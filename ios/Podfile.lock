PODS:
  - Analytics (4.1.6)
  - Base64 (1.1.2)
  - boost (1.76.0)
  - Branch (1.40.2)
  - BVLinearGradient (2.5.6):
    - React
  - CocoaAsyncSocket (7.6.5)
  - CodePush (7.0.4):
    - Base64 (~> 1.1)
    - JWT (~> 3.0.0-beta.12)
    - React-Core
    - SSZipArchive (~> 2.2.2)
  - DoubleConversion (1.1.6)
  - FBLazyVector (0.69.3)
  - FBReactNativeSpec (0.69.3):
    - RCT-Folly (= 2021.06.28.00-v2)
    - RCTRequired (= 0.69.3)
    - RCTTypeSafety (= 0.69.3)
    - React-Core (= 0.69.3)
    - React-jsi (= 0.69.3)
    - ReactCommon/turbomodule/core (= 0.69.3)
  - Firebase/CoreOnly (8.14.0):
    - FirebaseCore (= 8.14.0)
  - Firebase/Crashlytics (8.14.0):
    - Firebase/CoreOnly
    - FirebaseCrashlytics (~> 8.14.0)
  - Firebase/Messaging (8.14.0):
    - Firebase/CoreOnly
    - FirebaseMessaging (~> 8.14.0)
  - Firebase/RemoteConfig (8.14.0):
    - Firebase/CoreOnly
    - FirebaseRemoteConfig (~> 8.14.0)
  - FirebaseABTesting (8.15.0):
    - FirebaseCore (~> 8.0)
  - FirebaseCore (8.14.0):
    - FirebaseCoreDiagnostics (~> 8.0)
    - GoogleUtilities/Environment (~> 7.7)
    - GoogleUtilities/Logger (~> 7.7)
  - FirebaseCoreDiagnostics (8.15.0):
    - GoogleDataTransport (~> 9.1)
    - GoogleUtilities/Environment (~> 7.7)
    - GoogleUtilities/Logger (~> 7.7)
    - nanopb (~> 2.30908.0)
  - FirebaseCrashlytics (8.14.0):
    - FirebaseCore (~> 8.0)
    - FirebaseInstallations (~> 8.0)
    - GoogleDataTransport (~> 9.1)
    - GoogleUtilities/Environment (~> 7.7)
    - nanopb (~> 2.30908.0)
    - PromisesObjC (< 3.0, >= 1.2)
  - FirebaseInstallations (8.15.0):
    - FirebaseCore (~> 8.0)
    - GoogleUtilities/Environment (~> 7.7)
    - GoogleUtilities/UserDefaults (~> 7.7)
    - PromisesObjC (< 3.0, >= 1.2)
  - FirebaseMessaging (8.14.0):
    - FirebaseCore (~> 8.0)
    - FirebaseInstallations (~> 8.0)
    - GoogleDataTransport (~> 9.1)
    - GoogleUtilities/AppDelegateSwizzler (~> 7.7)
    - GoogleUtilities/Environment (~> 7.7)
    - GoogleUtilities/Reachability (~> 7.7)
    - GoogleUtilities/UserDefaults (~> 7.7)
    - nanopb (~> 2.30908.0)
  - FirebaseRemoteConfig (8.14.0):
    - FirebaseABTesting (~> 8.0)
    - FirebaseCore (~> 8.0)
    - FirebaseInstallations (~> 8.0)
    - GoogleUtilities/Environment (~> 7.7)
    - "GoogleUtilities/NSData+zlib (~> 7.7)"
  - FLAnimatedImage (1.0.16)
  - fmt (6.2.1)
  - glog (0.3.5)
  - GoogleDataTransport (9.1.2):
    - GoogleUtilities/Environment (~> 7.2)
    - nanopb (~> 2.30908.0)
    - PromisesObjC (< 3.0, >= 1.2)
  - GoogleUtilities/AppDelegateSwizzler (7.7.0):
    - GoogleUtilities/Environment
    - GoogleUtilities/Logger
    - GoogleUtilities/Network
  - GoogleUtilities/Environment (7.7.0):
    - PromisesObjC (< 3.0, >= 1.2)
  - GoogleUtilities/Logger (7.7.0):
    - GoogleUtilities/Environment
  - GoogleUtilities/Network (7.7.0):
    - GoogleUtilities/Logger
    - "GoogleUtilities/NSData+zlib"
    - GoogleUtilities/Reachability
  - "GoogleUtilities/NSData+zlib (7.7.0)"
  - GoogleUtilities/Reachability (7.7.0):
    - GoogleUtilities/Logger
  - GoogleUtilities/UserDefaults (7.7.0):
    - GoogleUtilities/Logger
  - hermes-engine (0.69.3)
  - JWT (3.0.0-beta.14):
    - Base64 (~> 1.1.2)
  - KTVCocoaHTTPServer (1.0.0):
    - CocoaAsyncSocket
  - KTVHTTPCache (2.0.1):
    - KTVCocoaHTTPServer
  - libevent (2.1.12)
  - libwebp (1.2.1):
    - libwebp/demux (= 1.2.1)
    - libwebp/mux (= 1.2.1)
    - libwebp/webp (= 1.2.1)
  - libwebp/demux (1.2.1):
    - libwebp/webp
  - libwebp/mux (1.2.1):
    - libwebp/demux
  - libwebp/webp (1.2.1)
  - lottie-ios (3.2.3)
  - lottie-react-native (4.1.3):
    - lottie-ios (~> 3.2.3)
    - React-Core
  - MMKV (1.2.13):
    - MMKVCore (~> 1.2.13)
  - MMKVCore (1.2.13)
  - nanopb (2.30908.0):
    - nanopb/decode (= 2.30908.0)
    - nanopb/encode (= 2.30908.0)
  - nanopb/decode (2.30908.0)
  - nanopb/encode (2.30908.0)
  - PanModal (1.2.7)
  - Permission-Camera (3.0.5):
    - RNPermissions
  - Permission-FaceID (3.0.5):
    - RNPermissions
  - Permission-Notifications (3.0.5):
    - RNPermissions
  - PromisesObjC (2.1.0)
  - Rainbow-Internals (0.1.0):
    - React-Core
  - RCT-Folly (2021.06.28.00-v2):
    - boost
    - DoubleConversion
    - fmt (~> 6.2.1)
    - glog
    - RCT-Folly/Default (= 2021.06.28.00-v2)
  - RCT-Folly/Default (2021.06.28.00-v2):
    - boost
    - DoubleConversion
    - fmt (~> 6.2.1)
    - glog
  - RCT-Folly/Futures (2021.06.28.00-v2):
    - boost
    - DoubleConversion
    - fmt (~> 6.2.1)
    - glog
    - libevent
  - RCTRequired (0.69.3)
  - RCTTypeSafety (0.69.3):
    - FBLazyVector (= 0.69.3)
    - RCTRequired (= 0.69.3)
    - React-Core (= 0.69.3)
  - React (0.69.3):
    - React-Core (= 0.69.3)
    - React-Core/DevSupport (= 0.69.3)
    - React-Core/RCTWebSocket (= 0.69.3)
    - React-RCTActionSheet (= 0.69.3)
    - React-RCTAnimation (= 0.69.3)
    - React-RCTBlob (= 0.69.3)
    - React-RCTImage (= 0.69.3)
    - React-RCTLinking (= 0.69.3)
    - React-RCTNetwork (= 0.69.3)
    - React-RCTSettings (= 0.69.3)
    - React-RCTText (= 0.69.3)
    - React-RCTVibration (= 0.69.3)
  - React-bridging (0.69.3):
    - RCT-Folly (= 2021.06.28.00-v2)
    - React-jsi (= 0.69.3)
  - React-callinvoker (0.69.3)
  - React-Codegen (0.69.3):
    - FBReactNativeSpec (= 0.69.3)
    - RCT-Folly (= 2021.06.28.00-v2)
    - RCTRequired (= 0.69.3)
    - RCTTypeSafety (= 0.69.3)
    - React-Core (= 0.69.3)
    - React-jsi (= 0.69.3)
    - React-jsiexecutor (= 0.69.3)
    - ReactCommon/turbomodule/core (= 0.69.3)
  - React-Core (0.69.3):
    - glog
    - RCT-Folly (= 2021.06.28.00-v2)
    - React-Core/Default (= 0.69.3)
    - React-cxxreact (= 0.69.3)
    - React-jsi (= 0.69.3)
    - React-jsiexecutor (= 0.69.3)
    - React-perflogger (= 0.69.3)
    - Yoga
  - React-Core/CoreModulesHeaders (0.69.3):
    - glog
    - RCT-Folly (= 2021.06.28.00-v2)
    - React-Core/Default
    - React-cxxreact (= 0.69.3)
    - React-jsi (= 0.69.3)
    - React-jsiexecutor (= 0.69.3)
    - React-perflogger (= 0.69.3)
    - Yoga
  - React-Core/Default (0.69.3):
    - glog
    - RCT-Folly (= 2021.06.28.00-v2)
    - React-cxxreact (= 0.69.3)
    - React-jsi (= 0.69.3)
    - React-jsiexecutor (= 0.69.3)
    - React-perflogger (= 0.69.3)
    - Yoga
  - React-Core/DevSupport (0.69.3):
    - glog
    - RCT-Folly (= 2021.06.28.00-v2)
    - React-Core/Default (= 0.69.3)
    - React-Core/RCTWebSocket (= 0.69.3)
    - React-cxxreact (= 0.69.3)
    - React-jsi (= 0.69.3)
    - React-jsiexecutor (= 0.69.3)
    - React-jsinspector (= 0.69.3)
    - React-perflogger (= 0.69.3)
    - Yoga
  - React-Core/RCTActionSheetHeaders (0.69.3):
    - glog
    - RCT-Folly (= 2021.06.28.00-v2)
    - React-Core/Default
    - React-cxxreact (= 0.69.3)
    - React-jsi (= 0.69.3)
    - React-jsiexecutor (= 0.69.3)
    - React-perflogger (= 0.69.3)
    - Yoga
  - React-Core/RCTAnimationHeaders (0.69.3):
    - glog
    - RCT-Folly (= 2021.06.28.00-v2)
    - React-Core/Default
    - React-cxxreact (= 0.69.3)
    - React-jsi (= 0.69.3)
    - React-jsiexecutor (= 0.69.3)
    - React-perflogger (= 0.69.3)
    - Yoga
  - React-Core/RCTBlobHeaders (0.69.3):
    - glog
    - RCT-Folly (= 2021.06.28.00-v2)
    - React-Core/Default
    - React-cxxreact (= 0.69.3)
    - React-jsi (= 0.69.3)
    - React-jsiexecutor (= 0.69.3)
    - React-perflogger (= 0.69.3)
    - Yoga
  - React-Core/RCTImageHeaders (0.69.3):
    - glog
    - RCT-Folly (= 2021.06.28.00-v2)
    - React-Core/Default
    - React-cxxreact (= 0.69.3)
    - React-jsi (= 0.69.3)
    - React-jsiexecutor (= 0.69.3)
    - React-perflogger (= 0.69.3)
    - Yoga
  - React-Core/RCTLinkingHeaders (0.69.3):
    - glog
    - RCT-Folly (= 2021.06.28.00-v2)
    - React-Core/Default
    - React-cxxreact (= 0.69.3)
    - React-jsi (= 0.69.3)
    - React-jsiexecutor (= 0.69.3)
    - React-perflogger (= 0.69.3)
    - Yoga
  - React-Core/RCTNetworkHeaders (0.69.3):
    - glog
    - RCT-Folly (= 2021.06.28.00-v2)
    - React-Core/Default
    - React-cxxreact (= 0.69.3)
    - React-jsi (= 0.69.3)
    - React-jsiexecutor (= 0.69.3)
    - React-perflogger (= 0.69.3)
    - Yoga
  - React-Core/RCTSettingsHeaders (0.69.3):
    - glog
    - RCT-Folly (= 2021.06.28.00-v2)
    - React-Core/Default
    - React-cxxreact (= 0.69.3)
    - React-jsi (= 0.69.3)
    - React-jsiexecutor (= 0.69.3)
    - React-perflogger (= 0.69.3)
    - Yoga
  - React-Core/RCTTextHeaders (0.69.3):
    - glog
    - RCT-Folly (= 2021.06.28.00-v2)
    - React-Core/Default
    - React-cxxreact (= 0.69.3)
    - React-jsi (= 0.69.3)
    - React-jsiexecutor (= 0.69.3)
    - React-perflogger (= 0.69.3)
    - Yoga
  - React-Core/RCTVibrationHeaders (0.69.3):
    - glog
    - RCT-Folly (= 2021.06.28.00-v2)
    - React-Core/Default
    - React-cxxreact (= 0.69.3)
    - React-jsi (= 0.69.3)
    - React-jsiexecutor (= 0.69.3)
    - React-perflogger (= 0.69.3)
    - Yoga
  - React-Core/RCTWebSocket (0.69.3):
    - glog
    - RCT-Folly (= 2021.06.28.00-v2)
    - React-Core/Default (= 0.69.3)
    - React-cxxreact (= 0.69.3)
    - React-jsi (= 0.69.3)
    - React-jsiexecutor (= 0.69.3)
    - React-perflogger (= 0.69.3)
    - Yoga
  - React-CoreModules (0.69.3):
    - RCT-Folly (= 2021.06.28.00-v2)
    - RCTTypeSafety (= 0.69.3)
    - React-Codegen (= 0.69.3)
    - React-Core/CoreModulesHeaders (= 0.69.3)
    - React-jsi (= 0.69.3)
    - React-RCTImage (= 0.69.3)
    - ReactCommon/turbomodule/core (= 0.69.3)
  - React-cxxreact (0.69.3):
    - boost (= 1.76.0)
    - DoubleConversion
    - glog
    - RCT-Folly (= 2021.06.28.00-v2)
    - React-callinvoker (= 0.69.3)
    - React-jsi (= 0.69.3)
    - React-jsinspector (= 0.69.3)
    - React-logger (= 0.69.3)
    - React-perflogger (= 0.69.3)
    - React-runtimeexecutor (= 0.69.3)
  - React-hermes (0.69.3):
    - DoubleConversion
    - glog
    - hermes-engine
    - RCT-Folly (= 2021.06.28.00-v2)
    - RCT-Folly/Futures (= 2021.06.28.00-v2)
    - React-cxxreact (= 0.69.3)
    - React-jsi (= 0.69.3)
    - React-jsiexecutor (= 0.69.3)
    - React-jsinspector (= 0.69.3)
    - React-perflogger (= 0.69.3)
  - React-jsi (0.69.3):
    - boost (= 1.76.0)
    - DoubleConversion
    - glog
    - RCT-Folly (= 2021.06.28.00-v2)
    - React-jsi/Default (= 0.69.3)
  - React-jsi/Default (0.69.3):
    - boost (= 1.76.0)
    - DoubleConversion
    - glog
    - RCT-Folly (= 2021.06.28.00-v2)
  - React-jsiexecutor (0.69.3):
    - DoubleConversion
    - glog
    - RCT-Folly (= 2021.06.28.00-v2)
    - React-cxxreact (= 0.69.3)
    - React-jsi (= 0.69.3)
    - React-perflogger (= 0.69.3)
  - React-jsinspector (0.69.3)
  - React-logger (0.69.3):
    - glog
  - react-native-aes-crypto (2.0.2):
    - React-Core
  - react-native-blur (0.8.0):
    - React
  - react-native-branch (5.3.1):
    - Branch (= 1.40.2)
    - React-Core
  - react-native-camera (4.2.1):
    - React-Core
    - react-native-camera/RCT (= 4.2.1)
    - react-native-camera/RN (= 4.2.1)
  - react-native-camera/RCT (4.2.1):
    - React-Core
  - react-native-camera/RN (4.2.1):
    - React-Core
  - react-native-cameraroll (4.1.2):
    - React-Core
  - react-native-change-icon (3.2.0):
    - React
  - react-native-cloud-fs (2.4.0):
    - React
  - react-native-get-random-values (1.5.0):
    - React
  - react-native-ios-context-menu (1.7.4):
    - React-Core
  - react-native-mail (4.1.0):
    - React
  - react-native-minimizer (1.3.5):
    - React
  - react-native-mmkv (2.4.3):
    - MMKV (>= 1.2.13)
    - React-Core
  - react-native-netinfo (5.9.7):
    - React-Core
  - react-native-pager-view (5.4.24):
    - React-Core
  - react-native-palette-full (1.2.0):
    - React
    - SDWebImage (~> 5)
  - react-native-quick-md5 (3.0.3):
    - React-Core
  - react-native-randombytes (3.5.3):
    - React
  - react-native-restart (0.0.22):
    - React-Core
  - react-native-safe-area-context (0.5.0):
    - React
  - react-native-splash-screen (3.2.0):
    - React
  - react-native-text-input-mask (2.0.0):
    - React
    - RNInputMask
  - react-native-udp (2.7.0):
    - CocoaAsyncSocket
    - React
  - react-native-version-number (0.3.6):
    - React
  - react-native-video (5.1.1):
    - React-Core
    - react-native-video/Video (= 5.1.1)
  - react-native-video-cache (2.0.5):
    - KTVHTTPCache (~> 2.0.0)
    - React
  - react-native-video/Video (5.1.1):
    - React-Core
  - react-native-webview (11.2.3):
    - React-Core
  - react-native-widgetkit (1.0.9):
    - React
  - React-perflogger (0.69.3)
  - React-RCTActionSheet (0.69.3):
    - React-Core/RCTActionSheetHeaders (= 0.69.3)
  - React-RCTAnimation (0.69.3):
    - RCT-Folly (= 2021.06.28.00-v2)
    - RCTTypeSafety (= 0.69.3)
    - React-Codegen (= 0.69.3)
    - React-Core/RCTAnimationHeaders (= 0.69.3)
    - React-jsi (= 0.69.3)
    - ReactCommon/turbomodule/core (= 0.69.3)
  - React-RCTBlob (0.69.3):
    - RCT-Folly (= 2021.06.28.00-v2)
    - React-Codegen (= 0.69.3)
    - React-Core/RCTBlobHeaders (= 0.69.3)
    - React-Core/RCTWebSocket (= 0.69.3)
    - React-jsi (= 0.69.3)
    - React-RCTNetwork (= 0.69.3)
    - ReactCommon/turbomodule/core (= 0.69.3)
  - React-RCTImage (0.69.3):
    - RCT-Folly (= 2021.06.28.00-v2)
    - RCTTypeSafety (= 0.69.3)
    - React-Codegen (= 0.69.3)
    - React-Core/RCTImageHeaders (= 0.69.3)
    - React-jsi (= 0.69.3)
    - React-RCTNetwork (= 0.69.3)
    - ReactCommon/turbomodule/core (= 0.69.3)
  - React-RCTLinking (0.69.3):
    - React-Codegen (= 0.69.3)
    - React-Core/RCTLinkingHeaders (= 0.69.3)
    - React-jsi (= 0.69.3)
    - ReactCommon/turbomodule/core (= 0.69.3)
  - React-RCTNetwork (0.69.3):
    - RCT-Folly (= 2021.06.28.00-v2)
    - RCTTypeSafety (= 0.69.3)
    - React-Codegen (= 0.69.3)
    - React-Core/RCTNetworkHeaders (= 0.69.3)
    - React-jsi (= 0.69.3)
    - ReactCommon/turbomodule/core (= 0.69.3)
  - React-RCTSettings (0.69.3):
    - RCT-Folly (= 2021.06.28.00-v2)
    - RCTTypeSafety (= 0.69.3)
    - React-Codegen (= 0.69.3)
    - React-Core/RCTSettingsHeaders (= 0.69.3)
    - React-jsi (= 0.69.3)
    - ReactCommon/turbomodule/core (= 0.69.3)
  - React-RCTText (0.69.3):
    - React-Core/RCTTextHeaders (= 0.69.3)
  - React-RCTVibration (0.69.3):
    - RCT-Folly (= 2021.06.28.00-v2)
    - React-Codegen (= 0.69.3)
    - React-Core/RCTVibrationHeaders (= 0.69.3)
    - React-jsi (= 0.69.3)
    - ReactCommon/turbomodule/core (= 0.69.3)
  - React-runtimeexecutor (0.69.3):
    - React-jsi (= 0.69.3)
  - ReactCommon/turbomodule/core (0.69.3):
    - DoubleConversion
    - glog
    - RCT-Folly (= 2021.06.28.00-v2)
    - React-bridging (= 0.69.3)
    - React-callinvoker (= 0.69.3)
    - React-Core (= 0.69.3)
    - React-cxxreact (= 0.69.3)
    - React-jsi (= 0.69.3)
    - React-logger (= 0.69.3)
    - React-perflogger (= 0.69.3)
  - ReactNativeDarkMode (0.2.2):
    - React
  - rn-fetch-blob (0.12.0):
    - React-Core
  - RNAnalytics (1.5.0):
    - Analytics
    - React-Core
  - RNBootSplash (4.1.0):
    - React-Core
  - RNCAsyncStorage (1.12.1):
    - React-Core
  - RNCClipboard (1.2.3):
    - React
  - RNCMaskedView (0.2.6):
    - React-Core
  - RNDeviceInfo (5.3.1):
    - React
  - RNExitApp (1.1.0):
    - React
  - RNFastImage (8.5.11):
    - React-Core
    - SDWebImage (~> 5.12.5)
    - SDWebImageWebPCoder (~> 0.8.4)
  - RNFBApp (14.7.0):
    - Firebase/CoreOnly (= 8.14.0)
    - React-Core
  - RNFBCrashlytics (14.7.0):
    - Firebase/Crashlytics (= 8.14.0)
    - React-Core
    - RNFBApp
  - RNFBMessaging (14.7.0):
    - Firebase/Messaging (= 8.14.0)
    - React-Core
    - RNFBApp
  - RNFBRemoteConfig (14.7.0):
    - Firebase/RemoteConfig (= 8.14.0)
    - React-Core
    - RNFBApp
  - RNFS (2.16.6):
    - React
  - RNGestureHandler (1.10.3):
    - React-Core
  - RNImageCropPicker (0.37.3):
    - React-Core
    - React-RCTImage
    - RNImageCropPicker/QBImagePickerController (= 0.37.3)
    - TOCropViewController
  - RNImageCropPicker/QBImagePickerController (0.37.3):
    - React-Core
    - React-RCTImage
    - TOCropViewController
  - RNInputMask (4.1.0)
  - RNKeyboard (1.0.5):
    - React
  - RNKeychain (8.0.0):
    - React-Core
  - RNLanguages (3.0.2):
    - React
  - RNOS (1.2.8):
    - React
  - RNPermissions (3.0.5):
    - React-Core
  - RNReactNativeHapticFeedback (1.11.0):
    - React-Core
  - RNReanimated (2.9.1):
    - DoubleConversion
    - FBLazyVector
    - FBReactNativeSpec
    - glog
    - RCT-Folly
    - RCTRequired
    - RCTTypeSafety
    - React-callinvoker
    - React-Core
    - React-Core/DevSupport
    - React-Core/RCTWebSocket
    - React-CoreModules
    - React-cxxreact
    - React-jsi
    - React-jsiexecutor
    - React-jsinspector
    - React-RCTActionSheet
    - React-RCTAnimation
    - React-RCTBlob
    - React-RCTImage
    - React-RCTLinking
    - React-RCTNetwork
    - React-RCTSettings
    - React-RCTText
    - ReactCommon/turbomodule/core
    - Yoga
  - RNScreens (2.9.0):
    - React
  - RNSentry (3.4.1):
    - React-Core
    - Sentry (= 7.11.0)
  - RNSVG (12.2.1):
    - React-Core
  - RNTextSize (4.0.0-rc.1):
    - React
  - SDWebImage (5.12.5):
    - SDWebImage/Core (= 5.12.5)
  - SDWebImage/Core (5.12.5)
  - SDWebImageWebPCoder (0.8.4):
    - libwebp (~> 1.0)
    - SDWebImage/Core (~> 5.10)
  - Sentry (7.11.0):
    - Sentry/Core (= 7.11.0)
  - Sentry/Core (7.11.0)
  - Shimmer (1.0.2)
  - SSZipArchive (2.2.3)
  - swift-vibrant (1.0.0)
  - TcpSockets (3.3.2):
    - CocoaAsyncSocket
    - React
  - TOCropViewController (2.6.1)
  - ToolTipMenu (5.2.1):
    - React
  - Yoga (1.14.0)

DEPENDENCIES:
  - boost (from `../node_modules/react-native/third-party-podspecs/boost.podspec`)
  - BVLinearGradient (from `../node_modules/react-native-linear-gradient`)
  - CodePush (from `../node_modules/react-native-code-push`)
  - DoubleConversion (from `../node_modules/react-native/third-party-podspecs/DoubleConversion.podspec`)
  - FBLazyVector (from `../node_modules/react-native/Libraries/FBLazyVector`)
  - FBReactNativeSpec (from `../node_modules/react-native/React/FBReactNativeSpec`)
  - FLAnimatedImage
  - glog (from `../node_modules/react-native/third-party-podspecs/glog.podspec`)
  - hermes-engine (from `../node_modules/react-native/sdks/hermes/hermes-engine.podspec`)
  - libevent (~> 2.1.12)
  - libwebp
  - lottie-ios (from `../node_modules/lottie-ios`)
  - lottie-react-native (from `../node_modules/lottie-react-native`)
  - PanModal (from `https://github.com/osdnk/PanModal`, commit `ab97d74279ba28c2891b47a5dc767ed4dd7cf994`)
  - Permission-Camera (from `../node_modules/react-native-permissions/ios/Camera`)
  - Permission-FaceID (from `../node_modules/react-native-permissions/ios/FaceID`)
  - Permission-Notifications (from `../node_modules/react-native-permissions/ios/Notifications`)
  - Rainbow-Internals (from `./Internals`)
  - RCT-Folly (from `../node_modules/react-native/third-party-podspecs/RCT-Folly.podspec`)
  - RCTRequired (from `../node_modules/react-native/Libraries/RCTRequired`)
  - RCTTypeSafety (from `../node_modules/react-native/Libraries/TypeSafety`)
  - React (from `../node_modules/react-native/`)
  - React-bridging (from `../node_modules/react-native/ReactCommon`)
  - React-callinvoker (from `../node_modules/react-native/ReactCommon/callinvoker`)
  - React-Codegen (from `build/generated/ios`)
  - React-Core (from `../node_modules/react-native/`)
  - React-Core/RCTWebSocket (from `../node_modules/react-native/`)
  - React-CoreModules (from `../node_modules/react-native/React/CoreModules`)
  - React-cxxreact (from `../node_modules/react-native/ReactCommon/cxxreact`)
  - React-hermes (from `../node_modules/react-native/ReactCommon/hermes`)
  - React-jsi (from `../node_modules/react-native/ReactCommon/jsi`)
  - React-jsiexecutor (from `../node_modules/react-native/ReactCommon/jsiexecutor`)
  - React-jsinspector (from `../node_modules/react-native/ReactCommon/jsinspector`)
  - React-logger (from `../node_modules/react-native/ReactCommon/logger`)
  - react-native-aes-crypto (from `../node_modules/react-native-aes-crypto`)
  - "react-native-blur (from `../node_modules/@react-native-community/blur`)"
  - react-native-branch (from `../node_modules/react-native-branch`)
  - react-native-camera (from `../node_modules/react-native-camera`)
  - "react-native-cameraroll (from `../node_modules/@react-native-community/cameraroll`)"
  - react-native-change-icon (from `../node_modules/react-native-change-icon`)
  - react-native-cloud-fs (from `../node_modules/react-native-cloud-fs`)
  - react-native-get-random-values (from `../node_modules/react-native-get-random-values`)
  - react-native-ios-context-menu (from `../node_modules/react-native-ios-context-menu`)
  - react-native-mail (from `../node_modules/react-native-mail`)
  - react-native-minimizer (from `../node_modules/react-native-minimizer`)
  - react-native-mmkv (from `../node_modules/react-native-mmkv`)
  - "react-native-netinfo (from `../node_modules/@react-native-community/netinfo`)"
  - react-native-pager-view (from `../node_modules/react-native-pager-view`)
  - react-native-palette-full (from `../node_modules/react-native-palette-full`)
  - react-native-quick-md5 (from `../node_modules/react-native-quick-md5`)
  - react-native-randombytes (from `../node_modules/react-native-randombytes`)
  - react-native-restart (from `../node_modules/react-native-restart`)
  - react-native-safe-area-context (from `../node_modules/react-native-safe-area-context`)
  - react-native-splash-screen (from `../node_modules/react-native-splash-screen`)
  - react-native-text-input-mask (from `../node_modules/react-native-text-input-mask`)
  - react-native-udp (from `../node_modules/react-native-udp`)
  - react-native-version-number (from `../node_modules/react-native-version-number`)
  - react-native-video (from `../node_modules/react-native-video`)
  - react-native-video-cache (from `../node_modules/react-native-video-cache`)
  - react-native-webview (from `../node_modules/react-native-webview`)
  - react-native-widgetkit (from `../node_modules/react-native-widgetkit`)
  - React-perflogger (from `../node_modules/react-native/ReactCommon/reactperflogger`)
  - React-RCTActionSheet (from `../node_modules/react-native/Libraries/ActionSheetIOS`)
  - React-RCTAnimation (from `../node_modules/react-native/Libraries/NativeAnimation`)
  - React-RCTBlob (from `../node_modules/react-native/Libraries/Blob`)
  - React-RCTImage (from `../node_modules/react-native/Libraries/Image`)
  - React-RCTLinking (from `../node_modules/react-native/Libraries/LinkingIOS`)
  - React-RCTNetwork (from `../node_modules/react-native/Libraries/Network`)
  - React-RCTSettings (from `../node_modules/react-native/Libraries/Settings`)
  - React-RCTText (from `../node_modules/react-native/Libraries/Text`)
  - React-RCTVibration (from `../node_modules/react-native/Libraries/Vibration`)
  - React-runtimeexecutor (from `../node_modules/react-native/ReactCommon/runtimeexecutor`)
  - ReactCommon/turbomodule/core (from `../node_modules/react-native/ReactCommon`)
  - ReactNativeDarkMode (from `../node_modules/react-native-dark-mode`)
  - rn-fetch-blob (from `../node_modules/rn-fetch-blob`)
  - "RNAnalytics (from `../node_modules/@segment/analytics-react-native`)"
  - RNBootSplash (from `../node_modules/react-native-bootsplash`)
  - "RNCAsyncStorage (from `../node_modules/@react-native-community/async-storage`)"
  - "RNCClipboard (from `../node_modules/@react-native-community/clipboard`)"
  - "RNCMaskedView (from `../node_modules/@react-native-masked-view/masked-view`)"
  - RNDeviceInfo (from `../node_modules/react-native-device-info`)
  - RNExitApp (from `../node_modules/react-native-exit-app`)
  - RNFastImage (from `../node_modules/react-native-fast-image`)
  - "RNFBApp (from `../node_modules/@react-native-firebase/app`)"
  - "RNFBCrashlytics (from `../node_modules/@react-native-firebase/crashlytics`)"
  - "RNFBMessaging (from `../node_modules/@react-native-firebase/messaging`)"
  - "RNFBRemoteConfig (from `../node_modules/@react-native-firebase/remote-config`)"
  - RNFS (from `../node_modules/react-native-fs`)
  - RNGestureHandler (from `../node_modules/react-native-gesture-handler`)
  - RNImageCropPicker (from `../node_modules/react-native-image-crop-picker`)
  - RNInputMask (from `../node_modules/react-native-text-input-mask/ios/InputMask`)
  - RNKeyboard (from `../node_modules/react-native-keyboard-area`)
  - RNKeychain (from `../node_modules/react-native-keychain`)
  - RNLanguages (from `../node_modules/react-native-languages`)
  - RNOS (from `../node_modules/react-native-os`)
  - RNPermissions (from `../node_modules/react-native-permissions`)
  - RNReactNativeHapticFeedback (from `../node_modules/react-native-haptic-feedback`)
  - RNReanimated (from `../node_modules/react-native-reanimated`)
  - RNScreens (from `../node_modules/react-native-screens`)
  - "RNSentry (from `../node_modules/@sentry/react-native`)"
  - RNSVG (from `../node_modules/react-native-svg`)
  - RNTextSize (from `../node_modules/react-native-text-size`)
  - Shimmer
  - swift-vibrant
  - TcpSockets (from `../node_modules/react-native-tcp`)
  - ToolTipMenu (from `../node_modules/react-native-tooltip`)
  - Yoga (from `../node_modules/react-native/ReactCommon/yoga`)

SPEC REPOS:
  trunk:
    - Analytics
    - Base64
    - Branch
    - CocoaAsyncSocket
    - Firebase
    - FirebaseABTesting
    - FirebaseCore
    - FirebaseCoreDiagnostics
    - FirebaseCrashlytics
    - FirebaseInstallations
    - FirebaseMessaging
    - FirebaseRemoteConfig
    - FLAnimatedImage
    - fmt
    - GoogleDataTransport
    - GoogleUtilities
    - JWT
    - KTVCocoaHTTPServer
    - KTVHTTPCache
    - libevent
    - libwebp
    - MMKV
    - MMKVCore
    - nanopb
    - PromisesObjC
    - SDWebImage
    - SDWebImageWebPCoder
    - Sentry
    - Shimmer
    - SSZipArchive
    - swift-vibrant
    - TOCropViewController

EXTERNAL SOURCES:
  boost:
    :podspec: "../node_modules/react-native/third-party-podspecs/boost.podspec"
  BVLinearGradient:
    :path: "../node_modules/react-native-linear-gradient"
  CodePush:
    :path: "../node_modules/react-native-code-push"
  DoubleConversion:
    :podspec: "../node_modules/react-native/third-party-podspecs/DoubleConversion.podspec"
  FBLazyVector:
    :path: "../node_modules/react-native/Libraries/FBLazyVector"
  FBReactNativeSpec:
    :path: "../node_modules/react-native/React/FBReactNativeSpec"
  glog:
    :podspec: "../node_modules/react-native/third-party-podspecs/glog.podspec"
  hermes-engine:
    :podspec: "../node_modules/react-native/sdks/hermes/hermes-engine.podspec"
  lottie-ios:
    :path: "../node_modules/lottie-ios"
  lottie-react-native:
    :path: "../node_modules/lottie-react-native"
  PanModal:
    :commit: ab97d74279ba28c2891b47a5dc767ed4dd7cf994
    :git: https://github.com/osdnk/PanModal
  Permission-Camera:
    :path: "../node_modules/react-native-permissions/ios/Camera"
  Permission-FaceID:
    :path: "../node_modules/react-native-permissions/ios/FaceID"
  Permission-Notifications:
    :path: "../node_modules/react-native-permissions/ios/Notifications"
  Rainbow-Internals:
    :path: "./Internals"
  RCT-Folly:
    :podspec: "../node_modules/react-native/third-party-podspecs/RCT-Folly.podspec"
  RCTRequired:
    :path: "../node_modules/react-native/Libraries/RCTRequired"
  RCTTypeSafety:
    :path: "../node_modules/react-native/Libraries/TypeSafety"
  React:
    :path: "../node_modules/react-native/"
  React-bridging:
    :path: "../node_modules/react-native/ReactCommon"
  React-callinvoker:
    :path: "../node_modules/react-native/ReactCommon/callinvoker"
  React-Codegen:
    :path: build/generated/ios
  React-Core:
    :path: "../node_modules/react-native/"
  React-CoreModules:
    :path: "../node_modules/react-native/React/CoreModules"
  React-cxxreact:
    :path: "../node_modules/react-native/ReactCommon/cxxreact"
  React-hermes:
    :path: "../node_modules/react-native/ReactCommon/hermes"
  React-jsi:
    :path: "../node_modules/react-native/ReactCommon/jsi"
  React-jsiexecutor:
    :path: "../node_modules/react-native/ReactCommon/jsiexecutor"
  React-jsinspector:
    :path: "../node_modules/react-native/ReactCommon/jsinspector"
  React-logger:
    :path: "../node_modules/react-native/ReactCommon/logger"
  react-native-aes-crypto:
    :path: "../node_modules/react-native-aes-crypto"
  react-native-blur:
    :path: "../node_modules/@react-native-community/blur"
  react-native-branch:
    :path: "../node_modules/react-native-branch"
  react-native-camera:
    :path: "../node_modules/react-native-camera"
  react-native-cameraroll:
    :path: "../node_modules/@react-native-community/cameraroll"
  react-native-change-icon:
    :path: "../node_modules/react-native-change-icon"
  react-native-cloud-fs:
    :path: "../node_modules/react-native-cloud-fs"
  react-native-get-random-values:
    :path: "../node_modules/react-native-get-random-values"
  react-native-ios-context-menu:
    :path: "../node_modules/react-native-ios-context-menu"
  react-native-mail:
    :path: "../node_modules/react-native-mail"
  react-native-minimizer:
    :path: "../node_modules/react-native-minimizer"
  react-native-mmkv:
    :path: "../node_modules/react-native-mmkv"
  react-native-netinfo:
    :path: "../node_modules/@react-native-community/netinfo"
  react-native-pager-view:
    :path: "../node_modules/react-native-pager-view"
  react-native-palette-full:
    :path: "../node_modules/react-native-palette-full"
  react-native-quick-md5:
    :path: "../node_modules/react-native-quick-md5"
  react-native-randombytes:
    :path: "../node_modules/react-native-randombytes"
  react-native-restart:
    :path: "../node_modules/react-native-restart"
  react-native-safe-area-context:
    :path: "../node_modules/react-native-safe-area-context"
  react-native-splash-screen:
    :path: "../node_modules/react-native-splash-screen"
  react-native-text-input-mask:
    :path: "../node_modules/react-native-text-input-mask"
  react-native-udp:
    :path: "../node_modules/react-native-udp"
  react-native-version-number:
    :path: "../node_modules/react-native-version-number"
  react-native-video:
    :path: "../node_modules/react-native-video"
  react-native-video-cache:
    :path: "../node_modules/react-native-video-cache"
  react-native-webview:
    :path: "../node_modules/react-native-webview"
  react-native-widgetkit:
    :path: "../node_modules/react-native-widgetkit"
  React-perflogger:
    :path: "../node_modules/react-native/ReactCommon/reactperflogger"
  React-RCTActionSheet:
    :path: "../node_modules/react-native/Libraries/ActionSheetIOS"
  React-RCTAnimation:
    :path: "../node_modules/react-native/Libraries/NativeAnimation"
  React-RCTBlob:
    :path: "../node_modules/react-native/Libraries/Blob"
  React-RCTImage:
    :path: "../node_modules/react-native/Libraries/Image"
  React-RCTLinking:
    :path: "../node_modules/react-native/Libraries/LinkingIOS"
  React-RCTNetwork:
    :path: "../node_modules/react-native/Libraries/Network"
  React-RCTSettings:
    :path: "../node_modules/react-native/Libraries/Settings"
  React-RCTText:
    :path: "../node_modules/react-native/Libraries/Text"
  React-RCTVibration:
    :path: "../node_modules/react-native/Libraries/Vibration"
  React-runtimeexecutor:
    :path: "../node_modules/react-native/ReactCommon/runtimeexecutor"
  ReactCommon:
    :path: "../node_modules/react-native/ReactCommon"
  ReactNativeDarkMode:
    :path: "../node_modules/react-native-dark-mode"
  rn-fetch-blob:
    :path: "../node_modules/rn-fetch-blob"
  RNAnalytics:
    :path: "../node_modules/@segment/analytics-react-native"
  RNBootSplash:
    :path: "../node_modules/react-native-bootsplash"
  RNCAsyncStorage:
    :path: "../node_modules/@react-native-community/async-storage"
  RNCClipboard:
    :path: "../node_modules/@react-native-community/clipboard"
  RNCMaskedView:
    :path: "../node_modules/@react-native-masked-view/masked-view"
  RNDeviceInfo:
    :path: "../node_modules/react-native-device-info"
  RNExitApp:
    :path: "../node_modules/react-native-exit-app"
  RNFastImage:
    :path: "../node_modules/react-native-fast-image"
  RNFBApp:
    :path: "../node_modules/@react-native-firebase/app"
  RNFBCrashlytics:
    :path: "../node_modules/@react-native-firebase/crashlytics"
  RNFBMessaging:
    :path: "../node_modules/@react-native-firebase/messaging"
  RNFBRemoteConfig:
    :path: "../node_modules/@react-native-firebase/remote-config"
  RNFS:
    :path: "../node_modules/react-native-fs"
  RNGestureHandler:
    :path: "../node_modules/react-native-gesture-handler"
  RNImageCropPicker:
    :path: "../node_modules/react-native-image-crop-picker"
  RNInputMask:
    :path: "../node_modules/react-native-text-input-mask/ios/InputMask"
  RNKeyboard:
    :path: "../node_modules/react-native-keyboard-area"
  RNKeychain:
    :path: "../node_modules/react-native-keychain"
  RNLanguages:
    :path: "../node_modules/react-native-languages"
  RNOS:
    :path: "../node_modules/react-native-os"
  RNPermissions:
    :path: "../node_modules/react-native-permissions"
  RNReactNativeHapticFeedback:
    :path: "../node_modules/react-native-haptic-feedback"
  RNReanimated:
    :path: "../node_modules/react-native-reanimated"
  RNScreens:
    :path: "../node_modules/react-native-screens"
  RNSentry:
    :path: "../node_modules/@sentry/react-native"
  RNSVG:
    :path: "../node_modules/react-native-svg"
  RNTextSize:
    :path: "../node_modules/react-native-text-size"
  TcpSockets:
    :path: "../node_modules/react-native-tcp"
  ToolTipMenu:
    :path: "../node_modules/react-native-tooltip"
  Yoga:
    :path: "../node_modules/react-native/ReactCommon/yoga"

CHECKOUT OPTIONS:
  PanModal:
    :commit: ab97d74279ba28c2891b47a5dc767ed4dd7cf994
    :git: https://github.com/osdnk/PanModal

SPEC CHECKSUMS:
  Analytics: eefe524436f904b8bb3f8c8c3425280e43b34efc
  Base64: cecfb41a004124895a7bcee567a89bae5a89d49b
  boost: a7c83b31436843459a1961bfd74b96033dc77234
  Branch: c1b244bf1170b0ea5c5eefa897648de8d14ff0d2
  BVLinearGradient: e3aad03778a456d77928f594a649e96995f1c872
  CocoaAsyncSocket: 065fd1e645c7abab64f7a6a2007a48038fdc6a99
  CodePush: b51b7ac64c07d4eacfc8cc5750a1dd28adbf2528
  DoubleConversion: 831926d9b8bf8166fd87886c4abab286c2422662
  FBLazyVector: 1d83d91816fa605d16227a83f1b2e71c8df09d22
  FBReactNativeSpec: 626e35e73f83c637ff166f906d584f4c6750c251
  Firebase: 7e8fe528c161b9271d365217a74c16aaf834578e
  FirebaseABTesting: 10cbce8db9985ae2e3847ea44e9947dd18f94e10
  FirebaseCore: b84a44ee7ba999e0f9f76d198a9c7f60a797b848
  FirebaseCoreDiagnostics: 92e07a649aeb66352b319d43bdd2ee3942af84cb
  FirebaseCrashlytics: 079ef36f5c4b7161188928faec40fa276ebefd84
  FirebaseInstallations: 40bd9054049b2eae9a2c38ef1c3dd213df3605cd
  FirebaseMessaging: 5ebc42d281567658a2cb72b9ef3506e4a1a1a6e4
  FirebaseRemoteConfig: a5d9188d8f57f602636f111eca6460ebe32b9b71
  FLAnimatedImage: 8f3e854ebf9680b71f0b6e700939687fc4d82b4b
  fmt: ff9d55029c625d3757ed641535fd4a75fedc7ce9
  glog: 476ee3e89abb49e07f822b48323c51c57124b572
  GoogleDataTransport: 629c20a4d363167143f30ea78320d5a7eb8bd940
  GoogleUtilities: e0913149f6b0625b553d70dae12b49fc62914fd1
  hermes-engine: ff1ba576165861a94a0d101b0a351a8ca2149f36
  JWT: ef71dfb03e1f842081e64dc42eef0e164f35d251
  KTVCocoaHTTPServer: df8d7b861e603ff8037e9b2138aca2563a6b768d
  KTVHTTPCache: 588c3eb16f6bd1e6fde1e230dabfb7bd4e490a4d
  libevent: 4049cae6c81cdb3654a443be001fb9bdceff7913
  libwebp: 98a37e597e40bfdb4c911fc98f2c53d0b12d05fc
  lottie-ios: c058aeafa76daa4cf64d773554bccc8385d0150e
  lottie-react-native: b561920bba7ec727ec94a473b683cffba00faece
  MMKV: aac95d817a100479445633f2b3ed8961b4ac5043
  MMKVCore: 3388952ded307e41b3ed8a05892736a236ed1b8e
  nanopb: a0ba3315591a9ae0a16a309ee504766e90db0c96
  PanModal: 421fe72d4af5b7e9016aaa3b4db94a2fb71756d3
  Permission-Camera: ac603073e4128e51e6ca3c39129778f05b4082fa
  Permission-FaceID: 9b1f0d42ee7aa2c830844964e739676fe6b634bd
  Permission-Notifications: 16ccd862111103378a7bab9fb1c5c71addffc348
  PromisesObjC: 99b6f43f9e1044bd87a95a60beff28c2c44ddb72
  Rainbow-Internals: 6e69837f173f2017e4fff07e64d77d429e5a958c
  RCT-Folly: 4d8508a426467c48885f1151029bc15fa5d7b3b8
<<<<<<< HEAD
  RCTRequired: 66822c147facf02f7774af99825e0a31e39df42e
  RCTTypeSafety: 309306c4e711b14a83c55c2816a6cc490ec19827
  React: a779632422a918b26db4f1b57225a41c14d20525
  React-bridging: 96055aa45f0417898d7833e251f4ae79d28acef7
  React-callinvoker: 02df4d620df286381ff3f99180fb24feceaf01cc
  React-Codegen: 06613a5e753c3af2dca0d6e7dd02944a3d77c3f6
  React-Core: 638d54d64048aa635e7c583fb0d8425206f446b4
  React-CoreModules: f706ec2a1939387517cadc6ce0d2ef0f20fccb53
  React-cxxreact: ec183b7f6fec01e7167f38c1c64a03f68dca7fb2
  React-hermes: a97962948f74aaefffd4fe00bdafafbc245b08af
  React-jsi: ed7dc77f5193dca9c73cec90bfec409e7ddfe401
  React-jsiexecutor: 1842ca163b160aeb224d2c65b2a60c393b273c67
  React-jsinspector: bb2605f98aada5d81f3494690da3ef3b4ff3b716
  React-logger: 23a50ef4c18bf9adbb51e2c979318e6b3a2e44a1
=======
  RCTRequired: 00581111c53531e39e3c6346ef0d2c0cf52a5a37
  RCTTypeSafety: 07e03ee7800e7dd65cba8e52ad0c2edb06c96604
  React: e61f4bf3c573d0c61c56b53dc3eb1d9daf0768a0
  React-callinvoker: 047d47230bb6fd66827f8cb0bea4e944ffd1309b
  React-Codegen: bb0403cde7374af091530e84e492589485aab480
  React-Core: a4a3a8e10d004b08e013c3d0438259dd89a3894c
  React-CoreModules: bb9f8bc36f1ae6d780b856927fa9d4aa01ccccc0
  React-cxxreact: 7dd472aefb8629d6080cbb859240bafccd902704
  React-hermes: a245deb80c8d0bc35ed599109562c1c75ca803bc
  React-jsi: b25808afe821b607d51c779bdd1717be8393b7ec
  React-jsiexecutor: 4a4bae5671b064a2248a690cf75957669489d08c
  React-jsinspector: 218a2503198ff28a085f8e16622a8d8f507c8019
  React-logger: f79dd3cc0f9b44f5611c6c7862badd891a862cf8
>>>>>>> a33f6de7
  react-native-aes-crypto: d7e87fd02cee7285983c00957a34063dfc4c94b3
  react-native-blur: cad4d93b364f91e7b7931b3fa935455487e5c33c
  react-native-branch: 960c897d57b9f4912b08b9d06a25284b6e9879da
  react-native-camera: 3eae183c1d111103963f3dd913b65d01aef8110f
  react-native-cameraroll: 2957f2bce63ae896a848fbe0d5352c1bd4d20866
  react-native-change-icon: 64ebec0bef1b63d5d1a1bccba83e12c2d45eaad7
  react-native-cloud-fs: 1e883ec82ff418d320c128f61971dd971b128ca0
  react-native-get-random-values: 1404bd5cc0ab0e287f75ee1c489555688fc65f89
  react-native-ios-context-menu: 7bf49ec6006cc0c61d873419557b85eb1b9629fb
  react-native-mail: a864fb211feaa5845c6c478a3266de725afdce89
  react-native-minimizer: b94809a769ac3825b46fd081d4f0ae2560791536
  react-native-mmkv: 1265a348a4711097ba29c8bcefd5971f48220f2b
  react-native-netinfo: 250dc0ca126512f618a8a2ca6a936577e1f66586
  react-native-pager-view: 95d0418c3c74279840abec6926653d32447bafb6
  react-native-palette-full: 99a6fd796d16fab6a2d3770649070e31c2602fad
  react-native-quick-md5: 20039aa5f718178ee370d523ca2918a2ccae097d
  react-native-randombytes: 3638d24759d67c68f6ccba60c52a7a8a8faa6a23
  react-native-restart: 733a51ad137f15b0f8dc34c4082e55af7da00979
  react-native-safe-area-context: 13004a45f3021328fdd9ee1f987c3131fb65928d
  react-native-splash-screen: 200d11d188e2e78cea3ad319964f6142b6384865
  react-native-text-input-mask: 07227297075f9653315f43b0424d596423a01736
  react-native-udp: 96a517e5a121cfe69f4b05eeeafefe00c623debf
  react-native-version-number: b415bbec6a13f2df62bf978e85bc0d699462f37f
  react-native-video: 0bb76b6d6b77da3009611586c7dbf817b947f30e
  react-native-video-cache: 0f8b1b2195f234eabd507cfebdd91c2e82695008
  react-native-webview: 6520e3e7b4933de76b95ef542c8d7115cf45b68e
  react-native-widgetkit: efb6680df237463bbe1be3a4d1a1578a1b0bb08f
  React-perflogger: 39d2ba8cbcac54d1bb1d9a980dab348e96aef467
  React-RCTActionSheet: b1ad907a2c8f8e4d037148ca507b7f2d6ab1c66d
  React-RCTAnimation: 914a9ba46fb6e7376f7709c7ce825d53b47ca2ee
  React-RCTBlob: de62fd5edc5c36951f0b113bf252eb43b7131f79
  React-RCTImage: aa0749a8d748b34942c7e71ac5d9f42be8b70cf3
  React-RCTLinking: 595a9f8fbf4d6634bff28d1175b3523b61466612
  React-RCTNetwork: 0559fd0fccb01f89c638baa43c8d185dc8008626
  React-RCTSettings: 8e492a25a62f1ef6323f82ce652ae87fa59c82ca
  React-RCTText: 17457cde6ef8832ba43c886baebb6627c5d7ed18
  React-RCTVibration: dd8099eb46e9cee4692934bc8cbe5e9a4f5e8d31
  React-runtimeexecutor: 607eb048e22a16388c908ee1f6644200e8d1e19b
  ReactCommon: af7636436b382db7cde4583bbd642f0978e6e3ed
  ReactNativeDarkMode: 0178ffca3b10f6a7c9f49d6f9810232b328fa949
  rn-fetch-blob: f065bb7ab7fb48dd002629f8bdcb0336602d3cba
  RNAnalytics: a6dc48511d5d99b1ecaaf7157d8b5c618d15337e
  RNBootSplash: 605c94f76180e3f8e5832bcafbe52ff5194a51d0
  RNCAsyncStorage: b03032fdbdb725bea0bd9e5ec5a7272865ae7398
  RNCClipboard: 48eaf27bea3de7c9a265529725434268d47a2ee9
  RNCMaskedView: c298b644a10c0c142055b3ae24d83879ecb13ccd
  RNDeviceInfo: 6f20764111df002b4484f90cbe0a861be29bcc6c
  RNExitApp: c4e052df2568b43bec8a37c7cd61194d4cfee2c3
  RNFastImage: 945abf54742505d790d9024d230c69b1e866bc88
  RNFBApp: 097a31d372b3db15b41c7a1a5c429433b0609e12
  RNFBCrashlytics: 4ec9aae1a1dbb6572d095417392483bec82b07bb
  RNFBMessaging: 06a7a73883f3f43da61507dbfcf4db2245c22869
  RNFBRemoteConfig: e62dfa4e1bcbfde05f04acb5257eb9e64d08614a
  RNFS: 2bd9eb49dc82fa9676382f0585b992c424cd59df
  RNGestureHandler: a479ebd5ed4221a810967000735517df0d2db211
  RNImageCropPicker: 44e2807bc410741f35d4c45b6586aedfe3da39d2
  RNInputMask: 815461ebdf396beb62cf58916c35cf6930adb991
  RNKeyboard: ceec456427493b286539f40442620881b5840dff
  RNKeychain: 4f63aada75ebafd26f4bc2c670199461eab85d94
  RNLanguages: 962e562af0d34ab1958d89bcfdb64fafc37c513e
  RNOS: 31db6fa4a197d179afbba9e6b4d28d450a7f250b
  RNPermissions: 7043bacbf928eae25808275cfe73799b8f618911
  RNReactNativeHapticFeedback: 653a8c126a0f5e88ce15ffe280b3ff37e1fbb285
  RNReanimated: 2cf7451318bb9cc430abeec8d67693f9cf4e039c
  RNScreens: c526239bbe0e957b988dacc8d75ac94ec9cb19da
  RNSentry: fbbdcd7213058e3de5fbaa452b25a06a16b4b382
  RNSVG: 91e9ee67766408d08cb08f5bd80cd57c9d2a6691
  RNTextSize: 21c94a67819fbf2c358a219bf6d251e3be9e5f29
  SDWebImage: 0905f1b7760fc8ac4198cae0036600d67478751e
  SDWebImageWebPCoder: f93010f3f6c031e2f8fb3081ca4ee6966c539815
  Sentry: 0c5cd63d714187b4a39c331c1f0eb04ba7868341
  Shimmer: c5374be1c2b0c9e292fb05b339a513cf291cac86
  SSZipArchive: 62d4947b08730e4cda640473b0066d209ff033c9
  swift-vibrant: 3def73c5c281db74f420ec386590d9c1c5b0995c
  TcpSockets: bd31674146c0931a064fc254a59812dfd1a73ae0
  TOCropViewController: edfd4f25713d56905ad1e0b9f5be3fbe0f59c863
  ToolTipMenu: 8ac61aded0fbc4acfe7e84a7d0c9479d15a9a382
  Yoga: 44c64131616253fa83366295acdbce3d14926041

PODFILE CHECKSUM: 75411769682f1ae7d6dc9f17327aa6463f8e8b53

COCOAPODS: 1.11.3<|MERGE_RESOLUTION|>--- conflicted
+++ resolved
@@ -111,7 +111,7 @@
     - libwebp/demux
   - libwebp/webp (1.2.1)
   - lottie-ios (3.2.3)
-  - lottie-react-native (4.1.3):
+  - lottie-react-native (5.1.3):
     - lottie-ios (~> 3.2.3)
     - React-Core
   - MMKV (1.2.13):
@@ -360,8 +360,8 @@
     - glog
   - react-native-aes-crypto (2.0.2):
     - React-Core
-  - react-native-blur (0.8.0):
-    - React
+  - react-native-blur (4.1.0):
+    - React-Core
   - react-native-branch (5.3.1):
     - Branch (= 1.40.2)
     - React-Core
@@ -384,6 +384,8 @@
   - react-native-ios-context-menu (1.7.4):
     - React-Core
   - react-native-mail (4.1.0):
+    - React
+  - react-native-menu (0.5.2):
     - React
   - react-native-minimizer (1.3.5):
     - React
@@ -506,7 +508,7 @@
     - React-Core
   - RNCClipboard (1.2.3):
     - React
-  - RNCMaskedView (0.2.6):
+  - RNCMaskedView (0.2.7):
     - React-Core
   - RNDeviceInfo (5.3.1):
     - React
@@ -658,6 +660,7 @@
   - react-native-get-random-values (from `../node_modules/react-native-get-random-values`)
   - react-native-ios-context-menu (from `../node_modules/react-native-ios-context-menu`)
   - react-native-mail (from `../node_modules/react-native-mail`)
+  - "react-native-menu (from `../node_modules/@react-native-menu/menu`)"
   - react-native-minimizer (from `../node_modules/react-native-minimizer`)
   - react-native-mmkv (from `../node_modules/react-native-mmkv`)
   - "react-native-netinfo (from `../node_modules/@react-native-community/netinfo`)"
@@ -839,6 +842,8 @@
     :path: "../node_modules/react-native-ios-context-menu"
   react-native-mail:
     :path: "../node_modules/react-native-mail"
+  react-native-menu:
+    :path: "../node_modules/@react-native-menu/menu"
   react-native-minimizer:
     :path: "../node_modules/react-native-minimizer"
   react-native-mmkv:
@@ -998,7 +1003,7 @@
   libevent: 4049cae6c81cdb3654a443be001fb9bdceff7913
   libwebp: 98a37e597e40bfdb4c911fc98f2c53d0b12d05fc
   lottie-ios: c058aeafa76daa4cf64d773554bccc8385d0150e
-  lottie-react-native: b561920bba7ec727ec94a473b683cffba00faece
+  lottie-react-native: a501112fa980529ccb80b9f3ee117a7f98c6af3a
   MMKV: aac95d817a100479445633f2b3ed8961b4ac5043
   MMKVCore: 3388952ded307e41b3ed8a05892736a236ed1b8e
   nanopb: a0ba3315591a9ae0a16a309ee504766e90db0c96
@@ -1009,7 +1014,6 @@
   PromisesObjC: 99b6f43f9e1044bd87a95a60beff28c2c44ddb72
   Rainbow-Internals: 6e69837f173f2017e4fff07e64d77d429e5a958c
   RCT-Folly: 4d8508a426467c48885f1151029bc15fa5d7b3b8
-<<<<<<< HEAD
   RCTRequired: 66822c147facf02f7774af99825e0a31e39df42e
   RCTTypeSafety: 309306c4e711b14a83c55c2816a6cc490ec19827
   React: a779632422a918b26db4f1b57225a41c14d20525
@@ -1024,23 +1028,8 @@
   React-jsiexecutor: 1842ca163b160aeb224d2c65b2a60c393b273c67
   React-jsinspector: bb2605f98aada5d81f3494690da3ef3b4ff3b716
   React-logger: 23a50ef4c18bf9adbb51e2c979318e6b3a2e44a1
-=======
-  RCTRequired: 00581111c53531e39e3c6346ef0d2c0cf52a5a37
-  RCTTypeSafety: 07e03ee7800e7dd65cba8e52ad0c2edb06c96604
-  React: e61f4bf3c573d0c61c56b53dc3eb1d9daf0768a0
-  React-callinvoker: 047d47230bb6fd66827f8cb0bea4e944ffd1309b
-  React-Codegen: bb0403cde7374af091530e84e492589485aab480
-  React-Core: a4a3a8e10d004b08e013c3d0438259dd89a3894c
-  React-CoreModules: bb9f8bc36f1ae6d780b856927fa9d4aa01ccccc0
-  React-cxxreact: 7dd472aefb8629d6080cbb859240bafccd902704
-  React-hermes: a245deb80c8d0bc35ed599109562c1c75ca803bc
-  React-jsi: b25808afe821b607d51c779bdd1717be8393b7ec
-  React-jsiexecutor: 4a4bae5671b064a2248a690cf75957669489d08c
-  React-jsinspector: 218a2503198ff28a085f8e16622a8d8f507c8019
-  React-logger: f79dd3cc0f9b44f5611c6c7862badd891a862cf8
->>>>>>> a33f6de7
   react-native-aes-crypto: d7e87fd02cee7285983c00957a34063dfc4c94b3
-  react-native-blur: cad4d93b364f91e7b7931b3fa935455487e5c33c
+  react-native-blur: ba2f37268542f8a26d809f48c5162705a3261fc6
   react-native-branch: 960c897d57b9f4912b08b9d06a25284b6e9879da
   react-native-camera: 3eae183c1d111103963f3dd913b65d01aef8110f
   react-native-cameraroll: 2957f2bce63ae896a848fbe0d5352c1bd4d20866
@@ -1049,6 +1038,7 @@
   react-native-get-random-values: 1404bd5cc0ab0e287f75ee1c489555688fc65f89
   react-native-ios-context-menu: 7bf49ec6006cc0c61d873419557b85eb1b9629fb
   react-native-mail: a864fb211feaa5845c6c478a3266de725afdce89
+  react-native-menu: 52089949cbe30b035c51e54f92a7d99136c2fed4
   react-native-minimizer: b94809a769ac3825b46fd081d4f0ae2560791536
   react-native-mmkv: 1265a348a4711097ba29c8bcefd5971f48220f2b
   react-native-netinfo: 250dc0ca126512f618a8a2ca6a936577e1f66586
@@ -1084,7 +1074,7 @@
   RNBootSplash: 605c94f76180e3f8e5832bcafbe52ff5194a51d0
   RNCAsyncStorage: b03032fdbdb725bea0bd9e5ec5a7272865ae7398
   RNCClipboard: 48eaf27bea3de7c9a265529725434268d47a2ee9
-  RNCMaskedView: c298b644a10c0c142055b3ae24d83879ecb13ccd
+  RNCMaskedView: cb9670ea9239998340eaab21df13fa12a1f9de15
   RNDeviceInfo: 6f20764111df002b4484f90cbe0a861be29bcc6c
   RNExitApp: c4e052df2568b43bec8a37c7cd61194d4cfee2c3
   RNFastImage: 945abf54742505d790d9024d230c69b1e866bc88
@@ -1120,4 +1110,4 @@
 
 PODFILE CHECKSUM: 75411769682f1ae7d6dc9f17327aa6463f8e8b53
 
-COCOAPODS: 1.11.3+COCOAPODS: 1.11.2