--- conflicted
+++ resolved
@@ -61,11 +61,7 @@
   - Firebase/RemoteConfig (10.12.0):
     - Firebase/CoreOnly
     - FirebaseRemoteConfig (~> 10.12.0)
-<<<<<<< HEAD
-  - FirebaseABTesting (10.16.0):
-=======
   - FirebaseABTesting (10.19.0):
->>>>>>> 8b20e226
     - FirebaseCore (~> 10.0)
   - FirebaseAnalytics (10.12.0):
     - FirebaseAnalytics/AdIdSupport (= 10.12.0)
@@ -91,11 +87,7 @@
     - GoogleUtilities/Logger (~> 7.8)
   - FirebaseCoreExtension (10.12.0):
     - FirebaseCore (~> 10.0)
-<<<<<<< HEAD
-  - FirebaseCoreInternal (10.16.0):
-=======
   - FirebaseCoreInternal (10.19.0):
->>>>>>> 8b20e226
     - "GoogleUtilities/NSData+zlib (~> 7.8)"
   - FirebaseCrashlytics (10.12.0):
     - FirebaseCore (~> 10.5)
@@ -105,11 +97,7 @@
     - GoogleUtilities/Environment (~> 7.8)
     - nanopb (< 2.30910.0, >= 2.30908.0)
     - PromisesObjC (~> 2.1)
-<<<<<<< HEAD
-  - FirebaseInstallations (10.16.0):
-=======
   - FirebaseInstallations (10.19.0):
->>>>>>> 8b20e226
     - FirebaseCore (~> 10.0)
     - GoogleUtilities/Environment (~> 7.8)
     - GoogleUtilities/UserDefaults (~> 7.8)
@@ -129,11 +117,7 @@
     - FirebaseInstallations (~> 10.0)
     - GoogleUtilities/Environment (~> 7.8)
     - "GoogleUtilities/NSData+zlib (~> 7.8)"
-<<<<<<< HEAD
-  - FirebaseSessions (10.16.0):
-=======
   - FirebaseSessions (10.19.0):
->>>>>>> 8b20e226
     - FirebaseCore (~> 10.5)
     - FirebaseCoreExtension (~> 10.0)
     - FirebaseInstallations (~> 10.0)
@@ -281,15 +265,9 @@
   - libwebp/sharpyuv (1.3.2)
   - libwebp/webp (1.3.2):
     - libwebp/sharpyuv
-<<<<<<< HEAD
-  - MMKV (1.3.1):
-    - MMKVCore (~> 1.3.1)
-  - MMKVCore (1.3.1)
-=======
   - MMKV (1.3.2):
     - MMKVCore (~> 1.3.2)
   - MMKVCore (1.3.2)
->>>>>>> 8b20e226
   - MultiplatformBleAdapter (0.1.9)
   - nanopb (2.30909.1):
     - nanopb/decode (= 2.30909.1)
@@ -1445,18 +1423,6 @@
   FBLazyVector: 4cce221dd782d3ff7c4172167bba09d58af67ccb
   FBReactNativeSpec: c6bd9e179757b3c0ecf815864fae8032377903ef
   Firebase: 07150e75d142fb9399f6777fa56a187b17f833a0
-<<<<<<< HEAD
-  FirebaseABTesting: 03f0a8b88cf618350527f2c6a2234e29b9c65064
-  FirebaseAnalytics: 0270389efbe3022b54ec4588862dabec3477ee98
-  FirebaseCore: f86a1394906b97ac445ae49c92552a9425831bed
-  FirebaseCoreExtension: 0ce5ac36042001cfa233ce7bfa28e5c313cf80f4
-  FirebaseCoreInternal: 26233f705cc4531236818a07ac84d20c333e505a
-  FirebaseCrashlytics: c4d111b7430c49744c74bcc6346ea00868661ac8
-  FirebaseInstallations: b822f91a61f7d1ba763e5ccc9d4f2e6f2ed3b3ee
-  FirebaseMessaging: bb2c4f6422a753038fe137d90ae7c1af57251316
-  FirebaseRemoteConfig: bc7f260e6596956fafbb532443c19bd3c30f5258
-  FirebaseSessions: 96e7781e545929cde06dd91088ddbb0841391b43
-=======
   FirebaseABTesting: bfa3b384b68cee10a89183649c64cd7998a37a12
   FirebaseAnalytics: 0270389efbe3022b54ec4588862dabec3477ee98
   FirebaseCore: f86a1394906b97ac445ae49c92552a9425831bed
@@ -1467,7 +1433,6 @@
   FirebaseMessaging: bb2c4f6422a753038fe137d90ae7c1af57251316
   FirebaseRemoteConfig: bc7f260e6596956fafbb532443c19bd3c30f5258
   FirebaseSessions: e5f4caa188dc8bc6142abc974355be75b042215e
->>>>>>> 8b20e226
   FLAnimatedImage: bbf914596368867157cc71b38a8ec834b3eeb32b
   Flipper: 6edb735e6c3e332975d1b17956bcc584eccf5818
   Flipper-Boost-iOSX: fd1e2b8cbef7e662a122412d7ac5f5bea715403c
@@ -1488,13 +1453,8 @@
   KTVHTTPCache: 588c3eb16f6bd1e6fde1e230dabfb7bd4e490a4d
   libevent: 4049cae6c81cdb3654a443be001fb9bdceff7913
   libwebp: 1786c9f4ff8a279e4dac1e8f385004d5fc253009
-<<<<<<< HEAD
-  MMKV: 5a07930c70c70b86cd87761a42c8f3836fb681d7
-  MMKVCore: e50135dbd33235b6ab390635991bab437ab873c0
-=======
   MMKV: f21593c0af4b3f2a0ceb8f820f28bb639ea22bb7
   MMKVCore: 31b4cb83f8266467eef20a35b6d78e409a11060d
->>>>>>> 8b20e226
   MultiplatformBleAdapter: 5a6a897b006764392f9cef785e4360f54fb9477d
   nanopb: d4d75c12cd1316f4a64e3c6963f879ecd4b5e0d5
   OpenSSL-Universal: ebc357f1e6bc71fa463ccb2fe676756aff50e88c
@@ -1591,13 +1551,8 @@
   RNLanguages: 962e562af0d34ab1958d89bcfdb64fafc37c513e
   RNNotifee: 8ee6ddabfc44b16600b978983162e0d4db20ce19
   RNOS: 31db6fa4a197d179afbba9e6b4d28d450a7f250b
-<<<<<<< HEAD
-  RNPermissions: dcdb7b99796bbeda6975a6e79ad519c41b251b1c
-  RNReactNativeHapticFeedback: ec56a5f81c3941206fd85625fa669ffc7b4545f9
-=======
   RNPermissions: 4e3714e18afe7141d000beae3755e5b5fb2f5e05
   RNReactNativeHapticFeedback: 653a8c126a0f5e88ce15ffe280b3ff37e1fbb285
->>>>>>> 8b20e226
   RNReanimated: 726395a2fa2f04cea340274ba57a4e659bc0d9c1
   RNScreens: 6a8a3c6b808aa48dca1780df7b73ea524f602c63
   RNSentry: b7f4f53bb7076f119558f8898fca901b48213f12
@@ -1623,10 +1578,6 @@
   Yoga: 8796b55dba14d7004f980b54bcc9833ee45b28ce
   YogaKit: f782866e155069a2cca2517aafea43200b01fd5a
 
-<<<<<<< HEAD
-PODFILE CHECKSUM: 3e4cb787b9dc3bcca0888f8616474938f2e21fd8
-=======
 PODFILE CHECKSUM: 8b17c4fa0961f3117e12254fd96fb54c00880084
->>>>>>> 8b20e226
 
 COCOAPODS: 1.12.1