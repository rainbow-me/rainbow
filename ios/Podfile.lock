PODS:
  - Analytics (3.7.0)
  - Base64 (1.1.2)
  - boost-for-react-native (1.63.0)
  - BVLinearGradient (2.5.6):
    - React
  - CodePush (5.7.0):
    - Base64 (~> 1.1)
    - JWT (~> 3.0.0-beta.7)
    - React
    - SSZipArchive (~> 2.1)
  - Crashlytics (3.10.9):
    - Fabric (~> 1.7.13)
  - DoubleConversion (1.1.6)
  - Fabric (1.7.13)
  - FBLazyVector (0.61.2)
  - FBReactNativeSpec (0.61.2):
    - Folly (= 2018.10.22.00)
    - RCTRequired (= 0.61.2)
    - RCTTypeSafety (= 0.61.2)
    - React-Core (= 0.61.2)
    - React-jsi (= 0.61.2)
    - ReactCommon/turbomodule/core (= 0.61.2)
  - Firebase/Core (6.2.0):
    - Firebase/CoreOnly
    - FirebaseAnalytics (= 6.0.1)
  - Firebase/CoreOnly (6.2.0):
    - FirebaseCore (= 6.0.2)
  - Firebase/Messaging (6.2.0):
    - Firebase/CoreOnly
    - FirebaseMessaging (~> 4.0.2)
  - FirebaseAnalytics (6.0.1):
    - FirebaseCore (~> 6.0)
    - FirebaseInstanceID (~> 4.1)
    - GoogleAppMeasurement (= 6.0.1)
    - GoogleUtilities/AppDelegateSwizzler (~> 6.0)
    - GoogleUtilities/MethodSwizzler (~> 6.0)
    - GoogleUtilities/Network (~> 6.0)
    - "GoogleUtilities/NSData+zlib (~> 6.0)"
    - nanopb (~> 0.3)
  - FirebaseAnalyticsInterop (1.4.0)
  - FirebaseCore (6.0.2):
    - GoogleUtilities/Environment (~> 6.0)
    - GoogleUtilities/Logger (~> 6.0)
  - FirebaseInstanceID (4.2.6):
    - FirebaseCore (~> 6.0)
    - GoogleUtilities/Environment (~> 6.0)
    - GoogleUtilities/UserDefaults (~> 6.0)
  - FirebaseMessaging (4.0.2):
    - FirebaseAnalyticsInterop (~> 1.1)
    - FirebaseCore (~> 6.0)
    - FirebaseInstanceID (~> 4.1)
    - GoogleUtilities/AppDelegateSwizzler (~> 6.2)
    - GoogleUtilities/Environment (~> 6.2)
    - GoogleUtilities/Reachability (~> 6.2)
    - GoogleUtilities/UserDefaults (~> 6.2)
    - Protobuf (~> 3.1)
  - FLAnimatedImage (1.0.12)
  - Folly (2018.10.22.00):
    - boost-for-react-native
    - DoubleConversion
    - Folly/Default (= 2018.10.22.00)
    - glog
  - Folly/Default (2018.10.22.00):
    - boost-for-react-native
    - DoubleConversion
    - glog
  - glog (0.3.5)
  - GoogleAppMeasurement (6.0.1):
    - GoogleUtilities/AppDelegateSwizzler (~> 6.0)
    - GoogleUtilities/MethodSwizzler (~> 6.0)
    - GoogleUtilities/Network (~> 6.0)
    - "GoogleUtilities/NSData+zlib (~> 6.0)"
    - nanopb (~> 0.3)
  - GoogleUtilities/AppDelegateSwizzler (6.3.1):
    - GoogleUtilities/Environment
    - GoogleUtilities/Logger
    - GoogleUtilities/Network
  - GoogleUtilities/Environment (6.3.1)
  - GoogleUtilities/Logger (6.3.1):
    - GoogleUtilities/Environment
  - GoogleUtilities/MethodSwizzler (6.3.1):
    - GoogleUtilities/Logger
  - GoogleUtilities/Network (6.3.1):
    - GoogleUtilities/Logger
    - "GoogleUtilities/NSData+zlib"
    - GoogleUtilities/Reachability
  - "GoogleUtilities/NSData+zlib (6.3.1)"
  - GoogleUtilities/Reachability (6.3.1):
    - GoogleUtilities/Logger
  - GoogleUtilities/UserDefaults (6.3.1):
    - GoogleUtilities/Logger
  - JWT (3.0.0-beta.12):
    - Base64 (~> 1.1.2)
  - libwebp (1.0.3):
    - libwebp/demux (= 1.0.3)
    - libwebp/mux (= 1.0.3)
    - libwebp/webp (= 1.0.3)
  - libwebp/demux (1.0.3):
    - libwebp/webp
  - libwebp/mux (1.0.3):
    - libwebp/demux
  - libwebp/webp (1.0.3)
  - nanopb (0.3.9011):
    - nanopb/decode (= 0.3.9011)
    - nanopb/encode (= 0.3.9011)
  - nanopb/decode (0.3.9011)
  - nanopb/encode (0.3.9011)
  - Protobuf (3.10.0)
  - RCTRequired (0.61.2)
  - RCTTypeSafety (0.61.2):
    - FBLazyVector (= 0.61.2)
    - Folly (= 2018.10.22.00)
    - RCTRequired (= 0.61.2)
    - React-Core (= 0.61.2)
  - React (0.61.2):
    - React-Core (= 0.61.2)
    - React-Core/DevSupport (= 0.61.2)
    - React-Core/RCTWebSocket (= 0.61.2)
    - React-RCTActionSheet (= 0.61.2)
    - React-RCTAnimation (= 0.61.2)
    - React-RCTBlob (= 0.61.2)
    - React-RCTImage (= 0.61.2)
    - React-RCTLinking (= 0.61.2)
    - React-RCTNetwork (= 0.61.2)
    - React-RCTSettings (= 0.61.2)
    - React-RCTText (= 0.61.2)
    - React-RCTVibration (= 0.61.2)
  - React-Core (0.61.2):
    - Folly (= 2018.10.22.00)
    - glog
    - React-Core/Default (= 0.61.2)
    - React-cxxreact (= 0.61.2)
    - React-jsi (= 0.61.2)
    - React-jsiexecutor (= 0.61.2)
    - Yoga
  - React-Core/CoreModulesHeaders (0.61.2):
    - Folly (= 2018.10.22.00)
    - glog
    - React-Core/Default
    - React-cxxreact (= 0.61.2)
    - React-jsi (= 0.61.2)
    - React-jsiexecutor (= 0.61.2)
    - Yoga
  - React-Core/Default (0.61.2):
    - Folly (= 2018.10.22.00)
    - glog
    - React-cxxreact (= 0.61.2)
    - React-jsi (= 0.61.2)
    - React-jsiexecutor (= 0.61.2)
    - Yoga
  - React-Core/DevSupport (0.61.2):
    - Folly (= 2018.10.22.00)
    - glog
    - React-Core/Default (= 0.61.2)
    - React-Core/RCTWebSocket (= 0.61.2)
    - React-cxxreact (= 0.61.2)
    - React-jsi (= 0.61.2)
    - React-jsiexecutor (= 0.61.2)
    - React-jsinspector (= 0.61.2)
    - Yoga
  - React-Core/RCTActionSheetHeaders (0.61.2):
    - Folly (= 2018.10.22.00)
    - glog
    - React-Core/Default
    - React-cxxreact (= 0.61.2)
    - React-jsi (= 0.61.2)
    - React-jsiexecutor (= 0.61.2)
    - Yoga
  - React-Core/RCTAnimationHeaders (0.61.2):
    - Folly (= 2018.10.22.00)
    - glog
    - React-Core/Default
    - React-cxxreact (= 0.61.2)
    - React-jsi (= 0.61.2)
    - React-jsiexecutor (= 0.61.2)
    - Yoga
  - React-Core/RCTBlobHeaders (0.61.2):
    - Folly (= 2018.10.22.00)
    - glog
    - React-Core/Default
    - React-cxxreact (= 0.61.2)
    - React-jsi (= 0.61.2)
    - React-jsiexecutor (= 0.61.2)
    - Yoga
  - React-Core/RCTImageHeaders (0.61.2):
    - Folly (= 2018.10.22.00)
    - glog
    - React-Core/Default
    - React-cxxreact (= 0.61.2)
    - React-jsi (= 0.61.2)
    - React-jsiexecutor (= 0.61.2)
    - Yoga
  - React-Core/RCTLinkingHeaders (0.61.2):
    - Folly (= 2018.10.22.00)
    - glog
    - React-Core/Default
    - React-cxxreact (= 0.61.2)
    - React-jsi (= 0.61.2)
    - React-jsiexecutor (= 0.61.2)
    - Yoga
  - React-Core/RCTNetworkHeaders (0.61.2):
    - Folly (= 2018.10.22.00)
    - glog
    - React-Core/Default
    - React-cxxreact (= 0.61.2)
    - React-jsi (= 0.61.2)
    - React-jsiexecutor (= 0.61.2)
    - Yoga
  - React-Core/RCTSettingsHeaders (0.61.2):
    - Folly (= 2018.10.22.00)
    - glog
    - React-Core/Default
    - React-cxxreact (= 0.61.2)
    - React-jsi (= 0.61.2)
    - React-jsiexecutor (= 0.61.2)
    - Yoga
  - React-Core/RCTTextHeaders (0.61.2):
    - Folly (= 2018.10.22.00)
    - glog
    - React-Core/Default
    - React-cxxreact (= 0.61.2)
    - React-jsi (= 0.61.2)
    - React-jsiexecutor (= 0.61.2)
    - Yoga
  - React-Core/RCTVibrationHeaders (0.61.2):
    - Folly (= 2018.10.22.00)
    - glog
    - React-Core/Default
    - React-cxxreact (= 0.61.2)
    - React-jsi (= 0.61.2)
    - React-jsiexecutor (= 0.61.2)
    - Yoga
  - React-Core/RCTWebSocket (0.61.2):
    - Folly (= 2018.10.22.00)
    - glog
    - React-Core/Default (= 0.61.2)
    - React-cxxreact (= 0.61.2)
    - React-jsi (= 0.61.2)
    - React-jsiexecutor (= 0.61.2)
    - Yoga
  - React-CoreModules (0.61.2):
    - FBReactNativeSpec (= 0.61.2)
    - Folly (= 2018.10.22.00)
    - RCTTypeSafety (= 0.61.2)
    - React-Core/CoreModulesHeaders (= 0.61.2)
    - React-RCTImage (= 0.61.2)
    - ReactCommon/turbomodule/core (= 0.61.2)
  - React-cxxreact (0.61.2):
    - boost-for-react-native (= 1.63.0)
    - DoubleConversion
    - Folly (= 2018.10.22.00)
    - glog
    - React-jsinspector (= 0.61.2)
  - React-jsi (0.61.2):
    - boost-for-react-native (= 1.63.0)
    - DoubleConversion
    - Folly (= 2018.10.22.00)
    - glog
    - React-jsi/Default (= 0.61.2)
  - React-jsi/Default (0.61.2):
    - boost-for-react-native (= 1.63.0)
    - DoubleConversion
    - Folly (= 2018.10.22.00)
    - glog
  - React-jsiexecutor (0.61.2):
    - DoubleConversion
    - Folly (= 2018.10.22.00)
    - glog
    - React-cxxreact (= 0.61.2)
    - React-jsi (= 0.61.2)
  - React-jsinspector (0.61.2)
  - react-native-blur (0.8.0):
    - React
  - react-native-camera (2.11.2):
    - React
    - react-native-camera/RCT (= 2.11.2)
    - react-native-camera/RN (= 2.11.2)
  - react-native-camera/RCT (2.11.2):
    - React
  - react-native-camera/RN (2.11.2):
    - React
  - react-native-mail (3.0.7):
    - React
<<<<<<< HEAD
  - react-native-netinfo (4.4.0):
=======
  - react-native-netinfo (4.6.0):
    - React
  - react-native-randombytes (3.5.3):
>>>>>>> 30e5ec10
    - React
  - react-native-randombytes (3.5.3):
    - React
  - react-native-safe-area-context (0.5.0):
    - React
  - react-native-splash-screen (3.2.0):
    - React
  - react-native-udp (2.6.1):
    - React
  - react-native-version-number (0.3.6):
    - React
  - React-RCTActionSheet (0.61.2):
    - React-Core/RCTActionSheetHeaders (= 0.61.2)
  - React-RCTAnimation (0.61.2):
    - React-Core/RCTAnimationHeaders (= 0.61.2)
  - React-RCTBlob (0.61.2):
    - React-Core/RCTBlobHeaders (= 0.61.2)
    - React-Core/RCTWebSocket (= 0.61.2)
    - React-jsi (= 0.61.2)
    - React-RCTNetwork (= 0.61.2)
  - React-RCTImage (0.61.2):
    - React-Core/RCTImageHeaders (= 0.61.2)
    - React-RCTNetwork (= 0.61.2)
  - React-RCTLinking (0.61.2):
    - React-Core/RCTLinkingHeaders (= 0.61.2)
  - React-RCTNetwork (0.61.2):
    - React-Core/RCTNetworkHeaders (= 0.61.2)
  - React-RCTSettings (0.61.2):
    - React-Core/RCTSettingsHeaders (= 0.61.2)
  - React-RCTText (0.61.2):
    - React-Core/RCTTextHeaders (= 0.61.2)
  - React-RCTVibration (0.61.2):
    - React-Core/RCTVibrationHeaders (= 0.61.2)
  - ReactCommon/jscallinvoker (0.61.2):
    - DoubleConversion
    - Folly (= 2018.10.22.00)
    - glog
    - React-cxxreact (= 0.61.2)
  - ReactCommon/turbomodule/core (0.61.2):
    - DoubleConversion
    - Folly (= 2018.10.22.00)
    - glog
    - React-Core (= 0.61.2)
    - React-cxxreact (= 0.61.2)
    - React-jsi (= 0.61.2)
    - ReactCommon/jscallinvoker (= 0.61.2)
  - ReactNativePermissions (1.2.1):
    - React
  - RNAnalytics (1.1.0):
    - Analytics
    - React
  - RNCAsyncStorage (1.6.2):
    - React
  - RNCMaskedView (0.1.4):
    - React
  - RNDeviceInfo (2.3.2):
    - React
  - RNFastImage (7.0.2):
    - React
    - SDWebImage (~> 5.0)
    - SDWebImageWebPCoder (~> 0.2.3)
  - RNFirebase (5.5.6):
    - Firebase/Core
    - React
    - RNFirebase/Crashlytics (= 5.5.6)
  - RNFirebase/Crashlytics (5.5.6):
    - Crashlytics
    - Fabric
    - Firebase/Core
    - React
<<<<<<< HEAD
  - RNGestureHandler (1.4.1):
=======
  - RNGestureHandler (1.5.0):
>>>>>>> 30e5ec10
    - React
  - RNKeychain (3.1.3):
    - React
  - RNLanguages (3.0.2):
    - React
  - RNOS (1.1.0):
    - React
  - RNReactNativeHapticFeedback (1.8.2):
    - React
  - RNReanimated (1.3.0):
    - React
  - RNScreens (1.0.0-alpha.23):
    - React
  - RNStoreReview (0.1.5):
    - React
  - RNSVG (9.10.1):
    - React
  - SDWebImage (5.2.5):
    - SDWebImage/Core (= 5.2.5)
  - SDWebImage/Core (5.2.5)
  - SDWebImageWebPCoder (0.2.5):
    - libwebp (~> 1.0)
    - SDWebImage/Core (~> 5.0)
  - SRSRadialGradient (1.0.0):
    - React
  - SSZipArchive (2.2.2)
  - TcpSockets (3.3.2):
    - React
  - ToolTipMenu (5.2.1):
    - React
  - TouchID (4.4.1):
    - React
  - Yoga (1.14.0)

DEPENDENCIES:
  - BVLinearGradient (from `../node_modules/react-native-linear-gradient`)
  - CodePush (from `../node_modules/react-native-code-push`)
  - Crashlytics (~> 3.10.7)
  - DoubleConversion (from `../node_modules/react-native/third-party-podspecs/DoubleConversion.podspec`)
  - Fabric (~> 1.7.11)
  - FBLazyVector (from `../node_modules/react-native/Libraries/FBLazyVector`)
  - FBReactNativeSpec (from `../node_modules/react-native/Libraries/FBReactNativeSpec`)
  - Firebase/Core (~> 6.2.0)
  - Firebase/Messaging (~> 6.2.0)
  - FLAnimatedImage
  - Folly (from `../node_modules/react-native/third-party-podspecs/Folly.podspec`)
  - glog (from `../node_modules/react-native/third-party-podspecs/glog.podspec`)
  - libwebp
  - RCTRequired (from `../node_modules/react-native/Libraries/RCTRequired`)
  - RCTTypeSafety (from `../node_modules/react-native/Libraries/TypeSafety`)
  - React (from `../node_modules/react-native/`)
  - React-Core (from `../node_modules/react-native/`)
  - React-Core/DevSupport (from `../node_modules/react-native/`)
  - React-Core/RCTWebSocket (from `../node_modules/react-native/`)
  - React-CoreModules (from `../node_modules/react-native/React/CoreModules`)
  - React-cxxreact (from `../node_modules/react-native/ReactCommon/cxxreact`)
  - React-jsi (from `../node_modules/react-native/ReactCommon/jsi`)
  - React-jsiexecutor (from `../node_modules/react-native/ReactCommon/jsiexecutor`)
  - React-jsinspector (from `../node_modules/react-native/ReactCommon/jsinspector`)
  - "react-native-blur (from `../node_modules/@react-native-community/blur`)"
  - react-native-camera (from `../node_modules/react-native-camera`)
  - react-native-mail (from `../node_modules/react-native-mail`)
  - "react-native-netinfo (from `../node_modules/@react-native-community/netinfo`)"
  - react-native-randombytes (from `../node_modules/react-native-randombytes`)
  - react-native-safe-area-context (from `../node_modules/react-native-safe-area-context`)
  - react-native-splash-screen (from `../node_modules/react-native-splash-screen`)
  - react-native-udp (from `../node_modules/react-native-udp`)
  - react-native-version-number (from `../node_modules/react-native-version-number`)
  - React-RCTActionSheet (from `../node_modules/react-native/Libraries/ActionSheetIOS`)
  - React-RCTAnimation (from `../node_modules/react-native/Libraries/NativeAnimation`)
  - React-RCTBlob (from `../node_modules/react-native/Libraries/Blob`)
  - React-RCTImage (from `../node_modules/react-native/Libraries/Image`)
  - React-RCTLinking (from `../node_modules/react-native/Libraries/LinkingIOS`)
  - React-RCTNetwork (from `../node_modules/react-native/Libraries/Network`)
  - React-RCTSettings (from `../node_modules/react-native/Libraries/Settings`)
  - React-RCTText (from `../node_modules/react-native/Libraries/Text`)
  - React-RCTVibration (from `../node_modules/react-native/Libraries/Vibration`)
  - ReactCommon/jscallinvoker (from `../node_modules/react-native/ReactCommon`)
  - ReactCommon/turbomodule/core (from `../node_modules/react-native/ReactCommon`)
  - ReactNativePermissions (from `../node_modules/react-native-permissions`)
  - "RNAnalytics (from `../node_modules/@segment/analytics-react-native`)"
  - "RNCAsyncStorage (from `../node_modules/@react-native-community/async-storage`)"
  - "RNCMaskedView (from `../node_modules/@react-native-community/masked-view`)"
  - RNDeviceInfo (from `../node_modules/react-native-device-info`)
  - RNFastImage (from `../node_modules/react-native-fast-image`)
  - RNFirebase (from `../node_modules/react-native-firebase/ios`)
  - RNGestureHandler (from `../node_modules/react-native-gesture-handler`)
  - RNKeychain (from `../node_modules/react-native-keychain`)
  - RNLanguages (from `../node_modules/react-native-languages`)
  - RNOS (from `../node_modules/react-native-os`)
  - RNReactNativeHapticFeedback (from `../node_modules/react-native-haptic-feedback`)
  - RNReanimated (from `../node_modules/react-native-reanimated`)
  - RNScreens (from `../node_modules/react-native-screens`)
  - RNStoreReview (from `../node_modules/react-native-store-review/ios`)
  - RNSVG (from `../node_modules/react-native-svg`)
  - SRSRadialGradient (from `../node_modules/react-native-radial-gradient/ios`)
  - TcpSockets (from `../node_modules/react-native-tcp`)
  - ToolTipMenu (from `../node_modules/react-native-tooltip`)
  - TouchID (from `../node_modules/react-native-touch-id`)
  - Yoga (from `../node_modules/react-native/ReactCommon/yoga`)

SPEC REPOS:
<<<<<<< HEAD
  https://github.com/CocoaPods/Specs.git:
=======
  trunk:
>>>>>>> 30e5ec10
    - Analytics
    - Base64
    - boost-for-react-native
    - Crashlytics
    - Fabric
    - FLAnimatedImage
    - JWT
    - libwebp
    - SDWebImage
    - SDWebImageWebPCoder
    - SSZipArchive
  trunk:
    - Firebase
    - FirebaseAnalytics
    - FirebaseAnalyticsInterop
    - FirebaseCore
    - FirebaseInstanceID
    - FirebaseMessaging
<<<<<<< HEAD
    - GoogleAppMeasurement
    - GoogleUtilities
    - nanopb
    - Protobuf
=======
    - FLAnimatedImage
    - GoogleAppMeasurement
    - GoogleUtilities
    - JWT
    - libwebp
    - nanopb
    - Protobuf
    - SDWebImage
    - SDWebImageWebPCoder
    - SSZipArchive
>>>>>>> 30e5ec10

EXTERNAL SOURCES:
  BVLinearGradient:
    :path: "../node_modules/react-native-linear-gradient"
  CodePush:
    :path: "../node_modules/react-native-code-push"
  DoubleConversion:
    :podspec: "../node_modules/react-native/third-party-podspecs/DoubleConversion.podspec"
  FBLazyVector:
    :path: "../node_modules/react-native/Libraries/FBLazyVector"
  FBReactNativeSpec:
    :path: "../node_modules/react-native/Libraries/FBReactNativeSpec"
  Folly:
    :podspec: "../node_modules/react-native/third-party-podspecs/Folly.podspec"
  glog:
    :podspec: "../node_modules/react-native/third-party-podspecs/glog.podspec"
  RCTRequired:
    :path: "../node_modules/react-native/Libraries/RCTRequired"
  RCTTypeSafety:
    :path: "../node_modules/react-native/Libraries/TypeSafety"
  React:
    :path: "../node_modules/react-native/"
  React-Core:
    :path: "../node_modules/react-native/"
  React-CoreModules:
    :path: "../node_modules/react-native/React/CoreModules"
  React-cxxreact:
    :path: "../node_modules/react-native/ReactCommon/cxxreact"
  React-jsi:
    :path: "../node_modules/react-native/ReactCommon/jsi"
  React-jsiexecutor:
    :path: "../node_modules/react-native/ReactCommon/jsiexecutor"
  React-jsinspector:
    :path: "../node_modules/react-native/ReactCommon/jsinspector"
  react-native-blur:
    :path: "../node_modules/@react-native-community/blur"
  react-native-camera:
    :path: "../node_modules/react-native-camera"
  react-native-mail:
    :path: "../node_modules/react-native-mail"
  react-native-netinfo:
    :path: "../node_modules/@react-native-community/netinfo"
  react-native-randombytes:
    :path: "../node_modules/react-native-randombytes"
  react-native-safe-area-context:
    :path: "../node_modules/react-native-safe-area-context"
  react-native-splash-screen:
    :path: "../node_modules/react-native-splash-screen"
  react-native-udp:
    :path: "../node_modules/react-native-udp"
  react-native-version-number:
    :path: "../node_modules/react-native-version-number"
  React-RCTActionSheet:
    :path: "../node_modules/react-native/Libraries/ActionSheetIOS"
  React-RCTAnimation:
    :path: "../node_modules/react-native/Libraries/NativeAnimation"
  React-RCTBlob:
    :path: "../node_modules/react-native/Libraries/Blob"
  React-RCTImage:
    :path: "../node_modules/react-native/Libraries/Image"
  React-RCTLinking:
    :path: "../node_modules/react-native/Libraries/LinkingIOS"
  React-RCTNetwork:
    :path: "../node_modules/react-native/Libraries/Network"
  React-RCTSettings:
    :path: "../node_modules/react-native/Libraries/Settings"
  React-RCTText:
    :path: "../node_modules/react-native/Libraries/Text"
  React-RCTVibration:
    :path: "../node_modules/react-native/Libraries/Vibration"
  ReactCommon:
    :path: "../node_modules/react-native/ReactCommon"
  ReactNativePermissions:
    :path: "../node_modules/react-native-permissions"
  RNAnalytics:
    :path: "../node_modules/@segment/analytics-react-native"
  RNCAsyncStorage:
    :path: "../node_modules/@react-native-community/async-storage"
  RNCMaskedView:
    :path: "../node_modules/@react-native-community/masked-view"
  RNDeviceInfo:
    :path: "../node_modules/react-native-device-info"
  RNFastImage:
    :path: "../node_modules/react-native-fast-image"
  RNFirebase:
    :path: "../node_modules/react-native-firebase/ios"
  RNGestureHandler:
    :path: "../node_modules/react-native-gesture-handler"
  RNKeychain:
    :path: "../node_modules/react-native-keychain"
  RNLanguages:
    :path: "../node_modules/react-native-languages"
  RNOS:
    :path: "../node_modules/react-native-os"
  RNReactNativeHapticFeedback:
    :path: "../node_modules/react-native-haptic-feedback"
  RNReanimated:
    :path: "../node_modules/react-native-reanimated"
  RNScreens:
    :path: "../node_modules/react-native-screens"
  RNStoreReview:
    :path: "../node_modules/react-native-store-review/ios"
  RNSVG:
    :path: "../node_modules/react-native-svg"
  SRSRadialGradient:
    :path: "../node_modules/react-native-radial-gradient/ios"
  TcpSockets:
    :path: "../node_modules/react-native-tcp"
  ToolTipMenu:
    :path: "../node_modules/react-native-tooltip"
  TouchID:
    :path: "../node_modules/react-native-touch-id"
  Yoga:
    :path: "../node_modules/react-native/ReactCommon/yoga"

SPEC CHECKSUMS:
  Analytics: 77fd5fb102a4a5eedafa2c2b0245ceb7b7c15e45
  Base64: cecfb41a004124895a7bcee567a89bae5a89d49b
  boost-for-react-native: 39c7adb57c4e60d6c5479dd8623128eb5b3f0f2c
  BVLinearGradient: e3aad03778a456d77928f594a649e96995f1c872
  CodePush: d2e54ad42df82a8db65b2d23d8191b950ba945e1
  Crashlytics: 55e24fc23989680285a21cb1146578d9d18e432c
  DoubleConversion: 5805e889d232975c086db112ece9ed034df7a0b2
  Fabric: 25d0963b691fc97be566392243ff0ecef5a68338
  FBLazyVector: 68b6a76960fbd8ecd9fb7ce0aadd3329c3340a99
  FBReactNativeSpec: 5a764c60abdc3336a213e5310c40b74741f32839
  Firebase: 5965bac23e7fcb5fa6d926ed429c9ecef8a2014e
  FirebaseAnalytics: 629301c2b9925f3537d4093a17a72751ae5b7084
  FirebaseAnalyticsInterop: d48b6ab67bcf016a05e55b71fc39c61c0cb6b7f3
  FirebaseCore: b0f0262acebfa540e5f97b3832dbb13186980822
  FirebaseInstanceID: d0eafcd8bdbd3447cd694594734078c3e3e77d8b
  FirebaseMessaging: 20b6626c41be7840aed7a3dd9a14003efae3d588
  FLAnimatedImage: 4a0b56255d9b05f18b6dd7ee06871be5d3b89e31
  Folly: 30e7936e1c45c08d884aa59369ed951a8e68cf51
  glog: 1f3da668190260b06b429bb211bfbee5cd790c28
  GoogleAppMeasurement: 51d8d9ea48f0ca44484d29cfbdef976fbd4fc336
  GoogleUtilities: f895fde57977df4e0233edda0dbeac490e3703b6
  JWT: 9b5c05abbcc1a0e69c3c91e1655b3387fc7e581d
  libwebp: 057912d6d0abfb6357d8bb05c0ea470301f5d61e
  nanopb: 18003b5e52dab79db540fe93fe9579f399bd1ccd
  Protobuf: a4dc852ad69c027ca2166ed287b856697814375b
  RCTRequired: c639d59ed389cfb1f1203f65c2ea946d8ec586e2
  RCTTypeSafety: dc23fb655d6c77667c78e327bf661bc11e3b8aec
  React: 7e586e5d7bec12b91c1a096826b0fc9ab1da7865
  React-Core: 8ddb9770b4a30a6ab4a754e6ed5ec76454e3d699
  React-CoreModules: b3d9eece8ad7df36c917a41f05c1168c52fe0b34
  React-cxxreact: 1f972757c0bd08d962ef78068e06613c27489a3f
  React-jsi: 32285a21b1b24c36060493ed3057a34677d58d09
  React-jsiexecutor: 8909917ff7d8f21a57e443a866fd8d4560e50c65
  React-jsinspector: 111d7d342b07a904c400592e02a2b958f1098b60
  react-native-blur: cad4d93b364f91e7b7931b3fa935455487e5c33c
  react-native-camera: b5e6e34586ca6f588b0c736dcabfe0aad5ce2f3e
  react-native-mail: 021d8ee60e374609f5689ef354dc8e36839a9ba6
<<<<<<< HEAD
  react-native-netinfo: 6bb847e64f45a2d69c6173741111cfd95c669301
=======
  react-native-netinfo: fa32a5bb986924e9be82a261c262039042dde81e
>>>>>>> 30e5ec10
  react-native-randombytes: 3638d24759d67c68f6ccba60c52a7a8a8faa6a23
  react-native-safe-area-context: 13004a45f3021328fdd9ee1f987c3131fb65928d
  react-native-splash-screen: 200d11d188e2e78cea3ad319964f6142b6384865
  react-native-udp: 54a1aa9bf5c0824f930b1ba6dbfb3fd3e733bba9
  react-native-version-number: b415bbec6a13f2df62bf978e85bc0d699462f37f
  React-RCTActionSheet: 89b037c0fb7d2671607cb645760164e7e0c013f6
  React-RCTAnimation: e3cefa93c38c004c318f7ec04b883eb14b8b8235
  React-RCTBlob: d26ac0e313fbf14e7203473fd593ccaaeee8329e
  React-RCTImage: 4bdd9588783fa9e48ef669ccd4f747224e208edf
  React-RCTLinking: 65f0088ff463babd3d5d567964a65b74141eff3b
  React-RCTNetwork: 0c1a73576c1cfeafe68396556de1b17d93c0c595
  React-RCTSettings: 4194f1f0edbddf3fd44d1714dc6578bb20379b60
  React-RCTText: e3ef6191cdb627855ff7fe8fa0c1e14094967fb8
  React-RCTVibration: fb54c732fd20405a76598e431aa2f8c2bf527de9
  ReactCommon: 5848032ed2f274fcb40f6b9ec24067787c42d479
  ReactNativePermissions: 7cfad56d13c8961cd2a1005b4955b1400c79ef3e
  RNAnalytics: 35a54cb740c472a0a6a3de765176b82cccc2d1ef
  RNCAsyncStorage: 60a80e72d95bf02a01cace55d3697d9724f0d77f
  RNCMaskedView: 58f45cb9a3161160d992f98541ab3739883dcb41
  RNDeviceInfo: 17e34f6dd902f08d88cbe2c0b7a01be948d43641
  RNFastImage: 9b0c22643872bb7494c8d87bbbb66cc4c0d9e7a2
  RNFirebase: ac0de8b24c6f91ae9459575491ed6a77327619c6
<<<<<<< HEAD
  RNGestureHandler: 4cb47a93019c1a201df2644413a0a1569a51c8aa
=======
  RNGestureHandler: a4ddde1ffc6e590c8127b8b7eabfdade45475c74
>>>>>>> 30e5ec10
  RNKeychain: c658833a9cb2cbcba6423bdd6e16cce59e27da0e
  RNLanguages: 962e562af0d34ab1958d89bcfdb64fafc37c513e
  RNOS: 811de7b4be8824a86a775ade934147a02edb9b5a
  RNReactNativeHapticFeedback: e11a4da0ce174e9f88b03cbaf5d76d94633cdee2
  RNReanimated: 6abbbae2e5e72609d85aabd92a982a94566885f1
  RNScreens: f28b48b8345f2f5f39ed6195518291515032a788
  RNStoreReview: 62d6afd7c37db711a594bbffca6b0ea3a812b7a8
  RNSVG: b5c2b84eba69007aa744d12f6f564c1d98d352d8
  SDWebImage: 4eabf2fa6695c95c47724214417a9c036c965e4a
  SDWebImageWebPCoder: 947093edd1349d820c40afbd9f42acb6cdecd987
  SRSRadialGradient: 8fdf3adb76320500bc792390ecebc1b82aac54ec
  SSZipArchive: fa16b8cc4cdeceb698e5e5d9f67e9558532fbf23
  TcpSockets: 14306fb79f9750ea7d2ddd02d8bed182abb01797
  ToolTipMenu: 8ac61aded0fbc4acfe7e84a7d0c9479d15a9a382
  TouchID: ba4c656d849cceabc2e4eef722dea5e55959ecf4
  Yoga: 14927e37bd25376d216b150ab2a561773d57911f

PODFILE CHECKSUM: 94f1de4711040f874d0ddbdd66a5eb381627c8ed

COCOAPODS: 1.8.4<|MERGE_RESOLUTION|>--- conflicted
+++ resolved
@@ -282,13 +282,7 @@
     - React
   - react-native-mail (3.0.7):
     - React
-<<<<<<< HEAD
-  - react-native-netinfo (4.4.0):
-=======
   - react-native-netinfo (4.6.0):
-    - React
-  - react-native-randombytes (3.5.3):
->>>>>>> 30e5ec10
     - React
   - react-native-randombytes (3.5.3):
     - React
@@ -359,11 +353,7 @@
     - Fabric
     - Firebase/Core
     - React
-<<<<<<< HEAD
-  - RNGestureHandler (1.4.1):
-=======
   - RNGestureHandler (1.5.0):
->>>>>>> 30e5ec10
     - React
   - RNKeychain (3.1.3):
     - React
@@ -466,11 +456,7 @@
   - Yoga (from `../node_modules/react-native/ReactCommon/yoga`)
 
 SPEC REPOS:
-<<<<<<< HEAD
   https://github.com/CocoaPods/Specs.git:
-=======
-  trunk:
->>>>>>> 30e5ec10
     - Analytics
     - Base64
     - boost-for-react-native
@@ -489,12 +475,6 @@
     - FirebaseCore
     - FirebaseInstanceID
     - FirebaseMessaging
-<<<<<<< HEAD
-    - GoogleAppMeasurement
-    - GoogleUtilities
-    - nanopb
-    - Protobuf
-=======
     - FLAnimatedImage
     - GoogleAppMeasurement
     - GoogleUtilities
@@ -505,7 +485,6 @@
     - SDWebImage
     - SDWebImageWebPCoder
     - SSZipArchive
->>>>>>> 30e5ec10
 
 EXTERNAL SOURCES:
   BVLinearGradient:
@@ -659,11 +638,7 @@
   react-native-blur: cad4d93b364f91e7b7931b3fa935455487e5c33c
   react-native-camera: b5e6e34586ca6f588b0c736dcabfe0aad5ce2f3e
   react-native-mail: 021d8ee60e374609f5689ef354dc8e36839a9ba6
-<<<<<<< HEAD
-  react-native-netinfo: 6bb847e64f45a2d69c6173741111cfd95c669301
-=======
   react-native-netinfo: fa32a5bb986924e9be82a261c262039042dde81e
->>>>>>> 30e5ec10
   react-native-randombytes: 3638d24759d67c68f6ccba60c52a7a8a8faa6a23
   react-native-safe-area-context: 13004a45f3021328fdd9ee1f987c3131fb65928d
   react-native-splash-screen: 200d11d188e2e78cea3ad319964f6142b6384865
@@ -686,11 +661,7 @@
   RNDeviceInfo: 17e34f6dd902f08d88cbe2c0b7a01be948d43641
   RNFastImage: 9b0c22643872bb7494c8d87bbbb66cc4c0d9e7a2
   RNFirebase: ac0de8b24c6f91ae9459575491ed6a77327619c6
-<<<<<<< HEAD
-  RNGestureHandler: 4cb47a93019c1a201df2644413a0a1569a51c8aa
-=======
   RNGestureHandler: a4ddde1ffc6e590c8127b8b7eabfdade45475c74
->>>>>>> 30e5ec10
   RNKeychain: c658833a9cb2cbcba6423bdd6e16cce59e27da0e
   RNLanguages: 962e562af0d34ab1958d89bcfdb64fafc37c513e
   RNOS: 811de7b4be8824a86a775ade934147a02edb9b5a
