PODS:
  - Analytics (3.7.1)
  - Base64 (1.1.2)
  - boost-for-react-native (1.63.0)
  - BVLinearGradient (2.5.6):
    - React
  - CodePush (1000.0.0):
    - Base64 (~> 1.1)
    - JWT (~> 3.0.0-beta.7)
    - React
    - SSZipArchive (~> 2.1)
  - Crashlytics (3.14.0):
    - Fabric (~> 1.10.2)
  - DoubleConversion (1.1.6)
  - Fabric (1.10.2)
  - FBLazyVector (0.62.0-rc.5)
  - FBReactNativeSpec (0.62.0-rc.5):
    - Folly (= 2018.10.22.00)
    - RCTRequired (= 0.62.0-rc.5)
    - RCTTypeSafety (= 0.62.0-rc.5)
    - React-Core (= 0.62.0-rc.5)
    - React-jsi (= 0.62.0-rc.5)
    - ReactCommon/turbomodule/core (= 0.62.0-rc.5)
  - Firebase/Core (6.13.0):
    - Firebase/CoreOnly
    - FirebaseAnalytics (= 6.1.6)
  - Firebase/CoreOnly (6.13.0):
    - FirebaseCore (= 6.4.0)
  - Firebase/Messaging (6.13.0):
    - Firebase/CoreOnly
    - FirebaseMessaging (~> 4.1.9)
  - FirebaseAnalytics (6.1.6):
    - FirebaseCore (~> 6.4)
    - FirebaseInstanceID (~> 4.2)
    - GoogleAppMeasurement (= 6.1.6)
    - GoogleUtilities/AppDelegateSwizzler (~> 6.0)
    - GoogleUtilities/MethodSwizzler (~> 6.0)
    - GoogleUtilities/Network (~> 6.0)
    - "GoogleUtilities/NSData+zlib (~> 6.0)"
    - nanopb (= 0.3.9011)
  - FirebaseAnalyticsInterop (1.5.0)
  - FirebaseCore (6.4.0):
    - FirebaseCoreDiagnostics (~> 1.0)
    - FirebaseCoreDiagnosticsInterop (~> 1.0)
    - GoogleUtilities/Environment (~> 6.2)
    - GoogleUtilities/Logger (~> 6.2)
  - FirebaseCoreDiagnostics (1.2.1):
    - FirebaseCoreDiagnosticsInterop (~> 1.2)
    - GoogleDataTransportCCTSupport (~> 1.3)
    - GoogleUtilities/Environment (~> 6.5)
    - GoogleUtilities/Logger (~> 6.5)
    - nanopb (~> 0.3.901)
  - FirebaseCoreDiagnosticsInterop (1.2.0)
  - FirebaseInstanceID (4.2.7):
    - FirebaseCore (~> 6.0)
    - GoogleUtilities/Environment (~> 6.0)
    - GoogleUtilities/UserDefaults (~> 6.0)
  - FirebaseMessaging (4.1.10):
    - FirebaseAnalyticsInterop (~> 1.3)
    - FirebaseCore (~> 6.2)
    - FirebaseInstanceID (~> 4.1)
    - GoogleUtilities/AppDelegateSwizzler (~> 6.2)
    - GoogleUtilities/Environment (~> 6.2)
    - GoogleUtilities/Reachability (~> 6.2)
    - GoogleUtilities/UserDefaults (~> 6.2)
    - Protobuf (>= 3.9.2, ~> 3.9)
  - FLAnimatedImage (1.0.12)
  - Folly (2018.10.22.00):
    - boost-for-react-native
    - DoubleConversion
    - Folly/Default (= 2018.10.22.00)
    - glog
  - Folly/Default (2018.10.22.00):
    - boost-for-react-native
    - DoubleConversion
    - glog
  - glog (0.3.5)
  - GoogleAppMeasurement (6.1.6):
    - GoogleUtilities/AppDelegateSwizzler (~> 6.0)
    - GoogleUtilities/MethodSwizzler (~> 6.0)
    - GoogleUtilities/Network (~> 6.0)
    - "GoogleUtilities/NSData+zlib (~> 6.0)"
    - nanopb (= 0.3.9011)
  - GoogleDataTransport (4.0.1)
  - GoogleDataTransportCCTSupport (1.4.1):
    - GoogleDataTransport (~> 4.0)
    - nanopb (~> 0.3.901)
  - GoogleUtilities/AppDelegateSwizzler (6.5.1):
    - GoogleUtilities/Environment
    - GoogleUtilities/Logger
    - GoogleUtilities/Network
  - GoogleUtilities/Environment (6.5.1)
  - GoogleUtilities/Logger (6.5.1):
    - GoogleUtilities/Environment
  - GoogleUtilities/MethodSwizzler (6.5.1):
    - GoogleUtilities/Logger
  - GoogleUtilities/Network (6.5.1):
    - GoogleUtilities/Logger
    - "GoogleUtilities/NSData+zlib"
    - GoogleUtilities/Reachability
  - "GoogleUtilities/NSData+zlib (6.5.1)"
  - GoogleUtilities/Reachability (6.5.1):
    - GoogleUtilities/Logger
  - GoogleUtilities/UserDefaults (6.5.1):
    - GoogleUtilities/Logger
  - JWT (3.0.0-beta.12):
    - Base64 (~> 1.1.2)
  - libwebp (1.1.0):
    - libwebp/demux (= 1.1.0)
    - libwebp/mux (= 1.1.0)
    - libwebp/webp (= 1.1.0)
  - libwebp/demux (1.1.0):
    - libwebp/webp
  - libwebp/mux (1.1.0):
    - libwebp/demux
  - libwebp/webp (1.1.0)
  - lottie-ios (3.1.3)
  - lottie-react-native (3.3.2):
    - lottie-ios (~> 3.1.3)
    - React
  - nanopb (0.3.9011):
    - nanopb/decode (= 0.3.9011)
    - nanopb/encode (= 0.3.9011)
  - nanopb/decode (0.3.9011)
  - nanopb/encode (0.3.9011)
  - Permission-Camera (2.0.9):
    - RNPermissions
  - Permission-FaceID (2.0.9):
    - RNPermissions
  - Protobuf (3.11.4)
  - RCTRequired (0.62.0-rc.5)
  - RCTTypeSafety (0.62.0-rc.5):
    - FBLazyVector (= 0.62.0-rc.5)
    - Folly (= 2018.10.22.00)
    - RCTRequired (= 0.62.0-rc.5)
    - React-Core (= 0.62.0-rc.5)
  - React (0.62.0-rc.5):
    - React-Core (= 0.62.0-rc.5)
    - React-Core/DevSupport (= 0.62.0-rc.5)
    - React-Core/RCTWebSocket (= 0.62.0-rc.5)
    - React-RCTActionSheet (= 0.62.0-rc.5)
    - React-RCTAnimation (= 0.62.0-rc.5)
    - React-RCTBlob (= 0.62.0-rc.5)
    - React-RCTImage (= 0.62.0-rc.5)
    - React-RCTLinking (= 0.62.0-rc.5)
    - React-RCTNetwork (= 0.62.0-rc.5)
    - React-RCTSettings (= 0.62.0-rc.5)
    - React-RCTText (= 0.62.0-rc.5)
    - React-RCTVibration (= 0.62.0-rc.5)
  - React-Core (0.62.0-rc.5):
    - Folly (= 2018.10.22.00)
    - glog
    - React-Core/Default (= 0.62.0-rc.5)
    - React-cxxreact (= 0.62.0-rc.5)
    - React-jsi (= 0.62.0-rc.5)
    - React-jsiexecutor (= 0.62.0-rc.5)
    - Yoga
  - React-Core/CoreModulesHeaders (0.62.0-rc.5):
    - Folly (= 2018.10.22.00)
    - glog
    - React-Core/Default
    - React-cxxreact (= 0.62.0-rc.5)
    - React-jsi (= 0.62.0-rc.5)
    - React-jsiexecutor (= 0.62.0-rc.5)
    - Yoga
  - React-Core/Default (0.62.0-rc.5):
    - Folly (= 2018.10.22.00)
    - glog
    - React-cxxreact (= 0.62.0-rc.5)
    - React-jsi (= 0.62.0-rc.5)
    - React-jsiexecutor (= 0.62.0-rc.5)
    - Yoga
  - React-Core/DevSupport (0.62.0-rc.5):
    - Folly (= 2018.10.22.00)
    - glog
    - React-Core/Default (= 0.62.0-rc.5)
    - React-Core/RCTWebSocket (= 0.62.0-rc.5)
    - React-cxxreact (= 0.62.0-rc.5)
    - React-jsi (= 0.62.0-rc.5)
    - React-jsiexecutor (= 0.62.0-rc.5)
    - React-jsinspector (= 0.62.0-rc.5)
    - Yoga
  - React-Core/RCTActionSheetHeaders (0.62.0-rc.5):
    - Folly (= 2018.10.22.00)
    - glog
    - React-Core/Default
    - React-cxxreact (= 0.62.0-rc.5)
    - React-jsi (= 0.62.0-rc.5)
    - React-jsiexecutor (= 0.62.0-rc.5)
    - Yoga
  - React-Core/RCTAnimationHeaders (0.62.0-rc.5):
    - Folly (= 2018.10.22.00)
    - glog
    - React-Core/Default
    - React-cxxreact (= 0.62.0-rc.5)
    - React-jsi (= 0.62.0-rc.5)
    - React-jsiexecutor (= 0.62.0-rc.5)
    - Yoga
  - React-Core/RCTBlobHeaders (0.62.0-rc.5):
    - Folly (= 2018.10.22.00)
    - glog
    - React-Core/Default
    - React-cxxreact (= 0.62.0-rc.5)
    - React-jsi (= 0.62.0-rc.5)
    - React-jsiexecutor (= 0.62.0-rc.5)
    - Yoga
  - React-Core/RCTImageHeaders (0.62.0-rc.5):
    - Folly (= 2018.10.22.00)
    - glog
    - React-Core/Default
    - React-cxxreact (= 0.62.0-rc.5)
    - React-jsi (= 0.62.0-rc.5)
    - React-jsiexecutor (= 0.62.0-rc.5)
    - Yoga
  - React-Core/RCTLinkingHeaders (0.62.0-rc.5):
    - Folly (= 2018.10.22.00)
    - glog
    - React-Core/Default
    - React-cxxreact (= 0.62.0-rc.5)
    - React-jsi (= 0.62.0-rc.5)
    - React-jsiexecutor (= 0.62.0-rc.5)
    - Yoga
  - React-Core/RCTNetworkHeaders (0.62.0-rc.5):
    - Folly (= 2018.10.22.00)
    - glog
    - React-Core/Default
    - React-cxxreact (= 0.62.0-rc.5)
    - React-jsi (= 0.62.0-rc.5)
    - React-jsiexecutor (= 0.62.0-rc.5)
    - Yoga
  - React-Core/RCTSettingsHeaders (0.62.0-rc.5):
    - Folly (= 2018.10.22.00)
    - glog
    - React-Core/Default
    - React-cxxreact (= 0.62.0-rc.5)
    - React-jsi (= 0.62.0-rc.5)
    - React-jsiexecutor (= 0.62.0-rc.5)
    - Yoga
  - React-Core/RCTTextHeaders (0.62.0-rc.5):
    - Folly (= 2018.10.22.00)
    - glog
    - React-Core/Default
    - React-cxxreact (= 0.62.0-rc.5)
    - React-jsi (= 0.62.0-rc.5)
    - React-jsiexecutor (= 0.62.0-rc.5)
    - Yoga
  - React-Core/RCTVibrationHeaders (0.62.0-rc.5):
    - Folly (= 2018.10.22.00)
    - glog
    - React-Core/Default
    - React-cxxreact (= 0.62.0-rc.5)
    - React-jsi (= 0.62.0-rc.5)
    - React-jsiexecutor (= 0.62.0-rc.5)
    - Yoga
  - React-Core/RCTWebSocket (0.62.0-rc.5):
    - Folly (= 2018.10.22.00)
    - glog
    - React-Core/Default (= 0.62.0-rc.5)
    - React-cxxreact (= 0.62.0-rc.5)
    - React-jsi (= 0.62.0-rc.5)
    - React-jsiexecutor (= 0.62.0-rc.5)
    - Yoga
  - React-CoreModules (0.62.0-rc.5):
    - FBReactNativeSpec (= 0.62.0-rc.5)
    - Folly (= 2018.10.22.00)
    - RCTTypeSafety (= 0.62.0-rc.5)
    - React-Core/CoreModulesHeaders (= 0.62.0-rc.5)
    - React-RCTImage (= 0.62.0-rc.5)
    - ReactCommon/turbomodule/core (= 0.62.0-rc.5)
  - React-cxxreact (0.62.0-rc.5):
    - boost-for-react-native (= 1.63.0)
    - DoubleConversion
    - Folly (= 2018.10.22.00)
    - glog
    - React-jsinspector (= 0.62.0-rc.5)
  - React-jsi (0.62.0-rc.5):
    - boost-for-react-native (= 1.63.0)
    - DoubleConversion
    - Folly (= 2018.10.22.00)
    - glog
    - React-jsi/Default (= 0.62.0-rc.5)
  - React-jsi/Default (0.62.0-rc.5):
    - boost-for-react-native (= 1.63.0)
    - DoubleConversion
    - Folly (= 2018.10.22.00)
    - glog
  - React-jsiexecutor (0.62.0-rc.5):
    - DoubleConversion
    - Folly (= 2018.10.22.00)
    - glog
    - React-cxxreact (= 0.62.0-rc.5)
    - React-jsi (= 0.62.0-rc.5)
  - React-jsinspector (0.62.0-rc.5)
  - react-native-blur (0.8.0):
    - React
<<<<<<< HEAD
  - react-native-camera (3.19.0):
    - React
    - react-native-camera/RCT (= 3.19.0)
    - react-native-camera/RN (= 3.19.0)
  - react-native-camera/RCT (3.19.0):
    - React
  - react-native-camera/RN (3.19.0):
=======
  - react-native-camera (3.19.1):
    - React
    - react-native-camera/RCT (= 3.19.1)
    - react-native-camera/RN (= 3.19.1)
  - react-native-camera/RCT (3.19.1):
    - React
  - react-native-camera/RN (3.19.1):
>>>>>>> f7a1397b
    - React
  - react-native-mail (4.1.0):
    - React
  - react-native-netinfo (5.6.2):
    - React
  - react-native-randombytes (3.5.3):
    - React
  - react-native-safe-area-context (0.5.0):
    - React
  - react-native-splash-screen (3.2.0):
    - React
  - react-native-text-input-mask (2.0.0):
    - React
    - RNInputMask
  - react-native-udp (2.7.0):
    - React
  - react-native-version-number (0.3.6):
    - React
  - react-native-viewpager (3.3.0):
    - React
  - React-RCTActionSheet (0.62.0-rc.5):
    - React-Core/RCTActionSheetHeaders (= 0.62.0-rc.5)
  - React-RCTAnimation (0.62.0-rc.5):
    - FBReactNativeSpec (= 0.62.0-rc.5)
    - Folly (= 2018.10.22.00)
    - RCTTypeSafety (= 0.62.0-rc.5)
    - React-Core/RCTAnimationHeaders (= 0.62.0-rc.5)
    - ReactCommon/turbomodule/core (= 0.62.0-rc.5)
  - React-RCTBlob (0.62.0-rc.5):
    - FBReactNativeSpec (= 0.62.0-rc.5)
    - Folly (= 2018.10.22.00)
    - React-Core/RCTBlobHeaders (= 0.62.0-rc.5)
    - React-Core/RCTWebSocket (= 0.62.0-rc.5)
    - React-jsi (= 0.62.0-rc.5)
    - React-RCTNetwork (= 0.62.0-rc.5)
    - ReactCommon/turbomodule/core (= 0.62.0-rc.5)
  - React-RCTImage (0.62.0-rc.5):
    - FBReactNativeSpec (= 0.62.0-rc.5)
    - Folly (= 2018.10.22.00)
    - RCTTypeSafety (= 0.62.0-rc.5)
    - React-Core/RCTImageHeaders (= 0.62.0-rc.5)
    - React-RCTNetwork (= 0.62.0-rc.5)
    - ReactCommon/turbomodule/core (= 0.62.0-rc.5)
  - React-RCTLinking (0.62.0-rc.5):
    - FBReactNativeSpec (= 0.62.0-rc.5)
    - React-Core/RCTLinkingHeaders (= 0.62.0-rc.5)
    - ReactCommon/turbomodule/core (= 0.62.0-rc.5)
  - React-RCTNetwork (0.62.0-rc.5):
    - FBReactNativeSpec (= 0.62.0-rc.5)
    - Folly (= 2018.10.22.00)
    - RCTTypeSafety (= 0.62.0-rc.5)
    - React-Core/RCTNetworkHeaders (= 0.62.0-rc.5)
    - ReactCommon/turbomodule/core (= 0.62.0-rc.5)
  - React-RCTSettings (0.62.0-rc.5):
    - FBReactNativeSpec (= 0.62.0-rc.5)
    - Folly (= 2018.10.22.00)
    - RCTTypeSafety (= 0.62.0-rc.5)
    - React-Core/RCTSettingsHeaders (= 0.62.0-rc.5)
    - ReactCommon/turbomodule/core (= 0.62.0-rc.5)
  - React-RCTText (0.62.0-rc.5):
    - React-Core/RCTTextHeaders (= 0.62.0-rc.5)
  - React-RCTVibration (0.62.0-rc.5):
    - FBReactNativeSpec (= 0.62.0-rc.5)
    - Folly (= 2018.10.22.00)
    - React-Core/RCTVibrationHeaders (= 0.62.0-rc.5)
    - ReactCommon/turbomodule/core (= 0.62.0-rc.5)
  - ReactCommon/callinvoker (0.62.0-rc.5):
    - DoubleConversion
    - Folly (= 2018.10.22.00)
    - glog
    - React-cxxreact (= 0.62.0-rc.5)
  - ReactCommon/turbomodule/core (0.62.0-rc.5):
    - DoubleConversion
    - Folly (= 2018.10.22.00)
    - glog
    - React-Core (= 0.62.0-rc.5)
    - React-cxxreact (= 0.62.0-rc.5)
    - React-jsi (= 0.62.0-rc.5)
    - ReactCommon/callinvoker (= 0.62.0-rc.5)
  - ReactNativePayments (1.1.5):
    - React
  - RNAnalytics (1.1.0):
    - Analytics
    - React
  - RNCAsyncStorage (1.7.1):
    - React
  - RNCMaskedView (0.1.7):
    - React
  - RNCPushNotificationIOS (1.0.7):
    - React
  - RNDeviceInfo (5.3.1):
    - React
  - RNFastImage (7.0.2):
    - React
    - SDWebImage (~> 5.0)
    - SDWebImageWebPCoder (~> 0.2.3)
  - RNFBApp (6.3.4):
    - Firebase/Core (~> 6.13.0)
    - React
  - RNFBCrashlytics (6.3.4):
    - Crashlytics (~> 3.14.0)
    - Fabric (~> 1.10.2)
    - Firebase/Core (~> 6.13.0)
    - React
    - RNFBApp
  - RNFBMessaging (6.3.4):
    - Firebase/Messaging (~> 6.13.0)
    - React
    - RNFBApp
  - RNGestureHandler (1.6.0):
    - React
  - RNInputMask (4.1.0)
  - RNKeychain (4.0.3):
    - React
  - RNLanguages (3.0.2):
    - React
  - RNOS (1.2.8):
    - React
  - RNPermissions (2.0.9):
    - React
  - RNReactNativeHapticFeedback (1.9.0):
    - React
  - RNReanimated (1.7.0):
    - React
  - RNScreens (2.2.0):
    - React
  - RNSentry (1.3.3):
    - React
    - Sentry (~> 4.4.0)
  - RNStoreReview (0.1.5):
    - React
  - RNSVG (11.0.0):
    - React
  - SDWebImage (5.6.0):
    - SDWebImage/Core (= 5.6.0)
  - SDWebImage/Core (5.6.0)
  - SDWebImageWebPCoder (0.2.5):
    - libwebp (~> 1.0)
    - SDWebImage/Core (~> 5.0)
  - Sentry (4.4.3):
    - Sentry/Core (= 4.4.3)
  - Sentry/Core (4.4.3)
  - SRSRadialGradient (1.0.6):
    - React
  - SSZipArchive (2.2.2)
  - TcpSockets (3.3.2):
    - React
  - ToolTipMenu (5.2.1):
    - React
  - Yoga (1.14.0)

DEPENDENCIES:
  - BVLinearGradient (from `../node_modules/react-native-linear-gradient`)
  - CodePush (from `../node_modules/react-native-code-push`)
  - DoubleConversion (from `../node_modules/react-native/third-party-podspecs/DoubleConversion.podspec`)
  - FBLazyVector (from `../node_modules/react-native/Libraries/FBLazyVector`)
  - FBReactNativeSpec (from `../node_modules/react-native/Libraries/FBReactNativeSpec`)
  - FLAnimatedImage
  - Folly (from `../node_modules/react-native/third-party-podspecs/Folly.podspec`)
  - glog (from `../node_modules/react-native/third-party-podspecs/glog.podspec`)
  - libwebp
  - lottie-ios (from `../node_modules/lottie-ios`)
  - lottie-react-native (from `../node_modules/lottie-react-native`)
  - Permission-Camera (from `../node_modules/react-native-permissions/ios/Camera.podspec`)
  - Permission-FaceID (from `../node_modules/react-native-permissions/ios/FaceID.podspec`)
  - RCTRequired (from `../node_modules/react-native/Libraries/RCTRequired`)
  - RCTTypeSafety (from `../node_modules/react-native/Libraries/TypeSafety`)
  - React (from `../node_modules/react-native/`)
  - React-Core (from `../node_modules/react-native/`)
  - React-Core/DevSupport (from `../node_modules/react-native/`)
  - React-Core/RCTWebSocket (from `../node_modules/react-native/`)
  - React-CoreModules (from `../node_modules/react-native/React/CoreModules`)
  - React-cxxreact (from `../node_modules/react-native/ReactCommon/cxxreact`)
  - React-jsi (from `../node_modules/react-native/ReactCommon/jsi`)
  - React-jsiexecutor (from `../node_modules/react-native/ReactCommon/jsiexecutor`)
  - React-jsinspector (from `../node_modules/react-native/ReactCommon/jsinspector`)
  - "react-native-blur (from `../node_modules/@react-native-community/blur`)"
  - react-native-camera (from `../node_modules/react-native-camera`)
  - react-native-mail (from `../node_modules/react-native-mail`)
  - "react-native-netinfo (from `../node_modules/@react-native-community/netinfo`)"
  - react-native-randombytes (from `../node_modules/react-native-randombytes`)
  - react-native-safe-area-context (from `../node_modules/react-native-safe-area-context`)
  - react-native-splash-screen (from `../node_modules/react-native-splash-screen`)
  - react-native-text-input-mask (from `../node_modules/react-native-text-input-mask`)
  - react-native-udp (from `../node_modules/react-native-udp`)
  - react-native-version-number (from `../node_modules/react-native-version-number`)
  - "react-native-viewpager (from `../node_modules/@react-native-community/viewpager`)"
  - React-RCTActionSheet (from `../node_modules/react-native/Libraries/ActionSheetIOS`)
  - React-RCTAnimation (from `../node_modules/react-native/Libraries/NativeAnimation`)
  - React-RCTBlob (from `../node_modules/react-native/Libraries/Blob`)
  - React-RCTImage (from `../node_modules/react-native/Libraries/Image`)
  - React-RCTLinking (from `../node_modules/react-native/Libraries/LinkingIOS`)
  - React-RCTNetwork (from `../node_modules/react-native/Libraries/Network`)
  - React-RCTSettings (from `../node_modules/react-native/Libraries/Settings`)
  - React-RCTText (from `../node_modules/react-native/Libraries/Text`)
  - React-RCTVibration (from `../node_modules/react-native/Libraries/Vibration`)
  - ReactCommon/callinvoker (from `../node_modules/react-native/ReactCommon`)
  - ReactCommon/turbomodule/core (from `../node_modules/react-native/ReactCommon`)
  - "ReactNativePayments (from `../node_modules/@rainbow-me/react-native-payments/lib/ios`)"
  - "RNAnalytics (from `../node_modules/@segment/analytics-react-native`)"
  - "RNCAsyncStorage (from `../node_modules/@react-native-community/async-storage`)"
  - "RNCMaskedView (from `../node_modules/@react-native-community/masked-view`)"
  - "RNCPushNotificationIOS (from `../node_modules/@react-native-community/push-notification-ios`)"
  - RNDeviceInfo (from `../node_modules/react-native-device-info`)
  - RNFastImage (from `../node_modules/react-native-fast-image`)
  - "RNFBApp (from `../node_modules/@react-native-firebase/app`)"
  - "RNFBCrashlytics (from `../node_modules/@react-native-firebase/crashlytics`)"
  - "RNFBMessaging (from `../node_modules/@react-native-firebase/messaging`)"
  - RNGestureHandler (from `../node_modules/react-native-gesture-handler`)
  - RNInputMask (from `../node_modules/react-native-text-input-mask/ios/InputMask`)
  - RNKeychain (from `../node_modules/react-native-keychain`)
  - RNLanguages (from `../node_modules/react-native-languages`)
  - RNOS (from `../node_modules/react-native-os`)
  - RNPermissions (from `../node_modules/react-native-permissions`)
  - RNReactNativeHapticFeedback (from `../node_modules/react-native-haptic-feedback`)
  - RNReanimated (from `../node_modules/react-native-reanimated`)
  - RNScreens (from `../node_modules/react-native-screens`)
  - "RNSentry (from `../node_modules/@sentry/react-native`)"
  - RNStoreReview (from `../node_modules/react-native-store-review/ios`)
  - RNSVG (from `../node_modules/react-native-svg`)
  - SRSRadialGradient (from `../node_modules/react-native-radial-gradient/ios`)
  - TcpSockets (from `../node_modules/react-native-tcp`)
  - ToolTipMenu (from `../node_modules/react-native-tooltip`)
  - Yoga (from `../node_modules/react-native/ReactCommon/yoga`)

SPEC REPOS:
  trunk:
    - Analytics
    - Base64
    - boost-for-react-native
    - Crashlytics
    - Fabric
    - Firebase
    - FirebaseAnalytics
    - FirebaseAnalyticsInterop
    - FirebaseCore
    - FirebaseCoreDiagnostics
    - FirebaseCoreDiagnosticsInterop
    - FirebaseInstanceID
    - FirebaseMessaging
    - FLAnimatedImage
    - GoogleAppMeasurement
    - GoogleDataTransport
    - GoogleDataTransportCCTSupport
    - GoogleUtilities
    - JWT
    - libwebp
    - nanopb
    - Protobuf
    - SDWebImage
    - SDWebImageWebPCoder
    - Sentry
    - SSZipArchive

EXTERNAL SOURCES:
  BVLinearGradient:
    :path: "../node_modules/react-native-linear-gradient"
  CodePush:
    :path: "../node_modules/react-native-code-push"
  DoubleConversion:
    :podspec: "../node_modules/react-native/third-party-podspecs/DoubleConversion.podspec"
  FBLazyVector:
    :path: "../node_modules/react-native/Libraries/FBLazyVector"
  FBReactNativeSpec:
    :path: "../node_modules/react-native/Libraries/FBReactNativeSpec"
  Folly:
    :podspec: "../node_modules/react-native/third-party-podspecs/Folly.podspec"
  glog:
    :podspec: "../node_modules/react-native/third-party-podspecs/glog.podspec"
  lottie-ios:
    :path: "../node_modules/lottie-ios"
  lottie-react-native:
    :path: "../node_modules/lottie-react-native"
  Permission-Camera:
    :path: "../node_modules/react-native-permissions/ios/Camera.podspec"
  Permission-FaceID:
    :path: "../node_modules/react-native-permissions/ios/FaceID.podspec"
  RCTRequired:
    :path: "../node_modules/react-native/Libraries/RCTRequired"
  RCTTypeSafety:
    :path: "../node_modules/react-native/Libraries/TypeSafety"
  React:
    :path: "../node_modules/react-native/"
  React-Core:
    :path: "../node_modules/react-native/"
  React-CoreModules:
    :path: "../node_modules/react-native/React/CoreModules"
  React-cxxreact:
    :path: "../node_modules/react-native/ReactCommon/cxxreact"
  React-jsi:
    :path: "../node_modules/react-native/ReactCommon/jsi"
  React-jsiexecutor:
    :path: "../node_modules/react-native/ReactCommon/jsiexecutor"
  React-jsinspector:
    :path: "../node_modules/react-native/ReactCommon/jsinspector"
  react-native-blur:
    :path: "../node_modules/@react-native-community/blur"
  react-native-camera:
    :path: "../node_modules/react-native-camera"
  react-native-mail:
    :path: "../node_modules/react-native-mail"
  react-native-netinfo:
    :path: "../node_modules/@react-native-community/netinfo"
  react-native-randombytes:
    :path: "../node_modules/react-native-randombytes"
  react-native-safe-area-context:
    :path: "../node_modules/react-native-safe-area-context"
  react-native-splash-screen:
    :path: "../node_modules/react-native-splash-screen"
  react-native-text-input-mask:
    :path: "../node_modules/react-native-text-input-mask"
  react-native-udp:
    :path: "../node_modules/react-native-udp"
  react-native-version-number:
    :path: "../node_modules/react-native-version-number"
  react-native-viewpager:
    :path: "../node_modules/@react-native-community/viewpager"
  React-RCTActionSheet:
    :path: "../node_modules/react-native/Libraries/ActionSheetIOS"
  React-RCTAnimation:
    :path: "../node_modules/react-native/Libraries/NativeAnimation"
  React-RCTBlob:
    :path: "../node_modules/react-native/Libraries/Blob"
  React-RCTImage:
    :path: "../node_modules/react-native/Libraries/Image"
  React-RCTLinking:
    :path: "../node_modules/react-native/Libraries/LinkingIOS"
  React-RCTNetwork:
    :path: "../node_modules/react-native/Libraries/Network"
  React-RCTSettings:
    :path: "../node_modules/react-native/Libraries/Settings"
  React-RCTText:
    :path: "../node_modules/react-native/Libraries/Text"
  React-RCTVibration:
    :path: "../node_modules/react-native/Libraries/Vibration"
  ReactCommon:
    :path: "../node_modules/react-native/ReactCommon"
  ReactNativePayments:
    :path: "../node_modules/@rainbow-me/react-native-payments/lib/ios"
  RNAnalytics:
    :path: "../node_modules/@segment/analytics-react-native"
  RNCAsyncStorage:
    :path: "../node_modules/@react-native-community/async-storage"
  RNCMaskedView:
    :path: "../node_modules/@react-native-community/masked-view"
  RNCPushNotificationIOS:
    :path: "../node_modules/@react-native-community/push-notification-ios"
  RNDeviceInfo:
    :path: "../node_modules/react-native-device-info"
  RNFastImage:
    :path: "../node_modules/react-native-fast-image"
  RNFBApp:
    :path: "../node_modules/@react-native-firebase/app"
  RNFBCrashlytics:
    :path: "../node_modules/@react-native-firebase/crashlytics"
  RNFBMessaging:
    :path: "../node_modules/@react-native-firebase/messaging"
  RNGestureHandler:
    :path: "../node_modules/react-native-gesture-handler"
  RNInputMask:
    :path: "../node_modules/react-native-text-input-mask/ios/InputMask"
  RNKeychain:
    :path: "../node_modules/react-native-keychain"
  RNLanguages:
    :path: "../node_modules/react-native-languages"
  RNOS:
    :path: "../node_modules/react-native-os"
  RNPermissions:
    :path: "../node_modules/react-native-permissions"
  RNReactNativeHapticFeedback:
    :path: "../node_modules/react-native-haptic-feedback"
  RNReanimated:
    :path: "../node_modules/react-native-reanimated"
  RNScreens:
    :path: "../node_modules/react-native-screens"
  RNSentry:
    :path: "../node_modules/@sentry/react-native"
  RNStoreReview:
    :path: "../node_modules/react-native-store-review/ios"
  RNSVG:
    :path: "../node_modules/react-native-svg"
  SRSRadialGradient:
    :path: "../node_modules/react-native-radial-gradient/ios"
  TcpSockets:
    :path: "../node_modules/react-native-tcp"
  ToolTipMenu:
    :path: "../node_modules/react-native-tooltip"
  Yoga:
    :path: "../node_modules/react-native/ReactCommon/yoga"

SPEC CHECKSUMS:
  Analytics: f82f3cd6d3c8fbfd76ce25773199576656981a4a
  Base64: cecfb41a004124895a7bcee567a89bae5a89d49b
  boost-for-react-native: 39c7adb57c4e60d6c5479dd8623128eb5b3f0f2c
  BVLinearGradient: e3aad03778a456d77928f594a649e96995f1c872
  CodePush: 94a4a4e71ed30793296632f7024a74fc53d6bccf
  Crashlytics: 540b7e5f5da5a042647227a5e3ac51d85eed06df
  DoubleConversion: 5805e889d232975c086db112ece9ed034df7a0b2
  Fabric: 706c8b8098fff96c33c0db69cbf81f9c551d0d74
  FBLazyVector: a9acf3fc9058f0a06ff8ff40d876025cf89fc326
  FBReactNativeSpec: ca7ec9c06345f5ba53118dd22db915486f27d0f7
  Firebase: 458d109512200d1aca2e1b9b6cf7d68a869a4a46
  FirebaseAnalytics: 45f36d9c429fc91d206283900ab75390cd05ee8a
  FirebaseAnalyticsInterop: 3f86269c38ae41f47afeb43ebf32a001f58fcdae
  FirebaseCore: 307ea2508df730c5865334e41965bd9ea344b0e5
  FirebaseCoreDiagnostics: 2109d10c35e8289b1ee6cabf44d9ffb055620194
  FirebaseCoreDiagnosticsInterop: 296e2c5f5314500a850ad0b83e9e7c10b011a850
  FirebaseInstanceID: ebd2ea79ee38db0cb5f5167b17a0d387e1cc7b6e
  FirebaseMessaging: 089b7a4991425783384acc8bcefcd78c0af913bd
  FLAnimatedImage: 4a0b56255d9b05f18b6dd7ee06871be5d3b89e31
  Folly: 30e7936e1c45c08d884aa59369ed951a8e68cf51
  glog: 1f3da668190260b06b429bb211bfbee5cd790c28
  GoogleAppMeasurement: dfe55efa543e899d906309eaaac6ca26d249862f
  GoogleDataTransport: 653963cf5be60fb59cf051e070f0836fdc305f81
  GoogleDataTransportCCTSupport: 84e4d4bbab642f2e9d83ee65d78aca2b5527d314
  GoogleUtilities: 06eb53bb579efe7099152735900dd04bf09e7275
  JWT: 9b5c05abbcc1a0e69c3c91e1655b3387fc7e581d
  libwebp: 946cb3063cea9236285f7e9a8505d806d30e07f3
  lottie-ios: 496ac5cea1bbf1a7bd1f1f472f3232eb1b8d744b
  lottie-react-native: 2a1a82bb326ae51331a5520de0cf706733c6db69
  nanopb: 18003b5e52dab79db540fe93fe9579f399bd1ccd
  Permission-Camera: 8fe4753b02396489b11c5089e4f57bab7fe1ef42
  Permission-FaceID: 29c3f213a033c24330a554a5dad7681d6e3698f8
  Protobuf: 176220c526ad8bd09ab1fb40a978eac3fef665f7
  RCTRequired: 8f1dd8582716f10ba3763029a8313146df2ae8de
  RCTTypeSafety: 0fba7626dcbaccf374f72bc3249e8e64396ad536
  React: 9f449f4b3748d56ec37c936e6b2f43230d5a9fe7
  React-Core: 28a580f7e9a692c24bde0b96c3edf926f7108fe8
  React-CoreModules: 9be7515a0b6039b3d0907910e0b5f4dca6d78dc6
  React-cxxreact: a660513eb5a780094bb0f0e6240e38e7895fd2a1
  React-jsi: 6eb628cbb8b427609cc7867da5c390b57284fb88
  React-jsiexecutor: 7f96dd5e1264c67b2143e73af54f86abda99cde6
  React-jsinspector: a3017d13fbcb7f4c42dcbcd415b97135ac3f0f41
  react-native-blur: cad4d93b364f91e7b7931b3fa935455487e5c33c
<<<<<<< HEAD
  react-native-camera: 1f4c5be75a037b5573716a01d84ca0390c162954
=======
  react-native-camera: 9b410bc370c57513a6e7d5b20d516c86d5dae703
>>>>>>> f7a1397b
  react-native-mail: a864fb211feaa5845c6c478a3266de725afdce89
  react-native-netinfo: 73303369946c2487c600418961bfdc87748b832f
  react-native-randombytes: 3638d24759d67c68f6ccba60c52a7a8a8faa6a23
  react-native-safe-area-context: 13004a45f3021328fdd9ee1f987c3131fb65928d
  react-native-splash-screen: 200d11d188e2e78cea3ad319964f6142b6384865
  react-native-text-input-mask: 07227297075f9653315f43b0424d596423a01736
  react-native-udp: ff9d13e523f2b58e6bc5d4d32321ac60671b5dc9
  react-native-version-number: b415bbec6a13f2df62bf978e85bc0d699462f37f
  react-native-viewpager: a7b438ca32c57b2614ece2a123e7fe116f743131
  React-RCTActionSheet: f4c23f31ca9a1f85a734ce18a31de1dfd0054ddb
  React-RCTAnimation: 8e7f07139ce580b939700ba4af8f8daa0da8884c
  React-RCTBlob: 449577dc262e0fa7455fac8468d9b64fb9a9d919
  React-RCTImage: a19d9fcb4986097bd58b4b0e4b9134576bb6d1c0
  React-RCTLinking: 21825311f405295951afd10f09e276d177f8403a
  React-RCTNetwork: 51feac57b893e94ee85fb46870b6bef7c4b58145
  React-RCTSettings: 81676b6e50109cd96db42ac8117c32716e01ab10
  React-RCTText: 3bd3aabfefc2317e48cc9fd5eac2023f9b9a4456
  React-RCTVibration: 892e403408a4cd8471071d0f447db73be21e05ab
  ReactCommon: da01dd55154d473c5c0538d64ff91ebacdd1f7ee
  ReactNativePayments: 40a266450628c05db440fe219b631210e4358a49
  RNAnalytics: 35a54cb740c472a0a6a3de765176b82cccc2d1ef
  RNCAsyncStorage: 44395cb9c7c1523104c2b499eb426ef7aff82bca
  RNCMaskedView: 76c40a1d41c3e2535df09246a2b5487f04de0814
  RNCPushNotificationIOS: eea954fa69537d4a8db898fe1b1a06e2b7e15841
  RNDeviceInfo: 6f20764111df002b4484f90cbe0a861be29bcc6c
  RNFastImage: 9b0c22643872bb7494c8d87bbbb66cc4c0d9e7a2
  RNFBApp: 7d4006751de8bb5cafa2e8d2e7d94ee250df81db
  RNFBCrashlytics: 93e1cc09a93aa4bb1e9b5a07af0efb2702db5a39
  RNFBMessaging: 51cc7f6beaf4c4feac6f18ea941bba5854e3d9c6
  RNGestureHandler: dde546180bf24af0b5f737c8ad04b6f3fa51609a
  RNInputMask: 815461ebdf396beb62cf58916c35cf6930adb991
  RNKeychain: f5783613aa3095af63345ddb9626a729bd4a3897
  RNLanguages: 962e562af0d34ab1958d89bcfdb64fafc37c513e
  RNOS: 31db6fa4a197d179afbba9e6b4d28d450a7f250b
  RNPermissions: 2f74237e97b08beda01e914301e12524ddddf5b8
  RNReactNativeHapticFeedback: 2566b468cc8d0e7bb2f84b23adc0f4614594d071
  RNReanimated: 031fe8d9ea93c2bd689a40f05320ef9d96f74d7f
<<<<<<< HEAD
  RNScreens: 812b79d384e2bea7eebc4ec981469160d4948fd5
=======
  RNScreens: ba539a5086136eb356e43699cb588a80369763ca
>>>>>>> f7a1397b
  RNSentry: 86baf0c87120cd5eb491d073989f8cbc1a2174c6
  RNStoreReview: 62d6afd7c37db711a594bbffca6b0ea3a812b7a8
  RNSVG: 82d44baa568873faae1a9929dd30d29db8f06732
  SDWebImage: 21b19f56b4226cdfe3aefe4e6848dc43ed129a86
  SDWebImageWebPCoder: 947093edd1349d820c40afbd9f42acb6cdecd987
  Sentry: 14bdd673870e8cf64932b149fad5bbbf39a9b390
  SRSRadialGradient: 77bcb1ae812d0c77560e54ed9e52166df032db1d
  SSZipArchive: fa16b8cc4cdeceb698e5e5d9f67e9558532fbf23
  TcpSockets: 14306fb79f9750ea7d2ddd02d8bed182abb01797
  ToolTipMenu: 8ac61aded0fbc4acfe7e84a7d0c9479d15a9a382
  Yoga: e0448a3eecac22245fae6ce1b291c557b93b06af

PODFILE CHECKSUM: 4141760bf5d4d6e54d34d2b4341d84cf7ce4cc03

COCOAPODS: 1.9.0<|MERGE_RESOLUTION|>--- conflicted
+++ resolved
@@ -293,15 +293,6 @@
   - React-jsinspector (0.62.0-rc.5)
   - react-native-blur (0.8.0):
     - React
-<<<<<<< HEAD
-  - react-native-camera (3.19.0):
-    - React
-    - react-native-camera/RCT (= 3.19.0)
-    - react-native-camera/RN (= 3.19.0)
-  - react-native-camera/RCT (3.19.0):
-    - React
-  - react-native-camera/RN (3.19.0):
-=======
   - react-native-camera (3.19.1):
     - React
     - react-native-camera/RCT (= 3.19.1)
@@ -309,7 +300,6 @@
   - react-native-camera/RCT (3.19.1):
     - React
   - react-native-camera/RN (3.19.1):
->>>>>>> f7a1397b
     - React
   - react-native-mail (4.1.0):
     - React
@@ -443,9 +433,9 @@
     - React
   - RNSVG (11.0.0):
     - React
-  - SDWebImage (5.6.0):
-    - SDWebImage/Core (= 5.6.0)
-  - SDWebImage/Core (5.6.0)
+  - SDWebImage (5.5.2):
+    - SDWebImage/Core (= 5.5.2)
+  - SDWebImage/Core (5.5.2)
   - SDWebImageWebPCoder (0.2.5):
     - libwebp (~> 1.0)
     - SDWebImage/Core (~> 5.0)
@@ -744,11 +734,7 @@
   React-jsiexecutor: 7f96dd5e1264c67b2143e73af54f86abda99cde6
   React-jsinspector: a3017d13fbcb7f4c42dcbcd415b97135ac3f0f41
   react-native-blur: cad4d93b364f91e7b7931b3fa935455487e5c33c
-<<<<<<< HEAD
-  react-native-camera: 1f4c5be75a037b5573716a01d84ca0390c162954
-=======
   react-native-camera: 9b410bc370c57513a6e7d5b20d516c86d5dae703
->>>>>>> f7a1397b
   react-native-mail: a864fb211feaa5845c6c478a3266de725afdce89
   react-native-netinfo: 73303369946c2487c600418961bfdc87748b832f
   react-native-randombytes: 3638d24759d67c68f6ccba60c52a7a8a8faa6a23
@@ -786,15 +772,11 @@
   RNPermissions: 2f74237e97b08beda01e914301e12524ddddf5b8
   RNReactNativeHapticFeedback: 2566b468cc8d0e7bb2f84b23adc0f4614594d071
   RNReanimated: 031fe8d9ea93c2bd689a40f05320ef9d96f74d7f
-<<<<<<< HEAD
   RNScreens: 812b79d384e2bea7eebc4ec981469160d4948fd5
-=======
-  RNScreens: ba539a5086136eb356e43699cb588a80369763ca
->>>>>>> f7a1397b
   RNSentry: 86baf0c87120cd5eb491d073989f8cbc1a2174c6
   RNStoreReview: 62d6afd7c37db711a594bbffca6b0ea3a812b7a8
   RNSVG: 82d44baa568873faae1a9929dd30d29db8f06732
-  SDWebImage: 21b19f56b4226cdfe3aefe4e6848dc43ed129a86
+  SDWebImage: 4d5c027c935438f341ed33dbac53ff9f479922ca
   SDWebImageWebPCoder: 947093edd1349d820c40afbd9f42acb6cdecd987
   Sentry: 14bdd673870e8cf64932b149fad5bbbf39a9b390
   SRSRadialGradient: 77bcb1ae812d0c77560e54ed9e52166df032db1d
@@ -805,4 +787,4 @@
 
 PODFILE CHECKSUM: 4141760bf5d4d6e54d34d2b4341d84cf7ce4cc03
 
-COCOAPODS: 1.9.0+COCOAPODS: 1.8.4