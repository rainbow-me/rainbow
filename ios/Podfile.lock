PODS:
  - boost (1.83.0)
  - Branch (1.40.2)
  - BVLinearGradient (2.8.3):
    - React-Core
  - CocoaAsyncSocket (7.6.5)
  - CoinbaseWalletSDK/Client (1.1.0)
  - CoinbaseWalletSDK/Host (1.1.0):
    - CoinbaseWalletSDK/Client
  - DoubleConversion (1.1.6)
  - FasterImage (1.6.2):
    - FasterImage/Nuke (= 1.6.2)
    - FasterImage/NukeUI (= 1.6.2)
    - React-Core
  - FasterImage/Nuke (1.6.2):
    - React-Core
  - FasterImage/NukeUI (1.6.2):
    - React-Core
  - FBLazyVector (0.74.3)
  - Firebase (10.27.0):
    - Firebase/Core (= 10.27.0)
  - Firebase/Core (10.27.0):
    - Firebase/CoreOnly
    - FirebaseAnalytics (~> 10.27.0)
  - Firebase/CoreOnly (10.27.0):
    - FirebaseCore (= 10.27.0)
  - Firebase/Messaging (10.27.0):
    - Firebase/CoreOnly
    - FirebaseMessaging (~> 10.27.0)
  - Firebase/RemoteConfig (10.27.0):
    - Firebase/CoreOnly
    - FirebaseRemoteConfig (~> 10.27.0)
  - FirebaseABTesting (10.29.0):
    - FirebaseCore (~> 10.0)
  - FirebaseAnalytics (10.27.0):
    - FirebaseAnalytics/AdIdSupport (= 10.27.0)
    - FirebaseCore (~> 10.0)
    - FirebaseInstallations (~> 10.0)
    - GoogleUtilities/AppDelegateSwizzler (~> 7.11)
    - GoogleUtilities/MethodSwizzler (~> 7.11)
    - GoogleUtilities/Network (~> 7.11)
    - "GoogleUtilities/NSData+zlib (~> 7.11)"
    - nanopb (< 2.30911.0, >= 2.30908.0)
  - FirebaseAnalytics/AdIdSupport (10.27.0):
    - FirebaseCore (~> 10.0)
    - FirebaseInstallations (~> 10.0)
    - GoogleAppMeasurement (= 10.27.0)
    - GoogleUtilities/AppDelegateSwizzler (~> 7.11)
    - GoogleUtilities/MethodSwizzler (~> 7.11)
    - GoogleUtilities/Network (~> 7.11)
    - "GoogleUtilities/NSData+zlib (~> 7.11)"
    - nanopb (< 2.30911.0, >= 2.30908.0)
  - FirebaseCore (10.27.0):
    - FirebaseCoreInternal (~> 10.0)
    - GoogleUtilities/Environment (~> 7.12)
    - GoogleUtilities/Logger (~> 7.12)
  - FirebaseCoreExtension (10.29.0):
    - FirebaseCore (~> 10.0)
  - FirebaseCoreInternal (10.29.0):
    - "GoogleUtilities/NSData+zlib (~> 7.8)"
  - FirebaseInstallations (10.29.0):
    - FirebaseCore (~> 10.0)
    - GoogleUtilities/Environment (~> 7.8)
    - GoogleUtilities/UserDefaults (~> 7.8)
    - PromisesObjC (~> 2.1)
  - FirebaseMessaging (10.27.0):
    - FirebaseCore (~> 10.0)
    - FirebaseInstallations (~> 10.0)
    - GoogleDataTransport (~> 9.3)
    - GoogleUtilities/AppDelegateSwizzler (~> 7.8)
    - GoogleUtilities/Environment (~> 7.8)
    - GoogleUtilities/Reachability (~> 7.8)
    - GoogleUtilities/UserDefaults (~> 7.8)
    - nanopb (< 2.30911.0, >= 2.30908.0)
  - FirebaseRemoteConfig (10.27.0):
    - FirebaseABTesting (~> 10.0)
    - FirebaseCore (~> 10.0)
    - FirebaseInstallations (~> 10.0)
    - FirebaseRemoteConfigInterop (~> 10.23)
    - FirebaseSharedSwift (~> 10.0)
    - GoogleUtilities/Environment (~> 7.8)
    - "GoogleUtilities/NSData+zlib (~> 7.8)"
  - FirebaseRemoteConfigInterop (10.29.0)
  - FirebaseSharedSwift (10.29.0)
  - FLAnimatedImage (1.0.17)
  - fmt (9.1.0)
  - glog (0.3.5)
  - GoogleAppMeasurement (10.27.0):
    - GoogleAppMeasurement/AdIdSupport (= 10.27.0)
    - GoogleUtilities/AppDelegateSwizzler (~> 7.11)
    - GoogleUtilities/MethodSwizzler (~> 7.11)
    - GoogleUtilities/Network (~> 7.11)
    - "GoogleUtilities/NSData+zlib (~> 7.11)"
    - nanopb (< 2.30911.0, >= 2.30908.0)
  - GoogleAppMeasurement/AdIdSupport (10.27.0):
    - GoogleAppMeasurement/WithoutAdIdSupport (= 10.27.0)
    - GoogleUtilities/AppDelegateSwizzler (~> 7.11)
    - GoogleUtilities/MethodSwizzler (~> 7.11)
    - GoogleUtilities/Network (~> 7.11)
    - "GoogleUtilities/NSData+zlib (~> 7.11)"
    - nanopb (< 2.30911.0, >= 2.30908.0)
  - GoogleAppMeasurement/WithoutAdIdSupport (10.27.0):
    - GoogleUtilities/AppDelegateSwizzler (~> 7.11)
    - GoogleUtilities/MethodSwizzler (~> 7.11)
    - GoogleUtilities/Network (~> 7.11)
    - "GoogleUtilities/NSData+zlib (~> 7.11)"
    - nanopb (< 2.30911.0, >= 2.30908.0)
  - GoogleDataTransport (9.4.1):
    - GoogleUtilities/Environment (~> 7.7)
    - nanopb (< 2.30911.0, >= 2.30908.0)
    - PromisesObjC (< 3.0, >= 1.2)
  - GoogleUtilities (7.13.3):
    - GoogleUtilities/AppDelegateSwizzler (= 7.13.3)
    - GoogleUtilities/Environment (= 7.13.3)
    - GoogleUtilities/ISASwizzler (= 7.13.3)
    - GoogleUtilities/Logger (= 7.13.3)
    - GoogleUtilities/MethodSwizzler (= 7.13.3)
    - GoogleUtilities/Network (= 7.13.3)
    - "GoogleUtilities/NSData+zlib (= 7.13.3)"
    - GoogleUtilities/Privacy (= 7.13.3)
    - GoogleUtilities/Reachability (= 7.13.3)
    - GoogleUtilities/SwizzlerTestHelpers (= 7.13.3)
    - GoogleUtilities/UserDefaults (= 7.13.3)
  - GoogleUtilities/AppDelegateSwizzler (7.13.3):
    - GoogleUtilities/Environment
    - GoogleUtilities/Logger
    - GoogleUtilities/Network
    - GoogleUtilities/Privacy
  - GoogleUtilities/Environment (7.13.3):
    - GoogleUtilities/Privacy
    - PromisesObjC (< 3.0, >= 1.2)
  - GoogleUtilities/ISASwizzler (7.13.3):
    - GoogleUtilities/Privacy
  - GoogleUtilities/Logger (7.13.3):
    - GoogleUtilities/Environment
    - GoogleUtilities/Privacy
  - GoogleUtilities/MethodSwizzler (7.13.3):
    - GoogleUtilities/Logger
    - GoogleUtilities/Privacy
  - GoogleUtilities/Network (7.13.3):
    - GoogleUtilities/Logger
    - "GoogleUtilities/NSData+zlib"
    - GoogleUtilities/Privacy
    - GoogleUtilities/Reachability
  - "GoogleUtilities/NSData+zlib (7.13.3)":
    - GoogleUtilities/Privacy
  - GoogleUtilities/Privacy (7.13.3)
  - GoogleUtilities/Reachability (7.13.3):
    - GoogleUtilities/Logger
    - GoogleUtilities/Privacy
  - GoogleUtilities/SwizzlerTestHelpers (7.13.3):
    - GoogleUtilities/MethodSwizzler
  - GoogleUtilities/UserDefaults (7.13.3):
    - GoogleUtilities/Logger
    - GoogleUtilities/Privacy
  - hermes-engine (0.74.3):
    - hermes-engine/Pre-built (= 0.74.3)
  - hermes-engine/Pre-built (0.74.3)
  - libwebp (1.3.2):
    - libwebp/demux (= 1.3.2)
    - libwebp/mux (= 1.3.2)
    - libwebp/sharpyuv (= 1.3.2)
    - libwebp/webp (= 1.3.2)
  - libwebp/demux (1.3.2):
    - libwebp/webp
  - libwebp/mux (1.3.2):
    - libwebp/demux
  - libwebp/sharpyuv (1.3.2)
  - libwebp/webp (1.3.2):
    - libwebp/sharpyuv
  - MetricsReporter (1.2.1):
    - RSCrashReporter (= 1.0.1)
    - RudderKit (= 1.4.0)
<<<<<<< HEAD
  - MMKV (1.3.7):
    - MMKVCore (~> 1.3.7)
  - MMKVCore (1.3.7)
  - mobile-wallet-protocol-host (0.1.7):
    - CoinbaseWalletSDK/Host
    - React-Core
=======
  - MMKV (1.3.9):
    - MMKVCore (~> 1.3.9)
  - MMKVCore (1.3.9)
>>>>>>> dc159c88
  - MultiplatformBleAdapter (0.1.9)
  - nanopb (2.30910.0):
    - nanopb/decode (= 2.30910.0)
    - nanopb/encode (= 2.30910.0)
  - nanopb/decode (2.30910.0)
  - nanopb/encode (2.30910.0)
  - PanModal (1.2.7)
  - Permission-Camera (3.10.1):
    - RNPermissions
  - Permission-FaceID (3.10.1):
    - RNPermissions
  - Permission-Notifications (3.10.1):
    - RNPermissions
  - PromisesObjC (2.4.0)
  - Rainbow-Internals (0.1.0):
    - React-Core
  - RCT-Folly (2024.01.01.00):
    - boost
    - DoubleConversion
    - fmt (= 9.1.0)
    - glog
    - RCT-Folly/Default (= 2024.01.01.00)
  - RCT-Folly/Default (2024.01.01.00):
    - boost
    - DoubleConversion
    - fmt (= 9.1.0)
    - glog
  - RCT-Folly/Fabric (2024.01.01.00):
    - boost
    - DoubleConversion
    - fmt (= 9.1.0)
    - glog
  - RCTDeprecation (0.74.3)
  - RCTRequired (0.74.3)
  - RCTTypeSafety (0.74.3):
    - FBLazyVector (= 0.74.3)
    - RCTRequired (= 0.74.3)
    - React-Core (= 0.74.3)
  - React (0.74.3):
    - React-Core (= 0.74.3)
    - React-Core/DevSupport (= 0.74.3)
    - React-Core/RCTWebSocket (= 0.74.3)
    - React-RCTActionSheet (= 0.74.3)
    - React-RCTAnimation (= 0.74.3)
    - React-RCTBlob (= 0.74.3)
    - React-RCTImage (= 0.74.3)
    - React-RCTLinking (= 0.74.3)
    - React-RCTNetwork (= 0.74.3)
    - React-RCTSettings (= 0.74.3)
    - React-RCTText (= 0.74.3)
    - React-RCTVibration (= 0.74.3)
  - React-callinvoker (0.74.3)
  - React-Codegen (0.74.3):
    - DoubleConversion
    - glog
    - hermes-engine
    - RCT-Folly
    - RCTRequired
    - RCTTypeSafety
    - React-Core
    - React-debug
    - React-Fabric
    - React-FabricImage
    - React-featureflags
    - React-graphics
    - React-jsi
    - React-jsiexecutor
    - React-NativeModulesApple
    - React-rendererdebug
    - React-utils
    - ReactCommon/turbomodule/bridging
    - ReactCommon/turbomodule/core
  - React-Core (0.74.3):
    - glog
    - hermes-engine
    - RCT-Folly (= 2024.01.01.00)
    - RCTDeprecation
    - React-Core/Default (= 0.74.3)
    - React-cxxreact
    - React-featureflags
    - React-hermes
    - React-jsi
    - React-jsiexecutor
    - React-jsinspector
    - React-perflogger
    - React-runtimescheduler
    - React-utils
    - SocketRocket (= 0.7.0)
    - Yoga
  - React-Core/CoreModulesHeaders (0.74.3):
    - glog
    - hermes-engine
    - RCT-Folly (= 2024.01.01.00)
    - RCTDeprecation
    - React-Core/Default
    - React-cxxreact
    - React-featureflags
    - React-hermes
    - React-jsi
    - React-jsiexecutor
    - React-jsinspector
    - React-perflogger
    - React-runtimescheduler
    - React-utils
    - SocketRocket (= 0.7.0)
    - Yoga
  - React-Core/Default (0.74.3):
    - glog
    - hermes-engine
    - RCT-Folly (= 2024.01.01.00)
    - RCTDeprecation
    - React-cxxreact
    - React-featureflags
    - React-hermes
    - React-jsi
    - React-jsiexecutor
    - React-jsinspector
    - React-perflogger
    - React-runtimescheduler
    - React-utils
    - SocketRocket (= 0.7.0)
    - Yoga
  - React-Core/DevSupport (0.74.3):
    - glog
    - hermes-engine
    - RCT-Folly (= 2024.01.01.00)
    - RCTDeprecation
    - React-Core/Default (= 0.74.3)
    - React-Core/RCTWebSocket (= 0.74.3)
    - React-cxxreact
    - React-featureflags
    - React-hermes
    - React-jsi
    - React-jsiexecutor
    - React-jsinspector
    - React-perflogger
    - React-runtimescheduler
    - React-utils
    - SocketRocket (= 0.7.0)
    - Yoga
  - React-Core/RCTActionSheetHeaders (0.74.3):
    - glog
    - hermes-engine
    - RCT-Folly (= 2024.01.01.00)
    - RCTDeprecation
    - React-Core/Default
    - React-cxxreact
    - React-featureflags
    - React-hermes
    - React-jsi
    - React-jsiexecutor
    - React-jsinspector
    - React-perflogger
    - React-runtimescheduler
    - React-utils
    - SocketRocket (= 0.7.0)
    - Yoga
  - React-Core/RCTAnimationHeaders (0.74.3):
    - glog
    - hermes-engine
    - RCT-Folly (= 2024.01.01.00)
    - RCTDeprecation
    - React-Core/Default
    - React-cxxreact
    - React-featureflags
    - React-hermes
    - React-jsi
    - React-jsiexecutor
    - React-jsinspector
    - React-perflogger
    - React-runtimescheduler
    - React-utils
    - SocketRocket (= 0.7.0)
    - Yoga
  - React-Core/RCTBlobHeaders (0.74.3):
    - glog
    - hermes-engine
    - RCT-Folly (= 2024.01.01.00)
    - RCTDeprecation
    - React-Core/Default
    - React-cxxreact
    - React-featureflags
    - React-hermes
    - React-jsi
    - React-jsiexecutor
    - React-jsinspector
    - React-perflogger
    - React-runtimescheduler
    - React-utils
    - SocketRocket (= 0.7.0)
    - Yoga
  - React-Core/RCTImageHeaders (0.74.3):
    - glog
    - hermes-engine
    - RCT-Folly (= 2024.01.01.00)
    - RCTDeprecation
    - React-Core/Default
    - React-cxxreact
    - React-featureflags
    - React-hermes
    - React-jsi
    - React-jsiexecutor
    - React-jsinspector
    - React-perflogger
    - React-runtimescheduler
    - React-utils
    - SocketRocket (= 0.7.0)
    - Yoga
  - React-Core/RCTLinkingHeaders (0.74.3):
    - glog
    - hermes-engine
    - RCT-Folly (= 2024.01.01.00)
    - RCTDeprecation
    - React-Core/Default
    - React-cxxreact
    - React-featureflags
    - React-hermes
    - React-jsi
    - React-jsiexecutor
    - React-jsinspector
    - React-perflogger
    - React-runtimescheduler
    - React-utils
    - SocketRocket (= 0.7.0)
    - Yoga
  - React-Core/RCTNetworkHeaders (0.74.3):
    - glog
    - hermes-engine
    - RCT-Folly (= 2024.01.01.00)
    - RCTDeprecation
    - React-Core/Default
    - React-cxxreact
    - React-featureflags
    - React-hermes
    - React-jsi
    - React-jsiexecutor
    - React-jsinspector
    - React-perflogger
    - React-runtimescheduler
    - React-utils
    - SocketRocket (= 0.7.0)
    - Yoga
  - React-Core/RCTSettingsHeaders (0.74.3):
    - glog
    - hermes-engine
    - RCT-Folly (= 2024.01.01.00)
    - RCTDeprecation
    - React-Core/Default
    - React-cxxreact
    - React-featureflags
    - React-hermes
    - React-jsi
    - React-jsiexecutor
    - React-jsinspector
    - React-perflogger
    - React-runtimescheduler
    - React-utils
    - SocketRocket (= 0.7.0)
    - Yoga
  - React-Core/RCTTextHeaders (0.74.3):
    - glog
    - hermes-engine
    - RCT-Folly (= 2024.01.01.00)
    - RCTDeprecation
    - React-Core/Default
    - React-cxxreact
    - React-featureflags
    - React-hermes
    - React-jsi
    - React-jsiexecutor
    - React-jsinspector
    - React-perflogger
    - React-runtimescheduler
    - React-utils
    - SocketRocket (= 0.7.0)
    - Yoga
  - React-Core/RCTVibrationHeaders (0.74.3):
    - glog
    - hermes-engine
    - RCT-Folly (= 2024.01.01.00)
    - RCTDeprecation
    - React-Core/Default
    - React-cxxreact
    - React-featureflags
    - React-hermes
    - React-jsi
    - React-jsiexecutor
    - React-jsinspector
    - React-perflogger
    - React-runtimescheduler
    - React-utils
    - SocketRocket (= 0.7.0)
    - Yoga
  - React-Core/RCTWebSocket (0.74.3):
    - glog
    - hermes-engine
    - RCT-Folly (= 2024.01.01.00)
    - RCTDeprecation
    - React-Core/Default (= 0.74.3)
    - React-cxxreact
    - React-featureflags
    - React-hermes
    - React-jsi
    - React-jsiexecutor
    - React-jsinspector
    - React-perflogger
    - React-runtimescheduler
    - React-utils
    - SocketRocket (= 0.7.0)
    - Yoga
  - React-CoreModules (0.74.3):
    - DoubleConversion
    - fmt (= 9.1.0)
    - RCT-Folly (= 2024.01.01.00)
    - RCTTypeSafety (= 0.74.3)
    - React-Codegen
    - React-Core/CoreModulesHeaders (= 0.74.3)
    - React-jsi (= 0.74.3)
    - React-jsinspector
    - React-NativeModulesApple
    - React-RCTBlob
    - React-RCTImage (= 0.74.3)
    - ReactCommon
    - SocketRocket (= 0.7.0)
  - React-cxxreact (0.74.3):
    - boost (= 1.83.0)
    - DoubleConversion
    - fmt (= 9.1.0)
    - glog
    - hermes-engine
    - RCT-Folly (= 2024.01.01.00)
    - React-callinvoker (= 0.74.3)
    - React-debug (= 0.74.3)
    - React-jsi (= 0.74.3)
    - React-jsinspector
    - React-logger (= 0.74.3)
    - React-perflogger (= 0.74.3)
    - React-runtimeexecutor (= 0.74.3)
  - React-debug (0.74.3)
  - React-Fabric (0.74.3):
    - DoubleConversion
    - fmt (= 9.1.0)
    - glog
    - hermes-engine
    - RCT-Folly/Fabric (= 2024.01.01.00)
    - RCTRequired
    - RCTTypeSafety
    - React-Core
    - React-cxxreact
    - React-debug
    - React-Fabric/animations (= 0.74.3)
    - React-Fabric/attributedstring (= 0.74.3)
    - React-Fabric/componentregistry (= 0.74.3)
    - React-Fabric/componentregistrynative (= 0.74.3)
    - React-Fabric/components (= 0.74.3)
    - React-Fabric/core (= 0.74.3)
    - React-Fabric/imagemanager (= 0.74.3)
    - React-Fabric/leakchecker (= 0.74.3)
    - React-Fabric/mounting (= 0.74.3)
    - React-Fabric/scheduler (= 0.74.3)
    - React-Fabric/telemetry (= 0.74.3)
    - React-Fabric/templateprocessor (= 0.74.3)
    - React-Fabric/textlayoutmanager (= 0.74.3)
    - React-Fabric/uimanager (= 0.74.3)
    - React-graphics
    - React-jsi
    - React-jsiexecutor
    - React-logger
    - React-rendererdebug
    - React-runtimescheduler
    - React-utils
    - ReactCommon/turbomodule/core
  - React-Fabric/animations (0.74.3):
    - DoubleConversion
    - fmt (= 9.1.0)
    - glog
    - hermes-engine
    - RCT-Folly/Fabric (= 2024.01.01.00)
    - RCTRequired
    - RCTTypeSafety
    - React-Core
    - React-cxxreact
    - React-debug
    - React-graphics
    - React-jsi
    - React-jsiexecutor
    - React-logger
    - React-rendererdebug
    - React-runtimescheduler
    - React-utils
    - ReactCommon/turbomodule/core
  - React-Fabric/attributedstring (0.74.3):
    - DoubleConversion
    - fmt (= 9.1.0)
    - glog
    - hermes-engine
    - RCT-Folly/Fabric (= 2024.01.01.00)
    - RCTRequired
    - RCTTypeSafety
    - React-Core
    - React-cxxreact
    - React-debug
    - React-graphics
    - React-jsi
    - React-jsiexecutor
    - React-logger
    - React-rendererdebug
    - React-runtimescheduler
    - React-utils
    - ReactCommon/turbomodule/core
  - React-Fabric/componentregistry (0.74.3):
    - DoubleConversion
    - fmt (= 9.1.0)
    - glog
    - hermes-engine
    - RCT-Folly/Fabric (= 2024.01.01.00)
    - RCTRequired
    - RCTTypeSafety
    - React-Core
    - React-cxxreact
    - React-debug
    - React-graphics
    - React-jsi
    - React-jsiexecutor
    - React-logger
    - React-rendererdebug
    - React-runtimescheduler
    - React-utils
    - ReactCommon/turbomodule/core
  - React-Fabric/componentregistrynative (0.74.3):
    - DoubleConversion
    - fmt (= 9.1.0)
    - glog
    - hermes-engine
    - RCT-Folly/Fabric (= 2024.01.01.00)
    - RCTRequired
    - RCTTypeSafety
    - React-Core
    - React-cxxreact
    - React-debug
    - React-graphics
    - React-jsi
    - React-jsiexecutor
    - React-logger
    - React-rendererdebug
    - React-runtimescheduler
    - React-utils
    - ReactCommon/turbomodule/core
  - React-Fabric/components (0.74.3):
    - DoubleConversion
    - fmt (= 9.1.0)
    - glog
    - hermes-engine
    - RCT-Folly/Fabric (= 2024.01.01.00)
    - RCTRequired
    - RCTTypeSafety
    - React-Core
    - React-cxxreact
    - React-debug
    - React-Fabric/components/inputaccessory (= 0.74.3)
    - React-Fabric/components/legacyviewmanagerinterop (= 0.74.3)
    - React-Fabric/components/modal (= 0.74.3)
    - React-Fabric/components/rncore (= 0.74.3)
    - React-Fabric/components/root (= 0.74.3)
    - React-Fabric/components/safeareaview (= 0.74.3)
    - React-Fabric/components/scrollview (= 0.74.3)
    - React-Fabric/components/text (= 0.74.3)
    - React-Fabric/components/textinput (= 0.74.3)
    - React-Fabric/components/unimplementedview (= 0.74.3)
    - React-Fabric/components/view (= 0.74.3)
    - React-graphics
    - React-jsi
    - React-jsiexecutor
    - React-logger
    - React-rendererdebug
    - React-runtimescheduler
    - React-utils
    - ReactCommon/turbomodule/core
  - React-Fabric/components/inputaccessory (0.74.3):
    - DoubleConversion
    - fmt (= 9.1.0)
    - glog
    - hermes-engine
    - RCT-Folly/Fabric (= 2024.01.01.00)
    - RCTRequired
    - RCTTypeSafety
    - React-Core
    - React-cxxreact
    - React-debug
    - React-graphics
    - React-jsi
    - React-jsiexecutor
    - React-logger
    - React-rendererdebug
    - React-runtimescheduler
    - React-utils
    - ReactCommon/turbomodule/core
  - React-Fabric/components/legacyviewmanagerinterop (0.74.3):
    - DoubleConversion
    - fmt (= 9.1.0)
    - glog
    - hermes-engine
    - RCT-Folly/Fabric (= 2024.01.01.00)
    - RCTRequired
    - RCTTypeSafety
    - React-Core
    - React-cxxreact
    - React-debug
    - React-graphics
    - React-jsi
    - React-jsiexecutor
    - React-logger
    - React-rendererdebug
    - React-runtimescheduler
    - React-utils
    - ReactCommon/turbomodule/core
  - React-Fabric/components/modal (0.74.3):
    - DoubleConversion
    - fmt (= 9.1.0)
    - glog
    - hermes-engine
    - RCT-Folly/Fabric (= 2024.01.01.00)
    - RCTRequired
    - RCTTypeSafety
    - React-Core
    - React-cxxreact
    - React-debug
    - React-graphics
    - React-jsi
    - React-jsiexecutor
    - React-logger
    - React-rendererdebug
    - React-runtimescheduler
    - React-utils
    - ReactCommon/turbomodule/core
  - React-Fabric/components/rncore (0.74.3):
    - DoubleConversion
    - fmt (= 9.1.0)
    - glog
    - hermes-engine
    - RCT-Folly/Fabric (= 2024.01.01.00)
    - RCTRequired
    - RCTTypeSafety
    - React-Core
    - React-cxxreact
    - React-debug
    - React-graphics
    - React-jsi
    - React-jsiexecutor
    - React-logger
    - React-rendererdebug
    - React-runtimescheduler
    - React-utils
    - ReactCommon/turbomodule/core
  - React-Fabric/components/root (0.74.3):
    - DoubleConversion
    - fmt (= 9.1.0)
    - glog
    - hermes-engine
    - RCT-Folly/Fabric (= 2024.01.01.00)
    - RCTRequired
    - RCTTypeSafety
    - React-Core
    - React-cxxreact
    - React-debug
    - React-graphics
    - React-jsi
    - React-jsiexecutor
    - React-logger
    - React-rendererdebug
    - React-runtimescheduler
    - React-utils
    - ReactCommon/turbomodule/core
  - React-Fabric/components/safeareaview (0.74.3):
    - DoubleConversion
    - fmt (= 9.1.0)
    - glog
    - hermes-engine
    - RCT-Folly/Fabric (= 2024.01.01.00)
    - RCTRequired
    - RCTTypeSafety
    - React-Core
    - React-cxxreact
    - React-debug
    - React-graphics
    - React-jsi
    - React-jsiexecutor
    - React-logger
    - React-rendererdebug
    - React-runtimescheduler
    - React-utils
    - ReactCommon/turbomodule/core
  - React-Fabric/components/scrollview (0.74.3):
    - DoubleConversion
    - fmt (= 9.1.0)
    - glog
    - hermes-engine
    - RCT-Folly/Fabric (= 2024.01.01.00)
    - RCTRequired
    - RCTTypeSafety
    - React-Core
    - React-cxxreact
    - React-debug
    - React-graphics
    - React-jsi
    - React-jsiexecutor
    - React-logger
    - React-rendererdebug
    - React-runtimescheduler
    - React-utils
    - ReactCommon/turbomodule/core
  - React-Fabric/components/text (0.74.3):
    - DoubleConversion
    - fmt (= 9.1.0)
    - glog
    - hermes-engine
    - RCT-Folly/Fabric (= 2024.01.01.00)
    - RCTRequired
    - RCTTypeSafety
    - React-Core
    - React-cxxreact
    - React-debug
    - React-graphics
    - React-jsi
    - React-jsiexecutor
    - React-logger
    - React-rendererdebug
    - React-runtimescheduler
    - React-utils
    - ReactCommon/turbomodule/core
  - React-Fabric/components/textinput (0.74.3):
    - DoubleConversion
    - fmt (= 9.1.0)
    - glog
    - hermes-engine
    - RCT-Folly/Fabric (= 2024.01.01.00)
    - RCTRequired
    - RCTTypeSafety
    - React-Core
    - React-cxxreact
    - React-debug
    - React-graphics
    - React-jsi
    - React-jsiexecutor
    - React-logger
    - React-rendererdebug
    - React-runtimescheduler
    - React-utils
    - ReactCommon/turbomodule/core
  - React-Fabric/components/unimplementedview (0.74.3):
    - DoubleConversion
    - fmt (= 9.1.0)
    - glog
    - hermes-engine
    - RCT-Folly/Fabric (= 2024.01.01.00)
    - RCTRequired
    - RCTTypeSafety
    - React-Core
    - React-cxxreact
    - React-debug
    - React-graphics
    - React-jsi
    - React-jsiexecutor
    - React-logger
    - React-rendererdebug
    - React-runtimescheduler
    - React-utils
    - ReactCommon/turbomodule/core
  - React-Fabric/components/view (0.74.3):
    - DoubleConversion
    - fmt (= 9.1.0)
    - glog
    - hermes-engine
    - RCT-Folly/Fabric (= 2024.01.01.00)
    - RCTRequired
    - RCTTypeSafety
    - React-Core
    - React-cxxreact
    - React-debug
    - React-graphics
    - React-jsi
    - React-jsiexecutor
    - React-logger
    - React-rendererdebug
    - React-runtimescheduler
    - React-utils
    - ReactCommon/turbomodule/core
    - Yoga
  - React-Fabric/core (0.74.3):
    - DoubleConversion
    - fmt (= 9.1.0)
    - glog
    - hermes-engine
    - RCT-Folly/Fabric (= 2024.01.01.00)
    - RCTRequired
    - RCTTypeSafety
    - React-Core
    - React-cxxreact
    - React-debug
    - React-graphics
    - React-jsi
    - React-jsiexecutor
    - React-logger
    - React-rendererdebug
    - React-runtimescheduler
    - React-utils
    - ReactCommon/turbomodule/core
  - React-Fabric/imagemanager (0.74.3):
    - DoubleConversion
    - fmt (= 9.1.0)
    - glog
    - hermes-engine
    - RCT-Folly/Fabric (= 2024.01.01.00)
    - RCTRequired
    - RCTTypeSafety
    - React-Core
    - React-cxxreact
    - React-debug
    - React-graphics
    - React-jsi
    - React-jsiexecutor
    - React-logger
    - React-rendererdebug
    - React-runtimescheduler
    - React-utils
    - ReactCommon/turbomodule/core
  - React-Fabric/leakchecker (0.74.3):
    - DoubleConversion
    - fmt (= 9.1.0)
    - glog
    - hermes-engine
    - RCT-Folly/Fabric (= 2024.01.01.00)
    - RCTRequired
    - RCTTypeSafety
    - React-Core
    - React-cxxreact
    - React-debug
    - React-graphics
    - React-jsi
    - React-jsiexecutor
    - React-logger
    - React-rendererdebug
    - React-runtimescheduler
    - React-utils
    - ReactCommon/turbomodule/core
  - React-Fabric/mounting (0.74.3):
    - DoubleConversion
    - fmt (= 9.1.0)
    - glog
    - hermes-engine
    - RCT-Folly/Fabric (= 2024.01.01.00)
    - RCTRequired
    - RCTTypeSafety
    - React-Core
    - React-cxxreact
    - React-debug
    - React-graphics
    - React-jsi
    - React-jsiexecutor
    - React-logger
    - React-rendererdebug
    - React-runtimescheduler
    - React-utils
    - ReactCommon/turbomodule/core
  - React-Fabric/scheduler (0.74.3):
    - DoubleConversion
    - fmt (= 9.1.0)
    - glog
    - hermes-engine
    - RCT-Folly/Fabric (= 2024.01.01.00)
    - RCTRequired
    - RCTTypeSafety
    - React-Core
    - React-cxxreact
    - React-debug
    - React-graphics
    - React-jsi
    - React-jsiexecutor
    - React-logger
    - React-rendererdebug
    - React-runtimescheduler
    - React-utils
    - ReactCommon/turbomodule/core
  - React-Fabric/telemetry (0.74.3):
    - DoubleConversion
    - fmt (= 9.1.0)
    - glog
    - hermes-engine
    - RCT-Folly/Fabric (= 2024.01.01.00)
    - RCTRequired
    - RCTTypeSafety
    - React-Core
    - React-cxxreact
    - React-debug
    - React-graphics
    - React-jsi
    - React-jsiexecutor
    - React-logger
    - React-rendererdebug
    - React-runtimescheduler
    - React-utils
    - ReactCommon/turbomodule/core
  - React-Fabric/templateprocessor (0.74.3):
    - DoubleConversion
    - fmt (= 9.1.0)
    - glog
    - hermes-engine
    - RCT-Folly/Fabric (= 2024.01.01.00)
    - RCTRequired
    - RCTTypeSafety
    - React-Core
    - React-cxxreact
    - React-debug
    - React-graphics
    - React-jsi
    - React-jsiexecutor
    - React-logger
    - React-rendererdebug
    - React-runtimescheduler
    - React-utils
    - ReactCommon/turbomodule/core
  - React-Fabric/textlayoutmanager (0.74.3):
    - DoubleConversion
    - fmt (= 9.1.0)
    - glog
    - hermes-engine
    - RCT-Folly/Fabric (= 2024.01.01.00)
    - RCTRequired
    - RCTTypeSafety
    - React-Core
    - React-cxxreact
    - React-debug
    - React-Fabric/uimanager
    - React-graphics
    - React-jsi
    - React-jsiexecutor
    - React-logger
    - React-rendererdebug
    - React-runtimescheduler
    - React-utils
    - ReactCommon/turbomodule/core
  - React-Fabric/uimanager (0.74.3):
    - DoubleConversion
    - fmt (= 9.1.0)
    - glog
    - hermes-engine
    - RCT-Folly/Fabric (= 2024.01.01.00)
    - RCTRequired
    - RCTTypeSafety
    - React-Core
    - React-cxxreact
    - React-debug
    - React-graphics
    - React-jsi
    - React-jsiexecutor
    - React-logger
    - React-rendererdebug
    - React-runtimescheduler
    - React-utils
    - ReactCommon/turbomodule/core
  - React-FabricImage (0.74.3):
    - DoubleConversion
    - fmt (= 9.1.0)
    - glog
    - hermes-engine
    - RCT-Folly/Fabric (= 2024.01.01.00)
    - RCTRequired (= 0.74.3)
    - RCTTypeSafety (= 0.74.3)
    - React-Fabric
    - React-graphics
    - React-ImageManager
    - React-jsi
    - React-jsiexecutor (= 0.74.3)
    - React-logger
    - React-rendererdebug
    - React-utils
    - ReactCommon
    - Yoga
  - React-featureflags (0.74.3)
  - React-graphics (0.74.3):
    - DoubleConversion
    - fmt (= 9.1.0)
    - glog
    - RCT-Folly/Fabric (= 2024.01.01.00)
    - React-Core/Default (= 0.74.3)
    - React-utils
  - React-hermes (0.74.3):
    - DoubleConversion
    - fmt (= 9.1.0)
    - glog
    - hermes-engine
    - RCT-Folly (= 2024.01.01.00)
    - React-cxxreact (= 0.74.3)
    - React-jsi
    - React-jsiexecutor (= 0.74.3)
    - React-jsinspector
    - React-perflogger (= 0.74.3)
    - React-runtimeexecutor
  - React-ImageManager (0.74.3):
    - glog
    - RCT-Folly/Fabric
    - React-Core/Default
    - React-debug
    - React-Fabric
    - React-graphics
    - React-rendererdebug
    - React-utils
  - React-jserrorhandler (0.74.3):
    - RCT-Folly/Fabric (= 2024.01.01.00)
    - React-debug
    - React-jsi
    - React-Mapbuffer
  - React-jsi (0.74.3):
    - boost (= 1.83.0)
    - DoubleConversion
    - fmt (= 9.1.0)
    - glog
    - hermes-engine
    - RCT-Folly (= 2024.01.01.00)
  - React-jsiexecutor (0.74.3):
    - DoubleConversion
    - fmt (= 9.1.0)
    - glog
    - hermes-engine
    - RCT-Folly (= 2024.01.01.00)
    - React-cxxreact (= 0.74.3)
    - React-jsi (= 0.74.3)
    - React-jsinspector
    - React-perflogger (= 0.74.3)
  - React-jsinspector (0.74.3):
    - DoubleConversion
    - glog
    - hermes-engine
    - RCT-Folly (= 2024.01.01.00)
    - React-featureflags
    - React-jsi
    - React-runtimeexecutor (= 0.74.3)
  - React-jsitracing (0.74.3):
    - React-jsi
  - React-logger (0.74.3):
    - glog
  - React-Mapbuffer (0.74.3):
    - glog
    - React-debug
  - react-native-aes-crypto (2.0.2):
    - React-Core
  - react-native-animateable-text (0.12.1):
    - React-Core
  - react-native-ble-plx (2.0.3):
    - MultiplatformBleAdapter (= 0.1.9)
    - React-Core
  - react-native-blur (4.4.0):
    - DoubleConversion
    - glog
    - hermes-engine
    - RCT-Folly (= 2024.01.01.00)
    - RCTRequired
    - RCTTypeSafety
    - React-Codegen
    - React-Core
    - React-debug
    - React-Fabric
    - React-featureflags
    - React-graphics
    - React-ImageManager
    - React-NativeModulesApple
    - React-RCTFabric
    - React-rendererdebug
    - React-utils
    - ReactCommon/turbomodule/bridging
    - ReactCommon/turbomodule/core
    - Yoga
  - react-native-branch (5.3.1):
    - Branch (= 1.40.2)
    - React-Core
  - react-native-cameraroll (7.7.0):
    - DoubleConversion
    - glog
    - hermes-engine
    - RCT-Folly (= 2024.01.01.00)
    - RCTRequired
    - RCTTypeSafety
    - React-Codegen
    - React-Core
    - React-debug
    - React-Fabric
    - React-featureflags
    - React-graphics
    - React-ImageManager
    - React-NativeModulesApple
    - React-RCTFabric
    - React-rendererdebug
    - React-utils
    - ReactCommon/turbomodule/bridging
    - ReactCommon/turbomodule/core
    - Yoga
  - react-native-change-icon (4.0.0):
    - React-Core
  - react-native-cloud-fs (2.6.1):
    - React
  - react-native-compat (2.11.2):
    - DoubleConversion
    - glog
    - hermes-engine
    - RCT-Folly (= 2024.01.01.00)
    - RCTRequired
    - RCTTypeSafety
    - React-Codegen
    - React-Core
    - React-debug
    - React-Fabric
    - React-featureflags
    - React-graphics
    - React-ImageManager
    - React-NativeModulesApple
    - React-RCTFabric
    - React-rendererdebug
    - React-utils
    - ReactCommon/turbomodule/bridging
    - ReactCommon/turbomodule/core
    - Yoga
  - react-native-get-random-values (1.5.0):
    - React
  - react-native-ios-context-menu (1.15.3):
    - React-Core
  - react-native-mail (4.1.0):
    - React
  - react-native-menu (1.0.3):
    - React
  - react-native-minimizer (1.3.5):
    - React
  - react-native-mmkv (2.12.2):
    - DoubleConversion
    - glog
    - hermes-engine
    - MMKV (>= 1.3.3)
    - RCT-Folly (= 2024.01.01.00)
    - RCTRequired
    - RCTTypeSafety
    - React-Codegen
    - React-Core
    - React-debug
    - React-Fabric
    - React-featureflags
    - React-graphics
    - React-ImageManager
    - React-NativeModulesApple
    - React-RCTFabric
    - React-rendererdebug
    - React-utils
    - ReactCommon/turbomodule/bridging
    - ReactCommon/turbomodule/core
    - Yoga
  - react-native-netinfo (9.0.0):
    - React-Core
  - react-native-pager-view (5.4.24):
    - React-Core
  - react-native-palette-full (1.2.0):
    - React
    - SDWebImage (~> 5)
  - react-native-quick-md5 (3.0.6):
    - React-Core
  - react-native-randombytes (3.5.3):
    - React
  - react-native-restart (0.0.22):
    - React-Core
  - react-native-safe-area-context (4.10.1):
    - React-Core
  - react-native-screen-corner-radius (0.2.2):
    - React
  - react-native-skia (1.3.11):
    - DoubleConversion
    - glog
    - hermes-engine
    - RCT-Folly (= 2024.01.01.00)
    - RCTRequired
    - RCTTypeSafety
    - React
    - React-callinvoker
    - React-Codegen
    - React-Core
    - React-debug
    - React-Fabric
    - React-featureflags
    - React-graphics
    - React-ImageManager
    - React-NativeModulesApple
    - React-RCTFabric
    - React-rendererdebug
    - React-utils
    - ReactCommon/turbomodule/bridging
    - ReactCommon/turbomodule/core
    - Yoga
  - react-native-splash-screen (3.3.0):
    - React-Core
  - react-native-text-input-mask (2.0.0):
    - React
    - RNInputMask
  - react-native-udp (2.7.0):
    - CocoaAsyncSocket
    - React
  - react-native-version-number (0.3.6):
    - React
  - react-native-video (6.3.0):
    - DoubleConversion
    - glog
    - hermes-engine
    - RCT-Folly (= 2024.01.01.00)
    - RCTRequired
    - RCTTypeSafety
    - React-Codegen
    - React-Core
    - React-debug
    - React-Fabric
    - React-featureflags
    - React-graphics
    - React-ImageManager
    - react-native-video/Video (= 6.3.0)
    - React-NativeModulesApple
    - React-RCTFabric
    - React-rendererdebug
    - React-utils
    - ReactCommon/turbomodule/bridging
    - ReactCommon/turbomodule/core
    - Yoga
  - react-native-video/Video (6.3.0):
    - DoubleConversion
    - glog
    - hermes-engine
    - RCT-Folly (= 2024.01.01.00)
    - RCTRequired
    - RCTTypeSafety
    - React-Codegen
    - React-Core
    - React-debug
    - React-Fabric
    - React-featureflags
    - React-graphics
    - React-ImageManager
    - React-NativeModulesApple
    - React-RCTFabric
    - React-rendererdebug
    - React-utils
    - ReactCommon/turbomodule/bridging
    - ReactCommon/turbomodule/core
    - Yoga
  - react-native-view-shot (3.8.0):
    - React-Core
  - react-native-webview (13.8.2):
    - DoubleConversion
    - glog
    - hermes-engine
    - RCT-Folly (= 2024.01.01.00)
    - RCTRequired
    - RCTTypeSafety
    - React-Codegen
    - React-Core
    - React-debug
    - React-Fabric
    - React-featureflags
    - React-graphics
    - React-ImageManager
    - React-NativeModulesApple
    - React-RCTFabric
    - React-rendererdebug
    - React-utils
    - ReactCommon/turbomodule/bridging
    - ReactCommon/turbomodule/core
    - Yoga
  - react-native-widgetkit (1.0.9):
    - React
  - React-nativeconfig (0.74.3)
  - React-NativeModulesApple (0.74.3):
    - glog
    - hermes-engine
    - React-callinvoker
    - React-Core
    - React-cxxreact
    - React-jsi
    - React-jsinspector
    - React-runtimeexecutor
    - ReactCommon/turbomodule/bridging
    - ReactCommon/turbomodule/core
  - React-perflogger (0.74.3)
  - React-RCTActionSheet (0.74.3):
    - React-Core/RCTActionSheetHeaders (= 0.74.3)
  - React-RCTAnimation (0.74.3):
    - RCT-Folly (= 2024.01.01.00)
    - RCTTypeSafety
    - React-Codegen
    - React-Core/RCTAnimationHeaders
    - React-jsi
    - React-NativeModulesApple
    - ReactCommon
  - React-RCTAppDelegate (0.74.3):
    - RCT-Folly (= 2024.01.01.00)
    - RCTRequired
    - RCTTypeSafety
    - React-Codegen
    - React-Core
    - React-CoreModules
    - React-debug
    - React-Fabric
    - React-featureflags
    - React-graphics
    - React-hermes
    - React-nativeconfig
    - React-NativeModulesApple
    - React-RCTFabric
    - React-RCTImage
    - React-RCTNetwork
    - React-rendererdebug
    - React-RuntimeApple
    - React-RuntimeCore
    - React-RuntimeHermes
    - React-runtimescheduler
    - React-utils
    - ReactCommon
  - React-RCTBlob (0.74.3):
    - DoubleConversion
    - fmt (= 9.1.0)
    - hermes-engine
    - RCT-Folly (= 2024.01.01.00)
    - React-Codegen
    - React-Core/RCTBlobHeaders
    - React-Core/RCTWebSocket
    - React-jsi
    - React-jsinspector
    - React-NativeModulesApple
    - React-RCTNetwork
    - ReactCommon
  - React-RCTFabric (0.74.3):
    - glog
    - hermes-engine
    - RCT-Folly/Fabric (= 2024.01.01.00)
    - React-Core
    - React-debug
    - React-Fabric
    - React-FabricImage
    - React-featureflags
    - React-graphics
    - React-ImageManager
    - React-jsi
    - React-jsinspector
    - React-nativeconfig
    - React-RCTImage
    - React-RCTText
    - React-rendererdebug
    - React-runtimescheduler
    - React-utils
    - Yoga
  - React-RCTImage (0.74.3):
    - RCT-Folly (= 2024.01.01.00)
    - RCTTypeSafety
    - React-Codegen
    - React-Core/RCTImageHeaders
    - React-jsi
    - React-NativeModulesApple
    - React-RCTNetwork
    - ReactCommon
  - React-RCTLinking (0.74.3):
    - React-Codegen
    - React-Core/RCTLinkingHeaders (= 0.74.3)
    - React-jsi (= 0.74.3)
    - React-NativeModulesApple
    - ReactCommon
    - ReactCommon/turbomodule/core (= 0.74.3)
  - React-RCTNetwork (0.74.3):
    - RCT-Folly (= 2024.01.01.00)
    - RCTTypeSafety
    - React-Codegen
    - React-Core/RCTNetworkHeaders
    - React-jsi
    - React-NativeModulesApple
    - ReactCommon
  - React-RCTSettings (0.74.3):
    - RCT-Folly (= 2024.01.01.00)
    - RCTTypeSafety
    - React-Codegen
    - React-Core/RCTSettingsHeaders
    - React-jsi
    - React-NativeModulesApple
    - ReactCommon
  - React-RCTText (0.74.3):
    - React-Core/RCTTextHeaders (= 0.74.3)
    - Yoga
  - React-RCTVibration (0.74.3):
    - RCT-Folly (= 2024.01.01.00)
    - React-Codegen
    - React-Core/RCTVibrationHeaders
    - React-jsi
    - React-NativeModulesApple
    - ReactCommon
  - React-rendererdebug (0.74.3):
    - DoubleConversion
    - fmt (= 9.1.0)
    - RCT-Folly (= 2024.01.01.00)
    - React-debug
  - React-rncore (0.74.3)
  - React-RuntimeApple (0.74.3):
    - hermes-engine
    - RCT-Folly/Fabric (= 2024.01.01.00)
    - React-callinvoker
    - React-Core/Default
    - React-CoreModules
    - React-cxxreact
    - React-jserrorhandler
    - React-jsi
    - React-jsiexecutor
    - React-jsinspector
    - React-Mapbuffer
    - React-NativeModulesApple
    - React-RCTFabric
    - React-RuntimeCore
    - React-runtimeexecutor
    - React-RuntimeHermes
    - React-utils
  - React-RuntimeCore (0.74.3):
    - glog
    - hermes-engine
    - RCT-Folly/Fabric (= 2024.01.01.00)
    - React-cxxreact
    - React-featureflags
    - React-jserrorhandler
    - React-jsi
    - React-jsiexecutor
    - React-jsinspector
    - React-runtimeexecutor
    - React-runtimescheduler
    - React-utils
  - React-runtimeexecutor (0.74.3):
    - React-jsi (= 0.74.3)
  - React-RuntimeHermes (0.74.3):
    - hermes-engine
    - RCT-Folly/Fabric (= 2024.01.01.00)
    - React-featureflags
    - React-hermes
    - React-jsi
    - React-jsinspector
    - React-jsitracing
    - React-nativeconfig
    - React-RuntimeCore
    - React-utils
  - React-runtimescheduler (0.74.3):
    - glog
    - hermes-engine
    - RCT-Folly (= 2024.01.01.00)
    - React-callinvoker
    - React-cxxreact
    - React-debug
    - React-featureflags
    - React-jsi
    - React-rendererdebug
    - React-runtimeexecutor
    - React-utils
  - React-utils (0.74.3):
    - glog
    - hermes-engine
    - RCT-Folly (= 2024.01.01.00)
    - React-debug
    - React-jsi (= 0.74.3)
  - ReactCommon (0.74.3):
    - ReactCommon/turbomodule (= 0.74.3)
  - ReactCommon/turbomodule (0.74.3):
    - DoubleConversion
    - fmt (= 9.1.0)
    - glog
    - hermes-engine
    - RCT-Folly (= 2024.01.01.00)
    - React-callinvoker (= 0.74.3)
    - React-cxxreact (= 0.74.3)
    - React-jsi (= 0.74.3)
    - React-logger (= 0.74.3)
    - React-perflogger (= 0.74.3)
    - ReactCommon/turbomodule/bridging (= 0.74.3)
    - ReactCommon/turbomodule/core (= 0.74.3)
  - ReactCommon/turbomodule/bridging (0.74.3):
    - DoubleConversion
    - fmt (= 9.1.0)
    - glog
    - hermes-engine
    - RCT-Folly (= 2024.01.01.00)
    - React-callinvoker (= 0.74.3)
    - React-cxxreact (= 0.74.3)
    - React-jsi (= 0.74.3)
    - React-logger (= 0.74.3)
    - React-perflogger (= 0.74.3)
  - ReactCommon/turbomodule/core (0.74.3):
    - DoubleConversion
    - fmt (= 9.1.0)
    - glog
    - hermes-engine
    - RCT-Folly (= 2024.01.01.00)
    - React-callinvoker (= 0.74.3)
    - React-cxxreact (= 0.74.3)
    - React-debug (= 0.74.3)
    - React-jsi (= 0.74.3)
    - React-logger (= 0.74.3)
    - React-perflogger (= 0.74.3)
    - React-utils (= 0.74.3)
  - ReactNativeDarkMode (0.2.2):
    - React
  - rn-fetch-blob (0.12.0):
    - React-Core
  - RNBootSplash (5.5.3):
    - React-Core
  - RNCAsyncStorage (1.23.1):
    - React-Core
  - RNCClipboard (1.13.2):
    - React-Core
  - RNCMaskedView (0.3.1):
    - React-Core
  - RNDeviceInfo (5.3.1):
    - React
  - RNFastImage (8.5.11):
    - React-Core
    - SDWebImage (~> 5.18.11)
    - SDWebImageWebPCoder (~> 0.14.5)
  - RNFBApp (20.1.0):
    - Firebase/CoreOnly (= 10.27.0)
    - React-Core
  - RNFBMessaging (20.1.0):
    - Firebase/Messaging (= 10.27.0)
    - FirebaseCoreExtension
    - React-Core
    - RNFBApp
  - RNFBRemoteConfig (20.1.0):
    - Firebase/RemoteConfig (= 10.27.0)
    - React-Core
    - RNFBApp
  - RNFlashList (1.7.0):
    - DoubleConversion
    - glog
    - hermes-engine
    - RCT-Folly (= 2024.01.01.00)
    - RCTRequired
    - RCTTypeSafety
    - React-Codegen
    - React-Core
    - React-debug
    - React-Fabric
    - React-featureflags
    - React-graphics
    - React-ImageManager
    - React-NativeModulesApple
    - React-RCTFabric
    - React-rendererdebug
    - React-utils
    - ReactCommon/turbomodule/bridging
    - ReactCommon/turbomodule/core
    - Yoga
  - RNFS (2.16.6):
    - React
  - RNGestureHandler (2.18.1):
    - DoubleConversion
    - glog
    - hermes-engine
    - RCT-Folly (= 2024.01.01.00)
    - RCTRequired
    - RCTTypeSafety
    - React-Codegen
    - React-Core
    - React-debug
    - React-Fabric
    - React-featureflags
    - React-graphics
    - React-ImageManager
    - React-NativeModulesApple
    - React-RCTFabric
    - React-rendererdebug
    - React-utils
    - ReactCommon/turbomodule/bridging
    - ReactCommon/turbomodule/core
    - Yoga
  - RNImageCropPicker (0.41.0):
    - React-Core
    - React-RCTImage
    - RNImageCropPicker/QBImagePickerController (= 0.41.0)
    - TOCropViewController (~> 2.7.3)
  - RNImageCropPicker/QBImagePickerController (0.41.0):
    - React-Core
    - React-RCTImage
    - TOCropViewController (~> 2.7.3)
  - RNInputMask (4.1.0)
  - RNKeyboard (1.0.6):
    - React
  - RNKeychain (8.0.0):
    - React-Core
  - RNNotifee (7.8.2):
    - React-Core
    - RNNotifee/NotifeeCore (= 7.8.2)
  - RNNotifee/NotifeeCore (7.8.2):
    - React-Core
  - RNOS (1.2.8):
    - React
  - RNPermissions (3.10.1):
    - React-Core
  - RNReactNativeHapticFeedback (2.2.0):
    - React-Core
  - RNReanimated (3.15.0):
    - DoubleConversion
    - glog
    - hermes-engine
    - RCT-Folly (= 2024.01.01.00)
    - RCTRequired
    - RCTTypeSafety
    - React-Codegen
    - React-Core
    - React-debug
    - React-Fabric
    - React-featureflags
    - React-graphics
    - React-ImageManager
    - React-NativeModulesApple
    - React-RCTFabric
    - React-rendererdebug
    - React-utils
    - ReactCommon/turbomodule/bridging
    - ReactCommon/turbomodule/core
    - RNReanimated/reanimated (= 3.15.0)
    - RNReanimated/worklets (= 3.15.0)
    - Yoga
  - RNReanimated/reanimated (3.15.0):
    - DoubleConversion
    - glog
    - hermes-engine
    - RCT-Folly (= 2024.01.01.00)
    - RCTRequired
    - RCTTypeSafety
    - React-Codegen
    - React-Core
    - React-debug
    - React-Fabric
    - React-featureflags
    - React-graphics
    - React-ImageManager
    - React-NativeModulesApple
    - React-RCTFabric
    - React-rendererdebug
    - React-utils
    - ReactCommon/turbomodule/bridging
    - ReactCommon/turbomodule/core
    - Yoga
  - RNReanimated/worklets (3.15.0):
    - DoubleConversion
    - glog
    - hermes-engine
    - RCT-Folly (= 2024.01.01.00)
    - RCTRequired
    - RCTTypeSafety
    - React-Codegen
    - React-Core
    - React-debug
    - React-Fabric
    - React-featureflags
    - React-graphics
    - React-ImageManager
    - React-NativeModulesApple
    - React-RCTFabric
    - React-rendererdebug
    - React-utils
    - ReactCommon/turbomodule/bridging
    - ReactCommon/turbomodule/core
    - Yoga
  - RNRudderSdk (1.12.1):
    - React
    - Rudder (< 2.0.0, >= 1.24.1)
  - RNScreens (3.34.0):
    - DoubleConversion
    - glog
    - hermes-engine
    - RCT-Folly (= 2024.01.01.00)
    - RCTRequired
    - RCTTypeSafety
    - React-Codegen
    - React-Core
    - React-debug
    - React-Fabric
    - React-featureflags
    - React-graphics
    - React-ImageManager
    - React-NativeModulesApple
    - React-RCTFabric
    - React-RCTImage
    - React-rendererdebug
    - React-utils
    - ReactCommon/turbomodule/bridging
    - ReactCommon/turbomodule/core
    - Yoga
  - RNSentry (5.22.0):
    - hermes-engine
    - React-Core
    - React-hermes
    - Sentry/HybridSDK (= 8.24.0)
  - RNShare (8.2.1):
    - React-Core
  - RNSound (0.11.2):
    - React-Core
    - RNSound/Core (= 0.11.2)
  - RNSound/Core (0.11.2):
    - React-Core
  - RNSVG (15.6.0):
    - React-Core
  - RNTextSize (4.0.0-rc.1):
    - React
  - RSCrashReporter (1.0.1)
  - Rudder (1.27.0):
    - MetricsReporter (= 1.2.1)
  - RudderKit (1.4.0)
  - SDWebImage (5.18.12):
    - SDWebImage/Core (= 5.18.12)
  - SDWebImage/Core (5.18.12)
  - SDWebImageWebPCoder (0.14.6):
    - libwebp (~> 1.0)
    - SDWebImage/Core (~> 5.17)
  - Sentry/HybridSDK (8.24.0)
  - Shimmer (1.0.2)
  - SocketRocket (0.7.0)
  - SRSRadialGradient (1.0.10):
    - React
  - swift-vibrant (1.0.0)
  - TcpSockets (3.3.2):
    - CocoaAsyncSocket
    - React
  - TOCropViewController (2.7.3)
  - ToolTipMenu (5.2.1):
    - React
  - VisionCamera (4.4.2):
    - VisionCamera/Core (= 4.4.2)
    - VisionCamera/React (= 4.4.2)
  - VisionCamera/Core (4.4.2)
  - VisionCamera/React (4.4.2):
    - React-Core
  - Yoga (0.0.0)

DEPENDENCIES:
  - boost (from `../node_modules/react-native/third-party-podspecs/boost.podspec`)
  - BVLinearGradient (from `../node_modules/react-native-linear-gradient`)
  - DoubleConversion (from `../node_modules/react-native/third-party-podspecs/DoubleConversion.podspec`)
  - "FasterImage (from `../node_modules/@candlefinance/faster-image`)"
  - FBLazyVector (from `../node_modules/react-native/Libraries/FBLazyVector`)
  - Firebase
  - Firebase/Messaging
  - FirebaseABTesting
  - FirebaseCore
  - FirebaseCoreExtension
  - FirebaseInstallations
  - FirebaseRemoteConfig
  - FLAnimatedImage
  - fmt (from `../node_modules/react-native/third-party-podspecs/fmt.podspec`)
  - glog (from `../node_modules/react-native/third-party-podspecs/glog.podspec`)
  - GoogleDataTransport
  - GoogleUtilities
  - hermes-engine (from `../node_modules/react-native/sdks/hermes-engine/hermes-engine.podspec`)
  - libwebp
  - "mobile-wallet-protocol-host (from `../node_modules/@coinbase/mobile-wallet-protocol-host`)"
  - nanopb
  - PanModal (from `https://github.com/rainbow-me/PanModal`, commit `ab97d74279ba28c2891b47a5dc767ed4dd7cf994`)
  - Permission-Camera (from `../node_modules/react-native-permissions/ios/Camera`)
  - Permission-FaceID (from `../node_modules/react-native-permissions/ios/FaceID`)
  - Permission-Notifications (from `../node_modules/react-native-permissions/ios/Notifications`)
  - Rainbow-Internals (from `./Internals`)
  - RCT-Folly (from `../node_modules/react-native/third-party-podspecs/RCT-Folly.podspec`)
  - RCT-Folly/Fabric (from `../node_modules/react-native/third-party-podspecs/RCT-Folly.podspec`)
  - RCTDeprecation (from `../node_modules/react-native/ReactApple/Libraries/RCTFoundation/RCTDeprecation`)
  - RCTRequired (from `../node_modules/react-native/Libraries/Required`)
  - RCTTypeSafety (from `../node_modules/react-native/Libraries/TypeSafety`)
  - React (from `../node_modules/react-native/`)
  - React-callinvoker (from `../node_modules/react-native/ReactCommon/callinvoker`)
  - React-Codegen (from `build/generated/ios`)
  - React-Core (from `../node_modules/react-native/`)
  - React-Core/RCTWebSocket (from `../node_modules/react-native/`)
  - React-CoreModules (from `../node_modules/react-native/React/CoreModules`)
  - React-cxxreact (from `../node_modules/react-native/ReactCommon/cxxreact`)
  - React-debug (from `../node_modules/react-native/ReactCommon/react/debug`)
  - React-Fabric (from `../node_modules/react-native/ReactCommon`)
  - React-FabricImage (from `../node_modules/react-native/ReactCommon`)
  - React-featureflags (from `../node_modules/react-native/ReactCommon/react/featureflags`)
  - React-graphics (from `../node_modules/react-native/ReactCommon/react/renderer/graphics`)
  - React-hermes (from `../node_modules/react-native/ReactCommon/hermes`)
  - React-ImageManager (from `../node_modules/react-native/ReactCommon/react/renderer/imagemanager/platform/ios`)
  - React-jserrorhandler (from `../node_modules/react-native/ReactCommon/jserrorhandler`)
  - React-jsi (from `../node_modules/react-native/ReactCommon/jsi`)
  - React-jsiexecutor (from `../node_modules/react-native/ReactCommon/jsiexecutor`)
  - React-jsinspector (from `../node_modules/react-native/ReactCommon/jsinspector-modern`)
  - React-jsitracing (from `../node_modules/react-native/ReactCommon/hermes/executor/`)
  - React-logger (from `../node_modules/react-native/ReactCommon/logger`)
  - React-Mapbuffer (from `../node_modules/react-native/ReactCommon`)
  - react-native-aes-crypto (from `../node_modules/react-native-aes-crypto`)
  - react-native-animateable-text (from `../node_modules/react-native-animateable-text`)
  - react-native-ble-plx (from `../node_modules/react-native-ble-plx`)
  - "react-native-blur (from `../node_modules/@react-native-community/blur`)"
  - react-native-branch (from `../node_modules/react-native-branch`)
  - "react-native-cameraroll (from `../node_modules/@react-native-camera-roll/camera-roll`)"
  - react-native-change-icon (from `../node_modules/react-native-change-icon`)
  - react-native-cloud-fs (from `../node_modules/react-native-cloud-fs`)
  - "react-native-compat (from `../node_modules/@walletconnect/react-native-compat`)"
  - react-native-get-random-values (from `../node_modules/react-native-get-random-values`)
  - react-native-ios-context-menu (from `../node_modules/react-native-ios-context-menu`)
  - react-native-mail (from `../node_modules/react-native-mail`)
  - "react-native-menu (from `../node_modules/@react-native-menu/menu`)"
  - react-native-minimizer (from `../node_modules/react-native-minimizer`)
  - react-native-mmkv (from `../node_modules/react-native-mmkv`)
  - "react-native-netinfo (from `../node_modules/@react-native-community/netinfo`)"
  - react-native-pager-view (from `../node_modules/react-native-pager-view`)
  - react-native-palette-full (from `../node_modules/react-native-palette-full`)
  - react-native-quick-md5 (from `../node_modules/react-native-quick-md5`)
  - react-native-randombytes (from `../node_modules/react-native-randombytes`)
  - react-native-restart (from `../node_modules/react-native-restart`)
  - react-native-safe-area-context (from `../node_modules/react-native-safe-area-context`)
  - react-native-screen-corner-radius (from `../node_modules/react-native-screen-corner-radius`)
  - "react-native-skia (from `../node_modules/@shopify/react-native-skia`)"
  - react-native-splash-screen (from `../node_modules/react-native-splash-screen`)
  - react-native-text-input-mask (from `../node_modules/react-native-text-input-mask`)
  - react-native-udp (from `../node_modules/react-native-udp`)
  - react-native-version-number (from `../node_modules/react-native-version-number`)
  - react-native-video (from `../node_modules/react-native-video`)
  - react-native-view-shot (from `../node_modules/react-native-view-shot`)
  - react-native-webview (from `../node_modules/react-native-webview`)
  - react-native-widgetkit (from `../node_modules/react-native-widgetkit`)
  - React-nativeconfig (from `../node_modules/react-native/ReactCommon`)
  - React-NativeModulesApple (from `../node_modules/react-native/ReactCommon/react/nativemodule/core/platform/ios`)
  - React-perflogger (from `../node_modules/react-native/ReactCommon/reactperflogger`)
  - React-RCTActionSheet (from `../node_modules/react-native/Libraries/ActionSheetIOS`)
  - React-RCTAnimation (from `../node_modules/react-native/Libraries/NativeAnimation`)
  - React-RCTAppDelegate (from `../node_modules/react-native/Libraries/AppDelegate`)
  - React-RCTBlob (from `../node_modules/react-native/Libraries/Blob`)
  - React-RCTFabric (from `../node_modules/react-native/React`)
  - React-RCTImage (from `../node_modules/react-native/Libraries/Image`)
  - React-RCTLinking (from `../node_modules/react-native/Libraries/LinkingIOS`)
  - React-RCTNetwork (from `../node_modules/react-native/Libraries/Network`)
  - React-RCTSettings (from `../node_modules/react-native/Libraries/Settings`)
  - React-RCTText (from `../node_modules/react-native/Libraries/Text`)
  - React-RCTVibration (from `../node_modules/react-native/Libraries/Vibration`)
  - React-rendererdebug (from `../node_modules/react-native/ReactCommon/react/renderer/debug`)
  - React-rncore (from `../node_modules/react-native/ReactCommon`)
  - React-RuntimeApple (from `../node_modules/react-native/ReactCommon/react/runtime/platform/ios`)
  - React-RuntimeCore (from `../node_modules/react-native/ReactCommon/react/runtime`)
  - React-runtimeexecutor (from `../node_modules/react-native/ReactCommon/runtimeexecutor`)
  - React-RuntimeHermes (from `../node_modules/react-native/ReactCommon/react/runtime`)
  - React-runtimescheduler (from `../node_modules/react-native/ReactCommon/react/renderer/runtimescheduler`)
  - React-utils (from `../node_modules/react-native/ReactCommon/react/utils`)
  - ReactCommon/turbomodule/core (from `../node_modules/react-native/ReactCommon`)
  - ReactNativeDarkMode (from `../node_modules/react-native-dark-mode`)
  - rn-fetch-blob (from `../node_modules/rn-fetch-blob`)
  - RNBootSplash (from `../node_modules/react-native-bootsplash`)
  - "RNCAsyncStorage (from `../node_modules/@react-native-async-storage/async-storage`)"
  - "RNCClipboard (from `../node_modules/@react-native-clipboard/clipboard`)"
  - "RNCMaskedView (from `../node_modules/@react-native-masked-view/masked-view`)"
  - RNDeviceInfo (from `../node_modules/react-native-device-info`)
  - RNFastImage (from `../node_modules/react-native-fast-image`)
  - "RNFBApp (from `../node_modules/@react-native-firebase/app`)"
  - "RNFBMessaging (from `../node_modules/@react-native-firebase/messaging`)"
  - "RNFBRemoteConfig (from `../node_modules/@react-native-firebase/remote-config`)"
  - "RNFlashList (from `../node_modules/@shopify/flash-list`)"
  - RNFS (from `../node_modules/react-native-fs`)
  - RNGestureHandler (from `../node_modules/react-native-gesture-handler`)
  - RNImageCropPicker (from `../node_modules/react-native-image-crop-picker`)
  - RNInputMask (from `../node_modules/react-native-text-input-mask/ios/InputMask`)
  - RNKeyboard (from `../node_modules/react-native-keyboard-area`)
  - RNKeychain (from `../node_modules/react-native-keychain`)
  - "RNNotifee (from `../node_modules/@notifee/react-native`)"
  - RNOS (from `../node_modules/react-native-os`)
  - RNPermissions (from `../node_modules/react-native-permissions`)
  - RNReactNativeHapticFeedback (from `../node_modules/react-native-haptic-feedback`)
  - RNReanimated (from `../node_modules/react-native-reanimated`)
  - "RNRudderSdk (from `../node_modules/@rudderstack/rudder-sdk-react-native`)"
  - RNScreens (from `../node_modules/react-native-screens`)
  - "RNSentry (from `../node_modules/@sentry/react-native`)"
  - RNShare (from `../node_modules/react-native-share`)
  - RNSound (from `../node_modules/react-native-sound`)
  - RNSVG (from `../node_modules/react-native-svg`)
  - RNTextSize (from `../node_modules/react-native-text-size`)
  - Shimmer
  - SRSRadialGradient (from `../node_modules/react-native-radial-gradient/ios`)
  - swift-vibrant
  - TcpSockets (from `../node_modules/react-native-tcp`)
  - TOCropViewController (= 2.7.3)
  - ToolTipMenu (from `../node_modules/react-native-tooltip`)
  - VisionCamera (from `../node_modules/react-native-vision-camera`)
  - Yoga (from `../node_modules/react-native/ReactCommon/yoga`)

SPEC REPOS:
  https://github.com/CocoaPods/Specs.git:
    - Branch
    - CocoaAsyncSocket
    - CoinbaseWalletSDK
    - Firebase
    - FirebaseABTesting
    - FirebaseAnalytics
    - FirebaseCore
    - FirebaseCoreExtension
    - FirebaseCoreInternal
    - FirebaseInstallations
    - FirebaseMessaging
    - FirebaseRemoteConfig
    - FirebaseRemoteConfigInterop
    - FirebaseSharedSwift
    - FLAnimatedImage
    - GoogleAppMeasurement
    - GoogleDataTransport
    - GoogleUtilities
    - libwebp
    - MetricsReporter
    - MMKV
    - MMKVCore
    - MultiplatformBleAdapter
    - nanopb
    - PromisesObjC
    - RSCrashReporter
    - Rudder
    - RudderKit
    - SDWebImage
    - SDWebImageWebPCoder
    - Sentry
    - Shimmer
    - SocketRocket
    - swift-vibrant
    - TOCropViewController

EXTERNAL SOURCES:
  boost:
    :podspec: "../node_modules/react-native/third-party-podspecs/boost.podspec"
  BVLinearGradient:
    :path: "../node_modules/react-native-linear-gradient"
  DoubleConversion:
    :podspec: "../node_modules/react-native/third-party-podspecs/DoubleConversion.podspec"
  FasterImage:
    :path: "../node_modules/@candlefinance/faster-image"
  FBLazyVector:
    :path: "../node_modules/react-native/Libraries/FBLazyVector"
  fmt:
    :podspec: "../node_modules/react-native/third-party-podspecs/fmt.podspec"
  glog:
    :podspec: "../node_modules/react-native/third-party-podspecs/glog.podspec"
  hermes-engine:
    :podspec: "../node_modules/react-native/sdks/hermes-engine/hermes-engine.podspec"
    :tag: hermes-2024-06-28-RNv0.74.3-7bda0c267e76d11b68a585f84cfdd65000babf85
  mobile-wallet-protocol-host:
    :path: "../node_modules/@coinbase/mobile-wallet-protocol-host"
  PanModal:
    :commit: ab97d74279ba28c2891b47a5dc767ed4dd7cf994
    :git: https://github.com/rainbow-me/PanModal
  Permission-Camera:
    :path: "../node_modules/react-native-permissions/ios/Camera"
  Permission-FaceID:
    :path: "../node_modules/react-native-permissions/ios/FaceID"
  Permission-Notifications:
    :path: "../node_modules/react-native-permissions/ios/Notifications"
  Rainbow-Internals:
    :path: "./Internals"
  RCT-Folly:
    :podspec: "../node_modules/react-native/third-party-podspecs/RCT-Folly.podspec"
  RCTDeprecation:
    :path: "../node_modules/react-native/ReactApple/Libraries/RCTFoundation/RCTDeprecation"
  RCTRequired:
    :path: "../node_modules/react-native/Libraries/Required"
  RCTTypeSafety:
    :path: "../node_modules/react-native/Libraries/TypeSafety"
  React:
    :path: "../node_modules/react-native/"
  React-callinvoker:
    :path: "../node_modules/react-native/ReactCommon/callinvoker"
  React-Codegen:
    :path: build/generated/ios
  React-Core:
    :path: "../node_modules/react-native/"
  React-CoreModules:
    :path: "../node_modules/react-native/React/CoreModules"
  React-cxxreact:
    :path: "../node_modules/react-native/ReactCommon/cxxreact"
  React-debug:
    :path: "../node_modules/react-native/ReactCommon/react/debug"
  React-Fabric:
    :path: "../node_modules/react-native/ReactCommon"
  React-FabricImage:
    :path: "../node_modules/react-native/ReactCommon"
  React-featureflags:
    :path: "../node_modules/react-native/ReactCommon/react/featureflags"
  React-graphics:
    :path: "../node_modules/react-native/ReactCommon/react/renderer/graphics"
  React-hermes:
    :path: "../node_modules/react-native/ReactCommon/hermes"
  React-ImageManager:
    :path: "../node_modules/react-native/ReactCommon/react/renderer/imagemanager/platform/ios"
  React-jserrorhandler:
    :path: "../node_modules/react-native/ReactCommon/jserrorhandler"
  React-jsi:
    :path: "../node_modules/react-native/ReactCommon/jsi"
  React-jsiexecutor:
    :path: "../node_modules/react-native/ReactCommon/jsiexecutor"
  React-jsinspector:
    :path: "../node_modules/react-native/ReactCommon/jsinspector-modern"
  React-jsitracing:
    :path: "../node_modules/react-native/ReactCommon/hermes/executor/"
  React-logger:
    :path: "../node_modules/react-native/ReactCommon/logger"
  React-Mapbuffer:
    :path: "../node_modules/react-native/ReactCommon"
  react-native-aes-crypto:
    :path: "../node_modules/react-native-aes-crypto"
  react-native-animateable-text:
    :path: "../node_modules/react-native-animateable-text"
  react-native-ble-plx:
    :path: "../node_modules/react-native-ble-plx"
  react-native-blur:
    :path: "../node_modules/@react-native-community/blur"
  react-native-branch:
    :path: "../node_modules/react-native-branch"
  react-native-cameraroll:
    :path: "../node_modules/@react-native-camera-roll/camera-roll"
  react-native-change-icon:
    :path: "../node_modules/react-native-change-icon"
  react-native-cloud-fs:
    :path: "../node_modules/react-native-cloud-fs"
  react-native-compat:
    :path: "../node_modules/@walletconnect/react-native-compat"
  react-native-get-random-values:
    :path: "../node_modules/react-native-get-random-values"
  react-native-ios-context-menu:
    :path: "../node_modules/react-native-ios-context-menu"
  react-native-mail:
    :path: "../node_modules/react-native-mail"
  react-native-menu:
    :path: "../node_modules/@react-native-menu/menu"
  react-native-minimizer:
    :path: "../node_modules/react-native-minimizer"
  react-native-mmkv:
    :path: "../node_modules/react-native-mmkv"
  react-native-netinfo:
    :path: "../node_modules/@react-native-community/netinfo"
  react-native-pager-view:
    :path: "../node_modules/react-native-pager-view"
  react-native-palette-full:
    :path: "../node_modules/react-native-palette-full"
  react-native-quick-md5:
    :path: "../node_modules/react-native-quick-md5"
  react-native-randombytes:
    :path: "../node_modules/react-native-randombytes"
  react-native-restart:
    :path: "../node_modules/react-native-restart"
  react-native-safe-area-context:
    :path: "../node_modules/react-native-safe-area-context"
  react-native-screen-corner-radius:
    :path: "../node_modules/react-native-screen-corner-radius"
  react-native-skia:
    :path: "../node_modules/@shopify/react-native-skia"
  react-native-splash-screen:
    :path: "../node_modules/react-native-splash-screen"
  react-native-text-input-mask:
    :path: "../node_modules/react-native-text-input-mask"
  react-native-udp:
    :path: "../node_modules/react-native-udp"
  react-native-version-number:
    :path: "../node_modules/react-native-version-number"
  react-native-video:
    :path: "../node_modules/react-native-video"
  react-native-view-shot:
    :path: "../node_modules/react-native-view-shot"
  react-native-webview:
    :path: "../node_modules/react-native-webview"
  react-native-widgetkit:
    :path: "../node_modules/react-native-widgetkit"
  React-nativeconfig:
    :path: "../node_modules/react-native/ReactCommon"
  React-NativeModulesApple:
    :path: "../node_modules/react-native/ReactCommon/react/nativemodule/core/platform/ios"
  React-perflogger:
    :path: "../node_modules/react-native/ReactCommon/reactperflogger"
  React-RCTActionSheet:
    :path: "../node_modules/react-native/Libraries/ActionSheetIOS"
  React-RCTAnimation:
    :path: "../node_modules/react-native/Libraries/NativeAnimation"
  React-RCTAppDelegate:
    :path: "../node_modules/react-native/Libraries/AppDelegate"
  React-RCTBlob:
    :path: "../node_modules/react-native/Libraries/Blob"
  React-RCTFabric:
    :path: "../node_modules/react-native/React"
  React-RCTImage:
    :path: "../node_modules/react-native/Libraries/Image"
  React-RCTLinking:
    :path: "../node_modules/react-native/Libraries/LinkingIOS"
  React-RCTNetwork:
    :path: "../node_modules/react-native/Libraries/Network"
  React-RCTSettings:
    :path: "../node_modules/react-native/Libraries/Settings"
  React-RCTText:
    :path: "../node_modules/react-native/Libraries/Text"
  React-RCTVibration:
    :path: "../node_modules/react-native/Libraries/Vibration"
  React-rendererdebug:
    :path: "../node_modules/react-native/ReactCommon/react/renderer/debug"
  React-rncore:
    :path: "../node_modules/react-native/ReactCommon"
  React-RuntimeApple:
    :path: "../node_modules/react-native/ReactCommon/react/runtime/platform/ios"
  React-RuntimeCore:
    :path: "../node_modules/react-native/ReactCommon/react/runtime"
  React-runtimeexecutor:
    :path: "../node_modules/react-native/ReactCommon/runtimeexecutor"
  React-RuntimeHermes:
    :path: "../node_modules/react-native/ReactCommon/react/runtime"
  React-runtimescheduler:
    :path: "../node_modules/react-native/ReactCommon/react/renderer/runtimescheduler"
  React-utils:
    :path: "../node_modules/react-native/ReactCommon/react/utils"
  ReactCommon:
    :path: "../node_modules/react-native/ReactCommon"
  ReactNativeDarkMode:
    :path: "../node_modules/react-native-dark-mode"
  rn-fetch-blob:
    :path: "../node_modules/rn-fetch-blob"
  RNBootSplash:
    :path: "../node_modules/react-native-bootsplash"
  RNCAsyncStorage:
    :path: "../node_modules/@react-native-async-storage/async-storage"
  RNCClipboard:
    :path: "../node_modules/@react-native-clipboard/clipboard"
  RNCMaskedView:
    :path: "../node_modules/@react-native-masked-view/masked-view"
  RNDeviceInfo:
    :path: "../node_modules/react-native-device-info"
  RNFastImage:
    :path: "../node_modules/react-native-fast-image"
  RNFBApp:
    :path: "../node_modules/@react-native-firebase/app"
  RNFBMessaging:
    :path: "../node_modules/@react-native-firebase/messaging"
  RNFBRemoteConfig:
    :path: "../node_modules/@react-native-firebase/remote-config"
  RNFlashList:
    :path: "../node_modules/@shopify/flash-list"
  RNFS:
    :path: "../node_modules/react-native-fs"
  RNGestureHandler:
    :path: "../node_modules/react-native-gesture-handler"
  RNImageCropPicker:
    :path: "../node_modules/react-native-image-crop-picker"
  RNInputMask:
    :path: "../node_modules/react-native-text-input-mask/ios/InputMask"
  RNKeyboard:
    :path: "../node_modules/react-native-keyboard-area"
  RNKeychain:
    :path: "../node_modules/react-native-keychain"
  RNNotifee:
    :path: "../node_modules/@notifee/react-native"
  RNOS:
    :path: "../node_modules/react-native-os"
  RNPermissions:
    :path: "../node_modules/react-native-permissions"
  RNReactNativeHapticFeedback:
    :path: "../node_modules/react-native-haptic-feedback"
  RNReanimated:
    :path: "../node_modules/react-native-reanimated"
  RNRudderSdk:
    :path: "../node_modules/@rudderstack/rudder-sdk-react-native"
  RNScreens:
    :path: "../node_modules/react-native-screens"
  RNSentry:
    :path: "../node_modules/@sentry/react-native"
  RNShare:
    :path: "../node_modules/react-native-share"
  RNSound:
    :path: "../node_modules/react-native-sound"
  RNSVG:
    :path: "../node_modules/react-native-svg"
  RNTextSize:
    :path: "../node_modules/react-native-text-size"
  SRSRadialGradient:
    :path: "../node_modules/react-native-radial-gradient/ios"
  TcpSockets:
    :path: "../node_modules/react-native-tcp"
  ToolTipMenu:
    :path: "../node_modules/react-native-tooltip"
  VisionCamera:
    :path: "../node_modules/react-native-vision-camera"
  Yoga:
    :path: "../node_modules/react-native/ReactCommon/yoga"

CHECKOUT OPTIONS:
  PanModal:
    :commit: ab97d74279ba28c2891b47a5dc767ed4dd7cf994
    :git: https://github.com/rainbow-me/PanModal

SPEC CHECKSUMS:
  boost: d3f49c53809116a5d38da093a8aa78bf551aed09
  Branch: d99436c6f3d5b2529ba948d273e47e732830f207
  BVLinearGradient: 880f91a7854faff2df62518f0281afb1c60d49a3
  CocoaAsyncSocket: 065fd1e645c7abab64f7a6a2007a48038fdc6a99
  CoinbaseWalletSDK: bd6aa4f5a6460d4279e09e115969868e134126fb
  DoubleConversion: 76ab83afb40bddeeee456813d9c04f67f78771b5
  FasterImage: af05a76f042ca3654c962b658fdb01cb4d31caee
  FBLazyVector: 7e977dd099937dc5458851233141583abba49ff2
  Firebase: 26b040b20866a55f55eb3611b9fcf3ae64816b86
  FirebaseABTesting: d87f56707159bae64e269757a6e963d490f2eebe
  FirebaseAnalytics: f9211b719db260cc91aebee8bb539cb367d0dfd1
  FirebaseCore: a2b95ae4ce7c83ceecfbbbe3b6f1cddc7415a808
  FirebaseCoreExtension: 705ca5b14bf71d2564a0ddc677df1fc86ffa600f
  FirebaseCoreInternal: df84dd300b561c27d5571684f389bf60b0a5c934
  FirebaseInstallations: 913cf60d0400ebd5d6b63a28b290372ab44590dd
  FirebaseMessaging: 585984d0a1df120617eb10b44cad8968b859815e
  FirebaseRemoteConfig: 37a2ba3c8c454be8553a41ba1a2f4a4f0b845670
  FirebaseRemoteConfigInterop: 6efda51fb5e2f15b16585197e26eaa09574e8a4d
  FirebaseSharedSwift: 20530f495084b8d840f78a100d8c5ee613375f6e
  FLAnimatedImage: bbf914596368867157cc71b38a8ec834b3eeb32b
  fmt: 4c2741a687cc09f0634a2e2c72a838b99f1ff120
  glog: fdfdfe5479092de0c4bdbebedd9056951f092c4f
  GoogleAppMeasurement: f65fc137531af9ad647f1c0a42f3b6a4d3a98049
  GoogleDataTransport: 6c09b596d841063d76d4288cc2d2f42cc36e1e2a
  GoogleUtilities: ea963c370a38a8069cc5f7ba4ca849a60b6d7d15
  hermes-engine: 1f547997900dd0752dc0cc0ae6dd16173c49e09b
  libwebp: 1786c9f4ff8a279e4dac1e8f385004d5fc253009
  MetricsReporter: 99596ee5003c69949ed2f50acc34aee83c42f843
<<<<<<< HEAD
  MMKV: 36a22a9ec84c9bb960613a089ddf6f48be9312b0
  MMKVCore: 158e61c8516401a9fac730288acb29e6fc19bbf9
  mobile-wallet-protocol-host: 8ed897dcf4f846d39b35767540e6a695631cab73
=======
  MMKV: 817ba1eea17421547e01e087285606eb270a8dcb
  MMKVCore: af055b00e27d88cd92fad301c5fecd1ff9b26dd9
>>>>>>> dc159c88
  MultiplatformBleAdapter: 5a6a897b006764392f9cef785e4360f54fb9477d
  nanopb: 438bc412db1928dac798aa6fd75726007be04262
  PanModal: 421fe72d4af5b7e9016aaa3b4db94a2fb71756d3
  Permission-Camera: 9b70902f34a83c10e198d2d01f0e453e58842776
  Permission-FaceID: 86fb226a8ed2577db819299177a72cba54bb3327
  Permission-Notifications: 817390e18898f34adad940cd4141e771e77086ea
  PromisesObjC: f5707f49cb48b9636751c5b2e7d227e43fba9f47
  Rainbow-Internals: 6e69837f173f2017e4fff07e64d77d429e5a958c
  RCT-Folly: 02617c592a293bd6d418e0a88ff4ee1f88329b47
  RCTDeprecation: 4c7eeb42be0b2e95195563c49be08d0b839d22b4
  RCTRequired: d530a0f489699c8500e944fde963102c42dcd0c2
  RCTTypeSafety: b20878506b094fa3d9007d7b9e4be0faa3562499
  React: 2f9da0177233f60fa3462d83fcccde245759f81a
  React-callinvoker: d0205f0dcebf72ec27263ab41e3a5ad827ed503f
  React-Codegen: b4457c8557cb61a27508745f8b03f16afeb9ef59
  React-Core: 690ebbbf8f8dcfba6686ce8927731d3f025c3114
  React-CoreModules: 185da31f5eb2e6043c3d19b10c64c4661322ed6a
  React-cxxreact: c53d2ac9246235351086b8c588feaf775b4ec7f7
  React-debug: dd8f7c772fda4196814a3b12620863d1d98b3a53
  React-Fabric: 68935648d5c81e6b84445d9e726a79301f1fac8f
  React-FabricImage: c92bd5ed4b553c800ca39aee305aaf8dd3e9f4b0
  React-featureflags: ead50fe0ee4ab9278b5fd9f3f2f0f63e316452f4
  React-graphics: 71c87b09041e45c61809cd357436e570dea5ed48
  React-hermes: 917b7ab4c3cb9204c2ad020d74f313830097148b
  React-ImageManager: 1086d48d00fcb511ea119bfc58fb12a72c4dcb95
  React-jserrorhandler: 84d45913636750c2e620a8c8e049964967040405
  React-jsi: 024b933267079f80c30a5cae97bf5ce521217505
  React-jsiexecutor: 45cb079c87db3f514da3acfc686387a0e01de5c5
  React-jsinspector: 1066f8b3da937daf8ced4cf3786eb29e1e4f9b30
  React-jsitracing: 6b3c8c98313642140530f93c46f5a6ca4530b446
  React-logger: fa92ba4d3a5d39ac450f59be2a3cec7b099f0304
  React-Mapbuffer: 9f68550e7c6839d01411ac8896aea5c868eff63a
  react-native-aes-crypto: d7e87fd02cee7285983c00957a34063dfc4c94b3
  react-native-animateable-text: c95b74a78a13e416e6c4e8b012eea29e14913207
  react-native-ble-plx: f10240444452dfb2d2a13a0e4f58d7783e92d76e
  react-native-blur: a2acf22fd7bd13621df5e0b1c130b81adea7009c
  react-native-branch: 960c897d57b9f4912b08b9d06a25284b6e9879da
  react-native-cameraroll: b5ce04a1ee4081d7eea921918de979f0b41d8e22
  react-native-change-icon: ea9bb7255b09e89f41cbf282df16eade91ab1833
  react-native-cloud-fs: e7103d1f693c57b481f820fa5e6b6b0522a5a31e
  react-native-compat: 0468620f537a51ce0d3f4ba65bda6872240b9a0d
  react-native-get-random-values: 1404bd5cc0ab0e287f75ee1c489555688fc65f89
  react-native-ios-context-menu: e529171ba760a1af7f2ef0729f5a7f4d226171c5
  react-native-mail: a864fb211feaa5845c6c478a3266de725afdce89
  react-native-menu: 2e368669c7375dd1049ef3c7b2cab190ebe45d9e
  react-native-minimizer: b94809a769ac3825b46fd081d4f0ae2560791536
  react-native-mmkv: 8c9a677e64a1ac89b0c6cf240feea528318b3074
  react-native-netinfo: 5b664b2945a8f02102b296f0f812bddd6827ed9c
  react-native-pager-view: 95d0418c3c74279840abec6926653d32447bafb6
  react-native-palette-full: 99a6fd796d16fab6a2d3770649070e31c2602fad
  react-native-quick-md5: 9a4cb8201cd0b1866e374ac19d530da0964c0aed
  react-native-randombytes: 3638d24759d67c68f6ccba60c52a7a8a8faa6a23
  react-native-restart: 733a51ad137f15b0f8dc34c4082e55af7da00979
  react-native-safe-area-context: dcab599c527c2d7de2d76507a523d20a0b83823d
  react-native-screen-corner-radius: 67064efbb78f2d48f01626713ae8142f6a20f925
  react-native-skia: 8da84ea9410504bf27f0db229539a43f6caabb6a
  react-native-splash-screen: 4312f786b13a81b5169ef346d76d33bc0c6dc457
  react-native-text-input-mask: 07227297075f9653315f43b0424d596423a01736
  react-native-udp: 96a517e5a121cfe69f4b05eeeafefe00c623debf
  react-native-version-number: b415bbec6a13f2df62bf978e85bc0d699462f37f
  react-native-video: 449453bcc9e02d17f7d5dd55e07bafd4129cec5c
  react-native-view-shot: 6b7ed61d77d88580fed10954d45fad0eb2d47688
  react-native-webview: 97b8113cdfb6f9bb9c2c884bf02dcb0207808fa0
  react-native-widgetkit: efb6680df237463bbe1be3a4d1a1578a1b0bb08f
  React-nativeconfig: fa5de9d8f4dbd5917358f8ad3ad1e08762f01dcb
  React-NativeModulesApple: 585d1b78e0597de364d259cb56007052d0bda5e5
  React-perflogger: 7bb9ba49435ff66b666e7966ee10082508a203e8
  React-RCTActionSheet: a2816ae2b5c8523c2bc18a8f874a724a096e6d97
  React-RCTAnimation: e78f52d7422bac13e1213e25e9bcbf99be872e1a
  React-RCTAppDelegate: 24f46de486cfa3a9f46e4b0786eaf17d92e1e0c6
  React-RCTBlob: 9f9d6599d1b00690704dadc4a4bc33a7e76938be
  React-RCTFabric: 609e66bb0371b9082c62ed677ee0614efe711bf2
  React-RCTImage: 39dd5aee6b92213845e1e7a7c41865801dc33493
  React-RCTLinking: 35d742a982f901f9ea416d772763e2da65c2dc7d
  React-RCTNetwork: b078576c0c896c71905f841716b9f9f5922111dc
  React-RCTSettings: 900aab52b5b1212f247c2944d88f4defbf6146f2
  React-RCTText: a3895ab4e5df4a5fd41b6f059eed484a0c7016d1
  React-RCTVibration: ab4912e1427d8de00ef89e9e6582094c4c25dc05
  React-rendererdebug: 542934058708a643fa5743902eb2fedc0833770a
  React-rncore: f6c23d9810c8de9e369781bb7b1d5511e9d9f4e7
  React-RuntimeApple: ce41ba7df744c7a6c2cc490a9b2e15fc58019508
  React-RuntimeCore: 350218ac9ee1412ddc9806f248141c8fb9bccd8b
  React-runtimeexecutor: 69cab8ddf409de6d6a855a71c8af9e7290c4e55b
  React-RuntimeHermes: 9d0812e3370111dd175aa1fa8bd4da93a9efc4fd
  React-runtimescheduler: 0c80752bceb80924cb8a4babc2a8e3ed70d41e87
  React-utils: a06061b3887c702235d2dac92dacbd93e1ea079e
  ReactCommon: f00e436b3925a7ae44dfa294b43ef360fbd8ccc4
  ReactNativeDarkMode: 0178ffca3b10f6a7c9f49d6f9810232b328fa949
  rn-fetch-blob: f065bb7ab7fb48dd002629f8bdcb0336602d3cba
  RNBootSplash: e025d4ee98d942ee6c8b495a6fe66339a6b5f6dd
  RNCAsyncStorage: 826b603ae9c0f88b5ac4e956801f755109fa4d5c
  RNCClipboard: 60fed4b71560d7bfe40e9d35dea9762b024da86d
  RNCMaskedView: 090213d32d8b3bb83a4dcb7d12c18f0152591906
  RNDeviceInfo: 6f20764111df002b4484f90cbe0a861be29bcc6c
  RNFastImage: 4ce7636223e71615774b99004103e946a73e7c32
  RNFBApp: 1ae7462cddf74a49df206d3418bc0170f8fa53e5
  RNFBMessaging: 85f661b9f16e2b081e6809ef63d3daa4458b9042
  RNFBRemoteConfig: a8325e2d3772127358dd2e7d5e39c9ad3e3379ac
  RNFlashList: e9b57a5553639f9b528cc50ab53f25831722ed62
  RNFS: 2bd9eb49dc82fa9676382f0585b992c424cd59df
  RNGestureHandler: efed690b8493a00b99654043daeb1335276ac4a2
  RNImageCropPicker: 13eab07a785c7a8f8047a1146f7e59d1911c7bb8
  RNInputMask: 815461ebdf396beb62cf58916c35cf6930adb991
  RNKeyboard: 14793d75953d99c6d950090b8e9698b234c5d08c
  RNKeychain: 4f63aada75ebafd26f4bc2c670199461eab85d94
  RNNotifee: 8e2d3df3f0e9ce8f5d1fe4c967431138190b6175
  RNOS: 31db6fa4a197d179afbba9e6b4d28d450a7f250b
  RNPermissions: 4e3714e18afe7141d000beae3755e5b5fb2f5e05
  RNReactNativeHapticFeedback: ec56a5f81c3941206fd85625fa669ffc7b4545f9
  RNReanimated: 45553a3ae29a75a76269595f8554d07d4090e392
  RNRudderSdk: 805d4b7064714f3295bf5f152d3812cc67f67a93
  RNScreens: aa943ad421c3ced3ef5a47ede02b0cbfc43a012e
  RNSentry: 7ae2a06a5563de39ec09dcb1e751ac0c67f1883c
  RNShare: eaee3dd5a06dad397c7d3b14762007035c5de405
  RNSound: 6c156f925295bdc83e8e422e7d8b38d33bc71852
  RNSVG: 5da7a24f31968ec74f0b091e3440080f347e279b
  RNTextSize: 21c94a67819fbf2c358a219bf6d251e3be9e5f29
  RSCrashReporter: 6b8376ac729b0289ebe0908553e5f56d8171f313
  Rudder: 3cfcd9e6c5359cd6d49f411101ed9b894e3b64bd
  RudderKit: f272f9872183946452ac94cd7bb2244a71e6ca8f
  SDWebImage: 2d6d229046fea284d62e36bfb8ebe8287dfc5b10
  SDWebImageWebPCoder: e38c0a70396191361d60c092933e22c20d5b1380
  Sentry: 2f6baed15a3f8056b875fc903dc3dcb2903117f4
  Shimmer: c5374be1c2b0c9e292fb05b339a513cf291cac86
  SocketRocket: abac6f5de4d4d62d24e11868d7a2f427e0ef940d
  SRSRadialGradient: e5a34825dff88c9cf773b58bf39ed6a02e59a084
  swift-vibrant: 3def73c5c281db74f420ec386590d9c1c5b0995c
  TcpSockets: bd31674146c0931a064fc254a59812dfd1a73ae0
  TOCropViewController: b9b2905938c0424f289ea2d9964993044913fac6
  ToolTipMenu: 8ac61aded0fbc4acfe7e84a7d0c9479d15a9a382
  VisionCamera: 2af28201c3de77245f8c58b7a5274d5979df70df
  Yoga: 04f1db30bb810187397fa4c37dd1868a27af229c

PODFILE CHECKSUM: 0839e4141c8f26133bf9a961f5ded1ea3127af54

COCOAPODS: 1.14.3<|MERGE_RESOLUTION|>--- conflicted
+++ resolved
@@ -171,18 +171,12 @@
   - MetricsReporter (1.2.1):
     - RSCrashReporter (= 1.0.1)
     - RudderKit (= 1.4.0)
-<<<<<<< HEAD
-  - MMKV (1.3.7):
-    - MMKVCore (~> 1.3.7)
-  - MMKVCore (1.3.7)
-  - mobile-wallet-protocol-host (0.1.7):
-    - CoinbaseWalletSDK/Host
-    - React-Core
-=======
   - MMKV (1.3.9):
     - MMKVCore (~> 1.3.9)
   - MMKVCore (1.3.9)
->>>>>>> dc159c88
+  - mobile-wallet-protocol-host (0.1.7):
+    - CoinbaseWalletSDK/Host
+    - React-Core
   - MultiplatformBleAdapter (0.1.9)
   - nanopb (2.30910.0):
     - nanopb/decode (= 2.30910.0)
@@ -2297,14 +2291,9 @@
   hermes-engine: 1f547997900dd0752dc0cc0ae6dd16173c49e09b
   libwebp: 1786c9f4ff8a279e4dac1e8f385004d5fc253009
   MetricsReporter: 99596ee5003c69949ed2f50acc34aee83c42f843
-<<<<<<< HEAD
-  MMKV: 36a22a9ec84c9bb960613a089ddf6f48be9312b0
-  MMKVCore: 158e61c8516401a9fac730288acb29e6fc19bbf9
-  mobile-wallet-protocol-host: 8ed897dcf4f846d39b35767540e6a695631cab73
-=======
   MMKV: 817ba1eea17421547e01e087285606eb270a8dcb
   MMKVCore: af055b00e27d88cd92fad301c5fecd1ff9b26dd9
->>>>>>> dc159c88
+  mobile-wallet-protocol-host: 8ed897dcf4f846d39b35767540e6a695631cab73
   MultiplatformBleAdapter: 5a6a897b006764392f9cef785e4360f54fb9477d
   nanopb: 438bc412db1928dac798aa6fd75726007be04262
   PanModal: 421fe72d4af5b7e9016aaa3b4db94a2fb71756d3
