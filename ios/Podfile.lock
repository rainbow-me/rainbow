--- conflicted
+++ resolved
@@ -10,7 +10,7 @@
   - DoubleConversion (1.1.6)
   - EXConstants (16.0.2):
     - ExpoModulesCore
-  - Expo (51.0.32):
+  - Expo (51.0.33):
     - ExpoModulesCore
   - ExpoAsset (10.0.10):
     - ExpoModulesCore
@@ -2344,7 +2344,7 @@
   CoinbaseWalletSDK: bd6aa4f5a6460d4279e09e115969868e134126fb
   DoubleConversion: 76ab83afb40bddeeee456813d9c04f67f78771b5
   EXConstants: 409690fbfd5afea964e5e9d6c4eb2c2b59222c59
-  Expo: 33132a667698a3259a4e6c0af1b4936388e5fa33
+  Expo: 0b623d99ade6b23201ad615e289d32b669035ea3
   ExpoAsset: 323700f291684f110fb55f0d4022a3362ea9f875
   ExpoFileSystem: 80bfe850b1f9922c16905822ecbf97acd711dc51
   ExpoFont: 00756e6c796d8f7ee8d211e29c8b619e75cbf238
@@ -2508,10 +2508,6 @@
   VisionCamera: 2af28201c3de77245f8c58b7a5274d5979df70df
   Yoga: 04f1db30bb810187397fa4c37dd1868a27af229c
 
-<<<<<<< HEAD
-PODFILE CHECKSUM: bd6e30a2fd266823d92c74c348a321b9a31a9185
-=======
-PODFILE CHECKSUM: 40f081f682acbe2d1d2129eb3335352ea01aab70
->>>>>>> 5c1104b7
+PODFILE CHECKSUM: 98c3fc206d7041ac7388693bb0753109d1884b57
 
 COCOAPODS: 1.14.3