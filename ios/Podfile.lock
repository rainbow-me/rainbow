PODS:
  - Analytics (4.0.5)
  - Base64 (1.1.2)
  - boost-for-react-native (1.63.0)
  - Branch (0.35.0)
  - BVLinearGradient (2.5.6):
    - React
  - CocoaAsyncSocket (7.6.4)
  - CocoaLibEvent (1.0.0)
  - CodePush (6.3.0):
    - Base64 (~> 1.1)
    - JWT (~> 3.0.0-beta.12)
    - React
    - SSZipArchive (~> 2.2.2)
  - DoubleConversion (1.1.6)
  - FBLazyVector (0.63.2)
  - FBReactNativeSpec (0.63.2):
    - Folly (= 2020.01.13.00)
    - RCTRequired (= 0.63.2)
    - RCTTypeSafety (= 0.63.2)
    - React-Core (= 0.63.2)
    - React-jsi (= 0.63.2)
    - ReactCommon/turbomodule/core (= 0.63.2)
  - Firebase/CoreOnly (6.30.0):
    - FirebaseCore (= 6.10.0)
  - Firebase/Crashlytics (6.30.0):
    - Firebase/CoreOnly
    - FirebaseCrashlytics (~> 4.4.0)
  - Firebase/Messaging (6.30.0):
    - Firebase/CoreOnly
    - FirebaseMessaging (~> 4.6.1)
  - FirebaseCore (6.10.0):
    - FirebaseCoreDiagnostics (~> 1.3)
    - GoogleUtilities/Environment (~> 6.7)
    - GoogleUtilities/Logger (~> 6.7)
  - FirebaseCoreDiagnostics (1.5.0):
    - GoogleDataTransport (~> 7.0)
    - GoogleUtilities/Environment (~> 6.7)
    - GoogleUtilities/Logger (~> 6.7)
    - nanopb (~> 1.30905.0)
  - FirebaseCrashlytics (4.4.0):
    - FirebaseCore (~> 6.10)
    - FirebaseInstallations (~> 1.6)
    - GoogleDataTransport (~> 7.2)
    - nanopb (~> 1.30905.0)
    - PromisesObjC (~> 1.2)
  - FirebaseInstallations (1.7.0):
    - FirebaseCore (~> 6.10)
    - GoogleUtilities/Environment (~> 6.7)
    - GoogleUtilities/UserDefaults (~> 6.7)
    - PromisesObjC (~> 1.2)
  - FirebaseInstanceID (4.8.0):
    - FirebaseCore (~> 6.10)
    - FirebaseInstallations (~> 1.6)
    - GoogleUtilities/Environment (~> 6.7)
    - GoogleUtilities/UserDefaults (~> 6.7)
  - FirebaseMessaging (4.6.2):
    - FirebaseCore (~> 6.10)
    - FirebaseInstanceID (~> 4.6)
    - GoogleUtilities/AppDelegateSwizzler (~> 6.7)
    - GoogleUtilities/Environment (~> 6.7)
    - GoogleUtilities/Reachability (~> 6.7)
    - GoogleUtilities/UserDefaults (~> 6.7)
    - Protobuf (>= 3.9.2, ~> 3.9)
  - FLAnimatedImage (1.0.12)
  - Flipper (0.33.1):
    - Flipper-Folly (~> 2.1)
    - Flipper-RSocket (~> 1.0)
  - Flipper-DoubleConversion (1.1.7)
  - Flipper-Folly (2.3.0):
    - boost-for-react-native
    - CocoaLibEvent (~> 1.0)
    - Flipper-DoubleConversion
    - Flipper-Glog
    - OpenSSL-Universal (= 1.0.2.20)
  - Flipper-Glog (0.3.6)
  - Flipper-PeerTalk (0.0.4)
  - Flipper-RSocket (1.1.0):
    - Flipper-Folly (~> 2.2)
  - FlipperKit (0.33.1):
    - FlipperKit/Core (= 0.33.1)
  - FlipperKit/Core (0.33.1):
    - Flipper (~> 0.33.1)
    - FlipperKit/CppBridge
    - FlipperKit/FBCxxFollyDynamicConvert
    - FlipperKit/FBDefines
    - FlipperKit/FKPortForwarding
  - FlipperKit/CppBridge (0.33.1):
    - Flipper (~> 0.33.1)
  - FlipperKit/FBCxxFollyDynamicConvert (0.33.1):
    - Flipper-Folly (~> 2.1)
  - FlipperKit/FBDefines (0.33.1)
  - FlipperKit/FKPortForwarding (0.33.1):
    - CocoaAsyncSocket (~> 7.6)
    - Flipper-PeerTalk (~> 0.0.4)
  - FlipperKit/FlipperKitHighlightOverlay (0.33.1)
  - FlipperKit/FlipperKitLayoutPlugin (0.33.1):
    - FlipperKit/Core
    - FlipperKit/FlipperKitHighlightOverlay
    - FlipperKit/FlipperKitLayoutTextSearchable
    - YogaKit (~> 1.18)
  - FlipperKit/FlipperKitLayoutTextSearchable (0.33.1)
  - FlipperKit/FlipperKitNetworkPlugin (0.33.1):
    - FlipperKit/Core
  - FlipperKit/FlipperKitReactPlugin (0.33.1):
    - FlipperKit/Core
  - FlipperKit/FlipperKitUserDefaultsPlugin (0.33.1):
    - FlipperKit/Core
  - FlipperKit/SKIOSNetworkPlugin (0.33.1):
    - FlipperKit/Core
    - FlipperKit/FlipperKitNetworkPlugin
  - Folly (2020.01.13.00):
    - boost-for-react-native
    - DoubleConversion
    - Folly/Default (= 2020.01.13.00)
    - glog
  - Folly/Default (2020.01.13.00):
    - boost-for-react-native
    - DoubleConversion
    - glog
  - glog (0.3.5)
  - GoogleDataTransport (7.2.0):
    - nanopb (~> 1.30905.0)
  - GoogleUtilities/AppDelegateSwizzler (6.7.2):
    - GoogleUtilities/Environment
    - GoogleUtilities/Logger
    - GoogleUtilities/Network
  - GoogleUtilities/Environment (6.7.2):
    - PromisesObjC (~> 1.2)
  - GoogleUtilities/Logger (6.7.2):
    - GoogleUtilities/Environment
  - GoogleUtilities/Network (6.7.2):
    - GoogleUtilities/Logger
    - "GoogleUtilities/NSData+zlib"
    - GoogleUtilities/Reachability
  - "GoogleUtilities/NSData+zlib (6.7.2)"
  - GoogleUtilities/Reachability (6.7.2):
    - GoogleUtilities/Logger
  - GoogleUtilities/UserDefaults (6.7.2):
    - GoogleUtilities/Logger
  - JWT (3.0.0-beta.12):
    - Base64 (~> 1.1.2)
  - libwebp (1.1.0):
    - libwebp/demux (= 1.1.0)
    - libwebp/mux (= 1.1.0)
    - libwebp/webp (= 1.1.0)
  - libwebp/demux (1.1.0):
    - libwebp/webp
  - libwebp/mux (1.1.0):
    - libwebp/demux
  - libwebp/webp (1.1.0)
  - lottie-ios (3.1.3)
  - lottie-react-native (3.4.0):
    - lottie-ios (~> 3.1.3)
    - React
  - nanopb (1.30905.0):
    - nanopb/decode (= 1.30905.0)
    - nanopb/encode (= 1.30905.0)
  - nanopb/decode (1.30905.0)
  - nanopb/encode (1.30905.0)
  - OpenSSL-Universal (1.0.2.20):
    - OpenSSL-Universal/Static (= 1.0.2.20)
  - OpenSSL-Universal/Static (1.0.2.20)
  - PanModal (1.2.7)
  - Permission-Camera (2.2.2):
    - RNPermissions
  - Permission-FaceID (2.2.2):
    - RNPermissions
  - pop (1.0.12)
  - PromisesObjC (1.2.11)
  - Protobuf (3.13.0)
  - RCTRequired (0.63.2)
  - RCTTypeSafety (0.63.2):
    - FBLazyVector (= 0.63.2)
    - Folly (= 2020.01.13.00)
    - RCTRequired (= 0.63.2)
    - React-Core (= 0.63.2)
  - React (0.63.2):
    - React-Core (= 0.63.2)
    - React-Core/DevSupport (= 0.63.2)
    - React-Core/RCTWebSocket (= 0.63.2)
    - React-RCTActionSheet (= 0.63.2)
    - React-RCTAnimation (= 0.63.2)
    - React-RCTBlob (= 0.63.2)
    - React-RCTImage (= 0.63.2)
    - React-RCTLinking (= 0.63.2)
    - React-RCTNetwork (= 0.63.2)
    - React-RCTSettings (= 0.63.2)
    - React-RCTText (= 0.63.2)
    - React-RCTVibration (= 0.63.2)
  - React-callinvoker (0.63.2)
  - React-Core (0.63.2):
    - Folly (= 2020.01.13.00)
    - glog
    - React-Core/Default (= 0.63.2)
    - React-cxxreact (= 0.63.2)
    - React-jsi (= 0.63.2)
    - React-jsiexecutor (= 0.63.2)
    - Yoga
  - React-Core/CoreModulesHeaders (0.63.2):
    - Folly (= 2020.01.13.00)
    - glog
    - React-Core/Default
    - React-cxxreact (= 0.63.2)
    - React-jsi (= 0.63.2)
    - React-jsiexecutor (= 0.63.2)
    - Yoga
  - React-Core/Default (0.63.2):
    - Folly (= 2020.01.13.00)
    - glog
    - React-cxxreact (= 0.63.2)
    - React-jsi (= 0.63.2)
    - React-jsiexecutor (= 0.63.2)
    - Yoga
  - React-Core/DevSupport (0.63.2):
    - Folly (= 2020.01.13.00)
    - glog
    - React-Core/Default (= 0.63.2)
    - React-Core/RCTWebSocket (= 0.63.2)
    - React-cxxreact (= 0.63.2)
    - React-jsi (= 0.63.2)
    - React-jsiexecutor (= 0.63.2)
    - React-jsinspector (= 0.63.2)
    - Yoga
  - React-Core/RCTActionSheetHeaders (0.63.2):
    - Folly (= 2020.01.13.00)
    - glog
    - React-Core/Default
    - React-cxxreact (= 0.63.2)
    - React-jsi (= 0.63.2)
    - React-jsiexecutor (= 0.63.2)
    - Yoga
  - React-Core/RCTAnimationHeaders (0.63.2):
    - Folly (= 2020.01.13.00)
    - glog
    - React-Core/Default
    - React-cxxreact (= 0.63.2)
    - React-jsi (= 0.63.2)
    - React-jsiexecutor (= 0.63.2)
    - Yoga
  - React-Core/RCTBlobHeaders (0.63.2):
    - Folly (= 2020.01.13.00)
    - glog
    - React-Core/Default
    - React-cxxreact (= 0.63.2)
    - React-jsi (= 0.63.2)
    - React-jsiexecutor (= 0.63.2)
    - Yoga
  - React-Core/RCTImageHeaders (0.63.2):
    - Folly (= 2020.01.13.00)
    - glog
    - React-Core/Default
    - React-cxxreact (= 0.63.2)
    - React-jsi (= 0.63.2)
    - React-jsiexecutor (= 0.63.2)
    - Yoga
  - React-Core/RCTLinkingHeaders (0.63.2):
    - Folly (= 2020.01.13.00)
    - glog
    - React-Core/Default
    - React-cxxreact (= 0.63.2)
    - React-jsi (= 0.63.2)
    - React-jsiexecutor (= 0.63.2)
    - Yoga
  - React-Core/RCTNetworkHeaders (0.63.2):
    - Folly (= 2020.01.13.00)
    - glog
    - React-Core/Default
    - React-cxxreact (= 0.63.2)
    - React-jsi (= 0.63.2)
    - React-jsiexecutor (= 0.63.2)
    - Yoga
  - React-Core/RCTSettingsHeaders (0.63.2):
    - Folly (= 2020.01.13.00)
    - glog
    - React-Core/Default
    - React-cxxreact (= 0.63.2)
    - React-jsi (= 0.63.2)
    - React-jsiexecutor (= 0.63.2)
    - Yoga
  - React-Core/RCTTextHeaders (0.63.2):
    - Folly (= 2020.01.13.00)
    - glog
    - React-Core/Default
    - React-cxxreact (= 0.63.2)
    - React-jsi (= 0.63.2)
    - React-jsiexecutor (= 0.63.2)
    - Yoga
  - React-Core/RCTVibrationHeaders (0.63.2):
    - Folly (= 2020.01.13.00)
    - glog
    - React-Core/Default
    - React-cxxreact (= 0.63.2)
    - React-jsi (= 0.63.2)
    - React-jsiexecutor (= 0.63.2)
    - Yoga
  - React-Core/RCTWebSocket (0.63.2):
    - Folly (= 2020.01.13.00)
    - glog
    - React-Core/Default (= 0.63.2)
    - React-cxxreact (= 0.63.2)
    - React-jsi (= 0.63.2)
    - React-jsiexecutor (= 0.63.2)
    - Yoga
  - React-CoreModules (0.63.2):
    - FBReactNativeSpec (= 0.63.2)
    - Folly (= 2020.01.13.00)
    - RCTTypeSafety (= 0.63.2)
    - React-Core/CoreModulesHeaders (= 0.63.2)
    - React-jsi (= 0.63.2)
    - React-RCTImage (= 0.63.2)
    - ReactCommon/turbomodule/core (= 0.63.2)
  - React-cxxreact (0.63.2):
    - boost-for-react-native (= 1.63.0)
    - DoubleConversion
    - Folly (= 2020.01.13.00)
    - glog
    - React-callinvoker (= 0.63.2)
    - React-jsinspector (= 0.63.2)
  - React-jsi (0.63.2):
    - boost-for-react-native (= 1.63.0)
    - DoubleConversion
    - Folly (= 2020.01.13.00)
    - glog
    - React-jsi/Default (= 0.63.2)
  - React-jsi/Default (0.63.2):
    - boost-for-react-native (= 1.63.0)
    - DoubleConversion
    - Folly (= 2020.01.13.00)
    - glog
  - React-jsiexecutor (0.63.2):
    - DoubleConversion
    - Folly (= 2020.01.13.00)
    - glog
    - React-cxxreact (= 0.63.2)
    - React-jsi (= 0.63.2)
  - React-jsinspector (0.63.2)
<<<<<<< HEAD
  - react-native-aes-crypto (2.0.0):
    - React
  - react-native-background-timer (2.3.1):
    - React
=======
  - react-native-aes (1.3.10):
    - React-Core
  - react-native-background-timer (2.4.1):
    - React-Core
>>>>>>> e75d16d6
  - react-native-blur (0.8.0):
    - React
  - react-native-branch (5.0.0):
    - Branch (= 0.35.0)
    - React
<<<<<<< HEAD
  - react-native-cloud-fs (2.0.0):
=======
  - react-native-camera (3.40.0):
    - React-Core
    - react-native-camera/RCT (= 3.40.0)
    - react-native-camera/RN (= 3.40.0)
  - react-native-camera/RCT (3.40.0):
    - React-Core
  - react-native-camera/RN (3.40.0):
    - React-Core
  - react-native-cloud-fs (1.0.1):
>>>>>>> e75d16d6
    - React
  - react-native-mail (4.1.0):
    - React
  - react-native-netinfo (5.9.7):
    - React-Core
  - react-native-randombytes (3.5.3):
    - React
  - react-native-restart (0.0.17):
    - React
  - react-native-safe-area-context (0.5.0):
    - React
  - react-native-splash-screen (3.2.0):
    - React
  - react-native-text-input-mask (2.0.0):
    - React
    - RNInputMask
  - react-native-udp (2.7.0):
    - CocoaAsyncSocket
    - React
  - react-native-version-number (0.3.6):
    - React
  - react-native-viewpager (4.1.0):
    - React
  - React-RCTActionSheet (0.63.2):
    - React-Core/RCTActionSheetHeaders (= 0.63.2)
  - React-RCTAnimation (0.63.2):
    - FBReactNativeSpec (= 0.63.2)
    - Folly (= 2020.01.13.00)
    - RCTTypeSafety (= 0.63.2)
    - React-Core/RCTAnimationHeaders (= 0.63.2)
    - React-jsi (= 0.63.2)
    - ReactCommon/turbomodule/core (= 0.63.2)
  - React-RCTBlob (0.63.2):
    - FBReactNativeSpec (= 0.63.2)
    - Folly (= 2020.01.13.00)
    - React-Core/RCTBlobHeaders (= 0.63.2)
    - React-Core/RCTWebSocket (= 0.63.2)
    - React-jsi (= 0.63.2)
    - React-RCTNetwork (= 0.63.2)
    - ReactCommon/turbomodule/core (= 0.63.2)
  - React-RCTImage (0.63.2):
    - FBReactNativeSpec (= 0.63.2)
    - Folly (= 2020.01.13.00)
    - RCTTypeSafety (= 0.63.2)
    - React-Core/RCTImageHeaders (= 0.63.2)
    - React-jsi (= 0.63.2)
    - React-RCTNetwork (= 0.63.2)
    - ReactCommon/turbomodule/core (= 0.63.2)
  - React-RCTLinking (0.63.2):
    - FBReactNativeSpec (= 0.63.2)
    - React-Core/RCTLinkingHeaders (= 0.63.2)
    - React-jsi (= 0.63.2)
    - ReactCommon/turbomodule/core (= 0.63.2)
  - React-RCTNetwork (0.63.2):
    - FBReactNativeSpec (= 0.63.2)
    - Folly (= 2020.01.13.00)
    - RCTTypeSafety (= 0.63.2)
    - React-Core/RCTNetworkHeaders (= 0.63.2)
    - React-jsi (= 0.63.2)
    - ReactCommon/turbomodule/core (= 0.63.2)
  - React-RCTSettings (0.63.2):
    - FBReactNativeSpec (= 0.63.2)
    - Folly (= 2020.01.13.00)
    - RCTTypeSafety (= 0.63.2)
    - React-Core/RCTSettingsHeaders (= 0.63.2)
    - React-jsi (= 0.63.2)
    - ReactCommon/turbomodule/core (= 0.63.2)
  - React-RCTText (0.63.2):
    - React-Core/RCTTextHeaders (= 0.63.2)
  - React-RCTVibration (0.63.2):
    - FBReactNativeSpec (= 0.63.2)
    - Folly (= 2020.01.13.00)
    - React-Core/RCTVibrationHeaders (= 0.63.2)
    - React-jsi (= 0.63.2)
    - ReactCommon/turbomodule/core (= 0.63.2)
  - ReactCommon/turbomodule/core (0.63.2):
    - DoubleConversion
    - Folly (= 2020.01.13.00)
    - glog
    - React-callinvoker (= 0.63.2)
    - React-Core (= 0.63.2)
    - React-cxxreact (= 0.63.2)
    - React-jsi (= 0.63.2)
  - ReactNativePayments (1.1.5):
    - React
  - reactnativeslackbottomsheet (0.5.0):
    - PanModal
    - React
  - RNAnalytics (1.3.1):
    - Analytics (~> 4.0)
    - React
  - RNCAsyncStorage (1.12.1):
    - React-Core
  - RNCClipboard (1.2.3):
    - React
  - RNCMaskedView (0.1.10):
    - React
  - RNCPushNotificationIOS (1.6.0):
    - React-Core
  - RNDeviceInfo (5.3.1):
    - React
  - RNDominantColor (1.7.0):
    - React
  - RNFastImage (8.3.2):
    - React
    - SDWebImage (~> 5.8)
    - SDWebImageWebPCoder (~> 0.6.1)
  - RNFBApp (8.4.5):
    - Firebase/CoreOnly (~> 6.30.0)
    - React-Core
  - RNFBCrashlytics (8.4.9):
    - Firebase/Crashlytics (~> 6.30.0)
    - React-Core
    - RNFBApp
  - RNFBMessaging (7.9.0):
    - Firebase/Messaging (~> 6.30.0)
    - React-Core
    - RNFBApp
  - RNFS (2.16.6):
    - React
  - RNGestureHandler (1.7.0):
    - React
  - RNImageCropPicker (0.32.3):
    - React-Core
    - React-RCTImage
    - RNImageCropPicker/QBImagePickerController (= 0.32.3)
    - TOCropViewController
  - RNImageCropPicker/QBImagePickerController (0.32.3):
    - React-Core
    - React-RCTImage
    - TOCropViewController
  - RNInputMask (4.1.0)
  - RNKeyboard (1.0.5):
    - React
  - RNKeychain (6.1.1):
    - React
  - RNLanguages (3.0.2):
    - React
  - RNOS (1.2.8):
    - React
  - RNPermissions (2.2.2):
    - React-Core
  - RNReactNativeHapticFeedback (1.11.0):
    - React-Core
  - RNReanimated (2.0.0-alpha.7):
    - DoubleConversion
    - FBLazyVector
    - FBReactNativeSpec
    - Folly
    - glog
    - RCTRequired
    - RCTTypeSafety
    - React
    - React-callinvoker
    - React-Core
    - React-Core/DevSupport
    - React-Core/RCTWebSocket
    - React-CoreModules
    - React-cxxreact
    - React-jsi
    - React-jsiexecutor
    - React-jsinspector
    - React-RCTActionSheet
    - React-RCTAnimation
    - React-RCTBlob
    - React-RCTImage
    - React-RCTLinking
    - React-RCTNetwork
    - React-RCTSettings
    - React-RCTText
    - React-RCTVibration
    - ReactCommon/turbomodule/core
    - Yoga
  - RNScreens (2.9.0):
    - React
  - RNSentry (1.4.5):
    - React
    - Sentry (~> 5.1.4)
  - RNStoreReview (0.1.5):
    - React
  - RNSVG (12.1.0):
    - React
  - RNTextSize (4.0.0-rc.1):
    - React
  - RNTooltips (1.0.2):
    - pop (~> 1.0)
    - React
    - SexyTooltip
  - SDWebImage (5.9.3):
    - SDWebImage/Core (= 5.9.3)
  - SDWebImage/Core (5.9.3)
  - SDWebImageWebPCoder (0.6.1):
    - libwebp (~> 1.0)
    - SDWebImage/Core (~> 5.7)
  - Sentry (5.1.10):
    - Sentry/Core (= 5.1.10)
  - Sentry/Core (5.1.10)
  - SexyTooltip (1.2.7):
    - pop (~> 1.0)
  - Shimmer (1.0.2)
  - SRSRadialGradient (1.0.6):
    - React
  - SSZipArchive (2.2.3)
  - TcpSockets (3.3.2):
    - CocoaAsyncSocket
    - React
  - TOCropViewController (2.5.5)
  - ToolTipMenu (5.2.1):
    - React
  - Yoga (1.14.0)
  - YogaKit (1.18.1):
    - Yoga (~> 1.14)

DEPENDENCIES:
  - BVLinearGradient (from `../node_modules/react-native-linear-gradient`)
  - CodePush (from `../node_modules/react-native-code-push`)
  - DoubleConversion (from `../node_modules/react-native/third-party-podspecs/DoubleConversion.podspec`)
  - FBLazyVector (from `../node_modules/react-native/Libraries/FBLazyVector`)
  - FBReactNativeSpec (from `../node_modules/react-native/Libraries/FBReactNativeSpec`)
  - FLAnimatedImage
  - Flipper (~> 0.33.1)
  - Flipper-DoubleConversion (= 1.1.7)
  - Flipper-Folly (~> 2.1)
  - Flipper-Glog (= 0.3.6)
  - Flipper-PeerTalk (~> 0.0.4)
  - Flipper-RSocket (~> 1.0)
  - FlipperKit (~> 0.33.1)
  - FlipperKit/Core (~> 0.33.1)
  - FlipperKit/CppBridge (~> 0.33.1)
  - FlipperKit/FBCxxFollyDynamicConvert (~> 0.33.1)
  - FlipperKit/FBDefines (~> 0.33.1)
  - FlipperKit/FKPortForwarding (~> 0.33.1)
  - FlipperKit/FlipperKitHighlightOverlay (~> 0.33.1)
  - FlipperKit/FlipperKitLayoutPlugin (~> 0.33.1)
  - FlipperKit/FlipperKitLayoutTextSearchable (~> 0.33.1)
  - FlipperKit/FlipperKitNetworkPlugin (~> 0.33.1)
  - FlipperKit/FlipperKitReactPlugin (~> 0.33.1)
  - FlipperKit/FlipperKitUserDefaultsPlugin (~> 0.33.1)
  - FlipperKit/SKIOSNetworkPlugin (~> 0.33.1)
  - Folly (from `../node_modules/react-native/third-party-podspecs/Folly.podspec`)
  - glog (from `../node_modules/react-native/third-party-podspecs/glog.podspec`)
  - libwebp
  - lottie-ios (from `../node_modules/lottie-ios`)
  - lottie-react-native (from `../node_modules/lottie-react-native`)
  - PanModal (from `https://github.com/osdnk/PanModal`, commit `4588162c55cc0e70fecafbf6af002340b6ae27e3`)
  - Permission-Camera (from `../node_modules/react-native-permissions/ios/Camera.podspec`)
  - Permission-FaceID (from `../node_modules/react-native-permissions/ios/FaceID.podspec`)
  - RCTRequired (from `../node_modules/react-native/Libraries/RCTRequired`)
  - RCTTypeSafety (from `../node_modules/react-native/Libraries/TypeSafety`)
  - React (from `../node_modules/react-native/`)
  - React-callinvoker (from `../node_modules/react-native/ReactCommon/callinvoker`)
  - React-Core (from `../node_modules/react-native/`)
  - React-Core/DevSupport (from `../node_modules/react-native/`)
  - React-Core/RCTWebSocket (from `../node_modules/react-native/`)
  - React-CoreModules (from `../node_modules/react-native/React/CoreModules`)
  - React-cxxreact (from `../node_modules/react-native/ReactCommon/cxxreact`)
  - React-jsi (from `../node_modules/react-native/ReactCommon/jsi`)
  - React-jsiexecutor (from `../node_modules/react-native/ReactCommon/jsiexecutor`)
  - React-jsinspector (from `../node_modules/react-native/ReactCommon/jsinspector`)
  - react-native-aes-crypto (from `../node_modules/react-native-aes-crypto`)
  - react-native-background-timer (from `../node_modules/react-native-background-timer`)
  - "react-native-blur (from `../node_modules/@react-native-community/blur`)"
  - react-native-branch (from `../node_modules/react-native-branch`)
  - react-native-camera (from `../node_modules/react-native-camera`)
  - react-native-cloud-fs (from `../node_modules/react-native-cloud-fs`)
  - react-native-mail (from `../node_modules/react-native-mail`)
  - "react-native-netinfo (from `../node_modules/@react-native-community/netinfo`)"
  - react-native-randombytes (from `../node_modules/react-native-randombytes`)
  - react-native-restart (from `../node_modules/react-native-restart`)
  - react-native-safe-area-context (from `../node_modules/react-native-safe-area-context`)
  - react-native-splash-screen (from `../node_modules/react-native-splash-screen`)
  - react-native-text-input-mask (from `../node_modules/react-native-text-input-mask`)
  - react-native-udp (from `../node_modules/react-native-udp`)
  - react-native-version-number (from `../node_modules/react-native-version-number`)
  - "react-native-viewpager (from `../node_modules/@react-native-community/viewpager`)"
  - React-RCTActionSheet (from `../node_modules/react-native/Libraries/ActionSheetIOS`)
  - React-RCTAnimation (from `../node_modules/react-native/Libraries/NativeAnimation`)
  - React-RCTBlob (from `../node_modules/react-native/Libraries/Blob`)
  - React-RCTImage (from `../node_modules/react-native/Libraries/Image`)
  - React-RCTLinking (from `../node_modules/react-native/Libraries/LinkingIOS`)
  - React-RCTNetwork (from `../node_modules/react-native/Libraries/Network`)
  - React-RCTSettings (from `../node_modules/react-native/Libraries/Settings`)
  - React-RCTText (from `../node_modules/react-native/Libraries/Text`)
  - React-RCTVibration (from `../node_modules/react-native/Libraries/Vibration`)
  - ReactCommon/turbomodule/core (from `../node_modules/react-native/ReactCommon`)
  - "ReactNativePayments (from `../node_modules/@rainbow-me/react-native-payments/lib/ios`)"
  - reactnativeslackbottomsheet (from `../node_modules/react-native-slack-bottom-sheet`)
  - "RNAnalytics (from `../node_modules/@segment/analytics-react-native`)"
  - "RNCAsyncStorage (from `../node_modules/@react-native-community/async-storage`)"
  - "RNCClipboard (from `../node_modules/@react-native-community/clipboard`)"
  - "RNCMaskedView (from `../node_modules/@react-native-community/masked-view`)"
  - "RNCPushNotificationIOS (from `../node_modules/@react-native-community/push-notification-ios`)"
  - RNDeviceInfo (from `../node_modules/react-native-device-info`)
  - RNDominantColor (from `../node_modules/rn-dominant-color`)
  - RNFastImage (from `../node_modules/react-native-fast-image`)
  - "RNFBApp (from `../node_modules/@react-native-firebase/app`)"
  - "RNFBCrashlytics (from `../node_modules/@react-native-firebase/crashlytics`)"
  - "RNFBMessaging (from `../node_modules/@react-native-firebase/messaging`)"
  - RNFS (from `../node_modules/react-native-fs`)
  - RNGestureHandler (from `../node_modules/react-native-gesture-handler`)
  - RNImageCropPicker (from `../node_modules/react-native-image-crop-picker`)
  - RNInputMask (from `../node_modules/react-native-text-input-mask/ios/InputMask`)
  - RNKeyboard (from `../node_modules/react-native-keyboard-area`)
  - RNKeychain (from `../node_modules/react-native-keychain`)
  - RNLanguages (from `../node_modules/react-native-languages`)
  - RNOS (from `../node_modules/react-native-os`)
  - RNPermissions (from `../node_modules/react-native-permissions`)
  - RNReactNativeHapticFeedback (from `../node_modules/react-native-haptic-feedback`)
  - RNReanimated (from `../node_modules/react-native-reanimated`)
  - RNScreens (from `../node_modules/react-native-screens`)
  - "RNSentry (from `../node_modules/@sentry/react-native`)"
  - RNStoreReview (from `../node_modules/react-native-store-review/ios`)
  - RNSVG (from `../node_modules/react-native-svg`)
  - RNTextSize (from `../node_modules/react-native-text-size`)
  - RNTooltips (from `../node_modules/react-native-tooltips/ios`)
  - Shimmer
  - SRSRadialGradient (from `../node_modules/react-native-radial-gradient/ios`)
  - TcpSockets (from `../node_modules/react-native-tcp`)
  - ToolTipMenu (from `../node_modules/react-native-tooltip`)
  - Yoga (from `../node_modules/react-native/ReactCommon/yoga`)

SPEC REPOS:
  trunk:
    - Analytics
    - Base64
    - boost-for-react-native
    - Branch
    - CocoaAsyncSocket
    - CocoaLibEvent
    - Firebase
    - FirebaseCore
    - FirebaseCoreDiagnostics
    - FirebaseCrashlytics
    - FirebaseInstallations
    - FirebaseInstanceID
    - FirebaseMessaging
    - FLAnimatedImage
    - Flipper
    - Flipper-DoubleConversion
    - Flipper-Folly
    - Flipper-Glog
    - Flipper-PeerTalk
    - Flipper-RSocket
    - FlipperKit
    - GoogleDataTransport
    - GoogleUtilities
    - JWT
    - libwebp
    - nanopb
    - OpenSSL-Universal
    - pop
    - PromisesObjC
    - Protobuf
    - SDWebImage
    - SDWebImageWebPCoder
    - Sentry
    - SexyTooltip
    - Shimmer
    - SSZipArchive
    - TOCropViewController
    - YogaKit

EXTERNAL SOURCES:
  BVLinearGradient:
    :path: "../node_modules/react-native-linear-gradient"
  CodePush:
    :path: "../node_modules/react-native-code-push"
  DoubleConversion:
    :podspec: "../node_modules/react-native/third-party-podspecs/DoubleConversion.podspec"
  FBLazyVector:
    :path: "../node_modules/react-native/Libraries/FBLazyVector"
  FBReactNativeSpec:
    :path: "../node_modules/react-native/Libraries/FBReactNativeSpec"
  Folly:
    :podspec: "../node_modules/react-native/third-party-podspecs/Folly.podspec"
  glog:
    :podspec: "../node_modules/react-native/third-party-podspecs/glog.podspec"
  lottie-ios:
    :path: "../node_modules/lottie-ios"
  lottie-react-native:
    :path: "../node_modules/lottie-react-native"
  PanModal:
    :commit: 4588162c55cc0e70fecafbf6af002340b6ae27e3
    :git: https://github.com/osdnk/PanModal
  Permission-Camera:
    :path: "../node_modules/react-native-permissions/ios/Camera.podspec"
  Permission-FaceID:
    :path: "../node_modules/react-native-permissions/ios/FaceID.podspec"
  RCTRequired:
    :path: "../node_modules/react-native/Libraries/RCTRequired"
  RCTTypeSafety:
    :path: "../node_modules/react-native/Libraries/TypeSafety"
  React:
    :path: "../node_modules/react-native/"
  React-callinvoker:
    :path: "../node_modules/react-native/ReactCommon/callinvoker"
  React-Core:
    :path: "../node_modules/react-native/"
  React-CoreModules:
    :path: "../node_modules/react-native/React/CoreModules"
  React-cxxreact:
    :path: "../node_modules/react-native/ReactCommon/cxxreact"
  React-jsi:
    :path: "../node_modules/react-native/ReactCommon/jsi"
  React-jsiexecutor:
    :path: "../node_modules/react-native/ReactCommon/jsiexecutor"
  React-jsinspector:
    :path: "../node_modules/react-native/ReactCommon/jsinspector"
  react-native-aes-crypto:
    :path: "../node_modules/react-native-aes-crypto"
  react-native-background-timer:
    :path: "../node_modules/react-native-background-timer"
  react-native-blur:
    :path: "../node_modules/@react-native-community/blur"
  react-native-branch:
    :path: "../node_modules/react-native-branch"
  react-native-camera:
    :path: "../node_modules/react-native-camera"
  react-native-cloud-fs:
    :path: "../node_modules/react-native-cloud-fs"
  react-native-mail:
    :path: "../node_modules/react-native-mail"
  react-native-netinfo:
    :path: "../node_modules/@react-native-community/netinfo"
  react-native-randombytes:
    :path: "../node_modules/react-native-randombytes"
  react-native-restart:
    :path: "../node_modules/react-native-restart"
  react-native-safe-area-context:
    :path: "../node_modules/react-native-safe-area-context"
  react-native-splash-screen:
    :path: "../node_modules/react-native-splash-screen"
  react-native-text-input-mask:
    :path: "../node_modules/react-native-text-input-mask"
  react-native-udp:
    :path: "../node_modules/react-native-udp"
  react-native-version-number:
    :path: "../node_modules/react-native-version-number"
  react-native-viewpager:
    :path: "../node_modules/@react-native-community/viewpager"
  React-RCTActionSheet:
    :path: "../node_modules/react-native/Libraries/ActionSheetIOS"
  React-RCTAnimation:
    :path: "../node_modules/react-native/Libraries/NativeAnimation"
  React-RCTBlob:
    :path: "../node_modules/react-native/Libraries/Blob"
  React-RCTImage:
    :path: "../node_modules/react-native/Libraries/Image"
  React-RCTLinking:
    :path: "../node_modules/react-native/Libraries/LinkingIOS"
  React-RCTNetwork:
    :path: "../node_modules/react-native/Libraries/Network"
  React-RCTSettings:
    :path: "../node_modules/react-native/Libraries/Settings"
  React-RCTText:
    :path: "../node_modules/react-native/Libraries/Text"
  React-RCTVibration:
    :path: "../node_modules/react-native/Libraries/Vibration"
  ReactCommon:
    :path: "../node_modules/react-native/ReactCommon"
  ReactNativePayments:
    :path: "../node_modules/@rainbow-me/react-native-payments/lib/ios"
  reactnativeslackbottomsheet:
    :path: "../node_modules/react-native-slack-bottom-sheet"
  RNAnalytics:
    :path: "../node_modules/@segment/analytics-react-native"
  RNCAsyncStorage:
    :path: "../node_modules/@react-native-community/async-storage"
  RNCClipboard:
    :path: "../node_modules/@react-native-community/clipboard"
  RNCMaskedView:
    :path: "../node_modules/@react-native-community/masked-view"
  RNCPushNotificationIOS:
    :path: "../node_modules/@react-native-community/push-notification-ios"
  RNDeviceInfo:
    :path: "../node_modules/react-native-device-info"
  RNDominantColor:
    :path: "../node_modules/rn-dominant-color"
  RNFastImage:
    :path: "../node_modules/react-native-fast-image"
  RNFBApp:
    :path: "../node_modules/@react-native-firebase/app"
  RNFBCrashlytics:
    :path: "../node_modules/@react-native-firebase/crashlytics"
  RNFBMessaging:
    :path: "../node_modules/@react-native-firebase/messaging"
  RNFS:
    :path: "../node_modules/react-native-fs"
  RNGestureHandler:
    :path: "../node_modules/react-native-gesture-handler"
  RNImageCropPicker:
    :path: "../node_modules/react-native-image-crop-picker"
  RNInputMask:
    :path: "../node_modules/react-native-text-input-mask/ios/InputMask"
  RNKeyboard:
    :path: "../node_modules/react-native-keyboard-area"
  RNKeychain:
    :path: "../node_modules/react-native-keychain"
  RNLanguages:
    :path: "../node_modules/react-native-languages"
  RNOS:
    :path: "../node_modules/react-native-os"
  RNPermissions:
    :path: "../node_modules/react-native-permissions"
  RNReactNativeHapticFeedback:
    :path: "../node_modules/react-native-haptic-feedback"
  RNReanimated:
    :path: "../node_modules/react-native-reanimated"
  RNScreens:
    :path: "../node_modules/react-native-screens"
  RNSentry:
    :path: "../node_modules/@sentry/react-native"
  RNStoreReview:
    :path: "../node_modules/react-native-store-review/ios"
  RNSVG:
    :path: "../node_modules/react-native-svg"
  RNTextSize:
    :path: "../node_modules/react-native-text-size"
  RNTooltips:
    :path: "../node_modules/react-native-tooltips/ios"
  SRSRadialGradient:
    :path: "../node_modules/react-native-radial-gradient/ios"
  TcpSockets:
    :path: "../node_modules/react-native-tcp"
  ToolTipMenu:
    :path: "../node_modules/react-native-tooltip"
  Yoga:
    :path: "../node_modules/react-native/ReactCommon/yoga"

CHECKOUT OPTIONS:
  PanModal:
    :commit: 4588162c55cc0e70fecafbf6af002340b6ae27e3
    :git: https://github.com/osdnk/PanModal

SPEC CHECKSUMS:
  Analytics: 4bcf052c91e1f3339219e83d6a036fb2bd7c218d
  Base64: cecfb41a004124895a7bcee567a89bae5a89d49b
  boost-for-react-native: 39c7adb57c4e60d6c5479dd8623128eb5b3f0f2c
  Branch: 9a37f707974a128c37829033c49018b79c7e7a2d
  BVLinearGradient: e3aad03778a456d77928f594a649e96995f1c872
  CocoaAsyncSocket: 694058e7c0ed05a9e217d1b3c7ded962f4180845
  CocoaLibEvent: 2fab71b8bd46dd33ddb959f7928ec5909f838e3f
  CodePush: 69186fd1143f7e5e5c6f65383cf14f4927e28213
  DoubleConversion: cde416483dac037923206447da6e1454df403714
  FBLazyVector: 3ef4a7f62e7db01092f9d517d2ebc0d0677c4a37
  FBReactNativeSpec: dc7fa9088f0f2a998503a352b0554d69a4391c5a
  Firebase: 210f41ca352067d83b1ba4fd2e7fb49a0c017397
  FirebaseCore: 9a41e2de78fef10f63cee30ab10e2945266bc1fc
  FirebaseCoreDiagnostics: 7535fe695737f8c5b350584292a70b7f8ff0357b
  FirebaseCrashlytics: 859918905322e8816d2b5ab7fe54bf5a0c84d21c
  FirebaseInstallations: 466c7b4d1f58fe16707693091da253726a731ed2
  FirebaseInstanceID: bd3ffc24367f901a43c063b36c640b345a4a5dd1
  FirebaseMessaging: 82d75b3770a78bbce470769a6980429608b4c407
  FLAnimatedImage: 4a0b56255d9b05f18b6dd7ee06871be5d3b89e31
  Flipper: 6c1f484f9a88d30ab3e272800d53688439e50f69
  Flipper-DoubleConversion: 38631e41ef4f9b12861c67d17cb5518d06badc41
  Flipper-Folly: e4493b013c02d9347d5e0cb4d128680239f6c78a
  Flipper-Glog: 1dfd6abf1e922806c52ceb8701a3599a79a200a6
  Flipper-PeerTalk: 116d8f857dc6ef55c7a5a75ea3ceaafe878aadc9
  Flipper-RSocket: 64e7431a55835eb953b0bf984ef3b90ae9fdddd7
  FlipperKit: 6dc9b8f4ef60d9e5ded7f0264db299c91f18832e
  Folly: b73c3869541e86821df3c387eb0af5f65addfab4
  glog: 40a13f7840415b9a77023fbcae0f1e6f43192af3
  GoogleDataTransport: 672fb0ce96fe7f7f31d43672fca62ad2c9c86f7b
  GoogleUtilities: 7f2f5a07f888cdb145101d6042bc4422f57e70b3
  JWT: 9b5c05abbcc1a0e69c3c91e1655b3387fc7e581d
  libwebp: 946cb3063cea9236285f7e9a8505d806d30e07f3
  lottie-ios: 496ac5cea1bbf1a7bd1f1f472f3232eb1b8d744b
  lottie-react-native: a664f59f1f298c2696dd0ae07b15cbdfc433cb02
  nanopb: c43f40fadfe79e8b8db116583945847910cbabc9
  OpenSSL-Universal: ff34003318d5e1163e9529b08470708e389ffcdd
  PanModal: 421fe72d4af5b7e9016aaa3b4db94a2fb71756d3
  Permission-Camera: 5d2aaf95592660b6dcb5e8d1d90ed5d0156cad02
  Permission-FaceID: 8f034a57c60ed8c602d184f485a9bd524c0f98b7
  pop: d582054913807fd11fd50bfe6a539d91c7e1a55a
  PromisesObjC: 8c196f5a328c2cba3e74624585467a557dcb482f
  Protobuf: 3dac39b34a08151c6d949560efe3f86134a3f748
  RCTRequired: f13f25e7b12f925f1f6a6a8c69d929a03c0129fe
  RCTTypeSafety: 44982c5c8e43ff4141eb519a8ddc88059acd1f3a
  React: e1c65dd41cb9db13b99f24608e47dd595f28ca9a
  React-callinvoker: 552a6a6bc8b3bb794cf108ad59e5a9e2e3b4fc98
  React-Core: 9d341e725dc9cd2f49e4c49ad1fc4e8776aa2639
  React-CoreModules: 5335e168165da7f7083ce7147768d36d3e292318
  React-cxxreact: d3261ec5f7d11743fbf21e263a34ea51d1f13ebc
  React-jsi: 54245e1d5f4b690dec614a73a3795964eeef13a8
  React-jsiexecutor: 8ca588cc921e70590820ce72b8789b02c67cce38
  React-jsinspector: b14e62ebe7a66e9231e9581279909f2fc3db6606
<<<<<<< HEAD
  react-native-aes-crypto: b197adec6d65ff2386478c4e5bd2a66ec9accbbb
  react-native-background-timer: 1275225bd2c74eeba9f3898480cb6a635c7d2cb0
  react-native-blur: cad4d93b364f91e7b7931b3fa935455487e5c33c
  react-native-branch: 102e3783f839366246b6f7ace5cbfdae954f1257
  react-native-camera: 8016138a8348b889e22c95b23f668a234f124335
  react-native-cloud-fs: 1a08a6f9d6755c87beeaecd6aa79956f63b05f7e
=======
  react-native-aes: c6e4e3ffcff410535e31e161fca95d50e608d4ee
  react-native-background-timer: 17ea5e06803401a379ebf1f20505b793ac44d0fe
  react-native-blur: cad4d93b364f91e7b7931b3fa935455487e5c33c
  react-native-branch: 8bda99ca8dc5a16d32bd81c8a8d937cb3d2c5e0c
  react-native-camera: 35854c4f764a4a6cf61c1c3525888b92f0fe4b31
  react-native-cloud-fs: 305fc3897ee35332df1f6fc8d9614a8db16d02a7
>>>>>>> e75d16d6
  react-native-mail: a864fb211feaa5845c6c478a3266de725afdce89
  react-native-netinfo: 250dc0ca126512f618a8a2ca6a936577e1f66586
  react-native-randombytes: 3638d24759d67c68f6ccba60c52a7a8a8faa6a23
  react-native-restart: d19a0f8d053d065fe64cd2baebb6487111c77149
  react-native-safe-area-context: 13004a45f3021328fdd9ee1f987c3131fb65928d
  react-native-splash-screen: 200d11d188e2e78cea3ad319964f6142b6384865
  react-native-text-input-mask: 07227297075f9653315f43b0424d596423a01736
  react-native-udp: 96a517e5a121cfe69f4b05eeeafefe00c623debf
  react-native-version-number: b415bbec6a13f2df62bf978e85bc0d699462f37f
  react-native-viewpager: 6f8c102e8081d70259252b254143b4193a9fb4cb
  React-RCTActionSheet: 910163b6b09685a35c4ebbc52b66d1bfbbe39fc5
  React-RCTAnimation: 9a883bbe1e9d2e158d4fb53765ed64c8dc2200c6
  React-RCTBlob: 39cf0ece1927996c4466510e25d2105f67010e13
  React-RCTImage: de355d738727b09ad3692f2a979affbd54b5f378
  React-RCTLinking: 8122f221d395a63364b2c0078ce284214bd04575
  React-RCTNetwork: 8f96c7b49ea6a0f28f98258f347b6ad218bc0830
  React-RCTSettings: 8a49622aff9c1925f5455fa340b6fe4853d64ab6
  React-RCTText: 1b6773e776e4b33f90468c20fe3b16ca3e224bb8
  React-RCTVibration: 4d2e726957f4087449739b595f107c0d4b6c2d2d
  ReactCommon: a0a1edbebcac5e91338371b72ffc66aa822792ce
  ReactNativePayments: 40a266450628c05db440fe219b631210e4358a49
  reactnativeslackbottomsheet: d44b4c59c1e69c045983044d2f361d256d3ddb98
  RNAnalytics: 589e1b1072d9df2646899627e4582d20c3255127
  RNCAsyncStorage: b03032fdbdb725bea0bd9e5ec5a7272865ae7398
  RNCClipboard: 48eaf27bea3de7c9a265529725434268d47a2ee9
  RNCMaskedView: 5a8ec07677aa885546a0d98da336457e2bea557f
  RNCPushNotificationIOS: ec7ffe65c7b5097f8d287fd627e1c1674ea69cef
  RNDeviceInfo: 6f20764111df002b4484f90cbe0a861be29bcc6c
  RNDominantColor: 72126cb96ffedf4bcd564ed00e2e578f5b93e0d6
  RNFastImage: e19ba191922e7dab9d932a4d59d62d76660aa222
  RNFBApp: 570b136767f588b7eef0ab918284e9fe364d0c3e
  RNFBCrashlytics: 7b60463c742f830255fa76f13a837f95c6581700
  RNFBMessaging: dc3849747c2c61bfcd3c1ce6b5390f27ff4f7756
  RNFS: 2bd9eb49dc82fa9676382f0585b992c424cd59df
  RNGestureHandler: b6b359bb800ae399a9c8b27032bdbf7c18f08a08
  RNImageCropPicker: 54e5ea3d0e298ed51e1441a2fa0a0e7c90ee256d
  RNInputMask: 815461ebdf396beb62cf58916c35cf6930adb991
  RNKeyboard: ceec456427493b286539f40442620881b5840dff
  RNKeychain: db956c02a018f7dd3a0ea8a6cf3087bc1894bf2b
  RNLanguages: 962e562af0d34ab1958d89bcfdb64fafc37c513e
  RNOS: 31db6fa4a197d179afbba9e6b4d28d450a7f250b
  RNPermissions: 5df468064df661a4c8c017e2791ce90d7695eea5
  RNReactNativeHapticFeedback: 653a8c126a0f5e88ce15ffe280b3ff37e1fbb285
  RNReanimated: c40c29429b22a1564e505b789132cfcef456c6bd
  RNScreens: c526239bbe0e957b988dacc8d75ac94ec9cb19da
  RNSentry: 0a70359ddacbfb9b1cbbb0971e54065b9f70ac57
  RNStoreReview: 62d6afd7c37db711a594bbffca6b0ea3a812b7a8
  RNSVG: ce9d996113475209013317e48b05c21ee988d42e
  RNTextSize: 21c94a67819fbf2c358a219bf6d251e3be9e5f29
  RNTooltips: e13180e4339e2a85daabd09507f62a5a32d3dc8a
  SDWebImage: a31ee8e90a97303529e03fb0c333eae0eacb88e9
  SDWebImageWebPCoder: d0dac55073088d24b2ac1b191a71a8f8d0adac21
  Sentry: 8715e88b813bde9ad37aead365d5b04ac7302153
  SexyTooltip: e243da5a858c7160141cf35786a4033669d1efca
  Shimmer: c5374be1c2b0c9e292fb05b339a513cf291cac86
  SRSRadialGradient: 77bcb1ae812d0c77560e54ed9e52166df032db1d
  SSZipArchive: 62d4947b08730e4cda640473b0066d209ff033c9
  TcpSockets: bd31674146c0931a064fc254a59812dfd1a73ae0
  TOCropViewController: da59f531f8ac8a94ef6d6c0fc34009350f9e8bfe
  ToolTipMenu: 8ac61aded0fbc4acfe7e84a7d0c9479d15a9a382
  Yoga: 7740b94929bbacbddda59bf115b5317e9a161598
  YogaKit: f782866e155069a2cca2517aafea43200b01fd5a

PODFILE CHECKSUM: 5db2e07714af0e329feeadb6060bdf0392a26da9

COCOAPODS: 1.9.1<|MERGE_RESOLUTION|>--- conflicted
+++ resolved
@@ -335,25 +335,15 @@
     - React-cxxreact (= 0.63.2)
     - React-jsi (= 0.63.2)
   - React-jsinspector (0.63.2)
-<<<<<<< HEAD
   - react-native-aes-crypto (2.0.0):
     - React
-  - react-native-background-timer (2.3.1):
-    - React
-=======
-  - react-native-aes (1.3.10):
-    - React-Core
   - react-native-background-timer (2.4.1):
     - React-Core
->>>>>>> e75d16d6
   - react-native-blur (0.8.0):
     - React
   - react-native-branch (5.0.0):
     - Branch (= 0.35.0)
     - React
-<<<<<<< HEAD
-  - react-native-cloud-fs (2.0.0):
-=======
   - react-native-camera (3.40.0):
     - React-Core
     - react-native-camera/RCT (= 3.40.0)
@@ -362,8 +352,7 @@
     - React-Core
   - react-native-camera/RN (3.40.0):
     - React-Core
-  - react-native-cloud-fs (1.0.1):
->>>>>>> e75d16d6
+  - react-native-cloud-fs (2.1.0):
     - React
   - react-native-mail (4.1.0):
     - React
@@ -951,21 +940,12 @@
   React-jsi: 54245e1d5f4b690dec614a73a3795964eeef13a8
   React-jsiexecutor: 8ca588cc921e70590820ce72b8789b02c67cce38
   React-jsinspector: b14e62ebe7a66e9231e9581279909f2fc3db6606
-<<<<<<< HEAD
   react-native-aes-crypto: b197adec6d65ff2386478c4e5bd2a66ec9accbbb
-  react-native-background-timer: 1275225bd2c74eeba9f3898480cb6a635c7d2cb0
-  react-native-blur: cad4d93b364f91e7b7931b3fa935455487e5c33c
-  react-native-branch: 102e3783f839366246b6f7ace5cbfdae954f1257
-  react-native-camera: 8016138a8348b889e22c95b23f668a234f124335
-  react-native-cloud-fs: 1a08a6f9d6755c87beeaecd6aa79956f63b05f7e
-=======
-  react-native-aes: c6e4e3ffcff410535e31e161fca95d50e608d4ee
   react-native-background-timer: 17ea5e06803401a379ebf1f20505b793ac44d0fe
   react-native-blur: cad4d93b364f91e7b7931b3fa935455487e5c33c
   react-native-branch: 8bda99ca8dc5a16d32bd81c8a8d937cb3d2c5e0c
   react-native-camera: 35854c4f764a4a6cf61c1c3525888b92f0fe4b31
-  react-native-cloud-fs: 305fc3897ee35332df1f6fc8d9614a8db16d02a7
->>>>>>> e75d16d6
+  react-native-cloud-fs: 8339f6e6e353f266f63a3f754882637443bc4c2c
   react-native-mail: a864fb211feaa5845c6c478a3266de725afdce89
   react-native-netinfo: 250dc0ca126512f618a8a2ca6a936577e1f66586
   react-native-randombytes: 3638d24759d67c68f6ccba60c52a7a8a8faa6a23
