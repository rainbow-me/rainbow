--- conflicted
+++ resolved
@@ -421,11 +421,7 @@
     - Sentry (~> 4.4.0)
   - RNStoreReview (0.1.5):
     - React
-<<<<<<< HEAD
-  - RNSVG (11.0.0):
-=======
   - RNSVG (11.0.1):
->>>>>>> 2252cd80
     - React
   - SDWebImage (5.4.1):
     - SDWebImage/Core (= 5.4.1)
@@ -749,11 +745,7 @@
   RNScreens: 031d10e2b648afc9546f16b6a786d2efc6870310
   RNSentry: 9cfa3717b1e6bf9ad4b124683e78e3b98b01d3af
   RNStoreReview: 62d6afd7c37db711a594bbffca6b0ea3a812b7a8
-<<<<<<< HEAD
-  RNSVG: 82d44baa568873faae1a9929dd30d29db8f06732
-=======
   RNSVG: 67f1f12dae2cef6ed59a42cae74a6b8f5a9e7b46
->>>>>>> 2252cd80
   SDWebImage: 29c340dbdcef342bb13125553f4e19ce056b07a7
   SDWebImageWebPCoder: 947093edd1349d820c40afbd9f42acb6cdecd987
   Sentry: 14bdd673870e8cf64932b149fad5bbbf39a9b390
