--- conflicted
+++ resolved
@@ -14,26 +14,6 @@
     - React-Core (= 0.66.4)
     - React-jsi (= 0.66.4)
     - ReactCommon/turbomodule/core (= 0.66.4)
-<<<<<<< HEAD
-  - Firebase/CoreOnly (8.12.1):
-    - FirebaseCore (= 8.12.1)
-  - Firebase/Crashlytics (8.12.1):
-    - Firebase/CoreOnly
-    - FirebaseCrashlytics (~> 8.12.0)
-  - Firebase/Messaging (8.12.1):
-    - Firebase/CoreOnly
-    - FirebaseMessaging (~> 8.12.0)
-  - Firebase/RemoteConfig (8.12.1):
-    - Firebase/CoreOnly
-    - FirebaseRemoteConfig (~> 8.12.0)
-  - FirebaseABTesting (8.13.0):
-    - FirebaseCore (~> 8.0)
-  - FirebaseCore (8.12.1):
-    - FirebaseCoreDiagnostics (~> 8.0)
-    - GoogleUtilities/Environment (~> 7.7)
-    - GoogleUtilities/Logger (~> 7.7)
-  - FirebaseCoreDiagnostics (8.13.0):
-=======
   - Firebase/CoreOnly (8.14.0):
     - FirebaseCore (= 8.14.0)
   - Firebase/Crashlytics (8.14.0):
@@ -52,36 +32,23 @@
     - GoogleUtilities/Environment (~> 7.7)
     - GoogleUtilities/Logger (~> 7.7)
   - FirebaseCoreDiagnostics (8.14.0):
->>>>>>> 4f62a178
     - GoogleDataTransport (~> 9.1)
     - GoogleUtilities/Environment (~> 7.7)
     - GoogleUtilities/Logger (~> 7.7)
     - nanopb (~> 2.30908.0)
-<<<<<<< HEAD
-  - FirebaseCrashlytics (8.12.0):
-=======
   - FirebaseCrashlytics (8.14.0):
->>>>>>> 4f62a178
     - FirebaseCore (~> 8.0)
     - FirebaseInstallations (~> 8.0)
     - GoogleDataTransport (~> 9.1)
     - GoogleUtilities/Environment (~> 7.7)
     - nanopb (~> 2.30908.0)
     - PromisesObjC (< 3.0, >= 1.2)
-<<<<<<< HEAD
-  - FirebaseInstallations (8.13.0):
-=======
   - FirebaseInstallations (8.14.0):
->>>>>>> 4f62a178
     - FirebaseCore (~> 8.0)
     - GoogleUtilities/Environment (~> 7.7)
     - GoogleUtilities/UserDefaults (~> 7.7)
     - PromisesObjC (< 3.0, >= 1.2)
-<<<<<<< HEAD
-  - FirebaseMessaging (8.12.0):
-=======
   - FirebaseMessaging (8.14.0):
->>>>>>> 4f62a178
     - FirebaseCore (~> 8.0)
     - FirebaseInstallations (~> 8.0)
     - GoogleDataTransport (~> 9.1)
@@ -90,11 +57,7 @@
     - GoogleUtilities/Reachability (~> 7.7)
     - GoogleUtilities/UserDefaults (~> 7.7)
     - nanopb (~> 2.30908.0)
-<<<<<<< HEAD
-  - FirebaseRemoteConfig (8.12.0):
-=======
   - FirebaseRemoteConfig (8.14.0):
->>>>>>> 4f62a178
     - FirebaseABTesting (~> 8.0)
     - FirebaseCore (~> 8.0)
     - FirebaseInstallations (~> 8.0)
@@ -533,21 +496,6 @@
     - React-Core
     - SDWebImage (~> 5.11.1)
     - SDWebImageWebPCoder (~> 0.8.4)
-<<<<<<< HEAD
-  - RNFBApp (14.5.1):
-    - Firebase/CoreOnly (= 8.12.1)
-    - React-Core
-  - RNFBCrashlytics (14.5.1):
-    - Firebase/Crashlytics (= 8.12.1)
-    - React-Core
-    - RNFBApp
-  - RNFBMessaging (14.5.1):
-    - Firebase/Messaging (= 8.12.1)
-    - React-Core
-    - RNFBApp
-  - RNFBRemoteConfig (14.5.1):
-    - Firebase/RemoteConfig (= 8.12.1)
-=======
   - RNFBApp (14.7.0):
     - Firebase/CoreOnly (= 8.14.0)
     - React-Core
@@ -561,7 +509,6 @@
     - RNFBApp
   - RNFBRemoteConfig (14.7.0):
     - Firebase/RemoteConfig (= 8.14.0)
->>>>>>> 4f62a178
     - React-Core
     - RNFBApp
   - RNFS (2.16.6):
@@ -1007,16 +954,6 @@
   DoubleConversion: 831926d9b8bf8166fd87886c4abab286c2422662
   FBLazyVector: e5569e42a1c79ca00521846c223173a57aca1fe1
   FBReactNativeSpec: fe08c1cd7e2e205718d77ad14b34957cce949b58
-<<<<<<< HEAD
-  Firebase: 580d09e8edafc3073ebf09c03fd42e4d80d35fe9
-  FirebaseABTesting: c390fb900b9dd6e9c04888e34dda8e9e84b07195
-  FirebaseCore: 8138de860a90ca7eec5e324da5788fb0ebf1d93c
-  FirebaseCoreDiagnostics: c2836d254a8f0bbb4121ff18f2c2ea39d118fd08
-  FirebaseCrashlytics: 7952ffd988006128325510664b99dc8ca5851dff
-  FirebaseInstallations: 60edbf7e11d91ae4c751d26c200dfd037099abe0
-  FirebaseMessaging: 23db8bf05585e929ada8af0f0968933c25252808
-  FirebaseRemoteConfig: f174a7091ac8e69bf6d0de2bae2212edb922a0ab
-=======
   Firebase: 7e8fe528c161b9271d365217a74c16aaf834578e
   FirebaseABTesting: aaa0e096c9fc9972ce6806d596e8fcc077d4371f
   FirebaseCore: b84a44ee7ba999e0f9f76d198a9c7f60a797b848
@@ -1025,7 +962,6 @@
   FirebaseInstallations: 7d1d967a307c12f1aadd76844fc321cef699b1ce
   FirebaseMessaging: 5ebc42d281567658a2cb72b9ef3506e4a1a1a6e4
   FirebaseRemoteConfig: a5d9188d8f57f602636f111eca6460ebe32b9b71
->>>>>>> 4f62a178
   FLAnimatedImage: 8f3e854ebf9680b71f0b6e700939687fc4d82b4b
   fmt: ff9d55029c625d3757ed641535fd4a75fedc7ce9
   glog: 5337263514dd6f09803962437687240c5dc39aa4
@@ -1109,17 +1045,10 @@
   RNDominantColor: 72126cb96ffedf4bcd564ed00e2e578f5b93e0d6
   RNExitApp: c4e052df2568b43bec8a37c7cd61194d4cfee2c3
   RNFastImage: 1f2cab428712a4baaf78d6169eaec7f622556dd7
-<<<<<<< HEAD
-  RNFBApp: 5bae3002117e55f3c9aa0fb38175dd16c8046c90
-  RNFBCrashlytics: 33615211c6c6c4039ae71849091f6ac38ab65aba
-  RNFBMessaging: ae6c40883868cd01fa802395174ec7d61cfa0920
-  RNFBRemoteConfig: 925da61d7b4a76561fb7a1f7397727659dafcc93
-=======
   RNFBApp: 097a31d372b3db15b41c7a1a5c429433b0609e12
   RNFBCrashlytics: 4ec9aae1a1dbb6572d095417392483bec82b07bb
   RNFBMessaging: 06a7a73883f3f43da61507dbfcf4db2245c22869
   RNFBRemoteConfig: e62dfa4e1bcbfde05f04acb5257eb9e64d08614a
->>>>>>> 4f62a178
   RNFS: 2bd9eb49dc82fa9676382f0585b992c424cd59df
   RNGestureHandler: a479ebd5ed4221a810967000735517df0d2db211
   RNImageCropPicker: 54e5ea3d0e298ed51e1441a2fa0a0e7c90ee256d
