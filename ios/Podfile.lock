PODS:
  - Analytics (4.0.4)
  - Base64 (1.1.2)
  - boost-for-react-native (1.63.0)
  - Branch (0.34.0)
  - BVLinearGradient (2.5.6):
    - React
  - CocoaAsyncSocket (7.6.4)
  - CocoaLibEvent (1.0.0)
  - CodePush (6.3.0):
    - Base64 (~> 1.1)
    - JWT (~> 3.0.0-beta.12)
    - React
    - SSZipArchive (~> 2.2.2)
  - DoubleConversion (1.1.6)
  - FBLazyVector (0.62.2)
  - FBReactNativeSpec (0.62.2):
    - Folly (= 2018.10.22.00)
    - RCTRequired (= 0.62.2)
    - RCTTypeSafety (= 0.62.2)
    - React-Core (= 0.62.2)
    - React-jsi (= 0.62.2)
    - ReactCommon/turbomodule/core (= 0.62.2)
  - Firebase/Analytics (6.28.1):
    - Firebase/Core
  - Firebase/Core (6.28.1):
    - Firebase/CoreOnly
    - FirebaseAnalytics (= 6.6.2)
  - Firebase/CoreOnly (6.28.1):
    - FirebaseCore (= 6.9.1)
  - Firebase/Crashlytics (6.28.1):
    - Firebase/CoreOnly
    - FirebaseCrashlytics (~> 4.3.0)
  - Firebase/Messaging (6.28.1):
    - Firebase/CoreOnly
    - FirebaseMessaging (~> 4.6.0)
  - FirebaseAnalytics (6.6.2):
    - FirebaseCore (~> 6.8)
    - FirebaseInstallations (~> 1.4)
    - GoogleAppMeasurement (= 6.6.2)
    - GoogleUtilities/AppDelegateSwizzler (~> 6.0)
    - GoogleUtilities/MethodSwizzler (~> 6.0)
    - GoogleUtilities/Network (~> 6.0)
    - "GoogleUtilities/NSData+zlib (~> 6.0)"
    - nanopb (~> 1.30905.0)
  - FirebaseCore (6.9.1):
    - FirebaseCoreDiagnostics (~> 1.3)
    - GoogleUtilities/Environment (~> 6.7)
    - GoogleUtilities/Logger (~> 6.7)
  - FirebaseCoreDiagnostics (1.5.0):
    - GoogleDataTransport (~> 7.0)
    - GoogleUtilities/Environment (~> 6.7)
    - GoogleUtilities/Logger (~> 6.7)
    - nanopb (~> 1.30905.0)
  - FirebaseCrashlytics (4.3.1):
    - FirebaseCore (~> 6.8)
    - FirebaseInstallations (~> 1.1)
    - GoogleDataTransport (~> 7.0)
    - nanopb (~> 1.30905.0)
    - PromisesObjC (~> 1.2)
  - FirebaseInstallations (1.5.0):
    - FirebaseCore (~> 6.8)
    - GoogleUtilities/Environment (~> 6.7)
    - GoogleUtilities/UserDefaults (~> 6.7)
    - PromisesObjC (~> 1.2)
  - FirebaseInstanceID (4.5.1):
    - FirebaseCore (~> 6.8)
    - FirebaseInstallations (~> 1.0)
    - GoogleUtilities/Environment (~> 6.7)
    - GoogleUtilities/UserDefaults (~> 6.7)
  - FirebaseMessaging (4.6.1):
    - FirebaseCore (~> 6.8)
    - FirebaseInstanceID (~> 4.3)
    - GoogleUtilities/AppDelegateSwizzler (~> 6.7)
    - GoogleUtilities/Environment (~> 6.7)
    - GoogleUtilities/Reachability (~> 6.7)
    - GoogleUtilities/UserDefaults (~> 6.7)
    - Protobuf (>= 3.9.2, ~> 3.9)
  - FLAnimatedImage (1.0.12)
  - Flipper (0.33.1):
    - Flipper-Folly (~> 2.1)
    - Flipper-RSocket (~> 1.0)
  - Flipper-DoubleConversion (1.1.7)
  - Flipper-Folly (2.2.0):
    - boost-for-react-native
    - CocoaLibEvent (~> 1.0)
    - Flipper-DoubleConversion
    - Flipper-Glog
    - OpenSSL-Universal (= 1.0.2.19)
  - Flipper-Glog (0.3.6)
  - Flipper-PeerTalk (0.0.4)
  - Flipper-RSocket (1.1.0):
    - Flipper-Folly (~> 2.2)
  - FlipperKit (0.33.1):
    - FlipperKit/Core (= 0.33.1)
  - FlipperKit/Core (0.33.1):
    - Flipper (~> 0.33.1)
    - FlipperKit/CppBridge
    - FlipperKit/FBCxxFollyDynamicConvert
    - FlipperKit/FBDefines
    - FlipperKit/FKPortForwarding
  - FlipperKit/CppBridge (0.33.1):
    - Flipper (~> 0.33.1)
  - FlipperKit/FBCxxFollyDynamicConvert (0.33.1):
    - Flipper-Folly (~> 2.1)
  - FlipperKit/FBDefines (0.33.1)
  - FlipperKit/FKPortForwarding (0.33.1):
    - CocoaAsyncSocket (~> 7.6)
    - Flipper-PeerTalk (~> 0.0.4)
  - FlipperKit/FlipperKitHighlightOverlay (0.33.1)
  - FlipperKit/FlipperKitLayoutPlugin (0.33.1):
    - FlipperKit/Core
    - FlipperKit/FlipperKitHighlightOverlay
    - FlipperKit/FlipperKitLayoutTextSearchable
    - YogaKit (~> 1.18)
  - FlipperKit/FlipperKitLayoutTextSearchable (0.33.1)
  - FlipperKit/FlipperKitNetworkPlugin (0.33.1):
    - FlipperKit/Core
  - FlipperKit/FlipperKitReactPlugin (0.33.1):
    - FlipperKit/Core
  - FlipperKit/FlipperKitUserDefaultsPlugin (0.33.1):
    - FlipperKit/Core
  - FlipperKit/SKIOSNetworkPlugin (0.33.1):
    - FlipperKit/Core
    - FlipperKit/FlipperKitNetworkPlugin
  - Folly (2018.10.22.00):
    - boost-for-react-native
    - DoubleConversion
    - Folly/Default (= 2018.10.22.00)
    - glog
  - Folly/Default (2018.10.22.00):
    - boost-for-react-native
    - DoubleConversion
    - glog
  - glog (0.3.5)
  - GoogleAppMeasurement (6.6.2):
    - GoogleUtilities/AppDelegateSwizzler (~> 6.0)
    - GoogleUtilities/MethodSwizzler (~> 6.0)
    - GoogleUtilities/Network (~> 6.0)
    - "GoogleUtilities/NSData+zlib (~> 6.0)"
    - nanopb (~> 1.30905.0)
  - GoogleDataTransport (7.2.0):
    - nanopb (~> 1.30905.0)
  - GoogleUtilities/AppDelegateSwizzler (6.7.2):
    - GoogleUtilities/Environment
    - GoogleUtilities/Logger
    - GoogleUtilities/Network
  - GoogleUtilities/Environment (6.7.2):
    - PromisesObjC (~> 1.2)
  - GoogleUtilities/Logger (6.7.2):
    - GoogleUtilities/Environment
  - GoogleUtilities/MethodSwizzler (6.7.2):
    - GoogleUtilities/Logger
  - GoogleUtilities/Network (6.7.2):
    - GoogleUtilities/Logger
    - "GoogleUtilities/NSData+zlib"
    - GoogleUtilities/Reachability
  - "GoogleUtilities/NSData+zlib (6.7.2)"
  - GoogleUtilities/Reachability (6.7.2):
    - GoogleUtilities/Logger
  - GoogleUtilities/UserDefaults (6.7.2):
    - GoogleUtilities/Logger
  - JWT (3.0.0-beta.12):
    - Base64 (~> 1.1.2)
  - libwebp (1.1.0):
    - libwebp/demux (= 1.1.0)
    - libwebp/mux (= 1.1.0)
    - libwebp/webp (= 1.1.0)
  - libwebp/demux (1.1.0):
    - libwebp/webp
  - libwebp/mux (1.1.0):
    - libwebp/demux
  - libwebp/webp (1.1.0)
  - lottie-ios (3.1.3)
  - lottie-react-native (3.3.2):
    - lottie-ios (~> 3.1.3)
    - React
  - nanopb (1.30905.0):
    - nanopb/decode (= 1.30905.0)
    - nanopb/encode (= 1.30905.0)
  - nanopb/decode (1.30905.0)
  - nanopb/encode (1.30905.0)
  - OpenSSL-Universal (1.0.2.19):
    - OpenSSL-Universal/Static (= 1.0.2.19)
  - OpenSSL-Universal/Static (1.0.2.19)
  - PanModal (1.2.7)
  - Permission-Camera (2.1.5):
    - RNPermissions
  - Permission-FaceID (2.1.5):
    - RNPermissions
  - pop (1.0.12)
  - PromisesObjC (1.2.10)
  - Protobuf (3.12.0)
  - RCTRequired (0.62.2)
  - RCTTypeSafety (0.62.2):
    - FBLazyVector (= 0.62.2)
    - Folly (= 2018.10.22.00)
    - RCTRequired (= 0.62.2)
    - React-Core (= 0.62.2)
  - React (0.62.2):
    - React-Core (= 0.62.2)
    - React-Core/DevSupport (= 0.62.2)
    - React-Core/RCTWebSocket (= 0.62.2)
    - React-RCTActionSheet (= 0.62.2)
    - React-RCTAnimation (= 0.62.2)
    - React-RCTBlob (= 0.62.2)
    - React-RCTImage (= 0.62.2)
    - React-RCTLinking (= 0.62.2)
    - React-RCTNetwork (= 0.62.2)
    - React-RCTSettings (= 0.62.2)
    - React-RCTText (= 0.62.2)
    - React-RCTVibration (= 0.62.2)
  - React-Core (0.62.2):
    - Folly (= 2018.10.22.00)
    - glog
    - React-Core/Default (= 0.62.2)
    - React-cxxreact (= 0.62.2)
    - React-jsi (= 0.62.2)
    - React-jsiexecutor (= 0.62.2)
    - Yoga
  - React-Core/CoreModulesHeaders (0.62.2):
    - Folly (= 2018.10.22.00)
    - glog
    - React-Core/Default
    - React-cxxreact (= 0.62.2)
    - React-jsi (= 0.62.2)
    - React-jsiexecutor (= 0.62.2)
    - Yoga
  - React-Core/Default (0.62.2):
    - Folly (= 2018.10.22.00)
    - glog
    - React-cxxreact (= 0.62.2)
    - React-jsi (= 0.62.2)
    - React-jsiexecutor (= 0.62.2)
    - Yoga
  - React-Core/DevSupport (0.62.2):
    - Folly (= 2018.10.22.00)
    - glog
    - React-Core/Default (= 0.62.2)
    - React-Core/RCTWebSocket (= 0.62.2)
    - React-cxxreact (= 0.62.2)
    - React-jsi (= 0.62.2)
    - React-jsiexecutor (= 0.62.2)
    - React-jsinspector (= 0.62.2)
    - Yoga
  - React-Core/RCTActionSheetHeaders (0.62.2):
    - Folly (= 2018.10.22.00)
    - glog
    - React-Core/Default
    - React-cxxreact (= 0.62.2)
    - React-jsi (= 0.62.2)
    - React-jsiexecutor (= 0.62.2)
    - Yoga
  - React-Core/RCTAnimationHeaders (0.62.2):
    - Folly (= 2018.10.22.00)
    - glog
    - React-Core/Default
    - React-cxxreact (= 0.62.2)
    - React-jsi (= 0.62.2)
    - React-jsiexecutor (= 0.62.2)
    - Yoga
  - React-Core/RCTBlobHeaders (0.62.2):
    - Folly (= 2018.10.22.00)
    - glog
    - React-Core/Default
    - React-cxxreact (= 0.62.2)
    - React-jsi (= 0.62.2)
    - React-jsiexecutor (= 0.62.2)
    - Yoga
  - React-Core/RCTImageHeaders (0.62.2):
    - Folly (= 2018.10.22.00)
    - glog
    - React-Core/Default
    - React-cxxreact (= 0.62.2)
    - React-jsi (= 0.62.2)
    - React-jsiexecutor (= 0.62.2)
    - Yoga
  - React-Core/RCTLinkingHeaders (0.62.2):
    - Folly (= 2018.10.22.00)
    - glog
    - React-Core/Default
    - React-cxxreact (= 0.62.2)
    - React-jsi (= 0.62.2)
    - React-jsiexecutor (= 0.62.2)
    - Yoga
  - React-Core/RCTNetworkHeaders (0.62.2):
    - Folly (= 2018.10.22.00)
    - glog
    - React-Core/Default
    - React-cxxreact (= 0.62.2)
    - React-jsi (= 0.62.2)
    - React-jsiexecutor (= 0.62.2)
    - Yoga
  - React-Core/RCTSettingsHeaders (0.62.2):
    - Folly (= 2018.10.22.00)
    - glog
    - React-Core/Default
    - React-cxxreact (= 0.62.2)
    - React-jsi (= 0.62.2)
    - React-jsiexecutor (= 0.62.2)
    - Yoga
  - React-Core/RCTTextHeaders (0.62.2):
    - Folly (= 2018.10.22.00)
    - glog
    - React-Core/Default
    - React-cxxreact (= 0.62.2)
    - React-jsi (= 0.62.2)
    - React-jsiexecutor (= 0.62.2)
    - Yoga
  - React-Core/RCTVibrationHeaders (0.62.2):
    - Folly (= 2018.10.22.00)
    - glog
    - React-Core/Default
    - React-cxxreact (= 0.62.2)
    - React-jsi (= 0.62.2)
    - React-jsiexecutor (= 0.62.2)
    - Yoga
  - React-Core/RCTWebSocket (0.62.2):
    - Folly (= 2018.10.22.00)
    - glog
    - React-Core/Default (= 0.62.2)
    - React-cxxreact (= 0.62.2)
    - React-jsi (= 0.62.2)
    - React-jsiexecutor (= 0.62.2)
    - Yoga
  - React-CoreModules (0.62.2):
    - FBReactNativeSpec (= 0.62.2)
    - Folly (= 2018.10.22.00)
    - RCTTypeSafety (= 0.62.2)
    - React-Core/CoreModulesHeaders (= 0.62.2)
    - React-RCTImage (= 0.62.2)
    - ReactCommon/turbomodule/core (= 0.62.2)
  - React-cxxreact (0.62.2):
    - boost-for-react-native (= 1.63.0)
    - DoubleConversion
    - Folly (= 2018.10.22.00)
    - glog
    - React-jsinspector (= 0.62.2)
  - React-jsi (0.62.2):
    - boost-for-react-native (= 1.63.0)
    - DoubleConversion
    - Folly (= 2018.10.22.00)
    - glog
    - React-jsi/Default (= 0.62.2)
  - React-jsi/Default (0.62.2):
    - boost-for-react-native (= 1.63.0)
    - DoubleConversion
    - Folly (= 2018.10.22.00)
    - glog
  - React-jsiexecutor (0.62.2):
    - DoubleConversion
    - Folly (= 2018.10.22.00)
    - glog
    - React-cxxreact (= 0.62.2)
    - React-jsi (= 0.62.2)
  - React-jsinspector (0.62.2)
  - react-native-background-timer (2.3.1):
    - React
  - react-native-blur (0.8.0):
    - React
  - react-native-branch (5.0.0-rc.1):
    - Branch (= 0.34.0)
    - React
<<<<<<< HEAD
  - react-native-camera (3.35.0):
    - React
    - react-native-camera/RCT (= 3.35.0)
    - react-native-camera/RN (= 3.35.0)
  - react-native-camera/RCT (3.35.0):
    - React
  - react-native-camera/RN (3.35.0):
    - React
  - react-native-mail (4.1.0):
    - React
  - react-native-netinfo (5.9.5):
=======
  - react-native-camera (3.36.0):
    - React
    - react-native-camera/RCT (= 3.36.0)
    - react-native-camera/RN (= 3.36.0)
  - react-native-camera/RCT (3.36.0):
    - React
  - react-native-camera/RN (3.36.0):
    - React
  - react-native-mail (4.1.0):
    - React
  - react-native-netinfo (5.9.6):
>>>>>>> 54eb77fc
    - React
  - react-native-randombytes (3.5.3):
    - React
  - react-native-restart (0.0.17):
    - React
  - react-native-safe-area-context (0.5.0):
    - React
  - react-native-splash-screen (3.2.0):
    - React
  - react-native-text-input-mask (2.0.0):
    - React
    - RNInputMask
  - react-native-udp (2.7.0):
    - CocoaAsyncSocket
    - React
  - react-native-version-number (0.3.6):
    - React
  - react-native-viewpager (4.1.0):
    - React
  - React-RCTActionSheet (0.62.2):
    - React-Core/RCTActionSheetHeaders (= 0.62.2)
  - React-RCTAnimation (0.62.2):
    - FBReactNativeSpec (= 0.62.2)
    - Folly (= 2018.10.22.00)
    - RCTTypeSafety (= 0.62.2)
    - React-Core/RCTAnimationHeaders (= 0.62.2)
    - ReactCommon/turbomodule/core (= 0.62.2)
  - React-RCTBlob (0.62.2):
    - FBReactNativeSpec (= 0.62.2)
    - Folly (= 2018.10.22.00)
    - React-Core/RCTBlobHeaders (= 0.62.2)
    - React-Core/RCTWebSocket (= 0.62.2)
    - React-jsi (= 0.62.2)
    - React-RCTNetwork (= 0.62.2)
    - ReactCommon/turbomodule/core (= 0.62.2)
  - React-RCTImage (0.62.2):
    - FBReactNativeSpec (= 0.62.2)
    - Folly (= 2018.10.22.00)
    - RCTTypeSafety (= 0.62.2)
    - React-Core/RCTImageHeaders (= 0.62.2)
    - React-RCTNetwork (= 0.62.2)
    - ReactCommon/turbomodule/core (= 0.62.2)
  - React-RCTLinking (0.62.2):
    - FBReactNativeSpec (= 0.62.2)
    - React-Core/RCTLinkingHeaders (= 0.62.2)
    - ReactCommon/turbomodule/core (= 0.62.2)
  - React-RCTNetwork (0.62.2):
    - FBReactNativeSpec (= 0.62.2)
    - Folly (= 2018.10.22.00)
    - RCTTypeSafety (= 0.62.2)
    - React-Core/RCTNetworkHeaders (= 0.62.2)
    - ReactCommon/turbomodule/core (= 0.62.2)
  - React-RCTSettings (0.62.2):
    - FBReactNativeSpec (= 0.62.2)
    - Folly (= 2018.10.22.00)
    - RCTTypeSafety (= 0.62.2)
    - React-Core/RCTSettingsHeaders (= 0.62.2)
    - ReactCommon/turbomodule/core (= 0.62.2)
  - React-RCTText (0.62.2):
    - React-Core/RCTTextHeaders (= 0.62.2)
  - React-RCTVibration (0.62.2):
    - FBReactNativeSpec (= 0.62.2)
    - Folly (= 2018.10.22.00)
    - React-Core/RCTVibrationHeaders (= 0.62.2)
    - ReactCommon/turbomodule/core (= 0.62.2)
  - ReactCommon/callinvoker (0.62.2):
    - DoubleConversion
    - Folly (= 2018.10.22.00)
    - glog
    - React-cxxreact (= 0.62.2)
  - ReactCommon/turbomodule/core (0.62.2):
    - DoubleConversion
    - Folly (= 2018.10.22.00)
    - glog
    - React-Core (= 0.62.2)
    - React-cxxreact (= 0.62.2)
    - React-jsi (= 0.62.2)
    - ReactCommon/callinvoker (= 0.62.2)
  - ReactNativePayments (1.1.5):
    - React
  - reactnativeslackbottomsheet (0.5.0):
    - PanModal
    - React
  - RNAnalytics (1.1.0):
    - Analytics
    - React
  - RNCAsyncStorage (1.11.0):
    - React
  - RNCClipboard (1.2.3):
    - React
  - RNCMaskedView (0.1.10):
    - React
  - RNCPushNotificationIOS (1.4.0):
    - React
  - RNDeviceInfo (5.3.1):
    - React
  - RNDominantColor (1.7.0):
    - React
  - RNFastImage (8.3.2):
    - React
    - SDWebImage (~> 5.8)
    - SDWebImageWebPCoder (~> 0.6.1)
<<<<<<< HEAD
  - RNFBApp (8.2.0):
    - Firebase/CoreOnly (~> 6.27.0)
=======
  - RNFBApp (8.3.0):
    - Firebase/CoreOnly (~> 6.28.1)
>>>>>>> 54eb77fc
    - React
  - RNFBCrashlytics (8.3.0):
    - Firebase/Core (~> 6.28.1)
    - Firebase/Crashlytics (~> 6.28.1)
    - React
    - RNFBApp
<<<<<<< HEAD
  - RNFBMessaging (7.5.0):
    - Firebase/Analytics (~> 6.27.0)
    - Firebase/Messaging (~> 6.27.0)
=======
  - RNFBMessaging (7.6.1):
    - Firebase/Analytics (~> 6.28.1)
    - Firebase/Messaging (~> 6.28.1)
>>>>>>> 54eb77fc
    - React
    - RNFBApp
  - RNGestureHandler (1.7.0):
    - React
  - RNInputMask (4.1.0)
  - RNKeyboard (1.0.5):
    - React
  - RNKeychain (6.1.1):
    - React
  - RNLanguages (3.0.2):
    - React
  - RNOS (1.2.8):
    - React
  - RNPermissions (2.1.5):
    - React
  - RNReactNativeHapticFeedback (1.10.0):
    - React
  - RNReanimated (2.0.0-alpha.5):
    - DoubleConversion
    - FBLazyVector
    - FBReactNativeSpec
    - Folly
    - glog
    - RCTRequired
    - RCTTypeSafety
    - React
    - React-Core
    - React-Core/DevSupport
    - React-Core/RCTWebSocket
    - React-CoreModules
    - React-cxxreact
    - React-jsi
    - React-jsiexecutor
    - React-jsinspector
    - React-RCTActionSheet
    - React-RCTAnimation
    - React-RCTBlob
    - React-RCTImage
    - React-RCTLinking
    - React-RCTNetwork
    - React-RCTSettings
    - React-RCTText
    - React-RCTVibration
    - ReactCommon/callinvoker
    - ReactCommon/turbomodule/core
    - Yoga
  - RNScreens (2.2.0):
    - React
<<<<<<< HEAD
  - RNSentry (1.7.1):
=======
  - RNSentry (1.4.5):
>>>>>>> 54eb77fc
    - React
    - Sentry (~> 5.2.0)
  - RNStoreReview (0.1.5):
    - React
  - RNSVG (12.1.0):
    - React
  - RNTooltips (1.0.2):
    - pop (~> 1.0)
    - React
    - SexyTooltip
  - SDWebImage (5.8.4):
    - SDWebImage/Core (= 5.8.4)
  - SDWebImage/Core (5.8.4)
  - SDWebImageWebPCoder (0.6.1):
    - libwebp (~> 1.0)
    - SDWebImage/Core (~> 5.7)
<<<<<<< HEAD
  - Sentry (5.2.0):
    - Sentry/Core (= 5.2.0)
  - Sentry/Core (5.2.0)
=======
  - Sentry (5.1.10):
    - Sentry/Core (= 5.1.10)
  - Sentry/Core (5.1.10)
>>>>>>> 54eb77fc
  - SexyTooltip (1.2.7):
    - pop (~> 1.0)
  - Shimmer (1.0.2)
  - SRSRadialGradient (1.0.6):
    - React
  - SSZipArchive (2.2.3)
  - TcpSockets (3.3.2):
    - CocoaAsyncSocket
    - React
  - ToolTipMenu (5.2.1):
    - React
  - Yoga (1.14.0)
  - YogaKit (1.18.1):
    - Yoga (~> 1.14)

DEPENDENCIES:
  - BVLinearGradient (from `../node_modules/react-native-linear-gradient`)
  - CodePush (from `../node_modules/react-native-code-push`)
  - DoubleConversion (from `../node_modules/react-native/third-party-podspecs/DoubleConversion.podspec`)
  - FBLazyVector (from `../node_modules/react-native/Libraries/FBLazyVector`)
  - FBReactNativeSpec (from `../node_modules/react-native/Libraries/FBReactNativeSpec`)
  - FLAnimatedImage
  - Flipper (~> 0.33.1)
  - Flipper-DoubleConversion (= 1.1.7)
  - Flipper-Folly (~> 2.1)
  - Flipper-Glog (= 0.3.6)
  - Flipper-PeerTalk (~> 0.0.4)
  - Flipper-RSocket (~> 1.0)
  - FlipperKit (~> 0.33.1)
  - FlipperKit/Core (~> 0.33.1)
  - FlipperKit/CppBridge (~> 0.33.1)
  - FlipperKit/FBCxxFollyDynamicConvert (~> 0.33.1)
  - FlipperKit/FBDefines (~> 0.33.1)
  - FlipperKit/FKPortForwarding (~> 0.33.1)
  - FlipperKit/FlipperKitHighlightOverlay (~> 0.33.1)
  - FlipperKit/FlipperKitLayoutPlugin (~> 0.33.1)
  - FlipperKit/FlipperKitLayoutTextSearchable (~> 0.33.1)
  - FlipperKit/FlipperKitNetworkPlugin (~> 0.33.1)
  - FlipperKit/FlipperKitReactPlugin (~> 0.33.1)
  - FlipperKit/FlipperKitUserDefaultsPlugin (~> 0.33.1)
  - FlipperKit/SKIOSNetworkPlugin (~> 0.33.1)
  - Folly (from `../node_modules/react-native/third-party-podspecs/Folly.podspec`)
  - glog (from `../node_modules/react-native/third-party-podspecs/glog.podspec`)
  - libwebp
  - lottie-ios (from `../node_modules/lottie-ios`)
  - lottie-react-native (from `../node_modules/lottie-react-native`)
  - PanModal (from `https://github.com/osdnk/PanModal`, commit `eb9ff73833957de5c7ff30ccf08d3037266783d8`)
  - Permission-Camera (from `../node_modules/react-native-permissions/ios/Camera.podspec`)
  - Permission-FaceID (from `../node_modules/react-native-permissions/ios/FaceID.podspec`)
  - RCTRequired (from `../node_modules/react-native/Libraries/RCTRequired`)
  - RCTTypeSafety (from `../node_modules/react-native/Libraries/TypeSafety`)
  - React (from `../node_modules/react-native/`)
  - React-Core (from `../node_modules/react-native/`)
  - React-Core/DevSupport (from `../node_modules/react-native/`)
  - React-Core/RCTWebSocket (from `../node_modules/react-native/`)
  - React-CoreModules (from `../node_modules/react-native/React/CoreModules`)
  - React-cxxreact (from `../node_modules/react-native/ReactCommon/cxxreact`)
  - React-jsi (from `../node_modules/react-native/ReactCommon/jsi`)
  - React-jsiexecutor (from `../node_modules/react-native/ReactCommon/jsiexecutor`)
  - React-jsinspector (from `../node_modules/react-native/ReactCommon/jsinspector`)
  - react-native-background-timer (from `../node_modules/react-native-background-timer`)
  - "react-native-blur (from `../node_modules/@react-native-community/blur`)"
  - react-native-branch (from `../node_modules/react-native-branch`)
  - react-native-camera (from `../node_modules/react-native-camera`)
  - react-native-mail (from `../node_modules/react-native-mail`)
  - "react-native-netinfo (from `../node_modules/@react-native-community/netinfo`)"
  - react-native-randombytes (from `../node_modules/react-native-randombytes`)
  - react-native-restart (from `../node_modules/react-native-restart`)
  - react-native-safe-area-context (from `../node_modules/react-native-safe-area-context`)
  - react-native-splash-screen (from `../node_modules/react-native-splash-screen`)
  - react-native-text-input-mask (from `../node_modules/react-native-text-input-mask`)
  - react-native-udp (from `../node_modules/react-native-udp`)
  - react-native-version-number (from `../node_modules/react-native-version-number`)
  - "react-native-viewpager (from `../node_modules/@react-native-community/viewpager`)"
  - React-RCTActionSheet (from `../node_modules/react-native/Libraries/ActionSheetIOS`)
  - React-RCTAnimation (from `../node_modules/react-native/Libraries/NativeAnimation`)
  - React-RCTBlob (from `../node_modules/react-native/Libraries/Blob`)
  - React-RCTImage (from `../node_modules/react-native/Libraries/Image`)
  - React-RCTLinking (from `../node_modules/react-native/Libraries/LinkingIOS`)
  - React-RCTNetwork (from `../node_modules/react-native/Libraries/Network`)
  - React-RCTSettings (from `../node_modules/react-native/Libraries/Settings`)
  - React-RCTText (from `../node_modules/react-native/Libraries/Text`)
  - React-RCTVibration (from `../node_modules/react-native/Libraries/Vibration`)
  - ReactCommon/callinvoker (from `../node_modules/react-native/ReactCommon`)
  - ReactCommon/turbomodule/core (from `../node_modules/react-native/ReactCommon`)
  - "ReactNativePayments (from `../node_modules/@rainbow-me/react-native-payments/lib/ios`)"
  - reactnativeslackbottomsheet (from `../node_modules/react-native-slack-bottom-sheet`)
  - "RNAnalytics (from `../node_modules/@segment/analytics-react-native`)"
  - "RNCAsyncStorage (from `../node_modules/@react-native-community/async-storage`)"
  - "RNCClipboard (from `../node_modules/@react-native-community/clipboard`)"
  - "RNCMaskedView (from `../node_modules/@react-native-community/masked-view`)"
  - "RNCPushNotificationIOS (from `../node_modules/@react-native-community/push-notification-ios`)"
  - RNDeviceInfo (from `../node_modules/react-native-device-info`)
  - RNDominantColor (from `../node_modules/rn-dominant-color`)
  - RNFastImage (from `../node_modules/react-native-fast-image`)
  - "RNFBApp (from `../node_modules/@react-native-firebase/app`)"
  - "RNFBCrashlytics (from `../node_modules/@react-native-firebase/crashlytics`)"
  - "RNFBMessaging (from `../node_modules/@react-native-firebase/messaging`)"
  - RNGestureHandler (from `../node_modules/react-native-gesture-handler`)
  - RNInputMask (from `../node_modules/react-native-text-input-mask/ios/InputMask`)
  - RNKeyboard (from `../node_modules/react-native-keyboard-area`)
  - RNKeychain (from `../node_modules/react-native-keychain`)
  - RNLanguages (from `../node_modules/react-native-languages`)
  - RNOS (from `../node_modules/react-native-os`)
  - RNPermissions (from `../node_modules/react-native-permissions`)
  - RNReactNativeHapticFeedback (from `../node_modules/react-native-haptic-feedback`)
  - RNReanimated (from `../node_modules/react-native-reanimated`)
  - RNScreens (from `../node_modules/react-native-screens`)
  - "RNSentry (from `../node_modules/@sentry/react-native`)"
  - RNStoreReview (from `../node_modules/react-native-store-review/ios`)
  - RNSVG (from `../node_modules/react-native-svg`)
  - RNTooltips (from `../node_modules/react-native-tooltips/ios`)
  - Shimmer
  - SRSRadialGradient (from `../node_modules/react-native-radial-gradient/ios`)
  - TcpSockets (from `../node_modules/react-native-tcp`)
  - ToolTipMenu (from `../node_modules/react-native-tooltip`)
  - Yoga (from `../node_modules/react-native/ReactCommon/yoga`)

SPEC REPOS:
  trunk:
    - Analytics
    - Base64
    - boost-for-react-native
    - Branch
    - CocoaAsyncSocket
    - CocoaLibEvent
    - Firebase
    - FirebaseAnalytics
    - FirebaseCore
    - FirebaseCoreDiagnostics
    - FirebaseCrashlytics
    - FirebaseInstallations
    - FirebaseInstanceID
    - FirebaseMessaging
    - FLAnimatedImage
    - Flipper
    - Flipper-DoubleConversion
    - Flipper-Folly
    - Flipper-Glog
    - Flipper-PeerTalk
    - Flipper-RSocket
    - FlipperKit
    - GoogleAppMeasurement
    - GoogleDataTransport
    - GoogleUtilities
    - JWT
    - libwebp
    - nanopb
    - OpenSSL-Universal
    - pop
    - PromisesObjC
    - Protobuf
    - SDWebImage
    - SDWebImageWebPCoder
    - Sentry
    - SexyTooltip
    - Shimmer
    - SSZipArchive
    - YogaKit

EXTERNAL SOURCES:
  BVLinearGradient:
    :path: "../node_modules/react-native-linear-gradient"
  CodePush:
    :path: "../node_modules/react-native-code-push"
  DoubleConversion:
    :podspec: "../node_modules/react-native/third-party-podspecs/DoubleConversion.podspec"
  FBLazyVector:
    :path: "../node_modules/react-native/Libraries/FBLazyVector"
  FBReactNativeSpec:
    :path: "../node_modules/react-native/Libraries/FBReactNativeSpec"
  Folly:
    :podspec: "../node_modules/react-native/third-party-podspecs/Folly.podspec"
  glog:
    :podspec: "../node_modules/react-native/third-party-podspecs/glog.podspec"
  lottie-ios:
    :path: "../node_modules/lottie-ios"
  lottie-react-native:
    :path: "../node_modules/lottie-react-native"
  PanModal:
    :commit: eb9ff73833957de5c7ff30ccf08d3037266783d8
    :git: https://github.com/osdnk/PanModal
  Permission-Camera:
    :path: "../node_modules/react-native-permissions/ios/Camera.podspec"
  Permission-FaceID:
    :path: "../node_modules/react-native-permissions/ios/FaceID.podspec"
  RCTRequired:
    :path: "../node_modules/react-native/Libraries/RCTRequired"
  RCTTypeSafety:
    :path: "../node_modules/react-native/Libraries/TypeSafety"
  React:
    :path: "../node_modules/react-native/"
  React-Core:
    :path: "../node_modules/react-native/"
  React-CoreModules:
    :path: "../node_modules/react-native/React/CoreModules"
  React-cxxreact:
    :path: "../node_modules/react-native/ReactCommon/cxxreact"
  React-jsi:
    :path: "../node_modules/react-native/ReactCommon/jsi"
  React-jsiexecutor:
    :path: "../node_modules/react-native/ReactCommon/jsiexecutor"
  React-jsinspector:
    :path: "../node_modules/react-native/ReactCommon/jsinspector"
  react-native-background-timer:
    :path: "../node_modules/react-native-background-timer"
  react-native-blur:
    :path: "../node_modules/@react-native-community/blur"
  react-native-branch:
    :path: "../node_modules/react-native-branch"
  react-native-camera:
    :path: "../node_modules/react-native-camera"
  react-native-mail:
    :path: "../node_modules/react-native-mail"
  react-native-netinfo:
    :path: "../node_modules/@react-native-community/netinfo"
  react-native-randombytes:
    :path: "../node_modules/react-native-randombytes"
  react-native-restart:
    :path: "../node_modules/react-native-restart"
  react-native-safe-area-context:
    :path: "../node_modules/react-native-safe-area-context"
  react-native-splash-screen:
    :path: "../node_modules/react-native-splash-screen"
  react-native-text-input-mask:
    :path: "../node_modules/react-native-text-input-mask"
  react-native-udp:
    :path: "../node_modules/react-native-udp"
  react-native-version-number:
    :path: "../node_modules/react-native-version-number"
  react-native-viewpager:
    :path: "../node_modules/@react-native-community/viewpager"
  React-RCTActionSheet:
    :path: "../node_modules/react-native/Libraries/ActionSheetIOS"
  React-RCTAnimation:
    :path: "../node_modules/react-native/Libraries/NativeAnimation"
  React-RCTBlob:
    :path: "../node_modules/react-native/Libraries/Blob"
  React-RCTImage:
    :path: "../node_modules/react-native/Libraries/Image"
  React-RCTLinking:
    :path: "../node_modules/react-native/Libraries/LinkingIOS"
  React-RCTNetwork:
    :path: "../node_modules/react-native/Libraries/Network"
  React-RCTSettings:
    :path: "../node_modules/react-native/Libraries/Settings"
  React-RCTText:
    :path: "../node_modules/react-native/Libraries/Text"
  React-RCTVibration:
    :path: "../node_modules/react-native/Libraries/Vibration"
  ReactCommon:
    :path: "../node_modules/react-native/ReactCommon"
  ReactNativePayments:
    :path: "../node_modules/@rainbow-me/react-native-payments/lib/ios"
  reactnativeslackbottomsheet:
    :path: "../node_modules/react-native-slack-bottom-sheet"
  RNAnalytics:
    :path: "../node_modules/@segment/analytics-react-native"
  RNCAsyncStorage:
    :path: "../node_modules/@react-native-community/async-storage"
  RNCClipboard:
    :path: "../node_modules/@react-native-community/clipboard"
  RNCMaskedView:
    :path: "../node_modules/@react-native-community/masked-view"
  RNCPushNotificationIOS:
    :path: "../node_modules/@react-native-community/push-notification-ios"
  RNDeviceInfo:
    :path: "../node_modules/react-native-device-info"
  RNDominantColor:
    :path: "../node_modules/rn-dominant-color"
  RNFastImage:
    :path: "../node_modules/react-native-fast-image"
  RNFBApp:
    :path: "../node_modules/@react-native-firebase/app"
  RNFBCrashlytics:
    :path: "../node_modules/@react-native-firebase/crashlytics"
  RNFBMessaging:
    :path: "../node_modules/@react-native-firebase/messaging"
  RNGestureHandler:
    :path: "../node_modules/react-native-gesture-handler"
  RNInputMask:
    :path: "../node_modules/react-native-text-input-mask/ios/InputMask"
  RNKeyboard:
    :path: "../node_modules/react-native-keyboard-area"
  RNKeychain:
    :path: "../node_modules/react-native-keychain"
  RNLanguages:
    :path: "../node_modules/react-native-languages"
  RNOS:
    :path: "../node_modules/react-native-os"
  RNPermissions:
    :path: "../node_modules/react-native-permissions"
  RNReactNativeHapticFeedback:
    :path: "../node_modules/react-native-haptic-feedback"
  RNReanimated:
    :path: "../node_modules/react-native-reanimated"
  RNScreens:
    :path: "../node_modules/react-native-screens"
  RNSentry:
    :path: "../node_modules/@sentry/react-native"
  RNStoreReview:
    :path: "../node_modules/react-native-store-review/ios"
  RNSVG:
    :path: "../node_modules/react-native-svg"
  RNTooltips:
    :path: "../node_modules/react-native-tooltips/ios"
  SRSRadialGradient:
    :path: "../node_modules/react-native-radial-gradient/ios"
  TcpSockets:
    :path: "../node_modules/react-native-tcp"
  ToolTipMenu:
    :path: "../node_modules/react-native-tooltip"
  Yoga:
    :path: "../node_modules/react-native/ReactCommon/yoga"

CHECKOUT OPTIONS:
  PanModal:
    :commit: eb9ff73833957de5c7ff30ccf08d3037266783d8
    :git: https://github.com/osdnk/PanModal

SPEC CHECKSUMS:
  Analytics: 231b01fdaa9704105881dc82def7b7b1d6571edb
  Base64: cecfb41a004124895a7bcee567a89bae5a89d49b
  boost-for-react-native: 39c7adb57c4e60d6c5479dd8623128eb5b3f0f2c
  Branch: 446aeb832102f56f04edf5fa7cb0a752dc392ca7
  BVLinearGradient: e3aad03778a456d77928f594a649e96995f1c872
  CocoaAsyncSocket: 694058e7c0ed05a9e217d1b3c7ded962f4180845
  CocoaLibEvent: 2fab71b8bd46dd33ddb959f7928ec5909f838e3f
  CodePush: 69186fd1143f7e5e5c6f65383cf14f4927e28213
  DoubleConversion: 5805e889d232975c086db112ece9ed034df7a0b2
  FBLazyVector: 4aab18c93cd9546e4bfed752b4084585eca8b245
  FBReactNativeSpec: 5465d51ccfeecb7faa12f9ae0024f2044ce4044e
  Firebase: ed042590caa0029392257529a8003c25ee82bc18
  FirebaseAnalytics: 5fa308e1b13f838d0f6dc74719ac2a72e8c5afc4
  FirebaseCore: 687b8e6a0a4337b898a6326d68254c2f80c143af
  FirebaseCoreDiagnostics: 7535fe695737f8c5b350584292a70b7f8ff0357b
  FirebaseCrashlytics: 863c851b034baeb3116cd2c91743e37de2dcedfc
  FirebaseInstallations: 3c520c951305cbf9ca54eb891ff9e6d1fd384881
  FirebaseInstanceID: c4ad474b87787afd27d09541800620993b457d6f
<<<<<<< HEAD
  FirebaseMessaging: ad9e1a80ea64905e01a0ce1b3eb76a2944544151
=======
  FirebaseMessaging: 942cfe05b4f53c95ab8959395ca35c200398b2f0
>>>>>>> 54eb77fc
  FLAnimatedImage: 4a0b56255d9b05f18b6dd7ee06871be5d3b89e31
  Flipper: 6c1f484f9a88d30ab3e272800d53688439e50f69
  Flipper-DoubleConversion: 38631e41ef4f9b12861c67d17cb5518d06badc41
  Flipper-Folly: c12092ea368353b58e992843a990a3225d4533c3
  Flipper-Glog: 1dfd6abf1e922806c52ceb8701a3599a79a200a6
  Flipper-PeerTalk: 116d8f857dc6ef55c7a5a75ea3ceaafe878aadc9
  Flipper-RSocket: 64e7431a55835eb953b0bf984ef3b90ae9fdddd7
  FlipperKit: 6dc9b8f4ef60d9e5ded7f0264db299c91f18832e
  Folly: 30e7936e1c45c08d884aa59369ed951a8e68cf51
  glog: 1f3da668190260b06b429bb211bfbee5cd790c28
  GoogleAppMeasurement: 8cd1f289d60e629cf16ab03363b9e89c776b9651
  GoogleDataTransport: 672fb0ce96fe7f7f31d43672fca62ad2c9c86f7b
  GoogleUtilities: 7f2f5a07f888cdb145101d6042bc4422f57e70b3
  JWT: 9b5c05abbcc1a0e69c3c91e1655b3387fc7e581d
  libwebp: 946cb3063cea9236285f7e9a8505d806d30e07f3
  lottie-ios: 496ac5cea1bbf1a7bd1f1f472f3232eb1b8d744b
  lottie-react-native: 2a1a82bb326ae51331a5520de0cf706733c6db69
  nanopb: c43f40fadfe79e8b8db116583945847910cbabc9
  OpenSSL-Universal: 8b48cc0d10c1b2923617dfe5c178aa9ed2689355
  PanModal: 421fe72d4af5b7e9016aaa3b4db94a2fb71756d3
  Permission-Camera: afad27bf90337684d4a86f3825112d648c8c4d3b
  Permission-FaceID: fbdeb41087f35887f0cade55396007fadee3a234
  pop: d582054913807fd11fd50bfe6a539d91c7e1a55a
  PromisesObjC: b14b1c6b68e306650688599de8a45e49fae81151
  Protobuf: 2793fcd0622a00b546c60e7cbbcc493e043e9bb9
  RCTRequired: cec6a34b3ac8a9915c37e7e4ad3aa74726ce4035
  RCTTypeSafety: 93006131180074cffa227a1075802c89a49dd4ce
  React: 29a8b1a02bd764fb7644ef04019270849b9a7ac3
  React-Core: b12bffb3f567fdf99510acb716ef1abd426e0e05
  React-CoreModules: 4a9b87bbe669d6c3173c0132c3328e3b000783d0
  React-cxxreact: e65f9c2ba0ac5be946f53548c1aaaee5873a8103
  React-jsi: b6dc94a6a12ff98e8877287a0b7620d365201161
  React-jsiexecutor: 1540d1c01bb493ae3124ed83351b1b6a155db7da
  React-jsinspector: 512e560d0e985d0e8c479a54a4e5c147a9c83493
  react-native-background-timer: 1275225bd2c74eeba9f3898480cb6a635c7d2cb0
  react-native-blur: cad4d93b364f91e7b7931b3fa935455487e5c33c
  react-native-branch: 102e3783f839366246b6f7ace5cbfdae954f1257
<<<<<<< HEAD
  react-native-camera: d9e7b66e40420dcef111f3265a00f01eea54c52c
  react-native-mail: a864fb211feaa5845c6c478a3266de725afdce89
  react-native-netinfo: a53b00d949b6456913aaf507d9dba90c4008c611
=======
  react-native-camera: 8016138a8348b889e22c95b23f668a234f124335
  react-native-mail: a864fb211feaa5845c6c478a3266de725afdce89
  react-native-netinfo: 38a1e0b3e89b48e4b5833ed475d8df5f049f6f90
>>>>>>> 54eb77fc
  react-native-randombytes: 3638d24759d67c68f6ccba60c52a7a8a8faa6a23
  react-native-restart: d19a0f8d053d065fe64cd2baebb6487111c77149
  react-native-safe-area-context: 13004a45f3021328fdd9ee1f987c3131fb65928d
  react-native-splash-screen: 200d11d188e2e78cea3ad319964f6142b6384865
  react-native-text-input-mask: 07227297075f9653315f43b0424d596423a01736
  react-native-udp: 96a517e5a121cfe69f4b05eeeafefe00c623debf
  react-native-version-number: b415bbec6a13f2df62bf978e85bc0d699462f37f
  react-native-viewpager: 6f8c102e8081d70259252b254143b4193a9fb4cb
  React-RCTActionSheet: f41ea8a811aac770e0cc6e0ad6b270c644ea8b7c
  React-RCTAnimation: 49ab98b1c1ff4445148b72a3d61554138565bad0
  React-RCTBlob: a332773f0ebc413a0ce85942a55b064471587a71
  React-RCTImage: e70be9b9c74fe4e42d0005f42cace7981c994ac3
  React-RCTLinking: c1b9739a88d56ecbec23b7f63650e44672ab2ad2
  React-RCTNetwork: 73138b6f45e5a2768ad93f3d57873c2a18d14b44
  React-RCTSettings: 6e3738a87e21b39a8cb08d627e68c44acf1e325a
  React-RCTText: fae545b10cfdb3d247c36c56f61a94cfd6dba41d
  React-RCTVibration: 4356114dbcba4ce66991096e51a66e61eda51256
  ReactCommon: ed4e11d27609d571e7eee8b65548efc191116eb3
  ReactNativePayments: 40a266450628c05db440fe219b631210e4358a49
  reactnativeslackbottomsheet: d44b4c59c1e69c045983044d2f361d256d3ddb98
  RNAnalytics: 35a54cb740c472a0a6a3de765176b82cccc2d1ef
  RNCAsyncStorage: d059c3ee71738c39834a627476322a5a8cd5bf36
  RNCClipboard: 48eaf27bea3de7c9a265529725434268d47a2ee9
  RNCMaskedView: 5a8ec07677aa885546a0d98da336457e2bea557f
  RNCPushNotificationIOS: dc1c0c6aa18a128df123598149f42e848d26a4ac
  RNDeviceInfo: 6f20764111df002b4484f90cbe0a861be29bcc6c
  RNDominantColor: 72126cb96ffedf4bcd564ed00e2e578f5b93e0d6
  RNFastImage: e19ba191922e7dab9d932a4d59d62d76660aa222
<<<<<<< HEAD
  RNFBApp: 6fd8a7e757135d4168bf033a8812c241af7363a0
  RNFBCrashlytics: 88de72c2476b5868a892d9523b89b86c527c540e
  RNFBMessaging: 3e457bb1889607510ad80575c2afaf8080744703
  RNGestureHandler: b6b359bb800ae399a9c8b27032bdbf7c18f08a08
=======
  RNFBApp: d55b3a69d199cff25ecf4f3bf41a86c47aa37d57
  RNFBCrashlytics: cb41386ed09729fa68cb9cde9efd8737277a1423
  RNFBMessaging: 3bb7dcf398789ce359a9f6b97b83472a3090f65a
  RNGestureHandler: dde546180bf24af0b5f737c8ad04b6f3fa51609a
>>>>>>> 54eb77fc
  RNInputMask: 815461ebdf396beb62cf58916c35cf6930adb991
  RNKeyboard: ceec456427493b286539f40442620881b5840dff
  RNKeychain: db956c02a018f7dd3a0ea8a6cf3087bc1894bf2b
  RNLanguages: 962e562af0d34ab1958d89bcfdb64fafc37c513e
  RNOS: 31db6fa4a197d179afbba9e6b4d28d450a7f250b
  RNPermissions: ad71dd4f767ec254f2cd57592fbee02afee75467
  RNReactNativeHapticFeedback: 22c5ecf474428766c6b148f96f2ff6155cd7225e
  RNReanimated: 51ba6deb21c1d8758e34d60888ed57d182169a26
  RNScreens: 812b79d384e2bea7eebc4ec981469160d4948fd5
<<<<<<< HEAD
  RNSentry: 2bae4ffee2e66376ef42cb845a494c3bde17bc56
=======
  RNSentry: 0a70359ddacbfb9b1cbbb0971e54065b9f70ac57
>>>>>>> 54eb77fc
  RNStoreReview: 62d6afd7c37db711a594bbffca6b0ea3a812b7a8
  RNSVG: ce9d996113475209013317e48b05c21ee988d42e
  RNTooltips: e13180e4339e2a85daabd09507f62a5a32d3dc8a
  SDWebImage: cf6922231e95550934da2ada0f20f2becf2ceba9
  SDWebImageWebPCoder: d0dac55073088d24b2ac1b191a71a8f8d0adac21
<<<<<<< HEAD
  Sentry: 6e04bc3e11bf771ca79140a112de64dcfbc7d8cb
=======
  Sentry: 8715e88b813bde9ad37aead365d5b04ac7302153
>>>>>>> 54eb77fc
  SexyTooltip: e243da5a858c7160141cf35786a4033669d1efca
  Shimmer: c5374be1c2b0c9e292fb05b339a513cf291cac86
  SRSRadialGradient: 77bcb1ae812d0c77560e54ed9e52166df032db1d
  SSZipArchive: 62d4947b08730e4cda640473b0066d209ff033c9
  TcpSockets: bd31674146c0931a064fc254a59812dfd1a73ae0
  ToolTipMenu: 8ac61aded0fbc4acfe7e84a7d0c9479d15a9a382
  Yoga: 3ebccbdd559724312790e7742142d062476b698e
  YogaKit: f782866e155069a2cca2517aafea43200b01fd5a

PODFILE CHECKSUM: 4366d67a8cc8fc17d64e4e0d56ac2e9b5d9e026a

COCOAPODS: 1.9.1<|MERGE_RESOLUTION|>--- conflicted
+++ resolved
@@ -172,7 +172,7 @@
     - libwebp/demux
   - libwebp/webp (1.1.0)
   - lottie-ios (3.1.3)
-  - lottie-react-native (3.3.2):
+  - lottie-react-native (3.4.0):
     - lottie-ios (~> 3.1.3)
     - React
   - nanopb (1.30905.0):
@@ -361,19 +361,6 @@
   - react-native-branch (5.0.0-rc.1):
     - Branch (= 0.34.0)
     - React
-<<<<<<< HEAD
-  - react-native-camera (3.35.0):
-    - React
-    - react-native-camera/RCT (= 3.35.0)
-    - react-native-camera/RN (= 3.35.0)
-  - react-native-camera/RCT (3.35.0):
-    - React
-  - react-native-camera/RN (3.35.0):
-    - React
-  - react-native-mail (4.1.0):
-    - React
-  - react-native-netinfo (5.9.5):
-=======
   - react-native-camera (3.36.0):
     - React
     - react-native-camera/RCT (= 3.36.0)
@@ -385,7 +372,6 @@
   - react-native-mail (4.1.0):
     - React
   - react-native-netinfo (5.9.6):
->>>>>>> 54eb77fc
     - React
   - react-native-randombytes (3.5.3):
     - React
@@ -488,28 +474,17 @@
     - React
     - SDWebImage (~> 5.8)
     - SDWebImageWebPCoder (~> 0.6.1)
-<<<<<<< HEAD
-  - RNFBApp (8.2.0):
-    - Firebase/CoreOnly (~> 6.27.0)
-=======
   - RNFBApp (8.3.0):
     - Firebase/CoreOnly (~> 6.28.1)
->>>>>>> 54eb77fc
     - React
   - RNFBCrashlytics (8.3.0):
     - Firebase/Core (~> 6.28.1)
     - Firebase/Crashlytics (~> 6.28.1)
     - React
     - RNFBApp
-<<<<<<< HEAD
-  - RNFBMessaging (7.5.0):
-    - Firebase/Analytics (~> 6.27.0)
-    - Firebase/Messaging (~> 6.27.0)
-=======
   - RNFBMessaging (7.6.1):
     - Firebase/Analytics (~> 6.28.1)
     - Firebase/Messaging (~> 6.28.1)
->>>>>>> 54eb77fc
     - React
     - RNFBApp
   - RNGestureHandler (1.7.0):
@@ -558,13 +533,9 @@
     - Yoga
   - RNScreens (2.2.0):
     - React
-<<<<<<< HEAD
-  - RNSentry (1.7.1):
-=======
   - RNSentry (1.4.5):
->>>>>>> 54eb77fc
-    - React
-    - Sentry (~> 5.2.0)
+    - React
+    - Sentry (~> 5.1.4)
   - RNStoreReview (0.1.5):
     - React
   - RNSVG (12.1.0):
@@ -579,15 +550,9 @@
   - SDWebImageWebPCoder (0.6.1):
     - libwebp (~> 1.0)
     - SDWebImage/Core (~> 5.7)
-<<<<<<< HEAD
-  - Sentry (5.2.0):
-    - Sentry/Core (= 5.2.0)
-  - Sentry/Core (5.2.0)
-=======
   - Sentry (5.1.10):
     - Sentry/Core (= 5.1.10)
   - Sentry/Core (5.1.10)
->>>>>>> 54eb77fc
   - SexyTooltip (1.2.7):
     - pop (~> 1.0)
   - Shimmer (1.0.2)
@@ -927,11 +892,7 @@
   FirebaseCrashlytics: 863c851b034baeb3116cd2c91743e37de2dcedfc
   FirebaseInstallations: 3c520c951305cbf9ca54eb891ff9e6d1fd384881
   FirebaseInstanceID: c4ad474b87787afd27d09541800620993b457d6f
-<<<<<<< HEAD
-  FirebaseMessaging: ad9e1a80ea64905e01a0ce1b3eb76a2944544151
-=======
   FirebaseMessaging: 942cfe05b4f53c95ab8959395ca35c200398b2f0
->>>>>>> 54eb77fc
   FLAnimatedImage: 4a0b56255d9b05f18b6dd7ee06871be5d3b89e31
   Flipper: 6c1f484f9a88d30ab3e272800d53688439e50f69
   Flipper-DoubleConversion: 38631e41ef4f9b12861c67d17cb5518d06badc41
@@ -948,7 +909,7 @@
   JWT: 9b5c05abbcc1a0e69c3c91e1655b3387fc7e581d
   libwebp: 946cb3063cea9236285f7e9a8505d806d30e07f3
   lottie-ios: 496ac5cea1bbf1a7bd1f1f472f3232eb1b8d744b
-  lottie-react-native: 2a1a82bb326ae51331a5520de0cf706733c6db69
+  lottie-react-native: a664f59f1f298c2696dd0ae07b15cbdfc433cb02
   nanopb: c43f40fadfe79e8b8db116583945847910cbabc9
   OpenSSL-Universal: 8b48cc0d10c1b2923617dfe5c178aa9ed2689355
   PanModal: 421fe72d4af5b7e9016aaa3b4db94a2fb71756d3
@@ -969,15 +930,9 @@
   react-native-background-timer: 1275225bd2c74eeba9f3898480cb6a635c7d2cb0
   react-native-blur: cad4d93b364f91e7b7931b3fa935455487e5c33c
   react-native-branch: 102e3783f839366246b6f7ace5cbfdae954f1257
-<<<<<<< HEAD
-  react-native-camera: d9e7b66e40420dcef111f3265a00f01eea54c52c
-  react-native-mail: a864fb211feaa5845c6c478a3266de725afdce89
-  react-native-netinfo: a53b00d949b6456913aaf507d9dba90c4008c611
-=======
   react-native-camera: 8016138a8348b889e22c95b23f668a234f124335
   react-native-mail: a864fb211feaa5845c6c478a3266de725afdce89
   react-native-netinfo: 38a1e0b3e89b48e4b5833ed475d8df5f049f6f90
->>>>>>> 54eb77fc
   react-native-randombytes: 3638d24759d67c68f6ccba60c52a7a8a8faa6a23
   react-native-restart: d19a0f8d053d065fe64cd2baebb6487111c77149
   react-native-safe-area-context: 13004a45f3021328fdd9ee1f987c3131fb65928d
@@ -1006,17 +961,10 @@
   RNDeviceInfo: 6f20764111df002b4484f90cbe0a861be29bcc6c
   RNDominantColor: 72126cb96ffedf4bcd564ed00e2e578f5b93e0d6
   RNFastImage: e19ba191922e7dab9d932a4d59d62d76660aa222
-<<<<<<< HEAD
-  RNFBApp: 6fd8a7e757135d4168bf033a8812c241af7363a0
-  RNFBCrashlytics: 88de72c2476b5868a892d9523b89b86c527c540e
-  RNFBMessaging: 3e457bb1889607510ad80575c2afaf8080744703
-  RNGestureHandler: b6b359bb800ae399a9c8b27032bdbf7c18f08a08
-=======
   RNFBApp: d55b3a69d199cff25ecf4f3bf41a86c47aa37d57
   RNFBCrashlytics: cb41386ed09729fa68cb9cde9efd8737277a1423
   RNFBMessaging: 3bb7dcf398789ce359a9f6b97b83472a3090f65a
-  RNGestureHandler: dde546180bf24af0b5f737c8ad04b6f3fa51609a
->>>>>>> 54eb77fc
+  RNGestureHandler: b6b359bb800ae399a9c8b27032bdbf7c18f08a08
   RNInputMask: 815461ebdf396beb62cf58916c35cf6930adb991
   RNKeyboard: ceec456427493b286539f40442620881b5840dff
   RNKeychain: db956c02a018f7dd3a0ea8a6cf3087bc1894bf2b
@@ -1026,21 +974,13 @@
   RNReactNativeHapticFeedback: 22c5ecf474428766c6b148f96f2ff6155cd7225e
   RNReanimated: 51ba6deb21c1d8758e34d60888ed57d182169a26
   RNScreens: 812b79d384e2bea7eebc4ec981469160d4948fd5
-<<<<<<< HEAD
-  RNSentry: 2bae4ffee2e66376ef42cb845a494c3bde17bc56
-=======
   RNSentry: 0a70359ddacbfb9b1cbbb0971e54065b9f70ac57
->>>>>>> 54eb77fc
   RNStoreReview: 62d6afd7c37db711a594bbffca6b0ea3a812b7a8
   RNSVG: ce9d996113475209013317e48b05c21ee988d42e
   RNTooltips: e13180e4339e2a85daabd09507f62a5a32d3dc8a
   SDWebImage: cf6922231e95550934da2ada0f20f2becf2ceba9
   SDWebImageWebPCoder: d0dac55073088d24b2ac1b191a71a8f8d0adac21
-<<<<<<< HEAD
-  Sentry: 6e04bc3e11bf771ca79140a112de64dcfbc7d8cb
-=======
   Sentry: 8715e88b813bde9ad37aead365d5b04ac7302153
->>>>>>> 54eb77fc
   SexyTooltip: e243da5a858c7160141cf35786a4033669d1efca
   Shimmer: c5374be1c2b0c9e292fb05b339a513cf291cac86
   SRSRadialGradient: 77bcb1ae812d0c77560e54ed9e52166df032db1d
