PODS:
  - appcenter-core (4.4.5):
    - AppCenterReactNativeShared (~> 4.0)
    - React-Core
  - AppCenter/Core (4.4.3)
  - AppCenterReactNativeShared (4.4.5):
    - AppCenter/Core (= 4.4.3)
  - Base64 (1.1.2)
  - boost (1.76.0)
  - Branch (1.40.2)
  - BVLinearGradient (2.7.3):
    - React-Core
  - CocoaAsyncSocket (7.6.5)
  - CodePush (8.0.2):
    - Base64 (~> 1.1)
    - JWT (~> 3.0.0-beta.12)
    - React-Core
    - SSZipArchive (~> 2.2.2)
  - DoubleConversion (1.1.6)
  - EXApplication (5.3.1):
    - ExpoModulesCore
  - EXConstants (14.4.2):
    - ExpoModulesCore
  - EXFileSystem (15.4.4):
    - ExpoModulesCore
  - EXFont (11.4.0):
    - ExpoModulesCore
  - Expo (49.0.16):
    - ExpoModulesCore
  - ExpoKeepAwake (12.3.0):
    - ExpoModulesCore
  - ExpoModulesCore (1.5.11):
    - RCT-Folly (= 2021.07.22.00)
    - React-Core
    - React-NativeModulesApple
    - React-RCTAppDelegate
    - ReactCommon/turbomodule/core
  - FBLazyVector (0.72.3)
  - FBReactNativeSpec (0.72.3):
    - RCT-Folly (= 2021.07.22.00)
    - RCTRequired (= 0.72.3)
    - RCTTypeSafety (= 0.72.3)
    - React-Core (= 0.72.3)
    - React-jsi (= 0.72.3)
    - ReactCommon/turbomodule/core (= 0.72.3)
  - Firebase (10.12.0):
    - Firebase/Core (= 10.12.0)
  - Firebase/Core (10.12.0):
    - Firebase/CoreOnly
    - FirebaseAnalytics (~> 10.12.0)
  - Firebase/CoreOnly (10.12.0):
    - FirebaseCore (= 10.12.0)
  - Firebase/Crashlytics (10.12.0):
    - Firebase/CoreOnly
    - FirebaseCrashlytics (~> 10.12.0)
  - Firebase/Messaging (10.12.0):
    - Firebase/CoreOnly
    - FirebaseMessaging (~> 10.12.0)
  - Firebase/RemoteConfig (10.12.0):
    - Firebase/CoreOnly
    - FirebaseRemoteConfig (~> 10.12.0)
  - FirebaseABTesting (10.16.0):
    - FirebaseCore (~> 10.0)
  - FirebaseAnalytics (10.12.0):
    - FirebaseAnalytics/AdIdSupport (= 10.12.0)
    - FirebaseCore (~> 10.0)
    - FirebaseInstallations (~> 10.0)
    - GoogleUtilities/AppDelegateSwizzler (~> 7.11)
    - GoogleUtilities/MethodSwizzler (~> 7.11)
    - GoogleUtilities/Network (~> 7.11)
    - "GoogleUtilities/NSData+zlib (~> 7.11)"
    - nanopb (< 2.30910.0, >= 2.30908.0)
  - FirebaseAnalytics/AdIdSupport (10.12.0):
    - FirebaseCore (~> 10.0)
    - FirebaseInstallations (~> 10.0)
    - GoogleAppMeasurement (= 10.12.0)
    - GoogleUtilities/AppDelegateSwizzler (~> 7.11)
    - GoogleUtilities/MethodSwizzler (~> 7.11)
    - GoogleUtilities/Network (~> 7.11)
    - "GoogleUtilities/NSData+zlib (~> 7.11)"
    - nanopb (< 2.30910.0, >= 2.30908.0)
  - FirebaseCore (10.12.0):
    - FirebaseCoreInternal (~> 10.0)
    - GoogleUtilities/Environment (~> 7.8)
    - GoogleUtilities/Logger (~> 7.8)
  - FirebaseCoreExtension (10.12.0):
    - FirebaseCore (~> 10.0)
  - FirebaseCoreInternal (10.16.0):
    - "GoogleUtilities/NSData+zlib (~> 7.8)"
  - FirebaseCrashlytics (10.12.0):
    - FirebaseCore (~> 10.5)
    - FirebaseInstallations (~> 10.0)
    - FirebaseSessions (~> 10.5)
    - GoogleDataTransport (~> 9.2)
    - GoogleUtilities/Environment (~> 7.8)
    - nanopb (< 2.30910.0, >= 2.30908.0)
    - PromisesObjC (~> 2.1)
  - FirebaseInstallations (10.16.0):
    - FirebaseCore (~> 10.0)
    - GoogleUtilities/Environment (~> 7.8)
    - GoogleUtilities/UserDefaults (~> 7.8)
    - PromisesObjC (~> 2.1)
  - FirebaseMessaging (10.12.0):
    - FirebaseCore (~> 10.0)
    - FirebaseInstallations (~> 10.0)
    - GoogleDataTransport (~> 9.2)
    - GoogleUtilities/AppDelegateSwizzler (~> 7.8)
    - GoogleUtilities/Environment (~> 7.8)
    - GoogleUtilities/Reachability (~> 7.8)
    - GoogleUtilities/UserDefaults (~> 7.8)
    - nanopb (< 2.30910.0, >= 2.30908.0)
  - FirebaseRemoteConfig (10.12.0):
    - FirebaseABTesting (~> 10.0)
    - FirebaseCore (~> 10.0)
    - FirebaseInstallations (~> 10.0)
    - GoogleUtilities/Environment (~> 7.8)
    - "GoogleUtilities/NSData+zlib (~> 7.8)"
  - FirebaseSessions (10.16.0):
    - FirebaseCore (~> 10.5)
    - FirebaseCoreExtension (~> 10.0)
    - FirebaseInstallations (~> 10.0)
    - GoogleDataTransport (~> 9.2)
    - GoogleUtilities/Environment (~> 7.10)
    - nanopb (< 2.30910.0, >= 2.30908.0)
    - PromisesSwift (~> 2.1)
  - FLAnimatedImage (1.0.17)
  - Flipper (0.182.0):
    - Flipper-Folly (~> 2.6)
  - Flipper-Boost-iOSX (1.76.0.1.11)
  - Flipper-DoubleConversion (3.2.0.1)
  - Flipper-Fmt (7.1.7)
  - Flipper-Folly (2.6.10):
    - Flipper-Boost-iOSX
    - Flipper-DoubleConversion
    - Flipper-Fmt (= 7.1.7)
    - Flipper-Glog
    - libevent (~> 2.1.12)
    - OpenSSL-Universal (= 1.1.1100)
  - Flipper-Glog (0.5.0.5)
  - Flipper-PeerTalk (0.0.4)
  - FlipperKit (0.182.0):
    - FlipperKit/Core (= 0.182.0)
  - FlipperKit/Core (0.182.0):
    - Flipper (~> 0.182.0)
    - FlipperKit/CppBridge
    - FlipperKit/FBCxxFollyDynamicConvert
    - FlipperKit/FBDefines
    - FlipperKit/FKPortForwarding
    - SocketRocket (~> 0.6.0)
  - FlipperKit/CppBridge (0.182.0):
    - Flipper (~> 0.182.0)
  - FlipperKit/FBCxxFollyDynamicConvert (0.182.0):
    - Flipper-Folly (~> 2.6)
  - FlipperKit/FBDefines (0.182.0)
  - FlipperKit/FKPortForwarding (0.182.0):
    - CocoaAsyncSocket (~> 7.6)
    - Flipper-PeerTalk (~> 0.0.4)
  - FlipperKit/FlipperKitHighlightOverlay (0.182.0)
  - FlipperKit/FlipperKitLayoutHelpers (0.182.0):
    - FlipperKit/Core
    - FlipperKit/FlipperKitHighlightOverlay
    - FlipperKit/FlipperKitLayoutTextSearchable
  - FlipperKit/FlipperKitLayoutIOSDescriptors (0.182.0):
    - FlipperKit/Core
    - FlipperKit/FlipperKitHighlightOverlay
    - FlipperKit/FlipperKitLayoutHelpers
    - YogaKit (~> 1.18)
  - FlipperKit/FlipperKitLayoutPlugin (0.182.0):
    - FlipperKit/Core
    - FlipperKit/FlipperKitHighlightOverlay
    - FlipperKit/FlipperKitLayoutHelpers
    - FlipperKit/FlipperKitLayoutIOSDescriptors
    - FlipperKit/FlipperKitLayoutTextSearchable
    - YogaKit (~> 1.18)
  - FlipperKit/FlipperKitLayoutTextSearchable (0.182.0)
  - FlipperKit/FlipperKitNetworkPlugin (0.182.0):
    - FlipperKit/Core
  - FlipperKit/FlipperKitReactPlugin (0.182.0):
    - FlipperKit/Core
  - FlipperKit/FlipperKitUserDefaultsPlugin (0.182.0):
    - FlipperKit/Core
  - FlipperKit/SKIOSNetworkPlugin (0.182.0):
    - FlipperKit/Core
    - FlipperKit/FlipperKitNetworkPlugin
  - fmt (6.2.1)
  - glog (0.3.5)
  - GoogleAppMeasurement (10.12.0):
    - GoogleAppMeasurement/AdIdSupport (= 10.12.0)
    - GoogleUtilities/AppDelegateSwizzler (~> 7.11)
    - GoogleUtilities/MethodSwizzler (~> 7.11)
    - GoogleUtilities/Network (~> 7.11)
    - "GoogleUtilities/NSData+zlib (~> 7.11)"
    - nanopb (< 2.30910.0, >= 2.30908.0)
  - GoogleAppMeasurement/AdIdSupport (10.12.0):
    - GoogleAppMeasurement/WithoutAdIdSupport (= 10.12.0)
    - GoogleUtilities/AppDelegateSwizzler (~> 7.11)
    - GoogleUtilities/MethodSwizzler (~> 7.11)
    - GoogleUtilities/Network (~> 7.11)
    - "GoogleUtilities/NSData+zlib (~> 7.11)"
    - nanopb (< 2.30910.0, >= 2.30908.0)
  - GoogleAppMeasurement/WithoutAdIdSupport (10.12.0):
    - GoogleUtilities/AppDelegateSwizzler (~> 7.11)
    - GoogleUtilities/MethodSwizzler (~> 7.11)
    - GoogleUtilities/Network (~> 7.11)
    - "GoogleUtilities/NSData+zlib (~> 7.11)"
    - nanopb (< 2.30910.0, >= 2.30908.0)
  - GoogleDataTransport (9.2.5):
    - GoogleUtilities/Environment (~> 7.7)
    - nanopb (< 2.30910.0, >= 2.30908.0)
    - PromisesObjC (< 3.0, >= 1.2)
  - GoogleUtilities (7.11.5):
    - GoogleUtilities/AppDelegateSwizzler (= 7.11.5)
    - GoogleUtilities/Environment (= 7.11.5)
    - GoogleUtilities/ISASwizzler (= 7.11.5)
    - GoogleUtilities/Logger (= 7.11.5)
    - GoogleUtilities/MethodSwizzler (= 7.11.5)
    - GoogleUtilities/Network (= 7.11.5)
    - "GoogleUtilities/NSData+zlib (= 7.11.5)"
    - GoogleUtilities/Reachability (= 7.11.5)
    - GoogleUtilities/SwizzlerTestHelpers (= 7.11.5)
    - GoogleUtilities/UserDefaults (= 7.11.5)
  - GoogleUtilities/AppDelegateSwizzler (7.11.5):
    - GoogleUtilities/Environment
    - GoogleUtilities/Logger
    - GoogleUtilities/Network
  - GoogleUtilities/Environment (7.11.5):
    - PromisesObjC (< 3.0, >= 1.2)
  - GoogleUtilities/ISASwizzler (7.11.5)
  - GoogleUtilities/Logger (7.11.5):
    - GoogleUtilities/Environment
  - GoogleUtilities/MethodSwizzler (7.11.5):
    - GoogleUtilities/Logger
  - GoogleUtilities/Network (7.11.5):
    - GoogleUtilities/Logger
    - "GoogleUtilities/NSData+zlib"
    - GoogleUtilities/Reachability
  - "GoogleUtilities/NSData+zlib (7.11.5)"
  - GoogleUtilities/Reachability (7.11.5):
    - GoogleUtilities/Logger
  - GoogleUtilities/SwizzlerTestHelpers (7.11.5):
    - GoogleUtilities/MethodSwizzler
  - GoogleUtilities/UserDefaults (7.11.5):
    - GoogleUtilities/Logger
  - hermes-engine (0.72.3):
    - hermes-engine/Pre-built (= 0.72.3)
  - hermes-engine/Pre-built (0.72.3)
  - JWT (3.0.0-beta.14):
    - Base64 (~> 1.1.2)
  - KTVCocoaHTTPServer (1.0.0):
    - CocoaAsyncSocket
  - KTVHTTPCache (2.0.1):
    - KTVCocoaHTTPServer
  - libevent (2.1.12)
  - libwebp (1.3.2):
    - libwebp/demux (= 1.3.2)
    - libwebp/mux (= 1.3.2)
    - libwebp/sharpyuv (= 1.3.2)
    - libwebp/webp (= 1.3.2)
  - libwebp/demux (1.3.2):
    - libwebp/webp
  - libwebp/mux (1.3.2):
    - libwebp/demux
  - libwebp/sharpyuv (1.3.2)
  - libwebp/webp (1.3.2):
    - libwebp/sharpyuv
  - MMKV (1.3.1):
    - MMKVCore (~> 1.3.1)
  - MMKVCore (1.3.1)
  - MultiplatformBleAdapter (0.1.9)
  - nanopb (2.30909.0):
    - nanopb/decode (= 2.30909.0)
    - nanopb/encode (= 2.30909.0)
  - nanopb/decode (2.30909.0)
  - nanopb/encode (2.30909.0)
  - OpenSSL-Universal (1.1.1100)
  - PanModal (1.2.7)
  - Permission-Camera (3.6.1):
    - RNPermissions
  - Permission-FaceID (3.6.1):
    - RNPermissions
  - Permission-Notifications (3.6.1):
    - RNPermissions
  - Plaid (4.4.0)
  - PromisesObjC (2.3.1)
  - PromisesSwift (2.3.1):
    - PromisesObjC (= 2.3.1)
  - Rainbow-Internals (0.1.0):
    - React-Core
  - RCT-Folly (2021.07.22.00):
    - boost
    - DoubleConversion
    - fmt (~> 6.2.1)
    - glog
    - RCT-Folly/Default (= 2021.07.22.00)
  - RCT-Folly/Default (2021.07.22.00):
    - boost
    - DoubleConversion
    - fmt (~> 6.2.1)
    - glog
  - RCT-Folly/Futures (2021.07.22.00):
    - boost
    - DoubleConversion
    - fmt (~> 6.2.1)
    - glog
    - libevent
  - RCTRequired (0.72.3)
  - RCTTypeSafety (0.72.3):
    - FBLazyVector (= 0.72.3)
    - RCTRequired (= 0.72.3)
    - React-Core (= 0.72.3)
  - React (0.72.3):
    - React-Core (= 0.72.3)
    - React-Core/DevSupport (= 0.72.3)
    - React-Core/RCTWebSocket (= 0.72.3)
    - React-RCTActionSheet (= 0.72.3)
    - React-RCTAnimation (= 0.72.3)
    - React-RCTBlob (= 0.72.3)
    - React-RCTImage (= 0.72.3)
    - React-RCTLinking (= 0.72.3)
    - React-RCTNetwork (= 0.72.3)
    - React-RCTSettings (= 0.72.3)
    - React-RCTText (= 0.72.3)
    - React-RCTVibration (= 0.72.3)
  - React-callinvoker (0.72.3)
  - React-Codegen (0.72.3):
    - DoubleConversion
    - FBReactNativeSpec
    - glog
    - hermes-engine
    - RCT-Folly
    - RCTRequired
    - RCTTypeSafety
    - React-Core
    - React-jsi
    - React-jsiexecutor
    - React-NativeModulesApple
    - React-rncore
    - ReactCommon/turbomodule/bridging
    - ReactCommon/turbomodule/core
  - React-Core (0.72.3):
    - glog
    - hermes-engine
    - RCT-Folly (= 2021.07.22.00)
    - React-Core/Default (= 0.72.3)
    - React-cxxreact
    - React-hermes
    - React-jsi
    - React-jsiexecutor
    - React-perflogger
    - React-runtimeexecutor
    - React-utils
    - SocketRocket (= 0.6.1)
    - Yoga
  - React-Core/CoreModulesHeaders (0.72.3):
    - glog
    - hermes-engine
    - RCT-Folly (= 2021.07.22.00)
    - React-Core/Default
    - React-cxxreact
    - React-hermes
    - React-jsi
    - React-jsiexecutor
    - React-perflogger
    - React-runtimeexecutor
    - React-utils
    - SocketRocket (= 0.6.1)
    - Yoga
  - React-Core/Default (0.72.3):
    - glog
    - hermes-engine
    - RCT-Folly (= 2021.07.22.00)
    - React-cxxreact
    - React-hermes
    - React-jsi
    - React-jsiexecutor
    - React-perflogger
    - React-runtimeexecutor
    - React-utils
    - SocketRocket (= 0.6.1)
    - Yoga
  - React-Core/DevSupport (0.72.3):
    - glog
    - hermes-engine
    - RCT-Folly (= 2021.07.22.00)
    - React-Core/Default (= 0.72.3)
    - React-Core/RCTWebSocket (= 0.72.3)
    - React-cxxreact
    - React-hermes
    - React-jsi
    - React-jsiexecutor
    - React-jsinspector (= 0.72.3)
    - React-perflogger
    - React-runtimeexecutor
    - React-utils
    - SocketRocket (= 0.6.1)
    - Yoga
  - React-Core/RCTActionSheetHeaders (0.72.3):
    - glog
    - hermes-engine
    - RCT-Folly (= 2021.07.22.00)
    - React-Core/Default
    - React-cxxreact
    - React-hermes
    - React-jsi
    - React-jsiexecutor
    - React-perflogger
    - React-runtimeexecutor
    - React-utils
    - SocketRocket (= 0.6.1)
    - Yoga
  - React-Core/RCTAnimationHeaders (0.72.3):
    - glog
    - hermes-engine
    - RCT-Folly (= 2021.07.22.00)
    - React-Core/Default
    - React-cxxreact
    - React-hermes
    - React-jsi
    - React-jsiexecutor
    - React-perflogger
    - React-runtimeexecutor
    - React-utils
    - SocketRocket (= 0.6.1)
    - Yoga
  - React-Core/RCTBlobHeaders (0.72.3):
    - glog
    - hermes-engine
    - RCT-Folly (= 2021.07.22.00)
    - React-Core/Default
    - React-cxxreact
    - React-hermes
    - React-jsi
    - React-jsiexecutor
    - React-perflogger
    - React-runtimeexecutor
    - React-utils
    - SocketRocket (= 0.6.1)
    - Yoga
  - React-Core/RCTImageHeaders (0.72.3):
    - glog
    - hermes-engine
    - RCT-Folly (= 2021.07.22.00)
    - React-Core/Default
    - React-cxxreact
    - React-hermes
    - React-jsi
    - React-jsiexecutor
    - React-perflogger
    - React-runtimeexecutor
    - React-utils
    - SocketRocket (= 0.6.1)
    - Yoga
  - React-Core/RCTLinkingHeaders (0.72.3):
    - glog
    - hermes-engine
    - RCT-Folly (= 2021.07.22.00)
    - React-Core/Default
    - React-cxxreact
    - React-hermes
    - React-jsi
    - React-jsiexecutor
    - React-perflogger
    - React-runtimeexecutor
    - React-utils
    - SocketRocket (= 0.6.1)
    - Yoga
  - React-Core/RCTNetworkHeaders (0.72.3):
    - glog
    - hermes-engine
    - RCT-Folly (= 2021.07.22.00)
    - React-Core/Default
    - React-cxxreact
    - React-hermes
    - React-jsi
    - React-jsiexecutor
    - React-perflogger
    - React-runtimeexecutor
    - React-utils
    - SocketRocket (= 0.6.1)
    - Yoga
  - React-Core/RCTSettingsHeaders (0.72.3):
    - glog
    - hermes-engine
    - RCT-Folly (= 2021.07.22.00)
    - React-Core/Default
    - React-cxxreact
    - React-hermes
    - React-jsi
    - React-jsiexecutor
    - React-perflogger
    - React-runtimeexecutor
    - React-utils
    - SocketRocket (= 0.6.1)
    - Yoga
  - React-Core/RCTTextHeaders (0.72.3):
    - glog
    - hermes-engine
    - RCT-Folly (= 2021.07.22.00)
    - React-Core/Default
    - React-cxxreact
    - React-hermes
    - React-jsi
    - React-jsiexecutor
    - React-perflogger
    - React-runtimeexecutor
    - React-utils
    - SocketRocket (= 0.6.1)
    - Yoga
  - React-Core/RCTVibrationHeaders (0.72.3):
    - glog
    - hermes-engine
    - RCT-Folly (= 2021.07.22.00)
    - React-Core/Default
    - React-cxxreact
    - React-hermes
    - React-jsi
    - React-jsiexecutor
    - React-perflogger
    - React-runtimeexecutor
    - React-utils
    - SocketRocket (= 0.6.1)
    - Yoga
  - React-Core/RCTWebSocket (0.72.3):
    - glog
    - hermes-engine
    - RCT-Folly (= 2021.07.22.00)
    - React-Core/Default (= 0.72.3)
    - React-cxxreact
    - React-hermes
    - React-jsi
    - React-jsiexecutor
    - React-perflogger
    - React-runtimeexecutor
    - React-utils
    - SocketRocket (= 0.6.1)
    - Yoga
  - React-CoreModules (0.72.3):
    - RCT-Folly (= 2021.07.22.00)
    - RCTTypeSafety (= 0.72.3)
    - React-Codegen (= 0.72.3)
    - React-Core/CoreModulesHeaders (= 0.72.3)
    - React-jsi (= 0.72.3)
    - React-RCTBlob
    - React-RCTImage (= 0.72.3)
    - ReactCommon/turbomodule/core (= 0.72.3)
    - SocketRocket (= 0.6.1)
  - React-cxxreact (0.72.3):
    - boost (= 1.76.0)
    - DoubleConversion
    - glog
    - hermes-engine
    - RCT-Folly (= 2021.07.22.00)
    - React-callinvoker (= 0.72.3)
    - React-debug (= 0.72.3)
    - React-jsi (= 0.72.3)
    - React-jsinspector (= 0.72.3)
    - React-logger (= 0.72.3)
    - React-perflogger (= 0.72.3)
    - React-runtimeexecutor (= 0.72.3)
  - React-debug (0.72.3)
  - React-hermes (0.72.3):
    - DoubleConversion
    - glog
    - hermes-engine
    - RCT-Folly (= 2021.07.22.00)
    - RCT-Folly/Futures (= 2021.07.22.00)
    - React-cxxreact (= 0.72.3)
    - React-jsi
    - React-jsiexecutor (= 0.72.3)
    - React-jsinspector (= 0.72.3)
    - React-perflogger (= 0.72.3)
  - React-jsi (0.72.3):
    - boost (= 1.76.0)
    - DoubleConversion
    - glog
    - hermes-engine
    - RCT-Folly (= 2021.07.22.00)
  - React-jsiexecutor (0.72.3):
    - DoubleConversion
    - glog
    - hermes-engine
    - RCT-Folly (= 2021.07.22.00)
    - React-cxxreact (= 0.72.3)
    - React-jsi (= 0.72.3)
    - React-perflogger (= 0.72.3)
  - React-jsinspector (0.72.3)
  - React-logger (0.72.3):
    - glog
  - react-native-aes-crypto (2.0.2):
    - React-Core
  - react-native-ble-plx (2.0.3):
    - MultiplatformBleAdapter (= 0.1.9)
    - React-Core
  - react-native-blur (4.3.2):
    - React-Core
  - react-native-branch (5.3.1):
    - Branch (= 1.40.2)
    - React-Core
  - react-native-camera (4.2.1):
    - React-Core
    - react-native-camera/RCT (= 4.2.1)
    - react-native-camera/RN (= 4.2.1)
  - react-native-camera/RCT (4.2.1):
    - React-Core
  - react-native-camera/RN (4.2.1):
    - React-Core
  - react-native-cameraroll (5.7.1):
    - React-Core
  - react-native-change-icon (4.0.0):
    - React-Core
  - react-native-cloud-fs (2.6.1):
    - React
  - react-native-get-random-values (1.9.0):
    - React-Core
  - react-native-ios-context-menu (1.15.3):
    - React-Core
  - react-native-mail (4.1.0):
    - React
  - react-native-menu (0.8.0):
    - React
  - react-native-minimizer (1.3.5):
    - React
  - react-native-mmkv (2.10.1):
    - MMKV (>= 1.2.13)
    - React-Core
  - react-native-netinfo (9.0.0):
    - React-Core
  - react-native-pager-view (5.4.24):
    - React-Core
  - react-native-palette-full (1.2.0):
    - React
    - SDWebImage (~> 5)
  - react-native-plaid-link-sdk (9.1.0):
    - Plaid (~> 4.4.0)
    - React-Core
  - react-native-quick-md5 (3.0.3):
    - React-Core
  - react-native-randombytes (3.5.3):
    - React
  - react-native-restart (0.0.22):
    - React-Core
  - react-native-safe-area-context (4.5.3):
    - RCT-Folly
    - RCTRequired
    - RCTTypeSafety
    - React-Core
    - ReactCommon/turbomodule/core
  - react-native-skia (0.1.200):
    - React
    - React-callinvoker
    - React-Core
  - react-native-splash-screen (3.2.0):
    - React
  - react-native-text-input-mask (2.0.0):
    - React
    - RNInputMask
<<<<<<< HEAD
  - react-native-udp (2.7.0):
    - React
=======
  - react-native-udp (4.1.7):
    - CocoaAsyncSocket
    - React-Core
>>>>>>> 4668aace
  - react-native-version-number (0.3.6):
    - React
  - react-native-video (5.2.1):
    - React-Core
    - react-native-video/Video (= 5.2.1)
  - react-native-video-cache (2.0.5):
    - KTVHTTPCache (~> 2.0.0)
    - React
  - react-native-video/Video (5.2.1):
    - React-Core
  - react-native-webview (13.2.3):
    - React-Core
  - react-native-widgetkit (1.0.9):
    - React
  - React-NativeModulesApple (0.72.3):
    - hermes-engine
    - React-callinvoker
    - React-Core
    - React-cxxreact
    - React-jsi
    - React-runtimeexecutor
    - ReactCommon/turbomodule/bridging
    - ReactCommon/turbomodule/core
  - React-perflogger (0.72.3)
  - React-RCTActionSheet (0.72.3):
    - React-Core/RCTActionSheetHeaders (= 0.72.3)
  - React-RCTAnimation (0.72.3):
    - RCT-Folly (= 2021.07.22.00)
    - RCTTypeSafety (= 0.72.3)
    - React-Codegen (= 0.72.3)
    - React-Core/RCTAnimationHeaders (= 0.72.3)
    - React-jsi (= 0.72.3)
    - ReactCommon/turbomodule/core (= 0.72.3)
  - React-RCTAppDelegate (0.72.3):
    - RCT-Folly
    - RCTRequired
    - RCTTypeSafety
    - React-Core
    - React-CoreModules
    - React-hermes
    - React-NativeModulesApple
    - React-RCTImage
    - React-RCTNetwork
    - React-runtimescheduler
    - ReactCommon/turbomodule/core
  - React-RCTBlob (0.72.3):
    - hermes-engine
    - RCT-Folly (= 2021.07.22.00)
    - React-Codegen (= 0.72.3)
    - React-Core/RCTBlobHeaders (= 0.72.3)
    - React-Core/RCTWebSocket (= 0.72.3)
    - React-jsi (= 0.72.3)
    - React-RCTNetwork (= 0.72.3)
    - ReactCommon/turbomodule/core (= 0.72.3)
  - React-RCTImage (0.72.3):
    - RCT-Folly (= 2021.07.22.00)
    - RCTTypeSafety (= 0.72.3)
    - React-Codegen (= 0.72.3)
    - React-Core/RCTImageHeaders (= 0.72.3)
    - React-jsi (= 0.72.3)
    - React-RCTNetwork (= 0.72.3)
    - ReactCommon/turbomodule/core (= 0.72.3)
  - React-RCTLinking (0.72.3):
    - React-Codegen (= 0.72.3)
    - React-Core/RCTLinkingHeaders (= 0.72.3)
    - React-jsi (= 0.72.3)
    - ReactCommon/turbomodule/core (= 0.72.3)
  - React-RCTNetwork (0.72.3):
    - RCT-Folly (= 2021.07.22.00)
    - RCTTypeSafety (= 0.72.3)
    - React-Codegen (= 0.72.3)
    - React-Core/RCTNetworkHeaders (= 0.72.3)
    - React-jsi (= 0.72.3)
    - ReactCommon/turbomodule/core (= 0.72.3)
  - React-RCTSettings (0.72.3):
    - RCT-Folly (= 2021.07.22.00)
    - RCTTypeSafety (= 0.72.3)
    - React-Codegen (= 0.72.3)
    - React-Core/RCTSettingsHeaders (= 0.72.3)
    - React-jsi (= 0.72.3)
    - ReactCommon/turbomodule/core (= 0.72.3)
  - React-RCTText (0.72.3):
    - React-Core/RCTTextHeaders (= 0.72.3)
  - React-RCTVibration (0.72.3):
    - RCT-Folly (= 2021.07.22.00)
    - React-Codegen (= 0.72.3)
    - React-Core/RCTVibrationHeaders (= 0.72.3)
    - React-jsi (= 0.72.3)
    - ReactCommon/turbomodule/core (= 0.72.3)
  - React-rncore (0.72.3)
  - React-runtimeexecutor (0.72.3):
    - React-jsi (= 0.72.3)
  - React-runtimescheduler (0.72.3):
    - glog
    - hermes-engine
    - RCT-Folly (= 2021.07.22.00)
    - React-callinvoker
    - React-debug
    - React-jsi
    - React-runtimeexecutor
  - React-utils (0.72.3):
    - glog
    - RCT-Folly (= 2021.07.22.00)
    - React-debug
  - ReactCommon/turbomodule/bridging (0.72.3):
    - DoubleConversion
    - glog
    - hermes-engine
    - RCT-Folly (= 2021.07.22.00)
    - React-callinvoker (= 0.72.3)
    - React-cxxreact (= 0.72.3)
    - React-jsi (= 0.72.3)
    - React-logger (= 0.72.3)
    - React-perflogger (= 0.72.3)
  - ReactCommon/turbomodule/core (0.72.3):
    - DoubleConversion
    - glog
    - hermes-engine
    - RCT-Folly (= 2021.07.22.00)
    - React-callinvoker (= 0.72.3)
    - React-cxxreact (= 0.72.3)
    - React-jsi (= 0.72.3)
    - React-logger (= 0.72.3)
    - React-perflogger (= 0.72.3)
  - ReactNativeDarkMode (0.2.2):
    - React
  - rn-fetch-blob (0.12.0):
    - React-Core
  - RNBootSplash (4.3.2):
    - React-Core
  - RNCAsyncStorage (1.18.2):
    - React-Core
  - RNCClipboard (1.2.3):
    - React
  - RNCMaskedView (0.2.9):
    - React-Core
  - RNDeviceInfo (5.3.1):
    - React
  - RNExitApp (1.1.0):
    - React
  - RNFastImage (8.6.3):
    - React-Core
    - SDWebImage (~> 5.11.1)
    - SDWebImageWebPCoder (~> 0.8.4)
  - RNFBApp (18.3.0):
    - Firebase/CoreOnly (= 10.12.0)
    - React-Core
  - RNFBCrashlytics (18.3.0):
    - Firebase/Crashlytics (= 10.12.0)
    - FirebaseCoreExtension (= 10.12.0)
    - React-Core
    - RNFBApp
  - RNFBMessaging (18.3.0):
    - Firebase/Messaging (= 10.12.0)
    - FirebaseCoreExtension (= 10.12.0)
    - React-Core
    - RNFBApp
  - RNFBRemoteConfig (18.3.0):
    - Firebase/RemoteConfig (= 10.12.0)
    - React-Core
    - RNFBApp
  - RNFlashList (1.5.0):
    - React-Core
  - RNFS (2.16.6):
    - React
  - RNGestureHandler (1.10.3):
    - React-Core
  - RNImageCropPicker (0.37.3):
    - React-Core
    - React-RCTImage
    - RNImageCropPicker/QBImagePickerController (= 0.37.3)
    - TOCropViewController
  - RNImageCropPicker/QBImagePickerController (0.37.3):
    - React-Core
    - React-RCTImage
    - TOCropViewController
  - RNInputMask (4.1.0)
  - RNKeyboard (1.0.6):
    - React
  - RNKeychain (8.0.0):
    - React-Core
  - RNLanguages (3.0.2):
    - React
  - RNNotifee (5.6.0):
    - React-Core
    - RNNotifee/NotifeeCore (= 5.6.0)
  - RNNotifee/NotifeeCore (5.6.0):
    - React-Core
  - RNOS (1.2.8):
    - React
  - RNPermissions (3.6.1):
    - React-Core
  - RNReactNativeHapticFeedback (2.2.0):
    - React-Core
  - RNReanimated (3.4.2):
    - DoubleConversion
    - FBLazyVector
    - glog
    - hermes-engine
    - RCT-Folly
    - RCTRequired
    - RCTTypeSafety
    - React-callinvoker
    - React-Core
    - React-Core/DevSupport
    - React-Core/RCTWebSocket
    - React-CoreModules
    - React-cxxreact
    - React-hermes
    - React-jsi
    - React-jsiexecutor
    - React-jsinspector
    - React-RCTActionSheet
    - React-RCTAnimation
    - React-RCTAppDelegate
    - React-RCTBlob
    - React-RCTImage
    - React-RCTLinking
    - React-RCTNetwork
    - React-RCTSettings
    - React-RCTText
    - ReactCommon/turbomodule/core
    - Yoga
  - RNScreens (3.23.0):
    - React-Core
    - React-RCTImage
  - RNSentry (3.4.1):
    - React-Core
    - Sentry (= 7.11.0)
  - RNShare (8.2.1):
    - React-Core
  - RNSound (0.11.2):
    - React-Core
    - RNSound/Core (= 0.11.2)
  - RNSound/Core (0.11.2):
    - React-Core
  - RNSVG (13.9.0):
    - React-Core
  - RNTextSize (4.0.0-rc.1):
    - React
  - SDWebImage (5.11.1):
    - SDWebImage/Core (= 5.11.1)
  - SDWebImage/Core (5.11.1)
  - SDWebImageWebPCoder (0.8.5):
    - libwebp (~> 1.0)
    - SDWebImage/Core (~> 5.10)
  - segment-analytics-react-native (2.15.0):
    - React-Core
    - sovran-react-native
  - Sentry (7.11.0):
    - Sentry/Core (= 7.11.0)
  - Sentry/Core (7.11.0)
  - Shimmer (1.0.2)
  - SocketRocket (0.6.1)
  - sovran-react-native (1.0.4):
    - React-Core
  - SRSRadialGradient (1.0.10):
    - React
  - SSZipArchive (2.2.3)
  - swift-vibrant (1.0.0)
<<<<<<< HEAD
  - TcpSockets (3.3.2):
=======
  - TcpSockets (4.0.0):
    - CocoaAsyncSocket
>>>>>>> 4668aace
    - React
  - TOCropViewController (2.6.1)
  - ToolTipMenu (5.2.1):
    - React
  - Yoga (1.14.0)
  - YogaKit (1.18.1):
    - Yoga (~> 1.14)

DEPENDENCIES:
  - appcenter-core (from `../node_modules/appcenter`)
  - boost (from `../node_modules/react-native/third-party-podspecs/boost.podspec`)
  - BVLinearGradient (from `../node_modules/react-native-linear-gradient`)
  - CodePush (from `../node_modules/react-native-code-push`)
  - DoubleConversion (from `../node_modules/react-native/third-party-podspecs/DoubleConversion.podspec`)
  - EXApplication (from `../node_modules/expo-application/ios`)
  - EXConstants (from `../node_modules/expo-constants/ios`)
  - EXFileSystem (from `../node_modules/expo-file-system/ios`)
  - EXFont (from `../node_modules/expo-font/ios`)
  - Expo (from `../node_modules/expo`)
  - ExpoKeepAwake (from `../node_modules/expo-keep-awake/ios`)
  - ExpoModulesCore (from `../node_modules/expo-modules-core`)
  - FBLazyVector (from `../node_modules/react-native/Libraries/FBLazyVector`)
  - FBReactNativeSpec (from `../node_modules/react-native/React/FBReactNativeSpec`)
  - Firebase
  - Firebase/Messaging (~> 10.12.0)
  - FirebaseCore
  - FirebaseCoreExtension
  - FirebaseInstallations
  - FLAnimatedImage
  - Flipper (= 0.182.0)
  - Flipper-Boost-iOSX (= 1.76.0.1.11)
  - Flipper-DoubleConversion (= 3.2.0.1)
  - Flipper-Fmt (= 7.1.7)
  - Flipper-Folly (= 2.6.10)
  - Flipper-Glog (= 0.5.0.5)
  - Flipper-PeerTalk (= 0.0.4)
  - FlipperKit (= 0.182.0)
  - FlipperKit/Core (= 0.182.0)
  - FlipperKit/CppBridge (= 0.182.0)
  - FlipperKit/FBCxxFollyDynamicConvert (= 0.182.0)
  - FlipperKit/FBDefines (= 0.182.0)
  - FlipperKit/FKPortForwarding (= 0.182.0)
  - FlipperKit/FlipperKitHighlightOverlay (= 0.182.0)
  - FlipperKit/FlipperKitLayoutPlugin (= 0.182.0)
  - FlipperKit/FlipperKitLayoutTextSearchable (= 0.182.0)
  - FlipperKit/FlipperKitNetworkPlugin (= 0.182.0)
  - FlipperKit/FlipperKitReactPlugin (= 0.182.0)
  - FlipperKit/FlipperKitUserDefaultsPlugin (= 0.182.0)
  - FlipperKit/SKIOSNetworkPlugin (= 0.182.0)
  - glog (from `../node_modules/react-native/third-party-podspecs/glog.podspec`)
  - GoogleDataTransport
  - GoogleUtilities
  - hermes-engine (from `../node_modules/react-native/sdks/hermes-engine/hermes-engine.podspec`)
  - libevent (~> 2.1.12)
  - libwebp
  - nanopb
  - OpenSSL-Universal (= 1.1.1100)
  - PanModal (from `https://github.com/rainbow-me/PanModal`, commit `ab97d74279ba28c2891b47a5dc767ed4dd7cf994`)
  - Permission-Camera (from `../node_modules/react-native-permissions/ios/Camera`)
  - Permission-FaceID (from `../node_modules/react-native-permissions/ios/FaceID`)
  - Permission-Notifications (from `../node_modules/react-native-permissions/ios/Notifications`)
  - Plaid (~> 4.4.0)
  - Rainbow-Internals (from `./Internals`)
  - RCT-Folly (from `../node_modules/react-native/third-party-podspecs/RCT-Folly.podspec`)
  - RCTRequired (from `../node_modules/react-native/Libraries/RCTRequired`)
  - RCTTypeSafety (from `../node_modules/react-native/Libraries/TypeSafety`)
  - React (from `../node_modules/react-native/`)
  - React-callinvoker (from `../node_modules/react-native/ReactCommon/callinvoker`)
  - React-Codegen (from `build/generated/ios`)
  - React-Core (from `../node_modules/react-native/`)
  - React-Core/DevSupport (from `../node_modules/react-native/`)
  - React-Core/RCTWebSocket (from `../node_modules/react-native/`)
  - React-CoreModules (from `../node_modules/react-native/React/CoreModules`)
  - React-cxxreact (from `../node_modules/react-native/ReactCommon/cxxreact`)
  - React-debug (from `../node_modules/react-native/ReactCommon/react/debug`)
  - React-hermes (from `../node_modules/react-native/ReactCommon/hermes`)
  - React-jsi (from `../node_modules/react-native/ReactCommon/jsi`)
  - React-jsiexecutor (from `../node_modules/react-native/ReactCommon/jsiexecutor`)
  - React-jsinspector (from `../node_modules/react-native/ReactCommon/jsinspector`)
  - React-logger (from `../node_modules/react-native/ReactCommon/logger`)
  - react-native-aes-crypto (from `../node_modules/react-native-aes-crypto`)
  - react-native-ble-plx (from `../node_modules/react-native-ble-plx`)
  - "react-native-blur (from `../node_modules/@react-native-community/blur`)"
  - react-native-branch (from `../node_modules/react-native-branch`)
  - react-native-camera (from `../node_modules/react-native-camera`)
  - "react-native-cameraroll (from `../node_modules/@react-native-camera-roll/camera-roll`)"
  - react-native-change-icon (from `../node_modules/react-native-change-icon`)
  - react-native-cloud-fs (from `../node_modules/react-native-cloud-fs`)
  - react-native-get-random-values (from `../node_modules/react-native-get-random-values`)
  - react-native-ios-context-menu (from `../node_modules/react-native-ios-context-menu`)
  - react-native-mail (from `../node_modules/react-native-mail`)
  - "react-native-menu (from `../node_modules/@react-native-menu/menu`)"
  - react-native-minimizer (from `../node_modules/react-native-minimizer`)
  - react-native-mmkv (from `../node_modules/react-native-mmkv`)
  - "react-native-netinfo (from `../node_modules/@react-native-community/netinfo`)"
  - react-native-pager-view (from `../node_modules/react-native-pager-view`)
  - react-native-palette-full (from `../node_modules/react-native-palette-full`)
  - react-native-plaid-link-sdk (from `../node_modules/react-native-plaid-link-sdk`)
  - react-native-quick-md5 (from `../node_modules/react-native-quick-md5`)
  - react-native-randombytes (from `../node_modules/react-native-randombytes`)
  - react-native-restart (from `../node_modules/react-native-restart`)
  - react-native-safe-area-context (from `../node_modules/react-native-safe-area-context`)
  - "react-native-skia (from `../node_modules/@shopify/react-native-skia`)"
  - react-native-splash-screen (from `../node_modules/react-native-splash-screen`)
  - react-native-text-input-mask (from `../node_modules/react-native-text-input-mask`)
  - react-native-udp (from `../node_modules/react-native-udp`)
  - react-native-version-number (from `../node_modules/react-native-version-number`)
  - react-native-video (from `../node_modules/react-native-video`)
  - react-native-video-cache (from `../node_modules/react-native-video-cache`)
  - react-native-webview (from `../node_modules/react-native-webview`)
  - react-native-widgetkit (from `../node_modules/react-native-widgetkit`)
  - React-NativeModulesApple (from `../node_modules/react-native/ReactCommon/react/nativemodule/core/platform/ios`)
  - React-perflogger (from `../node_modules/react-native/ReactCommon/reactperflogger`)
  - React-RCTActionSheet (from `../node_modules/react-native/Libraries/ActionSheetIOS`)
  - React-RCTAnimation (from `../node_modules/react-native/Libraries/NativeAnimation`)
  - React-RCTAppDelegate (from `../node_modules/react-native/Libraries/AppDelegate`)
  - React-RCTBlob (from `../node_modules/react-native/Libraries/Blob`)
  - React-RCTImage (from `../node_modules/react-native/Libraries/Image`)
  - React-RCTLinking (from `../node_modules/react-native/Libraries/LinkingIOS`)
  - React-RCTNetwork (from `../node_modules/react-native/Libraries/Network`)
  - React-RCTSettings (from `../node_modules/react-native/Libraries/Settings`)
  - React-RCTText (from `../node_modules/react-native/Libraries/Text`)
  - React-RCTVibration (from `../node_modules/react-native/Libraries/Vibration`)
  - React-rncore (from `../node_modules/react-native/ReactCommon`)
  - React-runtimeexecutor (from `../node_modules/react-native/ReactCommon/runtimeexecutor`)
  - React-runtimescheduler (from `../node_modules/react-native/ReactCommon/react/renderer/runtimescheduler`)
  - React-utils (from `../node_modules/react-native/ReactCommon/react/utils`)
  - ReactCommon/turbomodule/core (from `../node_modules/react-native/ReactCommon`)
  - ReactNativeDarkMode (from `../node_modules/react-native-dark-mode`)
  - rn-fetch-blob (from `../node_modules/rn-fetch-blob`)
  - RNBootSplash (from `../node_modules/react-native-bootsplash`)
  - "RNCAsyncStorage (from `../node_modules/@react-native-async-storage/async-storage`)"
  - "RNCClipboard (from `../node_modules/@react-native-community/clipboard`)"
  - "RNCMaskedView (from `../node_modules/@react-native-masked-view/masked-view`)"
  - RNDeviceInfo (from `../node_modules/react-native-device-info`)
  - RNExitApp (from `../node_modules/react-native-exit-app`)
  - RNFastImage (from `../node_modules/react-native-fast-image`)
  - "RNFBApp (from `../node_modules/@react-native-firebase/app`)"
  - "RNFBCrashlytics (from `../node_modules/@react-native-firebase/crashlytics`)"
  - "RNFBMessaging (from `../node_modules/@react-native-firebase/messaging`)"
  - "RNFBRemoteConfig (from `../node_modules/@react-native-firebase/remote-config`)"
  - "RNFlashList (from `../node_modules/@shopify/flash-list`)"
  - RNFS (from `../node_modules/react-native-fs`)
  - RNGestureHandler (from `../node_modules/react-native-gesture-handler`)
  - RNImageCropPicker (from `../node_modules/react-native-image-crop-picker`)
  - RNInputMask (from `../node_modules/react-native-text-input-mask/ios/InputMask`)
  - RNKeyboard (from `../node_modules/react-native-keyboard-area`)
  - RNKeychain (from `../node_modules/react-native-keychain`)
  - RNLanguages (from `../node_modules/react-native-languages`)
  - "RNNotifee (from `../node_modules/@notifee/react-native`)"
  - RNOS (from `../node_modules/react-native-os`)
  - RNPermissions (from `../node_modules/react-native-permissions`)
  - RNReactNativeHapticFeedback (from `../node_modules/react-native-haptic-feedback`)
  - RNReanimated (from `../node_modules/react-native-reanimated`)
  - RNScreens (from `../node_modules/react-native-screens`)
  - "RNSentry (from `../node_modules/@sentry/react-native`)"
  - RNShare (from `../node_modules/react-native-share`)
  - RNSound (from `../node_modules/react-native-sound`)
  - RNSVG (from `../node_modules/react-native-svg`)
  - RNTextSize (from `../node_modules/react-native-text-size`)
  - "segment-analytics-react-native (from `../node_modules/@segment/analytics-react-native`)"
  - Shimmer
  - "sovran-react-native (from `../node_modules/@segment/sovran-react-native`)"
  - SRSRadialGradient (from `../node_modules/react-native-radial-gradient/ios`)
  - swift-vibrant
  - TcpSockets (from `../node_modules/react-native-tcp`)
  - ToolTipMenu (from `../node_modules/react-native-tooltip`)
  - Yoga (from `../node_modules/react-native/ReactCommon/yoga`)

SPEC REPOS:
  trunk:
    - AppCenter
    - AppCenterReactNativeShared
    - Base64
    - Branch
    - CocoaAsyncSocket
    - Firebase
    - FirebaseABTesting
    - FirebaseAnalytics
    - FirebaseCore
    - FirebaseCoreExtension
    - FirebaseCoreInternal
    - FirebaseCrashlytics
    - FirebaseInstallations
    - FirebaseMessaging
    - FirebaseRemoteConfig
    - FirebaseSessions
    - FLAnimatedImage
    - Flipper
    - Flipper-Boost-iOSX
    - Flipper-DoubleConversion
    - Flipper-Fmt
    - Flipper-Folly
    - Flipper-Glog
    - Flipper-PeerTalk
    - FlipperKit
    - fmt
    - GoogleAppMeasurement
    - GoogleDataTransport
    - GoogleUtilities
    - JWT
    - KTVCocoaHTTPServer
    - KTVHTTPCache
    - libevent
    - libwebp
    - MMKV
    - MMKVCore
    - MultiplatformBleAdapter
    - nanopb
    - OpenSSL-Universal
    - Plaid
    - PromisesObjC
    - PromisesSwift
    - SDWebImage
    - SDWebImageWebPCoder
    - Sentry
    - Shimmer
    - SocketRocket
    - SSZipArchive
    - swift-vibrant
    - TOCropViewController
    - YogaKit

EXTERNAL SOURCES:
  appcenter-core:
    :path: "../node_modules/appcenter"
  boost:
    :podspec: "../node_modules/react-native/third-party-podspecs/boost.podspec"
  BVLinearGradient:
    :path: "../node_modules/react-native-linear-gradient"
  CodePush:
    :path: "../node_modules/react-native-code-push"
  DoubleConversion:
    :podspec: "../node_modules/react-native/third-party-podspecs/DoubleConversion.podspec"
  EXApplication:
    :path: "../node_modules/expo-application/ios"
  EXConstants:
    :path: "../node_modules/expo-constants/ios"
  EXFileSystem:
    :path: "../node_modules/expo-file-system/ios"
  EXFont:
    :path: "../node_modules/expo-font/ios"
  Expo:
    :path: "../node_modules/expo"
  ExpoKeepAwake:
    :path: "../node_modules/expo-keep-awake/ios"
  ExpoModulesCore:
    :path: "../node_modules/expo-modules-core"
  FBLazyVector:
    :path: "../node_modules/react-native/Libraries/FBLazyVector"
  FBReactNativeSpec:
    :path: "../node_modules/react-native/React/FBReactNativeSpec"
  glog:
    :podspec: "../node_modules/react-native/third-party-podspecs/glog.podspec"
  hermes-engine:
    :podspec: "../node_modules/react-native/sdks/hermes-engine/hermes-engine.podspec"
    :tag: hermes-2023-03-20-RNv0.72.0-49794cfc7c81fb8f69fd60c3bbf85a7480cc5a77
  PanModal:
    :commit: ab97d74279ba28c2891b47a5dc767ed4dd7cf994
    :git: https://github.com/rainbow-me/PanModal
  Permission-Camera:
    :path: "../node_modules/react-native-permissions/ios/Camera"
  Permission-FaceID:
    :path: "../node_modules/react-native-permissions/ios/FaceID"
  Permission-Notifications:
    :path: "../node_modules/react-native-permissions/ios/Notifications"
  Rainbow-Internals:
    :path: "./Internals"
  RCT-Folly:
    :podspec: "../node_modules/react-native/third-party-podspecs/RCT-Folly.podspec"
  RCTRequired:
    :path: "../node_modules/react-native/Libraries/RCTRequired"
  RCTTypeSafety:
    :path: "../node_modules/react-native/Libraries/TypeSafety"
  React:
    :path: "../node_modules/react-native/"
  React-callinvoker:
    :path: "../node_modules/react-native/ReactCommon/callinvoker"
  React-Codegen:
    :path: build/generated/ios
  React-Core:
    :path: "../node_modules/react-native/"
  React-CoreModules:
    :path: "../node_modules/react-native/React/CoreModules"
  React-cxxreact:
    :path: "../node_modules/react-native/ReactCommon/cxxreact"
  React-debug:
    :path: "../node_modules/react-native/ReactCommon/react/debug"
  React-hermes:
    :path: "../node_modules/react-native/ReactCommon/hermes"
  React-jsi:
    :path: "../node_modules/react-native/ReactCommon/jsi"
  React-jsiexecutor:
    :path: "../node_modules/react-native/ReactCommon/jsiexecutor"
  React-jsinspector:
    :path: "../node_modules/react-native/ReactCommon/jsinspector"
  React-logger:
    :path: "../node_modules/react-native/ReactCommon/logger"
  react-native-aes-crypto:
    :path: "../node_modules/react-native-aes-crypto"
  react-native-ble-plx:
    :path: "../node_modules/react-native-ble-plx"
  react-native-blur:
    :path: "../node_modules/@react-native-community/blur"
  react-native-branch:
    :path: "../node_modules/react-native-branch"
  react-native-camera:
    :path: "../node_modules/react-native-camera"
  react-native-cameraroll:
    :path: "../node_modules/@react-native-camera-roll/camera-roll"
  react-native-change-icon:
    :path: "../node_modules/react-native-change-icon"
  react-native-cloud-fs:
    :path: "../node_modules/react-native-cloud-fs"
  react-native-get-random-values:
    :path: "../node_modules/react-native-get-random-values"
  react-native-ios-context-menu:
    :path: "../node_modules/react-native-ios-context-menu"
  react-native-mail:
    :path: "../node_modules/react-native-mail"
  react-native-menu:
    :path: "../node_modules/@react-native-menu/menu"
  react-native-minimizer:
    :path: "../node_modules/react-native-minimizer"
  react-native-mmkv:
    :path: "../node_modules/react-native-mmkv"
  react-native-netinfo:
    :path: "../node_modules/@react-native-community/netinfo"
  react-native-pager-view:
    :path: "../node_modules/react-native-pager-view"
  react-native-palette-full:
    :path: "../node_modules/react-native-palette-full"
  react-native-plaid-link-sdk:
    :path: "../node_modules/react-native-plaid-link-sdk"
  react-native-quick-md5:
    :path: "../node_modules/react-native-quick-md5"
  react-native-randombytes:
    :path: "../node_modules/react-native-randombytes"
  react-native-restart:
    :path: "../node_modules/react-native-restart"
  react-native-safe-area-context:
    :path: "../node_modules/react-native-safe-area-context"
  react-native-skia:
    :path: "../node_modules/@shopify/react-native-skia"
  react-native-splash-screen:
    :path: "../node_modules/react-native-splash-screen"
  react-native-text-input-mask:
    :path: "../node_modules/react-native-text-input-mask"
  react-native-udp:
    :path: "../node_modules/react-native-udp"
  react-native-version-number:
    :path: "../node_modules/react-native-version-number"
  react-native-video:
    :path: "../node_modules/react-native-video"
  react-native-video-cache:
    :path: "../node_modules/react-native-video-cache"
  react-native-webview:
    :path: "../node_modules/react-native-webview"
  react-native-widgetkit:
    :path: "../node_modules/react-native-widgetkit"
  React-NativeModulesApple:
    :path: "../node_modules/react-native/ReactCommon/react/nativemodule/core/platform/ios"
  React-perflogger:
    :path: "../node_modules/react-native/ReactCommon/reactperflogger"
  React-RCTActionSheet:
    :path: "../node_modules/react-native/Libraries/ActionSheetIOS"
  React-RCTAnimation:
    :path: "../node_modules/react-native/Libraries/NativeAnimation"
  React-RCTAppDelegate:
    :path: "../node_modules/react-native/Libraries/AppDelegate"
  React-RCTBlob:
    :path: "../node_modules/react-native/Libraries/Blob"
  React-RCTImage:
    :path: "../node_modules/react-native/Libraries/Image"
  React-RCTLinking:
    :path: "../node_modules/react-native/Libraries/LinkingIOS"
  React-RCTNetwork:
    :path: "../node_modules/react-native/Libraries/Network"
  React-RCTSettings:
    :path: "../node_modules/react-native/Libraries/Settings"
  React-RCTText:
    :path: "../node_modules/react-native/Libraries/Text"
  React-RCTVibration:
    :path: "../node_modules/react-native/Libraries/Vibration"
  React-rncore:
    :path: "../node_modules/react-native/ReactCommon"
  React-runtimeexecutor:
    :path: "../node_modules/react-native/ReactCommon/runtimeexecutor"
  React-runtimescheduler:
    :path: "../node_modules/react-native/ReactCommon/react/renderer/runtimescheduler"
  React-utils:
    :path: "../node_modules/react-native/ReactCommon/react/utils"
  ReactCommon:
    :path: "../node_modules/react-native/ReactCommon"
  ReactNativeDarkMode:
    :path: "../node_modules/react-native-dark-mode"
  rn-fetch-blob:
    :path: "../node_modules/rn-fetch-blob"
  RNBootSplash:
    :path: "../node_modules/react-native-bootsplash"
  RNCAsyncStorage:
    :path: "../node_modules/@react-native-async-storage/async-storage"
  RNCClipboard:
    :path: "../node_modules/@react-native-community/clipboard"
  RNCMaskedView:
    :path: "../node_modules/@react-native-masked-view/masked-view"
  RNDeviceInfo:
    :path: "../node_modules/react-native-device-info"
  RNExitApp:
    :path: "../node_modules/react-native-exit-app"
  RNFastImage:
    :path: "../node_modules/react-native-fast-image"
  RNFBApp:
    :path: "../node_modules/@react-native-firebase/app"
  RNFBCrashlytics:
    :path: "../node_modules/@react-native-firebase/crashlytics"
  RNFBMessaging:
    :path: "../node_modules/@react-native-firebase/messaging"
  RNFBRemoteConfig:
    :path: "../node_modules/@react-native-firebase/remote-config"
  RNFlashList:
    :path: "../node_modules/@shopify/flash-list"
  RNFS:
    :path: "../node_modules/react-native-fs"
  RNGestureHandler:
    :path: "../node_modules/react-native-gesture-handler"
  RNImageCropPicker:
    :path: "../node_modules/react-native-image-crop-picker"
  RNInputMask:
    :path: "../node_modules/react-native-text-input-mask/ios/InputMask"
  RNKeyboard:
    :path: "../node_modules/react-native-keyboard-area"
  RNKeychain:
    :path: "../node_modules/react-native-keychain"
  RNLanguages:
    :path: "../node_modules/react-native-languages"
  RNNotifee:
    :path: "../node_modules/@notifee/react-native"
  RNOS:
    :path: "../node_modules/react-native-os"
  RNPermissions:
    :path: "../node_modules/react-native-permissions"
  RNReactNativeHapticFeedback:
    :path: "../node_modules/react-native-haptic-feedback"
  RNReanimated:
    :path: "../node_modules/react-native-reanimated"
  RNScreens:
    :path: "../node_modules/react-native-screens"
  RNSentry:
    :path: "../node_modules/@sentry/react-native"
  RNShare:
    :path: "../node_modules/react-native-share"
  RNSound:
    :path: "../node_modules/react-native-sound"
  RNSVG:
    :path: "../node_modules/react-native-svg"
  RNTextSize:
    :path: "../node_modules/react-native-text-size"
  segment-analytics-react-native:
    :path: "../node_modules/@segment/analytics-react-native"
  sovran-react-native:
    :path: "../node_modules/@segment/sovran-react-native"
  SRSRadialGradient:
    :path: "../node_modules/react-native-radial-gradient/ios"
  TcpSockets:
    :path: "../node_modules/react-native-tcp"
  ToolTipMenu:
    :path: "../node_modules/react-native-tooltip"
  Yoga:
    :path: "../node_modules/react-native/ReactCommon/yoga"

CHECKOUT OPTIONS:
  PanModal:
    :commit: ab97d74279ba28c2891b47a5dc767ed4dd7cf994
    :git: https://github.com/rainbow-me/PanModal

SPEC CHECKSUMS:
  AppCenter: 3fd04aa1b166e16fdb03ec81dabe488aece83fbd
  appcenter-core: c593b2e4ac28d6a21b6a217c4a5e6b3de7b0b00f
  AppCenterReactNativeShared: f395caeabde0dc3a11609dbcb737d0f14cd40e79
  Base64: cecfb41a004124895a7bcee567a89bae5a89d49b
  boost: 57d2868c099736d80fcd648bf211b4431e51a558
  Branch: d99436c6f3d5b2529ba948d273e47e732830f207
  BVLinearGradient: fbe308a1d19a8133f69e033abc85d8008644f5e3
  CocoaAsyncSocket: 065fd1e645c7abab64f7a6a2007a48038fdc6a99
  CodePush: 9eddecce05cd10491e2673b259c85885a462be33
  DoubleConversion: 5189b271737e1565bdce30deb4a08d647e3f5f54
  EXApplication: 042aa2e3f05258a16962ea1a9914bf288db9c9a1
  EXConstants: ce5bbea779da8031ac818c36bea41b10e14d04e1
  EXFileSystem: 2b826a3bf1071a4b80a8457e97124783d1ac860e
  EXFont: 738c44c390953ebcbab075a4848bfbef025fd9ee
  Expo: fcfd60c1ed6806dee5103b210335ae0c72f675ed
  ExpoKeepAwake: be4cbd52d9b177cde0fd66daa1913afa3161fc1d
  ExpoModulesCore: 51cb2e7ab4c8da14be3f40b66d54c1781002e99d
  FBLazyVector: 4cce221dd782d3ff7c4172167bba09d58af67ccb
  FBReactNativeSpec: c6bd9e179757b3c0ecf815864fae8032377903ef
  Firebase: 07150e75d142fb9399f6777fa56a187b17f833a0
  FirebaseABTesting: 03f0a8b88cf618350527f2c6a2234e29b9c65064
  FirebaseAnalytics: 0270389efbe3022b54ec4588862dabec3477ee98
  FirebaseCore: f86a1394906b97ac445ae49c92552a9425831bed
  FirebaseCoreExtension: 0ce5ac36042001cfa233ce7bfa28e5c313cf80f4
  FirebaseCoreInternal: 26233f705cc4531236818a07ac84d20c333e505a
  FirebaseCrashlytics: c4d111b7430c49744c74bcc6346ea00868661ac8
  FirebaseInstallations: b822f91a61f7d1ba763e5ccc9d4f2e6f2ed3b3ee
  FirebaseMessaging: bb2c4f6422a753038fe137d90ae7c1af57251316
  FirebaseRemoteConfig: bc7f260e6596956fafbb532443c19bd3c30f5258
  FirebaseSessions: 96e7781e545929cde06dd91088ddbb0841391b43
  FLAnimatedImage: bbf914596368867157cc71b38a8ec834b3eeb32b
  Flipper: 6edb735e6c3e332975d1b17956bcc584eccf5818
  Flipper-Boost-iOSX: fd1e2b8cbef7e662a122412d7ac5f5bea715403c
  Flipper-DoubleConversion: 2dc99b02f658daf147069aad9dbd29d8feb06d30
  Flipper-Fmt: 60cbdd92fc254826e61d669a5d87ef7015396a9b
  Flipper-Folly: 584845625005ff068a6ebf41f857f468decd26b3
  Flipper-Glog: 70c50ce58ddaf67dc35180db05f191692570f446
  Flipper-PeerTalk: 116d8f857dc6ef55c7a5a75ea3ceaafe878aadc9
  FlipperKit: 2efad7007d6745a3f95e4034d547be637f89d3f6
  fmt: ff9d55029c625d3757ed641535fd4a75fedc7ce9
  glog: 04b94705f318337d7ead9e6d17c019bd9b1f6b1b
  GoogleAppMeasurement: 2d800fab85e7848b1e66a6f8ce5bca06c5aad892
  GoogleDataTransport: 54dee9d48d14580407f8f5fbf2f496e92437a2f2
  GoogleUtilities: 13e2c67ede716b8741c7989e26893d151b2b2084
  hermes-engine: 10fbd3f62405c41ea07e71973ea61e1878d07322
  JWT: ef71dfb03e1f842081e64dc42eef0e164f35d251
  KTVCocoaHTTPServer: df8d7b861e603ff8037e9b2138aca2563a6b768d
  KTVHTTPCache: 588c3eb16f6bd1e6fde1e230dabfb7bd4e490a4d
  libevent: 4049cae6c81cdb3654a443be001fb9bdceff7913
  libwebp: 1786c9f4ff8a279e4dac1e8f385004d5fc253009
  MMKV: 5a07930c70c70b86cd87761a42c8f3836fb681d7
  MMKVCore: e50135dbd33235b6ab390635991bab437ab873c0
  MultiplatformBleAdapter: 5a6a897b006764392f9cef785e4360f54fb9477d
  nanopb: b552cce312b6c8484180ef47159bc0f65a1f0431
  OpenSSL-Universal: ebc357f1e6bc71fa463ccb2fe676756aff50e88c
  PanModal: 421fe72d4af5b7e9016aaa3b4db94a2fb71756d3
  Permission-Camera: bf6791b17c7f614b6826019fcfdcc286d3a107f6
  Permission-FaceID: e70223280292a1a5e4b8ad943b70cd9229a7d2c3
  Permission-Notifications: 150484ae586eb9be4e32217582a78350a9bb31c3
  Plaid: 29a5506900d372d6d3d77199090b9a7a3af475bd
  PromisesObjC: c50d2056b5253dadbd6c2bea79b0674bd5a52fa4
  PromisesSwift: 28dca69a9c40779916ac2d6985a0192a5cb4a265
  Rainbow-Internals: 6e69837f173f2017e4fff07e64d77d429e5a958c
  RCT-Folly: 424b8c9a7a0b9ab2886ffe9c3b041ef628fd4fb1
  RCTRequired: a2faf4bad4e438ca37b2040cb8f7799baa065c18
  RCTTypeSafety: cb09f3e4747b6d18331a15eb05271de7441ca0b3
  React: 13109005b5353095c052f26af37413340ccf7a5d
  React-callinvoker: c8c87bce983aa499c13cb06d4447c025a35274d6
  React-Codegen: 712d523524d89d71f1cf7cc624854941be983c4d
  React-Core: 688f88b7f3a3d30b4848036223f8b07102c687e5
  React-CoreModules: 63c063a3ade8fb3b1bec5fd9a50f17b0421558c6
  React-cxxreact: 37765b4975541105b2a3322a4b473417c158c869
  React-debug: 51f11ef8db14b47f24e71c42a4916d4192972156
  React-hermes: 935ae71fb3d7654e947beba8498835cd5e479707
  React-jsi: ec628dc7a15ffea969f237b0ea6d2fde212b19dd
  React-jsiexecutor: 59d1eb03af7d30b7d66589c410f13151271e8006
  React-jsinspector: b511447170f561157547bc0bef3f169663860be7
  React-logger: c5b527272d5f22eaa09bb3c3a690fee8f237ae95
  react-native-aes-crypto: d7e87fd02cee7285983c00957a34063dfc4c94b3
  react-native-ble-plx: f10240444452dfb2d2a13a0e4f58d7783e92d76e
  react-native-blur: cfdad7b3c01d725ab62a8a729f42ea463998afa2
  react-native-branch: 960c897d57b9f4912b08b9d06a25284b6e9879da
  react-native-camera: 3eae183c1d111103963f3dd913b65d01aef8110f
  react-native-cameraroll: aff50ec1df9d054626dceca9336e6644e153d32f
  react-native-change-icon: ea9bb7255b09e89f41cbf282df16eade91ab1833
  react-native-cloud-fs: e7103d1f693c57b481f820fa5e6b6b0522a5a31e
  react-native-get-random-values: dee677497c6a740b71e5612e8dbd83e7539ed5bb
  react-native-ios-context-menu: e529171ba760a1af7f2ef0729f5a7f4d226171c5
  react-native-mail: a864fb211feaa5845c6c478a3266de725afdce89
  react-native-menu: 5b9b82dabcc779cebde15d292ccbcba4469ff311
  react-native-minimizer: b94809a769ac3825b46fd081d4f0ae2560791536
  react-native-mmkv: dea675cf9697ad35940f1687e98e133e1358ef9f
  react-native-netinfo: 5b664b2945a8f02102b296f0f812bddd6827ed9c
  react-native-pager-view: 95d0418c3c74279840abec6926653d32447bafb6
  react-native-palette-full: 99a6fd796d16fab6a2d3770649070e31c2602fad
  react-native-plaid-link-sdk: 4b6bb53d67a871fcebc645e32237a7c6f5d4e0d9
  react-native-quick-md5: 20039aa5f718178ee370d523ca2918a2ccae097d
  react-native-randombytes: 3638d24759d67c68f6ccba60c52a7a8a8faa6a23
  react-native-restart: 733a51ad137f15b0f8dc34c4082e55af7da00979
  react-native-safe-area-context: b8979f5eda6ed5903d4dbc885be3846ea3daa753
  react-native-skia: d0b0aab6bb1f146eb6f379fb671b719deabd20fb
  react-native-splash-screen: 200d11d188e2e78cea3ad319964f6142b6384865
  react-native-text-input-mask: 07227297075f9653315f43b0424d596423a01736
<<<<<<< HEAD
  react-native-udp: ff9d13e523f2b58e6bc5d4d32321ac60671b5dc9
=======
  react-native-udp: df79c3cb72c4e71240cd3ce4687bfb8a137140d5
>>>>>>> 4668aace
  react-native-version-number: b415bbec6a13f2df62bf978e85bc0d699462f37f
  react-native-video: c26780b224543c62d5e1b2a7244a5cd1b50e8253
  react-native-video-cache: 0f8b1b2195f234eabd507cfebdd91c2e82695008
  react-native-webview: b85dfe0bf95bef83e82fc354d6987c80fed5e7ad
  react-native-widgetkit: efb6680df237463bbe1be3a4d1a1578a1b0bb08f
  React-NativeModulesApple: c57f3efe0df288a6532b726ad2d0322a9bf38472
  React-perflogger: 6bd153e776e6beed54c56b0847e1220a3ff92ba5
  React-RCTActionSheet: c0b62af44e610e69d9a2049a682f5dba4e9dff17
  React-RCTAnimation: f9bf9719258926aea9ecb8a2aa2595d3ff9a6022
  React-RCTAppDelegate: e5ac35d4dbd1fae7df3a62b47db04b6a8d151592
  React-RCTBlob: c4f1e69a6ef739aa42586b876d637dab4e3b5bed
  React-RCTImage: e5798f01aba248416c02a506cf5e6dfcba827638
  React-RCTLinking: f5b6227c879e33206f34e68924c458f57bbb96d9
  React-RCTNetwork: d5554fbfac1c618da3c8fa29933108ea22837788
  React-RCTSettings: 189c71e3e6146ba59f4f7e2cbeb494cf2ad42afa
  React-RCTText: 19425aea9d8b6ccae55a27916355b17ab577e56e
  React-RCTVibration: 388ac0e1455420895d1ca2548401eed964b038a6
  React-rncore: 755a331dd67b74662108f2d66a384454bf8dc1a1
  React-runtimeexecutor: 369ae9bb3f83b65201c0c8f7d50b72280b5a1dbc
  React-runtimescheduler: 837c1bebd2f84572db17698cd702ceaf585b0d9a
  React-utils: bcb57da67eec2711f8b353f6e3d33bd8e4b2efa3
  ReactCommon: 3ccb8fb14e6b3277e38c73b0ff5e4a1b8db017a9
  ReactNativeDarkMode: 0178ffca3b10f6a7c9f49d6f9810232b328fa949
  rn-fetch-blob: f065bb7ab7fb48dd002629f8bdcb0336602d3cba
  RNBootSplash: 5f346163977573d6b2aeba1b25df9d2245c0d73c
  RNCAsyncStorage: ddc4ee162bfd41b0d2c68bf2d95acd81dd7f1f93
  RNCClipboard: 48eaf27bea3de7c9a265529725434268d47a2ee9
  RNCMaskedView: 949696f25ec596bfc697fc88e6f95cf0c79669b6
  RNDeviceInfo: 6f20764111df002b4484f90cbe0a861be29bcc6c
  RNExitApp: c4e052df2568b43bec8a37c7cd61194d4cfee2c3
<<<<<<< HEAD
  RNFastImage: bba905baeaeb6f88a9f344c1f530b24333bf866f
=======
  RNFastImage: 1f2cab428712a4baaf78d6169eaec7f622556dd7
>>>>>>> 4668aace
  RNFBApp: 147c3274daa84d7410d457510548d5fb3b317e37
  RNFBCrashlytics: 4adc1698782408ecc0b0cf9e9b9060c82726afab
  RNFBMessaging: 0e98a1452a60e6828fcd7139b1ad45ebf4452aa8
  RNFBRemoteConfig: 0f1e8d8da3814e153c5f1a8f179da90c61f402ea
  RNFlashList: 25b0e092b4470c84db0386d4f5316dc34123bb6d
  RNFS: 2bd9eb49dc82fa9676382f0585b992c424cd59df
  RNGestureHandler: a479ebd5ed4221a810967000735517df0d2db211
  RNImageCropPicker: 44e2807bc410741f35d4c45b6586aedfe3da39d2
  RNInputMask: 815461ebdf396beb62cf58916c35cf6930adb991
  RNKeyboard: 14793d75953d99c6d950090b8e9698b234c5d08c
  RNKeychain: 4f63aada75ebafd26f4bc2c670199461eab85d94
  RNLanguages: 962e562af0d34ab1958d89bcfdb64fafc37c513e
  RNNotifee: 8ee6ddabfc44b16600b978983162e0d4db20ce19
  RNOS: 31db6fa4a197d179afbba9e6b4d28d450a7f250b
  RNPermissions: dcdb7b99796bbeda6975a6e79ad519c41b251b1c
  RNReactNativeHapticFeedback: ec56a5f81c3941206fd85625fa669ffc7b4545f9
  RNReanimated: 726395a2fa2f04cea340274ba57a4e659bc0d9c1
  RNScreens: 6a8a3c6b808aa48dca1780df7b73ea524f602c63
  RNSentry: fbbdcd7213058e3de5fbaa452b25a06a16b4b382
  RNShare: eaee3dd5a06dad397c7d3b14762007035c5de405
  RNSound: 6c156f925295bdc83e8e422e7d8b38d33bc71852
  RNSVG: 53c661b76829783cdaf9b7a57258f3d3b4c28315
  RNTextSize: 21c94a67819fbf2c358a219bf6d251e3be9e5f29
  SDWebImage: a7f831e1a65eb5e285e3fb046a23fcfbf08e696d
  SDWebImageWebPCoder: 908b83b6adda48effe7667cd2b7f78c897e5111d
  segment-analytics-react-native: 2b90f606cda9234dd110d117c4ffc918d9ba29bb
  Sentry: 0c5cd63d714187b4a39c331c1f0eb04ba7868341
  Shimmer: c5374be1c2b0c9e292fb05b339a513cf291cac86
  SocketRocket: f32cd54efbe0f095c4d7594881e52619cfe80b17
  sovran-react-native: 791f2f726b4d57ece59676eda58d6da9dc95ad4e
  SRSRadialGradient: e5a34825dff88c9cf773b58bf39ed6a02e59a084
  SSZipArchive: 62d4947b08730e4cda640473b0066d209ff033c9
  swift-vibrant: 3def73c5c281db74f420ec386590d9c1c5b0995c
<<<<<<< HEAD
  TcpSockets: 14306fb79f9750ea7d2ddd02d8bed182abb01797
=======
  TcpSockets: a8eb6b5867fe643e6cfed5db2e4de62f4d1e8fd0
>>>>>>> 4668aace
  TOCropViewController: edfd4f25713d56905ad1e0b9f5be3fbe0f59c863
  ToolTipMenu: 8ac61aded0fbc4acfe7e84a7d0c9479d15a9a382
  Yoga: 8796b55dba14d7004f980b54bcc9833ee45b28ce
  YogaKit: f782866e155069a2cca2517aafea43200b01fd5a

PODFILE CHECKSUM: 3e4cb787b9dc3bcca0888f8616474938f2e21fd8

COCOAPODS: 1.12.1<|MERGE_RESOLUTION|>--- conflicted
+++ resolved
@@ -654,14 +654,9 @@
   - react-native-text-input-mask (2.0.0):
     - React
     - RNInputMask
-<<<<<<< HEAD
-  - react-native-udp (2.7.0):
-    - React
-=======
   - react-native-udp (4.1.7):
     - CocoaAsyncSocket
     - React-Core
->>>>>>> 4668aace
   - react-native-version-number (0.3.6):
     - React
   - react-native-video (5.2.1):
@@ -922,12 +917,8 @@
     - React
   - SSZipArchive (2.2.3)
   - swift-vibrant (1.0.0)
-<<<<<<< HEAD
-  - TcpSockets (3.3.2):
-=======
   - TcpSockets (4.0.0):
     - CocoaAsyncSocket
->>>>>>> 4668aace
     - React
   - TOCropViewController (2.6.1)
   - ToolTipMenu (5.2.1):
@@ -1508,11 +1499,7 @@
   react-native-skia: d0b0aab6bb1f146eb6f379fb671b719deabd20fb
   react-native-splash-screen: 200d11d188e2e78cea3ad319964f6142b6384865
   react-native-text-input-mask: 07227297075f9653315f43b0424d596423a01736
-<<<<<<< HEAD
-  react-native-udp: ff9d13e523f2b58e6bc5d4d32321ac60671b5dc9
-=======
   react-native-udp: df79c3cb72c4e71240cd3ce4687bfb8a137140d5
->>>>>>> 4668aace
   react-native-version-number: b415bbec6a13f2df62bf978e85bc0d699462f37f
   react-native-video: c26780b224543c62d5e1b2a7244a5cd1b50e8253
   react-native-video-cache: 0f8b1b2195f234eabd507cfebdd91c2e82695008
@@ -1543,11 +1530,7 @@
   RNCMaskedView: 949696f25ec596bfc697fc88e6f95cf0c79669b6
   RNDeviceInfo: 6f20764111df002b4484f90cbe0a861be29bcc6c
   RNExitApp: c4e052df2568b43bec8a37c7cd61194d4cfee2c3
-<<<<<<< HEAD
-  RNFastImage: bba905baeaeb6f88a9f344c1f530b24333bf866f
-=======
   RNFastImage: 1f2cab428712a4baaf78d6169eaec7f622556dd7
->>>>>>> 4668aace
   RNFBApp: 147c3274daa84d7410d457510548d5fb3b317e37
   RNFBCrashlytics: 4adc1698782408ecc0b0cf9e9b9060c82726afab
   RNFBMessaging: 0e98a1452a60e6828fcd7139b1ad45ebf4452aa8
@@ -1581,11 +1564,7 @@
   SRSRadialGradient: e5a34825dff88c9cf773b58bf39ed6a02e59a084
   SSZipArchive: 62d4947b08730e4cda640473b0066d209ff033c9
   swift-vibrant: 3def73c5c281db74f420ec386590d9c1c5b0995c
-<<<<<<< HEAD
-  TcpSockets: 14306fb79f9750ea7d2ddd02d8bed182abb01797
-=======
   TcpSockets: a8eb6b5867fe643e6cfed5db2e4de62f4d1e8fd0
->>>>>>> 4668aace
   TOCropViewController: edfd4f25713d56905ad1e0b9f5be3fbe0f59c863
   ToolTipMenu: 8ac61aded0fbc4acfe7e84a7d0c9479d15a9a382
   Yoga: 8796b55dba14d7004f980b54bcc9833ee45b28ce
