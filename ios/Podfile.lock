--- conflicted
+++ resolved
@@ -763,12 +763,6 @@
     - React-Core
   - RNReactNativeHapticFeedback (1.11.0):
     - React-Core
-<<<<<<< HEAD
-  - RNReanimated (3.7.1):
-    - RCT-Folly (= 2021.07.22.00)
-    - React-Core
-    - ReactCommon/turbomodule/core
-=======
   - RNReanimated (3.8.0):
     - RCT-Folly (= 2021.07.22.00)
     - React-Core
@@ -776,7 +770,6 @@
   - RNRudderSdk (1.12.0):
     - React
     - Rudder (< 2.0.0, >= 1.24.1)
->>>>>>> eac19c04
   - RNScreens (3.23.0):
     - React-Core
     - React-RCTImage
@@ -1369,12 +1362,8 @@
   RNOS: 31db6fa4a197d179afbba9e6b4d28d450a7f250b
   RNPermissions: 4e3714e18afe7141d000beae3755e5b5fb2f5e05
   RNReactNativeHapticFeedback: 653a8c126a0f5e88ce15ffe280b3ff37e1fbb285
-<<<<<<< HEAD
-  RNReanimated: 43675f1f0e704abe8ebf953fd79b00e66302cda2
-=======
   RNReanimated: 5afba582037b0dae040a5f927dec7fdd18e430c3
   RNRudderSdk: b638620627e6cb9f95b54468810ac2ac1f7dc48b
->>>>>>> eac19c04
   RNScreens: 6a8a3c6b808aa48dca1780df7b73ea524f602c63
   RNSentry: fbbdcd7213058e3de5fbaa452b25a06a16b4b382
   RNShare: eaee3dd5a06dad397c7d3b14762007035c5de405
