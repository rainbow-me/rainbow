PODS:
  - Analytics (3.6.10)
  - boost-for-react-native (1.63.0)
  - BVLinearGradient (2.5.6):
    - React
  - Crashlytics (3.10.9):
    - Fabric (~> 1.7.13)
  - DoubleConversion (1.1.6)
  - Fabric (1.7.13)
  - Firebase/Core (5.3.0):
    - Firebase/CoreOnly
    - FirebaseAnalytics (= 5.0.1)
  - Firebase/CoreOnly (5.3.0):
    - FirebaseCore (= 5.0.4)
  - Firebase/Messaging (5.3.0):
    - Firebase/CoreOnly
    - FirebaseMessaging (= 3.0.2)
  - FirebaseAnalytics (5.0.1):
    - FirebaseCore (~> 5.0)
    - FirebaseInstanceID (~> 3.0)
    - "GoogleToolboxForMac/NSData+zlib (~> 2.1)"
    - nanopb (~> 0.3)
  - FirebaseCore (5.0.4):
    - "GoogleToolboxForMac/NSData+zlib (~> 2.1)"
  - FirebaseInstanceID (3.1.1):
    - FirebaseCore (~> 5.0)
  - FirebaseMessaging (3.0.2):
    - FirebaseCore (~> 5.0)
    - FirebaseInstanceID (~> 3.0)
    - GoogleToolboxForMac/Logger (~> 2.1)
    - Protobuf (~> 3.1)
  - FLAnimatedImage (1.0.12)
  - Folly (2018.10.22.00):
    - boost-for-react-native
    - DoubleConversion
    - glog
  - glog (0.3.5)
  - GoogleToolboxForMac/Defines (2.2.0)
  - GoogleToolboxForMac/Logger (2.2.0):
    - GoogleToolboxForMac/Defines (= 2.2.0)
  - "GoogleToolboxForMac/NSData+zlib (2.2.0)":
    - GoogleToolboxForMac/Defines (= 2.2.0)
  - libwebp (1.0.2):
    - libwebp/core (= 1.0.2)
    - libwebp/dec (= 1.0.2)
    - libwebp/demux (= 1.0.2)
    - libwebp/dsp (= 1.0.2)
    - libwebp/enc (= 1.0.2)
    - libwebp/mux (= 1.0.2)
    - libwebp/utils (= 1.0.2)
    - libwebp/webp (= 1.0.2)
  - libwebp/core (1.0.2):
    - libwebp/webp
  - libwebp/dec (1.0.2):
    - libwebp/core
  - libwebp/demux (1.0.2):
    - libwebp/core
  - libwebp/dsp (1.0.2):
    - libwebp/core
  - libwebp/enc (1.0.2):
    - libwebp/core
  - libwebp/mux (1.0.2):
    - libwebp/core
  - libwebp/utils (1.0.2):
    - libwebp/core
  - libwebp/webp (1.0.2)
  - nanopb (0.3.901):
    - nanopb/decode (= 0.3.901)
    - nanopb/encode (= 0.3.901)
  - nanopb/decode (0.3.901)
  - nanopb/encode (0.3.901)
  - Protobuf (3.7.0)
  - React (0.59.9):
    - React/Core (= 0.59.9)
  - react-native-blur (0.8.0):
    - React
  - react-native-camera (2.11.1):
    - React
    - react-native-camera/RCT (= 2.11.1)
    - react-native-camera/RN (= 2.11.1)
  - react-native-camera/RCT (2.11.1):
    - React
  - react-native-camera/RN (2.11.1):
    - React
  - react-native-fast-image (6.1.1):
    - React
    - SDWebImage (~> 5.0)
  - react-native-netinfo (3.2.1):
    - React
  - react-native-version-number (0.3.6):
    - React
  - React/Core (0.59.9):
    - yoga (= 0.59.9.React)
  - React/CxxBridge (0.59.9):
    - Folly (= 2018.10.22.00)
    - React/Core
    - React/cxxreact
    - React/jsiexecutor
  - React/cxxreact (0.59.9):
    - boost-for-react-native (= 1.63.0)
    - DoubleConversion
    - Folly (= 2018.10.22.00)
    - glog
    - React/jsinspector
  - React/DevSupport (0.59.9):
    - React/Core
    - React/RCTWebSocket
  - React/fishhook (0.59.9)
  - React/jsi (0.59.9):
    - DoubleConversion
    - Folly (= 2018.10.22.00)
    - glog
  - React/jsiexecutor (0.59.9):
    - DoubleConversion
    - Folly (= 2018.10.22.00)
    - glog
    - React/cxxreact
    - React/jsi
  - React/jsinspector (0.59.9)
  - React/RCTActionSheet (0.59.9):
    - React/Core
  - React/RCTAnimation (0.59.9):
    - React/Core
  - React/RCTBlob (0.59.9):
    - React/Core
  - React/RCTImage (0.59.9):
    - React/Core
    - React/RCTNetwork
  - React/RCTLinkingIOS (0.59.9):
    - React/Core
  - React/RCTNetwork (0.59.9):
    - React/Core
  - React/RCTPushNotification (0.59.9):
    - React/Core
  - React/RCTSettings (0.59.9):
    - React/Core
  - React/RCTText (0.59.9):
    - React/Core
  - React/RCTVibration (0.59.9):
    - React/Core
  - React/RCTWebSocket (0.59.9):
    - React/Core
    - React/fishhook
    - React/RCTBlob
  - RNAnalytics (1.0.1):
    - Analytics
    - React
  - RNCAsyncStorage (1.5.0):
    - React
  - RNCMaskedView (0.1.1):
    - React
  - RNDeviceInfo (2.3.2):
    - React
  - RNIOS11DeviceCheck (0.0.3):
    - React
  - RNLanguages (3.0.2):
    - React
  - RNReanimated (1.1.0):
    - React
  - RNScreens (1.0.0-alpha.23):
    - React
  - RNStoreReview (0.1.5):
    - React
<<<<<<< HEAD
  - SDWebImage (5.0.2):
    - SDWebImage/Core (= 5.0.2)
  - SDWebImage/Core (5.0.2)
=======
  - SDWebImage (5.1.0):
    - SDWebImage/Core (= 5.1.0)
  - SDWebImage/Core (5.1.0)
>>>>>>> 3a7ac34f
  - yoga (0.59.9.React)

DEPENDENCIES:
  - BVLinearGradient (from `../node_modules/react-native-linear-gradient`)
  - Crashlytics (~> 3.10.7)
  - DoubleConversion (from `../node_modules/react-native/third-party-podspecs/DoubleConversion.podspec`)
  - Fabric (~> 1.7.11)
  - Firebase/Core (~> 5.3.0)
  - Firebase/Messaging (~> 5.3.0)
  - FLAnimatedImage
  - Folly (from `../node_modules/react-native/third-party-podspecs/Folly.podspec`)
  - glog (from `../node_modules/react-native/third-party-podspecs/glog.podspec`)
  - libwebp
  - "react-native-blur (from `../node_modules/@react-native-community/blur`)"
  - react-native-camera (from `../node_modules/react-native-camera`)
  - react-native-fast-image (from `../node_modules/react-native-fast-image`)
  - "react-native-netinfo (from `../node_modules/@react-native-community/netinfo`)"
  - react-native-version-number (from `../node_modules/react-native-version-number`)
  - React/Core (from `../node_modules/react-native`)
  - React/CxxBridge (from `../node_modules/react-native`)
  - React/cxxreact (from `../node_modules/react-native`)
  - React/DevSupport (from `../node_modules/react-native`)
  - React/fishhook (from `../node_modules/react-native`)
  - React/jsi (from `../node_modules/react-native`)
  - React/jsiexecutor (from `../node_modules/react-native`)
  - React/jsinspector (from `../node_modules/react-native`)
  - React/RCTActionSheet (from `../node_modules/react-native`)
  - React/RCTAnimation (from `../node_modules/react-native`)
  - React/RCTBlob (from `../node_modules/react-native`)
  - React/RCTImage (from `../node_modules/react-native`)
  - React/RCTLinkingIOS (from `../node_modules/react-native`)
  - React/RCTNetwork (from `../node_modules/react-native`)
  - React/RCTPushNotification (from `../node_modules/react-native`)
  - React/RCTSettings (from `../node_modules/react-native`)
  - React/RCTText (from `../node_modules/react-native`)
  - React/RCTVibration (from `../node_modules/react-native`)
  - React/RCTWebSocket (from `../node_modules/react-native`)
  - "RNAnalytics (from `../node_modules/@segment/analytics-react-native`)"
  - "RNCAsyncStorage (from `../node_modules/@react-native-community/async-storage`)"
  - "RNCMaskedView (from `../node_modules/@react-native-community/masked-view`)"
  - RNDeviceInfo (from `../node_modules/react-native-device-info`)
  - RNIOS11DeviceCheck (from `../node_modules/react-native-ios11-devicecheck/ios`)
  - RNLanguages (from `../node_modules/react-native-languages`)
  - RNReanimated (from `../node_modules/react-native-reanimated`)
  - RNScreens (from `../node_modules/react-native-screens`)
  - RNStoreReview (from `../node_modules/react-native-store-review/ios`)
  - yoga (from `../node_modules/react-native/ReactCommon/yoga`)

SPEC REPOS:
  https://github.com/cocoapods/specs.git:
    - Analytics
    - boost-for-react-native
    - Crashlytics
    - Fabric
    - Firebase
    - FirebaseAnalytics
    - FirebaseCore
    - FirebaseInstanceID
    - FirebaseMessaging
    - FLAnimatedImage
    - GoogleToolboxForMac
    - libwebp
    - nanopb
    - Protobuf
    - SDWebImage

EXTERNAL SOURCES:
  BVLinearGradient:
    :path: "../node_modules/react-native-linear-gradient"
  DoubleConversion:
    :podspec: "../node_modules/react-native/third-party-podspecs/DoubleConversion.podspec"
  Folly:
    :podspec: "../node_modules/react-native/third-party-podspecs/Folly.podspec"
  glog:
    :podspec: "../node_modules/react-native/third-party-podspecs/glog.podspec"
  React:
    :path: "../node_modules/react-native"
  react-native-blur:
    :path: "../node_modules/@react-native-community/blur"
  react-native-camera:
    :path: "../node_modules/react-native-camera"
  react-native-fast-image:
    :path: "../node_modules/react-native-fast-image"
  react-native-netinfo:
    :path: "../node_modules/@react-native-community/netinfo"
  react-native-version-number:
    :path: "../node_modules/react-native-version-number"
  RNAnalytics:
    :path: "../node_modules/@segment/analytics-react-native"
  RNCAsyncStorage:
    :path: "../node_modules/@react-native-community/async-storage"
  RNCMaskedView:
    :path: "../node_modules/@react-native-community/masked-view"
  RNDeviceInfo:
    :path: "../node_modules/react-native-device-info"
  RNIOS11DeviceCheck:
    :path: "../node_modules/react-native-ios11-devicecheck/ios"
  RNLanguages:
    :path: "../node_modules/react-native-languages"
  RNReanimated:
    :path: "../node_modules/react-native-reanimated"
  RNScreens:
    :path: "../node_modules/react-native-screens"
  RNStoreReview:
    :path: "../node_modules/react-native-store-review/ios"
  yoga:
    :path: "../node_modules/react-native/ReactCommon/yoga"

SPEC CHECKSUMS:
  Analytics: 63744ad4afa65c3bcdcdb7a94b62515bde5b3900
  boost-for-react-native: 39c7adb57c4e60d6c5479dd8623128eb5b3f0f2c
  BVLinearGradient: e3aad03778a456d77928f594a649e96995f1c872
  Crashlytics: 55e24fc23989680285a21cb1146578d9d18e432c
  DoubleConversion: bb338842f62ab1d708ceb63ec3d999f0f3d98ecd
  Fabric: 25d0963b691fc97be566392243ff0ecef5a68338
  Firebase: 76ec2a7cde90fb4037793f83aeeca48451543487
  FirebaseAnalytics: b8bce8d5c40173328b8a4300da18c5c7e0a1908d
  FirebaseCore: 31d258ec80ea97e1e8e40ce00a7ba7297afb45c2
  FirebaseInstanceID: 4f7768a98c5c3c5bd9a4c9e431ea98dccc0a51f9
  FirebaseMessaging: 94579ae655d817287f029ebfebd5b0811fbb3a51
  FLAnimatedImage: 4a0b56255d9b05f18b6dd7ee06871be5d3b89e31
  Folly: de497beb10f102453a1afa9edbf8cf8a251890de
  glog: aefd1eb5dda2ab95ba0938556f34b98e2da3a60d
  GoogleToolboxForMac: ff31605b7d66400dcec09bed5861689aebadda4d
  libwebp: b068a3bd7c45f7460f6715be7bed1a18fd5d6b48
  nanopb: 2901f78ea1b7b4015c860c2fdd1ea2fee1a18d48
  Protobuf: 7a877b7f3e5964e3fce995e2eb323dbc6831bb5a
  React: a86b92f00edbe1873a63e4a212c29b7a7ad5224f
  react-native-blur: cad4d93b364f91e7b7931b3fa935455487e5c33c
  react-native-camera: f1fbfc336ba8ca6de5296190341d1b6022c71cff
  react-native-fast-image: fdfc612dba58fd73136cf5efdaeb8cfcad7f63b2
  react-native-netinfo: 0da34082d2cec3100c9b5073bb217e35f1142bdd
  react-native-version-number: b415bbec6a13f2df62bf978e85bc0d699462f37f
  RNAnalytics: d110195618296fed3907830911f01cb6e9be53d0
  RNCAsyncStorage: 9436928b444c5f5361960a7eea051a697c244b68
  RNCMaskedView: b79e193409a90bf6b5170d421684f437ff4e2278
  RNDeviceInfo: 17e34f6dd902f08d88cbe2c0b7a01be948d43641
  RNIOS11DeviceCheck: a4a545fdd08230a17a8ce7608e95038ee23a32aa
  RNLanguages: 962e562af0d34ab1958d89bcfdb64fafc37c513e
  RNReanimated: 7a52c90473b5e81c13408d40d797b98387eaddde
  RNScreens: f28b48b8345f2f5f39ed6195518291515032a788
  RNStoreReview: 62d6afd7c37db711a594bbffca6b0ea3a812b7a8
<<<<<<< HEAD
  SDWebImage: 6764b5fa0f73c203728052955dbefa2bf1f33282
=======
  SDWebImage: fb387001955223213dde14bc08c8b73f371f8d8f
>>>>>>> 3a7ac34f
  yoga: 03ff42a6f223fb88deeaed60249020d80c3091ee

PODFILE CHECKSUM: 9a1477d30332ab86b10fd2ec7e7842ad52b5382e

COCOAPODS: 1.6.1<|MERGE_RESOLUTION|>--- conflicted
+++ resolved
@@ -74,13 +74,13 @@
     - React/Core (= 0.59.9)
   - react-native-blur (0.8.0):
     - React
-  - react-native-camera (2.11.1):
-    - React
-    - react-native-camera/RCT (= 2.11.1)
-    - react-native-camera/RN (= 2.11.1)
-  - react-native-camera/RCT (2.11.1):
-    - React
-  - react-native-camera/RN (2.11.1):
+  - react-native-camera (2.11.2):
+    - React
+    - react-native-camera/RCT (= 2.11.2)
+    - react-native-camera/RN (= 2.11.2)
+  - react-native-camera/RCT (2.11.2):
+    - React
+  - react-native-camera/RN (2.11.2):
     - React
   - react-native-fast-image (6.1.1):
     - React
@@ -161,15 +161,9 @@
     - React
   - RNStoreReview (0.1.5):
     - React
-<<<<<<< HEAD
   - SDWebImage (5.0.2):
     - SDWebImage/Core (= 5.0.2)
   - SDWebImage/Core (5.0.2)
-=======
-  - SDWebImage (5.1.0):
-    - SDWebImage/Core (= 5.1.0)
-  - SDWebImage/Core (5.1.0)
->>>>>>> 3a7ac34f
   - yoga (0.59.9.React)
 
 DEPENDENCIES:
@@ -299,7 +293,7 @@
   Protobuf: 7a877b7f3e5964e3fce995e2eb323dbc6831bb5a
   React: a86b92f00edbe1873a63e4a212c29b7a7ad5224f
   react-native-blur: cad4d93b364f91e7b7931b3fa935455487e5c33c
-  react-native-camera: f1fbfc336ba8ca6de5296190341d1b6022c71cff
+  react-native-camera: b5e6e34586ca6f588b0c736dcabfe0aad5ce2f3e
   react-native-fast-image: fdfc612dba58fd73136cf5efdaeb8cfcad7f63b2
   react-native-netinfo: 0da34082d2cec3100c9b5073bb217e35f1142bdd
   react-native-version-number: b415bbec6a13f2df62bf978e85bc0d699462f37f
@@ -312,11 +306,7 @@
   RNReanimated: 7a52c90473b5e81c13408d40d797b98387eaddde
   RNScreens: f28b48b8345f2f5f39ed6195518291515032a788
   RNStoreReview: 62d6afd7c37db711a594bbffca6b0ea3a812b7a8
-<<<<<<< HEAD
   SDWebImage: 6764b5fa0f73c203728052955dbefa2bf1f33282
-=======
-  SDWebImage: fb387001955223213dde14bc08c8b73f371f8d8f
->>>>>>> 3a7ac34f
   yoga: 03ff42a6f223fb88deeaed60249020d80c3091ee
 
 PODFILE CHECKSUM: 9a1477d30332ab86b10fd2ec7e7842ad52b5382e
