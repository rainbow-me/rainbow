--- conflicted
+++ resolved
@@ -1815,11 +1815,8 @@
     - React-Core
   - react-native-screen-corner-radius (0.2.2):
     - React
-<<<<<<< HEAD
   - react-native-skia (1.12.4):
-=======
   - react-native-skia (2.0.1):
->>>>>>> 80399229
     - DoubleConversion
     - glog
     - hermes-engine
@@ -3312,11 +3309,8 @@
   react-native-restart: f6f591aeb40194c41b9b5013901f00e6cf7d0f29
   react-native-safe-area-context: 9d72abf6d8473da73033b597090a80b709c0b2f1
   react-native-screen-corner-radius: 81229df69e6f990502b813b92a0e8267c64d9dd9
-<<<<<<< HEAD
   react-native-skia: 1df849c77b0ae5e7ac0d820f3711d2f0d35416aa
-=======
   react-native-skia: 0103edd4daf17e1917297ef4576a57806a909c32
->>>>>>> 80399229
   react-native-splash-screen: 95994222cc95c236bd3cdc59fe45ed5f27969594
   react-native-text-input-mask: b83b8b571cba4bf18fb9b7a0bb8319a14201db9e
   react-native-udp: afd81d997ff141501da6ac680667fd8319545da1
