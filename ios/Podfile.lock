PODS:
  - boost (1.76.0)
  - Branch (1.40.2)
  - BVLinearGradient (2.8.3):
    - React-Core
  - CocoaAsyncSocket (7.6.5)
  - DoubleConversion (1.1.6)
  - FasterImage (1.5.0):
    - FasterImage/Nuke (= 1.5.0)
    - FasterImage/NukeUI (= 1.5.0)
    - React-Core
  - FasterImage/Nuke (1.5.0):
    - React-Core
  - FasterImage/NukeUI (1.5.0):
    - React-Core
  - FBLazyVector (0.72.3)
  - FBReactNativeSpec (0.72.3):
    - RCT-Folly (= 2021.07.22.00)
    - RCTRequired (= 0.72.3)
    - RCTTypeSafety (= 0.72.3)
    - React-Core (= 0.72.3)
    - React-jsi (= 0.72.3)
    - ReactCommon/turbomodule/core (= 0.72.3)
  - Firebase (10.24.0):
    - Firebase/Core (= 10.24.0)
  - Firebase/Core (10.24.0):
    - Firebase/CoreOnly
    - FirebaseAnalytics (~> 10.24.0)
  - Firebase/CoreOnly (10.24.0):
    - FirebaseCore (= 10.24.0)
  - Firebase/Crashlytics (10.24.0):
    - Firebase/CoreOnly
    - FirebaseCrashlytics (~> 10.24.0)
  - Firebase/Messaging (10.24.0):
    - Firebase/CoreOnly
    - FirebaseMessaging (~> 10.24.0)
  - Firebase/RemoteConfig (10.24.0):
    - Firebase/CoreOnly
    - FirebaseRemoteConfig (~> 10.24.0)
  - FirebaseABTesting (10.24.0):
    - FirebaseCore (~> 10.0)
  - FirebaseAnalytics (10.24.0):
    - FirebaseAnalytics/AdIdSupport (= 10.24.0)
    - FirebaseCore (~> 10.0)
    - FirebaseInstallations (~> 10.0)
    - GoogleUtilities/AppDelegateSwizzler (~> 7.11)
    - GoogleUtilities/MethodSwizzler (~> 7.11)
    - GoogleUtilities/Network (~> 7.11)
    - "GoogleUtilities/NSData+zlib (~> 7.11)"
    - nanopb (< 2.30911.0, >= 2.30908.0)
  - FirebaseAnalytics/AdIdSupport (10.24.0):
    - FirebaseCore (~> 10.0)
    - FirebaseInstallations (~> 10.0)
    - GoogleAppMeasurement (= 10.24.0)
    - GoogleUtilities/AppDelegateSwizzler (~> 7.11)
    - GoogleUtilities/MethodSwizzler (~> 7.11)
    - GoogleUtilities/Network (~> 7.11)
    - "GoogleUtilities/NSData+zlib (~> 7.11)"
    - nanopb (< 2.30911.0, >= 2.30908.0)
  - FirebaseCore (10.24.0):
    - FirebaseCoreInternal (~> 10.0)
    - GoogleUtilities/Environment (~> 7.12)
    - GoogleUtilities/Logger (~> 7.12)
  - FirebaseCoreExtension (10.24.0):
    - FirebaseCore (~> 10.0)
  - FirebaseCoreInternal (10.24.0):
    - "GoogleUtilities/NSData+zlib (~> 7.8)"
  - FirebaseCrashlytics (10.24.0):
    - FirebaseCore (~> 10.5)
    - FirebaseInstallations (~> 10.0)
    - FirebaseRemoteConfigInterop (~> 10.23)
    - FirebaseSessions (~> 10.5)
    - GoogleDataTransport (~> 9.2)
    - GoogleUtilities/Environment (~> 7.8)
    - nanopb (< 2.30911.0, >= 2.30908.0)
    - PromisesObjC (~> 2.1)
  - FirebaseInstallations (10.24.0):
    - FirebaseCore (~> 10.0)
    - GoogleUtilities/Environment (~> 7.8)
    - GoogleUtilities/UserDefaults (~> 7.8)
    - PromisesObjC (~> 2.1)
  - FirebaseMessaging (10.24.0):
    - FirebaseCore (~> 10.0)
    - FirebaseInstallations (~> 10.0)
    - GoogleDataTransport (~> 9.3)
    - GoogleUtilities/AppDelegateSwizzler (~> 7.8)
    - GoogleUtilities/Environment (~> 7.8)
    - GoogleUtilities/Reachability (~> 7.8)
    - GoogleUtilities/UserDefaults (~> 7.8)
    - nanopb (< 2.30911.0, >= 2.30908.0)
  - FirebaseRemoteConfig (10.24.0):
    - FirebaseABTesting (~> 10.0)
    - FirebaseCore (~> 10.0)
    - FirebaseInstallations (~> 10.0)
    - FirebaseRemoteConfigInterop (~> 10.23)
    - FirebaseSharedSwift (~> 10.0)
    - GoogleUtilities/Environment (~> 7.8)
    - "GoogleUtilities/NSData+zlib (~> 7.8)"
  - FirebaseRemoteConfigInterop (10.24.0)
  - FirebaseSessions (10.24.0):
    - FirebaseCore (~> 10.5)
    - FirebaseCoreExtension (~> 10.0)
    - FirebaseInstallations (~> 10.0)
    - GoogleDataTransport (~> 9.2)
    - GoogleUtilities/Environment (~> 7.10)
    - nanopb (< 2.30911.0, >= 2.30908.0)
    - PromisesSwift (~> 2.1)
  - FirebaseSharedSwift (10.24.0)
  - FLAnimatedImage (1.0.17)
  - fmt (6.2.1)
  - glog (0.3.5)
  - GoogleAppMeasurement (10.24.0):
    - GoogleAppMeasurement/AdIdSupport (= 10.24.0)
    - GoogleUtilities/AppDelegateSwizzler (~> 7.11)
    - GoogleUtilities/MethodSwizzler (~> 7.11)
    - GoogleUtilities/Network (~> 7.11)
    - "GoogleUtilities/NSData+zlib (~> 7.11)"
    - nanopb (< 2.30911.0, >= 2.30908.0)
  - GoogleAppMeasurement/AdIdSupport (10.24.0):
    - GoogleAppMeasurement/WithoutAdIdSupport (= 10.24.0)
    - GoogleUtilities/AppDelegateSwizzler (~> 7.11)
    - GoogleUtilities/MethodSwizzler (~> 7.11)
    - GoogleUtilities/Network (~> 7.11)
    - "GoogleUtilities/NSData+zlib (~> 7.11)"
    - nanopb (< 2.30911.0, >= 2.30908.0)
  - GoogleAppMeasurement/WithoutAdIdSupport (10.24.0):
    - GoogleUtilities/AppDelegateSwizzler (~> 7.11)
    - GoogleUtilities/MethodSwizzler (~> 7.11)
    - GoogleUtilities/Network (~> 7.11)
    - "GoogleUtilities/NSData+zlib (~> 7.11)"
    - nanopb (< 2.30911.0, >= 2.30908.0)
  - GoogleDataTransport (9.4.1):
    - GoogleUtilities/Environment (~> 7.7)
    - nanopb (< 2.30911.0, >= 2.30908.0)
    - PromisesObjC (< 3.0, >= 1.2)
  - GoogleUtilities (7.13.0):
    - GoogleUtilities/AppDelegateSwizzler (= 7.13.0)
    - GoogleUtilities/Environment (= 7.13.0)
    - GoogleUtilities/ISASwizzler (= 7.13.0)
    - GoogleUtilities/Logger (= 7.13.0)
    - GoogleUtilities/MethodSwizzler (= 7.13.0)
    - GoogleUtilities/Network (= 7.13.0)
    - "GoogleUtilities/NSData+zlib (= 7.13.0)"
    - GoogleUtilities/Privacy (= 7.13.0)
    - GoogleUtilities/Reachability (= 7.13.0)
    - GoogleUtilities/SwizzlerTestHelpers (= 7.13.0)
    - GoogleUtilities/UserDefaults (= 7.13.0)
  - GoogleUtilities/AppDelegateSwizzler (7.13.0):
    - GoogleUtilities/Environment
    - GoogleUtilities/Logger
    - GoogleUtilities/Network
    - GoogleUtilities/Privacy
  - GoogleUtilities/Environment (7.13.0):
    - GoogleUtilities/Privacy
    - PromisesObjC (< 3.0, >= 1.2)
  - GoogleUtilities/ISASwizzler (7.13.0):
    - GoogleUtilities/Privacy
  - GoogleUtilities/Logger (7.13.0):
    - GoogleUtilities/Environment
    - GoogleUtilities/Privacy
  - GoogleUtilities/MethodSwizzler (7.13.0):
    - GoogleUtilities/Logger
    - GoogleUtilities/Privacy
  - GoogleUtilities/Network (7.13.0):
    - GoogleUtilities/Logger
    - "GoogleUtilities/NSData+zlib"
    - GoogleUtilities/Privacy
    - GoogleUtilities/Reachability
  - "GoogleUtilities/NSData+zlib (7.13.0)":
    - GoogleUtilities/Privacy
  - GoogleUtilities/Privacy (7.13.0)
  - GoogleUtilities/Reachability (7.13.0):
    - GoogleUtilities/Logger
    - GoogleUtilities/Privacy
  - GoogleUtilities/SwizzlerTestHelpers (7.13.0):
    - GoogleUtilities/MethodSwizzler
  - GoogleUtilities/UserDefaults (7.13.0):
    - GoogleUtilities/Logger
    - GoogleUtilities/Privacy
  - hermes-engine (0.72.3):
    - hermes-engine/Pre-built (= 0.72.3)
  - hermes-engine/Pre-built (0.72.3)
  - libevent (2.1.12)
  - libwebp (1.3.2):
    - libwebp/demux (= 1.3.2)
    - libwebp/mux (= 1.3.2)
    - libwebp/sharpyuv (= 1.3.2)
    - libwebp/webp (= 1.3.2)
  - libwebp/demux (1.3.2):
    - libwebp/webp
  - libwebp/mux (1.3.2):
    - libwebp/demux
  - libwebp/sharpyuv (1.3.2)
  - libwebp/webp (1.3.2):
    - libwebp/sharpyuv
  - MetricsReporter (1.2.1):
    - RSCrashReporter (= 1.0.1)
    - RudderKit (= 1.4.0)
  - MMKV (1.3.4):
    - MMKVCore (~> 1.3.4)
  - MMKVCore (1.3.4)
  - MultiplatformBleAdapter (0.1.9)
  - nanopb (2.30910.0):
    - nanopb/decode (= 2.30910.0)
    - nanopb/encode (= 2.30910.0)
  - nanopb/decode (2.30910.0)
  - nanopb/encode (2.30910.0)
  - PanModal (1.2.7)
  - Permission-Camera (3.10.1):
    - RNPermissions
  - Permission-FaceID (3.10.1):
    - RNPermissions
  - Permission-Notifications (3.10.1):
    - RNPermissions
  - Plaid (4.4.0)
  - PromisesObjC (2.4.0)
  - PromisesSwift (2.4.0):
    - PromisesObjC (= 2.4.0)
  - Rainbow-Internals (0.1.0):
    - React-Core
  - RCT-Folly (2021.07.22.00):
    - boost
    - DoubleConversion
    - fmt (~> 6.2.1)
    - glog
    - RCT-Folly/Default (= 2021.07.22.00)
  - RCT-Folly/Default (2021.07.22.00):
    - boost
    - DoubleConversion
    - fmt (~> 6.2.1)
    - glog
  - RCT-Folly/Futures (2021.07.22.00):
    - boost
    - DoubleConversion
    - fmt (~> 6.2.1)
    - glog
    - libevent
  - RCTRequired (0.72.3)
  - RCTTypeSafety (0.72.3):
    - FBLazyVector (= 0.72.3)
    - RCTRequired (= 0.72.3)
    - React-Core (= 0.72.3)
  - React (0.72.3):
    - React-Core (= 0.72.3)
    - React-Core/DevSupport (= 0.72.3)
    - React-Core/RCTWebSocket (= 0.72.3)
    - React-RCTActionSheet (= 0.72.3)
    - React-RCTAnimation (= 0.72.3)
    - React-RCTBlob (= 0.72.3)
    - React-RCTImage (= 0.72.3)
    - React-RCTLinking (= 0.72.3)
    - React-RCTNetwork (= 0.72.3)
    - React-RCTSettings (= 0.72.3)
    - React-RCTText (= 0.72.3)
    - React-RCTVibration (= 0.72.3)
  - React-callinvoker (0.72.3)
  - React-Codegen (0.72.3):
    - DoubleConversion
    - FBReactNativeSpec
    - glog
    - hermes-engine
    - RCT-Folly
    - RCTRequired
    - RCTTypeSafety
    - React-Core
    - React-jsi
    - React-jsiexecutor
    - React-NativeModulesApple
    - React-rncore
    - ReactCommon/turbomodule/bridging
    - ReactCommon/turbomodule/core
  - React-Core (0.72.3):
    - glog
    - hermes-engine
    - RCT-Folly (= 2021.07.22.00)
    - React-Core/Default (= 0.72.3)
    - React-cxxreact
    - React-hermes
    - React-jsi
    - React-jsiexecutor
    - React-perflogger
    - React-runtimeexecutor
    - React-utils
    - SocketRocket (= 0.6.1)
    - Yoga
  - React-Core/CoreModulesHeaders (0.72.3):
    - glog
    - hermes-engine
    - RCT-Folly (= 2021.07.22.00)
    - React-Core/Default
    - React-cxxreact
    - React-hermes
    - React-jsi
    - React-jsiexecutor
    - React-perflogger
    - React-runtimeexecutor
    - React-utils
    - SocketRocket (= 0.6.1)
    - Yoga
  - React-Core/Default (0.72.3):
    - glog
    - hermes-engine
    - RCT-Folly (= 2021.07.22.00)
    - React-cxxreact
    - React-hermes
    - React-jsi
    - React-jsiexecutor
    - React-perflogger
    - React-runtimeexecutor
    - React-utils
    - SocketRocket (= 0.6.1)
    - Yoga
  - React-Core/DevSupport (0.72.3):
    - glog
    - hermes-engine
    - RCT-Folly (= 2021.07.22.00)
    - React-Core/Default (= 0.72.3)
    - React-Core/RCTWebSocket (= 0.72.3)
    - React-cxxreact
    - React-hermes
    - React-jsi
    - React-jsiexecutor
    - React-jsinspector (= 0.72.3)
    - React-perflogger
    - React-runtimeexecutor
    - React-utils
    - SocketRocket (= 0.6.1)
    - Yoga
  - React-Core/RCTActionSheetHeaders (0.72.3):
    - glog
    - hermes-engine
    - RCT-Folly (= 2021.07.22.00)
    - React-Core/Default
    - React-cxxreact
    - React-hermes
    - React-jsi
    - React-jsiexecutor
    - React-perflogger
    - React-runtimeexecutor
    - React-utils
    - SocketRocket (= 0.6.1)
    - Yoga
  - React-Core/RCTAnimationHeaders (0.72.3):
    - glog
    - hermes-engine
    - RCT-Folly (= 2021.07.22.00)
    - React-Core/Default
    - React-cxxreact
    - React-hermes
    - React-jsi
    - React-jsiexecutor
    - React-perflogger
    - React-runtimeexecutor
    - React-utils
    - SocketRocket (= 0.6.1)
    - Yoga
  - React-Core/RCTBlobHeaders (0.72.3):
    - glog
    - hermes-engine
    - RCT-Folly (= 2021.07.22.00)
    - React-Core/Default
    - React-cxxreact
    - React-hermes
    - React-jsi
    - React-jsiexecutor
    - React-perflogger
    - React-runtimeexecutor
    - React-utils
    - SocketRocket (= 0.6.1)
    - Yoga
  - React-Core/RCTImageHeaders (0.72.3):
    - glog
    - hermes-engine
    - RCT-Folly (= 2021.07.22.00)
    - React-Core/Default
    - React-cxxreact
    - React-hermes
    - React-jsi
    - React-jsiexecutor
    - React-perflogger
    - React-runtimeexecutor
    - React-utils
    - SocketRocket (= 0.6.1)
    - Yoga
  - React-Core/RCTLinkingHeaders (0.72.3):
    - glog
    - hermes-engine
    - RCT-Folly (= 2021.07.22.00)
    - React-Core/Default
    - React-cxxreact
    - React-hermes
    - React-jsi
    - React-jsiexecutor
    - React-perflogger
    - React-runtimeexecutor
    - React-utils
    - SocketRocket (= 0.6.1)
    - Yoga
  - React-Core/RCTNetworkHeaders (0.72.3):
    - glog
    - hermes-engine
    - RCT-Folly (= 2021.07.22.00)
    - React-Core/Default
    - React-cxxreact
    - React-hermes
    - React-jsi
    - React-jsiexecutor
    - React-perflogger
    - React-runtimeexecutor
    - React-utils
    - SocketRocket (= 0.6.1)
    - Yoga
  - React-Core/RCTSettingsHeaders (0.72.3):
    - glog
    - hermes-engine
    - RCT-Folly (= 2021.07.22.00)
    - React-Core/Default
    - React-cxxreact
    - React-hermes
    - React-jsi
    - React-jsiexecutor
    - React-perflogger
    - React-runtimeexecutor
    - React-utils
    - SocketRocket (= 0.6.1)
    - Yoga
  - React-Core/RCTTextHeaders (0.72.3):
    - glog
    - hermes-engine
    - RCT-Folly (= 2021.07.22.00)
    - React-Core/Default
    - React-cxxreact
    - React-hermes
    - React-jsi
    - React-jsiexecutor
    - React-perflogger
    - React-runtimeexecutor
    - React-utils
    - SocketRocket (= 0.6.1)
    - Yoga
  - React-Core/RCTVibrationHeaders (0.72.3):
    - glog
    - hermes-engine
    - RCT-Folly (= 2021.07.22.00)
    - React-Core/Default
    - React-cxxreact
    - React-hermes
    - React-jsi
    - React-jsiexecutor
    - React-perflogger
    - React-runtimeexecutor
    - React-utils
    - SocketRocket (= 0.6.1)
    - Yoga
  - React-Core/RCTWebSocket (0.72.3):
    - glog
    - hermes-engine
    - RCT-Folly (= 2021.07.22.00)
    - React-Core/Default (= 0.72.3)
    - React-cxxreact
    - React-hermes
    - React-jsi
    - React-jsiexecutor
    - React-perflogger
    - React-runtimeexecutor
    - React-utils
    - SocketRocket (= 0.6.1)
    - Yoga
  - React-CoreModules (0.72.3):
    - RCT-Folly (= 2021.07.22.00)
    - RCTTypeSafety (= 0.72.3)
    - React-Codegen (= 0.72.3)
    - React-Core/CoreModulesHeaders (= 0.72.3)
    - React-jsi (= 0.72.3)
    - React-RCTBlob
    - React-RCTImage (= 0.72.3)
    - ReactCommon/turbomodule/core (= 0.72.3)
    - SocketRocket (= 0.6.1)
  - React-cxxreact (0.72.3):
    - boost (= 1.76.0)
    - DoubleConversion
    - glog
    - hermes-engine
    - RCT-Folly (= 2021.07.22.00)
    - React-callinvoker (= 0.72.3)
    - React-debug (= 0.72.3)
    - React-jsi (= 0.72.3)
    - React-jsinspector (= 0.72.3)
    - React-logger (= 0.72.3)
    - React-perflogger (= 0.72.3)
    - React-runtimeexecutor (= 0.72.3)
  - React-debug (0.72.3)
  - React-hermes (0.72.3):
    - DoubleConversion
    - glog
    - hermes-engine
    - RCT-Folly (= 2021.07.22.00)
    - RCT-Folly/Futures (= 2021.07.22.00)
    - React-cxxreact (= 0.72.3)
    - React-jsi
    - React-jsiexecutor (= 0.72.3)
    - React-jsinspector (= 0.72.3)
    - React-perflogger (= 0.72.3)
  - React-jsi (0.72.3):
    - boost (= 1.76.0)
    - DoubleConversion
    - glog
    - hermes-engine
    - RCT-Folly (= 2021.07.22.00)
  - React-jsiexecutor (0.72.3):
    - DoubleConversion
    - glog
    - hermes-engine
    - RCT-Folly (= 2021.07.22.00)
    - React-cxxreact (= 0.72.3)
    - React-jsi (= 0.72.3)
    - React-perflogger (= 0.72.3)
  - React-jsinspector (0.72.3)
  - React-logger (0.72.3):
    - glog
  - react-native-aes-crypto (2.0.2):
    - React-Core
  - react-native-animateable-text (0.11.0):
    - React-Core
  - react-native-ble-plx (2.0.3):
    - MultiplatformBleAdapter (= 0.1.9)
    - React-Core
  - react-native-blur (4.3.2):
    - React-Core
  - react-native-branch (5.3.1):
    - Branch (= 1.40.2)
    - React-Core
  - react-native-cameraroll (5.7.1):
    - React-Core
  - react-native-change-icon (4.0.0):
    - React-Core
  - react-native-cloud-fs (2.6.1):
    - React
  - react-native-compat (2.11.2):
    - RCT-Folly (= 2021.07.22.00)
    - React-Core
  - react-native-get-random-values (1.5.0):
    - React
  - react-native-ios-context-menu (1.15.3):
    - React-Core
  - react-native-mail (4.1.0):
    - React
  - react-native-menu (0.8.0):
    - React
  - react-native-minimizer (1.3.5):
    - React
  - react-native-mmkv (2.11.0):
    - MMKV (>= 1.2.13)
    - React-Core
  - react-native-netinfo (9.0.0):
    - React-Core
  - react-native-pager-view (5.4.24):
    - React-Core
  - react-native-palette-full (1.2.0):
    - React
    - SDWebImage (~> 5)
  - react-native-plaid-link-sdk (9.1.0):
    - Plaid (~> 4.4.0)
    - React-Core
  - react-native-quick-md5 (3.0.3):
    - React-Core
  - react-native-randombytes (3.5.3):
    - React
  - react-native-restart (0.0.22):
    - React-Core
  - react-native-safe-area-context (4.5.3):
    - RCT-Folly
    - RCTRequired
    - RCTTypeSafety
    - React-Core
    - ReactCommon/turbomodule/core
  - react-native-screen-corner-radius (0.2.0):
    - React
  - react-native-skia (0.1.200):
    - React
    - React-callinvoker
    - React-Core
  - react-native-splash-screen (3.2.0):
    - React
  - react-native-text-input-mask (2.0.0):
    - React
    - RNInputMask
  - react-native-udp (2.7.0):
    - CocoaAsyncSocket
    - React
  - react-native-version-number (0.3.6):
    - React
  - react-native-video (5.2.1):
    - React-Core
    - react-native-video/Video (= 5.2.1)
  - react-native-video/Video (5.2.1):
    - React-Core
  - react-native-view-shot (3.8.0):
    - React-Core
  - react-native-webview (13.8.2):
    - RCT-Folly (= 2021.07.22.00)
    - React-Core
  - react-native-widgetkit (1.0.9):
    - React
  - React-NativeModulesApple (0.72.3):
    - hermes-engine
    - React-callinvoker
    - React-Core
    - React-cxxreact
    - React-jsi
    - React-runtimeexecutor
    - ReactCommon/turbomodule/bridging
    - ReactCommon/turbomodule/core
  - React-perflogger (0.72.3)
  - React-RCTActionSheet (0.72.3):
    - React-Core/RCTActionSheetHeaders (= 0.72.3)
  - React-RCTAnimation (0.72.3):
    - RCT-Folly (= 2021.07.22.00)
    - RCTTypeSafety (= 0.72.3)
    - React-Codegen (= 0.72.3)
    - React-Core/RCTAnimationHeaders (= 0.72.3)
    - React-jsi (= 0.72.3)
    - ReactCommon/turbomodule/core (= 0.72.3)
  - React-RCTAppDelegate (0.72.3):
    - RCT-Folly
    - RCTRequired
    - RCTTypeSafety
    - React-Core
    - React-CoreModules
    - React-hermes
    - React-NativeModulesApple
    - React-RCTImage
    - React-RCTNetwork
    - React-runtimescheduler
    - ReactCommon/turbomodule/core
  - React-RCTBlob (0.72.3):
    - hermes-engine
    - RCT-Folly (= 2021.07.22.00)
    - React-Codegen (= 0.72.3)
    - React-Core/RCTBlobHeaders (= 0.72.3)
    - React-Core/RCTWebSocket (= 0.72.3)
    - React-jsi (= 0.72.3)
    - React-RCTNetwork (= 0.72.3)
    - ReactCommon/turbomodule/core (= 0.72.3)
  - React-RCTImage (0.72.3):
    - RCT-Folly (= 2021.07.22.00)
    - RCTTypeSafety (= 0.72.3)
    - React-Codegen (= 0.72.3)
    - React-Core/RCTImageHeaders (= 0.72.3)
    - React-jsi (= 0.72.3)
    - React-RCTNetwork (= 0.72.3)
    - ReactCommon/turbomodule/core (= 0.72.3)
  - React-RCTLinking (0.72.3):
    - React-Codegen (= 0.72.3)
    - React-Core/RCTLinkingHeaders (= 0.72.3)
    - React-jsi (= 0.72.3)
    - ReactCommon/turbomodule/core (= 0.72.3)
  - React-RCTNetwork (0.72.3):
    - RCT-Folly (= 2021.07.22.00)
    - RCTTypeSafety (= 0.72.3)
    - React-Codegen (= 0.72.3)
    - React-Core/RCTNetworkHeaders (= 0.72.3)
    - React-jsi (= 0.72.3)
    - ReactCommon/turbomodule/core (= 0.72.3)
  - React-RCTSettings (0.72.3):
    - RCT-Folly (= 2021.07.22.00)
    - RCTTypeSafety (= 0.72.3)
    - React-Codegen (= 0.72.3)
    - React-Core/RCTSettingsHeaders (= 0.72.3)
    - React-jsi (= 0.72.3)
    - ReactCommon/turbomodule/core (= 0.72.3)
  - React-RCTText (0.72.3):
    - React-Core/RCTTextHeaders (= 0.72.3)
  - React-RCTVibration (0.72.3):
    - RCT-Folly (= 2021.07.22.00)
    - React-Codegen (= 0.72.3)
    - React-Core/RCTVibrationHeaders (= 0.72.3)
    - React-jsi (= 0.72.3)
    - ReactCommon/turbomodule/core (= 0.72.3)
  - React-rncore (0.72.3)
  - React-runtimeexecutor (0.72.3):
    - React-jsi (= 0.72.3)
  - React-runtimescheduler (0.72.3):
    - glog
    - hermes-engine
    - RCT-Folly (= 2021.07.22.00)
    - React-callinvoker
    - React-debug
    - React-jsi
    - React-runtimeexecutor
  - React-utils (0.72.3):
    - glog
    - RCT-Folly (= 2021.07.22.00)
    - React-debug
  - ReactCommon/turbomodule/bridging (0.72.3):
    - DoubleConversion
    - glog
    - hermes-engine
    - RCT-Folly (= 2021.07.22.00)
    - React-callinvoker (= 0.72.3)
    - React-cxxreact (= 0.72.3)
    - React-jsi (= 0.72.3)
    - React-logger (= 0.72.3)
    - React-perflogger (= 0.72.3)
  - ReactCommon/turbomodule/core (0.72.3):
    - DoubleConversion
    - glog
    - hermes-engine
    - RCT-Folly (= 2021.07.22.00)
    - React-callinvoker (= 0.72.3)
    - React-cxxreact (= 0.72.3)
    - React-jsi (= 0.72.3)
    - React-logger (= 0.72.3)
    - React-perflogger (= 0.72.3)
  - ReactNativeDarkMode (0.2.2):
    - React
  - rn-fetch-blob (0.12.0):
    - React-Core
  - RNBootSplash (4.3.2):
    - React-Core
  - RNCAsyncStorage (1.18.2):
    - React-Core
  - RNCClipboard (1.13.2):
    - React-Core
  - RNCMaskedView (0.2.9):
    - React-Core
  - RNDeviceInfo (5.3.1):
    - React
  - RNExitApp (1.1.0):
    - React
  - RNFastImage (8.5.11):
    - React-Core
    - SDWebImage (~> 5.18.11)
    - SDWebImageWebPCoder (~> 0.14.5)
  - RNFBApp (19.2.2):
    - Firebase/CoreOnly (= 10.24.0)
    - React-Core
  - RNFBCrashlytics (19.2.2):
    - Firebase/Crashlytics (= 10.24.0)
    - FirebaseCoreExtension
    - React-Core
    - RNFBApp
  - RNFBMessaging (19.2.2):
    - Firebase/Messaging (= 10.24.0)
    - FirebaseCoreExtension
    - React-Core
    - RNFBApp
  - RNFBRemoteConfig (19.2.2):
    - Firebase/RemoteConfig (= 10.24.0)
    - React-Core
    - RNFBApp
  - RNFlashList (1.5.0):
    - React-Core
  - RNFS (2.16.6):
    - React
  - RNGestureHandler (1.10.3):
    - React-Core
  - RNImageCropPicker (0.40.3):
    - React-Core
    - React-RCTImage
    - RNImageCropPicker/QBImagePickerController (= 0.40.3)
    - TOCropViewController
  - RNImageCropPicker/QBImagePickerController (0.40.3):
    - React-Core
    - React-RCTImage
    - TOCropViewController
  - RNInputMask (4.1.0)
  - RNKeyboard (1.0.6):
    - React
  - RNKeychain (8.0.0):
    - React-Core
  - RNNotifee (5.6.0):
    - React-Core
    - RNNotifee/NotifeeCore (= 5.6.0)
  - RNNotifee/NotifeeCore (5.6.0):
    - React-Core
  - RNOS (1.2.8):
    - React
  - RNPermissions (3.10.1):
    - React-Core
  - RNReactNativeHapticFeedback (1.11.0):
    - React-Core
  - RNReanimated (3.8.0):
    - RCT-Folly (= 2021.07.22.00)
    - React-Core
    - ReactCommon/turbomodule/core
  - RNRudderSdk (1.12.1):
    - React
    - Rudder (< 2.0.0, >= 1.24.1)
  - RNScreens (3.23.0):
    - React-Core
    - React-RCTImage
  - RNSentry (5.22.0):
    - hermes-engine
    - React-Core
    - React-hermes
    - Sentry/HybridSDK (= 8.24.0)
  - RNShare (8.2.1):
    - React-Core
  - RNSound (0.11.2):
    - React-Core
    - RNSound/Core (= 0.11.2)
  - RNSound/Core (0.11.2):
    - React-Core
  - RNSVG (13.9.0):
    - React-Core
  - RNTextSize (4.0.0-rc.1):
    - React
  - RSCrashReporter (1.0.1)
  - Rudder (1.26.2):
    - MetricsReporter (= 1.2.1)
  - RudderKit (1.4.0)
  - SDWebImage (5.18.12):
    - SDWebImage/Core (= 5.18.12)
  - SDWebImage/Core (5.18.12)
<<<<<<< HEAD
  - SDWebImageWebPCoder (0.14.5):
=======
  - SDWebImageWebPCoder (0.14.6):
>>>>>>> ac931cf0
    - libwebp (~> 1.0)
    - SDWebImage/Core (~> 5.17)
  - Sentry/HybridSDK (8.24.0)
  - Shimmer (1.0.2)
  - SocketRocket (0.6.1)
  - SRSRadialGradient (1.0.10):
    - React
  - swift-vibrant (1.0.0)
  - TcpSockets (3.3.2):
    - CocoaAsyncSocket
    - React
  - TOCropViewController (2.7.3)
  - ToolTipMenu (5.2.1):
    - React
  - VisionCamera (3.6.4):
    - React
    - React-callinvoker
    - React-Core
  - Yoga (1.14.0)

DEPENDENCIES:
  - boost (from `../node_modules/react-native/third-party-podspecs/boost.podspec`)
  - BVLinearGradient (from `../node_modules/react-native-linear-gradient`)
  - DoubleConversion (from `../node_modules/react-native/third-party-podspecs/DoubleConversion.podspec`)
  - "FasterImage (from `../node_modules/@candlefinance/faster-image`)"
  - FBLazyVector (from `../node_modules/react-native/Libraries/FBLazyVector`)
  - FBReactNativeSpec (from `../node_modules/react-native/React/FBReactNativeSpec`)
  - Firebase
  - Firebase/Messaging
  - FirebaseABTesting
  - FirebaseCore
  - FirebaseCoreExtension
  - FirebaseInstallations
  - FirebaseRemoteConfig
  - FLAnimatedImage
  - glog (from `../node_modules/react-native/third-party-podspecs/glog.podspec`)
  - GoogleDataTransport
  - GoogleUtilities
  - hermes-engine (from `../node_modules/react-native/sdks/hermes-engine/hermes-engine.podspec`)
  - libevent (~> 2.1.12)
  - libwebp
  - nanopb
  - PanModal (from `https://github.com/rainbow-me/PanModal`, commit `ab97d74279ba28c2891b47a5dc767ed4dd7cf994`)
  - Permission-Camera (from `../node_modules/react-native-permissions/ios/Camera`)
  - Permission-FaceID (from `../node_modules/react-native-permissions/ios/FaceID`)
  - Permission-Notifications (from `../node_modules/react-native-permissions/ios/Notifications`)
  - Rainbow-Internals (from `./Internals`)
  - RCT-Folly (from `../node_modules/react-native/third-party-podspecs/RCT-Folly.podspec`)
  - RCTRequired (from `../node_modules/react-native/Libraries/RCTRequired`)
  - RCTTypeSafety (from `../node_modules/react-native/Libraries/TypeSafety`)
  - React (from `../node_modules/react-native/`)
  - React-callinvoker (from `../node_modules/react-native/ReactCommon/callinvoker`)
  - React-Codegen (from `build/generated/ios`)
  - React-Core (from `../node_modules/react-native/`)
  - React-Core/RCTWebSocket (from `../node_modules/react-native/`)
  - React-CoreModules (from `../node_modules/react-native/React/CoreModules`)
  - React-cxxreact (from `../node_modules/react-native/ReactCommon/cxxreact`)
  - React-debug (from `../node_modules/react-native/ReactCommon/react/debug`)
  - React-hermes (from `../node_modules/react-native/ReactCommon/hermes`)
  - React-jsi (from `../node_modules/react-native/ReactCommon/jsi`)
  - React-jsiexecutor (from `../node_modules/react-native/ReactCommon/jsiexecutor`)
  - React-jsinspector (from `../node_modules/react-native/ReactCommon/jsinspector`)
  - React-logger (from `../node_modules/react-native/ReactCommon/logger`)
  - react-native-aes-crypto (from `../node_modules/react-native-aes-crypto`)
  - react-native-animateable-text (from `../node_modules/react-native-animateable-text`)
  - react-native-ble-plx (from `../node_modules/react-native-ble-plx`)
  - "react-native-blur (from `../node_modules/@react-native-community/blur`)"
  - react-native-branch (from `../node_modules/react-native-branch`)
  - "react-native-cameraroll (from `../node_modules/@react-native-camera-roll/camera-roll`)"
  - react-native-change-icon (from `../node_modules/react-native-change-icon`)
  - react-native-cloud-fs (from `../node_modules/react-native-cloud-fs`)
  - "react-native-compat (from `../node_modules/@walletconnect/react-native-compat`)"
  - react-native-get-random-values (from `../node_modules/react-native-get-random-values`)
  - react-native-ios-context-menu (from `../node_modules/react-native-ios-context-menu`)
  - react-native-mail (from `../node_modules/react-native-mail`)
  - "react-native-menu (from `../node_modules/@react-native-menu/menu`)"
  - react-native-minimizer (from `../node_modules/react-native-minimizer`)
  - react-native-mmkv (from `../node_modules/react-native-mmkv`)
  - "react-native-netinfo (from `../node_modules/@react-native-community/netinfo`)"
  - react-native-pager-view (from `../node_modules/react-native-pager-view`)
  - react-native-palette-full (from `../node_modules/react-native-palette-full`)
  - react-native-plaid-link-sdk (from `../node_modules/react-native-plaid-link-sdk`)
  - react-native-quick-md5 (from `../node_modules/react-native-quick-md5`)
  - react-native-randombytes (from `../node_modules/react-native-randombytes`)
  - react-native-restart (from `../node_modules/react-native-restart`)
  - react-native-safe-area-context (from `../node_modules/react-native-safe-area-context`)
  - react-native-screen-corner-radius (from `../node_modules/react-native-screen-corner-radius`)
  - "react-native-skia (from `../node_modules/@shopify/react-native-skia`)"
  - react-native-splash-screen (from `../node_modules/react-native-splash-screen`)
  - react-native-text-input-mask (from `../node_modules/react-native-text-input-mask`)
  - react-native-udp (from `../node_modules/react-native-udp`)
  - react-native-version-number (from `../node_modules/react-native-version-number`)
  - react-native-video (from `../node_modules/react-native-video`)
  - react-native-view-shot (from `../node_modules/react-native-view-shot`)
  - react-native-webview (from `../node_modules/react-native-webview`)
  - react-native-widgetkit (from `../node_modules/react-native-widgetkit`)
  - React-NativeModulesApple (from `../node_modules/react-native/ReactCommon/react/nativemodule/core/platform/ios`)
  - React-perflogger (from `../node_modules/react-native/ReactCommon/reactperflogger`)
  - React-RCTActionSheet (from `../node_modules/react-native/Libraries/ActionSheetIOS`)
  - React-RCTAnimation (from `../node_modules/react-native/Libraries/NativeAnimation`)
  - React-RCTAppDelegate (from `../node_modules/react-native/Libraries/AppDelegate`)
  - React-RCTBlob (from `../node_modules/react-native/Libraries/Blob`)
  - React-RCTImage (from `../node_modules/react-native/Libraries/Image`)
  - React-RCTLinking (from `../node_modules/react-native/Libraries/LinkingIOS`)
  - React-RCTNetwork (from `../node_modules/react-native/Libraries/Network`)
  - React-RCTSettings (from `../node_modules/react-native/Libraries/Settings`)
  - React-RCTText (from `../node_modules/react-native/Libraries/Text`)
  - React-RCTVibration (from `../node_modules/react-native/Libraries/Vibration`)
  - React-rncore (from `../node_modules/react-native/ReactCommon`)
  - React-runtimeexecutor (from `../node_modules/react-native/ReactCommon/runtimeexecutor`)
  - React-runtimescheduler (from `../node_modules/react-native/ReactCommon/react/renderer/runtimescheduler`)
  - React-utils (from `../node_modules/react-native/ReactCommon/react/utils`)
  - ReactCommon/turbomodule/core (from `../node_modules/react-native/ReactCommon`)
  - ReactNativeDarkMode (from `../node_modules/react-native-dark-mode`)
  - rn-fetch-blob (from `../node_modules/rn-fetch-blob`)
  - RNBootSplash (from `../node_modules/react-native-bootsplash`)
  - "RNCAsyncStorage (from `../node_modules/@react-native-async-storage/async-storage`)"
  - "RNCClipboard (from `../node_modules/@react-native-clipboard/clipboard`)"
  - "RNCMaskedView (from `../node_modules/@react-native-masked-view/masked-view`)"
  - RNDeviceInfo (from `../node_modules/react-native-device-info`)
  - RNExitApp (from `../node_modules/react-native-exit-app`)
  - RNFastImage (from `../node_modules/react-native-fast-image`)
  - "RNFBApp (from `../node_modules/@react-native-firebase/app`)"
  - "RNFBCrashlytics (from `../node_modules/@react-native-firebase/crashlytics`)"
  - "RNFBMessaging (from `../node_modules/@react-native-firebase/messaging`)"
  - "RNFBRemoteConfig (from `../node_modules/@react-native-firebase/remote-config`)"
  - "RNFlashList (from `../node_modules/@shopify/flash-list`)"
  - RNFS (from `../node_modules/react-native-fs`)
  - RNGestureHandler (from `../node_modules/react-native-gesture-handler`)
  - RNImageCropPicker (from `../node_modules/react-native-image-crop-picker`)
  - RNInputMask (from `../node_modules/react-native-text-input-mask/ios/InputMask`)
  - RNKeyboard (from `../node_modules/react-native-keyboard-area`)
  - RNKeychain (from `../node_modules/react-native-keychain`)
  - "RNNotifee (from `../node_modules/@notifee/react-native`)"
  - RNOS (from `../node_modules/react-native-os`)
  - RNPermissions (from `../node_modules/react-native-permissions`)
  - RNReactNativeHapticFeedback (from `../node_modules/react-native-haptic-feedback`)
  - RNReanimated (from `../node_modules/react-native-reanimated`)
  - "RNRudderSdk (from `../node_modules/@rudderstack/rudder-sdk-react-native`)"
  - RNScreens (from `../node_modules/react-native-screens`)
  - "RNSentry (from `../node_modules/@sentry/react-native`)"
  - RNShare (from `../node_modules/react-native-share`)
  - RNSound (from `../node_modules/react-native-sound`)
  - RNSVG (from `../node_modules/react-native-svg`)
  - RNTextSize (from `../node_modules/react-native-text-size`)
  - Shimmer
  - SRSRadialGradient (from `../node_modules/react-native-radial-gradient/ios`)
  - swift-vibrant
  - TcpSockets (from `../node_modules/react-native-tcp`)
  - TOCropViewController (= 2.7.3)
  - ToolTipMenu (from `../node_modules/react-native-tooltip`)
  - VisionCamera (from `../node_modules/react-native-vision-camera`)
  - Yoga (from `../node_modules/react-native/ReactCommon/yoga`)

SPEC REPOS:
  trunk:
    - Branch
    - CocoaAsyncSocket
    - Firebase
    - FirebaseABTesting
    - FirebaseAnalytics
    - FirebaseCore
    - FirebaseCoreExtension
    - FirebaseCoreInternal
    - FirebaseCrashlytics
    - FirebaseInstallations
    - FirebaseMessaging
    - FirebaseRemoteConfig
    - FirebaseRemoteConfigInterop
    - FirebaseSessions
    - FirebaseSharedSwift
    - FLAnimatedImage
    - fmt
    - GoogleAppMeasurement
    - GoogleDataTransport
    - GoogleUtilities
    - libevent
    - libwebp
    - MetricsReporter
    - MMKV
    - MMKVCore
    - MultiplatformBleAdapter
    - nanopb
    - Plaid
    - PromisesObjC
    - PromisesSwift
    - RSCrashReporter
    - Rudder
    - RudderKit
    - SDWebImage
    - SDWebImageWebPCoder
    - Sentry
    - Shimmer
    - SocketRocket
    - swift-vibrant
    - TOCropViewController

EXTERNAL SOURCES:
  boost:
    :podspec: "../node_modules/react-native/third-party-podspecs/boost.podspec"
  BVLinearGradient:
    :path: "../node_modules/react-native-linear-gradient"
  DoubleConversion:
    :podspec: "../node_modules/react-native/third-party-podspecs/DoubleConversion.podspec"
  FasterImage:
    :path: "../node_modules/@candlefinance/faster-image"
  FBLazyVector:
    :path: "../node_modules/react-native/Libraries/FBLazyVector"
  FBReactNativeSpec:
    :path: "../node_modules/react-native/React/FBReactNativeSpec"
  glog:
    :podspec: "../node_modules/react-native/third-party-podspecs/glog.podspec"
  hermes-engine:
    :podspec: "../node_modules/react-native/sdks/hermes-engine/hermes-engine.podspec"
    :tag: hermes-2023-03-20-RNv0.72.0-49794cfc7c81fb8f69fd60c3bbf85a7480cc5a77
  PanModal:
    :commit: ab97d74279ba28c2891b47a5dc767ed4dd7cf994
    :git: https://github.com/rainbow-me/PanModal
  Permission-Camera:
    :path: "../node_modules/react-native-permissions/ios/Camera"
  Permission-FaceID:
    :path: "../node_modules/react-native-permissions/ios/FaceID"
  Permission-Notifications:
    :path: "../node_modules/react-native-permissions/ios/Notifications"
  Rainbow-Internals:
    :path: "./Internals"
  RCT-Folly:
    :podspec: "../node_modules/react-native/third-party-podspecs/RCT-Folly.podspec"
  RCTRequired:
    :path: "../node_modules/react-native/Libraries/RCTRequired"
  RCTTypeSafety:
    :path: "../node_modules/react-native/Libraries/TypeSafety"
  React:
    :path: "../node_modules/react-native/"
  React-callinvoker:
    :path: "../node_modules/react-native/ReactCommon/callinvoker"
  React-Codegen:
    :path: build/generated/ios
  React-Core:
    :path: "../node_modules/react-native/"
  React-CoreModules:
    :path: "../node_modules/react-native/React/CoreModules"
  React-cxxreact:
    :path: "../node_modules/react-native/ReactCommon/cxxreact"
  React-debug:
    :path: "../node_modules/react-native/ReactCommon/react/debug"
  React-hermes:
    :path: "../node_modules/react-native/ReactCommon/hermes"
  React-jsi:
    :path: "../node_modules/react-native/ReactCommon/jsi"
  React-jsiexecutor:
    :path: "../node_modules/react-native/ReactCommon/jsiexecutor"
  React-jsinspector:
    :path: "../node_modules/react-native/ReactCommon/jsinspector"
  React-logger:
    :path: "../node_modules/react-native/ReactCommon/logger"
  react-native-aes-crypto:
    :path: "../node_modules/react-native-aes-crypto"
  react-native-animateable-text:
    :path: "../node_modules/react-native-animateable-text"
  react-native-ble-plx:
    :path: "../node_modules/react-native-ble-plx"
  react-native-blur:
    :path: "../node_modules/@react-native-community/blur"
  react-native-branch:
    :path: "../node_modules/react-native-branch"
  react-native-cameraroll:
    :path: "../node_modules/@react-native-camera-roll/camera-roll"
  react-native-change-icon:
    :path: "../node_modules/react-native-change-icon"
  react-native-cloud-fs:
    :path: "../node_modules/react-native-cloud-fs"
  react-native-compat:
    :path: "../node_modules/@walletconnect/react-native-compat"
  react-native-get-random-values:
    :path: "../node_modules/react-native-get-random-values"
  react-native-ios-context-menu:
    :path: "../node_modules/react-native-ios-context-menu"
  react-native-mail:
    :path: "../node_modules/react-native-mail"
  react-native-menu:
    :path: "../node_modules/@react-native-menu/menu"
  react-native-minimizer:
    :path: "../node_modules/react-native-minimizer"
  react-native-mmkv:
    :path: "../node_modules/react-native-mmkv"
  react-native-netinfo:
    :path: "../node_modules/@react-native-community/netinfo"
  react-native-pager-view:
    :path: "../node_modules/react-native-pager-view"
  react-native-palette-full:
    :path: "../node_modules/react-native-palette-full"
  react-native-plaid-link-sdk:
    :path: "../node_modules/react-native-plaid-link-sdk"
  react-native-quick-md5:
    :path: "../node_modules/react-native-quick-md5"
  react-native-randombytes:
    :path: "../node_modules/react-native-randombytes"
  react-native-restart:
    :path: "../node_modules/react-native-restart"
  react-native-safe-area-context:
    :path: "../node_modules/react-native-safe-area-context"
  react-native-screen-corner-radius:
    :path: "../node_modules/react-native-screen-corner-radius"
  react-native-skia:
    :path: "../node_modules/@shopify/react-native-skia"
  react-native-splash-screen:
    :path: "../node_modules/react-native-splash-screen"
  react-native-text-input-mask:
    :path: "../node_modules/react-native-text-input-mask"
  react-native-udp:
    :path: "../node_modules/react-native-udp"
  react-native-version-number:
    :path: "../node_modules/react-native-version-number"
  react-native-video:
    :path: "../node_modules/react-native-video"
  react-native-view-shot:
    :path: "../node_modules/react-native-view-shot"
  react-native-webview:
    :path: "../node_modules/react-native-webview"
  react-native-widgetkit:
    :path: "../node_modules/react-native-widgetkit"
  React-NativeModulesApple:
    :path: "../node_modules/react-native/ReactCommon/react/nativemodule/core/platform/ios"
  React-perflogger:
    :path: "../node_modules/react-native/ReactCommon/reactperflogger"
  React-RCTActionSheet:
    :path: "../node_modules/react-native/Libraries/ActionSheetIOS"
  React-RCTAnimation:
    :path: "../node_modules/react-native/Libraries/NativeAnimation"
  React-RCTAppDelegate:
    :path: "../node_modules/react-native/Libraries/AppDelegate"
  React-RCTBlob:
    :path: "../node_modules/react-native/Libraries/Blob"
  React-RCTImage:
    :path: "../node_modules/react-native/Libraries/Image"
  React-RCTLinking:
    :path: "../node_modules/react-native/Libraries/LinkingIOS"
  React-RCTNetwork:
    :path: "../node_modules/react-native/Libraries/Network"
  React-RCTSettings:
    :path: "../node_modules/react-native/Libraries/Settings"
  React-RCTText:
    :path: "../node_modules/react-native/Libraries/Text"
  React-RCTVibration:
    :path: "../node_modules/react-native/Libraries/Vibration"
  React-rncore:
    :path: "../node_modules/react-native/ReactCommon"
  React-runtimeexecutor:
    :path: "../node_modules/react-native/ReactCommon/runtimeexecutor"
  React-runtimescheduler:
    :path: "../node_modules/react-native/ReactCommon/react/renderer/runtimescheduler"
  React-utils:
    :path: "../node_modules/react-native/ReactCommon/react/utils"
  ReactCommon:
    :path: "../node_modules/react-native/ReactCommon"
  ReactNativeDarkMode:
    :path: "../node_modules/react-native-dark-mode"
  rn-fetch-blob:
    :path: "../node_modules/rn-fetch-blob"
  RNBootSplash:
    :path: "../node_modules/react-native-bootsplash"
  RNCAsyncStorage:
    :path: "../node_modules/@react-native-async-storage/async-storage"
  RNCClipboard:
    :path: "../node_modules/@react-native-clipboard/clipboard"
  RNCMaskedView:
    :path: "../node_modules/@react-native-masked-view/masked-view"
  RNDeviceInfo:
    :path: "../node_modules/react-native-device-info"
  RNExitApp:
    :path: "../node_modules/react-native-exit-app"
  RNFastImage:
    :path: "../node_modules/react-native-fast-image"
  RNFBApp:
    :path: "../node_modules/@react-native-firebase/app"
  RNFBCrashlytics:
    :path: "../node_modules/@react-native-firebase/crashlytics"
  RNFBMessaging:
    :path: "../node_modules/@react-native-firebase/messaging"
  RNFBRemoteConfig:
    :path: "../node_modules/@react-native-firebase/remote-config"
  RNFlashList:
    :path: "../node_modules/@shopify/flash-list"
  RNFS:
    :path: "../node_modules/react-native-fs"
  RNGestureHandler:
    :path: "../node_modules/react-native-gesture-handler"
  RNImageCropPicker:
    :path: "../node_modules/react-native-image-crop-picker"
  RNInputMask:
    :path: "../node_modules/react-native-text-input-mask/ios/InputMask"
  RNKeyboard:
    :path: "../node_modules/react-native-keyboard-area"
  RNKeychain:
    :path: "../node_modules/react-native-keychain"
  RNNotifee:
    :path: "../node_modules/@notifee/react-native"
  RNOS:
    :path: "../node_modules/react-native-os"
  RNPermissions:
    :path: "../node_modules/react-native-permissions"
  RNReactNativeHapticFeedback:
    :path: "../node_modules/react-native-haptic-feedback"
  RNReanimated:
    :path: "../node_modules/react-native-reanimated"
  RNRudderSdk:
    :path: "../node_modules/@rudderstack/rudder-sdk-react-native"
  RNScreens:
    :path: "../node_modules/react-native-screens"
  RNSentry:
    :path: "../node_modules/@sentry/react-native"
  RNShare:
    :path: "../node_modules/react-native-share"
  RNSound:
    :path: "../node_modules/react-native-sound"
  RNSVG:
    :path: "../node_modules/react-native-svg"
  RNTextSize:
    :path: "../node_modules/react-native-text-size"
  SRSRadialGradient:
    :path: "../node_modules/react-native-radial-gradient/ios"
  TcpSockets:
    :path: "../node_modules/react-native-tcp"
  ToolTipMenu:
    :path: "../node_modules/react-native-tooltip"
  VisionCamera:
    :path: "../node_modules/react-native-vision-camera"
  Yoga:
    :path: "../node_modules/react-native/ReactCommon/yoga"

CHECKOUT OPTIONS:
  PanModal:
    :commit: ab97d74279ba28c2891b47a5dc767ed4dd7cf994
    :git: https://github.com/rainbow-me/PanModal

SPEC CHECKSUMS:
  boost: 57d2868c099736d80fcd648bf211b4431e51a558
  Branch: d99436c6f3d5b2529ba948d273e47e732830f207
  BVLinearGradient: 880f91a7854faff2df62518f0281afb1c60d49a3
  CocoaAsyncSocket: 065fd1e645c7abab64f7a6a2007a48038fdc6a99
  DoubleConversion: 5189b271737e1565bdce30deb4a08d647e3f5f54
  FasterImage: 1f65cdb2966c47b2a7b83162e5fc712534e50149
  FBLazyVector: 4cce221dd782d3ff7c4172167bba09d58af67ccb
  FBReactNativeSpec: c6bd9e179757b3c0ecf815864fae8032377903ef
  Firebase: 91fefd38712feb9186ea8996af6cbdef41473442
  FirebaseABTesting: 4431c2c56ac6e56f463b9cab05cc111078639f99
  FirebaseAnalytics: b5efc493eb0f40ec560b04a472e3e1a15d39ca13
  FirebaseCore: 11dc8a16dfb7c5e3c3f45ba0e191a33ac4f50894
  FirebaseCoreExtension: af5fd85e817ea9d19f9a2659a376cf9cf99f03c0
  FirebaseCoreInternal: bcb5acffd4ea05e12a783ecf835f2210ce3dc6af
  FirebaseCrashlytics: af38ea4adfa606f6e63fcc22091b61e7938fcf66
  FirebaseInstallations: 8f581fca6478a50705d2bd2abd66d306e0f5736e
  FirebaseMessaging: 4d52717dd820707cc4eadec5eb981b4832ec8d5d
  FirebaseRemoteConfig: 95dddc50496b37eef199dadce850d5652b534b43
  FirebaseRemoteConfigInterop: 6c349a466490aeace3ce9c091c86be1730711634
  FirebaseSessions: 2651b464e241c93fd44112f995d5ab663c970487
  FirebaseSharedSwift: 76e1529c32101d80e4f1ca2fba7c39d59f0a390a
  FLAnimatedImage: bbf914596368867157cc71b38a8ec834b3eeb32b
  fmt: ff9d55029c625d3757ed641535fd4a75fedc7ce9
  glog: 04b94705f318337d7ead9e6d17c019bd9b1f6b1b
  GoogleAppMeasurement: f3abf08495ef2cba7829f15318c373b8d9226491
  GoogleDataTransport: 6c09b596d841063d76d4288cc2d2f42cc36e1e2a
  GoogleUtilities: d053d902a8edaa9904e1bd00c37535385b8ed152
  hermes-engine: 10fbd3f62405c41ea07e71973ea61e1878d07322
  libevent: 4049cae6c81cdb3654a443be001fb9bdceff7913
  libwebp: 1786c9f4ff8a279e4dac1e8f385004d5fc253009
  MetricsReporter: 99596ee5003c69949ed2f50acc34aee83c42f843
  MMKV: ed58ad794b3f88c24d604a5b74f3fba17fcbaf74
  MMKVCore: a67a1cede26175c413176f404a7cedec43f96a0b
  MultiplatformBleAdapter: 5a6a897b006764392f9cef785e4360f54fb9477d
  nanopb: 438bc412db1928dac798aa6fd75726007be04262
  PanModal: 421fe72d4af5b7e9016aaa3b4db94a2fb71756d3
  Permission-Camera: 9b70902f34a83c10e198d2d01f0e453e58842776
  Permission-FaceID: 86fb226a8ed2577db819299177a72cba54bb3327
  Permission-Notifications: 817390e18898f34adad940cd4141e771e77086ea
  Plaid: 29a5506900d372d6d3d77199090b9a7a3af475bd
  PromisesObjC: f5707f49cb48b9636751c5b2e7d227e43fba9f47
  PromisesSwift: 9d77319bbe72ebf6d872900551f7eeba9bce2851
  Rainbow-Internals: 6e69837f173f2017e4fff07e64d77d429e5a958c
  RCT-Folly: 424b8c9a7a0b9ab2886ffe9c3b041ef628fd4fb1
  RCTRequired: a2faf4bad4e438ca37b2040cb8f7799baa065c18
  RCTTypeSafety: cb09f3e4747b6d18331a15eb05271de7441ca0b3
  React: 13109005b5353095c052f26af37413340ccf7a5d
  React-callinvoker: c8c87bce983aa499c13cb06d4447c025a35274d6
  React-Codegen: 712d523524d89d71f1cf7cc624854941be983c4d
  React-Core: 688f88b7f3a3d30b4848036223f8b07102c687e5
  React-CoreModules: 63c063a3ade8fb3b1bec5fd9a50f17b0421558c6
  React-cxxreact: 37765b4975541105b2a3322a4b473417c158c869
  React-debug: 51f11ef8db14b47f24e71c42a4916d4192972156
  React-hermes: 935ae71fb3d7654e947beba8498835cd5e479707
  React-jsi: ec628dc7a15ffea969f237b0ea6d2fde212b19dd
  React-jsiexecutor: 59d1eb03af7d30b7d66589c410f13151271e8006
  React-jsinspector: b511447170f561157547bc0bef3f169663860be7
  React-logger: c5b527272d5f22eaa09bb3c3a690fee8f237ae95
  react-native-aes-crypto: d7e87fd02cee7285983c00957a34063dfc4c94b3
  react-native-animateable-text: 5f5a6e96f6c075aa943ce52ea7fd3fbb3e56d725
  react-native-ble-plx: f10240444452dfb2d2a13a0e4f58d7783e92d76e
  react-native-blur: cfdad7b3c01d725ab62a8a729f42ea463998afa2
  react-native-branch: 960c897d57b9f4912b08b9d06a25284b6e9879da
  react-native-cameraroll: aff50ec1df9d054626dceca9336e6644e153d32f
  react-native-change-icon: ea9bb7255b09e89f41cbf282df16eade91ab1833
  react-native-cloud-fs: e7103d1f693c57b481f820fa5e6b6b0522a5a31e
  react-native-compat: e31d4e4ba7db54f2649c4b34b9b594029b51b5e2
  react-native-get-random-values: 1404bd5cc0ab0e287f75ee1c489555688fc65f89
  react-native-ios-context-menu: e529171ba760a1af7f2ef0729f5a7f4d226171c5
  react-native-mail: a864fb211feaa5845c6c478a3266de725afdce89
  react-native-menu: 5b9b82dabcc779cebde15d292ccbcba4469ff311
  react-native-minimizer: b94809a769ac3825b46fd081d4f0ae2560791536
  react-native-mmkv: e97c0c79403fb94577e5d902ab1ebd42b0715b43
  react-native-netinfo: 5b664b2945a8f02102b296f0f812bddd6827ed9c
  react-native-pager-view: 95d0418c3c74279840abec6926653d32447bafb6
  react-native-palette-full: 99a6fd796d16fab6a2d3770649070e31c2602fad
  react-native-plaid-link-sdk: 4b6bb53d67a871fcebc645e32237a7c6f5d4e0d9
  react-native-quick-md5: 20039aa5f718178ee370d523ca2918a2ccae097d
  react-native-randombytes: 3638d24759d67c68f6ccba60c52a7a8a8faa6a23
  react-native-restart: 733a51ad137f15b0f8dc34c4082e55af7da00979
  react-native-safe-area-context: b8979f5eda6ed5903d4dbc885be3846ea3daa753
  react-native-screen-corner-radius: d526152dc1b5816bf298cc7093fcf4af853c17c7
  react-native-skia: d0b0aab6bb1f146eb6f379fb671b719deabd20fb
  react-native-splash-screen: 200d11d188e2e78cea3ad319964f6142b6384865
  react-native-text-input-mask: 07227297075f9653315f43b0424d596423a01736
  react-native-udp: 96a517e5a121cfe69f4b05eeeafefe00c623debf
  react-native-version-number: b415bbec6a13f2df62bf978e85bc0d699462f37f
  react-native-video: c26780b224543c62d5e1b2a7244a5cd1b50e8253
  react-native-view-shot: 6b7ed61d77d88580fed10954d45fad0eb2d47688
  react-native-webview: 19aba9db98e183484969202c1181a00159b7724b
  react-native-widgetkit: efb6680df237463bbe1be3a4d1a1578a1b0bb08f
  React-NativeModulesApple: c57f3efe0df288a6532b726ad2d0322a9bf38472
  React-perflogger: 6bd153e776e6beed54c56b0847e1220a3ff92ba5
  React-RCTActionSheet: c0b62af44e610e69d9a2049a682f5dba4e9dff17
  React-RCTAnimation: f9bf9719258926aea9ecb8a2aa2595d3ff9a6022
  React-RCTAppDelegate: e5ac35d4dbd1fae7df3a62b47db04b6a8d151592
  React-RCTBlob: c4f1e69a6ef739aa42586b876d637dab4e3b5bed
  React-RCTImage: e5798f01aba248416c02a506cf5e6dfcba827638
  React-RCTLinking: f5b6227c879e33206f34e68924c458f57bbb96d9
  React-RCTNetwork: d5554fbfac1c618da3c8fa29933108ea22837788
  React-RCTSettings: 189c71e3e6146ba59f4f7e2cbeb494cf2ad42afa
  React-RCTText: 19425aea9d8b6ccae55a27916355b17ab577e56e
  React-RCTVibration: 388ac0e1455420895d1ca2548401eed964b038a6
  React-rncore: 755a331dd67b74662108f2d66a384454bf8dc1a1
  React-runtimeexecutor: 369ae9bb3f83b65201c0c8f7d50b72280b5a1dbc
  React-runtimescheduler: 837c1bebd2f84572db17698cd702ceaf585b0d9a
  React-utils: bcb57da67eec2711f8b353f6e3d33bd8e4b2efa3
  ReactCommon: 3ccb8fb14e6b3277e38c73b0ff5e4a1b8db017a9
  ReactNativeDarkMode: 0178ffca3b10f6a7c9f49d6f9810232b328fa949
  rn-fetch-blob: f065bb7ab7fb48dd002629f8bdcb0336602d3cba
  RNBootSplash: 5f346163977573d6b2aeba1b25df9d2245c0d73c
  RNCAsyncStorage: ddc4ee162bfd41b0d2c68bf2d95acd81dd7f1f93
  RNCClipboard: 60fed4b71560d7bfe40e9d35dea9762b024da86d
  RNCMaskedView: 949696f25ec596bfc697fc88e6f95cf0c79669b6
  RNDeviceInfo: 6f20764111df002b4484f90cbe0a861be29bcc6c
  RNExitApp: c4e052df2568b43bec8a37c7cd61194d4cfee2c3
  RNFastImage: 4ce7636223e71615774b99004103e946a73e7c32
  RNFBApp: 614f1621b49db54ebd258df8c45427370d8d84a2
  RNFBCrashlytics: c39e903af97cb426f36a10d3268fb0623a1ccddf
  RNFBMessaging: 74754ed198239360950f54f3e3de365fe85db451
  RNFBRemoteConfig: ae7080ed8bc072751999f615879096ab616eeb83
  RNFlashList: 25b0e092b4470c84db0386d4f5316dc34123bb6d
  RNFS: 2bd9eb49dc82fa9676382f0585b992c424cd59df
  RNGestureHandler: a479ebd5ed4221a810967000735517df0d2db211
  RNImageCropPicker: e7ab6fb43d2fc3e84651e786ef4a080d63b0ed3d
  RNInputMask: 815461ebdf396beb62cf58916c35cf6930adb991
  RNKeyboard: 14793d75953d99c6d950090b8e9698b234c5d08c
  RNKeychain: 4f63aada75ebafd26f4bc2c670199461eab85d94
  RNNotifee: 8ee6ddabfc44b16600b978983162e0d4db20ce19
  RNOS: 31db6fa4a197d179afbba9e6b4d28d450a7f250b
  RNPermissions: 4e3714e18afe7141d000beae3755e5b5fb2f5e05
  RNReactNativeHapticFeedback: 653a8c126a0f5e88ce15ffe280b3ff37e1fbb285
  RNReanimated: 5afba582037b0dae040a5f927dec7fdd18e430c3
  RNRudderSdk: 805d4b7064714f3295bf5f152d3812cc67f67a93
  RNScreens: 6a8a3c6b808aa48dca1780df7b73ea524f602c63
  RNSentry: 468d45dc823258945fb1ee04dcd3f252cb57415f
  RNShare: eaee3dd5a06dad397c7d3b14762007035c5de405
  RNSound: 6c156f925295bdc83e8e422e7d8b38d33bc71852
  RNSVG: 53c661b76829783cdaf9b7a57258f3d3b4c28315
  RNTextSize: 21c94a67819fbf2c358a219bf6d251e3be9e5f29
  RSCrashReporter: 6b8376ac729b0289ebe0908553e5f56d8171f313
  Rudder: 2cb1d3feabeb46cf0b34921e99d464cd8a5dbc5f
  RudderKit: f272f9872183946452ac94cd7bb2244a71e6ca8f
  SDWebImage: 2d6d229046fea284d62e36bfb8ebe8287dfc5b10
<<<<<<< HEAD
  SDWebImageWebPCoder: c94f09adbca681822edad9e532ac752db713eabf
=======
  SDWebImageWebPCoder: e38c0a70396191361d60c092933e22c20d5b1380
>>>>>>> ac931cf0
  Sentry: 2f6baed15a3f8056b875fc903dc3dcb2903117f4
  Shimmer: c5374be1c2b0c9e292fb05b339a513cf291cac86
  SocketRocket: f32cd54efbe0f095c4d7594881e52619cfe80b17
  SRSRadialGradient: e5a34825dff88c9cf773b58bf39ed6a02e59a084
  swift-vibrant: 3def73c5c281db74f420ec386590d9c1c5b0995c
  TcpSockets: bd31674146c0931a064fc254a59812dfd1a73ae0
  TOCropViewController: b9b2905938c0424f289ea2d9964993044913fac6
  ToolTipMenu: 8ac61aded0fbc4acfe7e84a7d0c9479d15a9a382
  VisionCamera: 1910a51e4c6f6b049650086d343090f267b4c260
  Yoga: 8796b55dba14d7004f980b54bcc9833ee45b28ce

PODFILE CHECKSUM: e5362d24eefcd29c7be1cb477c3dbf0e712787ec

COCOAPODS: 1.12.1<|MERGE_RESOLUTION|>--- conflicted
+++ resolved
@@ -813,11 +813,7 @@
   - SDWebImage (5.18.12):
     - SDWebImage/Core (= 5.18.12)
   - SDWebImage/Core (5.18.12)
-<<<<<<< HEAD
-  - SDWebImageWebPCoder (0.14.5):
-=======
   - SDWebImageWebPCoder (0.14.6):
->>>>>>> ac931cf0
     - libwebp (~> 1.0)
     - SDWebImage/Core (~> 5.17)
   - Sentry/HybridSDK (8.24.0)
@@ -1399,11 +1395,7 @@
   Rudder: 2cb1d3feabeb46cf0b34921e99d464cd8a5dbc5f
   RudderKit: f272f9872183946452ac94cd7bb2244a71e6ca8f
   SDWebImage: 2d6d229046fea284d62e36bfb8ebe8287dfc5b10
-<<<<<<< HEAD
-  SDWebImageWebPCoder: c94f09adbca681822edad9e532ac752db713eabf
-=======
   SDWebImageWebPCoder: e38c0a70396191361d60c092933e22c20d5b1380
->>>>>>> ac931cf0
   Sentry: 2f6baed15a3f8056b875fc903dc3dcb2903117f4
   Shimmer: c5374be1c2b0c9e292fb05b339a513cf291cac86
   SocketRocket: f32cd54efbe0f095c4d7594881e52619cfe80b17
