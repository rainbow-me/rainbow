PODS:
  - Analytics (3.7.1)
  - Base64 (1.1.2)
  - boost-for-react-native (1.63.0)
  - BVLinearGradient (2.5.6):
    - React
  - CocoaAsyncSocket (7.6.4)
  - CocoaLibEvent (1.0.0)
  - CodePush (1000.0.0):
    - Base64 (~> 1.1)
    - JWT (~> 3.0.0-beta.7)
    - React
    - SSZipArchive (~> 2.1)
  - Crashlytics (3.14.0):
    - Fabric (~> 1.10.2)
  - DoubleConversion (1.1.6)
  - Fabric (1.10.2)
  - FBLazyVector (0.62.2)
  - FBReactNativeSpec (0.62.2):
    - Folly (= 2018.10.22.00)
    - RCTRequired (= 0.62.2)
    - RCTTypeSafety (= 0.62.2)
    - React-Core (= 0.62.2)
    - React-jsi (= 0.62.2)
    - ReactCommon/turbomodule/core (= 0.62.2)
  - Firebase/Core (6.13.0):
    - Firebase/CoreOnly
    - FirebaseAnalytics (= 6.1.6)
  - Firebase/CoreOnly (6.13.0):
    - FirebaseCore (= 6.4.0)
  - Firebase/Messaging (6.13.0):
    - Firebase/CoreOnly
    - FirebaseMessaging (~> 4.1.9)
  - FirebaseAnalytics (6.1.6):
    - FirebaseCore (~> 6.4)
    - FirebaseInstanceID (~> 4.2)
    - GoogleAppMeasurement (= 6.1.6)
    - GoogleUtilities/AppDelegateSwizzler (~> 6.0)
    - GoogleUtilities/MethodSwizzler (~> 6.0)
    - GoogleUtilities/Network (~> 6.0)
    - "GoogleUtilities/NSData+zlib (~> 6.0)"
    - nanopb (= 0.3.9011)
  - FirebaseAnalyticsInterop (1.5.0)
  - FirebaseCore (6.4.0):
    - FirebaseCoreDiagnostics (~> 1.0)
    - FirebaseCoreDiagnosticsInterop (~> 1.0)
    - GoogleUtilities/Environment (~> 6.2)
    - GoogleUtilities/Logger (~> 6.2)
  - FirebaseCoreDiagnostics (1.2.3):
    - FirebaseCoreDiagnosticsInterop (~> 1.2)
    - GoogleDataTransportCCTSupport (~> 2.0)
    - GoogleUtilities/Environment (~> 6.5)
    - GoogleUtilities/Logger (~> 6.5)
    - nanopb (~> 0.3.901)
  - FirebaseCoreDiagnosticsInterop (1.2.0)
  - FirebaseInstanceID (4.2.7):
    - FirebaseCore (~> 6.0)
    - GoogleUtilities/Environment (~> 6.0)
    - GoogleUtilities/UserDefaults (~> 6.0)
  - FirebaseMessaging (4.1.10):
    - FirebaseAnalyticsInterop (~> 1.3)
    - FirebaseCore (~> 6.2)
    - FirebaseInstanceID (~> 4.1)
    - GoogleUtilities/AppDelegateSwizzler (~> 6.2)
    - GoogleUtilities/Environment (~> 6.2)
    - GoogleUtilities/Reachability (~> 6.2)
    - GoogleUtilities/UserDefaults (~> 6.2)
    - Protobuf (>= 3.9.2, ~> 3.9)
  - FLAnimatedImage (1.0.12)
  - Flipper (0.33.1):
    - Flipper-Folly (~> 2.1)
    - Flipper-RSocket (~> 1.0)
  - Flipper-DoubleConversion (1.1.7)
  - Flipper-Folly (2.2.0):
    - boost-for-react-native
    - CocoaLibEvent (~> 1.0)
    - Flipper-DoubleConversion
    - Flipper-Glog
    - OpenSSL-Universal (= 1.0.2.19)
  - Flipper-Glog (0.3.6)
  - Flipper-PeerTalk (0.0.4)
  - Flipper-RSocket (1.1.0):
    - Flipper-Folly (~> 2.2)
<<<<<<< HEAD
  - FlipperKit (0.35.0):
    - FlipperKit/Core (= 0.35.0)
  - FlipperKit/Core (0.35.0):
    - Flipper (~> 0.35.0)
=======
  - FlipperKit (0.33.1):
    - FlipperKit/Core (= 0.33.1)
  - FlipperKit/Core (0.33.1):
    - Flipper (~> 0.33.1)
>>>>>>> 2844e00b
    - FlipperKit/CppBridge
    - FlipperKit/FBCxxFollyDynamicConvert
    - FlipperKit/FBDefines
    - FlipperKit/FKPortForwarding
  - FlipperKit/CppBridge (0.33.1):
    - Flipper (~> 0.33.1)
  - FlipperKit/FBCxxFollyDynamicConvert (0.33.1):
    - Flipper-Folly (~> 2.1)
  - FlipperKit/FBDefines (0.33.1)
  - FlipperKit/FKPortForwarding (0.33.1):
    - CocoaAsyncSocket (~> 7.6)
    - Flipper-PeerTalk (~> 0.0.4)
  - FlipperKit/FlipperKitHighlightOverlay (0.33.1)
  - FlipperKit/FlipperKitLayoutPlugin (0.33.1):
    - FlipperKit/Core
    - FlipperKit/FlipperKitHighlightOverlay
    - FlipperKit/FlipperKitLayoutTextSearchable
    - YogaKit (~> 1.18)
  - FlipperKit/FlipperKitLayoutTextSearchable (0.33.1)
  - FlipperKit/FlipperKitNetworkPlugin (0.33.1):
    - FlipperKit/Core
  - FlipperKit/FlipperKitReactPlugin (0.33.1):
    - FlipperKit/Core
  - FlipperKit/FlipperKitUserDefaultsPlugin (0.33.1):
    - FlipperKit/Core
  - FlipperKit/SKIOSNetworkPlugin (0.33.1):
    - FlipperKit/Core
    - FlipperKit/FlipperKitNetworkPlugin
  - Folly (2018.10.22.00):
    - boost-for-react-native
    - DoubleConversion
    - Folly/Default (= 2018.10.22.00)
    - glog
  - Folly/Default (2018.10.22.00):
    - boost-for-react-native
    - DoubleConversion
    - glog
  - glog (0.3.5)
  - GoogleAppMeasurement (6.1.6):
    - GoogleUtilities/AppDelegateSwizzler (~> 6.0)
    - GoogleUtilities/MethodSwizzler (~> 6.0)
    - GoogleUtilities/Network (~> 6.0)
    - "GoogleUtilities/NSData+zlib (~> 6.0)"
    - nanopb (= 0.3.9011)
  - GoogleDataTransport (5.1.1)
  - GoogleDataTransportCCTSupport (2.0.2):
    - GoogleDataTransport (~> 5.1)
    - nanopb (~> 0.3.901)
  - GoogleUtilities/AppDelegateSwizzler (6.5.2):
    - GoogleUtilities/Environment
    - GoogleUtilities/Logger
    - GoogleUtilities/Network
  - GoogleUtilities/Environment (6.5.2)
  - GoogleUtilities/Logger (6.5.2):
    - GoogleUtilities/Environment
  - GoogleUtilities/MethodSwizzler (6.5.2):
    - GoogleUtilities/Logger
  - GoogleUtilities/Network (6.5.2):
    - GoogleUtilities/Logger
    - "GoogleUtilities/NSData+zlib"
    - GoogleUtilities/Reachability
  - "GoogleUtilities/NSData+zlib (6.5.2)"
  - GoogleUtilities/Reachability (6.5.2):
    - GoogleUtilities/Logger
  - GoogleUtilities/UserDefaults (6.5.2):
    - GoogleUtilities/Logger
  - JWT (3.0.0-beta.12):
    - Base64 (~> 1.1.2)
  - libwebp (1.1.0):
    - libwebp/demux (= 1.1.0)
    - libwebp/mux (= 1.1.0)
    - libwebp/webp (= 1.1.0)
  - libwebp/demux (1.1.0):
    - libwebp/webp
  - libwebp/mux (1.1.0):
    - libwebp/demux
  - libwebp/webp (1.1.0)
  - lottie-ios (3.1.3)
  - lottie-react-native (3.3.2):
    - lottie-ios (~> 3.1.3)
    - React
  - nanopb (0.3.9011):
    - nanopb/decode (= 0.3.9011)
    - nanopb/encode (= 0.3.9011)
  - nanopb/decode (0.3.9011)
  - nanopb/encode (0.3.9011)
  - OpenSSL-Universal (1.0.2.19):
    - OpenSSL-Universal/Static (= 1.0.2.19)
  - OpenSSL-Universal/Static (1.0.2.19)
  - Permission-Camera (2.1.1):
    - RNPermissions
  - Permission-FaceID (2.1.1):
    - RNPermissions
  - Protobuf (3.11.4)
  - RCTRequired (0.62.2)
  - RCTTypeSafety (0.62.2):
    - FBLazyVector (= 0.62.2)
    - Folly (= 2018.10.22.00)
    - RCTRequired (= 0.62.2)
    - React-Core (= 0.62.2)
  - React (0.62.2):
    - React-Core (= 0.62.2)
    - React-Core/DevSupport (= 0.62.2)
    - React-Core/RCTWebSocket (= 0.62.2)
    - React-RCTActionSheet (= 0.62.2)
    - React-RCTAnimation (= 0.62.2)
    - React-RCTBlob (= 0.62.2)
    - React-RCTImage (= 0.62.2)
    - React-RCTLinking (= 0.62.2)
    - React-RCTNetwork (= 0.62.2)
    - React-RCTSettings (= 0.62.2)
    - React-RCTText (= 0.62.2)
    - React-RCTVibration (= 0.62.2)
  - React-Core (0.62.2):
    - Folly (= 2018.10.22.00)
    - glog
    - React-Core/Default (= 0.62.2)
    - React-cxxreact (= 0.62.2)
    - React-jsi (= 0.62.2)
    - React-jsiexecutor (= 0.62.2)
    - Yoga
  - React-Core/CoreModulesHeaders (0.62.2):
    - Folly (= 2018.10.22.00)
    - glog
    - React-Core/Default
    - React-cxxreact (= 0.62.2)
    - React-jsi (= 0.62.2)
    - React-jsiexecutor (= 0.62.2)
    - Yoga
  - React-Core/Default (0.62.2):
    - Folly (= 2018.10.22.00)
    - glog
    - React-cxxreact (= 0.62.2)
    - React-jsi (= 0.62.2)
    - React-jsiexecutor (= 0.62.2)
    - Yoga
  - React-Core/DevSupport (0.62.2):
    - Folly (= 2018.10.22.00)
    - glog
    - React-Core/Default (= 0.62.2)
    - React-Core/RCTWebSocket (= 0.62.2)
    - React-cxxreact (= 0.62.2)
    - React-jsi (= 0.62.2)
    - React-jsiexecutor (= 0.62.2)
    - React-jsinspector (= 0.62.2)
    - Yoga
  - React-Core/RCTActionSheetHeaders (0.62.2):
    - Folly (= 2018.10.22.00)
    - glog
    - React-Core/Default
    - React-cxxreact (= 0.62.2)
    - React-jsi (= 0.62.2)
    - React-jsiexecutor (= 0.62.2)
    - Yoga
  - React-Core/RCTAnimationHeaders (0.62.2):
    - Folly (= 2018.10.22.00)
    - glog
    - React-Core/Default
    - React-cxxreact (= 0.62.2)
    - React-jsi (= 0.62.2)
    - React-jsiexecutor (= 0.62.2)
    - Yoga
  - React-Core/RCTBlobHeaders (0.62.2):
    - Folly (= 2018.10.22.00)
    - glog
    - React-Core/Default
    - React-cxxreact (= 0.62.2)
    - React-jsi (= 0.62.2)
    - React-jsiexecutor (= 0.62.2)
    - Yoga
  - React-Core/RCTImageHeaders (0.62.2):
    - Folly (= 2018.10.22.00)
    - glog
    - React-Core/Default
    - React-cxxreact (= 0.62.2)
    - React-jsi (= 0.62.2)
    - React-jsiexecutor (= 0.62.2)
    - Yoga
  - React-Core/RCTLinkingHeaders (0.62.2):
    - Folly (= 2018.10.22.00)
    - glog
    - React-Core/Default
    - React-cxxreact (= 0.62.2)
    - React-jsi (= 0.62.2)
    - React-jsiexecutor (= 0.62.2)
    - Yoga
  - React-Core/RCTNetworkHeaders (0.62.2):
    - Folly (= 2018.10.22.00)
    - glog
    - React-Core/Default
    - React-cxxreact (= 0.62.2)
    - React-jsi (= 0.62.2)
    - React-jsiexecutor (= 0.62.2)
    - Yoga
  - React-Core/RCTSettingsHeaders (0.62.2):
    - Folly (= 2018.10.22.00)
    - glog
    - React-Core/Default
    - React-cxxreact (= 0.62.2)
    - React-jsi (= 0.62.2)
    - React-jsiexecutor (= 0.62.2)
    - Yoga
  - React-Core/RCTTextHeaders (0.62.2):
    - Folly (= 2018.10.22.00)
    - glog
    - React-Core/Default
    - React-cxxreact (= 0.62.2)
    - React-jsi (= 0.62.2)
    - React-jsiexecutor (= 0.62.2)
    - Yoga
  - React-Core/RCTVibrationHeaders (0.62.2):
    - Folly (= 2018.10.22.00)
    - glog
    - React-Core/Default
    - React-cxxreact (= 0.62.2)
    - React-jsi (= 0.62.2)
    - React-jsiexecutor (= 0.62.2)
    - Yoga
  - React-Core/RCTWebSocket (0.62.2):
    - Folly (= 2018.10.22.00)
    - glog
    - React-Core/Default (= 0.62.2)
    - React-cxxreact (= 0.62.2)
    - React-jsi (= 0.62.2)
    - React-jsiexecutor (= 0.62.2)
    - Yoga
  - React-CoreModules (0.62.2):
    - FBReactNativeSpec (= 0.62.2)
    - Folly (= 2018.10.22.00)
    - RCTTypeSafety (= 0.62.2)
    - React-Core/CoreModulesHeaders (= 0.62.2)
    - React-RCTImage (= 0.62.2)
    - ReactCommon/turbomodule/core (= 0.62.2)
  - React-cxxreact (0.62.2):
    - boost-for-react-native (= 1.63.0)
    - DoubleConversion
    - Folly (= 2018.10.22.00)
    - glog
    - React-jsinspector (= 0.62.2)
  - React-jsi (0.62.2):
    - boost-for-react-native (= 1.63.0)
    - DoubleConversion
    - Folly (= 2018.10.22.00)
    - glog
    - React-jsi/Default (= 0.62.2)
  - React-jsi/Default (0.62.2):
    - boost-for-react-native (= 1.63.0)
    - DoubleConversion
    - Folly (= 2018.10.22.00)
    - glog
  - React-jsiexecutor (0.62.2):
    - DoubleConversion
    - Folly (= 2018.10.22.00)
    - glog
    - React-cxxreact (= 0.62.2)
    - React-jsi (= 0.62.2)
  - React-jsinspector (0.62.2)
  - react-native-background-timer (2.2.0):
    - React
  - react-native-blur (0.8.0):
    - React
  - react-native-camera (3.23.0):
    - React
    - react-native-camera/RCT (= 3.23.0)
    - react-native-camera/RN (= 3.23.0)
  - react-native-camera/RCT (3.23.0):
    - React
  - react-native-camera/RN (3.23.0):
    - React
  - react-native-mail (4.1.0):
    - React
  - react-native-netinfo (5.7.1):
    - React
  - react-native-randombytes (3.5.3):
    - React
  - react-native-safe-area-context (0.5.0):
    - React
  - react-native-splash-screen (3.2.0):
    - React
  - react-native-text-input-mask (2.0.0):
    - React
    - RNInputMask
  - react-native-udp (2.7.0):
    - CocoaAsyncSocket
    - React
  - react-native-version-number (0.3.6):
    - React
  - react-native-viewpager (3.3.0):
    - React
  - React-RCTActionSheet (0.62.2):
    - React-Core/RCTActionSheetHeaders (= 0.62.2)
  - React-RCTAnimation (0.62.2):
    - FBReactNativeSpec (= 0.62.2)
    - Folly (= 2018.10.22.00)
    - RCTTypeSafety (= 0.62.2)
    - React-Core/RCTAnimationHeaders (= 0.62.2)
    - ReactCommon/turbomodule/core (= 0.62.2)
  - React-RCTBlob (0.62.2):
    - FBReactNativeSpec (= 0.62.2)
    - Folly (= 2018.10.22.00)
    - React-Core/RCTBlobHeaders (= 0.62.2)
    - React-Core/RCTWebSocket (= 0.62.2)
    - React-jsi (= 0.62.2)
    - React-RCTNetwork (= 0.62.2)
    - ReactCommon/turbomodule/core (= 0.62.2)
  - React-RCTImage (0.62.2):
    - FBReactNativeSpec (= 0.62.2)
    - Folly (= 2018.10.22.00)
    - RCTTypeSafety (= 0.62.2)
    - React-Core/RCTImageHeaders (= 0.62.2)
    - React-RCTNetwork (= 0.62.2)
    - ReactCommon/turbomodule/core (= 0.62.2)
  - React-RCTLinking (0.62.2):
    - FBReactNativeSpec (= 0.62.2)
    - React-Core/RCTLinkingHeaders (= 0.62.2)
    - ReactCommon/turbomodule/core (= 0.62.2)
  - React-RCTNetwork (0.62.2):
    - FBReactNativeSpec (= 0.62.2)
    - Folly (= 2018.10.22.00)
    - RCTTypeSafety (= 0.62.2)
    - React-Core/RCTNetworkHeaders (= 0.62.2)
    - ReactCommon/turbomodule/core (= 0.62.2)
  - React-RCTSettings (0.62.2):
    - FBReactNativeSpec (= 0.62.2)
    - Folly (= 2018.10.22.00)
    - RCTTypeSafety (= 0.62.2)
    - React-Core/RCTSettingsHeaders (= 0.62.2)
    - ReactCommon/turbomodule/core (= 0.62.2)
  - React-RCTText (0.62.2):
    - React-Core/RCTTextHeaders (= 0.62.2)
  - React-RCTVibration (0.62.2):
    - FBReactNativeSpec (= 0.62.2)
    - Folly (= 2018.10.22.00)
    - React-Core/RCTVibrationHeaders (= 0.62.2)
    - ReactCommon/turbomodule/core (= 0.62.2)
  - ReactCommon/callinvoker (0.62.2):
    - DoubleConversion
    - Folly (= 2018.10.22.00)
    - glog
    - React-cxxreact (= 0.62.2)
  - ReactCommon/turbomodule/core (0.62.2):
    - DoubleConversion
    - Folly (= 2018.10.22.00)
    - glog
    - React-Core (= 0.62.2)
    - React-cxxreact (= 0.62.2)
    - React-jsi (= 0.62.2)
    - ReactCommon/callinvoker (= 0.62.2)
  - ReactNativePayments (1.1.5):
    - React
  - RNAnalytics (1.1.0):
    - Analytics
    - React
  - RNCAsyncStorage (1.7.1):
    - React
  - RNCMaskedView (0.1.9):
    - React
  - RNCPushNotificationIOS (1.1.1):
    - React
  - RNDeviceInfo (5.3.1):
    - React
  - RNFastImage (7.0.2):
    - React
    - SDWebImage (~> 5.0)
    - SDWebImageWebPCoder (~> 0.2.3)
  - RNFBApp (6.4.0):
    - Firebase/Core (~> 6.13.0)
    - React
  - RNFBCrashlytics (6.4.0):
    - Crashlytics (~> 3.14.0)
    - Fabric (~> 1.10.2)
    - Firebase/Core (~> 6.13.0)
    - React
    - RNFBApp
  - RNFBMessaging (6.4.0):
    - Firebase/Core (~> 6.13.0)
    - Firebase/Messaging (~> 6.13.0)
    - React
    - RNFBApp
  - RNGestureHandler (1.6.0):
    - React
  - RNInputMask (4.1.0)
  - RNKeychain (4.0.3):
    - React
  - RNLanguages (3.0.2):
    - React
  - RNOS (1.2.8):
    - React
  - RNPermissions (2.1.1):
    - React
  - RNReactNativeHapticFeedback (1.9.0):
    - React
  - RNReanimated (1.7.0):
    - React
  - RNScreens (2.2.0):
    - React
  - RNSentry (1.3.7):
    - React
    - Sentry (~> 4.4.0)
  - RNStoreReview (0.1.5):
    - React
  - RNSVG (12.1.0):
    - React
  - SDWebImage (5.7.2):
    - SDWebImage/Core (= 5.7.2)
  - SDWebImage/Core (5.7.2)
  - SDWebImageWebPCoder (0.2.5):
    - libwebp (~> 1.0)
    - SDWebImage/Core (~> 5.0)
  - Sentry (4.4.3):
    - Sentry/Core (= 4.4.3)
  - Sentry/Core (4.4.3)
  - SRSRadialGradient (1.0.6):
    - React
  - SSZipArchive (2.2.2)
  - TcpSockets (3.3.2):
    - CocoaAsyncSocket
    - React
  - ToolTipMenu (5.2.1):
    - React
  - Yoga (1.14.0)
  - YogaKit (1.18.1):
    - Yoga (~> 1.14)

DEPENDENCIES:
  - BVLinearGradient (from `../node_modules/react-native-linear-gradient`)
  - CodePush (from `../node_modules/react-native-code-push`)
  - DoubleConversion (from `../node_modules/react-native/third-party-podspecs/DoubleConversion.podspec`)
  - FBLazyVector (from `../node_modules/react-native/Libraries/FBLazyVector`)
  - FBReactNativeSpec (from `../node_modules/react-native/Libraries/FBReactNativeSpec`)
  - FLAnimatedImage
  - Flipper (~> 0.33.1)
  - Flipper-DoubleConversion (= 1.1.7)
  - Flipper-Folly (~> 2.1)
  - Flipper-Glog (= 0.3.6)
  - Flipper-PeerTalk (~> 0.0.4)
  - Flipper-RSocket (~> 1.0)
  - FlipperKit (~> 0.33.1)
  - FlipperKit/Core (~> 0.33.1)
  - FlipperKit/CppBridge (~> 0.33.1)
  - FlipperKit/FBCxxFollyDynamicConvert (~> 0.33.1)
  - FlipperKit/FBDefines (~> 0.33.1)
  - FlipperKit/FKPortForwarding (~> 0.33.1)
  - FlipperKit/FlipperKitHighlightOverlay (~> 0.33.1)
  - FlipperKit/FlipperKitLayoutPlugin (~> 0.33.1)
  - FlipperKit/FlipperKitLayoutTextSearchable (~> 0.33.1)
  - FlipperKit/FlipperKitNetworkPlugin (~> 0.33.1)
  - FlipperKit/FlipperKitReactPlugin (~> 0.33.1)
  - FlipperKit/FlipperKitUserDefaultsPlugin (~> 0.33.1)
  - FlipperKit/SKIOSNetworkPlugin (~> 0.33.1)
  - Folly (from `../node_modules/react-native/third-party-podspecs/Folly.podspec`)
  - glog (from `../node_modules/react-native/third-party-podspecs/glog.podspec`)
  - libwebp
  - lottie-ios (from `../node_modules/lottie-ios`)
  - lottie-react-native (from `../node_modules/lottie-react-native`)
  - Permission-Camera (from `../node_modules/react-native-permissions/ios/Camera.podspec`)
  - Permission-FaceID (from `../node_modules/react-native-permissions/ios/FaceID.podspec`)
  - RCTRequired (from `../node_modules/react-native/Libraries/RCTRequired`)
  - RCTTypeSafety (from `../node_modules/react-native/Libraries/TypeSafety`)
  - React (from `../node_modules/react-native/`)
  - React-Core (from `../node_modules/react-native/`)
  - React-Core/DevSupport (from `../node_modules/react-native/`)
  - React-Core/RCTWebSocket (from `../node_modules/react-native/`)
  - React-CoreModules (from `../node_modules/react-native/React/CoreModules`)
  - React-cxxreact (from `../node_modules/react-native/ReactCommon/cxxreact`)
  - React-jsi (from `../node_modules/react-native/ReactCommon/jsi`)
  - React-jsiexecutor (from `../node_modules/react-native/ReactCommon/jsiexecutor`)
  - React-jsinspector (from `../node_modules/react-native/ReactCommon/jsinspector`)
  - react-native-background-timer (from `../node_modules/react-native-background-timer`)
  - "react-native-blur (from `../node_modules/@react-native-community/blur`)"
  - react-native-camera (from `../node_modules/react-native-camera`)
  - react-native-mail (from `../node_modules/react-native-mail`)
  - "react-native-netinfo (from `../node_modules/@react-native-community/netinfo`)"
  - react-native-randombytes (from `../node_modules/react-native-randombytes`)
  - react-native-safe-area-context (from `../node_modules/react-native-safe-area-context`)
  - react-native-splash-screen (from `../node_modules/react-native-splash-screen`)
  - react-native-text-input-mask (from `../node_modules/react-native-text-input-mask`)
  - react-native-udp (from `../node_modules/react-native-udp`)
  - react-native-version-number (from `../node_modules/react-native-version-number`)
  - "react-native-viewpager (from `../node_modules/@react-native-community/viewpager`)"
  - React-RCTActionSheet (from `../node_modules/react-native/Libraries/ActionSheetIOS`)
  - React-RCTAnimation (from `../node_modules/react-native/Libraries/NativeAnimation`)
  - React-RCTBlob (from `../node_modules/react-native/Libraries/Blob`)
  - React-RCTImage (from `../node_modules/react-native/Libraries/Image`)
  - React-RCTLinking (from `../node_modules/react-native/Libraries/LinkingIOS`)
  - React-RCTNetwork (from `../node_modules/react-native/Libraries/Network`)
  - React-RCTSettings (from `../node_modules/react-native/Libraries/Settings`)
  - React-RCTText (from `../node_modules/react-native/Libraries/Text`)
  - React-RCTVibration (from `../node_modules/react-native/Libraries/Vibration`)
  - ReactCommon/callinvoker (from `../node_modules/react-native/ReactCommon`)
  - ReactCommon/turbomodule/core (from `../node_modules/react-native/ReactCommon`)
  - "ReactNativePayments (from `../node_modules/@rainbow-me/react-native-payments/lib/ios`)"
  - "RNAnalytics (from `../node_modules/@segment/analytics-react-native`)"
  - "RNCAsyncStorage (from `../node_modules/@react-native-community/async-storage`)"
  - "RNCMaskedView (from `../node_modules/@react-native-community/masked-view`)"
  - "RNCPushNotificationIOS (from `../node_modules/@react-native-community/push-notification-ios`)"
  - RNDeviceInfo (from `../node_modules/react-native-device-info`)
  - RNFastImage (from `../node_modules/react-native-fast-image`)
  - "RNFBApp (from `../node_modules/@react-native-firebase/app`)"
  - "RNFBCrashlytics (from `../node_modules/@react-native-firebase/crashlytics`)"
  - "RNFBMessaging (from `../node_modules/@react-native-firebase/messaging`)"
  - RNGestureHandler (from `../node_modules/react-native-gesture-handler`)
  - RNInputMask (from `../node_modules/react-native-text-input-mask/ios/InputMask`)
  - RNKeychain (from `../node_modules/react-native-keychain`)
  - RNLanguages (from `../node_modules/react-native-languages`)
  - RNOS (from `../node_modules/react-native-os`)
  - RNPermissions (from `../node_modules/react-native-permissions`)
  - RNReactNativeHapticFeedback (from `../node_modules/react-native-haptic-feedback`)
  - RNReanimated (from `../node_modules/react-native-reanimated`)
  - RNScreens (from `../node_modules/react-native-screens`)
  - "RNSentry (from `../node_modules/@sentry/react-native`)"
  - RNStoreReview (from `../node_modules/react-native-store-review/ios`)
  - RNSVG (from `../node_modules/react-native-svg`)
  - SRSRadialGradient (from `../node_modules/react-native-radial-gradient/ios`)
  - TcpSockets (from `../node_modules/react-native-tcp`)
  - ToolTipMenu (from `../node_modules/react-native-tooltip`)
  - Yoga (from `../node_modules/react-native/ReactCommon/yoga`)

SPEC REPOS:
  trunk:
    - Analytics
    - Base64
    - boost-for-react-native
    - CocoaAsyncSocket
    - CocoaLibEvent
    - Crashlytics
    - Fabric
    - Firebase
    - FirebaseAnalytics
    - FirebaseAnalyticsInterop
    - FirebaseCore
    - FirebaseCoreDiagnostics
    - FirebaseCoreDiagnosticsInterop
    - FirebaseInstanceID
    - FirebaseMessaging
    - FLAnimatedImage
    - Flipper
    - Flipper-DoubleConversion
    - Flipper-Folly
    - Flipper-Glog
    - Flipper-PeerTalk
    - Flipper-RSocket
    - FlipperKit
    - GoogleAppMeasurement
    - GoogleDataTransport
    - GoogleDataTransportCCTSupport
    - GoogleUtilities
    - JWT
    - libwebp
    - nanopb
    - OpenSSL-Universal
    - Protobuf
    - SDWebImage
    - SDWebImageWebPCoder
    - Sentry
    - SSZipArchive
    - YogaKit

EXTERNAL SOURCES:
  BVLinearGradient:
    :path: "../node_modules/react-native-linear-gradient"
  CodePush:
    :path: "../node_modules/react-native-code-push"
  DoubleConversion:
    :podspec: "../node_modules/react-native/third-party-podspecs/DoubleConversion.podspec"
  FBLazyVector:
    :path: "../node_modules/react-native/Libraries/FBLazyVector"
  FBReactNativeSpec:
    :path: "../node_modules/react-native/Libraries/FBReactNativeSpec"
  Folly:
    :podspec: "../node_modules/react-native/third-party-podspecs/Folly.podspec"
  glog:
    :podspec: "../node_modules/react-native/third-party-podspecs/glog.podspec"
  lottie-ios:
    :path: "../node_modules/lottie-ios"
  lottie-react-native:
    :path: "../node_modules/lottie-react-native"
  Permission-Camera:
    :path: "../node_modules/react-native-permissions/ios/Camera.podspec"
  Permission-FaceID:
    :path: "../node_modules/react-native-permissions/ios/FaceID.podspec"
  RCTRequired:
    :path: "../node_modules/react-native/Libraries/RCTRequired"
  RCTTypeSafety:
    :path: "../node_modules/react-native/Libraries/TypeSafety"
  React:
    :path: "../node_modules/react-native/"
  React-Core:
    :path: "../node_modules/react-native/"
  React-CoreModules:
    :path: "../node_modules/react-native/React/CoreModules"
  React-cxxreact:
    :path: "../node_modules/react-native/ReactCommon/cxxreact"
  React-jsi:
    :path: "../node_modules/react-native/ReactCommon/jsi"
  React-jsiexecutor:
    :path: "../node_modules/react-native/ReactCommon/jsiexecutor"
  React-jsinspector:
    :path: "../node_modules/react-native/ReactCommon/jsinspector"
  react-native-background-timer:
    :path: "../node_modules/react-native-background-timer"
  react-native-blur:
    :path: "../node_modules/@react-native-community/blur"
  react-native-camera:
    :path: "../node_modules/react-native-camera"
  react-native-mail:
    :path: "../node_modules/react-native-mail"
  react-native-netinfo:
    :path: "../node_modules/@react-native-community/netinfo"
  react-native-randombytes:
    :path: "../node_modules/react-native-randombytes"
  react-native-safe-area-context:
    :path: "../node_modules/react-native-safe-area-context"
  react-native-splash-screen:
    :path: "../node_modules/react-native-splash-screen"
  react-native-text-input-mask:
    :path: "../node_modules/react-native-text-input-mask"
  react-native-udp:
    :path: "../node_modules/react-native-udp"
  react-native-version-number:
    :path: "../node_modules/react-native-version-number"
  react-native-viewpager:
    :path: "../node_modules/@react-native-community/viewpager"
  React-RCTActionSheet:
    :path: "../node_modules/react-native/Libraries/ActionSheetIOS"
  React-RCTAnimation:
    :path: "../node_modules/react-native/Libraries/NativeAnimation"
  React-RCTBlob:
    :path: "../node_modules/react-native/Libraries/Blob"
  React-RCTImage:
    :path: "../node_modules/react-native/Libraries/Image"
  React-RCTLinking:
    :path: "../node_modules/react-native/Libraries/LinkingIOS"
  React-RCTNetwork:
    :path: "../node_modules/react-native/Libraries/Network"
  React-RCTSettings:
    :path: "../node_modules/react-native/Libraries/Settings"
  React-RCTText:
    :path: "../node_modules/react-native/Libraries/Text"
  React-RCTVibration:
    :path: "../node_modules/react-native/Libraries/Vibration"
  ReactCommon:
    :path: "../node_modules/react-native/ReactCommon"
  ReactNativePayments:
    :path: "../node_modules/@rainbow-me/react-native-payments/lib/ios"
  RNAnalytics:
    :path: "../node_modules/@segment/analytics-react-native"
  RNCAsyncStorage:
    :path: "../node_modules/@react-native-community/async-storage"
  RNCMaskedView:
    :path: "../node_modules/@react-native-community/masked-view"
  RNCPushNotificationIOS:
    :path: "../node_modules/@react-native-community/push-notification-ios"
  RNDeviceInfo:
    :path: "../node_modules/react-native-device-info"
  RNFastImage:
    :path: "../node_modules/react-native-fast-image"
  RNFBApp:
    :path: "../node_modules/@react-native-firebase/app"
  RNFBCrashlytics:
    :path: "../node_modules/@react-native-firebase/crashlytics"
  RNFBMessaging:
    :path: "../node_modules/@react-native-firebase/messaging"
  RNGestureHandler:
    :path: "../node_modules/react-native-gesture-handler"
  RNInputMask:
    :path: "../node_modules/react-native-text-input-mask/ios/InputMask"
  RNKeychain:
    :path: "../node_modules/react-native-keychain"
  RNLanguages:
    :path: "../node_modules/react-native-languages"
  RNOS:
    :path: "../node_modules/react-native-os"
  RNPermissions:
    :path: "../node_modules/react-native-permissions"
  RNReactNativeHapticFeedback:
    :path: "../node_modules/react-native-haptic-feedback"
  RNReanimated:
    :path: "../node_modules/react-native-reanimated"
  RNScreens:
    :path: "../node_modules/react-native-screens"
  RNSentry:
    :path: "../node_modules/@sentry/react-native"
  RNStoreReview:
    :path: "../node_modules/react-native-store-review/ios"
  RNSVG:
    :path: "../node_modules/react-native-svg"
  SRSRadialGradient:
    :path: "../node_modules/react-native-radial-gradient/ios"
  TcpSockets:
    :path: "../node_modules/react-native-tcp"
  ToolTipMenu:
    :path: "../node_modules/react-native-tooltip"
  Yoga:
    :path: "../node_modules/react-native/ReactCommon/yoga"

SPEC CHECKSUMS:
  Analytics: f82f3cd6d3c8fbfd76ce25773199576656981a4a
  Base64: cecfb41a004124895a7bcee567a89bae5a89d49b
  boost-for-react-native: 39c7adb57c4e60d6c5479dd8623128eb5b3f0f2c
  BVLinearGradient: e3aad03778a456d77928f594a649e96995f1c872
  CocoaAsyncSocket: 694058e7c0ed05a9e217d1b3c7ded962f4180845
  CocoaLibEvent: 2fab71b8bd46dd33ddb959f7928ec5909f838e3f
  CodePush: 94a4a4e71ed30793296632f7024a74fc53d6bccf
  Crashlytics: 540b7e5f5da5a042647227a5e3ac51d85eed06df
  DoubleConversion: 5805e889d232975c086db112ece9ed034df7a0b2
  Fabric: 706c8b8098fff96c33c0db69cbf81f9c551d0d74
  FBLazyVector: 4aab18c93cd9546e4bfed752b4084585eca8b245
  FBReactNativeSpec: 5465d51ccfeecb7faa12f9ae0024f2044ce4044e
  Firebase: 458d109512200d1aca2e1b9b6cf7d68a869a4a46
  FirebaseAnalytics: 45f36d9c429fc91d206283900ab75390cd05ee8a
  FirebaseAnalyticsInterop: 3f86269c38ae41f47afeb43ebf32a001f58fcdae
  FirebaseCore: 307ea2508df730c5865334e41965bd9ea344b0e5
  FirebaseCoreDiagnostics: 13a6564cd6d5375066bbc8940cc1753af24497f3
  FirebaseCoreDiagnosticsInterop: 296e2c5f5314500a850ad0b83e9e7c10b011a850
  FirebaseInstanceID: ebd2ea79ee38db0cb5f5167b17a0d387e1cc7b6e
  FirebaseMessaging: 089b7a4991425783384acc8bcefcd78c0af913bd
  FLAnimatedImage: 4a0b56255d9b05f18b6dd7ee06871be5d3b89e31
  Flipper: 6c1f484f9a88d30ab3e272800d53688439e50f69
  Flipper-DoubleConversion: 38631e41ef4f9b12861c67d17cb5518d06badc41
  Flipper-Folly: c12092ea368353b58e992843a990a3225d4533c3
  Flipper-Glog: 1dfd6abf1e922806c52ceb8701a3599a79a200a6
  Flipper-PeerTalk: 116d8f857dc6ef55c7a5a75ea3ceaafe878aadc9
  Flipper-RSocket: 64e7431a55835eb953b0bf984ef3b90ae9fdddd7
<<<<<<< HEAD
  FlipperKit: 7c830ab52167e33faa1a8aac76834a89e73af08f
=======
  FlipperKit: 6dc9b8f4ef60d9e5ded7f0264db299c91f18832e
>>>>>>> 2844e00b
  Folly: 30e7936e1c45c08d884aa59369ed951a8e68cf51
  glog: 1f3da668190260b06b429bb211bfbee5cd790c28
  GoogleAppMeasurement: dfe55efa543e899d906309eaaac6ca26d249862f
  GoogleDataTransport: 6ffa4dd0b6d547f8d27b91bd92fa9e197a3f5f1f
  GoogleDataTransportCCTSupport: 12f02e5c8f09c055615de90bcd5ba2c375546051
  GoogleUtilities: ad0f3b691c67909d03a3327cc205222ab8f42e0e
  JWT: 9b5c05abbcc1a0e69c3c91e1655b3387fc7e581d
  libwebp: 946cb3063cea9236285f7e9a8505d806d30e07f3
  lottie-ios: 496ac5cea1bbf1a7bd1f1f472f3232eb1b8d744b
  lottie-react-native: 2a1a82bb326ae51331a5520de0cf706733c6db69
  nanopb: 18003b5e52dab79db540fe93fe9579f399bd1ccd
  OpenSSL-Universal: 8b48cc0d10c1b2923617dfe5c178aa9ed2689355
  Permission-Camera: 01583e5864cb99d89cbfb3ec62cb83c78d8d227a
  Permission-FaceID: fafd8c4809ad5be3547e1b66c2ce444c5abd92a6
  Protobuf: 176220c526ad8bd09ab1fb40a978eac3fef665f7
  RCTRequired: cec6a34b3ac8a9915c37e7e4ad3aa74726ce4035
  RCTTypeSafety: 93006131180074cffa227a1075802c89a49dd4ce
  React: 29a8b1a02bd764fb7644ef04019270849b9a7ac3
  React-Core: b12bffb3f567fdf99510acb716ef1abd426e0e05
  React-CoreModules: 4a9b87bbe669d6c3173c0132c3328e3b000783d0
  React-cxxreact: e65f9c2ba0ac5be946f53548c1aaaee5873a8103
  React-jsi: b6dc94a6a12ff98e8877287a0b7620d365201161
  React-jsiexecutor: 1540d1c01bb493ae3124ed83351b1b6a155db7da
  React-jsinspector: 512e560d0e985d0e8c479a54a4e5c147a9c83493
  react-native-background-timer: 1f7d560647b40e6a60b01c452ba29c54bf581fc4
  react-native-blur: cad4d93b364f91e7b7931b3fa935455487e5c33c
  react-native-camera: fc44e91dcf7420f21a10e653adc811efd1e78158
  react-native-mail: a864fb211feaa5845c6c478a3266de725afdce89
  react-native-netinfo: 4fa023c153d582aeae8435df95c9a975c5986449
  react-native-randombytes: 3638d24759d67c68f6ccba60c52a7a8a8faa6a23
  react-native-safe-area-context: 13004a45f3021328fdd9ee1f987c3131fb65928d
  react-native-splash-screen: 200d11d188e2e78cea3ad319964f6142b6384865
  react-native-text-input-mask: 07227297075f9653315f43b0424d596423a01736
  react-native-udp: 96a517e5a121cfe69f4b05eeeafefe00c623debf
  react-native-version-number: b415bbec6a13f2df62bf978e85bc0d699462f37f
  react-native-viewpager: a7b438ca32c57b2614ece2a123e7fe116f743131
  React-RCTActionSheet: f41ea8a811aac770e0cc6e0ad6b270c644ea8b7c
  React-RCTAnimation: 49ab98b1c1ff4445148b72a3d61554138565bad0
  React-RCTBlob: a332773f0ebc413a0ce85942a55b064471587a71
  React-RCTImage: e70be9b9c74fe4e42d0005f42cace7981c994ac3
  React-RCTLinking: c1b9739a88d56ecbec23b7f63650e44672ab2ad2
  React-RCTNetwork: 73138b6f45e5a2768ad93f3d57873c2a18d14b44
  React-RCTSettings: 6e3738a87e21b39a8cb08d627e68c44acf1e325a
  React-RCTText: fae545b10cfdb3d247c36c56f61a94cfd6dba41d
  React-RCTVibration: 4356114dbcba4ce66991096e51a66e61eda51256
  ReactCommon: ed4e11d27609d571e7eee8b65548efc191116eb3
  ReactNativePayments: 40a266450628c05db440fe219b631210e4358a49
  RNAnalytics: 35a54cb740c472a0a6a3de765176b82cccc2d1ef
  RNCAsyncStorage: 44395cb9c7c1523104c2b499eb426ef7aff82bca
  RNCMaskedView: 71fc32d971f03b7f03d6ab6b86b730c4ee64f5b6
  RNCPushNotificationIOS: a0b6894f4ad9b93d9dac467fdf4d055660ac8a0d
  RNDeviceInfo: 6f20764111df002b4484f90cbe0a861be29bcc6c
  RNFastImage: 9b0c22643872bb7494c8d87bbbb66cc4c0d9e7a2
  RNFBApp: 69781cf10ce41f6f6db789e6264dd80119ef2fb7
  RNFBCrashlytics: f6630b1cfa1fbac5348205232709ac779369d9e7
  RNFBMessaging: 805710731a2b616030514f6f416e8787de521f41
  RNGestureHandler: dde546180bf24af0b5f737c8ad04b6f3fa51609a
  RNInputMask: 815461ebdf396beb62cf58916c35cf6930adb991
  RNKeychain: f5783613aa3095af63345ddb9626a729bd4a3897
  RNLanguages: 962e562af0d34ab1958d89bcfdb64fafc37c513e
  RNOS: 31db6fa4a197d179afbba9e6b4d28d450a7f250b
  RNPermissions: 18cf517660d0247a4b66d21b6f85272fd1870cd2
  RNReactNativeHapticFeedback: 2566b468cc8d0e7bb2f84b23adc0f4614594d071
  RNReanimated: 031fe8d9ea93c2bd689a40f05320ef9d96f74d7f
  RNScreens: 812b79d384e2bea7eebc4ec981469160d4948fd5
  RNSentry: 370623102247ebea20191b5fb549ecc7a275b324
  RNStoreReview: 62d6afd7c37db711a594bbffca6b0ea3a812b7a8
  RNSVG: ce9d996113475209013317e48b05c21ee988d42e
  SDWebImage: d9ea4959d99c52276dfada481987018fcaea3d58
  SDWebImageWebPCoder: 947093edd1349d820c40afbd9f42acb6cdecd987
  Sentry: 14bdd673870e8cf64932b149fad5bbbf39a9b390
  SRSRadialGradient: 77bcb1ae812d0c77560e54ed9e52166df032db1d
  SSZipArchive: fa16b8cc4cdeceb698e5e5d9f67e9558532fbf23
  TcpSockets: bd31674146c0931a064fc254a59812dfd1a73ae0
  ToolTipMenu: 8ac61aded0fbc4acfe7e84a7d0c9479d15a9a382
  Yoga: 3ebccbdd559724312790e7742142d062476b698e
  YogaKit: f782866e155069a2cca2517aafea43200b01fd5a

PODFILE CHECKSUM: bc052b48a806dd7d5e76f576e13efa971eabc808

COCOAPODS: 1.9.1<|MERGE_RESOLUTION|>--- conflicted
+++ resolved
@@ -81,17 +81,10 @@
   - Flipper-PeerTalk (0.0.4)
   - Flipper-RSocket (1.1.0):
     - Flipper-Folly (~> 2.2)
-<<<<<<< HEAD
-  - FlipperKit (0.35.0):
-    - FlipperKit/Core (= 0.35.0)
-  - FlipperKit/Core (0.35.0):
-    - Flipper (~> 0.35.0)
-=======
   - FlipperKit (0.33.1):
     - FlipperKit/Core (= 0.33.1)
   - FlipperKit/Core (0.33.1):
     - Flipper (~> 0.33.1)
->>>>>>> 2844e00b
     - FlipperKit/CppBridge
     - FlipperKit/FBCxxFollyDynamicConvert
     - FlipperKit/FBDefines
@@ -816,11 +809,7 @@
   Flipper-Glog: 1dfd6abf1e922806c52ceb8701a3599a79a200a6
   Flipper-PeerTalk: 116d8f857dc6ef55c7a5a75ea3ceaafe878aadc9
   Flipper-RSocket: 64e7431a55835eb953b0bf984ef3b90ae9fdddd7
-<<<<<<< HEAD
-  FlipperKit: 7c830ab52167e33faa1a8aac76834a89e73af08f
-=======
   FlipperKit: 6dc9b8f4ef60d9e5ded7f0264db299c91f18832e
->>>>>>> 2844e00b
   Folly: 30e7936e1c45c08d884aa59369ed951a8e68cf51
   glog: 1f3da668190260b06b429bb211bfbee5cd790c28
   GoogleAppMeasurement: dfe55efa543e899d906309eaaac6ca26d249862f
