--- conflicted
+++ resolved
@@ -105,15 +105,15 @@
     - GoogleUtilities/Logger
   - JWT (3.0.0-beta.12):
     - Base64 (~> 1.1.2)
-  - libwebp (1.0.3):
-    - libwebp/demux (= 1.0.3)
-    - libwebp/mux (= 1.0.3)
-    - libwebp/webp (= 1.0.3)
-  - libwebp/demux (1.0.3):
+  - libwebp (1.1.0):
+    - libwebp/demux (= 1.1.0)
+    - libwebp/mux (= 1.1.0)
+    - libwebp/webp (= 1.1.0)
+  - libwebp/demux (1.1.0):
     - libwebp/webp
-  - libwebp/mux (1.0.3):
+  - libwebp/mux (1.1.0):
     - libwebp/demux
-  - libwebp/webp (1.0.3)
+  - libwebp/webp (1.1.0)
   - nanopb (0.3.9011):
     - nanopb/decode (= 0.3.9011)
     - nanopb/encode (= 0.3.9011)
@@ -295,7 +295,7 @@
     - React
   - react-native-mail (4.1.0):
     - React
-  - react-native-netinfo (5.3.2):
+  - react-native-netinfo (5.3.3):
     - React
   - react-native-randombytes (3.5.3):
     - React
@@ -329,18 +329,6 @@
   - React-RCTImage (0.62.0-rc.1):
     - FBReactNativeSpec (= 0.62.0-rc.1)
     - Folly (= 2018.10.22.00)
-<<<<<<< HEAD
-    - RCTTypeSafety (= 1000.0.0)
-    - React-Core/RCTImageHeaders (= 1000.0.0)
-    - React-RCTNetwork (= 1000.0.0)
-    - ReactCommon/turbomodule/core (= 1000.0.0)
-  - React-RCTLinking (1000.0.0):
-    - FBReactNativeSpec (= 1000.0.0)
-    - React-Core/RCTLinkingHeaders (= 1000.0.0)
-    - ReactCommon/turbomodule/core (= 1000.0.0)
-  - React-RCTNetwork (1000.0.0):
-    - FBReactNativeSpec (= 1000.0.0)
-=======
     - RCTTypeSafety (= 0.62.0-rc.1)
     - React-Core/RCTImageHeaders (= 0.62.0-rc.1)
     - React-RCTNetwork (= 0.62.0-rc.1)
@@ -351,7 +339,6 @@
     - ReactCommon/turbomodule/core (= 0.62.0-rc.1)
   - React-RCTNetwork (0.62.0-rc.1):
     - FBReactNativeSpec (= 0.62.0-rc.1)
->>>>>>> bdc82135
     - Folly (= 2018.10.22.00)
     - RCTTypeSafety (= 0.62.0-rc.1)
     - React-Core/RCTNetworkHeaders (= 0.62.0-rc.1)
@@ -389,9 +376,9 @@
     - React
   - RNCAsyncStorage (1.6.2):
     - React
-  - RNCMaskedView (0.1.5):
-    - React
-  - RNCPushNotificationIOS (1.0.4):
+  - RNCMaskedView (0.1.6):
+    - React
+  - RNCPushNotificationIOS (1.0.5):
     - React
   - RNDeviceInfo (5.3.1):
     - React
@@ -421,9 +408,9 @@
     - React
   - RNOS (1.1.0):
     - React
-  - RNReactNativeHapticFeedback (1.8.2):
-    - React
-  - RNReanimated (1.6.0):
+  - RNReactNativeHapticFeedback (1.9.0):
+    - React
+  - RNReanimated (1.7.0):
     - React
   - RNScreens (2.0.0-alpha.24):
     - React
@@ -434,9 +421,9 @@
     - React
   - RNSVG (9.13.6):
     - React
-  - SDWebImage (5.4.1):
-    - SDWebImage/Core (= 5.4.1)
-  - SDWebImage/Core (5.4.1)
+  - SDWebImage (5.4.2):
+    - SDWebImage/Core (= 5.4.2)
+  - SDWebImage/Core (5.4.2)
   - SDWebImageWebPCoder (0.2.5):
     - libwebp (~> 1.0)
     - SDWebImage/Core (~> 5.0)
@@ -680,15 +667,10 @@
   BVLinearGradient: e3aad03778a456d77928f594a649e96995f1c872
   CodePush: d2e54ad42df82a8db65b2d23d8191b950ba945e1
   Crashlytics: 07fb167b1694128c1c9a5a5cc319b0e9c3ca0933
-  DoubleConversion: cde416483dac037923206447da6e1454df403714
+  DoubleConversion: 5805e889d232975c086db112ece9ed034df7a0b2
   Fabric: f988e33c97f08930a413e08123064d2e5f68d655
-<<<<<<< HEAD
-  FBLazyVector: 0fca87d50f91fc6d5765eacee484fb9c27e8eb0b
-  FBReactNativeSpec: cff23624ae00b67846f318dc1c0900b7891e1e68
-=======
   FBLazyVector: 9349d70d60793fce157f7c3837f51c60bc81a91b
   FBReactNativeSpec: 36215b34017aa3bb62f1ed494b50fbaa242649fb
->>>>>>> bdc82135
   Firebase: 458d109512200d1aca2e1b9b6cf7d68a869a4a46
   FirebaseAnalytics: 45f36d9c429fc91d206283900ab75390cd05ee8a
   FirebaseAnalyticsInterop: d48b6ab67bcf016a05e55b71fc39c61c0cb6b7f3
@@ -698,27 +680,16 @@
   FirebaseInstanceID: ebd2ea79ee38db0cb5f5167b17a0d387e1cc7b6e
   FirebaseMessaging: 089b7a4991425783384acc8bcefcd78c0af913bd
   FLAnimatedImage: 4a0b56255d9b05f18b6dd7ee06871be5d3b89e31
-  Folly: f1c65c1bdabb35617432cac9cf17d0cad310ce6f
-  glog: 40a13f7840415b9a77023fbcae0f1e6f43192af3
+  Folly: 30e7936e1c45c08d884aa59369ed951a8e68cf51
+  glog: 1f3da668190260b06b429bb211bfbee5cd790c28
   GoogleAppMeasurement: dfe55efa543e899d906309eaaac6ca26d249862f
   GoogleDataTransport: 8e9b210c97d55fbff306cc5468ff91b9cb32dcf5
   GoogleDataTransportCCTSupport: 202d7cdf9c4a7d81a2bb7f7e7e1ba6faa421b1f2
   GoogleUtilities: 29bd0d8f850efbd28cff6d99e8b7da1f8d236bcf
   JWT: 9b5c05abbcc1a0e69c3c91e1655b3387fc7e581d
-  libwebp: 057912d6d0abfb6357d8bb05c0ea470301f5d61e
+  libwebp: 946cb3063cea9236285f7e9a8505d806d30e07f3
   nanopb: 18003b5e52dab79db540fe93fe9579f399bd1ccd
   Protobuf: dd1aaea7140debfe4dd0683fb8ef208e527ae153
-<<<<<<< HEAD
-  RCTRequired: cf428af0bf25701cc1c1c4f6e3cc50daf059746c
-  RCTTypeSafety: a2edb40442af1fd8aa4c385d5899d80eee70ede1
-  React: ef7adad057874dabdbbb8b809108e83e355ae0ed
-  React-Core: aa498b84b68236bb644269f0f39904074001f3e1
-  React-CoreModules: d0132c073818c640a93f1cf26c18038d444dbe58
-  React-cxxreact: 1dd86ca3d938a2aaa956f305bc1ed73f309908a2
-  React-jsi: fb8e20179ba2627cc1eed3bbbff045e0551fd3cf
-  React-jsiexecutor: bbbe046c81c65e8b4a494d7478a1da31ac44773c
-  React-jsinspector: cf65cf2519f1737b3df8053fd49376d8607bdf95
-=======
   RCTRequired: 418abaf045a635a391e68ee0573035553c1c4d7b
   RCTTypeSafety: ea8dd81f61436a394b943dac4435a304c59906ff
   React: f591e8a044a8ee4a4b20ab632b2906461a241370
@@ -728,29 +699,16 @@
   React-jsi: e3f33d91999ba00d787ceceb6783aa314ecf175d
   React-jsiexecutor: ccf2361cd90f691e04ff73585f099aa179ae8b52
   React-jsinspector: fabb3a8cad7bce396f2d4c29cbf83e87022b07ec
->>>>>>> bdc82135
   react-native-blur: cad4d93b364f91e7b7931b3fa935455487e5c33c
   react-native-camera: 1ba3e7f2375a6b44ae09ce9be70268e0b225bc10
   react-native-mail: a864fb211feaa5845c6c478a3266de725afdce89
-  react-native-netinfo: 817823a90f13ced48413875c0820df04c3aae28d
+  react-native-netinfo: 8884d510fe67349940b4399c01db3e3591c922aa
   react-native-randombytes: 3638d24759d67c68f6ccba60c52a7a8a8faa6a23
   react-native-safe-area-context: 13004a45f3021328fdd9ee1f987c3131fb65928d
   react-native-splash-screen: 200d11d188e2e78cea3ad319964f6142b6384865
   react-native-text-input-mask: 07227297075f9653315f43b0424d596423a01736
   react-native-udp: ff9d13e523f2b58e6bc5d4d32321ac60671b5dc9
   react-native-version-number: b415bbec6a13f2df62bf978e85bc0d699462f37f
-<<<<<<< HEAD
-  React-RCTActionSheet: e37a685dc8b566e39f07386b4536bf1f742fe329
-  React-RCTAnimation: 63ecc31644fdc0a417ca019551c12b044b25f02a
-  React-RCTBlob: dd9727b3d77ce120cbcf13337deae65b30ecd6da
-  React-RCTImage: a8b0ad1a58b0c22f07bd67c0f890e0bade66bff4
-  React-RCTLinking: 5ea0948e11604a6af3ca3583698d49c96cb055b6
-  React-RCTNetwork: 565d3205dfe6b90cc1b53fe40e0d37973179122c
-  React-RCTSettings: 899f81db31857396755803c9a98abe13cffda025
-  React-RCTText: 800e32237a3d93ab7af51d7bed91c075d3c9d036
-  React-RCTVibration: acf102844fc950c153078533c420c7aad74b4216
-  ReactCommon: b9e4dbce30f10bacbfa403ce18dad326dae36c59
-=======
   React-RCTActionSheet: a9a397cdf75149175eab539e536eeb42518f529c
   React-RCTAnimation: 3fddf9e5dc82ea620c1c44b4206149688b43e054
   React-RCTBlob: 245f8f0b4578bbecff5e99062f8e2db580218434
@@ -761,12 +719,11 @@
   React-RCTText: f2f9976b77661b5a1d628cf7ebfe6c08b6168f8a
   React-RCTVibration: 2e7618e869b2ba4a15042d6def29dd32df734793
   ReactCommon: 13c3473a975e73db91b1999e0d6d89c62400785d
->>>>>>> bdc82135
   ReactNativePermissions: 7cfad56d13c8961cd2a1005b4955b1400c79ef3e
   RNAnalytics: 35a54cb740c472a0a6a3de765176b82cccc2d1ef
   RNCAsyncStorage: 60a80e72d95bf02a01cace55d3697d9724f0d77f
-  RNCMaskedView: dd13f9f7b146a9ad82f9b7eb6c9b5548fcf6e990
-  RNCPushNotificationIOS: 3e53add7d196351d4504afa9586b74ad560ab696
+  RNCMaskedView: a88953beefbd347a29072d9eba90e42945fe291e
+  RNCPushNotificationIOS: 4a5c5d92ce51227f8c3409b0b7542382c0b5f008
   RNDeviceInfo: 6f20764111df002b4484f90cbe0a861be29bcc6c
   RNFastImage: 9b0c22643872bb7494c8d87bbbb66cc4c0d9e7a2
   RNFBApp: 5b215aacc09105a1761de31b9a0eb2abcce06253
@@ -777,28 +734,21 @@
   RNKeychain: f5783613aa3095af63345ddb9626a729bd4a3897
   RNLanguages: 962e562af0d34ab1958d89bcfdb64fafc37c513e
   RNOS: 811de7b4be8824a86a775ade934147a02edb9b5a
-  RNReactNativeHapticFeedback: e11a4da0ce174e9f88b03cbaf5d76d94633cdee2
-  RNReanimated: e1251783216c7cb0a395314c9889d6662d86ed73
+  RNReactNativeHapticFeedback: 2566b468cc8d0e7bb2f84b23adc0f4614594d071
+  RNReanimated: 031fe8d9ea93c2bd689a40f05320ef9d96f74d7f
   RNScreens: 52650fc6874b8ba68a88da452833562fcf45afb5
   RNSentry: 9b1d983b2d5d1c215ba6490348fd2a4cc23a8a9d
   RNStoreReview: 62d6afd7c37db711a594bbffca6b0ea3a812b7a8
   RNSVG: 8ba35cbeb385a52fd960fd28db9d7d18b4c2974f
-  SDWebImage: 29c340dbdcef342bb13125553f4e19ce056b07a7
+  SDWebImage: 4ca2dc4eefae4224bea8f504251cda485a363745
   SDWebImageWebPCoder: 947093edd1349d820c40afbd9f42acb6cdecd987
   Sentry: 14bdd673870e8cf64932b149fad5bbbf39a9b390
   SRSRadialGradient: 77bcb1ae812d0c77560e54ed9e52166df032db1d
   SSZipArchive: fa16b8cc4cdeceb698e5e5d9f67e9558532fbf23
   TcpSockets: 14306fb79f9750ea7d2ddd02d8bed182abb01797
-<<<<<<< HEAD
   ToolTipMenu: 8ac61aded0fbc4acfe7e84a7d0c9479d15a9a382
-  Yoga: 84ce0f4e5a30058f22e7884341a455c0c7906fcf
+  Yoga: b9a1f7189009fa4b6266ee0a63235547326295d2
 
 PODFILE CHECKSUM: 858ea85d96dddb4fec76530e24f48c8339e93c76
-=======
-  ToolTipMenu: ad9f45c5ef375418275c81a667c2805bcac8692a
-  Yoga: b9a1f7189009fa4b6266ee0a63235547326295d2
-
-PODFILE CHECKSUM: 85d1a376657a62af7427d5a9d5e186c099944553
->>>>>>> bdc82135
 
 COCOAPODS: 1.8.4