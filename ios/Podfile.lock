PODS:
  - Analytics (4.0.5)
  - Base64 (1.1.2)
  - boost-for-react-native (1.63.0)
  - Branch (0.35.0)
  - BVLinearGradient (2.5.6):
    - React
  - CocoaAsyncSocket (7.6.4)
  - CocoaLibEvent (1.0.0)
  - CodePush (6.3.0):
    - Base64 (~> 1.1)
    - JWT (~> 3.0.0-beta.12)
    - React
    - SSZipArchive (~> 2.2.2)
  - DoubleConversion (1.1.6)
  - FBLazyVector (0.63.4)
  - FBReactNativeSpec (0.63.4):
    - Folly (= 2020.01.13.00)
    - RCTRequired (= 0.63.4)
    - RCTTypeSafety (= 0.63.4)
    - React-Core (= 0.63.4)
    - React-jsi (= 0.63.4)
    - ReactCommon/turbomodule/core (= 0.63.4)
  - Firebase/CoreOnly (6.30.0):
    - FirebaseCore (= 6.10.0)
  - Firebase/Crashlytics (6.30.0):
    - Firebase/CoreOnly
    - FirebaseCrashlytics (~> 4.4.0)
  - Firebase/Messaging (6.30.0):
    - Firebase/CoreOnly
    - FirebaseMessaging (~> 4.6.1)
  - FirebaseCore (6.10.0):
    - FirebaseCoreDiagnostics (~> 1.3)
    - GoogleUtilities/Environment (~> 6.7)
    - GoogleUtilities/Logger (~> 6.7)
  - FirebaseCoreDiagnostics (1.5.0):
    - GoogleDataTransport (~> 7.0)
    - GoogleUtilities/Environment (~> 6.7)
    - GoogleUtilities/Logger (~> 6.7)
    - nanopb (~> 1.30905.0)
  - FirebaseCrashlytics (4.4.0):
    - FirebaseCore (~> 6.10)
    - FirebaseInstallations (~> 1.6)
    - GoogleDataTransport (~> 7.2)
    - nanopb (~> 1.30905.0)
    - PromisesObjC (~> 1.2)
  - FirebaseInstallations (1.7.0):
    - FirebaseCore (~> 6.10)
    - GoogleUtilities/Environment (~> 6.7)
    - GoogleUtilities/UserDefaults (~> 6.7)
    - PromisesObjC (~> 1.2)
  - FirebaseInstanceID (4.8.0):
    - FirebaseCore (~> 6.10)
    - FirebaseInstallations (~> 1.6)
    - GoogleUtilities/Environment (~> 6.7)
    - GoogleUtilities/UserDefaults (~> 6.7)
  - FirebaseMessaging (4.6.2):
    - FirebaseCore (~> 6.10)
    - FirebaseInstanceID (~> 4.6)
    - GoogleUtilities/AppDelegateSwizzler (~> 6.7)
    - GoogleUtilities/Environment (~> 6.7)
    - GoogleUtilities/Reachability (~> 6.7)
    - GoogleUtilities/UserDefaults (~> 6.7)
    - Protobuf (>= 3.9.2, ~> 3.9)
  - FLAnimatedImage (1.0.12)
  - Flipper (0.33.1):
    - Flipper-Folly (~> 2.1)
    - Flipper-RSocket (~> 1.0)
  - Flipper-DoubleConversion (1.1.7)
  - Flipper-Folly (2.3.0):
    - boost-for-react-native
    - CocoaLibEvent (~> 1.0)
    - Flipper-DoubleConversion
    - Flipper-Glog
    - OpenSSL-Universal (= 1.0.2.20)
  - Flipper-Glog (0.3.6)
  - Flipper-PeerTalk (0.0.4)
  - Flipper-RSocket (1.1.0):
    - Flipper-Folly (~> 2.2)
  - FlipperKit (0.33.1):
    - FlipperKit/Core (= 0.33.1)
  - FlipperKit/Core (0.33.1):
    - Flipper (~> 0.33.1)
    - FlipperKit/CppBridge
    - FlipperKit/FBCxxFollyDynamicConvert
    - FlipperKit/FBDefines
    - FlipperKit/FKPortForwarding
  - FlipperKit/CppBridge (0.33.1):
    - Flipper (~> 0.33.1)
  - FlipperKit/FBCxxFollyDynamicConvert (0.33.1):
    - Flipper-Folly (~> 2.1)
  - FlipperKit/FBDefines (0.33.1)
  - FlipperKit/FKPortForwarding (0.33.1):
    - CocoaAsyncSocket (~> 7.6)
    - Flipper-PeerTalk (~> 0.0.4)
  - FlipperKit/FlipperKitHighlightOverlay (0.33.1)
  - FlipperKit/FlipperKitLayoutPlugin (0.33.1):
    - FlipperKit/Core
    - FlipperKit/FlipperKitHighlightOverlay
    - FlipperKit/FlipperKitLayoutTextSearchable
    - YogaKit (~> 1.18)
  - FlipperKit/FlipperKitLayoutTextSearchable (0.33.1)
  - FlipperKit/FlipperKitNetworkPlugin (0.33.1):
    - FlipperKit/Core
  - FlipperKit/FlipperKitReactPlugin (0.33.1):
    - FlipperKit/Core
  - FlipperKit/FlipperKitUserDefaultsPlugin (0.33.1):
    - FlipperKit/Core
  - FlipperKit/SKIOSNetworkPlugin (0.33.1):
    - FlipperKit/Core
    - FlipperKit/FlipperKitNetworkPlugin
  - Folly (2020.01.13.00):
    - boost-for-react-native
    - DoubleConversion
    - Folly/Default (= 2020.01.13.00)
    - glog
  - Folly/Default (2020.01.13.00):
    - boost-for-react-native
    - DoubleConversion
    - glog
  - glog (0.3.5)
  - GoogleDataTransport (7.2.0):
    - nanopb (~> 1.30905.0)
  - GoogleUtilities/AppDelegateSwizzler (6.7.2):
    - GoogleUtilities/Environment
    - GoogleUtilities/Logger
    - GoogleUtilities/Network
  - GoogleUtilities/Environment (6.7.2):
    - PromisesObjC (~> 1.2)
  - GoogleUtilities/Logger (6.7.2):
    - GoogleUtilities/Environment
  - GoogleUtilities/Network (6.7.2):
    - GoogleUtilities/Logger
    - "GoogleUtilities/NSData+zlib"
    - GoogleUtilities/Reachability
  - "GoogleUtilities/NSData+zlib (6.7.2)"
  - GoogleUtilities/Reachability (6.7.2):
    - GoogleUtilities/Logger
  - GoogleUtilities/UserDefaults (6.7.2):
    - GoogleUtilities/Logger
  - JWT (3.0.0-beta.12):
    - Base64 (~> 1.1.2)
  - libwebp (1.1.0):
    - libwebp/demux (= 1.1.0)
    - libwebp/mux (= 1.1.0)
    - libwebp/webp (= 1.1.0)
  - libwebp/demux (1.1.0):
    - libwebp/webp
  - libwebp/mux (1.1.0):
    - libwebp/demux
  - libwebp/webp (1.1.0)
  - lottie-ios (3.1.3)
  - lottie-react-native (3.4.0):
    - lottie-ios (~> 3.1.3)
    - React
  - nanopb (1.30905.0):
    - nanopb/decode (= 1.30905.0)
    - nanopb/encode (= 1.30905.0)
  - nanopb/decode (1.30905.0)
  - nanopb/encode (1.30905.0)
  - OpenSSL-Universal (1.0.2.20):
    - OpenSSL-Universal/Static (= 1.0.2.20)
  - OpenSSL-Universal/Static (1.0.2.20)
  - PanModal (1.2.7)
  - Permission-Camera (2.2.2):
    - RNPermissions
  - Permission-FaceID (2.2.2):
    - RNPermissions
  - pop (1.0.12)
  - PromisesObjC (1.2.11)
  - Protobuf (3.13.0)
  - Rainbow-Internals (0.1.0):
    - React-Core
  - RCTRequired (0.63.4)
  - RCTTypeSafety (0.63.4):
    - FBLazyVector (= 0.63.4)
    - Folly (= 2020.01.13.00)
    - RCTRequired (= 0.63.4)
    - React-Core (= 0.63.4)
  - React (0.63.4):
    - React-Core (= 0.63.4)
    - React-Core/DevSupport (= 0.63.4)
    - React-Core/RCTWebSocket (= 0.63.4)
    - React-RCTActionSheet (= 0.63.4)
    - React-RCTAnimation (= 0.63.4)
    - React-RCTBlob (= 0.63.4)
    - React-RCTImage (= 0.63.4)
    - React-RCTLinking (= 0.63.4)
    - React-RCTNetwork (= 0.63.4)
    - React-RCTSettings (= 0.63.4)
    - React-RCTText (= 0.63.4)
    - React-RCTVibration (= 0.63.4)
  - React-callinvoker (0.63.4)
  - React-Core (0.63.4):
    - Folly (= 2020.01.13.00)
    - glog
    - React-Core/Default (= 0.63.4)
    - React-cxxreact (= 0.63.4)
    - React-jsi (= 0.63.4)
    - React-jsiexecutor (= 0.63.4)
    - Yoga
  - React-Core/CoreModulesHeaders (0.63.4):
    - Folly (= 2020.01.13.00)
    - glog
    - React-Core/Default
    - React-cxxreact (= 0.63.4)
    - React-jsi (= 0.63.4)
    - React-jsiexecutor (= 0.63.4)
    - Yoga
  - React-Core/Default (0.63.4):
    - Folly (= 2020.01.13.00)
    - glog
    - React-cxxreact (= 0.63.4)
    - React-jsi (= 0.63.4)
    - React-jsiexecutor (= 0.63.4)
    - Yoga
  - React-Core/DevSupport (0.63.4):
    - Folly (= 2020.01.13.00)
    - glog
    - React-Core/Default (= 0.63.4)
    - React-Core/RCTWebSocket (= 0.63.4)
    - React-cxxreact (= 0.63.4)
    - React-jsi (= 0.63.4)
    - React-jsiexecutor (= 0.63.4)
    - React-jsinspector (= 0.63.4)
    - Yoga
  - React-Core/RCTActionSheetHeaders (0.63.4):
    - Folly (= 2020.01.13.00)
    - glog
    - React-Core/Default
    - React-cxxreact (= 0.63.4)
    - React-jsi (= 0.63.4)
    - React-jsiexecutor (= 0.63.4)
    - Yoga
  - React-Core/RCTAnimationHeaders (0.63.4):
    - Folly (= 2020.01.13.00)
    - glog
    - React-Core/Default
    - React-cxxreact (= 0.63.4)
    - React-jsi (= 0.63.4)
    - React-jsiexecutor (= 0.63.4)
    - Yoga
  - React-Core/RCTBlobHeaders (0.63.4):
    - Folly (= 2020.01.13.00)
    - glog
    - React-Core/Default
    - React-cxxreact (= 0.63.4)
    - React-jsi (= 0.63.4)
    - React-jsiexecutor (= 0.63.4)
    - Yoga
  - React-Core/RCTImageHeaders (0.63.4):
    - Folly (= 2020.01.13.00)
    - glog
    - React-Core/Default
    - React-cxxreact (= 0.63.4)
    - React-jsi (= 0.63.4)
    - React-jsiexecutor (= 0.63.4)
    - Yoga
  - React-Core/RCTLinkingHeaders (0.63.4):
    - Folly (= 2020.01.13.00)
    - glog
    - React-Core/Default
    - React-cxxreact (= 0.63.4)
    - React-jsi (= 0.63.4)
    - React-jsiexecutor (= 0.63.4)
    - Yoga
  - React-Core/RCTNetworkHeaders (0.63.4):
    - Folly (= 2020.01.13.00)
    - glog
    - React-Core/Default
    - React-cxxreact (= 0.63.4)
    - React-jsi (= 0.63.4)
    - React-jsiexecutor (= 0.63.4)
    - Yoga
  - React-Core/RCTSettingsHeaders (0.63.4):
    - Folly (= 2020.01.13.00)
    - glog
    - React-Core/Default
    - React-cxxreact (= 0.63.4)
    - React-jsi (= 0.63.4)
    - React-jsiexecutor (= 0.63.4)
    - Yoga
  - React-Core/RCTTextHeaders (0.63.4):
    - Folly (= 2020.01.13.00)
    - glog
    - React-Core/Default
    - React-cxxreact (= 0.63.4)
    - React-jsi (= 0.63.4)
    - React-jsiexecutor (= 0.63.4)
    - Yoga
  - React-Core/RCTVibrationHeaders (0.63.4):
    - Folly (= 2020.01.13.00)
    - glog
    - React-Core/Default
    - React-cxxreact (= 0.63.4)
    - React-jsi (= 0.63.4)
    - React-jsiexecutor (= 0.63.4)
    - Yoga
  - React-Core/RCTWebSocket (0.63.4):
    - Folly (= 2020.01.13.00)
    - glog
    - React-Core/Default (= 0.63.4)
    - React-cxxreact (= 0.63.4)
    - React-jsi (= 0.63.4)
    - React-jsiexecutor (= 0.63.4)
    - Yoga
  - React-CoreModules (0.63.4):
    - FBReactNativeSpec (= 0.63.4)
    - Folly (= 2020.01.13.00)
    - RCTTypeSafety (= 0.63.4)
    - React-Core/CoreModulesHeaders (= 0.63.4)
    - React-jsi (= 0.63.4)
    - React-RCTImage (= 0.63.4)
    - ReactCommon/turbomodule/core (= 0.63.4)
  - React-cxxreact (0.63.4):
    - boost-for-react-native (= 1.63.0)
    - DoubleConversion
    - Folly (= 2020.01.13.00)
    - glog
    - React-callinvoker (= 0.63.4)
    - React-jsinspector (= 0.63.4)
  - React-jsi (0.63.4):
    - boost-for-react-native (= 1.63.0)
    - DoubleConversion
    - Folly (= 2020.01.13.00)
    - glog
    - React-jsi/Default (= 0.63.4)
  - React-jsi/Default (0.63.4):
    - boost-for-react-native (= 1.63.0)
    - DoubleConversion
    - Folly (= 2020.01.13.00)
    - glog
  - React-jsiexecutor (0.63.4):
    - DoubleConversion
    - Folly (= 2020.01.13.00)
    - glog
    - React-cxxreact (= 0.63.4)
    - React-jsi (= 0.63.4)
  - React-jsinspector (0.63.4)
  - react-native-aes-crypto (2.0.2):
    - React-Core
  - react-native-background-timer (2.4.1):
    - React-Core
  - react-native-blur (0.8.0):
    - React
  - react-native-branch (5.0.0):
    - Branch (= 0.35.0)
    - React
  - react-native-camera (3.40.0):
    - React-Core
    - react-native-camera/RCT (= 3.40.0)
    - react-native-camera/RN (= 3.40.0)
  - react-native-camera/RCT (3.40.0):
    - React-Core
  - react-native-camera/RN (3.40.0):
    - React-Core
  - react-native-cloud-fs (2.3.0):
    - React
  - react-native-get-random-values (1.5.0):
    - React
  - react-native-ios-context-menu (1.3.0):
    - React-Core
  - react-native-mail (4.1.0):
    - React
  - react-native-netinfo (5.9.7):
    - React-Core
  - react-native-randombytes (3.5.3):
    - React
  - react-native-restart (0.0.20):
    - React-Core
  - react-native-safe-area-context (0.5.0):
    - React
  - react-native-splash-screen (3.2.0):
    - React
  - react-native-text-input-mask (2.0.0):
    - React
    - RNInputMask
  - react-native-udp (2.7.0):
    - CocoaAsyncSocket
    - React
  - react-native-version-number (0.3.6):
    - React
  - react-native-viewpager (4.1.0):
    - React
  - react-native-webview (11.2.3):
    - React-Core
  - React-RCTActionSheet (0.63.4):
    - React-Core/RCTActionSheetHeaders (= 0.63.4)
  - React-RCTAnimation (0.63.4):
    - FBReactNativeSpec (= 0.63.4)
    - Folly (= 2020.01.13.00)
    - RCTTypeSafety (= 0.63.4)
    - React-Core/RCTAnimationHeaders (= 0.63.4)
    - React-jsi (= 0.63.4)
    - ReactCommon/turbomodule/core (= 0.63.4)
  - React-RCTBlob (0.63.4):
    - FBReactNativeSpec (= 0.63.4)
    - Folly (= 2020.01.13.00)
    - React-Core/RCTBlobHeaders (= 0.63.4)
    - React-Core/RCTWebSocket (= 0.63.4)
    - React-jsi (= 0.63.4)
    - React-RCTNetwork (= 0.63.4)
    - ReactCommon/turbomodule/core (= 0.63.4)
  - React-RCTImage (0.63.4):
    - FBReactNativeSpec (= 0.63.4)
    - Folly (= 2020.01.13.00)
    - RCTTypeSafety (= 0.63.4)
    - React-Core/RCTImageHeaders (= 0.63.4)
    - React-jsi (= 0.63.4)
    - React-RCTNetwork (= 0.63.4)
    - ReactCommon/turbomodule/core (= 0.63.4)
  - React-RCTLinking (0.63.4):
    - FBReactNativeSpec (= 0.63.4)
    - React-Core/RCTLinkingHeaders (= 0.63.4)
    - React-jsi (= 0.63.4)
    - ReactCommon/turbomodule/core (= 0.63.4)
  - React-RCTNetwork (0.63.4):
    - FBReactNativeSpec (= 0.63.4)
    - Folly (= 2020.01.13.00)
    - RCTTypeSafety (= 0.63.4)
    - React-Core/RCTNetworkHeaders (= 0.63.4)
    - React-jsi (= 0.63.4)
    - ReactCommon/turbomodule/core (= 0.63.4)
  - React-RCTSettings (0.63.4):
    - FBReactNativeSpec (= 0.63.4)
    - Folly (= 2020.01.13.00)
    - RCTTypeSafety (= 0.63.4)
    - React-Core/RCTSettingsHeaders (= 0.63.4)
    - React-jsi (= 0.63.4)
    - ReactCommon/turbomodule/core (= 0.63.4)
  - React-RCTText (0.63.4):
    - React-Core/RCTTextHeaders (= 0.63.4)
  - React-RCTVibration (0.63.4):
    - FBReactNativeSpec (= 0.63.4)
    - Folly (= 2020.01.13.00)
    - React-Core/RCTVibrationHeaders (= 0.63.4)
    - React-jsi (= 0.63.4)
    - ReactCommon/turbomodule/core (= 0.63.4)
  - ReactCommon/turbomodule/core (0.63.4):
    - DoubleConversion
    - Folly (= 2020.01.13.00)
    - glog
<<<<<<< HEAD
    - React-callinvoker (= 0.63.4)
    - React-Core (= 0.63.4)
    - React-cxxreact (= 0.63.4)
    - React-jsi (= 0.63.4)
=======
    - React-callinvoker (= 0.63.3)
    - React-Core (= 0.63.3)
    - React-cxxreact (= 0.63.3)
    - React-jsi (= 0.63.3)
  - ReactNativeDarkMode (0.2.2):
    - React
>>>>>>> cd1ecbc3
  - ReactNativePayments (1.1.5):
    - React
  - reactnativeslackbottomsheet (0.5.0):
    - PanModal
    - React
  - RNAnalytics (1.3.1):
    - Analytics (~> 4.0)
    - React
  - RNCAsyncStorage (1.12.1):
    - React-Core
  - RNCClipboard (1.2.3):
    - React
  - RNCMaskedView (0.1.10):
    - React
  - RNCPushNotificationIOS (1.6.0):
    - React-Core
  - RNDeviceInfo (5.3.1):
    - React
  - RNDominantColor (1.7.0):
    - React
  - RNFastImage (8.3.2):
    - React
    - SDWebImage (~> 5.8)
    - SDWebImageWebPCoder (~> 0.6.1)
  - RNFBApp (8.4.5):
    - Firebase/CoreOnly (~> 6.30.0)
    - React-Core
  - RNFBCrashlytics (8.4.9):
    - Firebase/Crashlytics (~> 6.30.0)
    - React-Core
    - RNFBApp
  - RNFBMessaging (7.9.0):
    - Firebase/Messaging (~> 6.30.0)
    - React-Core
    - RNFBApp
  - RNFS (2.16.6):
    - React
  - RNGestureHandler (1.7.0):
    - React
  - RNImageCropPicker (0.32.3):
    - React-Core
    - React-RCTImage
    - RNImageCropPicker/QBImagePickerController (= 0.32.3)
    - TOCropViewController
  - RNImageCropPicker/QBImagePickerController (0.32.3):
    - React-Core
    - React-RCTImage
    - TOCropViewController
  - RNInputMask (4.1.0)
  - RNKeyboard (1.0.5):
    - React
  - RNKeychain (6.2.0):
    - React
  - RNLanguages (3.0.2):
    - React
  - RNOS (1.2.8):
    - React
  - RNPermissions (2.2.2):
    - React-Core
  - RNReactNativeHapticFeedback (1.11.0):
    - React-Core
  - RNReanimated (2.0.0-rc.0):
    - DoubleConversion
    - FBLazyVector
    - FBReactNativeSpec
    - Folly
    - glog
    - RCTRequired
    - RCTTypeSafety
    - React
    - React-callinvoker
    - React-Core
    - React-Core/DevSupport
    - React-Core/RCTWebSocket
    - React-CoreModules
    - React-cxxreact
    - React-jsi
    - React-jsiexecutor
    - React-jsinspector
    - React-RCTActionSheet
    - React-RCTAnimation
    - React-RCTBlob
    - React-RCTImage
    - React-RCTLinking
    - React-RCTNetwork
    - React-RCTSettings
    - React-RCTText
    - React-RCTVibration
    - ReactCommon/turbomodule/core
    - Yoga
  - RNScreens (2.9.0):
    - React
  - RNSentry (2.0.2):
    - React-Core
    - Sentry (= 6.0.9)
  - RNStoreReview (0.1.5):
    - React
  - RNSVG (12.1.0):
    - React
  - RNTextSize (4.0.0-rc.1):
    - React
  - RNTooltips (1.0.2):
    - pop (~> 1.0)
    - React
    - SexyTooltip
  - SDWebImage (5.9.3):
    - SDWebImage/Core (= 5.9.3)
  - SDWebImage/Core (5.9.3)
  - SDWebImageWebPCoder (0.6.1):
    - libwebp (~> 1.0)
    - SDWebImage/Core (~> 5.7)
  - Sentry (6.0.9):
    - Sentry/Core (= 6.0.9)
  - Sentry/Core (6.0.9)
  - SexyTooltip (1.2.7):
    - pop (~> 1.0)
  - Shimmer (1.0.2)
  - SRSRadialGradient (1.0.7):
    - React
  - SSZipArchive (2.2.3)
  - TcpSockets (3.3.2):
    - CocoaAsyncSocket
    - React
  - TOCropViewController (2.5.5)
  - ToolTipMenu (5.2.1):
    - React
  - Yoga (1.14.0)
  - YogaKit (1.18.1):
    - Yoga (~> 1.14)

DEPENDENCIES:
  - BVLinearGradient (from `../node_modules/react-native-linear-gradient`)
  - CodePush (from `../node_modules/react-native-code-push`)
  - DoubleConversion (from `../node_modules/react-native/third-party-podspecs/DoubleConversion.podspec`)
  - FBLazyVector (from `../node_modules/react-native/Libraries/FBLazyVector`)
  - FBReactNativeSpec (from `../node_modules/react-native/Libraries/FBReactNativeSpec`)
  - FLAnimatedImage
  - Flipper (~> 0.33.1)
  - Flipper-DoubleConversion (= 1.1.7)
  - Flipper-Folly (~> 2.1)
  - Flipper-Glog (= 0.3.6)
  - Flipper-PeerTalk (~> 0.0.4)
  - Flipper-RSocket (~> 1.0)
  - FlipperKit (~> 0.33.1)
  - FlipperKit/Core (~> 0.33.1)
  - FlipperKit/CppBridge (~> 0.33.1)
  - FlipperKit/FBCxxFollyDynamicConvert (~> 0.33.1)
  - FlipperKit/FBDefines (~> 0.33.1)
  - FlipperKit/FKPortForwarding (~> 0.33.1)
  - FlipperKit/FlipperKitHighlightOverlay (~> 0.33.1)
  - FlipperKit/FlipperKitLayoutPlugin (~> 0.33.1)
  - FlipperKit/FlipperKitLayoutTextSearchable (~> 0.33.1)
  - FlipperKit/FlipperKitNetworkPlugin (~> 0.33.1)
  - FlipperKit/FlipperKitReactPlugin (~> 0.33.1)
  - FlipperKit/FlipperKitUserDefaultsPlugin (~> 0.33.1)
  - FlipperKit/SKIOSNetworkPlugin (~> 0.33.1)
  - Folly (from `../node_modules/react-native/third-party-podspecs/Folly.podspec`)
  - glog (from `../node_modules/react-native/third-party-podspecs/glog.podspec`)
  - libwebp
  - lottie-ios (from `../node_modules/lottie-ios`)
  - lottie-react-native (from `../node_modules/lottie-react-native`)
  - PanModal (from `https://github.com/osdnk/PanModal`, commit `67557e18491ddfd2e2d1af0f36efb8f0202589f7`)
  - Permission-Camera (from `../node_modules/react-native-permissions/ios/Camera.podspec`)
  - Permission-FaceID (from `../node_modules/react-native-permissions/ios/FaceID.podspec`)
  - Rainbow-Internals (from `./Internals`)
  - RCTRequired (from `../node_modules/react-native/Libraries/RCTRequired`)
  - RCTTypeSafety (from `../node_modules/react-native/Libraries/TypeSafety`)
  - React (from `../node_modules/react-native/`)
  - React-callinvoker (from `../node_modules/react-native/ReactCommon/callinvoker`)
  - React-Core (from `../node_modules/react-native/`)
  - React-Core/DevSupport (from `../node_modules/react-native/`)
  - React-Core/RCTWebSocket (from `../node_modules/react-native/`)
  - React-CoreModules (from `../node_modules/react-native/React/CoreModules`)
  - React-cxxreact (from `../node_modules/react-native/ReactCommon/cxxreact`)
  - React-jsi (from `../node_modules/react-native/ReactCommon/jsi`)
  - React-jsiexecutor (from `../node_modules/react-native/ReactCommon/jsiexecutor`)
  - React-jsinspector (from `../node_modules/react-native/ReactCommon/jsinspector`)
  - react-native-aes-crypto (from `../node_modules/react-native-aes-crypto`)
  - react-native-background-timer (from `../node_modules/react-native-background-timer`)
  - "react-native-blur (from `../node_modules/@react-native-community/blur`)"
  - react-native-branch (from `../node_modules/react-native-branch`)
  - react-native-camera (from `../node_modules/react-native-camera`)
  - react-native-cloud-fs (from `../node_modules/react-native-cloud-fs`)
  - react-native-get-random-values (from `../node_modules/react-native-get-random-values`)
  - react-native-ios-context-menu (from `../node_modules/react-native-ios-context-menu`)
  - react-native-mail (from `../node_modules/react-native-mail`)
  - "react-native-netinfo (from `../node_modules/@react-native-community/netinfo`)"
  - react-native-randombytes (from `../node_modules/react-native-randombytes`)
  - react-native-restart (from `../node_modules/react-native-restart`)
  - react-native-safe-area-context (from `../node_modules/react-native-safe-area-context`)
  - react-native-splash-screen (from `../node_modules/react-native-splash-screen`)
  - react-native-text-input-mask (from `../node_modules/react-native-text-input-mask`)
  - react-native-udp (from `../node_modules/react-native-udp`)
  - react-native-version-number (from `../node_modules/react-native-version-number`)
  - "react-native-viewpager (from `../node_modules/@react-native-community/viewpager`)"
  - react-native-webview (from `../node_modules/react-native-webview`)
  - React-RCTActionSheet (from `../node_modules/react-native/Libraries/ActionSheetIOS`)
  - React-RCTAnimation (from `../node_modules/react-native/Libraries/NativeAnimation`)
  - React-RCTBlob (from `../node_modules/react-native/Libraries/Blob`)
  - React-RCTImage (from `../node_modules/react-native/Libraries/Image`)
  - React-RCTLinking (from `../node_modules/react-native/Libraries/LinkingIOS`)
  - React-RCTNetwork (from `../node_modules/react-native/Libraries/Network`)
  - React-RCTSettings (from `../node_modules/react-native/Libraries/Settings`)
  - React-RCTText (from `../node_modules/react-native/Libraries/Text`)
  - React-RCTVibration (from `../node_modules/react-native/Libraries/Vibration`)
  - ReactCommon/turbomodule/core (from `../node_modules/react-native/ReactCommon`)
  - ReactNativeDarkMode (from `../node_modules/react-native-dark-mode`)
  - "ReactNativePayments (from `../node_modules/@rainbow-me/react-native-payments/lib/ios`)"
  - reactnativeslackbottomsheet (from `../node_modules/react-native-slack-bottom-sheet`)
  - "RNAnalytics (from `../node_modules/@segment/analytics-react-native`)"
  - "RNCAsyncStorage (from `../node_modules/@react-native-community/async-storage`)"
  - "RNCClipboard (from `../node_modules/@react-native-community/clipboard`)"
  - "RNCMaskedView (from `../node_modules/@react-native-community/masked-view`)"
  - "RNCPushNotificationIOS (from `../node_modules/@react-native-community/push-notification-ios`)"
  - RNDeviceInfo (from `../node_modules/react-native-device-info`)
  - RNDominantColor (from `../node_modules/rn-dominant-color`)
  - RNFastImage (from `../node_modules/react-native-fast-image`)
  - "RNFBApp (from `../node_modules/@react-native-firebase/app`)"
  - "RNFBCrashlytics (from `../node_modules/@react-native-firebase/crashlytics`)"
  - "RNFBMessaging (from `../node_modules/@react-native-firebase/messaging`)"
  - RNFS (from `../node_modules/react-native-fs`)
  - RNGestureHandler (from `../node_modules/react-native-gesture-handler`)
  - RNImageCropPicker (from `../node_modules/react-native-image-crop-picker`)
  - RNInputMask (from `../node_modules/react-native-text-input-mask/ios/InputMask`)
  - RNKeyboard (from `../node_modules/react-native-keyboard-area`)
  - RNKeychain (from `../node_modules/react-native-keychain`)
  - RNLanguages (from `../node_modules/react-native-languages`)
  - RNOS (from `../node_modules/react-native-os`)
  - RNPermissions (from `../node_modules/react-native-permissions`)
  - RNReactNativeHapticFeedback (from `../node_modules/react-native-haptic-feedback`)
  - RNReanimated (from `../node_modules/react-native-reanimated`)
  - RNScreens (from `../node_modules/react-native-screens`)
  - "RNSentry (from `../node_modules/@sentry/react-native`)"
  - RNStoreReview (from `../node_modules/react-native-store-review/ios`)
  - RNSVG (from `../node_modules/react-native-svg`)
  - RNTextSize (from `../node_modules/react-native-text-size`)
  - RNTooltips (from `../node_modules/react-native-tooltips/ios`)
  - Shimmer
  - SRSRadialGradient (from `../node_modules/react-native-radial-gradient/ios`)
  - TcpSockets (from `../node_modules/react-native-tcp`)
  - ToolTipMenu (from `../node_modules/react-native-tooltip`)
  - Yoga (from `../node_modules/react-native/ReactCommon/yoga`)

SPEC REPOS:
  trunk:
    - Analytics
    - Base64
    - boost-for-react-native
    - Branch
    - CocoaAsyncSocket
    - CocoaLibEvent
    - Firebase
    - FirebaseCore
    - FirebaseCoreDiagnostics
    - FirebaseCrashlytics
    - FirebaseInstallations
    - FirebaseInstanceID
    - FirebaseMessaging
    - FLAnimatedImage
    - Flipper
    - Flipper-DoubleConversion
    - Flipper-Folly
    - Flipper-Glog
    - Flipper-PeerTalk
    - Flipper-RSocket
    - FlipperKit
    - GoogleDataTransport
    - GoogleUtilities
    - JWT
    - libwebp
    - nanopb
    - OpenSSL-Universal
    - pop
    - PromisesObjC
    - Protobuf
    - SDWebImage
    - SDWebImageWebPCoder
    - Sentry
    - SexyTooltip
    - Shimmer
    - SSZipArchive
    - TOCropViewController
    - YogaKit

EXTERNAL SOURCES:
  BVLinearGradient:
    :path: "../node_modules/react-native-linear-gradient"
  CodePush:
    :path: "../node_modules/react-native-code-push"
  DoubleConversion:
    :podspec: "../node_modules/react-native/third-party-podspecs/DoubleConversion.podspec"
  FBLazyVector:
    :path: "../node_modules/react-native/Libraries/FBLazyVector"
  FBReactNativeSpec:
    :path: "../node_modules/react-native/Libraries/FBReactNativeSpec"
  Folly:
    :podspec: "../node_modules/react-native/third-party-podspecs/Folly.podspec"
  glog:
    :podspec: "../node_modules/react-native/third-party-podspecs/glog.podspec"
  lottie-ios:
    :path: "../node_modules/lottie-ios"
  lottie-react-native:
    :path: "../node_modules/lottie-react-native"
  PanModal:
    :commit: 67557e18491ddfd2e2d1af0f36efb8f0202589f7
    :git: https://github.com/osdnk/PanModal
  Permission-Camera:
    :path: "../node_modules/react-native-permissions/ios/Camera.podspec"
  Permission-FaceID:
    :path: "../node_modules/react-native-permissions/ios/FaceID.podspec"
  Rainbow-Internals:
    :path: "./Internals"
  RCTRequired:
    :path: "../node_modules/react-native/Libraries/RCTRequired"
  RCTTypeSafety:
    :path: "../node_modules/react-native/Libraries/TypeSafety"
  React:
    :path: "../node_modules/react-native/"
  React-callinvoker:
    :path: "../node_modules/react-native/ReactCommon/callinvoker"
  React-Core:
    :path: "../node_modules/react-native/"
  React-CoreModules:
    :path: "../node_modules/react-native/React/CoreModules"
  React-cxxreact:
    :path: "../node_modules/react-native/ReactCommon/cxxreact"
  React-jsi:
    :path: "../node_modules/react-native/ReactCommon/jsi"
  React-jsiexecutor:
    :path: "../node_modules/react-native/ReactCommon/jsiexecutor"
  React-jsinspector:
    :path: "../node_modules/react-native/ReactCommon/jsinspector"
  react-native-aes-crypto:
    :path: "../node_modules/react-native-aes-crypto"
  react-native-background-timer:
    :path: "../node_modules/react-native-background-timer"
  react-native-blur:
    :path: "../node_modules/@react-native-community/blur"
  react-native-branch:
    :path: "../node_modules/react-native-branch"
  react-native-camera:
    :path: "../node_modules/react-native-camera"
  react-native-cloud-fs:
    :path: "../node_modules/react-native-cloud-fs"
  react-native-get-random-values:
    :path: "../node_modules/react-native-get-random-values"
  react-native-ios-context-menu:
    :path: "../node_modules/react-native-ios-context-menu"
  react-native-mail:
    :path: "../node_modules/react-native-mail"
  react-native-netinfo:
    :path: "../node_modules/@react-native-community/netinfo"
  react-native-randombytes:
    :path: "../node_modules/react-native-randombytes"
  react-native-restart:
    :path: "../node_modules/react-native-restart"
  react-native-safe-area-context:
    :path: "../node_modules/react-native-safe-area-context"
  react-native-splash-screen:
    :path: "../node_modules/react-native-splash-screen"
  react-native-text-input-mask:
    :path: "../node_modules/react-native-text-input-mask"
  react-native-udp:
    :path: "../node_modules/react-native-udp"
  react-native-version-number:
    :path: "../node_modules/react-native-version-number"
  react-native-viewpager:
    :path: "../node_modules/@react-native-community/viewpager"
  react-native-webview:
    :path: "../node_modules/react-native-webview"
  React-RCTActionSheet:
    :path: "../node_modules/react-native/Libraries/ActionSheetIOS"
  React-RCTAnimation:
    :path: "../node_modules/react-native/Libraries/NativeAnimation"
  React-RCTBlob:
    :path: "../node_modules/react-native/Libraries/Blob"
  React-RCTImage:
    :path: "../node_modules/react-native/Libraries/Image"
  React-RCTLinking:
    :path: "../node_modules/react-native/Libraries/LinkingIOS"
  React-RCTNetwork:
    :path: "../node_modules/react-native/Libraries/Network"
  React-RCTSettings:
    :path: "../node_modules/react-native/Libraries/Settings"
  React-RCTText:
    :path: "../node_modules/react-native/Libraries/Text"
  React-RCTVibration:
    :path: "../node_modules/react-native/Libraries/Vibration"
  ReactCommon:
    :path: "../node_modules/react-native/ReactCommon"
  ReactNativeDarkMode:
    :path: "../node_modules/react-native-dark-mode"
  ReactNativePayments:
    :path: "../node_modules/@rainbow-me/react-native-payments/lib/ios"
  reactnativeslackbottomsheet:
    :path: "../node_modules/react-native-slack-bottom-sheet"
  RNAnalytics:
    :path: "../node_modules/@segment/analytics-react-native"
  RNCAsyncStorage:
    :path: "../node_modules/@react-native-community/async-storage"
  RNCClipboard:
    :path: "../node_modules/@react-native-community/clipboard"
  RNCMaskedView:
    :path: "../node_modules/@react-native-community/masked-view"
  RNCPushNotificationIOS:
    :path: "../node_modules/@react-native-community/push-notification-ios"
  RNDeviceInfo:
    :path: "../node_modules/react-native-device-info"
  RNDominantColor:
    :path: "../node_modules/rn-dominant-color"
  RNFastImage:
    :path: "../node_modules/react-native-fast-image"
  RNFBApp:
    :path: "../node_modules/@react-native-firebase/app"
  RNFBCrashlytics:
    :path: "../node_modules/@react-native-firebase/crashlytics"
  RNFBMessaging:
    :path: "../node_modules/@react-native-firebase/messaging"
  RNFS:
    :path: "../node_modules/react-native-fs"
  RNGestureHandler:
    :path: "../node_modules/react-native-gesture-handler"
  RNImageCropPicker:
    :path: "../node_modules/react-native-image-crop-picker"
  RNInputMask:
    :path: "../node_modules/react-native-text-input-mask/ios/InputMask"
  RNKeyboard:
    :path: "../node_modules/react-native-keyboard-area"
  RNKeychain:
    :path: "../node_modules/react-native-keychain"
  RNLanguages:
    :path: "../node_modules/react-native-languages"
  RNOS:
    :path: "../node_modules/react-native-os"
  RNPermissions:
    :path: "../node_modules/react-native-permissions"
  RNReactNativeHapticFeedback:
    :path: "../node_modules/react-native-haptic-feedback"
  RNReanimated:
    :path: "../node_modules/react-native-reanimated"
  RNScreens:
    :path: "../node_modules/react-native-screens"
  RNSentry:
    :path: "../node_modules/@sentry/react-native"
  RNStoreReview:
    :path: "../node_modules/react-native-store-review/ios"
  RNSVG:
    :path: "../node_modules/react-native-svg"
  RNTextSize:
    :path: "../node_modules/react-native-text-size"
  RNTooltips:
    :path: "../node_modules/react-native-tooltips/ios"
  SRSRadialGradient:
    :path: "../node_modules/react-native-radial-gradient/ios"
  TcpSockets:
    :path: "../node_modules/react-native-tcp"
  ToolTipMenu:
    :path: "../node_modules/react-native-tooltip"
  Yoga:
    :path: "../node_modules/react-native/ReactCommon/yoga"

CHECKOUT OPTIONS:
  PanModal:
    :commit: 67557e18491ddfd2e2d1af0f36efb8f0202589f7
    :git: https://github.com/osdnk/PanModal

SPEC CHECKSUMS:
  Analytics: 4bcf052c91e1f3339219e83d6a036fb2bd7c218d
  Base64: cecfb41a004124895a7bcee567a89bae5a89d49b
  boost-for-react-native: 39c7adb57c4e60d6c5479dd8623128eb5b3f0f2c
  Branch: 9a37f707974a128c37829033c49018b79c7e7a2d
  BVLinearGradient: e3aad03778a456d77928f594a649e96995f1c872
  CocoaAsyncSocket: 694058e7c0ed05a9e217d1b3c7ded962f4180845
  CocoaLibEvent: 2fab71b8bd46dd33ddb959f7928ec5909f838e3f
  CodePush: 69186fd1143f7e5e5c6f65383cf14f4927e28213
  DoubleConversion: cde416483dac037923206447da6e1454df403714
  FBLazyVector: 3bb422f41b18121b71783a905c10e58606f7dc3e
  FBReactNativeSpec: f2c97f2529dd79c083355182cc158c9f98f4bd6e
  Firebase: 210f41ca352067d83b1ba4fd2e7fb49a0c017397
  FirebaseCore: 9a41e2de78fef10f63cee30ab10e2945266bc1fc
  FirebaseCoreDiagnostics: 7535fe695737f8c5b350584292a70b7f8ff0357b
  FirebaseCrashlytics: 859918905322e8816d2b5ab7fe54bf5a0c84d21c
  FirebaseInstallations: 466c7b4d1f58fe16707693091da253726a731ed2
  FirebaseInstanceID: bd3ffc24367f901a43c063b36c640b345a4a5dd1
  FirebaseMessaging: 82d75b3770a78bbce470769a6980429608b4c407
  FLAnimatedImage: 4a0b56255d9b05f18b6dd7ee06871be5d3b89e31
  Flipper: 6c1f484f9a88d30ab3e272800d53688439e50f69
  Flipper-DoubleConversion: 38631e41ef4f9b12861c67d17cb5518d06badc41
  Flipper-Folly: e4493b013c02d9347d5e0cb4d128680239f6c78a
  Flipper-Glog: 1dfd6abf1e922806c52ceb8701a3599a79a200a6
  Flipper-PeerTalk: 116d8f857dc6ef55c7a5a75ea3ceaafe878aadc9
  Flipper-RSocket: 64e7431a55835eb953b0bf984ef3b90ae9fdddd7
  FlipperKit: 6dc9b8f4ef60d9e5ded7f0264db299c91f18832e
  Folly: b73c3869541e86821df3c387eb0af5f65addfab4
  glog: 40a13f7840415b9a77023fbcae0f1e6f43192af3
  GoogleDataTransport: 672fb0ce96fe7f7f31d43672fca62ad2c9c86f7b
  GoogleUtilities: 7f2f5a07f888cdb145101d6042bc4422f57e70b3
  JWT: 9b5c05abbcc1a0e69c3c91e1655b3387fc7e581d
  libwebp: 946cb3063cea9236285f7e9a8505d806d30e07f3
  lottie-ios: 496ac5cea1bbf1a7bd1f1f472f3232eb1b8d744b
  lottie-react-native: a664f59f1f298c2696dd0ae07b15cbdfc433cb02
  nanopb: c43f40fadfe79e8b8db116583945847910cbabc9
  OpenSSL-Universal: ff34003318d5e1163e9529b08470708e389ffcdd
  PanModal: 421fe72d4af5b7e9016aaa3b4db94a2fb71756d3
  Permission-Camera: 5d2aaf95592660b6dcb5e8d1d90ed5d0156cad02
  Permission-FaceID: 8f034a57c60ed8c602d184f485a9bd524c0f98b7
  pop: d582054913807fd11fd50bfe6a539d91c7e1a55a
  PromisesObjC: 8c196f5a328c2cba3e74624585467a557dcb482f
  Protobuf: 3dac39b34a08151c6d949560efe3f86134a3f748
  Rainbow-Internals: 6e69837f173f2017e4fff07e64d77d429e5a958c
  RCTRequired: 082f10cd3f905d6c124597fd1c14f6f2655ff65e
  RCTTypeSafety: 8c9c544ecbf20337d069e4ae7fd9a377aadf504b
  React: b0a957a2c44da4113b0c4c9853d8387f8e64e615
  React-callinvoker: c3f44dd3cb195b6aa46621fff95ded79d59043fe
  React-Core: d3b2a1ac9a2c13c3bcde712d9281fc1c8a5b315b
  React-CoreModules: 0581ff36cb797da0943d424f69e7098e43e9be60
  React-cxxreact: c1480d4fda5720086c90df537ee7d285d4c57ac3
  React-jsi: a0418934cf48f25b485631deb27c64dc40fb4c31
  React-jsiexecutor: 93bd528844ad21dc07aab1c67cb10abae6df6949
  React-jsinspector: 58aef7155bc9a9683f5b60b35eccea8722a4f53a
  react-native-aes-crypto: d7e87fd02cee7285983c00957a34063dfc4c94b3
  react-native-background-timer: 17ea5e06803401a379ebf1f20505b793ac44d0fe
  react-native-blur: cad4d93b364f91e7b7931b3fa935455487e5c33c
  react-native-branch: 8bda99ca8dc5a16d32bd81c8a8d937cb3d2c5e0c
  react-native-camera: 35854c4f764a4a6cf61c1c3525888b92f0fe4b31
  react-native-cloud-fs: 1cb3deba691efbb5c6fcc831959be58762d8bdfe
  react-native-get-random-values: 1404bd5cc0ab0e287f75ee1c489555688fc65f89
  react-native-ios-context-menu: 1ccf4d6aa1c0e7dc596613eb9a36f8c0c23ca56f
  react-native-mail: a864fb211feaa5845c6c478a3266de725afdce89
  react-native-netinfo: 250dc0ca126512f618a8a2ca6a936577e1f66586
  react-native-randombytes: 3638d24759d67c68f6ccba60c52a7a8a8faa6a23
  react-native-restart: a01029aadfe8e71f9e8205fdb17da2f0a4472d50
  react-native-safe-area-context: 13004a45f3021328fdd9ee1f987c3131fb65928d
  react-native-splash-screen: 200d11d188e2e78cea3ad319964f6142b6384865
  react-native-text-input-mask: 07227297075f9653315f43b0424d596423a01736
  react-native-udp: 96a517e5a121cfe69f4b05eeeafefe00c623debf
  react-native-version-number: b415bbec6a13f2df62bf978e85bc0d699462f37f
  react-native-viewpager: 6f8c102e8081d70259252b254143b4193a9fb4cb
  react-native-webview: 6520e3e7b4933de76b95ef542c8d7115cf45b68e
<<<<<<< HEAD
  React-RCTActionSheet: 89a0ca9f4a06c1f93c26067af074ccdce0f40336
  React-RCTAnimation: 1bde3ecc0c104c55df246eda516e0deb03c4e49b
  React-RCTBlob: a97d378b527740cc667e03ebfa183a75231ab0f0
  React-RCTImage: c1b1f2d3f43a4a528c8946d6092384b5c880d2f0
  React-RCTLinking: 35ae4ab9dc0410d1fcbdce4d7623194a27214fb2
  React-RCTNetwork: 29ec2696f8d8cfff7331fac83d3e893c95ef43ae
  React-RCTSettings: 60f0691bba2074ef394f95d4c2265ec284e0a46a
  React-RCTText: 5c51df3f08cb9dedc6e790161195d12bac06101c
  React-RCTVibration: ae4f914cfe8de7d4de95ae1ea6cc8f6315d73d9d
  ReactCommon: 73d79c7039f473b76db6ff7c6b159c478acbbb3b
=======
  React-RCTActionSheet: 53ea72699698b0b47a6421cb1c8b4ab215a774aa
  React-RCTAnimation: 1befece0b5183c22ae01b966f5583f42e69a83c2
  React-RCTBlob: 0b284339cbe4b15705a05e2313a51c6d8b51fa40
  React-RCTImage: d1756599ebd4dc2cb19d1682fe67c6b976658387
  React-RCTLinking: 9af0a51c6d6a4dd1674daadafffc6d03033a6d18
  React-RCTNetwork: 332c83929cc5eae0b3bbca4add1d668e1fc18bda
  React-RCTSettings: d6953772cfd55f2c68ad72b7ef29efc7ec49f773
  React-RCTText: 65a6de06a7389098ce24340d1d3556015c38f746
  React-RCTVibration: 8e9fb25724a0805107fc1acc9075e26f814df454
  ReactCommon: 4167844018c9ed375cc01a843e9ee564399e53c3
  ReactNativeDarkMode: 0178ffca3b10f6a7c9f49d6f9810232b328fa949
>>>>>>> cd1ecbc3
  ReactNativePayments: 40a266450628c05db440fe219b631210e4358a49
  reactnativeslackbottomsheet: d44b4c59c1e69c045983044d2f361d256d3ddb98
  RNAnalytics: 589e1b1072d9df2646899627e4582d20c3255127
  RNCAsyncStorage: b03032fdbdb725bea0bd9e5ec5a7272865ae7398
  RNCClipboard: 48eaf27bea3de7c9a265529725434268d47a2ee9
  RNCMaskedView: 5a8ec07677aa885546a0d98da336457e2bea557f
  RNCPushNotificationIOS: ec7ffe65c7b5097f8d287fd627e1c1674ea69cef
  RNDeviceInfo: 6f20764111df002b4484f90cbe0a861be29bcc6c
  RNDominantColor: 72126cb96ffedf4bcd564ed00e2e578f5b93e0d6
  RNFastImage: e19ba191922e7dab9d932a4d59d62d76660aa222
  RNFBApp: 570b136767f588b7eef0ab918284e9fe364d0c3e
  RNFBCrashlytics: 7b60463c742f830255fa76f13a837f95c6581700
  RNFBMessaging: dc3849747c2c61bfcd3c1ce6b5390f27ff4f7756
  RNFS: 2bd9eb49dc82fa9676382f0585b992c424cd59df
  RNGestureHandler: b6b359bb800ae399a9c8b27032bdbf7c18f08a08
  RNImageCropPicker: 54e5ea3d0e298ed51e1441a2fa0a0e7c90ee256d
  RNInputMask: 815461ebdf396beb62cf58916c35cf6930adb991
  RNKeyboard: ceec456427493b286539f40442620881b5840dff
  RNKeychain: b8e0711b959a19c5b057d1e970d3c83d159b6da5
  RNLanguages: 962e562af0d34ab1958d89bcfdb64fafc37c513e
  RNOS: 31db6fa4a197d179afbba9e6b4d28d450a7f250b
  RNPermissions: 5df468064df661a4c8c017e2791ce90d7695eea5
  RNReactNativeHapticFeedback: 653a8c126a0f5e88ce15ffe280b3ff37e1fbb285
  RNReanimated: b9c929bfff7dedc9c89ab1875f1c6151023358d9
  RNScreens: c526239bbe0e957b988dacc8d75ac94ec9cb19da
  RNSentry: 5ebc2926dbcbb9b77857ba6df0754a869037123d
  RNStoreReview: 62d6afd7c37db711a594bbffca6b0ea3a812b7a8
  RNSVG: ce9d996113475209013317e48b05c21ee988d42e
  RNTextSize: 21c94a67819fbf2c358a219bf6d251e3be9e5f29
  RNTooltips: e13180e4339e2a85daabd09507f62a5a32d3dc8a
  SDWebImage: a31ee8e90a97303529e03fb0c333eae0eacb88e9
  SDWebImageWebPCoder: d0dac55073088d24b2ac1b191a71a8f8d0adac21
  Sentry: 388c9dc093b2fd3a264466a5c5b21e25959610a9
  SexyTooltip: e243da5a858c7160141cf35786a4033669d1efca
  Shimmer: c5374be1c2b0c9e292fb05b339a513cf291cac86
  SRSRadialGradient: 7f9c92f2b31576ab80f059378ef2817404cd0575
  SSZipArchive: 62d4947b08730e4cda640473b0066d209ff033c9
  TcpSockets: bd31674146c0931a064fc254a59812dfd1a73ae0
  TOCropViewController: da59f531f8ac8a94ef6d6c0fc34009350f9e8bfe
  ToolTipMenu: 8ac61aded0fbc4acfe7e84a7d0c9479d15a9a382
  Yoga: 4bd86afe9883422a7c4028c00e34790f560923d6
  YogaKit: f782866e155069a2cca2517aafea43200b01fd5a

PODFILE CHECKSUM: 05e9306ad3122d59e620bfaa48069a823cc90577

COCOAPODS: 1.9.1<|MERGE_RESOLUTION|>--- conflicted
+++ resolved
@@ -1,5 +1,5 @@
 PODS:
-  - Analytics (4.0.5)
+  - Analytics (4.1.2)
   - Base64 (1.1.2)
   - boost-for-react-native (1.63.0)
   - Branch (0.35.0)
@@ -440,19 +440,12 @@
     - DoubleConversion
     - Folly (= 2020.01.13.00)
     - glog
-<<<<<<< HEAD
     - React-callinvoker (= 0.63.4)
     - React-Core (= 0.63.4)
     - React-cxxreact (= 0.63.4)
     - React-jsi (= 0.63.4)
-=======
-    - React-callinvoker (= 0.63.3)
-    - React-Core (= 0.63.3)
-    - React-cxxreact (= 0.63.3)
-    - React-jsi (= 0.63.3)
   - ReactNativeDarkMode (0.2.2):
     - React
->>>>>>> cd1ecbc3
   - ReactNativePayments (1.1.5):
     - React
   - reactnativeslackbottomsheet (0.5.0):
@@ -558,9 +551,9 @@
     - pop (~> 1.0)
     - React
     - SexyTooltip
-  - SDWebImage (5.9.3):
-    - SDWebImage/Core (= 5.9.3)
-  - SDWebImage/Core (5.9.3)
+  - SDWebImage (5.10.0):
+    - SDWebImage/Core (= 5.10.0)
+  - SDWebImage/Core (5.10.0)
   - SDWebImageWebPCoder (0.6.1):
     - libwebp (~> 1.0)
     - SDWebImage/Core (~> 5.7)
@@ -920,7 +913,7 @@
     :git: https://github.com/osdnk/PanModal
 
 SPEC CHECKSUMS:
-  Analytics: 4bcf052c91e1f3339219e83d6a036fb2bd7c218d
+  Analytics: 177da2c597aba83a6882b706ca6e0a071fd7cd26
   Base64: cecfb41a004124895a7bcee567a89bae5a89d49b
   boost-for-react-native: 39c7adb57c4e60d6c5479dd8623128eb5b3f0f2c
   Branch: 9a37f707974a128c37829033c49018b79c7e7a2d
@@ -992,7 +985,6 @@
   react-native-version-number: b415bbec6a13f2df62bf978e85bc0d699462f37f
   react-native-viewpager: 6f8c102e8081d70259252b254143b4193a9fb4cb
   react-native-webview: 6520e3e7b4933de76b95ef542c8d7115cf45b68e
-<<<<<<< HEAD
   React-RCTActionSheet: 89a0ca9f4a06c1f93c26067af074ccdce0f40336
   React-RCTAnimation: 1bde3ecc0c104c55df246eda516e0deb03c4e49b
   React-RCTBlob: a97d378b527740cc667e03ebfa183a75231ab0f0
@@ -1003,19 +995,7 @@
   React-RCTText: 5c51df3f08cb9dedc6e790161195d12bac06101c
   React-RCTVibration: ae4f914cfe8de7d4de95ae1ea6cc8f6315d73d9d
   ReactCommon: 73d79c7039f473b76db6ff7c6b159c478acbbb3b
-=======
-  React-RCTActionSheet: 53ea72699698b0b47a6421cb1c8b4ab215a774aa
-  React-RCTAnimation: 1befece0b5183c22ae01b966f5583f42e69a83c2
-  React-RCTBlob: 0b284339cbe4b15705a05e2313a51c6d8b51fa40
-  React-RCTImage: d1756599ebd4dc2cb19d1682fe67c6b976658387
-  React-RCTLinking: 9af0a51c6d6a4dd1674daadafffc6d03033a6d18
-  React-RCTNetwork: 332c83929cc5eae0b3bbca4add1d668e1fc18bda
-  React-RCTSettings: d6953772cfd55f2c68ad72b7ef29efc7ec49f773
-  React-RCTText: 65a6de06a7389098ce24340d1d3556015c38f746
-  React-RCTVibration: 8e9fb25724a0805107fc1acc9075e26f814df454
-  ReactCommon: 4167844018c9ed375cc01a843e9ee564399e53c3
   ReactNativeDarkMode: 0178ffca3b10f6a7c9f49d6f9810232b328fa949
->>>>>>> cd1ecbc3
   ReactNativePayments: 40a266450628c05db440fe219b631210e4358a49
   reactnativeslackbottomsheet: d44b4c59c1e69c045983044d2f361d256d3ddb98
   RNAnalytics: 589e1b1072d9df2646899627e4582d20c3255127
@@ -1046,7 +1026,7 @@
   RNSVG: ce9d996113475209013317e48b05c21ee988d42e
   RNTextSize: 21c94a67819fbf2c358a219bf6d251e3be9e5f29
   RNTooltips: e13180e4339e2a85daabd09507f62a5a32d3dc8a
-  SDWebImage: a31ee8e90a97303529e03fb0c333eae0eacb88e9
+  SDWebImage: 9169792e9eec3e45bba2a0c02f74bf8bd922d1ee
   SDWebImageWebPCoder: d0dac55073088d24b2ac1b191a71a8f8d0adac21
   Sentry: 388c9dc093b2fd3a264466a5c5b21e25959610a9
   SexyTooltip: e243da5a858c7160141cf35786a4033669d1efca
@@ -1061,4 +1041,4 @@
 
 PODFILE CHECKSUM: 05e9306ad3122d59e620bfaa48069a823cc90577
 
-COCOAPODS: 1.9.1+COCOAPODS: 1.10.0