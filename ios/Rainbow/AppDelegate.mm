/**
 * Copyright (c) Facebook, Inc. and its affiliates.
 *
 * This source code is licensed under the MIT license found in the
 * LICENSE file in the root directory of this source tree.
 */

#import "Firebase.h"
#import "AppDelegate.h"
#import "Rainbow-Swift.h"
#import <RNBranch/RNBranch.h>
#import <React/RCTBridge.h>
#import <React/RCTBundleURLProvider.h>
#import <React/RCTLinkingManager.h>
#import <React/RCTRootView.h>
#import <React/RCTReloadCommand.h>
#import <RNCPushNotificationIOS.h>
#import <Sentry/Sentry.h>
#import "RNSplashScreen.h"
#import <AVFoundation/AVFoundation.h>

#if DEBUG
#import <FlipperKit/FlipperClient.h>
#import <FlipperKitLayoutPlugin/FlipperKitLayoutPlugin.h>
#import <FlipperKitUserDefaultsPlugin/FKUserDefaultsPlugin.h>
#import <FlipperKitNetworkPlugin/FlipperKitNetworkPlugin.h>
#import <SKIOSNetworkPlugin/SKIOSNetworkAdapter.h>
#import <FlipperKitReactPlugin/FlipperKitReactPlugin.h>

static void InitializeFlipper(UIApplication *application) {
  FlipperClient *client = [FlipperClient sharedClient];
  SKDescriptorMapper *layoutDescriptorMapper = [[SKDescriptorMapper alloc] initWithDefaults];
  [client addPlugin:[[FlipperKitLayoutPlugin alloc] initWithRootNode:application withDescriptorMapper:layoutDescriptorMapper]];
  [client addPlugin:[[FKUserDefaultsPlugin alloc] initWithSuiteName:nil]];
  [client addPlugin:[FlipperKitReactPlugin new]];
  [client addPlugin:[[FlipperKitNetworkPlugin alloc] initWithNetworkAdapter:[SKIOSNetworkAdapter new]]];
  [client start];
}
#endif

@interface RainbowSplashScreenManager : NSObject <RCTBridgeModule>
@end

@implementation RainbowSplashScreenManager

- (dispatch_queue_t)methodQueue {
  return dispatch_get_main_queue();
}

RCT_EXPORT_MODULE(RainbowSplashScreen);

RCT_EXPORT_METHOD(hideAnimated) {
  [((AppDelegate*) UIApplication.sharedApplication.delegate) hideSplashScreenAnimated];
}

@end

@implementation AppDelegate
- (void)hideSplashScreenAnimated {
  UIView* subview = self.window.rootViewController.view.subviews.lastObject;
  UIView* rainbowIcon = subview.subviews.firstObject;
  if (![rainbowIcon isKindOfClass:UIImageView.class]) {
    return;
  }
  [UIView animateWithDuration:0.1
                        delay:0.0
                      options:UIViewAnimationOptionCurveEaseIn
  animations:^{
      rainbowIcon.transform = CGAffineTransformScale(CGAffineTransformIdentity, 0.0000000001, 0.0000000001);
      subview.alpha = 0.0;
  } completion:^(BOOL finished) {
      rainbowIcon.hidden = YES;
      [RNSplashScreen hide];
  }];
}

- (BOOL)application:(UIApplication *)application didFinishLaunchingWithOptions:(NSDictionary *)launchOptions
{
  
  // Developer support; define whether internal support has been declared for this build.
  NSLog(@"⚙️ Rainbow internals are %@.", RAINBOW_INTERNALS_ENABLED ? @"enabled" : @"disabled");
  
  #if DEBUG
    InitializeFlipper(application);
  #endif

  [FIRApp configure];
  // Define UNUserNotificationCenter
  UNUserNotificationCenter *center = [UNUserNotificationCenter currentNotificationCenter];
  center.delegate = self;

  [RNBranch initSessionWithLaunchOptions:launchOptions isReferrable:YES];

  // React Native - Defaults
  self.bridge = [[RCTBridge alloc] initWithDelegate:self launchOptions:launchOptions];
  RCTRootView *rootView = [[RCTRootView alloc] initWithBridge:self.bridge
                                                   moduleName:@"Rainbow"
                                            initialProperties:nil];

  rootView.backgroundColor = [[UIColor alloc] initWithRed:1.0f green:1.0f blue:1.0f alpha:1];

  self.window = [[UIWindow alloc] initWithFrame:[UIScreen mainScreen].bounds];
  UIViewController *rootViewController = [UIViewController new];
  rootViewController.view = rootView;
  self.window.rootViewController = rootViewController;
  [self.window makeKeyAndVisible];

  [[NSNotificationCenter defaultCenter] addObserver:self
  selector:@selector(handleRapInProgress:)
      name:@"rapInProgress"
    object:nil];

  [[NSNotificationCenter defaultCenter] addObserver:self
  selector:@selector(handleRapComplete:)
      name:@"rapCompleted"
    object:nil];

  // Splashscreen - react-native-splash-screen
  [RNSplashScreen showSplash:@"LaunchScreen" inRootView:rootView];
<<<<<<< HEAD
=======
  
  // Allow sound to be played in the background.
  [[AVAudioSession sharedInstance] setCategory:AVAudioSessionCategoryAmbient error:nil];
  [[AVAudioSession sharedInstance] setActive:true error:nil];
  
>>>>>>> 43bcd905
  return YES;
}

- (void)handleRapInProgress:(NSNotification *)notification {
  self.isRapRunning = YES;
}

- (void)handleRapComplete:(NSNotification *)notification {
  self.isRapRunning = NO;
}

- (NSURL *)sourceURLForBridge:(RCTBridge *)bridge
{
  #if DEBUG
    return [[RCTBundleURLProvider sharedSettings] jsBundleURLForBundleRoot:@"index" fallbackResource:nil];
  #else
    return [[NSBundle mainBundle] URLForResource:@"main" withExtension:@"jsbundle"];
  #endif
}

//Called when a notification is delivered to a foreground app.
-(void)userNotificationCenter:(UNUserNotificationCenter *)center willPresentNotification:(UNNotification *)notification withCompletionHandler:(void (^)(UNNotificationPresentationOptions options))completionHandler
{
  completionHandler(UNAuthorizationOptionSound | UNAuthorizationOptionAlert | UNAuthorizationOptionBadge);
}

// Required to register for notifications
-(void)application:(UIApplication *)application didRegisterUserNotificationSettings:(UIUserNotificationSettings *)notificationSettings
{
  [RNCPushNotificationIOS didRegisterUserNotificationSettings:notificationSettings];
}
// Required for the register event.
-(void)application:(UIApplication *)application didRegisterForRemoteNotificationsWithDeviceToken:(NSData *)deviceToken
{
  [RNCPushNotificationIOS didRegisterForRemoteNotificationsWithDeviceToken:deviceToken];
}

// Required for the notification event. You must call the completion handler after handling the remote notification.
- (void)application:(UIApplication *)application didReceiveRemoteNotification:(NSDictionary *)userInfo
fetchCompletionHandler:(void (^)(UIBackgroundFetchResult))completionHandler
{
  [RNCPushNotificationIOS didReceiveRemoteNotification:userInfo fetchCompletionHandler:completionHandler];
}

// Required for the localNotification event.
- (void)application:(UIApplication *)application didReceiveLocalNotification:(UILocalNotification *)notification
{
  [RNCPushNotificationIOS didReceiveLocalNotification:notification];
}

- (BOOL)application:(UIApplication *)application openURL:(NSURL *)url
sourceApplication:(NSString *)sourceApplication annotation:(id)annotation
{
	return [RCTLinkingManager application:application openURL:url
	sourceApplication:sourceApplication annotation:annotation];
}

// Only if your app is using [Universal Links]
- (BOOL)application:(UIApplication *)application continueUserActivity:(NSUserActivity *)userActivity
 restorationHandler:(void (^)(NSArray * _Nullable))restorationHandler
{

  return [RNBranch continueUserActivity:userActivity];

}

- (void)applicationWillTerminate:(UIApplication *)application {

  if(self.isRapRunning){
    SentryMessage *msg = [[SentryMessage alloc] initWithFormatted:@"applicationWillTerminate was called"];
    SentryEvent *sentryEvent = [[SentryEvent alloc] init];
    [sentryEvent setMessage: msg];
    [SentrySDK captureEvent:sentryEvent];
  }

}

- (BOOL)application:(UIApplication *)app openURL:(NSURL *)url options:(NSDictionary<UIApplicationOpenURLOptionsKey,id> *)options {
    if ([RNBranch application:app openURL:url options:options])  {
        // do other deep link routing for other SDKs
    }
    return YES;
}

- (void)applicationDidBecomeActive:(UIApplication *)application{
  BOOL action = [SettingsBundleHelper checkAndExecuteSettings];
  if(action){
    [SentrySDK captureMessage:@"Keychain Wiped!"];
    RCTTriggerReloadCommandListeners(@"keychain wiped");
  }
}

@end<|MERGE_RESOLUTION|>--- conflicted
+++ resolved
@@ -76,10 +76,10 @@
 
 - (BOOL)application:(UIApplication *)application didFinishLaunchingWithOptions:(NSDictionary *)launchOptions
 {
-  
+
   // Developer support; define whether internal support has been declared for this build.
   NSLog(@"⚙️ Rainbow internals are %@.", RAINBOW_INTERNALS_ENABLED ? @"enabled" : @"disabled");
-  
+
   #if DEBUG
     InitializeFlipper(application);
   #endif
@@ -117,14 +117,11 @@
 
   // Splashscreen - react-native-splash-screen
   [RNSplashScreen showSplash:@"LaunchScreen" inRootView:rootView];
-<<<<<<< HEAD
-=======
-  
+
   // Allow sound to be played in the background.
   [[AVAudioSession sharedInstance] setCategory:AVAudioSessionCategoryAmbient error:nil];
   [[AVAudioSession sharedInstance] setActive:true error:nil];
-  
->>>>>>> 43bcd905
+
   return YES;
 }
 
