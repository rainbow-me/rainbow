--- conflicted
+++ resolved
@@ -124,13 +124,10 @@
   // Splashscreen - react-native-splash-screen
   [RNSplashScreen showSplash:@"LaunchScreen" inRootView:rootView];
   
-<<<<<<< HEAD
   // Allow sound to be played in the background.
   [[AVAudioSession sharedInstance] setCategory:AVAudioSessionCategoryAmbient error:nil];
   [[AVAudioSession sharedInstance] setActive:true error:nil];
   
-=======
->>>>>>> b9e23745
   return YES;
 }
 
