// !$*UTF8*$!
{
	archiveVersion = 1;
	classes = {
	};
	objectVersion = 46;
	objects = {

/* Begin PBXBuildFile section */
		0299CE7B2886202800B5C7E7 /* NotificationService.m in Sources */ = {isa = PBXBuildFile; fileRef = 0299CE7A2886202800B5C7E7 /* NotificationService.m */; };
		0299CE7F2886202800B5C7E7 /* ImageNotification.appex in Embed App Extensions */ = {isa = PBXBuildFile; fileRef = 0299CE772886202800B5C7E7 /* ImageNotification.appex */; settings = {ATTRIBUTES = (RemoveHeadersOnCopy, ); }; };
		13B07FBC1A68108700A75B9A /* AppDelegate.mm in Sources */ = {isa = PBXBuildFile; fileRef = 13B07FB01A68108700A75B9A /* AppDelegate.mm */; };
		13B07FBD1A68108700A75B9A /* LaunchScreen.xib in Resources */ = {isa = PBXBuildFile; fileRef = 13B07FB11A68108700A75B9A /* LaunchScreen.xib */; };
		13B07FC11A68108700A75B9A /* main.m in Sources */ = {isa = PBXBuildFile; fileRef = 13B07FB71A68108700A75B9A /* main.m */; };
		152643472B9AD97E004AC9AA /* InjectedJSBundle.js in Resources */ = {isa = PBXBuildFile; fileRef = 152643462B9AD97E004AC9AA /* InjectedJSBundle.js */; };
		15C398812880EDFF006033AC /* og@3x.png in Resources */ = {isa = PBXBuildFile; fileRef = 15C3987D2880EDFF006033AC /* og@3x.png */; };
		15C398832880EDFF006033AC /* og@2x.png in Resources */ = {isa = PBXBuildFile; fileRef = 15C3987F2880EDFF006033AC /* og@2x.png */; };
		15CF49BC2889AF7C005F92C9 /* optimism@3x.png in Resources */ = {isa = PBXBuildFile; fileRef = 15CF49BA2889AF7C005F92C9 /* optimism@3x.png */; };
		15CF49BD2889AF7C005F92C9 /* optimism@2x.png in Resources */ = {isa = PBXBuildFile; fileRef = 15CF49BB2889AF7C005F92C9 /* optimism@2x.png */; };
		15CF49C02889AFAD005F92C9 /* pixel@3x.png in Resources */ = {isa = PBXBuildFile; fileRef = 15CF49BE2889AFAD005F92C9 /* pixel@3x.png */; };
		15CF49C12889AFAD005F92C9 /* pixel@2x.png in Resources */ = {isa = PBXBuildFile; fileRef = 15CF49BF2889AFAD005F92C9 /* pixel@2x.png */; };
		15D66135277A751C0082F041 /* SelectTokenIntent.intentdefinition in Sources */ = {isa = PBXBuildFile; fileRef = 15D66139277A751C0082F041 /* SelectTokenIntent.intentdefinition */; };
		15D66136277A751C0082F041 /* SelectTokenIntent.intentdefinition in Sources */ = {isa = PBXBuildFile; fileRef = 15D66139277A751C0082F041 /* SelectTokenIntent.intentdefinition */; };
		15D66137277A751C0082F041 /* SelectTokenIntent.intentdefinition in Sources */ = {isa = PBXBuildFile; fileRef = 15D66139277A751C0082F041 /* SelectTokenIntent.intentdefinition */; };
		15E531D5242B28EF00797B89 /* UIImageViewWithPersistentAnimations.swift in Sources */ = {isa = PBXBuildFile; fileRef = 15E531D4242B28EF00797B89 /* UIImageViewWithPersistentAnimations.swift */; };
		15E531DA242DAB7100797B89 /* NotificationManager.m in Sources */ = {isa = PBXBuildFile; fileRef = 15E531D9242DAB7100797B89 /* NotificationManager.m */; };
		24979E8920F84250007EB0DA /* GoogleService-Info.plist in Resources */ = {isa = PBXBuildFile; fileRef = 24979E7720F84004007EB0DA /* GoogleService-Info.plist */; };
		4198A321C90BCDB1DA8EC17F /* libPods-ImageNotification.a in Frameworks */ = {isa = PBXBuildFile; fileRef = 2D1B73FB0C9AD60EFBA7E95F /* libPods-ImageNotification.a */; };
		4A3313340003BC7924A2FFDB /* libPods-PriceWidgetExtension.a in Frameworks */ = {isa = PBXBuildFile; fileRef = 362C1A7687BA6B7D5945362F /* libPods-PriceWidgetExtension.a */; };
		4D098C2F2811A9A5006A801A /* RNStartTime.m in Sources */ = {isa = PBXBuildFile; fileRef = 4D098C2E2811A9A5006A801A /* RNStartTime.m */; };
		6195ED439B3F5E202702B01B /* libPods-Rainbow.a in Frameworks */ = {isa = PBXBuildFile; fileRef = 20B96835E561D16E69F29BD4 /* libPods-Rainbow.a */; };
		6630540924A38A1900E5B030 /* RainbowText.m in Sources */ = {isa = PBXBuildFile; fileRef = 6630540824A38A1900E5B030 /* RainbowText.m */; };
		6635730624939991006ACFA6 /* SafeStoreReview.m in Sources */ = {isa = PBXBuildFile; fileRef = 6635730524939991006ACFA6 /* SafeStoreReview.m */; };
		6655FFB425BB2B0700642961 /* ThemeModule.m in Sources */ = {isa = PBXBuildFile; fileRef = 6655FFB325BB2B0700642961 /* ThemeModule.m */; };
		66A1FEB424AB641100C3F539 /* RNCMScreenStack.m in Sources */ = {isa = PBXBuildFile; fileRef = 66A1FEB024AB641100C3F539 /* RNCMScreenStack.m */; };
		66A1FEB524AB641100C3F539 /* UIViewController+slack.swift in Sources */ = {isa = PBXBuildFile; fileRef = 66A1FEB124AB641100C3F539 /* UIViewController+slack.swift */; };
		66A1FEB624AB641100C3F539 /* RNCMScreen.m in Sources */ = {isa = PBXBuildFile; fileRef = 66A1FEB324AB641100C3F539 /* RNCMScreen.m */; };
		66A1FEBC24ACBBE600C3F539 /* RNCMPortal.m in Sources */ = {isa = PBXBuildFile; fileRef = 66A1FEBB24ACBBE600C3F539 /* RNCMPortal.m */; };
		66A28EB024CAF1B500410A88 /* TestFlight.m in Sources */ = {isa = PBXBuildFile; fileRef = 66A28EAF24CAF1B500410A88 /* TestFlight.m */; };
<<<<<<< HEAD
		8C656080083F4259E07982C1 /* libPods-SelectTokenIntent.a in Frameworks */ = {isa = PBXBuildFile; fileRef = BF59C3310E36D23389978BD7 /* libPods-SelectTokenIntent.a */; };
=======
		86913359E129076B2E94167D /* libPods-Rainbow.a in Frameworks */ = {isa = PBXBuildFile; fileRef = 6875B4873D0949D4D7AAAE07 /* libPods-Rainbow.a */; };
		8A822C422360198E62AD7BFA /* libPods-SelectTokenIntent.a in Frameworks */ = {isa = PBXBuildFile; fileRef = BCDB57FCE228B5380B3618D3 /* libPods-SelectTokenIntent.a */; };
>>>>>>> a0d629f2
		A4277D9F23CBD1910042BAF4 /* Extensions.swift in Sources */ = {isa = PBXBuildFile; fileRef = A4277D9E23CBD1910042BAF4 /* Extensions.swift */; };
		A4277DA323CFE85F0042BAF4 /* Theme.swift in Sources */ = {isa = PBXBuildFile; fileRef = A4277DA223CFE85F0042BAF4 /* Theme.swift */; };
		A4D04BA923D12F99008C1DEC /* Button.swift in Sources */ = {isa = PBXBuildFile; fileRef = A4D04BA823D12F99008C1DEC /* Button.swift */; };
		A4D04BAC23D12FD5008C1DEC /* ButtonManager.m in Sources */ = {isa = PBXBuildFile; fileRef = A4D04BAB23D12FD5008C1DEC /* ButtonManager.m */; };
		AA0B1CBB2B00C5E100EAF77D /* SF-Mono-Semibold.otf in Resources */ = {isa = PBXBuildFile; fileRef = AA0B1CB82B00C5E100EAF77D /* SF-Mono-Semibold.otf */; };
		AA0B1CBD2B00C5E100EAF77D /* SF-Mono-Bold.otf in Resources */ = {isa = PBXBuildFile; fileRef = AA0B1CB92B00C5E100EAF77D /* SF-Mono-Bold.otf */; };
		AA0B1CBF2B00C5E100EAF77D /* SF-Pro-Rounded-Black.otf in Resources */ = {isa = PBXBuildFile; fileRef = AA0B1CBA2B00C5E100EAF77D /* SF-Pro-Rounded-Black.otf */; };
		AA6228EF24272F510078BDAA /* SF-Pro-Rounded-Bold.otf in Resources */ = {isa = PBXBuildFile; fileRef = AA6228EB24272B200078BDAA /* SF-Pro-Rounded-Bold.otf */; };
		AA6228F024272F510078BDAA /* SF-Pro-Rounded-Heavy.otf in Resources */ = {isa = PBXBuildFile; fileRef = AA6228EC24272B200078BDAA /* SF-Pro-Rounded-Heavy.otf */; };
		AA6228F124272F510078BDAA /* SF-Pro-Rounded-Medium.otf in Resources */ = {isa = PBXBuildFile; fileRef = AA6228ED24272B200078BDAA /* SF-Pro-Rounded-Medium.otf */; };
		AA6228F224272F510078BDAA /* SF-Pro-Rounded-Regular.otf in Resources */ = {isa = PBXBuildFile; fileRef = AA6228EE24272B200078BDAA /* SF-Pro-Rounded-Regular.otf */; };
		AA6228F324272F510078BDAA /* SF-Pro-Rounded-Semibold.otf in Resources */ = {isa = PBXBuildFile; fileRef = AA6228EA24272B200078BDAA /* SF-Pro-Rounded-Semibold.otf */; };
		B50C9AEB2A9D18DC00EB0019 /* adworld@3x.png in Resources */ = {isa = PBXBuildFile; fileRef = B50C9AE92A9D18DC00EB0019 /* adworld@3x.png */; };
		B50C9AEC2A9D18DC00EB0019 /* adworld@2x.png in Resources */ = {isa = PBXBuildFile; fileRef = B50C9AEA2A9D18DC00EB0019 /* adworld@2x.png */; };
		B52242E628B1B11F0024D19D /* smol@2x.png in Resources */ = {isa = PBXBuildFile; fileRef = B52242E428B1B11F0024D19D /* smol@2x.png */; };
		B52242E728B1B11F0024D19D /* smol@3x.png in Resources */ = {isa = PBXBuildFile; fileRef = B52242E528B1B11F0024D19D /* smol@3x.png */; };
		B54C1D1029358946007560D9 /* golddoge@3x.png in Resources */ = {isa = PBXBuildFile; fileRef = B54C1D0C29358945007560D9 /* golddoge@3x.png */; };
		B54C1D1129358946007560D9 /* golddoge@2x.png in Resources */ = {isa = PBXBuildFile; fileRef = B54C1D0D29358945007560D9 /* golddoge@2x.png */; };
		B54C1D1229358946007560D9 /* raindoge@3x.png in Resources */ = {isa = PBXBuildFile; fileRef = B54C1D0E29358946007560D9 /* raindoge@3x.png */; };
		B54C1D1329358946007560D9 /* raindoge@2x.png in Resources */ = {isa = PBXBuildFile; fileRef = B54C1D0F29358946007560D9 /* raindoge@2x.png */; };
		B54C1D162935A54F007560D9 /* zora@3x.png in Resources */ = {isa = PBXBuildFile; fileRef = B54C1D142935A54F007560D9 /* zora@3x.png */; };
		B54C1D172935A54F007560D9 /* zora@2x.png in Resources */ = {isa = PBXBuildFile; fileRef = B54C1D152935A54F007560D9 /* zora@2x.png */; };
		B597E7C22B8E9E18004782B6 /* farcaster@3x.png in Resources */ = {isa = PBXBuildFile; fileRef = B597E7C02B8E9E18004782B6 /* farcaster@3x.png */; };
		B597E7C32B8E9E18004782B6 /* farcaster@2x.png in Resources */ = {isa = PBXBuildFile; fileRef = B597E7C12B8E9E18004782B6 /* farcaster@2x.png */; };
		B5C070C62A4A387400D854BA /* zorb@3x.png in Resources */ = {isa = PBXBuildFile; fileRef = B5C070C42A4A387400D854BA /* zorb@3x.png */; };
		B5C070C72A4A387400D854BA /* zorb@2x.png in Resources */ = {isa = PBXBuildFile; fileRef = B5C070C52A4A387400D854BA /* zorb@2x.png */; };
		B5CC6D382A78732A0037D5A3 /* poolboy@2x.png in Resources */ = {isa = PBXBuildFile; fileRef = B5CC6D372A78732A0037D5A3 /* poolboy@2x.png */; };
		B5CC6D3A2A7873300037D5A3 /* poolboy@3x.png in Resources */ = {isa = PBXBuildFile; fileRef = B5CC6D392A7873300037D5A3 /* poolboy@3x.png */; };
		B5CE8FFE29A5758100EB1EFA /* pooly@2x.png in Resources */ = {isa = PBXBuildFile; fileRef = B5CE8FFC29A5758100EB1EFA /* pooly@2x.png */; };
		B5CE8FFF29A5758100EB1EFA /* pooly@3x.png in Resources */ = {isa = PBXBuildFile; fileRef = B5CE8FFD29A5758100EB1EFA /* pooly@3x.png */; };
		B5D7F2F029E8D41E003D6A54 /* finiliar@3x.png in Resources */ = {isa = PBXBuildFile; fileRef = B5D7F2EE29E8D41D003D6A54 /* finiliar@3x.png */; };
		B5D7F2F129E8D41E003D6A54 /* finiliar@2x.png in Resources */ = {isa = PBXBuildFile; fileRef = B5D7F2EF29E8D41E003D6A54 /* finiliar@2x.png */; };
<<<<<<< HEAD
=======
		B8CD55BCF7A0AB6EFF7E2107 /* libPods-ImageNotification.a in Frameworks */ = {isa = PBXBuildFile; fileRef = 025D857C7770B9D5627327FA /* libPods-ImageNotification.a */; };
>>>>>>> a0d629f2
		C04D10F025AFC8C1003BEF7A /* Extras.json in Resources */ = {isa = PBXBuildFile; fileRef = C04D10EF25AFC8C1003BEF7A /* Extras.json */; };
		C1038325273C2D0C00B18210 /* PriceWidgetView.swift in Sources */ = {isa = PBXBuildFile; fileRef = C16DCF75272BA7AA00FF5C78 /* PriceWidgetView.swift */; };
		C1038337273C5C4200B18210 /* PriceWidget.swift in Sources */ = {isa = PBXBuildFile; fileRef = C16DCF62272BA6EF00FF5C78 /* PriceWidget.swift */; };
		C11640E8274DC10B00C9120A /* UIColor.swift in Sources */ = {isa = PBXBuildFile; fileRef = C11640E7274DC10B00C9120A /* UIColor.swift */; };
		C11640E9274DC10C00C9120A /* UIColor.swift in Sources */ = {isa = PBXBuildFile; fileRef = C11640E7274DC10B00C9120A /* UIColor.swift */; };
		C11640EA274DC10C00C9120A /* UIColor.swift in Sources */ = {isa = PBXBuildFile; fileRef = C11640E7274DC10B00C9120A /* UIColor.swift */; };
		C127238A274EBBB6006AC743 /* CurrencyDetails.swift in Sources */ = {isa = PBXBuildFile; fileRef = C1272389274EBBB6006AC743 /* CurrencyDetails.swift */; };
		C127238B274EBBB6006AC743 /* CurrencyDetails.swift in Sources */ = {isa = PBXBuildFile; fileRef = C1272389274EBBB6006AC743 /* CurrencyDetails.swift */; };
		C127238C274EBBB6006AC743 /* CurrencyDetails.swift in Sources */ = {isa = PBXBuildFile; fileRef = C1272389274EBBB6006AC743 /* CurrencyDetails.swift */; };
		C151287F2739F676006517AB /* IconProvider.swift in Sources */ = {isa = PBXBuildFile; fileRef = C151287D2739F676006517AB /* IconProvider.swift */; };
		C15128802739F676006517AB /* IconProvider.swift in Sources */ = {isa = PBXBuildFile; fileRef = C151287D2739F676006517AB /* IconProvider.swift */; };
		C16DCF5E272BA6EF00FF5C78 /* WidgetKit.framework in Frameworks */ = {isa = PBXBuildFile; fileRef = C16DCF5D272BA6EF00FF5C78 /* WidgetKit.framework */; };
		C16DCF60272BA6EF00FF5C78 /* SwiftUI.framework in Frameworks */ = {isa = PBXBuildFile; fileRef = C16DCF5F272BA6EF00FF5C78 /* SwiftUI.framework */; };
		C16DCF63272BA6EF00FF5C78 /* PriceWidget.swift in Sources */ = {isa = PBXBuildFile; fileRef = C16DCF62272BA6EF00FF5C78 /* PriceWidget.swift */; };
		C16DCF65272BA6F000FF5C78 /* Assets.xcassets in Resources */ = {isa = PBXBuildFile; fileRef = C16DCF64272BA6F000FF5C78 /* Assets.xcassets */; };
		C16DCF69272BA6F000FF5C78 /* PriceWidgetExtension.appex in Embed App Extensions */ = {isa = PBXBuildFile; fileRef = C16DCF5C272BA6EF00FF5C78 /* PriceWidgetExtension.appex */; settings = {ATTRIBUTES = (RemoveHeadersOnCopy, ); }; };
		C16DCF71272BA75700FF5C78 /* CoinGeckoToken.swift in Sources */ = {isa = PBXBuildFile; fileRef = C16DCF6F272BA75700FF5C78 /* CoinGeckoToken.swift */; };
		C16DCF74272BA77A00FF5C78 /* TokenProvider.swift in Sources */ = {isa = PBXBuildFile; fileRef = C16DCF72272BA77A00FF5C78 /* TokenProvider.swift */; };
		C16DCF81272BAB9500FF5C78 /* Intents.framework in Frameworks */ = {isa = PBXBuildFile; fileRef = C16DCF80272BAB9500FF5C78 /* Intents.framework */; };
		C16DCF84272BAB9500FF5C78 /* IntentHandler.swift in Sources */ = {isa = PBXBuildFile; fileRef = C16DCF83272BAB9500FF5C78 /* IntentHandler.swift */; };
		C16DCF99272BAB9600FF5C78 /* SelectTokenIntent.appex in Embed App Extensions */ = {isa = PBXBuildFile; fileRef = C16DCF7F272BAB9500FF5C78 /* SelectTokenIntent.appex */; settings = {ATTRIBUTES = (RemoveHeadersOnCopy, ); }; };
		C16DCFA6272BABC700FF5C78 /* CoinGeckoToken.swift in Sources */ = {isa = PBXBuildFile; fileRef = C16DCF6F272BA75700FF5C78 /* CoinGeckoToken.swift */; };
		C16DCFA8272BABCB00FF5C78 /* TokenProvider.swift in Sources */ = {isa = PBXBuildFile; fileRef = C16DCF72272BA77A00FF5C78 /* TokenProvider.swift */; };
		C16DCFAC272BB8ED00FF5C78 /* PriceDataProvider.swift in Sources */ = {isa = PBXBuildFile; fileRef = C16DCFAA272BB8ED00FF5C78 /* PriceDataProvider.swift */; };
		C16DCFAD272BB8ED00FF5C78 /* PriceDataProvider.swift in Sources */ = {isa = PBXBuildFile; fileRef = C16DCFAA272BB8ED00FF5C78 /* PriceDataProvider.swift */; };
		C16DCFB1272BB8FC00FF5C78 /* PriceData.swift in Sources */ = {isa = PBXBuildFile; fileRef = C16DCFAF272BB8FC00FF5C78 /* PriceData.swift */; };
		C16DCFB2272BB8FC00FF5C78 /* PriceData.swift in Sources */ = {isa = PBXBuildFile; fileRef = C16DCFAF272BB8FC00FF5C78 /* PriceData.swift */; };
		C16DCFB6272BC8F100FF5C78 /* TokenData.swift in Sources */ = {isa = PBXBuildFile; fileRef = C16DCFB4272BC8F100FF5C78 /* TokenData.swift */; };
		C16DCFB7272BC8F100FF5C78 /* TokenData.swift in Sources */ = {isa = PBXBuildFile; fileRef = C16DCFB4272BC8F100FF5C78 /* TokenData.swift */; };
		C179298527499A5B00044684 /* Constants.swift in Sources */ = {isa = PBXBuildFile; fileRef = C179298427499A5B00044684 /* Constants.swift */; };
		C179298627499A5B00044684 /* Constants.swift in Sources */ = {isa = PBXBuildFile; fileRef = C179298427499A5B00044684 /* Constants.swift */; };
		C179298727499A5B00044684 /* Constants.swift in Sources */ = {isa = PBXBuildFile; fileRef = C179298427499A5B00044684 /* Constants.swift */; };
		C18C8E022798B02700D38B34 /* CurrencyProvider.swift in Sources */ = {isa = PBXBuildFile; fileRef = C18C8E012798B02700D38B34 /* CurrencyProvider.swift */; };
		C18C8E032798B02700D38B34 /* CurrencyProvider.swift in Sources */ = {isa = PBXBuildFile; fileRef = C18C8E012798B02700D38B34 /* CurrencyProvider.swift */; };
		C18C8E042798B02700D38B34 /* CurrencyProvider.swift in Sources */ = {isa = PBXBuildFile; fileRef = C18C8E012798B02700D38B34 /* CurrencyProvider.swift */; };
		C18FCD32273C62230079CE28 /* PriceWidgetView.swift in Sources */ = {isa = PBXBuildFile; fileRef = C16DCF75272BA7AA00FF5C78 /* PriceWidgetView.swift */; };
		C18FCD37273C62C50079CE28 /* PriceWidgetView.swift in Sources */ = {isa = PBXBuildFile; fileRef = C16DCF75272BA7AA00FF5C78 /* PriceWidgetView.swift */; };
		C18FCD39273C64C90079CE28 /* TokenData.swift in Sources */ = {isa = PBXBuildFile; fileRef = C16DCFB4272BC8F100FF5C78 /* TokenData.swift */; };
		C18FCD3B273C64CF0079CE28 /* UIImage.swift in Sources */ = {isa = PBXBuildFile; fileRef = C1C61A6C272C9C8D00E5C0B3 /* UIImage.swift */; };
		C18FCD3C273C64D10079CE28 /* TokenDetails.swift in Sources */ = {isa = PBXBuildFile; fileRef = C1EB012E2731B68400830E70 /* TokenDetails.swift */; };
		C18FCD3D273C64D40079CE28 /* RainbowTokenList.swift in Sources */ = {isa = PBXBuildFile; fileRef = C1C61A902731A05700E5C0B3 /* RainbowTokenList.swift */; };
		C18FCD3E273C64D60079CE28 /* PriceData.swift in Sources */ = {isa = PBXBuildFile; fileRef = C16DCFAF272BB8FC00FF5C78 /* PriceData.swift */; };
		C18FCD3F273C64D80079CE28 /* CoinGeckoToken.swift in Sources */ = {isa = PBXBuildFile; fileRef = C16DCF6F272BA75700FF5C78 /* CoinGeckoToken.swift */; };
		C18FCD41273C64DE0079CE28 /* IconProvider.swift in Sources */ = {isa = PBXBuildFile; fileRef = C151287D2739F676006517AB /* IconProvider.swift */; };
		C18FCD42273C64E10079CE28 /* TokenProvider.swift in Sources */ = {isa = PBXBuildFile; fileRef = C16DCF72272BA77A00FF5C78 /* TokenProvider.swift */; };
		C18FCD43273C64E40079CE28 /* PriceDataProvider.swift in Sources */ = {isa = PBXBuildFile; fileRef = C16DCFAA272BB8ED00FF5C78 /* PriceDataProvider.swift */; };
		C1AA308F27338F2B00136A9A /* SF-Pro-Rounded-Bold.otf in Resources */ = {isa = PBXBuildFile; fileRef = AA6228EB24272B200078BDAA /* SF-Pro-Rounded-Bold.otf */; };
		C1AA309027338F2B00136A9A /* SF-Pro-Rounded-Regular.otf in Resources */ = {isa = PBXBuildFile; fileRef = AA6228EE24272B200078BDAA /* SF-Pro-Rounded-Regular.otf */; };
		C1AA309227338F2B00136A9A /* SF-Pro-Rounded-Medium.otf in Resources */ = {isa = PBXBuildFile; fileRef = AA6228ED24272B200078BDAA /* SF-Pro-Rounded-Medium.otf */; };
		C1AA309327338F2B00136A9A /* SF-Pro-Rounded-Semibold.otf in Resources */ = {isa = PBXBuildFile; fileRef = AA6228EA24272B200078BDAA /* SF-Pro-Rounded-Semibold.otf */; };
		C1AA309527338F2B00136A9A /* SF-Pro-Rounded-Heavy.otf in Resources */ = {isa = PBXBuildFile; fileRef = AA6228EC24272B200078BDAA /* SF-Pro-Rounded-Heavy.otf */; };
		C1C61A6E272C9C8D00E5C0B3 /* UIImage.swift in Sources */ = {isa = PBXBuildFile; fileRef = C1C61A6C272C9C8D00E5C0B3 /* UIImage.swift */; };
		C1C61A6F272C9C8D00E5C0B3 /* UIImage.swift in Sources */ = {isa = PBXBuildFile; fileRef = C1C61A6C272C9C8D00E5C0B3 /* UIImage.swift */; };
		C1C61A82272CBDA100E5C0B3 /* Images.xcassets in Resources */ = {isa = PBXBuildFile; fileRef = C1C61A81272CBDA100E5C0B3 /* Images.xcassets */; };
		C1C61A83272CBDA100E5C0B3 /* Images.xcassets in Resources */ = {isa = PBXBuildFile; fileRef = C1C61A81272CBDA100E5C0B3 /* Images.xcassets */; };
		C1C61A84272CBDA100E5C0B3 /* Images.xcassets in Resources */ = {isa = PBXBuildFile; fileRef = C1C61A81272CBDA100E5C0B3 /* Images.xcassets */; };
		C1C61A922731A05700E5C0B3 /* RainbowTokenList.swift in Sources */ = {isa = PBXBuildFile; fileRef = C1C61A902731A05700E5C0B3 /* RainbowTokenList.swift */; };
		C1C61A932731A05700E5C0B3 /* RainbowTokenList.swift in Sources */ = {isa = PBXBuildFile; fileRef = C1C61A902731A05700E5C0B3 /* RainbowTokenList.swift */; };
		C1EB01302731B68400830E70 /* TokenDetails.swift in Sources */ = {isa = PBXBuildFile; fileRef = C1EB012E2731B68400830E70 /* TokenDetails.swift */; };
		C1EB01312731B68400830E70 /* TokenDetails.swift in Sources */ = {isa = PBXBuildFile; fileRef = C1EB012E2731B68400830E70 /* TokenDetails.swift */; };
		C72F456C99A646399192517D /* libz.tbd in Frameworks */ = {isa = PBXBuildFile; fileRef = 98AED33BAB4247CEBEF8464D /* libz.tbd */; };
		C97EAD8D2BD6C6DF00322D53 /* RCTDeviceUUID.m in Sources */ = {isa = PBXBuildFile; fileRef = C97EAD8B2BD6C6DF00322D53 /* RCTDeviceUUID.m */; };
		C9B378A22C5159880085E5D0 /* UniformTypeIdentifiers.framework in Frameworks */ = {isa = PBXBuildFile; fileRef = C9B378A12C5159880085E5D0 /* UniformTypeIdentifiers.framework */; };
		C9B378A52C5159880085E5D0 /* Media.xcassets in Resources */ = {isa = PBXBuildFile; fileRef = C9B378A42C5159880085E5D0 /* Media.xcassets */; };
		C9B378A72C5159880085E5D0 /* ActionViewController.swift in Sources */ = {isa = PBXBuildFile; fileRef = C9B378A62C5159880085E5D0 /* ActionViewController.swift */; };
		C9B378AA2C5159880085E5D0 /* Base in Resources */ = {isa = PBXBuildFile; fileRef = C9B378A92C5159880085E5D0 /* Base */; };
		C9B378AE2C5159880085E5D0 /* OpenInRainbow.appex in Embed App Extensions */ = {isa = PBXBuildFile; fileRef = C9B378A02C5159880085E5D0 /* OpenInRainbow.appex */; settings = {ATTRIBUTES = (RemoveHeadersOnCopy, ); }; };
		C9B378BB2C515A860085E5D0 /* ShareViewController.swift in Sources */ = {isa = PBXBuildFile; fileRef = C9B378BA2C515A860085E5D0 /* ShareViewController.swift */; };
		C9B378BE2C515A860085E5D0 /* Base in Resources */ = {isa = PBXBuildFile; fileRef = C9B378BD2C515A860085E5D0 /* Base */; };
		C9B378C22C515A860085E5D0 /* ShareWithRainbow.appex in Embed App Extensions */ = {isa = PBXBuildFile; fileRef = C9B378B82C515A860085E5D0 /* ShareWithRainbow.appex */; settings = {ATTRIBUTES = (RemoveHeadersOnCopy, ); }; };
		CE27C1EECE64497C72CC5B3A /* libPods-PriceWidgetExtension.a in Frameworks */ = {isa = PBXBuildFile; fileRef = D346B122505933DBFA22D04A /* libPods-PriceWidgetExtension.a */; };
		ED2971652150620600B7C4FE /* JavaScriptCore.framework in Frameworks */ = {isa = PBXBuildFile; fileRef = ED2971642150620600B7C4FE /* JavaScriptCore.framework */; };
/* End PBXBuildFile section */

/* Begin PBXContainerItemProxy section */
		0299CE7D2886202800B5C7E7 /* PBXContainerItemProxy */ = {
			isa = PBXContainerItemProxy;
			containerPortal = 83CBB9F71A601CBA00E9B192 /* Project object */;
			proxyType = 1;
			remoteGlobalIDString = 0299CE762886202800B5C7E7;
			remoteInfo = ImageNotification;
		};
		C16DCF67272BA6F000FF5C78 /* PBXContainerItemProxy */ = {
			isa = PBXContainerItemProxy;
			containerPortal = 83CBB9F71A601CBA00E9B192 /* Project object */;
			proxyType = 1;
			remoteGlobalIDString = C16DCF5B272BA6EF00FF5C78;
			remoteInfo = PriceWidgetExtension;
		};
		C16DCF97272BAB9600FF5C78 /* PBXContainerItemProxy */ = {
			isa = PBXContainerItemProxy;
			containerPortal = 83CBB9F71A601CBA00E9B192 /* Project object */;
			proxyType = 1;
			remoteGlobalIDString = C16DCF7E272BAB9500FF5C78;
			remoteInfo = SelectTokenIntent;
		};
		C9B378AC2C5159880085E5D0 /* PBXContainerItemProxy */ = {
			isa = PBXContainerItemProxy;
			containerPortal = 83CBB9F71A601CBA00E9B192 /* Project object */;
			proxyType = 1;
			remoteGlobalIDString = C9B3789F2C5159880085E5D0;
			remoteInfo = OpenInRainbow;
		};
		C9B378C02C515A860085E5D0 /* PBXContainerItemProxy */ = {
			isa = PBXContainerItemProxy;
			containerPortal = 83CBB9F71A601CBA00E9B192 /* Project object */;
			proxyType = 1;
			remoteGlobalIDString = C9B378B72C515A860085E5D0;
			remoteInfo = ShareWithRainbow;
		};
/* End PBXContainerItemProxy section */

/* Begin PBXCopyFilesBuildPhase section */
		668ADB3225A4E3A40050859D /* Embed App Extensions */ = {
			isa = PBXCopyFilesBuildPhase;
			buildActionMask = 2147483647;
			dstPath = "";
			dstSubfolderSpec = 13;
			files = (
				0299CE7F2886202800B5C7E7 /* ImageNotification.appex in Embed App Extensions */,
				C16DCF99272BAB9600FF5C78 /* SelectTokenIntent.appex in Embed App Extensions */,
				C9B378AE2C5159880085E5D0 /* OpenInRainbow.appex in Embed App Extensions */,
				C16DCF69272BA6F000FF5C78 /* PriceWidgetExtension.appex in Embed App Extensions */,
				C9B378C22C515A860085E5D0 /* ShareWithRainbow.appex in Embed App Extensions */,
			);
			name = "Embed App Extensions";
			runOnlyForDeploymentPostprocessing = 0;
		};
/* End PBXCopyFilesBuildPhase section */

/* Begin PBXFileReference section */
		008F07F21AC5B25A0029DE68 /* main.jsbundle */ = {isa = PBXFileReference; fileEncoding = 4; lastKnownFileType = text; path = main.jsbundle; sourceTree = "<group>"; };
		00E356F11AD99517003FC87E /* Info.plist */ = {isa = PBXFileReference; lastKnownFileType = text.plist.xml; path = Info.plist; sourceTree = "<group>"; };
		00E356F21AD99517003FC87E /* RainbowTests.m */ = {isa = PBXFileReference; lastKnownFileType = sourcecode.c.objc; path = RainbowTests.m; sourceTree = "<group>"; };
		025D857C7770B9D5627327FA /* libPods-ImageNotification.a */ = {isa = PBXFileReference; explicitFileType = archive.ar; includeInIndex = 0; path = "libPods-ImageNotification.a"; sourceTree = BUILT_PRODUCTS_DIR; };
		0299CE772886202800B5C7E7 /* ImageNotification.appex */ = {isa = PBXFileReference; explicitFileType = "wrapper.app-extension"; includeInIndex = 0; path = ImageNotification.appex; sourceTree = BUILT_PRODUCTS_DIR; };
		0299CE792886202800B5C7E7 /* NotificationService.h */ = {isa = PBXFileReference; lastKnownFileType = sourcecode.c.h; path = NotificationService.h; sourceTree = "<group>"; };
		0299CE7A2886202800B5C7E7 /* NotificationService.m */ = {isa = PBXFileReference; lastKnownFileType = sourcecode.c.objc; path = NotificationService.m; sourceTree = "<group>"; };
		0299CE7C2886202800B5C7E7 /* Info.plist */ = {isa = PBXFileReference; lastKnownFileType = text.plist.xml; path = Info.plist; sourceTree = "<group>"; };
		0299CE852886246C00B5C7E7 /* libFirebaseCore.a */ = {isa = PBXFileReference; explicitFileType = archive.ar; path = libFirebaseCore.a; sourceTree = BUILT_PRODUCTS_DIR; };
<<<<<<< HEAD
		122F846E9A6C1F6D3A830DFC /* Pods-Rainbow.staging.xcconfig */ = {isa = PBXFileReference; includeInIndex = 1; lastKnownFileType = text.xcconfig; name = "Pods-Rainbow.staging.xcconfig"; path = "Target Support Files/Pods-Rainbow/Pods-Rainbow.staging.xcconfig"; sourceTree = "<group>"; };
=======
		0C374E26CF6ED7C5C2C823ED /* Pods-ImageNotification.localrelease.xcconfig */ = {isa = PBXFileReference; includeInIndex = 1; lastKnownFileType = text.xcconfig; name = "Pods-ImageNotification.localrelease.xcconfig"; path = "Target Support Files/Pods-ImageNotification/Pods-ImageNotification.localrelease.xcconfig"; sourceTree = "<group>"; };
		0EF5903F6DA2DDF4181D7872 /* Pods-SelectTokenIntent.localrelease.xcconfig */ = {isa = PBXFileReference; includeInIndex = 1; lastKnownFileType = text.xcconfig; name = "Pods-SelectTokenIntent.localrelease.xcconfig"; path = "Target Support Files/Pods-SelectTokenIntent/Pods-SelectTokenIntent.localrelease.xcconfig"; sourceTree = "<group>"; };
>>>>>>> a0d629f2
		13B07F961A680F5B00A75B9A /* Rainbow.app */ = {isa = PBXFileReference; explicitFileType = wrapper.application; includeInIndex = 0; path = Rainbow.app; sourceTree = BUILT_PRODUCTS_DIR; };
		13B07FAF1A68108700A75B9A /* AppDelegate.h */ = {isa = PBXFileReference; fileEncoding = 4; lastKnownFileType = sourcecode.c.h; name = AppDelegate.h; path = Rainbow/AppDelegate.h; sourceTree = "<group>"; };
		13B07FB01A68108700A75B9A /* AppDelegate.mm */ = {isa = PBXFileReference; fileEncoding = 4; lastKnownFileType = sourcecode.cpp.objcpp; name = AppDelegate.mm; path = Rainbow/AppDelegate.mm; sourceTree = "<group>"; };
		13B07FB21A68108700A75B9A /* Base */ = {isa = PBXFileReference; lastKnownFileType = file.xib; name = Base; path = Base.lproj/LaunchScreen.xib; sourceTree = "<group>"; };
		13B07FB61A68108700A75B9A /* Info.plist */ = {isa = PBXFileReference; fileEncoding = 4; lastKnownFileType = text.plist.xml; name = Info.plist; path = Rainbow/Info.plist; sourceTree = "<group>"; };
		13B07FB71A68108700A75B9A /* main.m */ = {isa = PBXFileReference; fileEncoding = 4; lastKnownFileType = sourcecode.c.objc; name = main.m; path = Rainbow/main.m; sourceTree = "<group>"; };
		14F35459E889D3EE711C1B88 /* Pods-PriceWidgetExtension.release.xcconfig */ = {isa = PBXFileReference; includeInIndex = 1; lastKnownFileType = text.xcconfig; name = "Pods-PriceWidgetExtension.release.xcconfig"; path = "Target Support Files/Pods-PriceWidgetExtension/Pods-PriceWidgetExtension.release.xcconfig"; sourceTree = "<group>"; };
		152643462B9AD97E004AC9AA /* InjectedJSBundle.js */ = {isa = PBXFileReference; fileEncoding = 4; lastKnownFileType = sourcecode.javascript; name = InjectedJSBundle.js; path = ../InjectedJSBundle.js; sourceTree = "<group>"; };
		157155032418733F009B698B /* RainbowRelease.entitlements */ = {isa = PBXFileReference; lastKnownFileType = text.plist.entitlements; name = RainbowRelease.entitlements; path = Rainbow/RainbowRelease.entitlements; sourceTree = "<group>"; };
		157155042418734C009B698B /* RainbowDebug.entitlements */ = {isa = PBXFileReference; lastKnownFileType = text.plist.entitlements; name = RainbowDebug.entitlements; path = Rainbow/RainbowDebug.entitlements; sourceTree = "<group>"; };
		15C3987D2880EDFF006033AC /* og@3x.png */ = {isa = PBXFileReference; lastKnownFileType = image.png; path = "og@3x.png"; sourceTree = "<group>"; };
		15C3987F2880EDFF006033AC /* og@2x.png */ = {isa = PBXFileReference; lastKnownFileType = image.png; path = "og@2x.png"; sourceTree = "<group>"; };
		15CF49BA2889AF7C005F92C9 /* optimism@3x.png */ = {isa = PBXFileReference; lastKnownFileType = image.png; path = "optimism@3x.png"; sourceTree = "<group>"; };
		15CF49BB2889AF7C005F92C9 /* optimism@2x.png */ = {isa = PBXFileReference; lastKnownFileType = image.png; path = "optimism@2x.png"; sourceTree = "<group>"; };
		15CF49BE2889AFAD005F92C9 /* pixel@3x.png */ = {isa = PBXFileReference; lastKnownFileType = image.png; path = "pixel@3x.png"; sourceTree = "<group>"; };
		15CF49BF2889AFAD005F92C9 /* pixel@2x.png */ = {isa = PBXFileReference; lastKnownFileType = image.png; path = "pixel@2x.png"; sourceTree = "<group>"; };
		15D66138277A751C0082F041 /* Base */ = {isa = PBXFileReference; lastKnownFileType = file.intentdefinition; name = Base; path = Base.lproj/SelectTokenIntent.intentdefinition; sourceTree = "<group>"; };
		15D6613B277A75230082F041 /* English */ = {isa = PBXFileReference; lastKnownFileType = text.plist.strings; name = English; path = English.lproj/SelectTokenIntent.strings; sourceTree = "<group>"; };
		15D6613D277A75240082F041 /* en */ = {isa = PBXFileReference; lastKnownFileType = text.plist.strings; name = en; path = en.lproj/SelectTokenIntent.strings; sourceTree = "<group>"; };
		15DC38CD247E0E0900919009 /* release.xcconfig */ = {isa = PBXFileReference; lastKnownFileType = text.xcconfig; path = release.xcconfig; sourceTree = SOURCE_ROOT; };
		15DC38CE247E0E0900919009 /* debug.xcconfig */ = {isa = PBXFileReference; lastKnownFileType = text.xcconfig; path = debug.xcconfig; sourceTree = SOURCE_ROOT; };
		15DC38CF247E0E0A00919009 /* localrelease.xcconfig */ = {isa = PBXFileReference; lastKnownFileType = text.xcconfig; path = localrelease.xcconfig; sourceTree = SOURCE_ROOT; };
		15DC38D0247E0E0A00919009 /* staging.xcconfig */ = {isa = PBXFileReference; lastKnownFileType = text.xcconfig; path = staging.xcconfig; sourceTree = SOURCE_ROOT; };
		15E531D4242B28EF00797B89 /* UIImageViewWithPersistentAnimations.swift */ = {isa = PBXFileReference; lastKnownFileType = sourcecode.swift; path = UIImageViewWithPersistentAnimations.swift; sourceTree = "<group>"; };
		15E531D8242DAB7100797B89 /* NotificationManager.h */ = {isa = PBXFileReference; lastKnownFileType = sourcecode.c.h; path = NotificationManager.h; sourceTree = "<group>"; };
		15E531D9242DAB7100797B89 /* NotificationManager.m */ = {isa = PBXFileReference; lastKnownFileType = sourcecode.c.objc; path = NotificationManager.m; sourceTree = "<group>"; };
<<<<<<< HEAD
		20B96835E561D16E69F29BD4 /* libPods-Rainbow.a */ = {isa = PBXFileReference; explicitFileType = archive.ar; includeInIndex = 0; path = "libPods-Rainbow.a"; sourceTree = BUILT_PRODUCTS_DIR; };
		23735C8A2E15D472A25A9DDA /* Pods-PriceWidgetExtension.debug.xcconfig */ = {isa = PBXFileReference; includeInIndex = 1; lastKnownFileType = text.xcconfig; name = "Pods-PriceWidgetExtension.debug.xcconfig"; path = "Target Support Files/Pods-PriceWidgetExtension/Pods-PriceWidgetExtension.debug.xcconfig"; sourceTree = "<group>"; };
=======
>>>>>>> a0d629f2
		24979E3620F84003007EB0DA /* Protobuf.framework */ = {isa = PBXFileReference; lastKnownFileType = wrapper.framework; name = Protobuf.framework; path = Frameworks/Protobuf.framework; sourceTree = "<group>"; };
		24979E7420F84004007EB0DA /* FirebaseAnalytics.framework */ = {isa = PBXFileReference; lastKnownFileType = wrapper.framework; name = FirebaseAnalytics.framework; path = Frameworks/FirebaseAnalytics.framework; sourceTree = "<group>"; };
		24979E7520F84004007EB0DA /* FirebaseCore.framework */ = {isa = PBXFileReference; lastKnownFileType = wrapper.framework; name = FirebaseCore.framework; path = Frameworks/FirebaseCore.framework; sourceTree = "<group>"; };
		24979E7620F84004007EB0DA /* FirebaseMessaging.framework */ = {isa = PBXFileReference; lastKnownFileType = wrapper.framework; name = FirebaseMessaging.framework; path = Frameworks/FirebaseMessaging.framework; sourceTree = "<group>"; };
		24979E7720F84004007EB0DA /* GoogleService-Info.plist */ = {isa = PBXFileReference; fileEncoding = 4; lastKnownFileType = text.plist.xml; name = "GoogleService-Info.plist"; path = "Frameworks/GoogleService-Info.plist"; sourceTree = "<group>"; };
		24979E7820F84004007EB0DA /* GoogleToolboxForMac.framework */ = {isa = PBXFileReference; lastKnownFileType = wrapper.framework; name = GoogleToolboxForMac.framework; path = Frameworks/GoogleToolboxForMac.framework; sourceTree = "<group>"; };
		24979E7920F84004007EB0DA /* Firebase.h */ = {isa = PBXFileReference; fileEncoding = 4; lastKnownFileType = sourcecode.c.h; name = Firebase.h; path = Frameworks/Firebase.h; sourceTree = "<group>"; };
		24979E7A20F84004007EB0DA /* FirebaseNanoPB.framework */ = {isa = PBXFileReference; lastKnownFileType = wrapper.framework; name = FirebaseNanoPB.framework; path = Frameworks/FirebaseNanoPB.framework; sourceTree = "<group>"; };
		24979E7B20F84004007EB0DA /* FirebaseInstanceID.framework */ = {isa = PBXFileReference; lastKnownFileType = wrapper.framework; name = FirebaseInstanceID.framework; path = Frameworks/FirebaseInstanceID.framework; sourceTree = "<group>"; };
		24979E7C20F84004007EB0DA /* FirebaseCoreDiagnostics.framework */ = {isa = PBXFileReference; lastKnownFileType = wrapper.framework; name = FirebaseCoreDiagnostics.framework; path = Frameworks/FirebaseCoreDiagnostics.framework; sourceTree = "<group>"; };
		24979E7D20F84005007EB0DA /* module.modulemap */ = {isa = PBXFileReference; fileEncoding = 4; lastKnownFileType = "sourcecode.module-map"; name = module.modulemap; path = Frameworks/module.modulemap; sourceTree = "<group>"; };
		24979E7E20F84005007EB0DA /* nanopb.framework */ = {isa = PBXFileReference; lastKnownFileType = wrapper.framework; name = nanopb.framework; path = Frameworks/nanopb.framework; sourceTree = "<group>"; };
<<<<<<< HEAD
		25F3DD7F7F829B8001817DF4 /* Pods-SelectTokenIntent.release.xcconfig */ = {isa = PBXFileReference; includeInIndex = 1; lastKnownFileType = text.xcconfig; name = "Pods-SelectTokenIntent.release.xcconfig"; path = "Target Support Files/Pods-SelectTokenIntent/Pods-SelectTokenIntent.release.xcconfig"; sourceTree = "<group>"; };
		2D1B73FB0C9AD60EFBA7E95F /* libPods-ImageNotification.a */ = {isa = PBXFileReference; explicitFileType = archive.ar; includeInIndex = 0; path = "libPods-ImageNotification.a"; sourceTree = BUILT_PRODUCTS_DIR; };
		362C1A7687BA6B7D5945362F /* libPods-PriceWidgetExtension.a */ = {isa = PBXFileReference; explicitFileType = archive.ar; includeInIndex = 0; path = "libPods-PriceWidgetExtension.a"; sourceTree = BUILT_PRODUCTS_DIR; };
		3C379D5D20FD1F92009AF81F /* Rainbow.entitlements */ = {isa = PBXFileReference; lastKnownFileType = text.plist.entitlements; name = Rainbow.entitlements; path = Rainbow/Rainbow.entitlements; sourceTree = "<group>"; };
		3CBE29CB2381E43800BE05AC /* Rainbow-Bridging-Header.h */ = {isa = PBXFileReference; lastKnownFileType = sourcecode.c.h; path = "Rainbow-Bridging-Header.h"; sourceTree = "<group>"; };
		3E2F86EF12367DDE26FA6F99 /* Pods-SelectTokenIntent.debug.xcconfig */ = {isa = PBXFileReference; includeInIndex = 1; lastKnownFileType = text.xcconfig; name = "Pods-SelectTokenIntent.debug.xcconfig"; path = "Target Support Files/Pods-SelectTokenIntent/Pods-SelectTokenIntent.debug.xcconfig"; sourceTree = "<group>"; };
		47FE8B469C064D074267B157 /* Pods-PriceWidgetExtension.staging.xcconfig */ = {isa = PBXFileReference; includeInIndex = 1; lastKnownFileType = text.xcconfig; name = "Pods-PriceWidgetExtension.staging.xcconfig"; path = "Target Support Files/Pods-PriceWidgetExtension/Pods-PriceWidgetExtension.staging.xcconfig"; sourceTree = "<group>"; };
		4D098C2D2811A979006A801A /* RNStartTime.h */ = {isa = PBXFileReference; lastKnownFileType = sourcecode.c.h; path = RNStartTime.h; sourceTree = "<group>"; };
		4D098C2E2811A9A5006A801A /* RNStartTime.m */ = {isa = PBXFileReference; lastKnownFileType = sourcecode.c.objc; path = RNStartTime.m; sourceTree = "<group>"; };
		4EB3734E4D2E4D292EE05E38 /* Pods-Rainbow.debug.xcconfig */ = {isa = PBXFileReference; includeInIndex = 1; lastKnownFileType = text.xcconfig; name = "Pods-Rainbow.debug.xcconfig"; path = "Target Support Files/Pods-Rainbow/Pods-Rainbow.debug.xcconfig"; sourceTree = "<group>"; };
		5305FC93DF49E83DF0463779 /* Pods-ImageNotification.localrelease.xcconfig */ = {isa = PBXFileReference; includeInIndex = 1; lastKnownFileType = text.xcconfig; name = "Pods-ImageNotification.localrelease.xcconfig"; path = "Target Support Files/Pods-ImageNotification/Pods-ImageNotification.localrelease.xcconfig"; sourceTree = "<group>"; };
=======
		33BC79874A51AA3880F7C4AC /* Pods-SelectTokenIntent.debug.xcconfig */ = {isa = PBXFileReference; includeInIndex = 1; lastKnownFileType = text.xcconfig; name = "Pods-SelectTokenIntent.debug.xcconfig"; path = "Target Support Files/Pods-SelectTokenIntent/Pods-SelectTokenIntent.debug.xcconfig"; sourceTree = "<group>"; };
		3C379D5D20FD1F92009AF81F /* Rainbow.entitlements */ = {isa = PBXFileReference; lastKnownFileType = text.plist.entitlements; name = Rainbow.entitlements; path = Rainbow/Rainbow.entitlements; sourceTree = "<group>"; };
		3CBE29CB2381E43800BE05AC /* Rainbow-Bridging-Header.h */ = {isa = PBXFileReference; lastKnownFileType = sourcecode.c.h; path = "Rainbow-Bridging-Header.h"; sourceTree = "<group>"; };
		4AE8D68F8252F11480F2D99E /* Pods-ImageNotification.debug.xcconfig */ = {isa = PBXFileReference; includeInIndex = 1; lastKnownFileType = text.xcconfig; name = "Pods-ImageNotification.debug.xcconfig"; path = "Target Support Files/Pods-ImageNotification/Pods-ImageNotification.debug.xcconfig"; sourceTree = "<group>"; };
		4C6224CF2221F931780B3CE6 /* Pods-Rainbow.staging.xcconfig */ = {isa = PBXFileReference; includeInIndex = 1; lastKnownFileType = text.xcconfig; name = "Pods-Rainbow.staging.xcconfig"; path = "Target Support Files/Pods-Rainbow/Pods-Rainbow.staging.xcconfig"; sourceTree = "<group>"; };
		4D098C2D2811A979006A801A /* RNStartTime.h */ = {isa = PBXFileReference; lastKnownFileType = sourcecode.c.h; path = RNStartTime.h; sourceTree = "<group>"; };
		4D098C2E2811A9A5006A801A /* RNStartTime.m */ = {isa = PBXFileReference; lastKnownFileType = sourcecode.c.objc; path = RNStartTime.m; sourceTree = "<group>"; };
>>>>>>> a0d629f2
		6630540824A38A1900E5B030 /* RainbowText.m */ = {isa = PBXFileReference; lastKnownFileType = sourcecode.c.objc; path = RainbowText.m; sourceTree = "<group>"; };
		6635730524939991006ACFA6 /* SafeStoreReview.m */ = {isa = PBXFileReference; lastKnownFileType = sourcecode.c.objc; path = SafeStoreReview.m; sourceTree = "<group>"; };
		664612EC2748489B00B43F5A /* PriceWidgetExtension.entitlements */ = {isa = PBXFileReference; lastKnownFileType = text.plist.entitlements; path = PriceWidgetExtension.entitlements; sourceTree = "<group>"; };
		664612ED274848B000B43F5A /* SelectTokenIntent.entitlements */ = {isa = PBXFileReference; lastKnownFileType = text.plist.entitlements; path = SelectTokenIntent.entitlements; sourceTree = "<group>"; };
		6655FFB325BB2B0700642961 /* ThemeModule.m */ = {isa = PBXFileReference; lastKnownFileType = sourcecode.c.objc; path = ThemeModule.m; sourceTree = "<group>"; };
		6657A4835F27FC0FFFFBF340 /* Pods-ImageNotification.release.xcconfig */ = {isa = PBXFileReference; includeInIndex = 1; lastKnownFileType = text.xcconfig; name = "Pods-ImageNotification.release.xcconfig"; path = "Target Support Files/Pods-ImageNotification/Pods-ImageNotification.release.xcconfig"; sourceTree = "<group>"; };
		668ADB2C25A4E3A40050859D /* Stickers.xcassets */ = {isa = PBXFileReference; lastKnownFileType = folder.assetcatalog; path = Stickers.xcassets; sourceTree = "<group>"; };
		668ADB2E25A4E3A40050859D /* Info.plist */ = {isa = PBXFileReference; lastKnownFileType = text.plist.xml; path = Info.plist; sourceTree = "<group>"; };
		66A1FEAF24AB641100C3F539 /* RNCMScreenStack.h */ = {isa = PBXFileReference; fileEncoding = 4; lastKnownFileType = sourcecode.c.h; name = RNCMScreenStack.h; path = "../src/react-native-cool-modals/ios/RNCMScreenStack.h"; sourceTree = "<group>"; };
		66A1FEB024AB641100C3F539 /* RNCMScreenStack.m */ = {isa = PBXFileReference; fileEncoding = 4; lastKnownFileType = sourcecode.c.objc; name = RNCMScreenStack.m; path = "../src/react-native-cool-modals/ios/RNCMScreenStack.m"; sourceTree = "<group>"; };
		66A1FEB124AB641100C3F539 /* UIViewController+slack.swift */ = {isa = PBXFileReference; fileEncoding = 4; lastKnownFileType = sourcecode.swift; name = "UIViewController+slack.swift"; path = "../src/react-native-cool-modals/ios/UIViewController+slack.swift"; sourceTree = "<group>"; };
		66A1FEB224AB641100C3F539 /* RNCMScreen.h */ = {isa = PBXFileReference; fileEncoding = 4; lastKnownFileType = sourcecode.c.h; name = RNCMScreen.h; path = "../src/react-native-cool-modals/ios/RNCMScreen.h"; sourceTree = "<group>"; };
		66A1FEB324AB641100C3F539 /* RNCMScreen.m */ = {isa = PBXFileReference; fileEncoding = 4; lastKnownFileType = sourcecode.c.objc; name = RNCMScreen.m; path = "../src/react-native-cool-modals/ios/RNCMScreen.m"; sourceTree = "<group>"; };
		66A1FEBB24ACBBE600C3F539 /* RNCMPortal.m */ = {isa = PBXFileReference; fileEncoding = 4; lastKnownFileType = sourcecode.c.objc; name = RNCMPortal.m; path = "../src/react-native-cool-modals/ios/RNCMPortal.m"; sourceTree = "<group>"; };
		66A28EAF24CAF1B500410A88 /* TestFlight.m */ = {isa = PBXFileReference; lastKnownFileType = sourcecode.c.objc; path = TestFlight.m; sourceTree = "<group>"; };
		66A29CCA2511074500481F4A /* ReaHeader.h */ = {isa = PBXFileReference; fileEncoding = 4; lastKnownFileType = sourcecode.c.h; path = ReaHeader.h; sourceTree = SOURCE_ROOT; };
<<<<<<< HEAD
		6E9D7C521EE49A6D5B6CADBC /* Pods-ImageNotification.staging.xcconfig */ = {isa = PBXFileReference; includeInIndex = 1; lastKnownFileType = text.xcconfig; name = "Pods-ImageNotification.staging.xcconfig"; path = "Target Support Files/Pods-ImageNotification/Pods-ImageNotification.staging.xcconfig"; sourceTree = "<group>"; };
		81F719F7ED9C7764D90ABAC7 /* Pods-SelectTokenIntent.staging.xcconfig */ = {isa = PBXFileReference; includeInIndex = 1; lastKnownFileType = text.xcconfig; name = "Pods-SelectTokenIntent.staging.xcconfig"; path = "Target Support Files/Pods-SelectTokenIntent/Pods-SelectTokenIntent.staging.xcconfig"; sourceTree = "<group>"; };
		8707403C3F35EB1351B91F08 /* Pods-PriceWidgetExtension.localrelease.xcconfig */ = {isa = PBXFileReference; includeInIndex = 1; lastKnownFileType = text.xcconfig; name = "Pods-PriceWidgetExtension.localrelease.xcconfig"; path = "Target Support Files/Pods-PriceWidgetExtension/Pods-PriceWidgetExtension.localrelease.xcconfig"; sourceTree = "<group>"; };
		890812DE64B70EF87B19C2DB /* Pods-ImageNotification.release.xcconfig */ = {isa = PBXFileReference; includeInIndex = 1; lastKnownFileType = text.xcconfig; name = "Pods-ImageNotification.release.xcconfig"; path = "Target Support Files/Pods-ImageNotification/Pods-ImageNotification.release.xcconfig"; sourceTree = "<group>"; };
		8C952020B49CE5B0B77DFEA5 /* Pods-Rainbow.localrelease.xcconfig */ = {isa = PBXFileReference; includeInIndex = 1; lastKnownFileType = text.xcconfig; name = "Pods-Rainbow.localrelease.xcconfig"; path = "Target Support Files/Pods-Rainbow/Pods-Rainbow.localrelease.xcconfig"; sourceTree = "<group>"; };
=======
		675045CF6F69ECCABFA7ED3C /* Pods-PriceWidgetExtension.release.xcconfig */ = {isa = PBXFileReference; includeInIndex = 1; lastKnownFileType = text.xcconfig; name = "Pods-PriceWidgetExtension.release.xcconfig"; path = "Target Support Files/Pods-PriceWidgetExtension/Pods-PriceWidgetExtension.release.xcconfig"; sourceTree = "<group>"; };
		6875B4873D0949D4D7AAAE07 /* libPods-Rainbow.a */ = {isa = PBXFileReference; explicitFileType = archive.ar; includeInIndex = 0; path = "libPods-Rainbow.a"; sourceTree = BUILT_PRODUCTS_DIR; };
		6FF8A19FD539CD5755E2A363 /* Pods-Rainbow.release.xcconfig */ = {isa = PBXFileReference; includeInIndex = 1; lastKnownFileType = text.xcconfig; name = "Pods-Rainbow.release.xcconfig"; path = "Target Support Files/Pods-Rainbow/Pods-Rainbow.release.xcconfig"; sourceTree = "<group>"; };
		7A533038ADA944A6493A66D1 /* Pods-Rainbow.debug.xcconfig */ = {isa = PBXFileReference; includeInIndex = 1; lastKnownFileType = text.xcconfig; name = "Pods-Rainbow.debug.xcconfig"; path = "Target Support Files/Pods-Rainbow/Pods-Rainbow.debug.xcconfig"; sourceTree = "<group>"; };
		8148434135865DD9B63D5991 /* Pods-Rainbow.localrelease.xcconfig */ = {isa = PBXFileReference; includeInIndex = 1; lastKnownFileType = text.xcconfig; name = "Pods-Rainbow.localrelease.xcconfig"; path = "Target Support Files/Pods-Rainbow/Pods-Rainbow.localrelease.xcconfig"; sourceTree = "<group>"; };
>>>>>>> a0d629f2
		98AED33BAB4247CEBEF8464D /* libz.tbd */ = {isa = PBXFileReference; explicitFileType = undefined; fileEncoding = 9; includeInIndex = 0; lastKnownFileType = "sourcecode.text-based-dylib-definition"; name = libz.tbd; path = usr/lib/libz.tbd; sourceTree = SDKROOT; };
		9DEADFA4826D4D0BAA950D21 /* libRNFIRMessaging.a */ = {isa = PBXFileReference; explicitFileType = undefined; fileEncoding = 9; includeInIndex = 0; lastKnownFileType = archive.ar; path = libRNFIRMessaging.a; sourceTree = "<group>"; };
		A33CD4DEA1A1D2951B329559 /* Pods-ImageNotification.debug.xcconfig */ = {isa = PBXFileReference; includeInIndex = 1; lastKnownFileType = text.xcconfig; name = "Pods-ImageNotification.debug.xcconfig"; path = "Target Support Files/Pods-ImageNotification/Pods-ImageNotification.debug.xcconfig"; sourceTree = "<group>"; };
		A4277D9E23CBD1910042BAF4 /* Extensions.swift */ = {isa = PBXFileReference; lastKnownFileType = sourcecode.swift; path = Extensions.swift; sourceTree = "<group>"; };
		A4277DA223CFE85F0042BAF4 /* Theme.swift */ = {isa = PBXFileReference; lastKnownFileType = sourcecode.swift; path = Theme.swift; sourceTree = "<group>"; };
		A4D04BA823D12F99008C1DEC /* Button.swift */ = {isa = PBXFileReference; lastKnownFileType = sourcecode.swift; path = Button.swift; sourceTree = "<group>"; };
		A4D04BAB23D12FD5008C1DEC /* ButtonManager.m */ = {isa = PBXFileReference; lastKnownFileType = sourcecode.c.objc; path = ButtonManager.m; sourceTree = "<group>"; };
		AA0B1CB82B00C5E100EAF77D /* SF-Mono-Semibold.otf */ = {isa = PBXFileReference; lastKnownFileType = file; name = "SF-Mono-Semibold.otf"; path = "../src/assets/fonts/SF-Mono-Semibold.otf"; sourceTree = "<group>"; };
		AA0B1CB92B00C5E100EAF77D /* SF-Mono-Bold.otf */ = {isa = PBXFileReference; lastKnownFileType = file; name = "SF-Mono-Bold.otf"; path = "../src/assets/fonts/SF-Mono-Bold.otf"; sourceTree = "<group>"; };
		AA0B1CBA2B00C5E100EAF77D /* SF-Pro-Rounded-Black.otf */ = {isa = PBXFileReference; lastKnownFileType = file; name = "SF-Pro-Rounded-Black.otf"; path = "../src/assets/fonts/SF-Pro-Rounded-Black.otf"; sourceTree = "<group>"; };
		AA6228EA24272B200078BDAA /* SF-Pro-Rounded-Semibold.otf */ = {isa = PBXFileReference; lastKnownFileType = file; name = "SF-Pro-Rounded-Semibold.otf"; path = "../src/assets/fonts/SF-Pro-Rounded-Semibold.otf"; sourceTree = "<group>"; };
		AA6228EB24272B200078BDAA /* SF-Pro-Rounded-Bold.otf */ = {isa = PBXFileReference; lastKnownFileType = file; name = "SF-Pro-Rounded-Bold.otf"; path = "../src/assets/fonts/SF-Pro-Rounded-Bold.otf"; sourceTree = "<group>"; };
		AA6228EC24272B200078BDAA /* SF-Pro-Rounded-Heavy.otf */ = {isa = PBXFileReference; lastKnownFileType = file; name = "SF-Pro-Rounded-Heavy.otf"; path = "../src/assets/fonts/SF-Pro-Rounded-Heavy.otf"; sourceTree = "<group>"; };
		AA6228ED24272B200078BDAA /* SF-Pro-Rounded-Medium.otf */ = {isa = PBXFileReference; lastKnownFileType = file; name = "SF-Pro-Rounded-Medium.otf"; path = "../src/assets/fonts/SF-Pro-Rounded-Medium.otf"; sourceTree = "<group>"; };
		AA6228EE24272B200078BDAA /* SF-Pro-Rounded-Regular.otf */ = {isa = PBXFileReference; lastKnownFileType = file; name = "SF-Pro-Rounded-Regular.otf"; path = "../src/assets/fonts/SF-Pro-Rounded-Regular.otf"; sourceTree = "<group>"; };
		AAA0EF342BF5A4AD00A19A53 /* PrivacyInfo.xcprivacy */ = {isa = PBXFileReference; lastKnownFileType = text.xml; path = PrivacyInfo.xcprivacy; sourceTree = "<group>"; };
		B04D80FD63CAEB682250EB0A /* Pods-PriceWidgetExtension.localrelease.xcconfig */ = {isa = PBXFileReference; includeInIndex = 1; lastKnownFileType = text.xcconfig; name = "Pods-PriceWidgetExtension.localrelease.xcconfig"; path = "Target Support Files/Pods-PriceWidgetExtension/Pods-PriceWidgetExtension.localrelease.xcconfig"; sourceTree = "<group>"; };
		B0C692B061D7430D8194DC98 /* ToolTipMenuTests.xctest */ = {isa = PBXFileReference; explicitFileType = undefined; fileEncoding = 9; includeInIndex = 0; lastKnownFileType = wrapper.cfbundle; path = ToolTipMenuTests.xctest; sourceTree = "<group>"; };
		B50C9AE92A9D18DC00EB0019 /* adworld@3x.png */ = {isa = PBXFileReference; lastKnownFileType = image.png; path = "adworld@3x.png"; sourceTree = "<group>"; };
		B50C9AEA2A9D18DC00EB0019 /* adworld@2x.png */ = {isa = PBXFileReference; lastKnownFileType = image.png; path = "adworld@2x.png"; sourceTree = "<group>"; };
		B52242E428B1B11F0024D19D /* smol@2x.png */ = {isa = PBXFileReference; lastKnownFileType = image.png; path = "smol@2x.png"; sourceTree = "<group>"; };
		B52242E528B1B11F0024D19D /* smol@3x.png */ = {isa = PBXFileReference; lastKnownFileType = image.png; path = "smol@3x.png"; sourceTree = "<group>"; };
		B54C1D0C29358945007560D9 /* golddoge@3x.png */ = {isa = PBXFileReference; lastKnownFileType = image.png; path = "golddoge@3x.png"; sourceTree = "<group>"; };
		B54C1D0D29358945007560D9 /* golddoge@2x.png */ = {isa = PBXFileReference; lastKnownFileType = image.png; path = "golddoge@2x.png"; sourceTree = "<group>"; };
		B54C1D0E29358946007560D9 /* raindoge@3x.png */ = {isa = PBXFileReference; lastKnownFileType = image.png; path = "raindoge@3x.png"; sourceTree = "<group>"; };
		B54C1D0F29358946007560D9 /* raindoge@2x.png */ = {isa = PBXFileReference; lastKnownFileType = image.png; path = "raindoge@2x.png"; sourceTree = "<group>"; };
		B54C1D142935A54F007560D9 /* zora@3x.png */ = {isa = PBXFileReference; lastKnownFileType = image.png; path = "zora@3x.png"; sourceTree = "<group>"; };
		B54C1D152935A54F007560D9 /* zora@2x.png */ = {isa = PBXFileReference; lastKnownFileType = image.png; path = "zora@2x.png"; sourceTree = "<group>"; };
		B597E7C02B8E9E18004782B6 /* farcaster@3x.png */ = {isa = PBXFileReference; lastKnownFileType = image.png; path = "farcaster@3x.png"; sourceTree = "<group>"; };
		B597E7C12B8E9E18004782B6 /* farcaster@2x.png */ = {isa = PBXFileReference; lastKnownFileType = image.png; path = "farcaster@2x.png"; sourceTree = "<group>"; };
		B5C070C42A4A387400D854BA /* zorb@3x.png */ = {isa = PBXFileReference; lastKnownFileType = image.png; path = "zorb@3x.png"; sourceTree = "<group>"; };
		B5C070C52A4A387400D854BA /* zorb@2x.png */ = {isa = PBXFileReference; lastKnownFileType = image.png; path = "zorb@2x.png"; sourceTree = "<group>"; };
		B5CC6D372A78732A0037D5A3 /* poolboy@2x.png */ = {isa = PBXFileReference; lastKnownFileType = image.png; path = "poolboy@2x.png"; sourceTree = "<group>"; };
		B5CC6D392A7873300037D5A3 /* poolboy@3x.png */ = {isa = PBXFileReference; lastKnownFileType = image.png; path = "poolboy@3x.png"; sourceTree = "<group>"; };
		B5CE8FFC29A5758100EB1EFA /* pooly@2x.png */ = {isa = PBXFileReference; lastKnownFileType = image.png; path = "pooly@2x.png"; sourceTree = "<group>"; };
		B5CE8FFD29A5758100EB1EFA /* pooly@3x.png */ = {isa = PBXFileReference; lastKnownFileType = image.png; path = "pooly@3x.png"; sourceTree = "<group>"; };
		B5D7F2EE29E8D41D003D6A54 /* finiliar@3x.png */ = {isa = PBXFileReference; lastKnownFileType = image.png; path = "finiliar@3x.png"; sourceTree = "<group>"; };
		B5D7F2EF29E8D41E003D6A54 /* finiliar@2x.png */ = {isa = PBXFileReference; lastKnownFileType = image.png; path = "finiliar@2x.png"; sourceTree = "<group>"; };
<<<<<<< HEAD
		BF59C3310E36D23389978BD7 /* libPods-SelectTokenIntent.a */ = {isa = PBXFileReference; explicitFileType = archive.ar; includeInIndex = 0; path = "libPods-SelectTokenIntent.a"; sourceTree = BUILT_PRODUCTS_DIR; };
=======
		B7B49161FD8417A90F7CB9A8 /* Pods-PriceWidgetExtension.staging.xcconfig */ = {isa = PBXFileReference; includeInIndex = 1; lastKnownFileType = text.xcconfig; name = "Pods-PriceWidgetExtension.staging.xcconfig"; path = "Target Support Files/Pods-PriceWidgetExtension/Pods-PriceWidgetExtension.staging.xcconfig"; sourceTree = "<group>"; };
		BCDB57FCE228B5380B3618D3 /* libPods-SelectTokenIntent.a */ = {isa = PBXFileReference; explicitFileType = archive.ar; includeInIndex = 0; path = "libPods-SelectTokenIntent.a"; sourceTree = BUILT_PRODUCTS_DIR; };
>>>>>>> a0d629f2
		C04D10EF25AFC8C1003BEF7A /* Extras.json */ = {isa = PBXFileReference; lastKnownFileType = text.json; path = Extras.json; sourceTree = "<group>"; };
		C11640E7274DC10B00C9120A /* UIColor.swift */ = {isa = PBXFileReference; lastKnownFileType = sourcecode.swift; path = UIColor.swift; sourceTree = "<group>"; };
		C1272389274EBBB6006AC743 /* CurrencyDetails.swift */ = {isa = PBXFileReference; lastKnownFileType = sourcecode.swift; path = CurrencyDetails.swift; sourceTree = "<group>"; };
		C151287D2739F676006517AB /* IconProvider.swift */ = {isa = PBXFileReference; lastKnownFileType = sourcecode.swift; path = IconProvider.swift; sourceTree = "<group>"; };
		C16DCF5C272BA6EF00FF5C78 /* PriceWidgetExtension.appex */ = {isa = PBXFileReference; explicitFileType = "wrapper.app-extension"; includeInIndex = 0; path = PriceWidgetExtension.appex; sourceTree = BUILT_PRODUCTS_DIR; };
		C16DCF5D272BA6EF00FF5C78 /* WidgetKit.framework */ = {isa = PBXFileReference; lastKnownFileType = wrapper.framework; name = WidgetKit.framework; path = System/Library/Frameworks/WidgetKit.framework; sourceTree = SDKROOT; };
		C16DCF5F272BA6EF00FF5C78 /* SwiftUI.framework */ = {isa = PBXFileReference; lastKnownFileType = wrapper.framework; name = SwiftUI.framework; path = System/Library/Frameworks/SwiftUI.framework; sourceTree = SDKROOT; };
		C16DCF62272BA6EF00FF5C78 /* PriceWidget.swift */ = {isa = PBXFileReference; lastKnownFileType = sourcecode.swift; path = PriceWidget.swift; sourceTree = "<group>"; };
		C16DCF64272BA6F000FF5C78 /* Assets.xcassets */ = {isa = PBXFileReference; lastKnownFileType = folder.assetcatalog; path = Assets.xcassets; sourceTree = "<group>"; };
		C16DCF66272BA6F000FF5C78 /* Info.plist */ = {isa = PBXFileReference; lastKnownFileType = text.plist.xml; path = Info.plist; sourceTree = "<group>"; };
		C16DCF6F272BA75700FF5C78 /* CoinGeckoToken.swift */ = {isa = PBXFileReference; lastKnownFileType = sourcecode.swift; path = CoinGeckoToken.swift; sourceTree = "<group>"; };
		C16DCF72272BA77A00FF5C78 /* TokenProvider.swift */ = {isa = PBXFileReference; lastKnownFileType = sourcecode.swift; path = TokenProvider.swift; sourceTree = "<group>"; };
		C16DCF75272BA7AA00FF5C78 /* PriceWidgetView.swift */ = {isa = PBXFileReference; lastKnownFileType = sourcecode.swift; path = PriceWidgetView.swift; sourceTree = "<group>"; };
		C16DCF7F272BAB9500FF5C78 /* SelectTokenIntent.appex */ = {isa = PBXFileReference; explicitFileType = "wrapper.app-extension"; includeInIndex = 0; path = SelectTokenIntent.appex; sourceTree = BUILT_PRODUCTS_DIR; };
		C16DCF80272BAB9500FF5C78 /* Intents.framework */ = {isa = PBXFileReference; lastKnownFileType = wrapper.framework; name = Intents.framework; path = System/Library/Frameworks/Intents.framework; sourceTree = SDKROOT; };
		C16DCF83272BAB9500FF5C78 /* IntentHandler.swift */ = {isa = PBXFileReference; lastKnownFileType = sourcecode.swift; path = IntentHandler.swift; sourceTree = "<group>"; };
		C16DCF85272BAB9500FF5C78 /* Info.plist */ = {isa = PBXFileReference; lastKnownFileType = text.plist.xml; path = Info.plist; sourceTree = "<group>"; };
		C16DCF8B272BAB9600FF5C78 /* IntentsUI.framework */ = {isa = PBXFileReference; lastKnownFileType = wrapper.framework; name = IntentsUI.framework; path = System/Library/Frameworks/IntentsUI.framework; sourceTree = SDKROOT; };
		C16DCFAA272BB8ED00FF5C78 /* PriceDataProvider.swift */ = {isa = PBXFileReference; fileEncoding = 4; lastKnownFileType = sourcecode.swift; path = PriceDataProvider.swift; sourceTree = "<group>"; };
		C16DCFAF272BB8FC00FF5C78 /* PriceData.swift */ = {isa = PBXFileReference; fileEncoding = 4; lastKnownFileType = sourcecode.swift; path = PriceData.swift; sourceTree = "<group>"; };
		C16DCFB4272BC8F100FF5C78 /* TokenData.swift */ = {isa = PBXFileReference; lastKnownFileType = sourcecode.swift; path = TokenData.swift; sourceTree = "<group>"; };
		C179298427499A5B00044684 /* Constants.swift */ = {isa = PBXFileReference; lastKnownFileType = sourcecode.swift; path = Constants.swift; sourceTree = "<group>"; };
		C18C8E012798B02700D38B34 /* CurrencyProvider.swift */ = {isa = PBXFileReference; fileEncoding = 4; lastKnownFileType = sourcecode.swift; path = CurrencyProvider.swift; sourceTree = "<group>"; };
		C1C61A6C272C9C8D00E5C0B3 /* UIImage.swift */ = {isa = PBXFileReference; lastKnownFileType = sourcecode.swift; path = UIImage.swift; sourceTree = "<group>"; };
		C1C61A81272CBDA100E5C0B3 /* Images.xcassets */ = {isa = PBXFileReference; lastKnownFileType = folder.assetcatalog; path = Images.xcassets; sourceTree = "<group>"; };
		C1C61A902731A05700E5C0B3 /* RainbowTokenList.swift */ = {isa = PBXFileReference; lastKnownFileType = sourcecode.swift; path = RainbowTokenList.swift; sourceTree = "<group>"; };
		C1EB012E2731B68400830E70 /* TokenDetails.swift */ = {isa = PBXFileReference; lastKnownFileType = sourcecode.swift; path = TokenDetails.swift; sourceTree = "<group>"; };
		C97EAD8B2BD6C6DF00322D53 /* RCTDeviceUUID.m */ = {isa = PBXFileReference; fileEncoding = 4; lastKnownFileType = sourcecode.c.objc; path = RCTDeviceUUID.m; sourceTree = "<group>"; };
		C97EAD8C2BD6C6DF00322D53 /* RCTDeviceUUID.h */ = {isa = PBXFileReference; fileEncoding = 4; lastKnownFileType = sourcecode.c.h; path = RCTDeviceUUID.h; sourceTree = "<group>"; };
		C9B378A02C5159880085E5D0 /* OpenInRainbow.appex */ = {isa = PBXFileReference; explicitFileType = "wrapper.app-extension"; includeInIndex = 0; path = OpenInRainbow.appex; sourceTree = BUILT_PRODUCTS_DIR; };
		C9B378A12C5159880085E5D0 /* UniformTypeIdentifiers.framework */ = {isa = PBXFileReference; lastKnownFileType = wrapper.framework; name = UniformTypeIdentifiers.framework; path = System/Library/Frameworks/UniformTypeIdentifiers.framework; sourceTree = SDKROOT; };
		C9B378A42C5159880085E5D0 /* Media.xcassets */ = {isa = PBXFileReference; lastKnownFileType = folder.assetcatalog; path = Media.xcassets; sourceTree = "<group>"; };
		C9B378A62C5159880085E5D0 /* ActionViewController.swift */ = {isa = PBXFileReference; lastKnownFileType = sourcecode.swift; path = ActionViewController.swift; sourceTree = "<group>"; };
		C9B378A92C5159880085E5D0 /* Base */ = {isa = PBXFileReference; lastKnownFileType = file.storyboard; name = Base; path = Base.lproj/MainInterface.storyboard; sourceTree = "<group>"; };
		C9B378AB2C5159880085E5D0 /* Info.plist */ = {isa = PBXFileReference; lastKnownFileType = text.plist.xml; path = Info.plist; sourceTree = "<group>"; };
		C9B378B82C515A860085E5D0 /* ShareWithRainbow.appex */ = {isa = PBXFileReference; explicitFileType = "wrapper.app-extension"; includeInIndex = 0; path = ShareWithRainbow.appex; sourceTree = BUILT_PRODUCTS_DIR; };
		C9B378BA2C515A860085E5D0 /* ShareViewController.swift */ = {isa = PBXFileReference; lastKnownFileType = sourcecode.swift; path = ShareViewController.swift; sourceTree = "<group>"; };
		C9B378BD2C515A860085E5D0 /* Base */ = {isa = PBXFileReference; lastKnownFileType = file.storyboard; name = Base; path = Base.lproj/MainInterface.storyboard; sourceTree = "<group>"; };
		C9B378BF2C515A860085E5D0 /* Info.plist */ = {isa = PBXFileReference; lastKnownFileType = text.plist.xml; path = Info.plist; sourceTree = "<group>"; };
<<<<<<< HEAD
		D755E71324B04FEE9C691D14 /* libRNFirebase.a */ = {isa = PBXFileReference; explicitFileType = undefined; fileEncoding = 9; includeInIndex = 0; lastKnownFileType = archive.ar; path = libRNFirebase.a; sourceTree = "<group>"; };
		D834CB46C384C1FE6410F968 /* Pods-SelectTokenIntent.localrelease.xcconfig */ = {isa = PBXFileReference; includeInIndex = 1; lastKnownFileType = text.xcconfig; name = "Pods-SelectTokenIntent.localrelease.xcconfig"; path = "Target Support Files/Pods-SelectTokenIntent/Pods-SelectTokenIntent.localrelease.xcconfig"; sourceTree = "<group>"; };
		DFBFF9168422FB5307934C53 /* Pods-Rainbow.release.xcconfig */ = {isa = PBXFileReference; includeInIndex = 1; lastKnownFileType = text.xcconfig; name = "Pods-Rainbow.release.xcconfig"; path = "Target Support Files/Pods-Rainbow/Pods-Rainbow.release.xcconfig"; sourceTree = "<group>"; };
		ED297162215061F000B7C4FE /* JavaScriptCore.framework */ = {isa = PBXFileReference; lastKnownFileType = wrapper.framework; name = JavaScriptCore.framework; path = System/Library/Frameworks/JavaScriptCore.framework; sourceTree = SDKROOT; };
		ED2971642150620600B7C4FE /* JavaScriptCore.framework */ = {isa = PBXFileReference; lastKnownFileType = wrapper.framework; name = JavaScriptCore.framework; path = Platforms/AppleTVOS.platform/Developer/SDKs/AppleTVOS12.0.sdk/System/Library/Frameworks/JavaScriptCore.framework; sourceTree = DEVELOPER_DIR; };
=======
		D346B122505933DBFA22D04A /* libPods-PriceWidgetExtension.a */ = {isa = PBXFileReference; explicitFileType = archive.ar; includeInIndex = 0; path = "libPods-PriceWidgetExtension.a"; sourceTree = BUILT_PRODUCTS_DIR; };
		D755E71324B04FEE9C691D14 /* libRNFirebase.a */ = {isa = PBXFileReference; explicitFileType = undefined; fileEncoding = 9; includeInIndex = 0; lastKnownFileType = archive.ar; path = libRNFirebase.a; sourceTree = "<group>"; };
		E00C89EED34D89AE4F2A3462 /* Pods-ImageNotification.staging.xcconfig */ = {isa = PBXFileReference; includeInIndex = 1; lastKnownFileType = text.xcconfig; name = "Pods-ImageNotification.staging.xcconfig"; path = "Target Support Files/Pods-ImageNotification/Pods-ImageNotification.staging.xcconfig"; sourceTree = "<group>"; };
		E1179CDF5117977A37C590EE /* Pods-SelectTokenIntent.release.xcconfig */ = {isa = PBXFileReference; includeInIndex = 1; lastKnownFileType = text.xcconfig; name = "Pods-SelectTokenIntent.release.xcconfig"; path = "Target Support Files/Pods-SelectTokenIntent/Pods-SelectTokenIntent.release.xcconfig"; sourceTree = "<group>"; };
		E2E91009BF4E2373D0EAA867 /* Pods-PriceWidgetExtension.debug.xcconfig */ = {isa = PBXFileReference; includeInIndex = 1; lastKnownFileType = text.xcconfig; name = "Pods-PriceWidgetExtension.debug.xcconfig"; path = "Target Support Files/Pods-PriceWidgetExtension/Pods-PriceWidgetExtension.debug.xcconfig"; sourceTree = "<group>"; };
		ED297162215061F000B7C4FE /* JavaScriptCore.framework */ = {isa = PBXFileReference; lastKnownFileType = wrapper.framework; name = JavaScriptCore.framework; path = System/Library/Frameworks/JavaScriptCore.framework; sourceTree = SDKROOT; };
		ED2971642150620600B7C4FE /* JavaScriptCore.framework */ = {isa = PBXFileReference; lastKnownFileType = wrapper.framework; name = JavaScriptCore.framework; path = Platforms/AppleTVOS.platform/Developer/SDKs/AppleTVOS12.0.sdk/System/Library/Frameworks/JavaScriptCore.framework; sourceTree = DEVELOPER_DIR; };
		FD8F690D66D4FC3337BC4317 /* Pods-SelectTokenIntent.staging.xcconfig */ = {isa = PBXFileReference; includeInIndex = 1; lastKnownFileType = text.xcconfig; name = "Pods-SelectTokenIntent.staging.xcconfig"; path = "Target Support Files/Pods-SelectTokenIntent/Pods-SelectTokenIntent.staging.xcconfig"; sourceTree = "<group>"; };
>>>>>>> a0d629f2
/* End PBXFileReference section */

/* Begin PBXFrameworksBuildPhase section */
		0299CE742886202800B5C7E7 /* Frameworks */ = {
			isa = PBXFrameworksBuildPhase;
			buildActionMask = 2147483647;
			files = (
<<<<<<< HEAD
				4198A321C90BCDB1DA8EC17F /* libPods-ImageNotification.a in Frameworks */,
=======
				B8CD55BCF7A0AB6EFF7E2107 /* libPods-ImageNotification.a in Frameworks */,
>>>>>>> a0d629f2
			);
			runOnlyForDeploymentPostprocessing = 0;
		};
		13B07F8C1A680F5B00A75B9A /* Frameworks */ = {
			isa = PBXFrameworksBuildPhase;
			buildActionMask = 2147483647;
			files = (
				ED2971652150620600B7C4FE /* JavaScriptCore.framework in Frameworks */,
				C72F456C99A646399192517D /* libz.tbd in Frameworks */,
<<<<<<< HEAD
				6195ED439B3F5E202702B01B /* libPods-Rainbow.a in Frameworks */,
=======
				86913359E129076B2E94167D /* libPods-Rainbow.a in Frameworks */,
>>>>>>> a0d629f2
			);
			runOnlyForDeploymentPostprocessing = 0;
		};
		C16DCF59272BA6EF00FF5C78 /* Frameworks */ = {
			isa = PBXFrameworksBuildPhase;
			buildActionMask = 2147483647;
			files = (
				C16DCF60272BA6EF00FF5C78 /* SwiftUI.framework in Frameworks */,
				C16DCF5E272BA6EF00FF5C78 /* WidgetKit.framework in Frameworks */,
<<<<<<< HEAD
				4A3313340003BC7924A2FFDB /* libPods-PriceWidgetExtension.a in Frameworks */,
=======
				CE27C1EECE64497C72CC5B3A /* libPods-PriceWidgetExtension.a in Frameworks */,
>>>>>>> a0d629f2
			);
			runOnlyForDeploymentPostprocessing = 0;
		};
		C16DCF7C272BAB9500FF5C78 /* Frameworks */ = {
			isa = PBXFrameworksBuildPhase;
			buildActionMask = 2147483647;
			files = (
				C16DCF81272BAB9500FF5C78 /* Intents.framework in Frameworks */,
<<<<<<< HEAD
				8C656080083F4259E07982C1 /* libPods-SelectTokenIntent.a in Frameworks */,
=======
				8A822C422360198E62AD7BFA /* libPods-SelectTokenIntent.a in Frameworks */,
>>>>>>> a0d629f2
			);
			runOnlyForDeploymentPostprocessing = 0;
		};
		C9B3789D2C5159880085E5D0 /* Frameworks */ = {
			isa = PBXFrameworksBuildPhase;
			buildActionMask = 2147483647;
			files = (
				C9B378A22C5159880085E5D0 /* UniformTypeIdentifiers.framework in Frameworks */,
			);
			runOnlyForDeploymentPostprocessing = 0;
		};
		C9B378B52C515A860085E5D0 /* Frameworks */ = {
			isa = PBXFrameworksBuildPhase;
			buildActionMask = 2147483647;
			files = (
			);
			runOnlyForDeploymentPostprocessing = 0;
		};
/* End PBXFrameworksBuildPhase section */

/* Begin PBXGroup section */
		00E356EF1AD99517003FC87E /* RainbowTests */ = {
			isa = PBXGroup;
			children = (
				00E356F21AD99517003FC87E /* RainbowTests.m */,
				00E356F01AD99517003FC87E /* Supporting Files */,
			);
			path = RainbowTests;
			sourceTree = "<group>";
		};
		00E356F01AD99517003FC87E /* Supporting Files */ = {
			isa = PBXGroup;
			children = (
				00E356F11AD99517003FC87E /* Info.plist */,
			);
			name = "Supporting Files";
			sourceTree = "<group>";
		};
		0299CE782886202800B5C7E7 /* ImageNotification */ = {
			isa = PBXGroup;
			children = (
				0299CE792886202800B5C7E7 /* NotificationService.h */,
				0299CE7A2886202800B5C7E7 /* NotificationService.m */,
				0299CE7C2886202800B5C7E7 /* Info.plist */,
			);
			path = ImageNotification;
			sourceTree = "<group>";
		};
		13B07FAE1A68108700A75B9A /* Rainbow */ = {
			isa = PBXGroup;
			children = (
				15C398772880DF82006033AC /* AppIcons */,
				4D098C2C2811A95F006A801A /* RNStartTime */,
				66A1FEAE24AB63D600C3F539 /* RNCoolModals */,
				15E531D7242DAB3500797B89 /* NSNotifications */,
				15E531D6242B28F800797B89 /* Animations */,
				157155042418734C009B698B /* RainbowDebug.entitlements */,
				157155032418733F009B698B /* RainbowRelease.entitlements */,
				A4D04BA723D12F27008C1DEC /* Button */,
				3C379D5D20FD1F92009AF81F /* Rainbow.entitlements */,
				152643462B9AD97E004AC9AA /* InjectedJSBundle.js */,
				008F07F21AC5B25A0029DE68 /* main.jsbundle */,
				13B07FAF1A68108700A75B9A /* AppDelegate.h */,
				AAA0EF342BF5A4AD00A19A53 /* PrivacyInfo.xcprivacy */,
				13B07FB01A68108700A75B9A /* AppDelegate.mm */,
				13B07FB61A68108700A75B9A /* Info.plist */,
				13B07FB71A68108700A75B9A /* main.m */,
				13B07FB11A68108700A75B9A /* LaunchScreen.xib */,
				3CBE29CB2381E43800BE05AC /* Rainbow-Bridging-Header.h */,
				A4277D9E23CBD1910042BAF4 /* Extensions.swift */,
				A4277DA223CFE85F0042BAF4 /* Theme.swift */,
				6635730524939991006ACFA6 /* SafeStoreReview.m */,
				66A28EAF24CAF1B500410A88 /* TestFlight.m */,
				C04D10EF25AFC8C1003BEF7A /* Extras.json */,
				6655FFB325BB2B0700642961 /* ThemeModule.m */,
			);
			name = Rainbow;
			sourceTree = "<group>";
		};
		15C398772880DF82006033AC /* AppIcons */ = {
			isa = PBXGroup;
			children = (
				B5C070C52A4A387400D854BA /* zorb@2x.png */,
				B5C070C42A4A387400D854BA /* zorb@3x.png */,
				B5D7F2EF29E8D41E003D6A54 /* finiliar@2x.png */,
				B5D7F2EE29E8D41D003D6A54 /* finiliar@3x.png */,
				B5CE8FFC29A5758100EB1EFA /* pooly@2x.png */,
				B5CE8FFD29A5758100EB1EFA /* pooly@3x.png */,
				B52242E428B1B11F0024D19D /* smol@2x.png */,
				B52242E528B1B11F0024D19D /* smol@3x.png */,
				B597E7C12B8E9E18004782B6 /* farcaster@2x.png */,
				B597E7C02B8E9E18004782B6 /* farcaster@3x.png */,
				15CF49BF2889AFAD005F92C9 /* pixel@2x.png */,
				B50C9AEA2A9D18DC00EB0019 /* adworld@2x.png */,
				B50C9AE92A9D18DC00EB0019 /* adworld@3x.png */,
				15CF49BE2889AFAD005F92C9 /* pixel@3x.png */,
				15CF49BB2889AF7C005F92C9 /* optimism@2x.png */,
				B54C1D0D29358945007560D9 /* golddoge@2x.png */,
				B54C1D0C29358945007560D9 /* golddoge@3x.png */,
				B54C1D0F29358946007560D9 /* raindoge@2x.png */,
				B54C1D0E29358946007560D9 /* raindoge@3x.png */,
				B5CC6D372A78732A0037D5A3 /* poolboy@2x.png */,
				B54C1D152935A54F007560D9 /* zora@2x.png */,
				B54C1D142935A54F007560D9 /* zora@3x.png */,
				15CF49BA2889AF7C005F92C9 /* optimism@3x.png */,
				B5CC6D392A7873300037D5A3 /* poolboy@3x.png */,
				15C3987F2880EDFF006033AC /* og@2x.png */,
				15C3987D2880EDFF006033AC /* og@3x.png */,
			);
			path = AppIcons;
			sourceTree = "<group>";
		};
		15DC38CC247E0DCC00919009 /* Config */ = {
			isa = PBXGroup;
			children = (
				66A29CCA2511074500481F4A /* ReaHeader.h */,
				15DC38CE247E0E0900919009 /* debug.xcconfig */,
				15DC38CF247E0E0A00919009 /* localrelease.xcconfig */,
				15DC38CD247E0E0900919009 /* release.xcconfig */,
				15DC38D0247E0E0A00919009 /* staging.xcconfig */,
			);
			path = Config;
			sourceTree = "<group>";
		};
		15E531D6242B28F800797B89 /* Animations */ = {
			isa = PBXGroup;
			children = (
				15E531D4242B28EF00797B89 /* UIImageViewWithPersistentAnimations.swift */,
				6630540824A38A1900E5B030 /* RainbowText.m */,
			);
			name = Animations;
			sourceTree = "<group>";
		};
		15E531D7242DAB3500797B89 /* NSNotifications */ = {
			isa = PBXGroup;
			children = (
				15E531D8242DAB7100797B89 /* NotificationManager.h */,
				15E531D9242DAB7100797B89 /* NotificationManager.m */,
			);
			name = NSNotifications;
			sourceTree = "<group>";
		};
		24979D1220F83E3D007EB0DA /* Recovered References */ = {
			isa = PBXGroup;
			children = (
				9DEADFA4826D4D0BAA950D21 /* libRNFIRMessaging.a */,
				B0C692B061D7430D8194DC98 /* ToolTipMenuTests.xctest */,
				D755E71324B04FEE9C691D14 /* libRNFirebase.a */,
			);
			name = "Recovered References";
			sourceTree = "<group>";
		};
		2D16E6871FA4F8E400B85C8A /* Frameworks */ = {
			isa = PBXGroup;
			children = (
				0299CE852886246C00B5C7E7 /* libFirebaseCore.a */,
				ED297162215061F000B7C4FE /* JavaScriptCore.framework */,
				ED2971642150620600B7C4FE /* JavaScriptCore.framework */,
				24979E7920F84004007EB0DA /* Firebase.h */,
				24979E7420F84004007EB0DA /* FirebaseAnalytics.framework */,
				24979E7520F84004007EB0DA /* FirebaseCore.framework */,
				24979E7C20F84004007EB0DA /* FirebaseCoreDiagnostics.framework */,
				24979E7B20F84004007EB0DA /* FirebaseInstanceID.framework */,
				24979E7620F84004007EB0DA /* FirebaseMessaging.framework */,
				24979E7A20F84004007EB0DA /* FirebaseNanoPB.framework */,
				24979E7720F84004007EB0DA /* GoogleService-Info.plist */,
				24979E7820F84004007EB0DA /* GoogleToolboxForMac.framework */,
				24979E7D20F84005007EB0DA /* module.modulemap */,
				24979E7E20F84005007EB0DA /* nanopb.framework */,
				24979E3620F84003007EB0DA /* Protobuf.framework */,
				98AED33BAB4247CEBEF8464D /* libz.tbd */,
				C16DCF5D272BA6EF00FF5C78 /* WidgetKit.framework */,
				C16DCF5F272BA6EF00FF5C78 /* SwiftUI.framework */,
				C16DCF80272BAB9500FF5C78 /* Intents.framework */,
				C16DCF8B272BAB9600FF5C78 /* IntentsUI.framework */,
				C9B378A12C5159880085E5D0 /* UniformTypeIdentifiers.framework */,
<<<<<<< HEAD
				2D1B73FB0C9AD60EFBA7E95F /* libPods-ImageNotification.a */,
				362C1A7687BA6B7D5945362F /* libPods-PriceWidgetExtension.a */,
				20B96835E561D16E69F29BD4 /* libPods-Rainbow.a */,
				BF59C3310E36D23389978BD7 /* libPods-SelectTokenIntent.a */,
=======
				025D857C7770B9D5627327FA /* libPods-ImageNotification.a */,
				D346B122505933DBFA22D04A /* libPods-PriceWidgetExtension.a */,
				6875B4873D0949D4D7AAAE07 /* libPods-Rainbow.a */,
				BCDB57FCE228B5380B3618D3 /* libPods-SelectTokenIntent.a */,
>>>>>>> a0d629f2
			);
			name = Frameworks;
			sourceTree = "<group>";
		};
		4D098C2C2811A95F006A801A /* RNStartTime */ = {
			isa = PBXGroup;
			children = (
				4D098C2D2811A979006A801A /* RNStartTime.h */,
				4D098C2E2811A9A5006A801A /* RNStartTime.m */,
			);
			name = RNStartTime;
			sourceTree = "<group>";
		};
		668ADB2B25A4E3A20050859D /* Rainbow Stickers */ = {
			isa = PBXGroup;
			children = (
				668ADB2C25A4E3A40050859D /* Stickers.xcassets */,
				668ADB2E25A4E3A40050859D /* Info.plist */,
			);
			path = "Rainbow Stickers";
			sourceTree = "<group>";
		};
		66A1FEAE24AB63D600C3F539 /* RNCoolModals */ = {
			isa = PBXGroup;
			children = (
				66A1FEBB24ACBBE600C3F539 /* RNCMPortal.m */,
				66A1FEB224AB641100C3F539 /* RNCMScreen.h */,
				66A1FEB324AB641100C3F539 /* RNCMScreen.m */,
				66A1FEAF24AB641100C3F539 /* RNCMScreenStack.h */,
				66A1FEB024AB641100C3F539 /* RNCMScreenStack.m */,
				66A1FEB124AB641100C3F539 /* UIViewController+slack.swift */,
			);
			name = RNCoolModals;
			sourceTree = "<group>";
		};
		832341AE1AAA6A7D00B99B32 /* Libraries */ = {
			isa = PBXGroup;
			children = (
				C97EAD8C2BD6C6DF00322D53 /* RCTDeviceUUID.h */,
				C97EAD8B2BD6C6DF00322D53 /* RCTDeviceUUID.m */,
			);
			name = Libraries;
			sourceTree = "<group>";
		};
		83CBB9F61A601CBA00E9B192 = {
			isa = PBXGroup;
			children = (
				664612EC2748489B00B43F5A /* PriceWidgetExtension.entitlements */,
				C1C61A81272CBDA100E5C0B3 /* Images.xcassets */,
				15DC38CC247E0DCC00919009 /* Config */,
				13B07FAE1A68108700A75B9A /* Rainbow */,
				832341AE1AAA6A7D00B99B32 /* Libraries */,
				00E356EF1AD99517003FC87E /* RainbowTests */,
				668ADB2B25A4E3A20050859D /* Rainbow Stickers */,
				C16DCF61272BA6EF00FF5C78 /* PriceWidget */,
				C16DCF82272BAB9500FF5C78 /* SelectTokenIntent */,
				0299CE782886202800B5C7E7 /* ImageNotification */,
				C9B378A32C5159880085E5D0 /* OpenInRainbow */,
				C9B378B92C515A860085E5D0 /* ShareWithRainbow */,
				83CBBA001A601CBA00E9B192 /* Products */,
				2D16E6871FA4F8E400B85C8A /* Frameworks */,
				DCAC1D8CC45E468FBB7E1395 /* Resources */,
				24979D1220F83E3D007EB0DA /* Recovered References */,
				C640359C0E6575CE0A7ECD73 /* Pods */,
			);
			indentWidth = 2;
			sourceTree = "<group>";
			tabWidth = 2;
			usesTabs = 0;
		};
		83CBBA001A601CBA00E9B192 /* Products */ = {
			isa = PBXGroup;
			children = (
				13B07F961A680F5B00A75B9A /* Rainbow.app */,
				C16DCF5C272BA6EF00FF5C78 /* PriceWidgetExtension.appex */,
				C16DCF7F272BAB9500FF5C78 /* SelectTokenIntent.appex */,
				0299CE772886202800B5C7E7 /* ImageNotification.appex */,
				C9B378A02C5159880085E5D0 /* OpenInRainbow.appex */,
				C9B378B82C515A860085E5D0 /* ShareWithRainbow.appex */,
			);
			name = Products;
			sourceTree = "<group>";
		};
		A4D04BA723D12F27008C1DEC /* Button */ = {
			isa = PBXGroup;
			children = (
				A4D04BA823D12F99008C1DEC /* Button.swift */,
				A4D04BAB23D12FD5008C1DEC /* ButtonManager.m */,
			);
			name = Button;
			sourceTree = "<group>";
		};
		C16DCF61272BA6EF00FF5C78 /* PriceWidget */ = {
			isa = PBXGroup;
			children = (
				C1AA30682731ED2200136A9A /* Utils */,
				C1AA30672731ECED00136A9A /* Models */,
				C1AA30662731ECD900136A9A /* Providers */,
				C16DCF62272BA6EF00FF5C78 /* PriceWidget.swift */,
				C16DCF64272BA6F000FF5C78 /* Assets.xcassets */,
				C16DCF66272BA6F000FF5C78 /* Info.plist */,
				C16DCF75272BA7AA00FF5C78 /* PriceWidgetView.swift */,
				15D66139277A751C0082F041 /* SelectTokenIntent.intentdefinition */,
			);
			path = PriceWidget;
			sourceTree = "<group>";
		};
		C16DCF82272BAB9500FF5C78 /* SelectTokenIntent */ = {
			isa = PBXGroup;
			children = (
				664612ED274848B000B43F5A /* SelectTokenIntent.entitlements */,
				C16DCF83272BAB9500FF5C78 /* IntentHandler.swift */,
				C16DCF85272BAB9500FF5C78 /* Info.plist */,
			);
			path = SelectTokenIntent;
			sourceTree = "<group>";
		};
		C1AA30662731ECD900136A9A /* Providers */ = {
			isa = PBXGroup;
			children = (
				C18C8E012798B02700D38B34 /* CurrencyProvider.swift */,
				C151287D2739F676006517AB /* IconProvider.swift */,
				C16DCF72272BA77A00FF5C78 /* TokenProvider.swift */,
				C16DCFAA272BB8ED00FF5C78 /* PriceDataProvider.swift */,
			);
			path = Providers;
			sourceTree = "<group>";
		};
		C1AA30672731ECED00136A9A /* Models */ = {
			isa = PBXGroup;
			children = (
				C16DCFB4272BC8F100FF5C78 /* TokenData.swift */,
				C1EB012E2731B68400830E70 /* TokenDetails.swift */,
				C1C61A902731A05700E5C0B3 /* RainbowTokenList.swift */,
				C16DCF6F272BA75700FF5C78 /* CoinGeckoToken.swift */,
				C16DCFAF272BB8FC00FF5C78 /* PriceData.swift */,
				C1272389274EBBB6006AC743 /* CurrencyDetails.swift */,
			);
			path = Models;
			sourceTree = "<group>";
		};
		C1AA30682731ED2200136A9A /* Utils */ = {
			isa = PBXGroup;
			children = (
				C1C61A6C272C9C8D00E5C0B3 /* UIImage.swift */,
				C179298427499A5B00044684 /* Constants.swift */,
				C11640E7274DC10B00C9120A /* UIColor.swift */,
			);
			path = Utils;
			sourceTree = "<group>";
		};
		C640359C0E6575CE0A7ECD73 /* Pods */ = {
			isa = PBXGroup;
			children = (
<<<<<<< HEAD
				A33CD4DEA1A1D2951B329559 /* Pods-ImageNotification.debug.xcconfig */,
				890812DE64B70EF87B19C2DB /* Pods-ImageNotification.release.xcconfig */,
				5305FC93DF49E83DF0463779 /* Pods-ImageNotification.localrelease.xcconfig */,
				6E9D7C521EE49A6D5B6CADBC /* Pods-ImageNotification.staging.xcconfig */,
				23735C8A2E15D472A25A9DDA /* Pods-PriceWidgetExtension.debug.xcconfig */,
				14F35459E889D3EE711C1B88 /* Pods-PriceWidgetExtension.release.xcconfig */,
				8707403C3F35EB1351B91F08 /* Pods-PriceWidgetExtension.localrelease.xcconfig */,
				47FE8B469C064D074267B157 /* Pods-PriceWidgetExtension.staging.xcconfig */,
				4EB3734E4D2E4D292EE05E38 /* Pods-Rainbow.debug.xcconfig */,
				DFBFF9168422FB5307934C53 /* Pods-Rainbow.release.xcconfig */,
				8C952020B49CE5B0B77DFEA5 /* Pods-Rainbow.localrelease.xcconfig */,
				122F846E9A6C1F6D3A830DFC /* Pods-Rainbow.staging.xcconfig */,
				3E2F86EF12367DDE26FA6F99 /* Pods-SelectTokenIntent.debug.xcconfig */,
				25F3DD7F7F829B8001817DF4 /* Pods-SelectTokenIntent.release.xcconfig */,
				D834CB46C384C1FE6410F968 /* Pods-SelectTokenIntent.localrelease.xcconfig */,
				81F719F7ED9C7764D90ABAC7 /* Pods-SelectTokenIntent.staging.xcconfig */,
=======
				4AE8D68F8252F11480F2D99E /* Pods-ImageNotification.debug.xcconfig */,
				6657A4835F27FC0FFFFBF340 /* Pods-ImageNotification.release.xcconfig */,
				0C374E26CF6ED7C5C2C823ED /* Pods-ImageNotification.localrelease.xcconfig */,
				E00C89EED34D89AE4F2A3462 /* Pods-ImageNotification.staging.xcconfig */,
				E2E91009BF4E2373D0EAA867 /* Pods-PriceWidgetExtension.debug.xcconfig */,
				675045CF6F69ECCABFA7ED3C /* Pods-PriceWidgetExtension.release.xcconfig */,
				B04D80FD63CAEB682250EB0A /* Pods-PriceWidgetExtension.localrelease.xcconfig */,
				B7B49161FD8417A90F7CB9A8 /* Pods-PriceWidgetExtension.staging.xcconfig */,
				7A533038ADA944A6493A66D1 /* Pods-Rainbow.debug.xcconfig */,
				6FF8A19FD539CD5755E2A363 /* Pods-Rainbow.release.xcconfig */,
				8148434135865DD9B63D5991 /* Pods-Rainbow.localrelease.xcconfig */,
				4C6224CF2221F931780B3CE6 /* Pods-Rainbow.staging.xcconfig */,
				33BC79874A51AA3880F7C4AC /* Pods-SelectTokenIntent.debug.xcconfig */,
				E1179CDF5117977A37C590EE /* Pods-SelectTokenIntent.release.xcconfig */,
				0EF5903F6DA2DDF4181D7872 /* Pods-SelectTokenIntent.localrelease.xcconfig */,
				FD8F690D66D4FC3337BC4317 /* Pods-SelectTokenIntent.staging.xcconfig */,
>>>>>>> a0d629f2
			);
			path = Pods;
			sourceTree = "<group>";
		};
		C9B378A32C5159880085E5D0 /* OpenInRainbow */ = {
			isa = PBXGroup;
			children = (
				C9B378A42C5159880085E5D0 /* Media.xcassets */,
				C9B378A62C5159880085E5D0 /* ActionViewController.swift */,
				C9B378A82C5159880085E5D0 /* MainInterface.storyboard */,
				C9B378AB2C5159880085E5D0 /* Info.plist */,
			);
			path = OpenInRainbow;
			sourceTree = "<group>";
		};
		C9B378B92C515A860085E5D0 /* ShareWithRainbow */ = {
			isa = PBXGroup;
			children = (
				C9B378BA2C515A860085E5D0 /* ShareViewController.swift */,
				C9B378BC2C515A860085E5D0 /* MainInterface.storyboard */,
				C9B378BF2C515A860085E5D0 /* Info.plist */,
			);
			path = ShareWithRainbow;
			sourceTree = "<group>";
		};
		DCAC1D8CC45E468FBB7E1395 /* Resources */ = {
			isa = PBXGroup;
			children = (
				AA0B1CB92B00C5E100EAF77D /* SF-Mono-Bold.otf */,
				AA0B1CB82B00C5E100EAF77D /* SF-Mono-Semibold.otf */,
				AA0B1CBA2B00C5E100EAF77D /* SF-Pro-Rounded-Black.otf */,
				AA6228EB24272B200078BDAA /* SF-Pro-Rounded-Bold.otf */,
				AA6228EC24272B200078BDAA /* SF-Pro-Rounded-Heavy.otf */,
				AA6228ED24272B200078BDAA /* SF-Pro-Rounded-Medium.otf */,
				AA6228EE24272B200078BDAA /* SF-Pro-Rounded-Regular.otf */,
				AA6228EA24272B200078BDAA /* SF-Pro-Rounded-Semibold.otf */,
			);
			name = Resources;
			sourceTree = "<group>";
		};
/* End PBXGroup section */

/* Begin PBXNativeTarget section */
		0299CE762886202800B5C7E7 /* ImageNotification */ = {
			isa = PBXNativeTarget;
			buildConfigurationList = 0299CE842886202800B5C7E7 /* Build configuration list for PBXNativeTarget "ImageNotification" */;
			buildPhases = (
<<<<<<< HEAD
				74BECF633666AD6CF0E06A8B /* [CP] Check Pods Manifest.lock */,
				0299CE732886202800B5C7E7 /* Sources */,
				0299CE742886202800B5C7E7 /* Frameworks */,
				0299CE752886202800B5C7E7 /* Resources */,
				49CC7290762649B9A3D0F37E /* [CP] Copy Pods Resources */,
=======
				FD10D710D0C7F8EEE6EB0F77 /* [CP] Check Pods Manifest.lock */,
				0299CE732886202800B5C7E7 /* Sources */,
				0299CE742886202800B5C7E7 /* Frameworks */,
				0299CE752886202800B5C7E7 /* Resources */,
				BB2F78BEBE245D7D48C41820 /* [CP] Copy Pods Resources */,
>>>>>>> a0d629f2
			);
			buildRules = (
			);
			dependencies = (
			);
			name = ImageNotification;
			productName = ImageNotification;
			productReference = 0299CE772886202800B5C7E7 /* ImageNotification.appex */;
			productType = "com.apple.product-type.app-extension";
		};
		13B07F861A680F5B00A75B9A /* Rainbow */ = {
			isa = PBXNativeTarget;
			buildConfigurationList = 13B07F931A680F5B00A75B9A /* Build configuration list for PBXNativeTarget "Rainbow" */;
			buildPhases = (
<<<<<<< HEAD
				7F0A4324AEF094038D82DD06 /* [CP] Check Pods Manifest.lock */,
=======
				2D9D26600F4C9E0D02F62A88 /* [CP] Check Pods Manifest.lock */,
>>>>>>> a0d629f2
				13B07F871A680F5B00A75B9A /* Sources */,
				13B07F8C1A680F5B00A75B9A /* Frameworks */,
				13B07F8E1A680F5B00A75B9A /* Resources */,
				00DD1BFF1BD5951E006B06BC /* Bundle React Native code and images */,
				9FF961FEA7AF435FA18ED988 /* Upload Debug Symbols to Sentry */,
				668ADB3225A4E3A40050859D /* Embed App Extensions */,
<<<<<<< HEAD
				84054A39E12CFE0203F18FFE /* [CP] Embed Pods Frameworks */,
				F3383AAB63C48E9A7454064B /* [CP] Copy Pods Resources */,
				A4618985A3252CBA3A44978E /* [CP-User] [RNFB] Core Configuration */,
=======
				6B4739E5535DF7E99F0022D2 /* [CP] Embed Pods Frameworks */,
				F7FE6D014143799E2E6894D9 /* [CP] Copy Pods Resources */,
				3340F01A333AFB189AD85476 /* [CP-User] [RNFB] Core Configuration */,
>>>>>>> a0d629f2
			);
			buildRules = (
			);
			dependencies = (
				C16DCF68272BA6F000FF5C78 /* PBXTargetDependency */,
				C16DCF98272BAB9600FF5C78 /* PBXTargetDependency */,
				0299CE7E2886202800B5C7E7 /* PBXTargetDependency */,
				C9B378AD2C5159880085E5D0 /* PBXTargetDependency */,
				C9B378C12C515A860085E5D0 /* PBXTargetDependency */,
			);
			name = Rainbow;
			productName = "Hello World";
			productReference = 13B07F961A680F5B00A75B9A /* Rainbow.app */;
			productType = "com.apple.product-type.application";
		};
		C16DCF5B272BA6EF00FF5C78 /* PriceWidgetExtension */ = {
			isa = PBXNativeTarget;
			buildConfigurationList = C16DCF6E272BA6F100FF5C78 /* Build configuration list for PBXNativeTarget "PriceWidgetExtension" */;
			buildPhases = (
<<<<<<< HEAD
				36A16F81E1F8D7515A4B59C1 /* [CP] Check Pods Manifest.lock */,
				C16DCF58272BA6EF00FF5C78 /* Sources */,
				C16DCF59272BA6EF00FF5C78 /* Frameworks */,
				C16DCF5A272BA6EF00FF5C78 /* Resources */,
				0DBA5BB3B0594C8A0EBBA1A1 /* [CP] Copy Pods Resources */,
=======
				7B777DFB693FD28E1DB8F77A /* [CP] Check Pods Manifest.lock */,
				C16DCF58272BA6EF00FF5C78 /* Sources */,
				C16DCF59272BA6EF00FF5C78 /* Frameworks */,
				C16DCF5A272BA6EF00FF5C78 /* Resources */,
				BB62BF1016C4CA862C515CFC /* [CP] Copy Pods Resources */,
>>>>>>> a0d629f2
			);
			buildRules = (
			);
			dependencies = (
			);
			name = PriceWidgetExtension;
			productName = PriceWidgetExtension;
			productReference = C16DCF5C272BA6EF00FF5C78 /* PriceWidgetExtension.appex */;
			productType = "com.apple.product-type.app-extension";
		};
		C16DCF7E272BAB9500FF5C78 /* SelectTokenIntent */ = {
			isa = PBXNativeTarget;
			buildConfigurationList = C16DCF9F272BAB9600FF5C78 /* Build configuration list for PBXNativeTarget "SelectTokenIntent" */;
			buildPhases = (
<<<<<<< HEAD
				9D64223CF1F6468E34A58978 /* [CP] Check Pods Manifest.lock */,
				C16DCF7B272BAB9500FF5C78 /* Sources */,
				C16DCF7C272BAB9500FF5C78 /* Frameworks */,
				C16DCF7D272BAB9500FF5C78 /* Resources */,
				9B5FAC9E98AC08DB1D982F26 /* [CP] Copy Pods Resources */,
=======
				3F02A98D7D1EC5BBE267C4DD /* [CP] Check Pods Manifest.lock */,
				C16DCF7B272BAB9500FF5C78 /* Sources */,
				C16DCF7C272BAB9500FF5C78 /* Frameworks */,
				C16DCF7D272BAB9500FF5C78 /* Resources */,
				EE77FD4F5751D4E858F705B1 /* [CP] Copy Pods Resources */,
>>>>>>> a0d629f2
			);
			buildRules = (
			);
			dependencies = (
			);
			name = SelectTokenIntent;
			productName = SelectTokenIntent;
			productReference = C16DCF7F272BAB9500FF5C78 /* SelectTokenIntent.appex */;
			productType = "com.apple.product-type.app-extension";
		};
		C9B3789F2C5159880085E5D0 /* OpenInRainbow */ = {
			isa = PBXNativeTarget;
			buildConfigurationList = C9B378B32C5159890085E5D0 /* Build configuration list for PBXNativeTarget "OpenInRainbow" */;
			buildPhases = (
				C9B3789C2C5159880085E5D0 /* Sources */,
				C9B3789D2C5159880085E5D0 /* Frameworks */,
				C9B3789E2C5159880085E5D0 /* Resources */,
			);
			buildRules = (
			);
			dependencies = (
			);
			name = OpenInRainbow;
			productName = OpenInRainbow;
			productReference = C9B378A02C5159880085E5D0 /* OpenInRainbow.appex */;
			productType = "com.apple.product-type.app-extension";
		};
		C9B378B72C515A860085E5D0 /* ShareWithRainbow */ = {
			isa = PBXNativeTarget;
			buildConfigurationList = C9B378C32C515A860085E5D0 /* Build configuration list for PBXNativeTarget "ShareWithRainbow" */;
			buildPhases = (
				C9B378B42C515A860085E5D0 /* Sources */,
				C9B378B52C515A860085E5D0 /* Frameworks */,
				C9B378B62C515A860085E5D0 /* Resources */,
			);
			buildRules = (
			);
			dependencies = (
			);
			name = ShareWithRainbow;
			productName = ShareWithRainbow;
			productReference = C9B378B82C515A860085E5D0 /* ShareWithRainbow.appex */;
			productType = "com.apple.product-type.app-extension";
		};
/* End PBXNativeTarget section */

/* Begin PBXProject section */
		83CBB9F71A601CBA00E9B192 /* Project object */ = {
			isa = PBXProject;
			attributes = {
				LastSwiftUpdateCheck = 1540;
				LastUpgradeCheck = 610;
				ORGANIZATIONNAME = Rainbow;
				TargetAttributes = {
					0299CE762886202800B5C7E7 = {
						CreatedOnToolsVersion = 13.3.1;
						DevelopmentTeam = L74NQAQB8H;
						ProvisioningStyle = Manual;
					};
					13B07F861A680F5B00A75B9A = {
						DevelopmentTeam = L74NQAQB8H;
						LastSwiftMigration = 1120;
						ProvisioningStyle = Manual;
						SystemCapabilities = {
							com.apple.Push = {
								enabled = 1;
							};
							com.apple.SafariKeychain = {
								enabled = 1;
							};
						};
					};
					C16DCF5B272BA6EF00FF5C78 = {
						CreatedOnToolsVersion = 12.5.1;
						DevelopmentTeam = L74NQAQB8H;
						ProvisioningStyle = Manual;
					};
					C16DCF7E272BAB9500FF5C78 = {
						CreatedOnToolsVersion = 12.5.1;
						DevelopmentTeam = L74NQAQB8H;
						ProvisioningStyle = Manual;
					};
					C9B3789F2C5159880085E5D0 = {
						CreatedOnToolsVersion = 15.4;
						DevelopmentTeam = L74NQAQB8H;
						ProvisioningStyle = Manual;
					};
					C9B378B72C515A860085E5D0 = {
						CreatedOnToolsVersion = 15.4;
						DevelopmentTeam = L74NQAQB8H;
						ProvisioningStyle = Manual;
					};
				};
			};
			buildConfigurationList = 83CBB9FA1A601CBA00E9B192 /* Build configuration list for PBXProject "Rainbow" */;
			compatibilityVersion = "Xcode 3.2";
			developmentRegion = English;
			hasScannedForEncodings = 0;
			knownRegions = (
				English,
				en,
				Base,
			);
			mainGroup = 83CBB9F61A601CBA00E9B192;
			productRefGroup = 83CBBA001A601CBA00E9B192 /* Products */;
			projectDirPath = "";
			projectRoot = "";
			targets = (
				13B07F861A680F5B00A75B9A /* Rainbow */,
				C16DCF5B272BA6EF00FF5C78 /* PriceWidgetExtension */,
				C16DCF7E272BAB9500FF5C78 /* SelectTokenIntent */,
				0299CE762886202800B5C7E7 /* ImageNotification */,
				C9B3789F2C5159880085E5D0 /* OpenInRainbow */,
				C9B378B72C515A860085E5D0 /* ShareWithRainbow */,
			);
		};
/* End PBXProject section */

/* Begin PBXResourcesBuildPhase section */
		0299CE752886202800B5C7E7 /* Resources */ = {
			isa = PBXResourcesBuildPhase;
			buildActionMask = 2147483647;
			files = (
			);
			runOnlyForDeploymentPostprocessing = 0;
		};
		13B07F8E1A680F5B00A75B9A /* Resources */ = {
			isa = PBXResourcesBuildPhase;
			buildActionMask = 2147483647;
			files = (
				B54C1D1329358946007560D9 /* raindoge@2x.png in Resources */,
				13B07FBD1A68108700A75B9A /* LaunchScreen.xib in Resources */,
				B5D7F2F129E8D41E003D6A54 /* finiliar@2x.png in Resources */,
				B597E7C22B8E9E18004782B6 /* farcaster@3x.png in Resources */,
				152643472B9AD97E004AC9AA /* InjectedJSBundle.js in Resources */,
				B54C1D1029358946007560D9 /* golddoge@3x.png in Resources */,
				AA0B1CBD2B00C5E100EAF77D /* SF-Mono-Bold.otf in Resources */,
				24979E8920F84250007EB0DA /* GoogleService-Info.plist in Resources */,
				B54C1D162935A54F007560D9 /* zora@3x.png in Resources */,
				B5CE8FFE29A5758100EB1EFA /* pooly@2x.png in Resources */,
				B5C070C72A4A387400D854BA /* zorb@2x.png in Resources */,
				B5CC6D382A78732A0037D5A3 /* poolboy@2x.png in Resources */,
				15CF49BD2889AF7C005F92C9 /* optimism@2x.png in Resources */,
				15C398832880EDFF006033AC /* og@2x.png in Resources */,
				AA0B1CBB2B00C5E100EAF77D /* SF-Mono-Semibold.otf in Resources */,
				B50C9AEC2A9D18DC00EB0019 /* adworld@2x.png in Resources */,
				B54C1D1129358946007560D9 /* golddoge@2x.png in Resources */,
				B54C1D1229358946007560D9 /* raindoge@3x.png in Resources */,
				AA0B1CBF2B00C5E100EAF77D /* SF-Pro-Rounded-Black.otf in Resources */,
				15CF49C12889AFAD005F92C9 /* pixel@2x.png in Resources */,
				C04D10F025AFC8C1003BEF7A /* Extras.json in Resources */,
				B5CC6D3A2A7873300037D5A3 /* poolboy@3x.png in Resources */,
				C1C61A82272CBDA100E5C0B3 /* Images.xcassets in Resources */,
				AA6228EF24272F510078BDAA /* SF-Pro-Rounded-Bold.otf in Resources */,
				AA6228F024272F510078BDAA /* SF-Pro-Rounded-Heavy.otf in Resources */,
				15CF49C02889AFAD005F92C9 /* pixel@3x.png in Resources */,
				B54C1D172935A54F007560D9 /* zora@2x.png in Resources */,
				15CF49BC2889AF7C005F92C9 /* optimism@3x.png in Resources */,
				AA6228F124272F510078BDAA /* SF-Pro-Rounded-Medium.otf in Resources */,
				B50C9AEB2A9D18DC00EB0019 /* adworld@3x.png in Resources */,
				B5C070C62A4A387400D854BA /* zorb@3x.png in Resources */,
				15C398812880EDFF006033AC /* og@3x.png in Resources */,
				B52242E728B1B11F0024D19D /* smol@3x.png in Resources */,
				AA6228F224272F510078BDAA /* SF-Pro-Rounded-Regular.otf in Resources */,
				B597E7C32B8E9E18004782B6 /* farcaster@2x.png in Resources */,
				B5CE8FFF29A5758100EB1EFA /* pooly@3x.png in Resources */,
				B5D7F2F029E8D41E003D6A54 /* finiliar@3x.png in Resources */,
				AA6228F324272F510078BDAA /* SF-Pro-Rounded-Semibold.otf in Resources */,
				B52242E628B1B11F0024D19D /* smol@2x.png in Resources */,
			);
			runOnlyForDeploymentPostprocessing = 0;
		};
		C16DCF5A272BA6EF00FF5C78 /* Resources */ = {
			isa = PBXResourcesBuildPhase;
			buildActionMask = 2147483647;
			files = (
				C1AA308F27338F2B00136A9A /* SF-Pro-Rounded-Bold.otf in Resources */,
				C1AA309027338F2B00136A9A /* SF-Pro-Rounded-Regular.otf in Resources */,
				C1C61A83272CBDA100E5C0B3 /* Images.xcassets in Resources */,
				C1AA309227338F2B00136A9A /* SF-Pro-Rounded-Medium.otf in Resources */,
				C1AA309527338F2B00136A9A /* SF-Pro-Rounded-Heavy.otf in Resources */,
				C1AA309327338F2B00136A9A /* SF-Pro-Rounded-Semibold.otf in Resources */,
				C16DCF65272BA6F000FF5C78 /* Assets.xcassets in Resources */,
			);
			runOnlyForDeploymentPostprocessing = 0;
		};
		C16DCF7D272BAB9500FF5C78 /* Resources */ = {
			isa = PBXResourcesBuildPhase;
			buildActionMask = 2147483647;
			files = (
				C1C61A84272CBDA100E5C0B3 /* Images.xcassets in Resources */,
			);
			runOnlyForDeploymentPostprocessing = 0;
		};
		C9B3789E2C5159880085E5D0 /* Resources */ = {
			isa = PBXResourcesBuildPhase;
			buildActionMask = 2147483647;
			files = (
				C9B378A52C5159880085E5D0 /* Media.xcassets in Resources */,
				C9B378AA2C5159880085E5D0 /* Base in Resources */,
			);
			runOnlyForDeploymentPostprocessing = 0;
		};
		C9B378B62C515A860085E5D0 /* Resources */ = {
			isa = PBXResourcesBuildPhase;
			buildActionMask = 2147483647;
			files = (
				C9B378BE2C515A860085E5D0 /* Base in Resources */,
			);
			runOnlyForDeploymentPostprocessing = 0;
		};
/* End PBXResourcesBuildPhase section */

/* Begin PBXShellScriptBuildPhase section */
		00DD1BFF1BD5951E006B06BC /* Bundle React Native code and images */ = {
			isa = PBXShellScriptBuildPhase;
			buildActionMask = 12;
			files = (
			);
			inputPaths = (
				"$(SRCROOT)/.xcode.env",
			);
			name = "Bundle React Native code and images";
			outputPaths = (
			);
			runOnlyForDeploymentPostprocessing = 0;
			shellPath = /bin/sh;
			shellScript = "export SENTRY_PROPERTIES=sentry.properties\nexport EXTRA_PACKAGER_ARGS=\"--sourcemap-output $DERIVED_FILE_DIR/main.jsbundle.map\"\nset -ex\n\nWITH_ENVIRONMENT=\"../node_modules/react-native/scripts/xcode/with-environment.sh\"\nREACT_NATIVE_XCODE=\"../node_modules/react-native/scripts/react-native-xcode.sh\"\nSENTRY_CLI=\"../node_modules/@sentry/cli/bin/sentry-cli\"\n\n\n/bin/sh -c \"$WITH_ENVIRONMENT \\\"$SENTRY_CLI react-native xcode $REACT_NATIVE_XCODE\\\"\"\n";
			showEnvVarsInLog = 0;
		};
<<<<<<< HEAD
		0DBA5BB3B0594C8A0EBBA1A1 /* [CP] Copy Pods Resources */ = {
=======
		2D9D26600F4C9E0D02F62A88 /* [CP] Check Pods Manifest.lock */ = {
			isa = PBXShellScriptBuildPhase;
			buildActionMask = 2147483647;
			files = (
			);
			inputFileListPaths = (
			);
			inputPaths = (
				"${PODS_PODFILE_DIR_PATH}/Podfile.lock",
				"${PODS_ROOT}/Manifest.lock",
			);
			name = "[CP] Check Pods Manifest.lock";
			outputFileListPaths = (
			);
			outputPaths = (
				"$(DERIVED_FILE_DIR)/Pods-Rainbow-checkManifestLockResult.txt",
			);
			runOnlyForDeploymentPostprocessing = 0;
			shellPath = /bin/sh;
			shellScript = "diff \"${PODS_PODFILE_DIR_PATH}/Podfile.lock\" \"${PODS_ROOT}/Manifest.lock\" > /dev/null\nif [ $? != 0 ] ; then\n    # print error to STDERR\n    echo \"error: The sandbox is not in sync with the Podfile.lock. Run 'pod install' or update your CocoaPods installation.\" >&2\n    exit 1\nfi\n# This output is used by Xcode 'outputs' to avoid re-running this script phase.\necho \"SUCCESS\" > \"${SCRIPT_OUTPUT_FILE_0}\"\n";
			showEnvVarsInLog = 0;
		};
		3340F01A333AFB189AD85476 /* [CP-User] [RNFB] Core Configuration */ = {
>>>>>>> a0d629f2
			isa = PBXShellScriptBuildPhase;
			buildActionMask = 2147483647;
			files = (
			);
			inputPaths = (
				"${PODS_ROOT}/Target Support Files/Pods-PriceWidgetExtension/Pods-PriceWidgetExtension-resources.sh",
				"${PODS_CONFIGURATION_BUILD_DIR}/FirebaseABTesting/FirebaseABTesting_Privacy.bundle",
				"${PODS_CONFIGURATION_BUILD_DIR}/FirebaseCore/FirebaseCore_Privacy.bundle",
				"${PODS_CONFIGURATION_BUILD_DIR}/FirebaseCoreExtension/FirebaseCoreExtension_Privacy.bundle",
				"${PODS_CONFIGURATION_BUILD_DIR}/FirebaseCoreInternal/FirebaseCoreInternal_Privacy.bundle",
				"${PODS_CONFIGURATION_BUILD_DIR}/FirebaseInstallations/FirebaseInstallations_Privacy.bundle",
				"${PODS_CONFIGURATION_BUILD_DIR}/FirebaseRemoteConfig/FirebaseRemoteConfig_Privacy.bundle",
				"${PODS_CONFIGURATION_BUILD_DIR}/GoogleDataTransport/GoogleDataTransport_Privacy.bundle",
				"${PODS_CONFIGURATION_BUILD_DIR}/GoogleUtilities/GoogleUtilities_Privacy.bundle",
				"${PODS_CONFIGURATION_BUILD_DIR}/PromisesObjC/FBLPromises_Privacy.bundle",
				"${PODS_CONFIGURATION_BUILD_DIR}/nanopb/nanopb_Privacy.bundle",
			);
			name = "[CP] Copy Pods Resources";
			outputPaths = (
				"${TARGET_BUILD_DIR}/${UNLOCALIZED_RESOURCES_FOLDER_PATH}/FirebaseABTesting_Privacy.bundle",
				"${TARGET_BUILD_DIR}/${UNLOCALIZED_RESOURCES_FOLDER_PATH}/FirebaseCore_Privacy.bundle",
				"${TARGET_BUILD_DIR}/${UNLOCALIZED_RESOURCES_FOLDER_PATH}/FirebaseCoreExtension_Privacy.bundle",
				"${TARGET_BUILD_DIR}/${UNLOCALIZED_RESOURCES_FOLDER_PATH}/FirebaseCoreInternal_Privacy.bundle",
				"${TARGET_BUILD_DIR}/${UNLOCALIZED_RESOURCES_FOLDER_PATH}/FirebaseInstallations_Privacy.bundle",
				"${TARGET_BUILD_DIR}/${UNLOCALIZED_RESOURCES_FOLDER_PATH}/FirebaseRemoteConfig_Privacy.bundle",
				"${TARGET_BUILD_DIR}/${UNLOCALIZED_RESOURCES_FOLDER_PATH}/GoogleDataTransport_Privacy.bundle",
				"${TARGET_BUILD_DIR}/${UNLOCALIZED_RESOURCES_FOLDER_PATH}/GoogleUtilities_Privacy.bundle",
				"${TARGET_BUILD_DIR}/${UNLOCALIZED_RESOURCES_FOLDER_PATH}/FBLPromises_Privacy.bundle",
				"${TARGET_BUILD_DIR}/${UNLOCALIZED_RESOURCES_FOLDER_PATH}/nanopb_Privacy.bundle",
			);
			runOnlyForDeploymentPostprocessing = 0;
			shellPath = /bin/sh;
			shellScript = "\"${PODS_ROOT}/Target Support Files/Pods-PriceWidgetExtension/Pods-PriceWidgetExtension-resources.sh\"\n";
			showEnvVarsInLog = 0;
		};
<<<<<<< HEAD
		36A16F81E1F8D7515A4B59C1 /* [CP] Check Pods Manifest.lock */ = {
=======
		3F02A98D7D1EC5BBE267C4DD /* [CP] Check Pods Manifest.lock */ = {
>>>>>>> a0d629f2
			isa = PBXShellScriptBuildPhase;
			buildActionMask = 2147483647;
			files = (
			);
			inputFileListPaths = (
			);
			inputPaths = (
				"${PODS_PODFILE_DIR_PATH}/Podfile.lock",
				"${PODS_ROOT}/Manifest.lock",
			);
			name = "[CP] Check Pods Manifest.lock";
			outputFileListPaths = (
			);
			outputPaths = (
<<<<<<< HEAD
				"$(DERIVED_FILE_DIR)/Pods-PriceWidgetExtension-checkManifestLockResult.txt",
=======
				"$(DERIVED_FILE_DIR)/Pods-SelectTokenIntent-checkManifestLockResult.txt",
>>>>>>> a0d629f2
			);
			runOnlyForDeploymentPostprocessing = 0;
			shellPath = /bin/sh;
			shellScript = "diff \"${PODS_PODFILE_DIR_PATH}/Podfile.lock\" \"${PODS_ROOT}/Manifest.lock\" > /dev/null\nif [ $? != 0 ] ; then\n    # print error to STDERR\n    echo \"error: The sandbox is not in sync with the Podfile.lock. Run 'pod install' or update your CocoaPods installation.\" >&2\n    exit 1\nfi\n# This output is used by Xcode 'outputs' to avoid re-running this script phase.\necho \"SUCCESS\" > \"${SCRIPT_OUTPUT_FILE_0}\"\n";
			showEnvVarsInLog = 0;
		};
<<<<<<< HEAD
		49CC7290762649B9A3D0F37E /* [CP] Copy Pods Resources */ = {
=======
		6B4739E5535DF7E99F0022D2 /* [CP] Embed Pods Frameworks */ = {
			isa = PBXShellScriptBuildPhase;
			buildActionMask = 2147483647;
			files = (
			);
			inputPaths = (
				"${PODS_ROOT}/Target Support Files/Pods-Rainbow/Pods-Rainbow-frameworks.sh",
				"${PODS_XCFRAMEWORKS_BUILD_DIR}/hermes-engine/Pre-built/hermes.framework/hermes",
			);
			name = "[CP] Embed Pods Frameworks";
			outputPaths = (
				"${TARGET_BUILD_DIR}/${FRAMEWORKS_FOLDER_PATH}/hermes.framework",
			);
			runOnlyForDeploymentPostprocessing = 0;
			shellPath = /bin/sh;
			shellScript = "\"${PODS_ROOT}/Target Support Files/Pods-Rainbow/Pods-Rainbow-frameworks.sh\"\n";
			showEnvVarsInLog = 0;
		};
		7B777DFB693FD28E1DB8F77A /* [CP] Check Pods Manifest.lock */ = {
>>>>>>> a0d629f2
			isa = PBXShellScriptBuildPhase;
			buildActionMask = 2147483647;
			files = (
			);
			inputFileListPaths = (
			);
			inputPaths = (
<<<<<<< HEAD
				"${PODS_ROOT}/Target Support Files/Pods-ImageNotification/Pods-ImageNotification-resources.sh",
				"${PODS_CONFIGURATION_BUILD_DIR}/FirebaseABTesting/FirebaseABTesting_Privacy.bundle",
				"${PODS_CONFIGURATION_BUILD_DIR}/FirebaseCore/FirebaseCore_Privacy.bundle",
				"${PODS_CONFIGURATION_BUILD_DIR}/FirebaseCoreExtension/FirebaseCoreExtension_Privacy.bundle",
				"${PODS_CONFIGURATION_BUILD_DIR}/FirebaseCoreInternal/FirebaseCoreInternal_Privacy.bundle",
				"${PODS_CONFIGURATION_BUILD_DIR}/FirebaseInstallations/FirebaseInstallations_Privacy.bundle",
				"${PODS_CONFIGURATION_BUILD_DIR}/FirebaseRemoteConfig/FirebaseRemoteConfig_Privacy.bundle",
				"${PODS_CONFIGURATION_BUILD_DIR}/GoogleDataTransport/GoogleDataTransport_Privacy.bundle",
				"${PODS_CONFIGURATION_BUILD_DIR}/GoogleUtilities/GoogleUtilities_Privacy.bundle",
				"${PODS_CONFIGURATION_BUILD_DIR}/PromisesObjC/FBLPromises_Privacy.bundle",
				"${PODS_CONFIGURATION_BUILD_DIR}/nanopb/nanopb_Privacy.bundle",
				"${PODS_CONFIGURATION_BUILD_DIR}/FirebaseMessaging/FirebaseMessaging_Privacy.bundle",
=======
				"${PODS_PODFILE_DIR_PATH}/Podfile.lock",
				"${PODS_ROOT}/Manifest.lock",
			);
			name = "[CP] Check Pods Manifest.lock";
			outputFileListPaths = (
>>>>>>> a0d629f2
			);
			outputPaths = (
<<<<<<< HEAD
				"${TARGET_BUILD_DIR}/${UNLOCALIZED_RESOURCES_FOLDER_PATH}/FirebaseABTesting_Privacy.bundle",
				"${TARGET_BUILD_DIR}/${UNLOCALIZED_RESOURCES_FOLDER_PATH}/FirebaseCore_Privacy.bundle",
				"${TARGET_BUILD_DIR}/${UNLOCALIZED_RESOURCES_FOLDER_PATH}/FirebaseCoreExtension_Privacy.bundle",
				"${TARGET_BUILD_DIR}/${UNLOCALIZED_RESOURCES_FOLDER_PATH}/FirebaseCoreInternal_Privacy.bundle",
				"${TARGET_BUILD_DIR}/${UNLOCALIZED_RESOURCES_FOLDER_PATH}/FirebaseInstallations_Privacy.bundle",
				"${TARGET_BUILD_DIR}/${UNLOCALIZED_RESOURCES_FOLDER_PATH}/FirebaseRemoteConfig_Privacy.bundle",
				"${TARGET_BUILD_DIR}/${UNLOCALIZED_RESOURCES_FOLDER_PATH}/GoogleDataTransport_Privacy.bundle",
				"${TARGET_BUILD_DIR}/${UNLOCALIZED_RESOURCES_FOLDER_PATH}/GoogleUtilities_Privacy.bundle",
				"${TARGET_BUILD_DIR}/${UNLOCALIZED_RESOURCES_FOLDER_PATH}/FBLPromises_Privacy.bundle",
				"${TARGET_BUILD_DIR}/${UNLOCALIZED_RESOURCES_FOLDER_PATH}/nanopb_Privacy.bundle",
				"${TARGET_BUILD_DIR}/${UNLOCALIZED_RESOURCES_FOLDER_PATH}/FirebaseMessaging_Privacy.bundle",
			);
			runOnlyForDeploymentPostprocessing = 0;
			shellPath = /bin/sh;
			shellScript = "\"${PODS_ROOT}/Target Support Files/Pods-ImageNotification/Pods-ImageNotification-resources.sh\"\n";
			showEnvVarsInLog = 0;
		};
		74BECF633666AD6CF0E06A8B /* [CP] Check Pods Manifest.lock */ = {
=======
				"$(DERIVED_FILE_DIR)/Pods-PriceWidgetExtension-checkManifestLockResult.txt",
			);
			runOnlyForDeploymentPostprocessing = 0;
			shellPath = /bin/sh;
			shellScript = "diff \"${PODS_PODFILE_DIR_PATH}/Podfile.lock\" \"${PODS_ROOT}/Manifest.lock\" > /dev/null\nif [ $? != 0 ] ; then\n    # print error to STDERR\n    echo \"error: The sandbox is not in sync with the Podfile.lock. Run 'pod install' or update your CocoaPods installation.\" >&2\n    exit 1\nfi\n# This output is used by Xcode 'outputs' to avoid re-running this script phase.\necho \"SUCCESS\" > \"${SCRIPT_OUTPUT_FILE_0}\"\n";
			showEnvVarsInLog = 0;
		};
		9FF961FEA7AF435FA18ED988 /* Upload Debug Symbols to Sentry */ = {
>>>>>>> a0d629f2
			isa = PBXShellScriptBuildPhase;
			buildActionMask = 2147483647;
			files = (
			);
<<<<<<< HEAD
			inputFileListPaths = (
			);
			inputPaths = (
				"${PODS_PODFILE_DIR_PATH}/Podfile.lock",
				"${PODS_ROOT}/Manifest.lock",
			);
			name = "[CP] Check Pods Manifest.lock";
			outputFileListPaths = (
			);
			outputPaths = (
				"$(DERIVED_FILE_DIR)/Pods-ImageNotification-checkManifestLockResult.txt",
			);
			runOnlyForDeploymentPostprocessing = 0;
			shellPath = /bin/sh;
			shellScript = "diff \"${PODS_PODFILE_DIR_PATH}/Podfile.lock\" \"${PODS_ROOT}/Manifest.lock\" > /dev/null\nif [ $? != 0 ] ; then\n    # print error to STDERR\n    echo \"error: The sandbox is not in sync with the Podfile.lock. Run 'pod install' or update your CocoaPods installation.\" >&2\n    exit 1\nfi\n# This output is used by Xcode 'outputs' to avoid re-running this script phase.\necho \"SUCCESS\" > \"${SCRIPT_OUTPUT_FILE_0}\"\n";
			showEnvVarsInLog = 0;
		};
		7F0A4324AEF094038D82DD06 /* [CP] Check Pods Manifest.lock */ = {
=======
			inputPaths = (
			);
			name = "Upload Debug Symbols to Sentry";
			outputPaths = (
				"$(DERIVED_FILE_DIR)/Pods-SelectTokenIntent-checkManifestLockResult.txt",
			);
			runOnlyForDeploymentPostprocessing = 0;
			shellPath = /bin/sh;
			shellScript = "export SENTRY_PROPERTIES=sentry.properties\n../node_modules/@sentry/cli/bin/sentry-cli upload-dsym\n";
		};
		BB2F78BEBE245D7D48C41820 /* [CP] Copy Pods Resources */ = {
>>>>>>> a0d629f2
			isa = PBXShellScriptBuildPhase;
			buildActionMask = 2147483647;
			files = (
			);
			inputFileListPaths = (
			);
			inputPaths = (
<<<<<<< HEAD
				"${PODS_PODFILE_DIR_PATH}/Podfile.lock",
				"${PODS_ROOT}/Manifest.lock",
			);
			name = "[CP] Check Pods Manifest.lock";
			outputFileListPaths = (
=======
				"${PODS_ROOT}/Target Support Files/Pods-ImageNotification/Pods-ImageNotification-resources.sh",
				"${PODS_CONFIGURATION_BUILD_DIR}/FirebaseABTesting/FirebaseABTesting_Privacy.bundle",
				"${PODS_CONFIGURATION_BUILD_DIR}/FirebaseCore/FirebaseCore_Privacy.bundle",
				"${PODS_CONFIGURATION_BUILD_DIR}/FirebaseCoreExtension/FirebaseCoreExtension_Privacy.bundle",
				"${PODS_CONFIGURATION_BUILD_DIR}/FirebaseCoreInternal/FirebaseCoreInternal_Privacy.bundle",
				"${PODS_CONFIGURATION_BUILD_DIR}/FirebaseInstallations/FirebaseInstallations_Privacy.bundle",
				"${PODS_CONFIGURATION_BUILD_DIR}/FirebaseRemoteConfig/FirebaseRemoteConfig_Privacy.bundle",
				"${PODS_CONFIGURATION_BUILD_DIR}/GoogleDataTransport/GoogleDataTransport_Privacy.bundle",
				"${PODS_CONFIGURATION_BUILD_DIR}/GoogleUtilities/GoogleUtilities_Privacy.bundle",
				"${PODS_CONFIGURATION_BUILD_DIR}/PromisesObjC/FBLPromises_Privacy.bundle",
				"${PODS_CONFIGURATION_BUILD_DIR}/nanopb/nanopb_Privacy.bundle",
				"${PODS_CONFIGURATION_BUILD_DIR}/FirebaseMessaging/FirebaseMessaging_Privacy.bundle",
>>>>>>> a0d629f2
			);
			outputPaths = (
<<<<<<< HEAD
				"$(DERIVED_FILE_DIR)/Pods-Rainbow-checkManifestLockResult.txt",
			);
			runOnlyForDeploymentPostprocessing = 0;
			shellPath = /bin/sh;
			shellScript = "diff \"${PODS_PODFILE_DIR_PATH}/Podfile.lock\" \"${PODS_ROOT}/Manifest.lock\" > /dev/null\nif [ $? != 0 ] ; then\n    # print error to STDERR\n    echo \"error: The sandbox is not in sync with the Podfile.lock. Run 'pod install' or update your CocoaPods installation.\" >&2\n    exit 1\nfi\n# This output is used by Xcode 'outputs' to avoid re-running this script phase.\necho \"SUCCESS\" > \"${SCRIPT_OUTPUT_FILE_0}\"\n";
			showEnvVarsInLog = 0;
		};
		84054A39E12CFE0203F18FFE /* [CP] Embed Pods Frameworks */ = {
=======
				"${TARGET_BUILD_DIR}/${UNLOCALIZED_RESOURCES_FOLDER_PATH}/FirebaseABTesting_Privacy.bundle",
				"${TARGET_BUILD_DIR}/${UNLOCALIZED_RESOURCES_FOLDER_PATH}/FirebaseCore_Privacy.bundle",
				"${TARGET_BUILD_DIR}/${UNLOCALIZED_RESOURCES_FOLDER_PATH}/FirebaseCoreExtension_Privacy.bundle",
				"${TARGET_BUILD_DIR}/${UNLOCALIZED_RESOURCES_FOLDER_PATH}/FirebaseCoreInternal_Privacy.bundle",
				"${TARGET_BUILD_DIR}/${UNLOCALIZED_RESOURCES_FOLDER_PATH}/FirebaseInstallations_Privacy.bundle",
				"${TARGET_BUILD_DIR}/${UNLOCALIZED_RESOURCES_FOLDER_PATH}/FirebaseRemoteConfig_Privacy.bundle",
				"${TARGET_BUILD_DIR}/${UNLOCALIZED_RESOURCES_FOLDER_PATH}/GoogleDataTransport_Privacy.bundle",
				"${TARGET_BUILD_DIR}/${UNLOCALIZED_RESOURCES_FOLDER_PATH}/GoogleUtilities_Privacy.bundle",
				"${TARGET_BUILD_DIR}/${UNLOCALIZED_RESOURCES_FOLDER_PATH}/FBLPromises_Privacy.bundle",
				"${TARGET_BUILD_DIR}/${UNLOCALIZED_RESOURCES_FOLDER_PATH}/nanopb_Privacy.bundle",
				"${TARGET_BUILD_DIR}/${UNLOCALIZED_RESOURCES_FOLDER_PATH}/FirebaseMessaging_Privacy.bundle",
			);
			runOnlyForDeploymentPostprocessing = 0;
			shellPath = /bin/sh;
			shellScript = "\"${PODS_ROOT}/Target Support Files/Pods-ImageNotification/Pods-ImageNotification-resources.sh\"\n";
			showEnvVarsInLog = 0;
		};
		BB62BF1016C4CA862C515CFC /* [CP] Copy Pods Resources */ = {
>>>>>>> a0d629f2
			isa = PBXShellScriptBuildPhase;
			buildActionMask = 2147483647;
			files = (
			);
			inputPaths = (
<<<<<<< HEAD
				"${PODS_ROOT}/Target Support Files/Pods-Rainbow/Pods-Rainbow-frameworks.sh",
				"${PODS_XCFRAMEWORKS_BUILD_DIR}/hermes-engine/Pre-built/hermes.framework/hermes",
=======
				"${PODS_ROOT}/Target Support Files/Pods-PriceWidgetExtension/Pods-PriceWidgetExtension-resources.sh",
				"${PODS_CONFIGURATION_BUILD_DIR}/FirebaseABTesting/FirebaseABTesting_Privacy.bundle",
				"${PODS_CONFIGURATION_BUILD_DIR}/FirebaseCore/FirebaseCore_Privacy.bundle",
				"${PODS_CONFIGURATION_BUILD_DIR}/FirebaseCoreExtension/FirebaseCoreExtension_Privacy.bundle",
				"${PODS_CONFIGURATION_BUILD_DIR}/FirebaseCoreInternal/FirebaseCoreInternal_Privacy.bundle",
				"${PODS_CONFIGURATION_BUILD_DIR}/FirebaseInstallations/FirebaseInstallations_Privacy.bundle",
				"${PODS_CONFIGURATION_BUILD_DIR}/FirebaseRemoteConfig/FirebaseRemoteConfig_Privacy.bundle",
				"${PODS_CONFIGURATION_BUILD_DIR}/GoogleDataTransport/GoogleDataTransport_Privacy.bundle",
				"${PODS_CONFIGURATION_BUILD_DIR}/GoogleUtilities/GoogleUtilities_Privacy.bundle",
				"${PODS_CONFIGURATION_BUILD_DIR}/PromisesObjC/FBLPromises_Privacy.bundle",
				"${PODS_CONFIGURATION_BUILD_DIR}/nanopb/nanopb_Privacy.bundle",
>>>>>>> a0d629f2
			);
			name = "[CP] Embed Pods Frameworks";
			outputPaths = (
<<<<<<< HEAD
				"${TARGET_BUILD_DIR}/${FRAMEWORKS_FOLDER_PATH}/hermes.framework",
			);
			runOnlyForDeploymentPostprocessing = 0;
			shellPath = /bin/sh;
			shellScript = "\"${PODS_ROOT}/Target Support Files/Pods-Rainbow/Pods-Rainbow-frameworks.sh\"\n";
			showEnvVarsInLog = 0;
		};
		9B5FAC9E98AC08DB1D982F26 /* [CP] Copy Pods Resources */ = {
=======
				"${TARGET_BUILD_DIR}/${UNLOCALIZED_RESOURCES_FOLDER_PATH}/FirebaseABTesting_Privacy.bundle",
				"${TARGET_BUILD_DIR}/${UNLOCALIZED_RESOURCES_FOLDER_PATH}/FirebaseCore_Privacy.bundle",
				"${TARGET_BUILD_DIR}/${UNLOCALIZED_RESOURCES_FOLDER_PATH}/FirebaseCoreExtension_Privacy.bundle",
				"${TARGET_BUILD_DIR}/${UNLOCALIZED_RESOURCES_FOLDER_PATH}/FirebaseCoreInternal_Privacy.bundle",
				"${TARGET_BUILD_DIR}/${UNLOCALIZED_RESOURCES_FOLDER_PATH}/FirebaseInstallations_Privacy.bundle",
				"${TARGET_BUILD_DIR}/${UNLOCALIZED_RESOURCES_FOLDER_PATH}/FirebaseRemoteConfig_Privacy.bundle",
				"${TARGET_BUILD_DIR}/${UNLOCALIZED_RESOURCES_FOLDER_PATH}/GoogleDataTransport_Privacy.bundle",
				"${TARGET_BUILD_DIR}/${UNLOCALIZED_RESOURCES_FOLDER_PATH}/GoogleUtilities_Privacy.bundle",
				"${TARGET_BUILD_DIR}/${UNLOCALIZED_RESOURCES_FOLDER_PATH}/FBLPromises_Privacy.bundle",
				"${TARGET_BUILD_DIR}/${UNLOCALIZED_RESOURCES_FOLDER_PATH}/nanopb_Privacy.bundle",
			);
			runOnlyForDeploymentPostprocessing = 0;
			shellPath = /bin/sh;
			shellScript = "\"${PODS_ROOT}/Target Support Files/Pods-PriceWidgetExtension/Pods-PriceWidgetExtension-resources.sh\"\n";
			showEnvVarsInLog = 0;
		};
		EE77FD4F5751D4E858F705B1 /* [CP] Copy Pods Resources */ = {
>>>>>>> a0d629f2
			isa = PBXShellScriptBuildPhase;
			buildActionMask = 2147483647;
			files = (
			);
			inputPaths = (
				"${PODS_ROOT}/Target Support Files/Pods-SelectTokenIntent/Pods-SelectTokenIntent-resources.sh",
				"${PODS_CONFIGURATION_BUILD_DIR}/FirebaseABTesting/FirebaseABTesting_Privacy.bundle",
				"${PODS_CONFIGURATION_BUILD_DIR}/FirebaseCore/FirebaseCore_Privacy.bundle",
				"${PODS_CONFIGURATION_BUILD_DIR}/FirebaseCoreExtension/FirebaseCoreExtension_Privacy.bundle",
				"${PODS_CONFIGURATION_BUILD_DIR}/FirebaseCoreInternal/FirebaseCoreInternal_Privacy.bundle",
				"${PODS_CONFIGURATION_BUILD_DIR}/FirebaseInstallations/FirebaseInstallations_Privacy.bundle",
				"${PODS_CONFIGURATION_BUILD_DIR}/FirebaseRemoteConfig/FirebaseRemoteConfig_Privacy.bundle",
				"${PODS_CONFIGURATION_BUILD_DIR}/GoogleDataTransport/GoogleDataTransport_Privacy.bundle",
				"${PODS_CONFIGURATION_BUILD_DIR}/GoogleUtilities/GoogleUtilities_Privacy.bundle",
				"${PODS_CONFIGURATION_BUILD_DIR}/PromisesObjC/FBLPromises_Privacy.bundle",
				"${PODS_CONFIGURATION_BUILD_DIR}/nanopb/nanopb_Privacy.bundle",
			);
			name = "[CP] Copy Pods Resources";
			outputPaths = (
				"${TARGET_BUILD_DIR}/${UNLOCALIZED_RESOURCES_FOLDER_PATH}/FirebaseABTesting_Privacy.bundle",
				"${TARGET_BUILD_DIR}/${UNLOCALIZED_RESOURCES_FOLDER_PATH}/FirebaseCore_Privacy.bundle",
				"${TARGET_BUILD_DIR}/${UNLOCALIZED_RESOURCES_FOLDER_PATH}/FirebaseCoreExtension_Privacy.bundle",
				"${TARGET_BUILD_DIR}/${UNLOCALIZED_RESOURCES_FOLDER_PATH}/FirebaseCoreInternal_Privacy.bundle",
				"${TARGET_BUILD_DIR}/${UNLOCALIZED_RESOURCES_FOLDER_PATH}/FirebaseInstallations_Privacy.bundle",
				"${TARGET_BUILD_DIR}/${UNLOCALIZED_RESOURCES_FOLDER_PATH}/FirebaseRemoteConfig_Privacy.bundle",
				"${TARGET_BUILD_DIR}/${UNLOCALIZED_RESOURCES_FOLDER_PATH}/GoogleDataTransport_Privacy.bundle",
				"${TARGET_BUILD_DIR}/${UNLOCALIZED_RESOURCES_FOLDER_PATH}/GoogleUtilities_Privacy.bundle",
				"${TARGET_BUILD_DIR}/${UNLOCALIZED_RESOURCES_FOLDER_PATH}/FBLPromises_Privacy.bundle",
				"${TARGET_BUILD_DIR}/${UNLOCALIZED_RESOURCES_FOLDER_PATH}/nanopb_Privacy.bundle",
			);
			runOnlyForDeploymentPostprocessing = 0;
			shellPath = /bin/sh;
			shellScript = "\"${PODS_ROOT}/Target Support Files/Pods-SelectTokenIntent/Pods-SelectTokenIntent-resources.sh\"\n";
			showEnvVarsInLog = 0;
		};
<<<<<<< HEAD
		9D64223CF1F6468E34A58978 /* [CP] Check Pods Manifest.lock */ = {
=======
		F7FE6D014143799E2E6894D9 /* [CP] Copy Pods Resources */ = {
>>>>>>> a0d629f2
			isa = PBXShellScriptBuildPhase;
			buildActionMask = 2147483647;
			files = (
			);
			inputPaths = (
				"${PODS_ROOT}/Target Support Files/Pods-Rainbow/Pods-Rainbow-resources.sh",
				"${PODS_CONFIGURATION_BUILD_DIR}/FirebaseABTesting/FirebaseABTesting_Privacy.bundle",
				"${PODS_CONFIGURATION_BUILD_DIR}/FirebaseCore/FirebaseCore_Privacy.bundle",
				"${PODS_CONFIGURATION_BUILD_DIR}/FirebaseCoreExtension/FirebaseCoreExtension_Privacy.bundle",
				"${PODS_CONFIGURATION_BUILD_DIR}/FirebaseCoreInternal/FirebaseCoreInternal_Privacy.bundle",
				"${PODS_CONFIGURATION_BUILD_DIR}/FirebaseInstallations/FirebaseInstallations_Privacy.bundle",
				"${PODS_CONFIGURATION_BUILD_DIR}/FirebaseRemoteConfig/FirebaseRemoteConfig_Privacy.bundle",
				"${PODS_CONFIGURATION_BUILD_DIR}/GoogleDataTransport/GoogleDataTransport_Privacy.bundle",
				"${PODS_CONFIGURATION_BUILD_DIR}/GoogleUtilities/GoogleUtilities_Privacy.bundle",
				"${PODS_CONFIGURATION_BUILD_DIR}/PromisesObjC/FBLPromises_Privacy.bundle",
				"${PODS_CONFIGURATION_BUILD_DIR}/nanopb/nanopb_Privacy.bundle",
				"${PODS_CONFIGURATION_BUILD_DIR}/FirebaseMessaging/FirebaseMessaging_Privacy.bundle",
				"${PODS_CONFIGURATION_BUILD_DIR}/RNCAsyncStorage/RNCAsyncStorage_resources.bundle",
				"${PODS_CONFIGURATION_BUILD_DIR}/RNImageCropPicker/RNImageCropPickerPrivacyInfo.bundle",
				"${PODS_CONFIGURATION_BUILD_DIR}/RNImageCropPicker/QBImagePicker.bundle",
				"${PODS_CONFIGURATION_BUILD_DIR}/React-Core/RCTI18nStrings.bundle",
				"${PODS_CONFIGURATION_BUILD_DIR}/Rudder/Rudder.bundle",
				"${PODS_CONFIGURATION_BUILD_DIR}/SDWebImage/SDWebImage.bundle",
				"${PODS_CONFIGURATION_BUILD_DIR}/Sentry/Sentry.bundle",
				"${PODS_CONFIGURATION_BUILD_DIR}/TOCropViewController/TOCropViewControllerBundle.bundle",
				"${PODS_CONFIGURATION_BUILD_DIR}/react-native-cameraroll/RNCameraRollPrivacyInfo.bundle",
			);
			name = "[CP] Copy Pods Resources";
			outputPaths = (
				"${TARGET_BUILD_DIR}/${UNLOCALIZED_RESOURCES_FOLDER_PATH}/FirebaseABTesting_Privacy.bundle",
				"${TARGET_BUILD_DIR}/${UNLOCALIZED_RESOURCES_FOLDER_PATH}/FirebaseCore_Privacy.bundle",
				"${TARGET_BUILD_DIR}/${UNLOCALIZED_RESOURCES_FOLDER_PATH}/FirebaseCoreExtension_Privacy.bundle",
				"${TARGET_BUILD_DIR}/${UNLOCALIZED_RESOURCES_FOLDER_PATH}/FirebaseCoreInternal_Privacy.bundle",
				"${TARGET_BUILD_DIR}/${UNLOCALIZED_RESOURCES_FOLDER_PATH}/FirebaseInstallations_Privacy.bundle",
				"${TARGET_BUILD_DIR}/${UNLOCALIZED_RESOURCES_FOLDER_PATH}/FirebaseRemoteConfig_Privacy.bundle",
				"${TARGET_BUILD_DIR}/${UNLOCALIZED_RESOURCES_FOLDER_PATH}/GoogleDataTransport_Privacy.bundle",
				"${TARGET_BUILD_DIR}/${UNLOCALIZED_RESOURCES_FOLDER_PATH}/GoogleUtilities_Privacy.bundle",
				"${TARGET_BUILD_DIR}/${UNLOCALIZED_RESOURCES_FOLDER_PATH}/FBLPromises_Privacy.bundle",
				"${TARGET_BUILD_DIR}/${UNLOCALIZED_RESOURCES_FOLDER_PATH}/nanopb_Privacy.bundle",
				"${TARGET_BUILD_DIR}/${UNLOCALIZED_RESOURCES_FOLDER_PATH}/FirebaseMessaging_Privacy.bundle",
				"${TARGET_BUILD_DIR}/${UNLOCALIZED_RESOURCES_FOLDER_PATH}/RNCAsyncStorage_resources.bundle",
				"${TARGET_BUILD_DIR}/${UNLOCALIZED_RESOURCES_FOLDER_PATH}/RNImageCropPickerPrivacyInfo.bundle",
				"${TARGET_BUILD_DIR}/${UNLOCALIZED_RESOURCES_FOLDER_PATH}/QBImagePicker.bundle",
				"${TARGET_BUILD_DIR}/${UNLOCALIZED_RESOURCES_FOLDER_PATH}/RCTI18nStrings.bundle",
				"${TARGET_BUILD_DIR}/${UNLOCALIZED_RESOURCES_FOLDER_PATH}/Rudder.bundle",
				"${TARGET_BUILD_DIR}/${UNLOCALIZED_RESOURCES_FOLDER_PATH}/SDWebImage.bundle",
				"${TARGET_BUILD_DIR}/${UNLOCALIZED_RESOURCES_FOLDER_PATH}/Sentry.bundle",
				"${TARGET_BUILD_DIR}/${UNLOCALIZED_RESOURCES_FOLDER_PATH}/TOCropViewControllerBundle.bundle",
				"${TARGET_BUILD_DIR}/${UNLOCALIZED_RESOURCES_FOLDER_PATH}/RNCameraRollPrivacyInfo.bundle",
			);
			runOnlyForDeploymentPostprocessing = 0;
			shellPath = /bin/sh;
			shellScript = "\"${PODS_ROOT}/Target Support Files/Pods-Rainbow/Pods-Rainbow-resources.sh\"\n";
			showEnvVarsInLog = 0;
		};
<<<<<<< HEAD
		9FF961FEA7AF435FA18ED988 /* Upload Debug Symbols to Sentry */ = {
=======
		FD10D710D0C7F8EEE6EB0F77 /* [CP] Check Pods Manifest.lock */ = {
>>>>>>> a0d629f2
			isa = PBXShellScriptBuildPhase;
			buildActionMask = 2147483647;
			files = (
			);
			inputPaths = (
			);
			name = "Upload Debug Symbols to Sentry";
			outputPaths = (
				"$(DERIVED_FILE_DIR)/Pods-SelectTokenIntent-checkManifestLockResult.txt",
			);
			runOnlyForDeploymentPostprocessing = 0;
			shellPath = /bin/sh;
			shellScript = "export SENTRY_PROPERTIES=sentry.properties\n../node_modules/@sentry/cli/bin/sentry-cli upload-dsym\n";
		};
		A4618985A3252CBA3A44978E /* [CP-User] [RNFB] Core Configuration */ = {
			isa = PBXShellScriptBuildPhase;
			buildActionMask = 2147483647;
			files = (
			);
			inputPaths = (
				"$(BUILT_PRODUCTS_DIR)/$(INFOPLIST_PATH)",
			);
			name = "[CP-User] [RNFB] Core Configuration";
			runOnlyForDeploymentPostprocessing = 0;
			shellPath = /bin/sh;
			shellScript = "#!/usr/bin/env bash\n#\n# Copyright (c) 2016-present Invertase Limited & Contributors\n#\n# Licensed under the Apache License, Version 2.0 (the \"License\");\n# you may not use this library except in compliance with the License.\n# You may obtain a copy of the License at\n#\n#   http://www.apache.org/licenses/LICENSE-2.0\n#\n# Unless required by applicable law or agreed to in writing, software\n# distributed under the License is distributed on an \"AS IS\" BASIS,\n# WITHOUT WARRANTIES OR CONDITIONS OF ANY KIND, either express or implied.\n# See the License for the specific language governing permissions and\n# limitations under the License.\n#\n\n##########################################################################\n##########################################################################\n#\n#  NOTE THAT IF YOU CHANGE THIS FILE YOU MUST RUN pod install AFTERWARDS\n#\n#  This file is installed as an Xcode build script in the project file\n#  by cocoapods, and you will not see your changes until you pod install\n#\n##########################################################################\n##########################################################################\n\nset -e\n\n_MAX_LOOKUPS=2;\n_SEARCH_RESULT=''\n_RN_ROOT_EXISTS=''\n_CURRENT_LOOKUPS=1\n_JSON_ROOT=\"'react-native'\"\n_JSON_FILE_NAME='firebase.json'\n_JSON_OUTPUT_BASE64='e30=' # { }\n_CURRENT_SEARCH_DIR=${PROJECT_DIR}\n_PLIST_BUDDY=/usr/libexec/PlistBuddy\n_TARGET_PLIST=\"${BUILT_PRODUCTS_DIR}/${INFOPLIST_PATH}\"\n_DSYM_PLIST=\"${DWARF_DSYM_FOLDER_PATH}/${DWARF_DSYM_FILE_NAME}/Contents/Info.plist\"\n\n# plist arrays\n_PLIST_ENTRY_KEYS=()\n_PLIST_ENTRY_TYPES=()\n_PLIST_ENTRY_VALUES=()\n\nfunction setPlistValue {\n  echo \"info:      setting plist entry '$1' of type '$2' in file '$4'\"\n  ${_PLIST_BUDDY} -c \"Add :$1 $2 '$3'\" $4 || echo \"info:      '$1' already exists\"\n}\n\nfunction getFirebaseJsonKeyValue () {\n  if [[ ${_RN_ROOT_EXISTS} ]]; then\n    ruby -Ku -e \"require 'rubygems';require 'json'; output=JSON.parse('$1'); puts output[$_JSON_ROOT]['$2']\"\n  else\n    echo \"\"\n  fi;\n}\n\nfunction jsonBoolToYesNo () {\n  if [[ $1 == \"false\" ]]; then\n    echo \"NO\"\n  elif [[ $1 == \"true\" ]]; then\n    echo \"YES\"\n  else echo \"NO\"\n  fi\n}\n\necho \"info: -> RNFB build script started\"\necho \"info: 1) Locating ${_JSON_FILE_NAME} file:\"\n\nif [[ -z ${_CURRENT_SEARCH_DIR} ]]; then\n  _CURRENT_SEARCH_DIR=$(pwd)\nfi;\n\nwhile true; do\n  _CURRENT_SEARCH_DIR=$(dirname \"$_CURRENT_SEARCH_DIR\")\n  if [[ \"$_CURRENT_SEARCH_DIR\" == \"/\" ]] || [[ ${_CURRENT_LOOKUPS} -gt ${_MAX_LOOKUPS} ]]; then break; fi;\n  echo \"info:      ($_CURRENT_LOOKUPS of $_MAX_LOOKUPS) Searching in '$_CURRENT_SEARCH_DIR' for a ${_JSON_FILE_NAME} file.\"\n  _SEARCH_RESULT=$(find \"$_CURRENT_SEARCH_DIR\" -maxdepth 2 -name ${_JSON_FILE_NAME} -print | /usr/bin/head -n 1)\n  if [[ ${_SEARCH_RESULT} ]]; then\n    echo \"info:      ${_JSON_FILE_NAME} found at $_SEARCH_RESULT\"\n    break;\n  fi;\n  _CURRENT_LOOKUPS=$((_CURRENT_LOOKUPS+1))\ndone\n\nif [[ ${_SEARCH_RESULT} ]]; then\n  _JSON_OUTPUT_RAW=$(cat \"${_SEARCH_RESULT}\")\n  _RN_ROOT_EXISTS=$(ruby -Ku -e \"require 'rubygems';require 'json'; output=JSON.parse('$_JSON_OUTPUT_RAW'); puts output[$_JSON_ROOT]\" || echo '')\n\n  if [[ ${_RN_ROOT_EXISTS} ]]; then\n    if ! python3 --version >/dev/null 2>&1; then echo \"python3 not found, firebase.json file processing error.\" && exit 1; fi\n    _JSON_OUTPUT_BASE64=$(python3 -c 'import json,sys,base64;print(base64.b64encode(bytes(json.dumps(json.loads(open('\"'${_SEARCH_RESULT}'\"', '\"'rb'\"').read())['${_JSON_ROOT}']), '\"'utf-8'\"')).decode())' || echo \"e30=\")\n  fi\n\n  _PLIST_ENTRY_KEYS+=(\"firebase_json_raw\")\n  _PLIST_ENTRY_TYPES+=(\"string\")\n  _PLIST_ENTRY_VALUES+=(\"$_JSON_OUTPUT_BASE64\")\n\n  # config.app_data_collection_default_enabled\n  _APP_DATA_COLLECTION_ENABLED=$(getFirebaseJsonKeyValue \"$_JSON_OUTPUT_RAW\" \"app_data_collection_default_enabled\")\n  if [[ $_APP_DATA_COLLECTION_ENABLED ]]; then\n    _PLIST_ENTRY_KEYS+=(\"FirebaseDataCollectionDefaultEnabled\")\n    _PLIST_ENTRY_TYPES+=(\"bool\")\n    _PLIST_ENTRY_VALUES+=(\"$(jsonBoolToYesNo \"$_APP_DATA_COLLECTION_ENABLED\")\")\n  fi\n\n  # config.analytics_auto_collection_enabled\n  _ANALYTICS_AUTO_COLLECTION=$(getFirebaseJsonKeyValue \"$_JSON_OUTPUT_RAW\" \"analytics_auto_collection_enabled\")\n  if [[ $_ANALYTICS_AUTO_COLLECTION ]]; then\n    _PLIST_ENTRY_KEYS+=(\"FIREBASE_ANALYTICS_COLLECTION_ENABLED\")\n    _PLIST_ENTRY_TYPES+=(\"bool\")\n    _PLIST_ENTRY_VALUES+=(\"$(jsonBoolToYesNo \"$_ANALYTICS_AUTO_COLLECTION\")\")\n  fi\n\n  # config.analytics_collection_deactivated\n  _ANALYTICS_DEACTIVATED=$(getFirebaseJsonKeyValue \"$_JSON_OUTPUT_RAW\" \"analytics_collection_deactivated\")\n  if [[ $_ANALYTICS_DEACTIVATED ]]; then\n    _PLIST_ENTRY_KEYS+=(\"FIREBASE_ANALYTICS_COLLECTION_DEACTIVATED\")\n    _PLIST_ENTRY_TYPES+=(\"bool\")\n    _PLIST_ENTRY_VALUES+=(\"$(jsonBoolToYesNo \"$_ANALYTICS_DEACTIVATED\")\")\n  fi\n\n  # config.analytics_idfv_collection_enabled\n  _ANALYTICS_IDFV_COLLECTION=$(getFirebaseJsonKeyValue \"$_JSON_OUTPUT_RAW\" \"analytics_idfv_collection_enabled\")\n  if [[ $_ANALYTICS_IDFV_COLLECTION ]]; then\n    _PLIST_ENTRY_KEYS+=(\"GOOGLE_ANALYTICS_IDFV_COLLECTION_ENABLED\")\n    _PLIST_ENTRY_TYPES+=(\"bool\")\n    _PLIST_ENTRY_VALUES+=(\"$(jsonBoolToYesNo \"$_ANALYTICS_IDFV_COLLECTION\")\")\n  fi\n\n  # config.analytics_default_allow_analytics_storage\n  _ANALYTICS_STORAGE=$(getFirebaseJsonKeyValue \"$_JSON_OUTPUT_RAW\" \"analytics_default_allow_analytics_storage\")\n  if [[ $_ANALYTICS_STORAGE ]]; then\n    _PLIST_ENTRY_KEYS+=(\"GOOGLE_ANALYTICS_DEFAULT_ALLOW_ANALYTICS_STORAGE\")\n    _PLIST_ENTRY_TYPES+=(\"bool\")\n    _PLIST_ENTRY_VALUES+=(\"$(jsonBoolToYesNo \"$_ANALYTICS_STORAGE\")\")\n  fi\n\n  # config.analytics_default_allow_ad_storage\n  _ANALYTICS_AD_STORAGE=$(getFirebaseJsonKeyValue \"$_JSON_OUTPUT_RAW\" \"analytics_default_allow_ad_storage\")\n  if [[ $_ANALYTICS_AD_STORAGE ]]; then\n    _PLIST_ENTRY_KEYS+=(\"GOOGLE_ANALYTICS_DEFAULT_ALLOW_AD_STORAGE\")\n    _PLIST_ENTRY_TYPES+=(\"bool\")\n    _PLIST_ENTRY_VALUES+=(\"$(jsonBoolToYesNo \"$_ANALYTICS_AD_STORAGE\")\")\n  fi\n\n  # config.analytics_default_allow_ad_user_data\n  _ANALYTICS_AD_USER_DATA=$(getFirebaseJsonKeyValue \"$_JSON_OUTPUT_RAW\" \"analytics_default_allow_ad_user_data\")\n  if [[ $_ANALYTICS_AD_USER_DATA ]]; then\n    _PLIST_ENTRY_KEYS+=(\"GOOGLE_ANALYTICS_DEFAULT_ALLOW_AD_USER_DATA\")\n    _PLIST_ENTRY_TYPES+=(\"bool\")\n    _PLIST_ENTRY_VALUES+=(\"$(jsonBoolToYesNo \"$_ANALYTICS_AD_USER_DATA\")\")\n  fi\n\n  # config.analytics_default_allow_ad_personalization_signals\n  _ANALYTICS_PERSONALIZATION=$(getFirebaseJsonKeyValue \"$_JSON_OUTPUT_RAW\" \"analytics_default_allow_ad_personalization_signals\")\n  if [[ $_ANALYTICS_PERSONALIZATION ]]; then\n    _PLIST_ENTRY_KEYS+=(\"GOOGLE_ANALYTICS_DEFAULT_ALLOW_AD_PERSONALIZATION_SIGNALS\")\n    _PLIST_ENTRY_TYPES+=(\"bool\")\n    _PLIST_ENTRY_VALUES+=(\"$(jsonBoolToYesNo \"$_ANALYTICS_PERSONALIZATION\")\")\n  fi\n\n  # config.analytics_registration_with_ad_network_enabled\n  _ANALYTICS_REGISTRATION_WITH_AD_NETWORK=$(getFirebaseJsonKeyValue \"$_JSON_OUTPUT_RAW\" \"google_analytics_registration_with_ad_network_enabled\")\n  if [[ $_ANALYTICS_REGISTRATION_WITH_AD_NETWORK ]]; then\n    _PLIST_ENTRY_KEYS+=(\"GOOGLE_ANALYTICS_REGISTRATION_WITH_AD_NETWORK_ENABLED\")\n    _PLIST_ENTRY_TYPES+=(\"bool\")\n    _PLIST_ENTRY_VALUES+=(\"$(jsonBoolToYesNo \"$_ANALYTICS_REGISTRATION_WITH_AD_NETWORK\")\")\n  fi\n\n  # config.google_analytics_automatic_screen_reporting_enabled\n  _ANALYTICS_AUTO_SCREEN_REPORTING=$(getFirebaseJsonKeyValue \"$_JSON_OUTPUT_RAW\" \"google_analytics_automatic_screen_reporting_enabled\")\n  if [[ $_ANALYTICS_AUTO_SCREEN_REPORTING ]]; then\n    _PLIST_ENTRY_KEYS+=(\"FirebaseAutomaticScreenReportingEnabled\")\n    _PLIST_ENTRY_TYPES+=(\"bool\")\n    _PLIST_ENTRY_VALUES+=(\"$(jsonBoolToYesNo \"$_ANALYTICS_AUTO_SCREEN_REPORTING\")\")\n  fi\n\n  # config.perf_auto_collection_enabled\n  _PERF_AUTO_COLLECTION=$(getFirebaseJsonKeyValue \"$_JSON_OUTPUT_RAW\" \"perf_auto_collection_enabled\")\n  if [[ $_PERF_AUTO_COLLECTION ]]; then\n    _PLIST_ENTRY_KEYS+=(\"firebase_performance_collection_enabled\")\n    _PLIST_ENTRY_TYPES+=(\"bool\")\n    _PLIST_ENTRY_VALUES+=(\"$(jsonBoolToYesNo \"$_PERF_AUTO_COLLECTION\")\")\n  fi\n\n  # config.perf_collection_deactivated\n  _PERF_DEACTIVATED=$(getFirebaseJsonKeyValue \"$_JSON_OUTPUT_RAW\" \"perf_collection_deactivated\")\n  if [[ $_PERF_DEACTIVATED ]]; then\n    _PLIST_ENTRY_KEYS+=(\"firebase_performance_collection_deactivated\")\n    _PLIST_ENTRY_TYPES+=(\"bool\")\n    _PLIST_ENTRY_VALUES+=(\"$(jsonBoolToYesNo \"$_PERF_DEACTIVATED\")\")\n  fi\n\n  # config.messaging_auto_init_enabled\n  _MESSAGING_AUTO_INIT=$(getFirebaseJsonKeyValue \"$_JSON_OUTPUT_RAW\" \"messaging_auto_init_enabled\")\n  if [[ $_MESSAGING_AUTO_INIT ]]; then\n    _PLIST_ENTRY_KEYS+=(\"FirebaseMessagingAutoInitEnabled\")\n    _PLIST_ENTRY_TYPES+=(\"bool\")\n    _PLIST_ENTRY_VALUES+=(\"$(jsonBoolToYesNo \"$_MESSAGING_AUTO_INIT\")\")\n  fi\n\n  # config.in_app_messaging_auto_colllection_enabled\n  _FIAM_AUTO_INIT=$(getFirebaseJsonKeyValue \"$_JSON_OUTPUT_RAW\" \"in_app_messaging_auto_collection_enabled\")\n  if [[ $_FIAM_AUTO_INIT ]]; then\n    _PLIST_ENTRY_KEYS+=(\"FirebaseInAppMessagingAutomaticDataCollectionEnabled\")\n    _PLIST_ENTRY_TYPES+=(\"bool\")\n    _PLIST_ENTRY_VALUES+=(\"$(jsonBoolToYesNo \"$_FIAM_AUTO_INIT\")\")\n  fi\n\n  # config.app_check_token_auto_refresh\n  _APP_CHECK_TOKEN_AUTO_REFRESH=$(getFirebaseJsonKeyValue \"$_JSON_OUTPUT_RAW\" \"app_check_token_auto_refresh\")\n  if [[ $_APP_CHECK_TOKEN_AUTO_REFRESH ]]; then\n    _PLIST_ENTRY_KEYS+=(\"FirebaseAppCheckTokenAutoRefreshEnabled\")\n    _PLIST_ENTRY_TYPES+=(\"bool\")\n    _PLIST_ENTRY_VALUES+=(\"$(jsonBoolToYesNo \"$_APP_CHECK_TOKEN_AUTO_REFRESH\")\")\n  fi\n\n  # config.crashlytics_disable_auto_disabler - undocumented for now - mainly for debugging, document if becomes useful\n  _CRASHLYTICS_AUTO_DISABLE_ENABLED=$(getFirebaseJsonKeyValue \"$_JSON_OUTPUT_RAW\" \"crashlytics_disable_auto_disabler\")\n  if [[ $_CRASHLYTICS_AUTO_DISABLE_ENABLED == \"true\" ]]; then\n    echo \"Disabled Crashlytics auto disabler.\" # do nothing\n  else\n    _PLIST_ENTRY_KEYS+=(\"FirebaseCrashlyticsCollectionEnabled\")\n    _PLIST_ENTRY_TYPES+=(\"bool\")\n    _PLIST_ENTRY_VALUES+=(\"NO\")\n  fi\nelse\n  _PLIST_ENTRY_KEYS+=(\"firebase_json_raw\")\n  _PLIST_ENTRY_TYPES+=(\"string\")\n  _PLIST_ENTRY_VALUES+=(\"$_JSON_OUTPUT_BASE64\")\n  echo \"warning:   A firebase.json file was not found, whilst this file is optional it is recommended to include it to configure firebase services in React Native Firebase.\"\nfi;\n\necho \"info: 2) Injecting Info.plist entries: \"\n\n# Log out the keys we're adding\nfor i in \"${!_PLIST_ENTRY_KEYS[@]}\"; do\n  echo \"    ->  $i) ${_PLIST_ENTRY_KEYS[$i]}\" \"${_PLIST_ENTRY_TYPES[$i]}\" \"${_PLIST_ENTRY_VALUES[$i]}\"\ndone\n\nfor plist in \"${_TARGET_PLIST}\" \"${_DSYM_PLIST}\" ; do\n  if [[ -f \"${plist}\" ]]; then\n\n    # paths with spaces break the call to setPlistValue. temporarily modify\n    # the shell internal field separator variable (IFS), which normally\n    # includes spaces, to consist only of line breaks\n    oldifs=$IFS\n    IFS=\"\n\"\n\n    for i in \"${!_PLIST_ENTRY_KEYS[@]}\"; do\n      setPlistValue \"${_PLIST_ENTRY_KEYS[$i]}\" \"${_PLIST_ENTRY_TYPES[$i]}\" \"${_PLIST_ENTRY_VALUES[$i]}\" \"${plist}\"\n    done\n\n    # restore the original internal field separator value\n    IFS=$oldifs\n  else\n    echo \"warning:   A Info.plist build output file was not found (${plist})\"\n  fi\ndone\n\necho \"info: <- RNFB build script finished\"\n";
		};
		F3383AAB63C48E9A7454064B /* [CP] Copy Pods Resources */ = {
			isa = PBXShellScriptBuildPhase;
			buildActionMask = 2147483647;
			files = (
			);
			inputPaths = (
				"${PODS_ROOT}/Target Support Files/Pods-Rainbow/Pods-Rainbow-resources.sh",
				"${PODS_CONFIGURATION_BUILD_DIR}/FirebaseABTesting/FirebaseABTesting_Privacy.bundle",
				"${PODS_CONFIGURATION_BUILD_DIR}/FirebaseCore/FirebaseCore_Privacy.bundle",
				"${PODS_CONFIGURATION_BUILD_DIR}/FirebaseCoreExtension/FirebaseCoreExtension_Privacy.bundle",
				"${PODS_CONFIGURATION_BUILD_DIR}/FirebaseCoreInternal/FirebaseCoreInternal_Privacy.bundle",
				"${PODS_CONFIGURATION_BUILD_DIR}/FirebaseInstallations/FirebaseInstallations_Privacy.bundle",
				"${PODS_CONFIGURATION_BUILD_DIR}/FirebaseRemoteConfig/FirebaseRemoteConfig_Privacy.bundle",
				"${PODS_CONFIGURATION_BUILD_DIR}/GoogleDataTransport/GoogleDataTransport_Privacy.bundle",
				"${PODS_CONFIGURATION_BUILD_DIR}/GoogleUtilities/GoogleUtilities_Privacy.bundle",
				"${PODS_CONFIGURATION_BUILD_DIR}/PromisesObjC/FBLPromises_Privacy.bundle",
				"${PODS_CONFIGURATION_BUILD_DIR}/nanopb/nanopb_Privacy.bundle",
				"${PODS_CONFIGURATION_BUILD_DIR}/FirebaseMessaging/FirebaseMessaging_Privacy.bundle",
				"${PODS_CONFIGURATION_BUILD_DIR}/RCT-Folly/RCT-Folly_privacy.bundle",
				"${PODS_CONFIGURATION_BUILD_DIR}/RNCAsyncStorage/RNCAsyncStorage_resources.bundle",
				"${PODS_CONFIGURATION_BUILD_DIR}/RNImageCropPicker/RNImageCropPickerPrivacyInfo.bundle",
				"${PODS_CONFIGURATION_BUILD_DIR}/RNImageCropPicker/QBImagePicker.bundle",
				"${PODS_CONFIGURATION_BUILD_DIR}/React-Core/React-Core_privacy.bundle",
				"${PODS_CONFIGURATION_BUILD_DIR}/React-cxxreact/React-cxxreact_privacy.bundle",
				"${PODS_CONFIGURATION_BUILD_DIR}/Rudder/Rudder.bundle",
				"${PODS_CONFIGURATION_BUILD_DIR}/SDWebImage/SDWebImage.bundle",
				"${PODS_CONFIGURATION_BUILD_DIR}/Sentry/Sentry.bundle",
				"${PODS_CONFIGURATION_BUILD_DIR}/TOCropViewController/TOCropViewControllerBundle.bundle",
				"${PODS_CONFIGURATION_BUILD_DIR}/boost/boost_privacy.bundle",
				"${PODS_CONFIGURATION_BUILD_DIR}/glog/glog_privacy.bundle",
				"${PODS_CONFIGURATION_BUILD_DIR}/react-native-cameraroll/RNCameraRollPrivacyInfo.bundle",
			);
			name = "[CP] Copy Pods Resources";
			outputPaths = (
<<<<<<< HEAD
				"${TARGET_BUILD_DIR}/${UNLOCALIZED_RESOURCES_FOLDER_PATH}/FirebaseABTesting_Privacy.bundle",
				"${TARGET_BUILD_DIR}/${UNLOCALIZED_RESOURCES_FOLDER_PATH}/FirebaseCore_Privacy.bundle",
				"${TARGET_BUILD_DIR}/${UNLOCALIZED_RESOURCES_FOLDER_PATH}/FirebaseCoreExtension_Privacy.bundle",
				"${TARGET_BUILD_DIR}/${UNLOCALIZED_RESOURCES_FOLDER_PATH}/FirebaseCoreInternal_Privacy.bundle",
				"${TARGET_BUILD_DIR}/${UNLOCALIZED_RESOURCES_FOLDER_PATH}/FirebaseInstallations_Privacy.bundle",
				"${TARGET_BUILD_DIR}/${UNLOCALIZED_RESOURCES_FOLDER_PATH}/FirebaseRemoteConfig_Privacy.bundle",
				"${TARGET_BUILD_DIR}/${UNLOCALIZED_RESOURCES_FOLDER_PATH}/GoogleDataTransport_Privacy.bundle",
				"${TARGET_BUILD_DIR}/${UNLOCALIZED_RESOURCES_FOLDER_PATH}/GoogleUtilities_Privacy.bundle",
				"${TARGET_BUILD_DIR}/${UNLOCALIZED_RESOURCES_FOLDER_PATH}/FBLPromises_Privacy.bundle",
				"${TARGET_BUILD_DIR}/${UNLOCALIZED_RESOURCES_FOLDER_PATH}/nanopb_Privacy.bundle",
				"${TARGET_BUILD_DIR}/${UNLOCALIZED_RESOURCES_FOLDER_PATH}/FirebaseMessaging_Privacy.bundle",
				"${TARGET_BUILD_DIR}/${UNLOCALIZED_RESOURCES_FOLDER_PATH}/RCT-Folly_privacy.bundle",
				"${TARGET_BUILD_DIR}/${UNLOCALIZED_RESOURCES_FOLDER_PATH}/RNCAsyncStorage_resources.bundle",
				"${TARGET_BUILD_DIR}/${UNLOCALIZED_RESOURCES_FOLDER_PATH}/RNImageCropPickerPrivacyInfo.bundle",
				"${TARGET_BUILD_DIR}/${UNLOCALIZED_RESOURCES_FOLDER_PATH}/QBImagePicker.bundle",
				"${TARGET_BUILD_DIR}/${UNLOCALIZED_RESOURCES_FOLDER_PATH}/React-Core_privacy.bundle",
				"${TARGET_BUILD_DIR}/${UNLOCALIZED_RESOURCES_FOLDER_PATH}/React-cxxreact_privacy.bundle",
				"${TARGET_BUILD_DIR}/${UNLOCALIZED_RESOURCES_FOLDER_PATH}/Rudder.bundle",
				"${TARGET_BUILD_DIR}/${UNLOCALIZED_RESOURCES_FOLDER_PATH}/SDWebImage.bundle",
				"${TARGET_BUILD_DIR}/${UNLOCALIZED_RESOURCES_FOLDER_PATH}/Sentry.bundle",
				"${TARGET_BUILD_DIR}/${UNLOCALIZED_RESOURCES_FOLDER_PATH}/TOCropViewControllerBundle.bundle",
				"${TARGET_BUILD_DIR}/${UNLOCALIZED_RESOURCES_FOLDER_PATH}/boost_privacy.bundle",
				"${TARGET_BUILD_DIR}/${UNLOCALIZED_RESOURCES_FOLDER_PATH}/glog_privacy.bundle",
				"${TARGET_BUILD_DIR}/${UNLOCALIZED_RESOURCES_FOLDER_PATH}/RNCameraRollPrivacyInfo.bundle",
=======
				"$(DERIVED_FILE_DIR)/Pods-ImageNotification-checkManifestLockResult.txt",
>>>>>>> a0d629f2
			);
			runOnlyForDeploymentPostprocessing = 0;
			shellPath = /bin/sh;
			shellScript = "\"${PODS_ROOT}/Target Support Files/Pods-Rainbow/Pods-Rainbow-resources.sh\"\n";
			showEnvVarsInLog = 0;
		};
/* End PBXShellScriptBuildPhase section */

/* Begin PBXSourcesBuildPhase section */
		0299CE732886202800B5C7E7 /* Sources */ = {
			isa = PBXSourcesBuildPhase;
			buildActionMask = 2147483647;
			files = (
				0299CE7B2886202800B5C7E7 /* NotificationService.m in Sources */,
			);
			runOnlyForDeploymentPostprocessing = 0;
		};
		13B07F871A680F5B00A75B9A /* Sources */ = {
			isa = PBXSourcesBuildPhase;
			buildActionMask = 2147483647;
			files = (
				C18FCD3D273C64D40079CE28 /* RainbowTokenList.swift in Sources */,
				C18FCD41273C64DE0079CE28 /* IconProvider.swift in Sources */,
				66A28EB024CAF1B500410A88 /* TestFlight.m in Sources */,
				6630540924A38A1900E5B030 /* RainbowText.m in Sources */,
				C18FCD42273C64E10079CE28 /* TokenProvider.swift in Sources */,
				13B07FBC1A68108700A75B9A /* AppDelegate.mm in Sources */,
				C18FCD39273C64C90079CE28 /* TokenData.swift in Sources */,
				6635730624939991006ACFA6 /* SafeStoreReview.m in Sources */,
				13B07FC11A68108700A75B9A /* main.m in Sources */,
				15E531DA242DAB7100797B89 /* NotificationManager.m in Sources */,
				66A1FEB524AB641100C3F539 /* UIViewController+slack.swift in Sources */,
				4D098C2F2811A9A5006A801A /* RNStartTime.m in Sources */,
				66A1FEB424AB641100C3F539 /* RNCMScreenStack.m in Sources */,
				C18FCD3E273C64D60079CE28 /* PriceData.swift in Sources */,
				15D66135277A751C0082F041 /* SelectTokenIntent.intentdefinition in Sources */,
				C127238A274EBBB6006AC743 /* CurrencyDetails.swift in Sources */,
				A4277DA323CFE85F0042BAF4 /* Theme.swift in Sources */,
				C18FCD32273C62230079CE28 /* PriceWidgetView.swift in Sources */,
				15E531D5242B28EF00797B89 /* UIImageViewWithPersistentAnimations.swift in Sources */,
				C18FCD3B273C64CF0079CE28 /* UIImage.swift in Sources */,
				C97EAD8D2BD6C6DF00322D53 /* RCTDeviceUUID.m in Sources */,
				A4277D9F23CBD1910042BAF4 /* Extensions.swift in Sources */,
				A4D04BAC23D12FD5008C1DEC /* ButtonManager.m in Sources */,
				C18FCD3C273C64D10079CE28 /* TokenDetails.swift in Sources */,
				C179298527499A5B00044684 /* Constants.swift in Sources */,
				6655FFB425BB2B0700642961 /* ThemeModule.m in Sources */,
				C18C8E022798B02700D38B34 /* CurrencyProvider.swift in Sources */,
				66A1FEB624AB641100C3F539 /* RNCMScreen.m in Sources */,
				C18FCD3F273C64D80079CE28 /* CoinGeckoToken.swift in Sources */,
				C11640E8274DC10B00C9120A /* UIColor.swift in Sources */,
				A4D04BA923D12F99008C1DEC /* Button.swift in Sources */,
				66A1FEBC24ACBBE600C3F539 /* RNCMPortal.m in Sources */,
				C18FCD43273C64E40079CE28 /* PriceDataProvider.swift in Sources */,
			);
			runOnlyForDeploymentPostprocessing = 0;
		};
		C16DCF58272BA6EF00FF5C78 /* Sources */ = {
			isa = PBXSourcesBuildPhase;
			buildActionMask = 2147483647;
			files = (
				15D66136277A751C0082F041 /* SelectTokenIntent.intentdefinition in Sources */,
				C151287F2739F676006517AB /* IconProvider.swift in Sources */,
				C1C61A922731A05700E5C0B3 /* RainbowTokenList.swift in Sources */,
				C16DCF71272BA75700FF5C78 /* CoinGeckoToken.swift in Sources */,
				C16DCFB1272BB8FC00FF5C78 /* PriceData.swift in Sources */,
				C127238B274EBBB6006AC743 /* CurrencyDetails.swift in Sources */,
				C11640E9274DC10C00C9120A /* UIColor.swift in Sources */,
				C18C8E032798B02700D38B34 /* CurrencyProvider.swift in Sources */,
				C179298627499A5B00044684 /* Constants.swift in Sources */,
				C1EB01302731B68400830E70 /* TokenDetails.swift in Sources */,
				C16DCF74272BA77A00FF5C78 /* TokenProvider.swift in Sources */,
				C16DCFB6272BC8F100FF5C78 /* TokenData.swift in Sources */,
				C1C61A6E272C9C8D00E5C0B3 /* UIImage.swift in Sources */,
				C16DCFAC272BB8ED00FF5C78 /* PriceDataProvider.swift in Sources */,
				C1038325273C2D0C00B18210 /* PriceWidgetView.swift in Sources */,
				C16DCF63272BA6EF00FF5C78 /* PriceWidget.swift in Sources */,
			);
			runOnlyForDeploymentPostprocessing = 0;
		};
		C16DCF7B272BAB9500FF5C78 /* Sources */ = {
			isa = PBXSourcesBuildPhase;
			buildActionMask = 2147483647;
			files = (
				15D66137277A751C0082F041 /* SelectTokenIntent.intentdefinition in Sources */,
				C127238C274EBBB6006AC743 /* CurrencyDetails.swift in Sources */,
				C179298727499A5B00044684 /* Constants.swift in Sources */,
				C18C8E042798B02700D38B34 /* CurrencyProvider.swift in Sources */,
				C1C61A932731A05700E5C0B3 /* RainbowTokenList.swift in Sources */,
				C15128802739F676006517AB /* IconProvider.swift in Sources */,
				C11640EA274DC10C00C9120A /* UIColor.swift in Sources */,
				C1C61A6F272C9C8D00E5C0B3 /* UIImage.swift in Sources */,
				C16DCFB2272BB8FC00FF5C78 /* PriceData.swift in Sources */,
				C16DCFB7272BC8F100FF5C78 /* TokenData.swift in Sources */,
				C16DCFAD272BB8ED00FF5C78 /* PriceDataProvider.swift in Sources */,
				C18FCD37273C62C50079CE28 /* PriceWidgetView.swift in Sources */,
				C16DCF84272BAB9500FF5C78 /* IntentHandler.swift in Sources */,
				C1EB01312731B68400830E70 /* TokenDetails.swift in Sources */,
				C1038337273C5C4200B18210 /* PriceWidget.swift in Sources */,
				C16DCFA8272BABCB00FF5C78 /* TokenProvider.swift in Sources */,
				C16DCFA6272BABC700FF5C78 /* CoinGeckoToken.swift in Sources */,
			);
			runOnlyForDeploymentPostprocessing = 0;
		};
		C9B3789C2C5159880085E5D0 /* Sources */ = {
			isa = PBXSourcesBuildPhase;
			buildActionMask = 2147483647;
			files = (
				C9B378A72C5159880085E5D0 /* ActionViewController.swift in Sources */,
			);
			runOnlyForDeploymentPostprocessing = 0;
		};
		C9B378B42C515A860085E5D0 /* Sources */ = {
			isa = PBXSourcesBuildPhase;
			buildActionMask = 2147483647;
			files = (
				C9B378BB2C515A860085E5D0 /* ShareViewController.swift in Sources */,
			);
			runOnlyForDeploymentPostprocessing = 0;
		};
/* End PBXSourcesBuildPhase section */

/* Begin PBXTargetDependency section */
		0299CE7E2886202800B5C7E7 /* PBXTargetDependency */ = {
			isa = PBXTargetDependency;
			target = 0299CE762886202800B5C7E7 /* ImageNotification */;
			targetProxy = 0299CE7D2886202800B5C7E7 /* PBXContainerItemProxy */;
		};
		C16DCF68272BA6F000FF5C78 /* PBXTargetDependency */ = {
			isa = PBXTargetDependency;
			target = C16DCF5B272BA6EF00FF5C78 /* PriceWidgetExtension */;
			targetProxy = C16DCF67272BA6F000FF5C78 /* PBXContainerItemProxy */;
		};
		C16DCF98272BAB9600FF5C78 /* PBXTargetDependency */ = {
			isa = PBXTargetDependency;
			target = C16DCF7E272BAB9500FF5C78 /* SelectTokenIntent */;
			targetProxy = C16DCF97272BAB9600FF5C78 /* PBXContainerItemProxy */;
		};
		C9B378AD2C5159880085E5D0 /* PBXTargetDependency */ = {
			isa = PBXTargetDependency;
			target = C9B3789F2C5159880085E5D0 /* OpenInRainbow */;
			targetProxy = C9B378AC2C5159880085E5D0 /* PBXContainerItemProxy */;
		};
		C9B378C12C515A860085E5D0 /* PBXTargetDependency */ = {
			isa = PBXTargetDependency;
			target = C9B378B72C515A860085E5D0 /* ShareWithRainbow */;
			targetProxy = C9B378C02C515A860085E5D0 /* PBXContainerItemProxy */;
		};
/* End PBXTargetDependency section */

/* Begin PBXVariantGroup section */
		13B07FB11A68108700A75B9A /* LaunchScreen.xib */ = {
			isa = PBXVariantGroup;
			children = (
				13B07FB21A68108700A75B9A /* Base */,
			);
			name = LaunchScreen.xib;
			path = Rainbow;
			sourceTree = "<group>";
		};
		15D66139277A751C0082F041 /* SelectTokenIntent.intentdefinition */ = {
			isa = PBXVariantGroup;
			children = (
				15D66138277A751C0082F041 /* Base */,
				15D6613B277A75230082F041 /* English */,
				15D6613D277A75240082F041 /* en */,
			);
			name = SelectTokenIntent.intentdefinition;
			sourceTree = "<group>";
		};
		C9B378A82C5159880085E5D0 /* MainInterface.storyboard */ = {
			isa = PBXVariantGroup;
			children = (
				C9B378A92C5159880085E5D0 /* Base */,
			);
			name = MainInterface.storyboard;
			sourceTree = "<group>";
		};
		C9B378BC2C515A860085E5D0 /* MainInterface.storyboard */ = {
			isa = PBXVariantGroup;
			children = (
				C9B378BD2C515A860085E5D0 /* Base */,
			);
			name = MainInterface.storyboard;
			sourceTree = "<group>";
		};
/* End PBXVariantGroup section */

/* Begin XCBuildConfiguration section */
		0299CE802886202800B5C7E7 /* Debug */ = {
			isa = XCBuildConfiguration;
<<<<<<< HEAD
			baseConfigurationReference = A33CD4DEA1A1D2951B329559 /* Pods-ImageNotification.debug.xcconfig */;
=======
			baseConfigurationReference = 4AE8D68F8252F11480F2D99E /* Pods-ImageNotification.debug.xcconfig */;
>>>>>>> a0d629f2
			buildSettings = {
				APPLICATION_EXTENSION_API_ONLY = YES;
				CLANG_ANALYZER_NONNULL = YES;
				CLANG_ANALYZER_NUMBER_OBJECT_CONVERSION = YES_AGGRESSIVE;
				CLANG_CXX_LANGUAGE_STANDARD = "gnu++17";
				CLANG_ENABLE_OBJC_WEAK = YES;
				CLANG_WARN_BLOCK_CAPTURE_AUTORELEASING = YES;
				CLANG_WARN_COMMA = YES;
				CLANG_WARN_DEPRECATED_OBJC_IMPLEMENTATIONS = YES;
				CLANG_WARN_DOCUMENTATION_COMMENTS = YES;
				CLANG_WARN_INFINITE_RECURSION = YES;
				CLANG_WARN_NON_LITERAL_NULL_CONVERSION = YES;
				CLANG_WARN_OBJC_IMPLICIT_RETAIN_SELF = YES;
				CLANG_WARN_OBJC_LITERAL_CONVERSION = YES;
				CLANG_WARN_RANGE_LOOP_ANALYSIS = YES;
				CLANG_WARN_STRICT_PROTOTYPES = YES;
				CLANG_WARN_SUSPICIOUS_MOVE = YES;
				CLANG_WARN_UNGUARDED_AVAILABILITY = YES_AGGRESSIVE;
				CODE_SIGN_IDENTITY = "iPhone Developer";
				CODE_SIGN_STYLE = Manual;
				COPY_PHASE_STRIP = NO;
				CURRENT_PROJECT_VERSION = 1;
				DEBUG_INFORMATION_FORMAT = dwarf;
				DEVELOPMENT_TEAM = L74NQAQB8H;
				ENABLE_TESTABILITY = YES;
				"EXCLUDED_ARCHS[sdk=iphonesimulator*]" = arm64;
				GCC_C_LANGUAGE_STANDARD = gnu11;
				GCC_NO_COMMON_BLOCKS = YES;
				GENERATE_INFOPLIST_FILE = YES;
				INFOPLIST_FILE = ImageNotification/Info.plist;
				INFOPLIST_KEY_CFBundleDisplayName = ImageNotification;
				INFOPLIST_KEY_NSHumanReadableCopyright = "Copyright © 2022 Rainbow. All rights reserved.";
				IPHONEOS_DEPLOYMENT_TARGET = 15.0;
				LD_RUNPATH_SEARCH_PATHS = "$(inherited) @executable_path/Frameworks @executable_path/../../Frameworks";
				MARKETING_VERSION = 1.0;
				MTL_ENABLE_DEBUG_INFO = INCLUDE_SOURCE;
				MTL_FAST_MATH = YES;
				PRODUCT_BUNDLE_IDENTIFIER = me.rainbow.ImageNotification;
				PRODUCT_NAME = "$(TARGET_NAME)";
				PROVISIONING_PROFILE_SPECIFIER = "match Development me.rainbow.ImageNotification";
				SKIP_INSTALL = YES;
				SWIFT_EMIT_LOC_STRINGS = YES;
				SWIFT_PRECOMPILE_BRIDGING_HEADER = NO;
				TARGETED_DEVICE_FAMILY = "1,2";
			};
			name = Debug;
		};
		0299CE812886202800B5C7E7 /* Release */ = {
			isa = XCBuildConfiguration;
<<<<<<< HEAD
			baseConfigurationReference = 890812DE64B70EF87B19C2DB /* Pods-ImageNotification.release.xcconfig */;
=======
			baseConfigurationReference = 6657A4835F27FC0FFFFBF340 /* Pods-ImageNotification.release.xcconfig */;
>>>>>>> a0d629f2
			buildSettings = {
				APPLICATION_EXTENSION_API_ONLY = YES;
				CLANG_ANALYZER_NONNULL = YES;
				CLANG_ANALYZER_NUMBER_OBJECT_CONVERSION = YES_AGGRESSIVE;
				CLANG_CXX_LANGUAGE_STANDARD = "gnu++17";
				CLANG_ENABLE_OBJC_WEAK = YES;
				CLANG_WARN_BLOCK_CAPTURE_AUTORELEASING = YES;
				CLANG_WARN_COMMA = YES;
				CLANG_WARN_DEPRECATED_OBJC_IMPLEMENTATIONS = YES;
				CLANG_WARN_DOCUMENTATION_COMMENTS = YES;
				CLANG_WARN_INFINITE_RECURSION = YES;
				CLANG_WARN_NON_LITERAL_NULL_CONVERSION = YES;
				CLANG_WARN_OBJC_IMPLICIT_RETAIN_SELF = YES;
				CLANG_WARN_OBJC_LITERAL_CONVERSION = YES;
				CLANG_WARN_RANGE_LOOP_ANALYSIS = YES;
				CLANG_WARN_STRICT_PROTOTYPES = YES;
				CLANG_WARN_SUSPICIOUS_MOVE = YES;
				CLANG_WARN_UNGUARDED_AVAILABILITY = YES_AGGRESSIVE;
				CODE_SIGN_IDENTITY = "Apple Development";
				"CODE_SIGN_IDENTITY[sdk=iphoneos*]" = "iPhone Distribution";
				CODE_SIGN_STYLE = Manual;
				COPY_PHASE_STRIP = NO;
				CURRENT_PROJECT_VERSION = 1;
				DEBUG_INFORMATION_FORMAT = "dwarf-with-dsym";
				DEVELOPMENT_TEAM = "";
				"DEVELOPMENT_TEAM[sdk=iphoneos*]" = L74NQAQB8H;
				"EXCLUDED_ARCHS[sdk=iphonesimulator*]" = arm64;
				GCC_C_LANGUAGE_STANDARD = gnu11;
				GCC_NO_COMMON_BLOCKS = YES;
				GENERATE_INFOPLIST_FILE = YES;
				INFOPLIST_FILE = ImageNotification/Info.plist;
				INFOPLIST_KEY_CFBundleDisplayName = ImageNotification;
				INFOPLIST_KEY_NSHumanReadableCopyright = "Copyright © 2022 Rainbow. All rights reserved.";
				IPHONEOS_DEPLOYMENT_TARGET = 15.0;
				LD_RUNPATH_SEARCH_PATHS = "$(inherited) @executable_path/Frameworks @executable_path/../../Frameworks";
				MARKETING_VERSION = 1.0;
				MTL_FAST_MATH = YES;
				PRODUCT_BUNDLE_IDENTIFIER = me.rainbow.ImageNotification;
				PRODUCT_NAME = "$(TARGET_NAME)";
				PROVISIONING_PROFILE_SPECIFIER = "";
				"PROVISIONING_PROFILE_SPECIFIER[sdk=iphoneos*]" = "match AppStore me.rainbow.ImageNotification";
				SKIP_INSTALL = YES;
				SWIFT_EMIT_LOC_STRINGS = YES;
				SWIFT_PRECOMPILE_BRIDGING_HEADER = NO;
				TARGETED_DEVICE_FAMILY = "1,2";
			};
			name = Release;
		};
		0299CE822886202800B5C7E7 /* LocalRelease */ = {
			isa = XCBuildConfiguration;
<<<<<<< HEAD
			baseConfigurationReference = 5305FC93DF49E83DF0463779 /* Pods-ImageNotification.localrelease.xcconfig */;
=======
			baseConfigurationReference = 0C374E26CF6ED7C5C2C823ED /* Pods-ImageNotification.localrelease.xcconfig */;
>>>>>>> a0d629f2
			buildSettings = {
				APPLICATION_EXTENSION_API_ONLY = YES;
				CLANG_ANALYZER_NONNULL = YES;
				CLANG_ANALYZER_NUMBER_OBJECT_CONVERSION = YES_AGGRESSIVE;
				CLANG_CXX_LANGUAGE_STANDARD = "gnu++17";
				CLANG_ENABLE_OBJC_WEAK = YES;
				CLANG_WARN_BLOCK_CAPTURE_AUTORELEASING = YES;
				CLANG_WARN_COMMA = YES;
				CLANG_WARN_DEPRECATED_OBJC_IMPLEMENTATIONS = YES;
				CLANG_WARN_DOCUMENTATION_COMMENTS = YES;
				CLANG_WARN_INFINITE_RECURSION = YES;
				CLANG_WARN_NON_LITERAL_NULL_CONVERSION = YES;
				CLANG_WARN_OBJC_IMPLICIT_RETAIN_SELF = YES;
				CLANG_WARN_OBJC_LITERAL_CONVERSION = YES;
				CLANG_WARN_RANGE_LOOP_ANALYSIS = YES;
				CLANG_WARN_STRICT_PROTOTYPES = YES;
				CLANG_WARN_SUSPICIOUS_MOVE = YES;
				CLANG_WARN_UNGUARDED_AVAILABILITY = YES_AGGRESSIVE;
				CODE_SIGN_IDENTITY = "iPhone Developer";
				CODE_SIGN_STYLE = Manual;
				COPY_PHASE_STRIP = NO;
				CURRENT_PROJECT_VERSION = 1;
				DEBUG_INFORMATION_FORMAT = "dwarf-with-dsym";
				DEVELOPMENT_TEAM = L74NQAQB8H;
				"EXCLUDED_ARCHS[sdk=iphonesimulator*]" = arm64;
				GCC_C_LANGUAGE_STANDARD = gnu11;
				GCC_NO_COMMON_BLOCKS = YES;
				GENERATE_INFOPLIST_FILE = YES;
				INFOPLIST_FILE = ImageNotification/Info.plist;
				INFOPLIST_KEY_CFBundleDisplayName = ImageNotification;
				INFOPLIST_KEY_NSHumanReadableCopyright = "Copyright © 2022 Rainbow. All rights reserved.";
				IPHONEOS_DEPLOYMENT_TARGET = 15.0;
				LD_RUNPATH_SEARCH_PATHS = "$(inherited) @executable_path/Frameworks @executable_path/../../Frameworks";
				MARKETING_VERSION = 1.0;
				MTL_FAST_MATH = YES;
				PRODUCT_BUNDLE_IDENTIFIER = me.rainbow.ImageNotification;
				PRODUCT_NAME = "$(TARGET_NAME)";
				PROVISIONING_PROFILE_SPECIFIER = "match Development me.rainbow.ImageNotification";
				SKIP_INSTALL = YES;
				SWIFT_EMIT_LOC_STRINGS = YES;
				SWIFT_PRECOMPILE_BRIDGING_HEADER = NO;
				TARGETED_DEVICE_FAMILY = "1,2";
			};
			name = LocalRelease;
		};
		0299CE832886202800B5C7E7 /* Staging */ = {
			isa = XCBuildConfiguration;
<<<<<<< HEAD
			baseConfigurationReference = 6E9D7C521EE49A6D5B6CADBC /* Pods-ImageNotification.staging.xcconfig */;
=======
			baseConfigurationReference = E00C89EED34D89AE4F2A3462 /* Pods-ImageNotification.staging.xcconfig */;
>>>>>>> a0d629f2
			buildSettings = {
				APPLICATION_EXTENSION_API_ONLY = YES;
				CLANG_ANALYZER_NONNULL = YES;
				CLANG_ANALYZER_NUMBER_OBJECT_CONVERSION = YES_AGGRESSIVE;
				CLANG_CXX_LANGUAGE_STANDARD = "gnu++17";
				CLANG_ENABLE_OBJC_WEAK = YES;
				CLANG_WARN_BLOCK_CAPTURE_AUTORELEASING = YES;
				CLANG_WARN_COMMA = YES;
				CLANG_WARN_DEPRECATED_OBJC_IMPLEMENTATIONS = YES;
				CLANG_WARN_DOCUMENTATION_COMMENTS = YES;
				CLANG_WARN_INFINITE_RECURSION = YES;
				CLANG_WARN_NON_LITERAL_NULL_CONVERSION = YES;
				CLANG_WARN_OBJC_IMPLICIT_RETAIN_SELF = YES;
				CLANG_WARN_OBJC_LITERAL_CONVERSION = YES;
				CLANG_WARN_RANGE_LOOP_ANALYSIS = YES;
				CLANG_WARN_STRICT_PROTOTYPES = YES;
				CLANG_WARN_SUSPICIOUS_MOVE = YES;
				CLANG_WARN_UNGUARDED_AVAILABILITY = YES_AGGRESSIVE;
				CODE_SIGN_IDENTITY = "iPhone Developer";
				CODE_SIGN_STYLE = Manual;
				COPY_PHASE_STRIP = NO;
				CURRENT_PROJECT_VERSION = 1;
				DEBUG_INFORMATION_FORMAT = "dwarf-with-dsym";
				DEVELOPMENT_TEAM = L74NQAQB8H;
				"EXCLUDED_ARCHS[sdk=iphonesimulator*]" = arm64;
				GCC_C_LANGUAGE_STANDARD = gnu11;
				GCC_NO_COMMON_BLOCKS = YES;
				GENERATE_INFOPLIST_FILE = YES;
				INFOPLIST_FILE = ImageNotification/Info.plist;
				INFOPLIST_KEY_CFBundleDisplayName = ImageNotification;
				INFOPLIST_KEY_NSHumanReadableCopyright = "Copyright © 2022 Rainbow. All rights reserved.";
				IPHONEOS_DEPLOYMENT_TARGET = 15.0;
				LD_RUNPATH_SEARCH_PATHS = "$(inherited) @executable_path/Frameworks @executable_path/../../Frameworks";
				MARKETING_VERSION = 1.0;
				MTL_FAST_MATH = YES;
				PRODUCT_BUNDLE_IDENTIFIER = me.rainbow.ImageNotification;
				PRODUCT_NAME = "$(TARGET_NAME)";
				PROVISIONING_PROFILE_SPECIFIER = "match Development me.rainbow.ImageNotification";
				SKIP_INSTALL = YES;
				SWIFT_EMIT_LOC_STRINGS = YES;
				SWIFT_PRECOMPILE_BRIDGING_HEADER = NO;
				TARGETED_DEVICE_FAMILY = "1,2";
			};
			name = Staging;
		};
		13B07F941A680F5B00A75B9A /* Debug */ = {
			isa = XCBuildConfiguration;
<<<<<<< HEAD
			baseConfigurationReference = 4EB3734E4D2E4D292EE05E38 /* Pods-Rainbow.debug.xcconfig */;
=======
			baseConfigurationReference = 7A533038ADA944A6493A66D1 /* Pods-Rainbow.debug.xcconfig */;
>>>>>>> a0d629f2
			buildSettings = {
				ALWAYS_EMBED_SWIFT_STANDARD_LIBRARIES = YES;
				APPLICATION_EXTENSION_API_ONLY = NO;
				ASSETCATALOG_COMPILER_ALTERNATE_APPICON_NAMES = "og, joy";
				ASSETCATALOG_COMPILER_APPICON_NAME = AppIcon;
				ASSETCATALOG_COMPILER_INCLUDE_ALL_APPICON_ASSETS = YES;
				ASSETCATALOG_COMPILER_OPTIMIZATION = time;
				CLANG_ENABLE_MODULES = YES;
				CODE_SIGN_ENTITLEMENTS = Rainbow/RainbowDebug.entitlements;
				CODE_SIGN_IDENTITY = "iPhone Developer";
				CODE_SIGN_STYLE = Manual;
				COPY_PHASE_STRIP = NO;
				CURRENT_PROJECT_VERSION = 1;
				DEAD_CODE_STRIPPING = YES;
				DEBUG_INFORMATION_FORMAT = "dwarf-with-dsym";
				DEVELOPMENT_TEAM = L74NQAQB8H;
				ENABLE_BITCODE = NO;
				"EXCLUDED_ARCHS[sdk=iphonesimulator*]" = arm64;
				FRAMEWORK_SEARCH_PATHS = (
					"$(inherited)",
					"$(PROJECT_DIR)/Frameworks",
				);
				GCC_PRECOMPILE_PREFIX_HEADER = NO;
				"GCC_PREPROCESSOR_DEFINITIONS[arch=*]" = (
					"$(inherited)",
					"COCOAPODS=1",
					"$(inherited)",
					"GPB_USE_PROTOBUF_FRAMEWORK_IMPORTS=1",
					"$(inherited)",
					"SD_WEBP=1",
					"$(inherited)",
					"PB_FIELD_32BIT=1",
					"PB_NO_PACKED_STRUCTS=1",
					"PB_ENABLE_MALLOC=1",
					"FB_SONARKIT_ENABLED=1",
				);
				GCC_UNROLL_LOOPS = NO;
				HEADER_SEARCH_PATHS = (
					"$(inherited)",
					"$(PROJECT_DIR)/Frameworks",
					"$(SRCROOT)/../node_modules/react-native-tooltip/ToolTipMenu",
					"$(SRCROOT)/../node_modules/@ledgerhq/react-native-passcode-auth",
					"$(SRCROOT)/../node_modules/react-native-firebase/ios/RNFirebase/**",
					"$(SRCROOT)/../node_modules/react-native/Libraries/LinkingIOS/**",
				);
				INFOPLIST_FILE = Rainbow/Info.plist;
				INTENTS_CODEGEN_LANGUAGE = "Objective-C";
				IPHONEOS_DEPLOYMENT_TARGET = 15.0;
				LD_RUNPATH_SEARCH_PATHS = "$(inherited) @executable_path/Frameworks";
				LIBRARY_SEARCH_PATHS = (
					"$(SDKROOT)/usr/lib/swift",
					"$(inherited)",
					"$(PROJECT_DIR)",
				);
				LLVM_LTO = YES;
				MARKETING_VERSION = 1.9.39;
				OTHER_CFLAGS = "$(inherited)";
				OTHER_LDFLAGS = (
					"$(inherited)",
					"-ObjC",
					"-lc++",
				);
				PRODUCT_BUNDLE_IDENTIFIER = me.rainbow;
				PRODUCT_NAME = Rainbow;
				PROVISIONING_PROFILE = "";
				PROVISIONING_PROFILE_SPECIFIER = "match Development me.rainbow";
				SWIFT_OBJC_BRIDGING_HEADER = "Rainbow-Bridging-Header.h";
				SWIFT_OPTIMIZATION_LEVEL = "-Onone";
				SWIFT_PRECOMPILE_BRIDGING_HEADER = NO;
				SWIFT_VERSION = 5.0;
				VERSIONING_SYSTEM = "apple-generic";
			};
			name = Debug;
		};
		13B07F951A680F5B00A75B9A /* Release */ = {
			isa = XCBuildConfiguration;
<<<<<<< HEAD
			baseConfigurationReference = DFBFF9168422FB5307934C53 /* Pods-Rainbow.release.xcconfig */;
=======
			baseConfigurationReference = 6FF8A19FD539CD5755E2A363 /* Pods-Rainbow.release.xcconfig */;
>>>>>>> a0d629f2
			buildSettings = {
				ALWAYS_EMBED_SWIFT_STANDARD_LIBRARIES = YES;
				APPLICATION_EXTENSION_API_ONLY = NO;
				ASSETCATALOG_COMPILER_ALTERNATE_APPICON_NAMES = "og, joy";
				ASSETCATALOG_COMPILER_APPICON_NAME = AppIcon;
				ASSETCATALOG_COMPILER_INCLUDE_ALL_APPICON_ASSETS = YES;
				ASSETCATALOG_COMPILER_OPTIMIZATION = "";
				CLANG_ENABLE_MODULES = YES;
				CODE_SIGN_ENTITLEMENTS = Rainbow/RainbowRelease.entitlements;
				CODE_SIGN_IDENTITY = "Apple Development";
				"CODE_SIGN_IDENTITY[sdk=iphoneos*]" = "iPhone Distribution";
				CODE_SIGN_STYLE = Manual;
				CURRENT_PROJECT_VERSION = 1;
				DEBUG_INFORMATION_FORMAT = "dwarf-with-dsym";
				DEVELOPMENT_TEAM = "";
				"DEVELOPMENT_TEAM[sdk=iphoneos*]" = L74NQAQB8H;
				ENABLE_BITCODE = NO;
				"EXCLUDED_ARCHS[sdk=iphonesimulator*]" = arm64;
				FRAMEWORK_SEARCH_PATHS = (
					"$(inherited)",
					"$(PROJECT_DIR)/Frameworks",
				);
				GCC_PRECOMPILE_PREFIX_HEADER = YES;
				GCC_UNROLL_LOOPS = YES;
				HEADER_SEARCH_PATHS = (
					"$(inherited)",
					"$(PROJECT_DIR)/Frameworks",
					"$(SRCROOT)/../node_modules/react-native-tooltip/ToolTipMenu",
					"$(SRCROOT)/../node_modules/@ledgerhq/react-native-passcode-auth",
					"$(SRCROOT)/../node_modules/react-native-firebase/ios/RNFirebase/**",
					"$(SRCROOT)/../node_modules/react-native/Libraries/LinkingIOS/**",
				);
				INFOPLIST_FILE = Rainbow/Info.plist;
				INTENTS_CODEGEN_LANGUAGE = "Objective-C";
				IPHONEOS_DEPLOYMENT_TARGET = 15.0;
				LD_RUNPATH_SEARCH_PATHS = "$(inherited) @executable_path/Frameworks";
				LIBRARY_SEARCH_PATHS = (
					"$(SDKROOT)/usr/lib/swift",
					"$(inherited)",
					"$(PROJECT_DIR)",
				);
				LLVM_LTO = YES;
				MARKETING_VERSION = 1.9.39;
				OTHER_CFLAGS = "$(inherited)";
				OTHER_LDFLAGS = (
					"$(inherited)",
					"-ObjC",
					"-lc++",
				);
				PRODUCT_BUNDLE_IDENTIFIER = me.rainbow;
				PRODUCT_NAME = Rainbow;
				PROVISIONING_PROFILE = "";
				PROVISIONING_PROFILE_SPECIFIER = "";
				"PROVISIONING_PROFILE_SPECIFIER[sdk=iphoneos*]" = "match AppStore me.rainbow";
				SWIFT_OBJC_BRIDGING_HEADER = "Rainbow-Bridging-Header.h";
				SWIFT_PRECOMPILE_BRIDGING_HEADER = NO;
				SWIFT_VERSION = 5.0;
				VERSIONING_SYSTEM = "apple-generic";
			};
			name = Release;
		};
		2C6A799721127ED9003AFB37 /* Staging */ = {
			isa = XCBuildConfiguration;
			baseConfigurationReference = 15DC38D0247E0E0A00919009 /* staging.xcconfig */;
			buildSettings = {
				ALWAYS_SEARCH_USER_PATHS = NO;
				APPLICATION_EXTENSION_API_ONLY = NO;
				CC = "";
				CLANG_CXX_LANGUAGE_STANDARD = "c++20";
				CLANG_CXX_LIBRARY = "libc++";
				CLANG_ENABLE_MODULES = YES;
				CLANG_ENABLE_OBJC_ARC = YES;
				CLANG_WARN_BOOL_CONVERSION = YES;
				CLANG_WARN_CONSTANT_CONVERSION = YES;
				CLANG_WARN_DIRECT_OBJC_ISA_USAGE = YES_ERROR;
				CLANG_WARN_EMPTY_BODY = YES;
				CLANG_WARN_ENUM_CONVERSION = YES;
				CLANG_WARN_INT_CONVERSION = YES;
				CLANG_WARN_OBJC_ROOT_CLASS = YES_ERROR;
				CLANG_WARN_UNREACHABLE_CODE = YES;
				CLANG_WARN__DUPLICATE_METHOD_MATCH = YES;
				"CODE_SIGN_IDENTITY[sdk=iphoneos*]" = "iPhone Developer";
				CONFIGURATION_BUILD_DIR = "$(BUILD_DIR)/Release$(EFFECTIVE_PLATFORM_NAME)";
				COPY_PHASE_STRIP = YES;
				CXX = "";
				ENABLE_NS_ASSERTIONS = NO;
				ENABLE_STRICT_OBJC_MSGSEND = YES;
				"EXCLUDED_ARCHS[sdk=iphonesimulator*]" = i386;
				GCC_C_LANGUAGE_STANDARD = gnu99;
				GCC_PREPROCESSOR_DEFINITIONS = (
					"$(inherited)",
					_LIBCPP_ENABLE_CXX17_REMOVED_UNARY_BINARY_FUNCTION,
				);
				GCC_WARN_64_TO_32_BIT_CONVERSION = YES;
				GCC_WARN_ABOUT_RETURN_TYPE = YES_ERROR;
				GCC_WARN_UNDECLARED_SELECTOR = YES;
				GCC_WARN_UNINITIALIZED_AUTOS = YES_AGGRESSIVE;
				GCC_WARN_UNUSED_FUNCTION = YES;
				GCC_WARN_UNUSED_VARIABLE = YES;
				INTENTS_CODEGEN_LANGUAGE = Swift;
				IPHONEOS_DEPLOYMENT_TARGET = 15.0;
				LD = "";
				LDPLUSPLUS = "";
				MTL_ENABLE_DEBUG_INFO = NO;
				OTHER_CFLAGS = "";
				OTHER_CPLUSPLUSFLAGS = "$(OTHER_CFLAGS)";
				OTHER_LDFLAGS = (
					"-weak_framework",
					SwiftUI,
				);
				REACT_NATIVE_PATH = "${PODS_ROOT}/../../node_modules/react-native";
				SDKROOT = iphoneos;
				USE_HERMES = true;
				VALIDATE_PRODUCT = YES;
			};
			name = Staging;
		};
		2C6A799821127ED9003AFB37 /* Staging */ = {
			isa = XCBuildConfiguration;
<<<<<<< HEAD
			baseConfigurationReference = 122F846E9A6C1F6D3A830DFC /* Pods-Rainbow.staging.xcconfig */;
=======
			baseConfigurationReference = 4C6224CF2221F931780B3CE6 /* Pods-Rainbow.staging.xcconfig */;
>>>>>>> a0d629f2
			buildSettings = {
				ALWAYS_EMBED_SWIFT_STANDARD_LIBRARIES = YES;
				APPLICATION_EXTENSION_API_ONLY = NO;
				ASSETCATALOG_COMPILER_ALTERNATE_APPICON_NAMES = "og, joy";
				ASSETCATALOG_COMPILER_APPICON_NAME = AppIcon;
				ASSETCATALOG_COMPILER_INCLUDE_ALL_APPICON_ASSETS = YES;
				ASSETCATALOG_COMPILER_OPTIMIZATION = "";
				CLANG_ENABLE_MODULES = YES;
				CODE_SIGN_ENTITLEMENTS = Rainbow/Rainbow.entitlements;
				CODE_SIGN_IDENTITY = "iPhone Developer";
				CODE_SIGN_STYLE = Manual;
				CURRENT_PROJECT_VERSION = 1;
				DEBUG_INFORMATION_FORMAT = "dwarf-with-dsym";
				DEVELOPMENT_TEAM = L74NQAQB8H;
				ENABLE_BITCODE = NO;
				"EXCLUDED_ARCHS[sdk=iphonesimulator*]" = arm64;
				FRAMEWORK_SEARCH_PATHS = (
					"$(inherited)",
					"$(PROJECT_DIR)/Frameworks",
				);
				GCC_PRECOMPILE_PREFIX_HEADER = YES;
				GCC_UNROLL_LOOPS = YES;
				HEADER_SEARCH_PATHS = (
					"$(inherited)",
					"$(PROJECT_DIR)/Frameworks",
					"$(SRCROOT)/../node_modules/react-native-tooltip/ToolTipMenu",
					"$(SRCROOT)/../node_modules/@ledgerhq/react-native-passcode-auth",
					"$(SRCROOT)/../node_modules/react-native-firebase/ios/RNFirebase/**",
				);
				INFOPLIST_FILE = Rainbow/Info.plist;
				INTENTS_CODEGEN_LANGUAGE = "Objective-C";
				IPHONEOS_DEPLOYMENT_TARGET = 15.0;
				LD_RUNPATH_SEARCH_PATHS = "$(inherited) @executable_path/Frameworks";
				LIBRARY_SEARCH_PATHS = (
					"$(SDKROOT)/usr/lib/swift",
					"$(inherited)",
					"$(PROJECT_DIR)",
				);
				LLVM_LTO = YES;
				MARKETING_VERSION = 1.9.39;
				OTHER_CFLAGS = "$(inherited)";
				OTHER_LDFLAGS = (
					"$(inherited)",
					"-ObjC",
					"-lc++",
				);
				PRODUCT_BUNDLE_IDENTIFIER = me.rainbow;
				PRODUCT_NAME = Rainbow;
				PROVISIONING_PROFILE = "";
				PROVISIONING_PROFILE_SPECIFIER = "match Development me.rainbow";
				SWIFT_OBJC_BRIDGING_HEADER = "Rainbow-Bridging-Header.h";
				SWIFT_PRECOMPILE_BRIDGING_HEADER = NO;
				SWIFT_VERSION = 5.0;
				VERSIONING_SYSTEM = "apple-generic";
			};
			name = Staging;
		};
		2C87B7992197FA1900682EC4 /* LocalRelease */ = {
			isa = XCBuildConfiguration;
			baseConfigurationReference = 15DC38CF247E0E0A00919009 /* localrelease.xcconfig */;
			buildSettings = {
				ALWAYS_SEARCH_USER_PATHS = NO;
				APPLICATION_EXTENSION_API_ONLY = NO;
				CC = "";
				CLANG_CXX_LANGUAGE_STANDARD = "c++20";
				CLANG_CXX_LIBRARY = "libc++";
				CLANG_ENABLE_MODULES = YES;
				CLANG_ENABLE_OBJC_ARC = YES;
				CLANG_WARN_BOOL_CONVERSION = YES;
				CLANG_WARN_CONSTANT_CONVERSION = YES;
				CLANG_WARN_DIRECT_OBJC_ISA_USAGE = YES_ERROR;
				CLANG_WARN_EMPTY_BODY = YES;
				CLANG_WARN_ENUM_CONVERSION = YES;
				CLANG_WARN_INT_CONVERSION = YES;
				CLANG_WARN_OBJC_ROOT_CLASS = YES_ERROR;
				CLANG_WARN_UNREACHABLE_CODE = YES;
				CLANG_WARN__DUPLICATE_METHOD_MATCH = YES;
				"CODE_SIGN_IDENTITY[sdk=iphoneos*]" = "iPhone Developer";
				CONFIGURATION_BUILD_DIR = "$(BUILD_DIR)/Release$(EFFECTIVE_PLATFORM_NAME)";
				COPY_PHASE_STRIP = YES;
				CXX = "";
				ENABLE_NS_ASSERTIONS = NO;
				ENABLE_STRICT_OBJC_MSGSEND = YES;
				"EXCLUDED_ARCHS[sdk=iphonesimulator*]" = i386;
				GCC_C_LANGUAGE_STANDARD = gnu99;
				GCC_PREPROCESSOR_DEFINITIONS = (
					"LOCAL_RELEASE=1",
					_LIBCPP_ENABLE_CXX17_REMOVED_UNARY_BINARY_FUNCTION,
				);
				GCC_WARN_64_TO_32_BIT_CONVERSION = YES;
				GCC_WARN_ABOUT_RETURN_TYPE = YES_ERROR;
				GCC_WARN_UNDECLARED_SELECTOR = YES;
				GCC_WARN_UNINITIALIZED_AUTOS = YES_AGGRESSIVE;
				GCC_WARN_UNUSED_FUNCTION = YES;
				GCC_WARN_UNUSED_VARIABLE = YES;
				INTENTS_CODEGEN_LANGUAGE = Swift;
				IPHONEOS_DEPLOYMENT_TARGET = 15.0;
				LD = "";
				LDPLUSPLUS = "";
				MTL_ENABLE_DEBUG_INFO = NO;
				OTHER_CFLAGS = "";
				OTHER_CPLUSPLUSFLAGS = "$(OTHER_CFLAGS)";
				OTHER_LDFLAGS = (
					"-weak_framework",
					SwiftUI,
				);
				REACT_NATIVE_PATH = "${PODS_ROOT}/../../node_modules/react-native";
				SDKROOT = iphoneos;
				USE_HERMES = true;
				VALIDATE_PRODUCT = YES;
			};
			name = LocalRelease;
		};
		2C87B79A2197FA1900682EC4 /* LocalRelease */ = {
			isa = XCBuildConfiguration;
<<<<<<< HEAD
			baseConfigurationReference = 8C952020B49CE5B0B77DFEA5 /* Pods-Rainbow.localrelease.xcconfig */;
=======
			baseConfigurationReference = 8148434135865DD9B63D5991 /* Pods-Rainbow.localrelease.xcconfig */;
>>>>>>> a0d629f2
			buildSettings = {
				ALWAYS_EMBED_SWIFT_STANDARD_LIBRARIES = YES;
				APPLICATION_EXTENSION_API_ONLY = NO;
				ASSETCATALOG_COMPILER_ALTERNATE_APPICON_NAMES = "og, joy";
				ASSETCATALOG_COMPILER_APPICON_NAME = AppIcon;
				ASSETCATALOG_COMPILER_INCLUDE_ALL_APPICON_ASSETS = YES;
				ASSETCATALOG_COMPILER_OPTIMIZATION = time;
				CLANG_ENABLE_MODULES = YES;
				CODE_SIGN_ENTITLEMENTS = Rainbow/Rainbow.entitlements;
				CODE_SIGN_IDENTITY = "iPhone Developer";
				CODE_SIGN_STYLE = Manual;
				CURRENT_PROJECT_VERSION = 1;
				DEBUG_INFORMATION_FORMAT = "dwarf-with-dsym";
				DEVELOPMENT_TEAM = L74NQAQB8H;
				ENABLE_BITCODE = NO;
				"EXCLUDED_ARCHS[sdk=iphonesimulator*]" = arm64;
				FRAMEWORK_SEARCH_PATHS = (
					"$(inherited)",
					"$(PROJECT_DIR)/Frameworks",
				);
				GCC_PRECOMPILE_PREFIX_HEADER = YES;
				GCC_UNROLL_LOOPS = YES;
				HEADER_SEARCH_PATHS = (
					"$(inherited)",
					"$(PROJECT_DIR)/Frameworks",
					"$(SRCROOT)/../node_modules/react-native-tooltip/ToolTipMenu",
					"$(SRCROOT)/../node_modules/@ledgerhq/react-native-passcode-auth",
					"$(SRCROOT)/../node_modules/react-native-firebase/ios/RNFirebase/**",
				);
				INFOPLIST_FILE = Rainbow/Info.plist;
				INTENTS_CODEGEN_LANGUAGE = "Objective-C";
				IPHONEOS_DEPLOYMENT_TARGET = 15.0;
				LD_RUNPATH_SEARCH_PATHS = "$(inherited) @executable_path/Frameworks";
				LIBRARY_SEARCH_PATHS = (
					"$(SDKROOT)/usr/lib/swift",
					"$(inherited)",
					"$(PROJECT_DIR)",
				);
				LLVM_LTO = YES;
				MARKETING_VERSION = 1.9.39;
				OTHER_CFLAGS = "$(inherited)";
				OTHER_LDFLAGS = (
					"$(inherited)",
					"-ObjC",
					"-lc++",
				);
				PRODUCT_BUNDLE_IDENTIFIER = me.rainbow;
				PRODUCT_NAME = Rainbow;
				PROVISIONING_PROFILE = "";
				PROVISIONING_PROFILE_SPECIFIER = "match Development me.rainbow";
				SWIFT_OBJC_BRIDGING_HEADER = "Rainbow-Bridging-Header.h";
				SWIFT_PRECOMPILE_BRIDGING_HEADER = NO;
				SWIFT_VERSION = 5.0;
				VERSIONING_SYSTEM = "apple-generic";
			};
			name = LocalRelease;
		};
		83CBBA201A601CBA00E9B192 /* Debug */ = {
			isa = XCBuildConfiguration;
			baseConfigurationReference = 15DC38CE247E0E0900919009 /* debug.xcconfig */;
			buildSettings = {
				ALWAYS_SEARCH_USER_PATHS = NO;
				APPLICATION_EXTENSION_API_ONLY = NO;
				CC = "";
				CLANG_CXX_LANGUAGE_STANDARD = "c++20";
				CLANG_CXX_LIBRARY = "libc++";
				CLANG_ENABLE_MODULES = YES;
				CLANG_ENABLE_OBJC_ARC = YES;
				CLANG_WARN_BOOL_CONVERSION = YES;
				CLANG_WARN_CONSTANT_CONVERSION = YES;
				CLANG_WARN_DIRECT_OBJC_ISA_USAGE = YES_ERROR;
				CLANG_WARN_EMPTY_BODY = YES;
				CLANG_WARN_ENUM_CONVERSION = YES;
				CLANG_WARN_INT_CONVERSION = YES;
				CLANG_WARN_OBJC_ROOT_CLASS = YES_ERROR;
				CLANG_WARN_UNREACHABLE_CODE = YES;
				CLANG_WARN__DUPLICATE_METHOD_MATCH = YES;
				"CODE_SIGN_IDENTITY[sdk=iphoneos*]" = "iPhone Developer";
				COPY_PHASE_STRIP = NO;
				CXX = "";
				ENABLE_STRICT_OBJC_MSGSEND = YES;
				"EXCLUDED_ARCHS[sdk=iphonesimulator*]" = i386;
				GCC_C_LANGUAGE_STANDARD = gnu99;
				GCC_DYNAMIC_NO_PIC = NO;
				GCC_OPTIMIZATION_LEVEL = 0;
				GCC_PREPROCESSOR_DEFINITIONS = (
					"DEBUG=1",
					"$(inherited)",
					_LIBCPP_ENABLE_CXX17_REMOVED_UNARY_BINARY_FUNCTION,
				);
				GCC_SYMBOLS_PRIVATE_EXTERN = NO;
				GCC_WARN_64_TO_32_BIT_CONVERSION = YES;
				GCC_WARN_ABOUT_RETURN_TYPE = YES_ERROR;
				GCC_WARN_UNDECLARED_SELECTOR = YES;
				GCC_WARN_UNINITIALIZED_AUTOS = YES_AGGRESSIVE;
				GCC_WARN_UNUSED_FUNCTION = YES;
				GCC_WARN_UNUSED_VARIABLE = YES;
				INTENTS_CODEGEN_LANGUAGE = Swift;
				IPHONEOS_DEPLOYMENT_TARGET = 15.0;
				LD = "";
				LDPLUSPLUS = "";
				MTL_ENABLE_DEBUG_INFO = YES;
				ONLY_ACTIVE_ARCH = YES;
				OTHER_CFLAGS = "";
				OTHER_CPLUSPLUSFLAGS = "$(OTHER_CFLAGS)";
				OTHER_LDFLAGS = (
					"-weak_framework",
					SwiftUI,
				);
				REACT_NATIVE_PATH = "${PODS_ROOT}/../../node_modules/react-native";
				SDKROOT = iphoneos;
				SWIFT_ACTIVE_COMPILATION_CONDITIONS = "$(inherited) DEBUG";
				USE_HERMES = true;
			};
			name = Debug;
		};
		83CBBA211A601CBA00E9B192 /* Release */ = {
			isa = XCBuildConfiguration;
			baseConfigurationReference = 15DC38CD247E0E0900919009 /* release.xcconfig */;
			buildSettings = {
				ALWAYS_SEARCH_USER_PATHS = NO;
				APPLICATION_EXTENSION_API_ONLY = NO;
				CC = "";
				CLANG_CXX_LANGUAGE_STANDARD = "c++20";
				CLANG_CXX_LIBRARY = "libc++";
				CLANG_ENABLE_MODULES = YES;
				CLANG_ENABLE_OBJC_ARC = YES;
				CLANG_WARN_BOOL_CONVERSION = YES;
				CLANG_WARN_CONSTANT_CONVERSION = YES;
				CLANG_WARN_DIRECT_OBJC_ISA_USAGE = YES_ERROR;
				CLANG_WARN_EMPTY_BODY = YES;
				CLANG_WARN_ENUM_CONVERSION = YES;
				CLANG_WARN_INT_CONVERSION = YES;
				CLANG_WARN_OBJC_ROOT_CLASS = YES_ERROR;
				CLANG_WARN_UNREACHABLE_CODE = YES;
				CLANG_WARN__DUPLICATE_METHOD_MATCH = YES;
				"CODE_SIGN_IDENTITY[sdk=iphoneos*]" = "iPhone Developer";
				COPY_PHASE_STRIP = YES;
				CXX = "";
				ENABLE_NS_ASSERTIONS = NO;
				ENABLE_STRICT_OBJC_MSGSEND = YES;
				"EXCLUDED_ARCHS[sdk=iphonesimulator*]" = i386;
				GCC_C_LANGUAGE_STANDARD = gnu99;
				GCC_PREPROCESSOR_DEFINITIONS = (
					"$(inherited)",
					_LIBCPP_ENABLE_CXX17_REMOVED_UNARY_BINARY_FUNCTION,
				);
				GCC_WARN_64_TO_32_BIT_CONVERSION = YES;
				GCC_WARN_ABOUT_RETURN_TYPE = YES_ERROR;
				GCC_WARN_UNDECLARED_SELECTOR = YES;
				GCC_WARN_UNINITIALIZED_AUTOS = YES_AGGRESSIVE;
				GCC_WARN_UNUSED_FUNCTION = YES;
				GCC_WARN_UNUSED_VARIABLE = YES;
				INTENTS_CODEGEN_LANGUAGE = Swift;
				IPHONEOS_DEPLOYMENT_TARGET = 15.0;
				LD = "";
				LDPLUSPLUS = "";
				MTL_ENABLE_DEBUG_INFO = NO;
				OTHER_CFLAGS = "";
				OTHER_CPLUSPLUSFLAGS = "$(OTHER_CFLAGS)";
				OTHER_LDFLAGS = (
					"-weak_framework",
					SwiftUI,
				);
				REACT_NATIVE_PATH = "${PODS_ROOT}/../../node_modules/react-native";
				SDKROOT = iphoneos;
				USE_HERMES = true;
				VALIDATE_PRODUCT = YES;
			};
			name = Release;
		};
		C16DCF6A272BA6F100FF5C78 /* Debug */ = {
			isa = XCBuildConfiguration;
<<<<<<< HEAD
			baseConfigurationReference = 23735C8A2E15D472A25A9DDA /* Pods-PriceWidgetExtension.debug.xcconfig */;
=======
			baseConfigurationReference = E2E91009BF4E2373D0EAA867 /* Pods-PriceWidgetExtension.debug.xcconfig */;
>>>>>>> a0d629f2
			buildSettings = {
				APPLICATION_EXTENSION_API_ONLY = YES;
				ASSETCATALOG_COMPILER_GLOBAL_ACCENT_COLOR_NAME = AccentColor;
				ASSETCATALOG_COMPILER_WIDGET_BACKGROUND_COLOR_NAME = WidgetBackground;
				CLANG_ANALYZER_NONNULL = YES;
				CLANG_ANALYZER_NUMBER_OBJECT_CONVERSION = YES_AGGRESSIVE;
				CLANG_CXX_LANGUAGE_STANDARD = "gnu++14";
				CLANG_ENABLE_OBJC_WEAK = YES;
				CLANG_WARN_BLOCK_CAPTURE_AUTORELEASING = YES;
				CLANG_WARN_COMMA = YES;
				CLANG_WARN_DEPRECATED_OBJC_IMPLEMENTATIONS = YES;
				CLANG_WARN_DOCUMENTATION_COMMENTS = YES;
				CLANG_WARN_INFINITE_RECURSION = YES;
				CLANG_WARN_NON_LITERAL_NULL_CONVERSION = YES;
				CLANG_WARN_OBJC_IMPLICIT_RETAIN_SELF = YES;
				CLANG_WARN_OBJC_LITERAL_CONVERSION = YES;
				CLANG_WARN_RANGE_LOOP_ANALYSIS = YES;
				CLANG_WARN_STRICT_PROTOTYPES = YES;
				CLANG_WARN_SUSPICIOUS_MOVE = YES;
				CLANG_WARN_UNGUARDED_AVAILABILITY = YES_AGGRESSIVE;
				CODE_SIGN_ENTITLEMENTS = PriceWidgetExtension.entitlements;
				CODE_SIGN_IDENTITY = "iPhone Developer";
				CODE_SIGN_STYLE = Manual;
				DEBUG_INFORMATION_FORMAT = dwarf;
				DEVELOPMENT_TEAM = L74NQAQB8H;
				ENABLE_TESTABILITY = YES;
				"EXCLUDED_ARCHS[sdk=iphonesimulator*]" = arm64;
				GCC_C_LANGUAGE_STANDARD = gnu11;
				GCC_NO_COMMON_BLOCKS = YES;
				INFOPLIST_FILE = PriceWidget/Info.plist;
				IPHONEOS_DEPLOYMENT_TARGET = 15.0;
				LD_RUNPATH_SEARCH_PATHS = "$(inherited) @executable_path/Frameworks @executable_path/../../Frameworks";
				MTL_ENABLE_DEBUG_INFO = INCLUDE_SOURCE;
				MTL_FAST_MATH = YES;
				PRODUCT_BUNDLE_IDENTIFIER = me.rainbow.PriceWidget;
				PRODUCT_NAME = "$(TARGET_NAME)";
				PROVISIONING_PROFILE_SPECIFIER = "match Development me.rainbow.PriceWidget";
				SKIP_INSTALL = YES;
				SWIFT_ACTIVE_COMPILATION_CONDITIONS = DEBUG;
				SWIFT_OPTIMIZATION_LEVEL = "-Onone";
				SWIFT_PRECOMPILE_BRIDGING_HEADER = NO;
				SWIFT_VERSION = 5.0;
				TARGETED_DEVICE_FAMILY = "1,2";
			};
			name = Debug;
		};
		C16DCF6B272BA6F100FF5C78 /* Release */ = {
			isa = XCBuildConfiguration;
<<<<<<< HEAD
			baseConfigurationReference = 14F35459E889D3EE711C1B88 /* Pods-PriceWidgetExtension.release.xcconfig */;
=======
			baseConfigurationReference = 675045CF6F69ECCABFA7ED3C /* Pods-PriceWidgetExtension.release.xcconfig */;
>>>>>>> a0d629f2
			buildSettings = {
				APPLICATION_EXTENSION_API_ONLY = YES;
				ASSETCATALOG_COMPILER_GLOBAL_ACCENT_COLOR_NAME = AccentColor;
				ASSETCATALOG_COMPILER_WIDGET_BACKGROUND_COLOR_NAME = WidgetBackground;
				CLANG_ANALYZER_NONNULL = YES;
				CLANG_ANALYZER_NUMBER_OBJECT_CONVERSION = YES_AGGRESSIVE;
				CLANG_CXX_LANGUAGE_STANDARD = "gnu++14";
				CLANG_ENABLE_OBJC_WEAK = YES;
				CLANG_WARN_BLOCK_CAPTURE_AUTORELEASING = YES;
				CLANG_WARN_COMMA = YES;
				CLANG_WARN_DEPRECATED_OBJC_IMPLEMENTATIONS = YES;
				CLANG_WARN_DOCUMENTATION_COMMENTS = YES;
				CLANG_WARN_INFINITE_RECURSION = YES;
				CLANG_WARN_NON_LITERAL_NULL_CONVERSION = YES;
				CLANG_WARN_OBJC_IMPLICIT_RETAIN_SELF = YES;
				CLANG_WARN_OBJC_LITERAL_CONVERSION = YES;
				CLANG_WARN_RANGE_LOOP_ANALYSIS = YES;
				CLANG_WARN_STRICT_PROTOTYPES = YES;
				CLANG_WARN_SUSPICIOUS_MOVE = YES;
				CLANG_WARN_UNGUARDED_AVAILABILITY = YES_AGGRESSIVE;
				CODE_SIGN_ENTITLEMENTS = PriceWidgetExtension.entitlements;
				CODE_SIGN_IDENTITY = "Apple Development";
				"CODE_SIGN_IDENTITY[sdk=iphoneos*]" = "iPhone Distribution";
				CODE_SIGN_STYLE = Manual;
				COPY_PHASE_STRIP = NO;
				DEBUG_INFORMATION_FORMAT = "dwarf-with-dsym";
				DEVELOPMENT_TEAM = "";
				"DEVELOPMENT_TEAM[sdk=iphoneos*]" = L74NQAQB8H;
				"EXCLUDED_ARCHS[sdk=iphonesimulator*]" = arm64;
				GCC_C_LANGUAGE_STANDARD = gnu11;
				GCC_NO_COMMON_BLOCKS = YES;
				INFOPLIST_FILE = PriceWidget/Info.plist;
				IPHONEOS_DEPLOYMENT_TARGET = 15.0;
				LD_RUNPATH_SEARCH_PATHS = "$(inherited) @executable_path/Frameworks @executable_path/../../Frameworks";
				MTL_FAST_MATH = YES;
				PRODUCT_BUNDLE_IDENTIFIER = me.rainbow.PriceWidget;
				PRODUCT_NAME = "$(TARGET_NAME)";
				PROVISIONING_PROFILE_SPECIFIER = "";
				"PROVISIONING_PROFILE_SPECIFIER[sdk=iphoneos*]" = "match AppStore me.rainbow.PriceWidget";
				SKIP_INSTALL = YES;
				SWIFT_OPTIMIZATION_LEVEL = "-Owholemodule";
				SWIFT_PRECOMPILE_BRIDGING_HEADER = NO;
				SWIFT_VERSION = 5.0;
				TARGETED_DEVICE_FAMILY = "1,2";
			};
			name = Release;
		};
		C16DCF6C272BA6F100FF5C78 /* LocalRelease */ = {
			isa = XCBuildConfiguration;
<<<<<<< HEAD
			baseConfigurationReference = 8707403C3F35EB1351B91F08 /* Pods-PriceWidgetExtension.localrelease.xcconfig */;
=======
			baseConfigurationReference = B04D80FD63CAEB682250EB0A /* Pods-PriceWidgetExtension.localrelease.xcconfig */;
>>>>>>> a0d629f2
			buildSettings = {
				APPLICATION_EXTENSION_API_ONLY = YES;
				ASSETCATALOG_COMPILER_GLOBAL_ACCENT_COLOR_NAME = AccentColor;
				ASSETCATALOG_COMPILER_WIDGET_BACKGROUND_COLOR_NAME = WidgetBackground;
				CLANG_ANALYZER_NONNULL = YES;
				CLANG_ANALYZER_NUMBER_OBJECT_CONVERSION = YES_AGGRESSIVE;
				CLANG_CXX_LANGUAGE_STANDARD = "gnu++14";
				CLANG_ENABLE_OBJC_WEAK = YES;
				CLANG_WARN_BLOCK_CAPTURE_AUTORELEASING = YES;
				CLANG_WARN_COMMA = YES;
				CLANG_WARN_DEPRECATED_OBJC_IMPLEMENTATIONS = YES;
				CLANG_WARN_DOCUMENTATION_COMMENTS = YES;
				CLANG_WARN_INFINITE_RECURSION = YES;
				CLANG_WARN_NON_LITERAL_NULL_CONVERSION = YES;
				CLANG_WARN_OBJC_IMPLICIT_RETAIN_SELF = YES;
				CLANG_WARN_OBJC_LITERAL_CONVERSION = YES;
				CLANG_WARN_RANGE_LOOP_ANALYSIS = YES;
				CLANG_WARN_STRICT_PROTOTYPES = YES;
				CLANG_WARN_SUSPICIOUS_MOVE = YES;
				CLANG_WARN_UNGUARDED_AVAILABILITY = YES_AGGRESSIVE;
				CODE_SIGN_ENTITLEMENTS = PriceWidgetExtension.entitlements;
				CODE_SIGN_IDENTITY = "iPhone Developer";
				CODE_SIGN_STYLE = Manual;
				COPY_PHASE_STRIP = NO;
				DEBUG_INFORMATION_FORMAT = "dwarf-with-dsym";
				DEVELOPMENT_TEAM = L74NQAQB8H;
				"EXCLUDED_ARCHS[sdk=iphonesimulator*]" = arm64;
				GCC_C_LANGUAGE_STANDARD = gnu11;
				GCC_NO_COMMON_BLOCKS = YES;
				INFOPLIST_FILE = PriceWidget/Info.plist;
				IPHONEOS_DEPLOYMENT_TARGET = 15.0;
				LD_RUNPATH_SEARCH_PATHS = "$(inherited) @executable_path/Frameworks @executable_path/../../Frameworks";
				MTL_FAST_MATH = YES;
				PRODUCT_BUNDLE_IDENTIFIER = me.rainbow.PriceWidget;
				PRODUCT_NAME = "$(TARGET_NAME)";
				PROVISIONING_PROFILE_SPECIFIER = "match Development me.rainbow.PriceWidget";
				SKIP_INSTALL = YES;
				SWIFT_OPTIMIZATION_LEVEL = "-Owholemodule";
				SWIFT_PRECOMPILE_BRIDGING_HEADER = NO;
				SWIFT_VERSION = 5.0;
				TARGETED_DEVICE_FAMILY = "1,2";
			};
			name = LocalRelease;
		};
		C16DCF6D272BA6F100FF5C78 /* Staging */ = {
			isa = XCBuildConfiguration;
<<<<<<< HEAD
			baseConfigurationReference = 47FE8B469C064D074267B157 /* Pods-PriceWidgetExtension.staging.xcconfig */;
=======
			baseConfigurationReference = B7B49161FD8417A90F7CB9A8 /* Pods-PriceWidgetExtension.staging.xcconfig */;
>>>>>>> a0d629f2
			buildSettings = {
				APPLICATION_EXTENSION_API_ONLY = YES;
				ASSETCATALOG_COMPILER_GLOBAL_ACCENT_COLOR_NAME = AccentColor;
				ASSETCATALOG_COMPILER_WIDGET_BACKGROUND_COLOR_NAME = WidgetBackground;
				CLANG_ANALYZER_NONNULL = YES;
				CLANG_ANALYZER_NUMBER_OBJECT_CONVERSION = YES_AGGRESSIVE;
				CLANG_CXX_LANGUAGE_STANDARD = "gnu++14";
				CLANG_ENABLE_OBJC_WEAK = YES;
				CLANG_WARN_BLOCK_CAPTURE_AUTORELEASING = YES;
				CLANG_WARN_COMMA = YES;
				CLANG_WARN_DEPRECATED_OBJC_IMPLEMENTATIONS = YES;
				CLANG_WARN_DOCUMENTATION_COMMENTS = YES;
				CLANG_WARN_INFINITE_RECURSION = YES;
				CLANG_WARN_NON_LITERAL_NULL_CONVERSION = YES;
				CLANG_WARN_OBJC_IMPLICIT_RETAIN_SELF = YES;
				CLANG_WARN_OBJC_LITERAL_CONVERSION = YES;
				CLANG_WARN_RANGE_LOOP_ANALYSIS = YES;
				CLANG_WARN_STRICT_PROTOTYPES = YES;
				CLANG_WARN_SUSPICIOUS_MOVE = YES;
				CLANG_WARN_UNGUARDED_AVAILABILITY = YES_AGGRESSIVE;
				CODE_SIGN_ENTITLEMENTS = PriceWidgetExtension.entitlements;
				CODE_SIGN_IDENTITY = "Apple Development";
				CODE_SIGN_STYLE = Automatic;
				COPY_PHASE_STRIP = NO;
				DEBUG_INFORMATION_FORMAT = "dwarf-with-dsym";
				DEVELOPMENT_TEAM = L74NQAQB8H;
				"EXCLUDED_ARCHS[sdk=iphonesimulator*]" = arm64;
				GCC_C_LANGUAGE_STANDARD = gnu11;
				GCC_NO_COMMON_BLOCKS = YES;
				INFOPLIST_FILE = PriceWidget/Info.plist;
				IPHONEOS_DEPLOYMENT_TARGET = 15.0;
				LD_RUNPATH_SEARCH_PATHS = "$(inherited) @executable_path/Frameworks @executable_path/../../Frameworks";
				MTL_FAST_MATH = YES;
				PRODUCT_BUNDLE_IDENTIFIER = me.rainbow.PriceWidget;
				PRODUCT_NAME = "$(TARGET_NAME)";
				PROVISIONING_PROFILE_SPECIFIER = "";
				SKIP_INSTALL = YES;
				SWIFT_OPTIMIZATION_LEVEL = "-Owholemodule";
				SWIFT_PRECOMPILE_BRIDGING_HEADER = NO;
				SWIFT_VERSION = 5.0;
				TARGETED_DEVICE_FAMILY = "1,2";
			};
			name = Staging;
		};
		C16DCFA0272BAB9600FF5C78 /* Debug */ = {
			isa = XCBuildConfiguration;
<<<<<<< HEAD
			baseConfigurationReference = 3E2F86EF12367DDE26FA6F99 /* Pods-SelectTokenIntent.debug.xcconfig */;
=======
			baseConfigurationReference = 33BC79874A51AA3880F7C4AC /* Pods-SelectTokenIntent.debug.xcconfig */;
>>>>>>> a0d629f2
			buildSettings = {
				APPLICATION_EXTENSION_API_ONLY = YES;
				CLANG_ANALYZER_NONNULL = YES;
				CLANG_ANALYZER_NUMBER_OBJECT_CONVERSION = YES_AGGRESSIVE;
				CLANG_CXX_LANGUAGE_STANDARD = "gnu++14";
				CLANG_ENABLE_OBJC_WEAK = YES;
				CLANG_WARN_BLOCK_CAPTURE_AUTORELEASING = YES;
				CLANG_WARN_COMMA = YES;
				CLANG_WARN_DEPRECATED_OBJC_IMPLEMENTATIONS = YES;
				CLANG_WARN_DOCUMENTATION_COMMENTS = YES;
				CLANG_WARN_INFINITE_RECURSION = YES;
				CLANG_WARN_NON_LITERAL_NULL_CONVERSION = YES;
				CLANG_WARN_OBJC_IMPLICIT_RETAIN_SELF = YES;
				CLANG_WARN_OBJC_LITERAL_CONVERSION = YES;
				CLANG_WARN_RANGE_LOOP_ANALYSIS = YES;
				CLANG_WARN_STRICT_PROTOTYPES = YES;
				CLANG_WARN_SUSPICIOUS_MOVE = YES;
				CLANG_WARN_UNGUARDED_AVAILABILITY = YES_AGGRESSIVE;
				CODE_SIGN_ENTITLEMENTS = SelectTokenIntent/SelectTokenIntent.entitlements;
				CODE_SIGN_IDENTITY = "iPhone Developer";
				CODE_SIGN_STYLE = Manual;
				DEBUG_INFORMATION_FORMAT = dwarf;
				DEVELOPMENT_TEAM = L74NQAQB8H;
				ENABLE_TESTABILITY = YES;
				"EXCLUDED_ARCHS[sdk=iphonesimulator*]" = arm64;
				GCC_C_LANGUAGE_STANDARD = gnu11;
				GCC_NO_COMMON_BLOCKS = YES;
				INFOPLIST_FILE = SelectTokenIntent/Info.plist;
				IPHONEOS_DEPLOYMENT_TARGET = 15.0;
				LD_RUNPATH_SEARCH_PATHS = "$(inherited) @executable_path/Frameworks @executable_path/../../Frameworks";
				MTL_ENABLE_DEBUG_INFO = INCLUDE_SOURCE;
				MTL_FAST_MATH = YES;
				PRODUCT_BUNDLE_IDENTIFIER = me.rainbow.SelectTokenIntent;
				PRODUCT_NAME = "$(TARGET_NAME)";
				PROVISIONING_PROFILE_SPECIFIER = "match Development me.rainbow.SelectTokenIntent";
				SKIP_INSTALL = YES;
				SWIFT_ACTIVE_COMPILATION_CONDITIONS = DEBUG;
				SWIFT_OPTIMIZATION_LEVEL = "-Onone";
				SWIFT_PRECOMPILE_BRIDGING_HEADER = NO;
				SWIFT_VERSION = 5.0;
				TARGETED_DEVICE_FAMILY = "1,2";
			};
			name = Debug;
		};
		C16DCFA1272BAB9600FF5C78 /* Release */ = {
			isa = XCBuildConfiguration;
<<<<<<< HEAD
			baseConfigurationReference = 25F3DD7F7F829B8001817DF4 /* Pods-SelectTokenIntent.release.xcconfig */;
=======
			baseConfigurationReference = E1179CDF5117977A37C590EE /* Pods-SelectTokenIntent.release.xcconfig */;
>>>>>>> a0d629f2
			buildSettings = {
				APPLICATION_EXTENSION_API_ONLY = YES;
				CLANG_ANALYZER_NONNULL = YES;
				CLANG_ANALYZER_NUMBER_OBJECT_CONVERSION = YES_AGGRESSIVE;
				CLANG_CXX_LANGUAGE_STANDARD = "gnu++14";
				CLANG_ENABLE_OBJC_WEAK = YES;
				CLANG_WARN_BLOCK_CAPTURE_AUTORELEASING = YES;
				CLANG_WARN_COMMA = YES;
				CLANG_WARN_DEPRECATED_OBJC_IMPLEMENTATIONS = YES;
				CLANG_WARN_DOCUMENTATION_COMMENTS = YES;
				CLANG_WARN_INFINITE_RECURSION = YES;
				CLANG_WARN_NON_LITERAL_NULL_CONVERSION = YES;
				CLANG_WARN_OBJC_IMPLICIT_RETAIN_SELF = YES;
				CLANG_WARN_OBJC_LITERAL_CONVERSION = YES;
				CLANG_WARN_RANGE_LOOP_ANALYSIS = YES;
				CLANG_WARN_STRICT_PROTOTYPES = YES;
				CLANG_WARN_SUSPICIOUS_MOVE = YES;
				CLANG_WARN_UNGUARDED_AVAILABILITY = YES_AGGRESSIVE;
				CODE_SIGN_ENTITLEMENTS = SelectTokenIntent/SelectTokenIntent.entitlements;
				CODE_SIGN_IDENTITY = "Apple Development";
				"CODE_SIGN_IDENTITY[sdk=iphoneos*]" = "iPhone Distribution";
				CODE_SIGN_STYLE = Manual;
				COPY_PHASE_STRIP = NO;
				DEBUG_INFORMATION_FORMAT = "dwarf-with-dsym";
				DEVELOPMENT_TEAM = "";
				"DEVELOPMENT_TEAM[sdk=iphoneos*]" = L74NQAQB8H;
				"EXCLUDED_ARCHS[sdk=iphonesimulator*]" = arm64;
				GCC_C_LANGUAGE_STANDARD = gnu11;
				GCC_NO_COMMON_BLOCKS = YES;
				INFOPLIST_FILE = SelectTokenIntent/Info.plist;
				IPHONEOS_DEPLOYMENT_TARGET = 15.0;
				LD_RUNPATH_SEARCH_PATHS = "$(inherited) @executable_path/Frameworks @executable_path/../../Frameworks";
				MTL_FAST_MATH = YES;
				PRODUCT_BUNDLE_IDENTIFIER = me.rainbow.SelectTokenIntent;
				PRODUCT_NAME = "$(TARGET_NAME)";
				PROVISIONING_PROFILE_SPECIFIER = "";
				"PROVISIONING_PROFILE_SPECIFIER[sdk=iphoneos*]" = "match AppStore me.rainbow.SelectTokenIntent";
				SKIP_INSTALL = YES;
				SWIFT_OPTIMIZATION_LEVEL = "-Owholemodule";
				SWIFT_PRECOMPILE_BRIDGING_HEADER = NO;
				SWIFT_VERSION = 5.0;
				TARGETED_DEVICE_FAMILY = "1,2";
			};
			name = Release;
		};
		C16DCFA2272BAB9600FF5C78 /* LocalRelease */ = {
			isa = XCBuildConfiguration;
<<<<<<< HEAD
			baseConfigurationReference = D834CB46C384C1FE6410F968 /* Pods-SelectTokenIntent.localrelease.xcconfig */;
=======
			baseConfigurationReference = 0EF5903F6DA2DDF4181D7872 /* Pods-SelectTokenIntent.localrelease.xcconfig */;
>>>>>>> a0d629f2
			buildSettings = {
				APPLICATION_EXTENSION_API_ONLY = YES;
				CLANG_ANALYZER_NONNULL = YES;
				CLANG_ANALYZER_NUMBER_OBJECT_CONVERSION = YES_AGGRESSIVE;
				CLANG_CXX_LANGUAGE_STANDARD = "gnu++14";
				CLANG_ENABLE_OBJC_WEAK = YES;
				CLANG_WARN_BLOCK_CAPTURE_AUTORELEASING = YES;
				CLANG_WARN_COMMA = YES;
				CLANG_WARN_DEPRECATED_OBJC_IMPLEMENTATIONS = YES;
				CLANG_WARN_DOCUMENTATION_COMMENTS = YES;
				CLANG_WARN_INFINITE_RECURSION = YES;
				CLANG_WARN_NON_LITERAL_NULL_CONVERSION = YES;
				CLANG_WARN_OBJC_IMPLICIT_RETAIN_SELF = YES;
				CLANG_WARN_OBJC_LITERAL_CONVERSION = YES;
				CLANG_WARN_RANGE_LOOP_ANALYSIS = YES;
				CLANG_WARN_STRICT_PROTOTYPES = YES;
				CLANG_WARN_SUSPICIOUS_MOVE = YES;
				CLANG_WARN_UNGUARDED_AVAILABILITY = YES_AGGRESSIVE;
				CODE_SIGN_ENTITLEMENTS = SelectTokenIntent/SelectTokenIntent.entitlements;
				CODE_SIGN_IDENTITY = "iPhone Developer";
				CODE_SIGN_STYLE = Manual;
				COPY_PHASE_STRIP = NO;
				DEBUG_INFORMATION_FORMAT = "dwarf-with-dsym";
				DEVELOPMENT_TEAM = L74NQAQB8H;
				"EXCLUDED_ARCHS[sdk=iphonesimulator*]" = arm64;
				GCC_C_LANGUAGE_STANDARD = gnu11;
				GCC_NO_COMMON_BLOCKS = YES;
				INFOPLIST_FILE = SelectTokenIntent/Info.plist;
				IPHONEOS_DEPLOYMENT_TARGET = 15.0;
				LD_RUNPATH_SEARCH_PATHS = "$(inherited) @executable_path/Frameworks @executable_path/../../Frameworks";
				MTL_FAST_MATH = YES;
				PRODUCT_BUNDLE_IDENTIFIER = me.rainbow.SelectTokenIntent;
				PRODUCT_NAME = "$(TARGET_NAME)";
				PROVISIONING_PROFILE_SPECIFIER = "match Development me.rainbow.SelectTokenIntent";
				SKIP_INSTALL = YES;
				SWIFT_OPTIMIZATION_LEVEL = "-Owholemodule";
				SWIFT_PRECOMPILE_BRIDGING_HEADER = NO;
				SWIFT_VERSION = 5.0;
				TARGETED_DEVICE_FAMILY = "1,2";
			};
			name = LocalRelease;
		};
		C16DCFA3272BAB9600FF5C78 /* Staging */ = {
			isa = XCBuildConfiguration;
<<<<<<< HEAD
			baseConfigurationReference = 81F719F7ED9C7764D90ABAC7 /* Pods-SelectTokenIntent.staging.xcconfig */;
=======
			baseConfigurationReference = FD8F690D66D4FC3337BC4317 /* Pods-SelectTokenIntent.staging.xcconfig */;
>>>>>>> a0d629f2
			buildSettings = {
				APPLICATION_EXTENSION_API_ONLY = YES;
				CLANG_ANALYZER_NONNULL = YES;
				CLANG_ANALYZER_NUMBER_OBJECT_CONVERSION = YES_AGGRESSIVE;
				CLANG_CXX_LANGUAGE_STANDARD = "gnu++14";
				CLANG_ENABLE_OBJC_WEAK = YES;
				CLANG_WARN_BLOCK_CAPTURE_AUTORELEASING = YES;
				CLANG_WARN_COMMA = YES;
				CLANG_WARN_DEPRECATED_OBJC_IMPLEMENTATIONS = YES;
				CLANG_WARN_DOCUMENTATION_COMMENTS = YES;
				CLANG_WARN_INFINITE_RECURSION = YES;
				CLANG_WARN_NON_LITERAL_NULL_CONVERSION = YES;
				CLANG_WARN_OBJC_IMPLICIT_RETAIN_SELF = YES;
				CLANG_WARN_OBJC_LITERAL_CONVERSION = YES;
				CLANG_WARN_RANGE_LOOP_ANALYSIS = YES;
				CLANG_WARN_STRICT_PROTOTYPES = YES;
				CLANG_WARN_SUSPICIOUS_MOVE = YES;
				CLANG_WARN_UNGUARDED_AVAILABILITY = YES_AGGRESSIVE;
				CODE_SIGN_ENTITLEMENTS = SelectTokenIntent/SelectTokenIntent.entitlements;
				CODE_SIGN_IDENTITY = "Apple Development";
				CODE_SIGN_STYLE = Automatic;
				COPY_PHASE_STRIP = NO;
				DEBUG_INFORMATION_FORMAT = "dwarf-with-dsym";
				DEVELOPMENT_TEAM = L74NQAQB8H;
				"EXCLUDED_ARCHS[sdk=iphonesimulator*]" = arm64;
				GCC_C_LANGUAGE_STANDARD = gnu11;
				GCC_NO_COMMON_BLOCKS = YES;
				INFOPLIST_FILE = SelectTokenIntent/Info.plist;
				IPHONEOS_DEPLOYMENT_TARGET = 15.0;
				LD_RUNPATH_SEARCH_PATHS = "$(inherited) @executable_path/Frameworks @executable_path/../../Frameworks";
				MTL_FAST_MATH = YES;
				PRODUCT_BUNDLE_IDENTIFIER = me.rainbow.SelectTokenIntent;
				PRODUCT_NAME = "$(TARGET_NAME)";
				PROVISIONING_PROFILE_SPECIFIER = "";
				SKIP_INSTALL = YES;
				SWIFT_OPTIMIZATION_LEVEL = "-Owholemodule";
				SWIFT_PRECOMPILE_BRIDGING_HEADER = NO;
				SWIFT_VERSION = 5.0;
				TARGETED_DEVICE_FAMILY = "1,2";
			};
			name = Staging;
		};
		C9B378AF2C5159890085E5D0 /* Debug */ = {
			isa = XCBuildConfiguration;
			buildSettings = {
				APPLICATION_EXTENSION_API_ONLY = YES;
				ASSETCATALOG_COMPILER_GENERATE_SWIFT_ASSET_SYMBOL_EXTENSIONS = YES;
				CLANG_ANALYZER_NONNULL = YES;
				CLANG_ANALYZER_NUMBER_OBJECT_CONVERSION = YES_AGGRESSIVE;
				CLANG_CXX_LANGUAGE_STANDARD = "gnu++20";
				CLANG_ENABLE_OBJC_WEAK = YES;
				CLANG_WARN_BLOCK_CAPTURE_AUTORELEASING = YES;
				CLANG_WARN_COMMA = YES;
				CLANG_WARN_DEPRECATED_OBJC_IMPLEMENTATIONS = YES;
				CLANG_WARN_DOCUMENTATION_COMMENTS = YES;
				CLANG_WARN_INFINITE_RECURSION = YES;
				CLANG_WARN_NON_LITERAL_NULL_CONVERSION = YES;
				CLANG_WARN_OBJC_IMPLICIT_RETAIN_SELF = YES;
				CLANG_WARN_OBJC_LITERAL_CONVERSION = YES;
				CLANG_WARN_QUOTED_INCLUDE_IN_FRAMEWORK_HEADER = YES;
				CLANG_WARN_RANGE_LOOP_ANALYSIS = YES;
				CLANG_WARN_STRICT_PROTOTYPES = YES;
				CLANG_WARN_SUSPICIOUS_MOVE = YES;
				CLANG_WARN_UNGUARDED_AVAILABILITY = YES_AGGRESSIVE;
				CODE_SIGN_IDENTITY = "iPhone Developer";
				CODE_SIGN_STYLE = Manual;
				CURRENT_PROJECT_VERSION = 1;
				DEBUG_INFORMATION_FORMAT = dwarf;
				DEVELOPMENT_TEAM = "";
				"DEVELOPMENT_TEAM[sdk=iphoneos*]" = L74NQAQB8H;
				ENABLE_TESTABILITY = YES;
				ENABLE_USER_SCRIPT_SANDBOXING = YES;
				GCC_C_LANGUAGE_STANDARD = gnu17;
				GCC_NO_COMMON_BLOCKS = YES;
				GCC_PREPROCESSOR_DEFINITIONS = (
					"DEBUG=1",
					"$(inherited)",
				);
				GENERATE_INFOPLIST_FILE = YES;
				INFOPLIST_FILE = OpenInRainbow/Info.plist;
				INFOPLIST_KEY_CFBundleDisplayName = "Open in Rainbow";
				INFOPLIST_KEY_NSHumanReadableCopyright = "Copyright © 2024 Rainbow. All rights reserved.";
				IPHONEOS_DEPLOYMENT_TARGET = 17.5;
				LD_RUNPATH_SEARCH_PATHS = "$(inherited) @executable_path/Frameworks @executable_path/../../Frameworks";
				LOCALIZATION_PREFERS_STRING_CATALOGS = YES;
				MARKETING_VERSION = 1.0;
				MTL_ENABLE_DEBUG_INFO = INCLUDE_SOURCE;
				MTL_FAST_MATH = YES;
				PRODUCT_BUNDLE_IDENTIFIER = me.rainbow.OpenInRainbow;
				PRODUCT_NAME = "$(TARGET_NAME)";
				PROVISIONING_PROFILE_SPECIFIER = "";
				"PROVISIONING_PROFILE_SPECIFIER[sdk=iphoneos*]" = "match Development me.rainbow.OpenInRainbow";
				SKIP_INSTALL = YES;
				SWIFT_ACTIVE_COMPILATION_CONDITIONS = "DEBUG $(inherited)";
				SWIFT_EMIT_LOC_STRINGS = YES;
				SWIFT_OPTIMIZATION_LEVEL = "-Onone";
				SWIFT_VERSION = 5.0;
				TARGETED_DEVICE_FAMILY = "1,2";
			};
			name = Debug;
		};
		C9B378B02C5159890085E5D0 /* Release */ = {
			isa = XCBuildConfiguration;
			buildSettings = {
				APPLICATION_EXTENSION_API_ONLY = YES;
				ASSETCATALOG_COMPILER_GENERATE_SWIFT_ASSET_SYMBOL_EXTENSIONS = YES;
				CLANG_ANALYZER_NONNULL = YES;
				CLANG_ANALYZER_NUMBER_OBJECT_CONVERSION = YES_AGGRESSIVE;
				CLANG_CXX_LANGUAGE_STANDARD = "gnu++20";
				CLANG_ENABLE_OBJC_WEAK = YES;
				CLANG_WARN_BLOCK_CAPTURE_AUTORELEASING = YES;
				CLANG_WARN_COMMA = YES;
				CLANG_WARN_DEPRECATED_OBJC_IMPLEMENTATIONS = YES;
				CLANG_WARN_DOCUMENTATION_COMMENTS = YES;
				CLANG_WARN_INFINITE_RECURSION = YES;
				CLANG_WARN_NON_LITERAL_NULL_CONVERSION = YES;
				CLANG_WARN_OBJC_IMPLICIT_RETAIN_SELF = YES;
				CLANG_WARN_OBJC_LITERAL_CONVERSION = YES;
				CLANG_WARN_QUOTED_INCLUDE_IN_FRAMEWORK_HEADER = YES;
				CLANG_WARN_RANGE_LOOP_ANALYSIS = YES;
				CLANG_WARN_STRICT_PROTOTYPES = YES;
				CLANG_WARN_SUSPICIOUS_MOVE = YES;
				CLANG_WARN_UNGUARDED_AVAILABILITY = YES_AGGRESSIVE;
				CODE_SIGN_IDENTITY = "Apple Development";
				"CODE_SIGN_IDENTITY[sdk=iphoneos*]" = "iPhone Distribution";
				CODE_SIGN_STYLE = Manual;
				COPY_PHASE_STRIP = NO;
				CURRENT_PROJECT_VERSION = 1;
				DEBUG_INFORMATION_FORMAT = "dwarf-with-dsym";
				DEVELOPMENT_TEAM = "";
				"DEVELOPMENT_TEAM[sdk=iphoneos*]" = L74NQAQB8H;
				ENABLE_USER_SCRIPT_SANDBOXING = YES;
				GCC_C_LANGUAGE_STANDARD = gnu17;
				GCC_NO_COMMON_BLOCKS = YES;
				GENERATE_INFOPLIST_FILE = YES;
				INFOPLIST_FILE = OpenInRainbow/Info.plist;
				INFOPLIST_KEY_CFBundleDisplayName = "Open in Rainbow";
				INFOPLIST_KEY_NSHumanReadableCopyright = "Copyright © 2024 Rainbow. All rights reserved.";
				IPHONEOS_DEPLOYMENT_TARGET = 17.5;
				LD_RUNPATH_SEARCH_PATHS = "$(inherited) @executable_path/Frameworks @executable_path/../../Frameworks";
				LOCALIZATION_PREFERS_STRING_CATALOGS = YES;
				MARKETING_VERSION = 1.0;
				MTL_FAST_MATH = YES;
				PRODUCT_BUNDLE_IDENTIFIER = me.rainbow.OpenInRainbow;
				PRODUCT_NAME = "$(TARGET_NAME)";
				PROVISIONING_PROFILE_SPECIFIER = "";
				"PROVISIONING_PROFILE_SPECIFIER[sdk=iphoneos*]" = "match AppStore me.rainbow.OpenInRainbow";
				SKIP_INSTALL = YES;
				SWIFT_COMPILATION_MODE = wholemodule;
				SWIFT_EMIT_LOC_STRINGS = YES;
				SWIFT_VERSION = 5.0;
				TARGETED_DEVICE_FAMILY = "1,2";
			};
			name = Release;
		};
		C9B378B12C5159890085E5D0 /* LocalRelease */ = {
			isa = XCBuildConfiguration;
			buildSettings = {
				APPLICATION_EXTENSION_API_ONLY = YES;
				ASSETCATALOG_COMPILER_GENERATE_SWIFT_ASSET_SYMBOL_EXTENSIONS = YES;
				CLANG_ANALYZER_NONNULL = YES;
				CLANG_ANALYZER_NUMBER_OBJECT_CONVERSION = YES_AGGRESSIVE;
				CLANG_CXX_LANGUAGE_STANDARD = "gnu++20";
				CLANG_ENABLE_OBJC_WEAK = YES;
				CLANG_WARN_BLOCK_CAPTURE_AUTORELEASING = YES;
				CLANG_WARN_COMMA = YES;
				CLANG_WARN_DEPRECATED_OBJC_IMPLEMENTATIONS = YES;
				CLANG_WARN_DOCUMENTATION_COMMENTS = YES;
				CLANG_WARN_INFINITE_RECURSION = YES;
				CLANG_WARN_NON_LITERAL_NULL_CONVERSION = YES;
				CLANG_WARN_OBJC_IMPLICIT_RETAIN_SELF = YES;
				CLANG_WARN_OBJC_LITERAL_CONVERSION = YES;
				CLANG_WARN_QUOTED_INCLUDE_IN_FRAMEWORK_HEADER = YES;
				CLANG_WARN_RANGE_LOOP_ANALYSIS = YES;
				CLANG_WARN_STRICT_PROTOTYPES = YES;
				CLANG_WARN_SUSPICIOUS_MOVE = YES;
				CLANG_WARN_UNGUARDED_AVAILABILITY = YES_AGGRESSIVE;
				CODE_SIGN_IDENTITY = "iPhone Developer";
				CODE_SIGN_STYLE = Manual;
				COPY_PHASE_STRIP = NO;
				CURRENT_PROJECT_VERSION = 1;
				DEBUG_INFORMATION_FORMAT = "dwarf-with-dsym";
				DEVELOPMENT_TEAM = "";
				"DEVELOPMENT_TEAM[sdk=iphoneos*]" = L74NQAQB8H;
				ENABLE_USER_SCRIPT_SANDBOXING = YES;
				GCC_C_LANGUAGE_STANDARD = gnu17;
				GCC_NO_COMMON_BLOCKS = YES;
				GENERATE_INFOPLIST_FILE = YES;
				INFOPLIST_FILE = OpenInRainbow/Info.plist;
				INFOPLIST_KEY_CFBundleDisplayName = "Open in Rainbow";
				INFOPLIST_KEY_NSHumanReadableCopyright = "Copyright © 2024 Rainbow. All rights reserved.";
				IPHONEOS_DEPLOYMENT_TARGET = 17.5;
				LD_RUNPATH_SEARCH_PATHS = "$(inherited) @executable_path/Frameworks @executable_path/../../Frameworks";
				LOCALIZATION_PREFERS_STRING_CATALOGS = YES;
				MARKETING_VERSION = 1.0;
				MTL_FAST_MATH = YES;
				PRODUCT_BUNDLE_IDENTIFIER = me.rainbow.OpenInRainbow;
				PRODUCT_NAME = "$(TARGET_NAME)";
				PROVISIONING_PROFILE_SPECIFIER = "";
				"PROVISIONING_PROFILE_SPECIFIER[sdk=iphoneos*]" = "match Development me.rainbow.OpenInRainbow";
				SKIP_INSTALL = YES;
				SWIFT_COMPILATION_MODE = wholemodule;
				SWIFT_EMIT_LOC_STRINGS = YES;
				SWIFT_VERSION = 5.0;
				TARGETED_DEVICE_FAMILY = "1,2";
			};
			name = LocalRelease;
		};
		C9B378B22C5159890085E5D0 /* Staging */ = {
			isa = XCBuildConfiguration;
			buildSettings = {
				APPLICATION_EXTENSION_API_ONLY = YES;
				ASSETCATALOG_COMPILER_GENERATE_SWIFT_ASSET_SYMBOL_EXTENSIONS = YES;
				CLANG_ANALYZER_NONNULL = YES;
				CLANG_ANALYZER_NUMBER_OBJECT_CONVERSION = YES_AGGRESSIVE;
				CLANG_CXX_LANGUAGE_STANDARD = "gnu++20";
				CLANG_ENABLE_OBJC_WEAK = YES;
				CLANG_WARN_BLOCK_CAPTURE_AUTORELEASING = YES;
				CLANG_WARN_COMMA = YES;
				CLANG_WARN_DEPRECATED_OBJC_IMPLEMENTATIONS = YES;
				CLANG_WARN_DOCUMENTATION_COMMENTS = YES;
				CLANG_WARN_INFINITE_RECURSION = YES;
				CLANG_WARN_NON_LITERAL_NULL_CONVERSION = YES;
				CLANG_WARN_OBJC_IMPLICIT_RETAIN_SELF = YES;
				CLANG_WARN_OBJC_LITERAL_CONVERSION = YES;
				CLANG_WARN_QUOTED_INCLUDE_IN_FRAMEWORK_HEADER = YES;
				CLANG_WARN_RANGE_LOOP_ANALYSIS = YES;
				CLANG_WARN_STRICT_PROTOTYPES = YES;
				CLANG_WARN_SUSPICIOUS_MOVE = YES;
				CLANG_WARN_UNGUARDED_AVAILABILITY = YES_AGGRESSIVE;
				CODE_SIGN_IDENTITY = "iPhone Developer";
				CODE_SIGN_STYLE = Manual;
				COPY_PHASE_STRIP = NO;
				CURRENT_PROJECT_VERSION = 1;
				DEBUG_INFORMATION_FORMAT = "dwarf-with-dsym";
				DEVELOPMENT_TEAM = "";
				"DEVELOPMENT_TEAM[sdk=iphoneos*]" = L74NQAQB8H;
				ENABLE_USER_SCRIPT_SANDBOXING = YES;
				GCC_C_LANGUAGE_STANDARD = gnu17;
				GCC_NO_COMMON_BLOCKS = YES;
				GENERATE_INFOPLIST_FILE = YES;
				INFOPLIST_FILE = OpenInRainbow/Info.plist;
				INFOPLIST_KEY_CFBundleDisplayName = "Open in Rainbow";
				INFOPLIST_KEY_NSHumanReadableCopyright = "Copyright © 2024 Rainbow. All rights reserved.";
				IPHONEOS_DEPLOYMENT_TARGET = 17.5;
				LD_RUNPATH_SEARCH_PATHS = "$(inherited) @executable_path/Frameworks @executable_path/../../Frameworks";
				LOCALIZATION_PREFERS_STRING_CATALOGS = YES;
				MARKETING_VERSION = 1.0;
				MTL_FAST_MATH = YES;
				PRODUCT_BUNDLE_IDENTIFIER = me.rainbow.OpenInRainbow;
				PRODUCT_NAME = "$(TARGET_NAME)";
				PROVISIONING_PROFILE_SPECIFIER = "";
				"PROVISIONING_PROFILE_SPECIFIER[sdk=iphoneos*]" = "match Development me.rainbow.OpenInRainbow";
				SKIP_INSTALL = YES;
				SWIFT_COMPILATION_MODE = wholemodule;
				SWIFT_EMIT_LOC_STRINGS = YES;
				SWIFT_VERSION = 5.0;
				TARGETED_DEVICE_FAMILY = "1,2";
			};
			name = Staging;
		};
		C9B378C42C515A860085E5D0 /* Debug */ = {
			isa = XCBuildConfiguration;
			buildSettings = {
				APPLICATION_EXTENSION_API_ONLY = YES;
				ASSETCATALOG_COMPILER_GENERATE_SWIFT_ASSET_SYMBOL_EXTENSIONS = YES;
				CLANG_ANALYZER_NONNULL = YES;
				CLANG_ANALYZER_NUMBER_OBJECT_CONVERSION = YES_AGGRESSIVE;
				CLANG_CXX_LANGUAGE_STANDARD = "gnu++20";
				CLANG_ENABLE_OBJC_WEAK = YES;
				CLANG_WARN_BLOCK_CAPTURE_AUTORELEASING = YES;
				CLANG_WARN_COMMA = YES;
				CLANG_WARN_DEPRECATED_OBJC_IMPLEMENTATIONS = YES;
				CLANG_WARN_DOCUMENTATION_COMMENTS = YES;
				CLANG_WARN_INFINITE_RECURSION = YES;
				CLANG_WARN_NON_LITERAL_NULL_CONVERSION = YES;
				CLANG_WARN_OBJC_IMPLICIT_RETAIN_SELF = YES;
				CLANG_WARN_OBJC_LITERAL_CONVERSION = YES;
				CLANG_WARN_QUOTED_INCLUDE_IN_FRAMEWORK_HEADER = YES;
				CLANG_WARN_RANGE_LOOP_ANALYSIS = YES;
				CLANG_WARN_STRICT_PROTOTYPES = YES;
				CLANG_WARN_SUSPICIOUS_MOVE = YES;
				CLANG_WARN_UNGUARDED_AVAILABILITY = YES_AGGRESSIVE;
				CODE_SIGN_IDENTITY = "iPhone Developer";
				CODE_SIGN_STYLE = Manual;
				CURRENT_PROJECT_VERSION = 1;
				DEBUG_INFORMATION_FORMAT = dwarf;
				DEVELOPMENT_TEAM = "";
				"DEVELOPMENT_TEAM[sdk=iphoneos*]" = L74NQAQB8H;
				ENABLE_TESTABILITY = YES;
				ENABLE_USER_SCRIPT_SANDBOXING = YES;
				GCC_C_LANGUAGE_STANDARD = gnu17;
				GCC_NO_COMMON_BLOCKS = YES;
				GCC_PREPROCESSOR_DEFINITIONS = (
					"DEBUG=1",
					"$(inherited)",
				);
				GENERATE_INFOPLIST_FILE = YES;
				INFOPLIST_FILE = ShareWithRainbow/Info.plist;
				INFOPLIST_KEY_CFBundleDisplayName = ShareWithRainbow;
				INFOPLIST_KEY_NSHumanReadableCopyright = "Copyright © 2024 Rainbow. All rights reserved.";
				IPHONEOS_DEPLOYMENT_TARGET = 17.5;
				LD_RUNPATH_SEARCH_PATHS = "$(inherited) @executable_path/Frameworks @executable_path/../../Frameworks";
				LOCALIZATION_PREFERS_STRING_CATALOGS = YES;
				MARKETING_VERSION = 1.0;
				MTL_ENABLE_DEBUG_INFO = INCLUDE_SOURCE;
				MTL_FAST_MATH = YES;
				PRODUCT_BUNDLE_IDENTIFIER = me.rainbow.ShareWithRainbow;
				PRODUCT_NAME = "$(TARGET_NAME)";
				PROVISIONING_PROFILE_SPECIFIER = "";
				"PROVISIONING_PROFILE_SPECIFIER[sdk=iphoneos*]" = "match Development me.rainbow.ShareWithRainbow";
				SKIP_INSTALL = YES;
				SWIFT_ACTIVE_COMPILATION_CONDITIONS = "DEBUG $(inherited)";
				SWIFT_EMIT_LOC_STRINGS = YES;
				SWIFT_OPTIMIZATION_LEVEL = "-Onone";
				SWIFT_VERSION = 5.0;
				TARGETED_DEVICE_FAMILY = "1,2";
			};
			name = Debug;
		};
		C9B378C52C515A860085E5D0 /* Release */ = {
			isa = XCBuildConfiguration;
			buildSettings = {
				APPLICATION_EXTENSION_API_ONLY = YES;
				ASSETCATALOG_COMPILER_GENERATE_SWIFT_ASSET_SYMBOL_EXTENSIONS = YES;
				CLANG_ANALYZER_NONNULL = YES;
				CLANG_ANALYZER_NUMBER_OBJECT_CONVERSION = YES_AGGRESSIVE;
				CLANG_CXX_LANGUAGE_STANDARD = "gnu++20";
				CLANG_ENABLE_OBJC_WEAK = YES;
				CLANG_WARN_BLOCK_CAPTURE_AUTORELEASING = YES;
				CLANG_WARN_COMMA = YES;
				CLANG_WARN_DEPRECATED_OBJC_IMPLEMENTATIONS = YES;
				CLANG_WARN_DOCUMENTATION_COMMENTS = YES;
				CLANG_WARN_INFINITE_RECURSION = YES;
				CLANG_WARN_NON_LITERAL_NULL_CONVERSION = YES;
				CLANG_WARN_OBJC_IMPLICIT_RETAIN_SELF = YES;
				CLANG_WARN_OBJC_LITERAL_CONVERSION = YES;
				CLANG_WARN_QUOTED_INCLUDE_IN_FRAMEWORK_HEADER = YES;
				CLANG_WARN_RANGE_LOOP_ANALYSIS = YES;
				CLANG_WARN_STRICT_PROTOTYPES = YES;
				CLANG_WARN_SUSPICIOUS_MOVE = YES;
				CLANG_WARN_UNGUARDED_AVAILABILITY = YES_AGGRESSIVE;
				CODE_SIGN_IDENTITY = "Apple Development";
				"CODE_SIGN_IDENTITY[sdk=iphoneos*]" = "iPhone Distribution";
				CODE_SIGN_STYLE = Manual;
				COPY_PHASE_STRIP = NO;
				CURRENT_PROJECT_VERSION = 1;
				DEBUG_INFORMATION_FORMAT = "dwarf-with-dsym";
				DEVELOPMENT_TEAM = "";
				"DEVELOPMENT_TEAM[sdk=iphoneos*]" = L74NQAQB8H;
				ENABLE_USER_SCRIPT_SANDBOXING = YES;
				GCC_C_LANGUAGE_STANDARD = gnu17;
				GCC_NO_COMMON_BLOCKS = YES;
				GENERATE_INFOPLIST_FILE = YES;
				INFOPLIST_FILE = ShareWithRainbow/Info.plist;
				INFOPLIST_KEY_CFBundleDisplayName = ShareWithRainbow;
				INFOPLIST_KEY_NSHumanReadableCopyright = "Copyright © 2024 Rainbow. All rights reserved.";
				IPHONEOS_DEPLOYMENT_TARGET = 17.5;
				LD_RUNPATH_SEARCH_PATHS = "$(inherited) @executable_path/Frameworks @executable_path/../../Frameworks";
				LOCALIZATION_PREFERS_STRING_CATALOGS = YES;
				MARKETING_VERSION = 1.0;
				MTL_FAST_MATH = YES;
				PRODUCT_BUNDLE_IDENTIFIER = me.rainbow.ShareWithRainbow;
				PRODUCT_NAME = "$(TARGET_NAME)";
				PROVISIONING_PROFILE_SPECIFIER = "";
				"PROVISIONING_PROFILE_SPECIFIER[sdk=iphoneos*]" = "match AppStore me.rainbow.ShareWithRainbow";
				SKIP_INSTALL = YES;
				SWIFT_COMPILATION_MODE = wholemodule;
				SWIFT_EMIT_LOC_STRINGS = YES;
				SWIFT_VERSION = 5.0;
				TARGETED_DEVICE_FAMILY = "1,2";
			};
			name = Release;
		};
		C9B378C62C515A860085E5D0 /* LocalRelease */ = {
			isa = XCBuildConfiguration;
			buildSettings = {
				APPLICATION_EXTENSION_API_ONLY = YES;
				ASSETCATALOG_COMPILER_GENERATE_SWIFT_ASSET_SYMBOL_EXTENSIONS = YES;
				CLANG_ANALYZER_NONNULL = YES;
				CLANG_ANALYZER_NUMBER_OBJECT_CONVERSION = YES_AGGRESSIVE;
				CLANG_CXX_LANGUAGE_STANDARD = "gnu++20";
				CLANG_ENABLE_OBJC_WEAK = YES;
				CLANG_WARN_BLOCK_CAPTURE_AUTORELEASING = YES;
				CLANG_WARN_COMMA = YES;
				CLANG_WARN_DEPRECATED_OBJC_IMPLEMENTATIONS = YES;
				CLANG_WARN_DOCUMENTATION_COMMENTS = YES;
				CLANG_WARN_INFINITE_RECURSION = YES;
				CLANG_WARN_NON_LITERAL_NULL_CONVERSION = YES;
				CLANG_WARN_OBJC_IMPLICIT_RETAIN_SELF = YES;
				CLANG_WARN_OBJC_LITERAL_CONVERSION = YES;
				CLANG_WARN_QUOTED_INCLUDE_IN_FRAMEWORK_HEADER = YES;
				CLANG_WARN_RANGE_LOOP_ANALYSIS = YES;
				CLANG_WARN_STRICT_PROTOTYPES = YES;
				CLANG_WARN_SUSPICIOUS_MOVE = YES;
				CLANG_WARN_UNGUARDED_AVAILABILITY = YES_AGGRESSIVE;
				CODE_SIGN_IDENTITY = "iPhone Developer";
				CODE_SIGN_STYLE = Manual;
				COPY_PHASE_STRIP = NO;
				CURRENT_PROJECT_VERSION = 1;
				DEBUG_INFORMATION_FORMAT = "dwarf-with-dsym";
				DEVELOPMENT_TEAM = "";
				"DEVELOPMENT_TEAM[sdk=iphoneos*]" = L74NQAQB8H;
				ENABLE_USER_SCRIPT_SANDBOXING = YES;
				GCC_C_LANGUAGE_STANDARD = gnu17;
				GCC_NO_COMMON_BLOCKS = YES;
				GENERATE_INFOPLIST_FILE = YES;
				INFOPLIST_FILE = ShareWithRainbow/Info.plist;
				INFOPLIST_KEY_CFBundleDisplayName = ShareWithRainbow;
				INFOPLIST_KEY_NSHumanReadableCopyright = "Copyright © 2024 Rainbow. All rights reserved.";
				IPHONEOS_DEPLOYMENT_TARGET = 17.5;
				LD_RUNPATH_SEARCH_PATHS = "$(inherited) @executable_path/Frameworks @executable_path/../../Frameworks";
				LOCALIZATION_PREFERS_STRING_CATALOGS = YES;
				MARKETING_VERSION = 1.0;
				MTL_FAST_MATH = YES;
				PRODUCT_BUNDLE_IDENTIFIER = me.rainbow.ShareWithRainbow;
				PRODUCT_NAME = "$(TARGET_NAME)";
				PROVISIONING_PROFILE_SPECIFIER = "";
				"PROVISIONING_PROFILE_SPECIFIER[sdk=iphoneos*]" = "match Development me.rainbow.ShareWithRainbow";
				SKIP_INSTALL = YES;
				SWIFT_COMPILATION_MODE = wholemodule;
				SWIFT_EMIT_LOC_STRINGS = YES;
				SWIFT_VERSION = 5.0;
				TARGETED_DEVICE_FAMILY = "1,2";
			};
			name = LocalRelease;
		};
		C9B378C72C515A860085E5D0 /* Staging */ = {
			isa = XCBuildConfiguration;
			buildSettings = {
				APPLICATION_EXTENSION_API_ONLY = YES;
				ASSETCATALOG_COMPILER_GENERATE_SWIFT_ASSET_SYMBOL_EXTENSIONS = YES;
				CLANG_ANALYZER_NONNULL = YES;
				CLANG_ANALYZER_NUMBER_OBJECT_CONVERSION = YES_AGGRESSIVE;
				CLANG_CXX_LANGUAGE_STANDARD = "gnu++20";
				CLANG_ENABLE_OBJC_WEAK = YES;
				CLANG_WARN_BLOCK_CAPTURE_AUTORELEASING = YES;
				CLANG_WARN_COMMA = YES;
				CLANG_WARN_DEPRECATED_OBJC_IMPLEMENTATIONS = YES;
				CLANG_WARN_DOCUMENTATION_COMMENTS = YES;
				CLANG_WARN_INFINITE_RECURSION = YES;
				CLANG_WARN_NON_LITERAL_NULL_CONVERSION = YES;
				CLANG_WARN_OBJC_IMPLICIT_RETAIN_SELF = YES;
				CLANG_WARN_OBJC_LITERAL_CONVERSION = YES;
				CLANG_WARN_QUOTED_INCLUDE_IN_FRAMEWORK_HEADER = YES;
				CLANG_WARN_RANGE_LOOP_ANALYSIS = YES;
				CLANG_WARN_STRICT_PROTOTYPES = YES;
				CLANG_WARN_SUSPICIOUS_MOVE = YES;
				CLANG_WARN_UNGUARDED_AVAILABILITY = YES_AGGRESSIVE;
				CODE_SIGN_IDENTITY = "iPhone Developer";
				CODE_SIGN_STYLE = Manual;
				COPY_PHASE_STRIP = NO;
				CURRENT_PROJECT_VERSION = 1;
				DEBUG_INFORMATION_FORMAT = "dwarf-with-dsym";
				DEVELOPMENT_TEAM = "";
				"DEVELOPMENT_TEAM[sdk=iphoneos*]" = L74NQAQB8H;
				ENABLE_USER_SCRIPT_SANDBOXING = YES;
				GCC_C_LANGUAGE_STANDARD = gnu17;
				GCC_NO_COMMON_BLOCKS = YES;
				GENERATE_INFOPLIST_FILE = YES;
				INFOPLIST_FILE = ShareWithRainbow/Info.plist;
				INFOPLIST_KEY_CFBundleDisplayName = ShareWithRainbow;
				INFOPLIST_KEY_NSHumanReadableCopyright = "Copyright © 2024 Rainbow. All rights reserved.";
				IPHONEOS_DEPLOYMENT_TARGET = 17.5;
				LD_RUNPATH_SEARCH_PATHS = "$(inherited) @executable_path/Frameworks @executable_path/../../Frameworks";
				LOCALIZATION_PREFERS_STRING_CATALOGS = YES;
				MARKETING_VERSION = 1.0;
				MTL_FAST_MATH = YES;
				PRODUCT_BUNDLE_IDENTIFIER = me.rainbow.ShareWithRainbow;
				PRODUCT_NAME = "$(TARGET_NAME)";
				PROVISIONING_PROFILE_SPECIFIER = "";
				"PROVISIONING_PROFILE_SPECIFIER[sdk=iphoneos*]" = "match Development me.rainbow.ShareWithRainbow";
				SKIP_INSTALL = YES;
				SWIFT_COMPILATION_MODE = wholemodule;
				SWIFT_EMIT_LOC_STRINGS = YES;
				SWIFT_VERSION = 5.0;
				TARGETED_DEVICE_FAMILY = "1,2";
			};
			name = Staging;
		};
/* End XCBuildConfiguration section */

/* Begin XCConfigurationList section */
		0299CE842886202800B5C7E7 /* Build configuration list for PBXNativeTarget "ImageNotification" */ = {
			isa = XCConfigurationList;
			buildConfigurations = (
				0299CE802886202800B5C7E7 /* Debug */,
				0299CE812886202800B5C7E7 /* Release */,
				0299CE822886202800B5C7E7 /* LocalRelease */,
				0299CE832886202800B5C7E7 /* Staging */,
			);
			defaultConfigurationIsVisible = 0;
			defaultConfigurationName = Release;
		};
		13B07F931A680F5B00A75B9A /* Build configuration list for PBXNativeTarget "Rainbow" */ = {
			isa = XCConfigurationList;
			buildConfigurations = (
				13B07F941A680F5B00A75B9A /* Debug */,
				13B07F951A680F5B00A75B9A /* Release */,
				2C87B79A2197FA1900682EC4 /* LocalRelease */,
				2C6A799821127ED9003AFB37 /* Staging */,
			);
			defaultConfigurationIsVisible = 0;
			defaultConfigurationName = Release;
		};
		83CBB9FA1A601CBA00E9B192 /* Build configuration list for PBXProject "Rainbow" */ = {
			isa = XCConfigurationList;
			buildConfigurations = (
				83CBBA201A601CBA00E9B192 /* Debug */,
				83CBBA211A601CBA00E9B192 /* Release */,
				2C87B7992197FA1900682EC4 /* LocalRelease */,
				2C6A799721127ED9003AFB37 /* Staging */,
			);
			defaultConfigurationIsVisible = 0;
			defaultConfigurationName = Release;
		};
		C16DCF6E272BA6F100FF5C78 /* Build configuration list for PBXNativeTarget "PriceWidgetExtension" */ = {
			isa = XCConfigurationList;
			buildConfigurations = (
				C16DCF6A272BA6F100FF5C78 /* Debug */,
				C16DCF6B272BA6F100FF5C78 /* Release */,
				C16DCF6C272BA6F100FF5C78 /* LocalRelease */,
				C16DCF6D272BA6F100FF5C78 /* Staging */,
			);
			defaultConfigurationIsVisible = 0;
			defaultConfigurationName = Release;
		};
		C16DCF9F272BAB9600FF5C78 /* Build configuration list for PBXNativeTarget "SelectTokenIntent" */ = {
			isa = XCConfigurationList;
			buildConfigurations = (
				C16DCFA0272BAB9600FF5C78 /* Debug */,
				C16DCFA1272BAB9600FF5C78 /* Release */,
				C16DCFA2272BAB9600FF5C78 /* LocalRelease */,
				C16DCFA3272BAB9600FF5C78 /* Staging */,
			);
			defaultConfigurationIsVisible = 0;
			defaultConfigurationName = Release;
		};
		C9B378B32C5159890085E5D0 /* Build configuration list for PBXNativeTarget "OpenInRainbow" */ = {
			isa = XCConfigurationList;
			buildConfigurations = (
				C9B378AF2C5159890085E5D0 /* Debug */,
				C9B378B02C5159890085E5D0 /* Release */,
				C9B378B12C5159890085E5D0 /* LocalRelease */,
				C9B378B22C5159890085E5D0 /* Staging */,
			);
			defaultConfigurationIsVisible = 0;
			defaultConfigurationName = Release;
		};
		C9B378C32C515A860085E5D0 /* Build configuration list for PBXNativeTarget "ShareWithRainbow" */ = {
			isa = XCConfigurationList;
			buildConfigurations = (
				C9B378C42C515A860085E5D0 /* Debug */,
				C9B378C52C515A860085E5D0 /* Release */,
				C9B378C62C515A860085E5D0 /* LocalRelease */,
				C9B378C72C515A860085E5D0 /* Staging */,
			);
			defaultConfigurationIsVisible = 0;
			defaultConfigurationName = Release;
		};
/* End XCConfigurationList section */
	};
	rootObject = 83CBB9F71A601CBA00E9B192 /* Project object */;
}<|MERGE_RESOLUTION|>--- conflicted
+++ resolved
@@ -25,10 +25,8 @@
 		15E531D5242B28EF00797B89 /* UIImageViewWithPersistentAnimations.swift in Sources */ = {isa = PBXBuildFile; fileRef = 15E531D4242B28EF00797B89 /* UIImageViewWithPersistentAnimations.swift */; };
 		15E531DA242DAB7100797B89 /* NotificationManager.m in Sources */ = {isa = PBXBuildFile; fileRef = 15E531D9242DAB7100797B89 /* NotificationManager.m */; };
 		24979E8920F84250007EB0DA /* GoogleService-Info.plist in Resources */ = {isa = PBXBuildFile; fileRef = 24979E7720F84004007EB0DA /* GoogleService-Info.plist */; };
-		4198A321C90BCDB1DA8EC17F /* libPods-ImageNotification.a in Frameworks */ = {isa = PBXBuildFile; fileRef = 2D1B73FB0C9AD60EFBA7E95F /* libPods-ImageNotification.a */; };
-		4A3313340003BC7924A2FFDB /* libPods-PriceWidgetExtension.a in Frameworks */ = {isa = PBXBuildFile; fileRef = 362C1A7687BA6B7D5945362F /* libPods-PriceWidgetExtension.a */; };
 		4D098C2F2811A9A5006A801A /* RNStartTime.m in Sources */ = {isa = PBXBuildFile; fileRef = 4D098C2E2811A9A5006A801A /* RNStartTime.m */; };
-		6195ED439B3F5E202702B01B /* libPods-Rainbow.a in Frameworks */ = {isa = PBXBuildFile; fileRef = 20B96835E561D16E69F29BD4 /* libPods-Rainbow.a */; };
+		591124D62575396586536FA7 /* libPods-Rainbow.a in Frameworks */ = {isa = PBXBuildFile; fileRef = EC3BE7B6CF04EA3E675DE492 /* libPods-Rainbow.a */; };
 		6630540924A38A1900E5B030 /* RainbowText.m in Sources */ = {isa = PBXBuildFile; fileRef = 6630540824A38A1900E5B030 /* RainbowText.m */; };
 		6635730624939991006ACFA6 /* SafeStoreReview.m in Sources */ = {isa = PBXBuildFile; fileRef = 6635730524939991006ACFA6 /* SafeStoreReview.m */; };
 		6655FFB425BB2B0700642961 /* ThemeModule.m in Sources */ = {isa = PBXBuildFile; fileRef = 6655FFB325BB2B0700642961 /* ThemeModule.m */; };
@@ -37,16 +35,12 @@
 		66A1FEB624AB641100C3F539 /* RNCMScreen.m in Sources */ = {isa = PBXBuildFile; fileRef = 66A1FEB324AB641100C3F539 /* RNCMScreen.m */; };
 		66A1FEBC24ACBBE600C3F539 /* RNCMPortal.m in Sources */ = {isa = PBXBuildFile; fileRef = 66A1FEBB24ACBBE600C3F539 /* RNCMPortal.m */; };
 		66A28EB024CAF1B500410A88 /* TestFlight.m in Sources */ = {isa = PBXBuildFile; fileRef = 66A28EAF24CAF1B500410A88 /* TestFlight.m */; };
-<<<<<<< HEAD
-		8C656080083F4259E07982C1 /* libPods-SelectTokenIntent.a in Frameworks */ = {isa = PBXBuildFile; fileRef = BF59C3310E36D23389978BD7 /* libPods-SelectTokenIntent.a */; };
-=======
-		86913359E129076B2E94167D /* libPods-Rainbow.a in Frameworks */ = {isa = PBXBuildFile; fileRef = 6875B4873D0949D4D7AAAE07 /* libPods-Rainbow.a */; };
-		8A822C422360198E62AD7BFA /* libPods-SelectTokenIntent.a in Frameworks */ = {isa = PBXBuildFile; fileRef = BCDB57FCE228B5380B3618D3 /* libPods-SelectTokenIntent.a */; };
->>>>>>> a0d629f2
+		A2F05083EDCA0390ABA85747 /* libPods-PriceWidgetExtension.a in Frameworks */ = {isa = PBXBuildFile; fileRef = 2C29F1A76C6C4DDCD513FC7A /* libPods-PriceWidgetExtension.a */; };
 		A4277D9F23CBD1910042BAF4 /* Extensions.swift in Sources */ = {isa = PBXBuildFile; fileRef = A4277D9E23CBD1910042BAF4 /* Extensions.swift */; };
 		A4277DA323CFE85F0042BAF4 /* Theme.swift in Sources */ = {isa = PBXBuildFile; fileRef = A4277DA223CFE85F0042BAF4 /* Theme.swift */; };
 		A4D04BA923D12F99008C1DEC /* Button.swift in Sources */ = {isa = PBXBuildFile; fileRef = A4D04BA823D12F99008C1DEC /* Button.swift */; };
 		A4D04BAC23D12FD5008C1DEC /* ButtonManager.m in Sources */ = {isa = PBXBuildFile; fileRef = A4D04BAB23D12FD5008C1DEC /* ButtonManager.m */; };
+		A75146B38040138278CAB964 /* libPods-SelectTokenIntent.a in Frameworks */ = {isa = PBXBuildFile; fileRef = A65DD8E8A7A292D07281705C /* libPods-SelectTokenIntent.a */; };
 		AA0B1CBB2B00C5E100EAF77D /* SF-Mono-Semibold.otf in Resources */ = {isa = PBXBuildFile; fileRef = AA0B1CB82B00C5E100EAF77D /* SF-Mono-Semibold.otf */; };
 		AA0B1CBD2B00C5E100EAF77D /* SF-Mono-Bold.otf in Resources */ = {isa = PBXBuildFile; fileRef = AA0B1CB92B00C5E100EAF77D /* SF-Mono-Bold.otf */; };
 		AA0B1CBF2B00C5E100EAF77D /* SF-Pro-Rounded-Black.otf in Resources */ = {isa = PBXBuildFile; fileRef = AA0B1CBA2B00C5E100EAF77D /* SF-Pro-Rounded-Black.otf */; };
@@ -75,10 +69,6 @@
 		B5CE8FFF29A5758100EB1EFA /* pooly@3x.png in Resources */ = {isa = PBXBuildFile; fileRef = B5CE8FFD29A5758100EB1EFA /* pooly@3x.png */; };
 		B5D7F2F029E8D41E003D6A54 /* finiliar@3x.png in Resources */ = {isa = PBXBuildFile; fileRef = B5D7F2EE29E8D41D003D6A54 /* finiliar@3x.png */; };
 		B5D7F2F129E8D41E003D6A54 /* finiliar@2x.png in Resources */ = {isa = PBXBuildFile; fileRef = B5D7F2EF29E8D41E003D6A54 /* finiliar@2x.png */; };
-<<<<<<< HEAD
-=======
-		B8CD55BCF7A0AB6EFF7E2107 /* libPods-ImageNotification.a in Frameworks */ = {isa = PBXBuildFile; fileRef = 025D857C7770B9D5627327FA /* libPods-ImageNotification.a */; };
->>>>>>> a0d629f2
 		C04D10F025AFC8C1003BEF7A /* Extras.json in Resources */ = {isa = PBXBuildFile; fileRef = C04D10EF25AFC8C1003BEF7A /* Extras.json */; };
 		C1038325273C2D0C00B18210 /* PriceWidgetView.swift in Sources */ = {isa = PBXBuildFile; fileRef = C16DCF75272BA7AA00FF5C78 /* PriceWidgetView.swift */; };
 		C1038337273C5C4200B18210 /* PriceWidget.swift in Sources */ = {isa = PBXBuildFile; fileRef = C16DCF62272BA6EF00FF5C78 /* PriceWidget.swift */; };
@@ -149,8 +139,8 @@
 		C9B378BB2C515A860085E5D0 /* ShareViewController.swift in Sources */ = {isa = PBXBuildFile; fileRef = C9B378BA2C515A860085E5D0 /* ShareViewController.swift */; };
 		C9B378BE2C515A860085E5D0 /* Base in Resources */ = {isa = PBXBuildFile; fileRef = C9B378BD2C515A860085E5D0 /* Base */; };
 		C9B378C22C515A860085E5D0 /* ShareWithRainbow.appex in Embed App Extensions */ = {isa = PBXBuildFile; fileRef = C9B378B82C515A860085E5D0 /* ShareWithRainbow.appex */; settings = {ATTRIBUTES = (RemoveHeadersOnCopy, ); }; };
-		CE27C1EECE64497C72CC5B3A /* libPods-PriceWidgetExtension.a in Frameworks */ = {isa = PBXBuildFile; fileRef = D346B122505933DBFA22D04A /* libPods-PriceWidgetExtension.a */; };
 		ED2971652150620600B7C4FE /* JavaScriptCore.framework in Frameworks */ = {isa = PBXBuildFile; fileRef = ED2971642150620600B7C4FE /* JavaScriptCore.framework */; };
+		F4568B427F32A04432B6438F /* libPods-ImageNotification.a in Frameworks */ = {isa = PBXBuildFile; fileRef = A61519AD4EE1427407EDC389 /* libPods-ImageNotification.a */; };
 /* End PBXBuildFile section */
 
 /* Begin PBXContainerItemProxy section */
@@ -213,25 +203,17 @@
 		008F07F21AC5B25A0029DE68 /* main.jsbundle */ = {isa = PBXFileReference; fileEncoding = 4; lastKnownFileType = text; path = main.jsbundle; sourceTree = "<group>"; };
 		00E356F11AD99517003FC87E /* Info.plist */ = {isa = PBXFileReference; lastKnownFileType = text.plist.xml; path = Info.plist; sourceTree = "<group>"; };
 		00E356F21AD99517003FC87E /* RainbowTests.m */ = {isa = PBXFileReference; lastKnownFileType = sourcecode.c.objc; path = RainbowTests.m; sourceTree = "<group>"; };
-		025D857C7770B9D5627327FA /* libPods-ImageNotification.a */ = {isa = PBXFileReference; explicitFileType = archive.ar; includeInIndex = 0; path = "libPods-ImageNotification.a"; sourceTree = BUILT_PRODUCTS_DIR; };
 		0299CE772886202800B5C7E7 /* ImageNotification.appex */ = {isa = PBXFileReference; explicitFileType = "wrapper.app-extension"; includeInIndex = 0; path = ImageNotification.appex; sourceTree = BUILT_PRODUCTS_DIR; };
 		0299CE792886202800B5C7E7 /* NotificationService.h */ = {isa = PBXFileReference; lastKnownFileType = sourcecode.c.h; path = NotificationService.h; sourceTree = "<group>"; };
 		0299CE7A2886202800B5C7E7 /* NotificationService.m */ = {isa = PBXFileReference; lastKnownFileType = sourcecode.c.objc; path = NotificationService.m; sourceTree = "<group>"; };
 		0299CE7C2886202800B5C7E7 /* Info.plist */ = {isa = PBXFileReference; lastKnownFileType = text.plist.xml; path = Info.plist; sourceTree = "<group>"; };
 		0299CE852886246C00B5C7E7 /* libFirebaseCore.a */ = {isa = PBXFileReference; explicitFileType = archive.ar; path = libFirebaseCore.a; sourceTree = BUILT_PRODUCTS_DIR; };
-<<<<<<< HEAD
-		122F846E9A6C1F6D3A830DFC /* Pods-Rainbow.staging.xcconfig */ = {isa = PBXFileReference; includeInIndex = 1; lastKnownFileType = text.xcconfig; name = "Pods-Rainbow.staging.xcconfig"; path = "Target Support Files/Pods-Rainbow/Pods-Rainbow.staging.xcconfig"; sourceTree = "<group>"; };
-=======
-		0C374E26CF6ED7C5C2C823ED /* Pods-ImageNotification.localrelease.xcconfig */ = {isa = PBXFileReference; includeInIndex = 1; lastKnownFileType = text.xcconfig; name = "Pods-ImageNotification.localrelease.xcconfig"; path = "Target Support Files/Pods-ImageNotification/Pods-ImageNotification.localrelease.xcconfig"; sourceTree = "<group>"; };
-		0EF5903F6DA2DDF4181D7872 /* Pods-SelectTokenIntent.localrelease.xcconfig */ = {isa = PBXFileReference; includeInIndex = 1; lastKnownFileType = text.xcconfig; name = "Pods-SelectTokenIntent.localrelease.xcconfig"; path = "Target Support Files/Pods-SelectTokenIntent/Pods-SelectTokenIntent.localrelease.xcconfig"; sourceTree = "<group>"; };
->>>>>>> a0d629f2
 		13B07F961A680F5B00A75B9A /* Rainbow.app */ = {isa = PBXFileReference; explicitFileType = wrapper.application; includeInIndex = 0; path = Rainbow.app; sourceTree = BUILT_PRODUCTS_DIR; };
 		13B07FAF1A68108700A75B9A /* AppDelegate.h */ = {isa = PBXFileReference; fileEncoding = 4; lastKnownFileType = sourcecode.c.h; name = AppDelegate.h; path = Rainbow/AppDelegate.h; sourceTree = "<group>"; };
 		13B07FB01A68108700A75B9A /* AppDelegate.mm */ = {isa = PBXFileReference; fileEncoding = 4; lastKnownFileType = sourcecode.cpp.objcpp; name = AppDelegate.mm; path = Rainbow/AppDelegate.mm; sourceTree = "<group>"; };
 		13B07FB21A68108700A75B9A /* Base */ = {isa = PBXFileReference; lastKnownFileType = file.xib; name = Base; path = Base.lproj/LaunchScreen.xib; sourceTree = "<group>"; };
 		13B07FB61A68108700A75B9A /* Info.plist */ = {isa = PBXFileReference; fileEncoding = 4; lastKnownFileType = text.plist.xml; name = Info.plist; path = Rainbow/Info.plist; sourceTree = "<group>"; };
 		13B07FB71A68108700A75B9A /* main.m */ = {isa = PBXFileReference; fileEncoding = 4; lastKnownFileType = sourcecode.c.objc; name = main.m; path = Rainbow/main.m; sourceTree = "<group>"; };
-		14F35459E889D3EE711C1B88 /* Pods-PriceWidgetExtension.release.xcconfig */ = {isa = PBXFileReference; includeInIndex = 1; lastKnownFileType = text.xcconfig; name = "Pods-PriceWidgetExtension.release.xcconfig"; path = "Target Support Files/Pods-PriceWidgetExtension/Pods-PriceWidgetExtension.release.xcconfig"; sourceTree = "<group>"; };
 		152643462B9AD97E004AC9AA /* InjectedJSBundle.js */ = {isa = PBXFileReference; fileEncoding = 4; lastKnownFileType = sourcecode.javascript; name = InjectedJSBundle.js; path = ../InjectedJSBundle.js; sourceTree = "<group>"; };
 		157155032418733F009B698B /* RainbowRelease.entitlements */ = {isa = PBXFileReference; lastKnownFileType = text.plist.entitlements; name = RainbowRelease.entitlements; path = Rainbow/RainbowRelease.entitlements; sourceTree = "<group>"; };
 		157155042418734C009B698B /* RainbowDebug.entitlements */ = {isa = PBXFileReference; lastKnownFileType = text.plist.entitlements; name = RainbowDebug.entitlements; path = Rainbow/RainbowDebug.entitlements; sourceTree = "<group>"; };
@@ -251,11 +233,9 @@
 		15E531D4242B28EF00797B89 /* UIImageViewWithPersistentAnimations.swift */ = {isa = PBXFileReference; lastKnownFileType = sourcecode.swift; path = UIImageViewWithPersistentAnimations.swift; sourceTree = "<group>"; };
 		15E531D8242DAB7100797B89 /* NotificationManager.h */ = {isa = PBXFileReference; lastKnownFileType = sourcecode.c.h; path = NotificationManager.h; sourceTree = "<group>"; };
 		15E531D9242DAB7100797B89 /* NotificationManager.m */ = {isa = PBXFileReference; lastKnownFileType = sourcecode.c.objc; path = NotificationManager.m; sourceTree = "<group>"; };
-<<<<<<< HEAD
-		20B96835E561D16E69F29BD4 /* libPods-Rainbow.a */ = {isa = PBXFileReference; explicitFileType = archive.ar; includeInIndex = 0; path = "libPods-Rainbow.a"; sourceTree = BUILT_PRODUCTS_DIR; };
-		23735C8A2E15D472A25A9DDA /* Pods-PriceWidgetExtension.debug.xcconfig */ = {isa = PBXFileReference; includeInIndex = 1; lastKnownFileType = text.xcconfig; name = "Pods-PriceWidgetExtension.debug.xcconfig"; path = "Target Support Files/Pods-PriceWidgetExtension/Pods-PriceWidgetExtension.debug.xcconfig"; sourceTree = "<group>"; };
-=======
->>>>>>> a0d629f2
+		1D16F67188359EBEBE887134 /* Pods-PriceWidgetExtension.release.xcconfig */ = {isa = PBXFileReference; includeInIndex = 1; lastKnownFileType = text.xcconfig; name = "Pods-PriceWidgetExtension.release.xcconfig"; path = "Target Support Files/Pods-PriceWidgetExtension/Pods-PriceWidgetExtension.release.xcconfig"; sourceTree = "<group>"; };
+		1D59D5F5F3DFADEBFF2EA8AA /* Pods-ImageNotification.debug.xcconfig */ = {isa = PBXFileReference; includeInIndex = 1; lastKnownFileType = text.xcconfig; name = "Pods-ImageNotification.debug.xcconfig"; path = "Target Support Files/Pods-ImageNotification/Pods-ImageNotification.debug.xcconfig"; sourceTree = "<group>"; };
+		20D4A46AC519FC69B8BBD073 /* Pods-SelectTokenIntent.release.xcconfig */ = {isa = PBXFileReference; includeInIndex = 1; lastKnownFileType = text.xcconfig; name = "Pods-SelectTokenIntent.release.xcconfig"; path = "Target Support Files/Pods-SelectTokenIntent/Pods-SelectTokenIntent.release.xcconfig"; sourceTree = "<group>"; };
 		24979E3620F84003007EB0DA /* Protobuf.framework */ = {isa = PBXFileReference; lastKnownFileType = wrapper.framework; name = Protobuf.framework; path = Frameworks/Protobuf.framework; sourceTree = "<group>"; };
 		24979E7420F84004007EB0DA /* FirebaseAnalytics.framework */ = {isa = PBXFileReference; lastKnownFileType = wrapper.framework; name = FirebaseAnalytics.framework; path = Frameworks/FirebaseAnalytics.framework; sourceTree = "<group>"; };
 		24979E7520F84004007EB0DA /* FirebaseCore.framework */ = {isa = PBXFileReference; lastKnownFileType = wrapper.framework; name = FirebaseCore.framework; path = Frameworks/FirebaseCore.framework; sourceTree = "<group>"; };
@@ -268,33 +248,19 @@
 		24979E7C20F84004007EB0DA /* FirebaseCoreDiagnostics.framework */ = {isa = PBXFileReference; lastKnownFileType = wrapper.framework; name = FirebaseCoreDiagnostics.framework; path = Frameworks/FirebaseCoreDiagnostics.framework; sourceTree = "<group>"; };
 		24979E7D20F84005007EB0DA /* module.modulemap */ = {isa = PBXFileReference; fileEncoding = 4; lastKnownFileType = "sourcecode.module-map"; name = module.modulemap; path = Frameworks/module.modulemap; sourceTree = "<group>"; };
 		24979E7E20F84005007EB0DA /* nanopb.framework */ = {isa = PBXFileReference; lastKnownFileType = wrapper.framework; name = nanopb.framework; path = Frameworks/nanopb.framework; sourceTree = "<group>"; };
-<<<<<<< HEAD
-		25F3DD7F7F829B8001817DF4 /* Pods-SelectTokenIntent.release.xcconfig */ = {isa = PBXFileReference; includeInIndex = 1; lastKnownFileType = text.xcconfig; name = "Pods-SelectTokenIntent.release.xcconfig"; path = "Target Support Files/Pods-SelectTokenIntent/Pods-SelectTokenIntent.release.xcconfig"; sourceTree = "<group>"; };
-		2D1B73FB0C9AD60EFBA7E95F /* libPods-ImageNotification.a */ = {isa = PBXFileReference; explicitFileType = archive.ar; includeInIndex = 0; path = "libPods-ImageNotification.a"; sourceTree = BUILT_PRODUCTS_DIR; };
-		362C1A7687BA6B7D5945362F /* libPods-PriceWidgetExtension.a */ = {isa = PBXFileReference; explicitFileType = archive.ar; includeInIndex = 0; path = "libPods-PriceWidgetExtension.a"; sourceTree = BUILT_PRODUCTS_DIR; };
+		25C60C648530E19CC00ACD77 /* Pods-ImageNotification.release.xcconfig */ = {isa = PBXFileReference; includeInIndex = 1; lastKnownFileType = text.xcconfig; name = "Pods-ImageNotification.release.xcconfig"; path = "Target Support Files/Pods-ImageNotification/Pods-ImageNotification.release.xcconfig"; sourceTree = "<group>"; };
+		2C29F1A76C6C4DDCD513FC7A /* libPods-PriceWidgetExtension.a */ = {isa = PBXFileReference; explicitFileType = archive.ar; includeInIndex = 0; path = "libPods-PriceWidgetExtension.a"; sourceTree = BUILT_PRODUCTS_DIR; };
+		3B384F3F1123FBB39F630003 /* Pods-Rainbow.localrelease.xcconfig */ = {isa = PBXFileReference; includeInIndex = 1; lastKnownFileType = text.xcconfig; name = "Pods-Rainbow.localrelease.xcconfig"; path = "Target Support Files/Pods-Rainbow/Pods-Rainbow.localrelease.xcconfig"; sourceTree = "<group>"; };
 		3C379D5D20FD1F92009AF81F /* Rainbow.entitlements */ = {isa = PBXFileReference; lastKnownFileType = text.plist.entitlements; name = Rainbow.entitlements; path = Rainbow/Rainbow.entitlements; sourceTree = "<group>"; };
 		3CBE29CB2381E43800BE05AC /* Rainbow-Bridging-Header.h */ = {isa = PBXFileReference; lastKnownFileType = sourcecode.c.h; path = "Rainbow-Bridging-Header.h"; sourceTree = "<group>"; };
-		3E2F86EF12367DDE26FA6F99 /* Pods-SelectTokenIntent.debug.xcconfig */ = {isa = PBXFileReference; includeInIndex = 1; lastKnownFileType = text.xcconfig; name = "Pods-SelectTokenIntent.debug.xcconfig"; path = "Target Support Files/Pods-SelectTokenIntent/Pods-SelectTokenIntent.debug.xcconfig"; sourceTree = "<group>"; };
-		47FE8B469C064D074267B157 /* Pods-PriceWidgetExtension.staging.xcconfig */ = {isa = PBXFileReference; includeInIndex = 1; lastKnownFileType = text.xcconfig; name = "Pods-PriceWidgetExtension.staging.xcconfig"; path = "Target Support Files/Pods-PriceWidgetExtension/Pods-PriceWidgetExtension.staging.xcconfig"; sourceTree = "<group>"; };
+		3EDECA0B8424AE07E957DFF1 /* Pods-ImageNotification.staging.xcconfig */ = {isa = PBXFileReference; includeInIndex = 1; lastKnownFileType = text.xcconfig; name = "Pods-ImageNotification.staging.xcconfig"; path = "Target Support Files/Pods-ImageNotification/Pods-ImageNotification.staging.xcconfig"; sourceTree = "<group>"; };
 		4D098C2D2811A979006A801A /* RNStartTime.h */ = {isa = PBXFileReference; lastKnownFileType = sourcecode.c.h; path = RNStartTime.h; sourceTree = "<group>"; };
 		4D098C2E2811A9A5006A801A /* RNStartTime.m */ = {isa = PBXFileReference; lastKnownFileType = sourcecode.c.objc; path = RNStartTime.m; sourceTree = "<group>"; };
-		4EB3734E4D2E4D292EE05E38 /* Pods-Rainbow.debug.xcconfig */ = {isa = PBXFileReference; includeInIndex = 1; lastKnownFileType = text.xcconfig; name = "Pods-Rainbow.debug.xcconfig"; path = "Target Support Files/Pods-Rainbow/Pods-Rainbow.debug.xcconfig"; sourceTree = "<group>"; };
-		5305FC93DF49E83DF0463779 /* Pods-ImageNotification.localrelease.xcconfig */ = {isa = PBXFileReference; includeInIndex = 1; lastKnownFileType = text.xcconfig; name = "Pods-ImageNotification.localrelease.xcconfig"; path = "Target Support Files/Pods-ImageNotification/Pods-ImageNotification.localrelease.xcconfig"; sourceTree = "<group>"; };
-=======
-		33BC79874A51AA3880F7C4AC /* Pods-SelectTokenIntent.debug.xcconfig */ = {isa = PBXFileReference; includeInIndex = 1; lastKnownFileType = text.xcconfig; name = "Pods-SelectTokenIntent.debug.xcconfig"; path = "Target Support Files/Pods-SelectTokenIntent/Pods-SelectTokenIntent.debug.xcconfig"; sourceTree = "<group>"; };
-		3C379D5D20FD1F92009AF81F /* Rainbow.entitlements */ = {isa = PBXFileReference; lastKnownFileType = text.plist.entitlements; name = Rainbow.entitlements; path = Rainbow/Rainbow.entitlements; sourceTree = "<group>"; };
-		3CBE29CB2381E43800BE05AC /* Rainbow-Bridging-Header.h */ = {isa = PBXFileReference; lastKnownFileType = sourcecode.c.h; path = "Rainbow-Bridging-Header.h"; sourceTree = "<group>"; };
-		4AE8D68F8252F11480F2D99E /* Pods-ImageNotification.debug.xcconfig */ = {isa = PBXFileReference; includeInIndex = 1; lastKnownFileType = text.xcconfig; name = "Pods-ImageNotification.debug.xcconfig"; path = "Target Support Files/Pods-ImageNotification/Pods-ImageNotification.debug.xcconfig"; sourceTree = "<group>"; };
-		4C6224CF2221F931780B3CE6 /* Pods-Rainbow.staging.xcconfig */ = {isa = PBXFileReference; includeInIndex = 1; lastKnownFileType = text.xcconfig; name = "Pods-Rainbow.staging.xcconfig"; path = "Target Support Files/Pods-Rainbow/Pods-Rainbow.staging.xcconfig"; sourceTree = "<group>"; };
-		4D098C2D2811A979006A801A /* RNStartTime.h */ = {isa = PBXFileReference; lastKnownFileType = sourcecode.c.h; path = RNStartTime.h; sourceTree = "<group>"; };
-		4D098C2E2811A9A5006A801A /* RNStartTime.m */ = {isa = PBXFileReference; lastKnownFileType = sourcecode.c.objc; path = RNStartTime.m; sourceTree = "<group>"; };
->>>>>>> a0d629f2
 		6630540824A38A1900E5B030 /* RainbowText.m */ = {isa = PBXFileReference; lastKnownFileType = sourcecode.c.objc; path = RainbowText.m; sourceTree = "<group>"; };
 		6635730524939991006ACFA6 /* SafeStoreReview.m */ = {isa = PBXFileReference; lastKnownFileType = sourcecode.c.objc; path = SafeStoreReview.m; sourceTree = "<group>"; };
 		664612EC2748489B00B43F5A /* PriceWidgetExtension.entitlements */ = {isa = PBXFileReference; lastKnownFileType = text.plist.entitlements; path = PriceWidgetExtension.entitlements; sourceTree = "<group>"; };
 		664612ED274848B000B43F5A /* SelectTokenIntent.entitlements */ = {isa = PBXFileReference; lastKnownFileType = text.plist.entitlements; path = SelectTokenIntent.entitlements; sourceTree = "<group>"; };
 		6655FFB325BB2B0700642961 /* ThemeModule.m */ = {isa = PBXFileReference; lastKnownFileType = sourcecode.c.objc; path = ThemeModule.m; sourceTree = "<group>"; };
-		6657A4835F27FC0FFFFBF340 /* Pods-ImageNotification.release.xcconfig */ = {isa = PBXFileReference; includeInIndex = 1; lastKnownFileType = text.xcconfig; name = "Pods-ImageNotification.release.xcconfig"; path = "Target Support Files/Pods-ImageNotification/Pods-ImageNotification.release.xcconfig"; sourceTree = "<group>"; };
 		668ADB2C25A4E3A40050859D /* Stickers.xcassets */ = {isa = PBXFileReference; lastKnownFileType = folder.assetcatalog; path = Stickers.xcassets; sourceTree = "<group>"; };
 		668ADB2E25A4E3A40050859D /* Info.plist */ = {isa = PBXFileReference; lastKnownFileType = text.plist.xml; path = Info.plist; sourceTree = "<group>"; };
 		66A1FEAF24AB641100C3F539 /* RNCMScreenStack.h */ = {isa = PBXFileReference; fileEncoding = 4; lastKnownFileType = sourcecode.c.h; name = RNCMScreenStack.h; path = "../src/react-native-cool-modals/ios/RNCMScreenStack.h"; sourceTree = "<group>"; };
@@ -305,26 +271,17 @@
 		66A1FEBB24ACBBE600C3F539 /* RNCMPortal.m */ = {isa = PBXFileReference; fileEncoding = 4; lastKnownFileType = sourcecode.c.objc; name = RNCMPortal.m; path = "../src/react-native-cool-modals/ios/RNCMPortal.m"; sourceTree = "<group>"; };
 		66A28EAF24CAF1B500410A88 /* TestFlight.m */ = {isa = PBXFileReference; lastKnownFileType = sourcecode.c.objc; path = TestFlight.m; sourceTree = "<group>"; };
 		66A29CCA2511074500481F4A /* ReaHeader.h */ = {isa = PBXFileReference; fileEncoding = 4; lastKnownFileType = sourcecode.c.h; path = ReaHeader.h; sourceTree = SOURCE_ROOT; };
-<<<<<<< HEAD
-		6E9D7C521EE49A6D5B6CADBC /* Pods-ImageNotification.staging.xcconfig */ = {isa = PBXFileReference; includeInIndex = 1; lastKnownFileType = text.xcconfig; name = "Pods-ImageNotification.staging.xcconfig"; path = "Target Support Files/Pods-ImageNotification/Pods-ImageNotification.staging.xcconfig"; sourceTree = "<group>"; };
-		81F719F7ED9C7764D90ABAC7 /* Pods-SelectTokenIntent.staging.xcconfig */ = {isa = PBXFileReference; includeInIndex = 1; lastKnownFileType = text.xcconfig; name = "Pods-SelectTokenIntent.staging.xcconfig"; path = "Target Support Files/Pods-SelectTokenIntent/Pods-SelectTokenIntent.staging.xcconfig"; sourceTree = "<group>"; };
-		8707403C3F35EB1351B91F08 /* Pods-PriceWidgetExtension.localrelease.xcconfig */ = {isa = PBXFileReference; includeInIndex = 1; lastKnownFileType = text.xcconfig; name = "Pods-PriceWidgetExtension.localrelease.xcconfig"; path = "Target Support Files/Pods-PriceWidgetExtension/Pods-PriceWidgetExtension.localrelease.xcconfig"; sourceTree = "<group>"; };
-		890812DE64B70EF87B19C2DB /* Pods-ImageNotification.release.xcconfig */ = {isa = PBXFileReference; includeInIndex = 1; lastKnownFileType = text.xcconfig; name = "Pods-ImageNotification.release.xcconfig"; path = "Target Support Files/Pods-ImageNotification/Pods-ImageNotification.release.xcconfig"; sourceTree = "<group>"; };
-		8C952020B49CE5B0B77DFEA5 /* Pods-Rainbow.localrelease.xcconfig */ = {isa = PBXFileReference; includeInIndex = 1; lastKnownFileType = text.xcconfig; name = "Pods-Rainbow.localrelease.xcconfig"; path = "Target Support Files/Pods-Rainbow/Pods-Rainbow.localrelease.xcconfig"; sourceTree = "<group>"; };
-=======
-		675045CF6F69ECCABFA7ED3C /* Pods-PriceWidgetExtension.release.xcconfig */ = {isa = PBXFileReference; includeInIndex = 1; lastKnownFileType = text.xcconfig; name = "Pods-PriceWidgetExtension.release.xcconfig"; path = "Target Support Files/Pods-PriceWidgetExtension/Pods-PriceWidgetExtension.release.xcconfig"; sourceTree = "<group>"; };
-		6875B4873D0949D4D7AAAE07 /* libPods-Rainbow.a */ = {isa = PBXFileReference; explicitFileType = archive.ar; includeInIndex = 0; path = "libPods-Rainbow.a"; sourceTree = BUILT_PRODUCTS_DIR; };
-		6FF8A19FD539CD5755E2A363 /* Pods-Rainbow.release.xcconfig */ = {isa = PBXFileReference; includeInIndex = 1; lastKnownFileType = text.xcconfig; name = "Pods-Rainbow.release.xcconfig"; path = "Target Support Files/Pods-Rainbow/Pods-Rainbow.release.xcconfig"; sourceTree = "<group>"; };
-		7A533038ADA944A6493A66D1 /* Pods-Rainbow.debug.xcconfig */ = {isa = PBXFileReference; includeInIndex = 1; lastKnownFileType = text.xcconfig; name = "Pods-Rainbow.debug.xcconfig"; path = "Target Support Files/Pods-Rainbow/Pods-Rainbow.debug.xcconfig"; sourceTree = "<group>"; };
-		8148434135865DD9B63D5991 /* Pods-Rainbow.localrelease.xcconfig */ = {isa = PBXFileReference; includeInIndex = 1; lastKnownFileType = text.xcconfig; name = "Pods-Rainbow.localrelease.xcconfig"; path = "Target Support Files/Pods-Rainbow/Pods-Rainbow.localrelease.xcconfig"; sourceTree = "<group>"; };
->>>>>>> a0d629f2
+		88CF1A12B900D0D0AA6191E3 /* Pods-PriceWidgetExtension.staging.xcconfig */ = {isa = PBXFileReference; includeInIndex = 1; lastKnownFileType = text.xcconfig; name = "Pods-PriceWidgetExtension.staging.xcconfig"; path = "Target Support Files/Pods-PriceWidgetExtension/Pods-PriceWidgetExtension.staging.xcconfig"; sourceTree = "<group>"; };
+		8A2D77A16F861EAD9A9FF9DE /* Pods-Rainbow.release.xcconfig */ = {isa = PBXFileReference; includeInIndex = 1; lastKnownFileType = text.xcconfig; name = "Pods-Rainbow.release.xcconfig"; path = "Target Support Files/Pods-Rainbow/Pods-Rainbow.release.xcconfig"; sourceTree = "<group>"; };
+		96DCAE06246C40ABBCA455FA /* Pods-Rainbow.debug.xcconfig */ = {isa = PBXFileReference; includeInIndex = 1; lastKnownFileType = text.xcconfig; name = "Pods-Rainbow.debug.xcconfig"; path = "Target Support Files/Pods-Rainbow/Pods-Rainbow.debug.xcconfig"; sourceTree = "<group>"; };
 		98AED33BAB4247CEBEF8464D /* libz.tbd */ = {isa = PBXFileReference; explicitFileType = undefined; fileEncoding = 9; includeInIndex = 0; lastKnownFileType = "sourcecode.text-based-dylib-definition"; name = libz.tbd; path = usr/lib/libz.tbd; sourceTree = SDKROOT; };
 		9DEADFA4826D4D0BAA950D21 /* libRNFIRMessaging.a */ = {isa = PBXFileReference; explicitFileType = undefined; fileEncoding = 9; includeInIndex = 0; lastKnownFileType = archive.ar; path = libRNFIRMessaging.a; sourceTree = "<group>"; };
-		A33CD4DEA1A1D2951B329559 /* Pods-ImageNotification.debug.xcconfig */ = {isa = PBXFileReference; includeInIndex = 1; lastKnownFileType = text.xcconfig; name = "Pods-ImageNotification.debug.xcconfig"; path = "Target Support Files/Pods-ImageNotification/Pods-ImageNotification.debug.xcconfig"; sourceTree = "<group>"; };
 		A4277D9E23CBD1910042BAF4 /* Extensions.swift */ = {isa = PBXFileReference; lastKnownFileType = sourcecode.swift; path = Extensions.swift; sourceTree = "<group>"; };
 		A4277DA223CFE85F0042BAF4 /* Theme.swift */ = {isa = PBXFileReference; lastKnownFileType = sourcecode.swift; path = Theme.swift; sourceTree = "<group>"; };
 		A4D04BA823D12F99008C1DEC /* Button.swift */ = {isa = PBXFileReference; lastKnownFileType = sourcecode.swift; path = Button.swift; sourceTree = "<group>"; };
 		A4D04BAB23D12FD5008C1DEC /* ButtonManager.m */ = {isa = PBXFileReference; lastKnownFileType = sourcecode.c.objc; path = ButtonManager.m; sourceTree = "<group>"; };
+		A61519AD4EE1427407EDC389 /* libPods-ImageNotification.a */ = {isa = PBXFileReference; explicitFileType = archive.ar; includeInIndex = 0; path = "libPods-ImageNotification.a"; sourceTree = BUILT_PRODUCTS_DIR; };
+		A65DD8E8A7A292D07281705C /* libPods-SelectTokenIntent.a */ = {isa = PBXFileReference; explicitFileType = archive.ar; includeInIndex = 0; path = "libPods-SelectTokenIntent.a"; sourceTree = BUILT_PRODUCTS_DIR; };
 		AA0B1CB82B00C5E100EAF77D /* SF-Mono-Semibold.otf */ = {isa = PBXFileReference; lastKnownFileType = file; name = "SF-Mono-Semibold.otf"; path = "../src/assets/fonts/SF-Mono-Semibold.otf"; sourceTree = "<group>"; };
 		AA0B1CB92B00C5E100EAF77D /* SF-Mono-Bold.otf */ = {isa = PBXFileReference; lastKnownFileType = file; name = "SF-Mono-Bold.otf"; path = "../src/assets/fonts/SF-Mono-Bold.otf"; sourceTree = "<group>"; };
 		AA0B1CBA2B00C5E100EAF77D /* SF-Pro-Rounded-Black.otf */ = {isa = PBXFileReference; lastKnownFileType = file; name = "SF-Pro-Rounded-Black.otf"; path = "../src/assets/fonts/SF-Pro-Rounded-Black.otf"; sourceTree = "<group>"; };
@@ -334,8 +291,8 @@
 		AA6228ED24272B200078BDAA /* SF-Pro-Rounded-Medium.otf */ = {isa = PBXFileReference; lastKnownFileType = file; name = "SF-Pro-Rounded-Medium.otf"; path = "../src/assets/fonts/SF-Pro-Rounded-Medium.otf"; sourceTree = "<group>"; };
 		AA6228EE24272B200078BDAA /* SF-Pro-Rounded-Regular.otf */ = {isa = PBXFileReference; lastKnownFileType = file; name = "SF-Pro-Rounded-Regular.otf"; path = "../src/assets/fonts/SF-Pro-Rounded-Regular.otf"; sourceTree = "<group>"; };
 		AAA0EF342BF5A4AD00A19A53 /* PrivacyInfo.xcprivacy */ = {isa = PBXFileReference; lastKnownFileType = text.xml; path = PrivacyInfo.xcprivacy; sourceTree = "<group>"; };
-		B04D80FD63CAEB682250EB0A /* Pods-PriceWidgetExtension.localrelease.xcconfig */ = {isa = PBXFileReference; includeInIndex = 1; lastKnownFileType = text.xcconfig; name = "Pods-PriceWidgetExtension.localrelease.xcconfig"; path = "Target Support Files/Pods-PriceWidgetExtension/Pods-PriceWidgetExtension.localrelease.xcconfig"; sourceTree = "<group>"; };
 		B0C692B061D7430D8194DC98 /* ToolTipMenuTests.xctest */ = {isa = PBXFileReference; explicitFileType = undefined; fileEncoding = 9; includeInIndex = 0; lastKnownFileType = wrapper.cfbundle; path = ToolTipMenuTests.xctest; sourceTree = "<group>"; };
+		B42F28A90F54AD6D7AAE4AB2 /* Pods-ImageNotification.localrelease.xcconfig */ = {isa = PBXFileReference; includeInIndex = 1; lastKnownFileType = text.xcconfig; name = "Pods-ImageNotification.localrelease.xcconfig"; path = "Target Support Files/Pods-ImageNotification/Pods-ImageNotification.localrelease.xcconfig"; sourceTree = "<group>"; };
 		B50C9AE92A9D18DC00EB0019 /* adworld@3x.png */ = {isa = PBXFileReference; lastKnownFileType = image.png; path = "adworld@3x.png"; sourceTree = "<group>"; };
 		B50C9AEA2A9D18DC00EB0019 /* adworld@2x.png */ = {isa = PBXFileReference; lastKnownFileType = image.png; path = "adworld@2x.png"; sourceTree = "<group>"; };
 		B52242E428B1B11F0024D19D /* smol@2x.png */ = {isa = PBXFileReference; lastKnownFileType = image.png; path = "smol@2x.png"; sourceTree = "<group>"; };
@@ -356,12 +313,7 @@
 		B5CE8FFD29A5758100EB1EFA /* pooly@3x.png */ = {isa = PBXFileReference; lastKnownFileType = image.png; path = "pooly@3x.png"; sourceTree = "<group>"; };
 		B5D7F2EE29E8D41D003D6A54 /* finiliar@3x.png */ = {isa = PBXFileReference; lastKnownFileType = image.png; path = "finiliar@3x.png"; sourceTree = "<group>"; };
 		B5D7F2EF29E8D41E003D6A54 /* finiliar@2x.png */ = {isa = PBXFileReference; lastKnownFileType = image.png; path = "finiliar@2x.png"; sourceTree = "<group>"; };
-<<<<<<< HEAD
-		BF59C3310E36D23389978BD7 /* libPods-SelectTokenIntent.a */ = {isa = PBXFileReference; explicitFileType = archive.ar; includeInIndex = 0; path = "libPods-SelectTokenIntent.a"; sourceTree = BUILT_PRODUCTS_DIR; };
-=======
-		B7B49161FD8417A90F7CB9A8 /* Pods-PriceWidgetExtension.staging.xcconfig */ = {isa = PBXFileReference; includeInIndex = 1; lastKnownFileType = text.xcconfig; name = "Pods-PriceWidgetExtension.staging.xcconfig"; path = "Target Support Files/Pods-PriceWidgetExtension/Pods-PriceWidgetExtension.staging.xcconfig"; sourceTree = "<group>"; };
-		BCDB57FCE228B5380B3618D3 /* libPods-SelectTokenIntent.a */ = {isa = PBXFileReference; explicitFileType = archive.ar; includeInIndex = 0; path = "libPods-SelectTokenIntent.a"; sourceTree = BUILT_PRODUCTS_DIR; };
->>>>>>> a0d629f2
+		C0154CED7B895BCF5605F80F /* Pods-Rainbow.staging.xcconfig */ = {isa = PBXFileReference; includeInIndex = 1; lastKnownFileType = text.xcconfig; name = "Pods-Rainbow.staging.xcconfig"; path = "Target Support Files/Pods-Rainbow/Pods-Rainbow.staging.xcconfig"; sourceTree = "<group>"; };
 		C04D10EF25AFC8C1003BEF7A /* Extras.json */ = {isa = PBXFileReference; lastKnownFileType = text.json; path = Extras.json; sourceTree = "<group>"; };
 		C11640E7274DC10B00C9120A /* UIColor.swift */ = {isa = PBXFileReference; lastKnownFileType = sourcecode.swift; path = UIColor.swift; sourceTree = "<group>"; };
 		C1272389274EBBB6006AC743 /* CurrencyDetails.swift */ = {isa = PBXFileReference; lastKnownFileType = sourcecode.swift; path = CurrencyDetails.swift; sourceTree = "<group>"; };
@@ -401,22 +353,15 @@
 		C9B378BA2C515A860085E5D0 /* ShareViewController.swift */ = {isa = PBXFileReference; lastKnownFileType = sourcecode.swift; path = ShareViewController.swift; sourceTree = "<group>"; };
 		C9B378BD2C515A860085E5D0 /* Base */ = {isa = PBXFileReference; lastKnownFileType = file.storyboard; name = Base; path = Base.lproj/MainInterface.storyboard; sourceTree = "<group>"; };
 		C9B378BF2C515A860085E5D0 /* Info.plist */ = {isa = PBXFileReference; lastKnownFileType = text.plist.xml; path = Info.plist; sourceTree = "<group>"; };
-<<<<<<< HEAD
+		D017761A097ED35E411C422F /* Pods-SelectTokenIntent.debug.xcconfig */ = {isa = PBXFileReference; includeInIndex = 1; lastKnownFileType = text.xcconfig; name = "Pods-SelectTokenIntent.debug.xcconfig"; path = "Target Support Files/Pods-SelectTokenIntent/Pods-SelectTokenIntent.debug.xcconfig"; sourceTree = "<group>"; };
 		D755E71324B04FEE9C691D14 /* libRNFirebase.a */ = {isa = PBXFileReference; explicitFileType = undefined; fileEncoding = 9; includeInIndex = 0; lastKnownFileType = archive.ar; path = libRNFirebase.a; sourceTree = "<group>"; };
-		D834CB46C384C1FE6410F968 /* Pods-SelectTokenIntent.localrelease.xcconfig */ = {isa = PBXFileReference; includeInIndex = 1; lastKnownFileType = text.xcconfig; name = "Pods-SelectTokenIntent.localrelease.xcconfig"; path = "Target Support Files/Pods-SelectTokenIntent/Pods-SelectTokenIntent.localrelease.xcconfig"; sourceTree = "<group>"; };
-		DFBFF9168422FB5307934C53 /* Pods-Rainbow.release.xcconfig */ = {isa = PBXFileReference; includeInIndex = 1; lastKnownFileType = text.xcconfig; name = "Pods-Rainbow.release.xcconfig"; path = "Target Support Files/Pods-Rainbow/Pods-Rainbow.release.xcconfig"; sourceTree = "<group>"; };
+		DBF3280D4F78F0C4C2E833E5 /* Pods-PriceWidgetExtension.debug.xcconfig */ = {isa = PBXFileReference; includeInIndex = 1; lastKnownFileType = text.xcconfig; name = "Pods-PriceWidgetExtension.debug.xcconfig"; path = "Target Support Files/Pods-PriceWidgetExtension/Pods-PriceWidgetExtension.debug.xcconfig"; sourceTree = "<group>"; };
+		E951760C0ABE7FC8B5C221A5 /* Pods-SelectTokenIntent.staging.xcconfig */ = {isa = PBXFileReference; includeInIndex = 1; lastKnownFileType = text.xcconfig; name = "Pods-SelectTokenIntent.staging.xcconfig"; path = "Target Support Files/Pods-SelectTokenIntent/Pods-SelectTokenIntent.staging.xcconfig"; sourceTree = "<group>"; };
+		EC3BE7B6CF04EA3E675DE492 /* libPods-Rainbow.a */ = {isa = PBXFileReference; explicitFileType = archive.ar; includeInIndex = 0; path = "libPods-Rainbow.a"; sourceTree = BUILT_PRODUCTS_DIR; };
 		ED297162215061F000B7C4FE /* JavaScriptCore.framework */ = {isa = PBXFileReference; lastKnownFileType = wrapper.framework; name = JavaScriptCore.framework; path = System/Library/Frameworks/JavaScriptCore.framework; sourceTree = SDKROOT; };
 		ED2971642150620600B7C4FE /* JavaScriptCore.framework */ = {isa = PBXFileReference; lastKnownFileType = wrapper.framework; name = JavaScriptCore.framework; path = Platforms/AppleTVOS.platform/Developer/SDKs/AppleTVOS12.0.sdk/System/Library/Frameworks/JavaScriptCore.framework; sourceTree = DEVELOPER_DIR; };
-=======
-		D346B122505933DBFA22D04A /* libPods-PriceWidgetExtension.a */ = {isa = PBXFileReference; explicitFileType = archive.ar; includeInIndex = 0; path = "libPods-PriceWidgetExtension.a"; sourceTree = BUILT_PRODUCTS_DIR; };
-		D755E71324B04FEE9C691D14 /* libRNFirebase.a */ = {isa = PBXFileReference; explicitFileType = undefined; fileEncoding = 9; includeInIndex = 0; lastKnownFileType = archive.ar; path = libRNFirebase.a; sourceTree = "<group>"; };
-		E00C89EED34D89AE4F2A3462 /* Pods-ImageNotification.staging.xcconfig */ = {isa = PBXFileReference; includeInIndex = 1; lastKnownFileType = text.xcconfig; name = "Pods-ImageNotification.staging.xcconfig"; path = "Target Support Files/Pods-ImageNotification/Pods-ImageNotification.staging.xcconfig"; sourceTree = "<group>"; };
-		E1179CDF5117977A37C590EE /* Pods-SelectTokenIntent.release.xcconfig */ = {isa = PBXFileReference; includeInIndex = 1; lastKnownFileType = text.xcconfig; name = "Pods-SelectTokenIntent.release.xcconfig"; path = "Target Support Files/Pods-SelectTokenIntent/Pods-SelectTokenIntent.release.xcconfig"; sourceTree = "<group>"; };
-		E2E91009BF4E2373D0EAA867 /* Pods-PriceWidgetExtension.debug.xcconfig */ = {isa = PBXFileReference; includeInIndex = 1; lastKnownFileType = text.xcconfig; name = "Pods-PriceWidgetExtension.debug.xcconfig"; path = "Target Support Files/Pods-PriceWidgetExtension/Pods-PriceWidgetExtension.debug.xcconfig"; sourceTree = "<group>"; };
-		ED297162215061F000B7C4FE /* JavaScriptCore.framework */ = {isa = PBXFileReference; lastKnownFileType = wrapper.framework; name = JavaScriptCore.framework; path = System/Library/Frameworks/JavaScriptCore.framework; sourceTree = SDKROOT; };
-		ED2971642150620600B7C4FE /* JavaScriptCore.framework */ = {isa = PBXFileReference; lastKnownFileType = wrapper.framework; name = JavaScriptCore.framework; path = Platforms/AppleTVOS.platform/Developer/SDKs/AppleTVOS12.0.sdk/System/Library/Frameworks/JavaScriptCore.framework; sourceTree = DEVELOPER_DIR; };
-		FD8F690D66D4FC3337BC4317 /* Pods-SelectTokenIntent.staging.xcconfig */ = {isa = PBXFileReference; includeInIndex = 1; lastKnownFileType = text.xcconfig; name = "Pods-SelectTokenIntent.staging.xcconfig"; path = "Target Support Files/Pods-SelectTokenIntent/Pods-SelectTokenIntent.staging.xcconfig"; sourceTree = "<group>"; };
->>>>>>> a0d629f2
+		FBD58441CF60079F708D588C /* Pods-PriceWidgetExtension.localrelease.xcconfig */ = {isa = PBXFileReference; includeInIndex = 1; lastKnownFileType = text.xcconfig; name = "Pods-PriceWidgetExtension.localrelease.xcconfig"; path = "Target Support Files/Pods-PriceWidgetExtension/Pods-PriceWidgetExtension.localrelease.xcconfig"; sourceTree = "<group>"; };
+		FEBB0262643EBE483C4F2BF8 /* Pods-SelectTokenIntent.localrelease.xcconfig */ = {isa = PBXFileReference; includeInIndex = 1; lastKnownFileType = text.xcconfig; name = "Pods-SelectTokenIntent.localrelease.xcconfig"; path = "Target Support Files/Pods-SelectTokenIntent/Pods-SelectTokenIntent.localrelease.xcconfig"; sourceTree = "<group>"; };
 /* End PBXFileReference section */
 
 /* Begin PBXFrameworksBuildPhase section */
@@ -424,11 +369,7 @@
 			isa = PBXFrameworksBuildPhase;
 			buildActionMask = 2147483647;
 			files = (
-<<<<<<< HEAD
-				4198A321C90BCDB1DA8EC17F /* libPods-ImageNotification.a in Frameworks */,
-=======
-				B8CD55BCF7A0AB6EFF7E2107 /* libPods-ImageNotification.a in Frameworks */,
->>>>>>> a0d629f2
+				F4568B427F32A04432B6438F /* libPods-ImageNotification.a in Frameworks */,
 			);
 			runOnlyForDeploymentPostprocessing = 0;
 		};
@@ -438,11 +379,7 @@
 			files = (
 				ED2971652150620600B7C4FE /* JavaScriptCore.framework in Frameworks */,
 				C72F456C99A646399192517D /* libz.tbd in Frameworks */,
-<<<<<<< HEAD
-				6195ED439B3F5E202702B01B /* libPods-Rainbow.a in Frameworks */,
-=======
-				86913359E129076B2E94167D /* libPods-Rainbow.a in Frameworks */,
->>>>>>> a0d629f2
+				591124D62575396586536FA7 /* libPods-Rainbow.a in Frameworks */,
 			);
 			runOnlyForDeploymentPostprocessing = 0;
 		};
@@ -452,11 +389,7 @@
 			files = (
 				C16DCF60272BA6EF00FF5C78 /* SwiftUI.framework in Frameworks */,
 				C16DCF5E272BA6EF00FF5C78 /* WidgetKit.framework in Frameworks */,
-<<<<<<< HEAD
-				4A3313340003BC7924A2FFDB /* libPods-PriceWidgetExtension.a in Frameworks */,
-=======
-				CE27C1EECE64497C72CC5B3A /* libPods-PriceWidgetExtension.a in Frameworks */,
->>>>>>> a0d629f2
+				A2F05083EDCA0390ABA85747 /* libPods-PriceWidgetExtension.a in Frameworks */,
 			);
 			runOnlyForDeploymentPostprocessing = 0;
 		};
@@ -465,11 +398,7 @@
 			buildActionMask = 2147483647;
 			files = (
 				C16DCF81272BAB9500FF5C78 /* Intents.framework in Frameworks */,
-<<<<<<< HEAD
-				8C656080083F4259E07982C1 /* libPods-SelectTokenIntent.a in Frameworks */,
-=======
-				8A822C422360198E62AD7BFA /* libPods-SelectTokenIntent.a in Frameworks */,
->>>>>>> a0d629f2
+				A75146B38040138278CAB964 /* libPods-SelectTokenIntent.a in Frameworks */,
 			);
 			runOnlyForDeploymentPostprocessing = 0;
 		};
@@ -646,17 +575,10 @@
 				C16DCF80272BAB9500FF5C78 /* Intents.framework */,
 				C16DCF8B272BAB9600FF5C78 /* IntentsUI.framework */,
 				C9B378A12C5159880085E5D0 /* UniformTypeIdentifiers.framework */,
-<<<<<<< HEAD
-				2D1B73FB0C9AD60EFBA7E95F /* libPods-ImageNotification.a */,
-				362C1A7687BA6B7D5945362F /* libPods-PriceWidgetExtension.a */,
-				20B96835E561D16E69F29BD4 /* libPods-Rainbow.a */,
-				BF59C3310E36D23389978BD7 /* libPods-SelectTokenIntent.a */,
-=======
-				025D857C7770B9D5627327FA /* libPods-ImageNotification.a */,
-				D346B122505933DBFA22D04A /* libPods-PriceWidgetExtension.a */,
-				6875B4873D0949D4D7AAAE07 /* libPods-Rainbow.a */,
-				BCDB57FCE228B5380B3618D3 /* libPods-SelectTokenIntent.a */,
->>>>>>> a0d629f2
+				A61519AD4EE1427407EDC389 /* libPods-ImageNotification.a */,
+				2C29F1A76C6C4DDCD513FC7A /* libPods-PriceWidgetExtension.a */,
+				EC3BE7B6CF04EA3E675DE492 /* libPods-Rainbow.a */,
+				A65DD8E8A7A292D07281705C /* libPods-SelectTokenIntent.a */,
 			);
 			name = Frameworks;
 			sourceTree = "<group>";
@@ -811,41 +733,22 @@
 		C640359C0E6575CE0A7ECD73 /* Pods */ = {
 			isa = PBXGroup;
 			children = (
-<<<<<<< HEAD
-				A33CD4DEA1A1D2951B329559 /* Pods-ImageNotification.debug.xcconfig */,
-				890812DE64B70EF87B19C2DB /* Pods-ImageNotification.release.xcconfig */,
-				5305FC93DF49E83DF0463779 /* Pods-ImageNotification.localrelease.xcconfig */,
-				6E9D7C521EE49A6D5B6CADBC /* Pods-ImageNotification.staging.xcconfig */,
-				23735C8A2E15D472A25A9DDA /* Pods-PriceWidgetExtension.debug.xcconfig */,
-				14F35459E889D3EE711C1B88 /* Pods-PriceWidgetExtension.release.xcconfig */,
-				8707403C3F35EB1351B91F08 /* Pods-PriceWidgetExtension.localrelease.xcconfig */,
-				47FE8B469C064D074267B157 /* Pods-PriceWidgetExtension.staging.xcconfig */,
-				4EB3734E4D2E4D292EE05E38 /* Pods-Rainbow.debug.xcconfig */,
-				DFBFF9168422FB5307934C53 /* Pods-Rainbow.release.xcconfig */,
-				8C952020B49CE5B0B77DFEA5 /* Pods-Rainbow.localrelease.xcconfig */,
-				122F846E9A6C1F6D3A830DFC /* Pods-Rainbow.staging.xcconfig */,
-				3E2F86EF12367DDE26FA6F99 /* Pods-SelectTokenIntent.debug.xcconfig */,
-				25F3DD7F7F829B8001817DF4 /* Pods-SelectTokenIntent.release.xcconfig */,
-				D834CB46C384C1FE6410F968 /* Pods-SelectTokenIntent.localrelease.xcconfig */,
-				81F719F7ED9C7764D90ABAC7 /* Pods-SelectTokenIntent.staging.xcconfig */,
-=======
-				4AE8D68F8252F11480F2D99E /* Pods-ImageNotification.debug.xcconfig */,
-				6657A4835F27FC0FFFFBF340 /* Pods-ImageNotification.release.xcconfig */,
-				0C374E26CF6ED7C5C2C823ED /* Pods-ImageNotification.localrelease.xcconfig */,
-				E00C89EED34D89AE4F2A3462 /* Pods-ImageNotification.staging.xcconfig */,
-				E2E91009BF4E2373D0EAA867 /* Pods-PriceWidgetExtension.debug.xcconfig */,
-				675045CF6F69ECCABFA7ED3C /* Pods-PriceWidgetExtension.release.xcconfig */,
-				B04D80FD63CAEB682250EB0A /* Pods-PriceWidgetExtension.localrelease.xcconfig */,
-				B7B49161FD8417A90F7CB9A8 /* Pods-PriceWidgetExtension.staging.xcconfig */,
-				7A533038ADA944A6493A66D1 /* Pods-Rainbow.debug.xcconfig */,
-				6FF8A19FD539CD5755E2A363 /* Pods-Rainbow.release.xcconfig */,
-				8148434135865DD9B63D5991 /* Pods-Rainbow.localrelease.xcconfig */,
-				4C6224CF2221F931780B3CE6 /* Pods-Rainbow.staging.xcconfig */,
-				33BC79874A51AA3880F7C4AC /* Pods-SelectTokenIntent.debug.xcconfig */,
-				E1179CDF5117977A37C590EE /* Pods-SelectTokenIntent.release.xcconfig */,
-				0EF5903F6DA2DDF4181D7872 /* Pods-SelectTokenIntent.localrelease.xcconfig */,
-				FD8F690D66D4FC3337BC4317 /* Pods-SelectTokenIntent.staging.xcconfig */,
->>>>>>> a0d629f2
+				1D59D5F5F3DFADEBFF2EA8AA /* Pods-ImageNotification.debug.xcconfig */,
+				25C60C648530E19CC00ACD77 /* Pods-ImageNotification.release.xcconfig */,
+				B42F28A90F54AD6D7AAE4AB2 /* Pods-ImageNotification.localrelease.xcconfig */,
+				3EDECA0B8424AE07E957DFF1 /* Pods-ImageNotification.staging.xcconfig */,
+				DBF3280D4F78F0C4C2E833E5 /* Pods-PriceWidgetExtension.debug.xcconfig */,
+				1D16F67188359EBEBE887134 /* Pods-PriceWidgetExtension.release.xcconfig */,
+				FBD58441CF60079F708D588C /* Pods-PriceWidgetExtension.localrelease.xcconfig */,
+				88CF1A12B900D0D0AA6191E3 /* Pods-PriceWidgetExtension.staging.xcconfig */,
+				96DCAE06246C40ABBCA455FA /* Pods-Rainbow.debug.xcconfig */,
+				8A2D77A16F861EAD9A9FF9DE /* Pods-Rainbow.release.xcconfig */,
+				3B384F3F1123FBB39F630003 /* Pods-Rainbow.localrelease.xcconfig */,
+				C0154CED7B895BCF5605F80F /* Pods-Rainbow.staging.xcconfig */,
+				D017761A097ED35E411C422F /* Pods-SelectTokenIntent.debug.xcconfig */,
+				20D4A46AC519FC69B8BBD073 /* Pods-SelectTokenIntent.release.xcconfig */,
+				FEBB0262643EBE483C4F2BF8 /* Pods-SelectTokenIntent.localrelease.xcconfig */,
+				E951760C0ABE7FC8B5C221A5 /* Pods-SelectTokenIntent.staging.xcconfig */,
 			);
 			path = Pods;
 			sourceTree = "<group>";
@@ -893,19 +796,11 @@
 			isa = PBXNativeTarget;
 			buildConfigurationList = 0299CE842886202800B5C7E7 /* Build configuration list for PBXNativeTarget "ImageNotification" */;
 			buildPhases = (
-<<<<<<< HEAD
-				74BECF633666AD6CF0E06A8B /* [CP] Check Pods Manifest.lock */,
+				9E639C3E686923B030C4F0C9 /* [CP] Check Pods Manifest.lock */,
 				0299CE732886202800B5C7E7 /* Sources */,
 				0299CE742886202800B5C7E7 /* Frameworks */,
 				0299CE752886202800B5C7E7 /* Resources */,
-				49CC7290762649B9A3D0F37E /* [CP] Copy Pods Resources */,
-=======
-				FD10D710D0C7F8EEE6EB0F77 /* [CP] Check Pods Manifest.lock */,
-				0299CE732886202800B5C7E7 /* Sources */,
-				0299CE742886202800B5C7E7 /* Frameworks */,
-				0299CE752886202800B5C7E7 /* Resources */,
-				BB2F78BEBE245D7D48C41820 /* [CP] Copy Pods Resources */,
->>>>>>> a0d629f2
+				3A7B81D0ED72A70683996C0B /* [CP] Copy Pods Resources */,
 			);
 			buildRules = (
 			);
@@ -920,26 +815,16 @@
 			isa = PBXNativeTarget;
 			buildConfigurationList = 13B07F931A680F5B00A75B9A /* Build configuration list for PBXNativeTarget "Rainbow" */;
 			buildPhases = (
-<<<<<<< HEAD
-				7F0A4324AEF094038D82DD06 /* [CP] Check Pods Manifest.lock */,
-=======
-				2D9D26600F4C9E0D02F62A88 /* [CP] Check Pods Manifest.lock */,
->>>>>>> a0d629f2
+				7D56F85633F93369843AAD81 /* [CP] Check Pods Manifest.lock */,
 				13B07F871A680F5B00A75B9A /* Sources */,
 				13B07F8C1A680F5B00A75B9A /* Frameworks */,
 				13B07F8E1A680F5B00A75B9A /* Resources */,
 				00DD1BFF1BD5951E006B06BC /* Bundle React Native code and images */,
 				9FF961FEA7AF435FA18ED988 /* Upload Debug Symbols to Sentry */,
 				668ADB3225A4E3A40050859D /* Embed App Extensions */,
-<<<<<<< HEAD
-				84054A39E12CFE0203F18FFE /* [CP] Embed Pods Frameworks */,
-				F3383AAB63C48E9A7454064B /* [CP] Copy Pods Resources */,
-				A4618985A3252CBA3A44978E /* [CP-User] [RNFB] Core Configuration */,
-=======
-				6B4739E5535DF7E99F0022D2 /* [CP] Embed Pods Frameworks */,
-				F7FE6D014143799E2E6894D9 /* [CP] Copy Pods Resources */,
-				3340F01A333AFB189AD85476 /* [CP-User] [RNFB] Core Configuration */,
->>>>>>> a0d629f2
+				6F9EE23A07906F1E6393192C /* [CP] Embed Pods Frameworks */,
+				377F8BA949290F7A800C7E35 /* [CP] Copy Pods Resources */,
+				FE927E7E6B9BB7D8372E3352 /* [CP-User] [RNFB] Core Configuration */,
 			);
 			buildRules = (
 			);
@@ -959,19 +844,11 @@
 			isa = PBXNativeTarget;
 			buildConfigurationList = C16DCF6E272BA6F100FF5C78 /* Build configuration list for PBXNativeTarget "PriceWidgetExtension" */;
 			buildPhases = (
-<<<<<<< HEAD
-				36A16F81E1F8D7515A4B59C1 /* [CP] Check Pods Manifest.lock */,
+				5BBDE79EEA4A8F057D67FE6E /* [CP] Check Pods Manifest.lock */,
 				C16DCF58272BA6EF00FF5C78 /* Sources */,
 				C16DCF59272BA6EF00FF5C78 /* Frameworks */,
 				C16DCF5A272BA6EF00FF5C78 /* Resources */,
-				0DBA5BB3B0594C8A0EBBA1A1 /* [CP] Copy Pods Resources */,
-=======
-				7B777DFB693FD28E1DB8F77A /* [CP] Check Pods Manifest.lock */,
-				C16DCF58272BA6EF00FF5C78 /* Sources */,
-				C16DCF59272BA6EF00FF5C78 /* Frameworks */,
-				C16DCF5A272BA6EF00FF5C78 /* Resources */,
-				BB62BF1016C4CA862C515CFC /* [CP] Copy Pods Resources */,
->>>>>>> a0d629f2
+				1E5AE6393FE6D597ABFCAD42 /* [CP] Copy Pods Resources */,
 			);
 			buildRules = (
 			);
@@ -986,19 +863,11 @@
 			isa = PBXNativeTarget;
 			buildConfigurationList = C16DCF9F272BAB9600FF5C78 /* Build configuration list for PBXNativeTarget "SelectTokenIntent" */;
 			buildPhases = (
-<<<<<<< HEAD
-				9D64223CF1F6468E34A58978 /* [CP] Check Pods Manifest.lock */,
+				8A1EB2C277D9D994F8F48B49 /* [CP] Check Pods Manifest.lock */,
 				C16DCF7B272BAB9500FF5C78 /* Sources */,
 				C16DCF7C272BAB9500FF5C78 /* Frameworks */,
 				C16DCF7D272BAB9500FF5C78 /* Resources */,
-				9B5FAC9E98AC08DB1D982F26 /* [CP] Copy Pods Resources */,
-=======
-				3F02A98D7D1EC5BBE267C4DD /* [CP] Check Pods Manifest.lock */,
-				C16DCF7B272BAB9500FF5C78 /* Sources */,
-				C16DCF7C272BAB9500FF5C78 /* Frameworks */,
-				C16DCF7D272BAB9500FF5C78 /* Resources */,
-				EE77FD4F5751D4E858F705B1 /* [CP] Copy Pods Resources */,
->>>>>>> a0d629f2
+				50D08C53B5225F6B2CA37B5B /* [CP] Copy Pods Resources */,
 			);
 			buildRules = (
 			);
@@ -1229,33 +1098,7 @@
 			shellScript = "export SENTRY_PROPERTIES=sentry.properties\nexport EXTRA_PACKAGER_ARGS=\"--sourcemap-output $DERIVED_FILE_DIR/main.jsbundle.map\"\nset -ex\n\nWITH_ENVIRONMENT=\"../node_modules/react-native/scripts/xcode/with-environment.sh\"\nREACT_NATIVE_XCODE=\"../node_modules/react-native/scripts/react-native-xcode.sh\"\nSENTRY_CLI=\"../node_modules/@sentry/cli/bin/sentry-cli\"\n\n\n/bin/sh -c \"$WITH_ENVIRONMENT \\\"$SENTRY_CLI react-native xcode $REACT_NATIVE_XCODE\\\"\"\n";
 			showEnvVarsInLog = 0;
 		};
-<<<<<<< HEAD
-		0DBA5BB3B0594C8A0EBBA1A1 /* [CP] Copy Pods Resources */ = {
-=======
-		2D9D26600F4C9E0D02F62A88 /* [CP] Check Pods Manifest.lock */ = {
-			isa = PBXShellScriptBuildPhase;
-			buildActionMask = 2147483647;
-			files = (
-			);
-			inputFileListPaths = (
-			);
-			inputPaths = (
-				"${PODS_PODFILE_DIR_PATH}/Podfile.lock",
-				"${PODS_ROOT}/Manifest.lock",
-			);
-			name = "[CP] Check Pods Manifest.lock";
-			outputFileListPaths = (
-			);
-			outputPaths = (
-				"$(DERIVED_FILE_DIR)/Pods-Rainbow-checkManifestLockResult.txt",
-			);
-			runOnlyForDeploymentPostprocessing = 0;
-			shellPath = /bin/sh;
-			shellScript = "diff \"${PODS_PODFILE_DIR_PATH}/Podfile.lock\" \"${PODS_ROOT}/Manifest.lock\" > /dev/null\nif [ $? != 0 ] ; then\n    # print error to STDERR\n    echo \"error: The sandbox is not in sync with the Podfile.lock. Run 'pod install' or update your CocoaPods installation.\" >&2\n    exit 1\nfi\n# This output is used by Xcode 'outputs' to avoid re-running this script phase.\necho \"SUCCESS\" > \"${SCRIPT_OUTPUT_FILE_0}\"\n";
-			showEnvVarsInLog = 0;
-		};
-		3340F01A333AFB189AD85476 /* [CP-User] [RNFB] Core Configuration */ = {
->>>>>>> a0d629f2
+		1E5AE6393FE6D597ABFCAD42 /* [CP] Copy Pods Resources */ = {
 			isa = PBXShellScriptBuildPhase;
 			buildActionMask = 2147483647;
 			files = (
@@ -1291,391 +1134,7 @@
 			shellScript = "\"${PODS_ROOT}/Target Support Files/Pods-PriceWidgetExtension/Pods-PriceWidgetExtension-resources.sh\"\n";
 			showEnvVarsInLog = 0;
 		};
-<<<<<<< HEAD
-		36A16F81E1F8D7515A4B59C1 /* [CP] Check Pods Manifest.lock */ = {
-=======
-		3F02A98D7D1EC5BBE267C4DD /* [CP] Check Pods Manifest.lock */ = {
->>>>>>> a0d629f2
-			isa = PBXShellScriptBuildPhase;
-			buildActionMask = 2147483647;
-			files = (
-			);
-			inputFileListPaths = (
-			);
-			inputPaths = (
-				"${PODS_PODFILE_DIR_PATH}/Podfile.lock",
-				"${PODS_ROOT}/Manifest.lock",
-			);
-			name = "[CP] Check Pods Manifest.lock";
-			outputFileListPaths = (
-			);
-			outputPaths = (
-<<<<<<< HEAD
-				"$(DERIVED_FILE_DIR)/Pods-PriceWidgetExtension-checkManifestLockResult.txt",
-=======
-				"$(DERIVED_FILE_DIR)/Pods-SelectTokenIntent-checkManifestLockResult.txt",
->>>>>>> a0d629f2
-			);
-			runOnlyForDeploymentPostprocessing = 0;
-			shellPath = /bin/sh;
-			shellScript = "diff \"${PODS_PODFILE_DIR_PATH}/Podfile.lock\" \"${PODS_ROOT}/Manifest.lock\" > /dev/null\nif [ $? != 0 ] ; then\n    # print error to STDERR\n    echo \"error: The sandbox is not in sync with the Podfile.lock. Run 'pod install' or update your CocoaPods installation.\" >&2\n    exit 1\nfi\n# This output is used by Xcode 'outputs' to avoid re-running this script phase.\necho \"SUCCESS\" > \"${SCRIPT_OUTPUT_FILE_0}\"\n";
-			showEnvVarsInLog = 0;
-		};
-<<<<<<< HEAD
-		49CC7290762649B9A3D0F37E /* [CP] Copy Pods Resources */ = {
-=======
-		6B4739E5535DF7E99F0022D2 /* [CP] Embed Pods Frameworks */ = {
-			isa = PBXShellScriptBuildPhase;
-			buildActionMask = 2147483647;
-			files = (
-			);
-			inputPaths = (
-				"${PODS_ROOT}/Target Support Files/Pods-Rainbow/Pods-Rainbow-frameworks.sh",
-				"${PODS_XCFRAMEWORKS_BUILD_DIR}/hermes-engine/Pre-built/hermes.framework/hermes",
-			);
-			name = "[CP] Embed Pods Frameworks";
-			outputPaths = (
-				"${TARGET_BUILD_DIR}/${FRAMEWORKS_FOLDER_PATH}/hermes.framework",
-			);
-			runOnlyForDeploymentPostprocessing = 0;
-			shellPath = /bin/sh;
-			shellScript = "\"${PODS_ROOT}/Target Support Files/Pods-Rainbow/Pods-Rainbow-frameworks.sh\"\n";
-			showEnvVarsInLog = 0;
-		};
-		7B777DFB693FD28E1DB8F77A /* [CP] Check Pods Manifest.lock */ = {
->>>>>>> a0d629f2
-			isa = PBXShellScriptBuildPhase;
-			buildActionMask = 2147483647;
-			files = (
-			);
-			inputFileListPaths = (
-			);
-			inputPaths = (
-<<<<<<< HEAD
-				"${PODS_ROOT}/Target Support Files/Pods-ImageNotification/Pods-ImageNotification-resources.sh",
-				"${PODS_CONFIGURATION_BUILD_DIR}/FirebaseABTesting/FirebaseABTesting_Privacy.bundle",
-				"${PODS_CONFIGURATION_BUILD_DIR}/FirebaseCore/FirebaseCore_Privacy.bundle",
-				"${PODS_CONFIGURATION_BUILD_DIR}/FirebaseCoreExtension/FirebaseCoreExtension_Privacy.bundle",
-				"${PODS_CONFIGURATION_BUILD_DIR}/FirebaseCoreInternal/FirebaseCoreInternal_Privacy.bundle",
-				"${PODS_CONFIGURATION_BUILD_DIR}/FirebaseInstallations/FirebaseInstallations_Privacy.bundle",
-				"${PODS_CONFIGURATION_BUILD_DIR}/FirebaseRemoteConfig/FirebaseRemoteConfig_Privacy.bundle",
-				"${PODS_CONFIGURATION_BUILD_DIR}/GoogleDataTransport/GoogleDataTransport_Privacy.bundle",
-				"${PODS_CONFIGURATION_BUILD_DIR}/GoogleUtilities/GoogleUtilities_Privacy.bundle",
-				"${PODS_CONFIGURATION_BUILD_DIR}/PromisesObjC/FBLPromises_Privacy.bundle",
-				"${PODS_CONFIGURATION_BUILD_DIR}/nanopb/nanopb_Privacy.bundle",
-				"${PODS_CONFIGURATION_BUILD_DIR}/FirebaseMessaging/FirebaseMessaging_Privacy.bundle",
-=======
-				"${PODS_PODFILE_DIR_PATH}/Podfile.lock",
-				"${PODS_ROOT}/Manifest.lock",
-			);
-			name = "[CP] Check Pods Manifest.lock";
-			outputFileListPaths = (
->>>>>>> a0d629f2
-			);
-			outputPaths = (
-<<<<<<< HEAD
-				"${TARGET_BUILD_DIR}/${UNLOCALIZED_RESOURCES_FOLDER_PATH}/FirebaseABTesting_Privacy.bundle",
-				"${TARGET_BUILD_DIR}/${UNLOCALIZED_RESOURCES_FOLDER_PATH}/FirebaseCore_Privacy.bundle",
-				"${TARGET_BUILD_DIR}/${UNLOCALIZED_RESOURCES_FOLDER_PATH}/FirebaseCoreExtension_Privacy.bundle",
-				"${TARGET_BUILD_DIR}/${UNLOCALIZED_RESOURCES_FOLDER_PATH}/FirebaseCoreInternal_Privacy.bundle",
-				"${TARGET_BUILD_DIR}/${UNLOCALIZED_RESOURCES_FOLDER_PATH}/FirebaseInstallations_Privacy.bundle",
-				"${TARGET_BUILD_DIR}/${UNLOCALIZED_RESOURCES_FOLDER_PATH}/FirebaseRemoteConfig_Privacy.bundle",
-				"${TARGET_BUILD_DIR}/${UNLOCALIZED_RESOURCES_FOLDER_PATH}/GoogleDataTransport_Privacy.bundle",
-				"${TARGET_BUILD_DIR}/${UNLOCALIZED_RESOURCES_FOLDER_PATH}/GoogleUtilities_Privacy.bundle",
-				"${TARGET_BUILD_DIR}/${UNLOCALIZED_RESOURCES_FOLDER_PATH}/FBLPromises_Privacy.bundle",
-				"${TARGET_BUILD_DIR}/${UNLOCALIZED_RESOURCES_FOLDER_PATH}/nanopb_Privacy.bundle",
-				"${TARGET_BUILD_DIR}/${UNLOCALIZED_RESOURCES_FOLDER_PATH}/FirebaseMessaging_Privacy.bundle",
-			);
-			runOnlyForDeploymentPostprocessing = 0;
-			shellPath = /bin/sh;
-			shellScript = "\"${PODS_ROOT}/Target Support Files/Pods-ImageNotification/Pods-ImageNotification-resources.sh\"\n";
-			showEnvVarsInLog = 0;
-		};
-		74BECF633666AD6CF0E06A8B /* [CP] Check Pods Manifest.lock */ = {
-=======
-				"$(DERIVED_FILE_DIR)/Pods-PriceWidgetExtension-checkManifestLockResult.txt",
-			);
-			runOnlyForDeploymentPostprocessing = 0;
-			shellPath = /bin/sh;
-			shellScript = "diff \"${PODS_PODFILE_DIR_PATH}/Podfile.lock\" \"${PODS_ROOT}/Manifest.lock\" > /dev/null\nif [ $? != 0 ] ; then\n    # print error to STDERR\n    echo \"error: The sandbox is not in sync with the Podfile.lock. Run 'pod install' or update your CocoaPods installation.\" >&2\n    exit 1\nfi\n# This output is used by Xcode 'outputs' to avoid re-running this script phase.\necho \"SUCCESS\" > \"${SCRIPT_OUTPUT_FILE_0}\"\n";
-			showEnvVarsInLog = 0;
-		};
-		9FF961FEA7AF435FA18ED988 /* Upload Debug Symbols to Sentry */ = {
->>>>>>> a0d629f2
-			isa = PBXShellScriptBuildPhase;
-			buildActionMask = 2147483647;
-			files = (
-			);
-<<<<<<< HEAD
-			inputFileListPaths = (
-			);
-			inputPaths = (
-				"${PODS_PODFILE_DIR_PATH}/Podfile.lock",
-				"${PODS_ROOT}/Manifest.lock",
-			);
-			name = "[CP] Check Pods Manifest.lock";
-			outputFileListPaths = (
-			);
-			outputPaths = (
-				"$(DERIVED_FILE_DIR)/Pods-ImageNotification-checkManifestLockResult.txt",
-			);
-			runOnlyForDeploymentPostprocessing = 0;
-			shellPath = /bin/sh;
-			shellScript = "diff \"${PODS_PODFILE_DIR_PATH}/Podfile.lock\" \"${PODS_ROOT}/Manifest.lock\" > /dev/null\nif [ $? != 0 ] ; then\n    # print error to STDERR\n    echo \"error: The sandbox is not in sync with the Podfile.lock. Run 'pod install' or update your CocoaPods installation.\" >&2\n    exit 1\nfi\n# This output is used by Xcode 'outputs' to avoid re-running this script phase.\necho \"SUCCESS\" > \"${SCRIPT_OUTPUT_FILE_0}\"\n";
-			showEnvVarsInLog = 0;
-		};
-		7F0A4324AEF094038D82DD06 /* [CP] Check Pods Manifest.lock */ = {
-=======
-			inputPaths = (
-			);
-			name = "Upload Debug Symbols to Sentry";
-			outputPaths = (
-				"$(DERIVED_FILE_DIR)/Pods-SelectTokenIntent-checkManifestLockResult.txt",
-			);
-			runOnlyForDeploymentPostprocessing = 0;
-			shellPath = /bin/sh;
-			shellScript = "export SENTRY_PROPERTIES=sentry.properties\n../node_modules/@sentry/cli/bin/sentry-cli upload-dsym\n";
-		};
-		BB2F78BEBE245D7D48C41820 /* [CP] Copy Pods Resources */ = {
->>>>>>> a0d629f2
-			isa = PBXShellScriptBuildPhase;
-			buildActionMask = 2147483647;
-			files = (
-			);
-			inputFileListPaths = (
-			);
-			inputPaths = (
-<<<<<<< HEAD
-				"${PODS_PODFILE_DIR_PATH}/Podfile.lock",
-				"${PODS_ROOT}/Manifest.lock",
-			);
-			name = "[CP] Check Pods Manifest.lock";
-			outputFileListPaths = (
-=======
-				"${PODS_ROOT}/Target Support Files/Pods-ImageNotification/Pods-ImageNotification-resources.sh",
-				"${PODS_CONFIGURATION_BUILD_DIR}/FirebaseABTesting/FirebaseABTesting_Privacy.bundle",
-				"${PODS_CONFIGURATION_BUILD_DIR}/FirebaseCore/FirebaseCore_Privacy.bundle",
-				"${PODS_CONFIGURATION_BUILD_DIR}/FirebaseCoreExtension/FirebaseCoreExtension_Privacy.bundle",
-				"${PODS_CONFIGURATION_BUILD_DIR}/FirebaseCoreInternal/FirebaseCoreInternal_Privacy.bundle",
-				"${PODS_CONFIGURATION_BUILD_DIR}/FirebaseInstallations/FirebaseInstallations_Privacy.bundle",
-				"${PODS_CONFIGURATION_BUILD_DIR}/FirebaseRemoteConfig/FirebaseRemoteConfig_Privacy.bundle",
-				"${PODS_CONFIGURATION_BUILD_DIR}/GoogleDataTransport/GoogleDataTransport_Privacy.bundle",
-				"${PODS_CONFIGURATION_BUILD_DIR}/GoogleUtilities/GoogleUtilities_Privacy.bundle",
-				"${PODS_CONFIGURATION_BUILD_DIR}/PromisesObjC/FBLPromises_Privacy.bundle",
-				"${PODS_CONFIGURATION_BUILD_DIR}/nanopb/nanopb_Privacy.bundle",
-				"${PODS_CONFIGURATION_BUILD_DIR}/FirebaseMessaging/FirebaseMessaging_Privacy.bundle",
->>>>>>> a0d629f2
-			);
-			outputPaths = (
-<<<<<<< HEAD
-				"$(DERIVED_FILE_DIR)/Pods-Rainbow-checkManifestLockResult.txt",
-			);
-			runOnlyForDeploymentPostprocessing = 0;
-			shellPath = /bin/sh;
-			shellScript = "diff \"${PODS_PODFILE_DIR_PATH}/Podfile.lock\" \"${PODS_ROOT}/Manifest.lock\" > /dev/null\nif [ $? != 0 ] ; then\n    # print error to STDERR\n    echo \"error: The sandbox is not in sync with the Podfile.lock. Run 'pod install' or update your CocoaPods installation.\" >&2\n    exit 1\nfi\n# This output is used by Xcode 'outputs' to avoid re-running this script phase.\necho \"SUCCESS\" > \"${SCRIPT_OUTPUT_FILE_0}\"\n";
-			showEnvVarsInLog = 0;
-		};
-		84054A39E12CFE0203F18FFE /* [CP] Embed Pods Frameworks */ = {
-=======
-				"${TARGET_BUILD_DIR}/${UNLOCALIZED_RESOURCES_FOLDER_PATH}/FirebaseABTesting_Privacy.bundle",
-				"${TARGET_BUILD_DIR}/${UNLOCALIZED_RESOURCES_FOLDER_PATH}/FirebaseCore_Privacy.bundle",
-				"${TARGET_BUILD_DIR}/${UNLOCALIZED_RESOURCES_FOLDER_PATH}/FirebaseCoreExtension_Privacy.bundle",
-				"${TARGET_BUILD_DIR}/${UNLOCALIZED_RESOURCES_FOLDER_PATH}/FirebaseCoreInternal_Privacy.bundle",
-				"${TARGET_BUILD_DIR}/${UNLOCALIZED_RESOURCES_FOLDER_PATH}/FirebaseInstallations_Privacy.bundle",
-				"${TARGET_BUILD_DIR}/${UNLOCALIZED_RESOURCES_FOLDER_PATH}/FirebaseRemoteConfig_Privacy.bundle",
-				"${TARGET_BUILD_DIR}/${UNLOCALIZED_RESOURCES_FOLDER_PATH}/GoogleDataTransport_Privacy.bundle",
-				"${TARGET_BUILD_DIR}/${UNLOCALIZED_RESOURCES_FOLDER_PATH}/GoogleUtilities_Privacy.bundle",
-				"${TARGET_BUILD_DIR}/${UNLOCALIZED_RESOURCES_FOLDER_PATH}/FBLPromises_Privacy.bundle",
-				"${TARGET_BUILD_DIR}/${UNLOCALIZED_RESOURCES_FOLDER_PATH}/nanopb_Privacy.bundle",
-				"${TARGET_BUILD_DIR}/${UNLOCALIZED_RESOURCES_FOLDER_PATH}/FirebaseMessaging_Privacy.bundle",
-			);
-			runOnlyForDeploymentPostprocessing = 0;
-			shellPath = /bin/sh;
-			shellScript = "\"${PODS_ROOT}/Target Support Files/Pods-ImageNotification/Pods-ImageNotification-resources.sh\"\n";
-			showEnvVarsInLog = 0;
-		};
-		BB62BF1016C4CA862C515CFC /* [CP] Copy Pods Resources */ = {
->>>>>>> a0d629f2
-			isa = PBXShellScriptBuildPhase;
-			buildActionMask = 2147483647;
-			files = (
-			);
-			inputPaths = (
-<<<<<<< HEAD
-				"${PODS_ROOT}/Target Support Files/Pods-Rainbow/Pods-Rainbow-frameworks.sh",
-				"${PODS_XCFRAMEWORKS_BUILD_DIR}/hermes-engine/Pre-built/hermes.framework/hermes",
-=======
-				"${PODS_ROOT}/Target Support Files/Pods-PriceWidgetExtension/Pods-PriceWidgetExtension-resources.sh",
-				"${PODS_CONFIGURATION_BUILD_DIR}/FirebaseABTesting/FirebaseABTesting_Privacy.bundle",
-				"${PODS_CONFIGURATION_BUILD_DIR}/FirebaseCore/FirebaseCore_Privacy.bundle",
-				"${PODS_CONFIGURATION_BUILD_DIR}/FirebaseCoreExtension/FirebaseCoreExtension_Privacy.bundle",
-				"${PODS_CONFIGURATION_BUILD_DIR}/FirebaseCoreInternal/FirebaseCoreInternal_Privacy.bundle",
-				"${PODS_CONFIGURATION_BUILD_DIR}/FirebaseInstallations/FirebaseInstallations_Privacy.bundle",
-				"${PODS_CONFIGURATION_BUILD_DIR}/FirebaseRemoteConfig/FirebaseRemoteConfig_Privacy.bundle",
-				"${PODS_CONFIGURATION_BUILD_DIR}/GoogleDataTransport/GoogleDataTransport_Privacy.bundle",
-				"${PODS_CONFIGURATION_BUILD_DIR}/GoogleUtilities/GoogleUtilities_Privacy.bundle",
-				"${PODS_CONFIGURATION_BUILD_DIR}/PromisesObjC/FBLPromises_Privacy.bundle",
-				"${PODS_CONFIGURATION_BUILD_DIR}/nanopb/nanopb_Privacy.bundle",
->>>>>>> a0d629f2
-			);
-			name = "[CP] Embed Pods Frameworks";
-			outputPaths = (
-<<<<<<< HEAD
-				"${TARGET_BUILD_DIR}/${FRAMEWORKS_FOLDER_PATH}/hermes.framework",
-			);
-			runOnlyForDeploymentPostprocessing = 0;
-			shellPath = /bin/sh;
-			shellScript = "\"${PODS_ROOT}/Target Support Files/Pods-Rainbow/Pods-Rainbow-frameworks.sh\"\n";
-			showEnvVarsInLog = 0;
-		};
-		9B5FAC9E98AC08DB1D982F26 /* [CP] Copy Pods Resources */ = {
-=======
-				"${TARGET_BUILD_DIR}/${UNLOCALIZED_RESOURCES_FOLDER_PATH}/FirebaseABTesting_Privacy.bundle",
-				"${TARGET_BUILD_DIR}/${UNLOCALIZED_RESOURCES_FOLDER_PATH}/FirebaseCore_Privacy.bundle",
-				"${TARGET_BUILD_DIR}/${UNLOCALIZED_RESOURCES_FOLDER_PATH}/FirebaseCoreExtension_Privacy.bundle",
-				"${TARGET_BUILD_DIR}/${UNLOCALIZED_RESOURCES_FOLDER_PATH}/FirebaseCoreInternal_Privacy.bundle",
-				"${TARGET_BUILD_DIR}/${UNLOCALIZED_RESOURCES_FOLDER_PATH}/FirebaseInstallations_Privacy.bundle",
-				"${TARGET_BUILD_DIR}/${UNLOCALIZED_RESOURCES_FOLDER_PATH}/FirebaseRemoteConfig_Privacy.bundle",
-				"${TARGET_BUILD_DIR}/${UNLOCALIZED_RESOURCES_FOLDER_PATH}/GoogleDataTransport_Privacy.bundle",
-				"${TARGET_BUILD_DIR}/${UNLOCALIZED_RESOURCES_FOLDER_PATH}/GoogleUtilities_Privacy.bundle",
-				"${TARGET_BUILD_DIR}/${UNLOCALIZED_RESOURCES_FOLDER_PATH}/FBLPromises_Privacy.bundle",
-				"${TARGET_BUILD_DIR}/${UNLOCALIZED_RESOURCES_FOLDER_PATH}/nanopb_Privacy.bundle",
-			);
-			runOnlyForDeploymentPostprocessing = 0;
-			shellPath = /bin/sh;
-			shellScript = "\"${PODS_ROOT}/Target Support Files/Pods-PriceWidgetExtension/Pods-PriceWidgetExtension-resources.sh\"\n";
-			showEnvVarsInLog = 0;
-		};
-		EE77FD4F5751D4E858F705B1 /* [CP] Copy Pods Resources */ = {
->>>>>>> a0d629f2
-			isa = PBXShellScriptBuildPhase;
-			buildActionMask = 2147483647;
-			files = (
-			);
-			inputPaths = (
-				"${PODS_ROOT}/Target Support Files/Pods-SelectTokenIntent/Pods-SelectTokenIntent-resources.sh",
-				"${PODS_CONFIGURATION_BUILD_DIR}/FirebaseABTesting/FirebaseABTesting_Privacy.bundle",
-				"${PODS_CONFIGURATION_BUILD_DIR}/FirebaseCore/FirebaseCore_Privacy.bundle",
-				"${PODS_CONFIGURATION_BUILD_DIR}/FirebaseCoreExtension/FirebaseCoreExtension_Privacy.bundle",
-				"${PODS_CONFIGURATION_BUILD_DIR}/FirebaseCoreInternal/FirebaseCoreInternal_Privacy.bundle",
-				"${PODS_CONFIGURATION_BUILD_DIR}/FirebaseInstallations/FirebaseInstallations_Privacy.bundle",
-				"${PODS_CONFIGURATION_BUILD_DIR}/FirebaseRemoteConfig/FirebaseRemoteConfig_Privacy.bundle",
-				"${PODS_CONFIGURATION_BUILD_DIR}/GoogleDataTransport/GoogleDataTransport_Privacy.bundle",
-				"${PODS_CONFIGURATION_BUILD_DIR}/GoogleUtilities/GoogleUtilities_Privacy.bundle",
-				"${PODS_CONFIGURATION_BUILD_DIR}/PromisesObjC/FBLPromises_Privacy.bundle",
-				"${PODS_CONFIGURATION_BUILD_DIR}/nanopb/nanopb_Privacy.bundle",
-			);
-			name = "[CP] Copy Pods Resources";
-			outputPaths = (
-				"${TARGET_BUILD_DIR}/${UNLOCALIZED_RESOURCES_FOLDER_PATH}/FirebaseABTesting_Privacy.bundle",
-				"${TARGET_BUILD_DIR}/${UNLOCALIZED_RESOURCES_FOLDER_PATH}/FirebaseCore_Privacy.bundle",
-				"${TARGET_BUILD_DIR}/${UNLOCALIZED_RESOURCES_FOLDER_PATH}/FirebaseCoreExtension_Privacy.bundle",
-				"${TARGET_BUILD_DIR}/${UNLOCALIZED_RESOURCES_FOLDER_PATH}/FirebaseCoreInternal_Privacy.bundle",
-				"${TARGET_BUILD_DIR}/${UNLOCALIZED_RESOURCES_FOLDER_PATH}/FirebaseInstallations_Privacy.bundle",
-				"${TARGET_BUILD_DIR}/${UNLOCALIZED_RESOURCES_FOLDER_PATH}/FirebaseRemoteConfig_Privacy.bundle",
-				"${TARGET_BUILD_DIR}/${UNLOCALIZED_RESOURCES_FOLDER_PATH}/GoogleDataTransport_Privacy.bundle",
-				"${TARGET_BUILD_DIR}/${UNLOCALIZED_RESOURCES_FOLDER_PATH}/GoogleUtilities_Privacy.bundle",
-				"${TARGET_BUILD_DIR}/${UNLOCALIZED_RESOURCES_FOLDER_PATH}/FBLPromises_Privacy.bundle",
-				"${TARGET_BUILD_DIR}/${UNLOCALIZED_RESOURCES_FOLDER_PATH}/nanopb_Privacy.bundle",
-			);
-			runOnlyForDeploymentPostprocessing = 0;
-			shellPath = /bin/sh;
-			shellScript = "\"${PODS_ROOT}/Target Support Files/Pods-SelectTokenIntent/Pods-SelectTokenIntent-resources.sh\"\n";
-			showEnvVarsInLog = 0;
-		};
-<<<<<<< HEAD
-		9D64223CF1F6468E34A58978 /* [CP] Check Pods Manifest.lock */ = {
-=======
-		F7FE6D014143799E2E6894D9 /* [CP] Copy Pods Resources */ = {
->>>>>>> a0d629f2
-			isa = PBXShellScriptBuildPhase;
-			buildActionMask = 2147483647;
-			files = (
-			);
-			inputPaths = (
-				"${PODS_ROOT}/Target Support Files/Pods-Rainbow/Pods-Rainbow-resources.sh",
-				"${PODS_CONFIGURATION_BUILD_DIR}/FirebaseABTesting/FirebaseABTesting_Privacy.bundle",
-				"${PODS_CONFIGURATION_BUILD_DIR}/FirebaseCore/FirebaseCore_Privacy.bundle",
-				"${PODS_CONFIGURATION_BUILD_DIR}/FirebaseCoreExtension/FirebaseCoreExtension_Privacy.bundle",
-				"${PODS_CONFIGURATION_BUILD_DIR}/FirebaseCoreInternal/FirebaseCoreInternal_Privacy.bundle",
-				"${PODS_CONFIGURATION_BUILD_DIR}/FirebaseInstallations/FirebaseInstallations_Privacy.bundle",
-				"${PODS_CONFIGURATION_BUILD_DIR}/FirebaseRemoteConfig/FirebaseRemoteConfig_Privacy.bundle",
-				"${PODS_CONFIGURATION_BUILD_DIR}/GoogleDataTransport/GoogleDataTransport_Privacy.bundle",
-				"${PODS_CONFIGURATION_BUILD_DIR}/GoogleUtilities/GoogleUtilities_Privacy.bundle",
-				"${PODS_CONFIGURATION_BUILD_DIR}/PromisesObjC/FBLPromises_Privacy.bundle",
-				"${PODS_CONFIGURATION_BUILD_DIR}/nanopb/nanopb_Privacy.bundle",
-				"${PODS_CONFIGURATION_BUILD_DIR}/FirebaseMessaging/FirebaseMessaging_Privacy.bundle",
-				"${PODS_CONFIGURATION_BUILD_DIR}/RNCAsyncStorage/RNCAsyncStorage_resources.bundle",
-				"${PODS_CONFIGURATION_BUILD_DIR}/RNImageCropPicker/RNImageCropPickerPrivacyInfo.bundle",
-				"${PODS_CONFIGURATION_BUILD_DIR}/RNImageCropPicker/QBImagePicker.bundle",
-				"${PODS_CONFIGURATION_BUILD_DIR}/React-Core/RCTI18nStrings.bundle",
-				"${PODS_CONFIGURATION_BUILD_DIR}/Rudder/Rudder.bundle",
-				"${PODS_CONFIGURATION_BUILD_DIR}/SDWebImage/SDWebImage.bundle",
-				"${PODS_CONFIGURATION_BUILD_DIR}/Sentry/Sentry.bundle",
-				"${PODS_CONFIGURATION_BUILD_DIR}/TOCropViewController/TOCropViewControllerBundle.bundle",
-				"${PODS_CONFIGURATION_BUILD_DIR}/react-native-cameraroll/RNCameraRollPrivacyInfo.bundle",
-			);
-			name = "[CP] Copy Pods Resources";
-			outputPaths = (
-				"${TARGET_BUILD_DIR}/${UNLOCALIZED_RESOURCES_FOLDER_PATH}/FirebaseABTesting_Privacy.bundle",
-				"${TARGET_BUILD_DIR}/${UNLOCALIZED_RESOURCES_FOLDER_PATH}/FirebaseCore_Privacy.bundle",
-				"${TARGET_BUILD_DIR}/${UNLOCALIZED_RESOURCES_FOLDER_PATH}/FirebaseCoreExtension_Privacy.bundle",
-				"${TARGET_BUILD_DIR}/${UNLOCALIZED_RESOURCES_FOLDER_PATH}/FirebaseCoreInternal_Privacy.bundle",
-				"${TARGET_BUILD_DIR}/${UNLOCALIZED_RESOURCES_FOLDER_PATH}/FirebaseInstallations_Privacy.bundle",
-				"${TARGET_BUILD_DIR}/${UNLOCALIZED_RESOURCES_FOLDER_PATH}/FirebaseRemoteConfig_Privacy.bundle",
-				"${TARGET_BUILD_DIR}/${UNLOCALIZED_RESOURCES_FOLDER_PATH}/GoogleDataTransport_Privacy.bundle",
-				"${TARGET_BUILD_DIR}/${UNLOCALIZED_RESOURCES_FOLDER_PATH}/GoogleUtilities_Privacy.bundle",
-				"${TARGET_BUILD_DIR}/${UNLOCALIZED_RESOURCES_FOLDER_PATH}/FBLPromises_Privacy.bundle",
-				"${TARGET_BUILD_DIR}/${UNLOCALIZED_RESOURCES_FOLDER_PATH}/nanopb_Privacy.bundle",
-				"${TARGET_BUILD_DIR}/${UNLOCALIZED_RESOURCES_FOLDER_PATH}/FirebaseMessaging_Privacy.bundle",
-				"${TARGET_BUILD_DIR}/${UNLOCALIZED_RESOURCES_FOLDER_PATH}/RNCAsyncStorage_resources.bundle",
-				"${TARGET_BUILD_DIR}/${UNLOCALIZED_RESOURCES_FOLDER_PATH}/RNImageCropPickerPrivacyInfo.bundle",
-				"${TARGET_BUILD_DIR}/${UNLOCALIZED_RESOURCES_FOLDER_PATH}/QBImagePicker.bundle",
-				"${TARGET_BUILD_DIR}/${UNLOCALIZED_RESOURCES_FOLDER_PATH}/RCTI18nStrings.bundle",
-				"${TARGET_BUILD_DIR}/${UNLOCALIZED_RESOURCES_FOLDER_PATH}/Rudder.bundle",
-				"${TARGET_BUILD_DIR}/${UNLOCALIZED_RESOURCES_FOLDER_PATH}/SDWebImage.bundle",
-				"${TARGET_BUILD_DIR}/${UNLOCALIZED_RESOURCES_FOLDER_PATH}/Sentry.bundle",
-				"${TARGET_BUILD_DIR}/${UNLOCALIZED_RESOURCES_FOLDER_PATH}/TOCropViewControllerBundle.bundle",
-				"${TARGET_BUILD_DIR}/${UNLOCALIZED_RESOURCES_FOLDER_PATH}/RNCameraRollPrivacyInfo.bundle",
-			);
-			runOnlyForDeploymentPostprocessing = 0;
-			shellPath = /bin/sh;
-			shellScript = "\"${PODS_ROOT}/Target Support Files/Pods-Rainbow/Pods-Rainbow-resources.sh\"\n";
-			showEnvVarsInLog = 0;
-		};
-<<<<<<< HEAD
-		9FF961FEA7AF435FA18ED988 /* Upload Debug Symbols to Sentry */ = {
-=======
-		FD10D710D0C7F8EEE6EB0F77 /* [CP] Check Pods Manifest.lock */ = {
->>>>>>> a0d629f2
-			isa = PBXShellScriptBuildPhase;
-			buildActionMask = 2147483647;
-			files = (
-			);
-			inputPaths = (
-			);
-			name = "Upload Debug Symbols to Sentry";
-			outputPaths = (
-				"$(DERIVED_FILE_DIR)/Pods-SelectTokenIntent-checkManifestLockResult.txt",
-			);
-			runOnlyForDeploymentPostprocessing = 0;
-			shellPath = /bin/sh;
-			shellScript = "export SENTRY_PROPERTIES=sentry.properties\n../node_modules/@sentry/cli/bin/sentry-cli upload-dsym\n";
-		};
-		A4618985A3252CBA3A44978E /* [CP-User] [RNFB] Core Configuration */ = {
-			isa = PBXShellScriptBuildPhase;
-			buildActionMask = 2147483647;
-			files = (
-			);
-			inputPaths = (
-				"$(BUILT_PRODUCTS_DIR)/$(INFOPLIST_PATH)",
-			);
-			name = "[CP-User] [RNFB] Core Configuration";
-			runOnlyForDeploymentPostprocessing = 0;
-			shellPath = /bin/sh;
-			shellScript = "#!/usr/bin/env bash\n#\n# Copyright (c) 2016-present Invertase Limited & Contributors\n#\n# Licensed under the Apache License, Version 2.0 (the \"License\");\n# you may not use this library except in compliance with the License.\n# You may obtain a copy of the License at\n#\n#   http://www.apache.org/licenses/LICENSE-2.0\n#\n# Unless required by applicable law or agreed to in writing, software\n# distributed under the License is distributed on an \"AS IS\" BASIS,\n# WITHOUT WARRANTIES OR CONDITIONS OF ANY KIND, either express or implied.\n# See the License for the specific language governing permissions and\n# limitations under the License.\n#\n\n##########################################################################\n##########################################################################\n#\n#  NOTE THAT IF YOU CHANGE THIS FILE YOU MUST RUN pod install AFTERWARDS\n#\n#  This file is installed as an Xcode build script in the project file\n#  by cocoapods, and you will not see your changes until you pod install\n#\n##########################################################################\n##########################################################################\n\nset -e\n\n_MAX_LOOKUPS=2;\n_SEARCH_RESULT=''\n_RN_ROOT_EXISTS=''\n_CURRENT_LOOKUPS=1\n_JSON_ROOT=\"'react-native'\"\n_JSON_FILE_NAME='firebase.json'\n_JSON_OUTPUT_BASE64='e30=' # { }\n_CURRENT_SEARCH_DIR=${PROJECT_DIR}\n_PLIST_BUDDY=/usr/libexec/PlistBuddy\n_TARGET_PLIST=\"${BUILT_PRODUCTS_DIR}/${INFOPLIST_PATH}\"\n_DSYM_PLIST=\"${DWARF_DSYM_FOLDER_PATH}/${DWARF_DSYM_FILE_NAME}/Contents/Info.plist\"\n\n# plist arrays\n_PLIST_ENTRY_KEYS=()\n_PLIST_ENTRY_TYPES=()\n_PLIST_ENTRY_VALUES=()\n\nfunction setPlistValue {\n  echo \"info:      setting plist entry '$1' of type '$2' in file '$4'\"\n  ${_PLIST_BUDDY} -c \"Add :$1 $2 '$3'\" $4 || echo \"info:      '$1' already exists\"\n}\n\nfunction getFirebaseJsonKeyValue () {\n  if [[ ${_RN_ROOT_EXISTS} ]]; then\n    ruby -Ku -e \"require 'rubygems';require 'json'; output=JSON.parse('$1'); puts output[$_JSON_ROOT]['$2']\"\n  else\n    echo \"\"\n  fi;\n}\n\nfunction jsonBoolToYesNo () {\n  if [[ $1 == \"false\" ]]; then\n    echo \"NO\"\n  elif [[ $1 == \"true\" ]]; then\n    echo \"YES\"\n  else echo \"NO\"\n  fi\n}\n\necho \"info: -> RNFB build script started\"\necho \"info: 1) Locating ${_JSON_FILE_NAME} file:\"\n\nif [[ -z ${_CURRENT_SEARCH_DIR} ]]; then\n  _CURRENT_SEARCH_DIR=$(pwd)\nfi;\n\nwhile true; do\n  _CURRENT_SEARCH_DIR=$(dirname \"$_CURRENT_SEARCH_DIR\")\n  if [[ \"$_CURRENT_SEARCH_DIR\" == \"/\" ]] || [[ ${_CURRENT_LOOKUPS} -gt ${_MAX_LOOKUPS} ]]; then break; fi;\n  echo \"info:      ($_CURRENT_LOOKUPS of $_MAX_LOOKUPS) Searching in '$_CURRENT_SEARCH_DIR' for a ${_JSON_FILE_NAME} file.\"\n  _SEARCH_RESULT=$(find \"$_CURRENT_SEARCH_DIR\" -maxdepth 2 -name ${_JSON_FILE_NAME} -print | /usr/bin/head -n 1)\n  if [[ ${_SEARCH_RESULT} ]]; then\n    echo \"info:      ${_JSON_FILE_NAME} found at $_SEARCH_RESULT\"\n    break;\n  fi;\n  _CURRENT_LOOKUPS=$((_CURRENT_LOOKUPS+1))\ndone\n\nif [[ ${_SEARCH_RESULT} ]]; then\n  _JSON_OUTPUT_RAW=$(cat \"${_SEARCH_RESULT}\")\n  _RN_ROOT_EXISTS=$(ruby -Ku -e \"require 'rubygems';require 'json'; output=JSON.parse('$_JSON_OUTPUT_RAW'); puts output[$_JSON_ROOT]\" || echo '')\n\n  if [[ ${_RN_ROOT_EXISTS} ]]; then\n    if ! python3 --version >/dev/null 2>&1; then echo \"python3 not found, firebase.json file processing error.\" && exit 1; fi\n    _JSON_OUTPUT_BASE64=$(python3 -c 'import json,sys,base64;print(base64.b64encode(bytes(json.dumps(json.loads(open('\"'${_SEARCH_RESULT}'\"', '\"'rb'\"').read())['${_JSON_ROOT}']), '\"'utf-8'\"')).decode())' || echo \"e30=\")\n  fi\n\n  _PLIST_ENTRY_KEYS+=(\"firebase_json_raw\")\n  _PLIST_ENTRY_TYPES+=(\"string\")\n  _PLIST_ENTRY_VALUES+=(\"$_JSON_OUTPUT_BASE64\")\n\n  # config.app_data_collection_default_enabled\n  _APP_DATA_COLLECTION_ENABLED=$(getFirebaseJsonKeyValue \"$_JSON_OUTPUT_RAW\" \"app_data_collection_default_enabled\")\n  if [[ $_APP_DATA_COLLECTION_ENABLED ]]; then\n    _PLIST_ENTRY_KEYS+=(\"FirebaseDataCollectionDefaultEnabled\")\n    _PLIST_ENTRY_TYPES+=(\"bool\")\n    _PLIST_ENTRY_VALUES+=(\"$(jsonBoolToYesNo \"$_APP_DATA_COLLECTION_ENABLED\")\")\n  fi\n\n  # config.analytics_auto_collection_enabled\n  _ANALYTICS_AUTO_COLLECTION=$(getFirebaseJsonKeyValue \"$_JSON_OUTPUT_RAW\" \"analytics_auto_collection_enabled\")\n  if [[ $_ANALYTICS_AUTO_COLLECTION ]]; then\n    _PLIST_ENTRY_KEYS+=(\"FIREBASE_ANALYTICS_COLLECTION_ENABLED\")\n    _PLIST_ENTRY_TYPES+=(\"bool\")\n    _PLIST_ENTRY_VALUES+=(\"$(jsonBoolToYesNo \"$_ANALYTICS_AUTO_COLLECTION\")\")\n  fi\n\n  # config.analytics_collection_deactivated\n  _ANALYTICS_DEACTIVATED=$(getFirebaseJsonKeyValue \"$_JSON_OUTPUT_RAW\" \"analytics_collection_deactivated\")\n  if [[ $_ANALYTICS_DEACTIVATED ]]; then\n    _PLIST_ENTRY_KEYS+=(\"FIREBASE_ANALYTICS_COLLECTION_DEACTIVATED\")\n    _PLIST_ENTRY_TYPES+=(\"bool\")\n    _PLIST_ENTRY_VALUES+=(\"$(jsonBoolToYesNo \"$_ANALYTICS_DEACTIVATED\")\")\n  fi\n\n  # config.analytics_idfv_collection_enabled\n  _ANALYTICS_IDFV_COLLECTION=$(getFirebaseJsonKeyValue \"$_JSON_OUTPUT_RAW\" \"analytics_idfv_collection_enabled\")\n  if [[ $_ANALYTICS_IDFV_COLLECTION ]]; then\n    _PLIST_ENTRY_KEYS+=(\"GOOGLE_ANALYTICS_IDFV_COLLECTION_ENABLED\")\n    _PLIST_ENTRY_TYPES+=(\"bool\")\n    _PLIST_ENTRY_VALUES+=(\"$(jsonBoolToYesNo \"$_ANALYTICS_IDFV_COLLECTION\")\")\n  fi\n\n  # config.analytics_default_allow_analytics_storage\n  _ANALYTICS_STORAGE=$(getFirebaseJsonKeyValue \"$_JSON_OUTPUT_RAW\" \"analytics_default_allow_analytics_storage\")\n  if [[ $_ANALYTICS_STORAGE ]]; then\n    _PLIST_ENTRY_KEYS+=(\"GOOGLE_ANALYTICS_DEFAULT_ALLOW_ANALYTICS_STORAGE\")\n    _PLIST_ENTRY_TYPES+=(\"bool\")\n    _PLIST_ENTRY_VALUES+=(\"$(jsonBoolToYesNo \"$_ANALYTICS_STORAGE\")\")\n  fi\n\n  # config.analytics_default_allow_ad_storage\n  _ANALYTICS_AD_STORAGE=$(getFirebaseJsonKeyValue \"$_JSON_OUTPUT_RAW\" \"analytics_default_allow_ad_storage\")\n  if [[ $_ANALYTICS_AD_STORAGE ]]; then\n    _PLIST_ENTRY_KEYS+=(\"GOOGLE_ANALYTICS_DEFAULT_ALLOW_AD_STORAGE\")\n    _PLIST_ENTRY_TYPES+=(\"bool\")\n    _PLIST_ENTRY_VALUES+=(\"$(jsonBoolToYesNo \"$_ANALYTICS_AD_STORAGE\")\")\n  fi\n\n  # config.analytics_default_allow_ad_user_data\n  _ANALYTICS_AD_USER_DATA=$(getFirebaseJsonKeyValue \"$_JSON_OUTPUT_RAW\" \"analytics_default_allow_ad_user_data\")\n  if [[ $_ANALYTICS_AD_USER_DATA ]]; then\n    _PLIST_ENTRY_KEYS+=(\"GOOGLE_ANALYTICS_DEFAULT_ALLOW_AD_USER_DATA\")\n    _PLIST_ENTRY_TYPES+=(\"bool\")\n    _PLIST_ENTRY_VALUES+=(\"$(jsonBoolToYesNo \"$_ANALYTICS_AD_USER_DATA\")\")\n  fi\n\n  # config.analytics_default_allow_ad_personalization_signals\n  _ANALYTICS_PERSONALIZATION=$(getFirebaseJsonKeyValue \"$_JSON_OUTPUT_RAW\" \"analytics_default_allow_ad_personalization_signals\")\n  if [[ $_ANALYTICS_PERSONALIZATION ]]; then\n    _PLIST_ENTRY_KEYS+=(\"GOOGLE_ANALYTICS_DEFAULT_ALLOW_AD_PERSONALIZATION_SIGNALS\")\n    _PLIST_ENTRY_TYPES+=(\"bool\")\n    _PLIST_ENTRY_VALUES+=(\"$(jsonBoolToYesNo \"$_ANALYTICS_PERSONALIZATION\")\")\n  fi\n\n  # config.analytics_registration_with_ad_network_enabled\n  _ANALYTICS_REGISTRATION_WITH_AD_NETWORK=$(getFirebaseJsonKeyValue \"$_JSON_OUTPUT_RAW\" \"google_analytics_registration_with_ad_network_enabled\")\n  if [[ $_ANALYTICS_REGISTRATION_WITH_AD_NETWORK ]]; then\n    _PLIST_ENTRY_KEYS+=(\"GOOGLE_ANALYTICS_REGISTRATION_WITH_AD_NETWORK_ENABLED\")\n    _PLIST_ENTRY_TYPES+=(\"bool\")\n    _PLIST_ENTRY_VALUES+=(\"$(jsonBoolToYesNo \"$_ANALYTICS_REGISTRATION_WITH_AD_NETWORK\")\")\n  fi\n\n  # config.google_analytics_automatic_screen_reporting_enabled\n  _ANALYTICS_AUTO_SCREEN_REPORTING=$(getFirebaseJsonKeyValue \"$_JSON_OUTPUT_RAW\" \"google_analytics_automatic_screen_reporting_enabled\")\n  if [[ $_ANALYTICS_AUTO_SCREEN_REPORTING ]]; then\n    _PLIST_ENTRY_KEYS+=(\"FirebaseAutomaticScreenReportingEnabled\")\n    _PLIST_ENTRY_TYPES+=(\"bool\")\n    _PLIST_ENTRY_VALUES+=(\"$(jsonBoolToYesNo \"$_ANALYTICS_AUTO_SCREEN_REPORTING\")\")\n  fi\n\n  # config.perf_auto_collection_enabled\n  _PERF_AUTO_COLLECTION=$(getFirebaseJsonKeyValue \"$_JSON_OUTPUT_RAW\" \"perf_auto_collection_enabled\")\n  if [[ $_PERF_AUTO_COLLECTION ]]; then\n    _PLIST_ENTRY_KEYS+=(\"firebase_performance_collection_enabled\")\n    _PLIST_ENTRY_TYPES+=(\"bool\")\n    _PLIST_ENTRY_VALUES+=(\"$(jsonBoolToYesNo \"$_PERF_AUTO_COLLECTION\")\")\n  fi\n\n  # config.perf_collection_deactivated\n  _PERF_DEACTIVATED=$(getFirebaseJsonKeyValue \"$_JSON_OUTPUT_RAW\" \"perf_collection_deactivated\")\n  if [[ $_PERF_DEACTIVATED ]]; then\n    _PLIST_ENTRY_KEYS+=(\"firebase_performance_collection_deactivated\")\n    _PLIST_ENTRY_TYPES+=(\"bool\")\n    _PLIST_ENTRY_VALUES+=(\"$(jsonBoolToYesNo \"$_PERF_DEACTIVATED\")\")\n  fi\n\n  # config.messaging_auto_init_enabled\n  _MESSAGING_AUTO_INIT=$(getFirebaseJsonKeyValue \"$_JSON_OUTPUT_RAW\" \"messaging_auto_init_enabled\")\n  if [[ $_MESSAGING_AUTO_INIT ]]; then\n    _PLIST_ENTRY_KEYS+=(\"FirebaseMessagingAutoInitEnabled\")\n    _PLIST_ENTRY_TYPES+=(\"bool\")\n    _PLIST_ENTRY_VALUES+=(\"$(jsonBoolToYesNo \"$_MESSAGING_AUTO_INIT\")\")\n  fi\n\n  # config.in_app_messaging_auto_colllection_enabled\n  _FIAM_AUTO_INIT=$(getFirebaseJsonKeyValue \"$_JSON_OUTPUT_RAW\" \"in_app_messaging_auto_collection_enabled\")\n  if [[ $_FIAM_AUTO_INIT ]]; then\n    _PLIST_ENTRY_KEYS+=(\"FirebaseInAppMessagingAutomaticDataCollectionEnabled\")\n    _PLIST_ENTRY_TYPES+=(\"bool\")\n    _PLIST_ENTRY_VALUES+=(\"$(jsonBoolToYesNo \"$_FIAM_AUTO_INIT\")\")\n  fi\n\n  # config.app_check_token_auto_refresh\n  _APP_CHECK_TOKEN_AUTO_REFRESH=$(getFirebaseJsonKeyValue \"$_JSON_OUTPUT_RAW\" \"app_check_token_auto_refresh\")\n  if [[ $_APP_CHECK_TOKEN_AUTO_REFRESH ]]; then\n    _PLIST_ENTRY_KEYS+=(\"FirebaseAppCheckTokenAutoRefreshEnabled\")\n    _PLIST_ENTRY_TYPES+=(\"bool\")\n    _PLIST_ENTRY_VALUES+=(\"$(jsonBoolToYesNo \"$_APP_CHECK_TOKEN_AUTO_REFRESH\")\")\n  fi\n\n  # config.crashlytics_disable_auto_disabler - undocumented for now - mainly for debugging, document if becomes useful\n  _CRASHLYTICS_AUTO_DISABLE_ENABLED=$(getFirebaseJsonKeyValue \"$_JSON_OUTPUT_RAW\" \"crashlytics_disable_auto_disabler\")\n  if [[ $_CRASHLYTICS_AUTO_DISABLE_ENABLED == \"true\" ]]; then\n    echo \"Disabled Crashlytics auto disabler.\" # do nothing\n  else\n    _PLIST_ENTRY_KEYS+=(\"FirebaseCrashlyticsCollectionEnabled\")\n    _PLIST_ENTRY_TYPES+=(\"bool\")\n    _PLIST_ENTRY_VALUES+=(\"NO\")\n  fi\nelse\n  _PLIST_ENTRY_KEYS+=(\"firebase_json_raw\")\n  _PLIST_ENTRY_TYPES+=(\"string\")\n  _PLIST_ENTRY_VALUES+=(\"$_JSON_OUTPUT_BASE64\")\n  echo \"warning:   A firebase.json file was not found, whilst this file is optional it is recommended to include it to configure firebase services in React Native Firebase.\"\nfi;\n\necho \"info: 2) Injecting Info.plist entries: \"\n\n# Log out the keys we're adding\nfor i in \"${!_PLIST_ENTRY_KEYS[@]}\"; do\n  echo \"    ->  $i) ${_PLIST_ENTRY_KEYS[$i]}\" \"${_PLIST_ENTRY_TYPES[$i]}\" \"${_PLIST_ENTRY_VALUES[$i]}\"\ndone\n\nfor plist in \"${_TARGET_PLIST}\" \"${_DSYM_PLIST}\" ; do\n  if [[ -f \"${plist}\" ]]; then\n\n    # paths with spaces break the call to setPlistValue. temporarily modify\n    # the shell internal field separator variable (IFS), which normally\n    # includes spaces, to consist only of line breaks\n    oldifs=$IFS\n    IFS=\"\n\"\n\n    for i in \"${!_PLIST_ENTRY_KEYS[@]}\"; do\n      setPlistValue \"${_PLIST_ENTRY_KEYS[$i]}\" \"${_PLIST_ENTRY_TYPES[$i]}\" \"${_PLIST_ENTRY_VALUES[$i]}\" \"${plist}\"\n    done\n\n    # restore the original internal field separator value\n    IFS=$oldifs\n  else\n    echo \"warning:   A Info.plist build output file was not found (${plist})\"\n  fi\ndone\n\necho \"info: <- RNFB build script finished\"\n";
-		};
-		F3383AAB63C48E9A7454064B /* [CP] Copy Pods Resources */ = {
+		377F8BA949290F7A800C7E35 /* [CP] Copy Pods Resources */ = {
 			isa = PBXShellScriptBuildPhase;
 			buildActionMask = 2147483647;
 			files = (
@@ -1709,7 +1168,6 @@
 			);
 			name = "[CP] Copy Pods Resources";
 			outputPaths = (
-<<<<<<< HEAD
 				"${TARGET_BUILD_DIR}/${UNLOCALIZED_RESOURCES_FOLDER_PATH}/FirebaseABTesting_Privacy.bundle",
 				"${TARGET_BUILD_DIR}/${UNLOCALIZED_RESOURCES_FOLDER_PATH}/FirebaseCore_Privacy.bundle",
 				"${TARGET_BUILD_DIR}/${UNLOCALIZED_RESOURCES_FOLDER_PATH}/FirebaseCoreExtension_Privacy.bundle",
@@ -1734,14 +1192,219 @@
 				"${TARGET_BUILD_DIR}/${UNLOCALIZED_RESOURCES_FOLDER_PATH}/boost_privacy.bundle",
 				"${TARGET_BUILD_DIR}/${UNLOCALIZED_RESOURCES_FOLDER_PATH}/glog_privacy.bundle",
 				"${TARGET_BUILD_DIR}/${UNLOCALIZED_RESOURCES_FOLDER_PATH}/RNCameraRollPrivacyInfo.bundle",
-=======
-				"$(DERIVED_FILE_DIR)/Pods-ImageNotification-checkManifestLockResult.txt",
->>>>>>> a0d629f2
 			);
 			runOnlyForDeploymentPostprocessing = 0;
 			shellPath = /bin/sh;
 			shellScript = "\"${PODS_ROOT}/Target Support Files/Pods-Rainbow/Pods-Rainbow-resources.sh\"\n";
 			showEnvVarsInLog = 0;
+		};
+		3A7B81D0ED72A70683996C0B /* [CP] Copy Pods Resources */ = {
+			isa = PBXShellScriptBuildPhase;
+			buildActionMask = 2147483647;
+			files = (
+			);
+			inputPaths = (
+				"${PODS_ROOT}/Target Support Files/Pods-ImageNotification/Pods-ImageNotification-resources.sh",
+				"${PODS_CONFIGURATION_BUILD_DIR}/FirebaseABTesting/FirebaseABTesting_Privacy.bundle",
+				"${PODS_CONFIGURATION_BUILD_DIR}/FirebaseCore/FirebaseCore_Privacy.bundle",
+				"${PODS_CONFIGURATION_BUILD_DIR}/FirebaseCoreExtension/FirebaseCoreExtension_Privacy.bundle",
+				"${PODS_CONFIGURATION_BUILD_DIR}/FirebaseCoreInternal/FirebaseCoreInternal_Privacy.bundle",
+				"${PODS_CONFIGURATION_BUILD_DIR}/FirebaseInstallations/FirebaseInstallations_Privacy.bundle",
+				"${PODS_CONFIGURATION_BUILD_DIR}/FirebaseRemoteConfig/FirebaseRemoteConfig_Privacy.bundle",
+				"${PODS_CONFIGURATION_BUILD_DIR}/GoogleDataTransport/GoogleDataTransport_Privacy.bundle",
+				"${PODS_CONFIGURATION_BUILD_DIR}/GoogleUtilities/GoogleUtilities_Privacy.bundle",
+				"${PODS_CONFIGURATION_BUILD_DIR}/PromisesObjC/FBLPromises_Privacy.bundle",
+				"${PODS_CONFIGURATION_BUILD_DIR}/nanopb/nanopb_Privacy.bundle",
+				"${PODS_CONFIGURATION_BUILD_DIR}/FirebaseMessaging/FirebaseMessaging_Privacy.bundle",
+			);
+			name = "[CP] Copy Pods Resources";
+			outputPaths = (
+				"${TARGET_BUILD_DIR}/${UNLOCALIZED_RESOURCES_FOLDER_PATH}/FirebaseABTesting_Privacy.bundle",
+				"${TARGET_BUILD_DIR}/${UNLOCALIZED_RESOURCES_FOLDER_PATH}/FirebaseCore_Privacy.bundle",
+				"${TARGET_BUILD_DIR}/${UNLOCALIZED_RESOURCES_FOLDER_PATH}/FirebaseCoreExtension_Privacy.bundle",
+				"${TARGET_BUILD_DIR}/${UNLOCALIZED_RESOURCES_FOLDER_PATH}/FirebaseCoreInternal_Privacy.bundle",
+				"${TARGET_BUILD_DIR}/${UNLOCALIZED_RESOURCES_FOLDER_PATH}/FirebaseInstallations_Privacy.bundle",
+				"${TARGET_BUILD_DIR}/${UNLOCALIZED_RESOURCES_FOLDER_PATH}/FirebaseRemoteConfig_Privacy.bundle",
+				"${TARGET_BUILD_DIR}/${UNLOCALIZED_RESOURCES_FOLDER_PATH}/GoogleDataTransport_Privacy.bundle",
+				"${TARGET_BUILD_DIR}/${UNLOCALIZED_RESOURCES_FOLDER_PATH}/GoogleUtilities_Privacy.bundle",
+				"${TARGET_BUILD_DIR}/${UNLOCALIZED_RESOURCES_FOLDER_PATH}/FBLPromises_Privacy.bundle",
+				"${TARGET_BUILD_DIR}/${UNLOCALIZED_RESOURCES_FOLDER_PATH}/nanopb_Privacy.bundle",
+				"${TARGET_BUILD_DIR}/${UNLOCALIZED_RESOURCES_FOLDER_PATH}/FirebaseMessaging_Privacy.bundle",
+			);
+			runOnlyForDeploymentPostprocessing = 0;
+			shellPath = /bin/sh;
+			shellScript = "\"${PODS_ROOT}/Target Support Files/Pods-ImageNotification/Pods-ImageNotification-resources.sh\"\n";
+			showEnvVarsInLog = 0;
+		};
+		50D08C53B5225F6B2CA37B5B /* [CP] Copy Pods Resources */ = {
+			isa = PBXShellScriptBuildPhase;
+			buildActionMask = 2147483647;
+			files = (
+			);
+			inputPaths = (
+				"${PODS_ROOT}/Target Support Files/Pods-SelectTokenIntent/Pods-SelectTokenIntent-resources.sh",
+				"${PODS_CONFIGURATION_BUILD_DIR}/FirebaseABTesting/FirebaseABTesting_Privacy.bundle",
+				"${PODS_CONFIGURATION_BUILD_DIR}/FirebaseCore/FirebaseCore_Privacy.bundle",
+				"${PODS_CONFIGURATION_BUILD_DIR}/FirebaseCoreExtension/FirebaseCoreExtension_Privacy.bundle",
+				"${PODS_CONFIGURATION_BUILD_DIR}/FirebaseCoreInternal/FirebaseCoreInternal_Privacy.bundle",
+				"${PODS_CONFIGURATION_BUILD_DIR}/FirebaseInstallations/FirebaseInstallations_Privacy.bundle",
+				"${PODS_CONFIGURATION_BUILD_DIR}/FirebaseRemoteConfig/FirebaseRemoteConfig_Privacy.bundle",
+				"${PODS_CONFIGURATION_BUILD_DIR}/GoogleDataTransport/GoogleDataTransport_Privacy.bundle",
+				"${PODS_CONFIGURATION_BUILD_DIR}/GoogleUtilities/GoogleUtilities_Privacy.bundle",
+				"${PODS_CONFIGURATION_BUILD_DIR}/PromisesObjC/FBLPromises_Privacy.bundle",
+				"${PODS_CONFIGURATION_BUILD_DIR}/nanopb/nanopb_Privacy.bundle",
+			);
+			name = "[CP] Copy Pods Resources";
+			outputPaths = (
+				"${TARGET_BUILD_DIR}/${UNLOCALIZED_RESOURCES_FOLDER_PATH}/FirebaseABTesting_Privacy.bundle",
+				"${TARGET_BUILD_DIR}/${UNLOCALIZED_RESOURCES_FOLDER_PATH}/FirebaseCore_Privacy.bundle",
+				"${TARGET_BUILD_DIR}/${UNLOCALIZED_RESOURCES_FOLDER_PATH}/FirebaseCoreExtension_Privacy.bundle",
+				"${TARGET_BUILD_DIR}/${UNLOCALIZED_RESOURCES_FOLDER_PATH}/FirebaseCoreInternal_Privacy.bundle",
+				"${TARGET_BUILD_DIR}/${UNLOCALIZED_RESOURCES_FOLDER_PATH}/FirebaseInstallations_Privacy.bundle",
+				"${TARGET_BUILD_DIR}/${UNLOCALIZED_RESOURCES_FOLDER_PATH}/FirebaseRemoteConfig_Privacy.bundle",
+				"${TARGET_BUILD_DIR}/${UNLOCALIZED_RESOURCES_FOLDER_PATH}/GoogleDataTransport_Privacy.bundle",
+				"${TARGET_BUILD_DIR}/${UNLOCALIZED_RESOURCES_FOLDER_PATH}/GoogleUtilities_Privacy.bundle",
+				"${TARGET_BUILD_DIR}/${UNLOCALIZED_RESOURCES_FOLDER_PATH}/FBLPromises_Privacy.bundle",
+				"${TARGET_BUILD_DIR}/${UNLOCALIZED_RESOURCES_FOLDER_PATH}/nanopb_Privacy.bundle",
+			);
+			runOnlyForDeploymentPostprocessing = 0;
+			shellPath = /bin/sh;
+			shellScript = "\"${PODS_ROOT}/Target Support Files/Pods-SelectTokenIntent/Pods-SelectTokenIntent-resources.sh\"\n";
+			showEnvVarsInLog = 0;
+		};
+		5BBDE79EEA4A8F057D67FE6E /* [CP] Check Pods Manifest.lock */ = {
+			isa = PBXShellScriptBuildPhase;
+			buildActionMask = 2147483647;
+			files = (
+			);
+			inputFileListPaths = (
+			);
+			inputPaths = (
+				"${PODS_PODFILE_DIR_PATH}/Podfile.lock",
+				"${PODS_ROOT}/Manifest.lock",
+			);
+			name = "[CP] Check Pods Manifest.lock";
+			outputFileListPaths = (
+			);
+			outputPaths = (
+				"$(DERIVED_FILE_DIR)/Pods-PriceWidgetExtension-checkManifestLockResult.txt",
+			);
+			runOnlyForDeploymentPostprocessing = 0;
+			shellPath = /bin/sh;
+			shellScript = "diff \"${PODS_PODFILE_DIR_PATH}/Podfile.lock\" \"${PODS_ROOT}/Manifest.lock\" > /dev/null\nif [ $? != 0 ] ; then\n    # print error to STDERR\n    echo \"error: The sandbox is not in sync with the Podfile.lock. Run 'pod install' or update your CocoaPods installation.\" >&2\n    exit 1\nfi\n# This output is used by Xcode 'outputs' to avoid re-running this script phase.\necho \"SUCCESS\" > \"${SCRIPT_OUTPUT_FILE_0}\"\n";
+			showEnvVarsInLog = 0;
+		};
+		6F9EE23A07906F1E6393192C /* [CP] Embed Pods Frameworks */ = {
+			isa = PBXShellScriptBuildPhase;
+			buildActionMask = 2147483647;
+			files = (
+			);
+			inputPaths = (
+				"${PODS_ROOT}/Target Support Files/Pods-Rainbow/Pods-Rainbow-frameworks.sh",
+				"${PODS_XCFRAMEWORKS_BUILD_DIR}/hermes-engine/Pre-built/hermes.framework/hermes",
+			);
+			name = "[CP] Embed Pods Frameworks";
+			outputPaths = (
+				"${TARGET_BUILD_DIR}/${FRAMEWORKS_FOLDER_PATH}/hermes.framework",
+			);
+			runOnlyForDeploymentPostprocessing = 0;
+			shellPath = /bin/sh;
+			shellScript = "\"${PODS_ROOT}/Target Support Files/Pods-Rainbow/Pods-Rainbow-frameworks.sh\"\n";
+			showEnvVarsInLog = 0;
+		};
+		7D56F85633F93369843AAD81 /* [CP] Check Pods Manifest.lock */ = {
+			isa = PBXShellScriptBuildPhase;
+			buildActionMask = 2147483647;
+			files = (
+			);
+			inputFileListPaths = (
+			);
+			inputPaths = (
+				"${PODS_PODFILE_DIR_PATH}/Podfile.lock",
+				"${PODS_ROOT}/Manifest.lock",
+			);
+			name = "[CP] Check Pods Manifest.lock";
+			outputFileListPaths = (
+			);
+			outputPaths = (
+				"$(DERIVED_FILE_DIR)/Pods-Rainbow-checkManifestLockResult.txt",
+			);
+			runOnlyForDeploymentPostprocessing = 0;
+			shellPath = /bin/sh;
+			shellScript = "diff \"${PODS_PODFILE_DIR_PATH}/Podfile.lock\" \"${PODS_ROOT}/Manifest.lock\" > /dev/null\nif [ $? != 0 ] ; then\n    # print error to STDERR\n    echo \"error: The sandbox is not in sync with the Podfile.lock. Run 'pod install' or update your CocoaPods installation.\" >&2\n    exit 1\nfi\n# This output is used by Xcode 'outputs' to avoid re-running this script phase.\necho \"SUCCESS\" > \"${SCRIPT_OUTPUT_FILE_0}\"\n";
+			showEnvVarsInLog = 0;
+		};
+		8A1EB2C277D9D994F8F48B49 /* [CP] Check Pods Manifest.lock */ = {
+			isa = PBXShellScriptBuildPhase;
+			buildActionMask = 2147483647;
+			files = (
+			);
+			inputFileListPaths = (
+			);
+			inputPaths = (
+				"${PODS_PODFILE_DIR_PATH}/Podfile.lock",
+				"${PODS_ROOT}/Manifest.lock",
+			);
+			name = "[CP] Check Pods Manifest.lock";
+			outputFileListPaths = (
+			);
+			outputPaths = (
+				"$(DERIVED_FILE_DIR)/Pods-SelectTokenIntent-checkManifestLockResult.txt",
+			);
+			runOnlyForDeploymentPostprocessing = 0;
+			shellPath = /bin/sh;
+			shellScript = "diff \"${PODS_PODFILE_DIR_PATH}/Podfile.lock\" \"${PODS_ROOT}/Manifest.lock\" > /dev/null\nif [ $? != 0 ] ; then\n    # print error to STDERR\n    echo \"error: The sandbox is not in sync with the Podfile.lock. Run 'pod install' or update your CocoaPods installation.\" >&2\n    exit 1\nfi\n# This output is used by Xcode 'outputs' to avoid re-running this script phase.\necho \"SUCCESS\" > \"${SCRIPT_OUTPUT_FILE_0}\"\n";
+			showEnvVarsInLog = 0;
+		};
+		9E639C3E686923B030C4F0C9 /* [CP] Check Pods Manifest.lock */ = {
+			isa = PBXShellScriptBuildPhase;
+			buildActionMask = 2147483647;
+			files = (
+			);
+			inputFileListPaths = (
+			);
+			inputPaths = (
+				"${PODS_PODFILE_DIR_PATH}/Podfile.lock",
+				"${PODS_ROOT}/Manifest.lock",
+			);
+			name = "[CP] Check Pods Manifest.lock";
+			outputFileListPaths = (
+			);
+			outputPaths = (
+				"$(DERIVED_FILE_DIR)/Pods-ImageNotification-checkManifestLockResult.txt",
+			);
+			runOnlyForDeploymentPostprocessing = 0;
+			shellPath = /bin/sh;
+			shellScript = "diff \"${PODS_PODFILE_DIR_PATH}/Podfile.lock\" \"${PODS_ROOT}/Manifest.lock\" > /dev/null\nif [ $? != 0 ] ; then\n    # print error to STDERR\n    echo \"error: The sandbox is not in sync with the Podfile.lock. Run 'pod install' or update your CocoaPods installation.\" >&2\n    exit 1\nfi\n# This output is used by Xcode 'outputs' to avoid re-running this script phase.\necho \"SUCCESS\" > \"${SCRIPT_OUTPUT_FILE_0}\"\n";
+			showEnvVarsInLog = 0;
+		};
+		9FF961FEA7AF435FA18ED988 /* Upload Debug Symbols to Sentry */ = {
+			isa = PBXShellScriptBuildPhase;
+			buildActionMask = 2147483647;
+			files = (
+			);
+			inputPaths = (
+			);
+			name = "Upload Debug Symbols to Sentry";
+			outputPaths = (
+				"$(DERIVED_FILE_DIR)/Pods-SelectTokenIntent-checkManifestLockResult.txt",
+			);
+			runOnlyForDeploymentPostprocessing = 0;
+			shellPath = /bin/sh;
+			shellScript = "export SENTRY_PROPERTIES=sentry.properties\n../node_modules/@sentry/cli/bin/sentry-cli upload-dsym\n";
+		};
+		FE927E7E6B9BB7D8372E3352 /* [CP-User] [RNFB] Core Configuration */ = {
+			isa = PBXShellScriptBuildPhase;
+			buildActionMask = 2147483647;
+			files = (
+			);
+			inputPaths = (
+				"$(BUILT_PRODUCTS_DIR)/$(INFOPLIST_PATH)",
+			);
+			name = "[CP-User] [RNFB] Core Configuration";
+			runOnlyForDeploymentPostprocessing = 0;
+			shellPath = /bin/sh;
+			shellScript = "#!/usr/bin/env bash\n#\n# Copyright (c) 2016-present Invertase Limited & Contributors\n#\n# Licensed under the Apache License, Version 2.0 (the \"License\");\n# you may not use this library except in compliance with the License.\n# You may obtain a copy of the License at\n#\n#   http://www.apache.org/licenses/LICENSE-2.0\n#\n# Unless required by applicable law or agreed to in writing, software\n# distributed under the License is distributed on an \"AS IS\" BASIS,\n# WITHOUT WARRANTIES OR CONDITIONS OF ANY KIND, either express or implied.\n# See the License for the specific language governing permissions and\n# limitations under the License.\n#\n\n##########################################################################\n##########################################################################\n#\n#  NOTE THAT IF YOU CHANGE THIS FILE YOU MUST RUN pod install AFTERWARDS\n#\n#  This file is installed as an Xcode build script in the project file\n#  by cocoapods, and you will not see your changes until you pod install\n#\n##########################################################################\n##########################################################################\n\nset -e\n\n_MAX_LOOKUPS=2;\n_SEARCH_RESULT=''\n_RN_ROOT_EXISTS=''\n_CURRENT_LOOKUPS=1\n_JSON_ROOT=\"'react-native'\"\n_JSON_FILE_NAME='firebase.json'\n_JSON_OUTPUT_BASE64='e30=' # { }\n_CURRENT_SEARCH_DIR=${PROJECT_DIR}\n_PLIST_BUDDY=/usr/libexec/PlistBuddy\n_TARGET_PLIST=\"${BUILT_PRODUCTS_DIR}/${INFOPLIST_PATH}\"\n_DSYM_PLIST=\"${DWARF_DSYM_FOLDER_PATH}/${DWARF_DSYM_FILE_NAME}/Contents/Info.plist\"\n\n# plist arrays\n_PLIST_ENTRY_KEYS=()\n_PLIST_ENTRY_TYPES=()\n_PLIST_ENTRY_VALUES=()\n\nfunction setPlistValue {\n  echo \"info:      setting plist entry '$1' of type '$2' in file '$4'\"\n  ${_PLIST_BUDDY} -c \"Add :$1 $2 '$3'\" $4 || echo \"info:      '$1' already exists\"\n}\n\nfunction getFirebaseJsonKeyValue () {\n  if [[ ${_RN_ROOT_EXISTS} ]]; then\n    ruby -Ku -e \"require 'rubygems';require 'json'; output=JSON.parse('$1'); puts output[$_JSON_ROOT]['$2']\"\n  else\n    echo \"\"\n  fi;\n}\n\nfunction jsonBoolToYesNo () {\n  if [[ $1 == \"false\" ]]; then\n    echo \"NO\"\n  elif [[ $1 == \"true\" ]]; then\n    echo \"YES\"\n  else echo \"NO\"\n  fi\n}\n\necho \"info: -> RNFB build script started\"\necho \"info: 1) Locating ${_JSON_FILE_NAME} file:\"\n\nif [[ -z ${_CURRENT_SEARCH_DIR} ]]; then\n  _CURRENT_SEARCH_DIR=$(pwd)\nfi;\n\nwhile true; do\n  _CURRENT_SEARCH_DIR=$(dirname \"$_CURRENT_SEARCH_DIR\")\n  if [[ \"$_CURRENT_SEARCH_DIR\" == \"/\" ]] || [[ ${_CURRENT_LOOKUPS} -gt ${_MAX_LOOKUPS} ]]; then break; fi;\n  echo \"info:      ($_CURRENT_LOOKUPS of $_MAX_LOOKUPS) Searching in '$_CURRENT_SEARCH_DIR' for a ${_JSON_FILE_NAME} file.\"\n  _SEARCH_RESULT=$(find \"$_CURRENT_SEARCH_DIR\" -maxdepth 2 -name ${_JSON_FILE_NAME} -print | /usr/bin/head -n 1)\n  if [[ ${_SEARCH_RESULT} ]]; then\n    echo \"info:      ${_JSON_FILE_NAME} found at $_SEARCH_RESULT\"\n    break;\n  fi;\n  _CURRENT_LOOKUPS=$((_CURRENT_LOOKUPS+1))\ndone\n\nif [[ ${_SEARCH_RESULT} ]]; then\n  _JSON_OUTPUT_RAW=$(cat \"${_SEARCH_RESULT}\")\n  _RN_ROOT_EXISTS=$(ruby -Ku -e \"require 'rubygems';require 'json'; output=JSON.parse('$_JSON_OUTPUT_RAW'); puts output[$_JSON_ROOT]\" || echo '')\n\n  if [[ ${_RN_ROOT_EXISTS} ]]; then\n    if ! python3 --version >/dev/null 2>&1; then echo \"python3 not found, firebase.json file processing error.\" && exit 1; fi\n    _JSON_OUTPUT_BASE64=$(python3 -c 'import json,sys,base64;print(base64.b64encode(bytes(json.dumps(json.loads(open('\"'${_SEARCH_RESULT}'\"', '\"'rb'\"').read())['${_JSON_ROOT}']), '\"'utf-8'\"')).decode())' || echo \"e30=\")\n  fi\n\n  _PLIST_ENTRY_KEYS+=(\"firebase_json_raw\")\n  _PLIST_ENTRY_TYPES+=(\"string\")\n  _PLIST_ENTRY_VALUES+=(\"$_JSON_OUTPUT_BASE64\")\n\n  # config.app_data_collection_default_enabled\n  _APP_DATA_COLLECTION_ENABLED=$(getFirebaseJsonKeyValue \"$_JSON_OUTPUT_RAW\" \"app_data_collection_default_enabled\")\n  if [[ $_APP_DATA_COLLECTION_ENABLED ]]; then\n    _PLIST_ENTRY_KEYS+=(\"FirebaseDataCollectionDefaultEnabled\")\n    _PLIST_ENTRY_TYPES+=(\"bool\")\n    _PLIST_ENTRY_VALUES+=(\"$(jsonBoolToYesNo \"$_APP_DATA_COLLECTION_ENABLED\")\")\n  fi\n\n  # config.analytics_auto_collection_enabled\n  _ANALYTICS_AUTO_COLLECTION=$(getFirebaseJsonKeyValue \"$_JSON_OUTPUT_RAW\" \"analytics_auto_collection_enabled\")\n  if [[ $_ANALYTICS_AUTO_COLLECTION ]]; then\n    _PLIST_ENTRY_KEYS+=(\"FIREBASE_ANALYTICS_COLLECTION_ENABLED\")\n    _PLIST_ENTRY_TYPES+=(\"bool\")\n    _PLIST_ENTRY_VALUES+=(\"$(jsonBoolToYesNo \"$_ANALYTICS_AUTO_COLLECTION\")\")\n  fi\n\n  # config.analytics_collection_deactivated\n  _ANALYTICS_DEACTIVATED=$(getFirebaseJsonKeyValue \"$_JSON_OUTPUT_RAW\" \"analytics_collection_deactivated\")\n  if [[ $_ANALYTICS_DEACTIVATED ]]; then\n    _PLIST_ENTRY_KEYS+=(\"FIREBASE_ANALYTICS_COLLECTION_DEACTIVATED\")\n    _PLIST_ENTRY_TYPES+=(\"bool\")\n    _PLIST_ENTRY_VALUES+=(\"$(jsonBoolToYesNo \"$_ANALYTICS_DEACTIVATED\")\")\n  fi\n\n  # config.analytics_idfv_collection_enabled\n  _ANALYTICS_IDFV_COLLECTION=$(getFirebaseJsonKeyValue \"$_JSON_OUTPUT_RAW\" \"analytics_idfv_collection_enabled\")\n  if [[ $_ANALYTICS_IDFV_COLLECTION ]]; then\n    _PLIST_ENTRY_KEYS+=(\"GOOGLE_ANALYTICS_IDFV_COLLECTION_ENABLED\")\n    _PLIST_ENTRY_TYPES+=(\"bool\")\n    _PLIST_ENTRY_VALUES+=(\"$(jsonBoolToYesNo \"$_ANALYTICS_IDFV_COLLECTION\")\")\n  fi\n\n  # config.analytics_default_allow_analytics_storage\n  _ANALYTICS_STORAGE=$(getFirebaseJsonKeyValue \"$_JSON_OUTPUT_RAW\" \"analytics_default_allow_analytics_storage\")\n  if [[ $_ANALYTICS_STORAGE ]]; then\n    _PLIST_ENTRY_KEYS+=(\"GOOGLE_ANALYTICS_DEFAULT_ALLOW_ANALYTICS_STORAGE\")\n    _PLIST_ENTRY_TYPES+=(\"bool\")\n    _PLIST_ENTRY_VALUES+=(\"$(jsonBoolToYesNo \"$_ANALYTICS_STORAGE\")\")\n  fi\n\n  # config.analytics_default_allow_ad_storage\n  _ANALYTICS_AD_STORAGE=$(getFirebaseJsonKeyValue \"$_JSON_OUTPUT_RAW\" \"analytics_default_allow_ad_storage\")\n  if [[ $_ANALYTICS_AD_STORAGE ]]; then\n    _PLIST_ENTRY_KEYS+=(\"GOOGLE_ANALYTICS_DEFAULT_ALLOW_AD_STORAGE\")\n    _PLIST_ENTRY_TYPES+=(\"bool\")\n    _PLIST_ENTRY_VALUES+=(\"$(jsonBoolToYesNo \"$_ANALYTICS_AD_STORAGE\")\")\n  fi\n\n  # config.analytics_default_allow_ad_user_data\n  _ANALYTICS_AD_USER_DATA=$(getFirebaseJsonKeyValue \"$_JSON_OUTPUT_RAW\" \"analytics_default_allow_ad_user_data\")\n  if [[ $_ANALYTICS_AD_USER_DATA ]]; then\n    _PLIST_ENTRY_KEYS+=(\"GOOGLE_ANALYTICS_DEFAULT_ALLOW_AD_USER_DATA\")\n    _PLIST_ENTRY_TYPES+=(\"bool\")\n    _PLIST_ENTRY_VALUES+=(\"$(jsonBoolToYesNo \"$_ANALYTICS_AD_USER_DATA\")\")\n  fi\n\n  # config.analytics_default_allow_ad_personalization_signals\n  _ANALYTICS_PERSONALIZATION=$(getFirebaseJsonKeyValue \"$_JSON_OUTPUT_RAW\" \"analytics_default_allow_ad_personalization_signals\")\n  if [[ $_ANALYTICS_PERSONALIZATION ]]; then\n    _PLIST_ENTRY_KEYS+=(\"GOOGLE_ANALYTICS_DEFAULT_ALLOW_AD_PERSONALIZATION_SIGNALS\")\n    _PLIST_ENTRY_TYPES+=(\"bool\")\n    _PLIST_ENTRY_VALUES+=(\"$(jsonBoolToYesNo \"$_ANALYTICS_PERSONALIZATION\")\")\n  fi\n\n  # config.analytics_registration_with_ad_network_enabled\n  _ANALYTICS_REGISTRATION_WITH_AD_NETWORK=$(getFirebaseJsonKeyValue \"$_JSON_OUTPUT_RAW\" \"google_analytics_registration_with_ad_network_enabled\")\n  if [[ $_ANALYTICS_REGISTRATION_WITH_AD_NETWORK ]]; then\n    _PLIST_ENTRY_KEYS+=(\"GOOGLE_ANALYTICS_REGISTRATION_WITH_AD_NETWORK_ENABLED\")\n    _PLIST_ENTRY_TYPES+=(\"bool\")\n    _PLIST_ENTRY_VALUES+=(\"$(jsonBoolToYesNo \"$_ANALYTICS_REGISTRATION_WITH_AD_NETWORK\")\")\n  fi\n\n  # config.google_analytics_automatic_screen_reporting_enabled\n  _ANALYTICS_AUTO_SCREEN_REPORTING=$(getFirebaseJsonKeyValue \"$_JSON_OUTPUT_RAW\" \"google_analytics_automatic_screen_reporting_enabled\")\n  if [[ $_ANALYTICS_AUTO_SCREEN_REPORTING ]]; then\n    _PLIST_ENTRY_KEYS+=(\"FirebaseAutomaticScreenReportingEnabled\")\n    _PLIST_ENTRY_TYPES+=(\"bool\")\n    _PLIST_ENTRY_VALUES+=(\"$(jsonBoolToYesNo \"$_ANALYTICS_AUTO_SCREEN_REPORTING\")\")\n  fi\n\n  # config.perf_auto_collection_enabled\n  _PERF_AUTO_COLLECTION=$(getFirebaseJsonKeyValue \"$_JSON_OUTPUT_RAW\" \"perf_auto_collection_enabled\")\n  if [[ $_PERF_AUTO_COLLECTION ]]; then\n    _PLIST_ENTRY_KEYS+=(\"firebase_performance_collection_enabled\")\n    _PLIST_ENTRY_TYPES+=(\"bool\")\n    _PLIST_ENTRY_VALUES+=(\"$(jsonBoolToYesNo \"$_PERF_AUTO_COLLECTION\")\")\n  fi\n\n  # config.perf_collection_deactivated\n  _PERF_DEACTIVATED=$(getFirebaseJsonKeyValue \"$_JSON_OUTPUT_RAW\" \"perf_collection_deactivated\")\n  if [[ $_PERF_DEACTIVATED ]]; then\n    _PLIST_ENTRY_KEYS+=(\"firebase_performance_collection_deactivated\")\n    _PLIST_ENTRY_TYPES+=(\"bool\")\n    _PLIST_ENTRY_VALUES+=(\"$(jsonBoolToYesNo \"$_PERF_DEACTIVATED\")\")\n  fi\n\n  # config.messaging_auto_init_enabled\n  _MESSAGING_AUTO_INIT=$(getFirebaseJsonKeyValue \"$_JSON_OUTPUT_RAW\" \"messaging_auto_init_enabled\")\n  if [[ $_MESSAGING_AUTO_INIT ]]; then\n    _PLIST_ENTRY_KEYS+=(\"FirebaseMessagingAutoInitEnabled\")\n    _PLIST_ENTRY_TYPES+=(\"bool\")\n    _PLIST_ENTRY_VALUES+=(\"$(jsonBoolToYesNo \"$_MESSAGING_AUTO_INIT\")\")\n  fi\n\n  # config.in_app_messaging_auto_colllection_enabled\n  _FIAM_AUTO_INIT=$(getFirebaseJsonKeyValue \"$_JSON_OUTPUT_RAW\" \"in_app_messaging_auto_collection_enabled\")\n  if [[ $_FIAM_AUTO_INIT ]]; then\n    _PLIST_ENTRY_KEYS+=(\"FirebaseInAppMessagingAutomaticDataCollectionEnabled\")\n    _PLIST_ENTRY_TYPES+=(\"bool\")\n    _PLIST_ENTRY_VALUES+=(\"$(jsonBoolToYesNo \"$_FIAM_AUTO_INIT\")\")\n  fi\n\n  # config.app_check_token_auto_refresh\n  _APP_CHECK_TOKEN_AUTO_REFRESH=$(getFirebaseJsonKeyValue \"$_JSON_OUTPUT_RAW\" \"app_check_token_auto_refresh\")\n  if [[ $_APP_CHECK_TOKEN_AUTO_REFRESH ]]; then\n    _PLIST_ENTRY_KEYS+=(\"FirebaseAppCheckTokenAutoRefreshEnabled\")\n    _PLIST_ENTRY_TYPES+=(\"bool\")\n    _PLIST_ENTRY_VALUES+=(\"$(jsonBoolToYesNo \"$_APP_CHECK_TOKEN_AUTO_REFRESH\")\")\n  fi\n\n  # config.crashlytics_disable_auto_disabler - undocumented for now - mainly for debugging, document if becomes useful\n  _CRASHLYTICS_AUTO_DISABLE_ENABLED=$(getFirebaseJsonKeyValue \"$_JSON_OUTPUT_RAW\" \"crashlytics_disable_auto_disabler\")\n  if [[ $_CRASHLYTICS_AUTO_DISABLE_ENABLED == \"true\" ]]; then\n    echo \"Disabled Crashlytics auto disabler.\" # do nothing\n  else\n    _PLIST_ENTRY_KEYS+=(\"FirebaseCrashlyticsCollectionEnabled\")\n    _PLIST_ENTRY_TYPES+=(\"bool\")\n    _PLIST_ENTRY_VALUES+=(\"NO\")\n  fi\nelse\n  _PLIST_ENTRY_KEYS+=(\"firebase_json_raw\")\n  _PLIST_ENTRY_TYPES+=(\"string\")\n  _PLIST_ENTRY_VALUES+=(\"$_JSON_OUTPUT_BASE64\")\n  echo \"warning:   A firebase.json file was not found, whilst this file is optional it is recommended to include it to configure firebase services in React Native Firebase.\"\nfi;\n\necho \"info: 2) Injecting Info.plist entries: \"\n\n# Log out the keys we're adding\nfor i in \"${!_PLIST_ENTRY_KEYS[@]}\"; do\n  echo \"    ->  $i) ${_PLIST_ENTRY_KEYS[$i]}\" \"${_PLIST_ENTRY_TYPES[$i]}\" \"${_PLIST_ENTRY_VALUES[$i]}\"\ndone\n\nfor plist in \"${_TARGET_PLIST}\" \"${_DSYM_PLIST}\" ; do\n  if [[ -f \"${plist}\" ]]; then\n\n    # paths with spaces break the call to setPlistValue. temporarily modify\n    # the shell internal field separator variable (IFS), which normally\n    # includes spaces, to consist only of line breaks\n    oldifs=$IFS\n    IFS=\"\n\"\n\n    for i in \"${!_PLIST_ENTRY_KEYS[@]}\"; do\n      setPlistValue \"${_PLIST_ENTRY_KEYS[$i]}\" \"${_PLIST_ENTRY_TYPES[$i]}\" \"${_PLIST_ENTRY_VALUES[$i]}\" \"${plist}\"\n    done\n\n    # restore the original internal field separator value\n    IFS=$oldifs\n  else\n    echo \"warning:   A Info.plist build output file was not found (${plist})\"\n  fi\ndone\n\necho \"info: <- RNFB build script finished\"\n";
 		};
 /* End PBXShellScriptBuildPhase section */
 
@@ -1928,11 +1591,7 @@
 /* Begin XCBuildConfiguration section */
 		0299CE802886202800B5C7E7 /* Debug */ = {
 			isa = XCBuildConfiguration;
-<<<<<<< HEAD
-			baseConfigurationReference = A33CD4DEA1A1D2951B329559 /* Pods-ImageNotification.debug.xcconfig */;
-=======
-			baseConfigurationReference = 4AE8D68F8252F11480F2D99E /* Pods-ImageNotification.debug.xcconfig */;
->>>>>>> a0d629f2
+			baseConfigurationReference = 1D59D5F5F3DFADEBFF2EA8AA /* Pods-ImageNotification.debug.xcconfig */;
 			buildSettings = {
 				APPLICATION_EXTENSION_API_ONLY = YES;
 				CLANG_ANALYZER_NONNULL = YES;
@@ -1982,11 +1641,7 @@
 		};
 		0299CE812886202800B5C7E7 /* Release */ = {
 			isa = XCBuildConfiguration;
-<<<<<<< HEAD
-			baseConfigurationReference = 890812DE64B70EF87B19C2DB /* Pods-ImageNotification.release.xcconfig */;
-=======
-			baseConfigurationReference = 6657A4835F27FC0FFFFBF340 /* Pods-ImageNotification.release.xcconfig */;
->>>>>>> a0d629f2
+			baseConfigurationReference = 25C60C648530E19CC00ACD77 /* Pods-ImageNotification.release.xcconfig */;
 			buildSettings = {
 				APPLICATION_EXTENSION_API_ONLY = YES;
 				CLANG_ANALYZER_NONNULL = YES;
@@ -2037,11 +1692,7 @@
 		};
 		0299CE822886202800B5C7E7 /* LocalRelease */ = {
 			isa = XCBuildConfiguration;
-<<<<<<< HEAD
-			baseConfigurationReference = 5305FC93DF49E83DF0463779 /* Pods-ImageNotification.localrelease.xcconfig */;
-=======
-			baseConfigurationReference = 0C374E26CF6ED7C5C2C823ED /* Pods-ImageNotification.localrelease.xcconfig */;
->>>>>>> a0d629f2
+			baseConfigurationReference = B42F28A90F54AD6D7AAE4AB2 /* Pods-ImageNotification.localrelease.xcconfig */;
 			buildSettings = {
 				APPLICATION_EXTENSION_API_ONLY = YES;
 				CLANG_ANALYZER_NONNULL = YES;
@@ -2089,11 +1740,7 @@
 		};
 		0299CE832886202800B5C7E7 /* Staging */ = {
 			isa = XCBuildConfiguration;
-<<<<<<< HEAD
-			baseConfigurationReference = 6E9D7C521EE49A6D5B6CADBC /* Pods-ImageNotification.staging.xcconfig */;
-=======
-			baseConfigurationReference = E00C89EED34D89AE4F2A3462 /* Pods-ImageNotification.staging.xcconfig */;
->>>>>>> a0d629f2
+			baseConfigurationReference = 3EDECA0B8424AE07E957DFF1 /* Pods-ImageNotification.staging.xcconfig */;
 			buildSettings = {
 				APPLICATION_EXTENSION_API_ONLY = YES;
 				CLANG_ANALYZER_NONNULL = YES;
@@ -2141,11 +1788,7 @@
 		};
 		13B07F941A680F5B00A75B9A /* Debug */ = {
 			isa = XCBuildConfiguration;
-<<<<<<< HEAD
-			baseConfigurationReference = 4EB3734E4D2E4D292EE05E38 /* Pods-Rainbow.debug.xcconfig */;
-=======
-			baseConfigurationReference = 7A533038ADA944A6493A66D1 /* Pods-Rainbow.debug.xcconfig */;
->>>>>>> a0d629f2
+			baseConfigurationReference = 96DCAE06246C40ABBCA455FA /* Pods-Rainbow.debug.xcconfig */;
 			buildSettings = {
 				ALWAYS_EMBED_SWIFT_STANDARD_LIBRARIES = YES;
 				APPLICATION_EXTENSION_API_ONLY = NO;
@@ -2222,11 +1865,7 @@
 		};
 		13B07F951A680F5B00A75B9A /* Release */ = {
 			isa = XCBuildConfiguration;
-<<<<<<< HEAD
-			baseConfigurationReference = DFBFF9168422FB5307934C53 /* Pods-Rainbow.release.xcconfig */;
-=======
-			baseConfigurationReference = 6FF8A19FD539CD5755E2A363 /* Pods-Rainbow.release.xcconfig */;
->>>>>>> a0d629f2
+			baseConfigurationReference = 8A2D77A16F861EAD9A9FF9DE /* Pods-Rainbow.release.xcconfig */;
 			buildSettings = {
 				ALWAYS_EMBED_SWIFT_STANDARD_LIBRARIES = YES;
 				APPLICATION_EXTENSION_API_ONLY = NO;
@@ -2346,11 +1985,7 @@
 		};
 		2C6A799821127ED9003AFB37 /* Staging */ = {
 			isa = XCBuildConfiguration;
-<<<<<<< HEAD
-			baseConfigurationReference = 122F846E9A6C1F6D3A830DFC /* Pods-Rainbow.staging.xcconfig */;
-=======
-			baseConfigurationReference = 4C6224CF2221F931780B3CE6 /* Pods-Rainbow.staging.xcconfig */;
->>>>>>> a0d629f2
+			baseConfigurationReference = C0154CED7B895BCF5605F80F /* Pods-Rainbow.staging.xcconfig */;
 			buildSettings = {
 				ALWAYS_EMBED_SWIFT_STANDARD_LIBRARIES = YES;
 				APPLICATION_EXTENSION_API_ONLY = NO;
@@ -2466,11 +2101,7 @@
 		};
 		2C87B79A2197FA1900682EC4 /* LocalRelease */ = {
 			isa = XCBuildConfiguration;
-<<<<<<< HEAD
-			baseConfigurationReference = 8C952020B49CE5B0B77DFEA5 /* Pods-Rainbow.localrelease.xcconfig */;
-=======
-			baseConfigurationReference = 8148434135865DD9B63D5991 /* Pods-Rainbow.localrelease.xcconfig */;
->>>>>>> a0d629f2
+			baseConfigurationReference = 3B384F3F1123FBB39F630003 /* Pods-Rainbow.localrelease.xcconfig */;
 			buildSettings = {
 				ALWAYS_EMBED_SWIFT_STANDARD_LIBRARIES = YES;
 				APPLICATION_EXTENSION_API_ONLY = NO;
@@ -2644,11 +2275,7 @@
 		};
 		C16DCF6A272BA6F100FF5C78 /* Debug */ = {
 			isa = XCBuildConfiguration;
-<<<<<<< HEAD
-			baseConfigurationReference = 23735C8A2E15D472A25A9DDA /* Pods-PriceWidgetExtension.debug.xcconfig */;
-=======
-			baseConfigurationReference = E2E91009BF4E2373D0EAA867 /* Pods-PriceWidgetExtension.debug.xcconfig */;
->>>>>>> a0d629f2
+			baseConfigurationReference = DBF3280D4F78F0C4C2E833E5 /* Pods-PriceWidgetExtension.debug.xcconfig */;
 			buildSettings = {
 				APPLICATION_EXTENSION_API_ONLY = YES;
 				ASSETCATALOG_COMPILER_GLOBAL_ACCENT_COLOR_NAME = AccentColor;
@@ -2697,11 +2324,7 @@
 		};
 		C16DCF6B272BA6F100FF5C78 /* Release */ = {
 			isa = XCBuildConfiguration;
-<<<<<<< HEAD
-			baseConfigurationReference = 14F35459E889D3EE711C1B88 /* Pods-PriceWidgetExtension.release.xcconfig */;
-=======
-			baseConfigurationReference = 675045CF6F69ECCABFA7ED3C /* Pods-PriceWidgetExtension.release.xcconfig */;
->>>>>>> a0d629f2
+			baseConfigurationReference = 1D16F67188359EBEBE887134 /* Pods-PriceWidgetExtension.release.xcconfig */;
 			buildSettings = {
 				APPLICATION_EXTENSION_API_ONLY = YES;
 				ASSETCATALOG_COMPILER_GLOBAL_ACCENT_COLOR_NAME = AccentColor;
@@ -2751,11 +2374,7 @@
 		};
 		C16DCF6C272BA6F100FF5C78 /* LocalRelease */ = {
 			isa = XCBuildConfiguration;
-<<<<<<< HEAD
-			baseConfigurationReference = 8707403C3F35EB1351B91F08 /* Pods-PriceWidgetExtension.localrelease.xcconfig */;
-=======
-			baseConfigurationReference = B04D80FD63CAEB682250EB0A /* Pods-PriceWidgetExtension.localrelease.xcconfig */;
->>>>>>> a0d629f2
+			baseConfigurationReference = FBD58441CF60079F708D588C /* Pods-PriceWidgetExtension.localrelease.xcconfig */;
 			buildSettings = {
 				APPLICATION_EXTENSION_API_ONLY = YES;
 				ASSETCATALOG_COMPILER_GLOBAL_ACCENT_COLOR_NAME = AccentColor;
@@ -2802,11 +2421,7 @@
 		};
 		C16DCF6D272BA6F100FF5C78 /* Staging */ = {
 			isa = XCBuildConfiguration;
-<<<<<<< HEAD
-			baseConfigurationReference = 47FE8B469C064D074267B157 /* Pods-PriceWidgetExtension.staging.xcconfig */;
-=======
-			baseConfigurationReference = B7B49161FD8417A90F7CB9A8 /* Pods-PriceWidgetExtension.staging.xcconfig */;
->>>>>>> a0d629f2
+			baseConfigurationReference = 88CF1A12B900D0D0AA6191E3 /* Pods-PriceWidgetExtension.staging.xcconfig */;
 			buildSettings = {
 				APPLICATION_EXTENSION_API_ONLY = YES;
 				ASSETCATALOG_COMPILER_GLOBAL_ACCENT_COLOR_NAME = AccentColor;
@@ -2853,11 +2468,7 @@
 		};
 		C16DCFA0272BAB9600FF5C78 /* Debug */ = {
 			isa = XCBuildConfiguration;
-<<<<<<< HEAD
-			baseConfigurationReference = 3E2F86EF12367DDE26FA6F99 /* Pods-SelectTokenIntent.debug.xcconfig */;
-=======
-			baseConfigurationReference = 33BC79874A51AA3880F7C4AC /* Pods-SelectTokenIntent.debug.xcconfig */;
->>>>>>> a0d629f2
+			baseConfigurationReference = D017761A097ED35E411C422F /* Pods-SelectTokenIntent.debug.xcconfig */;
 			buildSettings = {
 				APPLICATION_EXTENSION_API_ONLY = YES;
 				CLANG_ANALYZER_NONNULL = YES;
@@ -2904,11 +2515,7 @@
 		};
 		C16DCFA1272BAB9600FF5C78 /* Release */ = {
 			isa = XCBuildConfiguration;
-<<<<<<< HEAD
-			baseConfigurationReference = 25F3DD7F7F829B8001817DF4 /* Pods-SelectTokenIntent.release.xcconfig */;
-=======
-			baseConfigurationReference = E1179CDF5117977A37C590EE /* Pods-SelectTokenIntent.release.xcconfig */;
->>>>>>> a0d629f2
+			baseConfigurationReference = 20D4A46AC519FC69B8BBD073 /* Pods-SelectTokenIntent.release.xcconfig */;
 			buildSettings = {
 				APPLICATION_EXTENSION_API_ONLY = YES;
 				CLANG_ANALYZER_NONNULL = YES;
@@ -2956,11 +2563,7 @@
 		};
 		C16DCFA2272BAB9600FF5C78 /* LocalRelease */ = {
 			isa = XCBuildConfiguration;
-<<<<<<< HEAD
-			baseConfigurationReference = D834CB46C384C1FE6410F968 /* Pods-SelectTokenIntent.localrelease.xcconfig */;
-=======
-			baseConfigurationReference = 0EF5903F6DA2DDF4181D7872 /* Pods-SelectTokenIntent.localrelease.xcconfig */;
->>>>>>> a0d629f2
+			baseConfigurationReference = FEBB0262643EBE483C4F2BF8 /* Pods-SelectTokenIntent.localrelease.xcconfig */;
 			buildSettings = {
 				APPLICATION_EXTENSION_API_ONLY = YES;
 				CLANG_ANALYZER_NONNULL = YES;
@@ -3005,11 +2608,7 @@
 		};
 		C16DCFA3272BAB9600FF5C78 /* Staging */ = {
 			isa = XCBuildConfiguration;
-<<<<<<< HEAD
-			baseConfigurationReference = 81F719F7ED9C7764D90ABAC7 /* Pods-SelectTokenIntent.staging.xcconfig */;
-=======
-			baseConfigurationReference = FD8F690D66D4FC3337BC4317 /* Pods-SelectTokenIntent.staging.xcconfig */;
->>>>>>> a0d629f2
+			baseConfigurationReference = E951760C0ABE7FC8B5C221A5 /* Pods-SelectTokenIntent.staging.xcconfig */;
 			buildSettings = {
 				APPLICATION_EXTENSION_API_ONLY = YES;
 				CLANG_ANALYZER_NONNULL = YES;
