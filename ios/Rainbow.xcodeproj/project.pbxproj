// !$*UTF8*$!
{
	archiveVersion = 1;
	classes = {
	};
	objectVersion = 46;
	objects = {

/* Begin PBXBuildFile section */
		13B07FBC1A68108700A75B9A /* AppDelegate.mm in Sources */ = {isa = PBXBuildFile; fileRef = 13B07FB01A68108700A75B9A /* AppDelegate.mm */; };
		13B07FBD1A68108700A75B9A /* LaunchScreen.xib in Resources */ = {isa = PBXBuildFile; fileRef = 13B07FB11A68108700A75B9A /* LaunchScreen.xib */; };
		13B07FC11A68108700A75B9A /* main.m in Sources */ = {isa = PBXBuildFile; fileRef = 13B07FB71A68108700A75B9A /* main.m */; };
		1539422824C7C7E200E4A9D1 /* Settings.bundle in Resources */ = {isa = PBXBuildFile; fileRef = 1539422724C7C7E100E4A9D1 /* Settings.bundle */; };
		1539422D24C7CF9300E4A9D1 /* SettingsBundleHelper.swift in Sources */ = {isa = PBXBuildFile; fileRef = 1539422C24C7CF9300E4A9D1 /* SettingsBundleHelper.swift */; };
		153D1AAC24777130007E4723 /* TransactionListLoadingViewCell.swift in Sources */ = {isa = PBXBuildFile; fileRef = 153D1AAB24777130007E4723 /* TransactionListLoadingViewCell.swift */; };
		153D1AAE24777214007E4723 /* TransactionListLoadingViewCell.xib in Resources */ = {isa = PBXBuildFile; fileRef = 153D1AAD24777214007E4723 /* TransactionListLoadingViewCell.xib */; };
		153F57BC596A552798EFC0C4 /* libPods-PriceWidgetExtension.a in Frameworks */ = {isa = PBXBuildFile; fileRef = 55013041208F2B4857A5D8E5 /* libPods-PriceWidgetExtension.a */; };
		15D66135277A751C0082F041 /* SelectTokenIntent.intentdefinition in Sources */ = {isa = PBXBuildFile; fileRef = 15D66139277A751C0082F041 /* SelectTokenIntent.intentdefinition */; };
		15E531D5242B28EF00797B89 /* UIImageViewWithPersistentAnimations.swift in Sources */ = {isa = PBXBuildFile; fileRef = 15E531D4242B28EF00797B89 /* UIImageViewWithPersistentAnimations.swift */; };
		15E531DA242DAB7100797B89 /* NotificationManager.m in Sources */ = {isa = PBXBuildFile; fileRef = 15E531D9242DAB7100797B89 /* NotificationManager.m */; };
		1E12FA8D1E3A1C5BB81803D2 /* libPods-SelectTokenIntent.a in Frameworks */ = {isa = PBXBuildFile; fileRef = C423B1B1CFF121C1EB1FF376 /* libPods-SelectTokenIntent.a */; };
		24979E8920F84250007EB0DA /* GoogleService-Info.plist in Resources */ = {isa = PBXBuildFile; fileRef = 24979E7720F84004007EB0DA /* GoogleService-Info.plist */; };
<<<<<<< HEAD
		5F80D7F3B0B7B063700DCC2F /* libPods-Rainbow.a in Frameworks */ = {isa = PBXBuildFile; fileRef = F66C3EAA52CF4E644E040E5B /* libPods-Rainbow.a */; };
=======
>>>>>>> ad6d5268
		6630540924A38A1900E5B030 /* RainbowText.m in Sources */ = {isa = PBXBuildFile; fileRef = 6630540824A38A1900E5B030 /* RainbowText.m */; };
		6635730624939991006ACFA6 /* SafeStoreReview.m in Sources */ = {isa = PBXBuildFile; fileRef = 6635730524939991006ACFA6 /* SafeStoreReview.m */; };
		6655FFB425BB2B0700642961 /* ThemeModule.m in Sources */ = {isa = PBXBuildFile; fileRef = 6655FFB325BB2B0700642961 /* ThemeModule.m */; };
		66A1FEB424AB641100C3F539 /* RNCMScreenStack.m in Sources */ = {isa = PBXBuildFile; fileRef = 66A1FEB024AB641100C3F539 /* RNCMScreenStack.m */; };
		66A1FEB524AB641100C3F539 /* UIViewController+slack.swift in Sources */ = {isa = PBXBuildFile; fileRef = 66A1FEB124AB641100C3F539 /* UIViewController+slack.swift */; };
		66A1FEB624AB641100C3F539 /* RNCMScreen.m in Sources */ = {isa = PBXBuildFile; fileRef = 66A1FEB324AB641100C3F539 /* RNCMScreen.m */; };
		66A1FEBC24ACBBE600C3F539 /* RNCMPortal.m in Sources */ = {isa = PBXBuildFile; fileRef = 66A1FEBB24ACBBE600C3F539 /* RNCMPortal.m */; };
		66A28EB024CAF1B500410A88 /* TestFlight.m in Sources */ = {isa = PBXBuildFile; fileRef = 66A28EAF24CAF1B500410A88 /* TestFlight.m */; };
		66F889DB260CEF1E00E27D6E /* UIViewController+PanModalPresenter.swift in Sources */ = {isa = PBXBuildFile; fileRef = 66F889D8260CEF1E00E27D6E /* UIViewController+PanModalPresenter.swift */; };
		66F889DC260CEF1E00E27D6E /* SlackBottomSheet.m in Sources */ = {isa = PBXBuildFile; fileRef = 66F889DA260CEF1E00E27D6E /* SlackBottomSheet.m */; };
		66FEC91623EDA14000A0F367 /* RoundedCornerView.swift in Sources */ = {isa = PBXBuildFile; fileRef = 66FEC91523EDA13F00A0F367 /* RoundedCornerView.swift */; };
		7287CE1EC33B4913AEE1F4B6 /* SFMono-Medium.otf in Resources */ = {isa = PBXBuildFile; fileRef = 668A9E253DAF444A90ECB997 /* SFMono-Medium.otf */; };
		A4277D9F23CBD1910042BAF4 /* Extensions.swift in Sources */ = {isa = PBXBuildFile; fileRef = A4277D9E23CBD1910042BAF4 /* Extensions.swift */; };
		A4277DA323CFE85F0042BAF4 /* Theme.swift in Sources */ = {isa = PBXBuildFile; fileRef = A4277DA223CFE85F0042BAF4 /* Theme.swift */; };
		A44A4EEE23EC928900B543F1 /* CoinIconWithProgressBar.swift in Sources */ = {isa = PBXBuildFile; fileRef = A44A4EED23EC928900B543F1 /* CoinIconWithProgressBar.swift */; };
		A4704B4823C546DA00E50E4B /* TransactionListViewCell.swift in Sources */ = {isa = PBXBuildFile; fileRef = A4704B4023C546D900E50E4B /* TransactionListViewCell.swift */; };
		A4704B4923C546DA00E50E4B /* TransactionListView.swift in Sources */ = {isa = PBXBuildFile; fileRef = A4704B4123C546D900E50E4B /* TransactionListView.swift */; };
		A4704B4D23C546DA00E50E4B /* TransactionListViewCell.xib in Resources */ = {isa = PBXBuildFile; fileRef = A4704B4623C546D900E50E4B /* TransactionListViewCell.xib */; };
		A477567C23DB2FAA005AE8FD /* Transaction.swift in Sources */ = {isa = PBXBuildFile; fileRef = A477567B23DB2FAA005AE8FD /* Transaction.swift */; };
		A477567E23DB3A85005AE8FD /* TransactionListViewManager.m in Sources */ = {isa = PBXBuildFile; fileRef = A477567D23DB3A85005AE8FD /* TransactionListViewManager.m */; };
		A485E61423C8ED6000E5C3D4 /* TransactionListViewHeader.swift in Sources */ = {isa = PBXBuildFile; fileRef = A485E61323C8ED6000E5C3D4 /* TransactionListViewHeader.swift */; };
		A485E61623C8F4A400E5C3D4 /* TransactionListViewHeader.xib in Resources */ = {isa = PBXBuildFile; fileRef = A485E61223C8EC4400E5C3D4 /* TransactionListViewHeader.xib */; };
		A49B52AF23DB411900A00918 /* TransactionRequest.swift in Sources */ = {isa = PBXBuildFile; fileRef = A49B52AE23DB411900A00918 /* TransactionRequest.swift */; };
		A49B52B423DB5D1100A00918 /* TransactionViewModelTransactionItem.swift in Sources */ = {isa = PBXBuildFile; fileRef = A49B52B323DB5D1100A00918 /* TransactionViewModelTransactionItem.swift */; };
		A49B52B623DB5D5600A00918 /* TransactionViewModelProtocol.swift in Sources */ = {isa = PBXBuildFile; fileRef = A49B52B523DB5D5600A00918 /* TransactionViewModelProtocol.swift */; };
		A49B52B823DB5F7200A00918 /* TransactionViewModelTransactionRequestItem.swift in Sources */ = {isa = PBXBuildFile; fileRef = A49B52B723DB5F7200A00918 /* TransactionViewModelTransactionRequestItem.swift */; };
		A49B52BC23DBA61200A00918 /* TransactionData.swift in Sources */ = {isa = PBXBuildFile; fileRef = A49B52BB23DBA61100A00918 /* TransactionData.swift */; };
		A49B52C023DCCDA800A00918 /* TransactionRequestSection.swift in Sources */ = {isa = PBXBuildFile; fileRef = A49B52BF23DCCDA800A00918 /* TransactionRequestSection.swift */; };
		A49B52C223DCD11D00A00918 /* TransactionSection.swift in Sources */ = {isa = PBXBuildFile; fileRef = A49B52C123DCD11D00A00918 /* TransactionSection.swift */; };
		A4AF3CCE23DA37F700F230F3 /* TransactionListRequestViewCell.xib in Resources */ = {isa = PBXBuildFile; fileRef = A4AF3CCD23DA37F700F230F3 /* TransactionListRequestViewCell.xib */; };
		A4AF3CD023DA3A0F00F230F3 /* TransactionListRequestViewCell.swift in Sources */ = {isa = PBXBuildFile; fileRef = A4AF3CCF23DA3A0F00F230F3 /* TransactionListRequestViewCell.swift */; };
		A4D04BA923D12F99008C1DEC /* Button.swift in Sources */ = {isa = PBXBuildFile; fileRef = A4D04BA823D12F99008C1DEC /* Button.swift */; };
		A4D04BAC23D12FD5008C1DEC /* ButtonManager.m in Sources */ = {isa = PBXBuildFile; fileRef = A4D04BAB23D12FD5008C1DEC /* ButtonManager.m */; };
		A4F8DACB23DF85DF00560E47 /* TransactionListBaseCell.swift in Sources */ = {isa = PBXBuildFile; fileRef = A4F8DACA23DF85DF00560E47 /* TransactionListBaseCell.swift */; };
		AA6228EF24272F510078BDAA /* SF-Pro-Rounded-Bold.otf in Resources */ = {isa = PBXBuildFile; fileRef = AA6228EB24272B200078BDAA /* SF-Pro-Rounded-Bold.otf */; };
		AA6228F024272F510078BDAA /* SF-Pro-Rounded-Heavy.otf in Resources */ = {isa = PBXBuildFile; fileRef = AA6228EC24272B200078BDAA /* SF-Pro-Rounded-Heavy.otf */; };
		AA6228F124272F510078BDAA /* SF-Pro-Rounded-Medium.otf in Resources */ = {isa = PBXBuildFile; fileRef = AA6228ED24272B200078BDAA /* SF-Pro-Rounded-Medium.otf */; };
		AA6228F224272F510078BDAA /* SF-Pro-Rounded-Regular.otf in Resources */ = {isa = PBXBuildFile; fileRef = AA6228EE24272B200078BDAA /* SF-Pro-Rounded-Regular.otf */; };
		AA6228F324272F510078BDAA /* SF-Pro-Rounded-Semibold.otf in Resources */ = {isa = PBXBuildFile; fileRef = AA6228EA24272B200078BDAA /* SF-Pro-Rounded-Semibold.otf */; };
		B7A3E82A4C4449F4A18EB5C2 /* SFMono-Regular.otf in Resources */ = {isa = PBXBuildFile; fileRef = 95F2888C850F40C8A26E083B /* SFMono-Regular.otf */; };
		C04D10F025AFC8C1003BEF7A /* Extras.json in Resources */ = {isa = PBXBuildFile; fileRef = C04D10EF25AFC8C1003BEF7A /* Extras.json */; };
		C11640E8274DC10B00C9120A /* UIColor.swift in Sources */ = {isa = PBXBuildFile; fileRef = C11640E7274DC10B00C9120A /* UIColor.swift */; };
		C127238A274EBBB6006AC743 /* CurrencyDetails.swift in Sources */ = {isa = PBXBuildFile; fileRef = C1272389274EBBB6006AC743 /* CurrencyDetails.swift */; };
		C179298527499A5B00044684 /* Constants.swift in Sources */ = {isa = PBXBuildFile; fileRef = C179298427499A5B00044684 /* Constants.swift */; };
<<<<<<< HEAD
		C179298627499A5B00044684 /* Constants.swift in Sources */ = {isa = PBXBuildFile; fileRef = C179298427499A5B00044684 /* Constants.swift */; };
		C179298727499A5B00044684 /* Constants.swift in Sources */ = {isa = PBXBuildFile; fileRef = C179298427499A5B00044684 /* Constants.swift */; };
		C18C8E022798B02700D38B34 /* CurrencyProvider.swift in Sources */ = {isa = PBXBuildFile; fileRef = C18C8E012798B02700D38B34 /* CurrencyProvider.swift */; };
		C18C8E032798B02700D38B34 /* CurrencyProvider.swift in Sources */ = {isa = PBXBuildFile; fileRef = C18C8E012798B02700D38B34 /* CurrencyProvider.swift */; };
		C18C8E042798B02700D38B34 /* CurrencyProvider.swift in Sources */ = {isa = PBXBuildFile; fileRef = C18C8E012798B02700D38B34 /* CurrencyProvider.swift */; };
=======
>>>>>>> ad6d5268
		C18FCD32273C62230079CE28 /* PriceWidgetView.swift in Sources */ = {isa = PBXBuildFile; fileRef = C16DCF75272BA7AA00FF5C78 /* PriceWidgetView.swift */; };
		C18FCD39273C64C90079CE28 /* TokenData.swift in Sources */ = {isa = PBXBuildFile; fileRef = C16DCFB4272BC8F100FF5C78 /* TokenData.swift */; };
		C18FCD3B273C64CF0079CE28 /* UIImage.swift in Sources */ = {isa = PBXBuildFile; fileRef = C1C61A6C272C9C8D00E5C0B3 /* UIImage.swift */; };
		C18FCD3C273C64D10079CE28 /* TokenDetails.swift in Sources */ = {isa = PBXBuildFile; fileRef = C1EB012E2731B68400830E70 /* TokenDetails.swift */; };
		C18FCD3D273C64D40079CE28 /* RainbowTokenList.swift in Sources */ = {isa = PBXBuildFile; fileRef = C1C61A902731A05700E5C0B3 /* RainbowTokenList.swift */; };
		C18FCD3E273C64D60079CE28 /* PriceData.swift in Sources */ = {isa = PBXBuildFile; fileRef = C16DCFAF272BB8FC00FF5C78 /* PriceData.swift */; };
		C18FCD3F273C64D80079CE28 /* CoinGeckoToken.swift in Sources */ = {isa = PBXBuildFile; fileRef = C16DCF6F272BA75700FF5C78 /* CoinGeckoToken.swift */; };
		C18FCD41273C64DE0079CE28 /* IconProvider.swift in Sources */ = {isa = PBXBuildFile; fileRef = C151287D2739F676006517AB /* IconProvider.swift */; };
		C18FCD42273C64E10079CE28 /* TokenProvider.swift in Sources */ = {isa = PBXBuildFile; fileRef = C16DCF72272BA77A00FF5C78 /* TokenProvider.swift */; };
		C18FCD43273C64E40079CE28 /* PriceDataProvider.swift in Sources */ = {isa = PBXBuildFile; fileRef = C16DCFAA272BB8ED00FF5C78 /* PriceDataProvider.swift */; };
		C1C61A82272CBDA100E5C0B3 /* Images.xcassets in Resources */ = {isa = PBXBuildFile; fileRef = C1C61A81272CBDA100E5C0B3 /* Images.xcassets */; };
		C72F456C99A646399192517D /* libz.tbd in Frameworks */ = {isa = PBXBuildFile; fileRef = 98AED33BAB4247CEBEF8464D /* libz.tbd */; };
		ED2971652150620600B7C4FE /* JavaScriptCore.framework in Frameworks */ = {isa = PBXBuildFile; fileRef = ED2971642150620600B7C4FE /* JavaScriptCore.framework */; };
/* End PBXBuildFile section */

/* Begin PBXCopyFilesBuildPhase section */
		668ADB3225A4E3A40050859D /* Embed App Extensions */ = {
			isa = PBXCopyFilesBuildPhase;
			buildActionMask = 2147483647;
			dstPath = "";
			dstSubfolderSpec = 13;
			files = (
			);
			name = "Embed App Extensions";
			runOnlyForDeploymentPostprocessing = 0;
		};
/* End PBXCopyFilesBuildPhase section */

/* Begin PBXFileReference section */
		008F07F21AC5B25A0029DE68 /* main.jsbundle */ = {isa = PBXFileReference; fileEncoding = 4; lastKnownFileType = text; path = main.jsbundle; sourceTree = "<group>"; };
		00E356F11AD99517003FC87E /* Info.plist */ = {isa = PBXFileReference; lastKnownFileType = text.plist.xml; path = Info.plist; sourceTree = "<group>"; };
		00E356F21AD99517003FC87E /* RainbowTests.m */ = {isa = PBXFileReference; lastKnownFileType = sourcecode.c.objc; path = RainbowTests.m; sourceTree = "<group>"; };
		13B07F961A680F5B00A75B9A /* Rainbow.app */ = {isa = PBXFileReference; explicitFileType = wrapper.application; includeInIndex = 0; path = Rainbow.app; sourceTree = BUILT_PRODUCTS_DIR; };
		13B07FAF1A68108700A75B9A /* AppDelegate.h */ = {isa = PBXFileReference; fileEncoding = 4; lastKnownFileType = sourcecode.c.h; name = AppDelegate.h; path = Rainbow/AppDelegate.h; sourceTree = "<group>"; };
		13B07FB01A68108700A75B9A /* AppDelegate.mm */ = {isa = PBXFileReference; fileEncoding = 4; lastKnownFileType = sourcecode.cpp.objcpp; name = AppDelegate.mm; path = Rainbow/AppDelegate.mm; sourceTree = "<group>"; };
		13B07FB21A68108700A75B9A /* Base */ = {isa = PBXFileReference; lastKnownFileType = file.xib; name = Base; path = Base.lproj/LaunchScreen.xib; sourceTree = "<group>"; };
		13B07FB61A68108700A75B9A /* Info.plist */ = {isa = PBXFileReference; fileEncoding = 4; lastKnownFileType = text.plist.xml; name = Info.plist; path = Rainbow/Info.plist; sourceTree = "<group>"; };
		13B07FB71A68108700A75B9A /* main.m */ = {isa = PBXFileReference; fileEncoding = 4; lastKnownFileType = sourcecode.c.objc; name = main.m; path = Rainbow/main.m; sourceTree = "<group>"; };
		1539422724C7C7E100E4A9D1 /* Settings.bundle */ = {isa = PBXFileReference; lastKnownFileType = "wrapper.plug-in"; path = Settings.bundle; sourceTree = "<group>"; };
		1539422C24C7CF9300E4A9D1 /* SettingsBundleHelper.swift */ = {isa = PBXFileReference; lastKnownFileType = sourcecode.swift; path = SettingsBundleHelper.swift; sourceTree = "<group>"; };
		153D1AAB24777130007E4723 /* TransactionListLoadingViewCell.swift */ = {isa = PBXFileReference; lastKnownFileType = sourcecode.swift; path = TransactionListLoadingViewCell.swift; sourceTree = "<group>"; };
		153D1AAD24777214007E4723 /* TransactionListLoadingViewCell.xib */ = {isa = PBXFileReference; lastKnownFileType = file.xib; path = TransactionListLoadingViewCell.xib; sourceTree = "<group>"; };
		157155032418733F009B698B /* RainbowRelease.entitlements */ = {isa = PBXFileReference; lastKnownFileType = text.plist.entitlements; name = RainbowRelease.entitlements; path = Rainbow/RainbowRelease.entitlements; sourceTree = "<group>"; };
		157155042418734C009B698B /* RainbowDebug.entitlements */ = {isa = PBXFileReference; lastKnownFileType = text.plist.entitlements; name = RainbowDebug.entitlements; path = Rainbow/RainbowDebug.entitlements; sourceTree = "<group>"; };
		15D66138277A751C0082F041 /* Base */ = {isa = PBXFileReference; lastKnownFileType = file.intentdefinition; name = Base; path = Base.lproj/SelectTokenIntent.intentdefinition; sourceTree = "<group>"; };
		15D6613B277A75230082F041 /* English */ = {isa = PBXFileReference; lastKnownFileType = text.plist.strings; name = English; path = English.lproj/SelectTokenIntent.strings; sourceTree = "<group>"; };
		15D6613D277A75240082F041 /* en */ = {isa = PBXFileReference; lastKnownFileType = text.plist.strings; name = en; path = en.lproj/SelectTokenIntent.strings; sourceTree = "<group>"; };
		15DC38CD247E0E0900919009 /* release.xcconfig */ = {isa = PBXFileReference; lastKnownFileType = text.xcconfig; path = release.xcconfig; sourceTree = SOURCE_ROOT; };
		15DC38CE247E0E0900919009 /* debug.xcconfig */ = {isa = PBXFileReference; lastKnownFileType = text.xcconfig; path = debug.xcconfig; sourceTree = SOURCE_ROOT; };
		15DC38CF247E0E0A00919009 /* localrelease.xcconfig */ = {isa = PBXFileReference; lastKnownFileType = text.xcconfig; path = localrelease.xcconfig; sourceTree = SOURCE_ROOT; };
		15DC38D0247E0E0A00919009 /* staging.xcconfig */ = {isa = PBXFileReference; lastKnownFileType = text.xcconfig; path = staging.xcconfig; sourceTree = SOURCE_ROOT; };
		15E531D4242B28EF00797B89 /* UIImageViewWithPersistentAnimations.swift */ = {isa = PBXFileReference; lastKnownFileType = sourcecode.swift; path = UIImageViewWithPersistentAnimations.swift; sourceTree = "<group>"; };
		15E531D8242DAB7100797B89 /* NotificationManager.h */ = {isa = PBXFileReference; lastKnownFileType = sourcecode.c.h; path = NotificationManager.h; sourceTree = "<group>"; };
		15E531D9242DAB7100797B89 /* NotificationManager.m */ = {isa = PBXFileReference; lastKnownFileType = sourcecode.c.objc; path = NotificationManager.m; sourceTree = "<group>"; };
		1E2FA26209624D003D53B2F6 /* Pods-Rainbow.staging.xcconfig */ = {isa = PBXFileReference; includeInIndex = 1; lastKnownFileType = text.xcconfig; name = "Pods-Rainbow.staging.xcconfig"; path = "Target Support Files/Pods-Rainbow/Pods-Rainbow.staging.xcconfig"; sourceTree = "<group>"; };
		24979E3620F84003007EB0DA /* Protobuf.framework */ = {isa = PBXFileReference; lastKnownFileType = wrapper.framework; name = Protobuf.framework; path = Frameworks/Protobuf.framework; sourceTree = "<group>"; };
		24979E7420F84004007EB0DA /* FirebaseAnalytics.framework */ = {isa = PBXFileReference; lastKnownFileType = wrapper.framework; name = FirebaseAnalytics.framework; path = Frameworks/FirebaseAnalytics.framework; sourceTree = "<group>"; };
		24979E7520F84004007EB0DA /* FirebaseCore.framework */ = {isa = PBXFileReference; lastKnownFileType = wrapper.framework; name = FirebaseCore.framework; path = Frameworks/FirebaseCore.framework; sourceTree = "<group>"; };
		24979E7620F84004007EB0DA /* FirebaseMessaging.framework */ = {isa = PBXFileReference; lastKnownFileType = wrapper.framework; name = FirebaseMessaging.framework; path = Frameworks/FirebaseMessaging.framework; sourceTree = "<group>"; };
		24979E7720F84004007EB0DA /* GoogleService-Info.plist */ = {isa = PBXFileReference; fileEncoding = 4; lastKnownFileType = text.plist.xml; name = "GoogleService-Info.plist"; path = "Frameworks/GoogleService-Info.plist"; sourceTree = "<group>"; };
		24979E7820F84004007EB0DA /* GoogleToolboxForMac.framework */ = {isa = PBXFileReference; lastKnownFileType = wrapper.framework; name = GoogleToolboxForMac.framework; path = Frameworks/GoogleToolboxForMac.framework; sourceTree = "<group>"; };
		24979E7920F84004007EB0DA /* Firebase.h */ = {isa = PBXFileReference; fileEncoding = 4; lastKnownFileType = sourcecode.c.h; name = Firebase.h; path = Frameworks/Firebase.h; sourceTree = "<group>"; };
		24979E7A20F84004007EB0DA /* FirebaseNanoPB.framework */ = {isa = PBXFileReference; lastKnownFileType = wrapper.framework; name = FirebaseNanoPB.framework; path = Frameworks/FirebaseNanoPB.framework; sourceTree = "<group>"; };
		24979E7B20F84004007EB0DA /* FirebaseInstanceID.framework */ = {isa = PBXFileReference; lastKnownFileType = wrapper.framework; name = FirebaseInstanceID.framework; path = Frameworks/FirebaseInstanceID.framework; sourceTree = "<group>"; };
		24979E7C20F84004007EB0DA /* FirebaseCoreDiagnostics.framework */ = {isa = PBXFileReference; lastKnownFileType = wrapper.framework; name = FirebaseCoreDiagnostics.framework; path = Frameworks/FirebaseCoreDiagnostics.framework; sourceTree = "<group>"; };
		24979E7D20F84005007EB0DA /* module.modulemap */ = {isa = PBXFileReference; fileEncoding = 4; lastKnownFileType = "sourcecode.module-map"; name = module.modulemap; path = Frameworks/module.modulemap; sourceTree = "<group>"; };
		24979E7E20F84005007EB0DA /* nanopb.framework */ = {isa = PBXFileReference; lastKnownFileType = wrapper.framework; name = nanopb.framework; path = Frameworks/nanopb.framework; sourceTree = "<group>"; };
		2D711FC876FC97DCBAC57806 /* Pods-SelectTokenIntent.staging.xcconfig */ = {isa = PBXFileReference; includeInIndex = 1; lastKnownFileType = text.xcconfig; name = "Pods-SelectTokenIntent.staging.xcconfig"; path = "Target Support Files/Pods-SelectTokenIntent/Pods-SelectTokenIntent.staging.xcconfig"; sourceTree = "<group>"; };
		3C379D5D20FD1F92009AF81F /* Rainbow.entitlements */ = {isa = PBXFileReference; lastKnownFileType = text.plist.entitlements; name = Rainbow.entitlements; path = Rainbow/Rainbow.entitlements; sourceTree = "<group>"; };
		3CBE29CB2381E43800BE05AC /* Rainbow-Bridging-Header.h */ = {isa = PBXFileReference; lastKnownFileType = sourcecode.c.h; path = "Rainbow-Bridging-Header.h"; sourceTree = "<group>"; };
		490A682F1B40E2D296626A81 /* Pods-Rainbow.debug.xcconfig */ = {isa = PBXFileReference; includeInIndex = 1; lastKnownFileType = text.xcconfig; name = "Pods-Rainbow.debug.xcconfig"; path = "Target Support Files/Pods-Rainbow/Pods-Rainbow.debug.xcconfig"; sourceTree = "<group>"; };
		55013041208F2B4857A5D8E5 /* libPods-PriceWidgetExtension.a */ = {isa = PBXFileReference; explicitFileType = archive.ar; includeInIndex = 0; path = "libPods-PriceWidgetExtension.a"; sourceTree = BUILT_PRODUCTS_DIR; };
		55C26A4FFE5FEA1A76C0BDE5 /* Pods-PriceWidgetExtension.debug.xcconfig */ = {isa = PBXFileReference; includeInIndex = 1; lastKnownFileType = text.xcconfig; name = "Pods-PriceWidgetExtension.debug.xcconfig"; path = "Target Support Files/Pods-PriceWidgetExtension/Pods-PriceWidgetExtension.debug.xcconfig"; sourceTree = "<group>"; };
		5668F2872896FC7E2BB84D4B /* Pods-Rainbow.release.xcconfig */ = {isa = PBXFileReference; includeInIndex = 1; lastKnownFileType = text.xcconfig; name = "Pods-Rainbow.release.xcconfig"; path = "Target Support Files/Pods-Rainbow/Pods-Rainbow.release.xcconfig"; sourceTree = "<group>"; };
		6630540824A38A1900E5B030 /* RainbowText.m */ = {isa = PBXFileReference; lastKnownFileType = sourcecode.c.objc; path = RainbowText.m; sourceTree = "<group>"; };
		6635730524939991006ACFA6 /* SafeStoreReview.m */ = {isa = PBXFileReference; lastKnownFileType = sourcecode.c.objc; path = SafeStoreReview.m; sourceTree = "<group>"; };
		664612ED274848B000B43F5A /* SelectTokenIntent.entitlements */ = {isa = PBXFileReference; lastKnownFileType = text.plist.entitlements; path = SelectTokenIntent.entitlements; sourceTree = "<group>"; };
		6655FFB325BB2B0700642961 /* ThemeModule.m */ = {isa = PBXFileReference; lastKnownFileType = sourcecode.c.objc; path = ThemeModule.m; sourceTree = "<group>"; };
		668A9E253DAF444A90ECB997 /* SFMono-Medium.otf */ = {isa = PBXFileReference; explicitFileType = undefined; fileEncoding = 9; includeInIndex = 0; lastKnownFileType = unknown; name = "SFMono-Medium.otf"; path = "../src/assets/fonts/SFMono-Medium.otf"; sourceTree = "<group>"; };
		668ADB2C25A4E3A40050859D /* Stickers.xcassets */ = {isa = PBXFileReference; lastKnownFileType = folder.assetcatalog; path = Stickers.xcassets; sourceTree = "<group>"; };
		668ADB2E25A4E3A40050859D /* Info.plist */ = {isa = PBXFileReference; lastKnownFileType = text.plist.xml; path = Info.plist; sourceTree = "<group>"; };
		66A1FEAF24AB641100C3F539 /* RNCMScreenStack.h */ = {isa = PBXFileReference; fileEncoding = 4; lastKnownFileType = sourcecode.c.h; name = RNCMScreenStack.h; path = "../src/react-native-cool-modals/ios/RNCMScreenStack.h"; sourceTree = "<group>"; };
		66A1FEB024AB641100C3F539 /* RNCMScreenStack.m */ = {isa = PBXFileReference; fileEncoding = 4; lastKnownFileType = sourcecode.c.objc; name = RNCMScreenStack.m; path = "../src/react-native-cool-modals/ios/RNCMScreenStack.m"; sourceTree = "<group>"; };
		66A1FEB124AB641100C3F539 /* UIViewController+slack.swift */ = {isa = PBXFileReference; fileEncoding = 4; lastKnownFileType = sourcecode.swift; name = "UIViewController+slack.swift"; path = "../src/react-native-cool-modals/ios/UIViewController+slack.swift"; sourceTree = "<group>"; };
		66A1FEB224AB641100C3F539 /* RNCMScreen.h */ = {isa = PBXFileReference; fileEncoding = 4; lastKnownFileType = sourcecode.c.h; name = RNCMScreen.h; path = "../src/react-native-cool-modals/ios/RNCMScreen.h"; sourceTree = "<group>"; };
		66A1FEB324AB641100C3F539 /* RNCMScreen.m */ = {isa = PBXFileReference; fileEncoding = 4; lastKnownFileType = sourcecode.c.objc; name = RNCMScreen.m; path = "../src/react-native-cool-modals/ios/RNCMScreen.m"; sourceTree = "<group>"; };
		66A1FEBB24ACBBE600C3F539 /* RNCMPortal.m */ = {isa = PBXFileReference; fileEncoding = 4; lastKnownFileType = sourcecode.c.objc; name = RNCMPortal.m; path = "../src/react-native-cool-modals/ios/RNCMPortal.m"; sourceTree = "<group>"; };
		66A28EAF24CAF1B500410A88 /* TestFlight.m */ = {isa = PBXFileReference; lastKnownFileType = sourcecode.c.objc; path = TestFlight.m; sourceTree = "<group>"; };
		66A29CCA2511074500481F4A /* ReaHeader.h */ = {isa = PBXFileReference; fileEncoding = 4; lastKnownFileType = sourcecode.c.h; path = ReaHeader.h; sourceTree = SOURCE_ROOT; };
		66F889D8260CEF1E00E27D6E /* UIViewController+PanModalPresenter.swift */ = {isa = PBXFileReference; fileEncoding = 4; lastKnownFileType = sourcecode.swift; path = "UIViewController+PanModalPresenter.swift"; sourceTree = "<group>"; };
		66F889D9260CEF1E00E27D6E /* SlackBottomSheet.h */ = {isa = PBXFileReference; fileEncoding = 4; lastKnownFileType = sourcecode.c.h; path = SlackBottomSheet.h; sourceTree = "<group>"; };
		66F889DA260CEF1E00E27D6E /* SlackBottomSheet.m */ = {isa = PBXFileReference; fileEncoding = 4; lastKnownFileType = sourcecode.c.objc; path = SlackBottomSheet.m; sourceTree = "<group>"; };
		66FEC91523EDA13F00A0F367 /* RoundedCornerView.swift */ = {isa = PBXFileReference; fileEncoding = 4; lastKnownFileType = sourcecode.swift; path = RoundedCornerView.swift; sourceTree = "<group>"; };
		70AEF441972F763DA3E94A02 /* Pods-PriceWidgetExtension.release.xcconfig */ = {isa = PBXFileReference; includeInIndex = 1; lastKnownFileType = text.xcconfig; name = "Pods-PriceWidgetExtension.release.xcconfig"; path = "Target Support Files/Pods-PriceWidgetExtension/Pods-PriceWidgetExtension.release.xcconfig"; sourceTree = "<group>"; };
		787DA89AD88E03FEDB730901 /* Pods-Rainbow.localrelease.xcconfig */ = {isa = PBXFileReference; includeInIndex = 1; lastKnownFileType = text.xcconfig; name = "Pods-Rainbow.localrelease.xcconfig"; path = "Target Support Files/Pods-Rainbow/Pods-Rainbow.localrelease.xcconfig"; sourceTree = "<group>"; };
		95F2888C850F40C8A26E083B /* SFMono-Regular.otf */ = {isa = PBXFileReference; explicitFileType = undefined; fileEncoding = 9; includeInIndex = 0; lastKnownFileType = unknown; name = "SFMono-Regular.otf"; path = "../src/assets/fonts/SFMono-Regular.otf"; sourceTree = "<group>"; };
		98AED33BAB4247CEBEF8464D /* libz.tbd */ = {isa = PBXFileReference; explicitFileType = undefined; fileEncoding = 9; includeInIndex = 0; lastKnownFileType = "sourcecode.text-based-dylib-definition"; name = libz.tbd; path = usr/lib/libz.tbd; sourceTree = SDKROOT; };
		9DEADFA4826D4D0BAA950D21 /* libRNFIRMessaging.a */ = {isa = PBXFileReference; explicitFileType = undefined; fileEncoding = 9; includeInIndex = 0; lastKnownFileType = archive.ar; path = libRNFIRMessaging.a; sourceTree = "<group>"; };
		A4277D9E23CBD1910042BAF4 /* Extensions.swift */ = {isa = PBXFileReference; lastKnownFileType = sourcecode.swift; path = Extensions.swift; sourceTree = "<group>"; };
		A4277DA223CFE85F0042BAF4 /* Theme.swift */ = {isa = PBXFileReference; lastKnownFileType = sourcecode.swift; path = Theme.swift; sourceTree = "<group>"; };
		A44A4EED23EC928900B543F1 /* CoinIconWithProgressBar.swift */ = {isa = PBXFileReference; lastKnownFileType = sourcecode.swift; path = CoinIconWithProgressBar.swift; sourceTree = "<group>"; };
		A4704B4023C546D900E50E4B /* TransactionListViewCell.swift */ = {isa = PBXFileReference; fileEncoding = 4; lastKnownFileType = sourcecode.swift; path = TransactionListViewCell.swift; sourceTree = "<group>"; };
		A4704B4123C546D900E50E4B /* TransactionListView.swift */ = {isa = PBXFileReference; fileEncoding = 4; lastKnownFileType = sourcecode.swift; path = TransactionListView.swift; sourceTree = "<group>"; };
		A4704B4623C546D900E50E4B /* TransactionListViewCell.xib */ = {isa = PBXFileReference; fileEncoding = 4; lastKnownFileType = file.xib; path = TransactionListViewCell.xib; sourceTree = "<group>"; };
		A4704B4723C546DA00E50E4B /* RCTConvert+TransactionList.h */ = {isa = PBXFileReference; fileEncoding = 4; lastKnownFileType = sourcecode.c.h; path = "RCTConvert+TransactionList.h"; sourceTree = "<group>"; };
		A477567B23DB2FAA005AE8FD /* Transaction.swift */ = {isa = PBXFileReference; lastKnownFileType = sourcecode.swift; path = Transaction.swift; sourceTree = "<group>"; };
		A477567D23DB3A85005AE8FD /* TransactionListViewManager.m */ = {isa = PBXFileReference; fileEncoding = 4; lastKnownFileType = sourcecode.c.objc; path = TransactionListViewManager.m; sourceTree = "<group>"; };
		A485E61223C8EC4400E5C3D4 /* TransactionListViewHeader.xib */ = {isa = PBXFileReference; lastKnownFileType = file.xib; path = TransactionListViewHeader.xib; sourceTree = "<group>"; };
		A485E61323C8ED6000E5C3D4 /* TransactionListViewHeader.swift */ = {isa = PBXFileReference; lastKnownFileType = sourcecode.swift; path = TransactionListViewHeader.swift; sourceTree = "<group>"; };
		A49B52AE23DB411900A00918 /* TransactionRequest.swift */ = {isa = PBXFileReference; lastKnownFileType = sourcecode.swift; path = TransactionRequest.swift; sourceTree = "<group>"; };
		A49B52B323DB5D1100A00918 /* TransactionViewModelTransactionItem.swift */ = {isa = PBXFileReference; lastKnownFileType = sourcecode.swift; path = TransactionViewModelTransactionItem.swift; sourceTree = "<group>"; };
		A49B52B523DB5D5600A00918 /* TransactionViewModelProtocol.swift */ = {isa = PBXFileReference; lastKnownFileType = sourcecode.swift; path = TransactionViewModelProtocol.swift; sourceTree = "<group>"; };
		A49B52B723DB5F7200A00918 /* TransactionViewModelTransactionRequestItem.swift */ = {isa = PBXFileReference; lastKnownFileType = sourcecode.swift; path = TransactionViewModelTransactionRequestItem.swift; sourceTree = "<group>"; };
		A49B52BB23DBA61100A00918 /* TransactionData.swift */ = {isa = PBXFileReference; lastKnownFileType = sourcecode.swift; path = TransactionData.swift; sourceTree = "<group>"; };
		A49B52BF23DCCDA800A00918 /* TransactionRequestSection.swift */ = {isa = PBXFileReference; lastKnownFileType = sourcecode.swift; path = TransactionRequestSection.swift; sourceTree = "<group>"; };
		A49B52C123DCD11D00A00918 /* TransactionSection.swift */ = {isa = PBXFileReference; lastKnownFileType = sourcecode.swift; path = TransactionSection.swift; sourceTree = "<group>"; };
		A4AF3CCD23DA37F700F230F3 /* TransactionListRequestViewCell.xib */ = {isa = PBXFileReference; lastKnownFileType = file.xib; path = TransactionListRequestViewCell.xib; sourceTree = "<group>"; };
		A4AF3CCF23DA3A0F00F230F3 /* TransactionListRequestViewCell.swift */ = {isa = PBXFileReference; lastKnownFileType = sourcecode.swift; path = TransactionListRequestViewCell.swift; sourceTree = "<group>"; };
		A4D04BA823D12F99008C1DEC /* Button.swift */ = {isa = PBXFileReference; lastKnownFileType = sourcecode.swift; path = Button.swift; sourceTree = "<group>"; };
		A4D04BAB23D12FD5008C1DEC /* ButtonManager.m */ = {isa = PBXFileReference; lastKnownFileType = sourcecode.c.objc; path = ButtonManager.m; sourceTree = "<group>"; };
		A4F8DACA23DF85DF00560E47 /* TransactionListBaseCell.swift */ = {isa = PBXFileReference; lastKnownFileType = sourcecode.swift; path = TransactionListBaseCell.swift; sourceTree = "<group>"; };
		AA6228EA24272B200078BDAA /* SF-Pro-Rounded-Semibold.otf */ = {isa = PBXFileReference; lastKnownFileType = file; name = "SF-Pro-Rounded-Semibold.otf"; path = "../src/assets/fonts/SF-Pro-Rounded-Semibold.otf"; sourceTree = "<group>"; };
		AA6228EB24272B200078BDAA /* SF-Pro-Rounded-Bold.otf */ = {isa = PBXFileReference; lastKnownFileType = file; name = "SF-Pro-Rounded-Bold.otf"; path = "../src/assets/fonts/SF-Pro-Rounded-Bold.otf"; sourceTree = "<group>"; };
		AA6228EC24272B200078BDAA /* SF-Pro-Rounded-Heavy.otf */ = {isa = PBXFileReference; lastKnownFileType = file; name = "SF-Pro-Rounded-Heavy.otf"; path = "../src/assets/fonts/SF-Pro-Rounded-Heavy.otf"; sourceTree = "<group>"; };
		AA6228ED24272B200078BDAA /* SF-Pro-Rounded-Medium.otf */ = {isa = PBXFileReference; lastKnownFileType = file; name = "SF-Pro-Rounded-Medium.otf"; path = "../src/assets/fonts/SF-Pro-Rounded-Medium.otf"; sourceTree = "<group>"; };
		AA6228EE24272B200078BDAA /* SF-Pro-Rounded-Regular.otf */ = {isa = PBXFileReference; lastKnownFileType = file; name = "SF-Pro-Rounded-Regular.otf"; path = "../src/assets/fonts/SF-Pro-Rounded-Regular.otf"; sourceTree = "<group>"; };
		AF0FBFD9688FB42B5CA04B9C /* Pods-PriceWidgetExtension.localrelease.xcconfig */ = {isa = PBXFileReference; includeInIndex = 1; lastKnownFileType = text.xcconfig; name = "Pods-PriceWidgetExtension.localrelease.xcconfig"; path = "Target Support Files/Pods-PriceWidgetExtension/Pods-PriceWidgetExtension.localrelease.xcconfig"; sourceTree = "<group>"; };
		B0C692B061D7430D8194DC98 /* ToolTipMenuTests.xctest */ = {isa = PBXFileReference; explicitFileType = undefined; fileEncoding = 9; includeInIndex = 0; lastKnownFileType = wrapper.cfbundle; path = ToolTipMenuTests.xctest; sourceTree = "<group>"; };
		C04D10EF25AFC8C1003BEF7A /* Extras.json */ = {isa = PBXFileReference; lastKnownFileType = text.json; path = Extras.json; sourceTree = "<group>"; };
		C11640E7274DC10B00C9120A /* UIColor.swift */ = {isa = PBXFileReference; lastKnownFileType = sourcecode.swift; path = UIColor.swift; sourceTree = "<group>"; };
		C1272389274EBBB6006AC743 /* CurrencyDetails.swift */ = {isa = PBXFileReference; lastKnownFileType = sourcecode.swift; path = CurrencyDetails.swift; sourceTree = "<group>"; };
		C151287D2739F676006517AB /* IconProvider.swift */ = {isa = PBXFileReference; lastKnownFileType = sourcecode.swift; path = IconProvider.swift; sourceTree = "<group>"; };
		C16DCF5D272BA6EF00FF5C78 /* WidgetKit.framework */ = {isa = PBXFileReference; lastKnownFileType = wrapper.framework; name = WidgetKit.framework; path = System/Library/Frameworks/WidgetKit.framework; sourceTree = SDKROOT; };
		C16DCF5F272BA6EF00FF5C78 /* SwiftUI.framework */ = {isa = PBXFileReference; lastKnownFileType = wrapper.framework; name = SwiftUI.framework; path = System/Library/Frameworks/SwiftUI.framework; sourceTree = SDKROOT; };
		C16DCF62272BA6EF00FF5C78 /* PriceWidget.swift */ = {isa = PBXFileReference; lastKnownFileType = sourcecode.swift; path = PriceWidget.swift; sourceTree = "<group>"; };
		C16DCF64272BA6F000FF5C78 /* Assets.xcassets */ = {isa = PBXFileReference; lastKnownFileType = folder.assetcatalog; path = Assets.xcassets; sourceTree = "<group>"; };
		C16DCF66272BA6F000FF5C78 /* Info.plist */ = {isa = PBXFileReference; lastKnownFileType = text.plist.xml; path = Info.plist; sourceTree = "<group>"; };
		C16DCF6F272BA75700FF5C78 /* CoinGeckoToken.swift */ = {isa = PBXFileReference; lastKnownFileType = sourcecode.swift; path = CoinGeckoToken.swift; sourceTree = "<group>"; };
		C16DCF72272BA77A00FF5C78 /* TokenProvider.swift */ = {isa = PBXFileReference; lastKnownFileType = sourcecode.swift; path = TokenProvider.swift; sourceTree = "<group>"; };
		C16DCF75272BA7AA00FF5C78 /* PriceWidgetView.swift */ = {isa = PBXFileReference; lastKnownFileType = sourcecode.swift; path = PriceWidgetView.swift; sourceTree = "<group>"; };
		C16DCF80272BAB9500FF5C78 /* Intents.framework */ = {isa = PBXFileReference; lastKnownFileType = wrapper.framework; name = Intents.framework; path = System/Library/Frameworks/Intents.framework; sourceTree = SDKROOT; };
		C16DCF83272BAB9500FF5C78 /* IntentHandler.swift */ = {isa = PBXFileReference; lastKnownFileType = sourcecode.swift; path = IntentHandler.swift; sourceTree = "<group>"; };
		C16DCF85272BAB9500FF5C78 /* Info.plist */ = {isa = PBXFileReference; lastKnownFileType = text.plist.xml; path = Info.plist; sourceTree = "<group>"; };
		C16DCF8B272BAB9600FF5C78 /* IntentsUI.framework */ = {isa = PBXFileReference; lastKnownFileType = wrapper.framework; name = IntentsUI.framework; path = System/Library/Frameworks/IntentsUI.framework; sourceTree = SDKROOT; };
		C16DCFAA272BB8ED00FF5C78 /* PriceDataProvider.swift */ = {isa = PBXFileReference; fileEncoding = 4; lastKnownFileType = sourcecode.swift; path = PriceDataProvider.swift; sourceTree = "<group>"; };
		C16DCFAF272BB8FC00FF5C78 /* PriceData.swift */ = {isa = PBXFileReference; fileEncoding = 4; lastKnownFileType = sourcecode.swift; path = PriceData.swift; sourceTree = "<group>"; };
		C16DCFB4272BC8F100FF5C78 /* TokenData.swift */ = {isa = PBXFileReference; lastKnownFileType = sourcecode.swift; path = TokenData.swift; sourceTree = "<group>"; };
		C179298427499A5B00044684 /* Constants.swift */ = {isa = PBXFileReference; lastKnownFileType = sourcecode.swift; path = Constants.swift; sourceTree = "<group>"; };
		C18C8E012798B02700D38B34 /* CurrencyProvider.swift */ = {isa = PBXFileReference; fileEncoding = 4; lastKnownFileType = sourcecode.swift; path = CurrencyProvider.swift; sourceTree = "<group>"; };
		C1C61A6C272C9C8D00E5C0B3 /* UIImage.swift */ = {isa = PBXFileReference; lastKnownFileType = sourcecode.swift; path = UIImage.swift; sourceTree = "<group>"; };
		C1C61A81272CBDA100E5C0B3 /* Images.xcassets */ = {isa = PBXFileReference; lastKnownFileType = folder.assetcatalog; path = Images.xcassets; sourceTree = "<group>"; };
		C1C61A902731A05700E5C0B3 /* RainbowTokenList.swift */ = {isa = PBXFileReference; lastKnownFileType = sourcecode.swift; path = RainbowTokenList.swift; sourceTree = "<group>"; };
		C1EB012E2731B68400830E70 /* TokenDetails.swift */ = {isa = PBXFileReference; lastKnownFileType = sourcecode.swift; path = TokenDetails.swift; sourceTree = "<group>"; };
		C3763B3F1B2CED1C5E06E2EB /* Pods-PriceWidgetExtension.staging.xcconfig */ = {isa = PBXFileReference; includeInIndex = 1; lastKnownFileType = text.xcconfig; name = "Pods-PriceWidgetExtension.staging.xcconfig"; path = "Target Support Files/Pods-PriceWidgetExtension/Pods-PriceWidgetExtension.staging.xcconfig"; sourceTree = "<group>"; };
		C423B1B1CFF121C1EB1FF376 /* libPods-SelectTokenIntent.a */ = {isa = PBXFileReference; explicitFileType = archive.ar; includeInIndex = 0; path = "libPods-SelectTokenIntent.a"; sourceTree = BUILT_PRODUCTS_DIR; };
		CB71EC6685B1634C22F2AC37 /* Pods-SelectTokenIntent.localrelease.xcconfig */ = {isa = PBXFileReference; includeInIndex = 1; lastKnownFileType = text.xcconfig; name = "Pods-SelectTokenIntent.localrelease.xcconfig"; path = "Target Support Files/Pods-SelectTokenIntent/Pods-SelectTokenIntent.localrelease.xcconfig"; sourceTree = "<group>"; };
		D755E71324B04FEE9C691D14 /* libRNFirebase.a */ = {isa = PBXFileReference; explicitFileType = undefined; fileEncoding = 9; includeInIndex = 0; lastKnownFileType = archive.ar; path = libRNFirebase.a; sourceTree = "<group>"; };
		E726321EF8A43C798E5220D0 /* Pods-SelectTokenIntent.debug.xcconfig */ = {isa = PBXFileReference; includeInIndex = 1; lastKnownFileType = text.xcconfig; name = "Pods-SelectTokenIntent.debug.xcconfig"; path = "Target Support Files/Pods-SelectTokenIntent/Pods-SelectTokenIntent.debug.xcconfig"; sourceTree = "<group>"; };
		ED297162215061F000B7C4FE /* JavaScriptCore.framework */ = {isa = PBXFileReference; lastKnownFileType = wrapper.framework; name = JavaScriptCore.framework; path = System/Library/Frameworks/JavaScriptCore.framework; sourceTree = SDKROOT; };
		ED2971642150620600B7C4FE /* JavaScriptCore.framework */ = {isa = PBXFileReference; lastKnownFileType = wrapper.framework; name = JavaScriptCore.framework; path = Platforms/AppleTVOS.platform/Developer/SDKs/AppleTVOS12.0.sdk/System/Library/Frameworks/JavaScriptCore.framework; sourceTree = DEVELOPER_DIR; };
		F1B179A652310DB0E897932A /* Pods-SelectTokenIntent.release.xcconfig */ = {isa = PBXFileReference; includeInIndex = 1; lastKnownFileType = text.xcconfig; name = "Pods-SelectTokenIntent.release.xcconfig"; path = "Target Support Files/Pods-SelectTokenIntent/Pods-SelectTokenIntent.release.xcconfig"; sourceTree = "<group>"; };
		F66C3EAA52CF4E644E040E5B /* libPods-Rainbow.a */ = {isa = PBXFileReference; explicitFileType = archive.ar; includeInIndex = 0; path = "libPods-Rainbow.a"; sourceTree = BUILT_PRODUCTS_DIR; };
/* End PBXFileReference section */

/* Begin PBXFrameworksBuildPhase section */
		13B07F8C1A680F5B00A75B9A /* Frameworks */ = {
			isa = PBXFrameworksBuildPhase;
			buildActionMask = 2147483647;
			files = (
				ED2971652150620600B7C4FE /* JavaScriptCore.framework in Frameworks */,
				C72F456C99A646399192517D /* libz.tbd in Frameworks */,
				5F80D7F3B0B7B063700DCC2F /* libPods-Rainbow.a in Frameworks */,
			);
			runOnlyForDeploymentPostprocessing = 0;
		};
<<<<<<< HEAD
		C16DCF59272BA6EF00FF5C78 /* Frameworks */ = {
			isa = PBXFrameworksBuildPhase;
			buildActionMask = 2147483647;
			files = (
				C16DCF60272BA6EF00FF5C78 /* SwiftUI.framework in Frameworks */,
				C16DCF5E272BA6EF00FF5C78 /* WidgetKit.framework in Frameworks */,
				153F57BC596A552798EFC0C4 /* libPods-PriceWidgetExtension.a in Frameworks */,
			);
			runOnlyForDeploymentPostprocessing = 0;
		};
		C16DCF7C272BAB9500FF5C78 /* Frameworks */ = {
			isa = PBXFrameworksBuildPhase;
			buildActionMask = 2147483647;
			files = (
				C16DCF81272BAB9500FF5C78 /* Intents.framework in Frameworks */,
				1E12FA8D1E3A1C5BB81803D2 /* libPods-SelectTokenIntent.a in Frameworks */,
			);
			runOnlyForDeploymentPostprocessing = 0;
		};
=======
>>>>>>> ad6d5268
/* End PBXFrameworksBuildPhase section */

/* Begin PBXGroup section */
		00E356EF1AD99517003FC87E /* RainbowTests */ = {
			isa = PBXGroup;
			children = (
				00E356F21AD99517003FC87E /* RainbowTests.m */,
				00E356F01AD99517003FC87E /* Supporting Files */,
			);
			path = RainbowTests;
			sourceTree = "<group>";
		};
		00E356F01AD99517003FC87E /* Supporting Files */ = {
			isa = PBXGroup;
			children = (
				00E356F11AD99517003FC87E /* Info.plist */,
			);
			name = "Supporting Files";
			sourceTree = "<group>";
		};
		13B07FAE1A68108700A75B9A /* Rainbow */ = {
			isa = PBXGroup;
			children = (
				66F889D0260CEE0E00E27D6E /* DiscoverSheet */,
				1539422B24C7CF7B00E4A9D1 /* Settings */,
				66A1FEAE24AB63D600C3F539 /* RNCoolModals */,
				15E531D7242DAB3500797B89 /* NSNotifications */,
				15E531D6242B28F800797B89 /* Animations */,
				157155042418734C009B698B /* RainbowDebug.entitlements */,
				157155032418733F009B698B /* RainbowRelease.entitlements */,
				A4D04BA723D12F27008C1DEC /* Button */,
				A4277DA023CBD3590042BAF4 /* Transactions */,
				3C379D5D20FD1F92009AF81F /* Rainbow.entitlements */,
				008F07F21AC5B25A0029DE68 /* main.jsbundle */,
				13B07FAF1A68108700A75B9A /* AppDelegate.h */,
				13B07FB01A68108700A75B9A /* AppDelegate.mm */,
				13B07FB61A68108700A75B9A /* Info.plist */,
				13B07FB71A68108700A75B9A /* main.m */,
				13B07FB11A68108700A75B9A /* LaunchScreen.xib */,
				3CBE29CB2381E43800BE05AC /* Rainbow-Bridging-Header.h */,
				A4277D9E23CBD1910042BAF4 /* Extensions.swift */,
				A4277DA223CFE85F0042BAF4 /* Theme.swift */,
				6635730524939991006ACFA6 /* SafeStoreReview.m */,
				1539422724C7C7E100E4A9D1 /* Settings.bundle */,
				66A28EAF24CAF1B500410A88 /* TestFlight.m */,
				C04D10EF25AFC8C1003BEF7A /* Extras.json */,
				6655FFB325BB2B0700642961 /* ThemeModule.m */,
			);
			name = Rainbow;
			sourceTree = "<group>";
		};
		1539422B24C7CF7B00E4A9D1 /* Settings */ = {
			isa = PBXGroup;
			children = (
				1539422C24C7CF9300E4A9D1 /* SettingsBundleHelper.swift */,
			);
			name = Settings;
			sourceTree = "<group>";
		};
		15DC38CC247E0DCC00919009 /* Config */ = {
			isa = PBXGroup;
			children = (
				66A29CCA2511074500481F4A /* ReaHeader.h */,
				15DC38CE247E0E0900919009 /* debug.xcconfig */,
				15DC38CF247E0E0A00919009 /* localrelease.xcconfig */,
				15DC38CD247E0E0900919009 /* release.xcconfig */,
				15DC38D0247E0E0A00919009 /* staging.xcconfig */,
			);
			path = Config;
			sourceTree = "<group>";
		};
		15E531D6242B28F800797B89 /* Animations */ = {
			isa = PBXGroup;
			children = (
				15E531D4242B28EF00797B89 /* UIImageViewWithPersistentAnimations.swift */,
				6630540824A38A1900E5B030 /* RainbowText.m */,
			);
			name = Animations;
			sourceTree = "<group>";
		};
		15E531D7242DAB3500797B89 /* NSNotifications */ = {
			isa = PBXGroup;
			children = (
				15E531D8242DAB7100797B89 /* NotificationManager.h */,
				15E531D9242DAB7100797B89 /* NotificationManager.m */,
			);
			name = NSNotifications;
			sourceTree = "<group>";
		};
		24979D1220F83E3D007EB0DA /* Recovered References */ = {
			isa = PBXGroup;
			children = (
				9DEADFA4826D4D0BAA950D21 /* libRNFIRMessaging.a */,
				B0C692B061D7430D8194DC98 /* ToolTipMenuTests.xctest */,
				D755E71324B04FEE9C691D14 /* libRNFirebase.a */,
			);
			name = "Recovered References";
			sourceTree = "<group>";
		};
		2D16E6871FA4F8E400B85C8A /* Frameworks */ = {
			isa = PBXGroup;
			children = (
				ED297162215061F000B7C4FE /* JavaScriptCore.framework */,
				ED2971642150620600B7C4FE /* JavaScriptCore.framework */,
				24979E7920F84004007EB0DA /* Firebase.h */,
				24979E7420F84004007EB0DA /* FirebaseAnalytics.framework */,
				24979E7520F84004007EB0DA /* FirebaseCore.framework */,
				24979E7C20F84004007EB0DA /* FirebaseCoreDiagnostics.framework */,
				24979E7B20F84004007EB0DA /* FirebaseInstanceID.framework */,
				24979E7620F84004007EB0DA /* FirebaseMessaging.framework */,
				24979E7A20F84004007EB0DA /* FirebaseNanoPB.framework */,
				24979E7720F84004007EB0DA /* GoogleService-Info.plist */,
				24979E7820F84004007EB0DA /* GoogleToolboxForMac.framework */,
				24979E7D20F84005007EB0DA /* module.modulemap */,
				24979E7E20F84005007EB0DA /* nanopb.framework */,
				24979E3620F84003007EB0DA /* Protobuf.framework */,
				98AED33BAB4247CEBEF8464D /* libz.tbd */,
				C16DCF5D272BA6EF00FF5C78 /* WidgetKit.framework */,
				C16DCF5F272BA6EF00FF5C78 /* SwiftUI.framework */,
				C16DCF80272BAB9500FF5C78 /* Intents.framework */,
				C16DCF8B272BAB9600FF5C78 /* IntentsUI.framework */,
				55013041208F2B4857A5D8E5 /* libPods-PriceWidgetExtension.a */,
				F66C3EAA52CF4E644E040E5B /* libPods-Rainbow.a */,
				C423B1B1CFF121C1EB1FF376 /* libPods-SelectTokenIntent.a */,
			);
			name = Frameworks;
			sourceTree = "<group>";
		};
		668ADB2B25A4E3A20050859D /* Rainbow Stickers */ = {
			isa = PBXGroup;
			children = (
				668ADB2C25A4E3A40050859D /* Stickers.xcassets */,
				668ADB2E25A4E3A40050859D /* Info.plist */,
			);
			path = "Rainbow Stickers";
			sourceTree = "<group>";
		};
		66A1FEAE24AB63D600C3F539 /* RNCoolModals */ = {
			isa = PBXGroup;
			children = (
				66A1FEBB24ACBBE600C3F539 /* RNCMPortal.m */,
				66A1FEB224AB641100C3F539 /* RNCMScreen.h */,
				66A1FEB324AB641100C3F539 /* RNCMScreen.m */,
				66A1FEAF24AB641100C3F539 /* RNCMScreenStack.h */,
				66A1FEB024AB641100C3F539 /* RNCMScreenStack.m */,
				66A1FEB124AB641100C3F539 /* UIViewController+slack.swift */,
			);
			name = RNCoolModals;
			sourceTree = "<group>";
		};
		66F889D0260CEE0E00E27D6E /* DiscoverSheet */ = {
			isa = PBXGroup;
			children = (
				66F889D9260CEF1E00E27D6E /* SlackBottomSheet.h */,
				66F889DA260CEF1E00E27D6E /* SlackBottomSheet.m */,
				66F889D8260CEF1E00E27D6E /* UIViewController+PanModalPresenter.swift */,
			);
			path = DiscoverSheet;
			sourceTree = "<group>";
		};
		832341AE1AAA6A7D00B99B32 /* Libraries */ = {
			isa = PBXGroup;
			children = (
			);
			name = Libraries;
			sourceTree = "<group>";
		};
		83CBB9F61A601CBA00E9B192 = {
			isa = PBXGroup;
			children = (
				C1C61A81272CBDA100E5C0B3 /* Images.xcassets */,
				15DC38CC247E0DCC00919009 /* Config */,
				13B07FAE1A68108700A75B9A /* Rainbow */,
				832341AE1AAA6A7D00B99B32 /* Libraries */,
				00E356EF1AD99517003FC87E /* RainbowTests */,
				668ADB2B25A4E3A20050859D /* Rainbow Stickers */,
				C16DCF61272BA6EF00FF5C78 /* PriceWidget */,
				C16DCF82272BAB9500FF5C78 /* SelectTokenIntent */,
				83CBBA001A601CBA00E9B192 /* Products */,
				2D16E6871FA4F8E400B85C8A /* Frameworks */,
				DCAC1D8CC45E468FBB7E1395 /* Resources */,
				24979D1220F83E3D007EB0DA /* Recovered References */,
				C640359C0E6575CE0A7ECD73 /* Pods */,
			);
			indentWidth = 2;
			sourceTree = "<group>";
			tabWidth = 2;
			usesTabs = 0;
		};
		83CBBA001A601CBA00E9B192 /* Products */ = {
			isa = PBXGroup;
			children = (
				13B07F961A680F5B00A75B9A /* Rainbow.app */,
			);
			name = Products;
			sourceTree = "<group>";
		};
		A4277DA023CBD3590042BAF4 /* Transactions */ = {
			isa = PBXGroup;
			children = (
				A49B52B223DB5CE600A00918 /* ViewModels */,
				A49B52B123DB41DD00A00918 /* Bridging */,
				A49B52B023DB41B900A00918 /* Models */,
				A44A4EED23EC928900B543F1 /* CoinIconWithProgressBar.swift */,
				66FEC91523EDA13F00A0F367 /* RoundedCornerView.swift */,
				A4704B4723C546DA00E50E4B /* RCTConvert+TransactionList.h */,
				A4704B4023C546D900E50E4B /* TransactionListViewCell.swift */,
				A4704B4623C546D900E50E4B /* TransactionListViewCell.xib */,
				A4AF3CCF23DA3A0F00F230F3 /* TransactionListRequestViewCell.swift */,
				A4AF3CCD23DA37F700F230F3 /* TransactionListRequestViewCell.xib */,
				A485E61323C8ED6000E5C3D4 /* TransactionListViewHeader.swift */,
				A485E61223C8EC4400E5C3D4 /* TransactionListViewHeader.xib */,
				A4704B4123C546D900E50E4B /* TransactionListView.swift */,
				A4F8DACA23DF85DF00560E47 /* TransactionListBaseCell.swift */,
				153D1AAB24777130007E4723 /* TransactionListLoadingViewCell.swift */,
				153D1AAD24777214007E4723 /* TransactionListLoadingViewCell.xib */,
			);
			name = Transactions;
			sourceTree = "<group>";
		};
		A49B52B023DB41B900A00918 /* Models */ = {
			isa = PBXGroup;
			children = (
				A477567B23DB2FAA005AE8FD /* Transaction.swift */,
				A49B52AE23DB411900A00918 /* TransactionRequest.swift */,
				A49B52BB23DBA61100A00918 /* TransactionData.swift */,
				A49B52BF23DCCDA800A00918 /* TransactionRequestSection.swift */,
				A49B52C123DCD11D00A00918 /* TransactionSection.swift */,
			);
			name = Models;
			sourceTree = "<group>";
		};
		A49B52B123DB41DD00A00918 /* Bridging */ = {
			isa = PBXGroup;
			children = (
				A477567D23DB3A85005AE8FD /* TransactionListViewManager.m */,
			);
			name = Bridging;
			sourceTree = "<group>";
		};
		A49B52B223DB5CE600A00918 /* ViewModels */ = {
			isa = PBXGroup;
			children = (
				A49B52B323DB5D1100A00918 /* TransactionViewModelTransactionItem.swift */,
				A49B52B723DB5F7200A00918 /* TransactionViewModelTransactionRequestItem.swift */,
				A49B52B523DB5D5600A00918 /* TransactionViewModelProtocol.swift */,
			);
			name = ViewModels;
			sourceTree = "<group>";
		};
		A4D04BA723D12F27008C1DEC /* Button */ = {
			isa = PBXGroup;
			children = (
				A4D04BA823D12F99008C1DEC /* Button.swift */,
				A4D04BAB23D12FD5008C1DEC /* ButtonManager.m */,
			);
			name = Button;
			sourceTree = "<group>";
		};
		C16DCF61272BA6EF00FF5C78 /* PriceWidget */ = {
			isa = PBXGroup;
			children = (
				C1AA30682731ED2200136A9A /* Utils */,
				C1AA30672731ECED00136A9A /* Models */,
				C1AA30662731ECD900136A9A /* Providers */,
				C16DCF62272BA6EF00FF5C78 /* PriceWidget.swift */,
				C16DCF64272BA6F000FF5C78 /* Assets.xcassets */,
				C16DCF66272BA6F000FF5C78 /* Info.plist */,
				C16DCF75272BA7AA00FF5C78 /* PriceWidgetView.swift */,
				15D66139277A751C0082F041 /* SelectTokenIntent.intentdefinition */,
			);
			path = PriceWidget;
			sourceTree = "<group>";
		};
		C16DCF82272BAB9500FF5C78 /* SelectTokenIntent */ = {
			isa = PBXGroup;
			children = (
				664612ED274848B000B43F5A /* SelectTokenIntent.entitlements */,
				C16DCF83272BAB9500FF5C78 /* IntentHandler.swift */,
				C16DCF85272BAB9500FF5C78 /* Info.plist */,
			);
			path = SelectTokenIntent;
			sourceTree = "<group>";
		};
		C1AA30662731ECD900136A9A /* Providers */ = {
			isa = PBXGroup;
			children = (
				C18C8E012798B02700D38B34 /* CurrencyProvider.swift */,
				C151287D2739F676006517AB /* IconProvider.swift */,
				C16DCF72272BA77A00FF5C78 /* TokenProvider.swift */,
				C16DCFAA272BB8ED00FF5C78 /* PriceDataProvider.swift */,
			);
			path = Providers;
			sourceTree = "<group>";
		};
		C1AA30672731ECED00136A9A /* Models */ = {
			isa = PBXGroup;
			children = (
				C16DCFB4272BC8F100FF5C78 /* TokenData.swift */,
				C1EB012E2731B68400830E70 /* TokenDetails.swift */,
				C1C61A902731A05700E5C0B3 /* RainbowTokenList.swift */,
				C16DCF6F272BA75700FF5C78 /* CoinGeckoToken.swift */,
				C16DCFAF272BB8FC00FF5C78 /* PriceData.swift */,
				C1272389274EBBB6006AC743 /* CurrencyDetails.swift */,
			);
			path = Models;
			sourceTree = "<group>";
		};
		C1AA30682731ED2200136A9A /* Utils */ = {
			isa = PBXGroup;
			children = (
				C1C61A6C272C9C8D00E5C0B3 /* UIImage.swift */,
				C179298427499A5B00044684 /* Constants.swift */,
				C11640E7274DC10B00C9120A /* UIColor.swift */,
			);
			path = Utils;
			sourceTree = "<group>";
		};
		C640359C0E6575CE0A7ECD73 /* Pods */ = {
			isa = PBXGroup;
			children = (
				55C26A4FFE5FEA1A76C0BDE5 /* Pods-PriceWidgetExtension.debug.xcconfig */,
				70AEF441972F763DA3E94A02 /* Pods-PriceWidgetExtension.release.xcconfig */,
				AF0FBFD9688FB42B5CA04B9C /* Pods-PriceWidgetExtension.localrelease.xcconfig */,
				C3763B3F1B2CED1C5E06E2EB /* Pods-PriceWidgetExtension.staging.xcconfig */,
				490A682F1B40E2D296626A81 /* Pods-Rainbow.debug.xcconfig */,
				5668F2872896FC7E2BB84D4B /* Pods-Rainbow.release.xcconfig */,
				787DA89AD88E03FEDB730901 /* Pods-Rainbow.localrelease.xcconfig */,
				1E2FA26209624D003D53B2F6 /* Pods-Rainbow.staging.xcconfig */,
				E726321EF8A43C798E5220D0 /* Pods-SelectTokenIntent.debug.xcconfig */,
				F1B179A652310DB0E897932A /* Pods-SelectTokenIntent.release.xcconfig */,
				CB71EC6685B1634C22F2AC37 /* Pods-SelectTokenIntent.localrelease.xcconfig */,
				2D711FC876FC97DCBAC57806 /* Pods-SelectTokenIntent.staging.xcconfig */,
			);
			path = Pods;
			sourceTree = "<group>";
		};
		DCAC1D8CC45E468FBB7E1395 /* Resources */ = {
			isa = PBXGroup;
			children = (
				668A9E253DAF444A90ECB997 /* SFMono-Medium.otf */,
				95F2888C850F40C8A26E083B /* SFMono-Regular.otf */,
				AA6228EB24272B200078BDAA /* SF-Pro-Rounded-Bold.otf */,
				AA6228EC24272B200078BDAA /* SF-Pro-Rounded-Heavy.otf */,
				AA6228ED24272B200078BDAA /* SF-Pro-Rounded-Medium.otf */,
				AA6228EE24272B200078BDAA /* SF-Pro-Rounded-Regular.otf */,
				AA6228EA24272B200078BDAA /* SF-Pro-Rounded-Semibold.otf */,
			);
			name = Resources;
			sourceTree = "<group>";
		};
/* End PBXGroup section */

/* Begin PBXNativeTarget section */
		13B07F861A680F5B00A75B9A /* Rainbow */ = {
			isa = PBXNativeTarget;
			buildConfigurationList = 13B07F931A680F5B00A75B9A /* Build configuration list for PBXNativeTarget "Rainbow" */;
			buildPhases = (
				567C266F9B9EE1ADCFE48CD5 /* [CP] Check Pods Manifest.lock */,
				13B07F871A680F5B00A75B9A /* Sources */,
				13B07F8C1A680F5B00A75B9A /* Frameworks */,
				13B07F8E1A680F5B00A75B9A /* Resources */,
				00DD1BFF1BD5951E006B06BC /* Bundle React Native code and images */,
				9FF961FEA7AF435FA18ED988 /* Upload Debug Symbols to Sentry */,
				668ADB3225A4E3A40050859D /* Embed App Extensions */,
				A5891648310BAE9DE1B9C7F2 /* [CP] Embed Pods Frameworks */,
				80EBB595448162F08F92BDA8 /* [CP] Copy Pods Resources */,
				23C74119F689F578C4B2FEBC /* [CP-User] [RNFB] Core Configuration */,
				58F1A735B86461E6CDC8EA4A /* [CP-User] [RNFB] Crashlytics Configuration */,
			);
			buildRules = (
			);
			dependencies = (
			);
			name = Rainbow;
			productName = "Hello World";
			productReference = 13B07F961A680F5B00A75B9A /* Rainbow.app */;
			productType = "com.apple.product-type.application";
		};
<<<<<<< HEAD
		C16DCF5B272BA6EF00FF5C78 /* PriceWidgetExtension */ = {
			isa = PBXNativeTarget;
			buildConfigurationList = C16DCF6E272BA6F100FF5C78 /* Build configuration list for PBXNativeTarget "PriceWidgetExtension" */;
			buildPhases = (
				61450F07951201F09FAB8B10 /* [CP] Check Pods Manifest.lock */,
				C16DCF58272BA6EF00FF5C78 /* Sources */,
				C16DCF59272BA6EF00FF5C78 /* Frameworks */,
				C16DCF5A272BA6EF00FF5C78 /* Resources */,
			);
			buildRules = (
			);
			dependencies = (
			);
			name = PriceWidgetExtension;
			productName = PriceWidgetExtension;
			productReference = C16DCF5C272BA6EF00FF5C78 /* PriceWidgetExtension.appex */;
			productType = "com.apple.product-type.app-extension";
		};
		C16DCF7E272BAB9500FF5C78 /* SelectTokenIntent */ = {
			isa = PBXNativeTarget;
			buildConfigurationList = C16DCF9F272BAB9600FF5C78 /* Build configuration list for PBXNativeTarget "SelectTokenIntent" */;
			buildPhases = (
				2D3FFF83FFB3A87F4658F3F3 /* [CP] Check Pods Manifest.lock */,
				C16DCF7B272BAB9500FF5C78 /* Sources */,
				C16DCF7C272BAB9500FF5C78 /* Frameworks */,
				C16DCF7D272BAB9500FF5C78 /* Resources */,
			);
			buildRules = (
			);
			dependencies = (
			);
			name = SelectTokenIntent;
			productName = SelectTokenIntent;
			productReference = C16DCF7F272BAB9500FF5C78 /* SelectTokenIntent.appex */;
			productType = "com.apple.product-type.app-extension";
		};
=======
>>>>>>> ad6d5268
/* End PBXNativeTarget section */

/* Begin PBXProject section */
		83CBB9F71A601CBA00E9B192 /* Project object */ = {
			isa = PBXProject;
			attributes = {
				LastSwiftUpdateCheck = 1250;
				LastUpgradeCheck = 610;
				ORGANIZATIONNAME = Rainbow;
				TargetAttributes = {
					13B07F861A680F5B00A75B9A = {
						DevelopmentTeam = L74NQAQB8H;
						LastSwiftMigration = 1120;
						ProvisioningStyle = Manual;
						SystemCapabilities = {
							com.apple.Push = {
								enabled = 1;
							};
							com.apple.SafariKeychain = {
								enabled = 1;
							};
						};
					};
				};
			};
			buildConfigurationList = 83CBB9FA1A601CBA00E9B192 /* Build configuration list for PBXProject "Rainbow" */;
			compatibilityVersion = "Xcode 3.2";
			developmentRegion = English;
			hasScannedForEncodings = 0;
			knownRegions = (
				English,
				en,
				Base,
			);
			mainGroup = 83CBB9F61A601CBA00E9B192;
			productRefGroup = 83CBBA001A601CBA00E9B192 /* Products */;
			projectDirPath = "";
			projectRoot = "";
			targets = (
				13B07F861A680F5B00A75B9A /* Rainbow */,
			);
		};
/* End PBXProject section */

/* Begin PBXResourcesBuildPhase section */
		13B07F8E1A680F5B00A75B9A /* Resources */ = {
			isa = PBXResourcesBuildPhase;
			buildActionMask = 2147483647;
			files = (
				153D1AAE24777214007E4723 /* TransactionListLoadingViewCell.xib in Resources */,
				13B07FBD1A68108700A75B9A /* LaunchScreen.xib in Resources */,
				24979E8920F84250007EB0DA /* GoogleService-Info.plist in Resources */,
				A4AF3CCE23DA37F700F230F3 /* TransactionListRequestViewCell.xib in Resources */,
				A485E61623C8F4A400E5C3D4 /* TransactionListViewHeader.xib in Resources */,
				A4704B4D23C546DA00E50E4B /* TransactionListViewCell.xib in Resources */,
				1539422824C7C7E200E4A9D1 /* Settings.bundle in Resources */,
				7287CE1EC33B4913AEE1F4B6 /* SFMono-Medium.otf in Resources */,
				B7A3E82A4C4449F4A18EB5C2 /* SFMono-Regular.otf in Resources */,
				C04D10F025AFC8C1003BEF7A /* Extras.json in Resources */,
				C1C61A82272CBDA100E5C0B3 /* Images.xcassets in Resources */,
				AA6228EF24272F510078BDAA /* SF-Pro-Rounded-Bold.otf in Resources */,
				AA6228F024272F510078BDAA /* SF-Pro-Rounded-Heavy.otf in Resources */,
				AA6228F124272F510078BDAA /* SF-Pro-Rounded-Medium.otf in Resources */,
				AA6228F224272F510078BDAA /* SF-Pro-Rounded-Regular.otf in Resources */,
				AA6228F324272F510078BDAA /* SF-Pro-Rounded-Semibold.otf in Resources */,
			);
			runOnlyForDeploymentPostprocessing = 0;
		};
/* End PBXResourcesBuildPhase section */

/* Begin PBXShellScriptBuildPhase section */
		00DD1BFF1BD5951E006B06BC /* Bundle React Native code and images */ = {
			isa = PBXShellScriptBuildPhase;
			buildActionMask = 12;
			files = (
			);
			inputPaths = (
			);
			name = "Bundle React Native code and images";
			outputPaths = (
			);
			runOnlyForDeploymentPostprocessing = 0;
			shellPath = /bin/sh;
			shellScript = "export SENTRY_PROPERTIES=sentry.properties\nexport EXTRA_PACKAGER_ARGS=\"--sourcemap-output $DERIVED_FILE_DIR/main.jsbundle.map\"\nset -e\nexport NODE_BINARY=node\n../node_modules/@sentry/cli/bin/sentry-cli react-native xcode ../node_modules/react-native/scripts/react-native-xcode.sh\n";
			showEnvVarsInLog = 0;
		};
		23C74119F689F578C4B2FEBC /* [CP-User] [RNFB] Core Configuration */ = {
			isa = PBXShellScriptBuildPhase;
			buildActionMask = 2147483647;
			files = (
			);
			inputPaths = (
				"$(BUILT_PRODUCTS_DIR)/$(INFOPLIST_PATH)",
			);
			name = "[CP-User] [RNFB] Core Configuration";
			runOnlyForDeploymentPostprocessing = 0;
			shellPath = /bin/sh;
			shellScript = "#!/usr/bin/env bash\n#\n# Copyright (c) 2016-present Invertase Limited & Contributors\n#\n# Licensed under the Apache License, Version 2.0 (the \"License\");\n# you may not use this library except in compliance with the License.\n# You may obtain a copy of the License at\n#\n#   http://www.apache.org/licenses/LICENSE-2.0\n#\n# Unless required by applicable law or agreed to in writing, software\n# distributed under the License is distributed on an \"AS IS\" BASIS,\n# WITHOUT WARRANTIES OR CONDITIONS OF ANY KIND, either express or implied.\n# See the License for the specific language governing permissions and\n# limitations under the License.\n#\nset -e\n\n_MAX_LOOKUPS=2;\n_SEARCH_RESULT=''\n_RN_ROOT_EXISTS=''\n_CURRENT_LOOKUPS=1\n_JSON_ROOT=\"'react-native'\"\n_JSON_FILE_NAME='firebase.json'\n_JSON_OUTPUT_BASE64='e30=' # { }\n_CURRENT_SEARCH_DIR=${PROJECT_DIR}\n_PLIST_BUDDY=/usr/libexec/PlistBuddy\n_TARGET_PLIST=\"${BUILT_PRODUCTS_DIR}/${INFOPLIST_PATH}\"\n_DSYM_PLIST=\"${DWARF_DSYM_FOLDER_PATH}/${DWARF_DSYM_FILE_NAME}/Contents/Info.plist\"\n\n# plist arrays\n_PLIST_ENTRY_KEYS=()\n_PLIST_ENTRY_TYPES=()\n_PLIST_ENTRY_VALUES=()\n\nfunction setPlistValue {\n  echo \"info:      setting plist entry '$1' of type '$2' in file '$4'\"\n  ${_PLIST_BUDDY} -c \"Add :$1 $2 '$3'\" $4 || echo \"info:      '$1' already exists\"\n}\n\nfunction getFirebaseJsonKeyValue () {\n  if [[ ${_RN_ROOT_EXISTS} ]]; then\n    ruby -e \"require 'rubygems';require 'json'; output=JSON.parse('$1'); puts output[$_JSON_ROOT]['$2']\"\n  else\n    echo \"\"\n  fi;\n}\n\nfunction jsonBoolToYesNo () {\n  if [[ $1 == \"false\" ]]; then\n    echo \"NO\"\n  elif [[ $1 == \"true\" ]]; then\n    echo \"YES\"\n  else echo \"NO\"\n  fi\n}\n\necho \"info: -> RNFB build script started\"\necho \"info: 1) Locating ${_JSON_FILE_NAME} file:\"\n\nif [[ -z ${_CURRENT_SEARCH_DIR} ]]; then\n  _CURRENT_SEARCH_DIR=$(pwd)\nfi;\n\nwhile true; do\n  _CURRENT_SEARCH_DIR=$(dirname \"$_CURRENT_SEARCH_DIR\")\n  if [[ \"$_CURRENT_SEARCH_DIR\" == \"/\" ]] || [[ ${_CURRENT_LOOKUPS} -gt ${_MAX_LOOKUPS} ]]; then break; fi;\n  echo \"info:      ($_CURRENT_LOOKUPS of $_MAX_LOOKUPS) Searching in '$_CURRENT_SEARCH_DIR' for a ${_JSON_FILE_NAME} file.\"\n  _SEARCH_RESULT=$(find \"$_CURRENT_SEARCH_DIR\" -maxdepth 2 -name ${_JSON_FILE_NAME} -print | /usr/bin/head -n 1)\n  if [[ ${_SEARCH_RESULT} ]]; then\n    echo \"info:      ${_JSON_FILE_NAME} found at $_SEARCH_RESULT\"\n    break;\n  fi;\n  _CURRENT_LOOKUPS=$((_CURRENT_LOOKUPS+1))\ndone\n\nif [[ ${_SEARCH_RESULT} ]]; then\n  _JSON_OUTPUT_RAW=$(cat \"${_SEARCH_RESULT}\")\n  _RN_ROOT_EXISTS=$(ruby -e \"require 'rubygems';require 'json'; output=JSON.parse('$_JSON_OUTPUT_RAW'); puts output[$_JSON_ROOT]\" || echo '')\n\n  if [[ ${_RN_ROOT_EXISTS} ]]; then\n    _JSON_OUTPUT_BASE64=$(python -c 'import json,sys,base64;print(base64.b64encode(json.dumps(json.loads(open('\"'${_SEARCH_RESULT}'\"').read())['${_JSON_ROOT}'])))' || echo \"e30=\")\n  fi\n\n  _PLIST_ENTRY_KEYS+=(\"firebase_json_raw\")\n  _PLIST_ENTRY_TYPES+=(\"string\")\n  _PLIST_ENTRY_VALUES+=(\"$_JSON_OUTPUT_BASE64\")\n\n  # config.app_data_collection_default_enabled\n  _APP_DATA_COLLECTION_ENABLED=$(getFirebaseJsonKeyValue \"$_JSON_OUTPUT_RAW\" \"app_data_collection_default_enabled\")\n  if [[ $_APP_DATA_COLLECTION_ENABLED ]]; then\n    _PLIST_ENTRY_KEYS+=(\"FirebaseDataCollectionDefaultEnabled\")\n    _PLIST_ENTRY_TYPES+=(\"bool\")\n    _PLIST_ENTRY_VALUES+=(\"$(jsonBoolToYesNo \"$_APP_DATA_COLLECTION_ENABLED\")\")\n  fi\n\n  # config.analytics_auto_collection_enabled\n  _ANALYTICS_AUTO_COLLECTION=$(getFirebaseJsonKeyValue \"$_JSON_OUTPUT_RAW\" \"analytics_auto_collection_enabled\")\n  if [[ $_ANALYTICS_AUTO_COLLECTION ]]; then\n    _PLIST_ENTRY_KEYS+=(\"FIREBASE_ANALYTICS_COLLECTION_ENABLED\")\n    _PLIST_ENTRY_TYPES+=(\"bool\")\n    _PLIST_ENTRY_VALUES+=(\"$(jsonBoolToYesNo \"$_ANALYTICS_AUTO_COLLECTION\")\")\n  fi\n\n  # config.analytics_collection_deactivated\n  _ANALYTICS_DEACTIVATED=$(getFirebaseJsonKeyValue \"$_JSON_OUTPUT_RAW\" \"analytics_collection_deactivated\")\n  if [[ $_ANALYTICS_DEACTIVATED ]]; then\n    _PLIST_ENTRY_KEYS+=(\"FIREBASE_ANALYTICS_COLLECTION_DEACTIVATED\")\n    _PLIST_ENTRY_TYPES+=(\"bool\")\n    _PLIST_ENTRY_VALUES+=(\"$(jsonBoolToYesNo \"$_ANALYTICS_DEACTIVATED\")\")\n  fi\n\n  # config.analytics_idfv_collection_enabled\n  _ANALYTICS_IDFV_COLLECTION=$(getFirebaseJsonKeyValue \"$_JSON_OUTPUT_RAW\" \"analytics_idfv_collection_enabled\")\n  if [[ $_ANALYTICS_IDFV_COLLECTION ]]; then\n    _PLIST_ENTRY_KEYS+=(\"GOOGLE_ANALYTICS_IDFV_COLLECTION_ENABLED\")\n    _PLIST_ENTRY_TYPES+=(\"bool\")\n    _PLIST_ENTRY_VALUES+=(\"$(jsonBoolToYesNo \"$_ANALYTICS_IDFV_COLLECTION\")\")\n  fi\n\n  # config.analytics_default_allow_ad_personalization_signals\n  _ANALYTICS_PERSONALIZATION=$(getFirebaseJsonKeyValue \"$_JSON_OUTPUT_RAW\" \"analytics_default_allow_ad_personalization_signals\")\n  if [[ $_ANALYTICS_PERSONALIZATION ]]; then\n    _PLIST_ENTRY_KEYS+=(\"GOOGLE_ANALYTICS_DEFAULT_ALLOW_AD_PERSONALIZATION_SIGNALS\")\n    _PLIST_ENTRY_TYPES+=(\"bool\")\n    _PLIST_ENTRY_VALUES+=(\"$(jsonBoolToYesNo \"$_ANALYTICS_PERSONALIZATION\")\")\n  fi\n\n  # config.perf_auto_collection_enabled\n  _PERF_AUTO_COLLECTION=$(getFirebaseJsonKeyValue \"$_JSON_OUTPUT_RAW\" \"perf_auto_collection_enabled\")\n  if [[ $_PERF_AUTO_COLLECTION ]]; then\n    _PLIST_ENTRY_KEYS+=(\"firebase_performance_collection_enabled\")\n    _PLIST_ENTRY_TYPES+=(\"bool\")\n    _PLIST_ENTRY_VALUES+=(\"$(jsonBoolToYesNo \"$_PERF_AUTO_COLLECTION\")\")\n  fi\n\n  # config.perf_collection_deactivated\n  _PERF_DEACTIVATED=$(getFirebaseJsonKeyValue \"$_JSON_OUTPUT_RAW\" \"perf_collection_deactivated\")\n  if [[ $_PERF_DEACTIVATED ]]; then\n    _PLIST_ENTRY_KEYS+=(\"firebase_performance_collection_deactivated\")\n    _PLIST_ENTRY_TYPES+=(\"bool\")\n    _PLIST_ENTRY_VALUES+=(\"$(jsonBoolToYesNo \"$_PERF_DEACTIVATED\")\")\n  fi\n\n  # config.messaging_auto_init_enabled\n  _MESSAGING_AUTO_INIT=$(getFirebaseJsonKeyValue \"$_JSON_OUTPUT_RAW\" \"messaging_auto_init_enabled\")\n  if [[ $_MESSAGING_AUTO_INIT ]]; then\n    _PLIST_ENTRY_KEYS+=(\"FirebaseMessagingAutoInitEnabled\")\n    _PLIST_ENTRY_TYPES+=(\"bool\")\n    _PLIST_ENTRY_VALUES+=(\"$(jsonBoolToYesNo \"$_MESSAGING_AUTO_INIT\")\")\n  fi\n\n  # config.in_app_messaging_auto_colllection_enabled\n  _FIAM_AUTO_INIT=$(getFirebaseJsonKeyValue \"$_JSON_OUTPUT_RAW\" \"in_app_messaging_auto_collection_enabled\")\n  if [[ $_FIAM_AUTO_INIT ]]; then\n    _PLIST_ENTRY_KEYS+=(\"FirebaseInAppMessagingAutomaticDataCollectionEnabled\")\n    _PLIST_ENTRY_TYPES+=(\"bool\")\n    _PLIST_ENTRY_VALUES+=(\"$(jsonBoolToYesNo \"$_FIAM_AUTO_INIT\")\")\n  fi\n\n  # config.app_check_token_auto_refresh\n  _APP_CHECK_TOKEN_AUTO_REFRESH=$(getFirebaseJsonKeyValue \"$_JSON_OUTPUT_RAW\" \"app_check_token_auto_refresh\")\n  if [[ $_APP_CHECK_TOKEN_AUTO_REFRESH ]]; then\n    _PLIST_ENTRY_KEYS+=(\"FirebaseAppCheckTokenAutoRefreshEnabled\")\n    _PLIST_ENTRY_TYPES+=(\"bool\")\n    _PLIST_ENTRY_VALUES+=(\"$(jsonBoolToYesNo \"$_APP_CHECK_TOKEN_AUTO_REFRESH\")\")\n  fi\n\n  # config.crashlytics_disable_auto_disabler - undocumented for now - mainly for debugging, document if becomes useful\n  _CRASHLYTICS_AUTO_DISABLE_ENABLED=$(getFirebaseJsonKeyValue \"$_JSON_OUTPUT_RAW\" \"crashlytics_disable_auto_disabler\")\n  if [[ $_CRASHLYTICS_AUTO_DISABLE_ENABLED == \"true\" ]]; then\n    echo \"Disabled Crashlytics auto disabler.\" # do nothing\n  else\n    _PLIST_ENTRY_KEYS+=(\"FirebaseCrashlyticsCollectionEnabled\")\n    _PLIST_ENTRY_TYPES+=(\"bool\")\n    _PLIST_ENTRY_VALUES+=(\"NO\")\n  fi\nelse\n  _PLIST_ENTRY_KEYS+=(\"firebase_json_raw\")\n  _PLIST_ENTRY_TYPES+=(\"string\")\n  _PLIST_ENTRY_VALUES+=(\"$_JSON_OUTPUT_BASE64\")\n  echo \"warning:   A firebase.json file was not found, whilst this file is optional it is recommended to include it to configure firebase services in React Native Firebase.\"\nfi;\n\necho \"info: 2) Injecting Info.plist entries: \"\n\n# Log out the keys we're adding\nfor i in \"${!_PLIST_ENTRY_KEYS[@]}\"; do\n  echo \"    ->  $i) ${_PLIST_ENTRY_KEYS[$i]}\" \"${_PLIST_ENTRY_TYPES[$i]}\" \"${_PLIST_ENTRY_VALUES[$i]}\"\ndone\n\nfor plist in \"${_TARGET_PLIST}\" \"${_DSYM_PLIST}\" ; do\n  if [[ -f \"${plist}\" ]]; then\n\n    # paths with spaces break the call to setPlistValue. temporarily modify\n    # the shell internal field separator variable (IFS), which normally\n    # includes spaces, to consist only of line breaks\n    oldifs=$IFS\n    IFS=\"\n\"\n\n    for i in \"${!_PLIST_ENTRY_KEYS[@]}\"; do\n      setPlistValue \"${_PLIST_ENTRY_KEYS[$i]}\" \"${_PLIST_ENTRY_TYPES[$i]}\" \"${_PLIST_ENTRY_VALUES[$i]}\" \"${plist}\"\n    done\n\n    # restore the original internal field separator value\n    IFS=$oldifs\n  else\n    echo \"warning:   A Info.plist build output file was not found (${plist})\"\n  fi\ndone\n\necho \"info: <- RNFB build script finished\"\n";
		};
		2D3FFF83FFB3A87F4658F3F3 /* [CP] Check Pods Manifest.lock */ = {
			isa = PBXShellScriptBuildPhase;
			buildActionMask = 2147483647;
			files = (
			);
			inputFileListPaths = (
			);
			inputPaths = (
				"${PODS_PODFILE_DIR_PATH}/Podfile.lock",
				"${PODS_ROOT}/Manifest.lock",
			);
			name = "[CP] Check Pods Manifest.lock";
			outputFileListPaths = (
			);
			outputPaths = (
				"$(DERIVED_FILE_DIR)/Pods-SelectTokenIntent-checkManifestLockResult.txt",
			);
			runOnlyForDeploymentPostprocessing = 0;
			shellPath = /bin/sh;
			shellScript = "diff \"${PODS_PODFILE_DIR_PATH}/Podfile.lock\" \"${PODS_ROOT}/Manifest.lock\" > /dev/null\nif [ $? != 0 ] ; then\n    # print error to STDERR\n    echo \"error: The sandbox is not in sync with the Podfile.lock. Run 'pod install' or update your CocoaPods installation.\" >&2\n    exit 1\nfi\n# This output is used by Xcode 'outputs' to avoid re-running this script phase.\necho \"SUCCESS\" > \"${SCRIPT_OUTPUT_FILE_0}\"\n";
			showEnvVarsInLog = 0;
		};
<<<<<<< HEAD
		567C266F9B9EE1ADCFE48CD5 /* [CP] Check Pods Manifest.lock */ = {
			isa = PBXShellScriptBuildPhase;
			buildActionMask = 2147483647;
			files = (
			);
			inputFileListPaths = (
			);
			inputPaths = (
				"${PODS_PODFILE_DIR_PATH}/Podfile.lock",
				"${PODS_ROOT}/Manifest.lock",
			);
			name = "[CP] Check Pods Manifest.lock";
			outputFileListPaths = (
			);
			outputPaths = (
				"$(DERIVED_FILE_DIR)/Pods-Rainbow-checkManifestLockResult.txt",
			);
			runOnlyForDeploymentPostprocessing = 0;
			shellPath = /bin/sh;
			shellScript = "diff \"${PODS_PODFILE_DIR_PATH}/Podfile.lock\" \"${PODS_ROOT}/Manifest.lock\" > /dev/null\nif [ $? != 0 ] ; then\n    # print error to STDERR\n    echo \"error: The sandbox is not in sync with the Podfile.lock. Run 'pod install' or update your CocoaPods installation.\" >&2\n    exit 1\nfi\n# This output is used by Xcode 'outputs' to avoid re-running this script phase.\necho \"SUCCESS\" > \"${SCRIPT_OUTPUT_FILE_0}\"\n";
			showEnvVarsInLog = 0;
		};
		58F1A735B86461E6CDC8EA4A /* [CP-User] [RNFB] Crashlytics Configuration */ = {
			isa = PBXShellScriptBuildPhase;
			buildActionMask = 2147483647;
			files = (
			);
			inputPaths = (
				"${DWARF_DSYM_FOLDER_PATH}/${DWARF_DSYM_FILE_NAME}/Contents/Resources/DWARF/${TARGET_NAME}",
				"$(SRCROOT)/$(BUILT_PRODUCTS_DIR)/$(INFOPLIST_PATH)",
			);
			name = "[CP-User] [RNFB] Crashlytics Configuration";
			runOnlyForDeploymentPostprocessing = 0;
			shellPath = /bin/sh;
			shellScript = "#!/usr/bin/env bash\n#\n# Copyright (c) 2016-present Invertase Limited & Contributors\n#\n# Licensed under the Apache License, Version 2.0 (the \"License\");\n# you may not use this library except in compliance with the License.\n# You may obtain a copy of the License at\n#\n#   http://www.apache.org/licenses/LICENSE-2.0\n#\n# Unless required by applicable law or agreed to in writing, software\n# distributed under the License is distributed on an \"AS IS\" BASIS,\n# WITHOUT WARRANTIES OR CONDITIONS OF ANY KIND, either express or implied.\n# See the License for the specific language governing permissions and\n# limitations under the License.\n#\nset -e\n\nif [[ ${PODS_ROOT} ]]; then\n  echo \"info: Exec FirebaseCrashlytics Run from Pods\"\n  \"${PODS_ROOT}/FirebaseCrashlytics/run\"\nelse\n  echo \"info: Exec FirebaseCrashlytics Run from framework\"\n  \"${PROJECT_DIR}/FirebaseCrashlytics.framework/run\"\nfi\n";
		};
		61450F07951201F09FAB8B10 /* [CP] Check Pods Manifest.lock */ = {
=======
		7D5B62E6FD3F39CF9D668DC4 /* [CP] Check Pods Manifest.lock */ = {
>>>>>>> ad6d5268
			isa = PBXShellScriptBuildPhase;
			buildActionMask = 2147483647;
			files = (
			);
			inputFileListPaths = (
			);
			inputPaths = (
				"${PODS_PODFILE_DIR_PATH}/Podfile.lock",
				"${PODS_ROOT}/Manifest.lock",
			);
			name = "[CP] Check Pods Manifest.lock";
			outputFileListPaths = (
			);
			outputPaths = (
				"$(DERIVED_FILE_DIR)/Pods-PriceWidgetExtension-checkManifestLockResult.txt",
			);
			runOnlyForDeploymentPostprocessing = 0;
			shellPath = /bin/sh;
			shellScript = "diff \"${PODS_PODFILE_DIR_PATH}/Podfile.lock\" \"${PODS_ROOT}/Manifest.lock\" > /dev/null\nif [ $? != 0 ] ; then\n    # print error to STDERR\n    echo \"error: The sandbox is not in sync with the Podfile.lock. Run 'pod install' or update your CocoaPods installation.\" >&2\n    exit 1\nfi\n# This output is used by Xcode 'outputs' to avoid re-running this script phase.\necho \"SUCCESS\" > \"${SCRIPT_OUTPUT_FILE_0}\"\n";
			showEnvVarsInLog = 0;
		};
		80EBB595448162F08F92BDA8 /* [CP] Copy Pods Resources */ = {
			isa = PBXShellScriptBuildPhase;
			buildActionMask = 2147483647;
			files = (
			);
			inputPaths = (
				"${PODS_ROOT}/Target Support Files/Pods-Rainbow/Pods-Rainbow-resources.sh",
				"${PODS_CONFIGURATION_BUILD_DIR}/RNImageCropPicker/QBImagePicker.bundle",
				"${PODS_CONFIGURATION_BUILD_DIR}/React-Core/AccessibilityResources.bundle",
				"${PODS_CONFIGURATION_BUILD_DIR}/TOCropViewController/TOCropViewControllerBundle.bundle",
			);
			name = "[CP] Copy Pods Resources";
			outputPaths = (
				"${TARGET_BUILD_DIR}/${UNLOCALIZED_RESOURCES_FOLDER_PATH}/QBImagePicker.bundle",
				"${TARGET_BUILD_DIR}/${UNLOCALIZED_RESOURCES_FOLDER_PATH}/AccessibilityResources.bundle",
				"${TARGET_BUILD_DIR}/${UNLOCALIZED_RESOURCES_FOLDER_PATH}/TOCropViewControllerBundle.bundle",
			);
			runOnlyForDeploymentPostprocessing = 0;
			shellPath = /bin/sh;
			shellScript = "\"${PODS_ROOT}/Target Support Files/Pods-Rainbow/Pods-Rainbow-resources.sh\"\n";
			showEnvVarsInLog = 0;
		};
		9FF961FEA7AF435FA18ED988 /* Upload Debug Symbols to Sentry */ = {
			isa = PBXShellScriptBuildPhase;
			buildActionMask = 2147483647;
			files = (
			);
			inputPaths = (
			);
			name = "Upload Debug Symbols to Sentry";
			outputPaths = (
				"$(DERIVED_FILE_DIR)/Pods-SelectTokenIntent-checkManifestLockResult.txt",
			);
			runOnlyForDeploymentPostprocessing = 0;
			shellPath = /bin/sh;
			shellScript = "export SENTRY_PROPERTIES=sentry.properties\n../node_modules/@sentry/cli/bin/sentry-cli upload-dsym\n";
		};
<<<<<<< HEAD
		A5891648310BAE9DE1B9C7F2 /* [CP] Embed Pods Frameworks */ = {
=======
		EB0992A33A8C3F3D537D5B79 /* [CP-User] [RNFB] Core Configuration */ = {
>>>>>>> ad6d5268
			isa = PBXShellScriptBuildPhase;
			buildActionMask = 2147483647;
			files = (
			);
			inputPaths = (
<<<<<<< HEAD
				"${PODS_ROOT}/Target Support Files/Pods-Rainbow/Pods-Rainbow-frameworks.sh",
				"${PODS_XCFRAMEWORKS_BUILD_DIR}/hermes-engine/hermes.framework/hermes",
			);
			name = "[CP] Embed Pods Frameworks";
			outputPaths = (
				"${TARGET_BUILD_DIR}/${FRAMEWORKS_FOLDER_PATH}/hermes.framework",
			);
			runOnlyForDeploymentPostprocessing = 0;
			shellPath = /bin/sh;
			shellScript = "\"${PODS_ROOT}/Target Support Files/Pods-Rainbow/Pods-Rainbow-frameworks.sh\"\n";
			showEnvVarsInLog = 0;
=======
				"$(BUILT_PRODUCTS_DIR)/$(INFOPLIST_PATH)",
			);
			name = "[CP-User] [RNFB] Core Configuration";
			runOnlyForDeploymentPostprocessing = 0;
			shellPath = /bin/sh;
			shellScript = "#!/usr/bin/env bash\n#\n# Copyright (c) 2016-present Invertase Limited & Contributors\n#\n# Licensed under the Apache License, Version 2.0 (the \"License\");\n# you may not use this library except in compliance with the License.\n# You may obtain a copy of the License at\n#\n#   http://www.apache.org/licenses/LICENSE-2.0\n#\n# Unless required by applicable law or agreed to in writing, software\n# distributed under the License is distributed on an \"AS IS\" BASIS,\n# WITHOUT WARRANTIES OR CONDITIONS OF ANY KIND, either express or implied.\n# See the License for the specific language governing permissions and\n# limitations under the License.\n#\nset -e\n\n_MAX_LOOKUPS=2;\n_SEARCH_RESULT=''\n_RN_ROOT_EXISTS=''\n_CURRENT_LOOKUPS=1\n_JSON_ROOT=\"'react-native'\"\n_JSON_FILE_NAME='firebase.json'\n_JSON_OUTPUT_BASE64='e30=' # { }\n_CURRENT_SEARCH_DIR=${PROJECT_DIR}\n_PLIST_BUDDY=/usr/libexec/PlistBuddy\n_TARGET_PLIST=\"${BUILT_PRODUCTS_DIR}/${INFOPLIST_PATH}\"\n_DSYM_PLIST=\"${DWARF_DSYM_FOLDER_PATH}/${DWARF_DSYM_FILE_NAME}/Contents/Info.plist\"\n\n# plist arrays\n_PLIST_ENTRY_KEYS=()\n_PLIST_ENTRY_TYPES=()\n_PLIST_ENTRY_VALUES=()\n\nfunction setPlistValue {\n  echo \"info:      setting plist entry '$1' of type '$2' in file '$4'\"\n  ${_PLIST_BUDDY} -c \"Add :$1 $2 '$3'\" $4 || echo \"info:      '$1' already exists\"\n}\n\nfunction getFirebaseJsonKeyValue () {\n  if [[ ${_RN_ROOT_EXISTS} ]]; then\n    ruby -e \"require 'rubygems';require 'json'; output=JSON.parse('$1'); puts output[$_JSON_ROOT]['$2']\"\n  else\n    echo \"\"\n  fi;\n}\n\nfunction jsonBoolToYesNo () {\n  if [[ $1 == \"false\" ]]; then\n    echo \"NO\"\n  elif [[ $1 == \"true\" ]]; then\n    echo \"YES\"\n  else echo \"NO\"\n  fi\n}\n\necho \"info: -> RNFB build script started\"\necho \"info: 1) Locating ${_JSON_FILE_NAME} file:\"\n\nif [[ -z ${_CURRENT_SEARCH_DIR} ]]; then\n  _CURRENT_SEARCH_DIR=$(pwd)\nfi;\n\nwhile true; do\n  _CURRENT_SEARCH_DIR=$(dirname \"$_CURRENT_SEARCH_DIR\")\n  if [[ \"$_CURRENT_SEARCH_DIR\" == \"/\" ]] || [[ ${_CURRENT_LOOKUPS} -gt ${_MAX_LOOKUPS} ]]; then break; fi;\n  echo \"info:      ($_CURRENT_LOOKUPS of $_MAX_LOOKUPS) Searching in '$_CURRENT_SEARCH_DIR' for a ${_JSON_FILE_NAME} file.\"\n  _SEARCH_RESULT=$(find \"$_CURRENT_SEARCH_DIR\" -maxdepth 2 -name ${_JSON_FILE_NAME} -print | /usr/bin/head -n 1)\n  if [[ ${_SEARCH_RESULT} ]]; then\n    echo \"info:      ${_JSON_FILE_NAME} found at $_SEARCH_RESULT\"\n    break;\n  fi;\n  _CURRENT_LOOKUPS=$((_CURRENT_LOOKUPS+1))\ndone\n\nif [[ ${_SEARCH_RESULT} ]]; then\n  _JSON_OUTPUT_RAW=$(cat \"${_SEARCH_RESULT}\")\n  _RN_ROOT_EXISTS=$(ruby -e \"require 'rubygems';require 'json'; output=JSON.parse('$_JSON_OUTPUT_RAW'); puts output[$_JSON_ROOT]\" || echo '')\n\n  if [[ ${_RN_ROOT_EXISTS} ]]; then\n    _JSON_OUTPUT_BASE64=$(python -c 'import json,sys,base64;print(base64.b64encode(json.dumps(json.loads(open('\"'${_SEARCH_RESULT}'\"').read())['${_JSON_ROOT}'])))' || echo \"e30=\")\n  fi\n\n  _PLIST_ENTRY_KEYS+=(\"firebase_json_raw\")\n  _PLIST_ENTRY_TYPES+=(\"string\")\n  _PLIST_ENTRY_VALUES+=(\"$_JSON_OUTPUT_BASE64\")\n\n  # config.app_data_collection_default_enabled\n  _APP_DATA_COLLECTION_ENABLED=$(getFirebaseJsonKeyValue \"$_JSON_OUTPUT_RAW\" \"app_data_collection_default_enabled\")\n  if [[ $_APP_DATA_COLLECTION_ENABLED ]]; then\n    _PLIST_ENTRY_KEYS+=(\"FirebaseDataCollectionDefaultEnabled\")\n    _PLIST_ENTRY_TYPES+=(\"bool\")\n    _PLIST_ENTRY_VALUES+=(\"$(jsonBoolToYesNo \"$_APP_DATA_COLLECTION_ENABLED\")\")\n  fi\n\n  # config.analytics_auto_collection_enabled\n  _ANALYTICS_AUTO_COLLECTION=$(getFirebaseJsonKeyValue \"$_JSON_OUTPUT_RAW\" \"analytics_auto_collection_enabled\")\n  if [[ $_ANALYTICS_AUTO_COLLECTION ]]; then\n    _PLIST_ENTRY_KEYS+=(\"FIREBASE_ANALYTICS_COLLECTION_ENABLED\")\n    _PLIST_ENTRY_TYPES+=(\"bool\")\n    _PLIST_ENTRY_VALUES+=(\"$(jsonBoolToYesNo \"$_ANALYTICS_AUTO_COLLECTION\")\")\n  fi\n\n  # config.analytics_collection_deactivated\n  _ANALYTICS_DEACTIVATED=$(getFirebaseJsonKeyValue \"$_JSON_OUTPUT_RAW\" \"analytics_collection_deactivated\")\n  if [[ $_ANALYTICS_DEACTIVATED ]]; then\n    _PLIST_ENTRY_KEYS+=(\"FIREBASE_ANALYTICS_COLLECTION_DEACTIVATED\")\n    _PLIST_ENTRY_TYPES+=(\"bool\")\n    _PLIST_ENTRY_VALUES+=(\"$(jsonBoolToYesNo \"$_ANALYTICS_DEACTIVATED\")\")\n  fi\n\n  # config.analytics_idfv_collection_enabled\n  _ANALYTICS_IDFV_COLLECTION=$(getFirebaseJsonKeyValue \"$_JSON_OUTPUT_RAW\" \"analytics_idfv_collection_enabled\")\n  if [[ $_ANALYTICS_IDFV_COLLECTION ]]; then\n    _PLIST_ENTRY_KEYS+=(\"GOOGLE_ANALYTICS_IDFV_COLLECTION_ENABLED\")\n    _PLIST_ENTRY_TYPES+=(\"bool\")\n    _PLIST_ENTRY_VALUES+=(\"$(jsonBoolToYesNo \"$_ANALYTICS_IDFV_COLLECTION\")\")\n  fi\n\n  # config.analytics_default_allow_ad_personalization_signals\n  _ANALYTICS_PERSONALIZATION=$(getFirebaseJsonKeyValue \"$_JSON_OUTPUT_RAW\" \"analytics_default_allow_ad_personalization_signals\")\n  if [[ $_ANALYTICS_PERSONALIZATION ]]; then\n    _PLIST_ENTRY_KEYS+=(\"GOOGLE_ANALYTICS_DEFAULT_ALLOW_AD_PERSONALIZATION_SIGNALS\")\n    _PLIST_ENTRY_TYPES+=(\"bool\")\n    _PLIST_ENTRY_VALUES+=(\"$(jsonBoolToYesNo \"$_ANALYTICS_PERSONALIZATION\")\")\n  fi\n\n  # config.perf_auto_collection_enabled\n  _PERF_AUTO_COLLECTION=$(getFirebaseJsonKeyValue \"$_JSON_OUTPUT_RAW\" \"perf_auto_collection_enabled\")\n  if [[ $_PERF_AUTO_COLLECTION ]]; then\n    _PLIST_ENTRY_KEYS+=(\"firebase_performance_collection_enabled\")\n    _PLIST_ENTRY_TYPES+=(\"bool\")\n    _PLIST_ENTRY_VALUES+=(\"$(jsonBoolToYesNo \"$_PERF_AUTO_COLLECTION\")\")\n  fi\n\n  # config.perf_collection_deactivated\n  _PERF_DEACTIVATED=$(getFirebaseJsonKeyValue \"$_JSON_OUTPUT_RAW\" \"perf_collection_deactivated\")\n  if [[ $_PERF_DEACTIVATED ]]; then\n    _PLIST_ENTRY_KEYS+=(\"firebase_performance_collection_deactivated\")\n    _PLIST_ENTRY_TYPES+=(\"bool\")\n    _PLIST_ENTRY_VALUES+=(\"$(jsonBoolToYesNo \"$_PERF_DEACTIVATED\")\")\n  fi\n\n  # config.messaging_auto_init_enabled\n  _MESSAGING_AUTO_INIT=$(getFirebaseJsonKeyValue \"$_JSON_OUTPUT_RAW\" \"messaging_auto_init_enabled\")\n  if [[ $_MESSAGING_AUTO_INIT ]]; then\n    _PLIST_ENTRY_KEYS+=(\"FirebaseMessagingAutoInitEnabled\")\n    _PLIST_ENTRY_TYPES+=(\"bool\")\n    _PLIST_ENTRY_VALUES+=(\"$(jsonBoolToYesNo \"$_MESSAGING_AUTO_INIT\")\")\n  fi\n\n  # config.in_app_messaging_auto_colllection_enabled\n  _FIAM_AUTO_INIT=$(getFirebaseJsonKeyValue \"$_JSON_OUTPUT_RAW\" \"in_app_messaging_auto_collection_enabled\")\n  if [[ $_FIAM_AUTO_INIT ]]; then\n    _PLIST_ENTRY_KEYS+=(\"FirebaseInAppMessagingAutomaticDataCollectionEnabled\")\n    _PLIST_ENTRY_TYPES+=(\"bool\")\n    _PLIST_ENTRY_VALUES+=(\"$(jsonBoolToYesNo \"$_FIAM_AUTO_INIT\")\")\n  fi\n\n  # config.app_check_token_auto_refresh\n  _APP_CHECK_TOKEN_AUTO_REFRESH=$(getFirebaseJsonKeyValue \"$_JSON_OUTPUT_RAW\" \"app_check_token_auto_refresh\")\n  if [[ $_APP_CHECK_TOKEN_AUTO_REFRESH ]]; then\n    _PLIST_ENTRY_KEYS+=(\"FirebaseAppCheckTokenAutoRefreshEnabled\")\n    _PLIST_ENTRY_TYPES+=(\"bool\")\n    _PLIST_ENTRY_VALUES+=(\"$(jsonBoolToYesNo \"$_APP_CHECK_TOKEN_AUTO_REFRESH\")\")\n  fi\n\n  # config.crashlytics_disable_auto_disabler - undocumented for now - mainly for debugging, document if becomes useful\n  _CRASHLYTICS_AUTO_DISABLE_ENABLED=$(getFirebaseJsonKeyValue \"$_JSON_OUTPUT_RAW\" \"crashlytics_disable_auto_disabler\")\n  if [[ $_CRASHLYTICS_AUTO_DISABLE_ENABLED == \"true\" ]]; then\n    echo \"Disabled Crashlytics auto disabler.\" # do nothing\n  else\n    _PLIST_ENTRY_KEYS+=(\"FirebaseCrashlyticsCollectionEnabled\")\n    _PLIST_ENTRY_TYPES+=(\"bool\")\n    _PLIST_ENTRY_VALUES+=(\"NO\")\n  fi\nelse\n  _PLIST_ENTRY_KEYS+=(\"firebase_json_raw\")\n  _PLIST_ENTRY_TYPES+=(\"string\")\n  _PLIST_ENTRY_VALUES+=(\"$_JSON_OUTPUT_BASE64\")\n  echo \"warning:   A firebase.json file was not found, whilst this file is optional it is recommended to include it to configure firebase services in React Native Firebase.\"\nfi;\n\necho \"info: 2) Injecting Info.plist entries: \"\n\n# Log out the keys we're adding\nfor i in \"${!_PLIST_ENTRY_KEYS[@]}\"; do\n  echo \"    ->  $i) ${_PLIST_ENTRY_KEYS[$i]}\" \"${_PLIST_ENTRY_TYPES[$i]}\" \"${_PLIST_ENTRY_VALUES[$i]}\"\ndone\n\nfor plist in \"${_TARGET_PLIST}\" \"${_DSYM_PLIST}\" ; do\n  if [[ -f \"${plist}\" ]]; then\n\n    # paths with spaces break the call to setPlistValue. temporarily modify\n    # the shell internal field separator variable (IFS), which normally\n    # includes spaces, to consist only of line breaks\n    oldifs=$IFS\n    IFS=\"\n\"\n\n    for i in \"${!_PLIST_ENTRY_KEYS[@]}\"; do\n      setPlistValue \"${_PLIST_ENTRY_KEYS[$i]}\" \"${_PLIST_ENTRY_TYPES[$i]}\" \"${_PLIST_ENTRY_VALUES[$i]}\" \"${plist}\"\n    done\n\n    # restore the original internal field separator value\n    IFS=$oldifs\n  else\n    echo \"warning:   A Info.plist build output file was not found (${plist})\"\n  fi\ndone\n\necho \"info: <- RNFB build script finished\"\n";
>>>>>>> ad6d5268
		};
/* End PBXShellScriptBuildPhase section */

/* Begin PBXSourcesBuildPhase section */
		13B07F871A680F5B00A75B9A /* Sources */ = {
			isa = PBXSourcesBuildPhase;
			buildActionMask = 2147483647;
			files = (
				C18FCD3D273C64D40079CE28 /* RainbowTokenList.swift in Sources */,
				C18FCD41273C64DE0079CE28 /* IconProvider.swift in Sources */,
				66A28EB024CAF1B500410A88 /* TestFlight.m in Sources */,
				6630540924A38A1900E5B030 /* RainbowText.m in Sources */,
				C18FCD42273C64E10079CE28 /* TokenProvider.swift in Sources */,
				13B07FBC1A68108700A75B9A /* AppDelegate.mm in Sources */,
				153D1AAC24777130007E4723 /* TransactionListLoadingViewCell.swift in Sources */,
				C18FCD39273C64C90079CE28 /* TokenData.swift in Sources */,
				6635730624939991006ACFA6 /* SafeStoreReview.m in Sources */,
				13B07FC11A68108700A75B9A /* main.m in Sources */,
				66F889DB260CEF1E00E27D6E /* UIViewController+PanModalPresenter.swift in Sources */,
				A49B52B623DB5D5600A00918 /* TransactionViewModelProtocol.swift in Sources */,
				15E531DA242DAB7100797B89 /* NotificationManager.m in Sources */,
				A4F8DACB23DF85DF00560E47 /* TransactionListBaseCell.swift in Sources */,
				A49B52C023DCCDA800A00918 /* TransactionRequestSection.swift in Sources */,
				66A1FEB524AB641100C3F539 /* UIViewController+slack.swift in Sources */,
				A4704B4823C546DA00E50E4B /* TransactionListViewCell.swift in Sources */,
				A485E61423C8ED6000E5C3D4 /* TransactionListViewHeader.swift in Sources */,
				A49B52B423DB5D1100A00918 /* TransactionViewModelTransactionItem.swift in Sources */,
				66FEC91623EDA14000A0F367 /* RoundedCornerView.swift in Sources */,
				A477567E23DB3A85005AE8FD /* TransactionListViewManager.m in Sources */,
				66A1FEB424AB641100C3F539 /* RNCMScreenStack.m in Sources */,
				C18FCD3E273C64D60079CE28 /* PriceData.swift in Sources */,
				66F889DC260CEF1E00E27D6E /* SlackBottomSheet.m in Sources */,
				15D66135277A751C0082F041 /* SelectTokenIntent.intentdefinition in Sources */,
				C127238A274EBBB6006AC743 /* CurrencyDetails.swift in Sources */,
				A477567C23DB2FAA005AE8FD /* Transaction.swift in Sources */,
				A4277DA323CFE85F0042BAF4 /* Theme.swift in Sources */,
				C18FCD32273C62230079CE28 /* PriceWidgetView.swift in Sources */,
				15E531D5242B28EF00797B89 /* UIImageViewWithPersistentAnimations.swift in Sources */,
				C18FCD3B273C64CF0079CE28 /* UIImage.swift in Sources */,
				A4277D9F23CBD1910042BAF4 /* Extensions.swift in Sources */,
				A4D04BAC23D12FD5008C1DEC /* ButtonManager.m in Sources */,
				C18FCD3C273C64D10079CE28 /* TokenDetails.swift in Sources */,
				C179298527499A5B00044684 /* Constants.swift in Sources */,
				6655FFB425BB2B0700642961 /* ThemeModule.m in Sources */,
				1539422D24C7CF9300E4A9D1 /* SettingsBundleHelper.swift in Sources */,
				C18C8E022798B02700D38B34 /* CurrencyProvider.swift in Sources */,
				66A1FEB624AB641100C3F539 /* RNCMScreen.m in Sources */,
				C18FCD3F273C64D80079CE28 /* CoinGeckoToken.swift in Sources */,
				C11640E8274DC10B00C9120A /* UIColor.swift in Sources */,
				A49B52B823DB5F7200A00918 /* TransactionViewModelTransactionRequestItem.swift in Sources */,
				A44A4EEE23EC928900B543F1 /* CoinIconWithProgressBar.swift in Sources */,
				A4AF3CD023DA3A0F00F230F3 /* TransactionListRequestViewCell.swift in Sources */,
				A4D04BA923D12F99008C1DEC /* Button.swift in Sources */,
				66A1FEBC24ACBBE600C3F539 /* RNCMPortal.m in Sources */,
				A4704B4923C546DA00E50E4B /* TransactionListView.swift in Sources */,
				C18FCD43273C64E40079CE28 /* PriceDataProvider.swift in Sources */,
				A49B52BC23DBA61200A00918 /* TransactionData.swift in Sources */,
				A49B52AF23DB411900A00918 /* TransactionRequest.swift in Sources */,
				A49B52C223DCD11D00A00918 /* TransactionSection.swift in Sources */,
			);
			runOnlyForDeploymentPostprocessing = 0;
		};
<<<<<<< HEAD
		C16DCF58272BA6EF00FF5C78 /* Sources */ = {
			isa = PBXSourcesBuildPhase;
			buildActionMask = 2147483647;
			files = (
				15D66136277A751C0082F041 /* SelectTokenIntent.intentdefinition in Sources */,
				C151287F2739F676006517AB /* IconProvider.swift in Sources */,
				C1C61A922731A05700E5C0B3 /* RainbowTokenList.swift in Sources */,
				C16DCF71272BA75700FF5C78 /* CoinGeckoToken.swift in Sources */,
				C16DCFB1272BB8FC00FF5C78 /* PriceData.swift in Sources */,
				C127238B274EBBB6006AC743 /* CurrencyDetails.swift in Sources */,
				C11640E9274DC10C00C9120A /* UIColor.swift in Sources */,
				C18C8E032798B02700D38B34 /* CurrencyProvider.swift in Sources */,
				C179298627499A5B00044684 /* Constants.swift in Sources */,
				C1EB01302731B68400830E70 /* TokenDetails.swift in Sources */,
				C16DCF74272BA77A00FF5C78 /* TokenProvider.swift in Sources */,
				C16DCFB6272BC8F100FF5C78 /* TokenData.swift in Sources */,
				C1C61A6E272C9C8D00E5C0B3 /* UIImage.swift in Sources */,
				C16DCFAC272BB8ED00FF5C78 /* PriceDataProvider.swift in Sources */,
				C1038325273C2D0C00B18210 /* PriceWidgetView.swift in Sources */,
				C16DCF63272BA6EF00FF5C78 /* PriceWidget.swift in Sources */,
			);
			runOnlyForDeploymentPostprocessing = 0;
		};
		C16DCF7B272BAB9500FF5C78 /* Sources */ = {
			isa = PBXSourcesBuildPhase;
			buildActionMask = 2147483647;
			files = (
				15D66137277A751C0082F041 /* SelectTokenIntent.intentdefinition in Sources */,
				C127238C274EBBB6006AC743 /* CurrencyDetails.swift in Sources */,
				C179298727499A5B00044684 /* Constants.swift in Sources */,
				C18C8E042798B02700D38B34 /* CurrencyProvider.swift in Sources */,
				C1C61A932731A05700E5C0B3 /* RainbowTokenList.swift in Sources */,
				C15128802739F676006517AB /* IconProvider.swift in Sources */,
				C11640EA274DC10C00C9120A /* UIColor.swift in Sources */,
				C1C61A6F272C9C8D00E5C0B3 /* UIImage.swift in Sources */,
				C16DCFB2272BB8FC00FF5C78 /* PriceData.swift in Sources */,
				C16DCFB7272BC8F100FF5C78 /* TokenData.swift in Sources */,
				C16DCFAD272BB8ED00FF5C78 /* PriceDataProvider.swift in Sources */,
				C18FCD37273C62C50079CE28 /* PriceWidgetView.swift in Sources */,
				C16DCF84272BAB9500FF5C78 /* IntentHandler.swift in Sources */,
				C1EB01312731B68400830E70 /* TokenDetails.swift in Sources */,
				C1038337273C5C4200B18210 /* PriceWidget.swift in Sources */,
				C16DCFA8272BABCB00FF5C78 /* TokenProvider.swift in Sources */,
				C16DCFA6272BABC700FF5C78 /* CoinGeckoToken.swift in Sources */,
			);
			runOnlyForDeploymentPostprocessing = 0;
		};
=======
>>>>>>> ad6d5268
/* End PBXSourcesBuildPhase section */

/* Begin PBXVariantGroup section */
		13B07FB11A68108700A75B9A /* LaunchScreen.xib */ = {
			isa = PBXVariantGroup;
			children = (
				13B07FB21A68108700A75B9A /* Base */,
			);
			name = LaunchScreen.xib;
			path = Rainbow;
			sourceTree = "<group>";
		};
		15D66139277A751C0082F041 /* SelectTokenIntent.intentdefinition */ = {
			isa = PBXVariantGroup;
			children = (
				15D66138277A751C0082F041 /* Base */,
				15D6613B277A75230082F041 /* English */,
				15D6613D277A75240082F041 /* en */,
			);
			name = SelectTokenIntent.intentdefinition;
			sourceTree = "<group>";
		};
/* End PBXVariantGroup section */

/* Begin XCBuildConfiguration section */
		13B07F941A680F5B00A75B9A /* Debug */ = {
			isa = XCBuildConfiguration;
			baseConfigurationReference = 490A682F1B40E2D296626A81 /* Pods-Rainbow.debug.xcconfig */;
			buildSettings = {
				ALWAYS_EMBED_SWIFT_STANDARD_LIBRARIES = YES;
				APPLICATION_EXTENSION_API_ONLY = NO;
				ASSETCATALOG_COMPILER_APPICON_NAME = AppIcon;
				ASSETCATALOG_COMPILER_OPTIMIZATION = time;
				CLANG_ENABLE_MODULES = YES;
				CODE_SIGN_ENTITLEMENTS = Rainbow/RainbowDebug.entitlements;
				CODE_SIGN_IDENTITY = "iPhone Developer";
				CODE_SIGN_STYLE = Manual;
				COPY_PHASE_STRIP = NO;
				CURRENT_PROJECT_VERSION = 1;
				DEAD_CODE_STRIPPING = NO;
				DEBUG_INFORMATION_FORMAT = "dwarf-with-dsym";
				DEVELOPMENT_TEAM = L74NQAQB8H;
				ENABLE_BITCODE = NO;
				"EXCLUDED_ARCHS[sdk=iphonesimulator*]" = arm64;
				FRAMEWORK_SEARCH_PATHS = (
					"$(inherited)",
					"$(PROJECT_DIR)/Frameworks",
				);
				GCC_PRECOMPILE_PREFIX_HEADER = NO;
				"GCC_PREPROCESSOR_DEFINITIONS[arch=*]" = (
					"$(inherited)",
					"COCOAPODS=1",
					"$(inherited)",
					"GPB_USE_PROTOBUF_FRAMEWORK_IMPORTS=1",
					"$(inherited)",
					"SD_WEBP=1",
					"$(inherited)",
					"PB_FIELD_32BIT=1",
					"PB_NO_PACKED_STRUCTS=1",
					"PB_ENABLE_MALLOC=1",
				);
				GCC_UNROLL_LOOPS = NO;
				HEADER_SEARCH_PATHS = (
					"$(inherited)",
					"$(PROJECT_DIR)/Frameworks",
					"$(SRCROOT)/../node_modules/react-native-tooltip/ToolTipMenu",
					"$(SRCROOT)/../node_modules/react-native-code-push/ios/**",
					"$(SRCROOT)/../node_modules/@ledgerhq/react-native-passcode-auth",
					"$(SRCROOT)/../node_modules/react-native-firebase/ios/RNFirebase/**",
					"$(SRCROOT)/../node_modules/react-native/Libraries/LinkingIOS/**",
				);
				INFOPLIST_FILE = Rainbow/Info.plist;
				INTENTS_CODEGEN_LANGUAGE = "Objective-C";
				IPHONEOS_DEPLOYMENT_TARGET = 11.0;
				LD_RUNPATH_SEARCH_PATHS = "$(inherited) @executable_path/Frameworks";
				LIBRARY_SEARCH_PATHS = (
					"$(inherited)",
					"$(PROJECT_DIR)",
				);
				LLVM_LTO = YES;
				MARKETING_VERSION = 1.6.2;
				OTHER_CFLAGS = (
					"$(inherited)",
					"-DFB_SONARKIT_ENABLED=1",
				);
				OTHER_LDFLAGS = (
					"$(inherited)",
					"-ObjC",
					"-lc++",
				);
				PRODUCT_BUNDLE_IDENTIFIER = me.rainbow;
				PRODUCT_NAME = Rainbow;
				PROVISIONING_PROFILE = "";
				PROVISIONING_PROFILE_SPECIFIER = "match Development me.rainbow";
				SWIFT_OBJC_BRIDGING_HEADER = "Rainbow-Bridging-Header.h";
				SWIFT_OPTIMIZATION_LEVEL = "-Onone";
				SWIFT_VERSION = 5.0;
				VERSIONING_SYSTEM = "apple-generic";
			};
			name = Debug;
		};
		13B07F951A680F5B00A75B9A /* Release */ = {
			isa = XCBuildConfiguration;
			baseConfigurationReference = 5668F2872896FC7E2BB84D4B /* Pods-Rainbow.release.xcconfig */;
			buildSettings = {
				ALWAYS_EMBED_SWIFT_STANDARD_LIBRARIES = YES;
				APPLICATION_EXTENSION_API_ONLY = NO;
				ASSETCATALOG_COMPILER_APPICON_NAME = AppIcon;
				ASSETCATALOG_COMPILER_OPTIMIZATION = "";
				CLANG_ENABLE_MODULES = YES;
				CODE_SIGN_ENTITLEMENTS = Rainbow/RainbowRelease.entitlements;
				CODE_SIGN_IDENTITY = "iPhone Distribution";
				CODE_SIGN_STYLE = Manual;
				CURRENT_PROJECT_VERSION = 1;
				DEBUG_INFORMATION_FORMAT = "dwarf-with-dsym";
				DEVELOPMENT_TEAM = L74NQAQB8H;
				ENABLE_BITCODE = NO;
				"EXCLUDED_ARCHS[sdk=iphonesimulator*]" = arm64;
				FRAMEWORK_SEARCH_PATHS = (
					"$(inherited)",
					"$(PROJECT_DIR)/Frameworks",
				);
				GCC_PRECOMPILE_PREFIX_HEADER = YES;
				GCC_UNROLL_LOOPS = YES;
				HEADER_SEARCH_PATHS = (
					"$(inherited)",
					"$(PROJECT_DIR)/Frameworks",
					"$(SRCROOT)/../node_modules/react-native-tooltip/ToolTipMenu",
					"$(SRCROOT)/../node_modules/react-native-code-push/ios/**",
					"$(SRCROOT)/../node_modules/@ledgerhq/react-native-passcode-auth",
					"$(SRCROOT)/../node_modules/react-native-firebase/ios/RNFirebase/**",
					"$(SRCROOT)/../node_modules/react-native/Libraries/LinkingIOS/**",
				);
				INFOPLIST_FILE = Rainbow/Info.plist;
				INTENTS_CODEGEN_LANGUAGE = "Objective-C";
				IPHONEOS_DEPLOYMENT_TARGET = 11.0;
				LD_RUNPATH_SEARCH_PATHS = "$(inherited) @executable_path/Frameworks";
				LIBRARY_SEARCH_PATHS = (
					"$(inherited)",
					"$(PROJECT_DIR)",
				);
				LLVM_LTO = YES;
				MARKETING_VERSION = 1.6.2;
				OTHER_CFLAGS = (
					"$(inherited)",
					"-DFB_SONARKIT_ENABLED=1",
				);
				OTHER_LDFLAGS = (
					"$(inherited)",
					"-ObjC",
					"-lc++",
				);
				PRODUCT_BUNDLE_IDENTIFIER = me.rainbow;
				PRODUCT_NAME = Rainbow;
				PROVISIONING_PROFILE = "";
				PROVISIONING_PROFILE_SPECIFIER = "match AppStore me.rainbow";
				SWIFT_OBJC_BRIDGING_HEADER = "Rainbow-Bridging-Header.h";
				SWIFT_VERSION = 5.0;
				VERSIONING_SYSTEM = "apple-generic";
			};
			name = Release;
		};
		2C6A799721127ED9003AFB37 /* Staging */ = {
			isa = XCBuildConfiguration;
			baseConfigurationReference = 15DC38D0247E0E0A00919009 /* staging.xcconfig */;
			buildSettings = {
				ALWAYS_SEARCH_USER_PATHS = NO;
				APPLICATION_EXTENSION_API_ONLY = NO;
				CLANG_CXX_LANGUAGE_STANDARD = "gnu++0x";
				CLANG_CXX_LIBRARY = "libc++";
				CLANG_ENABLE_MODULES = YES;
				CLANG_ENABLE_OBJC_ARC = YES;
				CLANG_WARN_BOOL_CONVERSION = YES;
				CLANG_WARN_CONSTANT_CONVERSION = YES;
				CLANG_WARN_DIRECT_OBJC_ISA_USAGE = YES_ERROR;
				CLANG_WARN_EMPTY_BODY = YES;
				CLANG_WARN_ENUM_CONVERSION = YES;
				CLANG_WARN_INT_CONVERSION = YES;
				CLANG_WARN_OBJC_ROOT_CLASS = YES_ERROR;
				CLANG_WARN_UNREACHABLE_CODE = YES;
				CLANG_WARN__DUPLICATE_METHOD_MATCH = YES;
				"CODE_SIGN_IDENTITY[sdk=iphoneos*]" = "iPhone Developer";
				CONFIGURATION_BUILD_DIR = "$(BUILD_DIR)/Release$(EFFECTIVE_PLATFORM_NAME)";
				COPY_PHASE_STRIP = YES;
				ENABLE_NS_ASSERTIONS = NO;
				ENABLE_STRICT_OBJC_MSGSEND = YES;
				"EXCLUDED_ARCHS[sdk=iphonesimulator*]" = "arm64 i386";
				GCC_C_LANGUAGE_STANDARD = gnu99;
				GCC_WARN_64_TO_32_BIT_CONVERSION = YES;
				GCC_WARN_ABOUT_RETURN_TYPE = YES_ERROR;
				GCC_WARN_UNDECLARED_SELECTOR = YES;
				GCC_WARN_UNINITIALIZED_AUTOS = YES_AGGRESSIVE;
				GCC_WARN_UNUSED_FUNCTION = YES;
				GCC_WARN_UNUSED_VARIABLE = YES;
				INTENTS_CODEGEN_LANGUAGE = Swift;
				IPHONEOS_DEPLOYMENT_TARGET = 11.0;
				MTL_ENABLE_DEBUG_INFO = NO;
				SDKROOT = iphoneos;
				VALIDATE_PRODUCT = YES;
			};
			name = Staging;
		};
		2C6A799821127ED9003AFB37 /* Staging */ = {
			isa = XCBuildConfiguration;
			baseConfigurationReference = 1E2FA26209624D003D53B2F6 /* Pods-Rainbow.staging.xcconfig */;
			buildSettings = {
				ALWAYS_EMBED_SWIFT_STANDARD_LIBRARIES = YES;
				APPLICATION_EXTENSION_API_ONLY = NO;
				ASSETCATALOG_COMPILER_APPICON_NAME = AppIcon;
				ASSETCATALOG_COMPILER_OPTIMIZATION = "";
				CLANG_ENABLE_MODULES = YES;
				CODE_SIGN_ENTITLEMENTS = Rainbow/Rainbow.entitlements;
				CODE_SIGN_IDENTITY = "Apple Development";
				CODE_SIGN_STYLE = Automatic;
				CURRENT_PROJECT_VERSION = 1;
				DEBUG_INFORMATION_FORMAT = "dwarf-with-dsym";
				DEVELOPMENT_TEAM = L74NQAQB8H;
				ENABLE_BITCODE = NO;
				"EXCLUDED_ARCHS[sdk=iphonesimulator*]" = arm64;
				FRAMEWORK_SEARCH_PATHS = (
					"$(inherited)",
					"$(PROJECT_DIR)/Frameworks",
				);
				GCC_PRECOMPILE_PREFIX_HEADER = YES;
				GCC_UNROLL_LOOPS = YES;
				HEADER_SEARCH_PATHS = (
					"$(inherited)",
					"$(PROJECT_DIR)/Frameworks",
					"$(SRCROOT)/../node_modules/react-native-tooltip/ToolTipMenu",
					"$(SRCROOT)/../node_modules/react-native-code-push/ios/**",
					"$(SRCROOT)/../node_modules/@ledgerhq/react-native-passcode-auth",
					"$(SRCROOT)/../node_modules/react-native-firebase/ios/RNFirebase/**",
				);
				INFOPLIST_FILE = Rainbow/Info.plist;
				INTENTS_CODEGEN_LANGUAGE = "Objective-C";
				IPHONEOS_DEPLOYMENT_TARGET = 11.0;
				LD_RUNPATH_SEARCH_PATHS = "$(inherited) @executable_path/Frameworks";
				LIBRARY_SEARCH_PATHS = (
					"$(inherited)",
					"$(PROJECT_DIR)",
				);
				LLVM_LTO = YES;
				MARKETING_VERSION = 1.6.2;
				OTHER_CFLAGS = (
					"$(inherited)",
					"-DFB_SONARKIT_ENABLED=1",
				);
				OTHER_LDFLAGS = (
					"$(inherited)",
					"-ObjC",
					"-lc++",
				);
				PRODUCT_BUNDLE_IDENTIFIER = me.rainbow;
				PRODUCT_NAME = Rainbow;
				PROVISIONING_PROFILE = "";
				PROVISIONING_PROFILE_SPECIFIER = "";
				SWIFT_OBJC_BRIDGING_HEADER = "Rainbow-Bridging-Header.h";
				SWIFT_VERSION = 5.0;
				VERSIONING_SYSTEM = "apple-generic";
			};
			name = Staging;
		};
		2C87B7992197FA1900682EC4 /* LocalRelease */ = {
			isa = XCBuildConfiguration;
			baseConfigurationReference = 15DC38CF247E0E0A00919009 /* localrelease.xcconfig */;
			buildSettings = {
				ALWAYS_SEARCH_USER_PATHS = NO;
				APPLICATION_EXTENSION_API_ONLY = NO;
				CLANG_CXX_LANGUAGE_STANDARD = "gnu++0x";
				CLANG_CXX_LIBRARY = "libc++";
				CLANG_ENABLE_MODULES = YES;
				CLANG_ENABLE_OBJC_ARC = YES;
				CLANG_WARN_BOOL_CONVERSION = YES;
				CLANG_WARN_CONSTANT_CONVERSION = YES;
				CLANG_WARN_DIRECT_OBJC_ISA_USAGE = YES_ERROR;
				CLANG_WARN_EMPTY_BODY = YES;
				CLANG_WARN_ENUM_CONVERSION = YES;
				CLANG_WARN_INT_CONVERSION = YES;
				CLANG_WARN_OBJC_ROOT_CLASS = YES_ERROR;
				CLANG_WARN_UNREACHABLE_CODE = YES;
				CLANG_WARN__DUPLICATE_METHOD_MATCH = YES;
				"CODE_SIGN_IDENTITY[sdk=iphoneos*]" = "iPhone Developer";
				CONFIGURATION_BUILD_DIR = "$(BUILD_DIR)/Release$(EFFECTIVE_PLATFORM_NAME)";
				COPY_PHASE_STRIP = YES;
				ENABLE_NS_ASSERTIONS = NO;
				ENABLE_STRICT_OBJC_MSGSEND = YES;
				"EXCLUDED_ARCHS[sdk=iphonesimulator*]" = "arm64 i386";
				GCC_C_LANGUAGE_STANDARD = gnu99;
				GCC_PREPROCESSOR_DEFINITIONS = "LOCAL_RELEASE=1";
				GCC_WARN_64_TO_32_BIT_CONVERSION = YES;
				GCC_WARN_ABOUT_RETURN_TYPE = YES_ERROR;
				GCC_WARN_UNDECLARED_SELECTOR = YES;
				GCC_WARN_UNINITIALIZED_AUTOS = YES_AGGRESSIVE;
				GCC_WARN_UNUSED_FUNCTION = YES;
				GCC_WARN_UNUSED_VARIABLE = YES;
				INTENTS_CODEGEN_LANGUAGE = Swift;
				IPHONEOS_DEPLOYMENT_TARGET = 11.0;
				MTL_ENABLE_DEBUG_INFO = NO;
				SDKROOT = iphoneos;
				VALIDATE_PRODUCT = YES;
			};
			name = LocalRelease;
		};
		2C87B79A2197FA1900682EC4 /* LocalRelease */ = {
			isa = XCBuildConfiguration;
			baseConfigurationReference = 787DA89AD88E03FEDB730901 /* Pods-Rainbow.localrelease.xcconfig */;
			buildSettings = {
				ALWAYS_EMBED_SWIFT_STANDARD_LIBRARIES = YES;
				APPLICATION_EXTENSION_API_ONLY = NO;
				ASSETCATALOG_COMPILER_APPICON_NAME = AppIcon;
				ASSETCATALOG_COMPILER_OPTIMIZATION = time;
				CLANG_ENABLE_MODULES = YES;
				CODE_SIGN_ENTITLEMENTS = Rainbow/Rainbow.entitlements;
				CODE_SIGN_IDENTITY = "iPhone Developer";
				CODE_SIGN_STYLE = Manual;
				CURRENT_PROJECT_VERSION = 1;
				DEBUG_INFORMATION_FORMAT = "dwarf-with-dsym";
				DEVELOPMENT_TEAM = L74NQAQB8H;
				ENABLE_BITCODE = NO;
				"EXCLUDED_ARCHS[sdk=iphonesimulator*]" = arm64;
				FRAMEWORK_SEARCH_PATHS = (
					"$(inherited)",
					"$(PROJECT_DIR)/Frameworks",
				);
				GCC_PRECOMPILE_PREFIX_HEADER = YES;
				GCC_UNROLL_LOOPS = YES;
				HEADER_SEARCH_PATHS = (
					"$(inherited)",
					"$(PROJECT_DIR)/Frameworks",
					"$(SRCROOT)/../node_modules/react-native-tooltip/ToolTipMenu",
					"$(SRCROOT)/../node_modules/react-native-code-push/ios/**",
					"$(SRCROOT)/../node_modules/@ledgerhq/react-native-passcode-auth",
					"$(SRCROOT)/../node_modules/react-native-firebase/ios/RNFirebase/**",
				);
				INFOPLIST_FILE = Rainbow/Info.plist;
				INTENTS_CODEGEN_LANGUAGE = "Objective-C";
				IPHONEOS_DEPLOYMENT_TARGET = 11.0;
				LD_RUNPATH_SEARCH_PATHS = "$(inherited) @executable_path/Frameworks";
				LIBRARY_SEARCH_PATHS = (
					"$(inherited)",
					"$(PROJECT_DIR)",
				);
				LLVM_LTO = YES;
				MARKETING_VERSION = 1.6.2;
				OTHER_CFLAGS = (
					"$(inherited)",
					"-DFB_SONARKIT_ENABLED=1",
				);
				OTHER_LDFLAGS = (
					"$(inherited)",
					"-ObjC",
					"-lc++",
				);
				PRODUCT_BUNDLE_IDENTIFIER = me.rainbow;
				PRODUCT_NAME = Rainbow;
				PROVISIONING_PROFILE = "";
				PROVISIONING_PROFILE_SPECIFIER = "match Development me.rainbow";
				SWIFT_OBJC_BRIDGING_HEADER = "Rainbow-Bridging-Header.h";
				SWIFT_VERSION = 5.0;
				VERSIONING_SYSTEM = "apple-generic";
			};
			name = LocalRelease;
		};
		83CBBA201A601CBA00E9B192 /* Debug */ = {
			isa = XCBuildConfiguration;
			baseConfigurationReference = 15DC38CE247E0E0900919009 /* debug.xcconfig */;
			buildSettings = {
				ALWAYS_SEARCH_USER_PATHS = NO;
				APPLICATION_EXTENSION_API_ONLY = NO;
				CLANG_CXX_LANGUAGE_STANDARD = "gnu++0x";
				CLANG_CXX_LIBRARY = "libc++";
				CLANG_ENABLE_MODULES = YES;
				CLANG_ENABLE_OBJC_ARC = YES;
				CLANG_WARN_BOOL_CONVERSION = YES;
				CLANG_WARN_CONSTANT_CONVERSION = YES;
				CLANG_WARN_DIRECT_OBJC_ISA_USAGE = YES_ERROR;
				CLANG_WARN_EMPTY_BODY = YES;
				CLANG_WARN_ENUM_CONVERSION = YES;
				CLANG_WARN_INT_CONVERSION = YES;
				CLANG_WARN_OBJC_ROOT_CLASS = YES_ERROR;
				CLANG_WARN_UNREACHABLE_CODE = YES;
				CLANG_WARN__DUPLICATE_METHOD_MATCH = YES;
				"CODE_SIGN_IDENTITY[sdk=iphoneos*]" = "iPhone Developer";
				COPY_PHASE_STRIP = NO;
				ENABLE_STRICT_OBJC_MSGSEND = YES;
				"EXCLUDED_ARCHS[sdk=iphonesimulator*]" = "arm64 i386";
				GCC_C_LANGUAGE_STANDARD = gnu99;
				GCC_DYNAMIC_NO_PIC = NO;
				GCC_OPTIMIZATION_LEVEL = 0;
				GCC_PREPROCESSOR_DEFINITIONS = (
					"DEBUG=1",
					"$(inherited)",
				);
				GCC_SYMBOLS_PRIVATE_EXTERN = NO;
				GCC_WARN_64_TO_32_BIT_CONVERSION = YES;
				GCC_WARN_ABOUT_RETURN_TYPE = YES_ERROR;
				GCC_WARN_UNDECLARED_SELECTOR = YES;
				GCC_WARN_UNINITIALIZED_AUTOS = YES_AGGRESSIVE;
				GCC_WARN_UNUSED_FUNCTION = YES;
				GCC_WARN_UNUSED_VARIABLE = YES;
				INTENTS_CODEGEN_LANGUAGE = Swift;
				IPHONEOS_DEPLOYMENT_TARGET = 11.0;
				MTL_ENABLE_DEBUG_INFO = YES;
				ONLY_ACTIVE_ARCH = YES;
				SDKROOT = iphoneos;
			};
			name = Debug;
		};
		83CBBA211A601CBA00E9B192 /* Release */ = {
			isa = XCBuildConfiguration;
			baseConfigurationReference = 15DC38CD247E0E0900919009 /* release.xcconfig */;
			buildSettings = {
				ALWAYS_SEARCH_USER_PATHS = NO;
				APPLICATION_EXTENSION_API_ONLY = NO;
				CLANG_CXX_LANGUAGE_STANDARD = "gnu++0x";
				CLANG_CXX_LIBRARY = "libc++";
				CLANG_ENABLE_MODULES = YES;
				CLANG_ENABLE_OBJC_ARC = YES;
				CLANG_WARN_BOOL_CONVERSION = YES;
				CLANG_WARN_CONSTANT_CONVERSION = YES;
				CLANG_WARN_DIRECT_OBJC_ISA_USAGE = YES_ERROR;
				CLANG_WARN_EMPTY_BODY = YES;
				CLANG_WARN_ENUM_CONVERSION = YES;
				CLANG_WARN_INT_CONVERSION = YES;
				CLANG_WARN_OBJC_ROOT_CLASS = YES_ERROR;
				CLANG_WARN_UNREACHABLE_CODE = YES;
				CLANG_WARN__DUPLICATE_METHOD_MATCH = YES;
				"CODE_SIGN_IDENTITY[sdk=iphoneos*]" = "iPhone Developer";
				COPY_PHASE_STRIP = YES;
				ENABLE_NS_ASSERTIONS = NO;
				ENABLE_STRICT_OBJC_MSGSEND = YES;
				"EXCLUDED_ARCHS[sdk=iphonesimulator*]" = "arm64 i386";
				GCC_C_LANGUAGE_STANDARD = gnu99;
				GCC_WARN_64_TO_32_BIT_CONVERSION = YES;
				GCC_WARN_ABOUT_RETURN_TYPE = YES_ERROR;
				GCC_WARN_UNDECLARED_SELECTOR = YES;
				GCC_WARN_UNINITIALIZED_AUTOS = YES_AGGRESSIVE;
				GCC_WARN_UNUSED_FUNCTION = YES;
				GCC_WARN_UNUSED_VARIABLE = YES;
				INTENTS_CODEGEN_LANGUAGE = Swift;
				IPHONEOS_DEPLOYMENT_TARGET = 11.0;
				MTL_ENABLE_DEBUG_INFO = NO;
				SDKROOT = iphoneos;
				VALIDATE_PRODUCT = YES;
			};
			name = Release;
		};
<<<<<<< HEAD
		C16DCF6A272BA6F100FF5C78 /* Debug */ = {
			isa = XCBuildConfiguration;
			baseConfigurationReference = 55C26A4FFE5FEA1A76C0BDE5 /* Pods-PriceWidgetExtension.debug.xcconfig */;
			buildSettings = {
				APPLICATION_EXTENSION_API_ONLY = YES;
				ASSETCATALOG_COMPILER_GLOBAL_ACCENT_COLOR_NAME = AccentColor;
				ASSETCATALOG_COMPILER_WIDGET_BACKGROUND_COLOR_NAME = WidgetBackground;
				CLANG_ANALYZER_NONNULL = YES;
				CLANG_ANALYZER_NUMBER_OBJECT_CONVERSION = YES_AGGRESSIVE;
				CLANG_CXX_LANGUAGE_STANDARD = "gnu++14";
				CLANG_ENABLE_OBJC_WEAK = YES;
				CLANG_WARN_BLOCK_CAPTURE_AUTORELEASING = YES;
				CLANG_WARN_COMMA = YES;
				CLANG_WARN_DEPRECATED_OBJC_IMPLEMENTATIONS = YES;
				CLANG_WARN_DOCUMENTATION_COMMENTS = YES;
				CLANG_WARN_INFINITE_RECURSION = YES;
				CLANG_WARN_NON_LITERAL_NULL_CONVERSION = YES;
				CLANG_WARN_OBJC_IMPLICIT_RETAIN_SELF = YES;
				CLANG_WARN_OBJC_LITERAL_CONVERSION = YES;
				CLANG_WARN_QUOTED_INCLUDE_IN_FRAMEWORK_HEADER = YES;
				CLANG_WARN_RANGE_LOOP_ANALYSIS = YES;
				CLANG_WARN_STRICT_PROTOTYPES = YES;
				CLANG_WARN_SUSPICIOUS_MOVE = YES;
				CLANG_WARN_UNGUARDED_AVAILABILITY = YES_AGGRESSIVE;
				CODE_SIGN_ENTITLEMENTS = PriceWidgetExtension.entitlements;
				CODE_SIGN_IDENTITY = "Apple Development";
				CODE_SIGN_STYLE = Automatic;
				DEBUG_INFORMATION_FORMAT = dwarf;
				DEVELOPMENT_TEAM = L74NQAQB8H;
				ENABLE_TESTABILITY = YES;
				"EXCLUDED_ARCHS[sdk=iphonesimulator*]" = arm64;
				GCC_C_LANGUAGE_STANDARD = gnu11;
				GCC_NO_COMMON_BLOCKS = YES;
				INFOPLIST_FILE = PriceWidget/Info.plist;
				IPHONEOS_DEPLOYMENT_TARGET = 14.5;
				LD_RUNPATH_SEARCH_PATHS = "$(inherited) @executable_path/Frameworks @executable_path/../../Frameworks";
				MTL_ENABLE_DEBUG_INFO = INCLUDE_SOURCE;
				MTL_FAST_MATH = YES;
				PRODUCT_BUNDLE_IDENTIFIER = me.rainbow.PriceWidget;
				PRODUCT_NAME = "$(TARGET_NAME)";
				PROVISIONING_PROFILE_SPECIFIER = "";
				SKIP_INSTALL = YES;
				SWIFT_ACTIVE_COMPILATION_CONDITIONS = DEBUG;
				SWIFT_OPTIMIZATION_LEVEL = "-Onone";
				SWIFT_VERSION = 5.0;
				TARGETED_DEVICE_FAMILY = "1,2";
			};
			name = Debug;
		};
		C16DCF6B272BA6F100FF5C78 /* Release */ = {
			isa = XCBuildConfiguration;
			baseConfigurationReference = 70AEF441972F763DA3E94A02 /* Pods-PriceWidgetExtension.release.xcconfig */;
			buildSettings = {
				APPLICATION_EXTENSION_API_ONLY = YES;
				ASSETCATALOG_COMPILER_GLOBAL_ACCENT_COLOR_NAME = AccentColor;
				ASSETCATALOG_COMPILER_WIDGET_BACKGROUND_COLOR_NAME = WidgetBackground;
				CLANG_ANALYZER_NONNULL = YES;
				CLANG_ANALYZER_NUMBER_OBJECT_CONVERSION = YES_AGGRESSIVE;
				CLANG_CXX_LANGUAGE_STANDARD = "gnu++14";
				CLANG_ENABLE_OBJC_WEAK = YES;
				CLANG_WARN_BLOCK_CAPTURE_AUTORELEASING = YES;
				CLANG_WARN_COMMA = YES;
				CLANG_WARN_DEPRECATED_OBJC_IMPLEMENTATIONS = YES;
				CLANG_WARN_DOCUMENTATION_COMMENTS = YES;
				CLANG_WARN_INFINITE_RECURSION = YES;
				CLANG_WARN_NON_LITERAL_NULL_CONVERSION = YES;
				CLANG_WARN_OBJC_IMPLICIT_RETAIN_SELF = YES;
				CLANG_WARN_OBJC_LITERAL_CONVERSION = YES;
				CLANG_WARN_QUOTED_INCLUDE_IN_FRAMEWORK_HEADER = YES;
				CLANG_WARN_RANGE_LOOP_ANALYSIS = YES;
				CLANG_WARN_STRICT_PROTOTYPES = YES;
				CLANG_WARN_SUSPICIOUS_MOVE = YES;
				CLANG_WARN_UNGUARDED_AVAILABILITY = YES_AGGRESSIVE;
				CODE_SIGN_ENTITLEMENTS = PriceWidgetExtension.entitlements;
				CODE_SIGN_IDENTITY = "iPhone Distribution";
				CODE_SIGN_STYLE = Manual;
				COPY_PHASE_STRIP = NO;
				DEBUG_INFORMATION_FORMAT = "dwarf-with-dsym";
				DEVELOPMENT_TEAM = L74NQAQB8H;
				"EXCLUDED_ARCHS[sdk=iphonesimulator*]" = arm64;
				GCC_C_LANGUAGE_STANDARD = gnu11;
				GCC_NO_COMMON_BLOCKS = YES;
				INFOPLIST_FILE = PriceWidget/Info.plist;
				IPHONEOS_DEPLOYMENT_TARGET = 14.5;
				LD_RUNPATH_SEARCH_PATHS = "$(inherited) @executable_path/Frameworks @executable_path/../../Frameworks";
				MTL_FAST_MATH = YES;
				PRODUCT_BUNDLE_IDENTIFIER = me.rainbow.PriceWidget;
				PRODUCT_NAME = "$(TARGET_NAME)";
				PROVISIONING_PROFILE_SPECIFIER = "match AppStore me.rainbow.PriceWidget";
				SKIP_INSTALL = YES;
				SWIFT_OPTIMIZATION_LEVEL = "-Owholemodule";
				SWIFT_VERSION = 5.0;
				TARGETED_DEVICE_FAMILY = "1,2";
			};
			name = Release;
		};
		C16DCF6C272BA6F100FF5C78 /* LocalRelease */ = {
			isa = XCBuildConfiguration;
			baseConfigurationReference = AF0FBFD9688FB42B5CA04B9C /* Pods-PriceWidgetExtension.localrelease.xcconfig */;
			buildSettings = {
				APPLICATION_EXTENSION_API_ONLY = YES;
				ASSETCATALOG_COMPILER_GLOBAL_ACCENT_COLOR_NAME = AccentColor;
				ASSETCATALOG_COMPILER_WIDGET_BACKGROUND_COLOR_NAME = WidgetBackground;
				CLANG_ANALYZER_NONNULL = YES;
				CLANG_ANALYZER_NUMBER_OBJECT_CONVERSION = YES_AGGRESSIVE;
				CLANG_CXX_LANGUAGE_STANDARD = "gnu++14";
				CLANG_ENABLE_OBJC_WEAK = YES;
				CLANG_WARN_BLOCK_CAPTURE_AUTORELEASING = YES;
				CLANG_WARN_COMMA = YES;
				CLANG_WARN_DEPRECATED_OBJC_IMPLEMENTATIONS = YES;
				CLANG_WARN_DOCUMENTATION_COMMENTS = YES;
				CLANG_WARN_INFINITE_RECURSION = YES;
				CLANG_WARN_NON_LITERAL_NULL_CONVERSION = YES;
				CLANG_WARN_OBJC_IMPLICIT_RETAIN_SELF = YES;
				CLANG_WARN_OBJC_LITERAL_CONVERSION = YES;
				CLANG_WARN_QUOTED_INCLUDE_IN_FRAMEWORK_HEADER = YES;
				CLANG_WARN_RANGE_LOOP_ANALYSIS = YES;
				CLANG_WARN_STRICT_PROTOTYPES = YES;
				CLANG_WARN_SUSPICIOUS_MOVE = YES;
				CLANG_WARN_UNGUARDED_AVAILABILITY = YES_AGGRESSIVE;
				CODE_SIGN_ENTITLEMENTS = PriceWidgetExtension.entitlements;
				CODE_SIGN_IDENTITY = "iPhone Developer";
				CODE_SIGN_STYLE = Automatic;
				COPY_PHASE_STRIP = NO;
				DEBUG_INFORMATION_FORMAT = "dwarf-with-dsym";
				DEVELOPMENT_TEAM = L74NQAQB8H;
				"EXCLUDED_ARCHS[sdk=iphonesimulator*]" = arm64;
				GCC_C_LANGUAGE_STANDARD = gnu11;
				GCC_NO_COMMON_BLOCKS = YES;
				INFOPLIST_FILE = PriceWidget/Info.plist;
				IPHONEOS_DEPLOYMENT_TARGET = 14.5;
				LD_RUNPATH_SEARCH_PATHS = "$(inherited) @executable_path/Frameworks @executable_path/../../Frameworks";
				MTL_FAST_MATH = YES;
				PRODUCT_BUNDLE_IDENTIFIER = me.rainbow.PriceWidget;
				PRODUCT_NAME = "$(TARGET_NAME)";
				PROVISIONING_PROFILE_SPECIFIER = "";
				SKIP_INSTALL = YES;
				SWIFT_OPTIMIZATION_LEVEL = "-Owholemodule";
				SWIFT_VERSION = 5.0;
				TARGETED_DEVICE_FAMILY = "1,2";
			};
			name = LocalRelease;
		};
		C16DCF6D272BA6F100FF5C78 /* Staging */ = {
			isa = XCBuildConfiguration;
			baseConfigurationReference = C3763B3F1B2CED1C5E06E2EB /* Pods-PriceWidgetExtension.staging.xcconfig */;
			buildSettings = {
				APPLICATION_EXTENSION_API_ONLY = YES;
				ASSETCATALOG_COMPILER_GLOBAL_ACCENT_COLOR_NAME = AccentColor;
				ASSETCATALOG_COMPILER_WIDGET_BACKGROUND_COLOR_NAME = WidgetBackground;
				CLANG_ANALYZER_NONNULL = YES;
				CLANG_ANALYZER_NUMBER_OBJECT_CONVERSION = YES_AGGRESSIVE;
				CLANG_CXX_LANGUAGE_STANDARD = "gnu++14";
				CLANG_ENABLE_OBJC_WEAK = YES;
				CLANG_WARN_BLOCK_CAPTURE_AUTORELEASING = YES;
				CLANG_WARN_COMMA = YES;
				CLANG_WARN_DEPRECATED_OBJC_IMPLEMENTATIONS = YES;
				CLANG_WARN_DOCUMENTATION_COMMENTS = YES;
				CLANG_WARN_INFINITE_RECURSION = YES;
				CLANG_WARN_NON_LITERAL_NULL_CONVERSION = YES;
				CLANG_WARN_OBJC_IMPLICIT_RETAIN_SELF = YES;
				CLANG_WARN_OBJC_LITERAL_CONVERSION = YES;
				CLANG_WARN_QUOTED_INCLUDE_IN_FRAMEWORK_HEADER = YES;
				CLANG_WARN_RANGE_LOOP_ANALYSIS = YES;
				CLANG_WARN_STRICT_PROTOTYPES = YES;
				CLANG_WARN_SUSPICIOUS_MOVE = YES;
				CLANG_WARN_UNGUARDED_AVAILABILITY = YES_AGGRESSIVE;
				CODE_SIGN_ENTITLEMENTS = PriceWidgetExtension.entitlements;
				CODE_SIGN_IDENTITY = "Apple Development";
				CODE_SIGN_STYLE = Automatic;
				COPY_PHASE_STRIP = NO;
				DEBUG_INFORMATION_FORMAT = "dwarf-with-dsym";
				DEVELOPMENT_TEAM = L74NQAQB8H;
				"EXCLUDED_ARCHS[sdk=iphonesimulator*]" = arm64;
				GCC_C_LANGUAGE_STANDARD = gnu11;
				GCC_NO_COMMON_BLOCKS = YES;
				INFOPLIST_FILE = PriceWidget/Info.plist;
				IPHONEOS_DEPLOYMENT_TARGET = 14.5;
				LD_RUNPATH_SEARCH_PATHS = "$(inherited) @executable_path/Frameworks @executable_path/../../Frameworks";
				MTL_FAST_MATH = YES;
				PRODUCT_BUNDLE_IDENTIFIER = me.rainbow.PriceWidget;
				PRODUCT_NAME = "$(TARGET_NAME)";
				PROVISIONING_PROFILE_SPECIFIER = "";
				SKIP_INSTALL = YES;
				SWIFT_OPTIMIZATION_LEVEL = "-Owholemodule";
				SWIFT_VERSION = 5.0;
				TARGETED_DEVICE_FAMILY = "1,2";
			};
			name = Staging;
		};
		C16DCFA0272BAB9600FF5C78 /* Debug */ = {
			isa = XCBuildConfiguration;
			baseConfigurationReference = E726321EF8A43C798E5220D0 /* Pods-SelectTokenIntent.debug.xcconfig */;
			buildSettings = {
				APPLICATION_EXTENSION_API_ONLY = YES;
				CLANG_ANALYZER_NONNULL = YES;
				CLANG_ANALYZER_NUMBER_OBJECT_CONVERSION = YES_AGGRESSIVE;
				CLANG_CXX_LANGUAGE_STANDARD = "gnu++14";
				CLANG_ENABLE_OBJC_WEAK = YES;
				CLANG_WARN_BLOCK_CAPTURE_AUTORELEASING = YES;
				CLANG_WARN_COMMA = YES;
				CLANG_WARN_DEPRECATED_OBJC_IMPLEMENTATIONS = YES;
				CLANG_WARN_DOCUMENTATION_COMMENTS = YES;
				CLANG_WARN_INFINITE_RECURSION = YES;
				CLANG_WARN_NON_LITERAL_NULL_CONVERSION = YES;
				CLANG_WARN_OBJC_IMPLICIT_RETAIN_SELF = YES;
				CLANG_WARN_OBJC_LITERAL_CONVERSION = YES;
				CLANG_WARN_QUOTED_INCLUDE_IN_FRAMEWORK_HEADER = YES;
				CLANG_WARN_RANGE_LOOP_ANALYSIS = YES;
				CLANG_WARN_STRICT_PROTOTYPES = YES;
				CLANG_WARN_SUSPICIOUS_MOVE = YES;
				CLANG_WARN_UNGUARDED_AVAILABILITY = YES_AGGRESSIVE;
				CODE_SIGN_ENTITLEMENTS = SelectTokenIntent/SelectTokenIntent.entitlements;
				CODE_SIGN_IDENTITY = "iPhone Developer";
				CODE_SIGN_STYLE = Automatic;
				DEBUG_INFORMATION_FORMAT = dwarf;
				DEVELOPMENT_TEAM = L74NQAQB8H;
				ENABLE_TESTABILITY = YES;
				"EXCLUDED_ARCHS[sdk=iphonesimulator*]" = arm64;
				GCC_C_LANGUAGE_STANDARD = gnu11;
				GCC_NO_COMMON_BLOCKS = YES;
				INFOPLIST_FILE = SelectTokenIntent/Info.plist;
				IPHONEOS_DEPLOYMENT_TARGET = 14.5;
				LD_RUNPATH_SEARCH_PATHS = "$(inherited) @executable_path/Frameworks @executable_path/../../Frameworks";
				MTL_ENABLE_DEBUG_INFO = INCLUDE_SOURCE;
				MTL_FAST_MATH = YES;
				PRODUCT_BUNDLE_IDENTIFIER = me.rainbow.SelectTokenIntent;
				PRODUCT_NAME = "$(TARGET_NAME)";
				PROVISIONING_PROFILE_SPECIFIER = "";
				SKIP_INSTALL = YES;
				SWIFT_ACTIVE_COMPILATION_CONDITIONS = DEBUG;
				SWIFT_OPTIMIZATION_LEVEL = "-Onone";
				SWIFT_VERSION = 5.0;
				TARGETED_DEVICE_FAMILY = "1,2";
			};
			name = Debug;
		};
		C16DCFA1272BAB9600FF5C78 /* Release */ = {
			isa = XCBuildConfiguration;
			baseConfigurationReference = F1B179A652310DB0E897932A /* Pods-SelectTokenIntent.release.xcconfig */;
			buildSettings = {
				APPLICATION_EXTENSION_API_ONLY = YES;
				CLANG_ANALYZER_NONNULL = YES;
				CLANG_ANALYZER_NUMBER_OBJECT_CONVERSION = YES_AGGRESSIVE;
				CLANG_CXX_LANGUAGE_STANDARD = "gnu++14";
				CLANG_ENABLE_OBJC_WEAK = YES;
				CLANG_WARN_BLOCK_CAPTURE_AUTORELEASING = YES;
				CLANG_WARN_COMMA = YES;
				CLANG_WARN_DEPRECATED_OBJC_IMPLEMENTATIONS = YES;
				CLANG_WARN_DOCUMENTATION_COMMENTS = YES;
				CLANG_WARN_INFINITE_RECURSION = YES;
				CLANG_WARN_NON_LITERAL_NULL_CONVERSION = YES;
				CLANG_WARN_OBJC_IMPLICIT_RETAIN_SELF = YES;
				CLANG_WARN_OBJC_LITERAL_CONVERSION = YES;
				CLANG_WARN_QUOTED_INCLUDE_IN_FRAMEWORK_HEADER = YES;
				CLANG_WARN_RANGE_LOOP_ANALYSIS = YES;
				CLANG_WARN_STRICT_PROTOTYPES = YES;
				CLANG_WARN_SUSPICIOUS_MOVE = YES;
				CLANG_WARN_UNGUARDED_AVAILABILITY = YES_AGGRESSIVE;
				CODE_SIGN_ENTITLEMENTS = SelectTokenIntent/SelectTokenIntent.entitlements;
				CODE_SIGN_IDENTITY = "iPhone Distribution";
				CODE_SIGN_STYLE = Manual;
				COPY_PHASE_STRIP = NO;
				DEBUG_INFORMATION_FORMAT = "dwarf-with-dsym";
				DEVELOPMENT_TEAM = L74NQAQB8H;
				"EXCLUDED_ARCHS[sdk=iphonesimulator*]" = arm64;
				GCC_C_LANGUAGE_STANDARD = gnu11;
				GCC_NO_COMMON_BLOCKS = YES;
				INFOPLIST_FILE = SelectTokenIntent/Info.plist;
				IPHONEOS_DEPLOYMENT_TARGET = 14.5;
				LD_RUNPATH_SEARCH_PATHS = "$(inherited) @executable_path/Frameworks @executable_path/../../Frameworks";
				MTL_FAST_MATH = YES;
				PRODUCT_BUNDLE_IDENTIFIER = me.rainbow.SelectTokenIntent;
				PRODUCT_NAME = "$(TARGET_NAME)";
				PROVISIONING_PROFILE_SPECIFIER = "match AppStore me.rainbow.SelectTokenIntent";
				SKIP_INSTALL = YES;
				SWIFT_OPTIMIZATION_LEVEL = "-Owholemodule";
				SWIFT_VERSION = 5.0;
				TARGETED_DEVICE_FAMILY = "1,2";
			};
			name = Release;
		};
		C16DCFA2272BAB9600FF5C78 /* LocalRelease */ = {
			isa = XCBuildConfiguration;
			baseConfigurationReference = CB71EC6685B1634C22F2AC37 /* Pods-SelectTokenIntent.localrelease.xcconfig */;
			buildSettings = {
				APPLICATION_EXTENSION_API_ONLY = YES;
				CLANG_ANALYZER_NONNULL = YES;
				CLANG_ANALYZER_NUMBER_OBJECT_CONVERSION = YES_AGGRESSIVE;
				CLANG_CXX_LANGUAGE_STANDARD = "gnu++14";
				CLANG_ENABLE_OBJC_WEAK = YES;
				CLANG_WARN_BLOCK_CAPTURE_AUTORELEASING = YES;
				CLANG_WARN_COMMA = YES;
				CLANG_WARN_DEPRECATED_OBJC_IMPLEMENTATIONS = YES;
				CLANG_WARN_DOCUMENTATION_COMMENTS = YES;
				CLANG_WARN_INFINITE_RECURSION = YES;
				CLANG_WARN_NON_LITERAL_NULL_CONVERSION = YES;
				CLANG_WARN_OBJC_IMPLICIT_RETAIN_SELF = YES;
				CLANG_WARN_OBJC_LITERAL_CONVERSION = YES;
				CLANG_WARN_QUOTED_INCLUDE_IN_FRAMEWORK_HEADER = YES;
				CLANG_WARN_RANGE_LOOP_ANALYSIS = YES;
				CLANG_WARN_STRICT_PROTOTYPES = YES;
				CLANG_WARN_SUSPICIOUS_MOVE = YES;
				CLANG_WARN_UNGUARDED_AVAILABILITY = YES_AGGRESSIVE;
				CODE_SIGN_ENTITLEMENTS = SelectTokenIntent/SelectTokenIntent.entitlements;
				CODE_SIGN_IDENTITY = "iPhone Developer";
				CODE_SIGN_STYLE = Automatic;
				COPY_PHASE_STRIP = NO;
				DEBUG_INFORMATION_FORMAT = "dwarf-with-dsym";
				DEVELOPMENT_TEAM = L74NQAQB8H;
				"EXCLUDED_ARCHS[sdk=iphonesimulator*]" = arm64;
				GCC_C_LANGUAGE_STANDARD = gnu11;
				GCC_NO_COMMON_BLOCKS = YES;
				INFOPLIST_FILE = SelectTokenIntent/Info.plist;
				IPHONEOS_DEPLOYMENT_TARGET = 14.5;
				LD_RUNPATH_SEARCH_PATHS = "$(inherited) @executable_path/Frameworks @executable_path/../../Frameworks";
				MTL_FAST_MATH = YES;
				PRODUCT_BUNDLE_IDENTIFIER = me.rainbow.SelectTokenIntent;
				PRODUCT_NAME = "$(TARGET_NAME)";
				PROVISIONING_PROFILE_SPECIFIER = "";
				SKIP_INSTALL = YES;
				SWIFT_OPTIMIZATION_LEVEL = "-Owholemodule";
				SWIFT_VERSION = 5.0;
				TARGETED_DEVICE_FAMILY = "1,2";
			};
			name = LocalRelease;
		};
		C16DCFA3272BAB9600FF5C78 /* Staging */ = {
			isa = XCBuildConfiguration;
			baseConfigurationReference = 2D711FC876FC97DCBAC57806 /* Pods-SelectTokenIntent.staging.xcconfig */;
			buildSettings = {
				APPLICATION_EXTENSION_API_ONLY = YES;
				CLANG_ANALYZER_NONNULL = YES;
				CLANG_ANALYZER_NUMBER_OBJECT_CONVERSION = YES_AGGRESSIVE;
				CLANG_CXX_LANGUAGE_STANDARD = "gnu++14";
				CLANG_ENABLE_OBJC_WEAK = YES;
				CLANG_WARN_BLOCK_CAPTURE_AUTORELEASING = YES;
				CLANG_WARN_COMMA = YES;
				CLANG_WARN_DEPRECATED_OBJC_IMPLEMENTATIONS = YES;
				CLANG_WARN_DOCUMENTATION_COMMENTS = YES;
				CLANG_WARN_INFINITE_RECURSION = YES;
				CLANG_WARN_NON_LITERAL_NULL_CONVERSION = YES;
				CLANG_WARN_OBJC_IMPLICIT_RETAIN_SELF = YES;
				CLANG_WARN_OBJC_LITERAL_CONVERSION = YES;
				CLANG_WARN_QUOTED_INCLUDE_IN_FRAMEWORK_HEADER = YES;
				CLANG_WARN_RANGE_LOOP_ANALYSIS = YES;
				CLANG_WARN_STRICT_PROTOTYPES = YES;
				CLANG_WARN_SUSPICIOUS_MOVE = YES;
				CLANG_WARN_UNGUARDED_AVAILABILITY = YES_AGGRESSIVE;
				CODE_SIGN_ENTITLEMENTS = SelectTokenIntent/SelectTokenIntent.entitlements;
				CODE_SIGN_IDENTITY = "Apple Development";
				CODE_SIGN_STYLE = Automatic;
				COPY_PHASE_STRIP = NO;
				DEBUG_INFORMATION_FORMAT = "dwarf-with-dsym";
				DEVELOPMENT_TEAM = "";
				"EXCLUDED_ARCHS[sdk=iphonesimulator*]" = arm64;
				GCC_C_LANGUAGE_STANDARD = gnu11;
				GCC_NO_COMMON_BLOCKS = YES;
				INFOPLIST_FILE = SelectTokenIntent/Info.plist;
				IPHONEOS_DEPLOYMENT_TARGET = 14.5;
				LD_RUNPATH_SEARCH_PATHS = "$(inherited) @executable_path/Frameworks @executable_path/../../Frameworks";
				MTL_FAST_MATH = YES;
				PRODUCT_BUNDLE_IDENTIFIER = me.rainbow.SelectTokenIntent;
				PRODUCT_NAME = "$(TARGET_NAME)";
				PROVISIONING_PROFILE_SPECIFIER = "";
				SKIP_INSTALL = YES;
				SWIFT_OPTIMIZATION_LEVEL = "-Owholemodule";
				SWIFT_VERSION = 5.0;
				TARGETED_DEVICE_FAMILY = "1,2";
			};
			name = Staging;
		};
=======
>>>>>>> ad6d5268
/* End XCBuildConfiguration section */

/* Begin XCConfigurationList section */
		13B07F931A680F5B00A75B9A /* Build configuration list for PBXNativeTarget "Rainbow" */ = {
			isa = XCConfigurationList;
			buildConfigurations = (
				13B07F941A680F5B00A75B9A /* Debug */,
				13B07F951A680F5B00A75B9A /* Release */,
				2C87B79A2197FA1900682EC4 /* LocalRelease */,
				2C6A799821127ED9003AFB37 /* Staging */,
			);
			defaultConfigurationIsVisible = 0;
			defaultConfigurationName = Release;
		};
		83CBB9FA1A601CBA00E9B192 /* Build configuration list for PBXProject "Rainbow" */ = {
			isa = XCConfigurationList;
			buildConfigurations = (
				83CBBA201A601CBA00E9B192 /* Debug */,
				83CBBA211A601CBA00E9B192 /* Release */,
				2C87B7992197FA1900682EC4 /* LocalRelease */,
				2C6A799721127ED9003AFB37 /* Staging */,
			);
			defaultConfigurationIsVisible = 0;
			defaultConfigurationName = Release;
		};
/* End XCConfigurationList section */
	};
	rootObject = 83CBB9F71A601CBA00E9B192 /* Project object */;
}<|MERGE_RESOLUTION|>--- conflicted
+++ resolved
@@ -14,16 +14,13 @@
 		1539422D24C7CF9300E4A9D1 /* SettingsBundleHelper.swift in Sources */ = {isa = PBXBuildFile; fileRef = 1539422C24C7CF9300E4A9D1 /* SettingsBundleHelper.swift */; };
 		153D1AAC24777130007E4723 /* TransactionListLoadingViewCell.swift in Sources */ = {isa = PBXBuildFile; fileRef = 153D1AAB24777130007E4723 /* TransactionListLoadingViewCell.swift */; };
 		153D1AAE24777214007E4723 /* TransactionListLoadingViewCell.xib in Resources */ = {isa = PBXBuildFile; fileRef = 153D1AAD24777214007E4723 /* TransactionListLoadingViewCell.xib */; };
-		153F57BC596A552798EFC0C4 /* libPods-PriceWidgetExtension.a in Frameworks */ = {isa = PBXBuildFile; fileRef = 55013041208F2B4857A5D8E5 /* libPods-PriceWidgetExtension.a */; };
 		15D66135277A751C0082F041 /* SelectTokenIntent.intentdefinition in Sources */ = {isa = PBXBuildFile; fileRef = 15D66139277A751C0082F041 /* SelectTokenIntent.intentdefinition */; };
+		15D66136277A751C0082F041 /* SelectTokenIntent.intentdefinition in Sources */ = {isa = PBXBuildFile; fileRef = 15D66139277A751C0082F041 /* SelectTokenIntent.intentdefinition */; };
+		15D66137277A751C0082F041 /* SelectTokenIntent.intentdefinition in Sources */ = {isa = PBXBuildFile; fileRef = 15D66139277A751C0082F041 /* SelectTokenIntent.intentdefinition */; };
 		15E531D5242B28EF00797B89 /* UIImageViewWithPersistentAnimations.swift in Sources */ = {isa = PBXBuildFile; fileRef = 15E531D4242B28EF00797B89 /* UIImageViewWithPersistentAnimations.swift */; };
 		15E531DA242DAB7100797B89 /* NotificationManager.m in Sources */ = {isa = PBXBuildFile; fileRef = 15E531D9242DAB7100797B89 /* NotificationManager.m */; };
-		1E12FA8D1E3A1C5BB81803D2 /* libPods-SelectTokenIntent.a in Frameworks */ = {isa = PBXBuildFile; fileRef = C423B1B1CFF121C1EB1FF376 /* libPods-SelectTokenIntent.a */; };
 		24979E8920F84250007EB0DA /* GoogleService-Info.plist in Resources */ = {isa = PBXBuildFile; fileRef = 24979E7720F84004007EB0DA /* GoogleService-Info.plist */; };
-<<<<<<< HEAD
-		5F80D7F3B0B7B063700DCC2F /* libPods-Rainbow.a in Frameworks */ = {isa = PBXBuildFile; fileRef = F66C3EAA52CF4E644E040E5B /* libPods-Rainbow.a */; };
-=======
->>>>>>> ad6d5268
+		45D8469C7BA6FEA9D230E491 /* libPods-SelectTokenIntent.a in Frameworks */ = {isa = PBXBuildFile; fileRef = 77FA8A760EE0B6682BAD3868 /* libPods-SelectTokenIntent.a */; };
 		6630540924A38A1900E5B030 /* RainbowText.m in Sources */ = {isa = PBXBuildFile; fileRef = 6630540824A38A1900E5B030 /* RainbowText.m */; };
 		6635730624939991006ACFA6 /* SafeStoreReview.m in Sources */ = {isa = PBXBuildFile; fileRef = 6635730524939991006ACFA6 /* SafeStoreReview.m */; };
 		6655FFB425BB2B0700642961 /* ThemeModule.m in Sources */ = {isa = PBXBuildFile; fileRef = 6655FFB325BB2B0700642961 /* ThemeModule.m */; };
@@ -65,18 +62,42 @@
 		AA6228F324272F510078BDAA /* SF-Pro-Rounded-Semibold.otf in Resources */ = {isa = PBXBuildFile; fileRef = AA6228EA24272B200078BDAA /* SF-Pro-Rounded-Semibold.otf */; };
 		B7A3E82A4C4449F4A18EB5C2 /* SFMono-Regular.otf in Resources */ = {isa = PBXBuildFile; fileRef = 95F2888C850F40C8A26E083B /* SFMono-Regular.otf */; };
 		C04D10F025AFC8C1003BEF7A /* Extras.json in Resources */ = {isa = PBXBuildFile; fileRef = C04D10EF25AFC8C1003BEF7A /* Extras.json */; };
+		C1038325273C2D0C00B18210 /* PriceWidgetView.swift in Sources */ = {isa = PBXBuildFile; fileRef = C16DCF75272BA7AA00FF5C78 /* PriceWidgetView.swift */; };
+		C1038337273C5C4200B18210 /* PriceWidget.swift in Sources */ = {isa = PBXBuildFile; fileRef = C16DCF62272BA6EF00FF5C78 /* PriceWidget.swift */; };
 		C11640E8274DC10B00C9120A /* UIColor.swift in Sources */ = {isa = PBXBuildFile; fileRef = C11640E7274DC10B00C9120A /* UIColor.swift */; };
+		C11640E9274DC10C00C9120A /* UIColor.swift in Sources */ = {isa = PBXBuildFile; fileRef = C11640E7274DC10B00C9120A /* UIColor.swift */; };
+		C11640EA274DC10C00C9120A /* UIColor.swift in Sources */ = {isa = PBXBuildFile; fileRef = C11640E7274DC10B00C9120A /* UIColor.swift */; };
 		C127238A274EBBB6006AC743 /* CurrencyDetails.swift in Sources */ = {isa = PBXBuildFile; fileRef = C1272389274EBBB6006AC743 /* CurrencyDetails.swift */; };
+		C127238B274EBBB6006AC743 /* CurrencyDetails.swift in Sources */ = {isa = PBXBuildFile; fileRef = C1272389274EBBB6006AC743 /* CurrencyDetails.swift */; };
+		C127238C274EBBB6006AC743 /* CurrencyDetails.swift in Sources */ = {isa = PBXBuildFile; fileRef = C1272389274EBBB6006AC743 /* CurrencyDetails.swift */; };
+		C151287F2739F676006517AB /* IconProvider.swift in Sources */ = {isa = PBXBuildFile; fileRef = C151287D2739F676006517AB /* IconProvider.swift */; };
+		C15128802739F676006517AB /* IconProvider.swift in Sources */ = {isa = PBXBuildFile; fileRef = C151287D2739F676006517AB /* IconProvider.swift */; };
+		C16DCF5E272BA6EF00FF5C78 /* WidgetKit.framework in Frameworks */ = {isa = PBXBuildFile; fileRef = C16DCF5D272BA6EF00FF5C78 /* WidgetKit.framework */; };
+		C16DCF60272BA6EF00FF5C78 /* SwiftUI.framework in Frameworks */ = {isa = PBXBuildFile; fileRef = C16DCF5F272BA6EF00FF5C78 /* SwiftUI.framework */; };
+		C16DCF63272BA6EF00FF5C78 /* PriceWidget.swift in Sources */ = {isa = PBXBuildFile; fileRef = C16DCF62272BA6EF00FF5C78 /* PriceWidget.swift */; };
+		C16DCF65272BA6F000FF5C78 /* Assets.xcassets in Resources */ = {isa = PBXBuildFile; fileRef = C16DCF64272BA6F000FF5C78 /* Assets.xcassets */; };
+		C16DCF69272BA6F000FF5C78 /* PriceWidgetExtension.appex in Embed App Extensions */ = {isa = PBXBuildFile; fileRef = C16DCF5C272BA6EF00FF5C78 /* PriceWidgetExtension.appex */; settings = {ATTRIBUTES = (RemoveHeadersOnCopy, ); }; };
+		C16DCF71272BA75700FF5C78 /* CoinGeckoToken.swift in Sources */ = {isa = PBXBuildFile; fileRef = C16DCF6F272BA75700FF5C78 /* CoinGeckoToken.swift */; };
+		C16DCF74272BA77A00FF5C78 /* TokenProvider.swift in Sources */ = {isa = PBXBuildFile; fileRef = C16DCF72272BA77A00FF5C78 /* TokenProvider.swift */; };
+		C16DCF81272BAB9500FF5C78 /* Intents.framework in Frameworks */ = {isa = PBXBuildFile; fileRef = C16DCF80272BAB9500FF5C78 /* Intents.framework */; };
+		C16DCF84272BAB9500FF5C78 /* IntentHandler.swift in Sources */ = {isa = PBXBuildFile; fileRef = C16DCF83272BAB9500FF5C78 /* IntentHandler.swift */; };
+		C16DCF99272BAB9600FF5C78 /* SelectTokenIntent.appex in Embed App Extensions */ = {isa = PBXBuildFile; fileRef = C16DCF7F272BAB9500FF5C78 /* SelectTokenIntent.appex */; settings = {ATTRIBUTES = (RemoveHeadersOnCopy, ); }; };
+		C16DCFA6272BABC700FF5C78 /* CoinGeckoToken.swift in Sources */ = {isa = PBXBuildFile; fileRef = C16DCF6F272BA75700FF5C78 /* CoinGeckoToken.swift */; };
+		C16DCFA8272BABCB00FF5C78 /* TokenProvider.swift in Sources */ = {isa = PBXBuildFile; fileRef = C16DCF72272BA77A00FF5C78 /* TokenProvider.swift */; };
+		C16DCFAC272BB8ED00FF5C78 /* PriceDataProvider.swift in Sources */ = {isa = PBXBuildFile; fileRef = C16DCFAA272BB8ED00FF5C78 /* PriceDataProvider.swift */; };
+		C16DCFAD272BB8ED00FF5C78 /* PriceDataProvider.swift in Sources */ = {isa = PBXBuildFile; fileRef = C16DCFAA272BB8ED00FF5C78 /* PriceDataProvider.swift */; };
+		C16DCFB1272BB8FC00FF5C78 /* PriceData.swift in Sources */ = {isa = PBXBuildFile; fileRef = C16DCFAF272BB8FC00FF5C78 /* PriceData.swift */; };
+		C16DCFB2272BB8FC00FF5C78 /* PriceData.swift in Sources */ = {isa = PBXBuildFile; fileRef = C16DCFAF272BB8FC00FF5C78 /* PriceData.swift */; };
+		C16DCFB6272BC8F100FF5C78 /* TokenData.swift in Sources */ = {isa = PBXBuildFile; fileRef = C16DCFB4272BC8F100FF5C78 /* TokenData.swift */; };
+		C16DCFB7272BC8F100FF5C78 /* TokenData.swift in Sources */ = {isa = PBXBuildFile; fileRef = C16DCFB4272BC8F100FF5C78 /* TokenData.swift */; };
 		C179298527499A5B00044684 /* Constants.swift in Sources */ = {isa = PBXBuildFile; fileRef = C179298427499A5B00044684 /* Constants.swift */; };
-<<<<<<< HEAD
 		C179298627499A5B00044684 /* Constants.swift in Sources */ = {isa = PBXBuildFile; fileRef = C179298427499A5B00044684 /* Constants.swift */; };
 		C179298727499A5B00044684 /* Constants.swift in Sources */ = {isa = PBXBuildFile; fileRef = C179298427499A5B00044684 /* Constants.swift */; };
 		C18C8E022798B02700D38B34 /* CurrencyProvider.swift in Sources */ = {isa = PBXBuildFile; fileRef = C18C8E012798B02700D38B34 /* CurrencyProvider.swift */; };
 		C18C8E032798B02700D38B34 /* CurrencyProvider.swift in Sources */ = {isa = PBXBuildFile; fileRef = C18C8E012798B02700D38B34 /* CurrencyProvider.swift */; };
 		C18C8E042798B02700D38B34 /* CurrencyProvider.swift in Sources */ = {isa = PBXBuildFile; fileRef = C18C8E012798B02700D38B34 /* CurrencyProvider.swift */; };
-=======
->>>>>>> ad6d5268
 		C18FCD32273C62230079CE28 /* PriceWidgetView.swift in Sources */ = {isa = PBXBuildFile; fileRef = C16DCF75272BA7AA00FF5C78 /* PriceWidgetView.swift */; };
+		C18FCD37273C62C50079CE28 /* PriceWidgetView.swift in Sources */ = {isa = PBXBuildFile; fileRef = C16DCF75272BA7AA00FF5C78 /* PriceWidgetView.swift */; };
 		C18FCD39273C64C90079CE28 /* TokenData.swift in Sources */ = {isa = PBXBuildFile; fileRef = C16DCFB4272BC8F100FF5C78 /* TokenData.swift */; };
 		C18FCD3B273C64CF0079CE28 /* UIImage.swift in Sources */ = {isa = PBXBuildFile; fileRef = C1C61A6C272C9C8D00E5C0B3 /* UIImage.swift */; };
 		C18FCD3C273C64D10079CE28 /* TokenDetails.swift in Sources */ = {isa = PBXBuildFile; fileRef = C1EB012E2731B68400830E70 /* TokenDetails.swift */; };
@@ -86,10 +107,44 @@
 		C18FCD41273C64DE0079CE28 /* IconProvider.swift in Sources */ = {isa = PBXBuildFile; fileRef = C151287D2739F676006517AB /* IconProvider.swift */; };
 		C18FCD42273C64E10079CE28 /* TokenProvider.swift in Sources */ = {isa = PBXBuildFile; fileRef = C16DCF72272BA77A00FF5C78 /* TokenProvider.swift */; };
 		C18FCD43273C64E40079CE28 /* PriceDataProvider.swift in Sources */ = {isa = PBXBuildFile; fileRef = C16DCFAA272BB8ED00FF5C78 /* PriceDataProvider.swift */; };
+		C1AA308F27338F2B00136A9A /* SF-Pro-Rounded-Bold.otf in Resources */ = {isa = PBXBuildFile; fileRef = AA6228EB24272B200078BDAA /* SF-Pro-Rounded-Bold.otf */; };
+		C1AA309027338F2B00136A9A /* SF-Pro-Rounded-Regular.otf in Resources */ = {isa = PBXBuildFile; fileRef = AA6228EE24272B200078BDAA /* SF-Pro-Rounded-Regular.otf */; };
+		C1AA309127338F2B00136A9A /* SFMono-Medium.otf in Resources */ = {isa = PBXBuildFile; fileRef = 668A9E253DAF444A90ECB997 /* SFMono-Medium.otf */; };
+		C1AA309227338F2B00136A9A /* SF-Pro-Rounded-Medium.otf in Resources */ = {isa = PBXBuildFile; fileRef = AA6228ED24272B200078BDAA /* SF-Pro-Rounded-Medium.otf */; };
+		C1AA309327338F2B00136A9A /* SF-Pro-Rounded-Semibold.otf in Resources */ = {isa = PBXBuildFile; fileRef = AA6228EA24272B200078BDAA /* SF-Pro-Rounded-Semibold.otf */; };
+		C1AA309427338F2B00136A9A /* SFMono-Regular.otf in Resources */ = {isa = PBXBuildFile; fileRef = 95F2888C850F40C8A26E083B /* SFMono-Regular.otf */; };
+		C1AA309527338F2B00136A9A /* SF-Pro-Rounded-Heavy.otf in Resources */ = {isa = PBXBuildFile; fileRef = AA6228EC24272B200078BDAA /* SF-Pro-Rounded-Heavy.otf */; };
+		C1C61A6E272C9C8D00E5C0B3 /* UIImage.swift in Sources */ = {isa = PBXBuildFile; fileRef = C1C61A6C272C9C8D00E5C0B3 /* UIImage.swift */; };
+		C1C61A6F272C9C8D00E5C0B3 /* UIImage.swift in Sources */ = {isa = PBXBuildFile; fileRef = C1C61A6C272C9C8D00E5C0B3 /* UIImage.swift */; };
 		C1C61A82272CBDA100E5C0B3 /* Images.xcassets in Resources */ = {isa = PBXBuildFile; fileRef = C1C61A81272CBDA100E5C0B3 /* Images.xcassets */; };
+		C1C61A83272CBDA100E5C0B3 /* Images.xcassets in Resources */ = {isa = PBXBuildFile; fileRef = C1C61A81272CBDA100E5C0B3 /* Images.xcassets */; };
+		C1C61A84272CBDA100E5C0B3 /* Images.xcassets in Resources */ = {isa = PBXBuildFile; fileRef = C1C61A81272CBDA100E5C0B3 /* Images.xcassets */; };
+		C1C61A922731A05700E5C0B3 /* RainbowTokenList.swift in Sources */ = {isa = PBXBuildFile; fileRef = C1C61A902731A05700E5C0B3 /* RainbowTokenList.swift */; };
+		C1C61A932731A05700E5C0B3 /* RainbowTokenList.swift in Sources */ = {isa = PBXBuildFile; fileRef = C1C61A902731A05700E5C0B3 /* RainbowTokenList.swift */; };
+		C1EB01302731B68400830E70 /* TokenDetails.swift in Sources */ = {isa = PBXBuildFile; fileRef = C1EB012E2731B68400830E70 /* TokenDetails.swift */; };
+		C1EB01312731B68400830E70 /* TokenDetails.swift in Sources */ = {isa = PBXBuildFile; fileRef = C1EB012E2731B68400830E70 /* TokenDetails.swift */; };
 		C72F456C99A646399192517D /* libz.tbd in Frameworks */ = {isa = PBXBuildFile; fileRef = 98AED33BAB4247CEBEF8464D /* libz.tbd */; };
+		E204FF89C9276FE9C41ECE46 /* libPods-Rainbow.a in Frameworks */ = {isa = PBXBuildFile; fileRef = 7BED770532DBEB0680EBC52E /* libPods-Rainbow.a */; };
+		E5F4BAD4421C7E9CB484867D /* libPods-PriceWidgetExtension.a in Frameworks */ = {isa = PBXBuildFile; fileRef = 47B97FF17ABA37E9E9BDD2C7 /* libPods-PriceWidgetExtension.a */; };
 		ED2971652150620600B7C4FE /* JavaScriptCore.framework in Frameworks */ = {isa = PBXBuildFile; fileRef = ED2971642150620600B7C4FE /* JavaScriptCore.framework */; };
 /* End PBXBuildFile section */
+
+/* Begin PBXContainerItemProxy section */
+		C16DCF67272BA6F000FF5C78 /* PBXContainerItemProxy */ = {
+			isa = PBXContainerItemProxy;
+			containerPortal = 83CBB9F71A601CBA00E9B192 /* Project object */;
+			proxyType = 1;
+			remoteGlobalIDString = C16DCF5B272BA6EF00FF5C78;
+			remoteInfo = PriceWidgetExtension;
+		};
+		C16DCF97272BAB9600FF5C78 /* PBXContainerItemProxy */ = {
+			isa = PBXContainerItemProxy;
+			containerPortal = 83CBB9F71A601CBA00E9B192 /* Project object */;
+			proxyType = 1;
+			remoteGlobalIDString = C16DCF7E272BAB9500FF5C78;
+			remoteInfo = SelectTokenIntent;
+		};
+/* End PBXContainerItemProxy section */
 
 /* Begin PBXCopyFilesBuildPhase section */
 		668ADB3225A4E3A40050859D /* Embed App Extensions */ = {
@@ -98,6 +153,8 @@
 			dstPath = "";
 			dstSubfolderSpec = 13;
 			files = (
+				C16DCF99272BAB9600FF5C78 /* SelectTokenIntent.appex in Embed App Extensions */,
+				C16DCF69272BA6F000FF5C78 /* PriceWidgetExtension.appex in Embed App Extensions */,
 			);
 			name = "Embed App Extensions";
 			runOnlyForDeploymentPostprocessing = 0;
@@ -108,6 +165,7 @@
 		008F07F21AC5B25A0029DE68 /* main.jsbundle */ = {isa = PBXFileReference; fileEncoding = 4; lastKnownFileType = text; path = main.jsbundle; sourceTree = "<group>"; };
 		00E356F11AD99517003FC87E /* Info.plist */ = {isa = PBXFileReference; lastKnownFileType = text.plist.xml; path = Info.plist; sourceTree = "<group>"; };
 		00E356F21AD99517003FC87E /* RainbowTests.m */ = {isa = PBXFileReference; lastKnownFileType = sourcecode.c.objc; path = RainbowTests.m; sourceTree = "<group>"; };
+		077361326486947936779D41 /* Pods-SelectTokenIntent.debug.xcconfig */ = {isa = PBXFileReference; includeInIndex = 1; lastKnownFileType = text.xcconfig; name = "Pods-SelectTokenIntent.debug.xcconfig"; path = "Target Support Files/Pods-SelectTokenIntent/Pods-SelectTokenIntent.debug.xcconfig"; sourceTree = "<group>"; };
 		13B07F961A680F5B00A75B9A /* Rainbow.app */ = {isa = PBXFileReference; explicitFileType = wrapper.application; includeInIndex = 0; path = Rainbow.app; sourceTree = BUILT_PRODUCTS_DIR; };
 		13B07FAF1A68108700A75B9A /* AppDelegate.h */ = {isa = PBXFileReference; fileEncoding = 4; lastKnownFileType = sourcecode.c.h; name = AppDelegate.h; path = Rainbow/AppDelegate.h; sourceTree = "<group>"; };
 		13B07FB01A68108700A75B9A /* AppDelegate.mm */ = {isa = PBXFileReference; fileEncoding = 4; lastKnownFileType = sourcecode.cpp.objcpp; name = AppDelegate.mm; path = Rainbow/AppDelegate.mm; sourceTree = "<group>"; };
@@ -130,7 +188,6 @@
 		15E531D4242B28EF00797B89 /* UIImageViewWithPersistentAnimations.swift */ = {isa = PBXFileReference; lastKnownFileType = sourcecode.swift; path = UIImageViewWithPersistentAnimations.swift; sourceTree = "<group>"; };
 		15E531D8242DAB7100797B89 /* NotificationManager.h */ = {isa = PBXFileReference; lastKnownFileType = sourcecode.c.h; path = NotificationManager.h; sourceTree = "<group>"; };
 		15E531D9242DAB7100797B89 /* NotificationManager.m */ = {isa = PBXFileReference; lastKnownFileType = sourcecode.c.objc; path = NotificationManager.m; sourceTree = "<group>"; };
-		1E2FA26209624D003D53B2F6 /* Pods-Rainbow.staging.xcconfig */ = {isa = PBXFileReference; includeInIndex = 1; lastKnownFileType = text.xcconfig; name = "Pods-Rainbow.staging.xcconfig"; path = "Target Support Files/Pods-Rainbow/Pods-Rainbow.staging.xcconfig"; sourceTree = "<group>"; };
 		24979E3620F84003007EB0DA /* Protobuf.framework */ = {isa = PBXFileReference; lastKnownFileType = wrapper.framework; name = Protobuf.framework; path = Frameworks/Protobuf.framework; sourceTree = "<group>"; };
 		24979E7420F84004007EB0DA /* FirebaseAnalytics.framework */ = {isa = PBXFileReference; lastKnownFileType = wrapper.framework; name = FirebaseAnalytics.framework; path = Frameworks/FirebaseAnalytics.framework; sourceTree = "<group>"; };
 		24979E7520F84004007EB0DA /* FirebaseCore.framework */ = {isa = PBXFileReference; lastKnownFileType = wrapper.framework; name = FirebaseCore.framework; path = Frameworks/FirebaseCore.framework; sourceTree = "<group>"; };
@@ -143,15 +200,18 @@
 		24979E7C20F84004007EB0DA /* FirebaseCoreDiagnostics.framework */ = {isa = PBXFileReference; lastKnownFileType = wrapper.framework; name = FirebaseCoreDiagnostics.framework; path = Frameworks/FirebaseCoreDiagnostics.framework; sourceTree = "<group>"; };
 		24979E7D20F84005007EB0DA /* module.modulemap */ = {isa = PBXFileReference; fileEncoding = 4; lastKnownFileType = "sourcecode.module-map"; name = module.modulemap; path = Frameworks/module.modulemap; sourceTree = "<group>"; };
 		24979E7E20F84005007EB0DA /* nanopb.framework */ = {isa = PBXFileReference; lastKnownFileType = wrapper.framework; name = nanopb.framework; path = Frameworks/nanopb.framework; sourceTree = "<group>"; };
-		2D711FC876FC97DCBAC57806 /* Pods-SelectTokenIntent.staging.xcconfig */ = {isa = PBXFileReference; includeInIndex = 1; lastKnownFileType = text.xcconfig; name = "Pods-SelectTokenIntent.staging.xcconfig"; path = "Target Support Files/Pods-SelectTokenIntent/Pods-SelectTokenIntent.staging.xcconfig"; sourceTree = "<group>"; };
+		2B70241E562CC5956A1EFEFC /* Pods-SelectTokenIntent.release.xcconfig */ = {isa = PBXFileReference; includeInIndex = 1; lastKnownFileType = text.xcconfig; name = "Pods-SelectTokenIntent.release.xcconfig"; path = "Target Support Files/Pods-SelectTokenIntent/Pods-SelectTokenIntent.release.xcconfig"; sourceTree = "<group>"; };
+		3190C0F68EDEB6A96262A2B5 /* Pods-PriceWidgetExtension.staging.xcconfig */ = {isa = PBXFileReference; includeInIndex = 1; lastKnownFileType = text.xcconfig; name = "Pods-PriceWidgetExtension.staging.xcconfig"; path = "Target Support Files/Pods-PriceWidgetExtension/Pods-PriceWidgetExtension.staging.xcconfig"; sourceTree = "<group>"; };
 		3C379D5D20FD1F92009AF81F /* Rainbow.entitlements */ = {isa = PBXFileReference; lastKnownFileType = text.plist.entitlements; name = Rainbow.entitlements; path = Rainbow/Rainbow.entitlements; sourceTree = "<group>"; };
 		3CBE29CB2381E43800BE05AC /* Rainbow-Bridging-Header.h */ = {isa = PBXFileReference; lastKnownFileType = sourcecode.c.h; path = "Rainbow-Bridging-Header.h"; sourceTree = "<group>"; };
-		490A682F1B40E2D296626A81 /* Pods-Rainbow.debug.xcconfig */ = {isa = PBXFileReference; includeInIndex = 1; lastKnownFileType = text.xcconfig; name = "Pods-Rainbow.debug.xcconfig"; path = "Target Support Files/Pods-Rainbow/Pods-Rainbow.debug.xcconfig"; sourceTree = "<group>"; };
-		55013041208F2B4857A5D8E5 /* libPods-PriceWidgetExtension.a */ = {isa = PBXFileReference; explicitFileType = archive.ar; includeInIndex = 0; path = "libPods-PriceWidgetExtension.a"; sourceTree = BUILT_PRODUCTS_DIR; };
-		55C26A4FFE5FEA1A76C0BDE5 /* Pods-PriceWidgetExtension.debug.xcconfig */ = {isa = PBXFileReference; includeInIndex = 1; lastKnownFileType = text.xcconfig; name = "Pods-PriceWidgetExtension.debug.xcconfig"; path = "Target Support Files/Pods-PriceWidgetExtension/Pods-PriceWidgetExtension.debug.xcconfig"; sourceTree = "<group>"; };
-		5668F2872896FC7E2BB84D4B /* Pods-Rainbow.release.xcconfig */ = {isa = PBXFileReference; includeInIndex = 1; lastKnownFileType = text.xcconfig; name = "Pods-Rainbow.release.xcconfig"; path = "Target Support Files/Pods-Rainbow/Pods-Rainbow.release.xcconfig"; sourceTree = "<group>"; };
+		47B97FF17ABA37E9E9BDD2C7 /* libPods-PriceWidgetExtension.a */ = {isa = PBXFileReference; explicitFileType = archive.ar; includeInIndex = 0; path = "libPods-PriceWidgetExtension.a"; sourceTree = BUILT_PRODUCTS_DIR; };
+		4D804EE055C2010A833EBA5C /* Pods-PriceWidgetExtension.localrelease.xcconfig */ = {isa = PBXFileReference; includeInIndex = 1; lastKnownFileType = text.xcconfig; name = "Pods-PriceWidgetExtension.localrelease.xcconfig"; path = "Target Support Files/Pods-PriceWidgetExtension/Pods-PriceWidgetExtension.localrelease.xcconfig"; sourceTree = "<group>"; };
+		541859063163DF178F88081F /* Pods-Rainbow.staging.xcconfig */ = {isa = PBXFileReference; includeInIndex = 1; lastKnownFileType = text.xcconfig; name = "Pods-Rainbow.staging.xcconfig"; path = "Target Support Files/Pods-Rainbow/Pods-Rainbow.staging.xcconfig"; sourceTree = "<group>"; };
+		5554AF40268174A4C4E71CC1 /* Pods-PriceWidgetExtension.debug.xcconfig */ = {isa = PBXFileReference; includeInIndex = 1; lastKnownFileType = text.xcconfig; name = "Pods-PriceWidgetExtension.debug.xcconfig"; path = "Target Support Files/Pods-PriceWidgetExtension/Pods-PriceWidgetExtension.debug.xcconfig"; sourceTree = "<group>"; };
+		5BA1682E4E1B9405F25CC49A /* Pods-SelectTokenIntent.staging.xcconfig */ = {isa = PBXFileReference; includeInIndex = 1; lastKnownFileType = text.xcconfig; name = "Pods-SelectTokenIntent.staging.xcconfig"; path = "Target Support Files/Pods-SelectTokenIntent/Pods-SelectTokenIntent.staging.xcconfig"; sourceTree = "<group>"; };
 		6630540824A38A1900E5B030 /* RainbowText.m */ = {isa = PBXFileReference; lastKnownFileType = sourcecode.c.objc; path = RainbowText.m; sourceTree = "<group>"; };
 		6635730524939991006ACFA6 /* SafeStoreReview.m */ = {isa = PBXFileReference; lastKnownFileType = sourcecode.c.objc; path = SafeStoreReview.m; sourceTree = "<group>"; };
+		664612EC2748489B00B43F5A /* PriceWidgetExtension.entitlements */ = {isa = PBXFileReference; lastKnownFileType = text.plist.entitlements; path = PriceWidgetExtension.entitlements; sourceTree = "<group>"; };
 		664612ED274848B000B43F5A /* SelectTokenIntent.entitlements */ = {isa = PBXFileReference; lastKnownFileType = text.plist.entitlements; path = SelectTokenIntent.entitlements; sourceTree = "<group>"; };
 		6655FFB325BB2B0700642961 /* ThemeModule.m */ = {isa = PBXFileReference; lastKnownFileType = sourcecode.c.objc; path = ThemeModule.m; sourceTree = "<group>"; };
 		668A9E253DAF444A90ECB997 /* SFMono-Medium.otf */ = {isa = PBXFileReference; explicitFileType = undefined; fileEncoding = 9; includeInIndex = 0; lastKnownFileType = unknown; name = "SFMono-Medium.otf"; path = "../src/assets/fonts/SFMono-Medium.otf"; sourceTree = "<group>"; };
@@ -169,8 +229,10 @@
 		66F889D9260CEF1E00E27D6E /* SlackBottomSheet.h */ = {isa = PBXFileReference; fileEncoding = 4; lastKnownFileType = sourcecode.c.h; path = SlackBottomSheet.h; sourceTree = "<group>"; };
 		66F889DA260CEF1E00E27D6E /* SlackBottomSheet.m */ = {isa = PBXFileReference; fileEncoding = 4; lastKnownFileType = sourcecode.c.objc; path = SlackBottomSheet.m; sourceTree = "<group>"; };
 		66FEC91523EDA13F00A0F367 /* RoundedCornerView.swift */ = {isa = PBXFileReference; fileEncoding = 4; lastKnownFileType = sourcecode.swift; path = RoundedCornerView.swift; sourceTree = "<group>"; };
-		70AEF441972F763DA3E94A02 /* Pods-PriceWidgetExtension.release.xcconfig */ = {isa = PBXFileReference; includeInIndex = 1; lastKnownFileType = text.xcconfig; name = "Pods-PriceWidgetExtension.release.xcconfig"; path = "Target Support Files/Pods-PriceWidgetExtension/Pods-PriceWidgetExtension.release.xcconfig"; sourceTree = "<group>"; };
-		787DA89AD88E03FEDB730901 /* Pods-Rainbow.localrelease.xcconfig */ = {isa = PBXFileReference; includeInIndex = 1; lastKnownFileType = text.xcconfig; name = "Pods-Rainbow.localrelease.xcconfig"; path = "Target Support Files/Pods-Rainbow/Pods-Rainbow.localrelease.xcconfig"; sourceTree = "<group>"; };
+		77FA8A760EE0B6682BAD3868 /* libPods-SelectTokenIntent.a */ = {isa = PBXFileReference; explicitFileType = archive.ar; includeInIndex = 0; path = "libPods-SelectTokenIntent.a"; sourceTree = BUILT_PRODUCTS_DIR; };
+		7BED770532DBEB0680EBC52E /* libPods-Rainbow.a */ = {isa = PBXFileReference; explicitFileType = archive.ar; includeInIndex = 0; path = "libPods-Rainbow.a"; sourceTree = BUILT_PRODUCTS_DIR; };
+		83232692DC64CBC44FC3A42E /* Pods-PriceWidgetExtension.release.xcconfig */ = {isa = PBXFileReference; includeInIndex = 1; lastKnownFileType = text.xcconfig; name = "Pods-PriceWidgetExtension.release.xcconfig"; path = "Target Support Files/Pods-PriceWidgetExtension/Pods-PriceWidgetExtension.release.xcconfig"; sourceTree = "<group>"; };
+		90040116CA0A567F423B50C6 /* Pods-SelectTokenIntent.localrelease.xcconfig */ = {isa = PBXFileReference; includeInIndex = 1; lastKnownFileType = text.xcconfig; name = "Pods-SelectTokenIntent.localrelease.xcconfig"; path = "Target Support Files/Pods-SelectTokenIntent/Pods-SelectTokenIntent.localrelease.xcconfig"; sourceTree = "<group>"; };
 		95F2888C850F40C8A26E083B /* SFMono-Regular.otf */ = {isa = PBXFileReference; explicitFileType = undefined; fileEncoding = 9; includeInIndex = 0; lastKnownFileType = unknown; name = "SFMono-Regular.otf"; path = "../src/assets/fonts/SFMono-Regular.otf"; sourceTree = "<group>"; };
 		98AED33BAB4247CEBEF8464D /* libz.tbd */ = {isa = PBXFileReference; explicitFileType = undefined; fileEncoding = 9; includeInIndex = 0; lastKnownFileType = "sourcecode.text-based-dylib-definition"; name = libz.tbd; path = usr/lib/libz.tbd; sourceTree = SDKROOT; };
 		9DEADFA4826D4D0BAA950D21 /* libRNFIRMessaging.a */ = {isa = PBXFileReference; explicitFileType = undefined; fileEncoding = 9; includeInIndex = 0; lastKnownFileType = archive.ar; path = libRNFIRMessaging.a; sourceTree = "<group>"; };
@@ -202,12 +264,12 @@
 		AA6228EC24272B200078BDAA /* SF-Pro-Rounded-Heavy.otf */ = {isa = PBXFileReference; lastKnownFileType = file; name = "SF-Pro-Rounded-Heavy.otf"; path = "../src/assets/fonts/SF-Pro-Rounded-Heavy.otf"; sourceTree = "<group>"; };
 		AA6228ED24272B200078BDAA /* SF-Pro-Rounded-Medium.otf */ = {isa = PBXFileReference; lastKnownFileType = file; name = "SF-Pro-Rounded-Medium.otf"; path = "../src/assets/fonts/SF-Pro-Rounded-Medium.otf"; sourceTree = "<group>"; };
 		AA6228EE24272B200078BDAA /* SF-Pro-Rounded-Regular.otf */ = {isa = PBXFileReference; lastKnownFileType = file; name = "SF-Pro-Rounded-Regular.otf"; path = "../src/assets/fonts/SF-Pro-Rounded-Regular.otf"; sourceTree = "<group>"; };
-		AF0FBFD9688FB42B5CA04B9C /* Pods-PriceWidgetExtension.localrelease.xcconfig */ = {isa = PBXFileReference; includeInIndex = 1; lastKnownFileType = text.xcconfig; name = "Pods-PriceWidgetExtension.localrelease.xcconfig"; path = "Target Support Files/Pods-PriceWidgetExtension/Pods-PriceWidgetExtension.localrelease.xcconfig"; sourceTree = "<group>"; };
 		B0C692B061D7430D8194DC98 /* ToolTipMenuTests.xctest */ = {isa = PBXFileReference; explicitFileType = undefined; fileEncoding = 9; includeInIndex = 0; lastKnownFileType = wrapper.cfbundle; path = ToolTipMenuTests.xctest; sourceTree = "<group>"; };
 		C04D10EF25AFC8C1003BEF7A /* Extras.json */ = {isa = PBXFileReference; lastKnownFileType = text.json; path = Extras.json; sourceTree = "<group>"; };
 		C11640E7274DC10B00C9120A /* UIColor.swift */ = {isa = PBXFileReference; lastKnownFileType = sourcecode.swift; path = UIColor.swift; sourceTree = "<group>"; };
 		C1272389274EBBB6006AC743 /* CurrencyDetails.swift */ = {isa = PBXFileReference; lastKnownFileType = sourcecode.swift; path = CurrencyDetails.swift; sourceTree = "<group>"; };
 		C151287D2739F676006517AB /* IconProvider.swift */ = {isa = PBXFileReference; lastKnownFileType = sourcecode.swift; path = IconProvider.swift; sourceTree = "<group>"; };
+		C16DCF5C272BA6EF00FF5C78 /* PriceWidgetExtension.appex */ = {isa = PBXFileReference; explicitFileType = "wrapper.app-extension"; includeInIndex = 0; path = PriceWidgetExtension.appex; sourceTree = BUILT_PRODUCTS_DIR; };
 		C16DCF5D272BA6EF00FF5C78 /* WidgetKit.framework */ = {isa = PBXFileReference; lastKnownFileType = wrapper.framework; name = WidgetKit.framework; path = System/Library/Frameworks/WidgetKit.framework; sourceTree = SDKROOT; };
 		C16DCF5F272BA6EF00FF5C78 /* SwiftUI.framework */ = {isa = PBXFileReference; lastKnownFileType = wrapper.framework; name = SwiftUI.framework; path = System/Library/Frameworks/SwiftUI.framework; sourceTree = SDKROOT; };
 		C16DCF62272BA6EF00FF5C78 /* PriceWidget.swift */ = {isa = PBXFileReference; lastKnownFileType = sourcecode.swift; path = PriceWidget.swift; sourceTree = "<group>"; };
@@ -216,6 +278,7 @@
 		C16DCF6F272BA75700FF5C78 /* CoinGeckoToken.swift */ = {isa = PBXFileReference; lastKnownFileType = sourcecode.swift; path = CoinGeckoToken.swift; sourceTree = "<group>"; };
 		C16DCF72272BA77A00FF5C78 /* TokenProvider.swift */ = {isa = PBXFileReference; lastKnownFileType = sourcecode.swift; path = TokenProvider.swift; sourceTree = "<group>"; };
 		C16DCF75272BA7AA00FF5C78 /* PriceWidgetView.swift */ = {isa = PBXFileReference; lastKnownFileType = sourcecode.swift; path = PriceWidgetView.swift; sourceTree = "<group>"; };
+		C16DCF7F272BAB9500FF5C78 /* SelectTokenIntent.appex */ = {isa = PBXFileReference; explicitFileType = "wrapper.app-extension"; includeInIndex = 0; path = SelectTokenIntent.appex; sourceTree = BUILT_PRODUCTS_DIR; };
 		C16DCF80272BAB9500FF5C78 /* Intents.framework */ = {isa = PBXFileReference; lastKnownFileType = wrapper.framework; name = Intents.framework; path = System/Library/Frameworks/Intents.framework; sourceTree = SDKROOT; };
 		C16DCF83272BAB9500FF5C78 /* IntentHandler.swift */ = {isa = PBXFileReference; lastKnownFileType = sourcecode.swift; path = IntentHandler.swift; sourceTree = "<group>"; };
 		C16DCF85272BAB9500FF5C78 /* Info.plist */ = {isa = PBXFileReference; lastKnownFileType = text.plist.xml; path = Info.plist; sourceTree = "<group>"; };
@@ -229,15 +292,12 @@
 		C1C61A81272CBDA100E5C0B3 /* Images.xcassets */ = {isa = PBXFileReference; lastKnownFileType = folder.assetcatalog; path = Images.xcassets; sourceTree = "<group>"; };
 		C1C61A902731A05700E5C0B3 /* RainbowTokenList.swift */ = {isa = PBXFileReference; lastKnownFileType = sourcecode.swift; path = RainbowTokenList.swift; sourceTree = "<group>"; };
 		C1EB012E2731B68400830E70 /* TokenDetails.swift */ = {isa = PBXFileReference; lastKnownFileType = sourcecode.swift; path = TokenDetails.swift; sourceTree = "<group>"; };
-		C3763B3F1B2CED1C5E06E2EB /* Pods-PriceWidgetExtension.staging.xcconfig */ = {isa = PBXFileReference; includeInIndex = 1; lastKnownFileType = text.xcconfig; name = "Pods-PriceWidgetExtension.staging.xcconfig"; path = "Target Support Files/Pods-PriceWidgetExtension/Pods-PriceWidgetExtension.staging.xcconfig"; sourceTree = "<group>"; };
-		C423B1B1CFF121C1EB1FF376 /* libPods-SelectTokenIntent.a */ = {isa = PBXFileReference; explicitFileType = archive.ar; includeInIndex = 0; path = "libPods-SelectTokenIntent.a"; sourceTree = BUILT_PRODUCTS_DIR; };
-		CB71EC6685B1634C22F2AC37 /* Pods-SelectTokenIntent.localrelease.xcconfig */ = {isa = PBXFileReference; includeInIndex = 1; lastKnownFileType = text.xcconfig; name = "Pods-SelectTokenIntent.localrelease.xcconfig"; path = "Target Support Files/Pods-SelectTokenIntent/Pods-SelectTokenIntent.localrelease.xcconfig"; sourceTree = "<group>"; };
+		CCBFAA64F81D3E159EEDDBB5 /* Pods-Rainbow.debug.xcconfig */ = {isa = PBXFileReference; includeInIndex = 1; lastKnownFileType = text.xcconfig; name = "Pods-Rainbow.debug.xcconfig"; path = "Target Support Files/Pods-Rainbow/Pods-Rainbow.debug.xcconfig"; sourceTree = "<group>"; };
+		CEA322A7125649B0406B838F /* Pods-Rainbow.release.xcconfig */ = {isa = PBXFileReference; includeInIndex = 1; lastKnownFileType = text.xcconfig; name = "Pods-Rainbow.release.xcconfig"; path = "Target Support Files/Pods-Rainbow/Pods-Rainbow.release.xcconfig"; sourceTree = "<group>"; };
+		D6F71C4A6EBBAF6112D5B03B /* Pods-Rainbow.localrelease.xcconfig */ = {isa = PBXFileReference; includeInIndex = 1; lastKnownFileType = text.xcconfig; name = "Pods-Rainbow.localrelease.xcconfig"; path = "Target Support Files/Pods-Rainbow/Pods-Rainbow.localrelease.xcconfig"; sourceTree = "<group>"; };
 		D755E71324B04FEE9C691D14 /* libRNFirebase.a */ = {isa = PBXFileReference; explicitFileType = undefined; fileEncoding = 9; includeInIndex = 0; lastKnownFileType = archive.ar; path = libRNFirebase.a; sourceTree = "<group>"; };
-		E726321EF8A43C798E5220D0 /* Pods-SelectTokenIntent.debug.xcconfig */ = {isa = PBXFileReference; includeInIndex = 1; lastKnownFileType = text.xcconfig; name = "Pods-SelectTokenIntent.debug.xcconfig"; path = "Target Support Files/Pods-SelectTokenIntent/Pods-SelectTokenIntent.debug.xcconfig"; sourceTree = "<group>"; };
 		ED297162215061F000B7C4FE /* JavaScriptCore.framework */ = {isa = PBXFileReference; lastKnownFileType = wrapper.framework; name = JavaScriptCore.framework; path = System/Library/Frameworks/JavaScriptCore.framework; sourceTree = SDKROOT; };
 		ED2971642150620600B7C4FE /* JavaScriptCore.framework */ = {isa = PBXFileReference; lastKnownFileType = wrapper.framework; name = JavaScriptCore.framework; path = Platforms/AppleTVOS.platform/Developer/SDKs/AppleTVOS12.0.sdk/System/Library/Frameworks/JavaScriptCore.framework; sourceTree = DEVELOPER_DIR; };
-		F1B179A652310DB0E897932A /* Pods-SelectTokenIntent.release.xcconfig */ = {isa = PBXFileReference; includeInIndex = 1; lastKnownFileType = text.xcconfig; name = "Pods-SelectTokenIntent.release.xcconfig"; path = "Target Support Files/Pods-SelectTokenIntent/Pods-SelectTokenIntent.release.xcconfig"; sourceTree = "<group>"; };
-		F66C3EAA52CF4E644E040E5B /* libPods-Rainbow.a */ = {isa = PBXFileReference; explicitFileType = archive.ar; includeInIndex = 0; path = "libPods-Rainbow.a"; sourceTree = BUILT_PRODUCTS_DIR; };
 /* End PBXFileReference section */
 
 /* Begin PBXFrameworksBuildPhase section */
@@ -247,18 +307,17 @@
 			files = (
 				ED2971652150620600B7C4FE /* JavaScriptCore.framework in Frameworks */,
 				C72F456C99A646399192517D /* libz.tbd in Frameworks */,
-				5F80D7F3B0B7B063700DCC2F /* libPods-Rainbow.a in Frameworks */,
+				E204FF89C9276FE9C41ECE46 /* libPods-Rainbow.a in Frameworks */,
 			);
 			runOnlyForDeploymentPostprocessing = 0;
 		};
-<<<<<<< HEAD
 		C16DCF59272BA6EF00FF5C78 /* Frameworks */ = {
 			isa = PBXFrameworksBuildPhase;
 			buildActionMask = 2147483647;
 			files = (
 				C16DCF60272BA6EF00FF5C78 /* SwiftUI.framework in Frameworks */,
 				C16DCF5E272BA6EF00FF5C78 /* WidgetKit.framework in Frameworks */,
-				153F57BC596A552798EFC0C4 /* libPods-PriceWidgetExtension.a in Frameworks */,
+				E5F4BAD4421C7E9CB484867D /* libPods-PriceWidgetExtension.a in Frameworks */,
 			);
 			runOnlyForDeploymentPostprocessing = 0;
 		};
@@ -267,12 +326,10 @@
 			buildActionMask = 2147483647;
 			files = (
 				C16DCF81272BAB9500FF5C78 /* Intents.framework in Frameworks */,
-				1E12FA8D1E3A1C5BB81803D2 /* libPods-SelectTokenIntent.a in Frameworks */,
+				45D8469C7BA6FEA9D230E491 /* libPods-SelectTokenIntent.a in Frameworks */,
 			);
 			runOnlyForDeploymentPostprocessing = 0;
 		};
-=======
->>>>>>> ad6d5268
 /* End PBXFrameworksBuildPhase section */
 
 /* Begin PBXGroup section */
@@ -394,9 +451,9 @@
 				C16DCF5F272BA6EF00FF5C78 /* SwiftUI.framework */,
 				C16DCF80272BAB9500FF5C78 /* Intents.framework */,
 				C16DCF8B272BAB9600FF5C78 /* IntentsUI.framework */,
-				55013041208F2B4857A5D8E5 /* libPods-PriceWidgetExtension.a */,
-				F66C3EAA52CF4E644E040E5B /* libPods-Rainbow.a */,
-				C423B1B1CFF121C1EB1FF376 /* libPods-SelectTokenIntent.a */,
+				7BED770532DBEB0680EBC52E /* libPods-Rainbow.a */,
+				47B97FF17ABA37E9E9BDD2C7 /* libPods-PriceWidgetExtension.a */,
+				77FA8A760EE0B6682BAD3868 /* libPods-SelectTokenIntent.a */,
 			);
 			name = Frameworks;
 			sourceTree = "<group>";
@@ -443,6 +500,7 @@
 		83CBB9F61A601CBA00E9B192 = {
 			isa = PBXGroup;
 			children = (
+				664612EC2748489B00B43F5A /* PriceWidgetExtension.entitlements */,
 				C1C61A81272CBDA100E5C0B3 /* Images.xcassets */,
 				15DC38CC247E0DCC00919009 /* Config */,
 				13B07FAE1A68108700A75B9A /* Rainbow */,
@@ -466,6 +524,8 @@
 			isa = PBXGroup;
 			children = (
 				13B07F961A680F5B00A75B9A /* Rainbow.app */,
+				C16DCF5C272BA6EF00FF5C78 /* PriceWidgetExtension.appex */,
+				C16DCF7F272BAB9500FF5C78 /* SelectTokenIntent.appex */,
 			);
 			name = Products;
 			sourceTree = "<group>";
@@ -594,18 +654,18 @@
 		C640359C0E6575CE0A7ECD73 /* Pods */ = {
 			isa = PBXGroup;
 			children = (
-				55C26A4FFE5FEA1A76C0BDE5 /* Pods-PriceWidgetExtension.debug.xcconfig */,
-				70AEF441972F763DA3E94A02 /* Pods-PriceWidgetExtension.release.xcconfig */,
-				AF0FBFD9688FB42B5CA04B9C /* Pods-PriceWidgetExtension.localrelease.xcconfig */,
-				C3763B3F1B2CED1C5E06E2EB /* Pods-PriceWidgetExtension.staging.xcconfig */,
-				490A682F1B40E2D296626A81 /* Pods-Rainbow.debug.xcconfig */,
-				5668F2872896FC7E2BB84D4B /* Pods-Rainbow.release.xcconfig */,
-				787DA89AD88E03FEDB730901 /* Pods-Rainbow.localrelease.xcconfig */,
-				1E2FA26209624D003D53B2F6 /* Pods-Rainbow.staging.xcconfig */,
-				E726321EF8A43C798E5220D0 /* Pods-SelectTokenIntent.debug.xcconfig */,
-				F1B179A652310DB0E897932A /* Pods-SelectTokenIntent.release.xcconfig */,
-				CB71EC6685B1634C22F2AC37 /* Pods-SelectTokenIntent.localrelease.xcconfig */,
-				2D711FC876FC97DCBAC57806 /* Pods-SelectTokenIntent.staging.xcconfig */,
+				CCBFAA64F81D3E159EEDDBB5 /* Pods-Rainbow.debug.xcconfig */,
+				CEA322A7125649B0406B838F /* Pods-Rainbow.release.xcconfig */,
+				D6F71C4A6EBBAF6112D5B03B /* Pods-Rainbow.localrelease.xcconfig */,
+				541859063163DF178F88081F /* Pods-Rainbow.staging.xcconfig */,
+				5554AF40268174A4C4E71CC1 /* Pods-PriceWidgetExtension.debug.xcconfig */,
+				83232692DC64CBC44FC3A42E /* Pods-PriceWidgetExtension.release.xcconfig */,
+				4D804EE055C2010A833EBA5C /* Pods-PriceWidgetExtension.localrelease.xcconfig */,
+				3190C0F68EDEB6A96262A2B5 /* Pods-PriceWidgetExtension.staging.xcconfig */,
+				077361326486947936779D41 /* Pods-SelectTokenIntent.debug.xcconfig */,
+				2B70241E562CC5956A1EFEFC /* Pods-SelectTokenIntent.release.xcconfig */,
+				90040116CA0A567F423B50C6 /* Pods-SelectTokenIntent.localrelease.xcconfig */,
+				5BA1682E4E1B9405F25CC49A /* Pods-SelectTokenIntent.staging.xcconfig */,
 			);
 			path = Pods;
 			sourceTree = "<group>";
@@ -631,33 +691,34 @@
 			isa = PBXNativeTarget;
 			buildConfigurationList = 13B07F931A680F5B00A75B9A /* Build configuration list for PBXNativeTarget "Rainbow" */;
 			buildPhases = (
-				567C266F9B9EE1ADCFE48CD5 /* [CP] Check Pods Manifest.lock */,
+				80C9F041FDEF4C936C335418 /* [CP] Check Pods Manifest.lock */,
 				13B07F871A680F5B00A75B9A /* Sources */,
 				13B07F8C1A680F5B00A75B9A /* Frameworks */,
 				13B07F8E1A680F5B00A75B9A /* Resources */,
 				00DD1BFF1BD5951E006B06BC /* Bundle React Native code and images */,
 				9FF961FEA7AF435FA18ED988 /* Upload Debug Symbols to Sentry */,
 				668ADB3225A4E3A40050859D /* Embed App Extensions */,
-				A5891648310BAE9DE1B9C7F2 /* [CP] Embed Pods Frameworks */,
-				80EBB595448162F08F92BDA8 /* [CP] Copy Pods Resources */,
-				23C74119F689F578C4B2FEBC /* [CP-User] [RNFB] Core Configuration */,
-				58F1A735B86461E6CDC8EA4A /* [CP-User] [RNFB] Crashlytics Configuration */,
+				8C6D559233BF740B48781F12 /* [CP] Embed Pods Frameworks */,
+				D7388F6AF8A0FA6BB9056AB5 /* [CP] Copy Pods Resources */,
+				FE7DC16A3CB2383D719236D6 /* [CP-User] [RNFB] Core Configuration */,
+				E06309EE41E2D38824255369 /* [CP-User] [RNFB] Crashlytics Configuration */,
 			);
 			buildRules = (
 			);
 			dependencies = (
+				C16DCF68272BA6F000FF5C78 /* PBXTargetDependency */,
+				C16DCF98272BAB9600FF5C78 /* PBXTargetDependency */,
 			);
 			name = Rainbow;
 			productName = "Hello World";
 			productReference = 13B07F961A680F5B00A75B9A /* Rainbow.app */;
 			productType = "com.apple.product-type.application";
 		};
-<<<<<<< HEAD
 		C16DCF5B272BA6EF00FF5C78 /* PriceWidgetExtension */ = {
 			isa = PBXNativeTarget;
 			buildConfigurationList = C16DCF6E272BA6F100FF5C78 /* Build configuration list for PBXNativeTarget "PriceWidgetExtension" */;
 			buildPhases = (
-				61450F07951201F09FAB8B10 /* [CP] Check Pods Manifest.lock */,
+				884E789CB54FA71EBCF1D3F8 /* [CP] Check Pods Manifest.lock */,
 				C16DCF58272BA6EF00FF5C78 /* Sources */,
 				C16DCF59272BA6EF00FF5C78 /* Frameworks */,
 				C16DCF5A272BA6EF00FF5C78 /* Resources */,
@@ -675,7 +736,7 @@
 			isa = PBXNativeTarget;
 			buildConfigurationList = C16DCF9F272BAB9600FF5C78 /* Build configuration list for PBXNativeTarget "SelectTokenIntent" */;
 			buildPhases = (
-				2D3FFF83FFB3A87F4658F3F3 /* [CP] Check Pods Manifest.lock */,
+				CE30F1FD86BCAEDDAECB31E1 /* [CP] Check Pods Manifest.lock */,
 				C16DCF7B272BAB9500FF5C78 /* Sources */,
 				C16DCF7C272BAB9500FF5C78 /* Frameworks */,
 				C16DCF7D272BAB9500FF5C78 /* Resources */,
@@ -689,8 +750,6 @@
 			productReference = C16DCF7F272BAB9500FF5C78 /* SelectTokenIntent.appex */;
 			productType = "com.apple.product-type.app-extension";
 		};
-=======
->>>>>>> ad6d5268
 /* End PBXNativeTarget section */
 
 /* Begin PBXProject section */
@@ -714,6 +773,16 @@
 							};
 						};
 					};
+					C16DCF5B272BA6EF00FF5C78 = {
+						CreatedOnToolsVersion = 12.5.1;
+						DevelopmentTeam = L74NQAQB8H;
+						ProvisioningStyle = Automatic;
+					};
+					C16DCF7E272BAB9500FF5C78 = {
+						CreatedOnToolsVersion = 12.5.1;
+						DevelopmentTeam = L74NQAQB8H;
+						ProvisioningStyle = Automatic;
+					};
 				};
 			};
 			buildConfigurationList = 83CBB9FA1A601CBA00E9B192 /* Build configuration list for PBXProject "Rainbow" */;
@@ -731,6 +800,8 @@
 			projectRoot = "";
 			targets = (
 				13B07F861A680F5B00A75B9A /* Rainbow */,
+				C16DCF5B272BA6EF00FF5C78 /* PriceWidgetExtension */,
+				C16DCF7E272BAB9500FF5C78 /* SelectTokenIntent */,
 			);
 		};
 /* End PBXProject section */
@@ -759,6 +830,30 @@
 			);
 			runOnlyForDeploymentPostprocessing = 0;
 		};
+		C16DCF5A272BA6EF00FF5C78 /* Resources */ = {
+			isa = PBXResourcesBuildPhase;
+			buildActionMask = 2147483647;
+			files = (
+				C1AA308F27338F2B00136A9A /* SF-Pro-Rounded-Bold.otf in Resources */,
+				C1AA309027338F2B00136A9A /* SF-Pro-Rounded-Regular.otf in Resources */,
+				C1AA309427338F2B00136A9A /* SFMono-Regular.otf in Resources */,
+				C1C61A83272CBDA100E5C0B3 /* Images.xcassets in Resources */,
+				C1AA309227338F2B00136A9A /* SF-Pro-Rounded-Medium.otf in Resources */,
+				C1AA309527338F2B00136A9A /* SF-Pro-Rounded-Heavy.otf in Resources */,
+				C1AA309127338F2B00136A9A /* SFMono-Medium.otf in Resources */,
+				C1AA309327338F2B00136A9A /* SF-Pro-Rounded-Semibold.otf in Resources */,
+				C16DCF65272BA6F000FF5C78 /* Assets.xcassets in Resources */,
+			);
+			runOnlyForDeploymentPostprocessing = 0;
+		};
+		C16DCF7D272BAB9500FF5C78 /* Resources */ = {
+			isa = PBXResourcesBuildPhase;
+			buildActionMask = 2147483647;
+			files = (
+				C1C61A84272CBDA100E5C0B3 /* Images.xcassets in Resources */,
+			);
+			runOnlyForDeploymentPostprocessing = 0;
+		};
 /* End PBXResourcesBuildPhase section */
 
 /* Begin PBXShellScriptBuildPhase section */
@@ -777,24 +872,11 @@
 			shellScript = "export SENTRY_PROPERTIES=sentry.properties\nexport EXTRA_PACKAGER_ARGS=\"--sourcemap-output $DERIVED_FILE_DIR/main.jsbundle.map\"\nset -e\nexport NODE_BINARY=node\n../node_modules/@sentry/cli/bin/sentry-cli react-native xcode ../node_modules/react-native/scripts/react-native-xcode.sh\n";
 			showEnvVarsInLog = 0;
 		};
-		23C74119F689F578C4B2FEBC /* [CP-User] [RNFB] Core Configuration */ = {
+		80C9F041FDEF4C936C335418 /* [CP] Check Pods Manifest.lock */ = {
 			isa = PBXShellScriptBuildPhase;
 			buildActionMask = 2147483647;
 			files = (
 			);
-			inputPaths = (
-				"$(BUILT_PRODUCTS_DIR)/$(INFOPLIST_PATH)",
-			);
-			name = "[CP-User] [RNFB] Core Configuration";
-			runOnlyForDeploymentPostprocessing = 0;
-			shellPath = /bin/sh;
-			shellScript = "#!/usr/bin/env bash\n#\n# Copyright (c) 2016-present Invertase Limited & Contributors\n#\n# Licensed under the Apache License, Version 2.0 (the \"License\");\n# you may not use this library except in compliance with the License.\n# You may obtain a copy of the License at\n#\n#   http://www.apache.org/licenses/LICENSE-2.0\n#\n# Unless required by applicable law or agreed to in writing, software\n# distributed under the License is distributed on an \"AS IS\" BASIS,\n# WITHOUT WARRANTIES OR CONDITIONS OF ANY KIND, either express or implied.\n# See the License for the specific language governing permissions and\n# limitations under the License.\n#\nset -e\n\n_MAX_LOOKUPS=2;\n_SEARCH_RESULT=''\n_RN_ROOT_EXISTS=''\n_CURRENT_LOOKUPS=1\n_JSON_ROOT=\"'react-native'\"\n_JSON_FILE_NAME='firebase.json'\n_JSON_OUTPUT_BASE64='e30=' # { }\n_CURRENT_SEARCH_DIR=${PROJECT_DIR}\n_PLIST_BUDDY=/usr/libexec/PlistBuddy\n_TARGET_PLIST=\"${BUILT_PRODUCTS_DIR}/${INFOPLIST_PATH}\"\n_DSYM_PLIST=\"${DWARF_DSYM_FOLDER_PATH}/${DWARF_DSYM_FILE_NAME}/Contents/Info.plist\"\n\n# plist arrays\n_PLIST_ENTRY_KEYS=()\n_PLIST_ENTRY_TYPES=()\n_PLIST_ENTRY_VALUES=()\n\nfunction setPlistValue {\n  echo \"info:      setting plist entry '$1' of type '$2' in file '$4'\"\n  ${_PLIST_BUDDY} -c \"Add :$1 $2 '$3'\" $4 || echo \"info:      '$1' already exists\"\n}\n\nfunction getFirebaseJsonKeyValue () {\n  if [[ ${_RN_ROOT_EXISTS} ]]; then\n    ruby -e \"require 'rubygems';require 'json'; output=JSON.parse('$1'); puts output[$_JSON_ROOT]['$2']\"\n  else\n    echo \"\"\n  fi;\n}\n\nfunction jsonBoolToYesNo () {\n  if [[ $1 == \"false\" ]]; then\n    echo \"NO\"\n  elif [[ $1 == \"true\" ]]; then\n    echo \"YES\"\n  else echo \"NO\"\n  fi\n}\n\necho \"info: -> RNFB build script started\"\necho \"info: 1) Locating ${_JSON_FILE_NAME} file:\"\n\nif [[ -z ${_CURRENT_SEARCH_DIR} ]]; then\n  _CURRENT_SEARCH_DIR=$(pwd)\nfi;\n\nwhile true; do\n  _CURRENT_SEARCH_DIR=$(dirname \"$_CURRENT_SEARCH_DIR\")\n  if [[ \"$_CURRENT_SEARCH_DIR\" == \"/\" ]] || [[ ${_CURRENT_LOOKUPS} -gt ${_MAX_LOOKUPS} ]]; then break; fi;\n  echo \"info:      ($_CURRENT_LOOKUPS of $_MAX_LOOKUPS) Searching in '$_CURRENT_SEARCH_DIR' for a ${_JSON_FILE_NAME} file.\"\n  _SEARCH_RESULT=$(find \"$_CURRENT_SEARCH_DIR\" -maxdepth 2 -name ${_JSON_FILE_NAME} -print | /usr/bin/head -n 1)\n  if [[ ${_SEARCH_RESULT} ]]; then\n    echo \"info:      ${_JSON_FILE_NAME} found at $_SEARCH_RESULT\"\n    break;\n  fi;\n  _CURRENT_LOOKUPS=$((_CURRENT_LOOKUPS+1))\ndone\n\nif [[ ${_SEARCH_RESULT} ]]; then\n  _JSON_OUTPUT_RAW=$(cat \"${_SEARCH_RESULT}\")\n  _RN_ROOT_EXISTS=$(ruby -e \"require 'rubygems';require 'json'; output=JSON.parse('$_JSON_OUTPUT_RAW'); puts output[$_JSON_ROOT]\" || echo '')\n\n  if [[ ${_RN_ROOT_EXISTS} ]]; then\n    _JSON_OUTPUT_BASE64=$(python -c 'import json,sys,base64;print(base64.b64encode(json.dumps(json.loads(open('\"'${_SEARCH_RESULT}'\"').read())['${_JSON_ROOT}'])))' || echo \"e30=\")\n  fi\n\n  _PLIST_ENTRY_KEYS+=(\"firebase_json_raw\")\n  _PLIST_ENTRY_TYPES+=(\"string\")\n  _PLIST_ENTRY_VALUES+=(\"$_JSON_OUTPUT_BASE64\")\n\n  # config.app_data_collection_default_enabled\n  _APP_DATA_COLLECTION_ENABLED=$(getFirebaseJsonKeyValue \"$_JSON_OUTPUT_RAW\" \"app_data_collection_default_enabled\")\n  if [[ $_APP_DATA_COLLECTION_ENABLED ]]; then\n    _PLIST_ENTRY_KEYS+=(\"FirebaseDataCollectionDefaultEnabled\")\n    _PLIST_ENTRY_TYPES+=(\"bool\")\n    _PLIST_ENTRY_VALUES+=(\"$(jsonBoolToYesNo \"$_APP_DATA_COLLECTION_ENABLED\")\")\n  fi\n\n  # config.analytics_auto_collection_enabled\n  _ANALYTICS_AUTO_COLLECTION=$(getFirebaseJsonKeyValue \"$_JSON_OUTPUT_RAW\" \"analytics_auto_collection_enabled\")\n  if [[ $_ANALYTICS_AUTO_COLLECTION ]]; then\n    _PLIST_ENTRY_KEYS+=(\"FIREBASE_ANALYTICS_COLLECTION_ENABLED\")\n    _PLIST_ENTRY_TYPES+=(\"bool\")\n    _PLIST_ENTRY_VALUES+=(\"$(jsonBoolToYesNo \"$_ANALYTICS_AUTO_COLLECTION\")\")\n  fi\n\n  # config.analytics_collection_deactivated\n  _ANALYTICS_DEACTIVATED=$(getFirebaseJsonKeyValue \"$_JSON_OUTPUT_RAW\" \"analytics_collection_deactivated\")\n  if [[ $_ANALYTICS_DEACTIVATED ]]; then\n    _PLIST_ENTRY_KEYS+=(\"FIREBASE_ANALYTICS_COLLECTION_DEACTIVATED\")\n    _PLIST_ENTRY_TYPES+=(\"bool\")\n    _PLIST_ENTRY_VALUES+=(\"$(jsonBoolToYesNo \"$_ANALYTICS_DEACTIVATED\")\")\n  fi\n\n  # config.analytics_idfv_collection_enabled\n  _ANALYTICS_IDFV_COLLECTION=$(getFirebaseJsonKeyValue \"$_JSON_OUTPUT_RAW\" \"analytics_idfv_collection_enabled\")\n  if [[ $_ANALYTICS_IDFV_COLLECTION ]]; then\n    _PLIST_ENTRY_KEYS+=(\"GOOGLE_ANALYTICS_IDFV_COLLECTION_ENABLED\")\n    _PLIST_ENTRY_TYPES+=(\"bool\")\n    _PLIST_ENTRY_VALUES+=(\"$(jsonBoolToYesNo \"$_ANALYTICS_IDFV_COLLECTION\")\")\n  fi\n\n  # config.analytics_default_allow_ad_personalization_signals\n  _ANALYTICS_PERSONALIZATION=$(getFirebaseJsonKeyValue \"$_JSON_OUTPUT_RAW\" \"analytics_default_allow_ad_personalization_signals\")\n  if [[ $_ANALYTICS_PERSONALIZATION ]]; then\n    _PLIST_ENTRY_KEYS+=(\"GOOGLE_ANALYTICS_DEFAULT_ALLOW_AD_PERSONALIZATION_SIGNALS\")\n    _PLIST_ENTRY_TYPES+=(\"bool\")\n    _PLIST_ENTRY_VALUES+=(\"$(jsonBoolToYesNo \"$_ANALYTICS_PERSONALIZATION\")\")\n  fi\n\n  # config.perf_auto_collection_enabled\n  _PERF_AUTO_COLLECTION=$(getFirebaseJsonKeyValue \"$_JSON_OUTPUT_RAW\" \"perf_auto_collection_enabled\")\n  if [[ $_PERF_AUTO_COLLECTION ]]; then\n    _PLIST_ENTRY_KEYS+=(\"firebase_performance_collection_enabled\")\n    _PLIST_ENTRY_TYPES+=(\"bool\")\n    _PLIST_ENTRY_VALUES+=(\"$(jsonBoolToYesNo \"$_PERF_AUTO_COLLECTION\")\")\n  fi\n\n  # config.perf_collection_deactivated\n  _PERF_DEACTIVATED=$(getFirebaseJsonKeyValue \"$_JSON_OUTPUT_RAW\" \"perf_collection_deactivated\")\n  if [[ $_PERF_DEACTIVATED ]]; then\n    _PLIST_ENTRY_KEYS+=(\"firebase_performance_collection_deactivated\")\n    _PLIST_ENTRY_TYPES+=(\"bool\")\n    _PLIST_ENTRY_VALUES+=(\"$(jsonBoolToYesNo \"$_PERF_DEACTIVATED\")\")\n  fi\n\n  # config.messaging_auto_init_enabled\n  _MESSAGING_AUTO_INIT=$(getFirebaseJsonKeyValue \"$_JSON_OUTPUT_RAW\" \"messaging_auto_init_enabled\")\n  if [[ $_MESSAGING_AUTO_INIT ]]; then\n    _PLIST_ENTRY_KEYS+=(\"FirebaseMessagingAutoInitEnabled\")\n    _PLIST_ENTRY_TYPES+=(\"bool\")\n    _PLIST_ENTRY_VALUES+=(\"$(jsonBoolToYesNo \"$_MESSAGING_AUTO_INIT\")\")\n  fi\n\n  # config.in_app_messaging_auto_colllection_enabled\n  _FIAM_AUTO_INIT=$(getFirebaseJsonKeyValue \"$_JSON_OUTPUT_RAW\" \"in_app_messaging_auto_collection_enabled\")\n  if [[ $_FIAM_AUTO_INIT ]]; then\n    _PLIST_ENTRY_KEYS+=(\"FirebaseInAppMessagingAutomaticDataCollectionEnabled\")\n    _PLIST_ENTRY_TYPES+=(\"bool\")\n    _PLIST_ENTRY_VALUES+=(\"$(jsonBoolToYesNo \"$_FIAM_AUTO_INIT\")\")\n  fi\n\n  # config.app_check_token_auto_refresh\n  _APP_CHECK_TOKEN_AUTO_REFRESH=$(getFirebaseJsonKeyValue \"$_JSON_OUTPUT_RAW\" \"app_check_token_auto_refresh\")\n  if [[ $_APP_CHECK_TOKEN_AUTO_REFRESH ]]; then\n    _PLIST_ENTRY_KEYS+=(\"FirebaseAppCheckTokenAutoRefreshEnabled\")\n    _PLIST_ENTRY_TYPES+=(\"bool\")\n    _PLIST_ENTRY_VALUES+=(\"$(jsonBoolToYesNo \"$_APP_CHECK_TOKEN_AUTO_REFRESH\")\")\n  fi\n\n  # config.crashlytics_disable_auto_disabler - undocumented for now - mainly for debugging, document if becomes useful\n  _CRASHLYTICS_AUTO_DISABLE_ENABLED=$(getFirebaseJsonKeyValue \"$_JSON_OUTPUT_RAW\" \"crashlytics_disable_auto_disabler\")\n  if [[ $_CRASHLYTICS_AUTO_DISABLE_ENABLED == \"true\" ]]; then\n    echo \"Disabled Crashlytics auto disabler.\" # do nothing\n  else\n    _PLIST_ENTRY_KEYS+=(\"FirebaseCrashlyticsCollectionEnabled\")\n    _PLIST_ENTRY_TYPES+=(\"bool\")\n    _PLIST_ENTRY_VALUES+=(\"NO\")\n  fi\nelse\n  _PLIST_ENTRY_KEYS+=(\"firebase_json_raw\")\n  _PLIST_ENTRY_TYPES+=(\"string\")\n  _PLIST_ENTRY_VALUES+=(\"$_JSON_OUTPUT_BASE64\")\n  echo \"warning:   A firebase.json file was not found, whilst this file is optional it is recommended to include it to configure firebase services in React Native Firebase.\"\nfi;\n\necho \"info: 2) Injecting Info.plist entries: \"\n\n# Log out the keys we're adding\nfor i in \"${!_PLIST_ENTRY_KEYS[@]}\"; do\n  echo \"    ->  $i) ${_PLIST_ENTRY_KEYS[$i]}\" \"${_PLIST_ENTRY_TYPES[$i]}\" \"${_PLIST_ENTRY_VALUES[$i]}\"\ndone\n\nfor plist in \"${_TARGET_PLIST}\" \"${_DSYM_PLIST}\" ; do\n  if [[ -f \"${plist}\" ]]; then\n\n    # paths with spaces break the call to setPlistValue. temporarily modify\n    # the shell internal field separator variable (IFS), which normally\n    # includes spaces, to consist only of line breaks\n    oldifs=$IFS\n    IFS=\"\n\"\n\n    for i in \"${!_PLIST_ENTRY_KEYS[@]}\"; do\n      setPlistValue \"${_PLIST_ENTRY_KEYS[$i]}\" \"${_PLIST_ENTRY_TYPES[$i]}\" \"${_PLIST_ENTRY_VALUES[$i]}\" \"${plist}\"\n    done\n\n    # restore the original internal field separator value\n    IFS=$oldifs\n  else\n    echo \"warning:   A Info.plist build output file was not found (${plist})\"\n  fi\ndone\n\necho \"info: <- RNFB build script finished\"\n";
-		};
-		2D3FFF83FFB3A87F4658F3F3 /* [CP] Check Pods Manifest.lock */ = {
-			isa = PBXShellScriptBuildPhase;
-			buildActionMask = 2147483647;
-			files = (
-			);
 			inputFileListPaths = (
 			);
 			inputPaths = (
@@ -805,15 +887,14 @@
 			outputFileListPaths = (
 			);
 			outputPaths = (
-				"$(DERIVED_FILE_DIR)/Pods-SelectTokenIntent-checkManifestLockResult.txt",
+				"$(DERIVED_FILE_DIR)/Pods-Rainbow-checkManifestLockResult.txt",
 			);
 			runOnlyForDeploymentPostprocessing = 0;
 			shellPath = /bin/sh;
 			shellScript = "diff \"${PODS_PODFILE_DIR_PATH}/Podfile.lock\" \"${PODS_ROOT}/Manifest.lock\" > /dev/null\nif [ $? != 0 ] ; then\n    # print error to STDERR\n    echo \"error: The sandbox is not in sync with the Podfile.lock. Run 'pod install' or update your CocoaPods installation.\" >&2\n    exit 1\nfi\n# This output is used by Xcode 'outputs' to avoid re-running this script phase.\necho \"SUCCESS\" > \"${SCRIPT_OUTPUT_FILE_0}\"\n";
 			showEnvVarsInLog = 0;
 		};
-<<<<<<< HEAD
-		567C266F9B9EE1ADCFE48CD5 /* [CP] Check Pods Manifest.lock */ = {
+		884E789CB54FA71EBCF1D3F8 /* [CP] Check Pods Manifest.lock */ = {
 			isa = PBXShellScriptBuildPhase;
 			buildActionMask = 2147483647;
 			files = (
@@ -828,35 +909,51 @@
 			outputFileListPaths = (
 			);
 			outputPaths = (
-				"$(DERIVED_FILE_DIR)/Pods-Rainbow-checkManifestLockResult.txt",
+				"$(DERIVED_FILE_DIR)/Pods-PriceWidgetExtension-checkManifestLockResult.txt",
 			);
 			runOnlyForDeploymentPostprocessing = 0;
 			shellPath = /bin/sh;
 			shellScript = "diff \"${PODS_PODFILE_DIR_PATH}/Podfile.lock\" \"${PODS_ROOT}/Manifest.lock\" > /dev/null\nif [ $? != 0 ] ; then\n    # print error to STDERR\n    echo \"error: The sandbox is not in sync with the Podfile.lock. Run 'pod install' or update your CocoaPods installation.\" >&2\n    exit 1\nfi\n# This output is used by Xcode 'outputs' to avoid re-running this script phase.\necho \"SUCCESS\" > \"${SCRIPT_OUTPUT_FILE_0}\"\n";
 			showEnvVarsInLog = 0;
 		};
-		58F1A735B86461E6CDC8EA4A /* [CP-User] [RNFB] Crashlytics Configuration */ = {
+		8C6D559233BF740B48781F12 /* [CP] Embed Pods Frameworks */ = {
 			isa = PBXShellScriptBuildPhase;
 			buildActionMask = 2147483647;
 			files = (
 			);
 			inputPaths = (
-				"${DWARF_DSYM_FOLDER_PATH}/${DWARF_DSYM_FILE_NAME}/Contents/Resources/DWARF/${TARGET_NAME}",
-				"$(SRCROOT)/$(BUILT_PRODUCTS_DIR)/$(INFOPLIST_PATH)",
-			);
-			name = "[CP-User] [RNFB] Crashlytics Configuration";
+				"${PODS_ROOT}/Target Support Files/Pods-Rainbow/Pods-Rainbow-frameworks.sh",
+				"${PODS_XCFRAMEWORKS_BUILD_DIR}/hermes-engine/hermes.framework/hermes",
+			);
+			name = "[CP] Embed Pods Frameworks";
+			outputPaths = (
+				"${TARGET_BUILD_DIR}/${FRAMEWORKS_FOLDER_PATH}/hermes.framework",
+			);
 			runOnlyForDeploymentPostprocessing = 0;
 			shellPath = /bin/sh;
-			shellScript = "#!/usr/bin/env bash\n#\n# Copyright (c) 2016-present Invertase Limited & Contributors\n#\n# Licensed under the Apache License, Version 2.0 (the \"License\");\n# you may not use this library except in compliance with the License.\n# You may obtain a copy of the License at\n#\n#   http://www.apache.org/licenses/LICENSE-2.0\n#\n# Unless required by applicable law or agreed to in writing, software\n# distributed under the License is distributed on an \"AS IS\" BASIS,\n# WITHOUT WARRANTIES OR CONDITIONS OF ANY KIND, either express or implied.\n# See the License for the specific language governing permissions and\n# limitations under the License.\n#\nset -e\n\nif [[ ${PODS_ROOT} ]]; then\n  echo \"info: Exec FirebaseCrashlytics Run from Pods\"\n  \"${PODS_ROOT}/FirebaseCrashlytics/run\"\nelse\n  echo \"info: Exec FirebaseCrashlytics Run from framework\"\n  \"${PROJECT_DIR}/FirebaseCrashlytics.framework/run\"\nfi\n";
-		};
-		61450F07951201F09FAB8B10 /* [CP] Check Pods Manifest.lock */ = {
-=======
-		7D5B62E6FD3F39CF9D668DC4 /* [CP] Check Pods Manifest.lock */ = {
->>>>>>> ad6d5268
+			shellScript = "\"${PODS_ROOT}/Target Support Files/Pods-Rainbow/Pods-Rainbow-frameworks.sh\"\n";
+			showEnvVarsInLog = 0;
+		};
+		9FF961FEA7AF435FA18ED988 /* Upload Debug Symbols to Sentry */ = {
 			isa = PBXShellScriptBuildPhase;
 			buildActionMask = 2147483647;
 			files = (
 			);
+			inputPaths = (
+			);
+			name = "Upload Debug Symbols to Sentry";
+			outputPaths = (
+				"$(DERIVED_FILE_DIR)/Pods-SelectTokenIntent-checkManifestLockResult.txt",
+			);
+			runOnlyForDeploymentPostprocessing = 0;
+			shellPath = /bin/sh;
+			shellScript = "export SENTRY_PROPERTIES=sentry.properties\n../node_modules/@sentry/cli/bin/sentry-cli upload-dsym\n";
+		};
+		CE30F1FD86BCAEDDAECB31E1 /* [CP] Check Pods Manifest.lock */ = {
+			isa = PBXShellScriptBuildPhase;
+			buildActionMask = 2147483647;
+			files = (
+			);
 			inputFileListPaths = (
 			);
 			inputPaths = (
@@ -867,14 +964,14 @@
 			outputFileListPaths = (
 			);
 			outputPaths = (
-				"$(DERIVED_FILE_DIR)/Pods-PriceWidgetExtension-checkManifestLockResult.txt",
+				"$(DERIVED_FILE_DIR)/Pods-SelectTokenIntent-checkManifestLockResult.txt",
 			);
 			runOnlyForDeploymentPostprocessing = 0;
 			shellPath = /bin/sh;
 			shellScript = "diff \"${PODS_PODFILE_DIR_PATH}/Podfile.lock\" \"${PODS_ROOT}/Manifest.lock\" > /dev/null\nif [ $? != 0 ] ; then\n    # print error to STDERR\n    echo \"error: The sandbox is not in sync with the Podfile.lock. Run 'pod install' or update your CocoaPods installation.\" >&2\n    exit 1\nfi\n# This output is used by Xcode 'outputs' to avoid re-running this script phase.\necho \"SUCCESS\" > \"${SCRIPT_OUTPUT_FILE_0}\"\n";
 			showEnvVarsInLog = 0;
 		};
-		80EBB595448162F08F92BDA8 /* [CP] Copy Pods Resources */ = {
+		D7388F6AF8A0FA6BB9056AB5 /* [CP] Copy Pods Resources */ = {
 			isa = PBXShellScriptBuildPhase;
 			buildActionMask = 2147483647;
 			files = (
@@ -896,51 +993,32 @@
 			shellScript = "\"${PODS_ROOT}/Target Support Files/Pods-Rainbow/Pods-Rainbow-resources.sh\"\n";
 			showEnvVarsInLog = 0;
 		};
-		9FF961FEA7AF435FA18ED988 /* Upload Debug Symbols to Sentry */ = {
+		E06309EE41E2D38824255369 /* [CP-User] [RNFB] Crashlytics Configuration */ = {
 			isa = PBXShellScriptBuildPhase;
 			buildActionMask = 2147483647;
 			files = (
 			);
 			inputPaths = (
-			);
-			name = "Upload Debug Symbols to Sentry";
-			outputPaths = (
-				"$(DERIVED_FILE_DIR)/Pods-SelectTokenIntent-checkManifestLockResult.txt",
-			);
+				"${DWARF_DSYM_FOLDER_PATH}/${DWARF_DSYM_FILE_NAME}/Contents/Resources/DWARF/${TARGET_NAME}",
+				"$(SRCROOT)/$(BUILT_PRODUCTS_DIR)/$(INFOPLIST_PATH)",
+			);
+			name = "[CP-User] [RNFB] Crashlytics Configuration";
 			runOnlyForDeploymentPostprocessing = 0;
 			shellPath = /bin/sh;
-			shellScript = "export SENTRY_PROPERTIES=sentry.properties\n../node_modules/@sentry/cli/bin/sentry-cli upload-dsym\n";
-		};
-<<<<<<< HEAD
-		A5891648310BAE9DE1B9C7F2 /* [CP] Embed Pods Frameworks */ = {
-=======
-		EB0992A33A8C3F3D537D5B79 /* [CP-User] [RNFB] Core Configuration */ = {
->>>>>>> ad6d5268
+			shellScript = "#!/usr/bin/env bash\n#\n# Copyright (c) 2016-present Invertase Limited & Contributors\n#\n# Licensed under the Apache License, Version 2.0 (the \"License\");\n# you may not use this library except in compliance with the License.\n# You may obtain a copy of the License at\n#\n#   http://www.apache.org/licenses/LICENSE-2.0\n#\n# Unless required by applicable law or agreed to in writing, software\n# distributed under the License is distributed on an \"AS IS\" BASIS,\n# WITHOUT WARRANTIES OR CONDITIONS OF ANY KIND, either express or implied.\n# See the License for the specific language governing permissions and\n# limitations under the License.\n#\nset -e\n\nif [[ ${PODS_ROOT} ]]; then\n  echo \"info: Exec FirebaseCrashlytics Run from Pods\"\n  \"${PODS_ROOT}/FirebaseCrashlytics/run\"\nelse\n  echo \"info: Exec FirebaseCrashlytics Run from framework\"\n  \"${PROJECT_DIR}/FirebaseCrashlytics.framework/run\"\nfi\n";
+		};
+		FE7DC16A3CB2383D719236D6 /* [CP-User] [RNFB] Core Configuration */ = {
 			isa = PBXShellScriptBuildPhase;
 			buildActionMask = 2147483647;
 			files = (
 			);
 			inputPaths = (
-<<<<<<< HEAD
-				"${PODS_ROOT}/Target Support Files/Pods-Rainbow/Pods-Rainbow-frameworks.sh",
-				"${PODS_XCFRAMEWORKS_BUILD_DIR}/hermes-engine/hermes.framework/hermes",
-			);
-			name = "[CP] Embed Pods Frameworks";
-			outputPaths = (
-				"${TARGET_BUILD_DIR}/${FRAMEWORKS_FOLDER_PATH}/hermes.framework",
-			);
-			runOnlyForDeploymentPostprocessing = 0;
-			shellPath = /bin/sh;
-			shellScript = "\"${PODS_ROOT}/Target Support Files/Pods-Rainbow/Pods-Rainbow-frameworks.sh\"\n";
-			showEnvVarsInLog = 0;
-=======
 				"$(BUILT_PRODUCTS_DIR)/$(INFOPLIST_PATH)",
 			);
 			name = "[CP-User] [RNFB] Core Configuration";
 			runOnlyForDeploymentPostprocessing = 0;
 			shellPath = /bin/sh;
 			shellScript = "#!/usr/bin/env bash\n#\n# Copyright (c) 2016-present Invertase Limited & Contributors\n#\n# Licensed under the Apache License, Version 2.0 (the \"License\");\n# you may not use this library except in compliance with the License.\n# You may obtain a copy of the License at\n#\n#   http://www.apache.org/licenses/LICENSE-2.0\n#\n# Unless required by applicable law or agreed to in writing, software\n# distributed under the License is distributed on an \"AS IS\" BASIS,\n# WITHOUT WARRANTIES OR CONDITIONS OF ANY KIND, either express or implied.\n# See the License for the specific language governing permissions and\n# limitations under the License.\n#\nset -e\n\n_MAX_LOOKUPS=2;\n_SEARCH_RESULT=''\n_RN_ROOT_EXISTS=''\n_CURRENT_LOOKUPS=1\n_JSON_ROOT=\"'react-native'\"\n_JSON_FILE_NAME='firebase.json'\n_JSON_OUTPUT_BASE64='e30=' # { }\n_CURRENT_SEARCH_DIR=${PROJECT_DIR}\n_PLIST_BUDDY=/usr/libexec/PlistBuddy\n_TARGET_PLIST=\"${BUILT_PRODUCTS_DIR}/${INFOPLIST_PATH}\"\n_DSYM_PLIST=\"${DWARF_DSYM_FOLDER_PATH}/${DWARF_DSYM_FILE_NAME}/Contents/Info.plist\"\n\n# plist arrays\n_PLIST_ENTRY_KEYS=()\n_PLIST_ENTRY_TYPES=()\n_PLIST_ENTRY_VALUES=()\n\nfunction setPlistValue {\n  echo \"info:      setting plist entry '$1' of type '$2' in file '$4'\"\n  ${_PLIST_BUDDY} -c \"Add :$1 $2 '$3'\" $4 || echo \"info:      '$1' already exists\"\n}\n\nfunction getFirebaseJsonKeyValue () {\n  if [[ ${_RN_ROOT_EXISTS} ]]; then\n    ruby -e \"require 'rubygems';require 'json'; output=JSON.parse('$1'); puts output[$_JSON_ROOT]['$2']\"\n  else\n    echo \"\"\n  fi;\n}\n\nfunction jsonBoolToYesNo () {\n  if [[ $1 == \"false\" ]]; then\n    echo \"NO\"\n  elif [[ $1 == \"true\" ]]; then\n    echo \"YES\"\n  else echo \"NO\"\n  fi\n}\n\necho \"info: -> RNFB build script started\"\necho \"info: 1) Locating ${_JSON_FILE_NAME} file:\"\n\nif [[ -z ${_CURRENT_SEARCH_DIR} ]]; then\n  _CURRENT_SEARCH_DIR=$(pwd)\nfi;\n\nwhile true; do\n  _CURRENT_SEARCH_DIR=$(dirname \"$_CURRENT_SEARCH_DIR\")\n  if [[ \"$_CURRENT_SEARCH_DIR\" == \"/\" ]] || [[ ${_CURRENT_LOOKUPS} -gt ${_MAX_LOOKUPS} ]]; then break; fi;\n  echo \"info:      ($_CURRENT_LOOKUPS of $_MAX_LOOKUPS) Searching in '$_CURRENT_SEARCH_DIR' for a ${_JSON_FILE_NAME} file.\"\n  _SEARCH_RESULT=$(find \"$_CURRENT_SEARCH_DIR\" -maxdepth 2 -name ${_JSON_FILE_NAME} -print | /usr/bin/head -n 1)\n  if [[ ${_SEARCH_RESULT} ]]; then\n    echo \"info:      ${_JSON_FILE_NAME} found at $_SEARCH_RESULT\"\n    break;\n  fi;\n  _CURRENT_LOOKUPS=$((_CURRENT_LOOKUPS+1))\ndone\n\nif [[ ${_SEARCH_RESULT} ]]; then\n  _JSON_OUTPUT_RAW=$(cat \"${_SEARCH_RESULT}\")\n  _RN_ROOT_EXISTS=$(ruby -e \"require 'rubygems';require 'json'; output=JSON.parse('$_JSON_OUTPUT_RAW'); puts output[$_JSON_ROOT]\" || echo '')\n\n  if [[ ${_RN_ROOT_EXISTS} ]]; then\n    _JSON_OUTPUT_BASE64=$(python -c 'import json,sys,base64;print(base64.b64encode(json.dumps(json.loads(open('\"'${_SEARCH_RESULT}'\"').read())['${_JSON_ROOT}'])))' || echo \"e30=\")\n  fi\n\n  _PLIST_ENTRY_KEYS+=(\"firebase_json_raw\")\n  _PLIST_ENTRY_TYPES+=(\"string\")\n  _PLIST_ENTRY_VALUES+=(\"$_JSON_OUTPUT_BASE64\")\n\n  # config.app_data_collection_default_enabled\n  _APP_DATA_COLLECTION_ENABLED=$(getFirebaseJsonKeyValue \"$_JSON_OUTPUT_RAW\" \"app_data_collection_default_enabled\")\n  if [[ $_APP_DATA_COLLECTION_ENABLED ]]; then\n    _PLIST_ENTRY_KEYS+=(\"FirebaseDataCollectionDefaultEnabled\")\n    _PLIST_ENTRY_TYPES+=(\"bool\")\n    _PLIST_ENTRY_VALUES+=(\"$(jsonBoolToYesNo \"$_APP_DATA_COLLECTION_ENABLED\")\")\n  fi\n\n  # config.analytics_auto_collection_enabled\n  _ANALYTICS_AUTO_COLLECTION=$(getFirebaseJsonKeyValue \"$_JSON_OUTPUT_RAW\" \"analytics_auto_collection_enabled\")\n  if [[ $_ANALYTICS_AUTO_COLLECTION ]]; then\n    _PLIST_ENTRY_KEYS+=(\"FIREBASE_ANALYTICS_COLLECTION_ENABLED\")\n    _PLIST_ENTRY_TYPES+=(\"bool\")\n    _PLIST_ENTRY_VALUES+=(\"$(jsonBoolToYesNo \"$_ANALYTICS_AUTO_COLLECTION\")\")\n  fi\n\n  # config.analytics_collection_deactivated\n  _ANALYTICS_DEACTIVATED=$(getFirebaseJsonKeyValue \"$_JSON_OUTPUT_RAW\" \"analytics_collection_deactivated\")\n  if [[ $_ANALYTICS_DEACTIVATED ]]; then\n    _PLIST_ENTRY_KEYS+=(\"FIREBASE_ANALYTICS_COLLECTION_DEACTIVATED\")\n    _PLIST_ENTRY_TYPES+=(\"bool\")\n    _PLIST_ENTRY_VALUES+=(\"$(jsonBoolToYesNo \"$_ANALYTICS_DEACTIVATED\")\")\n  fi\n\n  # config.analytics_idfv_collection_enabled\n  _ANALYTICS_IDFV_COLLECTION=$(getFirebaseJsonKeyValue \"$_JSON_OUTPUT_RAW\" \"analytics_idfv_collection_enabled\")\n  if [[ $_ANALYTICS_IDFV_COLLECTION ]]; then\n    _PLIST_ENTRY_KEYS+=(\"GOOGLE_ANALYTICS_IDFV_COLLECTION_ENABLED\")\n    _PLIST_ENTRY_TYPES+=(\"bool\")\n    _PLIST_ENTRY_VALUES+=(\"$(jsonBoolToYesNo \"$_ANALYTICS_IDFV_COLLECTION\")\")\n  fi\n\n  # config.analytics_default_allow_ad_personalization_signals\n  _ANALYTICS_PERSONALIZATION=$(getFirebaseJsonKeyValue \"$_JSON_OUTPUT_RAW\" \"analytics_default_allow_ad_personalization_signals\")\n  if [[ $_ANALYTICS_PERSONALIZATION ]]; then\n    _PLIST_ENTRY_KEYS+=(\"GOOGLE_ANALYTICS_DEFAULT_ALLOW_AD_PERSONALIZATION_SIGNALS\")\n    _PLIST_ENTRY_TYPES+=(\"bool\")\n    _PLIST_ENTRY_VALUES+=(\"$(jsonBoolToYesNo \"$_ANALYTICS_PERSONALIZATION\")\")\n  fi\n\n  # config.perf_auto_collection_enabled\n  _PERF_AUTO_COLLECTION=$(getFirebaseJsonKeyValue \"$_JSON_OUTPUT_RAW\" \"perf_auto_collection_enabled\")\n  if [[ $_PERF_AUTO_COLLECTION ]]; then\n    _PLIST_ENTRY_KEYS+=(\"firebase_performance_collection_enabled\")\n    _PLIST_ENTRY_TYPES+=(\"bool\")\n    _PLIST_ENTRY_VALUES+=(\"$(jsonBoolToYesNo \"$_PERF_AUTO_COLLECTION\")\")\n  fi\n\n  # config.perf_collection_deactivated\n  _PERF_DEACTIVATED=$(getFirebaseJsonKeyValue \"$_JSON_OUTPUT_RAW\" \"perf_collection_deactivated\")\n  if [[ $_PERF_DEACTIVATED ]]; then\n    _PLIST_ENTRY_KEYS+=(\"firebase_performance_collection_deactivated\")\n    _PLIST_ENTRY_TYPES+=(\"bool\")\n    _PLIST_ENTRY_VALUES+=(\"$(jsonBoolToYesNo \"$_PERF_DEACTIVATED\")\")\n  fi\n\n  # config.messaging_auto_init_enabled\n  _MESSAGING_AUTO_INIT=$(getFirebaseJsonKeyValue \"$_JSON_OUTPUT_RAW\" \"messaging_auto_init_enabled\")\n  if [[ $_MESSAGING_AUTO_INIT ]]; then\n    _PLIST_ENTRY_KEYS+=(\"FirebaseMessagingAutoInitEnabled\")\n    _PLIST_ENTRY_TYPES+=(\"bool\")\n    _PLIST_ENTRY_VALUES+=(\"$(jsonBoolToYesNo \"$_MESSAGING_AUTO_INIT\")\")\n  fi\n\n  # config.in_app_messaging_auto_colllection_enabled\n  _FIAM_AUTO_INIT=$(getFirebaseJsonKeyValue \"$_JSON_OUTPUT_RAW\" \"in_app_messaging_auto_collection_enabled\")\n  if [[ $_FIAM_AUTO_INIT ]]; then\n    _PLIST_ENTRY_KEYS+=(\"FirebaseInAppMessagingAutomaticDataCollectionEnabled\")\n    _PLIST_ENTRY_TYPES+=(\"bool\")\n    _PLIST_ENTRY_VALUES+=(\"$(jsonBoolToYesNo \"$_FIAM_AUTO_INIT\")\")\n  fi\n\n  # config.app_check_token_auto_refresh\n  _APP_CHECK_TOKEN_AUTO_REFRESH=$(getFirebaseJsonKeyValue \"$_JSON_OUTPUT_RAW\" \"app_check_token_auto_refresh\")\n  if [[ $_APP_CHECK_TOKEN_AUTO_REFRESH ]]; then\n    _PLIST_ENTRY_KEYS+=(\"FirebaseAppCheckTokenAutoRefreshEnabled\")\n    _PLIST_ENTRY_TYPES+=(\"bool\")\n    _PLIST_ENTRY_VALUES+=(\"$(jsonBoolToYesNo \"$_APP_CHECK_TOKEN_AUTO_REFRESH\")\")\n  fi\n\n  # config.crashlytics_disable_auto_disabler - undocumented for now - mainly for debugging, document if becomes useful\n  _CRASHLYTICS_AUTO_DISABLE_ENABLED=$(getFirebaseJsonKeyValue \"$_JSON_OUTPUT_RAW\" \"crashlytics_disable_auto_disabler\")\n  if [[ $_CRASHLYTICS_AUTO_DISABLE_ENABLED == \"true\" ]]; then\n    echo \"Disabled Crashlytics auto disabler.\" # do nothing\n  else\n    _PLIST_ENTRY_KEYS+=(\"FirebaseCrashlyticsCollectionEnabled\")\n    _PLIST_ENTRY_TYPES+=(\"bool\")\n    _PLIST_ENTRY_VALUES+=(\"NO\")\n  fi\nelse\n  _PLIST_ENTRY_KEYS+=(\"firebase_json_raw\")\n  _PLIST_ENTRY_TYPES+=(\"string\")\n  _PLIST_ENTRY_VALUES+=(\"$_JSON_OUTPUT_BASE64\")\n  echo \"warning:   A firebase.json file was not found, whilst this file is optional it is recommended to include it to configure firebase services in React Native Firebase.\"\nfi;\n\necho \"info: 2) Injecting Info.plist entries: \"\n\n# Log out the keys we're adding\nfor i in \"${!_PLIST_ENTRY_KEYS[@]}\"; do\n  echo \"    ->  $i) ${_PLIST_ENTRY_KEYS[$i]}\" \"${_PLIST_ENTRY_TYPES[$i]}\" \"${_PLIST_ENTRY_VALUES[$i]}\"\ndone\n\nfor plist in \"${_TARGET_PLIST}\" \"${_DSYM_PLIST}\" ; do\n  if [[ -f \"${plist}\" ]]; then\n\n    # paths with spaces break the call to setPlistValue. temporarily modify\n    # the shell internal field separator variable (IFS), which normally\n    # includes spaces, to consist only of line breaks\n    oldifs=$IFS\n    IFS=\"\n\"\n\n    for i in \"${!_PLIST_ENTRY_KEYS[@]}\"; do\n      setPlistValue \"${_PLIST_ENTRY_KEYS[$i]}\" \"${_PLIST_ENTRY_TYPES[$i]}\" \"${_PLIST_ENTRY_VALUES[$i]}\" \"${plist}\"\n    done\n\n    # restore the original internal field separator value\n    IFS=$oldifs\n  else\n    echo \"warning:   A Info.plist build output file was not found (${plist})\"\n  fi\ndone\n\necho \"info: <- RNFB build script finished\"\n";
->>>>>>> ad6d5268
 		};
 /* End PBXShellScriptBuildPhase section */
 
@@ -1003,7 +1081,6 @@
 			);
 			runOnlyForDeploymentPostprocessing = 0;
 		};
-<<<<<<< HEAD
 		C16DCF58272BA6EF00FF5C78 /* Sources */ = {
 			isa = PBXSourcesBuildPhase;
 			buildActionMask = 2147483647;
@@ -1051,9 +1128,20 @@
 			);
 			runOnlyForDeploymentPostprocessing = 0;
 		};
-=======
->>>>>>> ad6d5268
 /* End PBXSourcesBuildPhase section */
+
+/* Begin PBXTargetDependency section */
+		C16DCF68272BA6F000FF5C78 /* PBXTargetDependency */ = {
+			isa = PBXTargetDependency;
+			target = C16DCF5B272BA6EF00FF5C78 /* PriceWidgetExtension */;
+			targetProxy = C16DCF67272BA6F000FF5C78 /* PBXContainerItemProxy */;
+		};
+		C16DCF98272BAB9600FF5C78 /* PBXTargetDependency */ = {
+			isa = PBXTargetDependency;
+			target = C16DCF7E272BAB9500FF5C78 /* SelectTokenIntent */;
+			targetProxy = C16DCF97272BAB9600FF5C78 /* PBXContainerItemProxy */;
+		};
+/* End PBXTargetDependency section */
 
 /* Begin PBXVariantGroup section */
 		13B07FB11A68108700A75B9A /* LaunchScreen.xib */ = {
@@ -1080,7 +1168,7 @@
 /* Begin XCBuildConfiguration section */
 		13B07F941A680F5B00A75B9A /* Debug */ = {
 			isa = XCBuildConfiguration;
-			baseConfigurationReference = 490A682F1B40E2D296626A81 /* Pods-Rainbow.debug.xcconfig */;
+			baseConfigurationReference = CCBFAA64F81D3E159EEDDBB5 /* Pods-Rainbow.debug.xcconfig */;
 			buildSettings = {
 				ALWAYS_EMBED_SWIFT_STANDARD_LIBRARIES = YES;
 				APPLICATION_EXTENSION_API_ONLY = NO;
@@ -1133,7 +1221,7 @@
 					"$(PROJECT_DIR)",
 				);
 				LLVM_LTO = YES;
-				MARKETING_VERSION = 1.6.2;
+				MARKETING_VERSION = 1.6.1;
 				OTHER_CFLAGS = (
 					"$(inherited)",
 					"-DFB_SONARKIT_ENABLED=1",
@@ -1156,7 +1244,7 @@
 		};
 		13B07F951A680F5B00A75B9A /* Release */ = {
 			isa = XCBuildConfiguration;
-			baseConfigurationReference = 5668F2872896FC7E2BB84D4B /* Pods-Rainbow.release.xcconfig */;
+			baseConfigurationReference = CEA322A7125649B0406B838F /* Pods-Rainbow.release.xcconfig */;
 			buildSettings = {
 				ALWAYS_EMBED_SWIFT_STANDARD_LIBRARIES = YES;
 				APPLICATION_EXTENSION_API_ONLY = NO;
@@ -1195,7 +1283,7 @@
 					"$(PROJECT_DIR)",
 				);
 				LLVM_LTO = YES;
-				MARKETING_VERSION = 1.6.2;
+				MARKETING_VERSION = 1.6.1;
 				OTHER_CFLAGS = (
 					"$(inherited)",
 					"-DFB_SONARKIT_ENABLED=1",
@@ -1257,7 +1345,7 @@
 		};
 		2C6A799821127ED9003AFB37 /* Staging */ = {
 			isa = XCBuildConfiguration;
-			baseConfigurationReference = 1E2FA26209624D003D53B2F6 /* Pods-Rainbow.staging.xcconfig */;
+			baseConfigurationReference = 541859063163DF178F88081F /* Pods-Rainbow.staging.xcconfig */;
 			buildSettings = {
 				ALWAYS_EMBED_SWIFT_STANDARD_LIBRARIES = YES;
 				APPLICATION_EXTENSION_API_ONLY = NO;
@@ -1266,7 +1354,7 @@
 				CLANG_ENABLE_MODULES = YES;
 				CODE_SIGN_ENTITLEMENTS = Rainbow/Rainbow.entitlements;
 				CODE_SIGN_IDENTITY = "Apple Development";
-				CODE_SIGN_STYLE = Automatic;
+				CODE_SIGN_STYLE = Manual;
 				CURRENT_PROJECT_VERSION = 1;
 				DEBUG_INFORMATION_FORMAT = "dwarf-with-dsym";
 				DEVELOPMENT_TEAM = L74NQAQB8H;
@@ -1295,7 +1383,7 @@
 					"$(PROJECT_DIR)",
 				);
 				LLVM_LTO = YES;
-				MARKETING_VERSION = 1.6.2;
+				MARKETING_VERSION = 1.6.1;
 				OTHER_CFLAGS = (
 					"$(inherited)",
 					"-DFB_SONARKIT_ENABLED=1",
@@ -1308,7 +1396,7 @@
 				PRODUCT_BUNDLE_IDENTIFIER = me.rainbow;
 				PRODUCT_NAME = Rainbow;
 				PROVISIONING_PROFILE = "";
-				PROVISIONING_PROFILE_SPECIFIER = "";
+				PROVISIONING_PROFILE_SPECIFIER = "match Development me.rainbow";
 				SWIFT_OBJC_BRIDGING_HEADER = "Rainbow-Bridging-Header.h";
 				SWIFT_VERSION = 5.0;
 				VERSIONING_SYSTEM = "apple-generic";
@@ -1358,7 +1446,7 @@
 		};
 		2C87B79A2197FA1900682EC4 /* LocalRelease */ = {
 			isa = XCBuildConfiguration;
-			baseConfigurationReference = 787DA89AD88E03FEDB730901 /* Pods-Rainbow.localrelease.xcconfig */;
+			baseConfigurationReference = D6F71C4A6EBBAF6112D5B03B /* Pods-Rainbow.localrelease.xcconfig */;
 			buildSettings = {
 				ALWAYS_EMBED_SWIFT_STANDARD_LIBRARIES = YES;
 				APPLICATION_EXTENSION_API_ONLY = NO;
@@ -1396,7 +1484,7 @@
 					"$(PROJECT_DIR)",
 				);
 				LLVM_LTO = YES;
-				MARKETING_VERSION = 1.6.2;
+				MARKETING_VERSION = 1.6.1;
 				OTHER_CFLAGS = (
 					"$(inherited)",
 					"-DFB_SONARKIT_ENABLED=1",
@@ -1500,10 +1588,9 @@
 			};
 			name = Release;
 		};
-<<<<<<< HEAD
 		C16DCF6A272BA6F100FF5C78 /* Debug */ = {
 			isa = XCBuildConfiguration;
-			baseConfigurationReference = 55C26A4FFE5FEA1A76C0BDE5 /* Pods-PriceWidgetExtension.debug.xcconfig */;
+			baseConfigurationReference = 5554AF40268174A4C4E71CC1 /* Pods-PriceWidgetExtension.debug.xcconfig */;
 			buildSettings = {
 				APPLICATION_EXTENSION_API_ONLY = YES;
 				ASSETCATALOG_COMPILER_GLOBAL_ACCENT_COLOR_NAME = AccentColor;
@@ -1552,7 +1639,7 @@
 		};
 		C16DCF6B272BA6F100FF5C78 /* Release */ = {
 			isa = XCBuildConfiguration;
-			baseConfigurationReference = 70AEF441972F763DA3E94A02 /* Pods-PriceWidgetExtension.release.xcconfig */;
+			baseConfigurationReference = 83232692DC64CBC44FC3A42E /* Pods-PriceWidgetExtension.release.xcconfig */;
 			buildSettings = {
 				APPLICATION_EXTENSION_API_ONLY = YES;
 				ASSETCATALOG_COMPILER_GLOBAL_ACCENT_COLOR_NAME = AccentColor;
@@ -1599,7 +1686,7 @@
 		};
 		C16DCF6C272BA6F100FF5C78 /* LocalRelease */ = {
 			isa = XCBuildConfiguration;
-			baseConfigurationReference = AF0FBFD9688FB42B5CA04B9C /* Pods-PriceWidgetExtension.localrelease.xcconfig */;
+			baseConfigurationReference = 4D804EE055C2010A833EBA5C /* Pods-PriceWidgetExtension.localrelease.xcconfig */;
 			buildSettings = {
 				APPLICATION_EXTENSION_API_ONLY = YES;
 				ASSETCATALOG_COMPILER_GLOBAL_ACCENT_COLOR_NAME = AccentColor;
@@ -1646,7 +1733,7 @@
 		};
 		C16DCF6D272BA6F100FF5C78 /* Staging */ = {
 			isa = XCBuildConfiguration;
-			baseConfigurationReference = C3763B3F1B2CED1C5E06E2EB /* Pods-PriceWidgetExtension.staging.xcconfig */;
+			baseConfigurationReference = 3190C0F68EDEB6A96262A2B5 /* Pods-PriceWidgetExtension.staging.xcconfig */;
 			buildSettings = {
 				APPLICATION_EXTENSION_API_ONLY = YES;
 				ASSETCATALOG_COMPILER_GLOBAL_ACCENT_COLOR_NAME = AccentColor;
@@ -1693,7 +1780,7 @@
 		};
 		C16DCFA0272BAB9600FF5C78 /* Debug */ = {
 			isa = XCBuildConfiguration;
-			baseConfigurationReference = E726321EF8A43C798E5220D0 /* Pods-SelectTokenIntent.debug.xcconfig */;
+			baseConfigurationReference = 077361326486947936779D41 /* Pods-SelectTokenIntent.debug.xcconfig */;
 			buildSettings = {
 				APPLICATION_EXTENSION_API_ONLY = YES;
 				CLANG_ANALYZER_NONNULL = YES;
@@ -1740,7 +1827,7 @@
 		};
 		C16DCFA1272BAB9600FF5C78 /* Release */ = {
 			isa = XCBuildConfiguration;
-			baseConfigurationReference = F1B179A652310DB0E897932A /* Pods-SelectTokenIntent.release.xcconfig */;
+			baseConfigurationReference = 2B70241E562CC5956A1EFEFC /* Pods-SelectTokenIntent.release.xcconfig */;
 			buildSettings = {
 				APPLICATION_EXTENSION_API_ONLY = YES;
 				CLANG_ANALYZER_NONNULL = YES;
@@ -1785,7 +1872,7 @@
 		};
 		C16DCFA2272BAB9600FF5C78 /* LocalRelease */ = {
 			isa = XCBuildConfiguration;
-			baseConfigurationReference = CB71EC6685B1634C22F2AC37 /* Pods-SelectTokenIntent.localrelease.xcconfig */;
+			baseConfigurationReference = 90040116CA0A567F423B50C6 /* Pods-SelectTokenIntent.localrelease.xcconfig */;
 			buildSettings = {
 				APPLICATION_EXTENSION_API_ONLY = YES;
 				CLANG_ANALYZER_NONNULL = YES;
@@ -1830,7 +1917,7 @@
 		};
 		C16DCFA3272BAB9600FF5C78 /* Staging */ = {
 			isa = XCBuildConfiguration;
-			baseConfigurationReference = 2D711FC876FC97DCBAC57806 /* Pods-SelectTokenIntent.staging.xcconfig */;
+			baseConfigurationReference = 5BA1682E4E1B9405F25CC49A /* Pods-SelectTokenIntent.staging.xcconfig */;
 			buildSettings = {
 				APPLICATION_EXTENSION_API_ONLY = YES;
 				CLANG_ANALYZER_NONNULL = YES;
@@ -1873,8 +1960,6 @@
 			};
 			name = Staging;
 		};
-=======
->>>>>>> ad6d5268
 /* End XCBuildConfiguration section */
 
 /* Begin XCConfigurationList section */
@@ -1900,6 +1985,28 @@
 			defaultConfigurationIsVisible = 0;
 			defaultConfigurationName = Release;
 		};
+		C16DCF6E272BA6F100FF5C78 /* Build configuration list for PBXNativeTarget "PriceWidgetExtension" */ = {
+			isa = XCConfigurationList;
+			buildConfigurations = (
+				C16DCF6A272BA6F100FF5C78 /* Debug */,
+				C16DCF6B272BA6F100FF5C78 /* Release */,
+				C16DCF6C272BA6F100FF5C78 /* LocalRelease */,
+				C16DCF6D272BA6F100FF5C78 /* Staging */,
+			);
+			defaultConfigurationIsVisible = 0;
+			defaultConfigurationName = Release;
+		};
+		C16DCF9F272BAB9600FF5C78 /* Build configuration list for PBXNativeTarget "SelectTokenIntent" */ = {
+			isa = XCConfigurationList;
+			buildConfigurations = (
+				C16DCFA0272BAB9600FF5C78 /* Debug */,
+				C16DCFA1272BAB9600FF5C78 /* Release */,
+				C16DCFA2272BAB9600FF5C78 /* LocalRelease */,
+				C16DCFA3272BAB9600FF5C78 /* Staging */,
+			);
+			defaultConfigurationIsVisible = 0;
+			defaultConfigurationName = Release;
+		};
 /* End XCConfigurationList section */
 	};
 	rootObject = 83CBB9F71A601CBA00E9B192 /* Project object */;
