// !$*UTF8*$!
{
	archiveVersion = 1;
	classes = {
	};
	objectVersion = 46;
	objects = {

/* Begin PBXBuildFile section */
		03252948A60F4C4C87E4FD9E /* SF-Pro-Display-Ultralight.otf in Resources */ = {isa = PBXBuildFile; fileRef = 35833023DB594F1AA6A72866 /* SF-Pro-Display-Ultralight.otf */; };
		06B78001D9F2456D9C2D4A86 /* Graphik-Medium.otf in Resources */ = {isa = PBXBuildFile; fileRef = DE019D6BCA1A4FF9B7F1E98A /* Graphik-Medium.otf */; };
		0AB30EE90F554EE59F57DFC1 /* SF-Pro-Display-RegularItalic.otf in Resources */ = {isa = PBXBuildFile; fileRef = D880F2D2B7704793A8D141DC /* SF-Pro-Display-RegularItalic.otf */; };
		0F4372360E744AF4B37EB905 /* Graphik-Black.otf in Resources */ = {isa = PBXBuildFile; fileRef = 7818F79CD3944D17AF4196A5 /* Graphik-Black.otf */; };
		13B07FBC1A68108700A75B9A /* AppDelegate.m in Sources */ = {isa = PBXBuildFile; fileRef = 13B07FB01A68108700A75B9A /* AppDelegate.m */; };
		13B07FBD1A68108700A75B9A /* LaunchScreen.xib in Resources */ = {isa = PBXBuildFile; fileRef = 13B07FB11A68108700A75B9A /* LaunchScreen.xib */; };
		13B07FBF1A68108700A75B9A /* Images.xcassets in Resources */ = {isa = PBXBuildFile; fileRef = 13B07FB51A68108700A75B9A /* Images.xcassets */; };
		13B07FC11A68108700A75B9A /* main.m in Sources */ = {isa = PBXBuildFile; fileRef = 13B07FB71A68108700A75B9A /* main.m */; };
		16934DFE7F154B06ADAD8A0B /* SF-Pro-Display-ThinItalic.otf in Resources */ = {isa = PBXBuildFile; fileRef = C1DB5F252E324925B4145360 /* SF-Pro-Display-ThinItalic.otf */; };
		184EB33331FB47F2960D2507 /* SF-Pro-Display-Heavy.otf in Resources */ = {isa = PBXBuildFile; fileRef = 8D37634EBB294EC79081DFD2 /* SF-Pro-Display-Heavy.otf */; };
		1AE1684BFC3E487F99128043 /* SF-Pro-Display-Regular.otf in Resources */ = {isa = PBXBuildFile; fileRef = 9165B952731E4502857CC0B4 /* SF-Pro-Display-Regular.otf */; };
		1B1113DAF261410889D80146 /* SF-Pro-Display-Medium.otf in Resources */ = {isa = PBXBuildFile; fileRef = 2AEF0207B9724FE5A27519FF /* SF-Pro-Display-Medium.otf */; };
		216C17A836F44ACE8D79ACC7 /* SF-Pro-Display-Thin.otf in Resources */ = {isa = PBXBuildFile; fileRef = 662C7FD632C1481AB5AB1DB7 /* SF-Pro-Display-Thin.otf */; };
		23320186D7F747FEB02451C6 /* SF-Pro-Text-HeavyItalic.otf in Resources */ = {isa = PBXBuildFile; fileRef = 1DEDF110038147A598C9B152 /* SF-Pro-Text-HeavyItalic.otf */; };
		24979E8920F84250007EB0DA /* GoogleService-Info.plist in Resources */ = {isa = PBXBuildFile; fileRef = 24979E7720F84004007EB0DA /* GoogleService-Info.plist */; };
		26095B12C30047F89592D463 /* SF-Pro-Text-Regular.otf in Resources */ = {isa = PBXBuildFile; fileRef = 944CF612F0304DF281E33B66 /* SF-Pro-Text-Regular.otf */; };
		2D7BB74FB1A44EE2A2426373 /* SF-Pro-Text-Light.otf in Resources */ = {isa = PBXBuildFile; fileRef = E672AB1C5404435897615660 /* SF-Pro-Text-Light.otf */; };
		3049BEF5B7E0435F905556DD /* Graphik-ThinItalic.otf in Resources */ = {isa = PBXBuildFile; fileRef = 3EA8003C5E2D46E38184714B /* Graphik-ThinItalic.otf */; };
		3310F0AEC95F47189C2B19DD /* Graphik-BoldItalic.otf in Resources */ = {isa = PBXBuildFile; fileRef = 7CEEDA7A68C24426BBAA8D77 /* Graphik-BoldItalic.otf */; };
		340305B6506A4DDFB4EB98AA /* SF-Pro-Text-Bold.otf in Resources */ = {isa = PBXBuildFile; fileRef = F62BBE10D6534F74B2180711 /* SF-Pro-Text-Bold.otf */; };
		35AD5968C62046E7BC7CF346 /* Graphik-Super.otf in Resources */ = {isa = PBXBuildFile; fileRef = 7CD46377E5FC4E5EBFD57D71 /* Graphik-Super.otf */; };
		396C4BA42EEC4D0985CEBB42 /* SF-Pro-Text-SemiboldItalic.otf in Resources */ = {isa = PBXBuildFile; fileRef = FA887652F27F43869229AD50 /* SF-Pro-Text-SemiboldItalic.otf */; };
		3C363E14D5DE4A028E43EA38 /* SF-Pro-Display-UltralightItalic.otf in Resources */ = {isa = PBXBuildFile; fileRef = DCA738BE00E04734AEDA2F07 /* SF-Pro-Display-UltralightItalic.otf */; };
		3C41C1415A994234A0FF2589 /* SF-Pro-Text-Heavy.otf in Resources */ = {isa = PBXBuildFile; fileRef = 233322FCDC624F6FA60C4B52 /* SF-Pro-Text-Heavy.otf */; };
		3CBE29CD2381E43900BE05AC /* Dummy.swift in Sources */ = {isa = PBXBuildFile; fileRef = 3CBE29CC2381E43900BE05AC /* Dummy.swift */; };
		4013198EBD3D4D6F8052D25E /* SF-Pro-Display-Light.otf in Resources */ = {isa = PBXBuildFile; fileRef = 9DF45B9EB38D4E8FA18A04C6 /* SF-Pro-Display-Light.otf */; };
		41804DE52CE94296995264E0 /* SF-Pro-Text-Medium.otf in Resources */ = {isa = PBXBuildFile; fileRef = 35A24AFF4AB449C287EE66A8 /* SF-Pro-Text-Medium.otf */; };
		424410A1E84845328C5A0CAB /* Graphik-RegularItalic.otf in Resources */ = {isa = PBXBuildFile; fileRef = 182DC054E3584C83822F2A82 /* Graphik-RegularItalic.otf */; };
		431D3F0FC92B45A7A0B2476B /* Graphik-Semibold.otf in Resources */ = {isa = PBXBuildFile; fileRef = 88A5866DBF924C149CA0C6F4 /* Graphik-Semibold.otf */; };
		48F8AED40DBFE9EA7EDCC72F /* libPods-Rainbow.a in Frameworks */ = {isa = PBXBuildFile; fileRef = 794D8432FD61C2EC61786302 /* libPods-Rainbow.a */; };
		549287401A7648CCB32F36E0 /* SF-Pro-Display-Semibold.otf in Resources */ = {isa = PBXBuildFile; fileRef = 5842861A013B4B379705CC5A /* SF-Pro-Display-Semibold.otf */; };
		5D1949044DCB413FBE7AE82E /* SFMono-Light.otf in Resources */ = {isa = PBXBuildFile; fileRef = 2C4A4A4FB3D84F14A48989D8 /* SFMono-Light.otf */; };
		5F34DEED060F41878C4C5A59 /* SFMono-Heavy.otf in Resources */ = {isa = PBXBuildFile; fileRef = 0A8698C728414E56A3FD89A6 /* SFMono-Heavy.otf */; };
		66620AB752074CB6938E956A /* Graphik-MediumItalic.otf in Resources */ = {isa = PBXBuildFile; fileRef = 2DA6F347A6B540399883FF91 /* Graphik-MediumItalic.otf */; };
		6928E7805EA5404480C48640 /* Graphik-LightItalic.otf in Resources */ = {isa = PBXBuildFile; fileRef = D551F7BECCAF4CE3BC8C0C3D /* Graphik-LightItalic.otf */; };
		7287CE1EC33B4913AEE1F4B6 /* SFMono-Medium.otf in Resources */ = {isa = PBXBuildFile; fileRef = 668A9E253DAF444A90ECB997 /* SFMono-Medium.otf */; };
		7E04FF8B32EC4F2BB6BF1403 /* Graphik-ExtralightItalic.otf in Resources */ = {isa = PBXBuildFile; fileRef = 273D2D617F3F43E99F8F404B /* Graphik-ExtralightItalic.otf */; };
		872630C5E4CA448D8DDC783E /* Graphik-Extralight.otf in Resources */ = {isa = PBXBuildFile; fileRef = 93D62D49D9CA46F292BD9869 /* Graphik-Extralight.otf */; };
		8B7F7FDAB33B4D119E087D57 /* Graphik-SemiboldItalic.otf in Resources */ = {isa = PBXBuildFile; fileRef = A7F0978B24BA4EC283C580D9 /* Graphik-SemiboldItalic.otf */; };
		8FB4C0E7FE3240F2B2D23CE2 /* SFMono-Bold.otf in Resources */ = {isa = PBXBuildFile; fileRef = 8789D635428240B5ABF282EE /* SFMono-Bold.otf */; };
		9274E6415DE5403A855B59A4 /* Graphik-SuperItalic.otf in Resources */ = {isa = PBXBuildFile; fileRef = 51E41940863B4B88BDEF48D7 /* Graphik-SuperItalic.otf */; };
		92D7BFC8AFDA4E649EA6FF08 /* SFMono-Semibold.otf in Resources */ = {isa = PBXBuildFile; fileRef = B1089F835D6A4F578009B47F /* SFMono-Semibold.otf */; };
		96E52368EDC94B9B80D1F29C /* SF-Pro-Text-LightItalic.otf in Resources */ = {isa = PBXBuildFile; fileRef = D1641F1A96C841C085169B2E /* SF-Pro-Text-LightItalic.otf */; };
		9E8553031AD44F52A814F2AB /* SF-Pro-Display-SemiboldItalic.otf in Resources */ = {isa = PBXBuildFile; fileRef = 86B30DBBDA594167BFE4747E /* SF-Pro-Display-SemiboldItalic.otf */; };
		AA8FE0E12380A33F00AFAFB6 /* SF-Pro-Rounded-Regular.otf in Resources */ = {isa = PBXBuildFile; fileRef = AA8FE0DD2380A33F00AFAFB6 /* SF-Pro-Rounded-Regular.otf */; };
		AA8FE0E22380A33F00AFAFB6 /* SF-Pro-Rounded-Medium.otf in Resources */ = {isa = PBXBuildFile; fileRef = AA8FE0DE2380A33F00AFAFB6 /* SF-Pro-Rounded-Medium.otf */; };
		AA8FE0E32380A33F00AFAFB6 /* SF-Pro-Rounded-Semibold.otf in Resources */ = {isa = PBXBuildFile; fileRef = AA8FE0DF2380A33F00AFAFB6 /* SF-Pro-Rounded-Semibold.otf */; };
		AA8FE0E42380A33F00AFAFB6 /* SF-Pro-Rounded-Bold.otf in Resources */ = {isa = PBXBuildFile; fileRef = AA8FE0E02380A33F00AFAFB6 /* SF-Pro-Rounded-Bold.otf */; };
		AAC664E72380D9CF00EE187E /* RNTextInputBridge.swift in Sources */ = {isa = PBXBuildFile; fileRef = AAC664E62380D9CF00EE187E /* RNTextInputBridge.swift */; };
		AE47B46652EA48AFB68E7832 /* SF-Pro-Text-Semibold.otf in Resources */ = {isa = PBXBuildFile; fileRef = AA6B0A8BE2484F46980BE9AC /* SF-Pro-Text-Semibold.otf */; };
		AFCABA638327463693E67FD4 /* SF-Pro-Text-RegularItalic.otf in Resources */ = {isa = PBXBuildFile; fileRef = 715DAAA3174542BAB93807A6 /* SF-Pro-Text-RegularItalic.otf */; };
		AFD75D0B6EC9465C92C493A7 /* SF-Pro-Display-BlackItalic.otf in Resources */ = {isa = PBXBuildFile; fileRef = A8AE8DE50B9544B6BC186E6C /* SF-Pro-Display-BlackItalic.otf */; };
		B27589D616774324BE2BCF49 /* SF-Pro-Display-LightItalic.otf in Resources */ = {isa = PBXBuildFile; fileRef = E8E3CE2A4AD34CB991CD61EE /* SF-Pro-Display-LightItalic.otf */; };
		B485B73D33C740BE8167AE4E /* SF-Pro-Text-MediumItalic.otf in Resources */ = {isa = PBXBuildFile; fileRef = D518658CFF8B491991A06426 /* SF-Pro-Text-MediumItalic.otf */; };
		B562299555FD4D75968F6BF1 /* Graphik-Thin.otf in Resources */ = {isa = PBXBuildFile; fileRef = EB48DC1D46D449759B9C61D4 /* Graphik-Thin.otf */; };
		B7A3E82A4C4449F4A18EB5C2 /* SFMono-Regular.otf in Resources */ = {isa = PBXBuildFile; fileRef = 95F2888C850F40C8A26E083B /* SFMono-Regular.otf */; };
		C37D7F7EA236460085DB5BFA /* SF-Pro-Text-BoldItalic.otf in Resources */ = {isa = PBXBuildFile; fileRef = 1736F851327A41C3815212E7 /* SF-Pro-Text-BoldItalic.otf */; };
		C5D098E8B85D40048FE4946A /* Graphik-Light.otf in Resources */ = {isa = PBXBuildFile; fileRef = 7A9AF25703474604964D6EC1 /* Graphik-Light.otf */; };
		C66451ECC2944B439E123CF2 /* SF-Pro-Display-Black.otf in Resources */ = {isa = PBXBuildFile; fileRef = BE239BA93F6B4EDC867B1A41 /* SF-Pro-Display-Black.otf */; };
		C72F456C99A646399192517D /* libz.tbd in Frameworks */ = {isa = PBXBuildFile; fileRef = 98AED33BAB4247CEBEF8464D /* libz.tbd */; };
		CAD3BF43528D47159190E17B /* SF-Pro-Display-MediumItalic.otf in Resources */ = {isa = PBXBuildFile; fileRef = 3459F05BF10649C4A787D900 /* SF-Pro-Display-MediumItalic.otf */; };
		CB988C526B0C48FC9750A038 /* SF-Pro-Display-BoldItalic.otf in Resources */ = {isa = PBXBuildFile; fileRef = 84DB92DCDF5D4374B26FFCC6 /* SF-Pro-Display-BoldItalic.otf */; };
		DBBDEB86E54044EE8712C882 /* Graphik-BlackItalic.otf in Resources */ = {isa = PBXBuildFile; fileRef = CEC826911B5641B8AF788BB3 /* Graphik-BlackItalic.otf */; };
		E98BBF45029948B38545996F /* Graphik-Bold.otf in Resources */ = {isa = PBXBuildFile; fileRef = E6F010E529544E518E1792C7 /* Graphik-Bold.otf */; };
		ED2971652150620600B7C4FE /* JavaScriptCore.framework in Frameworks */ = {isa = PBXBuildFile; fileRef = ED2971642150620600B7C4FE /* JavaScriptCore.framework */; };
		F9EB9219ED9A4C72826A5908 /* Graphik-Regular.otf in Resources */ = {isa = PBXBuildFile; fileRef = A6EEFE6EA9354456B0DB4520 /* Graphik-Regular.otf */; };
		F9EF1D44351840B8A380BD3E /* SF-Pro-Display-Bold.otf in Resources */ = {isa = PBXBuildFile; fileRef = BA31E8CEDBCC417CA50BC57B /* SF-Pro-Display-Bold.otf */; };
		FBDF4EF177284CF4826D7BF9 /* SF-Pro-Display-HeavyItalic.otf in Resources */ = {isa = PBXBuildFile; fileRef = D7BFD847B72D414D9BE734A0 /* SF-Pro-Display-HeavyItalic.otf */; };
/* End PBXBuildFile section */

/* Begin PBXFileReference section */
		008F07F21AC5B25A0029DE68 /* main.jsbundle */ = {isa = PBXFileReference; fileEncoding = 4; lastKnownFileType = text; path = main.jsbundle; sourceTree = "<group>"; };
		00E356F11AD99517003FC87E /* Info.plist */ = {isa = PBXFileReference; lastKnownFileType = text.plist.xml; path = Info.plist; sourceTree = "<group>"; };
		00E356F21AD99517003FC87E /* RainbowTests.m */ = {isa = PBXFileReference; lastKnownFileType = sourcecode.c.objc; path = RainbowTests.m; sourceTree = "<group>"; };
		0A8698C728414E56A3FD89A6 /* SFMono-Heavy.otf */ = {isa = PBXFileReference; explicitFileType = undefined; fileEncoding = 9; includeInIndex = 0; lastKnownFileType = unknown; name = "SFMono-Heavy.otf"; path = "../src/assets/fonts/SFMono-Heavy.otf"; sourceTree = "<group>"; };
		13B07F961A680F5B00A75B9A /* Rainbow.app */ = {isa = PBXFileReference; explicitFileType = wrapper.application; includeInIndex = 0; path = Rainbow.app; sourceTree = BUILT_PRODUCTS_DIR; };
		13B07FAF1A68108700A75B9A /* AppDelegate.h */ = {isa = PBXFileReference; fileEncoding = 4; lastKnownFileType = sourcecode.c.h; name = AppDelegate.h; path = Rainbow/AppDelegate.h; sourceTree = "<group>"; };
		13B07FB01A68108700A75B9A /* AppDelegate.m */ = {isa = PBXFileReference; fileEncoding = 4; lastKnownFileType = sourcecode.c.objc; name = AppDelegate.m; path = Rainbow/AppDelegate.m; sourceTree = "<group>"; };
		13B07FB21A68108700A75B9A /* Base */ = {isa = PBXFileReference; lastKnownFileType = file.xib; name = Base; path = Base.lproj/LaunchScreen.xib; sourceTree = "<group>"; };
		13B07FB51A68108700A75B9A /* Images.xcassets */ = {isa = PBXFileReference; lastKnownFileType = folder.assetcatalog; name = Images.xcassets; path = Rainbow/Images.xcassets; sourceTree = "<group>"; };
		13B07FB61A68108700A75B9A /* Info.plist */ = {isa = PBXFileReference; fileEncoding = 4; lastKnownFileType = text.plist.xml; name = Info.plist; path = Rainbow/Info.plist; sourceTree = "<group>"; };
		13B07FB71A68108700A75B9A /* main.m */ = {isa = PBXFileReference; fileEncoding = 4; lastKnownFileType = sourcecode.c.objc; name = main.m; path = Rainbow/main.m; sourceTree = "<group>"; };
		15B240C971E54630F3158955 /* Pods-Rainbow.localrelease.xcconfig */ = {isa = PBXFileReference; includeInIndex = 1; lastKnownFileType = text.xcconfig; name = "Pods-Rainbow.localrelease.xcconfig"; path = "Target Support Files/Pods-Rainbow/Pods-Rainbow.localrelease.xcconfig"; sourceTree = "<group>"; };
		1736F851327A41C3815212E7 /* SF-Pro-Text-BoldItalic.otf */ = {isa = PBXFileReference; explicitFileType = undefined; fileEncoding = 9; includeInIndex = 0; lastKnownFileType = unknown; name = "SF-Pro-Text-BoldItalic.otf"; path = "../src/assets/fonts/SF-Pro-Text-BoldItalic.otf"; sourceTree = "<group>"; };
		182DC054E3584C83822F2A82 /* Graphik-RegularItalic.otf */ = {isa = PBXFileReference; explicitFileType = undefined; fileEncoding = 9; includeInIndex = 0; lastKnownFileType = unknown; name = "Graphik-RegularItalic.otf"; path = "../src/assets/fonts/Graphik-RegularItalic.otf"; sourceTree = "<group>"; };
		1DEDF110038147A598C9B152 /* SF-Pro-Text-HeavyItalic.otf */ = {isa = PBXFileReference; explicitFileType = undefined; fileEncoding = 9; includeInIndex = 0; lastKnownFileType = unknown; name = "SF-Pro-Text-HeavyItalic.otf"; path = "../src/assets/fonts/SF-Pro-Text-HeavyItalic.otf"; sourceTree = "<group>"; };
		233322FCDC624F6FA60C4B52 /* SF-Pro-Text-Heavy.otf */ = {isa = PBXFileReference; explicitFileType = undefined; fileEncoding = 9; includeInIndex = 0; lastKnownFileType = unknown; name = "SF-Pro-Text-Heavy.otf"; path = "../src/assets/fonts/SF-Pro-Text-Heavy.otf"; sourceTree = "<group>"; };
		24979E3620F84003007EB0DA /* Protobuf.framework */ = {isa = PBXFileReference; lastKnownFileType = wrapper.framework; name = Protobuf.framework; path = Frameworks/Protobuf.framework; sourceTree = "<group>"; };
		24979E7420F84004007EB0DA /* FirebaseAnalytics.framework */ = {isa = PBXFileReference; lastKnownFileType = wrapper.framework; name = FirebaseAnalytics.framework; path = Frameworks/FirebaseAnalytics.framework; sourceTree = "<group>"; };
		24979E7520F84004007EB0DA /* FirebaseCore.framework */ = {isa = PBXFileReference; lastKnownFileType = wrapper.framework; name = FirebaseCore.framework; path = Frameworks/FirebaseCore.framework; sourceTree = "<group>"; };
		24979E7620F84004007EB0DA /* FirebaseMessaging.framework */ = {isa = PBXFileReference; lastKnownFileType = wrapper.framework; name = FirebaseMessaging.framework; path = Frameworks/FirebaseMessaging.framework; sourceTree = "<group>"; };
		24979E7720F84004007EB0DA /* GoogleService-Info.plist */ = {isa = PBXFileReference; fileEncoding = 4; lastKnownFileType = text.plist.xml; name = "GoogleService-Info.plist"; path = "Frameworks/GoogleService-Info.plist"; sourceTree = "<group>"; };
		24979E7820F84004007EB0DA /* GoogleToolboxForMac.framework */ = {isa = PBXFileReference; lastKnownFileType = wrapper.framework; name = GoogleToolboxForMac.framework; path = Frameworks/GoogleToolboxForMac.framework; sourceTree = "<group>"; };
		24979E7920F84004007EB0DA /* Firebase.h */ = {isa = PBXFileReference; fileEncoding = 4; lastKnownFileType = sourcecode.c.h; name = Firebase.h; path = Frameworks/Firebase.h; sourceTree = "<group>"; };
		24979E7A20F84004007EB0DA /* FirebaseNanoPB.framework */ = {isa = PBXFileReference; lastKnownFileType = wrapper.framework; name = FirebaseNanoPB.framework; path = Frameworks/FirebaseNanoPB.framework; sourceTree = "<group>"; };
		24979E7B20F84004007EB0DA /* FirebaseInstanceID.framework */ = {isa = PBXFileReference; lastKnownFileType = wrapper.framework; name = FirebaseInstanceID.framework; path = Frameworks/FirebaseInstanceID.framework; sourceTree = "<group>"; };
		24979E7C20F84004007EB0DA /* FirebaseCoreDiagnostics.framework */ = {isa = PBXFileReference; lastKnownFileType = wrapper.framework; name = FirebaseCoreDiagnostics.framework; path = Frameworks/FirebaseCoreDiagnostics.framework; sourceTree = "<group>"; };
		24979E7D20F84005007EB0DA /* module.modulemap */ = {isa = PBXFileReference; fileEncoding = 4; lastKnownFileType = "sourcecode.module-map"; name = module.modulemap; path = Frameworks/module.modulemap; sourceTree = "<group>"; };
		24979E7E20F84005007EB0DA /* nanopb.framework */ = {isa = PBXFileReference; lastKnownFileType = wrapper.framework; name = nanopb.framework; path = Frameworks/nanopb.framework; sourceTree = "<group>"; };
		273D2D617F3F43E99F8F404B /* Graphik-ExtralightItalic.otf */ = {isa = PBXFileReference; explicitFileType = undefined; fileEncoding = 9; includeInIndex = 0; lastKnownFileType = unknown; name = "Graphik-ExtralightItalic.otf"; path = "../src/assets/fonts/Graphik-ExtralightItalic.otf"; sourceTree = "<group>"; };
		2AEF0207B9724FE5A27519FF /* SF-Pro-Display-Medium.otf */ = {isa = PBXFileReference; explicitFileType = undefined; fileEncoding = 9; includeInIndex = 0; lastKnownFileType = unknown; name = "SF-Pro-Display-Medium.otf"; path = "../src/assets/fonts/SF-Pro-Display-Medium.otf"; sourceTree = "<group>"; };
		2C4A4A4FB3D84F14A48989D8 /* SFMono-Light.otf */ = {isa = PBXFileReference; explicitFileType = undefined; fileEncoding = 9; includeInIndex = 0; lastKnownFileType = unknown; name = "SFMono-Light.otf"; path = "../src/assets/fonts/SFMono-Light.otf"; sourceTree = "<group>"; };
		2DA6F347A6B540399883FF91 /* Graphik-MediumItalic.otf */ = {isa = PBXFileReference; explicitFileType = undefined; fileEncoding = 9; includeInIndex = 0; lastKnownFileType = unknown; name = "Graphik-MediumItalic.otf"; path = "../src/assets/fonts/Graphik-MediumItalic.otf"; sourceTree = "<group>"; };
		3459F05BF10649C4A787D900 /* SF-Pro-Display-MediumItalic.otf */ = {isa = PBXFileReference; explicitFileType = undefined; fileEncoding = 9; includeInIndex = 0; lastKnownFileType = unknown; name = "SF-Pro-Display-MediumItalic.otf"; path = "../src/assets/fonts/SF-Pro-Display-MediumItalic.otf"; sourceTree = "<group>"; };
		35833023DB594F1AA6A72866 /* SF-Pro-Display-Ultralight.otf */ = {isa = PBXFileReference; explicitFileType = undefined; fileEncoding = 9; includeInIndex = 0; lastKnownFileType = unknown; name = "SF-Pro-Display-Ultralight.otf"; path = "../src/assets/fonts/SF-Pro-Display-Ultralight.otf"; sourceTree = "<group>"; };
		35A24AFF4AB449C287EE66A8 /* SF-Pro-Text-Medium.otf */ = {isa = PBXFileReference; explicitFileType = undefined; fileEncoding = 9; includeInIndex = 0; lastKnownFileType = unknown; name = "SF-Pro-Text-Medium.otf"; path = "../src/assets/fonts/SF-Pro-Text-Medium.otf"; sourceTree = "<group>"; };
		3C379D5D20FD1F92009AF81F /* Rainbow.entitlements */ = {isa = PBXFileReference; lastKnownFileType = text.plist.entitlements; name = Rainbow.entitlements; path = Rainbow/Rainbow.entitlements; sourceTree = "<group>"; };
		3CBE29CB2381E43800BE05AC /* Rainbow-Bridging-Header.h */ = {isa = PBXFileReference; lastKnownFileType = sourcecode.c.h; path = "Rainbow-Bridging-Header.h"; sourceTree = "<group>"; };
		3CBE29CC2381E43900BE05AC /* Dummy.swift */ = {isa = PBXFileReference; lastKnownFileType = sourcecode.swift; path = Dummy.swift; sourceTree = "<group>"; };
		3CC4B790228B298400D827EB /* libSDWebImage.a */ = {isa = PBXFileReference; explicitFileType = archive.ar; path = libSDWebImage.a; sourceTree = BUILT_PRODUCTS_DIR; };
		3CE850D5210FEA8F00672599 /* libGoogleToolboxForMac.a */ = {isa = PBXFileReference; explicitFileType = archive.ar; path = libGoogleToolboxForMac.a; sourceTree = BUILT_PRODUCTS_DIR; };
		3CE850D7210FEACE00672599 /* libnanopb.a */ = {isa = PBXFileReference; explicitFileType = archive.ar; path = libnanopb.a; sourceTree = BUILT_PRODUCTS_DIR; };
		3EA8003C5E2D46E38184714B /* Graphik-ThinItalic.otf */ = {isa = PBXFileReference; explicitFileType = undefined; fileEncoding = 9; includeInIndex = 0; lastKnownFileType = unknown; name = "Graphik-ThinItalic.otf"; path = "../src/assets/fonts/Graphik-ThinItalic.otf"; sourceTree = "<group>"; };
		51E41940863B4B88BDEF48D7 /* Graphik-SuperItalic.otf */ = {isa = PBXFileReference; explicitFileType = undefined; fileEncoding = 9; includeInIndex = 0; lastKnownFileType = unknown; name = "Graphik-SuperItalic.otf"; path = "../src/assets/fonts/Graphik-SuperItalic.otf"; sourceTree = "<group>"; };
		5842861A013B4B379705CC5A /* SF-Pro-Display-Semibold.otf */ = {isa = PBXFileReference; explicitFileType = undefined; fileEncoding = 9; includeInIndex = 0; lastKnownFileType = unknown; name = "SF-Pro-Display-Semibold.otf"; path = "../src/assets/fonts/SF-Pro-Display-Semibold.otf"; sourceTree = "<group>"; };
		662C7FD632C1481AB5AB1DB7 /* SF-Pro-Display-Thin.otf */ = {isa = PBXFileReference; explicitFileType = undefined; fileEncoding = 9; includeInIndex = 0; lastKnownFileType = unknown; name = "SF-Pro-Display-Thin.otf"; path = "../src/assets/fonts/SF-Pro-Display-Thin.otf"; sourceTree = "<group>"; };
		668A9E253DAF444A90ECB997 /* SFMono-Medium.otf */ = {isa = PBXFileReference; explicitFileType = undefined; fileEncoding = 9; includeInIndex = 0; lastKnownFileType = unknown; name = "SFMono-Medium.otf"; path = "../src/assets/fonts/SFMono-Medium.otf"; sourceTree = "<group>"; };
		66C5D39A1EDC48A6255FF83C /* Pods-Rainbow.debug.xcconfig */ = {isa = PBXFileReference; includeInIndex = 1; lastKnownFileType = text.xcconfig; name = "Pods-Rainbow.debug.xcconfig"; path = "Target Support Files/Pods-Rainbow/Pods-Rainbow.debug.xcconfig"; sourceTree = "<group>"; };
		715DAAA3174542BAB93807A6 /* SF-Pro-Text-RegularItalic.otf */ = {isa = PBXFileReference; explicitFileType = undefined; fileEncoding = 9; includeInIndex = 0; lastKnownFileType = unknown; name = "SF-Pro-Text-RegularItalic.otf"; path = "../src/assets/fonts/SF-Pro-Text-RegularItalic.otf"; sourceTree = "<group>"; };
		7818F79CD3944D17AF4196A5 /* Graphik-Black.otf */ = {isa = PBXFileReference; explicitFileType = undefined; fileEncoding = 9; includeInIndex = 0; lastKnownFileType = unknown; name = "Graphik-Black.otf"; path = "../src/assets/fonts/Graphik-Black.otf"; sourceTree = "<group>"; };
		794D8432FD61C2EC61786302 /* libPods-Rainbow.a */ = {isa = PBXFileReference; explicitFileType = archive.ar; includeInIndex = 0; path = "libPods-Rainbow.a"; sourceTree = BUILT_PRODUCTS_DIR; };
		7A9AF25703474604964D6EC1 /* Graphik-Light.otf */ = {isa = PBXFileReference; explicitFileType = undefined; fileEncoding = 9; includeInIndex = 0; lastKnownFileType = unknown; name = "Graphik-Light.otf"; path = "../src/assets/fonts/Graphik-Light.otf"; sourceTree = "<group>"; };
		7CD46377E5FC4E5EBFD57D71 /* Graphik-Super.otf */ = {isa = PBXFileReference; explicitFileType = undefined; fileEncoding = 9; includeInIndex = 0; lastKnownFileType = unknown; name = "Graphik-Super.otf"; path = "../src/assets/fonts/Graphik-Super.otf"; sourceTree = "<group>"; };
		7CEEDA7A68C24426BBAA8D77 /* Graphik-BoldItalic.otf */ = {isa = PBXFileReference; explicitFileType = undefined; fileEncoding = 9; includeInIndex = 0; lastKnownFileType = unknown; name = "Graphik-BoldItalic.otf"; path = "../src/assets/fonts/Graphik-BoldItalic.otf"; sourceTree = "<group>"; };
		84DB92DCDF5D4374B26FFCC6 /* SF-Pro-Display-BoldItalic.otf */ = {isa = PBXFileReference; explicitFileType = undefined; fileEncoding = 9; includeInIndex = 0; lastKnownFileType = unknown; name = "SF-Pro-Display-BoldItalic.otf"; path = "../src/assets/fonts/SF-Pro-Display-BoldItalic.otf"; sourceTree = "<group>"; };
		86B30DBBDA594167BFE4747E /* SF-Pro-Display-SemiboldItalic.otf */ = {isa = PBXFileReference; explicitFileType = undefined; fileEncoding = 9; includeInIndex = 0; lastKnownFileType = unknown; name = "SF-Pro-Display-SemiboldItalic.otf"; path = "../src/assets/fonts/SF-Pro-Display-SemiboldItalic.otf"; sourceTree = "<group>"; };
		8789D635428240B5ABF282EE /* SFMono-Bold.otf */ = {isa = PBXFileReference; explicitFileType = undefined; fileEncoding = 9; includeInIndex = 0; lastKnownFileType = unknown; name = "SFMono-Bold.otf"; path = "../src/assets/fonts/SFMono-Bold.otf"; sourceTree = "<group>"; };
		88A5866DBF924C149CA0C6F4 /* Graphik-Semibold.otf */ = {isa = PBXFileReference; explicitFileType = undefined; fileEncoding = 9; includeInIndex = 0; lastKnownFileType = unknown; name = "Graphik-Semibold.otf"; path = "../src/assets/fonts/Graphik-Semibold.otf"; sourceTree = "<group>"; };
		8D37634EBB294EC79081DFD2 /* SF-Pro-Display-Heavy.otf */ = {isa = PBXFileReference; explicitFileType = undefined; fileEncoding = 9; includeInIndex = 0; lastKnownFileType = unknown; name = "SF-Pro-Display-Heavy.otf"; path = "../src/assets/fonts/SF-Pro-Display-Heavy.otf"; sourceTree = "<group>"; };
		9165B952731E4502857CC0B4 /* SF-Pro-Display-Regular.otf */ = {isa = PBXFileReference; explicitFileType = undefined; fileEncoding = 9; includeInIndex = 0; lastKnownFileType = unknown; name = "SF-Pro-Display-Regular.otf"; path = "../src/assets/fonts/SF-Pro-Display-Regular.otf"; sourceTree = "<group>"; };
		93D62D49D9CA46F292BD9869 /* Graphik-Extralight.otf */ = {isa = PBXFileReference; explicitFileType = undefined; fileEncoding = 9; includeInIndex = 0; lastKnownFileType = unknown; name = "Graphik-Extralight.otf"; path = "../src/assets/fonts/Graphik-Extralight.otf"; sourceTree = "<group>"; };
		944CF612F0304DF281E33B66 /* SF-Pro-Text-Regular.otf */ = {isa = PBXFileReference; explicitFileType = undefined; fileEncoding = 9; includeInIndex = 0; lastKnownFileType = unknown; name = "SF-Pro-Text-Regular.otf"; path = "../src/assets/fonts/SF-Pro-Text-Regular.otf"; sourceTree = "<group>"; };
		95F2888C850F40C8A26E083B /* SFMono-Regular.otf */ = {isa = PBXFileReference; explicitFileType = undefined; fileEncoding = 9; includeInIndex = 0; lastKnownFileType = unknown; name = "SFMono-Regular.otf"; path = "../src/assets/fonts/SFMono-Regular.otf"; sourceTree = "<group>"; };
		98AED33BAB4247CEBEF8464D /* libz.tbd */ = {isa = PBXFileReference; explicitFileType = undefined; fileEncoding = 9; includeInIndex = 0; lastKnownFileType = "sourcecode.text-based-dylib-definition"; name = libz.tbd; path = usr/lib/libz.tbd; sourceTree = SDKROOT; };
		9DEADFA4826D4D0BAA950D21 /* libRNFIRMessaging.a */ = {isa = PBXFileReference; explicitFileType = undefined; fileEncoding = 9; includeInIndex = 0; lastKnownFileType = archive.ar; path = libRNFIRMessaging.a; sourceTree = "<group>"; };
		9DF45B9EB38D4E8FA18A04C6 /* SF-Pro-Display-Light.otf */ = {isa = PBXFileReference; explicitFileType = undefined; fileEncoding = 9; includeInIndex = 0; lastKnownFileType = unknown; name = "SF-Pro-Display-Light.otf"; path = "../src/assets/fonts/SF-Pro-Display-Light.otf"; sourceTree = "<group>"; };
		A671DF9861FA8D2C9A6FCB91 /* Pods-Rainbow.release.xcconfig */ = {isa = PBXFileReference; includeInIndex = 1; lastKnownFileType = text.xcconfig; name = "Pods-Rainbow.release.xcconfig"; path = "Target Support Files/Pods-Rainbow/Pods-Rainbow.release.xcconfig"; sourceTree = "<group>"; };
		A6EEFE6EA9354456B0DB4520 /* Graphik-Regular.otf */ = {isa = PBXFileReference; explicitFileType = undefined; fileEncoding = 9; includeInIndex = 0; lastKnownFileType = unknown; name = "Graphik-Regular.otf"; path = "../src/assets/fonts/Graphik-Regular.otf"; sourceTree = "<group>"; };
		A7F0978B24BA4EC283C580D9 /* Graphik-SemiboldItalic.otf */ = {isa = PBXFileReference; explicitFileType = undefined; fileEncoding = 9; includeInIndex = 0; lastKnownFileType = unknown; name = "Graphik-SemiboldItalic.otf"; path = "../src/assets/fonts/Graphik-SemiboldItalic.otf"; sourceTree = "<group>"; };
		A8AE8DE50B9544B6BC186E6C /* SF-Pro-Display-BlackItalic.otf */ = {isa = PBXFileReference; explicitFileType = undefined; fileEncoding = 9; includeInIndex = 0; lastKnownFileType = unknown; name = "SF-Pro-Display-BlackItalic.otf"; path = "../src/assets/fonts/SF-Pro-Display-BlackItalic.otf"; sourceTree = "<group>"; };
		AA6B0A8BE2484F46980BE9AC /* SF-Pro-Text-Semibold.otf */ = {isa = PBXFileReference; explicitFileType = undefined; fileEncoding = 9; includeInIndex = 0; lastKnownFileType = unknown; name = "SF-Pro-Text-Semibold.otf"; path = "../src/assets/fonts/SF-Pro-Text-Semibold.otf"; sourceTree = "<group>"; };
		AA8FE0DD2380A33F00AFAFB6 /* SF-Pro-Rounded-Regular.otf */ = {isa = PBXFileReference; lastKnownFileType = file; name = "SF-Pro-Rounded-Regular.otf"; path = "../src/assets/fonts/SF-Pro-Rounded-Regular.otf"; sourceTree = "<group>"; };
		AA8FE0DE2380A33F00AFAFB6 /* SF-Pro-Rounded-Medium.otf */ = {isa = PBXFileReference; lastKnownFileType = file; name = "SF-Pro-Rounded-Medium.otf"; path = "../src/assets/fonts/SF-Pro-Rounded-Medium.otf"; sourceTree = "<group>"; };
		AA8FE0DF2380A33F00AFAFB6 /* SF-Pro-Rounded-Semibold.otf */ = {isa = PBXFileReference; lastKnownFileType = file; name = "SF-Pro-Rounded-Semibold.otf"; path = "../src/assets/fonts/SF-Pro-Rounded-Semibold.otf"; sourceTree = "<group>"; };
		AA8FE0E02380A33F00AFAFB6 /* SF-Pro-Rounded-Bold.otf */ = {isa = PBXFileReference; lastKnownFileType = file; name = "SF-Pro-Rounded-Bold.otf"; path = "../src/assets/fonts/SF-Pro-Rounded-Bold.otf"; sourceTree = "<group>"; };
		AAC664E52380D9CE00EE187E /* Rainbow-Bridging-Header.h */ = {isa = PBXFileReference; lastKnownFileType = sourcecode.c.h; path = "Rainbow-Bridging-Header.h"; sourceTree = "<group>"; };
		AAC664E62380D9CF00EE187E /* RNTextInputBridge.swift */ = {isa = PBXFileReference; lastKnownFileType = sourcecode.swift; path = RNTextInputBridge.swift; sourceTree = "<group>"; };
		B0C692B061D7430D8194DC98 /* ToolTipMenuTests.xctest */ = {isa = PBXFileReference; explicitFileType = undefined; fileEncoding = 9; includeInIndex = 0; lastKnownFileType = wrapper.cfbundle; path = ToolTipMenuTests.xctest; sourceTree = "<group>"; };
		B1089F835D6A4F578009B47F /* SFMono-Semibold.otf */ = {isa = PBXFileReference; explicitFileType = undefined; fileEncoding = 9; includeInIndex = 0; lastKnownFileType = unknown; name = "SFMono-Semibold.otf"; path = "../src/assets/fonts/SFMono-Semibold.otf"; sourceTree = "<group>"; };
		BA31E8CEDBCC417CA50BC57B /* SF-Pro-Display-Bold.otf */ = {isa = PBXFileReference; explicitFileType = undefined; fileEncoding = 9; includeInIndex = 0; lastKnownFileType = unknown; name = "SF-Pro-Display-Bold.otf"; path = "../src/assets/fonts/SF-Pro-Display-Bold.otf"; sourceTree = "<group>"; };
		BE239BA93F6B4EDC867B1A41 /* SF-Pro-Display-Black.otf */ = {isa = PBXFileReference; explicitFileType = undefined; fileEncoding = 9; includeInIndex = 0; lastKnownFileType = unknown; name = "SF-Pro-Display-Black.otf"; path = "../src/assets/fonts/SF-Pro-Display-Black.otf"; sourceTree = "<group>"; };
		C1DB5F252E324925B4145360 /* SF-Pro-Display-ThinItalic.otf */ = {isa = PBXFileReference; explicitFileType = undefined; fileEncoding = 9; includeInIndex = 0; lastKnownFileType = unknown; name = "SF-Pro-Display-ThinItalic.otf"; path = "../src/assets/fonts/SF-Pro-Display-ThinItalic.otf"; sourceTree = "<group>"; };
		CEC826911B5641B8AF788BB3 /* Graphik-BlackItalic.otf */ = {isa = PBXFileReference; explicitFileType = undefined; fileEncoding = 9; includeInIndex = 0; lastKnownFileType = unknown; name = "Graphik-BlackItalic.otf"; path = "../src/assets/fonts/Graphik-BlackItalic.otf"; sourceTree = "<group>"; };
		D1641F1A96C841C085169B2E /* SF-Pro-Text-LightItalic.otf */ = {isa = PBXFileReference; explicitFileType = undefined; fileEncoding = 9; includeInIndex = 0; lastKnownFileType = unknown; name = "SF-Pro-Text-LightItalic.otf"; path = "../src/assets/fonts/SF-Pro-Text-LightItalic.otf"; sourceTree = "<group>"; };
		D518658CFF8B491991A06426 /* SF-Pro-Text-MediumItalic.otf */ = {isa = PBXFileReference; explicitFileType = undefined; fileEncoding = 9; includeInIndex = 0; lastKnownFileType = unknown; name = "SF-Pro-Text-MediumItalic.otf"; path = "../src/assets/fonts/SF-Pro-Text-MediumItalic.otf"; sourceTree = "<group>"; };
		D551F7BECCAF4CE3BC8C0C3D /* Graphik-LightItalic.otf */ = {isa = PBXFileReference; explicitFileType = undefined; fileEncoding = 9; includeInIndex = 0; lastKnownFileType = unknown; name = "Graphik-LightItalic.otf"; path = "../src/assets/fonts/Graphik-LightItalic.otf"; sourceTree = "<group>"; };
		D755E71324B04FEE9C691D14 /* libRNFirebase.a */ = {isa = PBXFileReference; explicitFileType = undefined; fileEncoding = 9; includeInIndex = 0; lastKnownFileType = archive.ar; path = libRNFirebase.a; sourceTree = "<group>"; };
		D7BFD847B72D414D9BE734A0 /* SF-Pro-Display-HeavyItalic.otf */ = {isa = PBXFileReference; explicitFileType = undefined; fileEncoding = 9; includeInIndex = 0; lastKnownFileType = unknown; name = "SF-Pro-Display-HeavyItalic.otf"; path = "../src/assets/fonts/SF-Pro-Display-HeavyItalic.otf"; sourceTree = "<group>"; };
		D880F2D2B7704793A8D141DC /* SF-Pro-Display-RegularItalic.otf */ = {isa = PBXFileReference; explicitFileType = undefined; fileEncoding = 9; includeInIndex = 0; lastKnownFileType = unknown; name = "SF-Pro-Display-RegularItalic.otf"; path = "../src/assets/fonts/SF-Pro-Display-RegularItalic.otf"; sourceTree = "<group>"; };
		DCA738BE00E04734AEDA2F07 /* SF-Pro-Display-UltralightItalic.otf */ = {isa = PBXFileReference; explicitFileType = undefined; fileEncoding = 9; includeInIndex = 0; lastKnownFileType = unknown; name = "SF-Pro-Display-UltralightItalic.otf"; path = "../src/assets/fonts/SF-Pro-Display-UltralightItalic.otf"; sourceTree = "<group>"; };
		DE019D6BCA1A4FF9B7F1E98A /* Graphik-Medium.otf */ = {isa = PBXFileReference; explicitFileType = undefined; fileEncoding = 9; includeInIndex = 0; lastKnownFileType = unknown; name = "Graphik-Medium.otf"; path = "../src/assets/fonts/Graphik-Medium.otf"; sourceTree = "<group>"; };
		E672AB1C5404435897615660 /* SF-Pro-Text-Light.otf */ = {isa = PBXFileReference; explicitFileType = undefined; fileEncoding = 9; includeInIndex = 0; lastKnownFileType = unknown; name = "SF-Pro-Text-Light.otf"; path = "../src/assets/fonts/SF-Pro-Text-Light.otf"; sourceTree = "<group>"; };
		E6F010E529544E518E1792C7 /* Graphik-Bold.otf */ = {isa = PBXFileReference; explicitFileType = undefined; fileEncoding = 9; includeInIndex = 0; lastKnownFileType = unknown; name = "Graphik-Bold.otf"; path = "../src/assets/fonts/Graphik-Bold.otf"; sourceTree = "<group>"; };
		E8E3CE2A4AD34CB991CD61EE /* SF-Pro-Display-LightItalic.otf */ = {isa = PBXFileReference; explicitFileType = undefined; fileEncoding = 9; includeInIndex = 0; lastKnownFileType = unknown; name = "SF-Pro-Display-LightItalic.otf"; path = "../src/assets/fonts/SF-Pro-Display-LightItalic.otf"; sourceTree = "<group>"; };
		E93A96605FE51CFC31676801 /* Pods-Rainbow.staging.xcconfig */ = {isa = PBXFileReference; includeInIndex = 1; lastKnownFileType = text.xcconfig; name = "Pods-Rainbow.staging.xcconfig"; path = "Target Support Files/Pods-Rainbow/Pods-Rainbow.staging.xcconfig"; sourceTree = "<group>"; };
		EB48DC1D46D449759B9C61D4 /* Graphik-Thin.otf */ = {isa = PBXFileReference; explicitFileType = undefined; fileEncoding = 9; includeInIndex = 0; lastKnownFileType = unknown; name = "Graphik-Thin.otf"; path = "../src/assets/fonts/Graphik-Thin.otf"; sourceTree = "<group>"; };
		ED297162215061F000B7C4FE /* JavaScriptCore.framework */ = {isa = PBXFileReference; lastKnownFileType = wrapper.framework; name = JavaScriptCore.framework; path = System/Library/Frameworks/JavaScriptCore.framework; sourceTree = SDKROOT; };
		ED2971642150620600B7C4FE /* JavaScriptCore.framework */ = {isa = PBXFileReference; lastKnownFileType = wrapper.framework; name = JavaScriptCore.framework; path = Platforms/AppleTVOS.platform/Developer/SDKs/AppleTVOS12.0.sdk/System/Library/Frameworks/JavaScriptCore.framework; sourceTree = DEVELOPER_DIR; };
		F62BBE10D6534F74B2180711 /* SF-Pro-Text-Bold.otf */ = {isa = PBXFileReference; explicitFileType = undefined; fileEncoding = 9; includeInIndex = 0; lastKnownFileType = unknown; name = "SF-Pro-Text-Bold.otf"; path = "../src/assets/fonts/SF-Pro-Text-Bold.otf"; sourceTree = "<group>"; };
		FA887652F27F43869229AD50 /* SF-Pro-Text-SemiboldItalic.otf */ = {isa = PBXFileReference; explicitFileType = undefined; fileEncoding = 9; includeInIndex = 0; lastKnownFileType = unknown; name = "SF-Pro-Text-SemiboldItalic.otf"; path = "../src/assets/fonts/SF-Pro-Text-SemiboldItalic.otf"; sourceTree = "<group>"; };
/* End PBXFileReference section */

/* Begin PBXFrameworksBuildPhase section */
		13B07F8C1A680F5B00A75B9A /* Frameworks */ = {
			isa = PBXFrameworksBuildPhase;
			buildActionMask = 2147483647;
			files = (
				ED2971652150620600B7C4FE /* JavaScriptCore.framework in Frameworks */,
				0E56AA9A8843EB50FA4BDD4F /* libPods-Rainbow.a in Frameworks */,
				C72F456C99A646399192517D /* libz.tbd in Frameworks */,
			);
			runOnlyForDeploymentPostprocessing = 0;
		};
/* End PBXFrameworksBuildPhase section */

/* Begin PBXGroup section */
		00E356EF1AD99517003FC87E /* RainbowTests */ = {
			isa = PBXGroup;
			children = (
				00E356F21AD99517003FC87E /* RainbowTests.m */,
				00E356F01AD99517003FC87E /* Supporting Files */,
			);
			path = RainbowTests;
			sourceTree = "<group>";
		};
		00E356F01AD99517003FC87E /* Supporting Files */ = {
			isa = PBXGroup;
			children = (
				00E356F11AD99517003FC87E /* Info.plist */,
			);
			name = "Supporting Files";
			sourceTree = "<group>";
		};
		13B07FAE1A68108700A75B9A /* Rainbow */ = {
			isa = PBXGroup;
			children = (
				3C379D5D20FD1F92009AF81F /* Rainbow.entitlements */,
				008F07F21AC5B25A0029DE68 /* main.jsbundle */,
				13B07FAF1A68108700A75B9A /* AppDelegate.h */,
				13B07FB01A68108700A75B9A /* AppDelegate.m */,
				13B07FB51A68108700A75B9A /* Images.xcassets */,
				13B07FB61A68108700A75B9A /* Info.plist */,
				13B07FB11A68108700A75B9A /* LaunchScreen.xib */,
				13B07FB71A68108700A75B9A /* main.m */,
				3CBE29CC2381E43900BE05AC /* Dummy.swift */,
				3CBE29CB2381E43800BE05AC /* Rainbow-Bridging-Header.h */,
			);
			name = Rainbow;
			sourceTree = "<group>";
		};
		24979D1220F83E3D007EB0DA /* Recovered References */ = {
			isa = PBXGroup;
			children = (
				9DEADFA4826D4D0BAA950D21 /* libRNFIRMessaging.a */,
				B0C692B061D7430D8194DC98 /* ToolTipMenuTests.xctest */,
				D755E71324B04FEE9C691D14 /* libRNFirebase.a */,
			);
			name = "Recovered References";
			sourceTree = "<group>";
		};
		2D16E6871FA4F8E400B85C8A /* Frameworks */ = {
			isa = PBXGroup;
			children = (
				ED297162215061F000B7C4FE /* JavaScriptCore.framework */,
				ED2971642150620600B7C4FE /* JavaScriptCore.framework */,
				24979E7920F84004007EB0DA /* Firebase.h */,
				24979E7420F84004007EB0DA /* FirebaseAnalytics.framework */,
				24979E7520F84004007EB0DA /* FirebaseCore.framework */,
				24979E7C20F84004007EB0DA /* FirebaseCoreDiagnostics.framework */,
				24979E7B20F84004007EB0DA /* FirebaseInstanceID.framework */,
				24979E7620F84004007EB0DA /* FirebaseMessaging.framework */,
				24979E7A20F84004007EB0DA /* FirebaseNanoPB.framework */,
				24979E7720F84004007EB0DA /* GoogleService-Info.plist */,
				24979E7820F84004007EB0DA /* GoogleToolboxForMac.framework */,
				24979E7D20F84005007EB0DA /* module.modulemap */,
				24979E7E20F84005007EB0DA /* nanopb.framework */,
				24979E3620F84003007EB0DA /* Protobuf.framework */,
<<<<<<< HEAD
				794D8432FD61C2EC61786302 /* libPods-Rainbow.a */,
=======
				2D16E6891FA4F8E400B85C8A /* libReact.a */,
				6C1814FA03B309E79858CD16 /* libPods-Rainbow.a */,
				98AED33BAB4247CEBEF8464D /* libz.tbd */,
>>>>>>> 9e50a6cc
			);
			name = Frameworks;
			sourceTree = "<group>";
		};
		832341AE1AAA6A7D00B99B32 /* Libraries */ = {
			isa = PBXGroup;
			children = (
			);
			name = Libraries;
			sourceTree = "<group>";
		};
		83CBB9F61A601CBA00E9B192 = {
			isa = PBXGroup;
			children = (
				13B07FAE1A68108700A75B9A /* Rainbow */,
				832341AE1AAA6A7D00B99B32 /* Libraries */,
				00E356EF1AD99517003FC87E /* RainbowTests */,
				83CBBA001A601CBA00E9B192 /* Products */,
				2D16E6871FA4F8E400B85C8A /* Frameworks */,
				DCAC1D8CC45E468FBB7E1395 /* Resources */,
				24979D1220F83E3D007EB0DA /* Recovered References */,
				C640359C0E6575CE0A7ECD73 /* Pods */,
			);
			indentWidth = 2;
			sourceTree = "<group>";
			tabWidth = 2;
			usesTabs = 0;
		};
		83CBBA001A601CBA00E9B192 /* Products */ = {
			isa = PBXGroup;
			children = (
				13B07F961A680F5B00A75B9A /* Rainbow.app */,
			);
			name = Products;
			sourceTree = "<group>";
		};
		C640359C0E6575CE0A7ECD73 /* Pods */ = {
			isa = PBXGroup;
			children = (
				66C5D39A1EDC48A6255FF83C /* Pods-Rainbow.debug.xcconfig */,
				A671DF9861FA8D2C9A6FCB91 /* Pods-Rainbow.release.xcconfig */,
				15B240C971E54630F3158955 /* Pods-Rainbow.localrelease.xcconfig */,
				E93A96605FE51CFC31676801 /* Pods-Rainbow.staging.xcconfig */,
			);
			path = Pods;
			sourceTree = "<group>";
		};
		DCAC1D8CC45E468FBB7E1395 /* Resources */ = {
			isa = PBXGroup;
			children = (
				7818F79CD3944D17AF4196A5 /* Graphik-Black.otf */,
				CEC826911B5641B8AF788BB3 /* Graphik-BlackItalic.otf */,
				E6F010E529544E518E1792C7 /* Graphik-Bold.otf */,
				7CEEDA7A68C24426BBAA8D77 /* Graphik-BoldItalic.otf */,
				93D62D49D9CA46F292BD9869 /* Graphik-Extralight.otf */,
				273D2D617F3F43E99F8F404B /* Graphik-ExtralightItalic.otf */,
				7A9AF25703474604964D6EC1 /* Graphik-Light.otf */,
				D551F7BECCAF4CE3BC8C0C3D /* Graphik-LightItalic.otf */,
				DE019D6BCA1A4FF9B7F1E98A /* Graphik-Medium.otf */,
				2DA6F347A6B540399883FF91 /* Graphik-MediumItalic.otf */,
				A6EEFE6EA9354456B0DB4520 /* Graphik-Regular.otf */,
				182DC054E3584C83822F2A82 /* Graphik-RegularItalic.otf */,
				88A5866DBF924C149CA0C6F4 /* Graphik-Semibold.otf */,
				A7F0978B24BA4EC283C580D9 /* Graphik-SemiboldItalic.otf */,
				7CD46377E5FC4E5EBFD57D71 /* Graphik-Super.otf */,
				51E41940863B4B88BDEF48D7 /* Graphik-SuperItalic.otf */,
				EB48DC1D46D449759B9C61D4 /* Graphik-Thin.otf */,
				3EA8003C5E2D46E38184714B /* Graphik-ThinItalic.otf */,
				BE239BA93F6B4EDC867B1A41 /* SF-Pro-Display-Black.otf */,
				A8AE8DE50B9544B6BC186E6C /* SF-Pro-Display-BlackItalic.otf */,
				BA31E8CEDBCC417CA50BC57B /* SF-Pro-Display-Bold.otf */,
				84DB92DCDF5D4374B26FFCC6 /* SF-Pro-Display-BoldItalic.otf */,
				8D37634EBB294EC79081DFD2 /* SF-Pro-Display-Heavy.otf */,
				D7BFD847B72D414D9BE734A0 /* SF-Pro-Display-HeavyItalic.otf */,
				9DF45B9EB38D4E8FA18A04C6 /* SF-Pro-Display-Light.otf */,
				E8E3CE2A4AD34CB991CD61EE /* SF-Pro-Display-LightItalic.otf */,
				2AEF0207B9724FE5A27519FF /* SF-Pro-Display-Medium.otf */,
				3459F05BF10649C4A787D900 /* SF-Pro-Display-MediumItalic.otf */,
				9165B952731E4502857CC0B4 /* SF-Pro-Display-Regular.otf */,
				D880F2D2B7704793A8D141DC /* SF-Pro-Display-RegularItalic.otf */,
				5842861A013B4B379705CC5A /* SF-Pro-Display-Semibold.otf */,
				86B30DBBDA594167BFE4747E /* SF-Pro-Display-SemiboldItalic.otf */,
				662C7FD632C1481AB5AB1DB7 /* SF-Pro-Display-Thin.otf */,
				C1DB5F252E324925B4145360 /* SF-Pro-Display-ThinItalic.otf */,
				35833023DB594F1AA6A72866 /* SF-Pro-Display-Ultralight.otf */,
				DCA738BE00E04734AEDA2F07 /* SF-Pro-Display-UltralightItalic.otf */,
				AA8FE0E02380A33F00AFAFB6 /* SF-Pro-Rounded-Bold.otf */,
				AA8FE0DE2380A33F00AFAFB6 /* SF-Pro-Rounded-Medium.otf */,
				AA8FE0DD2380A33F00AFAFB6 /* SF-Pro-Rounded-Regular.otf */,
				AA8FE0DF2380A33F00AFAFB6 /* SF-Pro-Rounded-Semibold.otf */,
				F62BBE10D6534F74B2180711 /* SF-Pro-Text-Bold.otf */,
				1736F851327A41C3815212E7 /* SF-Pro-Text-BoldItalic.otf */,
				233322FCDC624F6FA60C4B52 /* SF-Pro-Text-Heavy.otf */,
				1DEDF110038147A598C9B152 /* SF-Pro-Text-HeavyItalic.otf */,
				E672AB1C5404435897615660 /* SF-Pro-Text-Light.otf */,
				D1641F1A96C841C085169B2E /* SF-Pro-Text-LightItalic.otf */,
				35A24AFF4AB449C287EE66A8 /* SF-Pro-Text-Medium.otf */,
				D518658CFF8B491991A06426 /* SF-Pro-Text-MediumItalic.otf */,
				944CF612F0304DF281E33B66 /* SF-Pro-Text-Regular.otf */,
				715DAAA3174542BAB93807A6 /* SF-Pro-Text-RegularItalic.otf */,
				AA6B0A8BE2484F46980BE9AC /* SF-Pro-Text-Semibold.otf */,
				FA887652F27F43869229AD50 /* SF-Pro-Text-SemiboldItalic.otf */,
				8789D635428240B5ABF282EE /* SFMono-Bold.otf */,
				0A8698C728414E56A3FD89A6 /* SFMono-Heavy.otf */,
				2C4A4A4FB3D84F14A48989D8 /* SFMono-Light.otf */,
				668A9E253DAF444A90ECB997 /* SFMono-Medium.otf */,
				95F2888C850F40C8A26E083B /* SFMono-Regular.otf */,
				B1089F835D6A4F578009B47F /* SFMono-Semibold.otf */,
			);
			name = Resources;
			sourceTree = "<group>";
		};
/* End PBXGroup section */

/* Begin PBXNativeTarget section */
		13B07F861A680F5B00A75B9A /* Rainbow */ = {
			isa = PBXNativeTarget;
			buildConfigurationList = 13B07F931A680F5B00A75B9A /* Build configuration list for PBXNativeTarget "Rainbow" */;
			buildPhases = (
				B448B1B66A188D3AC6DA3639 /* [CP] Check Pods Manifest.lock */,
				13B07F871A680F5B00A75B9A /* Sources */,
				13B07F8C1A680F5B00A75B9A /* Frameworks */,
				13B07F8E1A680F5B00A75B9A /* Resources */,
				00DD1BFF1BD5951E006B06BC /* Bundle React Native code and images */,
				3CF823D3218F310D0024B77B /* ShellScript */,
				7D8EDE895DE18700A743F64E /* [CP-User] [RNFB] Core Configuration */,
				8C1D9934C43085FED5C8B69C /* [CP-User] [RNFB] Crashlytics Configuration */,
			);
			buildRules = (
			);
			dependencies = (
			);
			name = Rainbow;
			productName = "Hello World";
			productReference = 13B07F961A680F5B00A75B9A /* Rainbow.app */;
			productType = "com.apple.product-type.application";
		};
/* End PBXNativeTarget section */

/* Begin PBXProject section */
		83CBB9F71A601CBA00E9B192 /* Project object */ = {
			isa = PBXProject;
			attributes = {
				LastUpgradeCheck = 610;
				ORGANIZATIONNAME = Facebook;
				TargetAttributes = {
					13B07F861A680F5B00A75B9A = {
						DevelopmentTeam = L74NQAQB8H;
						LastSwiftMigration = 1120;
						ProvisioningStyle = Automatic;
						SystemCapabilities = {
							com.apple.Push = {
								enabled = 1;
							};
							com.apple.SafariKeychain = {
								enabled = 1;
							};
						};
					};
				};
			};
			buildConfigurationList = 83CBB9FA1A601CBA00E9B192 /* Build configuration list for PBXProject "Rainbow" */;
			compatibilityVersion = "Xcode 3.2";
			developmentRegion = English;
			hasScannedForEncodings = 0;
			knownRegions = (
				English,
				en,
				Base,
			);
			mainGroup = 83CBB9F61A601CBA00E9B192;
			productRefGroup = 83CBBA001A601CBA00E9B192 /* Products */;
			projectDirPath = "";
			projectRoot = "";
			targets = (
				13B07F861A680F5B00A75B9A /* Rainbow */,
			);
		};
/* End PBXProject section */

/* Begin PBXResourcesBuildPhase section */
		13B07F8E1A680F5B00A75B9A /* Resources */ = {
			isa = PBXResourcesBuildPhase;
			buildActionMask = 2147483647;
			files = (
				13B07FBF1A68108700A75B9A /* Images.xcassets in Resources */,
				13B07FBD1A68108700A75B9A /* LaunchScreen.xib in Resources */,
				0F4372360E744AF4B37EB905 /* Graphik-Black.otf in Resources */,
				DBBDEB86E54044EE8712C882 /* Graphik-BlackItalic.otf in Resources */,
				E98BBF45029948B38545996F /* Graphik-Bold.otf in Resources */,
				3310F0AEC95F47189C2B19DD /* Graphik-BoldItalic.otf in Resources */,
				872630C5E4CA448D8DDC783E /* Graphik-Extralight.otf in Resources */,
				7E04FF8B32EC4F2BB6BF1403 /* Graphik-ExtralightItalic.otf in Resources */,
				C5D098E8B85D40048FE4946A /* Graphik-Light.otf in Resources */,
				6928E7805EA5404480C48640 /* Graphik-LightItalic.otf in Resources */,
				06B78001D9F2456D9C2D4A86 /* Graphik-Medium.otf in Resources */,
				24979E8920F84250007EB0DA /* GoogleService-Info.plist in Resources */,
				66620AB752074CB6938E956A /* Graphik-MediumItalic.otf in Resources */,
				F9EB9219ED9A4C72826A5908 /* Graphik-Regular.otf in Resources */,
				424410A1E84845328C5A0CAB /* Graphik-RegularItalic.otf in Resources */,
				431D3F0FC92B45A7A0B2476B /* Graphik-Semibold.otf in Resources */,
				8B7F7FDAB33B4D119E087D57 /* Graphik-SemiboldItalic.otf in Resources */,
				35AD5968C62046E7BC7CF346 /* Graphik-Super.otf in Resources */,
				9274E6415DE5403A855B59A4 /* Graphik-SuperItalic.otf in Resources */,
				B562299555FD4D75968F6BF1 /* Graphik-Thin.otf in Resources */,
				3049BEF5B7E0435F905556DD /* Graphik-ThinItalic.otf in Resources */,
				C66451ECC2944B439E123CF2 /* SF-Pro-Display-Black.otf in Resources */,
				AFD75D0B6EC9465C92C493A7 /* SF-Pro-Display-BlackItalic.otf in Resources */,
				F9EF1D44351840B8A380BD3E /* SF-Pro-Display-Bold.otf in Resources */,
				CB988C526B0C48FC9750A038 /* SF-Pro-Display-BoldItalic.otf in Resources */,
				184EB33331FB47F2960D2507 /* SF-Pro-Display-Heavy.otf in Resources */,
				FBDF4EF177284CF4826D7BF9 /* SF-Pro-Display-HeavyItalic.otf in Resources */,
				4013198EBD3D4D6F8052D25E /* SF-Pro-Display-Light.otf in Resources */,
				B27589D616774324BE2BCF49 /* SF-Pro-Display-LightItalic.otf in Resources */,
				1B1113DAF261410889D80146 /* SF-Pro-Display-Medium.otf in Resources */,
				CAD3BF43528D47159190E17B /* SF-Pro-Display-MediumItalic.otf in Resources */,
				1AE1684BFC3E487F99128043 /* SF-Pro-Display-Regular.otf in Resources */,
				0AB30EE90F554EE59F57DFC1 /* SF-Pro-Display-RegularItalic.otf in Resources */,
				549287401A7648CCB32F36E0 /* SF-Pro-Display-Semibold.otf in Resources */,
				9E8553031AD44F52A814F2AB /* SF-Pro-Display-SemiboldItalic.otf in Resources */,
				216C17A836F44ACE8D79ACC7 /* SF-Pro-Display-Thin.otf in Resources */,
				16934DFE7F154B06ADAD8A0B /* SF-Pro-Display-ThinItalic.otf in Resources */,
				03252948A60F4C4C87E4FD9E /* SF-Pro-Display-Ultralight.otf in Resources */,
				3C363E14D5DE4A028E43EA38 /* SF-Pro-Display-UltralightItalic.otf in Resources */,
				AA8FE0E42380A33F00AFAFB6 /* SF-Pro-Rounded-Bold.otf in Resources */,
				AA8FE0E22380A33F00AFAFB6 /* SF-Pro-Rounded-Medium.otf in Resources */,
				AA8FE0E12380A33F00AFAFB6 /* SF-Pro-Rounded-Regular.otf in Resources */,
				AA8FE0E32380A33F00AFAFB6 /* SF-Pro-Rounded-Semibold.otf in Resources */,
				340305B6506A4DDFB4EB98AA /* SF-Pro-Text-Bold.otf in Resources */,
				C37D7F7EA236460085DB5BFA /* SF-Pro-Text-BoldItalic.otf in Resources */,
				3C41C1415A994234A0FF2589 /* SF-Pro-Text-Heavy.otf in Resources */,
				23320186D7F747FEB02451C6 /* SF-Pro-Text-HeavyItalic.otf in Resources */,
				2D7BB74FB1A44EE2A2426373 /* SF-Pro-Text-Light.otf in Resources */,
				96E52368EDC94B9B80D1F29C /* SF-Pro-Text-LightItalic.otf in Resources */,
				41804DE52CE94296995264E0 /* SF-Pro-Text-Medium.otf in Resources */,
				B485B73D33C740BE8167AE4E /* SF-Pro-Text-MediumItalic.otf in Resources */,
				26095B12C30047F89592D463 /* SF-Pro-Text-Regular.otf in Resources */,
				AFCABA638327463693E67FD4 /* SF-Pro-Text-RegularItalic.otf in Resources */,
				AE47B46652EA48AFB68E7832 /* SF-Pro-Text-Semibold.otf in Resources */,
				396C4BA42EEC4D0985CEBB42 /* SF-Pro-Text-SemiboldItalic.otf in Resources */,
				8FB4C0E7FE3240F2B2D23CE2 /* SFMono-Bold.otf in Resources */,
				5F34DEED060F41878C4C5A59 /* SFMono-Heavy.otf in Resources */,
				5D1949044DCB413FBE7AE82E /* SFMono-Light.otf in Resources */,
				7287CE1EC33B4913AEE1F4B6 /* SFMono-Medium.otf in Resources */,
				B7A3E82A4C4449F4A18EB5C2 /* SFMono-Regular.otf in Resources */,
				92D7BFC8AFDA4E649EA6FF08 /* SFMono-Semibold.otf in Resources */,
			);
			runOnlyForDeploymentPostprocessing = 0;
		};
/* End PBXResourcesBuildPhase section */

/* Begin PBXShellScriptBuildPhase section */
		00DD1BFF1BD5951E006B06BC /* Bundle React Native code and images */ = {
			isa = PBXShellScriptBuildPhase;
			buildActionMask = 2147483647;
			files = (
			);
			inputPaths = (
			);
			name = "Bundle React Native code and images";
			outputPaths = (
			);
			runOnlyForDeploymentPostprocessing = 0;
			shellPath = /bin/sh;
			shellScript = "export SENTRY_PROPERTIES=sentry.properties\nexport NODE_ARGS=--max-old-space-size=2048\n../node_modules/@sentry/cli/bin/sentry-cli react-native xcode ../node_modules/react-native/scripts/react-native-xcode.sh\n";
		};
		3CF823D3218F310D0024B77B /* ShellScript */ = {
			isa = PBXShellScriptBuildPhase;
			buildActionMask = 2147483647;
			files = (
			);
			inputPaths = (
				"$(SRCROOT)/Rainbow/Info.plist",
			);
			outputPaths = (
			);
			runOnlyForDeploymentPostprocessing = 0;
			shellPath = /bin/sh;
			shellScript = "\"${PODS_ROOT}/Fabric/run\"\n";
		};
		7D8EDE895DE18700A743F64E /* [CP-User] [RNFB] Core Configuration */ = {
			isa = PBXShellScriptBuildPhase;
			buildActionMask = 2147483647;
			files = (
			);
			name = "[CP-User] [RNFB] Core Configuration";
			runOnlyForDeploymentPostprocessing = 0;
			shellPath = /bin/sh;
			shellScript = "#!/usr/bin/env bash\n#\n# Copyright (c) 2016-present Invertase Limited & Contributors\n#\n# Licensed under the Apache License, Version 2.0 (the \"License\");\n# you may not use this library except in compliance with the License.\n# You may obtain a copy of the License at\n#\n#   http://www.apache.org/licenses/LICENSE-2.0\n#\n# Unless required by applicable law or agreed to in writing, software\n# distributed under the License is distributed on an \"AS IS\" BASIS,\n# WITHOUT WARRANTIES OR CONDITIONS OF ANY KIND, either express or implied.\n# See the License for the specific language governing permissions and\n# limitations under the License.\n#\nset -e\n\n_MAX_LOOKUPS=2;\n_SEARCH_RESULT=''\n_RN_ROOT_EXISTS=''\n_CURRENT_LOOKUPS=1\n_JSON_ROOT=\"'react-native'\"\n_JSON_FILE_NAME='firebase.json'\n_JSON_OUTPUT_BASE64='e30=' # { }\n_CURRENT_SEARCH_DIR=${PROJECT_DIR}\n_PLIST_BUDDY=/usr/libexec/PlistBuddy\n_TARGET_PLIST=\"${BUILT_PRODUCTS_DIR}/${INFOPLIST_PATH}\"\n_DSYM_PLIST=\"${DWARF_DSYM_FOLDER_PATH}/${DWARF_DSYM_FILE_NAME}/Contents/Info.plist\"\n\n# plist arrays\n_PLIST_ENTRY_KEYS=()\n_PLIST_ENTRY_TYPES=()\n_PLIST_ENTRY_VALUES=()\n\nfunction setPlistValue {\n  echo \"info:      setting plist entry '$1' of type '$2' in file '$4'\"\n  ${_PLIST_BUDDY} -c \"Add :$1 $2 '$3'\" $4 || echo \"info:      '$1' already exists\"\n}\n\nfunction getFirebaseJsonKeyValue () {\n  if [[ ${_RN_ROOT_EXISTS} ]]; then\n    ruby -e \"require 'rubygems';require 'json'; output=JSON.parse('$1'); puts output[$_JSON_ROOT]['$2']\"\n  else\n    echo \"\"\n  fi;\n}\n\nfunction jsonBoolToYesNo () {\n  if [[ $1 == \"false\" ]]; then\n    echo \"NO\"\n  elif [[ $1 == \"true\" ]]; then\n    echo \"YES\"\n  else echo \"NO\"\n  fi\n}\n\necho \"info: -> RNFB build script started\"\necho \"info: 1) Locating ${_JSON_FILE_NAME} file:\"\n\nif [[ -z ${_CURRENT_SEARCH_DIR} ]]; then\n  _CURRENT_SEARCH_DIR=$(pwd)\nfi;\n\nwhile true; do\n  _CURRENT_SEARCH_DIR=$(dirname \"$_CURRENT_SEARCH_DIR\")\n  if [[ \"$_CURRENT_SEARCH_DIR\" == \"/\" ]] || [[ ${_CURRENT_LOOKUPS} -gt ${_MAX_LOOKUPS} ]]; then break; fi;\n  echo \"info:      ($_CURRENT_LOOKUPS of $_MAX_LOOKUPS) Searching in '$_CURRENT_SEARCH_DIR' for a ${_JSON_FILE_NAME} file.\"\n  _SEARCH_RESULT=$(find \"$_CURRENT_SEARCH_DIR\" -maxdepth 2 -name ${_JSON_FILE_NAME} -print | head -n 1)\n  if [[ ${_SEARCH_RESULT} ]]; then\n    echo \"info:      ${_JSON_FILE_NAME} found at $_SEARCH_RESULT\"\n    break;\n  fi;\n  _CURRENT_LOOKUPS=$((_CURRENT_LOOKUPS+1))\ndone\n\nif [[ ${_SEARCH_RESULT} ]]; then\n  _JSON_OUTPUT_RAW=$(cat \"${_SEARCH_RESULT}\")\n  _RN_ROOT_EXISTS=$(ruby -e \"require 'rubygems';require 'json'; output=JSON.parse('$_JSON_OUTPUT_RAW'); puts output[$_JSON_ROOT]\" || echo '')\n\n  if [[ ${_RN_ROOT_EXISTS} ]]; then\n    _JSON_OUTPUT_BASE64=$(python -c 'import json,sys,base64;print(base64.b64encode(json.dumps(json.loads(open('\"'${_SEARCH_RESULT}'\"').read())['${_JSON_ROOT}'])))' || echo \"e30=\")\n  fi\n\n  _PLIST_ENTRY_KEYS+=(\"firebase_json_raw\")\n  _PLIST_ENTRY_TYPES+=(\"string\")\n  _PLIST_ENTRY_VALUES+=(\"$_JSON_OUTPUT_BASE64\")\n\n  # config.messaging_auto_init_enabled\n  _MESSAGING_AUTO_INIT=$(getFirebaseJsonKeyValue \"$_JSON_OUTPUT_RAW\" \"messaging_auto_init_enabled\")\n  if [[ $_MESSAGING_AUTO_INIT ]]; then\n    _PLIST_ENTRY_KEYS+=(\"FirebaseMessagingAutoInitEnabled\")\n    _PLIST_ENTRY_TYPES+=(\"bool\")\n    _PLIST_ENTRY_VALUES+=(\"$(jsonBoolToYesNo \"$_MESSAGING_AUTO_INIT\")\")\n  fi\n\n  # config.crashlytics_disable_auto_disabler - undocumented for now - mainly for debugging, document if becomes usful\n  _CRASHLYTICS_AUTO_DISABLE_ENABLED=$(getFirebaseJsonKeyValue \"$_JSON_OUTPUT_RAW\" \"crashlytics_disable_auto_disabler\")\n  if [[ $_CRASHLYTICS_AUTO_DISABLE_ENABLED == \"true\" ]]; then\n    echo \"Disabled Crashlytics auto disabler.\" # do nothing\n  else\n    _PLIST_ENTRY_KEYS+=(\"firebase_crashlytics_collection_enabled\")\n    _PLIST_ENTRY_TYPES+=(\"bool\")\n    _PLIST_ENTRY_VALUES+=(\"NO\")\n  fi\n\n  # config.admob_delay_app_measurement_init\n  _ADMOB_DELAY_APP_MEASUREMENT=$(getFirebaseJsonKeyValue \"$_JSON_OUTPUT_RAW\" \"admob_delay_app_measurement_init\")\n  if [[ $_ADMOB_DELAY_APP_MEASUREMENT == \"true\" ]]; then\n    _PLIST_ENTRY_KEYS+=(\"GADDelayAppMeasurementInit\")\n    _PLIST_ENTRY_TYPES+=(\"bool\")\n    _PLIST_ENTRY_VALUES+=(\"YES\")\n  fi\n\n  # config.admob_ios_app_id\n  _ADMOB_IOS_APP_ID=$(getFirebaseJsonKeyValue \"$_JSON_OUTPUT_RAW\" \"admob_ios_app_id\")\n  if [[ $_ADMOB_IOS_APP_ID ]]; then\n    _PLIST_ENTRY_KEYS+=(\"GADApplicationIdentifier\")\n    _PLIST_ENTRY_TYPES+=(\"string\")\n    _PLIST_ENTRY_VALUES+=(\"$_ADMOB_IOS_APP_ID\")\n  fi\nelse\n  _PLIST_ENTRY_KEYS+=(\"firebase_json_raw\")\n  _PLIST_ENTRY_TYPES+=(\"string\")\n  _PLIST_ENTRY_VALUES+=(\"$_JSON_OUTPUT_BASE64\")\n  echo \"warning:   A firebase.json file was not found, whilst this file is optional it is recommended to include it to configure firebase services in React Native Firebase.\"\nfi;\n\necho \"info: 2) Injecting Info.plist entries: \"\n\n# Log out the keys we're adding\nfor i in \"${!_PLIST_ENTRY_KEYS[@]}\"; do\n  echo \"    ->  $i) ${_PLIST_ENTRY_KEYS[$i]}\" \"${_PLIST_ENTRY_TYPES[$i]}\" \"${_PLIST_ENTRY_VALUES[$i]}\"\ndone\n\nfor plist in ${_TARGET_PLIST} ${_DSYM_PLIST} ; do\n  if [[ -f ${plist} ]]; then\n    for i in \"${!_PLIST_ENTRY_KEYS[@]}\"; do\n      setPlistValue \"${_PLIST_ENTRY_KEYS[$i]}\" \"${_PLIST_ENTRY_TYPES[$i]}\" \"${_PLIST_ENTRY_VALUES[$i]}\" \"${plist}\"\n    done\n  else\n    echo \"warning:   A Info.plist build output file was not found (${plist})\"\n  fi\ndone\n\necho \"info: <- RNFB build script finished\"\n\n\n\n";
		};
		8C1D9934C43085FED5C8B69C /* [CP-User] [RNFB] Crashlytics Configuration */ = {
			isa = PBXShellScriptBuildPhase;
			buildActionMask = 2147483647;
			files = (
			);
			name = "[CP-User] [RNFB] Crashlytics Configuration";
			runOnlyForDeploymentPostprocessing = 0;
			shellPath = /bin/sh;
			shellScript = "#!/usr/bin/env bash\n#\n# Copyright (c) 2016-present Invertase Limited & Contributors\n#\n# Licensed under the Apache License, Version 2.0 (the \"License\");\n# you may not use this library except in compliance with the License.\n# You may obtain a copy of the License at\n#\n#   http://www.apache.org/licenses/LICENSE-2.0\n#\n# Unless required by applicable law or agreed to in writing, software\n# distributed under the License is distributed on an \"AS IS\" BASIS,\n# WITHOUT WARRANTIES OR CONDITIONS OF ANY KIND, either express or implied.\n# See the License for the specific language governing permissions and\n# limitations under the License.\n#\nset -e\n\nif [[ ${PODS_ROOT} ]]; then\n  echo \"info: Exec Fabric Run from Pods\"\n  \"${PODS_ROOT}/Fabric/run\"\nelse\n  echo \"info: Exec Fabric Run from framework\"\n  \"${PROJECT_DIR}/Fabric.framework/run\"\nfi\n";
		};
		B448B1B66A188D3AC6DA3639 /* [CP] Check Pods Manifest.lock */ = {
			isa = PBXShellScriptBuildPhase;
			buildActionMask = 2147483647;
			files = (
			);
			inputFileListPaths = (
			);
			inputPaths = (
				"${PODS_PODFILE_DIR_PATH}/Podfile.lock",
				"${PODS_ROOT}/Manifest.lock",
			);
			name = "[CP] Check Pods Manifest.lock";
			outputFileListPaths = (
			);
			outputPaths = (
				"$(DERIVED_FILE_DIR)/Pods-Rainbow-checkManifestLockResult.txt",
			);
			runOnlyForDeploymentPostprocessing = 0;
			shellPath = /bin/sh;
			shellScript = "diff \"${PODS_PODFILE_DIR_PATH}/Podfile.lock\" \"${PODS_ROOT}/Manifest.lock\" > /dev/null\nif [ $? != 0 ] ; then\n    # print error to STDERR\n    echo \"error: The sandbox is not in sync with the Podfile.lock. Run 'pod install' or update your CocoaPods installation.\" >&2\n    exit 1\nfi\n# This output is used by Xcode 'outputs' to avoid re-running this script phase.\necho \"SUCCESS\" > \"${SCRIPT_OUTPUT_FILE_0}\"\n";
			showEnvVarsInLog = 0;
		};
/* End PBXShellScriptBuildPhase section */

/* Begin PBXSourcesBuildPhase section */
		13B07F871A680F5B00A75B9A /* Sources */ = {
			isa = PBXSourcesBuildPhase;
			buildActionMask = 2147483647;
			files = (
				13B07FBC1A68108700A75B9A /* AppDelegate.m in Sources */,
				3CBE29CD2381E43900BE05AC /* Dummy.swift in Sources */,
				13B07FC11A68108700A75B9A /* main.m in Sources */,
			);
			runOnlyForDeploymentPostprocessing = 0;
		};
/* End PBXSourcesBuildPhase section */

/* Begin PBXVariantGroup section */
		13B07FB11A68108700A75B9A /* LaunchScreen.xib */ = {
			isa = PBXVariantGroup;
			children = (
				13B07FB21A68108700A75B9A /* Base */,
			);
			name = LaunchScreen.xib;
			path = Rainbow;
			sourceTree = "<group>";
		};
/* End PBXVariantGroup section */

/* Begin XCBuildConfiguration section */
		13B07F941A680F5B00A75B9A /* Debug */ = {
			isa = XCBuildConfiguration;
			baseConfigurationReference = 66C5D39A1EDC48A6255FF83C /* Pods-Rainbow.debug.xcconfig */;
			buildSettings = {
				ASSETCATALOG_COMPILER_APPICON_NAME = AppIcon;
				ASSETCATALOG_COMPILER_OPTIMIZATION = time;
				CLANG_ENABLE_MODULES = YES;
				CODE_SIGN_ENTITLEMENTS = Rainbow/Rainbow.entitlements;
				CODE_SIGN_IDENTITY = "Apple Development";
				CODE_SIGN_STYLE = Automatic;
				COPY_PHASE_STRIP = YES;
				CURRENT_PROJECT_VERSION = 4;
				DEAD_CODE_STRIPPING = NO;
				DEBUG_INFORMATION_FORMAT = dwarf;
				DEVELOPMENT_TEAM = "";
				FRAMEWORK_SEARCH_PATHS = (
					"$(inherited)",
					"$(PROJECT_DIR)/Frameworks",
				);
				GCC_PRECOMPILE_PREFIX_HEADER = NO;
				GCC_UNROLL_LOOPS = NO;
				HEADER_SEARCH_PATHS = (
					"$(inherited)",
					"$(PROJECT_DIR)/Frameworks",
					"$(SRCROOT)/../node_modules/react-native-tooltip/ToolTipMenu",
					"$(SRCROOT)/../node_modules/react-native-code-push/ios/**",
					"$(SRCROOT)/../node_modules/@ledgerhq/react-native-passcode-auth",
					"$(SRCROOT)/../node_modules/react-native-firebase/ios/RNFirebase/**",
					"$(SRCROOT)/../node_modules/react-native/Libraries/LinkingIOS/**",
				);
				INFOPLIST_FILE = Rainbow/Info.plist;
				IPHONEOS_DEPLOYMENT_TARGET = 11.0;
				LD_RUNPATH_SEARCH_PATHS = "$(inherited) @executable_path/Frameworks";
				LIBRARY_SEARCH_PATHS = (
					"$(inherited)",
					"$(PROJECT_DIR)",
				);
				LLVM_LTO = YES;
				MARKETING_VERSION = 1.2.2;
				OTHER_LDFLAGS = (
					"$(inherited)",
					"-ObjC",
					"-lc++",
				);
				PRODUCT_BUNDLE_IDENTIFIER = me.rainbow;
				PRODUCT_NAME = Rainbow;
				PROVISIONING_PROFILE = "";
				PROVISIONING_PROFILE_SPECIFIER = "";
				SWIFT_OBJC_BRIDGING_HEADER = "Rainbow-Bridging-Header.h";
				SWIFT_OPTIMIZATION_LEVEL = "-Onone";
				SWIFT_VERSION = 5.0;
				VERSIONING_SYSTEM = "apple-generic";
			};
			name = Debug;
		};
		13B07F951A680F5B00A75B9A /* Release */ = {
			isa = XCBuildConfiguration;
			baseConfigurationReference = A671DF9861FA8D2C9A6FCB91 /* Pods-Rainbow.release.xcconfig */;
			buildSettings = {
				ASSETCATALOG_COMPILER_APPICON_NAME = AppIcon;
				ASSETCATALOG_COMPILER_OPTIMIZATION = "";
				CLANG_ENABLE_MODULES = YES;
				CODEPUSH_KEY = "CHq9hB40PBZqHTxL-f-Wd_rK4anl1e7a8912-936f-4ce7-8505-32a075039f51";
				CODE_SIGN_ENTITLEMENTS = Rainbow/Rainbow.entitlements;
				CODE_SIGN_IDENTITY = "Apple Development";
				CODE_SIGN_STYLE = Automatic;
				CURRENT_PROJECT_VERSION = 4;
				DEBUG_INFORMATION_FORMAT = "dwarf-with-dsym";
				DEVELOPMENT_TEAM = "";
				FRAMEWORK_SEARCH_PATHS = (
					"$(inherited)",
					"$(PROJECT_DIR)/Frameworks",
				);
				GCC_PRECOMPILE_PREFIX_HEADER = YES;
				GCC_UNROLL_LOOPS = YES;
				HEADER_SEARCH_PATHS = (
					"$(inherited)",
					"$(PROJECT_DIR)/Frameworks",
					"$(SRCROOT)/../node_modules/react-native-tooltip/ToolTipMenu",
					"$(SRCROOT)/../node_modules/react-native-code-push/ios/**",
					"$(SRCROOT)/../node_modules/@ledgerhq/react-native-passcode-auth",
					"$(SRCROOT)/../node_modules/react-native-firebase/ios/RNFirebase/**",
					"$(SRCROOT)/../node_modules/react-native/Libraries/LinkingIOS/**",
				);
				INFOPLIST_FILE = Rainbow/Info.plist;
				IPHONEOS_DEPLOYMENT_TARGET = 11.0;
				LD_RUNPATH_SEARCH_PATHS = "$(inherited) @executable_path/Frameworks";
				LIBRARY_SEARCH_PATHS = (
					"$(inherited)",
					"$(PROJECT_DIR)",
				);
				LLVM_LTO = YES;
				MARKETING_VERSION = 1.2.2;
				OTHER_LDFLAGS = (
					"$(inherited)",
					"-ObjC",
					"-lc++",
				);
				PRODUCT_BUNDLE_IDENTIFIER = me.rainbow;
				PRODUCT_NAME = Rainbow;
				PROVISIONING_PROFILE = "";
				PROVISIONING_PROFILE_SPECIFIER = "";
				SWIFT_OBJC_BRIDGING_HEADER = "Rainbow-Bridging-Header.h";
				SWIFT_VERSION = 5.0;
				VERSIONING_SYSTEM = "apple-generic";
			};
			name = Release;
		};
		2C6A799721127ED9003AFB37 /* Staging */ = {
			isa = XCBuildConfiguration;
			buildSettings = {
				ALWAYS_SEARCH_USER_PATHS = NO;
				CLANG_CXX_LANGUAGE_STANDARD = "gnu++0x";
				CLANG_CXX_LIBRARY = "libc++";
				CLANG_ENABLE_MODULES = YES;
				CLANG_ENABLE_OBJC_ARC = YES;
				CLANG_WARN_BOOL_CONVERSION = YES;
				CLANG_WARN_CONSTANT_CONVERSION = YES;
				CLANG_WARN_DIRECT_OBJC_ISA_USAGE = YES_ERROR;
				CLANG_WARN_EMPTY_BODY = YES;
				CLANG_WARN_ENUM_CONVERSION = YES;
				CLANG_WARN_INT_CONVERSION = YES;
				CLANG_WARN_OBJC_ROOT_CLASS = YES_ERROR;
				CLANG_WARN_UNREACHABLE_CODE = YES;
				CLANG_WARN__DUPLICATE_METHOD_MATCH = YES;
				CODEPUSH_KEY = "<STAGING_DEPLOYMENT_KEY>";
				"CODE_SIGN_IDENTITY[sdk=iphoneos*]" = "iPhone Developer";
				CONFIGURATION_BUILD_DIR = "$(BUILD_DIR)/Release$(EFFECTIVE_PLATFORM_NAME)";
				COPY_PHASE_STRIP = YES;
				ENABLE_NS_ASSERTIONS = NO;
				ENABLE_STRICT_OBJC_MSGSEND = YES;
				GCC_C_LANGUAGE_STANDARD = gnu99;
				GCC_WARN_64_TO_32_BIT_CONVERSION = YES;
				GCC_WARN_ABOUT_RETURN_TYPE = YES_ERROR;
				GCC_WARN_UNDECLARED_SELECTOR = YES;
				GCC_WARN_UNINITIALIZED_AUTOS = YES_AGGRESSIVE;
				GCC_WARN_UNUSED_FUNCTION = YES;
				GCC_WARN_UNUSED_VARIABLE = YES;
				IPHONEOS_DEPLOYMENT_TARGET = 9.0;
				MTL_ENABLE_DEBUG_INFO = NO;
				SDKROOT = iphoneos;
				VALIDATE_PRODUCT = YES;
			};
			name = Staging;
		};
		2C6A799821127ED9003AFB37 /* Staging */ = {
			isa = XCBuildConfiguration;
			baseConfigurationReference = E93A96605FE51CFC31676801 /* Pods-Rainbow.staging.xcconfig */;
			buildSettings = {
				ASSETCATALOG_COMPILER_APPICON_NAME = AppIcon;
				ASSETCATALOG_COMPILER_OPTIMIZATION = "";
				CLANG_ENABLE_MODULES = YES;
				CODEPUSH_KEY = "Xf8eimmB0-W22TRNCwL9tZNO9xev1e7a8912-936f-4ce7-8505-32a075039f51";
				CODE_SIGN_ENTITLEMENTS = Rainbow/Rainbow.entitlements;
				CODE_SIGN_IDENTITY = "Apple Development";
				CODE_SIGN_STYLE = Automatic;
				CURRENT_PROJECT_VERSION = 4;
				DEBUG_INFORMATION_FORMAT = "dwarf-with-dsym";
				DEVELOPMENT_TEAM = "";
				FRAMEWORK_SEARCH_PATHS = (
					"$(inherited)",
					"$(PROJECT_DIR)/Frameworks",
				);
				GCC_PRECOMPILE_PREFIX_HEADER = YES;
				GCC_UNROLL_LOOPS = YES;
				HEADER_SEARCH_PATHS = (
					"$(inherited)",
					"$(PROJECT_DIR)/Frameworks",
					"$(SRCROOT)/../node_modules/react-native-tooltip/ToolTipMenu",
					"$(SRCROOT)/../node_modules/react-native-code-push/ios/**",
					"$(SRCROOT)/../node_modules/@ledgerhq/react-native-passcode-auth",
					"$(SRCROOT)/../node_modules/react-native-firebase/ios/RNFirebase/**",
				);
				INFOPLIST_FILE = Rainbow/Info.plist;
				IPHONEOS_DEPLOYMENT_TARGET = 11.0;
				LD_RUNPATH_SEARCH_PATHS = "$(inherited) @executable_path/Frameworks";
				LIBRARY_SEARCH_PATHS = (
					"$(inherited)",
					"$(PROJECT_DIR)",
				);
				LLVM_LTO = YES;
				MARKETING_VERSION = 1.2.2;
				OTHER_LDFLAGS = (
					"$(inherited)",
					"-ObjC",
					"-lc++",
				);
				PRODUCT_BUNDLE_IDENTIFIER = me.rainbow;
				PRODUCT_NAME = Rainbow;
				PROVISIONING_PROFILE = "";
				PROVISIONING_PROFILE_SPECIFIER = "";
				SWIFT_OBJC_BRIDGING_HEADER = "Rainbow-Bridging-Header.h";
				SWIFT_VERSION = 5.0;
				VERSIONING_SYSTEM = "apple-generic";
			};
			name = Staging;
		};
		2C87B7992197FA1900682EC4 /* LocalRelease */ = {
			isa = XCBuildConfiguration;
			buildSettings = {
				ALWAYS_SEARCH_USER_PATHS = NO;
				CLANG_CXX_LANGUAGE_STANDARD = "gnu++0x";
				CLANG_CXX_LIBRARY = "libc++";
				CLANG_ENABLE_MODULES = YES;
				CLANG_ENABLE_OBJC_ARC = YES;
				CLANG_WARN_BOOL_CONVERSION = YES;
				CLANG_WARN_CONSTANT_CONVERSION = YES;
				CLANG_WARN_DIRECT_OBJC_ISA_USAGE = YES_ERROR;
				CLANG_WARN_EMPTY_BODY = YES;
				CLANG_WARN_ENUM_CONVERSION = YES;
				CLANG_WARN_INT_CONVERSION = YES;
				CLANG_WARN_OBJC_ROOT_CLASS = YES_ERROR;
				CLANG_WARN_UNREACHABLE_CODE = YES;
				CLANG_WARN__DUPLICATE_METHOD_MATCH = YES;
				CODEPUSH_KEY = "";
				"CODE_SIGN_IDENTITY[sdk=iphoneos*]" = "iPhone Developer";
				CONFIGURATION_BUILD_DIR = "$(BUILD_DIR)/Release$(EFFECTIVE_PLATFORM_NAME)";
				COPY_PHASE_STRIP = YES;
				ENABLE_NS_ASSERTIONS = NO;
				ENABLE_STRICT_OBJC_MSGSEND = YES;
				GCC_C_LANGUAGE_STANDARD = gnu99;
				GCC_PREPROCESSOR_DEFINITIONS = "LOCAL_RELEASE=1";
				GCC_WARN_64_TO_32_BIT_CONVERSION = YES;
				GCC_WARN_ABOUT_RETURN_TYPE = YES_ERROR;
				GCC_WARN_UNDECLARED_SELECTOR = YES;
				GCC_WARN_UNINITIALIZED_AUTOS = YES_AGGRESSIVE;
				GCC_WARN_UNUSED_FUNCTION = YES;
				GCC_WARN_UNUSED_VARIABLE = YES;
				IPHONEOS_DEPLOYMENT_TARGET = 9.0;
				MTL_ENABLE_DEBUG_INFO = NO;
				SDKROOT = iphoneos;
				VALIDATE_PRODUCT = YES;
			};
			name = LocalRelease;
		};
		2C87B79A2197FA1900682EC4 /* LocalRelease */ = {
			isa = XCBuildConfiguration;
			baseConfigurationReference = 15B240C971E54630F3158955 /* Pods-Rainbow.localrelease.xcconfig */;
			buildSettings = {
				ASSETCATALOG_COMPILER_APPICON_NAME = AppIcon;
				ASSETCATALOG_COMPILER_OPTIMIZATION = time;
				CLANG_ENABLE_MODULES = YES;
				CODEPUSH_KEY = "";
				CODE_SIGN_ENTITLEMENTS = Rainbow/Rainbow.entitlements;
				CODE_SIGN_IDENTITY = "Apple Development";
				CODE_SIGN_STYLE = Automatic;
				CURRENT_PROJECT_VERSION = 4;
				DEBUG_INFORMATION_FORMAT = "dwarf-with-dsym";
				DEVELOPMENT_TEAM = "";
				FRAMEWORK_SEARCH_PATHS = (
					"$(inherited)",
					"$(PROJECT_DIR)/Frameworks",
				);
				GCC_PRECOMPILE_PREFIX_HEADER = YES;
				GCC_UNROLL_LOOPS = YES;
				HEADER_SEARCH_PATHS = (
					"$(inherited)",
					"$(PROJECT_DIR)/Frameworks",
					"$(SRCROOT)/../node_modules/react-native-tooltip/ToolTipMenu",
					"$(SRCROOT)/../node_modules/react-native-code-push/ios/**",
					"$(SRCROOT)/../node_modules/@ledgerhq/react-native-passcode-auth",
					"$(SRCROOT)/../node_modules/react-native-firebase/ios/RNFirebase/**",
				);
				INFOPLIST_FILE = Rainbow/Info.plist;
				IPHONEOS_DEPLOYMENT_TARGET = 11.0;
				LD_RUNPATH_SEARCH_PATHS = "$(inherited) @executable_path/Frameworks";
				LIBRARY_SEARCH_PATHS = (
					"$(inherited)",
					"$(PROJECT_DIR)",
				);
				LLVM_LTO = YES;
				MARKETING_VERSION = 1.2.2;
				OTHER_LDFLAGS = (
					"$(inherited)",
					"-ObjC",
					"-lc++",
				);
				PRODUCT_BUNDLE_IDENTIFIER = me.rainbow;
				PRODUCT_NAME = Rainbow;
				PROVISIONING_PROFILE = "";
				PROVISIONING_PROFILE_SPECIFIER = "";
				SWIFT_OBJC_BRIDGING_HEADER = "Rainbow-Bridging-Header.h";
				SWIFT_VERSION = 5.0;
				VERSIONING_SYSTEM = "apple-generic";
			};
			name = LocalRelease;
		};
		83CBBA201A601CBA00E9B192 /* Debug */ = {
			isa = XCBuildConfiguration;
			buildSettings = {
				ALWAYS_SEARCH_USER_PATHS = NO;
				CLANG_CXX_LANGUAGE_STANDARD = "gnu++0x";
				CLANG_CXX_LIBRARY = "libc++";
				CLANG_ENABLE_MODULES = YES;
				CLANG_ENABLE_OBJC_ARC = YES;
				CLANG_WARN_BOOL_CONVERSION = YES;
				CLANG_WARN_CONSTANT_CONVERSION = YES;
				CLANG_WARN_DIRECT_OBJC_ISA_USAGE = YES_ERROR;
				CLANG_WARN_EMPTY_BODY = YES;
				CLANG_WARN_ENUM_CONVERSION = YES;
				CLANG_WARN_INT_CONVERSION = YES;
				CLANG_WARN_OBJC_ROOT_CLASS = YES_ERROR;
				CLANG_WARN_UNREACHABLE_CODE = YES;
				CLANG_WARN__DUPLICATE_METHOD_MATCH = YES;
				CODEPUSH_KEY = "";
				"CODE_SIGN_IDENTITY[sdk=iphoneos*]" = "iPhone Developer";
				COPY_PHASE_STRIP = NO;
				ENABLE_STRICT_OBJC_MSGSEND = YES;
				GCC_C_LANGUAGE_STANDARD = gnu99;
				GCC_DYNAMIC_NO_PIC = NO;
				GCC_OPTIMIZATION_LEVEL = 0;
				GCC_PREPROCESSOR_DEFINITIONS = (
					"DEBUG=1",
					"$(inherited)",
				);
				GCC_SYMBOLS_PRIVATE_EXTERN = NO;
				GCC_WARN_64_TO_32_BIT_CONVERSION = YES;
				GCC_WARN_ABOUT_RETURN_TYPE = YES_ERROR;
				GCC_WARN_UNDECLARED_SELECTOR = YES;
				GCC_WARN_UNINITIALIZED_AUTOS = YES_AGGRESSIVE;
				GCC_WARN_UNUSED_FUNCTION = YES;
				GCC_WARN_UNUSED_VARIABLE = YES;
				IPHONEOS_DEPLOYMENT_TARGET = 9.0;
				MTL_ENABLE_DEBUG_INFO = YES;
				ONLY_ACTIVE_ARCH = YES;
				SDKROOT = iphoneos;
			};
			name = Debug;
		};
		83CBBA211A601CBA00E9B192 /* Release */ = {
			isa = XCBuildConfiguration;
			buildSettings = {
				ALWAYS_SEARCH_USER_PATHS = NO;
				CLANG_CXX_LANGUAGE_STANDARD = "gnu++0x";
				CLANG_CXX_LIBRARY = "libc++";
				CLANG_ENABLE_MODULES = YES;
				CLANG_ENABLE_OBJC_ARC = YES;
				CLANG_WARN_BOOL_CONVERSION = YES;
				CLANG_WARN_CONSTANT_CONVERSION = YES;
				CLANG_WARN_DIRECT_OBJC_ISA_USAGE = YES_ERROR;
				CLANG_WARN_EMPTY_BODY = YES;
				CLANG_WARN_ENUM_CONVERSION = YES;
				CLANG_WARN_INT_CONVERSION = YES;
				CLANG_WARN_OBJC_ROOT_CLASS = YES_ERROR;
				CLANG_WARN_UNREACHABLE_CODE = YES;
				CLANG_WARN__DUPLICATE_METHOD_MATCH = YES;
				CODEPUSH_KEY = "<PRODUCTION_DEPLOYMENT_KEY>";
				"CODE_SIGN_IDENTITY[sdk=iphoneos*]" = "iPhone Developer";
				COPY_PHASE_STRIP = YES;
				ENABLE_NS_ASSERTIONS = NO;
				ENABLE_STRICT_OBJC_MSGSEND = YES;
				GCC_C_LANGUAGE_STANDARD = gnu99;
				GCC_WARN_64_TO_32_BIT_CONVERSION = YES;
				GCC_WARN_ABOUT_RETURN_TYPE = YES_ERROR;
				GCC_WARN_UNDECLARED_SELECTOR = YES;
				GCC_WARN_UNINITIALIZED_AUTOS = YES_AGGRESSIVE;
				GCC_WARN_UNUSED_FUNCTION = YES;
				GCC_WARN_UNUSED_VARIABLE = YES;
				IPHONEOS_DEPLOYMENT_TARGET = 9.0;
				MTL_ENABLE_DEBUG_INFO = NO;
				SDKROOT = iphoneos;
				VALIDATE_PRODUCT = YES;
			};
			name = Release;
		};
/* End XCBuildConfiguration section */

/* Begin XCConfigurationList section */
		13B07F931A680F5B00A75B9A /* Build configuration list for PBXNativeTarget "Rainbow" */ = {
			isa = XCConfigurationList;
			buildConfigurations = (
				13B07F941A680F5B00A75B9A /* Debug */,
				13B07F951A680F5B00A75B9A /* Release */,
				2C87B79A2197FA1900682EC4 /* LocalRelease */,
				2C6A799821127ED9003AFB37 /* Staging */,
			);
			defaultConfigurationIsVisible = 0;
			defaultConfigurationName = Release;
		};
		83CBB9FA1A601CBA00E9B192 /* Build configuration list for PBXProject "Rainbow" */ = {
			isa = XCConfigurationList;
			buildConfigurations = (
				83CBBA201A601CBA00E9B192 /* Debug */,
				83CBBA211A601CBA00E9B192 /* Release */,
				2C87B7992197FA1900682EC4 /* LocalRelease */,
				2C6A799721127ED9003AFB37 /* Staging */,
			);
			defaultConfigurationIsVisible = 0;
			defaultConfigurationName = Release;
		};
/* End XCConfigurationList section */
	};
	rootObject = 83CBB9F71A601CBA00E9B192 /* Project object */;
}<|MERGE_RESOLUTION|>--- conflicted
+++ resolved
@@ -254,13 +254,9 @@
 				24979E7D20F84005007EB0DA /* module.modulemap */,
 				24979E7E20F84005007EB0DA /* nanopb.framework */,
 				24979E3620F84003007EB0DA /* Protobuf.framework */,
-<<<<<<< HEAD
-				794D8432FD61C2EC61786302 /* libPods-Rainbow.a */,
-=======
 				2D16E6891FA4F8E400B85C8A /* libReact.a */,
 				6C1814FA03B309E79858CD16 /* libPods-Rainbow.a */,
 				98AED33BAB4247CEBEF8464D /* libz.tbd */,
->>>>>>> 9e50a6cc
 			);
 			name = Frameworks;
 			sourceTree = "<group>";
