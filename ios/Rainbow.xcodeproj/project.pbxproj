// !$*UTF8*$!
{
	archiveVersion = 1;
	classes = {
	};
	objectVersion = 46;
	objects = {

/* Begin PBXBuildFile section */
		13B07FBC1A68108700A75B9A /* AppDelegate.mm in Sources */ = {isa = PBXBuildFile; fileRef = 13B07FB01A68108700A75B9A /* AppDelegate.mm */; };
		13B07FBD1A68108700A75B9A /* LaunchScreen.xib in Resources */ = {isa = PBXBuildFile; fileRef = 13B07FB11A68108700A75B9A /* LaunchScreen.xib */; };
		13B07FBF1A68108700A75B9A /* Images.xcassets in Resources */ = {isa = PBXBuildFile; fileRef = 13B07FB51A68108700A75B9A /* Images.xcassets */; };
		13B07FC11A68108700A75B9A /* main.m in Sources */ = {isa = PBXBuildFile; fileRef = 13B07FB71A68108700A75B9A /* main.m */; };
		1539422824C7C7E200E4A9D1 /* Settings.bundle in Resources */ = {isa = PBXBuildFile; fileRef = 1539422724C7C7E100E4A9D1 /* Settings.bundle */; };
		1539422D24C7CF9300E4A9D1 /* SettingsBundleHelper.swift in Sources */ = {isa = PBXBuildFile; fileRef = 1539422C24C7CF9300E4A9D1 /* SettingsBundleHelper.swift */; };
		153D1AAC24777130007E4723 /* TransactionListLoadingViewCell.swift in Sources */ = {isa = PBXBuildFile; fileRef = 153D1AAB24777130007E4723 /* TransactionListLoadingViewCell.swift */; };
		153D1AAE24777214007E4723 /* TransactionListLoadingViewCell.xib in Resources */ = {isa = PBXBuildFile; fileRef = 153D1AAD24777214007E4723 /* TransactionListLoadingViewCell.xib */; };
		15E531D5242B28EF00797B89 /* UIImageViewWithPersistentAnimations.swift in Sources */ = {isa = PBXBuildFile; fileRef = 15E531D4242B28EF00797B89 /* UIImageViewWithPersistentAnimations.swift */; };
		15E531DA242DAB7100797B89 /* NotificationManager.m in Sources */ = {isa = PBXBuildFile; fileRef = 15E531D9242DAB7100797B89 /* NotificationManager.m */; };
		24979E8920F84250007EB0DA /* GoogleService-Info.plist in Resources */ = {isa = PBXBuildFile; fileRef = 24979E7720F84004007EB0DA /* GoogleService-Info.plist */; };
		3CBE29CD2381E43900BE05AC /* Dummy.swift in Sources */ = {isa = PBXBuildFile; fileRef = 3CBE29CC2381E43900BE05AC /* Dummy.swift */; };
		6630540924A38A1900E5B030 /* RainbowText.m in Sources */ = {isa = PBXBuildFile; fileRef = 6630540824A38A1900E5B030 /* RainbowText.m */; };
		6635730624939991006ACFA6 /* SafeStoreReview.m in Sources */ = {isa = PBXBuildFile; fileRef = 6635730524939991006ACFA6 /* SafeStoreReview.m */; };
		66A1FEB424AB641100C3F539 /* RNCMScreenStack.m in Sources */ = {isa = PBXBuildFile; fileRef = 66A1FEB024AB641100C3F539 /* RNCMScreenStack.m */; };
		66A1FEB524AB641100C3F539 /* UIViewController+slack.swift in Sources */ = {isa = PBXBuildFile; fileRef = 66A1FEB124AB641100C3F539 /* UIViewController+slack.swift */; };
		66A1FEB624AB641100C3F539 /* RNCMScreen.m in Sources */ = {isa = PBXBuildFile; fileRef = 66A1FEB324AB641100C3F539 /* RNCMScreen.m */; };
		66A1FEBC24ACBBE600C3F539 /* RNCMPortal.m in Sources */ = {isa = PBXBuildFile; fileRef = 66A1FEBB24ACBBE600C3F539 /* RNCMPortal.m */; };
		66A28EB024CAF1B500410A88 /* TestFlight.m in Sources */ = {isa = PBXBuildFile; fileRef = 66A28EAF24CAF1B500410A88 /* TestFlight.m */; };
		66FEC91623EDA14000A0F367 /* RoundedCornerView.swift in Sources */ = {isa = PBXBuildFile; fileRef = 66FEC91523EDA13F00A0F367 /* RoundedCornerView.swift */; };
		7287CE1EC33B4913AEE1F4B6 /* SFMono-Medium.otf in Resources */ = {isa = PBXBuildFile; fileRef = 668A9E253DAF444A90ECB997 /* SFMono-Medium.otf */; };
		8EC2280435CA2AC4C660BBBB /* libPods-Rainbow.a in Frameworks */ = {isa = PBXBuildFile; fileRef = 0C320812FA1C6CE404892EC9 /* libPods-Rainbow.a */; };
		A4277D9F23CBD1910042BAF4 /* Extensions.swift in Sources */ = {isa = PBXBuildFile; fileRef = A4277D9E23CBD1910042BAF4 /* Extensions.swift */; };
		A4277DA323CFE85F0042BAF4 /* Theme.swift in Sources */ = {isa = PBXBuildFile; fileRef = A4277DA223CFE85F0042BAF4 /* Theme.swift */; };
		A44A4EEE23EC928900B543F1 /* CoinIconWithProgressBar.swift in Sources */ = {isa = PBXBuildFile; fileRef = A44A4EED23EC928900B543F1 /* CoinIconWithProgressBar.swift */; };
		A4704B4823C546DA00E50E4B /* TransactionListViewCell.swift in Sources */ = {isa = PBXBuildFile; fileRef = A4704B4023C546D900E50E4B /* TransactionListViewCell.swift */; };
		A4704B4923C546DA00E50E4B /* TransactionListView.swift in Sources */ = {isa = PBXBuildFile; fileRef = A4704B4123C546D900E50E4B /* TransactionListView.swift */; };
		A4704B4D23C546DA00E50E4B /* TransactionListViewCell.xib in Resources */ = {isa = PBXBuildFile; fileRef = A4704B4623C546D900E50E4B /* TransactionListViewCell.xib */; };
		A477567C23DB2FAA005AE8FD /* Transaction.swift in Sources */ = {isa = PBXBuildFile; fileRef = A477567B23DB2FAA005AE8FD /* Transaction.swift */; };
		A477567E23DB3A85005AE8FD /* TransactionListViewManager.m in Sources */ = {isa = PBXBuildFile; fileRef = A477567D23DB3A85005AE8FD /* TransactionListViewManager.m */; };
		A485E61423C8ED6000E5C3D4 /* TransactionListViewHeader.swift in Sources */ = {isa = PBXBuildFile; fileRef = A485E61323C8ED6000E5C3D4 /* TransactionListViewHeader.swift */; };
		A485E61623C8F4A400E5C3D4 /* TransactionListViewHeader.xib in Resources */ = {isa = PBXBuildFile; fileRef = A485E61223C8EC4400E5C3D4 /* TransactionListViewHeader.xib */; };
		A49B52AF23DB411900A00918 /* TransactionRequest.swift in Sources */ = {isa = PBXBuildFile; fileRef = A49B52AE23DB411900A00918 /* TransactionRequest.swift */; };
		A49B52B423DB5D1100A00918 /* TransactionViewModelTransactionItem.swift in Sources */ = {isa = PBXBuildFile; fileRef = A49B52B323DB5D1100A00918 /* TransactionViewModelTransactionItem.swift */; };
		A49B52B623DB5D5600A00918 /* TransactionViewModelProtocol.swift in Sources */ = {isa = PBXBuildFile; fileRef = A49B52B523DB5D5600A00918 /* TransactionViewModelProtocol.swift */; };
		A49B52B823DB5F7200A00918 /* TransactionViewModelTransactionRequestItem.swift in Sources */ = {isa = PBXBuildFile; fileRef = A49B52B723DB5F7200A00918 /* TransactionViewModelTransactionRequestItem.swift */; };
		A49B52BC23DBA61200A00918 /* TransactionData.swift in Sources */ = {isa = PBXBuildFile; fileRef = A49B52BB23DBA61100A00918 /* TransactionData.swift */; };
		A49B52C023DCCDA800A00918 /* TransactionRequestSection.swift in Sources */ = {isa = PBXBuildFile; fileRef = A49B52BF23DCCDA800A00918 /* TransactionRequestSection.swift */; };
		A49B52C223DCD11D00A00918 /* TransactionSection.swift in Sources */ = {isa = PBXBuildFile; fileRef = A49B52C123DCD11D00A00918 /* TransactionSection.swift */; };
		A4AF3CCE23DA37F700F230F3 /* TransactionListRequestViewCell.xib in Resources */ = {isa = PBXBuildFile; fileRef = A4AF3CCD23DA37F700F230F3 /* TransactionListRequestViewCell.xib */; };
		A4AF3CD023DA3A0F00F230F3 /* TransactionListRequestViewCell.swift in Sources */ = {isa = PBXBuildFile; fileRef = A4AF3CCF23DA3A0F00F230F3 /* TransactionListRequestViewCell.swift */; };
		A4D04BA923D12F99008C1DEC /* Button.swift in Sources */ = {isa = PBXBuildFile; fileRef = A4D04BA823D12F99008C1DEC /* Button.swift */; };
		A4D04BAC23D12FD5008C1DEC /* ButtonManager.m in Sources */ = {isa = PBXBuildFile; fileRef = A4D04BAB23D12FD5008C1DEC /* ButtonManager.m */; };
		A4F8DACB23DF85DF00560E47 /* TransactionListBaseCell.swift in Sources */ = {isa = PBXBuildFile; fileRef = A4F8DACA23DF85DF00560E47 /* TransactionListBaseCell.swift */; };
		AA6228EF24272F510078BDAA /* SF-Pro-Rounded-Bold.otf in Resources */ = {isa = PBXBuildFile; fileRef = AA6228EB24272B200078BDAA /* SF-Pro-Rounded-Bold.otf */; };
		AA6228F024272F510078BDAA /* SF-Pro-Rounded-Heavy.otf in Resources */ = {isa = PBXBuildFile; fileRef = AA6228EC24272B200078BDAA /* SF-Pro-Rounded-Heavy.otf */; };
		AA6228F124272F510078BDAA /* SF-Pro-Rounded-Medium.otf in Resources */ = {isa = PBXBuildFile; fileRef = AA6228ED24272B200078BDAA /* SF-Pro-Rounded-Medium.otf */; };
		AA6228F224272F510078BDAA /* SF-Pro-Rounded-Regular.otf in Resources */ = {isa = PBXBuildFile; fileRef = AA6228EE24272B200078BDAA /* SF-Pro-Rounded-Regular.otf */; };
		AA6228F324272F510078BDAA /* SF-Pro-Rounded-Semibold.otf in Resources */ = {isa = PBXBuildFile; fileRef = AA6228EA24272B200078BDAA /* SF-Pro-Rounded-Semibold.otf */; };
		ADBDB9381DFEBF1600ED6528 /* BuildFile in Frameworks */ = {isa = PBXBuildFile; };
		B7A3E82A4C4449F4A18EB5C2 /* SFMono-Regular.otf in Resources */ = {isa = PBXBuildFile; fileRef = 95F2888C850F40C8A26E083B /* SFMono-Regular.otf */; };
		C72F456C99A646399192517D /* libz.tbd in Frameworks */ = {isa = PBXBuildFile; fileRef = 98AED33BAB4247CEBEF8464D /* libz.tbd */; };
		ED2971652150620600B7C4FE /* JavaScriptCore.framework in Frameworks */ = {isa = PBXBuildFile; fileRef = ED2971642150620600B7C4FE /* JavaScriptCore.framework */; };
/* End PBXBuildFile section */

/* Begin PBXFileReference section */
		008F07F21AC5B25A0029DE68 /* main.jsbundle */ = {isa = PBXFileReference; fileEncoding = 4; lastKnownFileType = text; path = main.jsbundle; sourceTree = "<group>"; };
		00E356F11AD99517003FC87E /* Info.plist */ = {isa = PBXFileReference; lastKnownFileType = text.plist.xml; path = Info.plist; sourceTree = "<group>"; };
		00E356F21AD99517003FC87E /* RainbowTests.m */ = {isa = PBXFileReference; lastKnownFileType = sourcecode.c.objc; path = RainbowTests.m; sourceTree = "<group>"; };
		0C320812FA1C6CE404892EC9 /* libPods-Rainbow.a */ = {isa = PBXFileReference; explicitFileType = archive.ar; includeInIndex = 0; path = "libPods-Rainbow.a"; sourceTree = BUILT_PRODUCTS_DIR; };
		11CCA3399B351ABE3E5296FE /* Pods-Rainbow.release.xcconfig */ = {isa = PBXFileReference; includeInIndex = 1; lastKnownFileType = text.xcconfig; name = "Pods-Rainbow.release.xcconfig"; path = "Target Support Files/Pods-Rainbow/Pods-Rainbow.release.xcconfig"; sourceTree = "<group>"; };
		13B07F961A680F5B00A75B9A /* Rainbow.app */ = {isa = PBXFileReference; explicitFileType = wrapper.application; includeInIndex = 0; path = Rainbow.app; sourceTree = BUILT_PRODUCTS_DIR; };
		13B07FAF1A68108700A75B9A /* AppDelegate.h */ = {isa = PBXFileReference; fileEncoding = 4; lastKnownFileType = sourcecode.c.h; name = AppDelegate.h; path = Rainbow/AppDelegate.h; sourceTree = "<group>"; };
		13B07FB01A68108700A75B9A /* AppDelegate.mm */ = {isa = PBXFileReference; fileEncoding = 4; lastKnownFileType = sourcecode.cpp.objcpp; name = AppDelegate.mm; path = Rainbow/AppDelegate.mm; sourceTree = "<group>"; };
		13B07FB21A68108700A75B9A /* Base */ = {isa = PBXFileReference; lastKnownFileType = file.xib; name = Base; path = Base.lproj/LaunchScreen.xib; sourceTree = "<group>"; };
		13B07FB51A68108700A75B9A /* Images.xcassets */ = {isa = PBXFileReference; lastKnownFileType = folder.assetcatalog; name = Images.xcassets; path = Rainbow/Images.xcassets; sourceTree = "<group>"; };
		13B07FB61A68108700A75B9A /* Info.plist */ = {isa = PBXFileReference; fileEncoding = 4; lastKnownFileType = text.plist.xml; name = Info.plist; path = Rainbow/Info.plist; sourceTree = "<group>"; };
		13B07FB71A68108700A75B9A /* main.m */ = {isa = PBXFileReference; fileEncoding = 4; lastKnownFileType = sourcecode.c.objc; name = main.m; path = Rainbow/main.m; sourceTree = "<group>"; };
		1539422724C7C7E100E4A9D1 /* Settings.bundle */ = {isa = PBXFileReference; lastKnownFileType = "wrapper.plug-in"; path = Settings.bundle; sourceTree = "<group>"; };
		1539422C24C7CF9300E4A9D1 /* SettingsBundleHelper.swift */ = {isa = PBXFileReference; lastKnownFileType = sourcecode.swift; path = SettingsBundleHelper.swift; sourceTree = "<group>"; };
		153D1AAB24777130007E4723 /* TransactionListLoadingViewCell.swift */ = {isa = PBXFileReference; lastKnownFileType = sourcecode.swift; path = TransactionListLoadingViewCell.swift; sourceTree = "<group>"; };
		153D1AAD24777214007E4723 /* TransactionListLoadingViewCell.xib */ = {isa = PBXFileReference; lastKnownFileType = file.xib; path = TransactionListLoadingViewCell.xib; sourceTree = "<group>"; };
		157155032418733F009B698B /* RainbowRelease.entitlements */ = {isa = PBXFileReference; lastKnownFileType = text.plist.entitlements; name = RainbowRelease.entitlements; path = Rainbow/RainbowRelease.entitlements; sourceTree = "<group>"; };
		157155042418734C009B698B /* RainbowDebug.entitlements */ = {isa = PBXFileReference; lastKnownFileType = text.plist.entitlements; name = RainbowDebug.entitlements; path = Rainbow/RainbowDebug.entitlements; sourceTree = "<group>"; };
		15DC38CD247E0E0900919009 /* release.xcconfig */ = {isa = PBXFileReference; lastKnownFileType = text.xcconfig; path = release.xcconfig; sourceTree = SOURCE_ROOT; };
		15DC38CE247E0E0900919009 /* debug.xcconfig */ = {isa = PBXFileReference; lastKnownFileType = text.xcconfig; path = debug.xcconfig; sourceTree = SOURCE_ROOT; };
		15DC38CF247E0E0A00919009 /* localrelease.xcconfig */ = {isa = PBXFileReference; lastKnownFileType = text.xcconfig; path = localrelease.xcconfig; sourceTree = SOURCE_ROOT; };
		15DC38D0247E0E0A00919009 /* staging.xcconfig */ = {isa = PBXFileReference; lastKnownFileType = text.xcconfig; path = staging.xcconfig; sourceTree = SOURCE_ROOT; };
		15E531D4242B28EF00797B89 /* UIImageViewWithPersistentAnimations.swift */ = {isa = PBXFileReference; lastKnownFileType = sourcecode.swift; path = UIImageViewWithPersistentAnimations.swift; sourceTree = "<group>"; };
		15E531D8242DAB7100797B89 /* NotificationManager.h */ = {isa = PBXFileReference; lastKnownFileType = sourcecode.c.h; path = NotificationManager.h; sourceTree = "<group>"; };
		15E531D9242DAB7100797B89 /* NotificationManager.m */ = {isa = PBXFileReference; lastKnownFileType = sourcecode.c.objc; path = NotificationManager.m; sourceTree = "<group>"; };
		24979E3620F84003007EB0DA /* Protobuf.framework */ = {isa = PBXFileReference; lastKnownFileType = wrapper.framework; name = Protobuf.framework; path = Frameworks/Protobuf.framework; sourceTree = "<group>"; };
		24979E7420F84004007EB0DA /* FirebaseAnalytics.framework */ = {isa = PBXFileReference; lastKnownFileType = wrapper.framework; name = FirebaseAnalytics.framework; path = Frameworks/FirebaseAnalytics.framework; sourceTree = "<group>"; };
		24979E7520F84004007EB0DA /* FirebaseCore.framework */ = {isa = PBXFileReference; lastKnownFileType = wrapper.framework; name = FirebaseCore.framework; path = Frameworks/FirebaseCore.framework; sourceTree = "<group>"; };
		24979E7620F84004007EB0DA /* FirebaseMessaging.framework */ = {isa = PBXFileReference; lastKnownFileType = wrapper.framework; name = FirebaseMessaging.framework; path = Frameworks/FirebaseMessaging.framework; sourceTree = "<group>"; };
		24979E7720F84004007EB0DA /* GoogleService-Info.plist */ = {isa = PBXFileReference; fileEncoding = 4; lastKnownFileType = text.plist.xml; name = "GoogleService-Info.plist"; path = "Frameworks/GoogleService-Info.plist"; sourceTree = "<group>"; };
		24979E7820F84004007EB0DA /* GoogleToolboxForMac.framework */ = {isa = PBXFileReference; lastKnownFileType = wrapper.framework; name = GoogleToolboxForMac.framework; path = Frameworks/GoogleToolboxForMac.framework; sourceTree = "<group>"; };
		24979E7920F84004007EB0DA /* Firebase.h */ = {isa = PBXFileReference; fileEncoding = 4; lastKnownFileType = sourcecode.c.h; name = Firebase.h; path = Frameworks/Firebase.h; sourceTree = "<group>"; };
		24979E7A20F84004007EB0DA /* FirebaseNanoPB.framework */ = {isa = PBXFileReference; lastKnownFileType = wrapper.framework; name = FirebaseNanoPB.framework; path = Frameworks/FirebaseNanoPB.framework; sourceTree = "<group>"; };
		24979E7B20F84004007EB0DA /* FirebaseInstanceID.framework */ = {isa = PBXFileReference; lastKnownFileType = wrapper.framework; name = FirebaseInstanceID.framework; path = Frameworks/FirebaseInstanceID.framework; sourceTree = "<group>"; };
		24979E7C20F84004007EB0DA /* FirebaseCoreDiagnostics.framework */ = {isa = PBXFileReference; lastKnownFileType = wrapper.framework; name = FirebaseCoreDiagnostics.framework; path = Frameworks/FirebaseCoreDiagnostics.framework; sourceTree = "<group>"; };
		24979E7D20F84005007EB0DA /* module.modulemap */ = {isa = PBXFileReference; fileEncoding = 4; lastKnownFileType = "sourcecode.module-map"; name = module.modulemap; path = Frameworks/module.modulemap; sourceTree = "<group>"; };
		24979E7E20F84005007EB0DA /* nanopb.framework */ = {isa = PBXFileReference; lastKnownFileType = wrapper.framework; name = nanopb.framework; path = Frameworks/nanopb.framework; sourceTree = "<group>"; };
		2837FCCEA7D33A4F128B7574 /* Pods-Rainbow.localrelease.xcconfig */ = {isa = PBXFileReference; includeInIndex = 1; lastKnownFileType = text.xcconfig; name = "Pods-Rainbow.localrelease.xcconfig"; path = "Target Support Files/Pods-Rainbow/Pods-Rainbow.localrelease.xcconfig"; sourceTree = "<group>"; };
		3C379D5D20FD1F92009AF81F /* Rainbow.entitlements */ = {isa = PBXFileReference; lastKnownFileType = text.plist.entitlements; name = Rainbow.entitlements; path = Rainbow/Rainbow.entitlements; sourceTree = "<group>"; };
		3CBE29CB2381E43800BE05AC /* Rainbow-Bridging-Header.h */ = {isa = PBXFileReference; lastKnownFileType = sourcecode.c.h; path = "Rainbow-Bridging-Header.h"; sourceTree = "<group>"; };
		3CBE29CC2381E43900BE05AC /* Dummy.swift */ = {isa = PBXFileReference; lastKnownFileType = sourcecode.swift; path = Dummy.swift; sourceTree = "<group>"; };
		466CDCBFE61F83D2AE1C7410 /* Pods-Rainbow.debug.xcconfig */ = {isa = PBXFileReference; includeInIndex = 1; lastKnownFileType = text.xcconfig; name = "Pods-Rainbow.debug.xcconfig"; path = "Target Support Files/Pods-Rainbow/Pods-Rainbow.debug.xcconfig"; sourceTree = "<group>"; };
		6630540824A38A1900E5B030 /* RainbowText.m */ = {isa = PBXFileReference; lastKnownFileType = sourcecode.c.objc; path = RainbowText.m; sourceTree = "<group>"; };
		6635730524939991006ACFA6 /* SafeStoreReview.m */ = {isa = PBXFileReference; lastKnownFileType = sourcecode.c.objc; path = SafeStoreReview.m; sourceTree = "<group>"; };
		668A9E253DAF444A90ECB997 /* SFMono-Medium.otf */ = {isa = PBXFileReference; explicitFileType = undefined; fileEncoding = 9; includeInIndex = 0; lastKnownFileType = unknown; name = "SFMono-Medium.otf"; path = "../src/assets/fonts/SFMono-Medium.otf"; sourceTree = "<group>"; };
		66A1FEAF24AB641100C3F539 /* RNCMScreenStack.h */ = {isa = PBXFileReference; fileEncoding = 4; lastKnownFileType = sourcecode.c.h; name = RNCMScreenStack.h; path = "../src/react-native-cool-modals/ios/RNCMScreenStack.h"; sourceTree = "<group>"; };
		66A1FEB024AB641100C3F539 /* RNCMScreenStack.m */ = {isa = PBXFileReference; fileEncoding = 4; lastKnownFileType = sourcecode.c.objc; name = RNCMScreenStack.m; path = "../src/react-native-cool-modals/ios/RNCMScreenStack.m"; sourceTree = "<group>"; };
		66A1FEB124AB641100C3F539 /* UIViewController+slack.swift */ = {isa = PBXFileReference; fileEncoding = 4; lastKnownFileType = sourcecode.swift; name = "UIViewController+slack.swift"; path = "../src/react-native-cool-modals/ios/UIViewController+slack.swift"; sourceTree = "<group>"; };
		66A1FEB224AB641100C3F539 /* RNCMScreen.h */ = {isa = PBXFileReference; fileEncoding = 4; lastKnownFileType = sourcecode.c.h; name = RNCMScreen.h; path = "../src/react-native-cool-modals/ios/RNCMScreen.h"; sourceTree = "<group>"; };
		66A1FEB324AB641100C3F539 /* RNCMScreen.m */ = {isa = PBXFileReference; fileEncoding = 4; lastKnownFileType = sourcecode.c.objc; name = RNCMScreen.m; path = "../src/react-native-cool-modals/ios/RNCMScreen.m"; sourceTree = "<group>"; };
		66A1FEBB24ACBBE600C3F539 /* RNCMPortal.m */ = {isa = PBXFileReference; fileEncoding = 4; lastKnownFileType = sourcecode.c.objc; name = RNCMPortal.m; path = "../src/react-native-cool-modals/ios/RNCMPortal.m"; sourceTree = "<group>"; };
		66A28EAF24CAF1B500410A88 /* TestFlight.m */ = {isa = PBXFileReference; lastKnownFileType = sourcecode.c.objc; path = TestFlight.m; sourceTree = "<group>"; };
		66A29CCA2511074500481F4A /* ReaHeader.h */ = {isa = PBXFileReference; fileEncoding = 4; lastKnownFileType = sourcecode.c.h; path = ReaHeader.h; sourceTree = SOURCE_ROOT; };
		66FEC91523EDA13F00A0F367 /* RoundedCornerView.swift */ = {isa = PBXFileReference; fileEncoding = 4; lastKnownFileType = sourcecode.swift; path = RoundedCornerView.swift; sourceTree = "<group>"; };
		95F2888C850F40C8A26E083B /* SFMono-Regular.otf */ = {isa = PBXFileReference; explicitFileType = undefined; fileEncoding = 9; includeInIndex = 0; lastKnownFileType = unknown; name = "SFMono-Regular.otf"; path = "../src/assets/fonts/SFMono-Regular.otf"; sourceTree = "<group>"; };
		98AED33BAB4247CEBEF8464D /* libz.tbd */ = {isa = PBXFileReference; explicitFileType = undefined; fileEncoding = 9; includeInIndex = 0; lastKnownFileType = "sourcecode.text-based-dylib-definition"; name = libz.tbd; path = usr/lib/libz.tbd; sourceTree = SDKROOT; };
		9DEADFA4826D4D0BAA950D21 /* libRNFIRMessaging.a */ = {isa = PBXFileReference; explicitFileType = undefined; fileEncoding = 9; includeInIndex = 0; lastKnownFileType = archive.ar; path = libRNFIRMessaging.a; sourceTree = "<group>"; };
		A4277D9E23CBD1910042BAF4 /* Extensions.swift */ = {isa = PBXFileReference; lastKnownFileType = sourcecode.swift; path = Extensions.swift; sourceTree = "<group>"; };
		A4277DA223CFE85F0042BAF4 /* Theme.swift */ = {isa = PBXFileReference; lastKnownFileType = sourcecode.swift; path = Theme.swift; sourceTree = "<group>"; };
		A44A4EED23EC928900B543F1 /* CoinIconWithProgressBar.swift */ = {isa = PBXFileReference; lastKnownFileType = sourcecode.swift; path = CoinIconWithProgressBar.swift; sourceTree = "<group>"; };
		A4704B4023C546D900E50E4B /* TransactionListViewCell.swift */ = {isa = PBXFileReference; fileEncoding = 4; lastKnownFileType = sourcecode.swift; path = TransactionListViewCell.swift; sourceTree = "<group>"; };
		A4704B4123C546D900E50E4B /* TransactionListView.swift */ = {isa = PBXFileReference; fileEncoding = 4; lastKnownFileType = sourcecode.swift; path = TransactionListView.swift; sourceTree = "<group>"; };
		A4704B4623C546D900E50E4B /* TransactionListViewCell.xib */ = {isa = PBXFileReference; fileEncoding = 4; lastKnownFileType = file.xib; path = TransactionListViewCell.xib; sourceTree = "<group>"; };
		A4704B4723C546DA00E50E4B /* RCTConvert+TransactionList.h */ = {isa = PBXFileReference; fileEncoding = 4; lastKnownFileType = sourcecode.c.h; path = "RCTConvert+TransactionList.h"; sourceTree = "<group>"; };
		A477567B23DB2FAA005AE8FD /* Transaction.swift */ = {isa = PBXFileReference; lastKnownFileType = sourcecode.swift; path = Transaction.swift; sourceTree = "<group>"; };
		A477567D23DB3A85005AE8FD /* TransactionListViewManager.m */ = {isa = PBXFileReference; fileEncoding = 4; lastKnownFileType = sourcecode.c.objc; path = TransactionListViewManager.m; sourceTree = "<group>"; };
		A485E61223C8EC4400E5C3D4 /* TransactionListViewHeader.xib */ = {isa = PBXFileReference; lastKnownFileType = file.xib; path = TransactionListViewHeader.xib; sourceTree = "<group>"; };
		A485E61323C8ED6000E5C3D4 /* TransactionListViewHeader.swift */ = {isa = PBXFileReference; lastKnownFileType = sourcecode.swift; path = TransactionListViewHeader.swift; sourceTree = "<group>"; };
		A49B52AE23DB411900A00918 /* TransactionRequest.swift */ = {isa = PBXFileReference; lastKnownFileType = sourcecode.swift; path = TransactionRequest.swift; sourceTree = "<group>"; };
		A49B52B323DB5D1100A00918 /* TransactionViewModelTransactionItem.swift */ = {isa = PBXFileReference; lastKnownFileType = sourcecode.swift; path = TransactionViewModelTransactionItem.swift; sourceTree = "<group>"; };
		A49B52B523DB5D5600A00918 /* TransactionViewModelProtocol.swift */ = {isa = PBXFileReference; lastKnownFileType = sourcecode.swift; path = TransactionViewModelProtocol.swift; sourceTree = "<group>"; };
		A49B52B723DB5F7200A00918 /* TransactionViewModelTransactionRequestItem.swift */ = {isa = PBXFileReference; lastKnownFileType = sourcecode.swift; path = TransactionViewModelTransactionRequestItem.swift; sourceTree = "<group>"; };
		A49B52BB23DBA61100A00918 /* TransactionData.swift */ = {isa = PBXFileReference; lastKnownFileType = sourcecode.swift; path = TransactionData.swift; sourceTree = "<group>"; };
		A49B52BF23DCCDA800A00918 /* TransactionRequestSection.swift */ = {isa = PBXFileReference; lastKnownFileType = sourcecode.swift; path = TransactionRequestSection.swift; sourceTree = "<group>"; };
		A49B52C123DCD11D00A00918 /* TransactionSection.swift */ = {isa = PBXFileReference; lastKnownFileType = sourcecode.swift; path = TransactionSection.swift; sourceTree = "<group>"; };
		A4AF3CCD23DA37F700F230F3 /* TransactionListRequestViewCell.xib */ = {isa = PBXFileReference; lastKnownFileType = file.xib; path = TransactionListRequestViewCell.xib; sourceTree = "<group>"; };
		A4AF3CCF23DA3A0F00F230F3 /* TransactionListRequestViewCell.swift */ = {isa = PBXFileReference; lastKnownFileType = sourcecode.swift; path = TransactionListRequestViewCell.swift; sourceTree = "<group>"; };
		A4D04BA823D12F99008C1DEC /* Button.swift */ = {isa = PBXFileReference; lastKnownFileType = sourcecode.swift; path = Button.swift; sourceTree = "<group>"; };
		A4D04BAB23D12FD5008C1DEC /* ButtonManager.m */ = {isa = PBXFileReference; lastKnownFileType = sourcecode.c.objc; path = ButtonManager.m; sourceTree = "<group>"; };
		A4F8DACA23DF85DF00560E47 /* TransactionListBaseCell.swift */ = {isa = PBXFileReference; lastKnownFileType = sourcecode.swift; path = TransactionListBaseCell.swift; sourceTree = "<group>"; };
		A8846B6B5BC96732D5A4A107 /* Pods-Rainbow.staging.xcconfig */ = {isa = PBXFileReference; includeInIndex = 1; lastKnownFileType = text.xcconfig; name = "Pods-Rainbow.staging.xcconfig"; path = "Target Support Files/Pods-Rainbow/Pods-Rainbow.staging.xcconfig"; sourceTree = "<group>"; };
		AA6228EA24272B200078BDAA /* SF-Pro-Rounded-Semibold.otf */ = {isa = PBXFileReference; lastKnownFileType = file; name = "SF-Pro-Rounded-Semibold.otf"; path = "../src/assets/fonts/SF-Pro-Rounded-Semibold.otf"; sourceTree = "<group>"; };
		AA6228EB24272B200078BDAA /* SF-Pro-Rounded-Bold.otf */ = {isa = PBXFileReference; lastKnownFileType = file; name = "SF-Pro-Rounded-Bold.otf"; path = "../src/assets/fonts/SF-Pro-Rounded-Bold.otf"; sourceTree = "<group>"; };
		AA6228EC24272B200078BDAA /* SF-Pro-Rounded-Heavy.otf */ = {isa = PBXFileReference; lastKnownFileType = file; name = "SF-Pro-Rounded-Heavy.otf"; path = "../src/assets/fonts/SF-Pro-Rounded-Heavy.otf"; sourceTree = "<group>"; };
		AA6228ED24272B200078BDAA /* SF-Pro-Rounded-Medium.otf */ = {isa = PBXFileReference; lastKnownFileType = file; name = "SF-Pro-Rounded-Medium.otf"; path = "../src/assets/fonts/SF-Pro-Rounded-Medium.otf"; sourceTree = "<group>"; };
		AA6228EE24272B200078BDAA /* SF-Pro-Rounded-Regular.otf */ = {isa = PBXFileReference; lastKnownFileType = file; name = "SF-Pro-Rounded-Regular.otf"; path = "../src/assets/fonts/SF-Pro-Rounded-Regular.otf"; sourceTree = "<group>"; };
		B0C692B061D7430D8194DC98 /* ToolTipMenuTests.xctest */ = {isa = PBXFileReference; explicitFileType = undefined; fileEncoding = 9; includeInIndex = 0; lastKnownFileType = wrapper.cfbundle; path = ToolTipMenuTests.xctest; sourceTree = "<group>"; };
		D755E71324B04FEE9C691D14 /* libRNFirebase.a */ = {isa = PBXFileReference; explicitFileType = undefined; fileEncoding = 9; includeInIndex = 0; lastKnownFileType = archive.ar; path = libRNFirebase.a; sourceTree = "<group>"; };
		ED297162215061F000B7C4FE /* JavaScriptCore.framework */ = {isa = PBXFileReference; lastKnownFileType = wrapper.framework; name = JavaScriptCore.framework; path = System/Library/Frameworks/JavaScriptCore.framework; sourceTree = SDKROOT; };
		ED2971642150620600B7C4FE /* JavaScriptCore.framework */ = {isa = PBXFileReference; lastKnownFileType = wrapper.framework; name = JavaScriptCore.framework; path = Platforms/AppleTVOS.platform/Developer/SDKs/AppleTVOS12.0.sdk/System/Library/Frameworks/JavaScriptCore.framework; sourceTree = DEVELOPER_DIR; };
/* End PBXFileReference section */

/* Begin PBXFrameworksBuildPhase section */
		13B07F8C1A680F5B00A75B9A /* Frameworks */ = {
			isa = PBXFrameworksBuildPhase;
			buildActionMask = 2147483647;
			files = (
				ED2971652150620600B7C4FE /* JavaScriptCore.framework in Frameworks */,
				C72F456C99A646399192517D /* libz.tbd in Frameworks */,
				ADBDB9381DFEBF1600ED6528 /* BuildFile in Frameworks */,
				8EC2280435CA2AC4C660BBBB /* libPods-Rainbow.a in Frameworks */,
			);
			runOnlyForDeploymentPostprocessing = 0;
		};
/* End PBXFrameworksBuildPhase section */

/* Begin PBXGroup section */
		00E356EF1AD99517003FC87E /* RainbowTests */ = {
			isa = PBXGroup;
			children = (
				00E356F21AD99517003FC87E /* RainbowTests.m */,
				00E356F01AD99517003FC87E /* Supporting Files */,
			);
			path = RainbowTests;
			sourceTree = "<group>";
		};
		00E356F01AD99517003FC87E /* Supporting Files */ = {
			isa = PBXGroup;
			children = (
				00E356F11AD99517003FC87E /* Info.plist */,
			);
			name = "Supporting Files";
			sourceTree = "<group>";
		};
		13B07FAE1A68108700A75B9A /* Rainbow */ = {
			isa = PBXGroup;
			children = (
				1539422B24C7CF7B00E4A9D1 /* Settings */,
				66A1FEAE24AB63D600C3F539 /* RNCoolModals */,
				15E531D7242DAB3500797B89 /* NSNotifications */,
				15E531D6242B28F800797B89 /* Animations */,
				157155042418734C009B698B /* RainbowDebug.entitlements */,
				157155032418733F009B698B /* RainbowRelease.entitlements */,
				A4D04BA723D12F27008C1DEC /* Button */,
				A4277DA023CBD3590042BAF4 /* Transactions */,
				3C379D5D20FD1F92009AF81F /* Rainbow.entitlements */,
				008F07F21AC5B25A0029DE68 /* main.jsbundle */,
				13B07FAF1A68108700A75B9A /* AppDelegate.h */,
				13B07FB01A68108700A75B9A /* AppDelegate.mm */,
				13B07FB51A68108700A75B9A /* Images.xcassets */,
				13B07FB61A68108700A75B9A /* Info.plist */,
				13B07FB71A68108700A75B9A /* main.m */,
				13B07FB11A68108700A75B9A /* LaunchScreen.xib */,
				3CBE29CC2381E43900BE05AC /* Dummy.swift */,
				3CBE29CB2381E43800BE05AC /* Rainbow-Bridging-Header.h */,
				A4277D9E23CBD1910042BAF4 /* Extensions.swift */,
				A4277DA223CFE85F0042BAF4 /* Theme.swift */,
				6635730524939991006ACFA6 /* SafeStoreReview.m */,
				1539422724C7C7E100E4A9D1 /* Settings.bundle */,
				66A28EAF24CAF1B500410A88 /* TestFlight.m */,
			);
			name = Rainbow;
			sourceTree = "<group>";
		};
		1539422B24C7CF7B00E4A9D1 /* Settings */ = {
			isa = PBXGroup;
			children = (
				1539422C24C7CF9300E4A9D1 /* SettingsBundleHelper.swift */,
			);
			name = Settings;
			sourceTree = "<group>";
		};
		15DC38CC247E0DCC00919009 /* Config */ = {
			isa = PBXGroup;
			children = (
				66A29CCA2511074500481F4A /* ReaHeader.h */,
				15DC38CE247E0E0900919009 /* debug.xcconfig */,
				15DC38CF247E0E0A00919009 /* localrelease.xcconfig */,
				15DC38CD247E0E0900919009 /* release.xcconfig */,
				15DC38D0247E0E0A00919009 /* staging.xcconfig */,
			);
			path = Config;
			sourceTree = "<group>";
		};
		15E531D6242B28F800797B89 /* Animations */ = {
			isa = PBXGroup;
			children = (
				15E531D4242B28EF00797B89 /* UIImageViewWithPersistentAnimations.swift */,
				6630540824A38A1900E5B030 /* RainbowText.m */,
			);
			name = Animations;
			sourceTree = "<group>";
		};
		15E531D7242DAB3500797B89 /* NSNotifications */ = {
			isa = PBXGroup;
			children = (
				15E531D8242DAB7100797B89 /* NotificationManager.h */,
				15E531D9242DAB7100797B89 /* NotificationManager.m */,
			);
			name = NSNotifications;
			sourceTree = "<group>";
		};
		24979D1220F83E3D007EB0DA /* Recovered References */ = {
			isa = PBXGroup;
			children = (
				9DEADFA4826D4D0BAA950D21 /* libRNFIRMessaging.a */,
				B0C692B061D7430D8194DC98 /* ToolTipMenuTests.xctest */,
				D755E71324B04FEE9C691D14 /* libRNFirebase.a */,
			);
			name = "Recovered References";
			sourceTree = "<group>";
		};
		2D16E6871FA4F8E400B85C8A /* Frameworks */ = {
			isa = PBXGroup;
			children = (
				ED297162215061F000B7C4FE /* JavaScriptCore.framework */,
				ED2971642150620600B7C4FE /* JavaScriptCore.framework */,
				24979E7920F84004007EB0DA /* Firebase.h */,
				24979E7420F84004007EB0DA /* FirebaseAnalytics.framework */,
				24979E7520F84004007EB0DA /* FirebaseCore.framework */,
				24979E7C20F84004007EB0DA /* FirebaseCoreDiagnostics.framework */,
				24979E7B20F84004007EB0DA /* FirebaseInstanceID.framework */,
				24979E7620F84004007EB0DA /* FirebaseMessaging.framework */,
				24979E7A20F84004007EB0DA /* FirebaseNanoPB.framework */,
				24979E7720F84004007EB0DA /* GoogleService-Info.plist */,
				24979E7820F84004007EB0DA /* GoogleToolboxForMac.framework */,
				24979E7D20F84005007EB0DA /* module.modulemap */,
				24979E7E20F84005007EB0DA /* nanopb.framework */,
				24979E3620F84003007EB0DA /* Protobuf.framework */,
				98AED33BAB4247CEBEF8464D /* libz.tbd */,
				0C320812FA1C6CE404892EC9 /* libPods-Rainbow.a */,
			);
			name = Frameworks;
			sourceTree = "<group>";
		};
		66A1FEAE24AB63D600C3F539 /* RNCoolModals */ = {
			isa = PBXGroup;
			children = (
				66A1FEBB24ACBBE600C3F539 /* RNCMPortal.m */,
				66A1FEB224AB641100C3F539 /* RNCMScreen.h */,
				66A1FEB324AB641100C3F539 /* RNCMScreen.m */,
				66A1FEAF24AB641100C3F539 /* RNCMScreenStack.h */,
				66A1FEB024AB641100C3F539 /* RNCMScreenStack.m */,
				66A1FEB124AB641100C3F539 /* UIViewController+slack.swift */,
			);
			name = RNCoolModals;
			sourceTree = "<group>";
		};
		832341AE1AAA6A7D00B99B32 /* Libraries */ = {
			isa = PBXGroup;
			children = (
			);
			name = Libraries;
			sourceTree = "<group>";
		};
		83CBB9F61A601CBA00E9B192 = {
			isa = PBXGroup;
			children = (
				15DC38CC247E0DCC00919009 /* Config */,
				13B07FAE1A68108700A75B9A /* Rainbow */,
				832341AE1AAA6A7D00B99B32 /* Libraries */,
				00E356EF1AD99517003FC87E /* RainbowTests */,
				83CBBA001A601CBA00E9B192 /* Products */,
				2D16E6871FA4F8E400B85C8A /* Frameworks */,
				DCAC1D8CC45E468FBB7E1395 /* Resources */,
				24979D1220F83E3D007EB0DA /* Recovered References */,
				C640359C0E6575CE0A7ECD73 /* Pods */,
			);
			indentWidth = 2;
			sourceTree = "<group>";
			tabWidth = 2;
			usesTabs = 0;
		};
		83CBBA001A601CBA00E9B192 /* Products */ = {
			isa = PBXGroup;
			children = (
				13B07F961A680F5B00A75B9A /* Rainbow.app */,
			);
			name = Products;
			sourceTree = "<group>";
		};
		A4277DA023CBD3590042BAF4 /* Transactions */ = {
			isa = PBXGroup;
			children = (
				A49B52B223DB5CE600A00918 /* ViewModels */,
				A49B52B123DB41DD00A00918 /* Bridging */,
				A49B52B023DB41B900A00918 /* Models */,
				A44A4EED23EC928900B543F1 /* CoinIconWithProgressBar.swift */,
				66FEC91523EDA13F00A0F367 /* RoundedCornerView.swift */,
				A4704B4723C546DA00E50E4B /* RCTConvert+TransactionList.h */,
				A4704B4023C546D900E50E4B /* TransactionListViewCell.swift */,
				A4704B4623C546D900E50E4B /* TransactionListViewCell.xib */,
				A4AF3CCF23DA3A0F00F230F3 /* TransactionListRequestViewCell.swift */,
				A4AF3CCD23DA37F700F230F3 /* TransactionListRequestViewCell.xib */,
				A485E61323C8ED6000E5C3D4 /* TransactionListViewHeader.swift */,
				A485E61223C8EC4400E5C3D4 /* TransactionListViewHeader.xib */,
				A4704B4123C546D900E50E4B /* TransactionListView.swift */,
				A4F8DACA23DF85DF00560E47 /* TransactionListBaseCell.swift */,
				153D1AAB24777130007E4723 /* TransactionListLoadingViewCell.swift */,
				153D1AAD24777214007E4723 /* TransactionListLoadingViewCell.xib */,
			);
			name = Transactions;
			sourceTree = "<group>";
		};
		A49B52B023DB41B900A00918 /* Models */ = {
			isa = PBXGroup;
			children = (
				A477567B23DB2FAA005AE8FD /* Transaction.swift */,
				A49B52AE23DB411900A00918 /* TransactionRequest.swift */,
				A49B52BB23DBA61100A00918 /* TransactionData.swift */,
				A49B52BF23DCCDA800A00918 /* TransactionRequestSection.swift */,
				A49B52C123DCD11D00A00918 /* TransactionSection.swift */,
			);
			name = Models;
			sourceTree = "<group>";
		};
		A49B52B123DB41DD00A00918 /* Bridging */ = {
			isa = PBXGroup;
			children = (
				A477567D23DB3A85005AE8FD /* TransactionListViewManager.m */,
			);
			name = Bridging;
			sourceTree = "<group>";
		};
		A49B52B223DB5CE600A00918 /* ViewModels */ = {
			isa = PBXGroup;
			children = (
				A49B52B323DB5D1100A00918 /* TransactionViewModelTransactionItem.swift */,
				A49B52B723DB5F7200A00918 /* TransactionViewModelTransactionRequestItem.swift */,
				A49B52B523DB5D5600A00918 /* TransactionViewModelProtocol.swift */,
			);
			name = ViewModels;
			sourceTree = "<group>";
		};
		A4D04BA723D12F27008C1DEC /* Button */ = {
			isa = PBXGroup;
			children = (
				A4D04BA823D12F99008C1DEC /* Button.swift */,
				A4D04BAB23D12FD5008C1DEC /* ButtonManager.m */,
			);
			name = Button;
			sourceTree = "<group>";
		};
		C640359C0E6575CE0A7ECD73 /* Pods */ = {
			isa = PBXGroup;
			children = (
				466CDCBFE61F83D2AE1C7410 /* Pods-Rainbow.debug.xcconfig */,
				11CCA3399B351ABE3E5296FE /* Pods-Rainbow.release.xcconfig */,
				2837FCCEA7D33A4F128B7574 /* Pods-Rainbow.localrelease.xcconfig */,
				A8846B6B5BC96732D5A4A107 /* Pods-Rainbow.staging.xcconfig */,
			);
			path = Pods;
			sourceTree = "<group>";
		};
		DCAC1D8CC45E468FBB7E1395 /* Resources */ = {
			isa = PBXGroup;
			children = (
				668A9E253DAF444A90ECB997 /* SFMono-Medium.otf */,
				95F2888C850F40C8A26E083B /* SFMono-Regular.otf */,
				AA6228EB24272B200078BDAA /* SF-Pro-Rounded-Bold.otf */,
				AA6228EC24272B200078BDAA /* SF-Pro-Rounded-Heavy.otf */,
				AA6228ED24272B200078BDAA /* SF-Pro-Rounded-Medium.otf */,
				AA6228EE24272B200078BDAA /* SF-Pro-Rounded-Regular.otf */,
				AA6228EA24272B200078BDAA /* SF-Pro-Rounded-Semibold.otf */,
			);
			name = Resources;
			sourceTree = "<group>";
		};
/* End PBXGroup section */

/* Begin PBXNativeTarget section */
		13B07F861A680F5B00A75B9A /* Rainbow */ = {
			isa = PBXNativeTarget;
			buildConfigurationList = 13B07F931A680F5B00A75B9A /* Build configuration list for PBXNativeTarget "Rainbow" */;
			buildPhases = (
				B2BF48CC79AEFAAAA7A76369 /* [CP] Check Pods Manifest.lock */,
				66A29CC9251106EE00481F4A /* Disable Reanimated if needed */,
				13B07F871A680F5B00A75B9A /* Sources */,
				13B07F8C1A680F5B00A75B9A /* Frameworks */,
				13B07F8E1A680F5B00A75B9A /* Resources */,
				00DD1BFF1BD5951E006B06BC /* Bundle React Native code and images */,
				E5BAA1201450F6CFF8A6C0D3 /* [CP] Copy Pods Resources */,
				A4451ED5032E4036E311CE0C /* [CP-User] [RNFB] Crashlytics Configuration */,
			);
			buildRules = (
			);
			dependencies = (
			);
			name = Rainbow;
			productName = "Hello World";
			productReference = 13B07F961A680F5B00A75B9A /* Rainbow.app */;
			productType = "com.apple.product-type.application";
		};
/* End PBXNativeTarget section */

/* Begin PBXProject section */
		83CBB9F71A601CBA00E9B192 /* Project object */ = {
			isa = PBXProject;
			attributes = {
				LastUpgradeCheck = 610;
				ORGANIZATIONNAME = Facebook;
				TargetAttributes = {
					13B07F861A680F5B00A75B9A = {
						DevelopmentTeam = L74NQAQB8H;
						LastSwiftMigration = 1120;
						ProvisioningStyle = Automatic;
						SystemCapabilities = {
							com.apple.Push = {
								enabled = 1;
							};
							com.apple.SafariKeychain = {
								enabled = 1;
							};
						};
					};
				};
			};
			buildConfigurationList = 83CBB9FA1A601CBA00E9B192 /* Build configuration list for PBXProject "Rainbow" */;
			compatibilityVersion = "Xcode 3.2";
			developmentRegion = English;
			hasScannedForEncodings = 0;
			knownRegions = (
				English,
				en,
				Base,
			);
			mainGroup = 83CBB9F61A601CBA00E9B192;
			productRefGroup = 83CBBA001A601CBA00E9B192 /* Products */;
			projectDirPath = "";
			projectRoot = "";
			targets = (
				13B07F861A680F5B00A75B9A /* Rainbow */,
			);
		};
/* End PBXProject section */

/* Begin PBXResourcesBuildPhase section */
		13B07F8E1A680F5B00A75B9A /* Resources */ = {
			isa = PBXResourcesBuildPhase;
			buildActionMask = 2147483647;
			files = (
				153D1AAE24777214007E4723 /* TransactionListLoadingViewCell.xib in Resources */,
				13B07FBF1A68108700A75B9A /* Images.xcassets in Resources */,
				13B07FBD1A68108700A75B9A /* LaunchScreen.xib in Resources */,
				24979E8920F84250007EB0DA /* GoogleService-Info.plist in Resources */,
				A4AF3CCE23DA37F700F230F3 /* TransactionListRequestViewCell.xib in Resources */,
				A485E61623C8F4A400E5C3D4 /* TransactionListViewHeader.xib in Resources */,
				A4704B4D23C546DA00E50E4B /* TransactionListViewCell.xib in Resources */,
				1539422824C7C7E200E4A9D1 /* Settings.bundle in Resources */,
				7287CE1EC33B4913AEE1F4B6 /* SFMono-Medium.otf in Resources */,
				B7A3E82A4C4449F4A18EB5C2 /* SFMono-Regular.otf in Resources */,
				AA6228EF24272F510078BDAA /* SF-Pro-Rounded-Bold.otf in Resources */,
				AA6228F024272F510078BDAA /* SF-Pro-Rounded-Heavy.otf in Resources */,
				AA6228F124272F510078BDAA /* SF-Pro-Rounded-Medium.otf in Resources */,
				AA6228F224272F510078BDAA /* SF-Pro-Rounded-Regular.otf in Resources */,
				AA6228F324272F510078BDAA /* SF-Pro-Rounded-Semibold.otf in Resources */,
			);
			runOnlyForDeploymentPostprocessing = 0;
		};
/* End PBXResourcesBuildPhase section */

/* Begin PBXShellScriptBuildPhase section */
		00DD1BFF1BD5951E006B06BC /* Bundle React Native code and images */ = {
			isa = PBXShellScriptBuildPhase;
			buildActionMask = 12;
			files = (
			);
			inputPaths = (
			);
			name = "Bundle React Native code and images";
			outputPaths = (
			);
			runOnlyForDeploymentPostprocessing = 0;
			shellPath = /bin/sh;
			shellScript = "export SENTRY_PROPERTIES=sentry.properties\nexport NODE_ARGS=--max-old-space-size=2048\nif [[ ! \"$CONFIGURATION\" = *Debug* ]]; then\n    DEST=$CONFIGURATION_BUILD_DIR/$UNLOCALIZED_RESOURCES_FOLDER_PATH\n    export EXTRA_PACKAGER_ARGS=\"--sourcemap-output $DEST/main.jsbundle.map\"\nfi\n\n../node_modules/@sentry/cli/bin/sentry-cli react-native xcode  ../node_modules/react-native/scripts/react-native-xcode.sh\n\nif [[ ! \"$CONFIGURATION\" = *Debug* ]]; then\n    cp $DEST/main.jsbundle* ../ios/\nfi\n";
			showEnvVarsInLog = 0;
		};
		66A29CC9251106EE00481F4A /* Disable Reanimated if needed */ = {
			isa = PBXShellScriptBuildPhase;
			buildActionMask = 2147483647;
			files = (
			);
			inputFileListPaths = (
			);
			inputPaths = (
			);
			name = "Disable Reanimated if needed";
			outputFileListPaths = (
			);
			outputPaths = (
			);
			runOnlyForDeploymentPostprocessing = 0;
			shellPath = /bin/sh;
			shellScript = "#!/bin/bash\n\nDISABLE_REANIMATED=`cat ../.env| grep \"DISABLE_REANIMATED_IN_DEV=YES\"`\n\nif [ \"$DISABLE_REANIMATED\" == \"\" ]\nthen\n  echo \"#define ENABLE_REANIMATED\" > ReaHeader.h\nelse\n  echo \"#define DISABLE_REANIMATED\" > ReaHeader.h\nfi\n";
		};
		A4451ED5032E4036E311CE0C /* [CP-User] [RNFB] Crashlytics Configuration */ = {
			isa = PBXShellScriptBuildPhase;
			buildActionMask = 2147483647;
			files = (
			);
			name = "[CP-User] [RNFB] Crashlytics Configuration";
			runOnlyForDeploymentPostprocessing = 0;
			shellPath = /bin/sh;
			shellScript = "#!/usr/bin/env bash\n#\n# Copyright (c) 2016-present Invertase Limited & Contributors\n#\n# Licensed under the Apache License, Version 2.0 (the \"License\");\n# you may not use this library except in compliance with the License.\n# You may obtain a copy of the License at\n#\n#   http://www.apache.org/licenses/LICENSE-2.0\n#\n# Unless required by applicable law or agreed to in writing, software\n# distributed under the License is distributed on an \"AS IS\" BASIS,\n# WITHOUT WARRANTIES OR CONDITIONS OF ANY KIND, either express or implied.\n# See the License for the specific language governing permissions and\n# limitations under the License.\n#\nset -e\n\nif [[ ${PODS_ROOT} ]]; then\n  echo \"info: Exec FirebaseCrashlytics Run from Pods\"\n  \"${PODS_ROOT}/FirebaseCrashlytics/run\"\nelse\n  echo \"info: Exec FirebaseCrashlytics Run from framework\"\n  \"${PROJECT_DIR}/FirebaseCrashlytics.framework/run\"\nfi\n";
		};
		B2BF48CC79AEFAAAA7A76369 /* [CP] Check Pods Manifest.lock */ = {
			isa = PBXShellScriptBuildPhase;
			buildActionMask = 2147483647;
			files = (
			);
			inputFileListPaths = (
			);
			inputPaths = (
				"${PODS_PODFILE_DIR_PATH}/Podfile.lock",
				"${PODS_ROOT}/Manifest.lock",
			);
			name = "[CP] Check Pods Manifest.lock";
			outputFileListPaths = (
			);
			outputPaths = (
				"$(DERIVED_FILE_DIR)/Pods-Rainbow-checkManifestLockResult.txt",
			);
			runOnlyForDeploymentPostprocessing = 0;
			shellPath = /bin/sh;
			shellScript = "diff \"${PODS_PODFILE_DIR_PATH}/Podfile.lock\" \"${PODS_ROOT}/Manifest.lock\" > /dev/null\nif [ $? != 0 ] ; then\n    # print error to STDERR\n    echo \"error: The sandbox is not in sync with the Podfile.lock. Run 'pod install' or update your CocoaPods installation.\" >&2\n    exit 1\nfi\n# This output is used by Xcode 'outputs' to avoid re-running this script phase.\necho \"SUCCESS\" > \"${SCRIPT_OUTPUT_FILE_0}\"\n";
			showEnvVarsInLog = 0;
		};
		E5BAA1201450F6CFF8A6C0D3 /* [CP] Copy Pods Resources */ = {
			isa = PBXShellScriptBuildPhase;
			buildActionMask = 2147483647;
			files = (
			);
			inputPaths = (
				"${PODS_ROOT}/Target Support Files/Pods-Rainbow/Pods-Rainbow-resources.sh",
				"${PODS_CONFIGURATION_BUILD_DIR}/RNImageCropPicker/QBImagePicker.bundle",
				"${PODS_CONFIGURATION_BUILD_DIR}/React-Core/AccessibilityResources.bundle",
				"${PODS_CONFIGURATION_BUILD_DIR}/TOCropViewController/TOCropViewControllerBundle.bundle",
			);
			name = "[CP] Copy Pods Resources";
			outputPaths = (
				"${TARGET_BUILD_DIR}/${UNLOCALIZED_RESOURCES_FOLDER_PATH}/QBImagePicker.bundle",
				"${TARGET_BUILD_DIR}/${UNLOCALIZED_RESOURCES_FOLDER_PATH}/AccessibilityResources.bundle",
				"${TARGET_BUILD_DIR}/${UNLOCALIZED_RESOURCES_FOLDER_PATH}/TOCropViewControllerBundle.bundle",
			);
			runOnlyForDeploymentPostprocessing = 0;
			shellPath = /bin/sh;
			shellScript = "\"${PODS_ROOT}/Target Support Files/Pods-Rainbow/Pods-Rainbow-resources.sh\"\n";
			showEnvVarsInLog = 0;
		};
/* End PBXShellScriptBuildPhase section */

/* Begin PBXSourcesBuildPhase section */
		13B07F871A680F5B00A75B9A /* Sources */ = {
			isa = PBXSourcesBuildPhase;
			buildActionMask = 2147483647;
			files = (
				66A28EB024CAF1B500410A88 /* TestFlight.m in Sources */,
				6630540924A38A1900E5B030 /* RainbowText.m in Sources */,
				13B07FBC1A68108700A75B9A /* AppDelegate.mm in Sources */,
				3CBE29CD2381E43900BE05AC /* Dummy.swift in Sources */,
				153D1AAC24777130007E4723 /* TransactionListLoadingViewCell.swift in Sources */,
				6635730624939991006ACFA6 /* SafeStoreReview.m in Sources */,
				13B07FC11A68108700A75B9A /* main.m in Sources */,
				A49B52B623DB5D5600A00918 /* TransactionViewModelProtocol.swift in Sources */,
				15E531DA242DAB7100797B89 /* NotificationManager.m in Sources */,
				A4F8DACB23DF85DF00560E47 /* TransactionListBaseCell.swift in Sources */,
				A49B52C023DCCDA800A00918 /* TransactionRequestSection.swift in Sources */,
				66A1FEB524AB641100C3F539 /* UIViewController+slack.swift in Sources */,
				A4704B4823C546DA00E50E4B /* TransactionListViewCell.swift in Sources */,
				A485E61423C8ED6000E5C3D4 /* TransactionListViewHeader.swift in Sources */,
				A49B52B423DB5D1100A00918 /* TransactionViewModelTransactionItem.swift in Sources */,
				66FEC91623EDA14000A0F367 /* RoundedCornerView.swift in Sources */,
				A477567E23DB3A85005AE8FD /* TransactionListViewManager.m in Sources */,
				66A1FEB424AB641100C3F539 /* RNCMScreenStack.m in Sources */,
				A477567C23DB2FAA005AE8FD /* Transaction.swift in Sources */,
				A4277DA323CFE85F0042BAF4 /* Theme.swift in Sources */,
				15E531D5242B28EF00797B89 /* UIImageViewWithPersistentAnimations.swift in Sources */,
				A4277D9F23CBD1910042BAF4 /* Extensions.swift in Sources */,
				A4D04BAC23D12FD5008C1DEC /* ButtonManager.m in Sources */,
				1539422D24C7CF9300E4A9D1 /* SettingsBundleHelper.swift in Sources */,
				66A1FEB624AB641100C3F539 /* RNCMScreen.m in Sources */,
				A49B52B823DB5F7200A00918 /* TransactionViewModelTransactionRequestItem.swift in Sources */,
				A44A4EEE23EC928900B543F1 /* CoinIconWithProgressBar.swift in Sources */,
				A4AF3CD023DA3A0F00F230F3 /* TransactionListRequestViewCell.swift in Sources */,
				A4D04BA923D12F99008C1DEC /* Button.swift in Sources */,
				66A1FEBC24ACBBE600C3F539 /* RNCMPortal.m in Sources */,
				A4704B4923C546DA00E50E4B /* TransactionListView.swift in Sources */,
				A49B52BC23DBA61200A00918 /* TransactionData.swift in Sources */,
				A49B52AF23DB411900A00918 /* TransactionRequest.swift in Sources */,
				A49B52C223DCD11D00A00918 /* TransactionSection.swift in Sources */,
			);
			runOnlyForDeploymentPostprocessing = 0;
		};
/* End PBXSourcesBuildPhase section */

/* Begin PBXVariantGroup section */
		13B07FB11A68108700A75B9A /* LaunchScreen.xib */ = {
			isa = PBXVariantGroup;
			children = (
				13B07FB21A68108700A75B9A /* Base */,
			);
			name = LaunchScreen.xib;
			path = Rainbow;
			sourceTree = "<group>";
		};
/* End PBXVariantGroup section */

/* Begin XCBuildConfiguration section */
		13B07F941A680F5B00A75B9A /* Debug */ = {
			isa = XCBuildConfiguration;
			baseConfigurationReference = 466CDCBFE61F83D2AE1C7410 /* Pods-Rainbow.debug.xcconfig */;
			buildSettings = {
				ASSETCATALOG_COMPILER_APPICON_NAME = AppIcon;
				ASSETCATALOG_COMPILER_OPTIMIZATION = time;
				CLANG_ENABLE_MODULES = YES;
				CODE_SIGN_ENTITLEMENTS = Rainbow/RainbowDebug.entitlements;
				CODE_SIGN_IDENTITY = "Apple Development";
				CODE_SIGN_STYLE = Automatic;
				COPY_PHASE_STRIP = NO;
				CURRENT_PROJECT_VERSION = 1;
				DEAD_CODE_STRIPPING = NO;
				DEBUG_INFORMATION_FORMAT = "dwarf-with-dsym";
				DEVELOPMENT_TEAM = L74NQAQB8H;
				ENABLE_BITCODE = NO;
<<<<<<< HEAD
				"EXCLUDED_ARCHS[sdk=*]" = arm64;
=======
				"EXCLUDED_ARCHS[sdk=iphonesimulator*]" = arm64;
>>>>>>> c2db7615
				FRAMEWORK_SEARCH_PATHS = (
					"$(inherited)",
					"$(PROJECT_DIR)/Frameworks",
				);
				GCC_PRECOMPILE_PREFIX_HEADER = NO;
				"GCC_PREPROCESSOR_DEFINITIONS[arch=*]" = (
					"$(inherited)",
					"COCOAPODS=1",
					"$(inherited)",
					"GPB_USE_PROTOBUF_FRAMEWORK_IMPORTS=1",
					"$(inherited)",
					"SD_WEBP=1",
					"$(inherited)",
					"PB_FIELD_32BIT=1",
					"PB_NO_PACKED_STRUCTS=1",
					"PB_ENABLE_MALLOC=1",
				);
				GCC_UNROLL_LOOPS = NO;
				HEADER_SEARCH_PATHS = (
					"$(inherited)",
					"$(PROJECT_DIR)/Frameworks",
					"$(SRCROOT)/../node_modules/react-native-tooltip/ToolTipMenu",
					"$(SRCROOT)/../node_modules/react-native-code-push/ios/**",
					"$(SRCROOT)/../node_modules/@ledgerhq/react-native-passcode-auth",
					"$(SRCROOT)/../node_modules/react-native-firebase/ios/RNFirebase/**",
					"$(SRCROOT)/../node_modules/react-native/Libraries/LinkingIOS/**",
				);
				INFOPLIST_FILE = Rainbow/Info.plist;
				IPHONEOS_DEPLOYMENT_TARGET = 11.0;
				LD_RUNPATH_SEARCH_PATHS = "$(inherited) @executable_path/Frameworks";
				LIBRARY_SEARCH_PATHS = (
					"$(inherited)",
					"$(PROJECT_DIR)",
				);
				LLVM_LTO = YES;
				MARKETING_VERSION = 1.2.35;
				OTHER_CFLAGS = (
					"$(inherited)",
					"-DFB_SONARKIT_ENABLED=1",
				);
				OTHER_LDFLAGS = (
					"$(inherited)",
					"-ObjC",
					"-lc++",
				);
				PRODUCT_BUNDLE_IDENTIFIER = me.rainbow;
				PRODUCT_NAME = Rainbow;
				PROVISIONING_PROFILE = "";
				PROVISIONING_PROFILE_SPECIFIER = "";
				SWIFT_OBJC_BRIDGING_HEADER = "Rainbow-Bridging-Header.h";
				SWIFT_OPTIMIZATION_LEVEL = "-Onone";
				SWIFT_VERSION = 5.0;
				VERSIONING_SYSTEM = "apple-generic";
			};
			name = Debug;
		};
		13B07F951A680F5B00A75B9A /* Release */ = {
			isa = XCBuildConfiguration;
			baseConfigurationReference = 11CCA3399B351ABE3E5296FE /* Pods-Rainbow.release.xcconfig */;
			buildSettings = {
				ASSETCATALOG_COMPILER_APPICON_NAME = AppIcon;
				ASSETCATALOG_COMPILER_OPTIMIZATION = "";
				CLANG_ENABLE_MODULES = YES;
				CODEPUSH_KEY = "CHq9hB40PBZqHTxL-f-Wd_rK4anl1e7a8912-936f-4ce7-8505-32a075039f51";
				CODE_SIGN_ENTITLEMENTS = Rainbow/RainbowRelease.entitlements;
				CODE_SIGN_IDENTITY = "iPhone Distribution";
				CODE_SIGN_STYLE = Manual;
				CURRENT_PROJECT_VERSION = 1;
				DEBUG_INFORMATION_FORMAT = "dwarf-with-dsym";
				DEVELOPMENT_TEAM = L74NQAQB8H;
				ENABLE_BITCODE = NO;
<<<<<<< HEAD
				"EXCLUDED_ARCHS[sdk=*]" = arm64;
=======
				"EXCLUDED_ARCHS[sdk=iphonesimulator*]" = arm64;
>>>>>>> c2db7615
				FRAMEWORK_SEARCH_PATHS = (
					"$(inherited)",
					"$(PROJECT_DIR)/Frameworks",
				);
				GCC_PRECOMPILE_PREFIX_HEADER = YES;
				GCC_UNROLL_LOOPS = YES;
				HEADER_SEARCH_PATHS = (
					"$(inherited)",
					"$(PROJECT_DIR)/Frameworks",
					"$(SRCROOT)/../node_modules/react-native-tooltip/ToolTipMenu",
					"$(SRCROOT)/../node_modules/react-native-code-push/ios/**",
					"$(SRCROOT)/../node_modules/@ledgerhq/react-native-passcode-auth",
					"$(SRCROOT)/../node_modules/react-native-firebase/ios/RNFirebase/**",
					"$(SRCROOT)/../node_modules/react-native/Libraries/LinkingIOS/**",
				);
				INFOPLIST_FILE = Rainbow/Info.plist;
				IPHONEOS_DEPLOYMENT_TARGET = 11.0;
				LD_RUNPATH_SEARCH_PATHS = "$(inherited) @executable_path/Frameworks";
				LIBRARY_SEARCH_PATHS = (
					"$(inherited)",
					"$(PROJECT_DIR)",
				);
				LLVM_LTO = YES;
				MARKETING_VERSION = 1.2.35;
				OTHER_CFLAGS = (
					"$(inherited)",
					"-DFB_SONARKIT_ENABLED=1",
				);
				OTHER_LDFLAGS = (
					"$(inherited)",
					"-ObjC",
					"-lc++",
				);
				PRODUCT_BUNDLE_IDENTIFIER = me.rainbow;
				PRODUCT_NAME = Rainbow;
				PROVISIONING_PROFILE = "";
				PROVISIONING_PROFILE_SPECIFIER = "match Development me.rainbow";
				SWIFT_OBJC_BRIDGING_HEADER = "Rainbow-Bridging-Header.h";
				SWIFT_VERSION = 5.0;
				VERSIONING_SYSTEM = "apple-generic";
			};
			name = Release;
		};
		2C6A799721127ED9003AFB37 /* Staging */ = {
			isa = XCBuildConfiguration;
			baseConfigurationReference = 15DC38D0247E0E0A00919009 /* staging.xcconfig */;
			buildSettings = {
				ALWAYS_SEARCH_USER_PATHS = NO;
				CLANG_CXX_LANGUAGE_STANDARD = "gnu++0x";
				CLANG_CXX_LIBRARY = "libc++";
				CLANG_ENABLE_MODULES = YES;
				CLANG_ENABLE_OBJC_ARC = YES;
				CLANG_WARN_BOOL_CONVERSION = YES;
				CLANG_WARN_CONSTANT_CONVERSION = YES;
				CLANG_WARN_DIRECT_OBJC_ISA_USAGE = YES_ERROR;
				CLANG_WARN_EMPTY_BODY = YES;
				CLANG_WARN_ENUM_CONVERSION = YES;
				CLANG_WARN_INT_CONVERSION = YES;
				CLANG_WARN_OBJC_ROOT_CLASS = YES_ERROR;
				CLANG_WARN_UNREACHABLE_CODE = YES;
				CLANG_WARN__DUPLICATE_METHOD_MATCH = YES;
				CODEPUSH_KEY = "<STAGING_DEPLOYMENT_KEY>";
				"CODE_SIGN_IDENTITY[sdk=iphoneos*]" = "iPhone Developer";
				CONFIGURATION_BUILD_DIR = "$(BUILD_DIR)/Release$(EFFECTIVE_PLATFORM_NAME)";
				COPY_PHASE_STRIP = YES;
				ENABLE_NS_ASSERTIONS = NO;
				ENABLE_STRICT_OBJC_MSGSEND = YES;
				GCC_C_LANGUAGE_STANDARD = gnu99;
				GCC_WARN_64_TO_32_BIT_CONVERSION = YES;
				GCC_WARN_ABOUT_RETURN_TYPE = YES_ERROR;
				GCC_WARN_UNDECLARED_SELECTOR = YES;
				GCC_WARN_UNINITIALIZED_AUTOS = YES_AGGRESSIVE;
				GCC_WARN_UNUSED_FUNCTION = YES;
				GCC_WARN_UNUSED_VARIABLE = YES;
				IPHONEOS_DEPLOYMENT_TARGET = 11.0;
				MTL_ENABLE_DEBUG_INFO = NO;
				SDKROOT = iphoneos;
				VALIDATE_PRODUCT = YES;
			};
			name = Staging;
		};
		2C6A799821127ED9003AFB37 /* Staging */ = {
			isa = XCBuildConfiguration;
			baseConfigurationReference = A8846B6B5BC96732D5A4A107 /* Pods-Rainbow.staging.xcconfig */;
			buildSettings = {
				ASSETCATALOG_COMPILER_APPICON_NAME = AppIcon;
				ASSETCATALOG_COMPILER_OPTIMIZATION = "";
				CLANG_ENABLE_MODULES = YES;
				CODEPUSH_KEY = "Xf8eimmB0-W22TRNCwL9tZNO9xev1e7a8912-936f-4ce7-8505-32a075039f51";
				CODE_SIGN_ENTITLEMENTS = Rainbow/Rainbow.entitlements;
				CODE_SIGN_IDENTITY = "Apple Development";
				CODE_SIGN_STYLE = Automatic;
				CURRENT_PROJECT_VERSION = 1;
				DEBUG_INFORMATION_FORMAT = "dwarf-with-dsym";
				DEVELOPMENT_TEAM = L74NQAQB8H;
				ENABLE_BITCODE = NO;
<<<<<<< HEAD
				"EXCLUDED_ARCHS[sdk=*]" = arm64;
=======
				"EXCLUDED_ARCHS[sdk=iphonesimulator*]" = arm64;
>>>>>>> c2db7615
				FRAMEWORK_SEARCH_PATHS = (
					"$(inherited)",
					"$(PROJECT_DIR)/Frameworks",
				);
				GCC_PRECOMPILE_PREFIX_HEADER = YES;
				GCC_UNROLL_LOOPS = YES;
				HEADER_SEARCH_PATHS = (
					"$(inherited)",
					"$(PROJECT_DIR)/Frameworks",
					"$(SRCROOT)/../node_modules/react-native-tooltip/ToolTipMenu",
					"$(SRCROOT)/../node_modules/react-native-code-push/ios/**",
					"$(SRCROOT)/../node_modules/@ledgerhq/react-native-passcode-auth",
					"$(SRCROOT)/../node_modules/react-native-firebase/ios/RNFirebase/**",
				);
				INFOPLIST_FILE = Rainbow/Info.plist;
				IPHONEOS_DEPLOYMENT_TARGET = 11.0;
				LD_RUNPATH_SEARCH_PATHS = "$(inherited) @executable_path/Frameworks";
				LIBRARY_SEARCH_PATHS = (
					"$(inherited)",
					"$(PROJECT_DIR)",
				);
				LLVM_LTO = YES;
				MARKETING_VERSION = 1.2.35;
				OTHER_CFLAGS = (
					"$(inherited)",
					"-DFB_SONARKIT_ENABLED=1",
				);
				OTHER_LDFLAGS = (
					"$(inherited)",
					"-ObjC",
					"-lc++",
				);
				PRODUCT_BUNDLE_IDENTIFIER = me.rainbow;
				PRODUCT_NAME = Rainbow;
				PROVISIONING_PROFILE = "";
				PROVISIONING_PROFILE_SPECIFIER = "";
				SWIFT_OBJC_BRIDGING_HEADER = "Rainbow-Bridging-Header.h";
				SWIFT_VERSION = 5.0;
				VERSIONING_SYSTEM = "apple-generic";
			};
			name = Staging;
		};
		2C87B7992197FA1900682EC4 /* LocalRelease */ = {
			isa = XCBuildConfiguration;
			baseConfigurationReference = 15DC38CF247E0E0A00919009 /* localrelease.xcconfig */;
			buildSettings = {
				ALWAYS_SEARCH_USER_PATHS = NO;
				CLANG_CXX_LANGUAGE_STANDARD = "gnu++0x";
				CLANG_CXX_LIBRARY = "libc++";
				CLANG_ENABLE_MODULES = YES;
				CLANG_ENABLE_OBJC_ARC = YES;
				CLANG_WARN_BOOL_CONVERSION = YES;
				CLANG_WARN_CONSTANT_CONVERSION = YES;
				CLANG_WARN_DIRECT_OBJC_ISA_USAGE = YES_ERROR;
				CLANG_WARN_EMPTY_BODY = YES;
				CLANG_WARN_ENUM_CONVERSION = YES;
				CLANG_WARN_INT_CONVERSION = YES;
				CLANG_WARN_OBJC_ROOT_CLASS = YES_ERROR;
				CLANG_WARN_UNREACHABLE_CODE = YES;
				CLANG_WARN__DUPLICATE_METHOD_MATCH = YES;
				CODEPUSH_KEY = "";
				"CODE_SIGN_IDENTITY[sdk=iphoneos*]" = "iPhone Developer";
				CONFIGURATION_BUILD_DIR = "$(BUILD_DIR)/Release$(EFFECTIVE_PLATFORM_NAME)";
				COPY_PHASE_STRIP = YES;
				ENABLE_NS_ASSERTIONS = NO;
				ENABLE_STRICT_OBJC_MSGSEND = YES;
				GCC_C_LANGUAGE_STANDARD = gnu99;
				GCC_PREPROCESSOR_DEFINITIONS = "LOCAL_RELEASE=1";
				GCC_WARN_64_TO_32_BIT_CONVERSION = YES;
				GCC_WARN_ABOUT_RETURN_TYPE = YES_ERROR;
				GCC_WARN_UNDECLARED_SELECTOR = YES;
				GCC_WARN_UNINITIALIZED_AUTOS = YES_AGGRESSIVE;
				GCC_WARN_UNUSED_FUNCTION = YES;
				GCC_WARN_UNUSED_VARIABLE = YES;
				IPHONEOS_DEPLOYMENT_TARGET = 11.0;
				MTL_ENABLE_DEBUG_INFO = NO;
				SDKROOT = iphoneos;
				VALIDATE_PRODUCT = YES;
			};
			name = LocalRelease;
		};
		2C87B79A2197FA1900682EC4 /* LocalRelease */ = {
			isa = XCBuildConfiguration;
			baseConfigurationReference = 2837FCCEA7D33A4F128B7574 /* Pods-Rainbow.localrelease.xcconfig */;
			buildSettings = {
				ASSETCATALOG_COMPILER_APPICON_NAME = AppIcon;
				ASSETCATALOG_COMPILER_OPTIMIZATION = time;
				CLANG_ENABLE_MODULES = YES;
				CODEPUSH_KEY = "";
				CODE_SIGN_ENTITLEMENTS = Rainbow/Rainbow.entitlements;
				CODE_SIGN_IDENTITY = "Apple Development";
				CODE_SIGN_STYLE = Automatic;
				CURRENT_PROJECT_VERSION = 1;
				DEBUG_INFORMATION_FORMAT = "dwarf-with-dsym";
				DEVELOPMENT_TEAM = L74NQAQB8H;
				ENABLE_BITCODE = NO;
<<<<<<< HEAD
				"EXCLUDED_ARCHS[sdk=*]" = arm64;
=======
				"EXCLUDED_ARCHS[sdk=iphonesimulator*]" = arm64;
>>>>>>> c2db7615
				FRAMEWORK_SEARCH_PATHS = (
					"$(inherited)",
					"$(PROJECT_DIR)/Frameworks",
				);
				GCC_PRECOMPILE_PREFIX_HEADER = YES;
				GCC_UNROLL_LOOPS = YES;
				HEADER_SEARCH_PATHS = (
					"$(inherited)",
					"$(PROJECT_DIR)/Frameworks",
					"$(SRCROOT)/../node_modules/react-native-tooltip/ToolTipMenu",
					"$(SRCROOT)/../node_modules/react-native-code-push/ios/**",
					"$(SRCROOT)/../node_modules/@ledgerhq/react-native-passcode-auth",
					"$(SRCROOT)/../node_modules/react-native-firebase/ios/RNFirebase/**",
				);
				INFOPLIST_FILE = Rainbow/Info.plist;
				IPHONEOS_DEPLOYMENT_TARGET = 11.0;
				LD_RUNPATH_SEARCH_PATHS = "$(inherited) @executable_path/Frameworks";
				LIBRARY_SEARCH_PATHS = (
					"$(inherited)",
					"$(PROJECT_DIR)",
				);
				LLVM_LTO = YES;
				MARKETING_VERSION = 1.2.35;
				OTHER_CFLAGS = (
					"$(inherited)",
					"-DFB_SONARKIT_ENABLED=1",
				);
				OTHER_LDFLAGS = (
					"$(inherited)",
					"-ObjC",
					"-lc++",
				);
				PRODUCT_BUNDLE_IDENTIFIER = me.rainbow;
				PRODUCT_NAME = Rainbow;
				PROVISIONING_PROFILE = "";
				PROVISIONING_PROFILE_SPECIFIER = "";
				SWIFT_OBJC_BRIDGING_HEADER = "Rainbow-Bridging-Header.h";
				SWIFT_VERSION = 5.0;
				VERSIONING_SYSTEM = "apple-generic";
			};
			name = LocalRelease;
		};
		83CBBA201A601CBA00E9B192 /* Debug */ = {
			isa = XCBuildConfiguration;
			baseConfigurationReference = 15DC38CE247E0E0900919009 /* debug.xcconfig */;
			buildSettings = {
				ALWAYS_SEARCH_USER_PATHS = NO;
				CLANG_CXX_LANGUAGE_STANDARD = "gnu++0x";
				CLANG_CXX_LIBRARY = "libc++";
				CLANG_ENABLE_MODULES = YES;
				CLANG_ENABLE_OBJC_ARC = YES;
				CLANG_WARN_BOOL_CONVERSION = YES;
				CLANG_WARN_CONSTANT_CONVERSION = YES;
				CLANG_WARN_DIRECT_OBJC_ISA_USAGE = YES_ERROR;
				CLANG_WARN_EMPTY_BODY = YES;
				CLANG_WARN_ENUM_CONVERSION = YES;
				CLANG_WARN_INT_CONVERSION = YES;
				CLANG_WARN_OBJC_ROOT_CLASS = YES_ERROR;
				CLANG_WARN_UNREACHABLE_CODE = YES;
				CLANG_WARN__DUPLICATE_METHOD_MATCH = YES;
				CODEPUSH_KEY = "";
				"CODE_SIGN_IDENTITY[sdk=iphoneos*]" = "iPhone Developer";
				COPY_PHASE_STRIP = NO;
				ENABLE_STRICT_OBJC_MSGSEND = YES;
				GCC_C_LANGUAGE_STANDARD = gnu99;
				GCC_DYNAMIC_NO_PIC = NO;
				GCC_OPTIMIZATION_LEVEL = 0;
				GCC_PREPROCESSOR_DEFINITIONS = (
					"DEBUG=1",
					"$(inherited)",
				);
				GCC_SYMBOLS_PRIVATE_EXTERN = NO;
				GCC_WARN_64_TO_32_BIT_CONVERSION = YES;
				GCC_WARN_ABOUT_RETURN_TYPE = YES_ERROR;
				GCC_WARN_UNDECLARED_SELECTOR = YES;
				GCC_WARN_UNINITIALIZED_AUTOS = YES_AGGRESSIVE;
				GCC_WARN_UNUSED_FUNCTION = YES;
				GCC_WARN_UNUSED_VARIABLE = YES;
				IPHONEOS_DEPLOYMENT_TARGET = 11.0;
				MTL_ENABLE_DEBUG_INFO = YES;
				ONLY_ACTIVE_ARCH = YES;
				SDKROOT = iphoneos;
			};
			name = Debug;
		};
		83CBBA211A601CBA00E9B192 /* Release */ = {
			isa = XCBuildConfiguration;
			baseConfigurationReference = 15DC38CD247E0E0900919009 /* release.xcconfig */;
			buildSettings = {
				ALWAYS_SEARCH_USER_PATHS = NO;
				CLANG_CXX_LANGUAGE_STANDARD = "gnu++0x";
				CLANG_CXX_LIBRARY = "libc++";
				CLANG_ENABLE_MODULES = YES;
				CLANG_ENABLE_OBJC_ARC = YES;
				CLANG_WARN_BOOL_CONVERSION = YES;
				CLANG_WARN_CONSTANT_CONVERSION = YES;
				CLANG_WARN_DIRECT_OBJC_ISA_USAGE = YES_ERROR;
				CLANG_WARN_EMPTY_BODY = YES;
				CLANG_WARN_ENUM_CONVERSION = YES;
				CLANG_WARN_INT_CONVERSION = YES;
				CLANG_WARN_OBJC_ROOT_CLASS = YES_ERROR;
				CLANG_WARN_UNREACHABLE_CODE = YES;
				CLANG_WARN__DUPLICATE_METHOD_MATCH = YES;
				CODEPUSH_KEY = "<PRODUCTION_DEPLOYMENT_KEY>";
				"CODE_SIGN_IDENTITY[sdk=iphoneos*]" = "iPhone Developer";
				COPY_PHASE_STRIP = YES;
				ENABLE_NS_ASSERTIONS = NO;
				ENABLE_STRICT_OBJC_MSGSEND = YES;
				GCC_C_LANGUAGE_STANDARD = gnu99;
				GCC_WARN_64_TO_32_BIT_CONVERSION = YES;
				GCC_WARN_ABOUT_RETURN_TYPE = YES_ERROR;
				GCC_WARN_UNDECLARED_SELECTOR = YES;
				GCC_WARN_UNINITIALIZED_AUTOS = YES_AGGRESSIVE;
				GCC_WARN_UNUSED_FUNCTION = YES;
				GCC_WARN_UNUSED_VARIABLE = YES;
				IPHONEOS_DEPLOYMENT_TARGET = 11.0;
				MTL_ENABLE_DEBUG_INFO = NO;
				SDKROOT = iphoneos;
				VALIDATE_PRODUCT = YES;
			};
			name = Release;
		};
/* End XCBuildConfiguration section */

/* Begin XCConfigurationList section */
		13B07F931A680F5B00A75B9A /* Build configuration list for PBXNativeTarget "Rainbow" */ = {
			isa = XCConfigurationList;
			buildConfigurations = (
				13B07F941A680F5B00A75B9A /* Debug */,
				13B07F951A680F5B00A75B9A /* Release */,
				2C87B79A2197FA1900682EC4 /* LocalRelease */,
				2C6A799821127ED9003AFB37 /* Staging */,
			);
			defaultConfigurationIsVisible = 0;
			defaultConfigurationName = Release;
		};
		83CBB9FA1A601CBA00E9B192 /* Build configuration list for PBXProject "Rainbow" */ = {
			isa = XCConfigurationList;
			buildConfigurations = (
				83CBBA201A601CBA00E9B192 /* Debug */,
				83CBBA211A601CBA00E9B192 /* Release */,
				2C87B7992197FA1900682EC4 /* LocalRelease */,
				2C6A799721127ED9003AFB37 /* Staging */,
			);
			defaultConfigurationIsVisible = 0;
			defaultConfigurationName = Release;
		};
/* End XCConfigurationList section */
	};
	rootObject = 83CBB9F71A601CBA00E9B192 /* Project object */;
}<|MERGE_RESOLUTION|>--- conflicted
+++ resolved
@@ -677,11 +677,7 @@
 				DEBUG_INFORMATION_FORMAT = "dwarf-with-dsym";
 				DEVELOPMENT_TEAM = L74NQAQB8H;
 				ENABLE_BITCODE = NO;
-<<<<<<< HEAD
-				"EXCLUDED_ARCHS[sdk=*]" = arm64;
-=======
 				"EXCLUDED_ARCHS[sdk=iphonesimulator*]" = arm64;
->>>>>>> c2db7615
 				FRAMEWORK_SEARCH_PATHS = (
 					"$(inherited)",
 					"$(PROJECT_DIR)/Frameworks",
@@ -753,11 +749,7 @@
 				DEBUG_INFORMATION_FORMAT = "dwarf-with-dsym";
 				DEVELOPMENT_TEAM = L74NQAQB8H;
 				ENABLE_BITCODE = NO;
-<<<<<<< HEAD
-				"EXCLUDED_ARCHS[sdk=*]" = arm64;
-=======
 				"EXCLUDED_ARCHS[sdk=iphonesimulator*]" = arm64;
->>>>>>> c2db7615
 				FRAMEWORK_SEARCH_PATHS = (
 					"$(inherited)",
 					"$(PROJECT_DIR)/Frameworks",
@@ -854,11 +846,7 @@
 				DEBUG_INFORMATION_FORMAT = "dwarf-with-dsym";
 				DEVELOPMENT_TEAM = L74NQAQB8H;
 				ENABLE_BITCODE = NO;
-<<<<<<< HEAD
-				"EXCLUDED_ARCHS[sdk=*]" = arm64;
-=======
 				"EXCLUDED_ARCHS[sdk=iphonesimulator*]" = arm64;
->>>>>>> c2db7615
 				FRAMEWORK_SEARCH_PATHS = (
 					"$(inherited)",
 					"$(PROJECT_DIR)/Frameworks",
@@ -955,11 +943,7 @@
 				DEBUG_INFORMATION_FORMAT = "dwarf-with-dsym";
 				DEVELOPMENT_TEAM = L74NQAQB8H;
 				ENABLE_BITCODE = NO;
-<<<<<<< HEAD
-				"EXCLUDED_ARCHS[sdk=*]" = arm64;
-=======
 				"EXCLUDED_ARCHS[sdk=iphonesimulator*]" = arm64;
->>>>>>> c2db7615
 				FRAMEWORK_SEARCH_PATHS = (
 					"$(inherited)",
 					"$(PROJECT_DIR)/Frameworks",
