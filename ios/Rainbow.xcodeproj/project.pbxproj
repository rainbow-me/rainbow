--- conflicted
+++ resolved
@@ -167,12 +167,7 @@
 			files = (
 				ED2971652150620600B7C4FE /* JavaScriptCore.framework in Frameworks */,
 				C72F456C99A646399192517D /* libz.tbd in Frameworks */,
-				ADBDB9381DFEBF1600ED6528 /* BuildFile in Frameworks */,
-<<<<<<< HEAD
-				164D789D9D8A710AB6A5D8FB /* libPods-Rainbow.a in Frameworks */,
-=======
-				34B6F75729E4A8FE1BB33C00 /* libPods-Rainbow.a in Frameworks */,
->>>>>>> 43706da6
+				ADBDB9381DFEBF1600ED6528 /* (null) in Frameworks */,
 			);
 			runOnlyForDeploymentPostprocessing = 0;
 		};
@@ -292,11 +287,6 @@
 				24979E7E20F84005007EB0DA /* nanopb.framework */,
 				24979E3620F84003007EB0DA /* Protobuf.framework */,
 				98AED33BAB4247CEBEF8464D /* libz.tbd */,
-<<<<<<< HEAD
-				E7A6F6F7E175771370003B9C /* libPods-Rainbow.a */,
-=======
-				79794760D2A600F6BC001905 /* libPods-Rainbow.a */,
->>>>>>> 43706da6
 			);
 			name = Frameworks;
 			sourceTree = "<group>";
