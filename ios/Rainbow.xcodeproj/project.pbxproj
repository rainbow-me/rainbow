// !$*UTF8*$!
{
	archiveVersion = 1;
	classes = {
	};
	objectVersion = 46;
	objects = {

/* Begin PBXBuildFile section */
		03252948A60F4C4C87E4FD9E /* SF-Pro-Display-Ultralight.otf in Resources */ = {isa = PBXBuildFile; fileRef = 35833023DB594F1AA6A72866 /* SF-Pro-Display-Ultralight.otf */; };
		041ED9A91C634D62B70DD2A0 /* SF-Pro-Rounded-Black.otf in Resources */ = {isa = PBXBuildFile; fileRef = B809485D25CC4982B166E287 /* SF-Pro-Rounded-Black.otf */; };
		06B78001D9F2456D9C2D4A86 /* Graphik-Medium.otf in Resources */ = {isa = PBXBuildFile; fileRef = DE019D6BCA1A4FF9B7F1E98A /* Graphik-Medium.otf */; };
		0AB30EE90F554EE59F57DFC1 /* SF-Pro-Display-RegularItalic.otf in Resources */ = {isa = PBXBuildFile; fileRef = D880F2D2B7704793A8D141DC /* SF-Pro-Display-RegularItalic.otf */; };
		0F4372360E744AF4B37EB905 /* Graphik-Black.otf in Resources */ = {isa = PBXBuildFile; fileRef = 7818F79CD3944D17AF4196A5 /* Graphik-Black.otf */; };
		13B07FBC1A68108700A75B9A /* AppDelegate.m in Sources */ = {isa = PBXBuildFile; fileRef = 13B07FB01A68108700A75B9A /* AppDelegate.m */; };
		13B07FBD1A68108700A75B9A /* LaunchScreen.xib in Resources */ = {isa = PBXBuildFile; fileRef = 13B07FB11A68108700A75B9A /* LaunchScreen.xib */; };
		13B07FBF1A68108700A75B9A /* Images.xcassets in Resources */ = {isa = PBXBuildFile; fileRef = 13B07FB51A68108700A75B9A /* Images.xcassets */; };
		13B07FC11A68108700A75B9A /* main.m in Sources */ = {isa = PBXBuildFile; fileRef = 13B07FB71A68108700A75B9A /* main.m */; };
		16934DFE7F154B06ADAD8A0B /* SF-Pro-Display-ThinItalic.otf in Resources */ = {isa = PBXBuildFile; fileRef = C1DB5F252E324925B4145360 /* SF-Pro-Display-ThinItalic.otf */; };
		184EB33331FB47F2960D2507 /* SF-Pro-Display-Heavy.otf in Resources */ = {isa = PBXBuildFile; fileRef = 8D37634EBB294EC79081DFD2 /* SF-Pro-Display-Heavy.otf */; };
		1AE1684BFC3E487F99128043 /* SF-Pro-Display-Regular.otf in Resources */ = {isa = PBXBuildFile; fileRef = 9165B952731E4502857CC0B4 /* SF-Pro-Display-Regular.otf */; };
		1B1113DAF261410889D80146 /* SF-Pro-Display-Medium.otf in Resources */ = {isa = PBXBuildFile; fileRef = 2AEF0207B9724FE5A27519FF /* SF-Pro-Display-Medium.otf */; };
		216C17A836F44ACE8D79ACC7 /* SF-Pro-Display-Thin.otf in Resources */ = {isa = PBXBuildFile; fileRef = 662C7FD632C1481AB5AB1DB7 /* SF-Pro-Display-Thin.otf */; };
		23320186D7F747FEB02451C6 /* SF-Pro-Text-HeavyItalic.otf in Resources */ = {isa = PBXBuildFile; fileRef = 1DEDF110038147A598C9B152 /* SF-Pro-Text-HeavyItalic.otf */; };
		24979E8920F84250007EB0DA /* GoogleService-Info.plist in Resources */ = {isa = PBXBuildFile; fileRef = 24979E7720F84004007EB0DA /* GoogleService-Info.plist */; };
		26095B12C30047F89592D463 /* SF-Pro-Text-Regular.otf in Resources */ = {isa = PBXBuildFile; fileRef = 944CF612F0304DF281E33B66 /* SF-Pro-Text-Regular.otf */; };
		2D7BB74FB1A44EE2A2426373 /* SF-Pro-Text-Light.otf in Resources */ = {isa = PBXBuildFile; fileRef = E672AB1C5404435897615660 /* SF-Pro-Text-Light.otf */; };
		3049BEF5B7E0435F905556DD /* Graphik-ThinItalic.otf in Resources */ = {isa = PBXBuildFile; fileRef = 3EA8003C5E2D46E38184714B /* Graphik-ThinItalic.otf */; };
		3310F0AEC95F47189C2B19DD /* Graphik-BoldItalic.otf in Resources */ = {isa = PBXBuildFile; fileRef = 7CEEDA7A68C24426BBAA8D77 /* Graphik-BoldItalic.otf */; };
		340305B6506A4DDFB4EB98AA /* SF-Pro-Text-Bold.otf in Resources */ = {isa = PBXBuildFile; fileRef = F62BBE10D6534F74B2180711 /* SF-Pro-Text-Bold.otf */; };
		35AD5968C62046E7BC7CF346 /* Graphik-Super.otf in Resources */ = {isa = PBXBuildFile; fileRef = 7CD46377E5FC4E5EBFD57D71 /* Graphik-Super.otf */; };
		396C4BA42EEC4D0985CEBB42 /* SF-Pro-Text-SemiboldItalic.otf in Resources */ = {isa = PBXBuildFile; fileRef = FA887652F27F43869229AD50 /* SF-Pro-Text-SemiboldItalic.otf */; };
		3C363E14D5DE4A028E43EA38 /* SF-Pro-Display-UltralightItalic.otf in Resources */ = {isa = PBXBuildFile; fileRef = DCA738BE00E04734AEDA2F07 /* SF-Pro-Display-UltralightItalic.otf */; };
		3C41C1415A994234A0FF2589 /* SF-Pro-Text-Heavy.otf in Resources */ = {isa = PBXBuildFile; fileRef = 233322FCDC624F6FA60C4B52 /* SF-Pro-Text-Heavy.otf */; };
		3CBE29CD2381E43900BE05AC /* Dummy.swift in Sources */ = {isa = PBXBuildFile; fileRef = 3CBE29CC2381E43900BE05AC /* Dummy.swift */; };
		4013198EBD3D4D6F8052D25E /* SF-Pro-Display-Light.otf in Resources */ = {isa = PBXBuildFile; fileRef = 9DF45B9EB38D4E8FA18A04C6 /* SF-Pro-Display-Light.otf */; };
		41804DE52CE94296995264E0 /* SF-Pro-Text-Medium.otf in Resources */ = {isa = PBXBuildFile; fileRef = 35A24AFF4AB449C287EE66A8 /* SF-Pro-Text-Medium.otf */; };
		424410A1E84845328C5A0CAB /* Graphik-RegularItalic.otf in Resources */ = {isa = PBXBuildFile; fileRef = 182DC054E3584C83822F2A82 /* Graphik-RegularItalic.otf */; };
		431D3F0FC92B45A7A0B2476B /* Graphik-Semibold.otf in Resources */ = {isa = PBXBuildFile; fileRef = 88A5866DBF924C149CA0C6F4 /* Graphik-Semibold.otf */; };
		45537F942F2B45A2AE0F6E97 /* SF-Pro-Rounded-Medium.otf in Resources */ = {isa = PBXBuildFile; fileRef = C71A958627CB4BF6B7085E7B /* SF-Pro-Rounded-Medium.otf */; };
		549287401A7648CCB32F36E0 /* SF-Pro-Display-Semibold.otf in Resources */ = {isa = PBXBuildFile; fileRef = 5842861A013B4B379705CC5A /* SF-Pro-Display-Semibold.otf */; };
		5D1949044DCB413FBE7AE82E /* SFMono-Light.otf in Resources */ = {isa = PBXBuildFile; fileRef = 2C4A4A4FB3D84F14A48989D8 /* SFMono-Light.otf */; };
		5F1FC886FDBF4E50875905D8 /* SF-Pro-Rounded-Heavy.otf in Resources */ = {isa = PBXBuildFile; fileRef = 6B6183D1BB01462A8EC6971D /* SF-Pro-Rounded-Heavy.otf */; };
		5F34DEED060F41878C4C5A59 /* SFMono-Heavy.otf in Resources */ = {isa = PBXBuildFile; fileRef = 0A8698C728414E56A3FD89A6 /* SFMono-Heavy.otf */; };
		66620AB752074CB6938E956A /* Graphik-MediumItalic.otf in Resources */ = {isa = PBXBuildFile; fileRef = 2DA6F347A6B540399883FF91 /* Graphik-MediumItalic.otf */; };
		66FEC91623EDA14000A0F367 /* RoundedCornerView.swift in Sources */ = {isa = PBXBuildFile; fileRef = 66FEC91523EDA13F00A0F367 /* RoundedCornerView.swift */; };
		6928E7805EA5404480C48640 /* Graphik-LightItalic.otf in Resources */ = {isa = PBXBuildFile; fileRef = D551F7BECCAF4CE3BC8C0C3D /* Graphik-LightItalic.otf */; };
		7287CE1EC33B4913AEE1F4B6 /* SFMono-Medium.otf in Resources */ = {isa = PBXBuildFile; fileRef = 668A9E253DAF444A90ECB997 /* SFMono-Medium.otf */; };
		788C192F52404F80BC99C83E /* SF-Pro-Rounded-Light.otf in Resources */ = {isa = PBXBuildFile; fileRef = CC103294F38D49DEBB00C234 /* SF-Pro-Rounded-Light.otf */; };
		7DE5483C7F3043379686F961 /* SF-Pro-Rounded-Ultralight.otf in Resources */ = {isa = PBXBuildFile; fileRef = E10B4784EF2A4C569A43746A /* SF-Pro-Rounded-Ultralight.otf */; };
		7E04FF8B32EC4F2BB6BF1403 /* Graphik-ExtralightItalic.otf in Resources */ = {isa = PBXBuildFile; fileRef = 273D2D617F3F43E99F8F404B /* Graphik-ExtralightItalic.otf */; };
		830AB06937A24F36A5A233E4 /* SF-Pro-Rounded-Bold.otf in Resources */ = {isa = PBXBuildFile; fileRef = 12778C645D644BCC8744A30F /* SF-Pro-Rounded-Bold.otf */; };
		872630C5E4CA448D8DDC783E /* Graphik-Extralight.otf in Resources */ = {isa = PBXBuildFile; fileRef = 93D62D49D9CA46F292BD9869 /* Graphik-Extralight.otf */; };
		888BD587381C4F859E34255C /* SF-Pro-Rounded-Regular.otf in Resources */ = {isa = PBXBuildFile; fileRef = 6F593D06488648D6B4082A13 /* SF-Pro-Rounded-Regular.otf */; };
		8B7F7FDAB33B4D119E087D57 /* Graphik-SemiboldItalic.otf in Resources */ = {isa = PBXBuildFile; fileRef = A7F0978B24BA4EC283C580D9 /* Graphik-SemiboldItalic.otf */; };
		8FB4C0E7FE3240F2B2D23CE2 /* SFMono-Bold.otf in Resources */ = {isa = PBXBuildFile; fileRef = 8789D635428240B5ABF282EE /* SFMono-Bold.otf */; };
		9274E6415DE5403A855B59A4 /* Graphik-SuperItalic.otf in Resources */ = {isa = PBXBuildFile; fileRef = 51E41940863B4B88BDEF48D7 /* Graphik-SuperItalic.otf */; };
		92D7BFC8AFDA4E649EA6FF08 /* SFMono-Semibold.otf in Resources */ = {isa = PBXBuildFile; fileRef = B1089F835D6A4F578009B47F /* SFMono-Semibold.otf */; };
		96E52368EDC94B9B80D1F29C /* SF-Pro-Text-LightItalic.otf in Resources */ = {isa = PBXBuildFile; fileRef = D1641F1A96C841C085169B2E /* SF-Pro-Text-LightItalic.otf */; };
		9DF9D782A0E8467FAA079A68 /* SF-Pro-Rounded-Semibold.otf in Resources */ = {isa = PBXBuildFile; fileRef = C2BA36ED122C4932A09957E5 /* SF-Pro-Rounded-Semibold.otf */; };
		9E8553031AD44F52A814F2AB /* SF-Pro-Display-SemiboldItalic.otf in Resources */ = {isa = PBXBuildFile; fileRef = 86B30DBBDA594167BFE4747E /* SF-Pro-Display-SemiboldItalic.otf */; };
		A4277D9F23CBD1910042BAF4 /* Extensions.swift in Sources */ = {isa = PBXBuildFile; fileRef = A4277D9E23CBD1910042BAF4 /* Extensions.swift */; };
		A4277DA323CFE85F0042BAF4 /* Theme.swift in Sources */ = {isa = PBXBuildFile; fileRef = A4277DA223CFE85F0042BAF4 /* Theme.swift */; };
		A44A4EEE23EC928900B543F1 /* CoinIconWithProgressBar.swift in Sources */ = {isa = PBXBuildFile; fileRef = A44A4EED23EC928900B543F1 /* CoinIconWithProgressBar.swift */; };
		A4704B4823C546DA00E50E4B /* TransactionListViewCell.swift in Sources */ = {isa = PBXBuildFile; fileRef = A4704B4023C546D900E50E4B /* TransactionListViewCell.swift */; };
		A4704B4923C546DA00E50E4B /* TransactionListView.swift in Sources */ = {isa = PBXBuildFile; fileRef = A4704B4123C546D900E50E4B /* TransactionListView.swift */; };
		A4704B4D23C546DA00E50E4B /* TransactionListViewCell.xib in Resources */ = {isa = PBXBuildFile; fileRef = A4704B4623C546D900E50E4B /* TransactionListViewCell.xib */; };
		A477567C23DB2FAA005AE8FD /* Transaction.swift in Sources */ = {isa = PBXBuildFile; fileRef = A477567B23DB2FAA005AE8FD /* Transaction.swift */; };
		A477567E23DB3A85005AE8FD /* TransactionListViewManager.m in Sources */ = {isa = PBXBuildFile; fileRef = A477567D23DB3A85005AE8FD /* TransactionListViewManager.m */; };
		A485E61423C8ED6000E5C3D4 /* TransactionListViewHeader.swift in Sources */ = {isa = PBXBuildFile; fileRef = A485E61323C8ED6000E5C3D4 /* TransactionListViewHeader.swift */; };
		A485E61623C8F4A400E5C3D4 /* TransactionListViewHeader.xib in Resources */ = {isa = PBXBuildFile; fileRef = A485E61223C8EC4400E5C3D4 /* TransactionListViewHeader.xib */; };
		A49B52AF23DB411900A00918 /* TransactionRequest.swift in Sources */ = {isa = PBXBuildFile; fileRef = A49B52AE23DB411900A00918 /* TransactionRequest.swift */; };
		A49B52B423DB5D1100A00918 /* TransactionViewModelTransactionItem.swift in Sources */ = {isa = PBXBuildFile; fileRef = A49B52B323DB5D1100A00918 /* TransactionViewModelTransactionItem.swift */; };
		A49B52B623DB5D5600A00918 /* TransactionViewModelProtocol.swift in Sources */ = {isa = PBXBuildFile; fileRef = A49B52B523DB5D5600A00918 /* TransactionViewModelProtocol.swift */; };
		A49B52B823DB5F7200A00918 /* TransactionViewModelTransactionRequestItem.swift in Sources */ = {isa = PBXBuildFile; fileRef = A49B52B723DB5F7200A00918 /* TransactionViewModelTransactionRequestItem.swift */; };
		A49B52BA23DB61E600A00918 /* TransactionViewModel.swift in Sources */ = {isa = PBXBuildFile; fileRef = A49B52B923DB61E600A00918 /* TransactionViewModel.swift */; };
		A49B52BC23DBA61200A00918 /* TransactionData.swift in Sources */ = {isa = PBXBuildFile; fileRef = A49B52BB23DBA61100A00918 /* TransactionData.swift */; };
		A49B52C023DCCDA800A00918 /* TransactionRequestSection.swift in Sources */ = {isa = PBXBuildFile; fileRef = A49B52BF23DCCDA800A00918 /* TransactionRequestSection.swift */; };
		A49B52C223DCD11D00A00918 /* TransactionSection.swift in Sources */ = {isa = PBXBuildFile; fileRef = A49B52C123DCD11D00A00918 /* TransactionSection.swift */; };
		A4AF3CCE23DA37F700F230F3 /* TransactionListRequestViewCell.xib in Resources */ = {isa = PBXBuildFile; fileRef = A4AF3CCD23DA37F700F230F3 /* TransactionListRequestViewCell.xib */; };
		A4AF3CD023DA3A0F00F230F3 /* TransactionListRequestViewCell.swift in Sources */ = {isa = PBXBuildFile; fileRef = A4AF3CCF23DA3A0F00F230F3 /* TransactionListRequestViewCell.swift */; };
		A4D04BA923D12F99008C1DEC /* Button.swift in Sources */ = {isa = PBXBuildFile; fileRef = A4D04BA823D12F99008C1DEC /* Button.swift */; };
		A4D04BAC23D12FD5008C1DEC /* ButtonManager.m in Sources */ = {isa = PBXBuildFile; fileRef = A4D04BAB23D12FD5008C1DEC /* ButtonManager.m */; };
<<<<<<< HEAD
		A4F8DACB23DF85DF00560E47 /* TransactionListBaseCell.swift in Sources */ = {isa = PBXBuildFile; fileRef = A4F8DACA23DF85DF00560E47 /* TransactionListBaseCell.swift */; };
		ADBDB9381DFEBF1600ED6528 /* (null) in Frameworks */ = {isa = PBXBuildFile; };
=======
		A4D04BAE23D13299008C1DEC /* ButtonManager.swift in Sources */ = {isa = PBXBuildFile; fileRef = A4D04BAD23D13299008C1DEC /* ButtonManager.swift */; };
>>>>>>> ca8431a1
		AE47B46652EA48AFB68E7832 /* SF-Pro-Text-Semibold.otf in Resources */ = {isa = PBXBuildFile; fileRef = AA6B0A8BE2484F46980BE9AC /* SF-Pro-Text-Semibold.otf */; };
		AFCABA638327463693E67FD4 /* SF-Pro-Text-RegularItalic.otf in Resources */ = {isa = PBXBuildFile; fileRef = 715DAAA3174542BAB93807A6 /* SF-Pro-Text-RegularItalic.otf */; };
		AFD75D0B6EC9465C92C493A7 /* SF-Pro-Display-BlackItalic.otf in Resources */ = {isa = PBXBuildFile; fileRef = A8AE8DE50B9544B6BC186E6C /* SF-Pro-Display-BlackItalic.otf */; };
		B27589D616774324BE2BCF49 /* SF-Pro-Display-LightItalic.otf in Resources */ = {isa = PBXBuildFile; fileRef = E8E3CE2A4AD34CB991CD61EE /* SF-Pro-Display-LightItalic.otf */; };
		B485B73D33C740BE8167AE4E /* SF-Pro-Text-MediumItalic.otf in Resources */ = {isa = PBXBuildFile; fileRef = D518658CFF8B491991A06426 /* SF-Pro-Text-MediumItalic.otf */; };
		B562299555FD4D75968F6BF1 /* Graphik-Thin.otf in Resources */ = {isa = PBXBuildFile; fileRef = EB48DC1D46D449759B9C61D4 /* Graphik-Thin.otf */; };
		B7A3E82A4C4449F4A18EB5C2 /* SFMono-Regular.otf in Resources */ = {isa = PBXBuildFile; fileRef = 95F2888C850F40C8A26E083B /* SFMono-Regular.otf */; };
		C37D7F7EA236460085DB5BFA /* SF-Pro-Text-BoldItalic.otf in Resources */ = {isa = PBXBuildFile; fileRef = 1736F851327A41C3815212E7 /* SF-Pro-Text-BoldItalic.otf */; };
		C5D098E8B85D40048FE4946A /* Graphik-Light.otf in Resources */ = {isa = PBXBuildFile; fileRef = 7A9AF25703474604964D6EC1 /* Graphik-Light.otf */; };
		C66451ECC2944B439E123CF2 /* SF-Pro-Display-Black.otf in Resources */ = {isa = PBXBuildFile; fileRef = BE239BA93F6B4EDC867B1A41 /* SF-Pro-Display-Black.otf */; };
		C72F456C99A646399192517D /* libz.tbd in Frameworks */ = {isa = PBXBuildFile; fileRef = 98AED33BAB4247CEBEF8464D /* libz.tbd */; };
		CAD3BF43528D47159190E17B /* SF-Pro-Display-MediumItalic.otf in Resources */ = {isa = PBXBuildFile; fileRef = 3459F05BF10649C4A787D900 /* SF-Pro-Display-MediumItalic.otf */; };
		CB988C526B0C48FC9750A038 /* SF-Pro-Display-BoldItalic.otf in Resources */ = {isa = PBXBuildFile; fileRef = 84DB92DCDF5D4374B26FFCC6 /* SF-Pro-Display-BoldItalic.otf */; };
		D9BDA0FA1413A7DC9ADB471B /* libPods-Rainbow.a in Frameworks */ = {isa = PBXBuildFile; fileRef = C2E9A934C802838421ECA9A4 /* libPods-Rainbow.a */; };
		DBBDEB86E54044EE8712C882 /* Graphik-BlackItalic.otf in Resources */ = {isa = PBXBuildFile; fileRef = CEC826911B5641B8AF788BB3 /* Graphik-BlackItalic.otf */; };
		E98BBF45029948B38545996F /* Graphik-Bold.otf in Resources */ = {isa = PBXBuildFile; fileRef = E6F010E529544E518E1792C7 /* Graphik-Bold.otf */; };
		ED2971652150620600B7C4FE /* JavaScriptCore.framework in Frameworks */ = {isa = PBXBuildFile; fileRef = ED2971642150620600B7C4FE /* JavaScriptCore.framework */; };
		EEDAF090F37B4DD9905C3AA1 /* SF-Pro-Rounded-Thin.otf in Resources */ = {isa = PBXBuildFile; fileRef = 2508987EAA5746B799931646 /* SF-Pro-Rounded-Thin.otf */; };
		F9EB9219ED9A4C72826A5908 /* Graphik-Regular.otf in Resources */ = {isa = PBXBuildFile; fileRef = A6EEFE6EA9354456B0DB4520 /* Graphik-Regular.otf */; };
		F9EF1D44351840B8A380BD3E /* SF-Pro-Display-Bold.otf in Resources */ = {isa = PBXBuildFile; fileRef = BA31E8CEDBCC417CA50BC57B /* SF-Pro-Display-Bold.otf */; };
		FBDF4EF177284CF4826D7BF9 /* SF-Pro-Display-HeavyItalic.otf in Resources */ = {isa = PBXBuildFile; fileRef = D7BFD847B72D414D9BE734A0 /* SF-Pro-Display-HeavyItalic.otf */; };
/* End PBXBuildFile section */

/* Begin PBXFileReference section */
		008F07F21AC5B25A0029DE68 /* main.jsbundle */ = {isa = PBXFileReference; fileEncoding = 4; lastKnownFileType = text; path = main.jsbundle; sourceTree = "<group>"; };
		00E356F11AD99517003FC87E /* Info.plist */ = {isa = PBXFileReference; lastKnownFileType = text.plist.xml; path = Info.plist; sourceTree = "<group>"; };
		00E356F21AD99517003FC87E /* RainbowTests.m */ = {isa = PBXFileReference; lastKnownFileType = sourcecode.c.objc; path = RainbowTests.m; sourceTree = "<group>"; };
		0642ECCC7CB044FDB5A3CC32 /* libRNTextInputMask.a */ = {isa = PBXFileReference; explicitFileType = undefined; fileEncoding = 9; includeInIndex = 0; lastKnownFileType = archive.ar; path = libRNTextInputMask.a; sourceTree = "<group>"; };
		0A8698C728414E56A3FD89A6 /* SFMono-Heavy.otf */ = {isa = PBXFileReference; explicitFileType = undefined; fileEncoding = 9; includeInIndex = 0; lastKnownFileType = unknown; name = "SFMono-Heavy.otf"; path = "../src/assets/fonts/SFMono-Heavy.otf"; sourceTree = "<group>"; };
		12778C645D644BCC8744A30F /* SF-Pro-Rounded-Bold.otf */ = {isa = PBXFileReference; explicitFileType = undefined; fileEncoding = 9; includeInIndex = 0; lastKnownFileType = unknown; name = "SF-Pro-Rounded-Bold.otf"; path = "../src/assets/fonts/SF-Pro-Rounded-Bold.otf"; sourceTree = "<group>"; };
		13B07F961A680F5B00A75B9A /* Rainbow.app */ = {isa = PBXFileReference; explicitFileType = wrapper.application; includeInIndex = 0; path = Rainbow.app; sourceTree = BUILT_PRODUCTS_DIR; };
		13B07FAF1A68108700A75B9A /* AppDelegate.h */ = {isa = PBXFileReference; fileEncoding = 4; lastKnownFileType = sourcecode.c.h; name = AppDelegate.h; path = Rainbow/AppDelegate.h; sourceTree = "<group>"; };
		13B07FB01A68108700A75B9A /* AppDelegate.m */ = {isa = PBXFileReference; fileEncoding = 4; lastKnownFileType = sourcecode.c.objc; name = AppDelegate.m; path = Rainbow/AppDelegate.m; sourceTree = "<group>"; };
		13B07FB21A68108700A75B9A /* Base */ = {isa = PBXFileReference; lastKnownFileType = file.xib; name = Base; path = Base.lproj/LaunchScreen.xib; sourceTree = "<group>"; };
		13B07FB51A68108700A75B9A /* Images.xcassets */ = {isa = PBXFileReference; lastKnownFileType = folder.assetcatalog; name = Images.xcassets; path = Rainbow/Images.xcassets; sourceTree = "<group>"; };
		13B07FB61A68108700A75B9A /* Info.plist */ = {isa = PBXFileReference; fileEncoding = 4; lastKnownFileType = text.plist.xml; name = Info.plist; path = Rainbow/Info.plist; sourceTree = "<group>"; };
		13B07FB71A68108700A75B9A /* main.m */ = {isa = PBXFileReference; fileEncoding = 4; lastKnownFileType = sourcecode.c.objc; name = main.m; path = Rainbow/main.m; sourceTree = "<group>"; };
		1736F851327A41C3815212E7 /* SF-Pro-Text-BoldItalic.otf */ = {isa = PBXFileReference; explicitFileType = undefined; fileEncoding = 9; includeInIndex = 0; lastKnownFileType = unknown; name = "SF-Pro-Text-BoldItalic.otf"; path = "../src/assets/fonts/SF-Pro-Text-BoldItalic.otf"; sourceTree = "<group>"; };
		182DC054E3584C83822F2A82 /* Graphik-RegularItalic.otf */ = {isa = PBXFileReference; explicitFileType = undefined; fileEncoding = 9; includeInIndex = 0; lastKnownFileType = unknown; name = "Graphik-RegularItalic.otf"; path = "../src/assets/fonts/Graphik-RegularItalic.otf"; sourceTree = "<group>"; };
		1DEDF110038147A598C9B152 /* SF-Pro-Text-HeavyItalic.otf */ = {isa = PBXFileReference; explicitFileType = undefined; fileEncoding = 9; includeInIndex = 0; lastKnownFileType = unknown; name = "SF-Pro-Text-HeavyItalic.otf"; path = "../src/assets/fonts/SF-Pro-Text-HeavyItalic.otf"; sourceTree = "<group>"; };
		233322FCDC624F6FA60C4B52 /* SF-Pro-Text-Heavy.otf */ = {isa = PBXFileReference; explicitFileType = undefined; fileEncoding = 9; includeInIndex = 0; lastKnownFileType = unknown; name = "SF-Pro-Text-Heavy.otf"; path = "../src/assets/fonts/SF-Pro-Text-Heavy.otf"; sourceTree = "<group>"; };
		24979E3620F84003007EB0DA /* Protobuf.framework */ = {isa = PBXFileReference; lastKnownFileType = wrapper.framework; name = Protobuf.framework; path = Frameworks/Protobuf.framework; sourceTree = "<group>"; };
		24979E7420F84004007EB0DA /* FirebaseAnalytics.framework */ = {isa = PBXFileReference; lastKnownFileType = wrapper.framework; name = FirebaseAnalytics.framework; path = Frameworks/FirebaseAnalytics.framework; sourceTree = "<group>"; };
		24979E7520F84004007EB0DA /* FirebaseCore.framework */ = {isa = PBXFileReference; lastKnownFileType = wrapper.framework; name = FirebaseCore.framework; path = Frameworks/FirebaseCore.framework; sourceTree = "<group>"; };
		24979E7620F84004007EB0DA /* FirebaseMessaging.framework */ = {isa = PBXFileReference; lastKnownFileType = wrapper.framework; name = FirebaseMessaging.framework; path = Frameworks/FirebaseMessaging.framework; sourceTree = "<group>"; };
		24979E7720F84004007EB0DA /* GoogleService-Info.plist */ = {isa = PBXFileReference; fileEncoding = 4; lastKnownFileType = text.plist.xml; name = "GoogleService-Info.plist"; path = "Frameworks/GoogleService-Info.plist"; sourceTree = "<group>"; };
		24979E7820F84004007EB0DA /* GoogleToolboxForMac.framework */ = {isa = PBXFileReference; lastKnownFileType = wrapper.framework; name = GoogleToolboxForMac.framework; path = Frameworks/GoogleToolboxForMac.framework; sourceTree = "<group>"; };
		24979E7920F84004007EB0DA /* Firebase.h */ = {isa = PBXFileReference; fileEncoding = 4; lastKnownFileType = sourcecode.c.h; name = Firebase.h; path = Frameworks/Firebase.h; sourceTree = "<group>"; };
		24979E7A20F84004007EB0DA /* FirebaseNanoPB.framework */ = {isa = PBXFileReference; lastKnownFileType = wrapper.framework; name = FirebaseNanoPB.framework; path = Frameworks/FirebaseNanoPB.framework; sourceTree = "<group>"; };
		24979E7B20F84004007EB0DA /* FirebaseInstanceID.framework */ = {isa = PBXFileReference; lastKnownFileType = wrapper.framework; name = FirebaseInstanceID.framework; path = Frameworks/FirebaseInstanceID.framework; sourceTree = "<group>"; };
		24979E7C20F84004007EB0DA /* FirebaseCoreDiagnostics.framework */ = {isa = PBXFileReference; lastKnownFileType = wrapper.framework; name = FirebaseCoreDiagnostics.framework; path = Frameworks/FirebaseCoreDiagnostics.framework; sourceTree = "<group>"; };
		24979E7D20F84005007EB0DA /* module.modulemap */ = {isa = PBXFileReference; fileEncoding = 4; lastKnownFileType = "sourcecode.module-map"; name = module.modulemap; path = Frameworks/module.modulemap; sourceTree = "<group>"; };
		24979E7E20F84005007EB0DA /* nanopb.framework */ = {isa = PBXFileReference; lastKnownFileType = wrapper.framework; name = nanopb.framework; path = Frameworks/nanopb.framework; sourceTree = "<group>"; };
		24A867FF226181F9005DCF78 /* libFirebaseInstanceID.a */ = {isa = PBXFileReference; explicitFileType = archive.ar; path = libFirebaseInstanceID.a; sourceTree = BUILT_PRODUCTS_DIR; };
		2508987EAA5746B799931646 /* SF-Pro-Rounded-Thin.otf */ = {isa = PBXFileReference; explicitFileType = undefined; fileEncoding = 9; includeInIndex = 0; lastKnownFileType = unknown; name = "SF-Pro-Rounded-Thin.otf"; path = "../src/assets/fonts/SF-Pro-Rounded-Thin.otf"; sourceTree = "<group>"; };
		273D2D617F3F43E99F8F404B /* Graphik-ExtralightItalic.otf */ = {isa = PBXFileReference; explicitFileType = undefined; fileEncoding = 9; includeInIndex = 0; lastKnownFileType = unknown; name = "Graphik-ExtralightItalic.otf"; path = "../src/assets/fonts/Graphik-ExtralightItalic.otf"; sourceTree = "<group>"; };
		2AEF0207B9724FE5A27519FF /* SF-Pro-Display-Medium.otf */ = {isa = PBXFileReference; explicitFileType = undefined; fileEncoding = 9; includeInIndex = 0; lastKnownFileType = unknown; name = "SF-Pro-Display-Medium.otf"; path = "../src/assets/fonts/SF-Pro-Display-Medium.otf"; sourceTree = "<group>"; };
		2C4A4A4FB3D84F14A48989D8 /* SFMono-Light.otf */ = {isa = PBXFileReference; explicitFileType = undefined; fileEncoding = 9; includeInIndex = 0; lastKnownFileType = unknown; name = "SFMono-Light.otf"; path = "../src/assets/fonts/SFMono-Light.otf"; sourceTree = "<group>"; };
		2D16E6891FA4F8E400B85C8A /* libReact.a */ = {isa = PBXFileReference; explicitFileType = archive.ar; path = libReact.a; sourceTree = BUILT_PRODUCTS_DIR; };
		2DA6F347A6B540399883FF91 /* Graphik-MediumItalic.otf */ = {isa = PBXFileReference; explicitFileType = undefined; fileEncoding = 9; includeInIndex = 0; lastKnownFileType = unknown; name = "Graphik-MediumItalic.otf"; path = "../src/assets/fonts/Graphik-MediumItalic.otf"; sourceTree = "<group>"; };
		3459F05BF10649C4A787D900 /* SF-Pro-Display-MediumItalic.otf */ = {isa = PBXFileReference; explicitFileType = undefined; fileEncoding = 9; includeInIndex = 0; lastKnownFileType = unknown; name = "SF-Pro-Display-MediumItalic.otf"; path = "../src/assets/fonts/SF-Pro-Display-MediumItalic.otf"; sourceTree = "<group>"; };
		35833023DB594F1AA6A72866 /* SF-Pro-Display-Ultralight.otf */ = {isa = PBXFileReference; explicitFileType = undefined; fileEncoding = 9; includeInIndex = 0; lastKnownFileType = unknown; name = "SF-Pro-Display-Ultralight.otf"; path = "../src/assets/fonts/SF-Pro-Display-Ultralight.otf"; sourceTree = "<group>"; };
		35A24AFF4AB449C287EE66A8 /* SF-Pro-Text-Medium.otf */ = {isa = PBXFileReference; explicitFileType = undefined; fileEncoding = 9; includeInIndex = 0; lastKnownFileType = unknown; name = "SF-Pro-Text-Medium.otf"; path = "../src/assets/fonts/SF-Pro-Text-Medium.otf"; sourceTree = "<group>"; };
		3C379D5D20FD1F92009AF81F /* Rainbow.entitlements */ = {isa = PBXFileReference; lastKnownFileType = text.plist.entitlements; name = Rainbow.entitlements; path = Rainbow/Rainbow.entitlements; sourceTree = "<group>"; };
		3CBE29CB2381E43800BE05AC /* Rainbow-Bridging-Header.h */ = {isa = PBXFileReference; lastKnownFileType = sourcecode.c.h; path = "Rainbow-Bridging-Header.h"; sourceTree = "<group>"; };
		3CBE29CC2381E43900BE05AC /* Dummy.swift */ = {isa = PBXFileReference; lastKnownFileType = sourcecode.swift; path = Dummy.swift; sourceTree = "<group>"; };
		3CC4B790228B298400D827EB /* libSDWebImage.a */ = {isa = PBXFileReference; explicitFileType = archive.ar; path = libSDWebImage.a; sourceTree = BUILT_PRODUCTS_DIR; };
		3CE850D5210FEA8F00672599 /* libGoogleToolboxForMac.a */ = {isa = PBXFileReference; explicitFileType = archive.ar; path = libGoogleToolboxForMac.a; sourceTree = BUILT_PRODUCTS_DIR; };
		3CE850D7210FEACE00672599 /* libnanopb.a */ = {isa = PBXFileReference; explicitFileType = archive.ar; path = libnanopb.a; sourceTree = BUILT_PRODUCTS_DIR; };
		3EA8003C5E2D46E38184714B /* Graphik-ThinItalic.otf */ = {isa = PBXFileReference; explicitFileType = undefined; fileEncoding = 9; includeInIndex = 0; lastKnownFileType = unknown; name = "Graphik-ThinItalic.otf"; path = "../src/assets/fonts/Graphik-ThinItalic.otf"; sourceTree = "<group>"; };
		51E41940863B4B88BDEF48D7 /* Graphik-SuperItalic.otf */ = {isa = PBXFileReference; explicitFileType = undefined; fileEncoding = 9; includeInIndex = 0; lastKnownFileType = unknown; name = "Graphik-SuperItalic.otf"; path = "../src/assets/fonts/Graphik-SuperItalic.otf"; sourceTree = "<group>"; };
		56B7EC7E846FF1751E030CD4 /* Pods-Rainbow.release.xcconfig */ = {isa = PBXFileReference; includeInIndex = 1; lastKnownFileType = text.xcconfig; name = "Pods-Rainbow.release.xcconfig"; path = "Target Support Files/Pods-Rainbow/Pods-Rainbow.release.xcconfig"; sourceTree = "<group>"; };
		5842861A013B4B379705CC5A /* SF-Pro-Display-Semibold.otf */ = {isa = PBXFileReference; explicitFileType = undefined; fileEncoding = 9; includeInIndex = 0; lastKnownFileType = unknown; name = "SF-Pro-Display-Semibold.otf"; path = "../src/assets/fonts/SF-Pro-Display-Semibold.otf"; sourceTree = "<group>"; };
		6613987F23689A430097D1D5 /* libReact-Core.a */ = {isa = PBXFileReference; explicitFileType = archive.ar; path = "libReact-Core.a"; sourceTree = BUILT_PRODUCTS_DIR; };
		6613988123689A430097D1D5 /* libReact-CoreModules.a */ = {isa = PBXFileReference; explicitFileType = archive.ar; path = "libReact-CoreModules.a"; sourceTree = BUILT_PRODUCTS_DIR; };
		6613988323689A430097D1D5 /* libReact-cxxreact.a */ = {isa = PBXFileReference; explicitFileType = archive.ar; path = "libReact-cxxreact.a"; sourceTree = BUILT_PRODUCTS_DIR; };
		6613988523689A430097D1D5 /* libReact-jsi.a */ = {isa = PBXFileReference; explicitFileType = archive.ar; path = "libReact-jsi.a"; sourceTree = BUILT_PRODUCTS_DIR; };
		66139B432368A9AE0097D1D5 /* libRNFirebase.a */ = {isa = PBXFileReference; explicitFileType = archive.ar; path = libRNFirebase.a; sourceTree = BUILT_PRODUCTS_DIR; };
		662C7FD632C1481AB5AB1DB7 /* SF-Pro-Display-Thin.otf */ = {isa = PBXFileReference; explicitFileType = undefined; fileEncoding = 9; includeInIndex = 0; lastKnownFileType = unknown; name = "SF-Pro-Display-Thin.otf"; path = "../src/assets/fonts/SF-Pro-Display-Thin.otf"; sourceTree = "<group>"; };
		668A9E253DAF444A90ECB997 /* SFMono-Medium.otf */ = {isa = PBXFileReference; explicitFileType = undefined; fileEncoding = 9; includeInIndex = 0; lastKnownFileType = unknown; name = "SFMono-Medium.otf"; path = "../src/assets/fonts/SFMono-Medium.otf"; sourceTree = "<group>"; };
		66CA6CFD237C27E200C8E3D6 /* InputMask.framework */ = {isa = PBXFileReference; explicitFileType = wrapper.framework; path = InputMask.framework; sourceTree = BUILT_PRODUCTS_DIR; };
		66FEC91523EDA13F00A0F367 /* RoundedCornerView.swift */ = {isa = PBXFileReference; fileEncoding = 4; lastKnownFileType = sourcecode.swift; path = RoundedCornerView.swift; sourceTree = "<group>"; };
		6B6183D1BB01462A8EC6971D /* SF-Pro-Rounded-Heavy.otf */ = {isa = PBXFileReference; explicitFileType = undefined; fileEncoding = 9; includeInIndex = 0; lastKnownFileType = unknown; name = "SF-Pro-Rounded-Heavy.otf"; path = "../src/assets/fonts/SF-Pro-Rounded-Heavy.otf"; sourceTree = "<group>"; };
		6CF03E47A43076AF27403078 /* Pods-Rainbow.staging.xcconfig */ = {isa = PBXFileReference; includeInIndex = 1; lastKnownFileType = text.xcconfig; name = "Pods-Rainbow.staging.xcconfig"; path = "Target Support Files/Pods-Rainbow/Pods-Rainbow.staging.xcconfig"; sourceTree = "<group>"; };
		6F593D06488648D6B4082A13 /* SF-Pro-Rounded-Regular.otf */ = {isa = PBXFileReference; explicitFileType = undefined; fileEncoding = 9; includeInIndex = 0; lastKnownFileType = unknown; name = "SF-Pro-Rounded-Regular.otf"; path = "../src/assets/fonts/SF-Pro-Rounded-Regular.otf"; sourceTree = "<group>"; };
		715DAAA3174542BAB93807A6 /* SF-Pro-Text-RegularItalic.otf */ = {isa = PBXFileReference; explicitFileType = undefined; fileEncoding = 9; includeInIndex = 0; lastKnownFileType = unknown; name = "SF-Pro-Text-RegularItalic.otf"; path = "../src/assets/fonts/SF-Pro-Text-RegularItalic.otf"; sourceTree = "<group>"; };
		7818F79CD3944D17AF4196A5 /* Graphik-Black.otf */ = {isa = PBXFileReference; explicitFileType = undefined; fileEncoding = 9; includeInIndex = 0; lastKnownFileType = unknown; name = "Graphik-Black.otf"; path = "../src/assets/fonts/Graphik-Black.otf"; sourceTree = "<group>"; };
		7A9AF25703474604964D6EC1 /* Graphik-Light.otf */ = {isa = PBXFileReference; explicitFileType = undefined; fileEncoding = 9; includeInIndex = 0; lastKnownFileType = unknown; name = "Graphik-Light.otf"; path = "../src/assets/fonts/Graphik-Light.otf"; sourceTree = "<group>"; };
		7CD46377E5FC4E5EBFD57D71 /* Graphik-Super.otf */ = {isa = PBXFileReference; explicitFileType = undefined; fileEncoding = 9; includeInIndex = 0; lastKnownFileType = unknown; name = "Graphik-Super.otf"; path = "../src/assets/fonts/Graphik-Super.otf"; sourceTree = "<group>"; };
		7CEEDA7A68C24426BBAA8D77 /* Graphik-BoldItalic.otf */ = {isa = PBXFileReference; explicitFileType = undefined; fileEncoding = 9; includeInIndex = 0; lastKnownFileType = unknown; name = "Graphik-BoldItalic.otf"; path = "../src/assets/fonts/Graphik-BoldItalic.otf"; sourceTree = "<group>"; };
		84DB92DCDF5D4374B26FFCC6 /* SF-Pro-Display-BoldItalic.otf */ = {isa = PBXFileReference; explicitFileType = undefined; fileEncoding = 9; includeInIndex = 0; lastKnownFileType = unknown; name = "SF-Pro-Display-BoldItalic.otf"; path = "../src/assets/fonts/SF-Pro-Display-BoldItalic.otf"; sourceTree = "<group>"; };
		86B30DBBDA594167BFE4747E /* SF-Pro-Display-SemiboldItalic.otf */ = {isa = PBXFileReference; explicitFileType = undefined; fileEncoding = 9; includeInIndex = 0; lastKnownFileType = unknown; name = "SF-Pro-Display-SemiboldItalic.otf"; path = "../src/assets/fonts/SF-Pro-Display-SemiboldItalic.otf"; sourceTree = "<group>"; };
		8789D635428240B5ABF282EE /* SFMono-Bold.otf */ = {isa = PBXFileReference; explicitFileType = undefined; fileEncoding = 9; includeInIndex = 0; lastKnownFileType = unknown; name = "SFMono-Bold.otf"; path = "../src/assets/fonts/SFMono-Bold.otf"; sourceTree = "<group>"; };
		88A5866DBF924C149CA0C6F4 /* Graphik-Semibold.otf */ = {isa = PBXFileReference; explicitFileType = undefined; fileEncoding = 9; includeInIndex = 0; lastKnownFileType = unknown; name = "Graphik-Semibold.otf"; path = "../src/assets/fonts/Graphik-Semibold.otf"; sourceTree = "<group>"; };
		8D37634EBB294EC79081DFD2 /* SF-Pro-Display-Heavy.otf */ = {isa = PBXFileReference; explicitFileType = undefined; fileEncoding = 9; includeInIndex = 0; lastKnownFileType = unknown; name = "SF-Pro-Display-Heavy.otf"; path = "../src/assets/fonts/SF-Pro-Display-Heavy.otf"; sourceTree = "<group>"; };
		9165B952731E4502857CC0B4 /* SF-Pro-Display-Regular.otf */ = {isa = PBXFileReference; explicitFileType = undefined; fileEncoding = 9; includeInIndex = 0; lastKnownFileType = unknown; name = "SF-Pro-Display-Regular.otf"; path = "../src/assets/fonts/SF-Pro-Display-Regular.otf"; sourceTree = "<group>"; };
		93D62D49D9CA46F292BD9869 /* Graphik-Extralight.otf */ = {isa = PBXFileReference; explicitFileType = undefined; fileEncoding = 9; includeInIndex = 0; lastKnownFileType = unknown; name = "Graphik-Extralight.otf"; path = "../src/assets/fonts/Graphik-Extralight.otf"; sourceTree = "<group>"; };
		944CF612F0304DF281E33B66 /* SF-Pro-Text-Regular.otf */ = {isa = PBXFileReference; explicitFileType = undefined; fileEncoding = 9; includeInIndex = 0; lastKnownFileType = unknown; name = "SF-Pro-Text-Regular.otf"; path = "../src/assets/fonts/SF-Pro-Text-Regular.otf"; sourceTree = "<group>"; };
		95F2888C850F40C8A26E083B /* SFMono-Regular.otf */ = {isa = PBXFileReference; explicitFileType = undefined; fileEncoding = 9; includeInIndex = 0; lastKnownFileType = unknown; name = "SFMono-Regular.otf"; path = "../src/assets/fonts/SFMono-Regular.otf"; sourceTree = "<group>"; };
		98AED33BAB4247CEBEF8464D /* libz.tbd */ = {isa = PBXFileReference; explicitFileType = undefined; fileEncoding = 9; includeInIndex = 0; lastKnownFileType = "sourcecode.text-based-dylib-definition"; name = libz.tbd; path = usr/lib/libz.tbd; sourceTree = SDKROOT; };
		9DEADFA4826D4D0BAA950D21 /* libRNFIRMessaging.a */ = {isa = PBXFileReference; explicitFileType = undefined; fileEncoding = 9; includeInIndex = 0; lastKnownFileType = archive.ar; path = libRNFIRMessaging.a; sourceTree = "<group>"; };
		9DF45B9EB38D4E8FA18A04C6 /* SF-Pro-Display-Light.otf */ = {isa = PBXFileReference; explicitFileType = undefined; fileEncoding = 9; includeInIndex = 0; lastKnownFileType = unknown; name = "SF-Pro-Display-Light.otf"; path = "../src/assets/fonts/SF-Pro-Display-Light.otf"; sourceTree = "<group>"; };
		A4277D9E23CBD1910042BAF4 /* Extensions.swift */ = {isa = PBXFileReference; lastKnownFileType = sourcecode.swift; path = Extensions.swift; sourceTree = "<group>"; };
		A4277DA223CFE85F0042BAF4 /* Theme.swift */ = {isa = PBXFileReference; lastKnownFileType = sourcecode.swift; path = Theme.swift; sourceTree = "<group>"; };
		A44A4EED23EC928900B543F1 /* CoinIconWithProgressBar.swift */ = {isa = PBXFileReference; lastKnownFileType = sourcecode.swift; path = CoinIconWithProgressBar.swift; sourceTree = "<group>"; };
		A4704B4023C546D900E50E4B /* TransactionListViewCell.swift */ = {isa = PBXFileReference; fileEncoding = 4; lastKnownFileType = sourcecode.swift; path = TransactionListViewCell.swift; sourceTree = "<group>"; };
		A4704B4123C546D900E50E4B /* TransactionListView.swift */ = {isa = PBXFileReference; fileEncoding = 4; lastKnownFileType = sourcecode.swift; path = TransactionListView.swift; sourceTree = "<group>"; };
		A4704B4623C546D900E50E4B /* TransactionListViewCell.xib */ = {isa = PBXFileReference; fileEncoding = 4; lastKnownFileType = file.xib; path = TransactionListViewCell.xib; sourceTree = "<group>"; };
		A4704B4723C546DA00E50E4B /* RCTConvert+TransactionList.h */ = {isa = PBXFileReference; fileEncoding = 4; lastKnownFileType = sourcecode.c.h; path = "RCTConvert+TransactionList.h"; sourceTree = "<group>"; };
		A477567B23DB2FAA005AE8FD /* Transaction.swift */ = {isa = PBXFileReference; lastKnownFileType = sourcecode.swift; path = Transaction.swift; sourceTree = "<group>"; };
		A477567D23DB3A85005AE8FD /* TransactionListViewManager.m */ = {isa = PBXFileReference; fileEncoding = 4; lastKnownFileType = sourcecode.c.objc; path = TransactionListViewManager.m; sourceTree = "<group>"; };
		A485E61223C8EC4400E5C3D4 /* TransactionListViewHeader.xib */ = {isa = PBXFileReference; lastKnownFileType = file.xib; path = TransactionListViewHeader.xib; sourceTree = "<group>"; };
		A485E61323C8ED6000E5C3D4 /* TransactionListViewHeader.swift */ = {isa = PBXFileReference; lastKnownFileType = sourcecode.swift; path = TransactionListViewHeader.swift; sourceTree = "<group>"; };
		A49B52AE23DB411900A00918 /* TransactionRequest.swift */ = {isa = PBXFileReference; lastKnownFileType = sourcecode.swift; path = TransactionRequest.swift; sourceTree = "<group>"; };
		A49B52B323DB5D1100A00918 /* TransactionViewModelTransactionItem.swift */ = {isa = PBXFileReference; lastKnownFileType = sourcecode.swift; path = TransactionViewModelTransactionItem.swift; sourceTree = "<group>"; };
		A49B52B523DB5D5600A00918 /* TransactionViewModelProtocol.swift */ = {isa = PBXFileReference; lastKnownFileType = sourcecode.swift; path = TransactionViewModelProtocol.swift; sourceTree = "<group>"; };
		A49B52B723DB5F7200A00918 /* TransactionViewModelTransactionRequestItem.swift */ = {isa = PBXFileReference; lastKnownFileType = sourcecode.swift; path = TransactionViewModelTransactionRequestItem.swift; sourceTree = "<group>"; };
		A49B52B923DB61E600A00918 /* TransactionViewModel.swift */ = {isa = PBXFileReference; lastKnownFileType = sourcecode.swift; path = TransactionViewModel.swift; sourceTree = "<group>"; };
		A49B52BB23DBA61100A00918 /* TransactionData.swift */ = {isa = PBXFileReference; lastKnownFileType = sourcecode.swift; path = TransactionData.swift; sourceTree = "<group>"; };
		A49B52BF23DCCDA800A00918 /* TransactionRequestSection.swift */ = {isa = PBXFileReference; lastKnownFileType = sourcecode.swift; path = TransactionRequestSection.swift; sourceTree = "<group>"; };
		A49B52C123DCD11D00A00918 /* TransactionSection.swift */ = {isa = PBXFileReference; lastKnownFileType = sourcecode.swift; path = TransactionSection.swift; sourceTree = "<group>"; };
		A4AF3CCD23DA37F700F230F3 /* TransactionListRequestViewCell.xib */ = {isa = PBXFileReference; lastKnownFileType = file.xib; path = TransactionListRequestViewCell.xib; sourceTree = "<group>"; };
		A4AF3CCF23DA3A0F00F230F3 /* TransactionListRequestViewCell.swift */ = {isa = PBXFileReference; lastKnownFileType = sourcecode.swift; path = TransactionListRequestViewCell.swift; sourceTree = "<group>"; };
		A4D04BA823D12F99008C1DEC /* Button.swift */ = {isa = PBXFileReference; lastKnownFileType = sourcecode.swift; path = Button.swift; sourceTree = "<group>"; };
		A4D04BAB23D12FD5008C1DEC /* ButtonManager.m */ = {isa = PBXFileReference; lastKnownFileType = sourcecode.c.objc; path = ButtonManager.m; sourceTree = "<group>"; };
		A4F8DACA23DF85DF00560E47 /* TransactionListBaseCell.swift */ = {isa = PBXFileReference; lastKnownFileType = sourcecode.swift; path = TransactionListBaseCell.swift; sourceTree = "<group>"; };
		A6EEFE6EA9354456B0DB4520 /* Graphik-Regular.otf */ = {isa = PBXFileReference; explicitFileType = undefined; fileEncoding = 9; includeInIndex = 0; lastKnownFileType = unknown; name = "Graphik-Regular.otf"; path = "../src/assets/fonts/Graphik-Regular.otf"; sourceTree = "<group>"; };
		A7F0978B24BA4EC283C580D9 /* Graphik-SemiboldItalic.otf */ = {isa = PBXFileReference; explicitFileType = undefined; fileEncoding = 9; includeInIndex = 0; lastKnownFileType = unknown; name = "Graphik-SemiboldItalic.otf"; path = "../src/assets/fonts/Graphik-SemiboldItalic.otf"; sourceTree = "<group>"; };
		A8AE8DE50B9544B6BC186E6C /* SF-Pro-Display-BlackItalic.otf */ = {isa = PBXFileReference; explicitFileType = undefined; fileEncoding = 9; includeInIndex = 0; lastKnownFileType = unknown; name = "SF-Pro-Display-BlackItalic.otf"; path = "../src/assets/fonts/SF-Pro-Display-BlackItalic.otf"; sourceTree = "<group>"; };
		AA6B0A8BE2484F46980BE9AC /* SF-Pro-Text-Semibold.otf */ = {isa = PBXFileReference; explicitFileType = undefined; fileEncoding = 9; includeInIndex = 0; lastKnownFileType = unknown; name = "SF-Pro-Text-Semibold.otf"; path = "../src/assets/fonts/SF-Pro-Text-Semibold.otf"; sourceTree = "<group>"; };
		B0C692B061D7430D8194DC98 /* ToolTipMenuTests.xctest */ = {isa = PBXFileReference; explicitFileType = undefined; fileEncoding = 9; includeInIndex = 0; lastKnownFileType = wrapper.cfbundle; path = ToolTipMenuTests.xctest; sourceTree = "<group>"; };
		B1089F835D6A4F578009B47F /* SFMono-Semibold.otf */ = {isa = PBXFileReference; explicitFileType = undefined; fileEncoding = 9; includeInIndex = 0; lastKnownFileType = unknown; name = "SFMono-Semibold.otf"; path = "../src/assets/fonts/SFMono-Semibold.otf"; sourceTree = "<group>"; };
		B809485D25CC4982B166E287 /* SF-Pro-Rounded-Black.otf */ = {isa = PBXFileReference; explicitFileType = undefined; fileEncoding = 9; includeInIndex = 0; lastKnownFileType = unknown; name = "SF-Pro-Rounded-Black.otf"; path = "../src/assets/fonts/SF-Pro-Rounded-Black.otf"; sourceTree = "<group>"; };
		BA31E8CEDBCC417CA50BC57B /* SF-Pro-Display-Bold.otf */ = {isa = PBXFileReference; explicitFileType = undefined; fileEncoding = 9; includeInIndex = 0; lastKnownFileType = unknown; name = "SF-Pro-Display-Bold.otf"; path = "../src/assets/fonts/SF-Pro-Display-Bold.otf"; sourceTree = "<group>"; };
		BE239BA93F6B4EDC867B1A41 /* SF-Pro-Display-Black.otf */ = {isa = PBXFileReference; explicitFileType = undefined; fileEncoding = 9; includeInIndex = 0; lastKnownFileType = unknown; name = "SF-Pro-Display-Black.otf"; path = "../src/assets/fonts/SF-Pro-Display-Black.otf"; sourceTree = "<group>"; };
		C1DB5F252E324925B4145360 /* SF-Pro-Display-ThinItalic.otf */ = {isa = PBXFileReference; explicitFileType = undefined; fileEncoding = 9; includeInIndex = 0; lastKnownFileType = unknown; name = "SF-Pro-Display-ThinItalic.otf"; path = "../src/assets/fonts/SF-Pro-Display-ThinItalic.otf"; sourceTree = "<group>"; };
		C2BA36ED122C4932A09957E5 /* SF-Pro-Rounded-Semibold.otf */ = {isa = PBXFileReference; explicitFileType = undefined; fileEncoding = 9; includeInIndex = 0; lastKnownFileType = unknown; name = "SF-Pro-Rounded-Semibold.otf"; path = "../src/assets/fonts/SF-Pro-Rounded-Semibold.otf"; sourceTree = "<group>"; };
		C2E9A934C802838421ECA9A4 /* libPods-Rainbow.a */ = {isa = PBXFileReference; explicitFileType = archive.ar; includeInIndex = 0; path = "libPods-Rainbow.a"; sourceTree = BUILT_PRODUCTS_DIR; };
		C71A958627CB4BF6B7085E7B /* SF-Pro-Rounded-Medium.otf */ = {isa = PBXFileReference; explicitFileType = undefined; fileEncoding = 9; includeInIndex = 0; lastKnownFileType = unknown; name = "SF-Pro-Rounded-Medium.otf"; path = "../src/assets/fonts/SF-Pro-Rounded-Medium.otf"; sourceTree = "<group>"; };
		CC103294F38D49DEBB00C234 /* SF-Pro-Rounded-Light.otf */ = {isa = PBXFileReference; explicitFileType = undefined; fileEncoding = 9; includeInIndex = 0; lastKnownFileType = unknown; name = "SF-Pro-Rounded-Light.otf"; path = "../src/assets/fonts/SF-Pro-Rounded-Light.otf"; sourceTree = "<group>"; };
		CEC826911B5641B8AF788BB3 /* Graphik-BlackItalic.otf */ = {isa = PBXFileReference; explicitFileType = undefined; fileEncoding = 9; includeInIndex = 0; lastKnownFileType = unknown; name = "Graphik-BlackItalic.otf"; path = "../src/assets/fonts/Graphik-BlackItalic.otf"; sourceTree = "<group>"; };
		D1641F1A96C841C085169B2E /* SF-Pro-Text-LightItalic.otf */ = {isa = PBXFileReference; explicitFileType = undefined; fileEncoding = 9; includeInIndex = 0; lastKnownFileType = unknown; name = "SF-Pro-Text-LightItalic.otf"; path = "../src/assets/fonts/SF-Pro-Text-LightItalic.otf"; sourceTree = "<group>"; };
		D518658CFF8B491991A06426 /* SF-Pro-Text-MediumItalic.otf */ = {isa = PBXFileReference; explicitFileType = undefined; fileEncoding = 9; includeInIndex = 0; lastKnownFileType = unknown; name = "SF-Pro-Text-MediumItalic.otf"; path = "../src/assets/fonts/SF-Pro-Text-MediumItalic.otf"; sourceTree = "<group>"; };
		D551F7BECCAF4CE3BC8C0C3D /* Graphik-LightItalic.otf */ = {isa = PBXFileReference; explicitFileType = undefined; fileEncoding = 9; includeInIndex = 0; lastKnownFileType = unknown; name = "Graphik-LightItalic.otf"; path = "../src/assets/fonts/Graphik-LightItalic.otf"; sourceTree = "<group>"; };
		D755E71324B04FEE9C691D14 /* libRNFirebase.a */ = {isa = PBXFileReference; explicitFileType = undefined; fileEncoding = 9; includeInIndex = 0; lastKnownFileType = archive.ar; path = libRNFirebase.a; sourceTree = "<group>"; };
		D7BFD847B72D414D9BE734A0 /* SF-Pro-Display-HeavyItalic.otf */ = {isa = PBXFileReference; explicitFileType = undefined; fileEncoding = 9; includeInIndex = 0; lastKnownFileType = unknown; name = "SF-Pro-Display-HeavyItalic.otf"; path = "../src/assets/fonts/SF-Pro-Display-HeavyItalic.otf"; sourceTree = "<group>"; };
		D880F2D2B7704793A8D141DC /* SF-Pro-Display-RegularItalic.otf */ = {isa = PBXFileReference; explicitFileType = undefined; fileEncoding = 9; includeInIndex = 0; lastKnownFileType = unknown; name = "SF-Pro-Display-RegularItalic.otf"; path = "../src/assets/fonts/SF-Pro-Display-RegularItalic.otf"; sourceTree = "<group>"; };
		DCA738BE00E04734AEDA2F07 /* SF-Pro-Display-UltralightItalic.otf */ = {isa = PBXFileReference; explicitFileType = undefined; fileEncoding = 9; includeInIndex = 0; lastKnownFileType = unknown; name = "SF-Pro-Display-UltralightItalic.otf"; path = "../src/assets/fonts/SF-Pro-Display-UltralightItalic.otf"; sourceTree = "<group>"; };
		DE019D6BCA1A4FF9B7F1E98A /* Graphik-Medium.otf */ = {isa = PBXFileReference; explicitFileType = undefined; fileEncoding = 9; includeInIndex = 0; lastKnownFileType = unknown; name = "Graphik-Medium.otf"; path = "../src/assets/fonts/Graphik-Medium.otf"; sourceTree = "<group>"; };
		E10B4784EF2A4C569A43746A /* SF-Pro-Rounded-Ultralight.otf */ = {isa = PBXFileReference; explicitFileType = undefined; fileEncoding = 9; includeInIndex = 0; lastKnownFileType = unknown; name = "SF-Pro-Rounded-Ultralight.otf"; path = "../src/assets/fonts/SF-Pro-Rounded-Ultralight.otf"; sourceTree = "<group>"; };
		E672AB1C5404435897615660 /* SF-Pro-Text-Light.otf */ = {isa = PBXFileReference; explicitFileType = undefined; fileEncoding = 9; includeInIndex = 0; lastKnownFileType = unknown; name = "SF-Pro-Text-Light.otf"; path = "../src/assets/fonts/SF-Pro-Text-Light.otf"; sourceTree = "<group>"; };
		E6F010E529544E518E1792C7 /* Graphik-Bold.otf */ = {isa = PBXFileReference; explicitFileType = undefined; fileEncoding = 9; includeInIndex = 0; lastKnownFileType = unknown; name = "Graphik-Bold.otf"; path = "../src/assets/fonts/Graphik-Bold.otf"; sourceTree = "<group>"; };
		E8E3CE2A4AD34CB991CD61EE /* SF-Pro-Display-LightItalic.otf */ = {isa = PBXFileReference; explicitFileType = undefined; fileEncoding = 9; includeInIndex = 0; lastKnownFileType = unknown; name = "SF-Pro-Display-LightItalic.otf"; path = "../src/assets/fonts/SF-Pro-Display-LightItalic.otf"; sourceTree = "<group>"; };
		EB48DC1D46D449759B9C61D4 /* Graphik-Thin.otf */ = {isa = PBXFileReference; explicitFileType = undefined; fileEncoding = 9; includeInIndex = 0; lastKnownFileType = unknown; name = "Graphik-Thin.otf"; path = "../src/assets/fonts/Graphik-Thin.otf"; sourceTree = "<group>"; };
		ED297162215061F000B7C4FE /* JavaScriptCore.framework */ = {isa = PBXFileReference; lastKnownFileType = wrapper.framework; name = JavaScriptCore.framework; path = System/Library/Frameworks/JavaScriptCore.framework; sourceTree = SDKROOT; };
		ED2971642150620600B7C4FE /* JavaScriptCore.framework */ = {isa = PBXFileReference; lastKnownFileType = wrapper.framework; name = JavaScriptCore.framework; path = Platforms/AppleTVOS.platform/Developer/SDKs/AppleTVOS12.0.sdk/System/Library/Frameworks/JavaScriptCore.framework; sourceTree = DEVELOPER_DIR; };
		F11D6F4E7926CF421AEC7BA2 /* Pods-Rainbow.localrelease.xcconfig */ = {isa = PBXFileReference; includeInIndex = 1; lastKnownFileType = text.xcconfig; name = "Pods-Rainbow.localrelease.xcconfig"; path = "Target Support Files/Pods-Rainbow/Pods-Rainbow.localrelease.xcconfig"; sourceTree = "<group>"; };
		F5DFCA8B7BF55247D29388BA /* Pods-Rainbow.debug.xcconfig */ = {isa = PBXFileReference; includeInIndex = 1; lastKnownFileType = text.xcconfig; name = "Pods-Rainbow.debug.xcconfig"; path = "Target Support Files/Pods-Rainbow/Pods-Rainbow.debug.xcconfig"; sourceTree = "<group>"; };
		F62BBE10D6534F74B2180711 /* SF-Pro-Text-Bold.otf */ = {isa = PBXFileReference; explicitFileType = undefined; fileEncoding = 9; includeInIndex = 0; lastKnownFileType = unknown; name = "SF-Pro-Text-Bold.otf"; path = "../src/assets/fonts/SF-Pro-Text-Bold.otf"; sourceTree = "<group>"; };
		FA887652F27F43869229AD50 /* SF-Pro-Text-SemiboldItalic.otf */ = {isa = PBXFileReference; explicitFileType = undefined; fileEncoding = 9; includeInIndex = 0; lastKnownFileType = unknown; name = "SF-Pro-Text-SemiboldItalic.otf"; path = "../src/assets/fonts/SF-Pro-Text-SemiboldItalic.otf"; sourceTree = "<group>"; };
/* End PBXFileReference section */

/* Begin PBXFrameworksBuildPhase section */
		13B07F8C1A680F5B00A75B9A /* Frameworks */ = {
			isa = PBXFrameworksBuildPhase;
			buildActionMask = 2147483647;
			files = (
				ED2971652150620600B7C4FE /* JavaScriptCore.framework in Frameworks */,
				C72F456C99A646399192517D /* libz.tbd in Frameworks */,
				D9BDA0FA1413A7DC9ADB471B /* libPods-Rainbow.a in Frameworks */,
			);
			runOnlyForDeploymentPostprocessing = 0;
		};
/* End PBXFrameworksBuildPhase section */

/* Begin PBXGroup section */
		00E356EF1AD99517003FC87E /* RainbowTests */ = {
			isa = PBXGroup;
			children = (
				00E356F21AD99517003FC87E /* RainbowTests.m */,
				00E356F01AD99517003FC87E /* Supporting Files */,
			);
			path = RainbowTests;
			sourceTree = "<group>";
		};
		00E356F01AD99517003FC87E /* Supporting Files */ = {
			isa = PBXGroup;
			children = (
				00E356F11AD99517003FC87E /* Info.plist */,
			);
			name = "Supporting Files";
			sourceTree = "<group>";
		};
		13B07FAE1A68108700A75B9A /* Rainbow */ = {
			isa = PBXGroup;
			children = (
				A4D04BA723D12F27008C1DEC /* Button */,
				A4277DA023CBD3590042BAF4 /* Transactions */,
				3C379D5D20FD1F92009AF81F /* Rainbow.entitlements */,
				008F07F21AC5B25A0029DE68 /* main.jsbundle */,
				13B07FAF1A68108700A75B9A /* AppDelegate.h */,
				13B07FB01A68108700A75B9A /* AppDelegate.m */,
				13B07FB51A68108700A75B9A /* Images.xcassets */,
				13B07FB61A68108700A75B9A /* Info.plist */,
				13B07FB71A68108700A75B9A /* main.m */,
				13B07FB11A68108700A75B9A /* LaunchScreen.xib */,
				3CBE29CC2381E43900BE05AC /* Dummy.swift */,
				3CBE29CB2381E43800BE05AC /* Rainbow-Bridging-Header.h */,
				A4277D9E23CBD1910042BAF4 /* Extensions.swift */,
				A4277DA223CFE85F0042BAF4 /* Theme.swift */,
			);
			name = Rainbow;
			sourceTree = "<group>";
		};
		24979D1220F83E3D007EB0DA /* Recovered References */ = {
			isa = PBXGroup;
			children = (
				9DEADFA4826D4D0BAA950D21 /* libRNFIRMessaging.a */,
				B0C692B061D7430D8194DC98 /* ToolTipMenuTests.xctest */,
				D755E71324B04FEE9C691D14 /* libRNFirebase.a */,
				0642ECCC7CB044FDB5A3CC32 /* libRNTextInputMask.a */,
			);
			name = "Recovered References";
			sourceTree = "<group>";
		};
		2D16E6871FA4F8E400B85C8A /* Frameworks */ = {
			isa = PBXGroup;
			children = (
				66139B432368A9AE0097D1D5 /* libRNFirebase.a */,
				6613987F23689A430097D1D5 /* libReact-Core.a */,
				66CA6CFD237C27E200C8E3D6 /* InputMask.framework */,
				6613988123689A430097D1D5 /* libReact-CoreModules.a */,
				6613988323689A430097D1D5 /* libReact-cxxreact.a */,
				6613988523689A430097D1D5 /* libReact-jsi.a */,
				3CC4B790228B298400D827EB /* libSDWebImage.a */,
				24A867FF226181F9005DCF78 /* libFirebaseInstanceID.a */,
				ED297162215061F000B7C4FE /* JavaScriptCore.framework */,
				ED2971642150620600B7C4FE /* JavaScriptCore.framework */,
				3CE850D7210FEACE00672599 /* libnanopb.a */,
				3CE850D5210FEA8F00672599 /* libGoogleToolboxForMac.a */,
				24979E7920F84004007EB0DA /* Firebase.h */,
				24979E7420F84004007EB0DA /* FirebaseAnalytics.framework */,
				24979E7520F84004007EB0DA /* FirebaseCore.framework */,
				24979E7C20F84004007EB0DA /* FirebaseCoreDiagnostics.framework */,
				24979E7B20F84004007EB0DA /* FirebaseInstanceID.framework */,
				24979E7620F84004007EB0DA /* FirebaseMessaging.framework */,
				24979E7A20F84004007EB0DA /* FirebaseNanoPB.framework */,
				24979E7720F84004007EB0DA /* GoogleService-Info.plist */,
				24979E7820F84004007EB0DA /* GoogleToolboxForMac.framework */,
				24979E7D20F84005007EB0DA /* module.modulemap */,
				24979E7E20F84005007EB0DA /* nanopb.framework */,
				24979E3620F84003007EB0DA /* Protobuf.framework */,
				2D16E6891FA4F8E400B85C8A /* libReact.a */,
				98AED33BAB4247CEBEF8464D /* libz.tbd */,
				C2E9A934C802838421ECA9A4 /* libPods-Rainbow.a */,
			);
			name = Frameworks;
			sourceTree = "<group>";
		};
		832341AE1AAA6A7D00B99B32 /* Libraries */ = {
			isa = PBXGroup;
			children = (
			);
			name = Libraries;
			sourceTree = "<group>";
		};
		83CBB9F61A601CBA00E9B192 = {
			isa = PBXGroup;
			children = (
				13B07FAE1A68108700A75B9A /* Rainbow */,
				832341AE1AAA6A7D00B99B32 /* Libraries */,
				00E356EF1AD99517003FC87E /* RainbowTests */,
				83CBBA001A601CBA00E9B192 /* Products */,
				2D16E6871FA4F8E400B85C8A /* Frameworks */,
				DCAC1D8CC45E468FBB7E1395 /* Resources */,
				24979D1220F83E3D007EB0DA /* Recovered References */,
				C640359C0E6575CE0A7ECD73 /* Pods */,
			);
			indentWidth = 2;
			sourceTree = "<group>";
			tabWidth = 2;
			usesTabs = 0;
		};
		83CBBA001A601CBA00E9B192 /* Products */ = {
			isa = PBXGroup;
			children = (
				13B07F961A680F5B00A75B9A /* Rainbow.app */,
			);
			name = Products;
			sourceTree = "<group>";
		};
		A4277DA023CBD3590042BAF4 /* Transactions */ = {
			isa = PBXGroup;
			children = (
				A49B52B223DB5CE600A00918 /* ViewModels */,
				A49B52B123DB41DD00A00918 /* Bridging */,
				A49B52B023DB41B900A00918 /* Models */,
				A44A4EED23EC928900B543F1 /* CoinIconWithProgressBar.swift */,
				66FEC91523EDA13F00A0F367 /* RoundedCornerView.swift */,
				A4704B4723C546DA00E50E4B /* RCTConvert+TransactionList.h */,
				A4704B4023C546D900E50E4B /* TransactionListViewCell.swift */,
				A4704B4623C546D900E50E4B /* TransactionListViewCell.xib */,
				A4AF3CCF23DA3A0F00F230F3 /* TransactionListRequestViewCell.swift */,
				A4AF3CCD23DA37F700F230F3 /* TransactionListRequestViewCell.xib */,
				A485E61323C8ED6000E5C3D4 /* TransactionListViewHeader.swift */,
				A485E61223C8EC4400E5C3D4 /* TransactionListViewHeader.xib */,
				A4704B4123C546D900E50E4B /* TransactionListView.swift */,
				A4F8DACA23DF85DF00560E47 /* TransactionListBaseCell.swift */,
			);
			name = Transactions;
			sourceTree = "<group>";
		};
		A49B52B023DB41B900A00918 /* Models */ = {
			isa = PBXGroup;
			children = (
				A477567B23DB2FAA005AE8FD /* Transaction.swift */,
				A49B52AE23DB411900A00918 /* TransactionRequest.swift */,
				A49B52BB23DBA61100A00918 /* TransactionData.swift */,
				A49B52BF23DCCDA800A00918 /* TransactionRequestSection.swift */,
				A49B52C123DCD11D00A00918 /* TransactionSection.swift */,
			);
			name = Models;
			sourceTree = "<group>";
		};
		A49B52B123DB41DD00A00918 /* Bridging */ = {
			isa = PBXGroup;
			children = (
				A477567D23DB3A85005AE8FD /* TransactionListViewManager.m */,
			);
			name = Bridging;
			sourceTree = "<group>";
		};
		A49B52B223DB5CE600A00918 /* ViewModels */ = {
			isa = PBXGroup;
			children = (
				A49B52B323DB5D1100A00918 /* TransactionViewModelTransactionItem.swift */,
				A49B52B723DB5F7200A00918 /* TransactionViewModelTransactionRequestItem.swift */,
				A49B52B923DB61E600A00918 /* TransactionViewModel.swift */,
				A49B52B523DB5D5600A00918 /* TransactionViewModelProtocol.swift */,
			);
			name = ViewModels;
			sourceTree = "<group>";
		};
		A4D04BA723D12F27008C1DEC /* Button */ = {
			isa = PBXGroup;
			children = (
				A4D04BA823D12F99008C1DEC /* Button.swift */,
				A4D04BAB23D12FD5008C1DEC /* ButtonManager.m */,
			);
			name = Button;
			sourceTree = "<group>";
		};
		C640359C0E6575CE0A7ECD73 /* Pods */ = {
			isa = PBXGroup;
			children = (
				F5DFCA8B7BF55247D29388BA /* Pods-Rainbow.debug.xcconfig */,
				56B7EC7E846FF1751E030CD4 /* Pods-Rainbow.release.xcconfig */,
				F11D6F4E7926CF421AEC7BA2 /* Pods-Rainbow.localrelease.xcconfig */,
				6CF03E47A43076AF27403078 /* Pods-Rainbow.staging.xcconfig */,
			);
			path = Pods;
			sourceTree = "<group>";
		};
		DCAC1D8CC45E468FBB7E1395 /* Resources */ = {
			isa = PBXGroup;
			children = (
				7818F79CD3944D17AF4196A5 /* Graphik-Black.otf */,
				CEC826911B5641B8AF788BB3 /* Graphik-BlackItalic.otf */,
				E6F010E529544E518E1792C7 /* Graphik-Bold.otf */,
				7CEEDA7A68C24426BBAA8D77 /* Graphik-BoldItalic.otf */,
				93D62D49D9CA46F292BD9869 /* Graphik-Extralight.otf */,
				273D2D617F3F43E99F8F404B /* Graphik-ExtralightItalic.otf */,
				7A9AF25703474604964D6EC1 /* Graphik-Light.otf */,
				D551F7BECCAF4CE3BC8C0C3D /* Graphik-LightItalic.otf */,
				DE019D6BCA1A4FF9B7F1E98A /* Graphik-Medium.otf */,
				2DA6F347A6B540399883FF91 /* Graphik-MediumItalic.otf */,
				A6EEFE6EA9354456B0DB4520 /* Graphik-Regular.otf */,
				182DC054E3584C83822F2A82 /* Graphik-RegularItalic.otf */,
				88A5866DBF924C149CA0C6F4 /* Graphik-Semibold.otf */,
				A7F0978B24BA4EC283C580D9 /* Graphik-SemiboldItalic.otf */,
				7CD46377E5FC4E5EBFD57D71 /* Graphik-Super.otf */,
				51E41940863B4B88BDEF48D7 /* Graphik-SuperItalic.otf */,
				EB48DC1D46D449759B9C61D4 /* Graphik-Thin.otf */,
				3EA8003C5E2D46E38184714B /* Graphik-ThinItalic.otf */,
				BE239BA93F6B4EDC867B1A41 /* SF-Pro-Display-Black.otf */,
				A8AE8DE50B9544B6BC186E6C /* SF-Pro-Display-BlackItalic.otf */,
				BA31E8CEDBCC417CA50BC57B /* SF-Pro-Display-Bold.otf */,
				84DB92DCDF5D4374B26FFCC6 /* SF-Pro-Display-BoldItalic.otf */,
				8D37634EBB294EC79081DFD2 /* SF-Pro-Display-Heavy.otf */,
				D7BFD847B72D414D9BE734A0 /* SF-Pro-Display-HeavyItalic.otf */,
				9DF45B9EB38D4E8FA18A04C6 /* SF-Pro-Display-Light.otf */,
				E8E3CE2A4AD34CB991CD61EE /* SF-Pro-Display-LightItalic.otf */,
				2AEF0207B9724FE5A27519FF /* SF-Pro-Display-Medium.otf */,
				3459F05BF10649C4A787D900 /* SF-Pro-Display-MediumItalic.otf */,
				9165B952731E4502857CC0B4 /* SF-Pro-Display-Regular.otf */,
				D880F2D2B7704793A8D141DC /* SF-Pro-Display-RegularItalic.otf */,
				5842861A013B4B379705CC5A /* SF-Pro-Display-Semibold.otf */,
				86B30DBBDA594167BFE4747E /* SF-Pro-Display-SemiboldItalic.otf */,
				662C7FD632C1481AB5AB1DB7 /* SF-Pro-Display-Thin.otf */,
				C1DB5F252E324925B4145360 /* SF-Pro-Display-ThinItalic.otf */,
				35833023DB594F1AA6A72866 /* SF-Pro-Display-Ultralight.otf */,
				DCA738BE00E04734AEDA2F07 /* SF-Pro-Display-UltralightItalic.otf */,
				F62BBE10D6534F74B2180711 /* SF-Pro-Text-Bold.otf */,
				1736F851327A41C3815212E7 /* SF-Pro-Text-BoldItalic.otf */,
				233322FCDC624F6FA60C4B52 /* SF-Pro-Text-Heavy.otf */,
				1DEDF110038147A598C9B152 /* SF-Pro-Text-HeavyItalic.otf */,
				E672AB1C5404435897615660 /* SF-Pro-Text-Light.otf */,
				D1641F1A96C841C085169B2E /* SF-Pro-Text-LightItalic.otf */,
				35A24AFF4AB449C287EE66A8 /* SF-Pro-Text-Medium.otf */,
				D518658CFF8B491991A06426 /* SF-Pro-Text-MediumItalic.otf */,
				944CF612F0304DF281E33B66 /* SF-Pro-Text-Regular.otf */,
				715DAAA3174542BAB93807A6 /* SF-Pro-Text-RegularItalic.otf */,
				AA6B0A8BE2484F46980BE9AC /* SF-Pro-Text-Semibold.otf */,
				FA887652F27F43869229AD50 /* SF-Pro-Text-SemiboldItalic.otf */,
				8789D635428240B5ABF282EE /* SFMono-Bold.otf */,
				0A8698C728414E56A3FD89A6 /* SFMono-Heavy.otf */,
				2C4A4A4FB3D84F14A48989D8 /* SFMono-Light.otf */,
				668A9E253DAF444A90ECB997 /* SFMono-Medium.otf */,
				95F2888C850F40C8A26E083B /* SFMono-Regular.otf */,
				B1089F835D6A4F578009B47F /* SFMono-Semibold.otf */,
				B809485D25CC4982B166E287 /* SF-Pro-Rounded-Black.otf */,
				12778C645D644BCC8744A30F /* SF-Pro-Rounded-Bold.otf */,
				6B6183D1BB01462A8EC6971D /* SF-Pro-Rounded-Heavy.otf */,
				CC103294F38D49DEBB00C234 /* SF-Pro-Rounded-Light.otf */,
				C71A958627CB4BF6B7085E7B /* SF-Pro-Rounded-Medium.otf */,
				6F593D06488648D6B4082A13 /* SF-Pro-Rounded-Regular.otf */,
				C2BA36ED122C4932A09957E5 /* SF-Pro-Rounded-Semibold.otf */,
				2508987EAA5746B799931646 /* SF-Pro-Rounded-Thin.otf */,
				E10B4784EF2A4C569A43746A /* SF-Pro-Rounded-Ultralight.otf */,
			);
			name = Resources;
			sourceTree = "<group>";
		};
/* End PBXGroup section */

/* Begin PBXNativeTarget section */
		13B07F861A680F5B00A75B9A /* Rainbow */ = {
			isa = PBXNativeTarget;
			buildConfigurationList = 13B07F931A680F5B00A75B9A /* Build configuration list for PBXNativeTarget "Rainbow" */;
			buildPhases = (
				7B2322CCC980962EB9A4771F /* [CP] Check Pods Manifest.lock */,
				13B07F871A680F5B00A75B9A /* Sources */,
				13B07F8C1A680F5B00A75B9A /* Frameworks */,
				13B07F8E1A680F5B00A75B9A /* Resources */,
				00DD1BFF1BD5951E006B06BC /* Bundle React Native code and images */,
				3CF823D3218F310D0024B77B /* ShellScript */,
				E94D4E9936FA84C811937F42 /* [CP-User] [RNFB] Core Configuration */,
				B25E5F41E505B25622F6904F /* [CP-User] [RNFB] Crashlytics Configuration */,
			);
			buildRules = (
			);
			dependencies = (
			);
			name = Rainbow;
			packageProductDependencies = (
			);
			productName = "Hello World";
			productReference = 13B07F961A680F5B00A75B9A /* Rainbow.app */;
			productType = "com.apple.product-type.application";
		};
/* End PBXNativeTarget section */

/* Begin PBXProject section */
		83CBB9F71A601CBA00E9B192 /* Project object */ = {
			isa = PBXProject;
			attributes = {
				LastUpgradeCheck = 610;
				ORGANIZATIONNAME = Facebook;
				TargetAttributes = {
					13B07F861A680F5B00A75B9A = {
						DevelopmentTeam = L74NQAQB8H;
						LastSwiftMigration = 1120;
						ProvisioningStyle = Automatic;
						SystemCapabilities = {
							com.apple.Push = {
								enabled = 1;
							};
							com.apple.SafariKeychain = {
								enabled = 1;
							};
						};
					};
				};
			};
			buildConfigurationList = 83CBB9FA1A601CBA00E9B192 /* Build configuration list for PBXProject "Rainbow" */;
			compatibilityVersion = "Xcode 3.2";
			developmentRegion = English;
			hasScannedForEncodings = 0;
			knownRegions = (
				English,
				en,
				Base,
			);
			mainGroup = 83CBB9F61A601CBA00E9B192;
			packageReferences = (
			);
			productRefGroup = 83CBBA001A601CBA00E9B192 /* Products */;
			projectDirPath = "";
			projectRoot = "";
			targets = (
				13B07F861A680F5B00A75B9A /* Rainbow */,
			);
		};
/* End PBXProject section */

/* Begin PBXResourcesBuildPhase section */
		13B07F8E1A680F5B00A75B9A /* Resources */ = {
			isa = PBXResourcesBuildPhase;
			buildActionMask = 2147483647;
			files = (
				13B07FBF1A68108700A75B9A /* Images.xcassets in Resources */,
				13B07FBD1A68108700A75B9A /* LaunchScreen.xib in Resources */,
				0F4372360E744AF4B37EB905 /* Graphik-Black.otf in Resources */,
				DBBDEB86E54044EE8712C882 /* Graphik-BlackItalic.otf in Resources */,
				E98BBF45029948B38545996F /* Graphik-Bold.otf in Resources */,
				3310F0AEC95F47189C2B19DD /* Graphik-BoldItalic.otf in Resources */,
				872630C5E4CA448D8DDC783E /* Graphik-Extralight.otf in Resources */,
				7E04FF8B32EC4F2BB6BF1403 /* Graphik-ExtralightItalic.otf in Resources */,
				C5D098E8B85D40048FE4946A /* Graphik-Light.otf in Resources */,
				6928E7805EA5404480C48640 /* Graphik-LightItalic.otf in Resources */,
				06B78001D9F2456D9C2D4A86 /* Graphik-Medium.otf in Resources */,
				24979E8920F84250007EB0DA /* GoogleService-Info.plist in Resources */,
				66620AB752074CB6938E956A /* Graphik-MediumItalic.otf in Resources */,
				A4AF3CCE23DA37F700F230F3 /* TransactionListRequestViewCell.xib in Resources */,
				F9EB9219ED9A4C72826A5908 /* Graphik-Regular.otf in Resources */,
				424410A1E84845328C5A0CAB /* Graphik-RegularItalic.otf in Resources */,
				431D3F0FC92B45A7A0B2476B /* Graphik-Semibold.otf in Resources */,
				8B7F7FDAB33B4D119E087D57 /* Graphik-SemiboldItalic.otf in Resources */,
				35AD5968C62046E7BC7CF346 /* Graphik-Super.otf in Resources */,
				9274E6415DE5403A855B59A4 /* Graphik-SuperItalic.otf in Resources */,
				B562299555FD4D75968F6BF1 /* Graphik-Thin.otf in Resources */,
				3049BEF5B7E0435F905556DD /* Graphik-ThinItalic.otf in Resources */,
				C66451ECC2944B439E123CF2 /* SF-Pro-Display-Black.otf in Resources */,
				AFD75D0B6EC9465C92C493A7 /* SF-Pro-Display-BlackItalic.otf in Resources */,
				A485E61623C8F4A400E5C3D4 /* TransactionListViewHeader.xib in Resources */,
				F9EF1D44351840B8A380BD3E /* SF-Pro-Display-Bold.otf in Resources */,
				CB988C526B0C48FC9750A038 /* SF-Pro-Display-BoldItalic.otf in Resources */,
				A4704B4D23C546DA00E50E4B /* TransactionListViewCell.xib in Resources */,
				184EB33331FB47F2960D2507 /* SF-Pro-Display-Heavy.otf in Resources */,
				FBDF4EF177284CF4826D7BF9 /* SF-Pro-Display-HeavyItalic.otf in Resources */,
				4013198EBD3D4D6F8052D25E /* SF-Pro-Display-Light.otf in Resources */,
				B27589D616774324BE2BCF49 /* SF-Pro-Display-LightItalic.otf in Resources */,
				1B1113DAF261410889D80146 /* SF-Pro-Display-Medium.otf in Resources */,
				CAD3BF43528D47159190E17B /* SF-Pro-Display-MediumItalic.otf in Resources */,
				1AE1684BFC3E487F99128043 /* SF-Pro-Display-Regular.otf in Resources */,
				0AB30EE90F554EE59F57DFC1 /* SF-Pro-Display-RegularItalic.otf in Resources */,
				549287401A7648CCB32F36E0 /* SF-Pro-Display-Semibold.otf in Resources */,
				9E8553031AD44F52A814F2AB /* SF-Pro-Display-SemiboldItalic.otf in Resources */,
				216C17A836F44ACE8D79ACC7 /* SF-Pro-Display-Thin.otf in Resources */,
				16934DFE7F154B06ADAD8A0B /* SF-Pro-Display-ThinItalic.otf in Resources */,
				03252948A60F4C4C87E4FD9E /* SF-Pro-Display-Ultralight.otf in Resources */,
				3C363E14D5DE4A028E43EA38 /* SF-Pro-Display-UltralightItalic.otf in Resources */,
				340305B6506A4DDFB4EB98AA /* SF-Pro-Text-Bold.otf in Resources */,
				C37D7F7EA236460085DB5BFA /* SF-Pro-Text-BoldItalic.otf in Resources */,
				3C41C1415A994234A0FF2589 /* SF-Pro-Text-Heavy.otf in Resources */,
				23320186D7F747FEB02451C6 /* SF-Pro-Text-HeavyItalic.otf in Resources */,
				2D7BB74FB1A44EE2A2426373 /* SF-Pro-Text-Light.otf in Resources */,
				96E52368EDC94B9B80D1F29C /* SF-Pro-Text-LightItalic.otf in Resources */,
				41804DE52CE94296995264E0 /* SF-Pro-Text-Medium.otf in Resources */,
				B485B73D33C740BE8167AE4E /* SF-Pro-Text-MediumItalic.otf in Resources */,
				26095B12C30047F89592D463 /* SF-Pro-Text-Regular.otf in Resources */,
				AFCABA638327463693E67FD4 /* SF-Pro-Text-RegularItalic.otf in Resources */,
				AE47B46652EA48AFB68E7832 /* SF-Pro-Text-Semibold.otf in Resources */,
				396C4BA42EEC4D0985CEBB42 /* SF-Pro-Text-SemiboldItalic.otf in Resources */,
				8FB4C0E7FE3240F2B2D23CE2 /* SFMono-Bold.otf in Resources */,
				5F34DEED060F41878C4C5A59 /* SFMono-Heavy.otf in Resources */,
				5D1949044DCB413FBE7AE82E /* SFMono-Light.otf in Resources */,
				7287CE1EC33B4913AEE1F4B6 /* SFMono-Medium.otf in Resources */,
				B7A3E82A4C4449F4A18EB5C2 /* SFMono-Regular.otf in Resources */,
				92D7BFC8AFDA4E649EA6FF08 /* SFMono-Semibold.otf in Resources */,
				041ED9A91C634D62B70DD2A0 /* SF-Pro-Rounded-Black.otf in Resources */,
				830AB06937A24F36A5A233E4 /* SF-Pro-Rounded-Bold.otf in Resources */,
				5F1FC886FDBF4E50875905D8 /* SF-Pro-Rounded-Heavy.otf in Resources */,
				788C192F52404F80BC99C83E /* SF-Pro-Rounded-Light.otf in Resources */,
				45537F942F2B45A2AE0F6E97 /* SF-Pro-Rounded-Medium.otf in Resources */,
				888BD587381C4F859E34255C /* SF-Pro-Rounded-Regular.otf in Resources */,
				9DF9D782A0E8467FAA079A68 /* SF-Pro-Rounded-Semibold.otf in Resources */,
				EEDAF090F37B4DD9905C3AA1 /* SF-Pro-Rounded-Thin.otf in Resources */,
				7DE5483C7F3043379686F961 /* SF-Pro-Rounded-Ultralight.otf in Resources */,
			);
			runOnlyForDeploymentPostprocessing = 0;
		};
/* End PBXResourcesBuildPhase section */

/* Begin PBXShellScriptBuildPhase section */
		00DD1BFF1BD5951E006B06BC /* Bundle React Native code and images */ = {
			isa = PBXShellScriptBuildPhase;
			buildActionMask = 8;
			files = (
			);
			inputPaths = (
			);
			name = "Bundle React Native code and images";
			outputPaths = (
			);
			runOnlyForDeploymentPostprocessing = 1;
			shellPath = /bin/sh;
			shellScript = "export SENTRY_PROPERTIES=sentry.properties\nexport NODE_ARGS=--max-old-space-size=2048\nif [[ ! \"$CONFIGURATION\" = *Debug* ]]; then\n    DEST=$CONFIGURATION_BUILD_DIR/$UNLOCALIZED_RESOURCES_FOLDER_PATH\n    export EXTRA_PACKAGER_ARGS=\"--sourcemap-output $DEST/main.jsbundle.map\"\nfi\n\n../node_modules/@sentry/cli/bin/sentry-cli react-native xcode  ../node_modules/react-native/scripts/react-native-xcode.sh\n\nif [[ ! \"$CONFIGURATION\" = *Debug* ]]; then\n    cp $DEST/main.jsbundle* ../ios/\nfi\n";
		};
		3CF823D3218F310D0024B77B /* ShellScript */ = {
			isa = PBXShellScriptBuildPhase;
			buildActionMask = 2147483647;
			files = (
			);
			inputPaths = (
				"$(SRCROOT)/Rainbow/Info.plist",
			);
			outputPaths = (
			);
			runOnlyForDeploymentPostprocessing = 0;
			shellPath = /bin/sh;
			shellScript = "\"${PODS_ROOT}/Fabric/run\"\n";
		};
		7B2322CCC980962EB9A4771F /* [CP] Check Pods Manifest.lock */ = {
			isa = PBXShellScriptBuildPhase;
			buildActionMask = 2147483647;
			files = (
			);
			inputFileListPaths = (
			);
			inputPaths = (
				"${PODS_PODFILE_DIR_PATH}/Podfile.lock",
				"${PODS_ROOT}/Manifest.lock",
			);
			name = "[CP] Check Pods Manifest.lock";
			outputFileListPaths = (
			);
			outputPaths = (
				"$(DERIVED_FILE_DIR)/Pods-Rainbow-checkManifestLockResult.txt",
			);
			runOnlyForDeploymentPostprocessing = 0;
			shellPath = /bin/sh;
			shellScript = "diff \"${PODS_PODFILE_DIR_PATH}/Podfile.lock\" \"${PODS_ROOT}/Manifest.lock\" > /dev/null\nif [ $? != 0 ] ; then\n    # print error to STDERR\n    echo \"error: The sandbox is not in sync with the Podfile.lock. Run 'pod install' or update your CocoaPods installation.\" >&2\n    exit 1\nfi\n# This output is used by Xcode 'outputs' to avoid re-running this script phase.\necho \"SUCCESS\" > \"${SCRIPT_OUTPUT_FILE_0}\"\n";
			showEnvVarsInLog = 0;
		};
		B25E5F41E505B25622F6904F /* [CP-User] [RNFB] Crashlytics Configuration */ = {
			isa = PBXShellScriptBuildPhase;
			buildActionMask = 2147483647;
			files = (
			);
			name = "[CP-User] [RNFB] Crashlytics Configuration";
			runOnlyForDeploymentPostprocessing = 0;
			shellPath = /bin/sh;
			shellScript = "#!/usr/bin/env bash\n#\n# Copyright (c) 2016-present Invertase Limited & Contributors\n#\n# Licensed under the Apache License, Version 2.0 (the \"License\");\n# you may not use this library except in compliance with the License.\n# You may obtain a copy of the License at\n#\n#   http://www.apache.org/licenses/LICENSE-2.0\n#\n# Unless required by applicable law or agreed to in writing, software\n# distributed under the License is distributed on an \"AS IS\" BASIS,\n# WITHOUT WARRANTIES OR CONDITIONS OF ANY KIND, either express or implied.\n# See the License for the specific language governing permissions and\n# limitations under the License.\n#\nset -e\n\nif [[ ${PODS_ROOT} ]]; then\n  echo \"info: Exec Fabric Run from Pods\"\n  \"${PODS_ROOT}/Fabric/run\"\nelse\n  echo \"info: Exec Fabric Run from framework\"\n  \"${PROJECT_DIR}/Fabric.framework/run\"\nfi\n";
		};
		E94D4E9936FA84C811937F42 /* [CP-User] [RNFB] Core Configuration */ = {
			isa = PBXShellScriptBuildPhase;
			buildActionMask = 2147483647;
			files = (
			);
			name = "[CP-User] [RNFB] Core Configuration";
			runOnlyForDeploymentPostprocessing = 0;
			shellPath = /bin/sh;
			shellScript = "#!/usr/bin/env bash\n#\n# Copyright (c) 2016-present Invertase Limited & Contributors\n#\n# Licensed under the Apache License, Version 2.0 (the \"License\");\n# you may not use this library except in compliance with the License.\n# You may obtain a copy of the License at\n#\n#   http://www.apache.org/licenses/LICENSE-2.0\n#\n# Unless required by applicable law or agreed to in writing, software\n# distributed under the License is distributed on an \"AS IS\" BASIS,\n# WITHOUT WARRANTIES OR CONDITIONS OF ANY KIND, either express or implied.\n# See the License for the specific language governing permissions and\n# limitations under the License.\n#\nset -e\n\n_MAX_LOOKUPS=2;\n_SEARCH_RESULT=''\n_RN_ROOT_EXISTS=''\n_CURRENT_LOOKUPS=1\n_JSON_ROOT=\"'react-native'\"\n_JSON_FILE_NAME='firebase.json'\n_JSON_OUTPUT_BASE64='e30=' # { }\n_CURRENT_SEARCH_DIR=${PROJECT_DIR}\n_PLIST_BUDDY=/usr/libexec/PlistBuddy\n_TARGET_PLIST=\"${BUILT_PRODUCTS_DIR}/${INFOPLIST_PATH}\"\n_DSYM_PLIST=\"${DWARF_DSYM_FOLDER_PATH}/${DWARF_DSYM_FILE_NAME}/Contents/Info.plist\"\n\n# plist arrays\n_PLIST_ENTRY_KEYS=()\n_PLIST_ENTRY_TYPES=()\n_PLIST_ENTRY_VALUES=()\n\nfunction setPlistValue {\n  echo \"info:      setting plist entry '$1' of type '$2' in file '$4'\"\n  ${_PLIST_BUDDY} -c \"Add :$1 $2 '$3'\" $4 || echo \"info:      '$1' already exists\"\n}\n\nfunction getFirebaseJsonKeyValue () {\n  if [[ ${_RN_ROOT_EXISTS} ]]; then\n    ruby -e \"require 'rubygems';require 'json'; output=JSON.parse('$1'); puts output[$_JSON_ROOT]['$2']\"\n  else\n    echo \"\"\n  fi;\n}\n\nfunction jsonBoolToYesNo () {\n  if [[ $1 == \"false\" ]]; then\n    echo \"NO\"\n  elif [[ $1 == \"true\" ]]; then\n    echo \"YES\"\n  else echo \"NO\"\n  fi\n}\n\necho \"info: -> RNFB build script started\"\necho \"info: 1) Locating ${_JSON_FILE_NAME} file:\"\n\nif [[ -z ${_CURRENT_SEARCH_DIR} ]]; then\n  _CURRENT_SEARCH_DIR=$(pwd)\nfi;\n\nwhile true; do\n  _CURRENT_SEARCH_DIR=$(dirname \"$_CURRENT_SEARCH_DIR\")\n  if [[ \"$_CURRENT_SEARCH_DIR\" == \"/\" ]] || [[ ${_CURRENT_LOOKUPS} -gt ${_MAX_LOOKUPS} ]]; then break; fi;\n  echo \"info:      ($_CURRENT_LOOKUPS of $_MAX_LOOKUPS) Searching in '$_CURRENT_SEARCH_DIR' for a ${_JSON_FILE_NAME} file.\"\n  _SEARCH_RESULT=$(find \"$_CURRENT_SEARCH_DIR\" -maxdepth 2 -name ${_JSON_FILE_NAME} -print | head -n 1)\n  if [[ ${_SEARCH_RESULT} ]]; then\n    echo \"info:      ${_JSON_FILE_NAME} found at $_SEARCH_RESULT\"\n    break;\n  fi;\n  _CURRENT_LOOKUPS=$((_CURRENT_LOOKUPS+1))\ndone\n\nif [[ ${_SEARCH_RESULT} ]]; then\n  _JSON_OUTPUT_RAW=$(cat \"${_SEARCH_RESULT}\")\n  _RN_ROOT_EXISTS=$(ruby -e \"require 'rubygems';require 'json'; output=JSON.parse('$_JSON_OUTPUT_RAW'); puts output[$_JSON_ROOT]\" || echo '')\n\n  if [[ ${_RN_ROOT_EXISTS} ]]; then\n    _JSON_OUTPUT_BASE64=$(python -c 'import json,sys,base64;print(base64.b64encode(json.dumps(json.loads(open('\"'${_SEARCH_RESULT}'\"').read())['${_JSON_ROOT}'])))' || echo \"e30=\")\n  fi\n\n  _PLIST_ENTRY_KEYS+=(\"firebase_json_raw\")\n  _PLIST_ENTRY_TYPES+=(\"string\")\n  _PLIST_ENTRY_VALUES+=(\"$_JSON_OUTPUT_BASE64\")\n\n  # config.messaging_auto_init_enabled\n  _MESSAGING_AUTO_INIT=$(getFirebaseJsonKeyValue \"$_JSON_OUTPUT_RAW\" \"messaging_auto_init_enabled\")\n  if [[ $_MESSAGING_AUTO_INIT ]]; then\n    _PLIST_ENTRY_KEYS+=(\"FirebaseMessagingAutoInitEnabled\")\n    _PLIST_ENTRY_TYPES+=(\"bool\")\n    _PLIST_ENTRY_VALUES+=(\"$(jsonBoolToYesNo \"$_MESSAGING_AUTO_INIT\")\")\n  fi\n\n  # config.crashlytics_disable_auto_disabler - undocumented for now - mainly for debugging, document if becomes usful\n  _CRASHLYTICS_AUTO_DISABLE_ENABLED=$(getFirebaseJsonKeyValue \"$_JSON_OUTPUT_RAW\" \"crashlytics_disable_auto_disabler\")\n  if [[ $_CRASHLYTICS_AUTO_DISABLE_ENABLED == \"true\" ]]; then\n    echo \"Disabled Crashlytics auto disabler.\" # do nothing\n  else\n    _PLIST_ENTRY_KEYS+=(\"firebase_crashlytics_collection_enabled\")\n    _PLIST_ENTRY_TYPES+=(\"bool\")\n    _PLIST_ENTRY_VALUES+=(\"NO\")\n  fi\n\n  # config.admob_delay_app_measurement_init\n  _ADMOB_DELAY_APP_MEASUREMENT=$(getFirebaseJsonKeyValue \"$_JSON_OUTPUT_RAW\" \"admob_delay_app_measurement_init\")\n  if [[ $_ADMOB_DELAY_APP_MEASUREMENT == \"true\" ]]; then\n    _PLIST_ENTRY_KEYS+=(\"GADDelayAppMeasurementInit\")\n    _PLIST_ENTRY_TYPES+=(\"bool\")\n    _PLIST_ENTRY_VALUES+=(\"YES\")\n  fi\n\n  # config.admob_ios_app_id\n  _ADMOB_IOS_APP_ID=$(getFirebaseJsonKeyValue \"$_JSON_OUTPUT_RAW\" \"admob_ios_app_id\")\n  if [[ $_ADMOB_IOS_APP_ID ]]; then\n    _PLIST_ENTRY_KEYS+=(\"GADApplicationIdentifier\")\n    _PLIST_ENTRY_TYPES+=(\"string\")\n    _PLIST_ENTRY_VALUES+=(\"$_ADMOB_IOS_APP_ID\")\n  fi\nelse\n  _PLIST_ENTRY_KEYS+=(\"firebase_json_raw\")\n  _PLIST_ENTRY_TYPES+=(\"string\")\n  _PLIST_ENTRY_VALUES+=(\"$_JSON_OUTPUT_BASE64\")\n  echo \"warning:   A firebase.json file was not found, whilst this file is optional it is recommended to include it to configure firebase services in React Native Firebase.\"\nfi;\n\necho \"info: 2) Injecting Info.plist entries: \"\n\n# Log out the keys we're adding\nfor i in \"${!_PLIST_ENTRY_KEYS[@]}\"; do\n  echo \"    ->  $i) ${_PLIST_ENTRY_KEYS[$i]}\" \"${_PLIST_ENTRY_TYPES[$i]}\" \"${_PLIST_ENTRY_VALUES[$i]}\"\ndone\n\nfor plist in \"${_TARGET_PLIST}\" \"${_DSYM_PLIST}\" ; do\n  if [[ -f \"${plist}\" ]]; then\n\n    # paths with spaces break the call to setPlistValue. temporarily modify\n    # the shell internal field separator variable (IFS), which normally \n    # includes spaces, to consist only of line breaks\n    oldifs=$IFS\n    IFS=\"\n\"\n\n    for i in \"${!_PLIST_ENTRY_KEYS[@]}\"; do\n      setPlistValue \"${_PLIST_ENTRY_KEYS[$i]}\" \"${_PLIST_ENTRY_TYPES[$i]}\" \"${_PLIST_ENTRY_VALUES[$i]}\" \"${plist}\"\n    done\n\n    # restore the original internal field separator value\n    IFS=$oldifs\n  else\n    echo \"warning:   A Info.plist build output file was not found (${plist})\"\n  fi\ndone\n\necho \"info: <- RNFB build script finished\"\n\n";
		};
/* End PBXShellScriptBuildPhase section */

/* Begin PBXSourcesBuildPhase section */
		13B07F871A680F5B00A75B9A /* Sources */ = {
			isa = PBXSourcesBuildPhase;
			buildActionMask = 2147483647;
			files = (
				13B07FBC1A68108700A75B9A /* AppDelegate.m in Sources */,
				3CBE29CD2381E43900BE05AC /* Dummy.swift in Sources */,
				13B07FC11A68108700A75B9A /* main.m in Sources */,
				A49B52B623DB5D5600A00918 /* TransactionViewModelProtocol.swift in Sources */,
				A4F8DACB23DF85DF00560E47 /* TransactionListBaseCell.swift in Sources */,
				A49B52C023DCCDA800A00918 /* TransactionRequestSection.swift in Sources */,
				A4704B4823C546DA00E50E4B /* TransactionListViewCell.swift in Sources */,
				A485E61423C8ED6000E5C3D4 /* TransactionListViewHeader.swift in Sources */,
				A49B52B423DB5D1100A00918 /* TransactionViewModelTransactionItem.swift in Sources */,
				66FEC91623EDA14000A0F367 /* RoundedCornerView.swift in Sources */,
				13B07FC11A68108700A75B9A /* main.m in Sources */,
				A477567E23DB3A85005AE8FD /* TransactionListViewManager.m in Sources */,
				A477567C23DB2FAA005AE8FD /* Transaction.swift in Sources */,
				A4277DA323CFE85F0042BAF4 /* Theme.swift in Sources */,
				A4277D9F23CBD1910042BAF4 /* Extensions.swift in Sources */,
				A4D04BAC23D12FD5008C1DEC /* ButtonManager.m in Sources */,
				A49B52B823DB5F7200A00918 /* TransactionViewModelTransactionRequestItem.swift in Sources */,
				A44A4EEE23EC928900B543F1 /* CoinIconWithProgressBar.swift in Sources */,
				A4AF3CD023DA3A0F00F230F3 /* TransactionListRequestViewCell.swift in Sources */,
				A4D04BA923D12F99008C1DEC /* Button.swift in Sources */,
				A4704B4923C546DA00E50E4B /* TransactionListView.swift in Sources */,
				A49B52BC23DBA61200A00918 /* TransactionData.swift in Sources */,
				A49B52AF23DB411900A00918 /* TransactionRequest.swift in Sources */,
				A49B52BA23DB61E600A00918 /* TransactionViewModel.swift in Sources */,
				A49B52C223DCD11D00A00918 /* TransactionSection.swift in Sources */,
			);
			runOnlyForDeploymentPostprocessing = 0;
		};
/* End PBXSourcesBuildPhase section */

/* Begin PBXVariantGroup section */
		13B07FB11A68108700A75B9A /* LaunchScreen.xib */ = {
			isa = PBXVariantGroup;
			children = (
				13B07FB21A68108700A75B9A /* Base */,
			);
			name = LaunchScreen.xib;
			path = Rainbow;
			sourceTree = "<group>";
		};
/* End PBXVariantGroup section */

/* Begin XCBuildConfiguration section */
		13B07F941A680F5B00A75B9A /* Debug */ = {
			isa = XCBuildConfiguration;
			baseConfigurationReference = F5DFCA8B7BF55247D29388BA /* Pods-Rainbow.debug.xcconfig */;
			buildSettings = {
				ASSETCATALOG_COMPILER_APPICON_NAME = AppIcon;
				ASSETCATALOG_COMPILER_OPTIMIZATION = time;
				CLANG_ENABLE_MODULES = YES;
				CODE_SIGN_ENTITLEMENTS = Rainbow/Rainbow.entitlements;
				CODE_SIGN_IDENTITY = "Apple Development";
				CODE_SIGN_STYLE = Automatic;
				COPY_PHASE_STRIP = YES;
				CURRENT_PROJECT_VERSION = 5;
				DEAD_CODE_STRIPPING = NO;
				DEBUG_INFORMATION_FORMAT = dwarf;
				DEVELOPMENT_TEAM = L74NQAQB8H;
				FRAMEWORK_SEARCH_PATHS = (
					"$(inherited)",
					"$(PROJECT_DIR)/Frameworks",
				);
				GCC_PRECOMPILE_PREFIX_HEADER = NO;
				GCC_UNROLL_LOOPS = NO;
				HEADER_SEARCH_PATHS = (
					"$(inherited)",
					"$(PROJECT_DIR)/Frameworks",
					"$(SRCROOT)/../node_modules/react-native-tooltip/ToolTipMenu",
					"$(SRCROOT)/../node_modules/react-native-code-push/ios/**",
					"$(SRCROOT)/../node_modules/@ledgerhq/react-native-passcode-auth",
					"$(SRCROOT)/../node_modules/react-native-firebase/ios/RNFirebase/**",
					"$(SRCROOT)/../node_modules/react-native/Libraries/LinkingIOS/**",
					"$(SRCROOT)/../node_modules/react-native-text-input-mask/ios/**",
				);
				INFOPLIST_FILE = Rainbow/Info.plist;
				IPHONEOS_DEPLOYMENT_TARGET = 11.0;
				LD_RUNPATH_SEARCH_PATHS = "$(inherited) @executable_path/Frameworks";
				LIBRARY_SEARCH_PATHS = (
					"$(inherited)",
					"$(PROJECT_DIR)",
					"\"$(SRCROOT)/Rainbow\"",
				);
				LLVM_LTO = YES;
				MARKETING_VERSION = 1.2.4;
				OTHER_LDFLAGS = (
					"$(inherited)",
					"-ObjC",
					"-lc++",
				);
				PRODUCT_BUNDLE_IDENTIFIER = me.rainbow;
				PRODUCT_NAME = Rainbow;
				PROVISIONING_PROFILE = "";
				PROVISIONING_PROFILE_SPECIFIER = "";
				SWIFT_OBJC_BRIDGING_HEADER = "Rainbow-Bridging-Header.h";
				SWIFT_OPTIMIZATION_LEVEL = "-Onone";
				SWIFT_VERSION = 5.0;
				VERSIONING_SYSTEM = "apple-generic";
			};
			name = Debug;
		};
		13B07F951A680F5B00A75B9A /* Release */ = {
			isa = XCBuildConfiguration;
			baseConfigurationReference = 56B7EC7E846FF1751E030CD4 /* Pods-Rainbow.release.xcconfig */;
			buildSettings = {
				ASSETCATALOG_COMPILER_APPICON_NAME = AppIcon;
				ASSETCATALOG_COMPILER_OPTIMIZATION = "";
				CLANG_ENABLE_MODULES = YES;
				CODEPUSH_KEY = "CHq9hB40PBZqHTxL-f-Wd_rK4anl1e7a8912-936f-4ce7-8505-32a075039f51";
				CODE_SIGN_ENTITLEMENTS = Rainbow/Rainbow.entitlements;
				CODE_SIGN_IDENTITY = "Apple Development";
				CODE_SIGN_STYLE = Automatic;
				CURRENT_PROJECT_VERSION = 5;
				DEBUG_INFORMATION_FORMAT = "dwarf-with-dsym";
				DEVELOPMENT_TEAM = L74NQAQB8H;
				FRAMEWORK_SEARCH_PATHS = (
					"$(inherited)",
					"$(PROJECT_DIR)/Frameworks",
				);
				GCC_PRECOMPILE_PREFIX_HEADER = YES;
				GCC_UNROLL_LOOPS = YES;
				HEADER_SEARCH_PATHS = (
					"$(inherited)",
					"$(PROJECT_DIR)/Frameworks",
					"$(SRCROOT)/../node_modules/react-native-tooltip/ToolTipMenu",
					"$(SRCROOT)/../node_modules/react-native-code-push/ios/**",
					"$(SRCROOT)/../node_modules/@ledgerhq/react-native-passcode-auth",
					"$(SRCROOT)/../node_modules/react-native-firebase/ios/RNFirebase/**",
					"$(SRCROOT)/../node_modules/react-native/Libraries/LinkingIOS/**",
					"$(SRCROOT)/../node_modules/react-native-text-input-mask/ios/**",
				);
				INFOPLIST_FILE = Rainbow/Info.plist;
				IPHONEOS_DEPLOYMENT_TARGET = 11.0;
				LD_RUNPATH_SEARCH_PATHS = "$(inherited) @executable_path/Frameworks";
				LIBRARY_SEARCH_PATHS = (
					"$(inherited)",
					"$(PROJECT_DIR)",
					"\"$(SRCROOT)/Rainbow\"",
				);
				LLVM_LTO = YES;
				MARKETING_VERSION = 1.2.4;
				OTHER_LDFLAGS = (
					"$(inherited)",
					"-ObjC",
					"-lc++",
				);
				PRODUCT_BUNDLE_IDENTIFIER = me.rainbow;
				PRODUCT_NAME = Rainbow;
				PROVISIONING_PROFILE = "";
				PROVISIONING_PROFILE_SPECIFIER = "";
				SWIFT_OBJC_BRIDGING_HEADER = "Rainbow-Bridging-Header.h";
				SWIFT_VERSION = 5.0;
				VERSIONING_SYSTEM = "apple-generic";
			};
			name = Release;
		};
		2C6A799721127ED9003AFB37 /* Staging */ = {
			isa = XCBuildConfiguration;
			buildSettings = {
				ALWAYS_SEARCH_USER_PATHS = NO;
				CLANG_CXX_LANGUAGE_STANDARD = "gnu++0x";
				CLANG_CXX_LIBRARY = "libc++";
				CLANG_ENABLE_MODULES = YES;
				CLANG_ENABLE_OBJC_ARC = YES;
				CLANG_WARN_BOOL_CONVERSION = YES;
				CLANG_WARN_CONSTANT_CONVERSION = YES;
				CLANG_WARN_DIRECT_OBJC_ISA_USAGE = YES_ERROR;
				CLANG_WARN_EMPTY_BODY = YES;
				CLANG_WARN_ENUM_CONVERSION = YES;
				CLANG_WARN_INT_CONVERSION = YES;
				CLANG_WARN_OBJC_ROOT_CLASS = YES_ERROR;
				CLANG_WARN_UNREACHABLE_CODE = YES;
				CLANG_WARN__DUPLICATE_METHOD_MATCH = YES;
				CODEPUSH_KEY = "<STAGING_DEPLOYMENT_KEY>";
				"CODE_SIGN_IDENTITY[sdk=iphoneos*]" = "iPhone Developer";
				CONFIGURATION_BUILD_DIR = "$(BUILD_DIR)/Release$(EFFECTIVE_PLATFORM_NAME)";
				COPY_PHASE_STRIP = YES;
				ENABLE_NS_ASSERTIONS = NO;
				ENABLE_STRICT_OBJC_MSGSEND = YES;
				GCC_C_LANGUAGE_STANDARD = gnu99;
				GCC_WARN_64_TO_32_BIT_CONVERSION = YES;
				GCC_WARN_ABOUT_RETURN_TYPE = YES_ERROR;
				GCC_WARN_UNDECLARED_SELECTOR = YES;
				GCC_WARN_UNINITIALIZED_AUTOS = YES_AGGRESSIVE;
				GCC_WARN_UNUSED_FUNCTION = YES;
				GCC_WARN_UNUSED_VARIABLE = YES;
				IPHONEOS_DEPLOYMENT_TARGET = 9.0;
				MTL_ENABLE_DEBUG_INFO = NO;
				SDKROOT = iphoneos;
				VALIDATE_PRODUCT = YES;
			};
			name = Staging;
		};
		2C6A799821127ED9003AFB37 /* Staging */ = {
			isa = XCBuildConfiguration;
			baseConfigurationReference = 6CF03E47A43076AF27403078 /* Pods-Rainbow.staging.xcconfig */;
			buildSettings = {
				ASSETCATALOG_COMPILER_APPICON_NAME = AppIcon;
				ASSETCATALOG_COMPILER_OPTIMIZATION = "";
				CLANG_ENABLE_MODULES = YES;
				CODEPUSH_KEY = "Xf8eimmB0-W22TRNCwL9tZNO9xev1e7a8912-936f-4ce7-8505-32a075039f51";
				CODE_SIGN_ENTITLEMENTS = Rainbow/Rainbow.entitlements;
				CODE_SIGN_IDENTITY = "Apple Development";
				CODE_SIGN_STYLE = Automatic;
				CURRENT_PROJECT_VERSION = 5;
				DEBUG_INFORMATION_FORMAT = "dwarf-with-dsym";
				DEVELOPMENT_TEAM = L74NQAQB8H;
				FRAMEWORK_SEARCH_PATHS = (
					"$(inherited)",
					"$(PROJECT_DIR)/Frameworks",
				);
				GCC_PRECOMPILE_PREFIX_HEADER = YES;
				GCC_UNROLL_LOOPS = YES;
				HEADER_SEARCH_PATHS = (
					"$(inherited)",
					"$(PROJECT_DIR)/Frameworks",
					"$(SRCROOT)/../node_modules/react-native-tooltip/ToolTipMenu",
					"$(SRCROOT)/../node_modules/react-native-code-push/ios/**",
					"$(SRCROOT)/../node_modules/@ledgerhq/react-native-passcode-auth",
					"$(SRCROOT)/../node_modules/react-native-firebase/ios/RNFirebase/**",
					"$(SRCROOT)/../node_modules/react-native-text-input-mask/ios/**",
				);
				INFOPLIST_FILE = Rainbow/Info.plist;
				IPHONEOS_DEPLOYMENT_TARGET = 11.0;
				LD_RUNPATH_SEARCH_PATHS = "$(inherited) @executable_path/Frameworks";
				LIBRARY_SEARCH_PATHS = (
					"$(inherited)",
					"$(PROJECT_DIR)",
					"\"$(SRCROOT)/Rainbow\"",
				);
				LLVM_LTO = YES;
				MARKETING_VERSION = 1.2.4;
				OTHER_LDFLAGS = (
					"$(inherited)",
					"-ObjC",
					"-lc++",
				);
				PRODUCT_BUNDLE_IDENTIFIER = me.rainbow;
				PRODUCT_NAME = Rainbow;
				PROVISIONING_PROFILE = "";
				PROVISIONING_PROFILE_SPECIFIER = "";
				SWIFT_OBJC_BRIDGING_HEADER = "Rainbow-Bridging-Header.h";
				SWIFT_VERSION = 5.0;
				VERSIONING_SYSTEM = "apple-generic";
			};
			name = Staging;
		};
		2C87B7992197FA1900682EC4 /* LocalRelease */ = {
			isa = XCBuildConfiguration;
			buildSettings = {
				ALWAYS_SEARCH_USER_PATHS = NO;
				CLANG_CXX_LANGUAGE_STANDARD = "gnu++0x";
				CLANG_CXX_LIBRARY = "libc++";
				CLANG_ENABLE_MODULES = YES;
				CLANG_ENABLE_OBJC_ARC = YES;
				CLANG_WARN_BOOL_CONVERSION = YES;
				CLANG_WARN_CONSTANT_CONVERSION = YES;
				CLANG_WARN_DIRECT_OBJC_ISA_USAGE = YES_ERROR;
				CLANG_WARN_EMPTY_BODY = YES;
				CLANG_WARN_ENUM_CONVERSION = YES;
				CLANG_WARN_INT_CONVERSION = YES;
				CLANG_WARN_OBJC_ROOT_CLASS = YES_ERROR;
				CLANG_WARN_UNREACHABLE_CODE = YES;
				CLANG_WARN__DUPLICATE_METHOD_MATCH = YES;
				CODEPUSH_KEY = "";
				"CODE_SIGN_IDENTITY[sdk=iphoneos*]" = "iPhone Developer";
				CONFIGURATION_BUILD_DIR = "$(BUILD_DIR)/Release$(EFFECTIVE_PLATFORM_NAME)";
				COPY_PHASE_STRIP = YES;
				ENABLE_NS_ASSERTIONS = NO;
				ENABLE_STRICT_OBJC_MSGSEND = YES;
				GCC_C_LANGUAGE_STANDARD = gnu99;
				GCC_PREPROCESSOR_DEFINITIONS = "LOCAL_RELEASE=1";
				GCC_WARN_64_TO_32_BIT_CONVERSION = YES;
				GCC_WARN_ABOUT_RETURN_TYPE = YES_ERROR;
				GCC_WARN_UNDECLARED_SELECTOR = YES;
				GCC_WARN_UNINITIALIZED_AUTOS = YES_AGGRESSIVE;
				GCC_WARN_UNUSED_FUNCTION = YES;
				GCC_WARN_UNUSED_VARIABLE = YES;
				IPHONEOS_DEPLOYMENT_TARGET = 9.0;
				MTL_ENABLE_DEBUG_INFO = NO;
				SDKROOT = iphoneos;
				VALIDATE_PRODUCT = YES;
			};
			name = LocalRelease;
		};
		2C87B79A2197FA1900682EC4 /* LocalRelease */ = {
			isa = XCBuildConfiguration;
			baseConfigurationReference = F11D6F4E7926CF421AEC7BA2 /* Pods-Rainbow.localrelease.xcconfig */;
			buildSettings = {
				ASSETCATALOG_COMPILER_APPICON_NAME = AppIcon;
				ASSETCATALOG_COMPILER_OPTIMIZATION = time;
				CLANG_ENABLE_MODULES = YES;
				CODEPUSH_KEY = "";
				CODE_SIGN_ENTITLEMENTS = Rainbow/Rainbow.entitlements;
				CODE_SIGN_IDENTITY = "Apple Development";
				CODE_SIGN_STYLE = Automatic;
				CURRENT_PROJECT_VERSION = 5;
				DEBUG_INFORMATION_FORMAT = "dwarf-with-dsym";
				DEVELOPMENT_TEAM = L74NQAQB8H;
				FRAMEWORK_SEARCH_PATHS = (
					"$(inherited)",
					"$(PROJECT_DIR)/Frameworks",
				);
				GCC_PRECOMPILE_PREFIX_HEADER = YES;
				GCC_UNROLL_LOOPS = YES;
				HEADER_SEARCH_PATHS = (
					"$(inherited)",
					"$(PROJECT_DIR)/Frameworks",
					"$(SRCROOT)/../node_modules/react-native-tooltip/ToolTipMenu",
					"$(SRCROOT)/../node_modules/react-native-code-push/ios/**",
					"$(SRCROOT)/../node_modules/@ledgerhq/react-native-passcode-auth",
					"$(SRCROOT)/../node_modules/react-native-firebase/ios/RNFirebase/**",
					"$(SRCROOT)/../node_modules/react-native-text-input-mask/ios/**",
				);
				INFOPLIST_FILE = Rainbow/Info.plist;
				IPHONEOS_DEPLOYMENT_TARGET = 11.0;
				LD_RUNPATH_SEARCH_PATHS = "$(inherited) @executable_path/Frameworks";
				LIBRARY_SEARCH_PATHS = (
					"$(inherited)",
					"$(PROJECT_DIR)",
					"\"$(SRCROOT)/Rainbow\"",
				);
				LLVM_LTO = YES;
				MARKETING_VERSION = 1.2.4;
				OTHER_LDFLAGS = (
					"$(inherited)",
					"-ObjC",
					"-lc++",
				);
				PRODUCT_BUNDLE_IDENTIFIER = me.rainbow;
				PRODUCT_NAME = Rainbow;
				PROVISIONING_PROFILE = "";
				PROVISIONING_PROFILE_SPECIFIER = "";
				SWIFT_OBJC_BRIDGING_HEADER = "Rainbow-Bridging-Header.h";
				SWIFT_VERSION = 5.0;
				VERSIONING_SYSTEM = "apple-generic";
			};
			name = LocalRelease;
		};
		83CBBA201A601CBA00E9B192 /* Debug */ = {
			isa = XCBuildConfiguration;
			buildSettings = {
				ALWAYS_SEARCH_USER_PATHS = NO;
				CLANG_CXX_LANGUAGE_STANDARD = "gnu++0x";
				CLANG_CXX_LIBRARY = "libc++";
				CLANG_ENABLE_MODULES = YES;
				CLANG_ENABLE_OBJC_ARC = YES;
				CLANG_WARN_BOOL_CONVERSION = YES;
				CLANG_WARN_CONSTANT_CONVERSION = YES;
				CLANG_WARN_DIRECT_OBJC_ISA_USAGE = YES_ERROR;
				CLANG_WARN_EMPTY_BODY = YES;
				CLANG_WARN_ENUM_CONVERSION = YES;
				CLANG_WARN_INT_CONVERSION = YES;
				CLANG_WARN_OBJC_ROOT_CLASS = YES_ERROR;
				CLANG_WARN_UNREACHABLE_CODE = YES;
				CLANG_WARN__DUPLICATE_METHOD_MATCH = YES;
				CODEPUSH_KEY = "";
				"CODE_SIGN_IDENTITY[sdk=iphoneos*]" = "iPhone Developer";
				COPY_PHASE_STRIP = NO;
				ENABLE_STRICT_OBJC_MSGSEND = YES;
				GCC_C_LANGUAGE_STANDARD = gnu99;
				GCC_DYNAMIC_NO_PIC = NO;
				GCC_OPTIMIZATION_LEVEL = 0;
				GCC_PREPROCESSOR_DEFINITIONS = (
					"DEBUG=1",
					"$(inherited)",
				);
				GCC_SYMBOLS_PRIVATE_EXTERN = NO;
				GCC_WARN_64_TO_32_BIT_CONVERSION = YES;
				GCC_WARN_ABOUT_RETURN_TYPE = YES_ERROR;
				GCC_WARN_UNDECLARED_SELECTOR = YES;
				GCC_WARN_UNINITIALIZED_AUTOS = YES_AGGRESSIVE;
				GCC_WARN_UNUSED_FUNCTION = YES;
				GCC_WARN_UNUSED_VARIABLE = YES;
				IPHONEOS_DEPLOYMENT_TARGET = 9.0;
				MTL_ENABLE_DEBUG_INFO = YES;
				ONLY_ACTIVE_ARCH = YES;
				SDKROOT = iphoneos;
			};
			name = Debug;
		};
		83CBBA211A601CBA00E9B192 /* Release */ = {
			isa = XCBuildConfiguration;
			buildSettings = {
				ALWAYS_SEARCH_USER_PATHS = NO;
				CLANG_CXX_LANGUAGE_STANDARD = "gnu++0x";
				CLANG_CXX_LIBRARY = "libc++";
				CLANG_ENABLE_MODULES = YES;
				CLANG_ENABLE_OBJC_ARC = YES;
				CLANG_WARN_BOOL_CONVERSION = YES;
				CLANG_WARN_CONSTANT_CONVERSION = YES;
				CLANG_WARN_DIRECT_OBJC_ISA_USAGE = YES_ERROR;
				CLANG_WARN_EMPTY_BODY = YES;
				CLANG_WARN_ENUM_CONVERSION = YES;
				CLANG_WARN_INT_CONVERSION = YES;
				CLANG_WARN_OBJC_ROOT_CLASS = YES_ERROR;
				CLANG_WARN_UNREACHABLE_CODE = YES;
				CLANG_WARN__DUPLICATE_METHOD_MATCH = YES;
				CODEPUSH_KEY = "<PRODUCTION_DEPLOYMENT_KEY>";
				"CODE_SIGN_IDENTITY[sdk=iphoneos*]" = "iPhone Developer";
				COPY_PHASE_STRIP = YES;
				ENABLE_NS_ASSERTIONS = NO;
				ENABLE_STRICT_OBJC_MSGSEND = YES;
				GCC_C_LANGUAGE_STANDARD = gnu99;
				GCC_WARN_64_TO_32_BIT_CONVERSION = YES;
				GCC_WARN_ABOUT_RETURN_TYPE = YES_ERROR;
				GCC_WARN_UNDECLARED_SELECTOR = YES;
				GCC_WARN_UNINITIALIZED_AUTOS = YES_AGGRESSIVE;
				GCC_WARN_UNUSED_FUNCTION = YES;
				GCC_WARN_UNUSED_VARIABLE = YES;
				IPHONEOS_DEPLOYMENT_TARGET = 9.0;
				MTL_ENABLE_DEBUG_INFO = NO;
				SDKROOT = iphoneos;
				VALIDATE_PRODUCT = YES;
			};
			name = Release;
		};
/* End XCBuildConfiguration section */

/* Begin XCConfigurationList section */
		13B07F931A680F5B00A75B9A /* Build configuration list for PBXNativeTarget "Rainbow" */ = {
			isa = XCConfigurationList;
			buildConfigurations = (
				13B07F941A680F5B00A75B9A /* Debug */,
				13B07F951A680F5B00A75B9A /* Release */,
				2C87B79A2197FA1900682EC4 /* LocalRelease */,
				2C6A799821127ED9003AFB37 /* Staging */,
			);
			defaultConfigurationIsVisible = 0;
			defaultConfigurationName = Release;
		};
		83CBB9FA1A601CBA00E9B192 /* Build configuration list for PBXProject "Rainbow" */ = {
			isa = XCConfigurationList;
			buildConfigurations = (
				83CBBA201A601CBA00E9B192 /* Debug */,
				83CBBA211A601CBA00E9B192 /* Release */,
				2C87B7992197FA1900682EC4 /* LocalRelease */,
				2C6A799721127ED9003AFB37 /* Staging */,
			);
			defaultConfigurationIsVisible = 0;
			defaultConfigurationName = Release;
		};
/* End XCConfigurationList section */
	};
	rootObject = 83CBB9F71A601CBA00E9B192 /* Project object */;
}<|MERGE_RESOLUTION|>--- conflicted
+++ resolved
@@ -81,12 +81,8 @@
 		A4AF3CD023DA3A0F00F230F3 /* TransactionListRequestViewCell.swift in Sources */ = {isa = PBXBuildFile; fileRef = A4AF3CCF23DA3A0F00F230F3 /* TransactionListRequestViewCell.swift */; };
 		A4D04BA923D12F99008C1DEC /* Button.swift in Sources */ = {isa = PBXBuildFile; fileRef = A4D04BA823D12F99008C1DEC /* Button.swift */; };
 		A4D04BAC23D12FD5008C1DEC /* ButtonManager.m in Sources */ = {isa = PBXBuildFile; fileRef = A4D04BAB23D12FD5008C1DEC /* ButtonManager.m */; };
-<<<<<<< HEAD
 		A4F8DACB23DF85DF00560E47 /* TransactionListBaseCell.swift in Sources */ = {isa = PBXBuildFile; fileRef = A4F8DACA23DF85DF00560E47 /* TransactionListBaseCell.swift */; };
 		ADBDB9381DFEBF1600ED6528 /* (null) in Frameworks */ = {isa = PBXBuildFile; };
-=======
-		A4D04BAE23D13299008C1DEC /* ButtonManager.swift in Sources */ = {isa = PBXBuildFile; fileRef = A4D04BAD23D13299008C1DEC /* ButtonManager.swift */; };
->>>>>>> ca8431a1
 		AE47B46652EA48AFB68E7832 /* SF-Pro-Text-Semibold.otf in Resources */ = {isa = PBXBuildFile; fileRef = AA6B0A8BE2484F46980BE9AC /* SF-Pro-Text-Semibold.otf */; };
 		AFCABA638327463693E67FD4 /* SF-Pro-Text-RegularItalic.otf in Resources */ = {isa = PBXBuildFile; fileRef = 715DAAA3174542BAB93807A6 /* SF-Pro-Text-RegularItalic.otf */; };
 		AFD75D0B6EC9465C92C493A7 /* SF-Pro-Display-BlackItalic.otf in Resources */ = {isa = PBXBuildFile; fileRef = A8AE8DE50B9544B6BC186E6C /* SF-Pro-Display-BlackItalic.otf */; };
