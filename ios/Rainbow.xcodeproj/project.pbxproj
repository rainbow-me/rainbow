// !$*UTF8*$!
{
	archiveVersion = 1;
	classes = {
	};
	objectVersion = 46;
	objects = {

/* Begin PBXBuildFile section */
		0299CE7B2886202800B5C7E7 /* NotificationService.m in Sources */ = {isa = PBXBuildFile; fileRef = 0299CE7A2886202800B5C7E7 /* NotificationService.m */; };
		0299CE7F2886202800B5C7E7 /* ImageNotification.appex in Embed App Extensions */ = {isa = PBXBuildFile; fileRef = 0299CE772886202800B5C7E7 /* ImageNotification.appex */; settings = {ATTRIBUTES = (RemoveHeadersOnCopy, ); }; };
		10D1A6153CCF9D9F0BF4BBDF /* libPods-PriceWidgetExtension.a in Frameworks */ = {isa = PBXBuildFile; fileRef = 7525A372EA5C2C71A2CD7299 /* libPods-PriceWidgetExtension.a */; };
		13B07FBC1A68108700A75B9A /* AppDelegate.mm in Sources */ = {isa = PBXBuildFile; fileRef = 13B07FB01A68108700A75B9A /* AppDelegate.mm */; };
		13B07FBD1A68108700A75B9A /* LaunchScreen.xib in Resources */ = {isa = PBXBuildFile; fileRef = 13B07FB11A68108700A75B9A /* LaunchScreen.xib */; };
		13B07FC11A68108700A75B9A /* main.m in Sources */ = {isa = PBXBuildFile; fileRef = 13B07FB71A68108700A75B9A /* main.m */; };
		1539422824C7C7E200E4A9D1 /* Settings.bundle in Resources */ = {isa = PBXBuildFile; fileRef = 1539422724C7C7E100E4A9D1 /* Settings.bundle */; };
		1539422D24C7CF9300E4A9D1 /* SettingsBundleHelper.swift in Sources */ = {isa = PBXBuildFile; fileRef = 1539422C24C7CF9300E4A9D1 /* SettingsBundleHelper.swift */; };
		15C398812880EDFF006033AC /* og@3x.png in Resources */ = {isa = PBXBuildFile; fileRef = 15C3987D2880EDFF006033AC /* og@3x.png */; };
		15C398832880EDFF006033AC /* og@2x.png in Resources */ = {isa = PBXBuildFile; fileRef = 15C3987F2880EDFF006033AC /* og@2x.png */; };
		15CF49BC2889AF7C005F92C9 /* optimism@3x.png in Resources */ = {isa = PBXBuildFile; fileRef = 15CF49BA2889AF7C005F92C9 /* optimism@3x.png */; };
		15CF49BD2889AF7C005F92C9 /* optimism@2x.png in Resources */ = {isa = PBXBuildFile; fileRef = 15CF49BB2889AF7C005F92C9 /* optimism@2x.png */; };
		15CF49C02889AFAD005F92C9 /* pixel@3x.png in Resources */ = {isa = PBXBuildFile; fileRef = 15CF49BE2889AFAD005F92C9 /* pixel@3x.png */; };
		15CF49C12889AFAD005F92C9 /* pixel@2x.png in Resources */ = {isa = PBXBuildFile; fileRef = 15CF49BF2889AFAD005F92C9 /* pixel@2x.png */; };
		15D66135277A751C0082F041 /* SelectTokenIntent.intentdefinition in Sources */ = {isa = PBXBuildFile; fileRef = 15D66139277A751C0082F041 /* SelectTokenIntent.intentdefinition */; };
		15D66136277A751C0082F041 /* SelectTokenIntent.intentdefinition in Sources */ = {isa = PBXBuildFile; fileRef = 15D66139277A751C0082F041 /* SelectTokenIntent.intentdefinition */; };
		15D66137277A751C0082F041 /* SelectTokenIntent.intentdefinition in Sources */ = {isa = PBXBuildFile; fileRef = 15D66139277A751C0082F041 /* SelectTokenIntent.intentdefinition */; };
		15E531D5242B28EF00797B89 /* UIImageViewWithPersistentAnimations.swift in Sources */ = {isa = PBXBuildFile; fileRef = 15E531D4242B28EF00797B89 /* UIImageViewWithPersistentAnimations.swift */; };
		15E531DA242DAB7100797B89 /* NotificationManager.m in Sources */ = {isa = PBXBuildFile; fileRef = 15E531D9242DAB7100797B89 /* NotificationManager.m */; };
		24979E8920F84250007EB0DA /* GoogleService-Info.plist in Resources */ = {isa = PBXBuildFile; fileRef = 24979E7720F84004007EB0DA /* GoogleService-Info.plist */; };
		45F14C03D4BC523E6D0CE6CB /* libPods-Rainbow.a in Frameworks */ = {isa = PBXBuildFile; fileRef = D952CD5F216B72091522018B /* libPods-Rainbow.a */; };
		4D098C2F2811A9A5006A801A /* RNStartTime.m in Sources */ = {isa = PBXBuildFile; fileRef = 4D098C2E2811A9A5006A801A /* RNStartTime.m */; };
<<<<<<< HEAD
=======
		519FE16779144AEF02D0535B /* libPods-Rainbow.a in Frameworks */ = {isa = PBXBuildFile; fileRef = E1DB5D9BBA70D7ACA22C64C4 /* libPods-Rainbow.a */; };
>>>>>>> e7c70901
		6630540924A38A1900E5B030 /* RainbowText.m in Sources */ = {isa = PBXBuildFile; fileRef = 6630540824A38A1900E5B030 /* RainbowText.m */; };
		6635730624939991006ACFA6 /* SafeStoreReview.m in Sources */ = {isa = PBXBuildFile; fileRef = 6635730524939991006ACFA6 /* SafeStoreReview.m */; };
		6655FFB425BB2B0700642961 /* ThemeModule.m in Sources */ = {isa = PBXBuildFile; fileRef = 6655FFB325BB2B0700642961 /* ThemeModule.m */; };
		66A1FEB424AB641100C3F539 /* RNCMScreenStack.m in Sources */ = {isa = PBXBuildFile; fileRef = 66A1FEB024AB641100C3F539 /* RNCMScreenStack.m */; };
		66A1FEB524AB641100C3F539 /* UIViewController+slack.swift in Sources */ = {isa = PBXBuildFile; fileRef = 66A1FEB124AB641100C3F539 /* UIViewController+slack.swift */; };
		66A1FEB624AB641100C3F539 /* RNCMScreen.m in Sources */ = {isa = PBXBuildFile; fileRef = 66A1FEB324AB641100C3F539 /* RNCMScreen.m */; };
		66A1FEBC24ACBBE600C3F539 /* RNCMPortal.m in Sources */ = {isa = PBXBuildFile; fileRef = 66A1FEBB24ACBBE600C3F539 /* RNCMPortal.m */; };
		66A28EB024CAF1B500410A88 /* TestFlight.m in Sources */ = {isa = PBXBuildFile; fileRef = 66A28EAF24CAF1B500410A88 /* TestFlight.m */; };
<<<<<<< HEAD
		9934B0A1261CFF3FDF1D6712 /* libPods-SelectTokenIntent.a in Frameworks */ = {isa = PBXBuildFile; fileRef = B1986EA66A1B528DD9F45E75 /* libPods-SelectTokenIntent.a */; };
=======
		9285F2B7919299989781761D /* libPods-PriceWidgetExtension.a in Frameworks */ = {isa = PBXBuildFile; fileRef = A4ED3D6BCBF7BEC7768A38E5 /* libPods-PriceWidgetExtension.a */; };
>>>>>>> e7c70901
		A4277D9F23CBD1910042BAF4 /* Extensions.swift in Sources */ = {isa = PBXBuildFile; fileRef = A4277D9E23CBD1910042BAF4 /* Extensions.swift */; };
		A4277DA323CFE85F0042BAF4 /* Theme.swift in Sources */ = {isa = PBXBuildFile; fileRef = A4277DA223CFE85F0042BAF4 /* Theme.swift */; };
		A4D04BA923D12F99008C1DEC /* Button.swift in Sources */ = {isa = PBXBuildFile; fileRef = A4D04BA823D12F99008C1DEC /* Button.swift */; };
		A4D04BAC23D12FD5008C1DEC /* ButtonManager.m in Sources */ = {isa = PBXBuildFile; fileRef = A4D04BAB23D12FD5008C1DEC /* ButtonManager.m */; };
		AA6228EF24272F510078BDAA /* SF-Pro-Rounded-Bold.otf in Resources */ = {isa = PBXBuildFile; fileRef = AA6228EB24272B200078BDAA /* SF-Pro-Rounded-Bold.otf */; };
		AA6228F024272F510078BDAA /* SF-Pro-Rounded-Heavy.otf in Resources */ = {isa = PBXBuildFile; fileRef = AA6228EC24272B200078BDAA /* SF-Pro-Rounded-Heavy.otf */; };
		AA6228F124272F510078BDAA /* SF-Pro-Rounded-Medium.otf in Resources */ = {isa = PBXBuildFile; fileRef = AA6228ED24272B200078BDAA /* SF-Pro-Rounded-Medium.otf */; };
		AA6228F224272F510078BDAA /* SF-Pro-Rounded-Regular.otf in Resources */ = {isa = PBXBuildFile; fileRef = AA6228EE24272B200078BDAA /* SF-Pro-Rounded-Regular.otf */; };
		AA6228F324272F510078BDAA /* SF-Pro-Rounded-Semibold.otf in Resources */ = {isa = PBXBuildFile; fileRef = AA6228EA24272B200078BDAA /* SF-Pro-Rounded-Semibold.otf */; };
<<<<<<< HEAD
		B4EEA173BC7B46848F8BBCC3 /* libPods-ImageNotification.a in Frameworks */ = {isa = PBXBuildFile; fileRef = 1369C5E257E67F490D513866 /* libPods-ImageNotification.a */; };
=======
		AA9E24F11FF61A89D5AF81FF /* libPods-ImageNotification.a in Frameworks */ = {isa = PBXBuildFile; fileRef = 3178061C47537B8CF85E3C08 /* libPods-ImageNotification.a */; };
>>>>>>> e7c70901
		B52242E628B1B11F0024D19D /* smol@2x.png in Resources */ = {isa = PBXBuildFile; fileRef = B52242E428B1B11F0024D19D /* smol@2x.png */; };
		B52242E728B1B11F0024D19D /* smol@3x.png in Resources */ = {isa = PBXBuildFile; fileRef = B52242E528B1B11F0024D19D /* smol@3x.png */; };
		B54C1D1029358946007560D9 /* golddoge@3x.png in Resources */ = {isa = PBXBuildFile; fileRef = B54C1D0C29358945007560D9 /* golddoge@3x.png */; };
		B54C1D1129358946007560D9 /* golddoge@2x.png in Resources */ = {isa = PBXBuildFile; fileRef = B54C1D0D29358945007560D9 /* golddoge@2x.png */; };
		B54C1D1229358946007560D9 /* raindoge@3x.png in Resources */ = {isa = PBXBuildFile; fileRef = B54C1D0E29358946007560D9 /* raindoge@3x.png */; };
		B54C1D1329358946007560D9 /* raindoge@2x.png in Resources */ = {isa = PBXBuildFile; fileRef = B54C1D0F29358946007560D9 /* raindoge@2x.png */; };
		B54C1D162935A54F007560D9 /* zora@3x.png in Resources */ = {isa = PBXBuildFile; fileRef = B54C1D142935A54F007560D9 /* zora@3x.png */; };
		B54C1D172935A54F007560D9 /* zora@2x.png in Resources */ = {isa = PBXBuildFile; fileRef = B54C1D152935A54F007560D9 /* zora@2x.png */; };
		B5C070C62A4A387400D854BA /* zorb@3x.png in Resources */ = {isa = PBXBuildFile; fileRef = B5C070C42A4A387400D854BA /* zorb@3x.png */; };
		B5C070C72A4A387400D854BA /* zorb@2x.png in Resources */ = {isa = PBXBuildFile; fileRef = B5C070C52A4A387400D854BA /* zorb@2x.png */; };
		B5CC6D382A78732A0037D5A3 /* poolboy@2x.png in Resources */ = {isa = PBXBuildFile; fileRef = B5CC6D372A78732A0037D5A3 /* poolboy@2x.png */; };
		B5CC6D3A2A7873300037D5A3 /* poolboy@3x.png in Resources */ = {isa = PBXBuildFile; fileRef = B5CC6D392A7873300037D5A3 /* poolboy@3x.png */; };
		B5CE8FFE29A5758100EB1EFA /* pooly@2x.png in Resources */ = {isa = PBXBuildFile; fileRef = B5CE8FFC29A5758100EB1EFA /* pooly@2x.png */; };
		B5CE8FFF29A5758100EB1EFA /* pooly@3x.png in Resources */ = {isa = PBXBuildFile; fileRef = B5CE8FFD29A5758100EB1EFA /* pooly@3x.png */; };
		B5D7F2F029E8D41E003D6A54 /* finiliar@3x.png in Resources */ = {isa = PBXBuildFile; fileRef = B5D7F2EE29E8D41D003D6A54 /* finiliar@3x.png */; };
		B5D7F2F129E8D41E003D6A54 /* finiliar@2x.png in Resources */ = {isa = PBXBuildFile; fileRef = B5D7F2EF29E8D41E003D6A54 /* finiliar@2x.png */; };
		C04D10F025AFC8C1003BEF7A /* Extras.json in Resources */ = {isa = PBXBuildFile; fileRef = C04D10EF25AFC8C1003BEF7A /* Extras.json */; };
		C1038325273C2D0C00B18210 /* PriceWidgetView.swift in Sources */ = {isa = PBXBuildFile; fileRef = C16DCF75272BA7AA00FF5C78 /* PriceWidgetView.swift */; };
		C1038337273C5C4200B18210 /* PriceWidget.swift in Sources */ = {isa = PBXBuildFile; fileRef = C16DCF62272BA6EF00FF5C78 /* PriceWidget.swift */; };
		C11640E8274DC10B00C9120A /* UIColor.swift in Sources */ = {isa = PBXBuildFile; fileRef = C11640E7274DC10B00C9120A /* UIColor.swift */; };
		C11640E9274DC10C00C9120A /* UIColor.swift in Sources */ = {isa = PBXBuildFile; fileRef = C11640E7274DC10B00C9120A /* UIColor.swift */; };
		C11640EA274DC10C00C9120A /* UIColor.swift in Sources */ = {isa = PBXBuildFile; fileRef = C11640E7274DC10B00C9120A /* UIColor.swift */; };
		C127238A274EBBB6006AC743 /* CurrencyDetails.swift in Sources */ = {isa = PBXBuildFile; fileRef = C1272389274EBBB6006AC743 /* CurrencyDetails.swift */; };
		C127238B274EBBB6006AC743 /* CurrencyDetails.swift in Sources */ = {isa = PBXBuildFile; fileRef = C1272389274EBBB6006AC743 /* CurrencyDetails.swift */; };
		C127238C274EBBB6006AC743 /* CurrencyDetails.swift in Sources */ = {isa = PBXBuildFile; fileRef = C1272389274EBBB6006AC743 /* CurrencyDetails.swift */; };
		C151287F2739F676006517AB /* IconProvider.swift in Sources */ = {isa = PBXBuildFile; fileRef = C151287D2739F676006517AB /* IconProvider.swift */; };
		C15128802739F676006517AB /* IconProvider.swift in Sources */ = {isa = PBXBuildFile; fileRef = C151287D2739F676006517AB /* IconProvider.swift */; };
		C16DCF5E272BA6EF00FF5C78 /* WidgetKit.framework in Frameworks */ = {isa = PBXBuildFile; fileRef = C16DCF5D272BA6EF00FF5C78 /* WidgetKit.framework */; };
		C16DCF60272BA6EF00FF5C78 /* SwiftUI.framework in Frameworks */ = {isa = PBXBuildFile; fileRef = C16DCF5F272BA6EF00FF5C78 /* SwiftUI.framework */; };
		C16DCF63272BA6EF00FF5C78 /* PriceWidget.swift in Sources */ = {isa = PBXBuildFile; fileRef = C16DCF62272BA6EF00FF5C78 /* PriceWidget.swift */; };
		C16DCF65272BA6F000FF5C78 /* Assets.xcassets in Resources */ = {isa = PBXBuildFile; fileRef = C16DCF64272BA6F000FF5C78 /* Assets.xcassets */; };
		C16DCF69272BA6F000FF5C78 /* PriceWidgetExtension.appex in Embed App Extensions */ = {isa = PBXBuildFile; fileRef = C16DCF5C272BA6EF00FF5C78 /* PriceWidgetExtension.appex */; settings = {ATTRIBUTES = (RemoveHeadersOnCopy, ); }; };
		C16DCF71272BA75700FF5C78 /* CoinGeckoToken.swift in Sources */ = {isa = PBXBuildFile; fileRef = C16DCF6F272BA75700FF5C78 /* CoinGeckoToken.swift */; };
		C16DCF74272BA77A00FF5C78 /* TokenProvider.swift in Sources */ = {isa = PBXBuildFile; fileRef = C16DCF72272BA77A00FF5C78 /* TokenProvider.swift */; };
		C16DCF81272BAB9500FF5C78 /* Intents.framework in Frameworks */ = {isa = PBXBuildFile; fileRef = C16DCF80272BAB9500FF5C78 /* Intents.framework */; };
		C16DCF84272BAB9500FF5C78 /* IntentHandler.swift in Sources */ = {isa = PBXBuildFile; fileRef = C16DCF83272BAB9500FF5C78 /* IntentHandler.swift */; };
		C16DCF99272BAB9600FF5C78 /* SelectTokenIntent.appex in Embed App Extensions */ = {isa = PBXBuildFile; fileRef = C16DCF7F272BAB9500FF5C78 /* SelectTokenIntent.appex */; settings = {ATTRIBUTES = (RemoveHeadersOnCopy, ); }; };
		C16DCFA6272BABC700FF5C78 /* CoinGeckoToken.swift in Sources */ = {isa = PBXBuildFile; fileRef = C16DCF6F272BA75700FF5C78 /* CoinGeckoToken.swift */; };
		C16DCFA8272BABCB00FF5C78 /* TokenProvider.swift in Sources */ = {isa = PBXBuildFile; fileRef = C16DCF72272BA77A00FF5C78 /* TokenProvider.swift */; };
		C16DCFAC272BB8ED00FF5C78 /* PriceDataProvider.swift in Sources */ = {isa = PBXBuildFile; fileRef = C16DCFAA272BB8ED00FF5C78 /* PriceDataProvider.swift */; };
		C16DCFAD272BB8ED00FF5C78 /* PriceDataProvider.swift in Sources */ = {isa = PBXBuildFile; fileRef = C16DCFAA272BB8ED00FF5C78 /* PriceDataProvider.swift */; };
		C16DCFB1272BB8FC00FF5C78 /* PriceData.swift in Sources */ = {isa = PBXBuildFile; fileRef = C16DCFAF272BB8FC00FF5C78 /* PriceData.swift */; };
		C16DCFB2272BB8FC00FF5C78 /* PriceData.swift in Sources */ = {isa = PBXBuildFile; fileRef = C16DCFAF272BB8FC00FF5C78 /* PriceData.swift */; };
		C16DCFB6272BC8F100FF5C78 /* TokenData.swift in Sources */ = {isa = PBXBuildFile; fileRef = C16DCFB4272BC8F100FF5C78 /* TokenData.swift */; };
		C16DCFB7272BC8F100FF5C78 /* TokenData.swift in Sources */ = {isa = PBXBuildFile; fileRef = C16DCFB4272BC8F100FF5C78 /* TokenData.swift */; };
		C179298527499A5B00044684 /* Constants.swift in Sources */ = {isa = PBXBuildFile; fileRef = C179298427499A5B00044684 /* Constants.swift */; };
		C179298627499A5B00044684 /* Constants.swift in Sources */ = {isa = PBXBuildFile; fileRef = C179298427499A5B00044684 /* Constants.swift */; };
		C179298727499A5B00044684 /* Constants.swift in Sources */ = {isa = PBXBuildFile; fileRef = C179298427499A5B00044684 /* Constants.swift */; };
		C18C8E022798B02700D38B34 /* CurrencyProvider.swift in Sources */ = {isa = PBXBuildFile; fileRef = C18C8E012798B02700D38B34 /* CurrencyProvider.swift */; };
		C18C8E032798B02700D38B34 /* CurrencyProvider.swift in Sources */ = {isa = PBXBuildFile; fileRef = C18C8E012798B02700D38B34 /* CurrencyProvider.swift */; };
		C18C8E042798B02700D38B34 /* CurrencyProvider.swift in Sources */ = {isa = PBXBuildFile; fileRef = C18C8E012798B02700D38B34 /* CurrencyProvider.swift */; };
		C18FCD32273C62230079CE28 /* PriceWidgetView.swift in Sources */ = {isa = PBXBuildFile; fileRef = C16DCF75272BA7AA00FF5C78 /* PriceWidgetView.swift */; };
		C18FCD37273C62C50079CE28 /* PriceWidgetView.swift in Sources */ = {isa = PBXBuildFile; fileRef = C16DCF75272BA7AA00FF5C78 /* PriceWidgetView.swift */; };
		C18FCD39273C64C90079CE28 /* TokenData.swift in Sources */ = {isa = PBXBuildFile; fileRef = C16DCFB4272BC8F100FF5C78 /* TokenData.swift */; };
		C18FCD3B273C64CF0079CE28 /* UIImage.swift in Sources */ = {isa = PBXBuildFile; fileRef = C1C61A6C272C9C8D00E5C0B3 /* UIImage.swift */; };
		C18FCD3C273C64D10079CE28 /* TokenDetails.swift in Sources */ = {isa = PBXBuildFile; fileRef = C1EB012E2731B68400830E70 /* TokenDetails.swift */; };
		C18FCD3D273C64D40079CE28 /* RainbowTokenList.swift in Sources */ = {isa = PBXBuildFile; fileRef = C1C61A902731A05700E5C0B3 /* RainbowTokenList.swift */; };
		C18FCD3E273C64D60079CE28 /* PriceData.swift in Sources */ = {isa = PBXBuildFile; fileRef = C16DCFAF272BB8FC00FF5C78 /* PriceData.swift */; };
		C18FCD3F273C64D80079CE28 /* CoinGeckoToken.swift in Sources */ = {isa = PBXBuildFile; fileRef = C16DCF6F272BA75700FF5C78 /* CoinGeckoToken.swift */; };
		C18FCD41273C64DE0079CE28 /* IconProvider.swift in Sources */ = {isa = PBXBuildFile; fileRef = C151287D2739F676006517AB /* IconProvider.swift */; };
		C18FCD42273C64E10079CE28 /* TokenProvider.swift in Sources */ = {isa = PBXBuildFile; fileRef = C16DCF72272BA77A00FF5C78 /* TokenProvider.swift */; };
		C18FCD43273C64E40079CE28 /* PriceDataProvider.swift in Sources */ = {isa = PBXBuildFile; fileRef = C16DCFAA272BB8ED00FF5C78 /* PriceDataProvider.swift */; };
		C1AA308F27338F2B00136A9A /* SF-Pro-Rounded-Bold.otf in Resources */ = {isa = PBXBuildFile; fileRef = AA6228EB24272B200078BDAA /* SF-Pro-Rounded-Bold.otf */; };
		C1AA309027338F2B00136A9A /* SF-Pro-Rounded-Regular.otf in Resources */ = {isa = PBXBuildFile; fileRef = AA6228EE24272B200078BDAA /* SF-Pro-Rounded-Regular.otf */; };
		C1AA309227338F2B00136A9A /* SF-Pro-Rounded-Medium.otf in Resources */ = {isa = PBXBuildFile; fileRef = AA6228ED24272B200078BDAA /* SF-Pro-Rounded-Medium.otf */; };
		C1AA309327338F2B00136A9A /* SF-Pro-Rounded-Semibold.otf in Resources */ = {isa = PBXBuildFile; fileRef = AA6228EA24272B200078BDAA /* SF-Pro-Rounded-Semibold.otf */; };
		C1AA309527338F2B00136A9A /* SF-Pro-Rounded-Heavy.otf in Resources */ = {isa = PBXBuildFile; fileRef = AA6228EC24272B200078BDAA /* SF-Pro-Rounded-Heavy.otf */; };
		C1C61A6E272C9C8D00E5C0B3 /* UIImage.swift in Sources */ = {isa = PBXBuildFile; fileRef = C1C61A6C272C9C8D00E5C0B3 /* UIImage.swift */; };
		C1C61A6F272C9C8D00E5C0B3 /* UIImage.swift in Sources */ = {isa = PBXBuildFile; fileRef = C1C61A6C272C9C8D00E5C0B3 /* UIImage.swift */; };
		C1C61A82272CBDA100E5C0B3 /* Images.xcassets in Resources */ = {isa = PBXBuildFile; fileRef = C1C61A81272CBDA100E5C0B3 /* Images.xcassets */; };
		C1C61A83272CBDA100E5C0B3 /* Images.xcassets in Resources */ = {isa = PBXBuildFile; fileRef = C1C61A81272CBDA100E5C0B3 /* Images.xcassets */; };
		C1C61A84272CBDA100E5C0B3 /* Images.xcassets in Resources */ = {isa = PBXBuildFile; fileRef = C1C61A81272CBDA100E5C0B3 /* Images.xcassets */; };
		C1C61A922731A05700E5C0B3 /* RainbowTokenList.swift in Sources */ = {isa = PBXBuildFile; fileRef = C1C61A902731A05700E5C0B3 /* RainbowTokenList.swift */; };
		C1C61A932731A05700E5C0B3 /* RainbowTokenList.swift in Sources */ = {isa = PBXBuildFile; fileRef = C1C61A902731A05700E5C0B3 /* RainbowTokenList.swift */; };
		C1EB01302731B68400830E70 /* TokenDetails.swift in Sources */ = {isa = PBXBuildFile; fileRef = C1EB012E2731B68400830E70 /* TokenDetails.swift */; };
		C1EB01312731B68400830E70 /* TokenDetails.swift in Sources */ = {isa = PBXBuildFile; fileRef = C1EB012E2731B68400830E70 /* TokenDetails.swift */; };
		C72F456C99A646399192517D /* libz.tbd in Frameworks */ = {isa = PBXBuildFile; fileRef = 98AED33BAB4247CEBEF8464D /* libz.tbd */; };
		D25A1CD5018FB9F5448992E1 /* libPods-SelectTokenIntent.a in Frameworks */ = {isa = PBXBuildFile; fileRef = 7D34928F1D48E4B42BC85DFF /* libPods-SelectTokenIntent.a */; };
		ED2971652150620600B7C4FE /* JavaScriptCore.framework in Frameworks */ = {isa = PBXBuildFile; fileRef = ED2971642150620600B7C4FE /* JavaScriptCore.framework */; };
/* End PBXBuildFile section */

/* Begin PBXContainerItemProxy section */
		0299CE7D2886202800B5C7E7 /* PBXContainerItemProxy */ = {
			isa = PBXContainerItemProxy;
			containerPortal = 83CBB9F71A601CBA00E9B192 /* Project object */;
			proxyType = 1;
			remoteGlobalIDString = 0299CE762886202800B5C7E7;
			remoteInfo = ImageNotification;
		};
		C16DCF67272BA6F000FF5C78 /* PBXContainerItemProxy */ = {
			isa = PBXContainerItemProxy;
			containerPortal = 83CBB9F71A601CBA00E9B192 /* Project object */;
			proxyType = 1;
			remoteGlobalIDString = C16DCF5B272BA6EF00FF5C78;
			remoteInfo = PriceWidgetExtension;
		};
		C16DCF97272BAB9600FF5C78 /* PBXContainerItemProxy */ = {
			isa = PBXContainerItemProxy;
			containerPortal = 83CBB9F71A601CBA00E9B192 /* Project object */;
			proxyType = 1;
			remoteGlobalIDString = C16DCF7E272BAB9500FF5C78;
			remoteInfo = SelectTokenIntent;
		};
/* End PBXContainerItemProxy section */

/* Begin PBXCopyFilesBuildPhase section */
		668ADB3225A4E3A40050859D /* Embed App Extensions */ = {
			isa = PBXCopyFilesBuildPhase;
			buildActionMask = 2147483647;
			dstPath = "";
			dstSubfolderSpec = 13;
			files = (
				0299CE7F2886202800B5C7E7 /* ImageNotification.appex in Embed App Extensions */,
				C16DCF99272BAB9600FF5C78 /* SelectTokenIntent.appex in Embed App Extensions */,
				C16DCF69272BA6F000FF5C78 /* PriceWidgetExtension.appex in Embed App Extensions */,
			);
			name = "Embed App Extensions";
			runOnlyForDeploymentPostprocessing = 0;
		};
/* End PBXCopyFilesBuildPhase section */

/* Begin PBXFileReference section */
		008F07F21AC5B25A0029DE68 /* main.jsbundle */ = {isa = PBXFileReference; fileEncoding = 4; lastKnownFileType = text; path = main.jsbundle; sourceTree = "<group>"; };
		00E356F11AD99517003FC87E /* Info.plist */ = {isa = PBXFileReference; lastKnownFileType = text.plist.xml; path = Info.plist; sourceTree = "<group>"; };
		00E356F21AD99517003FC87E /* RainbowTests.m */ = {isa = PBXFileReference; lastKnownFileType = sourcecode.c.objc; path = RainbowTests.m; sourceTree = "<group>"; };
<<<<<<< HEAD
		02256DE9FB0F6CD2FA93D65D /* Pods-Rainbow.release.xcconfig */ = {isa = PBXFileReference; includeInIndex = 1; lastKnownFileType = text.xcconfig; name = "Pods-Rainbow.release.xcconfig"; path = "Target Support Files/Pods-Rainbow/Pods-Rainbow.release.xcconfig"; sourceTree = "<group>"; };
=======
		00FA7A9B49BDEF7080A2AB15 /* Pods-PriceWidgetExtension.localrelease.xcconfig */ = {isa = PBXFileReference; includeInIndex = 1; lastKnownFileType = text.xcconfig; name = "Pods-PriceWidgetExtension.localrelease.xcconfig"; path = "Target Support Files/Pods-PriceWidgetExtension/Pods-PriceWidgetExtension.localrelease.xcconfig"; sourceTree = "<group>"; };
>>>>>>> e7c70901
		0299CE772886202800B5C7E7 /* ImageNotification.appex */ = {isa = PBXFileReference; explicitFileType = "wrapper.app-extension"; includeInIndex = 0; path = ImageNotification.appex; sourceTree = BUILT_PRODUCTS_DIR; };
		0299CE792886202800B5C7E7 /* NotificationService.h */ = {isa = PBXFileReference; lastKnownFileType = sourcecode.c.h; path = NotificationService.h; sourceTree = "<group>"; };
		0299CE7A2886202800B5C7E7 /* NotificationService.m */ = {isa = PBXFileReference; lastKnownFileType = sourcecode.c.objc; path = NotificationService.m; sourceTree = "<group>"; };
		0299CE7C2886202800B5C7E7 /* Info.plist */ = {isa = PBXFileReference; lastKnownFileType = text.plist.xml; path = Info.plist; sourceTree = "<group>"; };
		0299CE852886246C00B5C7E7 /* libFirebaseCore.a */ = {isa = PBXFileReference; explicitFileType = archive.ar; path = libFirebaseCore.a; sourceTree = BUILT_PRODUCTS_DIR; };
<<<<<<< HEAD
		1369C5E257E67F490D513866 /* libPods-ImageNotification.a */ = {isa = PBXFileReference; explicitFileType = archive.ar; includeInIndex = 0; path = "libPods-ImageNotification.a"; sourceTree = BUILT_PRODUCTS_DIR; };
=======
		0D68C22BB90EFE86598B2AF0 /* Pods-ImageNotification.release.xcconfig */ = {isa = PBXFileReference; includeInIndex = 1; lastKnownFileType = text.xcconfig; name = "Pods-ImageNotification.release.xcconfig"; path = "Target Support Files/Pods-ImageNotification/Pods-ImageNotification.release.xcconfig"; sourceTree = "<group>"; };
>>>>>>> e7c70901
		13B07F961A680F5B00A75B9A /* Rainbow.app */ = {isa = PBXFileReference; explicitFileType = wrapper.application; includeInIndex = 0; path = Rainbow.app; sourceTree = BUILT_PRODUCTS_DIR; };
		13B07FAF1A68108700A75B9A /* AppDelegate.h */ = {isa = PBXFileReference; fileEncoding = 4; lastKnownFileType = sourcecode.c.h; name = AppDelegate.h; path = Rainbow/AppDelegate.h; sourceTree = "<group>"; };
		13B07FB01A68108700A75B9A /* AppDelegate.mm */ = {isa = PBXFileReference; fileEncoding = 4; lastKnownFileType = sourcecode.cpp.objcpp; name = AppDelegate.mm; path = Rainbow/AppDelegate.mm; sourceTree = "<group>"; };
		13B07FB21A68108700A75B9A /* Base */ = {isa = PBXFileReference; lastKnownFileType = file.xib; name = Base; path = Base.lproj/LaunchScreen.xib; sourceTree = "<group>"; };
		13B07FB61A68108700A75B9A /* Info.plist */ = {isa = PBXFileReference; fileEncoding = 4; lastKnownFileType = text.plist.xml; name = Info.plist; path = Rainbow/Info.plist; sourceTree = "<group>"; };
		13B07FB71A68108700A75B9A /* main.m */ = {isa = PBXFileReference; fileEncoding = 4; lastKnownFileType = sourcecode.c.objc; name = main.m; path = Rainbow/main.m; sourceTree = "<group>"; };
		1539422724C7C7E100E4A9D1 /* Settings.bundle */ = {isa = PBXFileReference; lastKnownFileType = "wrapper.plug-in"; path = Settings.bundle; sourceTree = "<group>"; };
		1539422C24C7CF9300E4A9D1 /* SettingsBundleHelper.swift */ = {isa = PBXFileReference; lastKnownFileType = sourcecode.swift; path = SettingsBundleHelper.swift; sourceTree = "<group>"; };
		157155032418733F009B698B /* RainbowRelease.entitlements */ = {isa = PBXFileReference; lastKnownFileType = text.plist.entitlements; name = RainbowRelease.entitlements; path = Rainbow/RainbowRelease.entitlements; sourceTree = "<group>"; };
		157155042418734C009B698B /* RainbowDebug.entitlements */ = {isa = PBXFileReference; lastKnownFileType = text.plist.entitlements; name = RainbowDebug.entitlements; path = Rainbow/RainbowDebug.entitlements; sourceTree = "<group>"; };
		15C3987D2880EDFF006033AC /* og@3x.png */ = {isa = PBXFileReference; lastKnownFileType = image.png; path = "og@3x.png"; sourceTree = "<group>"; };
		15C3987F2880EDFF006033AC /* og@2x.png */ = {isa = PBXFileReference; lastKnownFileType = image.png; path = "og@2x.png"; sourceTree = "<group>"; };
		15CF49BA2889AF7C005F92C9 /* optimism@3x.png */ = {isa = PBXFileReference; lastKnownFileType = image.png; path = "optimism@3x.png"; sourceTree = "<group>"; };
		15CF49BB2889AF7C005F92C9 /* optimism@2x.png */ = {isa = PBXFileReference; lastKnownFileType = image.png; path = "optimism@2x.png"; sourceTree = "<group>"; };
		15CF49BE2889AFAD005F92C9 /* pixel@3x.png */ = {isa = PBXFileReference; lastKnownFileType = image.png; path = "pixel@3x.png"; sourceTree = "<group>"; };
		15CF49BF2889AFAD005F92C9 /* pixel@2x.png */ = {isa = PBXFileReference; lastKnownFileType = image.png; path = "pixel@2x.png"; sourceTree = "<group>"; };
		15D66138277A751C0082F041 /* Base */ = {isa = PBXFileReference; lastKnownFileType = file.intentdefinition; name = Base; path = Base.lproj/SelectTokenIntent.intentdefinition; sourceTree = "<group>"; };
		15D6613B277A75230082F041 /* English */ = {isa = PBXFileReference; lastKnownFileType = text.plist.strings; name = English; path = English.lproj/SelectTokenIntent.strings; sourceTree = "<group>"; };
		15D6613D277A75240082F041 /* en */ = {isa = PBXFileReference; lastKnownFileType = text.plist.strings; name = en; path = en.lproj/SelectTokenIntent.strings; sourceTree = "<group>"; };
		15DAFA7F51307F1A622EBD5B /* Pods-SelectTokenIntent.release.xcconfig */ = {isa = PBXFileReference; includeInIndex = 1; lastKnownFileType = text.xcconfig; name = "Pods-SelectTokenIntent.release.xcconfig"; path = "Target Support Files/Pods-SelectTokenIntent/Pods-SelectTokenIntent.release.xcconfig"; sourceTree = "<group>"; };
		15DC38CD247E0E0900919009 /* release.xcconfig */ = {isa = PBXFileReference; lastKnownFileType = text.xcconfig; path = release.xcconfig; sourceTree = SOURCE_ROOT; };
		15DC38CE247E0E0900919009 /* debug.xcconfig */ = {isa = PBXFileReference; lastKnownFileType = text.xcconfig; path = debug.xcconfig; sourceTree = SOURCE_ROOT; };
		15DC38CF247E0E0A00919009 /* localrelease.xcconfig */ = {isa = PBXFileReference; lastKnownFileType = text.xcconfig; path = localrelease.xcconfig; sourceTree = SOURCE_ROOT; };
		15DC38D0247E0E0A00919009 /* staging.xcconfig */ = {isa = PBXFileReference; lastKnownFileType = text.xcconfig; path = staging.xcconfig; sourceTree = SOURCE_ROOT; };
		15E531D4242B28EF00797B89 /* UIImageViewWithPersistentAnimations.swift */ = {isa = PBXFileReference; lastKnownFileType = sourcecode.swift; path = UIImageViewWithPersistentAnimations.swift; sourceTree = "<group>"; };
		15E531D8242DAB7100797B89 /* NotificationManager.h */ = {isa = PBXFileReference; lastKnownFileType = sourcecode.c.h; path = NotificationManager.h; sourceTree = "<group>"; };
		15E531D9242DAB7100797B89 /* NotificationManager.m */ = {isa = PBXFileReference; lastKnownFileType = sourcecode.c.objc; path = NotificationManager.m; sourceTree = "<group>"; };
		24979E3620F84003007EB0DA /* Protobuf.framework */ = {isa = PBXFileReference; lastKnownFileType = wrapper.framework; name = Protobuf.framework; path = Frameworks/Protobuf.framework; sourceTree = "<group>"; };
		24979E7420F84004007EB0DA /* FirebaseAnalytics.framework */ = {isa = PBXFileReference; lastKnownFileType = wrapper.framework; name = FirebaseAnalytics.framework; path = Frameworks/FirebaseAnalytics.framework; sourceTree = "<group>"; };
		24979E7520F84004007EB0DA /* FirebaseCore.framework */ = {isa = PBXFileReference; lastKnownFileType = wrapper.framework; name = FirebaseCore.framework; path = Frameworks/FirebaseCore.framework; sourceTree = "<group>"; };
		24979E7620F84004007EB0DA /* FirebaseMessaging.framework */ = {isa = PBXFileReference; lastKnownFileType = wrapper.framework; name = FirebaseMessaging.framework; path = Frameworks/FirebaseMessaging.framework; sourceTree = "<group>"; };
		24979E7720F84004007EB0DA /* GoogleService-Info.plist */ = {isa = PBXFileReference; fileEncoding = 4; lastKnownFileType = text.plist.xml; name = "GoogleService-Info.plist"; path = "Frameworks/GoogleService-Info.plist"; sourceTree = "<group>"; };
		24979E7820F84004007EB0DA /* GoogleToolboxForMac.framework */ = {isa = PBXFileReference; lastKnownFileType = wrapper.framework; name = GoogleToolboxForMac.framework; path = Frameworks/GoogleToolboxForMac.framework; sourceTree = "<group>"; };
		24979E7920F84004007EB0DA /* Firebase.h */ = {isa = PBXFileReference; fileEncoding = 4; lastKnownFileType = sourcecode.c.h; name = Firebase.h; path = Frameworks/Firebase.h; sourceTree = "<group>"; };
		24979E7A20F84004007EB0DA /* FirebaseNanoPB.framework */ = {isa = PBXFileReference; lastKnownFileType = wrapper.framework; name = FirebaseNanoPB.framework; path = Frameworks/FirebaseNanoPB.framework; sourceTree = "<group>"; };
		24979E7B20F84004007EB0DA /* FirebaseInstanceID.framework */ = {isa = PBXFileReference; lastKnownFileType = wrapper.framework; name = FirebaseInstanceID.framework; path = Frameworks/FirebaseInstanceID.framework; sourceTree = "<group>"; };
		24979E7C20F84004007EB0DA /* FirebaseCoreDiagnostics.framework */ = {isa = PBXFileReference; lastKnownFileType = wrapper.framework; name = FirebaseCoreDiagnostics.framework; path = Frameworks/FirebaseCoreDiagnostics.framework; sourceTree = "<group>"; };
		24979E7D20F84005007EB0DA /* module.modulemap */ = {isa = PBXFileReference; fileEncoding = 4; lastKnownFileType = "sourcecode.module-map"; name = module.modulemap; path = Frameworks/module.modulemap; sourceTree = "<group>"; };
		24979E7E20F84005007EB0DA /* nanopb.framework */ = {isa = PBXFileReference; lastKnownFileType = wrapper.framework; name = nanopb.framework; path = Frameworks/nanopb.framework; sourceTree = "<group>"; };
<<<<<<< HEAD
		2F79EA14732F06F09737502B /* Pods-ImageNotification.localrelease.xcconfig */ = {isa = PBXFileReference; includeInIndex = 1; lastKnownFileType = text.xcconfig; name = "Pods-ImageNotification.localrelease.xcconfig"; path = "Target Support Files/Pods-ImageNotification/Pods-ImageNotification.localrelease.xcconfig"; sourceTree = "<group>"; };
		3045B194C380D1F5D2FBC9E9 /* Pods-ImageNotification.release.xcconfig */ = {isa = PBXFileReference; includeInIndex = 1; lastKnownFileType = text.xcconfig; name = "Pods-ImageNotification.release.xcconfig"; path = "Target Support Files/Pods-ImageNotification/Pods-ImageNotification.release.xcconfig"; sourceTree = "<group>"; };
		3C379D5D20FD1F92009AF81F /* Rainbow.entitlements */ = {isa = PBXFileReference; lastKnownFileType = text.plist.entitlements; name = Rainbow.entitlements; path = Rainbow/Rainbow.entitlements; sourceTree = "<group>"; };
		3CBE29CB2381E43800BE05AC /* Rainbow-Bridging-Header.h */ = {isa = PBXFileReference; lastKnownFileType = sourcecode.c.h; path = "Rainbow-Bridging-Header.h"; sourceTree = "<group>"; };
		44E625B7CD4DF7DD3C7F018A /* Pods-SelectTokenIntent.staging.xcconfig */ = {isa = PBXFileReference; includeInIndex = 1; lastKnownFileType = text.xcconfig; name = "Pods-SelectTokenIntent.staging.xcconfig"; path = "Target Support Files/Pods-SelectTokenIntent/Pods-SelectTokenIntent.staging.xcconfig"; sourceTree = "<group>"; };
		47B4357A059B4057C4B205E4 /* Pods-Rainbow.staging.xcconfig */ = {isa = PBXFileReference; includeInIndex = 1; lastKnownFileType = text.xcconfig; name = "Pods-Rainbow.staging.xcconfig"; path = "Target Support Files/Pods-Rainbow/Pods-Rainbow.staging.xcconfig"; sourceTree = "<group>"; };
		4D098C2D2811A979006A801A /* RNStartTime.h */ = {isa = PBXFileReference; lastKnownFileType = sourcecode.c.h; path = RNStartTime.h; sourceTree = "<group>"; };
		4D098C2E2811A9A5006A801A /* RNStartTime.m */ = {isa = PBXFileReference; lastKnownFileType = sourcecode.c.objc; path = RNStartTime.m; sourceTree = "<group>"; };
		565892820B007DB53C9A00F1 /* Pods-SelectTokenIntent.localrelease.xcconfig */ = {isa = PBXFileReference; includeInIndex = 1; lastKnownFileType = text.xcconfig; name = "Pods-SelectTokenIntent.localrelease.xcconfig"; path = "Target Support Files/Pods-SelectTokenIntent/Pods-SelectTokenIntent.localrelease.xcconfig"; sourceTree = "<group>"; };
		6114356B3C65634E319A1EA1 /* Pods-PriceWidgetExtension.staging.xcconfig */ = {isa = PBXFileReference; includeInIndex = 1; lastKnownFileType = text.xcconfig; name = "Pods-PriceWidgetExtension.staging.xcconfig"; path = "Target Support Files/Pods-PriceWidgetExtension/Pods-PriceWidgetExtension.staging.xcconfig"; sourceTree = "<group>"; };
=======
		26236EC22BE77BB73D8E7F3C /* Pods-PriceWidgetExtension.release.xcconfig */ = {isa = PBXFileReference; includeInIndex = 1; lastKnownFileType = text.xcconfig; name = "Pods-PriceWidgetExtension.release.xcconfig"; path = "Target Support Files/Pods-PriceWidgetExtension/Pods-PriceWidgetExtension.release.xcconfig"; sourceTree = "<group>"; };
		3178061C47537B8CF85E3C08 /* libPods-ImageNotification.a */ = {isa = PBXFileReference; explicitFileType = archive.ar; includeInIndex = 0; path = "libPods-ImageNotification.a"; sourceTree = BUILT_PRODUCTS_DIR; };
		33CEB9717824578345050BEB /* Pods-Rainbow.staging.xcconfig */ = {isa = PBXFileReference; includeInIndex = 1; lastKnownFileType = text.xcconfig; name = "Pods-Rainbow.staging.xcconfig"; path = "Target Support Files/Pods-Rainbow/Pods-Rainbow.staging.xcconfig"; sourceTree = "<group>"; };
		3B92BD6C79127FBA1AAA8D19 /* Pods-PriceWidgetExtension.debug.xcconfig */ = {isa = PBXFileReference; includeInIndex = 1; lastKnownFileType = text.xcconfig; name = "Pods-PriceWidgetExtension.debug.xcconfig"; path = "Target Support Files/Pods-PriceWidgetExtension/Pods-PriceWidgetExtension.debug.xcconfig"; sourceTree = "<group>"; };
		3C379D5D20FD1F92009AF81F /* Rainbow.entitlements */ = {isa = PBXFileReference; lastKnownFileType = text.plist.entitlements; name = Rainbow.entitlements; path = Rainbow/Rainbow.entitlements; sourceTree = "<group>"; };
		3CBE29CB2381E43800BE05AC /* Rainbow-Bridging-Header.h */ = {isa = PBXFileReference; lastKnownFileType = sourcecode.c.h; path = "Rainbow-Bridging-Header.h"; sourceTree = "<group>"; };
		425BC27F9529E96EA41C8ADA /* Pods-SelectTokenIntent.debug.xcconfig */ = {isa = PBXFileReference; includeInIndex = 1; lastKnownFileType = text.xcconfig; name = "Pods-SelectTokenIntent.debug.xcconfig"; path = "Target Support Files/Pods-SelectTokenIntent/Pods-SelectTokenIntent.debug.xcconfig"; sourceTree = "<group>"; };
		4D098C2D2811A979006A801A /* RNStartTime.h */ = {isa = PBXFileReference; lastKnownFileType = sourcecode.c.h; path = RNStartTime.h; sourceTree = "<group>"; };
		4D098C2E2811A9A5006A801A /* RNStartTime.m */ = {isa = PBXFileReference; lastKnownFileType = sourcecode.c.objc; path = RNStartTime.m; sourceTree = "<group>"; };
>>>>>>> e7c70901
		6630540824A38A1900E5B030 /* RainbowText.m */ = {isa = PBXFileReference; lastKnownFileType = sourcecode.c.objc; path = RainbowText.m; sourceTree = "<group>"; };
		6635730524939991006ACFA6 /* SafeStoreReview.m */ = {isa = PBXFileReference; lastKnownFileType = sourcecode.c.objc; path = SafeStoreReview.m; sourceTree = "<group>"; };
		664612EC2748489B00B43F5A /* PriceWidgetExtension.entitlements */ = {isa = PBXFileReference; lastKnownFileType = text.plist.entitlements; path = PriceWidgetExtension.entitlements; sourceTree = "<group>"; };
		664612ED274848B000B43F5A /* SelectTokenIntent.entitlements */ = {isa = PBXFileReference; lastKnownFileType = text.plist.entitlements; path = SelectTokenIntent.entitlements; sourceTree = "<group>"; };
		6655FFB325BB2B0700642961 /* ThemeModule.m */ = {isa = PBXFileReference; lastKnownFileType = sourcecode.c.objc; path = ThemeModule.m; sourceTree = "<group>"; };
		668ADB2C25A4E3A40050859D /* Stickers.xcassets */ = {isa = PBXFileReference; lastKnownFileType = folder.assetcatalog; path = Stickers.xcassets; sourceTree = "<group>"; };
		668ADB2E25A4E3A40050859D /* Info.plist */ = {isa = PBXFileReference; lastKnownFileType = text.plist.xml; path = Info.plist; sourceTree = "<group>"; };
		66A1FEAF24AB641100C3F539 /* RNCMScreenStack.h */ = {isa = PBXFileReference; fileEncoding = 4; lastKnownFileType = sourcecode.c.h; name = RNCMScreenStack.h; path = "../src/react-native-cool-modals/ios/RNCMScreenStack.h"; sourceTree = "<group>"; };
		66A1FEB024AB641100C3F539 /* RNCMScreenStack.m */ = {isa = PBXFileReference; fileEncoding = 4; lastKnownFileType = sourcecode.c.objc; name = RNCMScreenStack.m; path = "../src/react-native-cool-modals/ios/RNCMScreenStack.m"; sourceTree = "<group>"; };
		66A1FEB124AB641100C3F539 /* UIViewController+slack.swift */ = {isa = PBXFileReference; fileEncoding = 4; lastKnownFileType = sourcecode.swift; name = "UIViewController+slack.swift"; path = "../src/react-native-cool-modals/ios/UIViewController+slack.swift"; sourceTree = "<group>"; };
		66A1FEB224AB641100C3F539 /* RNCMScreen.h */ = {isa = PBXFileReference; fileEncoding = 4; lastKnownFileType = sourcecode.c.h; name = RNCMScreen.h; path = "../src/react-native-cool-modals/ios/RNCMScreen.h"; sourceTree = "<group>"; };
		66A1FEB324AB641100C3F539 /* RNCMScreen.m */ = {isa = PBXFileReference; fileEncoding = 4; lastKnownFileType = sourcecode.c.objc; name = RNCMScreen.m; path = "../src/react-native-cool-modals/ios/RNCMScreen.m"; sourceTree = "<group>"; };
		66A1FEBB24ACBBE600C3F539 /* RNCMPortal.m */ = {isa = PBXFileReference; fileEncoding = 4; lastKnownFileType = sourcecode.c.objc; name = RNCMPortal.m; path = "../src/react-native-cool-modals/ios/RNCMPortal.m"; sourceTree = "<group>"; };
		66A28EAF24CAF1B500410A88 /* TestFlight.m */ = {isa = PBXFileReference; lastKnownFileType = sourcecode.c.objc; path = TestFlight.m; sourceTree = "<group>"; };
		66A29CCA2511074500481F4A /* ReaHeader.h */ = {isa = PBXFileReference; fileEncoding = 4; lastKnownFileType = sourcecode.c.h; path = ReaHeader.h; sourceTree = SOURCE_ROOT; };
<<<<<<< HEAD
		692BC31F8D1182C52E23215E /* Pods-Rainbow.localrelease.xcconfig */ = {isa = PBXFileReference; includeInIndex = 1; lastKnownFileType = text.xcconfig; name = "Pods-Rainbow.localrelease.xcconfig"; path = "Target Support Files/Pods-Rainbow/Pods-Rainbow.localrelease.xcconfig"; sourceTree = "<group>"; };
		720D2A91BA14993B906510B1 /* Pods-ImageNotification.staging.xcconfig */ = {isa = PBXFileReference; includeInIndex = 1; lastKnownFileType = text.xcconfig; name = "Pods-ImageNotification.staging.xcconfig"; path = "Target Support Files/Pods-ImageNotification/Pods-ImageNotification.staging.xcconfig"; sourceTree = "<group>"; };
		7525A372EA5C2C71A2CD7299 /* libPods-PriceWidgetExtension.a */ = {isa = PBXFileReference; explicitFileType = archive.ar; includeInIndex = 0; path = "libPods-PriceWidgetExtension.a"; sourceTree = BUILT_PRODUCTS_DIR; };
		87CF4710410515B544006799 /* Pods-SelectTokenIntent.debug.xcconfig */ = {isa = PBXFileReference; includeInIndex = 1; lastKnownFileType = text.xcconfig; name = "Pods-SelectTokenIntent.debug.xcconfig"; path = "Target Support Files/Pods-SelectTokenIntent/Pods-SelectTokenIntent.debug.xcconfig"; sourceTree = "<group>"; };
		98AED33BAB4247CEBEF8464D /* libz.tbd */ = {isa = PBXFileReference; explicitFileType = undefined; fileEncoding = 9; includeInIndex = 0; lastKnownFileType = "sourcecode.text-based-dylib-definition"; name = libz.tbd; path = usr/lib/libz.tbd; sourceTree = SDKROOT; };
=======
		7D34928F1D48E4B42BC85DFF /* libPods-SelectTokenIntent.a */ = {isa = PBXFileReference; explicitFileType = archive.ar; includeInIndex = 0; path = "libPods-SelectTokenIntent.a"; sourceTree = BUILT_PRODUCTS_DIR; };
		8FC6D46C7CB69138A4C62978 /* Pods-Rainbow.release.xcconfig */ = {isa = PBXFileReference; includeInIndex = 1; lastKnownFileType = text.xcconfig; name = "Pods-Rainbow.release.xcconfig"; path = "Target Support Files/Pods-Rainbow/Pods-Rainbow.release.xcconfig"; sourceTree = "<group>"; };
		98AED33BAB4247CEBEF8464D /* libz.tbd */ = {isa = PBXFileReference; explicitFileType = undefined; fileEncoding = 9; includeInIndex = 0; lastKnownFileType = "sourcecode.text-based-dylib-definition"; name = libz.tbd; path = usr/lib/libz.tbd; sourceTree = SDKROOT; };
		9B830E63329AE5A25F537C55 /* Pods-ImageNotification.debug.xcconfig */ = {isa = PBXFileReference; includeInIndex = 1; lastKnownFileType = text.xcconfig; name = "Pods-ImageNotification.debug.xcconfig"; path = "Target Support Files/Pods-ImageNotification/Pods-ImageNotification.debug.xcconfig"; sourceTree = "<group>"; };
		9C1EC28E9774EB85CD2786EB /* Pods-ImageNotification.localrelease.xcconfig */ = {isa = PBXFileReference; includeInIndex = 1; lastKnownFileType = text.xcconfig; name = "Pods-ImageNotification.localrelease.xcconfig"; path = "Target Support Files/Pods-ImageNotification/Pods-ImageNotification.localrelease.xcconfig"; sourceTree = "<group>"; };
>>>>>>> e7c70901
		9DEADFA4826D4D0BAA950D21 /* libRNFIRMessaging.a */ = {isa = PBXFileReference; explicitFileType = undefined; fileEncoding = 9; includeInIndex = 0; lastKnownFileType = archive.ar; path = libRNFIRMessaging.a; sourceTree = "<group>"; };
		A4277D9E23CBD1910042BAF4 /* Extensions.swift */ = {isa = PBXFileReference; lastKnownFileType = sourcecode.swift; path = Extensions.swift; sourceTree = "<group>"; };
		A4277DA223CFE85F0042BAF4 /* Theme.swift */ = {isa = PBXFileReference; lastKnownFileType = sourcecode.swift; path = Theme.swift; sourceTree = "<group>"; };
		A4D04BA823D12F99008C1DEC /* Button.swift */ = {isa = PBXFileReference; lastKnownFileType = sourcecode.swift; path = Button.swift; sourceTree = "<group>"; };
		A4D04BAB23D12FD5008C1DEC /* ButtonManager.m */ = {isa = PBXFileReference; lastKnownFileType = sourcecode.c.objc; path = ButtonManager.m; sourceTree = "<group>"; };
		A4ED3D6BCBF7BEC7768A38E5 /* libPods-PriceWidgetExtension.a */ = {isa = PBXFileReference; explicitFileType = archive.ar; includeInIndex = 0; path = "libPods-PriceWidgetExtension.a"; sourceTree = BUILT_PRODUCTS_DIR; };
		AA6228EA24272B200078BDAA /* SF-Pro-Rounded-Semibold.otf */ = {isa = PBXFileReference; lastKnownFileType = file; name = "SF-Pro-Rounded-Semibold.otf"; path = "../src/assets/fonts/SF-Pro-Rounded-Semibold.otf"; sourceTree = "<group>"; };
		AA6228EB24272B200078BDAA /* SF-Pro-Rounded-Bold.otf */ = {isa = PBXFileReference; lastKnownFileType = file; name = "SF-Pro-Rounded-Bold.otf"; path = "../src/assets/fonts/SF-Pro-Rounded-Bold.otf"; sourceTree = "<group>"; };
		AA6228EC24272B200078BDAA /* SF-Pro-Rounded-Heavy.otf */ = {isa = PBXFileReference; lastKnownFileType = file; name = "SF-Pro-Rounded-Heavy.otf"; path = "../src/assets/fonts/SF-Pro-Rounded-Heavy.otf"; sourceTree = "<group>"; };
		AA6228ED24272B200078BDAA /* SF-Pro-Rounded-Medium.otf */ = {isa = PBXFileReference; lastKnownFileType = file; name = "SF-Pro-Rounded-Medium.otf"; path = "../src/assets/fonts/SF-Pro-Rounded-Medium.otf"; sourceTree = "<group>"; };
		AA6228EE24272B200078BDAA /* SF-Pro-Rounded-Regular.otf */ = {isa = PBXFileReference; lastKnownFileType = file; name = "SF-Pro-Rounded-Regular.otf"; path = "../src/assets/fonts/SF-Pro-Rounded-Regular.otf"; sourceTree = "<group>"; };
		ADC8C998FB522600F1BCC2D9 /* Pods-PriceWidgetExtension.debug.xcconfig */ = {isa = PBXFileReference; includeInIndex = 1; lastKnownFileType = text.xcconfig; name = "Pods-PriceWidgetExtension.debug.xcconfig"; path = "Target Support Files/Pods-PriceWidgetExtension/Pods-PriceWidgetExtension.debug.xcconfig"; sourceTree = "<group>"; };
		B0C692B061D7430D8194DC98 /* ToolTipMenuTests.xctest */ = {isa = PBXFileReference; explicitFileType = undefined; fileEncoding = 9; includeInIndex = 0; lastKnownFileType = wrapper.cfbundle; path = ToolTipMenuTests.xctest; sourceTree = "<group>"; };
		B1986EA66A1B528DD9F45E75 /* libPods-SelectTokenIntent.a */ = {isa = PBXFileReference; explicitFileType = archive.ar; includeInIndex = 0; path = "libPods-SelectTokenIntent.a"; sourceTree = BUILT_PRODUCTS_DIR; };
		B52242E428B1B11F0024D19D /* smol@2x.png */ = {isa = PBXFileReference; lastKnownFileType = image.png; path = "smol@2x.png"; sourceTree = "<group>"; };
		B52242E528B1B11F0024D19D /* smol@3x.png */ = {isa = PBXFileReference; lastKnownFileType = image.png; path = "smol@3x.png"; sourceTree = "<group>"; };
		B54C1D0C29358945007560D9 /* golddoge@3x.png */ = {isa = PBXFileReference; lastKnownFileType = image.png; path = "golddoge@3x.png"; sourceTree = "<group>"; };
		B54C1D0D29358945007560D9 /* golddoge@2x.png */ = {isa = PBXFileReference; lastKnownFileType = image.png; path = "golddoge@2x.png"; sourceTree = "<group>"; };
		B54C1D0E29358946007560D9 /* raindoge@3x.png */ = {isa = PBXFileReference; lastKnownFileType = image.png; path = "raindoge@3x.png"; sourceTree = "<group>"; };
		B54C1D0F29358946007560D9 /* raindoge@2x.png */ = {isa = PBXFileReference; lastKnownFileType = image.png; path = "raindoge@2x.png"; sourceTree = "<group>"; };
		B54C1D142935A54F007560D9 /* zora@3x.png */ = {isa = PBXFileReference; lastKnownFileType = image.png; path = "zora@3x.png"; sourceTree = "<group>"; };
		B54C1D152935A54F007560D9 /* zora@2x.png */ = {isa = PBXFileReference; lastKnownFileType = image.png; path = "zora@2x.png"; sourceTree = "<group>"; };
		B5C070C42A4A387400D854BA /* zorb@3x.png */ = {isa = PBXFileReference; lastKnownFileType = image.png; path = "zorb@3x.png"; sourceTree = "<group>"; };
		B5C070C52A4A387400D854BA /* zorb@2x.png */ = {isa = PBXFileReference; lastKnownFileType = image.png; path = "zorb@2x.png"; sourceTree = "<group>"; };
		B5CC6D372A78732A0037D5A3 /* poolboy@2x.png */ = {isa = PBXFileReference; lastKnownFileType = image.png; path = "poolboy@2x.png"; sourceTree = "<group>"; };
		B5CC6D392A7873300037D5A3 /* poolboy@3x.png */ = {isa = PBXFileReference; lastKnownFileType = image.png; path = "poolboy@3x.png"; sourceTree = "<group>"; };
		B5CE8FFC29A5758100EB1EFA /* pooly@2x.png */ = {isa = PBXFileReference; lastKnownFileType = image.png; path = "pooly@2x.png"; sourceTree = "<group>"; };
		B5CE8FFD29A5758100EB1EFA /* pooly@3x.png */ = {isa = PBXFileReference; lastKnownFileType = image.png; path = "pooly@3x.png"; sourceTree = "<group>"; };
		B5D7F2EE29E8D41D003D6A54 /* finiliar@3x.png */ = {isa = PBXFileReference; lastKnownFileType = image.png; path = "finiliar@3x.png"; sourceTree = "<group>"; };
		B5D7F2EF29E8D41E003D6A54 /* finiliar@2x.png */ = {isa = PBXFileReference; lastKnownFileType = image.png; path = "finiliar@2x.png"; sourceTree = "<group>"; };
		BA80DF9FF66EB927641575F3 /* Pods-PriceWidgetExtension.staging.xcconfig */ = {isa = PBXFileReference; includeInIndex = 1; lastKnownFileType = text.xcconfig; name = "Pods-PriceWidgetExtension.staging.xcconfig"; path = "Target Support Files/Pods-PriceWidgetExtension/Pods-PriceWidgetExtension.staging.xcconfig"; sourceTree = "<group>"; };
		C04D10EF25AFC8C1003BEF7A /* Extras.json */ = {isa = PBXFileReference; lastKnownFileType = text.json; path = Extras.json; sourceTree = "<group>"; };
		C11640E7274DC10B00C9120A /* UIColor.swift */ = {isa = PBXFileReference; lastKnownFileType = sourcecode.swift; path = UIColor.swift; sourceTree = "<group>"; };
		C1272389274EBBB6006AC743 /* CurrencyDetails.swift */ = {isa = PBXFileReference; lastKnownFileType = sourcecode.swift; path = CurrencyDetails.swift; sourceTree = "<group>"; };
		C151287D2739F676006517AB /* IconProvider.swift */ = {isa = PBXFileReference; lastKnownFileType = sourcecode.swift; path = IconProvider.swift; sourceTree = "<group>"; };
		C16DCF5C272BA6EF00FF5C78 /* PriceWidgetExtension.appex */ = {isa = PBXFileReference; explicitFileType = "wrapper.app-extension"; includeInIndex = 0; path = PriceWidgetExtension.appex; sourceTree = BUILT_PRODUCTS_DIR; };
		C16DCF5D272BA6EF00FF5C78 /* WidgetKit.framework */ = {isa = PBXFileReference; lastKnownFileType = wrapper.framework; name = WidgetKit.framework; path = System/Library/Frameworks/WidgetKit.framework; sourceTree = SDKROOT; };
		C16DCF5F272BA6EF00FF5C78 /* SwiftUI.framework */ = {isa = PBXFileReference; lastKnownFileType = wrapper.framework; name = SwiftUI.framework; path = System/Library/Frameworks/SwiftUI.framework; sourceTree = SDKROOT; };
		C16DCF62272BA6EF00FF5C78 /* PriceWidget.swift */ = {isa = PBXFileReference; lastKnownFileType = sourcecode.swift; path = PriceWidget.swift; sourceTree = "<group>"; };
		C16DCF64272BA6F000FF5C78 /* Assets.xcassets */ = {isa = PBXFileReference; lastKnownFileType = folder.assetcatalog; path = Assets.xcassets; sourceTree = "<group>"; };
		C16DCF66272BA6F000FF5C78 /* Info.plist */ = {isa = PBXFileReference; lastKnownFileType = text.plist.xml; path = Info.plist; sourceTree = "<group>"; };
		C16DCF6F272BA75700FF5C78 /* CoinGeckoToken.swift */ = {isa = PBXFileReference; lastKnownFileType = sourcecode.swift; path = CoinGeckoToken.swift; sourceTree = "<group>"; };
		C16DCF72272BA77A00FF5C78 /* TokenProvider.swift */ = {isa = PBXFileReference; lastKnownFileType = sourcecode.swift; path = TokenProvider.swift; sourceTree = "<group>"; };
		C16DCF75272BA7AA00FF5C78 /* PriceWidgetView.swift */ = {isa = PBXFileReference; lastKnownFileType = sourcecode.swift; path = PriceWidgetView.swift; sourceTree = "<group>"; };
		C16DCF7F272BAB9500FF5C78 /* SelectTokenIntent.appex */ = {isa = PBXFileReference; explicitFileType = "wrapper.app-extension"; includeInIndex = 0; path = SelectTokenIntent.appex; sourceTree = BUILT_PRODUCTS_DIR; };
		C16DCF80272BAB9500FF5C78 /* Intents.framework */ = {isa = PBXFileReference; lastKnownFileType = wrapper.framework; name = Intents.framework; path = System/Library/Frameworks/Intents.framework; sourceTree = SDKROOT; };
		C16DCF83272BAB9500FF5C78 /* IntentHandler.swift */ = {isa = PBXFileReference; lastKnownFileType = sourcecode.swift; path = IntentHandler.swift; sourceTree = "<group>"; };
		C16DCF85272BAB9500FF5C78 /* Info.plist */ = {isa = PBXFileReference; lastKnownFileType = text.plist.xml; path = Info.plist; sourceTree = "<group>"; };
		C16DCF8B272BAB9600FF5C78 /* IntentsUI.framework */ = {isa = PBXFileReference; lastKnownFileType = wrapper.framework; name = IntentsUI.framework; path = System/Library/Frameworks/IntentsUI.framework; sourceTree = SDKROOT; };
		C16DCFAA272BB8ED00FF5C78 /* PriceDataProvider.swift */ = {isa = PBXFileReference; fileEncoding = 4; lastKnownFileType = sourcecode.swift; path = PriceDataProvider.swift; sourceTree = "<group>"; };
		C16DCFAF272BB8FC00FF5C78 /* PriceData.swift */ = {isa = PBXFileReference; fileEncoding = 4; lastKnownFileType = sourcecode.swift; path = PriceData.swift; sourceTree = "<group>"; };
		C16DCFB4272BC8F100FF5C78 /* TokenData.swift */ = {isa = PBXFileReference; lastKnownFileType = sourcecode.swift; path = TokenData.swift; sourceTree = "<group>"; };
		C179298427499A5B00044684 /* Constants.swift */ = {isa = PBXFileReference; lastKnownFileType = sourcecode.swift; path = Constants.swift; sourceTree = "<group>"; };
		C18C8E012798B02700D38B34 /* CurrencyProvider.swift */ = {isa = PBXFileReference; fileEncoding = 4; lastKnownFileType = sourcecode.swift; path = CurrencyProvider.swift; sourceTree = "<group>"; };
		C1C61A6C272C9C8D00E5C0B3 /* UIImage.swift */ = {isa = PBXFileReference; lastKnownFileType = sourcecode.swift; path = UIImage.swift; sourceTree = "<group>"; };
		C1C61A81272CBDA100E5C0B3 /* Images.xcassets */ = {isa = PBXFileReference; lastKnownFileType = folder.assetcatalog; path = Images.xcassets; sourceTree = "<group>"; };
		C1C61A902731A05700E5C0B3 /* RainbowTokenList.swift */ = {isa = PBXFileReference; lastKnownFileType = sourcecode.swift; path = RainbowTokenList.swift; sourceTree = "<group>"; };
		C1EA5B8D4631C01B40C6AC8A /* Pods-Rainbow.debug.xcconfig */ = {isa = PBXFileReference; includeInIndex = 1; lastKnownFileType = text.xcconfig; name = "Pods-Rainbow.debug.xcconfig"; path = "Target Support Files/Pods-Rainbow/Pods-Rainbow.debug.xcconfig"; sourceTree = "<group>"; };
		C1EB012E2731B68400830E70 /* TokenDetails.swift */ = {isa = PBXFileReference; lastKnownFileType = sourcecode.swift; path = TokenDetails.swift; sourceTree = "<group>"; };
<<<<<<< HEAD
		C6DDBA4689C514776271B07E /* Pods-PriceWidgetExtension.localrelease.xcconfig */ = {isa = PBXFileReference; includeInIndex = 1; lastKnownFileType = text.xcconfig; name = "Pods-PriceWidgetExtension.localrelease.xcconfig"; path = "Target Support Files/Pods-PriceWidgetExtension/Pods-PriceWidgetExtension.localrelease.xcconfig"; sourceTree = "<group>"; };
		C90169F4951E079333F6BAA2 /* Pods-ImageNotification.debug.xcconfig */ = {isa = PBXFileReference; includeInIndex = 1; lastKnownFileType = text.xcconfig; name = "Pods-ImageNotification.debug.xcconfig"; path = "Target Support Files/Pods-ImageNotification/Pods-ImageNotification.debug.xcconfig"; sourceTree = "<group>"; };
		D755E71324B04FEE9C691D14 /* libRNFirebase.a */ = {isa = PBXFileReference; explicitFileType = undefined; fileEncoding = 9; includeInIndex = 0; lastKnownFileType = archive.ar; path = libRNFirebase.a; sourceTree = "<group>"; };
		D952CD5F216B72091522018B /* libPods-Rainbow.a */ = {isa = PBXFileReference; explicitFileType = archive.ar; includeInIndex = 0; path = "libPods-Rainbow.a"; sourceTree = BUILT_PRODUCTS_DIR; };
		ED297162215061F000B7C4FE /* JavaScriptCore.framework */ = {isa = PBXFileReference; lastKnownFileType = wrapper.framework; name = JavaScriptCore.framework; path = System/Library/Frameworks/JavaScriptCore.framework; sourceTree = SDKROOT; };
		ED2971642150620600B7C4FE /* JavaScriptCore.framework */ = {isa = PBXFileReference; lastKnownFileType = wrapper.framework; name = JavaScriptCore.framework; path = Platforms/AppleTVOS.platform/Developer/SDKs/AppleTVOS12.0.sdk/System/Library/Frameworks/JavaScriptCore.framework; sourceTree = DEVELOPER_DIR; };
		F00EF2E9650A631860EE98ED /* Pods-PriceWidgetExtension.release.xcconfig */ = {isa = PBXFileReference; includeInIndex = 1; lastKnownFileType = text.xcconfig; name = "Pods-PriceWidgetExtension.release.xcconfig"; path = "Target Support Files/Pods-PriceWidgetExtension/Pods-PriceWidgetExtension.release.xcconfig"; sourceTree = "<group>"; };
=======
		CAAA3DE73BC4BB7E878D1270 /* Pods-Rainbow.debug.xcconfig */ = {isa = PBXFileReference; includeInIndex = 1; lastKnownFileType = text.xcconfig; name = "Pods-Rainbow.debug.xcconfig"; path = "Target Support Files/Pods-Rainbow/Pods-Rainbow.debug.xcconfig"; sourceTree = "<group>"; };
		D220290AB33022B9C99BAB0F /* Pods-SelectTokenIntent.localrelease.xcconfig */ = {isa = PBXFileReference; includeInIndex = 1; lastKnownFileType = text.xcconfig; name = "Pods-SelectTokenIntent.localrelease.xcconfig"; path = "Target Support Files/Pods-SelectTokenIntent/Pods-SelectTokenIntent.localrelease.xcconfig"; sourceTree = "<group>"; };
		D755E71324B04FEE9C691D14 /* libRNFirebase.a */ = {isa = PBXFileReference; explicitFileType = undefined; fileEncoding = 9; includeInIndex = 0; lastKnownFileType = archive.ar; path = libRNFirebase.a; sourceTree = "<group>"; };
		D9567C19FAC273302C19110D /* Pods-SelectTokenIntent.release.xcconfig */ = {isa = PBXFileReference; includeInIndex = 1; lastKnownFileType = text.xcconfig; name = "Pods-SelectTokenIntent.release.xcconfig"; path = "Target Support Files/Pods-SelectTokenIntent/Pods-SelectTokenIntent.release.xcconfig"; sourceTree = "<group>"; };
		DB7609C894759578565D5742 /* Pods-SelectTokenIntent.staging.xcconfig */ = {isa = PBXFileReference; includeInIndex = 1; lastKnownFileType = text.xcconfig; name = "Pods-SelectTokenIntent.staging.xcconfig"; path = "Target Support Files/Pods-SelectTokenIntent/Pods-SelectTokenIntent.staging.xcconfig"; sourceTree = "<group>"; };
		DCD2243A47AE0F05E8C0A7A9 /* Pods-ImageNotification.staging.xcconfig */ = {isa = PBXFileReference; includeInIndex = 1; lastKnownFileType = text.xcconfig; name = "Pods-ImageNotification.staging.xcconfig"; path = "Target Support Files/Pods-ImageNotification/Pods-ImageNotification.staging.xcconfig"; sourceTree = "<group>"; };
		E1DB5D9BBA70D7ACA22C64C4 /* libPods-Rainbow.a */ = {isa = PBXFileReference; explicitFileType = archive.ar; includeInIndex = 0; path = "libPods-Rainbow.a"; sourceTree = BUILT_PRODUCTS_DIR; };
		ED297162215061F000B7C4FE /* JavaScriptCore.framework */ = {isa = PBXFileReference; lastKnownFileType = wrapper.framework; name = JavaScriptCore.framework; path = System/Library/Frameworks/JavaScriptCore.framework; sourceTree = SDKROOT; };
		ED2971642150620600B7C4FE /* JavaScriptCore.framework */ = {isa = PBXFileReference; lastKnownFileType = wrapper.framework; name = JavaScriptCore.framework; path = Platforms/AppleTVOS.platform/Developer/SDKs/AppleTVOS12.0.sdk/System/Library/Frameworks/JavaScriptCore.framework; sourceTree = DEVELOPER_DIR; };
		FFA8ED943E58AD71A19440EA /* Pods-Rainbow.localrelease.xcconfig */ = {isa = PBXFileReference; includeInIndex = 1; lastKnownFileType = text.xcconfig; name = "Pods-Rainbow.localrelease.xcconfig"; path = "Target Support Files/Pods-Rainbow/Pods-Rainbow.localrelease.xcconfig"; sourceTree = "<group>"; };
>>>>>>> e7c70901
/* End PBXFileReference section */

/* Begin PBXFrameworksBuildPhase section */
		0299CE742886202800B5C7E7 /* Frameworks */ = {
			isa = PBXFrameworksBuildPhase;
			buildActionMask = 2147483647;
			files = (
<<<<<<< HEAD
				B4EEA173BC7B46848F8BBCC3 /* libPods-ImageNotification.a in Frameworks */,
=======
				AA9E24F11FF61A89D5AF81FF /* libPods-ImageNotification.a in Frameworks */,
>>>>>>> e7c70901
			);
			runOnlyForDeploymentPostprocessing = 0;
		};
		13B07F8C1A680F5B00A75B9A /* Frameworks */ = {
			isa = PBXFrameworksBuildPhase;
			buildActionMask = 2147483647;
			files = (
				ED2971652150620600B7C4FE /* JavaScriptCore.framework in Frameworks */,
				C72F456C99A646399192517D /* libz.tbd in Frameworks */,
<<<<<<< HEAD
				45F14C03D4BC523E6D0CE6CB /* libPods-Rainbow.a in Frameworks */,
=======
				519FE16779144AEF02D0535B /* libPods-Rainbow.a in Frameworks */,
>>>>>>> e7c70901
			);
			runOnlyForDeploymentPostprocessing = 0;
		};
		C16DCF59272BA6EF00FF5C78 /* Frameworks */ = {
			isa = PBXFrameworksBuildPhase;
			buildActionMask = 2147483647;
			files = (
				C16DCF60272BA6EF00FF5C78 /* SwiftUI.framework in Frameworks */,
				C16DCF5E272BA6EF00FF5C78 /* WidgetKit.framework in Frameworks */,
<<<<<<< HEAD
				10D1A6153CCF9D9F0BF4BBDF /* libPods-PriceWidgetExtension.a in Frameworks */,
=======
				9285F2B7919299989781761D /* libPods-PriceWidgetExtension.a in Frameworks */,
>>>>>>> e7c70901
			);
			runOnlyForDeploymentPostprocessing = 0;
		};
		C16DCF7C272BAB9500FF5C78 /* Frameworks */ = {
			isa = PBXFrameworksBuildPhase;
			buildActionMask = 2147483647;
			files = (
				C16DCF81272BAB9500FF5C78 /* Intents.framework in Frameworks */,
<<<<<<< HEAD
				9934B0A1261CFF3FDF1D6712 /* libPods-SelectTokenIntent.a in Frameworks */,
=======
				D25A1CD5018FB9F5448992E1 /* libPods-SelectTokenIntent.a in Frameworks */,
>>>>>>> e7c70901
			);
			runOnlyForDeploymentPostprocessing = 0;
		};
/* End PBXFrameworksBuildPhase section */

/* Begin PBXGroup section */
		00E356EF1AD99517003FC87E /* RainbowTests */ = {
			isa = PBXGroup;
			children = (
				00E356F21AD99517003FC87E /* RainbowTests.m */,
				00E356F01AD99517003FC87E /* Supporting Files */,
			);
			path = RainbowTests;
			sourceTree = "<group>";
		};
		00E356F01AD99517003FC87E /* Supporting Files */ = {
			isa = PBXGroup;
			children = (
				00E356F11AD99517003FC87E /* Info.plist */,
			);
			name = "Supporting Files";
			sourceTree = "<group>";
		};
		0299CE782886202800B5C7E7 /* ImageNotification */ = {
			isa = PBXGroup;
			children = (
				0299CE792886202800B5C7E7 /* NotificationService.h */,
				0299CE7A2886202800B5C7E7 /* NotificationService.m */,
				0299CE7C2886202800B5C7E7 /* Info.plist */,
			);
			path = ImageNotification;
			sourceTree = "<group>";
		};
		13B07FAE1A68108700A75B9A /* Rainbow */ = {
			isa = PBXGroup;
			children = (
				15C398772880DF82006033AC /* AppIcons */,
				4D098C2C2811A95F006A801A /* RNStartTime */,
				1539422B24C7CF7B00E4A9D1 /* Settings */,
				66A1FEAE24AB63D600C3F539 /* RNCoolModals */,
				15E531D7242DAB3500797B89 /* NSNotifications */,
				15E531D6242B28F800797B89 /* Animations */,
				157155042418734C009B698B /* RainbowDebug.entitlements */,
				157155032418733F009B698B /* RainbowRelease.entitlements */,
				A4D04BA723D12F27008C1DEC /* Button */,
				3C379D5D20FD1F92009AF81F /* Rainbow.entitlements */,
				008F07F21AC5B25A0029DE68 /* main.jsbundle */,
				13B07FAF1A68108700A75B9A /* AppDelegate.h */,
				13B07FB01A68108700A75B9A /* AppDelegate.mm */,
				13B07FB61A68108700A75B9A /* Info.plist */,
				13B07FB71A68108700A75B9A /* main.m */,
				13B07FB11A68108700A75B9A /* LaunchScreen.xib */,
				3CBE29CB2381E43800BE05AC /* Rainbow-Bridging-Header.h */,
				A4277D9E23CBD1910042BAF4 /* Extensions.swift */,
				A4277DA223CFE85F0042BAF4 /* Theme.swift */,
				6635730524939991006ACFA6 /* SafeStoreReview.m */,
				1539422724C7C7E100E4A9D1 /* Settings.bundle */,
				66A28EAF24CAF1B500410A88 /* TestFlight.m */,
				C04D10EF25AFC8C1003BEF7A /* Extras.json */,
				6655FFB325BB2B0700642961 /* ThemeModule.m */,
			);
			name = Rainbow;
			sourceTree = "<group>";
		};
		1539422B24C7CF7B00E4A9D1 /* Settings */ = {
			isa = PBXGroup;
			children = (
				1539422C24C7CF9300E4A9D1 /* SettingsBundleHelper.swift */,
			);
			name = Settings;
			sourceTree = "<group>";
		};
		15C398772880DF82006033AC /* AppIcons */ = {
			isa = PBXGroup;
			children = (
				B5C070C52A4A387400D854BA /* zorb@2x.png */,
				B5C070C42A4A387400D854BA /* zorb@3x.png */,
				B5D7F2EF29E8D41E003D6A54 /* finiliar@2x.png */,
				B5D7F2EE29E8D41D003D6A54 /* finiliar@3x.png */,
				B5CE8FFC29A5758100EB1EFA /* pooly@2x.png */,
				B5CE8FFD29A5758100EB1EFA /* pooly@3x.png */,
				B52242E428B1B11F0024D19D /* smol@2x.png */,
				B52242E528B1B11F0024D19D /* smol@3x.png */,
				15CF49BF2889AFAD005F92C9 /* pixel@2x.png */,
				15CF49BE2889AFAD005F92C9 /* pixel@3x.png */,
				15CF49BB2889AF7C005F92C9 /* optimism@2x.png */,
				B54C1D0D29358945007560D9 /* golddoge@2x.png */,
				B54C1D0C29358945007560D9 /* golddoge@3x.png */,
				B54C1D0F29358946007560D9 /* raindoge@2x.png */,
				B54C1D0E29358946007560D9 /* raindoge@3x.png */,
				B5CC6D372A78732A0037D5A3 /* poolboy@2x.png */,
				B54C1D152935A54F007560D9 /* zora@2x.png */,
				B54C1D142935A54F007560D9 /* zora@3x.png */,
				15CF49BA2889AF7C005F92C9 /* optimism@3x.png */,
				B5CC6D392A7873300037D5A3 /* poolboy@3x.png */,
				15C3987F2880EDFF006033AC /* og@2x.png */,
				15C3987D2880EDFF006033AC /* og@3x.png */,
			);
			path = AppIcons;
			sourceTree = "<group>";
		};
		15DC38CC247E0DCC00919009 /* Config */ = {
			isa = PBXGroup;
			children = (
				66A29CCA2511074500481F4A /* ReaHeader.h */,
				15DC38CE247E0E0900919009 /* debug.xcconfig */,
				15DC38CF247E0E0A00919009 /* localrelease.xcconfig */,
				15DC38CD247E0E0900919009 /* release.xcconfig */,
				15DC38D0247E0E0A00919009 /* staging.xcconfig */,
			);
			path = Config;
			sourceTree = "<group>";
		};
		15E531D6242B28F800797B89 /* Animations */ = {
			isa = PBXGroup;
			children = (
				15E531D4242B28EF00797B89 /* UIImageViewWithPersistentAnimations.swift */,
				6630540824A38A1900E5B030 /* RainbowText.m */,
			);
			name = Animations;
			sourceTree = "<group>";
		};
		15E531D7242DAB3500797B89 /* NSNotifications */ = {
			isa = PBXGroup;
			children = (
				15E531D8242DAB7100797B89 /* NotificationManager.h */,
				15E531D9242DAB7100797B89 /* NotificationManager.m */,
			);
			name = NSNotifications;
			sourceTree = "<group>";
		};
		24979D1220F83E3D007EB0DA /* Recovered References */ = {
			isa = PBXGroup;
			children = (
				9DEADFA4826D4D0BAA950D21 /* libRNFIRMessaging.a */,
				B0C692B061D7430D8194DC98 /* ToolTipMenuTests.xctest */,
				D755E71324B04FEE9C691D14 /* libRNFirebase.a */,
			);
			name = "Recovered References";
			sourceTree = "<group>";
		};
		2D16E6871FA4F8E400B85C8A /* Frameworks */ = {
			isa = PBXGroup;
			children = (
				0299CE852886246C00B5C7E7 /* libFirebaseCore.a */,
				ED297162215061F000B7C4FE /* JavaScriptCore.framework */,
				ED2971642150620600B7C4FE /* JavaScriptCore.framework */,
				24979E7920F84004007EB0DA /* Firebase.h */,
				24979E7420F84004007EB0DA /* FirebaseAnalytics.framework */,
				24979E7520F84004007EB0DA /* FirebaseCore.framework */,
				24979E7C20F84004007EB0DA /* FirebaseCoreDiagnostics.framework */,
				24979E7B20F84004007EB0DA /* FirebaseInstanceID.framework */,
				24979E7620F84004007EB0DA /* FirebaseMessaging.framework */,
				24979E7A20F84004007EB0DA /* FirebaseNanoPB.framework */,
				24979E7720F84004007EB0DA /* GoogleService-Info.plist */,
				24979E7820F84004007EB0DA /* GoogleToolboxForMac.framework */,
				24979E7D20F84005007EB0DA /* module.modulemap */,
				24979E7E20F84005007EB0DA /* nanopb.framework */,
				24979E3620F84003007EB0DA /* Protobuf.framework */,
				98AED33BAB4247CEBEF8464D /* libz.tbd */,
				C16DCF5D272BA6EF00FF5C78 /* WidgetKit.framework */,
				C16DCF5F272BA6EF00FF5C78 /* SwiftUI.framework */,
				C16DCF80272BAB9500FF5C78 /* Intents.framework */,
				C16DCF8B272BAB9600FF5C78 /* IntentsUI.framework */,
<<<<<<< HEAD
				1369C5E257E67F490D513866 /* libPods-ImageNotification.a */,
				7525A372EA5C2C71A2CD7299 /* libPods-PriceWidgetExtension.a */,
				D952CD5F216B72091522018B /* libPods-Rainbow.a */,
				B1986EA66A1B528DD9F45E75 /* libPods-SelectTokenIntent.a */,
=======
				3178061C47537B8CF85E3C08 /* libPods-ImageNotification.a */,
				A4ED3D6BCBF7BEC7768A38E5 /* libPods-PriceWidgetExtension.a */,
				E1DB5D9BBA70D7ACA22C64C4 /* libPods-Rainbow.a */,
				7D34928F1D48E4B42BC85DFF /* libPods-SelectTokenIntent.a */,
>>>>>>> e7c70901
			);
			name = Frameworks;
			sourceTree = "<group>";
		};
		4D098C2C2811A95F006A801A /* RNStartTime */ = {
			isa = PBXGroup;
			children = (
				4D098C2D2811A979006A801A /* RNStartTime.h */,
				4D098C2E2811A9A5006A801A /* RNStartTime.m */,
			);
			name = RNStartTime;
			sourceTree = "<group>";
		};
		668ADB2B25A4E3A20050859D /* Rainbow Stickers */ = {
			isa = PBXGroup;
			children = (
				668ADB2C25A4E3A40050859D /* Stickers.xcassets */,
				668ADB2E25A4E3A40050859D /* Info.plist */,
			);
			path = "Rainbow Stickers";
			sourceTree = "<group>";
		};
		66A1FEAE24AB63D600C3F539 /* RNCoolModals */ = {
			isa = PBXGroup;
			children = (
				66A1FEBB24ACBBE600C3F539 /* RNCMPortal.m */,
				66A1FEB224AB641100C3F539 /* RNCMScreen.h */,
				66A1FEB324AB641100C3F539 /* RNCMScreen.m */,
				66A1FEAF24AB641100C3F539 /* RNCMScreenStack.h */,
				66A1FEB024AB641100C3F539 /* RNCMScreenStack.m */,
				66A1FEB124AB641100C3F539 /* UIViewController+slack.swift */,
			);
			name = RNCoolModals;
			sourceTree = "<group>";
		};
		832341AE1AAA6A7D00B99B32 /* Libraries */ = {
			isa = PBXGroup;
			children = (
			);
			name = Libraries;
			sourceTree = "<group>";
		};
		83CBB9F61A601CBA00E9B192 = {
			isa = PBXGroup;
			children = (
				664612EC2748489B00B43F5A /* PriceWidgetExtension.entitlements */,
				C1C61A81272CBDA100E5C0B3 /* Images.xcassets */,
				15DC38CC247E0DCC00919009 /* Config */,
				13B07FAE1A68108700A75B9A /* Rainbow */,
				832341AE1AAA6A7D00B99B32 /* Libraries */,
				00E356EF1AD99517003FC87E /* RainbowTests */,
				668ADB2B25A4E3A20050859D /* Rainbow Stickers */,
				C16DCF61272BA6EF00FF5C78 /* PriceWidget */,
				C16DCF82272BAB9500FF5C78 /* SelectTokenIntent */,
				0299CE782886202800B5C7E7 /* ImageNotification */,
				83CBBA001A601CBA00E9B192 /* Products */,
				2D16E6871FA4F8E400B85C8A /* Frameworks */,
				DCAC1D8CC45E468FBB7E1395 /* Resources */,
				24979D1220F83E3D007EB0DA /* Recovered References */,
				C640359C0E6575CE0A7ECD73 /* Pods */,
			);
			indentWidth = 2;
			sourceTree = "<group>";
			tabWidth = 2;
			usesTabs = 0;
		};
		83CBBA001A601CBA00E9B192 /* Products */ = {
			isa = PBXGroup;
			children = (
				13B07F961A680F5B00A75B9A /* Rainbow.app */,
				C16DCF5C272BA6EF00FF5C78 /* PriceWidgetExtension.appex */,
				C16DCF7F272BAB9500FF5C78 /* SelectTokenIntent.appex */,
				0299CE772886202800B5C7E7 /* ImageNotification.appex */,
			);
			name = Products;
			sourceTree = "<group>";
		};
		A4D04BA723D12F27008C1DEC /* Button */ = {
			isa = PBXGroup;
			children = (
				A4D04BA823D12F99008C1DEC /* Button.swift */,
				A4D04BAB23D12FD5008C1DEC /* ButtonManager.m */,
			);
			name = Button;
			sourceTree = "<group>";
		};
		C16DCF61272BA6EF00FF5C78 /* PriceWidget */ = {
			isa = PBXGroup;
			children = (
				C1AA30682731ED2200136A9A /* Utils */,
				C1AA30672731ECED00136A9A /* Models */,
				C1AA30662731ECD900136A9A /* Providers */,
				C16DCF62272BA6EF00FF5C78 /* PriceWidget.swift */,
				C16DCF64272BA6F000FF5C78 /* Assets.xcassets */,
				C16DCF66272BA6F000FF5C78 /* Info.plist */,
				C16DCF75272BA7AA00FF5C78 /* PriceWidgetView.swift */,
				15D66139277A751C0082F041 /* SelectTokenIntent.intentdefinition */,
			);
			path = PriceWidget;
			sourceTree = "<group>";
		};
		C16DCF82272BAB9500FF5C78 /* SelectTokenIntent */ = {
			isa = PBXGroup;
			children = (
				664612ED274848B000B43F5A /* SelectTokenIntent.entitlements */,
				C16DCF83272BAB9500FF5C78 /* IntentHandler.swift */,
				C16DCF85272BAB9500FF5C78 /* Info.plist */,
			);
			path = SelectTokenIntent;
			sourceTree = "<group>";
		};
		C1AA30662731ECD900136A9A /* Providers */ = {
			isa = PBXGroup;
			children = (
				C18C8E012798B02700D38B34 /* CurrencyProvider.swift */,
				C151287D2739F676006517AB /* IconProvider.swift */,
				C16DCF72272BA77A00FF5C78 /* TokenProvider.swift */,
				C16DCFAA272BB8ED00FF5C78 /* PriceDataProvider.swift */,
			);
			path = Providers;
			sourceTree = "<group>";
		};
		C1AA30672731ECED00136A9A /* Models */ = {
			isa = PBXGroup;
			children = (
				C16DCFB4272BC8F100FF5C78 /* TokenData.swift */,
				C1EB012E2731B68400830E70 /* TokenDetails.swift */,
				C1C61A902731A05700E5C0B3 /* RainbowTokenList.swift */,
				C16DCF6F272BA75700FF5C78 /* CoinGeckoToken.swift */,
				C16DCFAF272BB8FC00FF5C78 /* PriceData.swift */,
				C1272389274EBBB6006AC743 /* CurrencyDetails.swift */,
			);
			path = Models;
			sourceTree = "<group>";
		};
		C1AA30682731ED2200136A9A /* Utils */ = {
			isa = PBXGroup;
			children = (
				C1C61A6C272C9C8D00E5C0B3 /* UIImage.swift */,
				C179298427499A5B00044684 /* Constants.swift */,
				C11640E7274DC10B00C9120A /* UIColor.swift */,
			);
			path = Utils;
			sourceTree = "<group>";
		};
		C640359C0E6575CE0A7ECD73 /* Pods */ = {
			isa = PBXGroup;
			children = (
<<<<<<< HEAD
				C90169F4951E079333F6BAA2 /* Pods-ImageNotification.debug.xcconfig */,
				3045B194C380D1F5D2FBC9E9 /* Pods-ImageNotification.release.xcconfig */,
				2F79EA14732F06F09737502B /* Pods-ImageNotification.localrelease.xcconfig */,
				720D2A91BA14993B906510B1 /* Pods-ImageNotification.staging.xcconfig */,
				ADC8C998FB522600F1BCC2D9 /* Pods-PriceWidgetExtension.debug.xcconfig */,
				F00EF2E9650A631860EE98ED /* Pods-PriceWidgetExtension.release.xcconfig */,
				C6DDBA4689C514776271B07E /* Pods-PriceWidgetExtension.localrelease.xcconfig */,
				6114356B3C65634E319A1EA1 /* Pods-PriceWidgetExtension.staging.xcconfig */,
				C1EA5B8D4631C01B40C6AC8A /* Pods-Rainbow.debug.xcconfig */,
				02256DE9FB0F6CD2FA93D65D /* Pods-Rainbow.release.xcconfig */,
				692BC31F8D1182C52E23215E /* Pods-Rainbow.localrelease.xcconfig */,
				47B4357A059B4057C4B205E4 /* Pods-Rainbow.staging.xcconfig */,
				87CF4710410515B544006799 /* Pods-SelectTokenIntent.debug.xcconfig */,
				15DAFA7F51307F1A622EBD5B /* Pods-SelectTokenIntent.release.xcconfig */,
				565892820B007DB53C9A00F1 /* Pods-SelectTokenIntent.localrelease.xcconfig */,
				44E625B7CD4DF7DD3C7F018A /* Pods-SelectTokenIntent.staging.xcconfig */,
=======
				9B830E63329AE5A25F537C55 /* Pods-ImageNotification.debug.xcconfig */,
				0D68C22BB90EFE86598B2AF0 /* Pods-ImageNotification.release.xcconfig */,
				9C1EC28E9774EB85CD2786EB /* Pods-ImageNotification.localrelease.xcconfig */,
				DCD2243A47AE0F05E8C0A7A9 /* Pods-ImageNotification.staging.xcconfig */,
				3B92BD6C79127FBA1AAA8D19 /* Pods-PriceWidgetExtension.debug.xcconfig */,
				26236EC22BE77BB73D8E7F3C /* Pods-PriceWidgetExtension.release.xcconfig */,
				00FA7A9B49BDEF7080A2AB15 /* Pods-PriceWidgetExtension.localrelease.xcconfig */,
				BA80DF9FF66EB927641575F3 /* Pods-PriceWidgetExtension.staging.xcconfig */,
				CAAA3DE73BC4BB7E878D1270 /* Pods-Rainbow.debug.xcconfig */,
				8FC6D46C7CB69138A4C62978 /* Pods-Rainbow.release.xcconfig */,
				FFA8ED943E58AD71A19440EA /* Pods-Rainbow.localrelease.xcconfig */,
				33CEB9717824578345050BEB /* Pods-Rainbow.staging.xcconfig */,
				425BC27F9529E96EA41C8ADA /* Pods-SelectTokenIntent.debug.xcconfig */,
				D9567C19FAC273302C19110D /* Pods-SelectTokenIntent.release.xcconfig */,
				D220290AB33022B9C99BAB0F /* Pods-SelectTokenIntent.localrelease.xcconfig */,
				DB7609C894759578565D5742 /* Pods-SelectTokenIntent.staging.xcconfig */,
>>>>>>> e7c70901
			);
			path = Pods;
			sourceTree = "<group>";
		};
		DCAC1D8CC45E468FBB7E1395 /* Resources */ = {
			isa = PBXGroup;
			children = (
				AA6228EB24272B200078BDAA /* SF-Pro-Rounded-Bold.otf */,
				AA6228EC24272B200078BDAA /* SF-Pro-Rounded-Heavy.otf */,
				AA6228ED24272B200078BDAA /* SF-Pro-Rounded-Medium.otf */,
				AA6228EE24272B200078BDAA /* SF-Pro-Rounded-Regular.otf */,
				AA6228EA24272B200078BDAA /* SF-Pro-Rounded-Semibold.otf */,
			);
			name = Resources;
			sourceTree = "<group>";
		};
/* End PBXGroup section */

/* Begin PBXNativeTarget section */
		0299CE762886202800B5C7E7 /* ImageNotification */ = {
			isa = PBXNativeTarget;
			buildConfigurationList = 0299CE842886202800B5C7E7 /* Build configuration list for PBXNativeTarget "ImageNotification" */;
			buildPhases = (
<<<<<<< HEAD
				FBEFC76BED8AE19E37473DDA /* [CP] Check Pods Manifest.lock */,
=======
				55C6C30E361FAB428D67A0BF /* [CP] Check Pods Manifest.lock */,
>>>>>>> e7c70901
				0299CE732886202800B5C7E7 /* Sources */,
				0299CE742886202800B5C7E7 /* Frameworks */,
				0299CE752886202800B5C7E7 /* Resources */,
			);
			buildRules = (
			);
			dependencies = (
			);
			name = ImageNotification;
			productName = ImageNotification;
			productReference = 0299CE772886202800B5C7E7 /* ImageNotification.appex */;
			productType = "com.apple.product-type.app-extension";
		};
		13B07F861A680F5B00A75B9A /* Rainbow */ = {
			isa = PBXNativeTarget;
			buildConfigurationList = 13B07F931A680F5B00A75B9A /* Build configuration list for PBXNativeTarget "Rainbow" */;
			buildPhases = (
<<<<<<< HEAD
				CBB18A10EDB7DF3E6DF34832 /* [CP] Check Pods Manifest.lock */,
=======
				6BB880F185F9F66155B085DC /* [CP] Check Pods Manifest.lock */,
>>>>>>> e7c70901
				13B07F871A680F5B00A75B9A /* Sources */,
				13B07F8C1A680F5B00A75B9A /* Frameworks */,
				13B07F8E1A680F5B00A75B9A /* Resources */,
				00DD1BFF1BD5951E006B06BC /* Bundle React Native code and images */,
				9FF961FEA7AF435FA18ED988 /* Upload Debug Symbols to Sentry */,
				668ADB3225A4E3A40050859D /* Embed App Extensions */,
<<<<<<< HEAD
				A03C159E91D2A163DE9591FD /* [CP] Embed Pods Frameworks */,
				87AF5FE08E09AFE0B45EA40D /* [CP] Copy Pods Resources */,
				F238DE8BF70844B485C2C8C7 /* [CP-User] [RNFB] Core Configuration */,
				05082409F3EA834998D7B669 /* [CP-User] [RNFB] Crashlytics Configuration */,
=======
				B8EC3E239C69F7D36CF0EF10 /* [CP] Embed Pods Frameworks */,
				41A119165280EB679D59C0F8 /* [CP] Copy Pods Resources */,
				7FE9D5EEB18423835D3CF384 /* [CP-User] [RNFB] Core Configuration */,
				AEB0994425FA4424F0F6D86D /* [CP-User] [RNFB] Crashlytics Configuration */,
>>>>>>> e7c70901
			);
			buildRules = (
			);
			dependencies = (
				C16DCF68272BA6F000FF5C78 /* PBXTargetDependency */,
				C16DCF98272BAB9600FF5C78 /* PBXTargetDependency */,
				0299CE7E2886202800B5C7E7 /* PBXTargetDependency */,
			);
			name = Rainbow;
			productName = "Hello World";
			productReference = 13B07F961A680F5B00A75B9A /* Rainbow.app */;
			productType = "com.apple.product-type.application";
		};
		C16DCF5B272BA6EF00FF5C78 /* PriceWidgetExtension */ = {
			isa = PBXNativeTarget;
			buildConfigurationList = C16DCF6E272BA6F100FF5C78 /* Build configuration list for PBXNativeTarget "PriceWidgetExtension" */;
			buildPhases = (
<<<<<<< HEAD
				109C09632B42D471AA2D478C /* [CP] Check Pods Manifest.lock */,
=======
				7F4FB4C881D6AA25C324AD55 /* [CP] Check Pods Manifest.lock */,
>>>>>>> e7c70901
				C16DCF58272BA6EF00FF5C78 /* Sources */,
				C16DCF59272BA6EF00FF5C78 /* Frameworks */,
				C16DCF5A272BA6EF00FF5C78 /* Resources */,
			);
			buildRules = (
			);
			dependencies = (
			);
			name = PriceWidgetExtension;
			productName = PriceWidgetExtension;
			productReference = C16DCF5C272BA6EF00FF5C78 /* PriceWidgetExtension.appex */;
			productType = "com.apple.product-type.app-extension";
		};
		C16DCF7E272BAB9500FF5C78 /* SelectTokenIntent */ = {
			isa = PBXNativeTarget;
			buildConfigurationList = C16DCF9F272BAB9600FF5C78 /* Build configuration list for PBXNativeTarget "SelectTokenIntent" */;
			buildPhases = (
<<<<<<< HEAD
				AA6CC8C91C9D3CE13D6AF92A /* [CP] Check Pods Manifest.lock */,
=======
				53C427705E7F136E8EB774EB /* [CP] Check Pods Manifest.lock */,
>>>>>>> e7c70901
				C16DCF7B272BAB9500FF5C78 /* Sources */,
				C16DCF7C272BAB9500FF5C78 /* Frameworks */,
				C16DCF7D272BAB9500FF5C78 /* Resources */,
			);
			buildRules = (
			);
			dependencies = (
			);
			name = SelectTokenIntent;
			productName = SelectTokenIntent;
			productReference = C16DCF7F272BAB9500FF5C78 /* SelectTokenIntent.appex */;
			productType = "com.apple.product-type.app-extension";
		};
/* End PBXNativeTarget section */

/* Begin PBXProject section */
		83CBB9F71A601CBA00E9B192 /* Project object */ = {
			isa = PBXProject;
			attributes = {
				LastSwiftUpdateCheck = 1250;
				LastUpgradeCheck = 610;
				ORGANIZATIONNAME = Rainbow;
				TargetAttributes = {
					0299CE762886202800B5C7E7 = {
						CreatedOnToolsVersion = 13.3.1;
						DevelopmentTeam = L74NQAQB8H;
						ProvisioningStyle = Manual;
					};
					13B07F861A680F5B00A75B9A = {
						DevelopmentTeam = L74NQAQB8H;
						LastSwiftMigration = 1120;
						ProvisioningStyle = Manual;
						SystemCapabilities = {
							com.apple.Push = {
								enabled = 1;
							};
							com.apple.SafariKeychain = {
								enabled = 1;
							};
						};
					};
					C16DCF5B272BA6EF00FF5C78 = {
						CreatedOnToolsVersion = 12.5.1;
						DevelopmentTeam = L74NQAQB8H;
						ProvisioningStyle = Manual;
					};
					C16DCF7E272BAB9500FF5C78 = {
						CreatedOnToolsVersion = 12.5.1;
						DevelopmentTeam = L74NQAQB8H;
						ProvisioningStyle = Manual;
					};
				};
			};
			buildConfigurationList = 83CBB9FA1A601CBA00E9B192 /* Build configuration list for PBXProject "Rainbow" */;
			compatibilityVersion = "Xcode 3.2";
			developmentRegion = English;
			hasScannedForEncodings = 0;
			knownRegions = (
				English,
				en,
				Base,
			);
			mainGroup = 83CBB9F61A601CBA00E9B192;
			productRefGroup = 83CBBA001A601CBA00E9B192 /* Products */;
			projectDirPath = "";
			projectRoot = "";
			targets = (
				13B07F861A680F5B00A75B9A /* Rainbow */,
				C16DCF5B272BA6EF00FF5C78 /* PriceWidgetExtension */,
				C16DCF7E272BAB9500FF5C78 /* SelectTokenIntent */,
				0299CE762886202800B5C7E7 /* ImageNotification */,
			);
		};
/* End PBXProject section */

/* Begin PBXResourcesBuildPhase section */
		0299CE752886202800B5C7E7 /* Resources */ = {
			isa = PBXResourcesBuildPhase;
			buildActionMask = 2147483647;
			files = (
			);
			runOnlyForDeploymentPostprocessing = 0;
		};
		13B07F8E1A680F5B00A75B9A /* Resources */ = {
			isa = PBXResourcesBuildPhase;
			buildActionMask = 2147483647;
			files = (
				B54C1D1329358946007560D9 /* raindoge@2x.png in Resources */,
				13B07FBD1A68108700A75B9A /* LaunchScreen.xib in Resources */,
				B5D7F2F129E8D41E003D6A54 /* finiliar@2x.png in Resources */,
				B54C1D1029358946007560D9 /* golddoge@3x.png in Resources */,
				24979E8920F84250007EB0DA /* GoogleService-Info.plist in Resources */,
				B54C1D162935A54F007560D9 /* zora@3x.png in Resources */,
				B5CE8FFE29A5758100EB1EFA /* pooly@2x.png in Resources */,
				B5C070C72A4A387400D854BA /* zorb@2x.png in Resources */,
				B5CC6D382A78732A0037D5A3 /* poolboy@2x.png in Resources */,
				15CF49BD2889AF7C005F92C9 /* optimism@2x.png in Resources */,
				1539422824C7C7E200E4A9D1 /* Settings.bundle in Resources */,
				15C398832880EDFF006033AC /* og@2x.png in Resources */,
				B54C1D1129358946007560D9 /* golddoge@2x.png in Resources */,
				B54C1D1229358946007560D9 /* raindoge@3x.png in Resources */,
				15CF49C12889AFAD005F92C9 /* pixel@2x.png in Resources */,
				C04D10F025AFC8C1003BEF7A /* Extras.json in Resources */,
				B5CC6D3A2A7873300037D5A3 /* poolboy@3x.png in Resources */,
				C1C61A82272CBDA100E5C0B3 /* Images.xcassets in Resources */,
				AA6228EF24272F510078BDAA /* SF-Pro-Rounded-Bold.otf in Resources */,
				AA6228F024272F510078BDAA /* SF-Pro-Rounded-Heavy.otf in Resources */,
				15CF49C02889AFAD005F92C9 /* pixel@3x.png in Resources */,
				B54C1D172935A54F007560D9 /* zora@2x.png in Resources */,
				15CF49BC2889AF7C005F92C9 /* optimism@3x.png in Resources */,
				AA6228F124272F510078BDAA /* SF-Pro-Rounded-Medium.otf in Resources */,
				B5C070C62A4A387400D854BA /* zorb@3x.png in Resources */,
				15C398812880EDFF006033AC /* og@3x.png in Resources */,
				B52242E728B1B11F0024D19D /* smol@3x.png in Resources */,
				AA6228F224272F510078BDAA /* SF-Pro-Rounded-Regular.otf in Resources */,
				B5CE8FFF29A5758100EB1EFA /* pooly@3x.png in Resources */,
				B5D7F2F029E8D41E003D6A54 /* finiliar@3x.png in Resources */,
				AA6228F324272F510078BDAA /* SF-Pro-Rounded-Semibold.otf in Resources */,
				B52242E628B1B11F0024D19D /* smol@2x.png in Resources */,
			);
			runOnlyForDeploymentPostprocessing = 0;
		};
		C16DCF5A272BA6EF00FF5C78 /* Resources */ = {
			isa = PBXResourcesBuildPhase;
			buildActionMask = 2147483647;
			files = (
				C1AA308F27338F2B00136A9A /* SF-Pro-Rounded-Bold.otf in Resources */,
				C1AA309027338F2B00136A9A /* SF-Pro-Rounded-Regular.otf in Resources */,
				C1C61A83272CBDA100E5C0B3 /* Images.xcassets in Resources */,
				C1AA309227338F2B00136A9A /* SF-Pro-Rounded-Medium.otf in Resources */,
				C1AA309527338F2B00136A9A /* SF-Pro-Rounded-Heavy.otf in Resources */,
				C1AA309327338F2B00136A9A /* SF-Pro-Rounded-Semibold.otf in Resources */,
				C16DCF65272BA6F000FF5C78 /* Assets.xcassets in Resources */,
			);
			runOnlyForDeploymentPostprocessing = 0;
		};
		C16DCF7D272BAB9500FF5C78 /* Resources */ = {
			isa = PBXResourcesBuildPhase;
			buildActionMask = 2147483647;
			files = (
				C1C61A84272CBDA100E5C0B3 /* Images.xcassets in Resources */,
			);
			runOnlyForDeploymentPostprocessing = 0;
		};
/* End PBXResourcesBuildPhase section */

/* Begin PBXShellScriptBuildPhase section */
		00DD1BFF1BD5951E006B06BC /* Bundle React Native code and images */ = {
			isa = PBXShellScriptBuildPhase;
			buildActionMask = 12;
			files = (
			);
			inputPaths = (
			);
			name = "Bundle React Native code and images";
			outputPaths = (
			);
			runOnlyForDeploymentPostprocessing = 0;
			shellPath = /bin/sh;
			shellScript = "export SENTRY_PROPERTIES=sentry.properties\nexport EXTRA_PACKAGER_ARGS=\"--sourcemap-output $DERIVED_FILE_DIR/main.jsbundle.map\"\nset -e\nexport NODE_BINARY=node\n../node_modules/@sentry/cli/bin/sentry-cli react-native xcode ../node_modules/react-native/scripts/react-native-xcode.sh\n";
			showEnvVarsInLog = 0;
		};
<<<<<<< HEAD
		05082409F3EA834998D7B669 /* [CP-User] [RNFB] Crashlytics Configuration */ = {
=======
		41A119165280EB679D59C0F8 /* [CP] Copy Pods Resources */ = {
>>>>>>> e7c70901
			isa = PBXShellScriptBuildPhase;
			buildActionMask = 2147483647;
			files = (
			);
			inputPaths = (
<<<<<<< HEAD
				"${DWARF_DSYM_FOLDER_PATH}/${DWARF_DSYM_FILE_NAME}/Contents/Resources/DWARF/${TARGET_NAME}",
				"$(SRCROOT)/$(BUILT_PRODUCTS_DIR)/$(INFOPLIST_PATH)",
=======
				"${PODS_ROOT}/Target Support Files/Pods-Rainbow/Pods-Rainbow-resources.sh",
				"${PODS_CONFIGURATION_BUILD_DIR}/RNImageCropPicker/QBImagePicker.bundle",
				"${PODS_CONFIGURATION_BUILD_DIR}/React-Core/AccessibilityResources.bundle",
				"${PODS_CONFIGURATION_BUILD_DIR}/TOCropViewController/TOCropViewControllerBundle.bundle",
			);
			name = "[CP] Copy Pods Resources";
			outputPaths = (
				"${TARGET_BUILD_DIR}/${UNLOCALIZED_RESOURCES_FOLDER_PATH}/QBImagePicker.bundle",
				"${TARGET_BUILD_DIR}/${UNLOCALIZED_RESOURCES_FOLDER_PATH}/AccessibilityResources.bundle",
				"${TARGET_BUILD_DIR}/${UNLOCALIZED_RESOURCES_FOLDER_PATH}/TOCropViewControllerBundle.bundle",
			);
			runOnlyForDeploymentPostprocessing = 0;
			shellPath = /bin/sh;
			shellScript = "\"${PODS_ROOT}/Target Support Files/Pods-Rainbow/Pods-Rainbow-resources.sh\"\n";
			showEnvVarsInLog = 0;
		};
		53C427705E7F136E8EB774EB /* [CP] Check Pods Manifest.lock */ = {
			isa = PBXShellScriptBuildPhase;
			buildActionMask = 2147483647;
			files = (
			);
			inputFileListPaths = (
			);
			inputPaths = (
				"${PODS_PODFILE_DIR_PATH}/Podfile.lock",
				"${PODS_ROOT}/Manifest.lock",
			);
			name = "[CP] Check Pods Manifest.lock";
			outputFileListPaths = (
			);
			outputPaths = (
				"$(DERIVED_FILE_DIR)/Pods-SelectTokenIntent-checkManifestLockResult.txt",
>>>>>>> e7c70901
			);
			name = "[CP-User] [RNFB] Crashlytics Configuration";
			runOnlyForDeploymentPostprocessing = 0;
			shellPath = /bin/sh;
			shellScript = "#!/usr/bin/env bash\n#\n# Copyright (c) 2016-present Invertase Limited & Contributors\n#\n# Licensed under the Apache License, Version 2.0 (the \"License\");\n# you may not use this library except in compliance with the License.\n# You may obtain a copy of the License at\n#\n#   http://www.apache.org/licenses/LICENSE-2.0\n#\n# Unless required by applicable law or agreed to in writing, software\n# distributed under the License is distributed on an \"AS IS\" BASIS,\n# WITHOUT WARRANTIES OR CONDITIONS OF ANY KIND, either express or implied.\n# See the License for the specific language governing permissions and\n# limitations under the License.\n#\nset -e\n\nif [[ ${PODS_ROOT} ]]; then\n  echo \"info: Exec FirebaseCrashlytics Run from Pods\"\n  \"${PODS_ROOT}/FirebaseCrashlytics/run\"\nelse\n  echo \"info: Exec FirebaseCrashlytics Run from framework\"\n  \"${PROJECT_DIR}/FirebaseCrashlytics.framework/run\"\nfi\n";
		};
<<<<<<< HEAD
		109C09632B42D471AA2D478C /* [CP] Check Pods Manifest.lock */ = {
=======
		55C6C30E361FAB428D67A0BF /* [CP] Check Pods Manifest.lock */ = {
>>>>>>> e7c70901
			isa = PBXShellScriptBuildPhase;
			buildActionMask = 2147483647;
			files = (
			);
			inputFileListPaths = (
			);
			inputPaths = (
				"${PODS_PODFILE_DIR_PATH}/Podfile.lock",
				"${PODS_ROOT}/Manifest.lock",
			);
			name = "[CP] Check Pods Manifest.lock";
			outputFileListPaths = (
			);
			outputPaths = (
<<<<<<< HEAD
				"$(DERIVED_FILE_DIR)/Pods-PriceWidgetExtension-checkManifestLockResult.txt",
=======
				"$(DERIVED_FILE_DIR)/Pods-ImageNotification-checkManifestLockResult.txt",
>>>>>>> e7c70901
			);
			runOnlyForDeploymentPostprocessing = 0;
			shellPath = /bin/sh;
			shellScript = "diff \"${PODS_PODFILE_DIR_PATH}/Podfile.lock\" \"${PODS_ROOT}/Manifest.lock\" > /dev/null\nif [ $? != 0 ] ; then\n    # print error to STDERR\n    echo \"error: The sandbox is not in sync with the Podfile.lock. Run 'pod install' or update your CocoaPods installation.\" >&2\n    exit 1\nfi\n# This output is used by Xcode 'outputs' to avoid re-running this script phase.\necho \"SUCCESS\" > \"${SCRIPT_OUTPUT_FILE_0}\"\n";
			showEnvVarsInLog = 0;
		};
<<<<<<< HEAD
		87AF5FE08E09AFE0B45EA40D /* [CP] Copy Pods Resources */ = {
=======
		6BB880F185F9F66155B085DC /* [CP] Check Pods Manifest.lock */ = {
>>>>>>> e7c70901
			isa = PBXShellScriptBuildPhase;
			buildActionMask = 2147483647;
			files = (
			);
			inputFileListPaths = (
			);
			inputPaths = (
				"${PODS_PODFILE_DIR_PATH}/Podfile.lock",
				"${PODS_ROOT}/Manifest.lock",
			);
			name = "[CP] Check Pods Manifest.lock";
			outputFileListPaths = (
			);
			outputPaths = (
				"$(DERIVED_FILE_DIR)/Pods-Rainbow-checkManifestLockResult.txt",
			);
			runOnlyForDeploymentPostprocessing = 0;
			shellPath = /bin/sh;
			shellScript = "diff \"${PODS_PODFILE_DIR_PATH}/Podfile.lock\" \"${PODS_ROOT}/Manifest.lock\" > /dev/null\nif [ $? != 0 ] ; then\n    # print error to STDERR\n    echo \"error: The sandbox is not in sync with the Podfile.lock. Run 'pod install' or update your CocoaPods installation.\" >&2\n    exit 1\nfi\n# This output is used by Xcode 'outputs' to avoid re-running this script phase.\necho \"SUCCESS\" > \"${SCRIPT_OUTPUT_FILE_0}\"\n";
			showEnvVarsInLog = 0;
		};
<<<<<<< HEAD
		A03C159E91D2A163DE9591FD /* [CP] Embed Pods Frameworks */ = {
			isa = PBXShellScriptBuildPhase;
			buildActionMask = 2147483647;
			files = (
			);
			inputPaths = (
				"${PODS_ROOT}/Target Support Files/Pods-Rainbow/Pods-Rainbow-frameworks.sh",
				"${PODS_XCFRAMEWORKS_BUILD_DIR}/Flipper-DoubleConversion/double-conversion.framework/double-conversion",
				"${PODS_XCFRAMEWORKS_BUILD_DIR}/Flipper-Glog/glog.framework/glog",
				"${PODS_XCFRAMEWORKS_BUILD_DIR}/OpenSSL-Universal/OpenSSL.framework/OpenSSL",
				"${PODS_XCFRAMEWORKS_BUILD_DIR}/Plaid/LinkKit.framework/LinkKit",
				"${PODS_XCFRAMEWORKS_BUILD_DIR}/hermes-engine/Pre-built/hermes.framework/hermes",
			);
			name = "[CP] Embed Pods Frameworks";
			outputPaths = (
				"${TARGET_BUILD_DIR}/${FRAMEWORKS_FOLDER_PATH}/double-conversion.framework",
				"${TARGET_BUILD_DIR}/${FRAMEWORKS_FOLDER_PATH}/glog.framework",
				"${TARGET_BUILD_DIR}/${FRAMEWORKS_FOLDER_PATH}/OpenSSL.framework",
				"${TARGET_BUILD_DIR}/${FRAMEWORKS_FOLDER_PATH}/LinkKit.framework",
				"${TARGET_BUILD_DIR}/${FRAMEWORKS_FOLDER_PATH}/hermes.framework",
			);
			runOnlyForDeploymentPostprocessing = 0;
			shellPath = /bin/sh;
			shellScript = "\"${PODS_ROOT}/Target Support Files/Pods-Rainbow/Pods-Rainbow-frameworks.sh\"\n";
			showEnvVarsInLog = 0;
		};
		AA6CC8C91C9D3CE13D6AF92A /* [CP] Check Pods Manifest.lock */ = {
=======
		7F4FB4C881D6AA25C324AD55 /* [CP] Check Pods Manifest.lock */ = {
>>>>>>> e7c70901
			isa = PBXShellScriptBuildPhase;
			buildActionMask = 2147483647;
			files = (
			);
			inputFileListPaths = (
			);
			inputPaths = (
				"${PODS_PODFILE_DIR_PATH}/Podfile.lock",
				"${PODS_ROOT}/Manifest.lock",
			);
			name = "[CP] Check Pods Manifest.lock";
			outputFileListPaths = (
			);
			outputPaths = (
				"$(DERIVED_FILE_DIR)/Pods-SelectTokenIntent-checkManifestLockResult.txt",
			);
			runOnlyForDeploymentPostprocessing = 0;
			shellPath = /bin/sh;
			shellScript = "diff \"${PODS_PODFILE_DIR_PATH}/Podfile.lock\" \"${PODS_ROOT}/Manifest.lock\" > /dev/null\nif [ $? != 0 ] ; then\n    # print error to STDERR\n    echo \"error: The sandbox is not in sync with the Podfile.lock. Run 'pod install' or update your CocoaPods installation.\" >&2\n    exit 1\nfi\n# This output is used by Xcode 'outputs' to avoid re-running this script phase.\necho \"SUCCESS\" > \"${SCRIPT_OUTPUT_FILE_0}\"\n";
			showEnvVarsInLog = 0;
		};
<<<<<<< HEAD
		CBB18A10EDB7DF3E6DF34832 /* [CP] Check Pods Manifest.lock */ = {
=======
		7FE9D5EEB18423835D3CF384 /* [CP-User] [RNFB] Core Configuration */ = {
>>>>>>> e7c70901
			isa = PBXShellScriptBuildPhase;
			buildActionMask = 2147483647;
			files = (
			);
			inputPaths = (
				"$(BUILT_PRODUCTS_DIR)/$(INFOPLIST_PATH)",
			);
			name = "[CP-User] [RNFB] Core Configuration";
			runOnlyForDeploymentPostprocessing = 0;
			shellPath = /bin/sh;
			shellScript = "#!/usr/bin/env bash\n#\n# Copyright (c) 2016-present Invertase Limited & Contributors\n#\n# Licensed under the Apache License, Version 2.0 (the \"License\");\n# you may not use this library except in compliance with the License.\n# You may obtain a copy of the License at\n#\n#   http://www.apache.org/licenses/LICENSE-2.0\n#\n# Unless required by applicable law or agreed to in writing, software\n# distributed under the License is distributed on an \"AS IS\" BASIS,\n# WITHOUT WARRANTIES OR CONDITIONS OF ANY KIND, either express or implied.\n# See the License for the specific language governing permissions and\n# limitations under the License.\n#\nset -e\n\n_MAX_LOOKUPS=2;\n_SEARCH_RESULT=''\n_RN_ROOT_EXISTS=''\n_CURRENT_LOOKUPS=1\n_JSON_ROOT=\"'react-native'\"\n_JSON_FILE_NAME='firebase.json'\n_JSON_OUTPUT_BASE64='e30=' # { }\n_CURRENT_SEARCH_DIR=${PROJECT_DIR}\n_PLIST_BUDDY=/usr/libexec/PlistBuddy\n_TARGET_PLIST=\"${BUILT_PRODUCTS_DIR}/${INFOPLIST_PATH}\"\n_DSYM_PLIST=\"${DWARF_DSYM_FOLDER_PATH}/${DWARF_DSYM_FILE_NAME}/Contents/Info.plist\"\n\n# plist arrays\n_PLIST_ENTRY_KEYS=()\n_PLIST_ENTRY_TYPES=()\n_PLIST_ENTRY_VALUES=()\n\nfunction setPlistValue {\n  echo \"info:      setting plist entry '$1' of type '$2' in file '$4'\"\n  ${_PLIST_BUDDY} -c \"Add :$1 $2 '$3'\" $4 || echo \"info:      '$1' already exists\"\n}\n\nfunction getFirebaseJsonKeyValue () {\n  if [[ ${_RN_ROOT_EXISTS} ]]; then\n    ruby -Ku -e \"require 'rubygems';require 'json'; output=JSON.parse('$1'); puts output[$_JSON_ROOT]['$2']\"\n  else\n    echo \"\"\n  fi;\n}\n\nfunction jsonBoolToYesNo () {\n  if [[ $1 == \"false\" ]]; then\n    echo \"NO\"\n  elif [[ $1 == \"true\" ]]; then\n    echo \"YES\"\n  else echo \"NO\"\n  fi\n}\n\necho \"info: -> RNFB build script started\"\necho \"info: 1) Locating ${_JSON_FILE_NAME} file:\"\n\nif [[ -z ${_CURRENT_SEARCH_DIR} ]]; then\n  _CURRENT_SEARCH_DIR=$(pwd)\nfi;\n\nwhile true; do\n  _CURRENT_SEARCH_DIR=$(dirname \"$_CURRENT_SEARCH_DIR\")\n  if [[ \"$_CURRENT_SEARCH_DIR\" == \"/\" ]] || [[ ${_CURRENT_LOOKUPS} -gt ${_MAX_LOOKUPS} ]]; then break; fi;\n  echo \"info:      ($_CURRENT_LOOKUPS of $_MAX_LOOKUPS) Searching in '$_CURRENT_SEARCH_DIR' for a ${_JSON_FILE_NAME} file.\"\n  _SEARCH_RESULT=$(find \"$_CURRENT_SEARCH_DIR\" -maxdepth 2 -name ${_JSON_FILE_NAME} -print | /usr/bin/head -n 1)\n  if [[ ${_SEARCH_RESULT} ]]; then\n    echo \"info:      ${_JSON_FILE_NAME} found at $_SEARCH_RESULT\"\n    break;\n  fi;\n  _CURRENT_LOOKUPS=$((_CURRENT_LOOKUPS+1))\ndone\n\nif [[ ${_SEARCH_RESULT} ]]; then\n  _JSON_OUTPUT_RAW=$(cat \"${_SEARCH_RESULT}\")\n  _RN_ROOT_EXISTS=$(ruby -Ku -e \"require 'rubygems';require 'json'; output=JSON.parse('$_JSON_OUTPUT_RAW'); puts output[$_JSON_ROOT]\" || echo '')\n\n  if [[ ${_RN_ROOT_EXISTS} ]]; then\n    if ! python3 --version >/dev/null 2>&1; then echo \"python3 not found, firebase.json file processing error.\" && exit 1; fi\n    _JSON_OUTPUT_BASE64=$(python3 -c 'import json,sys,base64;print(base64.b64encode(bytes(json.dumps(json.loads(open('\"'${_SEARCH_RESULT}'\"', '\"'rb'\"').read())['${_JSON_ROOT}']), '\"'utf-8'\"')).decode())' || echo \"e30=\")\n  fi\n\n  _PLIST_ENTRY_KEYS+=(\"firebase_json_raw\")\n  _PLIST_ENTRY_TYPES+=(\"string\")\n  _PLIST_ENTRY_VALUES+=(\"$_JSON_OUTPUT_BASE64\")\n\n  # config.app_data_collection_default_enabled\n  _APP_DATA_COLLECTION_ENABLED=$(getFirebaseJsonKeyValue \"$_JSON_OUTPUT_RAW\" \"app_data_collection_default_enabled\")\n  if [[ $_APP_DATA_COLLECTION_ENABLED ]]; then\n    _PLIST_ENTRY_KEYS+=(\"FirebaseDataCollectionDefaultEnabled\")\n    _PLIST_ENTRY_TYPES+=(\"bool\")\n    _PLIST_ENTRY_VALUES+=(\"$(jsonBoolToYesNo \"$_APP_DATA_COLLECTION_ENABLED\")\")\n  fi\n\n  # config.analytics_auto_collection_enabled\n  _ANALYTICS_AUTO_COLLECTION=$(getFirebaseJsonKeyValue \"$_JSON_OUTPUT_RAW\" \"analytics_auto_collection_enabled\")\n  if [[ $_ANALYTICS_AUTO_COLLECTION ]]; then\n    _PLIST_ENTRY_KEYS+=(\"FIREBASE_ANALYTICS_COLLECTION_ENABLED\")\n    _PLIST_ENTRY_TYPES+=(\"bool\")\n    _PLIST_ENTRY_VALUES+=(\"$(jsonBoolToYesNo \"$_ANALYTICS_AUTO_COLLECTION\")\")\n  fi\n\n  # config.analytics_collection_deactivated\n  _ANALYTICS_DEACTIVATED=$(getFirebaseJsonKeyValue \"$_JSON_OUTPUT_RAW\" \"analytics_collection_deactivated\")\n  if [[ $_ANALYTICS_DEACTIVATED ]]; then\n    _PLIST_ENTRY_KEYS+=(\"FIREBASE_ANALYTICS_COLLECTION_DEACTIVATED\")\n    _PLIST_ENTRY_TYPES+=(\"bool\")\n    _PLIST_ENTRY_VALUES+=(\"$(jsonBoolToYesNo \"$_ANALYTICS_DEACTIVATED\")\")\n  fi\n\n  # config.analytics_idfv_collection_enabled\n  _ANALYTICS_IDFV_COLLECTION=$(getFirebaseJsonKeyValue \"$_JSON_OUTPUT_RAW\" \"analytics_idfv_collection_enabled\")\n  if [[ $_ANALYTICS_IDFV_COLLECTION ]]; then\n    _PLIST_ENTRY_KEYS+=(\"GOOGLE_ANALYTICS_IDFV_COLLECTION_ENABLED\")\n    _PLIST_ENTRY_TYPES+=(\"bool\")\n    _PLIST_ENTRY_VALUES+=(\"$(jsonBoolToYesNo \"$_ANALYTICS_IDFV_COLLECTION\")\")\n  fi\n\n  # config.analytics_default_allow_ad_personalization_signals\n  _ANALYTICS_PERSONALIZATION=$(getFirebaseJsonKeyValue \"$_JSON_OUTPUT_RAW\" \"analytics_default_allow_ad_personalization_signals\")\n  if [[ $_ANALYTICS_PERSONALIZATION ]]; then\n    _PLIST_ENTRY_KEYS+=(\"GOOGLE_ANALYTICS_DEFAULT_ALLOW_AD_PERSONALIZATION_SIGNALS\")\n    _PLIST_ENTRY_TYPES+=(\"bool\")\n    _PLIST_ENTRY_VALUES+=(\"$(jsonBoolToYesNo \"$_ANALYTICS_PERSONALIZATION\")\")\n  fi\n\n  # config.analytics_registration_with_ad_network_enabled\n  _ANALYTICS_REGISTRATION_WITH_AD_NETWORK=$(getFirebaseJsonKeyValue \"$_JSON_OUTPUT_RAW\" \"google_analytics_registration_with_ad_network_enabled\")\n  if [[ $_ANALYTICS_REGISTRATION_WITH_AD_NETWORK ]]; then\n    _PLIST_ENTRY_KEYS+=(\"GOOGLE_ANALYTICS_REGISTRATION_WITH_AD_NETWORK_ENABLED\")\n    _PLIST_ENTRY_TYPES+=(\"bool\")\n    _PLIST_ENTRY_VALUES+=(\"$(jsonBoolToYesNo \"$_ANALYTICS_REGISTRATION_WITH_AD_NETWORK\")\")\n  fi\n\n  # config.google_analytics_automatic_screen_reporting_enabled\n  _ANALYTICS_AUTO_SCREEN_REPORTING=$(getFirebaseJsonKeyValue \"$_JSON_OUTPUT_RAW\" \"google_analytics_automatic_screen_reporting_enabled\")\n  if [[ $_ANALYTICS_AUTO_SCREEN_REPORTING ]]; then\n    _PLIST_ENTRY_KEYS+=(\"FirebaseAutomaticScreenReportingEnabled\")\n    _PLIST_ENTRY_TYPES+=(\"bool\")\n    _PLIST_ENTRY_VALUES+=(\"$(jsonBoolToYesNo \"$_ANALYTICS_AUTO_SCREEN_REPORTING\")\")\n  fi\n\n  # config.perf_auto_collection_enabled\n  _PERF_AUTO_COLLECTION=$(getFirebaseJsonKeyValue \"$_JSON_OUTPUT_RAW\" \"perf_auto_collection_enabled\")\n  if [[ $_PERF_AUTO_COLLECTION ]]; then\n    _PLIST_ENTRY_KEYS+=(\"firebase_performance_collection_enabled\")\n    _PLIST_ENTRY_TYPES+=(\"bool\")\n    _PLIST_ENTRY_VALUES+=(\"$(jsonBoolToYesNo \"$_PERF_AUTO_COLLECTION\")\")\n  fi\n\n  # config.perf_collection_deactivated\n  _PERF_DEACTIVATED=$(getFirebaseJsonKeyValue \"$_JSON_OUTPUT_RAW\" \"perf_collection_deactivated\")\n  if [[ $_PERF_DEACTIVATED ]]; then\n    _PLIST_ENTRY_KEYS+=(\"firebase_performance_collection_deactivated\")\n    _PLIST_ENTRY_TYPES+=(\"bool\")\n    _PLIST_ENTRY_VALUES+=(\"$(jsonBoolToYesNo \"$_PERF_DEACTIVATED\")\")\n  fi\n\n  # config.messaging_auto_init_enabled\n  _MESSAGING_AUTO_INIT=$(getFirebaseJsonKeyValue \"$_JSON_OUTPUT_RAW\" \"messaging_auto_init_enabled\")\n  if [[ $_MESSAGING_AUTO_INIT ]]; then\n    _PLIST_ENTRY_KEYS+=(\"FirebaseMessagingAutoInitEnabled\")\n    _PLIST_ENTRY_TYPES+=(\"bool\")\n    _PLIST_ENTRY_VALUES+=(\"$(jsonBoolToYesNo \"$_MESSAGING_AUTO_INIT\")\")\n  fi\n\n  # config.in_app_messaging_auto_colllection_enabled\n  _FIAM_AUTO_INIT=$(getFirebaseJsonKeyValue \"$_JSON_OUTPUT_RAW\" \"in_app_messaging_auto_collection_enabled\")\n  if [[ $_FIAM_AUTO_INIT ]]; then\n    _PLIST_ENTRY_KEYS+=(\"FirebaseInAppMessagingAutomaticDataCollectionEnabled\")\n    _PLIST_ENTRY_TYPES+=(\"bool\")\n    _PLIST_ENTRY_VALUES+=(\"$(jsonBoolToYesNo \"$_FIAM_AUTO_INIT\")\")\n  fi\n\n  # config.app_check_token_auto_refresh\n  _APP_CHECK_TOKEN_AUTO_REFRESH=$(getFirebaseJsonKeyValue \"$_JSON_OUTPUT_RAW\" \"app_check_token_auto_refresh\")\n  if [[ $_APP_CHECK_TOKEN_AUTO_REFRESH ]]; then\n    _PLIST_ENTRY_KEYS+=(\"FirebaseAppCheckTokenAutoRefreshEnabled\")\n    _PLIST_ENTRY_TYPES+=(\"bool\")\n    _PLIST_ENTRY_VALUES+=(\"$(jsonBoolToYesNo \"$_APP_CHECK_TOKEN_AUTO_REFRESH\")\")\n  fi\n\n  # config.crashlytics_disable_auto_disabler - undocumented for now - mainly for debugging, document if becomes useful\n  _CRASHLYTICS_AUTO_DISABLE_ENABLED=$(getFirebaseJsonKeyValue \"$_JSON_OUTPUT_RAW\" \"crashlytics_disable_auto_disabler\")\n  if [[ $_CRASHLYTICS_AUTO_DISABLE_ENABLED == \"true\" ]]; then\n    echo \"Disabled Crashlytics auto disabler.\" # do nothing\n  else\n    _PLIST_ENTRY_KEYS+=(\"FirebaseCrashlyticsCollectionEnabled\")\n    _PLIST_ENTRY_TYPES+=(\"bool\")\n    _PLIST_ENTRY_VALUES+=(\"NO\")\n  fi\nelse\n  _PLIST_ENTRY_KEYS+=(\"firebase_json_raw\")\n  _PLIST_ENTRY_TYPES+=(\"string\")\n  _PLIST_ENTRY_VALUES+=(\"$_JSON_OUTPUT_BASE64\")\n  echo \"warning:   A firebase.json file was not found, whilst this file is optional it is recommended to include it to configure firebase services in React Native Firebase.\"\nfi;\n\necho \"info: 2) Injecting Info.plist entries: \"\n\n# Log out the keys we're adding\nfor i in \"${!_PLIST_ENTRY_KEYS[@]}\"; do\n  echo \"    ->  $i) ${_PLIST_ENTRY_KEYS[$i]}\" \"${_PLIST_ENTRY_TYPES[$i]}\" \"${_PLIST_ENTRY_VALUES[$i]}\"\ndone\n\nfor plist in \"${_TARGET_PLIST}\" \"${_DSYM_PLIST}\" ; do\n  if [[ -f \"${plist}\" ]]; then\n\n    # paths with spaces break the call to setPlistValue. temporarily modify\n    # the shell internal field separator variable (IFS), which normally\n    # includes spaces, to consist only of line breaks\n    oldifs=$IFS\n    IFS=\"\n\"\n\n    for i in \"${!_PLIST_ENTRY_KEYS[@]}\"; do\n      setPlistValue \"${_PLIST_ENTRY_KEYS[$i]}\" \"${_PLIST_ENTRY_TYPES[$i]}\" \"${_PLIST_ENTRY_VALUES[$i]}\" \"${plist}\"\n    done\n\n    # restore the original internal field separator value\n    IFS=$oldifs\n  else\n    echo \"warning:   A Info.plist build output file was not found (${plist})\"\n  fi\ndone\n\necho \"info: <- RNFB build script finished\"\n";
		};
		9FF961FEA7AF435FA18ED988 /* Upload Debug Symbols to Sentry */ = {
			isa = PBXShellScriptBuildPhase;
			buildActionMask = 2147483647;
			files = (
			);
			inputPaths = (
			);
			name = "Upload Debug Symbols to Sentry";
			outputPaths = (
<<<<<<< HEAD
				"$(DERIVED_FILE_DIR)/Pods-Rainbow-checkManifestLockResult.txt",
=======
				"$(DERIVED_FILE_DIR)/Pods-SelectTokenIntent-checkManifestLockResult.txt",
>>>>>>> e7c70901
			);
			runOnlyForDeploymentPostprocessing = 0;
			shellPath = /bin/sh;
			shellScript = "export SENTRY_PROPERTIES=sentry.properties\n../node_modules/@sentry/cli/bin/sentry-cli upload-dsym\n";
		};
<<<<<<< HEAD
		F238DE8BF70844B485C2C8C7 /* [CP-User] [RNFB] Core Configuration */ = {
=======
		AEB0994425FA4424F0F6D86D /* [CP-User] [RNFB] Crashlytics Configuration */ = {
>>>>>>> e7c70901
			isa = PBXShellScriptBuildPhase;
			buildActionMask = 2147483647;
			files = (
			);
			inputPaths = (
				"$(BUILT_PRODUCTS_DIR)/$(INFOPLIST_PATH)",
			);
			name = "[CP-User] [RNFB] Core Configuration";
			runOnlyForDeploymentPostprocessing = 0;
			shellPath = /bin/sh;
			shellScript = "#!/usr/bin/env bash\n#\n# Copyright (c) 2016-present Invertase Limited & Contributors\n#\n# Licensed under the Apache License, Version 2.0 (the \"License\");\n# you may not use this library except in compliance with the License.\n# You may obtain a copy of the License at\n#\n#   http://www.apache.org/licenses/LICENSE-2.0\n#\n# Unless required by applicable law or agreed to in writing, software\n# distributed under the License is distributed on an \"AS IS\" BASIS,\n# WITHOUT WARRANTIES OR CONDITIONS OF ANY KIND, either express or implied.\n# See the License for the specific language governing permissions and\n# limitations under the License.\n#\nset -e\n\n_MAX_LOOKUPS=2;\n_SEARCH_RESULT=''\n_RN_ROOT_EXISTS=''\n_CURRENT_LOOKUPS=1\n_JSON_ROOT=\"'react-native'\"\n_JSON_FILE_NAME='firebase.json'\n_JSON_OUTPUT_BASE64='e30=' # { }\n_CURRENT_SEARCH_DIR=${PROJECT_DIR}\n_PLIST_BUDDY=/usr/libexec/PlistBuddy\n_TARGET_PLIST=\"${BUILT_PRODUCTS_DIR}/${INFOPLIST_PATH}\"\n_DSYM_PLIST=\"${DWARF_DSYM_FOLDER_PATH}/${DWARF_DSYM_FILE_NAME}/Contents/Info.plist\"\n\n# plist arrays\n_PLIST_ENTRY_KEYS=()\n_PLIST_ENTRY_TYPES=()\n_PLIST_ENTRY_VALUES=()\n\nfunction setPlistValue {\n  echo \"info:      setting plist entry '$1' of type '$2' in file '$4'\"\n  ${_PLIST_BUDDY} -c \"Add :$1 $2 '$3'\" $4 || echo \"info:      '$1' already exists\"\n}\n\nfunction getFirebaseJsonKeyValue () {\n  if [[ ${_RN_ROOT_EXISTS} ]]; then\n    ruby -e \"require 'rubygems';require 'json'; output=JSON.parse('$1'); puts output[$_JSON_ROOT]['$2']\"\n  else\n    echo \"\"\n  fi;\n}\n\nfunction jsonBoolToYesNo () {\n  if [[ $1 == \"false\" ]]; then\n    echo \"NO\"\n  elif [[ $1 == \"true\" ]]; then\n    echo \"YES\"\n  else echo \"NO\"\n  fi\n}\n\necho \"info: -> RNFB build script started\"\necho \"info: 1) Locating ${_JSON_FILE_NAME} file:\"\n\nif [[ -z ${_CURRENT_SEARCH_DIR} ]]; then\n  _CURRENT_SEARCH_DIR=$(pwd)\nfi;\n\nwhile true; do\n  _CURRENT_SEARCH_DIR=$(dirname \"$_CURRENT_SEARCH_DIR\")\n  if [[ \"$_CURRENT_SEARCH_DIR\" == \"/\" ]] || [[ ${_CURRENT_LOOKUPS} -gt ${_MAX_LOOKUPS} ]]; then break; fi;\n  echo \"info:      ($_CURRENT_LOOKUPS of $_MAX_LOOKUPS) Searching in '$_CURRENT_SEARCH_DIR' for a ${_JSON_FILE_NAME} file.\"\n  _SEARCH_RESULT=$(find \"$_CURRENT_SEARCH_DIR\" -maxdepth 2 -name ${_JSON_FILE_NAME} -print | /usr/bin/head -n 1)\n  if [[ ${_SEARCH_RESULT} ]]; then\n    echo \"info:      ${_JSON_FILE_NAME} found at $_SEARCH_RESULT\"\n    break;\n  fi;\n  _CURRENT_LOOKUPS=$((_CURRENT_LOOKUPS+1))\ndone\n\nif [[ ${_SEARCH_RESULT} ]]; then\n  _JSON_OUTPUT_RAW=$(cat \"${_SEARCH_RESULT}\")\n  _RN_ROOT_EXISTS=$(ruby -e \"require 'rubygems';require 'json'; output=JSON.parse('$_JSON_OUTPUT_RAW'); puts output[$_JSON_ROOT]\" || echo '')\n\n  if [[ ${_RN_ROOT_EXISTS} ]]; then\n    _JSON_OUTPUT_BASE64=$(python -c 'import json,sys,base64;print(base64.b64encode(json.dumps(json.loads(open('\"'${_SEARCH_RESULT}'\"').read())['${_JSON_ROOT}'])))' || echo \"e30=\")\n  fi\n\n  _PLIST_ENTRY_KEYS+=(\"firebase_json_raw\")\n  _PLIST_ENTRY_TYPES+=(\"string\")\n  _PLIST_ENTRY_VALUES+=(\"$_JSON_OUTPUT_BASE64\")\n\n  # config.app_data_collection_default_enabled\n  _APP_DATA_COLLECTION_ENABLED=$(getFirebaseJsonKeyValue \"$_JSON_OUTPUT_RAW\" \"app_data_collection_default_enabled\")\n  if [[ $_APP_DATA_COLLECTION_ENABLED ]]; then\n    _PLIST_ENTRY_KEYS+=(\"FirebaseDataCollectionDefaultEnabled\")\n    _PLIST_ENTRY_TYPES+=(\"bool\")\n    _PLIST_ENTRY_VALUES+=(\"$(jsonBoolToYesNo \"$_APP_DATA_COLLECTION_ENABLED\")\")\n  fi\n\n  # config.analytics_auto_collection_enabled\n  _ANALYTICS_AUTO_COLLECTION=$(getFirebaseJsonKeyValue \"$_JSON_OUTPUT_RAW\" \"analytics_auto_collection_enabled\")\n  if [[ $_ANALYTICS_AUTO_COLLECTION ]]; then\n    _PLIST_ENTRY_KEYS+=(\"FIREBASE_ANALYTICS_COLLECTION_ENABLED\")\n    _PLIST_ENTRY_TYPES+=(\"bool\")\n    _PLIST_ENTRY_VALUES+=(\"$(jsonBoolToYesNo \"$_ANALYTICS_AUTO_COLLECTION\")\")\n  fi\n\n  # config.analytics_collection_deactivated\n  _ANALYTICS_DEACTIVATED=$(getFirebaseJsonKeyValue \"$_JSON_OUTPUT_RAW\" \"analytics_collection_deactivated\")\n  if [[ $_ANALYTICS_DEACTIVATED ]]; then\n    _PLIST_ENTRY_KEYS+=(\"FIREBASE_ANALYTICS_COLLECTION_DEACTIVATED\")\n    _PLIST_ENTRY_TYPES+=(\"bool\")\n    _PLIST_ENTRY_VALUES+=(\"$(jsonBoolToYesNo \"$_ANALYTICS_DEACTIVATED\")\")\n  fi\n\n  # config.analytics_idfv_collection_enabled\n  _ANALYTICS_IDFV_COLLECTION=$(getFirebaseJsonKeyValue \"$_JSON_OUTPUT_RAW\" \"analytics_idfv_collection_enabled\")\n  if [[ $_ANALYTICS_IDFV_COLLECTION ]]; then\n    _PLIST_ENTRY_KEYS+=(\"GOOGLE_ANALYTICS_IDFV_COLLECTION_ENABLED\")\n    _PLIST_ENTRY_TYPES+=(\"bool\")\n    _PLIST_ENTRY_VALUES+=(\"$(jsonBoolToYesNo \"$_ANALYTICS_IDFV_COLLECTION\")\")\n  fi\n\n  # config.analytics_default_allow_ad_personalization_signals\n  _ANALYTICS_PERSONALIZATION=$(getFirebaseJsonKeyValue \"$_JSON_OUTPUT_RAW\" \"analytics_default_allow_ad_personalization_signals\")\n  if [[ $_ANALYTICS_PERSONALIZATION ]]; then\n    _PLIST_ENTRY_KEYS+=(\"GOOGLE_ANALYTICS_DEFAULT_ALLOW_AD_PERSONALIZATION_SIGNALS\")\n    _PLIST_ENTRY_TYPES+=(\"bool\")\n    _PLIST_ENTRY_VALUES+=(\"$(jsonBoolToYesNo \"$_ANALYTICS_PERSONALIZATION\")\")\n  fi\n\n  # config.google_analytics_automatic_screen_reporting_enabled\n  _ANALYTICS_AUTO_SCREEN_REPORTING=$(getFirebaseJsonKeyValue \"$_JSON_OUTPUT_RAW\" \"google_analytics_automatic_screen_reporting_enabled\")\n  if [[ $_ANALYTICS_AUTO_SCREEN_REPORTING ]]; then\n    _PLIST_ENTRY_KEYS+=(\"FirebaseAutomaticScreenReportingEnabled\")\n    _PLIST_ENTRY_TYPES+=(\"bool\")\n    _PLIST_ENTRY_VALUES+=(\"$(jsonBoolToYesNo \"$_ANALYTICS_AUTO_SCREEN_REPORTING\")\")\n  fi\n\n  # config.perf_auto_collection_enabled\n  _PERF_AUTO_COLLECTION=$(getFirebaseJsonKeyValue \"$_JSON_OUTPUT_RAW\" \"perf_auto_collection_enabled\")\n  if [[ $_PERF_AUTO_COLLECTION ]]; then\n    _PLIST_ENTRY_KEYS+=(\"firebase_performance_collection_enabled\")\n    _PLIST_ENTRY_TYPES+=(\"bool\")\n    _PLIST_ENTRY_VALUES+=(\"$(jsonBoolToYesNo \"$_PERF_AUTO_COLLECTION\")\")\n  fi\n\n  # config.perf_collection_deactivated\n  _PERF_DEACTIVATED=$(getFirebaseJsonKeyValue \"$_JSON_OUTPUT_RAW\" \"perf_collection_deactivated\")\n  if [[ $_PERF_DEACTIVATED ]]; then\n    _PLIST_ENTRY_KEYS+=(\"firebase_performance_collection_deactivated\")\n    _PLIST_ENTRY_TYPES+=(\"bool\")\n    _PLIST_ENTRY_VALUES+=(\"$(jsonBoolToYesNo \"$_PERF_DEACTIVATED\")\")\n  fi\n\n  # config.messaging_auto_init_enabled\n  _MESSAGING_AUTO_INIT=$(getFirebaseJsonKeyValue \"$_JSON_OUTPUT_RAW\" \"messaging_auto_init_enabled\")\n  if [[ $_MESSAGING_AUTO_INIT ]]; then\n    _PLIST_ENTRY_KEYS+=(\"FirebaseMessagingAutoInitEnabled\")\n    _PLIST_ENTRY_TYPES+=(\"bool\")\n    _PLIST_ENTRY_VALUES+=(\"$(jsonBoolToYesNo \"$_MESSAGING_AUTO_INIT\")\")\n  fi\n\n  # config.in_app_messaging_auto_colllection_enabled\n  _FIAM_AUTO_INIT=$(getFirebaseJsonKeyValue \"$_JSON_OUTPUT_RAW\" \"in_app_messaging_auto_collection_enabled\")\n  if [[ $_FIAM_AUTO_INIT ]]; then\n    _PLIST_ENTRY_KEYS+=(\"FirebaseInAppMessagingAutomaticDataCollectionEnabled\")\n    _PLIST_ENTRY_TYPES+=(\"bool\")\n    _PLIST_ENTRY_VALUES+=(\"$(jsonBoolToYesNo \"$_FIAM_AUTO_INIT\")\")\n  fi\n\n  # config.app_check_token_auto_refresh\n  _APP_CHECK_TOKEN_AUTO_REFRESH=$(getFirebaseJsonKeyValue \"$_JSON_OUTPUT_RAW\" \"app_check_token_auto_refresh\")\n  if [[ $_APP_CHECK_TOKEN_AUTO_REFRESH ]]; then\n    _PLIST_ENTRY_KEYS+=(\"FirebaseAppCheckTokenAutoRefreshEnabled\")\n    _PLIST_ENTRY_TYPES+=(\"bool\")\n    _PLIST_ENTRY_VALUES+=(\"$(jsonBoolToYesNo \"$_APP_CHECK_TOKEN_AUTO_REFRESH\")\")\n  fi\n\n  # config.crashlytics_disable_auto_disabler - undocumented for now - mainly for debugging, document if becomes useful\n  _CRASHLYTICS_AUTO_DISABLE_ENABLED=$(getFirebaseJsonKeyValue \"$_JSON_OUTPUT_RAW\" \"crashlytics_disable_auto_disabler\")\n  if [[ $_CRASHLYTICS_AUTO_DISABLE_ENABLED == \"true\" ]]; then\n    echo \"Disabled Crashlytics auto disabler.\" # do nothing\n  else\n    _PLIST_ENTRY_KEYS+=(\"FirebaseCrashlyticsCollectionEnabled\")\n    _PLIST_ENTRY_TYPES+=(\"bool\")\n    _PLIST_ENTRY_VALUES+=(\"NO\")\n  fi\nelse\n  _PLIST_ENTRY_KEYS+=(\"firebase_json_raw\")\n  _PLIST_ENTRY_TYPES+=(\"string\")\n  _PLIST_ENTRY_VALUES+=(\"$_JSON_OUTPUT_BASE64\")\n  echo \"warning:   A firebase.json file was not found, whilst this file is optional it is recommended to include it to configure firebase services in React Native Firebase.\"\nfi;\n\necho \"info: 2) Injecting Info.plist entries: \"\n\n# Log out the keys we're adding\nfor i in \"${!_PLIST_ENTRY_KEYS[@]}\"; do\n  echo \"    ->  $i) ${_PLIST_ENTRY_KEYS[$i]}\" \"${_PLIST_ENTRY_TYPES[$i]}\" \"${_PLIST_ENTRY_VALUES[$i]}\"\ndone\n\nfor plist in \"${_TARGET_PLIST}\" \"${_DSYM_PLIST}\" ; do\n  if [[ -f \"${plist}\" ]]; then\n\n    # paths with spaces break the call to setPlistValue. temporarily modify\n    # the shell internal field separator variable (IFS), which normally\n    # includes spaces, to consist only of line breaks\n    oldifs=$IFS\n    IFS=\"\n\"\n\n    for i in \"${!_PLIST_ENTRY_KEYS[@]}\"; do\n      setPlistValue \"${_PLIST_ENTRY_KEYS[$i]}\" \"${_PLIST_ENTRY_TYPES[$i]}\" \"${_PLIST_ENTRY_VALUES[$i]}\" \"${plist}\"\n    done\n\n    # restore the original internal field separator value\n    IFS=$oldifs\n  else\n    echo \"warning:   A Info.plist build output file was not found (${plist})\"\n  fi\ndone\n\necho \"info: <- RNFB build script finished\"\n";
		};
<<<<<<< HEAD
		FBEFC76BED8AE19E37473DDA /* [CP] Check Pods Manifest.lock */ = {
=======
		B8EC3E239C69F7D36CF0EF10 /* [CP] Embed Pods Frameworks */ = {
>>>>>>> e7c70901
			isa = PBXShellScriptBuildPhase;
			buildActionMask = 2147483647;
			files = (
			);
			inputFileListPaths = (
			);
			inputPaths = (
<<<<<<< HEAD
				"${PODS_PODFILE_DIR_PATH}/Podfile.lock",
				"${PODS_ROOT}/Manifest.lock",
			);
			name = "[CP] Check Pods Manifest.lock";
			outputFileListPaths = (
			);
			outputPaths = (
				"$(DERIVED_FILE_DIR)/Pods-ImageNotification-checkManifestLockResult.txt",
			);
			runOnlyForDeploymentPostprocessing = 0;
			shellPath = /bin/sh;
			shellScript = "diff \"${PODS_PODFILE_DIR_PATH}/Podfile.lock\" \"${PODS_ROOT}/Manifest.lock\" > /dev/null\nif [ $? != 0 ] ; then\n    # print error to STDERR\n    echo \"error: The sandbox is not in sync with the Podfile.lock. Run 'pod install' or update your CocoaPods installation.\" >&2\n    exit 1\nfi\n# This output is used by Xcode 'outputs' to avoid re-running this script phase.\necho \"SUCCESS\" > \"${SCRIPT_OUTPUT_FILE_0}\"\n";
=======
				"${PODS_ROOT}/Target Support Files/Pods-Rainbow/Pods-Rainbow-frameworks.sh",
				"${PODS_XCFRAMEWORKS_BUILD_DIR}/Plaid/LinkKit.framework/LinkKit",
				"${PODS_XCFRAMEWORKS_BUILD_DIR}/hermes-engine/Pre-built/hermes.framework/hermes",
			);
			name = "[CP] Embed Pods Frameworks";
			outputPaths = (
				"${TARGET_BUILD_DIR}/${FRAMEWORKS_FOLDER_PATH}/LinkKit.framework",
				"${TARGET_BUILD_DIR}/${FRAMEWORKS_FOLDER_PATH}/hermes.framework",
			);
			runOnlyForDeploymentPostprocessing = 0;
			shellPath = /bin/sh;
			shellScript = "\"${PODS_ROOT}/Target Support Files/Pods-Rainbow/Pods-Rainbow-frameworks.sh\"\n";
>>>>>>> e7c70901
			showEnvVarsInLog = 0;
		};
/* End PBXShellScriptBuildPhase section */

/* Begin PBXSourcesBuildPhase section */
		0299CE732886202800B5C7E7 /* Sources */ = {
			isa = PBXSourcesBuildPhase;
			buildActionMask = 2147483647;
			files = (
				0299CE7B2886202800B5C7E7 /* NotificationService.m in Sources */,
			);
			runOnlyForDeploymentPostprocessing = 0;
		};
		13B07F871A680F5B00A75B9A /* Sources */ = {
			isa = PBXSourcesBuildPhase;
			buildActionMask = 2147483647;
			files = (
				C18FCD3D273C64D40079CE28 /* RainbowTokenList.swift in Sources */,
				C18FCD41273C64DE0079CE28 /* IconProvider.swift in Sources */,
				66A28EB024CAF1B500410A88 /* TestFlight.m in Sources */,
				6630540924A38A1900E5B030 /* RainbowText.m in Sources */,
				C18FCD42273C64E10079CE28 /* TokenProvider.swift in Sources */,
				13B07FBC1A68108700A75B9A /* AppDelegate.mm in Sources */,
				C18FCD39273C64C90079CE28 /* TokenData.swift in Sources */,
				6635730624939991006ACFA6 /* SafeStoreReview.m in Sources */,
				13B07FC11A68108700A75B9A /* main.m in Sources */,
				15E531DA242DAB7100797B89 /* NotificationManager.m in Sources */,
				66A1FEB524AB641100C3F539 /* UIViewController+slack.swift in Sources */,
				4D098C2F2811A9A5006A801A /* RNStartTime.m in Sources */,
				66A1FEB424AB641100C3F539 /* RNCMScreenStack.m in Sources */,
				C18FCD3E273C64D60079CE28 /* PriceData.swift in Sources */,
				15D66135277A751C0082F041 /* SelectTokenIntent.intentdefinition in Sources */,
				C127238A274EBBB6006AC743 /* CurrencyDetails.swift in Sources */,
				A4277DA323CFE85F0042BAF4 /* Theme.swift in Sources */,
				C18FCD32273C62230079CE28 /* PriceWidgetView.swift in Sources */,
				15E531D5242B28EF00797B89 /* UIImageViewWithPersistentAnimations.swift in Sources */,
				C18FCD3B273C64CF0079CE28 /* UIImage.swift in Sources */,
				A4277D9F23CBD1910042BAF4 /* Extensions.swift in Sources */,
				A4D04BAC23D12FD5008C1DEC /* ButtonManager.m in Sources */,
				C18FCD3C273C64D10079CE28 /* TokenDetails.swift in Sources */,
				C179298527499A5B00044684 /* Constants.swift in Sources */,
				6655FFB425BB2B0700642961 /* ThemeModule.m in Sources */,
				1539422D24C7CF9300E4A9D1 /* SettingsBundleHelper.swift in Sources */,
				C18C8E022798B02700D38B34 /* CurrencyProvider.swift in Sources */,
				66A1FEB624AB641100C3F539 /* RNCMScreen.m in Sources */,
				C18FCD3F273C64D80079CE28 /* CoinGeckoToken.swift in Sources */,
				C11640E8274DC10B00C9120A /* UIColor.swift in Sources */,
				A4D04BA923D12F99008C1DEC /* Button.swift in Sources */,
				66A1FEBC24ACBBE600C3F539 /* RNCMPortal.m in Sources */,
				C18FCD43273C64E40079CE28 /* PriceDataProvider.swift in Sources */,
			);
			runOnlyForDeploymentPostprocessing = 0;
		};
		C16DCF58272BA6EF00FF5C78 /* Sources */ = {
			isa = PBXSourcesBuildPhase;
			buildActionMask = 2147483647;
			files = (
				15D66136277A751C0082F041 /* SelectTokenIntent.intentdefinition in Sources */,
				C151287F2739F676006517AB /* IconProvider.swift in Sources */,
				C1C61A922731A05700E5C0B3 /* RainbowTokenList.swift in Sources */,
				C16DCF71272BA75700FF5C78 /* CoinGeckoToken.swift in Sources */,
				C16DCFB1272BB8FC00FF5C78 /* PriceData.swift in Sources */,
				C127238B274EBBB6006AC743 /* CurrencyDetails.swift in Sources */,
				C11640E9274DC10C00C9120A /* UIColor.swift in Sources */,
				C18C8E032798B02700D38B34 /* CurrencyProvider.swift in Sources */,
				C179298627499A5B00044684 /* Constants.swift in Sources */,
				C1EB01302731B68400830E70 /* TokenDetails.swift in Sources */,
				C16DCF74272BA77A00FF5C78 /* TokenProvider.swift in Sources */,
				C16DCFB6272BC8F100FF5C78 /* TokenData.swift in Sources */,
				C1C61A6E272C9C8D00E5C0B3 /* UIImage.swift in Sources */,
				C16DCFAC272BB8ED00FF5C78 /* PriceDataProvider.swift in Sources */,
				C1038325273C2D0C00B18210 /* PriceWidgetView.swift in Sources */,
				C16DCF63272BA6EF00FF5C78 /* PriceWidget.swift in Sources */,
			);
			runOnlyForDeploymentPostprocessing = 0;
		};
		C16DCF7B272BAB9500FF5C78 /* Sources */ = {
			isa = PBXSourcesBuildPhase;
			buildActionMask = 2147483647;
			files = (
				15D66137277A751C0082F041 /* SelectTokenIntent.intentdefinition in Sources */,
				C127238C274EBBB6006AC743 /* CurrencyDetails.swift in Sources */,
				C179298727499A5B00044684 /* Constants.swift in Sources */,
				C18C8E042798B02700D38B34 /* CurrencyProvider.swift in Sources */,
				C1C61A932731A05700E5C0B3 /* RainbowTokenList.swift in Sources */,
				C15128802739F676006517AB /* IconProvider.swift in Sources */,
				C11640EA274DC10C00C9120A /* UIColor.swift in Sources */,
				C1C61A6F272C9C8D00E5C0B3 /* UIImage.swift in Sources */,
				C16DCFB2272BB8FC00FF5C78 /* PriceData.swift in Sources */,
				C16DCFB7272BC8F100FF5C78 /* TokenData.swift in Sources */,
				C16DCFAD272BB8ED00FF5C78 /* PriceDataProvider.swift in Sources */,
				C18FCD37273C62C50079CE28 /* PriceWidgetView.swift in Sources */,
				C16DCF84272BAB9500FF5C78 /* IntentHandler.swift in Sources */,
				C1EB01312731B68400830E70 /* TokenDetails.swift in Sources */,
				C1038337273C5C4200B18210 /* PriceWidget.swift in Sources */,
				C16DCFA8272BABCB00FF5C78 /* TokenProvider.swift in Sources */,
				C16DCFA6272BABC700FF5C78 /* CoinGeckoToken.swift in Sources */,
			);
			runOnlyForDeploymentPostprocessing = 0;
		};
/* End PBXSourcesBuildPhase section */

/* Begin PBXTargetDependency section */
		0299CE7E2886202800B5C7E7 /* PBXTargetDependency */ = {
			isa = PBXTargetDependency;
			target = 0299CE762886202800B5C7E7 /* ImageNotification */;
			targetProxy = 0299CE7D2886202800B5C7E7 /* PBXContainerItemProxy */;
		};
		C16DCF68272BA6F000FF5C78 /* PBXTargetDependency */ = {
			isa = PBXTargetDependency;
			target = C16DCF5B272BA6EF00FF5C78 /* PriceWidgetExtension */;
			targetProxy = C16DCF67272BA6F000FF5C78 /* PBXContainerItemProxy */;
		};
		C16DCF98272BAB9600FF5C78 /* PBXTargetDependency */ = {
			isa = PBXTargetDependency;
			target = C16DCF7E272BAB9500FF5C78 /* SelectTokenIntent */;
			targetProxy = C16DCF97272BAB9600FF5C78 /* PBXContainerItemProxy */;
		};
/* End PBXTargetDependency section */

/* Begin PBXVariantGroup section */
		13B07FB11A68108700A75B9A /* LaunchScreen.xib */ = {
			isa = PBXVariantGroup;
			children = (
				13B07FB21A68108700A75B9A /* Base */,
			);
			name = LaunchScreen.xib;
			path = Rainbow;
			sourceTree = "<group>";
		};
		15D66139277A751C0082F041 /* SelectTokenIntent.intentdefinition */ = {
			isa = PBXVariantGroup;
			children = (
				15D66138277A751C0082F041 /* Base */,
				15D6613B277A75230082F041 /* English */,
				15D6613D277A75240082F041 /* en */,
			);
			name = SelectTokenIntent.intentdefinition;
			sourceTree = "<group>";
		};
/* End PBXVariantGroup section */

/* Begin XCBuildConfiguration section */
		0299CE802886202800B5C7E7 /* Debug */ = {
			isa = XCBuildConfiguration;
<<<<<<< HEAD
			baseConfigurationReference = C90169F4951E079333F6BAA2 /* Pods-ImageNotification.debug.xcconfig */;
=======
			baseConfigurationReference = 9B830E63329AE5A25F537C55 /* Pods-ImageNotification.debug.xcconfig */;
>>>>>>> e7c70901
			buildSettings = {
				APPLICATION_EXTENSION_API_ONLY = YES;
				CLANG_ANALYZER_NONNULL = YES;
				CLANG_ANALYZER_NUMBER_OBJECT_CONVERSION = YES_AGGRESSIVE;
				CLANG_CXX_LANGUAGE_STANDARD = "gnu++17";
				CLANG_ENABLE_OBJC_WEAK = YES;
				CLANG_WARN_BLOCK_CAPTURE_AUTORELEASING = YES;
				CLANG_WARN_COMMA = YES;
				CLANG_WARN_DEPRECATED_OBJC_IMPLEMENTATIONS = YES;
				CLANG_WARN_DOCUMENTATION_COMMENTS = YES;
				CLANG_WARN_INFINITE_RECURSION = YES;
				CLANG_WARN_NON_LITERAL_NULL_CONVERSION = YES;
				CLANG_WARN_OBJC_IMPLICIT_RETAIN_SELF = YES;
				CLANG_WARN_OBJC_LITERAL_CONVERSION = YES;
				CLANG_WARN_QUOTED_INCLUDE_IN_FRAMEWORK_HEADER = YES;
				CLANG_WARN_RANGE_LOOP_ANALYSIS = YES;
				CLANG_WARN_STRICT_PROTOTYPES = YES;
				CLANG_WARN_SUSPICIOUS_MOVE = YES;
				CLANG_WARN_UNGUARDED_AVAILABILITY = YES_AGGRESSIVE;
				CODE_SIGN_IDENTITY = "iPhone Developer";
				CODE_SIGN_STYLE = Manual;
				COPY_PHASE_STRIP = NO;
				CURRENT_PROJECT_VERSION = 1;
				DEBUG_INFORMATION_FORMAT = dwarf;
				DEVELOPMENT_TEAM = L74NQAQB8H;
				ENABLE_TESTABILITY = YES;
				"EXCLUDED_ARCHS[sdk=iphonesimulator*]" = arm64;
				GCC_C_LANGUAGE_STANDARD = gnu11;
				GCC_NO_COMMON_BLOCKS = YES;
				GENERATE_INFOPLIST_FILE = YES;
				INFOPLIST_FILE = ImageNotification/Info.plist;
				INFOPLIST_KEY_CFBundleDisplayName = ImageNotification;
				INFOPLIST_KEY_NSHumanReadableCopyright = "Copyright © 2022 Rainbow. All rights reserved.";
				IPHONEOS_DEPLOYMENT_TARGET = 13.0;
				LD_RUNPATH_SEARCH_PATHS = "$(inherited) @executable_path/Frameworks @executable_path/../../Frameworks";
				MARKETING_VERSION = 1.0;
				MTL_ENABLE_DEBUG_INFO = INCLUDE_SOURCE;
				MTL_FAST_MATH = YES;
				PRODUCT_BUNDLE_IDENTIFIER = me.rainbow.ImageNotification;
				PRODUCT_NAME = "$(TARGET_NAME)";
				PROVISIONING_PROFILE_SPECIFIER = "match Development me.rainbow.ImageNotification";
				SKIP_INSTALL = YES;
				SWIFT_EMIT_LOC_STRINGS = YES;
				TARGETED_DEVICE_FAMILY = "1,2";
			};
			name = Debug;
		};
		0299CE812886202800B5C7E7 /* Release */ = {
			isa = XCBuildConfiguration;
<<<<<<< HEAD
			baseConfigurationReference = 3045B194C380D1F5D2FBC9E9 /* Pods-ImageNotification.release.xcconfig */;
=======
			baseConfigurationReference = 0D68C22BB90EFE86598B2AF0 /* Pods-ImageNotification.release.xcconfig */;
>>>>>>> e7c70901
			buildSettings = {
				APPLICATION_EXTENSION_API_ONLY = YES;
				CLANG_ANALYZER_NONNULL = YES;
				CLANG_ANALYZER_NUMBER_OBJECT_CONVERSION = YES_AGGRESSIVE;
				CLANG_CXX_LANGUAGE_STANDARD = "gnu++17";
				CLANG_ENABLE_OBJC_WEAK = YES;
				CLANG_WARN_BLOCK_CAPTURE_AUTORELEASING = YES;
				CLANG_WARN_COMMA = YES;
				CLANG_WARN_DEPRECATED_OBJC_IMPLEMENTATIONS = YES;
				CLANG_WARN_DOCUMENTATION_COMMENTS = YES;
				CLANG_WARN_INFINITE_RECURSION = YES;
				CLANG_WARN_NON_LITERAL_NULL_CONVERSION = YES;
				CLANG_WARN_OBJC_IMPLICIT_RETAIN_SELF = YES;
				CLANG_WARN_OBJC_LITERAL_CONVERSION = YES;
				CLANG_WARN_QUOTED_INCLUDE_IN_FRAMEWORK_HEADER = YES;
				CLANG_WARN_RANGE_LOOP_ANALYSIS = YES;
				CLANG_WARN_STRICT_PROTOTYPES = YES;
				CLANG_WARN_SUSPICIOUS_MOVE = YES;
				CLANG_WARN_UNGUARDED_AVAILABILITY = YES_AGGRESSIVE;
				CODE_SIGN_IDENTITY = "iPhone Distribution";
				CODE_SIGN_STYLE = Manual;
				COPY_PHASE_STRIP = NO;
				CURRENT_PROJECT_VERSION = 1;
				DEBUG_INFORMATION_FORMAT = "dwarf-with-dsym";
				DEVELOPMENT_TEAM = L74NQAQB8H;
				"EXCLUDED_ARCHS[sdk=iphonesimulator*]" = arm64;
				GCC_C_LANGUAGE_STANDARD = gnu11;
				GCC_NO_COMMON_BLOCKS = YES;
				GENERATE_INFOPLIST_FILE = YES;
				INFOPLIST_FILE = ImageNotification/Info.plist;
				INFOPLIST_KEY_CFBundleDisplayName = ImageNotification;
				INFOPLIST_KEY_NSHumanReadableCopyright = "Copyright © 2022 Rainbow. All rights reserved.";
				IPHONEOS_DEPLOYMENT_TARGET = 13.0;
				LD_RUNPATH_SEARCH_PATHS = "$(inherited) @executable_path/Frameworks @executable_path/../../Frameworks";
				MARKETING_VERSION = 1.0;
				MTL_FAST_MATH = YES;
				PRODUCT_BUNDLE_IDENTIFIER = me.rainbow.ImageNotification;
				PRODUCT_NAME = "$(TARGET_NAME)";
				PROVISIONING_PROFILE_SPECIFIER = "match AppStore me.rainbow.ImageNotification";
				SKIP_INSTALL = YES;
				SWIFT_EMIT_LOC_STRINGS = YES;
				TARGETED_DEVICE_FAMILY = "1,2";
			};
			name = Release;
		};
		0299CE822886202800B5C7E7 /* LocalRelease */ = {
			isa = XCBuildConfiguration;
<<<<<<< HEAD
			baseConfigurationReference = 2F79EA14732F06F09737502B /* Pods-ImageNotification.localrelease.xcconfig */;
=======
			baseConfigurationReference = 9C1EC28E9774EB85CD2786EB /* Pods-ImageNotification.localrelease.xcconfig */;
>>>>>>> e7c70901
			buildSettings = {
				APPLICATION_EXTENSION_API_ONLY = YES;
				CLANG_ANALYZER_NONNULL = YES;
				CLANG_ANALYZER_NUMBER_OBJECT_CONVERSION = YES_AGGRESSIVE;
				CLANG_CXX_LANGUAGE_STANDARD = "gnu++17";
				CLANG_ENABLE_OBJC_WEAK = YES;
				CLANG_WARN_BLOCK_CAPTURE_AUTORELEASING = YES;
				CLANG_WARN_COMMA = YES;
				CLANG_WARN_DEPRECATED_OBJC_IMPLEMENTATIONS = YES;
				CLANG_WARN_DOCUMENTATION_COMMENTS = YES;
				CLANG_WARN_INFINITE_RECURSION = YES;
				CLANG_WARN_NON_LITERAL_NULL_CONVERSION = YES;
				CLANG_WARN_OBJC_IMPLICIT_RETAIN_SELF = YES;
				CLANG_WARN_OBJC_LITERAL_CONVERSION = YES;
				CLANG_WARN_QUOTED_INCLUDE_IN_FRAMEWORK_HEADER = YES;
				CLANG_WARN_RANGE_LOOP_ANALYSIS = YES;
				CLANG_WARN_STRICT_PROTOTYPES = YES;
				CLANG_WARN_SUSPICIOUS_MOVE = YES;
				CLANG_WARN_UNGUARDED_AVAILABILITY = YES_AGGRESSIVE;
				CODE_SIGN_IDENTITY = "iPhone Developer";
				CODE_SIGN_STYLE = Manual;
				COPY_PHASE_STRIP = NO;
				CURRENT_PROJECT_VERSION = 1;
				DEBUG_INFORMATION_FORMAT = "dwarf-with-dsym";
				DEVELOPMENT_TEAM = L74NQAQB8H;
				"EXCLUDED_ARCHS[sdk=iphonesimulator*]" = arm64;
				GCC_C_LANGUAGE_STANDARD = gnu11;
				GCC_NO_COMMON_BLOCKS = YES;
				GENERATE_INFOPLIST_FILE = YES;
				INFOPLIST_FILE = ImageNotification/Info.plist;
				INFOPLIST_KEY_CFBundleDisplayName = ImageNotification;
				INFOPLIST_KEY_NSHumanReadableCopyright = "Copyright © 2022 Rainbow. All rights reserved.";
				IPHONEOS_DEPLOYMENT_TARGET = 13.0;
				LD_RUNPATH_SEARCH_PATHS = "$(inherited) @executable_path/Frameworks @executable_path/../../Frameworks";
				MARKETING_VERSION = 1.0;
				MTL_FAST_MATH = YES;
				PRODUCT_BUNDLE_IDENTIFIER = me.rainbow.ImageNotification;
				PRODUCT_NAME = "$(TARGET_NAME)";
				PROVISIONING_PROFILE_SPECIFIER = "match Development me.rainbow.ImageNotification";
				SKIP_INSTALL = YES;
				SWIFT_EMIT_LOC_STRINGS = YES;
				TARGETED_DEVICE_FAMILY = "1,2";
			};
			name = LocalRelease;
		};
		0299CE832886202800B5C7E7 /* Staging */ = {
			isa = XCBuildConfiguration;
<<<<<<< HEAD
			baseConfigurationReference = 720D2A91BA14993B906510B1 /* Pods-ImageNotification.staging.xcconfig */;
=======
			baseConfigurationReference = DCD2243A47AE0F05E8C0A7A9 /* Pods-ImageNotification.staging.xcconfig */;
>>>>>>> e7c70901
			buildSettings = {
				APPLICATION_EXTENSION_API_ONLY = YES;
				CLANG_ANALYZER_NONNULL = YES;
				CLANG_ANALYZER_NUMBER_OBJECT_CONVERSION = YES_AGGRESSIVE;
				CLANG_CXX_LANGUAGE_STANDARD = "gnu++17";
				CLANG_ENABLE_OBJC_WEAK = YES;
				CLANG_WARN_BLOCK_CAPTURE_AUTORELEASING = YES;
				CLANG_WARN_COMMA = YES;
				CLANG_WARN_DEPRECATED_OBJC_IMPLEMENTATIONS = YES;
				CLANG_WARN_DOCUMENTATION_COMMENTS = YES;
				CLANG_WARN_INFINITE_RECURSION = YES;
				CLANG_WARN_NON_LITERAL_NULL_CONVERSION = YES;
				CLANG_WARN_OBJC_IMPLICIT_RETAIN_SELF = YES;
				CLANG_WARN_OBJC_LITERAL_CONVERSION = YES;
				CLANG_WARN_QUOTED_INCLUDE_IN_FRAMEWORK_HEADER = YES;
				CLANG_WARN_RANGE_LOOP_ANALYSIS = YES;
				CLANG_WARN_STRICT_PROTOTYPES = YES;
				CLANG_WARN_SUSPICIOUS_MOVE = YES;
				CLANG_WARN_UNGUARDED_AVAILABILITY = YES_AGGRESSIVE;
				CODE_SIGN_IDENTITY = "iPhone Developer";
				CODE_SIGN_STYLE = Manual;
				COPY_PHASE_STRIP = NO;
				CURRENT_PROJECT_VERSION = 1;
				DEBUG_INFORMATION_FORMAT = "dwarf-with-dsym";
				DEVELOPMENT_TEAM = L74NQAQB8H;
				"EXCLUDED_ARCHS[sdk=iphonesimulator*]" = arm64;
				GCC_C_LANGUAGE_STANDARD = gnu11;
				GCC_NO_COMMON_BLOCKS = YES;
				GENERATE_INFOPLIST_FILE = YES;
				INFOPLIST_FILE = ImageNotification/Info.plist;
				INFOPLIST_KEY_CFBundleDisplayName = ImageNotification;
				INFOPLIST_KEY_NSHumanReadableCopyright = "Copyright © 2022 Rainbow. All rights reserved.";
				IPHONEOS_DEPLOYMENT_TARGET = 13.0;
				LD_RUNPATH_SEARCH_PATHS = "$(inherited) @executable_path/Frameworks @executable_path/../../Frameworks";
				MARKETING_VERSION = 1.0;
				MTL_FAST_MATH = YES;
				PRODUCT_BUNDLE_IDENTIFIER = me.rainbow.ImageNotification;
				PRODUCT_NAME = "$(TARGET_NAME)";
				PROVISIONING_PROFILE_SPECIFIER = "match Development me.rainbow.ImageNotification";
				SKIP_INSTALL = YES;
				SWIFT_EMIT_LOC_STRINGS = YES;
				TARGETED_DEVICE_FAMILY = "1,2";
			};
			name = Staging;
		};
		13B07F941A680F5B00A75B9A /* Debug */ = {
			isa = XCBuildConfiguration;
<<<<<<< HEAD
			baseConfigurationReference = C1EA5B8D4631C01B40C6AC8A /* Pods-Rainbow.debug.xcconfig */;
=======
			baseConfigurationReference = CAAA3DE73BC4BB7E878D1270 /* Pods-Rainbow.debug.xcconfig */;
>>>>>>> e7c70901
			buildSettings = {
				ALWAYS_EMBED_SWIFT_STANDARD_LIBRARIES = YES;
				APPLICATION_EXTENSION_API_ONLY = NO;
				ASSETCATALOG_COMPILER_ALTERNATE_APPICON_NAMES = "og, joy";
				ASSETCATALOG_COMPILER_APPICON_NAME = AppIcon;
				ASSETCATALOG_COMPILER_INCLUDE_ALL_APPICON_ASSETS = YES;
				ASSETCATALOG_COMPILER_OPTIMIZATION = time;
				CLANG_ENABLE_MODULES = YES;
				CODE_SIGN_ENTITLEMENTS = Rainbow/RainbowDebug.entitlements;
				CODE_SIGN_IDENTITY = "iPhone Developer";
				CODE_SIGN_STYLE = Manual;
				COPY_PHASE_STRIP = NO;
				CURRENT_PROJECT_VERSION = 1;
				DEAD_CODE_STRIPPING = YES;
				DEBUG_INFORMATION_FORMAT = "dwarf-with-dsym";
				DEVELOPMENT_TEAM = L74NQAQB8H;
				ENABLE_BITCODE = NO;
				"EXCLUDED_ARCHS[sdk=iphonesimulator*]" = arm64;
				FRAMEWORK_SEARCH_PATHS = (
					"$(inherited)",
					"$(PROJECT_DIR)/Frameworks",
				);
				GCC_PRECOMPILE_PREFIX_HEADER = NO;
				"GCC_PREPROCESSOR_DEFINITIONS[arch=*]" = (
					"$(inherited)",
					"COCOAPODS=1",
					"$(inherited)",
					"GPB_USE_PROTOBUF_FRAMEWORK_IMPORTS=1",
					"$(inherited)",
					"SD_WEBP=1",
					"$(inherited)",
					"PB_FIELD_32BIT=1",
					"PB_NO_PACKED_STRUCTS=1",
					"PB_ENABLE_MALLOC=1",
					"FB_SONARKIT_ENABLED=1",
				);
				GCC_UNROLL_LOOPS = NO;
				HEADER_SEARCH_PATHS = (
					"$(inherited)",
					"$(PROJECT_DIR)/Frameworks",
					"$(SRCROOT)/../node_modules/react-native-tooltip/ToolTipMenu",
					"$(SRCROOT)/../node_modules/react-native-code-push/ios/**",
					"$(SRCROOT)/../node_modules/@ledgerhq/react-native-passcode-auth",
					"$(SRCROOT)/../node_modules/react-native-firebase/ios/RNFirebase/**",
					"$(SRCROOT)/../node_modules/react-native/Libraries/LinkingIOS/**",
				);
				INFOPLIST_FILE = Rainbow/Info.plist;
				INTENTS_CODEGEN_LANGUAGE = "Objective-C";
				IPHONEOS_DEPLOYMENT_TARGET = 13.0;
				LD_RUNPATH_SEARCH_PATHS = "$(inherited) @executable_path/Frameworks";
				LIBRARY_SEARCH_PATHS = (
					"$(SDKROOT)/usr/lib/swift",
					"$(inherited)",
					"$(PROJECT_DIR)",
				);
				LLVM_LTO = YES;
				MARKETING_VERSION = 1.8.29;
				OTHER_CFLAGS = "$(inherited)";
				OTHER_CPLUSPLUSFLAGS = "$(OTHER_CFLAGS)";
				OTHER_LDFLAGS = (
					"$(inherited)",
					"-ObjC",
					"-lc++",
				);
				PRODUCT_BUNDLE_IDENTIFIER = me.rainbow;
				PRODUCT_NAME = Rainbow;
				PROVISIONING_PROFILE = "";
				PROVISIONING_PROFILE_SPECIFIER = "match Development me.rainbow";
				SWIFT_OBJC_BRIDGING_HEADER = "Rainbow-Bridging-Header.h";
				SWIFT_OPTIMIZATION_LEVEL = "-Onone";
				SWIFT_VERSION = 5.0;
				VERSIONING_SYSTEM = "apple-generic";
			};
			name = Debug;
		};
		13B07F951A680F5B00A75B9A /* Release */ = {
			isa = XCBuildConfiguration;
<<<<<<< HEAD
			baseConfigurationReference = 02256DE9FB0F6CD2FA93D65D /* Pods-Rainbow.release.xcconfig */;
=======
			baseConfigurationReference = 8FC6D46C7CB69138A4C62978 /* Pods-Rainbow.release.xcconfig */;
>>>>>>> e7c70901
			buildSettings = {
				ALWAYS_EMBED_SWIFT_STANDARD_LIBRARIES = YES;
				APPLICATION_EXTENSION_API_ONLY = NO;
				ASSETCATALOG_COMPILER_ALTERNATE_APPICON_NAMES = "og, joy";
				ASSETCATALOG_COMPILER_APPICON_NAME = AppIcon;
				ASSETCATALOG_COMPILER_INCLUDE_ALL_APPICON_ASSETS = YES;
				ASSETCATALOG_COMPILER_OPTIMIZATION = "";
				CLANG_ENABLE_MODULES = YES;
				CODE_SIGN_ENTITLEMENTS = Rainbow/RainbowRelease.entitlements;
				CODE_SIGN_IDENTITY = "iPhone Distribution";
				CODE_SIGN_STYLE = Manual;
				CURRENT_PROJECT_VERSION = 1;
				DEBUG_INFORMATION_FORMAT = "dwarf-with-dsym";
				DEVELOPMENT_TEAM = L74NQAQB8H;
				ENABLE_BITCODE = NO;
				"EXCLUDED_ARCHS[sdk=iphonesimulator*]" = arm64;
				FRAMEWORK_SEARCH_PATHS = (
					"$(inherited)",
					"$(PROJECT_DIR)/Frameworks",
				);
				GCC_PRECOMPILE_PREFIX_HEADER = YES;
				GCC_UNROLL_LOOPS = YES;
				HEADER_SEARCH_PATHS = (
					"$(inherited)",
					"$(PROJECT_DIR)/Frameworks",
					"$(SRCROOT)/../node_modules/react-native-tooltip/ToolTipMenu",
					"$(SRCROOT)/../node_modules/react-native-code-push/ios/**",
					"$(SRCROOT)/../node_modules/@ledgerhq/react-native-passcode-auth",
					"$(SRCROOT)/../node_modules/react-native-firebase/ios/RNFirebase/**",
					"$(SRCROOT)/../node_modules/react-native/Libraries/LinkingIOS/**",
				);
				INFOPLIST_FILE = Rainbow/Info.plist;
				INTENTS_CODEGEN_LANGUAGE = "Objective-C";
				IPHONEOS_DEPLOYMENT_TARGET = 13.0;
				LD_RUNPATH_SEARCH_PATHS = "$(inherited) @executable_path/Frameworks";
				LIBRARY_SEARCH_PATHS = (
					"$(SDKROOT)/usr/lib/swift",
					"$(inherited)",
					"$(PROJECT_DIR)",
				);
				LLVM_LTO = YES;
				MARKETING_VERSION = 1.8.29;
				OTHER_CFLAGS = "$(inherited)";
				OTHER_CPLUSPLUSFLAGS = "$(OTHER_CFLAGS)";
				OTHER_LDFLAGS = (
					"$(inherited)",
					"-ObjC",
					"-lc++",
				);
				PRODUCT_BUNDLE_IDENTIFIER = me.rainbow;
				PRODUCT_NAME = Rainbow;
				PROVISIONING_PROFILE = "";
				PROVISIONING_PROFILE_SPECIFIER = "match AppStore me.rainbow";
				SWIFT_OBJC_BRIDGING_HEADER = "Rainbow-Bridging-Header.h";
				SWIFT_VERSION = 5.0;
				VERSIONING_SYSTEM = "apple-generic";
			};
			name = Release;
		};
		2C6A799721127ED9003AFB37 /* Staging */ = {
			isa = XCBuildConfiguration;
			baseConfigurationReference = 15DC38D0247E0E0A00919009 /* staging.xcconfig */;
			buildSettings = {
				ALWAYS_SEARCH_USER_PATHS = NO;
				APPLICATION_EXTENSION_API_ONLY = NO;
				CLANG_CXX_LANGUAGE_STANDARD = "c++17";
				CLANG_CXX_LIBRARY = "libc++";
				CLANG_ENABLE_MODULES = YES;
				CLANG_ENABLE_OBJC_ARC = YES;
				CLANG_WARN_BOOL_CONVERSION = YES;
				CLANG_WARN_CONSTANT_CONVERSION = YES;
				CLANG_WARN_DIRECT_OBJC_ISA_USAGE = YES_ERROR;
				CLANG_WARN_EMPTY_BODY = YES;
				CLANG_WARN_ENUM_CONVERSION = YES;
				CLANG_WARN_INT_CONVERSION = YES;
				CLANG_WARN_OBJC_ROOT_CLASS = YES_ERROR;
				CLANG_WARN_UNREACHABLE_CODE = YES;
				CLANG_WARN__DUPLICATE_METHOD_MATCH = YES;
				"CODE_SIGN_IDENTITY[sdk=iphoneos*]" = "iPhone Developer";
				CONFIGURATION_BUILD_DIR = "$(BUILD_DIR)/Release$(EFFECTIVE_PLATFORM_NAME)";
				COPY_PHASE_STRIP = YES;
				ENABLE_NS_ASSERTIONS = NO;
				ENABLE_STRICT_OBJC_MSGSEND = YES;
				"EXCLUDED_ARCHS[sdk=iphonesimulator*]" = i386;
				GCC_C_LANGUAGE_STANDARD = gnu99;
				GCC_WARN_64_TO_32_BIT_CONVERSION = YES;
				GCC_WARN_ABOUT_RETURN_TYPE = YES_ERROR;
				GCC_WARN_UNDECLARED_SELECTOR = YES;
				GCC_WARN_UNINITIALIZED_AUTOS = YES_AGGRESSIVE;
				GCC_WARN_UNUSED_FUNCTION = YES;
				GCC_WARN_UNUSED_VARIABLE = YES;
				INTENTS_CODEGEN_LANGUAGE = Swift;
				IPHONEOS_DEPLOYMENT_TARGET = 13.0;
				MTL_ENABLE_DEBUG_INFO = NO;
				OTHER_CFLAGS = "";
				OTHER_CPLUSPLUSFLAGS = "$(OTHER_CFLAGS)";
				OTHER_LDFLAGS = (
					"-weak_framework",
					SwiftUI,
				);
				REACT_NATIVE_PATH = "${PODS_ROOT}/../../node_modules/react-native";
				SDKROOT = iphoneos;
				VALIDATE_PRODUCT = YES;
			};
			name = Staging;
		};
		2C6A799821127ED9003AFB37 /* Staging */ = {
			isa = XCBuildConfiguration;
<<<<<<< HEAD
			baseConfigurationReference = 47B4357A059B4057C4B205E4 /* Pods-Rainbow.staging.xcconfig */;
=======
			baseConfigurationReference = 33CEB9717824578345050BEB /* Pods-Rainbow.staging.xcconfig */;
>>>>>>> e7c70901
			buildSettings = {
				ALWAYS_EMBED_SWIFT_STANDARD_LIBRARIES = YES;
				APPLICATION_EXTENSION_API_ONLY = NO;
				ASSETCATALOG_COMPILER_ALTERNATE_APPICON_NAMES = "og, joy";
				ASSETCATALOG_COMPILER_APPICON_NAME = AppIcon;
				ASSETCATALOG_COMPILER_INCLUDE_ALL_APPICON_ASSETS = YES;
				ASSETCATALOG_COMPILER_OPTIMIZATION = "";
				CLANG_ENABLE_MODULES = YES;
				CODE_SIGN_ENTITLEMENTS = Rainbow/Rainbow.entitlements;
				CODE_SIGN_IDENTITY = "iPhone Developer";
				CODE_SIGN_STYLE = Manual;
				CURRENT_PROJECT_VERSION = 1;
				DEBUG_INFORMATION_FORMAT = "dwarf-with-dsym";
				DEVELOPMENT_TEAM = L74NQAQB8H;
				ENABLE_BITCODE = NO;
				"EXCLUDED_ARCHS[sdk=iphonesimulator*]" = arm64;
				FRAMEWORK_SEARCH_PATHS = (
					"$(inherited)",
					"$(PROJECT_DIR)/Frameworks",
				);
				GCC_PRECOMPILE_PREFIX_HEADER = YES;
				GCC_UNROLL_LOOPS = YES;
				HEADER_SEARCH_PATHS = (
					"$(inherited)",
					"$(PROJECT_DIR)/Frameworks",
					"$(SRCROOT)/../node_modules/react-native-tooltip/ToolTipMenu",
					"$(SRCROOT)/../node_modules/react-native-code-push/ios/**",
					"$(SRCROOT)/../node_modules/@ledgerhq/react-native-passcode-auth",
					"$(SRCROOT)/../node_modules/react-native-firebase/ios/RNFirebase/**",
				);
				INFOPLIST_FILE = Rainbow/Info.plist;
				INTENTS_CODEGEN_LANGUAGE = "Objective-C";
				IPHONEOS_DEPLOYMENT_TARGET = 13.0;
				LD_RUNPATH_SEARCH_PATHS = "$(inherited) @executable_path/Frameworks";
				LIBRARY_SEARCH_PATHS = (
					"$(SDKROOT)/usr/lib/swift",
					"$(inherited)",
					"$(PROJECT_DIR)",
				);
				LLVM_LTO = YES;
				MARKETING_VERSION = 1.8.29;
				OTHER_CFLAGS = "$(inherited)";
				OTHER_CPLUSPLUSFLAGS = "$(OTHER_CFLAGS)";
				OTHER_LDFLAGS = (
					"$(inherited)",
					"-ObjC",
					"-lc++",
				);
				PRODUCT_BUNDLE_IDENTIFIER = me.rainbow;
				PRODUCT_NAME = Rainbow;
				PROVISIONING_PROFILE = "";
				PROVISIONING_PROFILE_SPECIFIER = "match Development me.rainbow";
				SWIFT_OBJC_BRIDGING_HEADER = "Rainbow-Bridging-Header.h";
				SWIFT_VERSION = 5.0;
				VERSIONING_SYSTEM = "apple-generic";
			};
			name = Staging;
		};
		2C87B7992197FA1900682EC4 /* LocalRelease */ = {
			isa = XCBuildConfiguration;
			baseConfigurationReference = 15DC38CF247E0E0A00919009 /* localrelease.xcconfig */;
			buildSettings = {
				ALWAYS_SEARCH_USER_PATHS = NO;
				APPLICATION_EXTENSION_API_ONLY = NO;
				CLANG_CXX_LANGUAGE_STANDARD = "c++17";
				CLANG_CXX_LIBRARY = "libc++";
				CLANG_ENABLE_MODULES = YES;
				CLANG_ENABLE_OBJC_ARC = YES;
				CLANG_WARN_BOOL_CONVERSION = YES;
				CLANG_WARN_CONSTANT_CONVERSION = YES;
				CLANG_WARN_DIRECT_OBJC_ISA_USAGE = YES_ERROR;
				CLANG_WARN_EMPTY_BODY = YES;
				CLANG_WARN_ENUM_CONVERSION = YES;
				CLANG_WARN_INT_CONVERSION = YES;
				CLANG_WARN_OBJC_ROOT_CLASS = YES_ERROR;
				CLANG_WARN_UNREACHABLE_CODE = YES;
				CLANG_WARN__DUPLICATE_METHOD_MATCH = YES;
				"CODE_SIGN_IDENTITY[sdk=iphoneos*]" = "iPhone Developer";
				CONFIGURATION_BUILD_DIR = "$(BUILD_DIR)/Release$(EFFECTIVE_PLATFORM_NAME)";
				COPY_PHASE_STRIP = YES;
				ENABLE_NS_ASSERTIONS = NO;
				ENABLE_STRICT_OBJC_MSGSEND = YES;
				"EXCLUDED_ARCHS[sdk=iphonesimulator*]" = i386;
				GCC_C_LANGUAGE_STANDARD = gnu99;
				GCC_PREPROCESSOR_DEFINITIONS = "LOCAL_RELEASE=1";
				GCC_WARN_64_TO_32_BIT_CONVERSION = YES;
				GCC_WARN_ABOUT_RETURN_TYPE = YES_ERROR;
				GCC_WARN_UNDECLARED_SELECTOR = YES;
				GCC_WARN_UNINITIALIZED_AUTOS = YES_AGGRESSIVE;
				GCC_WARN_UNUSED_FUNCTION = YES;
				GCC_WARN_UNUSED_VARIABLE = YES;
				INTENTS_CODEGEN_LANGUAGE = Swift;
				IPHONEOS_DEPLOYMENT_TARGET = 13.0;
				MTL_ENABLE_DEBUG_INFO = NO;
				OTHER_CFLAGS = "";
				OTHER_CPLUSPLUSFLAGS = "$(OTHER_CFLAGS)";
				OTHER_LDFLAGS = (
					"-weak_framework",
					SwiftUI,
				);
				REACT_NATIVE_PATH = "${PODS_ROOT}/../../node_modules/react-native";
				SDKROOT = iphoneos;
				VALIDATE_PRODUCT = YES;
			};
			name = LocalRelease;
		};
		2C87B79A2197FA1900682EC4 /* LocalRelease */ = {
			isa = XCBuildConfiguration;
<<<<<<< HEAD
			baseConfigurationReference = 692BC31F8D1182C52E23215E /* Pods-Rainbow.localrelease.xcconfig */;
=======
			baseConfigurationReference = FFA8ED943E58AD71A19440EA /* Pods-Rainbow.localrelease.xcconfig */;
>>>>>>> e7c70901
			buildSettings = {
				ALWAYS_EMBED_SWIFT_STANDARD_LIBRARIES = YES;
				APPLICATION_EXTENSION_API_ONLY = NO;
				ASSETCATALOG_COMPILER_ALTERNATE_APPICON_NAMES = "og, joy";
				ASSETCATALOG_COMPILER_APPICON_NAME = AppIcon;
				ASSETCATALOG_COMPILER_INCLUDE_ALL_APPICON_ASSETS = YES;
				ASSETCATALOG_COMPILER_OPTIMIZATION = time;
				CLANG_ENABLE_MODULES = YES;
				CODE_SIGN_ENTITLEMENTS = Rainbow/Rainbow.entitlements;
				CODE_SIGN_IDENTITY = "iPhone Developer";
				CODE_SIGN_STYLE = Manual;
				CURRENT_PROJECT_VERSION = 1;
				DEBUG_INFORMATION_FORMAT = "dwarf-with-dsym";
				DEVELOPMENT_TEAM = L74NQAQB8H;
				ENABLE_BITCODE = NO;
				"EXCLUDED_ARCHS[sdk=iphonesimulator*]" = arm64;
				FRAMEWORK_SEARCH_PATHS = (
					"$(inherited)",
					"$(PROJECT_DIR)/Frameworks",
				);
				GCC_PRECOMPILE_PREFIX_HEADER = YES;
				GCC_UNROLL_LOOPS = YES;
				HEADER_SEARCH_PATHS = (
					"$(inherited)",
					"$(PROJECT_DIR)/Frameworks",
					"$(SRCROOT)/../node_modules/react-native-tooltip/ToolTipMenu",
					"$(SRCROOT)/../node_modules/react-native-code-push/ios/**",
					"$(SRCROOT)/../node_modules/@ledgerhq/react-native-passcode-auth",
					"$(SRCROOT)/../node_modules/react-native-firebase/ios/RNFirebase/**",
				);
				INFOPLIST_FILE = Rainbow/Info.plist;
				INTENTS_CODEGEN_LANGUAGE = "Objective-C";
				IPHONEOS_DEPLOYMENT_TARGET = 13.0;
				LD_RUNPATH_SEARCH_PATHS = "$(inherited) @executable_path/Frameworks";
				LIBRARY_SEARCH_PATHS = (
					"$(SDKROOT)/usr/lib/swift",
					"$(inherited)",
					"$(PROJECT_DIR)",
				);
				LLVM_LTO = YES;
				MARKETING_VERSION = 1.8.29;
				OTHER_CFLAGS = "$(inherited)";
				OTHER_CPLUSPLUSFLAGS = "$(OTHER_CFLAGS)";
				OTHER_LDFLAGS = (
					"$(inherited)",
					"-ObjC",
					"-lc++",
				);
				PRODUCT_BUNDLE_IDENTIFIER = me.rainbow;
				PRODUCT_NAME = Rainbow;
				PROVISIONING_PROFILE = "";
				PROVISIONING_PROFILE_SPECIFIER = "match Development me.rainbow";
				SWIFT_OBJC_BRIDGING_HEADER = "Rainbow-Bridging-Header.h";
				SWIFT_VERSION = 5.0;
				VERSIONING_SYSTEM = "apple-generic";
			};
			name = LocalRelease;
		};
		83CBBA201A601CBA00E9B192 /* Debug */ = {
			isa = XCBuildConfiguration;
			baseConfigurationReference = 15DC38CE247E0E0900919009 /* debug.xcconfig */;
			buildSettings = {
				ALWAYS_SEARCH_USER_PATHS = NO;
				APPLICATION_EXTENSION_API_ONLY = NO;
				CLANG_CXX_LANGUAGE_STANDARD = "c++17";
				CLANG_CXX_LIBRARY = "libc++";
				CLANG_ENABLE_MODULES = YES;
				CLANG_ENABLE_OBJC_ARC = YES;
				CLANG_WARN_BOOL_CONVERSION = YES;
				CLANG_WARN_CONSTANT_CONVERSION = YES;
				CLANG_WARN_DIRECT_OBJC_ISA_USAGE = YES_ERROR;
				CLANG_WARN_EMPTY_BODY = YES;
				CLANG_WARN_ENUM_CONVERSION = YES;
				CLANG_WARN_INT_CONVERSION = YES;
				CLANG_WARN_OBJC_ROOT_CLASS = YES_ERROR;
				CLANG_WARN_UNREACHABLE_CODE = YES;
				CLANG_WARN__DUPLICATE_METHOD_MATCH = YES;
				"CODE_SIGN_IDENTITY[sdk=iphoneos*]" = "iPhone Developer";
				COPY_PHASE_STRIP = NO;
				ENABLE_STRICT_OBJC_MSGSEND = YES;
				"EXCLUDED_ARCHS[sdk=iphonesimulator*]" = i386;
				GCC_C_LANGUAGE_STANDARD = gnu99;
				GCC_DYNAMIC_NO_PIC = NO;
				GCC_OPTIMIZATION_LEVEL = 0;
				GCC_PREPROCESSOR_DEFINITIONS = (
					"DEBUG=1",
					"$(inherited)",
				);
				GCC_SYMBOLS_PRIVATE_EXTERN = NO;
				GCC_WARN_64_TO_32_BIT_CONVERSION = YES;
				GCC_WARN_ABOUT_RETURN_TYPE = YES_ERROR;
				GCC_WARN_UNDECLARED_SELECTOR = YES;
				GCC_WARN_UNINITIALIZED_AUTOS = YES_AGGRESSIVE;
				GCC_WARN_UNUSED_FUNCTION = YES;
				GCC_WARN_UNUSED_VARIABLE = YES;
				INTENTS_CODEGEN_LANGUAGE = Swift;
				IPHONEOS_DEPLOYMENT_TARGET = 13.0;
				MTL_ENABLE_DEBUG_INFO = YES;
				ONLY_ACTIVE_ARCH = YES;
				OTHER_CFLAGS = "";
				OTHER_CPLUSPLUSFLAGS = "$(OTHER_CFLAGS)";
				OTHER_LDFLAGS = (
					"-weak_framework",
					SwiftUI,
				);
				REACT_NATIVE_PATH = "${PODS_ROOT}/../../node_modules/react-native";
				SDKROOT = iphoneos;
			};
			name = Debug;
		};
		83CBBA211A601CBA00E9B192 /* Release */ = {
			isa = XCBuildConfiguration;
			baseConfigurationReference = 15DC38CD247E0E0900919009 /* release.xcconfig */;
			buildSettings = {
				ALWAYS_SEARCH_USER_PATHS = NO;
				APPLICATION_EXTENSION_API_ONLY = NO;
				CLANG_CXX_LANGUAGE_STANDARD = "c++17";
				CLANG_CXX_LIBRARY = "libc++";
				CLANG_ENABLE_MODULES = YES;
				CLANG_ENABLE_OBJC_ARC = YES;
				CLANG_WARN_BOOL_CONVERSION = YES;
				CLANG_WARN_CONSTANT_CONVERSION = YES;
				CLANG_WARN_DIRECT_OBJC_ISA_USAGE = YES_ERROR;
				CLANG_WARN_EMPTY_BODY = YES;
				CLANG_WARN_ENUM_CONVERSION = YES;
				CLANG_WARN_INT_CONVERSION = YES;
				CLANG_WARN_OBJC_ROOT_CLASS = YES_ERROR;
				CLANG_WARN_UNREACHABLE_CODE = YES;
				CLANG_WARN__DUPLICATE_METHOD_MATCH = YES;
				"CODE_SIGN_IDENTITY[sdk=iphoneos*]" = "iPhone Developer";
				COPY_PHASE_STRIP = YES;
				ENABLE_NS_ASSERTIONS = NO;
				ENABLE_STRICT_OBJC_MSGSEND = YES;
				"EXCLUDED_ARCHS[sdk=iphonesimulator*]" = i386;
				GCC_C_LANGUAGE_STANDARD = gnu99;
				GCC_WARN_64_TO_32_BIT_CONVERSION = YES;
				GCC_WARN_ABOUT_RETURN_TYPE = YES_ERROR;
				GCC_WARN_UNDECLARED_SELECTOR = YES;
				GCC_WARN_UNINITIALIZED_AUTOS = YES_AGGRESSIVE;
				GCC_WARN_UNUSED_FUNCTION = YES;
				GCC_WARN_UNUSED_VARIABLE = YES;
				INTENTS_CODEGEN_LANGUAGE = Swift;
				IPHONEOS_DEPLOYMENT_TARGET = 13.0;
				MTL_ENABLE_DEBUG_INFO = NO;
				OTHER_CFLAGS = "";
				OTHER_CPLUSPLUSFLAGS = "$(OTHER_CFLAGS)";
				OTHER_LDFLAGS = (
					"-weak_framework",
					SwiftUI,
				);
				REACT_NATIVE_PATH = "${PODS_ROOT}/../../node_modules/react-native";
				SDKROOT = iphoneos;
				VALIDATE_PRODUCT = YES;
			};
			name = Release;
		};
		C16DCF6A272BA6F100FF5C78 /* Debug */ = {
			isa = XCBuildConfiguration;
<<<<<<< HEAD
			baseConfigurationReference = ADC8C998FB522600F1BCC2D9 /* Pods-PriceWidgetExtension.debug.xcconfig */;
=======
			baseConfigurationReference = 3B92BD6C79127FBA1AAA8D19 /* Pods-PriceWidgetExtension.debug.xcconfig */;
>>>>>>> e7c70901
			buildSettings = {
				APPLICATION_EXTENSION_API_ONLY = YES;
				ASSETCATALOG_COMPILER_GLOBAL_ACCENT_COLOR_NAME = AccentColor;
				ASSETCATALOG_COMPILER_WIDGET_BACKGROUND_COLOR_NAME = WidgetBackground;
				CLANG_ANALYZER_NONNULL = YES;
				CLANG_ANALYZER_NUMBER_OBJECT_CONVERSION = YES_AGGRESSIVE;
				CLANG_CXX_LANGUAGE_STANDARD = "gnu++14";
				CLANG_ENABLE_OBJC_WEAK = YES;
				CLANG_WARN_BLOCK_CAPTURE_AUTORELEASING = YES;
				CLANG_WARN_COMMA = YES;
				CLANG_WARN_DEPRECATED_OBJC_IMPLEMENTATIONS = YES;
				CLANG_WARN_DOCUMENTATION_COMMENTS = YES;
				CLANG_WARN_INFINITE_RECURSION = YES;
				CLANG_WARN_NON_LITERAL_NULL_CONVERSION = YES;
				CLANG_WARN_OBJC_IMPLICIT_RETAIN_SELF = YES;
				CLANG_WARN_OBJC_LITERAL_CONVERSION = YES;
				CLANG_WARN_QUOTED_INCLUDE_IN_FRAMEWORK_HEADER = YES;
				CLANG_WARN_RANGE_LOOP_ANALYSIS = YES;
				CLANG_WARN_STRICT_PROTOTYPES = YES;
				CLANG_WARN_SUSPICIOUS_MOVE = YES;
				CLANG_WARN_UNGUARDED_AVAILABILITY = YES_AGGRESSIVE;
				CODE_SIGN_ENTITLEMENTS = PriceWidgetExtension.entitlements;
				CODE_SIGN_IDENTITY = "iPhone Developer";
				CODE_SIGN_STYLE = Manual;
				DEBUG_INFORMATION_FORMAT = dwarf;
				DEVELOPMENT_TEAM = L74NQAQB8H;
				ENABLE_TESTABILITY = YES;
				"EXCLUDED_ARCHS[sdk=iphonesimulator*]" = arm64;
				GCC_C_LANGUAGE_STANDARD = gnu11;
				GCC_NO_COMMON_BLOCKS = YES;
				INFOPLIST_FILE = PriceWidget/Info.plist;
				IPHONEOS_DEPLOYMENT_TARGET = 14.5;
				LD_RUNPATH_SEARCH_PATHS = "$(inherited) @executable_path/Frameworks @executable_path/../../Frameworks";
				MTL_ENABLE_DEBUG_INFO = INCLUDE_SOURCE;
				MTL_FAST_MATH = YES;
				PRODUCT_BUNDLE_IDENTIFIER = me.rainbow.PriceWidget;
				PRODUCT_NAME = "$(TARGET_NAME)";
				PROVISIONING_PROFILE_SPECIFIER = "match Development me.rainbow.PriceWidget";
				SKIP_INSTALL = YES;
				SWIFT_ACTIVE_COMPILATION_CONDITIONS = DEBUG;
				SWIFT_OPTIMIZATION_LEVEL = "-Onone";
				SWIFT_VERSION = 5.0;
				TARGETED_DEVICE_FAMILY = "1,2";
			};
			name = Debug;
		};
		C16DCF6B272BA6F100FF5C78 /* Release */ = {
			isa = XCBuildConfiguration;
<<<<<<< HEAD
			baseConfigurationReference = F00EF2E9650A631860EE98ED /* Pods-PriceWidgetExtension.release.xcconfig */;
=======
			baseConfigurationReference = 26236EC22BE77BB73D8E7F3C /* Pods-PriceWidgetExtension.release.xcconfig */;
>>>>>>> e7c70901
			buildSettings = {
				APPLICATION_EXTENSION_API_ONLY = YES;
				ASSETCATALOG_COMPILER_GLOBAL_ACCENT_COLOR_NAME = AccentColor;
				ASSETCATALOG_COMPILER_WIDGET_BACKGROUND_COLOR_NAME = WidgetBackground;
				CLANG_ANALYZER_NONNULL = YES;
				CLANG_ANALYZER_NUMBER_OBJECT_CONVERSION = YES_AGGRESSIVE;
				CLANG_CXX_LANGUAGE_STANDARD = "gnu++14";
				CLANG_ENABLE_OBJC_WEAK = YES;
				CLANG_WARN_BLOCK_CAPTURE_AUTORELEASING = YES;
				CLANG_WARN_COMMA = YES;
				CLANG_WARN_DEPRECATED_OBJC_IMPLEMENTATIONS = YES;
				CLANG_WARN_DOCUMENTATION_COMMENTS = YES;
				CLANG_WARN_INFINITE_RECURSION = YES;
				CLANG_WARN_NON_LITERAL_NULL_CONVERSION = YES;
				CLANG_WARN_OBJC_IMPLICIT_RETAIN_SELF = YES;
				CLANG_WARN_OBJC_LITERAL_CONVERSION = YES;
				CLANG_WARN_QUOTED_INCLUDE_IN_FRAMEWORK_HEADER = YES;
				CLANG_WARN_RANGE_LOOP_ANALYSIS = YES;
				CLANG_WARN_STRICT_PROTOTYPES = YES;
				CLANG_WARN_SUSPICIOUS_MOVE = YES;
				CLANG_WARN_UNGUARDED_AVAILABILITY = YES_AGGRESSIVE;
				CODE_SIGN_ENTITLEMENTS = PriceWidgetExtension.entitlements;
				CODE_SIGN_IDENTITY = "iPhone Distribution";
				CODE_SIGN_STYLE = Manual;
				COPY_PHASE_STRIP = NO;
				DEBUG_INFORMATION_FORMAT = "dwarf-with-dsym";
				DEVELOPMENT_TEAM = L74NQAQB8H;
				"EXCLUDED_ARCHS[sdk=iphonesimulator*]" = arm64;
				GCC_C_LANGUAGE_STANDARD = gnu11;
				GCC_NO_COMMON_BLOCKS = YES;
				INFOPLIST_FILE = PriceWidget/Info.plist;
				IPHONEOS_DEPLOYMENT_TARGET = 14.5;
				LD_RUNPATH_SEARCH_PATHS = "$(inherited) @executable_path/Frameworks @executable_path/../../Frameworks";
				MTL_FAST_MATH = YES;
				PRODUCT_BUNDLE_IDENTIFIER = me.rainbow.PriceWidget;
				PRODUCT_NAME = "$(TARGET_NAME)";
				PROVISIONING_PROFILE_SPECIFIER = "match AppStore me.rainbow.PriceWidget";
				SKIP_INSTALL = YES;
				SWIFT_OPTIMIZATION_LEVEL = "-Owholemodule";
				SWIFT_VERSION = 5.0;
				TARGETED_DEVICE_FAMILY = "1,2";
			};
			name = Release;
		};
		C16DCF6C272BA6F100FF5C78 /* LocalRelease */ = {
			isa = XCBuildConfiguration;
<<<<<<< HEAD
			baseConfigurationReference = C6DDBA4689C514776271B07E /* Pods-PriceWidgetExtension.localrelease.xcconfig */;
=======
			baseConfigurationReference = 00FA7A9B49BDEF7080A2AB15 /* Pods-PriceWidgetExtension.localrelease.xcconfig */;
>>>>>>> e7c70901
			buildSettings = {
				APPLICATION_EXTENSION_API_ONLY = YES;
				ASSETCATALOG_COMPILER_GLOBAL_ACCENT_COLOR_NAME = AccentColor;
				ASSETCATALOG_COMPILER_WIDGET_BACKGROUND_COLOR_NAME = WidgetBackground;
				CLANG_ANALYZER_NONNULL = YES;
				CLANG_ANALYZER_NUMBER_OBJECT_CONVERSION = YES_AGGRESSIVE;
				CLANG_CXX_LANGUAGE_STANDARD = "gnu++14";
				CLANG_ENABLE_OBJC_WEAK = YES;
				CLANG_WARN_BLOCK_CAPTURE_AUTORELEASING = YES;
				CLANG_WARN_COMMA = YES;
				CLANG_WARN_DEPRECATED_OBJC_IMPLEMENTATIONS = YES;
				CLANG_WARN_DOCUMENTATION_COMMENTS = YES;
				CLANG_WARN_INFINITE_RECURSION = YES;
				CLANG_WARN_NON_LITERAL_NULL_CONVERSION = YES;
				CLANG_WARN_OBJC_IMPLICIT_RETAIN_SELF = YES;
				CLANG_WARN_OBJC_LITERAL_CONVERSION = YES;
				CLANG_WARN_QUOTED_INCLUDE_IN_FRAMEWORK_HEADER = YES;
				CLANG_WARN_RANGE_LOOP_ANALYSIS = YES;
				CLANG_WARN_STRICT_PROTOTYPES = YES;
				CLANG_WARN_SUSPICIOUS_MOVE = YES;
				CLANG_WARN_UNGUARDED_AVAILABILITY = YES_AGGRESSIVE;
				CODE_SIGN_ENTITLEMENTS = PriceWidgetExtension.entitlements;
				CODE_SIGN_IDENTITY = "iPhone Developer";
				CODE_SIGN_STYLE = Manual;
				COPY_PHASE_STRIP = NO;
				DEBUG_INFORMATION_FORMAT = "dwarf-with-dsym";
				DEVELOPMENT_TEAM = L74NQAQB8H;
				"EXCLUDED_ARCHS[sdk=iphonesimulator*]" = arm64;
				GCC_C_LANGUAGE_STANDARD = gnu11;
				GCC_NO_COMMON_BLOCKS = YES;
				INFOPLIST_FILE = PriceWidget/Info.plist;
				IPHONEOS_DEPLOYMENT_TARGET = 14.5;
				LD_RUNPATH_SEARCH_PATHS = "$(inherited) @executable_path/Frameworks @executable_path/../../Frameworks";
				MTL_FAST_MATH = YES;
				PRODUCT_BUNDLE_IDENTIFIER = me.rainbow.PriceWidget;
				PRODUCT_NAME = "$(TARGET_NAME)";
				PROVISIONING_PROFILE_SPECIFIER = "match Development me.rainbow.PriceWidget";
				SKIP_INSTALL = YES;
				SWIFT_OPTIMIZATION_LEVEL = "-Owholemodule";
				SWIFT_VERSION = 5.0;
				TARGETED_DEVICE_FAMILY = "1,2";
			};
			name = LocalRelease;
		};
		C16DCF6D272BA6F100FF5C78 /* Staging */ = {
			isa = XCBuildConfiguration;
<<<<<<< HEAD
			baseConfigurationReference = 6114356B3C65634E319A1EA1 /* Pods-PriceWidgetExtension.staging.xcconfig */;
=======
			baseConfigurationReference = BA80DF9FF66EB927641575F3 /* Pods-PriceWidgetExtension.staging.xcconfig */;
>>>>>>> e7c70901
			buildSettings = {
				APPLICATION_EXTENSION_API_ONLY = YES;
				ASSETCATALOG_COMPILER_GLOBAL_ACCENT_COLOR_NAME = AccentColor;
				ASSETCATALOG_COMPILER_WIDGET_BACKGROUND_COLOR_NAME = WidgetBackground;
				CLANG_ANALYZER_NONNULL = YES;
				CLANG_ANALYZER_NUMBER_OBJECT_CONVERSION = YES_AGGRESSIVE;
				CLANG_CXX_LANGUAGE_STANDARD = "gnu++14";
				CLANG_ENABLE_OBJC_WEAK = YES;
				CLANG_WARN_BLOCK_CAPTURE_AUTORELEASING = YES;
				CLANG_WARN_COMMA = YES;
				CLANG_WARN_DEPRECATED_OBJC_IMPLEMENTATIONS = YES;
				CLANG_WARN_DOCUMENTATION_COMMENTS = YES;
				CLANG_WARN_INFINITE_RECURSION = YES;
				CLANG_WARN_NON_LITERAL_NULL_CONVERSION = YES;
				CLANG_WARN_OBJC_IMPLICIT_RETAIN_SELF = YES;
				CLANG_WARN_OBJC_LITERAL_CONVERSION = YES;
				CLANG_WARN_QUOTED_INCLUDE_IN_FRAMEWORK_HEADER = YES;
				CLANG_WARN_RANGE_LOOP_ANALYSIS = YES;
				CLANG_WARN_STRICT_PROTOTYPES = YES;
				CLANG_WARN_SUSPICIOUS_MOVE = YES;
				CLANG_WARN_UNGUARDED_AVAILABILITY = YES_AGGRESSIVE;
				CODE_SIGN_ENTITLEMENTS = PriceWidgetExtension.entitlements;
				CODE_SIGN_IDENTITY = "iPhone Distribution";
				CODE_SIGN_STYLE = Manual;
				COPY_PHASE_STRIP = NO;
				DEBUG_INFORMATION_FORMAT = "dwarf-with-dsym";
				DEVELOPMENT_TEAM = L74NQAQB8H;
				"EXCLUDED_ARCHS[sdk=iphonesimulator*]" = arm64;
				GCC_C_LANGUAGE_STANDARD = gnu11;
				GCC_NO_COMMON_BLOCKS = YES;
				INFOPLIST_FILE = PriceWidget/Info.plist;
				IPHONEOS_DEPLOYMENT_TARGET = 14.5;
				LD_RUNPATH_SEARCH_PATHS = "$(inherited) @executable_path/Frameworks @executable_path/../../Frameworks";
				MTL_FAST_MATH = YES;
				PRODUCT_BUNDLE_IDENTIFIER = me.rainbow.PriceWidget;
				PRODUCT_NAME = "$(TARGET_NAME)";
				PROVISIONING_PROFILE_SPECIFIER = "match AppStore me.rainbow.PriceWidget";
				SKIP_INSTALL = YES;
				SWIFT_OPTIMIZATION_LEVEL = "-Owholemodule";
				SWIFT_VERSION = 5.0;
				TARGETED_DEVICE_FAMILY = "1,2";
			};
			name = Staging;
		};
		C16DCFA0272BAB9600FF5C78 /* Debug */ = {
			isa = XCBuildConfiguration;
<<<<<<< HEAD
			baseConfigurationReference = 87CF4710410515B544006799 /* Pods-SelectTokenIntent.debug.xcconfig */;
=======
			baseConfigurationReference = 425BC27F9529E96EA41C8ADA /* Pods-SelectTokenIntent.debug.xcconfig */;
>>>>>>> e7c70901
			buildSettings = {
				APPLICATION_EXTENSION_API_ONLY = YES;
				CLANG_ANALYZER_NONNULL = YES;
				CLANG_ANALYZER_NUMBER_OBJECT_CONVERSION = YES_AGGRESSIVE;
				CLANG_CXX_LANGUAGE_STANDARD = "gnu++14";
				CLANG_ENABLE_OBJC_WEAK = YES;
				CLANG_WARN_BLOCK_CAPTURE_AUTORELEASING = YES;
				CLANG_WARN_COMMA = YES;
				CLANG_WARN_DEPRECATED_OBJC_IMPLEMENTATIONS = YES;
				CLANG_WARN_DOCUMENTATION_COMMENTS = YES;
				CLANG_WARN_INFINITE_RECURSION = YES;
				CLANG_WARN_NON_LITERAL_NULL_CONVERSION = YES;
				CLANG_WARN_OBJC_IMPLICIT_RETAIN_SELF = YES;
				CLANG_WARN_OBJC_LITERAL_CONVERSION = YES;
				CLANG_WARN_QUOTED_INCLUDE_IN_FRAMEWORK_HEADER = YES;
				CLANG_WARN_RANGE_LOOP_ANALYSIS = YES;
				CLANG_WARN_STRICT_PROTOTYPES = YES;
				CLANG_WARN_SUSPICIOUS_MOVE = YES;
				CLANG_WARN_UNGUARDED_AVAILABILITY = YES_AGGRESSIVE;
				CODE_SIGN_ENTITLEMENTS = SelectTokenIntent/SelectTokenIntent.entitlements;
				CODE_SIGN_IDENTITY = "iPhone Developer";
				CODE_SIGN_STYLE = Manual;
				DEBUG_INFORMATION_FORMAT = dwarf;
				DEVELOPMENT_TEAM = L74NQAQB8H;
				ENABLE_TESTABILITY = YES;
				"EXCLUDED_ARCHS[sdk=iphonesimulator*]" = arm64;
				GCC_C_LANGUAGE_STANDARD = gnu11;
				GCC_NO_COMMON_BLOCKS = YES;
				INFOPLIST_FILE = SelectTokenIntent/Info.plist;
				IPHONEOS_DEPLOYMENT_TARGET = 14.5;
				LD_RUNPATH_SEARCH_PATHS = "$(inherited) @executable_path/Frameworks @executable_path/../../Frameworks";
				MTL_ENABLE_DEBUG_INFO = INCLUDE_SOURCE;
				MTL_FAST_MATH = YES;
				PRODUCT_BUNDLE_IDENTIFIER = me.rainbow.SelectTokenIntent;
				PRODUCT_NAME = "$(TARGET_NAME)";
				PROVISIONING_PROFILE_SPECIFIER = "match Development me.rainbow.SelectTokenIntent";
				SKIP_INSTALL = YES;
				SWIFT_ACTIVE_COMPILATION_CONDITIONS = DEBUG;
				SWIFT_OPTIMIZATION_LEVEL = "-Onone";
				SWIFT_VERSION = 5.0;
				TARGETED_DEVICE_FAMILY = "1,2";
			};
			name = Debug;
		};
		C16DCFA1272BAB9600FF5C78 /* Release */ = {
			isa = XCBuildConfiguration;
<<<<<<< HEAD
			baseConfigurationReference = 15DAFA7F51307F1A622EBD5B /* Pods-SelectTokenIntent.release.xcconfig */;
=======
			baseConfigurationReference = D9567C19FAC273302C19110D /* Pods-SelectTokenIntent.release.xcconfig */;
>>>>>>> e7c70901
			buildSettings = {
				APPLICATION_EXTENSION_API_ONLY = YES;
				CLANG_ANALYZER_NONNULL = YES;
				CLANG_ANALYZER_NUMBER_OBJECT_CONVERSION = YES_AGGRESSIVE;
				CLANG_CXX_LANGUAGE_STANDARD = "gnu++14";
				CLANG_ENABLE_OBJC_WEAK = YES;
				CLANG_WARN_BLOCK_CAPTURE_AUTORELEASING = YES;
				CLANG_WARN_COMMA = YES;
				CLANG_WARN_DEPRECATED_OBJC_IMPLEMENTATIONS = YES;
				CLANG_WARN_DOCUMENTATION_COMMENTS = YES;
				CLANG_WARN_INFINITE_RECURSION = YES;
				CLANG_WARN_NON_LITERAL_NULL_CONVERSION = YES;
				CLANG_WARN_OBJC_IMPLICIT_RETAIN_SELF = YES;
				CLANG_WARN_OBJC_LITERAL_CONVERSION = YES;
				CLANG_WARN_QUOTED_INCLUDE_IN_FRAMEWORK_HEADER = YES;
				CLANG_WARN_RANGE_LOOP_ANALYSIS = YES;
				CLANG_WARN_STRICT_PROTOTYPES = YES;
				CLANG_WARN_SUSPICIOUS_MOVE = YES;
				CLANG_WARN_UNGUARDED_AVAILABILITY = YES_AGGRESSIVE;
				CODE_SIGN_ENTITLEMENTS = SelectTokenIntent/SelectTokenIntent.entitlements;
				CODE_SIGN_IDENTITY = "iPhone Distribution";
				CODE_SIGN_STYLE = Manual;
				COPY_PHASE_STRIP = NO;
				DEBUG_INFORMATION_FORMAT = "dwarf-with-dsym";
				DEVELOPMENT_TEAM = L74NQAQB8H;
				"EXCLUDED_ARCHS[sdk=iphonesimulator*]" = arm64;
				GCC_C_LANGUAGE_STANDARD = gnu11;
				GCC_NO_COMMON_BLOCKS = YES;
				INFOPLIST_FILE = SelectTokenIntent/Info.plist;
				IPHONEOS_DEPLOYMENT_TARGET = 14.5;
				LD_RUNPATH_SEARCH_PATHS = "$(inherited) @executable_path/Frameworks @executable_path/../../Frameworks";
				MTL_FAST_MATH = YES;
				PRODUCT_BUNDLE_IDENTIFIER = me.rainbow.SelectTokenIntent;
				PRODUCT_NAME = "$(TARGET_NAME)";
				PROVISIONING_PROFILE_SPECIFIER = "match AppStore me.rainbow.SelectTokenIntent";
				SKIP_INSTALL = YES;
				SWIFT_OPTIMIZATION_LEVEL = "-Owholemodule";
				SWIFT_VERSION = 5.0;
				TARGETED_DEVICE_FAMILY = "1,2";
			};
			name = Release;
		};
		C16DCFA2272BAB9600FF5C78 /* LocalRelease */ = {
			isa = XCBuildConfiguration;
<<<<<<< HEAD
			baseConfigurationReference = 565892820B007DB53C9A00F1 /* Pods-SelectTokenIntent.localrelease.xcconfig */;
=======
			baseConfigurationReference = D220290AB33022B9C99BAB0F /* Pods-SelectTokenIntent.localrelease.xcconfig */;
>>>>>>> e7c70901
			buildSettings = {
				APPLICATION_EXTENSION_API_ONLY = YES;
				CLANG_ANALYZER_NONNULL = YES;
				CLANG_ANALYZER_NUMBER_OBJECT_CONVERSION = YES_AGGRESSIVE;
				CLANG_CXX_LANGUAGE_STANDARD = "gnu++14";
				CLANG_ENABLE_OBJC_WEAK = YES;
				CLANG_WARN_BLOCK_CAPTURE_AUTORELEASING = YES;
				CLANG_WARN_COMMA = YES;
				CLANG_WARN_DEPRECATED_OBJC_IMPLEMENTATIONS = YES;
				CLANG_WARN_DOCUMENTATION_COMMENTS = YES;
				CLANG_WARN_INFINITE_RECURSION = YES;
				CLANG_WARN_NON_LITERAL_NULL_CONVERSION = YES;
				CLANG_WARN_OBJC_IMPLICIT_RETAIN_SELF = YES;
				CLANG_WARN_OBJC_LITERAL_CONVERSION = YES;
				CLANG_WARN_QUOTED_INCLUDE_IN_FRAMEWORK_HEADER = YES;
				CLANG_WARN_RANGE_LOOP_ANALYSIS = YES;
				CLANG_WARN_STRICT_PROTOTYPES = YES;
				CLANG_WARN_SUSPICIOUS_MOVE = YES;
				CLANG_WARN_UNGUARDED_AVAILABILITY = YES_AGGRESSIVE;
				CODE_SIGN_ENTITLEMENTS = SelectTokenIntent/SelectTokenIntent.entitlements;
				CODE_SIGN_IDENTITY = "iPhone Developer";
				CODE_SIGN_STYLE = Manual;
				COPY_PHASE_STRIP = NO;
				DEBUG_INFORMATION_FORMAT = "dwarf-with-dsym";
				DEVELOPMENT_TEAM = L74NQAQB8H;
				"EXCLUDED_ARCHS[sdk=iphonesimulator*]" = arm64;
				GCC_C_LANGUAGE_STANDARD = gnu11;
				GCC_NO_COMMON_BLOCKS = YES;
				INFOPLIST_FILE = SelectTokenIntent/Info.plist;
				IPHONEOS_DEPLOYMENT_TARGET = 14.5;
				LD_RUNPATH_SEARCH_PATHS = "$(inherited) @executable_path/Frameworks @executable_path/../../Frameworks";
				MTL_FAST_MATH = YES;
				PRODUCT_BUNDLE_IDENTIFIER = me.rainbow.SelectTokenIntent;
				PRODUCT_NAME = "$(TARGET_NAME)";
				PROVISIONING_PROFILE_SPECIFIER = "match Development me.rainbow.SelectTokenIntent";
				SKIP_INSTALL = YES;
				SWIFT_OPTIMIZATION_LEVEL = "-Owholemodule";
				SWIFT_VERSION = 5.0;
				TARGETED_DEVICE_FAMILY = "1,2";
			};
			name = LocalRelease;
		};
		C16DCFA3272BAB9600FF5C78 /* Staging */ = {
			isa = XCBuildConfiguration;
<<<<<<< HEAD
			baseConfigurationReference = 44E625B7CD4DF7DD3C7F018A /* Pods-SelectTokenIntent.staging.xcconfig */;
=======
			baseConfigurationReference = DB7609C894759578565D5742 /* Pods-SelectTokenIntent.staging.xcconfig */;
>>>>>>> e7c70901
			buildSettings = {
				APPLICATION_EXTENSION_API_ONLY = YES;
				CLANG_ANALYZER_NONNULL = YES;
				CLANG_ANALYZER_NUMBER_OBJECT_CONVERSION = YES_AGGRESSIVE;
				CLANG_CXX_LANGUAGE_STANDARD = "gnu++14";
				CLANG_ENABLE_OBJC_WEAK = YES;
				CLANG_WARN_BLOCK_CAPTURE_AUTORELEASING = YES;
				CLANG_WARN_COMMA = YES;
				CLANG_WARN_DEPRECATED_OBJC_IMPLEMENTATIONS = YES;
				CLANG_WARN_DOCUMENTATION_COMMENTS = YES;
				CLANG_WARN_INFINITE_RECURSION = YES;
				CLANG_WARN_NON_LITERAL_NULL_CONVERSION = YES;
				CLANG_WARN_OBJC_IMPLICIT_RETAIN_SELF = YES;
				CLANG_WARN_OBJC_LITERAL_CONVERSION = YES;
				CLANG_WARN_QUOTED_INCLUDE_IN_FRAMEWORK_HEADER = YES;
				CLANG_WARN_RANGE_LOOP_ANALYSIS = YES;
				CLANG_WARN_STRICT_PROTOTYPES = YES;
				CLANG_WARN_SUSPICIOUS_MOVE = YES;
				CLANG_WARN_UNGUARDED_AVAILABILITY = YES_AGGRESSIVE;
				CODE_SIGN_ENTITLEMENTS = SelectTokenIntent/SelectTokenIntent.entitlements;
				CODE_SIGN_IDENTITY = "iPhone Distribution";
				CODE_SIGN_STYLE = Manual;
				COPY_PHASE_STRIP = NO;
				DEBUG_INFORMATION_FORMAT = "dwarf-with-dsym";
				DEVELOPMENT_TEAM = L74NQAQB8H;
				"EXCLUDED_ARCHS[sdk=iphonesimulator*]" = arm64;
				GCC_C_LANGUAGE_STANDARD = gnu11;
				GCC_NO_COMMON_BLOCKS = YES;
				INFOPLIST_FILE = SelectTokenIntent/Info.plist;
				IPHONEOS_DEPLOYMENT_TARGET = 14.5;
				LD_RUNPATH_SEARCH_PATHS = "$(inherited) @executable_path/Frameworks @executable_path/../../Frameworks";
				MTL_FAST_MATH = YES;
				PRODUCT_BUNDLE_IDENTIFIER = me.rainbow.SelectTokenIntent;
				PRODUCT_NAME = "$(TARGET_NAME)";
				PROVISIONING_PROFILE_SPECIFIER = "match AppStore me.rainbow.SelectTokenIntent";
				SKIP_INSTALL = YES;
				SWIFT_OPTIMIZATION_LEVEL = "-Owholemodule";
				SWIFT_VERSION = 5.0;
				TARGETED_DEVICE_FAMILY = "1,2";
			};
			name = Staging;
		};
/* End XCBuildConfiguration section */

/* Begin XCConfigurationList section */
		0299CE842886202800B5C7E7 /* Build configuration list for PBXNativeTarget "ImageNotification" */ = {
			isa = XCConfigurationList;
			buildConfigurations = (
				0299CE802886202800B5C7E7 /* Debug */,
				0299CE812886202800B5C7E7 /* Release */,
				0299CE822886202800B5C7E7 /* LocalRelease */,
				0299CE832886202800B5C7E7 /* Staging */,
			);
			defaultConfigurationIsVisible = 0;
			defaultConfigurationName = Release;
		};
		13B07F931A680F5B00A75B9A /* Build configuration list for PBXNativeTarget "Rainbow" */ = {
			isa = XCConfigurationList;
			buildConfigurations = (
				13B07F941A680F5B00A75B9A /* Debug */,
				13B07F951A680F5B00A75B9A /* Release */,
				2C87B79A2197FA1900682EC4 /* LocalRelease */,
				2C6A799821127ED9003AFB37 /* Staging */,
			);
			defaultConfigurationIsVisible = 0;
			defaultConfigurationName = Release;
		};
		83CBB9FA1A601CBA00E9B192 /* Build configuration list for PBXProject "Rainbow" */ = {
			isa = XCConfigurationList;
			buildConfigurations = (
				83CBBA201A601CBA00E9B192 /* Debug */,
				83CBBA211A601CBA00E9B192 /* Release */,
				2C87B7992197FA1900682EC4 /* LocalRelease */,
				2C6A799721127ED9003AFB37 /* Staging */,
			);
			defaultConfigurationIsVisible = 0;
			defaultConfigurationName = Release;
		};
		C16DCF6E272BA6F100FF5C78 /* Build configuration list for PBXNativeTarget "PriceWidgetExtension" */ = {
			isa = XCConfigurationList;
			buildConfigurations = (
				C16DCF6A272BA6F100FF5C78 /* Debug */,
				C16DCF6B272BA6F100FF5C78 /* Release */,
				C16DCF6C272BA6F100FF5C78 /* LocalRelease */,
				C16DCF6D272BA6F100FF5C78 /* Staging */,
			);
			defaultConfigurationIsVisible = 0;
			defaultConfigurationName = Release;
		};
		C16DCF9F272BAB9600FF5C78 /* Build configuration list for PBXNativeTarget "SelectTokenIntent" */ = {
			isa = XCConfigurationList;
			buildConfigurations = (
				C16DCFA0272BAB9600FF5C78 /* Debug */,
				C16DCFA1272BAB9600FF5C78 /* Release */,
				C16DCFA2272BAB9600FF5C78 /* LocalRelease */,
				C16DCFA3272BAB9600FF5C78 /* Staging */,
			);
			defaultConfigurationIsVisible = 0;
			defaultConfigurationName = Release;
		};
/* End XCConfigurationList section */
	};
	rootObject = 83CBB9F71A601CBA00E9B192 /* Project object */;
}<|MERGE_RESOLUTION|>--- conflicted
+++ resolved
@@ -9,7 +9,6 @@
 /* Begin PBXBuildFile section */
 		0299CE7B2886202800B5C7E7 /* NotificationService.m in Sources */ = {isa = PBXBuildFile; fileRef = 0299CE7A2886202800B5C7E7 /* NotificationService.m */; };
 		0299CE7F2886202800B5C7E7 /* ImageNotification.appex in Embed App Extensions */ = {isa = PBXBuildFile; fileRef = 0299CE772886202800B5C7E7 /* ImageNotification.appex */; settings = {ATTRIBUTES = (RemoveHeadersOnCopy, ); }; };
-		10D1A6153CCF9D9F0BF4BBDF /* libPods-PriceWidgetExtension.a in Frameworks */ = {isa = PBXBuildFile; fileRef = 7525A372EA5C2C71A2CD7299 /* libPods-PriceWidgetExtension.a */; };
 		13B07FBC1A68108700A75B9A /* AppDelegate.mm in Sources */ = {isa = PBXBuildFile; fileRef = 13B07FB01A68108700A75B9A /* AppDelegate.mm */; };
 		13B07FBD1A68108700A75B9A /* LaunchScreen.xib in Resources */ = {isa = PBXBuildFile; fileRef = 13B07FB11A68108700A75B9A /* LaunchScreen.xib */; };
 		13B07FC11A68108700A75B9A /* main.m in Sources */ = {isa = PBXBuildFile; fileRef = 13B07FB71A68108700A75B9A /* main.m */; };
@@ -27,12 +26,9 @@
 		15E531D5242B28EF00797B89 /* UIImageViewWithPersistentAnimations.swift in Sources */ = {isa = PBXBuildFile; fileRef = 15E531D4242B28EF00797B89 /* UIImageViewWithPersistentAnimations.swift */; };
 		15E531DA242DAB7100797B89 /* NotificationManager.m in Sources */ = {isa = PBXBuildFile; fileRef = 15E531D9242DAB7100797B89 /* NotificationManager.m */; };
 		24979E8920F84250007EB0DA /* GoogleService-Info.plist in Resources */ = {isa = PBXBuildFile; fileRef = 24979E7720F84004007EB0DA /* GoogleService-Info.plist */; };
-		45F14C03D4BC523E6D0CE6CB /* libPods-Rainbow.a in Frameworks */ = {isa = PBXBuildFile; fileRef = D952CD5F216B72091522018B /* libPods-Rainbow.a */; };
+		287ADB799E09CAA5546AFEDB /* libPods-Rainbow.a in Frameworks */ = {isa = PBXBuildFile; fileRef = 97704DA9A1BA893D56E20D83 /* libPods-Rainbow.a */; };
+		43340626974D5BE0FA30A0B8 /* libPods-SelectTokenIntent.a in Frameworks */ = {isa = PBXBuildFile; fileRef = 47CD33E5730A084F75936403 /* libPods-SelectTokenIntent.a */; };
 		4D098C2F2811A9A5006A801A /* RNStartTime.m in Sources */ = {isa = PBXBuildFile; fileRef = 4D098C2E2811A9A5006A801A /* RNStartTime.m */; };
-<<<<<<< HEAD
-=======
-		519FE16779144AEF02D0535B /* libPods-Rainbow.a in Frameworks */ = {isa = PBXBuildFile; fileRef = E1DB5D9BBA70D7ACA22C64C4 /* libPods-Rainbow.a */; };
->>>>>>> e7c70901
 		6630540924A38A1900E5B030 /* RainbowText.m in Sources */ = {isa = PBXBuildFile; fileRef = 6630540824A38A1900E5B030 /* RainbowText.m */; };
 		6635730624939991006ACFA6 /* SafeStoreReview.m in Sources */ = {isa = PBXBuildFile; fileRef = 6635730524939991006ACFA6 /* SafeStoreReview.m */; };
 		6655FFB425BB2B0700642961 /* ThemeModule.m in Sources */ = {isa = PBXBuildFile; fileRef = 6655FFB325BB2B0700642961 /* ThemeModule.m */; };
@@ -41,11 +37,8 @@
 		66A1FEB624AB641100C3F539 /* RNCMScreen.m in Sources */ = {isa = PBXBuildFile; fileRef = 66A1FEB324AB641100C3F539 /* RNCMScreen.m */; };
 		66A1FEBC24ACBBE600C3F539 /* RNCMPortal.m in Sources */ = {isa = PBXBuildFile; fileRef = 66A1FEBB24ACBBE600C3F539 /* RNCMPortal.m */; };
 		66A28EB024CAF1B500410A88 /* TestFlight.m in Sources */ = {isa = PBXBuildFile; fileRef = 66A28EAF24CAF1B500410A88 /* TestFlight.m */; };
-<<<<<<< HEAD
-		9934B0A1261CFF3FDF1D6712 /* libPods-SelectTokenIntent.a in Frameworks */ = {isa = PBXBuildFile; fileRef = B1986EA66A1B528DD9F45E75 /* libPods-SelectTokenIntent.a */; };
-=======
-		9285F2B7919299989781761D /* libPods-PriceWidgetExtension.a in Frameworks */ = {isa = PBXBuildFile; fileRef = A4ED3D6BCBF7BEC7768A38E5 /* libPods-PriceWidgetExtension.a */; };
->>>>>>> e7c70901
+		8E72F0D34D960385DDEFC870 /* libPods-ImageNotification.a in Frameworks */ = {isa = PBXBuildFile; fileRef = DAE46F9CB1491CB0C78653F7 /* libPods-ImageNotification.a */; };
+		92A179A788FED42B69DA796C /* libPods-PriceWidgetExtension.a in Frameworks */ = {isa = PBXBuildFile; fileRef = 76D6489BCFF9A9EE6121A6BD /* libPods-PriceWidgetExtension.a */; };
 		A4277D9F23CBD1910042BAF4 /* Extensions.swift in Sources */ = {isa = PBXBuildFile; fileRef = A4277D9E23CBD1910042BAF4 /* Extensions.swift */; };
 		A4277DA323CFE85F0042BAF4 /* Theme.swift in Sources */ = {isa = PBXBuildFile; fileRef = A4277DA223CFE85F0042BAF4 /* Theme.swift */; };
 		A4D04BA923D12F99008C1DEC /* Button.swift in Sources */ = {isa = PBXBuildFile; fileRef = A4D04BA823D12F99008C1DEC /* Button.swift */; };
@@ -55,11 +48,6 @@
 		AA6228F124272F510078BDAA /* SF-Pro-Rounded-Medium.otf in Resources */ = {isa = PBXBuildFile; fileRef = AA6228ED24272B200078BDAA /* SF-Pro-Rounded-Medium.otf */; };
 		AA6228F224272F510078BDAA /* SF-Pro-Rounded-Regular.otf in Resources */ = {isa = PBXBuildFile; fileRef = AA6228EE24272B200078BDAA /* SF-Pro-Rounded-Regular.otf */; };
 		AA6228F324272F510078BDAA /* SF-Pro-Rounded-Semibold.otf in Resources */ = {isa = PBXBuildFile; fileRef = AA6228EA24272B200078BDAA /* SF-Pro-Rounded-Semibold.otf */; };
-<<<<<<< HEAD
-		B4EEA173BC7B46848F8BBCC3 /* libPods-ImageNotification.a in Frameworks */ = {isa = PBXBuildFile; fileRef = 1369C5E257E67F490D513866 /* libPods-ImageNotification.a */; };
-=======
-		AA9E24F11FF61A89D5AF81FF /* libPods-ImageNotification.a in Frameworks */ = {isa = PBXBuildFile; fileRef = 3178061C47537B8CF85E3C08 /* libPods-ImageNotification.a */; };
->>>>>>> e7c70901
 		B52242E628B1B11F0024D19D /* smol@2x.png in Resources */ = {isa = PBXBuildFile; fileRef = B52242E428B1B11F0024D19D /* smol@2x.png */; };
 		B52242E728B1B11F0024D19D /* smol@3x.png in Resources */ = {isa = PBXBuildFile; fileRef = B52242E528B1B11F0024D19D /* smol@3x.png */; };
 		B54C1D1029358946007560D9 /* golddoge@3x.png in Resources */ = {isa = PBXBuildFile; fileRef = B54C1D0C29358945007560D9 /* golddoge@3x.png */; };
@@ -137,7 +125,6 @@
 		C1EB01302731B68400830E70 /* TokenDetails.swift in Sources */ = {isa = PBXBuildFile; fileRef = C1EB012E2731B68400830E70 /* TokenDetails.swift */; };
 		C1EB01312731B68400830E70 /* TokenDetails.swift in Sources */ = {isa = PBXBuildFile; fileRef = C1EB012E2731B68400830E70 /* TokenDetails.swift */; };
 		C72F456C99A646399192517D /* libz.tbd in Frameworks */ = {isa = PBXBuildFile; fileRef = 98AED33BAB4247CEBEF8464D /* libz.tbd */; };
-		D25A1CD5018FB9F5448992E1 /* libPods-SelectTokenIntent.a in Frameworks */ = {isa = PBXBuildFile; fileRef = 7D34928F1D48E4B42BC85DFF /* libPods-SelectTokenIntent.a */; };
 		ED2971652150620600B7C4FE /* JavaScriptCore.framework in Frameworks */ = {isa = PBXBuildFile; fileRef = ED2971642150620600B7C4FE /* JavaScriptCore.framework */; };
 /* End PBXBuildFile section */
 
@@ -185,21 +172,13 @@
 		008F07F21AC5B25A0029DE68 /* main.jsbundle */ = {isa = PBXFileReference; fileEncoding = 4; lastKnownFileType = text; path = main.jsbundle; sourceTree = "<group>"; };
 		00E356F11AD99517003FC87E /* Info.plist */ = {isa = PBXFileReference; lastKnownFileType = text.plist.xml; path = Info.plist; sourceTree = "<group>"; };
 		00E356F21AD99517003FC87E /* RainbowTests.m */ = {isa = PBXFileReference; lastKnownFileType = sourcecode.c.objc; path = RainbowTests.m; sourceTree = "<group>"; };
-<<<<<<< HEAD
-		02256DE9FB0F6CD2FA93D65D /* Pods-Rainbow.release.xcconfig */ = {isa = PBXFileReference; includeInIndex = 1; lastKnownFileType = text.xcconfig; name = "Pods-Rainbow.release.xcconfig"; path = "Target Support Files/Pods-Rainbow/Pods-Rainbow.release.xcconfig"; sourceTree = "<group>"; };
-=======
-		00FA7A9B49BDEF7080A2AB15 /* Pods-PriceWidgetExtension.localrelease.xcconfig */ = {isa = PBXFileReference; includeInIndex = 1; lastKnownFileType = text.xcconfig; name = "Pods-PriceWidgetExtension.localrelease.xcconfig"; path = "Target Support Files/Pods-PriceWidgetExtension/Pods-PriceWidgetExtension.localrelease.xcconfig"; sourceTree = "<group>"; };
->>>>>>> e7c70901
 		0299CE772886202800B5C7E7 /* ImageNotification.appex */ = {isa = PBXFileReference; explicitFileType = "wrapper.app-extension"; includeInIndex = 0; path = ImageNotification.appex; sourceTree = BUILT_PRODUCTS_DIR; };
 		0299CE792886202800B5C7E7 /* NotificationService.h */ = {isa = PBXFileReference; lastKnownFileType = sourcecode.c.h; path = NotificationService.h; sourceTree = "<group>"; };
 		0299CE7A2886202800B5C7E7 /* NotificationService.m */ = {isa = PBXFileReference; lastKnownFileType = sourcecode.c.objc; path = NotificationService.m; sourceTree = "<group>"; };
 		0299CE7C2886202800B5C7E7 /* Info.plist */ = {isa = PBXFileReference; lastKnownFileType = text.plist.xml; path = Info.plist; sourceTree = "<group>"; };
 		0299CE852886246C00B5C7E7 /* libFirebaseCore.a */ = {isa = PBXFileReference; explicitFileType = archive.ar; path = libFirebaseCore.a; sourceTree = BUILT_PRODUCTS_DIR; };
-<<<<<<< HEAD
-		1369C5E257E67F490D513866 /* libPods-ImageNotification.a */ = {isa = PBXFileReference; explicitFileType = archive.ar; includeInIndex = 0; path = "libPods-ImageNotification.a"; sourceTree = BUILT_PRODUCTS_DIR; };
-=======
-		0D68C22BB90EFE86598B2AF0 /* Pods-ImageNotification.release.xcconfig */ = {isa = PBXFileReference; includeInIndex = 1; lastKnownFileType = text.xcconfig; name = "Pods-ImageNotification.release.xcconfig"; path = "Target Support Files/Pods-ImageNotification/Pods-ImageNotification.release.xcconfig"; sourceTree = "<group>"; };
->>>>>>> e7c70901
+		10C536B07A2589028763491C /* Pods-SelectTokenIntent.staging.xcconfig */ = {isa = PBXFileReference; includeInIndex = 1; lastKnownFileType = text.xcconfig; name = "Pods-SelectTokenIntent.staging.xcconfig"; path = "Target Support Files/Pods-SelectTokenIntent/Pods-SelectTokenIntent.staging.xcconfig"; sourceTree = "<group>"; };
+		12003231EE25BB415F0D2732 /* Pods-Rainbow.staging.xcconfig */ = {isa = PBXFileReference; includeInIndex = 1; lastKnownFileType = text.xcconfig; name = "Pods-Rainbow.staging.xcconfig"; path = "Target Support Files/Pods-Rainbow/Pods-Rainbow.staging.xcconfig"; sourceTree = "<group>"; };
 		13B07F961A680F5B00A75B9A /* Rainbow.app */ = {isa = PBXFileReference; explicitFileType = wrapper.application; includeInIndex = 0; path = Rainbow.app; sourceTree = BUILT_PRODUCTS_DIR; };
 		13B07FAF1A68108700A75B9A /* AppDelegate.h */ = {isa = PBXFileReference; fileEncoding = 4; lastKnownFileType = sourcecode.c.h; name = AppDelegate.h; path = Rainbow/AppDelegate.h; sourceTree = "<group>"; };
 		13B07FB01A68108700A75B9A /* AppDelegate.mm */ = {isa = PBXFileReference; fileEncoding = 4; lastKnownFileType = sourcecode.cpp.objcpp; name = AppDelegate.mm; path = Rainbow/AppDelegate.mm; sourceTree = "<group>"; };
@@ -219,7 +198,6 @@
 		15D66138277A751C0082F041 /* Base */ = {isa = PBXFileReference; lastKnownFileType = file.intentdefinition; name = Base; path = Base.lproj/SelectTokenIntent.intentdefinition; sourceTree = "<group>"; };
 		15D6613B277A75230082F041 /* English */ = {isa = PBXFileReference; lastKnownFileType = text.plist.strings; name = English; path = English.lproj/SelectTokenIntent.strings; sourceTree = "<group>"; };
 		15D6613D277A75240082F041 /* en */ = {isa = PBXFileReference; lastKnownFileType = text.plist.strings; name = en; path = en.lproj/SelectTokenIntent.strings; sourceTree = "<group>"; };
-		15DAFA7F51307F1A622EBD5B /* Pods-SelectTokenIntent.release.xcconfig */ = {isa = PBXFileReference; includeInIndex = 1; lastKnownFileType = text.xcconfig; name = "Pods-SelectTokenIntent.release.xcconfig"; path = "Target Support Files/Pods-SelectTokenIntent/Pods-SelectTokenIntent.release.xcconfig"; sourceTree = "<group>"; };
 		15DC38CD247E0E0900919009 /* release.xcconfig */ = {isa = PBXFileReference; lastKnownFileType = text.xcconfig; path = release.xcconfig; sourceTree = SOURCE_ROOT; };
 		15DC38CE247E0E0900919009 /* debug.xcconfig */ = {isa = PBXFileReference; lastKnownFileType = text.xcconfig; path = debug.xcconfig; sourceTree = SOURCE_ROOT; };
 		15DC38CF247E0E0A00919009 /* localrelease.xcconfig */ = {isa = PBXFileReference; lastKnownFileType = text.xcconfig; path = localrelease.xcconfig; sourceTree = SOURCE_ROOT; };
@@ -239,28 +217,16 @@
 		24979E7C20F84004007EB0DA /* FirebaseCoreDiagnostics.framework */ = {isa = PBXFileReference; lastKnownFileType = wrapper.framework; name = FirebaseCoreDiagnostics.framework; path = Frameworks/FirebaseCoreDiagnostics.framework; sourceTree = "<group>"; };
 		24979E7D20F84005007EB0DA /* module.modulemap */ = {isa = PBXFileReference; fileEncoding = 4; lastKnownFileType = "sourcecode.module-map"; name = module.modulemap; path = Frameworks/module.modulemap; sourceTree = "<group>"; };
 		24979E7E20F84005007EB0DA /* nanopb.framework */ = {isa = PBXFileReference; lastKnownFileType = wrapper.framework; name = nanopb.framework; path = Frameworks/nanopb.framework; sourceTree = "<group>"; };
-<<<<<<< HEAD
-		2F79EA14732F06F09737502B /* Pods-ImageNotification.localrelease.xcconfig */ = {isa = PBXFileReference; includeInIndex = 1; lastKnownFileType = text.xcconfig; name = "Pods-ImageNotification.localrelease.xcconfig"; path = "Target Support Files/Pods-ImageNotification/Pods-ImageNotification.localrelease.xcconfig"; sourceTree = "<group>"; };
-		3045B194C380D1F5D2FBC9E9 /* Pods-ImageNotification.release.xcconfig */ = {isa = PBXFileReference; includeInIndex = 1; lastKnownFileType = text.xcconfig; name = "Pods-ImageNotification.release.xcconfig"; path = "Target Support Files/Pods-ImageNotification/Pods-ImageNotification.release.xcconfig"; sourceTree = "<group>"; };
+		3B2A245F418920B14CEA9EBB /* Pods-SelectTokenIntent.localrelease.xcconfig */ = {isa = PBXFileReference; includeInIndex = 1; lastKnownFileType = text.xcconfig; name = "Pods-SelectTokenIntent.localrelease.xcconfig"; path = "Target Support Files/Pods-SelectTokenIntent/Pods-SelectTokenIntent.localrelease.xcconfig"; sourceTree = "<group>"; };
 		3C379D5D20FD1F92009AF81F /* Rainbow.entitlements */ = {isa = PBXFileReference; lastKnownFileType = text.plist.entitlements; name = Rainbow.entitlements; path = Rainbow/Rainbow.entitlements; sourceTree = "<group>"; };
 		3CBE29CB2381E43800BE05AC /* Rainbow-Bridging-Header.h */ = {isa = PBXFileReference; lastKnownFileType = sourcecode.c.h; path = "Rainbow-Bridging-Header.h"; sourceTree = "<group>"; };
-		44E625B7CD4DF7DD3C7F018A /* Pods-SelectTokenIntent.staging.xcconfig */ = {isa = PBXFileReference; includeInIndex = 1; lastKnownFileType = text.xcconfig; name = "Pods-SelectTokenIntent.staging.xcconfig"; path = "Target Support Files/Pods-SelectTokenIntent/Pods-SelectTokenIntent.staging.xcconfig"; sourceTree = "<group>"; };
-		47B4357A059B4057C4B205E4 /* Pods-Rainbow.staging.xcconfig */ = {isa = PBXFileReference; includeInIndex = 1; lastKnownFileType = text.xcconfig; name = "Pods-Rainbow.staging.xcconfig"; path = "Target Support Files/Pods-Rainbow/Pods-Rainbow.staging.xcconfig"; sourceTree = "<group>"; };
+		45148F8DA1EE22290BCDD773 /* Pods-Rainbow.release.xcconfig */ = {isa = PBXFileReference; includeInIndex = 1; lastKnownFileType = text.xcconfig; name = "Pods-Rainbow.release.xcconfig"; path = "Target Support Files/Pods-Rainbow/Pods-Rainbow.release.xcconfig"; sourceTree = "<group>"; };
+		47CD33E5730A084F75936403 /* libPods-SelectTokenIntent.a */ = {isa = PBXFileReference; explicitFileType = archive.ar; includeInIndex = 0; path = "libPods-SelectTokenIntent.a"; sourceTree = BUILT_PRODUCTS_DIR; };
 		4D098C2D2811A979006A801A /* RNStartTime.h */ = {isa = PBXFileReference; lastKnownFileType = sourcecode.c.h; path = RNStartTime.h; sourceTree = "<group>"; };
 		4D098C2E2811A9A5006A801A /* RNStartTime.m */ = {isa = PBXFileReference; lastKnownFileType = sourcecode.c.objc; path = RNStartTime.m; sourceTree = "<group>"; };
-		565892820B007DB53C9A00F1 /* Pods-SelectTokenIntent.localrelease.xcconfig */ = {isa = PBXFileReference; includeInIndex = 1; lastKnownFileType = text.xcconfig; name = "Pods-SelectTokenIntent.localrelease.xcconfig"; path = "Target Support Files/Pods-SelectTokenIntent/Pods-SelectTokenIntent.localrelease.xcconfig"; sourceTree = "<group>"; };
-		6114356B3C65634E319A1EA1 /* Pods-PriceWidgetExtension.staging.xcconfig */ = {isa = PBXFileReference; includeInIndex = 1; lastKnownFileType = text.xcconfig; name = "Pods-PriceWidgetExtension.staging.xcconfig"; path = "Target Support Files/Pods-PriceWidgetExtension/Pods-PriceWidgetExtension.staging.xcconfig"; sourceTree = "<group>"; };
-=======
-		26236EC22BE77BB73D8E7F3C /* Pods-PriceWidgetExtension.release.xcconfig */ = {isa = PBXFileReference; includeInIndex = 1; lastKnownFileType = text.xcconfig; name = "Pods-PriceWidgetExtension.release.xcconfig"; path = "Target Support Files/Pods-PriceWidgetExtension/Pods-PriceWidgetExtension.release.xcconfig"; sourceTree = "<group>"; };
-		3178061C47537B8CF85E3C08 /* libPods-ImageNotification.a */ = {isa = PBXFileReference; explicitFileType = archive.ar; includeInIndex = 0; path = "libPods-ImageNotification.a"; sourceTree = BUILT_PRODUCTS_DIR; };
-		33CEB9717824578345050BEB /* Pods-Rainbow.staging.xcconfig */ = {isa = PBXFileReference; includeInIndex = 1; lastKnownFileType = text.xcconfig; name = "Pods-Rainbow.staging.xcconfig"; path = "Target Support Files/Pods-Rainbow/Pods-Rainbow.staging.xcconfig"; sourceTree = "<group>"; };
-		3B92BD6C79127FBA1AAA8D19 /* Pods-PriceWidgetExtension.debug.xcconfig */ = {isa = PBXFileReference; includeInIndex = 1; lastKnownFileType = text.xcconfig; name = "Pods-PriceWidgetExtension.debug.xcconfig"; path = "Target Support Files/Pods-PriceWidgetExtension/Pods-PriceWidgetExtension.debug.xcconfig"; sourceTree = "<group>"; };
-		3C379D5D20FD1F92009AF81F /* Rainbow.entitlements */ = {isa = PBXFileReference; lastKnownFileType = text.plist.entitlements; name = Rainbow.entitlements; path = Rainbow/Rainbow.entitlements; sourceTree = "<group>"; };
-		3CBE29CB2381E43800BE05AC /* Rainbow-Bridging-Header.h */ = {isa = PBXFileReference; lastKnownFileType = sourcecode.c.h; path = "Rainbow-Bridging-Header.h"; sourceTree = "<group>"; };
-		425BC27F9529E96EA41C8ADA /* Pods-SelectTokenIntent.debug.xcconfig */ = {isa = PBXFileReference; includeInIndex = 1; lastKnownFileType = text.xcconfig; name = "Pods-SelectTokenIntent.debug.xcconfig"; path = "Target Support Files/Pods-SelectTokenIntent/Pods-SelectTokenIntent.debug.xcconfig"; sourceTree = "<group>"; };
-		4D098C2D2811A979006A801A /* RNStartTime.h */ = {isa = PBXFileReference; lastKnownFileType = sourcecode.c.h; path = RNStartTime.h; sourceTree = "<group>"; };
-		4D098C2E2811A9A5006A801A /* RNStartTime.m */ = {isa = PBXFileReference; lastKnownFileType = sourcecode.c.objc; path = RNStartTime.m; sourceTree = "<group>"; };
->>>>>>> e7c70901
+		4D87DC83B5696879864C002F /* Pods-PriceWidgetExtension.staging.xcconfig */ = {isa = PBXFileReference; includeInIndex = 1; lastKnownFileType = text.xcconfig; name = "Pods-PriceWidgetExtension.staging.xcconfig"; path = "Target Support Files/Pods-PriceWidgetExtension/Pods-PriceWidgetExtension.staging.xcconfig"; sourceTree = "<group>"; };
+		539B4C0D66612321E636BBC3 /* Pods-Rainbow.debug.xcconfig */ = {isa = PBXFileReference; includeInIndex = 1; lastKnownFileType = text.xcconfig; name = "Pods-Rainbow.debug.xcconfig"; path = "Target Support Files/Pods-Rainbow/Pods-Rainbow.debug.xcconfig"; sourceTree = "<group>"; };
+		61C383B0CD84303D4F39816A /* Pods-PriceWidgetExtension.localrelease.xcconfig */ = {isa = PBXFileReference; includeInIndex = 1; lastKnownFileType = text.xcconfig; name = "Pods-PriceWidgetExtension.localrelease.xcconfig"; path = "Target Support Files/Pods-PriceWidgetExtension/Pods-PriceWidgetExtension.localrelease.xcconfig"; sourceTree = "<group>"; };
 		6630540824A38A1900E5B030 /* RainbowText.m */ = {isa = PBXFileReference; lastKnownFileType = sourcecode.c.objc; path = RainbowText.m; sourceTree = "<group>"; };
 		6635730524939991006ACFA6 /* SafeStoreReview.m */ = {isa = PBXFileReference; lastKnownFileType = sourcecode.c.objc; path = SafeStoreReview.m; sourceTree = "<group>"; };
 		664612EC2748489B00B43F5A /* PriceWidgetExtension.entitlements */ = {isa = PBXFileReference; lastKnownFileType = text.plist.entitlements; path = PriceWidgetExtension.entitlements; sourceTree = "<group>"; };
@@ -276,33 +242,25 @@
 		66A1FEBB24ACBBE600C3F539 /* RNCMPortal.m */ = {isa = PBXFileReference; fileEncoding = 4; lastKnownFileType = sourcecode.c.objc; name = RNCMPortal.m; path = "../src/react-native-cool-modals/ios/RNCMPortal.m"; sourceTree = "<group>"; };
 		66A28EAF24CAF1B500410A88 /* TestFlight.m */ = {isa = PBXFileReference; lastKnownFileType = sourcecode.c.objc; path = TestFlight.m; sourceTree = "<group>"; };
 		66A29CCA2511074500481F4A /* ReaHeader.h */ = {isa = PBXFileReference; fileEncoding = 4; lastKnownFileType = sourcecode.c.h; path = ReaHeader.h; sourceTree = SOURCE_ROOT; };
-<<<<<<< HEAD
-		692BC31F8D1182C52E23215E /* Pods-Rainbow.localrelease.xcconfig */ = {isa = PBXFileReference; includeInIndex = 1; lastKnownFileType = text.xcconfig; name = "Pods-Rainbow.localrelease.xcconfig"; path = "Target Support Files/Pods-Rainbow/Pods-Rainbow.localrelease.xcconfig"; sourceTree = "<group>"; };
-		720D2A91BA14993B906510B1 /* Pods-ImageNotification.staging.xcconfig */ = {isa = PBXFileReference; includeInIndex = 1; lastKnownFileType = text.xcconfig; name = "Pods-ImageNotification.staging.xcconfig"; path = "Target Support Files/Pods-ImageNotification/Pods-ImageNotification.staging.xcconfig"; sourceTree = "<group>"; };
-		7525A372EA5C2C71A2CD7299 /* libPods-PriceWidgetExtension.a */ = {isa = PBXFileReference; explicitFileType = archive.ar; includeInIndex = 0; path = "libPods-PriceWidgetExtension.a"; sourceTree = BUILT_PRODUCTS_DIR; };
-		87CF4710410515B544006799 /* Pods-SelectTokenIntent.debug.xcconfig */ = {isa = PBXFileReference; includeInIndex = 1; lastKnownFileType = text.xcconfig; name = "Pods-SelectTokenIntent.debug.xcconfig"; path = "Target Support Files/Pods-SelectTokenIntent/Pods-SelectTokenIntent.debug.xcconfig"; sourceTree = "<group>"; };
+		6C17089B7450DAFFCFE51316 /* Pods-SelectTokenIntent.debug.xcconfig */ = {isa = PBXFileReference; includeInIndex = 1; lastKnownFileType = text.xcconfig; name = "Pods-SelectTokenIntent.debug.xcconfig"; path = "Target Support Files/Pods-SelectTokenIntent/Pods-SelectTokenIntent.debug.xcconfig"; sourceTree = "<group>"; };
+		732DFCAD2476386280F860FB /* Pods-SelectTokenIntent.release.xcconfig */ = {isa = PBXFileReference; includeInIndex = 1; lastKnownFileType = text.xcconfig; name = "Pods-SelectTokenIntent.release.xcconfig"; path = "Target Support Files/Pods-SelectTokenIntent/Pods-SelectTokenIntent.release.xcconfig"; sourceTree = "<group>"; };
+		76D6489BCFF9A9EE6121A6BD /* libPods-PriceWidgetExtension.a */ = {isa = PBXFileReference; explicitFileType = archive.ar; includeInIndex = 0; path = "libPods-PriceWidgetExtension.a"; sourceTree = BUILT_PRODUCTS_DIR; };
+		8C1C01F3FA1048FE725B145A /* Pods-PriceWidgetExtension.debug.xcconfig */ = {isa = PBXFileReference; includeInIndex = 1; lastKnownFileType = text.xcconfig; name = "Pods-PriceWidgetExtension.debug.xcconfig"; path = "Target Support Files/Pods-PriceWidgetExtension/Pods-PriceWidgetExtension.debug.xcconfig"; sourceTree = "<group>"; };
+		97704DA9A1BA893D56E20D83 /* libPods-Rainbow.a */ = {isa = PBXFileReference; explicitFileType = archive.ar; includeInIndex = 0; path = "libPods-Rainbow.a"; sourceTree = BUILT_PRODUCTS_DIR; };
 		98AED33BAB4247CEBEF8464D /* libz.tbd */ = {isa = PBXFileReference; explicitFileType = undefined; fileEncoding = 9; includeInIndex = 0; lastKnownFileType = "sourcecode.text-based-dylib-definition"; name = libz.tbd; path = usr/lib/libz.tbd; sourceTree = SDKROOT; };
-=======
-		7D34928F1D48E4B42BC85DFF /* libPods-SelectTokenIntent.a */ = {isa = PBXFileReference; explicitFileType = archive.ar; includeInIndex = 0; path = "libPods-SelectTokenIntent.a"; sourceTree = BUILT_PRODUCTS_DIR; };
-		8FC6D46C7CB69138A4C62978 /* Pods-Rainbow.release.xcconfig */ = {isa = PBXFileReference; includeInIndex = 1; lastKnownFileType = text.xcconfig; name = "Pods-Rainbow.release.xcconfig"; path = "Target Support Files/Pods-Rainbow/Pods-Rainbow.release.xcconfig"; sourceTree = "<group>"; };
-		98AED33BAB4247CEBEF8464D /* libz.tbd */ = {isa = PBXFileReference; explicitFileType = undefined; fileEncoding = 9; includeInIndex = 0; lastKnownFileType = "sourcecode.text-based-dylib-definition"; name = libz.tbd; path = usr/lib/libz.tbd; sourceTree = SDKROOT; };
-		9B830E63329AE5A25F537C55 /* Pods-ImageNotification.debug.xcconfig */ = {isa = PBXFileReference; includeInIndex = 1; lastKnownFileType = text.xcconfig; name = "Pods-ImageNotification.debug.xcconfig"; path = "Target Support Files/Pods-ImageNotification/Pods-ImageNotification.debug.xcconfig"; sourceTree = "<group>"; };
-		9C1EC28E9774EB85CD2786EB /* Pods-ImageNotification.localrelease.xcconfig */ = {isa = PBXFileReference; includeInIndex = 1; lastKnownFileType = text.xcconfig; name = "Pods-ImageNotification.localrelease.xcconfig"; path = "Target Support Files/Pods-ImageNotification/Pods-ImageNotification.localrelease.xcconfig"; sourceTree = "<group>"; };
->>>>>>> e7c70901
 		9DEADFA4826D4D0BAA950D21 /* libRNFIRMessaging.a */ = {isa = PBXFileReference; explicitFileType = undefined; fileEncoding = 9; includeInIndex = 0; lastKnownFileType = archive.ar; path = libRNFIRMessaging.a; sourceTree = "<group>"; };
 		A4277D9E23CBD1910042BAF4 /* Extensions.swift */ = {isa = PBXFileReference; lastKnownFileType = sourcecode.swift; path = Extensions.swift; sourceTree = "<group>"; };
 		A4277DA223CFE85F0042BAF4 /* Theme.swift */ = {isa = PBXFileReference; lastKnownFileType = sourcecode.swift; path = Theme.swift; sourceTree = "<group>"; };
 		A4D04BA823D12F99008C1DEC /* Button.swift */ = {isa = PBXFileReference; lastKnownFileType = sourcecode.swift; path = Button.swift; sourceTree = "<group>"; };
 		A4D04BAB23D12FD5008C1DEC /* ButtonManager.m */ = {isa = PBXFileReference; lastKnownFileType = sourcecode.c.objc; path = ButtonManager.m; sourceTree = "<group>"; };
-		A4ED3D6BCBF7BEC7768A38E5 /* libPods-PriceWidgetExtension.a */ = {isa = PBXFileReference; explicitFileType = archive.ar; includeInIndex = 0; path = "libPods-PriceWidgetExtension.a"; sourceTree = BUILT_PRODUCTS_DIR; };
 		AA6228EA24272B200078BDAA /* SF-Pro-Rounded-Semibold.otf */ = {isa = PBXFileReference; lastKnownFileType = file; name = "SF-Pro-Rounded-Semibold.otf"; path = "../src/assets/fonts/SF-Pro-Rounded-Semibold.otf"; sourceTree = "<group>"; };
 		AA6228EB24272B200078BDAA /* SF-Pro-Rounded-Bold.otf */ = {isa = PBXFileReference; lastKnownFileType = file; name = "SF-Pro-Rounded-Bold.otf"; path = "../src/assets/fonts/SF-Pro-Rounded-Bold.otf"; sourceTree = "<group>"; };
 		AA6228EC24272B200078BDAA /* SF-Pro-Rounded-Heavy.otf */ = {isa = PBXFileReference; lastKnownFileType = file; name = "SF-Pro-Rounded-Heavy.otf"; path = "../src/assets/fonts/SF-Pro-Rounded-Heavy.otf"; sourceTree = "<group>"; };
 		AA6228ED24272B200078BDAA /* SF-Pro-Rounded-Medium.otf */ = {isa = PBXFileReference; lastKnownFileType = file; name = "SF-Pro-Rounded-Medium.otf"; path = "../src/assets/fonts/SF-Pro-Rounded-Medium.otf"; sourceTree = "<group>"; };
 		AA6228EE24272B200078BDAA /* SF-Pro-Rounded-Regular.otf */ = {isa = PBXFileReference; lastKnownFileType = file; name = "SF-Pro-Rounded-Regular.otf"; path = "../src/assets/fonts/SF-Pro-Rounded-Regular.otf"; sourceTree = "<group>"; };
-		ADC8C998FB522600F1BCC2D9 /* Pods-PriceWidgetExtension.debug.xcconfig */ = {isa = PBXFileReference; includeInIndex = 1; lastKnownFileType = text.xcconfig; name = "Pods-PriceWidgetExtension.debug.xcconfig"; path = "Target Support Files/Pods-PriceWidgetExtension/Pods-PriceWidgetExtension.debug.xcconfig"; sourceTree = "<group>"; };
 		B0C692B061D7430D8194DC98 /* ToolTipMenuTests.xctest */ = {isa = PBXFileReference; explicitFileType = undefined; fileEncoding = 9; includeInIndex = 0; lastKnownFileType = wrapper.cfbundle; path = ToolTipMenuTests.xctest; sourceTree = "<group>"; };
-		B1986EA66A1B528DD9F45E75 /* libPods-SelectTokenIntent.a */ = {isa = PBXFileReference; explicitFileType = archive.ar; includeInIndex = 0; path = "libPods-SelectTokenIntent.a"; sourceTree = BUILT_PRODUCTS_DIR; };
+		B257EC336B9CB37D7CB0007B /* Pods-ImageNotification.staging.xcconfig */ = {isa = PBXFileReference; includeInIndex = 1; lastKnownFileType = text.xcconfig; name = "Pods-ImageNotification.staging.xcconfig"; path = "Target Support Files/Pods-ImageNotification/Pods-ImageNotification.staging.xcconfig"; sourceTree = "<group>"; };
+		B4CFC0D800F18EFA10CC4BA6 /* Pods-ImageNotification.release.xcconfig */ = {isa = PBXFileReference; includeInIndex = 1; lastKnownFileType = text.xcconfig; name = "Pods-ImageNotification.release.xcconfig"; path = "Target Support Files/Pods-ImageNotification/Pods-ImageNotification.release.xcconfig"; sourceTree = "<group>"; };
 		B52242E428B1B11F0024D19D /* smol@2x.png */ = {isa = PBXFileReference; lastKnownFileType = image.png; path = "smol@2x.png"; sourceTree = "<group>"; };
 		B52242E528B1B11F0024D19D /* smol@3x.png */ = {isa = PBXFileReference; lastKnownFileType = image.png; path = "smol@3x.png"; sourceTree = "<group>"; };
 		B54C1D0C29358945007560D9 /* golddoge@3x.png */ = {isa = PBXFileReference; lastKnownFileType = image.png; path = "golddoge@3x.png"; sourceTree = "<group>"; };
@@ -319,7 +277,6 @@
 		B5CE8FFD29A5758100EB1EFA /* pooly@3x.png */ = {isa = PBXFileReference; lastKnownFileType = image.png; path = "pooly@3x.png"; sourceTree = "<group>"; };
 		B5D7F2EE29E8D41D003D6A54 /* finiliar@3x.png */ = {isa = PBXFileReference; lastKnownFileType = image.png; path = "finiliar@3x.png"; sourceTree = "<group>"; };
 		B5D7F2EF29E8D41E003D6A54 /* finiliar@2x.png */ = {isa = PBXFileReference; lastKnownFileType = image.png; path = "finiliar@2x.png"; sourceTree = "<group>"; };
-		BA80DF9FF66EB927641575F3 /* Pods-PriceWidgetExtension.staging.xcconfig */ = {isa = PBXFileReference; includeInIndex = 1; lastKnownFileType = text.xcconfig; name = "Pods-PriceWidgetExtension.staging.xcconfig"; path = "Target Support Files/Pods-PriceWidgetExtension/Pods-PriceWidgetExtension.staging.xcconfig"; sourceTree = "<group>"; };
 		C04D10EF25AFC8C1003BEF7A /* Extras.json */ = {isa = PBXFileReference; lastKnownFileType = text.json; path = Extras.json; sourceTree = "<group>"; };
 		C11640E7274DC10B00C9120A /* UIColor.swift */ = {isa = PBXFileReference; lastKnownFileType = sourcecode.swift; path = UIColor.swift; sourceTree = "<group>"; };
 		C1272389274EBBB6006AC743 /* CurrencyDetails.swift */ = {isa = PBXFileReference; lastKnownFileType = sourcecode.swift; path = CurrencyDetails.swift; sourceTree = "<group>"; };
@@ -346,28 +303,15 @@
 		C1C61A6C272C9C8D00E5C0B3 /* UIImage.swift */ = {isa = PBXFileReference; lastKnownFileType = sourcecode.swift; path = UIImage.swift; sourceTree = "<group>"; };
 		C1C61A81272CBDA100E5C0B3 /* Images.xcassets */ = {isa = PBXFileReference; lastKnownFileType = folder.assetcatalog; path = Images.xcassets; sourceTree = "<group>"; };
 		C1C61A902731A05700E5C0B3 /* RainbowTokenList.swift */ = {isa = PBXFileReference; lastKnownFileType = sourcecode.swift; path = RainbowTokenList.swift; sourceTree = "<group>"; };
-		C1EA5B8D4631C01B40C6AC8A /* Pods-Rainbow.debug.xcconfig */ = {isa = PBXFileReference; includeInIndex = 1; lastKnownFileType = text.xcconfig; name = "Pods-Rainbow.debug.xcconfig"; path = "Target Support Files/Pods-Rainbow/Pods-Rainbow.debug.xcconfig"; sourceTree = "<group>"; };
 		C1EB012E2731B68400830E70 /* TokenDetails.swift */ = {isa = PBXFileReference; lastKnownFileType = sourcecode.swift; path = TokenDetails.swift; sourceTree = "<group>"; };
-<<<<<<< HEAD
-		C6DDBA4689C514776271B07E /* Pods-PriceWidgetExtension.localrelease.xcconfig */ = {isa = PBXFileReference; includeInIndex = 1; lastKnownFileType = text.xcconfig; name = "Pods-PriceWidgetExtension.localrelease.xcconfig"; path = "Target Support Files/Pods-PriceWidgetExtension/Pods-PriceWidgetExtension.localrelease.xcconfig"; sourceTree = "<group>"; };
-		C90169F4951E079333F6BAA2 /* Pods-ImageNotification.debug.xcconfig */ = {isa = PBXFileReference; includeInIndex = 1; lastKnownFileType = text.xcconfig; name = "Pods-ImageNotification.debug.xcconfig"; path = "Target Support Files/Pods-ImageNotification/Pods-ImageNotification.debug.xcconfig"; sourceTree = "<group>"; };
+		C2DE4A4AE3FB5E86D86560DD /* Pods-ImageNotification.debug.xcconfig */ = {isa = PBXFileReference; includeInIndex = 1; lastKnownFileType = text.xcconfig; name = "Pods-ImageNotification.debug.xcconfig"; path = "Target Support Files/Pods-ImageNotification/Pods-ImageNotification.debug.xcconfig"; sourceTree = "<group>"; };
 		D755E71324B04FEE9C691D14 /* libRNFirebase.a */ = {isa = PBXFileReference; explicitFileType = undefined; fileEncoding = 9; includeInIndex = 0; lastKnownFileType = archive.ar; path = libRNFirebase.a; sourceTree = "<group>"; };
-		D952CD5F216B72091522018B /* libPods-Rainbow.a */ = {isa = PBXFileReference; explicitFileType = archive.ar; includeInIndex = 0; path = "libPods-Rainbow.a"; sourceTree = BUILT_PRODUCTS_DIR; };
+		DAE46F9CB1491CB0C78653F7 /* libPods-ImageNotification.a */ = {isa = PBXFileReference; explicitFileType = archive.ar; includeInIndex = 0; path = "libPods-ImageNotification.a"; sourceTree = BUILT_PRODUCTS_DIR; };
+		DD357F8FC8DF39BAF59DC76C /* Pods-Rainbow.localrelease.xcconfig */ = {isa = PBXFileReference; includeInIndex = 1; lastKnownFileType = text.xcconfig; name = "Pods-Rainbow.localrelease.xcconfig"; path = "Target Support Files/Pods-Rainbow/Pods-Rainbow.localrelease.xcconfig"; sourceTree = "<group>"; };
+		E7A6EB42667F2C796664B277 /* Pods-ImageNotification.localrelease.xcconfig */ = {isa = PBXFileReference; includeInIndex = 1; lastKnownFileType = text.xcconfig; name = "Pods-ImageNotification.localrelease.xcconfig"; path = "Target Support Files/Pods-ImageNotification/Pods-ImageNotification.localrelease.xcconfig"; sourceTree = "<group>"; };
 		ED297162215061F000B7C4FE /* JavaScriptCore.framework */ = {isa = PBXFileReference; lastKnownFileType = wrapper.framework; name = JavaScriptCore.framework; path = System/Library/Frameworks/JavaScriptCore.framework; sourceTree = SDKROOT; };
 		ED2971642150620600B7C4FE /* JavaScriptCore.framework */ = {isa = PBXFileReference; lastKnownFileType = wrapper.framework; name = JavaScriptCore.framework; path = Platforms/AppleTVOS.platform/Developer/SDKs/AppleTVOS12.0.sdk/System/Library/Frameworks/JavaScriptCore.framework; sourceTree = DEVELOPER_DIR; };
-		F00EF2E9650A631860EE98ED /* Pods-PriceWidgetExtension.release.xcconfig */ = {isa = PBXFileReference; includeInIndex = 1; lastKnownFileType = text.xcconfig; name = "Pods-PriceWidgetExtension.release.xcconfig"; path = "Target Support Files/Pods-PriceWidgetExtension/Pods-PriceWidgetExtension.release.xcconfig"; sourceTree = "<group>"; };
-=======
-		CAAA3DE73BC4BB7E878D1270 /* Pods-Rainbow.debug.xcconfig */ = {isa = PBXFileReference; includeInIndex = 1; lastKnownFileType = text.xcconfig; name = "Pods-Rainbow.debug.xcconfig"; path = "Target Support Files/Pods-Rainbow/Pods-Rainbow.debug.xcconfig"; sourceTree = "<group>"; };
-		D220290AB33022B9C99BAB0F /* Pods-SelectTokenIntent.localrelease.xcconfig */ = {isa = PBXFileReference; includeInIndex = 1; lastKnownFileType = text.xcconfig; name = "Pods-SelectTokenIntent.localrelease.xcconfig"; path = "Target Support Files/Pods-SelectTokenIntent/Pods-SelectTokenIntent.localrelease.xcconfig"; sourceTree = "<group>"; };
-		D755E71324B04FEE9C691D14 /* libRNFirebase.a */ = {isa = PBXFileReference; explicitFileType = undefined; fileEncoding = 9; includeInIndex = 0; lastKnownFileType = archive.ar; path = libRNFirebase.a; sourceTree = "<group>"; };
-		D9567C19FAC273302C19110D /* Pods-SelectTokenIntent.release.xcconfig */ = {isa = PBXFileReference; includeInIndex = 1; lastKnownFileType = text.xcconfig; name = "Pods-SelectTokenIntent.release.xcconfig"; path = "Target Support Files/Pods-SelectTokenIntent/Pods-SelectTokenIntent.release.xcconfig"; sourceTree = "<group>"; };
-		DB7609C894759578565D5742 /* Pods-SelectTokenIntent.staging.xcconfig */ = {isa = PBXFileReference; includeInIndex = 1; lastKnownFileType = text.xcconfig; name = "Pods-SelectTokenIntent.staging.xcconfig"; path = "Target Support Files/Pods-SelectTokenIntent/Pods-SelectTokenIntent.staging.xcconfig"; sourceTree = "<group>"; };
-		DCD2243A47AE0F05E8C0A7A9 /* Pods-ImageNotification.staging.xcconfig */ = {isa = PBXFileReference; includeInIndex = 1; lastKnownFileType = text.xcconfig; name = "Pods-ImageNotification.staging.xcconfig"; path = "Target Support Files/Pods-ImageNotification/Pods-ImageNotification.staging.xcconfig"; sourceTree = "<group>"; };
-		E1DB5D9BBA70D7ACA22C64C4 /* libPods-Rainbow.a */ = {isa = PBXFileReference; explicitFileType = archive.ar; includeInIndex = 0; path = "libPods-Rainbow.a"; sourceTree = BUILT_PRODUCTS_DIR; };
-		ED297162215061F000B7C4FE /* JavaScriptCore.framework */ = {isa = PBXFileReference; lastKnownFileType = wrapper.framework; name = JavaScriptCore.framework; path = System/Library/Frameworks/JavaScriptCore.framework; sourceTree = SDKROOT; };
-		ED2971642150620600B7C4FE /* JavaScriptCore.framework */ = {isa = PBXFileReference; lastKnownFileType = wrapper.framework; name = JavaScriptCore.framework; path = Platforms/AppleTVOS.platform/Developer/SDKs/AppleTVOS12.0.sdk/System/Library/Frameworks/JavaScriptCore.framework; sourceTree = DEVELOPER_DIR; };
-		FFA8ED943E58AD71A19440EA /* Pods-Rainbow.localrelease.xcconfig */ = {isa = PBXFileReference; includeInIndex = 1; lastKnownFileType = text.xcconfig; name = "Pods-Rainbow.localrelease.xcconfig"; path = "Target Support Files/Pods-Rainbow/Pods-Rainbow.localrelease.xcconfig"; sourceTree = "<group>"; };
->>>>>>> e7c70901
+		EED974E812F148303E4189A1 /* Pods-PriceWidgetExtension.release.xcconfig */ = {isa = PBXFileReference; includeInIndex = 1; lastKnownFileType = text.xcconfig; name = "Pods-PriceWidgetExtension.release.xcconfig"; path = "Target Support Files/Pods-PriceWidgetExtension/Pods-PriceWidgetExtension.release.xcconfig"; sourceTree = "<group>"; };
 /* End PBXFileReference section */
 
 /* Begin PBXFrameworksBuildPhase section */
@@ -375,11 +319,7 @@
 			isa = PBXFrameworksBuildPhase;
 			buildActionMask = 2147483647;
 			files = (
-<<<<<<< HEAD
-				B4EEA173BC7B46848F8BBCC3 /* libPods-ImageNotification.a in Frameworks */,
-=======
-				AA9E24F11FF61A89D5AF81FF /* libPods-ImageNotification.a in Frameworks */,
->>>>>>> e7c70901
+				8E72F0D34D960385DDEFC870 /* libPods-ImageNotification.a in Frameworks */,
 			);
 			runOnlyForDeploymentPostprocessing = 0;
 		};
@@ -389,11 +329,7 @@
 			files = (
 				ED2971652150620600B7C4FE /* JavaScriptCore.framework in Frameworks */,
 				C72F456C99A646399192517D /* libz.tbd in Frameworks */,
-<<<<<<< HEAD
-				45F14C03D4BC523E6D0CE6CB /* libPods-Rainbow.a in Frameworks */,
-=======
-				519FE16779144AEF02D0535B /* libPods-Rainbow.a in Frameworks */,
->>>>>>> e7c70901
+				287ADB799E09CAA5546AFEDB /* libPods-Rainbow.a in Frameworks */,
 			);
 			runOnlyForDeploymentPostprocessing = 0;
 		};
@@ -403,11 +339,7 @@
 			files = (
 				C16DCF60272BA6EF00FF5C78 /* SwiftUI.framework in Frameworks */,
 				C16DCF5E272BA6EF00FF5C78 /* WidgetKit.framework in Frameworks */,
-<<<<<<< HEAD
-				10D1A6153CCF9D9F0BF4BBDF /* libPods-PriceWidgetExtension.a in Frameworks */,
-=======
-				9285F2B7919299989781761D /* libPods-PriceWidgetExtension.a in Frameworks */,
->>>>>>> e7c70901
+				92A179A788FED42B69DA796C /* libPods-PriceWidgetExtension.a in Frameworks */,
 			);
 			runOnlyForDeploymentPostprocessing = 0;
 		};
@@ -416,11 +348,7 @@
 			buildActionMask = 2147483647;
 			files = (
 				C16DCF81272BAB9500FF5C78 /* Intents.framework in Frameworks */,
-<<<<<<< HEAD
-				9934B0A1261CFF3FDF1D6712 /* libPods-SelectTokenIntent.a in Frameworks */,
-=======
-				D25A1CD5018FB9F5448992E1 /* libPods-SelectTokenIntent.a in Frameworks */,
->>>>>>> e7c70901
+				43340626974D5BE0FA30A0B8 /* libPods-SelectTokenIntent.a in Frameworks */,
 			);
 			runOnlyForDeploymentPostprocessing = 0;
 		};
@@ -585,17 +513,10 @@
 				C16DCF5F272BA6EF00FF5C78 /* SwiftUI.framework */,
 				C16DCF80272BAB9500FF5C78 /* Intents.framework */,
 				C16DCF8B272BAB9600FF5C78 /* IntentsUI.framework */,
-<<<<<<< HEAD
-				1369C5E257E67F490D513866 /* libPods-ImageNotification.a */,
-				7525A372EA5C2C71A2CD7299 /* libPods-PriceWidgetExtension.a */,
-				D952CD5F216B72091522018B /* libPods-Rainbow.a */,
-				B1986EA66A1B528DD9F45E75 /* libPods-SelectTokenIntent.a */,
-=======
-				3178061C47537B8CF85E3C08 /* libPods-ImageNotification.a */,
-				A4ED3D6BCBF7BEC7768A38E5 /* libPods-PriceWidgetExtension.a */,
-				E1DB5D9BBA70D7ACA22C64C4 /* libPods-Rainbow.a */,
-				7D34928F1D48E4B42BC85DFF /* libPods-SelectTokenIntent.a */,
->>>>>>> e7c70901
+				DAE46F9CB1491CB0C78653F7 /* libPods-ImageNotification.a */,
+				76D6489BCFF9A9EE6121A6BD /* libPods-PriceWidgetExtension.a */,
+				97704DA9A1BA893D56E20D83 /* libPods-Rainbow.a */,
+				47CD33E5730A084F75936403 /* libPods-SelectTokenIntent.a */,
 			);
 			name = Frameworks;
 			sourceTree = "<group>";
@@ -744,41 +665,22 @@
 		C640359C0E6575CE0A7ECD73 /* Pods */ = {
 			isa = PBXGroup;
 			children = (
-<<<<<<< HEAD
-				C90169F4951E079333F6BAA2 /* Pods-ImageNotification.debug.xcconfig */,
-				3045B194C380D1F5D2FBC9E9 /* Pods-ImageNotification.release.xcconfig */,
-				2F79EA14732F06F09737502B /* Pods-ImageNotification.localrelease.xcconfig */,
-				720D2A91BA14993B906510B1 /* Pods-ImageNotification.staging.xcconfig */,
-				ADC8C998FB522600F1BCC2D9 /* Pods-PriceWidgetExtension.debug.xcconfig */,
-				F00EF2E9650A631860EE98ED /* Pods-PriceWidgetExtension.release.xcconfig */,
-				C6DDBA4689C514776271B07E /* Pods-PriceWidgetExtension.localrelease.xcconfig */,
-				6114356B3C65634E319A1EA1 /* Pods-PriceWidgetExtension.staging.xcconfig */,
-				C1EA5B8D4631C01B40C6AC8A /* Pods-Rainbow.debug.xcconfig */,
-				02256DE9FB0F6CD2FA93D65D /* Pods-Rainbow.release.xcconfig */,
-				692BC31F8D1182C52E23215E /* Pods-Rainbow.localrelease.xcconfig */,
-				47B4357A059B4057C4B205E4 /* Pods-Rainbow.staging.xcconfig */,
-				87CF4710410515B544006799 /* Pods-SelectTokenIntent.debug.xcconfig */,
-				15DAFA7F51307F1A622EBD5B /* Pods-SelectTokenIntent.release.xcconfig */,
-				565892820B007DB53C9A00F1 /* Pods-SelectTokenIntent.localrelease.xcconfig */,
-				44E625B7CD4DF7DD3C7F018A /* Pods-SelectTokenIntent.staging.xcconfig */,
-=======
-				9B830E63329AE5A25F537C55 /* Pods-ImageNotification.debug.xcconfig */,
-				0D68C22BB90EFE86598B2AF0 /* Pods-ImageNotification.release.xcconfig */,
-				9C1EC28E9774EB85CD2786EB /* Pods-ImageNotification.localrelease.xcconfig */,
-				DCD2243A47AE0F05E8C0A7A9 /* Pods-ImageNotification.staging.xcconfig */,
-				3B92BD6C79127FBA1AAA8D19 /* Pods-PriceWidgetExtension.debug.xcconfig */,
-				26236EC22BE77BB73D8E7F3C /* Pods-PriceWidgetExtension.release.xcconfig */,
-				00FA7A9B49BDEF7080A2AB15 /* Pods-PriceWidgetExtension.localrelease.xcconfig */,
-				BA80DF9FF66EB927641575F3 /* Pods-PriceWidgetExtension.staging.xcconfig */,
-				CAAA3DE73BC4BB7E878D1270 /* Pods-Rainbow.debug.xcconfig */,
-				8FC6D46C7CB69138A4C62978 /* Pods-Rainbow.release.xcconfig */,
-				FFA8ED943E58AD71A19440EA /* Pods-Rainbow.localrelease.xcconfig */,
-				33CEB9717824578345050BEB /* Pods-Rainbow.staging.xcconfig */,
-				425BC27F9529E96EA41C8ADA /* Pods-SelectTokenIntent.debug.xcconfig */,
-				D9567C19FAC273302C19110D /* Pods-SelectTokenIntent.release.xcconfig */,
-				D220290AB33022B9C99BAB0F /* Pods-SelectTokenIntent.localrelease.xcconfig */,
-				DB7609C894759578565D5742 /* Pods-SelectTokenIntent.staging.xcconfig */,
->>>>>>> e7c70901
+				C2DE4A4AE3FB5E86D86560DD /* Pods-ImageNotification.debug.xcconfig */,
+				B4CFC0D800F18EFA10CC4BA6 /* Pods-ImageNotification.release.xcconfig */,
+				E7A6EB42667F2C796664B277 /* Pods-ImageNotification.localrelease.xcconfig */,
+				B257EC336B9CB37D7CB0007B /* Pods-ImageNotification.staging.xcconfig */,
+				8C1C01F3FA1048FE725B145A /* Pods-PriceWidgetExtension.debug.xcconfig */,
+				EED974E812F148303E4189A1 /* Pods-PriceWidgetExtension.release.xcconfig */,
+				61C383B0CD84303D4F39816A /* Pods-PriceWidgetExtension.localrelease.xcconfig */,
+				4D87DC83B5696879864C002F /* Pods-PriceWidgetExtension.staging.xcconfig */,
+				539B4C0D66612321E636BBC3 /* Pods-Rainbow.debug.xcconfig */,
+				45148F8DA1EE22290BCDD773 /* Pods-Rainbow.release.xcconfig */,
+				DD357F8FC8DF39BAF59DC76C /* Pods-Rainbow.localrelease.xcconfig */,
+				12003231EE25BB415F0D2732 /* Pods-Rainbow.staging.xcconfig */,
+				6C17089B7450DAFFCFE51316 /* Pods-SelectTokenIntent.debug.xcconfig */,
+				732DFCAD2476386280F860FB /* Pods-SelectTokenIntent.release.xcconfig */,
+				3B2A245F418920B14CEA9EBB /* Pods-SelectTokenIntent.localrelease.xcconfig */,
+				10C536B07A2589028763491C /* Pods-SelectTokenIntent.staging.xcconfig */,
 			);
 			path = Pods;
 			sourceTree = "<group>";
@@ -802,11 +704,7 @@
 			isa = PBXNativeTarget;
 			buildConfigurationList = 0299CE842886202800B5C7E7 /* Build configuration list for PBXNativeTarget "ImageNotification" */;
 			buildPhases = (
-<<<<<<< HEAD
-				FBEFC76BED8AE19E37473DDA /* [CP] Check Pods Manifest.lock */,
-=======
-				55C6C30E361FAB428D67A0BF /* [CP] Check Pods Manifest.lock */,
->>>>>>> e7c70901
+				5FC4FD7A7F721FC321BB57B7 /* [CP] Check Pods Manifest.lock */,
 				0299CE732886202800B5C7E7 /* Sources */,
 				0299CE742886202800B5C7E7 /* Frameworks */,
 				0299CE752886202800B5C7E7 /* Resources */,
@@ -824,28 +722,17 @@
 			isa = PBXNativeTarget;
 			buildConfigurationList = 13B07F931A680F5B00A75B9A /* Build configuration list for PBXNativeTarget "Rainbow" */;
 			buildPhases = (
-<<<<<<< HEAD
-				CBB18A10EDB7DF3E6DF34832 /* [CP] Check Pods Manifest.lock */,
-=======
-				6BB880F185F9F66155B085DC /* [CP] Check Pods Manifest.lock */,
->>>>>>> e7c70901
+				8BF70989ADDD9F739EF8418D /* [CP] Check Pods Manifest.lock */,
 				13B07F871A680F5B00A75B9A /* Sources */,
 				13B07F8C1A680F5B00A75B9A /* Frameworks */,
 				13B07F8E1A680F5B00A75B9A /* Resources */,
 				00DD1BFF1BD5951E006B06BC /* Bundle React Native code and images */,
 				9FF961FEA7AF435FA18ED988 /* Upload Debug Symbols to Sentry */,
 				668ADB3225A4E3A40050859D /* Embed App Extensions */,
-<<<<<<< HEAD
-				A03C159E91D2A163DE9591FD /* [CP] Embed Pods Frameworks */,
-				87AF5FE08E09AFE0B45EA40D /* [CP] Copy Pods Resources */,
-				F238DE8BF70844B485C2C8C7 /* [CP-User] [RNFB] Core Configuration */,
-				05082409F3EA834998D7B669 /* [CP-User] [RNFB] Crashlytics Configuration */,
-=======
-				B8EC3E239C69F7D36CF0EF10 /* [CP] Embed Pods Frameworks */,
-				41A119165280EB679D59C0F8 /* [CP] Copy Pods Resources */,
-				7FE9D5EEB18423835D3CF384 /* [CP-User] [RNFB] Core Configuration */,
-				AEB0994425FA4424F0F6D86D /* [CP-User] [RNFB] Crashlytics Configuration */,
->>>>>>> e7c70901
+				23736F164EEA7A9A48B29E93 /* [CP] Embed Pods Frameworks */,
+				2EB89380B7789DD74199F0FC /* [CP] Copy Pods Resources */,
+				8A69F50F81E326C3D0810699 /* [CP-User] [RNFB] Core Configuration */,
+				46A08A6DD75BD8E37899012F /* [CP-User] [RNFB] Crashlytics Configuration */,
 			);
 			buildRules = (
 			);
@@ -863,11 +750,7 @@
 			isa = PBXNativeTarget;
 			buildConfigurationList = C16DCF6E272BA6F100FF5C78 /* Build configuration list for PBXNativeTarget "PriceWidgetExtension" */;
 			buildPhases = (
-<<<<<<< HEAD
-				109C09632B42D471AA2D478C /* [CP] Check Pods Manifest.lock */,
-=======
-				7F4FB4C881D6AA25C324AD55 /* [CP] Check Pods Manifest.lock */,
->>>>>>> e7c70901
+				EAEA79407AD532BD17CEB746 /* [CP] Check Pods Manifest.lock */,
 				C16DCF58272BA6EF00FF5C78 /* Sources */,
 				C16DCF59272BA6EF00FF5C78 /* Frameworks */,
 				C16DCF5A272BA6EF00FF5C78 /* Resources */,
@@ -885,11 +768,7 @@
 			isa = PBXNativeTarget;
 			buildConfigurationList = C16DCF9F272BAB9600FF5C78 /* Build configuration list for PBXNativeTarget "SelectTokenIntent" */;
 			buildPhases = (
-<<<<<<< HEAD
-				AA6CC8C91C9D3CE13D6AF92A /* [CP] Check Pods Manifest.lock */,
-=======
-				53C427705E7F136E8EB774EB /* [CP] Check Pods Manifest.lock */,
->>>>>>> e7c70901
+				B6926F046640FA00DD0D83C2 /* [CP] Check Pods Manifest.lock */,
 				C16DCF7B272BAB9500FF5C78 /* Sources */,
 				C16DCF7C272BAB9500FF5C78 /* Frameworks */,
 				C16DCF7D272BAB9500FF5C78 /* Resources */,
@@ -1052,20 +931,32 @@
 			shellScript = "export SENTRY_PROPERTIES=sentry.properties\nexport EXTRA_PACKAGER_ARGS=\"--sourcemap-output $DERIVED_FILE_DIR/main.jsbundle.map\"\nset -e\nexport NODE_BINARY=node\n../node_modules/@sentry/cli/bin/sentry-cli react-native xcode ../node_modules/react-native/scripts/react-native-xcode.sh\n";
 			showEnvVarsInLog = 0;
 		};
-<<<<<<< HEAD
-		05082409F3EA834998D7B669 /* [CP-User] [RNFB] Crashlytics Configuration */ = {
-=======
-		41A119165280EB679D59C0F8 /* [CP] Copy Pods Resources */ = {
->>>>>>> e7c70901
+		23736F164EEA7A9A48B29E93 /* [CP] Embed Pods Frameworks */ = {
 			isa = PBXShellScriptBuildPhase;
 			buildActionMask = 2147483647;
 			files = (
 			);
 			inputPaths = (
-<<<<<<< HEAD
-				"${DWARF_DSYM_FOLDER_PATH}/${DWARF_DSYM_FILE_NAME}/Contents/Resources/DWARF/${TARGET_NAME}",
-				"$(SRCROOT)/$(BUILT_PRODUCTS_DIR)/$(INFOPLIST_PATH)",
-=======
+				"${PODS_ROOT}/Target Support Files/Pods-Rainbow/Pods-Rainbow-frameworks.sh",
+				"${PODS_XCFRAMEWORKS_BUILD_DIR}/Plaid/LinkKit.framework/LinkKit",
+				"${PODS_XCFRAMEWORKS_BUILD_DIR}/hermes-engine/Pre-built/hermes.framework/hermes",
+			);
+			name = "[CP] Embed Pods Frameworks";
+			outputPaths = (
+				"${TARGET_BUILD_DIR}/${FRAMEWORKS_FOLDER_PATH}/LinkKit.framework",
+				"${TARGET_BUILD_DIR}/${FRAMEWORKS_FOLDER_PATH}/hermes.framework",
+			);
+			runOnlyForDeploymentPostprocessing = 0;
+			shellPath = /bin/sh;
+			shellScript = "\"${PODS_ROOT}/Target Support Files/Pods-Rainbow/Pods-Rainbow-frameworks.sh\"\n";
+			showEnvVarsInLog = 0;
+		};
+		2EB89380B7789DD74199F0FC /* [CP] Copy Pods Resources */ = {
+			isa = PBXShellScriptBuildPhase;
+			buildActionMask = 2147483647;
+			files = (
+			);
+			inputPaths = (
 				"${PODS_ROOT}/Target Support Files/Pods-Rainbow/Pods-Rainbow-resources.sh",
 				"${PODS_CONFIGURATION_BUILD_DIR}/RNImageCropPicker/QBImagePicker.bundle",
 				"${PODS_CONFIGURATION_BUILD_DIR}/React-Core/AccessibilityResources.bundle",
@@ -1082,34 +973,21 @@
 			shellScript = "\"${PODS_ROOT}/Target Support Files/Pods-Rainbow/Pods-Rainbow-resources.sh\"\n";
 			showEnvVarsInLog = 0;
 		};
-		53C427705E7F136E8EB774EB /* [CP] Check Pods Manifest.lock */ = {
+		46A08A6DD75BD8E37899012F /* [CP-User] [RNFB] Crashlytics Configuration */ = {
 			isa = PBXShellScriptBuildPhase;
 			buildActionMask = 2147483647;
 			files = (
 			);
-			inputFileListPaths = (
-			);
 			inputPaths = (
-				"${PODS_PODFILE_DIR_PATH}/Podfile.lock",
-				"${PODS_ROOT}/Manifest.lock",
-			);
-			name = "[CP] Check Pods Manifest.lock";
-			outputFileListPaths = (
-			);
-			outputPaths = (
-				"$(DERIVED_FILE_DIR)/Pods-SelectTokenIntent-checkManifestLockResult.txt",
->>>>>>> e7c70901
+				"${DWARF_DSYM_FOLDER_PATH}/${DWARF_DSYM_FILE_NAME}/Contents/Resources/DWARF/${TARGET_NAME}",
+				"$(SRCROOT)/$(BUILT_PRODUCTS_DIR)/$(INFOPLIST_PATH)",
 			);
 			name = "[CP-User] [RNFB] Crashlytics Configuration";
 			runOnlyForDeploymentPostprocessing = 0;
 			shellPath = /bin/sh;
 			shellScript = "#!/usr/bin/env bash\n#\n# Copyright (c) 2016-present Invertase Limited & Contributors\n#\n# Licensed under the Apache License, Version 2.0 (the \"License\");\n# you may not use this library except in compliance with the License.\n# You may obtain a copy of the License at\n#\n#   http://www.apache.org/licenses/LICENSE-2.0\n#\n# Unless required by applicable law or agreed to in writing, software\n# distributed under the License is distributed on an \"AS IS\" BASIS,\n# WITHOUT WARRANTIES OR CONDITIONS OF ANY KIND, either express or implied.\n# See the License for the specific language governing permissions and\n# limitations under the License.\n#\nset -e\n\nif [[ ${PODS_ROOT} ]]; then\n  echo \"info: Exec FirebaseCrashlytics Run from Pods\"\n  \"${PODS_ROOT}/FirebaseCrashlytics/run\"\nelse\n  echo \"info: Exec FirebaseCrashlytics Run from framework\"\n  \"${PROJECT_DIR}/FirebaseCrashlytics.framework/run\"\nfi\n";
 		};
-<<<<<<< HEAD
-		109C09632B42D471AA2D478C /* [CP] Check Pods Manifest.lock */ = {
-=======
-		55C6C30E361FAB428D67A0BF /* [CP] Check Pods Manifest.lock */ = {
->>>>>>> e7c70901
+		5FC4FD7A7F721FC321BB57B7 /* [CP] Check Pods Manifest.lock */ = {
 			isa = PBXShellScriptBuildPhase;
 			buildActionMask = 2147483647;
 			files = (
@@ -1124,22 +1002,27 @@
 			outputFileListPaths = (
 			);
 			outputPaths = (
-<<<<<<< HEAD
-				"$(DERIVED_FILE_DIR)/Pods-PriceWidgetExtension-checkManifestLockResult.txt",
-=======
 				"$(DERIVED_FILE_DIR)/Pods-ImageNotification-checkManifestLockResult.txt",
->>>>>>> e7c70901
 			);
 			runOnlyForDeploymentPostprocessing = 0;
 			shellPath = /bin/sh;
 			shellScript = "diff \"${PODS_PODFILE_DIR_PATH}/Podfile.lock\" \"${PODS_ROOT}/Manifest.lock\" > /dev/null\nif [ $? != 0 ] ; then\n    # print error to STDERR\n    echo \"error: The sandbox is not in sync with the Podfile.lock. Run 'pod install' or update your CocoaPods installation.\" >&2\n    exit 1\nfi\n# This output is used by Xcode 'outputs' to avoid re-running this script phase.\necho \"SUCCESS\" > \"${SCRIPT_OUTPUT_FILE_0}\"\n";
 			showEnvVarsInLog = 0;
 		};
-<<<<<<< HEAD
-		87AF5FE08E09AFE0B45EA40D /* [CP] Copy Pods Resources */ = {
-=======
-		6BB880F185F9F66155B085DC /* [CP] Check Pods Manifest.lock */ = {
->>>>>>> e7c70901
+		8A69F50F81E326C3D0810699 /* [CP-User] [RNFB] Core Configuration */ = {
+			isa = PBXShellScriptBuildPhase;
+			buildActionMask = 2147483647;
+			files = (
+			);
+			inputPaths = (
+				"$(BUILT_PRODUCTS_DIR)/$(INFOPLIST_PATH)",
+			);
+			name = "[CP-User] [RNFB] Core Configuration";
+			runOnlyForDeploymentPostprocessing = 0;
+			shellPath = /bin/sh;
+			shellScript = "#!/usr/bin/env bash\n#\n# Copyright (c) 2016-present Invertase Limited & Contributors\n#\n# Licensed under the Apache License, Version 2.0 (the \"License\");\n# you may not use this library except in compliance with the License.\n# You may obtain a copy of the License at\n#\n#   http://www.apache.org/licenses/LICENSE-2.0\n#\n# Unless required by applicable law or agreed to in writing, software\n# distributed under the License is distributed on an \"AS IS\" BASIS,\n# WITHOUT WARRANTIES OR CONDITIONS OF ANY KIND, either express or implied.\n# See the License for the specific language governing permissions and\n# limitations under the License.\n#\nset -e\n\n_MAX_LOOKUPS=2;\n_SEARCH_RESULT=''\n_RN_ROOT_EXISTS=''\n_CURRENT_LOOKUPS=1\n_JSON_ROOT=\"'react-native'\"\n_JSON_FILE_NAME='firebase.json'\n_JSON_OUTPUT_BASE64='e30=' # { }\n_CURRENT_SEARCH_DIR=${PROJECT_DIR}\n_PLIST_BUDDY=/usr/libexec/PlistBuddy\n_TARGET_PLIST=\"${BUILT_PRODUCTS_DIR}/${INFOPLIST_PATH}\"\n_DSYM_PLIST=\"${DWARF_DSYM_FOLDER_PATH}/${DWARF_DSYM_FILE_NAME}/Contents/Info.plist\"\n\n# plist arrays\n_PLIST_ENTRY_KEYS=()\n_PLIST_ENTRY_TYPES=()\n_PLIST_ENTRY_VALUES=()\n\nfunction setPlistValue {\n  echo \"info:      setting plist entry '$1' of type '$2' in file '$4'\"\n  ${_PLIST_BUDDY} -c \"Add :$1 $2 '$3'\" $4 || echo \"info:      '$1' already exists\"\n}\n\nfunction getFirebaseJsonKeyValue () {\n  if [[ ${_RN_ROOT_EXISTS} ]]; then\n    ruby -Ku -e \"require 'rubygems';require 'json'; output=JSON.parse('$1'); puts output[$_JSON_ROOT]['$2']\"\n  else\n    echo \"\"\n  fi;\n}\n\nfunction jsonBoolToYesNo () {\n  if [[ $1 == \"false\" ]]; then\n    echo \"NO\"\n  elif [[ $1 == \"true\" ]]; then\n    echo \"YES\"\n  else echo \"NO\"\n  fi\n}\n\necho \"info: -> RNFB build script started\"\necho \"info: 1) Locating ${_JSON_FILE_NAME} file:\"\n\nif [[ -z ${_CURRENT_SEARCH_DIR} ]]; then\n  _CURRENT_SEARCH_DIR=$(pwd)\nfi;\n\nwhile true; do\n  _CURRENT_SEARCH_DIR=$(dirname \"$_CURRENT_SEARCH_DIR\")\n  if [[ \"$_CURRENT_SEARCH_DIR\" == \"/\" ]] || [[ ${_CURRENT_LOOKUPS} -gt ${_MAX_LOOKUPS} ]]; then break; fi;\n  echo \"info:      ($_CURRENT_LOOKUPS of $_MAX_LOOKUPS) Searching in '$_CURRENT_SEARCH_DIR' for a ${_JSON_FILE_NAME} file.\"\n  _SEARCH_RESULT=$(find \"$_CURRENT_SEARCH_DIR\" -maxdepth 2 -name ${_JSON_FILE_NAME} -print | /usr/bin/head -n 1)\n  if [[ ${_SEARCH_RESULT} ]]; then\n    echo \"info:      ${_JSON_FILE_NAME} found at $_SEARCH_RESULT\"\n    break;\n  fi;\n  _CURRENT_LOOKUPS=$((_CURRENT_LOOKUPS+1))\ndone\n\nif [[ ${_SEARCH_RESULT} ]]; then\n  _JSON_OUTPUT_RAW=$(cat \"${_SEARCH_RESULT}\")\n  _RN_ROOT_EXISTS=$(ruby -Ku -e \"require 'rubygems';require 'json'; output=JSON.parse('$_JSON_OUTPUT_RAW'); puts output[$_JSON_ROOT]\" || echo '')\n\n  if [[ ${_RN_ROOT_EXISTS} ]]; then\n    if ! python3 --version >/dev/null 2>&1; then echo \"python3 not found, firebase.json file processing error.\" && exit 1; fi\n    _JSON_OUTPUT_BASE64=$(python3 -c 'import json,sys,base64;print(base64.b64encode(bytes(json.dumps(json.loads(open('\"'${_SEARCH_RESULT}'\"', '\"'rb'\"').read())['${_JSON_ROOT}']), '\"'utf-8'\"')).decode())' || echo \"e30=\")\n  fi\n\n  _PLIST_ENTRY_KEYS+=(\"firebase_json_raw\")\n  _PLIST_ENTRY_TYPES+=(\"string\")\n  _PLIST_ENTRY_VALUES+=(\"$_JSON_OUTPUT_BASE64\")\n\n  # config.app_data_collection_default_enabled\n  _APP_DATA_COLLECTION_ENABLED=$(getFirebaseJsonKeyValue \"$_JSON_OUTPUT_RAW\" \"app_data_collection_default_enabled\")\n  if [[ $_APP_DATA_COLLECTION_ENABLED ]]; then\n    _PLIST_ENTRY_KEYS+=(\"FirebaseDataCollectionDefaultEnabled\")\n    _PLIST_ENTRY_TYPES+=(\"bool\")\n    _PLIST_ENTRY_VALUES+=(\"$(jsonBoolToYesNo \"$_APP_DATA_COLLECTION_ENABLED\")\")\n  fi\n\n  # config.analytics_auto_collection_enabled\n  _ANALYTICS_AUTO_COLLECTION=$(getFirebaseJsonKeyValue \"$_JSON_OUTPUT_RAW\" \"analytics_auto_collection_enabled\")\n  if [[ $_ANALYTICS_AUTO_COLLECTION ]]; then\n    _PLIST_ENTRY_KEYS+=(\"FIREBASE_ANALYTICS_COLLECTION_ENABLED\")\n    _PLIST_ENTRY_TYPES+=(\"bool\")\n    _PLIST_ENTRY_VALUES+=(\"$(jsonBoolToYesNo \"$_ANALYTICS_AUTO_COLLECTION\")\")\n  fi\n\n  # config.analytics_collection_deactivated\n  _ANALYTICS_DEACTIVATED=$(getFirebaseJsonKeyValue \"$_JSON_OUTPUT_RAW\" \"analytics_collection_deactivated\")\n  if [[ $_ANALYTICS_DEACTIVATED ]]; then\n    _PLIST_ENTRY_KEYS+=(\"FIREBASE_ANALYTICS_COLLECTION_DEACTIVATED\")\n    _PLIST_ENTRY_TYPES+=(\"bool\")\n    _PLIST_ENTRY_VALUES+=(\"$(jsonBoolToYesNo \"$_ANALYTICS_DEACTIVATED\")\")\n  fi\n\n  # config.analytics_idfv_collection_enabled\n  _ANALYTICS_IDFV_COLLECTION=$(getFirebaseJsonKeyValue \"$_JSON_OUTPUT_RAW\" \"analytics_idfv_collection_enabled\")\n  if [[ $_ANALYTICS_IDFV_COLLECTION ]]; then\n    _PLIST_ENTRY_KEYS+=(\"GOOGLE_ANALYTICS_IDFV_COLLECTION_ENABLED\")\n    _PLIST_ENTRY_TYPES+=(\"bool\")\n    _PLIST_ENTRY_VALUES+=(\"$(jsonBoolToYesNo \"$_ANALYTICS_IDFV_COLLECTION\")\")\n  fi\n\n  # config.analytics_default_allow_ad_personalization_signals\n  _ANALYTICS_PERSONALIZATION=$(getFirebaseJsonKeyValue \"$_JSON_OUTPUT_RAW\" \"analytics_default_allow_ad_personalization_signals\")\n  if [[ $_ANALYTICS_PERSONALIZATION ]]; then\n    _PLIST_ENTRY_KEYS+=(\"GOOGLE_ANALYTICS_DEFAULT_ALLOW_AD_PERSONALIZATION_SIGNALS\")\n    _PLIST_ENTRY_TYPES+=(\"bool\")\n    _PLIST_ENTRY_VALUES+=(\"$(jsonBoolToYesNo \"$_ANALYTICS_PERSONALIZATION\")\")\n  fi\n\n  # config.analytics_registration_with_ad_network_enabled\n  _ANALYTICS_REGISTRATION_WITH_AD_NETWORK=$(getFirebaseJsonKeyValue \"$_JSON_OUTPUT_RAW\" \"google_analytics_registration_with_ad_network_enabled\")\n  if [[ $_ANALYTICS_REGISTRATION_WITH_AD_NETWORK ]]; then\n    _PLIST_ENTRY_KEYS+=(\"GOOGLE_ANALYTICS_REGISTRATION_WITH_AD_NETWORK_ENABLED\")\n    _PLIST_ENTRY_TYPES+=(\"bool\")\n    _PLIST_ENTRY_VALUES+=(\"$(jsonBoolToYesNo \"$_ANALYTICS_REGISTRATION_WITH_AD_NETWORK\")\")\n  fi\n\n  # config.google_analytics_automatic_screen_reporting_enabled\n  _ANALYTICS_AUTO_SCREEN_REPORTING=$(getFirebaseJsonKeyValue \"$_JSON_OUTPUT_RAW\" \"google_analytics_automatic_screen_reporting_enabled\")\n  if [[ $_ANALYTICS_AUTO_SCREEN_REPORTING ]]; then\n    _PLIST_ENTRY_KEYS+=(\"FirebaseAutomaticScreenReportingEnabled\")\n    _PLIST_ENTRY_TYPES+=(\"bool\")\n    _PLIST_ENTRY_VALUES+=(\"$(jsonBoolToYesNo \"$_ANALYTICS_AUTO_SCREEN_REPORTING\")\")\n  fi\n\n  # config.perf_auto_collection_enabled\n  _PERF_AUTO_COLLECTION=$(getFirebaseJsonKeyValue \"$_JSON_OUTPUT_RAW\" \"perf_auto_collection_enabled\")\n  if [[ $_PERF_AUTO_COLLECTION ]]; then\n    _PLIST_ENTRY_KEYS+=(\"firebase_performance_collection_enabled\")\n    _PLIST_ENTRY_TYPES+=(\"bool\")\n    _PLIST_ENTRY_VALUES+=(\"$(jsonBoolToYesNo \"$_PERF_AUTO_COLLECTION\")\")\n  fi\n\n  # config.perf_collection_deactivated\n  _PERF_DEACTIVATED=$(getFirebaseJsonKeyValue \"$_JSON_OUTPUT_RAW\" \"perf_collection_deactivated\")\n  if [[ $_PERF_DEACTIVATED ]]; then\n    _PLIST_ENTRY_KEYS+=(\"firebase_performance_collection_deactivated\")\n    _PLIST_ENTRY_TYPES+=(\"bool\")\n    _PLIST_ENTRY_VALUES+=(\"$(jsonBoolToYesNo \"$_PERF_DEACTIVATED\")\")\n  fi\n\n  # config.messaging_auto_init_enabled\n  _MESSAGING_AUTO_INIT=$(getFirebaseJsonKeyValue \"$_JSON_OUTPUT_RAW\" \"messaging_auto_init_enabled\")\n  if [[ $_MESSAGING_AUTO_INIT ]]; then\n    _PLIST_ENTRY_KEYS+=(\"FirebaseMessagingAutoInitEnabled\")\n    _PLIST_ENTRY_TYPES+=(\"bool\")\n    _PLIST_ENTRY_VALUES+=(\"$(jsonBoolToYesNo \"$_MESSAGING_AUTO_INIT\")\")\n  fi\n\n  # config.in_app_messaging_auto_colllection_enabled\n  _FIAM_AUTO_INIT=$(getFirebaseJsonKeyValue \"$_JSON_OUTPUT_RAW\" \"in_app_messaging_auto_collection_enabled\")\n  if [[ $_FIAM_AUTO_INIT ]]; then\n    _PLIST_ENTRY_KEYS+=(\"FirebaseInAppMessagingAutomaticDataCollectionEnabled\")\n    _PLIST_ENTRY_TYPES+=(\"bool\")\n    _PLIST_ENTRY_VALUES+=(\"$(jsonBoolToYesNo \"$_FIAM_AUTO_INIT\")\")\n  fi\n\n  # config.app_check_token_auto_refresh\n  _APP_CHECK_TOKEN_AUTO_REFRESH=$(getFirebaseJsonKeyValue \"$_JSON_OUTPUT_RAW\" \"app_check_token_auto_refresh\")\n  if [[ $_APP_CHECK_TOKEN_AUTO_REFRESH ]]; then\n    _PLIST_ENTRY_KEYS+=(\"FirebaseAppCheckTokenAutoRefreshEnabled\")\n    _PLIST_ENTRY_TYPES+=(\"bool\")\n    _PLIST_ENTRY_VALUES+=(\"$(jsonBoolToYesNo \"$_APP_CHECK_TOKEN_AUTO_REFRESH\")\")\n  fi\n\n  # config.crashlytics_disable_auto_disabler - undocumented for now - mainly for debugging, document if becomes useful\n  _CRASHLYTICS_AUTO_DISABLE_ENABLED=$(getFirebaseJsonKeyValue \"$_JSON_OUTPUT_RAW\" \"crashlytics_disable_auto_disabler\")\n  if [[ $_CRASHLYTICS_AUTO_DISABLE_ENABLED == \"true\" ]]; then\n    echo \"Disabled Crashlytics auto disabler.\" # do nothing\n  else\n    _PLIST_ENTRY_KEYS+=(\"FirebaseCrashlyticsCollectionEnabled\")\n    _PLIST_ENTRY_TYPES+=(\"bool\")\n    _PLIST_ENTRY_VALUES+=(\"NO\")\n  fi\nelse\n  _PLIST_ENTRY_KEYS+=(\"firebase_json_raw\")\n  _PLIST_ENTRY_TYPES+=(\"string\")\n  _PLIST_ENTRY_VALUES+=(\"$_JSON_OUTPUT_BASE64\")\n  echo \"warning:   A firebase.json file was not found, whilst this file is optional it is recommended to include it to configure firebase services in React Native Firebase.\"\nfi;\n\necho \"info: 2) Injecting Info.plist entries: \"\n\n# Log out the keys we're adding\nfor i in \"${!_PLIST_ENTRY_KEYS[@]}\"; do\n  echo \"    ->  $i) ${_PLIST_ENTRY_KEYS[$i]}\" \"${_PLIST_ENTRY_TYPES[$i]}\" \"${_PLIST_ENTRY_VALUES[$i]}\"\ndone\n\nfor plist in \"${_TARGET_PLIST}\" \"${_DSYM_PLIST}\" ; do\n  if [[ -f \"${plist}\" ]]; then\n\n    # paths with spaces break the call to setPlistValue. temporarily modify\n    # the shell internal field separator variable (IFS), which normally\n    # includes spaces, to consist only of line breaks\n    oldifs=$IFS\n    IFS=\"\n\"\n\n    for i in \"${!_PLIST_ENTRY_KEYS[@]}\"; do\n      setPlistValue \"${_PLIST_ENTRY_KEYS[$i]}\" \"${_PLIST_ENTRY_TYPES[$i]}\" \"${_PLIST_ENTRY_VALUES[$i]}\" \"${plist}\"\n    done\n\n    # restore the original internal field separator value\n    IFS=$oldifs\n  else\n    echo \"warning:   A Info.plist build output file was not found (${plist})\"\n  fi\ndone\n\necho \"info: <- RNFB build script finished\"\n";
+		};
+		8BF70989ADDD9F739EF8418D /* [CP] Check Pods Manifest.lock */ = {
 			isa = PBXShellScriptBuildPhase;
 			buildActionMask = 2147483647;
 			files = (
@@ -1161,37 +1044,22 @@
 			shellScript = "diff \"${PODS_PODFILE_DIR_PATH}/Podfile.lock\" \"${PODS_ROOT}/Manifest.lock\" > /dev/null\nif [ $? != 0 ] ; then\n    # print error to STDERR\n    echo \"error: The sandbox is not in sync with the Podfile.lock. Run 'pod install' or update your CocoaPods installation.\" >&2\n    exit 1\nfi\n# This output is used by Xcode 'outputs' to avoid re-running this script phase.\necho \"SUCCESS\" > \"${SCRIPT_OUTPUT_FILE_0}\"\n";
 			showEnvVarsInLog = 0;
 		};
-<<<<<<< HEAD
-		A03C159E91D2A163DE9591FD /* [CP] Embed Pods Frameworks */ = {
+		9FF961FEA7AF435FA18ED988 /* Upload Debug Symbols to Sentry */ = {
 			isa = PBXShellScriptBuildPhase;
 			buildActionMask = 2147483647;
 			files = (
 			);
 			inputPaths = (
-				"${PODS_ROOT}/Target Support Files/Pods-Rainbow/Pods-Rainbow-frameworks.sh",
-				"${PODS_XCFRAMEWORKS_BUILD_DIR}/Flipper-DoubleConversion/double-conversion.framework/double-conversion",
-				"${PODS_XCFRAMEWORKS_BUILD_DIR}/Flipper-Glog/glog.framework/glog",
-				"${PODS_XCFRAMEWORKS_BUILD_DIR}/OpenSSL-Universal/OpenSSL.framework/OpenSSL",
-				"${PODS_XCFRAMEWORKS_BUILD_DIR}/Plaid/LinkKit.framework/LinkKit",
-				"${PODS_XCFRAMEWORKS_BUILD_DIR}/hermes-engine/Pre-built/hermes.framework/hermes",
-			);
-			name = "[CP] Embed Pods Frameworks";
+			);
+			name = "Upload Debug Symbols to Sentry";
 			outputPaths = (
-				"${TARGET_BUILD_DIR}/${FRAMEWORKS_FOLDER_PATH}/double-conversion.framework",
-				"${TARGET_BUILD_DIR}/${FRAMEWORKS_FOLDER_PATH}/glog.framework",
-				"${TARGET_BUILD_DIR}/${FRAMEWORKS_FOLDER_PATH}/OpenSSL.framework",
-				"${TARGET_BUILD_DIR}/${FRAMEWORKS_FOLDER_PATH}/LinkKit.framework",
-				"${TARGET_BUILD_DIR}/${FRAMEWORKS_FOLDER_PATH}/hermes.framework",
+				"$(DERIVED_FILE_DIR)/Pods-SelectTokenIntent-checkManifestLockResult.txt",
 			);
 			runOnlyForDeploymentPostprocessing = 0;
 			shellPath = /bin/sh;
-			shellScript = "\"${PODS_ROOT}/Target Support Files/Pods-Rainbow/Pods-Rainbow-frameworks.sh\"\n";
-			showEnvVarsInLog = 0;
-		};
-		AA6CC8C91C9D3CE13D6AF92A /* [CP] Check Pods Manifest.lock */ = {
-=======
-		7F4FB4C881D6AA25C324AD55 /* [CP] Check Pods Manifest.lock */ = {
->>>>>>> e7c70901
+			shellScript = "export SENTRY_PROPERTIES=sentry.properties\n../node_modules/@sentry/cli/bin/sentry-cli upload-dsym\n";
+		};
+		B6926F046640FA00DD0D83C2 /* [CP] Check Pods Manifest.lock */ = {
 			isa = PBXShellScriptBuildPhase;
 			buildActionMask = 2147483647;
 			files = (
@@ -1213,72 +1081,14 @@
 			shellScript = "diff \"${PODS_PODFILE_DIR_PATH}/Podfile.lock\" \"${PODS_ROOT}/Manifest.lock\" > /dev/null\nif [ $? != 0 ] ; then\n    # print error to STDERR\n    echo \"error: The sandbox is not in sync with the Podfile.lock. Run 'pod install' or update your CocoaPods installation.\" >&2\n    exit 1\nfi\n# This output is used by Xcode 'outputs' to avoid re-running this script phase.\necho \"SUCCESS\" > \"${SCRIPT_OUTPUT_FILE_0}\"\n";
 			showEnvVarsInLog = 0;
 		};
-<<<<<<< HEAD
-		CBB18A10EDB7DF3E6DF34832 /* [CP] Check Pods Manifest.lock */ = {
-=======
-		7FE9D5EEB18423835D3CF384 /* [CP-User] [RNFB] Core Configuration */ = {
->>>>>>> e7c70901
+		EAEA79407AD532BD17CEB746 /* [CP] Check Pods Manifest.lock */ = {
 			isa = PBXShellScriptBuildPhase;
 			buildActionMask = 2147483647;
 			files = (
 			);
+			inputFileListPaths = (
+			);
 			inputPaths = (
-				"$(BUILT_PRODUCTS_DIR)/$(INFOPLIST_PATH)",
-			);
-			name = "[CP-User] [RNFB] Core Configuration";
-			runOnlyForDeploymentPostprocessing = 0;
-			shellPath = /bin/sh;
-			shellScript = "#!/usr/bin/env bash\n#\n# Copyright (c) 2016-present Invertase Limited & Contributors\n#\n# Licensed under the Apache License, Version 2.0 (the \"License\");\n# you may not use this library except in compliance with the License.\n# You may obtain a copy of the License at\n#\n#   http://www.apache.org/licenses/LICENSE-2.0\n#\n# Unless required by applicable law or agreed to in writing, software\n# distributed under the License is distributed on an \"AS IS\" BASIS,\n# WITHOUT WARRANTIES OR CONDITIONS OF ANY KIND, either express or implied.\n# See the License for the specific language governing permissions and\n# limitations under the License.\n#\nset -e\n\n_MAX_LOOKUPS=2;\n_SEARCH_RESULT=''\n_RN_ROOT_EXISTS=''\n_CURRENT_LOOKUPS=1\n_JSON_ROOT=\"'react-native'\"\n_JSON_FILE_NAME='firebase.json'\n_JSON_OUTPUT_BASE64='e30=' # { }\n_CURRENT_SEARCH_DIR=${PROJECT_DIR}\n_PLIST_BUDDY=/usr/libexec/PlistBuddy\n_TARGET_PLIST=\"${BUILT_PRODUCTS_DIR}/${INFOPLIST_PATH}\"\n_DSYM_PLIST=\"${DWARF_DSYM_FOLDER_PATH}/${DWARF_DSYM_FILE_NAME}/Contents/Info.plist\"\n\n# plist arrays\n_PLIST_ENTRY_KEYS=()\n_PLIST_ENTRY_TYPES=()\n_PLIST_ENTRY_VALUES=()\n\nfunction setPlistValue {\n  echo \"info:      setting plist entry '$1' of type '$2' in file '$4'\"\n  ${_PLIST_BUDDY} -c \"Add :$1 $2 '$3'\" $4 || echo \"info:      '$1' already exists\"\n}\n\nfunction getFirebaseJsonKeyValue () {\n  if [[ ${_RN_ROOT_EXISTS} ]]; then\n    ruby -Ku -e \"require 'rubygems';require 'json'; output=JSON.parse('$1'); puts output[$_JSON_ROOT]['$2']\"\n  else\n    echo \"\"\n  fi;\n}\n\nfunction jsonBoolToYesNo () {\n  if [[ $1 == \"false\" ]]; then\n    echo \"NO\"\n  elif [[ $1 == \"true\" ]]; then\n    echo \"YES\"\n  else echo \"NO\"\n  fi\n}\n\necho \"info: -> RNFB build script started\"\necho \"info: 1) Locating ${_JSON_FILE_NAME} file:\"\n\nif [[ -z ${_CURRENT_SEARCH_DIR} ]]; then\n  _CURRENT_SEARCH_DIR=$(pwd)\nfi;\n\nwhile true; do\n  _CURRENT_SEARCH_DIR=$(dirname \"$_CURRENT_SEARCH_DIR\")\n  if [[ \"$_CURRENT_SEARCH_DIR\" == \"/\" ]] || [[ ${_CURRENT_LOOKUPS} -gt ${_MAX_LOOKUPS} ]]; then break; fi;\n  echo \"info:      ($_CURRENT_LOOKUPS of $_MAX_LOOKUPS) Searching in '$_CURRENT_SEARCH_DIR' for a ${_JSON_FILE_NAME} file.\"\n  _SEARCH_RESULT=$(find \"$_CURRENT_SEARCH_DIR\" -maxdepth 2 -name ${_JSON_FILE_NAME} -print | /usr/bin/head -n 1)\n  if [[ ${_SEARCH_RESULT} ]]; then\n    echo \"info:      ${_JSON_FILE_NAME} found at $_SEARCH_RESULT\"\n    break;\n  fi;\n  _CURRENT_LOOKUPS=$((_CURRENT_LOOKUPS+1))\ndone\n\nif [[ ${_SEARCH_RESULT} ]]; then\n  _JSON_OUTPUT_RAW=$(cat \"${_SEARCH_RESULT}\")\n  _RN_ROOT_EXISTS=$(ruby -Ku -e \"require 'rubygems';require 'json'; output=JSON.parse('$_JSON_OUTPUT_RAW'); puts output[$_JSON_ROOT]\" || echo '')\n\n  if [[ ${_RN_ROOT_EXISTS} ]]; then\n    if ! python3 --version >/dev/null 2>&1; then echo \"python3 not found, firebase.json file processing error.\" && exit 1; fi\n    _JSON_OUTPUT_BASE64=$(python3 -c 'import json,sys,base64;print(base64.b64encode(bytes(json.dumps(json.loads(open('\"'${_SEARCH_RESULT}'\"', '\"'rb'\"').read())['${_JSON_ROOT}']), '\"'utf-8'\"')).decode())' || echo \"e30=\")\n  fi\n\n  _PLIST_ENTRY_KEYS+=(\"firebase_json_raw\")\n  _PLIST_ENTRY_TYPES+=(\"string\")\n  _PLIST_ENTRY_VALUES+=(\"$_JSON_OUTPUT_BASE64\")\n\n  # config.app_data_collection_default_enabled\n  _APP_DATA_COLLECTION_ENABLED=$(getFirebaseJsonKeyValue \"$_JSON_OUTPUT_RAW\" \"app_data_collection_default_enabled\")\n  if [[ $_APP_DATA_COLLECTION_ENABLED ]]; then\n    _PLIST_ENTRY_KEYS+=(\"FirebaseDataCollectionDefaultEnabled\")\n    _PLIST_ENTRY_TYPES+=(\"bool\")\n    _PLIST_ENTRY_VALUES+=(\"$(jsonBoolToYesNo \"$_APP_DATA_COLLECTION_ENABLED\")\")\n  fi\n\n  # config.analytics_auto_collection_enabled\n  _ANALYTICS_AUTO_COLLECTION=$(getFirebaseJsonKeyValue \"$_JSON_OUTPUT_RAW\" \"analytics_auto_collection_enabled\")\n  if [[ $_ANALYTICS_AUTO_COLLECTION ]]; then\n    _PLIST_ENTRY_KEYS+=(\"FIREBASE_ANALYTICS_COLLECTION_ENABLED\")\n    _PLIST_ENTRY_TYPES+=(\"bool\")\n    _PLIST_ENTRY_VALUES+=(\"$(jsonBoolToYesNo \"$_ANALYTICS_AUTO_COLLECTION\")\")\n  fi\n\n  # config.analytics_collection_deactivated\n  _ANALYTICS_DEACTIVATED=$(getFirebaseJsonKeyValue \"$_JSON_OUTPUT_RAW\" \"analytics_collection_deactivated\")\n  if [[ $_ANALYTICS_DEACTIVATED ]]; then\n    _PLIST_ENTRY_KEYS+=(\"FIREBASE_ANALYTICS_COLLECTION_DEACTIVATED\")\n    _PLIST_ENTRY_TYPES+=(\"bool\")\n    _PLIST_ENTRY_VALUES+=(\"$(jsonBoolToYesNo \"$_ANALYTICS_DEACTIVATED\")\")\n  fi\n\n  # config.analytics_idfv_collection_enabled\n  _ANALYTICS_IDFV_COLLECTION=$(getFirebaseJsonKeyValue \"$_JSON_OUTPUT_RAW\" \"analytics_idfv_collection_enabled\")\n  if [[ $_ANALYTICS_IDFV_COLLECTION ]]; then\n    _PLIST_ENTRY_KEYS+=(\"GOOGLE_ANALYTICS_IDFV_COLLECTION_ENABLED\")\n    _PLIST_ENTRY_TYPES+=(\"bool\")\n    _PLIST_ENTRY_VALUES+=(\"$(jsonBoolToYesNo \"$_ANALYTICS_IDFV_COLLECTION\")\")\n  fi\n\n  # config.analytics_default_allow_ad_personalization_signals\n  _ANALYTICS_PERSONALIZATION=$(getFirebaseJsonKeyValue \"$_JSON_OUTPUT_RAW\" \"analytics_default_allow_ad_personalization_signals\")\n  if [[ $_ANALYTICS_PERSONALIZATION ]]; then\n    _PLIST_ENTRY_KEYS+=(\"GOOGLE_ANALYTICS_DEFAULT_ALLOW_AD_PERSONALIZATION_SIGNALS\")\n    _PLIST_ENTRY_TYPES+=(\"bool\")\n    _PLIST_ENTRY_VALUES+=(\"$(jsonBoolToYesNo \"$_ANALYTICS_PERSONALIZATION\")\")\n  fi\n\n  # config.analytics_registration_with_ad_network_enabled\n  _ANALYTICS_REGISTRATION_WITH_AD_NETWORK=$(getFirebaseJsonKeyValue \"$_JSON_OUTPUT_RAW\" \"google_analytics_registration_with_ad_network_enabled\")\n  if [[ $_ANALYTICS_REGISTRATION_WITH_AD_NETWORK ]]; then\n    _PLIST_ENTRY_KEYS+=(\"GOOGLE_ANALYTICS_REGISTRATION_WITH_AD_NETWORK_ENABLED\")\n    _PLIST_ENTRY_TYPES+=(\"bool\")\n    _PLIST_ENTRY_VALUES+=(\"$(jsonBoolToYesNo \"$_ANALYTICS_REGISTRATION_WITH_AD_NETWORK\")\")\n  fi\n\n  # config.google_analytics_automatic_screen_reporting_enabled\n  _ANALYTICS_AUTO_SCREEN_REPORTING=$(getFirebaseJsonKeyValue \"$_JSON_OUTPUT_RAW\" \"google_analytics_automatic_screen_reporting_enabled\")\n  if [[ $_ANALYTICS_AUTO_SCREEN_REPORTING ]]; then\n    _PLIST_ENTRY_KEYS+=(\"FirebaseAutomaticScreenReportingEnabled\")\n    _PLIST_ENTRY_TYPES+=(\"bool\")\n    _PLIST_ENTRY_VALUES+=(\"$(jsonBoolToYesNo \"$_ANALYTICS_AUTO_SCREEN_REPORTING\")\")\n  fi\n\n  # config.perf_auto_collection_enabled\n  _PERF_AUTO_COLLECTION=$(getFirebaseJsonKeyValue \"$_JSON_OUTPUT_RAW\" \"perf_auto_collection_enabled\")\n  if [[ $_PERF_AUTO_COLLECTION ]]; then\n    _PLIST_ENTRY_KEYS+=(\"firebase_performance_collection_enabled\")\n    _PLIST_ENTRY_TYPES+=(\"bool\")\n    _PLIST_ENTRY_VALUES+=(\"$(jsonBoolToYesNo \"$_PERF_AUTO_COLLECTION\")\")\n  fi\n\n  # config.perf_collection_deactivated\n  _PERF_DEACTIVATED=$(getFirebaseJsonKeyValue \"$_JSON_OUTPUT_RAW\" \"perf_collection_deactivated\")\n  if [[ $_PERF_DEACTIVATED ]]; then\n    _PLIST_ENTRY_KEYS+=(\"firebase_performance_collection_deactivated\")\n    _PLIST_ENTRY_TYPES+=(\"bool\")\n    _PLIST_ENTRY_VALUES+=(\"$(jsonBoolToYesNo \"$_PERF_DEACTIVATED\")\")\n  fi\n\n  # config.messaging_auto_init_enabled\n  _MESSAGING_AUTO_INIT=$(getFirebaseJsonKeyValue \"$_JSON_OUTPUT_RAW\" \"messaging_auto_init_enabled\")\n  if [[ $_MESSAGING_AUTO_INIT ]]; then\n    _PLIST_ENTRY_KEYS+=(\"FirebaseMessagingAutoInitEnabled\")\n    _PLIST_ENTRY_TYPES+=(\"bool\")\n    _PLIST_ENTRY_VALUES+=(\"$(jsonBoolToYesNo \"$_MESSAGING_AUTO_INIT\")\")\n  fi\n\n  # config.in_app_messaging_auto_colllection_enabled\n  _FIAM_AUTO_INIT=$(getFirebaseJsonKeyValue \"$_JSON_OUTPUT_RAW\" \"in_app_messaging_auto_collection_enabled\")\n  if [[ $_FIAM_AUTO_INIT ]]; then\n    _PLIST_ENTRY_KEYS+=(\"FirebaseInAppMessagingAutomaticDataCollectionEnabled\")\n    _PLIST_ENTRY_TYPES+=(\"bool\")\n    _PLIST_ENTRY_VALUES+=(\"$(jsonBoolToYesNo \"$_FIAM_AUTO_INIT\")\")\n  fi\n\n  # config.app_check_token_auto_refresh\n  _APP_CHECK_TOKEN_AUTO_REFRESH=$(getFirebaseJsonKeyValue \"$_JSON_OUTPUT_RAW\" \"app_check_token_auto_refresh\")\n  if [[ $_APP_CHECK_TOKEN_AUTO_REFRESH ]]; then\n    _PLIST_ENTRY_KEYS+=(\"FirebaseAppCheckTokenAutoRefreshEnabled\")\n    _PLIST_ENTRY_TYPES+=(\"bool\")\n    _PLIST_ENTRY_VALUES+=(\"$(jsonBoolToYesNo \"$_APP_CHECK_TOKEN_AUTO_REFRESH\")\")\n  fi\n\n  # config.crashlytics_disable_auto_disabler - undocumented for now - mainly for debugging, document if becomes useful\n  _CRASHLYTICS_AUTO_DISABLE_ENABLED=$(getFirebaseJsonKeyValue \"$_JSON_OUTPUT_RAW\" \"crashlytics_disable_auto_disabler\")\n  if [[ $_CRASHLYTICS_AUTO_DISABLE_ENABLED == \"true\" ]]; then\n    echo \"Disabled Crashlytics auto disabler.\" # do nothing\n  else\n    _PLIST_ENTRY_KEYS+=(\"FirebaseCrashlyticsCollectionEnabled\")\n    _PLIST_ENTRY_TYPES+=(\"bool\")\n    _PLIST_ENTRY_VALUES+=(\"NO\")\n  fi\nelse\n  _PLIST_ENTRY_KEYS+=(\"firebase_json_raw\")\n  _PLIST_ENTRY_TYPES+=(\"string\")\n  _PLIST_ENTRY_VALUES+=(\"$_JSON_OUTPUT_BASE64\")\n  echo \"warning:   A firebase.json file was not found, whilst this file is optional it is recommended to include it to configure firebase services in React Native Firebase.\"\nfi;\n\necho \"info: 2) Injecting Info.plist entries: \"\n\n# Log out the keys we're adding\nfor i in \"${!_PLIST_ENTRY_KEYS[@]}\"; do\n  echo \"    ->  $i) ${_PLIST_ENTRY_KEYS[$i]}\" \"${_PLIST_ENTRY_TYPES[$i]}\" \"${_PLIST_ENTRY_VALUES[$i]}\"\ndone\n\nfor plist in \"${_TARGET_PLIST}\" \"${_DSYM_PLIST}\" ; do\n  if [[ -f \"${plist}\" ]]; then\n\n    # paths with spaces break the call to setPlistValue. temporarily modify\n    # the shell internal field separator variable (IFS), which normally\n    # includes spaces, to consist only of line breaks\n    oldifs=$IFS\n    IFS=\"\n\"\n\n    for i in \"${!_PLIST_ENTRY_KEYS[@]}\"; do\n      setPlistValue \"${_PLIST_ENTRY_KEYS[$i]}\" \"${_PLIST_ENTRY_TYPES[$i]}\" \"${_PLIST_ENTRY_VALUES[$i]}\" \"${plist}\"\n    done\n\n    # restore the original internal field separator value\n    IFS=$oldifs\n  else\n    echo \"warning:   A Info.plist build output file was not found (${plist})\"\n  fi\ndone\n\necho \"info: <- RNFB build script finished\"\n";
-		};
-		9FF961FEA7AF435FA18ED988 /* Upload Debug Symbols to Sentry */ = {
-			isa = PBXShellScriptBuildPhase;
-			buildActionMask = 2147483647;
-			files = (
-			);
-			inputPaths = (
-			);
-			name = "Upload Debug Symbols to Sentry";
-			outputPaths = (
-<<<<<<< HEAD
-				"$(DERIVED_FILE_DIR)/Pods-Rainbow-checkManifestLockResult.txt",
-=======
-				"$(DERIVED_FILE_DIR)/Pods-SelectTokenIntent-checkManifestLockResult.txt",
->>>>>>> e7c70901
-			);
-			runOnlyForDeploymentPostprocessing = 0;
-			shellPath = /bin/sh;
-			shellScript = "export SENTRY_PROPERTIES=sentry.properties\n../node_modules/@sentry/cli/bin/sentry-cli upload-dsym\n";
-		};
-<<<<<<< HEAD
-		F238DE8BF70844B485C2C8C7 /* [CP-User] [RNFB] Core Configuration */ = {
-=======
-		AEB0994425FA4424F0F6D86D /* [CP-User] [RNFB] Crashlytics Configuration */ = {
->>>>>>> e7c70901
-			isa = PBXShellScriptBuildPhase;
-			buildActionMask = 2147483647;
-			files = (
-			);
-			inputPaths = (
-				"$(BUILT_PRODUCTS_DIR)/$(INFOPLIST_PATH)",
-			);
-			name = "[CP-User] [RNFB] Core Configuration";
-			runOnlyForDeploymentPostprocessing = 0;
-			shellPath = /bin/sh;
-			shellScript = "#!/usr/bin/env bash\n#\n# Copyright (c) 2016-present Invertase Limited & Contributors\n#\n# Licensed under the Apache License, Version 2.0 (the \"License\");\n# you may not use this library except in compliance with the License.\n# You may obtain a copy of the License at\n#\n#   http://www.apache.org/licenses/LICENSE-2.0\n#\n# Unless required by applicable law or agreed to in writing, software\n# distributed under the License is distributed on an \"AS IS\" BASIS,\n# WITHOUT WARRANTIES OR CONDITIONS OF ANY KIND, either express or implied.\n# See the License for the specific language governing permissions and\n# limitations under the License.\n#\nset -e\n\n_MAX_LOOKUPS=2;\n_SEARCH_RESULT=''\n_RN_ROOT_EXISTS=''\n_CURRENT_LOOKUPS=1\n_JSON_ROOT=\"'react-native'\"\n_JSON_FILE_NAME='firebase.json'\n_JSON_OUTPUT_BASE64='e30=' # { }\n_CURRENT_SEARCH_DIR=${PROJECT_DIR}\n_PLIST_BUDDY=/usr/libexec/PlistBuddy\n_TARGET_PLIST=\"${BUILT_PRODUCTS_DIR}/${INFOPLIST_PATH}\"\n_DSYM_PLIST=\"${DWARF_DSYM_FOLDER_PATH}/${DWARF_DSYM_FILE_NAME}/Contents/Info.plist\"\n\n# plist arrays\n_PLIST_ENTRY_KEYS=()\n_PLIST_ENTRY_TYPES=()\n_PLIST_ENTRY_VALUES=()\n\nfunction setPlistValue {\n  echo \"info:      setting plist entry '$1' of type '$2' in file '$4'\"\n  ${_PLIST_BUDDY} -c \"Add :$1 $2 '$3'\" $4 || echo \"info:      '$1' already exists\"\n}\n\nfunction getFirebaseJsonKeyValue () {\n  if [[ ${_RN_ROOT_EXISTS} ]]; then\n    ruby -e \"require 'rubygems';require 'json'; output=JSON.parse('$1'); puts output[$_JSON_ROOT]['$2']\"\n  else\n    echo \"\"\n  fi;\n}\n\nfunction jsonBoolToYesNo () {\n  if [[ $1 == \"false\" ]]; then\n    echo \"NO\"\n  elif [[ $1 == \"true\" ]]; then\n    echo \"YES\"\n  else echo \"NO\"\n  fi\n}\n\necho \"info: -> RNFB build script started\"\necho \"info: 1) Locating ${_JSON_FILE_NAME} file:\"\n\nif [[ -z ${_CURRENT_SEARCH_DIR} ]]; then\n  _CURRENT_SEARCH_DIR=$(pwd)\nfi;\n\nwhile true; do\n  _CURRENT_SEARCH_DIR=$(dirname \"$_CURRENT_SEARCH_DIR\")\n  if [[ \"$_CURRENT_SEARCH_DIR\" == \"/\" ]] || [[ ${_CURRENT_LOOKUPS} -gt ${_MAX_LOOKUPS} ]]; then break; fi;\n  echo \"info:      ($_CURRENT_LOOKUPS of $_MAX_LOOKUPS) Searching in '$_CURRENT_SEARCH_DIR' for a ${_JSON_FILE_NAME} file.\"\n  _SEARCH_RESULT=$(find \"$_CURRENT_SEARCH_DIR\" -maxdepth 2 -name ${_JSON_FILE_NAME} -print | /usr/bin/head -n 1)\n  if [[ ${_SEARCH_RESULT} ]]; then\n    echo \"info:      ${_JSON_FILE_NAME} found at $_SEARCH_RESULT\"\n    break;\n  fi;\n  _CURRENT_LOOKUPS=$((_CURRENT_LOOKUPS+1))\ndone\n\nif [[ ${_SEARCH_RESULT} ]]; then\n  _JSON_OUTPUT_RAW=$(cat \"${_SEARCH_RESULT}\")\n  _RN_ROOT_EXISTS=$(ruby -e \"require 'rubygems';require 'json'; output=JSON.parse('$_JSON_OUTPUT_RAW'); puts output[$_JSON_ROOT]\" || echo '')\n\n  if [[ ${_RN_ROOT_EXISTS} ]]; then\n    _JSON_OUTPUT_BASE64=$(python -c 'import json,sys,base64;print(base64.b64encode(json.dumps(json.loads(open('\"'${_SEARCH_RESULT}'\"').read())['${_JSON_ROOT}'])))' || echo \"e30=\")\n  fi\n\n  _PLIST_ENTRY_KEYS+=(\"firebase_json_raw\")\n  _PLIST_ENTRY_TYPES+=(\"string\")\n  _PLIST_ENTRY_VALUES+=(\"$_JSON_OUTPUT_BASE64\")\n\n  # config.app_data_collection_default_enabled\n  _APP_DATA_COLLECTION_ENABLED=$(getFirebaseJsonKeyValue \"$_JSON_OUTPUT_RAW\" \"app_data_collection_default_enabled\")\n  if [[ $_APP_DATA_COLLECTION_ENABLED ]]; then\n    _PLIST_ENTRY_KEYS+=(\"FirebaseDataCollectionDefaultEnabled\")\n    _PLIST_ENTRY_TYPES+=(\"bool\")\n    _PLIST_ENTRY_VALUES+=(\"$(jsonBoolToYesNo \"$_APP_DATA_COLLECTION_ENABLED\")\")\n  fi\n\n  # config.analytics_auto_collection_enabled\n  _ANALYTICS_AUTO_COLLECTION=$(getFirebaseJsonKeyValue \"$_JSON_OUTPUT_RAW\" \"analytics_auto_collection_enabled\")\n  if [[ $_ANALYTICS_AUTO_COLLECTION ]]; then\n    _PLIST_ENTRY_KEYS+=(\"FIREBASE_ANALYTICS_COLLECTION_ENABLED\")\n    _PLIST_ENTRY_TYPES+=(\"bool\")\n    _PLIST_ENTRY_VALUES+=(\"$(jsonBoolToYesNo \"$_ANALYTICS_AUTO_COLLECTION\")\")\n  fi\n\n  # config.analytics_collection_deactivated\n  _ANALYTICS_DEACTIVATED=$(getFirebaseJsonKeyValue \"$_JSON_OUTPUT_RAW\" \"analytics_collection_deactivated\")\n  if [[ $_ANALYTICS_DEACTIVATED ]]; then\n    _PLIST_ENTRY_KEYS+=(\"FIREBASE_ANALYTICS_COLLECTION_DEACTIVATED\")\n    _PLIST_ENTRY_TYPES+=(\"bool\")\n    _PLIST_ENTRY_VALUES+=(\"$(jsonBoolToYesNo \"$_ANALYTICS_DEACTIVATED\")\")\n  fi\n\n  # config.analytics_idfv_collection_enabled\n  _ANALYTICS_IDFV_COLLECTION=$(getFirebaseJsonKeyValue \"$_JSON_OUTPUT_RAW\" \"analytics_idfv_collection_enabled\")\n  if [[ $_ANALYTICS_IDFV_COLLECTION ]]; then\n    _PLIST_ENTRY_KEYS+=(\"GOOGLE_ANALYTICS_IDFV_COLLECTION_ENABLED\")\n    _PLIST_ENTRY_TYPES+=(\"bool\")\n    _PLIST_ENTRY_VALUES+=(\"$(jsonBoolToYesNo \"$_ANALYTICS_IDFV_COLLECTION\")\")\n  fi\n\n  # config.analytics_default_allow_ad_personalization_signals\n  _ANALYTICS_PERSONALIZATION=$(getFirebaseJsonKeyValue \"$_JSON_OUTPUT_RAW\" \"analytics_default_allow_ad_personalization_signals\")\n  if [[ $_ANALYTICS_PERSONALIZATION ]]; then\n    _PLIST_ENTRY_KEYS+=(\"GOOGLE_ANALYTICS_DEFAULT_ALLOW_AD_PERSONALIZATION_SIGNALS\")\n    _PLIST_ENTRY_TYPES+=(\"bool\")\n    _PLIST_ENTRY_VALUES+=(\"$(jsonBoolToYesNo \"$_ANALYTICS_PERSONALIZATION\")\")\n  fi\n\n  # config.google_analytics_automatic_screen_reporting_enabled\n  _ANALYTICS_AUTO_SCREEN_REPORTING=$(getFirebaseJsonKeyValue \"$_JSON_OUTPUT_RAW\" \"google_analytics_automatic_screen_reporting_enabled\")\n  if [[ $_ANALYTICS_AUTO_SCREEN_REPORTING ]]; then\n    _PLIST_ENTRY_KEYS+=(\"FirebaseAutomaticScreenReportingEnabled\")\n    _PLIST_ENTRY_TYPES+=(\"bool\")\n    _PLIST_ENTRY_VALUES+=(\"$(jsonBoolToYesNo \"$_ANALYTICS_AUTO_SCREEN_REPORTING\")\")\n  fi\n\n  # config.perf_auto_collection_enabled\n  _PERF_AUTO_COLLECTION=$(getFirebaseJsonKeyValue \"$_JSON_OUTPUT_RAW\" \"perf_auto_collection_enabled\")\n  if [[ $_PERF_AUTO_COLLECTION ]]; then\n    _PLIST_ENTRY_KEYS+=(\"firebase_performance_collection_enabled\")\n    _PLIST_ENTRY_TYPES+=(\"bool\")\n    _PLIST_ENTRY_VALUES+=(\"$(jsonBoolToYesNo \"$_PERF_AUTO_COLLECTION\")\")\n  fi\n\n  # config.perf_collection_deactivated\n  _PERF_DEACTIVATED=$(getFirebaseJsonKeyValue \"$_JSON_OUTPUT_RAW\" \"perf_collection_deactivated\")\n  if [[ $_PERF_DEACTIVATED ]]; then\n    _PLIST_ENTRY_KEYS+=(\"firebase_performance_collection_deactivated\")\n    _PLIST_ENTRY_TYPES+=(\"bool\")\n    _PLIST_ENTRY_VALUES+=(\"$(jsonBoolToYesNo \"$_PERF_DEACTIVATED\")\")\n  fi\n\n  # config.messaging_auto_init_enabled\n  _MESSAGING_AUTO_INIT=$(getFirebaseJsonKeyValue \"$_JSON_OUTPUT_RAW\" \"messaging_auto_init_enabled\")\n  if [[ $_MESSAGING_AUTO_INIT ]]; then\n    _PLIST_ENTRY_KEYS+=(\"FirebaseMessagingAutoInitEnabled\")\n    _PLIST_ENTRY_TYPES+=(\"bool\")\n    _PLIST_ENTRY_VALUES+=(\"$(jsonBoolToYesNo \"$_MESSAGING_AUTO_INIT\")\")\n  fi\n\n  # config.in_app_messaging_auto_colllection_enabled\n  _FIAM_AUTO_INIT=$(getFirebaseJsonKeyValue \"$_JSON_OUTPUT_RAW\" \"in_app_messaging_auto_collection_enabled\")\n  if [[ $_FIAM_AUTO_INIT ]]; then\n    _PLIST_ENTRY_KEYS+=(\"FirebaseInAppMessagingAutomaticDataCollectionEnabled\")\n    _PLIST_ENTRY_TYPES+=(\"bool\")\n    _PLIST_ENTRY_VALUES+=(\"$(jsonBoolToYesNo \"$_FIAM_AUTO_INIT\")\")\n  fi\n\n  # config.app_check_token_auto_refresh\n  _APP_CHECK_TOKEN_AUTO_REFRESH=$(getFirebaseJsonKeyValue \"$_JSON_OUTPUT_RAW\" \"app_check_token_auto_refresh\")\n  if [[ $_APP_CHECK_TOKEN_AUTO_REFRESH ]]; then\n    _PLIST_ENTRY_KEYS+=(\"FirebaseAppCheckTokenAutoRefreshEnabled\")\n    _PLIST_ENTRY_TYPES+=(\"bool\")\n    _PLIST_ENTRY_VALUES+=(\"$(jsonBoolToYesNo \"$_APP_CHECK_TOKEN_AUTO_REFRESH\")\")\n  fi\n\n  # config.crashlytics_disable_auto_disabler - undocumented for now - mainly for debugging, document if becomes useful\n  _CRASHLYTICS_AUTO_DISABLE_ENABLED=$(getFirebaseJsonKeyValue \"$_JSON_OUTPUT_RAW\" \"crashlytics_disable_auto_disabler\")\n  if [[ $_CRASHLYTICS_AUTO_DISABLE_ENABLED == \"true\" ]]; then\n    echo \"Disabled Crashlytics auto disabler.\" # do nothing\n  else\n    _PLIST_ENTRY_KEYS+=(\"FirebaseCrashlyticsCollectionEnabled\")\n    _PLIST_ENTRY_TYPES+=(\"bool\")\n    _PLIST_ENTRY_VALUES+=(\"NO\")\n  fi\nelse\n  _PLIST_ENTRY_KEYS+=(\"firebase_json_raw\")\n  _PLIST_ENTRY_TYPES+=(\"string\")\n  _PLIST_ENTRY_VALUES+=(\"$_JSON_OUTPUT_BASE64\")\n  echo \"warning:   A firebase.json file was not found, whilst this file is optional it is recommended to include it to configure firebase services in React Native Firebase.\"\nfi;\n\necho \"info: 2) Injecting Info.plist entries: \"\n\n# Log out the keys we're adding\nfor i in \"${!_PLIST_ENTRY_KEYS[@]}\"; do\n  echo \"    ->  $i) ${_PLIST_ENTRY_KEYS[$i]}\" \"${_PLIST_ENTRY_TYPES[$i]}\" \"${_PLIST_ENTRY_VALUES[$i]}\"\ndone\n\nfor plist in \"${_TARGET_PLIST}\" \"${_DSYM_PLIST}\" ; do\n  if [[ -f \"${plist}\" ]]; then\n\n    # paths with spaces break the call to setPlistValue. temporarily modify\n    # the shell internal field separator variable (IFS), which normally\n    # includes spaces, to consist only of line breaks\n    oldifs=$IFS\n    IFS=\"\n\"\n\n    for i in \"${!_PLIST_ENTRY_KEYS[@]}\"; do\n      setPlistValue \"${_PLIST_ENTRY_KEYS[$i]}\" \"${_PLIST_ENTRY_TYPES[$i]}\" \"${_PLIST_ENTRY_VALUES[$i]}\" \"${plist}\"\n    done\n\n    # restore the original internal field separator value\n    IFS=$oldifs\n  else\n    echo \"warning:   A Info.plist build output file was not found (${plist})\"\n  fi\ndone\n\necho \"info: <- RNFB build script finished\"\n";
-		};
-<<<<<<< HEAD
-		FBEFC76BED8AE19E37473DDA /* [CP] Check Pods Manifest.lock */ = {
-=======
-		B8EC3E239C69F7D36CF0EF10 /* [CP] Embed Pods Frameworks */ = {
->>>>>>> e7c70901
-			isa = PBXShellScriptBuildPhase;
-			buildActionMask = 2147483647;
-			files = (
-			);
-			inputFileListPaths = (
-			);
-			inputPaths = (
-<<<<<<< HEAD
 				"${PODS_PODFILE_DIR_PATH}/Podfile.lock",
 				"${PODS_ROOT}/Manifest.lock",
 			);
@@ -1286,25 +1096,11 @@
 			outputFileListPaths = (
 			);
 			outputPaths = (
-				"$(DERIVED_FILE_DIR)/Pods-ImageNotification-checkManifestLockResult.txt",
+				"$(DERIVED_FILE_DIR)/Pods-PriceWidgetExtension-checkManifestLockResult.txt",
 			);
 			runOnlyForDeploymentPostprocessing = 0;
 			shellPath = /bin/sh;
 			shellScript = "diff \"${PODS_PODFILE_DIR_PATH}/Podfile.lock\" \"${PODS_ROOT}/Manifest.lock\" > /dev/null\nif [ $? != 0 ] ; then\n    # print error to STDERR\n    echo \"error: The sandbox is not in sync with the Podfile.lock. Run 'pod install' or update your CocoaPods installation.\" >&2\n    exit 1\nfi\n# This output is used by Xcode 'outputs' to avoid re-running this script phase.\necho \"SUCCESS\" > \"${SCRIPT_OUTPUT_FILE_0}\"\n";
-=======
-				"${PODS_ROOT}/Target Support Files/Pods-Rainbow/Pods-Rainbow-frameworks.sh",
-				"${PODS_XCFRAMEWORKS_BUILD_DIR}/Plaid/LinkKit.framework/LinkKit",
-				"${PODS_XCFRAMEWORKS_BUILD_DIR}/hermes-engine/Pre-built/hermes.framework/hermes",
-			);
-			name = "[CP] Embed Pods Frameworks";
-			outputPaths = (
-				"${TARGET_BUILD_DIR}/${FRAMEWORKS_FOLDER_PATH}/LinkKit.framework",
-				"${TARGET_BUILD_DIR}/${FRAMEWORKS_FOLDER_PATH}/hermes.framework",
-			);
-			runOnlyForDeploymentPostprocessing = 0;
-			shellPath = /bin/sh;
-			shellScript = "\"${PODS_ROOT}/Target Support Files/Pods-Rainbow/Pods-Rainbow-frameworks.sh\"\n";
->>>>>>> e7c70901
 			showEnvVarsInLog = 0;
 		};
 /* End PBXShellScriptBuildPhase section */
@@ -1450,11 +1246,7 @@
 /* Begin XCBuildConfiguration section */
 		0299CE802886202800B5C7E7 /* Debug */ = {
 			isa = XCBuildConfiguration;
-<<<<<<< HEAD
-			baseConfigurationReference = C90169F4951E079333F6BAA2 /* Pods-ImageNotification.debug.xcconfig */;
-=======
-			baseConfigurationReference = 9B830E63329AE5A25F537C55 /* Pods-ImageNotification.debug.xcconfig */;
->>>>>>> e7c70901
+			baseConfigurationReference = C2DE4A4AE3FB5E86D86560DD /* Pods-ImageNotification.debug.xcconfig */;
 			buildSettings = {
 				APPLICATION_EXTENSION_API_ONLY = YES;
 				CLANG_ANALYZER_NONNULL = YES;
@@ -1504,11 +1296,7 @@
 		};
 		0299CE812886202800B5C7E7 /* Release */ = {
 			isa = XCBuildConfiguration;
-<<<<<<< HEAD
-			baseConfigurationReference = 3045B194C380D1F5D2FBC9E9 /* Pods-ImageNotification.release.xcconfig */;
-=======
-			baseConfigurationReference = 0D68C22BB90EFE86598B2AF0 /* Pods-ImageNotification.release.xcconfig */;
->>>>>>> e7c70901
+			baseConfigurationReference = B4CFC0D800F18EFA10CC4BA6 /* Pods-ImageNotification.release.xcconfig */;
 			buildSettings = {
 				APPLICATION_EXTENSION_API_ONLY = YES;
 				CLANG_ANALYZER_NONNULL = YES;
@@ -1556,11 +1344,7 @@
 		};
 		0299CE822886202800B5C7E7 /* LocalRelease */ = {
 			isa = XCBuildConfiguration;
-<<<<<<< HEAD
-			baseConfigurationReference = 2F79EA14732F06F09737502B /* Pods-ImageNotification.localrelease.xcconfig */;
-=======
-			baseConfigurationReference = 9C1EC28E9774EB85CD2786EB /* Pods-ImageNotification.localrelease.xcconfig */;
->>>>>>> e7c70901
+			baseConfigurationReference = E7A6EB42667F2C796664B277 /* Pods-ImageNotification.localrelease.xcconfig */;
 			buildSettings = {
 				APPLICATION_EXTENSION_API_ONLY = YES;
 				CLANG_ANALYZER_NONNULL = YES;
@@ -1608,11 +1392,7 @@
 		};
 		0299CE832886202800B5C7E7 /* Staging */ = {
 			isa = XCBuildConfiguration;
-<<<<<<< HEAD
-			baseConfigurationReference = 720D2A91BA14993B906510B1 /* Pods-ImageNotification.staging.xcconfig */;
-=======
-			baseConfigurationReference = DCD2243A47AE0F05E8C0A7A9 /* Pods-ImageNotification.staging.xcconfig */;
->>>>>>> e7c70901
+			baseConfigurationReference = B257EC336B9CB37D7CB0007B /* Pods-ImageNotification.staging.xcconfig */;
 			buildSettings = {
 				APPLICATION_EXTENSION_API_ONLY = YES;
 				CLANG_ANALYZER_NONNULL = YES;
@@ -1660,11 +1440,7 @@
 		};
 		13B07F941A680F5B00A75B9A /* Debug */ = {
 			isa = XCBuildConfiguration;
-<<<<<<< HEAD
-			baseConfigurationReference = C1EA5B8D4631C01B40C6AC8A /* Pods-Rainbow.debug.xcconfig */;
-=======
-			baseConfigurationReference = CAAA3DE73BC4BB7E878D1270 /* Pods-Rainbow.debug.xcconfig */;
->>>>>>> e7c70901
+			baseConfigurationReference = 539B4C0D66612321E636BBC3 /* Pods-Rainbow.debug.xcconfig */;
 			buildSettings = {
 				ALWAYS_EMBED_SWIFT_STANDARD_LIBRARIES = YES;
 				APPLICATION_EXTENSION_API_ONLY = NO;
@@ -1742,11 +1518,7 @@
 		};
 		13B07F951A680F5B00A75B9A /* Release */ = {
 			isa = XCBuildConfiguration;
-<<<<<<< HEAD
-			baseConfigurationReference = 02256DE9FB0F6CD2FA93D65D /* Pods-Rainbow.release.xcconfig */;
-=======
-			baseConfigurationReference = 8FC6D46C7CB69138A4C62978 /* Pods-Rainbow.release.xcconfig */;
->>>>>>> e7c70901
+			baseConfigurationReference = 45148F8DA1EE22290BCDD773 /* Pods-Rainbow.release.xcconfig */;
 			buildSettings = {
 				ALWAYS_EMBED_SWIFT_STANDARD_LIBRARIES = YES;
 				APPLICATION_EXTENSION_API_ONLY = NO;
@@ -1855,11 +1627,7 @@
 		};
 		2C6A799821127ED9003AFB37 /* Staging */ = {
 			isa = XCBuildConfiguration;
-<<<<<<< HEAD
-			baseConfigurationReference = 47B4357A059B4057C4B205E4 /* Pods-Rainbow.staging.xcconfig */;
-=======
-			baseConfigurationReference = 33CEB9717824578345050BEB /* Pods-Rainbow.staging.xcconfig */;
->>>>>>> e7c70901
+			baseConfigurationReference = 12003231EE25BB415F0D2732 /* Pods-Rainbow.staging.xcconfig */;
 			buildSettings = {
 				ALWAYS_EMBED_SWIFT_STANDARD_LIBRARIES = YES;
 				APPLICATION_EXTENSION_API_ONLY = NO;
@@ -1968,11 +1736,7 @@
 		};
 		2C87B79A2197FA1900682EC4 /* LocalRelease */ = {
 			isa = XCBuildConfiguration;
-<<<<<<< HEAD
-			baseConfigurationReference = 692BC31F8D1182C52E23215E /* Pods-Rainbow.localrelease.xcconfig */;
-=======
-			baseConfigurationReference = FFA8ED943E58AD71A19440EA /* Pods-Rainbow.localrelease.xcconfig */;
->>>>>>> e7c70901
+			baseConfigurationReference = DD357F8FC8DF39BAF59DC76C /* Pods-Rainbow.localrelease.xcconfig */;
 			buildSettings = {
 				ALWAYS_EMBED_SWIFT_STANDARD_LIBRARIES = YES;
 				APPLICATION_EXTENSION_API_ONLY = NO;
@@ -2131,11 +1895,7 @@
 		};
 		C16DCF6A272BA6F100FF5C78 /* Debug */ = {
 			isa = XCBuildConfiguration;
-<<<<<<< HEAD
-			baseConfigurationReference = ADC8C998FB522600F1BCC2D9 /* Pods-PriceWidgetExtension.debug.xcconfig */;
-=======
-			baseConfigurationReference = 3B92BD6C79127FBA1AAA8D19 /* Pods-PriceWidgetExtension.debug.xcconfig */;
->>>>>>> e7c70901
+			baseConfigurationReference = 8C1C01F3FA1048FE725B145A /* Pods-PriceWidgetExtension.debug.xcconfig */;
 			buildSettings = {
 				APPLICATION_EXTENSION_API_ONLY = YES;
 				ASSETCATALOG_COMPILER_GLOBAL_ACCENT_COLOR_NAME = AccentColor;
@@ -2184,11 +1944,7 @@
 		};
 		C16DCF6B272BA6F100FF5C78 /* Release */ = {
 			isa = XCBuildConfiguration;
-<<<<<<< HEAD
-			baseConfigurationReference = F00EF2E9650A631860EE98ED /* Pods-PriceWidgetExtension.release.xcconfig */;
-=======
-			baseConfigurationReference = 26236EC22BE77BB73D8E7F3C /* Pods-PriceWidgetExtension.release.xcconfig */;
->>>>>>> e7c70901
+			baseConfigurationReference = EED974E812F148303E4189A1 /* Pods-PriceWidgetExtension.release.xcconfig */;
 			buildSettings = {
 				APPLICATION_EXTENSION_API_ONLY = YES;
 				ASSETCATALOG_COMPILER_GLOBAL_ACCENT_COLOR_NAME = AccentColor;
@@ -2235,11 +1991,7 @@
 		};
 		C16DCF6C272BA6F100FF5C78 /* LocalRelease */ = {
 			isa = XCBuildConfiguration;
-<<<<<<< HEAD
-			baseConfigurationReference = C6DDBA4689C514776271B07E /* Pods-PriceWidgetExtension.localrelease.xcconfig */;
-=======
-			baseConfigurationReference = 00FA7A9B49BDEF7080A2AB15 /* Pods-PriceWidgetExtension.localrelease.xcconfig */;
->>>>>>> e7c70901
+			baseConfigurationReference = 61C383B0CD84303D4F39816A /* Pods-PriceWidgetExtension.localrelease.xcconfig */;
 			buildSettings = {
 				APPLICATION_EXTENSION_API_ONLY = YES;
 				ASSETCATALOG_COMPILER_GLOBAL_ACCENT_COLOR_NAME = AccentColor;
@@ -2286,11 +2038,7 @@
 		};
 		C16DCF6D272BA6F100FF5C78 /* Staging */ = {
 			isa = XCBuildConfiguration;
-<<<<<<< HEAD
-			baseConfigurationReference = 6114356B3C65634E319A1EA1 /* Pods-PriceWidgetExtension.staging.xcconfig */;
-=======
-			baseConfigurationReference = BA80DF9FF66EB927641575F3 /* Pods-PriceWidgetExtension.staging.xcconfig */;
->>>>>>> e7c70901
+			baseConfigurationReference = 4D87DC83B5696879864C002F /* Pods-PriceWidgetExtension.staging.xcconfig */;
 			buildSettings = {
 				APPLICATION_EXTENSION_API_ONLY = YES;
 				ASSETCATALOG_COMPILER_GLOBAL_ACCENT_COLOR_NAME = AccentColor;
@@ -2337,11 +2085,7 @@
 		};
 		C16DCFA0272BAB9600FF5C78 /* Debug */ = {
 			isa = XCBuildConfiguration;
-<<<<<<< HEAD
-			baseConfigurationReference = 87CF4710410515B544006799 /* Pods-SelectTokenIntent.debug.xcconfig */;
-=======
-			baseConfigurationReference = 425BC27F9529E96EA41C8ADA /* Pods-SelectTokenIntent.debug.xcconfig */;
->>>>>>> e7c70901
+			baseConfigurationReference = 6C17089B7450DAFFCFE51316 /* Pods-SelectTokenIntent.debug.xcconfig */;
 			buildSettings = {
 				APPLICATION_EXTENSION_API_ONLY = YES;
 				CLANG_ANALYZER_NONNULL = YES;
@@ -2388,11 +2132,7 @@
 		};
 		C16DCFA1272BAB9600FF5C78 /* Release */ = {
 			isa = XCBuildConfiguration;
-<<<<<<< HEAD
-			baseConfigurationReference = 15DAFA7F51307F1A622EBD5B /* Pods-SelectTokenIntent.release.xcconfig */;
-=======
-			baseConfigurationReference = D9567C19FAC273302C19110D /* Pods-SelectTokenIntent.release.xcconfig */;
->>>>>>> e7c70901
+			baseConfigurationReference = 732DFCAD2476386280F860FB /* Pods-SelectTokenIntent.release.xcconfig */;
 			buildSettings = {
 				APPLICATION_EXTENSION_API_ONLY = YES;
 				CLANG_ANALYZER_NONNULL = YES;
@@ -2437,11 +2177,7 @@
 		};
 		C16DCFA2272BAB9600FF5C78 /* LocalRelease */ = {
 			isa = XCBuildConfiguration;
-<<<<<<< HEAD
-			baseConfigurationReference = 565892820B007DB53C9A00F1 /* Pods-SelectTokenIntent.localrelease.xcconfig */;
-=======
-			baseConfigurationReference = D220290AB33022B9C99BAB0F /* Pods-SelectTokenIntent.localrelease.xcconfig */;
->>>>>>> e7c70901
+			baseConfigurationReference = 3B2A245F418920B14CEA9EBB /* Pods-SelectTokenIntent.localrelease.xcconfig */;
 			buildSettings = {
 				APPLICATION_EXTENSION_API_ONLY = YES;
 				CLANG_ANALYZER_NONNULL = YES;
@@ -2486,11 +2222,7 @@
 		};
 		C16DCFA3272BAB9600FF5C78 /* Staging */ = {
 			isa = XCBuildConfiguration;
-<<<<<<< HEAD
-			baseConfigurationReference = 44E625B7CD4DF7DD3C7F018A /* Pods-SelectTokenIntent.staging.xcconfig */;
-=======
-			baseConfigurationReference = DB7609C894759578565D5742 /* Pods-SelectTokenIntent.staging.xcconfig */;
->>>>>>> e7c70901
+			baseConfigurationReference = 10C536B07A2589028763491C /* Pods-SelectTokenIntent.staging.xcconfig */;
 			buildSettings = {
 				APPLICATION_EXTENSION_API_ONLY = YES;
 				CLANG_ANALYZER_NONNULL = YES;
