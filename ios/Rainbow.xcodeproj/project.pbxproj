--- conflicted
+++ resolved
@@ -132,7 +132,6 @@
 		C1EB01312731B68400830E70 /* TokenDetails.swift in Sources */ = {isa = PBXBuildFile; fileRef = C1EB012E2731B68400830E70 /* TokenDetails.swift */; };
 		C72F456C99A646399192517D /* libz.tbd in Frameworks */ = {isa = PBXBuildFile; fileRef = 98AED33BAB4247CEBEF8464D /* libz.tbd */; };
 		C97EAD8D2BD6C6DF00322D53 /* RCTDeviceUUID.m in Sources */ = {isa = PBXBuildFile; fileRef = C97EAD8B2BD6C6DF00322D53 /* RCTDeviceUUID.m */; };
-<<<<<<< HEAD
 		C9B378A22C5159880085E5D0 /* UniformTypeIdentifiers.framework in Frameworks */ = {isa = PBXBuildFile; fileRef = C9B378A12C5159880085E5D0 /* UniformTypeIdentifiers.framework */; };
 		C9B378A52C5159880085E5D0 /* Media.xcassets in Resources */ = {isa = PBXBuildFile; fileRef = C9B378A42C5159880085E5D0 /* Media.xcassets */; };
 		C9B378A72C5159880085E5D0 /* ActionViewController.swift in Sources */ = {isa = PBXBuildFile; fileRef = C9B378A62C5159880085E5D0 /* ActionViewController.swift */; };
@@ -141,9 +140,6 @@
 		C9B378BB2C515A860085E5D0 /* ShareViewController.swift in Sources */ = {isa = PBXBuildFile; fileRef = C9B378BA2C515A860085E5D0 /* ShareViewController.swift */; };
 		C9B378BE2C515A860085E5D0 /* Base in Resources */ = {isa = PBXBuildFile; fileRef = C9B378BD2C515A860085E5D0 /* Base */; };
 		C9B378C22C515A860085E5D0 /* ShareWithRainbow.appex in Embed App Extensions */ = {isa = PBXBuildFile; fileRef = C9B378B82C515A860085E5D0 /* ShareWithRainbow.appex */; settings = {ATTRIBUTES = (RemoveHeadersOnCopy, ); }; };
-		D64985584A0810DF0F2566FE /* libPods-SelectTokenIntent.a in Frameworks */ = {isa = PBXBuildFile; fileRef = 3E72E0F38B55A69A067C0D4D /* libPods-SelectTokenIntent.a */; };
-=======
->>>>>>> 16744e04
 		ED2971652150620600B7C4FE /* JavaScriptCore.framework in Frameworks */ = {isa = PBXBuildFile; fileRef = ED2971642150620600B7C4FE /* JavaScriptCore.framework */; };
 /* End PBXBuildFile section */
 
@@ -350,7 +346,6 @@
 		C1EB012E2731B68400830E70 /* TokenDetails.swift */ = {isa = PBXFileReference; lastKnownFileType = sourcecode.swift; path = TokenDetails.swift; sourceTree = "<group>"; };
 		C97EAD8B2BD6C6DF00322D53 /* RCTDeviceUUID.m */ = {isa = PBXFileReference; fileEncoding = 4; lastKnownFileType = sourcecode.c.objc; path = RCTDeviceUUID.m; sourceTree = "<group>"; };
 		C97EAD8C2BD6C6DF00322D53 /* RCTDeviceUUID.h */ = {isa = PBXFileReference; fileEncoding = 4; lastKnownFileType = sourcecode.c.h; path = RCTDeviceUUID.h; sourceTree = "<group>"; };
-<<<<<<< HEAD
 		C9B378A02C5159880085E5D0 /* OpenInRainbow.appex */ = {isa = PBXFileReference; explicitFileType = "wrapper.app-extension"; includeInIndex = 0; path = OpenInRainbow.appex; sourceTree = BUILT_PRODUCTS_DIR; };
 		C9B378A12C5159880085E5D0 /* UniformTypeIdentifiers.framework */ = {isa = PBXFileReference; lastKnownFileType = wrapper.framework; name = UniformTypeIdentifiers.framework; path = System/Library/Frameworks/UniformTypeIdentifiers.framework; sourceTree = SDKROOT; };
 		C9B378A42C5159880085E5D0 /* Media.xcassets */ = {isa = PBXFileReference; lastKnownFileType = folder.assetcatalog; path = Media.xcassets; sourceTree = "<group>"; };
@@ -361,10 +356,7 @@
 		C9B378BA2C515A860085E5D0 /* ShareViewController.swift */ = {isa = PBXFileReference; lastKnownFileType = sourcecode.swift; path = ShareViewController.swift; sourceTree = "<group>"; };
 		C9B378BD2C515A860085E5D0 /* Base */ = {isa = PBXFileReference; lastKnownFileType = file.storyboard; name = Base; path = Base.lproj/MainInterface.storyboard; sourceTree = "<group>"; };
 		C9B378BF2C515A860085E5D0 /* Info.plist */ = {isa = PBXFileReference; lastKnownFileType = text.plist.xml; path = Info.plist; sourceTree = "<group>"; };
-		CAE743995CAE074E7556CF5A /* Pods-ImageNotification.debug.xcconfig */ = {isa = PBXFileReference; includeInIndex = 1; lastKnownFileType = text.xcconfig; name = "Pods-ImageNotification.debug.xcconfig"; path = "Target Support Files/Pods-ImageNotification/Pods-ImageNotification.debug.xcconfig"; sourceTree = "<group>"; };
-=======
 		D328B3108296A42AC1DC2A73 /* Pods-Rainbow.debug.xcconfig */ = {isa = PBXFileReference; includeInIndex = 1; lastKnownFileType = text.xcconfig; name = "Pods-Rainbow.debug.xcconfig"; path = "Target Support Files/Pods-Rainbow/Pods-Rainbow.debug.xcconfig"; sourceTree = "<group>"; };
->>>>>>> 16744e04
 		D755E71324B04FEE9C691D14 /* libRNFirebase.a */ = {isa = PBXFileReference; explicitFileType = undefined; fileEncoding = 9; includeInIndex = 0; lastKnownFileType = archive.ar; path = libRNFirebase.a; sourceTree = "<group>"; };
 		E1E7E9698C0B62C844370E79 /* libPods-ImageNotification.a */ = {isa = PBXFileReference; explicitFileType = archive.ar; includeInIndex = 0; path = "libPods-ImageNotification.a"; sourceTree = BUILT_PRODUCTS_DIR; };
 		ED297162215061F000B7C4FE /* JavaScriptCore.framework */ = {isa = PBXFileReference; lastKnownFileType = wrapper.framework; name = JavaScriptCore.framework; path = System/Library/Frameworks/JavaScriptCore.framework; sourceTree = SDKROOT; };
@@ -582,18 +574,11 @@
 				C16DCF5F272BA6EF00FF5C78 /* SwiftUI.framework */,
 				C16DCF80272BAB9500FF5C78 /* Intents.framework */,
 				C16DCF8B272BAB9600FF5C78 /* IntentsUI.framework */,
-<<<<<<< HEAD
-				445F944D1AE896A541F03B09 /* libPods-ImageNotification.a */,
-				8D634466D97AF990352ED028 /* libPods-PriceWidgetExtension.a */,
-				28AABFBD43E2D9FA2891BBF6 /* libPods-Rainbow.a */,
-				3E72E0F38B55A69A067C0D4D /* libPods-SelectTokenIntent.a */,
 				C9B378A12C5159880085E5D0 /* UniformTypeIdentifiers.framework */,
-=======
 				E1E7E9698C0B62C844370E79 /* libPods-ImageNotification.a */,
 				42DA97054E4E7DF632F81278 /* libPods-PriceWidgetExtension.a */,
 				2979DA25954E3ABDF7273A3C /* libPods-Rainbow.a */,
 				2661F23C3FE063ACCFAEC5B3 /* libPods-SelectTokenIntent.a */,
->>>>>>> 16744e04
 			);
 			name = Frameworks;
 			sourceTree = "<group>";
