--- conflicted
+++ resolved
@@ -1885,11 +1885,7 @@
 					"$(PROJECT_DIR)",
 				);
 				LLVM_LTO = YES;
-<<<<<<< HEAD
-				MARKETING_VERSION = 1.9.60;
-=======
 				MARKETING_VERSION = 1.9.64;
->>>>>>> c1914a2a
 				OTHER_CFLAGS = "$(inherited)";
 				OTHER_LDFLAGS = (
 					"$(inherited)",
@@ -1957,11 +1953,7 @@
 					"$(PROJECT_DIR)",
 				);
 				LLVM_LTO = YES;
-<<<<<<< HEAD
-				MARKETING_VERSION = 1.9.60;
-=======
 				MARKETING_VERSION = 1.9.64;
->>>>>>> c1914a2a
 				OTHER_CFLAGS = "$(inherited)";
 				OTHER_LDFLAGS = (
 					"$(inherited)",
@@ -2082,11 +2074,7 @@
 					"$(PROJECT_DIR)",
 				);
 				LLVM_LTO = YES;
-<<<<<<< HEAD
-				MARKETING_VERSION = 1.9.60;
-=======
 				MARKETING_VERSION = 1.9.64;
->>>>>>> c1914a2a
 				OTHER_CFLAGS = "$(inherited)";
 				OTHER_LDFLAGS = (
 					"$(inherited)",
@@ -2206,11 +2194,7 @@
 					"$(PROJECT_DIR)",
 				);
 				LLVM_LTO = YES;
-<<<<<<< HEAD
-				MARKETING_VERSION = 1.9.60;
-=======
 				MARKETING_VERSION = 1.9.64;
->>>>>>> c1914a2a
 				OTHER_CFLAGS = "$(inherited)";
 				OTHER_LDFLAGS = (
 					"$(inherited)",
