--- conflicted
+++ resolved
@@ -31,11 +31,7 @@
 		66F889DC260CEF1E00E27D6E /* SlackBottomSheet.m in Sources */ = {isa = PBXBuildFile; fileRef = 66F889DA260CEF1E00E27D6E /* SlackBottomSheet.m */; };
 		66FEC91623EDA14000A0F367 /* RoundedCornerView.swift in Sources */ = {isa = PBXBuildFile; fileRef = 66FEC91523EDA13F00A0F367 /* RoundedCornerView.swift */; };
 		7287CE1EC33B4913AEE1F4B6 /* SFMono-Medium.otf in Resources */ = {isa = PBXBuildFile; fileRef = 668A9E253DAF444A90ECB997 /* SFMono-Medium.otf */; };
-<<<<<<< HEAD
-		8A77EB829F41370B05188E02 /* libPods-Rainbow.a in Frameworks */ = {isa = PBXBuildFile; fileRef = C4A09B0DF83D4060704CD307 /* libPods-Rainbow.a */; };
-=======
 		7511CCF3D0050D7920C4A769 /* libPods-Rainbow.a in Frameworks */ = {isa = PBXBuildFile; fileRef = AABE38CA1F2EC5AE4936119E /* libPods-Rainbow.a */; };
->>>>>>> 6be4ee78
 		A4277D9F23CBD1910042BAF4 /* Extensions.swift in Sources */ = {isa = PBXBuildFile; fileRef = A4277D9E23CBD1910042BAF4 /* Extensions.swift */; };
 		A4277DA323CFE85F0042BAF4 /* Theme.swift in Sources */ = {isa = PBXBuildFile; fileRef = A4277DA223CFE85F0042BAF4 /* Theme.swift */; };
 		A44A4EEE23EC928900B543F1 /* CoinIconWithProgressBar.swift in Sources */ = {isa = PBXBuildFile; fileRef = A44A4EED23EC928900B543F1 /* CoinIconWithProgressBar.swift */; };
@@ -118,10 +114,7 @@
 		24979E7C20F84004007EB0DA /* FirebaseCoreDiagnostics.framework */ = {isa = PBXFileReference; lastKnownFileType = wrapper.framework; name = FirebaseCoreDiagnostics.framework; path = Frameworks/FirebaseCoreDiagnostics.framework; sourceTree = "<group>"; };
 		24979E7D20F84005007EB0DA /* module.modulemap */ = {isa = PBXFileReference; fileEncoding = 4; lastKnownFileType = "sourcecode.module-map"; name = module.modulemap; path = Frameworks/module.modulemap; sourceTree = "<group>"; };
 		24979E7E20F84005007EB0DA /* nanopb.framework */ = {isa = PBXFileReference; lastKnownFileType = wrapper.framework; name = nanopb.framework; path = Frameworks/nanopb.framework; sourceTree = "<group>"; };
-<<<<<<< HEAD
-=======
 		31A695410195FE6F79E60F69 /* Pods-Rainbow.release.xcconfig */ = {isa = PBXFileReference; includeInIndex = 1; lastKnownFileType = text.xcconfig; name = "Pods-Rainbow.release.xcconfig"; path = "Target Support Files/Pods-Rainbow/Pods-Rainbow.release.xcconfig"; sourceTree = "<group>"; };
->>>>>>> 6be4ee78
 		3C379D5D20FD1F92009AF81F /* Rainbow.entitlements */ = {isa = PBXFileReference; lastKnownFileType = text.plist.entitlements; name = Rainbow.entitlements; path = Rainbow/Rainbow.entitlements; sourceTree = "<group>"; };
 		3CBE29CB2381E43800BE05AC /* Rainbow-Bridging-Header.h */ = {isa = PBXFileReference; lastKnownFileType = sourcecode.c.h; path = "Rainbow-Bridging-Header.h"; sourceTree = "<group>"; };
 		3CBE29CC2381E43900BE05AC /* Dummy.swift */ = {isa = PBXFileReference; lastKnownFileType = sourcecode.swift; path = Dummy.swift; sourceTree = "<group>"; };
@@ -143,12 +136,7 @@
 		66F889D9260CEF1E00E27D6E /* SlackBottomSheet.h */ = {isa = PBXFileReference; fileEncoding = 4; lastKnownFileType = sourcecode.c.h; path = SlackBottomSheet.h; sourceTree = "<group>"; };
 		66F889DA260CEF1E00E27D6E /* SlackBottomSheet.m */ = {isa = PBXFileReference; fileEncoding = 4; lastKnownFileType = sourcecode.c.objc; path = SlackBottomSheet.m; sourceTree = "<group>"; };
 		66FEC91523EDA13F00A0F367 /* RoundedCornerView.swift */ = {isa = PBXFileReference; fileEncoding = 4; lastKnownFileType = sourcecode.swift; path = RoundedCornerView.swift; sourceTree = "<group>"; };
-<<<<<<< HEAD
-		6FBDED9428A61B4F1A74BF0A /* Pods-Rainbow.release.xcconfig */ = {isa = PBXFileReference; includeInIndex = 1; lastKnownFileType = text.xcconfig; name = "Pods-Rainbow.release.xcconfig"; path = "Target Support Files/Pods-Rainbow/Pods-Rainbow.release.xcconfig"; sourceTree = "<group>"; };
-		7BC3B246B0B0C3C7F84DFB28 /* Pods-Rainbow.localrelease.xcconfig */ = {isa = PBXFileReference; includeInIndex = 1; lastKnownFileType = text.xcconfig; name = "Pods-Rainbow.localrelease.xcconfig"; path = "Target Support Files/Pods-Rainbow/Pods-Rainbow.localrelease.xcconfig"; sourceTree = "<group>"; };
-=======
 		772959BFA081CAEED18AF4DF /* Pods-Rainbow.staging.xcconfig */ = {isa = PBXFileReference; includeInIndex = 1; lastKnownFileType = text.xcconfig; name = "Pods-Rainbow.staging.xcconfig"; path = "Target Support Files/Pods-Rainbow/Pods-Rainbow.staging.xcconfig"; sourceTree = "<group>"; };
->>>>>>> 6be4ee78
 		95F2888C850F40C8A26E083B /* SFMono-Regular.otf */ = {isa = PBXFileReference; explicitFileType = undefined; fileEncoding = 9; includeInIndex = 0; lastKnownFileType = unknown; name = "SFMono-Regular.otf"; path = "../src/assets/fonts/SFMono-Regular.otf"; sourceTree = "<group>"; };
 		98AED33BAB4247CEBEF8464D /* libz.tbd */ = {isa = PBXFileReference; explicitFileType = undefined; fileEncoding = 9; includeInIndex = 0; lastKnownFileType = "sourcecode.text-based-dylib-definition"; name = libz.tbd; path = usr/lib/libz.tbd; sourceTree = SDKROOT; };
 		9DEADFA4826D4D0BAA950D21 /* libRNFIRMessaging.a */ = {isa = PBXFileReference; explicitFileType = undefined; fileEncoding = 9; includeInIndex = 0; lastKnownFileType = archive.ar; path = libRNFIRMessaging.a; sourceTree = "<group>"; };
@@ -180,20 +168,11 @@
 		AA6228EC24272B200078BDAA /* SF-Pro-Rounded-Heavy.otf */ = {isa = PBXFileReference; lastKnownFileType = file; name = "SF-Pro-Rounded-Heavy.otf"; path = "../src/assets/fonts/SF-Pro-Rounded-Heavy.otf"; sourceTree = "<group>"; };
 		AA6228ED24272B200078BDAA /* SF-Pro-Rounded-Medium.otf */ = {isa = PBXFileReference; lastKnownFileType = file; name = "SF-Pro-Rounded-Medium.otf"; path = "../src/assets/fonts/SF-Pro-Rounded-Medium.otf"; sourceTree = "<group>"; };
 		AA6228EE24272B200078BDAA /* SF-Pro-Rounded-Regular.otf */ = {isa = PBXFileReference; lastKnownFileType = file; name = "SF-Pro-Rounded-Regular.otf"; path = "../src/assets/fonts/SF-Pro-Rounded-Regular.otf"; sourceTree = "<group>"; };
-<<<<<<< HEAD
-		AEDF83C04E10399AFCD21EFF /* Pods-Rainbow.debug.xcconfig */ = {isa = PBXFileReference; includeInIndex = 1; lastKnownFileType = text.xcconfig; name = "Pods-Rainbow.debug.xcconfig"; path = "Target Support Files/Pods-Rainbow/Pods-Rainbow.debug.xcconfig"; sourceTree = "<group>"; };
-=======
 		AABE38CA1F2EC5AE4936119E /* libPods-Rainbow.a */ = {isa = PBXFileReference; explicitFileType = archive.ar; includeInIndex = 0; path = "libPods-Rainbow.a"; sourceTree = BUILT_PRODUCTS_DIR; };
 		ACBD5653131D2AE1ECE7B5B2 /* Pods-Rainbow.localrelease.xcconfig */ = {isa = PBXFileReference; includeInIndex = 1; lastKnownFileType = text.xcconfig; name = "Pods-Rainbow.localrelease.xcconfig"; path = "Target Support Files/Pods-Rainbow/Pods-Rainbow.localrelease.xcconfig"; sourceTree = "<group>"; };
->>>>>>> 6be4ee78
 		B0C692B061D7430D8194DC98 /* ToolTipMenuTests.xctest */ = {isa = PBXFileReference; explicitFileType = undefined; fileEncoding = 9; includeInIndex = 0; lastKnownFileType = wrapper.cfbundle; path = ToolTipMenuTests.xctest; sourceTree = "<group>"; };
-		B667DF646CFDF94C8C24BFFB /* Pods-Rainbow.staging.xcconfig */ = {isa = PBXFileReference; includeInIndex = 1; lastKnownFileType = text.xcconfig; name = "Pods-Rainbow.staging.xcconfig"; path = "Target Support Files/Pods-Rainbow/Pods-Rainbow.staging.xcconfig"; sourceTree = "<group>"; };
 		C04D10EF25AFC8C1003BEF7A /* Extras.json */ = {isa = PBXFileReference; lastKnownFileType = text.json; path = Extras.json; sourceTree = "<group>"; };
-<<<<<<< HEAD
-		C4A09B0DF83D4060704CD307 /* libPods-Rainbow.a */ = {isa = PBXFileReference; explicitFileType = archive.ar; includeInIndex = 0; path = "libPods-Rainbow.a"; sourceTree = BUILT_PRODUCTS_DIR; };
-=======
 		CE50FF2D9F16B0A1CA480B05 /* Pods-Rainbow.debug.xcconfig */ = {isa = PBXFileReference; includeInIndex = 1; lastKnownFileType = text.xcconfig; name = "Pods-Rainbow.debug.xcconfig"; path = "Target Support Files/Pods-Rainbow/Pods-Rainbow.debug.xcconfig"; sourceTree = "<group>"; };
->>>>>>> 6be4ee78
 		D755E71324B04FEE9C691D14 /* libRNFirebase.a */ = {isa = PBXFileReference; explicitFileType = undefined; fileEncoding = 9; includeInIndex = 0; lastKnownFileType = archive.ar; path = libRNFirebase.a; sourceTree = "<group>"; };
 		ED297162215061F000B7C4FE /* JavaScriptCore.framework */ = {isa = PBXFileReference; lastKnownFileType = wrapper.framework; name = JavaScriptCore.framework; path = System/Library/Frameworks/JavaScriptCore.framework; sourceTree = SDKROOT; };
 		ED2971642150620600B7C4FE /* JavaScriptCore.framework */ = {isa = PBXFileReference; lastKnownFileType = wrapper.framework; name = JavaScriptCore.framework; path = Platforms/AppleTVOS.platform/Developer/SDKs/AppleTVOS12.0.sdk/System/Library/Frameworks/JavaScriptCore.framework; sourceTree = DEVELOPER_DIR; };
@@ -206,11 +185,7 @@
 			files = (
 				ED2971652150620600B7C4FE /* JavaScriptCore.framework in Frameworks */,
 				C72F456C99A646399192517D /* libz.tbd in Frameworks */,
-<<<<<<< HEAD
-				8A77EB829F41370B05188E02 /* libPods-Rainbow.a in Frameworks */,
-=======
 				7511CCF3D0050D7920C4A769 /* libPods-Rainbow.a in Frameworks */,
->>>>>>> 6be4ee78
 			);
 			runOnlyForDeploymentPostprocessing = 0;
 		};
@@ -333,11 +308,7 @@
 				24979E7E20F84005007EB0DA /* nanopb.framework */,
 				24979E3620F84003007EB0DA /* Protobuf.framework */,
 				98AED33BAB4247CEBEF8464D /* libz.tbd */,
-<<<<<<< HEAD
-				C4A09B0DF83D4060704CD307 /* libPods-Rainbow.a */,
-=======
 				AABE38CA1F2EC5AE4936119E /* libPods-Rainbow.a */,
->>>>>>> 6be4ee78
 			);
 			name = Frameworks;
 			sourceTree = "<group>";
@@ -473,17 +444,10 @@
 		C640359C0E6575CE0A7ECD73 /* Pods */ = {
 			isa = PBXGroup;
 			children = (
-<<<<<<< HEAD
-				AEDF83C04E10399AFCD21EFF /* Pods-Rainbow.debug.xcconfig */,
-				6FBDED9428A61B4F1A74BF0A /* Pods-Rainbow.release.xcconfig */,
-				7BC3B246B0B0C3C7F84DFB28 /* Pods-Rainbow.localrelease.xcconfig */,
-				B667DF646CFDF94C8C24BFFB /* Pods-Rainbow.staging.xcconfig */,
-=======
 				CE50FF2D9F16B0A1CA480B05 /* Pods-Rainbow.debug.xcconfig */,
 				31A695410195FE6F79E60F69 /* Pods-Rainbow.release.xcconfig */,
 				ACBD5653131D2AE1ECE7B5B2 /* Pods-Rainbow.localrelease.xcconfig */,
 				772959BFA081CAEED18AF4DF /* Pods-Rainbow.staging.xcconfig */,
->>>>>>> 6be4ee78
 			);
 			path = Pods;
 			sourceTree = "<group>";
@@ -509,28 +473,17 @@
 			isa = PBXNativeTarget;
 			buildConfigurationList = 13B07F931A680F5B00A75B9A /* Build configuration list for PBXNativeTarget "Rainbow" */;
 			buildPhases = (
-<<<<<<< HEAD
-				BEA12716F1EBF6CE53EBAE42 /* [CP] Check Pods Manifest.lock */,
-=======
 				8A405D653E58384ED8398665 /* [CP] Check Pods Manifest.lock */,
->>>>>>> 6be4ee78
 				13B07F871A680F5B00A75B9A /* Sources */,
 				13B07F8C1A680F5B00A75B9A /* Frameworks */,
 				13B07F8E1A680F5B00A75B9A /* Resources */,
 				00DD1BFF1BD5951E006B06BC /* Bundle React Native code and images */,
 				9FF961FEA7AF435FA18ED988 /* Upload Debug Symbols to Sentry */,
 				668ADB3225A4E3A40050859D /* Embed App Extensions */,
-<<<<<<< HEAD
-				793E10FC2D2DE55DE5BE1675 /* [CP] Embed Pods Frameworks */,
-				7CD2D2DA14F755E586B2B7B6 /* [CP-User] [RNFB] Core Configuration */,
-				00A755B6206E923C65D99B40 /* [CP] Copy Pods Resources */,
-				57188A8E205F8189D9BF01DE /* [CP-User] [RNFB] Crashlytics Configuration */,
-=======
 				BC0722947B93251E56B8A4AF /* [CP] Embed Pods Frameworks */,
 				4EB0BF6C2A99678C77FCD23C /* [CP] Copy Pods Resources */,
 				1314C60C086F26ED3E68F803 /* [CP-User] [RNFB] Core Configuration */,
 				190C2E48327EF30869BBB5AF /* [CP-User] [RNFB] Crashlytics Configuration */,
->>>>>>> 6be4ee78
 			);
 			buildRules = (
 			);
@@ -611,7 +564,49 @@
 /* End PBXResourcesBuildPhase section */
 
 /* Begin PBXShellScriptBuildPhase section */
-		00A755B6206E923C65D99B40 /* [CP] Copy Pods Resources */ = {
+		00DD1BFF1BD5951E006B06BC /* Bundle React Native code and images */ = {
+			isa = PBXShellScriptBuildPhase;
+			buildActionMask = 12;
+			files = (
+			);
+			inputPaths = (
+			);
+			name = "Bundle React Native code and images";
+			outputPaths = (
+			);
+			runOnlyForDeploymentPostprocessing = 0;
+			shellPath = /bin/sh;
+			shellScript = "export SENTRY_PROPERTIES=sentry.properties\nexport EXTRA_PACKAGER_ARGS=\"--sourcemap-output $DERIVED_FILE_DIR/main.jsbundle.map\"\nset -e\n";
+			showEnvVarsInLog = 0;
+		};
+		1314C60C086F26ED3E68F803 /* [CP-User] [RNFB] Core Configuration */ = {
+			isa = PBXShellScriptBuildPhase;
+			buildActionMask = 2147483647;
+			files = (
+			);
+			inputPaths = (
+				"$(SRCROOT)/$(BUILT_PRODUCTS_DIR)/$(INFOPLIST_PATH)",
+			);
+			name = "[CP-User] [RNFB] Core Configuration";
+			runOnlyForDeploymentPostprocessing = 0;
+			shellPath = /bin/sh;
+			shellScript = "#!/usr/bin/env bash\n#\n# Copyright (c) 2016-present Invertase Limited & Contributors\n#\n# Licensed under the Apache License, Version 2.0 (the \"License\");\n# you may not use this library except in compliance with the License.\n# You may obtain a copy of the License at\n#\n#   http://www.apache.org/licenses/LICENSE-2.0\n#\n# Unless required by applicable law or agreed to in writing, software\n# distributed under the License is distributed on an \"AS IS\" BASIS,\n# WITHOUT WARRANTIES OR CONDITIONS OF ANY KIND, either express or implied.\n# See the License for the specific language governing permissions and\n# limitations under the License.\n#\nset -e\n\n_MAX_LOOKUPS=2;\n_SEARCH_RESULT=''\n_RN_ROOT_EXISTS=''\n_CURRENT_LOOKUPS=1\n_JSON_ROOT=\"'react-native'\"\n_JSON_FILE_NAME='firebase.json'\n_JSON_OUTPUT_BASE64='e30=' # { }\n_CURRENT_SEARCH_DIR=${PROJECT_DIR}\n_PLIST_BUDDY=/usr/libexec/PlistBuddy\n_TARGET_PLIST=\"${BUILT_PRODUCTS_DIR}/${INFOPLIST_PATH}\"\n_DSYM_PLIST=\"${DWARF_DSYM_FOLDER_PATH}/${DWARF_DSYM_FILE_NAME}/Contents/Info.plist\"\n\n# plist arrays\n_PLIST_ENTRY_KEYS=()\n_PLIST_ENTRY_TYPES=()\n_PLIST_ENTRY_VALUES=()\n\nfunction setPlistValue {\n  echo \"info:      setting plist entry '$1' of type '$2' in file '$4'\"\n  ${_PLIST_BUDDY} -c \"Add :$1 $2 '$3'\" $4 || echo \"info:      '$1' already exists\"\n}\n\nfunction getFirebaseJsonKeyValue () {\n  if [[ ${_RN_ROOT_EXISTS} ]]; then\n    ruby -e \"require 'rubygems';require 'json'; output=JSON.parse('$1'); puts output[$_JSON_ROOT]['$2']\"\n  else\n    echo \"\"\n  fi;\n}\n\nfunction jsonBoolToYesNo () {\n  if [[ $1 == \"false\" ]]; then\n    echo \"NO\"\n  elif [[ $1 == \"true\" ]]; then\n    echo \"YES\"\n  else echo \"NO\"\n  fi\n}\n\necho \"info: -> RNFB build script started\"\necho \"info: 1) Locating ${_JSON_FILE_NAME} file:\"\n\nif [[ -z ${_CURRENT_SEARCH_DIR} ]]; then\n  _CURRENT_SEARCH_DIR=$(pwd)\nfi;\n\nwhile true; do\n  _CURRENT_SEARCH_DIR=$(dirname \"$_CURRENT_SEARCH_DIR\")\n  if [[ \"$_CURRENT_SEARCH_DIR\" == \"/\" ]] || [[ ${_CURRENT_LOOKUPS} -gt ${_MAX_LOOKUPS} ]]; then break; fi;\n  echo \"info:      ($_CURRENT_LOOKUPS of $_MAX_LOOKUPS) Searching in '$_CURRENT_SEARCH_DIR' for a ${_JSON_FILE_NAME} file.\"\n  _SEARCH_RESULT=$(find \"$_CURRENT_SEARCH_DIR\" -maxdepth 2 -name ${_JSON_FILE_NAME} -print | head -n 1)\n  if [[ ${_SEARCH_RESULT} ]]; then\n    echo \"info:      ${_JSON_FILE_NAME} found at $_SEARCH_RESULT\"\n    break;\n  fi;\n  _CURRENT_LOOKUPS=$((_CURRENT_LOOKUPS+1))\ndone\n\nif [[ ${_SEARCH_RESULT} ]]; then\n  _JSON_OUTPUT_RAW=$(cat \"${_SEARCH_RESULT}\")\n  _RN_ROOT_EXISTS=$(ruby -e \"require 'rubygems';require 'json'; output=JSON.parse('$_JSON_OUTPUT_RAW'); puts output[$_JSON_ROOT]\" || echo '')\n\n  if [[ ${_RN_ROOT_EXISTS} ]]; then\n    _JSON_OUTPUT_BASE64=$(python -c 'import json,sys,base64;print(base64.b64encode(json.dumps(json.loads(open('\"'${_SEARCH_RESULT}'\"').read())['${_JSON_ROOT}'])))' || echo \"e30=\")\n  fi\n\n  _PLIST_ENTRY_KEYS+=(\"firebase_json_raw\")\n  _PLIST_ENTRY_TYPES+=(\"string\")\n  _PLIST_ENTRY_VALUES+=(\"$_JSON_OUTPUT_BASE64\")\n\n  # config.analytics_auto_collection_enabled\n  _ANALYTICS_AUTO_COLLECTION=$(getFirebaseJsonKeyValue \"$_JSON_OUTPUT_RAW\" \"analytics_auto_collection_enabled\")\n  if [[ $_ANALYTICS_AUTO_COLLECTION ]]; then\n    _PLIST_ENTRY_KEYS+=(\"FIREBASE_ANALYTICS_COLLECTION_ENABLED\")\n    _PLIST_ENTRY_TYPES+=(\"bool\")\n    _PLIST_ENTRY_VALUES+=(\"$(jsonBoolToYesNo \"$_ANALYTICS_AUTO_COLLECTION\")\")\n  fi\n\n  # config.perf_auto_collection_enabled\n  _PERF_AUTO_COLLECTION=$(getFirebaseJsonKeyValue \"$_JSON_OUTPUT_RAW\" \"perf_auto_collection_enabled\")\n  if [[ $_PERF_AUTO_COLLECTION ]]; then\n    _PLIST_ENTRY_KEYS+=(\"firebase_performance_collection_enabled\")\n    _PLIST_ENTRY_TYPES+=(\"bool\")\n    _PLIST_ENTRY_VALUES+=(\"$(jsonBoolToYesNo \"$_PERF_AUTO_COLLECTION\")\")\n  fi\n\n  # config.messaging_auto_init_enabled\n  _MESSAGING_AUTO_INIT=$(getFirebaseJsonKeyValue \"$_JSON_OUTPUT_RAW\" \"messaging_auto_init_enabled\")\n  if [[ $_MESSAGING_AUTO_INIT ]]; then\n    _PLIST_ENTRY_KEYS+=(\"FirebaseMessagingAutoInitEnabled\")\n    _PLIST_ENTRY_TYPES+=(\"bool\")\n    _PLIST_ENTRY_VALUES+=(\"$(jsonBoolToYesNo \"$_MESSAGING_AUTO_INIT\")\")\n  fi\n\n  # config.crashlytics_disable_auto_disabler - undocumented for now - mainly for debugging, document if becomes useful\n  _CRASHLYTICS_AUTO_DISABLE_ENABLED=$(getFirebaseJsonKeyValue \"$_JSON_OUTPUT_RAW\" \"crashlytics_disable_auto_disabler\")\n  if [[ $_CRASHLYTICS_AUTO_DISABLE_ENABLED == \"true\" ]]; then\n    echo \"Disabled Crashlytics auto disabler.\" # do nothing\n  else\n    _PLIST_ENTRY_KEYS+=(\"FirebaseCrashlyticsCollectionEnabled\")\n    _PLIST_ENTRY_TYPES+=(\"bool\")\n    _PLIST_ENTRY_VALUES+=(\"NO\")\n  fi\nelse\n  _PLIST_ENTRY_KEYS+=(\"firebase_json_raw\")\n  _PLIST_ENTRY_TYPES+=(\"string\")\n  _PLIST_ENTRY_VALUES+=(\"$_JSON_OUTPUT_BASE64\")\n  echo \"warning:   A firebase.json file was not found, whilst this file is optional it is recommended to include it to configure firebase services in React Native Firebase.\"\nfi;\n\necho \"info: 2) Injecting Info.plist entries: \"\n\n# Log out the keys we're adding\nfor i in \"${!_PLIST_ENTRY_KEYS[@]}\"; do\n  echo \"    ->  $i) ${_PLIST_ENTRY_KEYS[$i]}\" \"${_PLIST_ENTRY_TYPES[$i]}\" \"${_PLIST_ENTRY_VALUES[$i]}\"\ndone\n\nfor plist in \"${_TARGET_PLIST}\" \"${_DSYM_PLIST}\" ; do\n  if [[ -f \"${plist}\" ]]; then\n\n    # paths with spaces break the call to setPlistValue. temporarily modify\n    # the shell internal field separator variable (IFS), which normally\n    # includes spaces, to consist only of line breaks\n    oldifs=$IFS\n    IFS=\"\n\"\n\n    for i in \"${!_PLIST_ENTRY_KEYS[@]}\"; do\n      setPlistValue \"${_PLIST_ENTRY_KEYS[$i]}\" \"${_PLIST_ENTRY_TYPES[$i]}\" \"${_PLIST_ENTRY_VALUES[$i]}\" \"${plist}\"\n    done\n\n    # restore the original internal field separator value\n    IFS=$oldifs\n  else\n    echo \"warning:   A Info.plist build output file was not found (${plist})\"\n  fi\ndone\n\necho \"info: <- RNFB build script finished\"\n";
+		};
+		190C2E48327EF30869BBB5AF /* [CP-User] [RNFB] Crashlytics Configuration */ = {
+			isa = PBXShellScriptBuildPhase;
+			buildActionMask = 2147483647;
+			files = (
+			);
+			inputPaths = (
+				"${DWARF_DSYM_FOLDER_PATH}/${DWARF_DSYM_FILE_NAME}/Contents/Resources/DWARF/${TARGET_NAME}",
+				"$(SRCROOT)/$(BUILT_PRODUCTS_DIR)/$(INFOPLIST_PATH)",
+			);
+			name = "[CP-User] [RNFB] Crashlytics Configuration";
+			runOnlyForDeploymentPostprocessing = 0;
+			shellPath = /bin/sh;
+			shellScript = "#!/usr/bin/env bash\n#\n# Copyright (c) 2016-present Invertase Limited & Contributors\n#\n# Licensed under the Apache License, Version 2.0 (the \"License\");\n# you may not use this library except in compliance with the License.\n# You may obtain a copy of the License at\n#\n#   http://www.apache.org/licenses/LICENSE-2.0\n#\n# Unless required by applicable law or agreed to in writing, software\n# distributed under the License is distributed on an \"AS IS\" BASIS,\n# WITHOUT WARRANTIES OR CONDITIONS OF ANY KIND, either express or implied.\n# See the License for the specific language governing permissions and\n# limitations under the License.\n#\nset -e\n\nif [[ ${PODS_ROOT} ]]; then\n  echo \"info: Exec FirebaseCrashlytics Run from Pods\"\n  \"${PODS_ROOT}/FirebaseCrashlytics/run\"\nelse\n  echo \"info: Exec FirebaseCrashlytics Run from framework\"\n  \"${PROJECT_DIR}/FirebaseCrashlytics.framework/run\"\nfi\n";
+		};
+		4EB0BF6C2A99678C77FCD23C /* [CP] Copy Pods Resources */ = {
 			isa = PBXShellScriptBuildPhase;
 			buildActionMask = 2147483647;
 			files = (
@@ -633,37 +628,43 @@
 			shellScript = "\"${PODS_ROOT}/Target Support Files/Pods-Rainbow/Pods-Rainbow-resources.sh\"\n";
 			showEnvVarsInLog = 0;
 		};
-		00DD1BFF1BD5951E006B06BC /* Bundle React Native code and images */ = {
-			isa = PBXShellScriptBuildPhase;
-			buildActionMask = 12;
-			files = (
-			);
-			inputPaths = (
-			);
-			name = "Bundle React Native code and images";
-			outputPaths = (
-			);
-			runOnlyForDeploymentPostprocessing = 0;
-			shellPath = /bin/sh;
-			shellScript = "export SENTRY_PROPERTIES=sentry.properties\nexport EXTRA_PACKAGER_ARGS=\"--sourcemap-output $DERIVED_FILE_DIR/main.jsbundle.map\"\nset -e\n";
-			showEnvVarsInLog = 0;
-		};
-<<<<<<< HEAD
-		57188A8E205F8189D9BF01DE /* [CP-User] [RNFB] Crashlytics Configuration */ = {
+		8A405D653E58384ED8398665 /* [CP] Check Pods Manifest.lock */ = {
 			isa = PBXShellScriptBuildPhase;
 			buildActionMask = 2147483647;
 			files = (
 			);
+			inputFileListPaths = (
+			);
 			inputPaths = (
-				"${DWARF_DSYM_FOLDER_PATH}/${DWARF_DSYM_FILE_NAME}/Contents/Resources/DWARF/${TARGET_NAME}",
-				"$(SRCROOT)/$(BUILT_PRODUCTS_DIR)/$(INFOPLIST_PATH)",
-			);
-			name = "[CP-User] [RNFB] Crashlytics Configuration";
+				"${PODS_PODFILE_DIR_PATH}/Podfile.lock",
+				"${PODS_ROOT}/Manifest.lock",
+			);
+			name = "[CP] Check Pods Manifest.lock";
+			outputFileListPaths = (
+			);
+			outputPaths = (
+				"$(DERIVED_FILE_DIR)/Pods-Rainbow-checkManifestLockResult.txt",
+			);
 			runOnlyForDeploymentPostprocessing = 0;
 			shellPath = /bin/sh;
-			shellScript = "#!/usr/bin/env bash\n#\n# Copyright (c) 2016-present Invertase Limited & Contributors\n#\n# Licensed under the Apache License, Version 2.0 (the \"License\");\n# you may not use this library except in compliance with the License.\n# You may obtain a copy of the License at\n#\n#   http://www.apache.org/licenses/LICENSE-2.0\n#\n# Unless required by applicable law or agreed to in writing, software\n# distributed under the License is distributed on an \"AS IS\" BASIS,\n# WITHOUT WARRANTIES OR CONDITIONS OF ANY KIND, either express or implied.\n# See the License for the specific language governing permissions and\n# limitations under the License.\n#\nset -e\n\nif [[ ${PODS_ROOT} ]]; then\n  echo \"info: Exec FirebaseCrashlytics Run from Pods\"\n  \"${PODS_ROOT}/FirebaseCrashlytics/run\"\nelse\n  echo \"info: Exec FirebaseCrashlytics Run from framework\"\n  \"${PROJECT_DIR}/FirebaseCrashlytics.framework/run\"\nfi\n";
-		};
-		793E10FC2D2DE55DE5BE1675 /* [CP] Embed Pods Frameworks */ = {
+			shellScript = "diff \"${PODS_PODFILE_DIR_PATH}/Podfile.lock\" \"${PODS_ROOT}/Manifest.lock\" > /dev/null\nif [ $? != 0 ] ; then\n    # print error to STDERR\n    echo \"error: The sandbox is not in sync with the Podfile.lock. Run 'pod install' or update your CocoaPods installation.\" >&2\n    exit 1\nfi\n# This output is used by Xcode 'outputs' to avoid re-running this script phase.\necho \"SUCCESS\" > \"${SCRIPT_OUTPUT_FILE_0}\"\n";
+			showEnvVarsInLog = 0;
+		};
+		9FF961FEA7AF435FA18ED988 /* Upload Debug Symbols to Sentry */ = {
+			isa = PBXShellScriptBuildPhase;
+			buildActionMask = 2147483647;
+			files = (
+			);
+			inputPaths = (
+			);
+			name = "Upload Debug Symbols to Sentry";
+			outputPaths = (
+			);
+			runOnlyForDeploymentPostprocessing = 0;
+			shellPath = /bin/sh;
+			shellScript = "export SENTRY_PROPERTIES=sentry.properties\n../node_modules/@sentry/cli/bin/sentry-cli upload-dsym\n";
+		};
+		BC0722947B93251E56B8A4AF /* [CP] Embed Pods Frameworks */ = {
 			isa = PBXShellScriptBuildPhase;
 			buildActionMask = 2147483647;
 			files = (
@@ -683,123 +684,6 @@
 			shellScript = "\"${PODS_ROOT}/Target Support Files/Pods-Rainbow/Pods-Rainbow-frameworks.sh\"\n";
 			showEnvVarsInLog = 0;
 		};
-		7CD2D2DA14F755E586B2B7B6 /* [CP-User] [RNFB] Core Configuration */ = {
-=======
-		1314C60C086F26ED3E68F803 /* [CP-User] [RNFB] Core Configuration */ = {
->>>>>>> 6be4ee78
-			isa = PBXShellScriptBuildPhase;
-			buildActionMask = 2147483647;
-			files = (
-			);
-			inputPaths = (
-				"$(SRCROOT)/$(BUILT_PRODUCTS_DIR)/$(INFOPLIST_PATH)",
-			);
-			name = "[CP-User] [RNFB] Core Configuration";
-			runOnlyForDeploymentPostprocessing = 0;
-			shellPath = /bin/sh;
-			shellScript = "#!/usr/bin/env bash\n#\n# Copyright (c) 2016-present Invertase Limited & Contributors\n#\n# Licensed under the Apache License, Version 2.0 (the \"License\");\n# you may not use this library except in compliance with the License.\n# You may obtain a copy of the License at\n#\n#   http://www.apache.org/licenses/LICENSE-2.0\n#\n# Unless required by applicable law or agreed to in writing, software\n# distributed under the License is distributed on an \"AS IS\" BASIS,\n# WITHOUT WARRANTIES OR CONDITIONS OF ANY KIND, either express or implied.\n# See the License for the specific language governing permissions and\n# limitations under the License.\n#\nset -e\n\n_MAX_LOOKUPS=2;\n_SEARCH_RESULT=''\n_RN_ROOT_EXISTS=''\n_CURRENT_LOOKUPS=1\n_JSON_ROOT=\"'react-native'\"\n_JSON_FILE_NAME='firebase.json'\n_JSON_OUTPUT_BASE64='e30=' # { }\n_CURRENT_SEARCH_DIR=${PROJECT_DIR}\n_PLIST_BUDDY=/usr/libexec/PlistBuddy\n_TARGET_PLIST=\"${BUILT_PRODUCTS_DIR}/${INFOPLIST_PATH}\"\n_DSYM_PLIST=\"${DWARF_DSYM_FOLDER_PATH}/${DWARF_DSYM_FILE_NAME}/Contents/Info.plist\"\n\n# plist arrays\n_PLIST_ENTRY_KEYS=()\n_PLIST_ENTRY_TYPES=()\n_PLIST_ENTRY_VALUES=()\n\nfunction setPlistValue {\n  echo \"info:      setting plist entry '$1' of type '$2' in file '$4'\"\n  ${_PLIST_BUDDY} -c \"Add :$1 $2 '$3'\" $4 || echo \"info:      '$1' already exists\"\n}\n\nfunction getFirebaseJsonKeyValue () {\n  if [[ ${_RN_ROOT_EXISTS} ]]; then\n    ruby -e \"require 'rubygems';require 'json'; output=JSON.parse('$1'); puts output[$_JSON_ROOT]['$2']\"\n  else\n    echo \"\"\n  fi;\n}\n\nfunction jsonBoolToYesNo () {\n  if [[ $1 == \"false\" ]]; then\n    echo \"NO\"\n  elif [[ $1 == \"true\" ]]; then\n    echo \"YES\"\n  else echo \"NO\"\n  fi\n}\n\necho \"info: -> RNFB build script started\"\necho \"info: 1) Locating ${_JSON_FILE_NAME} file:\"\n\nif [[ -z ${_CURRENT_SEARCH_DIR} ]]; then\n  _CURRENT_SEARCH_DIR=$(pwd)\nfi;\n\nwhile true; do\n  _CURRENT_SEARCH_DIR=$(dirname \"$_CURRENT_SEARCH_DIR\")\n  if [[ \"$_CURRENT_SEARCH_DIR\" == \"/\" ]] || [[ ${_CURRENT_LOOKUPS} -gt ${_MAX_LOOKUPS} ]]; then break; fi;\n  echo \"info:      ($_CURRENT_LOOKUPS of $_MAX_LOOKUPS) Searching in '$_CURRENT_SEARCH_DIR' for a ${_JSON_FILE_NAME} file.\"\n  _SEARCH_RESULT=$(find \"$_CURRENT_SEARCH_DIR\" -maxdepth 2 -name ${_JSON_FILE_NAME} -print | head -n 1)\n  if [[ ${_SEARCH_RESULT} ]]; then\n    echo \"info:      ${_JSON_FILE_NAME} found at $_SEARCH_RESULT\"\n    break;\n  fi;\n  _CURRENT_LOOKUPS=$((_CURRENT_LOOKUPS+1))\ndone\n\nif [[ ${_SEARCH_RESULT} ]]; then\n  _JSON_OUTPUT_RAW=$(cat \"${_SEARCH_RESULT}\")\n  _RN_ROOT_EXISTS=$(ruby -e \"require 'rubygems';require 'json'; output=JSON.parse('$_JSON_OUTPUT_RAW'); puts output[$_JSON_ROOT]\" || echo '')\n\n  if [[ ${_RN_ROOT_EXISTS} ]]; then\n    _JSON_OUTPUT_BASE64=$(python -c 'import json,sys,base64;print(base64.b64encode(json.dumps(json.loads(open('\"'${_SEARCH_RESULT}'\"').read())['${_JSON_ROOT}'])))' || echo \"e30=\")\n  fi\n\n  _PLIST_ENTRY_KEYS+=(\"firebase_json_raw\")\n  _PLIST_ENTRY_TYPES+=(\"string\")\n  _PLIST_ENTRY_VALUES+=(\"$_JSON_OUTPUT_BASE64\")\n\n  # config.analytics_auto_collection_enabled\n  _ANALYTICS_AUTO_COLLECTION=$(getFirebaseJsonKeyValue \"$_JSON_OUTPUT_RAW\" \"analytics_auto_collection_enabled\")\n  if [[ $_ANALYTICS_AUTO_COLLECTION ]]; then\n    _PLIST_ENTRY_KEYS+=(\"FIREBASE_ANALYTICS_COLLECTION_ENABLED\")\n    _PLIST_ENTRY_TYPES+=(\"bool\")\n    _PLIST_ENTRY_VALUES+=(\"$(jsonBoolToYesNo \"$_ANALYTICS_AUTO_COLLECTION\")\")\n  fi\n\n  # config.perf_auto_collection_enabled\n  _PERF_AUTO_COLLECTION=$(getFirebaseJsonKeyValue \"$_JSON_OUTPUT_RAW\" \"perf_auto_collection_enabled\")\n  if [[ $_PERF_AUTO_COLLECTION ]]; then\n    _PLIST_ENTRY_KEYS+=(\"firebase_performance_collection_enabled\")\n    _PLIST_ENTRY_TYPES+=(\"bool\")\n    _PLIST_ENTRY_VALUES+=(\"$(jsonBoolToYesNo \"$_PERF_AUTO_COLLECTION\")\")\n  fi\n\n  # config.messaging_auto_init_enabled\n  _MESSAGING_AUTO_INIT=$(getFirebaseJsonKeyValue \"$_JSON_OUTPUT_RAW\" \"messaging_auto_init_enabled\")\n  if [[ $_MESSAGING_AUTO_INIT ]]; then\n    _PLIST_ENTRY_KEYS+=(\"FirebaseMessagingAutoInitEnabled\")\n    _PLIST_ENTRY_TYPES+=(\"bool\")\n    _PLIST_ENTRY_VALUES+=(\"$(jsonBoolToYesNo \"$_MESSAGING_AUTO_INIT\")\")\n  fi\n\n  # config.crashlytics_disable_auto_disabler - undocumented for now - mainly for debugging, document if becomes useful\n  _CRASHLYTICS_AUTO_DISABLE_ENABLED=$(getFirebaseJsonKeyValue \"$_JSON_OUTPUT_RAW\" \"crashlytics_disable_auto_disabler\")\n  if [[ $_CRASHLYTICS_AUTO_DISABLE_ENABLED == \"true\" ]]; then\n    echo \"Disabled Crashlytics auto disabler.\" # do nothing\n  else\n    _PLIST_ENTRY_KEYS+=(\"FirebaseCrashlyticsCollectionEnabled\")\n    _PLIST_ENTRY_TYPES+=(\"bool\")\n    _PLIST_ENTRY_VALUES+=(\"NO\")\n  fi\nelse\n  _PLIST_ENTRY_KEYS+=(\"firebase_json_raw\")\n  _PLIST_ENTRY_TYPES+=(\"string\")\n  _PLIST_ENTRY_VALUES+=(\"$_JSON_OUTPUT_BASE64\")\n  echo \"warning:   A firebase.json file was not found, whilst this file is optional it is recommended to include it to configure firebase services in React Native Firebase.\"\nfi;\n\necho \"info: 2) Injecting Info.plist entries: \"\n\n# Log out the keys we're adding\nfor i in \"${!_PLIST_ENTRY_KEYS[@]}\"; do\n  echo \"    ->  $i) ${_PLIST_ENTRY_KEYS[$i]}\" \"${_PLIST_ENTRY_TYPES[$i]}\" \"${_PLIST_ENTRY_VALUES[$i]}\"\ndone\n\nfor plist in \"${_TARGET_PLIST}\" \"${_DSYM_PLIST}\" ; do\n  if [[ -f \"${plist}\" ]]; then\n\n    # paths with spaces break the call to setPlistValue. temporarily modify\n    # the shell internal field separator variable (IFS), which normally\n    # includes spaces, to consist only of line breaks\n    oldifs=$IFS\n    IFS=\"\n\"\n\n    for i in \"${!_PLIST_ENTRY_KEYS[@]}\"; do\n      setPlistValue \"${_PLIST_ENTRY_KEYS[$i]}\" \"${_PLIST_ENTRY_TYPES[$i]}\" \"${_PLIST_ENTRY_VALUES[$i]}\" \"${plist}\"\n    done\n\n    # restore the original internal field separator value\n    IFS=$oldifs\n  else\n    echo \"warning:   A Info.plist build output file was not found (${plist})\"\n  fi\ndone\n\necho \"info: <- RNFB build script finished\"\n";
-		};
-		190C2E48327EF30869BBB5AF /* [CP-User] [RNFB] Crashlytics Configuration */ = {
-			isa = PBXShellScriptBuildPhase;
-			buildActionMask = 2147483647;
-			files = (
-			);
-			inputPaths = (
-				"${DWARF_DSYM_FOLDER_PATH}/${DWARF_DSYM_FILE_NAME}/Contents/Resources/DWARF/${TARGET_NAME}",
-				"$(SRCROOT)/$(BUILT_PRODUCTS_DIR)/$(INFOPLIST_PATH)",
-			);
-			name = "[CP-User] [RNFB] Crashlytics Configuration";
-			runOnlyForDeploymentPostprocessing = 0;
-			shellPath = /bin/sh;
-<<<<<<< HEAD
-			shellScript = "export SENTRY_PROPERTIES=sentry.properties\nsentry-cli upload-dsym\n";
-		};
-		BEA12716F1EBF6CE53EBAE42 /* [CP] Check Pods Manifest.lock */ = {
-=======
-			shellScript = "#!/usr/bin/env bash\n#\n# Copyright (c) 2016-present Invertase Limited & Contributors\n#\n# Licensed under the Apache License, Version 2.0 (the \"License\");\n# you may not use this library except in compliance with the License.\n# You may obtain a copy of the License at\n#\n#   http://www.apache.org/licenses/LICENSE-2.0\n#\n# Unless required by applicable law or agreed to in writing, software\n# distributed under the License is distributed on an \"AS IS\" BASIS,\n# WITHOUT WARRANTIES OR CONDITIONS OF ANY KIND, either express or implied.\n# See the License for the specific language governing permissions and\n# limitations under the License.\n#\nset -e\n\nif [[ ${PODS_ROOT} ]]; then\n  echo \"info: Exec FirebaseCrashlytics Run from Pods\"\n  \"${PODS_ROOT}/FirebaseCrashlytics/run\"\nelse\n  echo \"info: Exec FirebaseCrashlytics Run from framework\"\n  \"${PROJECT_DIR}/FirebaseCrashlytics.framework/run\"\nfi\n";
-		};
-		4EB0BF6C2A99678C77FCD23C /* [CP] Copy Pods Resources */ = {
-			isa = PBXShellScriptBuildPhase;
-			buildActionMask = 2147483647;
-			files = (
-			);
-			inputPaths = (
-				"${PODS_ROOT}/Target Support Files/Pods-Rainbow/Pods-Rainbow-resources.sh",
-				"${PODS_CONFIGURATION_BUILD_DIR}/RNImageCropPicker/QBImagePicker.bundle",
-				"${PODS_CONFIGURATION_BUILD_DIR}/React-Core/AccessibilityResources.bundle",
-				"${PODS_CONFIGURATION_BUILD_DIR}/TOCropViewController/TOCropViewControllerBundle.bundle",
-			);
-			name = "[CP] Copy Pods Resources";
-			outputPaths = (
-				"${TARGET_BUILD_DIR}/${UNLOCALIZED_RESOURCES_FOLDER_PATH}/QBImagePicker.bundle",
-				"${TARGET_BUILD_DIR}/${UNLOCALIZED_RESOURCES_FOLDER_PATH}/AccessibilityResources.bundle",
-				"${TARGET_BUILD_DIR}/${UNLOCALIZED_RESOURCES_FOLDER_PATH}/TOCropViewControllerBundle.bundle",
-			);
-			runOnlyForDeploymentPostprocessing = 0;
-			shellPath = /bin/sh;
-			shellScript = "\"${PODS_ROOT}/Target Support Files/Pods-Rainbow/Pods-Rainbow-resources.sh\"\n";
-			showEnvVarsInLog = 0;
-		};
-		8A405D653E58384ED8398665 /* [CP] Check Pods Manifest.lock */ = {
->>>>>>> 6be4ee78
-			isa = PBXShellScriptBuildPhase;
-			buildActionMask = 2147483647;
-			files = (
-			);
-			inputFileListPaths = (
-			);
-			inputPaths = (
-				"${PODS_PODFILE_DIR_PATH}/Podfile.lock",
-				"${PODS_ROOT}/Manifest.lock",
-			);
-			name = "[CP] Check Pods Manifest.lock";
-			outputFileListPaths = (
-			);
-			outputPaths = (
-				"$(DERIVED_FILE_DIR)/Pods-Rainbow-checkManifestLockResult.txt",
-			);
-			runOnlyForDeploymentPostprocessing = 0;
-			shellPath = /bin/sh;
-			shellScript = "diff \"${PODS_PODFILE_DIR_PATH}/Podfile.lock\" \"${PODS_ROOT}/Manifest.lock\" > /dev/null\nif [ $? != 0 ] ; then\n    # print error to STDERR\n    echo \"error: The sandbox is not in sync with the Podfile.lock. Run 'pod install' or update your CocoaPods installation.\" >&2\n    exit 1\nfi\n# This output is used by Xcode 'outputs' to avoid re-running this script phase.\necho \"SUCCESS\" > \"${SCRIPT_OUTPUT_FILE_0}\"\n";
-			showEnvVarsInLog = 0;
-		};
-<<<<<<< HEAD
-=======
-		9FF961FEA7AF435FA18ED988 /* Upload Debug Symbols to Sentry */ = {
-			isa = PBXShellScriptBuildPhase;
-			buildActionMask = 2147483647;
-			files = (
-			);
-			inputPaths = (
-			);
-			name = "Upload Debug Symbols to Sentry";
-			outputPaths = (
-			);
-			runOnlyForDeploymentPostprocessing = 0;
-			shellPath = /bin/sh;
-			shellScript = "export SENTRY_PROPERTIES=sentry.properties\n../node_modules/@sentry/cli/bin/sentry-cli upload-dsym\n";
-		};
-		BC0722947B93251E56B8A4AF /* [CP] Embed Pods Frameworks */ = {
-			isa = PBXShellScriptBuildPhase;
-			buildActionMask = 2147483647;
-			files = (
-			);
-			inputPaths = (
-				"${PODS_ROOT}/Target Support Files/Pods-Rainbow/Pods-Rainbow-frameworks.sh",
-				"${PODS_ROOT}/hermes-engine/destroot/Library/Frameworks/iphoneos/hermes.framework",
-				"${PODS_XCFRAMEWORKS_BUILD_DIR}/OpenSSL/OpenSSL.framework/OpenSSL",
-			);
-			name = "[CP] Embed Pods Frameworks";
-			outputPaths = (
-				"${TARGET_BUILD_DIR}/${FRAMEWORKS_FOLDER_PATH}/hermes.framework",
-				"${TARGET_BUILD_DIR}/${FRAMEWORKS_FOLDER_PATH}/OpenSSL.framework",
-			);
-			runOnlyForDeploymentPostprocessing = 0;
-			shellPath = /bin/sh;
-			shellScript = "\"${PODS_ROOT}/Target Support Files/Pods-Rainbow/Pods-Rainbow-frameworks.sh\"\n";
-			showEnvVarsInLog = 0;
-		};
->>>>>>> 6be4ee78
 /* End PBXShellScriptBuildPhase section */
 
 /* Begin PBXSourcesBuildPhase section */
@@ -864,11 +748,7 @@
 /* Begin XCBuildConfiguration section */
 		13B07F941A680F5B00A75B9A /* Debug */ = {
 			isa = XCBuildConfiguration;
-<<<<<<< HEAD
-			baseConfigurationReference = AEDF83C04E10399AFCD21EFF /* Pods-Rainbow.debug.xcconfig */;
-=======
 			baseConfigurationReference = CE50FF2D9F16B0A1CA480B05 /* Pods-Rainbow.debug.xcconfig */;
->>>>>>> 6be4ee78
 			buildSettings = {
 				ASSETCATALOG_COMPILER_APPICON_NAME = AppIcon;
 				ASSETCATALOG_COMPILER_OPTIMIZATION = time;
@@ -941,11 +821,7 @@
 		};
 		13B07F951A680F5B00A75B9A /* Release */ = {
 			isa = XCBuildConfiguration;
-<<<<<<< HEAD
-			baseConfigurationReference = 6FBDED9428A61B4F1A74BF0A /* Pods-Rainbow.release.xcconfig */;
-=======
 			baseConfigurationReference = 31A695410195FE6F79E60F69 /* Pods-Rainbow.release.xcconfig */;
->>>>>>> 6be4ee78
 			buildSettings = {
 				ASSETCATALOG_COMPILER_APPICON_NAME = AppIcon;
 				ASSETCATALOG_COMPILER_OPTIMIZATION = "";
@@ -1041,11 +917,7 @@
 		};
 		2C6A799821127ED9003AFB37 /* Staging */ = {
 			isa = XCBuildConfiguration;
-<<<<<<< HEAD
-			baseConfigurationReference = B667DF646CFDF94C8C24BFFB /* Pods-Rainbow.staging.xcconfig */;
-=======
 			baseConfigurationReference = 772959BFA081CAEED18AF4DF /* Pods-Rainbow.staging.xcconfig */;
->>>>>>> 6be4ee78
 			buildSettings = {
 				ASSETCATALOG_COMPILER_APPICON_NAME = AppIcon;
 				ASSETCATALOG_COMPILER_OPTIMIZATION = "";
@@ -1141,11 +1013,7 @@
 		};
 		2C87B79A2197FA1900682EC4 /* LocalRelease */ = {
 			isa = XCBuildConfiguration;
-<<<<<<< HEAD
-			baseConfigurationReference = 7BC3B246B0B0C3C7F84DFB28 /* Pods-Rainbow.localrelease.xcconfig */;
-=======
 			baseConfigurationReference = ACBD5653131D2AE1ECE7B5B2 /* Pods-Rainbow.localrelease.xcconfig */;
->>>>>>> 6be4ee78
 			buildSettings = {
 				ASSETCATALOG_COMPILER_APPICON_NAME = AppIcon;
 				ASSETCATALOG_COMPILER_OPTIMIZATION = time;
