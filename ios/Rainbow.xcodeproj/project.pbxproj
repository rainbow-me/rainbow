// !$*UTF8*$!
{
	archiveVersion = 1;
	classes = {
	};
	objectVersion = 46;
	objects = {

/* Begin PBXBuildFile section */
		03252948A60F4C4C87E4FD9E /* SF-Pro-Display-Ultralight.otf in Resources */ = {isa = PBXBuildFile; fileRef = 35833023DB594F1AA6A72866 /* SF-Pro-Display-Ultralight.otf */; };
		06B78001D9F2456D9C2D4A86 /* Graphik-Medium.otf in Resources */ = {isa = PBXBuildFile; fileRef = DE019D6BCA1A4FF9B7F1E98A /* Graphik-Medium.otf */; };
		0AB30EE90F554EE59F57DFC1 /* SF-Pro-Display-RegularItalic.otf in Resources */ = {isa = PBXBuildFile; fileRef = D880F2D2B7704793A8D141DC /* SF-Pro-Display-RegularItalic.otf */; };
		0E56AA9A8843EB50FA4BDD4F /* libPods-Rainbow.a in Frameworks */ = {isa = PBXBuildFile; fileRef = 6C1814FA03B309E79858CD16 /* libPods-Rainbow.a */; };
		0F4372360E744AF4B37EB905 /* Graphik-Black.otf in Resources */ = {isa = PBXBuildFile; fileRef = 7818F79CD3944D17AF4196A5 /* Graphik-Black.otf */; };
		13B07FBC1A68108700A75B9A /* AppDelegate.m in Sources */ = {isa = PBXBuildFile; fileRef = 13B07FB01A68108700A75B9A /* AppDelegate.m */; };
		13B07FBD1A68108700A75B9A /* LaunchScreen.xib in Resources */ = {isa = PBXBuildFile; fileRef = 13B07FB11A68108700A75B9A /* LaunchScreen.xib */; };
		13B07FBF1A68108700A75B9A /* Images.xcassets in Resources */ = {isa = PBXBuildFile; fileRef = 13B07FB51A68108700A75B9A /* Images.xcassets */; };
		13B07FC11A68108700A75B9A /* main.m in Sources */ = {isa = PBXBuildFile; fileRef = 13B07FB71A68108700A75B9A /* main.m */; };
		16934DFE7F154B06ADAD8A0B /* SF-Pro-Display-ThinItalic.otf in Resources */ = {isa = PBXBuildFile; fileRef = C1DB5F252E324925B4145360 /* SF-Pro-Display-ThinItalic.otf */; };
		184EB33331FB47F2960D2507 /* SF-Pro-Display-Heavy.otf in Resources */ = {isa = PBXBuildFile; fileRef = 8D37634EBB294EC79081DFD2 /* SF-Pro-Display-Heavy.otf */; };
		1AE1684BFC3E487F99128043 /* SF-Pro-Display-Regular.otf in Resources */ = {isa = PBXBuildFile; fileRef = 9165B952731E4502857CC0B4 /* SF-Pro-Display-Regular.otf */; };
		1B1113DAF261410889D80146 /* SF-Pro-Display-Medium.otf in Resources */ = {isa = PBXBuildFile; fileRef = 2AEF0207B9724FE5A27519FF /* SF-Pro-Display-Medium.otf */; };
		216C17A836F44ACE8D79ACC7 /* SF-Pro-Display-Thin.otf in Resources */ = {isa = PBXBuildFile; fileRef = 662C7FD632C1481AB5AB1DB7 /* SF-Pro-Display-Thin.otf */; };
		23320186D7F747FEB02451C6 /* SF-Pro-Text-HeavyItalic.otf in Resources */ = {isa = PBXBuildFile; fileRef = 1DEDF110038147A598C9B152 /* SF-Pro-Text-HeavyItalic.otf */; };
		24122D54232F2B3200BA0B17 /* InputMask.framework in Frameworks */ = {isa = PBXBuildFile; fileRef = 24122D53232F2B3200BA0B17 /* InputMask.framework */; };
		24979E8920F84250007EB0DA /* GoogleService-Info.plist in Resources */ = {isa = PBXBuildFile; fileRef = 24979E7720F84004007EB0DA /* GoogleService-Info.plist */; };
		26095B12C30047F89592D463 /* SF-Pro-Text-Regular.otf in Resources */ = {isa = PBXBuildFile; fileRef = 944CF612F0304DF281E33B66 /* SF-Pro-Text-Regular.otf */; };
		2D7BB74FB1A44EE2A2426373 /* SF-Pro-Text-Light.otf in Resources */ = {isa = PBXBuildFile; fileRef = E672AB1C5404435897615660 /* SF-Pro-Text-Light.otf */; };
		3049BEF5B7E0435F905556DD /* Graphik-ThinItalic.otf in Resources */ = {isa = PBXBuildFile; fileRef = 3EA8003C5E2D46E38184714B /* Graphik-ThinItalic.otf */; };
		3310F0AEC95F47189C2B19DD /* Graphik-BoldItalic.otf in Resources */ = {isa = PBXBuildFile; fileRef = 7CEEDA7A68C24426BBAA8D77 /* Graphik-BoldItalic.otf */; };
		340305B6506A4DDFB4EB98AA /* SF-Pro-Text-Bold.otf in Resources */ = {isa = PBXBuildFile; fileRef = F62BBE10D6534F74B2180711 /* SF-Pro-Text-Bold.otf */; };
		35AD5968C62046E7BC7CF346 /* Graphik-Super.otf in Resources */ = {isa = PBXBuildFile; fileRef = 7CD46377E5FC4E5EBFD57D71 /* Graphik-Super.otf */; };
		387F40C9BD694ED8854578EC /* libRNTextInputMask.a in Frameworks */ = {isa = PBXBuildFile; fileRef = BEEA6222E09F4E33848CD812 /* libRNTextInputMask.a */; };
		396C4BA42EEC4D0985CEBB42 /* SF-Pro-Text-SemiboldItalic.otf in Resources */ = {isa = PBXBuildFile; fileRef = FA887652F27F43869229AD50 /* SF-Pro-Text-SemiboldItalic.otf */; };
		3C363E14D5DE4A028E43EA38 /* SF-Pro-Display-UltralightItalic.otf in Resources */ = {isa = PBXBuildFile; fileRef = DCA738BE00E04734AEDA2F07 /* SF-Pro-Display-UltralightItalic.otf */; };
		3C41C1415A994234A0FF2589 /* SF-Pro-Text-Heavy.otf in Resources */ = {isa = PBXBuildFile; fileRef = 233322FCDC624F6FA60C4B52 /* SF-Pro-Text-Heavy.otf */; };
		3D5D4DF2FD7C44EE962100E3 /* libRNTextInputMask.a in Frameworks */ = {isa = PBXBuildFile; fileRef = 0642ECCC7CB044FDB5A3CC32 /* libRNTextInputMask.a */; };
		4013198EBD3D4D6F8052D25E /* SF-Pro-Display-Light.otf in Resources */ = {isa = PBXBuildFile; fileRef = 9DF45B9EB38D4E8FA18A04C6 /* SF-Pro-Display-Light.otf */; };
		41804DE52CE94296995264E0 /* SF-Pro-Text-Medium.otf in Resources */ = {isa = PBXBuildFile; fileRef = 35A24AFF4AB449C287EE66A8 /* SF-Pro-Text-Medium.otf */; };
		424410A1E84845328C5A0CAB /* Graphik-RegularItalic.otf in Resources */ = {isa = PBXBuildFile; fileRef = 182DC054E3584C83822F2A82 /* Graphik-RegularItalic.otf */; };
		431D3F0FC92B45A7A0B2476B /* Graphik-Semibold.otf in Resources */ = {isa = PBXBuildFile; fileRef = 88A5866DBF924C149CA0C6F4 /* Graphik-Semibold.otf */; };
		549287401A7648CCB32F36E0 /* SF-Pro-Display-Semibold.otf in Resources */ = {isa = PBXBuildFile; fileRef = 5842861A013B4B379705CC5A /* SF-Pro-Display-Semibold.otf */; };
		5D1949044DCB413FBE7AE82E /* SFMono-Light.otf in Resources */ = {isa = PBXBuildFile; fileRef = 2C4A4A4FB3D84F14A48989D8 /* SFMono-Light.otf */; };
		5F34DEED060F41878C4C5A59 /* SFMono-Heavy.otf in Resources */ = {isa = PBXBuildFile; fileRef = 0A8698C728414E56A3FD89A6 /* SFMono-Heavy.otf */; };
		66620AB752074CB6938E956A /* Graphik-MediumItalic.otf in Resources */ = {isa = PBXBuildFile; fileRef = 2DA6F347A6B540399883FF91 /* Graphik-MediumItalic.otf */; };
		6928E7805EA5404480C48640 /* Graphik-LightItalic.otf in Resources */ = {isa = PBXBuildFile; fileRef = D551F7BECCAF4CE3BC8C0C3D /* Graphik-LightItalic.otf */; };
		7287CE1EC33B4913AEE1F4B6 /* SFMono-Medium.otf in Resources */ = {isa = PBXBuildFile; fileRef = 668A9E253DAF444A90ECB997 /* SFMono-Medium.otf */; };
		7E04FF8B32EC4F2BB6BF1403 /* Graphik-ExtralightItalic.otf in Resources */ = {isa = PBXBuildFile; fileRef = 273D2D617F3F43E99F8F404B /* Graphik-ExtralightItalic.otf */; };
		872630C5E4CA448D8DDC783E /* Graphik-Extralight.otf in Resources */ = {isa = PBXBuildFile; fileRef = 93D62D49D9CA46F292BD9869 /* Graphik-Extralight.otf */; };
		8B7F7FDAB33B4D119E087D57 /* Graphik-SemiboldItalic.otf in Resources */ = {isa = PBXBuildFile; fileRef = A7F0978B24BA4EC283C580D9 /* Graphik-SemiboldItalic.otf */; };
		8FB4C0E7FE3240F2B2D23CE2 /* SFMono-Bold.otf in Resources */ = {isa = PBXBuildFile; fileRef = 8789D635428240B5ABF282EE /* SFMono-Bold.otf */; };
		9274E6415DE5403A855B59A4 /* Graphik-SuperItalic.otf in Resources */ = {isa = PBXBuildFile; fileRef = 51E41940863B4B88BDEF48D7 /* Graphik-SuperItalic.otf */; };
		92D7BFC8AFDA4E649EA6FF08 /* SFMono-Semibold.otf in Resources */ = {isa = PBXBuildFile; fileRef = B1089F835D6A4F578009B47F /* SFMono-Semibold.otf */; };
		96E52368EDC94B9B80D1F29C /* SF-Pro-Text-LightItalic.otf in Resources */ = {isa = PBXBuildFile; fileRef = D1641F1A96C841C085169B2E /* SF-Pro-Text-LightItalic.otf */; };
		9E8553031AD44F52A814F2AB /* SF-Pro-Display-SemiboldItalic.otf in Resources */ = {isa = PBXBuildFile; fileRef = 86B30DBBDA594167BFE4747E /* SF-Pro-Display-SemiboldItalic.otf */; };
		AE47B46652EA48AFB68E7832 /* SF-Pro-Text-Semibold.otf in Resources */ = {isa = PBXBuildFile; fileRef = AA6B0A8BE2484F46980BE9AC /* SF-Pro-Text-Semibold.otf */; };
		AFCABA638327463693E67FD4 /* SF-Pro-Text-RegularItalic.otf in Resources */ = {isa = PBXBuildFile; fileRef = 715DAAA3174542BAB93807A6 /* SF-Pro-Text-RegularItalic.otf */; };
		AFD75D0B6EC9465C92C493A7 /* SF-Pro-Display-BlackItalic.otf in Resources */ = {isa = PBXBuildFile; fileRef = A8AE8DE50B9544B6BC186E6C /* SF-Pro-Display-BlackItalic.otf */; };
		B27589D616774324BE2BCF49 /* SF-Pro-Display-LightItalic.otf in Resources */ = {isa = PBXBuildFile; fileRef = E8E3CE2A4AD34CB991CD61EE /* SF-Pro-Display-LightItalic.otf */; };
		B485B73D33C740BE8167AE4E /* SF-Pro-Text-MediumItalic.otf in Resources */ = {isa = PBXBuildFile; fileRef = D518658CFF8B491991A06426 /* SF-Pro-Text-MediumItalic.otf */; };
		B562299555FD4D75968F6BF1 /* Graphik-Thin.otf in Resources */ = {isa = PBXBuildFile; fileRef = EB48DC1D46D449759B9C61D4 /* Graphik-Thin.otf */; };
		B7A3E82A4C4449F4A18EB5C2 /* SFMono-Regular.otf in Resources */ = {isa = PBXBuildFile; fileRef = 95F2888C850F40C8A26E083B /* SFMono-Regular.otf */; };
		C37D7F7EA236460085DB5BFA /* SF-Pro-Text-BoldItalic.otf in Resources */ = {isa = PBXBuildFile; fileRef = 1736F851327A41C3815212E7 /* SF-Pro-Text-BoldItalic.otf */; };
		C5D098E8B85D40048FE4946A /* Graphik-Light.otf in Resources */ = {isa = PBXBuildFile; fileRef = 7A9AF25703474604964D6EC1 /* Graphik-Light.otf */; };
		C66451ECC2944B439E123CF2 /* SF-Pro-Display-Black.otf in Resources */ = {isa = PBXBuildFile; fileRef = BE239BA93F6B4EDC867B1A41 /* SF-Pro-Display-Black.otf */; };
		CAD3BF43528D47159190E17B /* SF-Pro-Display-MediumItalic.otf in Resources */ = {isa = PBXBuildFile; fileRef = 3459F05BF10649C4A787D900 /* SF-Pro-Display-MediumItalic.otf */; };
		CB988C526B0C48FC9750A038 /* SF-Pro-Display-BoldItalic.otf in Resources */ = {isa = PBXBuildFile; fileRef = 84DB92DCDF5D4374B26FFCC6 /* SF-Pro-Display-BoldItalic.otf */; };
		D6A5F5CB2369A22A009BEF29 /* InputMask.framework in Embed Frameworks */ = {isa = PBXBuildFile; fileRef = 24122D53232F2B3200BA0B17 /* InputMask.framework */; settings = {ATTRIBUTES = (CodeSignOnCopy, RemoveHeadersOnCopy, ); }; };
		DBBDEB86E54044EE8712C882 /* Graphik-BlackItalic.otf in Resources */ = {isa = PBXBuildFile; fileRef = CEC826911B5641B8AF788BB3 /* Graphik-BlackItalic.otf */; };
		E98BBF45029948B38545996F /* Graphik-Bold.otf in Resources */ = {isa = PBXBuildFile; fileRef = E6F010E529544E518E1792C7 /* Graphik-Bold.otf */; };
		ED2971652150620600B7C4FE /* JavaScriptCore.framework in Frameworks */ = {isa = PBXBuildFile; fileRef = ED2971642150620600B7C4FE /* JavaScriptCore.framework */; };
		F9EB9219ED9A4C72826A5908 /* Graphik-Regular.otf in Resources */ = {isa = PBXBuildFile; fileRef = A6EEFE6EA9354456B0DB4520 /* Graphik-Regular.otf */; };
		F9EF1D44351840B8A380BD3E /* SF-Pro-Display-Bold.otf in Resources */ = {isa = PBXBuildFile; fileRef = BA31E8CEDBCC417CA50BC57B /* SF-Pro-Display-Bold.otf */; };
		FBDF4EF177284CF4826D7BF9 /* SF-Pro-Display-HeavyItalic.otf in Resources */ = {isa = PBXBuildFile; fileRef = D7BFD847B72D414D9BE734A0 /* SF-Pro-Display-HeavyItalic.otf */; };
/* End PBXBuildFile section */

/* Begin PBXContainerItemProxy section */
		D6A5F5F12369A413009BEF29 /* PBXContainerItemProxy */ = {
			isa = PBXContainerItemProxy;
<<<<<<< HEAD
			containerPortal = 00C302A71ABCB8CE00DB3ED1 /* RCTActionSheet.xcodeproj */;
			proxyType = 2;
			remoteGlobalIDString = 134814201AA4EA6300B7C361;
			remoteInfo = RCTActionSheet;
		};
		00C302BF1ABCB91800DB3ED1 /* PBXContainerItemProxy */ = {
			isa = PBXContainerItemProxy;
			containerPortal = 00C302BB1ABCB91800DB3ED1 /* RCTImage.xcodeproj */;
			proxyType = 2;
			remoteGlobalIDString = 58B5115D1A9E6B3D00147676;
			remoteInfo = RCTImage;
		};
		00C302DB1ABCB9D200DB3ED1 /* PBXContainerItemProxy */ = {
			isa = PBXContainerItemProxy;
			containerPortal = 00C302D31ABCB9D200DB3ED1 /* RCTNetwork.xcodeproj */;
			proxyType = 2;
			remoteGlobalIDString = 58B511DB1A9E6C8500147676;
			remoteInfo = RCTNetwork;
		};
		00C302E31ABCB9EE00DB3ED1 /* PBXContainerItemProxy */ = {
			isa = PBXContainerItemProxy;
			containerPortal = 00C302DF1ABCB9EE00DB3ED1 /* RCTVibration.xcodeproj */;
			proxyType = 2;
			remoteGlobalIDString = 832C81801AAF6DEF007FA2F7;
			remoteInfo = RCTVibration;
		};
		139105C01AF99BAD00B5F7CC /* PBXContainerItemProxy */ = {
			isa = PBXContainerItemProxy;
			containerPortal = 139105B61AF99BAD00B5F7CC /* RCTSettings.xcodeproj */;
			proxyType = 2;
			remoteGlobalIDString = 134814201AA4EA6300B7C361;
			remoteInfo = RCTSettings;
		};
		139FDEF31B06529B00C62182 /* PBXContainerItemProxy */ = {
			isa = PBXContainerItemProxy;
			containerPortal = 139FDEE61B06529A00C62182 /* RCTWebSocket.xcodeproj */;
			proxyType = 2;
			remoteGlobalIDString = 3C86DF461ADF2C930047B81A;
			remoteInfo = RCTWebSocket;
		};
		146834031AC3E56700842450 /* PBXContainerItemProxy */ = {
			isa = PBXContainerItemProxy;
			containerPortal = 146833FF1AC3E56700842450 /* React.xcodeproj */;
			proxyType = 2;
			remoteGlobalIDString = 83CBBA2E1A601D0E00E9B192;
			remoteInfo = React;
		};
		247947BA22568EAA006BBF56 /* PBXContainerItemProxy */ = {
			isa = PBXContainerItemProxy;
			containerPortal = 146833FF1AC3E56700842450 /* React.xcodeproj */;
			proxyType = 2;
			remoteGlobalIDString = EDEBC6D6214B3E7000DD5AC8;
			remoteInfo = jsi;
		};
		247947BC22568EAA006BBF56 /* PBXContainerItemProxy */ = {
			isa = PBXContainerItemProxy;
			containerPortal = 146833FF1AC3E56700842450 /* React.xcodeproj */;
			proxyType = 2;
			remoteGlobalIDString = EDEBC73B214B45A300DD5AC8;
			remoteInfo = jsiexecutor;
		};
		247947BE22568EAA006BBF56 /* PBXContainerItemProxy */ = {
			isa = PBXContainerItemProxy;
			containerPortal = 146833FF1AC3E56700842450 /* React.xcodeproj */;
			proxyType = 2;
			remoteGlobalIDString = ED296FB6214C9A0900B7C4FE;
			remoteInfo = "jsi-tvOS";
		};
		247947C022568EAA006BBF56 /* PBXContainerItemProxy */ = {
			isa = PBXContainerItemProxy;
			containerPortal = 146833FF1AC3E56700842450 /* React.xcodeproj */;
			proxyType = 2;
			remoteGlobalIDString = ED296FEE214C9CF800B7C4FE;
			remoteInfo = "jsiexecutor-tvOS";
		};
		2D16E6711FA4F8DC00B85C8A /* PBXContainerItemProxy */ = {
			isa = PBXContainerItemProxy;
			containerPortal = ADBDB91F1DFEBF0600ED6528 /* RCTBlob.xcodeproj */;
			proxyType = 2;
			remoteGlobalIDString = ADD01A681E09402E00F6D226;
			remoteInfo = "RCTBlob-tvOS";
		};
		2DF0FFDE2056DD460020B375 /* PBXContainerItemProxy */ = {
			isa = PBXContainerItemProxy;
			containerPortal = 146833FF1AC3E56700842450 /* React.xcodeproj */;
			proxyType = 2;
			remoteGlobalIDString = EBF21BDC1FC498900052F4D5;
			remoteInfo = jsinspector;
		};
		2DF0FFE02056DD460020B375 /* PBXContainerItemProxy */ = {
			isa = PBXContainerItemProxy;
			containerPortal = 146833FF1AC3E56700842450 /* React.xcodeproj */;
			proxyType = 2;
			remoteGlobalIDString = EBF21BFA1FC4989A0052F4D5;
			remoteInfo = "jsinspector-tvOS";
		};
		2DF0FFE22056DD460020B375 /* PBXContainerItemProxy */ = {
			isa = PBXContainerItemProxy;
			containerPortal = 146833FF1AC3E56700842450 /* React.xcodeproj */;
			proxyType = 2;
			remoteGlobalIDString = 139D7ECE1E25DB7D00323FB7;
			remoteInfo = "third-party";
		};
		2DF0FFE42056DD460020B375 /* PBXContainerItemProxy */ = {
			isa = PBXContainerItemProxy;
			containerPortal = 146833FF1AC3E56700842450 /* React.xcodeproj */;
			proxyType = 2;
			remoteGlobalIDString = 3D383D3C1EBD27B6005632C8;
			remoteInfo = "third-party-tvOS";
		};
		2DF0FFE62056DD460020B375 /* PBXContainerItemProxy */ = {
			isa = PBXContainerItemProxy;
			containerPortal = 146833FF1AC3E56700842450 /* React.xcodeproj */;
			proxyType = 2;
			remoteGlobalIDString = 139D7E881E25C6D100323FB7;
			remoteInfo = "double-conversion";
		};
		2DF0FFE82056DD460020B375 /* PBXContainerItemProxy */ = {
			isa = PBXContainerItemProxy;
			containerPortal = 146833FF1AC3E56700842450 /* React.xcodeproj */;
			proxyType = 2;
			remoteGlobalIDString = 3D383D621EBD27B9005632C8;
			remoteInfo = "double-conversion-tvOS";
		};
		3C39C26F218BBE66004C763F /* PBXContainerItemProxy */ = {
			isa = PBXContainerItemProxy;
			containerPortal = 3C39C266218BBE66004C763F /* FastImage.xcodeproj */;
			proxyType = 2;
			remoteGlobalIDString = A287971D1DE0C0A60081BDFA;
			remoteInfo = FastImage;
		};
		3CD4E8CC216989E8000FA5BD /* PBXContainerItemProxy */ = {
			isa = PBXContainerItemProxy;
			containerPortal = 137BEEE47D2E4F7AB452C0BD /* SRSRadialGradient.xcodeproj */;
			proxyType = 2;
			remoteGlobalIDString = 47413E2820DBB5D000CCDA85;
			remoteInfo = "SRSRadialGradien-tvOS";
		};
		3CD599AC236B3513007DD55E /* PBXContainerItemProxy */ = {
			isa = PBXContainerItemProxy;
			containerPortal = 3CD599A7236B3513007DD55E /* RNTextInputMask.xcodeproj */;
=======
			containerPortal = 838BD591AFF847ABA0F42AAC /* RNTextInputMask.xcodeproj */;
>>>>>>> 30e5ec10
			proxyType = 2;
			remoteGlobalIDString = 134814201AA4EA6300B7C361;
			remoteInfo = RNTextInputMask;
		};
<<<<<<< HEAD
		3DAD3E831DF850E9000B6D8A /* PBXContainerItemProxy */ = {
			isa = PBXContainerItemProxy;
			containerPortal = 00C302BB1ABCB91800DB3ED1 /* RCTImage.xcodeproj */;
			proxyType = 2;
			remoteGlobalIDString = 2D2A283A1D9B042B00D4039D;
			remoteInfo = "RCTImage-tvOS";
		};
		3DAD3E871DF850E9000B6D8A /* PBXContainerItemProxy */ = {
			isa = PBXContainerItemProxy;
			containerPortal = 78C398B01ACF4ADC00677621 /* RCTLinking.xcodeproj */;
			proxyType = 2;
			remoteGlobalIDString = 2D2A28471D9B043800D4039D;
			remoteInfo = "RCTLinking-tvOS";
		};
		3DAD3E8B1DF850E9000B6D8A /* PBXContainerItemProxy */ = {
			isa = PBXContainerItemProxy;
			containerPortal = 00C302D31ABCB9D200DB3ED1 /* RCTNetwork.xcodeproj */;
			proxyType = 2;
			remoteGlobalIDString = 2D2A28541D9B044C00D4039D;
			remoteInfo = "RCTNetwork-tvOS";
		};
		3DAD3E8F1DF850E9000B6D8A /* PBXContainerItemProxy */ = {
			isa = PBXContainerItemProxy;
			containerPortal = 139105B61AF99BAD00B5F7CC /* RCTSettings.xcodeproj */;
			proxyType = 2;
			remoteGlobalIDString = 2D2A28611D9B046600D4039D;
			remoteInfo = "RCTSettings-tvOS";
		};
		3DAD3E931DF850E9000B6D8A /* PBXContainerItemProxy */ = {
			isa = PBXContainerItemProxy;
			containerPortal = 832341B01AAA6A8300B99B32 /* RCTText.xcodeproj */;
			proxyType = 2;
			remoteGlobalIDString = 2D2A287B1D9B048500D4039D;
			remoteInfo = "RCTText-tvOS";
		};
		3DAD3E981DF850E9000B6D8A /* PBXContainerItemProxy */ = {
			isa = PBXContainerItemProxy;
			containerPortal = 139FDEE61B06529A00C62182 /* RCTWebSocket.xcodeproj */;
			proxyType = 2;
			remoteGlobalIDString = 2D2A28881D9B049200D4039D;
			remoteInfo = "RCTWebSocket-tvOS";
		};
		3DAD3EA21DF850E9000B6D8A /* PBXContainerItemProxy */ = {
			isa = PBXContainerItemProxy;
			containerPortal = 146833FF1AC3E56700842450 /* React.xcodeproj */;
			proxyType = 2;
			remoteGlobalIDString = 2D2A28131D9B038B00D4039D;
			remoteInfo = "React-tvOS";
		};
		3DAD3EA41DF850E9000B6D8A /* PBXContainerItemProxy */ = {
			isa = PBXContainerItemProxy;
			containerPortal = 146833FF1AC3E56700842450 /* React.xcodeproj */;
			proxyType = 2;
			remoteGlobalIDString = 3D3C059A1DE3340900C268FA;
			remoteInfo = yoga;
		};
		3DAD3EA61DF850E9000B6D8A /* PBXContainerItemProxy */ = {
			isa = PBXContainerItemProxy;
			containerPortal = 146833FF1AC3E56700842450 /* React.xcodeproj */;
			proxyType = 2;
			remoteGlobalIDString = 3D3C06751DE3340C00C268FA;
			remoteInfo = "yoga-tvOS";
		};
		3DAD3EA81DF850E9000B6D8A /* PBXContainerItemProxy */ = {
			isa = PBXContainerItemProxy;
			containerPortal = 146833FF1AC3E56700842450 /* React.xcodeproj */;
			proxyType = 2;
			remoteGlobalIDString = 3D3CD9251DE5FBEC00167DC4;
			remoteInfo = cxxreact;
		};
		3DAD3EAA1DF850E9000B6D8A /* PBXContainerItemProxy */ = {
			isa = PBXContainerItemProxy;
			containerPortal = 146833FF1AC3E56700842450 /* React.xcodeproj */;
			proxyType = 2;
			remoteGlobalIDString = 3D3CD9321DE5FBEE00167DC4;
			remoteInfo = "cxxreact-tvOS";
		};
		5E9157321DD0AC6500FF2AA8 /* PBXContainerItemProxy */ = {
			isa = PBXContainerItemProxy;
			containerPortal = 5E91572D1DD0AC6500FF2AA8 /* RCTAnimation.xcodeproj */;
			proxyType = 2;
			remoteGlobalIDString = 134814201AA4EA6300B7C361;
			remoteInfo = RCTAnimation;
		};
		5E9157341DD0AC6500FF2AA8 /* PBXContainerItemProxy */ = {
			isa = PBXContainerItemProxy;
			containerPortal = 5E91572D1DD0AC6500FF2AA8 /* RCTAnimation.xcodeproj */;
			proxyType = 2;
			remoteGlobalIDString = 2D2A28201D9B03D100D4039D;
			remoteInfo = "RCTAnimation-tvOS";
		};
		78C398B81ACF4ADC00677621 /* PBXContainerItemProxy */ = {
			isa = PBXContainerItemProxy;
			containerPortal = 78C398B01ACF4ADC00677621 /* RCTLinking.xcodeproj */;
			proxyType = 2;
			remoteGlobalIDString = 134814201AA4EA6300B7C361;
			remoteInfo = RCTLinking;
		};
		832341B41AAA6A8300B99B32 /* PBXContainerItemProxy */ = {
			isa = PBXContainerItemProxy;
			containerPortal = 832341B01AAA6A8300B99B32 /* RCTText.xcodeproj */;
			proxyType = 2;
			remoteGlobalIDString = 58B5119B1A9E6C1200147676;
			remoteInfo = RCTText;
		};
		ADBDB9261DFEBF0700ED6528 /* PBXContainerItemProxy */ = {
			isa = PBXContainerItemProxy;
			containerPortal = ADBDB91F1DFEBF0600ED6528 /* RCTBlob.xcodeproj */;
			proxyType = 2;
			remoteGlobalIDString = 358F4ED71D1E81A9004DF814;
			remoteInfo = RCTBlob;
		};
		D6A5F5F12369A413009BEF29 /* PBXContainerItemProxy */ = {
			isa = PBXContainerItemProxy;
			containerPortal = 838BD591AFF847ABA0F42AAC /* RNTextInputMask.xcodeproj */;
			proxyType = 2;
			remoteGlobalIDString = 134814201AA4EA6300B7C361;
			remoteInfo = RNTextInputMask;
		};
=======
>>>>>>> 30e5ec10
/* End PBXContainerItemProxy section */

/* Begin PBXCopyFilesBuildPhase section */
		24122D56232F2B3300BA0B17 /* Embed Frameworks */ = {
			isa = PBXCopyFilesBuildPhase;
			buildActionMask = 12;
			dstPath = "";
			dstSubfolderSpec = 10;
			files = (
				D6A5F5CB2369A22A009BEF29 /* InputMask.framework in Embed Frameworks */,
			);
			name = "Embed Frameworks";
			runOnlyForDeploymentPostprocessing = 0;
		};
/* End PBXCopyFilesBuildPhase section */

/* Begin PBXFileReference section */
		008F07F21AC5B25A0029DE68 /* main.jsbundle */ = {isa = PBXFileReference; fileEncoding = 4; lastKnownFileType = text; path = main.jsbundle; sourceTree = "<group>"; };
<<<<<<< HEAD
		00C302A71ABCB8CE00DB3ED1 /* RCTActionSheet.xcodeproj */ = {isa = PBXFileReference; lastKnownFileType = "wrapper.pb-project"; name = RCTActionSheet.xcodeproj; path = "../node_modules/react-native/Libraries/ActionSheetIOS/RCTActionSheet.xcodeproj"; sourceTree = "<group>"; };
		00C302BB1ABCB91800DB3ED1 /* RCTImage.xcodeproj */ = {isa = PBXFileReference; lastKnownFileType = "wrapper.pb-project"; name = RCTImage.xcodeproj; path = "../node_modules/react-native/Libraries/Image/RCTImage.xcodeproj"; sourceTree = "<group>"; };
		00C302D31ABCB9D200DB3ED1 /* RCTNetwork.xcodeproj */ = {isa = PBXFileReference; lastKnownFileType = "wrapper.pb-project"; name = RCTNetwork.xcodeproj; path = "../node_modules/react-native/Libraries/Network/RCTNetwork.xcodeproj"; sourceTree = "<group>"; };
		00C302DF1ABCB9EE00DB3ED1 /* RCTVibration.xcodeproj */ = {isa = PBXFileReference; lastKnownFileType = "wrapper.pb-project"; name = RCTVibration.xcodeproj; path = "../node_modules/react-native/Libraries/Vibration/RCTVibration.xcodeproj"; sourceTree = "<group>"; };
=======
>>>>>>> 30e5ec10
		00E356F11AD99517003FC87E /* Info.plist */ = {isa = PBXFileReference; lastKnownFileType = text.plist.xml; path = Info.plist; sourceTree = "<group>"; };
		00E356F21AD99517003FC87E /* RainbowTests.m */ = {isa = PBXFileReference; lastKnownFileType = sourcecode.c.objc; path = RainbowTests.m; sourceTree = "<group>"; };
		0642ECCC7CB044FDB5A3CC32 /* libRNTextInputMask.a */ = {isa = PBXFileReference; explicitFileType = undefined; fileEncoding = 9; includeInIndex = 0; lastKnownFileType = archive.ar; path = libRNTextInputMask.a; sourceTree = "<group>"; };
		0A8698C728414E56A3FD89A6 /* SFMono-Heavy.otf */ = {isa = PBXFileReference; explicitFileType = undefined; fileEncoding = 9; includeInIndex = 0; lastKnownFileType = unknown; name = "SFMono-Heavy.otf"; path = "../src/assets/fonts/SFMono-Heavy.otf"; sourceTree = "<group>"; };
<<<<<<< HEAD
		139105B61AF99BAD00B5F7CC /* RCTSettings.xcodeproj */ = {isa = PBXFileReference; lastKnownFileType = "wrapper.pb-project"; name = RCTSettings.xcodeproj; path = "../node_modules/react-native/Libraries/Settings/RCTSettings.xcodeproj"; sourceTree = "<group>"; };
		139FDEE61B06529A00C62182 /* RCTWebSocket.xcodeproj */ = {isa = PBXFileReference; lastKnownFileType = "wrapper.pb-project"; name = RCTWebSocket.xcodeproj; path = "../node_modules/react-native/Libraries/WebSocket/RCTWebSocket.xcodeproj"; sourceTree = "<group>"; };
=======
>>>>>>> 30e5ec10
		13B07F961A680F5B00A75B9A /* Rainbow.app */ = {isa = PBXFileReference; explicitFileType = wrapper.application; includeInIndex = 0; path = Rainbow.app; sourceTree = BUILT_PRODUCTS_DIR; };
		13B07FAF1A68108700A75B9A /* AppDelegate.h */ = {isa = PBXFileReference; fileEncoding = 4; lastKnownFileType = sourcecode.c.h; name = AppDelegate.h; path = Rainbow/AppDelegate.h; sourceTree = "<group>"; };
		13B07FB01A68108700A75B9A /* AppDelegate.m */ = {isa = PBXFileReference; fileEncoding = 4; lastKnownFileType = sourcecode.c.objc; name = AppDelegate.m; path = Rainbow/AppDelegate.m; sourceTree = "<group>"; };
		13B07FB21A68108700A75B9A /* Base */ = {isa = PBXFileReference; lastKnownFileType = file.xib; name = Base; path = Base.lproj/LaunchScreen.xib; sourceTree = "<group>"; };
		13B07FB51A68108700A75B9A /* Images.xcassets */ = {isa = PBXFileReference; lastKnownFileType = folder.assetcatalog; name = Images.xcassets; path = Rainbow/Images.xcassets; sourceTree = "<group>"; };
		13B07FB61A68108700A75B9A /* Info.plist */ = {isa = PBXFileReference; fileEncoding = 4; lastKnownFileType = text.plist.xml; name = Info.plist; path = Rainbow/Info.plist; sourceTree = "<group>"; };
		13B07FB71A68108700A75B9A /* main.m */ = {isa = PBXFileReference; fileEncoding = 4; lastKnownFileType = sourcecode.c.objc; name = main.m; path = Rainbow/main.m; sourceTree = "<group>"; };
		15B240C971E54630F3158955 /* Pods-Rainbow.localrelease.xcconfig */ = {isa = PBXFileReference; includeInIndex = 1; lastKnownFileType = text.xcconfig; name = "Pods-Rainbow.localrelease.xcconfig"; path = "Target Support Files/Pods-Rainbow/Pods-Rainbow.localrelease.xcconfig"; sourceTree = "<group>"; };
		1736F851327A41C3815212E7 /* SF-Pro-Text-BoldItalic.otf */ = {isa = PBXFileReference; explicitFileType = undefined; fileEncoding = 9; includeInIndex = 0; lastKnownFileType = unknown; name = "SF-Pro-Text-BoldItalic.otf"; path = "../src/assets/fonts/SF-Pro-Text-BoldItalic.otf"; sourceTree = "<group>"; };
		182DC054E3584C83822F2A82 /* Graphik-RegularItalic.otf */ = {isa = PBXFileReference; explicitFileType = undefined; fileEncoding = 9; includeInIndex = 0; lastKnownFileType = unknown; name = "Graphik-RegularItalic.otf"; path = "../src/assets/fonts/Graphik-RegularItalic.otf"; sourceTree = "<group>"; };
		1DEDF110038147A598C9B152 /* SF-Pro-Text-HeavyItalic.otf */ = {isa = PBXFileReference; explicitFileType = undefined; fileEncoding = 9; includeInIndex = 0; lastKnownFileType = unknown; name = "SF-Pro-Text-HeavyItalic.otf"; path = "../src/assets/fonts/SF-Pro-Text-HeavyItalic.otf"; sourceTree = "<group>"; };
		233322FCDC624F6FA60C4B52 /* SF-Pro-Text-Heavy.otf */ = {isa = PBXFileReference; explicitFileType = undefined; fileEncoding = 9; includeInIndex = 0; lastKnownFileType = unknown; name = "SF-Pro-Text-Heavy.otf"; path = "../src/assets/fonts/SF-Pro-Text-Heavy.otf"; sourceTree = "<group>"; };
		24122D53232F2B3200BA0B17 /* InputMask.framework */ = {isa = PBXFileReference; explicitFileType = wrapper.framework; path = InputMask.framework; sourceTree = BUILT_PRODUCTS_DIR; };
		24979E3620F84003007EB0DA /* Protobuf.framework */ = {isa = PBXFileReference; lastKnownFileType = wrapper.framework; name = Protobuf.framework; path = Frameworks/Protobuf.framework; sourceTree = "<group>"; };
		24979E7420F84004007EB0DA /* FirebaseAnalytics.framework */ = {isa = PBXFileReference; lastKnownFileType = wrapper.framework; name = FirebaseAnalytics.framework; path = Frameworks/FirebaseAnalytics.framework; sourceTree = "<group>"; };
		24979E7520F84004007EB0DA /* FirebaseCore.framework */ = {isa = PBXFileReference; lastKnownFileType = wrapper.framework; name = FirebaseCore.framework; path = Frameworks/FirebaseCore.framework; sourceTree = "<group>"; };
		24979E7620F84004007EB0DA /* FirebaseMessaging.framework */ = {isa = PBXFileReference; lastKnownFileType = wrapper.framework; name = FirebaseMessaging.framework; path = Frameworks/FirebaseMessaging.framework; sourceTree = "<group>"; };
		24979E7720F84004007EB0DA /* GoogleService-Info.plist */ = {isa = PBXFileReference; fileEncoding = 4; lastKnownFileType = text.plist.xml; name = "GoogleService-Info.plist"; path = "Frameworks/GoogleService-Info.plist"; sourceTree = "<group>"; };
		24979E7820F84004007EB0DA /* GoogleToolboxForMac.framework */ = {isa = PBXFileReference; lastKnownFileType = wrapper.framework; name = GoogleToolboxForMac.framework; path = Frameworks/GoogleToolboxForMac.framework; sourceTree = "<group>"; };
		24979E7920F84004007EB0DA /* Firebase.h */ = {isa = PBXFileReference; fileEncoding = 4; lastKnownFileType = sourcecode.c.h; name = Firebase.h; path = Frameworks/Firebase.h; sourceTree = "<group>"; };
		24979E7A20F84004007EB0DA /* FirebaseNanoPB.framework */ = {isa = PBXFileReference; lastKnownFileType = wrapper.framework; name = FirebaseNanoPB.framework; path = Frameworks/FirebaseNanoPB.framework; sourceTree = "<group>"; };
		24979E7B20F84004007EB0DA /* FirebaseInstanceID.framework */ = {isa = PBXFileReference; lastKnownFileType = wrapper.framework; name = FirebaseInstanceID.framework; path = Frameworks/FirebaseInstanceID.framework; sourceTree = "<group>"; };
		24979E7C20F84004007EB0DA /* FirebaseCoreDiagnostics.framework */ = {isa = PBXFileReference; lastKnownFileType = wrapper.framework; name = FirebaseCoreDiagnostics.framework; path = Frameworks/FirebaseCoreDiagnostics.framework; sourceTree = "<group>"; };
		24979E7D20F84005007EB0DA /* module.modulemap */ = {isa = PBXFileReference; fileEncoding = 4; lastKnownFileType = "sourcecode.module-map"; name = module.modulemap; path = Frameworks/module.modulemap; sourceTree = "<group>"; };
		24979E7E20F84005007EB0DA /* nanopb.framework */ = {isa = PBXFileReference; lastKnownFileType = wrapper.framework; name = nanopb.framework; path = Frameworks/nanopb.framework; sourceTree = "<group>"; };
		24A867FF226181F9005DCF78 /* libFirebaseInstanceID.a */ = {isa = PBXFileReference; explicitFileType = archive.ar; path = libFirebaseInstanceID.a; sourceTree = BUILT_PRODUCTS_DIR; };
		273D2D617F3F43E99F8F404B /* Graphik-ExtralightItalic.otf */ = {isa = PBXFileReference; explicitFileType = undefined; fileEncoding = 9; includeInIndex = 0; lastKnownFileType = unknown; name = "Graphik-ExtralightItalic.otf"; path = "../src/assets/fonts/Graphik-ExtralightItalic.otf"; sourceTree = "<group>"; };
		2AEF0207B9724FE5A27519FF /* SF-Pro-Display-Medium.otf */ = {isa = PBXFileReference; explicitFileType = undefined; fileEncoding = 9; includeInIndex = 0; lastKnownFileType = unknown; name = "SF-Pro-Display-Medium.otf"; path = "../src/assets/fonts/SF-Pro-Display-Medium.otf"; sourceTree = "<group>"; };
		2C4A4A4FB3D84F14A48989D8 /* SFMono-Light.otf */ = {isa = PBXFileReference; explicitFileType = undefined; fileEncoding = 9; includeInIndex = 0; lastKnownFileType = unknown; name = "SFMono-Light.otf"; path = "../src/assets/fonts/SFMono-Light.otf"; sourceTree = "<group>"; };
		2D16E6891FA4F8E400B85C8A /* libReact.a */ = {isa = PBXFileReference; explicitFileType = archive.ar; path = libReact.a; sourceTree = BUILT_PRODUCTS_DIR; };
		2DA6F347A6B540399883FF91 /* Graphik-MediumItalic.otf */ = {isa = PBXFileReference; explicitFileType = undefined; fileEncoding = 9; includeInIndex = 0; lastKnownFileType = unknown; name = "Graphik-MediumItalic.otf"; path = "../src/assets/fonts/Graphik-MediumItalic.otf"; sourceTree = "<group>"; };
		3459F05BF10649C4A787D900 /* SF-Pro-Display-MediumItalic.otf */ = {isa = PBXFileReference; explicitFileType = undefined; fileEncoding = 9; includeInIndex = 0; lastKnownFileType = unknown; name = "SF-Pro-Display-MediumItalic.otf"; path = "../src/assets/fonts/SF-Pro-Display-MediumItalic.otf"; sourceTree = "<group>"; };
		35833023DB594F1AA6A72866 /* SF-Pro-Display-Ultralight.otf */ = {isa = PBXFileReference; explicitFileType = undefined; fileEncoding = 9; includeInIndex = 0; lastKnownFileType = unknown; name = "SF-Pro-Display-Ultralight.otf"; path = "../src/assets/fonts/SF-Pro-Display-Ultralight.otf"; sourceTree = "<group>"; };
		35A24AFF4AB449C287EE66A8 /* SF-Pro-Text-Medium.otf */ = {isa = PBXFileReference; explicitFileType = undefined; fileEncoding = 9; includeInIndex = 0; lastKnownFileType = unknown; name = "SF-Pro-Text-Medium.otf"; path = "../src/assets/fonts/SF-Pro-Text-Medium.otf"; sourceTree = "<group>"; };
		3C379D5D20FD1F92009AF81F /* Rainbow.entitlements */ = {isa = PBXFileReference; lastKnownFileType = text.plist.entitlements; name = Rainbow.entitlements; path = Rainbow/Rainbow.entitlements; sourceTree = "<group>"; };
		3CC4B790228B298400D827EB /* libSDWebImage.a */ = {isa = PBXFileReference; explicitFileType = archive.ar; path = libSDWebImage.a; sourceTree = BUILT_PRODUCTS_DIR; };
		3CE850D5210FEA8F00672599 /* libGoogleToolboxForMac.a */ = {isa = PBXFileReference; explicitFileType = archive.ar; path = libGoogleToolboxForMac.a; sourceTree = BUILT_PRODUCTS_DIR; };
		3CE850D7210FEACE00672599 /* libnanopb.a */ = {isa = PBXFileReference; explicitFileType = archive.ar; path = libnanopb.a; sourceTree = BUILT_PRODUCTS_DIR; };
		3EA8003C5E2D46E38184714B /* Graphik-ThinItalic.otf */ = {isa = PBXFileReference; explicitFileType = undefined; fileEncoding = 9; includeInIndex = 0; lastKnownFileType = unknown; name = "Graphik-ThinItalic.otf"; path = "../src/assets/fonts/Graphik-ThinItalic.otf"; sourceTree = "<group>"; };
		51E41940863B4B88BDEF48D7 /* Graphik-SuperItalic.otf */ = {isa = PBXFileReference; explicitFileType = undefined; fileEncoding = 9; includeInIndex = 0; lastKnownFileType = unknown; name = "Graphik-SuperItalic.otf"; path = "../src/assets/fonts/Graphik-SuperItalic.otf"; sourceTree = "<group>"; };
		5842861A013B4B379705CC5A /* SF-Pro-Display-Semibold.otf */ = {isa = PBXFileReference; explicitFileType = undefined; fileEncoding = 9; includeInIndex = 0; lastKnownFileType = unknown; name = "SF-Pro-Display-Semibold.otf"; path = "../src/assets/fonts/SF-Pro-Display-Semibold.otf"; sourceTree = "<group>"; };
<<<<<<< HEAD
		5E91572D1DD0AC6500FF2AA8 /* RCTAnimation.xcodeproj */ = {isa = PBXFileReference; lastKnownFileType = "wrapper.pb-project"; name = RCTAnimation.xcodeproj; path = "../node_modules/react-native/Libraries/NativeAnimation/RCTAnimation.xcodeproj"; sourceTree = "<group>"; };
=======
>>>>>>> 30e5ec10
		6613987F23689A430097D1D5 /* libReact-Core.a */ = {isa = PBXFileReference; explicitFileType = archive.ar; path = "libReact-Core.a"; sourceTree = BUILT_PRODUCTS_DIR; };
		6613988123689A430097D1D5 /* libReact-CoreModules.a */ = {isa = PBXFileReference; explicitFileType = archive.ar; path = "libReact-CoreModules.a"; sourceTree = BUILT_PRODUCTS_DIR; };
		6613988323689A430097D1D5 /* libReact-cxxreact.a */ = {isa = PBXFileReference; explicitFileType = archive.ar; path = "libReact-cxxreact.a"; sourceTree = BUILT_PRODUCTS_DIR; };
		6613988523689A430097D1D5 /* libReact-jsi.a */ = {isa = PBXFileReference; explicitFileType = archive.ar; path = "libReact-jsi.a"; sourceTree = BUILT_PRODUCTS_DIR; };
		66139B432368A9AE0097D1D5 /* libRNFirebase.a */ = {isa = PBXFileReference; explicitFileType = archive.ar; path = libRNFirebase.a; sourceTree = BUILT_PRODUCTS_DIR; };
		662C7FD632C1481AB5AB1DB7 /* SF-Pro-Display-Thin.otf */ = {isa = PBXFileReference; explicitFileType = undefined; fileEncoding = 9; includeInIndex = 0; lastKnownFileType = unknown; name = "SF-Pro-Display-Thin.otf"; path = "../src/assets/fonts/SF-Pro-Display-Thin.otf"; sourceTree = "<group>"; };
		668A9E253DAF444A90ECB997 /* SFMono-Medium.otf */ = {isa = PBXFileReference; explicitFileType = undefined; fileEncoding = 9; includeInIndex = 0; lastKnownFileType = unknown; name = "SFMono-Medium.otf"; path = "../src/assets/fonts/SFMono-Medium.otf"; sourceTree = "<group>"; };
		66C5D39A1EDC48A6255FF83C /* Pods-Rainbow.debug.xcconfig */ = {isa = PBXFileReference; includeInIndex = 1; lastKnownFileType = text.xcconfig; name = "Pods-Rainbow.debug.xcconfig"; path = "Target Support Files/Pods-Rainbow/Pods-Rainbow.debug.xcconfig"; sourceTree = "<group>"; };
		6C1814FA03B309E79858CD16 /* libPods-Rainbow.a */ = {isa = PBXFileReference; explicitFileType = archive.ar; includeInIndex = 0; path = "libPods-Rainbow.a"; sourceTree = BUILT_PRODUCTS_DIR; };
		715DAAA3174542BAB93807A6 /* SF-Pro-Text-RegularItalic.otf */ = {isa = PBXFileReference; explicitFileType = undefined; fileEncoding = 9; includeInIndex = 0; lastKnownFileType = unknown; name = "SF-Pro-Text-RegularItalic.otf"; path = "../src/assets/fonts/SF-Pro-Text-RegularItalic.otf"; sourceTree = "<group>"; };
		7818F79CD3944D17AF4196A5 /* Graphik-Black.otf */ = {isa = PBXFileReference; explicitFileType = undefined; fileEncoding = 9; includeInIndex = 0; lastKnownFileType = unknown; name = "Graphik-Black.otf"; path = "../src/assets/fonts/Graphik-Black.otf"; sourceTree = "<group>"; };
<<<<<<< HEAD
		78C398B01ACF4ADC00677621 /* RCTLinking.xcodeproj */ = {isa = PBXFileReference; lastKnownFileType = "wrapper.pb-project"; name = RCTLinking.xcodeproj; path = "../node_modules/react-native/Libraries/LinkingIOS/RCTLinking.xcodeproj"; sourceTree = "<group>"; };
		7A9AF25703474604964D6EC1 /* Graphik-Light.otf */ = {isa = PBXFileReference; explicitFileType = undefined; fileEncoding = 9; includeInIndex = 0; lastKnownFileType = unknown; name = "Graphik-Light.otf"; path = "../src/assets/fonts/Graphik-Light.otf"; sourceTree = "<group>"; };
		7CD46377E5FC4E5EBFD57D71 /* Graphik-Super.otf */ = {isa = PBXFileReference; explicitFileType = undefined; fileEncoding = 9; includeInIndex = 0; lastKnownFileType = unknown; name = "Graphik-Super.otf"; path = "../src/assets/fonts/Graphik-Super.otf"; sourceTree = "<group>"; };
		7CEEDA7A68C24426BBAA8D77 /* Graphik-BoldItalic.otf */ = {isa = PBXFileReference; explicitFileType = undefined; fileEncoding = 9; includeInIndex = 0; lastKnownFileType = unknown; name = "Graphik-BoldItalic.otf"; path = "../src/assets/fonts/Graphik-BoldItalic.otf"; sourceTree = "<group>"; };
		832341B01AAA6A8300B99B32 /* RCTText.xcodeproj */ = {isa = PBXFileReference; lastKnownFileType = "wrapper.pb-project"; name = RCTText.xcodeproj; path = "../node_modules/react-native/Libraries/Text/RCTText.xcodeproj"; sourceTree = "<group>"; };
=======
		7A9AF25703474604964D6EC1 /* Graphik-Light.otf */ = {isa = PBXFileReference; explicitFileType = undefined; fileEncoding = 9; includeInIndex = 0; lastKnownFileType = unknown; name = "Graphik-Light.otf"; path = "../src/assets/fonts/Graphik-Light.otf"; sourceTree = "<group>"; };
		7CD46377E5FC4E5EBFD57D71 /* Graphik-Super.otf */ = {isa = PBXFileReference; explicitFileType = undefined; fileEncoding = 9; includeInIndex = 0; lastKnownFileType = unknown; name = "Graphik-Super.otf"; path = "../src/assets/fonts/Graphik-Super.otf"; sourceTree = "<group>"; };
		7CEEDA7A68C24426BBAA8D77 /* Graphik-BoldItalic.otf */ = {isa = PBXFileReference; explicitFileType = undefined; fileEncoding = 9; includeInIndex = 0; lastKnownFileType = unknown; name = "Graphik-BoldItalic.otf"; path = "../src/assets/fonts/Graphik-BoldItalic.otf"; sourceTree = "<group>"; };
>>>>>>> 30e5ec10
		838BD591AFF847ABA0F42AAC /* RNTextInputMask.xcodeproj */ = {isa = PBXFileReference; explicitFileType = undefined; fileEncoding = 9; includeInIndex = 0; lastKnownFileType = "wrapper.pb-project"; name = RNTextInputMask.xcodeproj; path = "../node_modules/react-native-text-input-mask/ios/RNTextInputMask.xcodeproj"; sourceTree = "<group>"; };
		84DB92DCDF5D4374B26FFCC6 /* SF-Pro-Display-BoldItalic.otf */ = {isa = PBXFileReference; explicitFileType = undefined; fileEncoding = 9; includeInIndex = 0; lastKnownFileType = unknown; name = "SF-Pro-Display-BoldItalic.otf"; path = "../src/assets/fonts/SF-Pro-Display-BoldItalic.otf"; sourceTree = "<group>"; };
		86B30DBBDA594167BFE4747E /* SF-Pro-Display-SemiboldItalic.otf */ = {isa = PBXFileReference; explicitFileType = undefined; fileEncoding = 9; includeInIndex = 0; lastKnownFileType = unknown; name = "SF-Pro-Display-SemiboldItalic.otf"; path = "../src/assets/fonts/SF-Pro-Display-SemiboldItalic.otf"; sourceTree = "<group>"; };
		8789D635428240B5ABF282EE /* SFMono-Bold.otf */ = {isa = PBXFileReference; explicitFileType = undefined; fileEncoding = 9; includeInIndex = 0; lastKnownFileType = unknown; name = "SFMono-Bold.otf"; path = "../src/assets/fonts/SFMono-Bold.otf"; sourceTree = "<group>"; };
		88A5866DBF924C149CA0C6F4 /* Graphik-Semibold.otf */ = {isa = PBXFileReference; explicitFileType = undefined; fileEncoding = 9; includeInIndex = 0; lastKnownFileType = unknown; name = "Graphik-Semibold.otf"; path = "../src/assets/fonts/Graphik-Semibold.otf"; sourceTree = "<group>"; };
		8D37634EBB294EC79081DFD2 /* SF-Pro-Display-Heavy.otf */ = {isa = PBXFileReference; explicitFileType = undefined; fileEncoding = 9; includeInIndex = 0; lastKnownFileType = unknown; name = "SF-Pro-Display-Heavy.otf"; path = "../src/assets/fonts/SF-Pro-Display-Heavy.otf"; sourceTree = "<group>"; };
		9165B952731E4502857CC0B4 /* SF-Pro-Display-Regular.otf */ = {isa = PBXFileReference; explicitFileType = undefined; fileEncoding = 9; includeInIndex = 0; lastKnownFileType = unknown; name = "SF-Pro-Display-Regular.otf"; path = "../src/assets/fonts/SF-Pro-Display-Regular.otf"; sourceTree = "<group>"; };
		93D62D49D9CA46F292BD9869 /* Graphik-Extralight.otf */ = {isa = PBXFileReference; explicitFileType = undefined; fileEncoding = 9; includeInIndex = 0; lastKnownFileType = unknown; name = "Graphik-Extralight.otf"; path = "../src/assets/fonts/Graphik-Extralight.otf"; sourceTree = "<group>"; };
		944CF612F0304DF281E33B66 /* SF-Pro-Text-Regular.otf */ = {isa = PBXFileReference; explicitFileType = undefined; fileEncoding = 9; includeInIndex = 0; lastKnownFileType = unknown; name = "SF-Pro-Text-Regular.otf"; path = "../src/assets/fonts/SF-Pro-Text-Regular.otf"; sourceTree = "<group>"; };
		95F2888C850F40C8A26E083B /* SFMono-Regular.otf */ = {isa = PBXFileReference; explicitFileType = undefined; fileEncoding = 9; includeInIndex = 0; lastKnownFileType = unknown; name = "SFMono-Regular.otf"; path = "../src/assets/fonts/SFMono-Regular.otf"; sourceTree = "<group>"; };
		9DEADFA4826D4D0BAA950D21 /* libRNFIRMessaging.a */ = {isa = PBXFileReference; explicitFileType = undefined; fileEncoding = 9; includeInIndex = 0; lastKnownFileType = archive.ar; path = libRNFIRMessaging.a; sourceTree = "<group>"; };
		9DF45B9EB38D4E8FA18A04C6 /* SF-Pro-Display-Light.otf */ = {isa = PBXFileReference; explicitFileType = undefined; fileEncoding = 9; includeInIndex = 0; lastKnownFileType = unknown; name = "SF-Pro-Display-Light.otf"; path = "../src/assets/fonts/SF-Pro-Display-Light.otf"; sourceTree = "<group>"; };
		A671DF9861FA8D2C9A6FCB91 /* Pods-Rainbow.release.xcconfig */ = {isa = PBXFileReference; includeInIndex = 1; lastKnownFileType = text.xcconfig; name = "Pods-Rainbow.release.xcconfig"; path = "Target Support Files/Pods-Rainbow/Pods-Rainbow.release.xcconfig"; sourceTree = "<group>"; };
		A6EEFE6EA9354456B0DB4520 /* Graphik-Regular.otf */ = {isa = PBXFileReference; explicitFileType = undefined; fileEncoding = 9; includeInIndex = 0; lastKnownFileType = unknown; name = "Graphik-Regular.otf"; path = "../src/assets/fonts/Graphik-Regular.otf"; sourceTree = "<group>"; };
		A7F0978B24BA4EC283C580D9 /* Graphik-SemiboldItalic.otf */ = {isa = PBXFileReference; explicitFileType = undefined; fileEncoding = 9; includeInIndex = 0; lastKnownFileType = unknown; name = "Graphik-SemiboldItalic.otf"; path = "../src/assets/fonts/Graphik-SemiboldItalic.otf"; sourceTree = "<group>"; };
		A8AE8DE50B9544B6BC186E6C /* SF-Pro-Display-BlackItalic.otf */ = {isa = PBXFileReference; explicitFileType = undefined; fileEncoding = 9; includeInIndex = 0; lastKnownFileType = unknown; name = "SF-Pro-Display-BlackItalic.otf"; path = "../src/assets/fonts/SF-Pro-Display-BlackItalic.otf"; sourceTree = "<group>"; };
		AA6B0A8BE2484F46980BE9AC /* SF-Pro-Text-Semibold.otf */ = {isa = PBXFileReference; explicitFileType = undefined; fileEncoding = 9; includeInIndex = 0; lastKnownFileType = unknown; name = "SF-Pro-Text-Semibold.otf"; path = "../src/assets/fonts/SF-Pro-Text-Semibold.otf"; sourceTree = "<group>"; };
		B0C692B061D7430D8194DC98 /* ToolTipMenuTests.xctest */ = {isa = PBXFileReference; explicitFileType = undefined; fileEncoding = 9; includeInIndex = 0; lastKnownFileType = wrapper.cfbundle; path = ToolTipMenuTests.xctest; sourceTree = "<group>"; };
		B1089F835D6A4F578009B47F /* SFMono-Semibold.otf */ = {isa = PBXFileReference; explicitFileType = undefined; fileEncoding = 9; includeInIndex = 0; lastKnownFileType = unknown; name = "SFMono-Semibold.otf"; path = "../src/assets/fonts/SFMono-Semibold.otf"; sourceTree = "<group>"; };
		BA31E8CEDBCC417CA50BC57B /* SF-Pro-Display-Bold.otf */ = {isa = PBXFileReference; explicitFileType = undefined; fileEncoding = 9; includeInIndex = 0; lastKnownFileType = unknown; name = "SF-Pro-Display-Bold.otf"; path = "../src/assets/fonts/SF-Pro-Display-Bold.otf"; sourceTree = "<group>"; };
		BE239BA93F6B4EDC867B1A41 /* SF-Pro-Display-Black.otf */ = {isa = PBXFileReference; explicitFileType = undefined; fileEncoding = 9; includeInIndex = 0; lastKnownFileType = unknown; name = "SF-Pro-Display-Black.otf"; path = "../src/assets/fonts/SF-Pro-Display-Black.otf"; sourceTree = "<group>"; };
		C1DB5F252E324925B4145360 /* SF-Pro-Display-ThinItalic.otf */ = {isa = PBXFileReference; explicitFileType = undefined; fileEncoding = 9; includeInIndex = 0; lastKnownFileType = unknown; name = "SF-Pro-Display-ThinItalic.otf"; path = "../src/assets/fonts/SF-Pro-Display-ThinItalic.otf"; sourceTree = "<group>"; };
		CEC826911B5641B8AF788BB3 /* Graphik-BlackItalic.otf */ = {isa = PBXFileReference; explicitFileType = undefined; fileEncoding = 9; includeInIndex = 0; lastKnownFileType = unknown; name = "Graphik-BlackItalic.otf"; path = "../src/assets/fonts/Graphik-BlackItalic.otf"; sourceTree = "<group>"; };
		D1641F1A96C841C085169B2E /* SF-Pro-Text-LightItalic.otf */ = {isa = PBXFileReference; explicitFileType = undefined; fileEncoding = 9; includeInIndex = 0; lastKnownFileType = unknown; name = "SF-Pro-Text-LightItalic.otf"; path = "../src/assets/fonts/SF-Pro-Text-LightItalic.otf"; sourceTree = "<group>"; };
		D518658CFF8B491991A06426 /* SF-Pro-Text-MediumItalic.otf */ = {isa = PBXFileReference; explicitFileType = undefined; fileEncoding = 9; includeInIndex = 0; lastKnownFileType = unknown; name = "SF-Pro-Text-MediumItalic.otf"; path = "../src/assets/fonts/SF-Pro-Text-MediumItalic.otf"; sourceTree = "<group>"; };
		D551F7BECCAF4CE3BC8C0C3D /* Graphik-LightItalic.otf */ = {isa = PBXFileReference; explicitFileType = undefined; fileEncoding = 9; includeInIndex = 0; lastKnownFileType = unknown; name = "Graphik-LightItalic.otf"; path = "../src/assets/fonts/Graphik-LightItalic.otf"; sourceTree = "<group>"; };
		D755E71324B04FEE9C691D14 /* libRNFirebase.a */ = {isa = PBXFileReference; explicitFileType = undefined; fileEncoding = 9; includeInIndex = 0; lastKnownFileType = archive.ar; path = libRNFirebase.a; sourceTree = "<group>"; };
		D7BFD847B72D414D9BE734A0 /* SF-Pro-Display-HeavyItalic.otf */ = {isa = PBXFileReference; explicitFileType = undefined; fileEncoding = 9; includeInIndex = 0; lastKnownFileType = unknown; name = "SF-Pro-Display-HeavyItalic.otf"; path = "../src/assets/fonts/SF-Pro-Display-HeavyItalic.otf"; sourceTree = "<group>"; };
		D880F2D2B7704793A8D141DC /* SF-Pro-Display-RegularItalic.otf */ = {isa = PBXFileReference; explicitFileType = undefined; fileEncoding = 9; includeInIndex = 0; lastKnownFileType = unknown; name = "SF-Pro-Display-RegularItalic.otf"; path = "../src/assets/fonts/SF-Pro-Display-RegularItalic.otf"; sourceTree = "<group>"; };
		DCA738BE00E04734AEDA2F07 /* SF-Pro-Display-UltralightItalic.otf */ = {isa = PBXFileReference; explicitFileType = undefined; fileEncoding = 9; includeInIndex = 0; lastKnownFileType = unknown; name = "SF-Pro-Display-UltralightItalic.otf"; path = "../src/assets/fonts/SF-Pro-Display-UltralightItalic.otf"; sourceTree = "<group>"; };
		DE019D6BCA1A4FF9B7F1E98A /* Graphik-Medium.otf */ = {isa = PBXFileReference; explicitFileType = undefined; fileEncoding = 9; includeInIndex = 0; lastKnownFileType = unknown; name = "Graphik-Medium.otf"; path = "../src/assets/fonts/Graphik-Medium.otf"; sourceTree = "<group>"; };
		E672AB1C5404435897615660 /* SF-Pro-Text-Light.otf */ = {isa = PBXFileReference; explicitFileType = undefined; fileEncoding = 9; includeInIndex = 0; lastKnownFileType = unknown; name = "SF-Pro-Text-Light.otf"; path = "../src/assets/fonts/SF-Pro-Text-Light.otf"; sourceTree = "<group>"; };
		E6F010E529544E518E1792C7 /* Graphik-Bold.otf */ = {isa = PBXFileReference; explicitFileType = undefined; fileEncoding = 9; includeInIndex = 0; lastKnownFileType = unknown; name = "Graphik-Bold.otf"; path = "../src/assets/fonts/Graphik-Bold.otf"; sourceTree = "<group>"; };
		E8E3CE2A4AD34CB991CD61EE /* SF-Pro-Display-LightItalic.otf */ = {isa = PBXFileReference; explicitFileType = undefined; fileEncoding = 9; includeInIndex = 0; lastKnownFileType = unknown; name = "SF-Pro-Display-LightItalic.otf"; path = "../src/assets/fonts/SF-Pro-Display-LightItalic.otf"; sourceTree = "<group>"; };
		E93A96605FE51CFC31676801 /* Pods-Rainbow.staging.xcconfig */ = {isa = PBXFileReference; includeInIndex = 1; lastKnownFileType = text.xcconfig; name = "Pods-Rainbow.staging.xcconfig"; path = "Target Support Files/Pods-Rainbow/Pods-Rainbow.staging.xcconfig"; sourceTree = "<group>"; };
		EB48DC1D46D449759B9C61D4 /* Graphik-Thin.otf */ = {isa = PBXFileReference; explicitFileType = undefined; fileEncoding = 9; includeInIndex = 0; lastKnownFileType = unknown; name = "Graphik-Thin.otf"; path = "../src/assets/fonts/Graphik-Thin.otf"; sourceTree = "<group>"; };
		ED297162215061F000B7C4FE /* JavaScriptCore.framework */ = {isa = PBXFileReference; lastKnownFileType = wrapper.framework; name = JavaScriptCore.framework; path = System/Library/Frameworks/JavaScriptCore.framework; sourceTree = SDKROOT; };
		ED2971642150620600B7C4FE /* JavaScriptCore.framework */ = {isa = PBXFileReference; lastKnownFileType = wrapper.framework; name = JavaScriptCore.framework; path = Platforms/AppleTVOS.platform/Developer/SDKs/AppleTVOS12.0.sdk/System/Library/Frameworks/JavaScriptCore.framework; sourceTree = DEVELOPER_DIR; };
		F62BBE10D6534F74B2180711 /* SF-Pro-Text-Bold.otf */ = {isa = PBXFileReference; explicitFileType = undefined; fileEncoding = 9; includeInIndex = 0; lastKnownFileType = unknown; name = "SF-Pro-Text-Bold.otf"; path = "../src/assets/fonts/SF-Pro-Text-Bold.otf"; sourceTree = "<group>"; };
		FA887652F27F43869229AD50 /* SF-Pro-Text-SemiboldItalic.otf */ = {isa = PBXFileReference; explicitFileType = undefined; fileEncoding = 9; includeInIndex = 0; lastKnownFileType = unknown; name = "SF-Pro-Text-SemiboldItalic.otf"; path = "../src/assets/fonts/SF-Pro-Text-SemiboldItalic.otf"; sourceTree = "<group>"; };
		FF9837E923C848EDA99BFD7E /* RNTextInputMask.xcodeproj */ = {isa = PBXFileReference; explicitFileType = undefined; fileEncoding = 9; includeInIndex = 0; lastKnownFileType = "wrapper.pb-project"; name = RNTextInputMask.xcodeproj; path = "../node_modules/react-native-text-input-mask/ios/RNTextInputMask.xcodeproj"; sourceTree = "<group>"; };
/* End PBXFileReference section */

/* Begin PBXFrameworksBuildPhase section */
		13B07F8C1A680F5B00A75B9A /* Frameworks */ = {
			isa = PBXFrameworksBuildPhase;
			buildActionMask = 2147483647;
			files = (
				ED2971652150620600B7C4FE /* JavaScriptCore.framework in Frameworks */,
				24122D54232F2B3200BA0B17 /* InputMask.framework in Frameworks */,
				0E56AA9A8843EB50FA4BDD4F /* libPods-Rainbow.a in Frameworks */,
				3D5D4DF2FD7C44EE962100E3 /* libRNTextInputMask.a in Frameworks */,
			);
			runOnlyForDeploymentPostprocessing = 0;
		};
/* End PBXFrameworksBuildPhase section */

/* Begin PBXGroup section */
		00E356EF1AD99517003FC87E /* RainbowTests */ = {
			isa = PBXGroup;
			children = (
				00E356F21AD99517003FC87E /* RainbowTests.m */,
				00E356F01AD99517003FC87E /* Supporting Files */,
			);
			path = RainbowTests;
			sourceTree = "<group>";
		};
		00E356F01AD99517003FC87E /* Supporting Files */ = {
			isa = PBXGroup;
			children = (
				00E356F11AD99517003FC87E /* Info.plist */,
			);
			name = "Supporting Files";
			sourceTree = "<group>";
		};
		13B07FAE1A68108700A75B9A /* Rainbow */ = {
			isa = PBXGroup;
			children = (
				3C379D5D20FD1F92009AF81F /* Rainbow.entitlements */,
				008F07F21AC5B25A0029DE68 /* main.jsbundle */,
				13B07FAF1A68108700A75B9A /* AppDelegate.h */,
				13B07FB01A68108700A75B9A /* AppDelegate.m */,
				13B07FB51A68108700A75B9A /* Images.xcassets */,
				13B07FB61A68108700A75B9A /* Info.plist */,
				13B07FB11A68108700A75B9A /* LaunchScreen.xib */,
				13B07FB71A68108700A75B9A /* main.m */,
			);
<<<<<<< HEAD
			name = Products;
			sourceTree = "<group>";
		};
		139FDEE71B06529A00C62182 /* Products */ = {
			isa = PBXGroup;
			children = (
				139FDEF41B06529B00C62182 /* libRCTWebSocket.a */,
				3DAD3E991DF850E9000B6D8A /* libRCTWebSocket-tvOS.a */,
			);
			name = Products;
			sourceTree = "<group>";
		};
		13B07FAE1A68108700A75B9A /* Rainbow */ = {
			isa = PBXGroup;
			children = (
				3C379D5D20FD1F92009AF81F /* Rainbow.entitlements */,
				008F07F21AC5B25A0029DE68 /* main.jsbundle */,
				13B07FAF1A68108700A75B9A /* AppDelegate.h */,
				13B07FB01A68108700A75B9A /* AppDelegate.m */,
				13B07FB51A68108700A75B9A /* Images.xcassets */,
				13B07FB61A68108700A75B9A /* Info.plist */,
				13B07FB11A68108700A75B9A /* LaunchScreen.xib */,
				13B07FB71A68108700A75B9A /* main.m */,
			);
			name = Rainbow;
			sourceTree = "<group>";
		};
		146834001AC3E56700842450 /* Products */ = {
			isa = PBXGroup;
			children = (
				146834041AC3E56700842450 /* libReact.a */,
				3DAD3EA31DF850E9000B6D8A /* libReact.a */,
				3DAD3EA51DF850E9000B6D8A /* libyoga.a */,
				3DAD3EA71DF850E9000B6D8A /* libyoga.a */,
				3DAD3EA91DF850E9000B6D8A /* libcxxreact.a */,
				3DAD3EAB1DF850E9000B6D8A /* libcxxreact.a */,
				2DF0FFDF2056DD460020B375 /* libjsinspector.a */,
				2DF0FFE12056DD460020B375 /* libjsinspector-tvOS.a */,
				2DF0FFE32056DD460020B375 /* libthird-party.a */,
				2DF0FFE52056DD460020B375 /* libthird-party.a */,
				2DF0FFE72056DD460020B375 /* libdouble-conversion.a */,
				2DF0FFE92056DD460020B375 /* libdouble-conversion.a */,
				247947BB22568EAA006BBF56 /* libjsi.a */,
				247947BD22568EAA006BBF56 /* libjsiexecutor.a */,
				247947BF22568EAA006BBF56 /* libjsi-tvOS.a */,
				247947C122568EAA006BBF56 /* libjsiexecutor-tvOS.a */,
			);
			name = Products;
			sourceTree = "<group>";
		};
=======
			name = Rainbow;
			sourceTree = "<group>";
		};
>>>>>>> 30e5ec10
		24979D1220F83E3D007EB0DA /* Recovered References */ = {
			isa = PBXGroup;
			children = (
				9DEADFA4826D4D0BAA950D21 /* libRNFIRMessaging.a */,
				B0C692B061D7430D8194DC98 /* ToolTipMenuTests.xctest */,
				D755E71324B04FEE9C691D14 /* libRNFirebase.a */,
				0642ECCC7CB044FDB5A3CC32 /* libRNTextInputMask.a */,
			);
			name = "Recovered References";
			sourceTree = "<group>";
		};
		2D16E6871FA4F8E400B85C8A /* Frameworks */ = {
			isa = PBXGroup;
			children = (
				66139B432368A9AE0097D1D5 /* libRNFirebase.a */,
				6613987F23689A430097D1D5 /* libReact-Core.a */,
				6613988123689A430097D1D5 /* libReact-CoreModules.a */,
				6613988323689A430097D1D5 /* libReact-cxxreact.a */,
				6613988523689A430097D1D5 /* libReact-jsi.a */,
				3CC4B790228B298400D827EB /* libSDWebImage.a */,
				24A867FF226181F9005DCF78 /* libFirebaseInstanceID.a */,
				ED297162215061F000B7C4FE /* JavaScriptCore.framework */,
				ED2971642150620600B7C4FE /* JavaScriptCore.framework */,
				3CE850D7210FEACE00672599 /* libnanopb.a */,
				3CE850D5210FEA8F00672599 /* libGoogleToolboxForMac.a */,
				24979E7920F84004007EB0DA /* Firebase.h */,
				24979E7420F84004007EB0DA /* FirebaseAnalytics.framework */,
				24979E7520F84004007EB0DA /* FirebaseCore.framework */,
				24979E7C20F84004007EB0DA /* FirebaseCoreDiagnostics.framework */,
				24979E7B20F84004007EB0DA /* FirebaseInstanceID.framework */,
				24979E7620F84004007EB0DA /* FirebaseMessaging.framework */,
				24979E7A20F84004007EB0DA /* FirebaseNanoPB.framework */,
				24979E7720F84004007EB0DA /* GoogleService-Info.plist */,
				24979E7820F84004007EB0DA /* GoogleToolboxForMac.framework */,
				24979E7D20F84005007EB0DA /* module.modulemap */,
				24979E7E20F84005007EB0DA /* nanopb.framework */,
				24979E3620F84003007EB0DA /* Protobuf.framework */,
				2D16E6891FA4F8E400B85C8A /* libReact.a */,
				6C1814FA03B309E79858CD16 /* libPods-Rainbow.a */,
			);
			name = Frameworks;
			sourceTree = "<group>";
		};
		832341AE1AAA6A7D00B99B32 /* Libraries */ = {
			isa = PBXGroup;
			children = (
				838BD591AFF847ABA0F42AAC /* RNTextInputMask.xcodeproj */,
			);
			name = Libraries;
			sourceTree = "<group>";
		};
		83CBB9F61A601CBA00E9B192 = {
			isa = PBXGroup;
			children = (
				24122D53232F2B3200BA0B17 /* InputMask.framework */,
				13B07FAE1A68108700A75B9A /* Rainbow */,
				832341AE1AAA6A7D00B99B32 /* Libraries */,
				00E356EF1AD99517003FC87E /* RainbowTests */,
				83CBBA001A601CBA00E9B192 /* Products */,
				2D16E6871FA4F8E400B85C8A /* Frameworks */,
				DCAC1D8CC45E468FBB7E1395 /* Resources */,
				24979D1220F83E3D007EB0DA /* Recovered References */,
				C640359C0E6575CE0A7ECD73 /* Pods */,
			);
			indentWidth = 2;
			sourceTree = "<group>";
			tabWidth = 2;
			usesTabs = 0;
		};
		83CBBA001A601CBA00E9B192 /* Products */ = {
			isa = PBXGroup;
			children = (
				13B07F961A680F5B00A75B9A /* Rainbow.app */,
			);
			name = Products;
			sourceTree = "<group>";
		};
		C640359C0E6575CE0A7ECD73 /* Pods */ = {
			isa = PBXGroup;
			children = (
				66C5D39A1EDC48A6255FF83C /* Pods-Rainbow.debug.xcconfig */,
				A671DF9861FA8D2C9A6FCB91 /* Pods-Rainbow.release.xcconfig */,
				15B240C971E54630F3158955 /* Pods-Rainbow.localrelease.xcconfig */,
				E93A96605FE51CFC31676801 /* Pods-Rainbow.staging.xcconfig */,
			);
			path = Pods;
			sourceTree = "<group>";
		};
		D6A5F5EE2369A413009BEF29 /* Products */ = {
			isa = PBXGroup;
			children = (
				D6A5F5F22369A413009BEF29 /* libRNTextInputMask.a */,
			);
			name = Products;
			sourceTree = "<group>";
		};
		DCAC1D8CC45E468FBB7E1395 /* Resources */ = {
			isa = PBXGroup;
			children = (
				7818F79CD3944D17AF4196A5 /* Graphik-Black.otf */,
				CEC826911B5641B8AF788BB3 /* Graphik-BlackItalic.otf */,
				E6F010E529544E518E1792C7 /* Graphik-Bold.otf */,
				7CEEDA7A68C24426BBAA8D77 /* Graphik-BoldItalic.otf */,
				93D62D49D9CA46F292BD9869 /* Graphik-Extralight.otf */,
				273D2D617F3F43E99F8F404B /* Graphik-ExtralightItalic.otf */,
				7A9AF25703474604964D6EC1 /* Graphik-Light.otf */,
				D551F7BECCAF4CE3BC8C0C3D /* Graphik-LightItalic.otf */,
				DE019D6BCA1A4FF9B7F1E98A /* Graphik-Medium.otf */,
				2DA6F347A6B540399883FF91 /* Graphik-MediumItalic.otf */,
				A6EEFE6EA9354456B0DB4520 /* Graphik-Regular.otf */,
				182DC054E3584C83822F2A82 /* Graphik-RegularItalic.otf */,
				88A5866DBF924C149CA0C6F4 /* Graphik-Semibold.otf */,
				A7F0978B24BA4EC283C580D9 /* Graphik-SemiboldItalic.otf */,
				7CD46377E5FC4E5EBFD57D71 /* Graphik-Super.otf */,
				51E41940863B4B88BDEF48D7 /* Graphik-SuperItalic.otf */,
				EB48DC1D46D449759B9C61D4 /* Graphik-Thin.otf */,
				3EA8003C5E2D46E38184714B /* Graphik-ThinItalic.otf */,
				BE239BA93F6B4EDC867B1A41 /* SF-Pro-Display-Black.otf */,
				A8AE8DE50B9544B6BC186E6C /* SF-Pro-Display-BlackItalic.otf */,
				BA31E8CEDBCC417CA50BC57B /* SF-Pro-Display-Bold.otf */,
				84DB92DCDF5D4374B26FFCC6 /* SF-Pro-Display-BoldItalic.otf */,
				8D37634EBB294EC79081DFD2 /* SF-Pro-Display-Heavy.otf */,
				D7BFD847B72D414D9BE734A0 /* SF-Pro-Display-HeavyItalic.otf */,
				9DF45B9EB38D4E8FA18A04C6 /* SF-Pro-Display-Light.otf */,
				E8E3CE2A4AD34CB991CD61EE /* SF-Pro-Display-LightItalic.otf */,
				2AEF0207B9724FE5A27519FF /* SF-Pro-Display-Medium.otf */,
				3459F05BF10649C4A787D900 /* SF-Pro-Display-MediumItalic.otf */,
				9165B952731E4502857CC0B4 /* SF-Pro-Display-Regular.otf */,
				D880F2D2B7704793A8D141DC /* SF-Pro-Display-RegularItalic.otf */,
				5842861A013B4B379705CC5A /* SF-Pro-Display-Semibold.otf */,
				86B30DBBDA594167BFE4747E /* SF-Pro-Display-SemiboldItalic.otf */,
				662C7FD632C1481AB5AB1DB7 /* SF-Pro-Display-Thin.otf */,
				C1DB5F252E324925B4145360 /* SF-Pro-Display-ThinItalic.otf */,
				35833023DB594F1AA6A72866 /* SF-Pro-Display-Ultralight.otf */,
				DCA738BE00E04734AEDA2F07 /* SF-Pro-Display-UltralightItalic.otf */,
				F62BBE10D6534F74B2180711 /* SF-Pro-Text-Bold.otf */,
				1736F851327A41C3815212E7 /* SF-Pro-Text-BoldItalic.otf */,
				233322FCDC624F6FA60C4B52 /* SF-Pro-Text-Heavy.otf */,
				1DEDF110038147A598C9B152 /* SF-Pro-Text-HeavyItalic.otf */,
				E672AB1C5404435897615660 /* SF-Pro-Text-Light.otf */,
				D1641F1A96C841C085169B2E /* SF-Pro-Text-LightItalic.otf */,
				35A24AFF4AB449C287EE66A8 /* SF-Pro-Text-Medium.otf */,
				D518658CFF8B491991A06426 /* SF-Pro-Text-MediumItalic.otf */,
				944CF612F0304DF281E33B66 /* SF-Pro-Text-Regular.otf */,
				715DAAA3174542BAB93807A6 /* SF-Pro-Text-RegularItalic.otf */,
				AA6B0A8BE2484F46980BE9AC /* SF-Pro-Text-Semibold.otf */,
				FA887652F27F43869229AD50 /* SF-Pro-Text-SemiboldItalic.otf */,
				8789D635428240B5ABF282EE /* SFMono-Bold.otf */,
				0A8698C728414E56A3FD89A6 /* SFMono-Heavy.otf */,
				2C4A4A4FB3D84F14A48989D8 /* SFMono-Light.otf */,
				668A9E253DAF444A90ECB997 /* SFMono-Medium.otf */,
				95F2888C850F40C8A26E083B /* SFMono-Regular.otf */,
				B1089F835D6A4F578009B47F /* SFMono-Semibold.otf */,
			);
			name = Resources;
			sourceTree = "<group>";
<<<<<<< HEAD
		};
/* End PBXGroup section */

/* Begin PBXNativeTarget section */
		13B07F861A680F5B00A75B9A /* Rainbow */ = {
			isa = PBXNativeTarget;
			buildConfigurationList = 13B07F931A680F5B00A75B9A /* Build configuration list for PBXNativeTarget "Rainbow" */;
			buildPhases = (
				B448B1B66A188D3AC6DA3639 /* [CP] Check Pods Manifest.lock */,
				13B07F871A680F5B00A75B9A /* Sources */,
				13B07F8C1A680F5B00A75B9A /* Frameworks */,
				13B07F8E1A680F5B00A75B9A /* Resources */,
				00DD1BFF1BD5951E006B06BC /* Bundle React Native code and images */,
				3CF823D3218F310D0024B77B /* ShellScript */,
				24122D56232F2B3300BA0B17 /* Embed Frameworks */,
			);
			buildRules = (
			);
			dependencies = (
			);
			name = Rainbow;
			productName = "Hello World";
			productReference = 13B07F961A680F5B00A75B9A /* Rainbow.app */;
			productType = "com.apple.product-type.application";
		};
/* End PBXNativeTarget section */

/* Begin PBXProject section */
		83CBB9F71A601CBA00E9B192 /* Project object */ = {
			isa = PBXProject;
			attributes = {
				LastUpgradeCheck = 610;
				ORGANIZATIONNAME = Facebook;
				TargetAttributes = {
					13B07F861A680F5B00A75B9A = {
						DevelopmentTeam = L74NQAQB8H;
						ProvisioningStyle = Automatic;
						SystemCapabilities = {
							com.apple.Push = {
								enabled = 1;
							};
							com.apple.SafariKeychain = {
								enabled = 1;
							};
						};
					};
				};
			};
			buildConfigurationList = 83CBB9FA1A601CBA00E9B192 /* Build configuration list for PBXProject "Rainbow" */;
			compatibilityVersion = "Xcode 3.2";
			developmentRegion = English;
			hasScannedForEncodings = 0;
			knownRegions = (
				English,
				en,
				Base,
			);
			mainGroup = 83CBB9F61A601CBA00E9B192;
			productRefGroup = 83CBBA001A601CBA00E9B192 /* Products */;
			projectDirPath = "";
			projectReferences = (
				{
					ProductGroup = 00C302A81ABCB8CE00DB3ED1 /* Products */;
					ProjectRef = 00C302A71ABCB8CE00DB3ED1 /* RCTActionSheet.xcodeproj */;
				},
				{
					ProductGroup = 5E91572E1DD0AC6500FF2AA8 /* Products */;
					ProjectRef = 5E91572D1DD0AC6500FF2AA8 /* RCTAnimation.xcodeproj */;
				},
				{
					ProductGroup = ADBDB9201DFEBF0600ED6528 /* Products */;
					ProjectRef = ADBDB91F1DFEBF0600ED6528 /* RCTBlob.xcodeproj */;
				},
				{
					ProductGroup = 00C302BC1ABCB91800DB3ED1 /* Products */;
					ProjectRef = 00C302BB1ABCB91800DB3ED1 /* RCTImage.xcodeproj */;
				},
				{
					ProductGroup = 78C398B11ACF4ADC00677621 /* Products */;
					ProjectRef = 78C398B01ACF4ADC00677621 /* RCTLinking.xcodeproj */;
				},
				{
					ProductGroup = 00C302D41ABCB9D200DB3ED1 /* Products */;
					ProjectRef = 00C302D31ABCB9D200DB3ED1 /* RCTNetwork.xcodeproj */;
				},
				{
					ProductGroup = 139105B71AF99BAD00B5F7CC /* Products */;
					ProjectRef = 139105B61AF99BAD00B5F7CC /* RCTSettings.xcodeproj */;
				},
				{
					ProductGroup = 832341B11AAA6A8300B99B32 /* Products */;
					ProjectRef = 832341B01AAA6A8300B99B32 /* RCTText.xcodeproj */;
				},
				{
					ProductGroup = 00C302E01ABCB9EE00DB3ED1 /* Products */;
					ProjectRef = 00C302DF1ABCB9EE00DB3ED1 /* RCTVibration.xcodeproj */;
				},
				{
					ProductGroup = 139FDEE71B06529A00C62182 /* Products */;
					ProjectRef = 139FDEE61B06529A00C62182 /* RCTWebSocket.xcodeproj */;
				},
				{
					ProductGroup = 146834001AC3E56700842450 /* Products */;
					ProjectRef = 146833FF1AC3E56700842450 /* React.xcodeproj */;
				},
				{
					ProductGroup = 24979D4A20F83E3E007EB0DA /* Products */;
					ProjectRef = 02CF70769C034001B5CBC1EF /* ReactNativePermissions.xcodeproj */;
				},
				{
					ProductGroup = 249E5FA822613ABC0095F6B7 /* Products */;
					ProjectRef = 249E5FA722613ABC0095F6B7 /* RNCAsyncStorage.xcodeproj */;
				},
				{
					ProductGroup = 2481F31D2261753900D0349A /* Products */;
					ProjectRef = C779B11FB4664662AD0EBEA6 /* RNFirebase.xcodeproj */;
				},
				{
					ProductGroup = 24979D3E20F83E3E007EB0DA /* Products */;
					ProjectRef = AEED489341644A6888669239 /* RNFIRMessaging.xcodeproj */;
				},
				{
					ProductGroup = 24D171DE212F57100090F180 /* Products */;
					ProjectRef = 171CDF49E32841EDA7D557DB /* RNGestureHandler.xcodeproj */;
				},
				{
					ProductGroup = 24979D4020F83E3E007EB0DA /* Products */;
					ProjectRef = 50B1B80F51614673AFD8A804 /* RNKeychain.xcodeproj */;
				},
				{
					ProductGroup = 24979D4420F83E3E007EB0DA /* Products */;
					ProjectRef = BC297F456F414298BFBB0C30 /* RNMail.xcodeproj */;
				},
				{
					ProductGroup = 24979D4820F83E3E007EB0DA /* Products */;
					ProjectRef = BEE6BF249EAB410AB20BBB98 /* RNOS.xcodeproj */;
				},
				{
					ProductGroup = 24979D4E20F83E3E007EB0DA /* Products */;
					ProjectRef = 28B88B43D75F4B529A711317 /* RNRandomBytes.xcodeproj */;
				},
				{
					ProductGroup = 244C64062108794F007A5856 /* Products */;
					ProjectRef = 1A7B7E90124047F8A3CA4B84 /* RNReactNativeHapticFeedback.xcodeproj */;
				},
				{
					ProductGroup = 2488BC2922E97315006847C7 /* Products */;
					ProjectRef = 3182AEA93A7847CCB729F641 /* RNStoreReview.xcodeproj */;
				},
				{
					ProductGroup = 24979D5420F83E3E007EB0DA /* Products */;
					ProjectRef = 3A545B8C781B47AC8A7CD956 /* RNSVG.xcodeproj */;
				},
				{
					ProductGroup = 3CD599A8236B3513007DD55E /* Products */;
					ProjectRef = 3CD599A7236B3513007DD55E /* RNTextInputMask.xcodeproj */;
				},
				{
					ProductGroup = 24979D5020F83E3E007EB0DA /* Products */;
					ProjectRef = 2DB932A7706945C787DE22A6 /* SplashScreen.xcodeproj */;
				},
				{
					ProductGroup = 24979D4C20F83E3E007EB0DA /* Products */;
					ProjectRef = 137BEEE47D2E4F7AB452C0BD /* SRSRadialGradient.xcodeproj */;
				},
				{
					ProductGroup = 24979D3820F83E3E007EB0DA /* Products */;
					ProjectRef = 35B7B17127FD476C81EA97E3 /* TcpSockets.xcodeproj */;
				},
				{
					ProductGroup = 24979D5620F83E3E007EB0DA /* Products */;
					ProjectRef = 22B35A6AE60F41D093A35939 /* ToolTipMenu.xcodeproj */;
				},
				{
					ProductGroup = 146834001AC3E56700842450 /* Products */;
					ProjectRef = 146833FF1AC3E56700842450 /* React.xcodeproj */;
				},
				{
					ProductGroup = D6A5F5EE2369A413009BEF29 /* Products */;
					ProjectRef = 838BD591AFF847ABA0F42AAC /* RNTextInputMask.xcodeproj */;
				},
			);
			projectRoot = "";
			targets = (
				13B07F861A680F5B00A75B9A /* Rainbow */,
			);
		};
/* End PBXProject section */

/* Begin PBXReferenceProxy section */
		00C302AC1ABCB8CE00DB3ED1 /* libRCTActionSheet.a */ = {
			isa = PBXReferenceProxy;
			fileType = archive.ar;
			path = libRCTActionSheet.a;
			remoteRef = 00C302AB1ABCB8CE00DB3ED1 /* PBXContainerItemProxy */;
			sourceTree = BUILT_PRODUCTS_DIR;
		};
		00C302C01ABCB91800DB3ED1 /* libRCTImage.a */ = {
			isa = PBXReferenceProxy;
			fileType = archive.ar;
			path = libRCTImage.a;
			remoteRef = 00C302BF1ABCB91800DB3ED1 /* PBXContainerItemProxy */;
			sourceTree = BUILT_PRODUCTS_DIR;
		};
		00C302DC1ABCB9D200DB3ED1 /* libRCTNetwork.a */ = {
			isa = PBXReferenceProxy;
			fileType = archive.ar;
			path = libRCTNetwork.a;
			remoteRef = 00C302DB1ABCB9D200DB3ED1 /* PBXContainerItemProxy */;
			sourceTree = BUILT_PRODUCTS_DIR;
		};
		00C302E41ABCB9EE00DB3ED1 /* libRCTVibration.a */ = {
			isa = PBXReferenceProxy;
			fileType = archive.ar;
			path = libRCTVibration.a;
			remoteRef = 00C302E31ABCB9EE00DB3ED1 /* PBXContainerItemProxy */;
			sourceTree = BUILT_PRODUCTS_DIR;
		};
		139105C11AF99BAD00B5F7CC /* libRCTSettings.a */ = {
			isa = PBXReferenceProxy;
			fileType = archive.ar;
			path = libRCTSettings.a;
			remoteRef = 139105C01AF99BAD00B5F7CC /* PBXContainerItemProxy */;
			sourceTree = BUILT_PRODUCTS_DIR;
		};
		139FDEF41B06529B00C62182 /* libRCTWebSocket.a */ = {
			isa = PBXReferenceProxy;
			fileType = archive.ar;
			path = libRCTWebSocket.a;
			remoteRef = 139FDEF31B06529B00C62182 /* PBXContainerItemProxy */;
			sourceTree = BUILT_PRODUCTS_DIR;
		};
		146834041AC3E56700842450 /* libReact.a */ = {
			isa = PBXReferenceProxy;
			fileType = archive.ar;
			path = libReact.a;
			remoteRef = 146834031AC3E56700842450 /* PBXContainerItemProxy */;
			sourceTree = BUILT_PRODUCTS_DIR;
		};
		247947BB22568EAA006BBF56 /* libjsi.a */ = {
			isa = PBXReferenceProxy;
			fileType = archive.ar;
			path = libjsi.a;
			remoteRef = 247947BA22568EAA006BBF56 /* PBXContainerItemProxy */;
			sourceTree = BUILT_PRODUCTS_DIR;
		};
		247947BD22568EAA006BBF56 /* libjsiexecutor.a */ = {
			isa = PBXReferenceProxy;
			fileType = archive.ar;
			path = libjsiexecutor.a;
			remoteRef = 247947BC22568EAA006BBF56 /* PBXContainerItemProxy */;
			sourceTree = BUILT_PRODUCTS_DIR;
		};
		247947BF22568EAA006BBF56 /* libjsi-tvOS.a */ = {
			isa = PBXReferenceProxy;
			fileType = archive.ar;
			path = "libjsi-tvOS.a";
			remoteRef = 247947BE22568EAA006BBF56 /* PBXContainerItemProxy */;
			sourceTree = BUILT_PRODUCTS_DIR;
		};
		247947C122568EAA006BBF56 /* libjsiexecutor-tvOS.a */ = {
			isa = PBXReferenceProxy;
			fileType = archive.ar;
			path = "libjsiexecutor-tvOS.a";
			remoteRef = 247947C022568EAA006BBF56 /* PBXContainerItemProxy */;
			sourceTree = BUILT_PRODUCTS_DIR;
		};
		2D16E6721FA4F8DC00B85C8A /* libRCTBlob-tvOS.a */ = {
			isa = PBXReferenceProxy;
			fileType = archive.ar;
			path = "libRCTBlob-tvOS.a";
			remoteRef = 2D16E6711FA4F8DC00B85C8A /* PBXContainerItemProxy */;
			sourceTree = BUILT_PRODUCTS_DIR;
		};
		2DF0FFDF2056DD460020B375 /* libjsinspector.a */ = {
			isa = PBXReferenceProxy;
			fileType = archive.ar;
			path = libjsinspector.a;
			remoteRef = 2DF0FFDE2056DD460020B375 /* PBXContainerItemProxy */;
			sourceTree = BUILT_PRODUCTS_DIR;
		};
		2DF0FFE12056DD460020B375 /* libjsinspector-tvOS.a */ = {
			isa = PBXReferenceProxy;
			fileType = archive.ar;
			path = "libjsinspector-tvOS.a";
			remoteRef = 2DF0FFE02056DD460020B375 /* PBXContainerItemProxy */;
			sourceTree = BUILT_PRODUCTS_DIR;
		};
		2DF0FFE32056DD460020B375 /* libthird-party.a */ = {
			isa = PBXReferenceProxy;
			fileType = archive.ar;
			path = "libthird-party.a";
			remoteRef = 2DF0FFE22056DD460020B375 /* PBXContainerItemProxy */;
			sourceTree = BUILT_PRODUCTS_DIR;
		};
		2DF0FFE52056DD460020B375 /* libthird-party.a */ = {
			isa = PBXReferenceProxy;
			fileType = archive.ar;
			path = "libthird-party.a";
			remoteRef = 2DF0FFE42056DD460020B375 /* PBXContainerItemProxy */;
			sourceTree = BUILT_PRODUCTS_DIR;
		};
		2DF0FFE72056DD460020B375 /* libdouble-conversion.a */ = {
			isa = PBXReferenceProxy;
			fileType = archive.ar;
			path = "libdouble-conversion.a";
			remoteRef = 2DF0FFE62056DD460020B375 /* PBXContainerItemProxy */;
			sourceTree = BUILT_PRODUCTS_DIR;
		};
		2DF0FFE92056DD460020B375 /* libdouble-conversion.a */ = {
			isa = PBXReferenceProxy;
			fileType = archive.ar;
			path = "libdouble-conversion.a";
			remoteRef = 2DF0FFE82056DD460020B375 /* PBXContainerItemProxy */;
			sourceTree = BUILT_PRODUCTS_DIR;
		};
		3C39C270218BBE66004C763F /* libFastImage.a */ = {
			isa = PBXReferenceProxy;
			fileType = archive.ar;
			path = libFastImage.a;
			remoteRef = 3C39C26F218BBE66004C763F /* PBXContainerItemProxy */;
			sourceTree = BUILT_PRODUCTS_DIR;
		};
		3CD4E8CD216989E8000FA5BD /* libSRSRadialGradien-tvOS.a */ = {
			isa = PBXReferenceProxy;
			fileType = archive.ar;
			path = "libSRSRadialGradien-tvOS.a";
			remoteRef = 3CD4E8CC216989E8000FA5BD /* PBXContainerItemProxy */;
			sourceTree = BUILT_PRODUCTS_DIR;
		};
		3CD599AD236B3513007DD55E /* libRNTextInputMask.a */ = {
			isa = PBXReferenceProxy;
			fileType = archive.ar;
			path = libRNTextInputMask.a;
			remoteRef = 3CD599AC236B3513007DD55E /* PBXContainerItemProxy */;
			sourceTree = BUILT_PRODUCTS_DIR;
		};
		3DAD3E841DF850E9000B6D8A /* libRCTImage-tvOS.a */ = {
			isa = PBXReferenceProxy;
			fileType = archive.ar;
			path = "libRCTImage-tvOS.a";
			remoteRef = 3DAD3E831DF850E9000B6D8A /* PBXContainerItemProxy */;
			sourceTree = BUILT_PRODUCTS_DIR;
		};
		3DAD3E881DF850E9000B6D8A /* libRCTLinking-tvOS.a */ = {
			isa = PBXReferenceProxy;
			fileType = archive.ar;
			path = "libRCTLinking-tvOS.a";
			remoteRef = 3DAD3E871DF850E9000B6D8A /* PBXContainerItemProxy */;
			sourceTree = BUILT_PRODUCTS_DIR;
		};
		3DAD3E8C1DF850E9000B6D8A /* libRCTNetwork-tvOS.a */ = {
			isa = PBXReferenceProxy;
			fileType = archive.ar;
			path = "libRCTNetwork-tvOS.a";
			remoteRef = 3DAD3E8B1DF850E9000B6D8A /* PBXContainerItemProxy */;
			sourceTree = BUILT_PRODUCTS_DIR;
		};
		3DAD3E901DF850E9000B6D8A /* libRCTSettings-tvOS.a */ = {
			isa = PBXReferenceProxy;
			fileType = archive.ar;
			path = "libRCTSettings-tvOS.a";
			remoteRef = 3DAD3E8F1DF850E9000B6D8A /* PBXContainerItemProxy */;
			sourceTree = BUILT_PRODUCTS_DIR;
		};
		3DAD3E941DF850E9000B6D8A /* libRCTText-tvOS.a */ = {
			isa = PBXReferenceProxy;
			fileType = archive.ar;
			path = "libRCTText-tvOS.a";
			remoteRef = 3DAD3E931DF850E9000B6D8A /* PBXContainerItemProxy */;
			sourceTree = BUILT_PRODUCTS_DIR;
		};
		3DAD3E991DF850E9000B6D8A /* libRCTWebSocket-tvOS.a */ = {
			isa = PBXReferenceProxy;
			fileType = archive.ar;
			path = "libRCTWebSocket-tvOS.a";
			remoteRef = 3DAD3E981DF850E9000B6D8A /* PBXContainerItemProxy */;
			sourceTree = BUILT_PRODUCTS_DIR;
		};
		3DAD3EA31DF850E9000B6D8A /* libReact.a */ = {
			isa = PBXReferenceProxy;
			fileType = archive.ar;
			path = libReact.a;
			remoteRef = 3DAD3EA21DF850E9000B6D8A /* PBXContainerItemProxy */;
			sourceTree = BUILT_PRODUCTS_DIR;
		};
		3DAD3EA51DF850E9000B6D8A /* libyoga.a */ = {
			isa = PBXReferenceProxy;
			fileType = archive.ar;
			path = libyoga.a;
			remoteRef = 3DAD3EA41DF850E9000B6D8A /* PBXContainerItemProxy */;
			sourceTree = BUILT_PRODUCTS_DIR;
		};
		3DAD3EA71DF850E9000B6D8A /* libyoga.a */ = {
			isa = PBXReferenceProxy;
			fileType = archive.ar;
			path = libyoga.a;
			remoteRef = 3DAD3EA61DF850E9000B6D8A /* PBXContainerItemProxy */;
			sourceTree = BUILT_PRODUCTS_DIR;
		};
		3DAD3EA91DF850E9000B6D8A /* libcxxreact.a */ = {
			isa = PBXReferenceProxy;
			fileType = archive.ar;
			path = libcxxreact.a;
			remoteRef = 3DAD3EA81DF850E9000B6D8A /* PBXContainerItemProxy */;
			sourceTree = BUILT_PRODUCTS_DIR;
		};
		3DAD3EAB1DF850E9000B6D8A /* libcxxreact.a */ = {
			isa = PBXReferenceProxy;
			fileType = archive.ar;
			path = libcxxreact.a;
			remoteRef = 3DAD3EAA1DF850E9000B6D8A /* PBXContainerItemProxy */;
			sourceTree = BUILT_PRODUCTS_DIR;
		};
		5E9157331DD0AC6500FF2AA8 /* libRCTAnimation.a */ = {
			isa = PBXReferenceProxy;
			fileType = archive.ar;
			path = libRCTAnimation.a;
			remoteRef = 5E9157321DD0AC6500FF2AA8 /* PBXContainerItemProxy */;
			sourceTree = BUILT_PRODUCTS_DIR;
		};
		5E9157351DD0AC6500FF2AA8 /* libRCTAnimation.a */ = {
			isa = PBXReferenceProxy;
			fileType = archive.ar;
			path = libRCTAnimation.a;
			remoteRef = 5E9157341DD0AC6500FF2AA8 /* PBXContainerItemProxy */;
			sourceTree = BUILT_PRODUCTS_DIR;
=======
>>>>>>> 30e5ec10
		};
/* End PBXGroup section */

/* Begin PBXNativeTarget section */
		13B07F861A680F5B00A75B9A /* Rainbow */ = {
			isa = PBXNativeTarget;
			buildConfigurationList = 13B07F931A680F5B00A75B9A /* Build configuration list for PBXNativeTarget "Rainbow" */;
			buildPhases = (
				B448B1B66A188D3AC6DA3639 /* [CP] Check Pods Manifest.lock */,
				13B07F871A680F5B00A75B9A /* Sources */,
				13B07F8C1A680F5B00A75B9A /* Frameworks */,
				13B07F8E1A680F5B00A75B9A /* Resources */,
				00DD1BFF1BD5951E006B06BC /* Bundle React Native code and images */,
				3CF823D3218F310D0024B77B /* ShellScript */,
				24122D56232F2B3300BA0B17 /* Embed Frameworks */,
			);
			buildRules = (
			);
			dependencies = (
			);
			name = Rainbow;
			productName = "Hello World";
			productReference = 13B07F961A680F5B00A75B9A /* Rainbow.app */;
			productType = "com.apple.product-type.application";
		};
/* End PBXNativeTarget section */

/* Begin PBXProject section */
		83CBB9F71A601CBA00E9B192 /* Project object */ = {
			isa = PBXProject;
			attributes = {
				LastUpgradeCheck = 610;
				ORGANIZATIONNAME = Facebook;
				TargetAttributes = {
					13B07F861A680F5B00A75B9A = {
						DevelopmentTeam = L74NQAQB8H;
						ProvisioningStyle = Automatic;
						SystemCapabilities = {
							com.apple.Push = {
								enabled = 1;
							};
							com.apple.SafariKeychain = {
								enabled = 1;
							};
						};
					};
				};
			};
			buildConfigurationList = 83CBB9FA1A601CBA00E9B192 /* Build configuration list for PBXProject "Rainbow" */;
			compatibilityVersion = "Xcode 3.2";
			developmentRegion = English;
			hasScannedForEncodings = 0;
			knownRegions = (
				English,
				en,
				Base,
			);
			mainGroup = 83CBB9F61A601CBA00E9B192;
			productRefGroup = 83CBBA001A601CBA00E9B192 /* Products */;
			projectDirPath = "";
			projectReferences = (
				{
					ProductGroup = D6A5F5EE2369A413009BEF29 /* Products */;
					ProjectRef = 838BD591AFF847ABA0F42AAC /* RNTextInputMask.xcodeproj */;
				},
			);
			projectRoot = "";
			targets = (
				13B07F861A680F5B00A75B9A /* Rainbow */,
			);
		};
/* End PBXProject section */

/* Begin PBXReferenceProxy section */
		D6A5F5F22369A413009BEF29 /* libRNTextInputMask.a */ = {
			isa = PBXReferenceProxy;
			fileType = archive.ar;
			path = libRNTextInputMask.a;
			remoteRef = D6A5F5F12369A413009BEF29 /* PBXContainerItemProxy */;
			sourceTree = BUILT_PRODUCTS_DIR;
		};
/* End PBXReferenceProxy section */

/* Begin PBXResourcesBuildPhase section */
		13B07F8E1A680F5B00A75B9A /* Resources */ = {
			isa = PBXResourcesBuildPhase;
			buildActionMask = 2147483647;
			files = (
				13B07FBF1A68108700A75B9A /* Images.xcassets in Resources */,
				13B07FBD1A68108700A75B9A /* LaunchScreen.xib in Resources */,
				0F4372360E744AF4B37EB905 /* Graphik-Black.otf in Resources */,
				DBBDEB86E54044EE8712C882 /* Graphik-BlackItalic.otf in Resources */,
				E98BBF45029948B38545996F /* Graphik-Bold.otf in Resources */,
				3310F0AEC95F47189C2B19DD /* Graphik-BoldItalic.otf in Resources */,
				872630C5E4CA448D8DDC783E /* Graphik-Extralight.otf in Resources */,
				7E04FF8B32EC4F2BB6BF1403 /* Graphik-ExtralightItalic.otf in Resources */,
				C5D098E8B85D40048FE4946A /* Graphik-Light.otf in Resources */,
				6928E7805EA5404480C48640 /* Graphik-LightItalic.otf in Resources */,
				06B78001D9F2456D9C2D4A86 /* Graphik-Medium.otf in Resources */,
				24979E8920F84250007EB0DA /* GoogleService-Info.plist in Resources */,
				66620AB752074CB6938E956A /* Graphik-MediumItalic.otf in Resources */,
				F9EB9219ED9A4C72826A5908 /* Graphik-Regular.otf in Resources */,
				424410A1E84845328C5A0CAB /* Graphik-RegularItalic.otf in Resources */,
				431D3F0FC92B45A7A0B2476B /* Graphik-Semibold.otf in Resources */,
				8B7F7FDAB33B4D119E087D57 /* Graphik-SemiboldItalic.otf in Resources */,
				35AD5968C62046E7BC7CF346 /* Graphik-Super.otf in Resources */,
				9274E6415DE5403A855B59A4 /* Graphik-SuperItalic.otf in Resources */,
				B562299555FD4D75968F6BF1 /* Graphik-Thin.otf in Resources */,
				3049BEF5B7E0435F905556DD /* Graphik-ThinItalic.otf in Resources */,
				C66451ECC2944B439E123CF2 /* SF-Pro-Display-Black.otf in Resources */,
				AFD75D0B6EC9465C92C493A7 /* SF-Pro-Display-BlackItalic.otf in Resources */,
				F9EF1D44351840B8A380BD3E /* SF-Pro-Display-Bold.otf in Resources */,
				CB988C526B0C48FC9750A038 /* SF-Pro-Display-BoldItalic.otf in Resources */,
				184EB33331FB47F2960D2507 /* SF-Pro-Display-Heavy.otf in Resources */,
				FBDF4EF177284CF4826D7BF9 /* SF-Pro-Display-HeavyItalic.otf in Resources */,
				4013198EBD3D4D6F8052D25E /* SF-Pro-Display-Light.otf in Resources */,
				B27589D616774324BE2BCF49 /* SF-Pro-Display-LightItalic.otf in Resources */,
				1B1113DAF261410889D80146 /* SF-Pro-Display-Medium.otf in Resources */,
				CAD3BF43528D47159190E17B /* SF-Pro-Display-MediumItalic.otf in Resources */,
				1AE1684BFC3E487F99128043 /* SF-Pro-Display-Regular.otf in Resources */,
				0AB30EE90F554EE59F57DFC1 /* SF-Pro-Display-RegularItalic.otf in Resources */,
				549287401A7648CCB32F36E0 /* SF-Pro-Display-Semibold.otf in Resources */,
				9E8553031AD44F52A814F2AB /* SF-Pro-Display-SemiboldItalic.otf in Resources */,
				216C17A836F44ACE8D79ACC7 /* SF-Pro-Display-Thin.otf in Resources */,
				16934DFE7F154B06ADAD8A0B /* SF-Pro-Display-ThinItalic.otf in Resources */,
				03252948A60F4C4C87E4FD9E /* SF-Pro-Display-Ultralight.otf in Resources */,
				3C363E14D5DE4A028E43EA38 /* SF-Pro-Display-UltralightItalic.otf in Resources */,
				340305B6506A4DDFB4EB98AA /* SF-Pro-Text-Bold.otf in Resources */,
				C37D7F7EA236460085DB5BFA /* SF-Pro-Text-BoldItalic.otf in Resources */,
				3C41C1415A994234A0FF2589 /* SF-Pro-Text-Heavy.otf in Resources */,
				23320186D7F747FEB02451C6 /* SF-Pro-Text-HeavyItalic.otf in Resources */,
				2D7BB74FB1A44EE2A2426373 /* SF-Pro-Text-Light.otf in Resources */,
				96E52368EDC94B9B80D1F29C /* SF-Pro-Text-LightItalic.otf in Resources */,
				41804DE52CE94296995264E0 /* SF-Pro-Text-Medium.otf in Resources */,
				B485B73D33C740BE8167AE4E /* SF-Pro-Text-MediumItalic.otf in Resources */,
				26095B12C30047F89592D463 /* SF-Pro-Text-Regular.otf in Resources */,
				AFCABA638327463693E67FD4 /* SF-Pro-Text-RegularItalic.otf in Resources */,
				AE47B46652EA48AFB68E7832 /* SF-Pro-Text-Semibold.otf in Resources */,
				396C4BA42EEC4D0985CEBB42 /* SF-Pro-Text-SemiboldItalic.otf in Resources */,
				8FB4C0E7FE3240F2B2D23CE2 /* SFMono-Bold.otf in Resources */,
				5F34DEED060F41878C4C5A59 /* SFMono-Heavy.otf in Resources */,
				5D1949044DCB413FBE7AE82E /* SFMono-Light.otf in Resources */,
				7287CE1EC33B4913AEE1F4B6 /* SFMono-Medium.otf in Resources */,
				B7A3E82A4C4449F4A18EB5C2 /* SFMono-Regular.otf in Resources */,
				92D7BFC8AFDA4E649EA6FF08 /* SFMono-Semibold.otf in Resources */,
			);
			runOnlyForDeploymentPostprocessing = 0;
		};
/* End PBXResourcesBuildPhase section */

/* Begin PBXShellScriptBuildPhase section */
		00DD1BFF1BD5951E006B06BC /* Bundle React Native code and images */ = {
			isa = PBXShellScriptBuildPhase;
			buildActionMask = 2147483647;
			files = (
			);
			inputPaths = (
			);
			name = "Bundle React Native code and images";
			outputPaths = (
			);
			runOnlyForDeploymentPostprocessing = 0;
			shellPath = /bin/sh;
			shellScript = "export NODE_ARGS=--max-old-space-size=2048\n../node_modules/react-native/scripts/react-native-xcode.sh\n";
		};
		3CF823D3218F310D0024B77B /* ShellScript */ = {
			isa = PBXShellScriptBuildPhase;
			buildActionMask = 2147483647;
			files = (
			);
			inputPaths = (
				"$(SRCROOT)/Rainbow/Info.plist",
			);
			outputPaths = (
			);
			runOnlyForDeploymentPostprocessing = 0;
			shellPath = /bin/sh;
			shellScript = "\"${PODS_ROOT}/Fabric/run\"\n";
		};
		B448B1B66A188D3AC6DA3639 /* [CP] Check Pods Manifest.lock */ = {
			isa = PBXShellScriptBuildPhase;
			buildActionMask = 2147483647;
			files = (
			);
			inputFileListPaths = (
			);
			inputPaths = (
				"${PODS_PODFILE_DIR_PATH}/Podfile.lock",
				"${PODS_ROOT}/Manifest.lock",
			);
			name = "[CP] Check Pods Manifest.lock";
			outputFileListPaths = (
			);
			outputPaths = (
				"$(DERIVED_FILE_DIR)/Pods-Rainbow-checkManifestLockResult.txt",
			);
			runOnlyForDeploymentPostprocessing = 0;
			shellPath = /bin/sh;
			shellScript = "diff \"${PODS_PODFILE_DIR_PATH}/Podfile.lock\" \"${PODS_ROOT}/Manifest.lock\" > /dev/null\nif [ $? != 0 ] ; then\n    # print error to STDERR\n    echo \"error: The sandbox is not in sync with the Podfile.lock. Run 'pod install' or update your CocoaPods installation.\" >&2\n    exit 1\nfi\n# This output is used by Xcode 'outputs' to avoid re-running this script phase.\necho \"SUCCESS\" > \"${SCRIPT_OUTPUT_FILE_0}\"\n";
			showEnvVarsInLog = 0;
		};
/* End PBXShellScriptBuildPhase section */

/* Begin PBXSourcesBuildPhase section */
		13B07F871A680F5B00A75B9A /* Sources */ = {
			isa = PBXSourcesBuildPhase;
			buildActionMask = 2147483647;
			files = (
				13B07FBC1A68108700A75B9A /* AppDelegate.m in Sources */,
				13B07FC11A68108700A75B9A /* main.m in Sources */,
			);
			runOnlyForDeploymentPostprocessing = 0;
		};
/* End PBXSourcesBuildPhase section */

/* Begin PBXVariantGroup section */
		13B07FB11A68108700A75B9A /* LaunchScreen.xib */ = {
			isa = PBXVariantGroup;
			children = (
				13B07FB21A68108700A75B9A /* Base */,
			);
			name = LaunchScreen.xib;
			path = Rainbow;
			sourceTree = "<group>";
		};
/* End PBXVariantGroup section */

/* Begin XCBuildConfiguration section */
		13B07F941A680F5B00A75B9A /* Debug */ = {
			isa = XCBuildConfiguration;
			baseConfigurationReference = 66C5D39A1EDC48A6255FF83C /* Pods-Rainbow.debug.xcconfig */;
			buildSettings = {
				ALWAYS_EMBED_SWIFT_STANDARD_LIBRARIES = YES;
				ASSETCATALOG_COMPILER_APPICON_NAME = AppIcon;
				CODE_SIGN_ENTITLEMENTS = Rainbow/Rainbow.entitlements;
				CODE_SIGN_IDENTITY = "iPhone Developer";
				CODE_SIGN_STYLE = Automatic;
				CURRENT_PROJECT_VERSION = 1;
				DEAD_CODE_STRIPPING = NO;
				DEVELOPMENT_TEAM = L74NQAQB8H;
				FRAMEWORK_SEARCH_PATHS = (
					"$(inherited)",
					"$(PROJECT_DIR)/Frameworks",
				);
				HEADER_SEARCH_PATHS = (
					"$(inherited)",
					"$(PROJECT_DIR)/Frameworks",
					"$(SRCROOT)/../node_modules/react-native-tooltip/ToolTipMenu",
					"$(SRCROOT)/../node_modules/react-native-code-push/ios/**",
					"$(SRCROOT)/../node_modules/@ledgerhq/react-native-passcode-auth",
					"$(SRCROOT)/../node_modules/react-native-firebase/ios/RNFirebase/**",
					"$(SRCROOT)/../node_modules/react-native/Libraries/LinkingIOS/**",
					"$(SRCROOT)/../node_modules/react-native-text-input-mask/ios/**",
				);
				INFOPLIST_FILE = Rainbow/Info.plist;
				LD_RUNPATH_SEARCH_PATHS = "$(inherited) @executable_path/Frameworks";
				LIBRARY_SEARCH_PATHS = (
					"$(inherited)",
					"$(PROJECT_DIR)",
					"\"$(SRCROOT)/Rainbow\"",
				);
				OTHER_LDFLAGS = (
					"$(inherited)",
					"-ObjC",
					"-lc++",
				);
				PRODUCT_BUNDLE_IDENTIFIER = me.rainbow;
				PRODUCT_NAME = Rainbow;
				PROVISIONING_PROFILE = "";
				PROVISIONING_PROFILE_SPECIFIER = "";
				VERSIONING_SYSTEM = "apple-generic";
			};
			name = Debug;
		};
		13B07F951A680F5B00A75B9A /* Release */ = {
			isa = XCBuildConfiguration;
			baseConfigurationReference = A671DF9861FA8D2C9A6FCB91 /* Pods-Rainbow.release.xcconfig */;
			buildSettings = {
				ALWAYS_EMBED_SWIFT_STANDARD_LIBRARIES = YES;
				ASSETCATALOG_COMPILER_APPICON_NAME = AppIcon;
				CODEPUSH_KEY = "CHq9hB40PBZqHTxL-f-Wd_rK4anl1e7a8912-936f-4ce7-8505-32a075039f51";
				CODE_SIGN_ENTITLEMENTS = Rainbow/Rainbow.entitlements;
				CODE_SIGN_IDENTITY = "iPhone Developer";
				CODE_SIGN_STYLE = Automatic;
				CURRENT_PROJECT_VERSION = 1;
				DEVELOPMENT_TEAM = L74NQAQB8H;
				FRAMEWORK_SEARCH_PATHS = (
					"$(inherited)",
					"$(PROJECT_DIR)/Frameworks",
				);
				HEADER_SEARCH_PATHS = (
					"$(inherited)",
					"$(PROJECT_DIR)/Frameworks",
					"$(SRCROOT)/../node_modules/react-native-tooltip/ToolTipMenu",
					"$(SRCROOT)/../node_modules/react-native-code-push/ios/**",
					"$(SRCROOT)/../node_modules/@ledgerhq/react-native-passcode-auth",
					"$(SRCROOT)/../node_modules/react-native-firebase/ios/RNFirebase/**",
					"$(SRCROOT)/../node_modules/react-native/Libraries/LinkingIOS/**",
					"$(SRCROOT)/../node_modules/react-native-text-input-mask/ios/**",
				);
				INFOPLIST_FILE = Rainbow/Info.plist;
				LD_RUNPATH_SEARCH_PATHS = "$(inherited) @executable_path/Frameworks";
				LIBRARY_SEARCH_PATHS = (
					"$(inherited)",
					"$(PROJECT_DIR)",
					"\"$(SRCROOT)/Rainbow\"",
				);
				OTHER_LDFLAGS = (
					"$(inherited)",
					"-ObjC",
					"-lc++",
				);
				PRODUCT_BUNDLE_IDENTIFIER = me.rainbow;
				PRODUCT_NAME = Rainbow;
				PROVISIONING_PROFILE = "";
				PROVISIONING_PROFILE_SPECIFIER = "";
				VERSIONING_SYSTEM = "apple-generic";
			};
			name = Release;
		};
		2C6A799721127ED9003AFB37 /* Staging */ = {
			isa = XCBuildConfiguration;
			buildSettings = {
				ALWAYS_SEARCH_USER_PATHS = NO;
				CLANG_CXX_LANGUAGE_STANDARD = "gnu++0x";
				CLANG_CXX_LIBRARY = "libc++";
				CLANG_ENABLE_MODULES = YES;
				CLANG_ENABLE_OBJC_ARC = YES;
				CLANG_WARN_BOOL_CONVERSION = YES;
				CLANG_WARN_CONSTANT_CONVERSION = YES;
				CLANG_WARN_DIRECT_OBJC_ISA_USAGE = YES_ERROR;
				CLANG_WARN_EMPTY_BODY = YES;
				CLANG_WARN_ENUM_CONVERSION = YES;
				CLANG_WARN_INT_CONVERSION = YES;
				CLANG_WARN_OBJC_ROOT_CLASS = YES_ERROR;
				CLANG_WARN_UNREACHABLE_CODE = YES;
				CLANG_WARN__DUPLICATE_METHOD_MATCH = YES;
				CODEPUSH_KEY = "<STAGING_DEPLOYMENT_KEY>";
				"CODE_SIGN_IDENTITY[sdk=iphoneos*]" = "iPhone Developer";
				CONFIGURATION_BUILD_DIR = "$(BUILD_DIR)/Release$(EFFECTIVE_PLATFORM_NAME)";
				COPY_PHASE_STRIP = YES;
				ENABLE_NS_ASSERTIONS = NO;
				ENABLE_STRICT_OBJC_MSGSEND = YES;
				GCC_C_LANGUAGE_STANDARD = gnu99;
				GCC_WARN_64_TO_32_BIT_CONVERSION = YES;
				GCC_WARN_ABOUT_RETURN_TYPE = YES_ERROR;
				GCC_WARN_UNDECLARED_SELECTOR = YES;
				GCC_WARN_UNINITIALIZED_AUTOS = YES_AGGRESSIVE;
				GCC_WARN_UNUSED_FUNCTION = YES;
				GCC_WARN_UNUSED_VARIABLE = YES;
				IPHONEOS_DEPLOYMENT_TARGET = 9.0;
				MTL_ENABLE_DEBUG_INFO = NO;
				SDKROOT = iphoneos;
				VALIDATE_PRODUCT = YES;
			};
			name = Staging;
		};
		2C6A799821127ED9003AFB37 /* Staging */ = {
			isa = XCBuildConfiguration;
			baseConfigurationReference = E93A96605FE51CFC31676801 /* Pods-Rainbow.staging.xcconfig */;
			buildSettings = {
				ALWAYS_EMBED_SWIFT_STANDARD_LIBRARIES = YES;
				ASSETCATALOG_COMPILER_APPICON_NAME = AppIcon;
				CODEPUSH_KEY = "Xf8eimmB0-W22TRNCwL9tZNO9xev1e7a8912-936f-4ce7-8505-32a075039f51";
				CODE_SIGN_ENTITLEMENTS = Rainbow/Rainbow.entitlements;
				CODE_SIGN_IDENTITY = "iPhone Developer";
				CODE_SIGN_STYLE = Automatic;
				CURRENT_PROJECT_VERSION = 1;
				DEVELOPMENT_TEAM = L74NQAQB8H;
				FRAMEWORK_SEARCH_PATHS = (
					"$(inherited)",
					"$(PROJECT_DIR)/Frameworks",
				);
				HEADER_SEARCH_PATHS = (
					"$(inherited)",
					"$(PROJECT_DIR)/Frameworks",
					"$(SRCROOT)/../node_modules/react-native-tooltip/ToolTipMenu",
					"$(SRCROOT)/../node_modules/react-native-code-push/ios/**",
					"$(SRCROOT)/../node_modules/@ledgerhq/react-native-passcode-auth",
					"$(SRCROOT)/../node_modules/react-native-firebase/ios/RNFirebase/**",
					"$(SRCROOT)/../node_modules/react-native-text-input-mask/ios/**",
				);
				INFOPLIST_FILE = Rainbow/Info.plist;
				LD_RUNPATH_SEARCH_PATHS = "$(inherited) @executable_path/Frameworks";
				LIBRARY_SEARCH_PATHS = (
					"$(inherited)",
					"$(PROJECT_DIR)",
					"\"$(SRCROOT)/Rainbow\"",
				);
				OTHER_LDFLAGS = (
					"$(inherited)",
					"-ObjC",
					"-lc++",
				);
				PRODUCT_BUNDLE_IDENTIFIER = me.rainbow;
				PRODUCT_NAME = Rainbow;
				PROVISIONING_PROFILE = "";
				PROVISIONING_PROFILE_SPECIFIER = "";
				VERSIONING_SYSTEM = "apple-generic";
			};
			name = Staging;
		};
		2C87B7992197FA1900682EC4 /* LocalRelease */ = {
			isa = XCBuildConfiguration;
			buildSettings = {
				ALWAYS_SEARCH_USER_PATHS = NO;
				CLANG_CXX_LANGUAGE_STANDARD = "gnu++0x";
				CLANG_CXX_LIBRARY = "libc++";
				CLANG_ENABLE_MODULES = YES;
				CLANG_ENABLE_OBJC_ARC = YES;
				CLANG_WARN_BOOL_CONVERSION = YES;
				CLANG_WARN_CONSTANT_CONVERSION = YES;
				CLANG_WARN_DIRECT_OBJC_ISA_USAGE = YES_ERROR;
				CLANG_WARN_EMPTY_BODY = YES;
				CLANG_WARN_ENUM_CONVERSION = YES;
				CLANG_WARN_INT_CONVERSION = YES;
				CLANG_WARN_OBJC_ROOT_CLASS = YES_ERROR;
				CLANG_WARN_UNREACHABLE_CODE = YES;
				CLANG_WARN__DUPLICATE_METHOD_MATCH = YES;
				CODEPUSH_KEY = "";
				"CODE_SIGN_IDENTITY[sdk=iphoneos*]" = "iPhone Developer";
				CONFIGURATION_BUILD_DIR = "$(BUILD_DIR)/Release$(EFFECTIVE_PLATFORM_NAME)";
				COPY_PHASE_STRIP = YES;
				ENABLE_NS_ASSERTIONS = NO;
				ENABLE_STRICT_OBJC_MSGSEND = YES;
				GCC_C_LANGUAGE_STANDARD = gnu99;
				GCC_PREPROCESSOR_DEFINITIONS = "LOCAL_RELEASE=1";
				GCC_WARN_64_TO_32_BIT_CONVERSION = YES;
				GCC_WARN_ABOUT_RETURN_TYPE = YES_ERROR;
				GCC_WARN_UNDECLARED_SELECTOR = YES;
				GCC_WARN_UNINITIALIZED_AUTOS = YES_AGGRESSIVE;
				GCC_WARN_UNUSED_FUNCTION = YES;
				GCC_WARN_UNUSED_VARIABLE = YES;
				IPHONEOS_DEPLOYMENT_TARGET = 9.0;
				MTL_ENABLE_DEBUG_INFO = NO;
				SDKROOT = iphoneos;
				VALIDATE_PRODUCT = YES;
			};
			name = LocalRelease;
		};
		2C87B79A2197FA1900682EC4 /* LocalRelease */ = {
			isa = XCBuildConfiguration;
			baseConfigurationReference = 15B240C971E54630F3158955 /* Pods-Rainbow.localrelease.xcconfig */;
			buildSettings = {
				ALWAYS_EMBED_SWIFT_STANDARD_LIBRARIES = YES;
				ASSETCATALOG_COMPILER_APPICON_NAME = AppIcon;
				CODEPUSH_KEY = "";
				CODE_SIGN_ENTITLEMENTS = Rainbow/Rainbow.entitlements;
				CODE_SIGN_IDENTITY = "iPhone Developer";
				CODE_SIGN_STYLE = Automatic;
				CURRENT_PROJECT_VERSION = 1;
				DEVELOPMENT_TEAM = L74NQAQB8H;
				FRAMEWORK_SEARCH_PATHS = (
					"$(inherited)",
					"$(PROJECT_DIR)/Frameworks",
				);
				HEADER_SEARCH_PATHS = (
					"$(inherited)",
					"$(PROJECT_DIR)/Frameworks",
					"$(SRCROOT)/../node_modules/react-native-tooltip/ToolTipMenu",
					"$(SRCROOT)/../node_modules/react-native-code-push/ios/**",
					"$(SRCROOT)/../node_modules/@ledgerhq/react-native-passcode-auth",
					"$(SRCROOT)/../node_modules/react-native-firebase/ios/RNFirebase/**",
					"$(SRCROOT)/../node_modules/react-native-text-input-mask/ios/**",
				);
				INFOPLIST_FILE = Rainbow/Info.plist;
				LD_RUNPATH_SEARCH_PATHS = "$(inherited) @executable_path/Frameworks";
				LIBRARY_SEARCH_PATHS = (
					"$(inherited)",
					"$(PROJECT_DIR)",
					"\"$(SRCROOT)/Rainbow\"",
				);
				OTHER_LDFLAGS = (
					"$(inherited)",
					"-ObjC",
					"-lc++",
				);
				PRODUCT_BUNDLE_IDENTIFIER = me.rainbow;
				PRODUCT_NAME = Rainbow;
				PROVISIONING_PROFILE = "";
				PROVISIONING_PROFILE_SPECIFIER = "";
				VERSIONING_SYSTEM = "apple-generic";
			};
			name = LocalRelease;
		};
		83CBBA201A601CBA00E9B192 /* Debug */ = {
			isa = XCBuildConfiguration;
			buildSettings = {
				ALWAYS_SEARCH_USER_PATHS = NO;
				CLANG_CXX_LANGUAGE_STANDARD = "gnu++0x";
				CLANG_CXX_LIBRARY = "libc++";
				CLANG_ENABLE_MODULES = YES;
				CLANG_ENABLE_OBJC_ARC = YES;
				CLANG_WARN_BOOL_CONVERSION = YES;
				CLANG_WARN_CONSTANT_CONVERSION = YES;
				CLANG_WARN_DIRECT_OBJC_ISA_USAGE = YES_ERROR;
				CLANG_WARN_EMPTY_BODY = YES;
				CLANG_WARN_ENUM_CONVERSION = YES;
				CLANG_WARN_INT_CONVERSION = YES;
				CLANG_WARN_OBJC_ROOT_CLASS = YES_ERROR;
				CLANG_WARN_UNREACHABLE_CODE = YES;
				CLANG_WARN__DUPLICATE_METHOD_MATCH = YES;
				CODEPUSH_KEY = "";
				"CODE_SIGN_IDENTITY[sdk=iphoneos*]" = "iPhone Developer";
				COPY_PHASE_STRIP = NO;
				ENABLE_STRICT_OBJC_MSGSEND = YES;
				GCC_C_LANGUAGE_STANDARD = gnu99;
				GCC_DYNAMIC_NO_PIC = NO;
				GCC_OPTIMIZATION_LEVEL = 0;
				GCC_PREPROCESSOR_DEFINITIONS = (
					"DEBUG=1",
					"$(inherited)",
				);
				GCC_SYMBOLS_PRIVATE_EXTERN = NO;
				GCC_WARN_64_TO_32_BIT_CONVERSION = YES;
				GCC_WARN_ABOUT_RETURN_TYPE = YES_ERROR;
				GCC_WARN_UNDECLARED_SELECTOR = YES;
				GCC_WARN_UNINITIALIZED_AUTOS = YES_AGGRESSIVE;
				GCC_WARN_UNUSED_FUNCTION = YES;
				GCC_WARN_UNUSED_VARIABLE = YES;
				IPHONEOS_DEPLOYMENT_TARGET = 9.0;
				MTL_ENABLE_DEBUG_INFO = YES;
				ONLY_ACTIVE_ARCH = YES;
				SDKROOT = iphoneos;
			};
			name = Debug;
		};
		83CBBA211A601CBA00E9B192 /* Release */ = {
			isa = XCBuildConfiguration;
			buildSettings = {
				ALWAYS_SEARCH_USER_PATHS = NO;
				CLANG_CXX_LANGUAGE_STANDARD = "gnu++0x";
				CLANG_CXX_LIBRARY = "libc++";
				CLANG_ENABLE_MODULES = YES;
				CLANG_ENABLE_OBJC_ARC = YES;
				CLANG_WARN_BOOL_CONVERSION = YES;
				CLANG_WARN_CONSTANT_CONVERSION = YES;
				CLANG_WARN_DIRECT_OBJC_ISA_USAGE = YES_ERROR;
				CLANG_WARN_EMPTY_BODY = YES;
				CLANG_WARN_ENUM_CONVERSION = YES;
				CLANG_WARN_INT_CONVERSION = YES;
				CLANG_WARN_OBJC_ROOT_CLASS = YES_ERROR;
				CLANG_WARN_UNREACHABLE_CODE = YES;
				CLANG_WARN__DUPLICATE_METHOD_MATCH = YES;
				CODEPUSH_KEY = "<PRODUCTION_DEPLOYMENT_KEY>";
				"CODE_SIGN_IDENTITY[sdk=iphoneos*]" = "iPhone Developer";
				COPY_PHASE_STRIP = YES;
				ENABLE_NS_ASSERTIONS = NO;
				ENABLE_STRICT_OBJC_MSGSEND = YES;
				GCC_C_LANGUAGE_STANDARD = gnu99;
				GCC_WARN_64_TO_32_BIT_CONVERSION = YES;
				GCC_WARN_ABOUT_RETURN_TYPE = YES_ERROR;
				GCC_WARN_UNDECLARED_SELECTOR = YES;
				GCC_WARN_UNINITIALIZED_AUTOS = YES_AGGRESSIVE;
				GCC_WARN_UNUSED_FUNCTION = YES;
				GCC_WARN_UNUSED_VARIABLE = YES;
				IPHONEOS_DEPLOYMENT_TARGET = 9.0;
				MTL_ENABLE_DEBUG_INFO = NO;
				SDKROOT = iphoneos;
				VALIDATE_PRODUCT = YES;
			};
			name = Release;
		};
/* End XCBuildConfiguration section */

/* Begin XCConfigurationList section */
		13B07F931A680F5B00A75B9A /* Build configuration list for PBXNativeTarget "Rainbow" */ = {
			isa = XCConfigurationList;
			buildConfigurations = (
				13B07F941A680F5B00A75B9A /* Debug */,
				13B07F951A680F5B00A75B9A /* Release */,
				2C87B79A2197FA1900682EC4 /* LocalRelease */,
				2C6A799821127ED9003AFB37 /* Staging */,
			);
			defaultConfigurationIsVisible = 0;
			defaultConfigurationName = Release;
		};
		83CBB9FA1A601CBA00E9B192 /* Build configuration list for PBXProject "Rainbow" */ = {
			isa = XCConfigurationList;
			buildConfigurations = (
				83CBBA201A601CBA00E9B192 /* Debug */,
				83CBBA211A601CBA00E9B192 /* Release */,
				2C87B7992197FA1900682EC4 /* LocalRelease */,
				2C6A799721127ED9003AFB37 /* Staging */,
			);
			defaultConfigurationIsVisible = 0;
			defaultConfigurationName = Release;
		};
/* End XCConfigurationList section */
	};
	rootObject = 83CBB9F71A601CBA00E9B192 /* Project object */;
}<|MERGE_RESOLUTION|>--- conflicted
+++ resolved
@@ -77,277 +77,11 @@
 /* Begin PBXContainerItemProxy section */
 		D6A5F5F12369A413009BEF29 /* PBXContainerItemProxy */ = {
 			isa = PBXContainerItemProxy;
-<<<<<<< HEAD
-			containerPortal = 00C302A71ABCB8CE00DB3ED1 /* RCTActionSheet.xcodeproj */;
-			proxyType = 2;
-			remoteGlobalIDString = 134814201AA4EA6300B7C361;
-			remoteInfo = RCTActionSheet;
-		};
-		00C302BF1ABCB91800DB3ED1 /* PBXContainerItemProxy */ = {
-			isa = PBXContainerItemProxy;
-			containerPortal = 00C302BB1ABCB91800DB3ED1 /* RCTImage.xcodeproj */;
-			proxyType = 2;
-			remoteGlobalIDString = 58B5115D1A9E6B3D00147676;
-			remoteInfo = RCTImage;
-		};
-		00C302DB1ABCB9D200DB3ED1 /* PBXContainerItemProxy */ = {
-			isa = PBXContainerItemProxy;
-			containerPortal = 00C302D31ABCB9D200DB3ED1 /* RCTNetwork.xcodeproj */;
-			proxyType = 2;
-			remoteGlobalIDString = 58B511DB1A9E6C8500147676;
-			remoteInfo = RCTNetwork;
-		};
-		00C302E31ABCB9EE00DB3ED1 /* PBXContainerItemProxy */ = {
-			isa = PBXContainerItemProxy;
-			containerPortal = 00C302DF1ABCB9EE00DB3ED1 /* RCTVibration.xcodeproj */;
-			proxyType = 2;
-			remoteGlobalIDString = 832C81801AAF6DEF007FA2F7;
-			remoteInfo = RCTVibration;
-		};
-		139105C01AF99BAD00B5F7CC /* PBXContainerItemProxy */ = {
-			isa = PBXContainerItemProxy;
-			containerPortal = 139105B61AF99BAD00B5F7CC /* RCTSettings.xcodeproj */;
-			proxyType = 2;
-			remoteGlobalIDString = 134814201AA4EA6300B7C361;
-			remoteInfo = RCTSettings;
-		};
-		139FDEF31B06529B00C62182 /* PBXContainerItemProxy */ = {
-			isa = PBXContainerItemProxy;
-			containerPortal = 139FDEE61B06529A00C62182 /* RCTWebSocket.xcodeproj */;
-			proxyType = 2;
-			remoteGlobalIDString = 3C86DF461ADF2C930047B81A;
-			remoteInfo = RCTWebSocket;
-		};
-		146834031AC3E56700842450 /* PBXContainerItemProxy */ = {
-			isa = PBXContainerItemProxy;
-			containerPortal = 146833FF1AC3E56700842450 /* React.xcodeproj */;
-			proxyType = 2;
-			remoteGlobalIDString = 83CBBA2E1A601D0E00E9B192;
-			remoteInfo = React;
-		};
-		247947BA22568EAA006BBF56 /* PBXContainerItemProxy */ = {
-			isa = PBXContainerItemProxy;
-			containerPortal = 146833FF1AC3E56700842450 /* React.xcodeproj */;
-			proxyType = 2;
-			remoteGlobalIDString = EDEBC6D6214B3E7000DD5AC8;
-			remoteInfo = jsi;
-		};
-		247947BC22568EAA006BBF56 /* PBXContainerItemProxy */ = {
-			isa = PBXContainerItemProxy;
-			containerPortal = 146833FF1AC3E56700842450 /* React.xcodeproj */;
-			proxyType = 2;
-			remoteGlobalIDString = EDEBC73B214B45A300DD5AC8;
-			remoteInfo = jsiexecutor;
-		};
-		247947BE22568EAA006BBF56 /* PBXContainerItemProxy */ = {
-			isa = PBXContainerItemProxy;
-			containerPortal = 146833FF1AC3E56700842450 /* React.xcodeproj */;
-			proxyType = 2;
-			remoteGlobalIDString = ED296FB6214C9A0900B7C4FE;
-			remoteInfo = "jsi-tvOS";
-		};
-		247947C022568EAA006BBF56 /* PBXContainerItemProxy */ = {
-			isa = PBXContainerItemProxy;
-			containerPortal = 146833FF1AC3E56700842450 /* React.xcodeproj */;
-			proxyType = 2;
-			remoteGlobalIDString = ED296FEE214C9CF800B7C4FE;
-			remoteInfo = "jsiexecutor-tvOS";
-		};
-		2D16E6711FA4F8DC00B85C8A /* PBXContainerItemProxy */ = {
-			isa = PBXContainerItemProxy;
-			containerPortal = ADBDB91F1DFEBF0600ED6528 /* RCTBlob.xcodeproj */;
-			proxyType = 2;
-			remoteGlobalIDString = ADD01A681E09402E00F6D226;
-			remoteInfo = "RCTBlob-tvOS";
-		};
-		2DF0FFDE2056DD460020B375 /* PBXContainerItemProxy */ = {
-			isa = PBXContainerItemProxy;
-			containerPortal = 146833FF1AC3E56700842450 /* React.xcodeproj */;
-			proxyType = 2;
-			remoteGlobalIDString = EBF21BDC1FC498900052F4D5;
-			remoteInfo = jsinspector;
-		};
-		2DF0FFE02056DD460020B375 /* PBXContainerItemProxy */ = {
-			isa = PBXContainerItemProxy;
-			containerPortal = 146833FF1AC3E56700842450 /* React.xcodeproj */;
-			proxyType = 2;
-			remoteGlobalIDString = EBF21BFA1FC4989A0052F4D5;
-			remoteInfo = "jsinspector-tvOS";
-		};
-		2DF0FFE22056DD460020B375 /* PBXContainerItemProxy */ = {
-			isa = PBXContainerItemProxy;
-			containerPortal = 146833FF1AC3E56700842450 /* React.xcodeproj */;
-			proxyType = 2;
-			remoteGlobalIDString = 139D7ECE1E25DB7D00323FB7;
-			remoteInfo = "third-party";
-		};
-		2DF0FFE42056DD460020B375 /* PBXContainerItemProxy */ = {
-			isa = PBXContainerItemProxy;
-			containerPortal = 146833FF1AC3E56700842450 /* React.xcodeproj */;
-			proxyType = 2;
-			remoteGlobalIDString = 3D383D3C1EBD27B6005632C8;
-			remoteInfo = "third-party-tvOS";
-		};
-		2DF0FFE62056DD460020B375 /* PBXContainerItemProxy */ = {
-			isa = PBXContainerItemProxy;
-			containerPortal = 146833FF1AC3E56700842450 /* React.xcodeproj */;
-			proxyType = 2;
-			remoteGlobalIDString = 139D7E881E25C6D100323FB7;
-			remoteInfo = "double-conversion";
-		};
-		2DF0FFE82056DD460020B375 /* PBXContainerItemProxy */ = {
-			isa = PBXContainerItemProxy;
-			containerPortal = 146833FF1AC3E56700842450 /* React.xcodeproj */;
-			proxyType = 2;
-			remoteGlobalIDString = 3D383D621EBD27B9005632C8;
-			remoteInfo = "double-conversion-tvOS";
-		};
-		3C39C26F218BBE66004C763F /* PBXContainerItemProxy */ = {
-			isa = PBXContainerItemProxy;
-			containerPortal = 3C39C266218BBE66004C763F /* FastImage.xcodeproj */;
-			proxyType = 2;
-			remoteGlobalIDString = A287971D1DE0C0A60081BDFA;
-			remoteInfo = FastImage;
-		};
-		3CD4E8CC216989E8000FA5BD /* PBXContainerItemProxy */ = {
-			isa = PBXContainerItemProxy;
-			containerPortal = 137BEEE47D2E4F7AB452C0BD /* SRSRadialGradient.xcodeproj */;
-			proxyType = 2;
-			remoteGlobalIDString = 47413E2820DBB5D000CCDA85;
-			remoteInfo = "SRSRadialGradien-tvOS";
-		};
-		3CD599AC236B3513007DD55E /* PBXContainerItemProxy */ = {
-			isa = PBXContainerItemProxy;
-			containerPortal = 3CD599A7236B3513007DD55E /* RNTextInputMask.xcodeproj */;
-=======
-			containerPortal = 838BD591AFF847ABA0F42AAC /* RNTextInputMask.xcodeproj */;
->>>>>>> 30e5ec10
-			proxyType = 2;
-			remoteGlobalIDString = 134814201AA4EA6300B7C361;
-			remoteInfo = RNTextInputMask;
-		};
-<<<<<<< HEAD
-		3DAD3E831DF850E9000B6D8A /* PBXContainerItemProxy */ = {
-			isa = PBXContainerItemProxy;
-			containerPortal = 00C302BB1ABCB91800DB3ED1 /* RCTImage.xcodeproj */;
-			proxyType = 2;
-			remoteGlobalIDString = 2D2A283A1D9B042B00D4039D;
-			remoteInfo = "RCTImage-tvOS";
-		};
-		3DAD3E871DF850E9000B6D8A /* PBXContainerItemProxy */ = {
-			isa = PBXContainerItemProxy;
-			containerPortal = 78C398B01ACF4ADC00677621 /* RCTLinking.xcodeproj */;
-			proxyType = 2;
-			remoteGlobalIDString = 2D2A28471D9B043800D4039D;
-			remoteInfo = "RCTLinking-tvOS";
-		};
-		3DAD3E8B1DF850E9000B6D8A /* PBXContainerItemProxy */ = {
-			isa = PBXContainerItemProxy;
-			containerPortal = 00C302D31ABCB9D200DB3ED1 /* RCTNetwork.xcodeproj */;
-			proxyType = 2;
-			remoteGlobalIDString = 2D2A28541D9B044C00D4039D;
-			remoteInfo = "RCTNetwork-tvOS";
-		};
-		3DAD3E8F1DF850E9000B6D8A /* PBXContainerItemProxy */ = {
-			isa = PBXContainerItemProxy;
-			containerPortal = 139105B61AF99BAD00B5F7CC /* RCTSettings.xcodeproj */;
-			proxyType = 2;
-			remoteGlobalIDString = 2D2A28611D9B046600D4039D;
-			remoteInfo = "RCTSettings-tvOS";
-		};
-		3DAD3E931DF850E9000B6D8A /* PBXContainerItemProxy */ = {
-			isa = PBXContainerItemProxy;
-			containerPortal = 832341B01AAA6A8300B99B32 /* RCTText.xcodeproj */;
-			proxyType = 2;
-			remoteGlobalIDString = 2D2A287B1D9B048500D4039D;
-			remoteInfo = "RCTText-tvOS";
-		};
-		3DAD3E981DF850E9000B6D8A /* PBXContainerItemProxy */ = {
-			isa = PBXContainerItemProxy;
-			containerPortal = 139FDEE61B06529A00C62182 /* RCTWebSocket.xcodeproj */;
-			proxyType = 2;
-			remoteGlobalIDString = 2D2A28881D9B049200D4039D;
-			remoteInfo = "RCTWebSocket-tvOS";
-		};
-		3DAD3EA21DF850E9000B6D8A /* PBXContainerItemProxy */ = {
-			isa = PBXContainerItemProxy;
-			containerPortal = 146833FF1AC3E56700842450 /* React.xcodeproj */;
-			proxyType = 2;
-			remoteGlobalIDString = 2D2A28131D9B038B00D4039D;
-			remoteInfo = "React-tvOS";
-		};
-		3DAD3EA41DF850E9000B6D8A /* PBXContainerItemProxy */ = {
-			isa = PBXContainerItemProxy;
-			containerPortal = 146833FF1AC3E56700842450 /* React.xcodeproj */;
-			proxyType = 2;
-			remoteGlobalIDString = 3D3C059A1DE3340900C268FA;
-			remoteInfo = yoga;
-		};
-		3DAD3EA61DF850E9000B6D8A /* PBXContainerItemProxy */ = {
-			isa = PBXContainerItemProxy;
-			containerPortal = 146833FF1AC3E56700842450 /* React.xcodeproj */;
-			proxyType = 2;
-			remoteGlobalIDString = 3D3C06751DE3340C00C268FA;
-			remoteInfo = "yoga-tvOS";
-		};
-		3DAD3EA81DF850E9000B6D8A /* PBXContainerItemProxy */ = {
-			isa = PBXContainerItemProxy;
-			containerPortal = 146833FF1AC3E56700842450 /* React.xcodeproj */;
-			proxyType = 2;
-			remoteGlobalIDString = 3D3CD9251DE5FBEC00167DC4;
-			remoteInfo = cxxreact;
-		};
-		3DAD3EAA1DF850E9000B6D8A /* PBXContainerItemProxy */ = {
-			isa = PBXContainerItemProxy;
-			containerPortal = 146833FF1AC3E56700842450 /* React.xcodeproj */;
-			proxyType = 2;
-			remoteGlobalIDString = 3D3CD9321DE5FBEE00167DC4;
-			remoteInfo = "cxxreact-tvOS";
-		};
-		5E9157321DD0AC6500FF2AA8 /* PBXContainerItemProxy */ = {
-			isa = PBXContainerItemProxy;
-			containerPortal = 5E91572D1DD0AC6500FF2AA8 /* RCTAnimation.xcodeproj */;
-			proxyType = 2;
-			remoteGlobalIDString = 134814201AA4EA6300B7C361;
-			remoteInfo = RCTAnimation;
-		};
-		5E9157341DD0AC6500FF2AA8 /* PBXContainerItemProxy */ = {
-			isa = PBXContainerItemProxy;
-			containerPortal = 5E91572D1DD0AC6500FF2AA8 /* RCTAnimation.xcodeproj */;
-			proxyType = 2;
-			remoteGlobalIDString = 2D2A28201D9B03D100D4039D;
-			remoteInfo = "RCTAnimation-tvOS";
-		};
-		78C398B81ACF4ADC00677621 /* PBXContainerItemProxy */ = {
-			isa = PBXContainerItemProxy;
-			containerPortal = 78C398B01ACF4ADC00677621 /* RCTLinking.xcodeproj */;
-			proxyType = 2;
-			remoteGlobalIDString = 134814201AA4EA6300B7C361;
-			remoteInfo = RCTLinking;
-		};
-		832341B41AAA6A8300B99B32 /* PBXContainerItemProxy */ = {
-			isa = PBXContainerItemProxy;
-			containerPortal = 832341B01AAA6A8300B99B32 /* RCTText.xcodeproj */;
-			proxyType = 2;
-			remoteGlobalIDString = 58B5119B1A9E6C1200147676;
-			remoteInfo = RCTText;
-		};
-		ADBDB9261DFEBF0700ED6528 /* PBXContainerItemProxy */ = {
-			isa = PBXContainerItemProxy;
-			containerPortal = ADBDB91F1DFEBF0600ED6528 /* RCTBlob.xcodeproj */;
-			proxyType = 2;
-			remoteGlobalIDString = 358F4ED71D1E81A9004DF814;
-			remoteInfo = RCTBlob;
-		};
-		D6A5F5F12369A413009BEF29 /* PBXContainerItemProxy */ = {
-			isa = PBXContainerItemProxy;
 			containerPortal = 838BD591AFF847ABA0F42AAC /* RNTextInputMask.xcodeproj */;
 			proxyType = 2;
 			remoteGlobalIDString = 134814201AA4EA6300B7C361;
 			remoteInfo = RNTextInputMask;
 		};
-=======
->>>>>>> 30e5ec10
 /* End PBXContainerItemProxy section */
 
 /* Begin PBXCopyFilesBuildPhase section */
@@ -366,22 +100,10 @@
 
 /* Begin PBXFileReference section */
 		008F07F21AC5B25A0029DE68 /* main.jsbundle */ = {isa = PBXFileReference; fileEncoding = 4; lastKnownFileType = text; path = main.jsbundle; sourceTree = "<group>"; };
-<<<<<<< HEAD
-		00C302A71ABCB8CE00DB3ED1 /* RCTActionSheet.xcodeproj */ = {isa = PBXFileReference; lastKnownFileType = "wrapper.pb-project"; name = RCTActionSheet.xcodeproj; path = "../node_modules/react-native/Libraries/ActionSheetIOS/RCTActionSheet.xcodeproj"; sourceTree = "<group>"; };
-		00C302BB1ABCB91800DB3ED1 /* RCTImage.xcodeproj */ = {isa = PBXFileReference; lastKnownFileType = "wrapper.pb-project"; name = RCTImage.xcodeproj; path = "../node_modules/react-native/Libraries/Image/RCTImage.xcodeproj"; sourceTree = "<group>"; };
-		00C302D31ABCB9D200DB3ED1 /* RCTNetwork.xcodeproj */ = {isa = PBXFileReference; lastKnownFileType = "wrapper.pb-project"; name = RCTNetwork.xcodeproj; path = "../node_modules/react-native/Libraries/Network/RCTNetwork.xcodeproj"; sourceTree = "<group>"; };
-		00C302DF1ABCB9EE00DB3ED1 /* RCTVibration.xcodeproj */ = {isa = PBXFileReference; lastKnownFileType = "wrapper.pb-project"; name = RCTVibration.xcodeproj; path = "../node_modules/react-native/Libraries/Vibration/RCTVibration.xcodeproj"; sourceTree = "<group>"; };
-=======
->>>>>>> 30e5ec10
 		00E356F11AD99517003FC87E /* Info.plist */ = {isa = PBXFileReference; lastKnownFileType = text.plist.xml; path = Info.plist; sourceTree = "<group>"; };
 		00E356F21AD99517003FC87E /* RainbowTests.m */ = {isa = PBXFileReference; lastKnownFileType = sourcecode.c.objc; path = RainbowTests.m; sourceTree = "<group>"; };
 		0642ECCC7CB044FDB5A3CC32 /* libRNTextInputMask.a */ = {isa = PBXFileReference; explicitFileType = undefined; fileEncoding = 9; includeInIndex = 0; lastKnownFileType = archive.ar; path = libRNTextInputMask.a; sourceTree = "<group>"; };
 		0A8698C728414E56A3FD89A6 /* SFMono-Heavy.otf */ = {isa = PBXFileReference; explicitFileType = undefined; fileEncoding = 9; includeInIndex = 0; lastKnownFileType = unknown; name = "SFMono-Heavy.otf"; path = "../src/assets/fonts/SFMono-Heavy.otf"; sourceTree = "<group>"; };
-<<<<<<< HEAD
-		139105B61AF99BAD00B5F7CC /* RCTSettings.xcodeproj */ = {isa = PBXFileReference; lastKnownFileType = "wrapper.pb-project"; name = RCTSettings.xcodeproj; path = "../node_modules/react-native/Libraries/Settings/RCTSettings.xcodeproj"; sourceTree = "<group>"; };
-		139FDEE61B06529A00C62182 /* RCTWebSocket.xcodeproj */ = {isa = PBXFileReference; lastKnownFileType = "wrapper.pb-project"; name = RCTWebSocket.xcodeproj; path = "../node_modules/react-native/Libraries/WebSocket/RCTWebSocket.xcodeproj"; sourceTree = "<group>"; };
-=======
->>>>>>> 30e5ec10
 		13B07F961A680F5B00A75B9A /* Rainbow.app */ = {isa = PBXFileReference; explicitFileType = wrapper.application; includeInIndex = 0; path = Rainbow.app; sourceTree = BUILT_PRODUCTS_DIR; };
 		13B07FAF1A68108700A75B9A /* AppDelegate.h */ = {isa = PBXFileReference; fileEncoding = 4; lastKnownFileType = sourcecode.c.h; name = AppDelegate.h; path = Rainbow/AppDelegate.h; sourceTree = "<group>"; };
 		13B07FB01A68108700A75B9A /* AppDelegate.m */ = {isa = PBXFileReference; fileEncoding = 4; lastKnownFileType = sourcecode.c.objc; name = AppDelegate.m; path = Rainbow/AppDelegate.m; sourceTree = "<group>"; };
@@ -423,10 +145,6 @@
 		3EA8003C5E2D46E38184714B /* Graphik-ThinItalic.otf */ = {isa = PBXFileReference; explicitFileType = undefined; fileEncoding = 9; includeInIndex = 0; lastKnownFileType = unknown; name = "Graphik-ThinItalic.otf"; path = "../src/assets/fonts/Graphik-ThinItalic.otf"; sourceTree = "<group>"; };
 		51E41940863B4B88BDEF48D7 /* Graphik-SuperItalic.otf */ = {isa = PBXFileReference; explicitFileType = undefined; fileEncoding = 9; includeInIndex = 0; lastKnownFileType = unknown; name = "Graphik-SuperItalic.otf"; path = "../src/assets/fonts/Graphik-SuperItalic.otf"; sourceTree = "<group>"; };
 		5842861A013B4B379705CC5A /* SF-Pro-Display-Semibold.otf */ = {isa = PBXFileReference; explicitFileType = undefined; fileEncoding = 9; includeInIndex = 0; lastKnownFileType = unknown; name = "SF-Pro-Display-Semibold.otf"; path = "../src/assets/fonts/SF-Pro-Display-Semibold.otf"; sourceTree = "<group>"; };
-<<<<<<< HEAD
-		5E91572D1DD0AC6500FF2AA8 /* RCTAnimation.xcodeproj */ = {isa = PBXFileReference; lastKnownFileType = "wrapper.pb-project"; name = RCTAnimation.xcodeproj; path = "../node_modules/react-native/Libraries/NativeAnimation/RCTAnimation.xcodeproj"; sourceTree = "<group>"; };
-=======
->>>>>>> 30e5ec10
 		6613987F23689A430097D1D5 /* libReact-Core.a */ = {isa = PBXFileReference; explicitFileType = archive.ar; path = "libReact-Core.a"; sourceTree = BUILT_PRODUCTS_DIR; };
 		6613988123689A430097D1D5 /* libReact-CoreModules.a */ = {isa = PBXFileReference; explicitFileType = archive.ar; path = "libReact-CoreModules.a"; sourceTree = BUILT_PRODUCTS_DIR; };
 		6613988323689A430097D1D5 /* libReact-cxxreact.a */ = {isa = PBXFileReference; explicitFileType = archive.ar; path = "libReact-cxxreact.a"; sourceTree = BUILT_PRODUCTS_DIR; };
@@ -438,17 +156,9 @@
 		6C1814FA03B309E79858CD16 /* libPods-Rainbow.a */ = {isa = PBXFileReference; explicitFileType = archive.ar; includeInIndex = 0; path = "libPods-Rainbow.a"; sourceTree = BUILT_PRODUCTS_DIR; };
 		715DAAA3174542BAB93807A6 /* SF-Pro-Text-RegularItalic.otf */ = {isa = PBXFileReference; explicitFileType = undefined; fileEncoding = 9; includeInIndex = 0; lastKnownFileType = unknown; name = "SF-Pro-Text-RegularItalic.otf"; path = "../src/assets/fonts/SF-Pro-Text-RegularItalic.otf"; sourceTree = "<group>"; };
 		7818F79CD3944D17AF4196A5 /* Graphik-Black.otf */ = {isa = PBXFileReference; explicitFileType = undefined; fileEncoding = 9; includeInIndex = 0; lastKnownFileType = unknown; name = "Graphik-Black.otf"; path = "../src/assets/fonts/Graphik-Black.otf"; sourceTree = "<group>"; };
-<<<<<<< HEAD
-		78C398B01ACF4ADC00677621 /* RCTLinking.xcodeproj */ = {isa = PBXFileReference; lastKnownFileType = "wrapper.pb-project"; name = RCTLinking.xcodeproj; path = "../node_modules/react-native/Libraries/LinkingIOS/RCTLinking.xcodeproj"; sourceTree = "<group>"; };
 		7A9AF25703474604964D6EC1 /* Graphik-Light.otf */ = {isa = PBXFileReference; explicitFileType = undefined; fileEncoding = 9; includeInIndex = 0; lastKnownFileType = unknown; name = "Graphik-Light.otf"; path = "../src/assets/fonts/Graphik-Light.otf"; sourceTree = "<group>"; };
 		7CD46377E5FC4E5EBFD57D71 /* Graphik-Super.otf */ = {isa = PBXFileReference; explicitFileType = undefined; fileEncoding = 9; includeInIndex = 0; lastKnownFileType = unknown; name = "Graphik-Super.otf"; path = "../src/assets/fonts/Graphik-Super.otf"; sourceTree = "<group>"; };
 		7CEEDA7A68C24426BBAA8D77 /* Graphik-BoldItalic.otf */ = {isa = PBXFileReference; explicitFileType = undefined; fileEncoding = 9; includeInIndex = 0; lastKnownFileType = unknown; name = "Graphik-BoldItalic.otf"; path = "../src/assets/fonts/Graphik-BoldItalic.otf"; sourceTree = "<group>"; };
-		832341B01AAA6A8300B99B32 /* RCTText.xcodeproj */ = {isa = PBXFileReference; lastKnownFileType = "wrapper.pb-project"; name = RCTText.xcodeproj; path = "../node_modules/react-native/Libraries/Text/RCTText.xcodeproj"; sourceTree = "<group>"; };
-=======
-		7A9AF25703474604964D6EC1 /* Graphik-Light.otf */ = {isa = PBXFileReference; explicitFileType = undefined; fileEncoding = 9; includeInIndex = 0; lastKnownFileType = unknown; name = "Graphik-Light.otf"; path = "../src/assets/fonts/Graphik-Light.otf"; sourceTree = "<group>"; };
-		7CD46377E5FC4E5EBFD57D71 /* Graphik-Super.otf */ = {isa = PBXFileReference; explicitFileType = undefined; fileEncoding = 9; includeInIndex = 0; lastKnownFileType = unknown; name = "Graphik-Super.otf"; path = "../src/assets/fonts/Graphik-Super.otf"; sourceTree = "<group>"; };
-		7CEEDA7A68C24426BBAA8D77 /* Graphik-BoldItalic.otf */ = {isa = PBXFileReference; explicitFileType = undefined; fileEncoding = 9; includeInIndex = 0; lastKnownFileType = unknown; name = "Graphik-BoldItalic.otf"; path = "../src/assets/fonts/Graphik-BoldItalic.otf"; sourceTree = "<group>"; };
->>>>>>> 30e5ec10
 		838BD591AFF847ABA0F42AAC /* RNTextInputMask.xcodeproj */ = {isa = PBXFileReference; explicitFileType = undefined; fileEncoding = 9; includeInIndex = 0; lastKnownFileType = "wrapper.pb-project"; name = RNTextInputMask.xcodeproj; path = "../node_modules/react-native-text-input-mask/ios/RNTextInputMask.xcodeproj"; sourceTree = "<group>"; };
 		84DB92DCDF5D4374B26FFCC6 /* SF-Pro-Display-BoldItalic.otf */ = {isa = PBXFileReference; explicitFileType = undefined; fileEncoding = 9; includeInIndex = 0; lastKnownFileType = unknown; name = "SF-Pro-Display-BoldItalic.otf"; path = "../src/assets/fonts/SF-Pro-Display-BoldItalic.otf"; sourceTree = "<group>"; };
 		86B30DBBDA594167BFE4747E /* SF-Pro-Display-SemiboldItalic.otf */ = {isa = PBXFileReference; explicitFileType = undefined; fileEncoding = 9; includeInIndex = 0; lastKnownFileType = unknown; name = "SF-Pro-Display-SemiboldItalic.otf"; path = "../src/assets/fonts/SF-Pro-Display-SemiboldItalic.otf"; sourceTree = "<group>"; };
@@ -536,62 +246,9 @@
 				13B07FB11A68108700A75B9A /* LaunchScreen.xib */,
 				13B07FB71A68108700A75B9A /* main.m */,
 			);
-<<<<<<< HEAD
-			name = Products;
-			sourceTree = "<group>";
-		};
-		139FDEE71B06529A00C62182 /* Products */ = {
-			isa = PBXGroup;
-			children = (
-				139FDEF41B06529B00C62182 /* libRCTWebSocket.a */,
-				3DAD3E991DF850E9000B6D8A /* libRCTWebSocket-tvOS.a */,
-			);
-			name = Products;
-			sourceTree = "<group>";
-		};
-		13B07FAE1A68108700A75B9A /* Rainbow */ = {
-			isa = PBXGroup;
-			children = (
-				3C379D5D20FD1F92009AF81F /* Rainbow.entitlements */,
-				008F07F21AC5B25A0029DE68 /* main.jsbundle */,
-				13B07FAF1A68108700A75B9A /* AppDelegate.h */,
-				13B07FB01A68108700A75B9A /* AppDelegate.m */,
-				13B07FB51A68108700A75B9A /* Images.xcassets */,
-				13B07FB61A68108700A75B9A /* Info.plist */,
-				13B07FB11A68108700A75B9A /* LaunchScreen.xib */,
-				13B07FB71A68108700A75B9A /* main.m */,
-			);
 			name = Rainbow;
 			sourceTree = "<group>";
 		};
-		146834001AC3E56700842450 /* Products */ = {
-			isa = PBXGroup;
-			children = (
-				146834041AC3E56700842450 /* libReact.a */,
-				3DAD3EA31DF850E9000B6D8A /* libReact.a */,
-				3DAD3EA51DF850E9000B6D8A /* libyoga.a */,
-				3DAD3EA71DF850E9000B6D8A /* libyoga.a */,
-				3DAD3EA91DF850E9000B6D8A /* libcxxreact.a */,
-				3DAD3EAB1DF850E9000B6D8A /* libcxxreact.a */,
-				2DF0FFDF2056DD460020B375 /* libjsinspector.a */,
-				2DF0FFE12056DD460020B375 /* libjsinspector-tvOS.a */,
-				2DF0FFE32056DD460020B375 /* libthird-party.a */,
-				2DF0FFE52056DD460020B375 /* libthird-party.a */,
-				2DF0FFE72056DD460020B375 /* libdouble-conversion.a */,
-				2DF0FFE92056DD460020B375 /* libdouble-conversion.a */,
-				247947BB22568EAA006BBF56 /* libjsi.a */,
-				247947BD22568EAA006BBF56 /* libjsiexecutor.a */,
-				247947BF22568EAA006BBF56 /* libjsi-tvOS.a */,
-				247947C122568EAA006BBF56 /* libjsiexecutor-tvOS.a */,
-			);
-			name = Products;
-			sourceTree = "<group>";
-		};
-=======
-			name = Rainbow;
-			sourceTree = "<group>";
-		};
->>>>>>> 30e5ec10
 		24979D1220F83E3D007EB0DA /* Recovered References */ = {
 			isa = PBXGroup;
 			children = (
@@ -748,436 +405,6 @@
 			);
 			name = Resources;
 			sourceTree = "<group>";
-<<<<<<< HEAD
-		};
-/* End PBXGroup section */
-
-/* Begin PBXNativeTarget section */
-		13B07F861A680F5B00A75B9A /* Rainbow */ = {
-			isa = PBXNativeTarget;
-			buildConfigurationList = 13B07F931A680F5B00A75B9A /* Build configuration list for PBXNativeTarget "Rainbow" */;
-			buildPhases = (
-				B448B1B66A188D3AC6DA3639 /* [CP] Check Pods Manifest.lock */,
-				13B07F871A680F5B00A75B9A /* Sources */,
-				13B07F8C1A680F5B00A75B9A /* Frameworks */,
-				13B07F8E1A680F5B00A75B9A /* Resources */,
-				00DD1BFF1BD5951E006B06BC /* Bundle React Native code and images */,
-				3CF823D3218F310D0024B77B /* ShellScript */,
-				24122D56232F2B3300BA0B17 /* Embed Frameworks */,
-			);
-			buildRules = (
-			);
-			dependencies = (
-			);
-			name = Rainbow;
-			productName = "Hello World";
-			productReference = 13B07F961A680F5B00A75B9A /* Rainbow.app */;
-			productType = "com.apple.product-type.application";
-		};
-/* End PBXNativeTarget section */
-
-/* Begin PBXProject section */
-		83CBB9F71A601CBA00E9B192 /* Project object */ = {
-			isa = PBXProject;
-			attributes = {
-				LastUpgradeCheck = 610;
-				ORGANIZATIONNAME = Facebook;
-				TargetAttributes = {
-					13B07F861A680F5B00A75B9A = {
-						DevelopmentTeam = L74NQAQB8H;
-						ProvisioningStyle = Automatic;
-						SystemCapabilities = {
-							com.apple.Push = {
-								enabled = 1;
-							};
-							com.apple.SafariKeychain = {
-								enabled = 1;
-							};
-						};
-					};
-				};
-			};
-			buildConfigurationList = 83CBB9FA1A601CBA00E9B192 /* Build configuration list for PBXProject "Rainbow" */;
-			compatibilityVersion = "Xcode 3.2";
-			developmentRegion = English;
-			hasScannedForEncodings = 0;
-			knownRegions = (
-				English,
-				en,
-				Base,
-			);
-			mainGroup = 83CBB9F61A601CBA00E9B192;
-			productRefGroup = 83CBBA001A601CBA00E9B192 /* Products */;
-			projectDirPath = "";
-			projectReferences = (
-				{
-					ProductGroup = 00C302A81ABCB8CE00DB3ED1 /* Products */;
-					ProjectRef = 00C302A71ABCB8CE00DB3ED1 /* RCTActionSheet.xcodeproj */;
-				},
-				{
-					ProductGroup = 5E91572E1DD0AC6500FF2AA8 /* Products */;
-					ProjectRef = 5E91572D1DD0AC6500FF2AA8 /* RCTAnimation.xcodeproj */;
-				},
-				{
-					ProductGroup = ADBDB9201DFEBF0600ED6528 /* Products */;
-					ProjectRef = ADBDB91F1DFEBF0600ED6528 /* RCTBlob.xcodeproj */;
-				},
-				{
-					ProductGroup = 00C302BC1ABCB91800DB3ED1 /* Products */;
-					ProjectRef = 00C302BB1ABCB91800DB3ED1 /* RCTImage.xcodeproj */;
-				},
-				{
-					ProductGroup = 78C398B11ACF4ADC00677621 /* Products */;
-					ProjectRef = 78C398B01ACF4ADC00677621 /* RCTLinking.xcodeproj */;
-				},
-				{
-					ProductGroup = 00C302D41ABCB9D200DB3ED1 /* Products */;
-					ProjectRef = 00C302D31ABCB9D200DB3ED1 /* RCTNetwork.xcodeproj */;
-				},
-				{
-					ProductGroup = 139105B71AF99BAD00B5F7CC /* Products */;
-					ProjectRef = 139105B61AF99BAD00B5F7CC /* RCTSettings.xcodeproj */;
-				},
-				{
-					ProductGroup = 832341B11AAA6A8300B99B32 /* Products */;
-					ProjectRef = 832341B01AAA6A8300B99B32 /* RCTText.xcodeproj */;
-				},
-				{
-					ProductGroup = 00C302E01ABCB9EE00DB3ED1 /* Products */;
-					ProjectRef = 00C302DF1ABCB9EE00DB3ED1 /* RCTVibration.xcodeproj */;
-				},
-				{
-					ProductGroup = 139FDEE71B06529A00C62182 /* Products */;
-					ProjectRef = 139FDEE61B06529A00C62182 /* RCTWebSocket.xcodeproj */;
-				},
-				{
-					ProductGroup = 146834001AC3E56700842450 /* Products */;
-					ProjectRef = 146833FF1AC3E56700842450 /* React.xcodeproj */;
-				},
-				{
-					ProductGroup = 24979D4A20F83E3E007EB0DA /* Products */;
-					ProjectRef = 02CF70769C034001B5CBC1EF /* ReactNativePermissions.xcodeproj */;
-				},
-				{
-					ProductGroup = 249E5FA822613ABC0095F6B7 /* Products */;
-					ProjectRef = 249E5FA722613ABC0095F6B7 /* RNCAsyncStorage.xcodeproj */;
-				},
-				{
-					ProductGroup = 2481F31D2261753900D0349A /* Products */;
-					ProjectRef = C779B11FB4664662AD0EBEA6 /* RNFirebase.xcodeproj */;
-				},
-				{
-					ProductGroup = 24979D3E20F83E3E007EB0DA /* Products */;
-					ProjectRef = AEED489341644A6888669239 /* RNFIRMessaging.xcodeproj */;
-				},
-				{
-					ProductGroup = 24D171DE212F57100090F180 /* Products */;
-					ProjectRef = 171CDF49E32841EDA7D557DB /* RNGestureHandler.xcodeproj */;
-				},
-				{
-					ProductGroup = 24979D4020F83E3E007EB0DA /* Products */;
-					ProjectRef = 50B1B80F51614673AFD8A804 /* RNKeychain.xcodeproj */;
-				},
-				{
-					ProductGroup = 24979D4420F83E3E007EB0DA /* Products */;
-					ProjectRef = BC297F456F414298BFBB0C30 /* RNMail.xcodeproj */;
-				},
-				{
-					ProductGroup = 24979D4820F83E3E007EB0DA /* Products */;
-					ProjectRef = BEE6BF249EAB410AB20BBB98 /* RNOS.xcodeproj */;
-				},
-				{
-					ProductGroup = 24979D4E20F83E3E007EB0DA /* Products */;
-					ProjectRef = 28B88B43D75F4B529A711317 /* RNRandomBytes.xcodeproj */;
-				},
-				{
-					ProductGroup = 244C64062108794F007A5856 /* Products */;
-					ProjectRef = 1A7B7E90124047F8A3CA4B84 /* RNReactNativeHapticFeedback.xcodeproj */;
-				},
-				{
-					ProductGroup = 2488BC2922E97315006847C7 /* Products */;
-					ProjectRef = 3182AEA93A7847CCB729F641 /* RNStoreReview.xcodeproj */;
-				},
-				{
-					ProductGroup = 24979D5420F83E3E007EB0DA /* Products */;
-					ProjectRef = 3A545B8C781B47AC8A7CD956 /* RNSVG.xcodeproj */;
-				},
-				{
-					ProductGroup = 3CD599A8236B3513007DD55E /* Products */;
-					ProjectRef = 3CD599A7236B3513007DD55E /* RNTextInputMask.xcodeproj */;
-				},
-				{
-					ProductGroup = 24979D5020F83E3E007EB0DA /* Products */;
-					ProjectRef = 2DB932A7706945C787DE22A6 /* SplashScreen.xcodeproj */;
-				},
-				{
-					ProductGroup = 24979D4C20F83E3E007EB0DA /* Products */;
-					ProjectRef = 137BEEE47D2E4F7AB452C0BD /* SRSRadialGradient.xcodeproj */;
-				},
-				{
-					ProductGroup = 24979D3820F83E3E007EB0DA /* Products */;
-					ProjectRef = 35B7B17127FD476C81EA97E3 /* TcpSockets.xcodeproj */;
-				},
-				{
-					ProductGroup = 24979D5620F83E3E007EB0DA /* Products */;
-					ProjectRef = 22B35A6AE60F41D093A35939 /* ToolTipMenu.xcodeproj */;
-				},
-				{
-					ProductGroup = 146834001AC3E56700842450 /* Products */;
-					ProjectRef = 146833FF1AC3E56700842450 /* React.xcodeproj */;
-				},
-				{
-					ProductGroup = D6A5F5EE2369A413009BEF29 /* Products */;
-					ProjectRef = 838BD591AFF847ABA0F42AAC /* RNTextInputMask.xcodeproj */;
-				},
-			);
-			projectRoot = "";
-			targets = (
-				13B07F861A680F5B00A75B9A /* Rainbow */,
-			);
-		};
-/* End PBXProject section */
-
-/* Begin PBXReferenceProxy section */
-		00C302AC1ABCB8CE00DB3ED1 /* libRCTActionSheet.a */ = {
-			isa = PBXReferenceProxy;
-			fileType = archive.ar;
-			path = libRCTActionSheet.a;
-			remoteRef = 00C302AB1ABCB8CE00DB3ED1 /* PBXContainerItemProxy */;
-			sourceTree = BUILT_PRODUCTS_DIR;
-		};
-		00C302C01ABCB91800DB3ED1 /* libRCTImage.a */ = {
-			isa = PBXReferenceProxy;
-			fileType = archive.ar;
-			path = libRCTImage.a;
-			remoteRef = 00C302BF1ABCB91800DB3ED1 /* PBXContainerItemProxy */;
-			sourceTree = BUILT_PRODUCTS_DIR;
-		};
-		00C302DC1ABCB9D200DB3ED1 /* libRCTNetwork.a */ = {
-			isa = PBXReferenceProxy;
-			fileType = archive.ar;
-			path = libRCTNetwork.a;
-			remoteRef = 00C302DB1ABCB9D200DB3ED1 /* PBXContainerItemProxy */;
-			sourceTree = BUILT_PRODUCTS_DIR;
-		};
-		00C302E41ABCB9EE00DB3ED1 /* libRCTVibration.a */ = {
-			isa = PBXReferenceProxy;
-			fileType = archive.ar;
-			path = libRCTVibration.a;
-			remoteRef = 00C302E31ABCB9EE00DB3ED1 /* PBXContainerItemProxy */;
-			sourceTree = BUILT_PRODUCTS_DIR;
-		};
-		139105C11AF99BAD00B5F7CC /* libRCTSettings.a */ = {
-			isa = PBXReferenceProxy;
-			fileType = archive.ar;
-			path = libRCTSettings.a;
-			remoteRef = 139105C01AF99BAD00B5F7CC /* PBXContainerItemProxy */;
-			sourceTree = BUILT_PRODUCTS_DIR;
-		};
-		139FDEF41B06529B00C62182 /* libRCTWebSocket.a */ = {
-			isa = PBXReferenceProxy;
-			fileType = archive.ar;
-			path = libRCTWebSocket.a;
-			remoteRef = 139FDEF31B06529B00C62182 /* PBXContainerItemProxy */;
-			sourceTree = BUILT_PRODUCTS_DIR;
-		};
-		146834041AC3E56700842450 /* libReact.a */ = {
-			isa = PBXReferenceProxy;
-			fileType = archive.ar;
-			path = libReact.a;
-			remoteRef = 146834031AC3E56700842450 /* PBXContainerItemProxy */;
-			sourceTree = BUILT_PRODUCTS_DIR;
-		};
-		247947BB22568EAA006BBF56 /* libjsi.a */ = {
-			isa = PBXReferenceProxy;
-			fileType = archive.ar;
-			path = libjsi.a;
-			remoteRef = 247947BA22568EAA006BBF56 /* PBXContainerItemProxy */;
-			sourceTree = BUILT_PRODUCTS_DIR;
-		};
-		247947BD22568EAA006BBF56 /* libjsiexecutor.a */ = {
-			isa = PBXReferenceProxy;
-			fileType = archive.ar;
-			path = libjsiexecutor.a;
-			remoteRef = 247947BC22568EAA006BBF56 /* PBXContainerItemProxy */;
-			sourceTree = BUILT_PRODUCTS_DIR;
-		};
-		247947BF22568EAA006BBF56 /* libjsi-tvOS.a */ = {
-			isa = PBXReferenceProxy;
-			fileType = archive.ar;
-			path = "libjsi-tvOS.a";
-			remoteRef = 247947BE22568EAA006BBF56 /* PBXContainerItemProxy */;
-			sourceTree = BUILT_PRODUCTS_DIR;
-		};
-		247947C122568EAA006BBF56 /* libjsiexecutor-tvOS.a */ = {
-			isa = PBXReferenceProxy;
-			fileType = archive.ar;
-			path = "libjsiexecutor-tvOS.a";
-			remoteRef = 247947C022568EAA006BBF56 /* PBXContainerItemProxy */;
-			sourceTree = BUILT_PRODUCTS_DIR;
-		};
-		2D16E6721FA4F8DC00B85C8A /* libRCTBlob-tvOS.a */ = {
-			isa = PBXReferenceProxy;
-			fileType = archive.ar;
-			path = "libRCTBlob-tvOS.a";
-			remoteRef = 2D16E6711FA4F8DC00B85C8A /* PBXContainerItemProxy */;
-			sourceTree = BUILT_PRODUCTS_DIR;
-		};
-		2DF0FFDF2056DD460020B375 /* libjsinspector.a */ = {
-			isa = PBXReferenceProxy;
-			fileType = archive.ar;
-			path = libjsinspector.a;
-			remoteRef = 2DF0FFDE2056DD460020B375 /* PBXContainerItemProxy */;
-			sourceTree = BUILT_PRODUCTS_DIR;
-		};
-		2DF0FFE12056DD460020B375 /* libjsinspector-tvOS.a */ = {
-			isa = PBXReferenceProxy;
-			fileType = archive.ar;
-			path = "libjsinspector-tvOS.a";
-			remoteRef = 2DF0FFE02056DD460020B375 /* PBXContainerItemProxy */;
-			sourceTree = BUILT_PRODUCTS_DIR;
-		};
-		2DF0FFE32056DD460020B375 /* libthird-party.a */ = {
-			isa = PBXReferenceProxy;
-			fileType = archive.ar;
-			path = "libthird-party.a";
-			remoteRef = 2DF0FFE22056DD460020B375 /* PBXContainerItemProxy */;
-			sourceTree = BUILT_PRODUCTS_DIR;
-		};
-		2DF0FFE52056DD460020B375 /* libthird-party.a */ = {
-			isa = PBXReferenceProxy;
-			fileType = archive.ar;
-			path = "libthird-party.a";
-			remoteRef = 2DF0FFE42056DD460020B375 /* PBXContainerItemProxy */;
-			sourceTree = BUILT_PRODUCTS_DIR;
-		};
-		2DF0FFE72056DD460020B375 /* libdouble-conversion.a */ = {
-			isa = PBXReferenceProxy;
-			fileType = archive.ar;
-			path = "libdouble-conversion.a";
-			remoteRef = 2DF0FFE62056DD460020B375 /* PBXContainerItemProxy */;
-			sourceTree = BUILT_PRODUCTS_DIR;
-		};
-		2DF0FFE92056DD460020B375 /* libdouble-conversion.a */ = {
-			isa = PBXReferenceProxy;
-			fileType = archive.ar;
-			path = "libdouble-conversion.a";
-			remoteRef = 2DF0FFE82056DD460020B375 /* PBXContainerItemProxy */;
-			sourceTree = BUILT_PRODUCTS_DIR;
-		};
-		3C39C270218BBE66004C763F /* libFastImage.a */ = {
-			isa = PBXReferenceProxy;
-			fileType = archive.ar;
-			path = libFastImage.a;
-			remoteRef = 3C39C26F218BBE66004C763F /* PBXContainerItemProxy */;
-			sourceTree = BUILT_PRODUCTS_DIR;
-		};
-		3CD4E8CD216989E8000FA5BD /* libSRSRadialGradien-tvOS.a */ = {
-			isa = PBXReferenceProxy;
-			fileType = archive.ar;
-			path = "libSRSRadialGradien-tvOS.a";
-			remoteRef = 3CD4E8CC216989E8000FA5BD /* PBXContainerItemProxy */;
-			sourceTree = BUILT_PRODUCTS_DIR;
-		};
-		3CD599AD236B3513007DD55E /* libRNTextInputMask.a */ = {
-			isa = PBXReferenceProxy;
-			fileType = archive.ar;
-			path = libRNTextInputMask.a;
-			remoteRef = 3CD599AC236B3513007DD55E /* PBXContainerItemProxy */;
-			sourceTree = BUILT_PRODUCTS_DIR;
-		};
-		3DAD3E841DF850E9000B6D8A /* libRCTImage-tvOS.a */ = {
-			isa = PBXReferenceProxy;
-			fileType = archive.ar;
-			path = "libRCTImage-tvOS.a";
-			remoteRef = 3DAD3E831DF850E9000B6D8A /* PBXContainerItemProxy */;
-			sourceTree = BUILT_PRODUCTS_DIR;
-		};
-		3DAD3E881DF850E9000B6D8A /* libRCTLinking-tvOS.a */ = {
-			isa = PBXReferenceProxy;
-			fileType = archive.ar;
-			path = "libRCTLinking-tvOS.a";
-			remoteRef = 3DAD3E871DF850E9000B6D8A /* PBXContainerItemProxy */;
-			sourceTree = BUILT_PRODUCTS_DIR;
-		};
-		3DAD3E8C1DF850E9000B6D8A /* libRCTNetwork-tvOS.a */ = {
-			isa = PBXReferenceProxy;
-			fileType = archive.ar;
-			path = "libRCTNetwork-tvOS.a";
-			remoteRef = 3DAD3E8B1DF850E9000B6D8A /* PBXContainerItemProxy */;
-			sourceTree = BUILT_PRODUCTS_DIR;
-		};
-		3DAD3E901DF850E9000B6D8A /* libRCTSettings-tvOS.a */ = {
-			isa = PBXReferenceProxy;
-			fileType = archive.ar;
-			path = "libRCTSettings-tvOS.a";
-			remoteRef = 3DAD3E8F1DF850E9000B6D8A /* PBXContainerItemProxy */;
-			sourceTree = BUILT_PRODUCTS_DIR;
-		};
-		3DAD3E941DF850E9000B6D8A /* libRCTText-tvOS.a */ = {
-			isa = PBXReferenceProxy;
-			fileType = archive.ar;
-			path = "libRCTText-tvOS.a";
-			remoteRef = 3DAD3E931DF850E9000B6D8A /* PBXContainerItemProxy */;
-			sourceTree = BUILT_PRODUCTS_DIR;
-		};
-		3DAD3E991DF850E9000B6D8A /* libRCTWebSocket-tvOS.a */ = {
-			isa = PBXReferenceProxy;
-			fileType = archive.ar;
-			path = "libRCTWebSocket-tvOS.a";
-			remoteRef = 3DAD3E981DF850E9000B6D8A /* PBXContainerItemProxy */;
-			sourceTree = BUILT_PRODUCTS_DIR;
-		};
-		3DAD3EA31DF850E9000B6D8A /* libReact.a */ = {
-			isa = PBXReferenceProxy;
-			fileType = archive.ar;
-			path = libReact.a;
-			remoteRef = 3DAD3EA21DF850E9000B6D8A /* PBXContainerItemProxy */;
-			sourceTree = BUILT_PRODUCTS_DIR;
-		};
-		3DAD3EA51DF850E9000B6D8A /* libyoga.a */ = {
-			isa = PBXReferenceProxy;
-			fileType = archive.ar;
-			path = libyoga.a;
-			remoteRef = 3DAD3EA41DF850E9000B6D8A /* PBXContainerItemProxy */;
-			sourceTree = BUILT_PRODUCTS_DIR;
-		};
-		3DAD3EA71DF850E9000B6D8A /* libyoga.a */ = {
-			isa = PBXReferenceProxy;
-			fileType = archive.ar;
-			path = libyoga.a;
-			remoteRef = 3DAD3EA61DF850E9000B6D8A /* PBXContainerItemProxy */;
-			sourceTree = BUILT_PRODUCTS_DIR;
-		};
-		3DAD3EA91DF850E9000B6D8A /* libcxxreact.a */ = {
-			isa = PBXReferenceProxy;
-			fileType = archive.ar;
-			path = libcxxreact.a;
-			remoteRef = 3DAD3EA81DF850E9000B6D8A /* PBXContainerItemProxy */;
-			sourceTree = BUILT_PRODUCTS_DIR;
-		};
-		3DAD3EAB1DF850E9000B6D8A /* libcxxreact.a */ = {
-			isa = PBXReferenceProxy;
-			fileType = archive.ar;
-			path = libcxxreact.a;
-			remoteRef = 3DAD3EAA1DF850E9000B6D8A /* PBXContainerItemProxy */;
-			sourceTree = BUILT_PRODUCTS_DIR;
-		};
-		5E9157331DD0AC6500FF2AA8 /* libRCTAnimation.a */ = {
-			isa = PBXReferenceProxy;
-			fileType = archive.ar;
-			path = libRCTAnimation.a;
-			remoteRef = 5E9157321DD0AC6500FF2AA8 /* PBXContainerItemProxy */;
-			sourceTree = BUILT_PRODUCTS_DIR;
-		};
-		5E9157351DD0AC6500FF2AA8 /* libRCTAnimation.a */ = {
-			isa = PBXReferenceProxy;
-			fileType = archive.ar;
-			path = libRCTAnimation.a;
-			remoteRef = 5E9157341DD0AC6500FF2AA8 /* PBXContainerItemProxy */;
-			sourceTree = BUILT_PRODUCTS_DIR;
-=======
->>>>>>> 30e5ec10
 		};
 /* End PBXGroup section */
 
