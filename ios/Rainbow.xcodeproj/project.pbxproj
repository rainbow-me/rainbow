--- conflicted
+++ resolved
@@ -41,12 +41,9 @@
 		A4277DA323CFE85F0042BAF4 /* Theme.swift in Sources */ = {isa = PBXBuildFile; fileRef = A4277DA223CFE85F0042BAF4 /* Theme.swift */; };
 		A4D04BA923D12F99008C1DEC /* Button.swift in Sources */ = {isa = PBXBuildFile; fileRef = A4D04BA823D12F99008C1DEC /* Button.swift */; };
 		A4D04BAC23D12FD5008C1DEC /* ButtonManager.m in Sources */ = {isa = PBXBuildFile; fileRef = A4D04BAB23D12FD5008C1DEC /* ButtonManager.m */; };
-<<<<<<< HEAD
-=======
 		AA0B1CBB2B00C5E100EAF77D /* SF-Mono-Semibold.otf in Resources */ = {isa = PBXBuildFile; fileRef = AA0B1CB82B00C5E100EAF77D /* SF-Mono-Semibold.otf */; };
 		AA0B1CBD2B00C5E100EAF77D /* SF-Mono-Bold.otf in Resources */ = {isa = PBXBuildFile; fileRef = AA0B1CB92B00C5E100EAF77D /* SF-Mono-Bold.otf */; };
 		AA0B1CBF2B00C5E100EAF77D /* SF-Pro-Rounded-Black.otf in Resources */ = {isa = PBXBuildFile; fileRef = AA0B1CBA2B00C5E100EAF77D /* SF-Pro-Rounded-Black.otf */; };
->>>>>>> 34d14e56
 		AA6228EF24272F510078BDAA /* SF-Pro-Rounded-Bold.otf in Resources */ = {isa = PBXBuildFile; fileRef = AA6228EB24272B200078BDAA /* SF-Pro-Rounded-Bold.otf */; };
 		AA6228F024272F510078BDAA /* SF-Pro-Rounded-Heavy.otf in Resources */ = {isa = PBXBuildFile; fileRef = AA6228EC24272B200078BDAA /* SF-Pro-Rounded-Heavy.otf */; };
 		AA6228F124272F510078BDAA /* SF-Pro-Rounded-Medium.otf in Resources */ = {isa = PBXBuildFile; fileRef = AA6228ED24272B200078BDAA /* SF-Pro-Rounded-Medium.otf */; };
@@ -264,12 +261,9 @@
 		A4277DA223CFE85F0042BAF4 /* Theme.swift */ = {isa = PBXFileReference; lastKnownFileType = sourcecode.swift; path = Theme.swift; sourceTree = "<group>"; };
 		A4D04BA823D12F99008C1DEC /* Button.swift */ = {isa = PBXFileReference; lastKnownFileType = sourcecode.swift; path = Button.swift; sourceTree = "<group>"; };
 		A4D04BAB23D12FD5008C1DEC /* ButtonManager.m */ = {isa = PBXFileReference; lastKnownFileType = sourcecode.c.objc; path = ButtonManager.m; sourceTree = "<group>"; };
-<<<<<<< HEAD
-=======
 		AA0B1CB82B00C5E100EAF77D /* SF-Mono-Semibold.otf */ = {isa = PBXFileReference; lastKnownFileType = file; name = "SF-Mono-Semibold.otf"; path = "../src/assets/fonts/SF-Mono-Semibold.otf"; sourceTree = "<group>"; };
 		AA0B1CB92B00C5E100EAF77D /* SF-Mono-Bold.otf */ = {isa = PBXFileReference; lastKnownFileType = file; name = "SF-Mono-Bold.otf"; path = "../src/assets/fonts/SF-Mono-Bold.otf"; sourceTree = "<group>"; };
 		AA0B1CBA2B00C5E100EAF77D /* SF-Pro-Rounded-Black.otf */ = {isa = PBXFileReference; lastKnownFileType = file; name = "SF-Pro-Rounded-Black.otf"; path = "../src/assets/fonts/SF-Pro-Rounded-Black.otf"; sourceTree = "<group>"; };
->>>>>>> 34d14e56
 		AA6228EA24272B200078BDAA /* SF-Pro-Rounded-Semibold.otf */ = {isa = PBXFileReference; lastKnownFileType = file; name = "SF-Pro-Rounded-Semibold.otf"; path = "../src/assets/fonts/SF-Pro-Rounded-Semibold.otf"; sourceTree = "<group>"; };
 		AA6228EB24272B200078BDAA /* SF-Pro-Rounded-Bold.otf */ = {isa = PBXFileReference; lastKnownFileType = file; name = "SF-Pro-Rounded-Bold.otf"; path = "../src/assets/fonts/SF-Pro-Rounded-Bold.otf"; sourceTree = "<group>"; };
 		AA6228EC24272B200078BDAA /* SF-Pro-Rounded-Heavy.otf */ = {isa = PBXFileReference; lastKnownFileType = file; name = "SF-Pro-Rounded-Heavy.otf"; path = "../src/assets/fonts/SF-Pro-Rounded-Heavy.otf"; sourceTree = "<group>"; };
@@ -1580,11 +1574,7 @@
 					"$(PROJECT_DIR)",
 				);
 				LLVM_LTO = YES;
-<<<<<<< HEAD
-				MARKETING_VERSION = 1.9.11;
-=======
 				MARKETING_VERSION = 1.9.12;
->>>>>>> 34d14e56
 				OTHER_CFLAGS = "$(inherited)";
 				OTHER_CPLUSPLUSFLAGS = "$(OTHER_CFLAGS)";
 				OTHER_LDFLAGS = (
@@ -1651,11 +1641,7 @@
 					"$(PROJECT_DIR)",
 				);
 				LLVM_LTO = YES;
-<<<<<<< HEAD
-				MARKETING_VERSION = 1.9.11;
-=======
 				MARKETING_VERSION = 1.9.12;
->>>>>>> 34d14e56
 				OTHER_CFLAGS = "$(inherited)";
 				OTHER_CPLUSPLUSFLAGS = "$(OTHER_CFLAGS)";
 				OTHER_LDFLAGS = (
@@ -1767,11 +1753,7 @@
 					"$(PROJECT_DIR)",
 				);
 				LLVM_LTO = YES;
-<<<<<<< HEAD
-				MARKETING_VERSION = 1.9.11;
-=======
 				MARKETING_VERSION = 1.9.12;
->>>>>>> 34d14e56
 				OTHER_CFLAGS = "$(inherited)";
 				OTHER_CPLUSPLUSFLAGS = "$(OTHER_CFLAGS)";
 				OTHER_LDFLAGS = (
@@ -1884,11 +1866,7 @@
 					"$(PROJECT_DIR)",
 				);
 				LLVM_LTO = YES;
-<<<<<<< HEAD
-				MARKETING_VERSION = 1.9.11;
-=======
 				MARKETING_VERSION = 1.9.12;
->>>>>>> 34d14e56
 				OTHER_CFLAGS = "$(inherited)";
 				OTHER_CPLUSPLUSFLAGS = "$(OTHER_CFLAGS)";
 				OTHER_LDFLAGS = (
