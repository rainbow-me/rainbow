// !$*UTF8*$!
{
	archiveVersion = 1;
	classes = {
	};
	objectVersion = 54;
	objects = {

/* Begin PBXBuildFile section */
		01EF3BAE7D20A4893C2123E4 /* libPods-Rainbow.a in Frameworks */ = {isa = PBXBuildFile; fileRef = A4695A5D68C9A8C9A7BC04D1 /* libPods-Rainbow.a */; };
		01FDC5B273696ADC081114EE /* libPods-PriceWidgetExtension.a in Frameworks */ = {isa = PBXBuildFile; fileRef = 8D49EA65FCEFE02BFEB2F25F /* libPods-PriceWidgetExtension.a */; };
		0299CE7B2886202800B5C7E7 /* NotificationService.m in Sources */ = {isa = PBXBuildFile; fileRef = 0299CE7A2886202800B5C7E7 /* NotificationService.m */; };
		0299CE7F2886202800B5C7E7 /* ImageNotification.appex in Embed App Extensions */ = {isa = PBXBuildFile; fileRef = 0299CE772886202800B5C7E7 /* ImageNotification.appex */; settings = {ATTRIBUTES = (RemoveHeadersOnCopy, ); }; };
<<<<<<< HEAD
=======
		095ACD8141ED313410FB59B1 /* libPods-Rainbow.a in Frameworks */ = {isa = PBXBuildFile; fileRef = 64F677089EAFF936BCD4BDC1 /* libPods-Rainbow.a */; };
>>>>>>> 5233643b
		0CBD31BB2DAE41DA00F0C242 /* AppDelegate.swift in Sources */ = {isa = PBXBuildFile; fileRef = 0CBD31BA2DAE41D200F0C242 /* AppDelegate.swift */; };
		0CBD31BD2DAE425300F0C242 /* RainbowSplashScreenManager.swift in Sources */ = {isa = PBXBuildFile; fileRef = 0CBD31BC2DAE424900F0C242 /* RainbowSplashScreenManager.swift */; };
		13B07FBD1A68108700A75B9A /* LaunchScreen.xib in Resources */ = {isa = PBXBuildFile; fileRef = 13B07FB11A68108700A75B9A /* LaunchScreen.xib */; };
		152643472B9AD97E004AC9AA /* InjectedJSBundle.js in Resources */ = {isa = PBXBuildFile; fileRef = 152643462B9AD97E004AC9AA /* InjectedJSBundle.js */; };
		152A3A6B2D0BD28E00E70431 /* redacted@2x.png in Resources */ = {isa = PBXBuildFile; fileRef = 152A3A692D0BD28E00E70431 /* redacted@2x.png */; };
		152A3A6C2D0BD28E00E70431 /* redacted@3x.png in Resources */ = {isa = PBXBuildFile; fileRef = 152A3A6A2D0BD28E00E70431 /* redacted@3x.png */; };
		15C398812880EDFF006033AC /* og@3x.png in Resources */ = {isa = PBXBuildFile; fileRef = 15C3987D2880EDFF006033AC /* og@3x.png */; };
		15C398832880EDFF006033AC /* og@2x.png in Resources */ = {isa = PBXBuildFile; fileRef = 15C3987F2880EDFF006033AC /* og@2x.png */; };
		15CF49BC2889AF7C005F92C9 /* optimism@3x.png in Resources */ = {isa = PBXBuildFile; fileRef = 15CF49BA2889AF7C005F92C9 /* optimism@3x.png */; };
		15CF49BD2889AF7C005F92C9 /* optimism@2x.png in Resources */ = {isa = PBXBuildFile; fileRef = 15CF49BB2889AF7C005F92C9 /* optimism@2x.png */; };
		15CF49C02889AFAD005F92C9 /* pixel@3x.png in Resources */ = {isa = PBXBuildFile; fileRef = 15CF49BE2889AFAD005F92C9 /* pixel@3x.png */; };
		15CF49C12889AFAD005F92C9 /* pixel@2x.png in Resources */ = {isa = PBXBuildFile; fileRef = 15CF49BF2889AFAD005F92C9 /* pixel@2x.png */; };
		15D66135277A751C0082F041 /* SelectTokenIntent.intentdefinition in Sources */ = {isa = PBXBuildFile; fileRef = 15D66139277A751C0082F041 /* SelectTokenIntent.intentdefinition */; };
		15D66136277A751C0082F041 /* SelectTokenIntent.intentdefinition in Sources */ = {isa = PBXBuildFile; fileRef = 15D66139277A751C0082F041 /* SelectTokenIntent.intentdefinition */; };
		15D66137277A751C0082F041 /* SelectTokenIntent.intentdefinition in Sources */ = {isa = PBXBuildFile; fileRef = 15D66139277A751C0082F041 /* SelectTokenIntent.intentdefinition */; };
		15E531D5242B28EF00797B89 /* UIImageViewWithPersistentAnimations.swift in Sources */ = {isa = PBXBuildFile; fileRef = 15E531D4242B28EF00797B89 /* UIImageViewWithPersistentAnimations.swift */; };
		15E531DA242DAB7100797B89 /* NotificationManager.m in Sources */ = {isa = PBXBuildFile; fileRef = 15E531D9242DAB7100797B89 /* NotificationManager.m */; };
		1F8ACAEF3E671251E5F43B3E /* libPods-ImageNotification.a in Frameworks */ = {isa = PBXBuildFile; fileRef = E078D9F47FF0EF42EF43E6B5 /* libPods-ImageNotification.a */; };
		24979E8920F84250007EB0DA /* GoogleService-Info.plist in Resources */ = {isa = PBXBuildFile; fileRef = 24979E7720F84004007EB0DA /* GoogleService-Info.plist */; };
		3787D98C4EC6E1437C7D6224 /* libPods-SelectTokenIntent.a in Frameworks */ = {isa = PBXBuildFile; fileRef = E660CE8DEDB2A62D0B834ACE /* libPods-SelectTokenIntent.a */; };
		4D098C2F2811A9A5006A801A /* RNStartTime.m in Sources */ = {isa = PBXBuildFile; fileRef = 4D098C2E2811A9A5006A801A /* RNStartTime.m */; };
		6630540924A38A1900E5B030 /* RainbowText.m in Sources */ = {isa = PBXBuildFile; fileRef = 6630540824A38A1900E5B030 /* RainbowText.m */; };
		6655FFB425BB2B0700642961 /* ThemeModule.m in Sources */ = {isa = PBXBuildFile; fileRef = 6655FFB325BB2B0700642961 /* ThemeModule.m */; };
		66A1FEB424AB641100C3F539 /* RNCMScreenStack.m in Sources */ = {isa = PBXBuildFile; fileRef = 66A1FEB024AB641100C3F539 /* RNCMScreenStack.m */; };
		66A1FEB524AB641100C3F539 /* UIViewController+slack.swift in Sources */ = {isa = PBXBuildFile; fileRef = 66A1FEB124AB641100C3F539 /* UIViewController+slack.swift */; };
		66A1FEB624AB641100C3F539 /* RNCMScreen.m in Sources */ = {isa = PBXBuildFile; fileRef = 66A1FEB324AB641100C3F539 /* RNCMScreen.m */; };
		66A1FEBC24ACBBE600C3F539 /* RNCMPortal.m in Sources */ = {isa = PBXBuildFile; fileRef = 66A1FEBB24ACBBE600C3F539 /* RNCMPortal.m */; };
		66A28EB024CAF1B500410A88 /* TestFlight.m in Sources */ = {isa = PBXBuildFile; fileRef = 66A28EAF24CAF1B500410A88 /* TestFlight.m */; };
		7670A6E38AE3E226A4EFD337 /* BuildFile in Frameworks */ = {isa = PBXBuildFile; };
		A4277D9F23CBD1910042BAF4 /* Extensions.swift in Sources */ = {isa = PBXBuildFile; fileRef = A4277D9E23CBD1910042BAF4 /* Extensions.swift */; };
		A4277DA323CFE85F0042BAF4 /* Theme.swift in Sources */ = {isa = PBXBuildFile; fileRef = A4277DA223CFE85F0042BAF4 /* Theme.swift */; };
		A4D04BA923D12F99008C1DEC /* Button.swift in Sources */ = {isa = PBXBuildFile; fileRef = A4D04BA823D12F99008C1DEC /* Button.swift */; };
		A4D04BAC23D12FD5008C1DEC /* ButtonManager.m in Sources */ = {isa = PBXBuildFile; fileRef = A4D04BAB23D12FD5008C1DEC /* ButtonManager.m */; };
		AA0B1CBB2B00C5E100EAF77D /* SF-Mono-Semibold.otf in Resources */ = {isa = PBXBuildFile; fileRef = AA0B1CB82B00C5E100EAF77D /* SF-Mono-Semibold.otf */; };
		AA0B1CBD2B00C5E100EAF77D /* SF-Mono-Bold.otf in Resources */ = {isa = PBXBuildFile; fileRef = AA0B1CB92B00C5E100EAF77D /* SF-Mono-Bold.otf */; };
		AA0B1CBF2B00C5E100EAF77D /* SF-Pro-Rounded-Black.otf in Resources */ = {isa = PBXBuildFile; fileRef = AA0B1CBA2B00C5E100EAF77D /* SF-Pro-Rounded-Black.otf */; };
		AA6228EF24272F510078BDAA /* SF-Pro-Rounded-Bold.otf in Resources */ = {isa = PBXBuildFile; fileRef = AA6228EB24272B200078BDAA /* SF-Pro-Rounded-Bold.otf */; };
		AA6228F024272F510078BDAA /* SF-Pro-Rounded-Heavy.otf in Resources */ = {isa = PBXBuildFile; fileRef = AA6228EC24272B200078BDAA /* SF-Pro-Rounded-Heavy.otf */; };
		AA6228F124272F510078BDAA /* SF-Pro-Rounded-Medium.otf in Resources */ = {isa = PBXBuildFile; fileRef = AA6228ED24272B200078BDAA /* SF-Pro-Rounded-Medium.otf */; };
		AA6228F224272F510078BDAA /* SF-Pro-Rounded-Regular.otf in Resources */ = {isa = PBXBuildFile; fileRef = AA6228EE24272B200078BDAA /* SF-Pro-Rounded-Regular.otf */; };
		AA6228F324272F510078BDAA /* SF-Pro-Rounded-Semibold.otf in Resources */ = {isa = PBXBuildFile; fileRef = AA6228EA24272B200078BDAA /* SF-Pro-Rounded-Semibold.otf */; };
		B50C9AEB2A9D18DC00EB0019 /* adworld@3x.png in Resources */ = {isa = PBXBuildFile; fileRef = B50C9AE92A9D18DC00EB0019 /* adworld@3x.png */; };
		B50C9AEC2A9D18DC00EB0019 /* adworld@2x.png in Resources */ = {isa = PBXBuildFile; fileRef = B50C9AEA2A9D18DC00EB0019 /* adworld@2x.png */; };
		B52242E628B1B11F0024D19D /* smol@2x.png in Resources */ = {isa = PBXBuildFile; fileRef = B52242E428B1B11F0024D19D /* smol@2x.png */; };
		B52242E728B1B11F0024D19D /* smol@3x.png in Resources */ = {isa = PBXBuildFile; fileRef = B52242E528B1B11F0024D19D /* smol@3x.png */; };
		B54C1D1029358946007560D9 /* golddoge@3x.png in Resources */ = {isa = PBXBuildFile; fileRef = B54C1D0C29358945007560D9 /* golddoge@3x.png */; };
		B54C1D1129358946007560D9 /* golddoge@2x.png in Resources */ = {isa = PBXBuildFile; fileRef = B54C1D0D29358945007560D9 /* golddoge@2x.png */; };
		B54C1D1229358946007560D9 /* raindoge@3x.png in Resources */ = {isa = PBXBuildFile; fileRef = B54C1D0E29358946007560D9 /* raindoge@3x.png */; };
		B54C1D1329358946007560D9 /* raindoge@2x.png in Resources */ = {isa = PBXBuildFile; fileRef = B54C1D0F29358946007560D9 /* raindoge@2x.png */; };
		B54C1D162935A54F007560D9 /* zora@3x.png in Resources */ = {isa = PBXBuildFile; fileRef = B54C1D142935A54F007560D9 /* zora@3x.png */; };
		B54C1D172935A54F007560D9 /* zora@2x.png in Resources */ = {isa = PBXBuildFile; fileRef = B54C1D152935A54F007560D9 /* zora@2x.png */; };
		B597E7C22B8E9E18004782B6 /* farcaster@3x.png in Resources */ = {isa = PBXBuildFile; fileRef = B597E7C02B8E9E18004782B6 /* farcaster@3x.png */; };
		B597E7C32B8E9E18004782B6 /* farcaster@2x.png in Resources */ = {isa = PBXBuildFile; fileRef = B597E7C12B8E9E18004782B6 /* farcaster@2x.png */; };
		B5C070C62A4A387400D854BA /* zorb@3x.png in Resources */ = {isa = PBXBuildFile; fileRef = B5C070C42A4A387400D854BA /* zorb@3x.png */; };
		B5C070C72A4A387400D854BA /* zorb@2x.png in Resources */ = {isa = PBXBuildFile; fileRef = B5C070C52A4A387400D854BA /* zorb@2x.png */; };
		B5CC6D382A78732A0037D5A3 /* poolboy@2x.png in Resources */ = {isa = PBXBuildFile; fileRef = B5CC6D372A78732A0037D5A3 /* poolboy@2x.png */; };
		B5CC6D3A2A7873300037D5A3 /* poolboy@3x.png in Resources */ = {isa = PBXBuildFile; fileRef = B5CC6D392A7873300037D5A3 /* poolboy@3x.png */; };
		B5CE8FFE29A5758100EB1EFA /* pooly@2x.png in Resources */ = {isa = PBXBuildFile; fileRef = B5CE8FFC29A5758100EB1EFA /* pooly@2x.png */; };
		B5CE8FFF29A5758100EB1EFA /* pooly@3x.png in Resources */ = {isa = PBXBuildFile; fileRef = B5CE8FFD29A5758100EB1EFA /* pooly@3x.png */; };
		B5D7F2F029E8D41E003D6A54 /* finiliar@3x.png in Resources */ = {isa = PBXBuildFile; fileRef = B5D7F2EE29E8D41D003D6A54 /* finiliar@3x.png */; };
		B5D7F2F129E8D41E003D6A54 /* finiliar@2x.png in Resources */ = {isa = PBXBuildFile; fileRef = B5D7F2EF29E8D41E003D6A54 /* finiliar@2x.png */; };
		C04D10F025AFC8C1003BEF7A /* Extras.json in Resources */ = {isa = PBXBuildFile; fileRef = C04D10EF25AFC8C1003BEF7A /* Extras.json */; };
		C1038325273C2D0C00B18210 /* PriceWidgetView.swift in Sources */ = {isa = PBXBuildFile; fileRef = C16DCF75272BA7AA00FF5C78 /* PriceWidgetView.swift */; };
		C1038337273C5C4200B18210 /* PriceWidget.swift in Sources */ = {isa = PBXBuildFile; fileRef = C16DCF62272BA6EF00FF5C78 /* PriceWidget.swift */; };
		C11640E8274DC10B00C9120A /* UIColor.swift in Sources */ = {isa = PBXBuildFile; fileRef = C11640E7274DC10B00C9120A /* UIColor.swift */; };
		C11640E9274DC10C00C9120A /* UIColor.swift in Sources */ = {isa = PBXBuildFile; fileRef = C11640E7274DC10B00C9120A /* UIColor.swift */; };
		C11640EA274DC10C00C9120A /* UIColor.swift in Sources */ = {isa = PBXBuildFile; fileRef = C11640E7274DC10B00C9120A /* UIColor.swift */; };
		C127238A274EBBB6006AC743 /* CurrencyDetails.swift in Sources */ = {isa = PBXBuildFile; fileRef = C1272389274EBBB6006AC743 /* CurrencyDetails.swift */; };
		C127238B274EBBB6006AC743 /* CurrencyDetails.swift in Sources */ = {isa = PBXBuildFile; fileRef = C1272389274EBBB6006AC743 /* CurrencyDetails.swift */; };
		C127238C274EBBB6006AC743 /* CurrencyDetails.swift in Sources */ = {isa = PBXBuildFile; fileRef = C1272389274EBBB6006AC743 /* CurrencyDetails.swift */; };
		C151287F2739F676006517AB /* IconProvider.swift in Sources */ = {isa = PBXBuildFile; fileRef = C151287D2739F676006517AB /* IconProvider.swift */; };
		C15128802739F676006517AB /* IconProvider.swift in Sources */ = {isa = PBXBuildFile; fileRef = C151287D2739F676006517AB /* IconProvider.swift */; };
		C16DCF5E272BA6EF00FF5C78 /* WidgetKit.framework in Frameworks */ = {isa = PBXBuildFile; fileRef = C16DCF5D272BA6EF00FF5C78 /* WidgetKit.framework */; };
		C16DCF60272BA6EF00FF5C78 /* SwiftUI.framework in Frameworks */ = {isa = PBXBuildFile; fileRef = C16DCF5F272BA6EF00FF5C78 /* SwiftUI.framework */; };
		C16DCF63272BA6EF00FF5C78 /* PriceWidget.swift in Sources */ = {isa = PBXBuildFile; fileRef = C16DCF62272BA6EF00FF5C78 /* PriceWidget.swift */; };
		C16DCF65272BA6F000FF5C78 /* Assets.xcassets in Resources */ = {isa = PBXBuildFile; fileRef = C16DCF64272BA6F000FF5C78 /* Assets.xcassets */; };
		C16DCF69272BA6F000FF5C78 /* PriceWidgetExtension.appex in Embed App Extensions */ = {isa = PBXBuildFile; fileRef = C16DCF5C272BA6EF00FF5C78 /* PriceWidgetExtension.appex */; settings = {ATTRIBUTES = (RemoveHeadersOnCopy, ); }; };
		C16DCF71272BA75700FF5C78 /* CoinGeckoToken.swift in Sources */ = {isa = PBXBuildFile; fileRef = C16DCF6F272BA75700FF5C78 /* CoinGeckoToken.swift */; };
		C16DCF74272BA77A00FF5C78 /* TokenProvider.swift in Sources */ = {isa = PBXBuildFile; fileRef = C16DCF72272BA77A00FF5C78 /* TokenProvider.swift */; };
		C16DCF81272BAB9500FF5C78 /* Intents.framework in Frameworks */ = {isa = PBXBuildFile; fileRef = C16DCF80272BAB9500FF5C78 /* Intents.framework */; };
		C16DCF84272BAB9500FF5C78 /* IntentHandler.swift in Sources */ = {isa = PBXBuildFile; fileRef = C16DCF83272BAB9500FF5C78 /* IntentHandler.swift */; };
		C16DCF99272BAB9600FF5C78 /* SelectTokenIntent.appex in Embed App Extensions */ = {isa = PBXBuildFile; fileRef = C16DCF7F272BAB9500FF5C78 /* SelectTokenIntent.appex */; settings = {ATTRIBUTES = (RemoveHeadersOnCopy, ); }; };
		C16DCFA6272BABC700FF5C78 /* CoinGeckoToken.swift in Sources */ = {isa = PBXBuildFile; fileRef = C16DCF6F272BA75700FF5C78 /* CoinGeckoToken.swift */; };
		C16DCFA8272BABCB00FF5C78 /* TokenProvider.swift in Sources */ = {isa = PBXBuildFile; fileRef = C16DCF72272BA77A00FF5C78 /* TokenProvider.swift */; };
		C16DCFAC272BB8ED00FF5C78 /* PriceDataProvider.swift in Sources */ = {isa = PBXBuildFile; fileRef = C16DCFAA272BB8ED00FF5C78 /* PriceDataProvider.swift */; };
		C16DCFAD272BB8ED00FF5C78 /* PriceDataProvider.swift in Sources */ = {isa = PBXBuildFile; fileRef = C16DCFAA272BB8ED00FF5C78 /* PriceDataProvider.swift */; };
		C16DCFB1272BB8FC00FF5C78 /* PriceData.swift in Sources */ = {isa = PBXBuildFile; fileRef = C16DCFAF272BB8FC00FF5C78 /* PriceData.swift */; };
		C16DCFB2272BB8FC00FF5C78 /* PriceData.swift in Sources */ = {isa = PBXBuildFile; fileRef = C16DCFAF272BB8FC00FF5C78 /* PriceData.swift */; };
		C16DCFB6272BC8F100FF5C78 /* TokenData.swift in Sources */ = {isa = PBXBuildFile; fileRef = C16DCFB4272BC8F100FF5C78 /* TokenData.swift */; };
		C16DCFB7272BC8F100FF5C78 /* TokenData.swift in Sources */ = {isa = PBXBuildFile; fileRef = C16DCFB4272BC8F100FF5C78 /* TokenData.swift */; };
		C179298527499A5B00044684 /* Constants.swift in Sources */ = {isa = PBXBuildFile; fileRef = C179298427499A5B00044684 /* Constants.swift */; };
		C179298627499A5B00044684 /* Constants.swift in Sources */ = {isa = PBXBuildFile; fileRef = C179298427499A5B00044684 /* Constants.swift */; };
		C179298727499A5B00044684 /* Constants.swift in Sources */ = {isa = PBXBuildFile; fileRef = C179298427499A5B00044684 /* Constants.swift */; };
		C18C8E022798B02700D38B34 /* CurrencyProvider.swift in Sources */ = {isa = PBXBuildFile; fileRef = C18C8E012798B02700D38B34 /* CurrencyProvider.swift */; };
		C18C8E032798B02700D38B34 /* CurrencyProvider.swift in Sources */ = {isa = PBXBuildFile; fileRef = C18C8E012798B02700D38B34 /* CurrencyProvider.swift */; };
		C18C8E042798B02700D38B34 /* CurrencyProvider.swift in Sources */ = {isa = PBXBuildFile; fileRef = C18C8E012798B02700D38B34 /* CurrencyProvider.swift */; };
		C18FCD32273C62230079CE28 /* PriceWidgetView.swift in Sources */ = {isa = PBXBuildFile; fileRef = C16DCF75272BA7AA00FF5C78 /* PriceWidgetView.swift */; };
		C18FCD37273C62C50079CE28 /* PriceWidgetView.swift in Sources */ = {isa = PBXBuildFile; fileRef = C16DCF75272BA7AA00FF5C78 /* PriceWidgetView.swift */; };
		C18FCD39273C64C90079CE28 /* TokenData.swift in Sources */ = {isa = PBXBuildFile; fileRef = C16DCFB4272BC8F100FF5C78 /* TokenData.swift */; };
		C18FCD3B273C64CF0079CE28 /* UIImage.swift in Sources */ = {isa = PBXBuildFile; fileRef = C1C61A6C272C9C8D00E5C0B3 /* UIImage.swift */; };
		C18FCD3C273C64D10079CE28 /* TokenDetails.swift in Sources */ = {isa = PBXBuildFile; fileRef = C1EB012E2731B68400830E70 /* TokenDetails.swift */; };
		C18FCD3D273C64D40079CE28 /* RainbowTokenList.swift in Sources */ = {isa = PBXBuildFile; fileRef = C1C61A902731A05700E5C0B3 /* RainbowTokenList.swift */; };
		C18FCD3E273C64D60079CE28 /* PriceData.swift in Sources */ = {isa = PBXBuildFile; fileRef = C16DCFAF272BB8FC00FF5C78 /* PriceData.swift */; };
		C18FCD3F273C64D80079CE28 /* CoinGeckoToken.swift in Sources */ = {isa = PBXBuildFile; fileRef = C16DCF6F272BA75700FF5C78 /* CoinGeckoToken.swift */; };
		C18FCD41273C64DE0079CE28 /* IconProvider.swift in Sources */ = {isa = PBXBuildFile; fileRef = C151287D2739F676006517AB /* IconProvider.swift */; };
		C18FCD42273C64E10079CE28 /* TokenProvider.swift in Sources */ = {isa = PBXBuildFile; fileRef = C16DCF72272BA77A00FF5C78 /* TokenProvider.swift */; };
		C18FCD43273C64E40079CE28 /* PriceDataProvider.swift in Sources */ = {isa = PBXBuildFile; fileRef = C16DCFAA272BB8ED00FF5C78 /* PriceDataProvider.swift */; };
		C1AA308F27338F2B00136A9A /* SF-Pro-Rounded-Bold.otf in Resources */ = {isa = PBXBuildFile; fileRef = AA6228EB24272B200078BDAA /* SF-Pro-Rounded-Bold.otf */; };
		C1AA309027338F2B00136A9A /* SF-Pro-Rounded-Regular.otf in Resources */ = {isa = PBXBuildFile; fileRef = AA6228EE24272B200078BDAA /* SF-Pro-Rounded-Regular.otf */; };
		C1AA309227338F2B00136A9A /* SF-Pro-Rounded-Medium.otf in Resources */ = {isa = PBXBuildFile; fileRef = AA6228ED24272B200078BDAA /* SF-Pro-Rounded-Medium.otf */; };
		C1AA309327338F2B00136A9A /* SF-Pro-Rounded-Semibold.otf in Resources */ = {isa = PBXBuildFile; fileRef = AA6228EA24272B200078BDAA /* SF-Pro-Rounded-Semibold.otf */; };
		C1AA309527338F2B00136A9A /* SF-Pro-Rounded-Heavy.otf in Resources */ = {isa = PBXBuildFile; fileRef = AA6228EC24272B200078BDAA /* SF-Pro-Rounded-Heavy.otf */; };
		C1C61A6E272C9C8D00E5C0B3 /* UIImage.swift in Sources */ = {isa = PBXBuildFile; fileRef = C1C61A6C272C9C8D00E5C0B3 /* UIImage.swift */; };
		C1C61A6F272C9C8D00E5C0B3 /* UIImage.swift in Sources */ = {isa = PBXBuildFile; fileRef = C1C61A6C272C9C8D00E5C0B3 /* UIImage.swift */; };
		C1C61A82272CBDA100E5C0B3 /* Images.xcassets in Resources */ = {isa = PBXBuildFile; fileRef = C1C61A81272CBDA100E5C0B3 /* Images.xcassets */; };
		C1C61A83272CBDA100E5C0B3 /* Images.xcassets in Resources */ = {isa = PBXBuildFile; fileRef = C1C61A81272CBDA100E5C0B3 /* Images.xcassets */; };
		C1C61A84272CBDA100E5C0B3 /* Images.xcassets in Resources */ = {isa = PBXBuildFile; fileRef = C1C61A81272CBDA100E5C0B3 /* Images.xcassets */; };
		C1C61A922731A05700E5C0B3 /* RainbowTokenList.swift in Sources */ = {isa = PBXBuildFile; fileRef = C1C61A902731A05700E5C0B3 /* RainbowTokenList.swift */; };
		C1C61A932731A05700E5C0B3 /* RainbowTokenList.swift in Sources */ = {isa = PBXBuildFile; fileRef = C1C61A902731A05700E5C0B3 /* RainbowTokenList.swift */; };
		C1EB01302731B68400830E70 /* TokenDetails.swift in Sources */ = {isa = PBXBuildFile; fileRef = C1EB012E2731B68400830E70 /* TokenDetails.swift */; };
		C1EB01312731B68400830E70 /* TokenDetails.swift in Sources */ = {isa = PBXBuildFile; fileRef = C1EB012E2731B68400830E70 /* TokenDetails.swift */; };
		C72F456C99A646399192517D /* libz.tbd in Frameworks */ = {isa = PBXBuildFile; fileRef = 98AED33BAB4247CEBEF8464D /* libz.tbd */; };
		C97EAD8D2BD6C6DF00322D53 /* RCTDeviceUUID.m in Sources */ = {isa = PBXBuildFile; fileRef = C97EAD8B2BD6C6DF00322D53 /* RCTDeviceUUID.m */; };
		C9B378A22C5159880085E5D0 /* UniformTypeIdentifiers.framework in Frameworks */ = {isa = PBXBuildFile; fileRef = C9B378A12C5159880085E5D0 /* UniformTypeIdentifiers.framework */; };
		C9B378A52C5159880085E5D0 /* Media.xcassets in Resources */ = {isa = PBXBuildFile; fileRef = C9B378A42C5159880085E5D0 /* Media.xcassets */; };
		C9B378A72C5159880085E5D0 /* ActionViewController.swift in Sources */ = {isa = PBXBuildFile; fileRef = C9B378A62C5159880085E5D0 /* ActionViewController.swift */; };
		C9B378AA2C5159880085E5D0 /* Base in Resources */ = {isa = PBXBuildFile; fileRef = C9B378A92C5159880085E5D0 /* Base */; };
		C9B378AE2C5159880085E5D0 /* OpenInRainbow.appex in Embed App Extensions */ = {isa = PBXBuildFile; fileRef = C9B378A02C5159880085E5D0 /* OpenInRainbow.appex */; settings = {ATTRIBUTES = (RemoveHeadersOnCopy, ); }; };
		C9B378BB2C515A860085E5D0 /* ShareViewController.swift in Sources */ = {isa = PBXBuildFile; fileRef = C9B378BA2C515A860085E5D0 /* ShareViewController.swift */; };
		C9B378BE2C515A860085E5D0 /* Base in Resources */ = {isa = PBXBuildFile; fileRef = C9B378BD2C515A860085E5D0 /* Base */; };
		C9B378C22C515A860085E5D0 /* ShareWithRainbow.appex in Embed App Extensions */ = {isa = PBXBuildFile; fileRef = C9B378B82C515A860085E5D0 /* ShareWithRainbow.appex */; settings = {ATTRIBUTES = (RemoveHeadersOnCopy, ); }; };
		E8D2945956C9619768A8D361 /* ExpoModulesProvider.swift in Sources */ = {isa = PBXBuildFile; fileRef = 43C92E589571C27FFE89AB10 /* ExpoModulesProvider.swift */; };
		ED2971652150620600B7C4FE /* JavaScriptCore.framework in Frameworks */ = {isa = PBXBuildFile; fileRef = ED2971642150620600B7C4FE /* JavaScriptCore.framework */; };
/* End PBXBuildFile section */

/* Begin PBXContainerItemProxy section */
		0299CE7D2886202800B5C7E7 /* PBXContainerItemProxy */ = {
			isa = PBXContainerItemProxy;
			containerPortal = 83CBB9F71A601CBA00E9B192 /* Project object */;
			proxyType = 1;
			remoteGlobalIDString = 0299CE762886202800B5C7E7;
			remoteInfo = ImageNotification;
		};
		C16DCF67272BA6F000FF5C78 /* PBXContainerItemProxy */ = {
			isa = PBXContainerItemProxy;
			containerPortal = 83CBB9F71A601CBA00E9B192 /* Project object */;
			proxyType = 1;
			remoteGlobalIDString = C16DCF5B272BA6EF00FF5C78;
			remoteInfo = PriceWidgetExtension;
		};
		C16DCF97272BAB9600FF5C78 /* PBXContainerItemProxy */ = {
			isa = PBXContainerItemProxy;
			containerPortal = 83CBB9F71A601CBA00E9B192 /* Project object */;
			proxyType = 1;
			remoteGlobalIDString = C16DCF7E272BAB9500FF5C78;
			remoteInfo = SelectTokenIntent;
		};
		C9B378AC2C5159880085E5D0 /* PBXContainerItemProxy */ = {
			isa = PBXContainerItemProxy;
			containerPortal = 83CBB9F71A601CBA00E9B192 /* Project object */;
			proxyType = 1;
			remoteGlobalIDString = C9B3789F2C5159880085E5D0;
			remoteInfo = OpenInRainbow;
		};
		C9B378C02C515A860085E5D0 /* PBXContainerItemProxy */ = {
			isa = PBXContainerItemProxy;
			containerPortal = 83CBB9F71A601CBA00E9B192 /* Project object */;
			proxyType = 1;
			remoteGlobalIDString = C9B378B72C515A860085E5D0;
			remoteInfo = ShareWithRainbow;
		};
/* End PBXContainerItemProxy section */

/* Begin PBXCopyFilesBuildPhase section */
		668ADB3225A4E3A40050859D /* Embed App Extensions */ = {
			isa = PBXCopyFilesBuildPhase;
			buildActionMask = 2147483647;
			dstPath = "";
			dstSubfolderSpec = 13;
			files = (
				0299CE7F2886202800B5C7E7 /* ImageNotification.appex in Embed App Extensions */,
				C16DCF99272BAB9600FF5C78 /* SelectTokenIntent.appex in Embed App Extensions */,
				C9B378AE2C5159880085E5D0 /* OpenInRainbow.appex in Embed App Extensions */,
				C16DCF69272BA6F000FF5C78 /* PriceWidgetExtension.appex in Embed App Extensions */,
				C9B378C22C515A860085E5D0 /* ShareWithRainbow.appex in Embed App Extensions */,
			);
			name = "Embed App Extensions";
			runOnlyForDeploymentPostprocessing = 0;
		};
/* End PBXCopyFilesBuildPhase section */

/* Begin PBXFileReference section */
		008F07F21AC5B25A0029DE68 /* main.jsbundle */ = {isa = PBXFileReference; fileEncoding = 4; lastKnownFileType = text; path = main.jsbundle; sourceTree = "<group>"; };
		00E356F11AD99517003FC87E /* Info.plist */ = {isa = PBXFileReference; lastKnownFileType = text.plist.xml; path = Info.plist; sourceTree = "<group>"; };
		00E356F21AD99517003FC87E /* RainbowTests.m */ = {isa = PBXFileReference; lastKnownFileType = sourcecode.c.objc; path = RainbowTests.m; sourceTree = "<group>"; };
		0299CE772886202800B5C7E7 /* ImageNotification.appex */ = {isa = PBXFileReference; explicitFileType = "wrapper.app-extension"; includeInIndex = 0; path = ImageNotification.appex; sourceTree = BUILT_PRODUCTS_DIR; };
		0299CE792886202800B5C7E7 /* NotificationService.h */ = {isa = PBXFileReference; lastKnownFileType = sourcecode.c.h; path = NotificationService.h; sourceTree = "<group>"; };
		0299CE7A2886202800B5C7E7 /* NotificationService.m */ = {isa = PBXFileReference; lastKnownFileType = sourcecode.c.objc; path = NotificationService.m; sourceTree = "<group>"; };
		0299CE7C2886202800B5C7E7 /* Info.plist */ = {isa = PBXFileReference; lastKnownFileType = text.plist.xml; path = Info.plist; sourceTree = "<group>"; };
		0299CE852886246C00B5C7E7 /* libFirebaseCore.a */ = {isa = PBXFileReference; explicitFileType = archive.ar; path = libFirebaseCore.a; sourceTree = BUILT_PRODUCTS_DIR; };
<<<<<<< HEAD
		0CBD31BA2DAE41D200F0C242 /* AppDelegate.swift */ = {isa = PBXFileReference; lastKnownFileType = sourcecode.swift; path = AppDelegate.swift; sourceTree = "<group>"; };
		0CBD31BC2DAE424900F0C242 /* RainbowSplashScreenManager.swift */ = {isa = PBXFileReference; lastKnownFileType = sourcecode.swift; path = RainbowSplashScreenManager.swift; sourceTree = "<group>"; };
=======
		07DD828449891D462DBF02F3 /* libPods-ImageNotification.a */ = {isa = PBXFileReference; explicitFileType = archive.ar; includeInIndex = 0; path = "libPods-ImageNotification.a"; sourceTree = BUILT_PRODUCTS_DIR; };
		0CBD31BA2DAE41D200F0C242 /* AppDelegate.swift */ = {isa = PBXFileReference; lastKnownFileType = sourcecode.swift; path = AppDelegate.swift; sourceTree = "<group>"; };
		0CBD31BC2DAE424900F0C242 /* RainbowSplashScreenManager.swift */ = {isa = PBXFileReference; lastKnownFileType = sourcecode.swift; path = RainbowSplashScreenManager.swift; sourceTree = "<group>"; };
		0D80D26AF6184BE51600BCCA /* Pods-SelectTokenIntent.release.xcconfig */ = {isa = PBXFileReference; includeInIndex = 1; lastKnownFileType = text.xcconfig; name = "Pods-SelectTokenIntent.release.xcconfig"; path = "Target Support Files/Pods-SelectTokenIntent/Pods-SelectTokenIntent.release.xcconfig"; sourceTree = "<group>"; };
>>>>>>> 5233643b
		13B07F961A680F5B00A75B9A /* Rainbow.app */ = {isa = PBXFileReference; explicitFileType = wrapper.application; includeInIndex = 0; path = Rainbow.app; sourceTree = BUILT_PRODUCTS_DIR; };
		13B07FB21A68108700A75B9A /* Base */ = {isa = PBXFileReference; lastKnownFileType = file.xib; name = Base; path = Base.lproj/LaunchScreen.xib; sourceTree = "<group>"; };
		13B07FB61A68108700A75B9A /* Info.plist */ = {isa = PBXFileReference; fileEncoding = 4; lastKnownFileType = text.plist.xml; name = Info.plist; path = Rainbow/Info.plist; sourceTree = "<group>"; };
		152643462B9AD97E004AC9AA /* InjectedJSBundle.js */ = {isa = PBXFileReference; fileEncoding = 4; lastKnownFileType = sourcecode.javascript; name = InjectedJSBundle.js; path = ../InjectedJSBundle.js; sourceTree = "<group>"; };
		152A3A692D0BD28E00E70431 /* redacted@2x.png */ = {isa = PBXFileReference; lastKnownFileType = image.png; path = "redacted@2x.png"; sourceTree = "<group>"; };
		152A3A6A2D0BD28E00E70431 /* redacted@3x.png */ = {isa = PBXFileReference; lastKnownFileType = image.png; path = "redacted@3x.png"; sourceTree = "<group>"; };
		157155032418733F009B698B /* RainbowRelease.entitlements */ = {isa = PBXFileReference; lastKnownFileType = text.plist.entitlements; name = RainbowRelease.entitlements; path = Rainbow/RainbowRelease.entitlements; sourceTree = "<group>"; };
		157155042418734C009B698B /* RainbowDebug.entitlements */ = {isa = PBXFileReference; lastKnownFileType = text.plist.entitlements; name = RainbowDebug.entitlements; path = Rainbow/RainbowDebug.entitlements; sourceTree = "<group>"; };
		15C3987D2880EDFF006033AC /* og@3x.png */ = {isa = PBXFileReference; lastKnownFileType = image.png; path = "og@3x.png"; sourceTree = "<group>"; };
		15C3987F2880EDFF006033AC /* og@2x.png */ = {isa = PBXFileReference; lastKnownFileType = image.png; path = "og@2x.png"; sourceTree = "<group>"; };
		15CF49BA2889AF7C005F92C9 /* optimism@3x.png */ = {isa = PBXFileReference; lastKnownFileType = image.png; path = "optimism@3x.png"; sourceTree = "<group>"; };
		15CF49BB2889AF7C005F92C9 /* optimism@2x.png */ = {isa = PBXFileReference; lastKnownFileType = image.png; path = "optimism@2x.png"; sourceTree = "<group>"; };
		15CF49BE2889AFAD005F92C9 /* pixel@3x.png */ = {isa = PBXFileReference; lastKnownFileType = image.png; path = "pixel@3x.png"; sourceTree = "<group>"; };
		15CF49BF2889AFAD005F92C9 /* pixel@2x.png */ = {isa = PBXFileReference; lastKnownFileType = image.png; path = "pixel@2x.png"; sourceTree = "<group>"; };
		15D66138277A751C0082F041 /* Base */ = {isa = PBXFileReference; lastKnownFileType = file.intentdefinition; name = Base; path = Base.lproj/SelectTokenIntent.intentdefinition; sourceTree = "<group>"; };
		15D6613B277A75230082F041 /* English */ = {isa = PBXFileReference; lastKnownFileType = text.plist.strings; name = English; path = English.lproj/SelectTokenIntent.strings; sourceTree = "<group>"; };
		15D6613D277A75240082F041 /* en */ = {isa = PBXFileReference; lastKnownFileType = text.plist.strings; name = en; path = en.lproj/SelectTokenIntent.strings; sourceTree = "<group>"; };
		15DC38CD247E0E0900919009 /* release.xcconfig */ = {isa = PBXFileReference; lastKnownFileType = text.xcconfig; path = release.xcconfig; sourceTree = SOURCE_ROOT; };
		15DC38CE247E0E0900919009 /* debug.xcconfig */ = {isa = PBXFileReference; lastKnownFileType = text.xcconfig; path = debug.xcconfig; sourceTree = SOURCE_ROOT; };
		15DC38CF247E0E0A00919009 /* localrelease.xcconfig */ = {isa = PBXFileReference; lastKnownFileType = text.xcconfig; path = localrelease.xcconfig; sourceTree = SOURCE_ROOT; };
		15DC38D0247E0E0A00919009 /* staging.xcconfig */ = {isa = PBXFileReference; lastKnownFileType = text.xcconfig; path = staging.xcconfig; sourceTree = SOURCE_ROOT; };
		15E531D4242B28EF00797B89 /* UIImageViewWithPersistentAnimations.swift */ = {isa = PBXFileReference; lastKnownFileType = sourcecode.swift; path = UIImageViewWithPersistentAnimations.swift; sourceTree = "<group>"; };
		15E531D8242DAB7100797B89 /* NotificationManager.h */ = {isa = PBXFileReference; lastKnownFileType = sourcecode.c.h; path = NotificationManager.h; sourceTree = "<group>"; };
		15E531D9242DAB7100797B89 /* NotificationManager.m */ = {isa = PBXFileReference; lastKnownFileType = sourcecode.c.objc; path = NotificationManager.m; sourceTree = "<group>"; };
		24979E3620F84003007EB0DA /* Protobuf.framework */ = {isa = PBXFileReference; lastKnownFileType = wrapper.framework; name = Protobuf.framework; path = Frameworks/Protobuf.framework; sourceTree = "<group>"; };
		24979E7420F84004007EB0DA /* FirebaseAnalytics.framework */ = {isa = PBXFileReference; lastKnownFileType = wrapper.framework; name = FirebaseAnalytics.framework; path = Frameworks/FirebaseAnalytics.framework; sourceTree = "<group>"; };
		24979E7520F84004007EB0DA /* FirebaseCore.framework */ = {isa = PBXFileReference; lastKnownFileType = wrapper.framework; name = FirebaseCore.framework; path = Frameworks/FirebaseCore.framework; sourceTree = "<group>"; };
		24979E7620F84004007EB0DA /* FirebaseMessaging.framework */ = {isa = PBXFileReference; lastKnownFileType = wrapper.framework; name = FirebaseMessaging.framework; path = Frameworks/FirebaseMessaging.framework; sourceTree = "<group>"; };
		24979E7720F84004007EB0DA /* GoogleService-Info.plist */ = {isa = PBXFileReference; fileEncoding = 4; lastKnownFileType = text.plist.xml; name = "GoogleService-Info.plist"; path = "Frameworks/GoogleService-Info.plist"; sourceTree = "<group>"; };
		24979E7820F84004007EB0DA /* GoogleToolboxForMac.framework */ = {isa = PBXFileReference; lastKnownFileType = wrapper.framework; name = GoogleToolboxForMac.framework; path = Frameworks/GoogleToolboxForMac.framework; sourceTree = "<group>"; };
		24979E7920F84004007EB0DA /* Firebase.h */ = {isa = PBXFileReference; fileEncoding = 4; lastKnownFileType = sourcecode.c.h; name = Firebase.h; path = Frameworks/Firebase.h; sourceTree = "<group>"; };
		24979E7A20F84004007EB0DA /* FirebaseNanoPB.framework */ = {isa = PBXFileReference; lastKnownFileType = wrapper.framework; name = FirebaseNanoPB.framework; path = Frameworks/FirebaseNanoPB.framework; sourceTree = "<group>"; };
		24979E7B20F84004007EB0DA /* FirebaseInstanceID.framework */ = {isa = PBXFileReference; lastKnownFileType = wrapper.framework; name = FirebaseInstanceID.framework; path = Frameworks/FirebaseInstanceID.framework; sourceTree = "<group>"; };
		24979E7C20F84004007EB0DA /* FirebaseCoreDiagnostics.framework */ = {isa = PBXFileReference; lastKnownFileType = wrapper.framework; name = FirebaseCoreDiagnostics.framework; path = Frameworks/FirebaseCoreDiagnostics.framework; sourceTree = "<group>"; };
		24979E7D20F84005007EB0DA /* module.modulemap */ = {isa = PBXFileReference; fileEncoding = 4; lastKnownFileType = "sourcecode.module-map"; name = module.modulemap; path = Frameworks/module.modulemap; sourceTree = "<group>"; };
		24979E7E20F84005007EB0DA /* nanopb.framework */ = {isa = PBXFileReference; lastKnownFileType = wrapper.framework; name = nanopb.framework; path = Frameworks/nanopb.framework; sourceTree = "<group>"; };
		26DE80858268C2ED0C12FDF0 /* Pods-SelectTokenIntent.release.xcconfig */ = {isa = PBXFileReference; includeInIndex = 1; lastKnownFileType = text.xcconfig; name = "Pods-SelectTokenIntent.release.xcconfig"; path = "Target Support Files/Pods-SelectTokenIntent/Pods-SelectTokenIntent.release.xcconfig"; sourceTree = "<group>"; };
		3C379D5D20FD1F92009AF81F /* Rainbow.entitlements */ = {isa = PBXFileReference; lastKnownFileType = text.plist.entitlements; name = Rainbow.entitlements; path = Rainbow/Rainbow.entitlements; sourceTree = "<group>"; };
		3CBE29CB2381E43800BE05AC /* Rainbow-Bridging-Header.h */ = {isa = PBXFileReference; lastKnownFileType = sourcecode.c.h; path = "Rainbow-Bridging-Header.h"; sourceTree = "<group>"; };
		3FDE4C6F17A4ABFCA044B649 /* Pods-SelectTokenIntent.staging.xcconfig */ = {isa = PBXFileReference; includeInIndex = 1; lastKnownFileType = text.xcconfig; name = "Pods-SelectTokenIntent.staging.xcconfig"; path = "Target Support Files/Pods-SelectTokenIntent/Pods-SelectTokenIntent.staging.xcconfig"; sourceTree = "<group>"; };
		409C18DC1A5ADAE64EA42A97 /* Pods-SelectTokenIntent.localrelease.xcconfig */ = {isa = PBXFileReference; includeInIndex = 1; lastKnownFileType = text.xcconfig; name = "Pods-SelectTokenIntent.localrelease.xcconfig"; path = "Target Support Files/Pods-SelectTokenIntent/Pods-SelectTokenIntent.localrelease.xcconfig"; sourceTree = "<group>"; };
		43C92E589571C27FFE89AB10 /* ExpoModulesProvider.swift */ = {isa = PBXFileReference; includeInIndex = 1; lastKnownFileType = sourcecode.swift; name = ExpoModulesProvider.swift; path = "Pods/Target Support Files/Pods-Rainbow/ExpoModulesProvider.swift"; sourceTree = "<group>"; };
		4D098C2D2811A979006A801A /* RNStartTime.h */ = {isa = PBXFileReference; lastKnownFileType = sourcecode.c.h; path = RNStartTime.h; sourceTree = "<group>"; };
		4D098C2E2811A9A5006A801A /* RNStartTime.m */ = {isa = PBXFileReference; lastKnownFileType = sourcecode.c.objc; path = RNStartTime.m; sourceTree = "<group>"; };
		504C33475E420CFAC0F6CC20 /* Pods-PriceWidgetExtension.localrelease.xcconfig */ = {isa = PBXFileReference; includeInIndex = 1; lastKnownFileType = text.xcconfig; name = "Pods-PriceWidgetExtension.localrelease.xcconfig"; path = "Target Support Files/Pods-PriceWidgetExtension/Pods-PriceWidgetExtension.localrelease.xcconfig"; sourceTree = "<group>"; };
		5145BC2ADEFEEE22628057D8 /* Pods-Rainbow.debug.xcconfig */ = {isa = PBXFileReference; includeInIndex = 1; lastKnownFileType = text.xcconfig; name = "Pods-Rainbow.debug.xcconfig"; path = "Target Support Files/Pods-Rainbow/Pods-Rainbow.debug.xcconfig"; sourceTree = "<group>"; };
		5B573D1B8C3B1FCFFC021122 /* Pods-PriceWidgetExtension.staging.xcconfig */ = {isa = PBXFileReference; includeInIndex = 1; lastKnownFileType = text.xcconfig; name = "Pods-PriceWidgetExtension.staging.xcconfig"; path = "Target Support Files/Pods-PriceWidgetExtension/Pods-PriceWidgetExtension.staging.xcconfig"; sourceTree = "<group>"; };
		6630540824A38A1900E5B030 /* RainbowText.m */ = {isa = PBXFileReference; lastKnownFileType = sourcecode.c.objc; path = RainbowText.m; sourceTree = "<group>"; };
		6635730524939991006ACFA6 /* SafeStoreReview.m */ = {isa = PBXFileReference; lastKnownFileType = sourcecode.c.objc; path = SafeStoreReview.m; sourceTree = "<group>"; };
		664612EC2748489B00B43F5A /* PriceWidgetExtension.entitlements */ = {isa = PBXFileReference; lastKnownFileType = text.plist.entitlements; path = PriceWidgetExtension.entitlements; sourceTree = "<group>"; };
		664612ED274848B000B43F5A /* SelectTokenIntent.entitlements */ = {isa = PBXFileReference; lastKnownFileType = text.plist.entitlements; path = SelectTokenIntent.entitlements; sourceTree = "<group>"; };
		6655FFB325BB2B0700642961 /* ThemeModule.m */ = {isa = PBXFileReference; lastKnownFileType = sourcecode.c.objc; path = ThemeModule.m; sourceTree = "<group>"; };
		668ADB2C25A4E3A40050859D /* Stickers.xcassets */ = {isa = PBXFileReference; lastKnownFileType = folder.assetcatalog; path = Stickers.xcassets; sourceTree = "<group>"; };
		668ADB2E25A4E3A40050859D /* Info.plist */ = {isa = PBXFileReference; lastKnownFileType = text.plist.xml; path = Info.plist; sourceTree = "<group>"; };
		66A1FEAF24AB641100C3F539 /* RNCMScreenStack.h */ = {isa = PBXFileReference; fileEncoding = 4; lastKnownFileType = sourcecode.c.h; name = RNCMScreenStack.h; path = "../src/react-native-cool-modals/ios/RNCMScreenStack.h"; sourceTree = "<group>"; };
		66A1FEB024AB641100C3F539 /* RNCMScreenStack.m */ = {isa = PBXFileReference; fileEncoding = 4; lastKnownFileType = sourcecode.c.objc; name = RNCMScreenStack.m; path = "../src/react-native-cool-modals/ios/RNCMScreenStack.m"; sourceTree = "<group>"; };
		66A1FEB124AB641100C3F539 /* UIViewController+slack.swift */ = {isa = PBXFileReference; fileEncoding = 4; lastKnownFileType = sourcecode.swift; name = "UIViewController+slack.swift"; path = "../src/react-native-cool-modals/ios/UIViewController+slack.swift"; sourceTree = "<group>"; };
		66A1FEB224AB641100C3F539 /* RNCMScreen.h */ = {isa = PBXFileReference; fileEncoding = 4; lastKnownFileType = sourcecode.c.h; name = RNCMScreen.h; path = "../src/react-native-cool-modals/ios/RNCMScreen.h"; sourceTree = "<group>"; };
		66A1FEB324AB641100C3F539 /* RNCMScreen.m */ = {isa = PBXFileReference; fileEncoding = 4; lastKnownFileType = sourcecode.c.objc; name = RNCMScreen.m; path = "../src/react-native-cool-modals/ios/RNCMScreen.m"; sourceTree = "<group>"; };
		66A1FEBB24ACBBE600C3F539 /* RNCMPortal.m */ = {isa = PBXFileReference; fileEncoding = 4; lastKnownFileType = sourcecode.c.objc; name = RNCMPortal.m; path = "../src/react-native-cool-modals/ios/RNCMPortal.m"; sourceTree = "<group>"; };
		66A28EAF24CAF1B500410A88 /* TestFlight.m */ = {isa = PBXFileReference; lastKnownFileType = sourcecode.c.objc; path = TestFlight.m; sourceTree = "<group>"; };
		66A29CCA2511074500481F4A /* ReaHeader.h */ = {isa = PBXFileReference; fileEncoding = 4; lastKnownFileType = sourcecode.c.h; path = ReaHeader.h; sourceTree = SOURCE_ROOT; };
		6A019FA41C203178B04D7B4E /* Pods-ImageNotification.staging.xcconfig */ = {isa = PBXFileReference; includeInIndex = 1; lastKnownFileType = text.xcconfig; name = "Pods-ImageNotification.staging.xcconfig"; path = "Target Support Files/Pods-ImageNotification/Pods-ImageNotification.staging.xcconfig"; sourceTree = "<group>"; };
		7A991C2BEC211928EBA3BCD0 /* Pods-ImageNotification.release.xcconfig */ = {isa = PBXFileReference; includeInIndex = 1; lastKnownFileType = text.xcconfig; name = "Pods-ImageNotification.release.xcconfig"; path = "Target Support Files/Pods-ImageNotification/Pods-ImageNotification.release.xcconfig"; sourceTree = "<group>"; };
		8B2CED8B9A9E2757FD5680E4 /* Pods-Rainbow.localrelease.xcconfig */ = {isa = PBXFileReference; includeInIndex = 1; lastKnownFileType = text.xcconfig; name = "Pods-Rainbow.localrelease.xcconfig"; path = "Target Support Files/Pods-Rainbow/Pods-Rainbow.localrelease.xcconfig"; sourceTree = "<group>"; };
		8D49EA65FCEFE02BFEB2F25F /* libPods-PriceWidgetExtension.a */ = {isa = PBXFileReference; explicitFileType = archive.ar; includeInIndex = 0; path = "libPods-PriceWidgetExtension.a"; sourceTree = BUILT_PRODUCTS_DIR; };
		8F85B750A25ED9BEC15CBA9A /* Pods-PriceWidgetExtension.debug.xcconfig */ = {isa = PBXFileReference; includeInIndex = 1; lastKnownFileType = text.xcconfig; name = "Pods-PriceWidgetExtension.debug.xcconfig"; path = "Target Support Files/Pods-PriceWidgetExtension/Pods-PriceWidgetExtension.debug.xcconfig"; sourceTree = "<group>"; };
		98AED33BAB4247CEBEF8464D /* libz.tbd */ = {isa = PBXFileReference; explicitFileType = undefined; fileEncoding = 9; includeInIndex = 0; lastKnownFileType = "sourcecode.text-based-dylib-definition"; name = libz.tbd; path = usr/lib/libz.tbd; sourceTree = SDKROOT; };
		9DEADFA4826D4D0BAA950D21 /* libRNFIRMessaging.a */ = {isa = PBXFileReference; explicitFileType = undefined; fileEncoding = 9; includeInIndex = 0; lastKnownFileType = archive.ar; path = libRNFIRMessaging.a; sourceTree = "<group>"; };
		9DEC22A96A139A191B83A390 /* Pods-ImageNotification.localrelease.xcconfig */ = {isa = PBXFileReference; includeInIndex = 1; lastKnownFileType = text.xcconfig; name = "Pods-ImageNotification.localrelease.xcconfig"; path = "Target Support Files/Pods-ImageNotification/Pods-ImageNotification.localrelease.xcconfig"; sourceTree = "<group>"; };
		A4277D9E23CBD1910042BAF4 /* Extensions.swift */ = {isa = PBXFileReference; lastKnownFileType = sourcecode.swift; path = Extensions.swift; sourceTree = "<group>"; };
		A4277DA223CFE85F0042BAF4 /* Theme.swift */ = {isa = PBXFileReference; lastKnownFileType = sourcecode.swift; path = Theme.swift; sourceTree = "<group>"; };
		A4695A5D68C9A8C9A7BC04D1 /* libPods-Rainbow.a */ = {isa = PBXFileReference; explicitFileType = archive.ar; includeInIndex = 0; path = "libPods-Rainbow.a"; sourceTree = BUILT_PRODUCTS_DIR; };
		A4D04BA823D12F99008C1DEC /* Button.swift */ = {isa = PBXFileReference; lastKnownFileType = sourcecode.swift; path = Button.swift; sourceTree = "<group>"; };
		A4D04BAB23D12FD5008C1DEC /* ButtonManager.m */ = {isa = PBXFileReference; lastKnownFileType = sourcecode.c.objc; path = ButtonManager.m; sourceTree = "<group>"; };
		A966211ADF363029496450BA /* Pods-SelectTokenIntent.debug.xcconfig */ = {isa = PBXFileReference; includeInIndex = 1; lastKnownFileType = text.xcconfig; name = "Pods-SelectTokenIntent.debug.xcconfig"; path = "Target Support Files/Pods-SelectTokenIntent/Pods-SelectTokenIntent.debug.xcconfig"; sourceTree = "<group>"; };
		AA0B1CB82B00C5E100EAF77D /* SF-Mono-Semibold.otf */ = {isa = PBXFileReference; lastKnownFileType = file; name = "SF-Mono-Semibold.otf"; path = "../src/assets/fonts/SF-Mono-Semibold.otf"; sourceTree = "<group>"; };
		AA0B1CB92B00C5E100EAF77D /* SF-Mono-Bold.otf */ = {isa = PBXFileReference; lastKnownFileType = file; name = "SF-Mono-Bold.otf"; path = "../src/assets/fonts/SF-Mono-Bold.otf"; sourceTree = "<group>"; };
		AA0B1CBA2B00C5E100EAF77D /* SF-Pro-Rounded-Black.otf */ = {isa = PBXFileReference; lastKnownFileType = file; name = "SF-Pro-Rounded-Black.otf"; path = "../src/assets/fonts/SF-Pro-Rounded-Black.otf"; sourceTree = "<group>"; };
		AA6228EA24272B200078BDAA /* SF-Pro-Rounded-Semibold.otf */ = {isa = PBXFileReference; lastKnownFileType = file; name = "SF-Pro-Rounded-Semibold.otf"; path = "../src/assets/fonts/SF-Pro-Rounded-Semibold.otf"; sourceTree = "<group>"; };
		AA6228EB24272B200078BDAA /* SF-Pro-Rounded-Bold.otf */ = {isa = PBXFileReference; lastKnownFileType = file; name = "SF-Pro-Rounded-Bold.otf"; path = "../src/assets/fonts/SF-Pro-Rounded-Bold.otf"; sourceTree = "<group>"; };
		AA6228EC24272B200078BDAA /* SF-Pro-Rounded-Heavy.otf */ = {isa = PBXFileReference; lastKnownFileType = file; name = "SF-Pro-Rounded-Heavy.otf"; path = "../src/assets/fonts/SF-Pro-Rounded-Heavy.otf"; sourceTree = "<group>"; };
		AA6228ED24272B200078BDAA /* SF-Pro-Rounded-Medium.otf */ = {isa = PBXFileReference; lastKnownFileType = file; name = "SF-Pro-Rounded-Medium.otf"; path = "../src/assets/fonts/SF-Pro-Rounded-Medium.otf"; sourceTree = "<group>"; };
		AA6228EE24272B200078BDAA /* SF-Pro-Rounded-Regular.otf */ = {isa = PBXFileReference; lastKnownFileType = file; name = "SF-Pro-Rounded-Regular.otf"; path = "../src/assets/fonts/SF-Pro-Rounded-Regular.otf"; sourceTree = "<group>"; };
		AAA0EF342BF5A4AD00A19A53 /* PrivacyInfo.xcprivacy */ = {isa = PBXFileReference; lastKnownFileType = text.xml; path = PrivacyInfo.xcprivacy; sourceTree = "<group>"; };
		AD590677D55BD8FF88042454 /* Pods-PriceWidgetExtension.release.xcconfig */ = {isa = PBXFileReference; includeInIndex = 1; lastKnownFileType = text.xcconfig; name = "Pods-PriceWidgetExtension.release.xcconfig"; path = "Target Support Files/Pods-PriceWidgetExtension/Pods-PriceWidgetExtension.release.xcconfig"; sourceTree = "<group>"; };
		B0C692B061D7430D8194DC98 /* ToolTipMenuTests.xctest */ = {isa = PBXFileReference; explicitFileType = undefined; fileEncoding = 9; includeInIndex = 0; lastKnownFileType = wrapper.cfbundle; path = ToolTipMenuTests.xctest; sourceTree = "<group>"; };
		B47892EEE6EFD4C80BC11BAC /* Pods-ImageNotification.debug.xcconfig */ = {isa = PBXFileReference; includeInIndex = 1; lastKnownFileType = text.xcconfig; name = "Pods-ImageNotification.debug.xcconfig"; path = "Target Support Files/Pods-ImageNotification/Pods-ImageNotification.debug.xcconfig"; sourceTree = "<group>"; };
		B50C9AE92A9D18DC00EB0019 /* adworld@3x.png */ = {isa = PBXFileReference; lastKnownFileType = image.png; path = "adworld@3x.png"; sourceTree = "<group>"; };
		B50C9AEA2A9D18DC00EB0019 /* adworld@2x.png */ = {isa = PBXFileReference; lastKnownFileType = image.png; path = "adworld@2x.png"; sourceTree = "<group>"; };
		B52242E428B1B11F0024D19D /* smol@2x.png */ = {isa = PBXFileReference; lastKnownFileType = image.png; path = "smol@2x.png"; sourceTree = "<group>"; };
		B52242E528B1B11F0024D19D /* smol@3x.png */ = {isa = PBXFileReference; lastKnownFileType = image.png; path = "smol@3x.png"; sourceTree = "<group>"; };
		B54C1D0C29358945007560D9 /* golddoge@3x.png */ = {isa = PBXFileReference; lastKnownFileType = image.png; path = "golddoge@3x.png"; sourceTree = "<group>"; };
		B54C1D0D29358945007560D9 /* golddoge@2x.png */ = {isa = PBXFileReference; lastKnownFileType = image.png; path = "golddoge@2x.png"; sourceTree = "<group>"; };
		B54C1D0E29358946007560D9 /* raindoge@3x.png */ = {isa = PBXFileReference; lastKnownFileType = image.png; path = "raindoge@3x.png"; sourceTree = "<group>"; };
		B54C1D0F29358946007560D9 /* raindoge@2x.png */ = {isa = PBXFileReference; lastKnownFileType = image.png; path = "raindoge@2x.png"; sourceTree = "<group>"; };
		B54C1D142935A54F007560D9 /* zora@3x.png */ = {isa = PBXFileReference; lastKnownFileType = image.png; path = "zora@3x.png"; sourceTree = "<group>"; };
		B54C1D152935A54F007560D9 /* zora@2x.png */ = {isa = PBXFileReference; lastKnownFileType = image.png; path = "zora@2x.png"; sourceTree = "<group>"; };
		B597E7C02B8E9E18004782B6 /* farcaster@3x.png */ = {isa = PBXFileReference; lastKnownFileType = image.png; path = "farcaster@3x.png"; sourceTree = "<group>"; };
		B597E7C12B8E9E18004782B6 /* farcaster@2x.png */ = {isa = PBXFileReference; lastKnownFileType = image.png; path = "farcaster@2x.png"; sourceTree = "<group>"; };
		B5C070C42A4A387400D854BA /* zorb@3x.png */ = {isa = PBXFileReference; lastKnownFileType = image.png; path = "zorb@3x.png"; sourceTree = "<group>"; };
		B5C070C52A4A387400D854BA /* zorb@2x.png */ = {isa = PBXFileReference; lastKnownFileType = image.png; path = "zorb@2x.png"; sourceTree = "<group>"; };
		B5CC6D372A78732A0037D5A3 /* poolboy@2x.png */ = {isa = PBXFileReference; lastKnownFileType = image.png; path = "poolboy@2x.png"; sourceTree = "<group>"; };
		B5CC6D392A7873300037D5A3 /* poolboy@3x.png */ = {isa = PBXFileReference; lastKnownFileType = image.png; path = "poolboy@3x.png"; sourceTree = "<group>"; };
		B5CE8FFC29A5758100EB1EFA /* pooly@2x.png */ = {isa = PBXFileReference; lastKnownFileType = image.png; path = "pooly@2x.png"; sourceTree = "<group>"; };
		B5CE8FFD29A5758100EB1EFA /* pooly@3x.png */ = {isa = PBXFileReference; lastKnownFileType = image.png; path = "pooly@3x.png"; sourceTree = "<group>"; };
		B5D7F2EE29E8D41D003D6A54 /* finiliar@3x.png */ = {isa = PBXFileReference; lastKnownFileType = image.png; path = "finiliar@3x.png"; sourceTree = "<group>"; };
		B5D7F2EF29E8D41E003D6A54 /* finiliar@2x.png */ = {isa = PBXFileReference; lastKnownFileType = image.png; path = "finiliar@2x.png"; sourceTree = "<group>"; };
		C04D10EF25AFC8C1003BEF7A /* Extras.json */ = {isa = PBXFileReference; lastKnownFileType = text.json; path = Extras.json; sourceTree = "<group>"; };
		C11640E7274DC10B00C9120A /* UIColor.swift */ = {isa = PBXFileReference; lastKnownFileType = sourcecode.swift; path = UIColor.swift; sourceTree = "<group>"; };
		C1272389274EBBB6006AC743 /* CurrencyDetails.swift */ = {isa = PBXFileReference; lastKnownFileType = sourcecode.swift; path = CurrencyDetails.swift; sourceTree = "<group>"; };
		C151287D2739F676006517AB /* IconProvider.swift */ = {isa = PBXFileReference; lastKnownFileType = sourcecode.swift; path = IconProvider.swift; sourceTree = "<group>"; };
		C16DCF5C272BA6EF00FF5C78 /* PriceWidgetExtension.appex */ = {isa = PBXFileReference; explicitFileType = "wrapper.app-extension"; includeInIndex = 0; path = PriceWidgetExtension.appex; sourceTree = BUILT_PRODUCTS_DIR; };
		C16DCF5D272BA6EF00FF5C78 /* WidgetKit.framework */ = {isa = PBXFileReference; lastKnownFileType = wrapper.framework; name = WidgetKit.framework; path = System/Library/Frameworks/WidgetKit.framework; sourceTree = SDKROOT; };
		C16DCF5F272BA6EF00FF5C78 /* SwiftUI.framework */ = {isa = PBXFileReference; lastKnownFileType = wrapper.framework; name = SwiftUI.framework; path = System/Library/Frameworks/SwiftUI.framework; sourceTree = SDKROOT; };
		C16DCF62272BA6EF00FF5C78 /* PriceWidget.swift */ = {isa = PBXFileReference; lastKnownFileType = sourcecode.swift; path = PriceWidget.swift; sourceTree = "<group>"; };
		C16DCF64272BA6F000FF5C78 /* Assets.xcassets */ = {isa = PBXFileReference; lastKnownFileType = folder.assetcatalog; path = Assets.xcassets; sourceTree = "<group>"; };
		C16DCF66272BA6F000FF5C78 /* Info.plist */ = {isa = PBXFileReference; lastKnownFileType = text.plist.xml; path = Info.plist; sourceTree = "<group>"; };
		C16DCF6F272BA75700FF5C78 /* CoinGeckoToken.swift */ = {isa = PBXFileReference; lastKnownFileType = sourcecode.swift; path = CoinGeckoToken.swift; sourceTree = "<group>"; };
		C16DCF72272BA77A00FF5C78 /* TokenProvider.swift */ = {isa = PBXFileReference; lastKnownFileType = sourcecode.swift; path = TokenProvider.swift; sourceTree = "<group>"; };
		C16DCF75272BA7AA00FF5C78 /* PriceWidgetView.swift */ = {isa = PBXFileReference; lastKnownFileType = sourcecode.swift; path = PriceWidgetView.swift; sourceTree = "<group>"; };
		C16DCF7F272BAB9500FF5C78 /* SelectTokenIntent.appex */ = {isa = PBXFileReference; explicitFileType = "wrapper.app-extension"; includeInIndex = 0; path = SelectTokenIntent.appex; sourceTree = BUILT_PRODUCTS_DIR; };
		C16DCF80272BAB9500FF5C78 /* Intents.framework */ = {isa = PBXFileReference; lastKnownFileType = wrapper.framework; name = Intents.framework; path = System/Library/Frameworks/Intents.framework; sourceTree = SDKROOT; };
		C16DCF83272BAB9500FF5C78 /* IntentHandler.swift */ = {isa = PBXFileReference; lastKnownFileType = sourcecode.swift; path = IntentHandler.swift; sourceTree = "<group>"; };
		C16DCF85272BAB9500FF5C78 /* Info.plist */ = {isa = PBXFileReference; lastKnownFileType = text.plist.xml; path = Info.plist; sourceTree = "<group>"; };
		C16DCF8B272BAB9600FF5C78 /* IntentsUI.framework */ = {isa = PBXFileReference; lastKnownFileType = wrapper.framework; name = IntentsUI.framework; path = System/Library/Frameworks/IntentsUI.framework; sourceTree = SDKROOT; };
		C16DCFAA272BB8ED00FF5C78 /* PriceDataProvider.swift */ = {isa = PBXFileReference; fileEncoding = 4; lastKnownFileType = sourcecode.swift; path = PriceDataProvider.swift; sourceTree = "<group>"; };
		C16DCFAF272BB8FC00FF5C78 /* PriceData.swift */ = {isa = PBXFileReference; fileEncoding = 4; lastKnownFileType = sourcecode.swift; path = PriceData.swift; sourceTree = "<group>"; };
		C16DCFB4272BC8F100FF5C78 /* TokenData.swift */ = {isa = PBXFileReference; lastKnownFileType = sourcecode.swift; path = TokenData.swift; sourceTree = "<group>"; };
		C179298427499A5B00044684 /* Constants.swift */ = {isa = PBXFileReference; lastKnownFileType = sourcecode.swift; path = Constants.swift; sourceTree = "<group>"; };
		C18C8E012798B02700D38B34 /* CurrencyProvider.swift */ = {isa = PBXFileReference; fileEncoding = 4; lastKnownFileType = sourcecode.swift; path = CurrencyProvider.swift; sourceTree = "<group>"; };
		C1C61A6C272C9C8D00E5C0B3 /* UIImage.swift */ = {isa = PBXFileReference; lastKnownFileType = sourcecode.swift; path = UIImage.swift; sourceTree = "<group>"; };
		C1C61A81272CBDA100E5C0B3 /* Images.xcassets */ = {isa = PBXFileReference; lastKnownFileType = folder.assetcatalog; path = Images.xcassets; sourceTree = "<group>"; };
		C1C61A902731A05700E5C0B3 /* RainbowTokenList.swift */ = {isa = PBXFileReference; lastKnownFileType = sourcecode.swift; path = RainbowTokenList.swift; sourceTree = "<group>"; };
		C1EB012E2731B68400830E70 /* TokenDetails.swift */ = {isa = PBXFileReference; lastKnownFileType = sourcecode.swift; path = TokenDetails.swift; sourceTree = "<group>"; };
		C97EAD8B2BD6C6DF00322D53 /* RCTDeviceUUID.m */ = {isa = PBXFileReference; fileEncoding = 4; lastKnownFileType = sourcecode.c.objc; path = RCTDeviceUUID.m; sourceTree = "<group>"; };
		C97EAD8C2BD6C6DF00322D53 /* RCTDeviceUUID.h */ = {isa = PBXFileReference; fileEncoding = 4; lastKnownFileType = sourcecode.c.h; path = RCTDeviceUUID.h; sourceTree = "<group>"; };
		C9B378A02C5159880085E5D0 /* OpenInRainbow.appex */ = {isa = PBXFileReference; explicitFileType = "wrapper.app-extension"; includeInIndex = 0; path = OpenInRainbow.appex; sourceTree = BUILT_PRODUCTS_DIR; };
		C9B378A12C5159880085E5D0 /* UniformTypeIdentifiers.framework */ = {isa = PBXFileReference; lastKnownFileType = wrapper.framework; name = UniformTypeIdentifiers.framework; path = System/Library/Frameworks/UniformTypeIdentifiers.framework; sourceTree = SDKROOT; };
		C9B378A42C5159880085E5D0 /* Media.xcassets */ = {isa = PBXFileReference; lastKnownFileType = folder.assetcatalog; path = Media.xcassets; sourceTree = "<group>"; };
		C9B378A62C5159880085E5D0 /* ActionViewController.swift */ = {isa = PBXFileReference; lastKnownFileType = sourcecode.swift; path = ActionViewController.swift; sourceTree = "<group>"; };
		C9B378A92C5159880085E5D0 /* Base */ = {isa = PBXFileReference; lastKnownFileType = file.storyboard; name = Base; path = Base.lproj/MainInterface.storyboard; sourceTree = "<group>"; };
		C9B378AB2C5159880085E5D0 /* Info.plist */ = {isa = PBXFileReference; lastKnownFileType = text.plist.xml; path = Info.plist; sourceTree = "<group>"; };
		C9B378B82C515A860085E5D0 /* ShareWithRainbow.appex */ = {isa = PBXFileReference; explicitFileType = "wrapper.app-extension"; includeInIndex = 0; path = ShareWithRainbow.appex; sourceTree = BUILT_PRODUCTS_DIR; };
		C9B378BA2C515A860085E5D0 /* ShareViewController.swift */ = {isa = PBXFileReference; lastKnownFileType = sourcecode.swift; path = ShareViewController.swift; sourceTree = "<group>"; };
		C9B378BD2C515A860085E5D0 /* Base */ = {isa = PBXFileReference; lastKnownFileType = file.storyboard; name = Base; path = Base.lproj/MainInterface.storyboard; sourceTree = "<group>"; };
		C9B378BF2C515A860085E5D0 /* Info.plist */ = {isa = PBXFileReference; lastKnownFileType = text.plist.xml; path = Info.plist; sourceTree = "<group>"; };
		D755E71324B04FEE9C691D14 /* libRNFirebase.a */ = {isa = PBXFileReference; explicitFileType = undefined; fileEncoding = 9; includeInIndex = 0; lastKnownFileType = archive.ar; path = libRNFirebase.a; sourceTree = "<group>"; };
		E078D9F47FF0EF42EF43E6B5 /* libPods-ImageNotification.a */ = {isa = PBXFileReference; explicitFileType = archive.ar; includeInIndex = 0; path = "libPods-ImageNotification.a"; sourceTree = BUILT_PRODUCTS_DIR; };
		E660CE8DEDB2A62D0B834ACE /* libPods-SelectTokenIntent.a */ = {isa = PBXFileReference; explicitFileType = archive.ar; includeInIndex = 0; path = "libPods-SelectTokenIntent.a"; sourceTree = BUILT_PRODUCTS_DIR; };
		EABF3EC07EF93DE5666762E2 /* Pods-Rainbow.staging.xcconfig */ = {isa = PBXFileReference; includeInIndex = 1; lastKnownFileType = text.xcconfig; name = "Pods-Rainbow.staging.xcconfig"; path = "Target Support Files/Pods-Rainbow/Pods-Rainbow.staging.xcconfig"; sourceTree = "<group>"; };
		ED297162215061F000B7C4FE /* JavaScriptCore.framework */ = {isa = PBXFileReference; lastKnownFileType = wrapper.framework; name = JavaScriptCore.framework; path = System/Library/Frameworks/JavaScriptCore.framework; sourceTree = SDKROOT; };
		ED2971642150620600B7C4FE /* JavaScriptCore.framework */ = {isa = PBXFileReference; lastKnownFileType = wrapper.framework; name = JavaScriptCore.framework; path = Platforms/AppleTVOS.platform/Developer/SDKs/AppleTVOS12.0.sdk/System/Library/Frameworks/JavaScriptCore.framework; sourceTree = DEVELOPER_DIR; };
		EDC9D04C9BEA897F9274A488 /* Pods-Rainbow.release.xcconfig */ = {isa = PBXFileReference; includeInIndex = 1; lastKnownFileType = text.xcconfig; name = "Pods-Rainbow.release.xcconfig"; path = "Target Support Files/Pods-Rainbow/Pods-Rainbow.release.xcconfig"; sourceTree = "<group>"; };
/* End PBXFileReference section */

/* Begin PBXFrameworksBuildPhase section */
		0299CE742886202800B5C7E7 /* Frameworks */ = {
			isa = PBXFrameworksBuildPhase;
			buildActionMask = 2147483647;
			files = (
				1F8ACAEF3E671251E5F43B3E /* libPods-ImageNotification.a in Frameworks */,
			);
			runOnlyForDeploymentPostprocessing = 0;
		};
		13B07F8C1A680F5B00A75B9A /* Frameworks */ = {
			isa = PBXFrameworksBuildPhase;
			buildActionMask = 2147483647;
			files = (
				ED2971652150620600B7C4FE /* JavaScriptCore.framework in Frameworks */,
				C72F456C99A646399192517D /* libz.tbd in Frameworks */,
				7670A6E38AE3E226A4EFD337 /* BuildFile in Frameworks */,
				01EF3BAE7D20A4893C2123E4 /* libPods-Rainbow.a in Frameworks */,
			);
			runOnlyForDeploymentPostprocessing = 0;
		};
		C16DCF59272BA6EF00FF5C78 /* Frameworks */ = {
			isa = PBXFrameworksBuildPhase;
			buildActionMask = 2147483647;
			files = (
				C16DCF60272BA6EF00FF5C78 /* SwiftUI.framework in Frameworks */,
				C16DCF5E272BA6EF00FF5C78 /* WidgetKit.framework in Frameworks */,
				01FDC5B273696ADC081114EE /* libPods-PriceWidgetExtension.a in Frameworks */,
			);
			runOnlyForDeploymentPostprocessing = 0;
		};
		C16DCF7C272BAB9500FF5C78 /* Frameworks */ = {
			isa = PBXFrameworksBuildPhase;
			buildActionMask = 2147483647;
			files = (
				C16DCF81272BAB9500FF5C78 /* Intents.framework in Frameworks */,
				3787D98C4EC6E1437C7D6224 /* libPods-SelectTokenIntent.a in Frameworks */,
			);
			runOnlyForDeploymentPostprocessing = 0;
		};
		C9B3789D2C5159880085E5D0 /* Frameworks */ = {
			isa = PBXFrameworksBuildPhase;
			buildActionMask = 2147483647;
			files = (
				C9B378A22C5159880085E5D0 /* UniformTypeIdentifiers.framework in Frameworks */,
			);
			runOnlyForDeploymentPostprocessing = 0;
		};
		C9B378B52C515A860085E5D0 /* Frameworks */ = {
			isa = PBXFrameworksBuildPhase;
			buildActionMask = 2147483647;
			files = (
			);
			runOnlyForDeploymentPostprocessing = 0;
		};
/* End PBXFrameworksBuildPhase section */

/* Begin PBXGroup section */
		00E356EF1AD99517003FC87E /* RainbowTests */ = {
			isa = PBXGroup;
			children = (
				00E356F21AD99517003FC87E /* RainbowTests.m */,
				00E356F01AD99517003FC87E /* Supporting Files */,
			);
			path = RainbowTests;
			sourceTree = "<group>";
		};
		00E356F01AD99517003FC87E /* Supporting Files */ = {
			isa = PBXGroup;
			children = (
				00E356F11AD99517003FC87E /* Info.plist */,
			);
			name = "Supporting Files";
			sourceTree = "<group>";
		};
		0299CE782886202800B5C7E7 /* ImageNotification */ = {
			isa = PBXGroup;
			children = (
				0299CE792886202800B5C7E7 /* NotificationService.h */,
				0299CE7A2886202800B5C7E7 /* NotificationService.m */,
				0299CE7C2886202800B5C7E7 /* Info.plist */,
			);
			path = ImageNotification;
			sourceTree = "<group>";
		};
		13B07FAE1A68108700A75B9A /* Rainbow */ = {
			isa = PBXGroup;
			children = (
				15C398772880DF82006033AC /* AppIcons */,
				4D098C2C2811A95F006A801A /* RNStartTime */,
				66A1FEAE24AB63D600C3F539 /* RNCoolModals */,
				15E531D7242DAB3500797B89 /* NSNotifications */,
				15E531D6242B28F800797B89 /* Animations */,
				157155042418734C009B698B /* RainbowDebug.entitlements */,
				157155032418733F009B698B /* RainbowRelease.entitlements */,
				A4D04BA723D12F27008C1DEC /* Button */,
				3C379D5D20FD1F92009AF81F /* Rainbow.entitlements */,
				152643462B9AD97E004AC9AA /* InjectedJSBundle.js */,
				008F07F21AC5B25A0029DE68 /* main.jsbundle */,
				0CBD31BA2DAE41D200F0C242 /* AppDelegate.swift */,
				AAA0EF342BF5A4AD00A19A53 /* PrivacyInfo.xcprivacy */,
				13B07FB61A68108700A75B9A /* Info.plist */,
				13B07FB11A68108700A75B9A /* LaunchScreen.xib */,
				3CBE29CB2381E43800BE05AC /* Rainbow-Bridging-Header.h */,
				A4277D9E23CBD1910042BAF4 /* Extensions.swift */,
				A4277DA223CFE85F0042BAF4 /* Theme.swift */,
				0CBD31BC2DAE424900F0C242 /* RainbowSplashScreenManager.swift */,
				6635730524939991006ACFA6 /* SafeStoreReview.m */,
				66A28EAF24CAF1B500410A88 /* TestFlight.m */,
				C04D10EF25AFC8C1003BEF7A /* Extras.json */,
				6655FFB325BB2B0700642961 /* ThemeModule.m */,
			);
			name = Rainbow;
			sourceTree = "<group>";
		};
		15C398772880DF82006033AC /* AppIcons */ = {
			isa = PBXGroup;
			children = (
				B5C070C52A4A387400D854BA /* zorb@2x.png */,
				B5C070C42A4A387400D854BA /* zorb@3x.png */,
				B5D7F2EF29E8D41E003D6A54 /* finiliar@2x.png */,
				B5D7F2EE29E8D41D003D6A54 /* finiliar@3x.png */,
				B5CE8FFC29A5758100EB1EFA /* pooly@2x.png */,
				B5CE8FFD29A5758100EB1EFA /* pooly@3x.png */,
				B52242E428B1B11F0024D19D /* smol@2x.png */,
				B52242E528B1B11F0024D19D /* smol@3x.png */,
				B597E7C12B8E9E18004782B6 /* farcaster@2x.png */,
				B597E7C02B8E9E18004782B6 /* farcaster@3x.png */,
				15CF49BF2889AFAD005F92C9 /* pixel@2x.png */,
				B50C9AEA2A9D18DC00EB0019 /* adworld@2x.png */,
				B50C9AE92A9D18DC00EB0019 /* adworld@3x.png */,
				15CF49BE2889AFAD005F92C9 /* pixel@3x.png */,
				15CF49BB2889AF7C005F92C9 /* optimism@2x.png */,
				B54C1D0D29358945007560D9 /* golddoge@2x.png */,
				B54C1D0C29358945007560D9 /* golddoge@3x.png */,
				B54C1D0F29358946007560D9 /* raindoge@2x.png */,
				152A3A692D0BD28E00E70431 /* redacted@2x.png */,
				152A3A6A2D0BD28E00E70431 /* redacted@3x.png */,
				B54C1D0E29358946007560D9 /* raindoge@3x.png */,
				B5CC6D372A78732A0037D5A3 /* poolboy@2x.png */,
				B54C1D152935A54F007560D9 /* zora@2x.png */,
				B54C1D142935A54F007560D9 /* zora@3x.png */,
				15CF49BA2889AF7C005F92C9 /* optimism@3x.png */,
				B5CC6D392A7873300037D5A3 /* poolboy@3x.png */,
				15C3987F2880EDFF006033AC /* og@2x.png */,
				15C3987D2880EDFF006033AC /* og@3x.png */,
			);
			path = AppIcons;
			sourceTree = "<group>";
		};
		15DC38CC247E0DCC00919009 /* Config */ = {
			isa = PBXGroup;
			children = (
				66A29CCA2511074500481F4A /* ReaHeader.h */,
				15DC38CE247E0E0900919009 /* debug.xcconfig */,
				15DC38CF247E0E0A00919009 /* localrelease.xcconfig */,
				15DC38CD247E0E0900919009 /* release.xcconfig */,
				15DC38D0247E0E0A00919009 /* staging.xcconfig */,
			);
			path = Config;
			sourceTree = "<group>";
		};
		15E531D6242B28F800797B89 /* Animations */ = {
			isa = PBXGroup;
			children = (
				15E531D4242B28EF00797B89 /* UIImageViewWithPersistentAnimations.swift */,
				6630540824A38A1900E5B030 /* RainbowText.m */,
			);
			name = Animations;
			sourceTree = "<group>";
		};
		15E531D7242DAB3500797B89 /* NSNotifications */ = {
			isa = PBXGroup;
			children = (
				15E531D8242DAB7100797B89 /* NotificationManager.h */,
				15E531D9242DAB7100797B89 /* NotificationManager.m */,
			);
			name = NSNotifications;
			sourceTree = "<group>";
		};
		24979D1220F83E3D007EB0DA /* Recovered References */ = {
			isa = PBXGroup;
			children = (
				9DEADFA4826D4D0BAA950D21 /* libRNFIRMessaging.a */,
				B0C692B061D7430D8194DC98 /* ToolTipMenuTests.xctest */,
				D755E71324B04FEE9C691D14 /* libRNFirebase.a */,
			);
			name = "Recovered References";
			sourceTree = "<group>";
		};
		2D16E6871FA4F8E400B85C8A /* Frameworks */ = {
			isa = PBXGroup;
			children = (
				0299CE852886246C00B5C7E7 /* libFirebaseCore.a */,
				ED297162215061F000B7C4FE /* JavaScriptCore.framework */,
				ED2971642150620600B7C4FE /* JavaScriptCore.framework */,
				24979E7920F84004007EB0DA /* Firebase.h */,
				24979E7420F84004007EB0DA /* FirebaseAnalytics.framework */,
				24979E7520F84004007EB0DA /* FirebaseCore.framework */,
				24979E7C20F84004007EB0DA /* FirebaseCoreDiagnostics.framework */,
				24979E7B20F84004007EB0DA /* FirebaseInstanceID.framework */,
				24979E7620F84004007EB0DA /* FirebaseMessaging.framework */,
				24979E7A20F84004007EB0DA /* FirebaseNanoPB.framework */,
				24979E7720F84004007EB0DA /* GoogleService-Info.plist */,
				24979E7820F84004007EB0DA /* GoogleToolboxForMac.framework */,
				24979E7D20F84005007EB0DA /* module.modulemap */,
				24979E7E20F84005007EB0DA /* nanopb.framework */,
				24979E3620F84003007EB0DA /* Protobuf.framework */,
				98AED33BAB4247CEBEF8464D /* libz.tbd */,
				C16DCF5D272BA6EF00FF5C78 /* WidgetKit.framework */,
				C16DCF5F272BA6EF00FF5C78 /* SwiftUI.framework */,
				C16DCF80272BAB9500FF5C78 /* Intents.framework */,
				C16DCF8B272BAB9600FF5C78 /* IntentsUI.framework */,
				C9B378A12C5159880085E5D0 /* UniformTypeIdentifiers.framework */,
				E078D9F47FF0EF42EF43E6B5 /* libPods-ImageNotification.a */,
				8D49EA65FCEFE02BFEB2F25F /* libPods-PriceWidgetExtension.a */,
				E660CE8DEDB2A62D0B834ACE /* libPods-SelectTokenIntent.a */,
				A4695A5D68C9A8C9A7BC04D1 /* libPods-Rainbow.a */,
			);
			name = Frameworks;
			sourceTree = "<group>";
		};
		48289AE63A63A1DE86A8E2F0 /* ExpoModulesProviders */ = {
			isa = PBXGroup;
			children = (
				CE32D29CCB97D084C2BFF555 /* Rainbow */,
			);
			name = ExpoModulesProviders;
			sourceTree = "<group>";
		};
		4D098C2C2811A95F006A801A /* RNStartTime */ = {
			isa = PBXGroup;
			children = (
				4D098C2D2811A979006A801A /* RNStartTime.h */,
				4D098C2E2811A9A5006A801A /* RNStartTime.m */,
			);
			name = RNStartTime;
			sourceTree = "<group>";
		};
		668ADB2B25A4E3A20050859D /* Rainbow Stickers */ = {
			isa = PBXGroup;
			children = (
				668ADB2C25A4E3A40050859D /* Stickers.xcassets */,
				668ADB2E25A4E3A40050859D /* Info.plist */,
			);
			path = "Rainbow Stickers";
			sourceTree = "<group>";
		};
		66A1FEAE24AB63D600C3F539 /* RNCoolModals */ = {
			isa = PBXGroup;
			children = (
				66A1FEBB24ACBBE600C3F539 /* RNCMPortal.m */,
				66A1FEB224AB641100C3F539 /* RNCMScreen.h */,
				66A1FEB324AB641100C3F539 /* RNCMScreen.m */,
				66A1FEAF24AB641100C3F539 /* RNCMScreenStack.h */,
				66A1FEB024AB641100C3F539 /* RNCMScreenStack.m */,
				66A1FEB124AB641100C3F539 /* UIViewController+slack.swift */,
			);
			name = RNCoolModals;
			sourceTree = "<group>";
		};
		832341AE1AAA6A7D00B99B32 /* Libraries */ = {
			isa = PBXGroup;
			children = (
				C97EAD8C2BD6C6DF00322D53 /* RCTDeviceUUID.h */,
				C97EAD8B2BD6C6DF00322D53 /* RCTDeviceUUID.m */,
			);
			name = Libraries;
			sourceTree = "<group>";
		};
		83CBB9F61A601CBA00E9B192 = {
			isa = PBXGroup;
			children = (
				664612EC2748489B00B43F5A /* PriceWidgetExtension.entitlements */,
				C1C61A81272CBDA100E5C0B3 /* Images.xcassets */,
				15DC38CC247E0DCC00919009 /* Config */,
				13B07FAE1A68108700A75B9A /* Rainbow */,
				832341AE1AAA6A7D00B99B32 /* Libraries */,
				00E356EF1AD99517003FC87E /* RainbowTests */,
				668ADB2B25A4E3A20050859D /* Rainbow Stickers */,
				C16DCF61272BA6EF00FF5C78 /* PriceWidget */,
				C16DCF82272BAB9500FF5C78 /* SelectTokenIntent */,
				0299CE782886202800B5C7E7 /* ImageNotification */,
				C9B378A32C5159880085E5D0 /* OpenInRainbow */,
				C9B378B92C515A860085E5D0 /* ShareWithRainbow */,
				83CBBA001A601CBA00E9B192 /* Products */,
				2D16E6871FA4F8E400B85C8A /* Frameworks */,
				DCAC1D8CC45E468FBB7E1395 /* Resources */,
				24979D1220F83E3D007EB0DA /* Recovered References */,
				C640359C0E6575CE0A7ECD73 /* Pods */,
				48289AE63A63A1DE86A8E2F0 /* ExpoModulesProviders */,
			);
			indentWidth = 2;
			sourceTree = "<group>";
			tabWidth = 2;
			usesTabs = 0;
		};
		83CBBA001A601CBA00E9B192 /* Products */ = {
			isa = PBXGroup;
			children = (
				13B07F961A680F5B00A75B9A /* Rainbow.app */,
				C16DCF5C272BA6EF00FF5C78 /* PriceWidgetExtension.appex */,
				C16DCF7F272BAB9500FF5C78 /* SelectTokenIntent.appex */,
				0299CE772886202800B5C7E7 /* ImageNotification.appex */,
				C9B378A02C5159880085E5D0 /* OpenInRainbow.appex */,
				C9B378B82C515A860085E5D0 /* ShareWithRainbow.appex */,
			);
			name = Products;
			sourceTree = "<group>";
		};
		A4D04BA723D12F27008C1DEC /* Button */ = {
			isa = PBXGroup;
			children = (
				A4D04BA823D12F99008C1DEC /* Button.swift */,
				A4D04BAB23D12FD5008C1DEC /* ButtonManager.m */,
			);
			name = Button;
			sourceTree = "<group>";
		};
		C16DCF61272BA6EF00FF5C78 /* PriceWidget */ = {
			isa = PBXGroup;
			children = (
				C1AA30682731ED2200136A9A /* Utils */,
				C1AA30672731ECED00136A9A /* Models */,
				C1AA30662731ECD900136A9A /* Providers */,
				C16DCF62272BA6EF00FF5C78 /* PriceWidget.swift */,
				C16DCF64272BA6F000FF5C78 /* Assets.xcassets */,
				C16DCF66272BA6F000FF5C78 /* Info.plist */,
				C16DCF75272BA7AA00FF5C78 /* PriceWidgetView.swift */,
				15D66139277A751C0082F041 /* SelectTokenIntent.intentdefinition */,
			);
			path = PriceWidget;
			sourceTree = "<group>";
		};
		C16DCF82272BAB9500FF5C78 /* SelectTokenIntent */ = {
			isa = PBXGroup;
			children = (
				664612ED274848B000B43F5A /* SelectTokenIntent.entitlements */,
				C16DCF83272BAB9500FF5C78 /* IntentHandler.swift */,
				C16DCF85272BAB9500FF5C78 /* Info.plist */,
			);
			path = SelectTokenIntent;
			sourceTree = "<group>";
		};
		C1AA30662731ECD900136A9A /* Providers */ = {
			isa = PBXGroup;
			children = (
				C18C8E012798B02700D38B34 /* CurrencyProvider.swift */,
				C151287D2739F676006517AB /* IconProvider.swift */,
				C16DCF72272BA77A00FF5C78 /* TokenProvider.swift */,
				C16DCFAA272BB8ED00FF5C78 /* PriceDataProvider.swift */,
			);
			path = Providers;
			sourceTree = "<group>";
		};
		C1AA30672731ECED00136A9A /* Models */ = {
			isa = PBXGroup;
			children = (
				C16DCFB4272BC8F100FF5C78 /* TokenData.swift */,
				C1EB012E2731B68400830E70 /* TokenDetails.swift */,
				C1C61A902731A05700E5C0B3 /* RainbowTokenList.swift */,
				C16DCF6F272BA75700FF5C78 /* CoinGeckoToken.swift */,
				C16DCFAF272BB8FC00FF5C78 /* PriceData.swift */,
				C1272389274EBBB6006AC743 /* CurrencyDetails.swift */,
			);
			path = Models;
			sourceTree = "<group>";
		};
		C1AA30682731ED2200136A9A /* Utils */ = {
			isa = PBXGroup;
			children = (
				C1C61A6C272C9C8D00E5C0B3 /* UIImage.swift */,
				C179298427499A5B00044684 /* Constants.swift */,
				C11640E7274DC10B00C9120A /* UIColor.swift */,
			);
			path = Utils;
			sourceTree = "<group>";
		};
		C640359C0E6575CE0A7ECD73 /* Pods */ = {
			isa = PBXGroup;
			children = (
				B47892EEE6EFD4C80BC11BAC /* Pods-ImageNotification.debug.xcconfig */,
				7A991C2BEC211928EBA3BCD0 /* Pods-ImageNotification.release.xcconfig */,
				9DEC22A96A139A191B83A390 /* Pods-ImageNotification.localrelease.xcconfig */,
				6A019FA41C203178B04D7B4E /* Pods-ImageNotification.staging.xcconfig */,
				8F85B750A25ED9BEC15CBA9A /* Pods-PriceWidgetExtension.debug.xcconfig */,
				AD590677D55BD8FF88042454 /* Pods-PriceWidgetExtension.release.xcconfig */,
				504C33475E420CFAC0F6CC20 /* Pods-PriceWidgetExtension.localrelease.xcconfig */,
				5B573D1B8C3B1FCFFC021122 /* Pods-PriceWidgetExtension.staging.xcconfig */,
				5145BC2ADEFEEE22628057D8 /* Pods-Rainbow.debug.xcconfig */,
				EDC9D04C9BEA897F9274A488 /* Pods-Rainbow.release.xcconfig */,
				8B2CED8B9A9E2757FD5680E4 /* Pods-Rainbow.localrelease.xcconfig */,
				EABF3EC07EF93DE5666762E2 /* Pods-Rainbow.staging.xcconfig */,
				A966211ADF363029496450BA /* Pods-SelectTokenIntent.debug.xcconfig */,
				26DE80858268C2ED0C12FDF0 /* Pods-SelectTokenIntent.release.xcconfig */,
				409C18DC1A5ADAE64EA42A97 /* Pods-SelectTokenIntent.localrelease.xcconfig */,
				3FDE4C6F17A4ABFCA044B649 /* Pods-SelectTokenIntent.staging.xcconfig */,
			);
			path = Pods;
			sourceTree = "<group>";
		};
		C9B378A32C5159880085E5D0 /* OpenInRainbow */ = {
			isa = PBXGroup;
			children = (
				C9B378A42C5159880085E5D0 /* Media.xcassets */,
				C9B378A62C5159880085E5D0 /* ActionViewController.swift */,
				C9B378A82C5159880085E5D0 /* MainInterface.storyboard */,
				C9B378AB2C5159880085E5D0 /* Info.plist */,
			);
			path = OpenInRainbow;
			sourceTree = "<group>";
		};
		C9B378B92C515A860085E5D0 /* ShareWithRainbow */ = {
			isa = PBXGroup;
			children = (
				C9B378BA2C515A860085E5D0 /* ShareViewController.swift */,
				C9B378BC2C515A860085E5D0 /* MainInterface.storyboard */,
				C9B378BF2C515A860085E5D0 /* Info.plist */,
			);
			path = ShareWithRainbow;
			sourceTree = "<group>";
		};
		CE32D29CCB97D084C2BFF555 /* Rainbow */ = {
			isa = PBXGroup;
			children = (
				43C92E589571C27FFE89AB10 /* ExpoModulesProvider.swift */,
			);
			name = Rainbow;
			sourceTree = "<group>";
		};
		DCAC1D8CC45E468FBB7E1395 /* Resources */ = {
			isa = PBXGroup;
			children = (
				AA0B1CB92B00C5E100EAF77D /* SF-Mono-Bold.otf */,
				AA0B1CB82B00C5E100EAF77D /* SF-Mono-Semibold.otf */,
				AA0B1CBA2B00C5E100EAF77D /* SF-Pro-Rounded-Black.otf */,
				AA6228EB24272B200078BDAA /* SF-Pro-Rounded-Bold.otf */,
				AA6228EC24272B200078BDAA /* SF-Pro-Rounded-Heavy.otf */,
				AA6228ED24272B200078BDAA /* SF-Pro-Rounded-Medium.otf */,
				AA6228EE24272B200078BDAA /* SF-Pro-Rounded-Regular.otf */,
				AA6228EA24272B200078BDAA /* SF-Pro-Rounded-Semibold.otf */,
			);
			name = Resources;
			sourceTree = "<group>";
		};
/* End PBXGroup section */

/* Begin PBXNativeTarget section */
		0299CE762886202800B5C7E7 /* ImageNotification */ = {
			isa = PBXNativeTarget;
			buildConfigurationList = 0299CE842886202800B5C7E7 /* Build configuration list for PBXNativeTarget "ImageNotification" */;
			buildPhases = (
				B15991E240E1E6C2EAB0D83C /* [CP] Check Pods Manifest.lock */,
				0299CE732886202800B5C7E7 /* Sources */,
				0299CE742886202800B5C7E7 /* Frameworks */,
				0299CE752886202800B5C7E7 /* Resources */,
				4E6C87E657DE0E965EDBBC95 /* [CP] Copy Pods Resources */,
			);
			buildRules = (
			);
			dependencies = (
			);
			name = ImageNotification;
			productName = ImageNotification;
			productReference = 0299CE772886202800B5C7E7 /* ImageNotification.appex */;
			productType = "com.apple.product-type.app-extension";
		};
		13B07F861A680F5B00A75B9A /* Rainbow */ = {
			isa = PBXNativeTarget;
			buildConfigurationList = 13B07F931A680F5B00A75B9A /* Build configuration list for PBXNativeTarget "Rainbow" */;
			buildPhases = (
				3AC66B37976B11AFB38B4D75 /* [CP] Check Pods Manifest.lock */,
				AEAD56A917FF4051986EE3E6 /* [Expo] Configure project */,
				13B07F871A680F5B00A75B9A /* Sources */,
				13B07F8C1A680F5B00A75B9A /* Frameworks */,
				13B07F8E1A680F5B00A75B9A /* Resources */,
				00DD1BFF1BD5951E006B06BC /* Bundle React Native code and images */,
				668ADB3225A4E3A40050859D /* Embed App Extensions */,
				3CE6B58F2DA8F3EC005C5570 /* 
Upload Debug Symbols to Sentry */,
				DA091EBCD29ECC7DE97596A6 /* [CP] Embed Pods Frameworks */,
				A0ED7329A5E63A3AEF2F3D9E /* [CP] Copy Pods Resources */,
				21677DEEFD9111E7BD71BF59 /* [CP-User] [RNFB] Core Configuration */,
			);
			buildRules = (
			);
			dependencies = (
				C16DCF68272BA6F000FF5C78 /* PBXTargetDependency */,
				C16DCF98272BAB9600FF5C78 /* PBXTargetDependency */,
				0299CE7E2886202800B5C7E7 /* PBXTargetDependency */,
				C9B378AD2C5159880085E5D0 /* PBXTargetDependency */,
				C9B378C12C515A860085E5D0 /* PBXTargetDependency */,
			);
			name = Rainbow;
			productName = "Hello World";
			productReference = 13B07F961A680F5B00A75B9A /* Rainbow.app */;
			productType = "com.apple.product-type.application";
		};
		C16DCF5B272BA6EF00FF5C78 /* PriceWidgetExtension */ = {
			isa = PBXNativeTarget;
			buildConfigurationList = C16DCF6E272BA6F100FF5C78 /* Build configuration list for PBXNativeTarget "PriceWidgetExtension" */;
			buildPhases = (
				B4DE650A18B5F71A2853298A /* [CP] Check Pods Manifest.lock */,
				C16DCF58272BA6EF00FF5C78 /* Sources */,
				C16DCF59272BA6EF00FF5C78 /* Frameworks */,
				C16DCF5A272BA6EF00FF5C78 /* Resources */,
				6535C3C166C5A038A35978C5 /* [CP] Copy Pods Resources */,
			);
			buildRules = (
			);
			dependencies = (
			);
			name = PriceWidgetExtension;
			productName = PriceWidgetExtension;
			productReference = C16DCF5C272BA6EF00FF5C78 /* PriceWidgetExtension.appex */;
			productType = "com.apple.product-type.app-extension";
		};
		C16DCF7E272BAB9500FF5C78 /* SelectTokenIntent */ = {
			isa = PBXNativeTarget;
			buildConfigurationList = C16DCF9F272BAB9600FF5C78 /* Build configuration list for PBXNativeTarget "SelectTokenIntent" */;
			buildPhases = (
				178F37D21503FECAC20998C5 /* [CP] Check Pods Manifest.lock */,
				C16DCF7B272BAB9500FF5C78 /* Sources */,
				C16DCF7C272BAB9500FF5C78 /* Frameworks */,
				C16DCF7D272BAB9500FF5C78 /* Resources */,
				E4C2661F6E35256197A9C5C9 /* [CP] Copy Pods Resources */,
			);
			buildRules = (
			);
			dependencies = (
			);
			name = SelectTokenIntent;
			productName = SelectTokenIntent;
			productReference = C16DCF7F272BAB9500FF5C78 /* SelectTokenIntent.appex */;
			productType = "com.apple.product-type.app-extension";
		};
		C9B3789F2C5159880085E5D0 /* OpenInRainbow */ = {
			isa = PBXNativeTarget;
			buildConfigurationList = C9B378B32C5159890085E5D0 /* Build configuration list for PBXNativeTarget "OpenInRainbow" */;
			buildPhases = (
				C9B3789C2C5159880085E5D0 /* Sources */,
				C9B3789D2C5159880085E5D0 /* Frameworks */,
				C9B3789E2C5159880085E5D0 /* Resources */,
			);
			buildRules = (
			);
			dependencies = (
			);
			name = OpenInRainbow;
			productName = OpenInRainbow;
			productReference = C9B378A02C5159880085E5D0 /* OpenInRainbow.appex */;
			productType = "com.apple.product-type.app-extension";
		};
		C9B378B72C515A860085E5D0 /* ShareWithRainbow */ = {
			isa = PBXNativeTarget;
			buildConfigurationList = C9B378C32C515A860085E5D0 /* Build configuration list for PBXNativeTarget "ShareWithRainbow" */;
			buildPhases = (
				C9B378B42C515A860085E5D0 /* Sources */,
				C9B378B52C515A860085E5D0 /* Frameworks */,
				C9B378B62C515A860085E5D0 /* Resources */,
			);
			buildRules = (
			);
			dependencies = (
			);
			name = ShareWithRainbow;
			productName = ShareWithRainbow;
			productReference = C9B378B82C515A860085E5D0 /* ShareWithRainbow.appex */;
			productType = "com.apple.product-type.app-extension";
		};
/* End PBXNativeTarget section */

/* Begin PBXProject section */
		83CBB9F71A601CBA00E9B192 /* Project object */ = {
			isa = PBXProject;
			attributes = {
				LastSwiftUpdateCheck = 1540;
				LastUpgradeCheck = 610;
				ORGANIZATIONNAME = Rainbow;
				TargetAttributes = {
					0299CE762886202800B5C7E7 = {
						CreatedOnToolsVersion = 13.3.1;
					};
					13B07F861A680F5B00A75B9A = {
						LastSwiftMigration = 1120;
						SystemCapabilities = {
							com.apple.Push = {
								enabled = 1;
							};
							com.apple.SafariKeychain = {
								enabled = 1;
							};
						};
					};
					C16DCF5B272BA6EF00FF5C78 = {
						CreatedOnToolsVersion = 12.5.1;
					};
					C16DCF7E272BAB9500FF5C78 = {
						CreatedOnToolsVersion = 12.5.1;
					};
					C9B3789F2C5159880085E5D0 = {
						CreatedOnToolsVersion = 15.4;
					};
					C9B378B72C515A860085E5D0 = {
						CreatedOnToolsVersion = 15.4;
					};
				};
			};
			buildConfigurationList = 83CBB9FA1A601CBA00E9B192 /* Build configuration list for PBXProject "Rainbow" */;
			compatibilityVersion = "Xcode 3.2";
			developmentRegion = English;
			hasScannedForEncodings = 0;
			knownRegions = (
				English,
				en,
				Base,
			);
			mainGroup = 83CBB9F61A601CBA00E9B192;
			productRefGroup = 83CBBA001A601CBA00E9B192 /* Products */;
			projectDirPath = "";
			projectRoot = "";
			targets = (
				13B07F861A680F5B00A75B9A /* Rainbow */,
				C16DCF5B272BA6EF00FF5C78 /* PriceWidgetExtension */,
				C16DCF7E272BAB9500FF5C78 /* SelectTokenIntent */,
				0299CE762886202800B5C7E7 /* ImageNotification */,
				C9B3789F2C5159880085E5D0 /* OpenInRainbow */,
				C9B378B72C515A860085E5D0 /* ShareWithRainbow */,
			);
		};
/* End PBXProject section */

/* Begin PBXResourcesBuildPhase section */
		0299CE752886202800B5C7E7 /* Resources */ = {
			isa = PBXResourcesBuildPhase;
			buildActionMask = 2147483647;
			files = (
			);
			runOnlyForDeploymentPostprocessing = 0;
		};
		13B07F8E1A680F5B00A75B9A /* Resources */ = {
			isa = PBXResourcesBuildPhase;
			buildActionMask = 2147483647;
			files = (
				B54C1D1329358946007560D9 /* raindoge@2x.png in Resources */,
				13B07FBD1A68108700A75B9A /* LaunchScreen.xib in Resources */,
				B5D7F2F129E8D41E003D6A54 /* finiliar@2x.png in Resources */,
				B597E7C22B8E9E18004782B6 /* farcaster@3x.png in Resources */,
				152643472B9AD97E004AC9AA /* InjectedJSBundle.js in Resources */,
				B54C1D1029358946007560D9 /* golddoge@3x.png in Resources */,
				AA0B1CBD2B00C5E100EAF77D /* SF-Mono-Bold.otf in Resources */,
				24979E8920F84250007EB0DA /* GoogleService-Info.plist in Resources */,
				B54C1D162935A54F007560D9 /* zora@3x.png in Resources */,
				152A3A6B2D0BD28E00E70431 /* redacted@2x.png in Resources */,
				152A3A6C2D0BD28E00E70431 /* redacted@3x.png in Resources */,
				B5CE8FFE29A5758100EB1EFA /* pooly@2x.png in Resources */,
				B5C070C72A4A387400D854BA /* zorb@2x.png in Resources */,
				B5CC6D382A78732A0037D5A3 /* poolboy@2x.png in Resources */,
				15CF49BD2889AF7C005F92C9 /* optimism@2x.png in Resources */,
				15C398832880EDFF006033AC /* og@2x.png in Resources */,
				AA0B1CBB2B00C5E100EAF77D /* SF-Mono-Semibold.otf in Resources */,
				B50C9AEC2A9D18DC00EB0019 /* adworld@2x.png in Resources */,
				B54C1D1129358946007560D9 /* golddoge@2x.png in Resources */,
				B54C1D1229358946007560D9 /* raindoge@3x.png in Resources */,
				AA0B1CBF2B00C5E100EAF77D /* SF-Pro-Rounded-Black.otf in Resources */,
				15CF49C12889AFAD005F92C9 /* pixel@2x.png in Resources */,
				C04D10F025AFC8C1003BEF7A /* Extras.json in Resources */,
				B5CC6D3A2A7873300037D5A3 /* poolboy@3x.png in Resources */,
				C1C61A82272CBDA100E5C0B3 /* Images.xcassets in Resources */,
				AA6228EF24272F510078BDAA /* SF-Pro-Rounded-Bold.otf in Resources */,
				AA6228F024272F510078BDAA /* SF-Pro-Rounded-Heavy.otf in Resources */,
				15CF49C02889AFAD005F92C9 /* pixel@3x.png in Resources */,
				B54C1D172935A54F007560D9 /* zora@2x.png in Resources */,
				15CF49BC2889AF7C005F92C9 /* optimism@3x.png in Resources */,
				AA6228F124272F510078BDAA /* SF-Pro-Rounded-Medium.otf in Resources */,
				B50C9AEB2A9D18DC00EB0019 /* adworld@3x.png in Resources */,
				B5C070C62A4A387400D854BA /* zorb@3x.png in Resources */,
				15C398812880EDFF006033AC /* og@3x.png in Resources */,
				B52242E728B1B11F0024D19D /* smol@3x.png in Resources */,
				AA6228F224272F510078BDAA /* SF-Pro-Rounded-Regular.otf in Resources */,
				B597E7C32B8E9E18004782B6 /* farcaster@2x.png in Resources */,
				B5CE8FFF29A5758100EB1EFA /* pooly@3x.png in Resources */,
				B5D7F2F029E8D41E003D6A54 /* finiliar@3x.png in Resources */,
				AA6228F324272F510078BDAA /* SF-Pro-Rounded-Semibold.otf in Resources */,
				B52242E628B1B11F0024D19D /* smol@2x.png in Resources */,
			);
			runOnlyForDeploymentPostprocessing = 0;
		};
		C16DCF5A272BA6EF00FF5C78 /* Resources */ = {
			isa = PBXResourcesBuildPhase;
			buildActionMask = 2147483647;
			files = (
				C1AA308F27338F2B00136A9A /* SF-Pro-Rounded-Bold.otf in Resources */,
				C1AA309027338F2B00136A9A /* SF-Pro-Rounded-Regular.otf in Resources */,
				C1C61A83272CBDA100E5C0B3 /* Images.xcassets in Resources */,
				C1AA309227338F2B00136A9A /* SF-Pro-Rounded-Medium.otf in Resources */,
				C1AA309527338F2B00136A9A /* SF-Pro-Rounded-Heavy.otf in Resources */,
				C1AA309327338F2B00136A9A /* SF-Pro-Rounded-Semibold.otf in Resources */,
				C16DCF65272BA6F000FF5C78 /* Assets.xcassets in Resources */,
			);
			runOnlyForDeploymentPostprocessing = 0;
		};
		C16DCF7D272BAB9500FF5C78 /* Resources */ = {
			isa = PBXResourcesBuildPhase;
			buildActionMask = 2147483647;
			files = (
				C1C61A84272CBDA100E5C0B3 /* Images.xcassets in Resources */,
			);
			runOnlyForDeploymentPostprocessing = 0;
		};
		C9B3789E2C5159880085E5D0 /* Resources */ = {
			isa = PBXResourcesBuildPhase;
			buildActionMask = 2147483647;
			files = (
				C9B378A52C5159880085E5D0 /* Media.xcassets in Resources */,
				C9B378AA2C5159880085E5D0 /* Base in Resources */,
			);
			runOnlyForDeploymentPostprocessing = 0;
		};
		C9B378B62C515A860085E5D0 /* Resources */ = {
			isa = PBXResourcesBuildPhase;
			buildActionMask = 2147483647;
			files = (
				C9B378BE2C515A860085E5D0 /* Base in Resources */,
			);
			runOnlyForDeploymentPostprocessing = 0;
		};
/* End PBXResourcesBuildPhase section */

/* Begin PBXShellScriptBuildPhase section */
		00DD1BFF1BD5951E006B06BC /* Bundle React Native code and images */ = {
			isa = PBXShellScriptBuildPhase;
			buildActionMask = 2147483647;
			files = (
			);
			inputPaths = (
				"$(SRCROOT)/.xcode.env.local",
				"$(SRCROOT)/.xcode.env",
			);
			name = "Bundle React Native code and images";
			outputPaths = (
			);
			runOnlyForDeploymentPostprocessing = 0;
			shellPath = /bin/sh;
			shellScript = "set -e\n\nWITH_ENVIRONMENT=\"$REACT_NATIVE_PATH/scripts/xcode/with-environment.sh\"\nREACT_NATIVE_XCODE=\"$REACT_NATIVE_PATH/scripts/react-native-xcode.sh\"\nSENTRY_XCODE=\"../node_modules/@sentry/react-native/scripts/sentry-xcode.sh\"\nBUNDLE_REACT_NATIVE=\"/bin/sh $SENTRY_XCODE $REACT_NATIVE_XCODE\"\n\n/bin/sh -c \"$WITH_ENVIRONMENT \\\"$BUNDLE_REACT_NATIVE\\\"\"\n";
		};
		178F37D21503FECAC20998C5 /* [CP] Check Pods Manifest.lock */ = {
			isa = PBXShellScriptBuildPhase;
			buildActionMask = 2147483647;
			files = (
			);
			inputFileListPaths = (
			);
			inputPaths = (
				"${PODS_PODFILE_DIR_PATH}/Podfile.lock",
				"${PODS_ROOT}/Manifest.lock",
			);
			name = "[CP] Check Pods Manifest.lock";
			outputFileListPaths = (
			);
			outputPaths = (
				"$(DERIVED_FILE_DIR)/Pods-SelectTokenIntent-checkManifestLockResult.txt",
			);
			runOnlyForDeploymentPostprocessing = 0;
			shellPath = /bin/sh;
			shellScript = "diff \"${PODS_PODFILE_DIR_PATH}/Podfile.lock\" \"${PODS_ROOT}/Manifest.lock\" > /dev/null\nif [ $? != 0 ] ; then\n    # print error to STDERR\n    echo \"error: The sandbox is not in sync with the Podfile.lock. Run 'pod install' or update your CocoaPods installation.\" >&2\n    exit 1\nfi\n# This output is used by Xcode 'outputs' to avoid re-running this script phase.\necho \"SUCCESS\" > \"${SCRIPT_OUTPUT_FILE_0}\"\n";
			showEnvVarsInLog = 0;
		};
		21677DEEFD9111E7BD71BF59 /* [CP-User] [RNFB] Core Configuration */ = {
			isa = PBXShellScriptBuildPhase;
			buildActionMask = 2147483647;
			files = (
			);
			inputPaths = (
				"$(BUILT_PRODUCTS_DIR)/$(INFOPLIST_PATH)",
			);
			name = "[CP-User] [RNFB] Core Configuration";
			runOnlyForDeploymentPostprocessing = 0;
			shellPath = /bin/sh;
			shellScript = "#!/usr/bin/env bash\n#\n# Copyright (c) 2016-present Invertase Limited & Contributors\n#\n# Licensed under the Apache License, Version 2.0 (the \"License\");\n# you may not use this library except in compliance with the License.\n# You may obtain a copy of the License at\n#\n#   http://www.apache.org/licenses/LICENSE-2.0\n#\n# Unless required by applicable law or agreed to in writing, software\n# distributed under the License is distributed on an \"AS IS\" BASIS,\n# WITHOUT WARRANTIES OR CONDITIONS OF ANY KIND, either express or implied.\n# See the License for the specific language governing permissions and\n# limitations under the License.\n#\n\n##########################################################################\n##########################################################################\n#\n#  NOTE THAT IF YOU CHANGE THIS FILE YOU MUST RUN pod install AFTERWARDS\n#\n#  This file is installed as an Xcode build script in the project file\n#  by cocoapods, and you will not see your changes until you pod install\n#\n##########################################################################\n##########################################################################\n\nset -e\n\n_MAX_LOOKUPS=2;\n_SEARCH_RESULT=''\n_RN_ROOT_EXISTS=''\n_CURRENT_LOOKUPS=1\n_JSON_ROOT=\"'react-native'\"\n_JSON_FILE_NAME='firebase.json'\n_JSON_OUTPUT_BASE64='e30=' # { }\n_CURRENT_SEARCH_DIR=${PROJECT_DIR}\n_PLIST_BUDDY=/usr/libexec/PlistBuddy\n_TARGET_PLIST=\"${BUILT_PRODUCTS_DIR}/${INFOPLIST_PATH}\"\n_DSYM_PLIST=\"${DWARF_DSYM_FOLDER_PATH}/${DWARF_DSYM_FILE_NAME}/Contents/Info.plist\"\n\n# plist arrays\n_PLIST_ENTRY_KEYS=()\n_PLIST_ENTRY_TYPES=()\n_PLIST_ENTRY_VALUES=()\n\nfunction setPlistValue {\n  echo \"info:      setting plist entry '$1' of type '$2' in file '$4'\"\n  ${_PLIST_BUDDY} -c \"Add :$1 $2 '$3'\" $4 || echo \"info:      '$1' already exists\"\n}\n\nfunction getFirebaseJsonKeyValue () {\n  if [[ ${_RN_ROOT_EXISTS} ]]; then\n    ruby -Ku -e \"require 'rubygems';require 'json'; output=JSON.parse('$1'); puts output[$_JSON_ROOT]['$2']\"\n  else\n    echo \"\"\n  fi;\n}\n\nfunction jsonBoolToYesNo () {\n  if [[ $1 == \"false\" ]]; then\n    echo \"NO\"\n  elif [[ $1 == \"true\" ]]; then\n    echo \"YES\"\n  else echo \"NO\"\n  fi\n}\n\necho \"info: -> RNFB build script started\"\necho \"info: 1) Locating ${_JSON_FILE_NAME} file:\"\n\nif [[ -z ${_CURRENT_SEARCH_DIR} ]]; then\n  _CURRENT_SEARCH_DIR=$(pwd)\nfi;\n\nwhile true; do\n  _CURRENT_SEARCH_DIR=$(dirname \"$_CURRENT_SEARCH_DIR\")\n  if [[ \"$_CURRENT_SEARCH_DIR\" == \"/\" ]] || [[ ${_CURRENT_LOOKUPS} -gt ${_MAX_LOOKUPS} ]]; then break; fi;\n  echo \"info:      ($_CURRENT_LOOKUPS of $_MAX_LOOKUPS) Searching in '$_CURRENT_SEARCH_DIR' for a ${_JSON_FILE_NAME} file.\"\n  _SEARCH_RESULT=$(find \"$_CURRENT_SEARCH_DIR\" -maxdepth 2 -name ${_JSON_FILE_NAME} -print | /usr/bin/head -n 1)\n  if [[ ${_SEARCH_RESULT} ]]; then\n    echo \"info:      ${_JSON_FILE_NAME} found at $_SEARCH_RESULT\"\n    break;\n  fi;\n  _CURRENT_LOOKUPS=$((_CURRENT_LOOKUPS+1))\ndone\n\nif [[ ${_SEARCH_RESULT} ]]; then\n  _JSON_OUTPUT_RAW=$(cat \"${_SEARCH_RESULT}\")\n  _RN_ROOT_EXISTS=$(ruby -Ku -e \"require 'rubygems';require 'json'; output=JSON.parse('$_JSON_OUTPUT_RAW'); puts output[$_JSON_ROOT]\" || echo '')\n\n  if [[ ${_RN_ROOT_EXISTS} ]]; then\n    if ! python3 --version >/dev/null 2>&1; then echo \"python3 not found, firebase.json file processing error.\" && exit 1; fi\n    _JSON_OUTPUT_BASE64=$(python3 -c 'import json,sys,base64;print(base64.b64encode(bytes(json.dumps(json.loads(open('\"'${_SEARCH_RESULT}'\"', '\"'rb'\"').read())['${_JSON_ROOT}']), '\"'utf-8'\"')).decode())' || echo \"e30=\")\n  fi\n\n  _PLIST_ENTRY_KEYS+=(\"firebase_json_raw\")\n  _PLIST_ENTRY_TYPES+=(\"string\")\n  _PLIST_ENTRY_VALUES+=(\"$_JSON_OUTPUT_BASE64\")\n\n  # config.app_data_collection_default_enabled\n  _APP_DATA_COLLECTION_ENABLED=$(getFirebaseJsonKeyValue \"$_JSON_OUTPUT_RAW\" \"app_data_collection_default_enabled\")\n  if [[ $_APP_DATA_COLLECTION_ENABLED ]]; then\n    _PLIST_ENTRY_KEYS+=(\"FirebaseDataCollectionDefaultEnabled\")\n    _PLIST_ENTRY_TYPES+=(\"bool\")\n    _PLIST_ENTRY_VALUES+=(\"$(jsonBoolToYesNo \"$_APP_DATA_COLLECTION_ENABLED\")\")\n  fi\n\n  # config.analytics_auto_collection_enabled\n  _ANALYTICS_AUTO_COLLECTION=$(getFirebaseJsonKeyValue \"$_JSON_OUTPUT_RAW\" \"analytics_auto_collection_enabled\")\n  if [[ $_ANALYTICS_AUTO_COLLECTION ]]; then\n    _PLIST_ENTRY_KEYS+=(\"FIREBASE_ANALYTICS_COLLECTION_ENABLED\")\n    _PLIST_ENTRY_TYPES+=(\"bool\")\n    _PLIST_ENTRY_VALUES+=(\"$(jsonBoolToYesNo \"$_ANALYTICS_AUTO_COLLECTION\")\")\n  fi\n\n  # config.analytics_collection_deactivated\n  _ANALYTICS_DEACTIVATED=$(getFirebaseJsonKeyValue \"$_JSON_OUTPUT_RAW\" \"analytics_collection_deactivated\")\n  if [[ $_ANALYTICS_DEACTIVATED ]]; then\n    _PLIST_ENTRY_KEYS+=(\"FIREBASE_ANALYTICS_COLLECTION_DEACTIVATED\")\n    _PLIST_ENTRY_TYPES+=(\"bool\")\n    _PLIST_ENTRY_VALUES+=(\"$(jsonBoolToYesNo \"$_ANALYTICS_DEACTIVATED\")\")\n  fi\n\n  # config.analytics_idfv_collection_enabled\n  _ANALYTICS_IDFV_COLLECTION=$(getFirebaseJsonKeyValue \"$_JSON_OUTPUT_RAW\" \"analytics_idfv_collection_enabled\")\n  if [[ $_ANALYTICS_IDFV_COLLECTION ]]; then\n    _PLIST_ENTRY_KEYS+=(\"GOOGLE_ANALYTICS_IDFV_COLLECTION_ENABLED\")\n    _PLIST_ENTRY_TYPES+=(\"bool\")\n    _PLIST_ENTRY_VALUES+=(\"$(jsonBoolToYesNo \"$_ANALYTICS_IDFV_COLLECTION\")\")\n  fi\n\n  # config.analytics_default_allow_analytics_storage\n  _ANALYTICS_STORAGE=$(getFirebaseJsonKeyValue \"$_JSON_OUTPUT_RAW\" \"analytics_default_allow_analytics_storage\")\n  if [[ $_ANALYTICS_STORAGE ]]; then\n    _PLIST_ENTRY_KEYS+=(\"GOOGLE_ANALYTICS_DEFAULT_ALLOW_ANALYTICS_STORAGE\")\n    _PLIST_ENTRY_TYPES+=(\"bool\")\n    _PLIST_ENTRY_VALUES+=(\"$(jsonBoolToYesNo \"$_ANALYTICS_STORAGE\")\")\n  fi\n\n  # config.analytics_default_allow_ad_storage\n  _ANALYTICS_AD_STORAGE=$(getFirebaseJsonKeyValue \"$_JSON_OUTPUT_RAW\" \"analytics_default_allow_ad_storage\")\n  if [[ $_ANALYTICS_AD_STORAGE ]]; then\n    _PLIST_ENTRY_KEYS+=(\"GOOGLE_ANALYTICS_DEFAULT_ALLOW_AD_STORAGE\")\n    _PLIST_ENTRY_TYPES+=(\"bool\")\n    _PLIST_ENTRY_VALUES+=(\"$(jsonBoolToYesNo \"$_ANALYTICS_AD_STORAGE\")\")\n  fi\n\n  # config.analytics_default_allow_ad_user_data\n  _ANALYTICS_AD_USER_DATA=$(getFirebaseJsonKeyValue \"$_JSON_OUTPUT_RAW\" \"analytics_default_allow_ad_user_data\")\n  if [[ $_ANALYTICS_AD_USER_DATA ]]; then\n    _PLIST_ENTRY_KEYS+=(\"GOOGLE_ANALYTICS_DEFAULT_ALLOW_AD_USER_DATA\")\n    _PLIST_ENTRY_TYPES+=(\"bool\")\n    _PLIST_ENTRY_VALUES+=(\"$(jsonBoolToYesNo \"$_ANALYTICS_AD_USER_DATA\")\")\n  fi\n\n  # config.analytics_default_allow_ad_personalization_signals\n  _ANALYTICS_PERSONALIZATION=$(getFirebaseJsonKeyValue \"$_JSON_OUTPUT_RAW\" \"analytics_default_allow_ad_personalization_signals\")\n  if [[ $_ANALYTICS_PERSONALIZATION ]]; then\n    _PLIST_ENTRY_KEYS+=(\"GOOGLE_ANALYTICS_DEFAULT_ALLOW_AD_PERSONALIZATION_SIGNALS\")\n    _PLIST_ENTRY_TYPES+=(\"bool\")\n    _PLIST_ENTRY_VALUES+=(\"$(jsonBoolToYesNo \"$_ANALYTICS_PERSONALIZATION\")\")\n  fi\n\n  # config.analytics_registration_with_ad_network_enabled\n  _ANALYTICS_REGISTRATION_WITH_AD_NETWORK=$(getFirebaseJsonKeyValue \"$_JSON_OUTPUT_RAW\" \"google_analytics_registration_with_ad_network_enabled\")\n  if [[ $_ANALYTICS_REGISTRATION_WITH_AD_NETWORK ]]; then\n    _PLIST_ENTRY_KEYS+=(\"GOOGLE_ANALYTICS_REGISTRATION_WITH_AD_NETWORK_ENABLED\")\n    _PLIST_ENTRY_TYPES+=(\"bool\")\n    _PLIST_ENTRY_VALUES+=(\"$(jsonBoolToYesNo \"$_ANALYTICS_REGISTRATION_WITH_AD_NETWORK\")\")\n  fi\n\n  # config.google_analytics_automatic_screen_reporting_enabled\n  _ANALYTICS_AUTO_SCREEN_REPORTING=$(getFirebaseJsonKeyValue \"$_JSON_OUTPUT_RAW\" \"google_analytics_automatic_screen_reporting_enabled\")\n  if [[ $_ANALYTICS_AUTO_SCREEN_REPORTING ]]; then\n    _PLIST_ENTRY_KEYS+=(\"FirebaseAutomaticScreenReportingEnabled\")\n    _PLIST_ENTRY_TYPES+=(\"bool\")\n    _PLIST_ENTRY_VALUES+=(\"$(jsonBoolToYesNo \"$_ANALYTICS_AUTO_SCREEN_REPORTING\")\")\n  fi\n\n  # config.perf_auto_collection_enabled\n  _PERF_AUTO_COLLECTION=$(getFirebaseJsonKeyValue \"$_JSON_OUTPUT_RAW\" \"perf_auto_collection_enabled\")\n  if [[ $_PERF_AUTO_COLLECTION ]]; then\n    _PLIST_ENTRY_KEYS+=(\"firebase_performance_collection_enabled\")\n    _PLIST_ENTRY_TYPES+=(\"bool\")\n    _PLIST_ENTRY_VALUES+=(\"$(jsonBoolToYesNo \"$_PERF_AUTO_COLLECTION\")\")\n  fi\n\n  # config.perf_collection_deactivated\n  _PERF_DEACTIVATED=$(getFirebaseJsonKeyValue \"$_JSON_OUTPUT_RAW\" \"perf_collection_deactivated\")\n  if [[ $_PERF_DEACTIVATED ]]; then\n    _PLIST_ENTRY_KEYS+=(\"firebase_performance_collection_deactivated\")\n    _PLIST_ENTRY_TYPES+=(\"bool\")\n    _PLIST_ENTRY_VALUES+=(\"$(jsonBoolToYesNo \"$_PERF_DEACTIVATED\")\")\n  fi\n\n  # config.messaging_auto_init_enabled\n  _MESSAGING_AUTO_INIT=$(getFirebaseJsonKeyValue \"$_JSON_OUTPUT_RAW\" \"messaging_auto_init_enabled\")\n  if [[ $_MESSAGING_AUTO_INIT ]]; then\n    _PLIST_ENTRY_KEYS+=(\"FirebaseMessagingAutoInitEnabled\")\n    _PLIST_ENTRY_TYPES+=(\"bool\")\n    _PLIST_ENTRY_VALUES+=(\"$(jsonBoolToYesNo \"$_MESSAGING_AUTO_INIT\")\")\n  fi\n\n  # config.in_app_messaging_auto_colllection_enabled\n  _FIAM_AUTO_INIT=$(getFirebaseJsonKeyValue \"$_JSON_OUTPUT_RAW\" \"in_app_messaging_auto_collection_enabled\")\n  if [[ $_FIAM_AUTO_INIT ]]; then\n    _PLIST_ENTRY_KEYS+=(\"FirebaseInAppMessagingAutomaticDataCollectionEnabled\")\n    _PLIST_ENTRY_TYPES+=(\"bool\")\n    _PLIST_ENTRY_VALUES+=(\"$(jsonBoolToYesNo \"$_FIAM_AUTO_INIT\")\")\n  fi\n\n  # config.app_check_token_auto_refresh\n  _APP_CHECK_TOKEN_AUTO_REFRESH=$(getFirebaseJsonKeyValue \"$_JSON_OUTPUT_RAW\" \"app_check_token_auto_refresh\")\n  if [[ $_APP_CHECK_TOKEN_AUTO_REFRESH ]]; then\n    _PLIST_ENTRY_KEYS+=(\"FirebaseAppCheckTokenAutoRefreshEnabled\")\n    _PLIST_ENTRY_TYPES+=(\"bool\")\n    _PLIST_ENTRY_VALUES+=(\"$(jsonBoolToYesNo \"$_APP_CHECK_TOKEN_AUTO_REFRESH\")\")\n  fi\n\n  # config.crashlytics_disable_auto_disabler - undocumented for now - mainly for debugging, document if becomes useful\n  _CRASHLYTICS_AUTO_DISABLE_ENABLED=$(getFirebaseJsonKeyValue \"$_JSON_OUTPUT_RAW\" \"crashlytics_disable_auto_disabler\")\n  if [[ $_CRASHLYTICS_AUTO_DISABLE_ENABLED == \"true\" ]]; then\n    echo \"Disabled Crashlytics auto disabler.\" # do nothing\n  else\n    _PLIST_ENTRY_KEYS+=(\"FirebaseCrashlyticsCollectionEnabled\")\n    _PLIST_ENTRY_TYPES+=(\"bool\")\n    _PLIST_ENTRY_VALUES+=(\"NO\")\n  fi\nelse\n  _PLIST_ENTRY_KEYS+=(\"firebase_json_raw\")\n  _PLIST_ENTRY_TYPES+=(\"string\")\n  _PLIST_ENTRY_VALUES+=(\"$_JSON_OUTPUT_BASE64\")\n  echo \"warning:   A firebase.json file was not found, whilst this file is optional it is recommended to include it to configure firebase services in React Native Firebase.\"\nfi;\n\necho \"info: 2) Injecting Info.plist entries: \"\n\n# Log out the keys we're adding\nfor i in \"${!_PLIST_ENTRY_KEYS[@]}\"; do\n  echo \"    ->  $i) ${_PLIST_ENTRY_KEYS[$i]}\" \"${_PLIST_ENTRY_TYPES[$i]}\" \"${_PLIST_ENTRY_VALUES[$i]}\"\ndone\n\nfor plist in \"${_TARGET_PLIST}\" \"${_DSYM_PLIST}\" ; do\n  if [[ -f \"${plist}\" ]]; then\n\n    # paths with spaces break the call to setPlistValue. temporarily modify\n    # the shell internal field separator variable (IFS), which normally\n    # includes spaces, to consist only of line breaks\n    oldifs=$IFS\n    IFS=\"\n\"\n\n    for i in \"${!_PLIST_ENTRY_KEYS[@]}\"; do\n      setPlistValue \"${_PLIST_ENTRY_KEYS[$i]}\" \"${_PLIST_ENTRY_TYPES[$i]}\" \"${_PLIST_ENTRY_VALUES[$i]}\" \"${plist}\"\n    done\n\n    # restore the original internal field separator value\n    IFS=$oldifs\n  else\n    echo \"warning:   A Info.plist build output file was not found (${plist})\"\n  fi\ndone\n\necho \"info: <- RNFB build script finished\"\n";
		};
		3AC66B37976B11AFB38B4D75 /* [CP] Check Pods Manifest.lock */ = {
			isa = PBXShellScriptBuildPhase;
			buildActionMask = 2147483647;
			files = (
			);
			inputFileListPaths = (
			);
			inputPaths = (
				"${PODS_PODFILE_DIR_PATH}/Podfile.lock",
				"${PODS_ROOT}/Manifest.lock",
			);
			name = "[CP] Check Pods Manifest.lock";
			outputFileListPaths = (
			);
			outputPaths = (
				"$(DERIVED_FILE_DIR)/Pods-Rainbow-checkManifestLockResult.txt",
			);
			runOnlyForDeploymentPostprocessing = 0;
			shellPath = /bin/sh;
			shellScript = "diff \"${PODS_PODFILE_DIR_PATH}/Podfile.lock\" \"${PODS_ROOT}/Manifest.lock\" > /dev/null\nif [ $? != 0 ] ; then\n    # print error to STDERR\n    echo \"error: The sandbox is not in sync with the Podfile.lock. Run 'pod install' or update your CocoaPods installation.\" >&2\n    exit 1\nfi\n# This output is used by Xcode 'outputs' to avoid re-running this script phase.\necho \"SUCCESS\" > \"${SCRIPT_OUTPUT_FILE_0}\"\n";
			showEnvVarsInLog = 0;
		};
		3CE6B58F2DA8F3EC005C5570 /* 
Upload Debug Symbols to Sentry */ = {
			isa = PBXShellScriptBuildPhase;
			buildActionMask = 2147483647;
			files = (
			);
			inputFileListPaths = (
			);
			inputPaths = (
			);
			name = "\nUpload Debug Symbols to Sentry";
			outputFileListPaths = (
			);
			outputPaths = (
			);
			runOnlyForDeploymentPostprocessing = 0;
			shellPath = /bin/sh;
			shellScript = "/bin/sh ../node_modules/@sentry/react-native/scripts/sentry-xcode-debug-files.sh\n";
		};
		4E6C87E657DE0E965EDBBC95 /* [CP] Copy Pods Resources */ = {
			isa = PBXShellScriptBuildPhase;
			buildActionMask = 2147483647;
			files = (
			);
			inputPaths = (
				"${PODS_ROOT}/Target Support Files/Pods-ImageNotification/Pods-ImageNotification-resources.sh",
				"${PODS_CONFIGURATION_BUILD_DIR}/FirebaseABTesting/FirebaseABTesting_Privacy.bundle",
				"${PODS_CONFIGURATION_BUILD_DIR}/FirebaseCore/FirebaseCore_Privacy.bundle",
				"${PODS_CONFIGURATION_BUILD_DIR}/FirebaseCoreExtension/FirebaseCoreExtension_Privacy.bundle",
				"${PODS_CONFIGURATION_BUILD_DIR}/FirebaseCoreInternal/FirebaseCoreInternal_Privacy.bundle",
				"${PODS_CONFIGURATION_BUILD_DIR}/FirebaseInstallations/FirebaseInstallations_Privacy.bundle",
				"${PODS_CONFIGURATION_BUILD_DIR}/FirebaseRemoteConfig/FirebaseRemoteConfig_Privacy.bundle",
				"${PODS_CONFIGURATION_BUILD_DIR}/GoogleDataTransport/GoogleDataTransport_Privacy.bundle",
				"${PODS_CONFIGURATION_BUILD_DIR}/GoogleUtilities/GoogleUtilities_Privacy.bundle",
				"${PODS_CONFIGURATION_BUILD_DIR}/PromisesObjC/FBLPromises_Privacy.bundle",
				"${PODS_CONFIGURATION_BUILD_DIR}/nanopb/nanopb_Privacy.bundle",
				"${PODS_CONFIGURATION_BUILD_DIR}/FirebaseMessaging/FirebaseMessaging_Privacy.bundle",
			);
			name = "[CP] Copy Pods Resources";
			outputPaths = (
				"${TARGET_BUILD_DIR}/${UNLOCALIZED_RESOURCES_FOLDER_PATH}/FirebaseABTesting_Privacy.bundle",
				"${TARGET_BUILD_DIR}/${UNLOCALIZED_RESOURCES_FOLDER_PATH}/FirebaseCore_Privacy.bundle",
				"${TARGET_BUILD_DIR}/${UNLOCALIZED_RESOURCES_FOLDER_PATH}/FirebaseCoreExtension_Privacy.bundle",
				"${TARGET_BUILD_DIR}/${UNLOCALIZED_RESOURCES_FOLDER_PATH}/FirebaseCoreInternal_Privacy.bundle",
				"${TARGET_BUILD_DIR}/${UNLOCALIZED_RESOURCES_FOLDER_PATH}/FirebaseInstallations_Privacy.bundle",
				"${TARGET_BUILD_DIR}/${UNLOCALIZED_RESOURCES_FOLDER_PATH}/FirebaseRemoteConfig_Privacy.bundle",
				"${TARGET_BUILD_DIR}/${UNLOCALIZED_RESOURCES_FOLDER_PATH}/GoogleDataTransport_Privacy.bundle",
				"${TARGET_BUILD_DIR}/${UNLOCALIZED_RESOURCES_FOLDER_PATH}/GoogleUtilities_Privacy.bundle",
				"${TARGET_BUILD_DIR}/${UNLOCALIZED_RESOURCES_FOLDER_PATH}/FBLPromises_Privacy.bundle",
				"${TARGET_BUILD_DIR}/${UNLOCALIZED_RESOURCES_FOLDER_PATH}/nanopb_Privacy.bundle",
				"${TARGET_BUILD_DIR}/${UNLOCALIZED_RESOURCES_FOLDER_PATH}/FirebaseMessaging_Privacy.bundle",
			);
			runOnlyForDeploymentPostprocessing = 0;
			shellPath = /bin/sh;
			shellScript = "\"${PODS_ROOT}/Target Support Files/Pods-ImageNotification/Pods-ImageNotification-resources.sh\"\n";
			showEnvVarsInLog = 0;
		};
		6535C3C166C5A038A35978C5 /* [CP] Copy Pods Resources */ = {
			isa = PBXShellScriptBuildPhase;
			buildActionMask = 2147483647;
			files = (
			);
			inputPaths = (
				"${PODS_ROOT}/Target Support Files/Pods-PriceWidgetExtension/Pods-PriceWidgetExtension-resources.sh",
				"${PODS_CONFIGURATION_BUILD_DIR}/FirebaseABTesting/FirebaseABTesting_Privacy.bundle",
				"${PODS_CONFIGURATION_BUILD_DIR}/FirebaseCore/FirebaseCore_Privacy.bundle",
				"${PODS_CONFIGURATION_BUILD_DIR}/FirebaseCoreExtension/FirebaseCoreExtension_Privacy.bundle",
				"${PODS_CONFIGURATION_BUILD_DIR}/FirebaseCoreInternal/FirebaseCoreInternal_Privacy.bundle",
				"${PODS_CONFIGURATION_BUILD_DIR}/FirebaseInstallations/FirebaseInstallations_Privacy.bundle",
				"${PODS_CONFIGURATION_BUILD_DIR}/FirebaseRemoteConfig/FirebaseRemoteConfig_Privacy.bundle",
				"${PODS_CONFIGURATION_BUILD_DIR}/GoogleDataTransport/GoogleDataTransport_Privacy.bundle",
				"${PODS_CONFIGURATION_BUILD_DIR}/GoogleUtilities/GoogleUtilities_Privacy.bundle",
				"${PODS_CONFIGURATION_BUILD_DIR}/PromisesObjC/FBLPromises_Privacy.bundle",
				"${PODS_CONFIGURATION_BUILD_DIR}/nanopb/nanopb_Privacy.bundle",
			);
			name = "[CP] Copy Pods Resources";
			outputPaths = (
				"${TARGET_BUILD_DIR}/${UNLOCALIZED_RESOURCES_FOLDER_PATH}/FirebaseABTesting_Privacy.bundle",
				"${TARGET_BUILD_DIR}/${UNLOCALIZED_RESOURCES_FOLDER_PATH}/FirebaseCore_Privacy.bundle",
				"${TARGET_BUILD_DIR}/${UNLOCALIZED_RESOURCES_FOLDER_PATH}/FirebaseCoreExtension_Privacy.bundle",
				"${TARGET_BUILD_DIR}/${UNLOCALIZED_RESOURCES_FOLDER_PATH}/FirebaseCoreInternal_Privacy.bundle",
				"${TARGET_BUILD_DIR}/${UNLOCALIZED_RESOURCES_FOLDER_PATH}/FirebaseInstallations_Privacy.bundle",
				"${TARGET_BUILD_DIR}/${UNLOCALIZED_RESOURCES_FOLDER_PATH}/FirebaseRemoteConfig_Privacy.bundle",
				"${TARGET_BUILD_DIR}/${UNLOCALIZED_RESOURCES_FOLDER_PATH}/GoogleDataTransport_Privacy.bundle",
				"${TARGET_BUILD_DIR}/${UNLOCALIZED_RESOURCES_FOLDER_PATH}/GoogleUtilities_Privacy.bundle",
				"${TARGET_BUILD_DIR}/${UNLOCALIZED_RESOURCES_FOLDER_PATH}/FBLPromises_Privacy.bundle",
				"${TARGET_BUILD_DIR}/${UNLOCALIZED_RESOURCES_FOLDER_PATH}/nanopb_Privacy.bundle",
			);
			runOnlyForDeploymentPostprocessing = 0;
			shellPath = /bin/sh;
			shellScript = "\"${PODS_ROOT}/Target Support Files/Pods-PriceWidgetExtension/Pods-PriceWidgetExtension-resources.sh\"\n";
			showEnvVarsInLog = 0;
		};
		A0ED7329A5E63A3AEF2F3D9E /* [CP] Copy Pods Resources */ = {
			isa = PBXShellScriptBuildPhase;
			buildActionMask = 2147483647;
			files = (
			);
			inputPaths = (
				"${PODS_ROOT}/Target Support Files/Pods-Rainbow/Pods-Rainbow-resources.sh",
				"${PODS_CONFIGURATION_BUILD_DIR}/FirebaseABTesting/FirebaseABTesting_Privacy.bundle",
				"${PODS_CONFIGURATION_BUILD_DIR}/FirebaseCore/FirebaseCore_Privacy.bundle",
				"${PODS_CONFIGURATION_BUILD_DIR}/FirebaseCoreExtension/FirebaseCoreExtension_Privacy.bundle",
				"${PODS_CONFIGURATION_BUILD_DIR}/FirebaseCoreInternal/FirebaseCoreInternal_Privacy.bundle",
				"${PODS_CONFIGURATION_BUILD_DIR}/FirebaseInstallations/FirebaseInstallations_Privacy.bundle",
				"${PODS_CONFIGURATION_BUILD_DIR}/FirebaseRemoteConfig/FirebaseRemoteConfig_Privacy.bundle",
				"${PODS_CONFIGURATION_BUILD_DIR}/GoogleDataTransport/GoogleDataTransport_Privacy.bundle",
				"${PODS_CONFIGURATION_BUILD_DIR}/GoogleUtilities/GoogleUtilities_Privacy.bundle",
				"${PODS_CONFIGURATION_BUILD_DIR}/PromisesObjC/FBLPromises_Privacy.bundle",
				"${PODS_CONFIGURATION_BUILD_DIR}/nanopb/nanopb_Privacy.bundle",
				"${PODS_CONFIGURATION_BUILD_DIR}/FirebaseMessaging/FirebaseMessaging_Privacy.bundle",
				"${PODS_CONFIGURATION_BUILD_DIR}/EXConstants/EXConstants.bundle",
				"${PODS_CONFIGURATION_BUILD_DIR}/EXConstants/ExpoConstants_privacy.bundle",
				"${PODS_CONFIGURATION_BUILD_DIR}/ExpoFileSystem/ExpoFileSystem_privacy.bundle",
				"${PODS_CONFIGURATION_BUILD_DIR}/RCT-Folly/RCT-Folly_privacy.bundle",
				"${PODS_CONFIGURATION_BUILD_DIR}/RNCAsyncStorage/RNCAsyncStorage_resources.bundle",
				"${PODS_CONFIGURATION_BUILD_DIR}/RNImageCropPicker/RNImageCropPickerPrivacyInfo.bundle",
				"${PODS_CONFIGURATION_BUILD_DIR}/RNImageCropPicker/QBImagePicker.bundle",
				"${PODS_CONFIGURATION_BUILD_DIR}/RNSVG/RNSVGFilters.bundle",
				"${PODS_CONFIGURATION_BUILD_DIR}/React-Core/React-Core_privacy.bundle",
				"${PODS_CONFIGURATION_BUILD_DIR}/React-cxxreact/React-cxxreact_privacy.bundle",
				"${PODS_CONFIGURATION_BUILD_DIR}/Rudder/Rudder.bundle",
				"${PODS_CONFIGURATION_BUILD_DIR}/SDWebImage/SDWebImage.bundle",
				"${PODS_CONFIGURATION_BUILD_DIR}/Sentry/Sentry.bundle",
				"${PODS_CONFIGURATION_BUILD_DIR}/TOCropViewController/TOCropViewControllerBundle.bundle",
				"${PODS_CONFIGURATION_BUILD_DIR}/boost/boost_privacy.bundle",
<<<<<<< HEAD
=======
				"${PODS_CONFIGURATION_BUILD_DIR}/glog/glog_privacy.bundle",
>>>>>>> 5233643b
				"${PODS_CONFIGURATION_BUILD_DIR}/react-native-cameraroll/RNCameraRollPrivacyInfo.bundle",
			);
			name = "[CP] Copy Pods Resources";
			outputPaths = (
				"${TARGET_BUILD_DIR}/${UNLOCALIZED_RESOURCES_FOLDER_PATH}/FirebaseABTesting_Privacy.bundle",
				"${TARGET_BUILD_DIR}/${UNLOCALIZED_RESOURCES_FOLDER_PATH}/FirebaseCore_Privacy.bundle",
				"${TARGET_BUILD_DIR}/${UNLOCALIZED_RESOURCES_FOLDER_PATH}/FirebaseCoreExtension_Privacy.bundle",
				"${TARGET_BUILD_DIR}/${UNLOCALIZED_RESOURCES_FOLDER_PATH}/FirebaseCoreInternal_Privacy.bundle",
				"${TARGET_BUILD_DIR}/${UNLOCALIZED_RESOURCES_FOLDER_PATH}/FirebaseInstallations_Privacy.bundle",
				"${TARGET_BUILD_DIR}/${UNLOCALIZED_RESOURCES_FOLDER_PATH}/FirebaseRemoteConfig_Privacy.bundle",
				"${TARGET_BUILD_DIR}/${UNLOCALIZED_RESOURCES_FOLDER_PATH}/GoogleDataTransport_Privacy.bundle",
				"${TARGET_BUILD_DIR}/${UNLOCALIZED_RESOURCES_FOLDER_PATH}/GoogleUtilities_Privacy.bundle",
				"${TARGET_BUILD_DIR}/${UNLOCALIZED_RESOURCES_FOLDER_PATH}/FBLPromises_Privacy.bundle",
				"${TARGET_BUILD_DIR}/${UNLOCALIZED_RESOURCES_FOLDER_PATH}/nanopb_Privacy.bundle",
				"${TARGET_BUILD_DIR}/${UNLOCALIZED_RESOURCES_FOLDER_PATH}/FirebaseMessaging_Privacy.bundle",
				"${TARGET_BUILD_DIR}/${UNLOCALIZED_RESOURCES_FOLDER_PATH}/EXConstants.bundle",
				"${TARGET_BUILD_DIR}/${UNLOCALIZED_RESOURCES_FOLDER_PATH}/ExpoConstants_privacy.bundle",
				"${TARGET_BUILD_DIR}/${UNLOCALIZED_RESOURCES_FOLDER_PATH}/ExpoFileSystem_privacy.bundle",
				"${TARGET_BUILD_DIR}/${UNLOCALIZED_RESOURCES_FOLDER_PATH}/RCT-Folly_privacy.bundle",
				"${TARGET_BUILD_DIR}/${UNLOCALIZED_RESOURCES_FOLDER_PATH}/RNCAsyncStorage_resources.bundle",
				"${TARGET_BUILD_DIR}/${UNLOCALIZED_RESOURCES_FOLDER_PATH}/RNImageCropPickerPrivacyInfo.bundle",
				"${TARGET_BUILD_DIR}/${UNLOCALIZED_RESOURCES_FOLDER_PATH}/QBImagePicker.bundle",
				"${TARGET_BUILD_DIR}/${UNLOCALIZED_RESOURCES_FOLDER_PATH}/RNSVGFilters.bundle",
				"${TARGET_BUILD_DIR}/${UNLOCALIZED_RESOURCES_FOLDER_PATH}/React-Core_privacy.bundle",
				"${TARGET_BUILD_DIR}/${UNLOCALIZED_RESOURCES_FOLDER_PATH}/React-cxxreact_privacy.bundle",
				"${TARGET_BUILD_DIR}/${UNLOCALIZED_RESOURCES_FOLDER_PATH}/Rudder.bundle",
				"${TARGET_BUILD_DIR}/${UNLOCALIZED_RESOURCES_FOLDER_PATH}/SDWebImage.bundle",
				"${TARGET_BUILD_DIR}/${UNLOCALIZED_RESOURCES_FOLDER_PATH}/Sentry.bundle",
				"${TARGET_BUILD_DIR}/${UNLOCALIZED_RESOURCES_FOLDER_PATH}/TOCropViewControllerBundle.bundle",
				"${TARGET_BUILD_DIR}/${UNLOCALIZED_RESOURCES_FOLDER_PATH}/boost_privacy.bundle",
<<<<<<< HEAD
=======
				"${TARGET_BUILD_DIR}/${UNLOCALIZED_RESOURCES_FOLDER_PATH}/glog_privacy.bundle",
>>>>>>> 5233643b
				"${TARGET_BUILD_DIR}/${UNLOCALIZED_RESOURCES_FOLDER_PATH}/RNCameraRollPrivacyInfo.bundle",
			);
			runOnlyForDeploymentPostprocessing = 0;
			shellPath = /bin/sh;
			shellScript = "\"${PODS_ROOT}/Target Support Files/Pods-Rainbow/Pods-Rainbow-resources.sh\"\n";
			showEnvVarsInLog = 0;
		};
		AEAD56A917FF4051986EE3E6 /* [Expo] Configure project */ = {
			isa = PBXShellScriptBuildPhase;
			alwaysOutOfDate = 1;
			buildActionMask = 2147483647;
			files = (
			);
			inputFileListPaths = (
			);
			inputPaths = (
			);
			name = "[Expo] Configure project";
			outputFileListPaths = (
			);
			outputPaths = (
			);
			runOnlyForDeploymentPostprocessing = 0;
			shellPath = /bin/sh;
			shellScript = "# This script configures Expo modules and generates the modules provider file.\nbash -l -c \"./Pods/Target\\ Support\\ Files/Pods-Rainbow/expo-configure-project.sh\"\n";
		};
		B15991E240E1E6C2EAB0D83C /* [CP] Check Pods Manifest.lock */ = {
			isa = PBXShellScriptBuildPhase;
			buildActionMask = 2147483647;
			files = (
			);
			inputFileListPaths = (
			);
			inputPaths = (
				"${PODS_PODFILE_DIR_PATH}/Podfile.lock",
				"${PODS_ROOT}/Manifest.lock",
			);
			name = "[CP] Check Pods Manifest.lock";
			outputFileListPaths = (
			);
			outputPaths = (
				"$(DERIVED_FILE_DIR)/Pods-ImageNotification-checkManifestLockResult.txt",
			);
			runOnlyForDeploymentPostprocessing = 0;
			shellPath = /bin/sh;
			shellScript = "diff \"${PODS_PODFILE_DIR_PATH}/Podfile.lock\" \"${PODS_ROOT}/Manifest.lock\" > /dev/null\nif [ $? != 0 ] ; then\n    # print error to STDERR\n    echo \"error: The sandbox is not in sync with the Podfile.lock. Run 'pod install' or update your CocoaPods installation.\" >&2\n    exit 1\nfi\n# This output is used by Xcode 'outputs' to avoid re-running this script phase.\necho \"SUCCESS\" > \"${SCRIPT_OUTPUT_FILE_0}\"\n";
			showEnvVarsInLog = 0;
		};
		B4DE650A18B5F71A2853298A /* [CP] Check Pods Manifest.lock */ = {
			isa = PBXShellScriptBuildPhase;
			buildActionMask = 2147483647;
			files = (
			);
			inputFileListPaths = (
			);
			inputPaths = (
				"${PODS_PODFILE_DIR_PATH}/Podfile.lock",
				"${PODS_ROOT}/Manifest.lock",
			);
			name = "[CP] Check Pods Manifest.lock";
			outputFileListPaths = (
			);
			outputPaths = (
				"$(DERIVED_FILE_DIR)/Pods-PriceWidgetExtension-checkManifestLockResult.txt",
			);
			runOnlyForDeploymentPostprocessing = 0;
			shellPath = /bin/sh;
			shellScript = "diff \"${PODS_PODFILE_DIR_PATH}/Podfile.lock\" \"${PODS_ROOT}/Manifest.lock\" > /dev/null\nif [ $? != 0 ] ; then\n    # print error to STDERR\n    echo \"error: The sandbox is not in sync with the Podfile.lock. Run 'pod install' or update your CocoaPods installation.\" >&2\n    exit 1\nfi\n# This output is used by Xcode 'outputs' to avoid re-running this script phase.\necho \"SUCCESS\" > \"${SCRIPT_OUTPUT_FILE_0}\"\n";
			showEnvVarsInLog = 0;
		};
		DA091EBCD29ECC7DE97596A6 /* [CP] Embed Pods Frameworks */ = {
			isa = PBXShellScriptBuildPhase;
			buildActionMask = 2147483647;
			files = (
			);
			inputPaths = (
				"${PODS_ROOT}/Target Support Files/Pods-Rainbow/Pods-Rainbow-frameworks.sh",
				"${PODS_XCFRAMEWORKS_BUILD_DIR}/hermes-engine/Pre-built/hermes.framework/hermes",
			);
			name = "[CP] Embed Pods Frameworks";
			outputPaths = (
				"${TARGET_BUILD_DIR}/${FRAMEWORKS_FOLDER_PATH}/hermes.framework",
			);
			runOnlyForDeploymentPostprocessing = 0;
			shellPath = /bin/sh;
			shellScript = "\"${PODS_ROOT}/Target Support Files/Pods-Rainbow/Pods-Rainbow-frameworks.sh\"\n";
			showEnvVarsInLog = 0;
		};
		E4C2661F6E35256197A9C5C9 /* [CP] Copy Pods Resources */ = {
			isa = PBXShellScriptBuildPhase;
			buildActionMask = 2147483647;
			files = (
			);
			inputPaths = (
				"${PODS_ROOT}/Target Support Files/Pods-SelectTokenIntent/Pods-SelectTokenIntent-resources.sh",
				"${PODS_CONFIGURATION_BUILD_DIR}/FirebaseABTesting/FirebaseABTesting_Privacy.bundle",
				"${PODS_CONFIGURATION_BUILD_DIR}/FirebaseCore/FirebaseCore_Privacy.bundle",
				"${PODS_CONFIGURATION_BUILD_DIR}/FirebaseCoreExtension/FirebaseCoreExtension_Privacy.bundle",
				"${PODS_CONFIGURATION_BUILD_DIR}/FirebaseCoreInternal/FirebaseCoreInternal_Privacy.bundle",
				"${PODS_CONFIGURATION_BUILD_DIR}/FirebaseInstallations/FirebaseInstallations_Privacy.bundle",
				"${PODS_CONFIGURATION_BUILD_DIR}/FirebaseRemoteConfig/FirebaseRemoteConfig_Privacy.bundle",
				"${PODS_CONFIGURATION_BUILD_DIR}/GoogleDataTransport/GoogleDataTransport_Privacy.bundle",
				"${PODS_CONFIGURATION_BUILD_DIR}/GoogleUtilities/GoogleUtilities_Privacy.bundle",
				"${PODS_CONFIGURATION_BUILD_DIR}/PromisesObjC/FBLPromises_Privacy.bundle",
				"${PODS_CONFIGURATION_BUILD_DIR}/nanopb/nanopb_Privacy.bundle",
			);
			name = "[CP] Copy Pods Resources";
			outputPaths = (
				"${TARGET_BUILD_DIR}/${UNLOCALIZED_RESOURCES_FOLDER_PATH}/FirebaseABTesting_Privacy.bundle",
				"${TARGET_BUILD_DIR}/${UNLOCALIZED_RESOURCES_FOLDER_PATH}/FirebaseCore_Privacy.bundle",
				"${TARGET_BUILD_DIR}/${UNLOCALIZED_RESOURCES_FOLDER_PATH}/FirebaseCoreExtension_Privacy.bundle",
				"${TARGET_BUILD_DIR}/${UNLOCALIZED_RESOURCES_FOLDER_PATH}/FirebaseCoreInternal_Privacy.bundle",
				"${TARGET_BUILD_DIR}/${UNLOCALIZED_RESOURCES_FOLDER_PATH}/FirebaseInstallations_Privacy.bundle",
				"${TARGET_BUILD_DIR}/${UNLOCALIZED_RESOURCES_FOLDER_PATH}/FirebaseRemoteConfig_Privacy.bundle",
				"${TARGET_BUILD_DIR}/${UNLOCALIZED_RESOURCES_FOLDER_PATH}/GoogleDataTransport_Privacy.bundle",
				"${TARGET_BUILD_DIR}/${UNLOCALIZED_RESOURCES_FOLDER_PATH}/GoogleUtilities_Privacy.bundle",
				"${TARGET_BUILD_DIR}/${UNLOCALIZED_RESOURCES_FOLDER_PATH}/FBLPromises_Privacy.bundle",
				"${TARGET_BUILD_DIR}/${UNLOCALIZED_RESOURCES_FOLDER_PATH}/nanopb_Privacy.bundle",
			);
			runOnlyForDeploymentPostprocessing = 0;
			shellPath = /bin/sh;
			shellScript = "\"${PODS_ROOT}/Target Support Files/Pods-SelectTokenIntent/Pods-SelectTokenIntent-resources.sh\"\n";
			showEnvVarsInLog = 0;
		};
/* End PBXShellScriptBuildPhase section */

/* Begin PBXSourcesBuildPhase section */
		0299CE732886202800B5C7E7 /* Sources */ = {
			isa = PBXSourcesBuildPhase;
			buildActionMask = 2147483647;
			files = (
				0299CE7B2886202800B5C7E7 /* NotificationService.m in Sources */,
			);
			runOnlyForDeploymentPostprocessing = 0;
		};
		13B07F871A680F5B00A75B9A /* Sources */ = {
			isa = PBXSourcesBuildPhase;
			buildActionMask = 2147483647;
			files = (
				C18FCD3D273C64D40079CE28 /* RainbowTokenList.swift in Sources */,
				C18FCD41273C64DE0079CE28 /* IconProvider.swift in Sources */,
				66A28EB024CAF1B500410A88 /* TestFlight.m in Sources */,
				6630540924A38A1900E5B030 /* RainbowText.m in Sources */,
				C18FCD42273C64E10079CE28 /* TokenProvider.swift in Sources */,
				C18FCD39273C64C90079CE28 /* TokenData.swift in Sources */,
				15E531DA242DAB7100797B89 /* NotificationManager.m in Sources */,
				66A1FEB524AB641100C3F539 /* UIViewController+slack.swift in Sources */,
				4D098C2F2811A9A5006A801A /* RNStartTime.m in Sources */,
				66A1FEB424AB641100C3F539 /* RNCMScreenStack.m in Sources */,
				C18FCD3E273C64D60079CE28 /* PriceData.swift in Sources */,
				15D66135277A751C0082F041 /* SelectTokenIntent.intentdefinition in Sources */,
				C127238A274EBBB6006AC743 /* CurrencyDetails.swift in Sources */,
				A4277DA323CFE85F0042BAF4 /* Theme.swift in Sources */,
				C18FCD32273C62230079CE28 /* PriceWidgetView.swift in Sources */,
				15E531D5242B28EF00797B89 /* UIImageViewWithPersistentAnimations.swift in Sources */,
				C18FCD3B273C64CF0079CE28 /* UIImage.swift in Sources */,
				C97EAD8D2BD6C6DF00322D53 /* RCTDeviceUUID.m in Sources */,
				0CBD31BD2DAE425300F0C242 /* RainbowSplashScreenManager.swift in Sources */,
				A4277D9F23CBD1910042BAF4 /* Extensions.swift in Sources */,
				A4D04BAC23D12FD5008C1DEC /* ButtonManager.m in Sources */,
				C18FCD3C273C64D10079CE28 /* TokenDetails.swift in Sources */,
				C179298527499A5B00044684 /* Constants.swift in Sources */,
				6655FFB425BB2B0700642961 /* ThemeModule.m in Sources */,
				C18C8E022798B02700D38B34 /* CurrencyProvider.swift in Sources */,
				66A1FEB624AB641100C3F539 /* RNCMScreen.m in Sources */,
				C18FCD3F273C64D80079CE28 /* CoinGeckoToken.swift in Sources */,
				C11640E8274DC10B00C9120A /* UIColor.swift in Sources */,
				A4D04BA923D12F99008C1DEC /* Button.swift in Sources */,
				66A1FEBC24ACBBE600C3F539 /* RNCMPortal.m in Sources */,
				C18FCD43273C64E40079CE28 /* PriceDataProvider.swift in Sources */,
				0CBD31BB2DAE41DA00F0C242 /* AppDelegate.swift in Sources */,
				E8D2945956C9619768A8D361 /* ExpoModulesProvider.swift in Sources */,
			);
			runOnlyForDeploymentPostprocessing = 0;
		};
		C16DCF58272BA6EF00FF5C78 /* Sources */ = {
			isa = PBXSourcesBuildPhase;
			buildActionMask = 2147483647;
			files = (
				15D66136277A751C0082F041 /* SelectTokenIntent.intentdefinition in Sources */,
				C151287F2739F676006517AB /* IconProvider.swift in Sources */,
				C1C61A922731A05700E5C0B3 /* RainbowTokenList.swift in Sources */,
				C16DCF71272BA75700FF5C78 /* CoinGeckoToken.swift in Sources */,
				C16DCFB1272BB8FC00FF5C78 /* PriceData.swift in Sources */,
				C127238B274EBBB6006AC743 /* CurrencyDetails.swift in Sources */,
				C11640E9274DC10C00C9120A /* UIColor.swift in Sources */,
				C18C8E032798B02700D38B34 /* CurrencyProvider.swift in Sources */,
				C179298627499A5B00044684 /* Constants.swift in Sources */,
				C1EB01302731B68400830E70 /* TokenDetails.swift in Sources */,
				C16DCF74272BA77A00FF5C78 /* TokenProvider.swift in Sources */,
				C16DCFB6272BC8F100FF5C78 /* TokenData.swift in Sources */,
				C1C61A6E272C9C8D00E5C0B3 /* UIImage.swift in Sources */,
				C16DCFAC272BB8ED00FF5C78 /* PriceDataProvider.swift in Sources */,
				C1038325273C2D0C00B18210 /* PriceWidgetView.swift in Sources */,
				C16DCF63272BA6EF00FF5C78 /* PriceWidget.swift in Sources */,
			);
			runOnlyForDeploymentPostprocessing = 0;
		};
		C16DCF7B272BAB9500FF5C78 /* Sources */ = {
			isa = PBXSourcesBuildPhase;
			buildActionMask = 2147483647;
			files = (
				15D66137277A751C0082F041 /* SelectTokenIntent.intentdefinition in Sources */,
				C127238C274EBBB6006AC743 /* CurrencyDetails.swift in Sources */,
				C179298727499A5B00044684 /* Constants.swift in Sources */,
				C18C8E042798B02700D38B34 /* CurrencyProvider.swift in Sources */,
				C1C61A932731A05700E5C0B3 /* RainbowTokenList.swift in Sources */,
				C15128802739F676006517AB /* IconProvider.swift in Sources */,
				C11640EA274DC10C00C9120A /* UIColor.swift in Sources */,
				C1C61A6F272C9C8D00E5C0B3 /* UIImage.swift in Sources */,
				C16DCFB2272BB8FC00FF5C78 /* PriceData.swift in Sources */,
				C16DCFB7272BC8F100FF5C78 /* TokenData.swift in Sources */,
				C16DCFAD272BB8ED00FF5C78 /* PriceDataProvider.swift in Sources */,
				C18FCD37273C62C50079CE28 /* PriceWidgetView.swift in Sources */,
				C16DCF84272BAB9500FF5C78 /* IntentHandler.swift in Sources */,
				C1EB01312731B68400830E70 /* TokenDetails.swift in Sources */,
				C1038337273C5C4200B18210 /* PriceWidget.swift in Sources */,
				C16DCFA8272BABCB00FF5C78 /* TokenProvider.swift in Sources */,
				C16DCFA6272BABC700FF5C78 /* CoinGeckoToken.swift in Sources */,
			);
			runOnlyForDeploymentPostprocessing = 0;
		};
		C9B3789C2C5159880085E5D0 /* Sources */ = {
			isa = PBXSourcesBuildPhase;
			buildActionMask = 2147483647;
			files = (
				C9B378A72C5159880085E5D0 /* ActionViewController.swift in Sources */,
			);
			runOnlyForDeploymentPostprocessing = 0;
		};
		C9B378B42C515A860085E5D0 /* Sources */ = {
			isa = PBXSourcesBuildPhase;
			buildActionMask = 2147483647;
			files = (
				C9B378BB2C515A860085E5D0 /* ShareViewController.swift in Sources */,
			);
			runOnlyForDeploymentPostprocessing = 0;
		};
/* End PBXSourcesBuildPhase section */

/* Begin PBXTargetDependency section */
		0299CE7E2886202800B5C7E7 /* PBXTargetDependency */ = {
			isa = PBXTargetDependency;
			target = 0299CE762886202800B5C7E7 /* ImageNotification */;
			targetProxy = 0299CE7D2886202800B5C7E7 /* PBXContainerItemProxy */;
		};
		C16DCF68272BA6F000FF5C78 /* PBXTargetDependency */ = {
			isa = PBXTargetDependency;
			target = C16DCF5B272BA6EF00FF5C78 /* PriceWidgetExtension */;
			targetProxy = C16DCF67272BA6F000FF5C78 /* PBXContainerItemProxy */;
		};
		C16DCF98272BAB9600FF5C78 /* PBXTargetDependency */ = {
			isa = PBXTargetDependency;
			target = C16DCF7E272BAB9500FF5C78 /* SelectTokenIntent */;
			targetProxy = C16DCF97272BAB9600FF5C78 /* PBXContainerItemProxy */;
		};
		C9B378AD2C5159880085E5D0 /* PBXTargetDependency */ = {
			isa = PBXTargetDependency;
			target = C9B3789F2C5159880085E5D0 /* OpenInRainbow */;
			targetProxy = C9B378AC2C5159880085E5D0 /* PBXContainerItemProxy */;
		};
		C9B378C12C515A860085E5D0 /* PBXTargetDependency */ = {
			isa = PBXTargetDependency;
			target = C9B378B72C515A860085E5D0 /* ShareWithRainbow */;
			targetProxy = C9B378C02C515A860085E5D0 /* PBXContainerItemProxy */;
		};
/* End PBXTargetDependency section */

/* Begin PBXVariantGroup section */
		13B07FB11A68108700A75B9A /* LaunchScreen.xib */ = {
			isa = PBXVariantGroup;
			children = (
				13B07FB21A68108700A75B9A /* Base */,
			);
			name = LaunchScreen.xib;
			path = Rainbow;
			sourceTree = "<group>";
		};
		15D66139277A751C0082F041 /* SelectTokenIntent.intentdefinition */ = {
			isa = PBXVariantGroup;
			children = (
				15D66138277A751C0082F041 /* Base */,
				15D6613B277A75230082F041 /* English */,
				15D6613D277A75240082F041 /* en */,
			);
			name = SelectTokenIntent.intentdefinition;
			sourceTree = "<group>";
		};
		C9B378A82C5159880085E5D0 /* MainInterface.storyboard */ = {
			isa = PBXVariantGroup;
			children = (
				C9B378A92C5159880085E5D0 /* Base */,
			);
			name = MainInterface.storyboard;
			sourceTree = "<group>";
		};
		C9B378BC2C515A860085E5D0 /* MainInterface.storyboard */ = {
			isa = PBXVariantGroup;
			children = (
				C9B378BD2C515A860085E5D0 /* Base */,
			);
			name = MainInterface.storyboard;
			sourceTree = "<group>";
		};
/* End PBXVariantGroup section */

/* Begin XCBuildConfiguration section */
		0299CE802886202800B5C7E7 /* Debug */ = {
			isa = XCBuildConfiguration;
			baseConfigurationReference = B47892EEE6EFD4C80BC11BAC /* Pods-ImageNotification.debug.xcconfig */;
			buildSettings = {
				APPLICATION_EXTENSION_API_ONLY = YES;
				CLANG_ANALYZER_NONNULL = YES;
				CLANG_ANALYZER_NUMBER_OBJECT_CONVERSION = YES_AGGRESSIVE;
				CLANG_CXX_LANGUAGE_STANDARD = "gnu++17";
				CLANG_ENABLE_OBJC_WEAK = YES;
				CLANG_WARN_BLOCK_CAPTURE_AUTORELEASING = YES;
				CLANG_WARN_COMMA = YES;
				CLANG_WARN_DEPRECATED_OBJC_IMPLEMENTATIONS = YES;
				CLANG_WARN_DOCUMENTATION_COMMENTS = YES;
				CLANG_WARN_INFINITE_RECURSION = YES;
				CLANG_WARN_NON_LITERAL_NULL_CONVERSION = YES;
				CLANG_WARN_OBJC_IMPLICIT_RETAIN_SELF = YES;
				CLANG_WARN_OBJC_LITERAL_CONVERSION = YES;
				CLANG_WARN_RANGE_LOOP_ANALYSIS = YES;
				CLANG_WARN_STRICT_PROTOTYPES = YES;
				CLANG_WARN_SUSPICIOUS_MOVE = YES;
				CLANG_WARN_UNGUARDED_AVAILABILITY = YES_AGGRESSIVE;
				CODE_SIGN_IDENTITY = "Apple Development";
				CODE_SIGN_STYLE = Automatic;
				COPY_PHASE_STRIP = NO;
				CURRENT_PROJECT_VERSION = 1;
				DEBUG_INFORMATION_FORMAT = dwarf;
				DEVELOPMENT_TEAM = L74NQAQB8H;
				ENABLE_TESTABILITY = YES;
				"EXCLUDED_ARCHS[sdk=iphonesimulator*]" = arm64;
				GCC_C_LANGUAGE_STANDARD = gnu11;
				GCC_NO_COMMON_BLOCKS = YES;
				GENERATE_INFOPLIST_FILE = YES;
				INFOPLIST_FILE = ImageNotification/Info.plist;
				INFOPLIST_KEY_CFBundleDisplayName = ImageNotification;
				INFOPLIST_KEY_NSHumanReadableCopyright = "Copyright © 2022 Rainbow. All rights reserved.";
				IPHONEOS_DEPLOYMENT_TARGET = 15.1;
				LD_RUNPATH_SEARCH_PATHS = (
					"$(inherited)",
					"@executable_path/Frameworks",
					"@executable_path/../../Frameworks",
				);
				MARKETING_VERSION = 1.0;
				MTL_ENABLE_DEBUG_INFO = INCLUDE_SOURCE;
				MTL_FAST_MATH = YES;
				OTHER_SWIFT_FLAGS = "$(inherited) -D EXPO_CONFIGURATION_DEBUG";
				PRODUCT_BUNDLE_IDENTIFIER = me.rainbow.ImageNotification;
				PRODUCT_NAME = "$(TARGET_NAME)";
				PROVISIONING_PROFILE_SPECIFIER = "";
				SKIP_INSTALL = YES;
				SWIFT_EMIT_LOC_STRINGS = YES;
				SWIFT_PRECOMPILE_BRIDGING_HEADER = NO;
				TARGETED_DEVICE_FAMILY = "1,2";
			};
			name = Debug;
		};
		0299CE812886202800B5C7E7 /* Release */ = {
			isa = XCBuildConfiguration;
			baseConfigurationReference = 7A991C2BEC211928EBA3BCD0 /* Pods-ImageNotification.release.xcconfig */;
			buildSettings = {
				APPLICATION_EXTENSION_API_ONLY = YES;
				CLANG_ANALYZER_NONNULL = YES;
				CLANG_ANALYZER_NUMBER_OBJECT_CONVERSION = YES_AGGRESSIVE;
				CLANG_CXX_LANGUAGE_STANDARD = "gnu++17";
				CLANG_ENABLE_OBJC_WEAK = YES;
				CLANG_WARN_BLOCK_CAPTURE_AUTORELEASING = YES;
				CLANG_WARN_COMMA = YES;
				CLANG_WARN_DEPRECATED_OBJC_IMPLEMENTATIONS = YES;
				CLANG_WARN_DOCUMENTATION_COMMENTS = YES;
				CLANG_WARN_INFINITE_RECURSION = YES;
				CLANG_WARN_NON_LITERAL_NULL_CONVERSION = YES;
				CLANG_WARN_OBJC_IMPLICIT_RETAIN_SELF = YES;
				CLANG_WARN_OBJC_LITERAL_CONVERSION = YES;
				CLANG_WARN_RANGE_LOOP_ANALYSIS = YES;
				CLANG_WARN_STRICT_PROTOTYPES = YES;
				CLANG_WARN_SUSPICIOUS_MOVE = YES;
				CLANG_WARN_UNGUARDED_AVAILABILITY = YES_AGGRESSIVE;
				CODE_SIGN_IDENTITY = "Apple Development";
				"CODE_SIGN_IDENTITY[sdk=iphoneos*]" = "iPhone Distribution";
				CODE_SIGN_STYLE = Manual;
				COPY_PHASE_STRIP = NO;
				CURRENT_PROJECT_VERSION = 1;
				DEBUG_INFORMATION_FORMAT = "dwarf-with-dsym";
				DEVELOPMENT_TEAM = "";
				"DEVELOPMENT_TEAM[sdk=iphoneos*]" = L74NQAQB8H;
				"EXCLUDED_ARCHS[sdk=iphonesimulator*]" = arm64;
				GCC_C_LANGUAGE_STANDARD = gnu11;
				GCC_NO_COMMON_BLOCKS = YES;
				GENERATE_INFOPLIST_FILE = YES;
				INFOPLIST_FILE = ImageNotification/Info.plist;
				INFOPLIST_KEY_CFBundleDisplayName = ImageNotification;
				INFOPLIST_KEY_NSHumanReadableCopyright = "Copyright © 2022 Rainbow. All rights reserved.";
				IPHONEOS_DEPLOYMENT_TARGET = 15.1;
				LD_RUNPATH_SEARCH_PATHS = (
					"$(inherited)",
					"@executable_path/Frameworks",
					"@executable_path/../../Frameworks",
				);
				MARKETING_VERSION = 1.0;
				MTL_FAST_MATH = YES;
				OTHER_SWIFT_FLAGS = "$(inherited) -D EXPO_CONFIGURATION_RELEASE";
				PRODUCT_BUNDLE_IDENTIFIER = me.rainbow.ImageNotification;
				PRODUCT_NAME = "$(TARGET_NAME)";
				PROVISIONING_PROFILE_SPECIFIER = "";
				"PROVISIONING_PROFILE_SPECIFIER[sdk=iphoneos*]" = "match AppStore me.rainbow.ImageNotification";
				SKIP_INSTALL = YES;
				SWIFT_EMIT_LOC_STRINGS = YES;
				SWIFT_PRECOMPILE_BRIDGING_HEADER = NO;
				TARGETED_DEVICE_FAMILY = "1,2";
			};
			name = Release;
		};
		0299CE822886202800B5C7E7 /* LocalRelease */ = {
			isa = XCBuildConfiguration;
			baseConfigurationReference = 9DEC22A96A139A191B83A390 /* Pods-ImageNotification.localrelease.xcconfig */;
			buildSettings = {
				APPLICATION_EXTENSION_API_ONLY = YES;
				CLANG_ANALYZER_NONNULL = YES;
				CLANG_ANALYZER_NUMBER_OBJECT_CONVERSION = YES_AGGRESSIVE;
				CLANG_CXX_LANGUAGE_STANDARD = "gnu++17";
				CLANG_ENABLE_OBJC_WEAK = YES;
				CLANG_WARN_BLOCK_CAPTURE_AUTORELEASING = YES;
				CLANG_WARN_COMMA = YES;
				CLANG_WARN_DEPRECATED_OBJC_IMPLEMENTATIONS = YES;
				CLANG_WARN_DOCUMENTATION_COMMENTS = YES;
				CLANG_WARN_INFINITE_RECURSION = YES;
				CLANG_WARN_NON_LITERAL_NULL_CONVERSION = YES;
				CLANG_WARN_OBJC_IMPLICIT_RETAIN_SELF = YES;
				CLANG_WARN_OBJC_LITERAL_CONVERSION = YES;
				CLANG_WARN_RANGE_LOOP_ANALYSIS = YES;
				CLANG_WARN_STRICT_PROTOTYPES = YES;
				CLANG_WARN_SUSPICIOUS_MOVE = YES;
				CLANG_WARN_UNGUARDED_AVAILABILITY = YES_AGGRESSIVE;
				CODE_SIGN_IDENTITY = "Apple Development";
				CODE_SIGN_STYLE = Automatic;
				COPY_PHASE_STRIP = NO;
				CURRENT_PROJECT_VERSION = 1;
				DEBUG_INFORMATION_FORMAT = "dwarf-with-dsym";
				DEVELOPMENT_TEAM = L74NQAQB8H;
				"EXCLUDED_ARCHS[sdk=iphonesimulator*]" = arm64;
				GCC_C_LANGUAGE_STANDARD = gnu11;
				GCC_NO_COMMON_BLOCKS = YES;
				GENERATE_INFOPLIST_FILE = YES;
				INFOPLIST_FILE = ImageNotification/Info.plist;
				INFOPLIST_KEY_CFBundleDisplayName = ImageNotification;
				INFOPLIST_KEY_NSHumanReadableCopyright = "Copyright © 2022 Rainbow. All rights reserved.";
				IPHONEOS_DEPLOYMENT_TARGET = 15.1;
				LD_RUNPATH_SEARCH_PATHS = (
					"$(inherited)",
					"@executable_path/Frameworks",
					"@executable_path/../../Frameworks",
				);
				MARKETING_VERSION = 1.0;
				MTL_FAST_MATH = YES;
				OTHER_SWIFT_FLAGS = "$(inherited) -D EXPO_CONFIGURATION_RELEASE";
				PRODUCT_BUNDLE_IDENTIFIER = me.rainbow.ImageNotification;
				PRODUCT_NAME = "$(TARGET_NAME)";
				PROVISIONING_PROFILE_SPECIFIER = "";
				SKIP_INSTALL = YES;
				SWIFT_EMIT_LOC_STRINGS = YES;
				SWIFT_PRECOMPILE_BRIDGING_HEADER = NO;
				TARGETED_DEVICE_FAMILY = "1,2";
			};
			name = LocalRelease;
		};
		0299CE832886202800B5C7E7 /* Staging */ = {
			isa = XCBuildConfiguration;
			baseConfigurationReference = 6A019FA41C203178B04D7B4E /* Pods-ImageNotification.staging.xcconfig */;
			buildSettings = {
				APPLICATION_EXTENSION_API_ONLY = YES;
				CLANG_ANALYZER_NONNULL = YES;
				CLANG_ANALYZER_NUMBER_OBJECT_CONVERSION = YES_AGGRESSIVE;
				CLANG_CXX_LANGUAGE_STANDARD = "gnu++17";
				CLANG_ENABLE_OBJC_WEAK = YES;
				CLANG_WARN_BLOCK_CAPTURE_AUTORELEASING = YES;
				CLANG_WARN_COMMA = YES;
				CLANG_WARN_DEPRECATED_OBJC_IMPLEMENTATIONS = YES;
				CLANG_WARN_DOCUMENTATION_COMMENTS = YES;
				CLANG_WARN_INFINITE_RECURSION = YES;
				CLANG_WARN_NON_LITERAL_NULL_CONVERSION = YES;
				CLANG_WARN_OBJC_IMPLICIT_RETAIN_SELF = YES;
				CLANG_WARN_OBJC_LITERAL_CONVERSION = YES;
				CLANG_WARN_RANGE_LOOP_ANALYSIS = YES;
				CLANG_WARN_STRICT_PROTOTYPES = YES;
				CLANG_WARN_SUSPICIOUS_MOVE = YES;
				CLANG_WARN_UNGUARDED_AVAILABILITY = YES_AGGRESSIVE;
				CODE_SIGN_IDENTITY = "Apple Development";
				CODE_SIGN_STYLE = Automatic;
				COPY_PHASE_STRIP = NO;
				CURRENT_PROJECT_VERSION = 1;
				DEBUG_INFORMATION_FORMAT = "dwarf-with-dsym";
				DEVELOPMENT_TEAM = L74NQAQB8H;
				"EXCLUDED_ARCHS[sdk=iphonesimulator*]" = arm64;
				GCC_C_LANGUAGE_STANDARD = gnu11;
				GCC_NO_COMMON_BLOCKS = YES;
				GENERATE_INFOPLIST_FILE = YES;
				INFOPLIST_FILE = ImageNotification/Info.plist;
				INFOPLIST_KEY_CFBundleDisplayName = ImageNotification;
				INFOPLIST_KEY_NSHumanReadableCopyright = "Copyright © 2022 Rainbow. All rights reserved.";
				IPHONEOS_DEPLOYMENT_TARGET = 15.1;
				LD_RUNPATH_SEARCH_PATHS = (
					"$(inherited)",
					"@executable_path/Frameworks",
					"@executable_path/../../Frameworks",
				);
				MARKETING_VERSION = 1.0;
				MTL_FAST_MATH = YES;
				OTHER_SWIFT_FLAGS = "$(inherited) -D EXPO_CONFIGURATION_RELEASE";
				PRODUCT_BUNDLE_IDENTIFIER = me.rainbow.ImageNotification;
				PRODUCT_NAME = "$(TARGET_NAME)";
				PROVISIONING_PROFILE_SPECIFIER = "";
				SKIP_INSTALL = YES;
				SWIFT_EMIT_LOC_STRINGS = YES;
				SWIFT_PRECOMPILE_BRIDGING_HEADER = NO;
				TARGETED_DEVICE_FAMILY = "1,2";
			};
			name = Staging;
		};
		13B07F941A680F5B00A75B9A /* Debug */ = {
			isa = XCBuildConfiguration;
			baseConfigurationReference = 5145BC2ADEFEEE22628057D8 /* Pods-Rainbow.debug.xcconfig */;
			buildSettings = {
				ALWAYS_EMBED_SWIFT_STANDARD_LIBRARIES = YES;
				APPLICATION_EXTENSION_API_ONLY = NO;
				ASSETCATALOG_COMPILER_ALTERNATE_APPICON_NAMES = "og, joy";
				ASSETCATALOG_COMPILER_APPICON_NAME = AppIcon;
				ASSETCATALOG_COMPILER_INCLUDE_ALL_APPICON_ASSETS = YES;
				ASSETCATALOG_COMPILER_OPTIMIZATION = time;
				CLANG_ENABLE_MODULES = YES;
				CODE_SIGN_ENTITLEMENTS = Rainbow/RainbowDebug.entitlements;
				CODE_SIGN_IDENTITY = "Apple Development";
				CODE_SIGN_STYLE = Automatic;
				COPY_PHASE_STRIP = NO;
				CURRENT_PROJECT_VERSION = 1;
				DEAD_CODE_STRIPPING = YES;
				DEBUG_INFORMATION_FORMAT = "dwarf-with-dsym";
				DEVELOPMENT_TEAM = L74NQAQB8H;
				ENABLE_BITCODE = NO;
				"EXCLUDED_ARCHS[sdk=iphonesimulator*]" = arm64;
				FRAMEWORK_SEARCH_PATHS = (
					"$(inherited)",
					"$(PROJECT_DIR)/Frameworks",
				);
				GCC_PRECOMPILE_PREFIX_HEADER = NO;
				"GCC_PREPROCESSOR_DEFINITIONS[arch=*]" = (
					"$(inherited)",
					"COCOAPODS=1",
					"$(inherited)",
					"GPB_USE_PROTOBUF_FRAMEWORK_IMPORTS=1",
					"$(inherited)",
					"SD_WEBP=1",
					"$(inherited)",
					"PB_FIELD_32BIT=1",
					"PB_NO_PACKED_STRUCTS=1",
					"PB_ENABLE_MALLOC=1",
					"FB_SONARKIT_ENABLED=1",
				);
				GCC_UNROLL_LOOPS = NO;
				HEADER_SEARCH_PATHS = (
					"$(inherited)",
					"$(PROJECT_DIR)/Frameworks",
					"$(SRCROOT)/../node_modules/react-native-tooltip/ToolTipMenu",
					"$(SRCROOT)/../node_modules/@ledgerhq/react-native-passcode-auth",
					"$(SRCROOT)/../node_modules/react-native-firebase/ios/RNFirebase/**",
					"$(SRCROOT)/../node_modules/react-native/Libraries/LinkingIOS/**",
				);
				INFOPLIST_FILE = Rainbow/Info.plist;
				INTENTS_CODEGEN_LANGUAGE = "Objective-C";
				IPHONEOS_DEPLOYMENT_TARGET = 15.1;
				LD_RUNPATH_SEARCH_PATHS = (
					"$(inherited)",
					"@executable_path/Frameworks",
				);
				LIBRARY_SEARCH_PATHS = (
					"$(SDKROOT)/usr/lib/swift",
					"$(inherited)",
					"$(PROJECT_DIR)",
				);
				LLVM_LTO = YES;
				MARKETING_VERSION = 1.9.70;
				OTHER_CFLAGS = "$(inherited)";
				OTHER_LDFLAGS = (
					"$(inherited)",
					"-ObjC",
					"-lc++",
				);
				OTHER_SWIFT_FLAGS = "$(inherited) -D EXPO_CONFIGURATION_DEBUG";
				PRODUCT_BUNDLE_IDENTIFIER = me.rainbow;
				PRODUCT_NAME = Rainbow;
				PROVISIONING_PROFILE = "";
				PROVISIONING_PROFILE_SPECIFIER = "";
				SWIFT_OBJC_BRIDGING_HEADER = "Rainbow-Bridging-Header.h";
				SWIFT_OPTIMIZATION_LEVEL = "-Onone";
				SWIFT_PRECOMPILE_BRIDGING_HEADER = NO;
				SWIFT_VERSION = 5.0;
				VERSIONING_SYSTEM = "apple-generic";
			};
			name = Debug;
		};
		13B07F951A680F5B00A75B9A /* Release */ = {
			isa = XCBuildConfiguration;
			baseConfigurationReference = EDC9D04C9BEA897F9274A488 /* Pods-Rainbow.release.xcconfig */;
			buildSettings = {
				ALWAYS_EMBED_SWIFT_STANDARD_LIBRARIES = YES;
				APPLICATION_EXTENSION_API_ONLY = NO;
				ASSETCATALOG_COMPILER_ALTERNATE_APPICON_NAMES = "og, joy";
				ASSETCATALOG_COMPILER_APPICON_NAME = AppIcon;
				ASSETCATALOG_COMPILER_INCLUDE_ALL_APPICON_ASSETS = YES;
				ASSETCATALOG_COMPILER_OPTIMIZATION = "";
				CLANG_ENABLE_MODULES = YES;
				CODE_SIGN_ENTITLEMENTS = Rainbow/RainbowRelease.entitlements;
				CODE_SIGN_IDENTITY = "Apple Development";
				"CODE_SIGN_IDENTITY[sdk=iphoneos*]" = "iPhone Distribution";
				CODE_SIGN_STYLE = Manual;
				CURRENT_PROJECT_VERSION = 1;
				DEBUG_INFORMATION_FORMAT = "dwarf-with-dsym";
				DEVELOPMENT_TEAM = "";
				"DEVELOPMENT_TEAM[sdk=iphoneos*]" = L74NQAQB8H;
				ENABLE_BITCODE = NO;
				"EXCLUDED_ARCHS[sdk=iphonesimulator*]" = arm64;
				FRAMEWORK_SEARCH_PATHS = (
					"$(inherited)",
					"$(PROJECT_DIR)/Frameworks",
				);
				GCC_PRECOMPILE_PREFIX_HEADER = YES;
				GCC_UNROLL_LOOPS = YES;
				HEADER_SEARCH_PATHS = (
					"$(inherited)",
					"$(PROJECT_DIR)/Frameworks",
					"$(SRCROOT)/../node_modules/react-native-tooltip/ToolTipMenu",
					"$(SRCROOT)/../node_modules/@ledgerhq/react-native-passcode-auth",
					"$(SRCROOT)/../node_modules/react-native-firebase/ios/RNFirebase/**",
					"$(SRCROOT)/../node_modules/react-native/Libraries/LinkingIOS/**",
				);
				INFOPLIST_FILE = Rainbow/Info.plist;
				INTENTS_CODEGEN_LANGUAGE = "Objective-C";
				IPHONEOS_DEPLOYMENT_TARGET = 15.1;
				LD_RUNPATH_SEARCH_PATHS = (
					"$(inherited)",
					"@executable_path/Frameworks",
				);
				LIBRARY_SEARCH_PATHS = (
					"$(SDKROOT)/usr/lib/swift",
					"$(inherited)",
					"$(PROJECT_DIR)",
				);
				LLVM_LTO = YES;
				MARKETING_VERSION = 1.9.70;
				OTHER_CFLAGS = "$(inherited)";
				OTHER_LDFLAGS = (
					"$(inherited)",
					"-ObjC",
					"-lc++",
				);
				OTHER_SWIFT_FLAGS = "$(inherited) -D EXPO_CONFIGURATION_RELEASE";
				PRODUCT_BUNDLE_IDENTIFIER = me.rainbow;
				PRODUCT_NAME = Rainbow;
				PROVISIONING_PROFILE = "";
				PROVISIONING_PROFILE_SPECIFIER = "";
				"PROVISIONING_PROFILE_SPECIFIER[sdk=iphoneos*]" = "match AppStore me.rainbow";
				SWIFT_OBJC_BRIDGING_HEADER = "Rainbow-Bridging-Header.h";
				SWIFT_PRECOMPILE_BRIDGING_HEADER = NO;
				SWIFT_VERSION = 5.0;
				VERSIONING_SYSTEM = "apple-generic";
			};
			name = Release;
		};
		2C6A799721127ED9003AFB37 /* Staging */ = {
			isa = XCBuildConfiguration;
			baseConfigurationReference = 15DC38D0247E0E0A00919009 /* staging.xcconfig */;
			buildSettings = {
				ALWAYS_SEARCH_USER_PATHS = NO;
				APPLICATION_EXTENSION_API_ONLY = NO;
				CC = "";
				CLANG_CXX_LANGUAGE_STANDARD = "c++20";
				CLANG_CXX_LIBRARY = "libc++";
				CLANG_ENABLE_MODULES = YES;
				CLANG_ENABLE_OBJC_ARC = YES;
				CLANG_WARN_BOOL_CONVERSION = YES;
				CLANG_WARN_CONSTANT_CONVERSION = YES;
				CLANG_WARN_DIRECT_OBJC_ISA_USAGE = YES_ERROR;
				CLANG_WARN_EMPTY_BODY = YES;
				CLANG_WARN_ENUM_CONVERSION = YES;
				CLANG_WARN_INT_CONVERSION = YES;
				CLANG_WARN_OBJC_ROOT_CLASS = YES_ERROR;
				CLANG_WARN_UNREACHABLE_CODE = YES;
				CLANG_WARN__DUPLICATE_METHOD_MATCH = YES;
				"CODE_SIGN_IDENTITY[sdk=iphoneos*]" = "iPhone Developer";
				CONFIGURATION_BUILD_DIR = "$(BUILD_DIR)/Release$(EFFECTIVE_PLATFORM_NAME)";
				COPY_PHASE_STRIP = YES;
				CXX = "";
				ENABLE_NS_ASSERTIONS = NO;
				ENABLE_STRICT_OBJC_MSGSEND = YES;
				"EXCLUDED_ARCHS[sdk=iphonesimulator*]" = i386;
				GCC_C_LANGUAGE_STANDARD = gnu99;
				GCC_PREPROCESSOR_DEFINITIONS = (
					"$(inherited)",
					_LIBCPP_ENABLE_CXX17_REMOVED_UNARY_BINARY_FUNCTION,
				);
				GCC_WARN_64_TO_32_BIT_CONVERSION = YES;
				GCC_WARN_ABOUT_RETURN_TYPE = YES_ERROR;
				GCC_WARN_UNDECLARED_SELECTOR = YES;
				GCC_WARN_UNINITIALIZED_AUTOS = YES_AGGRESSIVE;
				GCC_WARN_UNUSED_FUNCTION = YES;
				GCC_WARN_UNUSED_VARIABLE = YES;
				INTENTS_CODEGEN_LANGUAGE = Swift;
				IPHONEOS_DEPLOYMENT_TARGET = 15.1;
				LD = "";
				LDPLUSPLUS = "";
				MTL_ENABLE_DEBUG_INFO = NO;
				OTHER_CFLAGS = "";
				OTHER_CPLUSPLUSFLAGS = "$(OTHER_CFLAGS)";
				OTHER_LDFLAGS = (
					"-weak_framework",
					SwiftUI,
				);
				REACT_NATIVE_PATH = "${PODS_ROOT}/../../node_modules/react-native";
				SDKROOT = iphoneos;
				USE_HERMES = true;
				VALIDATE_PRODUCT = YES;
			};
			name = Staging;
		};
		2C6A799821127ED9003AFB37 /* Staging */ = {
			isa = XCBuildConfiguration;
			baseConfigurationReference = EABF3EC07EF93DE5666762E2 /* Pods-Rainbow.staging.xcconfig */;
			buildSettings = {
				ALWAYS_EMBED_SWIFT_STANDARD_LIBRARIES = YES;
				APPLICATION_EXTENSION_API_ONLY = NO;
				ASSETCATALOG_COMPILER_ALTERNATE_APPICON_NAMES = "og, joy";
				ASSETCATALOG_COMPILER_APPICON_NAME = AppIcon;
				ASSETCATALOG_COMPILER_INCLUDE_ALL_APPICON_ASSETS = YES;
				ASSETCATALOG_COMPILER_OPTIMIZATION = "";
				CLANG_ENABLE_MODULES = YES;
				CODE_SIGN_ENTITLEMENTS = Rainbow/Rainbow.entitlements;
				CODE_SIGN_IDENTITY = "Apple Development";
				CODE_SIGN_STYLE = Automatic;
				CURRENT_PROJECT_VERSION = 1;
				DEBUG_INFORMATION_FORMAT = "dwarf-with-dsym";
				DEVELOPMENT_TEAM = 2897MY7R2W;
				ENABLE_BITCODE = NO;
				"EXCLUDED_ARCHS[sdk=iphonesimulator*]" = arm64;
				FRAMEWORK_SEARCH_PATHS = (
					"$(inherited)",
					"$(PROJECT_DIR)/Frameworks",
				);
				GCC_PRECOMPILE_PREFIX_HEADER = YES;
				GCC_UNROLL_LOOPS = YES;
				HEADER_SEARCH_PATHS = (
					"$(inherited)",
					"$(PROJECT_DIR)/Frameworks",
					"$(SRCROOT)/../node_modules/react-native-tooltip/ToolTipMenu",
					"$(SRCROOT)/../node_modules/@ledgerhq/react-native-passcode-auth",
					"$(SRCROOT)/../node_modules/react-native-firebase/ios/RNFirebase/**",
				);
				INFOPLIST_FILE = Rainbow/Info.plist;
				INTENTS_CODEGEN_LANGUAGE = "Objective-C";
				IPHONEOS_DEPLOYMENT_TARGET = 15.1;
				LD_RUNPATH_SEARCH_PATHS = (
					"$(inherited)",
					"@executable_path/Frameworks",
				);
				LIBRARY_SEARCH_PATHS = (
					"$(SDKROOT)/usr/lib/swift",
					"$(inherited)",
					"$(PROJECT_DIR)",
				);
				LLVM_LTO = YES;
				MARKETING_VERSION = 1.9.70;
				OTHER_CFLAGS = "$(inherited)";
				OTHER_LDFLAGS = (
					"$(inherited)",
					"-ObjC",
					"-lc++",
				);
				OTHER_SWIFT_FLAGS = "$(inherited) -D EXPO_CONFIGURATION_RELEASE";
				PRODUCT_BUNDLE_IDENTIFIER = me.rainbow;
				PRODUCT_NAME = Rainbow;
				PROVISIONING_PROFILE = "";
				PROVISIONING_PROFILE_SPECIFIER = "";
				SWIFT_OBJC_BRIDGING_HEADER = "Rainbow-Bridging-Header.h";
				SWIFT_PRECOMPILE_BRIDGING_HEADER = NO;
				SWIFT_VERSION = 5.0;
				VERSIONING_SYSTEM = "apple-generic";
			};
			name = Staging;
		};
		2C87B7992197FA1900682EC4 /* LocalRelease */ = {
			isa = XCBuildConfiguration;
			baseConfigurationReference = 15DC38CF247E0E0A00919009 /* localrelease.xcconfig */;
			buildSettings = {
				ALWAYS_SEARCH_USER_PATHS = NO;
				APPLICATION_EXTENSION_API_ONLY = NO;
				CC = "";
				CLANG_CXX_LANGUAGE_STANDARD = "c++20";
				CLANG_CXX_LIBRARY = "libc++";
				CLANG_ENABLE_MODULES = YES;
				CLANG_ENABLE_OBJC_ARC = YES;
				CLANG_WARN_BOOL_CONVERSION = YES;
				CLANG_WARN_CONSTANT_CONVERSION = YES;
				CLANG_WARN_DIRECT_OBJC_ISA_USAGE = YES_ERROR;
				CLANG_WARN_EMPTY_BODY = YES;
				CLANG_WARN_ENUM_CONVERSION = YES;
				CLANG_WARN_INT_CONVERSION = YES;
				CLANG_WARN_OBJC_ROOT_CLASS = YES_ERROR;
				CLANG_WARN_UNREACHABLE_CODE = YES;
				CLANG_WARN__DUPLICATE_METHOD_MATCH = YES;
				"CODE_SIGN_IDENTITY[sdk=iphoneos*]" = "iPhone Developer";
				CONFIGURATION_BUILD_DIR = "$(BUILD_DIR)/Release$(EFFECTIVE_PLATFORM_NAME)";
				COPY_PHASE_STRIP = YES;
				CXX = "";
				ENABLE_NS_ASSERTIONS = NO;
				ENABLE_STRICT_OBJC_MSGSEND = YES;
				"EXCLUDED_ARCHS[sdk=iphonesimulator*]" = i386;
				GCC_C_LANGUAGE_STANDARD = gnu99;
				GCC_PREPROCESSOR_DEFINITIONS = (
					"LOCAL_RELEASE=1",
					_LIBCPP_ENABLE_CXX17_REMOVED_UNARY_BINARY_FUNCTION,
				);
				GCC_WARN_64_TO_32_BIT_CONVERSION = YES;
				GCC_WARN_ABOUT_RETURN_TYPE = YES_ERROR;
				GCC_WARN_UNDECLARED_SELECTOR = YES;
				GCC_WARN_UNINITIALIZED_AUTOS = YES_AGGRESSIVE;
				GCC_WARN_UNUSED_FUNCTION = YES;
				GCC_WARN_UNUSED_VARIABLE = YES;
				INTENTS_CODEGEN_LANGUAGE = Swift;
				IPHONEOS_DEPLOYMENT_TARGET = 15.1;
				LD = "";
				LDPLUSPLUS = "";
				MTL_ENABLE_DEBUG_INFO = NO;
				OTHER_CFLAGS = "";
				OTHER_CPLUSPLUSFLAGS = "$(OTHER_CFLAGS)";
				OTHER_LDFLAGS = (
					"-weak_framework",
					SwiftUI,
				);
				REACT_NATIVE_PATH = "${PODS_ROOT}/../../node_modules/react-native";
				SDKROOT = iphoneos;
				USE_HERMES = true;
				VALIDATE_PRODUCT = YES;
			};
			name = LocalRelease;
		};
		2C87B79A2197FA1900682EC4 /* LocalRelease */ = {
			isa = XCBuildConfiguration;
			baseConfigurationReference = 8B2CED8B9A9E2757FD5680E4 /* Pods-Rainbow.localrelease.xcconfig */;
			buildSettings = {
				ALWAYS_EMBED_SWIFT_STANDARD_LIBRARIES = YES;
				APPLICATION_EXTENSION_API_ONLY = NO;
				ASSETCATALOG_COMPILER_ALTERNATE_APPICON_NAMES = "og, joy";
				ASSETCATALOG_COMPILER_APPICON_NAME = AppIcon;
				ASSETCATALOG_COMPILER_INCLUDE_ALL_APPICON_ASSETS = YES;
				ASSETCATALOG_COMPILER_OPTIMIZATION = time;
				CLANG_ENABLE_MODULES = YES;
				CODE_SIGN_ENTITLEMENTS = Rainbow/Rainbow.entitlements;
				CODE_SIGN_IDENTITY = "Apple Development";
				CODE_SIGN_STYLE = Automatic;
				CURRENT_PROJECT_VERSION = 1;
				DEBUG_INFORMATION_FORMAT = "dwarf-with-dsym";
				DEVELOPMENT_TEAM = 2897MY7R2W;
				ENABLE_BITCODE = NO;
				"EXCLUDED_ARCHS[sdk=iphonesimulator*]" = arm64;
				FRAMEWORK_SEARCH_PATHS = (
					"$(inherited)",
					"$(PROJECT_DIR)/Frameworks",
				);
				GCC_PRECOMPILE_PREFIX_HEADER = YES;
				GCC_UNROLL_LOOPS = YES;
				HEADER_SEARCH_PATHS = (
					"$(inherited)",
					"$(PROJECT_DIR)/Frameworks",
					"$(SRCROOT)/../node_modules/react-native-tooltip/ToolTipMenu",
					"$(SRCROOT)/../node_modules/@ledgerhq/react-native-passcode-auth",
					"$(SRCROOT)/../node_modules/react-native-firebase/ios/RNFirebase/**",
				);
				INFOPLIST_FILE = Rainbow/Info.plist;
				INTENTS_CODEGEN_LANGUAGE = "Objective-C";
				IPHONEOS_DEPLOYMENT_TARGET = 15.1;
				LD_RUNPATH_SEARCH_PATHS = (
					"$(inherited)",
					"@executable_path/Frameworks",
				);
				LIBRARY_SEARCH_PATHS = (
					"$(SDKROOT)/usr/lib/swift",
					"$(inherited)",
					"$(PROJECT_DIR)",
				);
				LLVM_LTO = YES;
				MARKETING_VERSION = 1.9.70;
				OTHER_CFLAGS = "$(inherited)";
				OTHER_LDFLAGS = (
					"$(inherited)",
					"-ObjC",
					"-lc++",
				);
				OTHER_SWIFT_FLAGS = "$(inherited) -D EXPO_CONFIGURATION_RELEASE";
				PRODUCT_BUNDLE_IDENTIFIER = me.rainbow;
				PRODUCT_NAME = Rainbow;
				PROVISIONING_PROFILE = "";
				PROVISIONING_PROFILE_SPECIFIER = "";
				SWIFT_OBJC_BRIDGING_HEADER = "Rainbow-Bridging-Header.h";
				SWIFT_PRECOMPILE_BRIDGING_HEADER = NO;
				SWIFT_VERSION = 5.0;
				VERSIONING_SYSTEM = "apple-generic";
			};
			name = LocalRelease;
		};
		83CBBA201A601CBA00E9B192 /* Debug */ = {
			isa = XCBuildConfiguration;
			baseConfigurationReference = 15DC38CE247E0E0900919009 /* debug.xcconfig */;
			buildSettings = {
				ALWAYS_SEARCH_USER_PATHS = NO;
				APPLICATION_EXTENSION_API_ONLY = NO;
				CC = "";
				CLANG_CXX_LANGUAGE_STANDARD = "c++20";
				CLANG_CXX_LIBRARY = "libc++";
				CLANG_ENABLE_MODULES = YES;
				CLANG_ENABLE_OBJC_ARC = YES;
				CLANG_WARN_BOOL_CONVERSION = YES;
				CLANG_WARN_CONSTANT_CONVERSION = YES;
				CLANG_WARN_DIRECT_OBJC_ISA_USAGE = YES_ERROR;
				CLANG_WARN_EMPTY_BODY = YES;
				CLANG_WARN_ENUM_CONVERSION = YES;
				CLANG_WARN_INT_CONVERSION = YES;
				CLANG_WARN_OBJC_ROOT_CLASS = YES_ERROR;
				CLANG_WARN_UNREACHABLE_CODE = YES;
				CLANG_WARN__DUPLICATE_METHOD_MATCH = YES;
				"CODE_SIGN_IDENTITY[sdk=iphoneos*]" = "iPhone Developer";
				COPY_PHASE_STRIP = NO;
				CXX = "";
				ENABLE_STRICT_OBJC_MSGSEND = YES;
				"EXCLUDED_ARCHS[sdk=iphonesimulator*]" = i386;
				GCC_C_LANGUAGE_STANDARD = gnu99;
				GCC_DYNAMIC_NO_PIC = NO;
				GCC_OPTIMIZATION_LEVEL = 0;
				GCC_PREPROCESSOR_DEFINITIONS = (
					"DEBUG=1",
					"$(inherited)",
					_LIBCPP_ENABLE_CXX17_REMOVED_UNARY_BINARY_FUNCTION,
				);
				GCC_SYMBOLS_PRIVATE_EXTERN = NO;
				GCC_WARN_64_TO_32_BIT_CONVERSION = YES;
				GCC_WARN_ABOUT_RETURN_TYPE = YES_ERROR;
				GCC_WARN_UNDECLARED_SELECTOR = YES;
				GCC_WARN_UNINITIALIZED_AUTOS = YES_AGGRESSIVE;
				GCC_WARN_UNUSED_FUNCTION = YES;
				GCC_WARN_UNUSED_VARIABLE = YES;
				INTENTS_CODEGEN_LANGUAGE = Swift;
				IPHONEOS_DEPLOYMENT_TARGET = 15.1;
				LD = "";
				LDPLUSPLUS = "";
				MTL_ENABLE_DEBUG_INFO = YES;
				ONLY_ACTIVE_ARCH = YES;
				OTHER_CFLAGS = "";
				OTHER_CPLUSPLUSFLAGS = "$(OTHER_CFLAGS)";
				OTHER_LDFLAGS = (
					"-weak_framework",
					SwiftUI,
				);
				REACT_NATIVE_PATH = "${PODS_ROOT}/../../node_modules/react-native";
				SDKROOT = iphoneos;
				SWIFT_ACTIVE_COMPILATION_CONDITIONS = "$(inherited) DEBUG";
				USE_HERMES = true;
			};
			name = Debug;
		};
		83CBBA211A601CBA00E9B192 /* Release */ = {
			isa = XCBuildConfiguration;
			baseConfigurationReference = 15DC38CD247E0E0900919009 /* release.xcconfig */;
			buildSettings = {
				ALWAYS_SEARCH_USER_PATHS = NO;
				APPLICATION_EXTENSION_API_ONLY = NO;
				CC = "";
				CLANG_CXX_LANGUAGE_STANDARD = "c++20";
				CLANG_CXX_LIBRARY = "libc++";
				CLANG_ENABLE_MODULES = YES;
				CLANG_ENABLE_OBJC_ARC = YES;
				CLANG_WARN_BOOL_CONVERSION = YES;
				CLANG_WARN_CONSTANT_CONVERSION = YES;
				CLANG_WARN_DIRECT_OBJC_ISA_USAGE = YES_ERROR;
				CLANG_WARN_EMPTY_BODY = YES;
				CLANG_WARN_ENUM_CONVERSION = YES;
				CLANG_WARN_INT_CONVERSION = YES;
				CLANG_WARN_OBJC_ROOT_CLASS = YES_ERROR;
				CLANG_WARN_UNREACHABLE_CODE = YES;
				CLANG_WARN__DUPLICATE_METHOD_MATCH = YES;
				"CODE_SIGN_IDENTITY[sdk=iphoneos*]" = "iPhone Developer";
				COPY_PHASE_STRIP = YES;
				CXX = "";
				ENABLE_NS_ASSERTIONS = NO;
				ENABLE_STRICT_OBJC_MSGSEND = YES;
				"EXCLUDED_ARCHS[sdk=iphonesimulator*]" = i386;
				GCC_C_LANGUAGE_STANDARD = gnu99;
				GCC_PREPROCESSOR_DEFINITIONS = (
					"$(inherited)",
					_LIBCPP_ENABLE_CXX17_REMOVED_UNARY_BINARY_FUNCTION,
				);
				GCC_WARN_64_TO_32_BIT_CONVERSION = YES;
				GCC_WARN_ABOUT_RETURN_TYPE = YES_ERROR;
				GCC_WARN_UNDECLARED_SELECTOR = YES;
				GCC_WARN_UNINITIALIZED_AUTOS = YES_AGGRESSIVE;
				GCC_WARN_UNUSED_FUNCTION = YES;
				GCC_WARN_UNUSED_VARIABLE = YES;
				INTENTS_CODEGEN_LANGUAGE = Swift;
				IPHONEOS_DEPLOYMENT_TARGET = 15.1;
				LD = "";
				LDPLUSPLUS = "";
				MTL_ENABLE_DEBUG_INFO = NO;
				OTHER_CFLAGS = "";
				OTHER_CPLUSPLUSFLAGS = "$(OTHER_CFLAGS)";
				OTHER_LDFLAGS = (
					"-weak_framework",
					SwiftUI,
				);
				REACT_NATIVE_PATH = "${PODS_ROOT}/../../node_modules/react-native";
				SDKROOT = iphoneos;
				USE_HERMES = true;
				VALIDATE_PRODUCT = YES;
			};
			name = Release;
		};
		C16DCF6A272BA6F100FF5C78 /* Debug */ = {
			isa = XCBuildConfiguration;
			baseConfigurationReference = 8F85B750A25ED9BEC15CBA9A /* Pods-PriceWidgetExtension.debug.xcconfig */;
			buildSettings = {
				APPLICATION_EXTENSION_API_ONLY = YES;
				ASSETCATALOG_COMPILER_GLOBAL_ACCENT_COLOR_NAME = AccentColor;
				ASSETCATALOG_COMPILER_WIDGET_BACKGROUND_COLOR_NAME = WidgetBackground;
				CLANG_ANALYZER_NONNULL = YES;
				CLANG_ANALYZER_NUMBER_OBJECT_CONVERSION = YES_AGGRESSIVE;
				CLANG_CXX_LANGUAGE_STANDARD = "gnu++14";
				CLANG_ENABLE_OBJC_WEAK = YES;
				CLANG_WARN_BLOCK_CAPTURE_AUTORELEASING = YES;
				CLANG_WARN_COMMA = YES;
				CLANG_WARN_DEPRECATED_OBJC_IMPLEMENTATIONS = YES;
				CLANG_WARN_DOCUMENTATION_COMMENTS = YES;
				CLANG_WARN_INFINITE_RECURSION = YES;
				CLANG_WARN_NON_LITERAL_NULL_CONVERSION = YES;
				CLANG_WARN_OBJC_IMPLICIT_RETAIN_SELF = YES;
				CLANG_WARN_OBJC_LITERAL_CONVERSION = YES;
				CLANG_WARN_RANGE_LOOP_ANALYSIS = YES;
				CLANG_WARN_STRICT_PROTOTYPES = YES;
				CLANG_WARN_SUSPICIOUS_MOVE = YES;
				CLANG_WARN_UNGUARDED_AVAILABILITY = YES_AGGRESSIVE;
				CODE_SIGN_ENTITLEMENTS = PriceWidgetExtension.entitlements;
				CODE_SIGN_IDENTITY = "Apple Development";
				CODE_SIGN_STYLE = Automatic;
				DEBUG_INFORMATION_FORMAT = dwarf;
				DEVELOPMENT_TEAM = L74NQAQB8H;
				ENABLE_TESTABILITY = YES;
				"EXCLUDED_ARCHS[sdk=iphonesimulator*]" = arm64;
				GCC_C_LANGUAGE_STANDARD = gnu11;
				GCC_NO_COMMON_BLOCKS = YES;
				INFOPLIST_FILE = PriceWidget/Info.plist;
				IPHONEOS_DEPLOYMENT_TARGET = 15.1;
				LD_RUNPATH_SEARCH_PATHS = (
					"$(inherited)",
					"@executable_path/Frameworks",
					"@executable_path/../../Frameworks",
				);
				MTL_ENABLE_DEBUG_INFO = INCLUDE_SOURCE;
				MTL_FAST_MATH = YES;
				OTHER_SWIFT_FLAGS = "$(inherited) -D EXPO_CONFIGURATION_DEBUG";
				PRODUCT_BUNDLE_IDENTIFIER = me.rainbow.PriceWidget;
				PRODUCT_NAME = "$(TARGET_NAME)";
				PROVISIONING_PROFILE_SPECIFIER = "";
				SKIP_INSTALL = YES;
				SWIFT_ACTIVE_COMPILATION_CONDITIONS = DEBUG;
				SWIFT_OPTIMIZATION_LEVEL = "-Onone";
				SWIFT_PRECOMPILE_BRIDGING_HEADER = NO;
				SWIFT_VERSION = 5.0;
				TARGETED_DEVICE_FAMILY = "1,2";
			};
			name = Debug;
		};
		C16DCF6B272BA6F100FF5C78 /* Release */ = {
			isa = XCBuildConfiguration;
			baseConfigurationReference = AD590677D55BD8FF88042454 /* Pods-PriceWidgetExtension.release.xcconfig */;
			buildSettings = {
				APPLICATION_EXTENSION_API_ONLY = YES;
				ASSETCATALOG_COMPILER_GLOBAL_ACCENT_COLOR_NAME = AccentColor;
				ASSETCATALOG_COMPILER_WIDGET_BACKGROUND_COLOR_NAME = WidgetBackground;
				CLANG_ANALYZER_NONNULL = YES;
				CLANG_ANALYZER_NUMBER_OBJECT_CONVERSION = YES_AGGRESSIVE;
				CLANG_CXX_LANGUAGE_STANDARD = "gnu++14";
				CLANG_ENABLE_OBJC_WEAK = YES;
				CLANG_WARN_BLOCK_CAPTURE_AUTORELEASING = YES;
				CLANG_WARN_COMMA = YES;
				CLANG_WARN_DEPRECATED_OBJC_IMPLEMENTATIONS = YES;
				CLANG_WARN_DOCUMENTATION_COMMENTS = YES;
				CLANG_WARN_INFINITE_RECURSION = YES;
				CLANG_WARN_NON_LITERAL_NULL_CONVERSION = YES;
				CLANG_WARN_OBJC_IMPLICIT_RETAIN_SELF = YES;
				CLANG_WARN_OBJC_LITERAL_CONVERSION = YES;
				CLANG_WARN_RANGE_LOOP_ANALYSIS = YES;
				CLANG_WARN_STRICT_PROTOTYPES = YES;
				CLANG_WARN_SUSPICIOUS_MOVE = YES;
				CLANG_WARN_UNGUARDED_AVAILABILITY = YES_AGGRESSIVE;
				CODE_SIGN_ENTITLEMENTS = PriceWidgetExtension.entitlements;
				CODE_SIGN_IDENTITY = "Apple Development";
				"CODE_SIGN_IDENTITY[sdk=iphoneos*]" = "iPhone Distribution";
				CODE_SIGN_STYLE = Manual;
				COPY_PHASE_STRIP = NO;
				DEBUG_INFORMATION_FORMAT = "dwarf-with-dsym";
				DEVELOPMENT_TEAM = "";
				"DEVELOPMENT_TEAM[sdk=iphoneos*]" = L74NQAQB8H;
				"EXCLUDED_ARCHS[sdk=iphonesimulator*]" = arm64;
				GCC_C_LANGUAGE_STANDARD = gnu11;
				GCC_NO_COMMON_BLOCKS = YES;
				INFOPLIST_FILE = PriceWidget/Info.plist;
				IPHONEOS_DEPLOYMENT_TARGET = 15.1;
				LD_RUNPATH_SEARCH_PATHS = (
					"$(inherited)",
					"@executable_path/Frameworks",
					"@executable_path/../../Frameworks",
				);
				MTL_FAST_MATH = YES;
				OTHER_SWIFT_FLAGS = "$(inherited) -D EXPO_CONFIGURATION_RELEASE";
				PRODUCT_BUNDLE_IDENTIFIER = me.rainbow.PriceWidget;
				PRODUCT_NAME = "$(TARGET_NAME)";
				PROVISIONING_PROFILE_SPECIFIER = "";
				"PROVISIONING_PROFILE_SPECIFIER[sdk=iphoneos*]" = "match AppStore me.rainbow.PriceWidget";
				SKIP_INSTALL = YES;
				SWIFT_COMPILATION_MODE = wholemodule;
				SWIFT_OPTIMIZATION_LEVEL = "-O";
				SWIFT_PRECOMPILE_BRIDGING_HEADER = NO;
				SWIFT_VERSION = 5.0;
				TARGETED_DEVICE_FAMILY = "1,2";
			};
			name = Release;
		};
		C16DCF6C272BA6F100FF5C78 /* LocalRelease */ = {
			isa = XCBuildConfiguration;
			baseConfigurationReference = 504C33475E420CFAC0F6CC20 /* Pods-PriceWidgetExtension.localrelease.xcconfig */;
			buildSettings = {
				APPLICATION_EXTENSION_API_ONLY = YES;
				ASSETCATALOG_COMPILER_GLOBAL_ACCENT_COLOR_NAME = AccentColor;
				ASSETCATALOG_COMPILER_WIDGET_BACKGROUND_COLOR_NAME = WidgetBackground;
				CLANG_ANALYZER_NONNULL = YES;
				CLANG_ANALYZER_NUMBER_OBJECT_CONVERSION = YES_AGGRESSIVE;
				CLANG_CXX_LANGUAGE_STANDARD = "gnu++14";
				CLANG_ENABLE_OBJC_WEAK = YES;
				CLANG_WARN_BLOCK_CAPTURE_AUTORELEASING = YES;
				CLANG_WARN_COMMA = YES;
				CLANG_WARN_DEPRECATED_OBJC_IMPLEMENTATIONS = YES;
				CLANG_WARN_DOCUMENTATION_COMMENTS = YES;
				CLANG_WARN_INFINITE_RECURSION = YES;
				CLANG_WARN_NON_LITERAL_NULL_CONVERSION = YES;
				CLANG_WARN_OBJC_IMPLICIT_RETAIN_SELF = YES;
				CLANG_WARN_OBJC_LITERAL_CONVERSION = YES;
				CLANG_WARN_RANGE_LOOP_ANALYSIS = YES;
				CLANG_WARN_STRICT_PROTOTYPES = YES;
				CLANG_WARN_SUSPICIOUS_MOVE = YES;
				CLANG_WARN_UNGUARDED_AVAILABILITY = YES_AGGRESSIVE;
				CODE_SIGN_ENTITLEMENTS = PriceWidgetExtension.entitlements;
				CODE_SIGN_IDENTITY = "Apple Development";
				CODE_SIGN_STYLE = Automatic;
				COPY_PHASE_STRIP = NO;
				DEBUG_INFORMATION_FORMAT = "dwarf-with-dsym";
				DEVELOPMENT_TEAM = L74NQAQB8H;
				"EXCLUDED_ARCHS[sdk=iphonesimulator*]" = arm64;
				GCC_C_LANGUAGE_STANDARD = gnu11;
				GCC_NO_COMMON_BLOCKS = YES;
				INFOPLIST_FILE = PriceWidget/Info.plist;
				IPHONEOS_DEPLOYMENT_TARGET = 15.1;
				LD_RUNPATH_SEARCH_PATHS = (
					"$(inherited)",
					"@executable_path/Frameworks",
					"@executable_path/../../Frameworks",
				);
				MTL_FAST_MATH = YES;
				OTHER_SWIFT_FLAGS = "$(inherited) -D EXPO_CONFIGURATION_RELEASE";
				PRODUCT_BUNDLE_IDENTIFIER = me.rainbow.PriceWidget;
				PRODUCT_NAME = "$(TARGET_NAME)";
				PROVISIONING_PROFILE_SPECIFIER = "";
				SKIP_INSTALL = YES;
				SWIFT_COMPILATION_MODE = wholemodule;
				SWIFT_OPTIMIZATION_LEVEL = "-O";
				SWIFT_PRECOMPILE_BRIDGING_HEADER = NO;
				SWIFT_VERSION = 5.0;
				TARGETED_DEVICE_FAMILY = "1,2";
			};
			name = LocalRelease;
		};
		C16DCF6D272BA6F100FF5C78 /* Staging */ = {
			isa = XCBuildConfiguration;
			baseConfigurationReference = 5B573D1B8C3B1FCFFC021122 /* Pods-PriceWidgetExtension.staging.xcconfig */;
			buildSettings = {
				APPLICATION_EXTENSION_API_ONLY = YES;
				ASSETCATALOG_COMPILER_GLOBAL_ACCENT_COLOR_NAME = AccentColor;
				ASSETCATALOG_COMPILER_WIDGET_BACKGROUND_COLOR_NAME = WidgetBackground;
				CLANG_ANALYZER_NONNULL = YES;
				CLANG_ANALYZER_NUMBER_OBJECT_CONVERSION = YES_AGGRESSIVE;
				CLANG_CXX_LANGUAGE_STANDARD = "gnu++14";
				CLANG_ENABLE_OBJC_WEAK = YES;
				CLANG_WARN_BLOCK_CAPTURE_AUTORELEASING = YES;
				CLANG_WARN_COMMA = YES;
				CLANG_WARN_DEPRECATED_OBJC_IMPLEMENTATIONS = YES;
				CLANG_WARN_DOCUMENTATION_COMMENTS = YES;
				CLANG_WARN_INFINITE_RECURSION = YES;
				CLANG_WARN_NON_LITERAL_NULL_CONVERSION = YES;
				CLANG_WARN_OBJC_IMPLICIT_RETAIN_SELF = YES;
				CLANG_WARN_OBJC_LITERAL_CONVERSION = YES;
				CLANG_WARN_RANGE_LOOP_ANALYSIS = YES;
				CLANG_WARN_STRICT_PROTOTYPES = YES;
				CLANG_WARN_SUSPICIOUS_MOVE = YES;
				CLANG_WARN_UNGUARDED_AVAILABILITY = YES_AGGRESSIVE;
				CODE_SIGN_ENTITLEMENTS = PriceWidgetExtension.entitlements;
				CODE_SIGN_IDENTITY = "Apple Development";
				CODE_SIGN_STYLE = Automatic;
				COPY_PHASE_STRIP = NO;
				DEBUG_INFORMATION_FORMAT = "dwarf-with-dsym";
				DEVELOPMENT_TEAM = L74NQAQB8H;
				"EXCLUDED_ARCHS[sdk=iphonesimulator*]" = arm64;
				GCC_C_LANGUAGE_STANDARD = gnu11;
				GCC_NO_COMMON_BLOCKS = YES;
				INFOPLIST_FILE = PriceWidget/Info.plist;
				IPHONEOS_DEPLOYMENT_TARGET = 15.1;
				LD_RUNPATH_SEARCH_PATHS = (
					"$(inherited)",
					"@executable_path/Frameworks",
					"@executable_path/../../Frameworks",
				);
				MTL_FAST_MATH = YES;
				OTHER_SWIFT_FLAGS = "$(inherited) -D EXPO_CONFIGURATION_RELEASE";
				PRODUCT_BUNDLE_IDENTIFIER = me.rainbow.PriceWidget;
				PRODUCT_NAME = "$(TARGET_NAME)";
				PROVISIONING_PROFILE_SPECIFIER = "";
				SKIP_INSTALL = YES;
				SWIFT_COMPILATION_MODE = wholemodule;
				SWIFT_OPTIMIZATION_LEVEL = "-O";
				SWIFT_PRECOMPILE_BRIDGING_HEADER = NO;
				SWIFT_VERSION = 5.0;
				TARGETED_DEVICE_FAMILY = "1,2";
			};
			name = Staging;
		};
		C16DCFA0272BAB9600FF5C78 /* Debug */ = {
			isa = XCBuildConfiguration;
			baseConfigurationReference = A966211ADF363029496450BA /* Pods-SelectTokenIntent.debug.xcconfig */;
			buildSettings = {
				APPLICATION_EXTENSION_API_ONLY = YES;
				CLANG_ANALYZER_NONNULL = YES;
				CLANG_ANALYZER_NUMBER_OBJECT_CONVERSION = YES_AGGRESSIVE;
				CLANG_CXX_LANGUAGE_STANDARD = "gnu++14";
				CLANG_ENABLE_OBJC_WEAK = YES;
				CLANG_WARN_BLOCK_CAPTURE_AUTORELEASING = YES;
				CLANG_WARN_COMMA = YES;
				CLANG_WARN_DEPRECATED_OBJC_IMPLEMENTATIONS = YES;
				CLANG_WARN_DOCUMENTATION_COMMENTS = YES;
				CLANG_WARN_INFINITE_RECURSION = YES;
				CLANG_WARN_NON_LITERAL_NULL_CONVERSION = YES;
				CLANG_WARN_OBJC_IMPLICIT_RETAIN_SELF = YES;
				CLANG_WARN_OBJC_LITERAL_CONVERSION = YES;
				CLANG_WARN_RANGE_LOOP_ANALYSIS = YES;
				CLANG_WARN_STRICT_PROTOTYPES = YES;
				CLANG_WARN_SUSPICIOUS_MOVE = YES;
				CLANG_WARN_UNGUARDED_AVAILABILITY = YES_AGGRESSIVE;
				CODE_SIGN_ENTITLEMENTS = SelectTokenIntent/SelectTokenIntent.entitlements;
				CODE_SIGN_IDENTITY = "Apple Development";
				CODE_SIGN_STYLE = Automatic;
				DEBUG_INFORMATION_FORMAT = dwarf;
				DEVELOPMENT_TEAM = L74NQAQB8H;
				ENABLE_TESTABILITY = YES;
				"EXCLUDED_ARCHS[sdk=iphonesimulator*]" = arm64;
				GCC_C_LANGUAGE_STANDARD = gnu11;
				GCC_NO_COMMON_BLOCKS = YES;
				INFOPLIST_FILE = SelectTokenIntent/Info.plist;
				IPHONEOS_DEPLOYMENT_TARGET = 15.1;
				LD_RUNPATH_SEARCH_PATHS = (
					"$(inherited)",
					"@executable_path/Frameworks",
					"@executable_path/../../Frameworks",
				);
				MTL_ENABLE_DEBUG_INFO = INCLUDE_SOURCE;
				MTL_FAST_MATH = YES;
				OTHER_SWIFT_FLAGS = "$(inherited) -D EXPO_CONFIGURATION_DEBUG";
				PRODUCT_BUNDLE_IDENTIFIER = me.rainbow.SelectTokenIntent;
				PRODUCT_NAME = "$(TARGET_NAME)";
				PROVISIONING_PROFILE_SPECIFIER = "";
				SKIP_INSTALL = YES;
				SWIFT_ACTIVE_COMPILATION_CONDITIONS = DEBUG;
				SWIFT_OPTIMIZATION_LEVEL = "-Onone";
				SWIFT_PRECOMPILE_BRIDGING_HEADER = NO;
				SWIFT_VERSION = 5.0;
				TARGETED_DEVICE_FAMILY = "1,2";
			};
			name = Debug;
		};
		C16DCFA1272BAB9600FF5C78 /* Release */ = {
			isa = XCBuildConfiguration;
			baseConfigurationReference = 26DE80858268C2ED0C12FDF0 /* Pods-SelectTokenIntent.release.xcconfig */;
			buildSettings = {
				APPLICATION_EXTENSION_API_ONLY = YES;
				CLANG_ANALYZER_NONNULL = YES;
				CLANG_ANALYZER_NUMBER_OBJECT_CONVERSION = YES_AGGRESSIVE;
				CLANG_CXX_LANGUAGE_STANDARD = "gnu++14";
				CLANG_ENABLE_OBJC_WEAK = YES;
				CLANG_WARN_BLOCK_CAPTURE_AUTORELEASING = YES;
				CLANG_WARN_COMMA = YES;
				CLANG_WARN_DEPRECATED_OBJC_IMPLEMENTATIONS = YES;
				CLANG_WARN_DOCUMENTATION_COMMENTS = YES;
				CLANG_WARN_INFINITE_RECURSION = YES;
				CLANG_WARN_NON_LITERAL_NULL_CONVERSION = YES;
				CLANG_WARN_OBJC_IMPLICIT_RETAIN_SELF = YES;
				CLANG_WARN_OBJC_LITERAL_CONVERSION = YES;
				CLANG_WARN_RANGE_LOOP_ANALYSIS = YES;
				CLANG_WARN_STRICT_PROTOTYPES = YES;
				CLANG_WARN_SUSPICIOUS_MOVE = YES;
				CLANG_WARN_UNGUARDED_AVAILABILITY = YES_AGGRESSIVE;
				CODE_SIGN_ENTITLEMENTS = SelectTokenIntent/SelectTokenIntent.entitlements;
				CODE_SIGN_IDENTITY = "Apple Development";
				"CODE_SIGN_IDENTITY[sdk=iphoneos*]" = "iPhone Distribution";
				CODE_SIGN_STYLE = Manual;
				COPY_PHASE_STRIP = NO;
				DEBUG_INFORMATION_FORMAT = "dwarf-with-dsym";
				DEVELOPMENT_TEAM = "";
				"DEVELOPMENT_TEAM[sdk=iphoneos*]" = L74NQAQB8H;
				"EXCLUDED_ARCHS[sdk=iphonesimulator*]" = arm64;
				GCC_C_LANGUAGE_STANDARD = gnu11;
				GCC_NO_COMMON_BLOCKS = YES;
				INFOPLIST_FILE = SelectTokenIntent/Info.plist;
				IPHONEOS_DEPLOYMENT_TARGET = 15.1;
				LD_RUNPATH_SEARCH_PATHS = (
					"$(inherited)",
					"@executable_path/Frameworks",
					"@executable_path/../../Frameworks",
				);
				MTL_FAST_MATH = YES;
				OTHER_SWIFT_FLAGS = "$(inherited) -D EXPO_CONFIGURATION_RELEASE";
				PRODUCT_BUNDLE_IDENTIFIER = me.rainbow.SelectTokenIntent;
				PRODUCT_NAME = "$(TARGET_NAME)";
				PROVISIONING_PROFILE_SPECIFIER = "";
				"PROVISIONING_PROFILE_SPECIFIER[sdk=iphoneos*]" = "match AppStore me.rainbow.SelectTokenIntent";
				SKIP_INSTALL = YES;
				SWIFT_COMPILATION_MODE = wholemodule;
				SWIFT_OPTIMIZATION_LEVEL = "-O";
				SWIFT_PRECOMPILE_BRIDGING_HEADER = NO;
				SWIFT_VERSION = 5.0;
				TARGETED_DEVICE_FAMILY = "1,2";
			};
			name = Release;
		};
		C16DCFA2272BAB9600FF5C78 /* LocalRelease */ = {
			isa = XCBuildConfiguration;
			baseConfigurationReference = 409C18DC1A5ADAE64EA42A97 /* Pods-SelectTokenIntent.localrelease.xcconfig */;
			buildSettings = {
				APPLICATION_EXTENSION_API_ONLY = YES;
				CLANG_ANALYZER_NONNULL = YES;
				CLANG_ANALYZER_NUMBER_OBJECT_CONVERSION = YES_AGGRESSIVE;
				CLANG_CXX_LANGUAGE_STANDARD = "gnu++14";
				CLANG_ENABLE_OBJC_WEAK = YES;
				CLANG_WARN_BLOCK_CAPTURE_AUTORELEASING = YES;
				CLANG_WARN_COMMA = YES;
				CLANG_WARN_DEPRECATED_OBJC_IMPLEMENTATIONS = YES;
				CLANG_WARN_DOCUMENTATION_COMMENTS = YES;
				CLANG_WARN_INFINITE_RECURSION = YES;
				CLANG_WARN_NON_LITERAL_NULL_CONVERSION = YES;
				CLANG_WARN_OBJC_IMPLICIT_RETAIN_SELF = YES;
				CLANG_WARN_OBJC_LITERAL_CONVERSION = YES;
				CLANG_WARN_RANGE_LOOP_ANALYSIS = YES;
				CLANG_WARN_STRICT_PROTOTYPES = YES;
				CLANG_WARN_SUSPICIOUS_MOVE = YES;
				CLANG_WARN_UNGUARDED_AVAILABILITY = YES_AGGRESSIVE;
				CODE_SIGN_ENTITLEMENTS = SelectTokenIntent/SelectTokenIntent.entitlements;
				CODE_SIGN_IDENTITY = "Apple Development";
				CODE_SIGN_STYLE = Automatic;
				COPY_PHASE_STRIP = NO;
				DEBUG_INFORMATION_FORMAT = "dwarf-with-dsym";
				DEVELOPMENT_TEAM = L74NQAQB8H;
				"EXCLUDED_ARCHS[sdk=iphonesimulator*]" = arm64;
				GCC_C_LANGUAGE_STANDARD = gnu11;
				GCC_NO_COMMON_BLOCKS = YES;
				INFOPLIST_FILE = SelectTokenIntent/Info.plist;
				IPHONEOS_DEPLOYMENT_TARGET = 15.1;
				LD_RUNPATH_SEARCH_PATHS = (
					"$(inherited)",
					"@executable_path/Frameworks",
					"@executable_path/../../Frameworks",
				);
				MTL_FAST_MATH = YES;
				OTHER_SWIFT_FLAGS = "$(inherited) -D EXPO_CONFIGURATION_RELEASE";
				PRODUCT_BUNDLE_IDENTIFIER = me.rainbow.SelectTokenIntent;
				PRODUCT_NAME = "$(TARGET_NAME)";
				PROVISIONING_PROFILE_SPECIFIER = "";
				SKIP_INSTALL = YES;
				SWIFT_COMPILATION_MODE = wholemodule;
				SWIFT_OPTIMIZATION_LEVEL = "-O";
				SWIFT_PRECOMPILE_BRIDGING_HEADER = NO;
				SWIFT_VERSION = 5.0;
				TARGETED_DEVICE_FAMILY = "1,2";
			};
			name = LocalRelease;
		};
		C16DCFA3272BAB9600FF5C78 /* Staging */ = {
			isa = XCBuildConfiguration;
			baseConfigurationReference = 3FDE4C6F17A4ABFCA044B649 /* Pods-SelectTokenIntent.staging.xcconfig */;
			buildSettings = {
				APPLICATION_EXTENSION_API_ONLY = YES;
				CLANG_ANALYZER_NONNULL = YES;
				CLANG_ANALYZER_NUMBER_OBJECT_CONVERSION = YES_AGGRESSIVE;
				CLANG_CXX_LANGUAGE_STANDARD = "gnu++14";
				CLANG_ENABLE_OBJC_WEAK = YES;
				CLANG_WARN_BLOCK_CAPTURE_AUTORELEASING = YES;
				CLANG_WARN_COMMA = YES;
				CLANG_WARN_DEPRECATED_OBJC_IMPLEMENTATIONS = YES;
				CLANG_WARN_DOCUMENTATION_COMMENTS = YES;
				CLANG_WARN_INFINITE_RECURSION = YES;
				CLANG_WARN_NON_LITERAL_NULL_CONVERSION = YES;
				CLANG_WARN_OBJC_IMPLICIT_RETAIN_SELF = YES;
				CLANG_WARN_OBJC_LITERAL_CONVERSION = YES;
				CLANG_WARN_RANGE_LOOP_ANALYSIS = YES;
				CLANG_WARN_STRICT_PROTOTYPES = YES;
				CLANG_WARN_SUSPICIOUS_MOVE = YES;
				CLANG_WARN_UNGUARDED_AVAILABILITY = YES_AGGRESSIVE;
				CODE_SIGN_ENTITLEMENTS = SelectTokenIntent/SelectTokenIntent.entitlements;
				CODE_SIGN_IDENTITY = "Apple Development";
				CODE_SIGN_STYLE = Automatic;
				COPY_PHASE_STRIP = NO;
				DEBUG_INFORMATION_FORMAT = "dwarf-with-dsym";
				DEVELOPMENT_TEAM = L74NQAQB8H;
				"EXCLUDED_ARCHS[sdk=iphonesimulator*]" = arm64;
				GCC_C_LANGUAGE_STANDARD = gnu11;
				GCC_NO_COMMON_BLOCKS = YES;
				INFOPLIST_FILE = SelectTokenIntent/Info.plist;
				IPHONEOS_DEPLOYMENT_TARGET = 15.1;
				LD_RUNPATH_SEARCH_PATHS = (
					"$(inherited)",
					"@executable_path/Frameworks",
					"@executable_path/../../Frameworks",
				);
				MTL_FAST_MATH = YES;
				OTHER_SWIFT_FLAGS = "$(inherited) -D EXPO_CONFIGURATION_RELEASE";
				PRODUCT_BUNDLE_IDENTIFIER = me.rainbow.SelectTokenIntent;
				PRODUCT_NAME = "$(TARGET_NAME)";
				PROVISIONING_PROFILE_SPECIFIER = "";
				SKIP_INSTALL = YES;
				SWIFT_COMPILATION_MODE = wholemodule;
				SWIFT_OPTIMIZATION_LEVEL = "-O";
				SWIFT_PRECOMPILE_BRIDGING_HEADER = NO;
				SWIFT_VERSION = 5.0;
				TARGETED_DEVICE_FAMILY = "1,2";
			};
			name = Staging;
		};
		C9B378AF2C5159890085E5D0 /* Debug */ = {
			isa = XCBuildConfiguration;
			buildSettings = {
				APPLICATION_EXTENSION_API_ONLY = YES;
				ASSETCATALOG_COMPILER_GENERATE_SWIFT_ASSET_SYMBOL_EXTENSIONS = YES;
				CLANG_ANALYZER_NONNULL = YES;
				CLANG_ANALYZER_NUMBER_OBJECT_CONVERSION = YES_AGGRESSIVE;
				CLANG_CXX_LANGUAGE_STANDARD = "gnu++20";
				CLANG_ENABLE_OBJC_WEAK = YES;
				CLANG_WARN_BLOCK_CAPTURE_AUTORELEASING = YES;
				CLANG_WARN_COMMA = YES;
				CLANG_WARN_DEPRECATED_OBJC_IMPLEMENTATIONS = YES;
				CLANG_WARN_DOCUMENTATION_COMMENTS = YES;
				CLANG_WARN_INFINITE_RECURSION = YES;
				CLANG_WARN_NON_LITERAL_NULL_CONVERSION = YES;
				CLANG_WARN_OBJC_IMPLICIT_RETAIN_SELF = YES;
				CLANG_WARN_OBJC_LITERAL_CONVERSION = YES;
				CLANG_WARN_QUOTED_INCLUDE_IN_FRAMEWORK_HEADER = YES;
				CLANG_WARN_RANGE_LOOP_ANALYSIS = YES;
				CLANG_WARN_STRICT_PROTOTYPES = YES;
				CLANG_WARN_SUSPICIOUS_MOVE = YES;
				CLANG_WARN_UNGUARDED_AVAILABILITY = YES_AGGRESSIVE;
				CODE_SIGN_IDENTITY = "Apple Development";
				CODE_SIGN_STYLE = Automatic;
				CURRENT_PROJECT_VERSION = 1;
				DEBUG_INFORMATION_FORMAT = dwarf;
				DEVELOPMENT_TEAM = L74NQAQB8H;
				ENABLE_TESTABILITY = YES;
				ENABLE_USER_SCRIPT_SANDBOXING = YES;
				GCC_C_LANGUAGE_STANDARD = gnu17;
				GCC_NO_COMMON_BLOCKS = YES;
				GCC_PREPROCESSOR_DEFINITIONS = (
					"DEBUG=1",
					"$(inherited)",
				);
				GENERATE_INFOPLIST_FILE = YES;
				INFOPLIST_FILE = OpenInRainbow/Info.plist;
				INFOPLIST_KEY_CFBundleDisplayName = "Open in Rainbow";
				INFOPLIST_KEY_NSHumanReadableCopyright = "Copyright © 2024 Rainbow. All rights reserved.";
				IPHONEOS_DEPLOYMENT_TARGET = 17.5;
				LD_RUNPATH_SEARCH_PATHS = (
					"$(inherited)",
					"@executable_path/Frameworks",
					"@executable_path/../../Frameworks",
				);
				LOCALIZATION_PREFERS_STRING_CATALOGS = YES;
				MARKETING_VERSION = 1.0;
				MTL_ENABLE_DEBUG_INFO = INCLUDE_SOURCE;
				MTL_FAST_MATH = YES;
				OTHER_SWIFT_FLAGS = "$(inherited) -D EXPO_CONFIGURATION_DEBUG";
				PRODUCT_BUNDLE_IDENTIFIER = me.rainbow.OpenInRainbow;
				PRODUCT_NAME = "$(TARGET_NAME)";
				PROVISIONING_PROFILE_SPECIFIER = "";
				SKIP_INSTALL = YES;
				SWIFT_ACTIVE_COMPILATION_CONDITIONS = "DEBUG $(inherited)";
				SWIFT_EMIT_LOC_STRINGS = YES;
				SWIFT_OPTIMIZATION_LEVEL = "-Onone";
				SWIFT_VERSION = 5.0;
				TARGETED_DEVICE_FAMILY = "1,2";
			};
			name = Debug;
		};
		C9B378B02C5159890085E5D0 /* Release */ = {
			isa = XCBuildConfiguration;
			buildSettings = {
				APPLICATION_EXTENSION_API_ONLY = YES;
				ASSETCATALOG_COMPILER_GENERATE_SWIFT_ASSET_SYMBOL_EXTENSIONS = YES;
				CLANG_ANALYZER_NONNULL = YES;
				CLANG_ANALYZER_NUMBER_OBJECT_CONVERSION = YES_AGGRESSIVE;
				CLANG_CXX_LANGUAGE_STANDARD = "gnu++20";
				CLANG_ENABLE_OBJC_WEAK = YES;
				CLANG_WARN_BLOCK_CAPTURE_AUTORELEASING = YES;
				CLANG_WARN_COMMA = YES;
				CLANG_WARN_DEPRECATED_OBJC_IMPLEMENTATIONS = YES;
				CLANG_WARN_DOCUMENTATION_COMMENTS = YES;
				CLANG_WARN_INFINITE_RECURSION = YES;
				CLANG_WARN_NON_LITERAL_NULL_CONVERSION = YES;
				CLANG_WARN_OBJC_IMPLICIT_RETAIN_SELF = YES;
				CLANG_WARN_OBJC_LITERAL_CONVERSION = YES;
				CLANG_WARN_QUOTED_INCLUDE_IN_FRAMEWORK_HEADER = YES;
				CLANG_WARN_RANGE_LOOP_ANALYSIS = YES;
				CLANG_WARN_STRICT_PROTOTYPES = YES;
				CLANG_WARN_SUSPICIOUS_MOVE = YES;
				CLANG_WARN_UNGUARDED_AVAILABILITY = YES_AGGRESSIVE;
				CODE_SIGN_IDENTITY = "Apple Development";
				"CODE_SIGN_IDENTITY[sdk=iphoneos*]" = "iPhone Distribution";
				CODE_SIGN_STYLE = Manual;
				COPY_PHASE_STRIP = NO;
				CURRENT_PROJECT_VERSION = 1;
				DEBUG_INFORMATION_FORMAT = "dwarf-with-dsym";
				DEVELOPMENT_TEAM = "";
				"DEVELOPMENT_TEAM[sdk=iphoneos*]" = L74NQAQB8H;
				ENABLE_USER_SCRIPT_SANDBOXING = YES;
				GCC_C_LANGUAGE_STANDARD = gnu17;
				GCC_NO_COMMON_BLOCKS = YES;
				GENERATE_INFOPLIST_FILE = YES;
				INFOPLIST_FILE = OpenInRainbow/Info.plist;
				INFOPLIST_KEY_CFBundleDisplayName = "Open in Rainbow";
				INFOPLIST_KEY_NSHumanReadableCopyright = "Copyright © 2024 Rainbow. All rights reserved.";
				IPHONEOS_DEPLOYMENT_TARGET = 17.5;
				LD_RUNPATH_SEARCH_PATHS = (
					"$(inherited)",
					"@executable_path/Frameworks",
					"@executable_path/../../Frameworks",
				);
				LOCALIZATION_PREFERS_STRING_CATALOGS = YES;
				MARKETING_VERSION = 1.0;
				MTL_FAST_MATH = YES;
				OTHER_SWIFT_FLAGS = "$(inherited) -D EXPO_CONFIGURATION_RELEASE";
				PRODUCT_BUNDLE_IDENTIFIER = me.rainbow.OpenInRainbow;
				PRODUCT_NAME = "$(TARGET_NAME)";
				PROVISIONING_PROFILE_SPECIFIER = "";
				"PROVISIONING_PROFILE_SPECIFIER[sdk=iphoneos*]" = "match AppStore me.rainbow.OpenInRainbow";
				SKIP_INSTALL = YES;
				SWIFT_COMPILATION_MODE = wholemodule;
				SWIFT_EMIT_LOC_STRINGS = YES;
				SWIFT_VERSION = 5.0;
				TARGETED_DEVICE_FAMILY = "1,2";
			};
			name = Release;
		};
		C9B378B12C5159890085E5D0 /* LocalRelease */ = {
			isa = XCBuildConfiguration;
			buildSettings = {
				APPLICATION_EXTENSION_API_ONLY = YES;
				ASSETCATALOG_COMPILER_GENERATE_SWIFT_ASSET_SYMBOL_EXTENSIONS = YES;
				CLANG_ANALYZER_NONNULL = YES;
				CLANG_ANALYZER_NUMBER_OBJECT_CONVERSION = YES_AGGRESSIVE;
				CLANG_CXX_LANGUAGE_STANDARD = "gnu++20";
				CLANG_ENABLE_OBJC_WEAK = YES;
				CLANG_WARN_BLOCK_CAPTURE_AUTORELEASING = YES;
				CLANG_WARN_COMMA = YES;
				CLANG_WARN_DEPRECATED_OBJC_IMPLEMENTATIONS = YES;
				CLANG_WARN_DOCUMENTATION_COMMENTS = YES;
				CLANG_WARN_INFINITE_RECURSION = YES;
				CLANG_WARN_NON_LITERAL_NULL_CONVERSION = YES;
				CLANG_WARN_OBJC_IMPLICIT_RETAIN_SELF = YES;
				CLANG_WARN_OBJC_LITERAL_CONVERSION = YES;
				CLANG_WARN_QUOTED_INCLUDE_IN_FRAMEWORK_HEADER = YES;
				CLANG_WARN_RANGE_LOOP_ANALYSIS = YES;
				CLANG_WARN_STRICT_PROTOTYPES = YES;
				CLANG_WARN_SUSPICIOUS_MOVE = YES;
				CLANG_WARN_UNGUARDED_AVAILABILITY = YES_AGGRESSIVE;
				CODE_SIGN_IDENTITY = "Apple Development";
				CODE_SIGN_STYLE = Automatic;
				COPY_PHASE_STRIP = NO;
				CURRENT_PROJECT_VERSION = 1;
				DEBUG_INFORMATION_FORMAT = "dwarf-with-dsym";
				DEVELOPMENT_TEAM = L74NQAQB8H;
				ENABLE_USER_SCRIPT_SANDBOXING = YES;
				GCC_C_LANGUAGE_STANDARD = gnu17;
				GCC_NO_COMMON_BLOCKS = YES;
				GENERATE_INFOPLIST_FILE = YES;
				INFOPLIST_FILE = OpenInRainbow/Info.plist;
				INFOPLIST_KEY_CFBundleDisplayName = "Open in Rainbow";
				INFOPLIST_KEY_NSHumanReadableCopyright = "Copyright © 2024 Rainbow. All rights reserved.";
				IPHONEOS_DEPLOYMENT_TARGET = 17.5;
				LD_RUNPATH_SEARCH_PATHS = (
					"$(inherited)",
					"@executable_path/Frameworks",
					"@executable_path/../../Frameworks",
				);
				LOCALIZATION_PREFERS_STRING_CATALOGS = YES;
				MARKETING_VERSION = 1.0;
				MTL_FAST_MATH = YES;
				OTHER_SWIFT_FLAGS = "$(inherited) -D EXPO_CONFIGURATION_RELEASE";
				PRODUCT_BUNDLE_IDENTIFIER = me.rainbow.OpenInRainbow;
				PRODUCT_NAME = "$(TARGET_NAME)";
				PROVISIONING_PROFILE_SPECIFIER = "";
				SKIP_INSTALL = YES;
				SWIFT_COMPILATION_MODE = wholemodule;
				SWIFT_EMIT_LOC_STRINGS = YES;
				SWIFT_VERSION = 5.0;
				TARGETED_DEVICE_FAMILY = "1,2";
			};
			name = LocalRelease;
		};
		C9B378B22C5159890085E5D0 /* Staging */ = {
			isa = XCBuildConfiguration;
			buildSettings = {
				APPLICATION_EXTENSION_API_ONLY = YES;
				ASSETCATALOG_COMPILER_GENERATE_SWIFT_ASSET_SYMBOL_EXTENSIONS = YES;
				CLANG_ANALYZER_NONNULL = YES;
				CLANG_ANALYZER_NUMBER_OBJECT_CONVERSION = YES_AGGRESSIVE;
				CLANG_CXX_LANGUAGE_STANDARD = "gnu++20";
				CLANG_ENABLE_OBJC_WEAK = YES;
				CLANG_WARN_BLOCK_CAPTURE_AUTORELEASING = YES;
				CLANG_WARN_COMMA = YES;
				CLANG_WARN_DEPRECATED_OBJC_IMPLEMENTATIONS = YES;
				CLANG_WARN_DOCUMENTATION_COMMENTS = YES;
				CLANG_WARN_INFINITE_RECURSION = YES;
				CLANG_WARN_NON_LITERAL_NULL_CONVERSION = YES;
				CLANG_WARN_OBJC_IMPLICIT_RETAIN_SELF = YES;
				CLANG_WARN_OBJC_LITERAL_CONVERSION = YES;
				CLANG_WARN_QUOTED_INCLUDE_IN_FRAMEWORK_HEADER = YES;
				CLANG_WARN_RANGE_LOOP_ANALYSIS = YES;
				CLANG_WARN_STRICT_PROTOTYPES = YES;
				CLANG_WARN_SUSPICIOUS_MOVE = YES;
				CLANG_WARN_UNGUARDED_AVAILABILITY = YES_AGGRESSIVE;
				CODE_SIGN_IDENTITY = "Apple Development";
				CODE_SIGN_STYLE = Automatic;
				COPY_PHASE_STRIP = NO;
				CURRENT_PROJECT_VERSION = 1;
				DEBUG_INFORMATION_FORMAT = "dwarf-with-dsym";
				DEVELOPMENT_TEAM = L74NQAQB8H;
				ENABLE_USER_SCRIPT_SANDBOXING = YES;
				GCC_C_LANGUAGE_STANDARD = gnu17;
				GCC_NO_COMMON_BLOCKS = YES;
				GENERATE_INFOPLIST_FILE = YES;
				INFOPLIST_FILE = OpenInRainbow/Info.plist;
				INFOPLIST_KEY_CFBundleDisplayName = "Open in Rainbow";
				INFOPLIST_KEY_NSHumanReadableCopyright = "Copyright © 2024 Rainbow. All rights reserved.";
				IPHONEOS_DEPLOYMENT_TARGET = 17.5;
				LD_RUNPATH_SEARCH_PATHS = (
					"$(inherited)",
					"@executable_path/Frameworks",
					"@executable_path/../../Frameworks",
				);
				LOCALIZATION_PREFERS_STRING_CATALOGS = YES;
				MARKETING_VERSION = 1.0;
				MTL_FAST_MATH = YES;
				OTHER_SWIFT_FLAGS = "$(inherited) -D EXPO_CONFIGURATION_RELEASE";
				PRODUCT_BUNDLE_IDENTIFIER = me.rainbow.OpenInRainbow;
				PRODUCT_NAME = "$(TARGET_NAME)";
				PROVISIONING_PROFILE_SPECIFIER = "";
				SKIP_INSTALL = YES;
				SWIFT_COMPILATION_MODE = wholemodule;
				SWIFT_EMIT_LOC_STRINGS = YES;
				SWIFT_VERSION = 5.0;
				TARGETED_DEVICE_FAMILY = "1,2";
			};
			name = Staging;
		};
		C9B378C42C515A860085E5D0 /* Debug */ = {
			isa = XCBuildConfiguration;
			buildSettings = {
				APPLICATION_EXTENSION_API_ONLY = YES;
				ASSETCATALOG_COMPILER_GENERATE_SWIFT_ASSET_SYMBOL_EXTENSIONS = YES;
				CLANG_ANALYZER_NONNULL = YES;
				CLANG_ANALYZER_NUMBER_OBJECT_CONVERSION = YES_AGGRESSIVE;
				CLANG_CXX_LANGUAGE_STANDARD = "gnu++20";
				CLANG_ENABLE_OBJC_WEAK = YES;
				CLANG_WARN_BLOCK_CAPTURE_AUTORELEASING = YES;
				CLANG_WARN_COMMA = YES;
				CLANG_WARN_DEPRECATED_OBJC_IMPLEMENTATIONS = YES;
				CLANG_WARN_DOCUMENTATION_COMMENTS = YES;
				CLANG_WARN_INFINITE_RECURSION = YES;
				CLANG_WARN_NON_LITERAL_NULL_CONVERSION = YES;
				CLANG_WARN_OBJC_IMPLICIT_RETAIN_SELF = YES;
				CLANG_WARN_OBJC_LITERAL_CONVERSION = YES;
				CLANG_WARN_QUOTED_INCLUDE_IN_FRAMEWORK_HEADER = YES;
				CLANG_WARN_RANGE_LOOP_ANALYSIS = YES;
				CLANG_WARN_STRICT_PROTOTYPES = YES;
				CLANG_WARN_SUSPICIOUS_MOVE = YES;
				CLANG_WARN_UNGUARDED_AVAILABILITY = YES_AGGRESSIVE;
				CODE_SIGN_IDENTITY = "Apple Development";
				CODE_SIGN_STYLE = Automatic;
				CURRENT_PROJECT_VERSION = 1;
				DEBUG_INFORMATION_FORMAT = dwarf;
				DEVELOPMENT_TEAM = L74NQAQB8H;
				ENABLE_TESTABILITY = YES;
				ENABLE_USER_SCRIPT_SANDBOXING = YES;
				GCC_C_LANGUAGE_STANDARD = gnu17;
				GCC_NO_COMMON_BLOCKS = YES;
				GCC_PREPROCESSOR_DEFINITIONS = (
					"DEBUG=1",
					"$(inherited)",
				);
				GENERATE_INFOPLIST_FILE = YES;
				INFOPLIST_FILE = ShareWithRainbow/Info.plist;
				INFOPLIST_KEY_CFBundleDisplayName = ShareWithRainbow;
				INFOPLIST_KEY_NSHumanReadableCopyright = "Copyright © 2024 Rainbow. All rights reserved.";
				IPHONEOS_DEPLOYMENT_TARGET = 17.5;
				LD_RUNPATH_SEARCH_PATHS = (
					"$(inherited)",
					"@executable_path/Frameworks",
					"@executable_path/../../Frameworks",
				);
				LOCALIZATION_PREFERS_STRING_CATALOGS = YES;
				MARKETING_VERSION = 1.0;
				MTL_ENABLE_DEBUG_INFO = INCLUDE_SOURCE;
				MTL_FAST_MATH = YES;
				OTHER_SWIFT_FLAGS = "$(inherited) -D EXPO_CONFIGURATION_DEBUG";
				PRODUCT_BUNDLE_IDENTIFIER = me.rainbow.ShareWithRainbow;
				PRODUCT_NAME = "$(TARGET_NAME)";
				PROVISIONING_PROFILE_SPECIFIER = "";
				SKIP_INSTALL = YES;
				SWIFT_ACTIVE_COMPILATION_CONDITIONS = "DEBUG $(inherited)";
				SWIFT_EMIT_LOC_STRINGS = YES;
				SWIFT_OPTIMIZATION_LEVEL = "-Onone";
				SWIFT_VERSION = 5.0;
				TARGETED_DEVICE_FAMILY = "1,2";
			};
			name = Debug;
		};
		C9B378C52C515A860085E5D0 /* Release */ = {
			isa = XCBuildConfiguration;
			buildSettings = {
				APPLICATION_EXTENSION_API_ONLY = YES;
				ASSETCATALOG_COMPILER_GENERATE_SWIFT_ASSET_SYMBOL_EXTENSIONS = YES;
				CLANG_ANALYZER_NONNULL = YES;
				CLANG_ANALYZER_NUMBER_OBJECT_CONVERSION = YES_AGGRESSIVE;
				CLANG_CXX_LANGUAGE_STANDARD = "gnu++20";
				CLANG_ENABLE_OBJC_WEAK = YES;
				CLANG_WARN_BLOCK_CAPTURE_AUTORELEASING = YES;
				CLANG_WARN_COMMA = YES;
				CLANG_WARN_DEPRECATED_OBJC_IMPLEMENTATIONS = YES;
				CLANG_WARN_DOCUMENTATION_COMMENTS = YES;
				CLANG_WARN_INFINITE_RECURSION = YES;
				CLANG_WARN_NON_LITERAL_NULL_CONVERSION = YES;
				CLANG_WARN_OBJC_IMPLICIT_RETAIN_SELF = YES;
				CLANG_WARN_OBJC_LITERAL_CONVERSION = YES;
				CLANG_WARN_QUOTED_INCLUDE_IN_FRAMEWORK_HEADER = YES;
				CLANG_WARN_RANGE_LOOP_ANALYSIS = YES;
				CLANG_WARN_STRICT_PROTOTYPES = YES;
				CLANG_WARN_SUSPICIOUS_MOVE = YES;
				CLANG_WARN_UNGUARDED_AVAILABILITY = YES_AGGRESSIVE;
				CODE_SIGN_IDENTITY = "Apple Development";
				"CODE_SIGN_IDENTITY[sdk=iphoneos*]" = "iPhone Distribution";
				CODE_SIGN_STYLE = Manual;
				COPY_PHASE_STRIP = NO;
				CURRENT_PROJECT_VERSION = 1;
				DEBUG_INFORMATION_FORMAT = "dwarf-with-dsym";
				DEVELOPMENT_TEAM = "";
				"DEVELOPMENT_TEAM[sdk=iphoneos*]" = L74NQAQB8H;
				ENABLE_USER_SCRIPT_SANDBOXING = YES;
				GCC_C_LANGUAGE_STANDARD = gnu17;
				GCC_NO_COMMON_BLOCKS = YES;
				GENERATE_INFOPLIST_FILE = YES;
				INFOPLIST_FILE = ShareWithRainbow/Info.plist;
				INFOPLIST_KEY_CFBundleDisplayName = ShareWithRainbow;
				INFOPLIST_KEY_NSHumanReadableCopyright = "Copyright © 2024 Rainbow. All rights reserved.";
				IPHONEOS_DEPLOYMENT_TARGET = 17.5;
				LD_RUNPATH_SEARCH_PATHS = (
					"$(inherited)",
					"@executable_path/Frameworks",
					"@executable_path/../../Frameworks",
				);
				LOCALIZATION_PREFERS_STRING_CATALOGS = YES;
				MARKETING_VERSION = 1.0;
				MTL_FAST_MATH = YES;
				OTHER_SWIFT_FLAGS = "$(inherited) -D EXPO_CONFIGURATION_RELEASE";
				PRODUCT_BUNDLE_IDENTIFIER = me.rainbow.ShareWithRainbow;
				PRODUCT_NAME = "$(TARGET_NAME)";
				PROVISIONING_PROFILE_SPECIFIER = "";
				"PROVISIONING_PROFILE_SPECIFIER[sdk=iphoneos*]" = "match AppStore me.rainbow.ShareWithRainbow";
				SKIP_INSTALL = YES;
				SWIFT_COMPILATION_MODE = wholemodule;
				SWIFT_EMIT_LOC_STRINGS = YES;
				SWIFT_VERSION = 5.0;
				TARGETED_DEVICE_FAMILY = "1,2";
			};
			name = Release;
		};
		C9B378C62C515A860085E5D0 /* LocalRelease */ = {
			isa = XCBuildConfiguration;
			buildSettings = {
				APPLICATION_EXTENSION_API_ONLY = YES;
				ASSETCATALOG_COMPILER_GENERATE_SWIFT_ASSET_SYMBOL_EXTENSIONS = YES;
				CLANG_ANALYZER_NONNULL = YES;
				CLANG_ANALYZER_NUMBER_OBJECT_CONVERSION = YES_AGGRESSIVE;
				CLANG_CXX_LANGUAGE_STANDARD = "gnu++20";
				CLANG_ENABLE_OBJC_WEAK = YES;
				CLANG_WARN_BLOCK_CAPTURE_AUTORELEASING = YES;
				CLANG_WARN_COMMA = YES;
				CLANG_WARN_DEPRECATED_OBJC_IMPLEMENTATIONS = YES;
				CLANG_WARN_DOCUMENTATION_COMMENTS = YES;
				CLANG_WARN_INFINITE_RECURSION = YES;
				CLANG_WARN_NON_LITERAL_NULL_CONVERSION = YES;
				CLANG_WARN_OBJC_IMPLICIT_RETAIN_SELF = YES;
				CLANG_WARN_OBJC_LITERAL_CONVERSION = YES;
				CLANG_WARN_QUOTED_INCLUDE_IN_FRAMEWORK_HEADER = YES;
				CLANG_WARN_RANGE_LOOP_ANALYSIS = YES;
				CLANG_WARN_STRICT_PROTOTYPES = YES;
				CLANG_WARN_SUSPICIOUS_MOVE = YES;
				CLANG_WARN_UNGUARDED_AVAILABILITY = YES_AGGRESSIVE;
				CODE_SIGN_IDENTITY = "Apple Development";
				CODE_SIGN_STYLE = Automatic;
				COPY_PHASE_STRIP = NO;
				CURRENT_PROJECT_VERSION = 1;
				DEBUG_INFORMATION_FORMAT = "dwarf-with-dsym";
				DEVELOPMENT_TEAM = L74NQAQB8H;
				ENABLE_USER_SCRIPT_SANDBOXING = YES;
				GCC_C_LANGUAGE_STANDARD = gnu17;
				GCC_NO_COMMON_BLOCKS = YES;
				GENERATE_INFOPLIST_FILE = YES;
				INFOPLIST_FILE = ShareWithRainbow/Info.plist;
				INFOPLIST_KEY_CFBundleDisplayName = ShareWithRainbow;
				INFOPLIST_KEY_NSHumanReadableCopyright = "Copyright © 2024 Rainbow. All rights reserved.";
				IPHONEOS_DEPLOYMENT_TARGET = 17.5;
				LD_RUNPATH_SEARCH_PATHS = (
					"$(inherited)",
					"@executable_path/Frameworks",
					"@executable_path/../../Frameworks",
				);
				LOCALIZATION_PREFERS_STRING_CATALOGS = YES;
				MARKETING_VERSION = 1.0;
				MTL_FAST_MATH = YES;
				OTHER_SWIFT_FLAGS = "$(inherited) -D EXPO_CONFIGURATION_RELEASE";
				PRODUCT_BUNDLE_IDENTIFIER = me.rainbow.ShareWithRainbow;
				PRODUCT_NAME = "$(TARGET_NAME)";
				PROVISIONING_PROFILE_SPECIFIER = "";
				SKIP_INSTALL = YES;
				SWIFT_COMPILATION_MODE = wholemodule;
				SWIFT_EMIT_LOC_STRINGS = YES;
				SWIFT_VERSION = 5.0;
				TARGETED_DEVICE_FAMILY = "1,2";
			};
			name = LocalRelease;
		};
		C9B378C72C515A860085E5D0 /* Staging */ = {
			isa = XCBuildConfiguration;
			buildSettings = {
				APPLICATION_EXTENSION_API_ONLY = YES;
				ASSETCATALOG_COMPILER_GENERATE_SWIFT_ASSET_SYMBOL_EXTENSIONS = YES;
				CLANG_ANALYZER_NONNULL = YES;
				CLANG_ANALYZER_NUMBER_OBJECT_CONVERSION = YES_AGGRESSIVE;
				CLANG_CXX_LANGUAGE_STANDARD = "gnu++20";
				CLANG_ENABLE_OBJC_WEAK = YES;
				CLANG_WARN_BLOCK_CAPTURE_AUTORELEASING = YES;
				CLANG_WARN_COMMA = YES;
				CLANG_WARN_DEPRECATED_OBJC_IMPLEMENTATIONS = YES;
				CLANG_WARN_DOCUMENTATION_COMMENTS = YES;
				CLANG_WARN_INFINITE_RECURSION = YES;
				CLANG_WARN_NON_LITERAL_NULL_CONVERSION = YES;
				CLANG_WARN_OBJC_IMPLICIT_RETAIN_SELF = YES;
				CLANG_WARN_OBJC_LITERAL_CONVERSION = YES;
				CLANG_WARN_QUOTED_INCLUDE_IN_FRAMEWORK_HEADER = YES;
				CLANG_WARN_RANGE_LOOP_ANALYSIS = YES;
				CLANG_WARN_STRICT_PROTOTYPES = YES;
				CLANG_WARN_SUSPICIOUS_MOVE = YES;
				CLANG_WARN_UNGUARDED_AVAILABILITY = YES_AGGRESSIVE;
				CODE_SIGN_IDENTITY = "Apple Development";
				CODE_SIGN_STYLE = Automatic;
				COPY_PHASE_STRIP = NO;
				CURRENT_PROJECT_VERSION = 1;
				DEBUG_INFORMATION_FORMAT = "dwarf-with-dsym";
				DEVELOPMENT_TEAM = L74NQAQB8H;
				ENABLE_USER_SCRIPT_SANDBOXING = YES;
				GCC_C_LANGUAGE_STANDARD = gnu17;
				GCC_NO_COMMON_BLOCKS = YES;
				GENERATE_INFOPLIST_FILE = YES;
				INFOPLIST_FILE = ShareWithRainbow/Info.plist;
				INFOPLIST_KEY_CFBundleDisplayName = ShareWithRainbow;
				INFOPLIST_KEY_NSHumanReadableCopyright = "Copyright © 2024 Rainbow. All rights reserved.";
				IPHONEOS_DEPLOYMENT_TARGET = 17.5;
				LD_RUNPATH_SEARCH_PATHS = (
					"$(inherited)",
					"@executable_path/Frameworks",
					"@executable_path/../../Frameworks",
				);
				LOCALIZATION_PREFERS_STRING_CATALOGS = YES;
				MARKETING_VERSION = 1.0;
				MTL_FAST_MATH = YES;
				OTHER_SWIFT_FLAGS = "$(inherited) -D EXPO_CONFIGURATION_RELEASE";
				PRODUCT_BUNDLE_IDENTIFIER = me.rainbow.ShareWithRainbow;
				PRODUCT_NAME = "$(TARGET_NAME)";
				PROVISIONING_PROFILE_SPECIFIER = "";
				SKIP_INSTALL = YES;
				SWIFT_COMPILATION_MODE = wholemodule;
				SWIFT_EMIT_LOC_STRINGS = YES;
				SWIFT_VERSION = 5.0;
				TARGETED_DEVICE_FAMILY = "1,2";
			};
			name = Staging;
		};
/* End XCBuildConfiguration section */

/* Begin XCConfigurationList section */
		0299CE842886202800B5C7E7 /* Build configuration list for PBXNativeTarget "ImageNotification" */ = {
			isa = XCConfigurationList;
			buildConfigurations = (
				0299CE802886202800B5C7E7 /* Debug */,
				0299CE812886202800B5C7E7 /* Release */,
				0299CE822886202800B5C7E7 /* LocalRelease */,
				0299CE832886202800B5C7E7 /* Staging */,
			);
			defaultConfigurationIsVisible = 0;
			defaultConfigurationName = Release;
		};
		13B07F931A680F5B00A75B9A /* Build configuration list for PBXNativeTarget "Rainbow" */ = {
			isa = XCConfigurationList;
			buildConfigurations = (
				13B07F941A680F5B00A75B9A /* Debug */,
				13B07F951A680F5B00A75B9A /* Release */,
				2C87B79A2197FA1900682EC4 /* LocalRelease */,
				2C6A799821127ED9003AFB37 /* Staging */,
			);
			defaultConfigurationIsVisible = 0;
			defaultConfigurationName = Release;
		};
		83CBB9FA1A601CBA00E9B192 /* Build configuration list for PBXProject "Rainbow" */ = {
			isa = XCConfigurationList;
			buildConfigurations = (
				83CBBA201A601CBA00E9B192 /* Debug */,
				83CBBA211A601CBA00E9B192 /* Release */,
				2C87B7992197FA1900682EC4 /* LocalRelease */,
				2C6A799721127ED9003AFB37 /* Staging */,
			);
			defaultConfigurationIsVisible = 0;
			defaultConfigurationName = Release;
		};
		C16DCF6E272BA6F100FF5C78 /* Build configuration list for PBXNativeTarget "PriceWidgetExtension" */ = {
			isa = XCConfigurationList;
			buildConfigurations = (
				C16DCF6A272BA6F100FF5C78 /* Debug */,
				C16DCF6B272BA6F100FF5C78 /* Release */,
				C16DCF6C272BA6F100FF5C78 /* LocalRelease */,
				C16DCF6D272BA6F100FF5C78 /* Staging */,
			);
			defaultConfigurationIsVisible = 0;
			defaultConfigurationName = Release;
		};
		C16DCF9F272BAB9600FF5C78 /* Build configuration list for PBXNativeTarget "SelectTokenIntent" */ = {
			isa = XCConfigurationList;
			buildConfigurations = (
				C16DCFA0272BAB9600FF5C78 /* Debug */,
				C16DCFA1272BAB9600FF5C78 /* Release */,
				C16DCFA2272BAB9600FF5C78 /* LocalRelease */,
				C16DCFA3272BAB9600FF5C78 /* Staging */,
			);
			defaultConfigurationIsVisible = 0;
			defaultConfigurationName = Release;
		};
		C9B378B32C5159890085E5D0 /* Build configuration list for PBXNativeTarget "OpenInRainbow" */ = {
			isa = XCConfigurationList;
			buildConfigurations = (
				C9B378AF2C5159890085E5D0 /* Debug */,
				C9B378B02C5159890085E5D0 /* Release */,
				C9B378B12C5159890085E5D0 /* LocalRelease */,
				C9B378B22C5159890085E5D0 /* Staging */,
			);
			defaultConfigurationIsVisible = 0;
			defaultConfigurationName = Release;
		};
		C9B378C32C515A860085E5D0 /* Build configuration list for PBXNativeTarget "ShareWithRainbow" */ = {
			isa = XCConfigurationList;
			buildConfigurations = (
				C9B378C42C515A860085E5D0 /* Debug */,
				C9B378C52C515A860085E5D0 /* Release */,
				C9B378C62C515A860085E5D0 /* LocalRelease */,
				C9B378C72C515A860085E5D0 /* Staging */,
			);
			defaultConfigurationIsVisible = 0;
			defaultConfigurationName = Release;
		};
/* End XCConfigurationList section */
	};
	rootObject = 83CBB9F71A601CBA00E9B192 /* Project object */;
}<|MERGE_RESOLUTION|>--- conflicted
+++ resolved
@@ -11,10 +11,7 @@
 		01FDC5B273696ADC081114EE /* libPods-PriceWidgetExtension.a in Frameworks */ = {isa = PBXBuildFile; fileRef = 8D49EA65FCEFE02BFEB2F25F /* libPods-PriceWidgetExtension.a */; };
 		0299CE7B2886202800B5C7E7 /* NotificationService.m in Sources */ = {isa = PBXBuildFile; fileRef = 0299CE7A2886202800B5C7E7 /* NotificationService.m */; };
 		0299CE7F2886202800B5C7E7 /* ImageNotification.appex in Embed App Extensions */ = {isa = PBXBuildFile; fileRef = 0299CE772886202800B5C7E7 /* ImageNotification.appex */; settings = {ATTRIBUTES = (RemoveHeadersOnCopy, ); }; };
-<<<<<<< HEAD
-=======
 		095ACD8141ED313410FB59B1 /* libPods-Rainbow.a in Frameworks */ = {isa = PBXBuildFile; fileRef = 64F677089EAFF936BCD4BDC1 /* libPods-Rainbow.a */; };
->>>>>>> 5233643b
 		0CBD31BB2DAE41DA00F0C242 /* AppDelegate.swift in Sources */ = {isa = PBXBuildFile; fileRef = 0CBD31BA2DAE41D200F0C242 /* AppDelegate.swift */; };
 		0CBD31BD2DAE425300F0C242 /* RainbowSplashScreenManager.swift in Sources */ = {isa = PBXBuildFile; fileRef = 0CBD31BC2DAE424900F0C242 /* RainbowSplashScreenManager.swift */; };
 		13B07FBD1A68108700A75B9A /* LaunchScreen.xib in Resources */ = {isa = PBXBuildFile; fileRef = 13B07FB11A68108700A75B9A /* LaunchScreen.xib */; };
@@ -215,15 +212,10 @@
 		0299CE7A2886202800B5C7E7 /* NotificationService.m */ = {isa = PBXFileReference; lastKnownFileType = sourcecode.c.objc; path = NotificationService.m; sourceTree = "<group>"; };
 		0299CE7C2886202800B5C7E7 /* Info.plist */ = {isa = PBXFileReference; lastKnownFileType = text.plist.xml; path = Info.plist; sourceTree = "<group>"; };
 		0299CE852886246C00B5C7E7 /* libFirebaseCore.a */ = {isa = PBXFileReference; explicitFileType = archive.ar; path = libFirebaseCore.a; sourceTree = BUILT_PRODUCTS_DIR; };
-<<<<<<< HEAD
-		0CBD31BA2DAE41D200F0C242 /* AppDelegate.swift */ = {isa = PBXFileReference; lastKnownFileType = sourcecode.swift; path = AppDelegate.swift; sourceTree = "<group>"; };
-		0CBD31BC2DAE424900F0C242 /* RainbowSplashScreenManager.swift */ = {isa = PBXFileReference; lastKnownFileType = sourcecode.swift; path = RainbowSplashScreenManager.swift; sourceTree = "<group>"; };
-=======
 		07DD828449891D462DBF02F3 /* libPods-ImageNotification.a */ = {isa = PBXFileReference; explicitFileType = archive.ar; includeInIndex = 0; path = "libPods-ImageNotification.a"; sourceTree = BUILT_PRODUCTS_DIR; };
 		0CBD31BA2DAE41D200F0C242 /* AppDelegate.swift */ = {isa = PBXFileReference; lastKnownFileType = sourcecode.swift; path = AppDelegate.swift; sourceTree = "<group>"; };
 		0CBD31BC2DAE424900F0C242 /* RainbowSplashScreenManager.swift */ = {isa = PBXFileReference; lastKnownFileType = sourcecode.swift; path = RainbowSplashScreenManager.swift; sourceTree = "<group>"; };
 		0D80D26AF6184BE51600BCCA /* Pods-SelectTokenIntent.release.xcconfig */ = {isa = PBXFileReference; includeInIndex = 1; lastKnownFileType = text.xcconfig; name = "Pods-SelectTokenIntent.release.xcconfig"; path = "Target Support Files/Pods-SelectTokenIntent/Pods-SelectTokenIntent.release.xcconfig"; sourceTree = "<group>"; };
->>>>>>> 5233643b
 		13B07F961A680F5B00A75B9A /* Rainbow.app */ = {isa = PBXFileReference; explicitFileType = wrapper.application; includeInIndex = 0; path = Rainbow.app; sourceTree = BUILT_PRODUCTS_DIR; };
 		13B07FB21A68108700A75B9A /* Base */ = {isa = PBXFileReference; lastKnownFileType = file.xib; name = Base; path = Base.lproj/LaunchScreen.xib; sourceTree = "<group>"; };
 		13B07FB61A68108700A75B9A /* Info.plist */ = {isa = PBXFileReference; fileEncoding = 4; lastKnownFileType = text.plist.xml; name = Info.plist; path = Rainbow/Info.plist; sourceTree = "<group>"; };
@@ -1308,10 +1300,7 @@
 				"${PODS_CONFIGURATION_BUILD_DIR}/Sentry/Sentry.bundle",
 				"${PODS_CONFIGURATION_BUILD_DIR}/TOCropViewController/TOCropViewControllerBundle.bundle",
 				"${PODS_CONFIGURATION_BUILD_DIR}/boost/boost_privacy.bundle",
-<<<<<<< HEAD
-=======
 				"${PODS_CONFIGURATION_BUILD_DIR}/glog/glog_privacy.bundle",
->>>>>>> 5233643b
 				"${PODS_CONFIGURATION_BUILD_DIR}/react-native-cameraroll/RNCameraRollPrivacyInfo.bundle",
 			);
 			name = "[CP] Copy Pods Resources";
@@ -1342,10 +1331,7 @@
 				"${TARGET_BUILD_DIR}/${UNLOCALIZED_RESOURCES_FOLDER_PATH}/Sentry.bundle",
 				"${TARGET_BUILD_DIR}/${UNLOCALIZED_RESOURCES_FOLDER_PATH}/TOCropViewControllerBundle.bundle",
 				"${TARGET_BUILD_DIR}/${UNLOCALIZED_RESOURCES_FOLDER_PATH}/boost_privacy.bundle",
-<<<<<<< HEAD
-=======
 				"${TARGET_BUILD_DIR}/${UNLOCALIZED_RESOURCES_FOLDER_PATH}/glog_privacy.bundle",
->>>>>>> 5233643b
 				"${TARGET_BUILD_DIR}/${UNLOCALIZED_RESOURCES_FOLDER_PATH}/RNCameraRollPrivacyInfo.bundle",
 			);
 			runOnlyForDeploymentPostprocessing = 0;
