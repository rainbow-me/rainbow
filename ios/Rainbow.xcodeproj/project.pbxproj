// !$*UTF8*$!
{
	archiveVersion = 1;
	classes = {
	};
	objectVersion = 46;
	objects = {

/* Begin PBXBuildFile section */
		0299CE7B2886202800B5C7E7 /* NotificationService.m in Sources */ = {isa = PBXBuildFile; fileRef = 0299CE7A2886202800B5C7E7 /* NotificationService.m */; };
		0299CE7F2886202800B5C7E7 /* ImageNotification.appex in Embed App Extensions */ = {isa = PBXBuildFile; fileRef = 0299CE772886202800B5C7E7 /* ImageNotification.appex */; settings = {ATTRIBUTES = (RemoveHeadersOnCopy, ); }; };
		13B07FBC1A68108700A75B9A /* AppDelegate.mm in Sources */ = {isa = PBXBuildFile; fileRef = 13B07FB01A68108700A75B9A /* AppDelegate.mm */; };
		13B07FBD1A68108700A75B9A /* LaunchScreen.xib in Resources */ = {isa = PBXBuildFile; fileRef = 13B07FB11A68108700A75B9A /* LaunchScreen.xib */; };
		13B07FC11A68108700A75B9A /* main.m in Sources */ = {isa = PBXBuildFile; fileRef = 13B07FB71A68108700A75B9A /* main.m */; };
		1539422824C7C7E200E4A9D1 /* Settings.bundle in Resources */ = {isa = PBXBuildFile; fileRef = 1539422724C7C7E100E4A9D1 /* Settings.bundle */; };
		1539422D24C7CF9300E4A9D1 /* SettingsBundleHelper.swift in Sources */ = {isa = PBXBuildFile; fileRef = 1539422C24C7CF9300E4A9D1 /* SettingsBundleHelper.swift */; };
		153D1AAC24777130007E4723 /* TransactionListLoadingViewCell.swift in Sources */ = {isa = PBXBuildFile; fileRef = 153D1AAB24777130007E4723 /* TransactionListLoadingViewCell.swift */; };
		153D1AAE24777214007E4723 /* TransactionListLoadingViewCell.xib in Resources */ = {isa = PBXBuildFile; fileRef = 153D1AAD24777214007E4723 /* TransactionListLoadingViewCell.xib */; };
		15C398812880EDFF006033AC /* og@3x.png in Resources */ = {isa = PBXBuildFile; fileRef = 15C3987D2880EDFF006033AC /* og@3x.png */; };
		15C398832880EDFF006033AC /* og@2x.png in Resources */ = {isa = PBXBuildFile; fileRef = 15C3987F2880EDFF006033AC /* og@2x.png */; };
		15CF49BC2889AF7C005F92C9 /* optimism@3x.png in Resources */ = {isa = PBXBuildFile; fileRef = 15CF49BA2889AF7C005F92C9 /* optimism@3x.png */; };
		15CF49BD2889AF7C005F92C9 /* optimism@2x.png in Resources */ = {isa = PBXBuildFile; fileRef = 15CF49BB2889AF7C005F92C9 /* optimism@2x.png */; };
		15CF49C02889AFAD005F92C9 /* pixel@3x.png in Resources */ = {isa = PBXBuildFile; fileRef = 15CF49BE2889AFAD005F92C9 /* pixel@3x.png */; };
		15CF49C12889AFAD005F92C9 /* pixel@2x.png in Resources */ = {isa = PBXBuildFile; fileRef = 15CF49BF2889AFAD005F92C9 /* pixel@2x.png */; };
		15D66135277A751C0082F041 /* SelectTokenIntent.intentdefinition in Sources */ = {isa = PBXBuildFile; fileRef = 15D66139277A751C0082F041 /* SelectTokenIntent.intentdefinition */; };
		15D66136277A751C0082F041 /* SelectTokenIntent.intentdefinition in Sources */ = {isa = PBXBuildFile; fileRef = 15D66139277A751C0082F041 /* SelectTokenIntent.intentdefinition */; };
		15D66137277A751C0082F041 /* SelectTokenIntent.intentdefinition in Sources */ = {isa = PBXBuildFile; fileRef = 15D66139277A751C0082F041 /* SelectTokenIntent.intentdefinition */; };
		15E531D5242B28EF00797B89 /* UIImageViewWithPersistentAnimations.swift in Sources */ = {isa = PBXBuildFile; fileRef = 15E531D4242B28EF00797B89 /* UIImageViewWithPersistentAnimations.swift */; };
		15E531DA242DAB7100797B89 /* NotificationManager.m in Sources */ = {isa = PBXBuildFile; fileRef = 15E531D9242DAB7100797B89 /* NotificationManager.m */; };
		24979E8920F84250007EB0DA /* GoogleService-Info.plist in Resources */ = {isa = PBXBuildFile; fileRef = 24979E7720F84004007EB0DA /* GoogleService-Info.plist */; };
		3DF44C4DB9BBD6F53F5DEC74 /* libPods-PriceWidgetExtension.a in Frameworks */ = {isa = PBXBuildFile; fileRef = 55A107F70E6357301AA3FC1D /* libPods-PriceWidgetExtension.a */; };
		4D098C2F2811A9A5006A801A /* RNStartTime.m in Sources */ = {isa = PBXBuildFile; fileRef = 4D098C2E2811A9A5006A801A /* RNStartTime.m */; };
		6630540924A38A1900E5B030 /* RainbowText.m in Sources */ = {isa = PBXBuildFile; fileRef = 6630540824A38A1900E5B030 /* RainbowText.m */; };
		6635730624939991006ACFA6 /* SafeStoreReview.m in Sources */ = {isa = PBXBuildFile; fileRef = 6635730524939991006ACFA6 /* SafeStoreReview.m */; };
		6655FFB425BB2B0700642961 /* ThemeModule.m in Sources */ = {isa = PBXBuildFile; fileRef = 6655FFB325BB2B0700642961 /* ThemeModule.m */; };
		66A1FEB424AB641100C3F539 /* RNCMScreenStack.m in Sources */ = {isa = PBXBuildFile; fileRef = 66A1FEB024AB641100C3F539 /* RNCMScreenStack.m */; };
		66A1FEB524AB641100C3F539 /* UIViewController+slack.swift in Sources */ = {isa = PBXBuildFile; fileRef = 66A1FEB124AB641100C3F539 /* UIViewController+slack.swift */; };
		66A1FEB624AB641100C3F539 /* RNCMScreen.m in Sources */ = {isa = PBXBuildFile; fileRef = 66A1FEB324AB641100C3F539 /* RNCMScreen.m */; };
		66A1FEBC24ACBBE600C3F539 /* RNCMPortal.m in Sources */ = {isa = PBXBuildFile; fileRef = 66A1FEBB24ACBBE600C3F539 /* RNCMPortal.m */; };
		66A28EB024CAF1B500410A88 /* TestFlight.m in Sources */ = {isa = PBXBuildFile; fileRef = 66A28EAF24CAF1B500410A88 /* TestFlight.m */; };
		66FEC91623EDA14000A0F367 /* RoundedCornerView.swift in Sources */ = {isa = PBXBuildFile; fileRef = 66FEC91523EDA13F00A0F367 /* RoundedCornerView.swift */; };
		723AF393A9E4E704CE69EB79 /* libPods-ImageNotification.a in Frameworks */ = {isa = PBXBuildFile; fileRef = E3AB7966A0D6409F34360B7D /* libPods-ImageNotification.a */; };
		7287CE1EC33B4913AEE1F4B6 /* SFMono-Medium.otf in Resources */ = {isa = PBXBuildFile; fileRef = 668A9E253DAF444A90ECB997 /* SFMono-Medium.otf */; };
		9F6A73FB333599306FF4EE40 /* libPods-SelectTokenIntent.a in Frameworks */ = {isa = PBXBuildFile; fileRef = CA779B9622D8F2F0EB679EDE /* libPods-SelectTokenIntent.a */; };
		A4277D9F23CBD1910042BAF4 /* Extensions.swift in Sources */ = {isa = PBXBuildFile; fileRef = A4277D9E23CBD1910042BAF4 /* Extensions.swift */; };
		A4277DA323CFE85F0042BAF4 /* Theme.swift in Sources */ = {isa = PBXBuildFile; fileRef = A4277DA223CFE85F0042BAF4 /* Theme.swift */; };
		A44A4EEE23EC928900B543F1 /* CoinIconWithProgressBar.swift in Sources */ = {isa = PBXBuildFile; fileRef = A44A4EED23EC928900B543F1 /* CoinIconWithProgressBar.swift */; };
		A4704B4823C546DA00E50E4B /* TransactionListViewCell.swift in Sources */ = {isa = PBXBuildFile; fileRef = A4704B4023C546D900E50E4B /* TransactionListViewCell.swift */; };
		A4704B4923C546DA00E50E4B /* TransactionListView.swift in Sources */ = {isa = PBXBuildFile; fileRef = A4704B4123C546D900E50E4B /* TransactionListView.swift */; };
		A4704B4D23C546DA00E50E4B /* TransactionListViewCell.xib in Resources */ = {isa = PBXBuildFile; fileRef = A4704B4623C546D900E50E4B /* TransactionListViewCell.xib */; };
		A477567C23DB2FAA005AE8FD /* Transaction.swift in Sources */ = {isa = PBXBuildFile; fileRef = A477567B23DB2FAA005AE8FD /* Transaction.swift */; };
		A477567E23DB3A85005AE8FD /* TransactionListViewManager.m in Sources */ = {isa = PBXBuildFile; fileRef = A477567D23DB3A85005AE8FD /* TransactionListViewManager.m */; };
		A485E61423C8ED6000E5C3D4 /* TransactionListViewHeader.swift in Sources */ = {isa = PBXBuildFile; fileRef = A485E61323C8ED6000E5C3D4 /* TransactionListViewHeader.swift */; };
		A485E61623C8F4A400E5C3D4 /* TransactionListViewHeader.xib in Resources */ = {isa = PBXBuildFile; fileRef = A485E61223C8EC4400E5C3D4 /* TransactionListViewHeader.xib */; };
		A49B52AF23DB411900A00918 /* TransactionRequest.swift in Sources */ = {isa = PBXBuildFile; fileRef = A49B52AE23DB411900A00918 /* TransactionRequest.swift */; };
		A49B52B423DB5D1100A00918 /* TransactionViewModelTransactionItem.swift in Sources */ = {isa = PBXBuildFile; fileRef = A49B52B323DB5D1100A00918 /* TransactionViewModelTransactionItem.swift */; };
		A49B52B623DB5D5600A00918 /* TransactionViewModelProtocol.swift in Sources */ = {isa = PBXBuildFile; fileRef = A49B52B523DB5D5600A00918 /* TransactionViewModelProtocol.swift */; };
		A49B52B823DB5F7200A00918 /* TransactionViewModelTransactionRequestItem.swift in Sources */ = {isa = PBXBuildFile; fileRef = A49B52B723DB5F7200A00918 /* TransactionViewModelTransactionRequestItem.swift */; };
		A49B52BC23DBA61200A00918 /* TransactionData.swift in Sources */ = {isa = PBXBuildFile; fileRef = A49B52BB23DBA61100A00918 /* TransactionData.swift */; };
		A49B52C023DCCDA800A00918 /* TransactionRequestSection.swift in Sources */ = {isa = PBXBuildFile; fileRef = A49B52BF23DCCDA800A00918 /* TransactionRequestSection.swift */; };
		A49B52C223DCD11D00A00918 /* TransactionSection.swift in Sources */ = {isa = PBXBuildFile; fileRef = A49B52C123DCD11D00A00918 /* TransactionSection.swift */; };
		A4AF3CCE23DA37F700F230F3 /* TransactionListRequestViewCell.xib in Resources */ = {isa = PBXBuildFile; fileRef = A4AF3CCD23DA37F700F230F3 /* TransactionListRequestViewCell.xib */; };
		A4AF3CD023DA3A0F00F230F3 /* TransactionListRequestViewCell.swift in Sources */ = {isa = PBXBuildFile; fileRef = A4AF3CCF23DA3A0F00F230F3 /* TransactionListRequestViewCell.swift */; };
		A4D04BA923D12F99008C1DEC /* Button.swift in Sources */ = {isa = PBXBuildFile; fileRef = A4D04BA823D12F99008C1DEC /* Button.swift */; };
		A4D04BAC23D12FD5008C1DEC /* ButtonManager.m in Sources */ = {isa = PBXBuildFile; fileRef = A4D04BAB23D12FD5008C1DEC /* ButtonManager.m */; };
		A4F8DACB23DF85DF00560E47 /* TransactionListBaseCell.swift in Sources */ = {isa = PBXBuildFile; fileRef = A4F8DACA23DF85DF00560E47 /* TransactionListBaseCell.swift */; };
		AA6228EF24272F510078BDAA /* SF-Pro-Rounded-Bold.otf in Resources */ = {isa = PBXBuildFile; fileRef = AA6228EB24272B200078BDAA /* SF-Pro-Rounded-Bold.otf */; };
		AA6228F024272F510078BDAA /* SF-Pro-Rounded-Heavy.otf in Resources */ = {isa = PBXBuildFile; fileRef = AA6228EC24272B200078BDAA /* SF-Pro-Rounded-Heavy.otf */; };
		AA6228F124272F510078BDAA /* SF-Pro-Rounded-Medium.otf in Resources */ = {isa = PBXBuildFile; fileRef = AA6228ED24272B200078BDAA /* SF-Pro-Rounded-Medium.otf */; };
		AA6228F224272F510078BDAA /* SF-Pro-Rounded-Regular.otf in Resources */ = {isa = PBXBuildFile; fileRef = AA6228EE24272B200078BDAA /* SF-Pro-Rounded-Regular.otf */; };
		AA6228F324272F510078BDAA /* SF-Pro-Rounded-Semibold.otf in Resources */ = {isa = PBXBuildFile; fileRef = AA6228EA24272B200078BDAA /* SF-Pro-Rounded-Semibold.otf */; };
		B52242E628B1B11F0024D19D /* smol@2x.png in Resources */ = {isa = PBXBuildFile; fileRef = B52242E428B1B11F0024D19D /* smol@2x.png */; };
		B52242E728B1B11F0024D19D /* smol@3x.png in Resources */ = {isa = PBXBuildFile; fileRef = B52242E528B1B11F0024D19D /* smol@3x.png */; };
<<<<<<< HEAD
		B54C1D0A293587F2007560D9 /* zora@3x.png in Resources */ = {isa = PBXBuildFile; fileRef = B54C1D08293587F2007560D9 /* zora@3x.png */; };
		B54C1D0B293587F2007560D9 /* zora@2x.png in Resources */ = {isa = PBXBuildFile; fileRef = B54C1D09293587F2007560D9 /* zora@2x.png */; };
=======
		B54C1D1029358946007560D9 /* golddoge@3x.png in Resources */ = {isa = PBXBuildFile; fileRef = B54C1D0C29358945007560D9 /* golddoge@3x.png */; };
		B54C1D1129358946007560D9 /* golddoge@2x.png in Resources */ = {isa = PBXBuildFile; fileRef = B54C1D0D29358945007560D9 /* golddoge@2x.png */; };
		B54C1D1229358946007560D9 /* raindoge@3x.png in Resources */ = {isa = PBXBuildFile; fileRef = B54C1D0E29358946007560D9 /* raindoge@3x.png */; };
		B54C1D1329358946007560D9 /* raindoge@2x.png in Resources */ = {isa = PBXBuildFile; fileRef = B54C1D0F29358946007560D9 /* raindoge@2x.png */; };
>>>>>>> 80dd062b
		B7A3E82A4C4449F4A18EB5C2 /* SFMono-Regular.otf in Resources */ = {isa = PBXBuildFile; fileRef = 95F2888C850F40C8A26E083B /* SFMono-Regular.otf */; };
		C04D10F025AFC8C1003BEF7A /* Extras.json in Resources */ = {isa = PBXBuildFile; fileRef = C04D10EF25AFC8C1003BEF7A /* Extras.json */; };
		C1038325273C2D0C00B18210 /* PriceWidgetView.swift in Sources */ = {isa = PBXBuildFile; fileRef = C16DCF75272BA7AA00FF5C78 /* PriceWidgetView.swift */; };
		C1038337273C5C4200B18210 /* PriceWidget.swift in Sources */ = {isa = PBXBuildFile; fileRef = C16DCF62272BA6EF00FF5C78 /* PriceWidget.swift */; };
		C11640E8274DC10B00C9120A /* UIColor.swift in Sources */ = {isa = PBXBuildFile; fileRef = C11640E7274DC10B00C9120A /* UIColor.swift */; };
		C11640E9274DC10C00C9120A /* UIColor.swift in Sources */ = {isa = PBXBuildFile; fileRef = C11640E7274DC10B00C9120A /* UIColor.swift */; };
		C11640EA274DC10C00C9120A /* UIColor.swift in Sources */ = {isa = PBXBuildFile; fileRef = C11640E7274DC10B00C9120A /* UIColor.swift */; };
		C127238A274EBBB6006AC743 /* CurrencyDetails.swift in Sources */ = {isa = PBXBuildFile; fileRef = C1272389274EBBB6006AC743 /* CurrencyDetails.swift */; };
		C127238B274EBBB6006AC743 /* CurrencyDetails.swift in Sources */ = {isa = PBXBuildFile; fileRef = C1272389274EBBB6006AC743 /* CurrencyDetails.swift */; };
		C127238C274EBBB6006AC743 /* CurrencyDetails.swift in Sources */ = {isa = PBXBuildFile; fileRef = C1272389274EBBB6006AC743 /* CurrencyDetails.swift */; };
		C151287F2739F676006517AB /* IconProvider.swift in Sources */ = {isa = PBXBuildFile; fileRef = C151287D2739F676006517AB /* IconProvider.swift */; };
		C15128802739F676006517AB /* IconProvider.swift in Sources */ = {isa = PBXBuildFile; fileRef = C151287D2739F676006517AB /* IconProvider.swift */; };
		C16DCF5E272BA6EF00FF5C78 /* WidgetKit.framework in Frameworks */ = {isa = PBXBuildFile; fileRef = C16DCF5D272BA6EF00FF5C78 /* WidgetKit.framework */; };
		C16DCF60272BA6EF00FF5C78 /* SwiftUI.framework in Frameworks */ = {isa = PBXBuildFile; fileRef = C16DCF5F272BA6EF00FF5C78 /* SwiftUI.framework */; };
		C16DCF63272BA6EF00FF5C78 /* PriceWidget.swift in Sources */ = {isa = PBXBuildFile; fileRef = C16DCF62272BA6EF00FF5C78 /* PriceWidget.swift */; };
		C16DCF65272BA6F000FF5C78 /* Assets.xcassets in Resources */ = {isa = PBXBuildFile; fileRef = C16DCF64272BA6F000FF5C78 /* Assets.xcassets */; };
		C16DCF69272BA6F000FF5C78 /* PriceWidgetExtension.appex in Embed App Extensions */ = {isa = PBXBuildFile; fileRef = C16DCF5C272BA6EF00FF5C78 /* PriceWidgetExtension.appex */; settings = {ATTRIBUTES = (RemoveHeadersOnCopy, ); }; };
		C16DCF71272BA75700FF5C78 /* CoinGeckoToken.swift in Sources */ = {isa = PBXBuildFile; fileRef = C16DCF6F272BA75700FF5C78 /* CoinGeckoToken.swift */; };
		C16DCF74272BA77A00FF5C78 /* TokenProvider.swift in Sources */ = {isa = PBXBuildFile; fileRef = C16DCF72272BA77A00FF5C78 /* TokenProvider.swift */; };
		C16DCF81272BAB9500FF5C78 /* Intents.framework in Frameworks */ = {isa = PBXBuildFile; fileRef = C16DCF80272BAB9500FF5C78 /* Intents.framework */; };
		C16DCF84272BAB9500FF5C78 /* IntentHandler.swift in Sources */ = {isa = PBXBuildFile; fileRef = C16DCF83272BAB9500FF5C78 /* IntentHandler.swift */; };
		C16DCF99272BAB9600FF5C78 /* SelectTokenIntent.appex in Embed App Extensions */ = {isa = PBXBuildFile; fileRef = C16DCF7F272BAB9500FF5C78 /* SelectTokenIntent.appex */; settings = {ATTRIBUTES = (RemoveHeadersOnCopy, ); }; };
		C16DCFA6272BABC700FF5C78 /* CoinGeckoToken.swift in Sources */ = {isa = PBXBuildFile; fileRef = C16DCF6F272BA75700FF5C78 /* CoinGeckoToken.swift */; };
		C16DCFA8272BABCB00FF5C78 /* TokenProvider.swift in Sources */ = {isa = PBXBuildFile; fileRef = C16DCF72272BA77A00FF5C78 /* TokenProvider.swift */; };
		C16DCFAC272BB8ED00FF5C78 /* PriceDataProvider.swift in Sources */ = {isa = PBXBuildFile; fileRef = C16DCFAA272BB8ED00FF5C78 /* PriceDataProvider.swift */; };
		C16DCFAD272BB8ED00FF5C78 /* PriceDataProvider.swift in Sources */ = {isa = PBXBuildFile; fileRef = C16DCFAA272BB8ED00FF5C78 /* PriceDataProvider.swift */; };
		C16DCFB1272BB8FC00FF5C78 /* PriceData.swift in Sources */ = {isa = PBXBuildFile; fileRef = C16DCFAF272BB8FC00FF5C78 /* PriceData.swift */; };
		C16DCFB2272BB8FC00FF5C78 /* PriceData.swift in Sources */ = {isa = PBXBuildFile; fileRef = C16DCFAF272BB8FC00FF5C78 /* PriceData.swift */; };
		C16DCFB6272BC8F100FF5C78 /* TokenData.swift in Sources */ = {isa = PBXBuildFile; fileRef = C16DCFB4272BC8F100FF5C78 /* TokenData.swift */; };
		C16DCFB7272BC8F100FF5C78 /* TokenData.swift in Sources */ = {isa = PBXBuildFile; fileRef = C16DCFB4272BC8F100FF5C78 /* TokenData.swift */; };
		C179298527499A5B00044684 /* Constants.swift in Sources */ = {isa = PBXBuildFile; fileRef = C179298427499A5B00044684 /* Constants.swift */; };
		C179298627499A5B00044684 /* Constants.swift in Sources */ = {isa = PBXBuildFile; fileRef = C179298427499A5B00044684 /* Constants.swift */; };
		C179298727499A5B00044684 /* Constants.swift in Sources */ = {isa = PBXBuildFile; fileRef = C179298427499A5B00044684 /* Constants.swift */; };
		C18C8E022798B02700D38B34 /* CurrencyProvider.swift in Sources */ = {isa = PBXBuildFile; fileRef = C18C8E012798B02700D38B34 /* CurrencyProvider.swift */; };
		C18C8E032798B02700D38B34 /* CurrencyProvider.swift in Sources */ = {isa = PBXBuildFile; fileRef = C18C8E012798B02700D38B34 /* CurrencyProvider.swift */; };
		C18C8E042798B02700D38B34 /* CurrencyProvider.swift in Sources */ = {isa = PBXBuildFile; fileRef = C18C8E012798B02700D38B34 /* CurrencyProvider.swift */; };
		C18FCD32273C62230079CE28 /* PriceWidgetView.swift in Sources */ = {isa = PBXBuildFile; fileRef = C16DCF75272BA7AA00FF5C78 /* PriceWidgetView.swift */; };
		C18FCD37273C62C50079CE28 /* PriceWidgetView.swift in Sources */ = {isa = PBXBuildFile; fileRef = C16DCF75272BA7AA00FF5C78 /* PriceWidgetView.swift */; };
		C18FCD39273C64C90079CE28 /* TokenData.swift in Sources */ = {isa = PBXBuildFile; fileRef = C16DCFB4272BC8F100FF5C78 /* TokenData.swift */; };
		C18FCD3B273C64CF0079CE28 /* UIImage.swift in Sources */ = {isa = PBXBuildFile; fileRef = C1C61A6C272C9C8D00E5C0B3 /* UIImage.swift */; };
		C18FCD3C273C64D10079CE28 /* TokenDetails.swift in Sources */ = {isa = PBXBuildFile; fileRef = C1EB012E2731B68400830E70 /* TokenDetails.swift */; };
		C18FCD3D273C64D40079CE28 /* RainbowTokenList.swift in Sources */ = {isa = PBXBuildFile; fileRef = C1C61A902731A05700E5C0B3 /* RainbowTokenList.swift */; };
		C18FCD3E273C64D60079CE28 /* PriceData.swift in Sources */ = {isa = PBXBuildFile; fileRef = C16DCFAF272BB8FC00FF5C78 /* PriceData.swift */; };
		C18FCD3F273C64D80079CE28 /* CoinGeckoToken.swift in Sources */ = {isa = PBXBuildFile; fileRef = C16DCF6F272BA75700FF5C78 /* CoinGeckoToken.swift */; };
		C18FCD41273C64DE0079CE28 /* IconProvider.swift in Sources */ = {isa = PBXBuildFile; fileRef = C151287D2739F676006517AB /* IconProvider.swift */; };
		C18FCD42273C64E10079CE28 /* TokenProvider.swift in Sources */ = {isa = PBXBuildFile; fileRef = C16DCF72272BA77A00FF5C78 /* TokenProvider.swift */; };
		C18FCD43273C64E40079CE28 /* PriceDataProvider.swift in Sources */ = {isa = PBXBuildFile; fileRef = C16DCFAA272BB8ED00FF5C78 /* PriceDataProvider.swift */; };
		C1AA308F27338F2B00136A9A /* SF-Pro-Rounded-Bold.otf in Resources */ = {isa = PBXBuildFile; fileRef = AA6228EB24272B200078BDAA /* SF-Pro-Rounded-Bold.otf */; };
		C1AA309027338F2B00136A9A /* SF-Pro-Rounded-Regular.otf in Resources */ = {isa = PBXBuildFile; fileRef = AA6228EE24272B200078BDAA /* SF-Pro-Rounded-Regular.otf */; };
		C1AA309127338F2B00136A9A /* SFMono-Medium.otf in Resources */ = {isa = PBXBuildFile; fileRef = 668A9E253DAF444A90ECB997 /* SFMono-Medium.otf */; };
		C1AA309227338F2B00136A9A /* SF-Pro-Rounded-Medium.otf in Resources */ = {isa = PBXBuildFile; fileRef = AA6228ED24272B200078BDAA /* SF-Pro-Rounded-Medium.otf */; };
		C1AA309327338F2B00136A9A /* SF-Pro-Rounded-Semibold.otf in Resources */ = {isa = PBXBuildFile; fileRef = AA6228EA24272B200078BDAA /* SF-Pro-Rounded-Semibold.otf */; };
		C1AA309427338F2B00136A9A /* SFMono-Regular.otf in Resources */ = {isa = PBXBuildFile; fileRef = 95F2888C850F40C8A26E083B /* SFMono-Regular.otf */; };
		C1AA309527338F2B00136A9A /* SF-Pro-Rounded-Heavy.otf in Resources */ = {isa = PBXBuildFile; fileRef = AA6228EC24272B200078BDAA /* SF-Pro-Rounded-Heavy.otf */; };
		C1C61A6E272C9C8D00E5C0B3 /* UIImage.swift in Sources */ = {isa = PBXBuildFile; fileRef = C1C61A6C272C9C8D00E5C0B3 /* UIImage.swift */; };
		C1C61A6F272C9C8D00E5C0B3 /* UIImage.swift in Sources */ = {isa = PBXBuildFile; fileRef = C1C61A6C272C9C8D00E5C0B3 /* UIImage.swift */; };
		C1C61A82272CBDA100E5C0B3 /* Images.xcassets in Resources */ = {isa = PBXBuildFile; fileRef = C1C61A81272CBDA100E5C0B3 /* Images.xcassets */; };
		C1C61A83272CBDA100E5C0B3 /* Images.xcassets in Resources */ = {isa = PBXBuildFile; fileRef = C1C61A81272CBDA100E5C0B3 /* Images.xcassets */; };
		C1C61A84272CBDA100E5C0B3 /* Images.xcassets in Resources */ = {isa = PBXBuildFile; fileRef = C1C61A81272CBDA100E5C0B3 /* Images.xcassets */; };
		C1C61A922731A05700E5C0B3 /* RainbowTokenList.swift in Sources */ = {isa = PBXBuildFile; fileRef = C1C61A902731A05700E5C0B3 /* RainbowTokenList.swift */; };
		C1C61A932731A05700E5C0B3 /* RainbowTokenList.swift in Sources */ = {isa = PBXBuildFile; fileRef = C1C61A902731A05700E5C0B3 /* RainbowTokenList.swift */; };
		C1EB01302731B68400830E70 /* TokenDetails.swift in Sources */ = {isa = PBXBuildFile; fileRef = C1EB012E2731B68400830E70 /* TokenDetails.swift */; };
		C1EB01312731B68400830E70 /* TokenDetails.swift in Sources */ = {isa = PBXBuildFile; fileRef = C1EB012E2731B68400830E70 /* TokenDetails.swift */; };
		C72F456C99A646399192517D /* libz.tbd in Frameworks */ = {isa = PBXBuildFile; fileRef = 98AED33BAB4247CEBEF8464D /* libz.tbd */; };
		ED2971652150620600B7C4FE /* JavaScriptCore.framework in Frameworks */ = {isa = PBXBuildFile; fileRef = ED2971642150620600B7C4FE /* JavaScriptCore.framework */; };
		F6713C8A94A8091FBC58F74D /* libPods-Rainbow.a in Frameworks */ = {isa = PBXBuildFile; fileRef = EC48DCBE40A40BC2C0119913 /* libPods-Rainbow.a */; };
/* End PBXBuildFile section */

/* Begin PBXContainerItemProxy section */
		0299CE7D2886202800B5C7E7 /* PBXContainerItemProxy */ = {
			isa = PBXContainerItemProxy;
			containerPortal = 83CBB9F71A601CBA00E9B192 /* Project object */;
			proxyType = 1;
			remoteGlobalIDString = 0299CE762886202800B5C7E7;
			remoteInfo = ImageNotification;
		};
		C16DCF67272BA6F000FF5C78 /* PBXContainerItemProxy */ = {
			isa = PBXContainerItemProxy;
			containerPortal = 83CBB9F71A601CBA00E9B192 /* Project object */;
			proxyType = 1;
			remoteGlobalIDString = C16DCF5B272BA6EF00FF5C78;
			remoteInfo = PriceWidgetExtension;
		};
		C16DCF97272BAB9600FF5C78 /* PBXContainerItemProxy */ = {
			isa = PBXContainerItemProxy;
			containerPortal = 83CBB9F71A601CBA00E9B192 /* Project object */;
			proxyType = 1;
			remoteGlobalIDString = C16DCF7E272BAB9500FF5C78;
			remoteInfo = SelectTokenIntent;
		};
/* End PBXContainerItemProxy section */

/* Begin PBXCopyFilesBuildPhase section */
		668ADB3225A4E3A40050859D /* Embed App Extensions */ = {
			isa = PBXCopyFilesBuildPhase;
			buildActionMask = 2147483647;
			dstPath = "";
			dstSubfolderSpec = 13;
			files = (
				0299CE7F2886202800B5C7E7 /* ImageNotification.appex in Embed App Extensions */,
				C16DCF99272BAB9600FF5C78 /* SelectTokenIntent.appex in Embed App Extensions */,
				C16DCF69272BA6F000FF5C78 /* PriceWidgetExtension.appex in Embed App Extensions */,
			);
			name = "Embed App Extensions";
			runOnlyForDeploymentPostprocessing = 0;
		};
/* End PBXCopyFilesBuildPhase section */

/* Begin PBXFileReference section */
		008F07F21AC5B25A0029DE68 /* main.jsbundle */ = {isa = PBXFileReference; fileEncoding = 4; lastKnownFileType = text; path = main.jsbundle; sourceTree = "<group>"; };
		00E356F11AD99517003FC87E /* Info.plist */ = {isa = PBXFileReference; lastKnownFileType = text.plist.xml; path = Info.plist; sourceTree = "<group>"; };
		00E356F21AD99517003FC87E /* RainbowTests.m */ = {isa = PBXFileReference; lastKnownFileType = sourcecode.c.objc; path = RainbowTests.m; sourceTree = "<group>"; };
		0299CE772886202800B5C7E7 /* ImageNotification.appex */ = {isa = PBXFileReference; explicitFileType = "wrapper.app-extension"; includeInIndex = 0; path = ImageNotification.appex; sourceTree = BUILT_PRODUCTS_DIR; };
		0299CE792886202800B5C7E7 /* NotificationService.h */ = {isa = PBXFileReference; lastKnownFileType = sourcecode.c.h; path = NotificationService.h; sourceTree = "<group>"; };
		0299CE7A2886202800B5C7E7 /* NotificationService.m */ = {isa = PBXFileReference; lastKnownFileType = sourcecode.c.objc; path = NotificationService.m; sourceTree = "<group>"; };
		0299CE7C2886202800B5C7E7 /* Info.plist */ = {isa = PBXFileReference; lastKnownFileType = text.plist.xml; path = Info.plist; sourceTree = "<group>"; };
		0299CE852886246C00B5C7E7 /* libFirebaseCore.a */ = {isa = PBXFileReference; explicitFileType = archive.ar; path = libFirebaseCore.a; sourceTree = BUILT_PRODUCTS_DIR; };
		13B07F961A680F5B00A75B9A /* Rainbow.app */ = {isa = PBXFileReference; explicitFileType = wrapper.application; includeInIndex = 0; path = Rainbow.app; sourceTree = BUILT_PRODUCTS_DIR; };
		13B07FAF1A68108700A75B9A /* AppDelegate.h */ = {isa = PBXFileReference; fileEncoding = 4; lastKnownFileType = sourcecode.c.h; name = AppDelegate.h; path = Rainbow/AppDelegate.h; sourceTree = "<group>"; };
		13B07FB01A68108700A75B9A /* AppDelegate.mm */ = {isa = PBXFileReference; fileEncoding = 4; lastKnownFileType = sourcecode.cpp.objcpp; name = AppDelegate.mm; path = Rainbow/AppDelegate.mm; sourceTree = "<group>"; };
		13B07FB21A68108700A75B9A /* Base */ = {isa = PBXFileReference; lastKnownFileType = file.xib; name = Base; path = Base.lproj/LaunchScreen.xib; sourceTree = "<group>"; };
		13B07FB61A68108700A75B9A /* Info.plist */ = {isa = PBXFileReference; fileEncoding = 4; lastKnownFileType = text.plist.xml; name = Info.plist; path = Rainbow/Info.plist; sourceTree = "<group>"; };
		13B07FB71A68108700A75B9A /* main.m */ = {isa = PBXFileReference; fileEncoding = 4; lastKnownFileType = sourcecode.c.objc; name = main.m; path = Rainbow/main.m; sourceTree = "<group>"; };
		1539422724C7C7E100E4A9D1 /* Settings.bundle */ = {isa = PBXFileReference; lastKnownFileType = "wrapper.plug-in"; path = Settings.bundle; sourceTree = "<group>"; };
		1539422C24C7CF9300E4A9D1 /* SettingsBundleHelper.swift */ = {isa = PBXFileReference; lastKnownFileType = sourcecode.swift; path = SettingsBundleHelper.swift; sourceTree = "<group>"; };
		153D1AAB24777130007E4723 /* TransactionListLoadingViewCell.swift */ = {isa = PBXFileReference; lastKnownFileType = sourcecode.swift; path = TransactionListLoadingViewCell.swift; sourceTree = "<group>"; };
		153D1AAD24777214007E4723 /* TransactionListLoadingViewCell.xib */ = {isa = PBXFileReference; lastKnownFileType = file.xib; path = TransactionListLoadingViewCell.xib; sourceTree = "<group>"; };
		157155032418733F009B698B /* RainbowRelease.entitlements */ = {isa = PBXFileReference; lastKnownFileType = text.plist.entitlements; name = RainbowRelease.entitlements; path = Rainbow/RainbowRelease.entitlements; sourceTree = "<group>"; };
		157155042418734C009B698B /* RainbowDebug.entitlements */ = {isa = PBXFileReference; lastKnownFileType = text.plist.entitlements; name = RainbowDebug.entitlements; path = Rainbow/RainbowDebug.entitlements; sourceTree = "<group>"; };
		15C3987D2880EDFF006033AC /* og@3x.png */ = {isa = PBXFileReference; lastKnownFileType = image.png; path = "og@3x.png"; sourceTree = "<group>"; };
		15C3987F2880EDFF006033AC /* og@2x.png */ = {isa = PBXFileReference; lastKnownFileType = image.png; path = "og@2x.png"; sourceTree = "<group>"; };
		15CF49BA2889AF7C005F92C9 /* optimism@3x.png */ = {isa = PBXFileReference; lastKnownFileType = image.png; path = "optimism@3x.png"; sourceTree = "<group>"; };
		15CF49BB2889AF7C005F92C9 /* optimism@2x.png */ = {isa = PBXFileReference; lastKnownFileType = image.png; path = "optimism@2x.png"; sourceTree = "<group>"; };
		15CF49BE2889AFAD005F92C9 /* pixel@3x.png */ = {isa = PBXFileReference; lastKnownFileType = image.png; path = "pixel@3x.png"; sourceTree = "<group>"; };
		15CF49BF2889AFAD005F92C9 /* pixel@2x.png */ = {isa = PBXFileReference; lastKnownFileType = image.png; path = "pixel@2x.png"; sourceTree = "<group>"; };
		15D66138277A751C0082F041 /* Base */ = {isa = PBXFileReference; lastKnownFileType = file.intentdefinition; name = Base; path = Base.lproj/SelectTokenIntent.intentdefinition; sourceTree = "<group>"; };
		15D6613B277A75230082F041 /* English */ = {isa = PBXFileReference; lastKnownFileType = text.plist.strings; name = English; path = English.lproj/SelectTokenIntent.strings; sourceTree = "<group>"; };
		15D6613D277A75240082F041 /* en */ = {isa = PBXFileReference; lastKnownFileType = text.plist.strings; name = en; path = en.lproj/SelectTokenIntent.strings; sourceTree = "<group>"; };
		15DC38CD247E0E0900919009 /* release.xcconfig */ = {isa = PBXFileReference; lastKnownFileType = text.xcconfig; path = release.xcconfig; sourceTree = SOURCE_ROOT; };
		15DC38CE247E0E0900919009 /* debug.xcconfig */ = {isa = PBXFileReference; lastKnownFileType = text.xcconfig; path = debug.xcconfig; sourceTree = SOURCE_ROOT; };
		15DC38CF247E0E0A00919009 /* localrelease.xcconfig */ = {isa = PBXFileReference; lastKnownFileType = text.xcconfig; path = localrelease.xcconfig; sourceTree = SOURCE_ROOT; };
		15DC38D0247E0E0A00919009 /* staging.xcconfig */ = {isa = PBXFileReference; lastKnownFileType = text.xcconfig; path = staging.xcconfig; sourceTree = SOURCE_ROOT; };
		15E531D4242B28EF00797B89 /* UIImageViewWithPersistentAnimations.swift */ = {isa = PBXFileReference; lastKnownFileType = sourcecode.swift; path = UIImageViewWithPersistentAnimations.swift; sourceTree = "<group>"; };
		15E531D8242DAB7100797B89 /* NotificationManager.h */ = {isa = PBXFileReference; lastKnownFileType = sourcecode.c.h; path = NotificationManager.h; sourceTree = "<group>"; };
		15E531D9242DAB7100797B89 /* NotificationManager.m */ = {isa = PBXFileReference; lastKnownFileType = sourcecode.c.objc; path = NotificationManager.m; sourceTree = "<group>"; };
		24979E3620F84003007EB0DA /* Protobuf.framework */ = {isa = PBXFileReference; lastKnownFileType = wrapper.framework; name = Protobuf.framework; path = Frameworks/Protobuf.framework; sourceTree = "<group>"; };
		24979E7420F84004007EB0DA /* FirebaseAnalytics.framework */ = {isa = PBXFileReference; lastKnownFileType = wrapper.framework; name = FirebaseAnalytics.framework; path = Frameworks/FirebaseAnalytics.framework; sourceTree = "<group>"; };
		24979E7520F84004007EB0DA /* FirebaseCore.framework */ = {isa = PBXFileReference; lastKnownFileType = wrapper.framework; name = FirebaseCore.framework; path = Frameworks/FirebaseCore.framework; sourceTree = "<group>"; };
		24979E7620F84004007EB0DA /* FirebaseMessaging.framework */ = {isa = PBXFileReference; lastKnownFileType = wrapper.framework; name = FirebaseMessaging.framework; path = Frameworks/FirebaseMessaging.framework; sourceTree = "<group>"; };
		24979E7720F84004007EB0DA /* GoogleService-Info.plist */ = {isa = PBXFileReference; fileEncoding = 4; lastKnownFileType = text.plist.xml; name = "GoogleService-Info.plist"; path = "Frameworks/GoogleService-Info.plist"; sourceTree = "<group>"; };
		24979E7820F84004007EB0DA /* GoogleToolboxForMac.framework */ = {isa = PBXFileReference; lastKnownFileType = wrapper.framework; name = GoogleToolboxForMac.framework; path = Frameworks/GoogleToolboxForMac.framework; sourceTree = "<group>"; };
		24979E7920F84004007EB0DA /* Firebase.h */ = {isa = PBXFileReference; fileEncoding = 4; lastKnownFileType = sourcecode.c.h; name = Firebase.h; path = Frameworks/Firebase.h; sourceTree = "<group>"; };
		24979E7A20F84004007EB0DA /* FirebaseNanoPB.framework */ = {isa = PBXFileReference; lastKnownFileType = wrapper.framework; name = FirebaseNanoPB.framework; path = Frameworks/FirebaseNanoPB.framework; sourceTree = "<group>"; };
		24979E7B20F84004007EB0DA /* FirebaseInstanceID.framework */ = {isa = PBXFileReference; lastKnownFileType = wrapper.framework; name = FirebaseInstanceID.framework; path = Frameworks/FirebaseInstanceID.framework; sourceTree = "<group>"; };
		24979E7C20F84004007EB0DA /* FirebaseCoreDiagnostics.framework */ = {isa = PBXFileReference; lastKnownFileType = wrapper.framework; name = FirebaseCoreDiagnostics.framework; path = Frameworks/FirebaseCoreDiagnostics.framework; sourceTree = "<group>"; };
		24979E7D20F84005007EB0DA /* module.modulemap */ = {isa = PBXFileReference; fileEncoding = 4; lastKnownFileType = "sourcecode.module-map"; name = module.modulemap; path = Frameworks/module.modulemap; sourceTree = "<group>"; };
		24979E7E20F84005007EB0DA /* nanopb.framework */ = {isa = PBXFileReference; lastKnownFileType = wrapper.framework; name = nanopb.framework; path = Frameworks/nanopb.framework; sourceTree = "<group>"; };
		33201222ED4B674D95D5A681 /* Pods-Rainbow.release.xcconfig */ = {isa = PBXFileReference; includeInIndex = 1; lastKnownFileType = text.xcconfig; name = "Pods-Rainbow.release.xcconfig"; path = "Target Support Files/Pods-Rainbow/Pods-Rainbow.release.xcconfig"; sourceTree = "<group>"; };
		339896C1E709091CE1B4BCC6 /* Pods-ImageNotification.debug.xcconfig */ = {isa = PBXFileReference; includeInIndex = 1; lastKnownFileType = text.xcconfig; name = "Pods-ImageNotification.debug.xcconfig"; path = "Target Support Files/Pods-ImageNotification/Pods-ImageNotification.debug.xcconfig"; sourceTree = "<group>"; };
		3ADE2C6E827E87D05CE931C1 /* Pods-ImageNotification.staging.xcconfig */ = {isa = PBXFileReference; includeInIndex = 1; lastKnownFileType = text.xcconfig; name = "Pods-ImageNotification.staging.xcconfig"; path = "Target Support Files/Pods-ImageNotification/Pods-ImageNotification.staging.xcconfig"; sourceTree = "<group>"; };
		3C379D5D20FD1F92009AF81F /* Rainbow.entitlements */ = {isa = PBXFileReference; lastKnownFileType = text.plist.entitlements; name = Rainbow.entitlements; path = Rainbow/Rainbow.entitlements; sourceTree = "<group>"; };
		3CBE29CB2381E43800BE05AC /* Rainbow-Bridging-Header.h */ = {isa = PBXFileReference; lastKnownFileType = sourcecode.c.h; path = "Rainbow-Bridging-Header.h"; sourceTree = "<group>"; };
		405E306D36AF8C8E350B08C1 /* Pods-Rainbow.debug.xcconfig */ = {isa = PBXFileReference; includeInIndex = 1; lastKnownFileType = text.xcconfig; name = "Pods-Rainbow.debug.xcconfig"; path = "Target Support Files/Pods-Rainbow/Pods-Rainbow.debug.xcconfig"; sourceTree = "<group>"; };
		4D098C2D2811A979006A801A /* RNStartTime.h */ = {isa = PBXFileReference; lastKnownFileType = sourcecode.c.h; path = RNStartTime.h; sourceTree = "<group>"; };
		4D098C2E2811A9A5006A801A /* RNStartTime.m */ = {isa = PBXFileReference; lastKnownFileType = sourcecode.c.objc; path = RNStartTime.m; sourceTree = "<group>"; };
		4D61F9B45755AD85D9E3770E /* Pods-PriceWidgetExtension.release.xcconfig */ = {isa = PBXFileReference; includeInIndex = 1; lastKnownFileType = text.xcconfig; name = "Pods-PriceWidgetExtension.release.xcconfig"; path = "Target Support Files/Pods-PriceWidgetExtension/Pods-PriceWidgetExtension.release.xcconfig"; sourceTree = "<group>"; };
		55A107F70E6357301AA3FC1D /* libPods-PriceWidgetExtension.a */ = {isa = PBXFileReference; explicitFileType = archive.ar; includeInIndex = 0; path = "libPods-PriceWidgetExtension.a"; sourceTree = BUILT_PRODUCTS_DIR; };
		6630540824A38A1900E5B030 /* RainbowText.m */ = {isa = PBXFileReference; lastKnownFileType = sourcecode.c.objc; path = RainbowText.m; sourceTree = "<group>"; };
		6635730524939991006ACFA6 /* SafeStoreReview.m */ = {isa = PBXFileReference; lastKnownFileType = sourcecode.c.objc; path = SafeStoreReview.m; sourceTree = "<group>"; };
		664612EC2748489B00B43F5A /* PriceWidgetExtension.entitlements */ = {isa = PBXFileReference; lastKnownFileType = text.plist.entitlements; path = PriceWidgetExtension.entitlements; sourceTree = "<group>"; };
		664612ED274848B000B43F5A /* SelectTokenIntent.entitlements */ = {isa = PBXFileReference; lastKnownFileType = text.plist.entitlements; path = SelectTokenIntent.entitlements; sourceTree = "<group>"; };
		6655FFB325BB2B0700642961 /* ThemeModule.m */ = {isa = PBXFileReference; lastKnownFileType = sourcecode.c.objc; path = ThemeModule.m; sourceTree = "<group>"; };
		668A9E253DAF444A90ECB997 /* SFMono-Medium.otf */ = {isa = PBXFileReference; explicitFileType = undefined; fileEncoding = 9; includeInIndex = 0; lastKnownFileType = unknown; name = "SFMono-Medium.otf"; path = "../src/assets/fonts/SFMono-Medium.otf"; sourceTree = "<group>"; };
		668ADB2C25A4E3A40050859D /* Stickers.xcassets */ = {isa = PBXFileReference; lastKnownFileType = folder.assetcatalog; path = Stickers.xcassets; sourceTree = "<group>"; };
		668ADB2E25A4E3A40050859D /* Info.plist */ = {isa = PBXFileReference; lastKnownFileType = text.plist.xml; path = Info.plist; sourceTree = "<group>"; };
		66A1FEAF24AB641100C3F539 /* RNCMScreenStack.h */ = {isa = PBXFileReference; fileEncoding = 4; lastKnownFileType = sourcecode.c.h; name = RNCMScreenStack.h; path = "../src/react-native-cool-modals/ios/RNCMScreenStack.h"; sourceTree = "<group>"; };
		66A1FEB024AB641100C3F539 /* RNCMScreenStack.m */ = {isa = PBXFileReference; fileEncoding = 4; lastKnownFileType = sourcecode.c.objc; name = RNCMScreenStack.m; path = "../src/react-native-cool-modals/ios/RNCMScreenStack.m"; sourceTree = "<group>"; };
		66A1FEB124AB641100C3F539 /* UIViewController+slack.swift */ = {isa = PBXFileReference; fileEncoding = 4; lastKnownFileType = sourcecode.swift; name = "UIViewController+slack.swift"; path = "../src/react-native-cool-modals/ios/UIViewController+slack.swift"; sourceTree = "<group>"; };
		66A1FEB224AB641100C3F539 /* RNCMScreen.h */ = {isa = PBXFileReference; fileEncoding = 4; lastKnownFileType = sourcecode.c.h; name = RNCMScreen.h; path = "../src/react-native-cool-modals/ios/RNCMScreen.h"; sourceTree = "<group>"; };
		66A1FEB324AB641100C3F539 /* RNCMScreen.m */ = {isa = PBXFileReference; fileEncoding = 4; lastKnownFileType = sourcecode.c.objc; name = RNCMScreen.m; path = "../src/react-native-cool-modals/ios/RNCMScreen.m"; sourceTree = "<group>"; };
		66A1FEBB24ACBBE600C3F539 /* RNCMPortal.m */ = {isa = PBXFileReference; fileEncoding = 4; lastKnownFileType = sourcecode.c.objc; name = RNCMPortal.m; path = "../src/react-native-cool-modals/ios/RNCMPortal.m"; sourceTree = "<group>"; };
		66A28EAF24CAF1B500410A88 /* TestFlight.m */ = {isa = PBXFileReference; lastKnownFileType = sourcecode.c.objc; path = TestFlight.m; sourceTree = "<group>"; };
		66A29CCA2511074500481F4A /* ReaHeader.h */ = {isa = PBXFileReference; fileEncoding = 4; lastKnownFileType = sourcecode.c.h; path = ReaHeader.h; sourceTree = SOURCE_ROOT; };
		66FEC91523EDA13F00A0F367 /* RoundedCornerView.swift */ = {isa = PBXFileReference; fileEncoding = 4; lastKnownFileType = sourcecode.swift; path = RoundedCornerView.swift; sourceTree = "<group>"; };
		687FA32D7E1426221E5B8FB4 /* Pods-SelectTokenIntent.localrelease.xcconfig */ = {isa = PBXFileReference; includeInIndex = 1; lastKnownFileType = text.xcconfig; name = "Pods-SelectTokenIntent.localrelease.xcconfig"; path = "Target Support Files/Pods-SelectTokenIntent/Pods-SelectTokenIntent.localrelease.xcconfig"; sourceTree = "<group>"; };
		733AB399A15EAF2ADFC19E48 /* Pods-SelectTokenIntent.release.xcconfig */ = {isa = PBXFileReference; includeInIndex = 1; lastKnownFileType = text.xcconfig; name = "Pods-SelectTokenIntent.release.xcconfig"; path = "Target Support Files/Pods-SelectTokenIntent/Pods-SelectTokenIntent.release.xcconfig"; sourceTree = "<group>"; };
		73692C04FBE90A5E2863CBEF /* Pods-ImageNotification.release.xcconfig */ = {isa = PBXFileReference; includeInIndex = 1; lastKnownFileType = text.xcconfig; name = "Pods-ImageNotification.release.xcconfig"; path = "Target Support Files/Pods-ImageNotification/Pods-ImageNotification.release.xcconfig"; sourceTree = "<group>"; };
		872E2EAB5DE7F56ED5A5A24B /* Pods-ImageNotification.localrelease.xcconfig */ = {isa = PBXFileReference; includeInIndex = 1; lastKnownFileType = text.xcconfig; name = "Pods-ImageNotification.localrelease.xcconfig"; path = "Target Support Files/Pods-ImageNotification/Pods-ImageNotification.localrelease.xcconfig"; sourceTree = "<group>"; };
		87E09CA957E90697E3F0562B /* Pods-SelectTokenIntent.debug.xcconfig */ = {isa = PBXFileReference; includeInIndex = 1; lastKnownFileType = text.xcconfig; name = "Pods-SelectTokenIntent.debug.xcconfig"; path = "Target Support Files/Pods-SelectTokenIntent/Pods-SelectTokenIntent.debug.xcconfig"; sourceTree = "<group>"; };
		8CA10DEBDA87323582898A77 /* Pods-Rainbow.localrelease.xcconfig */ = {isa = PBXFileReference; includeInIndex = 1; lastKnownFileType = text.xcconfig; name = "Pods-Rainbow.localrelease.xcconfig"; path = "Target Support Files/Pods-Rainbow/Pods-Rainbow.localrelease.xcconfig"; sourceTree = "<group>"; };
		95F2888C850F40C8A26E083B /* SFMono-Regular.otf */ = {isa = PBXFileReference; explicitFileType = undefined; fileEncoding = 9; includeInIndex = 0; lastKnownFileType = unknown; name = "SFMono-Regular.otf"; path = "../src/assets/fonts/SFMono-Regular.otf"; sourceTree = "<group>"; };
		98AED33BAB4247CEBEF8464D /* libz.tbd */ = {isa = PBXFileReference; explicitFileType = undefined; fileEncoding = 9; includeInIndex = 0; lastKnownFileType = "sourcecode.text-based-dylib-definition"; name = libz.tbd; path = usr/lib/libz.tbd; sourceTree = SDKROOT; };
		9DEADFA4826D4D0BAA950D21 /* libRNFIRMessaging.a */ = {isa = PBXFileReference; explicitFileType = undefined; fileEncoding = 9; includeInIndex = 0; lastKnownFileType = archive.ar; path = libRNFIRMessaging.a; sourceTree = "<group>"; };
		A4277D9E23CBD1910042BAF4 /* Extensions.swift */ = {isa = PBXFileReference; lastKnownFileType = sourcecode.swift; path = Extensions.swift; sourceTree = "<group>"; };
		A4277DA223CFE85F0042BAF4 /* Theme.swift */ = {isa = PBXFileReference; lastKnownFileType = sourcecode.swift; path = Theme.swift; sourceTree = "<group>"; };
		A44A4EED23EC928900B543F1 /* CoinIconWithProgressBar.swift */ = {isa = PBXFileReference; lastKnownFileType = sourcecode.swift; path = CoinIconWithProgressBar.swift; sourceTree = "<group>"; };
		A4704B4023C546D900E50E4B /* TransactionListViewCell.swift */ = {isa = PBXFileReference; fileEncoding = 4; lastKnownFileType = sourcecode.swift; path = TransactionListViewCell.swift; sourceTree = "<group>"; };
		A4704B4123C546D900E50E4B /* TransactionListView.swift */ = {isa = PBXFileReference; fileEncoding = 4; lastKnownFileType = sourcecode.swift; path = TransactionListView.swift; sourceTree = "<group>"; };
		A4704B4623C546D900E50E4B /* TransactionListViewCell.xib */ = {isa = PBXFileReference; fileEncoding = 4; lastKnownFileType = file.xib; path = TransactionListViewCell.xib; sourceTree = "<group>"; };
		A4704B4723C546DA00E50E4B /* RCTConvert+TransactionList.h */ = {isa = PBXFileReference; fileEncoding = 4; lastKnownFileType = sourcecode.c.h; path = "RCTConvert+TransactionList.h"; sourceTree = "<group>"; };
		A477567B23DB2FAA005AE8FD /* Transaction.swift */ = {isa = PBXFileReference; lastKnownFileType = sourcecode.swift; path = Transaction.swift; sourceTree = "<group>"; };
		A477567D23DB3A85005AE8FD /* TransactionListViewManager.m */ = {isa = PBXFileReference; fileEncoding = 4; lastKnownFileType = sourcecode.c.objc; path = TransactionListViewManager.m; sourceTree = "<group>"; };
		A485E61223C8EC4400E5C3D4 /* TransactionListViewHeader.xib */ = {isa = PBXFileReference; lastKnownFileType = file.xib; path = TransactionListViewHeader.xib; sourceTree = "<group>"; };
		A485E61323C8ED6000E5C3D4 /* TransactionListViewHeader.swift */ = {isa = PBXFileReference; lastKnownFileType = sourcecode.swift; path = TransactionListViewHeader.swift; sourceTree = "<group>"; };
		A49B52AE23DB411900A00918 /* TransactionRequest.swift */ = {isa = PBXFileReference; lastKnownFileType = sourcecode.swift; path = TransactionRequest.swift; sourceTree = "<group>"; };
		A49B52B323DB5D1100A00918 /* TransactionViewModelTransactionItem.swift */ = {isa = PBXFileReference; lastKnownFileType = sourcecode.swift; path = TransactionViewModelTransactionItem.swift; sourceTree = "<group>"; };
		A49B52B523DB5D5600A00918 /* TransactionViewModelProtocol.swift */ = {isa = PBXFileReference; lastKnownFileType = sourcecode.swift; path = TransactionViewModelProtocol.swift; sourceTree = "<group>"; };
		A49B52B723DB5F7200A00918 /* TransactionViewModelTransactionRequestItem.swift */ = {isa = PBXFileReference; lastKnownFileType = sourcecode.swift; path = TransactionViewModelTransactionRequestItem.swift; sourceTree = "<group>"; };
		A49B52BB23DBA61100A00918 /* TransactionData.swift */ = {isa = PBXFileReference; lastKnownFileType = sourcecode.swift; path = TransactionData.swift; sourceTree = "<group>"; };
		A49B52BF23DCCDA800A00918 /* TransactionRequestSection.swift */ = {isa = PBXFileReference; lastKnownFileType = sourcecode.swift; path = TransactionRequestSection.swift; sourceTree = "<group>"; };
		A49B52C123DCD11D00A00918 /* TransactionSection.swift */ = {isa = PBXFileReference; lastKnownFileType = sourcecode.swift; path = TransactionSection.swift; sourceTree = "<group>"; };
		A4AF3CCD23DA37F700F230F3 /* TransactionListRequestViewCell.xib */ = {isa = PBXFileReference; lastKnownFileType = file.xib; path = TransactionListRequestViewCell.xib; sourceTree = "<group>"; };
		A4AF3CCF23DA3A0F00F230F3 /* TransactionListRequestViewCell.swift */ = {isa = PBXFileReference; lastKnownFileType = sourcecode.swift; path = TransactionListRequestViewCell.swift; sourceTree = "<group>"; };
		A4D04BA823D12F99008C1DEC /* Button.swift */ = {isa = PBXFileReference; lastKnownFileType = sourcecode.swift; path = Button.swift; sourceTree = "<group>"; };
		A4D04BAB23D12FD5008C1DEC /* ButtonManager.m */ = {isa = PBXFileReference; lastKnownFileType = sourcecode.c.objc; path = ButtonManager.m; sourceTree = "<group>"; };
		A4F8DACA23DF85DF00560E47 /* TransactionListBaseCell.swift */ = {isa = PBXFileReference; lastKnownFileType = sourcecode.swift; path = TransactionListBaseCell.swift; sourceTree = "<group>"; };
		AA6228EA24272B200078BDAA /* SF-Pro-Rounded-Semibold.otf */ = {isa = PBXFileReference; lastKnownFileType = file; name = "SF-Pro-Rounded-Semibold.otf"; path = "../src/assets/fonts/SF-Pro-Rounded-Semibold.otf"; sourceTree = "<group>"; };
		AA6228EB24272B200078BDAA /* SF-Pro-Rounded-Bold.otf */ = {isa = PBXFileReference; lastKnownFileType = file; name = "SF-Pro-Rounded-Bold.otf"; path = "../src/assets/fonts/SF-Pro-Rounded-Bold.otf"; sourceTree = "<group>"; };
		AA6228EC24272B200078BDAA /* SF-Pro-Rounded-Heavy.otf */ = {isa = PBXFileReference; lastKnownFileType = file; name = "SF-Pro-Rounded-Heavy.otf"; path = "../src/assets/fonts/SF-Pro-Rounded-Heavy.otf"; sourceTree = "<group>"; };
		AA6228ED24272B200078BDAA /* SF-Pro-Rounded-Medium.otf */ = {isa = PBXFileReference; lastKnownFileType = file; name = "SF-Pro-Rounded-Medium.otf"; path = "../src/assets/fonts/SF-Pro-Rounded-Medium.otf"; sourceTree = "<group>"; };
		AA6228EE24272B200078BDAA /* SF-Pro-Rounded-Regular.otf */ = {isa = PBXFileReference; lastKnownFileType = file; name = "SF-Pro-Rounded-Regular.otf"; path = "../src/assets/fonts/SF-Pro-Rounded-Regular.otf"; sourceTree = "<group>"; };
		B0C692B061D7430D8194DC98 /* ToolTipMenuTests.xctest */ = {isa = PBXFileReference; explicitFileType = undefined; fileEncoding = 9; includeInIndex = 0; lastKnownFileType = wrapper.cfbundle; path = ToolTipMenuTests.xctest; sourceTree = "<group>"; };
		B52242E428B1B11F0024D19D /* smol@2x.png */ = {isa = PBXFileReference; lastKnownFileType = image.png; path = "smol@2x.png"; sourceTree = "<group>"; };
		B52242E528B1B11F0024D19D /* smol@3x.png */ = {isa = PBXFileReference; lastKnownFileType = image.png; path = "smol@3x.png"; sourceTree = "<group>"; };
<<<<<<< HEAD
		B54C1D08293587F2007560D9 /* zora@3x.png */ = {isa = PBXFileReference; lastKnownFileType = image.png; path = "zora@3x.png"; sourceTree = "<group>"; };
		B54C1D09293587F2007560D9 /* zora@2x.png */ = {isa = PBXFileReference; lastKnownFileType = image.png; path = "zora@2x.png"; sourceTree = "<group>"; };
=======
		B54C1D0C29358945007560D9 /* golddoge@3x.png */ = {isa = PBXFileReference; lastKnownFileType = image.png; path = "golddoge@3x.png"; sourceTree = "<group>"; };
		B54C1D0D29358945007560D9 /* golddoge@2x.png */ = {isa = PBXFileReference; lastKnownFileType = image.png; path = "golddoge@2x.png"; sourceTree = "<group>"; };
		B54C1D0E29358946007560D9 /* raindoge@3x.png */ = {isa = PBXFileReference; lastKnownFileType = image.png; path = "raindoge@3x.png"; sourceTree = "<group>"; };
		B54C1D0F29358946007560D9 /* raindoge@2x.png */ = {isa = PBXFileReference; lastKnownFileType = image.png; path = "raindoge@2x.png"; sourceTree = "<group>"; };
>>>>>>> 80dd062b
		C04D10EF25AFC8C1003BEF7A /* Extras.json */ = {isa = PBXFileReference; lastKnownFileType = text.json; path = Extras.json; sourceTree = "<group>"; };
		C11640E7274DC10B00C9120A /* UIColor.swift */ = {isa = PBXFileReference; lastKnownFileType = sourcecode.swift; path = UIColor.swift; sourceTree = "<group>"; };
		C1272389274EBBB6006AC743 /* CurrencyDetails.swift */ = {isa = PBXFileReference; lastKnownFileType = sourcecode.swift; path = CurrencyDetails.swift; sourceTree = "<group>"; };
		C151287D2739F676006517AB /* IconProvider.swift */ = {isa = PBXFileReference; lastKnownFileType = sourcecode.swift; path = IconProvider.swift; sourceTree = "<group>"; };
		C16DCF5C272BA6EF00FF5C78 /* PriceWidgetExtension.appex */ = {isa = PBXFileReference; explicitFileType = "wrapper.app-extension"; includeInIndex = 0; path = PriceWidgetExtension.appex; sourceTree = BUILT_PRODUCTS_DIR; };
		C16DCF5D272BA6EF00FF5C78 /* WidgetKit.framework */ = {isa = PBXFileReference; lastKnownFileType = wrapper.framework; name = WidgetKit.framework; path = System/Library/Frameworks/WidgetKit.framework; sourceTree = SDKROOT; };
		C16DCF5F272BA6EF00FF5C78 /* SwiftUI.framework */ = {isa = PBXFileReference; lastKnownFileType = wrapper.framework; name = SwiftUI.framework; path = System/Library/Frameworks/SwiftUI.framework; sourceTree = SDKROOT; };
		C16DCF62272BA6EF00FF5C78 /* PriceWidget.swift */ = {isa = PBXFileReference; lastKnownFileType = sourcecode.swift; path = PriceWidget.swift; sourceTree = "<group>"; };
		C16DCF64272BA6F000FF5C78 /* Assets.xcassets */ = {isa = PBXFileReference; lastKnownFileType = folder.assetcatalog; path = Assets.xcassets; sourceTree = "<group>"; };
		C16DCF66272BA6F000FF5C78 /* Info.plist */ = {isa = PBXFileReference; lastKnownFileType = text.plist.xml; path = Info.plist; sourceTree = "<group>"; };
		C16DCF6F272BA75700FF5C78 /* CoinGeckoToken.swift */ = {isa = PBXFileReference; lastKnownFileType = sourcecode.swift; path = CoinGeckoToken.swift; sourceTree = "<group>"; };
		C16DCF72272BA77A00FF5C78 /* TokenProvider.swift */ = {isa = PBXFileReference; lastKnownFileType = sourcecode.swift; path = TokenProvider.swift; sourceTree = "<group>"; };
		C16DCF75272BA7AA00FF5C78 /* PriceWidgetView.swift */ = {isa = PBXFileReference; lastKnownFileType = sourcecode.swift; path = PriceWidgetView.swift; sourceTree = "<group>"; };
		C16DCF7F272BAB9500FF5C78 /* SelectTokenIntent.appex */ = {isa = PBXFileReference; explicitFileType = "wrapper.app-extension"; includeInIndex = 0; path = SelectTokenIntent.appex; sourceTree = BUILT_PRODUCTS_DIR; };
		C16DCF80272BAB9500FF5C78 /* Intents.framework */ = {isa = PBXFileReference; lastKnownFileType = wrapper.framework; name = Intents.framework; path = System/Library/Frameworks/Intents.framework; sourceTree = SDKROOT; };
		C16DCF83272BAB9500FF5C78 /* IntentHandler.swift */ = {isa = PBXFileReference; lastKnownFileType = sourcecode.swift; path = IntentHandler.swift; sourceTree = "<group>"; };
		C16DCF85272BAB9500FF5C78 /* Info.plist */ = {isa = PBXFileReference; lastKnownFileType = text.plist.xml; path = Info.plist; sourceTree = "<group>"; };
		C16DCF8B272BAB9600FF5C78 /* IntentsUI.framework */ = {isa = PBXFileReference; lastKnownFileType = wrapper.framework; name = IntentsUI.framework; path = System/Library/Frameworks/IntentsUI.framework; sourceTree = SDKROOT; };
		C16DCFAA272BB8ED00FF5C78 /* PriceDataProvider.swift */ = {isa = PBXFileReference; fileEncoding = 4; lastKnownFileType = sourcecode.swift; path = PriceDataProvider.swift; sourceTree = "<group>"; };
		C16DCFAF272BB8FC00FF5C78 /* PriceData.swift */ = {isa = PBXFileReference; fileEncoding = 4; lastKnownFileType = sourcecode.swift; path = PriceData.swift; sourceTree = "<group>"; };
		C16DCFB4272BC8F100FF5C78 /* TokenData.swift */ = {isa = PBXFileReference; lastKnownFileType = sourcecode.swift; path = TokenData.swift; sourceTree = "<group>"; };
		C179298427499A5B00044684 /* Constants.swift */ = {isa = PBXFileReference; lastKnownFileType = sourcecode.swift; path = Constants.swift; sourceTree = "<group>"; };
		C18C8E012798B02700D38B34 /* CurrencyProvider.swift */ = {isa = PBXFileReference; fileEncoding = 4; lastKnownFileType = sourcecode.swift; path = CurrencyProvider.swift; sourceTree = "<group>"; };
		C1C61A6C272C9C8D00E5C0B3 /* UIImage.swift */ = {isa = PBXFileReference; lastKnownFileType = sourcecode.swift; path = UIImage.swift; sourceTree = "<group>"; };
		C1C61A81272CBDA100E5C0B3 /* Images.xcassets */ = {isa = PBXFileReference; lastKnownFileType = folder.assetcatalog; path = Images.xcassets; sourceTree = "<group>"; };
		C1C61A902731A05700E5C0B3 /* RainbowTokenList.swift */ = {isa = PBXFileReference; lastKnownFileType = sourcecode.swift; path = RainbowTokenList.swift; sourceTree = "<group>"; };
		C1EB012E2731B68400830E70 /* TokenDetails.swift */ = {isa = PBXFileReference; lastKnownFileType = sourcecode.swift; path = TokenDetails.swift; sourceTree = "<group>"; };
		C8279DA1CEFA03B62AEF5F4F /* Pods-PriceWidgetExtension.debug.xcconfig */ = {isa = PBXFileReference; includeInIndex = 1; lastKnownFileType = text.xcconfig; name = "Pods-PriceWidgetExtension.debug.xcconfig"; path = "Target Support Files/Pods-PriceWidgetExtension/Pods-PriceWidgetExtension.debug.xcconfig"; sourceTree = "<group>"; };
		CA779B9622D8F2F0EB679EDE /* libPods-SelectTokenIntent.a */ = {isa = PBXFileReference; explicitFileType = archive.ar; includeInIndex = 0; path = "libPods-SelectTokenIntent.a"; sourceTree = BUILT_PRODUCTS_DIR; };
		CEC3DAF282E24857F78EB1B6 /* Pods-PriceWidgetExtension.localrelease.xcconfig */ = {isa = PBXFileReference; includeInIndex = 1; lastKnownFileType = text.xcconfig; name = "Pods-PriceWidgetExtension.localrelease.xcconfig"; path = "Target Support Files/Pods-PriceWidgetExtension/Pods-PriceWidgetExtension.localrelease.xcconfig"; sourceTree = "<group>"; };
		D755E71324B04FEE9C691D14 /* libRNFirebase.a */ = {isa = PBXFileReference; explicitFileType = undefined; fileEncoding = 9; includeInIndex = 0; lastKnownFileType = archive.ar; path = libRNFirebase.a; sourceTree = "<group>"; };
		E3AB7966A0D6409F34360B7D /* libPods-ImageNotification.a */ = {isa = PBXFileReference; explicitFileType = archive.ar; includeInIndex = 0; path = "libPods-ImageNotification.a"; sourceTree = BUILT_PRODUCTS_DIR; };
		EA1AA60DB7282F25147072F5 /* Pods-PriceWidgetExtension.staging.xcconfig */ = {isa = PBXFileReference; includeInIndex = 1; lastKnownFileType = text.xcconfig; name = "Pods-PriceWidgetExtension.staging.xcconfig"; path = "Target Support Files/Pods-PriceWidgetExtension/Pods-PriceWidgetExtension.staging.xcconfig"; sourceTree = "<group>"; };
		EC48DCBE40A40BC2C0119913 /* libPods-Rainbow.a */ = {isa = PBXFileReference; explicitFileType = archive.ar; includeInIndex = 0; path = "libPods-Rainbow.a"; sourceTree = BUILT_PRODUCTS_DIR; };
		ED297162215061F000B7C4FE /* JavaScriptCore.framework */ = {isa = PBXFileReference; lastKnownFileType = wrapper.framework; name = JavaScriptCore.framework; path = System/Library/Frameworks/JavaScriptCore.framework; sourceTree = SDKROOT; };
		ED2971642150620600B7C4FE /* JavaScriptCore.framework */ = {isa = PBXFileReference; lastKnownFileType = wrapper.framework; name = JavaScriptCore.framework; path = Platforms/AppleTVOS.platform/Developer/SDKs/AppleTVOS12.0.sdk/System/Library/Frameworks/JavaScriptCore.framework; sourceTree = DEVELOPER_DIR; };
		ED44A191D5B3C479737EC818 /* Pods-SelectTokenIntent.staging.xcconfig */ = {isa = PBXFileReference; includeInIndex = 1; lastKnownFileType = text.xcconfig; name = "Pods-SelectTokenIntent.staging.xcconfig"; path = "Target Support Files/Pods-SelectTokenIntent/Pods-SelectTokenIntent.staging.xcconfig"; sourceTree = "<group>"; };
		FC76F9B8DE441093F1E5635E /* Pods-Rainbow.staging.xcconfig */ = {isa = PBXFileReference; includeInIndex = 1; lastKnownFileType = text.xcconfig; name = "Pods-Rainbow.staging.xcconfig"; path = "Target Support Files/Pods-Rainbow/Pods-Rainbow.staging.xcconfig"; sourceTree = "<group>"; };
/* End PBXFileReference section */

/* Begin PBXFrameworksBuildPhase section */
		0299CE742886202800B5C7E7 /* Frameworks */ = {
			isa = PBXFrameworksBuildPhase;
			buildActionMask = 2147483647;
			files = (
				723AF393A9E4E704CE69EB79 /* libPods-ImageNotification.a in Frameworks */,
			);
			runOnlyForDeploymentPostprocessing = 0;
		};
		13B07F8C1A680F5B00A75B9A /* Frameworks */ = {
			isa = PBXFrameworksBuildPhase;
			buildActionMask = 2147483647;
			files = (
				ED2971652150620600B7C4FE /* JavaScriptCore.framework in Frameworks */,
				C72F456C99A646399192517D /* libz.tbd in Frameworks */,
				F6713C8A94A8091FBC58F74D /* libPods-Rainbow.a in Frameworks */,
			);
			runOnlyForDeploymentPostprocessing = 0;
		};
		C16DCF59272BA6EF00FF5C78 /* Frameworks */ = {
			isa = PBXFrameworksBuildPhase;
			buildActionMask = 2147483647;
			files = (
				C16DCF60272BA6EF00FF5C78 /* SwiftUI.framework in Frameworks */,
				C16DCF5E272BA6EF00FF5C78 /* WidgetKit.framework in Frameworks */,
				3DF44C4DB9BBD6F53F5DEC74 /* libPods-PriceWidgetExtension.a in Frameworks */,
			);
			runOnlyForDeploymentPostprocessing = 0;
		};
		C16DCF7C272BAB9500FF5C78 /* Frameworks */ = {
			isa = PBXFrameworksBuildPhase;
			buildActionMask = 2147483647;
			files = (
				C16DCF81272BAB9500FF5C78 /* Intents.framework in Frameworks */,
				9F6A73FB333599306FF4EE40 /* libPods-SelectTokenIntent.a in Frameworks */,
			);
			runOnlyForDeploymentPostprocessing = 0;
		};
/* End PBXFrameworksBuildPhase section */

/* Begin PBXGroup section */
		00E356EF1AD99517003FC87E /* RainbowTests */ = {
			isa = PBXGroup;
			children = (
				00E356F21AD99517003FC87E /* RainbowTests.m */,
				00E356F01AD99517003FC87E /* Supporting Files */,
			);
			path = RainbowTests;
			sourceTree = "<group>";
		};
		00E356F01AD99517003FC87E /* Supporting Files */ = {
			isa = PBXGroup;
			children = (
				00E356F11AD99517003FC87E /* Info.plist */,
			);
			name = "Supporting Files";
			sourceTree = "<group>";
		};
		0299CE782886202800B5C7E7 /* ImageNotification */ = {
			isa = PBXGroup;
			children = (
				0299CE792886202800B5C7E7 /* NotificationService.h */,
				0299CE7A2886202800B5C7E7 /* NotificationService.m */,
				0299CE7C2886202800B5C7E7 /* Info.plist */,
			);
			path = ImageNotification;
			sourceTree = "<group>";
		};
		13B07FAE1A68108700A75B9A /* Rainbow */ = {
			isa = PBXGroup;
			children = (
				15C398772880DF82006033AC /* AppIcons */,
				4D098C2C2811A95F006A801A /* RNStartTime */,
				66F889D0260CEE0E00E27D6E /* DiscoverSheet */,
				1539422B24C7CF7B00E4A9D1 /* Settings */,
				66A1FEAE24AB63D600C3F539 /* RNCoolModals */,
				15E531D7242DAB3500797B89 /* NSNotifications */,
				15E531D6242B28F800797B89 /* Animations */,
				157155042418734C009B698B /* RainbowDebug.entitlements */,
				157155032418733F009B698B /* RainbowRelease.entitlements */,
				A4D04BA723D12F27008C1DEC /* Button */,
				A4277DA023CBD3590042BAF4 /* Transactions */,
				3C379D5D20FD1F92009AF81F /* Rainbow.entitlements */,
				008F07F21AC5B25A0029DE68 /* main.jsbundle */,
				13B07FAF1A68108700A75B9A /* AppDelegate.h */,
				13B07FB01A68108700A75B9A /* AppDelegate.mm */,
				13B07FB61A68108700A75B9A /* Info.plist */,
				13B07FB71A68108700A75B9A /* main.m */,
				13B07FB11A68108700A75B9A /* LaunchScreen.xib */,
				3CBE29CB2381E43800BE05AC /* Rainbow-Bridging-Header.h */,
				A4277D9E23CBD1910042BAF4 /* Extensions.swift */,
				A4277DA223CFE85F0042BAF4 /* Theme.swift */,
				6635730524939991006ACFA6 /* SafeStoreReview.m */,
				1539422724C7C7E100E4A9D1 /* Settings.bundle */,
				66A28EAF24CAF1B500410A88 /* TestFlight.m */,
				C04D10EF25AFC8C1003BEF7A /* Extras.json */,
				6655FFB325BB2B0700642961 /* ThemeModule.m */,
			);
			name = Rainbow;
			sourceTree = "<group>";
		};
		1539422B24C7CF7B00E4A9D1 /* Settings */ = {
			isa = PBXGroup;
			children = (
				1539422C24C7CF9300E4A9D1 /* SettingsBundleHelper.swift */,
			);
			name = Settings;
			sourceTree = "<group>";
		};
		15C398772880DF82006033AC /* AppIcons */ = {
			isa = PBXGroup;
			children = (
				B52242E428B1B11F0024D19D /* smol@2x.png */,
				B52242E528B1B11F0024D19D /* smol@3x.png */,
				15CF49BF2889AFAD005F92C9 /* pixel@2x.png */,
				15CF49BE2889AFAD005F92C9 /* pixel@3x.png */,
				15CF49BB2889AF7C005F92C9 /* optimism@2x.png */,
				B54C1D0D29358945007560D9 /* golddoge@2x.png */,
				B54C1D0C29358945007560D9 /* golddoge@3x.png */,
				B54C1D0F29358946007560D9 /* raindoge@2x.png */,
				B54C1D0E29358946007560D9 /* raindoge@3x.png */,
				15CF49BA2889AF7C005F92C9 /* optimism@3x.png */,
				B54C1D09293587F2007560D9 /* zora@2x.png */,
				B54C1D08293587F2007560D9 /* zora@3x.png */,
				15C3987F2880EDFF006033AC /* og@2x.png */,
				15C3987D2880EDFF006033AC /* og@3x.png */,
			);
			path = AppIcons;
			sourceTree = "<group>";
		};
		15DC38CC247E0DCC00919009 /* Config */ = {
			isa = PBXGroup;
			children = (
				66A29CCA2511074500481F4A /* ReaHeader.h */,
				15DC38CE247E0E0900919009 /* debug.xcconfig */,
				15DC38CF247E0E0A00919009 /* localrelease.xcconfig */,
				15DC38CD247E0E0900919009 /* release.xcconfig */,
				15DC38D0247E0E0A00919009 /* staging.xcconfig */,
			);
			path = Config;
			sourceTree = "<group>";
		};
		15E531D6242B28F800797B89 /* Animations */ = {
			isa = PBXGroup;
			children = (
				15E531D4242B28EF00797B89 /* UIImageViewWithPersistentAnimations.swift */,
				6630540824A38A1900E5B030 /* RainbowText.m */,
			);
			name = Animations;
			sourceTree = "<group>";
		};
		15E531D7242DAB3500797B89 /* NSNotifications */ = {
			isa = PBXGroup;
			children = (
				15E531D8242DAB7100797B89 /* NotificationManager.h */,
				15E531D9242DAB7100797B89 /* NotificationManager.m */,
			);
			name = NSNotifications;
			sourceTree = "<group>";
		};
		24979D1220F83E3D007EB0DA /* Recovered References */ = {
			isa = PBXGroup;
			children = (
				9DEADFA4826D4D0BAA950D21 /* libRNFIRMessaging.a */,
				B0C692B061D7430D8194DC98 /* ToolTipMenuTests.xctest */,
				D755E71324B04FEE9C691D14 /* libRNFirebase.a */,
			);
			name = "Recovered References";
			sourceTree = "<group>";
		};
		2D16E6871FA4F8E400B85C8A /* Frameworks */ = {
			isa = PBXGroup;
			children = (
				0299CE852886246C00B5C7E7 /* libFirebaseCore.a */,
				ED297162215061F000B7C4FE /* JavaScriptCore.framework */,
				ED2971642150620600B7C4FE /* JavaScriptCore.framework */,
				24979E7920F84004007EB0DA /* Firebase.h */,
				24979E7420F84004007EB0DA /* FirebaseAnalytics.framework */,
				24979E7520F84004007EB0DA /* FirebaseCore.framework */,
				24979E7C20F84004007EB0DA /* FirebaseCoreDiagnostics.framework */,
				24979E7B20F84004007EB0DA /* FirebaseInstanceID.framework */,
				24979E7620F84004007EB0DA /* FirebaseMessaging.framework */,
				24979E7A20F84004007EB0DA /* FirebaseNanoPB.framework */,
				24979E7720F84004007EB0DA /* GoogleService-Info.plist */,
				24979E7820F84004007EB0DA /* GoogleToolboxForMac.framework */,
				24979E7D20F84005007EB0DA /* module.modulemap */,
				24979E7E20F84005007EB0DA /* nanopb.framework */,
				24979E3620F84003007EB0DA /* Protobuf.framework */,
				98AED33BAB4247CEBEF8464D /* libz.tbd */,
				C16DCF5D272BA6EF00FF5C78 /* WidgetKit.framework */,
				C16DCF5F272BA6EF00FF5C78 /* SwiftUI.framework */,
				C16DCF80272BAB9500FF5C78 /* Intents.framework */,
				C16DCF8B272BAB9600FF5C78 /* IntentsUI.framework */,
				E3AB7966A0D6409F34360B7D /* libPods-ImageNotification.a */,
				55A107F70E6357301AA3FC1D /* libPods-PriceWidgetExtension.a */,
				EC48DCBE40A40BC2C0119913 /* libPods-Rainbow.a */,
				CA779B9622D8F2F0EB679EDE /* libPods-SelectTokenIntent.a */,
			);
			name = Frameworks;
			sourceTree = "<group>";
		};
		4D098C2C2811A95F006A801A /* RNStartTime */ = {
			isa = PBXGroup;
			children = (
				4D098C2D2811A979006A801A /* RNStartTime.h */,
				4D098C2E2811A9A5006A801A /* RNStartTime.m */,
			);
			name = RNStartTime;
			sourceTree = "<group>";
		};
		668ADB2B25A4E3A20050859D /* Rainbow Stickers */ = {
			isa = PBXGroup;
			children = (
				668ADB2C25A4E3A40050859D /* Stickers.xcassets */,
				668ADB2E25A4E3A40050859D /* Info.plist */,
			);
			path = "Rainbow Stickers";
			sourceTree = "<group>";
		};
		66A1FEAE24AB63D600C3F539 /* RNCoolModals */ = {
			isa = PBXGroup;
			children = (
				66A1FEBB24ACBBE600C3F539 /* RNCMPortal.m */,
				66A1FEB224AB641100C3F539 /* RNCMScreen.h */,
				66A1FEB324AB641100C3F539 /* RNCMScreen.m */,
				66A1FEAF24AB641100C3F539 /* RNCMScreenStack.h */,
				66A1FEB024AB641100C3F539 /* RNCMScreenStack.m */,
				66A1FEB124AB641100C3F539 /* UIViewController+slack.swift */,
			);
			name = RNCoolModals;
			sourceTree = "<group>";
		};
		66F889D0260CEE0E00E27D6E /* DiscoverSheet */ = {
			isa = PBXGroup;
			children = (
			);
			path = DiscoverSheet;
			sourceTree = "<group>";
		};
		832341AE1AAA6A7D00B99B32 /* Libraries */ = {
			isa = PBXGroup;
			children = (
			);
			name = Libraries;
			sourceTree = "<group>";
		};
		83CBB9F61A601CBA00E9B192 = {
			isa = PBXGroup;
			children = (
				664612EC2748489B00B43F5A /* PriceWidgetExtension.entitlements */,
				C1C61A81272CBDA100E5C0B3 /* Images.xcassets */,
				15DC38CC247E0DCC00919009 /* Config */,
				13B07FAE1A68108700A75B9A /* Rainbow */,
				832341AE1AAA6A7D00B99B32 /* Libraries */,
				00E356EF1AD99517003FC87E /* RainbowTests */,
				668ADB2B25A4E3A20050859D /* Rainbow Stickers */,
				C16DCF61272BA6EF00FF5C78 /* PriceWidget */,
				C16DCF82272BAB9500FF5C78 /* SelectTokenIntent */,
				0299CE782886202800B5C7E7 /* ImageNotification */,
				83CBBA001A601CBA00E9B192 /* Products */,
				2D16E6871FA4F8E400B85C8A /* Frameworks */,
				DCAC1D8CC45E468FBB7E1395 /* Resources */,
				24979D1220F83E3D007EB0DA /* Recovered References */,
				C640359C0E6575CE0A7ECD73 /* Pods */,
			);
			indentWidth = 2;
			sourceTree = "<group>";
			tabWidth = 2;
			usesTabs = 0;
		};
		83CBBA001A601CBA00E9B192 /* Products */ = {
			isa = PBXGroup;
			children = (
				13B07F961A680F5B00A75B9A /* Rainbow.app */,
				C16DCF5C272BA6EF00FF5C78 /* PriceWidgetExtension.appex */,
				C16DCF7F272BAB9500FF5C78 /* SelectTokenIntent.appex */,
				0299CE772886202800B5C7E7 /* ImageNotification.appex */,
			);
			name = Products;
			sourceTree = "<group>";
		};
		A4277DA023CBD3590042BAF4 /* Transactions */ = {
			isa = PBXGroup;
			children = (
				A49B52B223DB5CE600A00918 /* ViewModels */,
				A49B52B123DB41DD00A00918 /* Bridging */,
				A49B52B023DB41B900A00918 /* Models */,
				A44A4EED23EC928900B543F1 /* CoinIconWithProgressBar.swift */,
				66FEC91523EDA13F00A0F367 /* RoundedCornerView.swift */,
				A4704B4723C546DA00E50E4B /* RCTConvert+TransactionList.h */,
				A4704B4023C546D900E50E4B /* TransactionListViewCell.swift */,
				A4704B4623C546D900E50E4B /* TransactionListViewCell.xib */,
				A4AF3CCF23DA3A0F00F230F3 /* TransactionListRequestViewCell.swift */,
				A4AF3CCD23DA37F700F230F3 /* TransactionListRequestViewCell.xib */,
				A485E61323C8ED6000E5C3D4 /* TransactionListViewHeader.swift */,
				A485E61223C8EC4400E5C3D4 /* TransactionListViewHeader.xib */,
				A4704B4123C546D900E50E4B /* TransactionListView.swift */,
				A4F8DACA23DF85DF00560E47 /* TransactionListBaseCell.swift */,
				153D1AAB24777130007E4723 /* TransactionListLoadingViewCell.swift */,
				153D1AAD24777214007E4723 /* TransactionListLoadingViewCell.xib */,
			);
			name = Transactions;
			sourceTree = "<group>";
		};
		A49B52B023DB41B900A00918 /* Models */ = {
			isa = PBXGroup;
			children = (
				A477567B23DB2FAA005AE8FD /* Transaction.swift */,
				A49B52AE23DB411900A00918 /* TransactionRequest.swift */,
				A49B52BB23DBA61100A00918 /* TransactionData.swift */,
				A49B52BF23DCCDA800A00918 /* TransactionRequestSection.swift */,
				A49B52C123DCD11D00A00918 /* TransactionSection.swift */,
			);
			name = Models;
			sourceTree = "<group>";
		};
		A49B52B123DB41DD00A00918 /* Bridging */ = {
			isa = PBXGroup;
			children = (
				A477567D23DB3A85005AE8FD /* TransactionListViewManager.m */,
			);
			name = Bridging;
			sourceTree = "<group>";
		};
		A49B52B223DB5CE600A00918 /* ViewModels */ = {
			isa = PBXGroup;
			children = (
				A49B52B323DB5D1100A00918 /* TransactionViewModelTransactionItem.swift */,
				A49B52B723DB5F7200A00918 /* TransactionViewModelTransactionRequestItem.swift */,
				A49B52B523DB5D5600A00918 /* TransactionViewModelProtocol.swift */,
			);
			name = ViewModels;
			sourceTree = "<group>";
		};
		A4D04BA723D12F27008C1DEC /* Button */ = {
			isa = PBXGroup;
			children = (
				A4D04BA823D12F99008C1DEC /* Button.swift */,
				A4D04BAB23D12FD5008C1DEC /* ButtonManager.m */,
			);
			name = Button;
			sourceTree = "<group>";
		};
		C16DCF61272BA6EF00FF5C78 /* PriceWidget */ = {
			isa = PBXGroup;
			children = (
				C1AA30682731ED2200136A9A /* Utils */,
				C1AA30672731ECED00136A9A /* Models */,
				C1AA30662731ECD900136A9A /* Providers */,
				C16DCF62272BA6EF00FF5C78 /* PriceWidget.swift */,
				C16DCF64272BA6F000FF5C78 /* Assets.xcassets */,
				C16DCF66272BA6F000FF5C78 /* Info.plist */,
				C16DCF75272BA7AA00FF5C78 /* PriceWidgetView.swift */,
				15D66139277A751C0082F041 /* SelectTokenIntent.intentdefinition */,
			);
			path = PriceWidget;
			sourceTree = "<group>";
		};
		C16DCF82272BAB9500FF5C78 /* SelectTokenIntent */ = {
			isa = PBXGroup;
			children = (
				664612ED274848B000B43F5A /* SelectTokenIntent.entitlements */,
				C16DCF83272BAB9500FF5C78 /* IntentHandler.swift */,
				C16DCF85272BAB9500FF5C78 /* Info.plist */,
			);
			path = SelectTokenIntent;
			sourceTree = "<group>";
		};
		C1AA30662731ECD900136A9A /* Providers */ = {
			isa = PBXGroup;
			children = (
				C18C8E012798B02700D38B34 /* CurrencyProvider.swift */,
				C151287D2739F676006517AB /* IconProvider.swift */,
				C16DCF72272BA77A00FF5C78 /* TokenProvider.swift */,
				C16DCFAA272BB8ED00FF5C78 /* PriceDataProvider.swift */,
			);
			path = Providers;
			sourceTree = "<group>";
		};
		C1AA30672731ECED00136A9A /* Models */ = {
			isa = PBXGroup;
			children = (
				C16DCFB4272BC8F100FF5C78 /* TokenData.swift */,
				C1EB012E2731B68400830E70 /* TokenDetails.swift */,
				C1C61A902731A05700E5C0B3 /* RainbowTokenList.swift */,
				C16DCF6F272BA75700FF5C78 /* CoinGeckoToken.swift */,
				C16DCFAF272BB8FC00FF5C78 /* PriceData.swift */,
				C1272389274EBBB6006AC743 /* CurrencyDetails.swift */,
			);
			path = Models;
			sourceTree = "<group>";
		};
		C1AA30682731ED2200136A9A /* Utils */ = {
			isa = PBXGroup;
			children = (
				C1C61A6C272C9C8D00E5C0B3 /* UIImage.swift */,
				C179298427499A5B00044684 /* Constants.swift */,
				C11640E7274DC10B00C9120A /* UIColor.swift */,
			);
			path = Utils;
			sourceTree = "<group>";
		};
		C640359C0E6575CE0A7ECD73 /* Pods */ = {
			isa = PBXGroup;
			children = (
				339896C1E709091CE1B4BCC6 /* Pods-ImageNotification.debug.xcconfig */,
				73692C04FBE90A5E2863CBEF /* Pods-ImageNotification.release.xcconfig */,
				872E2EAB5DE7F56ED5A5A24B /* Pods-ImageNotification.localrelease.xcconfig */,
				3ADE2C6E827E87D05CE931C1 /* Pods-ImageNotification.staging.xcconfig */,
				C8279DA1CEFA03B62AEF5F4F /* Pods-PriceWidgetExtension.debug.xcconfig */,
				4D61F9B45755AD85D9E3770E /* Pods-PriceWidgetExtension.release.xcconfig */,
				CEC3DAF282E24857F78EB1B6 /* Pods-PriceWidgetExtension.localrelease.xcconfig */,
				EA1AA60DB7282F25147072F5 /* Pods-PriceWidgetExtension.staging.xcconfig */,
				405E306D36AF8C8E350B08C1 /* Pods-Rainbow.debug.xcconfig */,
				33201222ED4B674D95D5A681 /* Pods-Rainbow.release.xcconfig */,
				8CA10DEBDA87323582898A77 /* Pods-Rainbow.localrelease.xcconfig */,
				FC76F9B8DE441093F1E5635E /* Pods-Rainbow.staging.xcconfig */,
				87E09CA957E90697E3F0562B /* Pods-SelectTokenIntent.debug.xcconfig */,
				733AB399A15EAF2ADFC19E48 /* Pods-SelectTokenIntent.release.xcconfig */,
				687FA32D7E1426221E5B8FB4 /* Pods-SelectTokenIntent.localrelease.xcconfig */,
				ED44A191D5B3C479737EC818 /* Pods-SelectTokenIntent.staging.xcconfig */,
			);
			path = Pods;
			sourceTree = "<group>";
		};
		DCAC1D8CC45E468FBB7E1395 /* Resources */ = {
			isa = PBXGroup;
			children = (
				668A9E253DAF444A90ECB997 /* SFMono-Medium.otf */,
				95F2888C850F40C8A26E083B /* SFMono-Regular.otf */,
				AA6228EB24272B200078BDAA /* SF-Pro-Rounded-Bold.otf */,
				AA6228EC24272B200078BDAA /* SF-Pro-Rounded-Heavy.otf */,
				AA6228ED24272B200078BDAA /* SF-Pro-Rounded-Medium.otf */,
				AA6228EE24272B200078BDAA /* SF-Pro-Rounded-Regular.otf */,
				AA6228EA24272B200078BDAA /* SF-Pro-Rounded-Semibold.otf */,
			);
			name = Resources;
			sourceTree = "<group>";
		};
/* End PBXGroup section */

/* Begin PBXNativeTarget section */
		0299CE762886202800B5C7E7 /* ImageNotification */ = {
			isa = PBXNativeTarget;
			buildConfigurationList = 0299CE842886202800B5C7E7 /* Build configuration list for PBXNativeTarget "ImageNotification" */;
			buildPhases = (
				EC8723CAA537738358A9C239 /* [CP] Check Pods Manifest.lock */,
				0299CE732886202800B5C7E7 /* Sources */,
				0299CE742886202800B5C7E7 /* Frameworks */,
				0299CE752886202800B5C7E7 /* Resources */,
			);
			buildRules = (
			);
			dependencies = (
			);
			name = ImageNotification;
			productName = ImageNotification;
			productReference = 0299CE772886202800B5C7E7 /* ImageNotification.appex */;
			productType = "com.apple.product-type.app-extension";
		};
		13B07F861A680F5B00A75B9A /* Rainbow */ = {
			isa = PBXNativeTarget;
			buildConfigurationList = 13B07F931A680F5B00A75B9A /* Build configuration list for PBXNativeTarget "Rainbow" */;
			buildPhases = (
				424F6AFC2958648838D6375E /* [CP] Check Pods Manifest.lock */,
				13B07F871A680F5B00A75B9A /* Sources */,
				13B07F8C1A680F5B00A75B9A /* Frameworks */,
				13B07F8E1A680F5B00A75B9A /* Resources */,
				00DD1BFF1BD5951E006B06BC /* Bundle React Native code and images */,
				9FF961FEA7AF435FA18ED988 /* Upload Debug Symbols to Sentry */,
				668ADB3225A4E3A40050859D /* Embed App Extensions */,
				786D1C142F1954B8950F109B /* [CP] Embed Pods Frameworks */,
				A42C8E50AD7589A1A3C5BBA1 /* [CP] Copy Pods Resources */,
				4A10DCE2E789CE7F3E2A4D81 /* [CP-User] [RNFB] Core Configuration */,
				EEC6D7F54DF5320266C9BA72 /* [CP-User] [RNFB] Crashlytics Configuration */,
			);
			buildRules = (
			);
			dependencies = (
				C16DCF68272BA6F000FF5C78 /* PBXTargetDependency */,
				C16DCF98272BAB9600FF5C78 /* PBXTargetDependency */,
				0299CE7E2886202800B5C7E7 /* PBXTargetDependency */,
			);
			name = Rainbow;
			productName = "Hello World";
			productReference = 13B07F961A680F5B00A75B9A /* Rainbow.app */;
			productType = "com.apple.product-type.application";
		};
		C16DCF5B272BA6EF00FF5C78 /* PriceWidgetExtension */ = {
			isa = PBXNativeTarget;
			buildConfigurationList = C16DCF6E272BA6F100FF5C78 /* Build configuration list for PBXNativeTarget "PriceWidgetExtension" */;
			buildPhases = (
				5414F49059B26AEE8095F1E9 /* [CP] Check Pods Manifest.lock */,
				C16DCF58272BA6EF00FF5C78 /* Sources */,
				C16DCF59272BA6EF00FF5C78 /* Frameworks */,
				C16DCF5A272BA6EF00FF5C78 /* Resources */,
			);
			buildRules = (
			);
			dependencies = (
			);
			name = PriceWidgetExtension;
			productName = PriceWidgetExtension;
			productReference = C16DCF5C272BA6EF00FF5C78 /* PriceWidgetExtension.appex */;
			productType = "com.apple.product-type.app-extension";
		};
		C16DCF7E272BAB9500FF5C78 /* SelectTokenIntent */ = {
			isa = PBXNativeTarget;
			buildConfigurationList = C16DCF9F272BAB9600FF5C78 /* Build configuration list for PBXNativeTarget "SelectTokenIntent" */;
			buildPhases = (
				10FFA387E464073A635B05C1 /* [CP] Check Pods Manifest.lock */,
				C16DCF7B272BAB9500FF5C78 /* Sources */,
				C16DCF7C272BAB9500FF5C78 /* Frameworks */,
				C16DCF7D272BAB9500FF5C78 /* Resources */,
			);
			buildRules = (
			);
			dependencies = (
			);
			name = SelectTokenIntent;
			productName = SelectTokenIntent;
			productReference = C16DCF7F272BAB9500FF5C78 /* SelectTokenIntent.appex */;
			productType = "com.apple.product-type.app-extension";
		};
/* End PBXNativeTarget section */

/* Begin PBXProject section */
		83CBB9F71A601CBA00E9B192 /* Project object */ = {
			isa = PBXProject;
			attributes = {
				LastSwiftUpdateCheck = 1250;
				LastUpgradeCheck = 610;
				ORGANIZATIONNAME = Rainbow;
				TargetAttributes = {
					0299CE762886202800B5C7E7 = {
						CreatedOnToolsVersion = 13.3.1;
						DevelopmentTeam = L74NQAQB8H;
						ProvisioningStyle = Manual;
					};
					13B07F861A680F5B00A75B9A = {
						DevelopmentTeam = L74NQAQB8H;
						LastSwiftMigration = 1120;
						ProvisioningStyle = Manual;
						SystemCapabilities = {
							com.apple.Push = {
								enabled = 1;
							};
							com.apple.SafariKeychain = {
								enabled = 1;
							};
						};
					};
					C16DCF5B272BA6EF00FF5C78 = {
						CreatedOnToolsVersion = 12.5.1;
						DevelopmentTeam = L74NQAQB8H;
						ProvisioningStyle = Manual;
					};
					C16DCF7E272BAB9500FF5C78 = {
						CreatedOnToolsVersion = 12.5.1;
						DevelopmentTeam = L74NQAQB8H;
						ProvisioningStyle = Manual;
					};
				};
			};
			buildConfigurationList = 83CBB9FA1A601CBA00E9B192 /* Build configuration list for PBXProject "Rainbow" */;
			compatibilityVersion = "Xcode 3.2";
			developmentRegion = English;
			hasScannedForEncodings = 0;
			knownRegions = (
				English,
				en,
				Base,
			);
			mainGroup = 83CBB9F61A601CBA00E9B192;
			productRefGroup = 83CBBA001A601CBA00E9B192 /* Products */;
			projectDirPath = "";
			projectRoot = "";
			targets = (
				13B07F861A680F5B00A75B9A /* Rainbow */,
				C16DCF5B272BA6EF00FF5C78 /* PriceWidgetExtension */,
				C16DCF7E272BAB9500FF5C78 /* SelectTokenIntent */,
				0299CE762886202800B5C7E7 /* ImageNotification */,
			);
		};
/* End PBXProject section */

/* Begin PBXResourcesBuildPhase section */
		0299CE752886202800B5C7E7 /* Resources */ = {
			isa = PBXResourcesBuildPhase;
			buildActionMask = 2147483647;
			files = (
			);
			runOnlyForDeploymentPostprocessing = 0;
		};
		13B07F8E1A680F5B00A75B9A /* Resources */ = {
			isa = PBXResourcesBuildPhase;
			buildActionMask = 2147483647;
			files = (
				153D1AAE24777214007E4723 /* TransactionListLoadingViewCell.xib in Resources */,
				B54C1D1329358946007560D9 /* raindoge@2x.png in Resources */,
				13B07FBD1A68108700A75B9A /* LaunchScreen.xib in Resources */,
				B54C1D1029358946007560D9 /* golddoge@3x.png in Resources */,
				24979E8920F84250007EB0DA /* GoogleService-Info.plist in Resources */,
				A4AF3CCE23DA37F700F230F3 /* TransactionListRequestViewCell.xib in Resources */,
				A485E61623C8F4A400E5C3D4 /* TransactionListViewHeader.xib in Resources */,
				A4704B4D23C546DA00E50E4B /* TransactionListViewCell.xib in Resources */,
				15CF49BD2889AF7C005F92C9 /* optimism@2x.png in Resources */,
				1539422824C7C7E200E4A9D1 /* Settings.bundle in Resources */,
				7287CE1EC33B4913AEE1F4B6 /* SFMono-Medium.otf in Resources */,
				15C398832880EDFF006033AC /* og@2x.png in Resources */,
<<<<<<< HEAD
				B54C1D0B293587F2007560D9 /* zora@2x.png in Resources */,
=======
				B54C1D1129358946007560D9 /* golddoge@2x.png in Resources */,
				B54C1D1229358946007560D9 /* raindoge@3x.png in Resources */,
>>>>>>> 80dd062b
				15CF49C12889AFAD005F92C9 /* pixel@2x.png in Resources */,
				B7A3E82A4C4449F4A18EB5C2 /* SFMono-Regular.otf in Resources */,
				C04D10F025AFC8C1003BEF7A /* Extras.json in Resources */,
				C1C61A82272CBDA100E5C0B3 /* Images.xcassets in Resources */,
				AA6228EF24272F510078BDAA /* SF-Pro-Rounded-Bold.otf in Resources */,
				B54C1D0A293587F2007560D9 /* zora@3x.png in Resources */,
				AA6228F024272F510078BDAA /* SF-Pro-Rounded-Heavy.otf in Resources */,
				15CF49C02889AFAD005F92C9 /* pixel@3x.png in Resources */,
				15CF49BC2889AF7C005F92C9 /* optimism@3x.png in Resources */,
				AA6228F124272F510078BDAA /* SF-Pro-Rounded-Medium.otf in Resources */,
				15C398812880EDFF006033AC /* og@3x.png in Resources */,
				B52242E728B1B11F0024D19D /* smol@3x.png in Resources */,
				AA6228F224272F510078BDAA /* SF-Pro-Rounded-Regular.otf in Resources */,
				AA6228F324272F510078BDAA /* SF-Pro-Rounded-Semibold.otf in Resources */,
				B52242E628B1B11F0024D19D /* smol@2x.png in Resources */,
			);
			runOnlyForDeploymentPostprocessing = 0;
		};
		C16DCF5A272BA6EF00FF5C78 /* Resources */ = {
			isa = PBXResourcesBuildPhase;
			buildActionMask = 2147483647;
			files = (
				C1AA308F27338F2B00136A9A /* SF-Pro-Rounded-Bold.otf in Resources */,
				C1AA309027338F2B00136A9A /* SF-Pro-Rounded-Regular.otf in Resources */,
				C1AA309427338F2B00136A9A /* SFMono-Regular.otf in Resources */,
				C1C61A83272CBDA100E5C0B3 /* Images.xcassets in Resources */,
				C1AA309227338F2B00136A9A /* SF-Pro-Rounded-Medium.otf in Resources */,
				C1AA309527338F2B00136A9A /* SF-Pro-Rounded-Heavy.otf in Resources */,
				C1AA309127338F2B00136A9A /* SFMono-Medium.otf in Resources */,
				C1AA309327338F2B00136A9A /* SF-Pro-Rounded-Semibold.otf in Resources */,
				C16DCF65272BA6F000FF5C78 /* Assets.xcassets in Resources */,
			);
			runOnlyForDeploymentPostprocessing = 0;
		};
		C16DCF7D272BAB9500FF5C78 /* Resources */ = {
			isa = PBXResourcesBuildPhase;
			buildActionMask = 2147483647;
			files = (
				C1C61A84272CBDA100E5C0B3 /* Images.xcassets in Resources */,
			);
			runOnlyForDeploymentPostprocessing = 0;
		};
/* End PBXResourcesBuildPhase section */

/* Begin PBXShellScriptBuildPhase section */
		00DD1BFF1BD5951E006B06BC /* Bundle React Native code and images */ = {
			isa = PBXShellScriptBuildPhase;
			buildActionMask = 12;
			files = (
			);
			inputPaths = (
			);
			name = "Bundle React Native code and images";
			outputPaths = (
			);
			runOnlyForDeploymentPostprocessing = 0;
			shellPath = /bin/sh;
			shellScript = "export SENTRY_PROPERTIES=sentry.properties\nexport EXTRA_PACKAGER_ARGS=\"--sourcemap-output $DERIVED_FILE_DIR/main.jsbundle.map\"\nset -e\nexport NODE_BINARY=node\n../node_modules/@sentry/cli/bin/sentry-cli react-native xcode ../node_modules/react-native/scripts/react-native-xcode.sh\n";
			showEnvVarsInLog = 0;
		};
		10FFA387E464073A635B05C1 /* [CP] Check Pods Manifest.lock */ = {
			isa = PBXShellScriptBuildPhase;
			buildActionMask = 2147483647;
			files = (
			);
			inputFileListPaths = (
			);
			inputPaths = (
				"${PODS_PODFILE_DIR_PATH}/Podfile.lock",
				"${PODS_ROOT}/Manifest.lock",
			);
			name = "[CP] Check Pods Manifest.lock";
			outputFileListPaths = (
			);
			outputPaths = (
				"$(DERIVED_FILE_DIR)/Pods-SelectTokenIntent-checkManifestLockResult.txt",
			);
			runOnlyForDeploymentPostprocessing = 0;
			shellPath = /bin/sh;
			shellScript = "diff \"${PODS_PODFILE_DIR_PATH}/Podfile.lock\" \"${PODS_ROOT}/Manifest.lock\" > /dev/null\nif [ $? != 0 ] ; then\n    # print error to STDERR\n    echo \"error: The sandbox is not in sync with the Podfile.lock. Run 'pod install' or update your CocoaPods installation.\" >&2\n    exit 1\nfi\n# This output is used by Xcode 'outputs' to avoid re-running this script phase.\necho \"SUCCESS\" > \"${SCRIPT_OUTPUT_FILE_0}\"\n";
			showEnvVarsInLog = 0;
		};
		424F6AFC2958648838D6375E /* [CP] Check Pods Manifest.lock */ = {
			isa = PBXShellScriptBuildPhase;
			buildActionMask = 2147483647;
			files = (
			);
			inputFileListPaths = (
			);
			inputPaths = (
				"${PODS_PODFILE_DIR_PATH}/Podfile.lock",
				"${PODS_ROOT}/Manifest.lock",
			);
			name = "[CP] Check Pods Manifest.lock";
			outputFileListPaths = (
			);
			outputPaths = (
				"$(DERIVED_FILE_DIR)/Pods-Rainbow-checkManifestLockResult.txt",
			);
			runOnlyForDeploymentPostprocessing = 0;
			shellPath = /bin/sh;
			shellScript = "diff \"${PODS_PODFILE_DIR_PATH}/Podfile.lock\" \"${PODS_ROOT}/Manifest.lock\" > /dev/null\nif [ $? != 0 ] ; then\n    # print error to STDERR\n    echo \"error: The sandbox is not in sync with the Podfile.lock. Run 'pod install' or update your CocoaPods installation.\" >&2\n    exit 1\nfi\n# This output is used by Xcode 'outputs' to avoid re-running this script phase.\necho \"SUCCESS\" > \"${SCRIPT_OUTPUT_FILE_0}\"\n";
			showEnvVarsInLog = 0;
		};
		4A10DCE2E789CE7F3E2A4D81 /* [CP-User] [RNFB] Core Configuration */ = {
			isa = PBXShellScriptBuildPhase;
			buildActionMask = 2147483647;
			files = (
			);
			inputPaths = (
				"$(BUILT_PRODUCTS_DIR)/$(INFOPLIST_PATH)",
			);
			name = "[CP-User] [RNFB] Core Configuration";
			runOnlyForDeploymentPostprocessing = 0;
			shellPath = /bin/sh;
			shellScript = "#!/usr/bin/env bash\n#\n# Copyright (c) 2016-present Invertase Limited & Contributors\n#\n# Licensed under the Apache License, Version 2.0 (the \"License\");\n# you may not use this library except in compliance with the License.\n# You may obtain a copy of the License at\n#\n#   http://www.apache.org/licenses/LICENSE-2.0\n#\n# Unless required by applicable law or agreed to in writing, software\n# distributed under the License is distributed on an \"AS IS\" BASIS,\n# WITHOUT WARRANTIES OR CONDITIONS OF ANY KIND, either express or implied.\n# See the License for the specific language governing permissions and\n# limitations under the License.\n#\nset -e\n\n_MAX_LOOKUPS=2;\n_SEARCH_RESULT=''\n_RN_ROOT_EXISTS=''\n_CURRENT_LOOKUPS=1\n_JSON_ROOT=\"'react-native'\"\n_JSON_FILE_NAME='firebase.json'\n_JSON_OUTPUT_BASE64='e30=' # { }\n_CURRENT_SEARCH_DIR=${PROJECT_DIR}\n_PLIST_BUDDY=/usr/libexec/PlistBuddy\n_TARGET_PLIST=\"${BUILT_PRODUCTS_DIR}/${INFOPLIST_PATH}\"\n_DSYM_PLIST=\"${DWARF_DSYM_FOLDER_PATH}/${DWARF_DSYM_FILE_NAME}/Contents/Info.plist\"\n\n# plist arrays\n_PLIST_ENTRY_KEYS=()\n_PLIST_ENTRY_TYPES=()\n_PLIST_ENTRY_VALUES=()\n\nfunction setPlistValue {\n  echo \"info:      setting plist entry '$1' of type '$2' in file '$4'\"\n  ${_PLIST_BUDDY} -c \"Add :$1 $2 '$3'\" $4 || echo \"info:      '$1' already exists\"\n}\n\nfunction getFirebaseJsonKeyValue () {\n  if [[ ${_RN_ROOT_EXISTS} ]]; then\n    ruby -e \"require 'rubygems';require 'json'; output=JSON.parse('$1'); puts output[$_JSON_ROOT]['$2']\"\n  else\n    echo \"\"\n  fi;\n}\n\nfunction jsonBoolToYesNo () {\n  if [[ $1 == \"false\" ]]; then\n    echo \"NO\"\n  elif [[ $1 == \"true\" ]]; then\n    echo \"YES\"\n  else echo \"NO\"\n  fi\n}\n\necho \"info: -> RNFB build script started\"\necho \"info: 1) Locating ${_JSON_FILE_NAME} file:\"\n\nif [[ -z ${_CURRENT_SEARCH_DIR} ]]; then\n  _CURRENT_SEARCH_DIR=$(pwd)\nfi;\n\nwhile true; do\n  _CURRENT_SEARCH_DIR=$(dirname \"$_CURRENT_SEARCH_DIR\")\n  if [[ \"$_CURRENT_SEARCH_DIR\" == \"/\" ]] || [[ ${_CURRENT_LOOKUPS} -gt ${_MAX_LOOKUPS} ]]; then break; fi;\n  echo \"info:      ($_CURRENT_LOOKUPS of $_MAX_LOOKUPS) Searching in '$_CURRENT_SEARCH_DIR' for a ${_JSON_FILE_NAME} file.\"\n  _SEARCH_RESULT=$(find \"$_CURRENT_SEARCH_DIR\" -maxdepth 2 -name ${_JSON_FILE_NAME} -print | /usr/bin/head -n 1)\n  if [[ ${_SEARCH_RESULT} ]]; then\n    echo \"info:      ${_JSON_FILE_NAME} found at $_SEARCH_RESULT\"\n    break;\n  fi;\n  _CURRENT_LOOKUPS=$((_CURRENT_LOOKUPS+1))\ndone\n\nif [[ ${_SEARCH_RESULT} ]]; then\n  _JSON_OUTPUT_RAW=$(cat \"${_SEARCH_RESULT}\")\n  _RN_ROOT_EXISTS=$(ruby -e \"require 'rubygems';require 'json'; output=JSON.parse('$_JSON_OUTPUT_RAW'); puts output[$_JSON_ROOT]\" || echo '')\n\n  if [[ ${_RN_ROOT_EXISTS} ]]; then\n    _JSON_OUTPUT_BASE64=$(python -c 'import json,sys,base64;print(base64.b64encode(json.dumps(json.loads(open('\"'${_SEARCH_RESULT}'\"').read())['${_JSON_ROOT}'])))' || echo \"e30=\")\n  fi\n\n  _PLIST_ENTRY_KEYS+=(\"firebase_json_raw\")\n  _PLIST_ENTRY_TYPES+=(\"string\")\n  _PLIST_ENTRY_VALUES+=(\"$_JSON_OUTPUT_BASE64\")\n\n  # config.app_data_collection_default_enabled\n  _APP_DATA_COLLECTION_ENABLED=$(getFirebaseJsonKeyValue \"$_JSON_OUTPUT_RAW\" \"app_data_collection_default_enabled\")\n  if [[ $_APP_DATA_COLLECTION_ENABLED ]]; then\n    _PLIST_ENTRY_KEYS+=(\"FirebaseDataCollectionDefaultEnabled\")\n    _PLIST_ENTRY_TYPES+=(\"bool\")\n    _PLIST_ENTRY_VALUES+=(\"$(jsonBoolToYesNo \"$_APP_DATA_COLLECTION_ENABLED\")\")\n  fi\n\n  # config.analytics_auto_collection_enabled\n  _ANALYTICS_AUTO_COLLECTION=$(getFirebaseJsonKeyValue \"$_JSON_OUTPUT_RAW\" \"analytics_auto_collection_enabled\")\n  if [[ $_ANALYTICS_AUTO_COLLECTION ]]; then\n    _PLIST_ENTRY_KEYS+=(\"FIREBASE_ANALYTICS_COLLECTION_ENABLED\")\n    _PLIST_ENTRY_TYPES+=(\"bool\")\n    _PLIST_ENTRY_VALUES+=(\"$(jsonBoolToYesNo \"$_ANALYTICS_AUTO_COLLECTION\")\")\n  fi\n\n  # config.analytics_collection_deactivated\n  _ANALYTICS_DEACTIVATED=$(getFirebaseJsonKeyValue \"$_JSON_OUTPUT_RAW\" \"analytics_collection_deactivated\")\n  if [[ $_ANALYTICS_DEACTIVATED ]]; then\n    _PLIST_ENTRY_KEYS+=(\"FIREBASE_ANALYTICS_COLLECTION_DEACTIVATED\")\n    _PLIST_ENTRY_TYPES+=(\"bool\")\n    _PLIST_ENTRY_VALUES+=(\"$(jsonBoolToYesNo \"$_ANALYTICS_DEACTIVATED\")\")\n  fi\n\n  # config.analytics_idfv_collection_enabled\n  _ANALYTICS_IDFV_COLLECTION=$(getFirebaseJsonKeyValue \"$_JSON_OUTPUT_RAW\" \"analytics_idfv_collection_enabled\")\n  if [[ $_ANALYTICS_IDFV_COLLECTION ]]; then\n    _PLIST_ENTRY_KEYS+=(\"GOOGLE_ANALYTICS_IDFV_COLLECTION_ENABLED\")\n    _PLIST_ENTRY_TYPES+=(\"bool\")\n    _PLIST_ENTRY_VALUES+=(\"$(jsonBoolToYesNo \"$_ANALYTICS_IDFV_COLLECTION\")\")\n  fi\n\n  # config.analytics_default_allow_ad_personalization_signals\n  _ANALYTICS_PERSONALIZATION=$(getFirebaseJsonKeyValue \"$_JSON_OUTPUT_RAW\" \"analytics_default_allow_ad_personalization_signals\")\n  if [[ $_ANALYTICS_PERSONALIZATION ]]; then\n    _PLIST_ENTRY_KEYS+=(\"GOOGLE_ANALYTICS_DEFAULT_ALLOW_AD_PERSONALIZATION_SIGNALS\")\n    _PLIST_ENTRY_TYPES+=(\"bool\")\n    _PLIST_ENTRY_VALUES+=(\"$(jsonBoolToYesNo \"$_ANALYTICS_PERSONALIZATION\")\")\n  fi\n\n  # config.google_analytics_automatic_screen_reporting_enabled\n  _ANALYTICS_AUTO_SCREEN_REPORTING=$(getFirebaseJsonKeyValue \"$_JSON_OUTPUT_RAW\" \"google_analytics_automatic_screen_reporting_enabled\")\n  if [[ $_ANALYTICS_AUTO_SCREEN_REPORTING ]]; then\n    _PLIST_ENTRY_KEYS+=(\"FirebaseAutomaticScreenReportingEnabled\")\n    _PLIST_ENTRY_TYPES+=(\"bool\")\n    _PLIST_ENTRY_VALUES+=(\"$(jsonBoolToYesNo \"$_ANALYTICS_AUTO_SCREEN_REPORTING\")\")\n  fi\n\n  # config.perf_auto_collection_enabled\n  _PERF_AUTO_COLLECTION=$(getFirebaseJsonKeyValue \"$_JSON_OUTPUT_RAW\" \"perf_auto_collection_enabled\")\n  if [[ $_PERF_AUTO_COLLECTION ]]; then\n    _PLIST_ENTRY_KEYS+=(\"firebase_performance_collection_enabled\")\n    _PLIST_ENTRY_TYPES+=(\"bool\")\n    _PLIST_ENTRY_VALUES+=(\"$(jsonBoolToYesNo \"$_PERF_AUTO_COLLECTION\")\")\n  fi\n\n  # config.perf_collection_deactivated\n  _PERF_DEACTIVATED=$(getFirebaseJsonKeyValue \"$_JSON_OUTPUT_RAW\" \"perf_collection_deactivated\")\n  if [[ $_PERF_DEACTIVATED ]]; then\n    _PLIST_ENTRY_KEYS+=(\"firebase_performance_collection_deactivated\")\n    _PLIST_ENTRY_TYPES+=(\"bool\")\n    _PLIST_ENTRY_VALUES+=(\"$(jsonBoolToYesNo \"$_PERF_DEACTIVATED\")\")\n  fi\n\n  # config.messaging_auto_init_enabled\n  _MESSAGING_AUTO_INIT=$(getFirebaseJsonKeyValue \"$_JSON_OUTPUT_RAW\" \"messaging_auto_init_enabled\")\n  if [[ $_MESSAGING_AUTO_INIT ]]; then\n    _PLIST_ENTRY_KEYS+=(\"FirebaseMessagingAutoInitEnabled\")\n    _PLIST_ENTRY_TYPES+=(\"bool\")\n    _PLIST_ENTRY_VALUES+=(\"$(jsonBoolToYesNo \"$_MESSAGING_AUTO_INIT\")\")\n  fi\n\n  # config.in_app_messaging_auto_colllection_enabled\n  _FIAM_AUTO_INIT=$(getFirebaseJsonKeyValue \"$_JSON_OUTPUT_RAW\" \"in_app_messaging_auto_collection_enabled\")\n  if [[ $_FIAM_AUTO_INIT ]]; then\n    _PLIST_ENTRY_KEYS+=(\"FirebaseInAppMessagingAutomaticDataCollectionEnabled\")\n    _PLIST_ENTRY_TYPES+=(\"bool\")\n    _PLIST_ENTRY_VALUES+=(\"$(jsonBoolToYesNo \"$_FIAM_AUTO_INIT\")\")\n  fi\n\n  # config.app_check_token_auto_refresh\n  _APP_CHECK_TOKEN_AUTO_REFRESH=$(getFirebaseJsonKeyValue \"$_JSON_OUTPUT_RAW\" \"app_check_token_auto_refresh\")\n  if [[ $_APP_CHECK_TOKEN_AUTO_REFRESH ]]; then\n    _PLIST_ENTRY_KEYS+=(\"FirebaseAppCheckTokenAutoRefreshEnabled\")\n    _PLIST_ENTRY_TYPES+=(\"bool\")\n    _PLIST_ENTRY_VALUES+=(\"$(jsonBoolToYesNo \"$_APP_CHECK_TOKEN_AUTO_REFRESH\")\")\n  fi\n\n  # config.crashlytics_disable_auto_disabler - undocumented for now - mainly for debugging, document if becomes useful\n  _CRASHLYTICS_AUTO_DISABLE_ENABLED=$(getFirebaseJsonKeyValue \"$_JSON_OUTPUT_RAW\" \"crashlytics_disable_auto_disabler\")\n  if [[ $_CRASHLYTICS_AUTO_DISABLE_ENABLED == \"true\" ]]; then\n    echo \"Disabled Crashlytics auto disabler.\" # do nothing\n  else\n    _PLIST_ENTRY_KEYS+=(\"FirebaseCrashlyticsCollectionEnabled\")\n    _PLIST_ENTRY_TYPES+=(\"bool\")\n    _PLIST_ENTRY_VALUES+=(\"NO\")\n  fi\nelse\n  _PLIST_ENTRY_KEYS+=(\"firebase_json_raw\")\n  _PLIST_ENTRY_TYPES+=(\"string\")\n  _PLIST_ENTRY_VALUES+=(\"$_JSON_OUTPUT_BASE64\")\n  echo \"warning:   A firebase.json file was not found, whilst this file is optional it is recommended to include it to configure firebase services in React Native Firebase.\"\nfi;\n\necho \"info: 2) Injecting Info.plist entries: \"\n\n# Log out the keys we're adding\nfor i in \"${!_PLIST_ENTRY_KEYS[@]}\"; do\n  echo \"    ->  $i) ${_PLIST_ENTRY_KEYS[$i]}\" \"${_PLIST_ENTRY_TYPES[$i]}\" \"${_PLIST_ENTRY_VALUES[$i]}\"\ndone\n\nfor plist in \"${_TARGET_PLIST}\" \"${_DSYM_PLIST}\" ; do\n  if [[ -f \"${plist}\" ]]; then\n\n    # paths with spaces break the call to setPlistValue. temporarily modify\n    # the shell internal field separator variable (IFS), which normally\n    # includes spaces, to consist only of line breaks\n    oldifs=$IFS\n    IFS=\"\n\"\n\n    for i in \"${!_PLIST_ENTRY_KEYS[@]}\"; do\n      setPlistValue \"${_PLIST_ENTRY_KEYS[$i]}\" \"${_PLIST_ENTRY_TYPES[$i]}\" \"${_PLIST_ENTRY_VALUES[$i]}\" \"${plist}\"\n    done\n\n    # restore the original internal field separator value\n    IFS=$oldifs\n  else\n    echo \"warning:   A Info.plist build output file was not found (${plist})\"\n  fi\ndone\n\necho \"info: <- RNFB build script finished\"\n";
		};
		5414F49059B26AEE8095F1E9 /* [CP] Check Pods Manifest.lock */ = {
			isa = PBXShellScriptBuildPhase;
			buildActionMask = 2147483647;
			files = (
			);
			inputFileListPaths = (
			);
			inputPaths = (
				"${PODS_PODFILE_DIR_PATH}/Podfile.lock",
				"${PODS_ROOT}/Manifest.lock",
			);
			name = "[CP] Check Pods Manifest.lock";
			outputFileListPaths = (
			);
			outputPaths = (
				"$(DERIVED_FILE_DIR)/Pods-PriceWidgetExtension-checkManifestLockResult.txt",
			);
			runOnlyForDeploymentPostprocessing = 0;
			shellPath = /bin/sh;
			shellScript = "diff \"${PODS_PODFILE_DIR_PATH}/Podfile.lock\" \"${PODS_ROOT}/Manifest.lock\" > /dev/null\nif [ $? != 0 ] ; then\n    # print error to STDERR\n    echo \"error: The sandbox is not in sync with the Podfile.lock. Run 'pod install' or update your CocoaPods installation.\" >&2\n    exit 1\nfi\n# This output is used by Xcode 'outputs' to avoid re-running this script phase.\necho \"SUCCESS\" > \"${SCRIPT_OUTPUT_FILE_0}\"\n";
			showEnvVarsInLog = 0;
		};
		786D1C142F1954B8950F109B /* [CP] Embed Pods Frameworks */ = {
			isa = PBXShellScriptBuildPhase;
			buildActionMask = 2147483647;
			files = (
			);
			inputPaths = (
				"${PODS_ROOT}/Target Support Files/Pods-Rainbow/Pods-Rainbow-frameworks.sh",
				"${PODS_XCFRAMEWORKS_BUILD_DIR}/Flipper-DoubleConversion/double-conversion.framework/double-conversion",
				"${PODS_XCFRAMEWORKS_BUILD_DIR}/Flipper-Glog/glog.framework/glog",
				"${PODS_XCFRAMEWORKS_BUILD_DIR}/OpenSSL-Universal/OpenSSL.framework/OpenSSL",
				"${PODS_XCFRAMEWORKS_BUILD_DIR}/hermes-engine/hermes.framework/hermes",
			);
			name = "[CP] Embed Pods Frameworks";
			outputPaths = (
				"${TARGET_BUILD_DIR}/${FRAMEWORKS_FOLDER_PATH}/double-conversion.framework",
				"${TARGET_BUILD_DIR}/${FRAMEWORKS_FOLDER_PATH}/glog.framework",
				"${TARGET_BUILD_DIR}/${FRAMEWORKS_FOLDER_PATH}/OpenSSL.framework",
				"${TARGET_BUILD_DIR}/${FRAMEWORKS_FOLDER_PATH}/hermes.framework",
			);
			runOnlyForDeploymentPostprocessing = 0;
			shellPath = /bin/sh;
			shellScript = "\"${PODS_ROOT}/Target Support Files/Pods-Rainbow/Pods-Rainbow-frameworks.sh\"\n";
			showEnvVarsInLog = 0;
		};
		9FF961FEA7AF435FA18ED988 /* Upload Debug Symbols to Sentry */ = {
			isa = PBXShellScriptBuildPhase;
			buildActionMask = 2147483647;
			files = (
			);
			inputPaths = (
			);
			name = "Upload Debug Symbols to Sentry";
			outputPaths = (
				"$(DERIVED_FILE_DIR)/Pods-SelectTokenIntent-checkManifestLockResult.txt",
			);
			runOnlyForDeploymentPostprocessing = 0;
			shellPath = /bin/sh;
			shellScript = "export SENTRY_PROPERTIES=sentry.properties\n../node_modules/@sentry/cli/bin/sentry-cli upload-dsym\n";
		};
		A42C8E50AD7589A1A3C5BBA1 /* [CP] Copy Pods Resources */ = {
			isa = PBXShellScriptBuildPhase;
			buildActionMask = 2147483647;
			files = (
			);
			inputPaths = (
				"${PODS_ROOT}/Target Support Files/Pods-Rainbow/Pods-Rainbow-resources.sh",
				"${PODS_CONFIGURATION_BUILD_DIR}/RNImageCropPicker/QBImagePicker.bundle",
				"${PODS_CONFIGURATION_BUILD_DIR}/React-Core/AccessibilityResources.bundle",
				"${PODS_CONFIGURATION_BUILD_DIR}/TOCropViewController/TOCropViewControllerBundle.bundle",
			);
			name = "[CP] Copy Pods Resources";
			outputPaths = (
				"${TARGET_BUILD_DIR}/${UNLOCALIZED_RESOURCES_FOLDER_PATH}/QBImagePicker.bundle",
				"${TARGET_BUILD_DIR}/${UNLOCALIZED_RESOURCES_FOLDER_PATH}/AccessibilityResources.bundle",
				"${TARGET_BUILD_DIR}/${UNLOCALIZED_RESOURCES_FOLDER_PATH}/TOCropViewControllerBundle.bundle",
			);
			runOnlyForDeploymentPostprocessing = 0;
			shellPath = /bin/sh;
			shellScript = "\"${PODS_ROOT}/Target Support Files/Pods-Rainbow/Pods-Rainbow-resources.sh\"\n";
			showEnvVarsInLog = 0;
		};
		EC8723CAA537738358A9C239 /* [CP] Check Pods Manifest.lock */ = {
			isa = PBXShellScriptBuildPhase;
			buildActionMask = 2147483647;
			files = (
			);
			inputFileListPaths = (
			);
			inputPaths = (
				"${PODS_PODFILE_DIR_PATH}/Podfile.lock",
				"${PODS_ROOT}/Manifest.lock",
			);
			name = "[CP] Check Pods Manifest.lock";
			outputFileListPaths = (
			);
			outputPaths = (
				"$(DERIVED_FILE_DIR)/Pods-ImageNotification-checkManifestLockResult.txt",
			);
			runOnlyForDeploymentPostprocessing = 0;
			shellPath = /bin/sh;
			shellScript = "diff \"${PODS_PODFILE_DIR_PATH}/Podfile.lock\" \"${PODS_ROOT}/Manifest.lock\" > /dev/null\nif [ $? != 0 ] ; then\n    # print error to STDERR\n    echo \"error: The sandbox is not in sync with the Podfile.lock. Run 'pod install' or update your CocoaPods installation.\" >&2\n    exit 1\nfi\n# This output is used by Xcode 'outputs' to avoid re-running this script phase.\necho \"SUCCESS\" > \"${SCRIPT_OUTPUT_FILE_0}\"\n";
			showEnvVarsInLog = 0;
		};
		EEC6D7F54DF5320266C9BA72 /* [CP-User] [RNFB] Crashlytics Configuration */ = {
			isa = PBXShellScriptBuildPhase;
			buildActionMask = 2147483647;
			files = (
			);
			inputPaths = (
				"${DWARF_DSYM_FOLDER_PATH}/${DWARF_DSYM_FILE_NAME}/Contents/Resources/DWARF/${TARGET_NAME}",
				"$(SRCROOT)/$(BUILT_PRODUCTS_DIR)/$(INFOPLIST_PATH)",
			);
			name = "[CP-User] [RNFB] Crashlytics Configuration";
			runOnlyForDeploymentPostprocessing = 0;
			shellPath = /bin/sh;
			shellScript = "#!/usr/bin/env bash\n#\n# Copyright (c) 2016-present Invertase Limited & Contributors\n#\n# Licensed under the Apache License, Version 2.0 (the \"License\");\n# you may not use this library except in compliance with the License.\n# You may obtain a copy of the License at\n#\n#   http://www.apache.org/licenses/LICENSE-2.0\n#\n# Unless required by applicable law or agreed to in writing, software\n# distributed under the License is distributed on an \"AS IS\" BASIS,\n# WITHOUT WARRANTIES OR CONDITIONS OF ANY KIND, either express or implied.\n# See the License for the specific language governing permissions and\n# limitations under the License.\n#\nset -e\n\nif [[ ${PODS_ROOT} ]]; then\n  echo \"info: Exec FirebaseCrashlytics Run from Pods\"\n  \"${PODS_ROOT}/FirebaseCrashlytics/run\"\nelse\n  echo \"info: Exec FirebaseCrashlytics Run from framework\"\n  \"${PROJECT_DIR}/FirebaseCrashlytics.framework/run\"\nfi\n";
		};
/* End PBXShellScriptBuildPhase section */

/* Begin PBXSourcesBuildPhase section */
		0299CE732886202800B5C7E7 /* Sources */ = {
			isa = PBXSourcesBuildPhase;
			buildActionMask = 2147483647;
			files = (
				0299CE7B2886202800B5C7E7 /* NotificationService.m in Sources */,
			);
			runOnlyForDeploymentPostprocessing = 0;
		};
		13B07F871A680F5B00A75B9A /* Sources */ = {
			isa = PBXSourcesBuildPhase;
			buildActionMask = 2147483647;
			files = (
				C18FCD3D273C64D40079CE28 /* RainbowTokenList.swift in Sources */,
				C18FCD41273C64DE0079CE28 /* IconProvider.swift in Sources */,
				66A28EB024CAF1B500410A88 /* TestFlight.m in Sources */,
				6630540924A38A1900E5B030 /* RainbowText.m in Sources */,
				C18FCD42273C64E10079CE28 /* TokenProvider.swift in Sources */,
				13B07FBC1A68108700A75B9A /* AppDelegate.mm in Sources */,
				153D1AAC24777130007E4723 /* TransactionListLoadingViewCell.swift in Sources */,
				C18FCD39273C64C90079CE28 /* TokenData.swift in Sources */,
				6635730624939991006ACFA6 /* SafeStoreReview.m in Sources */,
				13B07FC11A68108700A75B9A /* main.m in Sources */,
				A49B52B623DB5D5600A00918 /* TransactionViewModelProtocol.swift in Sources */,
				15E531DA242DAB7100797B89 /* NotificationManager.m in Sources */,
				A4F8DACB23DF85DF00560E47 /* TransactionListBaseCell.swift in Sources */,
				A49B52C023DCCDA800A00918 /* TransactionRequestSection.swift in Sources */,
				66A1FEB524AB641100C3F539 /* UIViewController+slack.swift in Sources */,
				A4704B4823C546DA00E50E4B /* TransactionListViewCell.swift in Sources */,
				A485E61423C8ED6000E5C3D4 /* TransactionListViewHeader.swift in Sources */,
				A49B52B423DB5D1100A00918 /* TransactionViewModelTransactionItem.swift in Sources */,
				4D098C2F2811A9A5006A801A /* RNStartTime.m in Sources */,
				66FEC91623EDA14000A0F367 /* RoundedCornerView.swift in Sources */,
				A477567E23DB3A85005AE8FD /* TransactionListViewManager.m in Sources */,
				66A1FEB424AB641100C3F539 /* RNCMScreenStack.m in Sources */,
				C18FCD3E273C64D60079CE28 /* PriceData.swift in Sources */,
				15D66135277A751C0082F041 /* SelectTokenIntent.intentdefinition in Sources */,
				C127238A274EBBB6006AC743 /* CurrencyDetails.swift in Sources */,
				A477567C23DB2FAA005AE8FD /* Transaction.swift in Sources */,
				A4277DA323CFE85F0042BAF4 /* Theme.swift in Sources */,
				C18FCD32273C62230079CE28 /* PriceWidgetView.swift in Sources */,
				15E531D5242B28EF00797B89 /* UIImageViewWithPersistentAnimations.swift in Sources */,
				C18FCD3B273C64CF0079CE28 /* UIImage.swift in Sources */,
				A4277D9F23CBD1910042BAF4 /* Extensions.swift in Sources */,
				A4D04BAC23D12FD5008C1DEC /* ButtonManager.m in Sources */,
				C18FCD3C273C64D10079CE28 /* TokenDetails.swift in Sources */,
				C179298527499A5B00044684 /* Constants.swift in Sources */,
				6655FFB425BB2B0700642961 /* ThemeModule.m in Sources */,
				1539422D24C7CF9300E4A9D1 /* SettingsBundleHelper.swift in Sources */,
				C18C8E022798B02700D38B34 /* CurrencyProvider.swift in Sources */,
				66A1FEB624AB641100C3F539 /* RNCMScreen.m in Sources */,
				C18FCD3F273C64D80079CE28 /* CoinGeckoToken.swift in Sources */,
				C11640E8274DC10B00C9120A /* UIColor.swift in Sources */,
				A49B52B823DB5F7200A00918 /* TransactionViewModelTransactionRequestItem.swift in Sources */,
				A44A4EEE23EC928900B543F1 /* CoinIconWithProgressBar.swift in Sources */,
				A4AF3CD023DA3A0F00F230F3 /* TransactionListRequestViewCell.swift in Sources */,
				A4D04BA923D12F99008C1DEC /* Button.swift in Sources */,
				66A1FEBC24ACBBE600C3F539 /* RNCMPortal.m in Sources */,
				A4704B4923C546DA00E50E4B /* TransactionListView.swift in Sources */,
				C18FCD43273C64E40079CE28 /* PriceDataProvider.swift in Sources */,
				A49B52BC23DBA61200A00918 /* TransactionData.swift in Sources */,
				A49B52AF23DB411900A00918 /* TransactionRequest.swift in Sources */,
				A49B52C223DCD11D00A00918 /* TransactionSection.swift in Sources */,
			);
			runOnlyForDeploymentPostprocessing = 0;
		};
		C16DCF58272BA6EF00FF5C78 /* Sources */ = {
			isa = PBXSourcesBuildPhase;
			buildActionMask = 2147483647;
			files = (
				15D66136277A751C0082F041 /* SelectTokenIntent.intentdefinition in Sources */,
				C151287F2739F676006517AB /* IconProvider.swift in Sources */,
				C1C61A922731A05700E5C0B3 /* RainbowTokenList.swift in Sources */,
				C16DCF71272BA75700FF5C78 /* CoinGeckoToken.swift in Sources */,
				C16DCFB1272BB8FC00FF5C78 /* PriceData.swift in Sources */,
				C127238B274EBBB6006AC743 /* CurrencyDetails.swift in Sources */,
				C11640E9274DC10C00C9120A /* UIColor.swift in Sources */,
				C18C8E032798B02700D38B34 /* CurrencyProvider.swift in Sources */,
				C179298627499A5B00044684 /* Constants.swift in Sources */,
				C1EB01302731B68400830E70 /* TokenDetails.swift in Sources */,
				C16DCF74272BA77A00FF5C78 /* TokenProvider.swift in Sources */,
				C16DCFB6272BC8F100FF5C78 /* TokenData.swift in Sources */,
				C1C61A6E272C9C8D00E5C0B3 /* UIImage.swift in Sources */,
				C16DCFAC272BB8ED00FF5C78 /* PriceDataProvider.swift in Sources */,
				C1038325273C2D0C00B18210 /* PriceWidgetView.swift in Sources */,
				C16DCF63272BA6EF00FF5C78 /* PriceWidget.swift in Sources */,
			);
			runOnlyForDeploymentPostprocessing = 0;
		};
		C16DCF7B272BAB9500FF5C78 /* Sources */ = {
			isa = PBXSourcesBuildPhase;
			buildActionMask = 2147483647;
			files = (
				15D66137277A751C0082F041 /* SelectTokenIntent.intentdefinition in Sources */,
				C127238C274EBBB6006AC743 /* CurrencyDetails.swift in Sources */,
				C179298727499A5B00044684 /* Constants.swift in Sources */,
				C18C8E042798B02700D38B34 /* CurrencyProvider.swift in Sources */,
				C1C61A932731A05700E5C0B3 /* RainbowTokenList.swift in Sources */,
				C15128802739F676006517AB /* IconProvider.swift in Sources */,
				C11640EA274DC10C00C9120A /* UIColor.swift in Sources */,
				C1C61A6F272C9C8D00E5C0B3 /* UIImage.swift in Sources */,
				C16DCFB2272BB8FC00FF5C78 /* PriceData.swift in Sources */,
				C16DCFB7272BC8F100FF5C78 /* TokenData.swift in Sources */,
				C16DCFAD272BB8ED00FF5C78 /* PriceDataProvider.swift in Sources */,
				C18FCD37273C62C50079CE28 /* PriceWidgetView.swift in Sources */,
				C16DCF84272BAB9500FF5C78 /* IntentHandler.swift in Sources */,
				C1EB01312731B68400830E70 /* TokenDetails.swift in Sources */,
				C1038337273C5C4200B18210 /* PriceWidget.swift in Sources */,
				C16DCFA8272BABCB00FF5C78 /* TokenProvider.swift in Sources */,
				C16DCFA6272BABC700FF5C78 /* CoinGeckoToken.swift in Sources */,
			);
			runOnlyForDeploymentPostprocessing = 0;
		};
/* End PBXSourcesBuildPhase section */

/* Begin PBXTargetDependency section */
		0299CE7E2886202800B5C7E7 /* PBXTargetDependency */ = {
			isa = PBXTargetDependency;
			target = 0299CE762886202800B5C7E7 /* ImageNotification */;
			targetProxy = 0299CE7D2886202800B5C7E7 /* PBXContainerItemProxy */;
		};
		C16DCF68272BA6F000FF5C78 /* PBXTargetDependency */ = {
			isa = PBXTargetDependency;
			target = C16DCF5B272BA6EF00FF5C78 /* PriceWidgetExtension */;
			targetProxy = C16DCF67272BA6F000FF5C78 /* PBXContainerItemProxy */;
		};
		C16DCF98272BAB9600FF5C78 /* PBXTargetDependency */ = {
			isa = PBXTargetDependency;
			target = C16DCF7E272BAB9500FF5C78 /* SelectTokenIntent */;
			targetProxy = C16DCF97272BAB9600FF5C78 /* PBXContainerItemProxy */;
		};
/* End PBXTargetDependency section */

/* Begin PBXVariantGroup section */
		13B07FB11A68108700A75B9A /* LaunchScreen.xib */ = {
			isa = PBXVariantGroup;
			children = (
				13B07FB21A68108700A75B9A /* Base */,
			);
			name = LaunchScreen.xib;
			path = Rainbow;
			sourceTree = "<group>";
		};
		15D66139277A751C0082F041 /* SelectTokenIntent.intentdefinition */ = {
			isa = PBXVariantGroup;
			children = (
				15D66138277A751C0082F041 /* Base */,
				15D6613B277A75230082F041 /* English */,
				15D6613D277A75240082F041 /* en */,
			);
			name = SelectTokenIntent.intentdefinition;
			sourceTree = "<group>";
		};
/* End PBXVariantGroup section */

/* Begin XCBuildConfiguration section */
		0299CE802886202800B5C7E7 /* Debug */ = {
			isa = XCBuildConfiguration;
			baseConfigurationReference = 339896C1E709091CE1B4BCC6 /* Pods-ImageNotification.debug.xcconfig */;
			buildSettings = {
				APPLICATION_EXTENSION_API_ONLY = YES;
				CLANG_ANALYZER_NONNULL = YES;
				CLANG_ANALYZER_NUMBER_OBJECT_CONVERSION = YES_AGGRESSIVE;
				CLANG_CXX_LANGUAGE_STANDARD = "gnu++17";
				CLANG_ENABLE_OBJC_WEAK = YES;
				CLANG_WARN_BLOCK_CAPTURE_AUTORELEASING = YES;
				CLANG_WARN_COMMA = YES;
				CLANG_WARN_DEPRECATED_OBJC_IMPLEMENTATIONS = YES;
				CLANG_WARN_DOCUMENTATION_COMMENTS = YES;
				CLANG_WARN_INFINITE_RECURSION = YES;
				CLANG_WARN_NON_LITERAL_NULL_CONVERSION = YES;
				CLANG_WARN_OBJC_IMPLICIT_RETAIN_SELF = YES;
				CLANG_WARN_OBJC_LITERAL_CONVERSION = YES;
				CLANG_WARN_QUOTED_INCLUDE_IN_FRAMEWORK_HEADER = YES;
				CLANG_WARN_RANGE_LOOP_ANALYSIS = YES;
				CLANG_WARN_STRICT_PROTOTYPES = YES;
				CLANG_WARN_SUSPICIOUS_MOVE = YES;
				CLANG_WARN_UNGUARDED_AVAILABILITY = YES_AGGRESSIVE;
				CODE_SIGN_IDENTITY = "iPhone Developer";
				CODE_SIGN_STYLE = Manual;
				COPY_PHASE_STRIP = NO;
				CURRENT_PROJECT_VERSION = 1;
				DEBUG_INFORMATION_FORMAT = dwarf;
				DEVELOPMENT_TEAM = L74NQAQB8H;
				ENABLE_TESTABILITY = YES;
				"EXCLUDED_ARCHS[sdk=iphonesimulator*]" = arm64;
				GCC_C_LANGUAGE_STANDARD = gnu11;
				GCC_NO_COMMON_BLOCKS = YES;
				GENERATE_INFOPLIST_FILE = YES;
				INFOPLIST_FILE = ImageNotification/Info.plist;
				INFOPLIST_KEY_CFBundleDisplayName = ImageNotification;
				INFOPLIST_KEY_NSHumanReadableCopyright = "Copyright © 2022 Rainbow. All rights reserved.";
				IPHONEOS_DEPLOYMENT_TARGET = 13.0;
				LD_RUNPATH_SEARCH_PATHS = "$(inherited) @executable_path/Frameworks @executable_path/../../Frameworks";
				MARKETING_VERSION = 1.0;
				MTL_ENABLE_DEBUG_INFO = INCLUDE_SOURCE;
				MTL_FAST_MATH = YES;
				PRODUCT_BUNDLE_IDENTIFIER = me.rainbow.ImageNotification;
				PRODUCT_NAME = "$(TARGET_NAME)";
				PROVISIONING_PROFILE_SPECIFIER = "match Development me.rainbow.ImageNotification";
				SKIP_INSTALL = YES;
				SWIFT_EMIT_LOC_STRINGS = YES;
				TARGETED_DEVICE_FAMILY = "1,2";
			};
			name = Debug;
		};
		0299CE812886202800B5C7E7 /* Release */ = {
			isa = XCBuildConfiguration;
			baseConfigurationReference = 73692C04FBE90A5E2863CBEF /* Pods-ImageNotification.release.xcconfig */;
			buildSettings = {
				APPLICATION_EXTENSION_API_ONLY = YES;
				CLANG_ANALYZER_NONNULL = YES;
				CLANG_ANALYZER_NUMBER_OBJECT_CONVERSION = YES_AGGRESSIVE;
				CLANG_CXX_LANGUAGE_STANDARD = "gnu++17";
				CLANG_ENABLE_OBJC_WEAK = YES;
				CLANG_WARN_BLOCK_CAPTURE_AUTORELEASING = YES;
				CLANG_WARN_COMMA = YES;
				CLANG_WARN_DEPRECATED_OBJC_IMPLEMENTATIONS = YES;
				CLANG_WARN_DOCUMENTATION_COMMENTS = YES;
				CLANG_WARN_INFINITE_RECURSION = YES;
				CLANG_WARN_NON_LITERAL_NULL_CONVERSION = YES;
				CLANG_WARN_OBJC_IMPLICIT_RETAIN_SELF = YES;
				CLANG_WARN_OBJC_LITERAL_CONVERSION = YES;
				CLANG_WARN_QUOTED_INCLUDE_IN_FRAMEWORK_HEADER = YES;
				CLANG_WARN_RANGE_LOOP_ANALYSIS = YES;
				CLANG_WARN_STRICT_PROTOTYPES = YES;
				CLANG_WARN_SUSPICIOUS_MOVE = YES;
				CLANG_WARN_UNGUARDED_AVAILABILITY = YES_AGGRESSIVE;
				CODE_SIGN_IDENTITY = "iPhone Distribution";
				CODE_SIGN_STYLE = Manual;
				COPY_PHASE_STRIP = NO;
				CURRENT_PROJECT_VERSION = 1;
				DEBUG_INFORMATION_FORMAT = "dwarf-with-dsym";
				DEVELOPMENT_TEAM = L74NQAQB8H;
				"EXCLUDED_ARCHS[sdk=iphonesimulator*]" = arm64;
				GCC_C_LANGUAGE_STANDARD = gnu11;
				GCC_NO_COMMON_BLOCKS = YES;
				GENERATE_INFOPLIST_FILE = YES;
				INFOPLIST_FILE = ImageNotification/Info.plist;
				INFOPLIST_KEY_CFBundleDisplayName = ImageNotification;
				INFOPLIST_KEY_NSHumanReadableCopyright = "Copyright © 2022 Rainbow. All rights reserved.";
				IPHONEOS_DEPLOYMENT_TARGET = 13.0;
				LD_RUNPATH_SEARCH_PATHS = "$(inherited) @executable_path/Frameworks @executable_path/../../Frameworks";
				MARKETING_VERSION = 1.0;
				MTL_FAST_MATH = YES;
				PRODUCT_BUNDLE_IDENTIFIER = me.rainbow.ImageNotification;
				PRODUCT_NAME = "$(TARGET_NAME)";
				PROVISIONING_PROFILE_SPECIFIER = "match AppStore me.rainbow.ImageNotification";
				SKIP_INSTALL = YES;
				SWIFT_EMIT_LOC_STRINGS = YES;
				TARGETED_DEVICE_FAMILY = "1,2";
			};
			name = Release;
		};
		0299CE822886202800B5C7E7 /* LocalRelease */ = {
			isa = XCBuildConfiguration;
			baseConfigurationReference = 872E2EAB5DE7F56ED5A5A24B /* Pods-ImageNotification.localrelease.xcconfig */;
			buildSettings = {
				APPLICATION_EXTENSION_API_ONLY = YES;
				CLANG_ANALYZER_NONNULL = YES;
				CLANG_ANALYZER_NUMBER_OBJECT_CONVERSION = YES_AGGRESSIVE;
				CLANG_CXX_LANGUAGE_STANDARD = "gnu++17";
				CLANG_ENABLE_OBJC_WEAK = YES;
				CLANG_WARN_BLOCK_CAPTURE_AUTORELEASING = YES;
				CLANG_WARN_COMMA = YES;
				CLANG_WARN_DEPRECATED_OBJC_IMPLEMENTATIONS = YES;
				CLANG_WARN_DOCUMENTATION_COMMENTS = YES;
				CLANG_WARN_INFINITE_RECURSION = YES;
				CLANG_WARN_NON_LITERAL_NULL_CONVERSION = YES;
				CLANG_WARN_OBJC_IMPLICIT_RETAIN_SELF = YES;
				CLANG_WARN_OBJC_LITERAL_CONVERSION = YES;
				CLANG_WARN_QUOTED_INCLUDE_IN_FRAMEWORK_HEADER = YES;
				CLANG_WARN_RANGE_LOOP_ANALYSIS = YES;
				CLANG_WARN_STRICT_PROTOTYPES = YES;
				CLANG_WARN_SUSPICIOUS_MOVE = YES;
				CLANG_WARN_UNGUARDED_AVAILABILITY = YES_AGGRESSIVE;
				CODE_SIGN_IDENTITY = "iPhone Developer";
				CODE_SIGN_STYLE = Manual;
				COPY_PHASE_STRIP = NO;
				CURRENT_PROJECT_VERSION = 1;
				DEBUG_INFORMATION_FORMAT = "dwarf-with-dsym";
				DEVELOPMENT_TEAM = L74NQAQB8H;
				"EXCLUDED_ARCHS[sdk=iphonesimulator*]" = arm64;
				GCC_C_LANGUAGE_STANDARD = gnu11;
				GCC_NO_COMMON_BLOCKS = YES;
				GENERATE_INFOPLIST_FILE = YES;
				INFOPLIST_FILE = ImageNotification/Info.plist;
				INFOPLIST_KEY_CFBundleDisplayName = ImageNotification;
				INFOPLIST_KEY_NSHumanReadableCopyright = "Copyright © 2022 Rainbow. All rights reserved.";
				IPHONEOS_DEPLOYMENT_TARGET = 13.0;
				LD_RUNPATH_SEARCH_PATHS = "$(inherited) @executable_path/Frameworks @executable_path/../../Frameworks";
				MARKETING_VERSION = 1.0;
				MTL_FAST_MATH = YES;
				PRODUCT_BUNDLE_IDENTIFIER = me.rainbow.ImageNotification;
				PRODUCT_NAME = "$(TARGET_NAME)";
				PROVISIONING_PROFILE_SPECIFIER = "match Development me.rainbow.ImageNotification";
				SKIP_INSTALL = YES;
				SWIFT_EMIT_LOC_STRINGS = YES;
				TARGETED_DEVICE_FAMILY = "1,2";
			};
			name = LocalRelease;
		};
		0299CE832886202800B5C7E7 /* Staging */ = {
			isa = XCBuildConfiguration;
			baseConfigurationReference = 3ADE2C6E827E87D05CE931C1 /* Pods-ImageNotification.staging.xcconfig */;
			buildSettings = {
				APPLICATION_EXTENSION_API_ONLY = YES;
				CLANG_ANALYZER_NONNULL = YES;
				CLANG_ANALYZER_NUMBER_OBJECT_CONVERSION = YES_AGGRESSIVE;
				CLANG_CXX_LANGUAGE_STANDARD = "gnu++17";
				CLANG_ENABLE_OBJC_WEAK = YES;
				CLANG_WARN_BLOCK_CAPTURE_AUTORELEASING = YES;
				CLANG_WARN_COMMA = YES;
				CLANG_WARN_DEPRECATED_OBJC_IMPLEMENTATIONS = YES;
				CLANG_WARN_DOCUMENTATION_COMMENTS = YES;
				CLANG_WARN_INFINITE_RECURSION = YES;
				CLANG_WARN_NON_LITERAL_NULL_CONVERSION = YES;
				CLANG_WARN_OBJC_IMPLICIT_RETAIN_SELF = YES;
				CLANG_WARN_OBJC_LITERAL_CONVERSION = YES;
				CLANG_WARN_QUOTED_INCLUDE_IN_FRAMEWORK_HEADER = YES;
				CLANG_WARN_RANGE_LOOP_ANALYSIS = YES;
				CLANG_WARN_STRICT_PROTOTYPES = YES;
				CLANG_WARN_SUSPICIOUS_MOVE = YES;
				CLANG_WARN_UNGUARDED_AVAILABILITY = YES_AGGRESSIVE;
				CODE_SIGN_IDENTITY = "iPhone Developer";
				CODE_SIGN_STYLE = Manual;
				COPY_PHASE_STRIP = NO;
				CURRENT_PROJECT_VERSION = 1;
				DEBUG_INFORMATION_FORMAT = "dwarf-with-dsym";
				DEVELOPMENT_TEAM = L74NQAQB8H;
				"EXCLUDED_ARCHS[sdk=iphonesimulator*]" = arm64;
				GCC_C_LANGUAGE_STANDARD = gnu11;
				GCC_NO_COMMON_BLOCKS = YES;
				GENERATE_INFOPLIST_FILE = YES;
				INFOPLIST_FILE = ImageNotification/Info.plist;
				INFOPLIST_KEY_CFBundleDisplayName = ImageNotification;
				INFOPLIST_KEY_NSHumanReadableCopyright = "Copyright © 2022 Rainbow. All rights reserved.";
				IPHONEOS_DEPLOYMENT_TARGET = 13.0;
				LD_RUNPATH_SEARCH_PATHS = "$(inherited) @executable_path/Frameworks @executable_path/../../Frameworks";
				MARKETING_VERSION = 1.0;
				MTL_FAST_MATH = YES;
				PRODUCT_BUNDLE_IDENTIFIER = me.rainbow.ImageNotification;
				PRODUCT_NAME = "$(TARGET_NAME)";
				PROVISIONING_PROFILE_SPECIFIER = "match Development me.rainbow.ImageNotification";
				SKIP_INSTALL = YES;
				SWIFT_EMIT_LOC_STRINGS = YES;
				TARGETED_DEVICE_FAMILY = "1,2";
			};
			name = Staging;
		};
		13B07F941A680F5B00A75B9A /* Debug */ = {
			isa = XCBuildConfiguration;
			baseConfigurationReference = 405E306D36AF8C8E350B08C1 /* Pods-Rainbow.debug.xcconfig */;
			buildSettings = {
				ALWAYS_EMBED_SWIFT_STANDARD_LIBRARIES = YES;
				APPLICATION_EXTENSION_API_ONLY = NO;
				ASSETCATALOG_COMPILER_ALTERNATE_APPICON_NAMES = "og, joy";
				ASSETCATALOG_COMPILER_APPICON_NAME = AppIcon;
				ASSETCATALOG_COMPILER_INCLUDE_ALL_APPICON_ASSETS = YES;
				ASSETCATALOG_COMPILER_OPTIMIZATION = time;
				CLANG_ENABLE_MODULES = YES;
				CODE_SIGN_ENTITLEMENTS = Rainbow/RainbowDebug.entitlements;
				CODE_SIGN_IDENTITY = "iPhone Developer";
				CODE_SIGN_STYLE = Manual;
				COPY_PHASE_STRIP = NO;
				CURRENT_PROJECT_VERSION = 1;
				DEAD_CODE_STRIPPING = YES;
				DEBUG_INFORMATION_FORMAT = "dwarf-with-dsym";
				DEVELOPMENT_TEAM = L74NQAQB8H;
				ENABLE_BITCODE = NO;
				"EXCLUDED_ARCHS[sdk=iphonesimulator*]" = arm64;
				FRAMEWORK_SEARCH_PATHS = (
					"$(inherited)",
					"$(PROJECT_DIR)/Frameworks",
				);
				GCC_PRECOMPILE_PREFIX_HEADER = NO;
				"GCC_PREPROCESSOR_DEFINITIONS[arch=*]" = (
					"$(inherited)",
					"COCOAPODS=1",
					"$(inherited)",
					"GPB_USE_PROTOBUF_FRAMEWORK_IMPORTS=1",
					"$(inherited)",
					"SD_WEBP=1",
					"$(inherited)",
					"PB_FIELD_32BIT=1",
					"PB_NO_PACKED_STRUCTS=1",
					"PB_ENABLE_MALLOC=1",
					"FB_SONARKIT_ENABLED=1",
				);
				GCC_UNROLL_LOOPS = NO;
				HEADER_SEARCH_PATHS = (
					"$(inherited)",
					"$(PROJECT_DIR)/Frameworks",
					"$(SRCROOT)/../node_modules/react-native-tooltip/ToolTipMenu",
					"$(SRCROOT)/../node_modules/react-native-code-push/ios/**",
					"$(SRCROOT)/../node_modules/@ledgerhq/react-native-passcode-auth",
					"$(SRCROOT)/../node_modules/react-native-firebase/ios/RNFirebase/**",
					"$(SRCROOT)/../node_modules/react-native/Libraries/LinkingIOS/**",
				);
				INFOPLIST_FILE = Rainbow/Info.plist;
				INTENTS_CODEGEN_LANGUAGE = "Objective-C";
				IPHONEOS_DEPLOYMENT_TARGET = 13.0;
				LD_RUNPATH_SEARCH_PATHS = "$(inherited) @executable_path/Frameworks";
				LIBRARY_SEARCH_PATHS = (
					"$(inherited)",
					"$(PROJECT_DIR)",
				);
				LLVM_LTO = YES;
				MARKETING_VERSION = 1.8.2;
				OTHER_CFLAGS = "$(inherited)";
				OTHER_CPLUSPLUSFLAGS = "$(OTHER_CFLAGS)";
				OTHER_LDFLAGS = (
					"$(inherited)",
					"-ObjC",
					"-lc++",
				);
				PRODUCT_BUNDLE_IDENTIFIER = me.rainbow;
				PRODUCT_NAME = Rainbow;
				PROVISIONING_PROFILE = "";
				PROVISIONING_PROFILE_SPECIFIER = "match Development me.rainbow";
				SWIFT_OBJC_BRIDGING_HEADER = "Rainbow-Bridging-Header.h";
				SWIFT_OPTIMIZATION_LEVEL = "-Onone";
				SWIFT_VERSION = 5.0;
				VERSIONING_SYSTEM = "apple-generic";
			};
			name = Debug;
		};
		13B07F951A680F5B00A75B9A /* Release */ = {
			isa = XCBuildConfiguration;
			baseConfigurationReference = 33201222ED4B674D95D5A681 /* Pods-Rainbow.release.xcconfig */;
			buildSettings = {
				ALWAYS_EMBED_SWIFT_STANDARD_LIBRARIES = YES;
				APPLICATION_EXTENSION_API_ONLY = NO;
				ASSETCATALOG_COMPILER_ALTERNATE_APPICON_NAMES = "og, joy";
				ASSETCATALOG_COMPILER_APPICON_NAME = AppIcon;
				ASSETCATALOG_COMPILER_INCLUDE_ALL_APPICON_ASSETS = YES;
				ASSETCATALOG_COMPILER_OPTIMIZATION = "";
				CLANG_ENABLE_MODULES = YES;
				CODE_SIGN_ENTITLEMENTS = Rainbow/RainbowRelease.entitlements;
				CODE_SIGN_IDENTITY = "iPhone Distribution";
				CODE_SIGN_STYLE = Manual;
				CURRENT_PROJECT_VERSION = 1;
				DEBUG_INFORMATION_FORMAT = "dwarf-with-dsym";
				DEVELOPMENT_TEAM = L74NQAQB8H;
				ENABLE_BITCODE = NO;
				"EXCLUDED_ARCHS[sdk=iphonesimulator*]" = arm64;
				FRAMEWORK_SEARCH_PATHS = (
					"$(inherited)",
					"$(PROJECT_DIR)/Frameworks",
				);
				GCC_PRECOMPILE_PREFIX_HEADER = YES;
				GCC_UNROLL_LOOPS = YES;
				HEADER_SEARCH_PATHS = (
					"$(inherited)",
					"$(PROJECT_DIR)/Frameworks",
					"$(SRCROOT)/../node_modules/react-native-tooltip/ToolTipMenu",
					"$(SRCROOT)/../node_modules/react-native-code-push/ios/**",
					"$(SRCROOT)/../node_modules/@ledgerhq/react-native-passcode-auth",
					"$(SRCROOT)/../node_modules/react-native-firebase/ios/RNFirebase/**",
					"$(SRCROOT)/../node_modules/react-native/Libraries/LinkingIOS/**",
				);
				INFOPLIST_FILE = Rainbow/Info.plist;
				INTENTS_CODEGEN_LANGUAGE = "Objective-C";
				IPHONEOS_DEPLOYMENT_TARGET = 13.0;
				LD_RUNPATH_SEARCH_PATHS = "$(inherited) @executable_path/Frameworks";
				LIBRARY_SEARCH_PATHS = (
					"$(inherited)",
					"$(PROJECT_DIR)",
				);
				LLVM_LTO = YES;
				MARKETING_VERSION = 1.8.2;
				OTHER_CFLAGS = "$(inherited)";
				OTHER_CPLUSPLUSFLAGS = "$(OTHER_CFLAGS)";
				OTHER_LDFLAGS = (
					"$(inherited)",
					"-ObjC",
					"-lc++",
				);
				PRODUCT_BUNDLE_IDENTIFIER = me.rainbow;
				PRODUCT_NAME = Rainbow;
				PROVISIONING_PROFILE = "";
				PROVISIONING_PROFILE_SPECIFIER = "match AppStore me.rainbow";
				SWIFT_OBJC_BRIDGING_HEADER = "Rainbow-Bridging-Header.h";
				SWIFT_VERSION = 5.0;
				VERSIONING_SYSTEM = "apple-generic";
			};
			name = Release;
		};
		2C6A799721127ED9003AFB37 /* Staging */ = {
			isa = XCBuildConfiguration;
			baseConfigurationReference = 15DC38D0247E0E0A00919009 /* staging.xcconfig */;
			buildSettings = {
				ALWAYS_SEARCH_USER_PATHS = NO;
				APPLICATION_EXTENSION_API_ONLY = NO;
				CLANG_CXX_LANGUAGE_STANDARD = "gnu++0x";
				CLANG_CXX_LIBRARY = "libc++";
				CLANG_ENABLE_MODULES = YES;
				CLANG_ENABLE_OBJC_ARC = YES;
				CLANG_WARN_BOOL_CONVERSION = YES;
				CLANG_WARN_CONSTANT_CONVERSION = YES;
				CLANG_WARN_DIRECT_OBJC_ISA_USAGE = YES_ERROR;
				CLANG_WARN_EMPTY_BODY = YES;
				CLANG_WARN_ENUM_CONVERSION = YES;
				CLANG_WARN_INT_CONVERSION = YES;
				CLANG_WARN_OBJC_ROOT_CLASS = YES_ERROR;
				CLANG_WARN_UNREACHABLE_CODE = YES;
				CLANG_WARN__DUPLICATE_METHOD_MATCH = YES;
				"CODE_SIGN_IDENTITY[sdk=iphoneos*]" = "iPhone Developer";
				CONFIGURATION_BUILD_DIR = "$(BUILD_DIR)/Release$(EFFECTIVE_PLATFORM_NAME)";
				COPY_PHASE_STRIP = YES;
				ENABLE_NS_ASSERTIONS = NO;
				ENABLE_STRICT_OBJC_MSGSEND = YES;
				"EXCLUDED_ARCHS[sdk=iphonesimulator*]" = i386;
				GCC_C_LANGUAGE_STANDARD = gnu99;
				GCC_WARN_64_TO_32_BIT_CONVERSION = YES;
				GCC_WARN_ABOUT_RETURN_TYPE = YES_ERROR;
				GCC_WARN_UNDECLARED_SELECTOR = YES;
				GCC_WARN_UNINITIALIZED_AUTOS = YES_AGGRESSIVE;
				GCC_WARN_UNUSED_FUNCTION = YES;
				GCC_WARN_UNUSED_VARIABLE = YES;
				INTENTS_CODEGEN_LANGUAGE = Swift;
				IPHONEOS_DEPLOYMENT_TARGET = 13.0;
				MTL_ENABLE_DEBUG_INFO = NO;
				OTHER_CFLAGS = "";
				OTHER_CPLUSPLUSFLAGS = "$(OTHER_CFLAGS)";
				OTHER_LDFLAGS = (
					"-weak_framework",
					SwiftUI,
				);
				SDKROOT = iphoneos;
				VALIDATE_PRODUCT = YES;
			};
			name = Staging;
		};
		2C6A799821127ED9003AFB37 /* Staging */ = {
			isa = XCBuildConfiguration;
			baseConfigurationReference = FC76F9B8DE441093F1E5635E /* Pods-Rainbow.staging.xcconfig */;
			buildSettings = {
				ALWAYS_EMBED_SWIFT_STANDARD_LIBRARIES = YES;
				APPLICATION_EXTENSION_API_ONLY = NO;
				ASSETCATALOG_COMPILER_ALTERNATE_APPICON_NAMES = "og, joy";
				ASSETCATALOG_COMPILER_APPICON_NAME = AppIcon;
				ASSETCATALOG_COMPILER_INCLUDE_ALL_APPICON_ASSETS = YES;
				ASSETCATALOG_COMPILER_OPTIMIZATION = "";
				CLANG_ENABLE_MODULES = YES;
				CODE_SIGN_ENTITLEMENTS = Rainbow/Rainbow.entitlements;
				CODE_SIGN_IDENTITY = "iPhone Developer";
				CODE_SIGN_STYLE = Manual;
				CURRENT_PROJECT_VERSION = 1;
				DEBUG_INFORMATION_FORMAT = "dwarf-with-dsym";
				DEVELOPMENT_TEAM = L74NQAQB8H;
				ENABLE_BITCODE = NO;
				"EXCLUDED_ARCHS[sdk=iphonesimulator*]" = arm64;
				FRAMEWORK_SEARCH_PATHS = (
					"$(inherited)",
					"$(PROJECT_DIR)/Frameworks",
				);
				GCC_PRECOMPILE_PREFIX_HEADER = YES;
				GCC_UNROLL_LOOPS = YES;
				HEADER_SEARCH_PATHS = (
					"$(inherited)",
					"$(PROJECT_DIR)/Frameworks",
					"$(SRCROOT)/../node_modules/react-native-tooltip/ToolTipMenu",
					"$(SRCROOT)/../node_modules/react-native-code-push/ios/**",
					"$(SRCROOT)/../node_modules/@ledgerhq/react-native-passcode-auth",
					"$(SRCROOT)/../node_modules/react-native-firebase/ios/RNFirebase/**",
				);
				INFOPLIST_FILE = Rainbow/Info.plist;
				INTENTS_CODEGEN_LANGUAGE = "Objective-C";
				IPHONEOS_DEPLOYMENT_TARGET = 13.0;
				LD_RUNPATH_SEARCH_PATHS = "$(inherited) @executable_path/Frameworks";
				LIBRARY_SEARCH_PATHS = (
					"$(inherited)",
					"$(PROJECT_DIR)",
				);
				LLVM_LTO = YES;
				MARKETING_VERSION = 1.8.2;
				OTHER_CFLAGS = "$(inherited)";
				OTHER_CPLUSPLUSFLAGS = "$(OTHER_CFLAGS)";
				OTHER_LDFLAGS = (
					"$(inherited)",
					"-ObjC",
					"-lc++",
				);
				PRODUCT_BUNDLE_IDENTIFIER = me.rainbow;
				PRODUCT_NAME = Rainbow;
				PROVISIONING_PROFILE = "";
				PROVISIONING_PROFILE_SPECIFIER = "match Development me.rainbow";
				SWIFT_OBJC_BRIDGING_HEADER = "Rainbow-Bridging-Header.h";
				SWIFT_VERSION = 5.0;
				VERSIONING_SYSTEM = "apple-generic";
			};
			name = Staging;
		};
		2C87B7992197FA1900682EC4 /* LocalRelease */ = {
			isa = XCBuildConfiguration;
			baseConfigurationReference = 15DC38CF247E0E0A00919009 /* localrelease.xcconfig */;
			buildSettings = {
				ALWAYS_SEARCH_USER_PATHS = NO;
				APPLICATION_EXTENSION_API_ONLY = NO;
				CLANG_CXX_LANGUAGE_STANDARD = "gnu++0x";
				CLANG_CXX_LIBRARY = "libc++";
				CLANG_ENABLE_MODULES = YES;
				CLANG_ENABLE_OBJC_ARC = YES;
				CLANG_WARN_BOOL_CONVERSION = YES;
				CLANG_WARN_CONSTANT_CONVERSION = YES;
				CLANG_WARN_DIRECT_OBJC_ISA_USAGE = YES_ERROR;
				CLANG_WARN_EMPTY_BODY = YES;
				CLANG_WARN_ENUM_CONVERSION = YES;
				CLANG_WARN_INT_CONVERSION = YES;
				CLANG_WARN_OBJC_ROOT_CLASS = YES_ERROR;
				CLANG_WARN_UNREACHABLE_CODE = YES;
				CLANG_WARN__DUPLICATE_METHOD_MATCH = YES;
				"CODE_SIGN_IDENTITY[sdk=iphoneos*]" = "iPhone Developer";
				CONFIGURATION_BUILD_DIR = "$(BUILD_DIR)/Release$(EFFECTIVE_PLATFORM_NAME)";
				COPY_PHASE_STRIP = YES;
				ENABLE_NS_ASSERTIONS = NO;
				ENABLE_STRICT_OBJC_MSGSEND = YES;
				"EXCLUDED_ARCHS[sdk=iphonesimulator*]" = i386;
				GCC_C_LANGUAGE_STANDARD = gnu99;
				GCC_PREPROCESSOR_DEFINITIONS = "LOCAL_RELEASE=1";
				GCC_WARN_64_TO_32_BIT_CONVERSION = YES;
				GCC_WARN_ABOUT_RETURN_TYPE = YES_ERROR;
				GCC_WARN_UNDECLARED_SELECTOR = YES;
				GCC_WARN_UNINITIALIZED_AUTOS = YES_AGGRESSIVE;
				GCC_WARN_UNUSED_FUNCTION = YES;
				GCC_WARN_UNUSED_VARIABLE = YES;
				INTENTS_CODEGEN_LANGUAGE = Swift;
				IPHONEOS_DEPLOYMENT_TARGET = 13.0;
				MTL_ENABLE_DEBUG_INFO = NO;
				OTHER_CFLAGS = "";
				OTHER_CPLUSPLUSFLAGS = "$(OTHER_CFLAGS)";
				OTHER_LDFLAGS = (
					"-weak_framework",
					SwiftUI,
				);
				SDKROOT = iphoneos;
				VALIDATE_PRODUCT = YES;
			};
			name = LocalRelease;
		};
		2C87B79A2197FA1900682EC4 /* LocalRelease */ = {
			isa = XCBuildConfiguration;
			baseConfigurationReference = 8CA10DEBDA87323582898A77 /* Pods-Rainbow.localrelease.xcconfig */;
			buildSettings = {
				ALWAYS_EMBED_SWIFT_STANDARD_LIBRARIES = YES;
				APPLICATION_EXTENSION_API_ONLY = NO;
				ASSETCATALOG_COMPILER_ALTERNATE_APPICON_NAMES = "og, joy";
				ASSETCATALOG_COMPILER_APPICON_NAME = AppIcon;
				ASSETCATALOG_COMPILER_INCLUDE_ALL_APPICON_ASSETS = YES;
				ASSETCATALOG_COMPILER_OPTIMIZATION = time;
				CLANG_ENABLE_MODULES = YES;
				CODE_SIGN_ENTITLEMENTS = Rainbow/Rainbow.entitlements;
				CODE_SIGN_IDENTITY = "iPhone Developer";
				CODE_SIGN_STYLE = Manual;
				CURRENT_PROJECT_VERSION = 1;
				DEBUG_INFORMATION_FORMAT = "dwarf-with-dsym";
				DEVELOPMENT_TEAM = L74NQAQB8H;
				ENABLE_BITCODE = NO;
				"EXCLUDED_ARCHS[sdk=iphonesimulator*]" = arm64;
				FRAMEWORK_SEARCH_PATHS = (
					"$(inherited)",
					"$(PROJECT_DIR)/Frameworks",
				);
				GCC_PRECOMPILE_PREFIX_HEADER = YES;
				GCC_UNROLL_LOOPS = YES;
				HEADER_SEARCH_PATHS = (
					"$(inherited)",
					"$(PROJECT_DIR)/Frameworks",
					"$(SRCROOT)/../node_modules/react-native-tooltip/ToolTipMenu",
					"$(SRCROOT)/../node_modules/react-native-code-push/ios/**",
					"$(SRCROOT)/../node_modules/@ledgerhq/react-native-passcode-auth",
					"$(SRCROOT)/../node_modules/react-native-firebase/ios/RNFirebase/**",
				);
				INFOPLIST_FILE = Rainbow/Info.plist;
				INTENTS_CODEGEN_LANGUAGE = "Objective-C";
				IPHONEOS_DEPLOYMENT_TARGET = 13.0;
				LD_RUNPATH_SEARCH_PATHS = "$(inherited) @executable_path/Frameworks";
				LIBRARY_SEARCH_PATHS = (
					"$(inherited)",
					"$(PROJECT_DIR)",
				);
				LLVM_LTO = YES;
				MARKETING_VERSION = 1.8.2;
				OTHER_CFLAGS = "$(inherited)";
				OTHER_CPLUSPLUSFLAGS = "$(OTHER_CFLAGS)";
				OTHER_LDFLAGS = (
					"$(inherited)",
					"-ObjC",
					"-lc++",
				);
				PRODUCT_BUNDLE_IDENTIFIER = me.rainbow;
				PRODUCT_NAME = Rainbow;
				PROVISIONING_PROFILE = "";
				PROVISIONING_PROFILE_SPECIFIER = "match Development me.rainbow";
				SWIFT_OBJC_BRIDGING_HEADER = "Rainbow-Bridging-Header.h";
				SWIFT_VERSION = 5.0;
				VERSIONING_SYSTEM = "apple-generic";
			};
			name = LocalRelease;
		};
		83CBBA201A601CBA00E9B192 /* Debug */ = {
			isa = XCBuildConfiguration;
			baseConfigurationReference = 15DC38CE247E0E0900919009 /* debug.xcconfig */;
			buildSettings = {
				ALWAYS_SEARCH_USER_PATHS = NO;
				APPLICATION_EXTENSION_API_ONLY = NO;
				CLANG_CXX_LANGUAGE_STANDARD = "gnu++0x";
				CLANG_CXX_LIBRARY = "libc++";
				CLANG_ENABLE_MODULES = YES;
				CLANG_ENABLE_OBJC_ARC = YES;
				CLANG_WARN_BOOL_CONVERSION = YES;
				CLANG_WARN_CONSTANT_CONVERSION = YES;
				CLANG_WARN_DIRECT_OBJC_ISA_USAGE = YES_ERROR;
				CLANG_WARN_EMPTY_BODY = YES;
				CLANG_WARN_ENUM_CONVERSION = YES;
				CLANG_WARN_INT_CONVERSION = YES;
				CLANG_WARN_OBJC_ROOT_CLASS = YES_ERROR;
				CLANG_WARN_UNREACHABLE_CODE = YES;
				CLANG_WARN__DUPLICATE_METHOD_MATCH = YES;
				"CODE_SIGN_IDENTITY[sdk=iphoneos*]" = "iPhone Developer";
				COPY_PHASE_STRIP = NO;
				ENABLE_STRICT_OBJC_MSGSEND = YES;
				"EXCLUDED_ARCHS[sdk=iphonesimulator*]" = i386;
				GCC_C_LANGUAGE_STANDARD = gnu99;
				GCC_DYNAMIC_NO_PIC = NO;
				GCC_OPTIMIZATION_LEVEL = 0;
				GCC_PREPROCESSOR_DEFINITIONS = (
					"DEBUG=1",
					"$(inherited)",
				);
				GCC_SYMBOLS_PRIVATE_EXTERN = NO;
				GCC_WARN_64_TO_32_BIT_CONVERSION = YES;
				GCC_WARN_ABOUT_RETURN_TYPE = YES_ERROR;
				GCC_WARN_UNDECLARED_SELECTOR = YES;
				GCC_WARN_UNINITIALIZED_AUTOS = YES_AGGRESSIVE;
				GCC_WARN_UNUSED_FUNCTION = YES;
				GCC_WARN_UNUSED_VARIABLE = YES;
				INTENTS_CODEGEN_LANGUAGE = Swift;
				IPHONEOS_DEPLOYMENT_TARGET = 13.0;
				MTL_ENABLE_DEBUG_INFO = YES;
				ONLY_ACTIVE_ARCH = YES;
				OTHER_CFLAGS = "";
				OTHER_CPLUSPLUSFLAGS = "$(OTHER_CFLAGS)";
				OTHER_LDFLAGS = (
					"-weak_framework",
					SwiftUI,
				);
				SDKROOT = iphoneos;
			};
			name = Debug;
		};
		83CBBA211A601CBA00E9B192 /* Release */ = {
			isa = XCBuildConfiguration;
			baseConfigurationReference = 15DC38CD247E0E0900919009 /* release.xcconfig */;
			buildSettings = {
				ALWAYS_SEARCH_USER_PATHS = NO;
				APPLICATION_EXTENSION_API_ONLY = NO;
				CLANG_CXX_LANGUAGE_STANDARD = "gnu++0x";
				CLANG_CXX_LIBRARY = "libc++";
				CLANG_ENABLE_MODULES = YES;
				CLANG_ENABLE_OBJC_ARC = YES;
				CLANG_WARN_BOOL_CONVERSION = YES;
				CLANG_WARN_CONSTANT_CONVERSION = YES;
				CLANG_WARN_DIRECT_OBJC_ISA_USAGE = YES_ERROR;
				CLANG_WARN_EMPTY_BODY = YES;
				CLANG_WARN_ENUM_CONVERSION = YES;
				CLANG_WARN_INT_CONVERSION = YES;
				CLANG_WARN_OBJC_ROOT_CLASS = YES_ERROR;
				CLANG_WARN_UNREACHABLE_CODE = YES;
				CLANG_WARN__DUPLICATE_METHOD_MATCH = YES;
				"CODE_SIGN_IDENTITY[sdk=iphoneos*]" = "iPhone Developer";
				COPY_PHASE_STRIP = YES;
				ENABLE_NS_ASSERTIONS = NO;
				ENABLE_STRICT_OBJC_MSGSEND = YES;
				"EXCLUDED_ARCHS[sdk=iphonesimulator*]" = i386;
				GCC_C_LANGUAGE_STANDARD = gnu99;
				GCC_WARN_64_TO_32_BIT_CONVERSION = YES;
				GCC_WARN_ABOUT_RETURN_TYPE = YES_ERROR;
				GCC_WARN_UNDECLARED_SELECTOR = YES;
				GCC_WARN_UNINITIALIZED_AUTOS = YES_AGGRESSIVE;
				GCC_WARN_UNUSED_FUNCTION = YES;
				GCC_WARN_UNUSED_VARIABLE = YES;
				INTENTS_CODEGEN_LANGUAGE = Swift;
				IPHONEOS_DEPLOYMENT_TARGET = 13.0;
				MTL_ENABLE_DEBUG_INFO = NO;
				OTHER_CFLAGS = "";
				OTHER_CPLUSPLUSFLAGS = "$(OTHER_CFLAGS)";
				OTHER_LDFLAGS = (
					"-weak_framework",
					SwiftUI,
				);
				SDKROOT = iphoneos;
				VALIDATE_PRODUCT = YES;
			};
			name = Release;
		};
		C16DCF6A272BA6F100FF5C78 /* Debug */ = {
			isa = XCBuildConfiguration;
			baseConfigurationReference = C8279DA1CEFA03B62AEF5F4F /* Pods-PriceWidgetExtension.debug.xcconfig */;
			buildSettings = {
				APPLICATION_EXTENSION_API_ONLY = YES;
				ASSETCATALOG_COMPILER_GLOBAL_ACCENT_COLOR_NAME = AccentColor;
				ASSETCATALOG_COMPILER_WIDGET_BACKGROUND_COLOR_NAME = WidgetBackground;
				CLANG_ANALYZER_NONNULL = YES;
				CLANG_ANALYZER_NUMBER_OBJECT_CONVERSION = YES_AGGRESSIVE;
				CLANG_CXX_LANGUAGE_STANDARD = "gnu++14";
				CLANG_ENABLE_OBJC_WEAK = YES;
				CLANG_WARN_BLOCK_CAPTURE_AUTORELEASING = YES;
				CLANG_WARN_COMMA = YES;
				CLANG_WARN_DEPRECATED_OBJC_IMPLEMENTATIONS = YES;
				CLANG_WARN_DOCUMENTATION_COMMENTS = YES;
				CLANG_WARN_INFINITE_RECURSION = YES;
				CLANG_WARN_NON_LITERAL_NULL_CONVERSION = YES;
				CLANG_WARN_OBJC_IMPLICIT_RETAIN_SELF = YES;
				CLANG_WARN_OBJC_LITERAL_CONVERSION = YES;
				CLANG_WARN_QUOTED_INCLUDE_IN_FRAMEWORK_HEADER = YES;
				CLANG_WARN_RANGE_LOOP_ANALYSIS = YES;
				CLANG_WARN_STRICT_PROTOTYPES = YES;
				CLANG_WARN_SUSPICIOUS_MOVE = YES;
				CLANG_WARN_UNGUARDED_AVAILABILITY = YES_AGGRESSIVE;
				CODE_SIGN_ENTITLEMENTS = PriceWidgetExtension.entitlements;
				CODE_SIGN_IDENTITY = "iPhone Developer";
				CODE_SIGN_STYLE = Manual;
				DEBUG_INFORMATION_FORMAT = dwarf;
				DEVELOPMENT_TEAM = L74NQAQB8H;
				ENABLE_TESTABILITY = YES;
				"EXCLUDED_ARCHS[sdk=iphonesimulator*]" = arm64;
				GCC_C_LANGUAGE_STANDARD = gnu11;
				GCC_NO_COMMON_BLOCKS = YES;
				INFOPLIST_FILE = PriceWidget/Info.plist;
				IPHONEOS_DEPLOYMENT_TARGET = 14.5;
				LD_RUNPATH_SEARCH_PATHS = "$(inherited) @executable_path/Frameworks @executable_path/../../Frameworks";
				MTL_ENABLE_DEBUG_INFO = INCLUDE_SOURCE;
				MTL_FAST_MATH = YES;
				PRODUCT_BUNDLE_IDENTIFIER = me.rainbow.PriceWidget;
				PRODUCT_NAME = "$(TARGET_NAME)";
				PROVISIONING_PROFILE_SPECIFIER = "match Development me.rainbow.PriceWidget";
				SKIP_INSTALL = YES;
				SWIFT_ACTIVE_COMPILATION_CONDITIONS = DEBUG;
				SWIFT_OPTIMIZATION_LEVEL = "-Onone";
				SWIFT_VERSION = 5.0;
				TARGETED_DEVICE_FAMILY = "1,2";
			};
			name = Debug;
		};
		C16DCF6B272BA6F100FF5C78 /* Release */ = {
			isa = XCBuildConfiguration;
			baseConfigurationReference = 4D61F9B45755AD85D9E3770E /* Pods-PriceWidgetExtension.release.xcconfig */;
			buildSettings = {
				APPLICATION_EXTENSION_API_ONLY = YES;
				ASSETCATALOG_COMPILER_GLOBAL_ACCENT_COLOR_NAME = AccentColor;
				ASSETCATALOG_COMPILER_WIDGET_BACKGROUND_COLOR_NAME = WidgetBackground;
				CLANG_ANALYZER_NONNULL = YES;
				CLANG_ANALYZER_NUMBER_OBJECT_CONVERSION = YES_AGGRESSIVE;
				CLANG_CXX_LANGUAGE_STANDARD = "gnu++14";
				CLANG_ENABLE_OBJC_WEAK = YES;
				CLANG_WARN_BLOCK_CAPTURE_AUTORELEASING = YES;
				CLANG_WARN_COMMA = YES;
				CLANG_WARN_DEPRECATED_OBJC_IMPLEMENTATIONS = YES;
				CLANG_WARN_DOCUMENTATION_COMMENTS = YES;
				CLANG_WARN_INFINITE_RECURSION = YES;
				CLANG_WARN_NON_LITERAL_NULL_CONVERSION = YES;
				CLANG_WARN_OBJC_IMPLICIT_RETAIN_SELF = YES;
				CLANG_WARN_OBJC_LITERAL_CONVERSION = YES;
				CLANG_WARN_QUOTED_INCLUDE_IN_FRAMEWORK_HEADER = YES;
				CLANG_WARN_RANGE_LOOP_ANALYSIS = YES;
				CLANG_WARN_STRICT_PROTOTYPES = YES;
				CLANG_WARN_SUSPICIOUS_MOVE = YES;
				CLANG_WARN_UNGUARDED_AVAILABILITY = YES_AGGRESSIVE;
				CODE_SIGN_ENTITLEMENTS = PriceWidgetExtension.entitlements;
				CODE_SIGN_IDENTITY = "iPhone Distribution";
				CODE_SIGN_STYLE = Manual;
				COPY_PHASE_STRIP = NO;
				DEBUG_INFORMATION_FORMAT = "dwarf-with-dsym";
				DEVELOPMENT_TEAM = L74NQAQB8H;
				"EXCLUDED_ARCHS[sdk=iphonesimulator*]" = arm64;
				GCC_C_LANGUAGE_STANDARD = gnu11;
				GCC_NO_COMMON_BLOCKS = YES;
				INFOPLIST_FILE = PriceWidget/Info.plist;
				IPHONEOS_DEPLOYMENT_TARGET = 14.5;
				LD_RUNPATH_SEARCH_PATHS = "$(inherited) @executable_path/Frameworks @executable_path/../../Frameworks";
				MTL_FAST_MATH = YES;
				PRODUCT_BUNDLE_IDENTIFIER = me.rainbow.PriceWidget;
				PRODUCT_NAME = "$(TARGET_NAME)";
				PROVISIONING_PROFILE_SPECIFIER = "match AppStore me.rainbow.PriceWidget";
				SKIP_INSTALL = YES;
				SWIFT_OPTIMIZATION_LEVEL = "-Owholemodule";
				SWIFT_VERSION = 5.0;
				TARGETED_DEVICE_FAMILY = "1,2";
			};
			name = Release;
		};
		C16DCF6C272BA6F100FF5C78 /* LocalRelease */ = {
			isa = XCBuildConfiguration;
			baseConfigurationReference = CEC3DAF282E24857F78EB1B6 /* Pods-PriceWidgetExtension.localrelease.xcconfig */;
			buildSettings = {
				APPLICATION_EXTENSION_API_ONLY = YES;
				ASSETCATALOG_COMPILER_GLOBAL_ACCENT_COLOR_NAME = AccentColor;
				ASSETCATALOG_COMPILER_WIDGET_BACKGROUND_COLOR_NAME = WidgetBackground;
				CLANG_ANALYZER_NONNULL = YES;
				CLANG_ANALYZER_NUMBER_OBJECT_CONVERSION = YES_AGGRESSIVE;
				CLANG_CXX_LANGUAGE_STANDARD = "gnu++14";
				CLANG_ENABLE_OBJC_WEAK = YES;
				CLANG_WARN_BLOCK_CAPTURE_AUTORELEASING = YES;
				CLANG_WARN_COMMA = YES;
				CLANG_WARN_DEPRECATED_OBJC_IMPLEMENTATIONS = YES;
				CLANG_WARN_DOCUMENTATION_COMMENTS = YES;
				CLANG_WARN_INFINITE_RECURSION = YES;
				CLANG_WARN_NON_LITERAL_NULL_CONVERSION = YES;
				CLANG_WARN_OBJC_IMPLICIT_RETAIN_SELF = YES;
				CLANG_WARN_OBJC_LITERAL_CONVERSION = YES;
				CLANG_WARN_QUOTED_INCLUDE_IN_FRAMEWORK_HEADER = YES;
				CLANG_WARN_RANGE_LOOP_ANALYSIS = YES;
				CLANG_WARN_STRICT_PROTOTYPES = YES;
				CLANG_WARN_SUSPICIOUS_MOVE = YES;
				CLANG_WARN_UNGUARDED_AVAILABILITY = YES_AGGRESSIVE;
				CODE_SIGN_ENTITLEMENTS = PriceWidgetExtension.entitlements;
				CODE_SIGN_IDENTITY = "iPhone Developer";
				CODE_SIGN_STYLE = Manual;
				COPY_PHASE_STRIP = NO;
				DEBUG_INFORMATION_FORMAT = "dwarf-with-dsym";
				DEVELOPMENT_TEAM = L74NQAQB8H;
				"EXCLUDED_ARCHS[sdk=iphonesimulator*]" = arm64;
				GCC_C_LANGUAGE_STANDARD = gnu11;
				GCC_NO_COMMON_BLOCKS = YES;
				INFOPLIST_FILE = PriceWidget/Info.plist;
				IPHONEOS_DEPLOYMENT_TARGET = 14.5;
				LD_RUNPATH_SEARCH_PATHS = "$(inherited) @executable_path/Frameworks @executable_path/../../Frameworks";
				MTL_FAST_MATH = YES;
				PRODUCT_BUNDLE_IDENTIFIER = me.rainbow.PriceWidget;
				PRODUCT_NAME = "$(TARGET_NAME)";
				PROVISIONING_PROFILE_SPECIFIER = "match Development me.rainbow.PriceWidget";
				SKIP_INSTALL = YES;
				SWIFT_OPTIMIZATION_LEVEL = "-Owholemodule";
				SWIFT_VERSION = 5.0;
				TARGETED_DEVICE_FAMILY = "1,2";
			};
			name = LocalRelease;
		};
		C16DCF6D272BA6F100FF5C78 /* Staging */ = {
			isa = XCBuildConfiguration;
			baseConfigurationReference = EA1AA60DB7282F25147072F5 /* Pods-PriceWidgetExtension.staging.xcconfig */;
			buildSettings = {
				APPLICATION_EXTENSION_API_ONLY = YES;
				ASSETCATALOG_COMPILER_GLOBAL_ACCENT_COLOR_NAME = AccentColor;
				ASSETCATALOG_COMPILER_WIDGET_BACKGROUND_COLOR_NAME = WidgetBackground;
				CLANG_ANALYZER_NONNULL = YES;
				CLANG_ANALYZER_NUMBER_OBJECT_CONVERSION = YES_AGGRESSIVE;
				CLANG_CXX_LANGUAGE_STANDARD = "gnu++14";
				CLANG_ENABLE_OBJC_WEAK = YES;
				CLANG_WARN_BLOCK_CAPTURE_AUTORELEASING = YES;
				CLANG_WARN_COMMA = YES;
				CLANG_WARN_DEPRECATED_OBJC_IMPLEMENTATIONS = YES;
				CLANG_WARN_DOCUMENTATION_COMMENTS = YES;
				CLANG_WARN_INFINITE_RECURSION = YES;
				CLANG_WARN_NON_LITERAL_NULL_CONVERSION = YES;
				CLANG_WARN_OBJC_IMPLICIT_RETAIN_SELF = YES;
				CLANG_WARN_OBJC_LITERAL_CONVERSION = YES;
				CLANG_WARN_QUOTED_INCLUDE_IN_FRAMEWORK_HEADER = YES;
				CLANG_WARN_RANGE_LOOP_ANALYSIS = YES;
				CLANG_WARN_STRICT_PROTOTYPES = YES;
				CLANG_WARN_SUSPICIOUS_MOVE = YES;
				CLANG_WARN_UNGUARDED_AVAILABILITY = YES_AGGRESSIVE;
				CODE_SIGN_ENTITLEMENTS = PriceWidgetExtension.entitlements;
				CODE_SIGN_IDENTITY = "iPhone Distribution";
				CODE_SIGN_STYLE = Manual;
				COPY_PHASE_STRIP = NO;
				DEBUG_INFORMATION_FORMAT = "dwarf-with-dsym";
				DEVELOPMENT_TEAM = L74NQAQB8H;
				"EXCLUDED_ARCHS[sdk=iphonesimulator*]" = arm64;
				GCC_C_LANGUAGE_STANDARD = gnu11;
				GCC_NO_COMMON_BLOCKS = YES;
				INFOPLIST_FILE = PriceWidget/Info.plist;
				IPHONEOS_DEPLOYMENT_TARGET = 14.5;
				LD_RUNPATH_SEARCH_PATHS = "$(inherited) @executable_path/Frameworks @executable_path/../../Frameworks";
				MTL_FAST_MATH = YES;
				PRODUCT_BUNDLE_IDENTIFIER = me.rainbow.PriceWidget;
				PRODUCT_NAME = "$(TARGET_NAME)";
				PROVISIONING_PROFILE_SPECIFIER = "match AppStore me.rainbow.PriceWidget";
				SKIP_INSTALL = YES;
				SWIFT_OPTIMIZATION_LEVEL = "-Owholemodule";
				SWIFT_VERSION = 5.0;
				TARGETED_DEVICE_FAMILY = "1,2";
			};
			name = Staging;
		};
		C16DCFA0272BAB9600FF5C78 /* Debug */ = {
			isa = XCBuildConfiguration;
			baseConfigurationReference = 87E09CA957E90697E3F0562B /* Pods-SelectTokenIntent.debug.xcconfig */;
			buildSettings = {
				APPLICATION_EXTENSION_API_ONLY = YES;
				CLANG_ANALYZER_NONNULL = YES;
				CLANG_ANALYZER_NUMBER_OBJECT_CONVERSION = YES_AGGRESSIVE;
				CLANG_CXX_LANGUAGE_STANDARD = "gnu++14";
				CLANG_ENABLE_OBJC_WEAK = YES;
				CLANG_WARN_BLOCK_CAPTURE_AUTORELEASING = YES;
				CLANG_WARN_COMMA = YES;
				CLANG_WARN_DEPRECATED_OBJC_IMPLEMENTATIONS = YES;
				CLANG_WARN_DOCUMENTATION_COMMENTS = YES;
				CLANG_WARN_INFINITE_RECURSION = YES;
				CLANG_WARN_NON_LITERAL_NULL_CONVERSION = YES;
				CLANG_WARN_OBJC_IMPLICIT_RETAIN_SELF = YES;
				CLANG_WARN_OBJC_LITERAL_CONVERSION = YES;
				CLANG_WARN_QUOTED_INCLUDE_IN_FRAMEWORK_HEADER = YES;
				CLANG_WARN_RANGE_LOOP_ANALYSIS = YES;
				CLANG_WARN_STRICT_PROTOTYPES = YES;
				CLANG_WARN_SUSPICIOUS_MOVE = YES;
				CLANG_WARN_UNGUARDED_AVAILABILITY = YES_AGGRESSIVE;
				CODE_SIGN_ENTITLEMENTS = SelectTokenIntent/SelectTokenIntent.entitlements;
				CODE_SIGN_IDENTITY = "iPhone Developer";
				CODE_SIGN_STYLE = Manual;
				DEBUG_INFORMATION_FORMAT = dwarf;
				DEVELOPMENT_TEAM = L74NQAQB8H;
				ENABLE_TESTABILITY = YES;
				"EXCLUDED_ARCHS[sdk=iphonesimulator*]" = arm64;
				GCC_C_LANGUAGE_STANDARD = gnu11;
				GCC_NO_COMMON_BLOCKS = YES;
				INFOPLIST_FILE = SelectTokenIntent/Info.plist;
				IPHONEOS_DEPLOYMENT_TARGET = 14.5;
				LD_RUNPATH_SEARCH_PATHS = "$(inherited) @executable_path/Frameworks @executable_path/../../Frameworks";
				MTL_ENABLE_DEBUG_INFO = INCLUDE_SOURCE;
				MTL_FAST_MATH = YES;
				PRODUCT_BUNDLE_IDENTIFIER = me.rainbow.SelectTokenIntent;
				PRODUCT_NAME = "$(TARGET_NAME)";
				PROVISIONING_PROFILE_SPECIFIER = "match Development me.rainbow.SelectTokenIntent";
				SKIP_INSTALL = YES;
				SWIFT_ACTIVE_COMPILATION_CONDITIONS = DEBUG;
				SWIFT_OPTIMIZATION_LEVEL = "-Onone";
				SWIFT_VERSION = 5.0;
				TARGETED_DEVICE_FAMILY = "1,2";
			};
			name = Debug;
		};
		C16DCFA1272BAB9600FF5C78 /* Release */ = {
			isa = XCBuildConfiguration;
			baseConfigurationReference = 733AB399A15EAF2ADFC19E48 /* Pods-SelectTokenIntent.release.xcconfig */;
			buildSettings = {
				APPLICATION_EXTENSION_API_ONLY = YES;
				CLANG_ANALYZER_NONNULL = YES;
				CLANG_ANALYZER_NUMBER_OBJECT_CONVERSION = YES_AGGRESSIVE;
				CLANG_CXX_LANGUAGE_STANDARD = "gnu++14";
				CLANG_ENABLE_OBJC_WEAK = YES;
				CLANG_WARN_BLOCK_CAPTURE_AUTORELEASING = YES;
				CLANG_WARN_COMMA = YES;
				CLANG_WARN_DEPRECATED_OBJC_IMPLEMENTATIONS = YES;
				CLANG_WARN_DOCUMENTATION_COMMENTS = YES;
				CLANG_WARN_INFINITE_RECURSION = YES;
				CLANG_WARN_NON_LITERAL_NULL_CONVERSION = YES;
				CLANG_WARN_OBJC_IMPLICIT_RETAIN_SELF = YES;
				CLANG_WARN_OBJC_LITERAL_CONVERSION = YES;
				CLANG_WARN_QUOTED_INCLUDE_IN_FRAMEWORK_HEADER = YES;
				CLANG_WARN_RANGE_LOOP_ANALYSIS = YES;
				CLANG_WARN_STRICT_PROTOTYPES = YES;
				CLANG_WARN_SUSPICIOUS_MOVE = YES;
				CLANG_WARN_UNGUARDED_AVAILABILITY = YES_AGGRESSIVE;
				CODE_SIGN_ENTITLEMENTS = SelectTokenIntent/SelectTokenIntent.entitlements;
				CODE_SIGN_IDENTITY = "iPhone Distribution";
				CODE_SIGN_STYLE = Manual;
				COPY_PHASE_STRIP = NO;
				DEBUG_INFORMATION_FORMAT = "dwarf-with-dsym";
				DEVELOPMENT_TEAM = L74NQAQB8H;
				"EXCLUDED_ARCHS[sdk=iphonesimulator*]" = arm64;
				GCC_C_LANGUAGE_STANDARD = gnu11;
				GCC_NO_COMMON_BLOCKS = YES;
				INFOPLIST_FILE = SelectTokenIntent/Info.plist;
				IPHONEOS_DEPLOYMENT_TARGET = 14.5;
				LD_RUNPATH_SEARCH_PATHS = "$(inherited) @executable_path/Frameworks @executable_path/../../Frameworks";
				MTL_FAST_MATH = YES;
				PRODUCT_BUNDLE_IDENTIFIER = me.rainbow.SelectTokenIntent;
				PRODUCT_NAME = "$(TARGET_NAME)";
				PROVISIONING_PROFILE_SPECIFIER = "match AppStore me.rainbow.SelectTokenIntent";
				SKIP_INSTALL = YES;
				SWIFT_OPTIMIZATION_LEVEL = "-Owholemodule";
				SWIFT_VERSION = 5.0;
				TARGETED_DEVICE_FAMILY = "1,2";
			};
			name = Release;
		};
		C16DCFA2272BAB9600FF5C78 /* LocalRelease */ = {
			isa = XCBuildConfiguration;
			baseConfigurationReference = 687FA32D7E1426221E5B8FB4 /* Pods-SelectTokenIntent.localrelease.xcconfig */;
			buildSettings = {
				APPLICATION_EXTENSION_API_ONLY = YES;
				CLANG_ANALYZER_NONNULL = YES;
				CLANG_ANALYZER_NUMBER_OBJECT_CONVERSION = YES_AGGRESSIVE;
				CLANG_CXX_LANGUAGE_STANDARD = "gnu++14";
				CLANG_ENABLE_OBJC_WEAK = YES;
				CLANG_WARN_BLOCK_CAPTURE_AUTORELEASING = YES;
				CLANG_WARN_COMMA = YES;
				CLANG_WARN_DEPRECATED_OBJC_IMPLEMENTATIONS = YES;
				CLANG_WARN_DOCUMENTATION_COMMENTS = YES;
				CLANG_WARN_INFINITE_RECURSION = YES;
				CLANG_WARN_NON_LITERAL_NULL_CONVERSION = YES;
				CLANG_WARN_OBJC_IMPLICIT_RETAIN_SELF = YES;
				CLANG_WARN_OBJC_LITERAL_CONVERSION = YES;
				CLANG_WARN_QUOTED_INCLUDE_IN_FRAMEWORK_HEADER = YES;
				CLANG_WARN_RANGE_LOOP_ANALYSIS = YES;
				CLANG_WARN_STRICT_PROTOTYPES = YES;
				CLANG_WARN_SUSPICIOUS_MOVE = YES;
				CLANG_WARN_UNGUARDED_AVAILABILITY = YES_AGGRESSIVE;
				CODE_SIGN_ENTITLEMENTS = SelectTokenIntent/SelectTokenIntent.entitlements;
				CODE_SIGN_IDENTITY = "iPhone Developer";
				CODE_SIGN_STYLE = Manual;
				COPY_PHASE_STRIP = NO;
				DEBUG_INFORMATION_FORMAT = "dwarf-with-dsym";
				DEVELOPMENT_TEAM = L74NQAQB8H;
				"EXCLUDED_ARCHS[sdk=iphonesimulator*]" = arm64;
				GCC_C_LANGUAGE_STANDARD = gnu11;
				GCC_NO_COMMON_BLOCKS = YES;
				INFOPLIST_FILE = SelectTokenIntent/Info.plist;
				IPHONEOS_DEPLOYMENT_TARGET = 14.5;
				LD_RUNPATH_SEARCH_PATHS = "$(inherited) @executable_path/Frameworks @executable_path/../../Frameworks";
				MTL_FAST_MATH = YES;
				PRODUCT_BUNDLE_IDENTIFIER = me.rainbow.SelectTokenIntent;
				PRODUCT_NAME = "$(TARGET_NAME)";
				PROVISIONING_PROFILE_SPECIFIER = "match Development me.rainbow.SelectTokenIntent";
				SKIP_INSTALL = YES;
				SWIFT_OPTIMIZATION_LEVEL = "-Owholemodule";
				SWIFT_VERSION = 5.0;
				TARGETED_DEVICE_FAMILY = "1,2";
			};
			name = LocalRelease;
		};
		C16DCFA3272BAB9600FF5C78 /* Staging */ = {
			isa = XCBuildConfiguration;
			baseConfigurationReference = ED44A191D5B3C479737EC818 /* Pods-SelectTokenIntent.staging.xcconfig */;
			buildSettings = {
				APPLICATION_EXTENSION_API_ONLY = YES;
				CLANG_ANALYZER_NONNULL = YES;
				CLANG_ANALYZER_NUMBER_OBJECT_CONVERSION = YES_AGGRESSIVE;
				CLANG_CXX_LANGUAGE_STANDARD = "gnu++14";
				CLANG_ENABLE_OBJC_WEAK = YES;
				CLANG_WARN_BLOCK_CAPTURE_AUTORELEASING = YES;
				CLANG_WARN_COMMA = YES;
				CLANG_WARN_DEPRECATED_OBJC_IMPLEMENTATIONS = YES;
				CLANG_WARN_DOCUMENTATION_COMMENTS = YES;
				CLANG_WARN_INFINITE_RECURSION = YES;
				CLANG_WARN_NON_LITERAL_NULL_CONVERSION = YES;
				CLANG_WARN_OBJC_IMPLICIT_RETAIN_SELF = YES;
				CLANG_WARN_OBJC_LITERAL_CONVERSION = YES;
				CLANG_WARN_QUOTED_INCLUDE_IN_FRAMEWORK_HEADER = YES;
				CLANG_WARN_RANGE_LOOP_ANALYSIS = YES;
				CLANG_WARN_STRICT_PROTOTYPES = YES;
				CLANG_WARN_SUSPICIOUS_MOVE = YES;
				CLANG_WARN_UNGUARDED_AVAILABILITY = YES_AGGRESSIVE;
				CODE_SIGN_ENTITLEMENTS = SelectTokenIntent/SelectTokenIntent.entitlements;
				CODE_SIGN_IDENTITY = "iPhone Distribution";
				CODE_SIGN_STYLE = Manual;
				COPY_PHASE_STRIP = NO;
				DEBUG_INFORMATION_FORMAT = "dwarf-with-dsym";
				DEVELOPMENT_TEAM = L74NQAQB8H;
				"EXCLUDED_ARCHS[sdk=iphonesimulator*]" = arm64;
				GCC_C_LANGUAGE_STANDARD = gnu11;
				GCC_NO_COMMON_BLOCKS = YES;
				INFOPLIST_FILE = SelectTokenIntent/Info.plist;
				IPHONEOS_DEPLOYMENT_TARGET = 14.5;
				LD_RUNPATH_SEARCH_PATHS = "$(inherited) @executable_path/Frameworks @executable_path/../../Frameworks";
				MTL_FAST_MATH = YES;
				PRODUCT_BUNDLE_IDENTIFIER = me.rainbow.SelectTokenIntent;
				PRODUCT_NAME = "$(TARGET_NAME)";
				PROVISIONING_PROFILE_SPECIFIER = "match AppStore me.rainbow.SelectTokenIntent";
				SKIP_INSTALL = YES;
				SWIFT_OPTIMIZATION_LEVEL = "-Owholemodule";
				SWIFT_VERSION = 5.0;
				TARGETED_DEVICE_FAMILY = "1,2";
			};
			name = Staging;
		};
/* End XCBuildConfiguration section */

/* Begin XCConfigurationList section */
		0299CE842886202800B5C7E7 /* Build configuration list for PBXNativeTarget "ImageNotification" */ = {
			isa = XCConfigurationList;
			buildConfigurations = (
				0299CE802886202800B5C7E7 /* Debug */,
				0299CE812886202800B5C7E7 /* Release */,
				0299CE822886202800B5C7E7 /* LocalRelease */,
				0299CE832886202800B5C7E7 /* Staging */,
			);
			defaultConfigurationIsVisible = 0;
			defaultConfigurationName = Release;
		};
		13B07F931A680F5B00A75B9A /* Build configuration list for PBXNativeTarget "Rainbow" */ = {
			isa = XCConfigurationList;
			buildConfigurations = (
				13B07F941A680F5B00A75B9A /* Debug */,
				13B07F951A680F5B00A75B9A /* Release */,
				2C87B79A2197FA1900682EC4 /* LocalRelease */,
				2C6A799821127ED9003AFB37 /* Staging */,
			);
			defaultConfigurationIsVisible = 0;
			defaultConfigurationName = Release;
		};
		83CBB9FA1A601CBA00E9B192 /* Build configuration list for PBXProject "Rainbow" */ = {
			isa = XCConfigurationList;
			buildConfigurations = (
				83CBBA201A601CBA00E9B192 /* Debug */,
				83CBBA211A601CBA00E9B192 /* Release */,
				2C87B7992197FA1900682EC4 /* LocalRelease */,
				2C6A799721127ED9003AFB37 /* Staging */,
			);
			defaultConfigurationIsVisible = 0;
			defaultConfigurationName = Release;
		};
		C16DCF6E272BA6F100FF5C78 /* Build configuration list for PBXNativeTarget "PriceWidgetExtension" */ = {
			isa = XCConfigurationList;
			buildConfigurations = (
				C16DCF6A272BA6F100FF5C78 /* Debug */,
				C16DCF6B272BA6F100FF5C78 /* Release */,
				C16DCF6C272BA6F100FF5C78 /* LocalRelease */,
				C16DCF6D272BA6F100FF5C78 /* Staging */,
			);
			defaultConfigurationIsVisible = 0;
			defaultConfigurationName = Release;
		};
		C16DCF9F272BAB9600FF5C78 /* Build configuration list for PBXNativeTarget "SelectTokenIntent" */ = {
			isa = XCConfigurationList;
			buildConfigurations = (
				C16DCFA0272BAB9600FF5C78 /* Debug */,
				C16DCFA1272BAB9600FF5C78 /* Release */,
				C16DCFA2272BAB9600FF5C78 /* LocalRelease */,
				C16DCFA3272BAB9600FF5C78 /* Staging */,
			);
			defaultConfigurationIsVisible = 0;
			defaultConfigurationName = Release;
		};
/* End XCConfigurationList section */
	};
	rootObject = 83CBB9F71A601CBA00E9B192 /* Project object */;
}<|MERGE_RESOLUTION|>--- conflicted
+++ resolved
@@ -1,2440 +1,2423 @@
 // !$*UTF8*$!
 {
-	archiveVersion = 1;
-	classes = {
-	};
-	objectVersion = 46;
-	objects = {
+    archiveVersion = 1;
+    classes = {
+    };
+    objectVersion = 46;
+    objects = {
 
 /* Begin PBXBuildFile section */
-		0299CE7B2886202800B5C7E7 /* NotificationService.m in Sources */ = {isa = PBXBuildFile; fileRef = 0299CE7A2886202800B5C7E7 /* NotificationService.m */; };
-		0299CE7F2886202800B5C7E7 /* ImageNotification.appex in Embed App Extensions */ = {isa = PBXBuildFile; fileRef = 0299CE772886202800B5C7E7 /* ImageNotification.appex */; settings = {ATTRIBUTES = (RemoveHeadersOnCopy, ); }; };
-		13B07FBC1A68108700A75B9A /* AppDelegate.mm in Sources */ = {isa = PBXBuildFile; fileRef = 13B07FB01A68108700A75B9A /* AppDelegate.mm */; };
-		13B07FBD1A68108700A75B9A /* LaunchScreen.xib in Resources */ = {isa = PBXBuildFile; fileRef = 13B07FB11A68108700A75B9A /* LaunchScreen.xib */; };
-		13B07FC11A68108700A75B9A /* main.m in Sources */ = {isa = PBXBuildFile; fileRef = 13B07FB71A68108700A75B9A /* main.m */; };
-		1539422824C7C7E200E4A9D1 /* Settings.bundle in Resources */ = {isa = PBXBuildFile; fileRef = 1539422724C7C7E100E4A9D1 /* Settings.bundle */; };
-		1539422D24C7CF9300E4A9D1 /* SettingsBundleHelper.swift in Sources */ = {isa = PBXBuildFile; fileRef = 1539422C24C7CF9300E4A9D1 /* SettingsBundleHelper.swift */; };
-		153D1AAC24777130007E4723 /* TransactionListLoadingViewCell.swift in Sources */ = {isa = PBXBuildFile; fileRef = 153D1AAB24777130007E4723 /* TransactionListLoadingViewCell.swift */; };
-		153D1AAE24777214007E4723 /* TransactionListLoadingViewCell.xib in Resources */ = {isa = PBXBuildFile; fileRef = 153D1AAD24777214007E4723 /* TransactionListLoadingViewCell.xib */; };
-		15C398812880EDFF006033AC /* og@3x.png in Resources */ = {isa = PBXBuildFile; fileRef = 15C3987D2880EDFF006033AC /* og@3x.png */; };
-		15C398832880EDFF006033AC /* og@2x.png in Resources */ = {isa = PBXBuildFile; fileRef = 15C3987F2880EDFF006033AC /* og@2x.png */; };
-		15CF49BC2889AF7C005F92C9 /* optimism@3x.png in Resources */ = {isa = PBXBuildFile; fileRef = 15CF49BA2889AF7C005F92C9 /* optimism@3x.png */; };
-		15CF49BD2889AF7C005F92C9 /* optimism@2x.png in Resources */ = {isa = PBXBuildFile; fileRef = 15CF49BB2889AF7C005F92C9 /* optimism@2x.png */; };
-		15CF49C02889AFAD005F92C9 /* pixel@3x.png in Resources */ = {isa = PBXBuildFile; fileRef = 15CF49BE2889AFAD005F92C9 /* pixel@3x.png */; };
-		15CF49C12889AFAD005F92C9 /* pixel@2x.png in Resources */ = {isa = PBXBuildFile; fileRef = 15CF49BF2889AFAD005F92C9 /* pixel@2x.png */; };
-		15D66135277A751C0082F041 /* SelectTokenIntent.intentdefinition in Sources */ = {isa = PBXBuildFile; fileRef = 15D66139277A751C0082F041 /* SelectTokenIntent.intentdefinition */; };
-		15D66136277A751C0082F041 /* SelectTokenIntent.intentdefinition in Sources */ = {isa = PBXBuildFile; fileRef = 15D66139277A751C0082F041 /* SelectTokenIntent.intentdefinition */; };
-		15D66137277A751C0082F041 /* SelectTokenIntent.intentdefinition in Sources */ = {isa = PBXBuildFile; fileRef = 15D66139277A751C0082F041 /* SelectTokenIntent.intentdefinition */; };
-		15E531D5242B28EF00797B89 /* UIImageViewWithPersistentAnimations.swift in Sources */ = {isa = PBXBuildFile; fileRef = 15E531D4242B28EF00797B89 /* UIImageViewWithPersistentAnimations.swift */; };
-		15E531DA242DAB7100797B89 /* NotificationManager.m in Sources */ = {isa = PBXBuildFile; fileRef = 15E531D9242DAB7100797B89 /* NotificationManager.m */; };
-		24979E8920F84250007EB0DA /* GoogleService-Info.plist in Resources */ = {isa = PBXBuildFile; fileRef = 24979E7720F84004007EB0DA /* GoogleService-Info.plist */; };
-		3DF44C4DB9BBD6F53F5DEC74 /* libPods-PriceWidgetExtension.a in Frameworks */ = {isa = PBXBuildFile; fileRef = 55A107F70E6357301AA3FC1D /* libPods-PriceWidgetExtension.a */; };
-		4D098C2F2811A9A5006A801A /* RNStartTime.m in Sources */ = {isa = PBXBuildFile; fileRef = 4D098C2E2811A9A5006A801A /* RNStartTime.m */; };
-		6630540924A38A1900E5B030 /* RainbowText.m in Sources */ = {isa = PBXBuildFile; fileRef = 6630540824A38A1900E5B030 /* RainbowText.m */; };
-		6635730624939991006ACFA6 /* SafeStoreReview.m in Sources */ = {isa = PBXBuildFile; fileRef = 6635730524939991006ACFA6 /* SafeStoreReview.m */; };
-		6655FFB425BB2B0700642961 /* ThemeModule.m in Sources */ = {isa = PBXBuildFile; fileRef = 6655FFB325BB2B0700642961 /* ThemeModule.m */; };
-		66A1FEB424AB641100C3F539 /* RNCMScreenStack.m in Sources */ = {isa = PBXBuildFile; fileRef = 66A1FEB024AB641100C3F539 /* RNCMScreenStack.m */; };
-		66A1FEB524AB641100C3F539 /* UIViewController+slack.swift in Sources */ = {isa = PBXBuildFile; fileRef = 66A1FEB124AB641100C3F539 /* UIViewController+slack.swift */; };
-		66A1FEB624AB641100C3F539 /* RNCMScreen.m in Sources */ = {isa = PBXBuildFile; fileRef = 66A1FEB324AB641100C3F539 /* RNCMScreen.m */; };
-		66A1FEBC24ACBBE600C3F539 /* RNCMPortal.m in Sources */ = {isa = PBXBuildFile; fileRef = 66A1FEBB24ACBBE600C3F539 /* RNCMPortal.m */; };
-		66A28EB024CAF1B500410A88 /* TestFlight.m in Sources */ = {isa = PBXBuildFile; fileRef = 66A28EAF24CAF1B500410A88 /* TestFlight.m */; };
-		66FEC91623EDA14000A0F367 /* RoundedCornerView.swift in Sources */ = {isa = PBXBuildFile; fileRef = 66FEC91523EDA13F00A0F367 /* RoundedCornerView.swift */; };
-		723AF393A9E4E704CE69EB79 /* libPods-ImageNotification.a in Frameworks */ = {isa = PBXBuildFile; fileRef = E3AB7966A0D6409F34360B7D /* libPods-ImageNotification.a */; };
-		7287CE1EC33B4913AEE1F4B6 /* SFMono-Medium.otf in Resources */ = {isa = PBXBuildFile; fileRef = 668A9E253DAF444A90ECB997 /* SFMono-Medium.otf */; };
-		9F6A73FB333599306FF4EE40 /* libPods-SelectTokenIntent.a in Frameworks */ = {isa = PBXBuildFile; fileRef = CA779B9622D8F2F0EB679EDE /* libPods-SelectTokenIntent.a */; };
-		A4277D9F23CBD1910042BAF4 /* Extensions.swift in Sources */ = {isa = PBXBuildFile; fileRef = A4277D9E23CBD1910042BAF4 /* Extensions.swift */; };
-		A4277DA323CFE85F0042BAF4 /* Theme.swift in Sources */ = {isa = PBXBuildFile; fileRef = A4277DA223CFE85F0042BAF4 /* Theme.swift */; };
-		A44A4EEE23EC928900B543F1 /* CoinIconWithProgressBar.swift in Sources */ = {isa = PBXBuildFile; fileRef = A44A4EED23EC928900B543F1 /* CoinIconWithProgressBar.swift */; };
-		A4704B4823C546DA00E50E4B /* TransactionListViewCell.swift in Sources */ = {isa = PBXBuildFile; fileRef = A4704B4023C546D900E50E4B /* TransactionListViewCell.swift */; };
-		A4704B4923C546DA00E50E4B /* TransactionListView.swift in Sources */ = {isa = PBXBuildFile; fileRef = A4704B4123C546D900E50E4B /* TransactionListView.swift */; };
-		A4704B4D23C546DA00E50E4B /* TransactionListViewCell.xib in Resources */ = {isa = PBXBuildFile; fileRef = A4704B4623C546D900E50E4B /* TransactionListViewCell.xib */; };
-		A477567C23DB2FAA005AE8FD /* Transaction.swift in Sources */ = {isa = PBXBuildFile; fileRef = A477567B23DB2FAA005AE8FD /* Transaction.swift */; };
-		A477567E23DB3A85005AE8FD /* TransactionListViewManager.m in Sources */ = {isa = PBXBuildFile; fileRef = A477567D23DB3A85005AE8FD /* TransactionListViewManager.m */; };
-		A485E61423C8ED6000E5C3D4 /* TransactionListViewHeader.swift in Sources */ = {isa = PBXBuildFile; fileRef = A485E61323C8ED6000E5C3D4 /* TransactionListViewHeader.swift */; };
-		A485E61623C8F4A400E5C3D4 /* TransactionListViewHeader.xib in Resources */ = {isa = PBXBuildFile; fileRef = A485E61223C8EC4400E5C3D4 /* TransactionListViewHeader.xib */; };
-		A49B52AF23DB411900A00918 /* TransactionRequest.swift in Sources */ = {isa = PBXBuildFile; fileRef = A49B52AE23DB411900A00918 /* TransactionRequest.swift */; };
-		A49B52B423DB5D1100A00918 /* TransactionViewModelTransactionItem.swift in Sources */ = {isa = PBXBuildFile; fileRef = A49B52B323DB5D1100A00918 /* TransactionViewModelTransactionItem.swift */; };
-		A49B52B623DB5D5600A00918 /* TransactionViewModelProtocol.swift in Sources */ = {isa = PBXBuildFile; fileRef = A49B52B523DB5D5600A00918 /* TransactionViewModelProtocol.swift */; };
-		A49B52B823DB5F7200A00918 /* TransactionViewModelTransactionRequestItem.swift in Sources */ = {isa = PBXBuildFile; fileRef = A49B52B723DB5F7200A00918 /* TransactionViewModelTransactionRequestItem.swift */; };
-		A49B52BC23DBA61200A00918 /* TransactionData.swift in Sources */ = {isa = PBXBuildFile; fileRef = A49B52BB23DBA61100A00918 /* TransactionData.swift */; };
-		A49B52C023DCCDA800A00918 /* TransactionRequestSection.swift in Sources */ = {isa = PBXBuildFile; fileRef = A49B52BF23DCCDA800A00918 /* TransactionRequestSection.swift */; };
-		A49B52C223DCD11D00A00918 /* TransactionSection.swift in Sources */ = {isa = PBXBuildFile; fileRef = A49B52C123DCD11D00A00918 /* TransactionSection.swift */; };
-		A4AF3CCE23DA37F700F230F3 /* TransactionListRequestViewCell.xib in Resources */ = {isa = PBXBuildFile; fileRef = A4AF3CCD23DA37F700F230F3 /* TransactionListRequestViewCell.xib */; };
-		A4AF3CD023DA3A0F00F230F3 /* TransactionListRequestViewCell.swift in Sources */ = {isa = PBXBuildFile; fileRef = A4AF3CCF23DA3A0F00F230F3 /* TransactionListRequestViewCell.swift */; };
-		A4D04BA923D12F99008C1DEC /* Button.swift in Sources */ = {isa = PBXBuildFile; fileRef = A4D04BA823D12F99008C1DEC /* Button.swift */; };
-		A4D04BAC23D12FD5008C1DEC /* ButtonManager.m in Sources */ = {isa = PBXBuildFile; fileRef = A4D04BAB23D12FD5008C1DEC /* ButtonManager.m */; };
-		A4F8DACB23DF85DF00560E47 /* TransactionListBaseCell.swift in Sources */ = {isa = PBXBuildFile; fileRef = A4F8DACA23DF85DF00560E47 /* TransactionListBaseCell.swift */; };
-		AA6228EF24272F510078BDAA /* SF-Pro-Rounded-Bold.otf in Resources */ = {isa = PBXBuildFile; fileRef = AA6228EB24272B200078BDAA /* SF-Pro-Rounded-Bold.otf */; };
-		AA6228F024272F510078BDAA /* SF-Pro-Rounded-Heavy.otf in Resources */ = {isa = PBXBuildFile; fileRef = AA6228EC24272B200078BDAA /* SF-Pro-Rounded-Heavy.otf */; };
-		AA6228F124272F510078BDAA /* SF-Pro-Rounded-Medium.otf in Resources */ = {isa = PBXBuildFile; fileRef = AA6228ED24272B200078BDAA /* SF-Pro-Rounded-Medium.otf */; };
-		AA6228F224272F510078BDAA /* SF-Pro-Rounded-Regular.otf in Resources */ = {isa = PBXBuildFile; fileRef = AA6228EE24272B200078BDAA /* SF-Pro-Rounded-Regular.otf */; };
-		AA6228F324272F510078BDAA /* SF-Pro-Rounded-Semibold.otf in Resources */ = {isa = PBXBuildFile; fileRef = AA6228EA24272B200078BDAA /* SF-Pro-Rounded-Semibold.otf */; };
-		B52242E628B1B11F0024D19D /* smol@2x.png in Resources */ = {isa = PBXBuildFile; fileRef = B52242E428B1B11F0024D19D /* smol@2x.png */; };
-		B52242E728B1B11F0024D19D /* smol@3x.png in Resources */ = {isa = PBXBuildFile; fileRef = B52242E528B1B11F0024D19D /* smol@3x.png */; };
-<<<<<<< HEAD
-		B54C1D0A293587F2007560D9 /* zora@3x.png in Resources */ = {isa = PBXBuildFile; fileRef = B54C1D08293587F2007560D9 /* zora@3x.png */; };
-		B54C1D0B293587F2007560D9 /* zora@2x.png in Resources */ = {isa = PBXBuildFile; fileRef = B54C1D09293587F2007560D9 /* zora@2x.png */; };
-=======
-		B54C1D1029358946007560D9 /* golddoge@3x.png in Resources */ = {isa = PBXBuildFile; fileRef = B54C1D0C29358945007560D9 /* golddoge@3x.png */; };
-		B54C1D1129358946007560D9 /* golddoge@2x.png in Resources */ = {isa = PBXBuildFile; fileRef = B54C1D0D29358945007560D9 /* golddoge@2x.png */; };
-		B54C1D1229358946007560D9 /* raindoge@3x.png in Resources */ = {isa = PBXBuildFile; fileRef = B54C1D0E29358946007560D9 /* raindoge@3x.png */; };
-		B54C1D1329358946007560D9 /* raindoge@2x.png in Resources */ = {isa = PBXBuildFile; fileRef = B54C1D0F29358946007560D9 /* raindoge@2x.png */; };
->>>>>>> 80dd062b
-		B7A3E82A4C4449F4A18EB5C2 /* SFMono-Regular.otf in Resources */ = {isa = PBXBuildFile; fileRef = 95F2888C850F40C8A26E083B /* SFMono-Regular.otf */; };
-		C04D10F025AFC8C1003BEF7A /* Extras.json in Resources */ = {isa = PBXBuildFile; fileRef = C04D10EF25AFC8C1003BEF7A /* Extras.json */; };
-		C1038325273C2D0C00B18210 /* PriceWidgetView.swift in Sources */ = {isa = PBXBuildFile; fileRef = C16DCF75272BA7AA00FF5C78 /* PriceWidgetView.swift */; };
-		C1038337273C5C4200B18210 /* PriceWidget.swift in Sources */ = {isa = PBXBuildFile; fileRef = C16DCF62272BA6EF00FF5C78 /* PriceWidget.swift */; };
-		C11640E8274DC10B00C9120A /* UIColor.swift in Sources */ = {isa = PBXBuildFile; fileRef = C11640E7274DC10B00C9120A /* UIColor.swift */; };
-		C11640E9274DC10C00C9120A /* UIColor.swift in Sources */ = {isa = PBXBuildFile; fileRef = C11640E7274DC10B00C9120A /* UIColor.swift */; };
-		C11640EA274DC10C00C9120A /* UIColor.swift in Sources */ = {isa = PBXBuildFile; fileRef = C11640E7274DC10B00C9120A /* UIColor.swift */; };
-		C127238A274EBBB6006AC743 /* CurrencyDetails.swift in Sources */ = {isa = PBXBuildFile; fileRef = C1272389274EBBB6006AC743 /* CurrencyDetails.swift */; };
-		C127238B274EBBB6006AC743 /* CurrencyDetails.swift in Sources */ = {isa = PBXBuildFile; fileRef = C1272389274EBBB6006AC743 /* CurrencyDetails.swift */; };
-		C127238C274EBBB6006AC743 /* CurrencyDetails.swift in Sources */ = {isa = PBXBuildFile; fileRef = C1272389274EBBB6006AC743 /* CurrencyDetails.swift */; };
-		C151287F2739F676006517AB /* IconProvider.swift in Sources */ = {isa = PBXBuildFile; fileRef = C151287D2739F676006517AB /* IconProvider.swift */; };
-		C15128802739F676006517AB /* IconProvider.swift in Sources */ = {isa = PBXBuildFile; fileRef = C151287D2739F676006517AB /* IconProvider.swift */; };
-		C16DCF5E272BA6EF00FF5C78 /* WidgetKit.framework in Frameworks */ = {isa = PBXBuildFile; fileRef = C16DCF5D272BA6EF00FF5C78 /* WidgetKit.framework */; };
-		C16DCF60272BA6EF00FF5C78 /* SwiftUI.framework in Frameworks */ = {isa = PBXBuildFile; fileRef = C16DCF5F272BA6EF00FF5C78 /* SwiftUI.framework */; };
-		C16DCF63272BA6EF00FF5C78 /* PriceWidget.swift in Sources */ = {isa = PBXBuildFile; fileRef = C16DCF62272BA6EF00FF5C78 /* PriceWidget.swift */; };
-		C16DCF65272BA6F000FF5C78 /* Assets.xcassets in Resources */ = {isa = PBXBuildFile; fileRef = C16DCF64272BA6F000FF5C78 /* Assets.xcassets */; };
-		C16DCF69272BA6F000FF5C78 /* PriceWidgetExtension.appex in Embed App Extensions */ = {isa = PBXBuildFile; fileRef = C16DCF5C272BA6EF00FF5C78 /* PriceWidgetExtension.appex */; settings = {ATTRIBUTES = (RemoveHeadersOnCopy, ); }; };
-		C16DCF71272BA75700FF5C78 /* CoinGeckoToken.swift in Sources */ = {isa = PBXBuildFile; fileRef = C16DCF6F272BA75700FF5C78 /* CoinGeckoToken.swift */; };
-		C16DCF74272BA77A00FF5C78 /* TokenProvider.swift in Sources */ = {isa = PBXBuildFile; fileRef = C16DCF72272BA77A00FF5C78 /* TokenProvider.swift */; };
-		C16DCF81272BAB9500FF5C78 /* Intents.framework in Frameworks */ = {isa = PBXBuildFile; fileRef = C16DCF80272BAB9500FF5C78 /* Intents.framework */; };
-		C16DCF84272BAB9500FF5C78 /* IntentHandler.swift in Sources */ = {isa = PBXBuildFile; fileRef = C16DCF83272BAB9500FF5C78 /* IntentHandler.swift */; };
-		C16DCF99272BAB9600FF5C78 /* SelectTokenIntent.appex in Embed App Extensions */ = {isa = PBXBuildFile; fileRef = C16DCF7F272BAB9500FF5C78 /* SelectTokenIntent.appex */; settings = {ATTRIBUTES = (RemoveHeadersOnCopy, ); }; };
-		C16DCFA6272BABC700FF5C78 /* CoinGeckoToken.swift in Sources */ = {isa = PBXBuildFile; fileRef = C16DCF6F272BA75700FF5C78 /* CoinGeckoToken.swift */; };
-		C16DCFA8272BABCB00FF5C78 /* TokenProvider.swift in Sources */ = {isa = PBXBuildFile; fileRef = C16DCF72272BA77A00FF5C78 /* TokenProvider.swift */; };
-		C16DCFAC272BB8ED00FF5C78 /* PriceDataProvider.swift in Sources */ = {isa = PBXBuildFile; fileRef = C16DCFAA272BB8ED00FF5C78 /* PriceDataProvider.swift */; };
-		C16DCFAD272BB8ED00FF5C78 /* PriceDataProvider.swift in Sources */ = {isa = PBXBuildFile; fileRef = C16DCFAA272BB8ED00FF5C78 /* PriceDataProvider.swift */; };
-		C16DCFB1272BB8FC00FF5C78 /* PriceData.swift in Sources */ = {isa = PBXBuildFile; fileRef = C16DCFAF272BB8FC00FF5C78 /* PriceData.swift */; };
-		C16DCFB2272BB8FC00FF5C78 /* PriceData.swift in Sources */ = {isa = PBXBuildFile; fileRef = C16DCFAF272BB8FC00FF5C78 /* PriceData.swift */; };
-		C16DCFB6272BC8F100FF5C78 /* TokenData.swift in Sources */ = {isa = PBXBuildFile; fileRef = C16DCFB4272BC8F100FF5C78 /* TokenData.swift */; };
-		C16DCFB7272BC8F100FF5C78 /* TokenData.swift in Sources */ = {isa = PBXBuildFile; fileRef = C16DCFB4272BC8F100FF5C78 /* TokenData.swift */; };
-		C179298527499A5B00044684 /* Constants.swift in Sources */ = {isa = PBXBuildFile; fileRef = C179298427499A5B00044684 /* Constants.swift */; };
-		C179298627499A5B00044684 /* Constants.swift in Sources */ = {isa = PBXBuildFile; fileRef = C179298427499A5B00044684 /* Constants.swift */; };
-		C179298727499A5B00044684 /* Constants.swift in Sources */ = {isa = PBXBuildFile; fileRef = C179298427499A5B00044684 /* Constants.swift */; };
-		C18C8E022798B02700D38B34 /* CurrencyProvider.swift in Sources */ = {isa = PBXBuildFile; fileRef = C18C8E012798B02700D38B34 /* CurrencyProvider.swift */; };
-		C18C8E032798B02700D38B34 /* CurrencyProvider.swift in Sources */ = {isa = PBXBuildFile; fileRef = C18C8E012798B02700D38B34 /* CurrencyProvider.swift */; };
-		C18C8E042798B02700D38B34 /* CurrencyProvider.swift in Sources */ = {isa = PBXBuildFile; fileRef = C18C8E012798B02700D38B34 /* CurrencyProvider.swift */; };
-		C18FCD32273C62230079CE28 /* PriceWidgetView.swift in Sources */ = {isa = PBXBuildFile; fileRef = C16DCF75272BA7AA00FF5C78 /* PriceWidgetView.swift */; };
-		C18FCD37273C62C50079CE28 /* PriceWidgetView.swift in Sources */ = {isa = PBXBuildFile; fileRef = C16DCF75272BA7AA00FF5C78 /* PriceWidgetView.swift */; };
-		C18FCD39273C64C90079CE28 /* TokenData.swift in Sources */ = {isa = PBXBuildFile; fileRef = C16DCFB4272BC8F100FF5C78 /* TokenData.swift */; };
-		C18FCD3B273C64CF0079CE28 /* UIImage.swift in Sources */ = {isa = PBXBuildFile; fileRef = C1C61A6C272C9C8D00E5C0B3 /* UIImage.swift */; };
-		C18FCD3C273C64D10079CE28 /* TokenDetails.swift in Sources */ = {isa = PBXBuildFile; fileRef = C1EB012E2731B68400830E70 /* TokenDetails.swift */; };
-		C18FCD3D273C64D40079CE28 /* RainbowTokenList.swift in Sources */ = {isa = PBXBuildFile; fileRef = C1C61A902731A05700E5C0B3 /* RainbowTokenList.swift */; };
-		C18FCD3E273C64D60079CE28 /* PriceData.swift in Sources */ = {isa = PBXBuildFile; fileRef = C16DCFAF272BB8FC00FF5C78 /* PriceData.swift */; };
-		C18FCD3F273C64D80079CE28 /* CoinGeckoToken.swift in Sources */ = {isa = PBXBuildFile; fileRef = C16DCF6F272BA75700FF5C78 /* CoinGeckoToken.swift */; };
-		C18FCD41273C64DE0079CE28 /* IconProvider.swift in Sources */ = {isa = PBXBuildFile; fileRef = C151287D2739F676006517AB /* IconProvider.swift */; };
-		C18FCD42273C64E10079CE28 /* TokenProvider.swift in Sources */ = {isa = PBXBuildFile; fileRef = C16DCF72272BA77A00FF5C78 /* TokenProvider.swift */; };
-		C18FCD43273C64E40079CE28 /* PriceDataProvider.swift in Sources */ = {isa = PBXBuildFile; fileRef = C16DCFAA272BB8ED00FF5C78 /* PriceDataProvider.swift */; };
-		C1AA308F27338F2B00136A9A /* SF-Pro-Rounded-Bold.otf in Resources */ = {isa = PBXBuildFile; fileRef = AA6228EB24272B200078BDAA /* SF-Pro-Rounded-Bold.otf */; };
-		C1AA309027338F2B00136A9A /* SF-Pro-Rounded-Regular.otf in Resources */ = {isa = PBXBuildFile; fileRef = AA6228EE24272B200078BDAA /* SF-Pro-Rounded-Regular.otf */; };
-		C1AA309127338F2B00136A9A /* SFMono-Medium.otf in Resources */ = {isa = PBXBuildFile; fileRef = 668A9E253DAF444A90ECB997 /* SFMono-Medium.otf */; };
-		C1AA309227338F2B00136A9A /* SF-Pro-Rounded-Medium.otf in Resources */ = {isa = PBXBuildFile; fileRef = AA6228ED24272B200078BDAA /* SF-Pro-Rounded-Medium.otf */; };
-		C1AA309327338F2B00136A9A /* SF-Pro-Rounded-Semibold.otf in Resources */ = {isa = PBXBuildFile; fileRef = AA6228EA24272B200078BDAA /* SF-Pro-Rounded-Semibold.otf */; };
-		C1AA309427338F2B00136A9A /* SFMono-Regular.otf in Resources */ = {isa = PBXBuildFile; fileRef = 95F2888C850F40C8A26E083B /* SFMono-Regular.otf */; };
-		C1AA309527338F2B00136A9A /* SF-Pro-Rounded-Heavy.otf in Resources */ = {isa = PBXBuildFile; fileRef = AA6228EC24272B200078BDAA /* SF-Pro-Rounded-Heavy.otf */; };
-		C1C61A6E272C9C8D00E5C0B3 /* UIImage.swift in Sources */ = {isa = PBXBuildFile; fileRef = C1C61A6C272C9C8D00E5C0B3 /* UIImage.swift */; };
-		C1C61A6F272C9C8D00E5C0B3 /* UIImage.swift in Sources */ = {isa = PBXBuildFile; fileRef = C1C61A6C272C9C8D00E5C0B3 /* UIImage.swift */; };
-		C1C61A82272CBDA100E5C0B3 /* Images.xcassets in Resources */ = {isa = PBXBuildFile; fileRef = C1C61A81272CBDA100E5C0B3 /* Images.xcassets */; };
-		C1C61A83272CBDA100E5C0B3 /* Images.xcassets in Resources */ = {isa = PBXBuildFile; fileRef = C1C61A81272CBDA100E5C0B3 /* Images.xcassets */; };
-		C1C61A84272CBDA100E5C0B3 /* Images.xcassets in Resources */ = {isa = PBXBuildFile; fileRef = C1C61A81272CBDA100E5C0B3 /* Images.xcassets */; };
-		C1C61A922731A05700E5C0B3 /* RainbowTokenList.swift in Sources */ = {isa = PBXBuildFile; fileRef = C1C61A902731A05700E5C0B3 /* RainbowTokenList.swift */; };
-		C1C61A932731A05700E5C0B3 /* RainbowTokenList.swift in Sources */ = {isa = PBXBuildFile; fileRef = C1C61A902731A05700E5C0B3 /* RainbowTokenList.swift */; };
-		C1EB01302731B68400830E70 /* TokenDetails.swift in Sources */ = {isa = PBXBuildFile; fileRef = C1EB012E2731B68400830E70 /* TokenDetails.swift */; };
-		C1EB01312731B68400830E70 /* TokenDetails.swift in Sources */ = {isa = PBXBuildFile; fileRef = C1EB012E2731B68400830E70 /* TokenDetails.swift */; };
-		C72F456C99A646399192517D /* libz.tbd in Frameworks */ = {isa = PBXBuildFile; fileRef = 98AED33BAB4247CEBEF8464D /* libz.tbd */; };
-		ED2971652150620600B7C4FE /* JavaScriptCore.framework in Frameworks */ = {isa = PBXBuildFile; fileRef = ED2971642150620600B7C4FE /* JavaScriptCore.framework */; };
-		F6713C8A94A8091FBC58F74D /* libPods-Rainbow.a in Frameworks */ = {isa = PBXBuildFile; fileRef = EC48DCBE40A40BC2C0119913 /* libPods-Rainbow.a */; };
+        0299CE7B2886202800B5C7E7 /* NotificationService.m in Sources */ = {isa = PBXBuildFile; fileRef = 0299CE7A2886202800B5C7E7 /* NotificationService.m */; };
+        0299CE7F2886202800B5C7E7 /* ImageNotification.appex in Embed App Extensions */ = {isa = PBXBuildFile; fileRef = 0299CE772886202800B5C7E7 /* ImageNotification.appex */; settings = {ATTRIBUTES = (RemoveHeadersOnCopy, ); }; };
+        13B07FBC1A68108700A75B9A /* AppDelegate.mm in Sources */ = {isa = PBXBuildFile; fileRef = 13B07FB01A68108700A75B9A /* AppDelegate.mm */; };
+        13B07FBD1A68108700A75B9A /* LaunchScreen.xib in Resources */ = {isa = PBXBuildFile; fileRef = 13B07FB11A68108700A75B9A /* LaunchScreen.xib */; };
+        13B07FC11A68108700A75B9A /* main.m in Sources */ = {isa = PBXBuildFile; fileRef = 13B07FB71A68108700A75B9A /* main.m */; };
+        1539422824C7C7E200E4A9D1 /* Settings.bundle in Resources */ = {isa = PBXBuildFile; fileRef = 1539422724C7C7E100E4A9D1 /* Settings.bundle */; };
+        1539422D24C7CF9300E4A9D1 /* SettingsBundleHelper.swift in Sources */ = {isa = PBXBuildFile; fileRef = 1539422C24C7CF9300E4A9D1 /* SettingsBundleHelper.swift */; };
+        153D1AAC24777130007E4723 /* TransactionListLoadingViewCell.swift in Sources */ = {isa = PBXBuildFile; fileRef = 153D1AAB24777130007E4723 /* TransactionListLoadingViewCell.swift */; };
+        153D1AAE24777214007E4723 /* TransactionListLoadingViewCell.xib in Resources */ = {isa = PBXBuildFile; fileRef = 153D1AAD24777214007E4723 /* TransactionListLoadingViewCell.xib */; };
+        15C398812880EDFF006033AC /* og@3x.png in Resources */ = {isa = PBXBuildFile; fileRef = 15C3987D2880EDFF006033AC /* og@3x.png */; };
+        15C398832880EDFF006033AC /* og@2x.png in Resources */ = {isa = PBXBuildFile; fileRef = 15C3987F2880EDFF006033AC /* og@2x.png */; };
+        15CF49BC2889AF7C005F92C9 /* optimism@3x.png in Resources */ = {isa = PBXBuildFile; fileRef = 15CF49BA2889AF7C005F92C9 /* optimism@3x.png */; };
+        15CF49BD2889AF7C005F92C9 /* optimism@2x.png in Resources */ = {isa = PBXBuildFile; fileRef = 15CF49BB2889AF7C005F92C9 /* optimism@2x.png */; };
+        15CF49C02889AFAD005F92C9 /* pixel@3x.png in Resources */ = {isa = PBXBuildFile; fileRef = 15CF49BE2889AFAD005F92C9 /* pixel@3x.png */; };
+        15CF49C12889AFAD005F92C9 /* pixel@2x.png in Resources */ = {isa = PBXBuildFile; fileRef = 15CF49BF2889AFAD005F92C9 /* pixel@2x.png */; };
+        15D66135277A751C0082F041 /* SelectTokenIntent.intentdefinition in Sources */ = {isa = PBXBuildFile; fileRef = 15D66139277A751C0082F041 /* SelectTokenIntent.intentdefinition */; };
+        15D66136277A751C0082F041 /* SelectTokenIntent.intentdefinition in Sources */ = {isa = PBXBuildFile; fileRef = 15D66139277A751C0082F041 /* SelectTokenIntent.intentdefinition */; };
+        15D66137277A751C0082F041 /* SelectTokenIntent.intentdefinition in Sources */ = {isa = PBXBuildFile; fileRef = 15D66139277A751C0082F041 /* SelectTokenIntent.intentdefinition */; };
+        15E531D5242B28EF00797B89 /* UIImageViewWithPersistentAnimations.swift in Sources */ = {isa = PBXBuildFile; fileRef = 15E531D4242B28EF00797B89 /* UIImageViewWithPersistentAnimations.swift */; };
+        15E531DA242DAB7100797B89 /* NotificationManager.m in Sources */ = {isa = PBXBuildFile; fileRef = 15E531D9242DAB7100797B89 /* NotificationManager.m */; };
+        24979E8920F84250007EB0DA /* GoogleService-Info.plist in Resources */ = {isa = PBXBuildFile; fileRef = 24979E7720F84004007EB0DA /* GoogleService-Info.plist */; };
+        3DF44C4DB9BBD6F53F5DEC74 /* libPods-PriceWidgetExtension.a in Frameworks */ = {isa = PBXBuildFile; fileRef = 55A107F70E6357301AA3FC1D /* libPods-PriceWidgetExtension.a */; };
+        4D098C2F2811A9A5006A801A /* RNStartTime.m in Sources */ = {isa = PBXBuildFile; fileRef = 4D098C2E2811A9A5006A801A /* RNStartTime.m */; };
+        6630540924A38A1900E5B030 /* RainbowText.m in Sources */ = {isa = PBXBuildFile; fileRef = 6630540824A38A1900E5B030 /* RainbowText.m */; };
+        6635730624939991006ACFA6 /* SafeStoreReview.m in Sources */ = {isa = PBXBuildFile; fileRef = 6635730524939991006ACFA6 /* SafeStoreReview.m */; };
+        6655FFB425BB2B0700642961 /* ThemeModule.m in Sources */ = {isa = PBXBuildFile; fileRef = 6655FFB325BB2B0700642961 /* ThemeModule.m */; };
+        66A1FEB424AB641100C3F539 /* RNCMScreenStack.m in Sources */ = {isa = PBXBuildFile; fileRef = 66A1FEB024AB641100C3F539 /* RNCMScreenStack.m */; };
+        66A1FEB524AB641100C3F539 /* UIViewController+slack.swift in Sources */ = {isa = PBXBuildFile; fileRef = 66A1FEB124AB641100C3F539 /* UIViewController+slack.swift */; };
+        66A1FEB624AB641100C3F539 /* RNCMScreen.m in Sources */ = {isa = PBXBuildFile; fileRef = 66A1FEB324AB641100C3F539 /* RNCMScreen.m */; };
+        66A1FEBC24ACBBE600C3F539 /* RNCMPortal.m in Sources */ = {isa = PBXBuildFile; fileRef = 66A1FEBB24ACBBE600C3F539 /* RNCMPortal.m */; };
+        66A28EB024CAF1B500410A88 /* TestFlight.m in Sources */ = {isa = PBXBuildFile; fileRef = 66A28EAF24CAF1B500410A88 /* TestFlight.m */; };
+        66FEC91623EDA14000A0F367 /* RoundedCornerView.swift in Sources */ = {isa = PBXBuildFile; fileRef = 66FEC91523EDA13F00A0F367 /* RoundedCornerView.swift */; };
+        723AF393A9E4E704CE69EB79 /* libPods-ImageNotification.a in Frameworks */ = {isa = PBXBuildFile; fileRef = E3AB7966A0D6409F34360B7D /* libPods-ImageNotification.a */; };
+        7287CE1EC33B4913AEE1F4B6 /* SFMono-Medium.otf in Resources */ = {isa = PBXBuildFile; fileRef = 668A9E253DAF444A90ECB997 /* SFMono-Medium.otf */; };
+        9F6A73FB333599306FF4EE40 /* libPods-SelectTokenIntent.a in Frameworks */ = {isa = PBXBuildFile; fileRef = CA779B9622D8F2F0EB679EDE /* libPods-SelectTokenIntent.a */; };
+        A4277D9F23CBD1910042BAF4 /* Extensions.swift in Sources */ = {isa = PBXBuildFile; fileRef = A4277D9E23CBD1910042BAF4 /* Extensions.swift */; };
+        A4277DA323CFE85F0042BAF4 /* Theme.swift in Sources */ = {isa = PBXBuildFile; fileRef = A4277DA223CFE85F0042BAF4 /* Theme.swift */; };
+        A44A4EEE23EC928900B543F1 /* CoinIconWithProgressBar.swift in Sources */ = {isa = PBXBuildFile; fileRef = A44A4EED23EC928900B543F1 /* CoinIconWithProgressBar.swift */; };
+        A4704B4823C546DA00E50E4B /* TransactionListViewCell.swift in Sources */ = {isa = PBXBuildFile; fileRef = A4704B4023C546D900E50E4B /* TransactionListViewCell.swift */; };
+        A4704B4923C546DA00E50E4B /* TransactionListView.swift in Sources */ = {isa = PBXBuildFile; fileRef = A4704B4123C546D900E50E4B /* TransactionListView.swift */; };
+        A4704B4D23C546DA00E50E4B /* TransactionListViewCell.xib in Resources */ = {isa = PBXBuildFile; fileRef = A4704B4623C546D900E50E4B /* TransactionListViewCell.xib */; };
+        A477567C23DB2FAA005AE8FD /* Transaction.swift in Sources */ = {isa = PBXBuildFile; fileRef = A477567B23DB2FAA005AE8FD /* Transaction.swift */; };
+        A477567E23DB3A85005AE8FD /* TransactionListViewManager.m in Sources */ = {isa = PBXBuildFile; fileRef = A477567D23DB3A85005AE8FD /* TransactionListViewManager.m */; };
+        A485E61423C8ED6000E5C3D4 /* TransactionListViewHeader.swift in Sources */ = {isa = PBXBuildFile; fileRef = A485E61323C8ED6000E5C3D4 /* TransactionListViewHeader.swift */; };
+        A485E61623C8F4A400E5C3D4 /* TransactionListViewHeader.xib in Resources */ = {isa = PBXBuildFile; fileRef = A485E61223C8EC4400E5C3D4 /* TransactionListViewHeader.xib */; };
+        A49B52AF23DB411900A00918 /* TransactionRequest.swift in Sources */ = {isa = PBXBuildFile; fileRef = A49B52AE23DB411900A00918 /* TransactionRequest.swift */; };
+        A49B52B423DB5D1100A00918 /* TransactionViewModelTransactionItem.swift in Sources */ = {isa = PBXBuildFile; fileRef = A49B52B323DB5D1100A00918 /* TransactionViewModelTransactionItem.swift */; };
+        A49B52B623DB5D5600A00918 /* TransactionViewModelProtocol.swift in Sources */ = {isa = PBXBuildFile; fileRef = A49B52B523DB5D5600A00918 /* TransactionViewModelProtocol.swift */; };
+        A49B52B823DB5F7200A00918 /* TransactionViewModelTransactionRequestItem.swift in Sources */ = {isa = PBXBuildFile; fileRef = A49B52B723DB5F7200A00918 /* TransactionViewModelTransactionRequestItem.swift */; };
+        A49B52BC23DBA61200A00918 /* TransactionData.swift in Sources */ = {isa = PBXBuildFile; fileRef = A49B52BB23DBA61100A00918 /* TransactionData.swift */; };
+        A49B52C023DCCDA800A00918 /* TransactionRequestSection.swift in Sources */ = {isa = PBXBuildFile; fileRef = A49B52BF23DCCDA800A00918 /* TransactionRequestSection.swift */; };
+        A49B52C223DCD11D00A00918 /* TransactionSection.swift in Sources */ = {isa = PBXBuildFile; fileRef = A49B52C123DCD11D00A00918 /* TransactionSection.swift */; };
+        A4AF3CCE23DA37F700F230F3 /* TransactionListRequestViewCell.xib in Resources */ = {isa = PBXBuildFile; fileRef = A4AF3CCD23DA37F700F230F3 /* TransactionListRequestViewCell.xib */; };
+        A4AF3CD023DA3A0F00F230F3 /* TransactionListRequestViewCell.swift in Sources */ = {isa = PBXBuildFile; fileRef = A4AF3CCF23DA3A0F00F230F3 /* TransactionListRequestViewCell.swift */; };
+        A4D04BA923D12F99008C1DEC /* Button.swift in Sources */ = {isa = PBXBuildFile; fileRef = A4D04BA823D12F99008C1DEC /* Button.swift */; };
+        A4D04BAC23D12FD5008C1DEC /* ButtonManager.m in Sources */ = {isa = PBXBuildFile; fileRef = A4D04BAB23D12FD5008C1DEC /* ButtonManager.m */; };
+        A4F8DACB23DF85DF00560E47 /* TransactionListBaseCell.swift in Sources */ = {isa = PBXBuildFile; fileRef = A4F8DACA23DF85DF00560E47 /* TransactionListBaseCell.swift */; };
+        AA6228EF24272F510078BDAA /* SF-Pro-Rounded-Bold.otf in Resources */ = {isa = PBXBuildFile; fileRef = AA6228EB24272B200078BDAA /* SF-Pro-Rounded-Bold.otf */; };
+        AA6228F024272F510078BDAA /* SF-Pro-Rounded-Heavy.otf in Resources */ = {isa = PBXBuildFile; fileRef = AA6228EC24272B200078BDAA /* SF-Pro-Rounded-Heavy.otf */; };
+        AA6228F124272F510078BDAA /* SF-Pro-Rounded-Medium.otf in Resources */ = {isa = PBXBuildFile; fileRef = AA6228ED24272B200078BDAA /* SF-Pro-Rounded-Medium.otf */; };
+        AA6228F224272F510078BDAA /* SF-Pro-Rounded-Regular.otf in Resources */ = {isa = PBXBuildFile; fileRef = AA6228EE24272B200078BDAA /* SF-Pro-Rounded-Regular.otf */; };
+        AA6228F324272F510078BDAA /* SF-Pro-Rounded-Semibold.otf in Resources */ = {isa = PBXBuildFile; fileRef = AA6228EA24272B200078BDAA /* SF-Pro-Rounded-Semibold.otf */; };
+        B52242E628B1B11F0024D19D /* smol@2x.png in Resources */ = {isa = PBXBuildFile; fileRef = B52242E428B1B11F0024D19D /* smol@2x.png */; };
+        B52242E728B1B11F0024D19D /* smol@3x.png in Resources */ = {isa = PBXBuildFile; fileRef = B52242E528B1B11F0024D19D /* smol@3x.png */; };
+        B54C1D1029358946007560D9 /* golddoge@3x.png in Resources */ = {isa = PBXBuildFile; fileRef = B54C1D0C29358945007560D9 /* golddoge@3x.png */; };
+        B54C1D1129358946007560D9 /* golddoge@2x.png in Resources */ = {isa = PBXBuildFile; fileRef = B54C1D0D29358945007560D9 /* golddoge@2x.png */; };
+        B54C1D1229358946007560D9 /* raindoge@3x.png in Resources */ = {isa = PBXBuildFile; fileRef = B54C1D0E29358946007560D9 /* raindoge@3x.png */; };
+        B54C1D1329358946007560D9 /* raindoge@2x.png in Resources */ = {isa = PBXBuildFile; fileRef = B54C1D0F29358946007560D9 /* raindoge@2x.png */; };
+        B7A3E82A4C4449F4A18EB5C2 /* SFMono-Regular.otf in Resources */ = {isa = PBXBuildFile; fileRef = 95F2888C850F40C8A26E083B /* SFMono-Regular.otf */; };
+        C04D10F025AFC8C1003BEF7A /* Extras.json in Resources */ = {isa = PBXBuildFile; fileRef = C04D10EF25AFC8C1003BEF7A /* Extras.json */; };
+        C1038325273C2D0C00B18210 /* PriceWidgetView.swift in Sources */ = {isa = PBXBuildFile; fileRef = C16DCF75272BA7AA00FF5C78 /* PriceWidgetView.swift */; };
+        C1038337273C5C4200B18210 /* PriceWidget.swift in Sources */ = {isa = PBXBuildFile; fileRef = C16DCF62272BA6EF00FF5C78 /* PriceWidget.swift */; };
+        C11640E8274DC10B00C9120A /* UIColor.swift in Sources */ = {isa = PBXBuildFile; fileRef = C11640E7274DC10B00C9120A /* UIColor.swift */; };
+        C11640E9274DC10C00C9120A /* UIColor.swift in Sources */ = {isa = PBXBuildFile; fileRef = C11640E7274DC10B00C9120A /* UIColor.swift */; };
+        C11640EA274DC10C00C9120A /* UIColor.swift in Sources */ = {isa = PBXBuildFile; fileRef = C11640E7274DC10B00C9120A /* UIColor.swift */; };
+        C127238A274EBBB6006AC743 /* CurrencyDetails.swift in Sources */ = {isa = PBXBuildFile; fileRef = C1272389274EBBB6006AC743 /* CurrencyDetails.swift */; };
+        C127238B274EBBB6006AC743 /* CurrencyDetails.swift in Sources */ = {isa = PBXBuildFile; fileRef = C1272389274EBBB6006AC743 /* CurrencyDetails.swift */; };
+        C127238C274EBBB6006AC743 /* CurrencyDetails.swift in Sources */ = {isa = PBXBuildFile; fileRef = C1272389274EBBB6006AC743 /* CurrencyDetails.swift */; };
+        C151287F2739F676006517AB /* IconProvider.swift in Sources */ = {isa = PBXBuildFile; fileRef = C151287D2739F676006517AB /* IconProvider.swift */; };
+        C15128802739F676006517AB /* IconProvider.swift in Sources */ = {isa = PBXBuildFile; fileRef = C151287D2739F676006517AB /* IconProvider.swift */; };
+        C16DCF5E272BA6EF00FF5C78 /* WidgetKit.framework in Frameworks */ = {isa = PBXBuildFile; fileRef = C16DCF5D272BA6EF00FF5C78 /* WidgetKit.framework */; };
+        C16DCF60272BA6EF00FF5C78 /* SwiftUI.framework in Frameworks */ = {isa = PBXBuildFile; fileRef = C16DCF5F272BA6EF00FF5C78 /* SwiftUI.framework */; };
+        C16DCF63272BA6EF00FF5C78 /* PriceWidget.swift in Sources */ = {isa = PBXBuildFile; fileRef = C16DCF62272BA6EF00FF5C78 /* PriceWidget.swift */; };
+        C16DCF65272BA6F000FF5C78 /* Assets.xcassets in Resources */ = {isa = PBXBuildFile; fileRef = C16DCF64272BA6F000FF5C78 /* Assets.xcassets */; };
+        C16DCF69272BA6F000FF5C78 /* PriceWidgetExtension.appex in Embed App Extensions */ = {isa = PBXBuildFile; fileRef = C16DCF5C272BA6EF00FF5C78 /* PriceWidgetExtension.appex */; settings = {ATTRIBUTES = (RemoveHeadersOnCopy, ); }; };
+        C16DCF71272BA75700FF5C78 /* CoinGeckoToken.swift in Sources */ = {isa = PBXBuildFile; fileRef = C16DCF6F272BA75700FF5C78 /* CoinGeckoToken.swift */; };
+        C16DCF74272BA77A00FF5C78 /* TokenProvider.swift in Sources */ = {isa = PBXBuildFile; fileRef = C16DCF72272BA77A00FF5C78 /* TokenProvider.swift */; };
+        C16DCF81272BAB9500FF5C78 /* Intents.framework in Frameworks */ = {isa = PBXBuildFile; fileRef = C16DCF80272BAB9500FF5C78 /* Intents.framework */; };
+        C16DCF84272BAB9500FF5C78 /* IntentHandler.swift in Sources */ = {isa = PBXBuildFile; fileRef = C16DCF83272BAB9500FF5C78 /* IntentHandler.swift */; };
+        C16DCF99272BAB9600FF5C78 /* SelectTokenIntent.appex in Embed App Extensions */ = {isa = PBXBuildFile; fileRef = C16DCF7F272BAB9500FF5C78 /* SelectTokenIntent.appex */; settings = {ATTRIBUTES = (RemoveHeadersOnCopy, ); }; };
+        C16DCFA6272BABC700FF5C78 /* CoinGeckoToken.swift in Sources */ = {isa = PBXBuildFile; fileRef = C16DCF6F272BA75700FF5C78 /* CoinGeckoToken.swift */; };
+        C16DCFA8272BABCB00FF5C78 /* TokenProvider.swift in Sources */ = {isa = PBXBuildFile; fileRef = C16DCF72272BA77A00FF5C78 /* TokenProvider.swift */; };
+        C16DCFAC272BB8ED00FF5C78 /* PriceDataProvider.swift in Sources */ = {isa = PBXBuildFile; fileRef = C16DCFAA272BB8ED00FF5C78 /* PriceDataProvider.swift */; };
+        C16DCFAD272BB8ED00FF5C78 /* PriceDataProvider.swift in Sources */ = {isa = PBXBuildFile; fileRef = C16DCFAA272BB8ED00FF5C78 /* PriceDataProvider.swift */; };
+        C16DCFB1272BB8FC00FF5C78 /* PriceData.swift in Sources */ = {isa = PBXBuildFile; fileRef = C16DCFAF272BB8FC00FF5C78 /* PriceData.swift */; };
+        C16DCFB2272BB8FC00FF5C78 /* PriceData.swift in Sources */ = {isa = PBXBuildFile; fileRef = C16DCFAF272BB8FC00FF5C78 /* PriceData.swift */; };
+        C16DCFB6272BC8F100FF5C78 /* TokenData.swift in Sources */ = {isa = PBXBuildFile; fileRef = C16DCFB4272BC8F100FF5C78 /* TokenData.swift */; };
+        C16DCFB7272BC8F100FF5C78 /* TokenData.swift in Sources */ = {isa = PBXBuildFile; fileRef = C16DCFB4272BC8F100FF5C78 /* TokenData.swift */; };
+        C179298527499A5B00044684 /* Constants.swift in Sources */ = {isa = PBXBuildFile; fileRef = C179298427499A5B00044684 /* Constants.swift */; };
+        C179298627499A5B00044684 /* Constants.swift in Sources */ = {isa = PBXBuildFile; fileRef = C179298427499A5B00044684 /* Constants.swift */; };
+        C179298727499A5B00044684 /* Constants.swift in Sources */ = {isa = PBXBuildFile; fileRef = C179298427499A5B00044684 /* Constants.swift */; };
+        C18C8E022798B02700D38B34 /* CurrencyProvider.swift in Sources */ = {isa = PBXBuildFile; fileRef = C18C8E012798B02700D38B34 /* CurrencyProvider.swift */; };
+        C18C8E032798B02700D38B34 /* CurrencyProvider.swift in Sources */ = {isa = PBXBuildFile; fileRef = C18C8E012798B02700D38B34 /* CurrencyProvider.swift */; };
+        C18C8E042798B02700D38B34 /* CurrencyProvider.swift in Sources */ = {isa = PBXBuildFile; fileRef = C18C8E012798B02700D38B34 /* CurrencyProvider.swift */; };
+        C18FCD32273C62230079CE28 /* PriceWidgetView.swift in Sources */ = {isa = PBXBuildFile; fileRef = C16DCF75272BA7AA00FF5C78 /* PriceWidgetView.swift */; };
+        C18FCD37273C62C50079CE28 /* PriceWidgetView.swift in Sources */ = {isa = PBXBuildFile; fileRef = C16DCF75272BA7AA00FF5C78 /* PriceWidgetView.swift */; };
+        C18FCD39273C64C90079CE28 /* TokenData.swift in Sources */ = {isa = PBXBuildFile; fileRef = C16DCFB4272BC8F100FF5C78 /* TokenData.swift */; };
+        C18FCD3B273C64CF0079CE28 /* UIImage.swift in Sources */ = {isa = PBXBuildFile; fileRef = C1C61A6C272C9C8D00E5C0B3 /* UIImage.swift */; };
+        C18FCD3C273C64D10079CE28 /* TokenDetails.swift in Sources */ = {isa = PBXBuildFile; fileRef = C1EB012E2731B68400830E70 /* TokenDetails.swift */; };
+        C18FCD3D273C64D40079CE28 /* RainbowTokenList.swift in Sources */ = {isa = PBXBuildFile; fileRef = C1C61A902731A05700E5C0B3 /* RainbowTokenList.swift */; };
+        C18FCD3E273C64D60079CE28 /* PriceData.swift in Sources */ = {isa = PBXBuildFile; fileRef = C16DCFAF272BB8FC00FF5C78 /* PriceData.swift */; };
+        C18FCD3F273C64D80079CE28 /* CoinGeckoToken.swift in Sources */ = {isa = PBXBuildFile; fileRef = C16DCF6F272BA75700FF5C78 /* CoinGeckoToken.swift */; };
+        C18FCD41273C64DE0079CE28 /* IconProvider.swift in Sources */ = {isa = PBXBuildFile; fileRef = C151287D2739F676006517AB /* IconProvider.swift */; };
+        C18FCD42273C64E10079CE28 /* TokenProvider.swift in Sources */ = {isa = PBXBuildFile; fileRef = C16DCF72272BA77A00FF5C78 /* TokenProvider.swift */; };
+        C18FCD43273C64E40079CE28 /* PriceDataProvider.swift in Sources */ = {isa = PBXBuildFile; fileRef = C16DCFAA272BB8ED00FF5C78 /* PriceDataProvider.swift */; };
+        C1AA308F27338F2B00136A9A /* SF-Pro-Rounded-Bold.otf in Resources */ = {isa = PBXBuildFile; fileRef = AA6228EB24272B200078BDAA /* SF-Pro-Rounded-Bold.otf */; };
+        C1AA309027338F2B00136A9A /* SF-Pro-Rounded-Regular.otf in Resources */ = {isa = PBXBuildFile; fileRef = AA6228EE24272B200078BDAA /* SF-Pro-Rounded-Regular.otf */; };
+        C1AA309127338F2B00136A9A /* SFMono-Medium.otf in Resources */ = {isa = PBXBuildFile; fileRef = 668A9E253DAF444A90ECB997 /* SFMono-Medium.otf */; };
+        C1AA309227338F2B00136A9A /* SF-Pro-Rounded-Medium.otf in Resources */ = {isa = PBXBuildFile; fileRef = AA6228ED24272B200078BDAA /* SF-Pro-Rounded-Medium.otf */; };
+        C1AA309327338F2B00136A9A /* SF-Pro-Rounded-Semibold.otf in Resources */ = {isa = PBXBuildFile; fileRef = AA6228EA24272B200078BDAA /* SF-Pro-Rounded-Semibold.otf */; };
+        C1AA309427338F2B00136A9A /* SFMono-Regular.otf in Resources */ = {isa = PBXBuildFile; fileRef = 95F2888C850F40C8A26E083B /* SFMono-Regular.otf */; };
+        C1AA309527338F2B00136A9A /* SF-Pro-Rounded-Heavy.otf in Resources */ = {isa = PBXBuildFile; fileRef = AA6228EC24272B200078BDAA /* SF-Pro-Rounded-Heavy.otf */; };
+        C1C61A6E272C9C8D00E5C0B3 /* UIImage.swift in Sources */ = {isa = PBXBuildFile; fileRef = C1C61A6C272C9C8D00E5C0B3 /* UIImage.swift */; };
+        C1C61A6F272C9C8D00E5C0B3 /* UIImage.swift in Sources */ = {isa = PBXBuildFile; fileRef = C1C61A6C272C9C8D00E5C0B3 /* UIImage.swift */; };
+        C1C61A82272CBDA100E5C0B3 /* Images.xcassets in Resources */ = {isa = PBXBuildFile; fileRef = C1C61A81272CBDA100E5C0B3 /* Images.xcassets */; };
+        C1C61A83272CBDA100E5C0B3 /* Images.xcassets in Resources */ = {isa = PBXBuildFile; fileRef = C1C61A81272CBDA100E5C0B3 /* Images.xcassets */; };
+        C1C61A84272CBDA100E5C0B3 /* Images.xcassets in Resources */ = {isa = PBXBuildFile; fileRef = C1C61A81272CBDA100E5C0B3 /* Images.xcassets */; };
+        C1C61A922731A05700E5C0B3 /* RainbowTokenList.swift in Sources */ = {isa = PBXBuildFile; fileRef = C1C61A902731A05700E5C0B3 /* RainbowTokenList.swift */; };
+        C1C61A932731A05700E5C0B3 /* RainbowTokenList.swift in Sources */ = {isa = PBXBuildFile; fileRef = C1C61A902731A05700E5C0B3 /* RainbowTokenList.swift */; };
+        C1EB01302731B68400830E70 /* TokenDetails.swift in Sources */ = {isa = PBXBuildFile; fileRef = C1EB012E2731B68400830E70 /* TokenDetails.swift */; };
+        C1EB01312731B68400830E70 /* TokenDetails.swift in Sources */ = {isa = PBXBuildFile; fileRef = C1EB012E2731B68400830E70 /* TokenDetails.swift */; };
+        C72F456C99A646399192517D /* libz.tbd in Frameworks */ = {isa = PBXBuildFile; fileRef = 98AED33BAB4247CEBEF8464D /* libz.tbd */; };
+        ED2971652150620600B7C4FE /* JavaScriptCore.framework in Frameworks */ = {isa = PBXBuildFile; fileRef = ED2971642150620600B7C4FE /* JavaScriptCore.framework */; };
+        F6713C8A94A8091FBC58F74D /* libPods-Rainbow.a in Frameworks */ = {isa = PBXBuildFile; fileRef = EC48DCBE40A40BC2C0119913 /* libPods-Rainbow.a */; };
 /* End PBXBuildFile section */
 
 /* Begin PBXContainerItemProxy section */
-		0299CE7D2886202800B5C7E7 /* PBXContainerItemProxy */ = {
-			isa = PBXContainerItemProxy;
-			containerPortal = 83CBB9F71A601CBA00E9B192 /* Project object */;
-			proxyType = 1;
-			remoteGlobalIDString = 0299CE762886202800B5C7E7;
-			remoteInfo = ImageNotification;
-		};
-		C16DCF67272BA6F000FF5C78 /* PBXContainerItemProxy */ = {
-			isa = PBXContainerItemProxy;
-			containerPortal = 83CBB9F71A601CBA00E9B192 /* Project object */;
-			proxyType = 1;
-			remoteGlobalIDString = C16DCF5B272BA6EF00FF5C78;
-			remoteInfo = PriceWidgetExtension;
-		};
-		C16DCF97272BAB9600FF5C78 /* PBXContainerItemProxy */ = {
-			isa = PBXContainerItemProxy;
-			containerPortal = 83CBB9F71A601CBA00E9B192 /* Project object */;
-			proxyType = 1;
-			remoteGlobalIDString = C16DCF7E272BAB9500FF5C78;
-			remoteInfo = SelectTokenIntent;
-		};
+        0299CE7D2886202800B5C7E7 /* PBXContainerItemProxy */ = {
+            isa = PBXContainerItemProxy;
+            containerPortal = 83CBB9F71A601CBA00E9B192 /* Project object */;
+            proxyType = 1;
+            remoteGlobalIDString = 0299CE762886202800B5C7E7;
+            remoteInfo = ImageNotification;
+        };
+        C16DCF67272BA6F000FF5C78 /* PBXContainerItemProxy */ = {
+            isa = PBXContainerItemProxy;
+            containerPortal = 83CBB9F71A601CBA00E9B192 /* Project object */;
+            proxyType = 1;
+            remoteGlobalIDString = C16DCF5B272BA6EF00FF5C78;
+            remoteInfo = PriceWidgetExtension;
+        };
+        C16DCF97272BAB9600FF5C78 /* PBXContainerItemProxy */ = {
+            isa = PBXContainerItemProxy;
+            containerPortal = 83CBB9F71A601CBA00E9B192 /* Project object */;
+            proxyType = 1;
+            remoteGlobalIDString = C16DCF7E272BAB9500FF5C78;
+            remoteInfo = SelectTokenIntent;
+        };
 /* End PBXContainerItemProxy section */
 
 /* Begin PBXCopyFilesBuildPhase section */
-		668ADB3225A4E3A40050859D /* Embed App Extensions */ = {
-			isa = PBXCopyFilesBuildPhase;
-			buildActionMask = 2147483647;
-			dstPath = "";
-			dstSubfolderSpec = 13;
-			files = (
-				0299CE7F2886202800B5C7E7 /* ImageNotification.appex in Embed App Extensions */,
-				C16DCF99272BAB9600FF5C78 /* SelectTokenIntent.appex in Embed App Extensions */,
-				C16DCF69272BA6F000FF5C78 /* PriceWidgetExtension.appex in Embed App Extensions */,
-			);
-			name = "Embed App Extensions";
-			runOnlyForDeploymentPostprocessing = 0;
-		};
+        668ADB3225A4E3A40050859D /* Embed App Extensions */ = {
+            isa = PBXCopyFilesBuildPhase;
+            buildActionMask = 2147483647;
+            dstPath = "";
+            dstSubfolderSpec = 13;
+            files = (
+                0299CE7F2886202800B5C7E7 /* ImageNotification.appex in Embed App Extensions */,
+                C16DCF99272BAB9600FF5C78 /* SelectTokenIntent.appex in Embed App Extensions */,
+                C16DCF69272BA6F000FF5C78 /* PriceWidgetExtension.appex in Embed App Extensions */,
+            );
+            name = "Embed App Extensions";
+            runOnlyForDeploymentPostprocessing = 0;
+        };
 /* End PBXCopyFilesBuildPhase section */
 
 /* Begin PBXFileReference section */
-		008F07F21AC5B25A0029DE68 /* main.jsbundle */ = {isa = PBXFileReference; fileEncoding = 4; lastKnownFileType = text; path = main.jsbundle; sourceTree = "<group>"; };
-		00E356F11AD99517003FC87E /* Info.plist */ = {isa = PBXFileReference; lastKnownFileType = text.plist.xml; path = Info.plist; sourceTree = "<group>"; };
-		00E356F21AD99517003FC87E /* RainbowTests.m */ = {isa = PBXFileReference; lastKnownFileType = sourcecode.c.objc; path = RainbowTests.m; sourceTree = "<group>"; };
-		0299CE772886202800B5C7E7 /* ImageNotification.appex */ = {isa = PBXFileReference; explicitFileType = "wrapper.app-extension"; includeInIndex = 0; path = ImageNotification.appex; sourceTree = BUILT_PRODUCTS_DIR; };
-		0299CE792886202800B5C7E7 /* NotificationService.h */ = {isa = PBXFileReference; lastKnownFileType = sourcecode.c.h; path = NotificationService.h; sourceTree = "<group>"; };
-		0299CE7A2886202800B5C7E7 /* NotificationService.m */ = {isa = PBXFileReference; lastKnownFileType = sourcecode.c.objc; path = NotificationService.m; sourceTree = "<group>"; };
-		0299CE7C2886202800B5C7E7 /* Info.plist */ = {isa = PBXFileReference; lastKnownFileType = text.plist.xml; path = Info.plist; sourceTree = "<group>"; };
-		0299CE852886246C00B5C7E7 /* libFirebaseCore.a */ = {isa = PBXFileReference; explicitFileType = archive.ar; path = libFirebaseCore.a; sourceTree = BUILT_PRODUCTS_DIR; };
-		13B07F961A680F5B00A75B9A /* Rainbow.app */ = {isa = PBXFileReference; explicitFileType = wrapper.application; includeInIndex = 0; path = Rainbow.app; sourceTree = BUILT_PRODUCTS_DIR; };
-		13B07FAF1A68108700A75B9A /* AppDelegate.h */ = {isa = PBXFileReference; fileEncoding = 4; lastKnownFileType = sourcecode.c.h; name = AppDelegate.h; path = Rainbow/AppDelegate.h; sourceTree = "<group>"; };
-		13B07FB01A68108700A75B9A /* AppDelegate.mm */ = {isa = PBXFileReference; fileEncoding = 4; lastKnownFileType = sourcecode.cpp.objcpp; name = AppDelegate.mm; path = Rainbow/AppDelegate.mm; sourceTree = "<group>"; };
-		13B07FB21A68108700A75B9A /* Base */ = {isa = PBXFileReference; lastKnownFileType = file.xib; name = Base; path = Base.lproj/LaunchScreen.xib; sourceTree = "<group>"; };
-		13B07FB61A68108700A75B9A /* Info.plist */ = {isa = PBXFileReference; fileEncoding = 4; lastKnownFileType = text.plist.xml; name = Info.plist; path = Rainbow/Info.plist; sourceTree = "<group>"; };
-		13B07FB71A68108700A75B9A /* main.m */ = {isa = PBXFileReference; fileEncoding = 4; lastKnownFileType = sourcecode.c.objc; name = main.m; path = Rainbow/main.m; sourceTree = "<group>"; };
-		1539422724C7C7E100E4A9D1 /* Settings.bundle */ = {isa = PBXFileReference; lastKnownFileType = "wrapper.plug-in"; path = Settings.bundle; sourceTree = "<group>"; };
-		1539422C24C7CF9300E4A9D1 /* SettingsBundleHelper.swift */ = {isa = PBXFileReference; lastKnownFileType = sourcecode.swift; path = SettingsBundleHelper.swift; sourceTree = "<group>"; };
-		153D1AAB24777130007E4723 /* TransactionListLoadingViewCell.swift */ = {isa = PBXFileReference; lastKnownFileType = sourcecode.swift; path = TransactionListLoadingViewCell.swift; sourceTree = "<group>"; };
-		153D1AAD24777214007E4723 /* TransactionListLoadingViewCell.xib */ = {isa = PBXFileReference; lastKnownFileType = file.xib; path = TransactionListLoadingViewCell.xib; sourceTree = "<group>"; };
-		157155032418733F009B698B /* RainbowRelease.entitlements */ = {isa = PBXFileReference; lastKnownFileType = text.plist.entitlements; name = RainbowRelease.entitlements; path = Rainbow/RainbowRelease.entitlements; sourceTree = "<group>"; };
-		157155042418734C009B698B /* RainbowDebug.entitlements */ = {isa = PBXFileReference; lastKnownFileType = text.plist.entitlements; name = RainbowDebug.entitlements; path = Rainbow/RainbowDebug.entitlements; sourceTree = "<group>"; };
-		15C3987D2880EDFF006033AC /* og@3x.png */ = {isa = PBXFileReference; lastKnownFileType = image.png; path = "og@3x.png"; sourceTree = "<group>"; };
-		15C3987F2880EDFF006033AC /* og@2x.png */ = {isa = PBXFileReference; lastKnownFileType = image.png; path = "og@2x.png"; sourceTree = "<group>"; };
-		15CF49BA2889AF7C005F92C9 /* optimism@3x.png */ = {isa = PBXFileReference; lastKnownFileType = image.png; path = "optimism@3x.png"; sourceTree = "<group>"; };
-		15CF49BB2889AF7C005F92C9 /* optimism@2x.png */ = {isa = PBXFileReference; lastKnownFileType = image.png; path = "optimism@2x.png"; sourceTree = "<group>"; };
-		15CF49BE2889AFAD005F92C9 /* pixel@3x.png */ = {isa = PBXFileReference; lastKnownFileType = image.png; path = "pixel@3x.png"; sourceTree = "<group>"; };
-		15CF49BF2889AFAD005F92C9 /* pixel@2x.png */ = {isa = PBXFileReference; lastKnownFileType = image.png; path = "pixel@2x.png"; sourceTree = "<group>"; };
-		15D66138277A751C0082F041 /* Base */ = {isa = PBXFileReference; lastKnownFileType = file.intentdefinition; name = Base; path = Base.lproj/SelectTokenIntent.intentdefinition; sourceTree = "<group>"; };
-		15D6613B277A75230082F041 /* English */ = {isa = PBXFileReference; lastKnownFileType = text.plist.strings; name = English; path = English.lproj/SelectTokenIntent.strings; sourceTree = "<group>"; };
-		15D6613D277A75240082F041 /* en */ = {isa = PBXFileReference; lastKnownFileType = text.plist.strings; name = en; path = en.lproj/SelectTokenIntent.strings; sourceTree = "<group>"; };
-		15DC38CD247E0E0900919009 /* release.xcconfig */ = {isa = PBXFileReference; lastKnownFileType = text.xcconfig; path = release.xcconfig; sourceTree = SOURCE_ROOT; };
-		15DC38CE247E0E0900919009 /* debug.xcconfig */ = {isa = PBXFileReference; lastKnownFileType = text.xcconfig; path = debug.xcconfig; sourceTree = SOURCE_ROOT; };
-		15DC38CF247E0E0A00919009 /* localrelease.xcconfig */ = {isa = PBXFileReference; lastKnownFileType = text.xcconfig; path = localrelease.xcconfig; sourceTree = SOURCE_ROOT; };
-		15DC38D0247E0E0A00919009 /* staging.xcconfig */ = {isa = PBXFileReference; lastKnownFileType = text.xcconfig; path = staging.xcconfig; sourceTree = SOURCE_ROOT; };
-		15E531D4242B28EF00797B89 /* UIImageViewWithPersistentAnimations.swift */ = {isa = PBXFileReference; lastKnownFileType = sourcecode.swift; path = UIImageViewWithPersistentAnimations.swift; sourceTree = "<group>"; };
-		15E531D8242DAB7100797B89 /* NotificationManager.h */ = {isa = PBXFileReference; lastKnownFileType = sourcecode.c.h; path = NotificationManager.h; sourceTree = "<group>"; };
-		15E531D9242DAB7100797B89 /* NotificationManager.m */ = {isa = PBXFileReference; lastKnownFileType = sourcecode.c.objc; path = NotificationManager.m; sourceTree = "<group>"; };
-		24979E3620F84003007EB0DA /* Protobuf.framework */ = {isa = PBXFileReference; lastKnownFileType = wrapper.framework; name = Protobuf.framework; path = Frameworks/Protobuf.framework; sourceTree = "<group>"; };
-		24979E7420F84004007EB0DA /* FirebaseAnalytics.framework */ = {isa = PBXFileReference; lastKnownFileType = wrapper.framework; name = FirebaseAnalytics.framework; path = Frameworks/FirebaseAnalytics.framework; sourceTree = "<group>"; };
-		24979E7520F84004007EB0DA /* FirebaseCore.framework */ = {isa = PBXFileReference; lastKnownFileType = wrapper.framework; name = FirebaseCore.framework; path = Frameworks/FirebaseCore.framework; sourceTree = "<group>"; };
-		24979E7620F84004007EB0DA /* FirebaseMessaging.framework */ = {isa = PBXFileReference; lastKnownFileType = wrapper.framework; name = FirebaseMessaging.framework; path = Frameworks/FirebaseMessaging.framework; sourceTree = "<group>"; };
-		24979E7720F84004007EB0DA /* GoogleService-Info.plist */ = {isa = PBXFileReference; fileEncoding = 4; lastKnownFileType = text.plist.xml; name = "GoogleService-Info.plist"; path = "Frameworks/GoogleService-Info.plist"; sourceTree = "<group>"; };
-		24979E7820F84004007EB0DA /* GoogleToolboxForMac.framework */ = {isa = PBXFileReference; lastKnownFileType = wrapper.framework; name = GoogleToolboxForMac.framework; path = Frameworks/GoogleToolboxForMac.framework; sourceTree = "<group>"; };
-		24979E7920F84004007EB0DA /* Firebase.h */ = {isa = PBXFileReference; fileEncoding = 4; lastKnownFileType = sourcecode.c.h; name = Firebase.h; path = Frameworks/Firebase.h; sourceTree = "<group>"; };
-		24979E7A20F84004007EB0DA /* FirebaseNanoPB.framework */ = {isa = PBXFileReference; lastKnownFileType = wrapper.framework; name = FirebaseNanoPB.framework; path = Frameworks/FirebaseNanoPB.framework; sourceTree = "<group>"; };
-		24979E7B20F84004007EB0DA /* FirebaseInstanceID.framework */ = {isa = PBXFileReference; lastKnownFileType = wrapper.framework; name = FirebaseInstanceID.framework; path = Frameworks/FirebaseInstanceID.framework; sourceTree = "<group>"; };
-		24979E7C20F84004007EB0DA /* FirebaseCoreDiagnostics.framework */ = {isa = PBXFileReference; lastKnownFileType = wrapper.framework; name = FirebaseCoreDiagnostics.framework; path = Frameworks/FirebaseCoreDiagnostics.framework; sourceTree = "<group>"; };
-		24979E7D20F84005007EB0DA /* module.modulemap */ = {isa = PBXFileReference; fileEncoding = 4; lastKnownFileType = "sourcecode.module-map"; name = module.modulemap; path = Frameworks/module.modulemap; sourceTree = "<group>"; };
-		24979E7E20F84005007EB0DA /* nanopb.framework */ = {isa = PBXFileReference; lastKnownFileType = wrapper.framework; name = nanopb.framework; path = Frameworks/nanopb.framework; sourceTree = "<group>"; };
-		33201222ED4B674D95D5A681 /* Pods-Rainbow.release.xcconfig */ = {isa = PBXFileReference; includeInIndex = 1; lastKnownFileType = text.xcconfig; name = "Pods-Rainbow.release.xcconfig"; path = "Target Support Files/Pods-Rainbow/Pods-Rainbow.release.xcconfig"; sourceTree = "<group>"; };
-		339896C1E709091CE1B4BCC6 /* Pods-ImageNotification.debug.xcconfig */ = {isa = PBXFileReference; includeInIndex = 1; lastKnownFileType = text.xcconfig; name = "Pods-ImageNotification.debug.xcconfig"; path = "Target Support Files/Pods-ImageNotification/Pods-ImageNotification.debug.xcconfig"; sourceTree = "<group>"; };
-		3ADE2C6E827E87D05CE931C1 /* Pods-ImageNotification.staging.xcconfig */ = {isa = PBXFileReference; includeInIndex = 1; lastKnownFileType = text.xcconfig; name = "Pods-ImageNotification.staging.xcconfig"; path = "Target Support Files/Pods-ImageNotification/Pods-ImageNotification.staging.xcconfig"; sourceTree = "<group>"; };
-		3C379D5D20FD1F92009AF81F /* Rainbow.entitlements */ = {isa = PBXFileReference; lastKnownFileType = text.plist.entitlements; name = Rainbow.entitlements; path = Rainbow/Rainbow.entitlements; sourceTree = "<group>"; };
-		3CBE29CB2381E43800BE05AC /* Rainbow-Bridging-Header.h */ = {isa = PBXFileReference; lastKnownFileType = sourcecode.c.h; path = "Rainbow-Bridging-Header.h"; sourceTree = "<group>"; };
-		405E306D36AF8C8E350B08C1 /* Pods-Rainbow.debug.xcconfig */ = {isa = PBXFileReference; includeInIndex = 1; lastKnownFileType = text.xcconfig; name = "Pods-Rainbow.debug.xcconfig"; path = "Target Support Files/Pods-Rainbow/Pods-Rainbow.debug.xcconfig"; sourceTree = "<group>"; };
-		4D098C2D2811A979006A801A /* RNStartTime.h */ = {isa = PBXFileReference; lastKnownFileType = sourcecode.c.h; path = RNStartTime.h; sourceTree = "<group>"; };
-		4D098C2E2811A9A5006A801A /* RNStartTime.m */ = {isa = PBXFileReference; lastKnownFileType = sourcecode.c.objc; path = RNStartTime.m; sourceTree = "<group>"; };
-		4D61F9B45755AD85D9E3770E /* Pods-PriceWidgetExtension.release.xcconfig */ = {isa = PBXFileReference; includeInIndex = 1; lastKnownFileType = text.xcconfig; name = "Pods-PriceWidgetExtension.release.xcconfig"; path = "Target Support Files/Pods-PriceWidgetExtension/Pods-PriceWidgetExtension.release.xcconfig"; sourceTree = "<group>"; };
-		55A107F70E6357301AA3FC1D /* libPods-PriceWidgetExtension.a */ = {isa = PBXFileReference; explicitFileType = archive.ar; includeInIndex = 0; path = "libPods-PriceWidgetExtension.a"; sourceTree = BUILT_PRODUCTS_DIR; };
-		6630540824A38A1900E5B030 /* RainbowText.m */ = {isa = PBXFileReference; lastKnownFileType = sourcecode.c.objc; path = RainbowText.m; sourceTree = "<group>"; };
-		6635730524939991006ACFA6 /* SafeStoreReview.m */ = {isa = PBXFileReference; lastKnownFileType = sourcecode.c.objc; path = SafeStoreReview.m; sourceTree = "<group>"; };
-		664612EC2748489B00B43F5A /* PriceWidgetExtension.entitlements */ = {isa = PBXFileReference; lastKnownFileType = text.plist.entitlements; path = PriceWidgetExtension.entitlements; sourceTree = "<group>"; };
-		664612ED274848B000B43F5A /* SelectTokenIntent.entitlements */ = {isa = PBXFileReference; lastKnownFileType = text.plist.entitlements; path = SelectTokenIntent.entitlements; sourceTree = "<group>"; };
-		6655FFB325BB2B0700642961 /* ThemeModule.m */ = {isa = PBXFileReference; lastKnownFileType = sourcecode.c.objc; path = ThemeModule.m; sourceTree = "<group>"; };
-		668A9E253DAF444A90ECB997 /* SFMono-Medium.otf */ = {isa = PBXFileReference; explicitFileType = undefined; fileEncoding = 9; includeInIndex = 0; lastKnownFileType = unknown; name = "SFMono-Medium.otf"; path = "../src/assets/fonts/SFMono-Medium.otf"; sourceTree = "<group>"; };
-		668ADB2C25A4E3A40050859D /* Stickers.xcassets */ = {isa = PBXFileReference; lastKnownFileType = folder.assetcatalog; path = Stickers.xcassets; sourceTree = "<group>"; };
-		668ADB2E25A4E3A40050859D /* Info.plist */ = {isa = PBXFileReference; lastKnownFileType = text.plist.xml; path = Info.plist; sourceTree = "<group>"; };
-		66A1FEAF24AB641100C3F539 /* RNCMScreenStack.h */ = {isa = PBXFileReference; fileEncoding = 4; lastKnownFileType = sourcecode.c.h; name = RNCMScreenStack.h; path = "../src/react-native-cool-modals/ios/RNCMScreenStack.h"; sourceTree = "<group>"; };
-		66A1FEB024AB641100C3F539 /* RNCMScreenStack.m */ = {isa = PBXFileReference; fileEncoding = 4; lastKnownFileType = sourcecode.c.objc; name = RNCMScreenStack.m; path = "../src/react-native-cool-modals/ios/RNCMScreenStack.m"; sourceTree = "<group>"; };
-		66A1FEB124AB641100C3F539 /* UIViewController+slack.swift */ = {isa = PBXFileReference; fileEncoding = 4; lastKnownFileType = sourcecode.swift; name = "UIViewController+slack.swift"; path = "../src/react-native-cool-modals/ios/UIViewController+slack.swift"; sourceTree = "<group>"; };
-		66A1FEB224AB641100C3F539 /* RNCMScreen.h */ = {isa = PBXFileReference; fileEncoding = 4; lastKnownFileType = sourcecode.c.h; name = RNCMScreen.h; path = "../src/react-native-cool-modals/ios/RNCMScreen.h"; sourceTree = "<group>"; };
-		66A1FEB324AB641100C3F539 /* RNCMScreen.m */ = {isa = PBXFileReference; fileEncoding = 4; lastKnownFileType = sourcecode.c.objc; name = RNCMScreen.m; path = "../src/react-native-cool-modals/ios/RNCMScreen.m"; sourceTree = "<group>"; };
-		66A1FEBB24ACBBE600C3F539 /* RNCMPortal.m */ = {isa = PBXFileReference; fileEncoding = 4; lastKnownFileType = sourcecode.c.objc; name = RNCMPortal.m; path = "../src/react-native-cool-modals/ios/RNCMPortal.m"; sourceTree = "<group>"; };
-		66A28EAF24CAF1B500410A88 /* TestFlight.m */ = {isa = PBXFileReference; lastKnownFileType = sourcecode.c.objc; path = TestFlight.m; sourceTree = "<group>"; };
-		66A29CCA2511074500481F4A /* ReaHeader.h */ = {isa = PBXFileReference; fileEncoding = 4; lastKnownFileType = sourcecode.c.h; path = ReaHeader.h; sourceTree = SOURCE_ROOT; };
-		66FEC91523EDA13F00A0F367 /* RoundedCornerView.swift */ = {isa = PBXFileReference; fileEncoding = 4; lastKnownFileType = sourcecode.swift; path = RoundedCornerView.swift; sourceTree = "<group>"; };
-		687FA32D7E1426221E5B8FB4 /* Pods-SelectTokenIntent.localrelease.xcconfig */ = {isa = PBXFileReference; includeInIndex = 1; lastKnownFileType = text.xcconfig; name = "Pods-SelectTokenIntent.localrelease.xcconfig"; path = "Target Support Files/Pods-SelectTokenIntent/Pods-SelectTokenIntent.localrelease.xcconfig"; sourceTree = "<group>"; };
-		733AB399A15EAF2ADFC19E48 /* Pods-SelectTokenIntent.release.xcconfig */ = {isa = PBXFileReference; includeInIndex = 1; lastKnownFileType = text.xcconfig; name = "Pods-SelectTokenIntent.release.xcconfig"; path = "Target Support Files/Pods-SelectTokenIntent/Pods-SelectTokenIntent.release.xcconfig"; sourceTree = "<group>"; };
-		73692C04FBE90A5E2863CBEF /* Pods-ImageNotification.release.xcconfig */ = {isa = PBXFileReference; includeInIndex = 1; lastKnownFileType = text.xcconfig; name = "Pods-ImageNotification.release.xcconfig"; path = "Target Support Files/Pods-ImageNotification/Pods-ImageNotification.release.xcconfig"; sourceTree = "<group>"; };
-		872E2EAB5DE7F56ED5A5A24B /* Pods-ImageNotification.localrelease.xcconfig */ = {isa = PBXFileReference; includeInIndex = 1; lastKnownFileType = text.xcconfig; name = "Pods-ImageNotification.localrelease.xcconfig"; path = "Target Support Files/Pods-ImageNotification/Pods-ImageNotification.localrelease.xcconfig"; sourceTree = "<group>"; };
-		87E09CA957E90697E3F0562B /* Pods-SelectTokenIntent.debug.xcconfig */ = {isa = PBXFileReference; includeInIndex = 1; lastKnownFileType = text.xcconfig; name = "Pods-SelectTokenIntent.debug.xcconfig"; path = "Target Support Files/Pods-SelectTokenIntent/Pods-SelectTokenIntent.debug.xcconfig"; sourceTree = "<group>"; };
-		8CA10DEBDA87323582898A77 /* Pods-Rainbow.localrelease.xcconfig */ = {isa = PBXFileReference; includeInIndex = 1; lastKnownFileType = text.xcconfig; name = "Pods-Rainbow.localrelease.xcconfig"; path = "Target Support Files/Pods-Rainbow/Pods-Rainbow.localrelease.xcconfig"; sourceTree = "<group>"; };
-		95F2888C850F40C8A26E083B /* SFMono-Regular.otf */ = {isa = PBXFileReference; explicitFileType = undefined; fileEncoding = 9; includeInIndex = 0; lastKnownFileType = unknown; name = "SFMono-Regular.otf"; path = "../src/assets/fonts/SFMono-Regular.otf"; sourceTree = "<group>"; };
-		98AED33BAB4247CEBEF8464D /* libz.tbd */ = {isa = PBXFileReference; explicitFileType = undefined; fileEncoding = 9; includeInIndex = 0; lastKnownFileType = "sourcecode.text-based-dylib-definition"; name = libz.tbd; path = usr/lib/libz.tbd; sourceTree = SDKROOT; };
-		9DEADFA4826D4D0BAA950D21 /* libRNFIRMessaging.a */ = {isa = PBXFileReference; explicitFileType = undefined; fileEncoding = 9; includeInIndex = 0; lastKnownFileType = archive.ar; path = libRNFIRMessaging.a; sourceTree = "<group>"; };
-		A4277D9E23CBD1910042BAF4 /* Extensions.swift */ = {isa = PBXFileReference; lastKnownFileType = sourcecode.swift; path = Extensions.swift; sourceTree = "<group>"; };
-		A4277DA223CFE85F0042BAF4 /* Theme.swift */ = {isa = PBXFileReference; lastKnownFileType = sourcecode.swift; path = Theme.swift; sourceTree = "<group>"; };
-		A44A4EED23EC928900B543F1 /* CoinIconWithProgressBar.swift */ = {isa = PBXFileReference; lastKnownFileType = sourcecode.swift; path = CoinIconWithProgressBar.swift; sourceTree = "<group>"; };
-		A4704B4023C546D900E50E4B /* TransactionListViewCell.swift */ = {isa = PBXFileReference; fileEncoding = 4; lastKnownFileType = sourcecode.swift; path = TransactionListViewCell.swift; sourceTree = "<group>"; };
-		A4704B4123C546D900E50E4B /* TransactionListView.swift */ = {isa = PBXFileReference; fileEncoding = 4; lastKnownFileType = sourcecode.swift; path = TransactionListView.swift; sourceTree = "<group>"; };
-		A4704B4623C546D900E50E4B /* TransactionListViewCell.xib */ = {isa = PBXFileReference; fileEncoding = 4; lastKnownFileType = file.xib; path = TransactionListViewCell.xib; sourceTree = "<group>"; };
-		A4704B4723C546DA00E50E4B /* RCTConvert+TransactionList.h */ = {isa = PBXFileReference; fileEncoding = 4; lastKnownFileType = sourcecode.c.h; path = "RCTConvert+TransactionList.h"; sourceTree = "<group>"; };
-		A477567B23DB2FAA005AE8FD /* Transaction.swift */ = {isa = PBXFileReference; lastKnownFileType = sourcecode.swift; path = Transaction.swift; sourceTree = "<group>"; };
-		A477567D23DB3A85005AE8FD /* TransactionListViewManager.m */ = {isa = PBXFileReference; fileEncoding = 4; lastKnownFileType = sourcecode.c.objc; path = TransactionListViewManager.m; sourceTree = "<group>"; };
-		A485E61223C8EC4400E5C3D4 /* TransactionListViewHeader.xib */ = {isa = PBXFileReference; lastKnownFileType = file.xib; path = TransactionListViewHeader.xib; sourceTree = "<group>"; };
-		A485E61323C8ED6000E5C3D4 /* TransactionListViewHeader.swift */ = {isa = PBXFileReference; lastKnownFileType = sourcecode.swift; path = TransactionListViewHeader.swift; sourceTree = "<group>"; };
-		A49B52AE23DB411900A00918 /* TransactionRequest.swift */ = {isa = PBXFileReference; lastKnownFileType = sourcecode.swift; path = TransactionRequest.swift; sourceTree = "<group>"; };
-		A49B52B323DB5D1100A00918 /* TransactionViewModelTransactionItem.swift */ = {isa = PBXFileReference; lastKnownFileType = sourcecode.swift; path = TransactionViewModelTransactionItem.swift; sourceTree = "<group>"; };
-		A49B52B523DB5D5600A00918 /* TransactionViewModelProtocol.swift */ = {isa = PBXFileReference; lastKnownFileType = sourcecode.swift; path = TransactionViewModelProtocol.swift; sourceTree = "<group>"; };
-		A49B52B723DB5F7200A00918 /* TransactionViewModelTransactionRequestItem.swift */ = {isa = PBXFileReference; lastKnownFileType = sourcecode.swift; path = TransactionViewModelTransactionRequestItem.swift; sourceTree = "<group>"; };
-		A49B52BB23DBA61100A00918 /* TransactionData.swift */ = {isa = PBXFileReference; lastKnownFileType = sourcecode.swift; path = TransactionData.swift; sourceTree = "<group>"; };
-		A49B52BF23DCCDA800A00918 /* TransactionRequestSection.swift */ = {isa = PBXFileReference; lastKnownFileType = sourcecode.swift; path = TransactionRequestSection.swift; sourceTree = "<group>"; };
-		A49B52C123DCD11D00A00918 /* TransactionSection.swift */ = {isa = PBXFileReference; lastKnownFileType = sourcecode.swift; path = TransactionSection.swift; sourceTree = "<group>"; };
-		A4AF3CCD23DA37F700F230F3 /* TransactionListRequestViewCell.xib */ = {isa = PBXFileReference; lastKnownFileType = file.xib; path = TransactionListRequestViewCell.xib; sourceTree = "<group>"; };
-		A4AF3CCF23DA3A0F00F230F3 /* TransactionListRequestViewCell.swift */ = {isa = PBXFileReference; lastKnownFileType = sourcecode.swift; path = TransactionListRequestViewCell.swift; sourceTree = "<group>"; };
-		A4D04BA823D12F99008C1DEC /* Button.swift */ = {isa = PBXFileReference; lastKnownFileType = sourcecode.swift; path = Button.swift; sourceTree = "<group>"; };
-		A4D04BAB23D12FD5008C1DEC /* ButtonManager.m */ = {isa = PBXFileReference; lastKnownFileType = sourcecode.c.objc; path = ButtonManager.m; sourceTree = "<group>"; };
-		A4F8DACA23DF85DF00560E47 /* TransactionListBaseCell.swift */ = {isa = PBXFileReference; lastKnownFileType = sourcecode.swift; path = TransactionListBaseCell.swift; sourceTree = "<group>"; };
-		AA6228EA24272B200078BDAA /* SF-Pro-Rounded-Semibold.otf */ = {isa = PBXFileReference; lastKnownFileType = file; name = "SF-Pro-Rounded-Semibold.otf"; path = "../src/assets/fonts/SF-Pro-Rounded-Semibold.otf"; sourceTree = "<group>"; };
-		AA6228EB24272B200078BDAA /* SF-Pro-Rounded-Bold.otf */ = {isa = PBXFileReference; lastKnownFileType = file; name = "SF-Pro-Rounded-Bold.otf"; path = "../src/assets/fonts/SF-Pro-Rounded-Bold.otf"; sourceTree = "<group>"; };
-		AA6228EC24272B200078BDAA /* SF-Pro-Rounded-Heavy.otf */ = {isa = PBXFileReference; lastKnownFileType = file; name = "SF-Pro-Rounded-Heavy.otf"; path = "../src/assets/fonts/SF-Pro-Rounded-Heavy.otf"; sourceTree = "<group>"; };
-		AA6228ED24272B200078BDAA /* SF-Pro-Rounded-Medium.otf */ = {isa = PBXFileReference; lastKnownFileType = file; name = "SF-Pro-Rounded-Medium.otf"; path = "../src/assets/fonts/SF-Pro-Rounded-Medium.otf"; sourceTree = "<group>"; };
-		AA6228EE24272B200078BDAA /* SF-Pro-Rounded-Regular.otf */ = {isa = PBXFileReference; lastKnownFileType = file; name = "SF-Pro-Rounded-Regular.otf"; path = "../src/assets/fonts/SF-Pro-Rounded-Regular.otf"; sourceTree = "<group>"; };
-		B0C692B061D7430D8194DC98 /* ToolTipMenuTests.xctest */ = {isa = PBXFileReference; explicitFileType = undefined; fileEncoding = 9; includeInIndex = 0; lastKnownFileType = wrapper.cfbundle; path = ToolTipMenuTests.xctest; sourceTree = "<group>"; };
-		B52242E428B1B11F0024D19D /* smol@2x.png */ = {isa = PBXFileReference; lastKnownFileType = image.png; path = "smol@2x.png"; sourceTree = "<group>"; };
-		B52242E528B1B11F0024D19D /* smol@3x.png */ = {isa = PBXFileReference; lastKnownFileType = image.png; path = "smol@3x.png"; sourceTree = "<group>"; };
-<<<<<<< HEAD
-		B54C1D08293587F2007560D9 /* zora@3x.png */ = {isa = PBXFileReference; lastKnownFileType = image.png; path = "zora@3x.png"; sourceTree = "<group>"; };
-		B54C1D09293587F2007560D9 /* zora@2x.png */ = {isa = PBXFileReference; lastKnownFileType = image.png; path = "zora@2x.png"; sourceTree = "<group>"; };
-=======
-		B54C1D0C29358945007560D9 /* golddoge@3x.png */ = {isa = PBXFileReference; lastKnownFileType = image.png; path = "golddoge@3x.png"; sourceTree = "<group>"; };
-		B54C1D0D29358945007560D9 /* golddoge@2x.png */ = {isa = PBXFileReference; lastKnownFileType = image.png; path = "golddoge@2x.png"; sourceTree = "<group>"; };
-		B54C1D0E29358946007560D9 /* raindoge@3x.png */ = {isa = PBXFileReference; lastKnownFileType = image.png; path = "raindoge@3x.png"; sourceTree = "<group>"; };
-		B54C1D0F29358946007560D9 /* raindoge@2x.png */ = {isa = PBXFileReference; lastKnownFileType = image.png; path = "raindoge@2x.png"; sourceTree = "<group>"; };
->>>>>>> 80dd062b
-		C04D10EF25AFC8C1003BEF7A /* Extras.json */ = {isa = PBXFileReference; lastKnownFileType = text.json; path = Extras.json; sourceTree = "<group>"; };
-		C11640E7274DC10B00C9120A /* UIColor.swift */ = {isa = PBXFileReference; lastKnownFileType = sourcecode.swift; path = UIColor.swift; sourceTree = "<group>"; };
-		C1272389274EBBB6006AC743 /* CurrencyDetails.swift */ = {isa = PBXFileReference; lastKnownFileType = sourcecode.swift; path = CurrencyDetails.swift; sourceTree = "<group>"; };
-		C151287D2739F676006517AB /* IconProvider.swift */ = {isa = PBXFileReference; lastKnownFileType = sourcecode.swift; path = IconProvider.swift; sourceTree = "<group>"; };
-		C16DCF5C272BA6EF00FF5C78 /* PriceWidgetExtension.appex */ = {isa = PBXFileReference; explicitFileType = "wrapper.app-extension"; includeInIndex = 0; path = PriceWidgetExtension.appex; sourceTree = BUILT_PRODUCTS_DIR; };
-		C16DCF5D272BA6EF00FF5C78 /* WidgetKit.framework */ = {isa = PBXFileReference; lastKnownFileType = wrapper.framework; name = WidgetKit.framework; path = System/Library/Frameworks/WidgetKit.framework; sourceTree = SDKROOT; };
-		C16DCF5F272BA6EF00FF5C78 /* SwiftUI.framework */ = {isa = PBXFileReference; lastKnownFileType = wrapper.framework; name = SwiftUI.framework; path = System/Library/Frameworks/SwiftUI.framework; sourceTree = SDKROOT; };
-		C16DCF62272BA6EF00FF5C78 /* PriceWidget.swift */ = {isa = PBXFileReference; lastKnownFileType = sourcecode.swift; path = PriceWidget.swift; sourceTree = "<group>"; };
-		C16DCF64272BA6F000FF5C78 /* Assets.xcassets */ = {isa = PBXFileReference; lastKnownFileType = folder.assetcatalog; path = Assets.xcassets; sourceTree = "<group>"; };
-		C16DCF66272BA6F000FF5C78 /* Info.plist */ = {isa = PBXFileReference; lastKnownFileType = text.plist.xml; path = Info.plist; sourceTree = "<group>"; };
-		C16DCF6F272BA75700FF5C78 /* CoinGeckoToken.swift */ = {isa = PBXFileReference; lastKnownFileType = sourcecode.swift; path = CoinGeckoToken.swift; sourceTree = "<group>"; };
-		C16DCF72272BA77A00FF5C78 /* TokenProvider.swift */ = {isa = PBXFileReference; lastKnownFileType = sourcecode.swift; path = TokenProvider.swift; sourceTree = "<group>"; };
-		C16DCF75272BA7AA00FF5C78 /* PriceWidgetView.swift */ = {isa = PBXFileReference; lastKnownFileType = sourcecode.swift; path = PriceWidgetView.swift; sourceTree = "<group>"; };
-		C16DCF7F272BAB9500FF5C78 /* SelectTokenIntent.appex */ = {isa = PBXFileReference; explicitFileType = "wrapper.app-extension"; includeInIndex = 0; path = SelectTokenIntent.appex; sourceTree = BUILT_PRODUCTS_DIR; };
-		C16DCF80272BAB9500FF5C78 /* Intents.framework */ = {isa = PBXFileReference; lastKnownFileType = wrapper.framework; name = Intents.framework; path = System/Library/Frameworks/Intents.framework; sourceTree = SDKROOT; };
-		C16DCF83272BAB9500FF5C78 /* IntentHandler.swift */ = {isa = PBXFileReference; lastKnownFileType = sourcecode.swift; path = IntentHandler.swift; sourceTree = "<group>"; };
-		C16DCF85272BAB9500FF5C78 /* Info.plist */ = {isa = PBXFileReference; lastKnownFileType = text.plist.xml; path = Info.plist; sourceTree = "<group>"; };
-		C16DCF8B272BAB9600FF5C78 /* IntentsUI.framework */ = {isa = PBXFileReference; lastKnownFileType = wrapper.framework; name = IntentsUI.framework; path = System/Library/Frameworks/IntentsUI.framework; sourceTree = SDKROOT; };
-		C16DCFAA272BB8ED00FF5C78 /* PriceDataProvider.swift */ = {isa = PBXFileReference; fileEncoding = 4; lastKnownFileType = sourcecode.swift; path = PriceDataProvider.swift; sourceTree = "<group>"; };
-		C16DCFAF272BB8FC00FF5C78 /* PriceData.swift */ = {isa = PBXFileReference; fileEncoding = 4; lastKnownFileType = sourcecode.swift; path = PriceData.swift; sourceTree = "<group>"; };
-		C16DCFB4272BC8F100FF5C78 /* TokenData.swift */ = {isa = PBXFileReference; lastKnownFileType = sourcecode.swift; path = TokenData.swift; sourceTree = "<group>"; };
-		C179298427499A5B00044684 /* Constants.swift */ = {isa = PBXFileReference; lastKnownFileType = sourcecode.swift; path = Constants.swift; sourceTree = "<group>"; };
-		C18C8E012798B02700D38B34 /* CurrencyProvider.swift */ = {isa = PBXFileReference; fileEncoding = 4; lastKnownFileType = sourcecode.swift; path = CurrencyProvider.swift; sourceTree = "<group>"; };
-		C1C61A6C272C9C8D00E5C0B3 /* UIImage.swift */ = {isa = PBXFileReference; lastKnownFileType = sourcecode.swift; path = UIImage.swift; sourceTree = "<group>"; };
-		C1C61A81272CBDA100E5C0B3 /* Images.xcassets */ = {isa = PBXFileReference; lastKnownFileType = folder.assetcatalog; path = Images.xcassets; sourceTree = "<group>"; };
-		C1C61A902731A05700E5C0B3 /* RainbowTokenList.swift */ = {isa = PBXFileReference; lastKnownFileType = sourcecode.swift; path = RainbowTokenList.swift; sourceTree = "<group>"; };
-		C1EB012E2731B68400830E70 /* TokenDetails.swift */ = {isa = PBXFileReference; lastKnownFileType = sourcecode.swift; path = TokenDetails.swift; sourceTree = "<group>"; };
-		C8279DA1CEFA03B62AEF5F4F /* Pods-PriceWidgetExtension.debug.xcconfig */ = {isa = PBXFileReference; includeInIndex = 1; lastKnownFileType = text.xcconfig; name = "Pods-PriceWidgetExtension.debug.xcconfig"; path = "Target Support Files/Pods-PriceWidgetExtension/Pods-PriceWidgetExtension.debug.xcconfig"; sourceTree = "<group>"; };
-		CA779B9622D8F2F0EB679EDE /* libPods-SelectTokenIntent.a */ = {isa = PBXFileReference; explicitFileType = archive.ar; includeInIndex = 0; path = "libPods-SelectTokenIntent.a"; sourceTree = BUILT_PRODUCTS_DIR; };
-		CEC3DAF282E24857F78EB1B6 /* Pods-PriceWidgetExtension.localrelease.xcconfig */ = {isa = PBXFileReference; includeInIndex = 1; lastKnownFileType = text.xcconfig; name = "Pods-PriceWidgetExtension.localrelease.xcconfig"; path = "Target Support Files/Pods-PriceWidgetExtension/Pods-PriceWidgetExtension.localrelease.xcconfig"; sourceTree = "<group>"; };
-		D755E71324B04FEE9C691D14 /* libRNFirebase.a */ = {isa = PBXFileReference; explicitFileType = undefined; fileEncoding = 9; includeInIndex = 0; lastKnownFileType = archive.ar; path = libRNFirebase.a; sourceTree = "<group>"; };
-		E3AB7966A0D6409F34360B7D /* libPods-ImageNotification.a */ = {isa = PBXFileReference; explicitFileType = archive.ar; includeInIndex = 0; path = "libPods-ImageNotification.a"; sourceTree = BUILT_PRODUCTS_DIR; };
-		EA1AA60DB7282F25147072F5 /* Pods-PriceWidgetExtension.staging.xcconfig */ = {isa = PBXFileReference; includeInIndex = 1; lastKnownFileType = text.xcconfig; name = "Pods-PriceWidgetExtension.staging.xcconfig"; path = "Target Support Files/Pods-PriceWidgetExtension/Pods-PriceWidgetExtension.staging.xcconfig"; sourceTree = "<group>"; };
-		EC48DCBE40A40BC2C0119913 /* libPods-Rainbow.a */ = {isa = PBXFileReference; explicitFileType = archive.ar; includeInIndex = 0; path = "libPods-Rainbow.a"; sourceTree = BUILT_PRODUCTS_DIR; };
-		ED297162215061F000B7C4FE /* JavaScriptCore.framework */ = {isa = PBXFileReference; lastKnownFileType = wrapper.framework; name = JavaScriptCore.framework; path = System/Library/Frameworks/JavaScriptCore.framework; sourceTree = SDKROOT; };
-		ED2971642150620600B7C4FE /* JavaScriptCore.framework */ = {isa = PBXFileReference; lastKnownFileType = wrapper.framework; name = JavaScriptCore.framework; path = Platforms/AppleTVOS.platform/Developer/SDKs/AppleTVOS12.0.sdk/System/Library/Frameworks/JavaScriptCore.framework; sourceTree = DEVELOPER_DIR; };
-		ED44A191D5B3C479737EC818 /* Pods-SelectTokenIntent.staging.xcconfig */ = {isa = PBXFileReference; includeInIndex = 1; lastKnownFileType = text.xcconfig; name = "Pods-SelectTokenIntent.staging.xcconfig"; path = "Target Support Files/Pods-SelectTokenIntent/Pods-SelectTokenIntent.staging.xcconfig"; sourceTree = "<group>"; };
-		FC76F9B8DE441093F1E5635E /* Pods-Rainbow.staging.xcconfig */ = {isa = PBXFileReference; includeInIndex = 1; lastKnownFileType = text.xcconfig; name = "Pods-Rainbow.staging.xcconfig"; path = "Target Support Files/Pods-Rainbow/Pods-Rainbow.staging.xcconfig"; sourceTree = "<group>"; };
+        008F07F21AC5B25A0029DE68 /* main.jsbundle */ = {isa = PBXFileReference; fileEncoding = 4; lastKnownFileType = text; path = main.jsbundle; sourceTree = "<group>"; };
+        00E356F11AD99517003FC87E /* Info.plist */ = {isa = PBXFileReference; lastKnownFileType = text.plist.xml; path = Info.plist; sourceTree = "<group>"; };
+        00E356F21AD99517003FC87E /* RainbowTests.m */ = {isa = PBXFileReference; lastKnownFileType = sourcecode.c.objc; path = RainbowTests.m; sourceTree = "<group>"; };
+        0299CE772886202800B5C7E7 /* ImageNotification.appex */ = {isa = PBXFileReference; explicitFileType = "wrapper.app-extension"; includeInIndex = 0; path = ImageNotification.appex; sourceTree = BUILT_PRODUCTS_DIR; };
+        0299CE792886202800B5C7E7 /* NotificationService.h */ = {isa = PBXFileReference; lastKnownFileType = sourcecode.c.h; path = NotificationService.h; sourceTree = "<group>"; };
+        0299CE7A2886202800B5C7E7 /* NotificationService.m */ = {isa = PBXFileReference; lastKnownFileType = sourcecode.c.objc; path = NotificationService.m; sourceTree = "<group>"; };
+        0299CE7C2886202800B5C7E7 /* Info.plist */ = {isa = PBXFileReference; lastKnownFileType = text.plist.xml; path = Info.plist; sourceTree = "<group>"; };
+        0299CE852886246C00B5C7E7 /* libFirebaseCore.a */ = {isa = PBXFileReference; explicitFileType = archive.ar; path = libFirebaseCore.a; sourceTree = BUILT_PRODUCTS_DIR; };
+        13B07F961A680F5B00A75B9A /* Rainbow.app */ = {isa = PBXFileReference; explicitFileType = wrapper.application; includeInIndex = 0; path = Rainbow.app; sourceTree = BUILT_PRODUCTS_DIR; };
+        13B07FAF1A68108700A75B9A /* AppDelegate.h */ = {isa = PBXFileReference; fileEncoding = 4; lastKnownFileType = sourcecode.c.h; name = AppDelegate.h; path = Rainbow/AppDelegate.h; sourceTree = "<group>"; };
+        13B07FB01A68108700A75B9A /* AppDelegate.mm */ = {isa = PBXFileReference; fileEncoding = 4; lastKnownFileType = sourcecode.cpp.objcpp; name = AppDelegate.mm; path = Rainbow/AppDelegate.mm; sourceTree = "<group>"; };
+        13B07FB21A68108700A75B9A /* Base */ = {isa = PBXFileReference; lastKnownFileType = file.xib; name = Base; path = Base.lproj/LaunchScreen.xib; sourceTree = "<group>"; };
+        13B07FB61A68108700A75B9A /* Info.plist */ = {isa = PBXFileReference; fileEncoding = 4; lastKnownFileType = text.plist.xml; name = Info.plist; path = Rainbow/Info.plist; sourceTree = "<group>"; };
+        13B07FB71A68108700A75B9A /* main.m */ = {isa = PBXFileReference; fileEncoding = 4; lastKnownFileType = sourcecode.c.objc; name = main.m; path = Rainbow/main.m; sourceTree = "<group>"; };
+        1539422724C7C7E100E4A9D1 /* Settings.bundle */ = {isa = PBXFileReference; lastKnownFileType = "wrapper.plug-in"; path = Settings.bundle; sourceTree = "<group>"; };
+        1539422C24C7CF9300E4A9D1 /* SettingsBundleHelper.swift */ = {isa = PBXFileReference; lastKnownFileType = sourcecode.swift; path = SettingsBundleHelper.swift; sourceTree = "<group>"; };
+        153D1AAB24777130007E4723 /* TransactionListLoadingViewCell.swift */ = {isa = PBXFileReference; lastKnownFileType = sourcecode.swift; path = TransactionListLoadingViewCell.swift; sourceTree = "<group>"; };
+        153D1AAD24777214007E4723 /* TransactionListLoadingViewCell.xib */ = {isa = PBXFileReference; lastKnownFileType = file.xib; path = TransactionListLoadingViewCell.xib; sourceTree = "<group>"; };
+        157155032418733F009B698B /* RainbowRelease.entitlements */ = {isa = PBXFileReference; lastKnownFileType = text.plist.entitlements; name = RainbowRelease.entitlements; path = Rainbow/RainbowRelease.entitlements; sourceTree = "<group>"; };
+        157155042418734C009B698B /* RainbowDebug.entitlements */ = {isa = PBXFileReference; lastKnownFileType = text.plist.entitlements; name = RainbowDebug.entitlements; path = Rainbow/RainbowDebug.entitlements; sourceTree = "<group>"; };
+        15C3987D2880EDFF006033AC /* og@3x.png */ = {isa = PBXFileReference; lastKnownFileType = image.png; path = "og@3x.png"; sourceTree = "<group>"; };
+        15C3987F2880EDFF006033AC /* og@2x.png */ = {isa = PBXFileReference; lastKnownFileType = image.png; path = "og@2x.png"; sourceTree = "<group>"; };
+        15CF49BA2889AF7C005F92C9 /* optimism@3x.png */ = {isa = PBXFileReference; lastKnownFileType = image.png; path = "optimism@3x.png"; sourceTree = "<group>"; };
+        15CF49BB2889AF7C005F92C9 /* optimism@2x.png */ = {isa = PBXFileReference; lastKnownFileType = image.png; path = "optimism@2x.png"; sourceTree = "<group>"; };
+        15CF49BE2889AFAD005F92C9 /* pixel@3x.png */ = {isa = PBXFileReference; lastKnownFileType = image.png; path = "pixel@3x.png"; sourceTree = "<group>"; };
+        15CF49BF2889AFAD005F92C9 /* pixel@2x.png */ = {isa = PBXFileReference; lastKnownFileType = image.png; path = "pixel@2x.png"; sourceTree = "<group>"; };
+        15D66138277A751C0082F041 /* Base */ = {isa = PBXFileReference; lastKnownFileType = file.intentdefinition; name = Base; path = Base.lproj/SelectTokenIntent.intentdefinition; sourceTree = "<group>"; };
+        15D6613B277A75230082F041 /* English */ = {isa = PBXFileReference; lastKnownFileType = text.plist.strings; name = English; path = English.lproj/SelectTokenIntent.strings; sourceTree = "<group>"; };
+        15D6613D277A75240082F041 /* en */ = {isa = PBXFileReference; lastKnownFileType = text.plist.strings; name = en; path = en.lproj/SelectTokenIntent.strings; sourceTree = "<group>"; };
+        15DC38CD247E0E0900919009 /* release.xcconfig */ = {isa = PBXFileReference; lastKnownFileType = text.xcconfig; path = release.xcconfig; sourceTree = SOURCE_ROOT; };
+        15DC38CE247E0E0900919009 /* debug.xcconfig */ = {isa = PBXFileReference; lastKnownFileType = text.xcconfig; path = debug.xcconfig; sourceTree = SOURCE_ROOT; };
+        15DC38CF247E0E0A00919009 /* localrelease.xcconfig */ = {isa = PBXFileReference; lastKnownFileType = text.xcconfig; path = localrelease.xcconfig; sourceTree = SOURCE_ROOT; };
+        15DC38D0247E0E0A00919009 /* staging.xcconfig */ = {isa = PBXFileReference; lastKnownFileType = text.xcconfig; path = staging.xcconfig; sourceTree = SOURCE_ROOT; };
+        15E531D4242B28EF00797B89 /* UIImageViewWithPersistentAnimations.swift */ = {isa = PBXFileReference; lastKnownFileType = sourcecode.swift; path = UIImageViewWithPersistentAnimations.swift; sourceTree = "<group>"; };
+        15E531D8242DAB7100797B89 /* NotificationManager.h */ = {isa = PBXFileReference; lastKnownFileType = sourcecode.c.h; path = NotificationManager.h; sourceTree = "<group>"; };
+        15E531D9242DAB7100797B89 /* NotificationManager.m */ = {isa = PBXFileReference; lastKnownFileType = sourcecode.c.objc; path = NotificationManager.m; sourceTree = "<group>"; };
+        24979E3620F84003007EB0DA /* Protobuf.framework */ = {isa = PBXFileReference; lastKnownFileType = wrapper.framework; name = Protobuf.framework; path = Frameworks/Protobuf.framework; sourceTree = "<group>"; };
+        24979E7420F84004007EB0DA /* FirebaseAnalytics.framework */ = {isa = PBXFileReference; lastKnownFileType = wrapper.framework; name = FirebaseAnalytics.framework; path = Frameworks/FirebaseAnalytics.framework; sourceTree = "<group>"; };
+        24979E7520F84004007EB0DA /* FirebaseCore.framework */ = {isa = PBXFileReference; lastKnownFileType = wrapper.framework; name = FirebaseCore.framework; path = Frameworks/FirebaseCore.framework; sourceTree = "<group>"; };
+        24979E7620F84004007EB0DA /* FirebaseMessaging.framework */ = {isa = PBXFileReference; lastKnownFileType = wrapper.framework; name = FirebaseMessaging.framework; path = Frameworks/FirebaseMessaging.framework; sourceTree = "<group>"; };
+        24979E7720F84004007EB0DA /* GoogleService-Info.plist */ = {isa = PBXFileReference; fileEncoding = 4; lastKnownFileType = text.plist.xml; name = "GoogleService-Info.plist"; path = "Frameworks/GoogleService-Info.plist"; sourceTree = "<group>"; };
+        24979E7820F84004007EB0DA /* GoogleToolboxForMac.framework */ = {isa = PBXFileReference; lastKnownFileType = wrapper.framework; name = GoogleToolboxForMac.framework; path = Frameworks/GoogleToolboxForMac.framework; sourceTree = "<group>"; };
+        24979E7920F84004007EB0DA /* Firebase.h */ = {isa = PBXFileReference; fileEncoding = 4; lastKnownFileType = sourcecode.c.h; name = Firebase.h; path = Frameworks/Firebase.h; sourceTree = "<group>"; };
+        24979E7A20F84004007EB0DA /* FirebaseNanoPB.framework */ = {isa = PBXFileReference; lastKnownFileType = wrapper.framework; name = FirebaseNanoPB.framework; path = Frameworks/FirebaseNanoPB.framework; sourceTree = "<group>"; };
+        24979E7B20F84004007EB0DA /* FirebaseInstanceID.framework */ = {isa = PBXFileReference; lastKnownFileType = wrapper.framework; name = FirebaseInstanceID.framework; path = Frameworks/FirebaseInstanceID.framework; sourceTree = "<group>"; };
+        24979E7C20F84004007EB0DA /* FirebaseCoreDiagnostics.framework */ = {isa = PBXFileReference; lastKnownFileType = wrapper.framework; name = FirebaseCoreDiagnostics.framework; path = Frameworks/FirebaseCoreDiagnostics.framework; sourceTree = "<group>"; };
+        24979E7D20F84005007EB0DA /* module.modulemap */ = {isa = PBXFileReference; fileEncoding = 4; lastKnownFileType = "sourcecode.module-map"; name = module.modulemap; path = Frameworks/module.modulemap; sourceTree = "<group>"; };
+        24979E7E20F84005007EB0DA /* nanopb.framework */ = {isa = PBXFileReference; lastKnownFileType = wrapper.framework; name = nanopb.framework; path = Frameworks/nanopb.framework; sourceTree = "<group>"; };
+        33201222ED4B674D95D5A681 /* Pods-Rainbow.release.xcconfig */ = {isa = PBXFileReference; includeInIndex = 1; lastKnownFileType = text.xcconfig; name = "Pods-Rainbow.release.xcconfig"; path = "Target Support Files/Pods-Rainbow/Pods-Rainbow.release.xcconfig"; sourceTree = "<group>"; };
+        339896C1E709091CE1B4BCC6 /* Pods-ImageNotification.debug.xcconfig */ = {isa = PBXFileReference; includeInIndex = 1; lastKnownFileType = text.xcconfig; name = "Pods-ImageNotification.debug.xcconfig"; path = "Target Support Files/Pods-ImageNotification/Pods-ImageNotification.debug.xcconfig"; sourceTree = "<group>"; };
+        3ADE2C6E827E87D05CE931C1 /* Pods-ImageNotification.staging.xcconfig */ = {isa = PBXFileReference; includeInIndex = 1; lastKnownFileType = text.xcconfig; name = "Pods-ImageNotification.staging.xcconfig"; path = "Target Support Files/Pods-ImageNotification/Pods-ImageNotification.staging.xcconfig"; sourceTree = "<group>"; };
+        3C379D5D20FD1F92009AF81F /* Rainbow.entitlements */ = {isa = PBXFileReference; lastKnownFileType = text.plist.entitlements; name = Rainbow.entitlements; path = Rainbow/Rainbow.entitlements; sourceTree = "<group>"; };
+        3CBE29CB2381E43800BE05AC /* Rainbow-Bridging-Header.h */ = {isa = PBXFileReference; lastKnownFileType = sourcecode.c.h; path = "Rainbow-Bridging-Header.h"; sourceTree = "<group>"; };
+        405E306D36AF8C8E350B08C1 /* Pods-Rainbow.debug.xcconfig */ = {isa = PBXFileReference; includeInIndex = 1; lastKnownFileType = text.xcconfig; name = "Pods-Rainbow.debug.xcconfig"; path = "Target Support Files/Pods-Rainbow/Pods-Rainbow.debug.xcconfig"; sourceTree = "<group>"; };
+        4D098C2D2811A979006A801A /* RNStartTime.h */ = {isa = PBXFileReference; lastKnownFileType = sourcecode.c.h; path = RNStartTime.h; sourceTree = "<group>"; };
+        4D098C2E2811A9A5006A801A /* RNStartTime.m */ = {isa = PBXFileReference; lastKnownFileType = sourcecode.c.objc; path = RNStartTime.m; sourceTree = "<group>"; };
+        4D61F9B45755AD85D9E3770E /* Pods-PriceWidgetExtension.release.xcconfig */ = {isa = PBXFileReference; includeInIndex = 1; lastKnownFileType = text.xcconfig; name = "Pods-PriceWidgetExtension.release.xcconfig"; path = "Target Support Files/Pods-PriceWidgetExtension/Pods-PriceWidgetExtension.release.xcconfig"; sourceTree = "<group>"; };
+        55A107F70E6357301AA3FC1D /* libPods-PriceWidgetExtension.a */ = {isa = PBXFileReference; explicitFileType = archive.ar; includeInIndex = 0; path = "libPods-PriceWidgetExtension.a"; sourceTree = BUILT_PRODUCTS_DIR; };
+        6630540824A38A1900E5B030 /* RainbowText.m */ = {isa = PBXFileReference; lastKnownFileType = sourcecode.c.objc; path = RainbowText.m; sourceTree = "<group>"; };
+        6635730524939991006ACFA6 /* SafeStoreReview.m */ = {isa = PBXFileReference; lastKnownFileType = sourcecode.c.objc; path = SafeStoreReview.m; sourceTree = "<group>"; };
+        664612EC2748489B00B43F5A /* PriceWidgetExtension.entitlements */ = {isa = PBXFileReference; lastKnownFileType = text.plist.entitlements; path = PriceWidgetExtension.entitlements; sourceTree = "<group>"; };
+        664612ED274848B000B43F5A /* SelectTokenIntent.entitlements */ = {isa = PBXFileReference; lastKnownFileType = text.plist.entitlements; path = SelectTokenIntent.entitlements; sourceTree = "<group>"; };
+        6655FFB325BB2B0700642961 /* ThemeModule.m */ = {isa = PBXFileReference; lastKnownFileType = sourcecode.c.objc; path = ThemeModule.m; sourceTree = "<group>"; };
+        668A9E253DAF444A90ECB997 /* SFMono-Medium.otf */ = {isa = PBXFileReference; explicitFileType = undefined; fileEncoding = 9; includeInIndex = 0; lastKnownFileType = unknown; name = "SFMono-Medium.otf"; path = "../src/assets/fonts/SFMono-Medium.otf"; sourceTree = "<group>"; };
+        668ADB2C25A4E3A40050859D /* Stickers.xcassets */ = {isa = PBXFileReference; lastKnownFileType = folder.assetcatalog; path = Stickers.xcassets; sourceTree = "<group>"; };
+        668ADB2E25A4E3A40050859D /* Info.plist */ = {isa = PBXFileReference; lastKnownFileType = text.plist.xml; path = Info.plist; sourceTree = "<group>"; };
+        66A1FEAF24AB641100C3F539 /* RNCMScreenStack.h */ = {isa = PBXFileReference; fileEncoding = 4; lastKnownFileType = sourcecode.c.h; name = RNCMScreenStack.h; path = "../src/react-native-cool-modals/ios/RNCMScreenStack.h"; sourceTree = "<group>"; };
+        66A1FEB024AB641100C3F539 /* RNCMScreenStack.m */ = {isa = PBXFileReference; fileEncoding = 4; lastKnownFileType = sourcecode.c.objc; name = RNCMScreenStack.m; path = "../src/react-native-cool-modals/ios/RNCMScreenStack.m"; sourceTree = "<group>"; };
+        66A1FEB124AB641100C3F539 /* UIViewController+slack.swift */ = {isa = PBXFileReference; fileEncoding = 4; lastKnownFileType = sourcecode.swift; name = "UIViewController+slack.swift"; path = "../src/react-native-cool-modals/ios/UIViewController+slack.swift"; sourceTree = "<group>"; };
+        66A1FEB224AB641100C3F539 /* RNCMScreen.h */ = {isa = PBXFileReference; fileEncoding = 4; lastKnownFileType = sourcecode.c.h; name = RNCMScreen.h; path = "../src/react-native-cool-modals/ios/RNCMScreen.h"; sourceTree = "<group>"; };
+        66A1FEB324AB641100C3F539 /* RNCMScreen.m */ = {isa = PBXFileReference; fileEncoding = 4; lastKnownFileType = sourcecode.c.objc; name = RNCMScreen.m; path = "../src/react-native-cool-modals/ios/RNCMScreen.m"; sourceTree = "<group>"; };
+        66A1FEBB24ACBBE600C3F539 /* RNCMPortal.m */ = {isa = PBXFileReference; fileEncoding = 4; lastKnownFileType = sourcecode.c.objc; name = RNCMPortal.m; path = "../src/react-native-cool-modals/ios/RNCMPortal.m"; sourceTree = "<group>"; };
+        66A28EAF24CAF1B500410A88 /* TestFlight.m */ = {isa = PBXFileReference; lastKnownFileType = sourcecode.c.objc; path = TestFlight.m; sourceTree = "<group>"; };
+        66A29CCA2511074500481F4A /* ReaHeader.h */ = {isa = PBXFileReference; fileEncoding = 4; lastKnownFileType = sourcecode.c.h; path = ReaHeader.h; sourceTree = SOURCE_ROOT; };
+        66FEC91523EDA13F00A0F367 /* RoundedCornerView.swift */ = {isa = PBXFileReference; fileEncoding = 4; lastKnownFileType = sourcecode.swift; path = RoundedCornerView.swift; sourceTree = "<group>"; };
+        687FA32D7E1426221E5B8FB4 /* Pods-SelectTokenIntent.localrelease.xcconfig */ = {isa = PBXFileReference; includeInIndex = 1; lastKnownFileType = text.xcconfig; name = "Pods-SelectTokenIntent.localrelease.xcconfig"; path = "Target Support Files/Pods-SelectTokenIntent/Pods-SelectTokenIntent.localrelease.xcconfig"; sourceTree = "<group>"; };
+        733AB399A15EAF2ADFC19E48 /* Pods-SelectTokenIntent.release.xcconfig */ = {isa = PBXFileReference; includeInIndex = 1; lastKnownFileType = text.xcconfig; name = "Pods-SelectTokenIntent.release.xcconfig"; path = "Target Support Files/Pods-SelectTokenIntent/Pods-SelectTokenIntent.release.xcconfig"; sourceTree = "<group>"; };
+        73692C04FBE90A5E2863CBEF /* Pods-ImageNotification.release.xcconfig */ = {isa = PBXFileReference; includeInIndex = 1; lastKnownFileType = text.xcconfig; name = "Pods-ImageNotification.release.xcconfig"; path = "Target Support Files/Pods-ImageNotification/Pods-ImageNotification.release.xcconfig"; sourceTree = "<group>"; };
+        872E2EAB5DE7F56ED5A5A24B /* Pods-ImageNotification.localrelease.xcconfig */ = {isa = PBXFileReference; includeInIndex = 1; lastKnownFileType = text.xcconfig; name = "Pods-ImageNotification.localrelease.xcconfig"; path = "Target Support Files/Pods-ImageNotification/Pods-ImageNotification.localrelease.xcconfig"; sourceTree = "<group>"; };
+        87E09CA957E90697E3F0562B /* Pods-SelectTokenIntent.debug.xcconfig */ = {isa = PBXFileReference; includeInIndex = 1; lastKnownFileType = text.xcconfig; name = "Pods-SelectTokenIntent.debug.xcconfig"; path = "Target Support Files/Pods-SelectTokenIntent/Pods-SelectTokenIntent.debug.xcconfig"; sourceTree = "<group>"; };
+        8CA10DEBDA87323582898A77 /* Pods-Rainbow.localrelease.xcconfig */ = {isa = PBXFileReference; includeInIndex = 1; lastKnownFileType = text.xcconfig; name = "Pods-Rainbow.localrelease.xcconfig"; path = "Target Support Files/Pods-Rainbow/Pods-Rainbow.localrelease.xcconfig"; sourceTree = "<group>"; };
+        95F2888C850F40C8A26E083B /* SFMono-Regular.otf */ = {isa = PBXFileReference; explicitFileType = undefined; fileEncoding = 9; includeInIndex = 0; lastKnownFileType = unknown; name = "SFMono-Regular.otf"; path = "../src/assets/fonts/SFMono-Regular.otf"; sourceTree = "<group>"; };
+        98AED33BAB4247CEBEF8464D /* libz.tbd */ = {isa = PBXFileReference; explicitFileType = undefined; fileEncoding = 9; includeInIndex = 0; lastKnownFileType = "sourcecode.text-based-dylib-definition"; name = libz.tbd; path = usr/lib/libz.tbd; sourceTree = SDKROOT; };
+        9DEADFA4826D4D0BAA950D21 /* libRNFIRMessaging.a */ = {isa = PBXFileReference; explicitFileType = undefined; fileEncoding = 9; includeInIndex = 0; lastKnownFileType = archive.ar; path = libRNFIRMessaging.a; sourceTree = "<group>"; };
+        A4277D9E23CBD1910042BAF4 /* Extensions.swift */ = {isa = PBXFileReference; lastKnownFileType = sourcecode.swift; path = Extensions.swift; sourceTree = "<group>"; };
+        A4277DA223CFE85F0042BAF4 /* Theme.swift */ = {isa = PBXFileReference; lastKnownFileType = sourcecode.swift; path = Theme.swift; sourceTree = "<group>"; };
+        A44A4EED23EC928900B543F1 /* CoinIconWithProgressBar.swift */ = {isa = PBXFileReference; lastKnownFileType = sourcecode.swift; path = CoinIconWithProgressBar.swift; sourceTree = "<group>"; };
+        A4704B4023C546D900E50E4B /* TransactionListViewCell.swift */ = {isa = PBXFileReference; fileEncoding = 4; lastKnownFileType = sourcecode.swift; path = TransactionListViewCell.swift; sourceTree = "<group>"; };
+        A4704B4123C546D900E50E4B /* TransactionListView.swift */ = {isa = PBXFileReference; fileEncoding = 4; lastKnownFileType = sourcecode.swift; path = TransactionListView.swift; sourceTree = "<group>"; };
+        A4704B4623C546D900E50E4B /* TransactionListViewCell.xib */ = {isa = PBXFileReference; fileEncoding = 4; lastKnownFileType = file.xib; path = TransactionListViewCell.xib; sourceTree = "<group>"; };
+        A4704B4723C546DA00E50E4B /* RCTConvert+TransactionList.h */ = {isa = PBXFileReference; fileEncoding = 4; lastKnownFileType = sourcecode.c.h; path = "RCTConvert+TransactionList.h"; sourceTree = "<group>"; };
+        A477567B23DB2FAA005AE8FD /* Transaction.swift */ = {isa = PBXFileReference; lastKnownFileType = sourcecode.swift; path = Transaction.swift; sourceTree = "<group>"; };
+        A477567D23DB3A85005AE8FD /* TransactionListViewManager.m */ = {isa = PBXFileReference; fileEncoding = 4; lastKnownFileType = sourcecode.c.objc; path = TransactionListViewManager.m; sourceTree = "<group>"; };
+        A485E61223C8EC4400E5C3D4 /* TransactionListViewHeader.xib */ = {isa = PBXFileReference; lastKnownFileType = file.xib; path = TransactionListViewHeader.xib; sourceTree = "<group>"; };
+        A485E61323C8ED6000E5C3D4 /* TransactionListViewHeader.swift */ = {isa = PBXFileReference; lastKnownFileType = sourcecode.swift; path = TransactionListViewHeader.swift; sourceTree = "<group>"; };
+        A49B52AE23DB411900A00918 /* TransactionRequest.swift */ = {isa = PBXFileReference; lastKnownFileType = sourcecode.swift; path = TransactionRequest.swift; sourceTree = "<group>"; };
+        A49B52B323DB5D1100A00918 /* TransactionViewModelTransactionItem.swift */ = {isa = PBXFileReference; lastKnownFileType = sourcecode.swift; path = TransactionViewModelTransactionItem.swift; sourceTree = "<group>"; };
+        A49B52B523DB5D5600A00918 /* TransactionViewModelProtocol.swift */ = {isa = PBXFileReference; lastKnownFileType = sourcecode.swift; path = TransactionViewModelProtocol.swift; sourceTree = "<group>"; };
+        A49B52B723DB5F7200A00918 /* TransactionViewModelTransactionRequestItem.swift */ = {isa = PBXFileReference; lastKnownFileType = sourcecode.swift; path = TransactionViewModelTransactionRequestItem.swift; sourceTree = "<group>"; };
+        A49B52BB23DBA61100A00918 /* TransactionData.swift */ = {isa = PBXFileReference; lastKnownFileType = sourcecode.swift; path = TransactionData.swift; sourceTree = "<group>"; };
+        A49B52BF23DCCDA800A00918 /* TransactionRequestSection.swift */ = {isa = PBXFileReference; lastKnownFileType = sourcecode.swift; path = TransactionRequestSection.swift; sourceTree = "<group>"; };
+        A49B52C123DCD11D00A00918 /* TransactionSection.swift */ = {isa = PBXFileReference; lastKnownFileType = sourcecode.swift; path = TransactionSection.swift; sourceTree = "<group>"; };
+        A4AF3CCD23DA37F700F230F3 /* TransactionListRequestViewCell.xib */ = {isa = PBXFileReference; lastKnownFileType = file.xib; path = TransactionListRequestViewCell.xib; sourceTree = "<group>"; };
+        A4AF3CCF23DA3A0F00F230F3 /* TransactionListRequestViewCell.swift */ = {isa = PBXFileReference; lastKnownFileType = sourcecode.swift; path = TransactionListRequestViewCell.swift; sourceTree = "<group>"; };
+        A4D04BA823D12F99008C1DEC /* Button.swift */ = {isa = PBXFileReference; lastKnownFileType = sourcecode.swift; path = Button.swift; sourceTree = "<group>"; };
+        A4D04BAB23D12FD5008C1DEC /* ButtonManager.m */ = {isa = PBXFileReference; lastKnownFileType = sourcecode.c.objc; path = ButtonManager.m; sourceTree = "<group>"; };
+        A4F8DACA23DF85DF00560E47 /* TransactionListBaseCell.swift */ = {isa = PBXFileReference; lastKnownFileType = sourcecode.swift; path = TransactionListBaseCell.swift; sourceTree = "<group>"; };
+        AA6228EA24272B200078BDAA /* SF-Pro-Rounded-Semibold.otf */ = {isa = PBXFileReference; lastKnownFileType = file; name = "SF-Pro-Rounded-Semibold.otf"; path = "../src/assets/fonts/SF-Pro-Rounded-Semibold.otf"; sourceTree = "<group>"; };
+        AA6228EB24272B200078BDAA /* SF-Pro-Rounded-Bold.otf */ = {isa = PBXFileReference; lastKnownFileType = file; name = "SF-Pro-Rounded-Bold.otf"; path = "../src/assets/fonts/SF-Pro-Rounded-Bold.otf"; sourceTree = "<group>"; };
+        AA6228EC24272B200078BDAA /* SF-Pro-Rounded-Heavy.otf */ = {isa = PBXFileReference; lastKnownFileType = file; name = "SF-Pro-Rounded-Heavy.otf"; path = "../src/assets/fonts/SF-Pro-Rounded-Heavy.otf"; sourceTree = "<group>"; };
+        AA6228ED24272B200078BDAA /* SF-Pro-Rounded-Medium.otf */ = {isa = PBXFileReference; lastKnownFileType = file; name = "SF-Pro-Rounded-Medium.otf"; path = "../src/assets/fonts/SF-Pro-Rounded-Medium.otf"; sourceTree = "<group>"; };
+        AA6228EE24272B200078BDAA /* SF-Pro-Rounded-Regular.otf */ = {isa = PBXFileReference; lastKnownFileType = file; name = "SF-Pro-Rounded-Regular.otf"; path = "../src/assets/fonts/SF-Pro-Rounded-Regular.otf"; sourceTree = "<group>"; };
+        B0C692B061D7430D8194DC98 /* ToolTipMenuTests.xctest */ = {isa = PBXFileReference; explicitFileType = undefined; fileEncoding = 9; includeInIndex = 0; lastKnownFileType = wrapper.cfbundle; path = ToolTipMenuTests.xctest; sourceTree = "<group>"; };
+        B52242E428B1B11F0024D19D /* smol@2x.png */ = {isa = PBXFileReference; lastKnownFileType = image.png; path = "smol@2x.png"; sourceTree = "<group>"; };
+        B52242E528B1B11F0024D19D /* smol@3x.png */ = {isa = PBXFileReference; lastKnownFileType = image.png; path = "smol@3x.png"; sourceTree = "<group>"; };
+        B54C1D0C29358945007560D9 /* golddoge@3x.png */ = {isa = PBXFileReference; lastKnownFileType = image.png; path = "golddoge@3x.png"; sourceTree = "<group>"; };
+        B54C1D0D29358945007560D9 /* golddoge@2x.png */ = {isa = PBXFileReference; lastKnownFileType = image.png; path = "golddoge@2x.png"; sourceTree = "<group>"; };
+        B54C1D0E29358946007560D9 /* raindoge@3x.png */ = {isa = PBXFileReference; lastKnownFileType = image.png; path = "raindoge@3x.png"; sourceTree = "<group>"; };
+        B54C1D0F29358946007560D9 /* raindoge@2x.png */ = {isa = PBXFileReference; lastKnownFileType = image.png; path = "raindoge@2x.png"; sourceTree = "<group>"; };
+        C04D10EF25AFC8C1003BEF7A /* Extras.json */ = {isa = PBXFileReference; lastKnownFileType = text.json; path = Extras.json; sourceTree = "<group>"; };
+        C11640E7274DC10B00C9120A /* UIColor.swift */ = {isa = PBXFileReference; lastKnownFileType = sourcecode.swift; path = UIColor.swift; sourceTree = "<group>"; };
+        C1272389274EBBB6006AC743 /* CurrencyDetails.swift */ = {isa = PBXFileReference; lastKnownFileType = sourcecode.swift; path = CurrencyDetails.swift; sourceTree = "<group>"; };
+        C151287D2739F676006517AB /* IconProvider.swift */ = {isa = PBXFileReference; lastKnownFileType = sourcecode.swift; path = IconProvider.swift; sourceTree = "<group>"; };
+        C16DCF5C272BA6EF00FF5C78 /* PriceWidgetExtension.appex */ = {isa = PBXFileReference; explicitFileType = "wrapper.app-extension"; includeInIndex = 0; path = PriceWidgetExtension.appex; sourceTree = BUILT_PRODUCTS_DIR; };
+        C16DCF5D272BA6EF00FF5C78 /* WidgetKit.framework */ = {isa = PBXFileReference; lastKnownFileType = wrapper.framework; name = WidgetKit.framework; path = System/Library/Frameworks/WidgetKit.framework; sourceTree = SDKROOT; };
+        C16DCF5F272BA6EF00FF5C78 /* SwiftUI.framework */ = {isa = PBXFileReference; lastKnownFileType = wrapper.framework; name = SwiftUI.framework; path = System/Library/Frameworks/SwiftUI.framework; sourceTree = SDKROOT; };
+        C16DCF62272BA6EF00FF5C78 /* PriceWidget.swift */ = {isa = PBXFileReference; lastKnownFileType = sourcecode.swift; path = PriceWidget.swift; sourceTree = "<group>"; };
+        C16DCF64272BA6F000FF5C78 /* Assets.xcassets */ = {isa = PBXFileReference; lastKnownFileType = folder.assetcatalog; path = Assets.xcassets; sourceTree = "<group>"; };
+        C16DCF66272BA6F000FF5C78 /* Info.plist */ = {isa = PBXFileReference; lastKnownFileType = text.plist.xml; path = Info.plist; sourceTree = "<group>"; };
+        C16DCF6F272BA75700FF5C78 /* CoinGeckoToken.swift */ = {isa = PBXFileReference; lastKnownFileType = sourcecode.swift; path = CoinGeckoToken.swift; sourceTree = "<group>"; };
+        C16DCF72272BA77A00FF5C78 /* TokenProvider.swift */ = {isa = PBXFileReference; lastKnownFileType = sourcecode.swift; path = TokenProvider.swift; sourceTree = "<group>"; };
+        C16DCF75272BA7AA00FF5C78 /* PriceWidgetView.swift */ = {isa = PBXFileReference; lastKnownFileType = sourcecode.swift; path = PriceWidgetView.swift; sourceTree = "<group>"; };
+        C16DCF7F272BAB9500FF5C78 /* SelectTokenIntent.appex */ = {isa = PBXFileReference; explicitFileType = "wrapper.app-extension"; includeInIndex = 0; path = SelectTokenIntent.appex; sourceTree = BUILT_PRODUCTS_DIR; };
+        C16DCF80272BAB9500FF5C78 /* Intents.framework */ = {isa = PBXFileReference; lastKnownFileType = wrapper.framework; name = Intents.framework; path = System/Library/Frameworks/Intents.framework; sourceTree = SDKROOT; };
+        C16DCF83272BAB9500FF5C78 /* IntentHandler.swift */ = {isa = PBXFileReference; lastKnownFileType = sourcecode.swift; path = IntentHandler.swift; sourceTree = "<group>"; };
+        C16DCF85272BAB9500FF5C78 /* Info.plist */ = {isa = PBXFileReference; lastKnownFileType = text.plist.xml; path = Info.plist; sourceTree = "<group>"; };
+        C16DCF8B272BAB9600FF5C78 /* IntentsUI.framework */ = {isa = PBXFileReference; lastKnownFileType = wrapper.framework; name = IntentsUI.framework; path = System/Library/Frameworks/IntentsUI.framework; sourceTree = SDKROOT; };
+        C16DCFAA272BB8ED00FF5C78 /* PriceDataProvider.swift */ = {isa = PBXFileReference; fileEncoding = 4; lastKnownFileType = sourcecode.swift; path = PriceDataProvider.swift; sourceTree = "<group>"; };
+        C16DCFAF272BB8FC00FF5C78 /* PriceData.swift */ = {isa = PBXFileReference; fileEncoding = 4; lastKnownFileType = sourcecode.swift; path = PriceData.swift; sourceTree = "<group>"; };
+        C16DCFB4272BC8F100FF5C78 /* TokenData.swift */ = {isa = PBXFileReference; lastKnownFileType = sourcecode.swift; path = TokenData.swift; sourceTree = "<group>"; };
+        C179298427499A5B00044684 /* Constants.swift */ = {isa = PBXFileReference; lastKnownFileType = sourcecode.swift; path = Constants.swift; sourceTree = "<group>"; };
+        C18C8E012798B02700D38B34 /* CurrencyProvider.swift */ = {isa = PBXFileReference; fileEncoding = 4; lastKnownFileType = sourcecode.swift; path = CurrencyProvider.swift; sourceTree = "<group>"; };
+        C1C61A6C272C9C8D00E5C0B3 /* UIImage.swift */ = {isa = PBXFileReference; lastKnownFileType = sourcecode.swift; path = UIImage.swift; sourceTree = "<group>"; };
+        C1C61A81272CBDA100E5C0B3 /* Images.xcassets */ = {isa = PBXFileReference; lastKnownFileType = folder.assetcatalog; path = Images.xcassets; sourceTree = "<group>"; };
+        C1C61A902731A05700E5C0B3 /* RainbowTokenList.swift */ = {isa = PBXFileReference; lastKnownFileType = sourcecode.swift; path = RainbowTokenList.swift; sourceTree = "<group>"; };
+        C1EB012E2731B68400830E70 /* TokenDetails.swift */ = {isa = PBXFileReference; lastKnownFileType = sourcecode.swift; path = TokenDetails.swift; sourceTree = "<group>"; };
+        C8279DA1CEFA03B62AEF5F4F /* Pods-PriceWidgetExtension.debug.xcconfig */ = {isa = PBXFileReference; includeInIndex = 1; lastKnownFileType = text.xcconfig; name = "Pods-PriceWidgetExtension.debug.xcconfig"; path = "Target Support Files/Pods-PriceWidgetExtension/Pods-PriceWidgetExtension.debug.xcconfig"; sourceTree = "<group>"; };
+        CA779B9622D8F2F0EB679EDE /* libPods-SelectTokenIntent.a */ = {isa = PBXFileReference; explicitFileType = archive.ar; includeInIndex = 0; path = "libPods-SelectTokenIntent.a"; sourceTree = BUILT_PRODUCTS_DIR; };
+        CEC3DAF282E24857F78EB1B6 /* Pods-PriceWidgetExtension.localrelease.xcconfig */ = {isa = PBXFileReference; includeInIndex = 1; lastKnownFileType = text.xcconfig; name = "Pods-PriceWidgetExtension.localrelease.xcconfig"; path = "Target Support Files/Pods-PriceWidgetExtension/Pods-PriceWidgetExtension.localrelease.xcconfig"; sourceTree = "<group>"; };
+        D755E71324B04FEE9C691D14 /* libRNFirebase.a */ = {isa = PBXFileReference; explicitFileType = undefined; fileEncoding = 9; includeInIndex = 0; lastKnownFileType = archive.ar; path = libRNFirebase.a; sourceTree = "<group>"; };
+        E3AB7966A0D6409F34360B7D /* libPods-ImageNotification.a */ = {isa = PBXFileReference; explicitFileType = archive.ar; includeInIndex = 0; path = "libPods-ImageNotification.a"; sourceTree = BUILT_PRODUCTS_DIR; };
+        EA1AA60DB7282F25147072F5 /* Pods-PriceWidgetExtension.staging.xcconfig */ = {isa = PBXFileReference; includeInIndex = 1; lastKnownFileType = text.xcconfig; name = "Pods-PriceWidgetExtension.staging.xcconfig"; path = "Target Support Files/Pods-PriceWidgetExtension/Pods-PriceWidgetExtension.staging.xcconfig"; sourceTree = "<group>"; };
+        EC48DCBE40A40BC2C0119913 /* libPods-Rainbow.a */ = {isa = PBXFileReference; explicitFileType = archive.ar; includeInIndex = 0; path = "libPods-Rainbow.a"; sourceTree = BUILT_PRODUCTS_DIR; };
+        ED297162215061F000B7C4FE /* JavaScriptCore.framework */ = {isa = PBXFileReference; lastKnownFileType = wrapper.framework; name = JavaScriptCore.framework; path = System/Library/Frameworks/JavaScriptCore.framework; sourceTree = SDKROOT; };
+        ED2971642150620600B7C4FE /* JavaScriptCore.framework */ = {isa = PBXFileReference; lastKnownFileType = wrapper.framework; name = JavaScriptCore.framework; path = Platforms/AppleTVOS.platform/Developer/SDKs/AppleTVOS12.0.sdk/System/Library/Frameworks/JavaScriptCore.framework; sourceTree = DEVELOPER_DIR; };
+        ED44A191D5B3C479737EC818 /* Pods-SelectTokenIntent.staging.xcconfig */ = {isa = PBXFileReference; includeInIndex = 1; lastKnownFileType = text.xcconfig; name = "Pods-SelectTokenIntent.staging.xcconfig"; path = "Target Support Files/Pods-SelectTokenIntent/Pods-SelectTokenIntent.staging.xcconfig"; sourceTree = "<group>"; };
+        FC76F9B8DE441093F1E5635E /* Pods-Rainbow.staging.xcconfig */ = {isa = PBXFileReference; includeInIndex = 1; lastKnownFileType = text.xcconfig; name = "Pods-Rainbow.staging.xcconfig"; path = "Target Support Files/Pods-Rainbow/Pods-Rainbow.staging.xcconfig"; sourceTree = "<group>"; };
 /* End PBXFileReference section */
 
 /* Begin PBXFrameworksBuildPhase section */
-		0299CE742886202800B5C7E7 /* Frameworks */ = {
-			isa = PBXFrameworksBuildPhase;
-			buildActionMask = 2147483647;
-			files = (
-				723AF393A9E4E704CE69EB79 /* libPods-ImageNotification.a in Frameworks */,
-			);
-			runOnlyForDeploymentPostprocessing = 0;
-		};
-		13B07F8C1A680F5B00A75B9A /* Frameworks */ = {
-			isa = PBXFrameworksBuildPhase;
-			buildActionMask = 2147483647;
-			files = (
-				ED2971652150620600B7C4FE /* JavaScriptCore.framework in Frameworks */,
-				C72F456C99A646399192517D /* libz.tbd in Frameworks */,
-				F6713C8A94A8091FBC58F74D /* libPods-Rainbow.a in Frameworks */,
-			);
-			runOnlyForDeploymentPostprocessing = 0;
-		};
-		C16DCF59272BA6EF00FF5C78 /* Frameworks */ = {
-			isa = PBXFrameworksBuildPhase;
-			buildActionMask = 2147483647;
-			files = (
-				C16DCF60272BA6EF00FF5C78 /* SwiftUI.framework in Frameworks */,
-				C16DCF5E272BA6EF00FF5C78 /* WidgetKit.framework in Frameworks */,
-				3DF44C4DB9BBD6F53F5DEC74 /* libPods-PriceWidgetExtension.a in Frameworks */,
-			);
-			runOnlyForDeploymentPostprocessing = 0;
-		};
-		C16DCF7C272BAB9500FF5C78 /* Frameworks */ = {
-			isa = PBXFrameworksBuildPhase;
-			buildActionMask = 2147483647;
-			files = (
-				C16DCF81272BAB9500FF5C78 /* Intents.framework in Frameworks */,
-				9F6A73FB333599306FF4EE40 /* libPods-SelectTokenIntent.a in Frameworks */,
-			);
-			runOnlyForDeploymentPostprocessing = 0;
-		};
+        0299CE742886202800B5C7E7 /* Frameworks */ = {
+            isa = PBXFrameworksBuildPhase;
+            buildActionMask = 2147483647;
+            files = (
+                723AF393A9E4E704CE69EB79 /* libPods-ImageNotification.a in Frameworks */,
+            );
+            runOnlyForDeploymentPostprocessing = 0;
+        };
+        13B07F8C1A680F5B00A75B9A /* Frameworks */ = {
+            isa = PBXFrameworksBuildPhase;
+            buildActionMask = 2147483647;
+            files = (
+                ED2971652150620600B7C4FE /* JavaScriptCore.framework in Frameworks */,
+                C72F456C99A646399192517D /* libz.tbd in Frameworks */,
+                F6713C8A94A8091FBC58F74D /* libPods-Rainbow.a in Frameworks */,
+            );
+            runOnlyForDeploymentPostprocessing = 0;
+        };
+        C16DCF59272BA6EF00FF5C78 /* Frameworks */ = {
+            isa = PBXFrameworksBuildPhase;
+            buildActionMask = 2147483647;
+            files = (
+                C16DCF60272BA6EF00FF5C78 /* SwiftUI.framework in Frameworks */,
+                C16DCF5E272BA6EF00FF5C78 /* WidgetKit.framework in Frameworks */,
+                3DF44C4DB9BBD6F53F5DEC74 /* libPods-PriceWidgetExtension.a in Frameworks */,
+            );
+            runOnlyForDeploymentPostprocessing = 0;
+        };
+        C16DCF7C272BAB9500FF5C78 /* Frameworks */ = {
+            isa = PBXFrameworksBuildPhase;
+            buildActionMask = 2147483647;
+            files = (
+                C16DCF81272BAB9500FF5C78 /* Intents.framework in Frameworks */,
+                9F6A73FB333599306FF4EE40 /* libPods-SelectTokenIntent.a in Frameworks */,
+            );
+            runOnlyForDeploymentPostprocessing = 0;
+        };
 /* End PBXFrameworksBuildPhase section */
 
 /* Begin PBXGroup section */
-		00E356EF1AD99517003FC87E /* RainbowTests */ = {
-			isa = PBXGroup;
-			children = (
-				00E356F21AD99517003FC87E /* RainbowTests.m */,
-				00E356F01AD99517003FC87E /* Supporting Files */,
-			);
-			path = RainbowTests;
-			sourceTree = "<group>";
-		};
-		00E356F01AD99517003FC87E /* Supporting Files */ = {
-			isa = PBXGroup;
-			children = (
-				00E356F11AD99517003FC87E /* Info.plist */,
-			);
-			name = "Supporting Files";
-			sourceTree = "<group>";
-		};
-		0299CE782886202800B5C7E7 /* ImageNotification */ = {
-			isa = PBXGroup;
-			children = (
-				0299CE792886202800B5C7E7 /* NotificationService.h */,
-				0299CE7A2886202800B5C7E7 /* NotificationService.m */,
-				0299CE7C2886202800B5C7E7 /* Info.plist */,
-			);
-			path = ImageNotification;
-			sourceTree = "<group>";
-		};
-		13B07FAE1A68108700A75B9A /* Rainbow */ = {
-			isa = PBXGroup;
-			children = (
-				15C398772880DF82006033AC /* AppIcons */,
-				4D098C2C2811A95F006A801A /* RNStartTime */,
-				66F889D0260CEE0E00E27D6E /* DiscoverSheet */,
-				1539422B24C7CF7B00E4A9D1 /* Settings */,
-				66A1FEAE24AB63D600C3F539 /* RNCoolModals */,
-				15E531D7242DAB3500797B89 /* NSNotifications */,
-				15E531D6242B28F800797B89 /* Animations */,
-				157155042418734C009B698B /* RainbowDebug.entitlements */,
-				157155032418733F009B698B /* RainbowRelease.entitlements */,
-				A4D04BA723D12F27008C1DEC /* Button */,
-				A4277DA023CBD3590042BAF4 /* Transactions */,
-				3C379D5D20FD1F92009AF81F /* Rainbow.entitlements */,
-				008F07F21AC5B25A0029DE68 /* main.jsbundle */,
-				13B07FAF1A68108700A75B9A /* AppDelegate.h */,
-				13B07FB01A68108700A75B9A /* AppDelegate.mm */,
-				13B07FB61A68108700A75B9A /* Info.plist */,
-				13B07FB71A68108700A75B9A /* main.m */,
-				13B07FB11A68108700A75B9A /* LaunchScreen.xib */,
-				3CBE29CB2381E43800BE05AC /* Rainbow-Bridging-Header.h */,
-				A4277D9E23CBD1910042BAF4 /* Extensions.swift */,
-				A4277DA223CFE85F0042BAF4 /* Theme.swift */,
-				6635730524939991006ACFA6 /* SafeStoreReview.m */,
-				1539422724C7C7E100E4A9D1 /* Settings.bundle */,
-				66A28EAF24CAF1B500410A88 /* TestFlight.m */,
-				C04D10EF25AFC8C1003BEF7A /* Extras.json */,
-				6655FFB325BB2B0700642961 /* ThemeModule.m */,
-			);
-			name = Rainbow;
-			sourceTree = "<group>";
-		};
-		1539422B24C7CF7B00E4A9D1 /* Settings */ = {
-			isa = PBXGroup;
-			children = (
-				1539422C24C7CF9300E4A9D1 /* SettingsBundleHelper.swift */,
-			);
-			name = Settings;
-			sourceTree = "<group>";
-		};
-		15C398772880DF82006033AC /* AppIcons */ = {
-			isa = PBXGroup;
-			children = (
-				B52242E428B1B11F0024D19D /* smol@2x.png */,
-				B52242E528B1B11F0024D19D /* smol@3x.png */,
-				15CF49BF2889AFAD005F92C9 /* pixel@2x.png */,
-				15CF49BE2889AFAD005F92C9 /* pixel@3x.png */,
-				15CF49BB2889AF7C005F92C9 /* optimism@2x.png */,
-				B54C1D0D29358945007560D9 /* golddoge@2x.png */,
-				B54C1D0C29358945007560D9 /* golddoge@3x.png */,
-				B54C1D0F29358946007560D9 /* raindoge@2x.png */,
-				B54C1D0E29358946007560D9 /* raindoge@3x.png */,
-				15CF49BA2889AF7C005F92C9 /* optimism@3x.png */,
-				B54C1D09293587F2007560D9 /* zora@2x.png */,
-				B54C1D08293587F2007560D9 /* zora@3x.png */,
-				15C3987F2880EDFF006033AC /* og@2x.png */,
-				15C3987D2880EDFF006033AC /* og@3x.png */,
-			);
-			path = AppIcons;
-			sourceTree = "<group>";
-		};
-		15DC38CC247E0DCC00919009 /* Config */ = {
-			isa = PBXGroup;
-			children = (
-				66A29CCA2511074500481F4A /* ReaHeader.h */,
-				15DC38CE247E0E0900919009 /* debug.xcconfig */,
-				15DC38CF247E0E0A00919009 /* localrelease.xcconfig */,
-				15DC38CD247E0E0900919009 /* release.xcconfig */,
-				15DC38D0247E0E0A00919009 /* staging.xcconfig */,
-			);
-			path = Config;
-			sourceTree = "<group>";
-		};
-		15E531D6242B28F800797B89 /* Animations */ = {
-			isa = PBXGroup;
-			children = (
-				15E531D4242B28EF00797B89 /* UIImageViewWithPersistentAnimations.swift */,
-				6630540824A38A1900E5B030 /* RainbowText.m */,
-			);
-			name = Animations;
-			sourceTree = "<group>";
-		};
-		15E531D7242DAB3500797B89 /* NSNotifications */ = {
-			isa = PBXGroup;
-			children = (
-				15E531D8242DAB7100797B89 /* NotificationManager.h */,
-				15E531D9242DAB7100797B89 /* NotificationManager.m */,
-			);
-			name = NSNotifications;
-			sourceTree = "<group>";
-		};
-		24979D1220F83E3D007EB0DA /* Recovered References */ = {
-			isa = PBXGroup;
-			children = (
-				9DEADFA4826D4D0BAA950D21 /* libRNFIRMessaging.a */,
-				B0C692B061D7430D8194DC98 /* ToolTipMenuTests.xctest */,
-				D755E71324B04FEE9C691D14 /* libRNFirebase.a */,
-			);
-			name = "Recovered References";
-			sourceTree = "<group>";
-		};
-		2D16E6871FA4F8E400B85C8A /* Frameworks */ = {
-			isa = PBXGroup;
-			children = (
-				0299CE852886246C00B5C7E7 /* libFirebaseCore.a */,
-				ED297162215061F000B7C4FE /* JavaScriptCore.framework */,
-				ED2971642150620600B7C4FE /* JavaScriptCore.framework */,
-				24979E7920F84004007EB0DA /* Firebase.h */,
-				24979E7420F84004007EB0DA /* FirebaseAnalytics.framework */,
-				24979E7520F84004007EB0DA /* FirebaseCore.framework */,
-				24979E7C20F84004007EB0DA /* FirebaseCoreDiagnostics.framework */,
-				24979E7B20F84004007EB0DA /* FirebaseInstanceID.framework */,
-				24979E7620F84004007EB0DA /* FirebaseMessaging.framework */,
-				24979E7A20F84004007EB0DA /* FirebaseNanoPB.framework */,
-				24979E7720F84004007EB0DA /* GoogleService-Info.plist */,
-				24979E7820F84004007EB0DA /* GoogleToolboxForMac.framework */,
-				24979E7D20F84005007EB0DA /* module.modulemap */,
-				24979E7E20F84005007EB0DA /* nanopb.framework */,
-				24979E3620F84003007EB0DA /* Protobuf.framework */,
-				98AED33BAB4247CEBEF8464D /* libz.tbd */,
-				C16DCF5D272BA6EF00FF5C78 /* WidgetKit.framework */,
-				C16DCF5F272BA6EF00FF5C78 /* SwiftUI.framework */,
-				C16DCF80272BAB9500FF5C78 /* Intents.framework */,
-				C16DCF8B272BAB9600FF5C78 /* IntentsUI.framework */,
-				E3AB7966A0D6409F34360B7D /* libPods-ImageNotification.a */,
-				55A107F70E6357301AA3FC1D /* libPods-PriceWidgetExtension.a */,
-				EC48DCBE40A40BC2C0119913 /* libPods-Rainbow.a */,
-				CA779B9622D8F2F0EB679EDE /* libPods-SelectTokenIntent.a */,
-			);
-			name = Frameworks;
-			sourceTree = "<group>";
-		};
-		4D098C2C2811A95F006A801A /* RNStartTime */ = {
-			isa = PBXGroup;
-			children = (
-				4D098C2D2811A979006A801A /* RNStartTime.h */,
-				4D098C2E2811A9A5006A801A /* RNStartTime.m */,
-			);
-			name = RNStartTime;
-			sourceTree = "<group>";
-		};
-		668ADB2B25A4E3A20050859D /* Rainbow Stickers */ = {
-			isa = PBXGroup;
-			children = (
-				668ADB2C25A4E3A40050859D /* Stickers.xcassets */,
-				668ADB2E25A4E3A40050859D /* Info.plist */,
-			);
-			path = "Rainbow Stickers";
-			sourceTree = "<group>";
-		};
-		66A1FEAE24AB63D600C3F539 /* RNCoolModals */ = {
-			isa = PBXGroup;
-			children = (
-				66A1FEBB24ACBBE600C3F539 /* RNCMPortal.m */,
-				66A1FEB224AB641100C3F539 /* RNCMScreen.h */,
-				66A1FEB324AB641100C3F539 /* RNCMScreen.m */,
-				66A1FEAF24AB641100C3F539 /* RNCMScreenStack.h */,
-				66A1FEB024AB641100C3F539 /* RNCMScreenStack.m */,
-				66A1FEB124AB641100C3F539 /* UIViewController+slack.swift */,
-			);
-			name = RNCoolModals;
-			sourceTree = "<group>";
-		};
-		66F889D0260CEE0E00E27D6E /* DiscoverSheet */ = {
-			isa = PBXGroup;
-			children = (
-			);
-			path = DiscoverSheet;
-			sourceTree = "<group>";
-		};
-		832341AE1AAA6A7D00B99B32 /* Libraries */ = {
-			isa = PBXGroup;
-			children = (
-			);
-			name = Libraries;
-			sourceTree = "<group>";
-		};
-		83CBB9F61A601CBA00E9B192 = {
-			isa = PBXGroup;
-			children = (
-				664612EC2748489B00B43F5A /* PriceWidgetExtension.entitlements */,
-				C1C61A81272CBDA100E5C0B3 /* Images.xcassets */,
-				15DC38CC247E0DCC00919009 /* Config */,
-				13B07FAE1A68108700A75B9A /* Rainbow */,
-				832341AE1AAA6A7D00B99B32 /* Libraries */,
-				00E356EF1AD99517003FC87E /* RainbowTests */,
-				668ADB2B25A4E3A20050859D /* Rainbow Stickers */,
-				C16DCF61272BA6EF00FF5C78 /* PriceWidget */,
-				C16DCF82272BAB9500FF5C78 /* SelectTokenIntent */,
-				0299CE782886202800B5C7E7 /* ImageNotification */,
-				83CBBA001A601CBA00E9B192 /* Products */,
-				2D16E6871FA4F8E400B85C8A /* Frameworks */,
-				DCAC1D8CC45E468FBB7E1395 /* Resources */,
-				24979D1220F83E3D007EB0DA /* Recovered References */,
-				C640359C0E6575CE0A7ECD73 /* Pods */,
-			);
-			indentWidth = 2;
-			sourceTree = "<group>";
-			tabWidth = 2;
-			usesTabs = 0;
-		};
-		83CBBA001A601CBA00E9B192 /* Products */ = {
-			isa = PBXGroup;
-			children = (
-				13B07F961A680F5B00A75B9A /* Rainbow.app */,
-				C16DCF5C272BA6EF00FF5C78 /* PriceWidgetExtension.appex */,
-				C16DCF7F272BAB9500FF5C78 /* SelectTokenIntent.appex */,
-				0299CE772886202800B5C7E7 /* ImageNotification.appex */,
-			);
-			name = Products;
-			sourceTree = "<group>";
-		};
-		A4277DA023CBD3590042BAF4 /* Transactions */ = {
-			isa = PBXGroup;
-			children = (
-				A49B52B223DB5CE600A00918 /* ViewModels */,
-				A49B52B123DB41DD00A00918 /* Bridging */,
-				A49B52B023DB41B900A00918 /* Models */,
-				A44A4EED23EC928900B543F1 /* CoinIconWithProgressBar.swift */,
-				66FEC91523EDA13F00A0F367 /* RoundedCornerView.swift */,
-				A4704B4723C546DA00E50E4B /* RCTConvert+TransactionList.h */,
-				A4704B4023C546D900E50E4B /* TransactionListViewCell.swift */,
-				A4704B4623C546D900E50E4B /* TransactionListViewCell.xib */,
-				A4AF3CCF23DA3A0F00F230F3 /* TransactionListRequestViewCell.swift */,
-				A4AF3CCD23DA37F700F230F3 /* TransactionListRequestViewCell.xib */,
-				A485E61323C8ED6000E5C3D4 /* TransactionListViewHeader.swift */,
-				A485E61223C8EC4400E5C3D4 /* TransactionListViewHeader.xib */,
-				A4704B4123C546D900E50E4B /* TransactionListView.swift */,
-				A4F8DACA23DF85DF00560E47 /* TransactionListBaseCell.swift */,
-				153D1AAB24777130007E4723 /* TransactionListLoadingViewCell.swift */,
-				153D1AAD24777214007E4723 /* TransactionListLoadingViewCell.xib */,
-			);
-			name = Transactions;
-			sourceTree = "<group>";
-		};
-		A49B52B023DB41B900A00918 /* Models */ = {
-			isa = PBXGroup;
-			children = (
-				A477567B23DB2FAA005AE8FD /* Transaction.swift */,
-				A49B52AE23DB411900A00918 /* TransactionRequest.swift */,
-				A49B52BB23DBA61100A00918 /* TransactionData.swift */,
-				A49B52BF23DCCDA800A00918 /* TransactionRequestSection.swift */,
-				A49B52C123DCD11D00A00918 /* TransactionSection.swift */,
-			);
-			name = Models;
-			sourceTree = "<group>";
-		};
-		A49B52B123DB41DD00A00918 /* Bridging */ = {
-			isa = PBXGroup;
-			children = (
-				A477567D23DB3A85005AE8FD /* TransactionListViewManager.m */,
-			);
-			name = Bridging;
-			sourceTree = "<group>";
-		};
-		A49B52B223DB5CE600A00918 /* ViewModels */ = {
-			isa = PBXGroup;
-			children = (
-				A49B52B323DB5D1100A00918 /* TransactionViewModelTransactionItem.swift */,
-				A49B52B723DB5F7200A00918 /* TransactionViewModelTransactionRequestItem.swift */,
-				A49B52B523DB5D5600A00918 /* TransactionViewModelProtocol.swift */,
-			);
-			name = ViewModels;
-			sourceTree = "<group>";
-		};
-		A4D04BA723D12F27008C1DEC /* Button */ = {
-			isa = PBXGroup;
-			children = (
-				A4D04BA823D12F99008C1DEC /* Button.swift */,
-				A4D04BAB23D12FD5008C1DEC /* ButtonManager.m */,
-			);
-			name = Button;
-			sourceTree = "<group>";
-		};
-		C16DCF61272BA6EF00FF5C78 /* PriceWidget */ = {
-			isa = PBXGroup;
-			children = (
-				C1AA30682731ED2200136A9A /* Utils */,
-				C1AA30672731ECED00136A9A /* Models */,
-				C1AA30662731ECD900136A9A /* Providers */,
-				C16DCF62272BA6EF00FF5C78 /* PriceWidget.swift */,
-				C16DCF64272BA6F000FF5C78 /* Assets.xcassets */,
-				C16DCF66272BA6F000FF5C78 /* Info.plist */,
-				C16DCF75272BA7AA00FF5C78 /* PriceWidgetView.swift */,
-				15D66139277A751C0082F041 /* SelectTokenIntent.intentdefinition */,
-			);
-			path = PriceWidget;
-			sourceTree = "<group>";
-		};
-		C16DCF82272BAB9500FF5C78 /* SelectTokenIntent */ = {
-			isa = PBXGroup;
-			children = (
-				664612ED274848B000B43F5A /* SelectTokenIntent.entitlements */,
-				C16DCF83272BAB9500FF5C78 /* IntentHandler.swift */,
-				C16DCF85272BAB9500FF5C78 /* Info.plist */,
-			);
-			path = SelectTokenIntent;
-			sourceTree = "<group>";
-		};
-		C1AA30662731ECD900136A9A /* Providers */ = {
-			isa = PBXGroup;
-			children = (
-				C18C8E012798B02700D38B34 /* CurrencyProvider.swift */,
-				C151287D2739F676006517AB /* IconProvider.swift */,
-				C16DCF72272BA77A00FF5C78 /* TokenProvider.swift */,
-				C16DCFAA272BB8ED00FF5C78 /* PriceDataProvider.swift */,
-			);
-			path = Providers;
-			sourceTree = "<group>";
-		};
-		C1AA30672731ECED00136A9A /* Models */ = {
-			isa = PBXGroup;
-			children = (
-				C16DCFB4272BC8F100FF5C78 /* TokenData.swift */,
-				C1EB012E2731B68400830E70 /* TokenDetails.swift */,
-				C1C61A902731A05700E5C0B3 /* RainbowTokenList.swift */,
-				C16DCF6F272BA75700FF5C78 /* CoinGeckoToken.swift */,
-				C16DCFAF272BB8FC00FF5C78 /* PriceData.swift */,
-				C1272389274EBBB6006AC743 /* CurrencyDetails.swift */,
-			);
-			path = Models;
-			sourceTree = "<group>";
-		};
-		C1AA30682731ED2200136A9A /* Utils */ = {
-			isa = PBXGroup;
-			children = (
-				C1C61A6C272C9C8D00E5C0B3 /* UIImage.swift */,
-				C179298427499A5B00044684 /* Constants.swift */,
-				C11640E7274DC10B00C9120A /* UIColor.swift */,
-			);
-			path = Utils;
-			sourceTree = "<group>";
-		};
-		C640359C0E6575CE0A7ECD73 /* Pods */ = {
-			isa = PBXGroup;
-			children = (
-				339896C1E709091CE1B4BCC6 /* Pods-ImageNotification.debug.xcconfig */,
-				73692C04FBE90A5E2863CBEF /* Pods-ImageNotification.release.xcconfig */,
-				872E2EAB5DE7F56ED5A5A24B /* Pods-ImageNotification.localrelease.xcconfig */,
-				3ADE2C6E827E87D05CE931C1 /* Pods-ImageNotification.staging.xcconfig */,
-				C8279DA1CEFA03B62AEF5F4F /* Pods-PriceWidgetExtension.debug.xcconfig */,
-				4D61F9B45755AD85D9E3770E /* Pods-PriceWidgetExtension.release.xcconfig */,
-				CEC3DAF282E24857F78EB1B6 /* Pods-PriceWidgetExtension.localrelease.xcconfig */,
-				EA1AA60DB7282F25147072F5 /* Pods-PriceWidgetExtension.staging.xcconfig */,
-				405E306D36AF8C8E350B08C1 /* Pods-Rainbow.debug.xcconfig */,
-				33201222ED4B674D95D5A681 /* Pods-Rainbow.release.xcconfig */,
-				8CA10DEBDA87323582898A77 /* Pods-Rainbow.localrelease.xcconfig */,
-				FC76F9B8DE441093F1E5635E /* Pods-Rainbow.staging.xcconfig */,
-				87E09CA957E90697E3F0562B /* Pods-SelectTokenIntent.debug.xcconfig */,
-				733AB399A15EAF2ADFC19E48 /* Pods-SelectTokenIntent.release.xcconfig */,
-				687FA32D7E1426221E5B8FB4 /* Pods-SelectTokenIntent.localrelease.xcconfig */,
-				ED44A191D5B3C479737EC818 /* Pods-SelectTokenIntent.staging.xcconfig */,
-			);
-			path = Pods;
-			sourceTree = "<group>";
-		};
-		DCAC1D8CC45E468FBB7E1395 /* Resources */ = {
-			isa = PBXGroup;
-			children = (
-				668A9E253DAF444A90ECB997 /* SFMono-Medium.otf */,
-				95F2888C850F40C8A26E083B /* SFMono-Regular.otf */,
-				AA6228EB24272B200078BDAA /* SF-Pro-Rounded-Bold.otf */,
-				AA6228EC24272B200078BDAA /* SF-Pro-Rounded-Heavy.otf */,
-				AA6228ED24272B200078BDAA /* SF-Pro-Rounded-Medium.otf */,
-				AA6228EE24272B200078BDAA /* SF-Pro-Rounded-Regular.otf */,
-				AA6228EA24272B200078BDAA /* SF-Pro-Rounded-Semibold.otf */,
-			);
-			name = Resources;
-			sourceTree = "<group>";
-		};
+        00E356EF1AD99517003FC87E /* RainbowTests */ = {
+            isa = PBXGroup;
+            children = (
+                00E356F21AD99517003FC87E /* RainbowTests.m */,
+                00E356F01AD99517003FC87E /* Supporting Files */,
+            );
+            path = RainbowTests;
+            sourceTree = "<group>";
+        };
+        00E356F01AD99517003FC87E /* Supporting Files */ = {
+            isa = PBXGroup;
+            children = (
+                00E356F11AD99517003FC87E /* Info.plist */,
+            );
+            name = "Supporting Files";
+            sourceTree = "<group>";
+        };
+        0299CE782886202800B5C7E7 /* ImageNotification */ = {
+            isa = PBXGroup;
+            children = (
+                0299CE792886202800B5C7E7 /* NotificationService.h */,
+                0299CE7A2886202800B5C7E7 /* NotificationService.m */,
+                0299CE7C2886202800B5C7E7 /* Info.plist */,
+            );
+            path = ImageNotification;
+            sourceTree = "<group>";
+        };
+        13B07FAE1A68108700A75B9A /* Rainbow */ = {
+            isa = PBXGroup;
+            children = (
+                15C398772880DF82006033AC /* AppIcons */,
+                4D098C2C2811A95F006A801A /* RNStartTime */,
+                66F889D0260CEE0E00E27D6E /* DiscoverSheet */,
+                1539422B24C7CF7B00E4A9D1 /* Settings */,
+                66A1FEAE24AB63D600C3F539 /* RNCoolModals */,
+                15E531D7242DAB3500797B89 /* NSNotifications */,
+                15E531D6242B28F800797B89 /* Animations */,
+                157155042418734C009B698B /* RainbowDebug.entitlements */,
+                157155032418733F009B698B /* RainbowRelease.entitlements */,
+                A4D04BA723D12F27008C1DEC /* Button */,
+                A4277DA023CBD3590042BAF4 /* Transactions */,
+                3C379D5D20FD1F92009AF81F /* Rainbow.entitlements */,
+                008F07F21AC5B25A0029DE68 /* main.jsbundle */,
+                13B07FAF1A68108700A75B9A /* AppDelegate.h */,
+                13B07FB01A68108700A75B9A /* AppDelegate.mm */,
+                13B07FB61A68108700A75B9A /* Info.plist */,
+                13B07FB71A68108700A75B9A /* main.m */,
+                13B07FB11A68108700A75B9A /* LaunchScreen.xib */,
+                3CBE29CB2381E43800BE05AC /* Rainbow-Bridging-Header.h */,
+                A4277D9E23CBD1910042BAF4 /* Extensions.swift */,
+                A4277DA223CFE85F0042BAF4 /* Theme.swift */,
+                6635730524939991006ACFA6 /* SafeStoreReview.m */,
+                1539422724C7C7E100E4A9D1 /* Settings.bundle */,
+                66A28EAF24CAF1B500410A88 /* TestFlight.m */,
+                C04D10EF25AFC8C1003BEF7A /* Extras.json */,
+                6655FFB325BB2B0700642961 /* ThemeModule.m */,
+            );
+            name = Rainbow;
+            sourceTree = "<group>";
+        };
+        1539422B24C7CF7B00E4A9D1 /* Settings */ = {
+            isa = PBXGroup;
+            children = (
+                1539422C24C7CF9300E4A9D1 /* SettingsBundleHelper.swift */,
+            );
+            name = Settings;
+            sourceTree = "<group>";
+        };
+        15C398772880DF82006033AC /* AppIcons */ = {
+            isa = PBXGroup;
+            children = (
+                B52242E428B1B11F0024D19D /* smol@2x.png */,
+                B52242E528B1B11F0024D19D /* smol@3x.png */,
+                15CF49BF2889AFAD005F92C9 /* pixel@2x.png */,
+                15CF49BE2889AFAD005F92C9 /* pixel@3x.png */,
+                15CF49BB2889AF7C005F92C9 /* optimism@2x.png */,
+                B54C1D0D29358945007560D9 /* golddoge@2x.png */,
+                B54C1D0C29358945007560D9 /* golddoge@3x.png */,
+                B54C1D0F29358946007560D9 /* raindoge@2x.png */,
+                B54C1D0E29358946007560D9 /* raindoge@3x.png */,
+                15CF49BA2889AF7C005F92C9 /* optimism@3x.png */,
+                15C3987F2880EDFF006033AC /* og@2x.png */,
+                15C3987D2880EDFF006033AC /* og@3x.png */,
+            );
+            path = AppIcons;
+            sourceTree = "<group>";
+        };
+        15DC38CC247E0DCC00919009 /* Config */ = {
+            isa = PBXGroup;
+            children = (
+                66A29CCA2511074500481F4A /* ReaHeader.h */,
+                15DC38CE247E0E0900919009 /* debug.xcconfig */,
+                15DC38CF247E0E0A00919009 /* localrelease.xcconfig */,
+                15DC38CD247E0E0900919009 /* release.xcconfig */,
+                15DC38D0247E0E0A00919009 /* staging.xcconfig */,
+            );
+            path = Config;
+            sourceTree = "<group>";
+        };
+        15E531D6242B28F800797B89 /* Animations */ = {
+            isa = PBXGroup;
+            children = (
+                15E531D4242B28EF00797B89 /* UIImageViewWithPersistentAnimations.swift */,
+                6630540824A38A1900E5B030 /* RainbowText.m */,
+            );
+            name = Animations;
+            sourceTree = "<group>";
+        };
+        15E531D7242DAB3500797B89 /* NSNotifications */ = {
+            isa = PBXGroup;
+            children = (
+                15E531D8242DAB7100797B89 /* NotificationManager.h */,
+                15E531D9242DAB7100797B89 /* NotificationManager.m */,
+            );
+            name = NSNotifications;
+            sourceTree = "<group>";
+        };
+        24979D1220F83E3D007EB0DA /* Recovered References */ = {
+            isa = PBXGroup;
+            children = (
+                9DEADFA4826D4D0BAA950D21 /* libRNFIRMessaging.a */,
+                B0C692B061D7430D8194DC98 /* ToolTipMenuTests.xctest */,
+                D755E71324B04FEE9C691D14 /* libRNFirebase.a */,
+            );
+            name = "Recovered References";
+            sourceTree = "<group>";
+        };
+        2D16E6871FA4F8E400B85C8A /* Frameworks */ = {
+            isa = PBXGroup;
+            children = (
+                0299CE852886246C00B5C7E7 /* libFirebaseCore.a */,
+                ED297162215061F000B7C4FE /* JavaScriptCore.framework */,
+                ED2971642150620600B7C4FE /* JavaScriptCore.framework */,
+                24979E7920F84004007EB0DA /* Firebase.h */,
+                24979E7420F84004007EB0DA /* FirebaseAnalytics.framework */,
+                24979E7520F84004007EB0DA /* FirebaseCore.framework */,
+                24979E7C20F84004007EB0DA /* FirebaseCoreDiagnostics.framework */,
+                24979E7B20F84004007EB0DA /* FirebaseInstanceID.framework */,
+                24979E7620F84004007EB0DA /* FirebaseMessaging.framework */,
+                24979E7A20F84004007EB0DA /* FirebaseNanoPB.framework */,
+                24979E7720F84004007EB0DA /* GoogleService-Info.plist */,
+                24979E7820F84004007EB0DA /* GoogleToolboxForMac.framework */,
+                24979E7D20F84005007EB0DA /* module.modulemap */,
+                24979E7E20F84005007EB0DA /* nanopb.framework */,
+                24979E3620F84003007EB0DA /* Protobuf.framework */,
+                98AED33BAB4247CEBEF8464D /* libz.tbd */,
+                C16DCF5D272BA6EF00FF5C78 /* WidgetKit.framework */,
+                C16DCF5F272BA6EF00FF5C78 /* SwiftUI.framework */,
+                C16DCF80272BAB9500FF5C78 /* Intents.framework */,
+                C16DCF8B272BAB9600FF5C78 /* IntentsUI.framework */,
+                E3AB7966A0D6409F34360B7D /* libPods-ImageNotification.a */,
+                55A107F70E6357301AA3FC1D /* libPods-PriceWidgetExtension.a */,
+                EC48DCBE40A40BC2C0119913 /* libPods-Rainbow.a */,
+                CA779B9622D8F2F0EB679EDE /* libPods-SelectTokenIntent.a */,
+            );
+            name = Frameworks;
+            sourceTree = "<group>";
+        };
+        4D098C2C2811A95F006A801A /* RNStartTime */ = {
+            isa = PBXGroup;
+            children = (
+                4D098C2D2811A979006A801A /* RNStartTime.h */,
+                4D098C2E2811A9A5006A801A /* RNStartTime.m */,
+            );
+            name = RNStartTime;
+            sourceTree = "<group>";
+        };
+        668ADB2B25A4E3A20050859D /* Rainbow Stickers */ = {
+            isa = PBXGroup;
+            children = (
+                668ADB2C25A4E3A40050859D /* Stickers.xcassets */,
+                668ADB2E25A4E3A40050859D /* Info.plist */,
+            );
+            path = "Rainbow Stickers";
+            sourceTree = "<group>";
+        };
+        66A1FEAE24AB63D600C3F539 /* RNCoolModals */ = {
+            isa = PBXGroup;
+            children = (
+                66A1FEBB24ACBBE600C3F539 /* RNCMPortal.m */,
+                66A1FEB224AB641100C3F539 /* RNCMScreen.h */,
+                66A1FEB324AB641100C3F539 /* RNCMScreen.m */,
+                66A1FEAF24AB641100C3F539 /* RNCMScreenStack.h */,
+                66A1FEB024AB641100C3F539 /* RNCMScreenStack.m */,
+                66A1FEB124AB641100C3F539 /* UIViewController+slack.swift */,
+            );
+            name = RNCoolModals;
+            sourceTree = "<group>";
+        };
+        66F889D0260CEE0E00E27D6E /* DiscoverSheet */ = {
+            isa = PBXGroup;
+            children = (
+            );
+            path = DiscoverSheet;
+            sourceTree = "<group>";
+        };
+        832341AE1AAA6A7D00B99B32 /* Libraries */ = {
+            isa = PBXGroup;
+            children = (
+            );
+            name = Libraries;
+            sourceTree = "<group>";
+        };
+        83CBB9F61A601CBA00E9B192 = {
+            isa = PBXGroup;
+            children = (
+                664612EC2748489B00B43F5A /* PriceWidgetExtension.entitlements */,
+                C1C61A81272CBDA100E5C0B3 /* Images.xcassets */,
+                15DC38CC247E0DCC00919009 /* Config */,
+                13B07FAE1A68108700A75B9A /* Rainbow */,
+                832341AE1AAA6A7D00B99B32 /* Libraries */,
+                00E356EF1AD99517003FC87E /* RainbowTests */,
+                668ADB2B25A4E3A20050859D /* Rainbow Stickers */,
+                C16DCF61272BA6EF00FF5C78 /* PriceWidget */,
+                C16DCF82272BAB9500FF5C78 /* SelectTokenIntent */,
+                0299CE782886202800B5C7E7 /* ImageNotification */,
+                83CBBA001A601CBA00E9B192 /* Products */,
+                2D16E6871FA4F8E400B85C8A /* Frameworks */,
+                DCAC1D8CC45E468FBB7E1395 /* Resources */,
+                24979D1220F83E3D007EB0DA /* Recovered References */,
+                C640359C0E6575CE0A7ECD73 /* Pods */,
+            );
+            indentWidth = 2;
+            sourceTree = "<group>";
+            tabWidth = 2;
+            usesTabs = 0;
+        };
+        83CBBA001A601CBA00E9B192 /* Products */ = {
+            isa = PBXGroup;
+            children = (
+                13B07F961A680F5B00A75B9A /* Rainbow.app */,
+                C16DCF5C272BA6EF00FF5C78 /* PriceWidgetExtension.appex */,
+                C16DCF7F272BAB9500FF5C78 /* SelectTokenIntent.appex */,
+                0299CE772886202800B5C7E7 /* ImageNotification.appex */,
+            );
+            name = Products;
+            sourceTree = "<group>";
+        };
+        A4277DA023CBD3590042BAF4 /* Transactions */ = {
+            isa = PBXGroup;
+            children = (
+                A49B52B223DB5CE600A00918 /* ViewModels */,
+                A49B52B123DB41DD00A00918 /* Bridging */,
+                A49B52B023DB41B900A00918 /* Models */,
+                A44A4EED23EC928900B543F1 /* CoinIconWithProgressBar.swift */,
+                66FEC91523EDA13F00A0F367 /* RoundedCornerView.swift */,
+                A4704B4723C546DA00E50E4B /* RCTConvert+TransactionList.h */,
+                A4704B4023C546D900E50E4B /* TransactionListViewCell.swift */,
+                A4704B4623C546D900E50E4B /* TransactionListViewCell.xib */,
+                A4AF3CCF23DA3A0F00F230F3 /* TransactionListRequestViewCell.swift */,
+                A4AF3CCD23DA37F700F230F3 /* TransactionListRequestViewCell.xib */,
+                A485E61323C8ED6000E5C3D4 /* TransactionListViewHeader.swift */,
+                A485E61223C8EC4400E5C3D4 /* TransactionListViewHeader.xib */,
+                A4704B4123C546D900E50E4B /* TransactionListView.swift */,
+                A4F8DACA23DF85DF00560E47 /* TransactionListBaseCell.swift */,
+                153D1AAB24777130007E4723 /* TransactionListLoadingViewCell.swift */,
+                153D1AAD24777214007E4723 /* TransactionListLoadingViewCell.xib */,
+            );
+            name = Transactions;
+            sourceTree = "<group>";
+        };
+        A49B52B023DB41B900A00918 /* Models */ = {
+            isa = PBXGroup;
+            children = (
+                A477567B23DB2FAA005AE8FD /* Transaction.swift */,
+                A49B52AE23DB411900A00918 /* TransactionRequest.swift */,
+                A49B52BB23DBA61100A00918 /* TransactionData.swift */,
+                A49B52BF23DCCDA800A00918 /* TransactionRequestSection.swift */,
+                A49B52C123DCD11D00A00918 /* TransactionSection.swift */,
+            );
+            name = Models;
+            sourceTree = "<group>";
+        };
+        A49B52B123DB41DD00A00918 /* Bridging */ = {
+            isa = PBXGroup;
+            children = (
+                A477567D23DB3A85005AE8FD /* TransactionListViewManager.m */,
+            );
+            name = Bridging;
+            sourceTree = "<group>";
+        };
+        A49B52B223DB5CE600A00918 /* ViewModels */ = {
+            isa = PBXGroup;
+            children = (
+                A49B52B323DB5D1100A00918 /* TransactionViewModelTransactionItem.swift */,
+                A49B52B723DB5F7200A00918 /* TransactionViewModelTransactionRequestItem.swift */,
+                A49B52B523DB5D5600A00918 /* TransactionViewModelProtocol.swift */,
+            );
+            name = ViewModels;
+            sourceTree = "<group>";
+        };
+        A4D04BA723D12F27008C1DEC /* Button */ = {
+            isa = PBXGroup;
+            children = (
+                A4D04BA823D12F99008C1DEC /* Button.swift */,
+                A4D04BAB23D12FD5008C1DEC /* ButtonManager.m */,
+            );
+            name = Button;
+            sourceTree = "<group>";
+        };
+        C16DCF61272BA6EF00FF5C78 /* PriceWidget */ = {
+            isa = PBXGroup;
+            children = (
+                C1AA30682731ED2200136A9A /* Utils */,
+                C1AA30672731ECED00136A9A /* Models */,
+                C1AA30662731ECD900136A9A /* Providers */,
+                C16DCF62272BA6EF00FF5C78 /* PriceWidget.swift */,
+                C16DCF64272BA6F000FF5C78 /* Assets.xcassets */,
+                C16DCF66272BA6F000FF5C78 /* Info.plist */,
+                C16DCF75272BA7AA00FF5C78 /* PriceWidgetView.swift */,
+                15D66139277A751C0082F041 /* SelectTokenIntent.intentdefinition */,
+            );
+            path = PriceWidget;
+            sourceTree = "<group>";
+        };
+        C16DCF82272BAB9500FF5C78 /* SelectTokenIntent */ = {
+            isa = PBXGroup;
+            children = (
+                664612ED274848B000B43F5A /* SelectTokenIntent.entitlements */,
+                C16DCF83272BAB9500FF5C78 /* IntentHandler.swift */,
+                C16DCF85272BAB9500FF5C78 /* Info.plist */,
+            );
+            path = SelectTokenIntent;
+            sourceTree = "<group>";
+        };
+        C1AA30662731ECD900136A9A /* Providers */ = {
+            isa = PBXGroup;
+            children = (
+                C18C8E012798B02700D38B34 /* CurrencyProvider.swift */,
+                C151287D2739F676006517AB /* IconProvider.swift */,
+                C16DCF72272BA77A00FF5C78 /* TokenProvider.swift */,
+                C16DCFAA272BB8ED00FF5C78 /* PriceDataProvider.swift */,
+            );
+            path = Providers;
+            sourceTree = "<group>";
+        };
+        C1AA30672731ECED00136A9A /* Models */ = {
+            isa = PBXGroup;
+            children = (
+                C16DCFB4272BC8F100FF5C78 /* TokenData.swift */,
+                C1EB012E2731B68400830E70 /* TokenDetails.swift */,
+                C1C61A902731A05700E5C0B3 /* RainbowTokenList.swift */,
+                C16DCF6F272BA75700FF5C78 /* CoinGeckoToken.swift */,
+                C16DCFAF272BB8FC00FF5C78 /* PriceData.swift */,
+                C1272389274EBBB6006AC743 /* CurrencyDetails.swift */,
+            );
+            path = Models;
+            sourceTree = "<group>";
+        };
+        C1AA30682731ED2200136A9A /* Utils */ = {
+            isa = PBXGroup;
+            children = (
+                C1C61A6C272C9C8D00E5C0B3 /* UIImage.swift */,
+                C179298427499A5B00044684 /* Constants.swift */,
+                C11640E7274DC10B00C9120A /* UIColor.swift */,
+            );
+            path = Utils;
+            sourceTree = "<group>";
+        };
+        C640359C0E6575CE0A7ECD73 /* Pods */ = {
+            isa = PBXGroup;
+            children = (
+                339896C1E709091CE1B4BCC6 /* Pods-ImageNotification.debug.xcconfig */,
+                73692C04FBE90A5E2863CBEF /* Pods-ImageNotification.release.xcconfig */,
+                872E2EAB5DE7F56ED5A5A24B /* Pods-ImageNotification.localrelease.xcconfig */,
+                3ADE2C6E827E87D05CE931C1 /* Pods-ImageNotification.staging.xcconfig */,
+                C8279DA1CEFA03B62AEF5F4F /* Pods-PriceWidgetExtension.debug.xcconfig */,
+                4D61F9B45755AD85D9E3770E /* Pods-PriceWidgetExtension.release.xcconfig */,
+                CEC3DAF282E24857F78EB1B6 /* Pods-PriceWidgetExtension.localrelease.xcconfig */,
+                EA1AA60DB7282F25147072F5 /* Pods-PriceWidgetExtension.staging.xcconfig */,
+                405E306D36AF8C8E350B08C1 /* Pods-Rainbow.debug.xcconfig */,
+                33201222ED4B674D95D5A681 /* Pods-Rainbow.release.xcconfig */,
+                8CA10DEBDA87323582898A77 /* Pods-Rainbow.localrelease.xcconfig */,
+                FC76F9B8DE441093F1E5635E /* Pods-Rainbow.staging.xcconfig */,
+                87E09CA957E90697E3F0562B /* Pods-SelectTokenIntent.debug.xcconfig */,
+                733AB399A15EAF2ADFC19E48 /* Pods-SelectTokenIntent.release.xcconfig */,
+                687FA32D7E1426221E5B8FB4 /* Pods-SelectTokenIntent.localrelease.xcconfig */,
+                ED44A191D5B3C479737EC818 /* Pods-SelectTokenIntent.staging.xcconfig */,
+            );
+            path = Pods;
+            sourceTree = "<group>";
+        };
+        DCAC1D8CC45E468FBB7E1395 /* Resources */ = {
+            isa = PBXGroup;
+            children = (
+                668A9E253DAF444A90ECB997 /* SFMono-Medium.otf */,
+                95F2888C850F40C8A26E083B /* SFMono-Regular.otf */,
+                AA6228EB24272B200078BDAA /* SF-Pro-Rounded-Bold.otf */,
+                AA6228EC24272B200078BDAA /* SF-Pro-Rounded-Heavy.otf */,
+                AA6228ED24272B200078BDAA /* SF-Pro-Rounded-Medium.otf */,
+                AA6228EE24272B200078BDAA /* SF-Pro-Rounded-Regular.otf */,
+                AA6228EA24272B200078BDAA /* SF-Pro-Rounded-Semibold.otf */,
+            );
+            name = Resources;
+            sourceTree = "<group>";
+        };
 /* End PBXGroup section */
 
 /* Begin PBXNativeTarget section */
-		0299CE762886202800B5C7E7 /* ImageNotification */ = {
-			isa = PBXNativeTarget;
-			buildConfigurationList = 0299CE842886202800B5C7E7 /* Build configuration list for PBXNativeTarget "ImageNotification" */;
-			buildPhases = (
-				EC8723CAA537738358A9C239 /* [CP] Check Pods Manifest.lock */,
-				0299CE732886202800B5C7E7 /* Sources */,
-				0299CE742886202800B5C7E7 /* Frameworks */,
-				0299CE752886202800B5C7E7 /* Resources */,
-			);
-			buildRules = (
-			);
-			dependencies = (
-			);
-			name = ImageNotification;
-			productName = ImageNotification;
-			productReference = 0299CE772886202800B5C7E7 /* ImageNotification.appex */;
-			productType = "com.apple.product-type.app-extension";
-		};
-		13B07F861A680F5B00A75B9A /* Rainbow */ = {
-			isa = PBXNativeTarget;
-			buildConfigurationList = 13B07F931A680F5B00A75B9A /* Build configuration list for PBXNativeTarget "Rainbow" */;
-			buildPhases = (
-				424F6AFC2958648838D6375E /* [CP] Check Pods Manifest.lock */,
-				13B07F871A680F5B00A75B9A /* Sources */,
-				13B07F8C1A680F5B00A75B9A /* Frameworks */,
-				13B07F8E1A680F5B00A75B9A /* Resources */,
-				00DD1BFF1BD5951E006B06BC /* Bundle React Native code and images */,
-				9FF961FEA7AF435FA18ED988 /* Upload Debug Symbols to Sentry */,
-				668ADB3225A4E3A40050859D /* Embed App Extensions */,
-				786D1C142F1954B8950F109B /* [CP] Embed Pods Frameworks */,
-				A42C8E50AD7589A1A3C5BBA1 /* [CP] Copy Pods Resources */,
-				4A10DCE2E789CE7F3E2A4D81 /* [CP-User] [RNFB] Core Configuration */,
-				EEC6D7F54DF5320266C9BA72 /* [CP-User] [RNFB] Crashlytics Configuration */,
-			);
-			buildRules = (
-			);
-			dependencies = (
-				C16DCF68272BA6F000FF5C78 /* PBXTargetDependency */,
-				C16DCF98272BAB9600FF5C78 /* PBXTargetDependency */,
-				0299CE7E2886202800B5C7E7 /* PBXTargetDependency */,
-			);
-			name = Rainbow;
-			productName = "Hello World";
-			productReference = 13B07F961A680F5B00A75B9A /* Rainbow.app */;
-			productType = "com.apple.product-type.application";
-		};
-		C16DCF5B272BA6EF00FF5C78 /* PriceWidgetExtension */ = {
-			isa = PBXNativeTarget;
-			buildConfigurationList = C16DCF6E272BA6F100FF5C78 /* Build configuration list for PBXNativeTarget "PriceWidgetExtension" */;
-			buildPhases = (
-				5414F49059B26AEE8095F1E9 /* [CP] Check Pods Manifest.lock */,
-				C16DCF58272BA6EF00FF5C78 /* Sources */,
-				C16DCF59272BA6EF00FF5C78 /* Frameworks */,
-				C16DCF5A272BA6EF00FF5C78 /* Resources */,
-			);
-			buildRules = (
-			);
-			dependencies = (
-			);
-			name = PriceWidgetExtension;
-			productName = PriceWidgetExtension;
-			productReference = C16DCF5C272BA6EF00FF5C78 /* PriceWidgetExtension.appex */;
-			productType = "com.apple.product-type.app-extension";
-		};
-		C16DCF7E272BAB9500FF5C78 /* SelectTokenIntent */ = {
-			isa = PBXNativeTarget;
-			buildConfigurationList = C16DCF9F272BAB9600FF5C78 /* Build configuration list for PBXNativeTarget "SelectTokenIntent" */;
-			buildPhases = (
-				10FFA387E464073A635B05C1 /* [CP] Check Pods Manifest.lock */,
-				C16DCF7B272BAB9500FF5C78 /* Sources */,
-				C16DCF7C272BAB9500FF5C78 /* Frameworks */,
-				C16DCF7D272BAB9500FF5C78 /* Resources */,
-			);
-			buildRules = (
-			);
-			dependencies = (
-			);
-			name = SelectTokenIntent;
-			productName = SelectTokenIntent;
-			productReference = C16DCF7F272BAB9500FF5C78 /* SelectTokenIntent.appex */;
-			productType = "com.apple.product-type.app-extension";
-		};
+        0299CE762886202800B5C7E7 /* ImageNotification */ = {
+            isa = PBXNativeTarget;
+            buildConfigurationList = 0299CE842886202800B5C7E7 /* Build configuration list for PBXNativeTarget "ImageNotification" */;
+            buildPhases = (
+                EC8723CAA537738358A9C239 /* [CP] Check Pods Manifest.lock */,
+                0299CE732886202800B5C7E7 /* Sources */,
+                0299CE742886202800B5C7E7 /* Frameworks */,
+                0299CE752886202800B5C7E7 /* Resources */,
+            );
+            buildRules = (
+            );
+            dependencies = (
+            );
+            name = ImageNotification;
+            productName = ImageNotification;
+            productReference = 0299CE772886202800B5C7E7 /* ImageNotification.appex */;
+            productType = "com.apple.product-type.app-extension";
+        };
+        13B07F861A680F5B00A75B9A /* Rainbow */ = {
+            isa = PBXNativeTarget;
+            buildConfigurationList = 13B07F931A680F5B00A75B9A /* Build configuration list for PBXNativeTarget "Rainbow" */;
+            buildPhases = (
+                424F6AFC2958648838D6375E /* [CP] Check Pods Manifest.lock */,
+                13B07F871A680F5B00A75B9A /* Sources */,
+                13B07F8C1A680F5B00A75B9A /* Frameworks */,
+                13B07F8E1A680F5B00A75B9A /* Resources */,
+                00DD1BFF1BD5951E006B06BC /* Bundle React Native code and images */,
+                9FF961FEA7AF435FA18ED988 /* Upload Debug Symbols to Sentry */,
+                668ADB3225A4E3A40050859D /* Embed App Extensions */,
+                786D1C142F1954B8950F109B /* [CP] Embed Pods Frameworks */,
+                A42C8E50AD7589A1A3C5BBA1 /* [CP] Copy Pods Resources */,
+                4A10DCE2E789CE7F3E2A4D81 /* [CP-User] [RNFB] Core Configuration */,
+                EEC6D7F54DF5320266C9BA72 /* [CP-User] [RNFB] Crashlytics Configuration */,
+            );
+            buildRules = (
+            );
+            dependencies = (
+                C16DCF68272BA6F000FF5C78 /* PBXTargetDependency */,
+                C16DCF98272BAB9600FF5C78 /* PBXTargetDependency */,
+                0299CE7E2886202800B5C7E7 /* PBXTargetDependency */,
+            );
+            name = Rainbow;
+            productName = "Hello World";
+            productReference = 13B07F961A680F5B00A75B9A /* Rainbow.app */;
+            productType = "com.apple.product-type.application";
+        };
+        C16DCF5B272BA6EF00FF5C78 /* PriceWidgetExtension */ = {
+            isa = PBXNativeTarget;
+            buildConfigurationList = C16DCF6E272BA6F100FF5C78 /* Build configuration list for PBXNativeTarget "PriceWidgetExtension" */;
+            buildPhases = (
+                5414F49059B26AEE8095F1E9 /* [CP] Check Pods Manifest.lock */,
+                C16DCF58272BA6EF00FF5C78 /* Sources */,
+                C16DCF59272BA6EF00FF5C78 /* Frameworks */,
+                C16DCF5A272BA6EF00FF5C78 /* Resources */,
+            );
+            buildRules = (
+            );
+            dependencies = (
+            );
+            name = PriceWidgetExtension;
+            productName = PriceWidgetExtension;
+            productReference = C16DCF5C272BA6EF00FF5C78 /* PriceWidgetExtension.appex */;
+            productType = "com.apple.product-type.app-extension";
+        };
+        C16DCF7E272BAB9500FF5C78 /* SelectTokenIntent */ = {
+            isa = PBXNativeTarget;
+            buildConfigurationList = C16DCF9F272BAB9600FF5C78 /* Build configuration list for PBXNativeTarget "SelectTokenIntent" */;
+            buildPhases = (
+                10FFA387E464073A635B05C1 /* [CP] Check Pods Manifest.lock */,
+                C16DCF7B272BAB9500FF5C78 /* Sources */,
+                C16DCF7C272BAB9500FF5C78 /* Frameworks */,
+                C16DCF7D272BAB9500FF5C78 /* Resources */,
+            );
+            buildRules = (
+            );
+            dependencies = (
+            );
+            name = SelectTokenIntent;
+            productName = SelectTokenIntent;
+            productReference = C16DCF7F272BAB9500FF5C78 /* SelectTokenIntent.appex */;
+            productType = "com.apple.product-type.app-extension";
+        };
 /* End PBXNativeTarget section */
 
 /* Begin PBXProject section */
-		83CBB9F71A601CBA00E9B192 /* Project object */ = {
-			isa = PBXProject;
-			attributes = {
-				LastSwiftUpdateCheck = 1250;
-				LastUpgradeCheck = 610;
-				ORGANIZATIONNAME = Rainbow;
-				TargetAttributes = {
-					0299CE762886202800B5C7E7 = {
-						CreatedOnToolsVersion = 13.3.1;
-						DevelopmentTeam = L74NQAQB8H;
-						ProvisioningStyle = Manual;
-					};
-					13B07F861A680F5B00A75B9A = {
-						DevelopmentTeam = L74NQAQB8H;
-						LastSwiftMigration = 1120;
-						ProvisioningStyle = Manual;
-						SystemCapabilities = {
-							com.apple.Push = {
-								enabled = 1;
-							};
-							com.apple.SafariKeychain = {
-								enabled = 1;
-							};
-						};
-					};
-					C16DCF5B272BA6EF00FF5C78 = {
-						CreatedOnToolsVersion = 12.5.1;
-						DevelopmentTeam = L74NQAQB8H;
-						ProvisioningStyle = Manual;
-					};
-					C16DCF7E272BAB9500FF5C78 = {
-						CreatedOnToolsVersion = 12.5.1;
-						DevelopmentTeam = L74NQAQB8H;
-						ProvisioningStyle = Manual;
-					};
-				};
-			};
-			buildConfigurationList = 83CBB9FA1A601CBA00E9B192 /* Build configuration list for PBXProject "Rainbow" */;
-			compatibilityVersion = "Xcode 3.2";
-			developmentRegion = English;
-			hasScannedForEncodings = 0;
-			knownRegions = (
-				English,
-				en,
-				Base,
-			);
-			mainGroup = 83CBB9F61A601CBA00E9B192;
-			productRefGroup = 83CBBA001A601CBA00E9B192 /* Products */;
-			projectDirPath = "";
-			projectRoot = "";
-			targets = (
-				13B07F861A680F5B00A75B9A /* Rainbow */,
-				C16DCF5B272BA6EF00FF5C78 /* PriceWidgetExtension */,
-				C16DCF7E272BAB9500FF5C78 /* SelectTokenIntent */,
-				0299CE762886202800B5C7E7 /* ImageNotification */,
-			);
-		};
+        83CBB9F71A601CBA00E9B192 /* Project object */ = {
+            isa = PBXProject;
+            attributes = {
+                LastSwiftUpdateCheck = 1250;
+                LastUpgradeCheck = 610;
+                ORGANIZATIONNAME = Rainbow;
+                TargetAttributes = {
+                    0299CE762886202800B5C7E7 = {
+                        CreatedOnToolsVersion = 13.3.1;
+                        DevelopmentTeam = L74NQAQB8H;
+                        ProvisioningStyle = Manual;
+                    };
+                    13B07F861A680F5B00A75B9A = {
+                        DevelopmentTeam = L74NQAQB8H;
+                        LastSwiftMigration = 1120;
+                        ProvisioningStyle = Manual;
+                        SystemCapabilities = {
+                            com.apple.Push = {
+                                enabled = 1;
+                            };
+                            com.apple.SafariKeychain = {
+                                enabled = 1;
+                            };
+                        };
+                    };
+                    C16DCF5B272BA6EF00FF5C78 = {
+                        CreatedOnToolsVersion = 12.5.1;
+                        DevelopmentTeam = L74NQAQB8H;
+                        ProvisioningStyle = Manual;
+                    };
+                    C16DCF7E272BAB9500FF5C78 = {
+                        CreatedOnToolsVersion = 12.5.1;
+                        DevelopmentTeam = L74NQAQB8H;
+                        ProvisioningStyle = Manual;
+                    };
+                };
+            };
+            buildConfigurationList = 83CBB9FA1A601CBA00E9B192 /* Build configuration list for PBXProject "Rainbow" */;
+            compatibilityVersion = "Xcode 3.2";
+            developmentRegion = English;
+            hasScannedForEncodings = 0;
+            knownRegions = (
+                English,
+                en,
+                Base,
+            );
+            mainGroup = 83CBB9F61A601CBA00E9B192;
+            productRefGroup = 83CBBA001A601CBA00E9B192 /* Products */;
+            projectDirPath = "";
+            projectRoot = "";
+            targets = (
+                13B07F861A680F5B00A75B9A /* Rainbow */,
+                C16DCF5B272BA6EF00FF5C78 /* PriceWidgetExtension */,
+                C16DCF7E272BAB9500FF5C78 /* SelectTokenIntent */,
+                0299CE762886202800B5C7E7 /* ImageNotification */,
+            );
+        };
 /* End PBXProject section */
 
 /* Begin PBXResourcesBuildPhase section */
-		0299CE752886202800B5C7E7 /* Resources */ = {
-			isa = PBXResourcesBuildPhase;
-			buildActionMask = 2147483647;
-			files = (
-			);
-			runOnlyForDeploymentPostprocessing = 0;
-		};
-		13B07F8E1A680F5B00A75B9A /* Resources */ = {
-			isa = PBXResourcesBuildPhase;
-			buildActionMask = 2147483647;
-			files = (
-				153D1AAE24777214007E4723 /* TransactionListLoadingViewCell.xib in Resources */,
-				B54C1D1329358946007560D9 /* raindoge@2x.png in Resources */,
-				13B07FBD1A68108700A75B9A /* LaunchScreen.xib in Resources */,
-				B54C1D1029358946007560D9 /* golddoge@3x.png in Resources */,
-				24979E8920F84250007EB0DA /* GoogleService-Info.plist in Resources */,
-				A4AF3CCE23DA37F700F230F3 /* TransactionListRequestViewCell.xib in Resources */,
-				A485E61623C8F4A400E5C3D4 /* TransactionListViewHeader.xib in Resources */,
-				A4704B4D23C546DA00E50E4B /* TransactionListViewCell.xib in Resources */,
-				15CF49BD2889AF7C005F92C9 /* optimism@2x.png in Resources */,
-				1539422824C7C7E200E4A9D1 /* Settings.bundle in Resources */,
-				7287CE1EC33B4913AEE1F4B6 /* SFMono-Medium.otf in Resources */,
-				15C398832880EDFF006033AC /* og@2x.png in Resources */,
-<<<<<<< HEAD
-				B54C1D0B293587F2007560D9 /* zora@2x.png in Resources */,
-=======
-				B54C1D1129358946007560D9 /* golddoge@2x.png in Resources */,
-				B54C1D1229358946007560D9 /* raindoge@3x.png in Resources */,
->>>>>>> 80dd062b
-				15CF49C12889AFAD005F92C9 /* pixel@2x.png in Resources */,
-				B7A3E82A4C4449F4A18EB5C2 /* SFMono-Regular.otf in Resources */,
-				C04D10F025AFC8C1003BEF7A /* Extras.json in Resources */,
-				C1C61A82272CBDA100E5C0B3 /* Images.xcassets in Resources */,
-				AA6228EF24272F510078BDAA /* SF-Pro-Rounded-Bold.otf in Resources */,
-				B54C1D0A293587F2007560D9 /* zora@3x.png in Resources */,
-				AA6228F024272F510078BDAA /* SF-Pro-Rounded-Heavy.otf in Resources */,
-				15CF49C02889AFAD005F92C9 /* pixel@3x.png in Resources */,
-				15CF49BC2889AF7C005F92C9 /* optimism@3x.png in Resources */,
-				AA6228F124272F510078BDAA /* SF-Pro-Rounded-Medium.otf in Resources */,
-				15C398812880EDFF006033AC /* og@3x.png in Resources */,
-				B52242E728B1B11F0024D19D /* smol@3x.png in Resources */,
-				AA6228F224272F510078BDAA /* SF-Pro-Rounded-Regular.otf in Resources */,
-				AA6228F324272F510078BDAA /* SF-Pro-Rounded-Semibold.otf in Resources */,
-				B52242E628B1B11F0024D19D /* smol@2x.png in Resources */,
-			);
-			runOnlyForDeploymentPostprocessing = 0;
-		};
-		C16DCF5A272BA6EF00FF5C78 /* Resources */ = {
-			isa = PBXResourcesBuildPhase;
-			buildActionMask = 2147483647;
-			files = (
-				C1AA308F27338F2B00136A9A /* SF-Pro-Rounded-Bold.otf in Resources */,
-				C1AA309027338F2B00136A9A /* SF-Pro-Rounded-Regular.otf in Resources */,
-				C1AA309427338F2B00136A9A /* SFMono-Regular.otf in Resources */,
-				C1C61A83272CBDA100E5C0B3 /* Images.xcassets in Resources */,
-				C1AA309227338F2B00136A9A /* SF-Pro-Rounded-Medium.otf in Resources */,
-				C1AA309527338F2B00136A9A /* SF-Pro-Rounded-Heavy.otf in Resources */,
-				C1AA309127338F2B00136A9A /* SFMono-Medium.otf in Resources */,
-				C1AA309327338F2B00136A9A /* SF-Pro-Rounded-Semibold.otf in Resources */,
-				C16DCF65272BA6F000FF5C78 /* Assets.xcassets in Resources */,
-			);
-			runOnlyForDeploymentPostprocessing = 0;
-		};
-		C16DCF7D272BAB9500FF5C78 /* Resources */ = {
-			isa = PBXResourcesBuildPhase;
-			buildActionMask = 2147483647;
-			files = (
-				C1C61A84272CBDA100E5C0B3 /* Images.xcassets in Resources */,
-			);
-			runOnlyForDeploymentPostprocessing = 0;
-		};
+        0299CE752886202800B5C7E7 /* Resources */ = {
+            isa = PBXResourcesBuildPhase;
+            buildActionMask = 2147483647;
+            files = (
+            );
+            runOnlyForDeploymentPostprocessing = 0;
+        };
+        13B07F8E1A680F5B00A75B9A /* Resources */ = {
+            isa = PBXResourcesBuildPhase;
+            buildActionMask = 2147483647;
+            files = (
+                153D1AAE24777214007E4723 /* TransactionListLoadingViewCell.xib in Resources */,
+                B54C1D1329358946007560D9 /* raindoge@2x.png in Resources */,
+                13B07FBD1A68108700A75B9A /* LaunchScreen.xib in Resources */,
+                B54C1D1029358946007560D9 /* golddoge@3x.png in Resources */,
+                24979E8920F84250007EB0DA /* GoogleService-Info.plist in Resources */,
+                A4AF3CCE23DA37F700F230F3 /* TransactionListRequestViewCell.xib in Resources */,
+                A485E61623C8F4A400E5C3D4 /* TransactionListViewHeader.xib in Resources */,
+                A4704B4D23C546DA00E50E4B /* TransactionListViewCell.xib in Resources */,
+                15CF49BD2889AF7C005F92C9 /* optimism@2x.png in Resources */,
+                1539422824C7C7E200E4A9D1 /* Settings.bundle in Resources */,
+                7287CE1EC33B4913AEE1F4B6 /* SFMono-Medium.otf in Resources */,
+                15C398832880EDFF006033AC /* og@2x.png in Resources */,
+                B54C1D1129358946007560D9 /* golddoge@2x.png in Resources */,
+                B54C1D1229358946007560D9 /* raindoge@3x.png in Resources */,
+                15CF49C12889AFAD005F92C9 /* pixel@2x.png in Resources */,
+                B7A3E82A4C4449F4A18EB5C2 /* SFMono-Regular.otf in Resources */,
+                C04D10F025AFC8C1003BEF7A /* Extras.json in Resources */,
+                C1C61A82272CBDA100E5C0B3 /* Images.xcassets in Resources */,
+                AA6228EF24272F510078BDAA /* SF-Pro-Rounded-Bold.otf in Resources */,
+                AA6228F024272F510078BDAA /* SF-Pro-Rounded-Heavy.otf in Resources */,
+                15CF49C02889AFAD005F92C9 /* pixel@3x.png in Resources */,
+                15CF49BC2889AF7C005F92C9 /* optimism@3x.png in Resources */,
+                AA6228F124272F510078BDAA /* SF-Pro-Rounded-Medium.otf in Resources */,
+                15C398812880EDFF006033AC /* og@3x.png in Resources */,
+                B52242E728B1B11F0024D19D /* smol@3x.png in Resources */,
+                AA6228F224272F510078BDAA /* SF-Pro-Rounded-Regular.otf in Resources */,
+                AA6228F324272F510078BDAA /* SF-Pro-Rounded-Semibold.otf in Resources */,
+                B52242E628B1B11F0024D19D /* smol@2x.png in Resources */,
+            );
+            runOnlyForDeploymentPostprocessing = 0;
+        };
+        C16DCF5A272BA6EF00FF5C78 /* Resources */ = {
+            isa = PBXResourcesBuildPhase;
+            buildActionMask = 2147483647;
+            files = (
+                C1AA308F27338F2B00136A9A /* SF-Pro-Rounded-Bold.otf in Resources */,
+                C1AA309027338F2B00136A9A /* SF-Pro-Rounded-Regular.otf in Resources */,
+                C1AA309427338F2B00136A9A /* SFMono-Regular.otf in Resources */,
+                C1C61A83272CBDA100E5C0B3 /* Images.xcassets in Resources */,
+                C1AA309227338F2B00136A9A /* SF-Pro-Rounded-Medium.otf in Resources */,
+                C1AA309527338F2B00136A9A /* SF-Pro-Rounded-Heavy.otf in Resources */,
+                C1AA309127338F2B00136A9A /* SFMono-Medium.otf in Resources */,
+                C1AA309327338F2B00136A9A /* SF-Pro-Rounded-Semibold.otf in Resources */,
+                C16DCF65272BA6F000FF5C78 /* Assets.xcassets in Resources */,
+            );
+            runOnlyForDeploymentPostprocessing = 0;
+        };
+        C16DCF7D272BAB9500FF5C78 /* Resources */ = {
+            isa = PBXResourcesBuildPhase;
+            buildActionMask = 2147483647;
+            files = (
+                C1C61A84272CBDA100E5C0B3 /* Images.xcassets in Resources */,
+            );
+            runOnlyForDeploymentPostprocessing = 0;
+        };
 /* End PBXResourcesBuildPhase section */
 
 /* Begin PBXShellScriptBuildPhase section */
-		00DD1BFF1BD5951E006B06BC /* Bundle React Native code and images */ = {
-			isa = PBXShellScriptBuildPhase;
-			buildActionMask = 12;
-			files = (
-			);
-			inputPaths = (
-			);
-			name = "Bundle React Native code and images";
-			outputPaths = (
-			);
-			runOnlyForDeploymentPostprocessing = 0;
-			shellPath = /bin/sh;
-			shellScript = "export SENTRY_PROPERTIES=sentry.properties\nexport EXTRA_PACKAGER_ARGS=\"--sourcemap-output $DERIVED_FILE_DIR/main.jsbundle.map\"\nset -e\nexport NODE_BINARY=node\n../node_modules/@sentry/cli/bin/sentry-cli react-native xcode ../node_modules/react-native/scripts/react-native-xcode.sh\n";
-			showEnvVarsInLog = 0;
-		};
-		10FFA387E464073A635B05C1 /* [CP] Check Pods Manifest.lock */ = {
-			isa = PBXShellScriptBuildPhase;
-			buildActionMask = 2147483647;
-			files = (
-			);
-			inputFileListPaths = (
-			);
-			inputPaths = (
-				"${PODS_PODFILE_DIR_PATH}/Podfile.lock",
-				"${PODS_ROOT}/Manifest.lock",
-			);
-			name = "[CP] Check Pods Manifest.lock";
-			outputFileListPaths = (
-			);
-			outputPaths = (
-				"$(DERIVED_FILE_DIR)/Pods-SelectTokenIntent-checkManifestLockResult.txt",
-			);
-			runOnlyForDeploymentPostprocessing = 0;
-			shellPath = /bin/sh;
-			shellScript = "diff \"${PODS_PODFILE_DIR_PATH}/Podfile.lock\" \"${PODS_ROOT}/Manifest.lock\" > /dev/null\nif [ $? != 0 ] ; then\n    # print error to STDERR\n    echo \"error: The sandbox is not in sync with the Podfile.lock. Run 'pod install' or update your CocoaPods installation.\" >&2\n    exit 1\nfi\n# This output is used by Xcode 'outputs' to avoid re-running this script phase.\necho \"SUCCESS\" > \"${SCRIPT_OUTPUT_FILE_0}\"\n";
-			showEnvVarsInLog = 0;
-		};
-		424F6AFC2958648838D6375E /* [CP] Check Pods Manifest.lock */ = {
-			isa = PBXShellScriptBuildPhase;
-			buildActionMask = 2147483647;
-			files = (
-			);
-			inputFileListPaths = (
-			);
-			inputPaths = (
-				"${PODS_PODFILE_DIR_PATH}/Podfile.lock",
-				"${PODS_ROOT}/Manifest.lock",
-			);
-			name = "[CP] Check Pods Manifest.lock";
-			outputFileListPaths = (
-			);
-			outputPaths = (
-				"$(DERIVED_FILE_DIR)/Pods-Rainbow-checkManifestLockResult.txt",
-			);
-			runOnlyForDeploymentPostprocessing = 0;
-			shellPath = /bin/sh;
-			shellScript = "diff \"${PODS_PODFILE_DIR_PATH}/Podfile.lock\" \"${PODS_ROOT}/Manifest.lock\" > /dev/null\nif [ $? != 0 ] ; then\n    # print error to STDERR\n    echo \"error: The sandbox is not in sync with the Podfile.lock. Run 'pod install' or update your CocoaPods installation.\" >&2\n    exit 1\nfi\n# This output is used by Xcode 'outputs' to avoid re-running this script phase.\necho \"SUCCESS\" > \"${SCRIPT_OUTPUT_FILE_0}\"\n";
-			showEnvVarsInLog = 0;
-		};
-		4A10DCE2E789CE7F3E2A4D81 /* [CP-User] [RNFB] Core Configuration */ = {
-			isa = PBXShellScriptBuildPhase;
-			buildActionMask = 2147483647;
-			files = (
-			);
-			inputPaths = (
-				"$(BUILT_PRODUCTS_DIR)/$(INFOPLIST_PATH)",
-			);
-			name = "[CP-User] [RNFB] Core Configuration";
-			runOnlyForDeploymentPostprocessing = 0;
-			shellPath = /bin/sh;
-			shellScript = "#!/usr/bin/env bash\n#\n# Copyright (c) 2016-present Invertase Limited & Contributors\n#\n# Licensed under the Apache License, Version 2.0 (the \"License\");\n# you may not use this library except in compliance with the License.\n# You may obtain a copy of the License at\n#\n#   http://www.apache.org/licenses/LICENSE-2.0\n#\n# Unless required by applicable law or agreed to in writing, software\n# distributed under the License is distributed on an \"AS IS\" BASIS,\n# WITHOUT WARRANTIES OR CONDITIONS OF ANY KIND, either express or implied.\n# See the License for the specific language governing permissions and\n# limitations under the License.\n#\nset -e\n\n_MAX_LOOKUPS=2;\n_SEARCH_RESULT=''\n_RN_ROOT_EXISTS=''\n_CURRENT_LOOKUPS=1\n_JSON_ROOT=\"'react-native'\"\n_JSON_FILE_NAME='firebase.json'\n_JSON_OUTPUT_BASE64='e30=' # { }\n_CURRENT_SEARCH_DIR=${PROJECT_DIR}\n_PLIST_BUDDY=/usr/libexec/PlistBuddy\n_TARGET_PLIST=\"${BUILT_PRODUCTS_DIR}/${INFOPLIST_PATH}\"\n_DSYM_PLIST=\"${DWARF_DSYM_FOLDER_PATH}/${DWARF_DSYM_FILE_NAME}/Contents/Info.plist\"\n\n# plist arrays\n_PLIST_ENTRY_KEYS=()\n_PLIST_ENTRY_TYPES=()\n_PLIST_ENTRY_VALUES=()\n\nfunction setPlistValue {\n  echo \"info:      setting plist entry '$1' of type '$2' in file '$4'\"\n  ${_PLIST_BUDDY} -c \"Add :$1 $2 '$3'\" $4 || echo \"info:      '$1' already exists\"\n}\n\nfunction getFirebaseJsonKeyValue () {\n  if [[ ${_RN_ROOT_EXISTS} ]]; then\n    ruby -e \"require 'rubygems';require 'json'; output=JSON.parse('$1'); puts output[$_JSON_ROOT]['$2']\"\n  else\n    echo \"\"\n  fi;\n}\n\nfunction jsonBoolToYesNo () {\n  if [[ $1 == \"false\" ]]; then\n    echo \"NO\"\n  elif [[ $1 == \"true\" ]]; then\n    echo \"YES\"\n  else echo \"NO\"\n  fi\n}\n\necho \"info: -> RNFB build script started\"\necho \"info: 1) Locating ${_JSON_FILE_NAME} file:\"\n\nif [[ -z ${_CURRENT_SEARCH_DIR} ]]; then\n  _CURRENT_SEARCH_DIR=$(pwd)\nfi;\n\nwhile true; do\n  _CURRENT_SEARCH_DIR=$(dirname \"$_CURRENT_SEARCH_DIR\")\n  if [[ \"$_CURRENT_SEARCH_DIR\" == \"/\" ]] || [[ ${_CURRENT_LOOKUPS} -gt ${_MAX_LOOKUPS} ]]; then break; fi;\n  echo \"info:      ($_CURRENT_LOOKUPS of $_MAX_LOOKUPS) Searching in '$_CURRENT_SEARCH_DIR' for a ${_JSON_FILE_NAME} file.\"\n  _SEARCH_RESULT=$(find \"$_CURRENT_SEARCH_DIR\" -maxdepth 2 -name ${_JSON_FILE_NAME} -print | /usr/bin/head -n 1)\n  if [[ ${_SEARCH_RESULT} ]]; then\n    echo \"info:      ${_JSON_FILE_NAME} found at $_SEARCH_RESULT\"\n    break;\n  fi;\n  _CURRENT_LOOKUPS=$((_CURRENT_LOOKUPS+1))\ndone\n\nif [[ ${_SEARCH_RESULT} ]]; then\n  _JSON_OUTPUT_RAW=$(cat \"${_SEARCH_RESULT}\")\n  _RN_ROOT_EXISTS=$(ruby -e \"require 'rubygems';require 'json'; output=JSON.parse('$_JSON_OUTPUT_RAW'); puts output[$_JSON_ROOT]\" || echo '')\n\n  if [[ ${_RN_ROOT_EXISTS} ]]; then\n    _JSON_OUTPUT_BASE64=$(python -c 'import json,sys,base64;print(base64.b64encode(json.dumps(json.loads(open('\"'${_SEARCH_RESULT}'\"').read())['${_JSON_ROOT}'])))' || echo \"e30=\")\n  fi\n\n  _PLIST_ENTRY_KEYS+=(\"firebase_json_raw\")\n  _PLIST_ENTRY_TYPES+=(\"string\")\n  _PLIST_ENTRY_VALUES+=(\"$_JSON_OUTPUT_BASE64\")\n\n  # config.app_data_collection_default_enabled\n  _APP_DATA_COLLECTION_ENABLED=$(getFirebaseJsonKeyValue \"$_JSON_OUTPUT_RAW\" \"app_data_collection_default_enabled\")\n  if [[ $_APP_DATA_COLLECTION_ENABLED ]]; then\n    _PLIST_ENTRY_KEYS+=(\"FirebaseDataCollectionDefaultEnabled\")\n    _PLIST_ENTRY_TYPES+=(\"bool\")\n    _PLIST_ENTRY_VALUES+=(\"$(jsonBoolToYesNo \"$_APP_DATA_COLLECTION_ENABLED\")\")\n  fi\n\n  # config.analytics_auto_collection_enabled\n  _ANALYTICS_AUTO_COLLECTION=$(getFirebaseJsonKeyValue \"$_JSON_OUTPUT_RAW\" \"analytics_auto_collection_enabled\")\n  if [[ $_ANALYTICS_AUTO_COLLECTION ]]; then\n    _PLIST_ENTRY_KEYS+=(\"FIREBASE_ANALYTICS_COLLECTION_ENABLED\")\n    _PLIST_ENTRY_TYPES+=(\"bool\")\n    _PLIST_ENTRY_VALUES+=(\"$(jsonBoolToYesNo \"$_ANALYTICS_AUTO_COLLECTION\")\")\n  fi\n\n  # config.analytics_collection_deactivated\n  _ANALYTICS_DEACTIVATED=$(getFirebaseJsonKeyValue \"$_JSON_OUTPUT_RAW\" \"analytics_collection_deactivated\")\n  if [[ $_ANALYTICS_DEACTIVATED ]]; then\n    _PLIST_ENTRY_KEYS+=(\"FIREBASE_ANALYTICS_COLLECTION_DEACTIVATED\")\n    _PLIST_ENTRY_TYPES+=(\"bool\")\n    _PLIST_ENTRY_VALUES+=(\"$(jsonBoolToYesNo \"$_ANALYTICS_DEACTIVATED\")\")\n  fi\n\n  # config.analytics_idfv_collection_enabled\n  _ANALYTICS_IDFV_COLLECTION=$(getFirebaseJsonKeyValue \"$_JSON_OUTPUT_RAW\" \"analytics_idfv_collection_enabled\")\n  if [[ $_ANALYTICS_IDFV_COLLECTION ]]; then\n    _PLIST_ENTRY_KEYS+=(\"GOOGLE_ANALYTICS_IDFV_COLLECTION_ENABLED\")\n    _PLIST_ENTRY_TYPES+=(\"bool\")\n    _PLIST_ENTRY_VALUES+=(\"$(jsonBoolToYesNo \"$_ANALYTICS_IDFV_COLLECTION\")\")\n  fi\n\n  # config.analytics_default_allow_ad_personalization_signals\n  _ANALYTICS_PERSONALIZATION=$(getFirebaseJsonKeyValue \"$_JSON_OUTPUT_RAW\" \"analytics_default_allow_ad_personalization_signals\")\n  if [[ $_ANALYTICS_PERSONALIZATION ]]; then\n    _PLIST_ENTRY_KEYS+=(\"GOOGLE_ANALYTICS_DEFAULT_ALLOW_AD_PERSONALIZATION_SIGNALS\")\n    _PLIST_ENTRY_TYPES+=(\"bool\")\n    _PLIST_ENTRY_VALUES+=(\"$(jsonBoolToYesNo \"$_ANALYTICS_PERSONALIZATION\")\")\n  fi\n\n  # config.google_analytics_automatic_screen_reporting_enabled\n  _ANALYTICS_AUTO_SCREEN_REPORTING=$(getFirebaseJsonKeyValue \"$_JSON_OUTPUT_RAW\" \"google_analytics_automatic_screen_reporting_enabled\")\n  if [[ $_ANALYTICS_AUTO_SCREEN_REPORTING ]]; then\n    _PLIST_ENTRY_KEYS+=(\"FirebaseAutomaticScreenReportingEnabled\")\n    _PLIST_ENTRY_TYPES+=(\"bool\")\n    _PLIST_ENTRY_VALUES+=(\"$(jsonBoolToYesNo \"$_ANALYTICS_AUTO_SCREEN_REPORTING\")\")\n  fi\n\n  # config.perf_auto_collection_enabled\n  _PERF_AUTO_COLLECTION=$(getFirebaseJsonKeyValue \"$_JSON_OUTPUT_RAW\" \"perf_auto_collection_enabled\")\n  if [[ $_PERF_AUTO_COLLECTION ]]; then\n    _PLIST_ENTRY_KEYS+=(\"firebase_performance_collection_enabled\")\n    _PLIST_ENTRY_TYPES+=(\"bool\")\n    _PLIST_ENTRY_VALUES+=(\"$(jsonBoolToYesNo \"$_PERF_AUTO_COLLECTION\")\")\n  fi\n\n  # config.perf_collection_deactivated\n  _PERF_DEACTIVATED=$(getFirebaseJsonKeyValue \"$_JSON_OUTPUT_RAW\" \"perf_collection_deactivated\")\n  if [[ $_PERF_DEACTIVATED ]]; then\n    _PLIST_ENTRY_KEYS+=(\"firebase_performance_collection_deactivated\")\n    _PLIST_ENTRY_TYPES+=(\"bool\")\n    _PLIST_ENTRY_VALUES+=(\"$(jsonBoolToYesNo \"$_PERF_DEACTIVATED\")\")\n  fi\n\n  # config.messaging_auto_init_enabled\n  _MESSAGING_AUTO_INIT=$(getFirebaseJsonKeyValue \"$_JSON_OUTPUT_RAW\" \"messaging_auto_init_enabled\")\n  if [[ $_MESSAGING_AUTO_INIT ]]; then\n    _PLIST_ENTRY_KEYS+=(\"FirebaseMessagingAutoInitEnabled\")\n    _PLIST_ENTRY_TYPES+=(\"bool\")\n    _PLIST_ENTRY_VALUES+=(\"$(jsonBoolToYesNo \"$_MESSAGING_AUTO_INIT\")\")\n  fi\n\n  # config.in_app_messaging_auto_colllection_enabled\n  _FIAM_AUTO_INIT=$(getFirebaseJsonKeyValue \"$_JSON_OUTPUT_RAW\" \"in_app_messaging_auto_collection_enabled\")\n  if [[ $_FIAM_AUTO_INIT ]]; then\n    _PLIST_ENTRY_KEYS+=(\"FirebaseInAppMessagingAutomaticDataCollectionEnabled\")\n    _PLIST_ENTRY_TYPES+=(\"bool\")\n    _PLIST_ENTRY_VALUES+=(\"$(jsonBoolToYesNo \"$_FIAM_AUTO_INIT\")\")\n  fi\n\n  # config.app_check_token_auto_refresh\n  _APP_CHECK_TOKEN_AUTO_REFRESH=$(getFirebaseJsonKeyValue \"$_JSON_OUTPUT_RAW\" \"app_check_token_auto_refresh\")\n  if [[ $_APP_CHECK_TOKEN_AUTO_REFRESH ]]; then\n    _PLIST_ENTRY_KEYS+=(\"FirebaseAppCheckTokenAutoRefreshEnabled\")\n    _PLIST_ENTRY_TYPES+=(\"bool\")\n    _PLIST_ENTRY_VALUES+=(\"$(jsonBoolToYesNo \"$_APP_CHECK_TOKEN_AUTO_REFRESH\")\")\n  fi\n\n  # config.crashlytics_disable_auto_disabler - undocumented for now - mainly for debugging, document if becomes useful\n  _CRASHLYTICS_AUTO_DISABLE_ENABLED=$(getFirebaseJsonKeyValue \"$_JSON_OUTPUT_RAW\" \"crashlytics_disable_auto_disabler\")\n  if [[ $_CRASHLYTICS_AUTO_DISABLE_ENABLED == \"true\" ]]; then\n    echo \"Disabled Crashlytics auto disabler.\" # do nothing\n  else\n    _PLIST_ENTRY_KEYS+=(\"FirebaseCrashlyticsCollectionEnabled\")\n    _PLIST_ENTRY_TYPES+=(\"bool\")\n    _PLIST_ENTRY_VALUES+=(\"NO\")\n  fi\nelse\n  _PLIST_ENTRY_KEYS+=(\"firebase_json_raw\")\n  _PLIST_ENTRY_TYPES+=(\"string\")\n  _PLIST_ENTRY_VALUES+=(\"$_JSON_OUTPUT_BASE64\")\n  echo \"warning:   A firebase.json file was not found, whilst this file is optional it is recommended to include it to configure firebase services in React Native Firebase.\"\nfi;\n\necho \"info: 2) Injecting Info.plist entries: \"\n\n# Log out the keys we're adding\nfor i in \"${!_PLIST_ENTRY_KEYS[@]}\"; do\n  echo \"    ->  $i) ${_PLIST_ENTRY_KEYS[$i]}\" \"${_PLIST_ENTRY_TYPES[$i]}\" \"${_PLIST_ENTRY_VALUES[$i]}\"\ndone\n\nfor plist in \"${_TARGET_PLIST}\" \"${_DSYM_PLIST}\" ; do\n  if [[ -f \"${plist}\" ]]; then\n\n    # paths with spaces break the call to setPlistValue. temporarily modify\n    # the shell internal field separator variable (IFS), which normally\n    # includes spaces, to consist only of line breaks\n    oldifs=$IFS\n    IFS=\"\n\"\n\n    for i in \"${!_PLIST_ENTRY_KEYS[@]}\"; do\n      setPlistValue \"${_PLIST_ENTRY_KEYS[$i]}\" \"${_PLIST_ENTRY_TYPES[$i]}\" \"${_PLIST_ENTRY_VALUES[$i]}\" \"${plist}\"\n    done\n\n    # restore the original internal field separator value\n    IFS=$oldifs\n  else\n    echo \"warning:   A Info.plist build output file was not found (${plist})\"\n  fi\ndone\n\necho \"info: <- RNFB build script finished\"\n";
-		};
-		5414F49059B26AEE8095F1E9 /* [CP] Check Pods Manifest.lock */ = {
-			isa = PBXShellScriptBuildPhase;
-			buildActionMask = 2147483647;
-			files = (
-			);
-			inputFileListPaths = (
-			);
-			inputPaths = (
-				"${PODS_PODFILE_DIR_PATH}/Podfile.lock",
-				"${PODS_ROOT}/Manifest.lock",
-			);
-			name = "[CP] Check Pods Manifest.lock";
-			outputFileListPaths = (
-			);
-			outputPaths = (
-				"$(DERIVED_FILE_DIR)/Pods-PriceWidgetExtension-checkManifestLockResult.txt",
-			);
-			runOnlyForDeploymentPostprocessing = 0;
-			shellPath = /bin/sh;
-			shellScript = "diff \"${PODS_PODFILE_DIR_PATH}/Podfile.lock\" \"${PODS_ROOT}/Manifest.lock\" > /dev/null\nif [ $? != 0 ] ; then\n    # print error to STDERR\n    echo \"error: The sandbox is not in sync with the Podfile.lock. Run 'pod install' or update your CocoaPods installation.\" >&2\n    exit 1\nfi\n# This output is used by Xcode 'outputs' to avoid re-running this script phase.\necho \"SUCCESS\" > \"${SCRIPT_OUTPUT_FILE_0}\"\n";
-			showEnvVarsInLog = 0;
-		};
-		786D1C142F1954B8950F109B /* [CP] Embed Pods Frameworks */ = {
-			isa = PBXShellScriptBuildPhase;
-			buildActionMask = 2147483647;
-			files = (
-			);
-			inputPaths = (
-				"${PODS_ROOT}/Target Support Files/Pods-Rainbow/Pods-Rainbow-frameworks.sh",
-				"${PODS_XCFRAMEWORKS_BUILD_DIR}/Flipper-DoubleConversion/double-conversion.framework/double-conversion",
-				"${PODS_XCFRAMEWORKS_BUILD_DIR}/Flipper-Glog/glog.framework/glog",
-				"${PODS_XCFRAMEWORKS_BUILD_DIR}/OpenSSL-Universal/OpenSSL.framework/OpenSSL",
-				"${PODS_XCFRAMEWORKS_BUILD_DIR}/hermes-engine/hermes.framework/hermes",
-			);
-			name = "[CP] Embed Pods Frameworks";
-			outputPaths = (
-				"${TARGET_BUILD_DIR}/${FRAMEWORKS_FOLDER_PATH}/double-conversion.framework",
-				"${TARGET_BUILD_DIR}/${FRAMEWORKS_FOLDER_PATH}/glog.framework",
-				"${TARGET_BUILD_DIR}/${FRAMEWORKS_FOLDER_PATH}/OpenSSL.framework",
-				"${TARGET_BUILD_DIR}/${FRAMEWORKS_FOLDER_PATH}/hermes.framework",
-			);
-			runOnlyForDeploymentPostprocessing = 0;
-			shellPath = /bin/sh;
-			shellScript = "\"${PODS_ROOT}/Target Support Files/Pods-Rainbow/Pods-Rainbow-frameworks.sh\"\n";
-			showEnvVarsInLog = 0;
-		};
-		9FF961FEA7AF435FA18ED988 /* Upload Debug Symbols to Sentry */ = {
-			isa = PBXShellScriptBuildPhase;
-			buildActionMask = 2147483647;
-			files = (
-			);
-			inputPaths = (
-			);
-			name = "Upload Debug Symbols to Sentry";
-			outputPaths = (
-				"$(DERIVED_FILE_DIR)/Pods-SelectTokenIntent-checkManifestLockResult.txt",
-			);
-			runOnlyForDeploymentPostprocessing = 0;
-			shellPath = /bin/sh;
-			shellScript = "export SENTRY_PROPERTIES=sentry.properties\n../node_modules/@sentry/cli/bin/sentry-cli upload-dsym\n";
-		};
-		A42C8E50AD7589A1A3C5BBA1 /* [CP] Copy Pods Resources */ = {
-			isa = PBXShellScriptBuildPhase;
-			buildActionMask = 2147483647;
-			files = (
-			);
-			inputPaths = (
-				"${PODS_ROOT}/Target Support Files/Pods-Rainbow/Pods-Rainbow-resources.sh",
-				"${PODS_CONFIGURATION_BUILD_DIR}/RNImageCropPicker/QBImagePicker.bundle",
-				"${PODS_CONFIGURATION_BUILD_DIR}/React-Core/AccessibilityResources.bundle",
-				"${PODS_CONFIGURATION_BUILD_DIR}/TOCropViewController/TOCropViewControllerBundle.bundle",
-			);
-			name = "[CP] Copy Pods Resources";
-			outputPaths = (
-				"${TARGET_BUILD_DIR}/${UNLOCALIZED_RESOURCES_FOLDER_PATH}/QBImagePicker.bundle",
-				"${TARGET_BUILD_DIR}/${UNLOCALIZED_RESOURCES_FOLDER_PATH}/AccessibilityResources.bundle",
-				"${TARGET_BUILD_DIR}/${UNLOCALIZED_RESOURCES_FOLDER_PATH}/TOCropViewControllerBundle.bundle",
-			);
-			runOnlyForDeploymentPostprocessing = 0;
-			shellPath = /bin/sh;
-			shellScript = "\"${PODS_ROOT}/Target Support Files/Pods-Rainbow/Pods-Rainbow-resources.sh\"\n";
-			showEnvVarsInLog = 0;
-		};
-		EC8723CAA537738358A9C239 /* [CP] Check Pods Manifest.lock */ = {
-			isa = PBXShellScriptBuildPhase;
-			buildActionMask = 2147483647;
-			files = (
-			);
-			inputFileListPaths = (
-			);
-			inputPaths = (
-				"${PODS_PODFILE_DIR_PATH}/Podfile.lock",
-				"${PODS_ROOT}/Manifest.lock",
-			);
-			name = "[CP] Check Pods Manifest.lock";
-			outputFileListPaths = (
-			);
-			outputPaths = (
-				"$(DERIVED_FILE_DIR)/Pods-ImageNotification-checkManifestLockResult.txt",
-			);
-			runOnlyForDeploymentPostprocessing = 0;
-			shellPath = /bin/sh;
-			shellScript = "diff \"${PODS_PODFILE_DIR_PATH}/Podfile.lock\" \"${PODS_ROOT}/Manifest.lock\" > /dev/null\nif [ $? != 0 ] ; then\n    # print error to STDERR\n    echo \"error: The sandbox is not in sync with the Podfile.lock. Run 'pod install' or update your CocoaPods installation.\" >&2\n    exit 1\nfi\n# This output is used by Xcode 'outputs' to avoid re-running this script phase.\necho \"SUCCESS\" > \"${SCRIPT_OUTPUT_FILE_0}\"\n";
-			showEnvVarsInLog = 0;
-		};
-		EEC6D7F54DF5320266C9BA72 /* [CP-User] [RNFB] Crashlytics Configuration */ = {
-			isa = PBXShellScriptBuildPhase;
-			buildActionMask = 2147483647;
-			files = (
-			);
-			inputPaths = (
-				"${DWARF_DSYM_FOLDER_PATH}/${DWARF_DSYM_FILE_NAME}/Contents/Resources/DWARF/${TARGET_NAME}",
-				"$(SRCROOT)/$(BUILT_PRODUCTS_DIR)/$(INFOPLIST_PATH)",
-			);
-			name = "[CP-User] [RNFB] Crashlytics Configuration";
-			runOnlyForDeploymentPostprocessing = 0;
-			shellPath = /bin/sh;
-			shellScript = "#!/usr/bin/env bash\n#\n# Copyright (c) 2016-present Invertase Limited & Contributors\n#\n# Licensed under the Apache License, Version 2.0 (the \"License\");\n# you may not use this library except in compliance with the License.\n# You may obtain a copy of the License at\n#\n#   http://www.apache.org/licenses/LICENSE-2.0\n#\n# Unless required by applicable law or agreed to in writing, software\n# distributed under the License is distributed on an \"AS IS\" BASIS,\n# WITHOUT WARRANTIES OR CONDITIONS OF ANY KIND, either express or implied.\n# See the License for the specific language governing permissions and\n# limitations under the License.\n#\nset -e\n\nif [[ ${PODS_ROOT} ]]; then\n  echo \"info: Exec FirebaseCrashlytics Run from Pods\"\n  \"${PODS_ROOT}/FirebaseCrashlytics/run\"\nelse\n  echo \"info: Exec FirebaseCrashlytics Run from framework\"\n  \"${PROJECT_DIR}/FirebaseCrashlytics.framework/run\"\nfi\n";
-		};
+        00DD1BFF1BD5951E006B06BC /* Bundle React Native code and images */ = {
+            isa = PBXShellScriptBuildPhase;
+            buildActionMask = 12;
+            files = (
+            );
+            inputPaths = (
+            );
+            name = "Bundle React Native code and images";
+            outputPaths = (
+            );
+            runOnlyForDeploymentPostprocessing = 0;
+            shellPath = /bin/sh;
+            shellScript = "export SENTRY_PROPERTIES=sentry.properties\nexport EXTRA_PACKAGER_ARGS=\"--sourcemap-output $DERIVED_FILE_DIR/main.jsbundle.map\"\nset -e\nexport NODE_BINARY=node\n../node_modules/@sentry/cli/bin/sentry-cli react-native xcode ../node_modules/react-native/scripts/react-native-xcode.sh\n";
+            showEnvVarsInLog = 0;
+        };
+        10FFA387E464073A635B05C1 /* [CP] Check Pods Manifest.lock */ = {
+            isa = PBXShellScriptBuildPhase;
+            buildActionMask = 2147483647;
+            files = (
+            );
+            inputFileListPaths = (
+            );
+            inputPaths = (
+                "${PODS_PODFILE_DIR_PATH}/Podfile.lock",
+                "${PODS_ROOT}/Manifest.lock",
+            );
+            name = "[CP] Check Pods Manifest.lock";
+            outputFileListPaths = (
+            );
+            outputPaths = (
+                "$(DERIVED_FILE_DIR)/Pods-SelectTokenIntent-checkManifestLockResult.txt",
+            );
+            runOnlyForDeploymentPostprocessing = 0;
+            shellPath = /bin/sh;
+            shellScript = "diff \"${PODS_PODFILE_DIR_PATH}/Podfile.lock\" \"${PODS_ROOT}/Manifest.lock\" > /dev/null\nif [ $? != 0 ] ; then\n    # print error to STDERR\n    echo \"error: The sandbox is not in sync with the Podfile.lock. Run 'pod install' or update your CocoaPods installation.\" >&2\n    exit 1\nfi\n# This output is used by Xcode 'outputs' to avoid re-running this script phase.\necho \"SUCCESS\" > \"${SCRIPT_OUTPUT_FILE_0}\"\n";
+            showEnvVarsInLog = 0;
+        };
+        424F6AFC2958648838D6375E /* [CP] Check Pods Manifest.lock */ = {
+            isa = PBXShellScriptBuildPhase;
+            buildActionMask = 2147483647;
+            files = (
+            );
+            inputFileListPaths = (
+            );
+            inputPaths = (
+                "${PODS_PODFILE_DIR_PATH}/Podfile.lock",
+                "${PODS_ROOT}/Manifest.lock",
+            );
+            name = "[CP] Check Pods Manifest.lock";
+            outputFileListPaths = (
+            );
+            outputPaths = (
+                "$(DERIVED_FILE_DIR)/Pods-Rainbow-checkManifestLockResult.txt",
+            );
+            runOnlyForDeploymentPostprocessing = 0;
+            shellPath = /bin/sh;
+            shellScript = "diff \"${PODS_PODFILE_DIR_PATH}/Podfile.lock\" \"${PODS_ROOT}/Manifest.lock\" > /dev/null\nif [ $? != 0 ] ; then\n    # print error to STDERR\n    echo \"error: The sandbox is not in sync with the Podfile.lock. Run 'pod install' or update your CocoaPods installation.\" >&2\n    exit 1\nfi\n# This output is used by Xcode 'outputs' to avoid re-running this script phase.\necho \"SUCCESS\" > \"${SCRIPT_OUTPUT_FILE_0}\"\n";
+            showEnvVarsInLog = 0;
+        };
+        4A10DCE2E789CE7F3E2A4D81 /* [CP-User] [RNFB] Core Configuration */ = {
+            isa = PBXShellScriptBuildPhase;
+            buildActionMask = 2147483647;
+            files = (
+            );
+            inputPaths = (
+                "$(BUILT_PRODUCTS_DIR)/$(INFOPLIST_PATH)",
+            );
+            name = "[CP-User] [RNFB] Core Configuration";
+            runOnlyForDeploymentPostprocessing = 0;
+            shellPath = /bin/sh;
+            shellScript = "#!/usr/bin/env bash\n#\n# Copyright (c) 2016-present Invertase Limited & Contributors\n#\n# Licensed under the Apache License, Version 2.0 (the \"License\");\n# you may not use this library except in compliance with the License.\n# You may obtain a copy of the License at\n#\n#   http://www.apache.org/licenses/LICENSE-2.0\n#\n# Unless required by applicable law or agreed to in writing, software\n# distributed under the License is distributed on an \"AS IS\" BASIS,\n# WITHOUT WARRANTIES OR CONDITIONS OF ANY KIND, either express or implied.\n# See the License for the specific language governing permissions and\n# limitations under the License.\n#\nset -e\n\n_MAX_LOOKUPS=2;\n_SEARCH_RESULT=''\n_RN_ROOT_EXISTS=''\n_CURRENT_LOOKUPS=1\n_JSON_ROOT=\"'react-native'\"\n_JSON_FILE_NAME='firebase.json'\n_JSON_OUTPUT_BASE64='e30=' # { }\n_CURRENT_SEARCH_DIR=${PROJECT_DIR}\n_PLIST_BUDDY=/usr/libexec/PlistBuddy\n_TARGET_PLIST=\"${BUILT_PRODUCTS_DIR}/${INFOPLIST_PATH}\"\n_DSYM_PLIST=\"${DWARF_DSYM_FOLDER_PATH}/${DWARF_DSYM_FILE_NAME}/Contents/Info.plist\"\n\n# plist arrays\n_PLIST_ENTRY_KEYS=()\n_PLIST_ENTRY_TYPES=()\n_PLIST_ENTRY_VALUES=()\n\nfunction setPlistValue {\n  echo \"info:      setting plist entry '$1' of type '$2' in file '$4'\"\n  ${_PLIST_BUDDY} -c \"Add :$1 $2 '$3'\" $4 || echo \"info:      '$1' already exists\"\n}\n\nfunction getFirebaseJsonKeyValue () {\n  if [[ ${_RN_ROOT_EXISTS} ]]; then\n    ruby -e \"require 'rubygems';require 'json'; output=JSON.parse('$1'); puts output[$_JSON_ROOT]['$2']\"\n  else\n    echo \"\"\n  fi;\n}\n\nfunction jsonBoolToYesNo () {\n  if [[ $1 == \"false\" ]]; then\n    echo \"NO\"\n  elif [[ $1 == \"true\" ]]; then\n    echo \"YES\"\n  else echo \"NO\"\n  fi\n}\n\necho \"info: -> RNFB build script started\"\necho \"info: 1) Locating ${_JSON_FILE_NAME} file:\"\n\nif [[ -z ${_CURRENT_SEARCH_DIR} ]]; then\n  _CURRENT_SEARCH_DIR=$(pwd)\nfi;\n\nwhile true; do\n  _CURRENT_SEARCH_DIR=$(dirname \"$_CURRENT_SEARCH_DIR\")\n  if [[ \"$_CURRENT_SEARCH_DIR\" == \"/\" ]] || [[ ${_CURRENT_LOOKUPS} -gt ${_MAX_LOOKUPS} ]]; then break; fi;\n  echo \"info:      ($_CURRENT_LOOKUPS of $_MAX_LOOKUPS) Searching in '$_CURRENT_SEARCH_DIR' for a ${_JSON_FILE_NAME} file.\"\n  _SEARCH_RESULT=$(find \"$_CURRENT_SEARCH_DIR\" -maxdepth 2 -name ${_JSON_FILE_NAME} -print | /usr/bin/head -n 1)\n  if [[ ${_SEARCH_RESULT} ]]; then\n    echo \"info:      ${_JSON_FILE_NAME} found at $_SEARCH_RESULT\"\n    break;\n  fi;\n  _CURRENT_LOOKUPS=$((_CURRENT_LOOKUPS+1))\ndone\n\nif [[ ${_SEARCH_RESULT} ]]; then\n  _JSON_OUTPUT_RAW=$(cat \"${_SEARCH_RESULT}\")\n  _RN_ROOT_EXISTS=$(ruby -e \"require 'rubygems';require 'json'; output=JSON.parse('$_JSON_OUTPUT_RAW'); puts output[$_JSON_ROOT]\" || echo '')\n\n  if [[ ${_RN_ROOT_EXISTS} ]]; then\n    _JSON_OUTPUT_BASE64=$(python -c 'import json,sys,base64;print(base64.b64encode(json.dumps(json.loads(open('\"'${_SEARCH_RESULT}'\"').read())['${_JSON_ROOT}'])))' || echo \"e30=\")\n  fi\n\n  _PLIST_ENTRY_KEYS+=(\"firebase_json_raw\")\n  _PLIST_ENTRY_TYPES+=(\"string\")\n  _PLIST_ENTRY_VALUES+=(\"$_JSON_OUTPUT_BASE64\")\n\n  # config.app_data_collection_default_enabled\n  _APP_DATA_COLLECTION_ENABLED=$(getFirebaseJsonKeyValue \"$_JSON_OUTPUT_RAW\" \"app_data_collection_default_enabled\")\n  if [[ $_APP_DATA_COLLECTION_ENABLED ]]; then\n    _PLIST_ENTRY_KEYS+=(\"FirebaseDataCollectionDefaultEnabled\")\n    _PLIST_ENTRY_TYPES+=(\"bool\")\n    _PLIST_ENTRY_VALUES+=(\"$(jsonBoolToYesNo \"$_APP_DATA_COLLECTION_ENABLED\")\")\n  fi\n\n  # config.analytics_auto_collection_enabled\n  _ANALYTICS_AUTO_COLLECTION=$(getFirebaseJsonKeyValue \"$_JSON_OUTPUT_RAW\" \"analytics_auto_collection_enabled\")\n  if [[ $_ANALYTICS_AUTO_COLLECTION ]]; then\n    _PLIST_ENTRY_KEYS+=(\"FIREBASE_ANALYTICS_COLLECTION_ENABLED\")\n    _PLIST_ENTRY_TYPES+=(\"bool\")\n    _PLIST_ENTRY_VALUES+=(\"$(jsonBoolToYesNo \"$_ANALYTICS_AUTO_COLLECTION\")\")\n  fi\n\n  # config.analytics_collection_deactivated\n  _ANALYTICS_DEACTIVATED=$(getFirebaseJsonKeyValue \"$_JSON_OUTPUT_RAW\" \"analytics_collection_deactivated\")\n  if [[ $_ANALYTICS_DEACTIVATED ]]; then\n    _PLIST_ENTRY_KEYS+=(\"FIREBASE_ANALYTICS_COLLECTION_DEACTIVATED\")\n    _PLIST_ENTRY_TYPES+=(\"bool\")\n    _PLIST_ENTRY_VALUES+=(\"$(jsonBoolToYesNo \"$_ANALYTICS_DEACTIVATED\")\")\n  fi\n\n  # config.analytics_idfv_collection_enabled\n  _ANALYTICS_IDFV_COLLECTION=$(getFirebaseJsonKeyValue \"$_JSON_OUTPUT_RAW\" \"analytics_idfv_collection_enabled\")\n  if [[ $_ANALYTICS_IDFV_COLLECTION ]]; then\n    _PLIST_ENTRY_KEYS+=(\"GOOGLE_ANALYTICS_IDFV_COLLECTION_ENABLED\")\n    _PLIST_ENTRY_TYPES+=(\"bool\")\n    _PLIST_ENTRY_VALUES+=(\"$(jsonBoolToYesNo \"$_ANALYTICS_IDFV_COLLECTION\")\")\n  fi\n\n  # config.analytics_default_allow_ad_personalization_signals\n  _ANALYTICS_PERSONALIZATION=$(getFirebaseJsonKeyValue \"$_JSON_OUTPUT_RAW\" \"analytics_default_allow_ad_personalization_signals\")\n  if [[ $_ANALYTICS_PERSONALIZATION ]]; then\n    _PLIST_ENTRY_KEYS+=(\"GOOGLE_ANALYTICS_DEFAULT_ALLOW_AD_PERSONALIZATION_SIGNALS\")\n    _PLIST_ENTRY_TYPES+=(\"bool\")\n    _PLIST_ENTRY_VALUES+=(\"$(jsonBoolToYesNo \"$_ANALYTICS_PERSONALIZATION\")\")\n  fi\n\n  # config.google_analytics_automatic_screen_reporting_enabled\n  _ANALYTICS_AUTO_SCREEN_REPORTING=$(getFirebaseJsonKeyValue \"$_JSON_OUTPUT_RAW\" \"google_analytics_automatic_screen_reporting_enabled\")\n  if [[ $_ANALYTICS_AUTO_SCREEN_REPORTING ]]; then\n    _PLIST_ENTRY_KEYS+=(\"FirebaseAutomaticScreenReportingEnabled\")\n    _PLIST_ENTRY_TYPES+=(\"bool\")\n    _PLIST_ENTRY_VALUES+=(\"$(jsonBoolToYesNo \"$_ANALYTICS_AUTO_SCREEN_REPORTING\")\")\n  fi\n\n  # config.perf_auto_collection_enabled\n  _PERF_AUTO_COLLECTION=$(getFirebaseJsonKeyValue \"$_JSON_OUTPUT_RAW\" \"perf_auto_collection_enabled\")\n  if [[ $_PERF_AUTO_COLLECTION ]]; then\n    _PLIST_ENTRY_KEYS+=(\"firebase_performance_collection_enabled\")\n    _PLIST_ENTRY_TYPES+=(\"bool\")\n    _PLIST_ENTRY_VALUES+=(\"$(jsonBoolToYesNo \"$_PERF_AUTO_COLLECTION\")\")\n  fi\n\n  # config.perf_collection_deactivated\n  _PERF_DEACTIVATED=$(getFirebaseJsonKeyValue \"$_JSON_OUTPUT_RAW\" \"perf_collection_deactivated\")\n  if [[ $_PERF_DEACTIVATED ]]; then\n    _PLIST_ENTRY_KEYS+=(\"firebase_performance_collection_deactivated\")\n    _PLIST_ENTRY_TYPES+=(\"bool\")\n    _PLIST_ENTRY_VALUES+=(\"$(jsonBoolToYesNo \"$_PERF_DEACTIVATED\")\")\n  fi\n\n  # config.messaging_auto_init_enabled\n  _MESSAGING_AUTO_INIT=$(getFirebaseJsonKeyValue \"$_JSON_OUTPUT_RAW\" \"messaging_auto_init_enabled\")\n  if [[ $_MESSAGING_AUTO_INIT ]]; then\n    _PLIST_ENTRY_KEYS+=(\"FirebaseMessagingAutoInitEnabled\")\n    _PLIST_ENTRY_TYPES+=(\"bool\")\n    _PLIST_ENTRY_VALUES+=(\"$(jsonBoolToYesNo \"$_MESSAGING_AUTO_INIT\")\")\n  fi\n\n  # config.in_app_messaging_auto_colllection_enabled\n  _FIAM_AUTO_INIT=$(getFirebaseJsonKeyValue \"$_JSON_OUTPUT_RAW\" \"in_app_messaging_auto_collection_enabled\")\n  if [[ $_FIAM_AUTO_INIT ]]; then\n    _PLIST_ENTRY_KEYS+=(\"FirebaseInAppMessagingAutomaticDataCollectionEnabled\")\n    _PLIST_ENTRY_TYPES+=(\"bool\")\n    _PLIST_ENTRY_VALUES+=(\"$(jsonBoolToYesNo \"$_FIAM_AUTO_INIT\")\")\n  fi\n\n  # config.app_check_token_auto_refresh\n  _APP_CHECK_TOKEN_AUTO_REFRESH=$(getFirebaseJsonKeyValue \"$_JSON_OUTPUT_RAW\" \"app_check_token_auto_refresh\")\n  if [[ $_APP_CHECK_TOKEN_AUTO_REFRESH ]]; then\n    _PLIST_ENTRY_KEYS+=(\"FirebaseAppCheckTokenAutoRefreshEnabled\")\n    _PLIST_ENTRY_TYPES+=(\"bool\")\n    _PLIST_ENTRY_VALUES+=(\"$(jsonBoolToYesNo \"$_APP_CHECK_TOKEN_AUTO_REFRESH\")\")\n  fi\n\n  # config.crashlytics_disable_auto_disabler - undocumented for now - mainly for debugging, document if becomes useful\n  _CRASHLYTICS_AUTO_DISABLE_ENABLED=$(getFirebaseJsonKeyValue \"$_JSON_OUTPUT_RAW\" \"crashlytics_disable_auto_disabler\")\n  if [[ $_CRASHLYTICS_AUTO_DISABLE_ENABLED == \"true\" ]]; then\n    echo \"Disabled Crashlytics auto disabler.\" # do nothing\n  else\n    _PLIST_ENTRY_KEYS+=(\"FirebaseCrashlyticsCollectionEnabled\")\n    _PLIST_ENTRY_TYPES+=(\"bool\")\n    _PLIST_ENTRY_VALUES+=(\"NO\")\n  fi\nelse\n  _PLIST_ENTRY_KEYS+=(\"firebase_json_raw\")\n  _PLIST_ENTRY_TYPES+=(\"string\")\n  _PLIST_ENTRY_VALUES+=(\"$_JSON_OUTPUT_BASE64\")\n  echo \"warning:   A firebase.json file was not found, whilst this file is optional it is recommended to include it to configure firebase services in React Native Firebase.\"\nfi;\n\necho \"info: 2) Injecting Info.plist entries: \"\n\n# Log out the keys we're adding\nfor i in \"${!_PLIST_ENTRY_KEYS[@]}\"; do\n  echo \"    ->  $i) ${_PLIST_ENTRY_KEYS[$i]}\" \"${_PLIST_ENTRY_TYPES[$i]}\" \"${_PLIST_ENTRY_VALUES[$i]}\"\ndone\n\nfor plist in \"${_TARGET_PLIST}\" \"${_DSYM_PLIST}\" ; do\n  if [[ -f \"${plist}\" ]]; then\n\n    # paths with spaces break the call to setPlistValue. temporarily modify\n    # the shell internal field separator variable (IFS), which normally\n    # includes spaces, to consist only of line breaks\n    oldifs=$IFS\n    IFS=\"\n\"\n\n    for i in \"${!_PLIST_ENTRY_KEYS[@]}\"; do\n      setPlistValue \"${_PLIST_ENTRY_KEYS[$i]}\" \"${_PLIST_ENTRY_TYPES[$i]}\" \"${_PLIST_ENTRY_VALUES[$i]}\" \"${plist}\"\n    done\n\n    # restore the original internal field separator value\n    IFS=$oldifs\n  else\n    echo \"warning:   A Info.plist build output file was not found (${plist})\"\n  fi\ndone\n\necho \"info: <- RNFB build script finished\"\n";
+        };
+        5414F49059B26AEE8095F1E9 /* [CP] Check Pods Manifest.lock */ = {
+            isa = PBXShellScriptBuildPhase;
+            buildActionMask = 2147483647;
+            files = (
+            );
+            inputFileListPaths = (
+            );
+            inputPaths = (
+                "${PODS_PODFILE_DIR_PATH}/Podfile.lock",
+                "${PODS_ROOT}/Manifest.lock",
+            );
+            name = "[CP] Check Pods Manifest.lock";
+            outputFileListPaths = (
+            );
+            outputPaths = (
+                "$(DERIVED_FILE_DIR)/Pods-PriceWidgetExtension-checkManifestLockResult.txt",
+            );
+            runOnlyForDeploymentPostprocessing = 0;
+            shellPath = /bin/sh;
+            shellScript = "diff \"${PODS_PODFILE_DIR_PATH}/Podfile.lock\" \"${PODS_ROOT}/Manifest.lock\" > /dev/null\nif [ $? != 0 ] ; then\n    # print error to STDERR\n    echo \"error: The sandbox is not in sync with the Podfile.lock. Run 'pod install' or update your CocoaPods installation.\" >&2\n    exit 1\nfi\n# This output is used by Xcode 'outputs' to avoid re-running this script phase.\necho \"SUCCESS\" > \"${SCRIPT_OUTPUT_FILE_0}\"\n";
+            showEnvVarsInLog = 0;
+        };
+        786D1C142F1954B8950F109B /* [CP] Embed Pods Frameworks */ = {
+            isa = PBXShellScriptBuildPhase;
+            buildActionMask = 2147483647;
+            files = (
+            );
+            inputPaths = (
+                "${PODS_ROOT}/Target Support Files/Pods-Rainbow/Pods-Rainbow-frameworks.sh",
+                "${PODS_XCFRAMEWORKS_BUILD_DIR}/Flipper-DoubleConversion/double-conversion.framework/double-conversion",
+                "${PODS_XCFRAMEWORKS_BUILD_DIR}/Flipper-Glog/glog.framework/glog",
+                "${PODS_XCFRAMEWORKS_BUILD_DIR}/OpenSSL-Universal/OpenSSL.framework/OpenSSL",
+                "${PODS_XCFRAMEWORKS_BUILD_DIR}/hermes-engine/hermes.framework/hermes",
+            );
+            name = "[CP] Embed Pods Frameworks";
+            outputPaths = (
+                "${TARGET_BUILD_DIR}/${FRAMEWORKS_FOLDER_PATH}/double-conversion.framework",
+                "${TARGET_BUILD_DIR}/${FRAMEWORKS_FOLDER_PATH}/glog.framework",
+                "${TARGET_BUILD_DIR}/${FRAMEWORKS_FOLDER_PATH}/OpenSSL.framework",
+                "${TARGET_BUILD_DIR}/${FRAMEWORKS_FOLDER_PATH}/hermes.framework",
+            );
+            runOnlyForDeploymentPostprocessing = 0;
+            shellPath = /bin/sh;
+            shellScript = "\"${PODS_ROOT}/Target Support Files/Pods-Rainbow/Pods-Rainbow-frameworks.sh\"\n";
+            showEnvVarsInLog = 0;
+        };
+        9FF961FEA7AF435FA18ED988 /* Upload Debug Symbols to Sentry */ = {
+            isa = PBXShellScriptBuildPhase;
+            buildActionMask = 2147483647;
+            files = (
+            );
+            inputPaths = (
+            );
+            name = "Upload Debug Symbols to Sentry";
+            outputPaths = (
+                "$(DERIVED_FILE_DIR)/Pods-SelectTokenIntent-checkManifestLockResult.txt",
+            );
+            runOnlyForDeploymentPostprocessing = 0;
+            shellPath = /bin/sh;
+            shellScript = "export SENTRY_PROPERTIES=sentry.properties\n../node_modules/@sentry/cli/bin/sentry-cli upload-dsym\n";
+        };
+        A42C8E50AD7589A1A3C5BBA1 /* [CP] Copy Pods Resources */ = {
+            isa = PBXShellScriptBuildPhase;
+            buildActionMask = 2147483647;
+            files = (
+            );
+            inputPaths = (
+                "${PODS_ROOT}/Target Support Files/Pods-Rainbow/Pods-Rainbow-resources.sh",
+                "${PODS_CONFIGURATION_BUILD_DIR}/RNImageCropPicker/QBImagePicker.bundle",
+                "${PODS_CONFIGURATION_BUILD_DIR}/React-Core/AccessibilityResources.bundle",
+                "${PODS_CONFIGURATION_BUILD_DIR}/TOCropViewController/TOCropViewControllerBundle.bundle",
+            );
+            name = "[CP] Copy Pods Resources";
+            outputPaths = (
+                "${TARGET_BUILD_DIR}/${UNLOCALIZED_RESOURCES_FOLDER_PATH}/QBImagePicker.bundle",
+                "${TARGET_BUILD_DIR}/${UNLOCALIZED_RESOURCES_FOLDER_PATH}/AccessibilityResources.bundle",
+                "${TARGET_BUILD_DIR}/${UNLOCALIZED_RESOURCES_FOLDER_PATH}/TOCropViewControllerBundle.bundle",
+            );
+            runOnlyForDeploymentPostprocessing = 0;
+            shellPath = /bin/sh;
+            shellScript = "\"${PODS_ROOT}/Target Support Files/Pods-Rainbow/Pods-Rainbow-resources.sh\"\n";
+            showEnvVarsInLog = 0;
+        };
+        EC8723CAA537738358A9C239 /* [CP] Check Pods Manifest.lock */ = {
+            isa = PBXShellScriptBuildPhase;
+            buildActionMask = 2147483647;
+            files = (
+            );
+            inputFileListPaths = (
+            );
+            inputPaths = (
+                "${PODS_PODFILE_DIR_PATH}/Podfile.lock",
+                "${PODS_ROOT}/Manifest.lock",
+            );
+            name = "[CP] Check Pods Manifest.lock";
+            outputFileListPaths = (
+            );
+            outputPaths = (
+                "$(DERIVED_FILE_DIR)/Pods-ImageNotification-checkManifestLockResult.txt",
+            );
+            runOnlyForDeploymentPostprocessing = 0;
+            shellPath = /bin/sh;
+            shellScript = "diff \"${PODS_PODFILE_DIR_PATH}/Podfile.lock\" \"${PODS_ROOT}/Manifest.lock\" > /dev/null\nif [ $? != 0 ] ; then\n    # print error to STDERR\n    echo \"error: The sandbox is not in sync with the Podfile.lock. Run 'pod install' or update your CocoaPods installation.\" >&2\n    exit 1\nfi\n# This output is used by Xcode 'outputs' to avoid re-running this script phase.\necho \"SUCCESS\" > \"${SCRIPT_OUTPUT_FILE_0}\"\n";
+            showEnvVarsInLog = 0;
+        };
+        EEC6D7F54DF5320266C9BA72 /* [CP-User] [RNFB] Crashlytics Configuration */ = {
+            isa = PBXShellScriptBuildPhase;
+            buildActionMask = 2147483647;
+            files = (
+            );
+            inputPaths = (
+                "${DWARF_DSYM_FOLDER_PATH}/${DWARF_DSYM_FILE_NAME}/Contents/Resources/DWARF/${TARGET_NAME}",
+                "$(SRCROOT)/$(BUILT_PRODUCTS_DIR)/$(INFOPLIST_PATH)",
+            );
+            name = "[CP-User] [RNFB] Crashlytics Configuration";
+            runOnlyForDeploymentPostprocessing = 0;
+            shellPath = /bin/sh;
+            shellScript = "#!/usr/bin/env bash\n#\n# Copyright (c) 2016-present Invertase Limited & Contributors\n#\n# Licensed under the Apache License, Version 2.0 (the \"License\");\n# you may not use this library except in compliance with the License.\n# You may obtain a copy of the License at\n#\n#   http://www.apache.org/licenses/LICENSE-2.0\n#\n# Unless required by applicable law or agreed to in writing, software\n# distributed under the License is distributed on an \"AS IS\" BASIS,\n# WITHOUT WARRANTIES OR CONDITIONS OF ANY KIND, either express or implied.\n# See the License for the specific language governing permissions and\n# limitations under the License.\n#\nset -e\n\nif [[ ${PODS_ROOT} ]]; then\n  echo \"info: Exec FirebaseCrashlytics Run from Pods\"\n  \"${PODS_ROOT}/FirebaseCrashlytics/run\"\nelse\n  echo \"info: Exec FirebaseCrashlytics Run from framework\"\n  \"${PROJECT_DIR}/FirebaseCrashlytics.framework/run\"\nfi\n";
+        };
 /* End PBXShellScriptBuildPhase section */
 
 /* Begin PBXSourcesBuildPhase section */
-		0299CE732886202800B5C7E7 /* Sources */ = {
-			isa = PBXSourcesBuildPhase;
-			buildActionMask = 2147483647;
-			files = (
-				0299CE7B2886202800B5C7E7 /* NotificationService.m in Sources */,
-			);
-			runOnlyForDeploymentPostprocessing = 0;
-		};
-		13B07F871A680F5B00A75B9A /* Sources */ = {
-			isa = PBXSourcesBuildPhase;
-			buildActionMask = 2147483647;
-			files = (
-				C18FCD3D273C64D40079CE28 /* RainbowTokenList.swift in Sources */,
-				C18FCD41273C64DE0079CE28 /* IconProvider.swift in Sources */,
-				66A28EB024CAF1B500410A88 /* TestFlight.m in Sources */,
-				6630540924A38A1900E5B030 /* RainbowText.m in Sources */,
-				C18FCD42273C64E10079CE28 /* TokenProvider.swift in Sources */,
-				13B07FBC1A68108700A75B9A /* AppDelegate.mm in Sources */,
-				153D1AAC24777130007E4723 /* TransactionListLoadingViewCell.swift in Sources */,
-				C18FCD39273C64C90079CE28 /* TokenData.swift in Sources */,
-				6635730624939991006ACFA6 /* SafeStoreReview.m in Sources */,
-				13B07FC11A68108700A75B9A /* main.m in Sources */,
-				A49B52B623DB5D5600A00918 /* TransactionViewModelProtocol.swift in Sources */,
-				15E531DA242DAB7100797B89 /* NotificationManager.m in Sources */,
-				A4F8DACB23DF85DF00560E47 /* TransactionListBaseCell.swift in Sources */,
-				A49B52C023DCCDA800A00918 /* TransactionRequestSection.swift in Sources */,
-				66A1FEB524AB641100C3F539 /* UIViewController+slack.swift in Sources */,
-				A4704B4823C546DA00E50E4B /* TransactionListViewCell.swift in Sources */,
-				A485E61423C8ED6000E5C3D4 /* TransactionListViewHeader.swift in Sources */,
-				A49B52B423DB5D1100A00918 /* TransactionViewModelTransactionItem.swift in Sources */,
-				4D098C2F2811A9A5006A801A /* RNStartTime.m in Sources */,
-				66FEC91623EDA14000A0F367 /* RoundedCornerView.swift in Sources */,
-				A477567E23DB3A85005AE8FD /* TransactionListViewManager.m in Sources */,
-				66A1FEB424AB641100C3F539 /* RNCMScreenStack.m in Sources */,
-				C18FCD3E273C64D60079CE28 /* PriceData.swift in Sources */,
-				15D66135277A751C0082F041 /* SelectTokenIntent.intentdefinition in Sources */,
-				C127238A274EBBB6006AC743 /* CurrencyDetails.swift in Sources */,
-				A477567C23DB2FAA005AE8FD /* Transaction.swift in Sources */,
-				A4277DA323CFE85F0042BAF4 /* Theme.swift in Sources */,
-				C18FCD32273C62230079CE28 /* PriceWidgetView.swift in Sources */,
-				15E531D5242B28EF00797B89 /* UIImageViewWithPersistentAnimations.swift in Sources */,
-				C18FCD3B273C64CF0079CE28 /* UIImage.swift in Sources */,
-				A4277D9F23CBD1910042BAF4 /* Extensions.swift in Sources */,
-				A4D04BAC23D12FD5008C1DEC /* ButtonManager.m in Sources */,
-				C18FCD3C273C64D10079CE28 /* TokenDetails.swift in Sources */,
-				C179298527499A5B00044684 /* Constants.swift in Sources */,
-				6655FFB425BB2B0700642961 /* ThemeModule.m in Sources */,
-				1539422D24C7CF9300E4A9D1 /* SettingsBundleHelper.swift in Sources */,
-				C18C8E022798B02700D38B34 /* CurrencyProvider.swift in Sources */,
-				66A1FEB624AB641100C3F539 /* RNCMScreen.m in Sources */,
-				C18FCD3F273C64D80079CE28 /* CoinGeckoToken.swift in Sources */,
-				C11640E8274DC10B00C9120A /* UIColor.swift in Sources */,
-				A49B52B823DB5F7200A00918 /* TransactionViewModelTransactionRequestItem.swift in Sources */,
-				A44A4EEE23EC928900B543F1 /* CoinIconWithProgressBar.swift in Sources */,
-				A4AF3CD023DA3A0F00F230F3 /* TransactionListRequestViewCell.swift in Sources */,
-				A4D04BA923D12F99008C1DEC /* Button.swift in Sources */,
-				66A1FEBC24ACBBE600C3F539 /* RNCMPortal.m in Sources */,
-				A4704B4923C546DA00E50E4B /* TransactionListView.swift in Sources */,
-				C18FCD43273C64E40079CE28 /* PriceDataProvider.swift in Sources */,
-				A49B52BC23DBA61200A00918 /* TransactionData.swift in Sources */,
-				A49B52AF23DB411900A00918 /* TransactionRequest.swift in Sources */,
-				A49B52C223DCD11D00A00918 /* TransactionSection.swift in Sources */,
-			);
-			runOnlyForDeploymentPostprocessing = 0;
-		};
-		C16DCF58272BA6EF00FF5C78 /* Sources */ = {
-			isa = PBXSourcesBuildPhase;
-			buildActionMask = 2147483647;
-			files = (
-				15D66136277A751C0082F041 /* SelectTokenIntent.intentdefinition in Sources */,
-				C151287F2739F676006517AB /* IconProvider.swift in Sources */,
-				C1C61A922731A05700E5C0B3 /* RainbowTokenList.swift in Sources */,
-				C16DCF71272BA75700FF5C78 /* CoinGeckoToken.swift in Sources */,
-				C16DCFB1272BB8FC00FF5C78 /* PriceData.swift in Sources */,
-				C127238B274EBBB6006AC743 /* CurrencyDetails.swift in Sources */,
-				C11640E9274DC10C00C9120A /* UIColor.swift in Sources */,
-				C18C8E032798B02700D38B34 /* CurrencyProvider.swift in Sources */,
-				C179298627499A5B00044684 /* Constants.swift in Sources */,
-				C1EB01302731B68400830E70 /* TokenDetails.swift in Sources */,
-				C16DCF74272BA77A00FF5C78 /* TokenProvider.swift in Sources */,
-				C16DCFB6272BC8F100FF5C78 /* TokenData.swift in Sources */,
-				C1C61A6E272C9C8D00E5C0B3 /* UIImage.swift in Sources */,
-				C16DCFAC272BB8ED00FF5C78 /* PriceDataProvider.swift in Sources */,
-				C1038325273C2D0C00B18210 /* PriceWidgetView.swift in Sources */,
-				C16DCF63272BA6EF00FF5C78 /* PriceWidget.swift in Sources */,
-			);
-			runOnlyForDeploymentPostprocessing = 0;
-		};
-		C16DCF7B272BAB9500FF5C78 /* Sources */ = {
-			isa = PBXSourcesBuildPhase;
-			buildActionMask = 2147483647;
-			files = (
-				15D66137277A751C0082F041 /* SelectTokenIntent.intentdefinition in Sources */,
-				C127238C274EBBB6006AC743 /* CurrencyDetails.swift in Sources */,
-				C179298727499A5B00044684 /* Constants.swift in Sources */,
-				C18C8E042798B02700D38B34 /* CurrencyProvider.swift in Sources */,
-				C1C61A932731A05700E5C0B3 /* RainbowTokenList.swift in Sources */,
-				C15128802739F676006517AB /* IconProvider.swift in Sources */,
-				C11640EA274DC10C00C9120A /* UIColor.swift in Sources */,
-				C1C61A6F272C9C8D00E5C0B3 /* UIImage.swift in Sources */,
-				C16DCFB2272BB8FC00FF5C78 /* PriceData.swift in Sources */,
-				C16DCFB7272BC8F100FF5C78 /* TokenData.swift in Sources */,
-				C16DCFAD272BB8ED00FF5C78 /* PriceDataProvider.swift in Sources */,
-				C18FCD37273C62C50079CE28 /* PriceWidgetView.swift in Sources */,
-				C16DCF84272BAB9500FF5C78 /* IntentHandler.swift in Sources */,
-				C1EB01312731B68400830E70 /* TokenDetails.swift in Sources */,
-				C1038337273C5C4200B18210 /* PriceWidget.swift in Sources */,
-				C16DCFA8272BABCB00FF5C78 /* TokenProvider.swift in Sources */,
-				C16DCFA6272BABC700FF5C78 /* CoinGeckoToken.swift in Sources */,
-			);
-			runOnlyForDeploymentPostprocessing = 0;
-		};
+        0299CE732886202800B5C7E7 /* Sources */ = {
+            isa = PBXSourcesBuildPhase;
+            buildActionMask = 2147483647;
+            files = (
+                0299CE7B2886202800B5C7E7 /* NotificationService.m in Sources */,
+            );
+            runOnlyForDeploymentPostprocessing = 0;
+        };
+        13B07F871A680F5B00A75B9A /* Sources */ = {
+            isa = PBXSourcesBuildPhase;
+            buildActionMask = 2147483647;
+            files = (
+                C18FCD3D273C64D40079CE28 /* RainbowTokenList.swift in Sources */,
+                C18FCD41273C64DE0079CE28 /* IconProvider.swift in Sources */,
+                66A28EB024CAF1B500410A88 /* TestFlight.m in Sources */,
+                6630540924A38A1900E5B030 /* RainbowText.m in Sources */,
+                C18FCD42273C64E10079CE28 /* TokenProvider.swift in Sources */,
+                13B07FBC1A68108700A75B9A /* AppDelegate.mm in Sources */,
+                153D1AAC24777130007E4723 /* TransactionListLoadingViewCell.swift in Sources */,
+                C18FCD39273C64C90079CE28 /* TokenData.swift in Sources */,
+                6635730624939991006ACFA6 /* SafeStoreReview.m in Sources */,
+                13B07FC11A68108700A75B9A /* main.m in Sources */,
+                A49B52B623DB5D5600A00918 /* TransactionViewModelProtocol.swift in Sources */,
+                15E531DA242DAB7100797B89 /* NotificationManager.m in Sources */,
+                A4F8DACB23DF85DF00560E47 /* TransactionListBaseCell.swift in Sources */,
+                A49B52C023DCCDA800A00918 /* TransactionRequestSection.swift in Sources */,
+                66A1FEB524AB641100C3F539 /* UIViewController+slack.swift in Sources */,
+                A4704B4823C546DA00E50E4B /* TransactionListViewCell.swift in Sources */,
+                A485E61423C8ED6000E5C3D4 /* TransactionListViewHeader.swift in Sources */,
+                A49B52B423DB5D1100A00918 /* TransactionViewModelTransactionItem.swift in Sources */,
+                4D098C2F2811A9A5006A801A /* RNStartTime.m in Sources */,
+                66FEC91623EDA14000A0F367 /* RoundedCornerView.swift in Sources */,
+                A477567E23DB3A85005AE8FD /* TransactionListViewManager.m in Sources */,
+                66A1FEB424AB641100C3F539 /* RNCMScreenStack.m in Sources */,
+                C18FCD3E273C64D60079CE28 /* PriceData.swift in Sources */,
+                15D66135277A751C0082F041 /* SelectTokenIntent.intentdefinition in Sources */,
+                C127238A274EBBB6006AC743 /* CurrencyDetails.swift in Sources */,
+                A477567C23DB2FAA005AE8FD /* Transaction.swift in Sources */,
+                A4277DA323CFE85F0042BAF4 /* Theme.swift in Sources */,
+                C18FCD32273C62230079CE28 /* PriceWidgetView.swift in Sources */,
+                15E531D5242B28EF00797B89 /* UIImageViewWithPersistentAnimations.swift in Sources */,
+                C18FCD3B273C64CF0079CE28 /* UIImage.swift in Sources */,
+                A4277D9F23CBD1910042BAF4 /* Extensions.swift in Sources */,
+                A4D04BAC23D12FD5008C1DEC /* ButtonManager.m in Sources */,
+                C18FCD3C273C64D10079CE28 /* TokenDetails.swift in Sources */,
+                C179298527499A5B00044684 /* Constants.swift in Sources */,
+                6655FFB425BB2B0700642961 /* ThemeModule.m in Sources */,
+                1539422D24C7CF9300E4A9D1 /* SettingsBundleHelper.swift in Sources */,
+                C18C8E022798B02700D38B34 /* CurrencyProvider.swift in Sources */,
+                66A1FEB624AB641100C3F539 /* RNCMScreen.m in Sources */,
+                C18FCD3F273C64D80079CE28 /* CoinGeckoToken.swift in Sources */,
+                C11640E8274DC10B00C9120A /* UIColor.swift in Sources */,
+                A49B52B823DB5F7200A00918 /* TransactionViewModelTransactionRequestItem.swift in Sources */,
+                A44A4EEE23EC928900B543F1 /* CoinIconWithProgressBar.swift in Sources */,
+                A4AF3CD023DA3A0F00F230F3 /* TransactionListRequestViewCell.swift in Sources */,
+                A4D04BA923D12F99008C1DEC /* Button.swift in Sources */,
+                66A1FEBC24ACBBE600C3F539 /* RNCMPortal.m in Sources */,
+                A4704B4923C546DA00E50E4B /* TransactionListView.swift in Sources */,
+                C18FCD43273C64E40079CE28 /* PriceDataProvider.swift in Sources */,
+                A49B52BC23DBA61200A00918 /* TransactionData.swift in Sources */,
+                A49B52AF23DB411900A00918 /* TransactionRequest.swift in Sources */,
+                A49B52C223DCD11D00A00918 /* TransactionSection.swift in Sources */,
+            );
+            runOnlyForDeploymentPostprocessing = 0;
+        };
+        C16DCF58272BA6EF00FF5C78 /* Sources */ = {
+            isa = PBXSourcesBuildPhase;
+            buildActionMask = 2147483647;
+            files = (
+                15D66136277A751C0082F041 /* SelectTokenIntent.intentdefinition in Sources */,
+                C151287F2739F676006517AB /* IconProvider.swift in Sources */,
+                C1C61A922731A05700E5C0B3 /* RainbowTokenList.swift in Sources */,
+                C16DCF71272BA75700FF5C78 /* CoinGeckoToken.swift in Sources */,
+                C16DCFB1272BB8FC00FF5C78 /* PriceData.swift in Sources */,
+                C127238B274EBBB6006AC743 /* CurrencyDetails.swift in Sources */,
+                C11640E9274DC10C00C9120A /* UIColor.swift in Sources */,
+                C18C8E032798B02700D38B34 /* CurrencyProvider.swift in Sources */,
+                C179298627499A5B00044684 /* Constants.swift in Sources */,
+                C1EB01302731B68400830E70 /* TokenDetails.swift in Sources */,
+                C16DCF74272BA77A00FF5C78 /* TokenProvider.swift in Sources */,
+                C16DCFB6272BC8F100FF5C78 /* TokenData.swift in Sources */,
+                C1C61A6E272C9C8D00E5C0B3 /* UIImage.swift in Sources */,
+                C16DCFAC272BB8ED00FF5C78 /* PriceDataProvider.swift in Sources */,
+                C1038325273C2D0C00B18210 /* PriceWidgetView.swift in Sources */,
+                C16DCF63272BA6EF00FF5C78 /* PriceWidget.swift in Sources */,
+            );
+            runOnlyForDeploymentPostprocessing = 0;
+        };
+        C16DCF7B272BAB9500FF5C78 /* Sources */ = {
+            isa = PBXSourcesBuildPhase;
+            buildActionMask = 2147483647;
+            files = (
+                15D66137277A751C0082F041 /* SelectTokenIntent.intentdefinition in Sources */,
+                C127238C274EBBB6006AC743 /* CurrencyDetails.swift in Sources */,
+                C179298727499A5B00044684 /* Constants.swift in Sources */,
+                C18C8E042798B02700D38B34 /* CurrencyProvider.swift in Sources */,
+                C1C61A932731A05700E5C0B3 /* RainbowTokenList.swift in Sources */,
+                C15128802739F676006517AB /* IconProvider.swift in Sources */,
+                C11640EA274DC10C00C9120A /* UIColor.swift in Sources */,
+                C1C61A6F272C9C8D00E5C0B3 /* UIImage.swift in Sources */,
+                C16DCFB2272BB8FC00FF5C78 /* PriceData.swift in Sources */,
+                C16DCFB7272BC8F100FF5C78 /* TokenData.swift in Sources */,
+                C16DCFAD272BB8ED00FF5C78 /* PriceDataProvider.swift in Sources */,
+                C18FCD37273C62C50079CE28 /* PriceWidgetView.swift in Sources */,
+                C16DCF84272BAB9500FF5C78 /* IntentHandler.swift in Sources */,
+                C1EB01312731B68400830E70 /* TokenDetails.swift in Sources */,
+                C1038337273C5C4200B18210 /* PriceWidget.swift in Sources */,
+                C16DCFA8272BABCB00FF5C78 /* TokenProvider.swift in Sources */,
+                C16DCFA6272BABC700FF5C78 /* CoinGeckoToken.swift in Sources */,
+            );
+            runOnlyForDeploymentPostprocessing = 0;
+        };
 /* End PBXSourcesBuildPhase section */
 
 /* Begin PBXTargetDependency section */
-		0299CE7E2886202800B5C7E7 /* PBXTargetDependency */ = {
-			isa = PBXTargetDependency;
-			target = 0299CE762886202800B5C7E7 /* ImageNotification */;
-			targetProxy = 0299CE7D2886202800B5C7E7 /* PBXContainerItemProxy */;
-		};
-		C16DCF68272BA6F000FF5C78 /* PBXTargetDependency */ = {
-			isa = PBXTargetDependency;
-			target = C16DCF5B272BA6EF00FF5C78 /* PriceWidgetExtension */;
-			targetProxy = C16DCF67272BA6F000FF5C78 /* PBXContainerItemProxy */;
-		};
-		C16DCF98272BAB9600FF5C78 /* PBXTargetDependency */ = {
-			isa = PBXTargetDependency;
-			target = C16DCF7E272BAB9500FF5C78 /* SelectTokenIntent */;
-			targetProxy = C16DCF97272BAB9600FF5C78 /* PBXContainerItemProxy */;
-		};
+        0299CE7E2886202800B5C7E7 /* PBXTargetDependency */ = {
+            isa = PBXTargetDependency;
+            target = 0299CE762886202800B5C7E7 /* ImageNotification */;
+            targetProxy = 0299CE7D2886202800B5C7E7 /* PBXContainerItemProxy */;
+        };
+        C16DCF68272BA6F000FF5C78 /* PBXTargetDependency */ = {
+            isa = PBXTargetDependency;
+            target = C16DCF5B272BA6EF00FF5C78 /* PriceWidgetExtension */;
+            targetProxy = C16DCF67272BA6F000FF5C78 /* PBXContainerItemProxy */;
+        };
+        C16DCF98272BAB9600FF5C78 /* PBXTargetDependency */ = {
+            isa = PBXTargetDependency;
+            target = C16DCF7E272BAB9500FF5C78 /* SelectTokenIntent */;
+            targetProxy = C16DCF97272BAB9600FF5C78 /* PBXContainerItemProxy */;
+        };
 /* End PBXTargetDependency section */
 
 /* Begin PBXVariantGroup section */
-		13B07FB11A68108700A75B9A /* LaunchScreen.xib */ = {
-			isa = PBXVariantGroup;
-			children = (
-				13B07FB21A68108700A75B9A /* Base */,
-			);
-			name = LaunchScreen.xib;
-			path = Rainbow;
-			sourceTree = "<group>";
-		};
-		15D66139277A751C0082F041 /* SelectTokenIntent.intentdefinition */ = {
-			isa = PBXVariantGroup;
-			children = (
-				15D66138277A751C0082F041 /* Base */,
-				15D6613B277A75230082F041 /* English */,
-				15D6613D277A75240082F041 /* en */,
-			);
-			name = SelectTokenIntent.intentdefinition;
-			sourceTree = "<group>";
-		};
+        13B07FB11A68108700A75B9A /* LaunchScreen.xib */ = {
+            isa = PBXVariantGroup;
+            children = (
+                13B07FB21A68108700A75B9A /* Base */,
+            );
+            name = LaunchScreen.xib;
+            path = Rainbow;
+            sourceTree = "<group>";
+        };
+        15D66139277A751C0082F041 /* SelectTokenIntent.intentdefinition */ = {
+            isa = PBXVariantGroup;
+            children = (
+                15D66138277A751C0082F041 /* Base */,
+                15D6613B277A75230082F041 /* English */,
+                15D6613D277A75240082F041 /* en */,
+            );
+            name = SelectTokenIntent.intentdefinition;
+            sourceTree = "<group>";
+        };
 /* End PBXVariantGroup section */
 
 /* Begin XCBuildConfiguration section */
-		0299CE802886202800B5C7E7 /* Debug */ = {
-			isa = XCBuildConfiguration;
-			baseConfigurationReference = 339896C1E709091CE1B4BCC6 /* Pods-ImageNotification.debug.xcconfig */;
-			buildSettings = {
-				APPLICATION_EXTENSION_API_ONLY = YES;
-				CLANG_ANALYZER_NONNULL = YES;
-				CLANG_ANALYZER_NUMBER_OBJECT_CONVERSION = YES_AGGRESSIVE;
-				CLANG_CXX_LANGUAGE_STANDARD = "gnu++17";
-				CLANG_ENABLE_OBJC_WEAK = YES;
-				CLANG_WARN_BLOCK_CAPTURE_AUTORELEASING = YES;
-				CLANG_WARN_COMMA = YES;
-				CLANG_WARN_DEPRECATED_OBJC_IMPLEMENTATIONS = YES;
-				CLANG_WARN_DOCUMENTATION_COMMENTS = YES;
-				CLANG_WARN_INFINITE_RECURSION = YES;
-				CLANG_WARN_NON_LITERAL_NULL_CONVERSION = YES;
-				CLANG_WARN_OBJC_IMPLICIT_RETAIN_SELF = YES;
-				CLANG_WARN_OBJC_LITERAL_CONVERSION = YES;
-				CLANG_WARN_QUOTED_INCLUDE_IN_FRAMEWORK_HEADER = YES;
-				CLANG_WARN_RANGE_LOOP_ANALYSIS = YES;
-				CLANG_WARN_STRICT_PROTOTYPES = YES;
-				CLANG_WARN_SUSPICIOUS_MOVE = YES;
-				CLANG_WARN_UNGUARDED_AVAILABILITY = YES_AGGRESSIVE;
-				CODE_SIGN_IDENTITY = "iPhone Developer";
-				CODE_SIGN_STYLE = Manual;
-				COPY_PHASE_STRIP = NO;
-				CURRENT_PROJECT_VERSION = 1;
-				DEBUG_INFORMATION_FORMAT = dwarf;
-				DEVELOPMENT_TEAM = L74NQAQB8H;
-				ENABLE_TESTABILITY = YES;
-				"EXCLUDED_ARCHS[sdk=iphonesimulator*]" = arm64;
-				GCC_C_LANGUAGE_STANDARD = gnu11;
-				GCC_NO_COMMON_BLOCKS = YES;
-				GENERATE_INFOPLIST_FILE = YES;
-				INFOPLIST_FILE = ImageNotification/Info.plist;
-				INFOPLIST_KEY_CFBundleDisplayName = ImageNotification;
-				INFOPLIST_KEY_NSHumanReadableCopyright = "Copyright © 2022 Rainbow. All rights reserved.";
-				IPHONEOS_DEPLOYMENT_TARGET = 13.0;
-				LD_RUNPATH_SEARCH_PATHS = "$(inherited) @executable_path/Frameworks @executable_path/../../Frameworks";
-				MARKETING_VERSION = 1.0;
-				MTL_ENABLE_DEBUG_INFO = INCLUDE_SOURCE;
-				MTL_FAST_MATH = YES;
-				PRODUCT_BUNDLE_IDENTIFIER = me.rainbow.ImageNotification;
-				PRODUCT_NAME = "$(TARGET_NAME)";
-				PROVISIONING_PROFILE_SPECIFIER = "match Development me.rainbow.ImageNotification";
-				SKIP_INSTALL = YES;
-				SWIFT_EMIT_LOC_STRINGS = YES;
-				TARGETED_DEVICE_FAMILY = "1,2";
-			};
-			name = Debug;
-		};
-		0299CE812886202800B5C7E7 /* Release */ = {
-			isa = XCBuildConfiguration;
-			baseConfigurationReference = 73692C04FBE90A5E2863CBEF /* Pods-ImageNotification.release.xcconfig */;
-			buildSettings = {
-				APPLICATION_EXTENSION_API_ONLY = YES;
-				CLANG_ANALYZER_NONNULL = YES;
-				CLANG_ANALYZER_NUMBER_OBJECT_CONVERSION = YES_AGGRESSIVE;
-				CLANG_CXX_LANGUAGE_STANDARD = "gnu++17";
-				CLANG_ENABLE_OBJC_WEAK = YES;
-				CLANG_WARN_BLOCK_CAPTURE_AUTORELEASING = YES;
-				CLANG_WARN_COMMA = YES;
-				CLANG_WARN_DEPRECATED_OBJC_IMPLEMENTATIONS = YES;
-				CLANG_WARN_DOCUMENTATION_COMMENTS = YES;
-				CLANG_WARN_INFINITE_RECURSION = YES;
-				CLANG_WARN_NON_LITERAL_NULL_CONVERSION = YES;
-				CLANG_WARN_OBJC_IMPLICIT_RETAIN_SELF = YES;
-				CLANG_WARN_OBJC_LITERAL_CONVERSION = YES;
-				CLANG_WARN_QUOTED_INCLUDE_IN_FRAMEWORK_HEADER = YES;
-				CLANG_WARN_RANGE_LOOP_ANALYSIS = YES;
-				CLANG_WARN_STRICT_PROTOTYPES = YES;
-				CLANG_WARN_SUSPICIOUS_MOVE = YES;
-				CLANG_WARN_UNGUARDED_AVAILABILITY = YES_AGGRESSIVE;
-				CODE_SIGN_IDENTITY = "iPhone Distribution";
-				CODE_SIGN_STYLE = Manual;
-				COPY_PHASE_STRIP = NO;
-				CURRENT_PROJECT_VERSION = 1;
-				DEBUG_INFORMATION_FORMAT = "dwarf-with-dsym";
-				DEVELOPMENT_TEAM = L74NQAQB8H;
-				"EXCLUDED_ARCHS[sdk=iphonesimulator*]" = arm64;
-				GCC_C_LANGUAGE_STANDARD = gnu11;
-				GCC_NO_COMMON_BLOCKS = YES;
-				GENERATE_INFOPLIST_FILE = YES;
-				INFOPLIST_FILE = ImageNotification/Info.plist;
-				INFOPLIST_KEY_CFBundleDisplayName = ImageNotification;
-				INFOPLIST_KEY_NSHumanReadableCopyright = "Copyright © 2022 Rainbow. All rights reserved.";
-				IPHONEOS_DEPLOYMENT_TARGET = 13.0;
-				LD_RUNPATH_SEARCH_PATHS = "$(inherited) @executable_path/Frameworks @executable_path/../../Frameworks";
-				MARKETING_VERSION = 1.0;
-				MTL_FAST_MATH = YES;
-				PRODUCT_BUNDLE_IDENTIFIER = me.rainbow.ImageNotification;
-				PRODUCT_NAME = "$(TARGET_NAME)";
-				PROVISIONING_PROFILE_SPECIFIER = "match AppStore me.rainbow.ImageNotification";
-				SKIP_INSTALL = YES;
-				SWIFT_EMIT_LOC_STRINGS = YES;
-				TARGETED_DEVICE_FAMILY = "1,2";
-			};
-			name = Release;
-		};
-		0299CE822886202800B5C7E7 /* LocalRelease */ = {
-			isa = XCBuildConfiguration;
-			baseConfigurationReference = 872E2EAB5DE7F56ED5A5A24B /* Pods-ImageNotification.localrelease.xcconfig */;
-			buildSettings = {
-				APPLICATION_EXTENSION_API_ONLY = YES;
-				CLANG_ANALYZER_NONNULL = YES;
-				CLANG_ANALYZER_NUMBER_OBJECT_CONVERSION = YES_AGGRESSIVE;
-				CLANG_CXX_LANGUAGE_STANDARD = "gnu++17";
-				CLANG_ENABLE_OBJC_WEAK = YES;
-				CLANG_WARN_BLOCK_CAPTURE_AUTORELEASING = YES;
-				CLANG_WARN_COMMA = YES;
-				CLANG_WARN_DEPRECATED_OBJC_IMPLEMENTATIONS = YES;
-				CLANG_WARN_DOCUMENTATION_COMMENTS = YES;
-				CLANG_WARN_INFINITE_RECURSION = YES;
-				CLANG_WARN_NON_LITERAL_NULL_CONVERSION = YES;
-				CLANG_WARN_OBJC_IMPLICIT_RETAIN_SELF = YES;
-				CLANG_WARN_OBJC_LITERAL_CONVERSION = YES;
-				CLANG_WARN_QUOTED_INCLUDE_IN_FRAMEWORK_HEADER = YES;
-				CLANG_WARN_RANGE_LOOP_ANALYSIS = YES;
-				CLANG_WARN_STRICT_PROTOTYPES = YES;
-				CLANG_WARN_SUSPICIOUS_MOVE = YES;
-				CLANG_WARN_UNGUARDED_AVAILABILITY = YES_AGGRESSIVE;
-				CODE_SIGN_IDENTITY = "iPhone Developer";
-				CODE_SIGN_STYLE = Manual;
-				COPY_PHASE_STRIP = NO;
-				CURRENT_PROJECT_VERSION = 1;
-				DEBUG_INFORMATION_FORMAT = "dwarf-with-dsym";
-				DEVELOPMENT_TEAM = L74NQAQB8H;
-				"EXCLUDED_ARCHS[sdk=iphonesimulator*]" = arm64;
-				GCC_C_LANGUAGE_STANDARD = gnu11;
-				GCC_NO_COMMON_BLOCKS = YES;
-				GENERATE_INFOPLIST_FILE = YES;
-				INFOPLIST_FILE = ImageNotification/Info.plist;
-				INFOPLIST_KEY_CFBundleDisplayName = ImageNotification;
-				INFOPLIST_KEY_NSHumanReadableCopyright = "Copyright © 2022 Rainbow. All rights reserved.";
-				IPHONEOS_DEPLOYMENT_TARGET = 13.0;
-				LD_RUNPATH_SEARCH_PATHS = "$(inherited) @executable_path/Frameworks @executable_path/../../Frameworks";
-				MARKETING_VERSION = 1.0;
-				MTL_FAST_MATH = YES;
-				PRODUCT_BUNDLE_IDENTIFIER = me.rainbow.ImageNotification;
-				PRODUCT_NAME = "$(TARGET_NAME)";
-				PROVISIONING_PROFILE_SPECIFIER = "match Development me.rainbow.ImageNotification";
-				SKIP_INSTALL = YES;
-				SWIFT_EMIT_LOC_STRINGS = YES;
-				TARGETED_DEVICE_FAMILY = "1,2";
-			};
-			name = LocalRelease;
-		};
-		0299CE832886202800B5C7E7 /* Staging */ = {
-			isa = XCBuildConfiguration;
-			baseConfigurationReference = 3ADE2C6E827E87D05CE931C1 /* Pods-ImageNotification.staging.xcconfig */;
-			buildSettings = {
-				APPLICATION_EXTENSION_API_ONLY = YES;
-				CLANG_ANALYZER_NONNULL = YES;
-				CLANG_ANALYZER_NUMBER_OBJECT_CONVERSION = YES_AGGRESSIVE;
-				CLANG_CXX_LANGUAGE_STANDARD = "gnu++17";
-				CLANG_ENABLE_OBJC_WEAK = YES;
-				CLANG_WARN_BLOCK_CAPTURE_AUTORELEASING = YES;
-				CLANG_WARN_COMMA = YES;
-				CLANG_WARN_DEPRECATED_OBJC_IMPLEMENTATIONS = YES;
-				CLANG_WARN_DOCUMENTATION_COMMENTS = YES;
-				CLANG_WARN_INFINITE_RECURSION = YES;
-				CLANG_WARN_NON_LITERAL_NULL_CONVERSION = YES;
-				CLANG_WARN_OBJC_IMPLICIT_RETAIN_SELF = YES;
-				CLANG_WARN_OBJC_LITERAL_CONVERSION = YES;
-				CLANG_WARN_QUOTED_INCLUDE_IN_FRAMEWORK_HEADER = YES;
-				CLANG_WARN_RANGE_LOOP_ANALYSIS = YES;
-				CLANG_WARN_STRICT_PROTOTYPES = YES;
-				CLANG_WARN_SUSPICIOUS_MOVE = YES;
-				CLANG_WARN_UNGUARDED_AVAILABILITY = YES_AGGRESSIVE;
-				CODE_SIGN_IDENTITY = "iPhone Developer";
-				CODE_SIGN_STYLE = Manual;
-				COPY_PHASE_STRIP = NO;
-				CURRENT_PROJECT_VERSION = 1;
-				DEBUG_INFORMATION_FORMAT = "dwarf-with-dsym";
-				DEVELOPMENT_TEAM = L74NQAQB8H;
-				"EXCLUDED_ARCHS[sdk=iphonesimulator*]" = arm64;
-				GCC_C_LANGUAGE_STANDARD = gnu11;
-				GCC_NO_COMMON_BLOCKS = YES;
-				GENERATE_INFOPLIST_FILE = YES;
-				INFOPLIST_FILE = ImageNotification/Info.plist;
-				INFOPLIST_KEY_CFBundleDisplayName = ImageNotification;
-				INFOPLIST_KEY_NSHumanReadableCopyright = "Copyright © 2022 Rainbow. All rights reserved.";
-				IPHONEOS_DEPLOYMENT_TARGET = 13.0;
-				LD_RUNPATH_SEARCH_PATHS = "$(inherited) @executable_path/Frameworks @executable_path/../../Frameworks";
-				MARKETING_VERSION = 1.0;
-				MTL_FAST_MATH = YES;
-				PRODUCT_BUNDLE_IDENTIFIER = me.rainbow.ImageNotification;
-				PRODUCT_NAME = "$(TARGET_NAME)";
-				PROVISIONING_PROFILE_SPECIFIER = "match Development me.rainbow.ImageNotification";
-				SKIP_INSTALL = YES;
-				SWIFT_EMIT_LOC_STRINGS = YES;
-				TARGETED_DEVICE_FAMILY = "1,2";
-			};
-			name = Staging;
-		};
-		13B07F941A680F5B00A75B9A /* Debug */ = {
-			isa = XCBuildConfiguration;
-			baseConfigurationReference = 405E306D36AF8C8E350B08C1 /* Pods-Rainbow.debug.xcconfig */;
-			buildSettings = {
-				ALWAYS_EMBED_SWIFT_STANDARD_LIBRARIES = YES;
-				APPLICATION_EXTENSION_API_ONLY = NO;
-				ASSETCATALOG_COMPILER_ALTERNATE_APPICON_NAMES = "og, joy";
-				ASSETCATALOG_COMPILER_APPICON_NAME = AppIcon;
-				ASSETCATALOG_COMPILER_INCLUDE_ALL_APPICON_ASSETS = YES;
-				ASSETCATALOG_COMPILER_OPTIMIZATION = time;
-				CLANG_ENABLE_MODULES = YES;
-				CODE_SIGN_ENTITLEMENTS = Rainbow/RainbowDebug.entitlements;
-				CODE_SIGN_IDENTITY = "iPhone Developer";
-				CODE_SIGN_STYLE = Manual;
-				COPY_PHASE_STRIP = NO;
-				CURRENT_PROJECT_VERSION = 1;
-				DEAD_CODE_STRIPPING = YES;
-				DEBUG_INFORMATION_FORMAT = "dwarf-with-dsym";
-				DEVELOPMENT_TEAM = L74NQAQB8H;
-				ENABLE_BITCODE = NO;
-				"EXCLUDED_ARCHS[sdk=iphonesimulator*]" = arm64;
-				FRAMEWORK_SEARCH_PATHS = (
-					"$(inherited)",
-					"$(PROJECT_DIR)/Frameworks",
-				);
-				GCC_PRECOMPILE_PREFIX_HEADER = NO;
-				"GCC_PREPROCESSOR_DEFINITIONS[arch=*]" = (
-					"$(inherited)",
-					"COCOAPODS=1",
-					"$(inherited)",
-					"GPB_USE_PROTOBUF_FRAMEWORK_IMPORTS=1",
-					"$(inherited)",
-					"SD_WEBP=1",
-					"$(inherited)",
-					"PB_FIELD_32BIT=1",
-					"PB_NO_PACKED_STRUCTS=1",
-					"PB_ENABLE_MALLOC=1",
-					"FB_SONARKIT_ENABLED=1",
-				);
-				GCC_UNROLL_LOOPS = NO;
-				HEADER_SEARCH_PATHS = (
-					"$(inherited)",
-					"$(PROJECT_DIR)/Frameworks",
-					"$(SRCROOT)/../node_modules/react-native-tooltip/ToolTipMenu",
-					"$(SRCROOT)/../node_modules/react-native-code-push/ios/**",
-					"$(SRCROOT)/../node_modules/@ledgerhq/react-native-passcode-auth",
-					"$(SRCROOT)/../node_modules/react-native-firebase/ios/RNFirebase/**",
-					"$(SRCROOT)/../node_modules/react-native/Libraries/LinkingIOS/**",
-				);
-				INFOPLIST_FILE = Rainbow/Info.plist;
-				INTENTS_CODEGEN_LANGUAGE = "Objective-C";
-				IPHONEOS_DEPLOYMENT_TARGET = 13.0;
-				LD_RUNPATH_SEARCH_PATHS = "$(inherited) @executable_path/Frameworks";
-				LIBRARY_SEARCH_PATHS = (
-					"$(inherited)",
-					"$(PROJECT_DIR)",
-				);
-				LLVM_LTO = YES;
-				MARKETING_VERSION = 1.8.2;
-				OTHER_CFLAGS = "$(inherited)";
-				OTHER_CPLUSPLUSFLAGS = "$(OTHER_CFLAGS)";
-				OTHER_LDFLAGS = (
-					"$(inherited)",
-					"-ObjC",
-					"-lc++",
-				);
-				PRODUCT_BUNDLE_IDENTIFIER = me.rainbow;
-				PRODUCT_NAME = Rainbow;
-				PROVISIONING_PROFILE = "";
-				PROVISIONING_PROFILE_SPECIFIER = "match Development me.rainbow";
-				SWIFT_OBJC_BRIDGING_HEADER = "Rainbow-Bridging-Header.h";
-				SWIFT_OPTIMIZATION_LEVEL = "-Onone";
-				SWIFT_VERSION = 5.0;
-				VERSIONING_SYSTEM = "apple-generic";
-			};
-			name = Debug;
-		};
-		13B07F951A680F5B00A75B9A /* Release */ = {
-			isa = XCBuildConfiguration;
-			baseConfigurationReference = 33201222ED4B674D95D5A681 /* Pods-Rainbow.release.xcconfig */;
-			buildSettings = {
-				ALWAYS_EMBED_SWIFT_STANDARD_LIBRARIES = YES;
-				APPLICATION_EXTENSION_API_ONLY = NO;
-				ASSETCATALOG_COMPILER_ALTERNATE_APPICON_NAMES = "og, joy";
-				ASSETCATALOG_COMPILER_APPICON_NAME = AppIcon;
-				ASSETCATALOG_COMPILER_INCLUDE_ALL_APPICON_ASSETS = YES;
-				ASSETCATALOG_COMPILER_OPTIMIZATION = "";
-				CLANG_ENABLE_MODULES = YES;
-				CODE_SIGN_ENTITLEMENTS = Rainbow/RainbowRelease.entitlements;
-				CODE_SIGN_IDENTITY = "iPhone Distribution";
-				CODE_SIGN_STYLE = Manual;
-				CURRENT_PROJECT_VERSION = 1;
-				DEBUG_INFORMATION_FORMAT = "dwarf-with-dsym";
-				DEVELOPMENT_TEAM = L74NQAQB8H;
-				ENABLE_BITCODE = NO;
-				"EXCLUDED_ARCHS[sdk=iphonesimulator*]" = arm64;
-				FRAMEWORK_SEARCH_PATHS = (
-					"$(inherited)",
-					"$(PROJECT_DIR)/Frameworks",
-				);
-				GCC_PRECOMPILE_PREFIX_HEADER = YES;
-				GCC_UNROLL_LOOPS = YES;
-				HEADER_SEARCH_PATHS = (
-					"$(inherited)",
-					"$(PROJECT_DIR)/Frameworks",
-					"$(SRCROOT)/../node_modules/react-native-tooltip/ToolTipMenu",
-					"$(SRCROOT)/../node_modules/react-native-code-push/ios/**",
-					"$(SRCROOT)/../node_modules/@ledgerhq/react-native-passcode-auth",
-					"$(SRCROOT)/../node_modules/react-native-firebase/ios/RNFirebase/**",
-					"$(SRCROOT)/../node_modules/react-native/Libraries/LinkingIOS/**",
-				);
-				INFOPLIST_FILE = Rainbow/Info.plist;
-				INTENTS_CODEGEN_LANGUAGE = "Objective-C";
-				IPHONEOS_DEPLOYMENT_TARGET = 13.0;
-				LD_RUNPATH_SEARCH_PATHS = "$(inherited) @executable_path/Frameworks";
-				LIBRARY_SEARCH_PATHS = (
-					"$(inherited)",
-					"$(PROJECT_DIR)",
-				);
-				LLVM_LTO = YES;
-				MARKETING_VERSION = 1.8.2;
-				OTHER_CFLAGS = "$(inherited)";
-				OTHER_CPLUSPLUSFLAGS = "$(OTHER_CFLAGS)";
-				OTHER_LDFLAGS = (
-					"$(inherited)",
-					"-ObjC",
-					"-lc++",
-				);
-				PRODUCT_BUNDLE_IDENTIFIER = me.rainbow;
-				PRODUCT_NAME = Rainbow;
-				PROVISIONING_PROFILE = "";
-				PROVISIONING_PROFILE_SPECIFIER = "match AppStore me.rainbow";
-				SWIFT_OBJC_BRIDGING_HEADER = "Rainbow-Bridging-Header.h";
-				SWIFT_VERSION = 5.0;
-				VERSIONING_SYSTEM = "apple-generic";
-			};
-			name = Release;
-		};
-		2C6A799721127ED9003AFB37 /* Staging */ = {
-			isa = XCBuildConfiguration;
-			baseConfigurationReference = 15DC38D0247E0E0A00919009 /* staging.xcconfig */;
-			buildSettings = {
-				ALWAYS_SEARCH_USER_PATHS = NO;
-				APPLICATION_EXTENSION_API_ONLY = NO;
-				CLANG_CXX_LANGUAGE_STANDARD = "gnu++0x";
-				CLANG_CXX_LIBRARY = "libc++";
-				CLANG_ENABLE_MODULES = YES;
-				CLANG_ENABLE_OBJC_ARC = YES;
-				CLANG_WARN_BOOL_CONVERSION = YES;
-				CLANG_WARN_CONSTANT_CONVERSION = YES;
-				CLANG_WARN_DIRECT_OBJC_ISA_USAGE = YES_ERROR;
-				CLANG_WARN_EMPTY_BODY = YES;
-				CLANG_WARN_ENUM_CONVERSION = YES;
-				CLANG_WARN_INT_CONVERSION = YES;
-				CLANG_WARN_OBJC_ROOT_CLASS = YES_ERROR;
-				CLANG_WARN_UNREACHABLE_CODE = YES;
-				CLANG_WARN__DUPLICATE_METHOD_MATCH = YES;
-				"CODE_SIGN_IDENTITY[sdk=iphoneos*]" = "iPhone Developer";
-				CONFIGURATION_BUILD_DIR = "$(BUILD_DIR)/Release$(EFFECTIVE_PLATFORM_NAME)";
-				COPY_PHASE_STRIP = YES;
-				ENABLE_NS_ASSERTIONS = NO;
-				ENABLE_STRICT_OBJC_MSGSEND = YES;
-				"EXCLUDED_ARCHS[sdk=iphonesimulator*]" = i386;
-				GCC_C_LANGUAGE_STANDARD = gnu99;
-				GCC_WARN_64_TO_32_BIT_CONVERSION = YES;
-				GCC_WARN_ABOUT_RETURN_TYPE = YES_ERROR;
-				GCC_WARN_UNDECLARED_SELECTOR = YES;
-				GCC_WARN_UNINITIALIZED_AUTOS = YES_AGGRESSIVE;
-				GCC_WARN_UNUSED_FUNCTION = YES;
-				GCC_WARN_UNUSED_VARIABLE = YES;
-				INTENTS_CODEGEN_LANGUAGE = Swift;
-				IPHONEOS_DEPLOYMENT_TARGET = 13.0;
-				MTL_ENABLE_DEBUG_INFO = NO;
-				OTHER_CFLAGS = "";
-				OTHER_CPLUSPLUSFLAGS = "$(OTHER_CFLAGS)";
-				OTHER_LDFLAGS = (
-					"-weak_framework",
-					SwiftUI,
-				);
-				SDKROOT = iphoneos;
-				VALIDATE_PRODUCT = YES;
-			};
-			name = Staging;
-		};
-		2C6A799821127ED9003AFB37 /* Staging */ = {
-			isa = XCBuildConfiguration;
-			baseConfigurationReference = FC76F9B8DE441093F1E5635E /* Pods-Rainbow.staging.xcconfig */;
-			buildSettings = {
-				ALWAYS_EMBED_SWIFT_STANDARD_LIBRARIES = YES;
-				APPLICATION_EXTENSION_API_ONLY = NO;
-				ASSETCATALOG_COMPILER_ALTERNATE_APPICON_NAMES = "og, joy";
-				ASSETCATALOG_COMPILER_APPICON_NAME = AppIcon;
-				ASSETCATALOG_COMPILER_INCLUDE_ALL_APPICON_ASSETS = YES;
-				ASSETCATALOG_COMPILER_OPTIMIZATION = "";
-				CLANG_ENABLE_MODULES = YES;
-				CODE_SIGN_ENTITLEMENTS = Rainbow/Rainbow.entitlements;
-				CODE_SIGN_IDENTITY = "iPhone Developer";
-				CODE_SIGN_STYLE = Manual;
-				CURRENT_PROJECT_VERSION = 1;
-				DEBUG_INFORMATION_FORMAT = "dwarf-with-dsym";
-				DEVELOPMENT_TEAM = L74NQAQB8H;
-				ENABLE_BITCODE = NO;
-				"EXCLUDED_ARCHS[sdk=iphonesimulator*]" = arm64;
-				FRAMEWORK_SEARCH_PATHS = (
-					"$(inherited)",
-					"$(PROJECT_DIR)/Frameworks",
-				);
-				GCC_PRECOMPILE_PREFIX_HEADER = YES;
-				GCC_UNROLL_LOOPS = YES;
-				HEADER_SEARCH_PATHS = (
-					"$(inherited)",
-					"$(PROJECT_DIR)/Frameworks",
-					"$(SRCROOT)/../node_modules/react-native-tooltip/ToolTipMenu",
-					"$(SRCROOT)/../node_modules/react-native-code-push/ios/**",
-					"$(SRCROOT)/../node_modules/@ledgerhq/react-native-passcode-auth",
-					"$(SRCROOT)/../node_modules/react-native-firebase/ios/RNFirebase/**",
-				);
-				INFOPLIST_FILE = Rainbow/Info.plist;
-				INTENTS_CODEGEN_LANGUAGE = "Objective-C";
-				IPHONEOS_DEPLOYMENT_TARGET = 13.0;
-				LD_RUNPATH_SEARCH_PATHS = "$(inherited) @executable_path/Frameworks";
-				LIBRARY_SEARCH_PATHS = (
-					"$(inherited)",
-					"$(PROJECT_DIR)",
-				);
-				LLVM_LTO = YES;
-				MARKETING_VERSION = 1.8.2;
-				OTHER_CFLAGS = "$(inherited)";
-				OTHER_CPLUSPLUSFLAGS = "$(OTHER_CFLAGS)";
-				OTHER_LDFLAGS = (
-					"$(inherited)",
-					"-ObjC",
-					"-lc++",
-				);
-				PRODUCT_BUNDLE_IDENTIFIER = me.rainbow;
-				PRODUCT_NAME = Rainbow;
-				PROVISIONING_PROFILE = "";
-				PROVISIONING_PROFILE_SPECIFIER = "match Development me.rainbow";
-				SWIFT_OBJC_BRIDGING_HEADER = "Rainbow-Bridging-Header.h";
-				SWIFT_VERSION = 5.0;
-				VERSIONING_SYSTEM = "apple-generic";
-			};
-			name = Staging;
-		};
-		2C87B7992197FA1900682EC4 /* LocalRelease */ = {
-			isa = XCBuildConfiguration;
-			baseConfigurationReference = 15DC38CF247E0E0A00919009 /* localrelease.xcconfig */;
-			buildSettings = {
-				ALWAYS_SEARCH_USER_PATHS = NO;
-				APPLICATION_EXTENSION_API_ONLY = NO;
-				CLANG_CXX_LANGUAGE_STANDARD = "gnu++0x";
-				CLANG_CXX_LIBRARY = "libc++";
-				CLANG_ENABLE_MODULES = YES;
-				CLANG_ENABLE_OBJC_ARC = YES;
-				CLANG_WARN_BOOL_CONVERSION = YES;
-				CLANG_WARN_CONSTANT_CONVERSION = YES;
-				CLANG_WARN_DIRECT_OBJC_ISA_USAGE = YES_ERROR;
-				CLANG_WARN_EMPTY_BODY = YES;
-				CLANG_WARN_ENUM_CONVERSION = YES;
-				CLANG_WARN_INT_CONVERSION = YES;
-				CLANG_WARN_OBJC_ROOT_CLASS = YES_ERROR;
-				CLANG_WARN_UNREACHABLE_CODE = YES;
-				CLANG_WARN__DUPLICATE_METHOD_MATCH = YES;
-				"CODE_SIGN_IDENTITY[sdk=iphoneos*]" = "iPhone Developer";
-				CONFIGURATION_BUILD_DIR = "$(BUILD_DIR)/Release$(EFFECTIVE_PLATFORM_NAME)";
-				COPY_PHASE_STRIP = YES;
-				ENABLE_NS_ASSERTIONS = NO;
-				ENABLE_STRICT_OBJC_MSGSEND = YES;
-				"EXCLUDED_ARCHS[sdk=iphonesimulator*]" = i386;
-				GCC_C_LANGUAGE_STANDARD = gnu99;
-				GCC_PREPROCESSOR_DEFINITIONS = "LOCAL_RELEASE=1";
-				GCC_WARN_64_TO_32_BIT_CONVERSION = YES;
-				GCC_WARN_ABOUT_RETURN_TYPE = YES_ERROR;
-				GCC_WARN_UNDECLARED_SELECTOR = YES;
-				GCC_WARN_UNINITIALIZED_AUTOS = YES_AGGRESSIVE;
-				GCC_WARN_UNUSED_FUNCTION = YES;
-				GCC_WARN_UNUSED_VARIABLE = YES;
-				INTENTS_CODEGEN_LANGUAGE = Swift;
-				IPHONEOS_DEPLOYMENT_TARGET = 13.0;
-				MTL_ENABLE_DEBUG_INFO = NO;
-				OTHER_CFLAGS = "";
-				OTHER_CPLUSPLUSFLAGS = "$(OTHER_CFLAGS)";
-				OTHER_LDFLAGS = (
-					"-weak_framework",
-					SwiftUI,
-				);
-				SDKROOT = iphoneos;
-				VALIDATE_PRODUCT = YES;
-			};
-			name = LocalRelease;
-		};
-		2C87B79A2197FA1900682EC4 /* LocalRelease */ = {
-			isa = XCBuildConfiguration;
-			baseConfigurationReference = 8CA10DEBDA87323582898A77 /* Pods-Rainbow.localrelease.xcconfig */;
-			buildSettings = {
-				ALWAYS_EMBED_SWIFT_STANDARD_LIBRARIES = YES;
-				APPLICATION_EXTENSION_API_ONLY = NO;
-				ASSETCATALOG_COMPILER_ALTERNATE_APPICON_NAMES = "og, joy";
-				ASSETCATALOG_COMPILER_APPICON_NAME = AppIcon;
-				ASSETCATALOG_COMPILER_INCLUDE_ALL_APPICON_ASSETS = YES;
-				ASSETCATALOG_COMPILER_OPTIMIZATION = time;
-				CLANG_ENABLE_MODULES = YES;
-				CODE_SIGN_ENTITLEMENTS = Rainbow/Rainbow.entitlements;
-				CODE_SIGN_IDENTITY = "iPhone Developer";
-				CODE_SIGN_STYLE = Manual;
-				CURRENT_PROJECT_VERSION = 1;
-				DEBUG_INFORMATION_FORMAT = "dwarf-with-dsym";
-				DEVELOPMENT_TEAM = L74NQAQB8H;
-				ENABLE_BITCODE = NO;
-				"EXCLUDED_ARCHS[sdk=iphonesimulator*]" = arm64;
-				FRAMEWORK_SEARCH_PATHS = (
-					"$(inherited)",
-					"$(PROJECT_DIR)/Frameworks",
-				);
-				GCC_PRECOMPILE_PREFIX_HEADER = YES;
-				GCC_UNROLL_LOOPS = YES;
-				HEADER_SEARCH_PATHS = (
-					"$(inherited)",
-					"$(PROJECT_DIR)/Frameworks",
-					"$(SRCROOT)/../node_modules/react-native-tooltip/ToolTipMenu",
-					"$(SRCROOT)/../node_modules/react-native-code-push/ios/**",
-					"$(SRCROOT)/../node_modules/@ledgerhq/react-native-passcode-auth",
-					"$(SRCROOT)/../node_modules/react-native-firebase/ios/RNFirebase/**",
-				);
-				INFOPLIST_FILE = Rainbow/Info.plist;
-				INTENTS_CODEGEN_LANGUAGE = "Objective-C";
-				IPHONEOS_DEPLOYMENT_TARGET = 13.0;
-				LD_RUNPATH_SEARCH_PATHS = "$(inherited) @executable_path/Frameworks";
-				LIBRARY_SEARCH_PATHS = (
-					"$(inherited)",
-					"$(PROJECT_DIR)",
-				);
-				LLVM_LTO = YES;
-				MARKETING_VERSION = 1.8.2;
-				OTHER_CFLAGS = "$(inherited)";
-				OTHER_CPLUSPLUSFLAGS = "$(OTHER_CFLAGS)";
-				OTHER_LDFLAGS = (
-					"$(inherited)",
-					"-ObjC",
-					"-lc++",
-				);
-				PRODUCT_BUNDLE_IDENTIFIER = me.rainbow;
-				PRODUCT_NAME = Rainbow;
-				PROVISIONING_PROFILE = "";
-				PROVISIONING_PROFILE_SPECIFIER = "match Development me.rainbow";
-				SWIFT_OBJC_BRIDGING_HEADER = "Rainbow-Bridging-Header.h";
-				SWIFT_VERSION = 5.0;
-				VERSIONING_SYSTEM = "apple-generic";
-			};
-			name = LocalRelease;
-		};
-		83CBBA201A601CBA00E9B192 /* Debug */ = {
-			isa = XCBuildConfiguration;
-			baseConfigurationReference = 15DC38CE247E0E0900919009 /* debug.xcconfig */;
-			buildSettings = {
-				ALWAYS_SEARCH_USER_PATHS = NO;
-				APPLICATION_EXTENSION_API_ONLY = NO;
-				CLANG_CXX_LANGUAGE_STANDARD = "gnu++0x";
-				CLANG_CXX_LIBRARY = "libc++";
-				CLANG_ENABLE_MODULES = YES;
-				CLANG_ENABLE_OBJC_ARC = YES;
-				CLANG_WARN_BOOL_CONVERSION = YES;
-				CLANG_WARN_CONSTANT_CONVERSION = YES;
-				CLANG_WARN_DIRECT_OBJC_ISA_USAGE = YES_ERROR;
-				CLANG_WARN_EMPTY_BODY = YES;
-				CLANG_WARN_ENUM_CONVERSION = YES;
-				CLANG_WARN_INT_CONVERSION = YES;
-				CLANG_WARN_OBJC_ROOT_CLASS = YES_ERROR;
-				CLANG_WARN_UNREACHABLE_CODE = YES;
-				CLANG_WARN__DUPLICATE_METHOD_MATCH = YES;
-				"CODE_SIGN_IDENTITY[sdk=iphoneos*]" = "iPhone Developer";
-				COPY_PHASE_STRIP = NO;
-				ENABLE_STRICT_OBJC_MSGSEND = YES;
-				"EXCLUDED_ARCHS[sdk=iphonesimulator*]" = i386;
-				GCC_C_LANGUAGE_STANDARD = gnu99;
-				GCC_DYNAMIC_NO_PIC = NO;
-				GCC_OPTIMIZATION_LEVEL = 0;
-				GCC_PREPROCESSOR_DEFINITIONS = (
-					"DEBUG=1",
-					"$(inherited)",
-				);
-				GCC_SYMBOLS_PRIVATE_EXTERN = NO;
-				GCC_WARN_64_TO_32_BIT_CONVERSION = YES;
-				GCC_WARN_ABOUT_RETURN_TYPE = YES_ERROR;
-				GCC_WARN_UNDECLARED_SELECTOR = YES;
-				GCC_WARN_UNINITIALIZED_AUTOS = YES_AGGRESSIVE;
-				GCC_WARN_UNUSED_FUNCTION = YES;
-				GCC_WARN_UNUSED_VARIABLE = YES;
-				INTENTS_CODEGEN_LANGUAGE = Swift;
-				IPHONEOS_DEPLOYMENT_TARGET = 13.0;
-				MTL_ENABLE_DEBUG_INFO = YES;
-				ONLY_ACTIVE_ARCH = YES;
-				OTHER_CFLAGS = "";
-				OTHER_CPLUSPLUSFLAGS = "$(OTHER_CFLAGS)";
-				OTHER_LDFLAGS = (
-					"-weak_framework",
-					SwiftUI,
-				);
-				SDKROOT = iphoneos;
-			};
-			name = Debug;
-		};
-		83CBBA211A601CBA00E9B192 /* Release */ = {
-			isa = XCBuildConfiguration;
-			baseConfigurationReference = 15DC38CD247E0E0900919009 /* release.xcconfig */;
-			buildSettings = {
-				ALWAYS_SEARCH_USER_PATHS = NO;
-				APPLICATION_EXTENSION_API_ONLY = NO;
-				CLANG_CXX_LANGUAGE_STANDARD = "gnu++0x";
-				CLANG_CXX_LIBRARY = "libc++";
-				CLANG_ENABLE_MODULES = YES;
-				CLANG_ENABLE_OBJC_ARC = YES;
-				CLANG_WARN_BOOL_CONVERSION = YES;
-				CLANG_WARN_CONSTANT_CONVERSION = YES;
-				CLANG_WARN_DIRECT_OBJC_ISA_USAGE = YES_ERROR;
-				CLANG_WARN_EMPTY_BODY = YES;
-				CLANG_WARN_ENUM_CONVERSION = YES;
-				CLANG_WARN_INT_CONVERSION = YES;
-				CLANG_WARN_OBJC_ROOT_CLASS = YES_ERROR;
-				CLANG_WARN_UNREACHABLE_CODE = YES;
-				CLANG_WARN__DUPLICATE_METHOD_MATCH = YES;
-				"CODE_SIGN_IDENTITY[sdk=iphoneos*]" = "iPhone Developer";
-				COPY_PHASE_STRIP = YES;
-				ENABLE_NS_ASSERTIONS = NO;
-				ENABLE_STRICT_OBJC_MSGSEND = YES;
-				"EXCLUDED_ARCHS[sdk=iphonesimulator*]" = i386;
-				GCC_C_LANGUAGE_STANDARD = gnu99;
-				GCC_WARN_64_TO_32_BIT_CONVERSION = YES;
-				GCC_WARN_ABOUT_RETURN_TYPE = YES_ERROR;
-				GCC_WARN_UNDECLARED_SELECTOR = YES;
-				GCC_WARN_UNINITIALIZED_AUTOS = YES_AGGRESSIVE;
-				GCC_WARN_UNUSED_FUNCTION = YES;
-				GCC_WARN_UNUSED_VARIABLE = YES;
-				INTENTS_CODEGEN_LANGUAGE = Swift;
-				IPHONEOS_DEPLOYMENT_TARGET = 13.0;
-				MTL_ENABLE_DEBUG_INFO = NO;
-				OTHER_CFLAGS = "";
-				OTHER_CPLUSPLUSFLAGS = "$(OTHER_CFLAGS)";
-				OTHER_LDFLAGS = (
-					"-weak_framework",
-					SwiftUI,
-				);
-				SDKROOT = iphoneos;
-				VALIDATE_PRODUCT = YES;
-			};
-			name = Release;
-		};
-		C16DCF6A272BA6F100FF5C78 /* Debug */ = {
-			isa = XCBuildConfiguration;
-			baseConfigurationReference = C8279DA1CEFA03B62AEF5F4F /* Pods-PriceWidgetExtension.debug.xcconfig */;
-			buildSettings = {
-				APPLICATION_EXTENSION_API_ONLY = YES;
-				ASSETCATALOG_COMPILER_GLOBAL_ACCENT_COLOR_NAME = AccentColor;
-				ASSETCATALOG_COMPILER_WIDGET_BACKGROUND_COLOR_NAME = WidgetBackground;
-				CLANG_ANALYZER_NONNULL = YES;
-				CLANG_ANALYZER_NUMBER_OBJECT_CONVERSION = YES_AGGRESSIVE;
-				CLANG_CXX_LANGUAGE_STANDARD = "gnu++14";
-				CLANG_ENABLE_OBJC_WEAK = YES;
-				CLANG_WARN_BLOCK_CAPTURE_AUTORELEASING = YES;
-				CLANG_WARN_COMMA = YES;
-				CLANG_WARN_DEPRECATED_OBJC_IMPLEMENTATIONS = YES;
-				CLANG_WARN_DOCUMENTATION_COMMENTS = YES;
-				CLANG_WARN_INFINITE_RECURSION = YES;
-				CLANG_WARN_NON_LITERAL_NULL_CONVERSION = YES;
-				CLANG_WARN_OBJC_IMPLICIT_RETAIN_SELF = YES;
-				CLANG_WARN_OBJC_LITERAL_CONVERSION = YES;
-				CLANG_WARN_QUOTED_INCLUDE_IN_FRAMEWORK_HEADER = YES;
-				CLANG_WARN_RANGE_LOOP_ANALYSIS = YES;
-				CLANG_WARN_STRICT_PROTOTYPES = YES;
-				CLANG_WARN_SUSPICIOUS_MOVE = YES;
-				CLANG_WARN_UNGUARDED_AVAILABILITY = YES_AGGRESSIVE;
-				CODE_SIGN_ENTITLEMENTS = PriceWidgetExtension.entitlements;
-				CODE_SIGN_IDENTITY = "iPhone Developer";
-				CODE_SIGN_STYLE = Manual;
-				DEBUG_INFORMATION_FORMAT = dwarf;
-				DEVELOPMENT_TEAM = L74NQAQB8H;
-				ENABLE_TESTABILITY = YES;
-				"EXCLUDED_ARCHS[sdk=iphonesimulator*]" = arm64;
-				GCC_C_LANGUAGE_STANDARD = gnu11;
-				GCC_NO_COMMON_BLOCKS = YES;
-				INFOPLIST_FILE = PriceWidget/Info.plist;
-				IPHONEOS_DEPLOYMENT_TARGET = 14.5;
-				LD_RUNPATH_SEARCH_PATHS = "$(inherited) @executable_path/Frameworks @executable_path/../../Frameworks";
-				MTL_ENABLE_DEBUG_INFO = INCLUDE_SOURCE;
-				MTL_FAST_MATH = YES;
-				PRODUCT_BUNDLE_IDENTIFIER = me.rainbow.PriceWidget;
-				PRODUCT_NAME = "$(TARGET_NAME)";
-				PROVISIONING_PROFILE_SPECIFIER = "match Development me.rainbow.PriceWidget";
-				SKIP_INSTALL = YES;
-				SWIFT_ACTIVE_COMPILATION_CONDITIONS = DEBUG;
-				SWIFT_OPTIMIZATION_LEVEL = "-Onone";
-				SWIFT_VERSION = 5.0;
-				TARGETED_DEVICE_FAMILY = "1,2";
-			};
-			name = Debug;
-		};
-		C16DCF6B272BA6F100FF5C78 /* Release */ = {
-			isa = XCBuildConfiguration;
-			baseConfigurationReference = 4D61F9B45755AD85D9E3770E /* Pods-PriceWidgetExtension.release.xcconfig */;
-			buildSettings = {
-				APPLICATION_EXTENSION_API_ONLY = YES;
-				ASSETCATALOG_COMPILER_GLOBAL_ACCENT_COLOR_NAME = AccentColor;
-				ASSETCATALOG_COMPILER_WIDGET_BACKGROUND_COLOR_NAME = WidgetBackground;
-				CLANG_ANALYZER_NONNULL = YES;
-				CLANG_ANALYZER_NUMBER_OBJECT_CONVERSION = YES_AGGRESSIVE;
-				CLANG_CXX_LANGUAGE_STANDARD = "gnu++14";
-				CLANG_ENABLE_OBJC_WEAK = YES;
-				CLANG_WARN_BLOCK_CAPTURE_AUTORELEASING = YES;
-				CLANG_WARN_COMMA = YES;
-				CLANG_WARN_DEPRECATED_OBJC_IMPLEMENTATIONS = YES;
-				CLANG_WARN_DOCUMENTATION_COMMENTS = YES;
-				CLANG_WARN_INFINITE_RECURSION = YES;
-				CLANG_WARN_NON_LITERAL_NULL_CONVERSION = YES;
-				CLANG_WARN_OBJC_IMPLICIT_RETAIN_SELF = YES;
-				CLANG_WARN_OBJC_LITERAL_CONVERSION = YES;
-				CLANG_WARN_QUOTED_INCLUDE_IN_FRAMEWORK_HEADER = YES;
-				CLANG_WARN_RANGE_LOOP_ANALYSIS = YES;
-				CLANG_WARN_STRICT_PROTOTYPES = YES;
-				CLANG_WARN_SUSPICIOUS_MOVE = YES;
-				CLANG_WARN_UNGUARDED_AVAILABILITY = YES_AGGRESSIVE;
-				CODE_SIGN_ENTITLEMENTS = PriceWidgetExtension.entitlements;
-				CODE_SIGN_IDENTITY = "iPhone Distribution";
-				CODE_SIGN_STYLE = Manual;
-				COPY_PHASE_STRIP = NO;
-				DEBUG_INFORMATION_FORMAT = "dwarf-with-dsym";
-				DEVELOPMENT_TEAM = L74NQAQB8H;
-				"EXCLUDED_ARCHS[sdk=iphonesimulator*]" = arm64;
-				GCC_C_LANGUAGE_STANDARD = gnu11;
-				GCC_NO_COMMON_BLOCKS = YES;
-				INFOPLIST_FILE = PriceWidget/Info.plist;
-				IPHONEOS_DEPLOYMENT_TARGET = 14.5;
-				LD_RUNPATH_SEARCH_PATHS = "$(inherited) @executable_path/Frameworks @executable_path/../../Frameworks";
-				MTL_FAST_MATH = YES;
-				PRODUCT_BUNDLE_IDENTIFIER = me.rainbow.PriceWidget;
-				PRODUCT_NAME = "$(TARGET_NAME)";
-				PROVISIONING_PROFILE_SPECIFIER = "match AppStore me.rainbow.PriceWidget";
-				SKIP_INSTALL = YES;
-				SWIFT_OPTIMIZATION_LEVEL = "-Owholemodule";
-				SWIFT_VERSION = 5.0;
-				TARGETED_DEVICE_FAMILY = "1,2";
-			};
-			name = Release;
-		};
-		C16DCF6C272BA6F100FF5C78 /* LocalRelease */ = {
-			isa = XCBuildConfiguration;
-			baseConfigurationReference = CEC3DAF282E24857F78EB1B6 /* Pods-PriceWidgetExtension.localrelease.xcconfig */;
-			buildSettings = {
-				APPLICATION_EXTENSION_API_ONLY = YES;
-				ASSETCATALOG_COMPILER_GLOBAL_ACCENT_COLOR_NAME = AccentColor;
-				ASSETCATALOG_COMPILER_WIDGET_BACKGROUND_COLOR_NAME = WidgetBackground;
-				CLANG_ANALYZER_NONNULL = YES;
-				CLANG_ANALYZER_NUMBER_OBJECT_CONVERSION = YES_AGGRESSIVE;
-				CLANG_CXX_LANGUAGE_STANDARD = "gnu++14";
-				CLANG_ENABLE_OBJC_WEAK = YES;
-				CLANG_WARN_BLOCK_CAPTURE_AUTORELEASING = YES;
-				CLANG_WARN_COMMA = YES;
-				CLANG_WARN_DEPRECATED_OBJC_IMPLEMENTATIONS = YES;
-				CLANG_WARN_DOCUMENTATION_COMMENTS = YES;
-				CLANG_WARN_INFINITE_RECURSION = YES;
-				CLANG_WARN_NON_LITERAL_NULL_CONVERSION = YES;
-				CLANG_WARN_OBJC_IMPLICIT_RETAIN_SELF = YES;
-				CLANG_WARN_OBJC_LITERAL_CONVERSION = YES;
-				CLANG_WARN_QUOTED_INCLUDE_IN_FRAMEWORK_HEADER = YES;
-				CLANG_WARN_RANGE_LOOP_ANALYSIS = YES;
-				CLANG_WARN_STRICT_PROTOTYPES = YES;
-				CLANG_WARN_SUSPICIOUS_MOVE = YES;
-				CLANG_WARN_UNGUARDED_AVAILABILITY = YES_AGGRESSIVE;
-				CODE_SIGN_ENTITLEMENTS = PriceWidgetExtension.entitlements;
-				CODE_SIGN_IDENTITY = "iPhone Developer";
-				CODE_SIGN_STYLE = Manual;
-				COPY_PHASE_STRIP = NO;
-				DEBUG_INFORMATION_FORMAT = "dwarf-with-dsym";
-				DEVELOPMENT_TEAM = L74NQAQB8H;
-				"EXCLUDED_ARCHS[sdk=iphonesimulator*]" = arm64;
-				GCC_C_LANGUAGE_STANDARD = gnu11;
-				GCC_NO_COMMON_BLOCKS = YES;
-				INFOPLIST_FILE = PriceWidget/Info.plist;
-				IPHONEOS_DEPLOYMENT_TARGET = 14.5;
-				LD_RUNPATH_SEARCH_PATHS = "$(inherited) @executable_path/Frameworks @executable_path/../../Frameworks";
-				MTL_FAST_MATH = YES;
-				PRODUCT_BUNDLE_IDENTIFIER = me.rainbow.PriceWidget;
-				PRODUCT_NAME = "$(TARGET_NAME)";
-				PROVISIONING_PROFILE_SPECIFIER = "match Development me.rainbow.PriceWidget";
-				SKIP_INSTALL = YES;
-				SWIFT_OPTIMIZATION_LEVEL = "-Owholemodule";
-				SWIFT_VERSION = 5.0;
-				TARGETED_DEVICE_FAMILY = "1,2";
-			};
-			name = LocalRelease;
-		};
-		C16DCF6D272BA6F100FF5C78 /* Staging */ = {
-			isa = XCBuildConfiguration;
-			baseConfigurationReference = EA1AA60DB7282F25147072F5 /* Pods-PriceWidgetExtension.staging.xcconfig */;
-			buildSettings = {
-				APPLICATION_EXTENSION_API_ONLY = YES;
-				ASSETCATALOG_COMPILER_GLOBAL_ACCENT_COLOR_NAME = AccentColor;
-				ASSETCATALOG_COMPILER_WIDGET_BACKGROUND_COLOR_NAME = WidgetBackground;
-				CLANG_ANALYZER_NONNULL = YES;
-				CLANG_ANALYZER_NUMBER_OBJECT_CONVERSION = YES_AGGRESSIVE;
-				CLANG_CXX_LANGUAGE_STANDARD = "gnu++14";
-				CLANG_ENABLE_OBJC_WEAK = YES;
-				CLANG_WARN_BLOCK_CAPTURE_AUTORELEASING = YES;
-				CLANG_WARN_COMMA = YES;
-				CLANG_WARN_DEPRECATED_OBJC_IMPLEMENTATIONS = YES;
-				CLANG_WARN_DOCUMENTATION_COMMENTS = YES;
-				CLANG_WARN_INFINITE_RECURSION = YES;
-				CLANG_WARN_NON_LITERAL_NULL_CONVERSION = YES;
-				CLANG_WARN_OBJC_IMPLICIT_RETAIN_SELF = YES;
-				CLANG_WARN_OBJC_LITERAL_CONVERSION = YES;
-				CLANG_WARN_QUOTED_INCLUDE_IN_FRAMEWORK_HEADER = YES;
-				CLANG_WARN_RANGE_LOOP_ANALYSIS = YES;
-				CLANG_WARN_STRICT_PROTOTYPES = YES;
-				CLANG_WARN_SUSPICIOUS_MOVE = YES;
-				CLANG_WARN_UNGUARDED_AVAILABILITY = YES_AGGRESSIVE;
-				CODE_SIGN_ENTITLEMENTS = PriceWidgetExtension.entitlements;
-				CODE_SIGN_IDENTITY = "iPhone Distribution";
-				CODE_SIGN_STYLE = Manual;
-				COPY_PHASE_STRIP = NO;
-				DEBUG_INFORMATION_FORMAT = "dwarf-with-dsym";
-				DEVELOPMENT_TEAM = L74NQAQB8H;
-				"EXCLUDED_ARCHS[sdk=iphonesimulator*]" = arm64;
-				GCC_C_LANGUAGE_STANDARD = gnu11;
-				GCC_NO_COMMON_BLOCKS = YES;
-				INFOPLIST_FILE = PriceWidget/Info.plist;
-				IPHONEOS_DEPLOYMENT_TARGET = 14.5;
-				LD_RUNPATH_SEARCH_PATHS = "$(inherited) @executable_path/Frameworks @executable_path/../../Frameworks";
-				MTL_FAST_MATH = YES;
-				PRODUCT_BUNDLE_IDENTIFIER = me.rainbow.PriceWidget;
-				PRODUCT_NAME = "$(TARGET_NAME)";
-				PROVISIONING_PROFILE_SPECIFIER = "match AppStore me.rainbow.PriceWidget";
-				SKIP_INSTALL = YES;
-				SWIFT_OPTIMIZATION_LEVEL = "-Owholemodule";
-				SWIFT_VERSION = 5.0;
-				TARGETED_DEVICE_FAMILY = "1,2";
-			};
-			name = Staging;
-		};
-		C16DCFA0272BAB9600FF5C78 /* Debug */ = {
-			isa = XCBuildConfiguration;
-			baseConfigurationReference = 87E09CA957E90697E3F0562B /* Pods-SelectTokenIntent.debug.xcconfig */;
-			buildSettings = {
-				APPLICATION_EXTENSION_API_ONLY = YES;
-				CLANG_ANALYZER_NONNULL = YES;
-				CLANG_ANALYZER_NUMBER_OBJECT_CONVERSION = YES_AGGRESSIVE;
-				CLANG_CXX_LANGUAGE_STANDARD = "gnu++14";
-				CLANG_ENABLE_OBJC_WEAK = YES;
-				CLANG_WARN_BLOCK_CAPTURE_AUTORELEASING = YES;
-				CLANG_WARN_COMMA = YES;
-				CLANG_WARN_DEPRECATED_OBJC_IMPLEMENTATIONS = YES;
-				CLANG_WARN_DOCUMENTATION_COMMENTS = YES;
-				CLANG_WARN_INFINITE_RECURSION = YES;
-				CLANG_WARN_NON_LITERAL_NULL_CONVERSION = YES;
-				CLANG_WARN_OBJC_IMPLICIT_RETAIN_SELF = YES;
-				CLANG_WARN_OBJC_LITERAL_CONVERSION = YES;
-				CLANG_WARN_QUOTED_INCLUDE_IN_FRAMEWORK_HEADER = YES;
-				CLANG_WARN_RANGE_LOOP_ANALYSIS = YES;
-				CLANG_WARN_STRICT_PROTOTYPES = YES;
-				CLANG_WARN_SUSPICIOUS_MOVE = YES;
-				CLANG_WARN_UNGUARDED_AVAILABILITY = YES_AGGRESSIVE;
-				CODE_SIGN_ENTITLEMENTS = SelectTokenIntent/SelectTokenIntent.entitlements;
-				CODE_SIGN_IDENTITY = "iPhone Developer";
-				CODE_SIGN_STYLE = Manual;
-				DEBUG_INFORMATION_FORMAT = dwarf;
-				DEVELOPMENT_TEAM = L74NQAQB8H;
-				ENABLE_TESTABILITY = YES;
-				"EXCLUDED_ARCHS[sdk=iphonesimulator*]" = arm64;
-				GCC_C_LANGUAGE_STANDARD = gnu11;
-				GCC_NO_COMMON_BLOCKS = YES;
-				INFOPLIST_FILE = SelectTokenIntent/Info.plist;
-				IPHONEOS_DEPLOYMENT_TARGET = 14.5;
-				LD_RUNPATH_SEARCH_PATHS = "$(inherited) @executable_path/Frameworks @executable_path/../../Frameworks";
-				MTL_ENABLE_DEBUG_INFO = INCLUDE_SOURCE;
-				MTL_FAST_MATH = YES;
-				PRODUCT_BUNDLE_IDENTIFIER = me.rainbow.SelectTokenIntent;
-				PRODUCT_NAME = "$(TARGET_NAME)";
-				PROVISIONING_PROFILE_SPECIFIER = "match Development me.rainbow.SelectTokenIntent";
-				SKIP_INSTALL = YES;
-				SWIFT_ACTIVE_COMPILATION_CONDITIONS = DEBUG;
-				SWIFT_OPTIMIZATION_LEVEL = "-Onone";
-				SWIFT_VERSION = 5.0;
-				TARGETED_DEVICE_FAMILY = "1,2";
-			};
-			name = Debug;
-		};
-		C16DCFA1272BAB9600FF5C78 /* Release */ = {
-			isa = XCBuildConfiguration;
-			baseConfigurationReference = 733AB399A15EAF2ADFC19E48 /* Pods-SelectTokenIntent.release.xcconfig */;
-			buildSettings = {
-				APPLICATION_EXTENSION_API_ONLY = YES;
-				CLANG_ANALYZER_NONNULL = YES;
-				CLANG_ANALYZER_NUMBER_OBJECT_CONVERSION = YES_AGGRESSIVE;
-				CLANG_CXX_LANGUAGE_STANDARD = "gnu++14";
-				CLANG_ENABLE_OBJC_WEAK = YES;
-				CLANG_WARN_BLOCK_CAPTURE_AUTORELEASING = YES;
-				CLANG_WARN_COMMA = YES;
-				CLANG_WARN_DEPRECATED_OBJC_IMPLEMENTATIONS = YES;
-				CLANG_WARN_DOCUMENTATION_COMMENTS = YES;
-				CLANG_WARN_INFINITE_RECURSION = YES;
-				CLANG_WARN_NON_LITERAL_NULL_CONVERSION = YES;
-				CLANG_WARN_OBJC_IMPLICIT_RETAIN_SELF = YES;
-				CLANG_WARN_OBJC_LITERAL_CONVERSION = YES;
-				CLANG_WARN_QUOTED_INCLUDE_IN_FRAMEWORK_HEADER = YES;
-				CLANG_WARN_RANGE_LOOP_ANALYSIS = YES;
-				CLANG_WARN_STRICT_PROTOTYPES = YES;
-				CLANG_WARN_SUSPICIOUS_MOVE = YES;
-				CLANG_WARN_UNGUARDED_AVAILABILITY = YES_AGGRESSIVE;
-				CODE_SIGN_ENTITLEMENTS = SelectTokenIntent/SelectTokenIntent.entitlements;
-				CODE_SIGN_IDENTITY = "iPhone Distribution";
-				CODE_SIGN_STYLE = Manual;
-				COPY_PHASE_STRIP = NO;
-				DEBUG_INFORMATION_FORMAT = "dwarf-with-dsym";
-				DEVELOPMENT_TEAM = L74NQAQB8H;
-				"EXCLUDED_ARCHS[sdk=iphonesimulator*]" = arm64;
-				GCC_C_LANGUAGE_STANDARD = gnu11;
-				GCC_NO_COMMON_BLOCKS = YES;
-				INFOPLIST_FILE = SelectTokenIntent/Info.plist;
-				IPHONEOS_DEPLOYMENT_TARGET = 14.5;
-				LD_RUNPATH_SEARCH_PATHS = "$(inherited) @executable_path/Frameworks @executable_path/../../Frameworks";
-				MTL_FAST_MATH = YES;
-				PRODUCT_BUNDLE_IDENTIFIER = me.rainbow.SelectTokenIntent;
-				PRODUCT_NAME = "$(TARGET_NAME)";
-				PROVISIONING_PROFILE_SPECIFIER = "match AppStore me.rainbow.SelectTokenIntent";
-				SKIP_INSTALL = YES;
-				SWIFT_OPTIMIZATION_LEVEL = "-Owholemodule";
-				SWIFT_VERSION = 5.0;
-				TARGETED_DEVICE_FAMILY = "1,2";
-			};
-			name = Release;
-		};
-		C16DCFA2272BAB9600FF5C78 /* LocalRelease */ = {
-			isa = XCBuildConfiguration;
-			baseConfigurationReference = 687FA32D7E1426221E5B8FB4 /* Pods-SelectTokenIntent.localrelease.xcconfig */;
-			buildSettings = {
-				APPLICATION_EXTENSION_API_ONLY = YES;
-				CLANG_ANALYZER_NONNULL = YES;
-				CLANG_ANALYZER_NUMBER_OBJECT_CONVERSION = YES_AGGRESSIVE;
-				CLANG_CXX_LANGUAGE_STANDARD = "gnu++14";
-				CLANG_ENABLE_OBJC_WEAK = YES;
-				CLANG_WARN_BLOCK_CAPTURE_AUTORELEASING = YES;
-				CLANG_WARN_COMMA = YES;
-				CLANG_WARN_DEPRECATED_OBJC_IMPLEMENTATIONS = YES;
-				CLANG_WARN_DOCUMENTATION_COMMENTS = YES;
-				CLANG_WARN_INFINITE_RECURSION = YES;
-				CLANG_WARN_NON_LITERAL_NULL_CONVERSION = YES;
-				CLANG_WARN_OBJC_IMPLICIT_RETAIN_SELF = YES;
-				CLANG_WARN_OBJC_LITERAL_CONVERSION = YES;
-				CLANG_WARN_QUOTED_INCLUDE_IN_FRAMEWORK_HEADER = YES;
-				CLANG_WARN_RANGE_LOOP_ANALYSIS = YES;
-				CLANG_WARN_STRICT_PROTOTYPES = YES;
-				CLANG_WARN_SUSPICIOUS_MOVE = YES;
-				CLANG_WARN_UNGUARDED_AVAILABILITY = YES_AGGRESSIVE;
-				CODE_SIGN_ENTITLEMENTS = SelectTokenIntent/SelectTokenIntent.entitlements;
-				CODE_SIGN_IDENTITY = "iPhone Developer";
-				CODE_SIGN_STYLE = Manual;
-				COPY_PHASE_STRIP = NO;
-				DEBUG_INFORMATION_FORMAT = "dwarf-with-dsym";
-				DEVELOPMENT_TEAM = L74NQAQB8H;
-				"EXCLUDED_ARCHS[sdk=iphonesimulator*]" = arm64;
-				GCC_C_LANGUAGE_STANDARD = gnu11;
-				GCC_NO_COMMON_BLOCKS = YES;
-				INFOPLIST_FILE = SelectTokenIntent/Info.plist;
-				IPHONEOS_DEPLOYMENT_TARGET = 14.5;
-				LD_RUNPATH_SEARCH_PATHS = "$(inherited) @executable_path/Frameworks @executable_path/../../Frameworks";
-				MTL_FAST_MATH = YES;
-				PRODUCT_BUNDLE_IDENTIFIER = me.rainbow.SelectTokenIntent;
-				PRODUCT_NAME = "$(TARGET_NAME)";
-				PROVISIONING_PROFILE_SPECIFIER = "match Development me.rainbow.SelectTokenIntent";
-				SKIP_INSTALL = YES;
-				SWIFT_OPTIMIZATION_LEVEL = "-Owholemodule";
-				SWIFT_VERSION = 5.0;
-				TARGETED_DEVICE_FAMILY = "1,2";
-			};
-			name = LocalRelease;
-		};
-		C16DCFA3272BAB9600FF5C78 /* Staging */ = {
-			isa = XCBuildConfiguration;
-			baseConfigurationReference = ED44A191D5B3C479737EC818 /* Pods-SelectTokenIntent.staging.xcconfig */;
-			buildSettings = {
-				APPLICATION_EXTENSION_API_ONLY = YES;
-				CLANG_ANALYZER_NONNULL = YES;
-				CLANG_ANALYZER_NUMBER_OBJECT_CONVERSION = YES_AGGRESSIVE;
-				CLANG_CXX_LANGUAGE_STANDARD = "gnu++14";
-				CLANG_ENABLE_OBJC_WEAK = YES;
-				CLANG_WARN_BLOCK_CAPTURE_AUTORELEASING = YES;
-				CLANG_WARN_COMMA = YES;
-				CLANG_WARN_DEPRECATED_OBJC_IMPLEMENTATIONS = YES;
-				CLANG_WARN_DOCUMENTATION_COMMENTS = YES;
-				CLANG_WARN_INFINITE_RECURSION = YES;
-				CLANG_WARN_NON_LITERAL_NULL_CONVERSION = YES;
-				CLANG_WARN_OBJC_IMPLICIT_RETAIN_SELF = YES;
-				CLANG_WARN_OBJC_LITERAL_CONVERSION = YES;
-				CLANG_WARN_QUOTED_INCLUDE_IN_FRAMEWORK_HEADER = YES;
-				CLANG_WARN_RANGE_LOOP_ANALYSIS = YES;
-				CLANG_WARN_STRICT_PROTOTYPES = YES;
-				CLANG_WARN_SUSPICIOUS_MOVE = YES;
-				CLANG_WARN_UNGUARDED_AVAILABILITY = YES_AGGRESSIVE;
-				CODE_SIGN_ENTITLEMENTS = SelectTokenIntent/SelectTokenIntent.entitlements;
-				CODE_SIGN_IDENTITY = "iPhone Distribution";
-				CODE_SIGN_STYLE = Manual;
-				COPY_PHASE_STRIP = NO;
-				DEBUG_INFORMATION_FORMAT = "dwarf-with-dsym";
-				DEVELOPMENT_TEAM = L74NQAQB8H;
-				"EXCLUDED_ARCHS[sdk=iphonesimulator*]" = arm64;
-				GCC_C_LANGUAGE_STANDARD = gnu11;
-				GCC_NO_COMMON_BLOCKS = YES;
-				INFOPLIST_FILE = SelectTokenIntent/Info.plist;
-				IPHONEOS_DEPLOYMENT_TARGET = 14.5;
-				LD_RUNPATH_SEARCH_PATHS = "$(inherited) @executable_path/Frameworks @executable_path/../../Frameworks";
-				MTL_FAST_MATH = YES;
-				PRODUCT_BUNDLE_IDENTIFIER = me.rainbow.SelectTokenIntent;
-				PRODUCT_NAME = "$(TARGET_NAME)";
-				PROVISIONING_PROFILE_SPECIFIER = "match AppStore me.rainbow.SelectTokenIntent";
-				SKIP_INSTALL = YES;
-				SWIFT_OPTIMIZATION_LEVEL = "-Owholemodule";
-				SWIFT_VERSION = 5.0;
-				TARGETED_DEVICE_FAMILY = "1,2";
-			};
-			name = Staging;
-		};
+        0299CE802886202800B5C7E7 /* Debug */ = {
+            isa = XCBuildConfiguration;
+            baseConfigurationReference = 339896C1E709091CE1B4BCC6 /* Pods-ImageNotification.debug.xcconfig */;
+            buildSettings = {
+                APPLICATION_EXTENSION_API_ONLY = YES;
+                CLANG_ANALYZER_NONNULL = YES;
+                CLANG_ANALYZER_NUMBER_OBJECT_CONVERSION = YES_AGGRESSIVE;
+                CLANG_CXX_LANGUAGE_STANDARD = "gnu++17";
+                CLANG_ENABLE_OBJC_WEAK = YES;
+                CLANG_WARN_BLOCK_CAPTURE_AUTORELEASING = YES;
+                CLANG_WARN_COMMA = YES;
+                CLANG_WARN_DEPRECATED_OBJC_IMPLEMENTATIONS = YES;
+                CLANG_WARN_DOCUMENTATION_COMMENTS = YES;
+                CLANG_WARN_INFINITE_RECURSION = YES;
+                CLANG_WARN_NON_LITERAL_NULL_CONVERSION = YES;
+                CLANG_WARN_OBJC_IMPLICIT_RETAIN_SELF = YES;
+                CLANG_WARN_OBJC_LITERAL_CONVERSION = YES;
+                CLANG_WARN_QUOTED_INCLUDE_IN_FRAMEWORK_HEADER = YES;
+                CLANG_WARN_RANGE_LOOP_ANALYSIS = YES;
+                CLANG_WARN_STRICT_PROTOTYPES = YES;
+                CLANG_WARN_SUSPICIOUS_MOVE = YES;
+                CLANG_WARN_UNGUARDED_AVAILABILITY = YES_AGGRESSIVE;
+                CODE_SIGN_IDENTITY = "iPhone Developer";
+                CODE_SIGN_STYLE = Manual;
+                COPY_PHASE_STRIP = NO;
+                CURRENT_PROJECT_VERSION = 1;
+                DEBUG_INFORMATION_FORMAT = dwarf;
+                DEVELOPMENT_TEAM = L74NQAQB8H;
+                ENABLE_TESTABILITY = YES;
+                "EXCLUDED_ARCHS[sdk=iphonesimulator*]" = arm64;
+                GCC_C_LANGUAGE_STANDARD = gnu11;
+                GCC_NO_COMMON_BLOCKS = YES;
+                GENERATE_INFOPLIST_FILE = YES;
+                INFOPLIST_FILE = ImageNotification/Info.plist;
+                INFOPLIST_KEY_CFBundleDisplayName = ImageNotification;
+                INFOPLIST_KEY_NSHumanReadableCopyright = "Copyright © 2022 Rainbow. All rights reserved.";
+                IPHONEOS_DEPLOYMENT_TARGET = 13.0;
+                LD_RUNPATH_SEARCH_PATHS = "$(inherited) @executable_path/Frameworks @executable_path/../../Frameworks";
+                MARKETING_VERSION = 1.0;
+                MTL_ENABLE_DEBUG_INFO = INCLUDE_SOURCE;
+                MTL_FAST_MATH = YES;
+                PRODUCT_BUNDLE_IDENTIFIER = me.rainbow.ImageNotification;
+                PRODUCT_NAME = "$(TARGET_NAME)";
+                PROVISIONING_PROFILE_SPECIFIER = "match Development me.rainbow.ImageNotification";
+                SKIP_INSTALL = YES;
+                SWIFT_EMIT_LOC_STRINGS = YES;
+                TARGETED_DEVICE_FAMILY = "1,2";
+            };
+            name = Debug;
+        };
+        0299CE812886202800B5C7E7 /* Release */ = {
+            isa = XCBuildConfiguration;
+            baseConfigurationReference = 73692C04FBE90A5E2863CBEF /* Pods-ImageNotification.release.xcconfig */;
+            buildSettings = {
+                APPLICATION_EXTENSION_API_ONLY = YES;
+                CLANG_ANALYZER_NONNULL = YES;
+                CLANG_ANALYZER_NUMBER_OBJECT_CONVERSION = YES_AGGRESSIVE;
+                CLANG_CXX_LANGUAGE_STANDARD = "gnu++17";
+                CLANG_ENABLE_OBJC_WEAK = YES;
+                CLANG_WARN_BLOCK_CAPTURE_AUTORELEASING = YES;
+                CLANG_WARN_COMMA = YES;
+                CLANG_WARN_DEPRECATED_OBJC_IMPLEMENTATIONS = YES;
+                CLANG_WARN_DOCUMENTATION_COMMENTS = YES;
+                CLANG_WARN_INFINITE_RECURSION = YES;
+                CLANG_WARN_NON_LITERAL_NULL_CONVERSION = YES;
+                CLANG_WARN_OBJC_IMPLICIT_RETAIN_SELF = YES;
+                CLANG_WARN_OBJC_LITERAL_CONVERSION = YES;
+                CLANG_WARN_QUOTED_INCLUDE_IN_FRAMEWORK_HEADER = YES;
+                CLANG_WARN_RANGE_LOOP_ANALYSIS = YES;
+                CLANG_WARN_STRICT_PROTOTYPES = YES;
+                CLANG_WARN_SUSPICIOUS_MOVE = YES;
+                CLANG_WARN_UNGUARDED_AVAILABILITY = YES_AGGRESSIVE;
+                CODE_SIGN_IDENTITY = "iPhone Distribution";
+                CODE_SIGN_STYLE = Manual;
+                COPY_PHASE_STRIP = NO;
+                CURRENT_PROJECT_VERSION = 1;
+                DEBUG_INFORMATION_FORMAT = "dwarf-with-dsym";
+                DEVELOPMENT_TEAM = L74NQAQB8H;
+                "EXCLUDED_ARCHS[sdk=iphonesimulator*]" = arm64;
+                GCC_C_LANGUAGE_STANDARD = gnu11;
+                GCC_NO_COMMON_BLOCKS = YES;
+                GENERATE_INFOPLIST_FILE = YES;
+                INFOPLIST_FILE = ImageNotification/Info.plist;
+                INFOPLIST_KEY_CFBundleDisplayName = ImageNotification;
+                INFOPLIST_KEY_NSHumanReadableCopyright = "Copyright © 2022 Rainbow. All rights reserved.";
+                IPHONEOS_DEPLOYMENT_TARGET = 13.0;
+                LD_RUNPATH_SEARCH_PATHS = "$(inherited) @executable_path/Frameworks @executable_path/../../Frameworks";
+                MARKETING_VERSION = 1.0;
+                MTL_FAST_MATH = YES;
+                PRODUCT_BUNDLE_IDENTIFIER = me.rainbow.ImageNotification;
+                PRODUCT_NAME = "$(TARGET_NAME)";
+                PROVISIONING_PROFILE_SPECIFIER = "match AppStore me.rainbow.ImageNotification";
+                SKIP_INSTALL = YES;
+                SWIFT_EMIT_LOC_STRINGS = YES;
+                TARGETED_DEVICE_FAMILY = "1,2";
+            };
+            name = Release;
+        };
+        0299CE822886202800B5C7E7 /* LocalRelease */ = {
+            isa = XCBuildConfiguration;
+            baseConfigurationReference = 872E2EAB5DE7F56ED5A5A24B /* Pods-ImageNotification.localrelease.xcconfig */;
+            buildSettings = {
+                APPLICATION_EXTENSION_API_ONLY = YES;
+                CLANG_ANALYZER_NONNULL = YES;
+                CLANG_ANALYZER_NUMBER_OBJECT_CONVERSION = YES_AGGRESSIVE;
+                CLANG_CXX_LANGUAGE_STANDARD = "gnu++17";
+                CLANG_ENABLE_OBJC_WEAK = YES;
+                CLANG_WARN_BLOCK_CAPTURE_AUTORELEASING = YES;
+                CLANG_WARN_COMMA = YES;
+                CLANG_WARN_DEPRECATED_OBJC_IMPLEMENTATIONS = YES;
+                CLANG_WARN_DOCUMENTATION_COMMENTS = YES;
+                CLANG_WARN_INFINITE_RECURSION = YES;
+                CLANG_WARN_NON_LITERAL_NULL_CONVERSION = YES;
+                CLANG_WARN_OBJC_IMPLICIT_RETAIN_SELF = YES;
+                CLANG_WARN_OBJC_LITERAL_CONVERSION = YES;
+                CLANG_WARN_QUOTED_INCLUDE_IN_FRAMEWORK_HEADER = YES;
+                CLANG_WARN_RANGE_LOOP_ANALYSIS = YES;
+                CLANG_WARN_STRICT_PROTOTYPES = YES;
+                CLANG_WARN_SUSPICIOUS_MOVE = YES;
+                CLANG_WARN_UNGUARDED_AVAILABILITY = YES_AGGRESSIVE;
+                CODE_SIGN_IDENTITY = "iPhone Developer";
+                CODE_SIGN_STYLE = Manual;
+                COPY_PHASE_STRIP = NO;
+                CURRENT_PROJECT_VERSION = 1;
+                DEBUG_INFORMATION_FORMAT = "dwarf-with-dsym";
+                DEVELOPMENT_TEAM = L74NQAQB8H;
+                "EXCLUDED_ARCHS[sdk=iphonesimulator*]" = arm64;
+                GCC_C_LANGUAGE_STANDARD = gnu11;
+                GCC_NO_COMMON_BLOCKS = YES;
+                GENERATE_INFOPLIST_FILE = YES;
+                INFOPLIST_FILE = ImageNotification/Info.plist;
+                INFOPLIST_KEY_CFBundleDisplayName = ImageNotification;
+                INFOPLIST_KEY_NSHumanReadableCopyright = "Copyright © 2022 Rainbow. All rights reserved.";
+                IPHONEOS_DEPLOYMENT_TARGET = 13.0;
+                LD_RUNPATH_SEARCH_PATHS = "$(inherited) @executable_path/Frameworks @executable_path/../../Frameworks";
+                MARKETING_VERSION = 1.0;
+                MTL_FAST_MATH = YES;
+                PRODUCT_BUNDLE_IDENTIFIER = me.rainbow.ImageNotification;
+                PRODUCT_NAME = "$(TARGET_NAME)";
+                PROVISIONING_PROFILE_SPECIFIER = "match Development me.rainbow.ImageNotification";
+                SKIP_INSTALL = YES;
+                SWIFT_EMIT_LOC_STRINGS = YES;
+                TARGETED_DEVICE_FAMILY = "1,2";
+            };
+            name = LocalRelease;
+        };
+        0299CE832886202800B5C7E7 /* Staging */ = {
+            isa = XCBuildConfiguration;
+            baseConfigurationReference = 3ADE2C6E827E87D05CE931C1 /* Pods-ImageNotification.staging.xcconfig */;
+            buildSettings = {
+                APPLICATION_EXTENSION_API_ONLY = YES;
+                CLANG_ANALYZER_NONNULL = YES;
+                CLANG_ANALYZER_NUMBER_OBJECT_CONVERSION = YES_AGGRESSIVE;
+                CLANG_CXX_LANGUAGE_STANDARD = "gnu++17";
+                CLANG_ENABLE_OBJC_WEAK = YES;
+                CLANG_WARN_BLOCK_CAPTURE_AUTORELEASING = YES;
+                CLANG_WARN_COMMA = YES;
+                CLANG_WARN_DEPRECATED_OBJC_IMPLEMENTATIONS = YES;
+                CLANG_WARN_DOCUMENTATION_COMMENTS = YES;
+                CLANG_WARN_INFINITE_RECURSION = YES;
+                CLANG_WARN_NON_LITERAL_NULL_CONVERSION = YES;
+                CLANG_WARN_OBJC_IMPLICIT_RETAIN_SELF = YES;
+                CLANG_WARN_OBJC_LITERAL_CONVERSION = YES;
+                CLANG_WARN_QUOTED_INCLUDE_IN_FRAMEWORK_HEADER = YES;
+                CLANG_WARN_RANGE_LOOP_ANALYSIS = YES;
+                CLANG_WARN_STRICT_PROTOTYPES = YES;
+                CLANG_WARN_SUSPICIOUS_MOVE = YES;
+                CLANG_WARN_UNGUARDED_AVAILABILITY = YES_AGGRESSIVE;
+                CODE_SIGN_IDENTITY = "iPhone Developer";
+                CODE_SIGN_STYLE = Manual;
+                COPY_PHASE_STRIP = NO;
+                CURRENT_PROJECT_VERSION = 1;
+                DEBUG_INFORMATION_FORMAT = "dwarf-with-dsym";
+                DEVELOPMENT_TEAM = L74NQAQB8H;
+                "EXCLUDED_ARCHS[sdk=iphonesimulator*]" = arm64;
+                GCC_C_LANGUAGE_STANDARD = gnu11;
+                GCC_NO_COMMON_BLOCKS = YES;
+                GENERATE_INFOPLIST_FILE = YES;
+                INFOPLIST_FILE = ImageNotification/Info.plist;
+                INFOPLIST_KEY_CFBundleDisplayName = ImageNotification;
+                INFOPLIST_KEY_NSHumanReadableCopyright = "Copyright © 2022 Rainbow. All rights reserved.";
+                IPHONEOS_DEPLOYMENT_TARGET = 13.0;
+                LD_RUNPATH_SEARCH_PATHS = "$(inherited) @executable_path/Frameworks @executable_path/../../Frameworks";
+                MARKETING_VERSION = 1.0;
+                MTL_FAST_MATH = YES;
+                PRODUCT_BUNDLE_IDENTIFIER = me.rainbow.ImageNotification;
+                PRODUCT_NAME = "$(TARGET_NAME)";
+                PROVISIONING_PROFILE_SPECIFIER = "match Development me.rainbow.ImageNotification";
+                SKIP_INSTALL = YES;
+                SWIFT_EMIT_LOC_STRINGS = YES;
+                TARGETED_DEVICE_FAMILY = "1,2";
+            };
+            name = Staging;
+        };
+        13B07F941A680F5B00A75B9A /* Debug */ = {
+            isa = XCBuildConfiguration;
+            baseConfigurationReference = 405E306D36AF8C8E350B08C1 /* Pods-Rainbow.debug.xcconfig */;
+            buildSettings = {
+                ALWAYS_EMBED_SWIFT_STANDARD_LIBRARIES = YES;
+                APPLICATION_EXTENSION_API_ONLY = NO;
+                ASSETCATALOG_COMPILER_ALTERNATE_APPICON_NAMES = "og, joy";
+                ASSETCATALOG_COMPILER_APPICON_NAME = AppIcon;
+                ASSETCATALOG_COMPILER_INCLUDE_ALL_APPICON_ASSETS = YES;
+                ASSETCATALOG_COMPILER_OPTIMIZATION = time;
+                CLANG_ENABLE_MODULES = YES;
+                CODE_SIGN_ENTITLEMENTS = Rainbow/RainbowDebug.entitlements;
+                CODE_SIGN_IDENTITY = "iPhone Developer";
+                CODE_SIGN_STYLE = Manual;
+                COPY_PHASE_STRIP = NO;
+                CURRENT_PROJECT_VERSION = 1;
+                DEAD_CODE_STRIPPING = YES;
+                DEBUG_INFORMATION_FORMAT = "dwarf-with-dsym";
+                DEVELOPMENT_TEAM = L74NQAQB8H;
+                ENABLE_BITCODE = NO;
+                "EXCLUDED_ARCHS[sdk=iphonesimulator*]" = arm64;
+                FRAMEWORK_SEARCH_PATHS = (
+                    "$(inherited)",
+                    "$(PROJECT_DIR)/Frameworks",
+                );
+                GCC_PRECOMPILE_PREFIX_HEADER = NO;
+                "GCC_PREPROCESSOR_DEFINITIONS[arch=*]" = (
+                    "$(inherited)",
+                    "COCOAPODS=1",
+                    "$(inherited)",
+                    "GPB_USE_PROTOBUF_FRAMEWORK_IMPORTS=1",
+                    "$(inherited)",
+                    "SD_WEBP=1",
+                    "$(inherited)",
+                    "PB_FIELD_32BIT=1",
+                    "PB_NO_PACKED_STRUCTS=1",
+                    "PB_ENABLE_MALLOC=1",
+                    "FB_SONARKIT_ENABLED=1",
+                );
+                GCC_UNROLL_LOOPS = NO;
+                HEADER_SEARCH_PATHS = (
+                    "$(inherited)",
+                    "$(PROJECT_DIR)/Frameworks",
+                    "$(SRCROOT)/../node_modules/react-native-tooltip/ToolTipMenu",
+                    "$(SRCROOT)/../node_modules/react-native-code-push/ios/**",
+                    "$(SRCROOT)/../node_modules/@ledgerhq/react-native-passcode-auth",
+                    "$(SRCROOT)/../node_modules/react-native-firebase/ios/RNFirebase/**",
+                    "$(SRCROOT)/../node_modules/react-native/Libraries/LinkingIOS/**",
+                );
+                INFOPLIST_FILE = Rainbow/Info.plist;
+                INTENTS_CODEGEN_LANGUAGE = "Objective-C";
+                IPHONEOS_DEPLOYMENT_TARGET = 13.0;
+                LD_RUNPATH_SEARCH_PATHS = "$(inherited) @executable_path/Frameworks";
+                LIBRARY_SEARCH_PATHS = (
+                    "$(inherited)",
+                    "$(PROJECT_DIR)",
+                );
+                LLVM_LTO = YES;
+                MARKETING_VERSION = 1.8.2;
+                OTHER_CFLAGS = "$(inherited)";
+                OTHER_CPLUSPLUSFLAGS = "$(OTHER_CFLAGS)";
+                OTHER_LDFLAGS = (
+                    "$(inherited)",
+                    "-ObjC",
+                    "-lc++",
+                );
+                PRODUCT_BUNDLE_IDENTIFIER = me.rainbow;
+                PRODUCT_NAME = Rainbow;
+                PROVISIONING_PROFILE = "";
+                PROVISIONING_PROFILE_SPECIFIER = "match Development me.rainbow";
+                SWIFT_OBJC_BRIDGING_HEADER = "Rainbow-Bridging-Header.h";
+                SWIFT_OPTIMIZATION_LEVEL = "-Onone";
+                SWIFT_VERSION = 5.0;
+                VERSIONING_SYSTEM = "apple-generic";
+            };
+            name = Debug;
+        };
+        13B07F951A680F5B00A75B9A /* Release */ = {
+            isa = XCBuildConfiguration;
+            baseConfigurationReference = 33201222ED4B674D95D5A681 /* Pods-Rainbow.release.xcconfig */;
+            buildSettings = {
+                ALWAYS_EMBED_SWIFT_STANDARD_LIBRARIES = YES;
+                APPLICATION_EXTENSION_API_ONLY = NO;
+                ASSETCATALOG_COMPILER_ALTERNATE_APPICON_NAMES = "og, joy";
+                ASSETCATALOG_COMPILER_APPICON_NAME = AppIcon;
+                ASSETCATALOG_COMPILER_INCLUDE_ALL_APPICON_ASSETS = YES;
+                ASSETCATALOG_COMPILER_OPTIMIZATION = "";
+                CLANG_ENABLE_MODULES = YES;
+                CODE_SIGN_ENTITLEMENTS = Rainbow/RainbowRelease.entitlements;
+                CODE_SIGN_IDENTITY = "iPhone Distribution";
+                CODE_SIGN_STYLE = Manual;
+                CURRENT_PROJECT_VERSION = 1;
+                DEBUG_INFORMATION_FORMAT = "dwarf-with-dsym";
+                DEVELOPMENT_TEAM = L74NQAQB8H;
+                ENABLE_BITCODE = NO;
+                "EXCLUDED_ARCHS[sdk=iphonesimulator*]" = arm64;
+                FRAMEWORK_SEARCH_PATHS = (
+                    "$(inherited)",
+                    "$(PROJECT_DIR)/Frameworks",
+                );
+                GCC_PRECOMPILE_PREFIX_HEADER = YES;
+                GCC_UNROLL_LOOPS = YES;
+                HEADER_SEARCH_PATHS = (
+                    "$(inherited)",
+                    "$(PROJECT_DIR)/Frameworks",
+                    "$(SRCROOT)/../node_modules/react-native-tooltip/ToolTipMenu",
+                    "$(SRCROOT)/../node_modules/react-native-code-push/ios/**",
+                    "$(SRCROOT)/../node_modules/@ledgerhq/react-native-passcode-auth",
+                    "$(SRCROOT)/../node_modules/react-native-firebase/ios/RNFirebase/**",
+                    "$(SRCROOT)/../node_modules/react-native/Libraries/LinkingIOS/**",
+                );
+                INFOPLIST_FILE = Rainbow/Info.plist;
+                INTENTS_CODEGEN_LANGUAGE = "Objective-C";
+                IPHONEOS_DEPLOYMENT_TARGET = 13.0;
+                LD_RUNPATH_SEARCH_PATHS = "$(inherited) @executable_path/Frameworks";
+                LIBRARY_SEARCH_PATHS = (
+                    "$(inherited)",
+                    "$(PROJECT_DIR)",
+                );
+                LLVM_LTO = YES;
+                MARKETING_VERSION = 1.8.2;
+                OTHER_CFLAGS = "$(inherited)";
+                OTHER_CPLUSPLUSFLAGS = "$(OTHER_CFLAGS)";
+                OTHER_LDFLAGS = (
+                    "$(inherited)",
+                    "-ObjC",
+                    "-lc++",
+                );
+                PRODUCT_BUNDLE_IDENTIFIER = me.rainbow;
+                PRODUCT_NAME = Rainbow;
+                PROVISIONING_PROFILE = "";
+                PROVISIONING_PROFILE_SPECIFIER = "match AppStore me.rainbow";
+                SWIFT_OBJC_BRIDGING_HEADER = "Rainbow-Bridging-Header.h";
+                SWIFT_VERSION = 5.0;
+                VERSIONING_SYSTEM = "apple-generic";
+            };
+            name = Release;
+        };
+        2C6A799721127ED9003AFB37 /* Staging */ = {
+            isa = XCBuildConfiguration;
+            baseConfigurationReference = 15DC38D0247E0E0A00919009 /* staging.xcconfig */;
+            buildSettings = {
+                ALWAYS_SEARCH_USER_PATHS = NO;
+                APPLICATION_EXTENSION_API_ONLY = NO;
+                CLANG_CXX_LANGUAGE_STANDARD = "gnu++0x";
+                CLANG_CXX_LIBRARY = "libc++";
+                CLANG_ENABLE_MODULES = YES;
+                CLANG_ENABLE_OBJC_ARC = YES;
+                CLANG_WARN_BOOL_CONVERSION = YES;
+                CLANG_WARN_CONSTANT_CONVERSION = YES;
+                CLANG_WARN_DIRECT_OBJC_ISA_USAGE = YES_ERROR;
+                CLANG_WARN_EMPTY_BODY = YES;
+                CLANG_WARN_ENUM_CONVERSION = YES;
+                CLANG_WARN_INT_CONVERSION = YES;
+                CLANG_WARN_OBJC_ROOT_CLASS = YES_ERROR;
+                CLANG_WARN_UNREACHABLE_CODE = YES;
+                CLANG_WARN__DUPLICATE_METHOD_MATCH = YES;
+                "CODE_SIGN_IDENTITY[sdk=iphoneos*]" = "iPhone Developer";
+                CONFIGURATION_BUILD_DIR = "$(BUILD_DIR)/Release$(EFFECTIVE_PLATFORM_NAME)";
+                COPY_PHASE_STRIP = YES;
+                ENABLE_NS_ASSERTIONS = NO;
+                ENABLE_STRICT_OBJC_MSGSEND = YES;
+                "EXCLUDED_ARCHS[sdk=iphonesimulator*]" = i386;
+                GCC_C_LANGUAGE_STANDARD = gnu99;
+                GCC_WARN_64_TO_32_BIT_CONVERSION = YES;
+                GCC_WARN_ABOUT_RETURN_TYPE = YES_ERROR;
+                GCC_WARN_UNDECLARED_SELECTOR = YES;
+                GCC_WARN_UNINITIALIZED_AUTOS = YES_AGGRESSIVE;
+                GCC_WARN_UNUSED_FUNCTION = YES;
+                GCC_WARN_UNUSED_VARIABLE = YES;
+                INTENTS_CODEGEN_LANGUAGE = Swift;
+                IPHONEOS_DEPLOYMENT_TARGET = 13.0;
+                MTL_ENABLE_DEBUG_INFO = NO;
+                OTHER_CFLAGS = "";
+                OTHER_CPLUSPLUSFLAGS = "$(OTHER_CFLAGS)";
+                OTHER_LDFLAGS = (
+                    "-weak_framework",
+                    SwiftUI,
+                );
+                SDKROOT = iphoneos;
+                VALIDATE_PRODUCT = YES;
+            };
+            name = Staging;
+        };
+        2C6A799821127ED9003AFB37 /* Staging */ = {
+            isa = XCBuildConfiguration;
+            baseConfigurationReference = FC76F9B8DE441093F1E5635E /* Pods-Rainbow.staging.xcconfig */;
+            buildSettings = {
+                ALWAYS_EMBED_SWIFT_STANDARD_LIBRARIES = YES;
+                APPLICATION_EXTENSION_API_ONLY = NO;
+                ASSETCATALOG_COMPILER_ALTERNATE_APPICON_NAMES = "og, joy";
+                ASSETCATALOG_COMPILER_APPICON_NAME = AppIcon;
+                ASSETCATALOG_COMPILER_INCLUDE_ALL_APPICON_ASSETS = YES;
+                ASSETCATALOG_COMPILER_OPTIMIZATION = "";
+                CLANG_ENABLE_MODULES = YES;
+                CODE_SIGN_ENTITLEMENTS = Rainbow/Rainbow.entitlements;
+                CODE_SIGN_IDENTITY = "iPhone Developer";
+                CODE_SIGN_STYLE = Manual;
+                CURRENT_PROJECT_VERSION = 1;
+                DEBUG_INFORMATION_FORMAT = "dwarf-with-dsym";
+                DEVELOPMENT_TEAM = L74NQAQB8H;
+                ENABLE_BITCODE = NO;
+                "EXCLUDED_ARCHS[sdk=iphonesimulator*]" = arm64;
+                FRAMEWORK_SEARCH_PATHS = (
+                    "$(inherited)",
+                    "$(PROJECT_DIR)/Frameworks",
+                );
+                GCC_PRECOMPILE_PREFIX_HEADER = YES;
+                GCC_UNROLL_LOOPS = YES;
+                HEADER_SEARCH_PATHS = (
+                    "$(inherited)",
+                    "$(PROJECT_DIR)/Frameworks",
+                    "$(SRCROOT)/../node_modules/react-native-tooltip/ToolTipMenu",
+                    "$(SRCROOT)/../node_modules/react-native-code-push/ios/**",
+                    "$(SRCROOT)/../node_modules/@ledgerhq/react-native-passcode-auth",
+                    "$(SRCROOT)/../node_modules/react-native-firebase/ios/RNFirebase/**",
+                );
+                INFOPLIST_FILE = Rainbow/Info.plist;
+                INTENTS_CODEGEN_LANGUAGE = "Objective-C";
+                IPHONEOS_DEPLOYMENT_TARGET = 13.0;
+                LD_RUNPATH_SEARCH_PATHS = "$(inherited) @executable_path/Frameworks";
+                LIBRARY_SEARCH_PATHS = (
+                    "$(inherited)",
+                    "$(PROJECT_DIR)",
+                );
+                LLVM_LTO = YES;
+                MARKETING_VERSION = 1.8.2;
+                OTHER_CFLAGS = "$(inherited)";
+                OTHER_CPLUSPLUSFLAGS = "$(OTHER_CFLAGS)";
+                OTHER_LDFLAGS = (
+                    "$(inherited)",
+                    "-ObjC",
+                    "-lc++",
+                );
+                PRODUCT_BUNDLE_IDENTIFIER = me.rainbow;
+                PRODUCT_NAME = Rainbow;
+                PROVISIONING_PROFILE = "";
+                PROVISIONING_PROFILE_SPECIFIER = "match Development me.rainbow";
+                SWIFT_OBJC_BRIDGING_HEADER = "Rainbow-Bridging-Header.h";
+                SWIFT_VERSION = 5.0;
+                VERSIONING_SYSTEM = "apple-generic";
+            };
+            name = Staging;
+        };
+        2C87B7992197FA1900682EC4 /* LocalRelease */ = {
+            isa = XCBuildConfiguration;
+            baseConfigurationReference = 15DC38CF247E0E0A00919009 /* localrelease.xcconfig */;
+            buildSettings = {
+                ALWAYS_SEARCH_USER_PATHS = NO;
+                APPLICATION_EXTENSION_API_ONLY = NO;
+                CLANG_CXX_LANGUAGE_STANDARD = "gnu++0x";
+                CLANG_CXX_LIBRARY = "libc++";
+                CLANG_ENABLE_MODULES = YES;
+                CLANG_ENABLE_OBJC_ARC = YES;
+                CLANG_WARN_BOOL_CONVERSION = YES;
+                CLANG_WARN_CONSTANT_CONVERSION = YES;
+                CLANG_WARN_DIRECT_OBJC_ISA_USAGE = YES_ERROR;
+                CLANG_WARN_EMPTY_BODY = YES;
+                CLANG_WARN_ENUM_CONVERSION = YES;
+                CLANG_WARN_INT_CONVERSION = YES;
+                CLANG_WARN_OBJC_ROOT_CLASS = YES_ERROR;
+                CLANG_WARN_UNREACHABLE_CODE = YES;
+                CLANG_WARN__DUPLICATE_METHOD_MATCH = YES;
+                "CODE_SIGN_IDENTITY[sdk=iphoneos*]" = "iPhone Developer";
+                CONFIGURATION_BUILD_DIR = "$(BUILD_DIR)/Release$(EFFECTIVE_PLATFORM_NAME)";
+                COPY_PHASE_STRIP = YES;
+                ENABLE_NS_ASSERTIONS = NO;
+                ENABLE_STRICT_OBJC_MSGSEND = YES;
+                "EXCLUDED_ARCHS[sdk=iphonesimulator*]" = i386;
+                GCC_C_LANGUAGE_STANDARD = gnu99;
+                GCC_PREPROCESSOR_DEFINITIONS = "LOCAL_RELEASE=1";
+                GCC_WARN_64_TO_32_BIT_CONVERSION = YES;
+                GCC_WARN_ABOUT_RETURN_TYPE = YES_ERROR;
+                GCC_WARN_UNDECLARED_SELECTOR = YES;
+                GCC_WARN_UNINITIALIZED_AUTOS = YES_AGGRESSIVE;
+                GCC_WARN_UNUSED_FUNCTION = YES;
+                GCC_WARN_UNUSED_VARIABLE = YES;
+                INTENTS_CODEGEN_LANGUAGE = Swift;
+                IPHONEOS_DEPLOYMENT_TARGET = 13.0;
+                MTL_ENABLE_DEBUG_INFO = NO;
+                OTHER_CFLAGS = "";
+                OTHER_CPLUSPLUSFLAGS = "$(OTHER_CFLAGS)";
+                OTHER_LDFLAGS = (
+                    "-weak_framework",
+                    SwiftUI,
+                );
+                SDKROOT = iphoneos;
+                VALIDATE_PRODUCT = YES;
+            };
+            name = LocalRelease;
+        };
+        2C87B79A2197FA1900682EC4 /* LocalRelease */ = {
+            isa = XCBuildConfiguration;
+            baseConfigurationReference = 8CA10DEBDA87323582898A77 /* Pods-Rainbow.localrelease.xcconfig */;
+            buildSettings = {
+                ALWAYS_EMBED_SWIFT_STANDARD_LIBRARIES = YES;
+                APPLICATION_EXTENSION_API_ONLY = NO;
+                ASSETCATALOG_COMPILER_ALTERNATE_APPICON_NAMES = "og, joy";
+                ASSETCATALOG_COMPILER_APPICON_NAME = AppIcon;
+                ASSETCATALOG_COMPILER_INCLUDE_ALL_APPICON_ASSETS = YES;
+                ASSETCATALOG_COMPILER_OPTIMIZATION = time;
+                CLANG_ENABLE_MODULES = YES;
+                CODE_SIGN_ENTITLEMENTS = Rainbow/Rainbow.entitlements;
+                CODE_SIGN_IDENTITY = "iPhone Developer";
+                CODE_SIGN_STYLE = Manual;
+                CURRENT_PROJECT_VERSION = 1;
+                DEBUG_INFORMATION_FORMAT = "dwarf-with-dsym";
+                DEVELOPMENT_TEAM = L74NQAQB8H;
+                ENABLE_BITCODE = NO;
+                "EXCLUDED_ARCHS[sdk=iphonesimulator*]" = arm64;
+                FRAMEWORK_SEARCH_PATHS = (
+                    "$(inherited)",
+                    "$(PROJECT_DIR)/Frameworks",
+                );
+                GCC_PRECOMPILE_PREFIX_HEADER = YES;
+                GCC_UNROLL_LOOPS = YES;
+                HEADER_SEARCH_PATHS = (
+                    "$(inherited)",
+                    "$(PROJECT_DIR)/Frameworks",
+                    "$(SRCROOT)/../node_modules/react-native-tooltip/ToolTipMenu",
+                    "$(SRCROOT)/../node_modules/react-native-code-push/ios/**",
+                    "$(SRCROOT)/../node_modules/@ledgerhq/react-native-passcode-auth",
+                    "$(SRCROOT)/../node_modules/react-native-firebase/ios/RNFirebase/**",
+                );
+                INFOPLIST_FILE = Rainbow/Info.plist;
+                INTENTS_CODEGEN_LANGUAGE = "Objective-C";
+                IPHONEOS_DEPLOYMENT_TARGET = 13.0;
+                LD_RUNPATH_SEARCH_PATHS = "$(inherited) @executable_path/Frameworks";
+                LIBRARY_SEARCH_PATHS = (
+                    "$(inherited)",
+                    "$(PROJECT_DIR)",
+                );
+                LLVM_LTO = YES;
+                MARKETING_VERSION = 1.8.2;
+                OTHER_CFLAGS = "$(inherited)";
+                OTHER_CPLUSPLUSFLAGS = "$(OTHER_CFLAGS)";
+                OTHER_LDFLAGS = (
+                    "$(inherited)",
+                    "-ObjC",
+                    "-lc++",
+                );
+                PRODUCT_BUNDLE_IDENTIFIER = me.rainbow;
+                PRODUCT_NAME = Rainbow;
+                PROVISIONING_PROFILE = "";
+                PROVISIONING_PROFILE_SPECIFIER = "match Development me.rainbow";
+                SWIFT_OBJC_BRIDGING_HEADER = "Rainbow-Bridging-Header.h";
+                SWIFT_VERSION = 5.0;
+                VERSIONING_SYSTEM = "apple-generic";
+            };
+            name = LocalRelease;
+        };
+        83CBBA201A601CBA00E9B192 /* Debug */ = {
+            isa = XCBuildConfiguration;
+            baseConfigurationReference = 15DC38CE247E0E0900919009 /* debug.xcconfig */;
+            buildSettings = {
+                ALWAYS_SEARCH_USER_PATHS = NO;
+                APPLICATION_EXTENSION_API_ONLY = NO;
+                CLANG_CXX_LANGUAGE_STANDARD = "gnu++0x";
+                CLANG_CXX_LIBRARY = "libc++";
+                CLANG_ENABLE_MODULES = YES;
+                CLANG_ENABLE_OBJC_ARC = YES;
+                CLANG_WARN_BOOL_CONVERSION = YES;
+                CLANG_WARN_CONSTANT_CONVERSION = YES;
+                CLANG_WARN_DIRECT_OBJC_ISA_USAGE = YES_ERROR;
+                CLANG_WARN_EMPTY_BODY = YES;
+                CLANG_WARN_ENUM_CONVERSION = YES;
+                CLANG_WARN_INT_CONVERSION = YES;
+                CLANG_WARN_OBJC_ROOT_CLASS = YES_ERROR;
+                CLANG_WARN_UNREACHABLE_CODE = YES;
+                CLANG_WARN__DUPLICATE_METHOD_MATCH = YES;
+                "CODE_SIGN_IDENTITY[sdk=iphoneos*]" = "iPhone Developer";
+                COPY_PHASE_STRIP = NO;
+                ENABLE_STRICT_OBJC_MSGSEND = YES;
+                "EXCLUDED_ARCHS[sdk=iphonesimulator*]" = i386;
+                GCC_C_LANGUAGE_STANDARD = gnu99;
+                GCC_DYNAMIC_NO_PIC = NO;
+                GCC_OPTIMIZATION_LEVEL = 0;
+                GCC_PREPROCESSOR_DEFINITIONS = (
+                    "DEBUG=1",
+                    "$(inherited)",
+                );
+                GCC_SYMBOLS_PRIVATE_EXTERN = NO;
+                GCC_WARN_64_TO_32_BIT_CONVERSION = YES;
+                GCC_WARN_ABOUT_RETURN_TYPE = YES_ERROR;
+                GCC_WARN_UNDECLARED_SELECTOR = YES;
+                GCC_WARN_UNINITIALIZED_AUTOS = YES_AGGRESSIVE;
+                GCC_WARN_UNUSED_FUNCTION = YES;
+                GCC_WARN_UNUSED_VARIABLE = YES;
+                INTENTS_CODEGEN_LANGUAGE = Swift;
+                IPHONEOS_DEPLOYMENT_TARGET = 13.0;
+                MTL_ENABLE_DEBUG_INFO = YES;
+                ONLY_ACTIVE_ARCH = YES;
+                OTHER_CFLAGS = "";
+                OTHER_CPLUSPLUSFLAGS = "$(OTHER_CFLAGS)";
+                OTHER_LDFLAGS = (
+                    "-weak_framework",
+                    SwiftUI,
+                );
+                SDKROOT = iphoneos;
+            };
+            name = Debug;
+        };
+        83CBBA211A601CBA00E9B192 /* Release */ = {
+            isa = XCBuildConfiguration;
+            baseConfigurationReference = 15DC38CD247E0E0900919009 /* release.xcconfig */;
+            buildSettings = {
+                ALWAYS_SEARCH_USER_PATHS = NO;
+                APPLICATION_EXTENSION_API_ONLY = NO;
+                CLANG_CXX_LANGUAGE_STANDARD = "gnu++0x";
+                CLANG_CXX_LIBRARY = "libc++";
+                CLANG_ENABLE_MODULES = YES;
+                CLANG_ENABLE_OBJC_ARC = YES;
+                CLANG_WARN_BOOL_CONVERSION = YES;
+                CLANG_WARN_CONSTANT_CONVERSION = YES;
+                CLANG_WARN_DIRECT_OBJC_ISA_USAGE = YES_ERROR;
+                CLANG_WARN_EMPTY_BODY = YES;
+                CLANG_WARN_ENUM_CONVERSION = YES;
+                CLANG_WARN_INT_CONVERSION = YES;
+                CLANG_WARN_OBJC_ROOT_CLASS = YES_ERROR;
+                CLANG_WARN_UNREACHABLE_CODE = YES;
+                CLANG_WARN__DUPLICATE_METHOD_MATCH = YES;
+                "CODE_SIGN_IDENTITY[sdk=iphoneos*]" = "iPhone Developer";
+                COPY_PHASE_STRIP = YES;
+                ENABLE_NS_ASSERTIONS = NO;
+                ENABLE_STRICT_OBJC_MSGSEND = YES;
+                "EXCLUDED_ARCHS[sdk=iphonesimulator*]" = i386;
+                GCC_C_LANGUAGE_STANDARD = gnu99;
+                GCC_WARN_64_TO_32_BIT_CONVERSION = YES;
+                GCC_WARN_ABOUT_RETURN_TYPE = YES_ERROR;
+                GCC_WARN_UNDECLARED_SELECTOR = YES;
+                GCC_WARN_UNINITIALIZED_AUTOS = YES_AGGRESSIVE;
+                GCC_WARN_UNUSED_FUNCTION = YES;
+                GCC_WARN_UNUSED_VARIABLE = YES;
+                INTENTS_CODEGEN_LANGUAGE = Swift;
+                IPHONEOS_DEPLOYMENT_TARGET = 13.0;
+                MTL_ENABLE_DEBUG_INFO = NO;
+                OTHER_CFLAGS = "";
+                OTHER_CPLUSPLUSFLAGS = "$(OTHER_CFLAGS)";
+                OTHER_LDFLAGS = (
+                    "-weak_framework",
+                    SwiftUI,
+                );
+                SDKROOT = iphoneos;
+                VALIDATE_PRODUCT = YES;
+            };
+            name = Release;
+        };
+        C16DCF6A272BA6F100FF5C78 /* Debug */ = {
+            isa = XCBuildConfiguration;
+            baseConfigurationReference = C8279DA1CEFA03B62AEF5F4F /* Pods-PriceWidgetExtension.debug.xcconfig */;
+            buildSettings = {
+                APPLICATION_EXTENSION_API_ONLY = YES;
+                ASSETCATALOG_COMPILER_GLOBAL_ACCENT_COLOR_NAME = AccentColor;
+                ASSETCATALOG_COMPILER_WIDGET_BACKGROUND_COLOR_NAME = WidgetBackground;
+                CLANG_ANALYZER_NONNULL = YES;
+                CLANG_ANALYZER_NUMBER_OBJECT_CONVERSION = YES_AGGRESSIVE;
+                CLANG_CXX_LANGUAGE_STANDARD = "gnu++14";
+                CLANG_ENABLE_OBJC_WEAK = YES;
+                CLANG_WARN_BLOCK_CAPTURE_AUTORELEASING = YES;
+                CLANG_WARN_COMMA = YES;
+                CLANG_WARN_DEPRECATED_OBJC_IMPLEMENTATIONS = YES;
+                CLANG_WARN_DOCUMENTATION_COMMENTS = YES;
+                CLANG_WARN_INFINITE_RECURSION = YES;
+                CLANG_WARN_NON_LITERAL_NULL_CONVERSION = YES;
+                CLANG_WARN_OBJC_IMPLICIT_RETAIN_SELF = YES;
+                CLANG_WARN_OBJC_LITERAL_CONVERSION = YES;
+                CLANG_WARN_QUOTED_INCLUDE_IN_FRAMEWORK_HEADER = YES;
+                CLANG_WARN_RANGE_LOOP_ANALYSIS = YES;
+                CLANG_WARN_STRICT_PROTOTYPES = YES;
+                CLANG_WARN_SUSPICIOUS_MOVE = YES;
+                CLANG_WARN_UNGUARDED_AVAILABILITY = YES_AGGRESSIVE;
+                CODE_SIGN_ENTITLEMENTS = PriceWidgetExtension.entitlements;
+                CODE_SIGN_IDENTITY = "iPhone Developer";
+                CODE_SIGN_STYLE = Manual;
+                DEBUG_INFORMATION_FORMAT = dwarf;
+                DEVELOPMENT_TEAM = L74NQAQB8H;
+                ENABLE_TESTABILITY = YES;
+                "EXCLUDED_ARCHS[sdk=iphonesimulator*]" = arm64;
+                GCC_C_LANGUAGE_STANDARD = gnu11;
+                GCC_NO_COMMON_BLOCKS = YES;
+                INFOPLIST_FILE = PriceWidget/Info.plist;
+                IPHONEOS_DEPLOYMENT_TARGET = 14.5;
+                LD_RUNPATH_SEARCH_PATHS = "$(inherited) @executable_path/Frameworks @executable_path/../../Frameworks";
+                MTL_ENABLE_DEBUG_INFO = INCLUDE_SOURCE;
+                MTL_FAST_MATH = YES;
+                PRODUCT_BUNDLE_IDENTIFIER = me.rainbow.PriceWidget;
+                PRODUCT_NAME = "$(TARGET_NAME)";
+                PROVISIONING_PROFILE_SPECIFIER = "match Development me.rainbow.PriceWidget";
+                SKIP_INSTALL = YES;
+                SWIFT_ACTIVE_COMPILATION_CONDITIONS = DEBUG;
+                SWIFT_OPTIMIZATION_LEVEL = "-Onone";
+                SWIFT_VERSION = 5.0;
+                TARGETED_DEVICE_FAMILY = "1,2";
+            };
+            name = Debug;
+        };
+        C16DCF6B272BA6F100FF5C78 /* Release */ = {
+            isa = XCBuildConfiguration;
+            baseConfigurationReference = 4D61F9B45755AD85D9E3770E /* Pods-PriceWidgetExtension.release.xcconfig */;
+            buildSettings = {
+                APPLICATION_EXTENSION_API_ONLY = YES;
+                ASSETCATALOG_COMPILER_GLOBAL_ACCENT_COLOR_NAME = AccentColor;
+                ASSETCATALOG_COMPILER_WIDGET_BACKGROUND_COLOR_NAME = WidgetBackground;
+                CLANG_ANALYZER_NONNULL = YES;
+                CLANG_ANALYZER_NUMBER_OBJECT_CONVERSION = YES_AGGRESSIVE;
+                CLANG_CXX_LANGUAGE_STANDARD = "gnu++14";
+                CLANG_ENABLE_OBJC_WEAK = YES;
+                CLANG_WARN_BLOCK_CAPTURE_AUTORELEASING = YES;
+                CLANG_WARN_COMMA = YES;
+                CLANG_WARN_DEPRECATED_OBJC_IMPLEMENTATIONS = YES;
+                CLANG_WARN_DOCUMENTATION_COMMENTS = YES;
+                CLANG_WARN_INFINITE_RECURSION = YES;
+                CLANG_WARN_NON_LITERAL_NULL_CONVERSION = YES;
+                CLANG_WARN_OBJC_IMPLICIT_RETAIN_SELF = YES;
+                CLANG_WARN_OBJC_LITERAL_CONVERSION = YES;
+                CLANG_WARN_QUOTED_INCLUDE_IN_FRAMEWORK_HEADER = YES;
+                CLANG_WARN_RANGE_LOOP_ANALYSIS = YES;
+                CLANG_WARN_STRICT_PROTOTYPES = YES;
+                CLANG_WARN_SUSPICIOUS_MOVE = YES;
+                CLANG_WARN_UNGUARDED_AVAILABILITY = YES_AGGRESSIVE;
+                CODE_SIGN_ENTITLEMENTS = PriceWidgetExtension.entitlements;
+                CODE_SIGN_IDENTITY = "iPhone Distribution";
+                CODE_SIGN_STYLE = Manual;
+                COPY_PHASE_STRIP = NO;
+                DEBUG_INFORMATION_FORMAT = "dwarf-with-dsym";
+                DEVELOPMENT_TEAM = L74NQAQB8H;
+                "EXCLUDED_ARCHS[sdk=iphonesimulator*]" = arm64;
+                GCC_C_LANGUAGE_STANDARD = gnu11;
+                GCC_NO_COMMON_BLOCKS = YES;
+                INFOPLIST_FILE = PriceWidget/Info.plist;
+                IPHONEOS_DEPLOYMENT_TARGET = 14.5;
+                LD_RUNPATH_SEARCH_PATHS = "$(inherited) @executable_path/Frameworks @executable_path/../../Frameworks";
+                MTL_FAST_MATH = YES;
+                PRODUCT_BUNDLE_IDENTIFIER = me.rainbow.PriceWidget;
+                PRODUCT_NAME = "$(TARGET_NAME)";
+                PROVISIONING_PROFILE_SPECIFIER = "match AppStore me.rainbow.PriceWidget";
+                SKIP_INSTALL = YES;
+                SWIFT_OPTIMIZATION_LEVEL = "-Owholemodule";
+                SWIFT_VERSION = 5.0;
+                TARGETED_DEVICE_FAMILY = "1,2";
+            };
+            name = Release;
+        };
+        C16DCF6C272BA6F100FF5C78 /* LocalRelease */ = {
+            isa = XCBuildConfiguration;
+            baseConfigurationReference = CEC3DAF282E24857F78EB1B6 /* Pods-PriceWidgetExtension.localrelease.xcconfig */;
+            buildSettings = {
+                APPLICATION_EXTENSION_API_ONLY = YES;
+                ASSETCATALOG_COMPILER_GLOBAL_ACCENT_COLOR_NAME = AccentColor;
+                ASSETCATALOG_COMPILER_WIDGET_BACKGROUND_COLOR_NAME = WidgetBackground;
+                CLANG_ANALYZER_NONNULL = YES;
+                CLANG_ANALYZER_NUMBER_OBJECT_CONVERSION = YES_AGGRESSIVE;
+                CLANG_CXX_LANGUAGE_STANDARD = "gnu++14";
+                CLANG_ENABLE_OBJC_WEAK = YES;
+                CLANG_WARN_BLOCK_CAPTURE_AUTORELEASING = YES;
+                CLANG_WARN_COMMA = YES;
+                CLANG_WARN_DEPRECATED_OBJC_IMPLEMENTATIONS = YES;
+                CLANG_WARN_DOCUMENTATION_COMMENTS = YES;
+                CLANG_WARN_INFINITE_RECURSION = YES;
+                CLANG_WARN_NON_LITERAL_NULL_CONVERSION = YES;
+                CLANG_WARN_OBJC_IMPLICIT_RETAIN_SELF = YES;
+                CLANG_WARN_OBJC_LITERAL_CONVERSION = YES;
+                CLANG_WARN_QUOTED_INCLUDE_IN_FRAMEWORK_HEADER = YES;
+                CLANG_WARN_RANGE_LOOP_ANALYSIS = YES;
+                CLANG_WARN_STRICT_PROTOTYPES = YES;
+                CLANG_WARN_SUSPICIOUS_MOVE = YES;
+                CLANG_WARN_UNGUARDED_AVAILABILITY = YES_AGGRESSIVE;
+                CODE_SIGN_ENTITLEMENTS = PriceWidgetExtension.entitlements;
+                CODE_SIGN_IDENTITY = "iPhone Developer";
+                CODE_SIGN_STYLE = Manual;
+                COPY_PHASE_STRIP = NO;
+                DEBUG_INFORMATION_FORMAT = "dwarf-with-dsym";
+                DEVELOPMENT_TEAM = L74NQAQB8H;
+                "EXCLUDED_ARCHS[sdk=iphonesimulator*]" = arm64;
+                GCC_C_LANGUAGE_STANDARD = gnu11;
+                GCC_NO_COMMON_BLOCKS = YES;
+                INFOPLIST_FILE = PriceWidget/Info.plist;
+                IPHONEOS_DEPLOYMENT_TARGET = 14.5;
+                LD_RUNPATH_SEARCH_PATHS = "$(inherited) @executable_path/Frameworks @executable_path/../../Frameworks";
+                MTL_FAST_MATH = YES;
+                PRODUCT_BUNDLE_IDENTIFIER = me.rainbow.PriceWidget;
+                PRODUCT_NAME = "$(TARGET_NAME)";
+                PROVISIONING_PROFILE_SPECIFIER = "match Development me.rainbow.PriceWidget";
+                SKIP_INSTALL = YES;
+                SWIFT_OPTIMIZATION_LEVEL = "-Owholemodule";
+                SWIFT_VERSION = 5.0;
+                TARGETED_DEVICE_FAMILY = "1,2";
+            };
+            name = LocalRelease;
+        };
+        C16DCF6D272BA6F100FF5C78 /* Staging */ = {
+            isa = XCBuildConfiguration;
+            baseConfigurationReference = EA1AA60DB7282F25147072F5 /* Pods-PriceWidgetExtension.staging.xcconfig */;
+            buildSettings = {
+                APPLICATION_EXTENSION_API_ONLY = YES;
+                ASSETCATALOG_COMPILER_GLOBAL_ACCENT_COLOR_NAME = AccentColor;
+                ASSETCATALOG_COMPILER_WIDGET_BACKGROUND_COLOR_NAME = WidgetBackground;
+                CLANG_ANALYZER_NONNULL = YES;
+                CLANG_ANALYZER_NUMBER_OBJECT_CONVERSION = YES_AGGRESSIVE;
+                CLANG_CXX_LANGUAGE_STANDARD = "gnu++14";
+                CLANG_ENABLE_OBJC_WEAK = YES;
+                CLANG_WARN_BLOCK_CAPTURE_AUTORELEASING = YES;
+                CLANG_WARN_COMMA = YES;
+                CLANG_WARN_DEPRECATED_OBJC_IMPLEMENTATIONS = YES;
+                CLANG_WARN_DOCUMENTATION_COMMENTS = YES;
+                CLANG_WARN_INFINITE_RECURSION = YES;
+                CLANG_WARN_NON_LITERAL_NULL_CONVERSION = YES;
+                CLANG_WARN_OBJC_IMPLICIT_RETAIN_SELF = YES;
+                CLANG_WARN_OBJC_LITERAL_CONVERSION = YES;
+                CLANG_WARN_QUOTED_INCLUDE_IN_FRAMEWORK_HEADER = YES;
+                CLANG_WARN_RANGE_LOOP_ANALYSIS = YES;
+                CLANG_WARN_STRICT_PROTOTYPES = YES;
+                CLANG_WARN_SUSPICIOUS_MOVE = YES;
+                CLANG_WARN_UNGUARDED_AVAILABILITY = YES_AGGRESSIVE;
+                CODE_SIGN_ENTITLEMENTS = PriceWidgetExtension.entitlements;
+                CODE_SIGN_IDENTITY = "iPhone Distribution";
+                CODE_SIGN_STYLE = Manual;
+                COPY_PHASE_STRIP = NO;
+                DEBUG_INFORMATION_FORMAT = "dwarf-with-dsym";
+                DEVELOPMENT_TEAM = L74NQAQB8H;
+                "EXCLUDED_ARCHS[sdk=iphonesimulator*]" = arm64;
+                GCC_C_LANGUAGE_STANDARD = gnu11;
+                GCC_NO_COMMON_BLOCKS = YES;
+                INFOPLIST_FILE = PriceWidget/Info.plist;
+                IPHONEOS_DEPLOYMENT_TARGET = 14.5;
+                LD_RUNPATH_SEARCH_PATHS = "$(inherited) @executable_path/Frameworks @executable_path/../../Frameworks";
+                MTL_FAST_MATH = YES;
+                PRODUCT_BUNDLE_IDENTIFIER = me.rainbow.PriceWidget;
+                PRODUCT_NAME = "$(TARGET_NAME)";
+                PROVISIONING_PROFILE_SPECIFIER = "match AppStore me.rainbow.PriceWidget";
+                SKIP_INSTALL = YES;
+                SWIFT_OPTIMIZATION_LEVEL = "-Owholemodule";
+                SWIFT_VERSION = 5.0;
+                TARGETED_DEVICE_FAMILY = "1,2";
+            };
+            name = Staging;
+        };
+        C16DCFA0272BAB9600FF5C78 /* Debug */ = {
+            isa = XCBuildConfiguration;
+            baseConfigurationReference = 87E09CA957E90697E3F0562B /* Pods-SelectTokenIntent.debug.xcconfig */;
+            buildSettings = {
+                APPLICATION_EXTENSION_API_ONLY = YES;
+                CLANG_ANALYZER_NONNULL = YES;
+                CLANG_ANALYZER_NUMBER_OBJECT_CONVERSION = YES_AGGRESSIVE;
+                CLANG_CXX_LANGUAGE_STANDARD = "gnu++14";
+                CLANG_ENABLE_OBJC_WEAK = YES;
+                CLANG_WARN_BLOCK_CAPTURE_AUTORELEASING = YES;
+                CLANG_WARN_COMMA = YES;
+                CLANG_WARN_DEPRECATED_OBJC_IMPLEMENTATIONS = YES;
+                CLANG_WARN_DOCUMENTATION_COMMENTS = YES;
+                CLANG_WARN_INFINITE_RECURSION = YES;
+                CLANG_WARN_NON_LITERAL_NULL_CONVERSION = YES;
+                CLANG_WARN_OBJC_IMPLICIT_RETAIN_SELF = YES;
+                CLANG_WARN_OBJC_LITERAL_CONVERSION = YES;
+                CLANG_WARN_QUOTED_INCLUDE_IN_FRAMEWORK_HEADER = YES;
+                CLANG_WARN_RANGE_LOOP_ANALYSIS = YES;
+                CLANG_WARN_STRICT_PROTOTYPES = YES;
+                CLANG_WARN_SUSPICIOUS_MOVE = YES;
+                CLANG_WARN_UNGUARDED_AVAILABILITY = YES_AGGRESSIVE;
+                CODE_SIGN_ENTITLEMENTS = SelectTokenIntent/SelectTokenIntent.entitlements;
+                CODE_SIGN_IDENTITY = "iPhone Developer";
+                CODE_SIGN_STYLE = Manual;
+                DEBUG_INFORMATION_FORMAT = dwarf;
+                DEVELOPMENT_TEAM = L74NQAQB8H;
+                ENABLE_TESTABILITY = YES;
+                "EXCLUDED_ARCHS[sdk=iphonesimulator*]" = arm64;
+                GCC_C_LANGUAGE_STANDARD = gnu11;
+                GCC_NO_COMMON_BLOCKS = YES;
+                INFOPLIST_FILE = SelectTokenIntent/Info.plist;
+                IPHONEOS_DEPLOYMENT_TARGET = 14.5;
+                LD_RUNPATH_SEARCH_PATHS = "$(inherited) @executable_path/Frameworks @executable_path/../../Frameworks";
+                MTL_ENABLE_DEBUG_INFO = INCLUDE_SOURCE;
+                MTL_FAST_MATH = YES;
+                PRODUCT_BUNDLE_IDENTIFIER = me.rainbow.SelectTokenIntent;
+                PRODUCT_NAME = "$(TARGET_NAME)";
+                PROVISIONING_PROFILE_SPECIFIER = "match Development me.rainbow.SelectTokenIntent";
+                SKIP_INSTALL = YES;
+                SWIFT_ACTIVE_COMPILATION_CONDITIONS = DEBUG;
+                SWIFT_OPTIMIZATION_LEVEL = "-Onone";
+                SWIFT_VERSION = 5.0;
+                TARGETED_DEVICE_FAMILY = "1,2";
+            };
+            name = Debug;
+        };
+        C16DCFA1272BAB9600FF5C78 /* Release */ = {
+            isa = XCBuildConfiguration;
+            baseConfigurationReference = 733AB399A15EAF2ADFC19E48 /* Pods-SelectTokenIntent.release.xcconfig */;
+            buildSettings = {
+                APPLICATION_EXTENSION_API_ONLY = YES;
+                CLANG_ANALYZER_NONNULL = YES;
+                CLANG_ANALYZER_NUMBER_OBJECT_CONVERSION = YES_AGGRESSIVE;
+                CLANG_CXX_LANGUAGE_STANDARD = "gnu++14";
+                CLANG_ENABLE_OBJC_WEAK = YES;
+                CLANG_WARN_BLOCK_CAPTURE_AUTORELEASING = YES;
+                CLANG_WARN_COMMA = YES;
+                CLANG_WARN_DEPRECATED_OBJC_IMPLEMENTATIONS = YES;
+                CLANG_WARN_DOCUMENTATION_COMMENTS = YES;
+                CLANG_WARN_INFINITE_RECURSION = YES;
+                CLANG_WARN_NON_LITERAL_NULL_CONVERSION = YES;
+                CLANG_WARN_OBJC_IMPLICIT_RETAIN_SELF = YES;
+                CLANG_WARN_OBJC_LITERAL_CONVERSION = YES;
+                CLANG_WARN_QUOTED_INCLUDE_IN_FRAMEWORK_HEADER = YES;
+                CLANG_WARN_RANGE_LOOP_ANALYSIS = YES;
+                CLANG_WARN_STRICT_PROTOTYPES = YES;
+                CLANG_WARN_SUSPICIOUS_MOVE = YES;
+                CLANG_WARN_UNGUARDED_AVAILABILITY = YES_AGGRESSIVE;
+                CODE_SIGN_ENTITLEMENTS = SelectTokenIntent/SelectTokenIntent.entitlements;
+                CODE_SIGN_IDENTITY = "iPhone Distribution";
+                CODE_SIGN_STYLE = Manual;
+                COPY_PHASE_STRIP = NO;
+                DEBUG_INFORMATION_FORMAT = "dwarf-with-dsym";
+                DEVELOPMENT_TEAM = L74NQAQB8H;
+                "EXCLUDED_ARCHS[sdk=iphonesimulator*]" = arm64;
+                GCC_C_LANGUAGE_STANDARD = gnu11;
+                GCC_NO_COMMON_BLOCKS = YES;
+                INFOPLIST_FILE = SelectTokenIntent/Info.plist;
+                IPHONEOS_DEPLOYMENT_TARGET = 14.5;
+                LD_RUNPATH_SEARCH_PATHS = "$(inherited) @executable_path/Frameworks @executable_path/../../Frameworks";
+                MTL_FAST_MATH = YES;
+                PRODUCT_BUNDLE_IDENTIFIER = me.rainbow.SelectTokenIntent;
+                PRODUCT_NAME = "$(TARGET_NAME)";
+                PROVISIONING_PROFILE_SPECIFIER = "match AppStore me.rainbow.SelectTokenIntent";
+                SKIP_INSTALL = YES;
+                SWIFT_OPTIMIZATION_LEVEL = "-Owholemodule";
+                SWIFT_VERSION = 5.0;
+                TARGETED_DEVICE_FAMILY = "1,2";
+            };
+            name = Release;
+        };
+        C16DCFA2272BAB9600FF5C78 /* LocalRelease */ = {
+            isa = XCBuildConfiguration;
+            baseConfigurationReference = 687FA32D7E1426221E5B8FB4 /* Pods-SelectTokenIntent.localrelease.xcconfig */;
+            buildSettings = {
+                APPLICATION_EXTENSION_API_ONLY = YES;
+                CLANG_ANALYZER_NONNULL = YES;
+                CLANG_ANALYZER_NUMBER_OBJECT_CONVERSION = YES_AGGRESSIVE;
+                CLANG_CXX_LANGUAGE_STANDARD = "gnu++14";
+                CLANG_ENABLE_OBJC_WEAK = YES;
+                CLANG_WARN_BLOCK_CAPTURE_AUTORELEASING = YES;
+                CLANG_WARN_COMMA = YES;
+                CLANG_WARN_DEPRECATED_OBJC_IMPLEMENTATIONS = YES;
+                CLANG_WARN_DOCUMENTATION_COMMENTS = YES;
+                CLANG_WARN_INFINITE_RECURSION = YES;
+                CLANG_WARN_NON_LITERAL_NULL_CONVERSION = YES;
+                CLANG_WARN_OBJC_IMPLICIT_RETAIN_SELF = YES;
+                CLANG_WARN_OBJC_LITERAL_CONVERSION = YES;
+                CLANG_WARN_QUOTED_INCLUDE_IN_FRAMEWORK_HEADER = YES;
+                CLANG_WARN_RANGE_LOOP_ANALYSIS = YES;
+                CLANG_WARN_STRICT_PROTOTYPES = YES;
+                CLANG_WARN_SUSPICIOUS_MOVE = YES;
+                CLANG_WARN_UNGUARDED_AVAILABILITY = YES_AGGRESSIVE;
+                CODE_SIGN_ENTITLEMENTS = SelectTokenIntent/SelectTokenIntent.entitlements;
+                CODE_SIGN_IDENTITY = "iPhone Developer";
+                CODE_SIGN_STYLE = Manual;
+                COPY_PHASE_STRIP = NO;
+                DEBUG_INFORMATION_FORMAT = "dwarf-with-dsym";
+                DEVELOPMENT_TEAM = L74NQAQB8H;
+                "EXCLUDED_ARCHS[sdk=iphonesimulator*]" = arm64;
+                GCC_C_LANGUAGE_STANDARD = gnu11;
+                GCC_NO_COMMON_BLOCKS = YES;
+                INFOPLIST_FILE = SelectTokenIntent/Info.plist;
+                IPHONEOS_DEPLOYMENT_TARGET = 14.5;
+                LD_RUNPATH_SEARCH_PATHS = "$(inherited) @executable_path/Frameworks @executable_path/../../Frameworks";
+                MTL_FAST_MATH = YES;
+                PRODUCT_BUNDLE_IDENTIFIER = me.rainbow.SelectTokenIntent;
+                PRODUCT_NAME = "$(TARGET_NAME)";
+                PROVISIONING_PROFILE_SPECIFIER = "match Development me.rainbow.SelectTokenIntent";
+                SKIP_INSTALL = YES;
+                SWIFT_OPTIMIZATION_LEVEL = "-Owholemodule";
+                SWIFT_VERSION = 5.0;
+                TARGETED_DEVICE_FAMILY = "1,2";
+            };
+            name = LocalRelease;
+        };
+        C16DCFA3272BAB9600FF5C78 /* Staging */ = {
+            isa = XCBuildConfiguration;
+            baseConfigurationReference = ED44A191D5B3C479737EC818 /* Pods-SelectTokenIntent.staging.xcconfig */;
+            buildSettings = {
+                APPLICATION_EXTENSION_API_ONLY = YES;
+                CLANG_ANALYZER_NONNULL = YES;
+                CLANG_ANALYZER_NUMBER_OBJECT_CONVERSION = YES_AGGRESSIVE;
+                CLANG_CXX_LANGUAGE_STANDARD = "gnu++14";
+                CLANG_ENABLE_OBJC_WEAK = YES;
+                CLANG_WARN_BLOCK_CAPTURE_AUTORELEASING = YES;
+                CLANG_WARN_COMMA = YES;
+                CLANG_WARN_DEPRECATED_OBJC_IMPLEMENTATIONS = YES;
+                CLANG_WARN_DOCUMENTATION_COMMENTS = YES;
+                CLANG_WARN_INFINITE_RECURSION = YES;
+                CLANG_WARN_NON_LITERAL_NULL_CONVERSION = YES;
+                CLANG_WARN_OBJC_IMPLICIT_RETAIN_SELF = YES;
+                CLANG_WARN_OBJC_LITERAL_CONVERSION = YES;
+                CLANG_WARN_QUOTED_INCLUDE_IN_FRAMEWORK_HEADER = YES;
+                CLANG_WARN_RANGE_LOOP_ANALYSIS = YES;
+                CLANG_WARN_STRICT_PROTOTYPES = YES;
+                CLANG_WARN_SUSPICIOUS_MOVE = YES;
+                CLANG_WARN_UNGUARDED_AVAILABILITY = YES_AGGRESSIVE;
+                CODE_SIGN_ENTITLEMENTS = SelectTokenIntent/SelectTokenIntent.entitlements;
+                CODE_SIGN_IDENTITY = "iPhone Distribution";
+                CODE_SIGN_STYLE = Manual;
+                COPY_PHASE_STRIP = NO;
+                DEBUG_INFORMATION_FORMAT = "dwarf-with-dsym";
+                DEVELOPMENT_TEAM = L74NQAQB8H;
+                "EXCLUDED_ARCHS[sdk=iphonesimulator*]" = arm64;
+                GCC_C_LANGUAGE_STANDARD = gnu11;
+                GCC_NO_COMMON_BLOCKS = YES;
+                INFOPLIST_FILE = SelectTokenIntent/Info.plist;
+                IPHONEOS_DEPLOYMENT_TARGET = 14.5;
+                LD_RUNPATH_SEARCH_PATHS = "$(inherited) @executable_path/Frameworks @executable_path/../../Frameworks";
+                MTL_FAST_MATH = YES;
+                PRODUCT_BUNDLE_IDENTIFIER = me.rainbow.SelectTokenIntent;
+                PRODUCT_NAME = "$(TARGET_NAME)";
+                PROVISIONING_PROFILE_SPECIFIER = "match AppStore me.rainbow.SelectTokenIntent";
+                SKIP_INSTALL = YES;
+                SWIFT_OPTIMIZATION_LEVEL = "-Owholemodule";
+                SWIFT_VERSION = 5.0;
+                TARGETED_DEVICE_FAMILY = "1,2";
+            };
+            name = Staging;
+        };
 /* End XCBuildConfiguration section */
 
 /* Begin XCConfigurationList section */
-		0299CE842886202800B5C7E7 /* Build configuration list for PBXNativeTarget "ImageNotification" */ = {
-			isa = XCConfigurationList;
-			buildConfigurations = (
-				0299CE802886202800B5C7E7 /* Debug */,
-				0299CE812886202800B5C7E7 /* Release */,
-				0299CE822886202800B5C7E7 /* LocalRelease */,
-				0299CE832886202800B5C7E7 /* Staging */,
-			);
-			defaultConfigurationIsVisible = 0;
-			defaultConfigurationName = Release;
-		};
-		13B07F931A680F5B00A75B9A /* Build configuration list for PBXNativeTarget "Rainbow" */ = {
-			isa = XCConfigurationList;
-			buildConfigurations = (
-				13B07F941A680F5B00A75B9A /* Debug */,
-				13B07F951A680F5B00A75B9A /* Release */,
-				2C87B79A2197FA1900682EC4 /* LocalRelease */,
-				2C6A799821127ED9003AFB37 /* Staging */,
-			);
-			defaultConfigurationIsVisible = 0;
-			defaultConfigurationName = Release;
-		};
-		83CBB9FA1A601CBA00E9B192 /* Build configuration list for PBXProject "Rainbow" */ = {
-			isa = XCConfigurationList;
-			buildConfigurations = (
-				83CBBA201A601CBA00E9B192 /* Debug */,
-				83CBBA211A601CBA00E9B192 /* Release */,
-				2C87B7992197FA1900682EC4 /* LocalRelease */,
-				2C6A799721127ED9003AFB37 /* Staging */,
-			);
-			defaultConfigurationIsVisible = 0;
-			defaultConfigurationName = Release;
-		};
-		C16DCF6E272BA6F100FF5C78 /* Build configuration list for PBXNativeTarget "PriceWidgetExtension" */ = {
-			isa = XCConfigurationList;
-			buildConfigurations = (
-				C16DCF6A272BA6F100FF5C78 /* Debug */,
-				C16DCF6B272BA6F100FF5C78 /* Release */,
-				C16DCF6C272BA6F100FF5C78 /* LocalRelease */,
-				C16DCF6D272BA6F100FF5C78 /* Staging */,
-			);
-			defaultConfigurationIsVisible = 0;
-			defaultConfigurationName = Release;
-		};
-		C16DCF9F272BAB9600FF5C78 /* Build configuration list for PBXNativeTarget "SelectTokenIntent" */ = {
-			isa = XCConfigurationList;
-			buildConfigurations = (
-				C16DCFA0272BAB9600FF5C78 /* Debug */,
-				C16DCFA1272BAB9600FF5C78 /* Release */,
-				C16DCFA2272BAB9600FF5C78 /* LocalRelease */,
-				C16DCFA3272BAB9600FF5C78 /* Staging */,
-			);
-			defaultConfigurationIsVisible = 0;
-			defaultConfigurationName = Release;
-		};
+        0299CE842886202800B5C7E7 /* Build configuration list for PBXNativeTarget "ImageNotification" */ = {
+            isa = XCConfigurationList;
+            buildConfigurations = (
+                0299CE802886202800B5C7E7 /* Debug */,
+                0299CE812886202800B5C7E7 /* Release */,
+                0299CE822886202800B5C7E7 /* LocalRelease */,
+                0299CE832886202800B5C7E7 /* Staging */,
+            );
+            defaultConfigurationIsVisible = 0;
+            defaultConfigurationName = Release;
+        };
+        13B07F931A680F5B00A75B9A /* Build configuration list for PBXNativeTarget "Rainbow" */ = {
+            isa = XCConfigurationList;
+            buildConfigurations = (
+                13B07F941A680F5B00A75B9A /* Debug */,
+                13B07F951A680F5B00A75B9A /* Release */,
+                2C87B79A2197FA1900682EC4 /* LocalRelease */,
+                2C6A799821127ED9003AFB37 /* Staging */,
+            );
+            defaultConfigurationIsVisible = 0;
+            defaultConfigurationName = Release;
+        };
+        83CBB9FA1A601CBA00E9B192 /* Build configuration list for PBXProject "Rainbow" */ = {
+            isa = XCConfigurationList;
+            buildConfigurations = (
+                83CBBA201A601CBA00E9B192 /* Debug */,
+                83CBBA211A601CBA00E9B192 /* Release */,
+                2C87B7992197FA1900682EC4 /* LocalRelease */,
+                2C6A799721127ED9003AFB37 /* Staging */,
+            );
+            defaultConfigurationIsVisible = 0;
+            defaultConfigurationName = Release;
+        };
+        C16DCF6E272BA6F100FF5C78 /* Build configuration list for PBXNativeTarget "PriceWidgetExtension" */ = {
+            isa = XCConfigurationList;
+            buildConfigurations = (
+                C16DCF6A272BA6F100FF5C78 /* Debug */,
+                C16DCF6B272BA6F100FF5C78 /* Release */,
+                C16DCF6C272BA6F100FF5C78 /* LocalRelease */,
+                C16DCF6D272BA6F100FF5C78 /* Staging */,
+            );
+            defaultConfigurationIsVisible = 0;
+            defaultConfigurationName = Release;
+        };
+        C16DCF9F272BAB9600FF5C78 /* Build configuration list for PBXNativeTarget "SelectTokenIntent" */ = {
+            isa = XCConfigurationList;
+            buildConfigurations = (
+                C16DCFA0272BAB9600FF5C78 /* Debug */,
+                C16DCFA1272BAB9600FF5C78 /* Release */,
+                C16DCFA2272BAB9600FF5C78 /* LocalRelease */,
+                C16DCFA3272BAB9600FF5C78 /* Staging */,
+            );
+            defaultConfigurationIsVisible = 0;
+            defaultConfigurationName = Release;
+        };
 /* End XCConfigurationList section */
-	};
-	rootObject = 83CBB9F71A601CBA00E9B192 /* Project object */;
+    };
+    rootObject = 83CBB9F71A601CBA00E9B192 /* Project object */;
 }