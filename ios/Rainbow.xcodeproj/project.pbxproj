// !$*UTF8*$!
{
	archiveVersion = 1;
	classes = {
	};
	objectVersion = 46;
	objects = {

/* Begin PBXBuildFile section */
		13B07FBC1A68108700A75B9A /* AppDelegate.mm in Sources */ = {isa = PBXBuildFile; fileRef = 13B07FB01A68108700A75B9A /* AppDelegate.mm */; };
		13B07FBD1A68108700A75B9A /* LaunchScreen.xib in Resources */ = {isa = PBXBuildFile; fileRef = 13B07FB11A68108700A75B9A /* LaunchScreen.xib */; };
		13B07FC11A68108700A75B9A /* main.m in Sources */ = {isa = PBXBuildFile; fileRef = 13B07FB71A68108700A75B9A /* main.m */; };
		1539422824C7C7E200E4A9D1 /* Settings.bundle in Resources */ = {isa = PBXBuildFile; fileRef = 1539422724C7C7E100E4A9D1 /* Settings.bundle */; };
		1539422D24C7CF9300E4A9D1 /* SettingsBundleHelper.swift in Sources */ = {isa = PBXBuildFile; fileRef = 1539422C24C7CF9300E4A9D1 /* SettingsBundleHelper.swift */; };
		153D1AAC24777130007E4723 /* TransactionListLoadingViewCell.swift in Sources */ = {isa = PBXBuildFile; fileRef = 153D1AAB24777130007E4723 /* TransactionListLoadingViewCell.swift */; };
		153D1AAE24777214007E4723 /* TransactionListLoadingViewCell.xib in Resources */ = {isa = PBXBuildFile; fileRef = 153D1AAD24777214007E4723 /* TransactionListLoadingViewCell.xib */; };
		15D66135277A751C0082F041 /* SelectTokenIntent.intentdefinition in Sources */ = {isa = PBXBuildFile; fileRef = 15D66139277A751C0082F041 /* SelectTokenIntent.intentdefinition */; };
		15D66136277A751C0082F041 /* SelectTokenIntent.intentdefinition in Sources */ = {isa = PBXBuildFile; fileRef = 15D66139277A751C0082F041 /* SelectTokenIntent.intentdefinition */; };
		15D66137277A751C0082F041 /* SelectTokenIntent.intentdefinition in Sources */ = {isa = PBXBuildFile; fileRef = 15D66139277A751C0082F041 /* SelectTokenIntent.intentdefinition */; };
		15E531D5242B28EF00797B89 /* UIImageViewWithPersistentAnimations.swift in Sources */ = {isa = PBXBuildFile; fileRef = 15E531D4242B28EF00797B89 /* UIImageViewWithPersistentAnimations.swift */; };
		15E531DA242DAB7100797B89 /* NotificationManager.m in Sources */ = {isa = PBXBuildFile; fileRef = 15E531D9242DAB7100797B89 /* NotificationManager.m */; };
		24979E8920F84250007EB0DA /* GoogleService-Info.plist in Resources */ = {isa = PBXBuildFile; fileRef = 24979E7720F84004007EB0DA /* GoogleService-Info.plist */; };
		6630540924A38A1900E5B030 /* RainbowText.m in Sources */ = {isa = PBXBuildFile; fileRef = 6630540824A38A1900E5B030 /* RainbowText.m */; };
		6635730624939991006ACFA6 /* SafeStoreReview.m in Sources */ = {isa = PBXBuildFile; fileRef = 6635730524939991006ACFA6 /* SafeStoreReview.m */; };
		6655FFB425BB2B0700642961 /* ThemeModule.m in Sources */ = {isa = PBXBuildFile; fileRef = 6655FFB325BB2B0700642961 /* ThemeModule.m */; };
		66A1FEB424AB641100C3F539 /* RNCMScreenStack.m in Sources */ = {isa = PBXBuildFile; fileRef = 66A1FEB024AB641100C3F539 /* RNCMScreenStack.m */; };
		66A1FEB524AB641100C3F539 /* UIViewController+slack.swift in Sources */ = {isa = PBXBuildFile; fileRef = 66A1FEB124AB641100C3F539 /* UIViewController+slack.swift */; };
		66A1FEB624AB641100C3F539 /* RNCMScreen.m in Sources */ = {isa = PBXBuildFile; fileRef = 66A1FEB324AB641100C3F539 /* RNCMScreen.m */; };
		66A1FEBC24ACBBE600C3F539 /* RNCMPortal.m in Sources */ = {isa = PBXBuildFile; fileRef = 66A1FEBB24ACBBE600C3F539 /* RNCMPortal.m */; };
		66A28EB024CAF1B500410A88 /* TestFlight.m in Sources */ = {isa = PBXBuildFile; fileRef = 66A28EAF24CAF1B500410A88 /* TestFlight.m */; };
		66F889DB260CEF1E00E27D6E /* UIViewController+PanModalPresenter.swift in Sources */ = {isa = PBXBuildFile; fileRef = 66F889D8260CEF1E00E27D6E /* UIViewController+PanModalPresenter.swift */; };
		66F889DC260CEF1E00E27D6E /* SlackBottomSheet.m in Sources */ = {isa = PBXBuildFile; fileRef = 66F889DA260CEF1E00E27D6E /* SlackBottomSheet.m */; };
		66FEC91623EDA14000A0F367 /* RoundedCornerView.swift in Sources */ = {isa = PBXBuildFile; fileRef = 66FEC91523EDA13F00A0F367 /* RoundedCornerView.swift */; };
		6E2F836CD36BA10F28D4B6D5 /* libPods-PriceWidgetExtension.a in Frameworks */ = {isa = PBXBuildFile; fileRef = 9E4178DBFC518CF9D1C433FF /* libPods-PriceWidgetExtension.a */; };
		7287CE1EC33B4913AEE1F4B6 /* SFMono-Medium.otf in Resources */ = {isa = PBXBuildFile; fileRef = 668A9E253DAF444A90ECB997 /* SFMono-Medium.otf */; };
		A4277D9F23CBD1910042BAF4 /* Extensions.swift in Sources */ = {isa = PBXBuildFile; fileRef = A4277D9E23CBD1910042BAF4 /* Extensions.swift */; };
		A4277DA323CFE85F0042BAF4 /* Theme.swift in Sources */ = {isa = PBXBuildFile; fileRef = A4277DA223CFE85F0042BAF4 /* Theme.swift */; };
		A44A4EEE23EC928900B543F1 /* CoinIconWithProgressBar.swift in Sources */ = {isa = PBXBuildFile; fileRef = A44A4EED23EC928900B543F1 /* CoinIconWithProgressBar.swift */; };
		A4704B4823C546DA00E50E4B /* TransactionListViewCell.swift in Sources */ = {isa = PBXBuildFile; fileRef = A4704B4023C546D900E50E4B /* TransactionListViewCell.swift */; };
		A4704B4923C546DA00E50E4B /* TransactionListView.swift in Sources */ = {isa = PBXBuildFile; fileRef = A4704B4123C546D900E50E4B /* TransactionListView.swift */; };
		A4704B4D23C546DA00E50E4B /* TransactionListViewCell.xib in Resources */ = {isa = PBXBuildFile; fileRef = A4704B4623C546D900E50E4B /* TransactionListViewCell.xib */; };
		A477567C23DB2FAA005AE8FD /* Transaction.swift in Sources */ = {isa = PBXBuildFile; fileRef = A477567B23DB2FAA005AE8FD /* Transaction.swift */; };
		A477567E23DB3A85005AE8FD /* TransactionListViewManager.m in Sources */ = {isa = PBXBuildFile; fileRef = A477567D23DB3A85005AE8FD /* TransactionListViewManager.m */; };
		A485E61423C8ED6000E5C3D4 /* TransactionListViewHeader.swift in Sources */ = {isa = PBXBuildFile; fileRef = A485E61323C8ED6000E5C3D4 /* TransactionListViewHeader.swift */; };
		A485E61623C8F4A400E5C3D4 /* TransactionListViewHeader.xib in Resources */ = {isa = PBXBuildFile; fileRef = A485E61223C8EC4400E5C3D4 /* TransactionListViewHeader.xib */; };
		A49B52AF23DB411900A00918 /* TransactionRequest.swift in Sources */ = {isa = PBXBuildFile; fileRef = A49B52AE23DB411900A00918 /* TransactionRequest.swift */; };
		A49B52B423DB5D1100A00918 /* TransactionViewModelTransactionItem.swift in Sources */ = {isa = PBXBuildFile; fileRef = A49B52B323DB5D1100A00918 /* TransactionViewModelTransactionItem.swift */; };
		A49B52B623DB5D5600A00918 /* TransactionViewModelProtocol.swift in Sources */ = {isa = PBXBuildFile; fileRef = A49B52B523DB5D5600A00918 /* TransactionViewModelProtocol.swift */; };
		A49B52B823DB5F7200A00918 /* TransactionViewModelTransactionRequestItem.swift in Sources */ = {isa = PBXBuildFile; fileRef = A49B52B723DB5F7200A00918 /* TransactionViewModelTransactionRequestItem.swift */; };
		A49B52BC23DBA61200A00918 /* TransactionData.swift in Sources */ = {isa = PBXBuildFile; fileRef = A49B52BB23DBA61100A00918 /* TransactionData.swift */; };
		A49B52C023DCCDA800A00918 /* TransactionRequestSection.swift in Sources */ = {isa = PBXBuildFile; fileRef = A49B52BF23DCCDA800A00918 /* TransactionRequestSection.swift */; };
		A49B52C223DCD11D00A00918 /* TransactionSection.swift in Sources */ = {isa = PBXBuildFile; fileRef = A49B52C123DCD11D00A00918 /* TransactionSection.swift */; };
		A4AF3CCE23DA37F700F230F3 /* TransactionListRequestViewCell.xib in Resources */ = {isa = PBXBuildFile; fileRef = A4AF3CCD23DA37F700F230F3 /* TransactionListRequestViewCell.xib */; };
		A4AF3CD023DA3A0F00F230F3 /* TransactionListRequestViewCell.swift in Sources */ = {isa = PBXBuildFile; fileRef = A4AF3CCF23DA3A0F00F230F3 /* TransactionListRequestViewCell.swift */; };
		A4D04BA923D12F99008C1DEC /* Button.swift in Sources */ = {isa = PBXBuildFile; fileRef = A4D04BA823D12F99008C1DEC /* Button.swift */; };
		A4D04BAC23D12FD5008C1DEC /* ButtonManager.m in Sources */ = {isa = PBXBuildFile; fileRef = A4D04BAB23D12FD5008C1DEC /* ButtonManager.m */; };
		A4F8DACB23DF85DF00560E47 /* TransactionListBaseCell.swift in Sources */ = {isa = PBXBuildFile; fileRef = A4F8DACA23DF85DF00560E47 /* TransactionListBaseCell.swift */; };
		AA6228EF24272F510078BDAA /* SF-Pro-Rounded-Bold.otf in Resources */ = {isa = PBXBuildFile; fileRef = AA6228EB24272B200078BDAA /* SF-Pro-Rounded-Bold.otf */; };
		AA6228F024272F510078BDAA /* SF-Pro-Rounded-Heavy.otf in Resources */ = {isa = PBXBuildFile; fileRef = AA6228EC24272B200078BDAA /* SF-Pro-Rounded-Heavy.otf */; };
		AA6228F124272F510078BDAA /* SF-Pro-Rounded-Medium.otf in Resources */ = {isa = PBXBuildFile; fileRef = AA6228ED24272B200078BDAA /* SF-Pro-Rounded-Medium.otf */; };
		AA6228F224272F510078BDAA /* SF-Pro-Rounded-Regular.otf in Resources */ = {isa = PBXBuildFile; fileRef = AA6228EE24272B200078BDAA /* SF-Pro-Rounded-Regular.otf */; };
		AA6228F324272F510078BDAA /* SF-Pro-Rounded-Semibold.otf in Resources */ = {isa = PBXBuildFile; fileRef = AA6228EA24272B200078BDAA /* SF-Pro-Rounded-Semibold.otf */; };
		B7A3E82A4C4449F4A18EB5C2 /* SFMono-Regular.otf in Resources */ = {isa = PBXBuildFile; fileRef = 95F2888C850F40C8A26E083B /* SFMono-Regular.otf */; };
		BEBCC1DFE36E7839614A20E7 /* libPods-Rainbow.a in Frameworks */ = {isa = PBXBuildFile; fileRef = E8CE016762AF561DB70B0F75 /* libPods-Rainbow.a */; };
		C04D10F025AFC8C1003BEF7A /* Extras.json in Resources */ = {isa = PBXBuildFile; fileRef = C04D10EF25AFC8C1003BEF7A /* Extras.json */; };
		C070BA4490B35146477AEE88 /* libPods-SelectTokenIntent.a in Frameworks */ = {isa = PBXBuildFile; fileRef = A93234DA8DC8BB9272A06CCA /* libPods-SelectTokenIntent.a */; };
		C1038325273C2D0C00B18210 /* PriceWidgetView.swift in Sources */ = {isa = PBXBuildFile; fileRef = C16DCF75272BA7AA00FF5C78 /* PriceWidgetView.swift */; };
		C1038337273C5C4200B18210 /* PriceWidget.swift in Sources */ = {isa = PBXBuildFile; fileRef = C16DCF62272BA6EF00FF5C78 /* PriceWidget.swift */; };
		C11640E8274DC10B00C9120A /* UIColor.swift in Sources */ = {isa = PBXBuildFile; fileRef = C11640E7274DC10B00C9120A /* UIColor.swift */; };
		C11640E9274DC10C00C9120A /* UIColor.swift in Sources */ = {isa = PBXBuildFile; fileRef = C11640E7274DC10B00C9120A /* UIColor.swift */; };
		C11640EA274DC10C00C9120A /* UIColor.swift in Sources */ = {isa = PBXBuildFile; fileRef = C11640E7274DC10B00C9120A /* UIColor.swift */; };
		C127238A274EBBB6006AC743 /* CurrencyDetails.swift in Sources */ = {isa = PBXBuildFile; fileRef = C1272389274EBBB6006AC743 /* CurrencyDetails.swift */; };
		C127238B274EBBB6006AC743 /* CurrencyDetails.swift in Sources */ = {isa = PBXBuildFile; fileRef = C1272389274EBBB6006AC743 /* CurrencyDetails.swift */; };
		C127238C274EBBB6006AC743 /* CurrencyDetails.swift in Sources */ = {isa = PBXBuildFile; fileRef = C1272389274EBBB6006AC743 /* CurrencyDetails.swift */; };
		C151287F2739F676006517AB /* IconProvider.swift in Sources */ = {isa = PBXBuildFile; fileRef = C151287D2739F676006517AB /* IconProvider.swift */; };
		C15128802739F676006517AB /* IconProvider.swift in Sources */ = {isa = PBXBuildFile; fileRef = C151287D2739F676006517AB /* IconProvider.swift */; };
		C16DCF5E272BA6EF00FF5C78 /* WidgetKit.framework in Frameworks */ = {isa = PBXBuildFile; fileRef = C16DCF5D272BA6EF00FF5C78 /* WidgetKit.framework */; };
		C16DCF60272BA6EF00FF5C78 /* SwiftUI.framework in Frameworks */ = {isa = PBXBuildFile; fileRef = C16DCF5F272BA6EF00FF5C78 /* SwiftUI.framework */; };
		C16DCF63272BA6EF00FF5C78 /* PriceWidget.swift in Sources */ = {isa = PBXBuildFile; fileRef = C16DCF62272BA6EF00FF5C78 /* PriceWidget.swift */; };
		C16DCF65272BA6F000FF5C78 /* Assets.xcassets in Resources */ = {isa = PBXBuildFile; fileRef = C16DCF64272BA6F000FF5C78 /* Assets.xcassets */; };
		C16DCF69272BA6F000FF5C78 /* PriceWidgetExtension.appex in Embed App Extensions */ = {isa = PBXBuildFile; fileRef = C16DCF5C272BA6EF00FF5C78 /* PriceWidgetExtension.appex */; settings = {ATTRIBUTES = (RemoveHeadersOnCopy, ); }; };
		C16DCF71272BA75700FF5C78 /* CoinGeckoToken.swift in Sources */ = {isa = PBXBuildFile; fileRef = C16DCF6F272BA75700FF5C78 /* CoinGeckoToken.swift */; };
		C16DCF74272BA77A00FF5C78 /* TokenProvider.swift in Sources */ = {isa = PBXBuildFile; fileRef = C16DCF72272BA77A00FF5C78 /* TokenProvider.swift */; };
		C16DCF81272BAB9500FF5C78 /* Intents.framework in Frameworks */ = {isa = PBXBuildFile; fileRef = C16DCF80272BAB9500FF5C78 /* Intents.framework */; };
		C16DCF84272BAB9500FF5C78 /* IntentHandler.swift in Sources */ = {isa = PBXBuildFile; fileRef = C16DCF83272BAB9500FF5C78 /* IntentHandler.swift */; };
		C16DCF99272BAB9600FF5C78 /* SelectTokenIntent.appex in Embed App Extensions */ = {isa = PBXBuildFile; fileRef = C16DCF7F272BAB9500FF5C78 /* SelectTokenIntent.appex */; settings = {ATTRIBUTES = (RemoveHeadersOnCopy, ); }; };
		C16DCFA6272BABC700FF5C78 /* CoinGeckoToken.swift in Sources */ = {isa = PBXBuildFile; fileRef = C16DCF6F272BA75700FF5C78 /* CoinGeckoToken.swift */; };
		C16DCFA8272BABCB00FF5C78 /* TokenProvider.swift in Sources */ = {isa = PBXBuildFile; fileRef = C16DCF72272BA77A00FF5C78 /* TokenProvider.swift */; };
		C16DCFAC272BB8ED00FF5C78 /* PriceDataProvider.swift in Sources */ = {isa = PBXBuildFile; fileRef = C16DCFAA272BB8ED00FF5C78 /* PriceDataProvider.swift */; };
		C16DCFAD272BB8ED00FF5C78 /* PriceDataProvider.swift in Sources */ = {isa = PBXBuildFile; fileRef = C16DCFAA272BB8ED00FF5C78 /* PriceDataProvider.swift */; };
		C16DCFB1272BB8FC00FF5C78 /* PriceData.swift in Sources */ = {isa = PBXBuildFile; fileRef = C16DCFAF272BB8FC00FF5C78 /* PriceData.swift */; };
		C16DCFB2272BB8FC00FF5C78 /* PriceData.swift in Sources */ = {isa = PBXBuildFile; fileRef = C16DCFAF272BB8FC00FF5C78 /* PriceData.swift */; };
		C16DCFB6272BC8F100FF5C78 /* TokenData.swift in Sources */ = {isa = PBXBuildFile; fileRef = C16DCFB4272BC8F100FF5C78 /* TokenData.swift */; };
		C16DCFB7272BC8F100FF5C78 /* TokenData.swift in Sources */ = {isa = PBXBuildFile; fileRef = C16DCFB4272BC8F100FF5C78 /* TokenData.swift */; };
		C179298527499A5B00044684 /* Constants.swift in Sources */ = {isa = PBXBuildFile; fileRef = C179298427499A5B00044684 /* Constants.swift */; };
		C179298627499A5B00044684 /* Constants.swift in Sources */ = {isa = PBXBuildFile; fileRef = C179298427499A5B00044684 /* Constants.swift */; };
		C179298727499A5B00044684 /* Constants.swift in Sources */ = {isa = PBXBuildFile; fileRef = C179298427499A5B00044684 /* Constants.swift */; };
		C18C8E022798B02700D38B34 /* CurrencyProvider.swift in Sources */ = {isa = PBXBuildFile; fileRef = C18C8E012798B02700D38B34 /* CurrencyProvider.swift */; };
		C18C8E032798B02700D38B34 /* CurrencyProvider.swift in Sources */ = {isa = PBXBuildFile; fileRef = C18C8E012798B02700D38B34 /* CurrencyProvider.swift */; };
		C18C8E042798B02700D38B34 /* CurrencyProvider.swift in Sources */ = {isa = PBXBuildFile; fileRef = C18C8E012798B02700D38B34 /* CurrencyProvider.swift */; };
		C18FCD32273C62230079CE28 /* PriceWidgetView.swift in Sources */ = {isa = PBXBuildFile; fileRef = C16DCF75272BA7AA00FF5C78 /* PriceWidgetView.swift */; };
		C18FCD37273C62C50079CE28 /* PriceWidgetView.swift in Sources */ = {isa = PBXBuildFile; fileRef = C16DCF75272BA7AA00FF5C78 /* PriceWidgetView.swift */; };
		C18FCD39273C64C90079CE28 /* TokenData.swift in Sources */ = {isa = PBXBuildFile; fileRef = C16DCFB4272BC8F100FF5C78 /* TokenData.swift */; };
		C18FCD3B273C64CF0079CE28 /* UIImage.swift in Sources */ = {isa = PBXBuildFile; fileRef = C1C61A6C272C9C8D00E5C0B3 /* UIImage.swift */; };
		C18FCD3C273C64D10079CE28 /* TokenDetails.swift in Sources */ = {isa = PBXBuildFile; fileRef = C1EB012E2731B68400830E70 /* TokenDetails.swift */; };
		C18FCD3D273C64D40079CE28 /* RainbowTokenList.swift in Sources */ = {isa = PBXBuildFile; fileRef = C1C61A902731A05700E5C0B3 /* RainbowTokenList.swift */; };
		C18FCD3E273C64D60079CE28 /* PriceData.swift in Sources */ = {isa = PBXBuildFile; fileRef = C16DCFAF272BB8FC00FF5C78 /* PriceData.swift */; };
		C18FCD3F273C64D80079CE28 /* CoinGeckoToken.swift in Sources */ = {isa = PBXBuildFile; fileRef = C16DCF6F272BA75700FF5C78 /* CoinGeckoToken.swift */; };
		C18FCD41273C64DE0079CE28 /* IconProvider.swift in Sources */ = {isa = PBXBuildFile; fileRef = C151287D2739F676006517AB /* IconProvider.swift */; };
		C18FCD42273C64E10079CE28 /* TokenProvider.swift in Sources */ = {isa = PBXBuildFile; fileRef = C16DCF72272BA77A00FF5C78 /* TokenProvider.swift */; };
		C18FCD43273C64E40079CE28 /* PriceDataProvider.swift in Sources */ = {isa = PBXBuildFile; fileRef = C16DCFAA272BB8ED00FF5C78 /* PriceDataProvider.swift */; };
		C1AA308F27338F2B00136A9A /* SF-Pro-Rounded-Bold.otf in Resources */ = {isa = PBXBuildFile; fileRef = AA6228EB24272B200078BDAA /* SF-Pro-Rounded-Bold.otf */; };
		C1AA309027338F2B00136A9A /* SF-Pro-Rounded-Regular.otf in Resources */ = {isa = PBXBuildFile; fileRef = AA6228EE24272B200078BDAA /* SF-Pro-Rounded-Regular.otf */; };
		C1AA309127338F2B00136A9A /* SFMono-Medium.otf in Resources */ = {isa = PBXBuildFile; fileRef = 668A9E253DAF444A90ECB997 /* SFMono-Medium.otf */; };
		C1AA309227338F2B00136A9A /* SF-Pro-Rounded-Medium.otf in Resources */ = {isa = PBXBuildFile; fileRef = AA6228ED24272B200078BDAA /* SF-Pro-Rounded-Medium.otf */; };
		C1AA309327338F2B00136A9A /* SF-Pro-Rounded-Semibold.otf in Resources */ = {isa = PBXBuildFile; fileRef = AA6228EA24272B200078BDAA /* SF-Pro-Rounded-Semibold.otf */; };
		C1AA309427338F2B00136A9A /* SFMono-Regular.otf in Resources */ = {isa = PBXBuildFile; fileRef = 95F2888C850F40C8A26E083B /* SFMono-Regular.otf */; };
		C1AA309527338F2B00136A9A /* SF-Pro-Rounded-Heavy.otf in Resources */ = {isa = PBXBuildFile; fileRef = AA6228EC24272B200078BDAA /* SF-Pro-Rounded-Heavy.otf */; };
		C1C61A6E272C9C8D00E5C0B3 /* UIImage.swift in Sources */ = {isa = PBXBuildFile; fileRef = C1C61A6C272C9C8D00E5C0B3 /* UIImage.swift */; };
		C1C61A6F272C9C8D00E5C0B3 /* UIImage.swift in Sources */ = {isa = PBXBuildFile; fileRef = C1C61A6C272C9C8D00E5C0B3 /* UIImage.swift */; };
		C1C61A82272CBDA100E5C0B3 /* Images.xcassets in Resources */ = {isa = PBXBuildFile; fileRef = C1C61A81272CBDA100E5C0B3 /* Images.xcassets */; };
		C1C61A83272CBDA100E5C0B3 /* Images.xcassets in Resources */ = {isa = PBXBuildFile; fileRef = C1C61A81272CBDA100E5C0B3 /* Images.xcassets */; };
		C1C61A84272CBDA100E5C0B3 /* Images.xcassets in Resources */ = {isa = PBXBuildFile; fileRef = C1C61A81272CBDA100E5C0B3 /* Images.xcassets */; };
		C1C61A922731A05700E5C0B3 /* RainbowTokenList.swift in Sources */ = {isa = PBXBuildFile; fileRef = C1C61A902731A05700E5C0B3 /* RainbowTokenList.swift */; };
		C1C61A932731A05700E5C0B3 /* RainbowTokenList.swift in Sources */ = {isa = PBXBuildFile; fileRef = C1C61A902731A05700E5C0B3 /* RainbowTokenList.swift */; };
		C1EB01302731B68400830E70 /* TokenDetails.swift in Sources */ = {isa = PBXBuildFile; fileRef = C1EB012E2731B68400830E70 /* TokenDetails.swift */; };
		C1EB01312731B68400830E70 /* TokenDetails.swift in Sources */ = {isa = PBXBuildFile; fileRef = C1EB012E2731B68400830E70 /* TokenDetails.swift */; };
		C72F456C99A646399192517D /* libz.tbd in Frameworks */ = {isa = PBXBuildFile; fileRef = 98AED33BAB4247CEBEF8464D /* libz.tbd */; };
		ED2971652150620600B7C4FE /* JavaScriptCore.framework in Frameworks */ = {isa = PBXBuildFile; fileRef = ED2971642150620600B7C4FE /* JavaScriptCore.framework */; };
/* End PBXBuildFile section */

/* Begin PBXContainerItemProxy section */
		C16DCF67272BA6F000FF5C78 /* PBXContainerItemProxy */ = {
			isa = PBXContainerItemProxy;
			containerPortal = 83CBB9F71A601CBA00E9B192 /* Project object */;
			proxyType = 1;
			remoteGlobalIDString = C16DCF5B272BA6EF00FF5C78;
			remoteInfo = PriceWidgetExtension;
		};
		C16DCF97272BAB9600FF5C78 /* PBXContainerItemProxy */ = {
			isa = PBXContainerItemProxy;
			containerPortal = 83CBB9F71A601CBA00E9B192 /* Project object */;
			proxyType = 1;
			remoteGlobalIDString = C16DCF7E272BAB9500FF5C78;
			remoteInfo = SelectTokenIntent;
		};
/* End PBXContainerItemProxy section */

/* Begin PBXCopyFilesBuildPhase section */
		668ADB3225A4E3A40050859D /* Embed App Extensions */ = {
			isa = PBXCopyFilesBuildPhase;
			buildActionMask = 2147483647;
			dstPath = "";
			dstSubfolderSpec = 13;
			files = (
				C16DCF99272BAB9600FF5C78 /* SelectTokenIntent.appex in Embed App Extensions */,
				C16DCF69272BA6F000FF5C78 /* PriceWidgetExtension.appex in Embed App Extensions */,
			);
			name = "Embed App Extensions";
			runOnlyForDeploymentPostprocessing = 0;
		};
/* End PBXCopyFilesBuildPhase section */

/* Begin PBXFileReference section */
		008F07F21AC5B25A0029DE68 /* main.jsbundle */ = {isa = PBXFileReference; fileEncoding = 4; lastKnownFileType = text; path = main.jsbundle; sourceTree = "<group>"; };
		00E356F11AD99517003FC87E /* Info.plist */ = {isa = PBXFileReference; lastKnownFileType = text.plist.xml; path = Info.plist; sourceTree = "<group>"; };
		00E356F21AD99517003FC87E /* RainbowTests.m */ = {isa = PBXFileReference; lastKnownFileType = sourcecode.c.objc; path = RainbowTests.m; sourceTree = "<group>"; };
		1219C19367C89E767CF2B86A /* Pods-PriceWidgetExtension.release.xcconfig */ = {isa = PBXFileReference; includeInIndex = 1; lastKnownFileType = text.xcconfig; name = "Pods-PriceWidgetExtension.release.xcconfig"; path = "Target Support Files/Pods-PriceWidgetExtension/Pods-PriceWidgetExtension.release.xcconfig"; sourceTree = "<group>"; };
		13B07F961A680F5B00A75B9A /* Rainbow.app */ = {isa = PBXFileReference; explicitFileType = wrapper.application; includeInIndex = 0; path = Rainbow.app; sourceTree = BUILT_PRODUCTS_DIR; };
		13B07FAF1A68108700A75B9A /* AppDelegate.h */ = {isa = PBXFileReference; fileEncoding = 4; lastKnownFileType = sourcecode.c.h; name = AppDelegate.h; path = Rainbow/AppDelegate.h; sourceTree = "<group>"; };
		13B07FB01A68108700A75B9A /* AppDelegate.mm */ = {isa = PBXFileReference; fileEncoding = 4; lastKnownFileType = sourcecode.cpp.objcpp; name = AppDelegate.mm; path = Rainbow/AppDelegate.mm; sourceTree = "<group>"; };
		13B07FB21A68108700A75B9A /* Base */ = {isa = PBXFileReference; lastKnownFileType = file.xib; name = Base; path = Base.lproj/LaunchScreen.xib; sourceTree = "<group>"; };
		13B07FB61A68108700A75B9A /* Info.plist */ = {isa = PBXFileReference; fileEncoding = 4; lastKnownFileType = text.plist.xml; name = Info.plist; path = Rainbow/Info.plist; sourceTree = "<group>"; };
		13B07FB71A68108700A75B9A /* main.m */ = {isa = PBXFileReference; fileEncoding = 4; lastKnownFileType = sourcecode.c.objc; name = main.m; path = Rainbow/main.m; sourceTree = "<group>"; };
		1539422724C7C7E100E4A9D1 /* Settings.bundle */ = {isa = PBXFileReference; lastKnownFileType = "wrapper.plug-in"; path = Settings.bundle; sourceTree = "<group>"; };
		1539422C24C7CF9300E4A9D1 /* SettingsBundleHelper.swift */ = {isa = PBXFileReference; lastKnownFileType = sourcecode.swift; path = SettingsBundleHelper.swift; sourceTree = "<group>"; };
		153D1AAB24777130007E4723 /* TransactionListLoadingViewCell.swift */ = {isa = PBXFileReference; lastKnownFileType = sourcecode.swift; path = TransactionListLoadingViewCell.swift; sourceTree = "<group>"; };
		153D1AAD24777214007E4723 /* TransactionListLoadingViewCell.xib */ = {isa = PBXFileReference; lastKnownFileType = file.xib; path = TransactionListLoadingViewCell.xib; sourceTree = "<group>"; };
		157155032418733F009B698B /* RainbowRelease.entitlements */ = {isa = PBXFileReference; lastKnownFileType = text.plist.entitlements; name = RainbowRelease.entitlements; path = Rainbow/RainbowRelease.entitlements; sourceTree = "<group>"; };
		157155042418734C009B698B /* RainbowDebug.entitlements */ = {isa = PBXFileReference; lastKnownFileType = text.plist.entitlements; name = RainbowDebug.entitlements; path = Rainbow/RainbowDebug.entitlements; sourceTree = "<group>"; };
		15D66138277A751C0082F041 /* Base */ = {isa = PBXFileReference; lastKnownFileType = file.intentdefinition; name = Base; path = Base.lproj/SelectTokenIntent.intentdefinition; sourceTree = "<group>"; };
		15D6613B277A75230082F041 /* English */ = {isa = PBXFileReference; lastKnownFileType = text.plist.strings; name = English; path = English.lproj/SelectTokenIntent.strings; sourceTree = "<group>"; };
		15D6613D277A75240082F041 /* en */ = {isa = PBXFileReference; lastKnownFileType = text.plist.strings; name = en; path = en.lproj/SelectTokenIntent.strings; sourceTree = "<group>"; };
		15DC38CD247E0E0900919009 /* release.xcconfig */ = {isa = PBXFileReference; lastKnownFileType = text.xcconfig; path = release.xcconfig; sourceTree = SOURCE_ROOT; };
		15DC38CE247E0E0900919009 /* debug.xcconfig */ = {isa = PBXFileReference; lastKnownFileType = text.xcconfig; path = debug.xcconfig; sourceTree = SOURCE_ROOT; };
		15DC38CF247E0E0A00919009 /* localrelease.xcconfig */ = {isa = PBXFileReference; lastKnownFileType = text.xcconfig; path = localrelease.xcconfig; sourceTree = SOURCE_ROOT; };
		15DC38D0247E0E0A00919009 /* staging.xcconfig */ = {isa = PBXFileReference; lastKnownFileType = text.xcconfig; path = staging.xcconfig; sourceTree = SOURCE_ROOT; };
		15E531D4242B28EF00797B89 /* UIImageViewWithPersistentAnimations.swift */ = {isa = PBXFileReference; lastKnownFileType = sourcecode.swift; path = UIImageViewWithPersistentAnimations.swift; sourceTree = "<group>"; };
		15E531D8242DAB7100797B89 /* NotificationManager.h */ = {isa = PBXFileReference; lastKnownFileType = sourcecode.c.h; path = NotificationManager.h; sourceTree = "<group>"; };
		15E531D9242DAB7100797B89 /* NotificationManager.m */ = {isa = PBXFileReference; lastKnownFileType = sourcecode.c.objc; path = NotificationManager.m; sourceTree = "<group>"; };
		229FF67D4E0D70C77AF15DFA /* Pods-PriceWidgetExtension.localrelease.xcconfig */ = {isa = PBXFileReference; includeInIndex = 1; lastKnownFileType = text.xcconfig; name = "Pods-PriceWidgetExtension.localrelease.xcconfig"; path = "Target Support Files/Pods-PriceWidgetExtension/Pods-PriceWidgetExtension.localrelease.xcconfig"; sourceTree = "<group>"; };
		24979E3620F84003007EB0DA /* Protobuf.framework */ = {isa = PBXFileReference; lastKnownFileType = wrapper.framework; name = Protobuf.framework; path = Frameworks/Protobuf.framework; sourceTree = "<group>"; };
		24979E7420F84004007EB0DA /* FirebaseAnalytics.framework */ = {isa = PBXFileReference; lastKnownFileType = wrapper.framework; name = FirebaseAnalytics.framework; path = Frameworks/FirebaseAnalytics.framework; sourceTree = "<group>"; };
		24979E7520F84004007EB0DA /* FirebaseCore.framework */ = {isa = PBXFileReference; lastKnownFileType = wrapper.framework; name = FirebaseCore.framework; path = Frameworks/FirebaseCore.framework; sourceTree = "<group>"; };
		24979E7620F84004007EB0DA /* FirebaseMessaging.framework */ = {isa = PBXFileReference; lastKnownFileType = wrapper.framework; name = FirebaseMessaging.framework; path = Frameworks/FirebaseMessaging.framework; sourceTree = "<group>"; };
		24979E7720F84004007EB0DA /* GoogleService-Info.plist */ = {isa = PBXFileReference; fileEncoding = 4; lastKnownFileType = text.plist.xml; name = "GoogleService-Info.plist"; path = "Frameworks/GoogleService-Info.plist"; sourceTree = "<group>"; };
		24979E7820F84004007EB0DA /* GoogleToolboxForMac.framework */ = {isa = PBXFileReference; lastKnownFileType = wrapper.framework; name = GoogleToolboxForMac.framework; path = Frameworks/GoogleToolboxForMac.framework; sourceTree = "<group>"; };
		24979E7920F84004007EB0DA /* Firebase.h */ = {isa = PBXFileReference; fileEncoding = 4; lastKnownFileType = sourcecode.c.h; name = Firebase.h; path = Frameworks/Firebase.h; sourceTree = "<group>"; };
		24979E7A20F84004007EB0DA /* FirebaseNanoPB.framework */ = {isa = PBXFileReference; lastKnownFileType = wrapper.framework; name = FirebaseNanoPB.framework; path = Frameworks/FirebaseNanoPB.framework; sourceTree = "<group>"; };
		24979E7B20F84004007EB0DA /* FirebaseInstanceID.framework */ = {isa = PBXFileReference; lastKnownFileType = wrapper.framework; name = FirebaseInstanceID.framework; path = Frameworks/FirebaseInstanceID.framework; sourceTree = "<group>"; };
		24979E7C20F84004007EB0DA /* FirebaseCoreDiagnostics.framework */ = {isa = PBXFileReference; lastKnownFileType = wrapper.framework; name = FirebaseCoreDiagnostics.framework; path = Frameworks/FirebaseCoreDiagnostics.framework; sourceTree = "<group>"; };
		24979E7D20F84005007EB0DA /* module.modulemap */ = {isa = PBXFileReference; fileEncoding = 4; lastKnownFileType = "sourcecode.module-map"; name = module.modulemap; path = Frameworks/module.modulemap; sourceTree = "<group>"; };
		24979E7E20F84005007EB0DA /* nanopb.framework */ = {isa = PBXFileReference; lastKnownFileType = wrapper.framework; name = nanopb.framework; path = Frameworks/nanopb.framework; sourceTree = "<group>"; };
		37736A758C16FCEE5381EFC7 /* Pods-Rainbow.release.xcconfig */ = {isa = PBXFileReference; includeInIndex = 1; lastKnownFileType = text.xcconfig; name = "Pods-Rainbow.release.xcconfig"; path = "Target Support Files/Pods-Rainbow/Pods-Rainbow.release.xcconfig"; sourceTree = "<group>"; };
		3C379D5D20FD1F92009AF81F /* Rainbow.entitlements */ = {isa = PBXFileReference; lastKnownFileType = text.plist.entitlements; name = Rainbow.entitlements; path = Rainbow/Rainbow.entitlements; sourceTree = "<group>"; };
		3CBE29CB2381E43800BE05AC /* Rainbow-Bridging-Header.h */ = {isa = PBXFileReference; lastKnownFileType = sourcecode.c.h; path = "Rainbow-Bridging-Header.h"; sourceTree = "<group>"; };
		4279DE1F8E81D20CD7AE7739 /* Pods-SelectTokenIntent.release.xcconfig */ = {isa = PBXFileReference; includeInIndex = 1; lastKnownFileType = text.xcconfig; name = "Pods-SelectTokenIntent.release.xcconfig"; path = "Target Support Files/Pods-SelectTokenIntent/Pods-SelectTokenIntent.release.xcconfig"; sourceTree = "<group>"; };
		6630540824A38A1900E5B030 /* RainbowText.m */ = {isa = PBXFileReference; lastKnownFileType = sourcecode.c.objc; path = RainbowText.m; sourceTree = "<group>"; };
		6635730524939991006ACFA6 /* SafeStoreReview.m */ = {isa = PBXFileReference; lastKnownFileType = sourcecode.c.objc; path = SafeStoreReview.m; sourceTree = "<group>"; };
		664612EC2748489B00B43F5A /* PriceWidgetExtension.entitlements */ = {isa = PBXFileReference; lastKnownFileType = text.plist.entitlements; path = PriceWidgetExtension.entitlements; sourceTree = "<group>"; };
		664612ED274848B000B43F5A /* SelectTokenIntent.entitlements */ = {isa = PBXFileReference; lastKnownFileType = text.plist.entitlements; path = SelectTokenIntent.entitlements; sourceTree = "<group>"; };
		6655FFB325BB2B0700642961 /* ThemeModule.m */ = {isa = PBXFileReference; lastKnownFileType = sourcecode.c.objc; path = ThemeModule.m; sourceTree = "<group>"; };
		668A9E253DAF444A90ECB997 /* SFMono-Medium.otf */ = {isa = PBXFileReference; explicitFileType = undefined; fileEncoding = 9; includeInIndex = 0; lastKnownFileType = unknown; name = "SFMono-Medium.otf"; path = "../src/assets/fonts/SFMono-Medium.otf"; sourceTree = "<group>"; };
		668ADB2C25A4E3A40050859D /* Stickers.xcassets */ = {isa = PBXFileReference; lastKnownFileType = folder.assetcatalog; path = Stickers.xcassets; sourceTree = "<group>"; };
		668ADB2E25A4E3A40050859D /* Info.plist */ = {isa = PBXFileReference; lastKnownFileType = text.plist.xml; path = Info.plist; sourceTree = "<group>"; };
		66A1FEAF24AB641100C3F539 /* RNCMScreenStack.h */ = {isa = PBXFileReference; fileEncoding = 4; lastKnownFileType = sourcecode.c.h; name = RNCMScreenStack.h; path = "../src/react-native-cool-modals/ios/RNCMScreenStack.h"; sourceTree = "<group>"; };
		66A1FEB024AB641100C3F539 /* RNCMScreenStack.m */ = {isa = PBXFileReference; fileEncoding = 4; lastKnownFileType = sourcecode.c.objc; name = RNCMScreenStack.m; path = "../src/react-native-cool-modals/ios/RNCMScreenStack.m"; sourceTree = "<group>"; };
		66A1FEB124AB641100C3F539 /* UIViewController+slack.swift */ = {isa = PBXFileReference; fileEncoding = 4; lastKnownFileType = sourcecode.swift; name = "UIViewController+slack.swift"; path = "../src/react-native-cool-modals/ios/UIViewController+slack.swift"; sourceTree = "<group>"; };
		66A1FEB224AB641100C3F539 /* RNCMScreen.h */ = {isa = PBXFileReference; fileEncoding = 4; lastKnownFileType = sourcecode.c.h; name = RNCMScreen.h; path = "../src/react-native-cool-modals/ios/RNCMScreen.h"; sourceTree = "<group>"; };
		66A1FEB324AB641100C3F539 /* RNCMScreen.m */ = {isa = PBXFileReference; fileEncoding = 4; lastKnownFileType = sourcecode.c.objc; name = RNCMScreen.m; path = "../src/react-native-cool-modals/ios/RNCMScreen.m"; sourceTree = "<group>"; };
		66A1FEBB24ACBBE600C3F539 /* RNCMPortal.m */ = {isa = PBXFileReference; fileEncoding = 4; lastKnownFileType = sourcecode.c.objc; name = RNCMPortal.m; path = "../src/react-native-cool-modals/ios/RNCMPortal.m"; sourceTree = "<group>"; };
		66A28EAF24CAF1B500410A88 /* TestFlight.m */ = {isa = PBXFileReference; lastKnownFileType = sourcecode.c.objc; path = TestFlight.m; sourceTree = "<group>"; };
		66A29CCA2511074500481F4A /* ReaHeader.h */ = {isa = PBXFileReference; fileEncoding = 4; lastKnownFileType = sourcecode.c.h; path = ReaHeader.h; sourceTree = SOURCE_ROOT; };
		66F889D8260CEF1E00E27D6E /* UIViewController+PanModalPresenter.swift */ = {isa = PBXFileReference; fileEncoding = 4; lastKnownFileType = sourcecode.swift; path = "UIViewController+PanModalPresenter.swift"; sourceTree = "<group>"; };
		66F889D9260CEF1E00E27D6E /* SlackBottomSheet.h */ = {isa = PBXFileReference; fileEncoding = 4; lastKnownFileType = sourcecode.c.h; path = SlackBottomSheet.h; sourceTree = "<group>"; };
		66F889DA260CEF1E00E27D6E /* SlackBottomSheet.m */ = {isa = PBXFileReference; fileEncoding = 4; lastKnownFileType = sourcecode.c.objc; path = SlackBottomSheet.m; sourceTree = "<group>"; };
		66FEC91523EDA13F00A0F367 /* RoundedCornerView.swift */ = {isa = PBXFileReference; fileEncoding = 4; lastKnownFileType = sourcecode.swift; path = RoundedCornerView.swift; sourceTree = "<group>"; };
		6E840AA2C1BA9F0557A508BE /* Pods-Rainbow.localrelease.xcconfig */ = {isa = PBXFileReference; includeInIndex = 1; lastKnownFileType = text.xcconfig; name = "Pods-Rainbow.localrelease.xcconfig"; path = "Target Support Files/Pods-Rainbow/Pods-Rainbow.localrelease.xcconfig"; sourceTree = "<group>"; };
		6FD12B23B346295FAAB3DBDC /* Pods-Rainbow.staging.xcconfig */ = {isa = PBXFileReference; includeInIndex = 1; lastKnownFileType = text.xcconfig; name = "Pods-Rainbow.staging.xcconfig"; path = "Target Support Files/Pods-Rainbow/Pods-Rainbow.staging.xcconfig"; sourceTree = "<group>"; };
		7EB36938918AB684A1CF5504 /* Pods-SelectTokenIntent.staging.xcconfig */ = {isa = PBXFileReference; includeInIndex = 1; lastKnownFileType = text.xcconfig; name = "Pods-SelectTokenIntent.staging.xcconfig"; path = "Target Support Files/Pods-SelectTokenIntent/Pods-SelectTokenIntent.staging.xcconfig"; sourceTree = "<group>"; };
		95F2888C850F40C8A26E083B /* SFMono-Regular.otf */ = {isa = PBXFileReference; explicitFileType = undefined; fileEncoding = 9; includeInIndex = 0; lastKnownFileType = unknown; name = "SFMono-Regular.otf"; path = "../src/assets/fonts/SFMono-Regular.otf"; sourceTree = "<group>"; };
		98AED33BAB4247CEBEF8464D /* libz.tbd */ = {isa = PBXFileReference; explicitFileType = undefined; fileEncoding = 9; includeInIndex = 0; lastKnownFileType = "sourcecode.text-based-dylib-definition"; name = libz.tbd; path = usr/lib/libz.tbd; sourceTree = SDKROOT; };
		9DEADFA4826D4D0BAA950D21 /* libRNFIRMessaging.a */ = {isa = PBXFileReference; explicitFileType = undefined; fileEncoding = 9; includeInIndex = 0; lastKnownFileType = archive.ar; path = libRNFIRMessaging.a; sourceTree = "<group>"; };
		9E4178DBFC518CF9D1C433FF /* libPods-PriceWidgetExtension.a */ = {isa = PBXFileReference; explicitFileType = archive.ar; includeInIndex = 0; path = "libPods-PriceWidgetExtension.a"; sourceTree = BUILT_PRODUCTS_DIR; };
		A4277D9E23CBD1910042BAF4 /* Extensions.swift */ = {isa = PBXFileReference; lastKnownFileType = sourcecode.swift; path = Extensions.swift; sourceTree = "<group>"; };
		A4277DA223CFE85F0042BAF4 /* Theme.swift */ = {isa = PBXFileReference; lastKnownFileType = sourcecode.swift; path = Theme.swift; sourceTree = "<group>"; };
		A44A4EED23EC928900B543F1 /* CoinIconWithProgressBar.swift */ = {isa = PBXFileReference; lastKnownFileType = sourcecode.swift; path = CoinIconWithProgressBar.swift; sourceTree = "<group>"; };
		A4704B4023C546D900E50E4B /* TransactionListViewCell.swift */ = {isa = PBXFileReference; fileEncoding = 4; lastKnownFileType = sourcecode.swift; path = TransactionListViewCell.swift; sourceTree = "<group>"; };
		A4704B4123C546D900E50E4B /* TransactionListView.swift */ = {isa = PBXFileReference; fileEncoding = 4; lastKnownFileType = sourcecode.swift; path = TransactionListView.swift; sourceTree = "<group>"; };
		A4704B4623C546D900E50E4B /* TransactionListViewCell.xib */ = {isa = PBXFileReference; fileEncoding = 4; lastKnownFileType = file.xib; path = TransactionListViewCell.xib; sourceTree = "<group>"; };
		A4704B4723C546DA00E50E4B /* RCTConvert+TransactionList.h */ = {isa = PBXFileReference; fileEncoding = 4; lastKnownFileType = sourcecode.c.h; path = "RCTConvert+TransactionList.h"; sourceTree = "<group>"; };
		A477567B23DB2FAA005AE8FD /* Transaction.swift */ = {isa = PBXFileReference; lastKnownFileType = sourcecode.swift; path = Transaction.swift; sourceTree = "<group>"; };
		A477567D23DB3A85005AE8FD /* TransactionListViewManager.m */ = {isa = PBXFileReference; fileEncoding = 4; lastKnownFileType = sourcecode.c.objc; path = TransactionListViewManager.m; sourceTree = "<group>"; };
		A485E61223C8EC4400E5C3D4 /* TransactionListViewHeader.xib */ = {isa = PBXFileReference; lastKnownFileType = file.xib; path = TransactionListViewHeader.xib; sourceTree = "<group>"; };
		A485E61323C8ED6000E5C3D4 /* TransactionListViewHeader.swift */ = {isa = PBXFileReference; lastKnownFileType = sourcecode.swift; path = TransactionListViewHeader.swift; sourceTree = "<group>"; };
		A49B52AE23DB411900A00918 /* TransactionRequest.swift */ = {isa = PBXFileReference; lastKnownFileType = sourcecode.swift; path = TransactionRequest.swift; sourceTree = "<group>"; };
		A49B52B323DB5D1100A00918 /* TransactionViewModelTransactionItem.swift */ = {isa = PBXFileReference; lastKnownFileType = sourcecode.swift; path = TransactionViewModelTransactionItem.swift; sourceTree = "<group>"; };
		A49B52B523DB5D5600A00918 /* TransactionViewModelProtocol.swift */ = {isa = PBXFileReference; lastKnownFileType = sourcecode.swift; path = TransactionViewModelProtocol.swift; sourceTree = "<group>"; };
		A49B52B723DB5F7200A00918 /* TransactionViewModelTransactionRequestItem.swift */ = {isa = PBXFileReference; lastKnownFileType = sourcecode.swift; path = TransactionViewModelTransactionRequestItem.swift; sourceTree = "<group>"; };
		A49B52BB23DBA61100A00918 /* TransactionData.swift */ = {isa = PBXFileReference; lastKnownFileType = sourcecode.swift; path = TransactionData.swift; sourceTree = "<group>"; };
		A49B52BF23DCCDA800A00918 /* TransactionRequestSection.swift */ = {isa = PBXFileReference; lastKnownFileType = sourcecode.swift; path = TransactionRequestSection.swift; sourceTree = "<group>"; };
		A49B52C123DCD11D00A00918 /* TransactionSection.swift */ = {isa = PBXFileReference; lastKnownFileType = sourcecode.swift; path = TransactionSection.swift; sourceTree = "<group>"; };
		A4AF3CCD23DA37F700F230F3 /* TransactionListRequestViewCell.xib */ = {isa = PBXFileReference; lastKnownFileType = file.xib; path = TransactionListRequestViewCell.xib; sourceTree = "<group>"; };
		A4AF3CCF23DA3A0F00F230F3 /* TransactionListRequestViewCell.swift */ = {isa = PBXFileReference; lastKnownFileType = sourcecode.swift; path = TransactionListRequestViewCell.swift; sourceTree = "<group>"; };
		A4D04BA823D12F99008C1DEC /* Button.swift */ = {isa = PBXFileReference; lastKnownFileType = sourcecode.swift; path = Button.swift; sourceTree = "<group>"; };
		A4D04BAB23D12FD5008C1DEC /* ButtonManager.m */ = {isa = PBXFileReference; lastKnownFileType = sourcecode.c.objc; path = ButtonManager.m; sourceTree = "<group>"; };
		A4F8DACA23DF85DF00560E47 /* TransactionListBaseCell.swift */ = {isa = PBXFileReference; lastKnownFileType = sourcecode.swift; path = TransactionListBaseCell.swift; sourceTree = "<group>"; };
		A903025A70F27A8F3044CD18 /* Pods-PriceWidgetExtension.staging.xcconfig */ = {isa = PBXFileReference; includeInIndex = 1; lastKnownFileType = text.xcconfig; name = "Pods-PriceWidgetExtension.staging.xcconfig"; path = "Target Support Files/Pods-PriceWidgetExtension/Pods-PriceWidgetExtension.staging.xcconfig"; sourceTree = "<group>"; };
		A93234DA8DC8BB9272A06CCA /* libPods-SelectTokenIntent.a */ = {isa = PBXFileReference; explicitFileType = archive.ar; includeInIndex = 0; path = "libPods-SelectTokenIntent.a"; sourceTree = BUILT_PRODUCTS_DIR; };
		AA6228EA24272B200078BDAA /* SF-Pro-Rounded-Semibold.otf */ = {isa = PBXFileReference; lastKnownFileType = file; name = "SF-Pro-Rounded-Semibold.otf"; path = "../src/assets/fonts/SF-Pro-Rounded-Semibold.otf"; sourceTree = "<group>"; };
		AA6228EB24272B200078BDAA /* SF-Pro-Rounded-Bold.otf */ = {isa = PBXFileReference; lastKnownFileType = file; name = "SF-Pro-Rounded-Bold.otf"; path = "../src/assets/fonts/SF-Pro-Rounded-Bold.otf"; sourceTree = "<group>"; };
		AA6228EC24272B200078BDAA /* SF-Pro-Rounded-Heavy.otf */ = {isa = PBXFileReference; lastKnownFileType = file; name = "SF-Pro-Rounded-Heavy.otf"; path = "../src/assets/fonts/SF-Pro-Rounded-Heavy.otf"; sourceTree = "<group>"; };
		AA6228ED24272B200078BDAA /* SF-Pro-Rounded-Medium.otf */ = {isa = PBXFileReference; lastKnownFileType = file; name = "SF-Pro-Rounded-Medium.otf"; path = "../src/assets/fonts/SF-Pro-Rounded-Medium.otf"; sourceTree = "<group>"; };
		AA6228EE24272B200078BDAA /* SF-Pro-Rounded-Regular.otf */ = {isa = PBXFileReference; lastKnownFileType = file; name = "SF-Pro-Rounded-Regular.otf"; path = "../src/assets/fonts/SF-Pro-Rounded-Regular.otf"; sourceTree = "<group>"; };
		B0C692B061D7430D8194DC98 /* ToolTipMenuTests.xctest */ = {isa = PBXFileReference; explicitFileType = undefined; fileEncoding = 9; includeInIndex = 0; lastKnownFileType = wrapper.cfbundle; path = ToolTipMenuTests.xctest; sourceTree = "<group>"; };
		B50E921406B1CE40732E7D7A /* Pods-SelectTokenIntent.debug.xcconfig */ = {isa = PBXFileReference; includeInIndex = 1; lastKnownFileType = text.xcconfig; name = "Pods-SelectTokenIntent.debug.xcconfig"; path = "Target Support Files/Pods-SelectTokenIntent/Pods-SelectTokenIntent.debug.xcconfig"; sourceTree = "<group>"; };
		B6B24600122ABEF29D4353B4 /* Pods-PriceWidgetExtension.debug.xcconfig */ = {isa = PBXFileReference; includeInIndex = 1; lastKnownFileType = text.xcconfig; name = "Pods-PriceWidgetExtension.debug.xcconfig"; path = "Target Support Files/Pods-PriceWidgetExtension/Pods-PriceWidgetExtension.debug.xcconfig"; sourceTree = "<group>"; };
		C04D10EF25AFC8C1003BEF7A /* Extras.json */ = {isa = PBXFileReference; lastKnownFileType = text.json; path = Extras.json; sourceTree = "<group>"; };
		C11640E7274DC10B00C9120A /* UIColor.swift */ = {isa = PBXFileReference; lastKnownFileType = sourcecode.swift; path = UIColor.swift; sourceTree = "<group>"; };
		C1272389274EBBB6006AC743 /* CurrencyDetails.swift */ = {isa = PBXFileReference; lastKnownFileType = sourcecode.swift; path = CurrencyDetails.swift; sourceTree = "<group>"; };
		C151287D2739F676006517AB /* IconProvider.swift */ = {isa = PBXFileReference; lastKnownFileType = sourcecode.swift; path = IconProvider.swift; sourceTree = "<group>"; };
		C16DCF5C272BA6EF00FF5C78 /* PriceWidgetExtension.appex */ = {isa = PBXFileReference; explicitFileType = "wrapper.app-extension"; includeInIndex = 0; path = PriceWidgetExtension.appex; sourceTree = BUILT_PRODUCTS_DIR; };
		C16DCF5D272BA6EF00FF5C78 /* WidgetKit.framework */ = {isa = PBXFileReference; lastKnownFileType = wrapper.framework; name = WidgetKit.framework; path = System/Library/Frameworks/WidgetKit.framework; sourceTree = SDKROOT; };
		C16DCF5F272BA6EF00FF5C78 /* SwiftUI.framework */ = {isa = PBXFileReference; lastKnownFileType = wrapper.framework; name = SwiftUI.framework; path = System/Library/Frameworks/SwiftUI.framework; sourceTree = SDKROOT; };
		C16DCF62272BA6EF00FF5C78 /* PriceWidget.swift */ = {isa = PBXFileReference; lastKnownFileType = sourcecode.swift; path = PriceWidget.swift; sourceTree = "<group>"; };
		C16DCF64272BA6F000FF5C78 /* Assets.xcassets */ = {isa = PBXFileReference; lastKnownFileType = folder.assetcatalog; path = Assets.xcassets; sourceTree = "<group>"; };
		C16DCF66272BA6F000FF5C78 /* Info.plist */ = {isa = PBXFileReference; lastKnownFileType = text.plist.xml; path = Info.plist; sourceTree = "<group>"; };
		C16DCF6F272BA75700FF5C78 /* CoinGeckoToken.swift */ = {isa = PBXFileReference; lastKnownFileType = sourcecode.swift; path = CoinGeckoToken.swift; sourceTree = "<group>"; };
		C16DCF72272BA77A00FF5C78 /* TokenProvider.swift */ = {isa = PBXFileReference; lastKnownFileType = sourcecode.swift; path = TokenProvider.swift; sourceTree = "<group>"; };
		C16DCF75272BA7AA00FF5C78 /* PriceWidgetView.swift */ = {isa = PBXFileReference; lastKnownFileType = sourcecode.swift; path = PriceWidgetView.swift; sourceTree = "<group>"; };
		C16DCF7F272BAB9500FF5C78 /* SelectTokenIntent.appex */ = {isa = PBXFileReference; explicitFileType = "wrapper.app-extension"; includeInIndex = 0; path = SelectTokenIntent.appex; sourceTree = BUILT_PRODUCTS_DIR; };
		C16DCF80272BAB9500FF5C78 /* Intents.framework */ = {isa = PBXFileReference; lastKnownFileType = wrapper.framework; name = Intents.framework; path = System/Library/Frameworks/Intents.framework; sourceTree = SDKROOT; };
		C16DCF83272BAB9500FF5C78 /* IntentHandler.swift */ = {isa = PBXFileReference; lastKnownFileType = sourcecode.swift; path = IntentHandler.swift; sourceTree = "<group>"; };
		C16DCF85272BAB9500FF5C78 /* Info.plist */ = {isa = PBXFileReference; lastKnownFileType = text.plist.xml; path = Info.plist; sourceTree = "<group>"; };
		C16DCF8B272BAB9600FF5C78 /* IntentsUI.framework */ = {isa = PBXFileReference; lastKnownFileType = wrapper.framework; name = IntentsUI.framework; path = System/Library/Frameworks/IntentsUI.framework; sourceTree = SDKROOT; };
		C16DCFAA272BB8ED00FF5C78 /* PriceDataProvider.swift */ = {isa = PBXFileReference; fileEncoding = 4; lastKnownFileType = sourcecode.swift; path = PriceDataProvider.swift; sourceTree = "<group>"; };
		C16DCFAF272BB8FC00FF5C78 /* PriceData.swift */ = {isa = PBXFileReference; fileEncoding = 4; lastKnownFileType = sourcecode.swift; path = PriceData.swift; sourceTree = "<group>"; };
		C16DCFB4272BC8F100FF5C78 /* TokenData.swift */ = {isa = PBXFileReference; lastKnownFileType = sourcecode.swift; path = TokenData.swift; sourceTree = "<group>"; };
		C179298427499A5B00044684 /* Constants.swift */ = {isa = PBXFileReference; lastKnownFileType = sourcecode.swift; path = Constants.swift; sourceTree = "<group>"; };
		C18C8E012798B02700D38B34 /* CurrencyProvider.swift */ = {isa = PBXFileReference; fileEncoding = 4; lastKnownFileType = sourcecode.swift; path = CurrencyProvider.swift; sourceTree = "<group>"; };
		C1C61A6C272C9C8D00E5C0B3 /* UIImage.swift */ = {isa = PBXFileReference; lastKnownFileType = sourcecode.swift; path = UIImage.swift; sourceTree = "<group>"; };
		C1C61A81272CBDA100E5C0B3 /* Images.xcassets */ = {isa = PBXFileReference; lastKnownFileType = folder.assetcatalog; path = Images.xcassets; sourceTree = "<group>"; };
		C1C61A902731A05700E5C0B3 /* RainbowTokenList.swift */ = {isa = PBXFileReference; lastKnownFileType = sourcecode.swift; path = RainbowTokenList.swift; sourceTree = "<group>"; };
		C1EB012E2731B68400830E70 /* TokenDetails.swift */ = {isa = PBXFileReference; lastKnownFileType = sourcecode.swift; path = TokenDetails.swift; sourceTree = "<group>"; };
		D755E71324B04FEE9C691D14 /* libRNFirebase.a */ = {isa = PBXFileReference; explicitFileType = undefined; fileEncoding = 9; includeInIndex = 0; lastKnownFileType = archive.ar; path = libRNFirebase.a; sourceTree = "<group>"; };
		DE9541AB7E2A33FD197557DA /* Pods-Rainbow.debug.xcconfig */ = {isa = PBXFileReference; includeInIndex = 1; lastKnownFileType = text.xcconfig; name = "Pods-Rainbow.debug.xcconfig"; path = "Target Support Files/Pods-Rainbow/Pods-Rainbow.debug.xcconfig"; sourceTree = "<group>"; };
		E8CE016762AF561DB70B0F75 /* libPods-Rainbow.a */ = {isa = PBXFileReference; explicitFileType = archive.ar; includeInIndex = 0; path = "libPods-Rainbow.a"; sourceTree = BUILT_PRODUCTS_DIR; };
		ED297162215061F000B7C4FE /* JavaScriptCore.framework */ = {isa = PBXFileReference; lastKnownFileType = wrapper.framework; name = JavaScriptCore.framework; path = System/Library/Frameworks/JavaScriptCore.framework; sourceTree = SDKROOT; };
		ED2971642150620600B7C4FE /* JavaScriptCore.framework */ = {isa = PBXFileReference; lastKnownFileType = wrapper.framework; name = JavaScriptCore.framework; path = Platforms/AppleTVOS.platform/Developer/SDKs/AppleTVOS12.0.sdk/System/Library/Frameworks/JavaScriptCore.framework; sourceTree = DEVELOPER_DIR; };
		EDB094CDAC68C2C928304B45 /* Pods-SelectTokenIntent.localrelease.xcconfig */ = {isa = PBXFileReference; includeInIndex = 1; lastKnownFileType = text.xcconfig; name = "Pods-SelectTokenIntent.localrelease.xcconfig"; path = "Target Support Files/Pods-SelectTokenIntent/Pods-SelectTokenIntent.localrelease.xcconfig"; sourceTree = "<group>"; };
/* End PBXFileReference section */

/* Begin PBXFrameworksBuildPhase section */
		13B07F8C1A680F5B00A75B9A /* Frameworks */ = {
			isa = PBXFrameworksBuildPhase;
			buildActionMask = 2147483647;
			files = (
				ED2971652150620600B7C4FE /* JavaScriptCore.framework in Frameworks */,
				C72F456C99A646399192517D /* libz.tbd in Frameworks */,
				BEBCC1DFE36E7839614A20E7 /* libPods-Rainbow.a in Frameworks */,
			);
			runOnlyForDeploymentPostprocessing = 0;
		};
		C16DCF59272BA6EF00FF5C78 /* Frameworks */ = {
			isa = PBXFrameworksBuildPhase;
			buildActionMask = 2147483647;
			files = (
				C16DCF60272BA6EF00FF5C78 /* SwiftUI.framework in Frameworks */,
				C16DCF5E272BA6EF00FF5C78 /* WidgetKit.framework in Frameworks */,
				6E2F836CD36BA10F28D4B6D5 /* libPods-PriceWidgetExtension.a in Frameworks */,
			);
			runOnlyForDeploymentPostprocessing = 0;
		};
		C16DCF7C272BAB9500FF5C78 /* Frameworks */ = {
			isa = PBXFrameworksBuildPhase;
			buildActionMask = 2147483647;
			files = (
				C16DCF81272BAB9500FF5C78 /* Intents.framework in Frameworks */,
				C070BA4490B35146477AEE88 /* libPods-SelectTokenIntent.a in Frameworks */,
			);
			runOnlyForDeploymentPostprocessing = 0;
		};
/* End PBXFrameworksBuildPhase section */

/* Begin PBXGroup section */
		00E356EF1AD99517003FC87E /* RainbowTests */ = {
			isa = PBXGroup;
			children = (
				00E356F21AD99517003FC87E /* RainbowTests.m */,
				00E356F01AD99517003FC87E /* Supporting Files */,
			);
			path = RainbowTests;
			sourceTree = "<group>";
		};
		00E356F01AD99517003FC87E /* Supporting Files */ = {
			isa = PBXGroup;
			children = (
				00E356F11AD99517003FC87E /* Info.plist */,
			);
			name = "Supporting Files";
			sourceTree = "<group>";
		};
		13B07FAE1A68108700A75B9A /* Rainbow */ = {
			isa = PBXGroup;
			children = (
				66F889D0260CEE0E00E27D6E /* DiscoverSheet */,
				1539422B24C7CF7B00E4A9D1 /* Settings */,
				66A1FEAE24AB63D600C3F539 /* RNCoolModals */,
				15E531D7242DAB3500797B89 /* NSNotifications */,
				15E531D6242B28F800797B89 /* Animations */,
				157155042418734C009B698B /* RainbowDebug.entitlements */,
				157155032418733F009B698B /* RainbowRelease.entitlements */,
				A4D04BA723D12F27008C1DEC /* Button */,
				A4277DA023CBD3590042BAF4 /* Transactions */,
				3C379D5D20FD1F92009AF81F /* Rainbow.entitlements */,
				008F07F21AC5B25A0029DE68 /* main.jsbundle */,
				13B07FAF1A68108700A75B9A /* AppDelegate.h */,
				13B07FB01A68108700A75B9A /* AppDelegate.mm */,
				13B07FB61A68108700A75B9A /* Info.plist */,
				13B07FB71A68108700A75B9A /* main.m */,
				13B07FB11A68108700A75B9A /* LaunchScreen.xib */,
				3CBE29CB2381E43800BE05AC /* Rainbow-Bridging-Header.h */,
				A4277D9E23CBD1910042BAF4 /* Extensions.swift */,
				A4277DA223CFE85F0042BAF4 /* Theme.swift */,
				6635730524939991006ACFA6 /* SafeStoreReview.m */,
				1539422724C7C7E100E4A9D1 /* Settings.bundle */,
				66A28EAF24CAF1B500410A88 /* TestFlight.m */,
				C04D10EF25AFC8C1003BEF7A /* Extras.json */,
				6655FFB325BB2B0700642961 /* ThemeModule.m */,
			);
			name = Rainbow;
			sourceTree = "<group>";
		};
		1539422B24C7CF7B00E4A9D1 /* Settings */ = {
			isa = PBXGroup;
			children = (
				1539422C24C7CF9300E4A9D1 /* SettingsBundleHelper.swift */,
			);
			name = Settings;
			sourceTree = "<group>";
		};
		15DC38CC247E0DCC00919009 /* Config */ = {
			isa = PBXGroup;
			children = (
				66A29CCA2511074500481F4A /* ReaHeader.h */,
				15DC38CE247E0E0900919009 /* debug.xcconfig */,
				15DC38CF247E0E0A00919009 /* localrelease.xcconfig */,
				15DC38CD247E0E0900919009 /* release.xcconfig */,
				15DC38D0247E0E0A00919009 /* staging.xcconfig */,
			);
			path = Config;
			sourceTree = "<group>";
		};
		15E531D6242B28F800797B89 /* Animations */ = {
			isa = PBXGroup;
			children = (
				15E531D4242B28EF00797B89 /* UIImageViewWithPersistentAnimations.swift */,
				6630540824A38A1900E5B030 /* RainbowText.m */,
			);
			name = Animations;
			sourceTree = "<group>";
		};
		15E531D7242DAB3500797B89 /* NSNotifications */ = {
			isa = PBXGroup;
			children = (
				15E531D8242DAB7100797B89 /* NotificationManager.h */,
				15E531D9242DAB7100797B89 /* NotificationManager.m */,
			);
			name = NSNotifications;
			sourceTree = "<group>";
		};
		24979D1220F83E3D007EB0DA /* Recovered References */ = {
			isa = PBXGroup;
			children = (
				9DEADFA4826D4D0BAA950D21 /* libRNFIRMessaging.a */,
				B0C692B061D7430D8194DC98 /* ToolTipMenuTests.xctest */,
				D755E71324B04FEE9C691D14 /* libRNFirebase.a */,
			);
			name = "Recovered References";
			sourceTree = "<group>";
		};
		2D16E6871FA4F8E400B85C8A /* Frameworks */ = {
			isa = PBXGroup;
			children = (
				ED297162215061F000B7C4FE /* JavaScriptCore.framework */,
				ED2971642150620600B7C4FE /* JavaScriptCore.framework */,
				24979E7920F84004007EB0DA /* Firebase.h */,
				24979E7420F84004007EB0DA /* FirebaseAnalytics.framework */,
				24979E7520F84004007EB0DA /* FirebaseCore.framework */,
				24979E7C20F84004007EB0DA /* FirebaseCoreDiagnostics.framework */,
				24979E7B20F84004007EB0DA /* FirebaseInstanceID.framework */,
				24979E7620F84004007EB0DA /* FirebaseMessaging.framework */,
				24979E7A20F84004007EB0DA /* FirebaseNanoPB.framework */,
				24979E7720F84004007EB0DA /* GoogleService-Info.plist */,
				24979E7820F84004007EB0DA /* GoogleToolboxForMac.framework */,
				24979E7D20F84005007EB0DA /* module.modulemap */,
				24979E7E20F84005007EB0DA /* nanopb.framework */,
				24979E3620F84003007EB0DA /* Protobuf.framework */,
				98AED33BAB4247CEBEF8464D /* libz.tbd */,
				C16DCF5D272BA6EF00FF5C78 /* WidgetKit.framework */,
				C16DCF5F272BA6EF00FF5C78 /* SwiftUI.framework */,
				C16DCF80272BAB9500FF5C78 /* Intents.framework */,
				C16DCF8B272BAB9600FF5C78 /* IntentsUI.framework */,
				9E4178DBFC518CF9D1C433FF /* libPods-PriceWidgetExtension.a */,
				E8CE016762AF561DB70B0F75 /* libPods-Rainbow.a */,
				A93234DA8DC8BB9272A06CCA /* libPods-SelectTokenIntent.a */,
			);
			name = Frameworks;
			sourceTree = "<group>";
		};
		668ADB2B25A4E3A20050859D /* Rainbow Stickers */ = {
			isa = PBXGroup;
			children = (
				668ADB2C25A4E3A40050859D /* Stickers.xcassets */,
				668ADB2E25A4E3A40050859D /* Info.plist */,
			);
			path = "Rainbow Stickers";
			sourceTree = "<group>";
		};
		66A1FEAE24AB63D600C3F539 /* RNCoolModals */ = {
			isa = PBXGroup;
			children = (
				66A1FEBB24ACBBE600C3F539 /* RNCMPortal.m */,
				66A1FEB224AB641100C3F539 /* RNCMScreen.h */,
				66A1FEB324AB641100C3F539 /* RNCMScreen.m */,
				66A1FEAF24AB641100C3F539 /* RNCMScreenStack.h */,
				66A1FEB024AB641100C3F539 /* RNCMScreenStack.m */,
				66A1FEB124AB641100C3F539 /* UIViewController+slack.swift */,
			);
			name = RNCoolModals;
			sourceTree = "<group>";
		};
		66F889D0260CEE0E00E27D6E /* DiscoverSheet */ = {
			isa = PBXGroup;
			children = (
				66F889D9260CEF1E00E27D6E /* SlackBottomSheet.h */,
				66F889DA260CEF1E00E27D6E /* SlackBottomSheet.m */,
				66F889D8260CEF1E00E27D6E /* UIViewController+PanModalPresenter.swift */,
			);
			path = DiscoverSheet;
			sourceTree = "<group>";
		};
		832341AE1AAA6A7D00B99B32 /* Libraries */ = {
			isa = PBXGroup;
			children = (
			);
			name = Libraries;
			sourceTree = "<group>";
		};
		83CBB9F61A601CBA00E9B192 = {
			isa = PBXGroup;
			children = (
				664612EC2748489B00B43F5A /* PriceWidgetExtension.entitlements */,
				C1C61A81272CBDA100E5C0B3 /* Images.xcassets */,
				15DC38CC247E0DCC00919009 /* Config */,
				13B07FAE1A68108700A75B9A /* Rainbow */,
				832341AE1AAA6A7D00B99B32 /* Libraries */,
				00E356EF1AD99517003FC87E /* RainbowTests */,
				668ADB2B25A4E3A20050859D /* Rainbow Stickers */,
				C16DCF61272BA6EF00FF5C78 /* PriceWidget */,
				C16DCF82272BAB9500FF5C78 /* SelectTokenIntent */,
				83CBBA001A601CBA00E9B192 /* Products */,
				2D16E6871FA4F8E400B85C8A /* Frameworks */,
				DCAC1D8CC45E468FBB7E1395 /* Resources */,
				24979D1220F83E3D007EB0DA /* Recovered References */,
				C640359C0E6575CE0A7ECD73 /* Pods */,
			);
			indentWidth = 2;
			sourceTree = "<group>";
			tabWidth = 2;
			usesTabs = 0;
		};
		83CBBA001A601CBA00E9B192 /* Products */ = {
			isa = PBXGroup;
			children = (
				13B07F961A680F5B00A75B9A /* Rainbow.app */,
				C16DCF5C272BA6EF00FF5C78 /* PriceWidgetExtension.appex */,
				C16DCF7F272BAB9500FF5C78 /* SelectTokenIntent.appex */,
			);
			name = Products;
			sourceTree = "<group>";
		};
		A4277DA023CBD3590042BAF4 /* Transactions */ = {
			isa = PBXGroup;
			children = (
				A49B52B223DB5CE600A00918 /* ViewModels */,
				A49B52B123DB41DD00A00918 /* Bridging */,
				A49B52B023DB41B900A00918 /* Models */,
				A44A4EED23EC928900B543F1 /* CoinIconWithProgressBar.swift */,
				66FEC91523EDA13F00A0F367 /* RoundedCornerView.swift */,
				A4704B4723C546DA00E50E4B /* RCTConvert+TransactionList.h */,
				A4704B4023C546D900E50E4B /* TransactionListViewCell.swift */,
				A4704B4623C546D900E50E4B /* TransactionListViewCell.xib */,
				A4AF3CCF23DA3A0F00F230F3 /* TransactionListRequestViewCell.swift */,
				A4AF3CCD23DA37F700F230F3 /* TransactionListRequestViewCell.xib */,
				A485E61323C8ED6000E5C3D4 /* TransactionListViewHeader.swift */,
				A485E61223C8EC4400E5C3D4 /* TransactionListViewHeader.xib */,
				A4704B4123C546D900E50E4B /* TransactionListView.swift */,
				A4F8DACA23DF85DF00560E47 /* TransactionListBaseCell.swift */,
				153D1AAB24777130007E4723 /* TransactionListLoadingViewCell.swift */,
				153D1AAD24777214007E4723 /* TransactionListLoadingViewCell.xib */,
			);
			name = Transactions;
			sourceTree = "<group>";
		};
		A49B52B023DB41B900A00918 /* Models */ = {
			isa = PBXGroup;
			children = (
				A477567B23DB2FAA005AE8FD /* Transaction.swift */,
				A49B52AE23DB411900A00918 /* TransactionRequest.swift */,
				A49B52BB23DBA61100A00918 /* TransactionData.swift */,
				A49B52BF23DCCDA800A00918 /* TransactionRequestSection.swift */,
				A49B52C123DCD11D00A00918 /* TransactionSection.swift */,
			);
			name = Models;
			sourceTree = "<group>";
		};
		A49B52B123DB41DD00A00918 /* Bridging */ = {
			isa = PBXGroup;
			children = (
				A477567D23DB3A85005AE8FD /* TransactionListViewManager.m */,
			);
			name = Bridging;
			sourceTree = "<group>";
		};
		A49B52B223DB5CE600A00918 /* ViewModels */ = {
			isa = PBXGroup;
			children = (
				A49B52B323DB5D1100A00918 /* TransactionViewModelTransactionItem.swift */,
				A49B52B723DB5F7200A00918 /* TransactionViewModelTransactionRequestItem.swift */,
				A49B52B523DB5D5600A00918 /* TransactionViewModelProtocol.swift */,
			);
			name = ViewModels;
			sourceTree = "<group>";
		};
		A4D04BA723D12F27008C1DEC /* Button */ = {
			isa = PBXGroup;
			children = (
				A4D04BA823D12F99008C1DEC /* Button.swift */,
				A4D04BAB23D12FD5008C1DEC /* ButtonManager.m */,
			);
			name = Button;
			sourceTree = "<group>";
		};
		C16DCF61272BA6EF00FF5C78 /* PriceWidget */ = {
			isa = PBXGroup;
			children = (
				C1AA30682731ED2200136A9A /* Utils */,
				C1AA30672731ECED00136A9A /* Models */,
				C1AA30662731ECD900136A9A /* Providers */,
				C16DCF62272BA6EF00FF5C78 /* PriceWidget.swift */,
				C16DCF64272BA6F000FF5C78 /* Assets.xcassets */,
				C16DCF66272BA6F000FF5C78 /* Info.plist */,
				C16DCF75272BA7AA00FF5C78 /* PriceWidgetView.swift */,
				15D66139277A751C0082F041 /* SelectTokenIntent.intentdefinition */,
			);
			path = PriceWidget;
			sourceTree = "<group>";
		};
		C16DCF82272BAB9500FF5C78 /* SelectTokenIntent */ = {
			isa = PBXGroup;
			children = (
				664612ED274848B000B43F5A /* SelectTokenIntent.entitlements */,
				C16DCF83272BAB9500FF5C78 /* IntentHandler.swift */,
				C16DCF85272BAB9500FF5C78 /* Info.plist */,
			);
			path = SelectTokenIntent;
			sourceTree = "<group>";
		};
		C1AA30662731ECD900136A9A /* Providers */ = {
			isa = PBXGroup;
			children = (
				C18C8E012798B02700D38B34 /* CurrencyProvider.swift */,
				C151287D2739F676006517AB /* IconProvider.swift */,
				C16DCF72272BA77A00FF5C78 /* TokenProvider.swift */,
				C16DCFAA272BB8ED00FF5C78 /* PriceDataProvider.swift */,
			);
			path = Providers;
			sourceTree = "<group>";
		};
		C1AA30672731ECED00136A9A /* Models */ = {
			isa = PBXGroup;
			children = (
				C16DCFB4272BC8F100FF5C78 /* TokenData.swift */,
				C1EB012E2731B68400830E70 /* TokenDetails.swift */,
				C1C61A902731A05700E5C0B3 /* RainbowTokenList.swift */,
				C16DCF6F272BA75700FF5C78 /* CoinGeckoToken.swift */,
				C16DCFAF272BB8FC00FF5C78 /* PriceData.swift */,
				C1272389274EBBB6006AC743 /* CurrencyDetails.swift */,
			);
			path = Models;
			sourceTree = "<group>";
		};
		C1AA30682731ED2200136A9A /* Utils */ = {
			isa = PBXGroup;
			children = (
				C1C61A6C272C9C8D00E5C0B3 /* UIImage.swift */,
				C179298427499A5B00044684 /* Constants.swift */,
				C11640E7274DC10B00C9120A /* UIColor.swift */,
			);
			path = Utils;
			sourceTree = "<group>";
		};
		C640359C0E6575CE0A7ECD73 /* Pods */ = {
			isa = PBXGroup;
			children = (
				B6B24600122ABEF29D4353B4 /* Pods-PriceWidgetExtension.debug.xcconfig */,
				1219C19367C89E767CF2B86A /* Pods-PriceWidgetExtension.release.xcconfig */,
				229FF67D4E0D70C77AF15DFA /* Pods-PriceWidgetExtension.localrelease.xcconfig */,
				A903025A70F27A8F3044CD18 /* Pods-PriceWidgetExtension.staging.xcconfig */,
				DE9541AB7E2A33FD197557DA /* Pods-Rainbow.debug.xcconfig */,
				37736A758C16FCEE5381EFC7 /* Pods-Rainbow.release.xcconfig */,
				6E840AA2C1BA9F0557A508BE /* Pods-Rainbow.localrelease.xcconfig */,
				6FD12B23B346295FAAB3DBDC /* Pods-Rainbow.staging.xcconfig */,
				B50E921406B1CE40732E7D7A /* Pods-SelectTokenIntent.debug.xcconfig */,
				4279DE1F8E81D20CD7AE7739 /* Pods-SelectTokenIntent.release.xcconfig */,
				EDB094CDAC68C2C928304B45 /* Pods-SelectTokenIntent.localrelease.xcconfig */,
				7EB36938918AB684A1CF5504 /* Pods-SelectTokenIntent.staging.xcconfig */,
			);
			path = Pods;
			sourceTree = "<group>";
		};
		DCAC1D8CC45E468FBB7E1395 /* Resources */ = {
			isa = PBXGroup;
			children = (
				668A9E253DAF444A90ECB997 /* SFMono-Medium.otf */,
				95F2888C850F40C8A26E083B /* SFMono-Regular.otf */,
				AA6228EB24272B200078BDAA /* SF-Pro-Rounded-Bold.otf */,
				AA6228EC24272B200078BDAA /* SF-Pro-Rounded-Heavy.otf */,
				AA6228ED24272B200078BDAA /* SF-Pro-Rounded-Medium.otf */,
				AA6228EE24272B200078BDAA /* SF-Pro-Rounded-Regular.otf */,
				AA6228EA24272B200078BDAA /* SF-Pro-Rounded-Semibold.otf */,
			);
			name = Resources;
			sourceTree = "<group>";
		};
/* End PBXGroup section */

/* Begin PBXNativeTarget section */
		13B07F861A680F5B00A75B9A /* Rainbow */ = {
			isa = PBXNativeTarget;
			buildConfigurationList = 13B07F931A680F5B00A75B9A /* Build configuration list for PBXNativeTarget "Rainbow" */;
			buildPhases = (
				ACB1F2387BEAB0D2F3B130B7 /* [CP] Check Pods Manifest.lock */,
				13B07F871A680F5B00A75B9A /* Sources */,
				13B07F8C1A680F5B00A75B9A /* Frameworks */,
				13B07F8E1A680F5B00A75B9A /* Resources */,
				00DD1BFF1BD5951E006B06BC /* Bundle React Native code and images */,
				9FF961FEA7AF435FA18ED988 /* Upload Debug Symbols to Sentry */,
				668ADB3225A4E3A40050859D /* Embed App Extensions */,
				DBBE97ABDF22B65D13C37B88 /* [CP] Embed Pods Frameworks */,
				2A90AD7EC086D11E44A04F74 /* [CP] Copy Pods Resources */,
				8F4A879CD38E19CFF2E59E7D /* [CP-User] [RNFB] Core Configuration */,
				17B02729B10176F75BE10BE4 /* [CP-User] [RNFB] Crashlytics Configuration */,
			);
			buildRules = (
			);
			dependencies = (
				C16DCF68272BA6F000FF5C78 /* PBXTargetDependency */,
				C16DCF98272BAB9600FF5C78 /* PBXTargetDependency */,
			);
			name = Rainbow;
			productName = "Hello World";
			productReference = 13B07F961A680F5B00A75B9A /* Rainbow.app */;
			productType = "com.apple.product-type.application";
		};
		C16DCF5B272BA6EF00FF5C78 /* PriceWidgetExtension */ = {
			isa = PBXNativeTarget;
			buildConfigurationList = C16DCF6E272BA6F100FF5C78 /* Build configuration list for PBXNativeTarget "PriceWidgetExtension" */;
			buildPhases = (
				D88E1C8923CA6DB2F6071679 /* [CP] Check Pods Manifest.lock */,
				C16DCF58272BA6EF00FF5C78 /* Sources */,
				C16DCF59272BA6EF00FF5C78 /* Frameworks */,
				C16DCF5A272BA6EF00FF5C78 /* Resources */,
			);
			buildRules = (
			);
			dependencies = (
			);
			name = PriceWidgetExtension;
			productName = PriceWidgetExtension;
			productReference = C16DCF5C272BA6EF00FF5C78 /* PriceWidgetExtension.appex */;
			productType = "com.apple.product-type.app-extension";
		};
		C16DCF7E272BAB9500FF5C78 /* SelectTokenIntent */ = {
			isa = PBXNativeTarget;
			buildConfigurationList = C16DCF9F272BAB9600FF5C78 /* Build configuration list for PBXNativeTarget "SelectTokenIntent" */;
			buildPhases = (
				9B2912D6DD7FA9ACDFCF1F9A /* [CP] Check Pods Manifest.lock */,
				C16DCF7B272BAB9500FF5C78 /* Sources */,
				C16DCF7C272BAB9500FF5C78 /* Frameworks */,
				C16DCF7D272BAB9500FF5C78 /* Resources */,
			);
			buildRules = (
			);
			dependencies = (
			);
			name = SelectTokenIntent;
			productName = SelectTokenIntent;
			productReference = C16DCF7F272BAB9500FF5C78 /* SelectTokenIntent.appex */;
			productType = "com.apple.product-type.app-extension";
		};
/* End PBXNativeTarget section */

/* Begin PBXProject section */
		83CBB9F71A601CBA00E9B192 /* Project object */ = {
			isa = PBXProject;
			attributes = {
				LastSwiftUpdateCheck = 1250;
				LastUpgradeCheck = 610;
				ORGANIZATIONNAME = Rainbow;
				TargetAttributes = {
					13B07F861A680F5B00A75B9A = {
						DevelopmentTeam = L74NQAQB8H;
						LastSwiftMigration = 1120;
						ProvisioningStyle = Automatic;
						SystemCapabilities = {
							com.apple.Push = {
								enabled = 1;
							};
							com.apple.SafariKeychain = {
								enabled = 1;
							};
						};
					};
					C16DCF5B272BA6EF00FF5C78 = {
						CreatedOnToolsVersion = 12.5.1;
						DevelopmentTeam = L74NQAQB8H;
						ProvisioningStyle = Manual;
					};
					C16DCF7E272BAB9500FF5C78 = {
						CreatedOnToolsVersion = 12.5.1;
						DevelopmentTeam = L74NQAQB8H;
						ProvisioningStyle = Manual;
					};
				};
			};
			buildConfigurationList = 83CBB9FA1A601CBA00E9B192 /* Build configuration list for PBXProject "Rainbow" */;
			compatibilityVersion = "Xcode 3.2";
			developmentRegion = English;
			hasScannedForEncodings = 0;
			knownRegions = (
				English,
				en,
				Base,
			);
			mainGroup = 83CBB9F61A601CBA00E9B192;
			productRefGroup = 83CBBA001A601CBA00E9B192 /* Products */;
			projectDirPath = "";
			projectRoot = "";
			targets = (
				13B07F861A680F5B00A75B9A /* Rainbow */,
				C16DCF5B272BA6EF00FF5C78 /* PriceWidgetExtension */,
				C16DCF7E272BAB9500FF5C78 /* SelectTokenIntent */,
			);
		};
/* End PBXProject section */

/* Begin PBXResourcesBuildPhase section */
		13B07F8E1A680F5B00A75B9A /* Resources */ = {
			isa = PBXResourcesBuildPhase;
			buildActionMask = 2147483647;
			files = (
				153D1AAE24777214007E4723 /* TransactionListLoadingViewCell.xib in Resources */,
				13B07FBD1A68108700A75B9A /* LaunchScreen.xib in Resources */,
				24979E8920F84250007EB0DA /* GoogleService-Info.plist in Resources */,
				A4AF3CCE23DA37F700F230F3 /* TransactionListRequestViewCell.xib in Resources */,
				A485E61623C8F4A400E5C3D4 /* TransactionListViewHeader.xib in Resources */,
				A4704B4D23C546DA00E50E4B /* TransactionListViewCell.xib in Resources */,
				1539422824C7C7E200E4A9D1 /* Settings.bundle in Resources */,
				7287CE1EC33B4913AEE1F4B6 /* SFMono-Medium.otf in Resources */,
				B7A3E82A4C4449F4A18EB5C2 /* SFMono-Regular.otf in Resources */,
				C04D10F025AFC8C1003BEF7A /* Extras.json in Resources */,
				C1C61A82272CBDA100E5C0B3 /* Images.xcassets in Resources */,
				AA6228EF24272F510078BDAA /* SF-Pro-Rounded-Bold.otf in Resources */,
				AA6228F024272F510078BDAA /* SF-Pro-Rounded-Heavy.otf in Resources */,
				AA6228F124272F510078BDAA /* SF-Pro-Rounded-Medium.otf in Resources */,
				AA6228F224272F510078BDAA /* SF-Pro-Rounded-Regular.otf in Resources */,
				AA6228F324272F510078BDAA /* SF-Pro-Rounded-Semibold.otf in Resources */,
			);
			runOnlyForDeploymentPostprocessing = 0;
		};
		C16DCF5A272BA6EF00FF5C78 /* Resources */ = {
			isa = PBXResourcesBuildPhase;
			buildActionMask = 2147483647;
			files = (
				C1AA308F27338F2B00136A9A /* SF-Pro-Rounded-Bold.otf in Resources */,
				C1AA309027338F2B00136A9A /* SF-Pro-Rounded-Regular.otf in Resources */,
				C1AA309427338F2B00136A9A /* SFMono-Regular.otf in Resources */,
				C1C61A83272CBDA100E5C0B3 /* Images.xcassets in Resources */,
				C1AA309227338F2B00136A9A /* SF-Pro-Rounded-Medium.otf in Resources */,
				C1AA309527338F2B00136A9A /* SF-Pro-Rounded-Heavy.otf in Resources */,
				C1AA309127338F2B00136A9A /* SFMono-Medium.otf in Resources */,
				C1AA309327338F2B00136A9A /* SF-Pro-Rounded-Semibold.otf in Resources */,
				C16DCF65272BA6F000FF5C78 /* Assets.xcassets in Resources */,
			);
			runOnlyForDeploymentPostprocessing = 0;
		};
		C16DCF7D272BAB9500FF5C78 /* Resources */ = {
			isa = PBXResourcesBuildPhase;
			buildActionMask = 2147483647;
			files = (
				C1C61A84272CBDA100E5C0B3 /* Images.xcassets in Resources */,
			);
			runOnlyForDeploymentPostprocessing = 0;
		};
/* End PBXResourcesBuildPhase section */

/* Begin PBXShellScriptBuildPhase section */
		00DD1BFF1BD5951E006B06BC /* Bundle React Native code and images */ = {
			isa = PBXShellScriptBuildPhase;
			buildActionMask = 12;
			files = (
			);
			inputPaths = (
			);
			name = "Bundle React Native code and images";
			outputPaths = (
			);
			runOnlyForDeploymentPostprocessing = 0;
			shellPath = /bin/sh;
			shellScript = "export SENTRY_PROPERTIES=sentry.properties\nexport EXTRA_PACKAGER_ARGS=\"--sourcemap-output $DERIVED_FILE_DIR/main.jsbundle.map\"\nset -e\nexport NODE_BINARY=node\n../node_modules/@sentry/cli/bin/sentry-cli react-native xcode ../node_modules/react-native/scripts/react-native-xcode.sh\n";
			showEnvVarsInLog = 0;
		};
		17B02729B10176F75BE10BE4 /* [CP-User] [RNFB] Crashlytics Configuration */ = {
			isa = PBXShellScriptBuildPhase;
			buildActionMask = 2147483647;
			files = (
			);
			inputPaths = (
				"${DWARF_DSYM_FOLDER_PATH}/${DWARF_DSYM_FILE_NAME}/Contents/Resources/DWARF/${TARGET_NAME}",
				"$(SRCROOT)/$(BUILT_PRODUCTS_DIR)/$(INFOPLIST_PATH)",
			);
			name = "[CP-User] [RNFB] Crashlytics Configuration";
			runOnlyForDeploymentPostprocessing = 0;
			shellPath = /bin/sh;
			shellScript = "#!/usr/bin/env bash\n#\n# Copyright (c) 2016-present Invertase Limited & Contributors\n#\n# Licensed under the Apache License, Version 2.0 (the \"License\");\n# you may not use this library except in compliance with the License.\n# You may obtain a copy of the License at\n#\n#   http://www.apache.org/licenses/LICENSE-2.0\n#\n# Unless required by applicable law or agreed to in writing, software\n# distributed under the License is distributed on an \"AS IS\" BASIS,\n# WITHOUT WARRANTIES OR CONDITIONS OF ANY KIND, either express or implied.\n# See the License for the specific language governing permissions and\n# limitations under the License.\n#\nset -e\n\nif [[ ${PODS_ROOT} ]]; then\n  echo \"info: Exec FirebaseCrashlytics Run from Pods\"\n  \"${PODS_ROOT}/FirebaseCrashlytics/run\"\nelse\n  echo \"info: Exec FirebaseCrashlytics Run from framework\"\n  \"${PROJECT_DIR}/FirebaseCrashlytics.framework/run\"\nfi\n";
		};
		2A90AD7EC086D11E44A04F74 /* [CP] Copy Pods Resources */ = {
			isa = PBXShellScriptBuildPhase;
			buildActionMask = 2147483647;
			files = (
			);
			inputPaths = (
				"${PODS_ROOT}/Target Support Files/Pods-Rainbow/Pods-Rainbow-resources.sh",
				"${PODS_CONFIGURATION_BUILD_DIR}/RNImageCropPicker/QBImagePicker.bundle",
				"${PODS_CONFIGURATION_BUILD_DIR}/React-Core/AccessibilityResources.bundle",
				"${PODS_CONFIGURATION_BUILD_DIR}/TOCropViewController/TOCropViewControllerBundle.bundle",
			);
			name = "[CP] Copy Pods Resources";
			outputPaths = (
				"${TARGET_BUILD_DIR}/${UNLOCALIZED_RESOURCES_FOLDER_PATH}/QBImagePicker.bundle",
				"${TARGET_BUILD_DIR}/${UNLOCALIZED_RESOURCES_FOLDER_PATH}/AccessibilityResources.bundle",
				"${TARGET_BUILD_DIR}/${UNLOCALIZED_RESOURCES_FOLDER_PATH}/TOCropViewControllerBundle.bundle",
			);
			runOnlyForDeploymentPostprocessing = 0;
			shellPath = /bin/sh;
			shellScript = "\"${PODS_ROOT}/Target Support Files/Pods-Rainbow/Pods-Rainbow-resources.sh\"\n";
			showEnvVarsInLog = 0;
		};
		8F4A879CD38E19CFF2E59E7D /* [CP-User] [RNFB] Core Configuration */ = {
			isa = PBXShellScriptBuildPhase;
			buildActionMask = 2147483647;
			files = (
			);
			inputPaths = (
				"$(BUILT_PRODUCTS_DIR)/$(INFOPLIST_PATH)",
			);
			name = "[CP-User] [RNFB] Core Configuration";
			runOnlyForDeploymentPostprocessing = 0;
			shellPath = /bin/sh;
			shellScript = "#!/usr/bin/env bash\n#\n# Copyright (c) 2016-present Invertase Limited & Contributors\n#\n# Licensed under the Apache License, Version 2.0 (the \"License\");\n# you may not use this library except in compliance with the License.\n# You may obtain a copy of the License at\n#\n#   http://www.apache.org/licenses/LICENSE-2.0\n#\n# Unless required by applicable law or agreed to in writing, software\n# distributed under the License is distributed on an \"AS IS\" BASIS,\n# WITHOUT WARRANTIES OR CONDITIONS OF ANY KIND, either express or implied.\n# See the License for the specific language governing permissions and\n# limitations under the License.\n#\nset -e\n\n_MAX_LOOKUPS=2;\n_SEARCH_RESULT=''\n_RN_ROOT_EXISTS=''\n_CURRENT_LOOKUPS=1\n_JSON_ROOT=\"'react-native'\"\n_JSON_FILE_NAME='firebase.json'\n_JSON_OUTPUT_BASE64='e30=' # { }\n_CURRENT_SEARCH_DIR=${PROJECT_DIR}\n_PLIST_BUDDY=/usr/libexec/PlistBuddy\n_TARGET_PLIST=\"${BUILT_PRODUCTS_DIR}/${INFOPLIST_PATH}\"\n_DSYM_PLIST=\"${DWARF_DSYM_FOLDER_PATH}/${DWARF_DSYM_FILE_NAME}/Contents/Info.plist\"\n\n# plist arrays\n_PLIST_ENTRY_KEYS=()\n_PLIST_ENTRY_TYPES=()\n_PLIST_ENTRY_VALUES=()\n\nfunction setPlistValue {\n  echo \"info:      setting plist entry '$1' of type '$2' in file '$4'\"\n  ${_PLIST_BUDDY} -c \"Add :$1 $2 '$3'\" $4 || echo \"info:      '$1' already exists\"\n}\n\nfunction getFirebaseJsonKeyValue () {\n  if [[ ${_RN_ROOT_EXISTS} ]]; then\n    ruby -e \"require 'rubygems';require 'json'; output=JSON.parse('$1'); puts output[$_JSON_ROOT]['$2']\"\n  else\n    echo \"\"\n  fi;\n}\n\nfunction jsonBoolToYesNo () {\n  if [[ $1 == \"false\" ]]; then\n    echo \"NO\"\n  elif [[ $1 == \"true\" ]]; then\n    echo \"YES\"\n  else echo \"NO\"\n  fi\n}\n\necho \"info: -> RNFB build script started\"\necho \"info: 1) Locating ${_JSON_FILE_NAME} file:\"\n\nif [[ -z ${_CURRENT_SEARCH_DIR} ]]; then\n  _CURRENT_SEARCH_DIR=$(pwd)\nfi;\n\nwhile true; do\n  _CURRENT_SEARCH_DIR=$(dirname \"$_CURRENT_SEARCH_DIR\")\n  if [[ \"$_CURRENT_SEARCH_DIR\" == \"/\" ]] || [[ ${_CURRENT_LOOKUPS} -gt ${_MAX_LOOKUPS} ]]; then break; fi;\n  echo \"info:      ($_CURRENT_LOOKUPS of $_MAX_LOOKUPS) Searching in '$_CURRENT_SEARCH_DIR' for a ${_JSON_FILE_NAME} file.\"\n  _SEARCH_RESULT=$(find \"$_CURRENT_SEARCH_DIR\" -maxdepth 2 -name ${_JSON_FILE_NAME} -print | /usr/bin/head -n 1)\n  if [[ ${_SEARCH_RESULT} ]]; then\n    echo \"info:      ${_JSON_FILE_NAME} found at $_SEARCH_RESULT\"\n    break;\n  fi;\n  _CURRENT_LOOKUPS=$((_CURRENT_LOOKUPS+1))\ndone\n\nif [[ ${_SEARCH_RESULT} ]]; then\n  _JSON_OUTPUT_RAW=$(cat \"${_SEARCH_RESULT}\")\n  _RN_ROOT_EXISTS=$(ruby -e \"require 'rubygems';require 'json'; output=JSON.parse('$_JSON_OUTPUT_RAW'); puts output[$_JSON_ROOT]\" || echo '')\n\n  if [[ ${_RN_ROOT_EXISTS} ]]; then\n    _JSON_OUTPUT_BASE64=$(python -c 'import json,sys,base64;print(base64.b64encode(json.dumps(json.loads(open('\"'${_SEARCH_RESULT}'\"').read())['${_JSON_ROOT}'])))' || echo \"e30=\")\n  fi\n\n  _PLIST_ENTRY_KEYS+=(\"firebase_json_raw\")\n  _PLIST_ENTRY_TYPES+=(\"string\")\n  _PLIST_ENTRY_VALUES+=(\"$_JSON_OUTPUT_BASE64\")\n\n  # config.app_data_collection_default_enabled\n  _APP_DATA_COLLECTION_ENABLED=$(getFirebaseJsonKeyValue \"$_JSON_OUTPUT_RAW\" \"app_data_collection_default_enabled\")\n  if [[ $_APP_DATA_COLLECTION_ENABLED ]]; then\n    _PLIST_ENTRY_KEYS+=(\"FirebaseDataCollectionDefaultEnabled\")\n    _PLIST_ENTRY_TYPES+=(\"bool\")\n    _PLIST_ENTRY_VALUES+=(\"$(jsonBoolToYesNo \"$_APP_DATA_COLLECTION_ENABLED\")\")\n  fi\n\n  # config.analytics_auto_collection_enabled\n  _ANALYTICS_AUTO_COLLECTION=$(getFirebaseJsonKeyValue \"$_JSON_OUTPUT_RAW\" \"analytics_auto_collection_enabled\")\n  if [[ $_ANALYTICS_AUTO_COLLECTION ]]; then\n    _PLIST_ENTRY_KEYS+=(\"FIREBASE_ANALYTICS_COLLECTION_ENABLED\")\n    _PLIST_ENTRY_TYPES+=(\"bool\")\n    _PLIST_ENTRY_VALUES+=(\"$(jsonBoolToYesNo \"$_ANALYTICS_AUTO_COLLECTION\")\")\n  fi\n\n  # config.analytics_collection_deactivated\n  _ANALYTICS_DEACTIVATED=$(getFirebaseJsonKeyValue \"$_JSON_OUTPUT_RAW\" \"analytics_collection_deactivated\")\n  if [[ $_ANALYTICS_DEACTIVATED ]]; then\n    _PLIST_ENTRY_KEYS+=(\"FIREBASE_ANALYTICS_COLLECTION_DEACTIVATED\")\n    _PLIST_ENTRY_TYPES+=(\"bool\")\n    _PLIST_ENTRY_VALUES+=(\"$(jsonBoolToYesNo \"$_ANALYTICS_DEACTIVATED\")\")\n  fi\n\n  # config.analytics_idfv_collection_enabled\n  _ANALYTICS_IDFV_COLLECTION=$(getFirebaseJsonKeyValue \"$_JSON_OUTPUT_RAW\" \"analytics_idfv_collection_enabled\")\n  if [[ $_ANALYTICS_IDFV_COLLECTION ]]; then\n    _PLIST_ENTRY_KEYS+=(\"GOOGLE_ANALYTICS_IDFV_COLLECTION_ENABLED\")\n    _PLIST_ENTRY_TYPES+=(\"bool\")\n    _PLIST_ENTRY_VALUES+=(\"$(jsonBoolToYesNo \"$_ANALYTICS_IDFV_COLLECTION\")\")\n  fi\n\n  # config.analytics_default_allow_ad_personalization_signals\n  _ANALYTICS_PERSONALIZATION=$(getFirebaseJsonKeyValue \"$_JSON_OUTPUT_RAW\" \"analytics_default_allow_ad_personalization_signals\")\n  if [[ $_ANALYTICS_PERSONALIZATION ]]; then\n    _PLIST_ENTRY_KEYS+=(\"GOOGLE_ANALYTICS_DEFAULT_ALLOW_AD_PERSONALIZATION_SIGNALS\")\n    _PLIST_ENTRY_TYPES+=(\"bool\")\n    _PLIST_ENTRY_VALUES+=(\"$(jsonBoolToYesNo \"$_ANALYTICS_PERSONALIZATION\")\")\n  fi\n\n  # config.perf_auto_collection_enabled\n  _PERF_AUTO_COLLECTION=$(getFirebaseJsonKeyValue \"$_JSON_OUTPUT_RAW\" \"perf_auto_collection_enabled\")\n  if [[ $_PERF_AUTO_COLLECTION ]]; then\n    _PLIST_ENTRY_KEYS+=(\"firebase_performance_collection_enabled\")\n    _PLIST_ENTRY_TYPES+=(\"bool\")\n    _PLIST_ENTRY_VALUES+=(\"$(jsonBoolToYesNo \"$_PERF_AUTO_COLLECTION\")\")\n  fi\n\n  # config.perf_collection_deactivated\n  _PERF_DEACTIVATED=$(getFirebaseJsonKeyValue \"$_JSON_OUTPUT_RAW\" \"perf_collection_deactivated\")\n  if [[ $_PERF_DEACTIVATED ]]; then\n    _PLIST_ENTRY_KEYS+=(\"firebase_performance_collection_deactivated\")\n    _PLIST_ENTRY_TYPES+=(\"bool\")\n    _PLIST_ENTRY_VALUES+=(\"$(jsonBoolToYesNo \"$_PERF_DEACTIVATED\")\")\n  fi\n\n  # config.messaging_auto_init_enabled\n  _MESSAGING_AUTO_INIT=$(getFirebaseJsonKeyValue \"$_JSON_OUTPUT_RAW\" \"messaging_auto_init_enabled\")\n  if [[ $_MESSAGING_AUTO_INIT ]]; then\n    _PLIST_ENTRY_KEYS+=(\"FirebaseMessagingAutoInitEnabled\")\n    _PLIST_ENTRY_TYPES+=(\"bool\")\n    _PLIST_ENTRY_VALUES+=(\"$(jsonBoolToYesNo \"$_MESSAGING_AUTO_INIT\")\")\n  fi\n\n  # config.in_app_messaging_auto_colllection_enabled\n  _FIAM_AUTO_INIT=$(getFirebaseJsonKeyValue \"$_JSON_OUTPUT_RAW\" \"in_app_messaging_auto_collection_enabled\")\n  if [[ $_FIAM_AUTO_INIT ]]; then\n    _PLIST_ENTRY_KEYS+=(\"FirebaseInAppMessagingAutomaticDataCollectionEnabled\")\n    _PLIST_ENTRY_TYPES+=(\"bool\")\n    _PLIST_ENTRY_VALUES+=(\"$(jsonBoolToYesNo \"$_FIAM_AUTO_INIT\")\")\n  fi\n\n  # config.app_check_token_auto_refresh\n  _APP_CHECK_TOKEN_AUTO_REFRESH=$(getFirebaseJsonKeyValue \"$_JSON_OUTPUT_RAW\" \"app_check_token_auto_refresh\")\n  if [[ $_APP_CHECK_TOKEN_AUTO_REFRESH ]]; then\n    _PLIST_ENTRY_KEYS+=(\"FirebaseAppCheckTokenAutoRefreshEnabled\")\n    _PLIST_ENTRY_TYPES+=(\"bool\")\n    _PLIST_ENTRY_VALUES+=(\"$(jsonBoolToYesNo \"$_APP_CHECK_TOKEN_AUTO_REFRESH\")\")\n  fi\n\n  # config.crashlytics_disable_auto_disabler - undocumented for now - mainly for debugging, document if becomes useful\n  _CRASHLYTICS_AUTO_DISABLE_ENABLED=$(getFirebaseJsonKeyValue \"$_JSON_OUTPUT_RAW\" \"crashlytics_disable_auto_disabler\")\n  if [[ $_CRASHLYTICS_AUTO_DISABLE_ENABLED == \"true\" ]]; then\n    echo \"Disabled Crashlytics auto disabler.\" # do nothing\n  else\n    _PLIST_ENTRY_KEYS+=(\"FirebaseCrashlyticsCollectionEnabled\")\n    _PLIST_ENTRY_TYPES+=(\"bool\")\n    _PLIST_ENTRY_VALUES+=(\"NO\")\n  fi\nelse\n  _PLIST_ENTRY_KEYS+=(\"firebase_json_raw\")\n  _PLIST_ENTRY_TYPES+=(\"string\")\n  _PLIST_ENTRY_VALUES+=(\"$_JSON_OUTPUT_BASE64\")\n  echo \"warning:   A firebase.json file was not found, whilst this file is optional it is recommended to include it to configure firebase services in React Native Firebase.\"\nfi;\n\necho \"info: 2) Injecting Info.plist entries: \"\n\n# Log out the keys we're adding\nfor i in \"${!_PLIST_ENTRY_KEYS[@]}\"; do\n  echo \"    ->  $i) ${_PLIST_ENTRY_KEYS[$i]}\" \"${_PLIST_ENTRY_TYPES[$i]}\" \"${_PLIST_ENTRY_VALUES[$i]}\"\ndone\n\nfor plist in \"${_TARGET_PLIST}\" \"${_DSYM_PLIST}\" ; do\n  if [[ -f \"${plist}\" ]]; then\n\n    # paths with spaces break the call to setPlistValue. temporarily modify\n    # the shell internal field separator variable (IFS), which normally\n    # includes spaces, to consist only of line breaks\n    oldifs=$IFS\n    IFS=\"\n\"\n\n    for i in \"${!_PLIST_ENTRY_KEYS[@]}\"; do\n      setPlistValue \"${_PLIST_ENTRY_KEYS[$i]}\" \"${_PLIST_ENTRY_TYPES[$i]}\" \"${_PLIST_ENTRY_VALUES[$i]}\" \"${plist}\"\n    done\n\n    # restore the original internal field separator value\n    IFS=$oldifs\n  else\n    echo \"warning:   A Info.plist build output file was not found (${plist})\"\n  fi\ndone\n\necho \"info: <- RNFB build script finished\"\n";
		};
		9B2912D6DD7FA9ACDFCF1F9A /* [CP] Check Pods Manifest.lock */ = {
			isa = PBXShellScriptBuildPhase;
			buildActionMask = 2147483647;
			files = (
			);
			inputFileListPaths = (
			);
			inputPaths = (
				"${PODS_PODFILE_DIR_PATH}/Podfile.lock",
				"${PODS_ROOT}/Manifest.lock",
			);
			name = "[CP] Check Pods Manifest.lock";
			outputFileListPaths = (
			);
			outputPaths = (
				"$(DERIVED_FILE_DIR)/Pods-SelectTokenIntent-checkManifestLockResult.txt",
			);
			runOnlyForDeploymentPostprocessing = 0;
			shellPath = /bin/sh;
			shellScript = "diff \"${PODS_PODFILE_DIR_PATH}/Podfile.lock\" \"${PODS_ROOT}/Manifest.lock\" > /dev/null\nif [ $? != 0 ] ; then\n    # print error to STDERR\n    echo \"error: The sandbox is not in sync with the Podfile.lock. Run 'pod install' or update your CocoaPods installation.\" >&2\n    exit 1\nfi\n# This output is used by Xcode 'outputs' to avoid re-running this script phase.\necho \"SUCCESS\" > \"${SCRIPT_OUTPUT_FILE_0}\"\n";
			showEnvVarsInLog = 0;
		};
		9FF961FEA7AF435FA18ED988 /* Upload Debug Symbols to Sentry */ = {
			isa = PBXShellScriptBuildPhase;
			buildActionMask = 2147483647;
			files = (
			);
			inputPaths = (
			);
			name = "Upload Debug Symbols to Sentry";
			outputPaths = (
				"$(DERIVED_FILE_DIR)/Pods-SelectTokenIntent-checkManifestLockResult.txt",
			);
			runOnlyForDeploymentPostprocessing = 0;
			shellPath = /bin/sh;
			shellScript = "export SENTRY_PROPERTIES=sentry.properties\n../node_modules/@sentry/cli/bin/sentry-cli upload-dsym\n";
		};
		ACB1F2387BEAB0D2F3B130B7 /* [CP] Check Pods Manifest.lock */ = {
			isa = PBXShellScriptBuildPhase;
			buildActionMask = 2147483647;
			files = (
			);
			inputFileListPaths = (
			);
			inputPaths = (
				"${PODS_PODFILE_DIR_PATH}/Podfile.lock",
				"${PODS_ROOT}/Manifest.lock",
			);
			name = "[CP] Check Pods Manifest.lock";
			outputFileListPaths = (
			);
			outputPaths = (
				"$(DERIVED_FILE_DIR)/Pods-Rainbow-checkManifestLockResult.txt",
			);
			runOnlyForDeploymentPostprocessing = 0;
			shellPath = /bin/sh;
			shellScript = "diff \"${PODS_PODFILE_DIR_PATH}/Podfile.lock\" \"${PODS_ROOT}/Manifest.lock\" > /dev/null\nif [ $? != 0 ] ; then\n    # print error to STDERR\n    echo \"error: The sandbox is not in sync with the Podfile.lock. Run 'pod install' or update your CocoaPods installation.\" >&2\n    exit 1\nfi\n# This output is used by Xcode 'outputs' to avoid re-running this script phase.\necho \"SUCCESS\" > \"${SCRIPT_OUTPUT_FILE_0}\"\n";
			showEnvVarsInLog = 0;
		};
		D88E1C8923CA6DB2F6071679 /* [CP] Check Pods Manifest.lock */ = {
			isa = PBXShellScriptBuildPhase;
			buildActionMask = 2147483647;
			files = (
			);
			inputPaths = (
				"${PODS_ROOT}/Target Support Files/Pods-Rainbow/Pods-Rainbow-frameworks.sh",
				"${PODS_XCFRAMEWORKS_BUILD_DIR}/hermes/hermes.framework/hermes",
			);
			name = "[CP] Embed Pods Frameworks";
			outputPaths = (
				"$(DERIVED_FILE_DIR)/Pods-PriceWidgetExtension-checkManifestLockResult.txt",
			);
			runOnlyForDeploymentPostprocessing = 0;
			shellPath = /bin/sh;
			shellScript = "\"${PODS_ROOT}/Target Support Files/Pods-Rainbow/Pods-Rainbow-frameworks.sh\"\n";
			showEnvVarsInLog = 0;
		};
		DBBE97ABDF22B65D13C37B88 /* [CP] Embed Pods Frameworks */ = {
			isa = PBXShellScriptBuildPhase;
			buildActionMask = 2147483647;
			files = (
			);
			inputPaths = (
				"${PODS_ROOT}/Target Support Files/Pods-Rainbow/Pods-Rainbow-frameworks.sh",
				"${PODS_XCFRAMEWORKS_BUILD_DIR}/hermes-engine/hermes.framework/hermes",
			);
			name = "[CP] Embed Pods Frameworks";
			outputPaths = (
				"${TARGET_BUILD_DIR}/${FRAMEWORKS_FOLDER_PATH}/hermes.framework",
			);
			runOnlyForDeploymentPostprocessing = 0;
			shellPath = /bin/sh;
			shellScript = "\"${PODS_ROOT}/Target Support Files/Pods-Rainbow/Pods-Rainbow-frameworks.sh\"\n";
			showEnvVarsInLog = 0;
		};
/* End PBXShellScriptBuildPhase section */

/* Begin PBXSourcesBuildPhase section */
		13B07F871A680F5B00A75B9A /* Sources */ = {
			isa = PBXSourcesBuildPhase;
			buildActionMask = 2147483647;
			files = (
				C18FCD3D273C64D40079CE28 /* RainbowTokenList.swift in Sources */,
				C18FCD41273C64DE0079CE28 /* IconProvider.swift in Sources */,
				66A28EB024CAF1B500410A88 /* TestFlight.m in Sources */,
				6630540924A38A1900E5B030 /* RainbowText.m in Sources */,
				C18FCD42273C64E10079CE28 /* TokenProvider.swift in Sources */,
				13B07FBC1A68108700A75B9A /* AppDelegate.mm in Sources */,
				153D1AAC24777130007E4723 /* TransactionListLoadingViewCell.swift in Sources */,
				C18FCD39273C64C90079CE28 /* TokenData.swift in Sources */,
				6635730624939991006ACFA6 /* SafeStoreReview.m in Sources */,
				13B07FC11A68108700A75B9A /* main.m in Sources */,
				66F889DB260CEF1E00E27D6E /* UIViewController+PanModalPresenter.swift in Sources */,
				A49B52B623DB5D5600A00918 /* TransactionViewModelProtocol.swift in Sources */,
				15E531DA242DAB7100797B89 /* NotificationManager.m in Sources */,
				A4F8DACB23DF85DF00560E47 /* TransactionListBaseCell.swift in Sources */,
				A49B52C023DCCDA800A00918 /* TransactionRequestSection.swift in Sources */,
				66A1FEB524AB641100C3F539 /* UIViewController+slack.swift in Sources */,
				A4704B4823C546DA00E50E4B /* TransactionListViewCell.swift in Sources */,
				A485E61423C8ED6000E5C3D4 /* TransactionListViewHeader.swift in Sources */,
				A49B52B423DB5D1100A00918 /* TransactionViewModelTransactionItem.swift in Sources */,
				66FEC91623EDA14000A0F367 /* RoundedCornerView.swift in Sources */,
				A477567E23DB3A85005AE8FD /* TransactionListViewManager.m in Sources */,
				66A1FEB424AB641100C3F539 /* RNCMScreenStack.m in Sources */,
				C18FCD3E273C64D60079CE28 /* PriceData.swift in Sources */,
				66F889DC260CEF1E00E27D6E /* SlackBottomSheet.m in Sources */,
				15D66135277A751C0082F041 /* SelectTokenIntent.intentdefinition in Sources */,
				C127238A274EBBB6006AC743 /* CurrencyDetails.swift in Sources */,
				A477567C23DB2FAA005AE8FD /* Transaction.swift in Sources */,
				A4277DA323CFE85F0042BAF4 /* Theme.swift in Sources */,
				C18FCD32273C62230079CE28 /* PriceWidgetView.swift in Sources */,
				15E531D5242B28EF00797B89 /* UIImageViewWithPersistentAnimations.swift in Sources */,
				C18FCD3B273C64CF0079CE28 /* UIImage.swift in Sources */,
				A4277D9F23CBD1910042BAF4 /* Extensions.swift in Sources */,
				A4D04BAC23D12FD5008C1DEC /* ButtonManager.m in Sources */,
				C18FCD3C273C64D10079CE28 /* TokenDetails.swift in Sources */,
				C179298527499A5B00044684 /* Constants.swift in Sources */,
				6655FFB425BB2B0700642961 /* ThemeModule.m in Sources */,
				1539422D24C7CF9300E4A9D1 /* SettingsBundleHelper.swift in Sources */,
				C18C8E022798B02700D38B34 /* CurrencyProvider.swift in Sources */,
				66A1FEB624AB641100C3F539 /* RNCMScreen.m in Sources */,
				C18FCD3F273C64D80079CE28 /* CoinGeckoToken.swift in Sources */,
				C11640E8274DC10B00C9120A /* UIColor.swift in Sources */,
				A49B52B823DB5F7200A00918 /* TransactionViewModelTransactionRequestItem.swift in Sources */,
				A44A4EEE23EC928900B543F1 /* CoinIconWithProgressBar.swift in Sources */,
				A4AF3CD023DA3A0F00F230F3 /* TransactionListRequestViewCell.swift in Sources */,
				A4D04BA923D12F99008C1DEC /* Button.swift in Sources */,
				66A1FEBC24ACBBE600C3F539 /* RNCMPortal.m in Sources */,
				A4704B4923C546DA00E50E4B /* TransactionListView.swift in Sources */,
				C18FCD43273C64E40079CE28 /* PriceDataProvider.swift in Sources */,
				A49B52BC23DBA61200A00918 /* TransactionData.swift in Sources */,
				A49B52AF23DB411900A00918 /* TransactionRequest.swift in Sources */,
				A49B52C223DCD11D00A00918 /* TransactionSection.swift in Sources */,
			);
			runOnlyForDeploymentPostprocessing = 0;
		};
		C16DCF58272BA6EF00FF5C78 /* Sources */ = {
			isa = PBXSourcesBuildPhase;
			buildActionMask = 2147483647;
			files = (
				15D66136277A751C0082F041 /* SelectTokenIntent.intentdefinition in Sources */,
				C151287F2739F676006517AB /* IconProvider.swift in Sources */,
				C1C61A922731A05700E5C0B3 /* RainbowTokenList.swift in Sources */,
				C16DCF71272BA75700FF5C78 /* CoinGeckoToken.swift in Sources */,
				C16DCFB1272BB8FC00FF5C78 /* PriceData.swift in Sources */,
				C127238B274EBBB6006AC743 /* CurrencyDetails.swift in Sources */,
				C11640E9274DC10C00C9120A /* UIColor.swift in Sources */,
				C18C8E032798B02700D38B34 /* CurrencyProvider.swift in Sources */,
				C179298627499A5B00044684 /* Constants.swift in Sources */,
				C1EB01302731B68400830E70 /* TokenDetails.swift in Sources */,
				C16DCF74272BA77A00FF5C78 /* TokenProvider.swift in Sources */,
				C16DCFB6272BC8F100FF5C78 /* TokenData.swift in Sources */,
				C1C61A6E272C9C8D00E5C0B3 /* UIImage.swift in Sources */,
				C16DCFAC272BB8ED00FF5C78 /* PriceDataProvider.swift in Sources */,
				C1038325273C2D0C00B18210 /* PriceWidgetView.swift in Sources */,
				C16DCF63272BA6EF00FF5C78 /* PriceWidget.swift in Sources */,
			);
			runOnlyForDeploymentPostprocessing = 0;
		};
		C16DCF7B272BAB9500FF5C78 /* Sources */ = {
			isa = PBXSourcesBuildPhase;
			buildActionMask = 2147483647;
			files = (
				15D66137277A751C0082F041 /* SelectTokenIntent.intentdefinition in Sources */,
				C127238C274EBBB6006AC743 /* CurrencyDetails.swift in Sources */,
				C179298727499A5B00044684 /* Constants.swift in Sources */,
				C18C8E042798B02700D38B34 /* CurrencyProvider.swift in Sources */,
				C1C61A932731A05700E5C0B3 /* RainbowTokenList.swift in Sources */,
				C15128802739F676006517AB /* IconProvider.swift in Sources */,
				C11640EA274DC10C00C9120A /* UIColor.swift in Sources */,
				C1C61A6F272C9C8D00E5C0B3 /* UIImage.swift in Sources */,
				C16DCFB2272BB8FC00FF5C78 /* PriceData.swift in Sources */,
				C16DCFB7272BC8F100FF5C78 /* TokenData.swift in Sources */,
				C16DCFAD272BB8ED00FF5C78 /* PriceDataProvider.swift in Sources */,
				C18FCD37273C62C50079CE28 /* PriceWidgetView.swift in Sources */,
				C16DCF84272BAB9500FF5C78 /* IntentHandler.swift in Sources */,
				C1EB01312731B68400830E70 /* TokenDetails.swift in Sources */,
				C1038337273C5C4200B18210 /* PriceWidget.swift in Sources */,
				C16DCFA8272BABCB00FF5C78 /* TokenProvider.swift in Sources */,
				C16DCFA6272BABC700FF5C78 /* CoinGeckoToken.swift in Sources */,
			);
			runOnlyForDeploymentPostprocessing = 0;
		};
/* End PBXSourcesBuildPhase section */

/* Begin PBXTargetDependency section */
		C16DCF68272BA6F000FF5C78 /* PBXTargetDependency */ = {
			isa = PBXTargetDependency;
			target = C16DCF5B272BA6EF00FF5C78 /* PriceWidgetExtension */;
			targetProxy = C16DCF67272BA6F000FF5C78 /* PBXContainerItemProxy */;
		};
		C16DCF98272BAB9600FF5C78 /* PBXTargetDependency */ = {
			isa = PBXTargetDependency;
			target = C16DCF7E272BAB9500FF5C78 /* SelectTokenIntent */;
			targetProxy = C16DCF97272BAB9600FF5C78 /* PBXContainerItemProxy */;
		};
/* End PBXTargetDependency section */

/* Begin PBXVariantGroup section */
		13B07FB11A68108700A75B9A /* LaunchScreen.xib */ = {
			isa = PBXVariantGroup;
			children = (
				13B07FB21A68108700A75B9A /* Base */,
			);
			name = LaunchScreen.xib;
			path = Rainbow;
			sourceTree = "<group>";
		};
		15D66139277A751C0082F041 /* SelectTokenIntent.intentdefinition */ = {
			isa = PBXVariantGroup;
			children = (
				15D66138277A751C0082F041 /* Base */,
				15D6613B277A75230082F041 /* English */,
				15D6613D277A75240082F041 /* en */,
			);
			name = SelectTokenIntent.intentdefinition;
			sourceTree = "<group>";
		};
/* End PBXVariantGroup section */

/* Begin XCBuildConfiguration section */
		13B07F941A680F5B00A75B9A /* Debug */ = {
			isa = XCBuildConfiguration;
			baseConfigurationReference = DE9541AB7E2A33FD197557DA /* Pods-Rainbow.debug.xcconfig */;
			buildSettings = {
				ALWAYS_EMBED_SWIFT_STANDARD_LIBRARIES = YES;
				APPLICATION_EXTENSION_API_ONLY = NO;
				ASSETCATALOG_COMPILER_APPICON_NAME = AppIcon;
				ASSETCATALOG_COMPILER_OPTIMIZATION = time;
				CLANG_ENABLE_MODULES = YES;
				CODE_SIGN_ENTITLEMENTS = Rainbow/RainbowDebug.entitlements;
				CODE_SIGN_IDENTITY = "Apple Development";
				CODE_SIGN_STYLE = Automatic;
				COPY_PHASE_STRIP = NO;
				CURRENT_PROJECT_VERSION = 1;
				DEAD_CODE_STRIPPING = NO;
				DEBUG_INFORMATION_FORMAT = "dwarf-with-dsym";
				DEVELOPMENT_TEAM = L74NQAQB8H;
				ENABLE_BITCODE = NO;
				"EXCLUDED_ARCHS[sdk=iphonesimulator*]" = arm64;
				FRAMEWORK_SEARCH_PATHS = (
					"$(inherited)",
					"$(PROJECT_DIR)/Frameworks",
				);
				GCC_PRECOMPILE_PREFIX_HEADER = NO;
				"GCC_PREPROCESSOR_DEFINITIONS[arch=*]" = (
					"$(inherited)",
					"COCOAPODS=1",
					"$(inherited)",
					"GPB_USE_PROTOBUF_FRAMEWORK_IMPORTS=1",
					"$(inherited)",
					"SD_WEBP=1",
					"$(inherited)",
					"PB_FIELD_32BIT=1",
					"PB_NO_PACKED_STRUCTS=1",
					"PB_ENABLE_MALLOC=1",
				);
				GCC_UNROLL_LOOPS = NO;
				HEADER_SEARCH_PATHS = (
					"$(inherited)",
					"$(PROJECT_DIR)/Frameworks",
					"$(SRCROOT)/../node_modules/react-native-tooltip/ToolTipMenu",
					"$(SRCROOT)/../node_modules/react-native-code-push/ios/**",
					"$(SRCROOT)/../node_modules/@ledgerhq/react-native-passcode-auth",
					"$(SRCROOT)/../node_modules/react-native-firebase/ios/RNFirebase/**",
					"$(SRCROOT)/../node_modules/react-native/Libraries/LinkingIOS/**",
				);
				INFOPLIST_FILE = Rainbow/Info.plist;
				INTENTS_CODEGEN_LANGUAGE = "Objective-C";
				IPHONEOS_DEPLOYMENT_TARGET = 11.0;
				LD_RUNPATH_SEARCH_PATHS = "$(inherited) @executable_path/Frameworks";
				LIBRARY_SEARCH_PATHS = (
					"$(inherited)",
					"$(PROJECT_DIR)",
				);
				LLVM_LTO = YES;
				MARKETING_VERSION = 1.6.6;
				OTHER_CFLAGS = (
					"$(inherited)",
					"-DFB_SONARKIT_ENABLED=1",
				);
				OTHER_LDFLAGS = (
					"$(inherited)",
					"-ObjC",
					"-lc++",
				);
				PRODUCT_BUNDLE_IDENTIFIER = me.rainbow;
				PRODUCT_NAME = Rainbow;
				PROVISIONING_PROFILE = "";
				PROVISIONING_PROFILE_SPECIFIER = "";
				SWIFT_OBJC_BRIDGING_HEADER = "Rainbow-Bridging-Header.h";
				SWIFT_OPTIMIZATION_LEVEL = "-Onone";
				SWIFT_VERSION = 5.0;
				VERSIONING_SYSTEM = "apple-generic";
			};
			name = Debug;
		};
		13B07F951A680F5B00A75B9A /* Release */ = {
			isa = XCBuildConfiguration;
			baseConfigurationReference = 37736A758C16FCEE5381EFC7 /* Pods-Rainbow.release.xcconfig */;
			buildSettings = {
				ALWAYS_EMBED_SWIFT_STANDARD_LIBRARIES = YES;
				APPLICATION_EXTENSION_API_ONLY = NO;
				ASSETCATALOG_COMPILER_APPICON_NAME = AppIcon;
				ASSETCATALOG_COMPILER_OPTIMIZATION = "";
				CLANG_ENABLE_MODULES = YES;
				CODE_SIGN_ENTITLEMENTS = Rainbow/RainbowRelease.entitlements;
				CODE_SIGN_IDENTITY = "iPhone Distribution";
				CODE_SIGN_STYLE = Manual;
				CURRENT_PROJECT_VERSION = 1;
				DEBUG_INFORMATION_FORMAT = "dwarf-with-dsym";
				DEVELOPMENT_TEAM = L74NQAQB8H;
				ENABLE_BITCODE = NO;
				"EXCLUDED_ARCHS[sdk=iphonesimulator*]" = arm64;
				FRAMEWORK_SEARCH_PATHS = (
					"$(inherited)",
					"$(PROJECT_DIR)/Frameworks",
				);
				GCC_PRECOMPILE_PREFIX_HEADER = YES;
				GCC_UNROLL_LOOPS = YES;
				HEADER_SEARCH_PATHS = (
					"$(inherited)",
					"$(PROJECT_DIR)/Frameworks",
					"$(SRCROOT)/../node_modules/react-native-tooltip/ToolTipMenu",
					"$(SRCROOT)/../node_modules/react-native-code-push/ios/**",
					"$(SRCROOT)/../node_modules/@ledgerhq/react-native-passcode-auth",
					"$(SRCROOT)/../node_modules/react-native-firebase/ios/RNFirebase/**",
					"$(SRCROOT)/../node_modules/react-native/Libraries/LinkingIOS/**",
				);
				INFOPLIST_FILE = Rainbow/Info.plist;
				INTENTS_CODEGEN_LANGUAGE = "Objective-C";
				IPHONEOS_DEPLOYMENT_TARGET = 11.0;
				LD_RUNPATH_SEARCH_PATHS = "$(inherited) @executable_path/Frameworks";
				LIBRARY_SEARCH_PATHS = (
					"$(inherited)",
					"$(PROJECT_DIR)",
				);
				LLVM_LTO = YES;
				MARKETING_VERSION = 1.6.6;
				OTHER_CFLAGS = (
					"$(inherited)",
					"-DFB_SONARKIT_ENABLED=1",
				);
				OTHER_LDFLAGS = (
					"$(inherited)",
					"-ObjC",
					"-lc++",
				);
				PRODUCT_BUNDLE_IDENTIFIER = me.rainbow;
				PRODUCT_NAME = Rainbow;
				PROVISIONING_PROFILE = "";
				PROVISIONING_PROFILE_SPECIFIER = "match AppStore me.rainbow";
				SWIFT_OBJC_BRIDGING_HEADER = "Rainbow-Bridging-Header.h";
				SWIFT_VERSION = 5.0;
				VERSIONING_SYSTEM = "apple-generic";
			};
			name = Release;
		};
		2C6A799721127ED9003AFB37 /* Staging */ = {
			isa = XCBuildConfiguration;
			baseConfigurationReference = 15DC38D0247E0E0A00919009 /* staging.xcconfig */;
			buildSettings = {
				ALWAYS_SEARCH_USER_PATHS = NO;
				APPLICATION_EXTENSION_API_ONLY = NO;
				CLANG_CXX_LANGUAGE_STANDARD = "gnu++0x";
				CLANG_CXX_LIBRARY = "libc++";
				CLANG_ENABLE_MODULES = YES;
				CLANG_ENABLE_OBJC_ARC = YES;
				CLANG_WARN_BOOL_CONVERSION = YES;
				CLANG_WARN_CONSTANT_CONVERSION = YES;
				CLANG_WARN_DIRECT_OBJC_ISA_USAGE = YES_ERROR;
				CLANG_WARN_EMPTY_BODY = YES;
				CLANG_WARN_ENUM_CONVERSION = YES;
				CLANG_WARN_INT_CONVERSION = YES;
				CLANG_WARN_OBJC_ROOT_CLASS = YES_ERROR;
				CLANG_WARN_UNREACHABLE_CODE = YES;
				CLANG_WARN__DUPLICATE_METHOD_MATCH = YES;
				"CODE_SIGN_IDENTITY[sdk=iphoneos*]" = "iPhone Developer";
				CONFIGURATION_BUILD_DIR = "$(BUILD_DIR)/Release$(EFFECTIVE_PLATFORM_NAME)";
				COPY_PHASE_STRIP = YES;
				ENABLE_NS_ASSERTIONS = NO;
				ENABLE_STRICT_OBJC_MSGSEND = YES;
				"EXCLUDED_ARCHS[sdk=iphonesimulator*]" = "arm64 i386";
				GCC_C_LANGUAGE_STANDARD = gnu99;
				GCC_WARN_64_TO_32_BIT_CONVERSION = YES;
				GCC_WARN_ABOUT_RETURN_TYPE = YES_ERROR;
				GCC_WARN_UNDECLARED_SELECTOR = YES;
				GCC_WARN_UNINITIALIZED_AUTOS = YES_AGGRESSIVE;
				GCC_WARN_UNUSED_FUNCTION = YES;
				GCC_WARN_UNUSED_VARIABLE = YES;
				INTENTS_CODEGEN_LANGUAGE = Swift;
				IPHONEOS_DEPLOYMENT_TARGET = 11.0;
				MTL_ENABLE_DEBUG_INFO = NO;
				SDKROOT = iphoneos;
				VALIDATE_PRODUCT = YES;
			};
			name = Staging;
		};
		2C6A799821127ED9003AFB37 /* Staging */ = {
			isa = XCBuildConfiguration;
			baseConfigurationReference = 6FD12B23B346295FAAB3DBDC /* Pods-Rainbow.staging.xcconfig */;
			buildSettings = {
				ALWAYS_EMBED_SWIFT_STANDARD_LIBRARIES = YES;
				APPLICATION_EXTENSION_API_ONLY = NO;
				ASSETCATALOG_COMPILER_APPICON_NAME = AppIcon;
				ASSETCATALOG_COMPILER_OPTIMIZATION = "";
				CLANG_ENABLE_MODULES = YES;
				CODE_SIGN_ENTITLEMENTS = Rainbow/Rainbow.entitlements;
				CODE_SIGN_IDENTITY = "Apple Development";
				CODE_SIGN_STYLE = Manual;
				CURRENT_PROJECT_VERSION = 1;
				DEBUG_INFORMATION_FORMAT = "dwarf-with-dsym";
				DEVELOPMENT_TEAM = L74NQAQB8H;
				ENABLE_BITCODE = NO;
				"EXCLUDED_ARCHS[sdk=iphonesimulator*]" = arm64;
				FRAMEWORK_SEARCH_PATHS = (
					"$(inherited)",
					"$(PROJECT_DIR)/Frameworks",
				);
				GCC_PRECOMPILE_PREFIX_HEADER = YES;
				GCC_UNROLL_LOOPS = YES;
				HEADER_SEARCH_PATHS = (
					"$(inherited)",
					"$(PROJECT_DIR)/Frameworks",
					"$(SRCROOT)/../node_modules/react-native-tooltip/ToolTipMenu",
					"$(SRCROOT)/../node_modules/react-native-code-push/ios/**",
					"$(SRCROOT)/../node_modules/@ledgerhq/react-native-passcode-auth",
					"$(SRCROOT)/../node_modules/react-native-firebase/ios/RNFirebase/**",
				);
				INFOPLIST_FILE = Rainbow/Info.plist;
				INTENTS_CODEGEN_LANGUAGE = "Objective-C";
				IPHONEOS_DEPLOYMENT_TARGET = 11.0;
				LD_RUNPATH_SEARCH_PATHS = "$(inherited) @executable_path/Frameworks";
				LIBRARY_SEARCH_PATHS = (
					"$(inherited)",
					"$(PROJECT_DIR)",
				);
				LLVM_LTO = YES;
				MARKETING_VERSION = 1.6.6;
				OTHER_CFLAGS = (
					"$(inherited)",
					"-DFB_SONARKIT_ENABLED=1",
				);
				OTHER_LDFLAGS = (
					"$(inherited)",
					"-ObjC",
					"-lc++",
				);
				PRODUCT_BUNDLE_IDENTIFIER = me.rainbow;
				PRODUCT_NAME = Rainbow;
				PROVISIONING_PROFILE = "";
<<<<<<< HEAD
				PROVISIONING_PROFILE_SPECIFIER = "match AppStore me.rainbow";
=======
				PROVISIONING_PROFILE_SPECIFIER = "match Development me.rainbow";
>>>>>>> 3dd5ecfc
				SWIFT_OBJC_BRIDGING_HEADER = "Rainbow-Bridging-Header.h";
				SWIFT_VERSION = 5.0;
				VERSIONING_SYSTEM = "apple-generic";
			};
			name = Staging;
		};
		2C87B7992197FA1900682EC4 /* LocalRelease */ = {
			isa = XCBuildConfiguration;
			baseConfigurationReference = 15DC38CF247E0E0A00919009 /* localrelease.xcconfig */;
			buildSettings = {
				ALWAYS_SEARCH_USER_PATHS = NO;
				APPLICATION_EXTENSION_API_ONLY = NO;
				CLANG_CXX_LANGUAGE_STANDARD = "gnu++0x";
				CLANG_CXX_LIBRARY = "libc++";
				CLANG_ENABLE_MODULES = YES;
				CLANG_ENABLE_OBJC_ARC = YES;
				CLANG_WARN_BOOL_CONVERSION = YES;
				CLANG_WARN_CONSTANT_CONVERSION = YES;
				CLANG_WARN_DIRECT_OBJC_ISA_USAGE = YES_ERROR;
				CLANG_WARN_EMPTY_BODY = YES;
				CLANG_WARN_ENUM_CONVERSION = YES;
				CLANG_WARN_INT_CONVERSION = YES;
				CLANG_WARN_OBJC_ROOT_CLASS = YES_ERROR;
				CLANG_WARN_UNREACHABLE_CODE = YES;
				CLANG_WARN__DUPLICATE_METHOD_MATCH = YES;
				"CODE_SIGN_IDENTITY[sdk=iphoneos*]" = "iPhone Developer";
				CONFIGURATION_BUILD_DIR = "$(BUILD_DIR)/Release$(EFFECTIVE_PLATFORM_NAME)";
				COPY_PHASE_STRIP = YES;
				ENABLE_NS_ASSERTIONS = NO;
				ENABLE_STRICT_OBJC_MSGSEND = YES;
				"EXCLUDED_ARCHS[sdk=iphonesimulator*]" = "arm64 i386";
				GCC_C_LANGUAGE_STANDARD = gnu99;
				GCC_PREPROCESSOR_DEFINITIONS = "LOCAL_RELEASE=1";
				GCC_WARN_64_TO_32_BIT_CONVERSION = YES;
				GCC_WARN_ABOUT_RETURN_TYPE = YES_ERROR;
				GCC_WARN_UNDECLARED_SELECTOR = YES;
				GCC_WARN_UNINITIALIZED_AUTOS = YES_AGGRESSIVE;
				GCC_WARN_UNUSED_FUNCTION = YES;
				GCC_WARN_UNUSED_VARIABLE = YES;
				INTENTS_CODEGEN_LANGUAGE = Swift;
				IPHONEOS_DEPLOYMENT_TARGET = 11.0;
				MTL_ENABLE_DEBUG_INFO = NO;
				SDKROOT = iphoneos;
				VALIDATE_PRODUCT = YES;
			};
			name = LocalRelease;
		};
		2C87B79A2197FA1900682EC4 /* LocalRelease */ = {
			isa = XCBuildConfiguration;
			baseConfigurationReference = 6E840AA2C1BA9F0557A508BE /* Pods-Rainbow.localrelease.xcconfig */;
			buildSettings = {
				ALWAYS_EMBED_SWIFT_STANDARD_LIBRARIES = YES;
				APPLICATION_EXTENSION_API_ONLY = NO;
				ASSETCATALOG_COMPILER_APPICON_NAME = AppIcon;
				ASSETCATALOG_COMPILER_OPTIMIZATION = time;
				CLANG_ENABLE_MODULES = YES;
				CODE_SIGN_ENTITLEMENTS = Rainbow/Rainbow.entitlements;
				CODE_SIGN_IDENTITY = "Apple Development";
				CODE_SIGN_STYLE = Manual;
				CURRENT_PROJECT_VERSION = 1;
				DEBUG_INFORMATION_FORMAT = "dwarf-with-dsym";
				DEVELOPMENT_TEAM = "";
				ENABLE_BITCODE = NO;
				"EXCLUDED_ARCHS[sdk=iphonesimulator*]" = arm64;
				FRAMEWORK_SEARCH_PATHS = (
					"$(inherited)",
					"$(PROJECT_DIR)/Frameworks",
				);
				GCC_PRECOMPILE_PREFIX_HEADER = YES;
				GCC_UNROLL_LOOPS = YES;
				HEADER_SEARCH_PATHS = (
					"$(inherited)",
					"$(PROJECT_DIR)/Frameworks",
					"$(SRCROOT)/../node_modules/react-native-tooltip/ToolTipMenu",
					"$(SRCROOT)/../node_modules/react-native-code-push/ios/**",
					"$(SRCROOT)/../node_modules/@ledgerhq/react-native-passcode-auth",
					"$(SRCROOT)/../node_modules/react-native-firebase/ios/RNFirebase/**",
				);
				INFOPLIST_FILE = Rainbow/Info.plist;
				INTENTS_CODEGEN_LANGUAGE = "Objective-C";
				IPHONEOS_DEPLOYMENT_TARGET = 11.0;
				LD_RUNPATH_SEARCH_PATHS = "$(inherited) @executable_path/Frameworks";
				LIBRARY_SEARCH_PATHS = (
					"$(inherited)",
					"$(PROJECT_DIR)",
				);
				LLVM_LTO = YES;
				MARKETING_VERSION = 1.6.6;
				OTHER_CFLAGS = (
					"$(inherited)",
					"-DFB_SONARKIT_ENABLED=1",
				);
				OTHER_LDFLAGS = (
					"$(inherited)",
					"-ObjC",
					"-lc++",
				);
				PRODUCT_BUNDLE_IDENTIFIER = me.rainbow;
				PRODUCT_NAME = Rainbow;
				PROVISIONING_PROFILE = "";
				PROVISIONING_PROFILE_SPECIFIER = "";
				SWIFT_OBJC_BRIDGING_HEADER = "Rainbow-Bridging-Header.h";
				SWIFT_VERSION = 5.0;
				VERSIONING_SYSTEM = "apple-generic";
			};
			name = LocalRelease;
		};
		83CBBA201A601CBA00E9B192 /* Debug */ = {
			isa = XCBuildConfiguration;
			baseConfigurationReference = 15DC38CE247E0E0900919009 /* debug.xcconfig */;
			buildSettings = {
				ALWAYS_SEARCH_USER_PATHS = NO;
				APPLICATION_EXTENSION_API_ONLY = NO;
				CLANG_CXX_LANGUAGE_STANDARD = "gnu++0x";
				CLANG_CXX_LIBRARY = "libc++";
				CLANG_ENABLE_MODULES = YES;
				CLANG_ENABLE_OBJC_ARC = YES;
				CLANG_WARN_BOOL_CONVERSION = YES;
				CLANG_WARN_CONSTANT_CONVERSION = YES;
				CLANG_WARN_DIRECT_OBJC_ISA_USAGE = YES_ERROR;
				CLANG_WARN_EMPTY_BODY = YES;
				CLANG_WARN_ENUM_CONVERSION = YES;
				CLANG_WARN_INT_CONVERSION = YES;
				CLANG_WARN_OBJC_ROOT_CLASS = YES_ERROR;
				CLANG_WARN_UNREACHABLE_CODE = YES;
				CLANG_WARN__DUPLICATE_METHOD_MATCH = YES;
				"CODE_SIGN_IDENTITY[sdk=iphoneos*]" = "iPhone Developer";
				COPY_PHASE_STRIP = NO;
				ENABLE_STRICT_OBJC_MSGSEND = YES;
				"EXCLUDED_ARCHS[sdk=iphonesimulator*]" = "arm64 i386";
				GCC_C_LANGUAGE_STANDARD = gnu99;
				GCC_DYNAMIC_NO_PIC = NO;
				GCC_OPTIMIZATION_LEVEL = 0;
				GCC_PREPROCESSOR_DEFINITIONS = (
					"DEBUG=1",
					"$(inherited)",
				);
				GCC_SYMBOLS_PRIVATE_EXTERN = NO;
				GCC_WARN_64_TO_32_BIT_CONVERSION = YES;
				GCC_WARN_ABOUT_RETURN_TYPE = YES_ERROR;
				GCC_WARN_UNDECLARED_SELECTOR = YES;
				GCC_WARN_UNINITIALIZED_AUTOS = YES_AGGRESSIVE;
				GCC_WARN_UNUSED_FUNCTION = YES;
				GCC_WARN_UNUSED_VARIABLE = YES;
				INTENTS_CODEGEN_LANGUAGE = Swift;
				IPHONEOS_DEPLOYMENT_TARGET = 11.0;
				MTL_ENABLE_DEBUG_INFO = YES;
				ONLY_ACTIVE_ARCH = YES;
				SDKROOT = iphoneos;
			};
			name = Debug;
		};
		83CBBA211A601CBA00E9B192 /* Release */ = {
			isa = XCBuildConfiguration;
			baseConfigurationReference = 15DC38CD247E0E0900919009 /* release.xcconfig */;
			buildSettings = {
				ALWAYS_SEARCH_USER_PATHS = NO;
				APPLICATION_EXTENSION_API_ONLY = NO;
				CLANG_CXX_LANGUAGE_STANDARD = "gnu++0x";
				CLANG_CXX_LIBRARY = "libc++";
				CLANG_ENABLE_MODULES = YES;
				CLANG_ENABLE_OBJC_ARC = YES;
				CLANG_WARN_BOOL_CONVERSION = YES;
				CLANG_WARN_CONSTANT_CONVERSION = YES;
				CLANG_WARN_DIRECT_OBJC_ISA_USAGE = YES_ERROR;
				CLANG_WARN_EMPTY_BODY = YES;
				CLANG_WARN_ENUM_CONVERSION = YES;
				CLANG_WARN_INT_CONVERSION = YES;
				CLANG_WARN_OBJC_ROOT_CLASS = YES_ERROR;
				CLANG_WARN_UNREACHABLE_CODE = YES;
				CLANG_WARN__DUPLICATE_METHOD_MATCH = YES;
				"CODE_SIGN_IDENTITY[sdk=iphoneos*]" = "iPhone Developer";
				COPY_PHASE_STRIP = YES;
				ENABLE_NS_ASSERTIONS = NO;
				ENABLE_STRICT_OBJC_MSGSEND = YES;
				"EXCLUDED_ARCHS[sdk=iphonesimulator*]" = "arm64 i386";
				GCC_C_LANGUAGE_STANDARD = gnu99;
				GCC_WARN_64_TO_32_BIT_CONVERSION = YES;
				GCC_WARN_ABOUT_RETURN_TYPE = YES_ERROR;
				GCC_WARN_UNDECLARED_SELECTOR = YES;
				GCC_WARN_UNINITIALIZED_AUTOS = YES_AGGRESSIVE;
				GCC_WARN_UNUSED_FUNCTION = YES;
				GCC_WARN_UNUSED_VARIABLE = YES;
				INTENTS_CODEGEN_LANGUAGE = Swift;
				IPHONEOS_DEPLOYMENT_TARGET = 11.0;
				MTL_ENABLE_DEBUG_INFO = NO;
				SDKROOT = iphoneos;
				VALIDATE_PRODUCT = YES;
			};
			name = Release;
		};
		C16DCF6A272BA6F100FF5C78 /* Debug */ = {
			isa = XCBuildConfiguration;
			baseConfigurationReference = B6B24600122ABEF29D4353B4 /* Pods-PriceWidgetExtension.debug.xcconfig */;
			buildSettings = {
				APPLICATION_EXTENSION_API_ONLY = YES;
				ASSETCATALOG_COMPILER_GLOBAL_ACCENT_COLOR_NAME = AccentColor;
				ASSETCATALOG_COMPILER_WIDGET_BACKGROUND_COLOR_NAME = WidgetBackground;
				CLANG_ANALYZER_NONNULL = YES;
				CLANG_ANALYZER_NUMBER_OBJECT_CONVERSION = YES_AGGRESSIVE;
				CLANG_CXX_LANGUAGE_STANDARD = "gnu++14";
				CLANG_ENABLE_OBJC_WEAK = YES;
				CLANG_WARN_BLOCK_CAPTURE_AUTORELEASING = YES;
				CLANG_WARN_COMMA = YES;
				CLANG_WARN_DEPRECATED_OBJC_IMPLEMENTATIONS = YES;
				CLANG_WARN_DOCUMENTATION_COMMENTS = YES;
				CLANG_WARN_INFINITE_RECURSION = YES;
				CLANG_WARN_NON_LITERAL_NULL_CONVERSION = YES;
				CLANG_WARN_OBJC_IMPLICIT_RETAIN_SELF = YES;
				CLANG_WARN_OBJC_LITERAL_CONVERSION = YES;
				CLANG_WARN_QUOTED_INCLUDE_IN_FRAMEWORK_HEADER = YES;
				CLANG_WARN_RANGE_LOOP_ANALYSIS = YES;
				CLANG_WARN_STRICT_PROTOTYPES = YES;
				CLANG_WARN_SUSPICIOUS_MOVE = YES;
				CLANG_WARN_UNGUARDED_AVAILABILITY = YES_AGGRESSIVE;
				CODE_SIGN_ENTITLEMENTS = PriceWidgetExtension.entitlements;
				CODE_SIGN_IDENTITY = "iPhone Distribution";
				CODE_SIGN_STYLE = Manual;
				DEBUG_INFORMATION_FORMAT = dwarf;
				DEVELOPMENT_TEAM = L74NQAQB8H;
				ENABLE_TESTABILITY = YES;
				"EXCLUDED_ARCHS[sdk=iphonesimulator*]" = arm64;
				GCC_C_LANGUAGE_STANDARD = gnu11;
				GCC_NO_COMMON_BLOCKS = YES;
				INFOPLIST_FILE = PriceWidget/Info.plist;
				IPHONEOS_DEPLOYMENT_TARGET = 14.5;
				LD_RUNPATH_SEARCH_PATHS = "$(inherited) @executable_path/Frameworks @executable_path/../../Frameworks";
				MTL_ENABLE_DEBUG_INFO = INCLUDE_SOURCE;
				MTL_FAST_MATH = YES;
				PRODUCT_BUNDLE_IDENTIFIER = me.rainbow.PriceWidget;
				PRODUCT_NAME = "$(TARGET_NAME)";
				PROVISIONING_PROFILE_SPECIFIER = "match AppStore me.rainbow.PriceWidget";
				SKIP_INSTALL = YES;
				SWIFT_ACTIVE_COMPILATION_CONDITIONS = DEBUG;
				SWIFT_OPTIMIZATION_LEVEL = "-Onone";
				SWIFT_VERSION = 5.0;
				TARGETED_DEVICE_FAMILY = "1,2";
			};
			name = Debug;
		};
		C16DCF6B272BA6F100FF5C78 /* Release */ = {
			isa = XCBuildConfiguration;
			baseConfigurationReference = 1219C19367C89E767CF2B86A /* Pods-PriceWidgetExtension.release.xcconfig */;
			buildSettings = {
				APPLICATION_EXTENSION_API_ONLY = YES;
				ASSETCATALOG_COMPILER_GLOBAL_ACCENT_COLOR_NAME = AccentColor;
				ASSETCATALOG_COMPILER_WIDGET_BACKGROUND_COLOR_NAME = WidgetBackground;
				CLANG_ANALYZER_NONNULL = YES;
				CLANG_ANALYZER_NUMBER_OBJECT_CONVERSION = YES_AGGRESSIVE;
				CLANG_CXX_LANGUAGE_STANDARD = "gnu++14";
				CLANG_ENABLE_OBJC_WEAK = YES;
				CLANG_WARN_BLOCK_CAPTURE_AUTORELEASING = YES;
				CLANG_WARN_COMMA = YES;
				CLANG_WARN_DEPRECATED_OBJC_IMPLEMENTATIONS = YES;
				CLANG_WARN_DOCUMENTATION_COMMENTS = YES;
				CLANG_WARN_INFINITE_RECURSION = YES;
				CLANG_WARN_NON_LITERAL_NULL_CONVERSION = YES;
				CLANG_WARN_OBJC_IMPLICIT_RETAIN_SELF = YES;
				CLANG_WARN_OBJC_LITERAL_CONVERSION = YES;
				CLANG_WARN_QUOTED_INCLUDE_IN_FRAMEWORK_HEADER = YES;
				CLANG_WARN_RANGE_LOOP_ANALYSIS = YES;
				CLANG_WARN_STRICT_PROTOTYPES = YES;
				CLANG_WARN_SUSPICIOUS_MOVE = YES;
				CLANG_WARN_UNGUARDED_AVAILABILITY = YES_AGGRESSIVE;
				CODE_SIGN_ENTITLEMENTS = PriceWidgetExtension.entitlements;
				CODE_SIGN_IDENTITY = "iPhone Distribution";
				CODE_SIGN_STYLE = Manual;
				COPY_PHASE_STRIP = NO;
				DEBUG_INFORMATION_FORMAT = "dwarf-with-dsym";
				DEVELOPMENT_TEAM = L74NQAQB8H;
				"EXCLUDED_ARCHS[sdk=iphonesimulator*]" = arm64;
				GCC_C_LANGUAGE_STANDARD = gnu11;
				GCC_NO_COMMON_BLOCKS = YES;
				INFOPLIST_FILE = PriceWidget/Info.plist;
				IPHONEOS_DEPLOYMENT_TARGET = 14.5;
				LD_RUNPATH_SEARCH_PATHS = "$(inherited) @executable_path/Frameworks @executable_path/../../Frameworks";
				MTL_FAST_MATH = YES;
				PRODUCT_BUNDLE_IDENTIFIER = me.rainbow.PriceWidget;
				PRODUCT_NAME = "$(TARGET_NAME)";
				PROVISIONING_PROFILE_SPECIFIER = "match AppStore me.rainbow.PriceWidget";
				SKIP_INSTALL = YES;
				SWIFT_OPTIMIZATION_LEVEL = "-Owholemodule";
				SWIFT_VERSION = 5.0;
				TARGETED_DEVICE_FAMILY = "1,2";
			};
			name = Release;
		};
		C16DCF6C272BA6F100FF5C78 /* LocalRelease */ = {
			isa = XCBuildConfiguration;
			baseConfigurationReference = 229FF67D4E0D70C77AF15DFA /* Pods-PriceWidgetExtension.localrelease.xcconfig */;
			buildSettings = {
				APPLICATION_EXTENSION_API_ONLY = YES;
				ASSETCATALOG_COMPILER_GLOBAL_ACCENT_COLOR_NAME = AccentColor;
				ASSETCATALOG_COMPILER_WIDGET_BACKGROUND_COLOR_NAME = WidgetBackground;
				CLANG_ANALYZER_NONNULL = YES;
				CLANG_ANALYZER_NUMBER_OBJECT_CONVERSION = YES_AGGRESSIVE;
				CLANG_CXX_LANGUAGE_STANDARD = "gnu++14";
				CLANG_ENABLE_OBJC_WEAK = YES;
				CLANG_WARN_BLOCK_CAPTURE_AUTORELEASING = YES;
				CLANG_WARN_COMMA = YES;
				CLANG_WARN_DEPRECATED_OBJC_IMPLEMENTATIONS = YES;
				CLANG_WARN_DOCUMENTATION_COMMENTS = YES;
				CLANG_WARN_INFINITE_RECURSION = YES;
				CLANG_WARN_NON_LITERAL_NULL_CONVERSION = YES;
				CLANG_WARN_OBJC_IMPLICIT_RETAIN_SELF = YES;
				CLANG_WARN_OBJC_LITERAL_CONVERSION = YES;
				CLANG_WARN_QUOTED_INCLUDE_IN_FRAMEWORK_HEADER = YES;
				CLANG_WARN_RANGE_LOOP_ANALYSIS = YES;
				CLANG_WARN_STRICT_PROTOTYPES = YES;
				CLANG_WARN_SUSPICIOUS_MOVE = YES;
				CLANG_WARN_UNGUARDED_AVAILABILITY = YES_AGGRESSIVE;
				CODE_SIGN_ENTITLEMENTS = PriceWidgetExtension.entitlements;
				CODE_SIGN_IDENTITY = "iPhone Distribution";
				CODE_SIGN_STYLE = Manual;
				COPY_PHASE_STRIP = NO;
				DEBUG_INFORMATION_FORMAT = "dwarf-with-dsym";
				DEVELOPMENT_TEAM = L74NQAQB8H;
				"EXCLUDED_ARCHS[sdk=iphonesimulator*]" = arm64;
				GCC_C_LANGUAGE_STANDARD = gnu11;
				GCC_NO_COMMON_BLOCKS = YES;
				INFOPLIST_FILE = PriceWidget/Info.plist;
				IPHONEOS_DEPLOYMENT_TARGET = 14.5;
				LD_RUNPATH_SEARCH_PATHS = "$(inherited) @executable_path/Frameworks @executable_path/../../Frameworks";
				MTL_FAST_MATH = YES;
				PRODUCT_BUNDLE_IDENTIFIER = me.rainbow.PriceWidget;
				PRODUCT_NAME = "$(TARGET_NAME)";
				PROVISIONING_PROFILE_SPECIFIER = "match AppStore me.rainbow.PriceWidget";
				SKIP_INSTALL = YES;
				SWIFT_OPTIMIZATION_LEVEL = "-Owholemodule";
				SWIFT_VERSION = 5.0;
				TARGETED_DEVICE_FAMILY = "1,2";
			};
			name = LocalRelease;
		};
		C16DCF6D272BA6F100FF5C78 /* Staging */ = {
			isa = XCBuildConfiguration;
			baseConfigurationReference = A903025A70F27A8F3044CD18 /* Pods-PriceWidgetExtension.staging.xcconfig */;
			buildSettings = {
				APPLICATION_EXTENSION_API_ONLY = YES;
				ASSETCATALOG_COMPILER_GLOBAL_ACCENT_COLOR_NAME = AccentColor;
				ASSETCATALOG_COMPILER_WIDGET_BACKGROUND_COLOR_NAME = WidgetBackground;
				CLANG_ANALYZER_NONNULL = YES;
				CLANG_ANALYZER_NUMBER_OBJECT_CONVERSION = YES_AGGRESSIVE;
				CLANG_CXX_LANGUAGE_STANDARD = "gnu++14";
				CLANG_ENABLE_OBJC_WEAK = YES;
				CLANG_WARN_BLOCK_CAPTURE_AUTORELEASING = YES;
				CLANG_WARN_COMMA = YES;
				CLANG_WARN_DEPRECATED_OBJC_IMPLEMENTATIONS = YES;
				CLANG_WARN_DOCUMENTATION_COMMENTS = YES;
				CLANG_WARN_INFINITE_RECURSION = YES;
				CLANG_WARN_NON_LITERAL_NULL_CONVERSION = YES;
				CLANG_WARN_OBJC_IMPLICIT_RETAIN_SELF = YES;
				CLANG_WARN_OBJC_LITERAL_CONVERSION = YES;
				CLANG_WARN_QUOTED_INCLUDE_IN_FRAMEWORK_HEADER = YES;
				CLANG_WARN_RANGE_LOOP_ANALYSIS = YES;
				CLANG_WARN_STRICT_PROTOTYPES = YES;
				CLANG_WARN_SUSPICIOUS_MOVE = YES;
				CLANG_WARN_UNGUARDED_AVAILABILITY = YES_AGGRESSIVE;
				CODE_SIGN_ENTITLEMENTS = PriceWidgetExtension.entitlements;
				CODE_SIGN_IDENTITY = "iPhone Distribution";
				CODE_SIGN_STYLE = Manual;
				COPY_PHASE_STRIP = NO;
				DEBUG_INFORMATION_FORMAT = "dwarf-with-dsym";
				DEVELOPMENT_TEAM = L74NQAQB8H;
				"EXCLUDED_ARCHS[sdk=iphonesimulator*]" = arm64;
				GCC_C_LANGUAGE_STANDARD = gnu11;
				GCC_NO_COMMON_BLOCKS = YES;
				INFOPLIST_FILE = PriceWidget/Info.plist;
				IPHONEOS_DEPLOYMENT_TARGET = 14.5;
				LD_RUNPATH_SEARCH_PATHS = "$(inherited) @executable_path/Frameworks @executable_path/../../Frameworks";
				MTL_FAST_MATH = YES;
				PRODUCT_BUNDLE_IDENTIFIER = me.rainbow.PriceWidget;
				PRODUCT_NAME = "$(TARGET_NAME)";
				PROVISIONING_PROFILE_SPECIFIER = "match AppStore me.rainbow.PriceWidget";
				SKIP_INSTALL = YES;
				SWIFT_OPTIMIZATION_LEVEL = "-Owholemodule";
				SWIFT_VERSION = 5.0;
				TARGETED_DEVICE_FAMILY = "1,2";
			};
			name = Staging;
		};
		C16DCFA0272BAB9600FF5C78 /* Debug */ = {
			isa = XCBuildConfiguration;
			baseConfigurationReference = B50E921406B1CE40732E7D7A /* Pods-SelectTokenIntent.debug.xcconfig */;
			buildSettings = {
				APPLICATION_EXTENSION_API_ONLY = YES;
				CLANG_ANALYZER_NONNULL = YES;
				CLANG_ANALYZER_NUMBER_OBJECT_CONVERSION = YES_AGGRESSIVE;
				CLANG_CXX_LANGUAGE_STANDARD = "gnu++14";
				CLANG_ENABLE_OBJC_WEAK = YES;
				CLANG_WARN_BLOCK_CAPTURE_AUTORELEASING = YES;
				CLANG_WARN_COMMA = YES;
				CLANG_WARN_DEPRECATED_OBJC_IMPLEMENTATIONS = YES;
				CLANG_WARN_DOCUMENTATION_COMMENTS = YES;
				CLANG_WARN_INFINITE_RECURSION = YES;
				CLANG_WARN_NON_LITERAL_NULL_CONVERSION = YES;
				CLANG_WARN_OBJC_IMPLICIT_RETAIN_SELF = YES;
				CLANG_WARN_OBJC_LITERAL_CONVERSION = YES;
				CLANG_WARN_QUOTED_INCLUDE_IN_FRAMEWORK_HEADER = YES;
				CLANG_WARN_RANGE_LOOP_ANALYSIS = YES;
				CLANG_WARN_STRICT_PROTOTYPES = YES;
				CLANG_WARN_SUSPICIOUS_MOVE = YES;
				CLANG_WARN_UNGUARDED_AVAILABILITY = YES_AGGRESSIVE;
				CODE_SIGN_ENTITLEMENTS = SelectTokenIntent/SelectTokenIntent.entitlements;
				CODE_SIGN_IDENTITY = "iPhone Distribution";
				CODE_SIGN_STYLE = Manual;
				DEBUG_INFORMATION_FORMAT = dwarf;
				DEVELOPMENT_TEAM = L74NQAQB8H;
				ENABLE_TESTABILITY = YES;
				"EXCLUDED_ARCHS[sdk=iphonesimulator*]" = arm64;
				GCC_C_LANGUAGE_STANDARD = gnu11;
				GCC_NO_COMMON_BLOCKS = YES;
				INFOPLIST_FILE = SelectTokenIntent/Info.plist;
				IPHONEOS_DEPLOYMENT_TARGET = 14.5;
				LD_RUNPATH_SEARCH_PATHS = "$(inherited) @executable_path/Frameworks @executable_path/../../Frameworks";
				MTL_ENABLE_DEBUG_INFO = INCLUDE_SOURCE;
				MTL_FAST_MATH = YES;
				PRODUCT_BUNDLE_IDENTIFIER = me.rainbow.SelectTokenIntent;
				PRODUCT_NAME = "$(TARGET_NAME)";
				PROVISIONING_PROFILE_SPECIFIER = "match AppStore me.rainbow.SelectTokenIntent";
				SKIP_INSTALL = YES;
				SWIFT_ACTIVE_COMPILATION_CONDITIONS = DEBUG;
				SWIFT_OPTIMIZATION_LEVEL = "-Onone";
				SWIFT_VERSION = 5.0;
				TARGETED_DEVICE_FAMILY = "1,2";
			};
			name = Debug;
		};
		C16DCFA1272BAB9600FF5C78 /* Release */ = {
			isa = XCBuildConfiguration;
			baseConfigurationReference = 4279DE1F8E81D20CD7AE7739 /* Pods-SelectTokenIntent.release.xcconfig */;
			buildSettings = {
				APPLICATION_EXTENSION_API_ONLY = YES;
				CLANG_ANALYZER_NONNULL = YES;
				CLANG_ANALYZER_NUMBER_OBJECT_CONVERSION = YES_AGGRESSIVE;
				CLANG_CXX_LANGUAGE_STANDARD = "gnu++14";
				CLANG_ENABLE_OBJC_WEAK = YES;
				CLANG_WARN_BLOCK_CAPTURE_AUTORELEASING = YES;
				CLANG_WARN_COMMA = YES;
				CLANG_WARN_DEPRECATED_OBJC_IMPLEMENTATIONS = YES;
				CLANG_WARN_DOCUMENTATION_COMMENTS = YES;
				CLANG_WARN_INFINITE_RECURSION = YES;
				CLANG_WARN_NON_LITERAL_NULL_CONVERSION = YES;
				CLANG_WARN_OBJC_IMPLICIT_RETAIN_SELF = YES;
				CLANG_WARN_OBJC_LITERAL_CONVERSION = YES;
				CLANG_WARN_QUOTED_INCLUDE_IN_FRAMEWORK_HEADER = YES;
				CLANG_WARN_RANGE_LOOP_ANALYSIS = YES;
				CLANG_WARN_STRICT_PROTOTYPES = YES;
				CLANG_WARN_SUSPICIOUS_MOVE = YES;
				CLANG_WARN_UNGUARDED_AVAILABILITY = YES_AGGRESSIVE;
				CODE_SIGN_ENTITLEMENTS = SelectTokenIntent/SelectTokenIntent.entitlements;
				CODE_SIGN_IDENTITY = "iPhone Distribution";
				CODE_SIGN_STYLE = Manual;
				COPY_PHASE_STRIP = NO;
				DEBUG_INFORMATION_FORMAT = "dwarf-with-dsym";
				DEVELOPMENT_TEAM = L74NQAQB8H;
				"EXCLUDED_ARCHS[sdk=iphonesimulator*]" = arm64;
				GCC_C_LANGUAGE_STANDARD = gnu11;
				GCC_NO_COMMON_BLOCKS = YES;
				INFOPLIST_FILE = SelectTokenIntent/Info.plist;
				IPHONEOS_DEPLOYMENT_TARGET = 14.5;
				LD_RUNPATH_SEARCH_PATHS = "$(inherited) @executable_path/Frameworks @executable_path/../../Frameworks";
				MTL_FAST_MATH = YES;
				PRODUCT_BUNDLE_IDENTIFIER = me.rainbow.SelectTokenIntent;
				PRODUCT_NAME = "$(TARGET_NAME)";
				PROVISIONING_PROFILE_SPECIFIER = "match AppStore me.rainbow.SelectTokenIntent";
				SKIP_INSTALL = YES;
				SWIFT_OPTIMIZATION_LEVEL = "-Owholemodule";
				SWIFT_VERSION = 5.0;
				TARGETED_DEVICE_FAMILY = "1,2";
			};
			name = Release;
		};
		C16DCFA2272BAB9600FF5C78 /* LocalRelease */ = {
			isa = XCBuildConfiguration;
			baseConfigurationReference = EDB094CDAC68C2C928304B45 /* Pods-SelectTokenIntent.localrelease.xcconfig */;
			buildSettings = {
				APPLICATION_EXTENSION_API_ONLY = YES;
				CLANG_ANALYZER_NONNULL = YES;
				CLANG_ANALYZER_NUMBER_OBJECT_CONVERSION = YES_AGGRESSIVE;
				CLANG_CXX_LANGUAGE_STANDARD = "gnu++14";
				CLANG_ENABLE_OBJC_WEAK = YES;
				CLANG_WARN_BLOCK_CAPTURE_AUTORELEASING = YES;
				CLANG_WARN_COMMA = YES;
				CLANG_WARN_DEPRECATED_OBJC_IMPLEMENTATIONS = YES;
				CLANG_WARN_DOCUMENTATION_COMMENTS = YES;
				CLANG_WARN_INFINITE_RECURSION = YES;
				CLANG_WARN_NON_LITERAL_NULL_CONVERSION = YES;
				CLANG_WARN_OBJC_IMPLICIT_RETAIN_SELF = YES;
				CLANG_WARN_OBJC_LITERAL_CONVERSION = YES;
				CLANG_WARN_QUOTED_INCLUDE_IN_FRAMEWORK_HEADER = YES;
				CLANG_WARN_RANGE_LOOP_ANALYSIS = YES;
				CLANG_WARN_STRICT_PROTOTYPES = YES;
				CLANG_WARN_SUSPICIOUS_MOVE = YES;
				CLANG_WARN_UNGUARDED_AVAILABILITY = YES_AGGRESSIVE;
				CODE_SIGN_ENTITLEMENTS = SelectTokenIntent/SelectTokenIntent.entitlements;
				CODE_SIGN_IDENTITY = "iPhone Distribution";
				CODE_SIGN_STYLE = Manual;
				COPY_PHASE_STRIP = NO;
				DEBUG_INFORMATION_FORMAT = "dwarf-with-dsym";
				DEVELOPMENT_TEAM = L74NQAQB8H;
				"EXCLUDED_ARCHS[sdk=iphonesimulator*]" = arm64;
				GCC_C_LANGUAGE_STANDARD = gnu11;
				GCC_NO_COMMON_BLOCKS = YES;
				INFOPLIST_FILE = SelectTokenIntent/Info.plist;
				IPHONEOS_DEPLOYMENT_TARGET = 14.5;
				LD_RUNPATH_SEARCH_PATHS = "$(inherited) @executable_path/Frameworks @executable_path/../../Frameworks";
				MTL_FAST_MATH = YES;
				PRODUCT_BUNDLE_IDENTIFIER = me.rainbow.SelectTokenIntent;
				PRODUCT_NAME = "$(TARGET_NAME)";
				PROVISIONING_PROFILE_SPECIFIER = "match AppStore me.rainbow.SelectTokenIntent";
				SKIP_INSTALL = YES;
				SWIFT_OPTIMIZATION_LEVEL = "-Owholemodule";
				SWIFT_VERSION = 5.0;
				TARGETED_DEVICE_FAMILY = "1,2";
			};
			name = LocalRelease;
		};
		C16DCFA3272BAB9600FF5C78 /* Staging */ = {
			isa = XCBuildConfiguration;
			baseConfigurationReference = 7EB36938918AB684A1CF5504 /* Pods-SelectTokenIntent.staging.xcconfig */;
			buildSettings = {
				APPLICATION_EXTENSION_API_ONLY = YES;
				CLANG_ANALYZER_NONNULL = YES;
				CLANG_ANALYZER_NUMBER_OBJECT_CONVERSION = YES_AGGRESSIVE;
				CLANG_CXX_LANGUAGE_STANDARD = "gnu++14";
				CLANG_ENABLE_OBJC_WEAK = YES;
				CLANG_WARN_BLOCK_CAPTURE_AUTORELEASING = YES;
				CLANG_WARN_COMMA = YES;
				CLANG_WARN_DEPRECATED_OBJC_IMPLEMENTATIONS = YES;
				CLANG_WARN_DOCUMENTATION_COMMENTS = YES;
				CLANG_WARN_INFINITE_RECURSION = YES;
				CLANG_WARN_NON_LITERAL_NULL_CONVERSION = YES;
				CLANG_WARN_OBJC_IMPLICIT_RETAIN_SELF = YES;
				CLANG_WARN_OBJC_LITERAL_CONVERSION = YES;
				CLANG_WARN_QUOTED_INCLUDE_IN_FRAMEWORK_HEADER = YES;
				CLANG_WARN_RANGE_LOOP_ANALYSIS = YES;
				CLANG_WARN_STRICT_PROTOTYPES = YES;
				CLANG_WARN_SUSPICIOUS_MOVE = YES;
				CLANG_WARN_UNGUARDED_AVAILABILITY = YES_AGGRESSIVE;
				CODE_SIGN_ENTITLEMENTS = SelectTokenIntent/SelectTokenIntent.entitlements;
				CODE_SIGN_IDENTITY = "iPhone Distribution";
				CODE_SIGN_STYLE = Manual;
				COPY_PHASE_STRIP = NO;
				DEBUG_INFORMATION_FORMAT = "dwarf-with-dsym";
				DEVELOPMENT_TEAM = L74NQAQB8H;
				"EXCLUDED_ARCHS[sdk=iphonesimulator*]" = arm64;
				GCC_C_LANGUAGE_STANDARD = gnu11;
				GCC_NO_COMMON_BLOCKS = YES;
				INFOPLIST_FILE = SelectTokenIntent/Info.plist;
				IPHONEOS_DEPLOYMENT_TARGET = 14.5;
				LD_RUNPATH_SEARCH_PATHS = "$(inherited) @executable_path/Frameworks @executable_path/../../Frameworks";
				MTL_FAST_MATH = YES;
				PRODUCT_BUNDLE_IDENTIFIER = me.rainbow.SelectTokenIntent;
				PRODUCT_NAME = "$(TARGET_NAME)";
				PROVISIONING_PROFILE_SPECIFIER = "match AppStore me.rainbow.SelectTokenIntent";
				SKIP_INSTALL = YES;
				SWIFT_OPTIMIZATION_LEVEL = "-Owholemodule";
				SWIFT_VERSION = 5.0;
				TARGETED_DEVICE_FAMILY = "1,2";
			};
			name = Staging;
		};
/* End XCBuildConfiguration section */

/* Begin XCConfigurationList section */
		13B07F931A680F5B00A75B9A /* Build configuration list for PBXNativeTarget "Rainbow" */ = {
			isa = XCConfigurationList;
			buildConfigurations = (
				13B07F941A680F5B00A75B9A /* Debug */,
				13B07F951A680F5B00A75B9A /* Release */,
				2C87B79A2197FA1900682EC4 /* LocalRelease */,
				2C6A799821127ED9003AFB37 /* Staging */,
			);
			defaultConfigurationIsVisible = 0;
			defaultConfigurationName = Release;
		};
		83CBB9FA1A601CBA00E9B192 /* Build configuration list for PBXProject "Rainbow" */ = {
			isa = XCConfigurationList;
			buildConfigurations = (
				83CBBA201A601CBA00E9B192 /* Debug */,
				83CBBA211A601CBA00E9B192 /* Release */,
				2C87B7992197FA1900682EC4 /* LocalRelease */,
				2C6A799721127ED9003AFB37 /* Staging */,
			);
			defaultConfigurationIsVisible = 0;
			defaultConfigurationName = Release;
		};
		C16DCF6E272BA6F100FF5C78 /* Build configuration list for PBXNativeTarget "PriceWidgetExtension" */ = {
			isa = XCConfigurationList;
			buildConfigurations = (
				C16DCF6A272BA6F100FF5C78 /* Debug */,
				C16DCF6B272BA6F100FF5C78 /* Release */,
				C16DCF6C272BA6F100FF5C78 /* LocalRelease */,
				C16DCF6D272BA6F100FF5C78 /* Staging */,
			);
			defaultConfigurationIsVisible = 0;
			defaultConfigurationName = Release;
		};
		C16DCF9F272BAB9600FF5C78 /* Build configuration list for PBXNativeTarget "SelectTokenIntent" */ = {
			isa = XCConfigurationList;
			buildConfigurations = (
				C16DCFA0272BAB9600FF5C78 /* Debug */,
				C16DCFA1272BAB9600FF5C78 /* Release */,
				C16DCFA2272BAB9600FF5C78 /* LocalRelease */,
				C16DCFA3272BAB9600FF5C78 /* Staging */,
			);
			defaultConfigurationIsVisible = 0;
			defaultConfigurationName = Release;
		};
/* End XCConfigurationList section */
	};
	rootObject = 83CBB9F71A601CBA00E9B192 /* Project object */;
}<|MERGE_RESOLUTION|>--- conflicted
+++ resolved
@@ -1392,11 +1392,7 @@
 				PRODUCT_BUNDLE_IDENTIFIER = me.rainbow;
 				PRODUCT_NAME = Rainbow;
 				PROVISIONING_PROFILE = "";
-<<<<<<< HEAD
-				PROVISIONING_PROFILE_SPECIFIER = "match AppStore me.rainbow";
-=======
 				PROVISIONING_PROFILE_SPECIFIER = "match Development me.rainbow";
->>>>>>> 3dd5ecfc
 				SWIFT_OBJC_BRIDGING_HEADER = "Rainbow-Bridging-Header.h";
 				SWIFT_VERSION = 5.0;
 				VERSIONING_SYSTEM = "apple-generic";
