// !$*UTF8*$!
{
	archiveVersion = 1;
	classes = {
	};
	objectVersion = 46;
	objects = {

/* Begin PBXBuildFile section */
		13B07FBC1A68108700A75B9A /* AppDelegate.mm in Sources */ = {isa = PBXBuildFile; fileRef = 13B07FB01A68108700A75B9A /* AppDelegate.mm */; };
		13B07FBD1A68108700A75B9A /* LaunchScreen.xib in Resources */ = {isa = PBXBuildFile; fileRef = 13B07FB11A68108700A75B9A /* LaunchScreen.xib */; };
		13B07FC11A68108700A75B9A /* main.m in Sources */ = {isa = PBXBuildFile; fileRef = 13B07FB71A68108700A75B9A /* main.m */; };
		1539422824C7C7E200E4A9D1 /* Settings.bundle in Resources */ = {isa = PBXBuildFile; fileRef = 1539422724C7C7E100E4A9D1 /* Settings.bundle */; };
		1539422D24C7CF9300E4A9D1 /* SettingsBundleHelper.swift in Sources */ = {isa = PBXBuildFile; fileRef = 1539422C24C7CF9300E4A9D1 /* SettingsBundleHelper.swift */; };
		153D1AAC24777130007E4723 /* TransactionListLoadingViewCell.swift in Sources */ = {isa = PBXBuildFile; fileRef = 153D1AAB24777130007E4723 /* TransactionListLoadingViewCell.swift */; };
		153D1AAE24777214007E4723 /* TransactionListLoadingViewCell.xib in Resources */ = {isa = PBXBuildFile; fileRef = 153D1AAD24777214007E4723 /* TransactionListLoadingViewCell.xib */; };
		15E531D5242B28EF00797B89 /* UIImageViewWithPersistentAnimations.swift in Sources */ = {isa = PBXBuildFile; fileRef = 15E531D4242B28EF00797B89 /* UIImageViewWithPersistentAnimations.swift */; };
		15E531DA242DAB7100797B89 /* NotificationManager.m in Sources */ = {isa = PBXBuildFile; fileRef = 15E531D9242DAB7100797B89 /* NotificationManager.m */; };
		24979E8920F84250007EB0DA /* GoogleService-Info.plist in Resources */ = {isa = PBXBuildFile; fileRef = 24979E7720F84004007EB0DA /* GoogleService-Info.plist */; };
		2751F127C0C22DAEF06B120B /* libPods-SelectTokenIntent.a in Frameworks */ = {isa = PBXBuildFile; fileRef = DD5635BC5A2494BF47B6AA6B /* libPods-SelectTokenIntent.a */; };
		2F32652701C7444C169E3777 /* libPods-PriceWidgetExtension.a in Frameworks */ = {isa = PBXBuildFile; fileRef = AA68E8DB0CDD132E0E06048D /* libPods-PriceWidgetExtension.a */; };
		6630540924A38A1900E5B030 /* RainbowText.m in Sources */ = {isa = PBXBuildFile; fileRef = 6630540824A38A1900E5B030 /* RainbowText.m */; };
		6635730624939991006ACFA6 /* SafeStoreReview.m in Sources */ = {isa = PBXBuildFile; fileRef = 6635730524939991006ACFA6 /* SafeStoreReview.m */; };
		6655FFB425BB2B0700642961 /* ThemeModule.m in Sources */ = {isa = PBXBuildFile; fileRef = 6655FFB325BB2B0700642961 /* ThemeModule.m */; };
		66A1FEB424AB641100C3F539 /* RNCMScreenStack.m in Sources */ = {isa = PBXBuildFile; fileRef = 66A1FEB024AB641100C3F539 /* RNCMScreenStack.m */; };
		66A1FEB524AB641100C3F539 /* UIViewController+slack.swift in Sources */ = {isa = PBXBuildFile; fileRef = 66A1FEB124AB641100C3F539 /* UIViewController+slack.swift */; };
		66A1FEB624AB641100C3F539 /* RNCMScreen.m in Sources */ = {isa = PBXBuildFile; fileRef = 66A1FEB324AB641100C3F539 /* RNCMScreen.m */; };
		66A1FEBC24ACBBE600C3F539 /* RNCMPortal.m in Sources */ = {isa = PBXBuildFile; fileRef = 66A1FEBB24ACBBE600C3F539 /* RNCMPortal.m */; };
		66A28EB024CAF1B500410A88 /* TestFlight.m in Sources */ = {isa = PBXBuildFile; fileRef = 66A28EAF24CAF1B500410A88 /* TestFlight.m */; };
		66F889DB260CEF1E00E27D6E /* UIViewController+PanModalPresenter.swift in Sources */ = {isa = PBXBuildFile; fileRef = 66F889D8260CEF1E00E27D6E /* UIViewController+PanModalPresenter.swift */; };
		66F889DC260CEF1E00E27D6E /* SlackBottomSheet.m in Sources */ = {isa = PBXBuildFile; fileRef = 66F889DA260CEF1E00E27D6E /* SlackBottomSheet.m */; };
		66FEC91623EDA14000A0F367 /* RoundedCornerView.swift in Sources */ = {isa = PBXBuildFile; fileRef = 66FEC91523EDA13F00A0F367 /* RoundedCornerView.swift */; };
		7287CE1EC33B4913AEE1F4B6 /* SFMono-Medium.otf in Resources */ = {isa = PBXBuildFile; fileRef = 668A9E253DAF444A90ECB997 /* SFMono-Medium.otf */; };
		8954B84045FF3C42DEDF59B4 /* libPods-Rainbow.a in Frameworks */ = {isa = PBXBuildFile; fileRef = BB1428097C71516BF985EEC5 /* libPods-Rainbow.a */; };
		A4277D9F23CBD1910042BAF4 /* Extensions.swift in Sources */ = {isa = PBXBuildFile; fileRef = A4277D9E23CBD1910042BAF4 /* Extensions.swift */; };
		A4277DA323CFE85F0042BAF4 /* Theme.swift in Sources */ = {isa = PBXBuildFile; fileRef = A4277DA223CFE85F0042BAF4 /* Theme.swift */; };
		A44A4EEE23EC928900B543F1 /* CoinIconWithProgressBar.swift in Sources */ = {isa = PBXBuildFile; fileRef = A44A4EED23EC928900B543F1 /* CoinIconWithProgressBar.swift */; };
		A4704B4823C546DA00E50E4B /* TransactionListViewCell.swift in Sources */ = {isa = PBXBuildFile; fileRef = A4704B4023C546D900E50E4B /* TransactionListViewCell.swift */; };
		A4704B4923C546DA00E50E4B /* TransactionListView.swift in Sources */ = {isa = PBXBuildFile; fileRef = A4704B4123C546D900E50E4B /* TransactionListView.swift */; };
		A4704B4D23C546DA00E50E4B /* TransactionListViewCell.xib in Resources */ = {isa = PBXBuildFile; fileRef = A4704B4623C546D900E50E4B /* TransactionListViewCell.xib */; };
		A477567C23DB2FAA005AE8FD /* Transaction.swift in Sources */ = {isa = PBXBuildFile; fileRef = A477567B23DB2FAA005AE8FD /* Transaction.swift */; };
		A477567E23DB3A85005AE8FD /* TransactionListViewManager.m in Sources */ = {isa = PBXBuildFile; fileRef = A477567D23DB3A85005AE8FD /* TransactionListViewManager.m */; };
		A485E61423C8ED6000E5C3D4 /* TransactionListViewHeader.swift in Sources */ = {isa = PBXBuildFile; fileRef = A485E61323C8ED6000E5C3D4 /* TransactionListViewHeader.swift */; };
		A485E61623C8F4A400E5C3D4 /* TransactionListViewHeader.xib in Resources */ = {isa = PBXBuildFile; fileRef = A485E61223C8EC4400E5C3D4 /* TransactionListViewHeader.xib */; };
		A49B52AF23DB411900A00918 /* TransactionRequest.swift in Sources */ = {isa = PBXBuildFile; fileRef = A49B52AE23DB411900A00918 /* TransactionRequest.swift */; };
		A49B52B423DB5D1100A00918 /* TransactionViewModelTransactionItem.swift in Sources */ = {isa = PBXBuildFile; fileRef = A49B52B323DB5D1100A00918 /* TransactionViewModelTransactionItem.swift */; };
		A49B52B623DB5D5600A00918 /* TransactionViewModelProtocol.swift in Sources */ = {isa = PBXBuildFile; fileRef = A49B52B523DB5D5600A00918 /* TransactionViewModelProtocol.swift */; };
		A49B52B823DB5F7200A00918 /* TransactionViewModelTransactionRequestItem.swift in Sources */ = {isa = PBXBuildFile; fileRef = A49B52B723DB5F7200A00918 /* TransactionViewModelTransactionRequestItem.swift */; };
		A49B52BC23DBA61200A00918 /* TransactionData.swift in Sources */ = {isa = PBXBuildFile; fileRef = A49B52BB23DBA61100A00918 /* TransactionData.swift */; };
		A49B52C023DCCDA800A00918 /* TransactionRequestSection.swift in Sources */ = {isa = PBXBuildFile; fileRef = A49B52BF23DCCDA800A00918 /* TransactionRequestSection.swift */; };
		A49B52C223DCD11D00A00918 /* TransactionSection.swift in Sources */ = {isa = PBXBuildFile; fileRef = A49B52C123DCD11D00A00918 /* TransactionSection.swift */; };
		A4AF3CCE23DA37F700F230F3 /* TransactionListRequestViewCell.xib in Resources */ = {isa = PBXBuildFile; fileRef = A4AF3CCD23DA37F700F230F3 /* TransactionListRequestViewCell.xib */; };
		A4AF3CD023DA3A0F00F230F3 /* TransactionListRequestViewCell.swift in Sources */ = {isa = PBXBuildFile; fileRef = A4AF3CCF23DA3A0F00F230F3 /* TransactionListRequestViewCell.swift */; };
		A4D04BA923D12F99008C1DEC /* Button.swift in Sources */ = {isa = PBXBuildFile; fileRef = A4D04BA823D12F99008C1DEC /* Button.swift */; };
		A4D04BAC23D12FD5008C1DEC /* ButtonManager.m in Sources */ = {isa = PBXBuildFile; fileRef = A4D04BAB23D12FD5008C1DEC /* ButtonManager.m */; };
		A4F8DACB23DF85DF00560E47 /* TransactionListBaseCell.swift in Sources */ = {isa = PBXBuildFile; fileRef = A4F8DACA23DF85DF00560E47 /* TransactionListBaseCell.swift */; };
		AA6228EF24272F510078BDAA /* SF-Pro-Rounded-Bold.otf in Resources */ = {isa = PBXBuildFile; fileRef = AA6228EB24272B200078BDAA /* SF-Pro-Rounded-Bold.otf */; };
		AA6228F024272F510078BDAA /* SF-Pro-Rounded-Heavy.otf in Resources */ = {isa = PBXBuildFile; fileRef = AA6228EC24272B200078BDAA /* SF-Pro-Rounded-Heavy.otf */; };
		AA6228F124272F510078BDAA /* SF-Pro-Rounded-Medium.otf in Resources */ = {isa = PBXBuildFile; fileRef = AA6228ED24272B200078BDAA /* SF-Pro-Rounded-Medium.otf */; };
		AA6228F224272F510078BDAA /* SF-Pro-Rounded-Regular.otf in Resources */ = {isa = PBXBuildFile; fileRef = AA6228EE24272B200078BDAA /* SF-Pro-Rounded-Regular.otf */; };
		AA6228F324272F510078BDAA /* SF-Pro-Rounded-Semibold.otf in Resources */ = {isa = PBXBuildFile; fileRef = AA6228EA24272B200078BDAA /* SF-Pro-Rounded-Semibold.otf */; };
		B7A3E82A4C4449F4A18EB5C2 /* SFMono-Regular.otf in Resources */ = {isa = PBXBuildFile; fileRef = 95F2888C850F40C8A26E083B /* SFMono-Regular.otf */; };
		C04D10F025AFC8C1003BEF7A /* Extras.json in Resources */ = {isa = PBXBuildFile; fileRef = C04D10EF25AFC8C1003BEF7A /* Extras.json */; };
		C1038325273C2D0C00B18210 /* PriceWidgetView.swift in Sources */ = {isa = PBXBuildFile; fileRef = C16DCF75272BA7AA00FF5C78 /* PriceWidgetView.swift */; };
		C1038337273C5C4200B18210 /* PriceWidget.swift in Sources */ = {isa = PBXBuildFile; fileRef = C16DCF62272BA6EF00FF5C78 /* PriceWidget.swift */; };
		C11640E8274DC10B00C9120A /* UIColor.swift in Sources */ = {isa = PBXBuildFile; fileRef = C11640E7274DC10B00C9120A /* UIColor.swift */; };
		C11640E9274DC10C00C9120A /* UIColor.swift in Sources */ = {isa = PBXBuildFile; fileRef = C11640E7274DC10B00C9120A /* UIColor.swift */; };
		C11640EA274DC10C00C9120A /* UIColor.swift in Sources */ = {isa = PBXBuildFile; fileRef = C11640E7274DC10B00C9120A /* UIColor.swift */; };
		C127238A274EBBB6006AC743 /* CurrencyDetails.swift in Sources */ = {isa = PBXBuildFile; fileRef = C1272389274EBBB6006AC743 /* CurrencyDetails.swift */; };
		C127238B274EBBB6006AC743 /* CurrencyDetails.swift in Sources */ = {isa = PBXBuildFile; fileRef = C1272389274EBBB6006AC743 /* CurrencyDetails.swift */; };
		C127238C274EBBB6006AC743 /* CurrencyDetails.swift in Sources */ = {isa = PBXBuildFile; fileRef = C1272389274EBBB6006AC743 /* CurrencyDetails.swift */; };
		C151287F2739F676006517AB /* IconProvider.swift in Sources */ = {isa = PBXBuildFile; fileRef = C151287D2739F676006517AB /* IconProvider.swift */; };
		C15128802739F676006517AB /* IconProvider.swift in Sources */ = {isa = PBXBuildFile; fileRef = C151287D2739F676006517AB /* IconProvider.swift */; };
		C16DCF5E272BA6EF00FF5C78 /* WidgetKit.framework in Frameworks */ = {isa = PBXBuildFile; fileRef = C16DCF5D272BA6EF00FF5C78 /* WidgetKit.framework */; };
		C16DCF60272BA6EF00FF5C78 /* SwiftUI.framework in Frameworks */ = {isa = PBXBuildFile; fileRef = C16DCF5F272BA6EF00FF5C78 /* SwiftUI.framework */; };
		C16DCF63272BA6EF00FF5C78 /* PriceWidget.swift in Sources */ = {isa = PBXBuildFile; fileRef = C16DCF62272BA6EF00FF5C78 /* PriceWidget.swift */; };
		C16DCF65272BA6F000FF5C78 /* Assets.xcassets in Resources */ = {isa = PBXBuildFile; fileRef = C16DCF64272BA6F000FF5C78 /* Assets.xcassets */; };
		C16DCF69272BA6F000FF5C78 /* PriceWidgetExtension.appex in Embed App Extensions */ = {isa = PBXBuildFile; fileRef = C16DCF5C272BA6EF00FF5C78 /* PriceWidgetExtension.appex */; settings = {ATTRIBUTES = (RemoveHeadersOnCopy, ); }; };
		C16DCF71272BA75700FF5C78 /* CoinGeckoToken.swift in Sources */ = {isa = PBXBuildFile; fileRef = C16DCF6F272BA75700FF5C78 /* CoinGeckoToken.swift */; };
		C16DCF74272BA77A00FF5C78 /* TokenProvider.swift in Sources */ = {isa = PBXBuildFile; fileRef = C16DCF72272BA77A00FF5C78 /* TokenProvider.swift */; };
		C16DCF79272BA8A000FF5C78 /* SelectTokenIntent.intentdefinition in Sources */ = {isa = PBXBuildFile; fileRef = C16DCF78272BA8A000FF5C78 /* SelectTokenIntent.intentdefinition */; };
		C16DCF7A272BA8A000FF5C78 /* SelectTokenIntent.intentdefinition in Sources */ = {isa = PBXBuildFile; fileRef = C16DCF78272BA8A000FF5C78 /* SelectTokenIntent.intentdefinition */; };
		C16DCF81272BAB9500FF5C78 /* Intents.framework in Frameworks */ = {isa = PBXBuildFile; fileRef = C16DCF80272BAB9500FF5C78 /* Intents.framework */; };
		C16DCF84272BAB9500FF5C78 /* IntentHandler.swift in Sources */ = {isa = PBXBuildFile; fileRef = C16DCF83272BAB9500FF5C78 /* IntentHandler.swift */; };
		C16DCF99272BAB9600FF5C78 /* SelectTokenIntent.appex in Embed App Extensions */ = {isa = PBXBuildFile; fileRef = C16DCF7F272BAB9500FF5C78 /* SelectTokenIntent.appex */; settings = {ATTRIBUTES = (RemoveHeadersOnCopy, ); }; };
		C16DCFA4272BABC300FF5C78 /* SelectTokenIntent.intentdefinition in Sources */ = {isa = PBXBuildFile; fileRef = C16DCF78272BA8A000FF5C78 /* SelectTokenIntent.intentdefinition */; };
		C16DCFA6272BABC700FF5C78 /* CoinGeckoToken.swift in Sources */ = {isa = PBXBuildFile; fileRef = C16DCF6F272BA75700FF5C78 /* CoinGeckoToken.swift */; };
		C16DCFA8272BABCB00FF5C78 /* TokenProvider.swift in Sources */ = {isa = PBXBuildFile; fileRef = C16DCF72272BA77A00FF5C78 /* TokenProvider.swift */; };
		C16DCFAC272BB8ED00FF5C78 /* PriceDataProvider.swift in Sources */ = {isa = PBXBuildFile; fileRef = C16DCFAA272BB8ED00FF5C78 /* PriceDataProvider.swift */; };
		C16DCFAD272BB8ED00FF5C78 /* PriceDataProvider.swift in Sources */ = {isa = PBXBuildFile; fileRef = C16DCFAA272BB8ED00FF5C78 /* PriceDataProvider.swift */; };
		C16DCFB1272BB8FC00FF5C78 /* PriceData.swift in Sources */ = {isa = PBXBuildFile; fileRef = C16DCFAF272BB8FC00FF5C78 /* PriceData.swift */; };
		C16DCFB2272BB8FC00FF5C78 /* PriceData.swift in Sources */ = {isa = PBXBuildFile; fileRef = C16DCFAF272BB8FC00FF5C78 /* PriceData.swift */; };
		C16DCFB6272BC8F100FF5C78 /* TokenData.swift in Sources */ = {isa = PBXBuildFile; fileRef = C16DCFB4272BC8F100FF5C78 /* TokenData.swift */; };
		C16DCFB7272BC8F100FF5C78 /* TokenData.swift in Sources */ = {isa = PBXBuildFile; fileRef = C16DCFB4272BC8F100FF5C78 /* TokenData.swift */; };
		C179298527499A5B00044684 /* Constants.swift in Sources */ = {isa = PBXBuildFile; fileRef = C179298427499A5B00044684 /* Constants.swift */; };
		C179298627499A5B00044684 /* Constants.swift in Sources */ = {isa = PBXBuildFile; fileRef = C179298427499A5B00044684 /* Constants.swift */; };
		C179298727499A5B00044684 /* Constants.swift in Sources */ = {isa = PBXBuildFile; fileRef = C179298427499A5B00044684 /* Constants.swift */; };
		C18FCD32273C62230079CE28 /* PriceWidgetView.swift in Sources */ = {isa = PBXBuildFile; fileRef = C16DCF75272BA7AA00FF5C78 /* PriceWidgetView.swift */; };
		C18FCD37273C62C50079CE28 /* PriceWidgetView.swift in Sources */ = {isa = PBXBuildFile; fileRef = C16DCF75272BA7AA00FF5C78 /* PriceWidgetView.swift */; };
		C18FCD39273C64C90079CE28 /* TokenData.swift in Sources */ = {isa = PBXBuildFile; fileRef = C16DCFB4272BC8F100FF5C78 /* TokenData.swift */; };
		C18FCD3B273C64CF0079CE28 /* UIImage.swift in Sources */ = {isa = PBXBuildFile; fileRef = C1C61A6C272C9C8D00E5C0B3 /* UIImage.swift */; };
		C18FCD3C273C64D10079CE28 /* TokenDetails.swift in Sources */ = {isa = PBXBuildFile; fileRef = C1EB012E2731B68400830E70 /* TokenDetails.swift */; };
		C18FCD3D273C64D40079CE28 /* RainbowTokenList.swift in Sources */ = {isa = PBXBuildFile; fileRef = C1C61A902731A05700E5C0B3 /* RainbowTokenList.swift */; };
		C18FCD3E273C64D60079CE28 /* PriceData.swift in Sources */ = {isa = PBXBuildFile; fileRef = C16DCFAF272BB8FC00FF5C78 /* PriceData.swift */; };
		C18FCD3F273C64D80079CE28 /* CoinGeckoToken.swift in Sources */ = {isa = PBXBuildFile; fileRef = C16DCF6F272BA75700FF5C78 /* CoinGeckoToken.swift */; };
		C18FCD41273C64DE0079CE28 /* IconProvider.swift in Sources */ = {isa = PBXBuildFile; fileRef = C151287D2739F676006517AB /* IconProvider.swift */; };
		C18FCD42273C64E10079CE28 /* TokenProvider.swift in Sources */ = {isa = PBXBuildFile; fileRef = C16DCF72272BA77A00FF5C78 /* TokenProvider.swift */; };
		C18FCD43273C64E40079CE28 /* PriceDataProvider.swift in Sources */ = {isa = PBXBuildFile; fileRef = C16DCFAA272BB8ED00FF5C78 /* PriceDataProvider.swift */; };
		C1AA308F27338F2B00136A9A /* SF-Pro-Rounded-Bold.otf in Resources */ = {isa = PBXBuildFile; fileRef = AA6228EB24272B200078BDAA /* SF-Pro-Rounded-Bold.otf */; };
		C1AA309027338F2B00136A9A /* SF-Pro-Rounded-Regular.otf in Resources */ = {isa = PBXBuildFile; fileRef = AA6228EE24272B200078BDAA /* SF-Pro-Rounded-Regular.otf */; };
		C1AA309127338F2B00136A9A /* SFMono-Medium.otf in Resources */ = {isa = PBXBuildFile; fileRef = 668A9E253DAF444A90ECB997 /* SFMono-Medium.otf */; };
		C1AA309227338F2B00136A9A /* SF-Pro-Rounded-Medium.otf in Resources */ = {isa = PBXBuildFile; fileRef = AA6228ED24272B200078BDAA /* SF-Pro-Rounded-Medium.otf */; };
		C1AA309327338F2B00136A9A /* SF-Pro-Rounded-Semibold.otf in Resources */ = {isa = PBXBuildFile; fileRef = AA6228EA24272B200078BDAA /* SF-Pro-Rounded-Semibold.otf */; };
		C1AA309427338F2B00136A9A /* SFMono-Regular.otf in Resources */ = {isa = PBXBuildFile; fileRef = 95F2888C850F40C8A26E083B /* SFMono-Regular.otf */; };
		C1AA309527338F2B00136A9A /* SF-Pro-Rounded-Heavy.otf in Resources */ = {isa = PBXBuildFile; fileRef = AA6228EC24272B200078BDAA /* SF-Pro-Rounded-Heavy.otf */; };
		C1C61A6E272C9C8D00E5C0B3 /* UIImage.swift in Sources */ = {isa = PBXBuildFile; fileRef = C1C61A6C272C9C8D00E5C0B3 /* UIImage.swift */; };
		C1C61A6F272C9C8D00E5C0B3 /* UIImage.swift in Sources */ = {isa = PBXBuildFile; fileRef = C1C61A6C272C9C8D00E5C0B3 /* UIImage.swift */; };
		C1C61A82272CBDA100E5C0B3 /* Images.xcassets in Resources */ = {isa = PBXBuildFile; fileRef = C1C61A81272CBDA100E5C0B3 /* Images.xcassets */; };
		C1C61A83272CBDA100E5C0B3 /* Images.xcassets in Resources */ = {isa = PBXBuildFile; fileRef = C1C61A81272CBDA100E5C0B3 /* Images.xcassets */; };
		C1C61A84272CBDA100E5C0B3 /* Images.xcassets in Resources */ = {isa = PBXBuildFile; fileRef = C1C61A81272CBDA100E5C0B3 /* Images.xcassets */; };
		C1C61A922731A05700E5C0B3 /* RainbowTokenList.swift in Sources */ = {isa = PBXBuildFile; fileRef = C1C61A902731A05700E5C0B3 /* RainbowTokenList.swift */; };
		C1C61A932731A05700E5C0B3 /* RainbowTokenList.swift in Sources */ = {isa = PBXBuildFile; fileRef = C1C61A902731A05700E5C0B3 /* RainbowTokenList.swift */; };
		C1EB01302731B68400830E70 /* TokenDetails.swift in Sources */ = {isa = PBXBuildFile; fileRef = C1EB012E2731B68400830E70 /* TokenDetails.swift */; };
		C1EB01312731B68400830E70 /* TokenDetails.swift in Sources */ = {isa = PBXBuildFile; fileRef = C1EB012E2731B68400830E70 /* TokenDetails.swift */; };
		C72F456C99A646399192517D /* libz.tbd in Frameworks */ = {isa = PBXBuildFile; fileRef = 98AED33BAB4247CEBEF8464D /* libz.tbd */; };
		DB96594324D37883E03A9FC4 /* libPods-Rainbow.a in Frameworks */ = {isa = PBXBuildFile; fileRef = 37ECEB8F00C3B65D8722CFC7 /* libPods-Rainbow.a */; };
		ED2971652150620600B7C4FE /* JavaScriptCore.framework in Frameworks */ = {isa = PBXBuildFile; fileRef = ED2971642150620600B7C4FE /* JavaScriptCore.framework */; };
/* End PBXBuildFile section */

/* Begin PBXContainerItemProxy section */
		C16DCF67272BA6F000FF5C78 /* PBXContainerItemProxy */ = {
			isa = PBXContainerItemProxy;
			containerPortal = 83CBB9F71A601CBA00E9B192 /* Project object */;
			proxyType = 1;
			remoteGlobalIDString = C16DCF5B272BA6EF00FF5C78;
			remoteInfo = PriceWidgetExtension;
		};
		C16DCF97272BAB9600FF5C78 /* PBXContainerItemProxy */ = {
			isa = PBXContainerItemProxy;
			containerPortal = 83CBB9F71A601CBA00E9B192 /* Project object */;
			proxyType = 1;
			remoteGlobalIDString = C16DCF7E272BAB9500FF5C78;
			remoteInfo = SelectTokenIntent;
		};
/* End PBXContainerItemProxy section */

/* Begin PBXCopyFilesBuildPhase section */
		668ADB3225A4E3A40050859D /* Embed App Extensions */ = {
			isa = PBXCopyFilesBuildPhase;
			buildActionMask = 2147483647;
			dstPath = "";
			dstSubfolderSpec = 13;
			files = (
				C16DCF99272BAB9600FF5C78 /* SelectTokenIntent.appex in Embed App Extensions */,
				C16DCF69272BA6F000FF5C78 /* PriceWidgetExtension.appex in Embed App Extensions */,
			);
			name = "Embed App Extensions";
			runOnlyForDeploymentPostprocessing = 0;
		};
/* End PBXCopyFilesBuildPhase section */

/* Begin PBXFileReference section */
		001F8A5D8C256E8F982D987E /* Pods-Rainbow.debug.xcconfig */ = {isa = PBXFileReference; includeInIndex = 1; lastKnownFileType = text.xcconfig; name = "Pods-Rainbow.debug.xcconfig"; path = "Target Support Files/Pods-Rainbow/Pods-Rainbow.debug.xcconfig"; sourceTree = "<group>"; };
		008F07F21AC5B25A0029DE68 /* main.jsbundle */ = {isa = PBXFileReference; fileEncoding = 4; lastKnownFileType = text; path = main.jsbundle; sourceTree = "<group>"; };
		00E356F11AD99517003FC87E /* Info.plist */ = {isa = PBXFileReference; lastKnownFileType = text.plist.xml; path = Info.plist; sourceTree = "<group>"; };
		00E356F21AD99517003FC87E /* RainbowTests.m */ = {isa = PBXFileReference; lastKnownFileType = sourcecode.c.objc; path = RainbowTests.m; sourceTree = "<group>"; };
<<<<<<< HEAD
		0FE0840547FBDC8FEB915F58 /* Pods-Rainbow.staging.xcconfig */ = {isa = PBXFileReference; includeInIndex = 1; lastKnownFileType = text.xcconfig; name = "Pods-Rainbow.staging.xcconfig"; path = "Target Support Files/Pods-Rainbow/Pods-Rainbow.staging.xcconfig"; sourceTree = "<group>"; };
		10A59A835729917A34668FF7 /* Pods-PriceWidgetExtension.release.xcconfig */ = {isa = PBXFileReference; includeInIndex = 1; lastKnownFileType = text.xcconfig; name = "Pods-PriceWidgetExtension.release.xcconfig"; path = "Target Support Files/Pods-PriceWidgetExtension/Pods-PriceWidgetExtension.release.xcconfig"; sourceTree = "<group>"; };
=======
>>>>>>> 878af0f3
		13B07F961A680F5B00A75B9A /* Rainbow.app */ = {isa = PBXFileReference; explicitFileType = wrapper.application; includeInIndex = 0; path = Rainbow.app; sourceTree = BUILT_PRODUCTS_DIR; };
		13B07FAF1A68108700A75B9A /* AppDelegate.h */ = {isa = PBXFileReference; fileEncoding = 4; lastKnownFileType = sourcecode.c.h; name = AppDelegate.h; path = Rainbow/AppDelegate.h; sourceTree = "<group>"; };
		13B07FB01A68108700A75B9A /* AppDelegate.mm */ = {isa = PBXFileReference; fileEncoding = 4; lastKnownFileType = sourcecode.cpp.objcpp; name = AppDelegate.mm; path = Rainbow/AppDelegate.mm; sourceTree = "<group>"; };
		13B07FB21A68108700A75B9A /* Base */ = {isa = PBXFileReference; lastKnownFileType = file.xib; name = Base; path = Base.lproj/LaunchScreen.xib; sourceTree = "<group>"; };
		13B07FB61A68108700A75B9A /* Info.plist */ = {isa = PBXFileReference; fileEncoding = 4; lastKnownFileType = text.plist.xml; name = Info.plist; path = Rainbow/Info.plist; sourceTree = "<group>"; };
		13B07FB71A68108700A75B9A /* main.m */ = {isa = PBXFileReference; fileEncoding = 4; lastKnownFileType = sourcecode.c.objc; name = main.m; path = Rainbow/main.m; sourceTree = "<group>"; };
		1539422724C7C7E100E4A9D1 /* Settings.bundle */ = {isa = PBXFileReference; lastKnownFileType = "wrapper.plug-in"; path = Settings.bundle; sourceTree = "<group>"; };
		1539422C24C7CF9300E4A9D1 /* SettingsBundleHelper.swift */ = {isa = PBXFileReference; lastKnownFileType = sourcecode.swift; path = SettingsBundleHelper.swift; sourceTree = "<group>"; };
		153D1AAB24777130007E4723 /* TransactionListLoadingViewCell.swift */ = {isa = PBXFileReference; lastKnownFileType = sourcecode.swift; path = TransactionListLoadingViewCell.swift; sourceTree = "<group>"; };
		153D1AAD24777214007E4723 /* TransactionListLoadingViewCell.xib */ = {isa = PBXFileReference; lastKnownFileType = file.xib; path = TransactionListLoadingViewCell.xib; sourceTree = "<group>"; };
		157155032418733F009B698B /* RainbowRelease.entitlements */ = {isa = PBXFileReference; lastKnownFileType = text.plist.entitlements; name = RainbowRelease.entitlements; path = Rainbow/RainbowRelease.entitlements; sourceTree = "<group>"; };
		157155042418734C009B698B /* RainbowDebug.entitlements */ = {isa = PBXFileReference; lastKnownFileType = text.plist.entitlements; name = RainbowDebug.entitlements; path = Rainbow/RainbowDebug.entitlements; sourceTree = "<group>"; };
		15DC38CD247E0E0900919009 /* release.xcconfig */ = {isa = PBXFileReference; lastKnownFileType = text.xcconfig; path = release.xcconfig; sourceTree = SOURCE_ROOT; };
		15DC38CE247E0E0900919009 /* debug.xcconfig */ = {isa = PBXFileReference; lastKnownFileType = text.xcconfig; path = debug.xcconfig; sourceTree = SOURCE_ROOT; };
		15DC38CF247E0E0A00919009 /* localrelease.xcconfig */ = {isa = PBXFileReference; lastKnownFileType = text.xcconfig; path = localrelease.xcconfig; sourceTree = SOURCE_ROOT; };
		15DC38D0247E0E0A00919009 /* staging.xcconfig */ = {isa = PBXFileReference; lastKnownFileType = text.xcconfig; path = staging.xcconfig; sourceTree = SOURCE_ROOT; };
		15E531D4242B28EF00797B89 /* UIImageViewWithPersistentAnimations.swift */ = {isa = PBXFileReference; lastKnownFileType = sourcecode.swift; path = UIImageViewWithPersistentAnimations.swift; sourceTree = "<group>"; };
		15E531D8242DAB7100797B89 /* NotificationManager.h */ = {isa = PBXFileReference; lastKnownFileType = sourcecode.c.h; path = NotificationManager.h; sourceTree = "<group>"; };
		15E531D9242DAB7100797B89 /* NotificationManager.m */ = {isa = PBXFileReference; lastKnownFileType = sourcecode.c.objc; path = NotificationManager.m; sourceTree = "<group>"; };
		18B2FDCCD2F16EDCB7CE74D6 /* Pods-Rainbow.release.xcconfig */ = {isa = PBXFileReference; includeInIndex = 1; lastKnownFileType = text.xcconfig; name = "Pods-Rainbow.release.xcconfig"; path = "Target Support Files/Pods-Rainbow/Pods-Rainbow.release.xcconfig"; sourceTree = "<group>"; };
		1A623CF57335ADBE1C120731 /* Pods-Rainbow.staging.xcconfig */ = {isa = PBXFileReference; includeInIndex = 1; lastKnownFileType = text.xcconfig; name = "Pods-Rainbow.staging.xcconfig"; path = "Target Support Files/Pods-Rainbow/Pods-Rainbow.staging.xcconfig"; sourceTree = "<group>"; };
		24979E3620F84003007EB0DA /* Protobuf.framework */ = {isa = PBXFileReference; lastKnownFileType = wrapper.framework; name = Protobuf.framework; path = Frameworks/Protobuf.framework; sourceTree = "<group>"; };
		24979E7420F84004007EB0DA /* FirebaseAnalytics.framework */ = {isa = PBXFileReference; lastKnownFileType = wrapper.framework; name = FirebaseAnalytics.framework; path = Frameworks/FirebaseAnalytics.framework; sourceTree = "<group>"; };
		24979E7520F84004007EB0DA /* FirebaseCore.framework */ = {isa = PBXFileReference; lastKnownFileType = wrapper.framework; name = FirebaseCore.framework; path = Frameworks/FirebaseCore.framework; sourceTree = "<group>"; };
		24979E7620F84004007EB0DA /* FirebaseMessaging.framework */ = {isa = PBXFileReference; lastKnownFileType = wrapper.framework; name = FirebaseMessaging.framework; path = Frameworks/FirebaseMessaging.framework; sourceTree = "<group>"; };
		24979E7720F84004007EB0DA /* GoogleService-Info.plist */ = {isa = PBXFileReference; fileEncoding = 4; lastKnownFileType = text.plist.xml; name = "GoogleService-Info.plist"; path = "Frameworks/GoogleService-Info.plist"; sourceTree = "<group>"; };
		24979E7820F84004007EB0DA /* GoogleToolboxForMac.framework */ = {isa = PBXFileReference; lastKnownFileType = wrapper.framework; name = GoogleToolboxForMac.framework; path = Frameworks/GoogleToolboxForMac.framework; sourceTree = "<group>"; };
		24979E7920F84004007EB0DA /* Firebase.h */ = {isa = PBXFileReference; fileEncoding = 4; lastKnownFileType = sourcecode.c.h; name = Firebase.h; path = Frameworks/Firebase.h; sourceTree = "<group>"; };
		24979E7A20F84004007EB0DA /* FirebaseNanoPB.framework */ = {isa = PBXFileReference; lastKnownFileType = wrapper.framework; name = FirebaseNanoPB.framework; path = Frameworks/FirebaseNanoPB.framework; sourceTree = "<group>"; };
		24979E7B20F84004007EB0DA /* FirebaseInstanceID.framework */ = {isa = PBXFileReference; lastKnownFileType = wrapper.framework; name = FirebaseInstanceID.framework; path = Frameworks/FirebaseInstanceID.framework; sourceTree = "<group>"; };
		24979E7C20F84004007EB0DA /* FirebaseCoreDiagnostics.framework */ = {isa = PBXFileReference; lastKnownFileType = wrapper.framework; name = FirebaseCoreDiagnostics.framework; path = Frameworks/FirebaseCoreDiagnostics.framework; sourceTree = "<group>"; };
		24979E7D20F84005007EB0DA /* module.modulemap */ = {isa = PBXFileReference; fileEncoding = 4; lastKnownFileType = "sourcecode.module-map"; name = module.modulemap; path = Frameworks/module.modulemap; sourceTree = "<group>"; };
		24979E7E20F84005007EB0DA /* nanopb.framework */ = {isa = PBXFileReference; lastKnownFileType = wrapper.framework; name = nanopb.framework; path = Frameworks/nanopb.framework; sourceTree = "<group>"; };
<<<<<<< HEAD
		2556A3D4773B1D3544785573 /* Pods-SelectTokenIntent.localrelease.xcconfig */ = {isa = PBXFileReference; includeInIndex = 1; lastKnownFileType = text.xcconfig; name = "Pods-SelectTokenIntent.localrelease.xcconfig"; path = "Target Support Files/Pods-SelectTokenIntent/Pods-SelectTokenIntent.localrelease.xcconfig"; sourceTree = "<group>"; };
=======
		37ECEB8F00C3B65D8722CFC7 /* libPods-Rainbow.a */ = {isa = PBXFileReference; explicitFileType = archive.ar; includeInIndex = 0; path = "libPods-Rainbow.a"; sourceTree = BUILT_PRODUCTS_DIR; };
>>>>>>> 878af0f3
		3C379D5D20FD1F92009AF81F /* Rainbow.entitlements */ = {isa = PBXFileReference; lastKnownFileType = text.plist.entitlements; name = Rainbow.entitlements; path = Rainbow/Rainbow.entitlements; sourceTree = "<group>"; };
		3CBE29CB2381E43800BE05AC /* Rainbow-Bridging-Header.h */ = {isa = PBXFileReference; lastKnownFileType = sourcecode.c.h; path = "Rainbow-Bridging-Header.h"; sourceTree = "<group>"; };
		3DC153B4D4F5CAEAC5CCE4BA /* Pods-PriceWidgetExtension.debug.xcconfig */ = {isa = PBXFileReference; includeInIndex = 1; lastKnownFileType = text.xcconfig; name = "Pods-PriceWidgetExtension.debug.xcconfig"; path = "Target Support Files/Pods-PriceWidgetExtension/Pods-PriceWidgetExtension.debug.xcconfig"; sourceTree = "<group>"; };
		6630540824A38A1900E5B030 /* RainbowText.m */ = {isa = PBXFileReference; lastKnownFileType = sourcecode.c.objc; path = RainbowText.m; sourceTree = "<group>"; };
		6635730524939991006ACFA6 /* SafeStoreReview.m */ = {isa = PBXFileReference; lastKnownFileType = sourcecode.c.objc; path = SafeStoreReview.m; sourceTree = "<group>"; };
		664612EC2748489B00B43F5A /* PriceWidgetExtension.entitlements */ = {isa = PBXFileReference; lastKnownFileType = text.plist.entitlements; path = PriceWidgetExtension.entitlements; sourceTree = "<group>"; };
		664612ED274848B000B43F5A /* SelectTokenIntent.entitlements */ = {isa = PBXFileReference; lastKnownFileType = text.plist.entitlements; path = SelectTokenIntent.entitlements; sourceTree = "<group>"; };
		6655FFB325BB2B0700642961 /* ThemeModule.m */ = {isa = PBXFileReference; lastKnownFileType = sourcecode.c.objc; path = ThemeModule.m; sourceTree = "<group>"; };
		668A9E253DAF444A90ECB997 /* SFMono-Medium.otf */ = {isa = PBXFileReference; explicitFileType = undefined; fileEncoding = 9; includeInIndex = 0; lastKnownFileType = unknown; name = "SFMono-Medium.otf"; path = "../src/assets/fonts/SFMono-Medium.otf"; sourceTree = "<group>"; };
		668ADB2C25A4E3A40050859D /* Stickers.xcassets */ = {isa = PBXFileReference; lastKnownFileType = folder.assetcatalog; path = Stickers.xcassets; sourceTree = "<group>"; };
		668ADB2E25A4E3A40050859D /* Info.plist */ = {isa = PBXFileReference; lastKnownFileType = text.plist.xml; path = Info.plist; sourceTree = "<group>"; };
		66A1FEAF24AB641100C3F539 /* RNCMScreenStack.h */ = {isa = PBXFileReference; fileEncoding = 4; lastKnownFileType = sourcecode.c.h; name = RNCMScreenStack.h; path = "../src/react-native-cool-modals/ios/RNCMScreenStack.h"; sourceTree = "<group>"; };
		66A1FEB024AB641100C3F539 /* RNCMScreenStack.m */ = {isa = PBXFileReference; fileEncoding = 4; lastKnownFileType = sourcecode.c.objc; name = RNCMScreenStack.m; path = "../src/react-native-cool-modals/ios/RNCMScreenStack.m"; sourceTree = "<group>"; };
		66A1FEB124AB641100C3F539 /* UIViewController+slack.swift */ = {isa = PBXFileReference; fileEncoding = 4; lastKnownFileType = sourcecode.swift; name = "UIViewController+slack.swift"; path = "../src/react-native-cool-modals/ios/UIViewController+slack.swift"; sourceTree = "<group>"; };
		66A1FEB224AB641100C3F539 /* RNCMScreen.h */ = {isa = PBXFileReference; fileEncoding = 4; lastKnownFileType = sourcecode.c.h; name = RNCMScreen.h; path = "../src/react-native-cool-modals/ios/RNCMScreen.h"; sourceTree = "<group>"; };
		66A1FEB324AB641100C3F539 /* RNCMScreen.m */ = {isa = PBXFileReference; fileEncoding = 4; lastKnownFileType = sourcecode.c.objc; name = RNCMScreen.m; path = "../src/react-native-cool-modals/ios/RNCMScreen.m"; sourceTree = "<group>"; };
		66A1FEBB24ACBBE600C3F539 /* RNCMPortal.m */ = {isa = PBXFileReference; fileEncoding = 4; lastKnownFileType = sourcecode.c.objc; name = RNCMPortal.m; path = "../src/react-native-cool-modals/ios/RNCMPortal.m"; sourceTree = "<group>"; };
		66A28EAF24CAF1B500410A88 /* TestFlight.m */ = {isa = PBXFileReference; lastKnownFileType = sourcecode.c.objc; path = TestFlight.m; sourceTree = "<group>"; };
		66A29CCA2511074500481F4A /* ReaHeader.h */ = {isa = PBXFileReference; fileEncoding = 4; lastKnownFileType = sourcecode.c.h; path = ReaHeader.h; sourceTree = SOURCE_ROOT; };
		66F889D8260CEF1E00E27D6E /* UIViewController+PanModalPresenter.swift */ = {isa = PBXFileReference; fileEncoding = 4; lastKnownFileType = sourcecode.swift; path = "UIViewController+PanModalPresenter.swift"; sourceTree = "<group>"; };
		66F889D9260CEF1E00E27D6E /* SlackBottomSheet.h */ = {isa = PBXFileReference; fileEncoding = 4; lastKnownFileType = sourcecode.c.h; path = SlackBottomSheet.h; sourceTree = "<group>"; };
		66F889DA260CEF1E00E27D6E /* SlackBottomSheet.m */ = {isa = PBXFileReference; fileEncoding = 4; lastKnownFileType = sourcecode.c.objc; path = SlackBottomSheet.m; sourceTree = "<group>"; };
		66FEC91523EDA13F00A0F367 /* RoundedCornerView.swift */ = {isa = PBXFileReference; fileEncoding = 4; lastKnownFileType = sourcecode.swift; path = RoundedCornerView.swift; sourceTree = "<group>"; };
<<<<<<< HEAD
		8144859F4B91F53F08F67BD8 /* Pods-SelectTokenIntent.debug.xcconfig */ = {isa = PBXFileReference; includeInIndex = 1; lastKnownFileType = text.xcconfig; name = "Pods-SelectTokenIntent.debug.xcconfig"; path = "Target Support Files/Pods-SelectTokenIntent/Pods-SelectTokenIntent.debug.xcconfig"; sourceTree = "<group>"; };
		8C6BFD95B95D1CD5894E77CE /* Pods-Rainbow.localrelease.xcconfig */ = {isa = PBXFileReference; includeInIndex = 1; lastKnownFileType = text.xcconfig; name = "Pods-Rainbow.localrelease.xcconfig"; path = "Target Support Files/Pods-Rainbow/Pods-Rainbow.localrelease.xcconfig"; sourceTree = "<group>"; };
=======
		6A65AEB9DC8809F5EE4FB851 /* Pods-Rainbow.debug.xcconfig */ = {isa = PBXFileReference; includeInIndex = 1; lastKnownFileType = text.xcconfig; name = "Pods-Rainbow.debug.xcconfig"; path = "Target Support Files/Pods-Rainbow/Pods-Rainbow.debug.xcconfig"; sourceTree = "<group>"; };
		8EFE5A01F171B94B7F932A63 /* Pods-Rainbow.localrelease.xcconfig */ = {isa = PBXFileReference; includeInIndex = 1; lastKnownFileType = text.xcconfig; name = "Pods-Rainbow.localrelease.xcconfig"; path = "Target Support Files/Pods-Rainbow/Pods-Rainbow.localrelease.xcconfig"; sourceTree = "<group>"; };
>>>>>>> 878af0f3
		95F2888C850F40C8A26E083B /* SFMono-Regular.otf */ = {isa = PBXFileReference; explicitFileType = undefined; fileEncoding = 9; includeInIndex = 0; lastKnownFileType = unknown; name = "SFMono-Regular.otf"; path = "../src/assets/fonts/SFMono-Regular.otf"; sourceTree = "<group>"; };
		988B6FD0975F497B390D98FB /* Pods-PriceWidgetExtension.localrelease.xcconfig */ = {isa = PBXFileReference; includeInIndex = 1; lastKnownFileType = text.xcconfig; name = "Pods-PriceWidgetExtension.localrelease.xcconfig"; path = "Target Support Files/Pods-PriceWidgetExtension/Pods-PriceWidgetExtension.localrelease.xcconfig"; sourceTree = "<group>"; };
		98AED33BAB4247CEBEF8464D /* libz.tbd */ = {isa = PBXFileReference; explicitFileType = undefined; fileEncoding = 9; includeInIndex = 0; lastKnownFileType = "sourcecode.text-based-dylib-definition"; name = libz.tbd; path = usr/lib/libz.tbd; sourceTree = SDKROOT; };
		9DEADFA4826D4D0BAA950D21 /* libRNFIRMessaging.a */ = {isa = PBXFileReference; explicitFileType = undefined; fileEncoding = 9; includeInIndex = 0; lastKnownFileType = archive.ar; path = libRNFIRMessaging.a; sourceTree = "<group>"; };
		A4277D9E23CBD1910042BAF4 /* Extensions.swift */ = {isa = PBXFileReference; lastKnownFileType = sourcecode.swift; path = Extensions.swift; sourceTree = "<group>"; };
		A4277DA223CFE85F0042BAF4 /* Theme.swift */ = {isa = PBXFileReference; lastKnownFileType = sourcecode.swift; path = Theme.swift; sourceTree = "<group>"; };
		A44A4EED23EC928900B543F1 /* CoinIconWithProgressBar.swift */ = {isa = PBXFileReference; lastKnownFileType = sourcecode.swift; path = CoinIconWithProgressBar.swift; sourceTree = "<group>"; };
		A4704B4023C546D900E50E4B /* TransactionListViewCell.swift */ = {isa = PBXFileReference; fileEncoding = 4; lastKnownFileType = sourcecode.swift; path = TransactionListViewCell.swift; sourceTree = "<group>"; };
		A4704B4123C546D900E50E4B /* TransactionListView.swift */ = {isa = PBXFileReference; fileEncoding = 4; lastKnownFileType = sourcecode.swift; path = TransactionListView.swift; sourceTree = "<group>"; };
		A4704B4623C546D900E50E4B /* TransactionListViewCell.xib */ = {isa = PBXFileReference; fileEncoding = 4; lastKnownFileType = file.xib; path = TransactionListViewCell.xib; sourceTree = "<group>"; };
		A4704B4723C546DA00E50E4B /* RCTConvert+TransactionList.h */ = {isa = PBXFileReference; fileEncoding = 4; lastKnownFileType = sourcecode.c.h; path = "RCTConvert+TransactionList.h"; sourceTree = "<group>"; };
		A477567B23DB2FAA005AE8FD /* Transaction.swift */ = {isa = PBXFileReference; lastKnownFileType = sourcecode.swift; path = Transaction.swift; sourceTree = "<group>"; };
		A477567D23DB3A85005AE8FD /* TransactionListViewManager.m */ = {isa = PBXFileReference; fileEncoding = 4; lastKnownFileType = sourcecode.c.objc; path = TransactionListViewManager.m; sourceTree = "<group>"; };
		A485E61223C8EC4400E5C3D4 /* TransactionListViewHeader.xib */ = {isa = PBXFileReference; lastKnownFileType = file.xib; path = TransactionListViewHeader.xib; sourceTree = "<group>"; };
		A485E61323C8ED6000E5C3D4 /* TransactionListViewHeader.swift */ = {isa = PBXFileReference; lastKnownFileType = sourcecode.swift; path = TransactionListViewHeader.swift; sourceTree = "<group>"; };
		A49B52AE23DB411900A00918 /* TransactionRequest.swift */ = {isa = PBXFileReference; lastKnownFileType = sourcecode.swift; path = TransactionRequest.swift; sourceTree = "<group>"; };
		A49B52B323DB5D1100A00918 /* TransactionViewModelTransactionItem.swift */ = {isa = PBXFileReference; lastKnownFileType = sourcecode.swift; path = TransactionViewModelTransactionItem.swift; sourceTree = "<group>"; };
		A49B52B523DB5D5600A00918 /* TransactionViewModelProtocol.swift */ = {isa = PBXFileReference; lastKnownFileType = sourcecode.swift; path = TransactionViewModelProtocol.swift; sourceTree = "<group>"; };
		A49B52B723DB5F7200A00918 /* TransactionViewModelTransactionRequestItem.swift */ = {isa = PBXFileReference; lastKnownFileType = sourcecode.swift; path = TransactionViewModelTransactionRequestItem.swift; sourceTree = "<group>"; };
		A49B52BB23DBA61100A00918 /* TransactionData.swift */ = {isa = PBXFileReference; lastKnownFileType = sourcecode.swift; path = TransactionData.swift; sourceTree = "<group>"; };
		A49B52BF23DCCDA800A00918 /* TransactionRequestSection.swift */ = {isa = PBXFileReference; lastKnownFileType = sourcecode.swift; path = TransactionRequestSection.swift; sourceTree = "<group>"; };
		A49B52C123DCD11D00A00918 /* TransactionSection.swift */ = {isa = PBXFileReference; lastKnownFileType = sourcecode.swift; path = TransactionSection.swift; sourceTree = "<group>"; };
		A4AF3CCD23DA37F700F230F3 /* TransactionListRequestViewCell.xib */ = {isa = PBXFileReference; lastKnownFileType = file.xib; path = TransactionListRequestViewCell.xib; sourceTree = "<group>"; };
		A4AF3CCF23DA3A0F00F230F3 /* TransactionListRequestViewCell.swift */ = {isa = PBXFileReference; lastKnownFileType = sourcecode.swift; path = TransactionListRequestViewCell.swift; sourceTree = "<group>"; };
		A4D04BA823D12F99008C1DEC /* Button.swift */ = {isa = PBXFileReference; lastKnownFileType = sourcecode.swift; path = Button.swift; sourceTree = "<group>"; };
		A4D04BAB23D12FD5008C1DEC /* ButtonManager.m */ = {isa = PBXFileReference; lastKnownFileType = sourcecode.c.objc; path = ButtonManager.m; sourceTree = "<group>"; };
		A4F8DACA23DF85DF00560E47 /* TransactionListBaseCell.swift */ = {isa = PBXFileReference; lastKnownFileType = sourcecode.swift; path = TransactionListBaseCell.swift; sourceTree = "<group>"; };
		AA6228EA24272B200078BDAA /* SF-Pro-Rounded-Semibold.otf */ = {isa = PBXFileReference; lastKnownFileType = file; name = "SF-Pro-Rounded-Semibold.otf"; path = "../src/assets/fonts/SF-Pro-Rounded-Semibold.otf"; sourceTree = "<group>"; };
		AA6228EB24272B200078BDAA /* SF-Pro-Rounded-Bold.otf */ = {isa = PBXFileReference; lastKnownFileType = file; name = "SF-Pro-Rounded-Bold.otf"; path = "../src/assets/fonts/SF-Pro-Rounded-Bold.otf"; sourceTree = "<group>"; };
		AA6228EC24272B200078BDAA /* SF-Pro-Rounded-Heavy.otf */ = {isa = PBXFileReference; lastKnownFileType = file; name = "SF-Pro-Rounded-Heavy.otf"; path = "../src/assets/fonts/SF-Pro-Rounded-Heavy.otf"; sourceTree = "<group>"; };
		AA6228ED24272B200078BDAA /* SF-Pro-Rounded-Medium.otf */ = {isa = PBXFileReference; lastKnownFileType = file; name = "SF-Pro-Rounded-Medium.otf"; path = "../src/assets/fonts/SF-Pro-Rounded-Medium.otf"; sourceTree = "<group>"; };
		AA6228EE24272B200078BDAA /* SF-Pro-Rounded-Regular.otf */ = {isa = PBXFileReference; lastKnownFileType = file; name = "SF-Pro-Rounded-Regular.otf"; path = "../src/assets/fonts/SF-Pro-Rounded-Regular.otf"; sourceTree = "<group>"; };
		AA68E8DB0CDD132E0E06048D /* libPods-PriceWidgetExtension.a */ = {isa = PBXFileReference; explicitFileType = archive.ar; includeInIndex = 0; path = "libPods-PriceWidgetExtension.a"; sourceTree = BUILT_PRODUCTS_DIR; };
		B0C692B061D7430D8194DC98 /* ToolTipMenuTests.xctest */ = {isa = PBXFileReference; explicitFileType = undefined; fileEncoding = 9; includeInIndex = 0; lastKnownFileType = wrapper.cfbundle; path = ToolTipMenuTests.xctest; sourceTree = "<group>"; };
<<<<<<< HEAD
		BB1428097C71516BF985EEC5 /* libPods-Rainbow.a */ = {isa = PBXFileReference; explicitFileType = archive.ar; includeInIndex = 0; path = "libPods-Rainbow.a"; sourceTree = BUILT_PRODUCTS_DIR; };
		C04D10EF25AFC8C1003BEF7A /* Extras.json */ = {isa = PBXFileReference; lastKnownFileType = text.json; path = Extras.json; sourceTree = "<group>"; };
		C11640E7274DC10B00C9120A /* UIColor.swift */ = {isa = PBXFileReference; lastKnownFileType = sourcecode.swift; path = UIColor.swift; sourceTree = "<group>"; };
		C1272389274EBBB6006AC743 /* CurrencyDetails.swift */ = {isa = PBXFileReference; lastKnownFileType = sourcecode.swift; path = CurrencyDetails.swift; sourceTree = "<group>"; };
		C151287D2739F676006517AB /* IconProvider.swift */ = {isa = PBXFileReference; lastKnownFileType = sourcecode.swift; path = IconProvider.swift; sourceTree = "<group>"; };
		C16DCF5C272BA6EF00FF5C78 /* PriceWidgetExtension.appex */ = {isa = PBXFileReference; explicitFileType = "wrapper.app-extension"; includeInIndex = 0; path = PriceWidgetExtension.appex; sourceTree = BUILT_PRODUCTS_DIR; };
		C16DCF5D272BA6EF00FF5C78 /* WidgetKit.framework */ = {isa = PBXFileReference; lastKnownFileType = wrapper.framework; name = WidgetKit.framework; path = System/Library/Frameworks/WidgetKit.framework; sourceTree = SDKROOT; };
		C16DCF5F272BA6EF00FF5C78 /* SwiftUI.framework */ = {isa = PBXFileReference; lastKnownFileType = wrapper.framework; name = SwiftUI.framework; path = System/Library/Frameworks/SwiftUI.framework; sourceTree = SDKROOT; };
		C16DCF62272BA6EF00FF5C78 /* PriceWidget.swift */ = {isa = PBXFileReference; lastKnownFileType = sourcecode.swift; path = PriceWidget.swift; sourceTree = "<group>"; };
		C16DCF64272BA6F000FF5C78 /* Assets.xcassets */ = {isa = PBXFileReference; lastKnownFileType = folder.assetcatalog; path = Assets.xcassets; sourceTree = "<group>"; };
		C16DCF66272BA6F000FF5C78 /* Info.plist */ = {isa = PBXFileReference; lastKnownFileType = text.plist.xml; path = Info.plist; sourceTree = "<group>"; };
		C16DCF6F272BA75700FF5C78 /* CoinGeckoToken.swift */ = {isa = PBXFileReference; lastKnownFileType = sourcecode.swift; path = CoinGeckoToken.swift; sourceTree = "<group>"; };
		C16DCF72272BA77A00FF5C78 /* TokenProvider.swift */ = {isa = PBXFileReference; lastKnownFileType = sourcecode.swift; path = TokenProvider.swift; sourceTree = "<group>"; };
		C16DCF75272BA7AA00FF5C78 /* PriceWidgetView.swift */ = {isa = PBXFileReference; lastKnownFileType = sourcecode.swift; path = PriceWidgetView.swift; sourceTree = "<group>"; };
		C16DCF78272BA8A000FF5C78 /* SelectTokenIntent.intentdefinition */ = {isa = PBXFileReference; lastKnownFileType = file.intentdefinition; path = SelectTokenIntent.intentdefinition; sourceTree = "<group>"; };
		C16DCF7F272BAB9500FF5C78 /* SelectTokenIntent.appex */ = {isa = PBXFileReference; explicitFileType = "wrapper.app-extension"; includeInIndex = 0; path = SelectTokenIntent.appex; sourceTree = BUILT_PRODUCTS_DIR; };
		C16DCF80272BAB9500FF5C78 /* Intents.framework */ = {isa = PBXFileReference; lastKnownFileType = wrapper.framework; name = Intents.framework; path = System/Library/Frameworks/Intents.framework; sourceTree = SDKROOT; };
		C16DCF83272BAB9500FF5C78 /* IntentHandler.swift */ = {isa = PBXFileReference; lastKnownFileType = sourcecode.swift; path = IntentHandler.swift; sourceTree = "<group>"; };
		C16DCF85272BAB9500FF5C78 /* Info.plist */ = {isa = PBXFileReference; lastKnownFileType = text.plist.xml; path = Info.plist; sourceTree = "<group>"; };
		C16DCF8B272BAB9600FF5C78 /* IntentsUI.framework */ = {isa = PBXFileReference; lastKnownFileType = wrapper.framework; name = IntentsUI.framework; path = System/Library/Frameworks/IntentsUI.framework; sourceTree = SDKROOT; };
		C16DCFAA272BB8ED00FF5C78 /* PriceDataProvider.swift */ = {isa = PBXFileReference; fileEncoding = 4; lastKnownFileType = sourcecode.swift; path = PriceDataProvider.swift; sourceTree = "<group>"; };
		C16DCFAF272BB8FC00FF5C78 /* PriceData.swift */ = {isa = PBXFileReference; fileEncoding = 4; lastKnownFileType = sourcecode.swift; path = PriceData.swift; sourceTree = "<group>"; };
		C16DCFB4272BC8F100FF5C78 /* TokenData.swift */ = {isa = PBXFileReference; lastKnownFileType = sourcecode.swift; path = TokenData.swift; sourceTree = "<group>"; };
		C179298427499A5B00044684 /* Constants.swift */ = {isa = PBXFileReference; lastKnownFileType = sourcecode.swift; path = Constants.swift; sourceTree = "<group>"; };
		C1C61A6C272C9C8D00E5C0B3 /* UIImage.swift */ = {isa = PBXFileReference; lastKnownFileType = sourcecode.swift; path = UIImage.swift; sourceTree = "<group>"; };
		C1C61A81272CBDA100E5C0B3 /* Images.xcassets */ = {isa = PBXFileReference; lastKnownFileType = folder.assetcatalog; path = Images.xcassets; sourceTree = "<group>"; };
		C1C61A902731A05700E5C0B3 /* RainbowTokenList.swift */ = {isa = PBXFileReference; lastKnownFileType = sourcecode.swift; path = RainbowTokenList.swift; sourceTree = "<group>"; };
		C1EB012E2731B68400830E70 /* TokenDetails.swift */ = {isa = PBXFileReference; lastKnownFileType = sourcecode.swift; path = TokenDetails.swift; sourceTree = "<group>"; };
		C3B79DEA037CC1EDBDD09A27 /* Pods-PriceWidgetExtension.staging.xcconfig */ = {isa = PBXFileReference; includeInIndex = 1; lastKnownFileType = text.xcconfig; name = "Pods-PriceWidgetExtension.staging.xcconfig"; path = "Target Support Files/Pods-PriceWidgetExtension/Pods-PriceWidgetExtension.staging.xcconfig"; sourceTree = "<group>"; };
		D6A2EC59F98246C63A0CE080 /* Pods-SelectTokenIntent.release.xcconfig */ = {isa = PBXFileReference; includeInIndex = 1; lastKnownFileType = text.xcconfig; name = "Pods-SelectTokenIntent.release.xcconfig"; path = "Target Support Files/Pods-SelectTokenIntent/Pods-SelectTokenIntent.release.xcconfig"; sourceTree = "<group>"; };
=======
		C04D10EF25AFC8C1003BEF7A /* Extras.json */ = {isa = PBXFileReference; lastKnownFileType = text.json; path = Extras.json; sourceTree = "<group>"; };
>>>>>>> 878af0f3
		D755E71324B04FEE9C691D14 /* libRNFirebase.a */ = {isa = PBXFileReference; explicitFileType = undefined; fileEncoding = 9; includeInIndex = 0; lastKnownFileType = archive.ar; path = libRNFirebase.a; sourceTree = "<group>"; };
		DD5635BC5A2494BF47B6AA6B /* libPods-SelectTokenIntent.a */ = {isa = PBXFileReference; explicitFileType = archive.ar; includeInIndex = 0; path = "libPods-SelectTokenIntent.a"; sourceTree = BUILT_PRODUCTS_DIR; };
		ED297162215061F000B7C4FE /* JavaScriptCore.framework */ = {isa = PBXFileReference; lastKnownFileType = wrapper.framework; name = JavaScriptCore.framework; path = System/Library/Frameworks/JavaScriptCore.framework; sourceTree = SDKROOT; };
		ED2971642150620600B7C4FE /* JavaScriptCore.framework */ = {isa = PBXFileReference; lastKnownFileType = wrapper.framework; name = JavaScriptCore.framework; path = Platforms/AppleTVOS.platform/Developer/SDKs/AppleTVOS12.0.sdk/System/Library/Frameworks/JavaScriptCore.framework; sourceTree = DEVELOPER_DIR; };
		FEBC5C0FA50FFAD663DAF9E2 /* Pods-Rainbow.release.xcconfig */ = {isa = PBXFileReference; includeInIndex = 1; lastKnownFileType = text.xcconfig; name = "Pods-Rainbow.release.xcconfig"; path = "Target Support Files/Pods-Rainbow/Pods-Rainbow.release.xcconfig"; sourceTree = "<group>"; };
		FF7CF920AF3E20F72ECD1413 /* Pods-SelectTokenIntent.staging.xcconfig */ = {isa = PBXFileReference; includeInIndex = 1; lastKnownFileType = text.xcconfig; name = "Pods-SelectTokenIntent.staging.xcconfig"; path = "Target Support Files/Pods-SelectTokenIntent/Pods-SelectTokenIntent.staging.xcconfig"; sourceTree = "<group>"; };
/* End PBXFileReference section */

/* Begin PBXFrameworksBuildPhase section */
		13B07F8C1A680F5B00A75B9A /* Frameworks */ = {
			isa = PBXFrameworksBuildPhase;
			buildActionMask = 2147483647;
			files = (
				ED2971652150620600B7C4FE /* JavaScriptCore.framework in Frameworks */,
				C72F456C99A646399192517D /* libz.tbd in Frameworks */,
<<<<<<< HEAD
				8954B84045FF3C42DEDF59B4 /* libPods-Rainbow.a in Frameworks */,
			);
			runOnlyForDeploymentPostprocessing = 0;
		};
		C16DCF59272BA6EF00FF5C78 /* Frameworks */ = {
			isa = PBXFrameworksBuildPhase;
			buildActionMask = 2147483647;
			files = (
				C16DCF60272BA6EF00FF5C78 /* SwiftUI.framework in Frameworks */,
				C16DCF5E272BA6EF00FF5C78 /* WidgetKit.framework in Frameworks */,
				2F32652701C7444C169E3777 /* libPods-PriceWidgetExtension.a in Frameworks */,
			);
			runOnlyForDeploymentPostprocessing = 0;
		};
		C16DCF7C272BAB9500FF5C78 /* Frameworks */ = {
			isa = PBXFrameworksBuildPhase;
			buildActionMask = 2147483647;
			files = (
				C16DCF81272BAB9500FF5C78 /* Intents.framework in Frameworks */,
				2751F127C0C22DAEF06B120B /* libPods-SelectTokenIntent.a in Frameworks */,
=======
				DB96594324D37883E03A9FC4 /* libPods-Rainbow.a in Frameworks */,
>>>>>>> 878af0f3
			);
			runOnlyForDeploymentPostprocessing = 0;
		};
/* End PBXFrameworksBuildPhase section */

/* Begin PBXGroup section */
		00E356EF1AD99517003FC87E /* RainbowTests */ = {
			isa = PBXGroup;
			children = (
				00E356F21AD99517003FC87E /* RainbowTests.m */,
				00E356F01AD99517003FC87E /* Supporting Files */,
			);
			path = RainbowTests;
			sourceTree = "<group>";
		};
		00E356F01AD99517003FC87E /* Supporting Files */ = {
			isa = PBXGroup;
			children = (
				00E356F11AD99517003FC87E /* Info.plist */,
			);
			name = "Supporting Files";
			sourceTree = "<group>";
		};
		13B07FAE1A68108700A75B9A /* Rainbow */ = {
			isa = PBXGroup;
			children = (
				66F889D0260CEE0E00E27D6E /* DiscoverSheet */,
				1539422B24C7CF7B00E4A9D1 /* Settings */,
				66A1FEAE24AB63D600C3F539 /* RNCoolModals */,
				15E531D7242DAB3500797B89 /* NSNotifications */,
				15E531D6242B28F800797B89 /* Animations */,
				157155042418734C009B698B /* RainbowDebug.entitlements */,
				157155032418733F009B698B /* RainbowRelease.entitlements */,
				A4D04BA723D12F27008C1DEC /* Button */,
				A4277DA023CBD3590042BAF4 /* Transactions */,
				3C379D5D20FD1F92009AF81F /* Rainbow.entitlements */,
				008F07F21AC5B25A0029DE68 /* main.jsbundle */,
				13B07FAF1A68108700A75B9A /* AppDelegate.h */,
				13B07FB01A68108700A75B9A /* AppDelegate.mm */,
				13B07FB61A68108700A75B9A /* Info.plist */,
				13B07FB71A68108700A75B9A /* main.m */,
				13B07FB11A68108700A75B9A /* LaunchScreen.xib */,
				3CBE29CB2381E43800BE05AC /* Rainbow-Bridging-Header.h */,
				A4277D9E23CBD1910042BAF4 /* Extensions.swift */,
				A4277DA223CFE85F0042BAF4 /* Theme.swift */,
				6635730524939991006ACFA6 /* SafeStoreReview.m */,
				1539422724C7C7E100E4A9D1 /* Settings.bundle */,
				66A28EAF24CAF1B500410A88 /* TestFlight.m */,
				C04D10EF25AFC8C1003BEF7A /* Extras.json */,
				6655FFB325BB2B0700642961 /* ThemeModule.m */,
			);
			name = Rainbow;
			sourceTree = "<group>";
		};
		1539422B24C7CF7B00E4A9D1 /* Settings */ = {
			isa = PBXGroup;
			children = (
				1539422C24C7CF9300E4A9D1 /* SettingsBundleHelper.swift */,
			);
			name = Settings;
			sourceTree = "<group>";
		};
		15DC38CC247E0DCC00919009 /* Config */ = {
			isa = PBXGroup;
			children = (
				66A29CCA2511074500481F4A /* ReaHeader.h */,
				15DC38CE247E0E0900919009 /* debug.xcconfig */,
				15DC38CF247E0E0A00919009 /* localrelease.xcconfig */,
				15DC38CD247E0E0900919009 /* release.xcconfig */,
				15DC38D0247E0E0A00919009 /* staging.xcconfig */,
			);
			path = Config;
			sourceTree = "<group>";
		};
		15E531D6242B28F800797B89 /* Animations */ = {
			isa = PBXGroup;
			children = (
				15E531D4242B28EF00797B89 /* UIImageViewWithPersistentAnimations.swift */,
				6630540824A38A1900E5B030 /* RainbowText.m */,
			);
			name = Animations;
			sourceTree = "<group>";
		};
		15E531D7242DAB3500797B89 /* NSNotifications */ = {
			isa = PBXGroup;
			children = (
				15E531D8242DAB7100797B89 /* NotificationManager.h */,
				15E531D9242DAB7100797B89 /* NotificationManager.m */,
			);
			name = NSNotifications;
			sourceTree = "<group>";
		};
		24979D1220F83E3D007EB0DA /* Recovered References */ = {
			isa = PBXGroup;
			children = (
				9DEADFA4826D4D0BAA950D21 /* libRNFIRMessaging.a */,
				B0C692B061D7430D8194DC98 /* ToolTipMenuTests.xctest */,
				D755E71324B04FEE9C691D14 /* libRNFirebase.a */,
			);
			name = "Recovered References";
			sourceTree = "<group>";
		};
		2D16E6871FA4F8E400B85C8A /* Frameworks */ = {
			isa = PBXGroup;
			children = (
				ED297162215061F000B7C4FE /* JavaScriptCore.framework */,
				ED2971642150620600B7C4FE /* JavaScriptCore.framework */,
				24979E7920F84004007EB0DA /* Firebase.h */,
				24979E7420F84004007EB0DA /* FirebaseAnalytics.framework */,
				24979E7520F84004007EB0DA /* FirebaseCore.framework */,
				24979E7C20F84004007EB0DA /* FirebaseCoreDiagnostics.framework */,
				24979E7B20F84004007EB0DA /* FirebaseInstanceID.framework */,
				24979E7620F84004007EB0DA /* FirebaseMessaging.framework */,
				24979E7A20F84004007EB0DA /* FirebaseNanoPB.framework */,
				24979E7720F84004007EB0DA /* GoogleService-Info.plist */,
				24979E7820F84004007EB0DA /* GoogleToolboxForMac.framework */,
				24979E7D20F84005007EB0DA /* module.modulemap */,
				24979E7E20F84005007EB0DA /* nanopb.framework */,
				24979E3620F84003007EB0DA /* Protobuf.framework */,
				98AED33BAB4247CEBEF8464D /* libz.tbd */,
<<<<<<< HEAD
				C16DCF5D272BA6EF00FF5C78 /* WidgetKit.framework */,
				C16DCF5F272BA6EF00FF5C78 /* SwiftUI.framework */,
				C16DCF80272BAB9500FF5C78 /* Intents.framework */,
				C16DCF8B272BAB9600FF5C78 /* IntentsUI.framework */,
				AA68E8DB0CDD132E0E06048D /* libPods-PriceWidgetExtension.a */,
				BB1428097C71516BF985EEC5 /* libPods-Rainbow.a */,
				DD5635BC5A2494BF47B6AA6B /* libPods-SelectTokenIntent.a */,
=======
				37ECEB8F00C3B65D8722CFC7 /* libPods-Rainbow.a */,
>>>>>>> 878af0f3
			);
			name = Frameworks;
			sourceTree = "<group>";
		};
		668ADB2B25A4E3A20050859D /* Rainbow Stickers */ = {
			isa = PBXGroup;
			children = (
				668ADB2C25A4E3A40050859D /* Stickers.xcassets */,
				668ADB2E25A4E3A40050859D /* Info.plist */,
			);
			path = "Rainbow Stickers";
			sourceTree = "<group>";
		};
		66A1FEAE24AB63D600C3F539 /* RNCoolModals */ = {
			isa = PBXGroup;
			children = (
				66A1FEBB24ACBBE600C3F539 /* RNCMPortal.m */,
				66A1FEB224AB641100C3F539 /* RNCMScreen.h */,
				66A1FEB324AB641100C3F539 /* RNCMScreen.m */,
				66A1FEAF24AB641100C3F539 /* RNCMScreenStack.h */,
				66A1FEB024AB641100C3F539 /* RNCMScreenStack.m */,
				66A1FEB124AB641100C3F539 /* UIViewController+slack.swift */,
			);
			name = RNCoolModals;
			sourceTree = "<group>";
		};
		66F889D0260CEE0E00E27D6E /* DiscoverSheet */ = {
			isa = PBXGroup;
			children = (
				66F889D9260CEF1E00E27D6E /* SlackBottomSheet.h */,
				66F889DA260CEF1E00E27D6E /* SlackBottomSheet.m */,
				66F889D8260CEF1E00E27D6E /* UIViewController+PanModalPresenter.swift */,
			);
			path = DiscoverSheet;
			sourceTree = "<group>";
		};
		832341AE1AAA6A7D00B99B32 /* Libraries */ = {
			isa = PBXGroup;
			children = (
			);
			name = Libraries;
			sourceTree = "<group>";
		};
		83CBB9F61A601CBA00E9B192 = {
			isa = PBXGroup;
			children = (
				664612EC2748489B00B43F5A /* PriceWidgetExtension.entitlements */,
				C1C61A81272CBDA100E5C0B3 /* Images.xcassets */,
				15DC38CC247E0DCC00919009 /* Config */,
				13B07FAE1A68108700A75B9A /* Rainbow */,
				832341AE1AAA6A7D00B99B32 /* Libraries */,
				00E356EF1AD99517003FC87E /* RainbowTests */,
				668ADB2B25A4E3A20050859D /* Rainbow Stickers */,
				C16DCF61272BA6EF00FF5C78 /* PriceWidget */,
				C16DCF82272BAB9500FF5C78 /* SelectTokenIntent */,
				83CBBA001A601CBA00E9B192 /* Products */,
				2D16E6871FA4F8E400B85C8A /* Frameworks */,
				DCAC1D8CC45E468FBB7E1395 /* Resources */,
				24979D1220F83E3D007EB0DA /* Recovered References */,
				C640359C0E6575CE0A7ECD73 /* Pods */,
			);
			indentWidth = 2;
			sourceTree = "<group>";
			tabWidth = 2;
			usesTabs = 0;
		};
		83CBBA001A601CBA00E9B192 /* Products */ = {
			isa = PBXGroup;
			children = (
				13B07F961A680F5B00A75B9A /* Rainbow.app */,
				C16DCF5C272BA6EF00FF5C78 /* PriceWidgetExtension.appex */,
				C16DCF7F272BAB9500FF5C78 /* SelectTokenIntent.appex */,
			);
			name = Products;
			sourceTree = "<group>";
		};
		A4277DA023CBD3590042BAF4 /* Transactions */ = {
			isa = PBXGroup;
			children = (
				A49B52B223DB5CE600A00918 /* ViewModels */,
				A49B52B123DB41DD00A00918 /* Bridging */,
				A49B52B023DB41B900A00918 /* Models */,
				A44A4EED23EC928900B543F1 /* CoinIconWithProgressBar.swift */,
				66FEC91523EDA13F00A0F367 /* RoundedCornerView.swift */,
				A4704B4723C546DA00E50E4B /* RCTConvert+TransactionList.h */,
				A4704B4023C546D900E50E4B /* TransactionListViewCell.swift */,
				A4704B4623C546D900E50E4B /* TransactionListViewCell.xib */,
				A4AF3CCF23DA3A0F00F230F3 /* TransactionListRequestViewCell.swift */,
				A4AF3CCD23DA37F700F230F3 /* TransactionListRequestViewCell.xib */,
				A485E61323C8ED6000E5C3D4 /* TransactionListViewHeader.swift */,
				A485E61223C8EC4400E5C3D4 /* TransactionListViewHeader.xib */,
				A4704B4123C546D900E50E4B /* TransactionListView.swift */,
				A4F8DACA23DF85DF00560E47 /* TransactionListBaseCell.swift */,
				153D1AAB24777130007E4723 /* TransactionListLoadingViewCell.swift */,
				153D1AAD24777214007E4723 /* TransactionListLoadingViewCell.xib */,
			);
			name = Transactions;
			sourceTree = "<group>";
		};
		A49B52B023DB41B900A00918 /* Models */ = {
			isa = PBXGroup;
			children = (
				A477567B23DB2FAA005AE8FD /* Transaction.swift */,
				A49B52AE23DB411900A00918 /* TransactionRequest.swift */,
				A49B52BB23DBA61100A00918 /* TransactionData.swift */,
				A49B52BF23DCCDA800A00918 /* TransactionRequestSection.swift */,
				A49B52C123DCD11D00A00918 /* TransactionSection.swift */,
			);
			name = Models;
			sourceTree = "<group>";
		};
		A49B52B123DB41DD00A00918 /* Bridging */ = {
			isa = PBXGroup;
			children = (
				A477567D23DB3A85005AE8FD /* TransactionListViewManager.m */,
			);
			name = Bridging;
			sourceTree = "<group>";
		};
		A49B52B223DB5CE600A00918 /* ViewModels */ = {
			isa = PBXGroup;
			children = (
				A49B52B323DB5D1100A00918 /* TransactionViewModelTransactionItem.swift */,
				A49B52B723DB5F7200A00918 /* TransactionViewModelTransactionRequestItem.swift */,
				A49B52B523DB5D5600A00918 /* TransactionViewModelProtocol.swift */,
			);
			name = ViewModels;
			sourceTree = "<group>";
		};
		A4D04BA723D12F27008C1DEC /* Button */ = {
			isa = PBXGroup;
			children = (
				A4D04BA823D12F99008C1DEC /* Button.swift */,
				A4D04BAB23D12FD5008C1DEC /* ButtonManager.m */,
			);
			name = Button;
			sourceTree = "<group>";
		};
		C16DCF61272BA6EF00FF5C78 /* PriceWidget */ = {
			isa = PBXGroup;
			children = (
				C1AA30682731ED2200136A9A /* Utils */,
				C1AA30672731ECED00136A9A /* Models */,
				C1AA30662731ECD900136A9A /* Providers */,
				C16DCF62272BA6EF00FF5C78 /* PriceWidget.swift */,
				C16DCF64272BA6F000FF5C78 /* Assets.xcassets */,
				C16DCF66272BA6F000FF5C78 /* Info.plist */,
				C16DCF75272BA7AA00FF5C78 /* PriceWidgetView.swift */,
				C16DCF78272BA8A000FF5C78 /* SelectTokenIntent.intentdefinition */,
			);
			path = PriceWidget;
			sourceTree = "<group>";
		};
		C16DCF82272BAB9500FF5C78 /* SelectTokenIntent */ = {
			isa = PBXGroup;
			children = (
				664612ED274848B000B43F5A /* SelectTokenIntent.entitlements */,
				C16DCF83272BAB9500FF5C78 /* IntentHandler.swift */,
				C16DCF85272BAB9500FF5C78 /* Info.plist */,
			);
			path = SelectTokenIntent;
			sourceTree = "<group>";
		};
		C1AA30662731ECD900136A9A /* Providers */ = {
			isa = PBXGroup;
			children = (
				C151287D2739F676006517AB /* IconProvider.swift */,
				C16DCF72272BA77A00FF5C78 /* TokenProvider.swift */,
				C16DCFAA272BB8ED00FF5C78 /* PriceDataProvider.swift */,
			);
			path = Providers;
			sourceTree = "<group>";
		};
		C1AA30672731ECED00136A9A /* Models */ = {
			isa = PBXGroup;
			children = (
				C16DCFB4272BC8F100FF5C78 /* TokenData.swift */,
				C1EB012E2731B68400830E70 /* TokenDetails.swift */,
				C1C61A902731A05700E5C0B3 /* RainbowTokenList.swift */,
				C16DCF6F272BA75700FF5C78 /* CoinGeckoToken.swift */,
				C16DCFAF272BB8FC00FF5C78 /* PriceData.swift */,
				C1272389274EBBB6006AC743 /* CurrencyDetails.swift */,
			);
			path = Models;
			sourceTree = "<group>";
		};
		C1AA30682731ED2200136A9A /* Utils */ = {
			isa = PBXGroup;
			children = (
				C1C61A6C272C9C8D00E5C0B3 /* UIImage.swift */,
				C179298427499A5B00044684 /* Constants.swift */,
				C11640E7274DC10B00C9120A /* UIColor.swift */,
			);
			path = Utils;
			sourceTree = "<group>";
		};
		C640359C0E6575CE0A7ECD73 /* Pods */ = {
			isa = PBXGroup;
			children = (
<<<<<<< HEAD
				3DC153B4D4F5CAEAC5CCE4BA /* Pods-PriceWidgetExtension.debug.xcconfig */,
				10A59A835729917A34668FF7 /* Pods-PriceWidgetExtension.release.xcconfig */,
				988B6FD0975F497B390D98FB /* Pods-PriceWidgetExtension.localrelease.xcconfig */,
				C3B79DEA037CC1EDBDD09A27 /* Pods-PriceWidgetExtension.staging.xcconfig */,
				001F8A5D8C256E8F982D987E /* Pods-Rainbow.debug.xcconfig */,
				FEBC5C0FA50FFAD663DAF9E2 /* Pods-Rainbow.release.xcconfig */,
				8C6BFD95B95D1CD5894E77CE /* Pods-Rainbow.localrelease.xcconfig */,
				0FE0840547FBDC8FEB915F58 /* Pods-Rainbow.staging.xcconfig */,
				8144859F4B91F53F08F67BD8 /* Pods-SelectTokenIntent.debug.xcconfig */,
				D6A2EC59F98246C63A0CE080 /* Pods-SelectTokenIntent.release.xcconfig */,
				2556A3D4773B1D3544785573 /* Pods-SelectTokenIntent.localrelease.xcconfig */,
				FF7CF920AF3E20F72ECD1413 /* Pods-SelectTokenIntent.staging.xcconfig */,
=======
				6A65AEB9DC8809F5EE4FB851 /* Pods-Rainbow.debug.xcconfig */,
				18B2FDCCD2F16EDCB7CE74D6 /* Pods-Rainbow.release.xcconfig */,
				8EFE5A01F171B94B7F932A63 /* Pods-Rainbow.localrelease.xcconfig */,
				1A623CF57335ADBE1C120731 /* Pods-Rainbow.staging.xcconfig */,
>>>>>>> 878af0f3
			);
			path = Pods;
			sourceTree = "<group>";
		};
		DCAC1D8CC45E468FBB7E1395 /* Resources */ = {
			isa = PBXGroup;
			children = (
				668A9E253DAF444A90ECB997 /* SFMono-Medium.otf */,
				95F2888C850F40C8A26E083B /* SFMono-Regular.otf */,
				AA6228EB24272B200078BDAA /* SF-Pro-Rounded-Bold.otf */,
				AA6228EC24272B200078BDAA /* SF-Pro-Rounded-Heavy.otf */,
				AA6228ED24272B200078BDAA /* SF-Pro-Rounded-Medium.otf */,
				AA6228EE24272B200078BDAA /* SF-Pro-Rounded-Regular.otf */,
				AA6228EA24272B200078BDAA /* SF-Pro-Rounded-Semibold.otf */,
			);
			name = Resources;
			sourceTree = "<group>";
		};
/* End PBXGroup section */

/* Begin PBXNativeTarget section */
		13B07F861A680F5B00A75B9A /* Rainbow */ = {
			isa = PBXNativeTarget;
			buildConfigurationList = 13B07F931A680F5B00A75B9A /* Build configuration list for PBXNativeTarget "Rainbow" */;
			buildPhases = (
<<<<<<< HEAD
				B72ECE4E3A8B264119BA8B8F /* [CP] Check Pods Manifest.lock */,
=======
				B3394354AC9F6C78A35C19EC /* [CP] Check Pods Manifest.lock */,
>>>>>>> 878af0f3
				13B07F871A680F5B00A75B9A /* Sources */,
				13B07F8C1A680F5B00A75B9A /* Frameworks */,
				13B07F8E1A680F5B00A75B9A /* Resources */,
				00DD1BFF1BD5951E006B06BC /* Bundle React Native code and images */,
				9FF961FEA7AF435FA18ED988 /* Upload Debug Symbols to Sentry */,
				668ADB3225A4E3A40050859D /* Embed App Extensions */,
<<<<<<< HEAD
				0E766FB7471769FA1CE2AA8B /* [CP] Embed Pods Frameworks */,
				CC4651DD68FE58EC2E16718D /* [CP] Copy Pods Resources */,
				42AF85A7CEC62ED305F6A326 /* [CP-User] [RNFB] Core Configuration */,
				13AC2A84355007D45BACAD53 /* [CP-User] [RNFB] Crashlytics Configuration */,
=======
				A784112B65D2F521ABEE5ACC /* [CP] Embed Pods Frameworks */,
				6FF8FD975259BF0E63D4AC72 /* [CP] Copy Pods Resources */,
				E2FC3D17FAF10F018123C8EE /* [CP-User] [RNFB] Core Configuration */,
				1EB6B05391BB913EDC7E7600 /* [CP-User] [RNFB] Crashlytics Configuration */,
>>>>>>> 878af0f3
			);
			buildRules = (
			);
			dependencies = (
				C16DCF68272BA6F000FF5C78 /* PBXTargetDependency */,
				C16DCF98272BAB9600FF5C78 /* PBXTargetDependency */,
			);
			name = Rainbow;
			productName = "Hello World";
			productReference = 13B07F961A680F5B00A75B9A /* Rainbow.app */;
			productType = "com.apple.product-type.application";
		};
		C16DCF5B272BA6EF00FF5C78 /* PriceWidgetExtension */ = {
			isa = PBXNativeTarget;
			buildConfigurationList = C16DCF6E272BA6F100FF5C78 /* Build configuration list for PBXNativeTarget "PriceWidgetExtension" */;
			buildPhases = (
				9A167085C88B0C549328F6F3 /* [CP] Check Pods Manifest.lock */,
				C16DCF58272BA6EF00FF5C78 /* Sources */,
				C16DCF59272BA6EF00FF5C78 /* Frameworks */,
				C16DCF5A272BA6EF00FF5C78 /* Resources */,
			);
			buildRules = (
			);
			dependencies = (
			);
			name = PriceWidgetExtension;
			productName = PriceWidgetExtension;
			productReference = C16DCF5C272BA6EF00FF5C78 /* PriceWidgetExtension.appex */;
			productType = "com.apple.product-type.app-extension";
		};
		C16DCF7E272BAB9500FF5C78 /* SelectTokenIntent */ = {
			isa = PBXNativeTarget;
			buildConfigurationList = C16DCF9F272BAB9600FF5C78 /* Build configuration list for PBXNativeTarget "SelectTokenIntent" */;
			buildPhases = (
				5A9E2B3EBA1D667416D50072 /* [CP] Check Pods Manifest.lock */,
				C16DCF7B272BAB9500FF5C78 /* Sources */,
				C16DCF7C272BAB9500FF5C78 /* Frameworks */,
				C16DCF7D272BAB9500FF5C78 /* Resources */,
			);
			buildRules = (
			);
			dependencies = (
			);
			name = SelectTokenIntent;
			productName = SelectTokenIntent;
			productReference = C16DCF7F272BAB9500FF5C78 /* SelectTokenIntent.appex */;
			productType = "com.apple.product-type.app-extension";
		};
/* End PBXNativeTarget section */

/* Begin PBXProject section */
		83CBB9F71A601CBA00E9B192 /* Project object */ = {
			isa = PBXProject;
			attributes = {
				LastSwiftUpdateCheck = 1250;
				LastUpgradeCheck = 610;
				ORGANIZATIONNAME = Rainbow;
				TargetAttributes = {
					13B07F861A680F5B00A75B9A = {
						DevelopmentTeam = L74NQAQB8H;
						LastSwiftMigration = 1120;
						ProvisioningStyle = Manual;
						SystemCapabilities = {
							com.apple.Push = {
								enabled = 1;
							};
							com.apple.SafariKeychain = {
								enabled = 1;
							};
						};
					};
					C16DCF5B272BA6EF00FF5C78 = {
						CreatedOnToolsVersion = 12.5.1;
						DevelopmentTeam = L74NQAQB8H;
						ProvisioningStyle = Automatic;
					};
					C16DCF7E272BAB9500FF5C78 = {
						CreatedOnToolsVersion = 12.5.1;
						DevelopmentTeam = L74NQAQB8H;
						ProvisioningStyle = Automatic;
					};
				};
			};
			buildConfigurationList = 83CBB9FA1A601CBA00E9B192 /* Build configuration list for PBXProject "Rainbow" */;
			compatibilityVersion = "Xcode 3.2";
			developmentRegion = English;
			hasScannedForEncodings = 0;
			knownRegions = (
				English,
				en,
				Base,
			);
			mainGroup = 83CBB9F61A601CBA00E9B192;
			productRefGroup = 83CBBA001A601CBA00E9B192 /* Products */;
			projectDirPath = "";
			projectRoot = "";
			targets = (
				13B07F861A680F5B00A75B9A /* Rainbow */,
				C16DCF5B272BA6EF00FF5C78 /* PriceWidgetExtension */,
				C16DCF7E272BAB9500FF5C78 /* SelectTokenIntent */,
			);
		};
/* End PBXProject section */

/* Begin PBXResourcesBuildPhase section */
		13B07F8E1A680F5B00A75B9A /* Resources */ = {
			isa = PBXResourcesBuildPhase;
			buildActionMask = 2147483647;
			files = (
				153D1AAE24777214007E4723 /* TransactionListLoadingViewCell.xib in Resources */,
				13B07FBD1A68108700A75B9A /* LaunchScreen.xib in Resources */,
				24979E8920F84250007EB0DA /* GoogleService-Info.plist in Resources */,
				A4AF3CCE23DA37F700F230F3 /* TransactionListRequestViewCell.xib in Resources */,
				A485E61623C8F4A400E5C3D4 /* TransactionListViewHeader.xib in Resources */,
				A4704B4D23C546DA00E50E4B /* TransactionListViewCell.xib in Resources */,
				1539422824C7C7E200E4A9D1 /* Settings.bundle in Resources */,
				7287CE1EC33B4913AEE1F4B6 /* SFMono-Medium.otf in Resources */,
				B7A3E82A4C4449F4A18EB5C2 /* SFMono-Regular.otf in Resources */,
				C04D10F025AFC8C1003BEF7A /* Extras.json in Resources */,
				C1C61A82272CBDA100E5C0B3 /* Images.xcassets in Resources */,
				AA6228EF24272F510078BDAA /* SF-Pro-Rounded-Bold.otf in Resources */,
				AA6228F024272F510078BDAA /* SF-Pro-Rounded-Heavy.otf in Resources */,
				AA6228F124272F510078BDAA /* SF-Pro-Rounded-Medium.otf in Resources */,
				AA6228F224272F510078BDAA /* SF-Pro-Rounded-Regular.otf in Resources */,
				AA6228F324272F510078BDAA /* SF-Pro-Rounded-Semibold.otf in Resources */,
			);
			runOnlyForDeploymentPostprocessing = 0;
		};
		C16DCF5A272BA6EF00FF5C78 /* Resources */ = {
			isa = PBXResourcesBuildPhase;
			buildActionMask = 2147483647;
			files = (
				C1AA308F27338F2B00136A9A /* SF-Pro-Rounded-Bold.otf in Resources */,
				C1AA309027338F2B00136A9A /* SF-Pro-Rounded-Regular.otf in Resources */,
				C1AA309427338F2B00136A9A /* SFMono-Regular.otf in Resources */,
				C1C61A83272CBDA100E5C0B3 /* Images.xcassets in Resources */,
				C1AA309227338F2B00136A9A /* SF-Pro-Rounded-Medium.otf in Resources */,
				C1AA309527338F2B00136A9A /* SF-Pro-Rounded-Heavy.otf in Resources */,
				C1AA309127338F2B00136A9A /* SFMono-Medium.otf in Resources */,
				C1AA309327338F2B00136A9A /* SF-Pro-Rounded-Semibold.otf in Resources */,
				C16DCF65272BA6F000FF5C78 /* Assets.xcassets in Resources */,
			);
			runOnlyForDeploymentPostprocessing = 0;
		};
		C16DCF7D272BAB9500FF5C78 /* Resources */ = {
			isa = PBXResourcesBuildPhase;
			buildActionMask = 2147483647;
			files = (
				C1C61A84272CBDA100E5C0B3 /* Images.xcassets in Resources */,
			);
			runOnlyForDeploymentPostprocessing = 0;
		};
/* End PBXResourcesBuildPhase section */

/* Begin PBXShellScriptBuildPhase section */
		00DD1BFF1BD5951E006B06BC /* Bundle React Native code and images */ = {
			isa = PBXShellScriptBuildPhase;
			buildActionMask = 12;
			files = (
			);
			inputPaths = (
			);
			name = "Bundle React Native code and images";
			outputPaths = (
			);
			runOnlyForDeploymentPostprocessing = 0;
			shellPath = /bin/sh;
			shellScript = "export SENTRY_PROPERTIES=sentry.properties\nexport EXTRA_PACKAGER_ARGS=\"--sourcemap-output $DERIVED_FILE_DIR/main.jsbundle.map\"\nset -e\nexport NODE_BINARY=node\n../node_modules/@sentry/cli/bin/sentry-cli react-native xcode ../node_modules/react-native/scripts/react-native-xcode.sh\n";
			showEnvVarsInLog = 0;
		};
<<<<<<< HEAD
		0E766FB7471769FA1CE2AA8B /* [CP] Embed Pods Frameworks */ = {
=======
		1EB6B05391BB913EDC7E7600 /* [CP-User] [RNFB] Crashlytics Configuration */ = {
			isa = PBXShellScriptBuildPhase;
			buildActionMask = 2147483647;
			files = (
			);
			inputPaths = (
				"${DWARF_DSYM_FOLDER_PATH}/${DWARF_DSYM_FILE_NAME}/Contents/Resources/DWARF/${TARGET_NAME}",
				"$(SRCROOT)/$(BUILT_PRODUCTS_DIR)/$(INFOPLIST_PATH)",
			);
			name = "[CP-User] [RNFB] Crashlytics Configuration";
			runOnlyForDeploymentPostprocessing = 0;
			shellPath = /bin/sh;
			shellScript = "#!/usr/bin/env bash\n#\n# Copyright (c) 2016-present Invertase Limited & Contributors\n#\n# Licensed under the Apache License, Version 2.0 (the \"License\");\n# you may not use this library except in compliance with the License.\n# You may obtain a copy of the License at\n#\n#   http://www.apache.org/licenses/LICENSE-2.0\n#\n# Unless required by applicable law or agreed to in writing, software\n# distributed under the License is distributed on an \"AS IS\" BASIS,\n# WITHOUT WARRANTIES OR CONDITIONS OF ANY KIND, either express or implied.\n# See the License for the specific language governing permissions and\n# limitations under the License.\n#\nset -e\n\nif [[ ${PODS_ROOT} ]]; then\n  echo \"info: Exec FirebaseCrashlytics Run from Pods\"\n  \"${PODS_ROOT}/FirebaseCrashlytics/run\"\nelse\n  echo \"info: Exec FirebaseCrashlytics Run from framework\"\n  \"${PROJECT_DIR}/FirebaseCrashlytics.framework/run\"\nfi\n";
		};
		6FF8FD975259BF0E63D4AC72 /* [CP] Copy Pods Resources */ = {
>>>>>>> 878af0f3
			isa = PBXShellScriptBuildPhase;
			buildActionMask = 2147483647;
			files = (
			);
			inputPaths = (
				"${PODS_ROOT}/Target Support Files/Pods-Rainbow/Pods-Rainbow-frameworks.sh",
				"${PODS_XCFRAMEWORKS_BUILD_DIR}/hermes/hermes.framework/hermes",
			);
			name = "[CP] Embed Pods Frameworks";
			outputPaths = (
				"${TARGET_BUILD_DIR}/${FRAMEWORKS_FOLDER_PATH}/hermes.framework",
			);
			runOnlyForDeploymentPostprocessing = 0;
			shellPath = /bin/sh;
			shellScript = "\"${PODS_ROOT}/Target Support Files/Pods-Rainbow/Pods-Rainbow-frameworks.sh\"\n";
			showEnvVarsInLog = 0;
		};
<<<<<<< HEAD
		13AC2A84355007D45BACAD53 /* [CP-User] [RNFB] Crashlytics Configuration */ = {
			isa = PBXShellScriptBuildPhase;
			buildActionMask = 2147483647;
			files = (
			);
			inputPaths = (
				"${DWARF_DSYM_FOLDER_PATH}/${DWARF_DSYM_FILE_NAME}/Contents/Resources/DWARF/${TARGET_NAME}",
				"$(SRCROOT)/$(BUILT_PRODUCTS_DIR)/$(INFOPLIST_PATH)",
			);
			name = "[CP-User] [RNFB] Crashlytics Configuration";
			runOnlyForDeploymentPostprocessing = 0;
			shellPath = /bin/sh;
			shellScript = "#!/usr/bin/env bash\n#\n# Copyright (c) 2016-present Invertase Limited & Contributors\n#\n# Licensed under the Apache License, Version 2.0 (the \"License\");\n# you may not use this library except in compliance with the License.\n# You may obtain a copy of the License at\n#\n#   http://www.apache.org/licenses/LICENSE-2.0\n#\n# Unless required by applicable law or agreed to in writing, software\n# distributed under the License is distributed on an \"AS IS\" BASIS,\n# WITHOUT WARRANTIES OR CONDITIONS OF ANY KIND, either express or implied.\n# See the License for the specific language governing permissions and\n# limitations under the License.\n#\nset -e\n\nif [[ ${PODS_ROOT} ]]; then\n  echo \"info: Exec FirebaseCrashlytics Run from Pods\"\n  \"${PODS_ROOT}/FirebaseCrashlytics/run\"\nelse\n  echo \"info: Exec FirebaseCrashlytics Run from framework\"\n  \"${PROJECT_DIR}/FirebaseCrashlytics.framework/run\"\nfi\n";
		};
		42AF85A7CEC62ED305F6A326 /* [CP-User] [RNFB] Core Configuration */ = {
			isa = PBXShellScriptBuildPhase;
			buildActionMask = 2147483647;
			files = (
			);
			inputPaths = (
				"$(BUILT_PRODUCTS_DIR)/$(INFOPLIST_PATH)",
			);
			name = "[CP-User] [RNFB] Core Configuration";
			runOnlyForDeploymentPostprocessing = 0;
			shellPath = /bin/sh;
			shellScript = "#!/usr/bin/env bash\n#\n# Copyright (c) 2016-present Invertase Limited & Contributors\n#\n# Licensed under the Apache License, Version 2.0 (the \"License\");\n# you may not use this library except in compliance with the License.\n# You may obtain a copy of the License at\n#\n#   http://www.apache.org/licenses/LICENSE-2.0\n#\n# Unless required by applicable law or agreed to in writing, software\n# distributed under the License is distributed on an \"AS IS\" BASIS,\n# WITHOUT WARRANTIES OR CONDITIONS OF ANY KIND, either express or implied.\n# See the License for the specific language governing permissions and\n# limitations under the License.\n#\nset -e\n\n_MAX_LOOKUPS=2;\n_SEARCH_RESULT=''\n_RN_ROOT_EXISTS=''\n_CURRENT_LOOKUPS=1\n_JSON_ROOT=\"'react-native'\"\n_JSON_FILE_NAME='firebase.json'\n_JSON_OUTPUT_BASE64='e30=' # { }\n_CURRENT_SEARCH_DIR=${PROJECT_DIR}\n_PLIST_BUDDY=/usr/libexec/PlistBuddy\n_TARGET_PLIST=\"${BUILT_PRODUCTS_DIR}/${INFOPLIST_PATH}\"\n_DSYM_PLIST=\"${DWARF_DSYM_FOLDER_PATH}/${DWARF_DSYM_FILE_NAME}/Contents/Info.plist\"\n\n# plist arrays\n_PLIST_ENTRY_KEYS=()\n_PLIST_ENTRY_TYPES=()\n_PLIST_ENTRY_VALUES=()\n\nfunction setPlistValue {\n  echo \"info:      setting plist entry '$1' of type '$2' in file '$4'\"\n  ${_PLIST_BUDDY} -c \"Add :$1 $2 '$3'\" $4 || echo \"info:      '$1' already exists\"\n}\n\nfunction getFirebaseJsonKeyValue () {\n  if [[ ${_RN_ROOT_EXISTS} ]]; then\n    ruby -e \"require 'rubygems';require 'json'; output=JSON.parse('$1'); puts output[$_JSON_ROOT]['$2']\"\n  else\n    echo \"\"\n  fi;\n}\n\nfunction jsonBoolToYesNo () {\n  if [[ $1 == \"false\" ]]; then\n    echo \"NO\"\n  elif [[ $1 == \"true\" ]]; then\n    echo \"YES\"\n  else echo \"NO\"\n  fi\n}\n\necho \"info: -> RNFB build script started\"\necho \"info: 1) Locating ${_JSON_FILE_NAME} file:\"\n\nif [[ -z ${_CURRENT_SEARCH_DIR} ]]; then\n  _CURRENT_SEARCH_DIR=$(pwd)\nfi;\n\nwhile true; do\n  _CURRENT_SEARCH_DIR=$(dirname \"$_CURRENT_SEARCH_DIR\")\n  if [[ \"$_CURRENT_SEARCH_DIR\" == \"/\" ]] || [[ ${_CURRENT_LOOKUPS} -gt ${_MAX_LOOKUPS} ]]; then break; fi;\n  echo \"info:      ($_CURRENT_LOOKUPS of $_MAX_LOOKUPS) Searching in '$_CURRENT_SEARCH_DIR' for a ${_JSON_FILE_NAME} file.\"\n  _SEARCH_RESULT=$(find \"$_CURRENT_SEARCH_DIR\" -maxdepth 2 -name ${_JSON_FILE_NAME} -print | /usr/bin/head -n 1)\n  if [[ ${_SEARCH_RESULT} ]]; then\n    echo \"info:      ${_JSON_FILE_NAME} found at $_SEARCH_RESULT\"\n    break;\n  fi;\n  _CURRENT_LOOKUPS=$((_CURRENT_LOOKUPS+1))\ndone\n\nif [[ ${_SEARCH_RESULT} ]]; then\n  _JSON_OUTPUT_RAW=$(cat \"${_SEARCH_RESULT}\")\n  _RN_ROOT_EXISTS=$(ruby -e \"require 'rubygems';require 'json'; output=JSON.parse('$_JSON_OUTPUT_RAW'); puts output[$_JSON_ROOT]\" || echo '')\n\n  if [[ ${_RN_ROOT_EXISTS} ]]; then\n    _JSON_OUTPUT_BASE64=$(python -c 'import json,sys,base64;print(base64.b64encode(json.dumps(json.loads(open('\"'${_SEARCH_RESULT}'\"').read())['${_JSON_ROOT}'])))' || echo \"e30=\")\n  fi\n\n  _PLIST_ENTRY_KEYS+=(\"firebase_json_raw\")\n  _PLIST_ENTRY_TYPES+=(\"string\")\n  _PLIST_ENTRY_VALUES+=(\"$_JSON_OUTPUT_BASE64\")\n\n  # config.app_data_collection_default_enabled\n  _APP_DATA_COLLECTION_ENABLED=$(getFirebaseJsonKeyValue \"$_JSON_OUTPUT_RAW\" \"app_data_collection_default_enabled\")\n  if [[ $_APP_DATA_COLLECTION_ENABLED ]]; then\n    _PLIST_ENTRY_KEYS+=(\"FirebaseDataCollectionDefaultEnabled\")\n    _PLIST_ENTRY_TYPES+=(\"bool\")\n    _PLIST_ENTRY_VALUES+=(\"$(jsonBoolToYesNo \"$_APP_DATA_COLLECTION_ENABLED\")\")\n  fi\n\n  # config.analytics_auto_collection_enabled\n  _ANALYTICS_AUTO_COLLECTION=$(getFirebaseJsonKeyValue \"$_JSON_OUTPUT_RAW\" \"analytics_auto_collection_enabled\")\n  if [[ $_ANALYTICS_AUTO_COLLECTION ]]; then\n    _PLIST_ENTRY_KEYS+=(\"FIREBASE_ANALYTICS_COLLECTION_ENABLED\")\n    _PLIST_ENTRY_TYPES+=(\"bool\")\n    _PLIST_ENTRY_VALUES+=(\"$(jsonBoolToYesNo \"$_ANALYTICS_AUTO_COLLECTION\")\")\n  fi\n\n  # config.analytics_collection_deactivated\n  _ANALYTICS_DEACTIVATED=$(getFirebaseJsonKeyValue \"$_JSON_OUTPUT_RAW\" \"analytics_collection_deactivated\")\n  if [[ $_ANALYTICS_DEACTIVATED ]]; then\n    _PLIST_ENTRY_KEYS+=(\"FIREBASE_ANALYTICS_COLLECTION_DEACTIVATED\")\n    _PLIST_ENTRY_TYPES+=(\"bool\")\n    _PLIST_ENTRY_VALUES+=(\"$(jsonBoolToYesNo \"$_ANALYTICS_DEACTIVATED\")\")\n  fi\n\n  # config.analytics_idfv_collection_enabled\n  _ANALYTICS_IDFV_COLLECTION=$(getFirebaseJsonKeyValue \"$_JSON_OUTPUT_RAW\" \"analytics_idfv_collection_enabled\")\n  if [[ $_ANALYTICS_IDFV_COLLECTION ]]; then\n    _PLIST_ENTRY_KEYS+=(\"GOOGLE_ANALYTICS_IDFV_COLLECTION_ENABLED\")\n    _PLIST_ENTRY_TYPES+=(\"bool\")\n    _PLIST_ENTRY_VALUES+=(\"$(jsonBoolToYesNo \"$_ANALYTICS_IDFV_COLLECTION\")\")\n  fi\n\n  # config.analytics_default_allow_ad_personalization_signals\n  _ANALYTICS_PERSONALIZATION=$(getFirebaseJsonKeyValue \"$_JSON_OUTPUT_RAW\" \"analytics_default_allow_ad_personalization_signals\")\n  if [[ $_ANALYTICS_PERSONALIZATION ]]; then\n    _PLIST_ENTRY_KEYS+=(\"GOOGLE_ANALYTICS_DEFAULT_ALLOW_AD_PERSONALIZATION_SIGNALS\")\n    _PLIST_ENTRY_TYPES+=(\"bool\")\n    _PLIST_ENTRY_VALUES+=(\"$(jsonBoolToYesNo \"$_ANALYTICS_PERSONALIZATION\")\")\n  fi\n\n  # config.perf_auto_collection_enabled\n  _PERF_AUTO_COLLECTION=$(getFirebaseJsonKeyValue \"$_JSON_OUTPUT_RAW\" \"perf_auto_collection_enabled\")\n  if [[ $_PERF_AUTO_COLLECTION ]]; then\n    _PLIST_ENTRY_KEYS+=(\"firebase_performance_collection_enabled\")\n    _PLIST_ENTRY_TYPES+=(\"bool\")\n    _PLIST_ENTRY_VALUES+=(\"$(jsonBoolToYesNo \"$_PERF_AUTO_COLLECTION\")\")\n  fi\n\n  # config.perf_collection_deactivated\n  _PERF_DEACTIVATED=$(getFirebaseJsonKeyValue \"$_JSON_OUTPUT_RAW\" \"perf_collection_deactivated\")\n  if [[ $_PERF_DEACTIVATED ]]; then\n    _PLIST_ENTRY_KEYS+=(\"firebase_performance_collection_deactivated\")\n    _PLIST_ENTRY_TYPES+=(\"bool\")\n    _PLIST_ENTRY_VALUES+=(\"$(jsonBoolToYesNo \"$_PERF_DEACTIVATED\")\")\n  fi\n\n  # config.messaging_auto_init_enabled\n  _MESSAGING_AUTO_INIT=$(getFirebaseJsonKeyValue \"$_JSON_OUTPUT_RAW\" \"messaging_auto_init_enabled\")\n  if [[ $_MESSAGING_AUTO_INIT ]]; then\n    _PLIST_ENTRY_KEYS+=(\"FirebaseMessagingAutoInitEnabled\")\n    _PLIST_ENTRY_TYPES+=(\"bool\")\n    _PLIST_ENTRY_VALUES+=(\"$(jsonBoolToYesNo \"$_MESSAGING_AUTO_INIT\")\")\n  fi\n\n  # config.in_app_messaging_auto_colllection_enabled\n  _FIAM_AUTO_INIT=$(getFirebaseJsonKeyValue \"$_JSON_OUTPUT_RAW\" \"in_app_messaging_auto_collection_enabled\")\n  if [[ $_FIAM_AUTO_INIT ]]; then\n    _PLIST_ENTRY_KEYS+=(\"FirebaseInAppMessagingAutomaticDataCollectionEnabled\")\n    _PLIST_ENTRY_TYPES+=(\"bool\")\n    _PLIST_ENTRY_VALUES+=(\"$(jsonBoolToYesNo \"$_FIAM_AUTO_INIT\")\")\n  fi\n\n  # config.app_check_token_auto_refresh\n  _APP_CHECK_TOKEN_AUTO_REFRESH=$(getFirebaseJsonKeyValue \"$_JSON_OUTPUT_RAW\" \"app_check_token_auto_refresh\")\n  if [[ $_APP_CHECK_TOKEN_AUTO_REFRESH ]]; then\n    _PLIST_ENTRY_KEYS+=(\"FirebaseAppCheckTokenAutoRefreshEnabled\")\n    _PLIST_ENTRY_TYPES+=(\"bool\")\n    _PLIST_ENTRY_VALUES+=(\"$(jsonBoolToYesNo \"$_APP_CHECK_TOKEN_AUTO_REFRESH\")\")\n  fi\n\n  # config.crashlytics_disable_auto_disabler - undocumented for now - mainly for debugging, document if becomes useful\n  _CRASHLYTICS_AUTO_DISABLE_ENABLED=$(getFirebaseJsonKeyValue \"$_JSON_OUTPUT_RAW\" \"crashlytics_disable_auto_disabler\")\n  if [[ $_CRASHLYTICS_AUTO_DISABLE_ENABLED == \"true\" ]]; then\n    echo \"Disabled Crashlytics auto disabler.\" # do nothing\n  else\n    _PLIST_ENTRY_KEYS+=(\"FirebaseCrashlyticsCollectionEnabled\")\n    _PLIST_ENTRY_TYPES+=(\"bool\")\n    _PLIST_ENTRY_VALUES+=(\"NO\")\n  fi\nelse\n  _PLIST_ENTRY_KEYS+=(\"firebase_json_raw\")\n  _PLIST_ENTRY_TYPES+=(\"string\")\n  _PLIST_ENTRY_VALUES+=(\"$_JSON_OUTPUT_BASE64\")\n  echo \"warning:   A firebase.json file was not found, whilst this file is optional it is recommended to include it to configure firebase services in React Native Firebase.\"\nfi;\n\necho \"info: 2) Injecting Info.plist entries: \"\n\n# Log out the keys we're adding\nfor i in \"${!_PLIST_ENTRY_KEYS[@]}\"; do\n  echo \"    ->  $i) ${_PLIST_ENTRY_KEYS[$i]}\" \"${_PLIST_ENTRY_TYPES[$i]}\" \"${_PLIST_ENTRY_VALUES[$i]}\"\ndone\n\nfor plist in \"${_TARGET_PLIST}\" \"${_DSYM_PLIST}\" ; do\n  if [[ -f \"${plist}\" ]]; then\n\n    # paths with spaces break the call to setPlistValue. temporarily modify\n    # the shell internal field separator variable (IFS), which normally\n    # includes spaces, to consist only of line breaks\n    oldifs=$IFS\n    IFS=\"\n\"\n\n    for i in \"${!_PLIST_ENTRY_KEYS[@]}\"; do\n      setPlistValue \"${_PLIST_ENTRY_KEYS[$i]}\" \"${_PLIST_ENTRY_TYPES[$i]}\" \"${_PLIST_ENTRY_VALUES[$i]}\" \"${plist}\"\n    done\n\n    # restore the original internal field separator value\n    IFS=$oldifs\n  else\n    echo \"warning:   A Info.plist build output file was not found (${plist})\"\n  fi\ndone\n\necho \"info: <- RNFB build script finished\"\n";
		};
		5A9E2B3EBA1D667416D50072 /* [CP] Check Pods Manifest.lock */ = {
=======
		9FF961FEA7AF435FA18ED988 /* Upload Debug Symbols to Sentry */ = {
>>>>>>> 878af0f3
			isa = PBXShellScriptBuildPhase;
			buildActionMask = 2147483647;
			files = (
			);
			inputPaths = (
			);
			name = "Upload Debug Symbols to Sentry";
			outputPaths = (
<<<<<<< HEAD
				"$(DERIVED_FILE_DIR)/Pods-SelectTokenIntent-checkManifestLockResult.txt",
=======
>>>>>>> 878af0f3
			);
			runOnlyForDeploymentPostprocessing = 0;
			shellPath = /bin/sh;
			shellScript = "export SENTRY_PROPERTIES=sentry.properties\n../node_modules/@sentry/cli/bin/sentry-cli upload-dsym\n";
		};
<<<<<<< HEAD
		9A167085C88B0C549328F6F3 /* [CP] Check Pods Manifest.lock */ = {
=======
		A784112B65D2F521ABEE5ACC /* [CP] Embed Pods Frameworks */ = {
>>>>>>> 878af0f3
			isa = PBXShellScriptBuildPhase;
			buildActionMask = 2147483647;
			files = (
			);
			inputFileListPaths = (
			);
			inputPaths = (
				"${PODS_PODFILE_DIR_PATH}/Podfile.lock",
				"${PODS_ROOT}/Manifest.lock",
			);
			name = "[CP] Check Pods Manifest.lock";
			outputFileListPaths = (
			);
			outputPaths = (
				"$(DERIVED_FILE_DIR)/Pods-PriceWidgetExtension-checkManifestLockResult.txt",
			);
			runOnlyForDeploymentPostprocessing = 0;
			shellPath = /bin/sh;
			shellScript = "diff \"${PODS_PODFILE_DIR_PATH}/Podfile.lock\" \"${PODS_ROOT}/Manifest.lock\" > /dev/null\nif [ $? != 0 ] ; then\n    # print error to STDERR\n    echo \"error: The sandbox is not in sync with the Podfile.lock. Run 'pod install' or update your CocoaPods installation.\" >&2\n    exit 1\nfi\n# This output is used by Xcode 'outputs' to avoid re-running this script phase.\necho \"SUCCESS\" > \"${SCRIPT_OUTPUT_FILE_0}\"\n";
			showEnvVarsInLog = 0;
		};
		B3394354AC9F6C78A35C19EC /* [CP] Check Pods Manifest.lock */ = {
			isa = PBXShellScriptBuildPhase;
			buildActionMask = 2147483647;
			files = (
			);
			inputFileListPaths = (
			);
			inputPaths = (
				"${PODS_PODFILE_DIR_PATH}/Podfile.lock",
				"${PODS_ROOT}/Manifest.lock",
			);
			name = "[CP] Check Pods Manifest.lock";
			outputFileListPaths = (
			);
			outputPaths = (
				"$(DERIVED_FILE_DIR)/Pods-Rainbow-checkManifestLockResult.txt",
			);
			runOnlyForDeploymentPostprocessing = 0;
			shellPath = /bin/sh;
			shellScript = "diff \"${PODS_PODFILE_DIR_PATH}/Podfile.lock\" \"${PODS_ROOT}/Manifest.lock\" > /dev/null\nif [ $? != 0 ] ; then\n    # print error to STDERR\n    echo \"error: The sandbox is not in sync with the Podfile.lock. Run 'pod install' or update your CocoaPods installation.\" >&2\n    exit 1\nfi\n# This output is used by Xcode 'outputs' to avoid re-running this script phase.\necho \"SUCCESS\" > \"${SCRIPT_OUTPUT_FILE_0}\"\n";
			showEnvVarsInLog = 0;
		};
<<<<<<< HEAD
		B72ECE4E3A8B264119BA8B8F /* [CP] Check Pods Manifest.lock */ = {
=======
		E2FC3D17FAF10F018123C8EE /* [CP-User] [RNFB] Core Configuration */ = {
>>>>>>> 878af0f3
			isa = PBXShellScriptBuildPhase;
			buildActionMask = 2147483647;
			files = (
			);
			inputFileListPaths = (
			);
			inputPaths = (
				"${PODS_PODFILE_DIR_PATH}/Podfile.lock",
				"${PODS_ROOT}/Manifest.lock",
			);
			name = "[CP] Check Pods Manifest.lock";
			outputFileListPaths = (
			);
			outputPaths = (
				"$(DERIVED_FILE_DIR)/Pods-Rainbow-checkManifestLockResult.txt",
			);
			runOnlyForDeploymentPostprocessing = 0;
			shellPath = /bin/sh;
			shellScript = "diff \"${PODS_PODFILE_DIR_PATH}/Podfile.lock\" \"${PODS_ROOT}/Manifest.lock\" > /dev/null\nif [ $? != 0 ] ; then\n    # print error to STDERR\n    echo \"error: The sandbox is not in sync with the Podfile.lock. Run 'pod install' or update your CocoaPods installation.\" >&2\n    exit 1\nfi\n# This output is used by Xcode 'outputs' to avoid re-running this script phase.\necho \"SUCCESS\" > \"${SCRIPT_OUTPUT_FILE_0}\"\n";
			showEnvVarsInLog = 0;
		};
<<<<<<< HEAD
		CC4651DD68FE58EC2E16718D /* [CP] Copy Pods Resources */ = {
			isa = PBXShellScriptBuildPhase;
			buildActionMask = 2147483647;
			files = (
			);
			inputPaths = (
				"${PODS_ROOT}/Target Support Files/Pods-Rainbow/Pods-Rainbow-resources.sh",
				"${PODS_CONFIGURATION_BUILD_DIR}/RNImageCropPicker/QBImagePicker.bundle",
				"${PODS_CONFIGURATION_BUILD_DIR}/React-Core/AccessibilityResources.bundle",
				"${PODS_CONFIGURATION_BUILD_DIR}/TOCropViewController/TOCropViewControllerBundle.bundle",
			);
			name = "[CP] Copy Pods Resources";
			outputPaths = (
				"${TARGET_BUILD_DIR}/${UNLOCALIZED_RESOURCES_FOLDER_PATH}/QBImagePicker.bundle",
				"${TARGET_BUILD_DIR}/${UNLOCALIZED_RESOURCES_FOLDER_PATH}/AccessibilityResources.bundle",
				"${TARGET_BUILD_DIR}/${UNLOCALIZED_RESOURCES_FOLDER_PATH}/TOCropViewControllerBundle.bundle",
			);
			runOnlyForDeploymentPostprocessing = 0;
			shellPath = /bin/sh;
			shellScript = "\"${PODS_ROOT}/Target Support Files/Pods-Rainbow/Pods-Rainbow-resources.sh\"\n";
			showEnvVarsInLog = 0;
		};
=======
>>>>>>> 878af0f3
/* End PBXShellScriptBuildPhase section */

/* Begin PBXSourcesBuildPhase section */
		13B07F871A680F5B00A75B9A /* Sources */ = {
			isa = PBXSourcesBuildPhase;
			buildActionMask = 2147483647;
			files = (
				C18FCD3D273C64D40079CE28 /* RainbowTokenList.swift in Sources */,
				C18FCD41273C64DE0079CE28 /* IconProvider.swift in Sources */,
				66A28EB024CAF1B500410A88 /* TestFlight.m in Sources */,
				6630540924A38A1900E5B030 /* RainbowText.m in Sources */,
				C18FCD42273C64E10079CE28 /* TokenProvider.swift in Sources */,
				13B07FBC1A68108700A75B9A /* AppDelegate.mm in Sources */,
				153D1AAC24777130007E4723 /* TransactionListLoadingViewCell.swift in Sources */,
				C18FCD39273C64C90079CE28 /* TokenData.swift in Sources */,
				6635730624939991006ACFA6 /* SafeStoreReview.m in Sources */,
				13B07FC11A68108700A75B9A /* main.m in Sources */,
				66F889DB260CEF1E00E27D6E /* UIViewController+PanModalPresenter.swift in Sources */,
				A49B52B623DB5D5600A00918 /* TransactionViewModelProtocol.swift in Sources */,
				15E531DA242DAB7100797B89 /* NotificationManager.m in Sources */,
				A4F8DACB23DF85DF00560E47 /* TransactionListBaseCell.swift in Sources */,
				A49B52C023DCCDA800A00918 /* TransactionRequestSection.swift in Sources */,
				66A1FEB524AB641100C3F539 /* UIViewController+slack.swift in Sources */,
				A4704B4823C546DA00E50E4B /* TransactionListViewCell.swift in Sources */,
				A485E61423C8ED6000E5C3D4 /* TransactionListViewHeader.swift in Sources */,
				A49B52B423DB5D1100A00918 /* TransactionViewModelTransactionItem.swift in Sources */,
				66FEC91623EDA14000A0F367 /* RoundedCornerView.swift in Sources */,
				A477567E23DB3A85005AE8FD /* TransactionListViewManager.m in Sources */,
				66A1FEB424AB641100C3F539 /* RNCMScreenStack.m in Sources */,
				C18FCD3E273C64D60079CE28 /* PriceData.swift in Sources */,
				66F889DC260CEF1E00E27D6E /* SlackBottomSheet.m in Sources */,
				C16DCF79272BA8A000FF5C78 /* SelectTokenIntent.intentdefinition in Sources */,
				C127238A274EBBB6006AC743 /* CurrencyDetails.swift in Sources */,
				A477567C23DB2FAA005AE8FD /* Transaction.swift in Sources */,
				A4277DA323CFE85F0042BAF4 /* Theme.swift in Sources */,
				C18FCD32273C62230079CE28 /* PriceWidgetView.swift in Sources */,
				15E531D5242B28EF00797B89 /* UIImageViewWithPersistentAnimations.swift in Sources */,
				C18FCD3B273C64CF0079CE28 /* UIImage.swift in Sources */,
				A4277D9F23CBD1910042BAF4 /* Extensions.swift in Sources */,
				A4D04BAC23D12FD5008C1DEC /* ButtonManager.m in Sources */,
				C18FCD3C273C64D10079CE28 /* TokenDetails.swift in Sources */,
				C179298527499A5B00044684 /* Constants.swift in Sources */,
				6655FFB425BB2B0700642961 /* ThemeModule.m in Sources */,
				1539422D24C7CF9300E4A9D1 /* SettingsBundleHelper.swift in Sources */,
				66A1FEB624AB641100C3F539 /* RNCMScreen.m in Sources */,
				C18FCD3F273C64D80079CE28 /* CoinGeckoToken.swift in Sources */,
				C11640E8274DC10B00C9120A /* UIColor.swift in Sources */,
				A49B52B823DB5F7200A00918 /* TransactionViewModelTransactionRequestItem.swift in Sources */,
				A44A4EEE23EC928900B543F1 /* CoinIconWithProgressBar.swift in Sources */,
				A4AF3CD023DA3A0F00F230F3 /* TransactionListRequestViewCell.swift in Sources */,
				A4D04BA923D12F99008C1DEC /* Button.swift in Sources */,
				66A1FEBC24ACBBE600C3F539 /* RNCMPortal.m in Sources */,
				A4704B4923C546DA00E50E4B /* TransactionListView.swift in Sources */,
				C18FCD43273C64E40079CE28 /* PriceDataProvider.swift in Sources */,
				A49B52BC23DBA61200A00918 /* TransactionData.swift in Sources */,
				A49B52AF23DB411900A00918 /* TransactionRequest.swift in Sources */,
				A49B52C223DCD11D00A00918 /* TransactionSection.swift in Sources */,
			);
			runOnlyForDeploymentPostprocessing = 0;
		};
		C16DCF58272BA6EF00FF5C78 /* Sources */ = {
			isa = PBXSourcesBuildPhase;
			buildActionMask = 2147483647;
			files = (
				C16DCF7A272BA8A000FF5C78 /* SelectTokenIntent.intentdefinition in Sources */,
				C151287F2739F676006517AB /* IconProvider.swift in Sources */,
				C1C61A922731A05700E5C0B3 /* RainbowTokenList.swift in Sources */,
				C16DCF71272BA75700FF5C78 /* CoinGeckoToken.swift in Sources */,
				C16DCFB1272BB8FC00FF5C78 /* PriceData.swift in Sources */,
				C127238B274EBBB6006AC743 /* CurrencyDetails.swift in Sources */,
				C11640E9274DC10C00C9120A /* UIColor.swift in Sources */,
				C179298627499A5B00044684 /* Constants.swift in Sources */,
				C1EB01302731B68400830E70 /* TokenDetails.swift in Sources */,
				C16DCF74272BA77A00FF5C78 /* TokenProvider.swift in Sources */,
				C16DCFB6272BC8F100FF5C78 /* TokenData.swift in Sources */,
				C1C61A6E272C9C8D00E5C0B3 /* UIImage.swift in Sources */,
				C16DCFAC272BB8ED00FF5C78 /* PriceDataProvider.swift in Sources */,
				C1038325273C2D0C00B18210 /* PriceWidgetView.swift in Sources */,
				C16DCF63272BA6EF00FF5C78 /* PriceWidget.swift in Sources */,
			);
			runOnlyForDeploymentPostprocessing = 0;
		};
		C16DCF7B272BAB9500FF5C78 /* Sources */ = {
			isa = PBXSourcesBuildPhase;
			buildActionMask = 2147483647;
			files = (
				C16DCFA4272BABC300FF5C78 /* SelectTokenIntent.intentdefinition in Sources */,
				C127238C274EBBB6006AC743 /* CurrencyDetails.swift in Sources */,
				C179298727499A5B00044684 /* Constants.swift in Sources */,
				C1C61A932731A05700E5C0B3 /* RainbowTokenList.swift in Sources */,
				C15128802739F676006517AB /* IconProvider.swift in Sources */,
				C11640EA274DC10C00C9120A /* UIColor.swift in Sources */,
				C1C61A6F272C9C8D00E5C0B3 /* UIImage.swift in Sources */,
				C16DCFB2272BB8FC00FF5C78 /* PriceData.swift in Sources */,
				C16DCFB7272BC8F100FF5C78 /* TokenData.swift in Sources */,
				C16DCFAD272BB8ED00FF5C78 /* PriceDataProvider.swift in Sources */,
				C18FCD37273C62C50079CE28 /* PriceWidgetView.swift in Sources */,
				C16DCF84272BAB9500FF5C78 /* IntentHandler.swift in Sources */,
				C1EB01312731B68400830E70 /* TokenDetails.swift in Sources */,
				C1038337273C5C4200B18210 /* PriceWidget.swift in Sources */,
				C16DCFA8272BABCB00FF5C78 /* TokenProvider.swift in Sources */,
				C16DCFA6272BABC700FF5C78 /* CoinGeckoToken.swift in Sources */,
			);
			runOnlyForDeploymentPostprocessing = 0;
		};
/* End PBXSourcesBuildPhase section */

/* Begin PBXTargetDependency section */
		C16DCF68272BA6F000FF5C78 /* PBXTargetDependency */ = {
			isa = PBXTargetDependency;
			target = C16DCF5B272BA6EF00FF5C78 /* PriceWidgetExtension */;
			targetProxy = C16DCF67272BA6F000FF5C78 /* PBXContainerItemProxy */;
		};
		C16DCF98272BAB9600FF5C78 /* PBXTargetDependency */ = {
			isa = PBXTargetDependency;
			target = C16DCF7E272BAB9500FF5C78 /* SelectTokenIntent */;
			targetProxy = C16DCF97272BAB9600FF5C78 /* PBXContainerItemProxy */;
		};
/* End PBXTargetDependency section */

/* Begin PBXVariantGroup section */
		13B07FB11A68108700A75B9A /* LaunchScreen.xib */ = {
			isa = PBXVariantGroup;
			children = (
				13B07FB21A68108700A75B9A /* Base */,
			);
			name = LaunchScreen.xib;
			path = Rainbow;
			sourceTree = "<group>";
		};
/* End PBXVariantGroup section */

/* Begin XCBuildConfiguration section */
		13B07F941A680F5B00A75B9A /* Debug */ = {
			isa = XCBuildConfiguration;
<<<<<<< HEAD
			baseConfigurationReference = 001F8A5D8C256E8F982D987E /* Pods-Rainbow.debug.xcconfig */;
=======
			baseConfigurationReference = 6A65AEB9DC8809F5EE4FB851 /* Pods-Rainbow.debug.xcconfig */;
>>>>>>> 878af0f3
			buildSettings = {
				ALWAYS_EMBED_SWIFT_STANDARD_LIBRARIES = YES;
				APPLICATION_EXTENSION_API_ONLY = NO;
				ASSETCATALOG_COMPILER_APPICON_NAME = AppIcon;
				ASSETCATALOG_COMPILER_OPTIMIZATION = time;
				CLANG_ENABLE_MODULES = YES;
				CODE_SIGN_ENTITLEMENTS = Rainbow/RainbowDebug.entitlements;
				CODE_SIGN_IDENTITY = "iPhone Developer";
				CODE_SIGN_STYLE = Manual;
				COPY_PHASE_STRIP = NO;
				CURRENT_PROJECT_VERSION = 1;
				DEAD_CODE_STRIPPING = NO;
				DEBUG_INFORMATION_FORMAT = "dwarf-with-dsym";
				DEVELOPMENT_TEAM = L74NQAQB8H;
				ENABLE_BITCODE = NO;
				"EXCLUDED_ARCHS[sdk=iphonesimulator*]" = arm64;
				FRAMEWORK_SEARCH_PATHS = (
					"$(inherited)",
					"$(PROJECT_DIR)/Frameworks",
				);
				GCC_PRECOMPILE_PREFIX_HEADER = NO;
				"GCC_PREPROCESSOR_DEFINITIONS[arch=*]" = (
					"$(inherited)",
					"COCOAPODS=1",
					"$(inherited)",
					"GPB_USE_PROTOBUF_FRAMEWORK_IMPORTS=1",
					"$(inherited)",
					"SD_WEBP=1",
					"$(inherited)",
					"PB_FIELD_32BIT=1",
					"PB_NO_PACKED_STRUCTS=1",
					"PB_ENABLE_MALLOC=1",
				);
				GCC_UNROLL_LOOPS = NO;
				HEADER_SEARCH_PATHS = (
					"$(inherited)",
					"$(PROJECT_DIR)/Frameworks",
					"$(SRCROOT)/../node_modules/react-native-tooltip/ToolTipMenu",
					"$(SRCROOT)/../node_modules/react-native-code-push/ios/**",
					"$(SRCROOT)/../node_modules/@ledgerhq/react-native-passcode-auth",
					"$(SRCROOT)/../node_modules/react-native-firebase/ios/RNFirebase/**",
					"$(SRCROOT)/../node_modules/react-native/Libraries/LinkingIOS/**",
				);
				INFOPLIST_FILE = Rainbow/Info.plist;
				INTENTS_CODEGEN_LANGUAGE = "Objective-C";
				IPHONEOS_DEPLOYMENT_TARGET = 11.0;
				LD_RUNPATH_SEARCH_PATHS = "$(inherited) @executable_path/Frameworks";
				LIBRARY_SEARCH_PATHS = (
					"$(inherited)",
					"$(PROJECT_DIR)",
				);
				LLVM_LTO = YES;
				MARKETING_VERSION = 1.5.41;
				OTHER_CFLAGS = (
					"$(inherited)",
					"-DFB_SONARKIT_ENABLED=1",
				);
				OTHER_LDFLAGS = (
					"$(inherited)",
					"-ObjC",
					"-lc++",
				);
				PRODUCT_BUNDLE_IDENTIFIER = me.rainbow;
				PRODUCT_NAME = Rainbow;
				PROVISIONING_PROFILE = "";
				PROVISIONING_PROFILE_SPECIFIER = "match Development me.rainbow";
				SWIFT_OBJC_BRIDGING_HEADER = "Rainbow-Bridging-Header.h";
				SWIFT_OPTIMIZATION_LEVEL = "-Onone";
				SWIFT_VERSION = 5.0;
				VERSIONING_SYSTEM = "apple-generic";
			};
			name = Debug;
		};
		13B07F951A680F5B00A75B9A /* Release */ = {
			isa = XCBuildConfiguration;
<<<<<<< HEAD
			baseConfigurationReference = FEBC5C0FA50FFAD663DAF9E2 /* Pods-Rainbow.release.xcconfig */;
=======
			baseConfigurationReference = 18B2FDCCD2F16EDCB7CE74D6 /* Pods-Rainbow.release.xcconfig */;
>>>>>>> 878af0f3
			buildSettings = {
				ALWAYS_EMBED_SWIFT_STANDARD_LIBRARIES = YES;
				APPLICATION_EXTENSION_API_ONLY = NO;
				ASSETCATALOG_COMPILER_APPICON_NAME = AppIcon;
				ASSETCATALOG_COMPILER_OPTIMIZATION = "";
				CLANG_ENABLE_MODULES = YES;
				CODE_SIGN_ENTITLEMENTS = Rainbow/RainbowRelease.entitlements;
				CODE_SIGN_IDENTITY = "iPhone Distribution";
				CODE_SIGN_STYLE = Manual;
				CURRENT_PROJECT_VERSION = 1;
				DEBUG_INFORMATION_FORMAT = "dwarf-with-dsym";
				DEVELOPMENT_TEAM = L74NQAQB8H;
				ENABLE_BITCODE = NO;
				"EXCLUDED_ARCHS[sdk=iphonesimulator*]" = arm64;
				FRAMEWORK_SEARCH_PATHS = (
					"$(inherited)",
					"$(PROJECT_DIR)/Frameworks",
				);
				GCC_PRECOMPILE_PREFIX_HEADER = YES;
				GCC_UNROLL_LOOPS = YES;
				HEADER_SEARCH_PATHS = (
					"$(inherited)",
					"$(PROJECT_DIR)/Frameworks",
					"$(SRCROOT)/../node_modules/react-native-tooltip/ToolTipMenu",
					"$(SRCROOT)/../node_modules/react-native-code-push/ios/**",
					"$(SRCROOT)/../node_modules/@ledgerhq/react-native-passcode-auth",
					"$(SRCROOT)/../node_modules/react-native-firebase/ios/RNFirebase/**",
					"$(SRCROOT)/../node_modules/react-native/Libraries/LinkingIOS/**",
				);
				INFOPLIST_FILE = Rainbow/Info.plist;
				INTENTS_CODEGEN_LANGUAGE = "Objective-C";
				IPHONEOS_DEPLOYMENT_TARGET = 11.0;
				LD_RUNPATH_SEARCH_PATHS = "$(inherited) @executable_path/Frameworks";
				LIBRARY_SEARCH_PATHS = (
					"$(inherited)",
					"$(PROJECT_DIR)",
				);
				LLVM_LTO = YES;
				MARKETING_VERSION = 1.5.41;
				OTHER_CFLAGS = (
					"$(inherited)",
					"-DFB_SONARKIT_ENABLED=1",
				);
				OTHER_LDFLAGS = (
					"$(inherited)",
					"-ObjC",
					"-lc++",
				);
				PRODUCT_BUNDLE_IDENTIFIER = me.rainbow;
				PRODUCT_NAME = Rainbow;
				PROVISIONING_PROFILE = "";
				PROVISIONING_PROFILE_SPECIFIER = "match AppStore me.rainbow";
				SWIFT_OBJC_BRIDGING_HEADER = "Rainbow-Bridging-Header.h";
				SWIFT_VERSION = 5.0;
				VERSIONING_SYSTEM = "apple-generic";
			};
			name = Release;
		};
		2C6A799721127ED9003AFB37 /* Staging */ = {
			isa = XCBuildConfiguration;
			baseConfigurationReference = 15DC38D0247E0E0A00919009 /* staging.xcconfig */;
			buildSettings = {
				ALWAYS_SEARCH_USER_PATHS = NO;
				APPLICATION_EXTENSION_API_ONLY = NO;
				CLANG_CXX_LANGUAGE_STANDARD = "gnu++0x";
				CLANG_CXX_LIBRARY = "libc++";
				CLANG_ENABLE_MODULES = YES;
				CLANG_ENABLE_OBJC_ARC = YES;
				CLANG_WARN_BOOL_CONVERSION = YES;
				CLANG_WARN_CONSTANT_CONVERSION = YES;
				CLANG_WARN_DIRECT_OBJC_ISA_USAGE = YES_ERROR;
				CLANG_WARN_EMPTY_BODY = YES;
				CLANG_WARN_ENUM_CONVERSION = YES;
				CLANG_WARN_INT_CONVERSION = YES;
				CLANG_WARN_OBJC_ROOT_CLASS = YES_ERROR;
				CLANG_WARN_UNREACHABLE_CODE = YES;
				CLANG_WARN__DUPLICATE_METHOD_MATCH = YES;
				"CODE_SIGN_IDENTITY[sdk=iphoneos*]" = "iPhone Developer";
				CONFIGURATION_BUILD_DIR = "$(BUILD_DIR)/Release$(EFFECTIVE_PLATFORM_NAME)";
				COPY_PHASE_STRIP = YES;
				ENABLE_NS_ASSERTIONS = NO;
				ENABLE_STRICT_OBJC_MSGSEND = YES;
				"EXCLUDED_ARCHS[sdk=iphonesimulator*]" = i386;
				GCC_C_LANGUAGE_STANDARD = gnu99;
				GCC_WARN_64_TO_32_BIT_CONVERSION = YES;
				GCC_WARN_ABOUT_RETURN_TYPE = YES_ERROR;
				GCC_WARN_UNDECLARED_SELECTOR = YES;
				GCC_WARN_UNINITIALIZED_AUTOS = YES_AGGRESSIVE;
				GCC_WARN_UNUSED_FUNCTION = YES;
				GCC_WARN_UNUSED_VARIABLE = YES;
				INTENTS_CODEGEN_LANGUAGE = Swift;
				IPHONEOS_DEPLOYMENT_TARGET = 11.0;
				MTL_ENABLE_DEBUG_INFO = NO;
				SDKROOT = iphoneos;
				VALIDATE_PRODUCT = YES;
			};
			name = Staging;
		};
		2C6A799821127ED9003AFB37 /* Staging */ = {
			isa = XCBuildConfiguration;
<<<<<<< HEAD
			baseConfigurationReference = 0FE0840547FBDC8FEB915F58 /* Pods-Rainbow.staging.xcconfig */;
=======
			baseConfigurationReference = 1A623CF57335ADBE1C120731 /* Pods-Rainbow.staging.xcconfig */;
>>>>>>> 878af0f3
			buildSettings = {
				ALWAYS_EMBED_SWIFT_STANDARD_LIBRARIES = YES;
				APPLICATION_EXTENSION_API_ONLY = NO;
				ASSETCATALOG_COMPILER_APPICON_NAME = AppIcon;
				ASSETCATALOG_COMPILER_OPTIMIZATION = "";
				CLANG_ENABLE_MODULES = YES;
				CODE_SIGN_ENTITLEMENTS = Rainbow/Rainbow.entitlements;
				CODE_SIGN_IDENTITY = "Apple Development";
				CODE_SIGN_STYLE = Automatic;
				CURRENT_PROJECT_VERSION = 1;
				DEBUG_INFORMATION_FORMAT = "dwarf-with-dsym";
				DEVELOPMENT_TEAM = L74NQAQB8H;
				ENABLE_BITCODE = NO;
				"EXCLUDED_ARCHS[sdk=iphonesimulator*]" = arm64;
				FRAMEWORK_SEARCH_PATHS = (
					"$(inherited)",
					"$(PROJECT_DIR)/Frameworks",
				);
				GCC_PRECOMPILE_PREFIX_HEADER = YES;
				GCC_UNROLL_LOOPS = YES;
				HEADER_SEARCH_PATHS = (
					"$(inherited)",
					"$(PROJECT_DIR)/Frameworks",
					"$(SRCROOT)/../node_modules/react-native-tooltip/ToolTipMenu",
					"$(SRCROOT)/../node_modules/react-native-code-push/ios/**",
					"$(SRCROOT)/../node_modules/@ledgerhq/react-native-passcode-auth",
					"$(SRCROOT)/../node_modules/react-native-firebase/ios/RNFirebase/**",
				);
				INFOPLIST_FILE = Rainbow/Info.plist;
				INTENTS_CODEGEN_LANGUAGE = "Objective-C";
				IPHONEOS_DEPLOYMENT_TARGET = 11.0;
				LD_RUNPATH_SEARCH_PATHS = "$(inherited) @executable_path/Frameworks";
				LIBRARY_SEARCH_PATHS = (
					"$(inherited)",
					"$(PROJECT_DIR)",
				);
				LLVM_LTO = YES;
				MARKETING_VERSION = 1.5.41;
				OTHER_CFLAGS = (
					"$(inherited)",
					"-DFB_SONARKIT_ENABLED=1",
				);
				OTHER_LDFLAGS = (
					"$(inherited)",
					"-ObjC",
					"-lc++",
				);
				PRODUCT_BUNDLE_IDENTIFIER = me.rainbow;
				PRODUCT_NAME = Rainbow;
				PROVISIONING_PROFILE = "";
				PROVISIONING_PROFILE_SPECIFIER = "";
				SWIFT_OBJC_BRIDGING_HEADER = "Rainbow-Bridging-Header.h";
				SWIFT_VERSION = 5.0;
				VERSIONING_SYSTEM = "apple-generic";
			};
			name = Staging;
		};
		2C87B7992197FA1900682EC4 /* LocalRelease */ = {
			isa = XCBuildConfiguration;
			baseConfigurationReference = 15DC38CF247E0E0A00919009 /* localrelease.xcconfig */;
			buildSettings = {
				ALWAYS_SEARCH_USER_PATHS = NO;
				APPLICATION_EXTENSION_API_ONLY = NO;
				CLANG_CXX_LANGUAGE_STANDARD = "gnu++0x";
				CLANG_CXX_LIBRARY = "libc++";
				CLANG_ENABLE_MODULES = YES;
				CLANG_ENABLE_OBJC_ARC = YES;
				CLANG_WARN_BOOL_CONVERSION = YES;
				CLANG_WARN_CONSTANT_CONVERSION = YES;
				CLANG_WARN_DIRECT_OBJC_ISA_USAGE = YES_ERROR;
				CLANG_WARN_EMPTY_BODY = YES;
				CLANG_WARN_ENUM_CONVERSION = YES;
				CLANG_WARN_INT_CONVERSION = YES;
				CLANG_WARN_OBJC_ROOT_CLASS = YES_ERROR;
				CLANG_WARN_UNREACHABLE_CODE = YES;
				CLANG_WARN__DUPLICATE_METHOD_MATCH = YES;
				"CODE_SIGN_IDENTITY[sdk=iphoneos*]" = "iPhone Developer";
				CONFIGURATION_BUILD_DIR = "$(BUILD_DIR)/Release$(EFFECTIVE_PLATFORM_NAME)";
				COPY_PHASE_STRIP = YES;
				ENABLE_NS_ASSERTIONS = NO;
				ENABLE_STRICT_OBJC_MSGSEND = YES;
				"EXCLUDED_ARCHS[sdk=iphonesimulator*]" = i386;
				GCC_C_LANGUAGE_STANDARD = gnu99;
				GCC_PREPROCESSOR_DEFINITIONS = "LOCAL_RELEASE=1";
				GCC_WARN_64_TO_32_BIT_CONVERSION = YES;
				GCC_WARN_ABOUT_RETURN_TYPE = YES_ERROR;
				GCC_WARN_UNDECLARED_SELECTOR = YES;
				GCC_WARN_UNINITIALIZED_AUTOS = YES_AGGRESSIVE;
				GCC_WARN_UNUSED_FUNCTION = YES;
				GCC_WARN_UNUSED_VARIABLE = YES;
				INTENTS_CODEGEN_LANGUAGE = Swift;
				IPHONEOS_DEPLOYMENT_TARGET = 11.0;
				MTL_ENABLE_DEBUG_INFO = NO;
				SDKROOT = iphoneos;
				VALIDATE_PRODUCT = YES;
			};
			name = LocalRelease;
		};
		2C87B79A2197FA1900682EC4 /* LocalRelease */ = {
			isa = XCBuildConfiguration;
<<<<<<< HEAD
			baseConfigurationReference = 8C6BFD95B95D1CD5894E77CE /* Pods-Rainbow.localrelease.xcconfig */;
=======
			baseConfigurationReference = 8EFE5A01F171B94B7F932A63 /* Pods-Rainbow.localrelease.xcconfig */;
>>>>>>> 878af0f3
			buildSettings = {
				ALWAYS_EMBED_SWIFT_STANDARD_LIBRARIES = YES;
				APPLICATION_EXTENSION_API_ONLY = NO;
				ASSETCATALOG_COMPILER_APPICON_NAME = AppIcon;
				ASSETCATALOG_COMPILER_OPTIMIZATION = time;
				CLANG_ENABLE_MODULES = YES;
				CODE_SIGN_ENTITLEMENTS = Rainbow/Rainbow.entitlements;
				CODE_SIGN_IDENTITY = "iPhone Developer";
				CODE_SIGN_STYLE = Manual;
				CURRENT_PROJECT_VERSION = 1;
				DEBUG_INFORMATION_FORMAT = "dwarf-with-dsym";
				DEVELOPMENT_TEAM = L74NQAQB8H;
				ENABLE_BITCODE = NO;
				"EXCLUDED_ARCHS[sdk=iphonesimulator*]" = arm64;
				FRAMEWORK_SEARCH_PATHS = (
					"$(inherited)",
					"$(PROJECT_DIR)/Frameworks",
				);
				GCC_PRECOMPILE_PREFIX_HEADER = YES;
				GCC_UNROLL_LOOPS = YES;
				HEADER_SEARCH_PATHS = (
					"$(inherited)",
					"$(PROJECT_DIR)/Frameworks",
					"$(SRCROOT)/../node_modules/react-native-tooltip/ToolTipMenu",
					"$(SRCROOT)/../node_modules/react-native-code-push/ios/**",
					"$(SRCROOT)/../node_modules/@ledgerhq/react-native-passcode-auth",
					"$(SRCROOT)/../node_modules/react-native-firebase/ios/RNFirebase/**",
				);
				INFOPLIST_FILE = Rainbow/Info.plist;
				INTENTS_CODEGEN_LANGUAGE = "Objective-C";
				IPHONEOS_DEPLOYMENT_TARGET = 11.0;
				LD_RUNPATH_SEARCH_PATHS = "$(inherited) @executable_path/Frameworks";
				LIBRARY_SEARCH_PATHS = (
					"$(inherited)",
					"$(PROJECT_DIR)",
				);
				LLVM_LTO = YES;
				MARKETING_VERSION = 1.5.41;
				OTHER_CFLAGS = (
					"$(inherited)",
					"-DFB_SONARKIT_ENABLED=1",
				);
				OTHER_LDFLAGS = (
					"$(inherited)",
					"-ObjC",
					"-lc++",
				);
				PRODUCT_BUNDLE_IDENTIFIER = me.rainbow;
				PRODUCT_NAME = Rainbow;
				PROVISIONING_PROFILE = "";
				PROVISIONING_PROFILE_SPECIFIER = "match Development me.rainbow";
				SWIFT_OBJC_BRIDGING_HEADER = "Rainbow-Bridging-Header.h";
				SWIFT_VERSION = 5.0;
				VERSIONING_SYSTEM = "apple-generic";
			};
			name = LocalRelease;
		};
		83CBBA201A601CBA00E9B192 /* Debug */ = {
			isa = XCBuildConfiguration;
			baseConfigurationReference = 15DC38CE247E0E0900919009 /* debug.xcconfig */;
			buildSettings = {
				ALWAYS_SEARCH_USER_PATHS = NO;
				APPLICATION_EXTENSION_API_ONLY = NO;
				CLANG_CXX_LANGUAGE_STANDARD = "gnu++0x";
				CLANG_CXX_LIBRARY = "libc++";
				CLANG_ENABLE_MODULES = YES;
				CLANG_ENABLE_OBJC_ARC = YES;
				CLANG_WARN_BOOL_CONVERSION = YES;
				CLANG_WARN_CONSTANT_CONVERSION = YES;
				CLANG_WARN_DIRECT_OBJC_ISA_USAGE = YES_ERROR;
				CLANG_WARN_EMPTY_BODY = YES;
				CLANG_WARN_ENUM_CONVERSION = YES;
				CLANG_WARN_INT_CONVERSION = YES;
				CLANG_WARN_OBJC_ROOT_CLASS = YES_ERROR;
				CLANG_WARN_UNREACHABLE_CODE = YES;
				CLANG_WARN__DUPLICATE_METHOD_MATCH = YES;
				"CODE_SIGN_IDENTITY[sdk=iphoneos*]" = "iPhone Developer";
				COPY_PHASE_STRIP = NO;
				ENABLE_STRICT_OBJC_MSGSEND = YES;
				"EXCLUDED_ARCHS[sdk=iphonesimulator*]" = i386;
				GCC_C_LANGUAGE_STANDARD = gnu99;
				GCC_DYNAMIC_NO_PIC = NO;
				GCC_OPTIMIZATION_LEVEL = 0;
				GCC_PREPROCESSOR_DEFINITIONS = (
					"DEBUG=1",
					"$(inherited)",
				);
				GCC_SYMBOLS_PRIVATE_EXTERN = NO;
				GCC_WARN_64_TO_32_BIT_CONVERSION = YES;
				GCC_WARN_ABOUT_RETURN_TYPE = YES_ERROR;
				GCC_WARN_UNDECLARED_SELECTOR = YES;
				GCC_WARN_UNINITIALIZED_AUTOS = YES_AGGRESSIVE;
				GCC_WARN_UNUSED_FUNCTION = YES;
				GCC_WARN_UNUSED_VARIABLE = YES;
				INTENTS_CODEGEN_LANGUAGE = Swift;
				IPHONEOS_DEPLOYMENT_TARGET = 11.0;
				MTL_ENABLE_DEBUG_INFO = YES;
				ONLY_ACTIVE_ARCH = YES;
				SDKROOT = iphoneos;
			};
			name = Debug;
		};
		83CBBA211A601CBA00E9B192 /* Release */ = {
			isa = XCBuildConfiguration;
			baseConfigurationReference = 15DC38CD247E0E0900919009 /* release.xcconfig */;
			buildSettings = {
				ALWAYS_SEARCH_USER_PATHS = NO;
				APPLICATION_EXTENSION_API_ONLY = NO;
				CLANG_CXX_LANGUAGE_STANDARD = "gnu++0x";
				CLANG_CXX_LIBRARY = "libc++";
				CLANG_ENABLE_MODULES = YES;
				CLANG_ENABLE_OBJC_ARC = YES;
				CLANG_WARN_BOOL_CONVERSION = YES;
				CLANG_WARN_CONSTANT_CONVERSION = YES;
				CLANG_WARN_DIRECT_OBJC_ISA_USAGE = YES_ERROR;
				CLANG_WARN_EMPTY_BODY = YES;
				CLANG_WARN_ENUM_CONVERSION = YES;
				CLANG_WARN_INT_CONVERSION = YES;
				CLANG_WARN_OBJC_ROOT_CLASS = YES_ERROR;
				CLANG_WARN_UNREACHABLE_CODE = YES;
				CLANG_WARN__DUPLICATE_METHOD_MATCH = YES;
				"CODE_SIGN_IDENTITY[sdk=iphoneos*]" = "iPhone Developer";
				COPY_PHASE_STRIP = YES;
				ENABLE_NS_ASSERTIONS = NO;
				ENABLE_STRICT_OBJC_MSGSEND = YES;
				"EXCLUDED_ARCHS[sdk=iphonesimulator*]" = i386;
				GCC_C_LANGUAGE_STANDARD = gnu99;
				GCC_WARN_64_TO_32_BIT_CONVERSION = YES;
				GCC_WARN_ABOUT_RETURN_TYPE = YES_ERROR;
				GCC_WARN_UNDECLARED_SELECTOR = YES;
				GCC_WARN_UNINITIALIZED_AUTOS = YES_AGGRESSIVE;
				GCC_WARN_UNUSED_FUNCTION = YES;
				GCC_WARN_UNUSED_VARIABLE = YES;
				INTENTS_CODEGEN_LANGUAGE = Swift;
				IPHONEOS_DEPLOYMENT_TARGET = 11.0;
				MTL_ENABLE_DEBUG_INFO = NO;
				SDKROOT = iphoneos;
				VALIDATE_PRODUCT = YES;
			};
			name = Release;
		};
		C16DCF6A272BA6F100FF5C78 /* Debug */ = {
			isa = XCBuildConfiguration;
			baseConfigurationReference = 3DC153B4D4F5CAEAC5CCE4BA /* Pods-PriceWidgetExtension.debug.xcconfig */;
			buildSettings = {
				APPLICATION_EXTENSION_API_ONLY = YES;
				ASSETCATALOG_COMPILER_GLOBAL_ACCENT_COLOR_NAME = AccentColor;
				ASSETCATALOG_COMPILER_WIDGET_BACKGROUND_COLOR_NAME = WidgetBackground;
				CLANG_ANALYZER_NONNULL = YES;
				CLANG_ANALYZER_NUMBER_OBJECT_CONVERSION = YES_AGGRESSIVE;
				CLANG_CXX_LANGUAGE_STANDARD = "gnu++14";
				CLANG_ENABLE_OBJC_WEAK = YES;
				CLANG_WARN_BLOCK_CAPTURE_AUTORELEASING = YES;
				CLANG_WARN_COMMA = YES;
				CLANG_WARN_DEPRECATED_OBJC_IMPLEMENTATIONS = YES;
				CLANG_WARN_DOCUMENTATION_COMMENTS = YES;
				CLANG_WARN_INFINITE_RECURSION = YES;
				CLANG_WARN_NON_LITERAL_NULL_CONVERSION = YES;
				CLANG_WARN_OBJC_IMPLICIT_RETAIN_SELF = YES;
				CLANG_WARN_OBJC_LITERAL_CONVERSION = YES;
				CLANG_WARN_QUOTED_INCLUDE_IN_FRAMEWORK_HEADER = YES;
				CLANG_WARN_RANGE_LOOP_ANALYSIS = YES;
				CLANG_WARN_STRICT_PROTOTYPES = YES;
				CLANG_WARN_SUSPICIOUS_MOVE = YES;
				CLANG_WARN_UNGUARDED_AVAILABILITY = YES_AGGRESSIVE;
				CODE_SIGN_ENTITLEMENTS = PriceWidgetExtension.entitlements;
				CODE_SIGN_IDENTITY = "iPhone Developer";
				CODE_SIGN_STYLE = Automatic;
				DEBUG_INFORMATION_FORMAT = dwarf;
				DEVELOPMENT_TEAM = L74NQAQB8H;
				ENABLE_TESTABILITY = YES;
				"EXCLUDED_ARCHS[sdk=iphonesimulator*]" = arm64;
				GCC_C_LANGUAGE_STANDARD = gnu11;
				GCC_NO_COMMON_BLOCKS = YES;
				INFOPLIST_FILE = PriceWidget/Info.plist;
				IPHONEOS_DEPLOYMENT_TARGET = 14.5;
				LD_RUNPATH_SEARCH_PATHS = "$(inherited) @executable_path/Frameworks @executable_path/../../Frameworks";
				MTL_ENABLE_DEBUG_INFO = INCLUDE_SOURCE;
				MTL_FAST_MATH = YES;
				PRODUCT_BUNDLE_IDENTIFIER = me.rainbow.PriceWidget;
				PRODUCT_NAME = "$(TARGET_NAME)";
				SKIP_INSTALL = YES;
				SWIFT_ACTIVE_COMPILATION_CONDITIONS = DEBUG;
				SWIFT_OPTIMIZATION_LEVEL = "-Onone";
				SWIFT_VERSION = 5.0;
				TARGETED_DEVICE_FAMILY = "1,2";
			};
			name = Debug;
		};
		C16DCF6B272BA6F100FF5C78 /* Release */ = {
			isa = XCBuildConfiguration;
			baseConfigurationReference = 10A59A835729917A34668FF7 /* Pods-PriceWidgetExtension.release.xcconfig */;
			buildSettings = {
				APPLICATION_EXTENSION_API_ONLY = YES;
				ASSETCATALOG_COMPILER_GLOBAL_ACCENT_COLOR_NAME = AccentColor;
				ASSETCATALOG_COMPILER_WIDGET_BACKGROUND_COLOR_NAME = WidgetBackground;
				CLANG_ANALYZER_NONNULL = YES;
				CLANG_ANALYZER_NUMBER_OBJECT_CONVERSION = YES_AGGRESSIVE;
				CLANG_CXX_LANGUAGE_STANDARD = "gnu++14";
				CLANG_ENABLE_OBJC_WEAK = YES;
				CLANG_WARN_BLOCK_CAPTURE_AUTORELEASING = YES;
				CLANG_WARN_COMMA = YES;
				CLANG_WARN_DEPRECATED_OBJC_IMPLEMENTATIONS = YES;
				CLANG_WARN_DOCUMENTATION_COMMENTS = YES;
				CLANG_WARN_INFINITE_RECURSION = YES;
				CLANG_WARN_NON_LITERAL_NULL_CONVERSION = YES;
				CLANG_WARN_OBJC_IMPLICIT_RETAIN_SELF = YES;
				CLANG_WARN_OBJC_LITERAL_CONVERSION = YES;
				CLANG_WARN_QUOTED_INCLUDE_IN_FRAMEWORK_HEADER = YES;
				CLANG_WARN_RANGE_LOOP_ANALYSIS = YES;
				CLANG_WARN_STRICT_PROTOTYPES = YES;
				CLANG_WARN_SUSPICIOUS_MOVE = YES;
				CLANG_WARN_UNGUARDED_AVAILABILITY = YES_AGGRESSIVE;
				CODE_SIGN_ENTITLEMENTS = PriceWidgetExtension.entitlements;
				CODE_SIGN_IDENTITY = "iPhone Distribution";
				CODE_SIGN_STYLE = Automatic;
				COPY_PHASE_STRIP = NO;
				DEBUG_INFORMATION_FORMAT = "dwarf-with-dsym";
				DEVELOPMENT_TEAM = L74NQAQB8H;
				"EXCLUDED_ARCHS[sdk=iphonesimulator*]" = arm64;
				GCC_C_LANGUAGE_STANDARD = gnu11;
				GCC_NO_COMMON_BLOCKS = YES;
				INFOPLIST_FILE = PriceWidget/Info.plist;
				IPHONEOS_DEPLOYMENT_TARGET = 14.5;
				LD_RUNPATH_SEARCH_PATHS = "$(inherited) @executable_path/Frameworks @executable_path/../../Frameworks";
				MTL_FAST_MATH = YES;
				PRODUCT_BUNDLE_IDENTIFIER = me.rainbow.PriceWidget;
				PRODUCT_NAME = "$(TARGET_NAME)";
				SKIP_INSTALL = YES;
				SWIFT_OPTIMIZATION_LEVEL = "-Owholemodule";
				SWIFT_VERSION = 5.0;
				TARGETED_DEVICE_FAMILY = "1,2";
			};
			name = Release;
		};
		C16DCF6C272BA6F100FF5C78 /* LocalRelease */ = {
			isa = XCBuildConfiguration;
			baseConfigurationReference = 988B6FD0975F497B390D98FB /* Pods-PriceWidgetExtension.localrelease.xcconfig */;
			buildSettings = {
				APPLICATION_EXTENSION_API_ONLY = YES;
				ASSETCATALOG_COMPILER_GLOBAL_ACCENT_COLOR_NAME = AccentColor;
				ASSETCATALOG_COMPILER_WIDGET_BACKGROUND_COLOR_NAME = WidgetBackground;
				CLANG_ANALYZER_NONNULL = YES;
				CLANG_ANALYZER_NUMBER_OBJECT_CONVERSION = YES_AGGRESSIVE;
				CLANG_CXX_LANGUAGE_STANDARD = "gnu++14";
				CLANG_ENABLE_OBJC_WEAK = YES;
				CLANG_WARN_BLOCK_CAPTURE_AUTORELEASING = YES;
				CLANG_WARN_COMMA = YES;
				CLANG_WARN_DEPRECATED_OBJC_IMPLEMENTATIONS = YES;
				CLANG_WARN_DOCUMENTATION_COMMENTS = YES;
				CLANG_WARN_INFINITE_RECURSION = YES;
				CLANG_WARN_NON_LITERAL_NULL_CONVERSION = YES;
				CLANG_WARN_OBJC_IMPLICIT_RETAIN_SELF = YES;
				CLANG_WARN_OBJC_LITERAL_CONVERSION = YES;
				CLANG_WARN_QUOTED_INCLUDE_IN_FRAMEWORK_HEADER = YES;
				CLANG_WARN_RANGE_LOOP_ANALYSIS = YES;
				CLANG_WARN_STRICT_PROTOTYPES = YES;
				CLANG_WARN_SUSPICIOUS_MOVE = YES;
				CLANG_WARN_UNGUARDED_AVAILABILITY = YES_AGGRESSIVE;
				CODE_SIGN_ENTITLEMENTS = PriceWidgetExtension.entitlements;
				CODE_SIGN_IDENTITY = "iPhone Developer";
				CODE_SIGN_STYLE = Automatic;
				COPY_PHASE_STRIP = NO;
				DEBUG_INFORMATION_FORMAT = "dwarf-with-dsym";
				DEVELOPMENT_TEAM = L74NQAQB8H;
				"EXCLUDED_ARCHS[sdk=iphonesimulator*]" = arm64;
				GCC_C_LANGUAGE_STANDARD = gnu11;
				GCC_NO_COMMON_BLOCKS = YES;
				INFOPLIST_FILE = PriceWidget/Info.plist;
				IPHONEOS_DEPLOYMENT_TARGET = 14.5;
				LD_RUNPATH_SEARCH_PATHS = "$(inherited) @executable_path/Frameworks @executable_path/../../Frameworks";
				MTL_FAST_MATH = YES;
				PRODUCT_BUNDLE_IDENTIFIER = me.rainbow.PriceWidget;
				PRODUCT_NAME = "$(TARGET_NAME)";
				SKIP_INSTALL = YES;
				SWIFT_OPTIMIZATION_LEVEL = "-Owholemodule";
				SWIFT_VERSION = 5.0;
				TARGETED_DEVICE_FAMILY = "1,2";
			};
			name = LocalRelease;
		};
		C16DCF6D272BA6F100FF5C78 /* Staging */ = {
			isa = XCBuildConfiguration;
			baseConfigurationReference = C3B79DEA037CC1EDBDD09A27 /* Pods-PriceWidgetExtension.staging.xcconfig */;
			buildSettings = {
				APPLICATION_EXTENSION_API_ONLY = YES;
				ASSETCATALOG_COMPILER_GLOBAL_ACCENT_COLOR_NAME = AccentColor;
				ASSETCATALOG_COMPILER_WIDGET_BACKGROUND_COLOR_NAME = WidgetBackground;
				CLANG_ANALYZER_NONNULL = YES;
				CLANG_ANALYZER_NUMBER_OBJECT_CONVERSION = YES_AGGRESSIVE;
				CLANG_CXX_LANGUAGE_STANDARD = "gnu++14";
				CLANG_ENABLE_OBJC_WEAK = YES;
				CLANG_WARN_BLOCK_CAPTURE_AUTORELEASING = YES;
				CLANG_WARN_COMMA = YES;
				CLANG_WARN_DEPRECATED_OBJC_IMPLEMENTATIONS = YES;
				CLANG_WARN_DOCUMENTATION_COMMENTS = YES;
				CLANG_WARN_INFINITE_RECURSION = YES;
				CLANG_WARN_NON_LITERAL_NULL_CONVERSION = YES;
				CLANG_WARN_OBJC_IMPLICIT_RETAIN_SELF = YES;
				CLANG_WARN_OBJC_LITERAL_CONVERSION = YES;
				CLANG_WARN_QUOTED_INCLUDE_IN_FRAMEWORK_HEADER = YES;
				CLANG_WARN_RANGE_LOOP_ANALYSIS = YES;
				CLANG_WARN_STRICT_PROTOTYPES = YES;
				CLANG_WARN_SUSPICIOUS_MOVE = YES;
				CLANG_WARN_UNGUARDED_AVAILABILITY = YES_AGGRESSIVE;
				CODE_SIGN_ENTITLEMENTS = PriceWidgetExtension.entitlements;
				CODE_SIGN_IDENTITY = "Apple Development";
				CODE_SIGN_STYLE = Automatic;
				COPY_PHASE_STRIP = NO;
				DEBUG_INFORMATION_FORMAT = "dwarf-with-dsym";
				DEVELOPMENT_TEAM = L74NQAQB8H;
				"EXCLUDED_ARCHS[sdk=iphonesimulator*]" = arm64;
				GCC_C_LANGUAGE_STANDARD = gnu11;
				GCC_NO_COMMON_BLOCKS = YES;
				INFOPLIST_FILE = PriceWidget/Info.plist;
				IPHONEOS_DEPLOYMENT_TARGET = 14.5;
				LD_RUNPATH_SEARCH_PATHS = "$(inherited) @executable_path/Frameworks @executable_path/../../Frameworks";
				MTL_FAST_MATH = YES;
				PRODUCT_BUNDLE_IDENTIFIER = me.rainbow.PriceWidget;
				PRODUCT_NAME = "$(TARGET_NAME)";
				SKIP_INSTALL = YES;
				SWIFT_OPTIMIZATION_LEVEL = "-Owholemodule";
				SWIFT_VERSION = 5.0;
				TARGETED_DEVICE_FAMILY = "1,2";
			};
			name = Staging;
		};
		C16DCFA0272BAB9600FF5C78 /* Debug */ = {
			isa = XCBuildConfiguration;
			baseConfigurationReference = 8144859F4B91F53F08F67BD8 /* Pods-SelectTokenIntent.debug.xcconfig */;
			buildSettings = {
				APPLICATION_EXTENSION_API_ONLY = YES;
				CLANG_ANALYZER_NONNULL = YES;
				CLANG_ANALYZER_NUMBER_OBJECT_CONVERSION = YES_AGGRESSIVE;
				CLANG_CXX_LANGUAGE_STANDARD = "gnu++14";
				CLANG_ENABLE_OBJC_WEAK = YES;
				CLANG_WARN_BLOCK_CAPTURE_AUTORELEASING = YES;
				CLANG_WARN_COMMA = YES;
				CLANG_WARN_DEPRECATED_OBJC_IMPLEMENTATIONS = YES;
				CLANG_WARN_DOCUMENTATION_COMMENTS = YES;
				CLANG_WARN_INFINITE_RECURSION = YES;
				CLANG_WARN_NON_LITERAL_NULL_CONVERSION = YES;
				CLANG_WARN_OBJC_IMPLICIT_RETAIN_SELF = YES;
				CLANG_WARN_OBJC_LITERAL_CONVERSION = YES;
				CLANG_WARN_QUOTED_INCLUDE_IN_FRAMEWORK_HEADER = YES;
				CLANG_WARN_RANGE_LOOP_ANALYSIS = YES;
				CLANG_WARN_STRICT_PROTOTYPES = YES;
				CLANG_WARN_SUSPICIOUS_MOVE = YES;
				CLANG_WARN_UNGUARDED_AVAILABILITY = YES_AGGRESSIVE;
				CODE_SIGN_ENTITLEMENTS = SelectTokenIntent/SelectTokenIntent.entitlements;
				CODE_SIGN_IDENTITY = "iPhone Developer";
				CODE_SIGN_STYLE = Automatic;
				DEBUG_INFORMATION_FORMAT = dwarf;
				DEVELOPMENT_TEAM = L74NQAQB8H;
				ENABLE_TESTABILITY = YES;
				"EXCLUDED_ARCHS[sdk=iphonesimulator*]" = arm64;
				GCC_C_LANGUAGE_STANDARD = gnu11;
				GCC_NO_COMMON_BLOCKS = YES;
				INFOPLIST_FILE = SelectTokenIntent/Info.plist;
				IPHONEOS_DEPLOYMENT_TARGET = 14.5;
				LD_RUNPATH_SEARCH_PATHS = "$(inherited) @executable_path/Frameworks @executable_path/../../Frameworks";
				MTL_ENABLE_DEBUG_INFO = INCLUDE_SOURCE;
				MTL_FAST_MATH = YES;
				PRODUCT_BUNDLE_IDENTIFIER = me.rainbow.SelectTokenIntent;
				PRODUCT_NAME = "$(TARGET_NAME)";
				SKIP_INSTALL = YES;
				SWIFT_ACTIVE_COMPILATION_CONDITIONS = DEBUG;
				SWIFT_OPTIMIZATION_LEVEL = "-Onone";
				SWIFT_VERSION = 5.0;
				TARGETED_DEVICE_FAMILY = "1,2";
			};
			name = Debug;
		};
		C16DCFA1272BAB9600FF5C78 /* Release */ = {
			isa = XCBuildConfiguration;
			baseConfigurationReference = D6A2EC59F98246C63A0CE080 /* Pods-SelectTokenIntent.release.xcconfig */;
			buildSettings = {
				APPLICATION_EXTENSION_API_ONLY = YES;
				CLANG_ANALYZER_NONNULL = YES;
				CLANG_ANALYZER_NUMBER_OBJECT_CONVERSION = YES_AGGRESSIVE;
				CLANG_CXX_LANGUAGE_STANDARD = "gnu++14";
				CLANG_ENABLE_OBJC_WEAK = YES;
				CLANG_WARN_BLOCK_CAPTURE_AUTORELEASING = YES;
				CLANG_WARN_COMMA = YES;
				CLANG_WARN_DEPRECATED_OBJC_IMPLEMENTATIONS = YES;
				CLANG_WARN_DOCUMENTATION_COMMENTS = YES;
				CLANG_WARN_INFINITE_RECURSION = YES;
				CLANG_WARN_NON_LITERAL_NULL_CONVERSION = YES;
				CLANG_WARN_OBJC_IMPLICIT_RETAIN_SELF = YES;
				CLANG_WARN_OBJC_LITERAL_CONVERSION = YES;
				CLANG_WARN_QUOTED_INCLUDE_IN_FRAMEWORK_HEADER = YES;
				CLANG_WARN_RANGE_LOOP_ANALYSIS = YES;
				CLANG_WARN_STRICT_PROTOTYPES = YES;
				CLANG_WARN_SUSPICIOUS_MOVE = YES;
				CLANG_WARN_UNGUARDED_AVAILABILITY = YES_AGGRESSIVE;
				CODE_SIGN_ENTITLEMENTS = SelectTokenIntent/SelectTokenIntent.entitlements;
				CODE_SIGN_IDENTITY = "iPhone Distribution";
				CODE_SIGN_STYLE = Automatic;
				COPY_PHASE_STRIP = NO;
				DEBUG_INFORMATION_FORMAT = "dwarf-with-dsym";
				DEVELOPMENT_TEAM = L74NQAQB8H;
				"EXCLUDED_ARCHS[sdk=iphonesimulator*]" = arm64;
				GCC_C_LANGUAGE_STANDARD = gnu11;
				GCC_NO_COMMON_BLOCKS = YES;
				INFOPLIST_FILE = SelectTokenIntent/Info.plist;
				IPHONEOS_DEPLOYMENT_TARGET = 14.5;
				LD_RUNPATH_SEARCH_PATHS = "$(inherited) @executable_path/Frameworks @executable_path/../../Frameworks";
				MTL_FAST_MATH = YES;
				PRODUCT_BUNDLE_IDENTIFIER = me.rainbow.SelectTokenIntent;
				PRODUCT_NAME = "$(TARGET_NAME)";
				SKIP_INSTALL = YES;
				SWIFT_OPTIMIZATION_LEVEL = "-Owholemodule";
				SWIFT_VERSION = 5.0;
				TARGETED_DEVICE_FAMILY = "1,2";
			};
			name = Release;
		};
		C16DCFA2272BAB9600FF5C78 /* LocalRelease */ = {
			isa = XCBuildConfiguration;
			baseConfigurationReference = 2556A3D4773B1D3544785573 /* Pods-SelectTokenIntent.localrelease.xcconfig */;
			buildSettings = {
				APPLICATION_EXTENSION_API_ONLY = YES;
				CLANG_ANALYZER_NONNULL = YES;
				CLANG_ANALYZER_NUMBER_OBJECT_CONVERSION = YES_AGGRESSIVE;
				CLANG_CXX_LANGUAGE_STANDARD = "gnu++14";
				CLANG_ENABLE_OBJC_WEAK = YES;
				CLANG_WARN_BLOCK_CAPTURE_AUTORELEASING = YES;
				CLANG_WARN_COMMA = YES;
				CLANG_WARN_DEPRECATED_OBJC_IMPLEMENTATIONS = YES;
				CLANG_WARN_DOCUMENTATION_COMMENTS = YES;
				CLANG_WARN_INFINITE_RECURSION = YES;
				CLANG_WARN_NON_LITERAL_NULL_CONVERSION = YES;
				CLANG_WARN_OBJC_IMPLICIT_RETAIN_SELF = YES;
				CLANG_WARN_OBJC_LITERAL_CONVERSION = YES;
				CLANG_WARN_QUOTED_INCLUDE_IN_FRAMEWORK_HEADER = YES;
				CLANG_WARN_RANGE_LOOP_ANALYSIS = YES;
				CLANG_WARN_STRICT_PROTOTYPES = YES;
				CLANG_WARN_SUSPICIOUS_MOVE = YES;
				CLANG_WARN_UNGUARDED_AVAILABILITY = YES_AGGRESSIVE;
				CODE_SIGN_ENTITLEMENTS = SelectTokenIntent/SelectTokenIntent.entitlements;
				CODE_SIGN_IDENTITY = "iPhone Developer";
				CODE_SIGN_STYLE = Automatic;
				COPY_PHASE_STRIP = NO;
				DEBUG_INFORMATION_FORMAT = "dwarf-with-dsym";
				DEVELOPMENT_TEAM = L74NQAQB8H;
				"EXCLUDED_ARCHS[sdk=iphonesimulator*]" = arm64;
				GCC_C_LANGUAGE_STANDARD = gnu11;
				GCC_NO_COMMON_BLOCKS = YES;
				INFOPLIST_FILE = SelectTokenIntent/Info.plist;
				IPHONEOS_DEPLOYMENT_TARGET = 14.5;
				LD_RUNPATH_SEARCH_PATHS = "$(inherited) @executable_path/Frameworks @executable_path/../../Frameworks";
				MTL_FAST_MATH = YES;
				PRODUCT_BUNDLE_IDENTIFIER = me.rainbow.SelectTokenIntent;
				PRODUCT_NAME = "$(TARGET_NAME)";
				SKIP_INSTALL = YES;
				SWIFT_OPTIMIZATION_LEVEL = "-Owholemodule";
				SWIFT_VERSION = 5.0;
				TARGETED_DEVICE_FAMILY = "1,2";
			};
			name = LocalRelease;
		};
		C16DCFA3272BAB9600FF5C78 /* Staging */ = {
			isa = XCBuildConfiguration;
			baseConfigurationReference = FF7CF920AF3E20F72ECD1413 /* Pods-SelectTokenIntent.staging.xcconfig */;
			buildSettings = {
				APPLICATION_EXTENSION_API_ONLY = YES;
				CLANG_ANALYZER_NONNULL = YES;
				CLANG_ANALYZER_NUMBER_OBJECT_CONVERSION = YES_AGGRESSIVE;
				CLANG_CXX_LANGUAGE_STANDARD = "gnu++14";
				CLANG_ENABLE_OBJC_WEAK = YES;
				CLANG_WARN_BLOCK_CAPTURE_AUTORELEASING = YES;
				CLANG_WARN_COMMA = YES;
				CLANG_WARN_DEPRECATED_OBJC_IMPLEMENTATIONS = YES;
				CLANG_WARN_DOCUMENTATION_COMMENTS = YES;
				CLANG_WARN_INFINITE_RECURSION = YES;
				CLANG_WARN_NON_LITERAL_NULL_CONVERSION = YES;
				CLANG_WARN_OBJC_IMPLICIT_RETAIN_SELF = YES;
				CLANG_WARN_OBJC_LITERAL_CONVERSION = YES;
				CLANG_WARN_QUOTED_INCLUDE_IN_FRAMEWORK_HEADER = YES;
				CLANG_WARN_RANGE_LOOP_ANALYSIS = YES;
				CLANG_WARN_STRICT_PROTOTYPES = YES;
				CLANG_WARN_SUSPICIOUS_MOVE = YES;
				CLANG_WARN_UNGUARDED_AVAILABILITY = YES_AGGRESSIVE;
				CODE_SIGN_ENTITLEMENTS = SelectTokenIntent/SelectTokenIntent.entitlements;
				CODE_SIGN_IDENTITY = "Apple Development";
				CODE_SIGN_STYLE = Automatic;
				COPY_PHASE_STRIP = NO;
				DEBUG_INFORMATION_FORMAT = "dwarf-with-dsym";
				DEVELOPMENT_TEAM = L74NQAQB8H;
				"EXCLUDED_ARCHS[sdk=iphonesimulator*]" = arm64;
				GCC_C_LANGUAGE_STANDARD = gnu11;
				GCC_NO_COMMON_BLOCKS = YES;
				INFOPLIST_FILE = SelectTokenIntent/Info.plist;
				IPHONEOS_DEPLOYMENT_TARGET = 14.5;
				LD_RUNPATH_SEARCH_PATHS = "$(inherited) @executable_path/Frameworks @executable_path/../../Frameworks";
				MTL_FAST_MATH = YES;
				PRODUCT_BUNDLE_IDENTIFIER = me.rainbow.SelectTokenIntent;
				PRODUCT_NAME = "$(TARGET_NAME)";
				SKIP_INSTALL = YES;
				SWIFT_OPTIMIZATION_LEVEL = "-Owholemodule";
				SWIFT_VERSION = 5.0;
				TARGETED_DEVICE_FAMILY = "1,2";
			};
			name = Staging;
		};
/* End XCBuildConfiguration section */

/* Begin XCConfigurationList section */
		13B07F931A680F5B00A75B9A /* Build configuration list for PBXNativeTarget "Rainbow" */ = {
			isa = XCConfigurationList;
			buildConfigurations = (
				13B07F941A680F5B00A75B9A /* Debug */,
				13B07F951A680F5B00A75B9A /* Release */,
				2C87B79A2197FA1900682EC4 /* LocalRelease */,
				2C6A799821127ED9003AFB37 /* Staging */,
			);
			defaultConfigurationIsVisible = 0;
			defaultConfigurationName = Release;
		};
		83CBB9FA1A601CBA00E9B192 /* Build configuration list for PBXProject "Rainbow" */ = {
			isa = XCConfigurationList;
			buildConfigurations = (
				83CBBA201A601CBA00E9B192 /* Debug */,
				83CBBA211A601CBA00E9B192 /* Release */,
				2C87B7992197FA1900682EC4 /* LocalRelease */,
				2C6A799721127ED9003AFB37 /* Staging */,
			);
			defaultConfigurationIsVisible = 0;
			defaultConfigurationName = Release;
		};
		C16DCF6E272BA6F100FF5C78 /* Build configuration list for PBXNativeTarget "PriceWidgetExtension" */ = {
			isa = XCConfigurationList;
			buildConfigurations = (
				C16DCF6A272BA6F100FF5C78 /* Debug */,
				C16DCF6B272BA6F100FF5C78 /* Release */,
				C16DCF6C272BA6F100FF5C78 /* LocalRelease */,
				C16DCF6D272BA6F100FF5C78 /* Staging */,
			);
			defaultConfigurationIsVisible = 0;
			defaultConfigurationName = Release;
		};
		C16DCF9F272BAB9600FF5C78 /* Build configuration list for PBXNativeTarget "SelectTokenIntent" */ = {
			isa = XCConfigurationList;
			buildConfigurations = (
				C16DCFA0272BAB9600FF5C78 /* Debug */,
				C16DCFA1272BAB9600FF5C78 /* Release */,
				C16DCFA2272BAB9600FF5C78 /* LocalRelease */,
				C16DCFA3272BAB9600FF5C78 /* Staging */,
			);
			defaultConfigurationIsVisible = 0;
			defaultConfigurationName = Release;
		};
/* End XCConfigurationList section */
	};
	rootObject = 83CBB9F71A601CBA00E9B192 /* Project object */;
}<|MERGE_RESOLUTION|>--- conflicted
+++ resolved
@@ -7,6 +7,7 @@
 	objects = {
 
 /* Begin PBXBuildFile section */
+		0560A2538C4249AAC08B3DED /* libPods-PriceWidgetExtension.a in Frameworks */ = {isa = PBXBuildFile; fileRef = B55806A26CDFE0F40E680995 /* libPods-PriceWidgetExtension.a */; };
 		13B07FBC1A68108700A75B9A /* AppDelegate.mm in Sources */ = {isa = PBXBuildFile; fileRef = 13B07FB01A68108700A75B9A /* AppDelegate.mm */; };
 		13B07FBD1A68108700A75B9A /* LaunchScreen.xib in Resources */ = {isa = PBXBuildFile; fileRef = 13B07FB11A68108700A75B9A /* LaunchScreen.xib */; };
 		13B07FC11A68108700A75B9A /* main.m in Sources */ = {isa = PBXBuildFile; fileRef = 13B07FB71A68108700A75B9A /* main.m */; };
@@ -17,8 +18,7 @@
 		15E531D5242B28EF00797B89 /* UIImageViewWithPersistentAnimations.swift in Sources */ = {isa = PBXBuildFile; fileRef = 15E531D4242B28EF00797B89 /* UIImageViewWithPersistentAnimations.swift */; };
 		15E531DA242DAB7100797B89 /* NotificationManager.m in Sources */ = {isa = PBXBuildFile; fileRef = 15E531D9242DAB7100797B89 /* NotificationManager.m */; };
 		24979E8920F84250007EB0DA /* GoogleService-Info.plist in Resources */ = {isa = PBXBuildFile; fileRef = 24979E7720F84004007EB0DA /* GoogleService-Info.plist */; };
-		2751F127C0C22DAEF06B120B /* libPods-SelectTokenIntent.a in Frameworks */ = {isa = PBXBuildFile; fileRef = DD5635BC5A2494BF47B6AA6B /* libPods-SelectTokenIntent.a */; };
-		2F32652701C7444C169E3777 /* libPods-PriceWidgetExtension.a in Frameworks */ = {isa = PBXBuildFile; fileRef = AA68E8DB0CDD132E0E06048D /* libPods-PriceWidgetExtension.a */; };
+		308DF61B2445288E92564F7F /* libPods-SelectTokenIntent.a in Frameworks */ = {isa = PBXBuildFile; fileRef = 43F60963538C0DA791DB7F9D /* libPods-SelectTokenIntent.a */; };
 		6630540924A38A1900E5B030 /* RainbowText.m in Sources */ = {isa = PBXBuildFile; fileRef = 6630540824A38A1900E5B030 /* RainbowText.m */; };
 		6635730624939991006ACFA6 /* SafeStoreReview.m in Sources */ = {isa = PBXBuildFile; fileRef = 6635730524939991006ACFA6 /* SafeStoreReview.m */; };
 		6655FFB425BB2B0700642961 /* ThemeModule.m in Sources */ = {isa = PBXBuildFile; fileRef = 6655FFB325BB2B0700642961 /* ThemeModule.m */; };
@@ -31,7 +31,6 @@
 		66F889DC260CEF1E00E27D6E /* SlackBottomSheet.m in Sources */ = {isa = PBXBuildFile; fileRef = 66F889DA260CEF1E00E27D6E /* SlackBottomSheet.m */; };
 		66FEC91623EDA14000A0F367 /* RoundedCornerView.swift in Sources */ = {isa = PBXBuildFile; fileRef = 66FEC91523EDA13F00A0F367 /* RoundedCornerView.swift */; };
 		7287CE1EC33B4913AEE1F4B6 /* SFMono-Medium.otf in Resources */ = {isa = PBXBuildFile; fileRef = 668A9E253DAF444A90ECB997 /* SFMono-Medium.otf */; };
-		8954B84045FF3C42DEDF59B4 /* libPods-Rainbow.a in Frameworks */ = {isa = PBXBuildFile; fileRef = BB1428097C71516BF985EEC5 /* libPods-Rainbow.a */; };
 		A4277D9F23CBD1910042BAF4 /* Extensions.swift in Sources */ = {isa = PBXBuildFile; fileRef = A4277D9E23CBD1910042BAF4 /* Extensions.swift */; };
 		A4277DA323CFE85F0042BAF4 /* Theme.swift in Sources */ = {isa = PBXBuildFile; fileRef = A4277DA223CFE85F0042BAF4 /* Theme.swift */; };
 		A44A4EEE23EC928900B543F1 /* CoinIconWithProgressBar.swift in Sources */ = {isa = PBXBuildFile; fileRef = A44A4EED23EC928900B543F1 /* CoinIconWithProgressBar.swift */; };
@@ -123,7 +122,7 @@
 		C1EB01302731B68400830E70 /* TokenDetails.swift in Sources */ = {isa = PBXBuildFile; fileRef = C1EB012E2731B68400830E70 /* TokenDetails.swift */; };
 		C1EB01312731B68400830E70 /* TokenDetails.swift in Sources */ = {isa = PBXBuildFile; fileRef = C1EB012E2731B68400830E70 /* TokenDetails.swift */; };
 		C72F456C99A646399192517D /* libz.tbd in Frameworks */ = {isa = PBXBuildFile; fileRef = 98AED33BAB4247CEBEF8464D /* libz.tbd */; };
-		DB96594324D37883E03A9FC4 /* libPods-Rainbow.a in Frameworks */ = {isa = PBXBuildFile; fileRef = 37ECEB8F00C3B65D8722CFC7 /* libPods-Rainbow.a */; };
+		E62000D173D73D935DD3531E /* libPods-Rainbow.a in Frameworks */ = {isa = PBXBuildFile; fileRef = 3D5AB5B927E71B621A0D6B51 /* libPods-Rainbow.a */; };
 		ED2971652150620600B7C4FE /* JavaScriptCore.framework in Frameworks */ = {isa = PBXBuildFile; fileRef = ED2971642150620600B7C4FE /* JavaScriptCore.framework */; };
 /* End PBXBuildFile section */
 
@@ -160,21 +159,17 @@
 /* End PBXCopyFilesBuildPhase section */
 
 /* Begin PBXFileReference section */
-		001F8A5D8C256E8F982D987E /* Pods-Rainbow.debug.xcconfig */ = {isa = PBXFileReference; includeInIndex = 1; lastKnownFileType = text.xcconfig; name = "Pods-Rainbow.debug.xcconfig"; path = "Target Support Files/Pods-Rainbow/Pods-Rainbow.debug.xcconfig"; sourceTree = "<group>"; };
 		008F07F21AC5B25A0029DE68 /* main.jsbundle */ = {isa = PBXFileReference; fileEncoding = 4; lastKnownFileType = text; path = main.jsbundle; sourceTree = "<group>"; };
 		00E356F11AD99517003FC87E /* Info.plist */ = {isa = PBXFileReference; lastKnownFileType = text.plist.xml; path = Info.plist; sourceTree = "<group>"; };
 		00E356F21AD99517003FC87E /* RainbowTests.m */ = {isa = PBXFileReference; lastKnownFileType = sourcecode.c.objc; path = RainbowTests.m; sourceTree = "<group>"; };
-<<<<<<< HEAD
-		0FE0840547FBDC8FEB915F58 /* Pods-Rainbow.staging.xcconfig */ = {isa = PBXFileReference; includeInIndex = 1; lastKnownFileType = text.xcconfig; name = "Pods-Rainbow.staging.xcconfig"; path = "Target Support Files/Pods-Rainbow/Pods-Rainbow.staging.xcconfig"; sourceTree = "<group>"; };
-		10A59A835729917A34668FF7 /* Pods-PriceWidgetExtension.release.xcconfig */ = {isa = PBXFileReference; includeInIndex = 1; lastKnownFileType = text.xcconfig; name = "Pods-PriceWidgetExtension.release.xcconfig"; path = "Target Support Files/Pods-PriceWidgetExtension/Pods-PriceWidgetExtension.release.xcconfig"; sourceTree = "<group>"; };
-=======
->>>>>>> 878af0f3
+		0FEFDA6C1D0B39DD6E014DE5 /* Pods-PriceWidgetExtension.localrelease.xcconfig */ = {isa = PBXFileReference; includeInIndex = 1; lastKnownFileType = text.xcconfig; name = "Pods-PriceWidgetExtension.localrelease.xcconfig"; path = "Target Support Files/Pods-PriceWidgetExtension/Pods-PriceWidgetExtension.localrelease.xcconfig"; sourceTree = "<group>"; };
 		13B07F961A680F5B00A75B9A /* Rainbow.app */ = {isa = PBXFileReference; explicitFileType = wrapper.application; includeInIndex = 0; path = Rainbow.app; sourceTree = BUILT_PRODUCTS_DIR; };
 		13B07FAF1A68108700A75B9A /* AppDelegate.h */ = {isa = PBXFileReference; fileEncoding = 4; lastKnownFileType = sourcecode.c.h; name = AppDelegate.h; path = Rainbow/AppDelegate.h; sourceTree = "<group>"; };
 		13B07FB01A68108700A75B9A /* AppDelegate.mm */ = {isa = PBXFileReference; fileEncoding = 4; lastKnownFileType = sourcecode.cpp.objcpp; name = AppDelegate.mm; path = Rainbow/AppDelegate.mm; sourceTree = "<group>"; };
 		13B07FB21A68108700A75B9A /* Base */ = {isa = PBXFileReference; lastKnownFileType = file.xib; name = Base; path = Base.lproj/LaunchScreen.xib; sourceTree = "<group>"; };
 		13B07FB61A68108700A75B9A /* Info.plist */ = {isa = PBXFileReference; fileEncoding = 4; lastKnownFileType = text.plist.xml; name = Info.plist; path = Rainbow/Info.plist; sourceTree = "<group>"; };
 		13B07FB71A68108700A75B9A /* main.m */ = {isa = PBXFileReference; fileEncoding = 4; lastKnownFileType = sourcecode.c.objc; name = main.m; path = Rainbow/main.m; sourceTree = "<group>"; };
+		13DB4F22C5E05B75D9AF23A1 /* Pods-Rainbow.staging.xcconfig */ = {isa = PBXFileReference; includeInIndex = 1; lastKnownFileType = text.xcconfig; name = "Pods-Rainbow.staging.xcconfig"; path = "Target Support Files/Pods-Rainbow/Pods-Rainbow.staging.xcconfig"; sourceTree = "<group>"; };
 		1539422724C7C7E100E4A9D1 /* Settings.bundle */ = {isa = PBXFileReference; lastKnownFileType = "wrapper.plug-in"; path = Settings.bundle; sourceTree = "<group>"; };
 		1539422C24C7CF9300E4A9D1 /* SettingsBundleHelper.swift */ = {isa = PBXFileReference; lastKnownFileType = sourcecode.swift; path = SettingsBundleHelper.swift; sourceTree = "<group>"; };
 		153D1AAB24777130007E4723 /* TransactionListLoadingViewCell.swift */ = {isa = PBXFileReference; lastKnownFileType = sourcecode.swift; path = TransactionListLoadingViewCell.swift; sourceTree = "<group>"; };
@@ -188,8 +183,7 @@
 		15E531D4242B28EF00797B89 /* UIImageViewWithPersistentAnimations.swift */ = {isa = PBXFileReference; lastKnownFileType = sourcecode.swift; path = UIImageViewWithPersistentAnimations.swift; sourceTree = "<group>"; };
 		15E531D8242DAB7100797B89 /* NotificationManager.h */ = {isa = PBXFileReference; lastKnownFileType = sourcecode.c.h; path = NotificationManager.h; sourceTree = "<group>"; };
 		15E531D9242DAB7100797B89 /* NotificationManager.m */ = {isa = PBXFileReference; lastKnownFileType = sourcecode.c.objc; path = NotificationManager.m; sourceTree = "<group>"; };
-		18B2FDCCD2F16EDCB7CE74D6 /* Pods-Rainbow.release.xcconfig */ = {isa = PBXFileReference; includeInIndex = 1; lastKnownFileType = text.xcconfig; name = "Pods-Rainbow.release.xcconfig"; path = "Target Support Files/Pods-Rainbow/Pods-Rainbow.release.xcconfig"; sourceTree = "<group>"; };
-		1A623CF57335ADBE1C120731 /* Pods-Rainbow.staging.xcconfig */ = {isa = PBXFileReference; includeInIndex = 1; lastKnownFileType = text.xcconfig; name = "Pods-Rainbow.staging.xcconfig"; path = "Target Support Files/Pods-Rainbow/Pods-Rainbow.staging.xcconfig"; sourceTree = "<group>"; };
+		23298023B9470624ED681764 /* Pods-Rainbow.localrelease.xcconfig */ = {isa = PBXFileReference; includeInIndex = 1; lastKnownFileType = text.xcconfig; name = "Pods-Rainbow.localrelease.xcconfig"; path = "Target Support Files/Pods-Rainbow/Pods-Rainbow.localrelease.xcconfig"; sourceTree = "<group>"; };
 		24979E3620F84003007EB0DA /* Protobuf.framework */ = {isa = PBXFileReference; lastKnownFileType = wrapper.framework; name = Protobuf.framework; path = Frameworks/Protobuf.framework; sourceTree = "<group>"; };
 		24979E7420F84004007EB0DA /* FirebaseAnalytics.framework */ = {isa = PBXFileReference; lastKnownFileType = wrapper.framework; name = FirebaseAnalytics.framework; path = Frameworks/FirebaseAnalytics.framework; sourceTree = "<group>"; };
 		24979E7520F84004007EB0DA /* FirebaseCore.framework */ = {isa = PBXFileReference; lastKnownFileType = wrapper.framework; name = FirebaseCore.framework; path = Frameworks/FirebaseCore.framework; sourceTree = "<group>"; };
@@ -202,14 +196,11 @@
 		24979E7C20F84004007EB0DA /* FirebaseCoreDiagnostics.framework */ = {isa = PBXFileReference; lastKnownFileType = wrapper.framework; name = FirebaseCoreDiagnostics.framework; path = Frameworks/FirebaseCoreDiagnostics.framework; sourceTree = "<group>"; };
 		24979E7D20F84005007EB0DA /* module.modulemap */ = {isa = PBXFileReference; fileEncoding = 4; lastKnownFileType = "sourcecode.module-map"; name = module.modulemap; path = Frameworks/module.modulemap; sourceTree = "<group>"; };
 		24979E7E20F84005007EB0DA /* nanopb.framework */ = {isa = PBXFileReference; lastKnownFileType = wrapper.framework; name = nanopb.framework; path = Frameworks/nanopb.framework; sourceTree = "<group>"; };
-<<<<<<< HEAD
-		2556A3D4773B1D3544785573 /* Pods-SelectTokenIntent.localrelease.xcconfig */ = {isa = PBXFileReference; includeInIndex = 1; lastKnownFileType = text.xcconfig; name = "Pods-SelectTokenIntent.localrelease.xcconfig"; path = "Target Support Files/Pods-SelectTokenIntent/Pods-SelectTokenIntent.localrelease.xcconfig"; sourceTree = "<group>"; };
-=======
-		37ECEB8F00C3B65D8722CFC7 /* libPods-Rainbow.a */ = {isa = PBXFileReference; explicitFileType = archive.ar; includeInIndex = 0; path = "libPods-Rainbow.a"; sourceTree = BUILT_PRODUCTS_DIR; };
->>>>>>> 878af0f3
+		29AF55EA39436C7C6814C3E9 /* Pods-SelectTokenIntent.localrelease.xcconfig */ = {isa = PBXFileReference; includeInIndex = 1; lastKnownFileType = text.xcconfig; name = "Pods-SelectTokenIntent.localrelease.xcconfig"; path = "Target Support Files/Pods-SelectTokenIntent/Pods-SelectTokenIntent.localrelease.xcconfig"; sourceTree = "<group>"; };
 		3C379D5D20FD1F92009AF81F /* Rainbow.entitlements */ = {isa = PBXFileReference; lastKnownFileType = text.plist.entitlements; name = Rainbow.entitlements; path = Rainbow/Rainbow.entitlements; sourceTree = "<group>"; };
 		3CBE29CB2381E43800BE05AC /* Rainbow-Bridging-Header.h */ = {isa = PBXFileReference; lastKnownFileType = sourcecode.c.h; path = "Rainbow-Bridging-Header.h"; sourceTree = "<group>"; };
-		3DC153B4D4F5CAEAC5CCE4BA /* Pods-PriceWidgetExtension.debug.xcconfig */ = {isa = PBXFileReference; includeInIndex = 1; lastKnownFileType = text.xcconfig; name = "Pods-PriceWidgetExtension.debug.xcconfig"; path = "Target Support Files/Pods-PriceWidgetExtension/Pods-PriceWidgetExtension.debug.xcconfig"; sourceTree = "<group>"; };
+		3D5AB5B927E71B621A0D6B51 /* libPods-Rainbow.a */ = {isa = PBXFileReference; explicitFileType = archive.ar; includeInIndex = 0; path = "libPods-Rainbow.a"; sourceTree = BUILT_PRODUCTS_DIR; };
+		43F60963538C0DA791DB7F9D /* libPods-SelectTokenIntent.a */ = {isa = PBXFileReference; explicitFileType = archive.ar; includeInIndex = 0; path = "libPods-SelectTokenIntent.a"; sourceTree = BUILT_PRODUCTS_DIR; };
 		6630540824A38A1900E5B030 /* RainbowText.m */ = {isa = PBXFileReference; lastKnownFileType = sourcecode.c.objc; path = RainbowText.m; sourceTree = "<group>"; };
 		6635730524939991006ACFA6 /* SafeStoreReview.m */ = {isa = PBXFileReference; lastKnownFileType = sourcecode.c.objc; path = SafeStoreReview.m; sourceTree = "<group>"; };
 		664612EC2748489B00B43F5A /* PriceWidgetExtension.entitlements */ = {isa = PBXFileReference; lastKnownFileType = text.plist.entitlements; path = PriceWidgetExtension.entitlements; sourceTree = "<group>"; };
@@ -230,17 +221,13 @@
 		66F889D9260CEF1E00E27D6E /* SlackBottomSheet.h */ = {isa = PBXFileReference; fileEncoding = 4; lastKnownFileType = sourcecode.c.h; path = SlackBottomSheet.h; sourceTree = "<group>"; };
 		66F889DA260CEF1E00E27D6E /* SlackBottomSheet.m */ = {isa = PBXFileReference; fileEncoding = 4; lastKnownFileType = sourcecode.c.objc; path = SlackBottomSheet.m; sourceTree = "<group>"; };
 		66FEC91523EDA13F00A0F367 /* RoundedCornerView.swift */ = {isa = PBXFileReference; fileEncoding = 4; lastKnownFileType = sourcecode.swift; path = RoundedCornerView.swift; sourceTree = "<group>"; };
-<<<<<<< HEAD
-		8144859F4B91F53F08F67BD8 /* Pods-SelectTokenIntent.debug.xcconfig */ = {isa = PBXFileReference; includeInIndex = 1; lastKnownFileType = text.xcconfig; name = "Pods-SelectTokenIntent.debug.xcconfig"; path = "Target Support Files/Pods-SelectTokenIntent/Pods-SelectTokenIntent.debug.xcconfig"; sourceTree = "<group>"; };
-		8C6BFD95B95D1CD5894E77CE /* Pods-Rainbow.localrelease.xcconfig */ = {isa = PBXFileReference; includeInIndex = 1; lastKnownFileType = text.xcconfig; name = "Pods-Rainbow.localrelease.xcconfig"; path = "Target Support Files/Pods-Rainbow/Pods-Rainbow.localrelease.xcconfig"; sourceTree = "<group>"; };
-=======
-		6A65AEB9DC8809F5EE4FB851 /* Pods-Rainbow.debug.xcconfig */ = {isa = PBXFileReference; includeInIndex = 1; lastKnownFileType = text.xcconfig; name = "Pods-Rainbow.debug.xcconfig"; path = "Target Support Files/Pods-Rainbow/Pods-Rainbow.debug.xcconfig"; sourceTree = "<group>"; };
-		8EFE5A01F171B94B7F932A63 /* Pods-Rainbow.localrelease.xcconfig */ = {isa = PBXFileReference; includeInIndex = 1; lastKnownFileType = text.xcconfig; name = "Pods-Rainbow.localrelease.xcconfig"; path = "Target Support Files/Pods-Rainbow/Pods-Rainbow.localrelease.xcconfig"; sourceTree = "<group>"; };
->>>>>>> 878af0f3
+		7051753260EC184FB59632DC /* Pods-SelectTokenIntent.debug.xcconfig */ = {isa = PBXFileReference; includeInIndex = 1; lastKnownFileType = text.xcconfig; name = "Pods-SelectTokenIntent.debug.xcconfig"; path = "Target Support Files/Pods-SelectTokenIntent/Pods-SelectTokenIntent.debug.xcconfig"; sourceTree = "<group>"; };
+		73735385DE35BB614949829E /* Pods-Rainbow.debug.xcconfig */ = {isa = PBXFileReference; includeInIndex = 1; lastKnownFileType = text.xcconfig; name = "Pods-Rainbow.debug.xcconfig"; path = "Target Support Files/Pods-Rainbow/Pods-Rainbow.debug.xcconfig"; sourceTree = "<group>"; };
+		8C3D74094F7A81DB40419171 /* Pods-SelectTokenIntent.staging.xcconfig */ = {isa = PBXFileReference; includeInIndex = 1; lastKnownFileType = text.xcconfig; name = "Pods-SelectTokenIntent.staging.xcconfig"; path = "Target Support Files/Pods-SelectTokenIntent/Pods-SelectTokenIntent.staging.xcconfig"; sourceTree = "<group>"; };
 		95F2888C850F40C8A26E083B /* SFMono-Regular.otf */ = {isa = PBXFileReference; explicitFileType = undefined; fileEncoding = 9; includeInIndex = 0; lastKnownFileType = unknown; name = "SFMono-Regular.otf"; path = "../src/assets/fonts/SFMono-Regular.otf"; sourceTree = "<group>"; };
-		988B6FD0975F497B390D98FB /* Pods-PriceWidgetExtension.localrelease.xcconfig */ = {isa = PBXFileReference; includeInIndex = 1; lastKnownFileType = text.xcconfig; name = "Pods-PriceWidgetExtension.localrelease.xcconfig"; path = "Target Support Files/Pods-PriceWidgetExtension/Pods-PriceWidgetExtension.localrelease.xcconfig"; sourceTree = "<group>"; };
 		98AED33BAB4247CEBEF8464D /* libz.tbd */ = {isa = PBXFileReference; explicitFileType = undefined; fileEncoding = 9; includeInIndex = 0; lastKnownFileType = "sourcecode.text-based-dylib-definition"; name = libz.tbd; path = usr/lib/libz.tbd; sourceTree = SDKROOT; };
 		9DEADFA4826D4D0BAA950D21 /* libRNFIRMessaging.a */ = {isa = PBXFileReference; explicitFileType = undefined; fileEncoding = 9; includeInIndex = 0; lastKnownFileType = archive.ar; path = libRNFIRMessaging.a; sourceTree = "<group>"; };
+		A1D90B82521A4A0089969401 /* Pods-Rainbow.release.xcconfig */ = {isa = PBXFileReference; includeInIndex = 1; lastKnownFileType = text.xcconfig; name = "Pods-Rainbow.release.xcconfig"; path = "Target Support Files/Pods-Rainbow/Pods-Rainbow.release.xcconfig"; sourceTree = "<group>"; };
 		A4277D9E23CBD1910042BAF4 /* Extensions.swift */ = {isa = PBXFileReference; lastKnownFileType = sourcecode.swift; path = Extensions.swift; sourceTree = "<group>"; };
 		A4277DA223CFE85F0042BAF4 /* Theme.swift */ = {isa = PBXFileReference; lastKnownFileType = sourcecode.swift; path = Theme.swift; sourceTree = "<group>"; };
 		A44A4EED23EC928900B543F1 /* CoinIconWithProgressBar.swift */ = {isa = PBXFileReference; lastKnownFileType = sourcecode.swift; path = CoinIconWithProgressBar.swift; sourceTree = "<group>"; };
@@ -269,10 +256,8 @@
 		AA6228EC24272B200078BDAA /* SF-Pro-Rounded-Heavy.otf */ = {isa = PBXFileReference; lastKnownFileType = file; name = "SF-Pro-Rounded-Heavy.otf"; path = "../src/assets/fonts/SF-Pro-Rounded-Heavy.otf"; sourceTree = "<group>"; };
 		AA6228ED24272B200078BDAA /* SF-Pro-Rounded-Medium.otf */ = {isa = PBXFileReference; lastKnownFileType = file; name = "SF-Pro-Rounded-Medium.otf"; path = "../src/assets/fonts/SF-Pro-Rounded-Medium.otf"; sourceTree = "<group>"; };
 		AA6228EE24272B200078BDAA /* SF-Pro-Rounded-Regular.otf */ = {isa = PBXFileReference; lastKnownFileType = file; name = "SF-Pro-Rounded-Regular.otf"; path = "../src/assets/fonts/SF-Pro-Rounded-Regular.otf"; sourceTree = "<group>"; };
-		AA68E8DB0CDD132E0E06048D /* libPods-PriceWidgetExtension.a */ = {isa = PBXFileReference; explicitFileType = archive.ar; includeInIndex = 0; path = "libPods-PriceWidgetExtension.a"; sourceTree = BUILT_PRODUCTS_DIR; };
 		B0C692B061D7430D8194DC98 /* ToolTipMenuTests.xctest */ = {isa = PBXFileReference; explicitFileType = undefined; fileEncoding = 9; includeInIndex = 0; lastKnownFileType = wrapper.cfbundle; path = ToolTipMenuTests.xctest; sourceTree = "<group>"; };
-<<<<<<< HEAD
-		BB1428097C71516BF985EEC5 /* libPods-Rainbow.a */ = {isa = PBXFileReference; explicitFileType = archive.ar; includeInIndex = 0; path = "libPods-Rainbow.a"; sourceTree = BUILT_PRODUCTS_DIR; };
+		B55806A26CDFE0F40E680995 /* libPods-PriceWidgetExtension.a */ = {isa = PBXFileReference; explicitFileType = archive.ar; includeInIndex = 0; path = "libPods-PriceWidgetExtension.a"; sourceTree = BUILT_PRODUCTS_DIR; };
 		C04D10EF25AFC8C1003BEF7A /* Extras.json */ = {isa = PBXFileReference; lastKnownFileType = text.json; path = Extras.json; sourceTree = "<group>"; };
 		C11640E7274DC10B00C9120A /* UIColor.swift */ = {isa = PBXFileReference; lastKnownFileType = sourcecode.swift; path = UIColor.swift; sourceTree = "<group>"; };
 		C1272389274EBBB6006AC743 /* CurrencyDetails.swift */ = {isa = PBXFileReference; lastKnownFileType = sourcecode.swift; path = CurrencyDetails.swift; sourceTree = "<group>"; };
@@ -300,17 +285,13 @@
 		C1C61A81272CBDA100E5C0B3 /* Images.xcassets */ = {isa = PBXFileReference; lastKnownFileType = folder.assetcatalog; path = Images.xcassets; sourceTree = "<group>"; };
 		C1C61A902731A05700E5C0B3 /* RainbowTokenList.swift */ = {isa = PBXFileReference; lastKnownFileType = sourcecode.swift; path = RainbowTokenList.swift; sourceTree = "<group>"; };
 		C1EB012E2731B68400830E70 /* TokenDetails.swift */ = {isa = PBXFileReference; lastKnownFileType = sourcecode.swift; path = TokenDetails.swift; sourceTree = "<group>"; };
-		C3B79DEA037CC1EDBDD09A27 /* Pods-PriceWidgetExtension.staging.xcconfig */ = {isa = PBXFileReference; includeInIndex = 1; lastKnownFileType = text.xcconfig; name = "Pods-PriceWidgetExtension.staging.xcconfig"; path = "Target Support Files/Pods-PriceWidgetExtension/Pods-PriceWidgetExtension.staging.xcconfig"; sourceTree = "<group>"; };
-		D6A2EC59F98246C63A0CE080 /* Pods-SelectTokenIntent.release.xcconfig */ = {isa = PBXFileReference; includeInIndex = 1; lastKnownFileType = text.xcconfig; name = "Pods-SelectTokenIntent.release.xcconfig"; path = "Target Support Files/Pods-SelectTokenIntent/Pods-SelectTokenIntent.release.xcconfig"; sourceTree = "<group>"; };
-=======
-		C04D10EF25AFC8C1003BEF7A /* Extras.json */ = {isa = PBXFileReference; lastKnownFileType = text.json; path = Extras.json; sourceTree = "<group>"; };
->>>>>>> 878af0f3
+		D6149D548FC7C63E08A66721 /* Pods-PriceWidgetExtension.staging.xcconfig */ = {isa = PBXFileReference; includeInIndex = 1; lastKnownFileType = text.xcconfig; name = "Pods-PriceWidgetExtension.staging.xcconfig"; path = "Target Support Files/Pods-PriceWidgetExtension/Pods-PriceWidgetExtension.staging.xcconfig"; sourceTree = "<group>"; };
 		D755E71324B04FEE9C691D14 /* libRNFirebase.a */ = {isa = PBXFileReference; explicitFileType = undefined; fileEncoding = 9; includeInIndex = 0; lastKnownFileType = archive.ar; path = libRNFirebase.a; sourceTree = "<group>"; };
-		DD5635BC5A2494BF47B6AA6B /* libPods-SelectTokenIntent.a */ = {isa = PBXFileReference; explicitFileType = archive.ar; includeInIndex = 0; path = "libPods-SelectTokenIntent.a"; sourceTree = BUILT_PRODUCTS_DIR; };
+		DCC183B98C80579AB95FB912 /* Pods-PriceWidgetExtension.release.xcconfig */ = {isa = PBXFileReference; includeInIndex = 1; lastKnownFileType = text.xcconfig; name = "Pods-PriceWidgetExtension.release.xcconfig"; path = "Target Support Files/Pods-PriceWidgetExtension/Pods-PriceWidgetExtension.release.xcconfig"; sourceTree = "<group>"; };
+		E6189886F7EE08C35EBA5AEA /* Pods-SelectTokenIntent.release.xcconfig */ = {isa = PBXFileReference; includeInIndex = 1; lastKnownFileType = text.xcconfig; name = "Pods-SelectTokenIntent.release.xcconfig"; path = "Target Support Files/Pods-SelectTokenIntent/Pods-SelectTokenIntent.release.xcconfig"; sourceTree = "<group>"; };
 		ED297162215061F000B7C4FE /* JavaScriptCore.framework */ = {isa = PBXFileReference; lastKnownFileType = wrapper.framework; name = JavaScriptCore.framework; path = System/Library/Frameworks/JavaScriptCore.framework; sourceTree = SDKROOT; };
 		ED2971642150620600B7C4FE /* JavaScriptCore.framework */ = {isa = PBXFileReference; lastKnownFileType = wrapper.framework; name = JavaScriptCore.framework; path = Platforms/AppleTVOS.platform/Developer/SDKs/AppleTVOS12.0.sdk/System/Library/Frameworks/JavaScriptCore.framework; sourceTree = DEVELOPER_DIR; };
-		FEBC5C0FA50FFAD663DAF9E2 /* Pods-Rainbow.release.xcconfig */ = {isa = PBXFileReference; includeInIndex = 1; lastKnownFileType = text.xcconfig; name = "Pods-Rainbow.release.xcconfig"; path = "Target Support Files/Pods-Rainbow/Pods-Rainbow.release.xcconfig"; sourceTree = "<group>"; };
-		FF7CF920AF3E20F72ECD1413 /* Pods-SelectTokenIntent.staging.xcconfig */ = {isa = PBXFileReference; includeInIndex = 1; lastKnownFileType = text.xcconfig; name = "Pods-SelectTokenIntent.staging.xcconfig"; path = "Target Support Files/Pods-SelectTokenIntent/Pods-SelectTokenIntent.staging.xcconfig"; sourceTree = "<group>"; };
+		F15B173D0FE974052118137C /* Pods-PriceWidgetExtension.debug.xcconfig */ = {isa = PBXFileReference; includeInIndex = 1; lastKnownFileType = text.xcconfig; name = "Pods-PriceWidgetExtension.debug.xcconfig"; path = "Target Support Files/Pods-PriceWidgetExtension/Pods-PriceWidgetExtension.debug.xcconfig"; sourceTree = "<group>"; };
 /* End PBXFileReference section */
 
 /* Begin PBXFrameworksBuildPhase section */
@@ -320,8 +301,7 @@
 			files = (
 				ED2971652150620600B7C4FE /* JavaScriptCore.framework in Frameworks */,
 				C72F456C99A646399192517D /* libz.tbd in Frameworks */,
-<<<<<<< HEAD
-				8954B84045FF3C42DEDF59B4 /* libPods-Rainbow.a in Frameworks */,
+				E62000D173D73D935DD3531E /* libPods-Rainbow.a in Frameworks */,
 			);
 			runOnlyForDeploymentPostprocessing = 0;
 		};
@@ -331,7 +311,7 @@
 			files = (
 				C16DCF60272BA6EF00FF5C78 /* SwiftUI.framework in Frameworks */,
 				C16DCF5E272BA6EF00FF5C78 /* WidgetKit.framework in Frameworks */,
-				2F32652701C7444C169E3777 /* libPods-PriceWidgetExtension.a in Frameworks */,
+				0560A2538C4249AAC08B3DED /* libPods-PriceWidgetExtension.a in Frameworks */,
 			);
 			runOnlyForDeploymentPostprocessing = 0;
 		};
@@ -340,10 +320,7 @@
 			buildActionMask = 2147483647;
 			files = (
 				C16DCF81272BAB9500FF5C78 /* Intents.framework in Frameworks */,
-				2751F127C0C22DAEF06B120B /* libPods-SelectTokenIntent.a in Frameworks */,
-=======
-				DB96594324D37883E03A9FC4 /* libPods-Rainbow.a in Frameworks */,
->>>>>>> 878af0f3
+				308DF61B2445288E92564F7F /* libPods-SelectTokenIntent.a in Frameworks */,
 			);
 			runOnlyForDeploymentPostprocessing = 0;
 		};
@@ -464,17 +441,13 @@
 				24979E7E20F84005007EB0DA /* nanopb.framework */,
 				24979E3620F84003007EB0DA /* Protobuf.framework */,
 				98AED33BAB4247CEBEF8464D /* libz.tbd */,
-<<<<<<< HEAD
 				C16DCF5D272BA6EF00FF5C78 /* WidgetKit.framework */,
 				C16DCF5F272BA6EF00FF5C78 /* SwiftUI.framework */,
 				C16DCF80272BAB9500FF5C78 /* Intents.framework */,
 				C16DCF8B272BAB9600FF5C78 /* IntentsUI.framework */,
-				AA68E8DB0CDD132E0E06048D /* libPods-PriceWidgetExtension.a */,
-				BB1428097C71516BF985EEC5 /* libPods-Rainbow.a */,
-				DD5635BC5A2494BF47B6AA6B /* libPods-SelectTokenIntent.a */,
-=======
-				37ECEB8F00C3B65D8722CFC7 /* libPods-Rainbow.a */,
->>>>>>> 878af0f3
+				B55806A26CDFE0F40E680995 /* libPods-PriceWidgetExtension.a */,
+				3D5AB5B927E71B621A0D6B51 /* libPods-Rainbow.a */,
+				43F60963538C0DA791DB7F9D /* libPods-SelectTokenIntent.a */,
 			);
 			name = Frameworks;
 			sourceTree = "<group>";
@@ -674,25 +647,18 @@
 		C640359C0E6575CE0A7ECD73 /* Pods */ = {
 			isa = PBXGroup;
 			children = (
-<<<<<<< HEAD
-				3DC153B4D4F5CAEAC5CCE4BA /* Pods-PriceWidgetExtension.debug.xcconfig */,
-				10A59A835729917A34668FF7 /* Pods-PriceWidgetExtension.release.xcconfig */,
-				988B6FD0975F497B390D98FB /* Pods-PriceWidgetExtension.localrelease.xcconfig */,
-				C3B79DEA037CC1EDBDD09A27 /* Pods-PriceWidgetExtension.staging.xcconfig */,
-				001F8A5D8C256E8F982D987E /* Pods-Rainbow.debug.xcconfig */,
-				FEBC5C0FA50FFAD663DAF9E2 /* Pods-Rainbow.release.xcconfig */,
-				8C6BFD95B95D1CD5894E77CE /* Pods-Rainbow.localrelease.xcconfig */,
-				0FE0840547FBDC8FEB915F58 /* Pods-Rainbow.staging.xcconfig */,
-				8144859F4B91F53F08F67BD8 /* Pods-SelectTokenIntent.debug.xcconfig */,
-				D6A2EC59F98246C63A0CE080 /* Pods-SelectTokenIntent.release.xcconfig */,
-				2556A3D4773B1D3544785573 /* Pods-SelectTokenIntent.localrelease.xcconfig */,
-				FF7CF920AF3E20F72ECD1413 /* Pods-SelectTokenIntent.staging.xcconfig */,
-=======
-				6A65AEB9DC8809F5EE4FB851 /* Pods-Rainbow.debug.xcconfig */,
-				18B2FDCCD2F16EDCB7CE74D6 /* Pods-Rainbow.release.xcconfig */,
-				8EFE5A01F171B94B7F932A63 /* Pods-Rainbow.localrelease.xcconfig */,
-				1A623CF57335ADBE1C120731 /* Pods-Rainbow.staging.xcconfig */,
->>>>>>> 878af0f3
+				F15B173D0FE974052118137C /* Pods-PriceWidgetExtension.debug.xcconfig */,
+				DCC183B98C80579AB95FB912 /* Pods-PriceWidgetExtension.release.xcconfig */,
+				0FEFDA6C1D0B39DD6E014DE5 /* Pods-PriceWidgetExtension.localrelease.xcconfig */,
+				D6149D548FC7C63E08A66721 /* Pods-PriceWidgetExtension.staging.xcconfig */,
+				73735385DE35BB614949829E /* Pods-Rainbow.debug.xcconfig */,
+				A1D90B82521A4A0089969401 /* Pods-Rainbow.release.xcconfig */,
+				23298023B9470624ED681764 /* Pods-Rainbow.localrelease.xcconfig */,
+				13DB4F22C5E05B75D9AF23A1 /* Pods-Rainbow.staging.xcconfig */,
+				7051753260EC184FB59632DC /* Pods-SelectTokenIntent.debug.xcconfig */,
+				E6189886F7EE08C35EBA5AEA /* Pods-SelectTokenIntent.release.xcconfig */,
+				29AF55EA39436C7C6814C3E9 /* Pods-SelectTokenIntent.localrelease.xcconfig */,
+				8C3D74094F7A81DB40419171 /* Pods-SelectTokenIntent.staging.xcconfig */,
 			);
 			path = Pods;
 			sourceTree = "<group>";
@@ -718,28 +684,17 @@
 			isa = PBXNativeTarget;
 			buildConfigurationList = 13B07F931A680F5B00A75B9A /* Build configuration list for PBXNativeTarget "Rainbow" */;
 			buildPhases = (
-<<<<<<< HEAD
-				B72ECE4E3A8B264119BA8B8F /* [CP] Check Pods Manifest.lock */,
-=======
-				B3394354AC9F6C78A35C19EC /* [CP] Check Pods Manifest.lock */,
->>>>>>> 878af0f3
+				7D5B62E6FD3F39CF9D668DC4 /* [CP] Check Pods Manifest.lock */,
 				13B07F871A680F5B00A75B9A /* Sources */,
 				13B07F8C1A680F5B00A75B9A /* Frameworks */,
 				13B07F8E1A680F5B00A75B9A /* Resources */,
 				00DD1BFF1BD5951E006B06BC /* Bundle React Native code and images */,
 				9FF961FEA7AF435FA18ED988 /* Upload Debug Symbols to Sentry */,
 				668ADB3225A4E3A40050859D /* Embed App Extensions */,
-<<<<<<< HEAD
-				0E766FB7471769FA1CE2AA8B /* [CP] Embed Pods Frameworks */,
-				CC4651DD68FE58EC2E16718D /* [CP] Copy Pods Resources */,
-				42AF85A7CEC62ED305F6A326 /* [CP-User] [RNFB] Core Configuration */,
-				13AC2A84355007D45BACAD53 /* [CP-User] [RNFB] Crashlytics Configuration */,
-=======
-				A784112B65D2F521ABEE5ACC /* [CP] Embed Pods Frameworks */,
-				6FF8FD975259BF0E63D4AC72 /* [CP] Copy Pods Resources */,
-				E2FC3D17FAF10F018123C8EE /* [CP-User] [RNFB] Core Configuration */,
-				1EB6B05391BB913EDC7E7600 /* [CP-User] [RNFB] Crashlytics Configuration */,
->>>>>>> 878af0f3
+				5C90E7C2B71048D8F0B40511 /* [CP] Embed Pods Frameworks */,
+				8AE0D901058E349013B7A4BD /* [CP] Copy Pods Resources */,
+				EB0992A33A8C3F3D537D5B79 /* [CP-User] [RNFB] Core Configuration */,
+				0B37186CA95A968A981F74AE /* [CP-User] [RNFB] Crashlytics Configuration */,
 			);
 			buildRules = (
 			);
@@ -756,7 +711,7 @@
 			isa = PBXNativeTarget;
 			buildConfigurationList = C16DCF6E272BA6F100FF5C78 /* Build configuration list for PBXNativeTarget "PriceWidgetExtension" */;
 			buildPhases = (
-				9A167085C88B0C549328F6F3 /* [CP] Check Pods Manifest.lock */,
+				D909395918CF13AD414DA923 /* [CP] Check Pods Manifest.lock */,
 				C16DCF58272BA6EF00FF5C78 /* Sources */,
 				C16DCF59272BA6EF00FF5C78 /* Frameworks */,
 				C16DCF5A272BA6EF00FF5C78 /* Resources */,
@@ -774,7 +729,7 @@
 			isa = PBXNativeTarget;
 			buildConfigurationList = C16DCF9F272BAB9600FF5C78 /* Build configuration list for PBXNativeTarget "SelectTokenIntent" */;
 			buildPhases = (
-				5A9E2B3EBA1D667416D50072 /* [CP] Check Pods Manifest.lock */,
+				648A1CABEC13B9F48CB83866 /* [CP] Check Pods Manifest.lock */,
 				C16DCF7B272BAB9500FF5C78 /* Sources */,
 				C16DCF7C272BAB9500FF5C78 /* Frameworks */,
 				C16DCF7D272BAB9500FF5C78 /* Resources */,
@@ -910,10 +865,7 @@
 			shellScript = "export SENTRY_PROPERTIES=sentry.properties\nexport EXTRA_PACKAGER_ARGS=\"--sourcemap-output $DERIVED_FILE_DIR/main.jsbundle.map\"\nset -e\nexport NODE_BINARY=node\n../node_modules/@sentry/cli/bin/sentry-cli react-native xcode ../node_modules/react-native/scripts/react-native-xcode.sh\n";
 			showEnvVarsInLog = 0;
 		};
-<<<<<<< HEAD
-		0E766FB7471769FA1CE2AA8B /* [CP] Embed Pods Frameworks */ = {
-=======
-		1EB6B05391BB913EDC7E7600 /* [CP-User] [RNFB] Crashlytics Configuration */ = {
+		0B37186CA95A968A981F74AE /* [CP-User] [RNFB] Crashlytics Configuration */ = {
 			isa = PBXShellScriptBuildPhase;
 			buildActionMask = 2147483647;
 			files = (
@@ -927,8 +879,7 @@
 			shellPath = /bin/sh;
 			shellScript = "#!/usr/bin/env bash\n#\n# Copyright (c) 2016-present Invertase Limited & Contributors\n#\n# Licensed under the Apache License, Version 2.0 (the \"License\");\n# you may not use this library except in compliance with the License.\n# You may obtain a copy of the License at\n#\n#   http://www.apache.org/licenses/LICENSE-2.0\n#\n# Unless required by applicable law or agreed to in writing, software\n# distributed under the License is distributed on an \"AS IS\" BASIS,\n# WITHOUT WARRANTIES OR CONDITIONS OF ANY KIND, either express or implied.\n# See the License for the specific language governing permissions and\n# limitations under the License.\n#\nset -e\n\nif [[ ${PODS_ROOT} ]]; then\n  echo \"info: Exec FirebaseCrashlytics Run from Pods\"\n  \"${PODS_ROOT}/FirebaseCrashlytics/run\"\nelse\n  echo \"info: Exec FirebaseCrashlytics Run from framework\"\n  \"${PROJECT_DIR}/FirebaseCrashlytics.framework/run\"\nfi\n";
 		};
-		6FF8FD975259BF0E63D4AC72 /* [CP] Copy Pods Resources */ = {
->>>>>>> 878af0f3
+		5C90E7C2B71048D8F0B40511 /* [CP] Embed Pods Frameworks */ = {
 			isa = PBXShellScriptBuildPhase;
 			buildActionMask = 2147483647;
 			files = (
@@ -946,64 +897,11 @@
 			shellScript = "\"${PODS_ROOT}/Target Support Files/Pods-Rainbow/Pods-Rainbow-frameworks.sh\"\n";
 			showEnvVarsInLog = 0;
 		};
-<<<<<<< HEAD
-		13AC2A84355007D45BACAD53 /* [CP-User] [RNFB] Crashlytics Configuration */ = {
+		648A1CABEC13B9F48CB83866 /* [CP] Check Pods Manifest.lock */ = {
 			isa = PBXShellScriptBuildPhase;
 			buildActionMask = 2147483647;
 			files = (
 			);
-			inputPaths = (
-				"${DWARF_DSYM_FOLDER_PATH}/${DWARF_DSYM_FILE_NAME}/Contents/Resources/DWARF/${TARGET_NAME}",
-				"$(SRCROOT)/$(BUILT_PRODUCTS_DIR)/$(INFOPLIST_PATH)",
-			);
-			name = "[CP-User] [RNFB] Crashlytics Configuration";
-			runOnlyForDeploymentPostprocessing = 0;
-			shellPath = /bin/sh;
-			shellScript = "#!/usr/bin/env bash\n#\n# Copyright (c) 2016-present Invertase Limited & Contributors\n#\n# Licensed under the Apache License, Version 2.0 (the \"License\");\n# you may not use this library except in compliance with the License.\n# You may obtain a copy of the License at\n#\n#   http://www.apache.org/licenses/LICENSE-2.0\n#\n# Unless required by applicable law or agreed to in writing, software\n# distributed under the License is distributed on an \"AS IS\" BASIS,\n# WITHOUT WARRANTIES OR CONDITIONS OF ANY KIND, either express or implied.\n# See the License for the specific language governing permissions and\n# limitations under the License.\n#\nset -e\n\nif [[ ${PODS_ROOT} ]]; then\n  echo \"info: Exec FirebaseCrashlytics Run from Pods\"\n  \"${PODS_ROOT}/FirebaseCrashlytics/run\"\nelse\n  echo \"info: Exec FirebaseCrashlytics Run from framework\"\n  \"${PROJECT_DIR}/FirebaseCrashlytics.framework/run\"\nfi\n";
-		};
-		42AF85A7CEC62ED305F6A326 /* [CP-User] [RNFB] Core Configuration */ = {
-			isa = PBXShellScriptBuildPhase;
-			buildActionMask = 2147483647;
-			files = (
-			);
-			inputPaths = (
-				"$(BUILT_PRODUCTS_DIR)/$(INFOPLIST_PATH)",
-			);
-			name = "[CP-User] [RNFB] Core Configuration";
-			runOnlyForDeploymentPostprocessing = 0;
-			shellPath = /bin/sh;
-			shellScript = "#!/usr/bin/env bash\n#\n# Copyright (c) 2016-present Invertase Limited & Contributors\n#\n# Licensed under the Apache License, Version 2.0 (the \"License\");\n# you may not use this library except in compliance with the License.\n# You may obtain a copy of the License at\n#\n#   http://www.apache.org/licenses/LICENSE-2.0\n#\n# Unless required by applicable law or agreed to in writing, software\n# distributed under the License is distributed on an \"AS IS\" BASIS,\n# WITHOUT WARRANTIES OR CONDITIONS OF ANY KIND, either express or implied.\n# See the License for the specific language governing permissions and\n# limitations under the License.\n#\nset -e\n\n_MAX_LOOKUPS=2;\n_SEARCH_RESULT=''\n_RN_ROOT_EXISTS=''\n_CURRENT_LOOKUPS=1\n_JSON_ROOT=\"'react-native'\"\n_JSON_FILE_NAME='firebase.json'\n_JSON_OUTPUT_BASE64='e30=' # { }\n_CURRENT_SEARCH_DIR=${PROJECT_DIR}\n_PLIST_BUDDY=/usr/libexec/PlistBuddy\n_TARGET_PLIST=\"${BUILT_PRODUCTS_DIR}/${INFOPLIST_PATH}\"\n_DSYM_PLIST=\"${DWARF_DSYM_FOLDER_PATH}/${DWARF_DSYM_FILE_NAME}/Contents/Info.plist\"\n\n# plist arrays\n_PLIST_ENTRY_KEYS=()\n_PLIST_ENTRY_TYPES=()\n_PLIST_ENTRY_VALUES=()\n\nfunction setPlistValue {\n  echo \"info:      setting plist entry '$1' of type '$2' in file '$4'\"\n  ${_PLIST_BUDDY} -c \"Add :$1 $2 '$3'\" $4 || echo \"info:      '$1' already exists\"\n}\n\nfunction getFirebaseJsonKeyValue () {\n  if [[ ${_RN_ROOT_EXISTS} ]]; then\n    ruby -e \"require 'rubygems';require 'json'; output=JSON.parse('$1'); puts output[$_JSON_ROOT]['$2']\"\n  else\n    echo \"\"\n  fi;\n}\n\nfunction jsonBoolToYesNo () {\n  if [[ $1 == \"false\" ]]; then\n    echo \"NO\"\n  elif [[ $1 == \"true\" ]]; then\n    echo \"YES\"\n  else echo \"NO\"\n  fi\n}\n\necho \"info: -> RNFB build script started\"\necho \"info: 1) Locating ${_JSON_FILE_NAME} file:\"\n\nif [[ -z ${_CURRENT_SEARCH_DIR} ]]; then\n  _CURRENT_SEARCH_DIR=$(pwd)\nfi;\n\nwhile true; do\n  _CURRENT_SEARCH_DIR=$(dirname \"$_CURRENT_SEARCH_DIR\")\n  if [[ \"$_CURRENT_SEARCH_DIR\" == \"/\" ]] || [[ ${_CURRENT_LOOKUPS} -gt ${_MAX_LOOKUPS} ]]; then break; fi;\n  echo \"info:      ($_CURRENT_LOOKUPS of $_MAX_LOOKUPS) Searching in '$_CURRENT_SEARCH_DIR' for a ${_JSON_FILE_NAME} file.\"\n  _SEARCH_RESULT=$(find \"$_CURRENT_SEARCH_DIR\" -maxdepth 2 -name ${_JSON_FILE_NAME} -print | /usr/bin/head -n 1)\n  if [[ ${_SEARCH_RESULT} ]]; then\n    echo \"info:      ${_JSON_FILE_NAME} found at $_SEARCH_RESULT\"\n    break;\n  fi;\n  _CURRENT_LOOKUPS=$((_CURRENT_LOOKUPS+1))\ndone\n\nif [[ ${_SEARCH_RESULT} ]]; then\n  _JSON_OUTPUT_RAW=$(cat \"${_SEARCH_RESULT}\")\n  _RN_ROOT_EXISTS=$(ruby -e \"require 'rubygems';require 'json'; output=JSON.parse('$_JSON_OUTPUT_RAW'); puts output[$_JSON_ROOT]\" || echo '')\n\n  if [[ ${_RN_ROOT_EXISTS} ]]; then\n    _JSON_OUTPUT_BASE64=$(python -c 'import json,sys,base64;print(base64.b64encode(json.dumps(json.loads(open('\"'${_SEARCH_RESULT}'\"').read())['${_JSON_ROOT}'])))' || echo \"e30=\")\n  fi\n\n  _PLIST_ENTRY_KEYS+=(\"firebase_json_raw\")\n  _PLIST_ENTRY_TYPES+=(\"string\")\n  _PLIST_ENTRY_VALUES+=(\"$_JSON_OUTPUT_BASE64\")\n\n  # config.app_data_collection_default_enabled\n  _APP_DATA_COLLECTION_ENABLED=$(getFirebaseJsonKeyValue \"$_JSON_OUTPUT_RAW\" \"app_data_collection_default_enabled\")\n  if [[ $_APP_DATA_COLLECTION_ENABLED ]]; then\n    _PLIST_ENTRY_KEYS+=(\"FirebaseDataCollectionDefaultEnabled\")\n    _PLIST_ENTRY_TYPES+=(\"bool\")\n    _PLIST_ENTRY_VALUES+=(\"$(jsonBoolToYesNo \"$_APP_DATA_COLLECTION_ENABLED\")\")\n  fi\n\n  # config.analytics_auto_collection_enabled\n  _ANALYTICS_AUTO_COLLECTION=$(getFirebaseJsonKeyValue \"$_JSON_OUTPUT_RAW\" \"analytics_auto_collection_enabled\")\n  if [[ $_ANALYTICS_AUTO_COLLECTION ]]; then\n    _PLIST_ENTRY_KEYS+=(\"FIREBASE_ANALYTICS_COLLECTION_ENABLED\")\n    _PLIST_ENTRY_TYPES+=(\"bool\")\n    _PLIST_ENTRY_VALUES+=(\"$(jsonBoolToYesNo \"$_ANALYTICS_AUTO_COLLECTION\")\")\n  fi\n\n  # config.analytics_collection_deactivated\n  _ANALYTICS_DEACTIVATED=$(getFirebaseJsonKeyValue \"$_JSON_OUTPUT_RAW\" \"analytics_collection_deactivated\")\n  if [[ $_ANALYTICS_DEACTIVATED ]]; then\n    _PLIST_ENTRY_KEYS+=(\"FIREBASE_ANALYTICS_COLLECTION_DEACTIVATED\")\n    _PLIST_ENTRY_TYPES+=(\"bool\")\n    _PLIST_ENTRY_VALUES+=(\"$(jsonBoolToYesNo \"$_ANALYTICS_DEACTIVATED\")\")\n  fi\n\n  # config.analytics_idfv_collection_enabled\n  _ANALYTICS_IDFV_COLLECTION=$(getFirebaseJsonKeyValue \"$_JSON_OUTPUT_RAW\" \"analytics_idfv_collection_enabled\")\n  if [[ $_ANALYTICS_IDFV_COLLECTION ]]; then\n    _PLIST_ENTRY_KEYS+=(\"GOOGLE_ANALYTICS_IDFV_COLLECTION_ENABLED\")\n    _PLIST_ENTRY_TYPES+=(\"bool\")\n    _PLIST_ENTRY_VALUES+=(\"$(jsonBoolToYesNo \"$_ANALYTICS_IDFV_COLLECTION\")\")\n  fi\n\n  # config.analytics_default_allow_ad_personalization_signals\n  _ANALYTICS_PERSONALIZATION=$(getFirebaseJsonKeyValue \"$_JSON_OUTPUT_RAW\" \"analytics_default_allow_ad_personalization_signals\")\n  if [[ $_ANALYTICS_PERSONALIZATION ]]; then\n    _PLIST_ENTRY_KEYS+=(\"GOOGLE_ANALYTICS_DEFAULT_ALLOW_AD_PERSONALIZATION_SIGNALS\")\n    _PLIST_ENTRY_TYPES+=(\"bool\")\n    _PLIST_ENTRY_VALUES+=(\"$(jsonBoolToYesNo \"$_ANALYTICS_PERSONALIZATION\")\")\n  fi\n\n  # config.perf_auto_collection_enabled\n  _PERF_AUTO_COLLECTION=$(getFirebaseJsonKeyValue \"$_JSON_OUTPUT_RAW\" \"perf_auto_collection_enabled\")\n  if [[ $_PERF_AUTO_COLLECTION ]]; then\n    _PLIST_ENTRY_KEYS+=(\"firebase_performance_collection_enabled\")\n    _PLIST_ENTRY_TYPES+=(\"bool\")\n    _PLIST_ENTRY_VALUES+=(\"$(jsonBoolToYesNo \"$_PERF_AUTO_COLLECTION\")\")\n  fi\n\n  # config.perf_collection_deactivated\n  _PERF_DEACTIVATED=$(getFirebaseJsonKeyValue \"$_JSON_OUTPUT_RAW\" \"perf_collection_deactivated\")\n  if [[ $_PERF_DEACTIVATED ]]; then\n    _PLIST_ENTRY_KEYS+=(\"firebase_performance_collection_deactivated\")\n    _PLIST_ENTRY_TYPES+=(\"bool\")\n    _PLIST_ENTRY_VALUES+=(\"$(jsonBoolToYesNo \"$_PERF_DEACTIVATED\")\")\n  fi\n\n  # config.messaging_auto_init_enabled\n  _MESSAGING_AUTO_INIT=$(getFirebaseJsonKeyValue \"$_JSON_OUTPUT_RAW\" \"messaging_auto_init_enabled\")\n  if [[ $_MESSAGING_AUTO_INIT ]]; then\n    _PLIST_ENTRY_KEYS+=(\"FirebaseMessagingAutoInitEnabled\")\n    _PLIST_ENTRY_TYPES+=(\"bool\")\n    _PLIST_ENTRY_VALUES+=(\"$(jsonBoolToYesNo \"$_MESSAGING_AUTO_INIT\")\")\n  fi\n\n  # config.in_app_messaging_auto_colllection_enabled\n  _FIAM_AUTO_INIT=$(getFirebaseJsonKeyValue \"$_JSON_OUTPUT_RAW\" \"in_app_messaging_auto_collection_enabled\")\n  if [[ $_FIAM_AUTO_INIT ]]; then\n    _PLIST_ENTRY_KEYS+=(\"FirebaseInAppMessagingAutomaticDataCollectionEnabled\")\n    _PLIST_ENTRY_TYPES+=(\"bool\")\n    _PLIST_ENTRY_VALUES+=(\"$(jsonBoolToYesNo \"$_FIAM_AUTO_INIT\")\")\n  fi\n\n  # config.app_check_token_auto_refresh\n  _APP_CHECK_TOKEN_AUTO_REFRESH=$(getFirebaseJsonKeyValue \"$_JSON_OUTPUT_RAW\" \"app_check_token_auto_refresh\")\n  if [[ $_APP_CHECK_TOKEN_AUTO_REFRESH ]]; then\n    _PLIST_ENTRY_KEYS+=(\"FirebaseAppCheckTokenAutoRefreshEnabled\")\n    _PLIST_ENTRY_TYPES+=(\"bool\")\n    _PLIST_ENTRY_VALUES+=(\"$(jsonBoolToYesNo \"$_APP_CHECK_TOKEN_AUTO_REFRESH\")\")\n  fi\n\n  # config.crashlytics_disable_auto_disabler - undocumented for now - mainly for debugging, document if becomes useful\n  _CRASHLYTICS_AUTO_DISABLE_ENABLED=$(getFirebaseJsonKeyValue \"$_JSON_OUTPUT_RAW\" \"crashlytics_disable_auto_disabler\")\n  if [[ $_CRASHLYTICS_AUTO_DISABLE_ENABLED == \"true\" ]]; then\n    echo \"Disabled Crashlytics auto disabler.\" # do nothing\n  else\n    _PLIST_ENTRY_KEYS+=(\"FirebaseCrashlyticsCollectionEnabled\")\n    _PLIST_ENTRY_TYPES+=(\"bool\")\n    _PLIST_ENTRY_VALUES+=(\"NO\")\n  fi\nelse\n  _PLIST_ENTRY_KEYS+=(\"firebase_json_raw\")\n  _PLIST_ENTRY_TYPES+=(\"string\")\n  _PLIST_ENTRY_VALUES+=(\"$_JSON_OUTPUT_BASE64\")\n  echo \"warning:   A firebase.json file was not found, whilst this file is optional it is recommended to include it to configure firebase services in React Native Firebase.\"\nfi;\n\necho \"info: 2) Injecting Info.plist entries: \"\n\n# Log out the keys we're adding\nfor i in \"${!_PLIST_ENTRY_KEYS[@]}\"; do\n  echo \"    ->  $i) ${_PLIST_ENTRY_KEYS[$i]}\" \"${_PLIST_ENTRY_TYPES[$i]}\" \"${_PLIST_ENTRY_VALUES[$i]}\"\ndone\n\nfor plist in \"${_TARGET_PLIST}\" \"${_DSYM_PLIST}\" ; do\n  if [[ -f \"${plist}\" ]]; then\n\n    # paths with spaces break the call to setPlistValue. temporarily modify\n    # the shell internal field separator variable (IFS), which normally\n    # includes spaces, to consist only of line breaks\n    oldifs=$IFS\n    IFS=\"\n\"\n\n    for i in \"${!_PLIST_ENTRY_KEYS[@]}\"; do\n      setPlistValue \"${_PLIST_ENTRY_KEYS[$i]}\" \"${_PLIST_ENTRY_TYPES[$i]}\" \"${_PLIST_ENTRY_VALUES[$i]}\" \"${plist}\"\n    done\n\n    # restore the original internal field separator value\n    IFS=$oldifs\n  else\n    echo \"warning:   A Info.plist build output file was not found (${plist})\"\n  fi\ndone\n\necho \"info: <- RNFB build script finished\"\n";
-		};
-		5A9E2B3EBA1D667416D50072 /* [CP] Check Pods Manifest.lock */ = {
-=======
-		9FF961FEA7AF435FA18ED988 /* Upload Debug Symbols to Sentry */ = {
->>>>>>> 878af0f3
-			isa = PBXShellScriptBuildPhase;
-			buildActionMask = 2147483647;
-			files = (
-			);
-			inputPaths = (
-			);
-			name = "Upload Debug Symbols to Sentry";
-			outputPaths = (
-<<<<<<< HEAD
-				"$(DERIVED_FILE_DIR)/Pods-SelectTokenIntent-checkManifestLockResult.txt",
-=======
->>>>>>> 878af0f3
-			);
-			runOnlyForDeploymentPostprocessing = 0;
-			shellPath = /bin/sh;
-			shellScript = "export SENTRY_PROPERTIES=sentry.properties\n../node_modules/@sentry/cli/bin/sentry-cli upload-dsym\n";
-		};
-<<<<<<< HEAD
-		9A167085C88B0C549328F6F3 /* [CP] Check Pods Manifest.lock */ = {
-=======
-		A784112B65D2F521ABEE5ACC /* [CP] Embed Pods Frameworks */ = {
->>>>>>> 878af0f3
-			isa = PBXShellScriptBuildPhase;
-			buildActionMask = 2147483647;
-			files = (
-			);
 			inputFileListPaths = (
 			);
 			inputPaths = (
@@ -1014,14 +912,14 @@
 			outputFileListPaths = (
 			);
 			outputPaths = (
-				"$(DERIVED_FILE_DIR)/Pods-PriceWidgetExtension-checkManifestLockResult.txt",
+				"$(DERIVED_FILE_DIR)/Pods-SelectTokenIntent-checkManifestLockResult.txt",
 			);
 			runOnlyForDeploymentPostprocessing = 0;
 			shellPath = /bin/sh;
 			shellScript = "diff \"${PODS_PODFILE_DIR_PATH}/Podfile.lock\" \"${PODS_ROOT}/Manifest.lock\" > /dev/null\nif [ $? != 0 ] ; then\n    # print error to STDERR\n    echo \"error: The sandbox is not in sync with the Podfile.lock. Run 'pod install' or update your CocoaPods installation.\" >&2\n    exit 1\nfi\n# This output is used by Xcode 'outputs' to avoid re-running this script phase.\necho \"SUCCESS\" > \"${SCRIPT_OUTPUT_FILE_0}\"\n";
 			showEnvVarsInLog = 0;
 		};
-		B3394354AC9F6C78A35C19EC /* [CP] Check Pods Manifest.lock */ = {
+		7D5B62E6FD3F39CF9D668DC4 /* [CP] Check Pods Manifest.lock */ = {
 			isa = PBXShellScriptBuildPhase;
 			buildActionMask = 2147483647;
 			files = (
@@ -1043,34 +941,7 @@
 			shellScript = "diff \"${PODS_PODFILE_DIR_PATH}/Podfile.lock\" \"${PODS_ROOT}/Manifest.lock\" > /dev/null\nif [ $? != 0 ] ; then\n    # print error to STDERR\n    echo \"error: The sandbox is not in sync with the Podfile.lock. Run 'pod install' or update your CocoaPods installation.\" >&2\n    exit 1\nfi\n# This output is used by Xcode 'outputs' to avoid re-running this script phase.\necho \"SUCCESS\" > \"${SCRIPT_OUTPUT_FILE_0}\"\n";
 			showEnvVarsInLog = 0;
 		};
-<<<<<<< HEAD
-		B72ECE4E3A8B264119BA8B8F /* [CP] Check Pods Manifest.lock */ = {
-=======
-		E2FC3D17FAF10F018123C8EE /* [CP-User] [RNFB] Core Configuration */ = {
->>>>>>> 878af0f3
-			isa = PBXShellScriptBuildPhase;
-			buildActionMask = 2147483647;
-			files = (
-			);
-			inputFileListPaths = (
-			);
-			inputPaths = (
-				"${PODS_PODFILE_DIR_PATH}/Podfile.lock",
-				"${PODS_ROOT}/Manifest.lock",
-			);
-			name = "[CP] Check Pods Manifest.lock";
-			outputFileListPaths = (
-			);
-			outputPaths = (
-				"$(DERIVED_FILE_DIR)/Pods-Rainbow-checkManifestLockResult.txt",
-			);
-			runOnlyForDeploymentPostprocessing = 0;
-			shellPath = /bin/sh;
-			shellScript = "diff \"${PODS_PODFILE_DIR_PATH}/Podfile.lock\" \"${PODS_ROOT}/Manifest.lock\" > /dev/null\nif [ $? != 0 ] ; then\n    # print error to STDERR\n    echo \"error: The sandbox is not in sync with the Podfile.lock. Run 'pod install' or update your CocoaPods installation.\" >&2\n    exit 1\nfi\n# This output is used by Xcode 'outputs' to avoid re-running this script phase.\necho \"SUCCESS\" > \"${SCRIPT_OUTPUT_FILE_0}\"\n";
-			showEnvVarsInLog = 0;
-		};
-<<<<<<< HEAD
-		CC4651DD68FE58EC2E16718D /* [CP] Copy Pods Resources */ = {
+		8AE0D901058E349013B7A4BD /* [CP] Copy Pods Resources */ = {
 			isa = PBXShellScriptBuildPhase;
 			buildActionMask = 2147483647;
 			files = (
@@ -1092,8 +963,56 @@
 			shellScript = "\"${PODS_ROOT}/Target Support Files/Pods-Rainbow/Pods-Rainbow-resources.sh\"\n";
 			showEnvVarsInLog = 0;
 		};
-=======
->>>>>>> 878af0f3
+		9FF961FEA7AF435FA18ED988 /* Upload Debug Symbols to Sentry */ = {
+			isa = PBXShellScriptBuildPhase;
+			buildActionMask = 2147483647;
+			files = (
+			);
+			inputPaths = (
+			);
+			name = "Upload Debug Symbols to Sentry";
+			outputPaths = (
+				"$(DERIVED_FILE_DIR)/Pods-SelectTokenIntent-checkManifestLockResult.txt",
+			);
+			runOnlyForDeploymentPostprocessing = 0;
+			shellPath = /bin/sh;
+			shellScript = "export SENTRY_PROPERTIES=sentry.properties\n../node_modules/@sentry/cli/bin/sentry-cli upload-dsym\n";
+		};
+		D909395918CF13AD414DA923 /* [CP] Check Pods Manifest.lock */ = {
+			isa = PBXShellScriptBuildPhase;
+			buildActionMask = 2147483647;
+			files = (
+			);
+			inputFileListPaths = (
+			);
+			inputPaths = (
+				"${PODS_PODFILE_DIR_PATH}/Podfile.lock",
+				"${PODS_ROOT}/Manifest.lock",
+			);
+			name = "[CP] Check Pods Manifest.lock";
+			outputFileListPaths = (
+			);
+			outputPaths = (
+				"$(DERIVED_FILE_DIR)/Pods-PriceWidgetExtension-checkManifestLockResult.txt",
+			);
+			runOnlyForDeploymentPostprocessing = 0;
+			shellPath = /bin/sh;
+			shellScript = "diff \"${PODS_PODFILE_DIR_PATH}/Podfile.lock\" \"${PODS_ROOT}/Manifest.lock\" > /dev/null\nif [ $? != 0 ] ; then\n    # print error to STDERR\n    echo \"error: The sandbox is not in sync with the Podfile.lock. Run 'pod install' or update your CocoaPods installation.\" >&2\n    exit 1\nfi\n# This output is used by Xcode 'outputs' to avoid re-running this script phase.\necho \"SUCCESS\" > \"${SCRIPT_OUTPUT_FILE_0}\"\n";
+			showEnvVarsInLog = 0;
+		};
+		EB0992A33A8C3F3D537D5B79 /* [CP-User] [RNFB] Core Configuration */ = {
+			isa = PBXShellScriptBuildPhase;
+			buildActionMask = 2147483647;
+			files = (
+			);
+			inputPaths = (
+				"$(BUILT_PRODUCTS_DIR)/$(INFOPLIST_PATH)",
+			);
+			name = "[CP-User] [RNFB] Core Configuration";
+			runOnlyForDeploymentPostprocessing = 0;
+			shellPath = /bin/sh;
+			shellScript = "#!/usr/bin/env bash\n#\n# Copyright (c) 2016-present Invertase Limited & Contributors\n#\n# Licensed under the Apache License, Version 2.0 (the \"License\");\n# you may not use this library except in compliance with the License.\n# You may obtain a copy of the License at\n#\n#   http://www.apache.org/licenses/LICENSE-2.0\n#\n# Unless required by applicable law or agreed to in writing, software\n# distributed under the License is distributed on an \"AS IS\" BASIS,\n# WITHOUT WARRANTIES OR CONDITIONS OF ANY KIND, either express or implied.\n# See the License for the specific language governing permissions and\n# limitations under the License.\n#\nset -e\n\n_MAX_LOOKUPS=2;\n_SEARCH_RESULT=''\n_RN_ROOT_EXISTS=''\n_CURRENT_LOOKUPS=1\n_JSON_ROOT=\"'react-native'\"\n_JSON_FILE_NAME='firebase.json'\n_JSON_OUTPUT_BASE64='e30=' # { }\n_CURRENT_SEARCH_DIR=${PROJECT_DIR}\n_PLIST_BUDDY=/usr/libexec/PlistBuddy\n_TARGET_PLIST=\"${BUILT_PRODUCTS_DIR}/${INFOPLIST_PATH}\"\n_DSYM_PLIST=\"${DWARF_DSYM_FOLDER_PATH}/${DWARF_DSYM_FILE_NAME}/Contents/Info.plist\"\n\n# plist arrays\n_PLIST_ENTRY_KEYS=()\n_PLIST_ENTRY_TYPES=()\n_PLIST_ENTRY_VALUES=()\n\nfunction setPlistValue {\n  echo \"info:      setting plist entry '$1' of type '$2' in file '$4'\"\n  ${_PLIST_BUDDY} -c \"Add :$1 $2 '$3'\" $4 || echo \"info:      '$1' already exists\"\n}\n\nfunction getFirebaseJsonKeyValue () {\n  if [[ ${_RN_ROOT_EXISTS} ]]; then\n    ruby -e \"require 'rubygems';require 'json'; output=JSON.parse('$1'); puts output[$_JSON_ROOT]['$2']\"\n  else\n    echo \"\"\n  fi;\n}\n\nfunction jsonBoolToYesNo () {\n  if [[ $1 == \"false\" ]]; then\n    echo \"NO\"\n  elif [[ $1 == \"true\" ]]; then\n    echo \"YES\"\n  else echo \"NO\"\n  fi\n}\n\necho \"info: -> RNFB build script started\"\necho \"info: 1) Locating ${_JSON_FILE_NAME} file:\"\n\nif [[ -z ${_CURRENT_SEARCH_DIR} ]]; then\n  _CURRENT_SEARCH_DIR=$(pwd)\nfi;\n\nwhile true; do\n  _CURRENT_SEARCH_DIR=$(dirname \"$_CURRENT_SEARCH_DIR\")\n  if [[ \"$_CURRENT_SEARCH_DIR\" == \"/\" ]] || [[ ${_CURRENT_LOOKUPS} -gt ${_MAX_LOOKUPS} ]]; then break; fi;\n  echo \"info:      ($_CURRENT_LOOKUPS of $_MAX_LOOKUPS) Searching in '$_CURRENT_SEARCH_DIR' for a ${_JSON_FILE_NAME} file.\"\n  _SEARCH_RESULT=$(find \"$_CURRENT_SEARCH_DIR\" -maxdepth 2 -name ${_JSON_FILE_NAME} -print | /usr/bin/head -n 1)\n  if [[ ${_SEARCH_RESULT} ]]; then\n    echo \"info:      ${_JSON_FILE_NAME} found at $_SEARCH_RESULT\"\n    break;\n  fi;\n  _CURRENT_LOOKUPS=$((_CURRENT_LOOKUPS+1))\ndone\n\nif [[ ${_SEARCH_RESULT} ]]; then\n  _JSON_OUTPUT_RAW=$(cat \"${_SEARCH_RESULT}\")\n  _RN_ROOT_EXISTS=$(ruby -e \"require 'rubygems';require 'json'; output=JSON.parse('$_JSON_OUTPUT_RAW'); puts output[$_JSON_ROOT]\" || echo '')\n\n  if [[ ${_RN_ROOT_EXISTS} ]]; then\n    _JSON_OUTPUT_BASE64=$(python -c 'import json,sys,base64;print(base64.b64encode(json.dumps(json.loads(open('\"'${_SEARCH_RESULT}'\"').read())['${_JSON_ROOT}'])))' || echo \"e30=\")\n  fi\n\n  _PLIST_ENTRY_KEYS+=(\"firebase_json_raw\")\n  _PLIST_ENTRY_TYPES+=(\"string\")\n  _PLIST_ENTRY_VALUES+=(\"$_JSON_OUTPUT_BASE64\")\n\n  # config.app_data_collection_default_enabled\n  _APP_DATA_COLLECTION_ENABLED=$(getFirebaseJsonKeyValue \"$_JSON_OUTPUT_RAW\" \"app_data_collection_default_enabled\")\n  if [[ $_APP_DATA_COLLECTION_ENABLED ]]; then\n    _PLIST_ENTRY_KEYS+=(\"FirebaseDataCollectionDefaultEnabled\")\n    _PLIST_ENTRY_TYPES+=(\"bool\")\n    _PLIST_ENTRY_VALUES+=(\"$(jsonBoolToYesNo \"$_APP_DATA_COLLECTION_ENABLED\")\")\n  fi\n\n  # config.analytics_auto_collection_enabled\n  _ANALYTICS_AUTO_COLLECTION=$(getFirebaseJsonKeyValue \"$_JSON_OUTPUT_RAW\" \"analytics_auto_collection_enabled\")\n  if [[ $_ANALYTICS_AUTO_COLLECTION ]]; then\n    _PLIST_ENTRY_KEYS+=(\"FIREBASE_ANALYTICS_COLLECTION_ENABLED\")\n    _PLIST_ENTRY_TYPES+=(\"bool\")\n    _PLIST_ENTRY_VALUES+=(\"$(jsonBoolToYesNo \"$_ANALYTICS_AUTO_COLLECTION\")\")\n  fi\n\n  # config.analytics_collection_deactivated\n  _ANALYTICS_DEACTIVATED=$(getFirebaseJsonKeyValue \"$_JSON_OUTPUT_RAW\" \"analytics_collection_deactivated\")\n  if [[ $_ANALYTICS_DEACTIVATED ]]; then\n    _PLIST_ENTRY_KEYS+=(\"FIREBASE_ANALYTICS_COLLECTION_DEACTIVATED\")\n    _PLIST_ENTRY_TYPES+=(\"bool\")\n    _PLIST_ENTRY_VALUES+=(\"$(jsonBoolToYesNo \"$_ANALYTICS_DEACTIVATED\")\")\n  fi\n\n  # config.analytics_idfv_collection_enabled\n  _ANALYTICS_IDFV_COLLECTION=$(getFirebaseJsonKeyValue \"$_JSON_OUTPUT_RAW\" \"analytics_idfv_collection_enabled\")\n  if [[ $_ANALYTICS_IDFV_COLLECTION ]]; then\n    _PLIST_ENTRY_KEYS+=(\"GOOGLE_ANALYTICS_IDFV_COLLECTION_ENABLED\")\n    _PLIST_ENTRY_TYPES+=(\"bool\")\n    _PLIST_ENTRY_VALUES+=(\"$(jsonBoolToYesNo \"$_ANALYTICS_IDFV_COLLECTION\")\")\n  fi\n\n  # config.analytics_default_allow_ad_personalization_signals\n  _ANALYTICS_PERSONALIZATION=$(getFirebaseJsonKeyValue \"$_JSON_OUTPUT_RAW\" \"analytics_default_allow_ad_personalization_signals\")\n  if [[ $_ANALYTICS_PERSONALIZATION ]]; then\n    _PLIST_ENTRY_KEYS+=(\"GOOGLE_ANALYTICS_DEFAULT_ALLOW_AD_PERSONALIZATION_SIGNALS\")\n    _PLIST_ENTRY_TYPES+=(\"bool\")\n    _PLIST_ENTRY_VALUES+=(\"$(jsonBoolToYesNo \"$_ANALYTICS_PERSONALIZATION\")\")\n  fi\n\n  # config.perf_auto_collection_enabled\n  _PERF_AUTO_COLLECTION=$(getFirebaseJsonKeyValue \"$_JSON_OUTPUT_RAW\" \"perf_auto_collection_enabled\")\n  if [[ $_PERF_AUTO_COLLECTION ]]; then\n    _PLIST_ENTRY_KEYS+=(\"firebase_performance_collection_enabled\")\n    _PLIST_ENTRY_TYPES+=(\"bool\")\n    _PLIST_ENTRY_VALUES+=(\"$(jsonBoolToYesNo \"$_PERF_AUTO_COLLECTION\")\")\n  fi\n\n  # config.perf_collection_deactivated\n  _PERF_DEACTIVATED=$(getFirebaseJsonKeyValue \"$_JSON_OUTPUT_RAW\" \"perf_collection_deactivated\")\n  if [[ $_PERF_DEACTIVATED ]]; then\n    _PLIST_ENTRY_KEYS+=(\"firebase_performance_collection_deactivated\")\n    _PLIST_ENTRY_TYPES+=(\"bool\")\n    _PLIST_ENTRY_VALUES+=(\"$(jsonBoolToYesNo \"$_PERF_DEACTIVATED\")\")\n  fi\n\n  # config.messaging_auto_init_enabled\n  _MESSAGING_AUTO_INIT=$(getFirebaseJsonKeyValue \"$_JSON_OUTPUT_RAW\" \"messaging_auto_init_enabled\")\n  if [[ $_MESSAGING_AUTO_INIT ]]; then\n    _PLIST_ENTRY_KEYS+=(\"FirebaseMessagingAutoInitEnabled\")\n    _PLIST_ENTRY_TYPES+=(\"bool\")\n    _PLIST_ENTRY_VALUES+=(\"$(jsonBoolToYesNo \"$_MESSAGING_AUTO_INIT\")\")\n  fi\n\n  # config.in_app_messaging_auto_colllection_enabled\n  _FIAM_AUTO_INIT=$(getFirebaseJsonKeyValue \"$_JSON_OUTPUT_RAW\" \"in_app_messaging_auto_collection_enabled\")\n  if [[ $_FIAM_AUTO_INIT ]]; then\n    _PLIST_ENTRY_KEYS+=(\"FirebaseInAppMessagingAutomaticDataCollectionEnabled\")\n    _PLIST_ENTRY_TYPES+=(\"bool\")\n    _PLIST_ENTRY_VALUES+=(\"$(jsonBoolToYesNo \"$_FIAM_AUTO_INIT\")\")\n  fi\n\n  # config.app_check_token_auto_refresh\n  _APP_CHECK_TOKEN_AUTO_REFRESH=$(getFirebaseJsonKeyValue \"$_JSON_OUTPUT_RAW\" \"app_check_token_auto_refresh\")\n  if [[ $_APP_CHECK_TOKEN_AUTO_REFRESH ]]; then\n    _PLIST_ENTRY_KEYS+=(\"FirebaseAppCheckTokenAutoRefreshEnabled\")\n    _PLIST_ENTRY_TYPES+=(\"bool\")\n    _PLIST_ENTRY_VALUES+=(\"$(jsonBoolToYesNo \"$_APP_CHECK_TOKEN_AUTO_REFRESH\")\")\n  fi\n\n  # config.crashlytics_disable_auto_disabler - undocumented for now - mainly for debugging, document if becomes useful\n  _CRASHLYTICS_AUTO_DISABLE_ENABLED=$(getFirebaseJsonKeyValue \"$_JSON_OUTPUT_RAW\" \"crashlytics_disable_auto_disabler\")\n  if [[ $_CRASHLYTICS_AUTO_DISABLE_ENABLED == \"true\" ]]; then\n    echo \"Disabled Crashlytics auto disabler.\" # do nothing\n  else\n    _PLIST_ENTRY_KEYS+=(\"FirebaseCrashlyticsCollectionEnabled\")\n    _PLIST_ENTRY_TYPES+=(\"bool\")\n    _PLIST_ENTRY_VALUES+=(\"NO\")\n  fi\nelse\n  _PLIST_ENTRY_KEYS+=(\"firebase_json_raw\")\n  _PLIST_ENTRY_TYPES+=(\"string\")\n  _PLIST_ENTRY_VALUES+=(\"$_JSON_OUTPUT_BASE64\")\n  echo \"warning:   A firebase.json file was not found, whilst this file is optional it is recommended to include it to configure firebase services in React Native Firebase.\"\nfi;\n\necho \"info: 2) Injecting Info.plist entries: \"\n\n# Log out the keys we're adding\nfor i in \"${!_PLIST_ENTRY_KEYS[@]}\"; do\n  echo \"    ->  $i) ${_PLIST_ENTRY_KEYS[$i]}\" \"${_PLIST_ENTRY_TYPES[$i]}\" \"${_PLIST_ENTRY_VALUES[$i]}\"\ndone\n\nfor plist in \"${_TARGET_PLIST}\" \"${_DSYM_PLIST}\" ; do\n  if [[ -f \"${plist}\" ]]; then\n\n    # paths with spaces break the call to setPlistValue. temporarily modify\n    # the shell internal field separator variable (IFS), which normally\n    # includes spaces, to consist only of line breaks\n    oldifs=$IFS\n    IFS=\"\n\"\n\n    for i in \"${!_PLIST_ENTRY_KEYS[@]}\"; do\n      setPlistValue \"${_PLIST_ENTRY_KEYS[$i]}\" \"${_PLIST_ENTRY_TYPES[$i]}\" \"${_PLIST_ENTRY_VALUES[$i]}\" \"${plist}\"\n    done\n\n    # restore the original internal field separator value\n    IFS=$oldifs\n  else\n    echo \"warning:   A Info.plist build output file was not found (${plist})\"\n  fi\ndone\n\necho \"info: <- RNFB build script finished\"\n";
+		};
 /* End PBXShellScriptBuildPhase section */
 
 /* Begin PBXSourcesBuildPhase section */
@@ -1229,11 +1148,7 @@
 /* Begin XCBuildConfiguration section */
 		13B07F941A680F5B00A75B9A /* Debug */ = {
 			isa = XCBuildConfiguration;
-<<<<<<< HEAD
-			baseConfigurationReference = 001F8A5D8C256E8F982D987E /* Pods-Rainbow.debug.xcconfig */;
-=======
-			baseConfigurationReference = 6A65AEB9DC8809F5EE4FB851 /* Pods-Rainbow.debug.xcconfig */;
->>>>>>> 878af0f3
+			baseConfigurationReference = 73735385DE35BB614949829E /* Pods-Rainbow.debug.xcconfig */;
 			buildSettings = {
 				ALWAYS_EMBED_SWIFT_STANDARD_LIBRARIES = YES;
 				APPLICATION_EXTENSION_API_ONLY = NO;
@@ -1309,11 +1224,7 @@
 		};
 		13B07F951A680F5B00A75B9A /* Release */ = {
 			isa = XCBuildConfiguration;
-<<<<<<< HEAD
-			baseConfigurationReference = FEBC5C0FA50FFAD663DAF9E2 /* Pods-Rainbow.release.xcconfig */;
-=======
-			baseConfigurationReference = 18B2FDCCD2F16EDCB7CE74D6 /* Pods-Rainbow.release.xcconfig */;
->>>>>>> 878af0f3
+			baseConfigurationReference = A1D90B82521A4A0089969401 /* Pods-Rainbow.release.xcconfig */;
 			buildSettings = {
 				ALWAYS_EMBED_SWIFT_STANDARD_LIBRARIES = YES;
 				APPLICATION_EXTENSION_API_ONLY = NO;
@@ -1414,11 +1325,7 @@
 		};
 		2C6A799821127ED9003AFB37 /* Staging */ = {
 			isa = XCBuildConfiguration;
-<<<<<<< HEAD
-			baseConfigurationReference = 0FE0840547FBDC8FEB915F58 /* Pods-Rainbow.staging.xcconfig */;
-=======
-			baseConfigurationReference = 1A623CF57335ADBE1C120731 /* Pods-Rainbow.staging.xcconfig */;
->>>>>>> 878af0f3
+			baseConfigurationReference = 13DB4F22C5E05B75D9AF23A1 /* Pods-Rainbow.staging.xcconfig */;
 			buildSettings = {
 				ALWAYS_EMBED_SWIFT_STANDARD_LIBRARIES = YES;
 				APPLICATION_EXTENSION_API_ONLY = NO;
@@ -1519,11 +1426,7 @@
 		};
 		2C87B79A2197FA1900682EC4 /* LocalRelease */ = {
 			isa = XCBuildConfiguration;
-<<<<<<< HEAD
-			baseConfigurationReference = 8C6BFD95B95D1CD5894E77CE /* Pods-Rainbow.localrelease.xcconfig */;
-=======
-			baseConfigurationReference = 8EFE5A01F171B94B7F932A63 /* Pods-Rainbow.localrelease.xcconfig */;
->>>>>>> 878af0f3
+			baseConfigurationReference = 23298023B9470624ED681764 /* Pods-Rainbow.localrelease.xcconfig */;
 			buildSettings = {
 				ALWAYS_EMBED_SWIFT_STANDARD_LIBRARIES = YES;
 				APPLICATION_EXTENSION_API_ONLY = NO;
@@ -1667,7 +1570,7 @@
 		};
 		C16DCF6A272BA6F100FF5C78 /* Debug */ = {
 			isa = XCBuildConfiguration;
-			baseConfigurationReference = 3DC153B4D4F5CAEAC5CCE4BA /* Pods-PriceWidgetExtension.debug.xcconfig */;
+			baseConfigurationReference = F15B173D0FE974052118137C /* Pods-PriceWidgetExtension.debug.xcconfig */;
 			buildSettings = {
 				APPLICATION_EXTENSION_API_ONLY = YES;
 				ASSETCATALOG_COMPILER_GLOBAL_ACCENT_COLOR_NAME = AccentColor;
@@ -1715,7 +1618,7 @@
 		};
 		C16DCF6B272BA6F100FF5C78 /* Release */ = {
 			isa = XCBuildConfiguration;
-			baseConfigurationReference = 10A59A835729917A34668FF7 /* Pods-PriceWidgetExtension.release.xcconfig */;
+			baseConfigurationReference = DCC183B98C80579AB95FB912 /* Pods-PriceWidgetExtension.release.xcconfig */;
 			buildSettings = {
 				APPLICATION_EXTENSION_API_ONLY = YES;
 				ASSETCATALOG_COMPILER_GLOBAL_ACCENT_COLOR_NAME = AccentColor;
@@ -1761,7 +1664,7 @@
 		};
 		C16DCF6C272BA6F100FF5C78 /* LocalRelease */ = {
 			isa = XCBuildConfiguration;
-			baseConfigurationReference = 988B6FD0975F497B390D98FB /* Pods-PriceWidgetExtension.localrelease.xcconfig */;
+			baseConfigurationReference = 0FEFDA6C1D0B39DD6E014DE5 /* Pods-PriceWidgetExtension.localrelease.xcconfig */;
 			buildSettings = {
 				APPLICATION_EXTENSION_API_ONLY = YES;
 				ASSETCATALOG_COMPILER_GLOBAL_ACCENT_COLOR_NAME = AccentColor;
@@ -1807,7 +1710,7 @@
 		};
 		C16DCF6D272BA6F100FF5C78 /* Staging */ = {
 			isa = XCBuildConfiguration;
-			baseConfigurationReference = C3B79DEA037CC1EDBDD09A27 /* Pods-PriceWidgetExtension.staging.xcconfig */;
+			baseConfigurationReference = D6149D548FC7C63E08A66721 /* Pods-PriceWidgetExtension.staging.xcconfig */;
 			buildSettings = {
 				APPLICATION_EXTENSION_API_ONLY = YES;
 				ASSETCATALOG_COMPILER_GLOBAL_ACCENT_COLOR_NAME = AccentColor;
@@ -1853,7 +1756,7 @@
 		};
 		C16DCFA0272BAB9600FF5C78 /* Debug */ = {
 			isa = XCBuildConfiguration;
-			baseConfigurationReference = 8144859F4B91F53F08F67BD8 /* Pods-SelectTokenIntent.debug.xcconfig */;
+			baseConfigurationReference = 7051753260EC184FB59632DC /* Pods-SelectTokenIntent.debug.xcconfig */;
 			buildSettings = {
 				APPLICATION_EXTENSION_API_ONLY = YES;
 				CLANG_ANALYZER_NONNULL = YES;
@@ -1899,7 +1802,7 @@
 		};
 		C16DCFA1272BAB9600FF5C78 /* Release */ = {
 			isa = XCBuildConfiguration;
-			baseConfigurationReference = D6A2EC59F98246C63A0CE080 /* Pods-SelectTokenIntent.release.xcconfig */;
+			baseConfigurationReference = E6189886F7EE08C35EBA5AEA /* Pods-SelectTokenIntent.release.xcconfig */;
 			buildSettings = {
 				APPLICATION_EXTENSION_API_ONLY = YES;
 				CLANG_ANALYZER_NONNULL = YES;
@@ -1943,7 +1846,7 @@
 		};
 		C16DCFA2272BAB9600FF5C78 /* LocalRelease */ = {
 			isa = XCBuildConfiguration;
-			baseConfigurationReference = 2556A3D4773B1D3544785573 /* Pods-SelectTokenIntent.localrelease.xcconfig */;
+			baseConfigurationReference = 29AF55EA39436C7C6814C3E9 /* Pods-SelectTokenIntent.localrelease.xcconfig */;
 			buildSettings = {
 				APPLICATION_EXTENSION_API_ONLY = YES;
 				CLANG_ANALYZER_NONNULL = YES;
@@ -1987,7 +1890,7 @@
 		};
 		C16DCFA3272BAB9600FF5C78 /* Staging */ = {
 			isa = XCBuildConfiguration;
-			baseConfigurationReference = FF7CF920AF3E20F72ECD1413 /* Pods-SelectTokenIntent.staging.xcconfig */;
+			baseConfigurationReference = 8C3D74094F7A81DB40419171 /* Pods-SelectTokenIntent.staging.xcconfig */;
 			buildSettings = {
 				APPLICATION_EXTENSION_API_ONLY = YES;
 				CLANG_ANALYZER_NONNULL = YES;
