// !$*UTF8*$!
{
	archiveVersion = 1;
	classes = {
	};
	objectVersion = 46;
	objects = {

/* Begin PBXBuildFile section */
		041ED9A91C634D62B70DD2A0 /* SF-Pro-Rounded-Black.otf in Resources */ = {isa = PBXBuildFile; fileRef = B809485D25CC4982B166E287 /* SF-Pro-Rounded-Black.otf */; };
		13B07FBC1A68108700A75B9A /* AppDelegate.m in Sources */ = {isa = PBXBuildFile; fileRef = 13B07FB01A68108700A75B9A /* AppDelegate.m */; };
		13B07FBD1A68108700A75B9A /* LaunchScreen.xib in Resources */ = {isa = PBXBuildFile; fileRef = 13B07FB11A68108700A75B9A /* LaunchScreen.xib */; };
		13B07FBF1A68108700A75B9A /* Images.xcassets in Resources */ = {isa = PBXBuildFile; fileRef = 13B07FB51A68108700A75B9A /* Images.xcassets */; };
		13B07FC11A68108700A75B9A /* main.m in Sources */ = {isa = PBXBuildFile; fileRef = 13B07FB71A68108700A75B9A /* main.m */; };
		24979E8920F84250007EB0DA /* GoogleService-Info.plist in Resources */ = {isa = PBXBuildFile; fileRef = 24979E7720F84004007EB0DA /* GoogleService-Info.plist */; };
		3CBE29CD2381E43900BE05AC /* Dummy.swift in Sources */ = {isa = PBXBuildFile; fileRef = 3CBE29CC2381E43900BE05AC /* Dummy.swift */; };
		45537F942F2B45A2AE0F6E97 /* SF-Pro-Rounded-Medium.otf in Resources */ = {isa = PBXBuildFile; fileRef = C71A958627CB4BF6B7085E7B /* SF-Pro-Rounded-Medium.otf */; };
		5D1949044DCB413FBE7AE82E /* SFMono-Light.otf in Resources */ = {isa = PBXBuildFile; fileRef = 2C4A4A4FB3D84F14A48989D8 /* SFMono-Light.otf */; };
		5F1FC886FDBF4E50875905D8 /* SF-Pro-Rounded-Heavy.otf in Resources */ = {isa = PBXBuildFile; fileRef = 6B6183D1BB01462A8EC6971D /* SF-Pro-Rounded-Heavy.otf */; };
		5F34DEED060F41878C4C5A59 /* SFMono-Heavy.otf in Resources */ = {isa = PBXBuildFile; fileRef = 0A8698C728414E56A3FD89A6 /* SFMono-Heavy.otf */; };
		66FEC91623EDA14000A0F367 /* RoundedCornerView.swift in Sources */ = {isa = PBXBuildFile; fileRef = 66FEC91523EDA13F00A0F367 /* RoundedCornerView.swift */; };
		7287CE1EC33B4913AEE1F4B6 /* SFMono-Medium.otf in Resources */ = {isa = PBXBuildFile; fileRef = 668A9E253DAF444A90ECB997 /* SFMono-Medium.otf */; };
		788C192F52404F80BC99C83E /* SF-Pro-Rounded-Light.otf in Resources */ = {isa = PBXBuildFile; fileRef = CC103294F38D49DEBB00C234 /* SF-Pro-Rounded-Light.otf */; };
		7DE5483C7F3043379686F961 /* SF-Pro-Rounded-Ultralight.otf in Resources */ = {isa = PBXBuildFile; fileRef = E10B4784EF2A4C569A43746A /* SF-Pro-Rounded-Ultralight.otf */; };
		830AB06937A24F36A5A233E4 /* SF-Pro-Rounded-Bold.otf in Resources */ = {isa = PBXBuildFile; fileRef = 12778C645D644BCC8744A30F /* SF-Pro-Rounded-Bold.otf */; };
		888BD587381C4F859E34255C /* SF-Pro-Rounded-Regular.otf in Resources */ = {isa = PBXBuildFile; fileRef = 6F593D06488648D6B4082A13 /* SF-Pro-Rounded-Regular.otf */; };
		8FB4C0E7FE3240F2B2D23CE2 /* SFMono-Bold.otf in Resources */ = {isa = PBXBuildFile; fileRef = 8789D635428240B5ABF282EE /* SFMono-Bold.otf */; };
		90FC6B24164C6F1720EEB0BF /* libPods-Rainbow.a in Frameworks */ = {isa = PBXBuildFile; fileRef = 13E5CE549E13349A65C71B53 /* libPods-Rainbow.a */; };
		92D7BFC8AFDA4E649EA6FF08 /* SFMono-Semibold.otf in Resources */ = {isa = PBXBuildFile; fileRef = B1089F835D6A4F578009B47F /* SFMono-Semibold.otf */; };
		9DF9D782A0E8467FAA079A68 /* SF-Pro-Rounded-Semibold.otf in Resources */ = {isa = PBXBuildFile; fileRef = C2BA36ED122C4932A09957E5 /* SF-Pro-Rounded-Semibold.otf */; };
		A4277D9F23CBD1910042BAF4 /* Extensions.swift in Sources */ = {isa = PBXBuildFile; fileRef = A4277D9E23CBD1910042BAF4 /* Extensions.swift */; };
		A4277DA323CFE85F0042BAF4 /* Theme.swift in Sources */ = {isa = PBXBuildFile; fileRef = A4277DA223CFE85F0042BAF4 /* Theme.swift */; };
		A44A4EEE23EC928900B543F1 /* CoinIconWithProgressBar.swift in Sources */ = {isa = PBXBuildFile; fileRef = A44A4EED23EC928900B543F1 /* CoinIconWithProgressBar.swift */; };
		A4704B4823C546DA00E50E4B /* TransactionListViewCell.swift in Sources */ = {isa = PBXBuildFile; fileRef = A4704B4023C546D900E50E4B /* TransactionListViewCell.swift */; };
		A4704B4923C546DA00E50E4B /* TransactionListView.swift in Sources */ = {isa = PBXBuildFile; fileRef = A4704B4123C546D900E50E4B /* TransactionListView.swift */; };
		A4704B4D23C546DA00E50E4B /* TransactionListViewCell.xib in Resources */ = {isa = PBXBuildFile; fileRef = A4704B4623C546D900E50E4B /* TransactionListViewCell.xib */; };
		A477567C23DB2FAA005AE8FD /* Transaction.swift in Sources */ = {isa = PBXBuildFile; fileRef = A477567B23DB2FAA005AE8FD /* Transaction.swift */; };
		A477567E23DB3A85005AE8FD /* TransactionListViewManager.m in Sources */ = {isa = PBXBuildFile; fileRef = A477567D23DB3A85005AE8FD /* TransactionListViewManager.m */; };
		A485E61423C8ED6000E5C3D4 /* TransactionListViewHeader.swift in Sources */ = {isa = PBXBuildFile; fileRef = A485E61323C8ED6000E5C3D4 /* TransactionListViewHeader.swift */; };
		A485E61623C8F4A400E5C3D4 /* TransactionListViewHeader.xib in Resources */ = {isa = PBXBuildFile; fileRef = A485E61223C8EC4400E5C3D4 /* TransactionListViewHeader.xib */; };
		A49B52AF23DB411900A00918 /* TransactionRequest.swift in Sources */ = {isa = PBXBuildFile; fileRef = A49B52AE23DB411900A00918 /* TransactionRequest.swift */; };
		A49B52B423DB5D1100A00918 /* TransactionViewModelTransactionItem.swift in Sources */ = {isa = PBXBuildFile; fileRef = A49B52B323DB5D1100A00918 /* TransactionViewModelTransactionItem.swift */; };
		A49B52B623DB5D5600A00918 /* TransactionViewModelProtocol.swift in Sources */ = {isa = PBXBuildFile; fileRef = A49B52B523DB5D5600A00918 /* TransactionViewModelProtocol.swift */; };
		A49B52B823DB5F7200A00918 /* TransactionViewModelTransactionRequestItem.swift in Sources */ = {isa = PBXBuildFile; fileRef = A49B52B723DB5F7200A00918 /* TransactionViewModelTransactionRequestItem.swift */; };
		A49B52BA23DB61E600A00918 /* TransactionViewModel.swift in Sources */ = {isa = PBXBuildFile; fileRef = A49B52B923DB61E600A00918 /* TransactionViewModel.swift */; };
		A49B52BC23DBA61200A00918 /* TransactionData.swift in Sources */ = {isa = PBXBuildFile; fileRef = A49B52BB23DBA61100A00918 /* TransactionData.swift */; };
		A49B52C023DCCDA800A00918 /* TransactionRequestSection.swift in Sources */ = {isa = PBXBuildFile; fileRef = A49B52BF23DCCDA800A00918 /* TransactionRequestSection.swift */; };
		A49B52C223DCD11D00A00918 /* TransactionSection.swift in Sources */ = {isa = PBXBuildFile; fileRef = A49B52C123DCD11D00A00918 /* TransactionSection.swift */; };
		A4AF3CCE23DA37F700F230F3 /* TransactionListRequestViewCell.xib in Resources */ = {isa = PBXBuildFile; fileRef = A4AF3CCD23DA37F700F230F3 /* TransactionListRequestViewCell.xib */; };
		A4AF3CD023DA3A0F00F230F3 /* TransactionListRequestViewCell.swift in Sources */ = {isa = PBXBuildFile; fileRef = A4AF3CCF23DA3A0F00F230F3 /* TransactionListRequestViewCell.swift */; };
		A4D04BA923D12F99008C1DEC /* Button.swift in Sources */ = {isa = PBXBuildFile; fileRef = A4D04BA823D12F99008C1DEC /* Button.swift */; };
		A4D04BAC23D12FD5008C1DEC /* ButtonManager.m in Sources */ = {isa = PBXBuildFile; fileRef = A4D04BAB23D12FD5008C1DEC /* ButtonManager.m */; };
		A4F8DACB23DF85DF00560E47 /* TransactionListBaseCell.swift in Sources */ = {isa = PBXBuildFile; fileRef = A4F8DACA23DF85DF00560E47 /* TransactionListBaseCell.swift */; };
<<<<<<< HEAD
		AA8FE0E12380A33F00AFAFB6 /* SF-Pro-Rounded-Regular.otf in Resources */ = {isa = PBXBuildFile; fileRef = AA8FE0DD2380A33F00AFAFB6 /* SF-Pro-Rounded-Regular.otf */; };
		AA8FE0E22380A33F00AFAFB6 /* SF-Pro-Rounded-Medium.otf in Resources */ = {isa = PBXBuildFile; fileRef = AA8FE0DE2380A33F00AFAFB6 /* SF-Pro-Rounded-Medium.otf */; };
		AA8FE0E32380A33F00AFAFB6 /* SF-Pro-Rounded-Semibold.otf in Resources */ = {isa = PBXBuildFile; fileRef = AA8FE0DF2380A33F00AFAFB6 /* SF-Pro-Rounded-Semibold.otf */; };
		AA8FE0E42380A33F00AFAFB6 /* SF-Pro-Rounded-Bold.otf in Resources */ = {isa = PBXBuildFile; fileRef = AA8FE0E02380A33F00AFAFB6 /* SF-Pro-Rounded-Bold.otf */; };
		ADBDB9381DFEBF1600ED6528 /* (null) in Frameworks */ = {isa = PBXBuildFile; };
		AE47B46652EA48AFB68E7832 /* SF-Pro-Text-Semibold.otf in Resources */ = {isa = PBXBuildFile; fileRef = AA6B0A8BE2484F46980BE9AC /* SF-Pro-Text-Semibold.otf */; };
		AFCABA638327463693E67FD4 /* SF-Pro-Text-RegularItalic.otf in Resources */ = {isa = PBXBuildFile; fileRef = 715DAAA3174542BAB93807A6 /* SF-Pro-Text-RegularItalic.otf */; };
		AFD75D0B6EC9465C92C493A7 /* SF-Pro-Display-BlackItalic.otf in Resources */ = {isa = PBXBuildFile; fileRef = A8AE8DE50B9544B6BC186E6C /* SF-Pro-Display-BlackItalic.otf */; };
		B27589D616774324BE2BCF49 /* SF-Pro-Display-LightItalic.otf in Resources */ = {isa = PBXBuildFile; fileRef = E8E3CE2A4AD34CB991CD61EE /* SF-Pro-Display-LightItalic.otf */; };
		B485B73D33C740BE8167AE4E /* SF-Pro-Text-MediumItalic.otf in Resources */ = {isa = PBXBuildFile; fileRef = D518658CFF8B491991A06426 /* SF-Pro-Text-MediumItalic.otf */; };
		B562299555FD4D75968F6BF1 /* Graphik-Thin.otf in Resources */ = {isa = PBXBuildFile; fileRef = EB48DC1D46D449759B9C61D4 /* Graphik-Thin.otf */; };
=======
>>>>>>> f7a1397b
		B7A3E82A4C4449F4A18EB5C2 /* SFMono-Regular.otf in Resources */ = {isa = PBXBuildFile; fileRef = 95F2888C850F40C8A26E083B /* SFMono-Regular.otf */; };
		C72F456C99A646399192517D /* libz.tbd in Frameworks */ = {isa = PBXBuildFile; fileRef = 98AED33BAB4247CEBEF8464D /* libz.tbd */; };
		ED2971652150620600B7C4FE /* JavaScriptCore.framework in Frameworks */ = {isa = PBXBuildFile; fileRef = ED2971642150620600B7C4FE /* JavaScriptCore.framework */; };
		EEDAF090F37B4DD9905C3AA1 /* SF-Pro-Rounded-Thin.otf in Resources */ = {isa = PBXBuildFile; fileRef = 2508987EAA5746B799931646 /* SF-Pro-Rounded-Thin.otf */; };
/* End PBXBuildFile section */

/* Begin PBXFileReference section */
		008F07F21AC5B25A0029DE68 /* main.jsbundle */ = {isa = PBXFileReference; fileEncoding = 4; lastKnownFileType = text; path = main.jsbundle; sourceTree = "<group>"; };
		00E356F11AD99517003FC87E /* Info.plist */ = {isa = PBXFileReference; lastKnownFileType = text.plist.xml; path = Info.plist; sourceTree = "<group>"; };
		00E356F21AD99517003FC87E /* RainbowTests.m */ = {isa = PBXFileReference; lastKnownFileType = sourcecode.c.objc; path = RainbowTests.m; sourceTree = "<group>"; };
		0A8698C728414E56A3FD89A6 /* SFMono-Heavy.otf */ = {isa = PBXFileReference; explicitFileType = undefined; fileEncoding = 9; includeInIndex = 0; lastKnownFileType = unknown; name = "SFMono-Heavy.otf"; path = "../src/assets/fonts/SFMono-Heavy.otf"; sourceTree = "<group>"; };
		11CCA3399B351ABE3E5296FE /* Pods-Rainbow.release.xcconfig */ = {isa = PBXFileReference; includeInIndex = 1; lastKnownFileType = text.xcconfig; name = "Pods-Rainbow.release.xcconfig"; path = "Target Support Files/Pods-Rainbow/Pods-Rainbow.release.xcconfig"; sourceTree = "<group>"; };
		12778C645D644BCC8744A30F /* SF-Pro-Rounded-Bold.otf */ = {isa = PBXFileReference; explicitFileType = undefined; fileEncoding = 9; includeInIndex = 0; lastKnownFileType = unknown; name = "SF-Pro-Rounded-Bold.otf"; path = "../src/assets/fonts/SF-Pro-Rounded-Bold.otf"; sourceTree = "<group>"; };
		13B07F961A680F5B00A75B9A /* Rainbow.app */ = {isa = PBXFileReference; explicitFileType = wrapper.application; includeInIndex = 0; path = Rainbow.app; sourceTree = BUILT_PRODUCTS_DIR; };
		13B07FAF1A68108700A75B9A /* AppDelegate.h */ = {isa = PBXFileReference; fileEncoding = 4; lastKnownFileType = sourcecode.c.h; name = AppDelegate.h; path = Rainbow/AppDelegate.h; sourceTree = "<group>"; };
		13B07FB01A68108700A75B9A /* AppDelegate.m */ = {isa = PBXFileReference; fileEncoding = 4; lastKnownFileType = sourcecode.c.objc; name = AppDelegate.m; path = Rainbow/AppDelegate.m; sourceTree = "<group>"; };
		13B07FB21A68108700A75B9A /* Base */ = {isa = PBXFileReference; lastKnownFileType = file.xib; name = Base; path = Base.lproj/LaunchScreen.xib; sourceTree = "<group>"; };
		13B07FB51A68108700A75B9A /* Images.xcassets */ = {isa = PBXFileReference; lastKnownFileType = folder.assetcatalog; name = Images.xcassets; path = Rainbow/Images.xcassets; sourceTree = "<group>"; };
		13B07FB61A68108700A75B9A /* Info.plist */ = {isa = PBXFileReference; fileEncoding = 4; lastKnownFileType = text.plist.xml; name = Info.plist; path = Rainbow/Info.plist; sourceTree = "<group>"; };
		13B07FB71A68108700A75B9A /* main.m */ = {isa = PBXFileReference; fileEncoding = 4; lastKnownFileType = sourcecode.c.objc; name = main.m; path = Rainbow/main.m; sourceTree = "<group>"; };
		13E5CE549E13349A65C71B53 /* libPods-Rainbow.a */ = {isa = PBXFileReference; explicitFileType = archive.ar; includeInIndex = 0; path = "libPods-Rainbow.a"; sourceTree = BUILT_PRODUCTS_DIR; };
<<<<<<< HEAD
		157155032418733F009B698B /* RainbowRelease.entitlements */ = {isa = PBXFileReference; lastKnownFileType = text.plist.entitlements; name = RainbowRelease.entitlements; path = Rainbow/RainbowRelease.entitlements; sourceTree = "<group>"; };
		157155042418734C009B698B /* RainbowDebug.entitlements */ = {isa = PBXFileReference; lastKnownFileType = text.plist.entitlements; name = RainbowDebug.entitlements; path = Rainbow/RainbowDebug.entitlements; sourceTree = "<group>"; };
		1736F851327A41C3815212E7 /* SF-Pro-Text-BoldItalic.otf */ = {isa = PBXFileReference; explicitFileType = undefined; fileEncoding = 9; includeInIndex = 0; lastKnownFileType = unknown; name = "SF-Pro-Text-BoldItalic.otf"; path = "../src/assets/fonts/SF-Pro-Text-BoldItalic.otf"; sourceTree = "<group>"; };
		182DC054E3584C83822F2A82 /* Graphik-RegularItalic.otf */ = {isa = PBXFileReference; explicitFileType = undefined; fileEncoding = 9; includeInIndex = 0; lastKnownFileType = unknown; name = "Graphik-RegularItalic.otf"; path = "../src/assets/fonts/Graphik-RegularItalic.otf"; sourceTree = "<group>"; };
		1DEDF110038147A598C9B152 /* SF-Pro-Text-HeavyItalic.otf */ = {isa = PBXFileReference; explicitFileType = undefined; fileEncoding = 9; includeInIndex = 0; lastKnownFileType = unknown; name = "SF-Pro-Text-HeavyItalic.otf"; path = "../src/assets/fonts/SF-Pro-Text-HeavyItalic.otf"; sourceTree = "<group>"; };
		233322FCDC624F6FA60C4B52 /* SF-Pro-Text-Heavy.otf */ = {isa = PBXFileReference; explicitFileType = undefined; fileEncoding = 9; includeInIndex = 0; lastKnownFileType = unknown; name = "SF-Pro-Text-Heavy.otf"; path = "../src/assets/fonts/SF-Pro-Text-Heavy.otf"; sourceTree = "<group>"; };
=======
>>>>>>> f7a1397b
		24979E3620F84003007EB0DA /* Protobuf.framework */ = {isa = PBXFileReference; lastKnownFileType = wrapper.framework; name = Protobuf.framework; path = Frameworks/Protobuf.framework; sourceTree = "<group>"; };
		24979E7420F84004007EB0DA /* FirebaseAnalytics.framework */ = {isa = PBXFileReference; lastKnownFileType = wrapper.framework; name = FirebaseAnalytics.framework; path = Frameworks/FirebaseAnalytics.framework; sourceTree = "<group>"; };
		24979E7520F84004007EB0DA /* FirebaseCore.framework */ = {isa = PBXFileReference; lastKnownFileType = wrapper.framework; name = FirebaseCore.framework; path = Frameworks/FirebaseCore.framework; sourceTree = "<group>"; };
		24979E7620F84004007EB0DA /* FirebaseMessaging.framework */ = {isa = PBXFileReference; lastKnownFileType = wrapper.framework; name = FirebaseMessaging.framework; path = Frameworks/FirebaseMessaging.framework; sourceTree = "<group>"; };
		24979E7720F84004007EB0DA /* GoogleService-Info.plist */ = {isa = PBXFileReference; fileEncoding = 4; lastKnownFileType = text.plist.xml; name = "GoogleService-Info.plist"; path = "Frameworks/GoogleService-Info.plist"; sourceTree = "<group>"; };
		24979E7820F84004007EB0DA /* GoogleToolboxForMac.framework */ = {isa = PBXFileReference; lastKnownFileType = wrapper.framework; name = GoogleToolboxForMac.framework; path = Frameworks/GoogleToolboxForMac.framework; sourceTree = "<group>"; };
		24979E7920F84004007EB0DA /* Firebase.h */ = {isa = PBXFileReference; fileEncoding = 4; lastKnownFileType = sourcecode.c.h; name = Firebase.h; path = Frameworks/Firebase.h; sourceTree = "<group>"; };
		24979E7A20F84004007EB0DA /* FirebaseNanoPB.framework */ = {isa = PBXFileReference; lastKnownFileType = wrapper.framework; name = FirebaseNanoPB.framework; path = Frameworks/FirebaseNanoPB.framework; sourceTree = "<group>"; };
		24979E7B20F84004007EB0DA /* FirebaseInstanceID.framework */ = {isa = PBXFileReference; lastKnownFileType = wrapper.framework; name = FirebaseInstanceID.framework; path = Frameworks/FirebaseInstanceID.framework; sourceTree = "<group>"; };
		24979E7C20F84004007EB0DA /* FirebaseCoreDiagnostics.framework */ = {isa = PBXFileReference; lastKnownFileType = wrapper.framework; name = FirebaseCoreDiagnostics.framework; path = Frameworks/FirebaseCoreDiagnostics.framework; sourceTree = "<group>"; };
		24979E7D20F84005007EB0DA /* module.modulemap */ = {isa = PBXFileReference; fileEncoding = 4; lastKnownFileType = "sourcecode.module-map"; name = module.modulemap; path = Frameworks/module.modulemap; sourceTree = "<group>"; };
		24979E7E20F84005007EB0DA /* nanopb.framework */ = {isa = PBXFileReference; lastKnownFileType = wrapper.framework; name = nanopb.framework; path = Frameworks/nanopb.framework; sourceTree = "<group>"; };
		2508987EAA5746B799931646 /* SF-Pro-Rounded-Thin.otf */ = {isa = PBXFileReference; explicitFileType = undefined; fileEncoding = 9; includeInIndex = 0; lastKnownFileType = unknown; name = "SF-Pro-Rounded-Thin.otf"; path = "../src/assets/fonts/SF-Pro-Rounded-Thin.otf"; sourceTree = "<group>"; };
		2837FCCEA7D33A4F128B7574 /* Pods-Rainbow.localrelease.xcconfig */ = {isa = PBXFileReference; includeInIndex = 1; lastKnownFileType = text.xcconfig; name = "Pods-Rainbow.localrelease.xcconfig"; path = "Target Support Files/Pods-Rainbow/Pods-Rainbow.localrelease.xcconfig"; sourceTree = "<group>"; };
		2C4A4A4FB3D84F14A48989D8 /* SFMono-Light.otf */ = {isa = PBXFileReference; explicitFileType = undefined; fileEncoding = 9; includeInIndex = 0; lastKnownFileType = unknown; name = "SFMono-Light.otf"; path = "../src/assets/fonts/SFMono-Light.otf"; sourceTree = "<group>"; };
<<<<<<< HEAD
		2DA6F347A6B540399883FF91 /* Graphik-MediumItalic.otf */ = {isa = PBXFileReference; explicitFileType = undefined; fileEncoding = 9; includeInIndex = 0; lastKnownFileType = unknown; name = "Graphik-MediumItalic.otf"; path = "../src/assets/fonts/Graphik-MediumItalic.otf"; sourceTree = "<group>"; };
		3459F05BF10649C4A787D900 /* SF-Pro-Display-MediumItalic.otf */ = {isa = PBXFileReference; explicitFileType = undefined; fileEncoding = 9; includeInIndex = 0; lastKnownFileType = unknown; name = "SF-Pro-Display-MediumItalic.otf"; path = "../src/assets/fonts/SF-Pro-Display-MediumItalic.otf"; sourceTree = "<group>"; };
		35833023DB594F1AA6A72866 /* SF-Pro-Display-Ultralight.otf */ = {isa = PBXFileReference; explicitFileType = undefined; fileEncoding = 9; includeInIndex = 0; lastKnownFileType = unknown; name = "SF-Pro-Display-Ultralight.otf"; path = "../src/assets/fonts/SF-Pro-Display-Ultralight.otf"; sourceTree = "<group>"; };
		35A24AFF4AB449C287EE66A8 /* SF-Pro-Text-Medium.otf */ = {isa = PBXFileReference; explicitFileType = undefined; fileEncoding = 9; includeInIndex = 0; lastKnownFileType = unknown; name = "SF-Pro-Text-Medium.otf"; path = "../src/assets/fonts/SF-Pro-Text-Medium.otf"; sourceTree = "<group>"; };
		3C379D5D20FD1F92009AF81F /* Rainbow.entitlements */ = {isa = PBXFileReference; lastKnownFileType = text.plist.entitlements; name = Rainbow.entitlements; path = Rainbow/Rainbow.entitlements; sourceTree = "<group>"; };
		3CBE29CB2381E43800BE05AC /* Rainbow-Bridging-Header.h */ = {isa = PBXFileReference; lastKnownFileType = sourcecode.c.h; path = "Rainbow-Bridging-Header.h"; sourceTree = "<group>"; };
		3CBE29CC2381E43900BE05AC /* Dummy.swift */ = {isa = PBXFileReference; lastKnownFileType = sourcecode.swift; path = Dummy.swift; sourceTree = "<group>"; };
		3EA8003C5E2D46E38184714B /* Graphik-ThinItalic.otf */ = {isa = PBXFileReference; explicitFileType = undefined; fileEncoding = 9; includeInIndex = 0; lastKnownFileType = unknown; name = "Graphik-ThinItalic.otf"; path = "../src/assets/fonts/Graphik-ThinItalic.otf"; sourceTree = "<group>"; };
		466CDCBFE61F83D2AE1C7410 /* Pods-Rainbow.debug.xcconfig */ = {isa = PBXFileReference; includeInIndex = 1; lastKnownFileType = text.xcconfig; name = "Pods-Rainbow.debug.xcconfig"; path = "Target Support Files/Pods-Rainbow/Pods-Rainbow.debug.xcconfig"; sourceTree = "<group>"; };
		51E41940863B4B88BDEF48D7 /* Graphik-SuperItalic.otf */ = {isa = PBXFileReference; explicitFileType = undefined; fileEncoding = 9; includeInIndex = 0; lastKnownFileType = unknown; name = "Graphik-SuperItalic.otf"; path = "../src/assets/fonts/Graphik-SuperItalic.otf"; sourceTree = "<group>"; };
		5842861A013B4B379705CC5A /* SF-Pro-Display-Semibold.otf */ = {isa = PBXFileReference; explicitFileType = undefined; fileEncoding = 9; includeInIndex = 0; lastKnownFileType = unknown; name = "SF-Pro-Display-Semibold.otf"; path = "../src/assets/fonts/SF-Pro-Display-Semibold.otf"; sourceTree = "<group>"; };
		662C7FD632C1481AB5AB1DB7 /* SF-Pro-Display-Thin.otf */ = {isa = PBXFileReference; explicitFileType = undefined; fileEncoding = 9; includeInIndex = 0; lastKnownFileType = unknown; name = "SF-Pro-Display-Thin.otf"; path = "../src/assets/fonts/SF-Pro-Display-Thin.otf"; sourceTree = "<group>"; };
=======
		2D16E6891FA4F8E400B85C8A /* libReact.a */ = {isa = PBXFileReference; explicitFileType = archive.ar; path = libReact.a; sourceTree = BUILT_PRODUCTS_DIR; };
		3C379D5D20FD1F92009AF81F /* Rainbow.entitlements */ = {isa = PBXFileReference; lastKnownFileType = text.plist.entitlements; name = Rainbow.entitlements; path = Rainbow/Rainbow.entitlements; sourceTree = "<group>"; };
		3CBE29CB2381E43800BE05AC /* Rainbow-Bridging-Header.h */ = {isa = PBXFileReference; lastKnownFileType = sourcecode.c.h; path = "Rainbow-Bridging-Header.h"; sourceTree = "<group>"; };
		3CBE29CC2381E43900BE05AC /* Dummy.swift */ = {isa = PBXFileReference; lastKnownFileType = sourcecode.swift; path = Dummy.swift; sourceTree = "<group>"; };
		3CC4B790228B298400D827EB /* libSDWebImage.a */ = {isa = PBXFileReference; explicitFileType = archive.ar; path = libSDWebImage.a; sourceTree = BUILT_PRODUCTS_DIR; };
		3CE850D5210FEA8F00672599 /* libGoogleToolboxForMac.a */ = {isa = PBXFileReference; explicitFileType = archive.ar; path = libGoogleToolboxForMac.a; sourceTree = BUILT_PRODUCTS_DIR; };
		3CE850D7210FEACE00672599 /* libnanopb.a */ = {isa = PBXFileReference; explicitFileType = archive.ar; path = libnanopb.a; sourceTree = BUILT_PRODUCTS_DIR; };
		466CDCBFE61F83D2AE1C7410 /* Pods-Rainbow.debug.xcconfig */ = {isa = PBXFileReference; includeInIndex = 1; lastKnownFileType = text.xcconfig; name = "Pods-Rainbow.debug.xcconfig"; path = "Target Support Files/Pods-Rainbow/Pods-Rainbow.debug.xcconfig"; sourceTree = "<group>"; };
		6613987F23689A430097D1D5 /* libReact-Core.a */ = {isa = PBXFileReference; explicitFileType = archive.ar; path = "libReact-Core.a"; sourceTree = BUILT_PRODUCTS_DIR; };
		6613988123689A430097D1D5 /* libReact-CoreModules.a */ = {isa = PBXFileReference; explicitFileType = archive.ar; path = "libReact-CoreModules.a"; sourceTree = BUILT_PRODUCTS_DIR; };
		6613988323689A430097D1D5 /* libReact-cxxreact.a */ = {isa = PBXFileReference; explicitFileType = archive.ar; path = "libReact-cxxreact.a"; sourceTree = BUILT_PRODUCTS_DIR; };
		6613988523689A430097D1D5 /* libReact-jsi.a */ = {isa = PBXFileReference; explicitFileType = archive.ar; path = "libReact-jsi.a"; sourceTree = BUILT_PRODUCTS_DIR; };
		66139B432368A9AE0097D1D5 /* libRNFirebase.a */ = {isa = PBXFileReference; explicitFileType = archive.ar; path = libRNFirebase.a; sourceTree = BUILT_PRODUCTS_DIR; };
>>>>>>> f7a1397b
		668A9E253DAF444A90ECB997 /* SFMono-Medium.otf */ = {isa = PBXFileReference; explicitFileType = undefined; fileEncoding = 9; includeInIndex = 0; lastKnownFileType = unknown; name = "SFMono-Medium.otf"; path = "../src/assets/fonts/SFMono-Medium.otf"; sourceTree = "<group>"; };
		66FEC91523EDA13F00A0F367 /* RoundedCornerView.swift */ = {isa = PBXFileReference; fileEncoding = 4; lastKnownFileType = sourcecode.swift; path = RoundedCornerView.swift; sourceTree = "<group>"; };
		6B6183D1BB01462A8EC6971D /* SF-Pro-Rounded-Heavy.otf */ = {isa = PBXFileReference; explicitFileType = undefined; fileEncoding = 9; includeInIndex = 0; lastKnownFileType = unknown; name = "SF-Pro-Rounded-Heavy.otf"; path = "../src/assets/fonts/SF-Pro-Rounded-Heavy.otf"; sourceTree = "<group>"; };
		6F593D06488648D6B4082A13 /* SF-Pro-Rounded-Regular.otf */ = {isa = PBXFileReference; explicitFileType = undefined; fileEncoding = 9; includeInIndex = 0; lastKnownFileType = unknown; name = "SF-Pro-Rounded-Regular.otf"; path = "../src/assets/fonts/SF-Pro-Rounded-Regular.otf"; sourceTree = "<group>"; };
<<<<<<< HEAD
		715DAAA3174542BAB93807A6 /* SF-Pro-Text-RegularItalic.otf */ = {isa = PBXFileReference; explicitFileType = undefined; fileEncoding = 9; includeInIndex = 0; lastKnownFileType = unknown; name = "SF-Pro-Text-RegularItalic.otf"; path = "../src/assets/fonts/SF-Pro-Text-RegularItalic.otf"; sourceTree = "<group>"; };
		7818F79CD3944D17AF4196A5 /* Graphik-Black.otf */ = {isa = PBXFileReference; explicitFileType = undefined; fileEncoding = 9; includeInIndex = 0; lastKnownFileType = unknown; name = "Graphik-Black.otf"; path = "../src/assets/fonts/Graphik-Black.otf"; sourceTree = "<group>"; };
		794D8432FD61C2EC61786302 /* libPods-Rainbow.a */ = {isa = PBXFileReference; explicitFileType = archive.ar; includeInIndex = 0; path = "libPods-Rainbow.a"; sourceTree = BUILT_PRODUCTS_DIR; };
		7A9AF25703474604964D6EC1 /* Graphik-Light.otf */ = {isa = PBXFileReference; explicitFileType = undefined; fileEncoding = 9; includeInIndex = 0; lastKnownFileType = unknown; name = "Graphik-Light.otf"; path = "../src/assets/fonts/Graphik-Light.otf"; sourceTree = "<group>"; };
		7CD46377E5FC4E5EBFD57D71 /* Graphik-Super.otf */ = {isa = PBXFileReference; explicitFileType = undefined; fileEncoding = 9; includeInIndex = 0; lastKnownFileType = unknown; name = "Graphik-Super.otf"; path = "../src/assets/fonts/Graphik-Super.otf"; sourceTree = "<group>"; };
		7CEEDA7A68C24426BBAA8D77 /* Graphik-BoldItalic.otf */ = {isa = PBXFileReference; explicitFileType = undefined; fileEncoding = 9; includeInIndex = 0; lastKnownFileType = unknown; name = "Graphik-BoldItalic.otf"; path = "../src/assets/fonts/Graphik-BoldItalic.otf"; sourceTree = "<group>"; };
		84DB92DCDF5D4374B26FFCC6 /* SF-Pro-Display-BoldItalic.otf */ = {isa = PBXFileReference; explicitFileType = undefined; fileEncoding = 9; includeInIndex = 0; lastKnownFileType = unknown; name = "SF-Pro-Display-BoldItalic.otf"; path = "../src/assets/fonts/SF-Pro-Display-BoldItalic.otf"; sourceTree = "<group>"; };
		86B30DBBDA594167BFE4747E /* SF-Pro-Display-SemiboldItalic.otf */ = {isa = PBXFileReference; explicitFileType = undefined; fileEncoding = 9; includeInIndex = 0; lastKnownFileType = unknown; name = "SF-Pro-Display-SemiboldItalic.otf"; path = "../src/assets/fonts/SF-Pro-Display-SemiboldItalic.otf"; sourceTree = "<group>"; };
=======
>>>>>>> f7a1397b
		8789D635428240B5ABF282EE /* SFMono-Bold.otf */ = {isa = PBXFileReference; explicitFileType = undefined; fileEncoding = 9; includeInIndex = 0; lastKnownFileType = unknown; name = "SFMono-Bold.otf"; path = "../src/assets/fonts/SFMono-Bold.otf"; sourceTree = "<group>"; };
		95F2888C850F40C8A26E083B /* SFMono-Regular.otf */ = {isa = PBXFileReference; explicitFileType = undefined; fileEncoding = 9; includeInIndex = 0; lastKnownFileType = unknown; name = "SFMono-Regular.otf"; path = "../src/assets/fonts/SFMono-Regular.otf"; sourceTree = "<group>"; };
		98AED33BAB4247CEBEF8464D /* libz.tbd */ = {isa = PBXFileReference; explicitFileType = undefined; fileEncoding = 9; includeInIndex = 0; lastKnownFileType = "sourcecode.text-based-dylib-definition"; name = libz.tbd; path = usr/lib/libz.tbd; sourceTree = SDKROOT; };
		9DEADFA4826D4D0BAA950D21 /* libRNFIRMessaging.a */ = {isa = PBXFileReference; explicitFileType = undefined; fileEncoding = 9; includeInIndex = 0; lastKnownFileType = archive.ar; path = libRNFIRMessaging.a; sourceTree = "<group>"; };
		A4277D9E23CBD1910042BAF4 /* Extensions.swift */ = {isa = PBXFileReference; lastKnownFileType = sourcecode.swift; path = Extensions.swift; sourceTree = "<group>"; };
		A4277DA223CFE85F0042BAF4 /* Theme.swift */ = {isa = PBXFileReference; lastKnownFileType = sourcecode.swift; path = Theme.swift; sourceTree = "<group>"; };
		A44A4EED23EC928900B543F1 /* CoinIconWithProgressBar.swift */ = {isa = PBXFileReference; lastKnownFileType = sourcecode.swift; path = CoinIconWithProgressBar.swift; sourceTree = "<group>"; };
		A4704B4023C546D900E50E4B /* TransactionListViewCell.swift */ = {isa = PBXFileReference; fileEncoding = 4; lastKnownFileType = sourcecode.swift; path = TransactionListViewCell.swift; sourceTree = "<group>"; };
		A4704B4123C546D900E50E4B /* TransactionListView.swift */ = {isa = PBXFileReference; fileEncoding = 4; lastKnownFileType = sourcecode.swift; path = TransactionListView.swift; sourceTree = "<group>"; };
		A4704B4623C546D900E50E4B /* TransactionListViewCell.xib */ = {isa = PBXFileReference; fileEncoding = 4; lastKnownFileType = file.xib; path = TransactionListViewCell.xib; sourceTree = "<group>"; };
		A4704B4723C546DA00E50E4B /* RCTConvert+TransactionList.h */ = {isa = PBXFileReference; fileEncoding = 4; lastKnownFileType = sourcecode.c.h; path = "RCTConvert+TransactionList.h"; sourceTree = "<group>"; };
		A477567B23DB2FAA005AE8FD /* Transaction.swift */ = {isa = PBXFileReference; lastKnownFileType = sourcecode.swift; path = Transaction.swift; sourceTree = "<group>"; };
		A477567D23DB3A85005AE8FD /* TransactionListViewManager.m */ = {isa = PBXFileReference; fileEncoding = 4; lastKnownFileType = sourcecode.c.objc; path = TransactionListViewManager.m; sourceTree = "<group>"; };
		A485E61223C8EC4400E5C3D4 /* TransactionListViewHeader.xib */ = {isa = PBXFileReference; lastKnownFileType = file.xib; path = TransactionListViewHeader.xib; sourceTree = "<group>"; };
		A485E61323C8ED6000E5C3D4 /* TransactionListViewHeader.swift */ = {isa = PBXFileReference; lastKnownFileType = sourcecode.swift; path = TransactionListViewHeader.swift; sourceTree = "<group>"; };
		A49B52AE23DB411900A00918 /* TransactionRequest.swift */ = {isa = PBXFileReference; lastKnownFileType = sourcecode.swift; path = TransactionRequest.swift; sourceTree = "<group>"; };
		A49B52B323DB5D1100A00918 /* TransactionViewModelTransactionItem.swift */ = {isa = PBXFileReference; lastKnownFileType = sourcecode.swift; path = TransactionViewModelTransactionItem.swift; sourceTree = "<group>"; };
		A49B52B523DB5D5600A00918 /* TransactionViewModelProtocol.swift */ = {isa = PBXFileReference; lastKnownFileType = sourcecode.swift; path = TransactionViewModelProtocol.swift; sourceTree = "<group>"; };
		A49B52B723DB5F7200A00918 /* TransactionViewModelTransactionRequestItem.swift */ = {isa = PBXFileReference; lastKnownFileType = sourcecode.swift; path = TransactionViewModelTransactionRequestItem.swift; sourceTree = "<group>"; };
		A49B52B923DB61E600A00918 /* TransactionViewModel.swift */ = {isa = PBXFileReference; lastKnownFileType = sourcecode.swift; path = TransactionViewModel.swift; sourceTree = "<group>"; };
		A49B52BB23DBA61100A00918 /* TransactionData.swift */ = {isa = PBXFileReference; lastKnownFileType = sourcecode.swift; path = TransactionData.swift; sourceTree = "<group>"; };
		A49B52BF23DCCDA800A00918 /* TransactionRequestSection.swift */ = {isa = PBXFileReference; lastKnownFileType = sourcecode.swift; path = TransactionRequestSection.swift; sourceTree = "<group>"; };
		A49B52C123DCD11D00A00918 /* TransactionSection.swift */ = {isa = PBXFileReference; lastKnownFileType = sourcecode.swift; path = TransactionSection.swift; sourceTree = "<group>"; };
		A4AF3CCD23DA37F700F230F3 /* TransactionListRequestViewCell.xib */ = {isa = PBXFileReference; lastKnownFileType = file.xib; path = TransactionListRequestViewCell.xib; sourceTree = "<group>"; };
		A4AF3CCF23DA3A0F00F230F3 /* TransactionListRequestViewCell.swift */ = {isa = PBXFileReference; lastKnownFileType = sourcecode.swift; path = TransactionListRequestViewCell.swift; sourceTree = "<group>"; };
		A4D04BA823D12F99008C1DEC /* Button.swift */ = {isa = PBXFileReference; lastKnownFileType = sourcecode.swift; path = Button.swift; sourceTree = "<group>"; };
		A4D04BAB23D12FD5008C1DEC /* ButtonManager.m */ = {isa = PBXFileReference; lastKnownFileType = sourcecode.c.objc; path = ButtonManager.m; sourceTree = "<group>"; };
		A4F8DACA23DF85DF00560E47 /* TransactionListBaseCell.swift */ = {isa = PBXFileReference; lastKnownFileType = sourcecode.swift; path = TransactionListBaseCell.swift; sourceTree = "<group>"; };
		A8846B6B5BC96732D5A4A107 /* Pods-Rainbow.staging.xcconfig */ = {isa = PBXFileReference; includeInIndex = 1; lastKnownFileType = text.xcconfig; name = "Pods-Rainbow.staging.xcconfig"; path = "Target Support Files/Pods-Rainbow/Pods-Rainbow.staging.xcconfig"; sourceTree = "<group>"; };
<<<<<<< HEAD
		A8AE8DE50B9544B6BC186E6C /* SF-Pro-Display-BlackItalic.otf */ = {isa = PBXFileReference; explicitFileType = undefined; fileEncoding = 9; includeInIndex = 0; lastKnownFileType = unknown; name = "SF-Pro-Display-BlackItalic.otf"; path = "../src/assets/fonts/SF-Pro-Display-BlackItalic.otf"; sourceTree = "<group>"; };
		AA6B0A8BE2484F46980BE9AC /* SF-Pro-Text-Semibold.otf */ = {isa = PBXFileReference; explicitFileType = undefined; fileEncoding = 9; includeInIndex = 0; lastKnownFileType = unknown; name = "SF-Pro-Text-Semibold.otf"; path = "../src/assets/fonts/SF-Pro-Text-Semibold.otf"; sourceTree = "<group>"; };
		AA8FE0DD2380A33F00AFAFB6 /* SF-Pro-Rounded-Regular.otf */ = {isa = PBXFileReference; lastKnownFileType = file; name = "SF-Pro-Rounded-Regular.otf"; path = "../src/assets/fonts/SF-Pro-Rounded-Regular.otf"; sourceTree = "<group>"; };
		AA8FE0DE2380A33F00AFAFB6 /* SF-Pro-Rounded-Medium.otf */ = {isa = PBXFileReference; lastKnownFileType = file; name = "SF-Pro-Rounded-Medium.otf"; path = "../src/assets/fonts/SF-Pro-Rounded-Medium.otf"; sourceTree = "<group>"; };
		AA8FE0DF2380A33F00AFAFB6 /* SF-Pro-Rounded-Semibold.otf */ = {isa = PBXFileReference; lastKnownFileType = file; name = "SF-Pro-Rounded-Semibold.otf"; path = "../src/assets/fonts/SF-Pro-Rounded-Semibold.otf"; sourceTree = "<group>"; };
		AA8FE0E02380A33F00AFAFB6 /* SF-Pro-Rounded-Bold.otf */ = {isa = PBXFileReference; lastKnownFileType = file; name = "SF-Pro-Rounded-Bold.otf"; path = "../src/assets/fonts/SF-Pro-Rounded-Bold.otf"; sourceTree = "<group>"; };
=======
>>>>>>> f7a1397b
		B0C692B061D7430D8194DC98 /* ToolTipMenuTests.xctest */ = {isa = PBXFileReference; explicitFileType = undefined; fileEncoding = 9; includeInIndex = 0; lastKnownFileType = wrapper.cfbundle; path = ToolTipMenuTests.xctest; sourceTree = "<group>"; };
		B1089F835D6A4F578009B47F /* SFMono-Semibold.otf */ = {isa = PBXFileReference; explicitFileType = undefined; fileEncoding = 9; includeInIndex = 0; lastKnownFileType = unknown; name = "SFMono-Semibold.otf"; path = "../src/assets/fonts/SFMono-Semibold.otf"; sourceTree = "<group>"; };
		B809485D25CC4982B166E287 /* SF-Pro-Rounded-Black.otf */ = {isa = PBXFileReference; explicitFileType = undefined; fileEncoding = 9; includeInIndex = 0; lastKnownFileType = unknown; name = "SF-Pro-Rounded-Black.otf"; path = "../src/assets/fonts/SF-Pro-Rounded-Black.otf"; sourceTree = "<group>"; };
		C2BA36ED122C4932A09957E5 /* SF-Pro-Rounded-Semibold.otf */ = {isa = PBXFileReference; explicitFileType = undefined; fileEncoding = 9; includeInIndex = 0; lastKnownFileType = unknown; name = "SF-Pro-Rounded-Semibold.otf"; path = "../src/assets/fonts/SF-Pro-Rounded-Semibold.otf"; sourceTree = "<group>"; };
		C71A958627CB4BF6B7085E7B /* SF-Pro-Rounded-Medium.otf */ = {isa = PBXFileReference; explicitFileType = undefined; fileEncoding = 9; includeInIndex = 0; lastKnownFileType = unknown; name = "SF-Pro-Rounded-Medium.otf"; path = "../src/assets/fonts/SF-Pro-Rounded-Medium.otf"; sourceTree = "<group>"; };
		CC103294F38D49DEBB00C234 /* SF-Pro-Rounded-Light.otf */ = {isa = PBXFileReference; explicitFileType = undefined; fileEncoding = 9; includeInIndex = 0; lastKnownFileType = unknown; name = "SF-Pro-Rounded-Light.otf"; path = "../src/assets/fonts/SF-Pro-Rounded-Light.otf"; sourceTree = "<group>"; };
		D755E71324B04FEE9C691D14 /* libRNFirebase.a */ = {isa = PBXFileReference; explicitFileType = undefined; fileEncoding = 9; includeInIndex = 0; lastKnownFileType = archive.ar; path = libRNFirebase.a; sourceTree = "<group>"; };
		E10B4784EF2A4C569A43746A /* SF-Pro-Rounded-Ultralight.otf */ = {isa = PBXFileReference; explicitFileType = undefined; fileEncoding = 9; includeInIndex = 0; lastKnownFileType = unknown; name = "SF-Pro-Rounded-Ultralight.otf"; path = "../src/assets/fonts/SF-Pro-Rounded-Ultralight.otf"; sourceTree = "<group>"; };
		ED297162215061F000B7C4FE /* JavaScriptCore.framework */ = {isa = PBXFileReference; lastKnownFileType = wrapper.framework; name = JavaScriptCore.framework; path = System/Library/Frameworks/JavaScriptCore.framework; sourceTree = SDKROOT; };
		ED2971642150620600B7C4FE /* JavaScriptCore.framework */ = {isa = PBXFileReference; lastKnownFileType = wrapper.framework; name = JavaScriptCore.framework; path = Platforms/AppleTVOS.platform/Developer/SDKs/AppleTVOS12.0.sdk/System/Library/Frameworks/JavaScriptCore.framework; sourceTree = DEVELOPER_DIR; };
/* End PBXFileReference section */

/* Begin PBXFrameworksBuildPhase section */
		13B07F8C1A680F5B00A75B9A /* Frameworks */ = {
			isa = PBXFrameworksBuildPhase;
			buildActionMask = 2147483647;
			files = (
				ED2971652150620600B7C4FE /* JavaScriptCore.framework in Frameworks */,
				C72F456C99A646399192517D /* libz.tbd in Frameworks */,
				90FC6B24164C6F1720EEB0BF /* libPods-Rainbow.a in Frameworks */,
				ADBDB9381DFEBF1600ED6528 /* (null) in Frameworks */,
			);
			runOnlyForDeploymentPostprocessing = 0;
		};
/* End PBXFrameworksBuildPhase section */

/* Begin PBXGroup section */
		00E356EF1AD99517003FC87E /* RainbowTests */ = {
			isa = PBXGroup;
			children = (
				00E356F21AD99517003FC87E /* RainbowTests.m */,
				00E356F01AD99517003FC87E /* Supporting Files */,
			);
			path = RainbowTests;
			sourceTree = "<group>";
		};
		00E356F01AD99517003FC87E /* Supporting Files */ = {
			isa = PBXGroup;
			children = (
				00E356F11AD99517003FC87E /* Info.plist */,
			);
			name = "Supporting Files";
			sourceTree = "<group>";
		};
		13B07FAE1A68108700A75B9A /* Rainbow */ = {
			isa = PBXGroup;
			children = (
				157155042418734C009B698B /* RainbowDebug.entitlements */,
				157155032418733F009B698B /* RainbowRelease.entitlements */,
				A4D04BA723D12F27008C1DEC /* Button */,
				A4277DA023CBD3590042BAF4 /* Transactions */,
				3C379D5D20FD1F92009AF81F /* Rainbow.entitlements */,
				008F07F21AC5B25A0029DE68 /* main.jsbundle */,
				13B07FAF1A68108700A75B9A /* AppDelegate.h */,
				13B07FB01A68108700A75B9A /* AppDelegate.m */,
				13B07FB51A68108700A75B9A /* Images.xcassets */,
				13B07FB61A68108700A75B9A /* Info.plist */,
				13B07FB71A68108700A75B9A /* main.m */,
				13B07FB11A68108700A75B9A /* LaunchScreen.xib */,
				3CBE29CC2381E43900BE05AC /* Dummy.swift */,
				3CBE29CB2381E43800BE05AC /* Rainbow-Bridging-Header.h */,
				A4277D9E23CBD1910042BAF4 /* Extensions.swift */,
				A4277DA223CFE85F0042BAF4 /* Theme.swift */,
			);
			name = Rainbow;
			sourceTree = "<group>";
		};
		24979D1220F83E3D007EB0DA /* Recovered References */ = {
			isa = PBXGroup;
			children = (
				9DEADFA4826D4D0BAA950D21 /* libRNFIRMessaging.a */,
				B0C692B061D7430D8194DC98 /* ToolTipMenuTests.xctest */,
				D755E71324B04FEE9C691D14 /* libRNFirebase.a */,
			);
			name = "Recovered References";
			sourceTree = "<group>";
		};
		2D16E6871FA4F8E400B85C8A /* Frameworks */ = {
			isa = PBXGroup;
			children = (
				ED297162215061F000B7C4FE /* JavaScriptCore.framework */,
				ED2971642150620600B7C4FE /* JavaScriptCore.framework */,
				24979E7920F84004007EB0DA /* Firebase.h */,
				24979E7420F84004007EB0DA /* FirebaseAnalytics.framework */,
				24979E7520F84004007EB0DA /* FirebaseCore.framework */,
				24979E7C20F84004007EB0DA /* FirebaseCoreDiagnostics.framework */,
				24979E7B20F84004007EB0DA /* FirebaseInstanceID.framework */,
				24979E7620F84004007EB0DA /* FirebaseMessaging.framework */,
				24979E7A20F84004007EB0DA /* FirebaseNanoPB.framework */,
				24979E7720F84004007EB0DA /* GoogleService-Info.plist */,
				24979E7820F84004007EB0DA /* GoogleToolboxForMac.framework */,
				24979E7D20F84005007EB0DA /* module.modulemap */,
				24979E7E20F84005007EB0DA /* nanopb.framework */,
				24979E3620F84003007EB0DA /* Protobuf.framework */,
				98AED33BAB4247CEBEF8464D /* libz.tbd */,
				13E5CE549E13349A65C71B53 /* libPods-Rainbow.a */,
				794D8432FD61C2EC61786302 /* libPods-Rainbow.a */,
			);
			name = Frameworks;
			sourceTree = "<group>";
		};
		832341AE1AAA6A7D00B99B32 /* Libraries */ = {
			isa = PBXGroup;
			children = (
			);
			name = Libraries;
			sourceTree = "<group>";
		};
		83CBB9F61A601CBA00E9B192 = {
			isa = PBXGroup;
			children = (
				13B07FAE1A68108700A75B9A /* Rainbow */,
				832341AE1AAA6A7D00B99B32 /* Libraries */,
				00E356EF1AD99517003FC87E /* RainbowTests */,
				83CBBA001A601CBA00E9B192 /* Products */,
				2D16E6871FA4F8E400B85C8A /* Frameworks */,
				DCAC1D8CC45E468FBB7E1395 /* Resources */,
				24979D1220F83E3D007EB0DA /* Recovered References */,
				C640359C0E6575CE0A7ECD73 /* Pods */,
			);
			indentWidth = 2;
			sourceTree = "<group>";
			tabWidth = 2;
			usesTabs = 0;
		};
		83CBBA001A601CBA00E9B192 /* Products */ = {
			isa = PBXGroup;
			children = (
				13B07F961A680F5B00A75B9A /* Rainbow.app */,
			);
			name = Products;
			sourceTree = "<group>";
		};
		A4277DA023CBD3590042BAF4 /* Transactions */ = {
			isa = PBXGroup;
			children = (
				A49B52B223DB5CE600A00918 /* ViewModels */,
				A49B52B123DB41DD00A00918 /* Bridging */,
				A49B52B023DB41B900A00918 /* Models */,
				A44A4EED23EC928900B543F1 /* CoinIconWithProgressBar.swift */,
				66FEC91523EDA13F00A0F367 /* RoundedCornerView.swift */,
				A4704B4723C546DA00E50E4B /* RCTConvert+TransactionList.h */,
				A4704B4023C546D900E50E4B /* TransactionListViewCell.swift */,
				A4704B4623C546D900E50E4B /* TransactionListViewCell.xib */,
				A4AF3CCF23DA3A0F00F230F3 /* TransactionListRequestViewCell.swift */,
				A4AF3CCD23DA37F700F230F3 /* TransactionListRequestViewCell.xib */,
				A485E61323C8ED6000E5C3D4 /* TransactionListViewHeader.swift */,
				A485E61223C8EC4400E5C3D4 /* TransactionListViewHeader.xib */,
				A4704B4123C546D900E50E4B /* TransactionListView.swift */,
				A4F8DACA23DF85DF00560E47 /* TransactionListBaseCell.swift */,
			);
			name = Transactions;
			sourceTree = "<group>";
		};
		A49B52B023DB41B900A00918 /* Models */ = {
			isa = PBXGroup;
			children = (
				A477567B23DB2FAA005AE8FD /* Transaction.swift */,
				A49B52AE23DB411900A00918 /* TransactionRequest.swift */,
				A49B52BB23DBA61100A00918 /* TransactionData.swift */,
				A49B52BF23DCCDA800A00918 /* TransactionRequestSection.swift */,
				A49B52C123DCD11D00A00918 /* TransactionSection.swift */,
			);
			name = Models;
			sourceTree = "<group>";
		};
		A49B52B123DB41DD00A00918 /* Bridging */ = {
			isa = PBXGroup;
			children = (
				A477567D23DB3A85005AE8FD /* TransactionListViewManager.m */,
			);
			name = Bridging;
			sourceTree = "<group>";
		};
		A49B52B223DB5CE600A00918 /* ViewModels */ = {
			isa = PBXGroup;
			children = (
				A49B52B323DB5D1100A00918 /* TransactionViewModelTransactionItem.swift */,
				A49B52B723DB5F7200A00918 /* TransactionViewModelTransactionRequestItem.swift */,
				A49B52B923DB61E600A00918 /* TransactionViewModel.swift */,
				A49B52B523DB5D5600A00918 /* TransactionViewModelProtocol.swift */,
			);
			name = ViewModels;
			sourceTree = "<group>";
		};
		A4D04BA723D12F27008C1DEC /* Button */ = {
			isa = PBXGroup;
			children = (
				A4D04BA823D12F99008C1DEC /* Button.swift */,
				A4D04BAB23D12FD5008C1DEC /* ButtonManager.m */,
			);
			name = Button;
			sourceTree = "<group>";
		};
		C640359C0E6575CE0A7ECD73 /* Pods */ = {
			isa = PBXGroup;
			children = (
				466CDCBFE61F83D2AE1C7410 /* Pods-Rainbow.debug.xcconfig */,
				11CCA3399B351ABE3E5296FE /* Pods-Rainbow.release.xcconfig */,
				2837FCCEA7D33A4F128B7574 /* Pods-Rainbow.localrelease.xcconfig */,
				A8846B6B5BC96732D5A4A107 /* Pods-Rainbow.staging.xcconfig */,
			);
			path = Pods;
			sourceTree = "<group>";
		};
		DCAC1D8CC45E468FBB7E1395 /* Resources */ = {
			isa = PBXGroup;
			children = (
<<<<<<< HEAD
				7818F79CD3944D17AF4196A5 /* Graphik-Black.otf */,
				CEC826911B5641B8AF788BB3 /* Graphik-BlackItalic.otf */,
				E6F010E529544E518E1792C7 /* Graphik-Bold.otf */,
				7CEEDA7A68C24426BBAA8D77 /* Graphik-BoldItalic.otf */,
				93D62D49D9CA46F292BD9869 /* Graphik-Extralight.otf */,
				273D2D617F3F43E99F8F404B /* Graphik-ExtralightItalic.otf */,
				7A9AF25703474604964D6EC1 /* Graphik-Light.otf */,
				D551F7BECCAF4CE3BC8C0C3D /* Graphik-LightItalic.otf */,
				DE019D6BCA1A4FF9B7F1E98A /* Graphik-Medium.otf */,
				2DA6F347A6B540399883FF91 /* Graphik-MediumItalic.otf */,
				A6EEFE6EA9354456B0DB4520 /* Graphik-Regular.otf */,
				182DC054E3584C83822F2A82 /* Graphik-RegularItalic.otf */,
				88A5866DBF924C149CA0C6F4 /* Graphik-Semibold.otf */,
				A7F0978B24BA4EC283C580D9 /* Graphik-SemiboldItalic.otf */,
				7CD46377E5FC4E5EBFD57D71 /* Graphik-Super.otf */,
				51E41940863B4B88BDEF48D7 /* Graphik-SuperItalic.otf */,
				EB48DC1D46D449759B9C61D4 /* Graphik-Thin.otf */,
				3EA8003C5E2D46E38184714B /* Graphik-ThinItalic.otf */,
				BE239BA93F6B4EDC867B1A41 /* SF-Pro-Display-Black.otf */,
				A8AE8DE50B9544B6BC186E6C /* SF-Pro-Display-BlackItalic.otf */,
				BA31E8CEDBCC417CA50BC57B /* SF-Pro-Display-Bold.otf */,
				84DB92DCDF5D4374B26FFCC6 /* SF-Pro-Display-BoldItalic.otf */,
				8D37634EBB294EC79081DFD2 /* SF-Pro-Display-Heavy.otf */,
				D7BFD847B72D414D9BE734A0 /* SF-Pro-Display-HeavyItalic.otf */,
				9DF45B9EB38D4E8FA18A04C6 /* SF-Pro-Display-Light.otf */,
				E8E3CE2A4AD34CB991CD61EE /* SF-Pro-Display-LightItalic.otf */,
				2AEF0207B9724FE5A27519FF /* SF-Pro-Display-Medium.otf */,
				3459F05BF10649C4A787D900 /* SF-Pro-Display-MediumItalic.otf */,
				9165B952731E4502857CC0B4 /* SF-Pro-Display-Regular.otf */,
				D880F2D2B7704793A8D141DC /* SF-Pro-Display-RegularItalic.otf */,
				5842861A013B4B379705CC5A /* SF-Pro-Display-Semibold.otf */,
				86B30DBBDA594167BFE4747E /* SF-Pro-Display-SemiboldItalic.otf */,
				662C7FD632C1481AB5AB1DB7 /* SF-Pro-Display-Thin.otf */,
				C1DB5F252E324925B4145360 /* SF-Pro-Display-ThinItalic.otf */,
				35833023DB594F1AA6A72866 /* SF-Pro-Display-Ultralight.otf */,
				DCA738BE00E04734AEDA2F07 /* SF-Pro-Display-UltralightItalic.otf */,
				AA8FE0E02380A33F00AFAFB6 /* SF-Pro-Rounded-Bold.otf */,
				AA8FE0DE2380A33F00AFAFB6 /* SF-Pro-Rounded-Medium.otf */,
				AA8FE0DD2380A33F00AFAFB6 /* SF-Pro-Rounded-Regular.otf */,
				AA8FE0DF2380A33F00AFAFB6 /* SF-Pro-Rounded-Semibold.otf */,
				F62BBE10D6534F74B2180711 /* SF-Pro-Text-Bold.otf */,
				1736F851327A41C3815212E7 /* SF-Pro-Text-BoldItalic.otf */,
				233322FCDC624F6FA60C4B52 /* SF-Pro-Text-Heavy.otf */,
				1DEDF110038147A598C9B152 /* SF-Pro-Text-HeavyItalic.otf */,
				E672AB1C5404435897615660 /* SF-Pro-Text-Light.otf */,
				D1641F1A96C841C085169B2E /* SF-Pro-Text-LightItalic.otf */,
				35A24AFF4AB449C287EE66A8 /* SF-Pro-Text-Medium.otf */,
				D518658CFF8B491991A06426 /* SF-Pro-Text-MediumItalic.otf */,
				944CF612F0304DF281E33B66 /* SF-Pro-Text-Regular.otf */,
				715DAAA3174542BAB93807A6 /* SF-Pro-Text-RegularItalic.otf */,
				AA6B0A8BE2484F46980BE9AC /* SF-Pro-Text-Semibold.otf */,
				FA887652F27F43869229AD50 /* SF-Pro-Text-SemiboldItalic.otf */,
=======
>>>>>>> f7a1397b
				8789D635428240B5ABF282EE /* SFMono-Bold.otf */,
				0A8698C728414E56A3FD89A6 /* SFMono-Heavy.otf */,
				2C4A4A4FB3D84F14A48989D8 /* SFMono-Light.otf */,
				668A9E253DAF444A90ECB997 /* SFMono-Medium.otf */,
				95F2888C850F40C8A26E083B /* SFMono-Regular.otf */,
				B1089F835D6A4F578009B47F /* SFMono-Semibold.otf */,
				B809485D25CC4982B166E287 /* SF-Pro-Rounded-Black.otf */,
				12778C645D644BCC8744A30F /* SF-Pro-Rounded-Bold.otf */,
				6B6183D1BB01462A8EC6971D /* SF-Pro-Rounded-Heavy.otf */,
				CC103294F38D49DEBB00C234 /* SF-Pro-Rounded-Light.otf */,
				C71A958627CB4BF6B7085E7B /* SF-Pro-Rounded-Medium.otf */,
				6F593D06488648D6B4082A13 /* SF-Pro-Rounded-Regular.otf */,
				C2BA36ED122C4932A09957E5 /* SF-Pro-Rounded-Semibold.otf */,
				2508987EAA5746B799931646 /* SF-Pro-Rounded-Thin.otf */,
				E10B4784EF2A4C569A43746A /* SF-Pro-Rounded-Ultralight.otf */,
			);
			name = Resources;
			sourceTree = "<group>";
		};
/* End PBXGroup section */

/* Begin PBXNativeTarget section */
		13B07F861A680F5B00A75B9A /* Rainbow */ = {
			isa = PBXNativeTarget;
			buildConfigurationList = 13B07F931A680F5B00A75B9A /* Build configuration list for PBXNativeTarget "Rainbow" */;
			buildPhases = (
				B2BF48CC79AEFAAAA7A76369 /* [CP] Check Pods Manifest.lock */,
				13B07F871A680F5B00A75B9A /* Sources */,
				13B07F8C1A680F5B00A75B9A /* Frameworks */,
				13B07F8E1A680F5B00A75B9A /* Resources */,
				00DD1BFF1BD5951E006B06BC /* Bundle React Native code and images */,
				3CF823D3218F310D0024B77B /* ShellScript */,
				403CCB5719CD1603C37F2220 /* [CP-User] [RNFB] Core Configuration */,
				A4451ED5032E4036E311CE0C /* [CP-User] [RNFB] Crashlytics Configuration */,
			);
			buildRules = (
			);
			dependencies = (
			);
			name = Rainbow;
			packageProductDependencies = (
			);
			productName = "Hello World";
			productReference = 13B07F961A680F5B00A75B9A /* Rainbow.app */;
			productType = "com.apple.product-type.application";
		};
/* End PBXNativeTarget section */

/* Begin PBXProject section */
		83CBB9F71A601CBA00E9B192 /* Project object */ = {
			isa = PBXProject;
			attributes = {
				LastUpgradeCheck = 610;
				ORGANIZATIONNAME = Facebook;
				TargetAttributes = {
					13B07F861A680F5B00A75B9A = {
						DevelopmentTeam = L74NQAQB8H;
						LastSwiftMigration = 1120;
						ProvisioningStyle = Automatic;
						SystemCapabilities = {
							com.apple.Push = {
								enabled = 1;
							};
							com.apple.SafariKeychain = {
								enabled = 1;
							};
						};
					};
				};
			};
			buildConfigurationList = 83CBB9FA1A601CBA00E9B192 /* Build configuration list for PBXProject "Rainbow" */;
			compatibilityVersion = "Xcode 3.2";
			developmentRegion = English;
			hasScannedForEncodings = 0;
			knownRegions = (
				English,
				en,
				Base,
			);
			mainGroup = 83CBB9F61A601CBA00E9B192;
			packageReferences = (
			);
			productRefGroup = 83CBBA001A601CBA00E9B192 /* Products */;
			projectDirPath = "";
			projectRoot = "";
			targets = (
				13B07F861A680F5B00A75B9A /* Rainbow */,
			);
		};
/* End PBXProject section */

/* Begin PBXResourcesBuildPhase section */
		13B07F8E1A680F5B00A75B9A /* Resources */ = {
			isa = PBXResourcesBuildPhase;
			buildActionMask = 2147483647;
			files = (
				13B07FBF1A68108700A75B9A /* Images.xcassets in Resources */,
				13B07FBD1A68108700A75B9A /* LaunchScreen.xib in Resources */,
				24979E8920F84250007EB0DA /* GoogleService-Info.plist in Resources */,
				A4AF3CCE23DA37F700F230F3 /* TransactionListRequestViewCell.xib in Resources */,
				A485E61623C8F4A400E5C3D4 /* TransactionListViewHeader.xib in Resources */,
				A4704B4D23C546DA00E50E4B /* TransactionListViewCell.xib in Resources */,
<<<<<<< HEAD
				184EB33331FB47F2960D2507 /* SF-Pro-Display-Heavy.otf in Resources */,
				FBDF4EF177284CF4826D7BF9 /* SF-Pro-Display-HeavyItalic.otf in Resources */,
				4013198EBD3D4D6F8052D25E /* SF-Pro-Display-Light.otf in Resources */,
				B27589D616774324BE2BCF49 /* SF-Pro-Display-LightItalic.otf in Resources */,
				1B1113DAF261410889D80146 /* SF-Pro-Display-Medium.otf in Resources */,
				CAD3BF43528D47159190E17B /* SF-Pro-Display-MediumItalic.otf in Resources */,
				1AE1684BFC3E487F99128043 /* SF-Pro-Display-Regular.otf in Resources */,
				0AB30EE90F554EE59F57DFC1 /* SF-Pro-Display-RegularItalic.otf in Resources */,
				549287401A7648CCB32F36E0 /* SF-Pro-Display-Semibold.otf in Resources */,
				9E8553031AD44F52A814F2AB /* SF-Pro-Display-SemiboldItalic.otf in Resources */,
				216C17A836F44ACE8D79ACC7 /* SF-Pro-Display-Thin.otf in Resources */,
				16934DFE7F154B06ADAD8A0B /* SF-Pro-Display-ThinItalic.otf in Resources */,
				03252948A60F4C4C87E4FD9E /* SF-Pro-Display-Ultralight.otf in Resources */,
				3C363E14D5DE4A028E43EA38 /* SF-Pro-Display-UltralightItalic.otf in Resources */,
				AA8FE0E42380A33F00AFAFB6 /* SF-Pro-Rounded-Bold.otf in Resources */,
				AA8FE0E22380A33F00AFAFB6 /* SF-Pro-Rounded-Medium.otf in Resources */,
				AA8FE0E12380A33F00AFAFB6 /* SF-Pro-Rounded-Regular.otf in Resources */,
				AA8FE0E32380A33F00AFAFB6 /* SF-Pro-Rounded-Semibold.otf in Resources */,
				340305B6506A4DDFB4EB98AA /* SF-Pro-Text-Bold.otf in Resources */,
				C37D7F7EA236460085DB5BFA /* SF-Pro-Text-BoldItalic.otf in Resources */,
				3C41C1415A994234A0FF2589 /* SF-Pro-Text-Heavy.otf in Resources */,
				23320186D7F747FEB02451C6 /* SF-Pro-Text-HeavyItalic.otf in Resources */,
				2D7BB74FB1A44EE2A2426373 /* SF-Pro-Text-Light.otf in Resources */,
				96E52368EDC94B9B80D1F29C /* SF-Pro-Text-LightItalic.otf in Resources */,
				41804DE52CE94296995264E0 /* SF-Pro-Text-Medium.otf in Resources */,
				B485B73D33C740BE8167AE4E /* SF-Pro-Text-MediumItalic.otf in Resources */,
				26095B12C30047F89592D463 /* SF-Pro-Text-Regular.otf in Resources */,
				AFCABA638327463693E67FD4 /* SF-Pro-Text-RegularItalic.otf in Resources */,
				AE47B46652EA48AFB68E7832 /* SF-Pro-Text-Semibold.otf in Resources */,
				396C4BA42EEC4D0985CEBB42 /* SF-Pro-Text-SemiboldItalic.otf in Resources */,
=======
>>>>>>> f7a1397b
				8FB4C0E7FE3240F2B2D23CE2 /* SFMono-Bold.otf in Resources */,
				5F34DEED060F41878C4C5A59 /* SFMono-Heavy.otf in Resources */,
				5D1949044DCB413FBE7AE82E /* SFMono-Light.otf in Resources */,
				7287CE1EC33B4913AEE1F4B6 /* SFMono-Medium.otf in Resources */,
				B7A3E82A4C4449F4A18EB5C2 /* SFMono-Regular.otf in Resources */,
				92D7BFC8AFDA4E649EA6FF08 /* SFMono-Semibold.otf in Resources */,
				041ED9A91C634D62B70DD2A0 /* SF-Pro-Rounded-Black.otf in Resources */,
				830AB06937A24F36A5A233E4 /* SF-Pro-Rounded-Bold.otf in Resources */,
				5F1FC886FDBF4E50875905D8 /* SF-Pro-Rounded-Heavy.otf in Resources */,
				788C192F52404F80BC99C83E /* SF-Pro-Rounded-Light.otf in Resources */,
				45537F942F2B45A2AE0F6E97 /* SF-Pro-Rounded-Medium.otf in Resources */,
				888BD587381C4F859E34255C /* SF-Pro-Rounded-Regular.otf in Resources */,
				9DF9D782A0E8467FAA079A68 /* SF-Pro-Rounded-Semibold.otf in Resources */,
				EEDAF090F37B4DD9905C3AA1 /* SF-Pro-Rounded-Thin.otf in Resources */,
				7DE5483C7F3043379686F961 /* SF-Pro-Rounded-Ultralight.otf in Resources */,
			);
			runOnlyForDeploymentPostprocessing = 0;
		};
/* End PBXResourcesBuildPhase section */

/* Begin PBXShellScriptBuildPhase section */
		00DD1BFF1BD5951E006B06BC /* Bundle React Native code and images */ = {
			isa = PBXShellScriptBuildPhase;
			buildActionMask = 12;
			files = (
			);
			inputPaths = (
			);
			name = "Bundle React Native code and images";
			outputPaths = (
			);
			runOnlyForDeploymentPostprocessing = 0;
			shellPath = /bin/sh;
			shellScript = "export SENTRY_PROPERTIES=sentry.properties\nexport NODE_ARGS=--max-old-space-size=2048\nif [[ ! \"$CONFIGURATION\" = *Debug* ]]; then\n    DEST=$CONFIGURATION_BUILD_DIR/$UNLOCALIZED_RESOURCES_FOLDER_PATH\n    export EXTRA_PACKAGER_ARGS=\"--sourcemap-output $DEST/main.jsbundle.map\"\nfi\n\n../node_modules/@sentry/cli/bin/sentry-cli react-native xcode  ../node_modules/react-native/scripts/react-native-xcode.sh\n\nif [[ ! \"$CONFIGURATION\" = *Debug* ]]; then\n    cp $DEST/main.jsbundle* ../ios/\nfi\n";
			showEnvVarsInLog = 0;
		};
		3CF823D3218F310D0024B77B /* ShellScript */ = {
			isa = PBXShellScriptBuildPhase;
			buildActionMask = 2147483647;
			files = (
			);
			inputPaths = (
				"$(SRCROOT)/Rainbow/Info.plist",
			);
			outputPaths = (
			);
			runOnlyForDeploymentPostprocessing = 0;
			shellPath = /bin/sh;
			shellScript = "\"${PODS_ROOT}/Fabric/run\"\n";
			showEnvVarsInLog = 0;
		};
		403CCB5719CD1603C37F2220 /* [CP-User] [RNFB] Core Configuration */ = {
			isa = PBXShellScriptBuildPhase;
			buildActionMask = 2147483647;
			files = (
			);
			name = "[CP-User] [RNFB] Core Configuration";
			runOnlyForDeploymentPostprocessing = 0;
			shellPath = /bin/sh;
			shellScript = "#!/usr/bin/env bash\n#\n# Copyright (c) 2016-present Invertase Limited & Contributors\n#\n# Licensed under the Apache License, Version 2.0 (the \"License\");\n# you may not use this library except in compliance with the License.\n# You may obtain a copy of the License at\n#\n#   http://www.apache.org/licenses/LICENSE-2.0\n#\n# Unless required by applicable law or agreed to in writing, software\n# distributed under the License is distributed on an \"AS IS\" BASIS,\n# WITHOUT WARRANTIES OR CONDITIONS OF ANY KIND, either express or implied.\n# See the License for the specific language governing permissions and\n# limitations under the License.\n#\nset -e\n\n_MAX_LOOKUPS=2;\n_SEARCH_RESULT=''\n_RN_ROOT_EXISTS=''\n_CURRENT_LOOKUPS=1\n_JSON_ROOT=\"'react-native'\"\n_JSON_FILE_NAME='firebase.json'\n_JSON_OUTPUT_BASE64='e30=' # { }\n_CURRENT_SEARCH_DIR=${PROJECT_DIR}\n_PLIST_BUDDY=/usr/libexec/PlistBuddy\n_TARGET_PLIST=\"${BUILT_PRODUCTS_DIR}/${INFOPLIST_PATH}\"\n_DSYM_PLIST=\"${DWARF_DSYM_FOLDER_PATH}/${DWARF_DSYM_FILE_NAME}/Contents/Info.plist\"\n\n# plist arrays\n_PLIST_ENTRY_KEYS=()\n_PLIST_ENTRY_TYPES=()\n_PLIST_ENTRY_VALUES=()\n\nfunction setPlistValue {\n  echo \"info:      setting plist entry '$1' of type '$2' in file '$4'\"\n  ${_PLIST_BUDDY} -c \"Add :$1 $2 '$3'\" $4 || echo \"info:      '$1' already exists\"\n}\n\nfunction getFirebaseJsonKeyValue () {\n  if [[ ${_RN_ROOT_EXISTS} ]]; then\n    ruby -e \"require 'rubygems';require 'json'; output=JSON.parse('$1'); puts output[$_JSON_ROOT]['$2']\"\n  else\n    echo \"\"\n  fi;\n}\n\nfunction jsonBoolToYesNo () {\n  if [[ $1 == \"false\" ]]; then\n    echo \"NO\"\n  elif [[ $1 == \"true\" ]]; then\n    echo \"YES\"\n  else echo \"NO\"\n  fi\n}\n\necho \"info: -> RNFB build script started\"\necho \"info: 1) Locating ${_JSON_FILE_NAME} file:\"\n\nif [[ -z ${_CURRENT_SEARCH_DIR} ]]; then\n  _CURRENT_SEARCH_DIR=$(pwd)\nfi;\n\nwhile true; do\n  _CURRENT_SEARCH_DIR=$(dirname \"$_CURRENT_SEARCH_DIR\")\n  if [[ \"$_CURRENT_SEARCH_DIR\" == \"/\" ]] || [[ ${_CURRENT_LOOKUPS} -gt ${_MAX_LOOKUPS} ]]; then break; fi;\n  echo \"info:      ($_CURRENT_LOOKUPS of $_MAX_LOOKUPS) Searching in '$_CURRENT_SEARCH_DIR' for a ${_JSON_FILE_NAME} file.\"\n  _SEARCH_RESULT=$(find \"$_CURRENT_SEARCH_DIR\" -maxdepth 2 -name ${_JSON_FILE_NAME} -print | head -n 1)\n  if [[ ${_SEARCH_RESULT} ]]; then\n    echo \"info:      ${_JSON_FILE_NAME} found at $_SEARCH_RESULT\"\n    break;\n  fi;\n  _CURRENT_LOOKUPS=$((_CURRENT_LOOKUPS+1))\ndone\n\nif [[ ${_SEARCH_RESULT} ]]; then\n  _JSON_OUTPUT_RAW=$(cat \"${_SEARCH_RESULT}\")\n  _RN_ROOT_EXISTS=$(ruby -e \"require 'rubygems';require 'json'; output=JSON.parse('$_JSON_OUTPUT_RAW'); puts output[$_JSON_ROOT]\" || echo '')\n\n  if [[ ${_RN_ROOT_EXISTS} ]]; then\n    _JSON_OUTPUT_BASE64=$(python -c 'import json,sys,base64;print(base64.b64encode(json.dumps(json.loads(open('\"'${_SEARCH_RESULT}'\"').read())['${_JSON_ROOT}'])))' || echo \"e30=\")\n  fi\n\n  _PLIST_ENTRY_KEYS+=(\"firebase_json_raw\")\n  _PLIST_ENTRY_TYPES+=(\"string\")\n  _PLIST_ENTRY_VALUES+=(\"$_JSON_OUTPUT_BASE64\")\n\n  # config.messaging_auto_init_enabled\n  _MESSAGING_AUTO_INIT=$(getFirebaseJsonKeyValue \"$_JSON_OUTPUT_RAW\" \"messaging_auto_init_enabled\")\n  if [[ $_MESSAGING_AUTO_INIT ]]; then\n    _PLIST_ENTRY_KEYS+=(\"FirebaseMessagingAutoInitEnabled\")\n    _PLIST_ENTRY_TYPES+=(\"bool\")\n    _PLIST_ENTRY_VALUES+=(\"$(jsonBoolToYesNo \"$_MESSAGING_AUTO_INIT\")\")\n  fi\n\n  # config.crashlytics_disable_auto_disabler - undocumented for now - mainly for debugging, document if becomes usful\n  _CRASHLYTICS_AUTO_DISABLE_ENABLED=$(getFirebaseJsonKeyValue \"$_JSON_OUTPUT_RAW\" \"crashlytics_disable_auto_disabler\")\n  if [[ $_CRASHLYTICS_AUTO_DISABLE_ENABLED == \"true\" ]]; then\n    echo \"Disabled Crashlytics auto disabler.\" # do nothing\n  else\n    _PLIST_ENTRY_KEYS+=(\"firebase_crashlytics_collection_enabled\")\n    _PLIST_ENTRY_TYPES+=(\"bool\")\n    _PLIST_ENTRY_VALUES+=(\"NO\")\n  fi\n\n  # config.admob_delay_app_measurement_init\n  _ADMOB_DELAY_APP_MEASUREMENT=$(getFirebaseJsonKeyValue \"$_JSON_OUTPUT_RAW\" \"admob_delay_app_measurement_init\")\n  if [[ $_ADMOB_DELAY_APP_MEASUREMENT == \"true\" ]]; then\n    _PLIST_ENTRY_KEYS+=(\"GADDelayAppMeasurementInit\")\n    _PLIST_ENTRY_TYPES+=(\"bool\")\n    _PLIST_ENTRY_VALUES+=(\"YES\")\n  fi\n\n  # config.admob_ios_app_id\n  _ADMOB_IOS_APP_ID=$(getFirebaseJsonKeyValue \"$_JSON_OUTPUT_RAW\" \"admob_ios_app_id\")\n  if [[ $_ADMOB_IOS_APP_ID ]]; then\n    _PLIST_ENTRY_KEYS+=(\"GADApplicationIdentifier\")\n    _PLIST_ENTRY_TYPES+=(\"string\")\n    _PLIST_ENTRY_VALUES+=(\"$_ADMOB_IOS_APP_ID\")\n  fi\nelse\n  _PLIST_ENTRY_KEYS+=(\"firebase_json_raw\")\n  _PLIST_ENTRY_TYPES+=(\"string\")\n  _PLIST_ENTRY_VALUES+=(\"$_JSON_OUTPUT_BASE64\")\n  echo \"warning:   A firebase.json file was not found, whilst this file is optional it is recommended to include it to configure firebase services in React Native Firebase.\"\nfi;\n\necho \"info: 2) Injecting Info.plist entries: \"\n\n# Log out the keys we're adding\nfor i in \"${!_PLIST_ENTRY_KEYS[@]}\"; do\n  echo \"    ->  $i) ${_PLIST_ENTRY_KEYS[$i]}\" \"${_PLIST_ENTRY_TYPES[$i]}\" \"${_PLIST_ENTRY_VALUES[$i]}\"\ndone\n\nfor plist in \"${_TARGET_PLIST}\" \"${_DSYM_PLIST}\" ; do\n  if [[ -f \"${plist}\" ]]; then\n\n    # paths with spaces break the call to setPlistValue. temporarily modify\n    # the shell internal field separator variable (IFS), which normally \n    # includes spaces, to consist only of line breaks\n    oldifs=$IFS\n    IFS=\"\n\"\n\n    for i in \"${!_PLIST_ENTRY_KEYS[@]}\"; do\n      setPlistValue \"${_PLIST_ENTRY_KEYS[$i]}\" \"${_PLIST_ENTRY_TYPES[$i]}\" \"${_PLIST_ENTRY_VALUES[$i]}\" \"${plist}\"\n    done\n\n    # restore the original internal field separator value\n    IFS=$oldifs\n  else\n    echo \"warning:   A Info.plist build output file was not found (${plist})\"\n  fi\ndone\n\necho \"info: <- RNFB build script finished\"\n\n";
		};
		A4451ED5032E4036E311CE0C /* [CP-User] [RNFB] Crashlytics Configuration */ = {
			isa = PBXShellScriptBuildPhase;
			buildActionMask = 2147483647;
			files = (
			);
			name = "[CP-User] [RNFB] Crashlytics Configuration";
			runOnlyForDeploymentPostprocessing = 0;
			shellPath = /bin/sh;
			shellScript = "#!/usr/bin/env bash\n#\n# Copyright (c) 2016-present Invertase Limited & Contributors\n#\n# Licensed under the Apache License, Version 2.0 (the \"License\");\n# you may not use this library except in compliance with the License.\n# You may obtain a copy of the License at\n#\n#   http://www.apache.org/licenses/LICENSE-2.0\n#\n# Unless required by applicable law or agreed to in writing, software\n# distributed under the License is distributed on an \"AS IS\" BASIS,\n# WITHOUT WARRANTIES OR CONDITIONS OF ANY KIND, either express or implied.\n# See the License for the specific language governing permissions and\n# limitations under the License.\n#\nset -e\n\nif [[ ${PODS_ROOT} ]]; then\n  echo \"info: Exec Fabric Run from Pods\"\n  \"${PODS_ROOT}/Fabric/run\"\nelse\n  echo \"info: Exec Fabric Run from framework\"\n  \"${PROJECT_DIR}/Fabric.framework/run\"\nfi\n";
		};
		B2BF48CC79AEFAAAA7A76369 /* [CP] Check Pods Manifest.lock */ = {
			isa = PBXShellScriptBuildPhase;
			buildActionMask = 2147483647;
			files = (
			);
			inputFileListPaths = (
			);
			inputPaths = (
				"${PODS_PODFILE_DIR_PATH}/Podfile.lock",
				"${PODS_ROOT}/Manifest.lock",
			);
			name = "[CP] Check Pods Manifest.lock";
			outputFileListPaths = (
			);
			outputPaths = (
				"$(DERIVED_FILE_DIR)/Pods-Rainbow-checkManifestLockResult.txt",
			);
			runOnlyForDeploymentPostprocessing = 0;
			shellPath = /bin/sh;
			shellScript = "diff \"${PODS_PODFILE_DIR_PATH}/Podfile.lock\" \"${PODS_ROOT}/Manifest.lock\" > /dev/null\nif [ $? != 0 ] ; then\n    # print error to STDERR\n    echo \"error: The sandbox is not in sync with the Podfile.lock. Run 'pod install' or update your CocoaPods installation.\" >&2\n    exit 1\nfi\n# This output is used by Xcode 'outputs' to avoid re-running this script phase.\necho \"SUCCESS\" > \"${SCRIPT_OUTPUT_FILE_0}\"\n";
			showEnvVarsInLog = 0;
		};
/* End PBXShellScriptBuildPhase section */

/* Begin PBXSourcesBuildPhase section */
		13B07F871A680F5B00A75B9A /* Sources */ = {
			isa = PBXSourcesBuildPhase;
			buildActionMask = 2147483647;
			files = (
				13B07FBC1A68108700A75B9A /* AppDelegate.m in Sources */,
				3CBE29CD2381E43900BE05AC /* Dummy.swift in Sources */,
				13B07FC11A68108700A75B9A /* main.m in Sources */,
				A49B52B623DB5D5600A00918 /* TransactionViewModelProtocol.swift in Sources */,
				A4F8DACB23DF85DF00560E47 /* TransactionListBaseCell.swift in Sources */,
				A49B52C023DCCDA800A00918 /* TransactionRequestSection.swift in Sources */,
				A4704B4823C546DA00E50E4B /* TransactionListViewCell.swift in Sources */,
				A485E61423C8ED6000E5C3D4 /* TransactionListViewHeader.swift in Sources */,
				A49B52B423DB5D1100A00918 /* TransactionViewModelTransactionItem.swift in Sources */,
				66FEC91623EDA14000A0F367 /* RoundedCornerView.swift in Sources */,
				A477567E23DB3A85005AE8FD /* TransactionListViewManager.m in Sources */,
				A477567C23DB2FAA005AE8FD /* Transaction.swift in Sources */,
				A4277DA323CFE85F0042BAF4 /* Theme.swift in Sources */,
				A4277D9F23CBD1910042BAF4 /* Extensions.swift in Sources */,
				A4D04BAC23D12FD5008C1DEC /* ButtonManager.m in Sources */,
				A49B52B823DB5F7200A00918 /* TransactionViewModelTransactionRequestItem.swift in Sources */,
				A44A4EEE23EC928900B543F1 /* CoinIconWithProgressBar.swift in Sources */,
				A4AF3CD023DA3A0F00F230F3 /* TransactionListRequestViewCell.swift in Sources */,
				A4D04BA923D12F99008C1DEC /* Button.swift in Sources */,
				A4704B4923C546DA00E50E4B /* TransactionListView.swift in Sources */,
				A49B52BC23DBA61200A00918 /* TransactionData.swift in Sources */,
				A49B52AF23DB411900A00918 /* TransactionRequest.swift in Sources */,
				A49B52BA23DB61E600A00918 /* TransactionViewModel.swift in Sources */,
				A49B52C223DCD11D00A00918 /* TransactionSection.swift in Sources */,
			);
			runOnlyForDeploymentPostprocessing = 0;
		};
/* End PBXSourcesBuildPhase section */

/* Begin PBXVariantGroup section */
		13B07FB11A68108700A75B9A /* LaunchScreen.xib */ = {
			isa = PBXVariantGroup;
			children = (
				13B07FB21A68108700A75B9A /* Base */,
			);
			name = LaunchScreen.xib;
			path = Rainbow;
			sourceTree = "<group>";
		};
/* End PBXVariantGroup section */

/* Begin XCBuildConfiguration section */
		13B07F941A680F5B00A75B9A /* Debug */ = {
			isa = XCBuildConfiguration;
			baseConfigurationReference = 466CDCBFE61F83D2AE1C7410 /* Pods-Rainbow.debug.xcconfig */;
			buildSettings = {
				ASSETCATALOG_COMPILER_APPICON_NAME = AppIcon;
				ASSETCATALOG_COMPILER_OPTIMIZATION = time;
				CLANG_ENABLE_MODULES = YES;
				CODE_SIGN_ENTITLEMENTS = Rainbow/RainbowDebug.entitlements;
				CODE_SIGN_IDENTITY = "Apple Development";
				CODE_SIGN_STYLE = Automatic;
				COPY_PHASE_STRIP = YES;
				CURRENT_PROJECT_VERSION = 1;
				DEAD_CODE_STRIPPING = NO;
				DEBUG_INFORMATION_FORMAT = dwarf;
				DEVELOPMENT_TEAM = L74NQAQB8H;
				FRAMEWORK_SEARCH_PATHS = (
					"$(inherited)",
					"$(PROJECT_DIR)/Frameworks",
				);
				GCC_PRECOMPILE_PREFIX_HEADER = NO;
				GCC_UNROLL_LOOPS = NO;
				HEADER_SEARCH_PATHS = (
					"$(inherited)",
					"$(PROJECT_DIR)/Frameworks",
					"$(SRCROOT)/../node_modules/react-native-tooltip/ToolTipMenu",
					"$(SRCROOT)/../node_modules/react-native-code-push/ios/**",
					"$(SRCROOT)/../node_modules/@ledgerhq/react-native-passcode-auth",
					"$(SRCROOT)/../node_modules/react-native-firebase/ios/RNFirebase/**",
					"$(SRCROOT)/../node_modules/react-native/Libraries/LinkingIOS/**",
				);
				INFOPLIST_FILE = Rainbow/Info.plist;
				IPHONEOS_DEPLOYMENT_TARGET = 11.0;
				LD_RUNPATH_SEARCH_PATHS = "$(inherited) @executable_path/Frameworks";
				LIBRARY_SEARCH_PATHS = (
					"$(inherited)",
					"$(PROJECT_DIR)",
				);
				LLVM_LTO = YES;
				MARKETING_VERSION = 1.2.7;
				OTHER_LDFLAGS = (
					"$(inherited)",
					"-ObjC",
					"-lc++",
				);
				PRODUCT_BUNDLE_IDENTIFIER = me.rainbow;
				PRODUCT_NAME = Rainbow;
				PROVISIONING_PROFILE = "";
				PROVISIONING_PROFILE_SPECIFIER = "";
				SWIFT_OBJC_BRIDGING_HEADER = "Rainbow-Bridging-Header.h";
				SWIFT_OPTIMIZATION_LEVEL = "-Onone";
				SWIFT_VERSION = 5.0;
				VERSIONING_SYSTEM = "apple-generic";
			};
			name = Debug;
		};
		13B07F951A680F5B00A75B9A /* Release */ = {
			isa = XCBuildConfiguration;
			baseConfigurationReference = 11CCA3399B351ABE3E5296FE /* Pods-Rainbow.release.xcconfig */;
			buildSettings = {
				ASSETCATALOG_COMPILER_APPICON_NAME = AppIcon;
				ASSETCATALOG_COMPILER_OPTIMIZATION = "";
				CLANG_ENABLE_MODULES = YES;
				CODEPUSH_KEY = "CHq9hB40PBZqHTxL-f-Wd_rK4anl1e7a8912-936f-4ce7-8505-32a075039f51";
<<<<<<< HEAD
				CODE_SIGN_ENTITLEMENTS = Rainbow/RainbowRelease.entitlements;
				CODE_SIGN_IDENTITY = "iPhone Distribution";
				CODE_SIGN_STYLE = Manual;
=======
				CODE_SIGN_ENTITLEMENTS = Rainbow/Rainbow.entitlements;
				CODE_SIGN_IDENTITY = "Apple Development";
				CODE_SIGN_STYLE = Automatic;
>>>>>>> f7a1397b
				CURRENT_PROJECT_VERSION = 1;
				DEBUG_INFORMATION_FORMAT = "dwarf-with-dsym";
				DEVELOPMENT_TEAM = L74NQAQB8H;
				FRAMEWORK_SEARCH_PATHS = (
					"$(inherited)",
					"$(PROJECT_DIR)/Frameworks",
				);
				GCC_PRECOMPILE_PREFIX_HEADER = YES;
				GCC_UNROLL_LOOPS = YES;
				HEADER_SEARCH_PATHS = (
					"$(inherited)",
					"$(PROJECT_DIR)/Frameworks",
					"$(SRCROOT)/../node_modules/react-native-tooltip/ToolTipMenu",
					"$(SRCROOT)/../node_modules/react-native-code-push/ios/**",
					"$(SRCROOT)/../node_modules/@ledgerhq/react-native-passcode-auth",
					"$(SRCROOT)/../node_modules/react-native-firebase/ios/RNFirebase/**",
					"$(SRCROOT)/../node_modules/react-native/Libraries/LinkingIOS/**",
				);
				INFOPLIST_FILE = Rainbow/Info.plist;
				IPHONEOS_DEPLOYMENT_TARGET = 11.0;
				LD_RUNPATH_SEARCH_PATHS = "$(inherited) @executable_path/Frameworks";
				LIBRARY_SEARCH_PATHS = (
					"$(inherited)",
					"$(PROJECT_DIR)",
				);
				LLVM_LTO = YES;
				MARKETING_VERSION = 1.2.7;
				OTHER_LDFLAGS = (
					"$(inherited)",
					"-ObjC",
					"-lc++",
				);
				PRODUCT_BUNDLE_IDENTIFIER = me.rainbow;
				PRODUCT_NAME = Rainbow;
				PROVISIONING_PROFILE = "";
				PROVISIONING_PROFILE_SPECIFIER = "match AppStore me.rainbow";
				SWIFT_OBJC_BRIDGING_HEADER = "Rainbow-Bridging-Header.h";
				SWIFT_VERSION = 5.0;
				VERSIONING_SYSTEM = "apple-generic";
			};
			name = Release;
		};
		2C6A799721127ED9003AFB37 /* Staging */ = {
			isa = XCBuildConfiguration;
			buildSettings = {
				ALWAYS_SEARCH_USER_PATHS = NO;
				CLANG_CXX_LANGUAGE_STANDARD = "gnu++0x";
				CLANG_CXX_LIBRARY = "libc++";
				CLANG_ENABLE_MODULES = YES;
				CLANG_ENABLE_OBJC_ARC = YES;
				CLANG_WARN_BOOL_CONVERSION = YES;
				CLANG_WARN_CONSTANT_CONVERSION = YES;
				CLANG_WARN_DIRECT_OBJC_ISA_USAGE = YES_ERROR;
				CLANG_WARN_EMPTY_BODY = YES;
				CLANG_WARN_ENUM_CONVERSION = YES;
				CLANG_WARN_INT_CONVERSION = YES;
				CLANG_WARN_OBJC_ROOT_CLASS = YES_ERROR;
				CLANG_WARN_UNREACHABLE_CODE = YES;
				CLANG_WARN__DUPLICATE_METHOD_MATCH = YES;
				CODEPUSH_KEY = "<STAGING_DEPLOYMENT_KEY>";
				"CODE_SIGN_IDENTITY[sdk=iphoneos*]" = "iPhone Developer";
				CONFIGURATION_BUILD_DIR = "$(BUILD_DIR)/Release$(EFFECTIVE_PLATFORM_NAME)";
				COPY_PHASE_STRIP = YES;
				ENABLE_NS_ASSERTIONS = NO;
				ENABLE_STRICT_OBJC_MSGSEND = YES;
				GCC_C_LANGUAGE_STANDARD = gnu99;
				GCC_WARN_64_TO_32_BIT_CONVERSION = YES;
				GCC_WARN_ABOUT_RETURN_TYPE = YES_ERROR;
				GCC_WARN_UNDECLARED_SELECTOR = YES;
				GCC_WARN_UNINITIALIZED_AUTOS = YES_AGGRESSIVE;
				GCC_WARN_UNUSED_FUNCTION = YES;
				GCC_WARN_UNUSED_VARIABLE = YES;
				IPHONEOS_DEPLOYMENT_TARGET = 9.0;
				MTL_ENABLE_DEBUG_INFO = NO;
				SDKROOT = iphoneos;
				VALIDATE_PRODUCT = YES;
			};
			name = Staging;
		};
		2C6A799821127ED9003AFB37 /* Staging */ = {
			isa = XCBuildConfiguration;
			baseConfigurationReference = A8846B6B5BC96732D5A4A107 /* Pods-Rainbow.staging.xcconfig */;
			buildSettings = {
				ASSETCATALOG_COMPILER_APPICON_NAME = AppIcon;
				ASSETCATALOG_COMPILER_OPTIMIZATION = "";
				CLANG_ENABLE_MODULES = YES;
				CODEPUSH_KEY = "Xf8eimmB0-W22TRNCwL9tZNO9xev1e7a8912-936f-4ce7-8505-32a075039f51";
				CODE_SIGN_ENTITLEMENTS = Rainbow/Rainbow.entitlements;
				CODE_SIGN_IDENTITY = "Apple Development";
				CODE_SIGN_STYLE = Automatic;
				CURRENT_PROJECT_VERSION = 1;
				DEBUG_INFORMATION_FORMAT = "dwarf-with-dsym";
				DEVELOPMENT_TEAM = L74NQAQB8H;
				FRAMEWORK_SEARCH_PATHS = (
					"$(inherited)",
					"$(PROJECT_DIR)/Frameworks",
				);
				GCC_PRECOMPILE_PREFIX_HEADER = YES;
				GCC_UNROLL_LOOPS = YES;
				HEADER_SEARCH_PATHS = (
					"$(inherited)",
					"$(PROJECT_DIR)/Frameworks",
					"$(SRCROOT)/../node_modules/react-native-tooltip/ToolTipMenu",
					"$(SRCROOT)/../node_modules/react-native-code-push/ios/**",
					"$(SRCROOT)/../node_modules/@ledgerhq/react-native-passcode-auth",
					"$(SRCROOT)/../node_modules/react-native-firebase/ios/RNFirebase/**",
				);
				INFOPLIST_FILE = Rainbow/Info.plist;
				IPHONEOS_DEPLOYMENT_TARGET = 11.0;
				LD_RUNPATH_SEARCH_PATHS = "$(inherited) @executable_path/Frameworks";
				LIBRARY_SEARCH_PATHS = (
					"$(inherited)",
					"$(PROJECT_DIR)",
				);
				LLVM_LTO = YES;
				MARKETING_VERSION = 1.2.7;
				OTHER_LDFLAGS = (
					"$(inherited)",
					"-ObjC",
					"-lc++",
				);
				PRODUCT_BUNDLE_IDENTIFIER = me.rainbow;
				PRODUCT_NAME = Rainbow;
				PROVISIONING_PROFILE = "";
				PROVISIONING_PROFILE_SPECIFIER = "";
				SWIFT_OBJC_BRIDGING_HEADER = "Rainbow-Bridging-Header.h";
				SWIFT_VERSION = 5.0;
				VERSIONING_SYSTEM = "apple-generic";
			};
			name = Staging;
		};
		2C87B7992197FA1900682EC4 /* LocalRelease */ = {
			isa = XCBuildConfiguration;
			buildSettings = {
				ALWAYS_SEARCH_USER_PATHS = NO;
				CLANG_CXX_LANGUAGE_STANDARD = "gnu++0x";
				CLANG_CXX_LIBRARY = "libc++";
				CLANG_ENABLE_MODULES = YES;
				CLANG_ENABLE_OBJC_ARC = YES;
				CLANG_WARN_BOOL_CONVERSION = YES;
				CLANG_WARN_CONSTANT_CONVERSION = YES;
				CLANG_WARN_DIRECT_OBJC_ISA_USAGE = YES_ERROR;
				CLANG_WARN_EMPTY_BODY = YES;
				CLANG_WARN_ENUM_CONVERSION = YES;
				CLANG_WARN_INT_CONVERSION = YES;
				CLANG_WARN_OBJC_ROOT_CLASS = YES_ERROR;
				CLANG_WARN_UNREACHABLE_CODE = YES;
				CLANG_WARN__DUPLICATE_METHOD_MATCH = YES;
				CODEPUSH_KEY = "";
				"CODE_SIGN_IDENTITY[sdk=iphoneos*]" = "iPhone Developer";
				CONFIGURATION_BUILD_DIR = "$(BUILD_DIR)/Release$(EFFECTIVE_PLATFORM_NAME)";
				COPY_PHASE_STRIP = YES;
				ENABLE_NS_ASSERTIONS = NO;
				ENABLE_STRICT_OBJC_MSGSEND = YES;
				GCC_C_LANGUAGE_STANDARD = gnu99;
				GCC_PREPROCESSOR_DEFINITIONS = "LOCAL_RELEASE=1";
				GCC_WARN_64_TO_32_BIT_CONVERSION = YES;
				GCC_WARN_ABOUT_RETURN_TYPE = YES_ERROR;
				GCC_WARN_UNDECLARED_SELECTOR = YES;
				GCC_WARN_UNINITIALIZED_AUTOS = YES_AGGRESSIVE;
				GCC_WARN_UNUSED_FUNCTION = YES;
				GCC_WARN_UNUSED_VARIABLE = YES;
				IPHONEOS_DEPLOYMENT_TARGET = 9.0;
				MTL_ENABLE_DEBUG_INFO = NO;
				SDKROOT = iphoneos;
				VALIDATE_PRODUCT = YES;
			};
			name = LocalRelease;
		};
		2C87B79A2197FA1900682EC4 /* LocalRelease */ = {
			isa = XCBuildConfiguration;
			baseConfigurationReference = 2837FCCEA7D33A4F128B7574 /* Pods-Rainbow.localrelease.xcconfig */;
			buildSettings = {
				ASSETCATALOG_COMPILER_APPICON_NAME = AppIcon;
				ASSETCATALOG_COMPILER_OPTIMIZATION = time;
				CLANG_ENABLE_MODULES = YES;
				CODEPUSH_KEY = "";
				CODE_SIGN_ENTITLEMENTS = Rainbow/Rainbow.entitlements;
				CODE_SIGN_IDENTITY = "Apple Development";
				CODE_SIGN_STYLE = Automatic;
				CURRENT_PROJECT_VERSION = 1;
				DEBUG_INFORMATION_FORMAT = "dwarf-with-dsym";
				DEVELOPMENT_TEAM = L74NQAQB8H;
				FRAMEWORK_SEARCH_PATHS = (
					"$(inherited)",
					"$(PROJECT_DIR)/Frameworks",
				);
				GCC_PRECOMPILE_PREFIX_HEADER = YES;
				GCC_UNROLL_LOOPS = YES;
				HEADER_SEARCH_PATHS = (
					"$(inherited)",
					"$(PROJECT_DIR)/Frameworks",
					"$(SRCROOT)/../node_modules/react-native-tooltip/ToolTipMenu",
					"$(SRCROOT)/../node_modules/react-native-code-push/ios/**",
					"$(SRCROOT)/../node_modules/@ledgerhq/react-native-passcode-auth",
					"$(SRCROOT)/../node_modules/react-native-firebase/ios/RNFirebase/**",
				);
				INFOPLIST_FILE = Rainbow/Info.plist;
				IPHONEOS_DEPLOYMENT_TARGET = 11.0;
				LD_RUNPATH_SEARCH_PATHS = "$(inherited) @executable_path/Frameworks";
				LIBRARY_SEARCH_PATHS = (
					"$(inherited)",
					"$(PROJECT_DIR)",
				);
				LLVM_LTO = YES;
				MARKETING_VERSION = 1.2.7;
				OTHER_LDFLAGS = (
					"$(inherited)",
					"-ObjC",
					"-lc++",
				);
				PRODUCT_BUNDLE_IDENTIFIER = me.rainbow;
				PRODUCT_NAME = Rainbow;
				PROVISIONING_PROFILE = "";
				PROVISIONING_PROFILE_SPECIFIER = "";
				SWIFT_OBJC_BRIDGING_HEADER = "Rainbow-Bridging-Header.h";
				SWIFT_VERSION = 5.0;
				VERSIONING_SYSTEM = "apple-generic";
			};
			name = LocalRelease;
		};
		83CBBA201A601CBA00E9B192 /* Debug */ = {
			isa = XCBuildConfiguration;
			buildSettings = {
				ALWAYS_SEARCH_USER_PATHS = NO;
				CLANG_CXX_LANGUAGE_STANDARD = "gnu++0x";
				CLANG_CXX_LIBRARY = "libc++";
				CLANG_ENABLE_MODULES = YES;
				CLANG_ENABLE_OBJC_ARC = YES;
				CLANG_WARN_BOOL_CONVERSION = YES;
				CLANG_WARN_CONSTANT_CONVERSION = YES;
				CLANG_WARN_DIRECT_OBJC_ISA_USAGE = YES_ERROR;
				CLANG_WARN_EMPTY_BODY = YES;
				CLANG_WARN_ENUM_CONVERSION = YES;
				CLANG_WARN_INT_CONVERSION = YES;
				CLANG_WARN_OBJC_ROOT_CLASS = YES_ERROR;
				CLANG_WARN_UNREACHABLE_CODE = YES;
				CLANG_WARN__DUPLICATE_METHOD_MATCH = YES;
				CODEPUSH_KEY = "";
				"CODE_SIGN_IDENTITY[sdk=iphoneos*]" = "iPhone Developer";
				COPY_PHASE_STRIP = NO;
				ENABLE_STRICT_OBJC_MSGSEND = YES;
				GCC_C_LANGUAGE_STANDARD = gnu99;
				GCC_DYNAMIC_NO_PIC = NO;
				GCC_OPTIMIZATION_LEVEL = 0;
				GCC_PREPROCESSOR_DEFINITIONS = (
					"DEBUG=1",
					"$(inherited)",
				);
				GCC_SYMBOLS_PRIVATE_EXTERN = NO;
				GCC_WARN_64_TO_32_BIT_CONVERSION = YES;
				GCC_WARN_ABOUT_RETURN_TYPE = YES_ERROR;
				GCC_WARN_UNDECLARED_SELECTOR = YES;
				GCC_WARN_UNINITIALIZED_AUTOS = YES_AGGRESSIVE;
				GCC_WARN_UNUSED_FUNCTION = YES;
				GCC_WARN_UNUSED_VARIABLE = YES;
				IPHONEOS_DEPLOYMENT_TARGET = 9.0;
				MTL_ENABLE_DEBUG_INFO = YES;
				ONLY_ACTIVE_ARCH = YES;
				SDKROOT = iphoneos;
			};
			name = Debug;
		};
		83CBBA211A601CBA00E9B192 /* Release */ = {
			isa = XCBuildConfiguration;
			buildSettings = {
				ALWAYS_SEARCH_USER_PATHS = NO;
				CLANG_CXX_LANGUAGE_STANDARD = "gnu++0x";
				CLANG_CXX_LIBRARY = "libc++";
				CLANG_ENABLE_MODULES = YES;
				CLANG_ENABLE_OBJC_ARC = YES;
				CLANG_WARN_BOOL_CONVERSION = YES;
				CLANG_WARN_CONSTANT_CONVERSION = YES;
				CLANG_WARN_DIRECT_OBJC_ISA_USAGE = YES_ERROR;
				CLANG_WARN_EMPTY_BODY = YES;
				CLANG_WARN_ENUM_CONVERSION = YES;
				CLANG_WARN_INT_CONVERSION = YES;
				CLANG_WARN_OBJC_ROOT_CLASS = YES_ERROR;
				CLANG_WARN_UNREACHABLE_CODE = YES;
				CLANG_WARN__DUPLICATE_METHOD_MATCH = YES;
				CODEPUSH_KEY = "<PRODUCTION_DEPLOYMENT_KEY>";
				"CODE_SIGN_IDENTITY[sdk=iphoneos*]" = "iPhone Developer";
				COPY_PHASE_STRIP = YES;
				ENABLE_NS_ASSERTIONS = NO;
				ENABLE_STRICT_OBJC_MSGSEND = YES;
				GCC_C_LANGUAGE_STANDARD = gnu99;
				GCC_WARN_64_TO_32_BIT_CONVERSION = YES;
				GCC_WARN_ABOUT_RETURN_TYPE = YES_ERROR;
				GCC_WARN_UNDECLARED_SELECTOR = YES;
				GCC_WARN_UNINITIALIZED_AUTOS = YES_AGGRESSIVE;
				GCC_WARN_UNUSED_FUNCTION = YES;
				GCC_WARN_UNUSED_VARIABLE = YES;
				IPHONEOS_DEPLOYMENT_TARGET = 9.0;
				MTL_ENABLE_DEBUG_INFO = NO;
				SDKROOT = iphoneos;
				VALIDATE_PRODUCT = YES;
			};
			name = Release;
		};
/* End XCBuildConfiguration section */

/* Begin XCConfigurationList section */
		13B07F931A680F5B00A75B9A /* Build configuration list for PBXNativeTarget "Rainbow" */ = {
			isa = XCConfigurationList;
			buildConfigurations = (
				13B07F941A680F5B00A75B9A /* Debug */,
				13B07F951A680F5B00A75B9A /* Release */,
				2C87B79A2197FA1900682EC4 /* LocalRelease */,
				2C6A799821127ED9003AFB37 /* Staging */,
			);
			defaultConfigurationIsVisible = 0;
			defaultConfigurationName = Release;
		};
		83CBB9FA1A601CBA00E9B192 /* Build configuration list for PBXProject "Rainbow" */ = {
			isa = XCConfigurationList;
			buildConfigurations = (
				83CBBA201A601CBA00E9B192 /* Debug */,
				83CBBA211A601CBA00E9B192 /* Release */,
				2C87B7992197FA1900682EC4 /* LocalRelease */,
				2C6A799721127ED9003AFB37 /* Staging */,
			);
			defaultConfigurationIsVisible = 0;
			defaultConfigurationName = Release;
		};
/* End XCConfigurationList section */
	};
	rootObject = 83CBB9F71A601CBA00E9B192 /* Project object */;
}<|MERGE_RESOLUTION|>--- conflicted
+++ resolved
@@ -51,20 +51,7 @@
 		A4D04BA923D12F99008C1DEC /* Button.swift in Sources */ = {isa = PBXBuildFile; fileRef = A4D04BA823D12F99008C1DEC /* Button.swift */; };
 		A4D04BAC23D12FD5008C1DEC /* ButtonManager.m in Sources */ = {isa = PBXBuildFile; fileRef = A4D04BAB23D12FD5008C1DEC /* ButtonManager.m */; };
 		A4F8DACB23DF85DF00560E47 /* TransactionListBaseCell.swift in Sources */ = {isa = PBXBuildFile; fileRef = A4F8DACA23DF85DF00560E47 /* TransactionListBaseCell.swift */; };
-<<<<<<< HEAD
-		AA8FE0E12380A33F00AFAFB6 /* SF-Pro-Rounded-Regular.otf in Resources */ = {isa = PBXBuildFile; fileRef = AA8FE0DD2380A33F00AFAFB6 /* SF-Pro-Rounded-Regular.otf */; };
-		AA8FE0E22380A33F00AFAFB6 /* SF-Pro-Rounded-Medium.otf in Resources */ = {isa = PBXBuildFile; fileRef = AA8FE0DE2380A33F00AFAFB6 /* SF-Pro-Rounded-Medium.otf */; };
-		AA8FE0E32380A33F00AFAFB6 /* SF-Pro-Rounded-Semibold.otf in Resources */ = {isa = PBXBuildFile; fileRef = AA8FE0DF2380A33F00AFAFB6 /* SF-Pro-Rounded-Semibold.otf */; };
-		AA8FE0E42380A33F00AFAFB6 /* SF-Pro-Rounded-Bold.otf in Resources */ = {isa = PBXBuildFile; fileRef = AA8FE0E02380A33F00AFAFB6 /* SF-Pro-Rounded-Bold.otf */; };
 		ADBDB9381DFEBF1600ED6528 /* (null) in Frameworks */ = {isa = PBXBuildFile; };
-		AE47B46652EA48AFB68E7832 /* SF-Pro-Text-Semibold.otf in Resources */ = {isa = PBXBuildFile; fileRef = AA6B0A8BE2484F46980BE9AC /* SF-Pro-Text-Semibold.otf */; };
-		AFCABA638327463693E67FD4 /* SF-Pro-Text-RegularItalic.otf in Resources */ = {isa = PBXBuildFile; fileRef = 715DAAA3174542BAB93807A6 /* SF-Pro-Text-RegularItalic.otf */; };
-		AFD75D0B6EC9465C92C493A7 /* SF-Pro-Display-BlackItalic.otf in Resources */ = {isa = PBXBuildFile; fileRef = A8AE8DE50B9544B6BC186E6C /* SF-Pro-Display-BlackItalic.otf */; };
-		B27589D616774324BE2BCF49 /* SF-Pro-Display-LightItalic.otf in Resources */ = {isa = PBXBuildFile; fileRef = E8E3CE2A4AD34CB991CD61EE /* SF-Pro-Display-LightItalic.otf */; };
-		B485B73D33C740BE8167AE4E /* SF-Pro-Text-MediumItalic.otf in Resources */ = {isa = PBXBuildFile; fileRef = D518658CFF8B491991A06426 /* SF-Pro-Text-MediumItalic.otf */; };
-		B562299555FD4D75968F6BF1 /* Graphik-Thin.otf in Resources */ = {isa = PBXBuildFile; fileRef = EB48DC1D46D449759B9C61D4 /* Graphik-Thin.otf */; };
-=======
->>>>>>> f7a1397b
 		B7A3E82A4C4449F4A18EB5C2 /* SFMono-Regular.otf in Resources */ = {isa = PBXBuildFile; fileRef = 95F2888C850F40C8A26E083B /* SFMono-Regular.otf */; };
 		C72F456C99A646399192517D /* libz.tbd in Frameworks */ = {isa = PBXBuildFile; fileRef = 98AED33BAB4247CEBEF8464D /* libz.tbd */; };
 		ED2971652150620600B7C4FE /* JavaScriptCore.framework in Frameworks */ = {isa = PBXBuildFile; fileRef = ED2971642150620600B7C4FE /* JavaScriptCore.framework */; };
@@ -86,15 +73,12 @@
 		13B07FB61A68108700A75B9A /* Info.plist */ = {isa = PBXFileReference; fileEncoding = 4; lastKnownFileType = text.plist.xml; name = Info.plist; path = Rainbow/Info.plist; sourceTree = "<group>"; };
 		13B07FB71A68108700A75B9A /* main.m */ = {isa = PBXFileReference; fileEncoding = 4; lastKnownFileType = sourcecode.c.objc; name = main.m; path = Rainbow/main.m; sourceTree = "<group>"; };
 		13E5CE549E13349A65C71B53 /* libPods-Rainbow.a */ = {isa = PBXFileReference; explicitFileType = archive.ar; includeInIndex = 0; path = "libPods-Rainbow.a"; sourceTree = BUILT_PRODUCTS_DIR; };
-<<<<<<< HEAD
 		157155032418733F009B698B /* RainbowRelease.entitlements */ = {isa = PBXFileReference; lastKnownFileType = text.plist.entitlements; name = RainbowRelease.entitlements; path = Rainbow/RainbowRelease.entitlements; sourceTree = "<group>"; };
 		157155042418734C009B698B /* RainbowDebug.entitlements */ = {isa = PBXFileReference; lastKnownFileType = text.plist.entitlements; name = RainbowDebug.entitlements; path = Rainbow/RainbowDebug.entitlements; sourceTree = "<group>"; };
 		1736F851327A41C3815212E7 /* SF-Pro-Text-BoldItalic.otf */ = {isa = PBXFileReference; explicitFileType = undefined; fileEncoding = 9; includeInIndex = 0; lastKnownFileType = unknown; name = "SF-Pro-Text-BoldItalic.otf"; path = "../src/assets/fonts/SF-Pro-Text-BoldItalic.otf"; sourceTree = "<group>"; };
 		182DC054E3584C83822F2A82 /* Graphik-RegularItalic.otf */ = {isa = PBXFileReference; explicitFileType = undefined; fileEncoding = 9; includeInIndex = 0; lastKnownFileType = unknown; name = "Graphik-RegularItalic.otf"; path = "../src/assets/fonts/Graphik-RegularItalic.otf"; sourceTree = "<group>"; };
 		1DEDF110038147A598C9B152 /* SF-Pro-Text-HeavyItalic.otf */ = {isa = PBXFileReference; explicitFileType = undefined; fileEncoding = 9; includeInIndex = 0; lastKnownFileType = unknown; name = "SF-Pro-Text-HeavyItalic.otf"; path = "../src/assets/fonts/SF-Pro-Text-HeavyItalic.otf"; sourceTree = "<group>"; };
 		233322FCDC624F6FA60C4B52 /* SF-Pro-Text-Heavy.otf */ = {isa = PBXFileReference; explicitFileType = undefined; fileEncoding = 9; includeInIndex = 0; lastKnownFileType = unknown; name = "SF-Pro-Text-Heavy.otf"; path = "../src/assets/fonts/SF-Pro-Text-Heavy.otf"; sourceTree = "<group>"; };
-=======
->>>>>>> f7a1397b
 		24979E3620F84003007EB0DA /* Protobuf.framework */ = {isa = PBXFileReference; lastKnownFileType = wrapper.framework; name = Protobuf.framework; path = Frameworks/Protobuf.framework; sourceTree = "<group>"; };
 		24979E7420F84004007EB0DA /* FirebaseAnalytics.framework */ = {isa = PBXFileReference; lastKnownFileType = wrapper.framework; name = FirebaseAnalytics.framework; path = Frameworks/FirebaseAnalytics.framework; sourceTree = "<group>"; };
 		24979E7520F84004007EB0DA /* FirebaseCore.framework */ = {isa = PBXFileReference; lastKnownFileType = wrapper.framework; name = FirebaseCore.framework; path = Frameworks/FirebaseCore.framework; sourceTree = "<group>"; };
@@ -110,7 +94,6 @@
 		2508987EAA5746B799931646 /* SF-Pro-Rounded-Thin.otf */ = {isa = PBXFileReference; explicitFileType = undefined; fileEncoding = 9; includeInIndex = 0; lastKnownFileType = unknown; name = "SF-Pro-Rounded-Thin.otf"; path = "../src/assets/fonts/SF-Pro-Rounded-Thin.otf"; sourceTree = "<group>"; };
 		2837FCCEA7D33A4F128B7574 /* Pods-Rainbow.localrelease.xcconfig */ = {isa = PBXFileReference; includeInIndex = 1; lastKnownFileType = text.xcconfig; name = "Pods-Rainbow.localrelease.xcconfig"; path = "Target Support Files/Pods-Rainbow/Pods-Rainbow.localrelease.xcconfig"; sourceTree = "<group>"; };
 		2C4A4A4FB3D84F14A48989D8 /* SFMono-Light.otf */ = {isa = PBXFileReference; explicitFileType = undefined; fileEncoding = 9; includeInIndex = 0; lastKnownFileType = unknown; name = "SFMono-Light.otf"; path = "../src/assets/fonts/SFMono-Light.otf"; sourceTree = "<group>"; };
-<<<<<<< HEAD
 		2DA6F347A6B540399883FF91 /* Graphik-MediumItalic.otf */ = {isa = PBXFileReference; explicitFileType = undefined; fileEncoding = 9; includeInIndex = 0; lastKnownFileType = unknown; name = "Graphik-MediumItalic.otf"; path = "../src/assets/fonts/Graphik-MediumItalic.otf"; sourceTree = "<group>"; };
 		3459F05BF10649C4A787D900 /* SF-Pro-Display-MediumItalic.otf */ = {isa = PBXFileReference; explicitFileType = undefined; fileEncoding = 9; includeInIndex = 0; lastKnownFileType = unknown; name = "SF-Pro-Display-MediumItalic.otf"; path = "../src/assets/fonts/SF-Pro-Display-MediumItalic.otf"; sourceTree = "<group>"; };
 		35833023DB594F1AA6A72866 /* SF-Pro-Display-Ultralight.otf */ = {isa = PBXFileReference; explicitFileType = undefined; fileEncoding = 9; includeInIndex = 0; lastKnownFileType = unknown; name = "SF-Pro-Display-Ultralight.otf"; path = "../src/assets/fonts/SF-Pro-Display-Ultralight.otf"; sourceTree = "<group>"; };
@@ -123,26 +106,10 @@
 		51E41940863B4B88BDEF48D7 /* Graphik-SuperItalic.otf */ = {isa = PBXFileReference; explicitFileType = undefined; fileEncoding = 9; includeInIndex = 0; lastKnownFileType = unknown; name = "Graphik-SuperItalic.otf"; path = "../src/assets/fonts/Graphik-SuperItalic.otf"; sourceTree = "<group>"; };
 		5842861A013B4B379705CC5A /* SF-Pro-Display-Semibold.otf */ = {isa = PBXFileReference; explicitFileType = undefined; fileEncoding = 9; includeInIndex = 0; lastKnownFileType = unknown; name = "SF-Pro-Display-Semibold.otf"; path = "../src/assets/fonts/SF-Pro-Display-Semibold.otf"; sourceTree = "<group>"; };
 		662C7FD632C1481AB5AB1DB7 /* SF-Pro-Display-Thin.otf */ = {isa = PBXFileReference; explicitFileType = undefined; fileEncoding = 9; includeInIndex = 0; lastKnownFileType = unknown; name = "SF-Pro-Display-Thin.otf"; path = "../src/assets/fonts/SF-Pro-Display-Thin.otf"; sourceTree = "<group>"; };
-=======
-		2D16E6891FA4F8E400B85C8A /* libReact.a */ = {isa = PBXFileReference; explicitFileType = archive.ar; path = libReact.a; sourceTree = BUILT_PRODUCTS_DIR; };
-		3C379D5D20FD1F92009AF81F /* Rainbow.entitlements */ = {isa = PBXFileReference; lastKnownFileType = text.plist.entitlements; name = Rainbow.entitlements; path = Rainbow/Rainbow.entitlements; sourceTree = "<group>"; };
-		3CBE29CB2381E43800BE05AC /* Rainbow-Bridging-Header.h */ = {isa = PBXFileReference; lastKnownFileType = sourcecode.c.h; path = "Rainbow-Bridging-Header.h"; sourceTree = "<group>"; };
-		3CBE29CC2381E43900BE05AC /* Dummy.swift */ = {isa = PBXFileReference; lastKnownFileType = sourcecode.swift; path = Dummy.swift; sourceTree = "<group>"; };
-		3CC4B790228B298400D827EB /* libSDWebImage.a */ = {isa = PBXFileReference; explicitFileType = archive.ar; path = libSDWebImage.a; sourceTree = BUILT_PRODUCTS_DIR; };
-		3CE850D5210FEA8F00672599 /* libGoogleToolboxForMac.a */ = {isa = PBXFileReference; explicitFileType = archive.ar; path = libGoogleToolboxForMac.a; sourceTree = BUILT_PRODUCTS_DIR; };
-		3CE850D7210FEACE00672599 /* libnanopb.a */ = {isa = PBXFileReference; explicitFileType = archive.ar; path = libnanopb.a; sourceTree = BUILT_PRODUCTS_DIR; };
-		466CDCBFE61F83D2AE1C7410 /* Pods-Rainbow.debug.xcconfig */ = {isa = PBXFileReference; includeInIndex = 1; lastKnownFileType = text.xcconfig; name = "Pods-Rainbow.debug.xcconfig"; path = "Target Support Files/Pods-Rainbow/Pods-Rainbow.debug.xcconfig"; sourceTree = "<group>"; };
-		6613987F23689A430097D1D5 /* libReact-Core.a */ = {isa = PBXFileReference; explicitFileType = archive.ar; path = "libReact-Core.a"; sourceTree = BUILT_PRODUCTS_DIR; };
-		6613988123689A430097D1D5 /* libReact-CoreModules.a */ = {isa = PBXFileReference; explicitFileType = archive.ar; path = "libReact-CoreModules.a"; sourceTree = BUILT_PRODUCTS_DIR; };
-		6613988323689A430097D1D5 /* libReact-cxxreact.a */ = {isa = PBXFileReference; explicitFileType = archive.ar; path = "libReact-cxxreact.a"; sourceTree = BUILT_PRODUCTS_DIR; };
-		6613988523689A430097D1D5 /* libReact-jsi.a */ = {isa = PBXFileReference; explicitFileType = archive.ar; path = "libReact-jsi.a"; sourceTree = BUILT_PRODUCTS_DIR; };
-		66139B432368A9AE0097D1D5 /* libRNFirebase.a */ = {isa = PBXFileReference; explicitFileType = archive.ar; path = libRNFirebase.a; sourceTree = BUILT_PRODUCTS_DIR; };
->>>>>>> f7a1397b
 		668A9E253DAF444A90ECB997 /* SFMono-Medium.otf */ = {isa = PBXFileReference; explicitFileType = undefined; fileEncoding = 9; includeInIndex = 0; lastKnownFileType = unknown; name = "SFMono-Medium.otf"; path = "../src/assets/fonts/SFMono-Medium.otf"; sourceTree = "<group>"; };
 		66FEC91523EDA13F00A0F367 /* RoundedCornerView.swift */ = {isa = PBXFileReference; fileEncoding = 4; lastKnownFileType = sourcecode.swift; path = RoundedCornerView.swift; sourceTree = "<group>"; };
 		6B6183D1BB01462A8EC6971D /* SF-Pro-Rounded-Heavy.otf */ = {isa = PBXFileReference; explicitFileType = undefined; fileEncoding = 9; includeInIndex = 0; lastKnownFileType = unknown; name = "SF-Pro-Rounded-Heavy.otf"; path = "../src/assets/fonts/SF-Pro-Rounded-Heavy.otf"; sourceTree = "<group>"; };
 		6F593D06488648D6B4082A13 /* SF-Pro-Rounded-Regular.otf */ = {isa = PBXFileReference; explicitFileType = undefined; fileEncoding = 9; includeInIndex = 0; lastKnownFileType = unknown; name = "SF-Pro-Rounded-Regular.otf"; path = "../src/assets/fonts/SF-Pro-Rounded-Regular.otf"; sourceTree = "<group>"; };
-<<<<<<< HEAD
 		715DAAA3174542BAB93807A6 /* SF-Pro-Text-RegularItalic.otf */ = {isa = PBXFileReference; explicitFileType = undefined; fileEncoding = 9; includeInIndex = 0; lastKnownFileType = unknown; name = "SF-Pro-Text-RegularItalic.otf"; path = "../src/assets/fonts/SF-Pro-Text-RegularItalic.otf"; sourceTree = "<group>"; };
 		7818F79CD3944D17AF4196A5 /* Graphik-Black.otf */ = {isa = PBXFileReference; explicitFileType = undefined; fileEncoding = 9; includeInIndex = 0; lastKnownFileType = unknown; name = "Graphik-Black.otf"; path = "../src/assets/fonts/Graphik-Black.otf"; sourceTree = "<group>"; };
 		794D8432FD61C2EC61786302 /* libPods-Rainbow.a */ = {isa = PBXFileReference; explicitFileType = archive.ar; includeInIndex = 0; path = "libPods-Rainbow.a"; sourceTree = BUILT_PRODUCTS_DIR; };
@@ -151,8 +118,6 @@
 		7CEEDA7A68C24426BBAA8D77 /* Graphik-BoldItalic.otf */ = {isa = PBXFileReference; explicitFileType = undefined; fileEncoding = 9; includeInIndex = 0; lastKnownFileType = unknown; name = "Graphik-BoldItalic.otf"; path = "../src/assets/fonts/Graphik-BoldItalic.otf"; sourceTree = "<group>"; };
 		84DB92DCDF5D4374B26FFCC6 /* SF-Pro-Display-BoldItalic.otf */ = {isa = PBXFileReference; explicitFileType = undefined; fileEncoding = 9; includeInIndex = 0; lastKnownFileType = unknown; name = "SF-Pro-Display-BoldItalic.otf"; path = "../src/assets/fonts/SF-Pro-Display-BoldItalic.otf"; sourceTree = "<group>"; };
 		86B30DBBDA594167BFE4747E /* SF-Pro-Display-SemiboldItalic.otf */ = {isa = PBXFileReference; explicitFileType = undefined; fileEncoding = 9; includeInIndex = 0; lastKnownFileType = unknown; name = "SF-Pro-Display-SemiboldItalic.otf"; path = "../src/assets/fonts/SF-Pro-Display-SemiboldItalic.otf"; sourceTree = "<group>"; };
-=======
->>>>>>> f7a1397b
 		8789D635428240B5ABF282EE /* SFMono-Bold.otf */ = {isa = PBXFileReference; explicitFileType = undefined; fileEncoding = 9; includeInIndex = 0; lastKnownFileType = unknown; name = "SFMono-Bold.otf"; path = "../src/assets/fonts/SFMono-Bold.otf"; sourceTree = "<group>"; };
 		95F2888C850F40C8A26E083B /* SFMono-Regular.otf */ = {isa = PBXFileReference; explicitFileType = undefined; fileEncoding = 9; includeInIndex = 0; lastKnownFileType = unknown; name = "SFMono-Regular.otf"; path = "../src/assets/fonts/SFMono-Regular.otf"; sourceTree = "<group>"; };
 		98AED33BAB4247CEBEF8464D /* libz.tbd */ = {isa = PBXFileReference; explicitFileType = undefined; fileEncoding = 9; includeInIndex = 0; lastKnownFileType = "sourcecode.text-based-dylib-definition"; name = libz.tbd; path = usr/lib/libz.tbd; sourceTree = SDKROOT; };
@@ -182,15 +147,12 @@
 		A4D04BAB23D12FD5008C1DEC /* ButtonManager.m */ = {isa = PBXFileReference; lastKnownFileType = sourcecode.c.objc; path = ButtonManager.m; sourceTree = "<group>"; };
 		A4F8DACA23DF85DF00560E47 /* TransactionListBaseCell.swift */ = {isa = PBXFileReference; lastKnownFileType = sourcecode.swift; path = TransactionListBaseCell.swift; sourceTree = "<group>"; };
 		A8846B6B5BC96732D5A4A107 /* Pods-Rainbow.staging.xcconfig */ = {isa = PBXFileReference; includeInIndex = 1; lastKnownFileType = text.xcconfig; name = "Pods-Rainbow.staging.xcconfig"; path = "Target Support Files/Pods-Rainbow/Pods-Rainbow.staging.xcconfig"; sourceTree = "<group>"; };
-<<<<<<< HEAD
 		A8AE8DE50B9544B6BC186E6C /* SF-Pro-Display-BlackItalic.otf */ = {isa = PBXFileReference; explicitFileType = undefined; fileEncoding = 9; includeInIndex = 0; lastKnownFileType = unknown; name = "SF-Pro-Display-BlackItalic.otf"; path = "../src/assets/fonts/SF-Pro-Display-BlackItalic.otf"; sourceTree = "<group>"; };
 		AA6B0A8BE2484F46980BE9AC /* SF-Pro-Text-Semibold.otf */ = {isa = PBXFileReference; explicitFileType = undefined; fileEncoding = 9; includeInIndex = 0; lastKnownFileType = unknown; name = "SF-Pro-Text-Semibold.otf"; path = "../src/assets/fonts/SF-Pro-Text-Semibold.otf"; sourceTree = "<group>"; };
 		AA8FE0DD2380A33F00AFAFB6 /* SF-Pro-Rounded-Regular.otf */ = {isa = PBXFileReference; lastKnownFileType = file; name = "SF-Pro-Rounded-Regular.otf"; path = "../src/assets/fonts/SF-Pro-Rounded-Regular.otf"; sourceTree = "<group>"; };
 		AA8FE0DE2380A33F00AFAFB6 /* SF-Pro-Rounded-Medium.otf */ = {isa = PBXFileReference; lastKnownFileType = file; name = "SF-Pro-Rounded-Medium.otf"; path = "../src/assets/fonts/SF-Pro-Rounded-Medium.otf"; sourceTree = "<group>"; };
 		AA8FE0DF2380A33F00AFAFB6 /* SF-Pro-Rounded-Semibold.otf */ = {isa = PBXFileReference; lastKnownFileType = file; name = "SF-Pro-Rounded-Semibold.otf"; path = "../src/assets/fonts/SF-Pro-Rounded-Semibold.otf"; sourceTree = "<group>"; };
 		AA8FE0E02380A33F00AFAFB6 /* SF-Pro-Rounded-Bold.otf */ = {isa = PBXFileReference; lastKnownFileType = file; name = "SF-Pro-Rounded-Bold.otf"; path = "../src/assets/fonts/SF-Pro-Rounded-Bold.otf"; sourceTree = "<group>"; };
-=======
->>>>>>> f7a1397b
 		B0C692B061D7430D8194DC98 /* ToolTipMenuTests.xctest */ = {isa = PBXFileReference; explicitFileType = undefined; fileEncoding = 9; includeInIndex = 0; lastKnownFileType = wrapper.cfbundle; path = ToolTipMenuTests.xctest; sourceTree = "<group>"; };
 		B1089F835D6A4F578009B47F /* SFMono-Semibold.otf */ = {isa = PBXFileReference; explicitFileType = undefined; fileEncoding = 9; includeInIndex = 0; lastKnownFileType = unknown; name = "SFMono-Semibold.otf"; path = "../src/assets/fonts/SFMono-Semibold.otf"; sourceTree = "<group>"; };
 		B809485D25CC4982B166E287 /* SF-Pro-Rounded-Black.otf */ = {isa = PBXFileReference; explicitFileType = undefined; fileEncoding = 9; includeInIndex = 0; lastKnownFileType = unknown; name = "SF-Pro-Rounded-Black.otf"; path = "../src/assets/fonts/SF-Pro-Rounded-Black.otf"; sourceTree = "<group>"; };
@@ -399,61 +361,31 @@
 		DCAC1D8CC45E468FBB7E1395 /* Resources */ = {
 			isa = PBXGroup;
 			children = (
-<<<<<<< HEAD
 				7818F79CD3944D17AF4196A5 /* Graphik-Black.otf */,
-				CEC826911B5641B8AF788BB3 /* Graphik-BlackItalic.otf */,
-				E6F010E529544E518E1792C7 /* Graphik-Bold.otf */,
 				7CEEDA7A68C24426BBAA8D77 /* Graphik-BoldItalic.otf */,
-				93D62D49D9CA46F292BD9869 /* Graphik-Extralight.otf */,
-				273D2D617F3F43E99F8F404B /* Graphik-ExtralightItalic.otf */,
 				7A9AF25703474604964D6EC1 /* Graphik-Light.otf */,
-				D551F7BECCAF4CE3BC8C0C3D /* Graphik-LightItalic.otf */,
-				DE019D6BCA1A4FF9B7F1E98A /* Graphik-Medium.otf */,
 				2DA6F347A6B540399883FF91 /* Graphik-MediumItalic.otf */,
-				A6EEFE6EA9354456B0DB4520 /* Graphik-Regular.otf */,
 				182DC054E3584C83822F2A82 /* Graphik-RegularItalic.otf */,
-				88A5866DBF924C149CA0C6F4 /* Graphik-Semibold.otf */,
-				A7F0978B24BA4EC283C580D9 /* Graphik-SemiboldItalic.otf */,
 				7CD46377E5FC4E5EBFD57D71 /* Graphik-Super.otf */,
 				51E41940863B4B88BDEF48D7 /* Graphik-SuperItalic.otf */,
-				EB48DC1D46D449759B9C61D4 /* Graphik-Thin.otf */,
 				3EA8003C5E2D46E38184714B /* Graphik-ThinItalic.otf */,
-				BE239BA93F6B4EDC867B1A41 /* SF-Pro-Display-Black.otf */,
 				A8AE8DE50B9544B6BC186E6C /* SF-Pro-Display-BlackItalic.otf */,
-				BA31E8CEDBCC417CA50BC57B /* SF-Pro-Display-Bold.otf */,
 				84DB92DCDF5D4374B26FFCC6 /* SF-Pro-Display-BoldItalic.otf */,
-				8D37634EBB294EC79081DFD2 /* SF-Pro-Display-Heavy.otf */,
-				D7BFD847B72D414D9BE734A0 /* SF-Pro-Display-HeavyItalic.otf */,
-				9DF45B9EB38D4E8FA18A04C6 /* SF-Pro-Display-Light.otf */,
-				E8E3CE2A4AD34CB991CD61EE /* SF-Pro-Display-LightItalic.otf */,
-				2AEF0207B9724FE5A27519FF /* SF-Pro-Display-Medium.otf */,
 				3459F05BF10649C4A787D900 /* SF-Pro-Display-MediumItalic.otf */,
-				9165B952731E4502857CC0B4 /* SF-Pro-Display-Regular.otf */,
-				D880F2D2B7704793A8D141DC /* SF-Pro-Display-RegularItalic.otf */,
 				5842861A013B4B379705CC5A /* SF-Pro-Display-Semibold.otf */,
 				86B30DBBDA594167BFE4747E /* SF-Pro-Display-SemiboldItalic.otf */,
 				662C7FD632C1481AB5AB1DB7 /* SF-Pro-Display-Thin.otf */,
-				C1DB5F252E324925B4145360 /* SF-Pro-Display-ThinItalic.otf */,
 				35833023DB594F1AA6A72866 /* SF-Pro-Display-Ultralight.otf */,
-				DCA738BE00E04734AEDA2F07 /* SF-Pro-Display-UltralightItalic.otf */,
 				AA8FE0E02380A33F00AFAFB6 /* SF-Pro-Rounded-Bold.otf */,
 				AA8FE0DE2380A33F00AFAFB6 /* SF-Pro-Rounded-Medium.otf */,
 				AA8FE0DD2380A33F00AFAFB6 /* SF-Pro-Rounded-Regular.otf */,
 				AA8FE0DF2380A33F00AFAFB6 /* SF-Pro-Rounded-Semibold.otf */,
-				F62BBE10D6534F74B2180711 /* SF-Pro-Text-Bold.otf */,
 				1736F851327A41C3815212E7 /* SF-Pro-Text-BoldItalic.otf */,
 				233322FCDC624F6FA60C4B52 /* SF-Pro-Text-Heavy.otf */,
 				1DEDF110038147A598C9B152 /* SF-Pro-Text-HeavyItalic.otf */,
-				E672AB1C5404435897615660 /* SF-Pro-Text-Light.otf */,
-				D1641F1A96C841C085169B2E /* SF-Pro-Text-LightItalic.otf */,
 				35A24AFF4AB449C287EE66A8 /* SF-Pro-Text-Medium.otf */,
-				D518658CFF8B491991A06426 /* SF-Pro-Text-MediumItalic.otf */,
-				944CF612F0304DF281E33B66 /* SF-Pro-Text-Regular.otf */,
 				715DAAA3174542BAB93807A6 /* SF-Pro-Text-RegularItalic.otf */,
 				AA6B0A8BE2484F46980BE9AC /* SF-Pro-Text-Semibold.otf */,
-				FA887652F27F43869229AD50 /* SF-Pro-Text-SemiboldItalic.otf */,
-=======
->>>>>>> f7a1397b
 				8789D635428240B5ABF282EE /* SFMono-Bold.otf */,
 				0A8698C728414E56A3FD89A6 /* SFMono-Heavy.otf */,
 				2C4A4A4FB3D84F14A48989D8 /* SFMono-Light.otf */,
@@ -556,39 +488,6 @@
 				A4AF3CCE23DA37F700F230F3 /* TransactionListRequestViewCell.xib in Resources */,
 				A485E61623C8F4A400E5C3D4 /* TransactionListViewHeader.xib in Resources */,
 				A4704B4D23C546DA00E50E4B /* TransactionListViewCell.xib in Resources */,
-<<<<<<< HEAD
-				184EB33331FB47F2960D2507 /* SF-Pro-Display-Heavy.otf in Resources */,
-				FBDF4EF177284CF4826D7BF9 /* SF-Pro-Display-HeavyItalic.otf in Resources */,
-				4013198EBD3D4D6F8052D25E /* SF-Pro-Display-Light.otf in Resources */,
-				B27589D616774324BE2BCF49 /* SF-Pro-Display-LightItalic.otf in Resources */,
-				1B1113DAF261410889D80146 /* SF-Pro-Display-Medium.otf in Resources */,
-				CAD3BF43528D47159190E17B /* SF-Pro-Display-MediumItalic.otf in Resources */,
-				1AE1684BFC3E487F99128043 /* SF-Pro-Display-Regular.otf in Resources */,
-				0AB30EE90F554EE59F57DFC1 /* SF-Pro-Display-RegularItalic.otf in Resources */,
-				549287401A7648CCB32F36E0 /* SF-Pro-Display-Semibold.otf in Resources */,
-				9E8553031AD44F52A814F2AB /* SF-Pro-Display-SemiboldItalic.otf in Resources */,
-				216C17A836F44ACE8D79ACC7 /* SF-Pro-Display-Thin.otf in Resources */,
-				16934DFE7F154B06ADAD8A0B /* SF-Pro-Display-ThinItalic.otf in Resources */,
-				03252948A60F4C4C87E4FD9E /* SF-Pro-Display-Ultralight.otf in Resources */,
-				3C363E14D5DE4A028E43EA38 /* SF-Pro-Display-UltralightItalic.otf in Resources */,
-				AA8FE0E42380A33F00AFAFB6 /* SF-Pro-Rounded-Bold.otf in Resources */,
-				AA8FE0E22380A33F00AFAFB6 /* SF-Pro-Rounded-Medium.otf in Resources */,
-				AA8FE0E12380A33F00AFAFB6 /* SF-Pro-Rounded-Regular.otf in Resources */,
-				AA8FE0E32380A33F00AFAFB6 /* SF-Pro-Rounded-Semibold.otf in Resources */,
-				340305B6506A4DDFB4EB98AA /* SF-Pro-Text-Bold.otf in Resources */,
-				C37D7F7EA236460085DB5BFA /* SF-Pro-Text-BoldItalic.otf in Resources */,
-				3C41C1415A994234A0FF2589 /* SF-Pro-Text-Heavy.otf in Resources */,
-				23320186D7F747FEB02451C6 /* SF-Pro-Text-HeavyItalic.otf in Resources */,
-				2D7BB74FB1A44EE2A2426373 /* SF-Pro-Text-Light.otf in Resources */,
-				96E52368EDC94B9B80D1F29C /* SF-Pro-Text-LightItalic.otf in Resources */,
-				41804DE52CE94296995264E0 /* SF-Pro-Text-Medium.otf in Resources */,
-				B485B73D33C740BE8167AE4E /* SF-Pro-Text-MediumItalic.otf in Resources */,
-				26095B12C30047F89592D463 /* SF-Pro-Text-Regular.otf in Resources */,
-				AFCABA638327463693E67FD4 /* SF-Pro-Text-RegularItalic.otf in Resources */,
-				AE47B46652EA48AFB68E7832 /* SF-Pro-Text-Semibold.otf in Resources */,
-				396C4BA42EEC4D0985CEBB42 /* SF-Pro-Text-SemiboldItalic.otf in Resources */,
-=======
->>>>>>> f7a1397b
 				8FB4C0E7FE3240F2B2D23CE2 /* SFMono-Bold.otf in Resources */,
 				5F34DEED060F41878C4C5A59 /* SFMono-Heavy.otf in Resources */,
 				5D1949044DCB413FBE7AE82E /* SFMono-Light.otf in Resources */,
@@ -794,15 +693,9 @@
 				ASSETCATALOG_COMPILER_OPTIMIZATION = "";
 				CLANG_ENABLE_MODULES = YES;
 				CODEPUSH_KEY = "CHq9hB40PBZqHTxL-f-Wd_rK4anl1e7a8912-936f-4ce7-8505-32a075039f51";
-<<<<<<< HEAD
-				CODE_SIGN_ENTITLEMENTS = Rainbow/RainbowRelease.entitlements;
-				CODE_SIGN_IDENTITY = "iPhone Distribution";
-				CODE_SIGN_STYLE = Manual;
-=======
 				CODE_SIGN_ENTITLEMENTS = Rainbow/Rainbow.entitlements;
 				CODE_SIGN_IDENTITY = "Apple Development";
 				CODE_SIGN_STYLE = Automatic;
->>>>>>> f7a1397b
 				CURRENT_PROJECT_VERSION = 1;
 				DEBUG_INFORMATION_FORMAT = "dwarf-with-dsym";
 				DEVELOPMENT_TEAM = L74NQAQB8H;
