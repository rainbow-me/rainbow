// !$*UTF8*$!
{
	archiveVersion = 1;
	classes = {
	};
	objectVersion = 46;
	objects = {

/* Begin PBXBuildFile section */
		03252948A60F4C4C87E4FD9E /* SF-Pro-Display-Ultralight.otf in Resources */ = {isa = PBXBuildFile; fileRef = 35833023DB594F1AA6A72866 /* SF-Pro-Display-Ultralight.otf */; };
		06B78001D9F2456D9C2D4A86 /* Graphik-Medium.otf in Resources */ = {isa = PBXBuildFile; fileRef = DE019D6BCA1A4FF9B7F1E98A /* Graphik-Medium.otf */; };
		0AB30EE90F554EE59F57DFC1 /* SF-Pro-Display-RegularItalic.otf in Resources */ = {isa = PBXBuildFile; fileRef = D880F2D2B7704793A8D141DC /* SF-Pro-Display-RegularItalic.otf */; };
		0E56AA9A8843EB50FA4BDD4F /* libPods-Rainbow.a in Frameworks */ = {isa = PBXBuildFile; fileRef = 6C1814FA03B309E79858CD16 /* libPods-Rainbow.a */; };
		0F4372360E744AF4B37EB905 /* Graphik-Black.otf in Resources */ = {isa = PBXBuildFile; fileRef = 7818F79CD3944D17AF4196A5 /* Graphik-Black.otf */; };
		13B07FBC1A68108700A75B9A /* AppDelegate.m in Sources */ = {isa = PBXBuildFile; fileRef = 13B07FB01A68108700A75B9A /* AppDelegate.m */; };
		13B07FBD1A68108700A75B9A /* LaunchScreen.xib in Resources */ = {isa = PBXBuildFile; fileRef = 13B07FB11A68108700A75B9A /* LaunchScreen.xib */; };
		13B07FBF1A68108700A75B9A /* Images.xcassets in Resources */ = {isa = PBXBuildFile; fileRef = 13B07FB51A68108700A75B9A /* Images.xcassets */; };
		13B07FC11A68108700A75B9A /* main.m in Sources */ = {isa = PBXBuildFile; fileRef = 13B07FB71A68108700A75B9A /* main.m */; };
		16934DFE7F154B06ADAD8A0B /* SF-Pro-Display-ThinItalic.otf in Resources */ = {isa = PBXBuildFile; fileRef = C1DB5F252E324925B4145360 /* SF-Pro-Display-ThinItalic.otf */; };
		184EB33331FB47F2960D2507 /* SF-Pro-Display-Heavy.otf in Resources */ = {isa = PBXBuildFile; fileRef = 8D37634EBB294EC79081DFD2 /* SF-Pro-Display-Heavy.otf */; };
		1AE1684BFC3E487F99128043 /* SF-Pro-Display-Regular.otf in Resources */ = {isa = PBXBuildFile; fileRef = 9165B952731E4502857CC0B4 /* SF-Pro-Display-Regular.otf */; };
		1B1113DAF261410889D80146 /* SF-Pro-Display-Medium.otf in Resources */ = {isa = PBXBuildFile; fileRef = 2AEF0207B9724FE5A27519FF /* SF-Pro-Display-Medium.otf */; };
		216C17A836F44ACE8D79ACC7 /* SF-Pro-Display-Thin.otf in Resources */ = {isa = PBXBuildFile; fileRef = 662C7FD632C1481AB5AB1DB7 /* SF-Pro-Display-Thin.otf */; };
		23320186D7F747FEB02451C6 /* SF-Pro-Text-HeavyItalic.otf in Resources */ = {isa = PBXBuildFile; fileRef = 1DEDF110038147A598C9B152 /* SF-Pro-Text-HeavyItalic.otf */; };
<<<<<<< HEAD
		24122D54232F2B3200BA0B17 /* InputMask.framework in Frameworks */ = {isa = PBXBuildFile; fileRef = 24122D53232F2B3200BA0B17 /* InputMask.framework */; };
=======
		2340D4240F794E6DACB53521 /* libRNKeychain.a in Frameworks */ = {isa = PBXBuildFile; fileRef = B86CB964E3AA47029988138C /* libRNKeychain.a */; };
		24979E8620F84005007EB0DA /* FirebaseInstanceID.framework in Frameworks */ = {isa = PBXBuildFile; fileRef = 24979E7B20F84004007EB0DA /* FirebaseInstanceID.framework */; };
>>>>>>> e7dc0644
		24979E8920F84250007EB0DA /* GoogleService-Info.plist in Resources */ = {isa = PBXBuildFile; fileRef = 24979E7720F84004007EB0DA /* GoogleService-Info.plist */; };
		26095B12C30047F89592D463 /* SF-Pro-Text-Regular.otf in Resources */ = {isa = PBXBuildFile; fileRef = 944CF612F0304DF281E33B66 /* SF-Pro-Text-Regular.otf */; };
		2D7BB74FB1A44EE2A2426373 /* SF-Pro-Text-Light.otf in Resources */ = {isa = PBXBuildFile; fileRef = E672AB1C5404435897615660 /* SF-Pro-Text-Light.otf */; };
		3049BEF5B7E0435F905556DD /* Graphik-ThinItalic.otf in Resources */ = {isa = PBXBuildFile; fileRef = 3EA8003C5E2D46E38184714B /* Graphik-ThinItalic.otf */; };
		3310F0AEC95F47189C2B19DD /* Graphik-BoldItalic.otf in Resources */ = {isa = PBXBuildFile; fileRef = 7CEEDA7A68C24426BBAA8D77 /* Graphik-BoldItalic.otf */; };
		340305B6506A4DDFB4EB98AA /* SF-Pro-Text-Bold.otf in Resources */ = {isa = PBXBuildFile; fileRef = F62BBE10D6534F74B2180711 /* SF-Pro-Text-Bold.otf */; };
		35AD5968C62046E7BC7CF346 /* Graphik-Super.otf in Resources */ = {isa = PBXBuildFile; fileRef = 7CD46377E5FC4E5EBFD57D71 /* Graphik-Super.otf */; };
		387F40C9BD694ED8854578EC /* libRNTextInputMask.a in Frameworks */ = {isa = PBXBuildFile; fileRef = BEEA6222E09F4E33848CD812 /* libRNTextInputMask.a */; };
		396C4BA42EEC4D0985CEBB42 /* SF-Pro-Text-SemiboldItalic.otf in Resources */ = {isa = PBXBuildFile; fileRef = FA887652F27F43869229AD50 /* SF-Pro-Text-SemiboldItalic.otf */; };
		3C363E14D5DE4A028E43EA38 /* SF-Pro-Display-UltralightItalic.otf in Resources */ = {isa = PBXBuildFile; fileRef = DCA738BE00E04734AEDA2F07 /* SF-Pro-Display-UltralightItalic.otf */; };
		3C41C1415A994234A0FF2589 /* SF-Pro-Text-Heavy.otf in Resources */ = {isa = PBXBuildFile; fileRef = 233322FCDC624F6FA60C4B52 /* SF-Pro-Text-Heavy.otf */; };
<<<<<<< HEAD
		3D5D4DF2FD7C44EE962100E3 /* libRNTextInputMask.a in Frameworks */ = {isa = PBXBuildFile; fileRef = 0642ECCC7CB044FDB5A3CC32 /* libRNTextInputMask.a */; };
=======
		3CD599AF236B351D007DD55E /* InputMask.framework in Frameworks */ = {isa = PBXBuildFile; fileRef = 3CD599AE236B351D007DD55E /* InputMask.framework */; };
		3CD599B0236B351D007DD55E /* InputMask.framework in Embed Frameworks */ = {isa = PBXBuildFile; fileRef = 3CD599AE236B351D007DD55E /* InputMask.framework */; settings = {ATTRIBUTES = (RemoveHeadersOnCopy, ); }; };
		3CD599B1236B3520007DD55E /* libRNTextInputMask.a in Frameworks */ = {isa = PBXBuildFile; fileRef = 3CD599AD236B3513007DD55E /* libRNTextInputMask.a */; };
>>>>>>> e7dc0644
		4013198EBD3D4D6F8052D25E /* SF-Pro-Display-Light.otf in Resources */ = {isa = PBXBuildFile; fileRef = 9DF45B9EB38D4E8FA18A04C6 /* SF-Pro-Display-Light.otf */; };
		41804DE52CE94296995264E0 /* SF-Pro-Text-Medium.otf in Resources */ = {isa = PBXBuildFile; fileRef = 35A24AFF4AB449C287EE66A8 /* SF-Pro-Text-Medium.otf */; };
		424410A1E84845328C5A0CAB /* Graphik-RegularItalic.otf in Resources */ = {isa = PBXBuildFile; fileRef = 182DC054E3584C83822F2A82 /* Graphik-RegularItalic.otf */; };
		431D3F0FC92B45A7A0B2476B /* Graphik-Semibold.otf in Resources */ = {isa = PBXBuildFile; fileRef = 88A5866DBF924C149CA0C6F4 /* Graphik-Semibold.otf */; };
		549287401A7648CCB32F36E0 /* SF-Pro-Display-Semibold.otf in Resources */ = {isa = PBXBuildFile; fileRef = 5842861A013B4B379705CC5A /* SF-Pro-Display-Semibold.otf */; };
		5D1949044DCB413FBE7AE82E /* SFMono-Light.otf in Resources */ = {isa = PBXBuildFile; fileRef = 2C4A4A4FB3D84F14A48989D8 /* SFMono-Light.otf */; };
		5F34DEED060F41878C4C5A59 /* SFMono-Heavy.otf in Resources */ = {isa = PBXBuildFile; fileRef = 0A8698C728414E56A3FD89A6 /* SFMono-Heavy.otf */; };
		66620AB752074CB6938E956A /* Graphik-MediumItalic.otf in Resources */ = {isa = PBXBuildFile; fileRef = 2DA6F347A6B540399883FF91 /* Graphik-MediumItalic.otf */; };
		6928E7805EA5404480C48640 /* Graphik-LightItalic.otf in Resources */ = {isa = PBXBuildFile; fileRef = D551F7BECCAF4CE3BC8C0C3D /* Graphik-LightItalic.otf */; };
		7287CE1EC33B4913AEE1F4B6 /* SFMono-Medium.otf in Resources */ = {isa = PBXBuildFile; fileRef = 668A9E253DAF444A90ECB997 /* SFMono-Medium.otf */; };
		7E04FF8B32EC4F2BB6BF1403 /* Graphik-ExtralightItalic.otf in Resources */ = {isa = PBXBuildFile; fileRef = 273D2D617F3F43E99F8F404B /* Graphik-ExtralightItalic.otf */; };
		872630C5E4CA448D8DDC783E /* Graphik-Extralight.otf in Resources */ = {isa = PBXBuildFile; fileRef = 93D62D49D9CA46F292BD9869 /* Graphik-Extralight.otf */; };
		8B7F7FDAB33B4D119E087D57 /* Graphik-SemiboldItalic.otf in Resources */ = {isa = PBXBuildFile; fileRef = A7F0978B24BA4EC283C580D9 /* Graphik-SemiboldItalic.otf */; };
		8FB4C0E7FE3240F2B2D23CE2 /* SFMono-Bold.otf in Resources */ = {isa = PBXBuildFile; fileRef = 8789D635428240B5ABF282EE /* SFMono-Bold.otf */; };
		9274E6415DE5403A855B59A4 /* Graphik-SuperItalic.otf in Resources */ = {isa = PBXBuildFile; fileRef = 51E41940863B4B88BDEF48D7 /* Graphik-SuperItalic.otf */; };
		92D7BFC8AFDA4E649EA6FF08 /* SFMono-Semibold.otf in Resources */ = {isa = PBXBuildFile; fileRef = B1089F835D6A4F578009B47F /* SFMono-Semibold.otf */; };
		96E52368EDC94B9B80D1F29C /* SF-Pro-Text-LightItalic.otf in Resources */ = {isa = PBXBuildFile; fileRef = D1641F1A96C841C085169B2E /* SF-Pro-Text-LightItalic.otf */; };
		9E8553031AD44F52A814F2AB /* SF-Pro-Display-SemiboldItalic.otf in Resources */ = {isa = PBXBuildFile; fileRef = 86B30DBBDA594167BFE4747E /* SF-Pro-Display-SemiboldItalic.otf */; };
		AE47B46652EA48AFB68E7832 /* SF-Pro-Text-Semibold.otf in Resources */ = {isa = PBXBuildFile; fileRef = AA6B0A8BE2484F46980BE9AC /* SF-Pro-Text-Semibold.otf */; };
		AFCABA638327463693E67FD4 /* SF-Pro-Text-RegularItalic.otf in Resources */ = {isa = PBXBuildFile; fileRef = 715DAAA3174542BAB93807A6 /* SF-Pro-Text-RegularItalic.otf */; };
		AFD75D0B6EC9465C92C493A7 /* SF-Pro-Display-BlackItalic.otf in Resources */ = {isa = PBXBuildFile; fileRef = A8AE8DE50B9544B6BC186E6C /* SF-Pro-Display-BlackItalic.otf */; };
		B27589D616774324BE2BCF49 /* SF-Pro-Display-LightItalic.otf in Resources */ = {isa = PBXBuildFile; fileRef = E8E3CE2A4AD34CB991CD61EE /* SF-Pro-Display-LightItalic.otf */; };
		B485B73D33C740BE8167AE4E /* SF-Pro-Text-MediumItalic.otf in Resources */ = {isa = PBXBuildFile; fileRef = D518658CFF8B491991A06426 /* SF-Pro-Text-MediumItalic.otf */; };
		B562299555FD4D75968F6BF1 /* Graphik-Thin.otf in Resources */ = {isa = PBXBuildFile; fileRef = EB48DC1D46D449759B9C61D4 /* Graphik-Thin.otf */; };
		B7A3E82A4C4449F4A18EB5C2 /* SFMono-Regular.otf in Resources */ = {isa = PBXBuildFile; fileRef = 95F2888C850F40C8A26E083B /* SFMono-Regular.otf */; };
		C37D7F7EA236460085DB5BFA /* SF-Pro-Text-BoldItalic.otf in Resources */ = {isa = PBXBuildFile; fileRef = 1736F851327A41C3815212E7 /* SF-Pro-Text-BoldItalic.otf */; };
		C5D098E8B85D40048FE4946A /* Graphik-Light.otf in Resources */ = {isa = PBXBuildFile; fileRef = 7A9AF25703474604964D6EC1 /* Graphik-Light.otf */; };
		C66451ECC2944B439E123CF2 /* SF-Pro-Display-Black.otf in Resources */ = {isa = PBXBuildFile; fileRef = BE239BA93F6B4EDC867B1A41 /* SF-Pro-Display-Black.otf */; };
		CAD3BF43528D47159190E17B /* SF-Pro-Display-MediumItalic.otf in Resources */ = {isa = PBXBuildFile; fileRef = 3459F05BF10649C4A787D900 /* SF-Pro-Display-MediumItalic.otf */; };
		CB988C526B0C48FC9750A038 /* SF-Pro-Display-BoldItalic.otf in Resources */ = {isa = PBXBuildFile; fileRef = 84DB92DCDF5D4374B26FFCC6 /* SF-Pro-Display-BoldItalic.otf */; };
		D6A5F5CB2369A22A009BEF29 /* InputMask.framework in Embed Frameworks */ = {isa = PBXBuildFile; fileRef = 24122D53232F2B3200BA0B17 /* InputMask.framework */; settings = {ATTRIBUTES = (CodeSignOnCopy, RemoveHeadersOnCopy, ); }; };
		DBBDEB86E54044EE8712C882 /* Graphik-BlackItalic.otf in Resources */ = {isa = PBXBuildFile; fileRef = CEC826911B5641B8AF788BB3 /* Graphik-BlackItalic.otf */; };
		E98BBF45029948B38545996F /* Graphik-Bold.otf in Resources */ = {isa = PBXBuildFile; fileRef = E6F010E529544E518E1792C7 /* Graphik-Bold.otf */; };
		ED2971652150620600B7C4FE /* JavaScriptCore.framework in Frameworks */ = {isa = PBXBuildFile; fileRef = ED2971642150620600B7C4FE /* JavaScriptCore.framework */; };
<<<<<<< HEAD
=======
		ED8A2571BF074F6DB6D09045 /* libToolTipMenu.a in Frameworks */ = {isa = PBXBuildFile; fileRef = A014AE1645874354A732EB35 /* libToolTipMenu.a */; };
		F35098D973414A09939FB3F8 /* libz.tbd in Frameworks */ = {isa = PBXBuildFile; fileRef = D1A86E696CA24D4F9D3F7F0F /* libz.tbd */; };
		F4E8A17A670147F4A5EC177E /* libRNGestureHandler.a in Frameworks */ = {isa = PBXBuildFile; fileRef = 3A7E5E09E14B4EA4B52CC6EE /* libRNGestureHandler.a */; };
>>>>>>> e7dc0644
		F9EB9219ED9A4C72826A5908 /* Graphik-Regular.otf in Resources */ = {isa = PBXBuildFile; fileRef = A6EEFE6EA9354456B0DB4520 /* Graphik-Regular.otf */; };
		F9EF1D44351840B8A380BD3E /* SF-Pro-Display-Bold.otf in Resources */ = {isa = PBXBuildFile; fileRef = BA31E8CEDBCC417CA50BC57B /* SF-Pro-Display-Bold.otf */; };
		FBDF4EF177284CF4826D7BF9 /* SF-Pro-Display-HeavyItalic.otf in Resources */ = {isa = PBXBuildFile; fileRef = D7BFD847B72D414D9BE734A0 /* SF-Pro-Display-HeavyItalic.otf */; };
/* End PBXBuildFile section */

/* Begin PBXContainerItemProxy section */
		00C302AB1ABCB8CE00DB3ED1 /* PBXContainerItemProxy */ = {
			isa = PBXContainerItemProxy;
			containerPortal = 00C302A71ABCB8CE00DB3ED1 /* RCTActionSheet.xcodeproj */;
			proxyType = 2;
			remoteGlobalIDString = 134814201AA4EA6300B7C361;
			remoteInfo = RCTActionSheet;
		};
		00C302BF1ABCB91800DB3ED1 /* PBXContainerItemProxy */ = {
			isa = PBXContainerItemProxy;
			containerPortal = 00C302BB1ABCB91800DB3ED1 /* RCTImage.xcodeproj */;
			proxyType = 2;
			remoteGlobalIDString = 58B5115D1A9E6B3D00147676;
			remoteInfo = RCTImage;
		};
		00C302DB1ABCB9D200DB3ED1 /* PBXContainerItemProxy */ = {
			isa = PBXContainerItemProxy;
			containerPortal = 00C302D31ABCB9D200DB3ED1 /* RCTNetwork.xcodeproj */;
			proxyType = 2;
			remoteGlobalIDString = 58B511DB1A9E6C8500147676;
			remoteInfo = RCTNetwork;
		};
		00C302E31ABCB9EE00DB3ED1 /* PBXContainerItemProxy */ = {
			isa = PBXContainerItemProxy;
			containerPortal = 00C302DF1ABCB9EE00DB3ED1 /* RCTVibration.xcodeproj */;
			proxyType = 2;
			remoteGlobalIDString = 832C81801AAF6DEF007FA2F7;
			remoteInfo = RCTVibration;
		};
		139105C01AF99BAD00B5F7CC /* PBXContainerItemProxy */ = {
			isa = PBXContainerItemProxy;
			containerPortal = 139105B61AF99BAD00B5F7CC /* RCTSettings.xcodeproj */;
			proxyType = 2;
			remoteGlobalIDString = 134814201AA4EA6300B7C361;
			remoteInfo = RCTSettings;
		};
		139FDEF31B06529B00C62182 /* PBXContainerItemProxy */ = {
			isa = PBXContainerItemProxy;
			containerPortal = 139FDEE61B06529A00C62182 /* RCTWebSocket.xcodeproj */;
			proxyType = 2;
			remoteGlobalIDString = 3C86DF461ADF2C930047B81A;
			remoteInfo = RCTWebSocket;
		};
		146834031AC3E56700842450 /* PBXContainerItemProxy */ = {
			isa = PBXContainerItemProxy;
			containerPortal = 146833FF1AC3E56700842450 /* React.xcodeproj */;
			proxyType = 2;
			remoteGlobalIDString = 83CBBA2E1A601D0E00E9B192;
			remoteInfo = React;
		};
		247947BA22568EAA006BBF56 /* PBXContainerItemProxy */ = {
			isa = PBXContainerItemProxy;
			containerPortal = 146833FF1AC3E56700842450 /* React.xcodeproj */;
			proxyType = 2;
			remoteGlobalIDString = EDEBC6D6214B3E7000DD5AC8;
			remoteInfo = jsi;
		};
		247947BC22568EAA006BBF56 /* PBXContainerItemProxy */ = {
			isa = PBXContainerItemProxy;
			containerPortal = 146833FF1AC3E56700842450 /* React.xcodeproj */;
			proxyType = 2;
			remoteGlobalIDString = EDEBC73B214B45A300DD5AC8;
			remoteInfo = jsiexecutor;
		};
		247947BE22568EAA006BBF56 /* PBXContainerItemProxy */ = {
			isa = PBXContainerItemProxy;
			containerPortal = 146833FF1AC3E56700842450 /* React.xcodeproj */;
			proxyType = 2;
			remoteGlobalIDString = ED296FB6214C9A0900B7C4FE;
			remoteInfo = "jsi-tvOS";
		};
		247947C022568EAA006BBF56 /* PBXContainerItemProxy */ = {
			isa = PBXContainerItemProxy;
			containerPortal = 146833FF1AC3E56700842450 /* React.xcodeproj */;
			proxyType = 2;
			remoteGlobalIDString = ED296FEE214C9CF800B7C4FE;
			remoteInfo = "jsiexecutor-tvOS";
		};
		2D16E6711FA4F8DC00B85C8A /* PBXContainerItemProxy */ = {
			isa = PBXContainerItemProxy;
			containerPortal = ADBDB91F1DFEBF0600ED6528 /* RCTBlob.xcodeproj */;
			proxyType = 2;
			remoteGlobalIDString = ADD01A681E09402E00F6D226;
			remoteInfo = "RCTBlob-tvOS";
		};
		2DF0FFDE2056DD460020B375 /* PBXContainerItemProxy */ = {
			isa = PBXContainerItemProxy;
			containerPortal = 146833FF1AC3E56700842450 /* React.xcodeproj */;
			proxyType = 2;
			remoteGlobalIDString = EBF21BDC1FC498900052F4D5;
			remoteInfo = jsinspector;
		};
		2DF0FFE02056DD460020B375 /* PBXContainerItemProxy */ = {
			isa = PBXContainerItemProxy;
			containerPortal = 146833FF1AC3E56700842450 /* React.xcodeproj */;
			proxyType = 2;
			remoteGlobalIDString = EBF21BFA1FC4989A0052F4D5;
			remoteInfo = "jsinspector-tvOS";
		};
		2DF0FFE22056DD460020B375 /* PBXContainerItemProxy */ = {
			isa = PBXContainerItemProxy;
			containerPortal = 146833FF1AC3E56700842450 /* React.xcodeproj */;
			proxyType = 2;
			remoteGlobalIDString = 139D7ECE1E25DB7D00323FB7;
			remoteInfo = "third-party";
		};
		2DF0FFE42056DD460020B375 /* PBXContainerItemProxy */ = {
			isa = PBXContainerItemProxy;
			containerPortal = 146833FF1AC3E56700842450 /* React.xcodeproj */;
			proxyType = 2;
			remoteGlobalIDString = 3D383D3C1EBD27B6005632C8;
			remoteInfo = "third-party-tvOS";
		};
		2DF0FFE62056DD460020B375 /* PBXContainerItemProxy */ = {
			isa = PBXContainerItemProxy;
			containerPortal = 146833FF1AC3E56700842450 /* React.xcodeproj */;
			proxyType = 2;
			remoteGlobalIDString = 139D7E881E25C6D100323FB7;
			remoteInfo = "double-conversion";
		};
		2DF0FFE82056DD460020B375 /* PBXContainerItemProxy */ = {
			isa = PBXContainerItemProxy;
			containerPortal = 146833FF1AC3E56700842450 /* React.xcodeproj */;
			proxyType = 2;
			remoteGlobalIDString = 3D383D621EBD27B9005632C8;
			remoteInfo = "double-conversion-tvOS";
		};
<<<<<<< HEAD
=======
		3C39C26F218BBE66004C763F /* PBXContainerItemProxy */ = {
			isa = PBXContainerItemProxy;
			containerPortal = 3C39C266218BBE66004C763F /* FastImage.xcodeproj */;
			proxyType = 2;
			remoteGlobalIDString = A287971D1DE0C0A60081BDFA;
			remoteInfo = FastImage;
		};
		3CD4E8CC216989E8000FA5BD /* PBXContainerItemProxy */ = {
			isa = PBXContainerItemProxy;
			containerPortal = 137BEEE47D2E4F7AB452C0BD /* SRSRadialGradient.xcodeproj */;
			proxyType = 2;
			remoteGlobalIDString = 47413E2820DBB5D000CCDA85;
			remoteInfo = "SRSRadialGradien-tvOS";
		};
		3CD599AC236B3513007DD55E /* PBXContainerItemProxy */ = {
			isa = PBXContainerItemProxy;
			containerPortal = 3CD599A7236B3513007DD55E /* RNTextInputMask.xcodeproj */;
			proxyType = 2;
			remoteGlobalIDString = 134814201AA4EA6300B7C361;
			remoteInfo = RNTextInputMask;
		};
>>>>>>> e7dc0644
		3DAD3E831DF850E9000B6D8A /* PBXContainerItemProxy */ = {
			isa = PBXContainerItemProxy;
			containerPortal = 00C302BB1ABCB91800DB3ED1 /* RCTImage.xcodeproj */;
			proxyType = 2;
			remoteGlobalIDString = 2D2A283A1D9B042B00D4039D;
			remoteInfo = "RCTImage-tvOS";
		};
		3DAD3E871DF850E9000B6D8A /* PBXContainerItemProxy */ = {
			isa = PBXContainerItemProxy;
			containerPortal = 78C398B01ACF4ADC00677621 /* RCTLinking.xcodeproj */;
			proxyType = 2;
			remoteGlobalIDString = 2D2A28471D9B043800D4039D;
			remoteInfo = "RCTLinking-tvOS";
		};
		3DAD3E8B1DF850E9000B6D8A /* PBXContainerItemProxy */ = {
			isa = PBXContainerItemProxy;
			containerPortal = 00C302D31ABCB9D200DB3ED1 /* RCTNetwork.xcodeproj */;
			proxyType = 2;
			remoteGlobalIDString = 2D2A28541D9B044C00D4039D;
			remoteInfo = "RCTNetwork-tvOS";
		};
		3DAD3E8F1DF850E9000B6D8A /* PBXContainerItemProxy */ = {
			isa = PBXContainerItemProxy;
			containerPortal = 139105B61AF99BAD00B5F7CC /* RCTSettings.xcodeproj */;
			proxyType = 2;
			remoteGlobalIDString = 2D2A28611D9B046600D4039D;
			remoteInfo = "RCTSettings-tvOS";
		};
		3DAD3E931DF850E9000B6D8A /* PBXContainerItemProxy */ = {
			isa = PBXContainerItemProxy;
			containerPortal = 832341B01AAA6A8300B99B32 /* RCTText.xcodeproj */;
			proxyType = 2;
			remoteGlobalIDString = 2D2A287B1D9B048500D4039D;
			remoteInfo = "RCTText-tvOS";
		};
		3DAD3E981DF850E9000B6D8A /* PBXContainerItemProxy */ = {
			isa = PBXContainerItemProxy;
			containerPortal = 139FDEE61B06529A00C62182 /* RCTWebSocket.xcodeproj */;
			proxyType = 2;
			remoteGlobalIDString = 2D2A28881D9B049200D4039D;
			remoteInfo = "RCTWebSocket-tvOS";
		};
		3DAD3EA21DF850E9000B6D8A /* PBXContainerItemProxy */ = {
			isa = PBXContainerItemProxy;
			containerPortal = 146833FF1AC3E56700842450 /* React.xcodeproj */;
			proxyType = 2;
			remoteGlobalIDString = 2D2A28131D9B038B00D4039D;
			remoteInfo = "React-tvOS";
		};
		3DAD3EA41DF850E9000B6D8A /* PBXContainerItemProxy */ = {
			isa = PBXContainerItemProxy;
			containerPortal = 146833FF1AC3E56700842450 /* React.xcodeproj */;
			proxyType = 2;
			remoteGlobalIDString = 3D3C059A1DE3340900C268FA;
			remoteInfo = yoga;
		};
		3DAD3EA61DF850E9000B6D8A /* PBXContainerItemProxy */ = {
			isa = PBXContainerItemProxy;
			containerPortal = 146833FF1AC3E56700842450 /* React.xcodeproj */;
			proxyType = 2;
			remoteGlobalIDString = 3D3C06751DE3340C00C268FA;
			remoteInfo = "yoga-tvOS";
		};
		3DAD3EA81DF850E9000B6D8A /* PBXContainerItemProxy */ = {
			isa = PBXContainerItemProxy;
			containerPortal = 146833FF1AC3E56700842450 /* React.xcodeproj */;
			proxyType = 2;
			remoteGlobalIDString = 3D3CD9251DE5FBEC00167DC4;
			remoteInfo = cxxreact;
		};
		3DAD3EAA1DF850E9000B6D8A /* PBXContainerItemProxy */ = {
			isa = PBXContainerItemProxy;
			containerPortal = 146833FF1AC3E56700842450 /* React.xcodeproj */;
			proxyType = 2;
			remoteGlobalIDString = 3D3CD9321DE5FBEE00167DC4;
			remoteInfo = "cxxreact-tvOS";
		};
		5E9157321DD0AC6500FF2AA8 /* PBXContainerItemProxy */ = {
			isa = PBXContainerItemProxy;
			containerPortal = 5E91572D1DD0AC6500FF2AA8 /* RCTAnimation.xcodeproj */;
			proxyType = 2;
			remoteGlobalIDString = 134814201AA4EA6300B7C361;
			remoteInfo = RCTAnimation;
		};
		5E9157341DD0AC6500FF2AA8 /* PBXContainerItemProxy */ = {
			isa = PBXContainerItemProxy;
			containerPortal = 5E91572D1DD0AC6500FF2AA8 /* RCTAnimation.xcodeproj */;
			proxyType = 2;
			remoteGlobalIDString = 2D2A28201D9B03D100D4039D;
			remoteInfo = "RCTAnimation-tvOS";
		};
		78C398B81ACF4ADC00677621 /* PBXContainerItemProxy */ = {
			isa = PBXContainerItemProxy;
			containerPortal = 78C398B01ACF4ADC00677621 /* RCTLinking.xcodeproj */;
			proxyType = 2;
			remoteGlobalIDString = 134814201AA4EA6300B7C361;
			remoteInfo = RCTLinking;
		};
		832341B41AAA6A8300B99B32 /* PBXContainerItemProxy */ = {
			isa = PBXContainerItemProxy;
			containerPortal = 832341B01AAA6A8300B99B32 /* RCTText.xcodeproj */;
			proxyType = 2;
			remoteGlobalIDString = 58B5119B1A9E6C1200147676;
			remoteInfo = RCTText;
		};
		ADBDB9261DFEBF0700ED6528 /* PBXContainerItemProxy */ = {
			isa = PBXContainerItemProxy;
			containerPortal = ADBDB91F1DFEBF0600ED6528 /* RCTBlob.xcodeproj */;
			proxyType = 2;
			remoteGlobalIDString = 358F4ED71D1E81A9004DF814;
			remoteInfo = RCTBlob;
		};
		D6A5F5F12369A413009BEF29 /* PBXContainerItemProxy */ = {
			isa = PBXContainerItemProxy;
			containerPortal = 838BD591AFF847ABA0F42AAC /* RNTextInputMask.xcodeproj */;
			proxyType = 2;
			remoteGlobalIDString = 134814201AA4EA6300B7C361;
			remoteInfo = RNTextInputMask;
		};
/* End PBXContainerItemProxy section */

/* Begin PBXCopyFilesBuildPhase section */
		24122D56232F2B3300BA0B17 /* Embed Frameworks */ = {
			isa = PBXCopyFilesBuildPhase;
			buildActionMask = 12;
			dstPath = "";
			dstSubfolderSpec = 10;
			files = (
<<<<<<< HEAD
				D6A5F5CB2369A22A009BEF29 /* InputMask.framework in Embed Frameworks */,
=======
				3CD599B0236B351D007DD55E /* InputMask.framework in Embed Frameworks */,
>>>>>>> e7dc0644
			);
			name = "Embed Frameworks";
			runOnlyForDeploymentPostprocessing = 0;
		};
/* End PBXCopyFilesBuildPhase section */

/* Begin PBXFileReference section */
		008F07F21AC5B25A0029DE68 /* main.jsbundle */ = {isa = PBXFileReference; fileEncoding = 4; lastKnownFileType = text; path = main.jsbundle; sourceTree = "<group>"; };
		00C302A71ABCB8CE00DB3ED1 /* RCTActionSheet.xcodeproj */ = {isa = PBXFileReference; lastKnownFileType = "wrapper.pb-project"; name = RCTActionSheet.xcodeproj; path = "../node_modules/react-native/Libraries/ActionSheetIOS/RCTActionSheet.xcodeproj"; sourceTree = "<group>"; };
		00C302BB1ABCB91800DB3ED1 /* RCTImage.xcodeproj */ = {isa = PBXFileReference; lastKnownFileType = "wrapper.pb-project"; name = RCTImage.xcodeproj; path = "../node_modules/react-native/Libraries/Image/RCTImage.xcodeproj"; sourceTree = "<group>"; };
		00C302D31ABCB9D200DB3ED1 /* RCTNetwork.xcodeproj */ = {isa = PBXFileReference; lastKnownFileType = "wrapper.pb-project"; name = RCTNetwork.xcodeproj; path = "../node_modules/react-native/Libraries/Network/RCTNetwork.xcodeproj"; sourceTree = "<group>"; };
		00C302DF1ABCB9EE00DB3ED1 /* RCTVibration.xcodeproj */ = {isa = PBXFileReference; lastKnownFileType = "wrapper.pb-project"; name = RCTVibration.xcodeproj; path = "../node_modules/react-native/Libraries/Vibration/RCTVibration.xcodeproj"; sourceTree = "<group>"; };
		00E356F11AD99517003FC87E /* Info.plist */ = {isa = PBXFileReference; lastKnownFileType = text.plist.xml; path = Info.plist; sourceTree = "<group>"; };
		00E356F21AD99517003FC87E /* RainbowTests.m */ = {isa = PBXFileReference; lastKnownFileType = sourcecode.c.objc; path = RainbowTests.m; sourceTree = "<group>"; };
		0642ECCC7CB044FDB5A3CC32 /* libRNTextInputMask.a */ = {isa = PBXFileReference; explicitFileType = undefined; fileEncoding = 9; includeInIndex = 0; lastKnownFileType = archive.ar; path = libRNTextInputMask.a; sourceTree = "<group>"; };
		0A8698C728414E56A3FD89A6 /* SFMono-Heavy.otf */ = {isa = PBXFileReference; explicitFileType = undefined; fileEncoding = 9; includeInIndex = 0; lastKnownFileType = unknown; name = "SFMono-Heavy.otf"; path = "../src/assets/fonts/SFMono-Heavy.otf"; sourceTree = "<group>"; };
		139105B61AF99BAD00B5F7CC /* RCTSettings.xcodeproj */ = {isa = PBXFileReference; lastKnownFileType = "wrapper.pb-project"; name = RCTSettings.xcodeproj; path = "../node_modules/react-native/Libraries/Settings/RCTSettings.xcodeproj"; sourceTree = "<group>"; };
		139FDEE61B06529A00C62182 /* RCTWebSocket.xcodeproj */ = {isa = PBXFileReference; lastKnownFileType = "wrapper.pb-project"; name = RCTWebSocket.xcodeproj; path = "../node_modules/react-native/Libraries/WebSocket/RCTWebSocket.xcodeproj"; sourceTree = "<group>"; };
		13B07F961A680F5B00A75B9A /* Rainbow.app */ = {isa = PBXFileReference; explicitFileType = wrapper.application; includeInIndex = 0; path = Rainbow.app; sourceTree = BUILT_PRODUCTS_DIR; };
		13B07FAF1A68108700A75B9A /* AppDelegate.h */ = {isa = PBXFileReference; fileEncoding = 4; lastKnownFileType = sourcecode.c.h; name = AppDelegate.h; path = Rainbow/AppDelegate.h; sourceTree = "<group>"; };
		13B07FB01A68108700A75B9A /* AppDelegate.m */ = {isa = PBXFileReference; fileEncoding = 4; lastKnownFileType = sourcecode.c.objc; name = AppDelegate.m; path = Rainbow/AppDelegate.m; sourceTree = "<group>"; };
		13B07FB21A68108700A75B9A /* Base */ = {isa = PBXFileReference; lastKnownFileType = file.xib; name = Base; path = Base.lproj/LaunchScreen.xib; sourceTree = "<group>"; };
		13B07FB51A68108700A75B9A /* Images.xcassets */ = {isa = PBXFileReference; lastKnownFileType = folder.assetcatalog; name = Images.xcassets; path = Rainbow/Images.xcassets; sourceTree = "<group>"; };
		13B07FB61A68108700A75B9A /* Info.plist */ = {isa = PBXFileReference; fileEncoding = 4; lastKnownFileType = text.plist.xml; name = Info.plist; path = Rainbow/Info.plist; sourceTree = "<group>"; };
		13B07FB71A68108700A75B9A /* main.m */ = {isa = PBXFileReference; fileEncoding = 4; lastKnownFileType = sourcecode.c.objc; name = main.m; path = Rainbow/main.m; sourceTree = "<group>"; };
		146833FF1AC3E56700842450 /* React.xcodeproj */ = {isa = PBXFileReference; lastKnownFileType = "wrapper.pb-project"; name = React.xcodeproj; path = "../node_modules/react-native/React/React.xcodeproj"; sourceTree = "<group>"; };
		15B240C971E54630F3158955 /* Pods-Rainbow.localrelease.xcconfig */ = {isa = PBXFileReference; includeInIndex = 1; lastKnownFileType = text.xcconfig; name = "Pods-Rainbow.localrelease.xcconfig"; path = "Target Support Files/Pods-Rainbow/Pods-Rainbow.localrelease.xcconfig"; sourceTree = "<group>"; };
		1736F851327A41C3815212E7 /* SF-Pro-Text-BoldItalic.otf */ = {isa = PBXFileReference; explicitFileType = undefined; fileEncoding = 9; includeInIndex = 0; lastKnownFileType = unknown; name = "SF-Pro-Text-BoldItalic.otf"; path = "../src/assets/fonts/SF-Pro-Text-BoldItalic.otf"; sourceTree = "<group>"; };
		182DC054E3584C83822F2A82 /* Graphik-RegularItalic.otf */ = {isa = PBXFileReference; explicitFileType = undefined; fileEncoding = 9; includeInIndex = 0; lastKnownFileType = unknown; name = "Graphik-RegularItalic.otf"; path = "../src/assets/fonts/Graphik-RegularItalic.otf"; sourceTree = "<group>"; };
		1DEDF110038147A598C9B152 /* SF-Pro-Text-HeavyItalic.otf */ = {isa = PBXFileReference; explicitFileType = undefined; fileEncoding = 9; includeInIndex = 0; lastKnownFileType = unknown; name = "SF-Pro-Text-HeavyItalic.otf"; path = "../src/assets/fonts/SF-Pro-Text-HeavyItalic.otf"; sourceTree = "<group>"; };
		233322FCDC624F6FA60C4B52 /* SF-Pro-Text-Heavy.otf */ = {isa = PBXFileReference; explicitFileType = undefined; fileEncoding = 9; includeInIndex = 0; lastKnownFileType = unknown; name = "SF-Pro-Text-Heavy.otf"; path = "../src/assets/fonts/SF-Pro-Text-Heavy.otf"; sourceTree = "<group>"; };
		24979E3620F84003007EB0DA /* Protobuf.framework */ = {isa = PBXFileReference; lastKnownFileType = wrapper.framework; name = Protobuf.framework; path = Frameworks/Protobuf.framework; sourceTree = "<group>"; };
		24979E7420F84004007EB0DA /* FirebaseAnalytics.framework */ = {isa = PBXFileReference; lastKnownFileType = wrapper.framework; name = FirebaseAnalytics.framework; path = Frameworks/FirebaseAnalytics.framework; sourceTree = "<group>"; };
		24979E7520F84004007EB0DA /* FirebaseCore.framework */ = {isa = PBXFileReference; lastKnownFileType = wrapper.framework; name = FirebaseCore.framework; path = Frameworks/FirebaseCore.framework; sourceTree = "<group>"; };
		24979E7620F84004007EB0DA /* FirebaseMessaging.framework */ = {isa = PBXFileReference; lastKnownFileType = wrapper.framework; name = FirebaseMessaging.framework; path = Frameworks/FirebaseMessaging.framework; sourceTree = "<group>"; };
		24979E7720F84004007EB0DA /* GoogleService-Info.plist */ = {isa = PBXFileReference; fileEncoding = 4; lastKnownFileType = text.plist.xml; name = "GoogleService-Info.plist"; path = "Frameworks/GoogleService-Info.plist"; sourceTree = "<group>"; };
		24979E7820F84004007EB0DA /* GoogleToolboxForMac.framework */ = {isa = PBXFileReference; lastKnownFileType = wrapper.framework; name = GoogleToolboxForMac.framework; path = Frameworks/GoogleToolboxForMac.framework; sourceTree = "<group>"; };
		24979E7920F84004007EB0DA /* Firebase.h */ = {isa = PBXFileReference; fileEncoding = 4; lastKnownFileType = sourcecode.c.h; name = Firebase.h; path = Frameworks/Firebase.h; sourceTree = "<group>"; };
		24979E7A20F84004007EB0DA /* FirebaseNanoPB.framework */ = {isa = PBXFileReference; lastKnownFileType = wrapper.framework; name = FirebaseNanoPB.framework; path = Frameworks/FirebaseNanoPB.framework; sourceTree = "<group>"; };
		24979E7B20F84004007EB0DA /* FirebaseInstanceID.framework */ = {isa = PBXFileReference; lastKnownFileType = wrapper.framework; name = FirebaseInstanceID.framework; path = Frameworks/FirebaseInstanceID.framework; sourceTree = "<group>"; };
		24979E7C20F84004007EB0DA /* FirebaseCoreDiagnostics.framework */ = {isa = PBXFileReference; lastKnownFileType = wrapper.framework; name = FirebaseCoreDiagnostics.framework; path = Frameworks/FirebaseCoreDiagnostics.framework; sourceTree = "<group>"; };
		24979E7D20F84005007EB0DA /* module.modulemap */ = {isa = PBXFileReference; fileEncoding = 4; lastKnownFileType = "sourcecode.module-map"; name = module.modulemap; path = Frameworks/module.modulemap; sourceTree = "<group>"; };
		24979E7E20F84005007EB0DA /* nanopb.framework */ = {isa = PBXFileReference; lastKnownFileType = wrapper.framework; name = nanopb.framework; path = Frameworks/nanopb.framework; sourceTree = "<group>"; };
		24A867FF226181F9005DCF78 /* libFirebaseInstanceID.a */ = {isa = PBXFileReference; explicitFileType = archive.ar; path = libFirebaseInstanceID.a; sourceTree = BUILT_PRODUCTS_DIR; };
		273D2D617F3F43E99F8F404B /* Graphik-ExtralightItalic.otf */ = {isa = PBXFileReference; explicitFileType = undefined; fileEncoding = 9; includeInIndex = 0; lastKnownFileType = unknown; name = "Graphik-ExtralightItalic.otf"; path = "../src/assets/fonts/Graphik-ExtralightItalic.otf"; sourceTree = "<group>"; };
		2AEF0207B9724FE5A27519FF /* SF-Pro-Display-Medium.otf */ = {isa = PBXFileReference; explicitFileType = undefined; fileEncoding = 9; includeInIndex = 0; lastKnownFileType = unknown; name = "SF-Pro-Display-Medium.otf"; path = "../src/assets/fonts/SF-Pro-Display-Medium.otf"; sourceTree = "<group>"; };
		2C4A4A4FB3D84F14A48989D8 /* SFMono-Light.otf */ = {isa = PBXFileReference; explicitFileType = undefined; fileEncoding = 9; includeInIndex = 0; lastKnownFileType = unknown; name = "SFMono-Light.otf"; path = "../src/assets/fonts/SFMono-Light.otf"; sourceTree = "<group>"; };
		2D16E6891FA4F8E400B85C8A /* libReact.a */ = {isa = PBXFileReference; explicitFileType = archive.ar; path = libReact.a; sourceTree = BUILT_PRODUCTS_DIR; };
		2DA6F347A6B540399883FF91 /* Graphik-MediumItalic.otf */ = {isa = PBXFileReference; explicitFileType = undefined; fileEncoding = 9; includeInIndex = 0; lastKnownFileType = unknown; name = "Graphik-MediumItalic.otf"; path = "../src/assets/fonts/Graphik-MediumItalic.otf"; sourceTree = "<group>"; };
		3459F05BF10649C4A787D900 /* SF-Pro-Display-MediumItalic.otf */ = {isa = PBXFileReference; explicitFileType = undefined; fileEncoding = 9; includeInIndex = 0; lastKnownFileType = unknown; name = "SF-Pro-Display-MediumItalic.otf"; path = "../src/assets/fonts/SF-Pro-Display-MediumItalic.otf"; sourceTree = "<group>"; };
		35833023DB594F1AA6A72866 /* SF-Pro-Display-Ultralight.otf */ = {isa = PBXFileReference; explicitFileType = undefined; fileEncoding = 9; includeInIndex = 0; lastKnownFileType = unknown; name = "SF-Pro-Display-Ultralight.otf"; path = "../src/assets/fonts/SF-Pro-Display-Ultralight.otf"; sourceTree = "<group>"; };
		35A24AFF4AB449C287EE66A8 /* SF-Pro-Text-Medium.otf */ = {isa = PBXFileReference; explicitFileType = undefined; fileEncoding = 9; includeInIndex = 0; lastKnownFileType = unknown; name = "SF-Pro-Text-Medium.otf"; path = "../src/assets/fonts/SF-Pro-Text-Medium.otf"; sourceTree = "<group>"; };
		3C379D5D20FD1F92009AF81F /* Rainbow.entitlements */ = {isa = PBXFileReference; lastKnownFileType = text.plist.entitlements; name = Rainbow.entitlements; path = Rainbow/Rainbow.entitlements; sourceTree = "<group>"; };
		3CC4B790228B298400D827EB /* libSDWebImage.a */ = {isa = PBXFileReference; explicitFileType = archive.ar; path = libSDWebImage.a; sourceTree = BUILT_PRODUCTS_DIR; };
		3CD599A7236B3513007DD55E /* RNTextInputMask.xcodeproj */ = {isa = PBXFileReference; lastKnownFileType = "wrapper.pb-project"; name = RNTextInputMask.xcodeproj; path = "../node_modules/react-native-text-input-mask/ios/RNTextInputMask.xcodeproj"; sourceTree = "<group>"; };
		3CD599AE236B351D007DD55E /* InputMask.framework */ = {isa = PBXFileReference; explicitFileType = wrapper.framework; path = InputMask.framework; sourceTree = BUILT_PRODUCTS_DIR; };
		3CE850D5210FEA8F00672599 /* libGoogleToolboxForMac.a */ = {isa = PBXFileReference; explicitFileType = archive.ar; path = libGoogleToolboxForMac.a; sourceTree = BUILT_PRODUCTS_DIR; };
		3CE850D7210FEACE00672599 /* libnanopb.a */ = {isa = PBXFileReference; explicitFileType = archive.ar; path = libnanopb.a; sourceTree = BUILT_PRODUCTS_DIR; };
		3EA8003C5E2D46E38184714B /* Graphik-ThinItalic.otf */ = {isa = PBXFileReference; explicitFileType = undefined; fileEncoding = 9; includeInIndex = 0; lastKnownFileType = unknown; name = "Graphik-ThinItalic.otf"; path = "../src/assets/fonts/Graphik-ThinItalic.otf"; sourceTree = "<group>"; };
		51E41940863B4B88BDEF48D7 /* Graphik-SuperItalic.otf */ = {isa = PBXFileReference; explicitFileType = undefined; fileEncoding = 9; includeInIndex = 0; lastKnownFileType = unknown; name = "Graphik-SuperItalic.otf"; path = "../src/assets/fonts/Graphik-SuperItalic.otf"; sourceTree = "<group>"; };
		5842861A013B4B379705CC5A /* SF-Pro-Display-Semibold.otf */ = {isa = PBXFileReference; explicitFileType = undefined; fileEncoding = 9; includeInIndex = 0; lastKnownFileType = unknown; name = "SF-Pro-Display-Semibold.otf"; path = "../src/assets/fonts/SF-Pro-Display-Semibold.otf"; sourceTree = "<group>"; };
		5E91572D1DD0AC6500FF2AA8 /* RCTAnimation.xcodeproj */ = {isa = PBXFileReference; lastKnownFileType = "wrapper.pb-project"; name = RCTAnimation.xcodeproj; path = "../node_modules/react-native/Libraries/NativeAnimation/RCTAnimation.xcodeproj"; sourceTree = "<group>"; };
		6613987F23689A430097D1D5 /* libReact-Core.a */ = {isa = PBXFileReference; explicitFileType = archive.ar; path = "libReact-Core.a"; sourceTree = BUILT_PRODUCTS_DIR; };
		6613988123689A430097D1D5 /* libReact-CoreModules.a */ = {isa = PBXFileReference; explicitFileType = archive.ar; path = "libReact-CoreModules.a"; sourceTree = BUILT_PRODUCTS_DIR; };
		6613988323689A430097D1D5 /* libReact-cxxreact.a */ = {isa = PBXFileReference; explicitFileType = archive.ar; path = "libReact-cxxreact.a"; sourceTree = BUILT_PRODUCTS_DIR; };
		6613988523689A430097D1D5 /* libReact-jsi.a */ = {isa = PBXFileReference; explicitFileType = archive.ar; path = "libReact-jsi.a"; sourceTree = BUILT_PRODUCTS_DIR; };
		66139B432368A9AE0097D1D5 /* libRNFirebase.a */ = {isa = PBXFileReference; explicitFileType = archive.ar; path = libRNFirebase.a; sourceTree = BUILT_PRODUCTS_DIR; };
		662C7FD632C1481AB5AB1DB7 /* SF-Pro-Display-Thin.otf */ = {isa = PBXFileReference; explicitFileType = undefined; fileEncoding = 9; includeInIndex = 0; lastKnownFileType = unknown; name = "SF-Pro-Display-Thin.otf"; path = "../src/assets/fonts/SF-Pro-Display-Thin.otf"; sourceTree = "<group>"; };
		668A9E253DAF444A90ECB997 /* SFMono-Medium.otf */ = {isa = PBXFileReference; explicitFileType = undefined; fileEncoding = 9; includeInIndex = 0; lastKnownFileType = unknown; name = "SFMono-Medium.otf"; path = "../src/assets/fonts/SFMono-Medium.otf"; sourceTree = "<group>"; };
		66C5D39A1EDC48A6255FF83C /* Pods-Rainbow.debug.xcconfig */ = {isa = PBXFileReference; includeInIndex = 1; lastKnownFileType = text.xcconfig; name = "Pods-Rainbow.debug.xcconfig"; path = "Target Support Files/Pods-Rainbow/Pods-Rainbow.debug.xcconfig"; sourceTree = "<group>"; };
		6C1814FA03B309E79858CD16 /* libPods-Rainbow.a */ = {isa = PBXFileReference; explicitFileType = archive.ar; includeInIndex = 0; path = "libPods-Rainbow.a"; sourceTree = BUILT_PRODUCTS_DIR; };
		715DAAA3174542BAB93807A6 /* SF-Pro-Text-RegularItalic.otf */ = {isa = PBXFileReference; explicitFileType = undefined; fileEncoding = 9; includeInIndex = 0; lastKnownFileType = unknown; name = "SF-Pro-Text-RegularItalic.otf"; path = "../src/assets/fonts/SF-Pro-Text-RegularItalic.otf"; sourceTree = "<group>"; };
		7818F79CD3944D17AF4196A5 /* Graphik-Black.otf */ = {isa = PBXFileReference; explicitFileType = undefined; fileEncoding = 9; includeInIndex = 0; lastKnownFileType = unknown; name = "Graphik-Black.otf"; path = "../src/assets/fonts/Graphik-Black.otf"; sourceTree = "<group>"; };
		78C398B01ACF4ADC00677621 /* RCTLinking.xcodeproj */ = {isa = PBXFileReference; lastKnownFileType = "wrapper.pb-project"; name = RCTLinking.xcodeproj; path = "../node_modules/react-native/Libraries/LinkingIOS/RCTLinking.xcodeproj"; sourceTree = "<group>"; };
		7A9AF25703474604964D6EC1 /* Graphik-Light.otf */ = {isa = PBXFileReference; explicitFileType = undefined; fileEncoding = 9; includeInIndex = 0; lastKnownFileType = unknown; name = "Graphik-Light.otf"; path = "../src/assets/fonts/Graphik-Light.otf"; sourceTree = "<group>"; };
		7CD46377E5FC4E5EBFD57D71 /* Graphik-Super.otf */ = {isa = PBXFileReference; explicitFileType = undefined; fileEncoding = 9; includeInIndex = 0; lastKnownFileType = unknown; name = "Graphik-Super.otf"; path = "../src/assets/fonts/Graphik-Super.otf"; sourceTree = "<group>"; };
		7CEEDA7A68C24426BBAA8D77 /* Graphik-BoldItalic.otf */ = {isa = PBXFileReference; explicitFileType = undefined; fileEncoding = 9; includeInIndex = 0; lastKnownFileType = unknown; name = "Graphik-BoldItalic.otf"; path = "../src/assets/fonts/Graphik-BoldItalic.otf"; sourceTree = "<group>"; };
		832341B01AAA6A8300B99B32 /* RCTText.xcodeproj */ = {isa = PBXFileReference; lastKnownFileType = "wrapper.pb-project"; name = RCTText.xcodeproj; path = "../node_modules/react-native/Libraries/Text/RCTText.xcodeproj"; sourceTree = "<group>"; };
		838BD591AFF847ABA0F42AAC /* RNTextInputMask.xcodeproj */ = {isa = PBXFileReference; explicitFileType = undefined; fileEncoding = 9; includeInIndex = 0; lastKnownFileType = "wrapper.pb-project"; name = RNTextInputMask.xcodeproj; path = "../node_modules/react-native-text-input-mask/ios/RNTextInputMask.xcodeproj"; sourceTree = "<group>"; };
		84DB92DCDF5D4374B26FFCC6 /* SF-Pro-Display-BoldItalic.otf */ = {isa = PBXFileReference; explicitFileType = undefined; fileEncoding = 9; includeInIndex = 0; lastKnownFileType = unknown; name = "SF-Pro-Display-BoldItalic.otf"; path = "../src/assets/fonts/SF-Pro-Display-BoldItalic.otf"; sourceTree = "<group>"; };
		86B30DBBDA594167BFE4747E /* SF-Pro-Display-SemiboldItalic.otf */ = {isa = PBXFileReference; explicitFileType = undefined; fileEncoding = 9; includeInIndex = 0; lastKnownFileType = unknown; name = "SF-Pro-Display-SemiboldItalic.otf"; path = "../src/assets/fonts/SF-Pro-Display-SemiboldItalic.otf"; sourceTree = "<group>"; };
		8789D635428240B5ABF282EE /* SFMono-Bold.otf */ = {isa = PBXFileReference; explicitFileType = undefined; fileEncoding = 9; includeInIndex = 0; lastKnownFileType = unknown; name = "SFMono-Bold.otf"; path = "../src/assets/fonts/SFMono-Bold.otf"; sourceTree = "<group>"; };
		88A5866DBF924C149CA0C6F4 /* Graphik-Semibold.otf */ = {isa = PBXFileReference; explicitFileType = undefined; fileEncoding = 9; includeInIndex = 0; lastKnownFileType = unknown; name = "Graphik-Semibold.otf"; path = "../src/assets/fonts/Graphik-Semibold.otf"; sourceTree = "<group>"; };
		8D37634EBB294EC79081DFD2 /* SF-Pro-Display-Heavy.otf */ = {isa = PBXFileReference; explicitFileType = undefined; fileEncoding = 9; includeInIndex = 0; lastKnownFileType = unknown; name = "SF-Pro-Display-Heavy.otf"; path = "../src/assets/fonts/SF-Pro-Display-Heavy.otf"; sourceTree = "<group>"; };
		9165B952731E4502857CC0B4 /* SF-Pro-Display-Regular.otf */ = {isa = PBXFileReference; explicitFileType = undefined; fileEncoding = 9; includeInIndex = 0; lastKnownFileType = unknown; name = "SF-Pro-Display-Regular.otf"; path = "../src/assets/fonts/SF-Pro-Display-Regular.otf"; sourceTree = "<group>"; };
		93D62D49D9CA46F292BD9869 /* Graphik-Extralight.otf */ = {isa = PBXFileReference; explicitFileType = undefined; fileEncoding = 9; includeInIndex = 0; lastKnownFileType = unknown; name = "Graphik-Extralight.otf"; path = "../src/assets/fonts/Graphik-Extralight.otf"; sourceTree = "<group>"; };
		944CF612F0304DF281E33B66 /* SF-Pro-Text-Regular.otf */ = {isa = PBXFileReference; explicitFileType = undefined; fileEncoding = 9; includeInIndex = 0; lastKnownFileType = unknown; name = "SF-Pro-Text-Regular.otf"; path = "../src/assets/fonts/SF-Pro-Text-Regular.otf"; sourceTree = "<group>"; };
		95F2888C850F40C8A26E083B /* SFMono-Regular.otf */ = {isa = PBXFileReference; explicitFileType = undefined; fileEncoding = 9; includeInIndex = 0; lastKnownFileType = unknown; name = "SFMono-Regular.otf"; path = "../src/assets/fonts/SFMono-Regular.otf"; sourceTree = "<group>"; };
		9DEADFA4826D4D0BAA950D21 /* libRNFIRMessaging.a */ = {isa = PBXFileReference; explicitFileType = undefined; fileEncoding = 9; includeInIndex = 0; lastKnownFileType = archive.ar; path = libRNFIRMessaging.a; sourceTree = "<group>"; };
		9DF45B9EB38D4E8FA18A04C6 /* SF-Pro-Display-Light.otf */ = {isa = PBXFileReference; explicitFileType = undefined; fileEncoding = 9; includeInIndex = 0; lastKnownFileType = unknown; name = "SF-Pro-Display-Light.otf"; path = "../src/assets/fonts/SF-Pro-Display-Light.otf"; sourceTree = "<group>"; };
		A671DF9861FA8D2C9A6FCB91 /* Pods-Rainbow.release.xcconfig */ = {isa = PBXFileReference; includeInIndex = 1; lastKnownFileType = text.xcconfig; name = "Pods-Rainbow.release.xcconfig"; path = "Target Support Files/Pods-Rainbow/Pods-Rainbow.release.xcconfig"; sourceTree = "<group>"; };
		A6EEFE6EA9354456B0DB4520 /* Graphik-Regular.otf */ = {isa = PBXFileReference; explicitFileType = undefined; fileEncoding = 9; includeInIndex = 0; lastKnownFileType = unknown; name = "Graphik-Regular.otf"; path = "../src/assets/fonts/Graphik-Regular.otf"; sourceTree = "<group>"; };
		A7F0978B24BA4EC283C580D9 /* Graphik-SemiboldItalic.otf */ = {isa = PBXFileReference; explicitFileType = undefined; fileEncoding = 9; includeInIndex = 0; lastKnownFileType = unknown; name = "Graphik-SemiboldItalic.otf"; path = "../src/assets/fonts/Graphik-SemiboldItalic.otf"; sourceTree = "<group>"; };
		A8AE8DE50B9544B6BC186E6C /* SF-Pro-Display-BlackItalic.otf */ = {isa = PBXFileReference; explicitFileType = undefined; fileEncoding = 9; includeInIndex = 0; lastKnownFileType = unknown; name = "SF-Pro-Display-BlackItalic.otf"; path = "../src/assets/fonts/SF-Pro-Display-BlackItalic.otf"; sourceTree = "<group>"; };
		AA6B0A8BE2484F46980BE9AC /* SF-Pro-Text-Semibold.otf */ = {isa = PBXFileReference; explicitFileType = undefined; fileEncoding = 9; includeInIndex = 0; lastKnownFileType = unknown; name = "SF-Pro-Text-Semibold.otf"; path = "../src/assets/fonts/SF-Pro-Text-Semibold.otf"; sourceTree = "<group>"; };
		ADBDB91F1DFEBF0600ED6528 /* RCTBlob.xcodeproj */ = {isa = PBXFileReference; lastKnownFileType = "wrapper.pb-project"; name = RCTBlob.xcodeproj; path = "../node_modules/react-native/Libraries/Blob/RCTBlob.xcodeproj"; sourceTree = "<group>"; };
<<<<<<< HEAD
=======
		AEED489341644A6888669239 /* RNFIRMessaging.xcodeproj */ = {isa = PBXFileReference; explicitFileType = undefined; fileEncoding = 9; includeInIndex = 0; lastKnownFileType = "wrapper.pb-project"; name = RNFIRMessaging.xcodeproj; path = "../node_modules/react-native-fcm/ios/RNFIRMessaging.xcodeproj"; sourceTree = "<group>"; };
>>>>>>> e7dc0644
		B0C692B061D7430D8194DC98 /* ToolTipMenuTests.xctest */ = {isa = PBXFileReference; explicitFileType = undefined; fileEncoding = 9; includeInIndex = 0; lastKnownFileType = wrapper.cfbundle; path = ToolTipMenuTests.xctest; sourceTree = "<group>"; };
		B1089F835D6A4F578009B47F /* SFMono-Semibold.otf */ = {isa = PBXFileReference; explicitFileType = undefined; fileEncoding = 9; includeInIndex = 0; lastKnownFileType = unknown; name = "SFMono-Semibold.otf"; path = "../src/assets/fonts/SFMono-Semibold.otf"; sourceTree = "<group>"; };
		BA31E8CEDBCC417CA50BC57B /* SF-Pro-Display-Bold.otf */ = {isa = PBXFileReference; explicitFileType = undefined; fileEncoding = 9; includeInIndex = 0; lastKnownFileType = unknown; name = "SF-Pro-Display-Bold.otf"; path = "../src/assets/fonts/SF-Pro-Display-Bold.otf"; sourceTree = "<group>"; };
		BE239BA93F6B4EDC867B1A41 /* SF-Pro-Display-Black.otf */ = {isa = PBXFileReference; explicitFileType = undefined; fileEncoding = 9; includeInIndex = 0; lastKnownFileType = unknown; name = "SF-Pro-Display-Black.otf"; path = "../src/assets/fonts/SF-Pro-Display-Black.otf"; sourceTree = "<group>"; };
		C1DB5F252E324925B4145360 /* SF-Pro-Display-ThinItalic.otf */ = {isa = PBXFileReference; explicitFileType = undefined; fileEncoding = 9; includeInIndex = 0; lastKnownFileType = unknown; name = "SF-Pro-Display-ThinItalic.otf"; path = "../src/assets/fonts/SF-Pro-Display-ThinItalic.otf"; sourceTree = "<group>"; };
		CEC826911B5641B8AF788BB3 /* Graphik-BlackItalic.otf */ = {isa = PBXFileReference; explicitFileType = undefined; fileEncoding = 9; includeInIndex = 0; lastKnownFileType = unknown; name = "Graphik-BlackItalic.otf"; path = "../src/assets/fonts/Graphik-BlackItalic.otf"; sourceTree = "<group>"; };
		D1641F1A96C841C085169B2E /* SF-Pro-Text-LightItalic.otf */ = {isa = PBXFileReference; explicitFileType = undefined; fileEncoding = 9; includeInIndex = 0; lastKnownFileType = unknown; name = "SF-Pro-Text-LightItalic.otf"; path = "../src/assets/fonts/SF-Pro-Text-LightItalic.otf"; sourceTree = "<group>"; };
		D518658CFF8B491991A06426 /* SF-Pro-Text-MediumItalic.otf */ = {isa = PBXFileReference; explicitFileType = undefined; fileEncoding = 9; includeInIndex = 0; lastKnownFileType = unknown; name = "SF-Pro-Text-MediumItalic.otf"; path = "../src/assets/fonts/SF-Pro-Text-MediumItalic.otf"; sourceTree = "<group>"; };
		D551F7BECCAF4CE3BC8C0C3D /* Graphik-LightItalic.otf */ = {isa = PBXFileReference; explicitFileType = undefined; fileEncoding = 9; includeInIndex = 0; lastKnownFileType = unknown; name = "Graphik-LightItalic.otf"; path = "../src/assets/fonts/Graphik-LightItalic.otf"; sourceTree = "<group>"; };
		D755E71324B04FEE9C691D14 /* libRNFirebase.a */ = {isa = PBXFileReference; explicitFileType = undefined; fileEncoding = 9; includeInIndex = 0; lastKnownFileType = archive.ar; path = libRNFirebase.a; sourceTree = "<group>"; };
		D7BFD847B72D414D9BE734A0 /* SF-Pro-Display-HeavyItalic.otf */ = {isa = PBXFileReference; explicitFileType = undefined; fileEncoding = 9; includeInIndex = 0; lastKnownFileType = unknown; name = "SF-Pro-Display-HeavyItalic.otf"; path = "../src/assets/fonts/SF-Pro-Display-HeavyItalic.otf"; sourceTree = "<group>"; };
		D880F2D2B7704793A8D141DC /* SF-Pro-Display-RegularItalic.otf */ = {isa = PBXFileReference; explicitFileType = undefined; fileEncoding = 9; includeInIndex = 0; lastKnownFileType = unknown; name = "SF-Pro-Display-RegularItalic.otf"; path = "../src/assets/fonts/SF-Pro-Display-RegularItalic.otf"; sourceTree = "<group>"; };
		DCA738BE00E04734AEDA2F07 /* SF-Pro-Display-UltralightItalic.otf */ = {isa = PBXFileReference; explicitFileType = undefined; fileEncoding = 9; includeInIndex = 0; lastKnownFileType = unknown; name = "SF-Pro-Display-UltralightItalic.otf"; path = "../src/assets/fonts/SF-Pro-Display-UltralightItalic.otf"; sourceTree = "<group>"; };
		DE019D6BCA1A4FF9B7F1E98A /* Graphik-Medium.otf */ = {isa = PBXFileReference; explicitFileType = undefined; fileEncoding = 9; includeInIndex = 0; lastKnownFileType = unknown; name = "Graphik-Medium.otf"; path = "../src/assets/fonts/Graphik-Medium.otf"; sourceTree = "<group>"; };
		E672AB1C5404435897615660 /* SF-Pro-Text-Light.otf */ = {isa = PBXFileReference; explicitFileType = undefined; fileEncoding = 9; includeInIndex = 0; lastKnownFileType = unknown; name = "SF-Pro-Text-Light.otf"; path = "../src/assets/fonts/SF-Pro-Text-Light.otf"; sourceTree = "<group>"; };
		E6F010E529544E518E1792C7 /* Graphik-Bold.otf */ = {isa = PBXFileReference; explicitFileType = undefined; fileEncoding = 9; includeInIndex = 0; lastKnownFileType = unknown; name = "Graphik-Bold.otf"; path = "../src/assets/fonts/Graphik-Bold.otf"; sourceTree = "<group>"; };
		E8E3CE2A4AD34CB991CD61EE /* SF-Pro-Display-LightItalic.otf */ = {isa = PBXFileReference; explicitFileType = undefined; fileEncoding = 9; includeInIndex = 0; lastKnownFileType = unknown; name = "SF-Pro-Display-LightItalic.otf"; path = "../src/assets/fonts/SF-Pro-Display-LightItalic.otf"; sourceTree = "<group>"; };
		E93A96605FE51CFC31676801 /* Pods-Rainbow.staging.xcconfig */ = {isa = PBXFileReference; includeInIndex = 1; lastKnownFileType = text.xcconfig; name = "Pods-Rainbow.staging.xcconfig"; path = "Target Support Files/Pods-Rainbow/Pods-Rainbow.staging.xcconfig"; sourceTree = "<group>"; };
		EB48DC1D46D449759B9C61D4 /* Graphik-Thin.otf */ = {isa = PBXFileReference; explicitFileType = undefined; fileEncoding = 9; includeInIndex = 0; lastKnownFileType = unknown; name = "Graphik-Thin.otf"; path = "../src/assets/fonts/Graphik-Thin.otf"; sourceTree = "<group>"; };
		ED297162215061F000B7C4FE /* JavaScriptCore.framework */ = {isa = PBXFileReference; lastKnownFileType = wrapper.framework; name = JavaScriptCore.framework; path = System/Library/Frameworks/JavaScriptCore.framework; sourceTree = SDKROOT; };
		ED2971642150620600B7C4FE /* JavaScriptCore.framework */ = {isa = PBXFileReference; lastKnownFileType = wrapper.framework; name = JavaScriptCore.framework; path = Platforms/AppleTVOS.platform/Developer/SDKs/AppleTVOS12.0.sdk/System/Library/Frameworks/JavaScriptCore.framework; sourceTree = DEVELOPER_DIR; };
		F62BBE10D6534F74B2180711 /* SF-Pro-Text-Bold.otf */ = {isa = PBXFileReference; explicitFileType = undefined; fileEncoding = 9; includeInIndex = 0; lastKnownFileType = unknown; name = "SF-Pro-Text-Bold.otf"; path = "../src/assets/fonts/SF-Pro-Text-Bold.otf"; sourceTree = "<group>"; };
		FA887652F27F43869229AD50 /* SF-Pro-Text-SemiboldItalic.otf */ = {isa = PBXFileReference; explicitFileType = undefined; fileEncoding = 9; includeInIndex = 0; lastKnownFileType = unknown; name = "SF-Pro-Text-SemiboldItalic.otf"; path = "../src/assets/fonts/SF-Pro-Text-SemiboldItalic.otf"; sourceTree = "<group>"; };
		FF9837E923C848EDA99BFD7E /* RNTextInputMask.xcodeproj */ = {isa = PBXFileReference; explicitFileType = undefined; fileEncoding = 9; includeInIndex = 0; lastKnownFileType = "wrapper.pb-project"; name = RNTextInputMask.xcodeproj; path = "../node_modules/react-native-text-input-mask/ios/RNTextInputMask.xcodeproj"; sourceTree = "<group>"; };
/* End PBXFileReference section */

/* Begin PBXFrameworksBuildPhase section */
		13B07F8C1A680F5B00A75B9A /* Frameworks */ = {
			isa = PBXFrameworksBuildPhase;
			buildActionMask = 2147483647;
			files = (
				ED2971652150620600B7C4FE /* JavaScriptCore.framework in Frameworks */,
<<<<<<< HEAD
				24122D54232F2B3200BA0B17 /* InputMask.framework in Frameworks */,
				0E56AA9A8843EB50FA4BDD4F /* libPods-Rainbow.a in Frameworks */,
				3D5D4DF2FD7C44EE962100E3 /* libRNTextInputMask.a in Frameworks */,
=======
				2340D4240F794E6DACB53521 /* libRNKeychain.a in Frameworks */,
				45C6CAEFC1A04F3FB291BE53 /* libBVLinearGradient.a in Frameworks */,
				94822FBFCA7246168685FA85 /* libRNMail.a in Frameworks */,
				4433A04AF3E942A2894B3933 /* libRNOS.a in Frameworks */,
				24979E8620F84005007EB0DA /* FirebaseInstanceID.framework in Frameworks */,
				4AF3A1B2CEC540D7A1AF957C /* libReactNativePermissions.a in Frameworks */,
				3CD599AF236B351D007DD55E /* InputMask.framework in Frameworks */,
				7F911FD5E35D4FD99D48A61D /* libSRSRadialGradient.a in Frameworks */,
				22DD8F08F32047C280DFA368 /* libRNRandomBytes.a in Frameworks */,
				978F83D3C5E4491F9D9AC2C1 /* libSplashScreen.a in Frameworks */,
				3CD599B1236B3520007DD55E /* libRNTextInputMask.a in Frameworks */,
				91959ACCE81B4C128AAC8154 /* libRNSVG.a in Frameworks */,
				07F258CE8EB84A8A949D4580 /* libTcpSockets.a in Frameworks */,
				ED8A2571BF074F6DB6D09045 /* libToolTipMenu.a in Frameworks */,
				6E37C5716EC449C1B63D0E06 /* libTouchID.a in Frameworks */,
				D77132C4B96040C39FED1AD5 /* libUdpSockets.a in Frameworks */,
				1A048DFD2F724753902EA40B /* libRNReactNativeHapticFeedback.a in Frameworks */,
				F4E8A17A670147F4A5EC177E /* libRNGestureHandler.a in Frameworks */,
				ECF14FECD39C459D86EDCB82 /* libCodePush.a in Frameworks */,
				F35098D973414A09939FB3F8 /* libz.tbd in Frameworks */,
				154AA73429B14ED4BC8E0C72 /* libRNFirebase.a in Frameworks */,
				EA8076A8481B4CB4BBA566EF /* libRNStoreReview.a in Frameworks */,
				74FFC957AC7B953D0FDCB6DB /* libPods-Rainbow.a in Frameworks */,
>>>>>>> e7dc0644
			);
			runOnlyForDeploymentPostprocessing = 0;
		};
/* End PBXFrameworksBuildPhase section */

/* Begin PBXGroup section */
		00C302A81ABCB8CE00DB3ED1 /* Products */ = {
			isa = PBXGroup;
			children = (
				00C302AC1ABCB8CE00DB3ED1 /* libRCTActionSheet.a */,
			);
			name = Products;
			sourceTree = "<group>";
		};
		00C302BC1ABCB91800DB3ED1 /* Products */ = {
			isa = PBXGroup;
			children = (
				00C302C01ABCB91800DB3ED1 /* libRCTImage.a */,
				3DAD3E841DF850E9000B6D8A /* libRCTImage-tvOS.a */,
			);
			name = Products;
			sourceTree = "<group>";
		};
		00C302D41ABCB9D200DB3ED1 /* Products */ = {
			isa = PBXGroup;
			children = (
				00C302DC1ABCB9D200DB3ED1 /* libRCTNetwork.a */,
				3DAD3E8C1DF850E9000B6D8A /* libRCTNetwork-tvOS.a */,
			);
			name = Products;
			sourceTree = "<group>";
		};
		00C302E01ABCB9EE00DB3ED1 /* Products */ = {
			isa = PBXGroup;
			children = (
				00C302E41ABCB9EE00DB3ED1 /* libRCTVibration.a */,
			);
			name = Products;
			sourceTree = "<group>";
		};
		00E356EF1AD99517003FC87E /* RainbowTests */ = {
			isa = PBXGroup;
			children = (
				00E356F21AD99517003FC87E /* RainbowTests.m */,
				00E356F01AD99517003FC87E /* Supporting Files */,
			);
			path = RainbowTests;
			sourceTree = "<group>";
		};
		00E356F01AD99517003FC87E /* Supporting Files */ = {
			isa = PBXGroup;
			children = (
				00E356F11AD99517003FC87E /* Info.plist */,
			);
			name = "Supporting Files";
			sourceTree = "<group>";
		};
		139105B71AF99BAD00B5F7CC /* Products */ = {
			isa = PBXGroup;
			children = (
				139105C11AF99BAD00B5F7CC /* libRCTSettings.a */,
				3DAD3E901DF850E9000B6D8A /* libRCTSettings-tvOS.a */,
			);
			name = Products;
			sourceTree = "<group>";
		};
		139FDEE71B06529A00C62182 /* Products */ = {
			isa = PBXGroup;
			children = (
				139FDEF41B06529B00C62182 /* libRCTWebSocket.a */,
				3DAD3E991DF850E9000B6D8A /* libRCTWebSocket-tvOS.a */,
			);
			name = Products;
			sourceTree = "<group>";
		};
		13B07FAE1A68108700A75B9A /* Rainbow */ = {
			isa = PBXGroup;
			children = (
				3C379D5D20FD1F92009AF81F /* Rainbow.entitlements */,
				008F07F21AC5B25A0029DE68 /* main.jsbundle */,
				13B07FAF1A68108700A75B9A /* AppDelegate.h */,
				13B07FB01A68108700A75B9A /* AppDelegate.m */,
				13B07FB51A68108700A75B9A /* Images.xcassets */,
				13B07FB61A68108700A75B9A /* Info.plist */,
				13B07FB11A68108700A75B9A /* LaunchScreen.xib */,
				13B07FB71A68108700A75B9A /* main.m */,
			);
			name = Rainbow;
			sourceTree = "<group>";
		};
		146834001AC3E56700842450 /* Products */ = {
			isa = PBXGroup;
			children = (
				146834041AC3E56700842450 /* libReact.a */,
				3DAD3EA31DF850E9000B6D8A /* libReact.a */,
				3DAD3EA51DF850E9000B6D8A /* libyoga.a */,
				3DAD3EA71DF850E9000B6D8A /* libyoga.a */,
				3DAD3EA91DF850E9000B6D8A /* libcxxreact.a */,
				3DAD3EAB1DF850E9000B6D8A /* libcxxreact.a */,
				2DF0FFDF2056DD460020B375 /* libjsinspector.a */,
				2DF0FFE12056DD460020B375 /* libjsinspector-tvOS.a */,
				2DF0FFE32056DD460020B375 /* libthird-party.a */,
				2DF0FFE52056DD460020B375 /* libthird-party.a */,
				2DF0FFE72056DD460020B375 /* libdouble-conversion.a */,
				2DF0FFE92056DD460020B375 /* libdouble-conversion.a */,
				247947BB22568EAA006BBF56 /* libjsi.a */,
				247947BD22568EAA006BBF56 /* libjsiexecutor.a */,
				247947BF22568EAA006BBF56 /* libjsi-tvOS.a */,
				247947C122568EAA006BBF56 /* libjsiexecutor-tvOS.a */,
			);
			name = Products;
			sourceTree = "<group>";
		};
		24979D1220F83E3D007EB0DA /* Recovered References */ = {
			isa = PBXGroup;
			children = (
				9DEADFA4826D4D0BAA950D21 /* libRNFIRMessaging.a */,
				B0C692B061D7430D8194DC98 /* ToolTipMenuTests.xctest */,
				D755E71324B04FEE9C691D14 /* libRNFirebase.a */,
				0642ECCC7CB044FDB5A3CC32 /* libRNTextInputMask.a */,
			);
			name = "Recovered References";
			sourceTree = "<group>";
		};
		2D16E6871FA4F8E400B85C8A /* Frameworks */ = {
			isa = PBXGroup;
			children = (
				66139B432368A9AE0097D1D5 /* libRNFirebase.a */,
				6613987F23689A430097D1D5 /* libReact-Core.a */,
				6613988123689A430097D1D5 /* libReact-CoreModules.a */,
				6613988323689A430097D1D5 /* libReact-cxxreact.a */,
				6613988523689A430097D1D5 /* libReact-jsi.a */,
				3CC4B790228B298400D827EB /* libSDWebImage.a */,
				24A867FF226181F9005DCF78 /* libFirebaseInstanceID.a */,
				3CD599AE236B351D007DD55E /* InputMask.framework */,
				ED297162215061F000B7C4FE /* JavaScriptCore.framework */,
				ED2971642150620600B7C4FE /* JavaScriptCore.framework */,
				3CE850D7210FEACE00672599 /* libnanopb.a */,
				3CE850D5210FEA8F00672599 /* libGoogleToolboxForMac.a */,
				24979E7920F84004007EB0DA /* Firebase.h */,
				24979E7420F84004007EB0DA /* FirebaseAnalytics.framework */,
				24979E7520F84004007EB0DA /* FirebaseCore.framework */,
				24979E7C20F84004007EB0DA /* FirebaseCoreDiagnostics.framework */,
				24979E7B20F84004007EB0DA /* FirebaseInstanceID.framework */,
				24979E7620F84004007EB0DA /* FirebaseMessaging.framework */,
				24979E7A20F84004007EB0DA /* FirebaseNanoPB.framework */,
				24979E7720F84004007EB0DA /* GoogleService-Info.plist */,
				24979E7820F84004007EB0DA /* GoogleToolboxForMac.framework */,
				24979E7D20F84005007EB0DA /* module.modulemap */,
				24979E7E20F84005007EB0DA /* nanopb.framework */,
				24979E3620F84003007EB0DA /* Protobuf.framework */,
				2D16E6891FA4F8E400B85C8A /* libReact.a */,
				6C1814FA03B309E79858CD16 /* libPods-Rainbow.a */,
			);
			name = Frameworks;
			sourceTree = "<group>";
		};
<<<<<<< HEAD
=======
		3C39C267218BBE66004C763F /* Products */ = {
			isa = PBXGroup;
			children = (
				3C39C270218BBE66004C763F /* libFastImage.a */,
				24402FE822D6D3800045D406 /* libFastImage-tvOS.a */,
			);
			name = Products;
			sourceTree = "<group>";
		};
		3CD599A8236B3513007DD55E /* Products */ = {
			isa = PBXGroup;
			children = (
				3CD599AD236B3513007DD55E /* libRNTextInputMask.a */,
			);
			name = Products;
			sourceTree = "<group>";
		};
>>>>>>> e7dc0644
		5E91572E1DD0AC6500FF2AA8 /* Products */ = {
			isa = PBXGroup;
			children = (
				5E9157331DD0AC6500FF2AA8 /* libRCTAnimation.a */,
				5E9157351DD0AC6500FF2AA8 /* libRCTAnimation.a */,
			);
			name = Products;
			sourceTree = "<group>";
		};
		78C398B11ACF4ADC00677621 /* Products */ = {
			isa = PBXGroup;
			children = (
				78C398B91ACF4ADC00677621 /* libRCTLinking.a */,
				3DAD3E881DF850E9000B6D8A /* libRCTLinking-tvOS.a */,
			);
			name = Products;
			sourceTree = "<group>";
		};
		832341AE1AAA6A7D00B99B32 /* Libraries */ = {
			isa = PBXGroup;
			children = (
<<<<<<< HEAD
=======
				3CD599A7236B3513007DD55E /* RNTextInputMask.xcodeproj */,
				8AC83A50CE8F4EE782376063 /* BVLinearGradient.xcodeproj */,
				4A9E14039D3A4590A2F32D92 /* CodePush.xcodeproj */,
				3C39C266218BBE66004C763F /* FastImage.xcodeproj */,
>>>>>>> e7dc0644
				00C302A71ABCB8CE00DB3ED1 /* RCTActionSheet.xcodeproj */,
				5E91572D1DD0AC6500FF2AA8 /* RCTAnimation.xcodeproj */,
				ADBDB91F1DFEBF0600ED6528 /* RCTBlob.xcodeproj */,
				00C302BB1ABCB91800DB3ED1 /* RCTImage.xcodeproj */,
				78C398B01ACF4ADC00677621 /* RCTLinking.xcodeproj */,
				00C302D31ABCB9D200DB3ED1 /* RCTNetwork.xcodeproj */,
				139105B61AF99BAD00B5F7CC /* RCTSettings.xcodeproj */,
				832341B01AAA6A8300B99B32 /* RCTText.xcodeproj */,
				00C302DF1ABCB9EE00DB3ED1 /* RCTVibration.xcodeproj */,
				139FDEE61B06529A00C62182 /* RCTWebSocket.xcodeproj */,
				146833FF1AC3E56700842450 /* React.xcodeproj */,
<<<<<<< HEAD
				838BD591AFF847ABA0F42AAC /* RNTextInputMask.xcodeproj */,
=======
				02CF70769C034001B5CBC1EF /* ReactNativePermissions.xcodeproj */,
				249E5FA722613ABC0095F6B7 /* RNCAsyncStorage.xcodeproj */,
				C779B11FB4664662AD0EBEA6 /* RNFirebase.xcodeproj */,
				AEED489341644A6888669239 /* RNFIRMessaging.xcodeproj */,
				171CDF49E32841EDA7D557DB /* RNGestureHandler.xcodeproj */,
				50B1B80F51614673AFD8A804 /* RNKeychain.xcodeproj */,
				BC297F456F414298BFBB0C30 /* RNMail.xcodeproj */,
				BEE6BF249EAB410AB20BBB98 /* RNOS.xcodeproj */,
				28B88B43D75F4B529A711317 /* RNRandomBytes.xcodeproj */,
				1A7B7E90124047F8A3CA4B84 /* RNReactNativeHapticFeedback.xcodeproj */,
				3A545B8C781B47AC8A7CD956 /* RNSVG.xcodeproj */,
				2DB932A7706945C787DE22A6 /* SplashScreen.xcodeproj */,
				137BEEE47D2E4F7AB452C0BD /* SRSRadialGradient.xcodeproj */,
				35B7B17127FD476C81EA97E3 /* TcpSockets.xcodeproj */,
				22B35A6AE60F41D093A35939 /* ToolTipMenu.xcodeproj */,
				969D4F061E6A446F9EEE2F02 /* TouchID.xcodeproj */,
				46EFC4C16BAF4873BE45393E /* UdpSockets.xcodeproj */,
				3182AEA93A7847CCB729F641 /* RNStoreReview.xcodeproj */,
>>>>>>> e7dc0644
			);
			name = Libraries;
			sourceTree = "<group>";
		};
		832341B11AAA6A8300B99B32 /* Products */ = {
			isa = PBXGroup;
			children = (
				832341B51AAA6A8300B99B32 /* libRCTText.a */,
				3DAD3E941DF850E9000B6D8A /* libRCTText-tvOS.a */,
			);
			name = Products;
			sourceTree = "<group>";
		};
		83CBB9F61A601CBA00E9B192 = {
			isa = PBXGroup;
			children = (
				13B07FAE1A68108700A75B9A /* Rainbow */,
				832341AE1AAA6A7D00B99B32 /* Libraries */,
				00E356EF1AD99517003FC87E /* RainbowTests */,
				83CBBA001A601CBA00E9B192 /* Products */,
				2D16E6871FA4F8E400B85C8A /* Frameworks */,
				DCAC1D8CC45E468FBB7E1395 /* Resources */,
				24979D1220F83E3D007EB0DA /* Recovered References */,
				C640359C0E6575CE0A7ECD73 /* Pods */,
			);
			indentWidth = 2;
			sourceTree = "<group>";
			tabWidth = 2;
			usesTabs = 0;
		};
		83CBBA001A601CBA00E9B192 /* Products */ = {
			isa = PBXGroup;
			children = (
				13B07F961A680F5B00A75B9A /* Rainbow.app */,
<<<<<<< HEAD
=======
				00E356EE1AD99517003FC87E /* RainbowTests.xctest */,
>>>>>>> e7dc0644
			);
			name = Products;
			sourceTree = "<group>";
		};
		ADBDB9201DFEBF0600ED6528 /* Products */ = {
			isa = PBXGroup;
			children = (
				ADBDB9271DFEBF0700ED6528 /* libRCTBlob.a */,
				2D16E6721FA4F8DC00B85C8A /* libRCTBlob-tvOS.a */,
			);
			name = Products;
			sourceTree = "<group>";
		};
		C640359C0E6575CE0A7ECD73 /* Pods */ = {
			isa = PBXGroup;
			children = (
				66C5D39A1EDC48A6255FF83C /* Pods-Rainbow.debug.xcconfig */,
				A671DF9861FA8D2C9A6FCB91 /* Pods-Rainbow.release.xcconfig */,
				15B240C971E54630F3158955 /* Pods-Rainbow.localrelease.xcconfig */,
				E93A96605FE51CFC31676801 /* Pods-Rainbow.staging.xcconfig */,
			);
			path = Pods;
			sourceTree = "<group>";
		};
		D6A5F5EE2369A413009BEF29 /* Products */ = {
			isa = PBXGroup;
			children = (
				D6A5F5F22369A413009BEF29 /* libRNTextInputMask.a */,
			);
			name = Products;
			sourceTree = "<group>";
		};
		DCAC1D8CC45E468FBB7E1395 /* Resources */ = {
			isa = PBXGroup;
			children = (
				7818F79CD3944D17AF4196A5 /* Graphik-Black.otf */,
				CEC826911B5641B8AF788BB3 /* Graphik-BlackItalic.otf */,
				E6F010E529544E518E1792C7 /* Graphik-Bold.otf */,
				7CEEDA7A68C24426BBAA8D77 /* Graphik-BoldItalic.otf */,
				93D62D49D9CA46F292BD9869 /* Graphik-Extralight.otf */,
				273D2D617F3F43E99F8F404B /* Graphik-ExtralightItalic.otf */,
				7A9AF25703474604964D6EC1 /* Graphik-Light.otf */,
				D551F7BECCAF4CE3BC8C0C3D /* Graphik-LightItalic.otf */,
				DE019D6BCA1A4FF9B7F1E98A /* Graphik-Medium.otf */,
				2DA6F347A6B540399883FF91 /* Graphik-MediumItalic.otf */,
				A6EEFE6EA9354456B0DB4520 /* Graphik-Regular.otf */,
				182DC054E3584C83822F2A82 /* Graphik-RegularItalic.otf */,
				88A5866DBF924C149CA0C6F4 /* Graphik-Semibold.otf */,
				A7F0978B24BA4EC283C580D9 /* Graphik-SemiboldItalic.otf */,
				7CD46377E5FC4E5EBFD57D71 /* Graphik-Super.otf */,
				51E41940863B4B88BDEF48D7 /* Graphik-SuperItalic.otf */,
				EB48DC1D46D449759B9C61D4 /* Graphik-Thin.otf */,
				3EA8003C5E2D46E38184714B /* Graphik-ThinItalic.otf */,
				BE239BA93F6B4EDC867B1A41 /* SF-Pro-Display-Black.otf */,
				A8AE8DE50B9544B6BC186E6C /* SF-Pro-Display-BlackItalic.otf */,
				BA31E8CEDBCC417CA50BC57B /* SF-Pro-Display-Bold.otf */,
				84DB92DCDF5D4374B26FFCC6 /* SF-Pro-Display-BoldItalic.otf */,
				8D37634EBB294EC79081DFD2 /* SF-Pro-Display-Heavy.otf */,
				D7BFD847B72D414D9BE734A0 /* SF-Pro-Display-HeavyItalic.otf */,
				9DF45B9EB38D4E8FA18A04C6 /* SF-Pro-Display-Light.otf */,
				E8E3CE2A4AD34CB991CD61EE /* SF-Pro-Display-LightItalic.otf */,
				2AEF0207B9724FE5A27519FF /* SF-Pro-Display-Medium.otf */,
				3459F05BF10649C4A787D900 /* SF-Pro-Display-MediumItalic.otf */,
				9165B952731E4502857CC0B4 /* SF-Pro-Display-Regular.otf */,
				D880F2D2B7704793A8D141DC /* SF-Pro-Display-RegularItalic.otf */,
				5842861A013B4B379705CC5A /* SF-Pro-Display-Semibold.otf */,
				86B30DBBDA594167BFE4747E /* SF-Pro-Display-SemiboldItalic.otf */,
				662C7FD632C1481AB5AB1DB7 /* SF-Pro-Display-Thin.otf */,
				C1DB5F252E324925B4145360 /* SF-Pro-Display-ThinItalic.otf */,
				35833023DB594F1AA6A72866 /* SF-Pro-Display-Ultralight.otf */,
				DCA738BE00E04734AEDA2F07 /* SF-Pro-Display-UltralightItalic.otf */,
				F62BBE10D6534F74B2180711 /* SF-Pro-Text-Bold.otf */,
				1736F851327A41C3815212E7 /* SF-Pro-Text-BoldItalic.otf */,
				233322FCDC624F6FA60C4B52 /* SF-Pro-Text-Heavy.otf */,
				1DEDF110038147A598C9B152 /* SF-Pro-Text-HeavyItalic.otf */,
				E672AB1C5404435897615660 /* SF-Pro-Text-Light.otf */,
				D1641F1A96C841C085169B2E /* SF-Pro-Text-LightItalic.otf */,
				35A24AFF4AB449C287EE66A8 /* SF-Pro-Text-Medium.otf */,
				D518658CFF8B491991A06426 /* SF-Pro-Text-MediumItalic.otf */,
				944CF612F0304DF281E33B66 /* SF-Pro-Text-Regular.otf */,
				715DAAA3174542BAB93807A6 /* SF-Pro-Text-RegularItalic.otf */,
				AA6B0A8BE2484F46980BE9AC /* SF-Pro-Text-Semibold.otf */,
				FA887652F27F43869229AD50 /* SF-Pro-Text-SemiboldItalic.otf */,
				8789D635428240B5ABF282EE /* SFMono-Bold.otf */,
				0A8698C728414E56A3FD89A6 /* SFMono-Heavy.otf */,
				2C4A4A4FB3D84F14A48989D8 /* SFMono-Light.otf */,
				668A9E253DAF444A90ECB997 /* SFMono-Medium.otf */,
				95F2888C850F40C8A26E083B /* SFMono-Regular.otf */,
				B1089F835D6A4F578009B47F /* SFMono-Semibold.otf */,
			);
			name = Resources;
			sourceTree = "<group>";
		};
/* End PBXGroup section */

/* Begin PBXNativeTarget section */
		13B07F861A680F5B00A75B9A /* Rainbow */ = {
			isa = PBXNativeTarget;
			buildConfigurationList = 13B07F931A680F5B00A75B9A /* Build configuration list for PBXNativeTarget "Rainbow" */;
			buildPhases = (
				B448B1B66A188D3AC6DA3639 /* [CP] Check Pods Manifest.lock */,
				13B07F871A680F5B00A75B9A /* Sources */,
				13B07F8C1A680F5B00A75B9A /* Frameworks */,
				13B07F8E1A680F5B00A75B9A /* Resources */,
				00DD1BFF1BD5951E006B06BC /* Bundle React Native code and images */,
				3CF823D3218F310D0024B77B /* ShellScript */,
				24122D56232F2B3300BA0B17 /* Embed Frameworks */,
			);
			buildRules = (
			);
			dependencies = (
			);
			name = Rainbow;
			productName = "Hello World";
			productReference = 13B07F961A680F5B00A75B9A /* Rainbow.app */;
			productType = "com.apple.product-type.application";
		};
/* End PBXNativeTarget section */

/* Begin PBXProject section */
		83CBB9F71A601CBA00E9B192 /* Project object */ = {
			isa = PBXProject;
			attributes = {
				LastUpgradeCheck = 610;
				ORGANIZATIONNAME = Facebook;
				TargetAttributes = {
					13B07F861A680F5B00A75B9A = {
						DevelopmentTeam = L74NQAQB8H;
						ProvisioningStyle = Automatic;
						SystemCapabilities = {
							com.apple.Push = {
								enabled = 1;
							};
							com.apple.SafariKeychain = {
								enabled = 1;
							};
						};
					};
				};
			};
			buildConfigurationList = 83CBB9FA1A601CBA00E9B192 /* Build configuration list for PBXProject "Rainbow" */;
			compatibilityVersion = "Xcode 3.2";
			developmentRegion = English;
			hasScannedForEncodings = 0;
			knownRegions = (
				English,
				en,
				Base,
			);
			mainGroup = 83CBB9F61A601CBA00E9B192;
			productRefGroup = 83CBBA001A601CBA00E9B192 /* Products */;
			projectDirPath = "";
			projectReferences = (
				{
					ProductGroup = 00C302A81ABCB8CE00DB3ED1 /* Products */;
					ProjectRef = 00C302A71ABCB8CE00DB3ED1 /* RCTActionSheet.xcodeproj */;
				},
				{
					ProductGroup = 5E91572E1DD0AC6500FF2AA8 /* Products */;
					ProjectRef = 5E91572D1DD0AC6500FF2AA8 /* RCTAnimation.xcodeproj */;
				},
				{
					ProductGroup = ADBDB9201DFEBF0600ED6528 /* Products */;
					ProjectRef = ADBDB91F1DFEBF0600ED6528 /* RCTBlob.xcodeproj */;
				},
				{
					ProductGroup = 00C302BC1ABCB91800DB3ED1 /* Products */;
					ProjectRef = 00C302BB1ABCB91800DB3ED1 /* RCTImage.xcodeproj */;
				},
				{
					ProductGroup = 78C398B11ACF4ADC00677621 /* Products */;
					ProjectRef = 78C398B01ACF4ADC00677621 /* RCTLinking.xcodeproj */;
				},
				{
					ProductGroup = 00C302D41ABCB9D200DB3ED1 /* Products */;
					ProjectRef = 00C302D31ABCB9D200DB3ED1 /* RCTNetwork.xcodeproj */;
				},
				{
					ProductGroup = 139105B71AF99BAD00B5F7CC /* Products */;
					ProjectRef = 139105B61AF99BAD00B5F7CC /* RCTSettings.xcodeproj */;
				},
				{
					ProductGroup = 832341B11AAA6A8300B99B32 /* Products */;
					ProjectRef = 832341B01AAA6A8300B99B32 /* RCTText.xcodeproj */;
				},
				{
					ProductGroup = 00C302E01ABCB9EE00DB3ED1 /* Products */;
					ProjectRef = 00C302DF1ABCB9EE00DB3ED1 /* RCTVibration.xcodeproj */;
				},
				{
					ProductGroup = 139FDEE71B06529A00C62182 /* Products */;
					ProjectRef = 139FDEE61B06529A00C62182 /* RCTWebSocket.xcodeproj */;
<<<<<<< HEAD
=======
				},
				{
					ProductGroup = 146834001AC3E56700842450 /* Products */;
					ProjectRef = 146833FF1AC3E56700842450 /* React.xcodeproj */;
				},
				{
					ProductGroup = 24979D4A20F83E3E007EB0DA /* Products */;
					ProjectRef = 02CF70769C034001B5CBC1EF /* ReactNativePermissions.xcodeproj */;
				},
				{
					ProductGroup = 249E5FA822613ABC0095F6B7 /* Products */;
					ProjectRef = 249E5FA722613ABC0095F6B7 /* RNCAsyncStorage.xcodeproj */;
				},
				{
					ProductGroup = 2481F31D2261753900D0349A /* Products */;
					ProjectRef = C779B11FB4664662AD0EBEA6 /* RNFirebase.xcodeproj */;
				},
				{
					ProductGroup = 24979D3E20F83E3E007EB0DA /* Products */;
					ProjectRef = AEED489341644A6888669239 /* RNFIRMessaging.xcodeproj */;
				},
				{
					ProductGroup = 24D171DE212F57100090F180 /* Products */;
					ProjectRef = 171CDF49E32841EDA7D557DB /* RNGestureHandler.xcodeproj */;
				},
				{
					ProductGroup = 24979D4020F83E3E007EB0DA /* Products */;
					ProjectRef = 50B1B80F51614673AFD8A804 /* RNKeychain.xcodeproj */;
				},
				{
					ProductGroup = 24979D4420F83E3E007EB0DA /* Products */;
					ProjectRef = BC297F456F414298BFBB0C30 /* RNMail.xcodeproj */;
				},
				{
					ProductGroup = 24979D4820F83E3E007EB0DA /* Products */;
					ProjectRef = BEE6BF249EAB410AB20BBB98 /* RNOS.xcodeproj */;
				},
				{
					ProductGroup = 24979D4E20F83E3E007EB0DA /* Products */;
					ProjectRef = 28B88B43D75F4B529A711317 /* RNRandomBytes.xcodeproj */;
				},
				{
					ProductGroup = 244C64062108794F007A5856 /* Products */;
					ProjectRef = 1A7B7E90124047F8A3CA4B84 /* RNReactNativeHapticFeedback.xcodeproj */;
				},
				{
					ProductGroup = 2488BC2922E97315006847C7 /* Products */;
					ProjectRef = 3182AEA93A7847CCB729F641 /* RNStoreReview.xcodeproj */;
				},
				{
					ProductGroup = 24979D5420F83E3E007EB0DA /* Products */;
					ProjectRef = 3A545B8C781B47AC8A7CD956 /* RNSVG.xcodeproj */;
				},
				{
					ProductGroup = 3CD599A8236B3513007DD55E /* Products */;
					ProjectRef = 3CD599A7236B3513007DD55E /* RNTextInputMask.xcodeproj */;
				},
				{
					ProductGroup = 24979D5020F83E3E007EB0DA /* Products */;
					ProjectRef = 2DB932A7706945C787DE22A6 /* SplashScreen.xcodeproj */;
				},
				{
					ProductGroup = 24979D4C20F83E3E007EB0DA /* Products */;
					ProjectRef = 137BEEE47D2E4F7AB452C0BD /* SRSRadialGradient.xcodeproj */;
				},
				{
					ProductGroup = 24979D3820F83E3E007EB0DA /* Products */;
					ProjectRef = 35B7B17127FD476C81EA97E3 /* TcpSockets.xcodeproj */;
				},
				{
					ProductGroup = 24979D5620F83E3E007EB0DA /* Products */;
					ProjectRef = 22B35A6AE60F41D093A35939 /* ToolTipMenu.xcodeproj */;
>>>>>>> e7dc0644
				},
				{
					ProductGroup = 146834001AC3E56700842450 /* Products */;
					ProjectRef = 146833FF1AC3E56700842450 /* React.xcodeproj */;
				},
				{
					ProductGroup = D6A5F5EE2369A413009BEF29 /* Products */;
					ProjectRef = 838BD591AFF847ABA0F42AAC /* RNTextInputMask.xcodeproj */;
				},
			);
			projectRoot = "";
			targets = (
				13B07F861A680F5B00A75B9A /* Rainbow */,
			);
		};
/* End PBXProject section */

/* Begin PBXReferenceProxy section */
		00C302AC1ABCB8CE00DB3ED1 /* libRCTActionSheet.a */ = {
			isa = PBXReferenceProxy;
			fileType = archive.ar;
			path = libRCTActionSheet.a;
			remoteRef = 00C302AB1ABCB8CE00DB3ED1 /* PBXContainerItemProxy */;
			sourceTree = BUILT_PRODUCTS_DIR;
		};
		00C302C01ABCB91800DB3ED1 /* libRCTImage.a */ = {
			isa = PBXReferenceProxy;
			fileType = archive.ar;
			path = libRCTImage.a;
			remoteRef = 00C302BF1ABCB91800DB3ED1 /* PBXContainerItemProxy */;
			sourceTree = BUILT_PRODUCTS_DIR;
		};
		00C302DC1ABCB9D200DB3ED1 /* libRCTNetwork.a */ = {
			isa = PBXReferenceProxy;
			fileType = archive.ar;
			path = libRCTNetwork.a;
			remoteRef = 00C302DB1ABCB9D200DB3ED1 /* PBXContainerItemProxy */;
			sourceTree = BUILT_PRODUCTS_DIR;
		};
		00C302E41ABCB9EE00DB3ED1 /* libRCTVibration.a */ = {
			isa = PBXReferenceProxy;
			fileType = archive.ar;
			path = libRCTVibration.a;
			remoteRef = 00C302E31ABCB9EE00DB3ED1 /* PBXContainerItemProxy */;
			sourceTree = BUILT_PRODUCTS_DIR;
		};
		139105C11AF99BAD00B5F7CC /* libRCTSettings.a */ = {
			isa = PBXReferenceProxy;
			fileType = archive.ar;
			path = libRCTSettings.a;
			remoteRef = 139105C01AF99BAD00B5F7CC /* PBXContainerItemProxy */;
			sourceTree = BUILT_PRODUCTS_DIR;
		};
		139FDEF41B06529B00C62182 /* libRCTWebSocket.a */ = {
			isa = PBXReferenceProxy;
			fileType = archive.ar;
			path = libRCTWebSocket.a;
			remoteRef = 139FDEF31B06529B00C62182 /* PBXContainerItemProxy */;
			sourceTree = BUILT_PRODUCTS_DIR;
		};
		146834041AC3E56700842450 /* libReact.a */ = {
			isa = PBXReferenceProxy;
			fileType = archive.ar;
			path = libReact.a;
			remoteRef = 146834031AC3E56700842450 /* PBXContainerItemProxy */;
			sourceTree = BUILT_PRODUCTS_DIR;
		};
		247947BB22568EAA006BBF56 /* libjsi.a */ = {
			isa = PBXReferenceProxy;
			fileType = archive.ar;
			path = libjsi.a;
			remoteRef = 247947BA22568EAA006BBF56 /* PBXContainerItemProxy */;
			sourceTree = BUILT_PRODUCTS_DIR;
		};
		247947BD22568EAA006BBF56 /* libjsiexecutor.a */ = {
			isa = PBXReferenceProxy;
			fileType = archive.ar;
			path = libjsiexecutor.a;
			remoteRef = 247947BC22568EAA006BBF56 /* PBXContainerItemProxy */;
			sourceTree = BUILT_PRODUCTS_DIR;
		};
		247947BF22568EAA006BBF56 /* libjsi-tvOS.a */ = {
			isa = PBXReferenceProxy;
			fileType = archive.ar;
			path = "libjsi-tvOS.a";
			remoteRef = 247947BE22568EAA006BBF56 /* PBXContainerItemProxy */;
			sourceTree = BUILT_PRODUCTS_DIR;
		};
		247947C122568EAA006BBF56 /* libjsiexecutor-tvOS.a */ = {
			isa = PBXReferenceProxy;
			fileType = archive.ar;
			path = "libjsiexecutor-tvOS.a";
			remoteRef = 247947C022568EAA006BBF56 /* PBXContainerItemProxy */;
			sourceTree = BUILT_PRODUCTS_DIR;
		};
		2D16E6721FA4F8DC00B85C8A /* libRCTBlob-tvOS.a */ = {
			isa = PBXReferenceProxy;
			fileType = archive.ar;
			path = "libRCTBlob-tvOS.a";
			remoteRef = 2D16E6711FA4F8DC00B85C8A /* PBXContainerItemProxy */;
			sourceTree = BUILT_PRODUCTS_DIR;
		};
		2DF0FFDF2056DD460020B375 /* libjsinspector.a */ = {
			isa = PBXReferenceProxy;
			fileType = archive.ar;
			path = libjsinspector.a;
			remoteRef = 2DF0FFDE2056DD460020B375 /* PBXContainerItemProxy */;
			sourceTree = BUILT_PRODUCTS_DIR;
		};
		2DF0FFE12056DD460020B375 /* libjsinspector-tvOS.a */ = {
			isa = PBXReferenceProxy;
			fileType = archive.ar;
			path = "libjsinspector-tvOS.a";
			remoteRef = 2DF0FFE02056DD460020B375 /* PBXContainerItemProxy */;
			sourceTree = BUILT_PRODUCTS_DIR;
		};
		2DF0FFE32056DD460020B375 /* libthird-party.a */ = {
			isa = PBXReferenceProxy;
			fileType = archive.ar;
			path = "libthird-party.a";
			remoteRef = 2DF0FFE22056DD460020B375 /* PBXContainerItemProxy */;
			sourceTree = BUILT_PRODUCTS_DIR;
		};
		2DF0FFE52056DD460020B375 /* libthird-party.a */ = {
			isa = PBXReferenceProxy;
			fileType = archive.ar;
			path = "libthird-party.a";
			remoteRef = 2DF0FFE42056DD460020B375 /* PBXContainerItemProxy */;
			sourceTree = BUILT_PRODUCTS_DIR;
		};
		2DF0FFE72056DD460020B375 /* libdouble-conversion.a */ = {
			isa = PBXReferenceProxy;
			fileType = archive.ar;
			path = "libdouble-conversion.a";
			remoteRef = 2DF0FFE62056DD460020B375 /* PBXContainerItemProxy */;
			sourceTree = BUILT_PRODUCTS_DIR;
		};
		2DF0FFE92056DD460020B375 /* libdouble-conversion.a */ = {
			isa = PBXReferenceProxy;
			fileType = archive.ar;
			path = "libdouble-conversion.a";
			remoteRef = 2DF0FFE82056DD460020B375 /* PBXContainerItemProxy */;
			sourceTree = BUILT_PRODUCTS_DIR;
		};
<<<<<<< HEAD
=======
		3C39C270218BBE66004C763F /* libFastImage.a */ = {
			isa = PBXReferenceProxy;
			fileType = archive.ar;
			path = libFastImage.a;
			remoteRef = 3C39C26F218BBE66004C763F /* PBXContainerItemProxy */;
			sourceTree = BUILT_PRODUCTS_DIR;
		};
		3CD4E8CD216989E8000FA5BD /* libSRSRadialGradien-tvOS.a */ = {
			isa = PBXReferenceProxy;
			fileType = archive.ar;
			path = "libSRSRadialGradien-tvOS.a";
			remoteRef = 3CD4E8CC216989E8000FA5BD /* PBXContainerItemProxy */;
			sourceTree = BUILT_PRODUCTS_DIR;
		};
		3CD599AD236B3513007DD55E /* libRNTextInputMask.a */ = {
			isa = PBXReferenceProxy;
			fileType = archive.ar;
			path = libRNTextInputMask.a;
			remoteRef = 3CD599AC236B3513007DD55E /* PBXContainerItemProxy */;
			sourceTree = BUILT_PRODUCTS_DIR;
		};
>>>>>>> e7dc0644
		3DAD3E841DF850E9000B6D8A /* libRCTImage-tvOS.a */ = {
			isa = PBXReferenceProxy;
			fileType = archive.ar;
			path = "libRCTImage-tvOS.a";
			remoteRef = 3DAD3E831DF850E9000B6D8A /* PBXContainerItemProxy */;
			sourceTree = BUILT_PRODUCTS_DIR;
		};
		3DAD3E881DF850E9000B6D8A /* libRCTLinking-tvOS.a */ = {
			isa = PBXReferenceProxy;
			fileType = archive.ar;
			path = "libRCTLinking-tvOS.a";
			remoteRef = 3DAD3E871DF850E9000B6D8A /* PBXContainerItemProxy */;
			sourceTree = BUILT_PRODUCTS_DIR;
		};
		3DAD3E8C1DF850E9000B6D8A /* libRCTNetwork-tvOS.a */ = {
			isa = PBXReferenceProxy;
			fileType = archive.ar;
			path = "libRCTNetwork-tvOS.a";
			remoteRef = 3DAD3E8B1DF850E9000B6D8A /* PBXContainerItemProxy */;
			sourceTree = BUILT_PRODUCTS_DIR;
		};
		3DAD3E901DF850E9000B6D8A /* libRCTSettings-tvOS.a */ = {
			isa = PBXReferenceProxy;
			fileType = archive.ar;
			path = "libRCTSettings-tvOS.a";
			remoteRef = 3DAD3E8F1DF850E9000B6D8A /* PBXContainerItemProxy */;
			sourceTree = BUILT_PRODUCTS_DIR;
		};
		3DAD3E941DF850E9000B6D8A /* libRCTText-tvOS.a */ = {
			isa = PBXReferenceProxy;
			fileType = archive.ar;
			path = "libRCTText-tvOS.a";
			remoteRef = 3DAD3E931DF850E9000B6D8A /* PBXContainerItemProxy */;
			sourceTree = BUILT_PRODUCTS_DIR;
		};
		3DAD3E991DF850E9000B6D8A /* libRCTWebSocket-tvOS.a */ = {
			isa = PBXReferenceProxy;
			fileType = archive.ar;
			path = "libRCTWebSocket-tvOS.a";
			remoteRef = 3DAD3E981DF850E9000B6D8A /* PBXContainerItemProxy */;
			sourceTree = BUILT_PRODUCTS_DIR;
		};
		3DAD3EA31DF850E9000B6D8A /* libReact.a */ = {
			isa = PBXReferenceProxy;
			fileType = archive.ar;
			path = libReact.a;
			remoteRef = 3DAD3EA21DF850E9000B6D8A /* PBXContainerItemProxy */;
			sourceTree = BUILT_PRODUCTS_DIR;
		};
		3DAD3EA51DF850E9000B6D8A /* libyoga.a */ = {
			isa = PBXReferenceProxy;
			fileType = archive.ar;
			path = libyoga.a;
			remoteRef = 3DAD3EA41DF850E9000B6D8A /* PBXContainerItemProxy */;
			sourceTree = BUILT_PRODUCTS_DIR;
		};
		3DAD3EA71DF850E9000B6D8A /* libyoga.a */ = {
			isa = PBXReferenceProxy;
			fileType = archive.ar;
			path = libyoga.a;
			remoteRef = 3DAD3EA61DF850E9000B6D8A /* PBXContainerItemProxy */;
			sourceTree = BUILT_PRODUCTS_DIR;
		};
		3DAD3EA91DF850E9000B6D8A /* libcxxreact.a */ = {
			isa = PBXReferenceProxy;
			fileType = archive.ar;
			path = libcxxreact.a;
			remoteRef = 3DAD3EA81DF850E9000B6D8A /* PBXContainerItemProxy */;
			sourceTree = BUILT_PRODUCTS_DIR;
		};
		3DAD3EAB1DF850E9000B6D8A /* libcxxreact.a */ = {
			isa = PBXReferenceProxy;
			fileType = archive.ar;
			path = libcxxreact.a;
			remoteRef = 3DAD3EAA1DF850E9000B6D8A /* PBXContainerItemProxy */;
			sourceTree = BUILT_PRODUCTS_DIR;
		};
		5E9157331DD0AC6500FF2AA8 /* libRCTAnimation.a */ = {
			isa = PBXReferenceProxy;
			fileType = archive.ar;
			path = libRCTAnimation.a;
			remoteRef = 5E9157321DD0AC6500FF2AA8 /* PBXContainerItemProxy */;
			sourceTree = BUILT_PRODUCTS_DIR;
		};
		5E9157351DD0AC6500FF2AA8 /* libRCTAnimation.a */ = {
			isa = PBXReferenceProxy;
			fileType = archive.ar;
			path = libRCTAnimation.a;
			remoteRef = 5E9157341DD0AC6500FF2AA8 /* PBXContainerItemProxy */;
			sourceTree = BUILT_PRODUCTS_DIR;
		};
		78C398B91ACF4ADC00677621 /* libRCTLinking.a */ = {
			isa = PBXReferenceProxy;
			fileType = archive.ar;
			path = libRCTLinking.a;
			remoteRef = 78C398B81ACF4ADC00677621 /* PBXContainerItemProxy */;
			sourceTree = BUILT_PRODUCTS_DIR;
		};
		832341B51AAA6A8300B99B32 /* libRCTText.a */ = {
			isa = PBXReferenceProxy;
			fileType = archive.ar;
			path = libRCTText.a;
			remoteRef = 832341B41AAA6A8300B99B32 /* PBXContainerItemProxy */;
			sourceTree = BUILT_PRODUCTS_DIR;
		};
		ADBDB9271DFEBF0700ED6528 /* libRCTBlob.a */ = {
<<<<<<< HEAD
			isa = PBXReferenceProxy;
			fileType = archive.ar;
			path = libRCTBlob.a;
			remoteRef = ADBDB9261DFEBF0700ED6528 /* PBXContainerItemProxy */;
			sourceTree = BUILT_PRODUCTS_DIR;
		};
		D6A5F5F22369A413009BEF29 /* libRNTextInputMask.a */ = {
=======
>>>>>>> e7dc0644
			isa = PBXReferenceProxy;
			fileType = archive.ar;
			path = libRNTextInputMask.a;
			remoteRef = D6A5F5F12369A413009BEF29 /* PBXContainerItemProxy */;
			sourceTree = BUILT_PRODUCTS_DIR;
		};
/* End PBXReferenceProxy section */

/* Begin PBXResourcesBuildPhase section */
		13B07F8E1A680F5B00A75B9A /* Resources */ = {
			isa = PBXResourcesBuildPhase;
			buildActionMask = 2147483647;
			files = (
				13B07FBF1A68108700A75B9A /* Images.xcassets in Resources */,
				13B07FBD1A68108700A75B9A /* LaunchScreen.xib in Resources */,
				0F4372360E744AF4B37EB905 /* Graphik-Black.otf in Resources */,
				DBBDEB86E54044EE8712C882 /* Graphik-BlackItalic.otf in Resources */,
				E98BBF45029948B38545996F /* Graphik-Bold.otf in Resources */,
				3310F0AEC95F47189C2B19DD /* Graphik-BoldItalic.otf in Resources */,
				872630C5E4CA448D8DDC783E /* Graphik-Extralight.otf in Resources */,
				7E04FF8B32EC4F2BB6BF1403 /* Graphik-ExtralightItalic.otf in Resources */,
				C5D098E8B85D40048FE4946A /* Graphik-Light.otf in Resources */,
				6928E7805EA5404480C48640 /* Graphik-LightItalic.otf in Resources */,
				06B78001D9F2456D9C2D4A86 /* Graphik-Medium.otf in Resources */,
				24979E8920F84250007EB0DA /* GoogleService-Info.plist in Resources */,
				66620AB752074CB6938E956A /* Graphik-MediumItalic.otf in Resources */,
				F9EB9219ED9A4C72826A5908 /* Graphik-Regular.otf in Resources */,
				424410A1E84845328C5A0CAB /* Graphik-RegularItalic.otf in Resources */,
				431D3F0FC92B45A7A0B2476B /* Graphik-Semibold.otf in Resources */,
				8B7F7FDAB33B4D119E087D57 /* Graphik-SemiboldItalic.otf in Resources */,
				35AD5968C62046E7BC7CF346 /* Graphik-Super.otf in Resources */,
				9274E6415DE5403A855B59A4 /* Graphik-SuperItalic.otf in Resources */,
				B562299555FD4D75968F6BF1 /* Graphik-Thin.otf in Resources */,
				3049BEF5B7E0435F905556DD /* Graphik-ThinItalic.otf in Resources */,
				C66451ECC2944B439E123CF2 /* SF-Pro-Display-Black.otf in Resources */,
				AFD75D0B6EC9465C92C493A7 /* SF-Pro-Display-BlackItalic.otf in Resources */,
				F9EF1D44351840B8A380BD3E /* SF-Pro-Display-Bold.otf in Resources */,
				CB988C526B0C48FC9750A038 /* SF-Pro-Display-BoldItalic.otf in Resources */,
				184EB33331FB47F2960D2507 /* SF-Pro-Display-Heavy.otf in Resources */,
				FBDF4EF177284CF4826D7BF9 /* SF-Pro-Display-HeavyItalic.otf in Resources */,
				4013198EBD3D4D6F8052D25E /* SF-Pro-Display-Light.otf in Resources */,
				B27589D616774324BE2BCF49 /* SF-Pro-Display-LightItalic.otf in Resources */,
				1B1113DAF261410889D80146 /* SF-Pro-Display-Medium.otf in Resources */,
				CAD3BF43528D47159190E17B /* SF-Pro-Display-MediumItalic.otf in Resources */,
				1AE1684BFC3E487F99128043 /* SF-Pro-Display-Regular.otf in Resources */,
				0AB30EE90F554EE59F57DFC1 /* SF-Pro-Display-RegularItalic.otf in Resources */,
				549287401A7648CCB32F36E0 /* SF-Pro-Display-Semibold.otf in Resources */,
				9E8553031AD44F52A814F2AB /* SF-Pro-Display-SemiboldItalic.otf in Resources */,
				216C17A836F44ACE8D79ACC7 /* SF-Pro-Display-Thin.otf in Resources */,
				16934DFE7F154B06ADAD8A0B /* SF-Pro-Display-ThinItalic.otf in Resources */,
				03252948A60F4C4C87E4FD9E /* SF-Pro-Display-Ultralight.otf in Resources */,
				3C363E14D5DE4A028E43EA38 /* SF-Pro-Display-UltralightItalic.otf in Resources */,
				340305B6506A4DDFB4EB98AA /* SF-Pro-Text-Bold.otf in Resources */,
				C37D7F7EA236460085DB5BFA /* SF-Pro-Text-BoldItalic.otf in Resources */,
				3C41C1415A994234A0FF2589 /* SF-Pro-Text-Heavy.otf in Resources */,
				23320186D7F747FEB02451C6 /* SF-Pro-Text-HeavyItalic.otf in Resources */,
				2D7BB74FB1A44EE2A2426373 /* SF-Pro-Text-Light.otf in Resources */,
				96E52368EDC94B9B80D1F29C /* SF-Pro-Text-LightItalic.otf in Resources */,
				41804DE52CE94296995264E0 /* SF-Pro-Text-Medium.otf in Resources */,
				B485B73D33C740BE8167AE4E /* SF-Pro-Text-MediumItalic.otf in Resources */,
				26095B12C30047F89592D463 /* SF-Pro-Text-Regular.otf in Resources */,
				AFCABA638327463693E67FD4 /* SF-Pro-Text-RegularItalic.otf in Resources */,
				AE47B46652EA48AFB68E7832 /* SF-Pro-Text-Semibold.otf in Resources */,
				396C4BA42EEC4D0985CEBB42 /* SF-Pro-Text-SemiboldItalic.otf in Resources */,
				8FB4C0E7FE3240F2B2D23CE2 /* SFMono-Bold.otf in Resources */,
				5F34DEED060F41878C4C5A59 /* SFMono-Heavy.otf in Resources */,
				5D1949044DCB413FBE7AE82E /* SFMono-Light.otf in Resources */,
				7287CE1EC33B4913AEE1F4B6 /* SFMono-Medium.otf in Resources */,
				B7A3E82A4C4449F4A18EB5C2 /* SFMono-Regular.otf in Resources */,
				92D7BFC8AFDA4E649EA6FF08 /* SFMono-Semibold.otf in Resources */,
			);
			runOnlyForDeploymentPostprocessing = 0;
		};
/* End PBXResourcesBuildPhase section */

/* Begin PBXShellScriptBuildPhase section */
		00DD1BFF1BD5951E006B06BC /* Bundle React Native code and images */ = {
			isa = PBXShellScriptBuildPhase;
			buildActionMask = 2147483647;
			files = (
			);
			inputPaths = (
			);
			name = "Bundle React Native code and images";
			outputPaths = (
			);
			runOnlyForDeploymentPostprocessing = 0;
			shellPath = /bin/sh;
			shellScript = "export NODE_ARGS=--max-old-space-size=2048\n../node_modules/react-native/scripts/react-native-xcode.sh\n";
		};
		3CF823D3218F310D0024B77B /* ShellScript */ = {
			isa = PBXShellScriptBuildPhase;
			buildActionMask = 2147483647;
			files = (
			);
			inputPaths = (
				"$(SRCROOT)/Rainbow/Info.plist",
			);
			outputPaths = (
			);
			runOnlyForDeploymentPostprocessing = 0;
			shellPath = /bin/sh;
			shellScript = "\"${PODS_ROOT}/Fabric/run\"\n";
		};
		B448B1B66A188D3AC6DA3639 /* [CP] Check Pods Manifest.lock */ = {
			isa = PBXShellScriptBuildPhase;
			buildActionMask = 2147483647;
			files = (
			);
			inputFileListPaths = (
			);
			inputPaths = (
				"${PODS_PODFILE_DIR_PATH}/Podfile.lock",
				"${PODS_ROOT}/Manifest.lock",
			);
			name = "[CP] Check Pods Manifest.lock";
			outputFileListPaths = (
			);
			outputPaths = (
				"$(DERIVED_FILE_DIR)/Pods-Rainbow-checkManifestLockResult.txt",
			);
			runOnlyForDeploymentPostprocessing = 0;
			shellPath = /bin/sh;
			shellScript = "diff \"${PODS_PODFILE_DIR_PATH}/Podfile.lock\" \"${PODS_ROOT}/Manifest.lock\" > /dev/null\nif [ $? != 0 ] ; then\n    # print error to STDERR\n    echo \"error: The sandbox is not in sync with the Podfile.lock. Run 'pod install' or update your CocoaPods installation.\" >&2\n    exit 1\nfi\n# This output is used by Xcode 'outputs' to avoid re-running this script phase.\necho \"SUCCESS\" > \"${SCRIPT_OUTPUT_FILE_0}\"\n";
			showEnvVarsInLog = 0;
		};
/* End PBXShellScriptBuildPhase section */

/* Begin PBXSourcesBuildPhase section */
		13B07F871A680F5B00A75B9A /* Sources */ = {
			isa = PBXSourcesBuildPhase;
			buildActionMask = 2147483647;
			files = (
				13B07FBC1A68108700A75B9A /* AppDelegate.m in Sources */,
				13B07FC11A68108700A75B9A /* main.m in Sources */,
			);
			runOnlyForDeploymentPostprocessing = 0;
		};
/* End PBXSourcesBuildPhase section */

/* Begin PBXVariantGroup section */
		13B07FB11A68108700A75B9A /* LaunchScreen.xib */ = {
			isa = PBXVariantGroup;
			children = (
				13B07FB21A68108700A75B9A /* Base */,
			);
			name = LaunchScreen.xib;
			path = Rainbow;
			sourceTree = "<group>";
		};
/* End PBXVariantGroup section */

/* Begin XCBuildConfiguration section */
		13B07F941A680F5B00A75B9A /* Debug */ = {
			isa = XCBuildConfiguration;
			baseConfigurationReference = 66C5D39A1EDC48A6255FF83C /* Pods-Rainbow.debug.xcconfig */;
			buildSettings = {
				ALWAYS_EMBED_SWIFT_STANDARD_LIBRARIES = YES;
				ASSETCATALOG_COMPILER_APPICON_NAME = AppIcon;
				CODE_SIGN_ENTITLEMENTS = Rainbow/Rainbow.entitlements;
				CODE_SIGN_IDENTITY = "Apple Development";
				CODE_SIGN_STYLE = Automatic;
				CURRENT_PROJECT_VERSION = 1;
				DEAD_CODE_STRIPPING = NO;
				DEVELOPMENT_TEAM = L74NQAQB8H;
				FRAMEWORK_SEARCH_PATHS = (
					"$(inherited)",
					"$(PROJECT_DIR)/Frameworks",
				);
				HEADER_SEARCH_PATHS = (
					"$(inherited)",
					"$(PROJECT_DIR)/Frameworks",
					"$(SRCROOT)/../node_modules/react-native-tooltip/ToolTipMenu",
					"$(SRCROOT)/../node_modules/react-native-code-push/ios/**",
					"$(SRCROOT)/../node_modules/@ledgerhq/react-native-passcode-auth",
					"$(SRCROOT)/../node_modules/react-native-firebase/ios/RNFirebase/**",
					"$(SRCROOT)/../node_modules/react-native/Libraries/LinkingIOS/**",
					"$(SRCROOT)/../node_modules/react-native-text-input-mask/ios/**",
				);
				INFOPLIST_FILE = Rainbow/Info.plist;
				LD_RUNPATH_SEARCH_PATHS = "$(inherited) @executable_path/Frameworks";
				LIBRARY_SEARCH_PATHS = (
					"$(inherited)",
					"$(PROJECT_DIR)",
					"\"$(SRCROOT)/Rainbow\"",
				);
				OTHER_LDFLAGS = (
					"$(inherited)",
					"-ObjC",
					"-lc++",
				);
				PRODUCT_BUNDLE_IDENTIFIER = me.rainbow;
				PRODUCT_NAME = Rainbow;
				PROVISIONING_PROFILE = "";
				PROVISIONING_PROFILE_SPECIFIER = "";
				VERSIONING_SYSTEM = "apple-generic";
			};
			name = Debug;
		};
		13B07F951A680F5B00A75B9A /* Release */ = {
			isa = XCBuildConfiguration;
			baseConfigurationReference = A671DF9861FA8D2C9A6FCB91 /* Pods-Rainbow.release.xcconfig */;
			buildSettings = {
				ALWAYS_EMBED_SWIFT_STANDARD_LIBRARIES = YES;
				ASSETCATALOG_COMPILER_APPICON_NAME = AppIcon;
				CODEPUSH_KEY = "CHq9hB40PBZqHTxL-f-Wd_rK4anl1e7a8912-936f-4ce7-8505-32a075039f51";
				CODE_SIGN_ENTITLEMENTS = Rainbow/Rainbow.entitlements;
				CODE_SIGN_IDENTITY = "Apple Development";
				CODE_SIGN_STYLE = Automatic;
				CURRENT_PROJECT_VERSION = 1;
				DEVELOPMENT_TEAM = L74NQAQB8H;
				FRAMEWORK_SEARCH_PATHS = (
					"$(inherited)",
					"$(PROJECT_DIR)/Frameworks",
				);
				HEADER_SEARCH_PATHS = (
					"$(inherited)",
					"$(PROJECT_DIR)/Frameworks",
					"$(SRCROOT)/../node_modules/react-native-tooltip/ToolTipMenu",
					"$(SRCROOT)/../node_modules/react-native-code-push/ios/**",
					"$(SRCROOT)/../node_modules/@ledgerhq/react-native-passcode-auth",
					"$(SRCROOT)/../node_modules/react-native-firebase/ios/RNFirebase/**",
					"$(SRCROOT)/../node_modules/react-native/Libraries/LinkingIOS/**",
					"$(SRCROOT)/../node_modules/react-native-text-input-mask/ios/**",
				);
				INFOPLIST_FILE = Rainbow/Info.plist;
				LD_RUNPATH_SEARCH_PATHS = "$(inherited) @executable_path/Frameworks";
				LIBRARY_SEARCH_PATHS = (
					"$(inherited)",
					"$(PROJECT_DIR)",
					"\"$(SRCROOT)/Rainbow\"",
				);
				OTHER_LDFLAGS = (
					"$(inherited)",
					"-ObjC",
					"-lc++",
				);
				PRODUCT_BUNDLE_IDENTIFIER = me.rainbow;
				PRODUCT_NAME = Rainbow;
				PROVISIONING_PROFILE = "";
				PROVISIONING_PROFILE_SPECIFIER = "";
				VERSIONING_SYSTEM = "apple-generic";
			};
			name = Release;
		};
		2C6A799721127ED9003AFB37 /* Staging */ = {
			isa = XCBuildConfiguration;
			buildSettings = {
				ALWAYS_SEARCH_USER_PATHS = NO;
				CLANG_CXX_LANGUAGE_STANDARD = "gnu++0x";
				CLANG_CXX_LIBRARY = "libc++";
				CLANG_ENABLE_MODULES = YES;
				CLANG_ENABLE_OBJC_ARC = YES;
				CLANG_WARN_BOOL_CONVERSION = YES;
				CLANG_WARN_CONSTANT_CONVERSION = YES;
				CLANG_WARN_DIRECT_OBJC_ISA_USAGE = YES_ERROR;
				CLANG_WARN_EMPTY_BODY = YES;
				CLANG_WARN_ENUM_CONVERSION = YES;
				CLANG_WARN_INT_CONVERSION = YES;
				CLANG_WARN_OBJC_ROOT_CLASS = YES_ERROR;
				CLANG_WARN_UNREACHABLE_CODE = YES;
				CLANG_WARN__DUPLICATE_METHOD_MATCH = YES;
				CODEPUSH_KEY = "<STAGING_DEPLOYMENT_KEY>";
				"CODE_SIGN_IDENTITY[sdk=iphoneos*]" = "iPhone Developer";
				CONFIGURATION_BUILD_DIR = "$(BUILD_DIR)/Release$(EFFECTIVE_PLATFORM_NAME)";
				COPY_PHASE_STRIP = YES;
				ENABLE_NS_ASSERTIONS = NO;
				ENABLE_STRICT_OBJC_MSGSEND = YES;
				GCC_C_LANGUAGE_STANDARD = gnu99;
				GCC_WARN_64_TO_32_BIT_CONVERSION = YES;
				GCC_WARN_ABOUT_RETURN_TYPE = YES_ERROR;
				GCC_WARN_UNDECLARED_SELECTOR = YES;
				GCC_WARN_UNINITIALIZED_AUTOS = YES_AGGRESSIVE;
				GCC_WARN_UNUSED_FUNCTION = YES;
				GCC_WARN_UNUSED_VARIABLE = YES;
				IPHONEOS_DEPLOYMENT_TARGET = 9.0;
				MTL_ENABLE_DEBUG_INFO = NO;
				SDKROOT = iphoneos;
				VALIDATE_PRODUCT = YES;
			};
			name = Staging;
		};
		2C6A799821127ED9003AFB37 /* Staging */ = {
			isa = XCBuildConfiguration;
			baseConfigurationReference = E93A96605FE51CFC31676801 /* Pods-Rainbow.staging.xcconfig */;
			buildSettings = {
				ALWAYS_EMBED_SWIFT_STANDARD_LIBRARIES = YES;
				ASSETCATALOG_COMPILER_APPICON_NAME = AppIcon;
				CODEPUSH_KEY = "Xf8eimmB0-W22TRNCwL9tZNO9xev1e7a8912-936f-4ce7-8505-32a075039f51";
				CODE_SIGN_ENTITLEMENTS = Rainbow/Rainbow.entitlements;
				CODE_SIGN_IDENTITY = "Apple Development";
				CODE_SIGN_STYLE = Automatic;
				CURRENT_PROJECT_VERSION = 1;
				DEVELOPMENT_TEAM = L74NQAQB8H;
				FRAMEWORK_SEARCH_PATHS = (
					"$(inherited)",
					"$(PROJECT_DIR)/Frameworks",
				);
				HEADER_SEARCH_PATHS = (
					"$(inherited)",
					"$(PROJECT_DIR)/Frameworks",
					"$(SRCROOT)/../node_modules/react-native-tooltip/ToolTipMenu",
					"$(SRCROOT)/../node_modules/react-native-code-push/ios/**",
					"$(SRCROOT)/../node_modules/@ledgerhq/react-native-passcode-auth",
					"$(SRCROOT)/../node_modules/react-native-firebase/ios/RNFirebase/**",
					"$(SRCROOT)/../node_modules/react-native-text-input-mask/ios/**",
				);
				INFOPLIST_FILE = Rainbow/Info.plist;
				LD_RUNPATH_SEARCH_PATHS = "$(inherited) @executable_path/Frameworks";
				LIBRARY_SEARCH_PATHS = (
					"$(inherited)",
					"$(PROJECT_DIR)",
					"\"$(SRCROOT)/Rainbow\"",
				);
				OTHER_LDFLAGS = (
					"$(inherited)",
					"-ObjC",
					"-lc++",
				);
				PRODUCT_BUNDLE_IDENTIFIER = me.rainbow;
				PRODUCT_NAME = Rainbow;
				PROVISIONING_PROFILE = "";
				PROVISIONING_PROFILE_SPECIFIER = "";
				VERSIONING_SYSTEM = "apple-generic";
			};
			name = Staging;
		};
		2C87B7992197FA1900682EC4 /* LocalRelease */ = {
			isa = XCBuildConfiguration;
			buildSettings = {
				ALWAYS_SEARCH_USER_PATHS = NO;
				CLANG_CXX_LANGUAGE_STANDARD = "gnu++0x";
				CLANG_CXX_LIBRARY = "libc++";
				CLANG_ENABLE_MODULES = YES;
				CLANG_ENABLE_OBJC_ARC = YES;
				CLANG_WARN_BOOL_CONVERSION = YES;
				CLANG_WARN_CONSTANT_CONVERSION = YES;
				CLANG_WARN_DIRECT_OBJC_ISA_USAGE = YES_ERROR;
				CLANG_WARN_EMPTY_BODY = YES;
				CLANG_WARN_ENUM_CONVERSION = YES;
				CLANG_WARN_INT_CONVERSION = YES;
				CLANG_WARN_OBJC_ROOT_CLASS = YES_ERROR;
				CLANG_WARN_UNREACHABLE_CODE = YES;
				CLANG_WARN__DUPLICATE_METHOD_MATCH = YES;
				CODEPUSH_KEY = "";
				"CODE_SIGN_IDENTITY[sdk=iphoneos*]" = "iPhone Developer";
				CONFIGURATION_BUILD_DIR = "$(BUILD_DIR)/Release$(EFFECTIVE_PLATFORM_NAME)";
				COPY_PHASE_STRIP = YES;
				ENABLE_NS_ASSERTIONS = NO;
				ENABLE_STRICT_OBJC_MSGSEND = YES;
				GCC_C_LANGUAGE_STANDARD = gnu99;
				GCC_PREPROCESSOR_DEFINITIONS = "LOCAL_RELEASE=1";
				GCC_WARN_64_TO_32_BIT_CONVERSION = YES;
				GCC_WARN_ABOUT_RETURN_TYPE = YES_ERROR;
				GCC_WARN_UNDECLARED_SELECTOR = YES;
				GCC_WARN_UNINITIALIZED_AUTOS = YES_AGGRESSIVE;
				GCC_WARN_UNUSED_FUNCTION = YES;
				GCC_WARN_UNUSED_VARIABLE = YES;
				IPHONEOS_DEPLOYMENT_TARGET = 9.0;
				MTL_ENABLE_DEBUG_INFO = NO;
				SDKROOT = iphoneos;
				VALIDATE_PRODUCT = YES;
			};
			name = LocalRelease;
		};
		2C87B79A2197FA1900682EC4 /* LocalRelease */ = {
			isa = XCBuildConfiguration;
			baseConfigurationReference = 15B240C971E54630F3158955 /* Pods-Rainbow.localrelease.xcconfig */;
			buildSettings = {
				ALWAYS_EMBED_SWIFT_STANDARD_LIBRARIES = YES;
				ASSETCATALOG_COMPILER_APPICON_NAME = AppIcon;
				CODEPUSH_KEY = "";
				CODE_SIGN_ENTITLEMENTS = Rainbow/Rainbow.entitlements;
				CODE_SIGN_IDENTITY = "Apple Development";
				CODE_SIGN_STYLE = Automatic;
				CURRENT_PROJECT_VERSION = 1;
				DEVELOPMENT_TEAM = L74NQAQB8H;
				FRAMEWORK_SEARCH_PATHS = (
					"$(inherited)",
					"$(PROJECT_DIR)/Frameworks",
				);
				HEADER_SEARCH_PATHS = (
					"$(inherited)",
					"$(PROJECT_DIR)/Frameworks",
					"$(SRCROOT)/../node_modules/react-native-tooltip/ToolTipMenu",
					"$(SRCROOT)/../node_modules/react-native-code-push/ios/**",
					"$(SRCROOT)/../node_modules/@ledgerhq/react-native-passcode-auth",
					"$(SRCROOT)/../node_modules/react-native-firebase/ios/RNFirebase/**",
					"$(SRCROOT)/../node_modules/react-native-text-input-mask/ios/**",
				);
				INFOPLIST_FILE = Rainbow/Info.plist;
				LD_RUNPATH_SEARCH_PATHS = "$(inherited) @executable_path/Frameworks";
				LIBRARY_SEARCH_PATHS = (
					"$(inherited)",
					"$(PROJECT_DIR)",
					"\"$(SRCROOT)/Rainbow\"",
				);
				OTHER_LDFLAGS = (
					"$(inherited)",
					"-ObjC",
					"-lc++",
				);
				PRODUCT_BUNDLE_IDENTIFIER = me.rainbow;
				PRODUCT_NAME = Rainbow;
				PROVISIONING_PROFILE = "";
				PROVISIONING_PROFILE_SPECIFIER = "";
				VERSIONING_SYSTEM = "apple-generic";
			};
			name = LocalRelease;
		};
		83CBBA201A601CBA00E9B192 /* Debug */ = {
			isa = XCBuildConfiguration;
			buildSettings = {
				ALWAYS_SEARCH_USER_PATHS = NO;
				CLANG_CXX_LANGUAGE_STANDARD = "gnu++0x";
				CLANG_CXX_LIBRARY = "libc++";
				CLANG_ENABLE_MODULES = YES;
				CLANG_ENABLE_OBJC_ARC = YES;
				CLANG_WARN_BOOL_CONVERSION = YES;
				CLANG_WARN_CONSTANT_CONVERSION = YES;
				CLANG_WARN_DIRECT_OBJC_ISA_USAGE = YES_ERROR;
				CLANG_WARN_EMPTY_BODY = YES;
				CLANG_WARN_ENUM_CONVERSION = YES;
				CLANG_WARN_INT_CONVERSION = YES;
				CLANG_WARN_OBJC_ROOT_CLASS = YES_ERROR;
				CLANG_WARN_UNREACHABLE_CODE = YES;
				CLANG_WARN__DUPLICATE_METHOD_MATCH = YES;
				CODEPUSH_KEY = "";
				"CODE_SIGN_IDENTITY[sdk=iphoneos*]" = "iPhone Developer";
				COPY_PHASE_STRIP = NO;
				ENABLE_STRICT_OBJC_MSGSEND = YES;
				GCC_C_LANGUAGE_STANDARD = gnu99;
				GCC_DYNAMIC_NO_PIC = NO;
				GCC_OPTIMIZATION_LEVEL = 0;
				GCC_PREPROCESSOR_DEFINITIONS = (
					"DEBUG=1",
					"$(inherited)",
				);
				GCC_SYMBOLS_PRIVATE_EXTERN = NO;
				GCC_WARN_64_TO_32_BIT_CONVERSION = YES;
				GCC_WARN_ABOUT_RETURN_TYPE = YES_ERROR;
				GCC_WARN_UNDECLARED_SELECTOR = YES;
				GCC_WARN_UNINITIALIZED_AUTOS = YES_AGGRESSIVE;
				GCC_WARN_UNUSED_FUNCTION = YES;
				GCC_WARN_UNUSED_VARIABLE = YES;
				IPHONEOS_DEPLOYMENT_TARGET = 9.0;
				MTL_ENABLE_DEBUG_INFO = YES;
				ONLY_ACTIVE_ARCH = YES;
				SDKROOT = iphoneos;
			};
			name = Debug;
		};
		83CBBA211A601CBA00E9B192 /* Release */ = {
			isa = XCBuildConfiguration;
			buildSettings = {
				ALWAYS_SEARCH_USER_PATHS = NO;
				CLANG_CXX_LANGUAGE_STANDARD = "gnu++0x";
				CLANG_CXX_LIBRARY = "libc++";
				CLANG_ENABLE_MODULES = YES;
				CLANG_ENABLE_OBJC_ARC = YES;
				CLANG_WARN_BOOL_CONVERSION = YES;
				CLANG_WARN_CONSTANT_CONVERSION = YES;
				CLANG_WARN_DIRECT_OBJC_ISA_USAGE = YES_ERROR;
				CLANG_WARN_EMPTY_BODY = YES;
				CLANG_WARN_ENUM_CONVERSION = YES;
				CLANG_WARN_INT_CONVERSION = YES;
				CLANG_WARN_OBJC_ROOT_CLASS = YES_ERROR;
				CLANG_WARN_UNREACHABLE_CODE = YES;
				CLANG_WARN__DUPLICATE_METHOD_MATCH = YES;
				CODEPUSH_KEY = "<PRODUCTION_DEPLOYMENT_KEY>";
				"CODE_SIGN_IDENTITY[sdk=iphoneos*]" = "iPhone Developer";
				COPY_PHASE_STRIP = YES;
				ENABLE_NS_ASSERTIONS = NO;
				ENABLE_STRICT_OBJC_MSGSEND = YES;
				GCC_C_LANGUAGE_STANDARD = gnu99;
				GCC_WARN_64_TO_32_BIT_CONVERSION = YES;
				GCC_WARN_ABOUT_RETURN_TYPE = YES_ERROR;
				GCC_WARN_UNDECLARED_SELECTOR = YES;
				GCC_WARN_UNINITIALIZED_AUTOS = YES_AGGRESSIVE;
				GCC_WARN_UNUSED_FUNCTION = YES;
				GCC_WARN_UNUSED_VARIABLE = YES;
				IPHONEOS_DEPLOYMENT_TARGET = 9.0;
				MTL_ENABLE_DEBUG_INFO = NO;
				SDKROOT = iphoneos;
				VALIDATE_PRODUCT = YES;
			};
			name = Release;
		};
/* End XCBuildConfiguration section */

/* Begin XCConfigurationList section */
		13B07F931A680F5B00A75B9A /* Build configuration list for PBXNativeTarget "Rainbow" */ = {
			isa = XCConfigurationList;
			buildConfigurations = (
				13B07F941A680F5B00A75B9A /* Debug */,
				13B07F951A680F5B00A75B9A /* Release */,
				2C87B79A2197FA1900682EC4 /* LocalRelease */,
				2C6A799821127ED9003AFB37 /* Staging */,
			);
			defaultConfigurationIsVisible = 0;
			defaultConfigurationName = Release;
		};
		83CBB9FA1A601CBA00E9B192 /* Build configuration list for PBXProject "Rainbow" */ = {
			isa = XCConfigurationList;
			buildConfigurations = (
				83CBBA201A601CBA00E9B192 /* Debug */,
				83CBBA211A601CBA00E9B192 /* Release */,
				2C87B7992197FA1900682EC4 /* LocalRelease */,
				2C6A799721127ED9003AFB37 /* Staging */,
			);
			defaultConfigurationIsVisible = 0;
			defaultConfigurationName = Release;
		};
/* End XCConfigurationList section */
	};
	rootObject = 83CBB9F71A601CBA00E9B192 /* Project object */;
}<|MERGE_RESOLUTION|>--- conflicted
+++ resolved
@@ -22,12 +22,8 @@
 		1B1113DAF261410889D80146 /* SF-Pro-Display-Medium.otf in Resources */ = {isa = PBXBuildFile; fileRef = 2AEF0207B9724FE5A27519FF /* SF-Pro-Display-Medium.otf */; };
 		216C17A836F44ACE8D79ACC7 /* SF-Pro-Display-Thin.otf in Resources */ = {isa = PBXBuildFile; fileRef = 662C7FD632C1481AB5AB1DB7 /* SF-Pro-Display-Thin.otf */; };
 		23320186D7F747FEB02451C6 /* SF-Pro-Text-HeavyItalic.otf in Resources */ = {isa = PBXBuildFile; fileRef = 1DEDF110038147A598C9B152 /* SF-Pro-Text-HeavyItalic.otf */; };
-<<<<<<< HEAD
-		24122D54232F2B3200BA0B17 /* InputMask.framework in Frameworks */ = {isa = PBXBuildFile; fileRef = 24122D53232F2B3200BA0B17 /* InputMask.framework */; };
-=======
 		2340D4240F794E6DACB53521 /* libRNKeychain.a in Frameworks */ = {isa = PBXBuildFile; fileRef = B86CB964E3AA47029988138C /* libRNKeychain.a */; };
 		24979E8620F84005007EB0DA /* FirebaseInstanceID.framework in Frameworks */ = {isa = PBXBuildFile; fileRef = 24979E7B20F84004007EB0DA /* FirebaseInstanceID.framework */; };
->>>>>>> e7dc0644
 		24979E8920F84250007EB0DA /* GoogleService-Info.plist in Resources */ = {isa = PBXBuildFile; fileRef = 24979E7720F84004007EB0DA /* GoogleService-Info.plist */; };
 		26095B12C30047F89592D463 /* SF-Pro-Text-Regular.otf in Resources */ = {isa = PBXBuildFile; fileRef = 944CF612F0304DF281E33B66 /* SF-Pro-Text-Regular.otf */; };
 		2D7BB74FB1A44EE2A2426373 /* SF-Pro-Text-Light.otf in Resources */ = {isa = PBXBuildFile; fileRef = E672AB1C5404435897615660 /* SF-Pro-Text-Light.otf */; };
@@ -39,13 +35,9 @@
 		396C4BA42EEC4D0985CEBB42 /* SF-Pro-Text-SemiboldItalic.otf in Resources */ = {isa = PBXBuildFile; fileRef = FA887652F27F43869229AD50 /* SF-Pro-Text-SemiboldItalic.otf */; };
 		3C363E14D5DE4A028E43EA38 /* SF-Pro-Display-UltralightItalic.otf in Resources */ = {isa = PBXBuildFile; fileRef = DCA738BE00E04734AEDA2F07 /* SF-Pro-Display-UltralightItalic.otf */; };
 		3C41C1415A994234A0FF2589 /* SF-Pro-Text-Heavy.otf in Resources */ = {isa = PBXBuildFile; fileRef = 233322FCDC624F6FA60C4B52 /* SF-Pro-Text-Heavy.otf */; };
-<<<<<<< HEAD
-		3D5D4DF2FD7C44EE962100E3 /* libRNTextInputMask.a in Frameworks */ = {isa = PBXBuildFile; fileRef = 0642ECCC7CB044FDB5A3CC32 /* libRNTextInputMask.a */; };
-=======
 		3CD599AF236B351D007DD55E /* InputMask.framework in Frameworks */ = {isa = PBXBuildFile; fileRef = 3CD599AE236B351D007DD55E /* InputMask.framework */; };
 		3CD599B0236B351D007DD55E /* InputMask.framework in Embed Frameworks */ = {isa = PBXBuildFile; fileRef = 3CD599AE236B351D007DD55E /* InputMask.framework */; settings = {ATTRIBUTES = (RemoveHeadersOnCopy, ); }; };
 		3CD599B1236B3520007DD55E /* libRNTextInputMask.a in Frameworks */ = {isa = PBXBuildFile; fileRef = 3CD599AD236B3513007DD55E /* libRNTextInputMask.a */; };
->>>>>>> e7dc0644
 		4013198EBD3D4D6F8052D25E /* SF-Pro-Display-Light.otf in Resources */ = {isa = PBXBuildFile; fileRef = 9DF45B9EB38D4E8FA18A04C6 /* SF-Pro-Display-Light.otf */; };
 		41804DE52CE94296995264E0 /* SF-Pro-Text-Medium.otf in Resources */ = {isa = PBXBuildFile; fileRef = 35A24AFF4AB449C287EE66A8 /* SF-Pro-Text-Medium.otf */; };
 		424410A1E84845328C5A0CAB /* Graphik-RegularItalic.otf in Resources */ = {isa = PBXBuildFile; fileRef = 182DC054E3584C83822F2A82 /* Graphik-RegularItalic.otf */; };
@@ -80,12 +72,9 @@
 		DBBDEB86E54044EE8712C882 /* Graphik-BlackItalic.otf in Resources */ = {isa = PBXBuildFile; fileRef = CEC826911B5641B8AF788BB3 /* Graphik-BlackItalic.otf */; };
 		E98BBF45029948B38545996F /* Graphik-Bold.otf in Resources */ = {isa = PBXBuildFile; fileRef = E6F010E529544E518E1792C7 /* Graphik-Bold.otf */; };
 		ED2971652150620600B7C4FE /* JavaScriptCore.framework in Frameworks */ = {isa = PBXBuildFile; fileRef = ED2971642150620600B7C4FE /* JavaScriptCore.framework */; };
-<<<<<<< HEAD
-=======
 		ED8A2571BF074F6DB6D09045 /* libToolTipMenu.a in Frameworks */ = {isa = PBXBuildFile; fileRef = A014AE1645874354A732EB35 /* libToolTipMenu.a */; };
 		F35098D973414A09939FB3F8 /* libz.tbd in Frameworks */ = {isa = PBXBuildFile; fileRef = D1A86E696CA24D4F9D3F7F0F /* libz.tbd */; };
 		F4E8A17A670147F4A5EC177E /* libRNGestureHandler.a in Frameworks */ = {isa = PBXBuildFile; fileRef = 3A7E5E09E14B4EA4B52CC6EE /* libRNGestureHandler.a */; };
->>>>>>> e7dc0644
 		F9EB9219ED9A4C72826A5908 /* Graphik-Regular.otf in Resources */ = {isa = PBXBuildFile; fileRef = A6EEFE6EA9354456B0DB4520 /* Graphik-Regular.otf */; };
 		F9EF1D44351840B8A380BD3E /* SF-Pro-Display-Bold.otf in Resources */ = {isa = PBXBuildFile; fileRef = BA31E8CEDBCC417CA50BC57B /* SF-Pro-Display-Bold.otf */; };
 		FBDF4EF177284CF4826D7BF9 /* SF-Pro-Display-HeavyItalic.otf in Resources */ = {isa = PBXBuildFile; fileRef = D7BFD847B72D414D9BE734A0 /* SF-Pro-Display-HeavyItalic.otf */; };
@@ -218,8 +207,6 @@
 			remoteGlobalIDString = 3D383D621EBD27B9005632C8;
 			remoteInfo = "double-conversion-tvOS";
 		};
-<<<<<<< HEAD
-=======
 		3C39C26F218BBE66004C763F /* PBXContainerItemProxy */ = {
 			isa = PBXContainerItemProxy;
 			containerPortal = 3C39C266218BBE66004C763F /* FastImage.xcodeproj */;
@@ -241,7 +228,6 @@
 			remoteGlobalIDString = 134814201AA4EA6300B7C361;
 			remoteInfo = RNTextInputMask;
 		};
->>>>>>> e7dc0644
 		3DAD3E831DF850E9000B6D8A /* PBXContainerItemProxy */ = {
 			isa = PBXContainerItemProxy;
 			containerPortal = 00C302BB1ABCB91800DB3ED1 /* RCTImage.xcodeproj */;
@@ -370,11 +356,7 @@
 			dstPath = "";
 			dstSubfolderSpec = 10;
 			files = (
-<<<<<<< HEAD
-				D6A5F5CB2369A22A009BEF29 /* InputMask.framework in Embed Frameworks */,
-=======
 				3CD599B0236B351D007DD55E /* InputMask.framework in Embed Frameworks */,
->>>>>>> e7dc0644
 			);
 			name = "Embed Frameworks";
 			runOnlyForDeploymentPostprocessing = 0;
@@ -471,10 +453,7 @@
 		A8AE8DE50B9544B6BC186E6C /* SF-Pro-Display-BlackItalic.otf */ = {isa = PBXFileReference; explicitFileType = undefined; fileEncoding = 9; includeInIndex = 0; lastKnownFileType = unknown; name = "SF-Pro-Display-BlackItalic.otf"; path = "../src/assets/fonts/SF-Pro-Display-BlackItalic.otf"; sourceTree = "<group>"; };
 		AA6B0A8BE2484F46980BE9AC /* SF-Pro-Text-Semibold.otf */ = {isa = PBXFileReference; explicitFileType = undefined; fileEncoding = 9; includeInIndex = 0; lastKnownFileType = unknown; name = "SF-Pro-Text-Semibold.otf"; path = "../src/assets/fonts/SF-Pro-Text-Semibold.otf"; sourceTree = "<group>"; };
 		ADBDB91F1DFEBF0600ED6528 /* RCTBlob.xcodeproj */ = {isa = PBXFileReference; lastKnownFileType = "wrapper.pb-project"; name = RCTBlob.xcodeproj; path = "../node_modules/react-native/Libraries/Blob/RCTBlob.xcodeproj"; sourceTree = "<group>"; };
-<<<<<<< HEAD
-=======
 		AEED489341644A6888669239 /* RNFIRMessaging.xcodeproj */ = {isa = PBXFileReference; explicitFileType = undefined; fileEncoding = 9; includeInIndex = 0; lastKnownFileType = "wrapper.pb-project"; name = RNFIRMessaging.xcodeproj; path = "../node_modules/react-native-fcm/ios/RNFIRMessaging.xcodeproj"; sourceTree = "<group>"; };
->>>>>>> e7dc0644
 		B0C692B061D7430D8194DC98 /* ToolTipMenuTests.xctest */ = {isa = PBXFileReference; explicitFileType = undefined; fileEncoding = 9; includeInIndex = 0; lastKnownFileType = wrapper.cfbundle; path = ToolTipMenuTests.xctest; sourceTree = "<group>"; };
 		B1089F835D6A4F578009B47F /* SFMono-Semibold.otf */ = {isa = PBXFileReference; explicitFileType = undefined; fileEncoding = 9; includeInIndex = 0; lastKnownFileType = unknown; name = "SFMono-Semibold.otf"; path = "../src/assets/fonts/SFMono-Semibold.otf"; sourceTree = "<group>"; };
 		BA31E8CEDBCC417CA50BC57B /* SF-Pro-Display-Bold.otf */ = {isa = PBXFileReference; explicitFileType = undefined; fileEncoding = 9; includeInIndex = 0; lastKnownFileType = unknown; name = "SF-Pro-Display-Bold.otf"; path = "../src/assets/fonts/SF-Pro-Display-Bold.otf"; sourceTree = "<group>"; };
@@ -507,11 +486,6 @@
 			buildActionMask = 2147483647;
 			files = (
 				ED2971652150620600B7C4FE /* JavaScriptCore.framework in Frameworks */,
-<<<<<<< HEAD
-				24122D54232F2B3200BA0B17 /* InputMask.framework in Frameworks */,
-				0E56AA9A8843EB50FA4BDD4F /* libPods-Rainbow.a in Frameworks */,
-				3D5D4DF2FD7C44EE962100E3 /* libRNTextInputMask.a in Frameworks */,
-=======
 				2340D4240F794E6DACB53521 /* libRNKeychain.a in Frameworks */,
 				45C6CAEFC1A04F3FB291BE53 /* libBVLinearGradient.a in Frameworks */,
 				94822FBFCA7246168685FA85 /* libRNMail.a in Frameworks */,
@@ -535,7 +509,6 @@
 				154AA73429B14ED4BC8E0C72 /* libRNFirebase.a in Frameworks */,
 				EA8076A8481B4CB4BBA566EF /* libRNStoreReview.a in Frameworks */,
 				74FFC957AC7B953D0FDCB6DB /* libPods-Rainbow.a in Frameworks */,
->>>>>>> e7dc0644
 			);
 			runOnlyForDeploymentPostprocessing = 0;
 		};
@@ -693,8 +666,6 @@
 			name = Frameworks;
 			sourceTree = "<group>";
 		};
-<<<<<<< HEAD
-=======
 		3C39C267218BBE66004C763F /* Products */ = {
 			isa = PBXGroup;
 			children = (
@@ -712,7 +683,6 @@
 			name = Products;
 			sourceTree = "<group>";
 		};
->>>>>>> e7dc0644
 		5E91572E1DD0AC6500FF2AA8 /* Products */ = {
 			isa = PBXGroup;
 			children = (
@@ -734,13 +704,10 @@
 		832341AE1AAA6A7D00B99B32 /* Libraries */ = {
 			isa = PBXGroup;
 			children = (
-<<<<<<< HEAD
-=======
 				3CD599A7236B3513007DD55E /* RNTextInputMask.xcodeproj */,
 				8AC83A50CE8F4EE782376063 /* BVLinearGradient.xcodeproj */,
 				4A9E14039D3A4590A2F32D92 /* CodePush.xcodeproj */,
 				3C39C266218BBE66004C763F /* FastImage.xcodeproj */,
->>>>>>> e7dc0644
 				00C302A71ABCB8CE00DB3ED1 /* RCTActionSheet.xcodeproj */,
 				5E91572D1DD0AC6500FF2AA8 /* RCTAnimation.xcodeproj */,
 				ADBDB91F1DFEBF0600ED6528 /* RCTBlob.xcodeproj */,
@@ -752,9 +719,6 @@
 				00C302DF1ABCB9EE00DB3ED1 /* RCTVibration.xcodeproj */,
 				139FDEE61B06529A00C62182 /* RCTWebSocket.xcodeproj */,
 				146833FF1AC3E56700842450 /* React.xcodeproj */,
-<<<<<<< HEAD
-				838BD591AFF847ABA0F42AAC /* RNTextInputMask.xcodeproj */,
-=======
 				02CF70769C034001B5CBC1EF /* ReactNativePermissions.xcodeproj */,
 				249E5FA722613ABC0095F6B7 /* RNCAsyncStorage.xcodeproj */,
 				C779B11FB4664662AD0EBEA6 /* RNFirebase.xcodeproj */,
@@ -773,7 +737,6 @@
 				969D4F061E6A446F9EEE2F02 /* TouchID.xcodeproj */,
 				46EFC4C16BAF4873BE45393E /* UdpSockets.xcodeproj */,
 				3182AEA93A7847CCB729F641 /* RNStoreReview.xcodeproj */,
->>>>>>> e7dc0644
 			);
 			name = Libraries;
 			sourceTree = "<group>";
@@ -808,10 +771,7 @@
 			isa = PBXGroup;
 			children = (
 				13B07F961A680F5B00A75B9A /* Rainbow.app */,
-<<<<<<< HEAD
-=======
 				00E356EE1AD99517003FC87E /* RainbowTests.xctest */,
->>>>>>> e7dc0644
 			);
 			name = Products;
 			sourceTree = "<group>";
@@ -1004,8 +964,6 @@
 				{
 					ProductGroup = 139FDEE71B06529A00C62182 /* Products */;
 					ProjectRef = 139FDEE61B06529A00C62182 /* RCTWebSocket.xcodeproj */;
-<<<<<<< HEAD
-=======
 				},
 				{
 					ProductGroup = 146834001AC3E56700842450 /* Products */;
@@ -1078,7 +1036,6 @@
 				{
 					ProductGroup = 24979D5620F83E3E007EB0DA /* Products */;
 					ProjectRef = 22B35A6AE60F41D093A35939 /* ToolTipMenu.xcodeproj */;
->>>>>>> e7dc0644
 				},
 				{
 					ProductGroup = 146834001AC3E56700842450 /* Products */;
@@ -1223,8 +1180,6 @@
 			remoteRef = 2DF0FFE82056DD460020B375 /* PBXContainerItemProxy */;
 			sourceTree = BUILT_PRODUCTS_DIR;
 		};
-<<<<<<< HEAD
-=======
 		3C39C270218BBE66004C763F /* libFastImage.a */ = {
 			isa = PBXReferenceProxy;
 			fileType = archive.ar;
@@ -1246,7 +1201,6 @@
 			remoteRef = 3CD599AC236B3513007DD55E /* PBXContainerItemProxy */;
 			sourceTree = BUILT_PRODUCTS_DIR;
 		};
->>>>>>> e7dc0644
 		3DAD3E841DF850E9000B6D8A /* libRCTImage-tvOS.a */ = {
 			isa = PBXReferenceProxy;
 			fileType = archive.ar;
@@ -1353,16 +1307,6 @@
 			sourceTree = BUILT_PRODUCTS_DIR;
 		};
 		ADBDB9271DFEBF0700ED6528 /* libRCTBlob.a */ = {
-<<<<<<< HEAD
-			isa = PBXReferenceProxy;
-			fileType = archive.ar;
-			path = libRCTBlob.a;
-			remoteRef = ADBDB9261DFEBF0700ED6528 /* PBXContainerItemProxy */;
-			sourceTree = BUILT_PRODUCTS_DIR;
-		};
-		D6A5F5F22369A413009BEF29 /* libRNTextInputMask.a */ = {
-=======
->>>>>>> e7dc0644
 			isa = PBXReferenceProxy;
 			fileType = archive.ar;
 			path = libRNTextInputMask.a;
