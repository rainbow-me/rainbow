--- conflicted
+++ resolved
@@ -230,11 +230,8 @@
 				6635730524939991006ACFA6 /* SafeStoreReview.m */,
 				1539422724C7C7E100E4A9D1 /* Settings.bundle */,
 				66A28EAF24CAF1B500410A88 /* TestFlight.m */,
-<<<<<<< HEAD
+				C04D10EF25AFC8C1003BEF7A /* Extras.json */,
 				6655FFB325BB2B0700642961 /* ThemeModule.m */,
-=======
-				C04D10EF25AFC8C1003BEF7A /* Extras.json */,
->>>>>>> b2f67e3f
 			);
 			name = Rainbow;
 			sourceTree = "<group>";
