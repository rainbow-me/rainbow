// !$*UTF8*$!
{
	archiveVersion = 1;
	classes = {
	};
	objectVersion = 46;
	objects = {

/* Begin PBXBuildFile section */
		0299CE7B2886202800B5C7E7 /* NotificationService.m in Sources */ = {isa = PBXBuildFile; fileRef = 0299CE7A2886202800B5C7E7 /* NotificationService.m */; };
		0299CE7F2886202800B5C7E7 /* ImageNotification.appex in Embed App Extensions */ = {isa = PBXBuildFile; fileRef = 0299CE772886202800B5C7E7 /* ImageNotification.appex */; settings = {ATTRIBUTES = (RemoveHeadersOnCopy, ); }; };
		13B07FBC1A68108700A75B9A /* AppDelegate.mm in Sources */ = {isa = PBXBuildFile; fileRef = 13B07FB01A68108700A75B9A /* AppDelegate.mm */; };
		13B07FBD1A68108700A75B9A /* LaunchScreen.xib in Resources */ = {isa = PBXBuildFile; fileRef = 13B07FB11A68108700A75B9A /* LaunchScreen.xib */; };
		13B07FC11A68108700A75B9A /* main.m in Sources */ = {isa = PBXBuildFile; fileRef = 13B07FB71A68108700A75B9A /* main.m */; };
		1539422824C7C7E200E4A9D1 /* Settings.bundle in Resources */ = {isa = PBXBuildFile; fileRef = 1539422724C7C7E100E4A9D1 /* Settings.bundle */; };
		1539422D24C7CF9300E4A9D1 /* SettingsBundleHelper.swift in Sources */ = {isa = PBXBuildFile; fileRef = 1539422C24C7CF9300E4A9D1 /* SettingsBundleHelper.swift */; };
		15C398812880EDFF006033AC /* og@3x.png in Resources */ = {isa = PBXBuildFile; fileRef = 15C3987D2880EDFF006033AC /* og@3x.png */; };
		15C398832880EDFF006033AC /* og@2x.png in Resources */ = {isa = PBXBuildFile; fileRef = 15C3987F2880EDFF006033AC /* og@2x.png */; };
		15CF49BC2889AF7C005F92C9 /* optimism@3x.png in Resources */ = {isa = PBXBuildFile; fileRef = 15CF49BA2889AF7C005F92C9 /* optimism@3x.png */; };
		15CF49BD2889AF7C005F92C9 /* optimism@2x.png in Resources */ = {isa = PBXBuildFile; fileRef = 15CF49BB2889AF7C005F92C9 /* optimism@2x.png */; };
		15CF49C02889AFAD005F92C9 /* pixel@3x.png in Resources */ = {isa = PBXBuildFile; fileRef = 15CF49BE2889AFAD005F92C9 /* pixel@3x.png */; };
		15CF49C12889AFAD005F92C9 /* pixel@2x.png in Resources */ = {isa = PBXBuildFile; fileRef = 15CF49BF2889AFAD005F92C9 /* pixel@2x.png */; };
		15D66135277A751C0082F041 /* SelectTokenIntent.intentdefinition in Sources */ = {isa = PBXBuildFile; fileRef = 15D66139277A751C0082F041 /* SelectTokenIntent.intentdefinition */; };
		15D66136277A751C0082F041 /* SelectTokenIntent.intentdefinition in Sources */ = {isa = PBXBuildFile; fileRef = 15D66139277A751C0082F041 /* SelectTokenIntent.intentdefinition */; };
		15D66137277A751C0082F041 /* SelectTokenIntent.intentdefinition in Sources */ = {isa = PBXBuildFile; fileRef = 15D66139277A751C0082F041 /* SelectTokenIntent.intentdefinition */; };
		15E531D5242B28EF00797B89 /* UIImageViewWithPersistentAnimations.swift in Sources */ = {isa = PBXBuildFile; fileRef = 15E531D4242B28EF00797B89 /* UIImageViewWithPersistentAnimations.swift */; };
		15E531DA242DAB7100797B89 /* NotificationManager.m in Sources */ = {isa = PBXBuildFile; fileRef = 15E531D9242DAB7100797B89 /* NotificationManager.m */; };
		24979E8920F84250007EB0DA /* GoogleService-Info.plist in Resources */ = {isa = PBXBuildFile; fileRef = 24979E7720F84004007EB0DA /* GoogleService-Info.plist */; };
<<<<<<< HEAD
		42A4E372828DB9FEEE6A5780 /* libPods-Rainbow.a in Frameworks */ = {isa = PBXBuildFile; fileRef = D066B5F9A4DAACD9F6B7A3D3 /* libPods-Rainbow.a */; };
		4D098C2F2811A9A5006A801A /* RNStartTime.m in Sources */ = {isa = PBXBuildFile; fileRef = 4D098C2E2811A9A5006A801A /* RNStartTime.m */; };
		531B55F90C37F2E244F647C4 /* libPods-ImageNotification.a in Frameworks */ = {isa = PBXBuildFile; fileRef = FEA066F044FAA05DAB642F80 /* libPods-ImageNotification.a */; };
=======
		4D098C2F2811A9A5006A801A /* RNStartTime.m in Sources */ = {isa = PBXBuildFile; fileRef = 4D098C2E2811A9A5006A801A /* RNStartTime.m */; };
		59B13662037A0AA518ED788A /* libPods-PriceWidgetExtension.a in Frameworks */ = {isa = PBXBuildFile; fileRef = 6B620BFF9CCFEF5289233B3A /* libPods-PriceWidgetExtension.a */; };
>>>>>>> 4fba49eb
		6630540924A38A1900E5B030 /* RainbowText.m in Sources */ = {isa = PBXBuildFile; fileRef = 6630540824A38A1900E5B030 /* RainbowText.m */; };
		6635730624939991006ACFA6 /* SafeStoreReview.m in Sources */ = {isa = PBXBuildFile; fileRef = 6635730524939991006ACFA6 /* SafeStoreReview.m */; };
		6655FFB425BB2B0700642961 /* ThemeModule.m in Sources */ = {isa = PBXBuildFile; fileRef = 6655FFB325BB2B0700642961 /* ThemeModule.m */; };
		66A1FEB424AB641100C3F539 /* RNCMScreenStack.m in Sources */ = {isa = PBXBuildFile; fileRef = 66A1FEB024AB641100C3F539 /* RNCMScreenStack.m */; };
		66A1FEB524AB641100C3F539 /* UIViewController+slack.swift in Sources */ = {isa = PBXBuildFile; fileRef = 66A1FEB124AB641100C3F539 /* UIViewController+slack.swift */; };
		66A1FEB624AB641100C3F539 /* RNCMScreen.m in Sources */ = {isa = PBXBuildFile; fileRef = 66A1FEB324AB641100C3F539 /* RNCMScreen.m */; };
		66A1FEBC24ACBBE600C3F539 /* RNCMPortal.m in Sources */ = {isa = PBXBuildFile; fileRef = 66A1FEBB24ACBBE600C3F539 /* RNCMPortal.m */; };
		66A28EB024CAF1B500410A88 /* TestFlight.m in Sources */ = {isa = PBXBuildFile; fileRef = 66A28EAF24CAF1B500410A88 /* TestFlight.m */; };
<<<<<<< HEAD
		830BEC6D5942C5CB65D56C55 /* libPods-SelectTokenIntent.a in Frameworks */ = {isa = PBXBuildFile; fileRef = 677C477AF43DF308A42B465C /* libPods-SelectTokenIntent.a */; };
=======
		9D12B594B4E7147A95CFDFDD /* libPods-SelectTokenIntent.a in Frameworks */ = {isa = PBXBuildFile; fileRef = 6ED73D587E5DF791B446F106 /* libPods-SelectTokenIntent.a */; };
>>>>>>> 4fba49eb
		A4277D9F23CBD1910042BAF4 /* Extensions.swift in Sources */ = {isa = PBXBuildFile; fileRef = A4277D9E23CBD1910042BAF4 /* Extensions.swift */; };
		A4277DA323CFE85F0042BAF4 /* Theme.swift in Sources */ = {isa = PBXBuildFile; fileRef = A4277DA223CFE85F0042BAF4 /* Theme.swift */; };
		A4D04BA923D12F99008C1DEC /* Button.swift in Sources */ = {isa = PBXBuildFile; fileRef = A4D04BA823D12F99008C1DEC /* Button.swift */; };
		A4D04BAC23D12FD5008C1DEC /* ButtonManager.m in Sources */ = {isa = PBXBuildFile; fileRef = A4D04BAB23D12FD5008C1DEC /* ButtonManager.m */; };
		A9F312A50F28216E0C2FC393 /* libPods-PriceWidgetExtension.a in Frameworks */ = {isa = PBXBuildFile; fileRef = 73790DA1833435B55F6617C8 /* libPods-PriceWidgetExtension.a */; };
		AA6228EF24272F510078BDAA /* SF-Pro-Rounded-Bold.otf in Resources */ = {isa = PBXBuildFile; fileRef = AA6228EB24272B200078BDAA /* SF-Pro-Rounded-Bold.otf */; };
		AA6228F024272F510078BDAA /* SF-Pro-Rounded-Heavy.otf in Resources */ = {isa = PBXBuildFile; fileRef = AA6228EC24272B200078BDAA /* SF-Pro-Rounded-Heavy.otf */; };
		AA6228F124272F510078BDAA /* SF-Pro-Rounded-Medium.otf in Resources */ = {isa = PBXBuildFile; fileRef = AA6228ED24272B200078BDAA /* SF-Pro-Rounded-Medium.otf */; };
		AA6228F224272F510078BDAA /* SF-Pro-Rounded-Regular.otf in Resources */ = {isa = PBXBuildFile; fileRef = AA6228EE24272B200078BDAA /* SF-Pro-Rounded-Regular.otf */; };
		AA6228F324272F510078BDAA /* SF-Pro-Rounded-Semibold.otf in Resources */ = {isa = PBXBuildFile; fileRef = AA6228EA24272B200078BDAA /* SF-Pro-Rounded-Semibold.otf */; };
		B50C9AEB2A9D18DC00EB0019 /* adworld@3x.png in Resources */ = {isa = PBXBuildFile; fileRef = B50C9AE92A9D18DC00EB0019 /* adworld@3x.png */; };
		B50C9AEC2A9D18DC00EB0019 /* adworld@2x.png in Resources */ = {isa = PBXBuildFile; fileRef = B50C9AEA2A9D18DC00EB0019 /* adworld@2x.png */; };
		B52242E628B1B11F0024D19D /* smol@2x.png in Resources */ = {isa = PBXBuildFile; fileRef = B52242E428B1B11F0024D19D /* smol@2x.png */; };
		B52242E728B1B11F0024D19D /* smol@3x.png in Resources */ = {isa = PBXBuildFile; fileRef = B52242E528B1B11F0024D19D /* smol@3x.png */; };
		B54C1D1029358946007560D9 /* golddoge@3x.png in Resources */ = {isa = PBXBuildFile; fileRef = B54C1D0C29358945007560D9 /* golddoge@3x.png */; };
		B54C1D1129358946007560D9 /* golddoge@2x.png in Resources */ = {isa = PBXBuildFile; fileRef = B54C1D0D29358945007560D9 /* golddoge@2x.png */; };
		B54C1D1229358946007560D9 /* raindoge@3x.png in Resources */ = {isa = PBXBuildFile; fileRef = B54C1D0E29358946007560D9 /* raindoge@3x.png */; };
		B54C1D1329358946007560D9 /* raindoge@2x.png in Resources */ = {isa = PBXBuildFile; fileRef = B54C1D0F29358946007560D9 /* raindoge@2x.png */; };
		B54C1D162935A54F007560D9 /* zora@3x.png in Resources */ = {isa = PBXBuildFile; fileRef = B54C1D142935A54F007560D9 /* zora@3x.png */; };
		B54C1D172935A54F007560D9 /* zora@2x.png in Resources */ = {isa = PBXBuildFile; fileRef = B54C1D152935A54F007560D9 /* zora@2x.png */; };
		B5C070C62A4A387400D854BA /* zorb@3x.png in Resources */ = {isa = PBXBuildFile; fileRef = B5C070C42A4A387400D854BA /* zorb@3x.png */; };
		B5C070C72A4A387400D854BA /* zorb@2x.png in Resources */ = {isa = PBXBuildFile; fileRef = B5C070C52A4A387400D854BA /* zorb@2x.png */; };
		B5CC6D382A78732A0037D5A3 /* poolboy@2x.png in Resources */ = {isa = PBXBuildFile; fileRef = B5CC6D372A78732A0037D5A3 /* poolboy@2x.png */; };
		B5CC6D3A2A7873300037D5A3 /* poolboy@3x.png in Resources */ = {isa = PBXBuildFile; fileRef = B5CC6D392A7873300037D5A3 /* poolboy@3x.png */; };
		B5CE8FFE29A5758100EB1EFA /* pooly@2x.png in Resources */ = {isa = PBXBuildFile; fileRef = B5CE8FFC29A5758100EB1EFA /* pooly@2x.png */; };
		B5CE8FFF29A5758100EB1EFA /* pooly@3x.png in Resources */ = {isa = PBXBuildFile; fileRef = B5CE8FFD29A5758100EB1EFA /* pooly@3x.png */; };
		B5D7F2F029E8D41E003D6A54 /* finiliar@3x.png in Resources */ = {isa = PBXBuildFile; fileRef = B5D7F2EE29E8D41D003D6A54 /* finiliar@3x.png */; };
		B5D7F2F129E8D41E003D6A54 /* finiliar@2x.png in Resources */ = {isa = PBXBuildFile; fileRef = B5D7F2EF29E8D41E003D6A54 /* finiliar@2x.png */; };
		C04D10F025AFC8C1003BEF7A /* Extras.json in Resources */ = {isa = PBXBuildFile; fileRef = C04D10EF25AFC8C1003BEF7A /* Extras.json */; };
		C1038325273C2D0C00B18210 /* PriceWidgetView.swift in Sources */ = {isa = PBXBuildFile; fileRef = C16DCF75272BA7AA00FF5C78 /* PriceWidgetView.swift */; };
		C1038337273C5C4200B18210 /* PriceWidget.swift in Sources */ = {isa = PBXBuildFile; fileRef = C16DCF62272BA6EF00FF5C78 /* PriceWidget.swift */; };
		C11640E8274DC10B00C9120A /* UIColor.swift in Sources */ = {isa = PBXBuildFile; fileRef = C11640E7274DC10B00C9120A /* UIColor.swift */; };
		C11640E9274DC10C00C9120A /* UIColor.swift in Sources */ = {isa = PBXBuildFile; fileRef = C11640E7274DC10B00C9120A /* UIColor.swift */; };
		C11640EA274DC10C00C9120A /* UIColor.swift in Sources */ = {isa = PBXBuildFile; fileRef = C11640E7274DC10B00C9120A /* UIColor.swift */; };
		C127238A274EBBB6006AC743 /* CurrencyDetails.swift in Sources */ = {isa = PBXBuildFile; fileRef = C1272389274EBBB6006AC743 /* CurrencyDetails.swift */; };
		C127238B274EBBB6006AC743 /* CurrencyDetails.swift in Sources */ = {isa = PBXBuildFile; fileRef = C1272389274EBBB6006AC743 /* CurrencyDetails.swift */; };
		C127238C274EBBB6006AC743 /* CurrencyDetails.swift in Sources */ = {isa = PBXBuildFile; fileRef = C1272389274EBBB6006AC743 /* CurrencyDetails.swift */; };
		C151287F2739F676006517AB /* IconProvider.swift in Sources */ = {isa = PBXBuildFile; fileRef = C151287D2739F676006517AB /* IconProvider.swift */; };
		C15128802739F676006517AB /* IconProvider.swift in Sources */ = {isa = PBXBuildFile; fileRef = C151287D2739F676006517AB /* IconProvider.swift */; };
		C16DCF5E272BA6EF00FF5C78 /* WidgetKit.framework in Frameworks */ = {isa = PBXBuildFile; fileRef = C16DCF5D272BA6EF00FF5C78 /* WidgetKit.framework */; };
		C16DCF60272BA6EF00FF5C78 /* SwiftUI.framework in Frameworks */ = {isa = PBXBuildFile; fileRef = C16DCF5F272BA6EF00FF5C78 /* SwiftUI.framework */; };
		C16DCF63272BA6EF00FF5C78 /* PriceWidget.swift in Sources */ = {isa = PBXBuildFile; fileRef = C16DCF62272BA6EF00FF5C78 /* PriceWidget.swift */; };
		C16DCF65272BA6F000FF5C78 /* Assets.xcassets in Resources */ = {isa = PBXBuildFile; fileRef = C16DCF64272BA6F000FF5C78 /* Assets.xcassets */; };
		C16DCF69272BA6F000FF5C78 /* PriceWidgetExtension.appex in Embed App Extensions */ = {isa = PBXBuildFile; fileRef = C16DCF5C272BA6EF00FF5C78 /* PriceWidgetExtension.appex */; settings = {ATTRIBUTES = (RemoveHeadersOnCopy, ); }; };
		C16DCF71272BA75700FF5C78 /* CoinGeckoToken.swift in Sources */ = {isa = PBXBuildFile; fileRef = C16DCF6F272BA75700FF5C78 /* CoinGeckoToken.swift */; };
		C16DCF74272BA77A00FF5C78 /* TokenProvider.swift in Sources */ = {isa = PBXBuildFile; fileRef = C16DCF72272BA77A00FF5C78 /* TokenProvider.swift */; };
		C16DCF81272BAB9500FF5C78 /* Intents.framework in Frameworks */ = {isa = PBXBuildFile; fileRef = C16DCF80272BAB9500FF5C78 /* Intents.framework */; };
		C16DCF84272BAB9500FF5C78 /* IntentHandler.swift in Sources */ = {isa = PBXBuildFile; fileRef = C16DCF83272BAB9500FF5C78 /* IntentHandler.swift */; };
		C16DCF99272BAB9600FF5C78 /* SelectTokenIntent.appex in Embed App Extensions */ = {isa = PBXBuildFile; fileRef = C16DCF7F272BAB9500FF5C78 /* SelectTokenIntent.appex */; settings = {ATTRIBUTES = (RemoveHeadersOnCopy, ); }; };
		C16DCFA6272BABC700FF5C78 /* CoinGeckoToken.swift in Sources */ = {isa = PBXBuildFile; fileRef = C16DCF6F272BA75700FF5C78 /* CoinGeckoToken.swift */; };
		C16DCFA8272BABCB00FF5C78 /* TokenProvider.swift in Sources */ = {isa = PBXBuildFile; fileRef = C16DCF72272BA77A00FF5C78 /* TokenProvider.swift */; };
		C16DCFAC272BB8ED00FF5C78 /* PriceDataProvider.swift in Sources */ = {isa = PBXBuildFile; fileRef = C16DCFAA272BB8ED00FF5C78 /* PriceDataProvider.swift */; };
		C16DCFAD272BB8ED00FF5C78 /* PriceDataProvider.swift in Sources */ = {isa = PBXBuildFile; fileRef = C16DCFAA272BB8ED00FF5C78 /* PriceDataProvider.swift */; };
		C16DCFB1272BB8FC00FF5C78 /* PriceData.swift in Sources */ = {isa = PBXBuildFile; fileRef = C16DCFAF272BB8FC00FF5C78 /* PriceData.swift */; };
		C16DCFB2272BB8FC00FF5C78 /* PriceData.swift in Sources */ = {isa = PBXBuildFile; fileRef = C16DCFAF272BB8FC00FF5C78 /* PriceData.swift */; };
		C16DCFB6272BC8F100FF5C78 /* TokenData.swift in Sources */ = {isa = PBXBuildFile; fileRef = C16DCFB4272BC8F100FF5C78 /* TokenData.swift */; };
		C16DCFB7272BC8F100FF5C78 /* TokenData.swift in Sources */ = {isa = PBXBuildFile; fileRef = C16DCFB4272BC8F100FF5C78 /* TokenData.swift */; };
		C179298527499A5B00044684 /* Constants.swift in Sources */ = {isa = PBXBuildFile; fileRef = C179298427499A5B00044684 /* Constants.swift */; };
		C179298627499A5B00044684 /* Constants.swift in Sources */ = {isa = PBXBuildFile; fileRef = C179298427499A5B00044684 /* Constants.swift */; };
		C179298727499A5B00044684 /* Constants.swift in Sources */ = {isa = PBXBuildFile; fileRef = C179298427499A5B00044684 /* Constants.swift */; };
		C18C8E022798B02700D38B34 /* CurrencyProvider.swift in Sources */ = {isa = PBXBuildFile; fileRef = C18C8E012798B02700D38B34 /* CurrencyProvider.swift */; };
		C18C8E032798B02700D38B34 /* CurrencyProvider.swift in Sources */ = {isa = PBXBuildFile; fileRef = C18C8E012798B02700D38B34 /* CurrencyProvider.swift */; };
		C18C8E042798B02700D38B34 /* CurrencyProvider.swift in Sources */ = {isa = PBXBuildFile; fileRef = C18C8E012798B02700D38B34 /* CurrencyProvider.swift */; };
		C18FCD32273C62230079CE28 /* PriceWidgetView.swift in Sources */ = {isa = PBXBuildFile; fileRef = C16DCF75272BA7AA00FF5C78 /* PriceWidgetView.swift */; };
		C18FCD37273C62C50079CE28 /* PriceWidgetView.swift in Sources */ = {isa = PBXBuildFile; fileRef = C16DCF75272BA7AA00FF5C78 /* PriceWidgetView.swift */; };
		C18FCD39273C64C90079CE28 /* TokenData.swift in Sources */ = {isa = PBXBuildFile; fileRef = C16DCFB4272BC8F100FF5C78 /* TokenData.swift */; };
		C18FCD3B273C64CF0079CE28 /* UIImage.swift in Sources */ = {isa = PBXBuildFile; fileRef = C1C61A6C272C9C8D00E5C0B3 /* UIImage.swift */; };
		C18FCD3C273C64D10079CE28 /* TokenDetails.swift in Sources */ = {isa = PBXBuildFile; fileRef = C1EB012E2731B68400830E70 /* TokenDetails.swift */; };
		C18FCD3D273C64D40079CE28 /* RainbowTokenList.swift in Sources */ = {isa = PBXBuildFile; fileRef = C1C61A902731A05700E5C0B3 /* RainbowTokenList.swift */; };
		C18FCD3E273C64D60079CE28 /* PriceData.swift in Sources */ = {isa = PBXBuildFile; fileRef = C16DCFAF272BB8FC00FF5C78 /* PriceData.swift */; };
		C18FCD3F273C64D80079CE28 /* CoinGeckoToken.swift in Sources */ = {isa = PBXBuildFile; fileRef = C16DCF6F272BA75700FF5C78 /* CoinGeckoToken.swift */; };
		C18FCD41273C64DE0079CE28 /* IconProvider.swift in Sources */ = {isa = PBXBuildFile; fileRef = C151287D2739F676006517AB /* IconProvider.swift */; };
		C18FCD42273C64E10079CE28 /* TokenProvider.swift in Sources */ = {isa = PBXBuildFile; fileRef = C16DCF72272BA77A00FF5C78 /* TokenProvider.swift */; };
		C18FCD43273C64E40079CE28 /* PriceDataProvider.swift in Sources */ = {isa = PBXBuildFile; fileRef = C16DCFAA272BB8ED00FF5C78 /* PriceDataProvider.swift */; };
		C1AA308F27338F2B00136A9A /* SF-Pro-Rounded-Bold.otf in Resources */ = {isa = PBXBuildFile; fileRef = AA6228EB24272B200078BDAA /* SF-Pro-Rounded-Bold.otf */; };
		C1AA309027338F2B00136A9A /* SF-Pro-Rounded-Regular.otf in Resources */ = {isa = PBXBuildFile; fileRef = AA6228EE24272B200078BDAA /* SF-Pro-Rounded-Regular.otf */; };
		C1AA309227338F2B00136A9A /* SF-Pro-Rounded-Medium.otf in Resources */ = {isa = PBXBuildFile; fileRef = AA6228ED24272B200078BDAA /* SF-Pro-Rounded-Medium.otf */; };
		C1AA309327338F2B00136A9A /* SF-Pro-Rounded-Semibold.otf in Resources */ = {isa = PBXBuildFile; fileRef = AA6228EA24272B200078BDAA /* SF-Pro-Rounded-Semibold.otf */; };
		C1AA309527338F2B00136A9A /* SF-Pro-Rounded-Heavy.otf in Resources */ = {isa = PBXBuildFile; fileRef = AA6228EC24272B200078BDAA /* SF-Pro-Rounded-Heavy.otf */; };
		C1C61A6E272C9C8D00E5C0B3 /* UIImage.swift in Sources */ = {isa = PBXBuildFile; fileRef = C1C61A6C272C9C8D00E5C0B3 /* UIImage.swift */; };
		C1C61A6F272C9C8D00E5C0B3 /* UIImage.swift in Sources */ = {isa = PBXBuildFile; fileRef = C1C61A6C272C9C8D00E5C0B3 /* UIImage.swift */; };
		C1C61A82272CBDA100E5C0B3 /* Images.xcassets in Resources */ = {isa = PBXBuildFile; fileRef = C1C61A81272CBDA100E5C0B3 /* Images.xcassets */; };
		C1C61A83272CBDA100E5C0B3 /* Images.xcassets in Resources */ = {isa = PBXBuildFile; fileRef = C1C61A81272CBDA100E5C0B3 /* Images.xcassets */; };
		C1C61A84272CBDA100E5C0B3 /* Images.xcassets in Resources */ = {isa = PBXBuildFile; fileRef = C1C61A81272CBDA100E5C0B3 /* Images.xcassets */; };
		C1C61A922731A05700E5C0B3 /* RainbowTokenList.swift in Sources */ = {isa = PBXBuildFile; fileRef = C1C61A902731A05700E5C0B3 /* RainbowTokenList.swift */; };
		C1C61A932731A05700E5C0B3 /* RainbowTokenList.swift in Sources */ = {isa = PBXBuildFile; fileRef = C1C61A902731A05700E5C0B3 /* RainbowTokenList.swift */; };
		C1EB01302731B68400830E70 /* TokenDetails.swift in Sources */ = {isa = PBXBuildFile; fileRef = C1EB012E2731B68400830E70 /* TokenDetails.swift */; };
		C1EB01312731B68400830E70 /* TokenDetails.swift in Sources */ = {isa = PBXBuildFile; fileRef = C1EB012E2731B68400830E70 /* TokenDetails.swift */; };
		C72F456C99A646399192517D /* libz.tbd in Frameworks */ = {isa = PBXBuildFile; fileRef = 98AED33BAB4247CEBEF8464D /* libz.tbd */; };
		ED2971652150620600B7C4FE /* JavaScriptCore.framework in Frameworks */ = {isa = PBXBuildFile; fileRef = ED2971642150620600B7C4FE /* JavaScriptCore.framework */; };
		F87576A1062A472F285D268F /* libPods-Rainbow.a in Frameworks */ = {isa = PBXBuildFile; fileRef = 4FFFC395233702CB5FA89306 /* libPods-Rainbow.a */; };
		FF37401FFB452A2FDEF9B7D0 /* libPods-ImageNotification.a in Frameworks */ = {isa = PBXBuildFile; fileRef = 43ABA5A5037B6DDFD38BF482 /* libPods-ImageNotification.a */; };
/* End PBXBuildFile section */

/* Begin PBXContainerItemProxy section */
		0299CE7D2886202800B5C7E7 /* PBXContainerItemProxy */ = {
			isa = PBXContainerItemProxy;
			containerPortal = 83CBB9F71A601CBA00E9B192 /* Project object */;
			proxyType = 1;
			remoteGlobalIDString = 0299CE762886202800B5C7E7;
			remoteInfo = ImageNotification;
		};
		C16DCF67272BA6F000FF5C78 /* PBXContainerItemProxy */ = {
			isa = PBXContainerItemProxy;
			containerPortal = 83CBB9F71A601CBA00E9B192 /* Project object */;
			proxyType = 1;
			remoteGlobalIDString = C16DCF5B272BA6EF00FF5C78;
			remoteInfo = PriceWidgetExtension;
		};
		C16DCF97272BAB9600FF5C78 /* PBXContainerItemProxy */ = {
			isa = PBXContainerItemProxy;
			containerPortal = 83CBB9F71A601CBA00E9B192 /* Project object */;
			proxyType = 1;
			remoteGlobalIDString = C16DCF7E272BAB9500FF5C78;
			remoteInfo = SelectTokenIntent;
		};
/* End PBXContainerItemProxy section */

/* Begin PBXCopyFilesBuildPhase section */
		668ADB3225A4E3A40050859D /* Embed App Extensions */ = {
			isa = PBXCopyFilesBuildPhase;
			buildActionMask = 2147483647;
			dstPath = "";
			dstSubfolderSpec = 13;
			files = (
				0299CE7F2886202800B5C7E7 /* ImageNotification.appex in Embed App Extensions */,
				C16DCF99272BAB9600FF5C78 /* SelectTokenIntent.appex in Embed App Extensions */,
				C16DCF69272BA6F000FF5C78 /* PriceWidgetExtension.appex in Embed App Extensions */,
			);
			name = "Embed App Extensions";
			runOnlyForDeploymentPostprocessing = 0;
		};
/* End PBXCopyFilesBuildPhase section */

/* Begin PBXFileReference section */
		008F07F21AC5B25A0029DE68 /* main.jsbundle */ = {isa = PBXFileReference; fileEncoding = 4; lastKnownFileType = text; path = main.jsbundle; sourceTree = "<group>"; };
		00E356F11AD99517003FC87E /* Info.plist */ = {isa = PBXFileReference; lastKnownFileType = text.plist.xml; path = Info.plist; sourceTree = "<group>"; };
		00E356F21AD99517003FC87E /* RainbowTests.m */ = {isa = PBXFileReference; lastKnownFileType = sourcecode.c.objc; path = RainbowTests.m; sourceTree = "<group>"; };
		0299CE772886202800B5C7E7 /* ImageNotification.appex */ = {isa = PBXFileReference; explicitFileType = "wrapper.app-extension"; includeInIndex = 0; path = ImageNotification.appex; sourceTree = BUILT_PRODUCTS_DIR; };
		0299CE792886202800B5C7E7 /* NotificationService.h */ = {isa = PBXFileReference; lastKnownFileType = sourcecode.c.h; path = NotificationService.h; sourceTree = "<group>"; };
		0299CE7A2886202800B5C7E7 /* NotificationService.m */ = {isa = PBXFileReference; lastKnownFileType = sourcecode.c.objc; path = NotificationService.m; sourceTree = "<group>"; };
		0299CE7C2886202800B5C7E7 /* Info.plist */ = {isa = PBXFileReference; lastKnownFileType = text.plist.xml; path = Info.plist; sourceTree = "<group>"; };
		0299CE852886246C00B5C7E7 /* libFirebaseCore.a */ = {isa = PBXFileReference; explicitFileType = archive.ar; path = libFirebaseCore.a; sourceTree = BUILT_PRODUCTS_DIR; };
<<<<<<< HEAD
=======
		07D9081F1A3D141B5743AD6A /* Pods-Rainbow.staging.xcconfig */ = {isa = PBXFileReference; includeInIndex = 1; lastKnownFileType = text.xcconfig; name = "Pods-Rainbow.staging.xcconfig"; path = "Target Support Files/Pods-Rainbow/Pods-Rainbow.staging.xcconfig"; sourceTree = "<group>"; };
		0B0248D71FA580AB3BB42C98 /* Pods-Rainbow.release.xcconfig */ = {isa = PBXFileReference; includeInIndex = 1; lastKnownFileType = text.xcconfig; name = "Pods-Rainbow.release.xcconfig"; path = "Target Support Files/Pods-Rainbow/Pods-Rainbow.release.xcconfig"; sourceTree = "<group>"; };
>>>>>>> 4fba49eb
		13B07F961A680F5B00A75B9A /* Rainbow.app */ = {isa = PBXFileReference; explicitFileType = wrapper.application; includeInIndex = 0; path = Rainbow.app; sourceTree = BUILT_PRODUCTS_DIR; };
		13B07FAF1A68108700A75B9A /* AppDelegate.h */ = {isa = PBXFileReference; fileEncoding = 4; lastKnownFileType = sourcecode.c.h; name = AppDelegate.h; path = Rainbow/AppDelegate.h; sourceTree = "<group>"; };
		13B07FB01A68108700A75B9A /* AppDelegate.mm */ = {isa = PBXFileReference; fileEncoding = 4; lastKnownFileType = sourcecode.cpp.objcpp; name = AppDelegate.mm; path = Rainbow/AppDelegate.mm; sourceTree = "<group>"; };
		13B07FB21A68108700A75B9A /* Base */ = {isa = PBXFileReference; lastKnownFileType = file.xib; name = Base; path = Base.lproj/LaunchScreen.xib; sourceTree = "<group>"; };
		13B07FB61A68108700A75B9A /* Info.plist */ = {isa = PBXFileReference; fileEncoding = 4; lastKnownFileType = text.plist.xml; name = Info.plist; path = Rainbow/Info.plist; sourceTree = "<group>"; };
		13B07FB71A68108700A75B9A /* main.m */ = {isa = PBXFileReference; fileEncoding = 4; lastKnownFileType = sourcecode.c.objc; name = main.m; path = Rainbow/main.m; sourceTree = "<group>"; };
		1539422724C7C7E100E4A9D1 /* Settings.bundle */ = {isa = PBXFileReference; lastKnownFileType = "wrapper.plug-in"; path = Settings.bundle; sourceTree = "<group>"; };
		1539422C24C7CF9300E4A9D1 /* SettingsBundleHelper.swift */ = {isa = PBXFileReference; lastKnownFileType = sourcecode.swift; path = SettingsBundleHelper.swift; sourceTree = "<group>"; };
		157155032418733F009B698B /* RainbowRelease.entitlements */ = {isa = PBXFileReference; lastKnownFileType = text.plist.entitlements; name = RainbowRelease.entitlements; path = Rainbow/RainbowRelease.entitlements; sourceTree = "<group>"; };
		157155042418734C009B698B /* RainbowDebug.entitlements */ = {isa = PBXFileReference; lastKnownFileType = text.plist.entitlements; name = RainbowDebug.entitlements; path = Rainbow/RainbowDebug.entitlements; sourceTree = "<group>"; };
		15C3987D2880EDFF006033AC /* og@3x.png */ = {isa = PBXFileReference; lastKnownFileType = image.png; path = "og@3x.png"; sourceTree = "<group>"; };
		15C3987F2880EDFF006033AC /* og@2x.png */ = {isa = PBXFileReference; lastKnownFileType = image.png; path = "og@2x.png"; sourceTree = "<group>"; };
		15CEBD3ECDE53A106F220FED /* Pods-ImageNotification.localrelease.xcconfig */ = {isa = PBXFileReference; includeInIndex = 1; lastKnownFileType = text.xcconfig; name = "Pods-ImageNotification.localrelease.xcconfig"; path = "Target Support Files/Pods-ImageNotification/Pods-ImageNotification.localrelease.xcconfig"; sourceTree = "<group>"; };
		15CF49BA2889AF7C005F92C9 /* optimism@3x.png */ = {isa = PBXFileReference; lastKnownFileType = image.png; path = "optimism@3x.png"; sourceTree = "<group>"; };
		15CF49BB2889AF7C005F92C9 /* optimism@2x.png */ = {isa = PBXFileReference; lastKnownFileType = image.png; path = "optimism@2x.png"; sourceTree = "<group>"; };
		15CF49BE2889AFAD005F92C9 /* pixel@3x.png */ = {isa = PBXFileReference; lastKnownFileType = image.png; path = "pixel@3x.png"; sourceTree = "<group>"; };
		15CF49BF2889AFAD005F92C9 /* pixel@2x.png */ = {isa = PBXFileReference; lastKnownFileType = image.png; path = "pixel@2x.png"; sourceTree = "<group>"; };
		15D66138277A751C0082F041 /* Base */ = {isa = PBXFileReference; lastKnownFileType = file.intentdefinition; name = Base; path = Base.lproj/SelectTokenIntent.intentdefinition; sourceTree = "<group>"; };
		15D6613B277A75230082F041 /* English */ = {isa = PBXFileReference; lastKnownFileType = text.plist.strings; name = English; path = English.lproj/SelectTokenIntent.strings; sourceTree = "<group>"; };
		15D6613D277A75240082F041 /* en */ = {isa = PBXFileReference; lastKnownFileType = text.plist.strings; name = en; path = en.lproj/SelectTokenIntent.strings; sourceTree = "<group>"; };
		15DC38CD247E0E0900919009 /* release.xcconfig */ = {isa = PBXFileReference; lastKnownFileType = text.xcconfig; path = release.xcconfig; sourceTree = SOURCE_ROOT; };
		15DC38CE247E0E0900919009 /* debug.xcconfig */ = {isa = PBXFileReference; lastKnownFileType = text.xcconfig; path = debug.xcconfig; sourceTree = SOURCE_ROOT; };
		15DC38CF247E0E0A00919009 /* localrelease.xcconfig */ = {isa = PBXFileReference; lastKnownFileType = text.xcconfig; path = localrelease.xcconfig; sourceTree = SOURCE_ROOT; };
		15DC38D0247E0E0A00919009 /* staging.xcconfig */ = {isa = PBXFileReference; lastKnownFileType = text.xcconfig; path = staging.xcconfig; sourceTree = SOURCE_ROOT; };
		15E531D4242B28EF00797B89 /* UIImageViewWithPersistentAnimations.swift */ = {isa = PBXFileReference; lastKnownFileType = sourcecode.swift; path = UIImageViewWithPersistentAnimations.swift; sourceTree = "<group>"; };
		15E531D8242DAB7100797B89 /* NotificationManager.h */ = {isa = PBXFileReference; lastKnownFileType = sourcecode.c.h; path = NotificationManager.h; sourceTree = "<group>"; };
		15E531D9242DAB7100797B89 /* NotificationManager.m */ = {isa = PBXFileReference; lastKnownFileType = sourcecode.c.objc; path = NotificationManager.m; sourceTree = "<group>"; };
		1AD507C5F4494CFF7A0D59FC /* Pods-Rainbow.debug.xcconfig */ = {isa = PBXFileReference; includeInIndex = 1; lastKnownFileType = text.xcconfig; name = "Pods-Rainbow.debug.xcconfig"; path = "Target Support Files/Pods-Rainbow/Pods-Rainbow.debug.xcconfig"; sourceTree = "<group>"; };
		21B4B425CF0D268DD0B9A0D9 /* Pods-PriceWidgetExtension.debug.xcconfig */ = {isa = PBXFileReference; includeInIndex = 1; lastKnownFileType = text.xcconfig; name = "Pods-PriceWidgetExtension.debug.xcconfig"; path = "Target Support Files/Pods-PriceWidgetExtension/Pods-PriceWidgetExtension.debug.xcconfig"; sourceTree = "<group>"; };
		24979E3620F84003007EB0DA /* Protobuf.framework */ = {isa = PBXFileReference; lastKnownFileType = wrapper.framework; name = Protobuf.framework; path = Frameworks/Protobuf.framework; sourceTree = "<group>"; };
		24979E7420F84004007EB0DA /* FirebaseAnalytics.framework */ = {isa = PBXFileReference; lastKnownFileType = wrapper.framework; name = FirebaseAnalytics.framework; path = Frameworks/FirebaseAnalytics.framework; sourceTree = "<group>"; };
		24979E7520F84004007EB0DA /* FirebaseCore.framework */ = {isa = PBXFileReference; lastKnownFileType = wrapper.framework; name = FirebaseCore.framework; path = Frameworks/FirebaseCore.framework; sourceTree = "<group>"; };
		24979E7620F84004007EB0DA /* FirebaseMessaging.framework */ = {isa = PBXFileReference; lastKnownFileType = wrapper.framework; name = FirebaseMessaging.framework; path = Frameworks/FirebaseMessaging.framework; sourceTree = "<group>"; };
		24979E7720F84004007EB0DA /* GoogleService-Info.plist */ = {isa = PBXFileReference; fileEncoding = 4; lastKnownFileType = text.plist.xml; name = "GoogleService-Info.plist"; path = "Frameworks/GoogleService-Info.plist"; sourceTree = "<group>"; };
		24979E7820F84004007EB0DA /* GoogleToolboxForMac.framework */ = {isa = PBXFileReference; lastKnownFileType = wrapper.framework; name = GoogleToolboxForMac.framework; path = Frameworks/GoogleToolboxForMac.framework; sourceTree = "<group>"; };
		24979E7920F84004007EB0DA /* Firebase.h */ = {isa = PBXFileReference; fileEncoding = 4; lastKnownFileType = sourcecode.c.h; name = Firebase.h; path = Frameworks/Firebase.h; sourceTree = "<group>"; };
		24979E7A20F84004007EB0DA /* FirebaseNanoPB.framework */ = {isa = PBXFileReference; lastKnownFileType = wrapper.framework; name = FirebaseNanoPB.framework; path = Frameworks/FirebaseNanoPB.framework; sourceTree = "<group>"; };
		24979E7B20F84004007EB0DA /* FirebaseInstanceID.framework */ = {isa = PBXFileReference; lastKnownFileType = wrapper.framework; name = FirebaseInstanceID.framework; path = Frameworks/FirebaseInstanceID.framework; sourceTree = "<group>"; };
		24979E7C20F84004007EB0DA /* FirebaseCoreDiagnostics.framework */ = {isa = PBXFileReference; lastKnownFileType = wrapper.framework; name = FirebaseCoreDiagnostics.framework; path = Frameworks/FirebaseCoreDiagnostics.framework; sourceTree = "<group>"; };
		24979E7D20F84005007EB0DA /* module.modulemap */ = {isa = PBXFileReference; fileEncoding = 4; lastKnownFileType = "sourcecode.module-map"; name = module.modulemap; path = Frameworks/module.modulemap; sourceTree = "<group>"; };
		24979E7E20F84005007EB0DA /* nanopb.framework */ = {isa = PBXFileReference; lastKnownFileType = wrapper.framework; name = nanopb.framework; path = Frameworks/nanopb.framework; sourceTree = "<group>"; };
		2CC62F7848EAF1F136AF6A72 /* Pods-ImageNotification.release.xcconfig */ = {isa = PBXFileReference; includeInIndex = 1; lastKnownFileType = text.xcconfig; name = "Pods-ImageNotification.release.xcconfig"; path = "Target Support Files/Pods-ImageNotification/Pods-ImageNotification.release.xcconfig"; sourceTree = "<group>"; };
		3C379D5D20FD1F92009AF81F /* Rainbow.entitlements */ = {isa = PBXFileReference; lastKnownFileType = text.plist.entitlements; name = Rainbow.entitlements; path = Rainbow/Rainbow.entitlements; sourceTree = "<group>"; };
		3CBE29CB2381E43800BE05AC /* Rainbow-Bridging-Header.h */ = {isa = PBXFileReference; lastKnownFileType = sourcecode.c.h; path = "Rainbow-Bridging-Header.h"; sourceTree = "<group>"; };
<<<<<<< HEAD
=======
		43ABA5A5037B6DDFD38BF482 /* libPods-ImageNotification.a */ = {isa = PBXFileReference; explicitFileType = archive.ar; includeInIndex = 0; path = "libPods-ImageNotification.a"; sourceTree = BUILT_PRODUCTS_DIR; };
		4BE7E8AB35ABF5C8C242FEFB /* Pods-PriceWidgetExtension.staging.xcconfig */ = {isa = PBXFileReference; includeInIndex = 1; lastKnownFileType = text.xcconfig; name = "Pods-PriceWidgetExtension.staging.xcconfig"; path = "Target Support Files/Pods-PriceWidgetExtension/Pods-PriceWidgetExtension.staging.xcconfig"; sourceTree = "<group>"; };
>>>>>>> 4fba49eb
		4D098C2D2811A979006A801A /* RNStartTime.h */ = {isa = PBXFileReference; lastKnownFileType = sourcecode.c.h; path = RNStartTime.h; sourceTree = "<group>"; };
		4D098C2E2811A9A5006A801A /* RNStartTime.m */ = {isa = PBXFileReference; lastKnownFileType = sourcecode.c.objc; path = RNStartTime.m; sourceTree = "<group>"; };
		4FFFC395233702CB5FA89306 /* libPods-Rainbow.a */ = {isa = PBXFileReference; explicitFileType = archive.ar; includeInIndex = 0; path = "libPods-Rainbow.a"; sourceTree = BUILT_PRODUCTS_DIR; };
		62BCEEEA4A27D23A2B9F5A29 /* Pods-SelectTokenIntent.release.xcconfig */ = {isa = PBXFileReference; includeInIndex = 1; lastKnownFileType = text.xcconfig; name = "Pods-SelectTokenIntent.release.xcconfig"; path = "Target Support Files/Pods-SelectTokenIntent/Pods-SelectTokenIntent.release.xcconfig"; sourceTree = "<group>"; };
		6630540824A38A1900E5B030 /* RainbowText.m */ = {isa = PBXFileReference; lastKnownFileType = sourcecode.c.objc; path = RainbowText.m; sourceTree = "<group>"; };
		6635730524939991006ACFA6 /* SafeStoreReview.m */ = {isa = PBXFileReference; lastKnownFileType = sourcecode.c.objc; path = SafeStoreReview.m; sourceTree = "<group>"; };
		664612EC2748489B00B43F5A /* PriceWidgetExtension.entitlements */ = {isa = PBXFileReference; lastKnownFileType = text.plist.entitlements; path = PriceWidgetExtension.entitlements; sourceTree = "<group>"; };
		664612ED274848B000B43F5A /* SelectTokenIntent.entitlements */ = {isa = PBXFileReference; lastKnownFileType = text.plist.entitlements; path = SelectTokenIntent.entitlements; sourceTree = "<group>"; };
		664ECDBBD5A459CD3744964A /* Pods-ImageNotification.localrelease.xcconfig */ = {isa = PBXFileReference; includeInIndex = 1; lastKnownFileType = text.xcconfig; name = "Pods-ImageNotification.localrelease.xcconfig"; path = "Target Support Files/Pods-ImageNotification/Pods-ImageNotification.localrelease.xcconfig"; sourceTree = "<group>"; };
		6655FFB325BB2B0700642961 /* ThemeModule.m */ = {isa = PBXFileReference; lastKnownFileType = sourcecode.c.objc; path = ThemeModule.m; sourceTree = "<group>"; };
		668ADB2C25A4E3A40050859D /* Stickers.xcassets */ = {isa = PBXFileReference; lastKnownFileType = folder.assetcatalog; path = Stickers.xcassets; sourceTree = "<group>"; };
		668ADB2E25A4E3A40050859D /* Info.plist */ = {isa = PBXFileReference; lastKnownFileType = text.plist.xml; path = Info.plist; sourceTree = "<group>"; };
		66A1FEAF24AB641100C3F539 /* RNCMScreenStack.h */ = {isa = PBXFileReference; fileEncoding = 4; lastKnownFileType = sourcecode.c.h; name = RNCMScreenStack.h; path = "../src/react-native-cool-modals/ios/RNCMScreenStack.h"; sourceTree = "<group>"; };
		66A1FEB024AB641100C3F539 /* RNCMScreenStack.m */ = {isa = PBXFileReference; fileEncoding = 4; lastKnownFileType = sourcecode.c.objc; name = RNCMScreenStack.m; path = "../src/react-native-cool-modals/ios/RNCMScreenStack.m"; sourceTree = "<group>"; };
		66A1FEB124AB641100C3F539 /* UIViewController+slack.swift */ = {isa = PBXFileReference; fileEncoding = 4; lastKnownFileType = sourcecode.swift; name = "UIViewController+slack.swift"; path = "../src/react-native-cool-modals/ios/UIViewController+slack.swift"; sourceTree = "<group>"; };
		66A1FEB224AB641100C3F539 /* RNCMScreen.h */ = {isa = PBXFileReference; fileEncoding = 4; lastKnownFileType = sourcecode.c.h; name = RNCMScreen.h; path = "../src/react-native-cool-modals/ios/RNCMScreen.h"; sourceTree = "<group>"; };
		66A1FEB324AB641100C3F539 /* RNCMScreen.m */ = {isa = PBXFileReference; fileEncoding = 4; lastKnownFileType = sourcecode.c.objc; name = RNCMScreen.m; path = "../src/react-native-cool-modals/ios/RNCMScreen.m"; sourceTree = "<group>"; };
		66A1FEBB24ACBBE600C3F539 /* RNCMPortal.m */ = {isa = PBXFileReference; fileEncoding = 4; lastKnownFileType = sourcecode.c.objc; name = RNCMPortal.m; path = "../src/react-native-cool-modals/ios/RNCMPortal.m"; sourceTree = "<group>"; };
		66A28EAF24CAF1B500410A88 /* TestFlight.m */ = {isa = PBXFileReference; lastKnownFileType = sourcecode.c.objc; path = TestFlight.m; sourceTree = "<group>"; };
		66A29CCA2511074500481F4A /* ReaHeader.h */ = {isa = PBXFileReference; fileEncoding = 4; lastKnownFileType = sourcecode.c.h; path = ReaHeader.h; sourceTree = SOURCE_ROOT; };
<<<<<<< HEAD
		677C477AF43DF308A42B465C /* libPods-SelectTokenIntent.a */ = {isa = PBXFileReference; explicitFileType = archive.ar; includeInIndex = 0; path = "libPods-SelectTokenIntent.a"; sourceTree = BUILT_PRODUCTS_DIR; };
		6879F7BD89BF768113670F18 /* Pods-SelectTokenIntent.release.xcconfig */ = {isa = PBXFileReference; includeInIndex = 1; lastKnownFileType = text.xcconfig; name = "Pods-SelectTokenIntent.release.xcconfig"; path = "Target Support Files/Pods-SelectTokenIntent/Pods-SelectTokenIntent.release.xcconfig"; sourceTree = "<group>"; };
		73790DA1833435B55F6617C8 /* libPods-PriceWidgetExtension.a */ = {isa = PBXFileReference; explicitFileType = archive.ar; includeInIndex = 0; path = "libPods-PriceWidgetExtension.a"; sourceTree = BUILT_PRODUCTS_DIR; };
		75F0E27B400B0CA46BF0747E /* Pods-Rainbow.release.xcconfig */ = {isa = PBXFileReference; includeInIndex = 1; lastKnownFileType = text.xcconfig; name = "Pods-Rainbow.release.xcconfig"; path = "Target Support Files/Pods-Rainbow/Pods-Rainbow.release.xcconfig"; sourceTree = "<group>"; };
		869E1C30773780774F6FEEDA /* Pods-PriceWidgetExtension.localrelease.xcconfig */ = {isa = PBXFileReference; includeInIndex = 1; lastKnownFileType = text.xcconfig; name = "Pods-PriceWidgetExtension.localrelease.xcconfig"; path = "Target Support Files/Pods-PriceWidgetExtension/Pods-PriceWidgetExtension.localrelease.xcconfig"; sourceTree = "<group>"; };
		86E85FC78940B632D9C55433 /* Pods-PriceWidgetExtension.staging.xcconfig */ = {isa = PBXFileReference; includeInIndex = 1; lastKnownFileType = text.xcconfig; name = "Pods-PriceWidgetExtension.staging.xcconfig"; path = "Target Support Files/Pods-PriceWidgetExtension/Pods-PriceWidgetExtension.staging.xcconfig"; sourceTree = "<group>"; };
		8D7A2A37C928F28F711E8D23 /* Pods-SelectTokenIntent.staging.xcconfig */ = {isa = PBXFileReference; includeInIndex = 1; lastKnownFileType = text.xcconfig; name = "Pods-SelectTokenIntent.staging.xcconfig"; path = "Target Support Files/Pods-SelectTokenIntent/Pods-SelectTokenIntent.staging.xcconfig"; sourceTree = "<group>"; };
		8FAEF0E5AA7D09CF25B2A01D /* Pods-Rainbow.localrelease.xcconfig */ = {isa = PBXFileReference; includeInIndex = 1; lastKnownFileType = text.xcconfig; name = "Pods-Rainbow.localrelease.xcconfig"; path = "Target Support Files/Pods-Rainbow/Pods-Rainbow.localrelease.xcconfig"; sourceTree = "<group>"; };
=======
		66D62E389EC8CBB0F55727A5 /* Pods-SelectTokenIntent.debug.xcconfig */ = {isa = PBXFileReference; includeInIndex = 1; lastKnownFileType = text.xcconfig; name = "Pods-SelectTokenIntent.debug.xcconfig"; path = "Target Support Files/Pods-SelectTokenIntent/Pods-SelectTokenIntent.debug.xcconfig"; sourceTree = "<group>"; };
		684CC019502210E9C8341D4E /* Pods-PriceWidgetExtension.localrelease.xcconfig */ = {isa = PBXFileReference; includeInIndex = 1; lastKnownFileType = text.xcconfig; name = "Pods-PriceWidgetExtension.localrelease.xcconfig"; path = "Target Support Files/Pods-PriceWidgetExtension/Pods-PriceWidgetExtension.localrelease.xcconfig"; sourceTree = "<group>"; };
		6B620BFF9CCFEF5289233B3A /* libPods-PriceWidgetExtension.a */ = {isa = PBXFileReference; explicitFileType = archive.ar; includeInIndex = 0; path = "libPods-PriceWidgetExtension.a"; sourceTree = BUILT_PRODUCTS_DIR; };
		6ED73D587E5DF791B446F106 /* libPods-SelectTokenIntent.a */ = {isa = PBXFileReference; explicitFileType = archive.ar; includeInIndex = 0; path = "libPods-SelectTokenIntent.a"; sourceTree = BUILT_PRODUCTS_DIR; };
		967160301541658586F831D4 /* Pods-ImageNotification.debug.xcconfig */ = {isa = PBXFileReference; includeInIndex = 1; lastKnownFileType = text.xcconfig; name = "Pods-ImageNotification.debug.xcconfig"; path = "Target Support Files/Pods-ImageNotification/Pods-ImageNotification.debug.xcconfig"; sourceTree = "<group>"; };
>>>>>>> 4fba49eb
		98AED33BAB4247CEBEF8464D /* libz.tbd */ = {isa = PBXFileReference; explicitFileType = undefined; fileEncoding = 9; includeInIndex = 0; lastKnownFileType = "sourcecode.text-based-dylib-definition"; name = libz.tbd; path = usr/lib/libz.tbd; sourceTree = SDKROOT; };
		9DEADFA4826D4D0BAA950D21 /* libRNFIRMessaging.a */ = {isa = PBXFileReference; explicitFileType = undefined; fileEncoding = 9; includeInIndex = 0; lastKnownFileType = archive.ar; path = libRNFIRMessaging.a; sourceTree = "<group>"; };
		A4277D9E23CBD1910042BAF4 /* Extensions.swift */ = {isa = PBXFileReference; lastKnownFileType = sourcecode.swift; path = Extensions.swift; sourceTree = "<group>"; };
		A4277DA223CFE85F0042BAF4 /* Theme.swift */ = {isa = PBXFileReference; lastKnownFileType = sourcecode.swift; path = Theme.swift; sourceTree = "<group>"; };
		A4D04BA823D12F99008C1DEC /* Button.swift */ = {isa = PBXFileReference; lastKnownFileType = sourcecode.swift; path = Button.swift; sourceTree = "<group>"; };
		A4D04BAB23D12FD5008C1DEC /* ButtonManager.m */ = {isa = PBXFileReference; lastKnownFileType = sourcecode.c.objc; path = ButtonManager.m; sourceTree = "<group>"; };
		A56EC7992F140DBE3A0BC44D /* Pods-PriceWidgetExtension.debug.xcconfig */ = {isa = PBXFileReference; includeInIndex = 1; lastKnownFileType = text.xcconfig; name = "Pods-PriceWidgetExtension.debug.xcconfig"; path = "Target Support Files/Pods-PriceWidgetExtension/Pods-PriceWidgetExtension.debug.xcconfig"; sourceTree = "<group>"; };
		A873FCD38CDC7FEB5E93833F /* Pods-Rainbow.debug.xcconfig */ = {isa = PBXFileReference; includeInIndex = 1; lastKnownFileType = text.xcconfig; name = "Pods-Rainbow.debug.xcconfig"; path = "Target Support Files/Pods-Rainbow/Pods-Rainbow.debug.xcconfig"; sourceTree = "<group>"; };
		AA6228EA24272B200078BDAA /* SF-Pro-Rounded-Semibold.otf */ = {isa = PBXFileReference; lastKnownFileType = file; name = "SF-Pro-Rounded-Semibold.otf"; path = "../src/assets/fonts/SF-Pro-Rounded-Semibold.otf"; sourceTree = "<group>"; };
		AA6228EB24272B200078BDAA /* SF-Pro-Rounded-Bold.otf */ = {isa = PBXFileReference; lastKnownFileType = file; name = "SF-Pro-Rounded-Bold.otf"; path = "../src/assets/fonts/SF-Pro-Rounded-Bold.otf"; sourceTree = "<group>"; };
		AA6228EC24272B200078BDAA /* SF-Pro-Rounded-Heavy.otf */ = {isa = PBXFileReference; lastKnownFileType = file; name = "SF-Pro-Rounded-Heavy.otf"; path = "../src/assets/fonts/SF-Pro-Rounded-Heavy.otf"; sourceTree = "<group>"; };
		AA6228ED24272B200078BDAA /* SF-Pro-Rounded-Medium.otf */ = {isa = PBXFileReference; lastKnownFileType = file; name = "SF-Pro-Rounded-Medium.otf"; path = "../src/assets/fonts/SF-Pro-Rounded-Medium.otf"; sourceTree = "<group>"; };
		AA6228EE24272B200078BDAA /* SF-Pro-Rounded-Regular.otf */ = {isa = PBXFileReference; lastKnownFileType = file; name = "SF-Pro-Rounded-Regular.otf"; path = "../src/assets/fonts/SF-Pro-Rounded-Regular.otf"; sourceTree = "<group>"; };
		AD490CBDAC6554605BF1847A /* Pods-PriceWidgetExtension.release.xcconfig */ = {isa = PBXFileReference; includeInIndex = 1; lastKnownFileType = text.xcconfig; name = "Pods-PriceWidgetExtension.release.xcconfig"; path = "Target Support Files/Pods-PriceWidgetExtension/Pods-PriceWidgetExtension.release.xcconfig"; sourceTree = "<group>"; };
		B0C692B061D7430D8194DC98 /* ToolTipMenuTests.xctest */ = {isa = PBXFileReference; explicitFileType = undefined; fileEncoding = 9; includeInIndex = 0; lastKnownFileType = wrapper.cfbundle; path = ToolTipMenuTests.xctest; sourceTree = "<group>"; };
		B50C9AE92A9D18DC00EB0019 /* adworld@3x.png */ = {isa = PBXFileReference; lastKnownFileType = image.png; path = "adworld@3x.png"; sourceTree = "<group>"; };
		B50C9AEA2A9D18DC00EB0019 /* adworld@2x.png */ = {isa = PBXFileReference; lastKnownFileType = image.png; path = "adworld@2x.png"; sourceTree = "<group>"; };
		B52242E428B1B11F0024D19D /* smol@2x.png */ = {isa = PBXFileReference; lastKnownFileType = image.png; path = "smol@2x.png"; sourceTree = "<group>"; };
		B52242E528B1B11F0024D19D /* smol@3x.png */ = {isa = PBXFileReference; lastKnownFileType = image.png; path = "smol@3x.png"; sourceTree = "<group>"; };
		B54C1D0C29358945007560D9 /* golddoge@3x.png */ = {isa = PBXFileReference; lastKnownFileType = image.png; path = "golddoge@3x.png"; sourceTree = "<group>"; };
		B54C1D0D29358945007560D9 /* golddoge@2x.png */ = {isa = PBXFileReference; lastKnownFileType = image.png; path = "golddoge@2x.png"; sourceTree = "<group>"; };
		B54C1D0E29358946007560D9 /* raindoge@3x.png */ = {isa = PBXFileReference; lastKnownFileType = image.png; path = "raindoge@3x.png"; sourceTree = "<group>"; };
		B54C1D0F29358946007560D9 /* raindoge@2x.png */ = {isa = PBXFileReference; lastKnownFileType = image.png; path = "raindoge@2x.png"; sourceTree = "<group>"; };
		B54C1D142935A54F007560D9 /* zora@3x.png */ = {isa = PBXFileReference; lastKnownFileType = image.png; path = "zora@3x.png"; sourceTree = "<group>"; };
		B54C1D152935A54F007560D9 /* zora@2x.png */ = {isa = PBXFileReference; lastKnownFileType = image.png; path = "zora@2x.png"; sourceTree = "<group>"; };
		B5C070C42A4A387400D854BA /* zorb@3x.png */ = {isa = PBXFileReference; lastKnownFileType = image.png; path = "zorb@3x.png"; sourceTree = "<group>"; };
		B5C070C52A4A387400D854BA /* zorb@2x.png */ = {isa = PBXFileReference; lastKnownFileType = image.png; path = "zorb@2x.png"; sourceTree = "<group>"; };
		B5CC6D372A78732A0037D5A3 /* poolboy@2x.png */ = {isa = PBXFileReference; lastKnownFileType = image.png; path = "poolboy@2x.png"; sourceTree = "<group>"; };
		B5CC6D392A7873300037D5A3 /* poolboy@3x.png */ = {isa = PBXFileReference; lastKnownFileType = image.png; path = "poolboy@3x.png"; sourceTree = "<group>"; };
		B5CE8FFC29A5758100EB1EFA /* pooly@2x.png */ = {isa = PBXFileReference; lastKnownFileType = image.png; path = "pooly@2x.png"; sourceTree = "<group>"; };
		B5CE8FFD29A5758100EB1EFA /* pooly@3x.png */ = {isa = PBXFileReference; lastKnownFileType = image.png; path = "pooly@3x.png"; sourceTree = "<group>"; };
		B5D7F2EE29E8D41D003D6A54 /* finiliar@3x.png */ = {isa = PBXFileReference; lastKnownFileType = image.png; path = "finiliar@3x.png"; sourceTree = "<group>"; };
		B5D7F2EF29E8D41E003D6A54 /* finiliar@2x.png */ = {isa = PBXFileReference; lastKnownFileType = image.png; path = "finiliar@2x.png"; sourceTree = "<group>"; };
<<<<<<< HEAD
		B78D0C93A3EA9F145335313E /* Pods-ImageNotification.debug.xcconfig */ = {isa = PBXFileReference; includeInIndex = 1; lastKnownFileType = text.xcconfig; name = "Pods-ImageNotification.debug.xcconfig"; path = "Target Support Files/Pods-ImageNotification/Pods-ImageNotification.debug.xcconfig"; sourceTree = "<group>"; };
=======
>>>>>>> 4fba49eb
		C04D10EF25AFC8C1003BEF7A /* Extras.json */ = {isa = PBXFileReference; lastKnownFileType = text.json; path = Extras.json; sourceTree = "<group>"; };
		C11640E7274DC10B00C9120A /* UIColor.swift */ = {isa = PBXFileReference; lastKnownFileType = sourcecode.swift; path = UIColor.swift; sourceTree = "<group>"; };
		C1272389274EBBB6006AC743 /* CurrencyDetails.swift */ = {isa = PBXFileReference; lastKnownFileType = sourcecode.swift; path = CurrencyDetails.swift; sourceTree = "<group>"; };
		C151287D2739F676006517AB /* IconProvider.swift */ = {isa = PBXFileReference; lastKnownFileType = sourcecode.swift; path = IconProvider.swift; sourceTree = "<group>"; };
		C16DCF5C272BA6EF00FF5C78 /* PriceWidgetExtension.appex */ = {isa = PBXFileReference; explicitFileType = "wrapper.app-extension"; includeInIndex = 0; path = PriceWidgetExtension.appex; sourceTree = BUILT_PRODUCTS_DIR; };
		C16DCF5D272BA6EF00FF5C78 /* WidgetKit.framework */ = {isa = PBXFileReference; lastKnownFileType = wrapper.framework; name = WidgetKit.framework; path = System/Library/Frameworks/WidgetKit.framework; sourceTree = SDKROOT; };
		C16DCF5F272BA6EF00FF5C78 /* SwiftUI.framework */ = {isa = PBXFileReference; lastKnownFileType = wrapper.framework; name = SwiftUI.framework; path = System/Library/Frameworks/SwiftUI.framework; sourceTree = SDKROOT; };
		C16DCF62272BA6EF00FF5C78 /* PriceWidget.swift */ = {isa = PBXFileReference; lastKnownFileType = sourcecode.swift; path = PriceWidget.swift; sourceTree = "<group>"; };
		C16DCF64272BA6F000FF5C78 /* Assets.xcassets */ = {isa = PBXFileReference; lastKnownFileType = folder.assetcatalog; path = Assets.xcassets; sourceTree = "<group>"; };
		C16DCF66272BA6F000FF5C78 /* Info.plist */ = {isa = PBXFileReference; lastKnownFileType = text.plist.xml; path = Info.plist; sourceTree = "<group>"; };
		C16DCF6F272BA75700FF5C78 /* CoinGeckoToken.swift */ = {isa = PBXFileReference; lastKnownFileType = sourcecode.swift; path = CoinGeckoToken.swift; sourceTree = "<group>"; };
		C16DCF72272BA77A00FF5C78 /* TokenProvider.swift */ = {isa = PBXFileReference; lastKnownFileType = sourcecode.swift; path = TokenProvider.swift; sourceTree = "<group>"; };
		C16DCF75272BA7AA00FF5C78 /* PriceWidgetView.swift */ = {isa = PBXFileReference; lastKnownFileType = sourcecode.swift; path = PriceWidgetView.swift; sourceTree = "<group>"; };
		C16DCF7F272BAB9500FF5C78 /* SelectTokenIntent.appex */ = {isa = PBXFileReference; explicitFileType = "wrapper.app-extension"; includeInIndex = 0; path = SelectTokenIntent.appex; sourceTree = BUILT_PRODUCTS_DIR; };
		C16DCF80272BAB9500FF5C78 /* Intents.framework */ = {isa = PBXFileReference; lastKnownFileType = wrapper.framework; name = Intents.framework; path = System/Library/Frameworks/Intents.framework; sourceTree = SDKROOT; };
		C16DCF83272BAB9500FF5C78 /* IntentHandler.swift */ = {isa = PBXFileReference; lastKnownFileType = sourcecode.swift; path = IntentHandler.swift; sourceTree = "<group>"; };
		C16DCF85272BAB9500FF5C78 /* Info.plist */ = {isa = PBXFileReference; lastKnownFileType = text.plist.xml; path = Info.plist; sourceTree = "<group>"; };
		C16DCF8B272BAB9600FF5C78 /* IntentsUI.framework */ = {isa = PBXFileReference; lastKnownFileType = wrapper.framework; name = IntentsUI.framework; path = System/Library/Frameworks/IntentsUI.framework; sourceTree = SDKROOT; };
		C16DCFAA272BB8ED00FF5C78 /* PriceDataProvider.swift */ = {isa = PBXFileReference; fileEncoding = 4; lastKnownFileType = sourcecode.swift; path = PriceDataProvider.swift; sourceTree = "<group>"; };
		C16DCFAF272BB8FC00FF5C78 /* PriceData.swift */ = {isa = PBXFileReference; fileEncoding = 4; lastKnownFileType = sourcecode.swift; path = PriceData.swift; sourceTree = "<group>"; };
		C16DCFB4272BC8F100FF5C78 /* TokenData.swift */ = {isa = PBXFileReference; lastKnownFileType = sourcecode.swift; path = TokenData.swift; sourceTree = "<group>"; };
		C179298427499A5B00044684 /* Constants.swift */ = {isa = PBXFileReference; lastKnownFileType = sourcecode.swift; path = Constants.swift; sourceTree = "<group>"; };
		C18C8E012798B02700D38B34 /* CurrencyProvider.swift */ = {isa = PBXFileReference; fileEncoding = 4; lastKnownFileType = sourcecode.swift; path = CurrencyProvider.swift; sourceTree = "<group>"; };
		C1C61A6C272C9C8D00E5C0B3 /* UIImage.swift */ = {isa = PBXFileReference; lastKnownFileType = sourcecode.swift; path = UIImage.swift; sourceTree = "<group>"; };
		C1C61A81272CBDA100E5C0B3 /* Images.xcassets */ = {isa = PBXFileReference; lastKnownFileType = folder.assetcatalog; path = Images.xcassets; sourceTree = "<group>"; };
		C1C61A902731A05700E5C0B3 /* RainbowTokenList.swift */ = {isa = PBXFileReference; lastKnownFileType = sourcecode.swift; path = RainbowTokenList.swift; sourceTree = "<group>"; };
		C1EB012E2731B68400830E70 /* TokenDetails.swift */ = {isa = PBXFileReference; lastKnownFileType = sourcecode.swift; path = TokenDetails.swift; sourceTree = "<group>"; };
<<<<<<< HEAD
		C82D58CD29341BF4C3DD4BCC /* Pods-ImageNotification.staging.xcconfig */ = {isa = PBXFileReference; includeInIndex = 1; lastKnownFileType = text.xcconfig; name = "Pods-ImageNotification.staging.xcconfig"; path = "Target Support Files/Pods-ImageNotification/Pods-ImageNotification.staging.xcconfig"; sourceTree = "<group>"; };
		C99028825946BC2831524485 /* Pods-ImageNotification.release.xcconfig */ = {isa = PBXFileReference; includeInIndex = 1; lastKnownFileType = text.xcconfig; name = "Pods-ImageNotification.release.xcconfig"; path = "Target Support Files/Pods-ImageNotification/Pods-ImageNotification.release.xcconfig"; sourceTree = "<group>"; };
		CFBB89D92E8226CFAF47EFA5 /* Pods-Rainbow.staging.xcconfig */ = {isa = PBXFileReference; includeInIndex = 1; lastKnownFileType = text.xcconfig; name = "Pods-Rainbow.staging.xcconfig"; path = "Target Support Files/Pods-Rainbow/Pods-Rainbow.staging.xcconfig"; sourceTree = "<group>"; };
		D066B5F9A4DAACD9F6B7A3D3 /* libPods-Rainbow.a */ = {isa = PBXFileReference; explicitFileType = archive.ar; includeInIndex = 0; path = "libPods-Rainbow.a"; sourceTree = BUILT_PRODUCTS_DIR; };
		D755E71324B04FEE9C691D14 /* libRNFirebase.a */ = {isa = PBXFileReference; explicitFileType = undefined; fileEncoding = 9; includeInIndex = 0; lastKnownFileType = archive.ar; path = libRNFirebase.a; sourceTree = "<group>"; };
		ED297162215061F000B7C4FE /* JavaScriptCore.framework */ = {isa = PBXFileReference; lastKnownFileType = wrapper.framework; name = JavaScriptCore.framework; path = System/Library/Frameworks/JavaScriptCore.framework; sourceTree = SDKROOT; };
		ED2971642150620600B7C4FE /* JavaScriptCore.framework */ = {isa = PBXFileReference; lastKnownFileType = wrapper.framework; name = JavaScriptCore.framework; path = Platforms/AppleTVOS.platform/Developer/SDKs/AppleTVOS12.0.sdk/System/Library/Frameworks/JavaScriptCore.framework; sourceTree = DEVELOPER_DIR; };
		F2D177D5463C386DB378C411 /* Pods-SelectTokenIntent.localrelease.xcconfig */ = {isa = PBXFileReference; includeInIndex = 1; lastKnownFileType = text.xcconfig; name = "Pods-SelectTokenIntent.localrelease.xcconfig"; path = "Target Support Files/Pods-SelectTokenIntent/Pods-SelectTokenIntent.localrelease.xcconfig"; sourceTree = "<group>"; };
		F76472CD3D00B839CBD2D398 /* Pods-SelectTokenIntent.debug.xcconfig */ = {isa = PBXFileReference; includeInIndex = 1; lastKnownFileType = text.xcconfig; name = "Pods-SelectTokenIntent.debug.xcconfig"; path = "Target Support Files/Pods-SelectTokenIntent/Pods-SelectTokenIntent.debug.xcconfig"; sourceTree = "<group>"; };
		FEA066F044FAA05DAB642F80 /* libPods-ImageNotification.a */ = {isa = PBXFileReference; explicitFileType = archive.ar; includeInIndex = 0; path = "libPods-ImageNotification.a"; sourceTree = BUILT_PRODUCTS_DIR; };
=======
		C2E0B1A0DDF9F3216A8FFBBE /* Pods-SelectTokenIntent.localrelease.xcconfig */ = {isa = PBXFileReference; includeInIndex = 1; lastKnownFileType = text.xcconfig; name = "Pods-SelectTokenIntent.localrelease.xcconfig"; path = "Target Support Files/Pods-SelectTokenIntent/Pods-SelectTokenIntent.localrelease.xcconfig"; sourceTree = "<group>"; };
		D755E71324B04FEE9C691D14 /* libRNFirebase.a */ = {isa = PBXFileReference; explicitFileType = undefined; fileEncoding = 9; includeInIndex = 0; lastKnownFileType = archive.ar; path = libRNFirebase.a; sourceTree = "<group>"; };
		ED297162215061F000B7C4FE /* JavaScriptCore.framework */ = {isa = PBXFileReference; lastKnownFileType = wrapper.framework; name = JavaScriptCore.framework; path = System/Library/Frameworks/JavaScriptCore.framework; sourceTree = SDKROOT; };
		ED2971642150620600B7C4FE /* JavaScriptCore.framework */ = {isa = PBXFileReference; lastKnownFileType = wrapper.framework; name = JavaScriptCore.framework; path = Platforms/AppleTVOS.platform/Developer/SDKs/AppleTVOS12.0.sdk/System/Library/Frameworks/JavaScriptCore.framework; sourceTree = DEVELOPER_DIR; };
		F24AF077A15E8BDC1EDE5E4A /* Pods-SelectTokenIntent.staging.xcconfig */ = {isa = PBXFileReference; includeInIndex = 1; lastKnownFileType = text.xcconfig; name = "Pods-SelectTokenIntent.staging.xcconfig"; path = "Target Support Files/Pods-SelectTokenIntent/Pods-SelectTokenIntent.staging.xcconfig"; sourceTree = "<group>"; };
		F9ECB6D6BA3DDCD2B10001F0 /* Pods-ImageNotification.staging.xcconfig */ = {isa = PBXFileReference; includeInIndex = 1; lastKnownFileType = text.xcconfig; name = "Pods-ImageNotification.staging.xcconfig"; path = "Target Support Files/Pods-ImageNotification/Pods-ImageNotification.staging.xcconfig"; sourceTree = "<group>"; };
		FA24878CC6F782B44F864B57 /* Pods-Rainbow.localrelease.xcconfig */ = {isa = PBXFileReference; includeInIndex = 1; lastKnownFileType = text.xcconfig; name = "Pods-Rainbow.localrelease.xcconfig"; path = "Target Support Files/Pods-Rainbow/Pods-Rainbow.localrelease.xcconfig"; sourceTree = "<group>"; };
		FE8A7075202CA3D32D10AF89 /* Pods-PriceWidgetExtension.release.xcconfig */ = {isa = PBXFileReference; includeInIndex = 1; lastKnownFileType = text.xcconfig; name = "Pods-PriceWidgetExtension.release.xcconfig"; path = "Target Support Files/Pods-PriceWidgetExtension/Pods-PriceWidgetExtension.release.xcconfig"; sourceTree = "<group>"; };
>>>>>>> 4fba49eb
/* End PBXFileReference section */

/* Begin PBXFrameworksBuildPhase section */
		0299CE742886202800B5C7E7 /* Frameworks */ = {
			isa = PBXFrameworksBuildPhase;
			buildActionMask = 2147483647;
			files = (
<<<<<<< HEAD
				531B55F90C37F2E244F647C4 /* libPods-ImageNotification.a in Frameworks */,
=======
				FF37401FFB452A2FDEF9B7D0 /* libPods-ImageNotification.a in Frameworks */,
>>>>>>> 4fba49eb
			);
			runOnlyForDeploymentPostprocessing = 0;
		};
		13B07F8C1A680F5B00A75B9A /* Frameworks */ = {
			isa = PBXFrameworksBuildPhase;
			buildActionMask = 2147483647;
			files = (
				ED2971652150620600B7C4FE /* JavaScriptCore.framework in Frameworks */,
				C72F456C99A646399192517D /* libz.tbd in Frameworks */,
<<<<<<< HEAD
				42A4E372828DB9FEEE6A5780 /* libPods-Rainbow.a in Frameworks */,
=======
				F87576A1062A472F285D268F /* libPods-Rainbow.a in Frameworks */,
>>>>>>> 4fba49eb
			);
			runOnlyForDeploymentPostprocessing = 0;
		};
		C16DCF59272BA6EF00FF5C78 /* Frameworks */ = {
			isa = PBXFrameworksBuildPhase;
			buildActionMask = 2147483647;
			files = (
				C16DCF60272BA6EF00FF5C78 /* SwiftUI.framework in Frameworks */,
				C16DCF5E272BA6EF00FF5C78 /* WidgetKit.framework in Frameworks */,
<<<<<<< HEAD
				A9F312A50F28216E0C2FC393 /* libPods-PriceWidgetExtension.a in Frameworks */,
=======
				59B13662037A0AA518ED788A /* libPods-PriceWidgetExtension.a in Frameworks */,
>>>>>>> 4fba49eb
			);
			runOnlyForDeploymentPostprocessing = 0;
		};
		C16DCF7C272BAB9500FF5C78 /* Frameworks */ = {
			isa = PBXFrameworksBuildPhase;
			buildActionMask = 2147483647;
			files = (
				C16DCF81272BAB9500FF5C78 /* Intents.framework in Frameworks */,
<<<<<<< HEAD
				830BEC6D5942C5CB65D56C55 /* libPods-SelectTokenIntent.a in Frameworks */,
=======
				9D12B594B4E7147A95CFDFDD /* libPods-SelectTokenIntent.a in Frameworks */,
>>>>>>> 4fba49eb
			);
			runOnlyForDeploymentPostprocessing = 0;
		};
/* End PBXFrameworksBuildPhase section */

/* Begin PBXGroup section */
		00E356EF1AD99517003FC87E /* RainbowTests */ = {
			isa = PBXGroup;
			children = (
				00E356F21AD99517003FC87E /* RainbowTests.m */,
				00E356F01AD99517003FC87E /* Supporting Files */,
			);
			path = RainbowTests;
			sourceTree = "<group>";
		};
		00E356F01AD99517003FC87E /* Supporting Files */ = {
			isa = PBXGroup;
			children = (
				00E356F11AD99517003FC87E /* Info.plist */,
			);
			name = "Supporting Files";
			sourceTree = "<group>";
		};
		0299CE782886202800B5C7E7 /* ImageNotification */ = {
			isa = PBXGroup;
			children = (
				0299CE792886202800B5C7E7 /* NotificationService.h */,
				0299CE7A2886202800B5C7E7 /* NotificationService.m */,
				0299CE7C2886202800B5C7E7 /* Info.plist */,
			);
			path = ImageNotification;
			sourceTree = "<group>";
		};
		13B07FAE1A68108700A75B9A /* Rainbow */ = {
			isa = PBXGroup;
			children = (
				15C398772880DF82006033AC /* AppIcons */,
				4D098C2C2811A95F006A801A /* RNStartTime */,
				1539422B24C7CF7B00E4A9D1 /* Settings */,
				66A1FEAE24AB63D600C3F539 /* RNCoolModals */,
				15E531D7242DAB3500797B89 /* NSNotifications */,
				15E531D6242B28F800797B89 /* Animations */,
				157155042418734C009B698B /* RainbowDebug.entitlements */,
				157155032418733F009B698B /* RainbowRelease.entitlements */,
				A4D04BA723D12F27008C1DEC /* Button */,
				3C379D5D20FD1F92009AF81F /* Rainbow.entitlements */,
				008F07F21AC5B25A0029DE68 /* main.jsbundle */,
				13B07FAF1A68108700A75B9A /* AppDelegate.h */,
				13B07FB01A68108700A75B9A /* AppDelegate.mm */,
				13B07FB61A68108700A75B9A /* Info.plist */,
				13B07FB71A68108700A75B9A /* main.m */,
				13B07FB11A68108700A75B9A /* LaunchScreen.xib */,
				3CBE29CB2381E43800BE05AC /* Rainbow-Bridging-Header.h */,
				A4277D9E23CBD1910042BAF4 /* Extensions.swift */,
				A4277DA223CFE85F0042BAF4 /* Theme.swift */,
				6635730524939991006ACFA6 /* SafeStoreReview.m */,
				1539422724C7C7E100E4A9D1 /* Settings.bundle */,
				66A28EAF24CAF1B500410A88 /* TestFlight.m */,
				C04D10EF25AFC8C1003BEF7A /* Extras.json */,
				6655FFB325BB2B0700642961 /* ThemeModule.m */,
			);
			name = Rainbow;
			sourceTree = "<group>";
		};
		1539422B24C7CF7B00E4A9D1 /* Settings */ = {
			isa = PBXGroup;
			children = (
				1539422C24C7CF9300E4A9D1 /* SettingsBundleHelper.swift */,
			);
			name = Settings;
			sourceTree = "<group>";
		};
		15C398772880DF82006033AC /* AppIcons */ = {
			isa = PBXGroup;
			children = (
				B5C070C52A4A387400D854BA /* zorb@2x.png */,
				B5C070C42A4A387400D854BA /* zorb@3x.png */,
				B5D7F2EF29E8D41E003D6A54 /* finiliar@2x.png */,
				B5D7F2EE29E8D41D003D6A54 /* finiliar@3x.png */,
				B5CE8FFC29A5758100EB1EFA /* pooly@2x.png */,
				B5CE8FFD29A5758100EB1EFA /* pooly@3x.png */,
				B52242E428B1B11F0024D19D /* smol@2x.png */,
				B52242E528B1B11F0024D19D /* smol@3x.png */,
				15CF49BF2889AFAD005F92C9 /* pixel@2x.png */,
				B50C9AEA2A9D18DC00EB0019 /* adworld@2x.png */,
				B50C9AE92A9D18DC00EB0019 /* adworld@3x.png */,
				15CF49BE2889AFAD005F92C9 /* pixel@3x.png */,
				15CF49BB2889AF7C005F92C9 /* optimism@2x.png */,
				B54C1D0D29358945007560D9 /* golddoge@2x.png */,
				B54C1D0C29358945007560D9 /* golddoge@3x.png */,
				B54C1D0F29358946007560D9 /* raindoge@2x.png */,
				B54C1D0E29358946007560D9 /* raindoge@3x.png */,
				B5CC6D372A78732A0037D5A3 /* poolboy@2x.png */,
				B54C1D152935A54F007560D9 /* zora@2x.png */,
				B54C1D142935A54F007560D9 /* zora@3x.png */,
				15CF49BA2889AF7C005F92C9 /* optimism@3x.png */,
				B5CC6D392A7873300037D5A3 /* poolboy@3x.png */,
				15C3987F2880EDFF006033AC /* og@2x.png */,
				15C3987D2880EDFF006033AC /* og@3x.png */,
			);
			path = AppIcons;
			sourceTree = "<group>";
		};
		15DC38CC247E0DCC00919009 /* Config */ = {
			isa = PBXGroup;
			children = (
				66A29CCA2511074500481F4A /* ReaHeader.h */,
				15DC38CE247E0E0900919009 /* debug.xcconfig */,
				15DC38CF247E0E0A00919009 /* localrelease.xcconfig */,
				15DC38CD247E0E0900919009 /* release.xcconfig */,
				15DC38D0247E0E0A00919009 /* staging.xcconfig */,
			);
			path = Config;
			sourceTree = "<group>";
		};
		15E531D6242B28F800797B89 /* Animations */ = {
			isa = PBXGroup;
			children = (
				15E531D4242B28EF00797B89 /* UIImageViewWithPersistentAnimations.swift */,
				6630540824A38A1900E5B030 /* RainbowText.m */,
			);
			name = Animations;
			sourceTree = "<group>";
		};
		15E531D7242DAB3500797B89 /* NSNotifications */ = {
			isa = PBXGroup;
			children = (
				15E531D8242DAB7100797B89 /* NotificationManager.h */,
				15E531D9242DAB7100797B89 /* NotificationManager.m */,
			);
			name = NSNotifications;
			sourceTree = "<group>";
		};
		24979D1220F83E3D007EB0DA /* Recovered References */ = {
			isa = PBXGroup;
			children = (
				9DEADFA4826D4D0BAA950D21 /* libRNFIRMessaging.a */,
				B0C692B061D7430D8194DC98 /* ToolTipMenuTests.xctest */,
				D755E71324B04FEE9C691D14 /* libRNFirebase.a */,
			);
			name = "Recovered References";
			sourceTree = "<group>";
		};
		2D16E6871FA4F8E400B85C8A /* Frameworks */ = {
			isa = PBXGroup;
			children = (
				0299CE852886246C00B5C7E7 /* libFirebaseCore.a */,
				ED297162215061F000B7C4FE /* JavaScriptCore.framework */,
				ED2971642150620600B7C4FE /* JavaScriptCore.framework */,
				24979E7920F84004007EB0DA /* Firebase.h */,
				24979E7420F84004007EB0DA /* FirebaseAnalytics.framework */,
				24979E7520F84004007EB0DA /* FirebaseCore.framework */,
				24979E7C20F84004007EB0DA /* FirebaseCoreDiagnostics.framework */,
				24979E7B20F84004007EB0DA /* FirebaseInstanceID.framework */,
				24979E7620F84004007EB0DA /* FirebaseMessaging.framework */,
				24979E7A20F84004007EB0DA /* FirebaseNanoPB.framework */,
				24979E7720F84004007EB0DA /* GoogleService-Info.plist */,
				24979E7820F84004007EB0DA /* GoogleToolboxForMac.framework */,
				24979E7D20F84005007EB0DA /* module.modulemap */,
				24979E7E20F84005007EB0DA /* nanopb.framework */,
				24979E3620F84003007EB0DA /* Protobuf.framework */,
				98AED33BAB4247CEBEF8464D /* libz.tbd */,
				C16DCF5D272BA6EF00FF5C78 /* WidgetKit.framework */,
				C16DCF5F272BA6EF00FF5C78 /* SwiftUI.framework */,
				C16DCF80272BAB9500FF5C78 /* Intents.framework */,
				C16DCF8B272BAB9600FF5C78 /* IntentsUI.framework */,
<<<<<<< HEAD
				FEA066F044FAA05DAB642F80 /* libPods-ImageNotification.a */,
				73790DA1833435B55F6617C8 /* libPods-PriceWidgetExtension.a */,
				D066B5F9A4DAACD9F6B7A3D3 /* libPods-Rainbow.a */,
				677C477AF43DF308A42B465C /* libPods-SelectTokenIntent.a */,
=======
				43ABA5A5037B6DDFD38BF482 /* libPods-ImageNotification.a */,
				6B620BFF9CCFEF5289233B3A /* libPods-PriceWidgetExtension.a */,
				4FFFC395233702CB5FA89306 /* libPods-Rainbow.a */,
				6ED73D587E5DF791B446F106 /* libPods-SelectTokenIntent.a */,
>>>>>>> 4fba49eb
			);
			name = Frameworks;
			sourceTree = "<group>";
		};
		4D098C2C2811A95F006A801A /* RNStartTime */ = {
			isa = PBXGroup;
			children = (
				4D098C2D2811A979006A801A /* RNStartTime.h */,
				4D098C2E2811A9A5006A801A /* RNStartTime.m */,
			);
			name = RNStartTime;
			sourceTree = "<group>";
		};
		668ADB2B25A4E3A20050859D /* Rainbow Stickers */ = {
			isa = PBXGroup;
			children = (
				668ADB2C25A4E3A40050859D /* Stickers.xcassets */,
				668ADB2E25A4E3A40050859D /* Info.plist */,
			);
			path = "Rainbow Stickers";
			sourceTree = "<group>";
		};
		66A1FEAE24AB63D600C3F539 /* RNCoolModals */ = {
			isa = PBXGroup;
			children = (
				66A1FEBB24ACBBE600C3F539 /* RNCMPortal.m */,
				66A1FEB224AB641100C3F539 /* RNCMScreen.h */,
				66A1FEB324AB641100C3F539 /* RNCMScreen.m */,
				66A1FEAF24AB641100C3F539 /* RNCMScreenStack.h */,
				66A1FEB024AB641100C3F539 /* RNCMScreenStack.m */,
				66A1FEB124AB641100C3F539 /* UIViewController+slack.swift */,
			);
			name = RNCoolModals;
			sourceTree = "<group>";
		};
		832341AE1AAA6A7D00B99B32 /* Libraries */ = {
			isa = PBXGroup;
			children = (
			);
			name = Libraries;
			sourceTree = "<group>";
		};
		83CBB9F61A601CBA00E9B192 = {
			isa = PBXGroup;
			children = (
				664612EC2748489B00B43F5A /* PriceWidgetExtension.entitlements */,
				C1C61A81272CBDA100E5C0B3 /* Images.xcassets */,
				15DC38CC247E0DCC00919009 /* Config */,
				13B07FAE1A68108700A75B9A /* Rainbow */,
				832341AE1AAA6A7D00B99B32 /* Libraries */,
				00E356EF1AD99517003FC87E /* RainbowTests */,
				668ADB2B25A4E3A20050859D /* Rainbow Stickers */,
				C16DCF61272BA6EF00FF5C78 /* PriceWidget */,
				C16DCF82272BAB9500FF5C78 /* SelectTokenIntent */,
				0299CE782886202800B5C7E7 /* ImageNotification */,
				83CBBA001A601CBA00E9B192 /* Products */,
				2D16E6871FA4F8E400B85C8A /* Frameworks */,
				DCAC1D8CC45E468FBB7E1395 /* Resources */,
				24979D1220F83E3D007EB0DA /* Recovered References */,
				C640359C0E6575CE0A7ECD73 /* Pods */,
			);
			indentWidth = 2;
			sourceTree = "<group>";
			tabWidth = 2;
			usesTabs = 0;
		};
		83CBBA001A601CBA00E9B192 /* Products */ = {
			isa = PBXGroup;
			children = (
				13B07F961A680F5B00A75B9A /* Rainbow.app */,
				C16DCF5C272BA6EF00FF5C78 /* PriceWidgetExtension.appex */,
				C16DCF7F272BAB9500FF5C78 /* SelectTokenIntent.appex */,
				0299CE772886202800B5C7E7 /* ImageNotification.appex */,
			);
			name = Products;
			sourceTree = "<group>";
		};
		A4D04BA723D12F27008C1DEC /* Button */ = {
			isa = PBXGroup;
			children = (
				A4D04BA823D12F99008C1DEC /* Button.swift */,
				A4D04BAB23D12FD5008C1DEC /* ButtonManager.m */,
			);
			name = Button;
			sourceTree = "<group>";
		};
		C16DCF61272BA6EF00FF5C78 /* PriceWidget */ = {
			isa = PBXGroup;
			children = (
				C1AA30682731ED2200136A9A /* Utils */,
				C1AA30672731ECED00136A9A /* Models */,
				C1AA30662731ECD900136A9A /* Providers */,
				C16DCF62272BA6EF00FF5C78 /* PriceWidget.swift */,
				C16DCF64272BA6F000FF5C78 /* Assets.xcassets */,
				C16DCF66272BA6F000FF5C78 /* Info.plist */,
				C16DCF75272BA7AA00FF5C78 /* PriceWidgetView.swift */,
				15D66139277A751C0082F041 /* SelectTokenIntent.intentdefinition */,
			);
			path = PriceWidget;
			sourceTree = "<group>";
		};
		C16DCF82272BAB9500FF5C78 /* SelectTokenIntent */ = {
			isa = PBXGroup;
			children = (
				664612ED274848B000B43F5A /* SelectTokenIntent.entitlements */,
				C16DCF83272BAB9500FF5C78 /* IntentHandler.swift */,
				C16DCF85272BAB9500FF5C78 /* Info.plist */,
			);
			path = SelectTokenIntent;
			sourceTree = "<group>";
		};
		C1AA30662731ECD900136A9A /* Providers */ = {
			isa = PBXGroup;
			children = (
				C18C8E012798B02700D38B34 /* CurrencyProvider.swift */,
				C151287D2739F676006517AB /* IconProvider.swift */,
				C16DCF72272BA77A00FF5C78 /* TokenProvider.swift */,
				C16DCFAA272BB8ED00FF5C78 /* PriceDataProvider.swift */,
			);
			path = Providers;
			sourceTree = "<group>";
		};
		C1AA30672731ECED00136A9A /* Models */ = {
			isa = PBXGroup;
			children = (
				C16DCFB4272BC8F100FF5C78 /* TokenData.swift */,
				C1EB012E2731B68400830E70 /* TokenDetails.swift */,
				C1C61A902731A05700E5C0B3 /* RainbowTokenList.swift */,
				C16DCF6F272BA75700FF5C78 /* CoinGeckoToken.swift */,
				C16DCFAF272BB8FC00FF5C78 /* PriceData.swift */,
				C1272389274EBBB6006AC743 /* CurrencyDetails.swift */,
			);
			path = Models;
			sourceTree = "<group>";
		};
		C1AA30682731ED2200136A9A /* Utils */ = {
			isa = PBXGroup;
			children = (
				C1C61A6C272C9C8D00E5C0B3 /* UIImage.swift */,
				C179298427499A5B00044684 /* Constants.swift */,
				C11640E7274DC10B00C9120A /* UIColor.swift */,
			);
			path = Utils;
			sourceTree = "<group>";
		};
		C640359C0E6575CE0A7ECD73 /* Pods */ = {
			isa = PBXGroup;
			children = (
<<<<<<< HEAD
				B78D0C93A3EA9F145335313E /* Pods-ImageNotification.debug.xcconfig */,
				C99028825946BC2831524485 /* Pods-ImageNotification.release.xcconfig */,
				664ECDBBD5A459CD3744964A /* Pods-ImageNotification.localrelease.xcconfig */,
				C82D58CD29341BF4C3DD4BCC /* Pods-ImageNotification.staging.xcconfig */,
				A56EC7992F140DBE3A0BC44D /* Pods-PriceWidgetExtension.debug.xcconfig */,
				AD490CBDAC6554605BF1847A /* Pods-PriceWidgetExtension.release.xcconfig */,
				869E1C30773780774F6FEEDA /* Pods-PriceWidgetExtension.localrelease.xcconfig */,
				86E85FC78940B632D9C55433 /* Pods-PriceWidgetExtension.staging.xcconfig */,
				A873FCD38CDC7FEB5E93833F /* Pods-Rainbow.debug.xcconfig */,
				75F0E27B400B0CA46BF0747E /* Pods-Rainbow.release.xcconfig */,
				8FAEF0E5AA7D09CF25B2A01D /* Pods-Rainbow.localrelease.xcconfig */,
				CFBB89D92E8226CFAF47EFA5 /* Pods-Rainbow.staging.xcconfig */,
				F76472CD3D00B839CBD2D398 /* Pods-SelectTokenIntent.debug.xcconfig */,
				6879F7BD89BF768113670F18 /* Pods-SelectTokenIntent.release.xcconfig */,
				F2D177D5463C386DB378C411 /* Pods-SelectTokenIntent.localrelease.xcconfig */,
				8D7A2A37C928F28F711E8D23 /* Pods-SelectTokenIntent.staging.xcconfig */,
=======
				967160301541658586F831D4 /* Pods-ImageNotification.debug.xcconfig */,
				2CC62F7848EAF1F136AF6A72 /* Pods-ImageNotification.release.xcconfig */,
				15CEBD3ECDE53A106F220FED /* Pods-ImageNotification.localrelease.xcconfig */,
				F9ECB6D6BA3DDCD2B10001F0 /* Pods-ImageNotification.staging.xcconfig */,
				21B4B425CF0D268DD0B9A0D9 /* Pods-PriceWidgetExtension.debug.xcconfig */,
				FE8A7075202CA3D32D10AF89 /* Pods-PriceWidgetExtension.release.xcconfig */,
				684CC019502210E9C8341D4E /* Pods-PriceWidgetExtension.localrelease.xcconfig */,
				4BE7E8AB35ABF5C8C242FEFB /* Pods-PriceWidgetExtension.staging.xcconfig */,
				1AD507C5F4494CFF7A0D59FC /* Pods-Rainbow.debug.xcconfig */,
				0B0248D71FA580AB3BB42C98 /* Pods-Rainbow.release.xcconfig */,
				FA24878CC6F782B44F864B57 /* Pods-Rainbow.localrelease.xcconfig */,
				07D9081F1A3D141B5743AD6A /* Pods-Rainbow.staging.xcconfig */,
				66D62E389EC8CBB0F55727A5 /* Pods-SelectTokenIntent.debug.xcconfig */,
				62BCEEEA4A27D23A2B9F5A29 /* Pods-SelectTokenIntent.release.xcconfig */,
				C2E0B1A0DDF9F3216A8FFBBE /* Pods-SelectTokenIntent.localrelease.xcconfig */,
				F24AF077A15E8BDC1EDE5E4A /* Pods-SelectTokenIntent.staging.xcconfig */,
>>>>>>> 4fba49eb
			);
			path = Pods;
			sourceTree = "<group>";
		};
		DCAC1D8CC45E468FBB7E1395 /* Resources */ = {
			isa = PBXGroup;
			children = (
				AA6228EB24272B200078BDAA /* SF-Pro-Rounded-Bold.otf */,
				AA6228EC24272B200078BDAA /* SF-Pro-Rounded-Heavy.otf */,
				AA6228ED24272B200078BDAA /* SF-Pro-Rounded-Medium.otf */,
				AA6228EE24272B200078BDAA /* SF-Pro-Rounded-Regular.otf */,
				AA6228EA24272B200078BDAA /* SF-Pro-Rounded-Semibold.otf */,
			);
			name = Resources;
			sourceTree = "<group>";
		};
/* End PBXGroup section */

/* Begin PBXNativeTarget section */
		0299CE762886202800B5C7E7 /* ImageNotification */ = {
			isa = PBXNativeTarget;
			buildConfigurationList = 0299CE842886202800B5C7E7 /* Build configuration list for PBXNativeTarget "ImageNotification" */;
			buildPhases = (
<<<<<<< HEAD
				EF65573A35B4033A08F6BC88 /* [CP] Check Pods Manifest.lock */,
=======
				C0B13F288E83ECB8A9D2B64E /* [CP] Check Pods Manifest.lock */,
>>>>>>> 4fba49eb
				0299CE732886202800B5C7E7 /* Sources */,
				0299CE742886202800B5C7E7 /* Frameworks */,
				0299CE752886202800B5C7E7 /* Resources */,
			);
			buildRules = (
			);
			dependencies = (
			);
			name = ImageNotification;
			productName = ImageNotification;
			productReference = 0299CE772886202800B5C7E7 /* ImageNotification.appex */;
			productType = "com.apple.product-type.app-extension";
		};
		13B07F861A680F5B00A75B9A /* Rainbow */ = {
			isa = PBXNativeTarget;
			buildConfigurationList = 13B07F931A680F5B00A75B9A /* Build configuration list for PBXNativeTarget "Rainbow" */;
			buildPhases = (
<<<<<<< HEAD
				EF792BFB709049D853D9107A /* [CP] Check Pods Manifest.lock */,
=======
				A1E5EC36516AA3B0EE46BE1F /* [CP] Check Pods Manifest.lock */,
>>>>>>> 4fba49eb
				13B07F871A680F5B00A75B9A /* Sources */,
				13B07F8C1A680F5B00A75B9A /* Frameworks */,
				13B07F8E1A680F5B00A75B9A /* Resources */,
				00DD1BFF1BD5951E006B06BC /* Bundle React Native code and images */,
				9FF961FEA7AF435FA18ED988 /* Upload Debug Symbols to Sentry */,
				668ADB3225A4E3A40050859D /* Embed App Extensions */,
<<<<<<< HEAD
				200F44B587FC07EA0B5C1172 /* [CP] Embed Pods Frameworks */,
				91499ABDEE8893C2A4FDDFD7 /* [CP] Copy Pods Resources */,
				AE4FE3624EC96804759E1959 /* [CP-User] [RNFB] Core Configuration */,
				CE284FE872C5931A5DAB6618 /* [CP-User] [RNFB] Crashlytics Configuration */,
=======
				50BEB9FB3B730622F0A5DD5D /* [CP] Embed Pods Frameworks */,
				04075CA33ECB51EC2A3F459F /* [CP] Copy Pods Resources */,
				F035C5C329B8110C85DC7544 /* [CP-User] [RNFB] Core Configuration */,
				792D13AEA7A4007678CAECBD /* [CP-User] [RNFB] Crashlytics Configuration */,
>>>>>>> 4fba49eb
			);
			buildRules = (
			);
			dependencies = (
				C16DCF68272BA6F000FF5C78 /* PBXTargetDependency */,
				C16DCF98272BAB9600FF5C78 /* PBXTargetDependency */,
				0299CE7E2886202800B5C7E7 /* PBXTargetDependency */,
			);
			name = Rainbow;
			productName = "Hello World";
			productReference = 13B07F961A680F5B00A75B9A /* Rainbow.app */;
			productType = "com.apple.product-type.application";
		};
		C16DCF5B272BA6EF00FF5C78 /* PriceWidgetExtension */ = {
			isa = PBXNativeTarget;
			buildConfigurationList = C16DCF6E272BA6F100FF5C78 /* Build configuration list for PBXNativeTarget "PriceWidgetExtension" */;
			buildPhases = (
<<<<<<< HEAD
				44D93B9714A57AEC1E79BB18 /* [CP] Check Pods Manifest.lock */,
=======
				0C10E130249CCAAAED62F9A0 /* [CP] Check Pods Manifest.lock */,
>>>>>>> 4fba49eb
				C16DCF58272BA6EF00FF5C78 /* Sources */,
				C16DCF59272BA6EF00FF5C78 /* Frameworks */,
				C16DCF5A272BA6EF00FF5C78 /* Resources */,
			);
			buildRules = (
			);
			dependencies = (
			);
			name = PriceWidgetExtension;
			productName = PriceWidgetExtension;
			productReference = C16DCF5C272BA6EF00FF5C78 /* PriceWidgetExtension.appex */;
			productType = "com.apple.product-type.app-extension";
		};
		C16DCF7E272BAB9500FF5C78 /* SelectTokenIntent */ = {
			isa = PBXNativeTarget;
			buildConfigurationList = C16DCF9F272BAB9600FF5C78 /* Build configuration list for PBXNativeTarget "SelectTokenIntent" */;
			buildPhases = (
<<<<<<< HEAD
				36326DCEB54DDB81280C3EEC /* [CP] Check Pods Manifest.lock */,
=======
				4E7386828B9F396A3895DF71 /* [CP] Check Pods Manifest.lock */,
>>>>>>> 4fba49eb
				C16DCF7B272BAB9500FF5C78 /* Sources */,
				C16DCF7C272BAB9500FF5C78 /* Frameworks */,
				C16DCF7D272BAB9500FF5C78 /* Resources */,
			);
			buildRules = (
			);
			dependencies = (
			);
			name = SelectTokenIntent;
			productName = SelectTokenIntent;
			productReference = C16DCF7F272BAB9500FF5C78 /* SelectTokenIntent.appex */;
			productType = "com.apple.product-type.app-extension";
		};
/* End PBXNativeTarget section */

/* Begin PBXProject section */
		83CBB9F71A601CBA00E9B192 /* Project object */ = {
			isa = PBXProject;
			attributes = {
				LastSwiftUpdateCheck = 1250;
				LastUpgradeCheck = 610;
				ORGANIZATIONNAME = Rainbow;
				TargetAttributes = {
					0299CE762886202800B5C7E7 = {
						CreatedOnToolsVersion = 13.3.1;
						DevelopmentTeam = L74NQAQB8H;
						ProvisioningStyle = Manual;
					};
					13B07F861A680F5B00A75B9A = {
						DevelopmentTeam = L74NQAQB8H;
						LastSwiftMigration = 1120;
						ProvisioningStyle = Manual;
						SystemCapabilities = {
							com.apple.Push = {
								enabled = 1;
							};
							com.apple.SafariKeychain = {
								enabled = 1;
							};
						};
					};
					C16DCF5B272BA6EF00FF5C78 = {
						CreatedOnToolsVersion = 12.5.1;
						DevelopmentTeam = L74NQAQB8H;
						ProvisioningStyle = Manual;
					};
					C16DCF7E272BAB9500FF5C78 = {
						CreatedOnToolsVersion = 12.5.1;
						DevelopmentTeam = L74NQAQB8H;
						ProvisioningStyle = Manual;
					};
				};
			};
			buildConfigurationList = 83CBB9FA1A601CBA00E9B192 /* Build configuration list for PBXProject "Rainbow" */;
			compatibilityVersion = "Xcode 3.2";
			developmentRegion = English;
			hasScannedForEncodings = 0;
			knownRegions = (
				English,
				en,
				Base,
			);
			mainGroup = 83CBB9F61A601CBA00E9B192;
			productRefGroup = 83CBBA001A601CBA00E9B192 /* Products */;
			projectDirPath = "";
			projectRoot = "";
			targets = (
				13B07F861A680F5B00A75B9A /* Rainbow */,
				C16DCF5B272BA6EF00FF5C78 /* PriceWidgetExtension */,
				C16DCF7E272BAB9500FF5C78 /* SelectTokenIntent */,
				0299CE762886202800B5C7E7 /* ImageNotification */,
			);
		};
/* End PBXProject section */

/* Begin PBXResourcesBuildPhase section */
		0299CE752886202800B5C7E7 /* Resources */ = {
			isa = PBXResourcesBuildPhase;
			buildActionMask = 2147483647;
			files = (
			);
			runOnlyForDeploymentPostprocessing = 0;
		};
		13B07F8E1A680F5B00A75B9A /* Resources */ = {
			isa = PBXResourcesBuildPhase;
			buildActionMask = 2147483647;
			files = (
				B54C1D1329358946007560D9 /* raindoge@2x.png in Resources */,
				13B07FBD1A68108700A75B9A /* LaunchScreen.xib in Resources */,
				B5D7F2F129E8D41E003D6A54 /* finiliar@2x.png in Resources */,
				B54C1D1029358946007560D9 /* golddoge@3x.png in Resources */,
				24979E8920F84250007EB0DA /* GoogleService-Info.plist in Resources */,
				B54C1D162935A54F007560D9 /* zora@3x.png in Resources */,
				B5CE8FFE29A5758100EB1EFA /* pooly@2x.png in Resources */,
				B5C070C72A4A387400D854BA /* zorb@2x.png in Resources */,
				B5CC6D382A78732A0037D5A3 /* poolboy@2x.png in Resources */,
				15CF49BD2889AF7C005F92C9 /* optimism@2x.png in Resources */,
				1539422824C7C7E200E4A9D1 /* Settings.bundle in Resources */,
				15C398832880EDFF006033AC /* og@2x.png in Resources */,
				B50C9AEC2A9D18DC00EB0019 /* adworld@2x.png in Resources */,
				B54C1D1129358946007560D9 /* golddoge@2x.png in Resources */,
				B54C1D1229358946007560D9 /* raindoge@3x.png in Resources */,
				15CF49C12889AFAD005F92C9 /* pixel@2x.png in Resources */,
				C04D10F025AFC8C1003BEF7A /* Extras.json in Resources */,
				B5CC6D3A2A7873300037D5A3 /* poolboy@3x.png in Resources */,
				C1C61A82272CBDA100E5C0B3 /* Images.xcassets in Resources */,
				AA6228EF24272F510078BDAA /* SF-Pro-Rounded-Bold.otf in Resources */,
				AA6228F024272F510078BDAA /* SF-Pro-Rounded-Heavy.otf in Resources */,
				15CF49C02889AFAD005F92C9 /* pixel@3x.png in Resources */,
				B54C1D172935A54F007560D9 /* zora@2x.png in Resources */,
				15CF49BC2889AF7C005F92C9 /* optimism@3x.png in Resources */,
				AA6228F124272F510078BDAA /* SF-Pro-Rounded-Medium.otf in Resources */,
				B50C9AEB2A9D18DC00EB0019 /* adworld@3x.png in Resources */,
				B5C070C62A4A387400D854BA /* zorb@3x.png in Resources */,
				15C398812880EDFF006033AC /* og@3x.png in Resources */,
				B52242E728B1B11F0024D19D /* smol@3x.png in Resources */,
				AA6228F224272F510078BDAA /* SF-Pro-Rounded-Regular.otf in Resources */,
				B5CE8FFF29A5758100EB1EFA /* pooly@3x.png in Resources */,
				B5D7F2F029E8D41E003D6A54 /* finiliar@3x.png in Resources */,
				AA6228F324272F510078BDAA /* SF-Pro-Rounded-Semibold.otf in Resources */,
				B52242E628B1B11F0024D19D /* smol@2x.png in Resources */,
			);
			runOnlyForDeploymentPostprocessing = 0;
		};
		C16DCF5A272BA6EF00FF5C78 /* Resources */ = {
			isa = PBXResourcesBuildPhase;
			buildActionMask = 2147483647;
			files = (
				C1AA308F27338F2B00136A9A /* SF-Pro-Rounded-Bold.otf in Resources */,
				C1AA309027338F2B00136A9A /* SF-Pro-Rounded-Regular.otf in Resources */,
				C1C61A83272CBDA100E5C0B3 /* Images.xcassets in Resources */,
				C1AA309227338F2B00136A9A /* SF-Pro-Rounded-Medium.otf in Resources */,
				C1AA309527338F2B00136A9A /* SF-Pro-Rounded-Heavy.otf in Resources */,
				C1AA309327338F2B00136A9A /* SF-Pro-Rounded-Semibold.otf in Resources */,
				C16DCF65272BA6F000FF5C78 /* Assets.xcassets in Resources */,
			);
			runOnlyForDeploymentPostprocessing = 0;
		};
		C16DCF7D272BAB9500FF5C78 /* Resources */ = {
			isa = PBXResourcesBuildPhase;
			buildActionMask = 2147483647;
			files = (
				C1C61A84272CBDA100E5C0B3 /* Images.xcassets in Resources */,
			);
			runOnlyForDeploymentPostprocessing = 0;
		};
/* End PBXResourcesBuildPhase section */

/* Begin PBXShellScriptBuildPhase section */
		00DD1BFF1BD5951E006B06BC /* Bundle React Native code and images */ = {
			isa = PBXShellScriptBuildPhase;
			buildActionMask = 12;
			files = (
			);
			inputPaths = (
				"$(SRCROOT)/.xcode.env",
			);
			name = "Bundle React Native code and images";
			outputPaths = (
			);
			runOnlyForDeploymentPostprocessing = 0;
			shellPath = /bin/sh;
			shellScript = "export SENTRY_PROPERTIES=sentry.properties\nexport EXTRA_PACKAGER_ARGS=\"--sourcemap-output $DERIVED_FILE_DIR/main.jsbundle.map\"\nset -e\n\nWITH_ENVIRONMENT=\"../node_modules/react-native/scripts/xcode/with-environment.sh\"\nREACT_NATIVE_XCODE=\"../node_modules/react-native/scripts/react-native-xcode.sh\"\nSENTRY_CLI=\"../node_modules/@sentry/cli/bin/sentry-cli\"\n\n\n/bin/sh -c \"$WITH_ENVIRONMENT \\\"$SENTRY_CLI react-native xcode $REACT_NATIVE_XCODE\\\"\"\n";
			showEnvVarsInLog = 0;
		};
<<<<<<< HEAD
		200F44B587FC07EA0B5C1172 /* [CP] Embed Pods Frameworks */ = {
=======
		04075CA33ECB51EC2A3F459F /* [CP] Copy Pods Resources */ = {
			isa = PBXShellScriptBuildPhase;
			buildActionMask = 2147483647;
			files = (
			);
			inputPaths = (
				"${PODS_ROOT}/Target Support Files/Pods-Rainbow/Pods-Rainbow-resources.sh",
				"${PODS_CONFIGURATION_BUILD_DIR}/RNImageCropPicker/QBImagePicker.bundle",
				"${PODS_CONFIGURATION_BUILD_DIR}/React-Core/AccessibilityResources.bundle",
				"${PODS_CONFIGURATION_BUILD_DIR}/TOCropViewController/TOCropViewControllerBundle.bundle",
			);
			name = "[CP] Copy Pods Resources";
			outputPaths = (
				"${TARGET_BUILD_DIR}/${UNLOCALIZED_RESOURCES_FOLDER_PATH}/QBImagePicker.bundle",
				"${TARGET_BUILD_DIR}/${UNLOCALIZED_RESOURCES_FOLDER_PATH}/AccessibilityResources.bundle",
				"${TARGET_BUILD_DIR}/${UNLOCALIZED_RESOURCES_FOLDER_PATH}/TOCropViewControllerBundle.bundle",
			);
			runOnlyForDeploymentPostprocessing = 0;
			shellPath = /bin/sh;
			shellScript = "\"${PODS_ROOT}/Target Support Files/Pods-Rainbow/Pods-Rainbow-resources.sh\"\n";
			showEnvVarsInLog = 0;
		};
		0C10E130249CCAAAED62F9A0 /* [CP] Check Pods Manifest.lock */ = {
>>>>>>> 4fba49eb
			isa = PBXShellScriptBuildPhase;
			buildActionMask = 2147483647;
			files = (
			);
			inputPaths = (
				"${PODS_ROOT}/Target Support Files/Pods-Rainbow/Pods-Rainbow-frameworks.sh",
				"${PODS_XCFRAMEWORKS_BUILD_DIR}/Flipper-DoubleConversion/double-conversion.framework/double-conversion",
				"${PODS_XCFRAMEWORKS_BUILD_DIR}/Flipper-Glog/glog.framework/glog",
				"${PODS_XCFRAMEWORKS_BUILD_DIR}/OpenSSL-Universal/OpenSSL.framework/OpenSSL",
				"${PODS_XCFRAMEWORKS_BUILD_DIR}/Plaid/LinkKit.framework/LinkKit",
				"${PODS_XCFRAMEWORKS_BUILD_DIR}/hermes-engine/Pre-built/hermes.framework/hermes",
			);
			name = "[CP] Embed Pods Frameworks";
			outputPaths = (
				"${TARGET_BUILD_DIR}/${FRAMEWORKS_FOLDER_PATH}/double-conversion.framework",
				"${TARGET_BUILD_DIR}/${FRAMEWORKS_FOLDER_PATH}/glog.framework",
				"${TARGET_BUILD_DIR}/${FRAMEWORKS_FOLDER_PATH}/OpenSSL.framework",
				"${TARGET_BUILD_DIR}/${FRAMEWORKS_FOLDER_PATH}/LinkKit.framework",
				"${TARGET_BUILD_DIR}/${FRAMEWORKS_FOLDER_PATH}/hermes.framework",
			);
			runOnlyForDeploymentPostprocessing = 0;
			shellPath = /bin/sh;
			shellScript = "\"${PODS_ROOT}/Target Support Files/Pods-Rainbow/Pods-Rainbow-frameworks.sh\"\n";
			showEnvVarsInLog = 0;
		};
<<<<<<< HEAD
		36326DCEB54DDB81280C3EEC /* [CP] Check Pods Manifest.lock */ = {
=======
		4E7386828B9F396A3895DF71 /* [CP] Check Pods Manifest.lock */ = {
>>>>>>> 4fba49eb
			isa = PBXShellScriptBuildPhase;
			buildActionMask = 2147483647;
			files = (
			);
			inputFileListPaths = (
			);
			inputPaths = (
				"${PODS_PODFILE_DIR_PATH}/Podfile.lock",
				"${PODS_ROOT}/Manifest.lock",
			);
			name = "[CP] Check Pods Manifest.lock";
			outputFileListPaths = (
			);
			outputPaths = (
				"$(DERIVED_FILE_DIR)/Pods-SelectTokenIntent-checkManifestLockResult.txt",
			);
			runOnlyForDeploymentPostprocessing = 0;
			shellPath = /bin/sh;
			shellScript = "diff \"${PODS_PODFILE_DIR_PATH}/Podfile.lock\" \"${PODS_ROOT}/Manifest.lock\" > /dev/null\nif [ $? != 0 ] ; then\n    # print error to STDERR\n    echo \"error: The sandbox is not in sync with the Podfile.lock. Run 'pod install' or update your CocoaPods installation.\" >&2\n    exit 1\nfi\n# This output is used by Xcode 'outputs' to avoid re-running this script phase.\necho \"SUCCESS\" > \"${SCRIPT_OUTPUT_FILE_0}\"\n";
			showEnvVarsInLog = 0;
		};
<<<<<<< HEAD
		44D93B9714A57AEC1E79BB18 /* [CP] Check Pods Manifest.lock */ = {
=======
		50BEB9FB3B730622F0A5DD5D /* [CP] Embed Pods Frameworks */ = {
>>>>>>> 4fba49eb
			isa = PBXShellScriptBuildPhase;
			buildActionMask = 2147483647;
			files = (
			);
			inputPaths = (
				"${PODS_ROOT}/Target Support Files/Pods-Rainbow/Pods-Rainbow-frameworks.sh",
				"${PODS_XCFRAMEWORKS_BUILD_DIR}/Flipper-DoubleConversion/double-conversion.framework/double-conversion",
				"${PODS_XCFRAMEWORKS_BUILD_DIR}/Flipper-Glog/glog.framework/glog",
				"${PODS_XCFRAMEWORKS_BUILD_DIR}/OpenSSL-Universal/OpenSSL.framework/OpenSSL",
				"${PODS_XCFRAMEWORKS_BUILD_DIR}/Plaid/LinkKit.framework/LinkKit",
				"${PODS_XCFRAMEWORKS_BUILD_DIR}/hermes-engine/Pre-built/hermes.framework/hermes",
			);
			name = "[CP] Embed Pods Frameworks";
			outputPaths = (
<<<<<<< HEAD
				"$(DERIVED_FILE_DIR)/Pods-PriceWidgetExtension-checkManifestLockResult.txt",
=======
				"${TARGET_BUILD_DIR}/${FRAMEWORKS_FOLDER_PATH}/double-conversion.framework",
				"${TARGET_BUILD_DIR}/${FRAMEWORKS_FOLDER_PATH}/glog.framework",
				"${TARGET_BUILD_DIR}/${FRAMEWORKS_FOLDER_PATH}/OpenSSL.framework",
				"${TARGET_BUILD_DIR}/${FRAMEWORKS_FOLDER_PATH}/LinkKit.framework",
				"${TARGET_BUILD_DIR}/${FRAMEWORKS_FOLDER_PATH}/hermes.framework",
>>>>>>> 4fba49eb
			);
			runOnlyForDeploymentPostprocessing = 0;
			shellPath = /bin/sh;
			shellScript = "\"${PODS_ROOT}/Target Support Files/Pods-Rainbow/Pods-Rainbow-frameworks.sh\"\n";
			showEnvVarsInLog = 0;
		};
<<<<<<< HEAD
		91499ABDEE8893C2A4FDDFD7 /* [CP] Copy Pods Resources */ = {
=======
		792D13AEA7A4007678CAECBD /* [CP-User] [RNFB] Crashlytics Configuration */ = {
>>>>>>> 4fba49eb
			isa = PBXShellScriptBuildPhase;
			buildActionMask = 2147483647;
			files = (
			);
			inputPaths = (
<<<<<<< HEAD
				"${PODS_ROOT}/Target Support Files/Pods-Rainbow/Pods-Rainbow-resources.sh",
				"${PODS_CONFIGURATION_BUILD_DIR}/RNImageCropPicker/QBImagePicker.bundle",
				"${PODS_CONFIGURATION_BUILD_DIR}/React-Core/AccessibilityResources.bundle",
				"${PODS_CONFIGURATION_BUILD_DIR}/TOCropViewController/TOCropViewControllerBundle.bundle",
			);
			name = "[CP] Copy Pods Resources";
			outputPaths = (
				"${TARGET_BUILD_DIR}/${UNLOCALIZED_RESOURCES_FOLDER_PATH}/QBImagePicker.bundle",
				"${TARGET_BUILD_DIR}/${UNLOCALIZED_RESOURCES_FOLDER_PATH}/AccessibilityResources.bundle",
				"${TARGET_BUILD_DIR}/${UNLOCALIZED_RESOURCES_FOLDER_PATH}/TOCropViewControllerBundle.bundle",
			);
			runOnlyForDeploymentPostprocessing = 0;
			shellPath = /bin/sh;
			shellScript = "\"${PODS_ROOT}/Target Support Files/Pods-Rainbow/Pods-Rainbow-resources.sh\"\n";
			showEnvVarsInLog = 0;
=======
				"${DWARF_DSYM_FOLDER_PATH}/${DWARF_DSYM_FILE_NAME}/Contents/Resources/DWARF/${TARGET_NAME}",
				"$(SRCROOT)/$(BUILT_PRODUCTS_DIR)/$(INFOPLIST_PATH)",
			);
			name = "[CP-User] [RNFB] Crashlytics Configuration";
			runOnlyForDeploymentPostprocessing = 0;
			shellPath = /bin/sh;
			shellScript = "#!/usr/bin/env bash\n#\n# Copyright (c) 2016-present Invertase Limited & Contributors\n#\n# Licensed under the Apache License, Version 2.0 (the \"License\");\n# you may not use this library except in compliance with the License.\n# You may obtain a copy of the License at\n#\n#   http://www.apache.org/licenses/LICENSE-2.0\n#\n# Unless required by applicable law or agreed to in writing, software\n# distributed under the License is distributed on an \"AS IS\" BASIS,\n# WITHOUT WARRANTIES OR CONDITIONS OF ANY KIND, either express or implied.\n# See the License for the specific language governing permissions and\n# limitations under the License.\n#\nset -e\n\nif [[ ${PODS_ROOT} ]]; then\n  echo \"info: Exec FirebaseCrashlytics Run from Pods\"\n  \"${PODS_ROOT}/FirebaseCrashlytics/run\"\nelse\n  echo \"info: Exec FirebaseCrashlytics Run from framework\"\n  \"${PROJECT_DIR}/FirebaseCrashlytics.framework/run\"\nfi\n";
>>>>>>> 4fba49eb
		};
		9FF961FEA7AF435FA18ED988 /* Upload Debug Symbols to Sentry */ = {
			isa = PBXShellScriptBuildPhase;
			buildActionMask = 2147483647;
			files = (
			);
			inputPaths = (
			);
			name = "Upload Debug Symbols to Sentry";
			outputPaths = (
				"$(DERIVED_FILE_DIR)/Pods-SelectTokenIntent-checkManifestLockResult.txt",
			);
			runOnlyForDeploymentPostprocessing = 0;
			shellPath = /bin/sh;
			shellScript = "export SENTRY_PROPERTIES=sentry.properties\n../node_modules/@sentry/cli/bin/sentry-cli upload-dsym\n";
		};
<<<<<<< HEAD
		AE4FE3624EC96804759E1959 /* [CP-User] [RNFB] Core Configuration */ = {
=======
		A1E5EC36516AA3B0EE46BE1F /* [CP] Check Pods Manifest.lock */ = {
>>>>>>> 4fba49eb
			isa = PBXShellScriptBuildPhase;
			buildActionMask = 2147483647;
			files = (
			);
			inputPaths = (
				"$(BUILT_PRODUCTS_DIR)/$(INFOPLIST_PATH)",
			);
			name = "[CP-User] [RNFB] Core Configuration";
			runOnlyForDeploymentPostprocessing = 0;
			shellPath = /bin/sh;
			shellScript = "#!/usr/bin/env bash\n#\n# Copyright (c) 2016-present Invertase Limited & Contributors\n#\n# Licensed under the Apache License, Version 2.0 (the \"License\");\n# you may not use this library except in compliance with the License.\n# You may obtain a copy of the License at\n#\n#   http://www.apache.org/licenses/LICENSE-2.0\n#\n# Unless required by applicable law or agreed to in writing, software\n# distributed under the License is distributed on an \"AS IS\" BASIS,\n# WITHOUT WARRANTIES OR CONDITIONS OF ANY KIND, either express or implied.\n# See the License for the specific language governing permissions and\n# limitations under the License.\n#\nset -e\n\n_MAX_LOOKUPS=2;\n_SEARCH_RESULT=''\n_RN_ROOT_EXISTS=''\n_CURRENT_LOOKUPS=1\n_JSON_ROOT=\"'react-native'\"\n_JSON_FILE_NAME='firebase.json'\n_JSON_OUTPUT_BASE64='e30=' # { }\n_CURRENT_SEARCH_DIR=${PROJECT_DIR}\n_PLIST_BUDDY=/usr/libexec/PlistBuddy\n_TARGET_PLIST=\"${BUILT_PRODUCTS_DIR}/${INFOPLIST_PATH}\"\n_DSYM_PLIST=\"${DWARF_DSYM_FOLDER_PATH}/${DWARF_DSYM_FILE_NAME}/Contents/Info.plist\"\n\n# plist arrays\n_PLIST_ENTRY_KEYS=()\n_PLIST_ENTRY_TYPES=()\n_PLIST_ENTRY_VALUES=()\n\nfunction setPlistValue {\n  echo \"info:      setting plist entry '$1' of type '$2' in file '$4'\"\n  ${_PLIST_BUDDY} -c \"Add :$1 $2 '$3'\" $4 || echo \"info:      '$1' already exists\"\n}\n\nfunction getFirebaseJsonKeyValue () {\n  if [[ ${_RN_ROOT_EXISTS} ]]; then\n    ruby -Ku -e \"require 'rubygems';require 'json'; output=JSON.parse('$1'); puts output[$_JSON_ROOT]['$2']\"\n  else\n    echo \"\"\n  fi;\n}\n\nfunction jsonBoolToYesNo () {\n  if [[ $1 == \"false\" ]]; then\n    echo \"NO\"\n  elif [[ $1 == \"true\" ]]; then\n    echo \"YES\"\n  else echo \"NO\"\n  fi\n}\n\necho \"info: -> RNFB build script started\"\necho \"info: 1) Locating ${_JSON_FILE_NAME} file:\"\n\nif [[ -z ${_CURRENT_SEARCH_DIR} ]]; then\n  _CURRENT_SEARCH_DIR=$(pwd)\nfi;\n\nwhile true; do\n  _CURRENT_SEARCH_DIR=$(dirname \"$_CURRENT_SEARCH_DIR\")\n  if [[ \"$_CURRENT_SEARCH_DIR\" == \"/\" ]] || [[ ${_CURRENT_LOOKUPS} -gt ${_MAX_LOOKUPS} ]]; then break; fi;\n  echo \"info:      ($_CURRENT_LOOKUPS of $_MAX_LOOKUPS) Searching in '$_CURRENT_SEARCH_DIR' for a ${_JSON_FILE_NAME} file.\"\n  _SEARCH_RESULT=$(find \"$_CURRENT_SEARCH_DIR\" -maxdepth 2 -name ${_JSON_FILE_NAME} -print | /usr/bin/head -n 1)\n  if [[ ${_SEARCH_RESULT} ]]; then\n    echo \"info:      ${_JSON_FILE_NAME} found at $_SEARCH_RESULT\"\n    break;\n  fi;\n  _CURRENT_LOOKUPS=$((_CURRENT_LOOKUPS+1))\ndone\n\nif [[ ${_SEARCH_RESULT} ]]; then\n  _JSON_OUTPUT_RAW=$(cat \"${_SEARCH_RESULT}\")\n  _RN_ROOT_EXISTS=$(ruby -Ku -e \"require 'rubygems';require 'json'; output=JSON.parse('$_JSON_OUTPUT_RAW'); puts output[$_JSON_ROOT]\" || echo '')\n\n  if [[ ${_RN_ROOT_EXISTS} ]]; then\n    if ! python3 --version >/dev/null 2>&1; then echo \"python3 not found, firebase.json file processing error.\" && exit 1; fi\n    _JSON_OUTPUT_BASE64=$(python3 -c 'import json,sys,base64;print(base64.b64encode(bytes(json.dumps(json.loads(open('\"'${_SEARCH_RESULT}'\"', '\"'rb'\"').read())['${_JSON_ROOT}']), '\"'utf-8'\"')).decode())' || echo \"e30=\")\n  fi\n\n  _PLIST_ENTRY_KEYS+=(\"firebase_json_raw\")\n  _PLIST_ENTRY_TYPES+=(\"string\")\n  _PLIST_ENTRY_VALUES+=(\"$_JSON_OUTPUT_BASE64\")\n\n  # config.app_data_collection_default_enabled\n  _APP_DATA_COLLECTION_ENABLED=$(getFirebaseJsonKeyValue \"$_JSON_OUTPUT_RAW\" \"app_data_collection_default_enabled\")\n  if [[ $_APP_DATA_COLLECTION_ENABLED ]]; then\n    _PLIST_ENTRY_KEYS+=(\"FirebaseDataCollectionDefaultEnabled\")\n    _PLIST_ENTRY_TYPES+=(\"bool\")\n    _PLIST_ENTRY_VALUES+=(\"$(jsonBoolToYesNo \"$_APP_DATA_COLLECTION_ENABLED\")\")\n  fi\n\n  # config.analytics_auto_collection_enabled\n  _ANALYTICS_AUTO_COLLECTION=$(getFirebaseJsonKeyValue \"$_JSON_OUTPUT_RAW\" \"analytics_auto_collection_enabled\")\n  if [[ $_ANALYTICS_AUTO_COLLECTION ]]; then\n    _PLIST_ENTRY_KEYS+=(\"FIREBASE_ANALYTICS_COLLECTION_ENABLED\")\n    _PLIST_ENTRY_TYPES+=(\"bool\")\n    _PLIST_ENTRY_VALUES+=(\"$(jsonBoolToYesNo \"$_ANALYTICS_AUTO_COLLECTION\")\")\n  fi\n\n  # config.analytics_collection_deactivated\n  _ANALYTICS_DEACTIVATED=$(getFirebaseJsonKeyValue \"$_JSON_OUTPUT_RAW\" \"analytics_collection_deactivated\")\n  if [[ $_ANALYTICS_DEACTIVATED ]]; then\n    _PLIST_ENTRY_KEYS+=(\"FIREBASE_ANALYTICS_COLLECTION_DEACTIVATED\")\n    _PLIST_ENTRY_TYPES+=(\"bool\")\n    _PLIST_ENTRY_VALUES+=(\"$(jsonBoolToYesNo \"$_ANALYTICS_DEACTIVATED\")\")\n  fi\n\n  # config.analytics_idfv_collection_enabled\n  _ANALYTICS_IDFV_COLLECTION=$(getFirebaseJsonKeyValue \"$_JSON_OUTPUT_RAW\" \"analytics_idfv_collection_enabled\")\n  if [[ $_ANALYTICS_IDFV_COLLECTION ]]; then\n    _PLIST_ENTRY_KEYS+=(\"GOOGLE_ANALYTICS_IDFV_COLLECTION_ENABLED\")\n    _PLIST_ENTRY_TYPES+=(\"bool\")\n    _PLIST_ENTRY_VALUES+=(\"$(jsonBoolToYesNo \"$_ANALYTICS_IDFV_COLLECTION\")\")\n  fi\n\n  # config.analytics_default_allow_ad_personalization_signals\n  _ANALYTICS_PERSONALIZATION=$(getFirebaseJsonKeyValue \"$_JSON_OUTPUT_RAW\" \"analytics_default_allow_ad_personalization_signals\")\n  if [[ $_ANALYTICS_PERSONALIZATION ]]; then\n    _PLIST_ENTRY_KEYS+=(\"GOOGLE_ANALYTICS_DEFAULT_ALLOW_AD_PERSONALIZATION_SIGNALS\")\n    _PLIST_ENTRY_TYPES+=(\"bool\")\n    _PLIST_ENTRY_VALUES+=(\"$(jsonBoolToYesNo \"$_ANALYTICS_PERSONALIZATION\")\")\n  fi\n\n  # config.analytics_registration_with_ad_network_enabled\n  _ANALYTICS_REGISTRATION_WITH_AD_NETWORK=$(getFirebaseJsonKeyValue \"$_JSON_OUTPUT_RAW\" \"google_analytics_registration_with_ad_network_enabled\")\n  if [[ $_ANALYTICS_REGISTRATION_WITH_AD_NETWORK ]]; then\n    _PLIST_ENTRY_KEYS+=(\"GOOGLE_ANALYTICS_REGISTRATION_WITH_AD_NETWORK_ENABLED\")\n    _PLIST_ENTRY_TYPES+=(\"bool\")\n    _PLIST_ENTRY_VALUES+=(\"$(jsonBoolToYesNo \"$_ANALYTICS_REGISTRATION_WITH_AD_NETWORK\")\")\n  fi\n\n  # config.google_analytics_automatic_screen_reporting_enabled\n  _ANALYTICS_AUTO_SCREEN_REPORTING=$(getFirebaseJsonKeyValue \"$_JSON_OUTPUT_RAW\" \"google_analytics_automatic_screen_reporting_enabled\")\n  if [[ $_ANALYTICS_AUTO_SCREEN_REPORTING ]]; then\n    _PLIST_ENTRY_KEYS+=(\"FirebaseAutomaticScreenReportingEnabled\")\n    _PLIST_ENTRY_TYPES+=(\"bool\")\n    _PLIST_ENTRY_VALUES+=(\"$(jsonBoolToYesNo \"$_ANALYTICS_AUTO_SCREEN_REPORTING\")\")\n  fi\n\n  # config.perf_auto_collection_enabled\n  _PERF_AUTO_COLLECTION=$(getFirebaseJsonKeyValue \"$_JSON_OUTPUT_RAW\" \"perf_auto_collection_enabled\")\n  if [[ $_PERF_AUTO_COLLECTION ]]; then\n    _PLIST_ENTRY_KEYS+=(\"firebase_performance_collection_enabled\")\n    _PLIST_ENTRY_TYPES+=(\"bool\")\n    _PLIST_ENTRY_VALUES+=(\"$(jsonBoolToYesNo \"$_PERF_AUTO_COLLECTION\")\")\n  fi\n\n  # config.perf_collection_deactivated\n  _PERF_DEACTIVATED=$(getFirebaseJsonKeyValue \"$_JSON_OUTPUT_RAW\" \"perf_collection_deactivated\")\n  if [[ $_PERF_DEACTIVATED ]]; then\n    _PLIST_ENTRY_KEYS+=(\"firebase_performance_collection_deactivated\")\n    _PLIST_ENTRY_TYPES+=(\"bool\")\n    _PLIST_ENTRY_VALUES+=(\"$(jsonBoolToYesNo \"$_PERF_DEACTIVATED\")\")\n  fi\n\n  # config.messaging_auto_init_enabled\n  _MESSAGING_AUTO_INIT=$(getFirebaseJsonKeyValue \"$_JSON_OUTPUT_RAW\" \"messaging_auto_init_enabled\")\n  if [[ $_MESSAGING_AUTO_INIT ]]; then\n    _PLIST_ENTRY_KEYS+=(\"FirebaseMessagingAutoInitEnabled\")\n    _PLIST_ENTRY_TYPES+=(\"bool\")\n    _PLIST_ENTRY_VALUES+=(\"$(jsonBoolToYesNo \"$_MESSAGING_AUTO_INIT\")\")\n  fi\n\n  # config.in_app_messaging_auto_colllection_enabled\n  _FIAM_AUTO_INIT=$(getFirebaseJsonKeyValue \"$_JSON_OUTPUT_RAW\" \"in_app_messaging_auto_collection_enabled\")\n  if [[ $_FIAM_AUTO_INIT ]]; then\n    _PLIST_ENTRY_KEYS+=(\"FirebaseInAppMessagingAutomaticDataCollectionEnabled\")\n    _PLIST_ENTRY_TYPES+=(\"bool\")\n    _PLIST_ENTRY_VALUES+=(\"$(jsonBoolToYesNo \"$_FIAM_AUTO_INIT\")\")\n  fi\n\n  # config.app_check_token_auto_refresh\n  _APP_CHECK_TOKEN_AUTO_REFRESH=$(getFirebaseJsonKeyValue \"$_JSON_OUTPUT_RAW\" \"app_check_token_auto_refresh\")\n  if [[ $_APP_CHECK_TOKEN_AUTO_REFRESH ]]; then\n    _PLIST_ENTRY_KEYS+=(\"FirebaseAppCheckTokenAutoRefreshEnabled\")\n    _PLIST_ENTRY_TYPES+=(\"bool\")\n    _PLIST_ENTRY_VALUES+=(\"$(jsonBoolToYesNo \"$_APP_CHECK_TOKEN_AUTO_REFRESH\")\")\n  fi\n\n  # config.crashlytics_disable_auto_disabler - undocumented for now - mainly for debugging, document if becomes useful\n  _CRASHLYTICS_AUTO_DISABLE_ENABLED=$(getFirebaseJsonKeyValue \"$_JSON_OUTPUT_RAW\" \"crashlytics_disable_auto_disabler\")\n  if [[ $_CRASHLYTICS_AUTO_DISABLE_ENABLED == \"true\" ]]; then\n    echo \"Disabled Crashlytics auto disabler.\" # do nothing\n  else\n    _PLIST_ENTRY_KEYS+=(\"FirebaseCrashlyticsCollectionEnabled\")\n    _PLIST_ENTRY_TYPES+=(\"bool\")\n    _PLIST_ENTRY_VALUES+=(\"NO\")\n  fi\nelse\n  _PLIST_ENTRY_KEYS+=(\"firebase_json_raw\")\n  _PLIST_ENTRY_TYPES+=(\"string\")\n  _PLIST_ENTRY_VALUES+=(\"$_JSON_OUTPUT_BASE64\")\n  echo \"warning:   A firebase.json file was not found, whilst this file is optional it is recommended to include it to configure firebase services in React Native Firebase.\"\nfi;\n\necho \"info: 2) Injecting Info.plist entries: \"\n\n# Log out the keys we're adding\nfor i in \"${!_PLIST_ENTRY_KEYS[@]}\"; do\n  echo \"    ->  $i) ${_PLIST_ENTRY_KEYS[$i]}\" \"${_PLIST_ENTRY_TYPES[$i]}\" \"${_PLIST_ENTRY_VALUES[$i]}\"\ndone\n\nfor plist in \"${_TARGET_PLIST}\" \"${_DSYM_PLIST}\" ; do\n  if [[ -f \"${plist}\" ]]; then\n\n    # paths with spaces break the call to setPlistValue. temporarily modify\n    # the shell internal field separator variable (IFS), which normally\n    # includes spaces, to consist only of line breaks\n    oldifs=$IFS\n    IFS=\"\n\"\n\n    for i in \"${!_PLIST_ENTRY_KEYS[@]}\"; do\n      setPlistValue \"${_PLIST_ENTRY_KEYS[$i]}\" \"${_PLIST_ENTRY_TYPES[$i]}\" \"${_PLIST_ENTRY_VALUES[$i]}\" \"${plist}\"\n    done\n\n    # restore the original internal field separator value\n    IFS=$oldifs\n  else\n    echo \"warning:   A Info.plist build output file was not found (${plist})\"\n  fi\ndone\n\necho \"info: <- RNFB build script finished\"\n";
		};
<<<<<<< HEAD
		CE284FE872C5931A5DAB6618 /* [CP-User] [RNFB] Crashlytics Configuration */ = {
=======
		C0B13F288E83ECB8A9D2B64E /* [CP] Check Pods Manifest.lock */ = {
>>>>>>> 4fba49eb
			isa = PBXShellScriptBuildPhase;
			buildActionMask = 2147483647;
			files = (
			);
			inputFileListPaths = (
			);
			inputPaths = (
<<<<<<< HEAD
				"${DWARF_DSYM_FOLDER_PATH}/${DWARF_DSYM_FILE_NAME}/Contents/Resources/DWARF/${TARGET_NAME}",
				"$(SRCROOT)/$(BUILT_PRODUCTS_DIR)/$(INFOPLIST_PATH)",
=======
				"${PODS_PODFILE_DIR_PATH}/Podfile.lock",
				"${PODS_ROOT}/Manifest.lock",
			);
			name = "[CP] Check Pods Manifest.lock";
			outputFileListPaths = (
			);
			outputPaths = (
				"$(DERIVED_FILE_DIR)/Pods-ImageNotification-checkManifestLockResult.txt",
>>>>>>> 4fba49eb
			);
			name = "[CP-User] [RNFB] Crashlytics Configuration";
			runOnlyForDeploymentPostprocessing = 0;
			shellPath = /bin/sh;
<<<<<<< HEAD
			shellScript = "#!/usr/bin/env bash\n#\n# Copyright (c) 2016-present Invertase Limited & Contributors\n#\n# Licensed under the Apache License, Version 2.0 (the \"License\");\n# you may not use this library except in compliance with the License.\n# You may obtain a copy of the License at\n#\n#   http://www.apache.org/licenses/LICENSE-2.0\n#\n# Unless required by applicable law or agreed to in writing, software\n# distributed under the License is distributed on an \"AS IS\" BASIS,\n# WITHOUT WARRANTIES OR CONDITIONS OF ANY KIND, either express or implied.\n# See the License for the specific language governing permissions and\n# limitations under the License.\n#\nset -e\n\nif [[ ${PODS_ROOT} ]]; then\n  echo \"info: Exec FirebaseCrashlytics Run from Pods\"\n  \"${PODS_ROOT}/FirebaseCrashlytics/run\"\nelse\n  echo \"info: Exec FirebaseCrashlytics Run from framework\"\n  \"${PROJECT_DIR}/FirebaseCrashlytics.framework/run\"\nfi\n";
		};
		EF65573A35B4033A08F6BC88 /* [CP] Check Pods Manifest.lock */ = {
			isa = PBXShellScriptBuildPhase;
			buildActionMask = 2147483647;
			files = (
			);
			inputFileListPaths = (
			);
			inputPaths = (
				"${PODS_PODFILE_DIR_PATH}/Podfile.lock",
				"${PODS_ROOT}/Manifest.lock",
			);
			name = "[CP] Check Pods Manifest.lock";
			outputFileListPaths = (
			);
			outputPaths = (
				"$(DERIVED_FILE_DIR)/Pods-ImageNotification-checkManifestLockResult.txt",
			);
			runOnlyForDeploymentPostprocessing = 0;
			shellPath = /bin/sh;
			shellScript = "diff \"${PODS_PODFILE_DIR_PATH}/Podfile.lock\" \"${PODS_ROOT}/Manifest.lock\" > /dev/null\nif [ $? != 0 ] ; then\n    # print error to STDERR\n    echo \"error: The sandbox is not in sync with the Podfile.lock. Run 'pod install' or update your CocoaPods installation.\" >&2\n    exit 1\nfi\n# This output is used by Xcode 'outputs' to avoid re-running this script phase.\necho \"SUCCESS\" > \"${SCRIPT_OUTPUT_FILE_0}\"\n";
			showEnvVarsInLog = 0;
		};
		EF792BFB709049D853D9107A /* [CP] Check Pods Manifest.lock */ = {
=======
			shellScript = "diff \"${PODS_PODFILE_DIR_PATH}/Podfile.lock\" \"${PODS_ROOT}/Manifest.lock\" > /dev/null\nif [ $? != 0 ] ; then\n    # print error to STDERR\n    echo \"error: The sandbox is not in sync with the Podfile.lock. Run 'pod install' or update your CocoaPods installation.\" >&2\n    exit 1\nfi\n# This output is used by Xcode 'outputs' to avoid re-running this script phase.\necho \"SUCCESS\" > \"${SCRIPT_OUTPUT_FILE_0}\"\n";
			showEnvVarsInLog = 0;
		};
		F035C5C329B8110C85DC7544 /* [CP-User] [RNFB] Core Configuration */ = {
>>>>>>> 4fba49eb
			isa = PBXShellScriptBuildPhase;
			buildActionMask = 2147483647;
			files = (
			);
			inputFileListPaths = (
			);
			inputPaths = (
<<<<<<< HEAD
				"${PODS_PODFILE_DIR_PATH}/Podfile.lock",
				"${PODS_ROOT}/Manifest.lock",
			);
			name = "[CP] Check Pods Manifest.lock";
			outputFileListPaths = (
			);
			outputPaths = (
				"$(DERIVED_FILE_DIR)/Pods-Rainbow-checkManifestLockResult.txt",
=======
				"$(BUILT_PRODUCTS_DIR)/$(INFOPLIST_PATH)",
>>>>>>> 4fba49eb
			);
			name = "[CP-User] [RNFB] Core Configuration";
			runOnlyForDeploymentPostprocessing = 0;
			shellPath = /bin/sh;
<<<<<<< HEAD
			shellScript = "diff \"${PODS_PODFILE_DIR_PATH}/Podfile.lock\" \"${PODS_ROOT}/Manifest.lock\" > /dev/null\nif [ $? != 0 ] ; then\n    # print error to STDERR\n    echo \"error: The sandbox is not in sync with the Podfile.lock. Run 'pod install' or update your CocoaPods installation.\" >&2\n    exit 1\nfi\n# This output is used by Xcode 'outputs' to avoid re-running this script phase.\necho \"SUCCESS\" > \"${SCRIPT_OUTPUT_FILE_0}\"\n";
			showEnvVarsInLog = 0;
=======
			shellScript = "#!/usr/bin/env bash\n#\n# Copyright (c) 2016-present Invertase Limited & Contributors\n#\n# Licensed under the Apache License, Version 2.0 (the \"License\");\n# you may not use this library except in compliance with the License.\n# You may obtain a copy of the License at\n#\n#   http://www.apache.org/licenses/LICENSE-2.0\n#\n# Unless required by applicable law or agreed to in writing, software\n# distributed under the License is distributed on an \"AS IS\" BASIS,\n# WITHOUT WARRANTIES OR CONDITIONS OF ANY KIND, either express or implied.\n# See the License for the specific language governing permissions and\n# limitations under the License.\n#\nset -e\n\n_MAX_LOOKUPS=2;\n_SEARCH_RESULT=''\n_RN_ROOT_EXISTS=''\n_CURRENT_LOOKUPS=1\n_JSON_ROOT=\"'react-native'\"\n_JSON_FILE_NAME='firebase.json'\n_JSON_OUTPUT_BASE64='e30=' # { }\n_CURRENT_SEARCH_DIR=${PROJECT_DIR}\n_PLIST_BUDDY=/usr/libexec/PlistBuddy\n_TARGET_PLIST=\"${BUILT_PRODUCTS_DIR}/${INFOPLIST_PATH}\"\n_DSYM_PLIST=\"${DWARF_DSYM_FOLDER_PATH}/${DWARF_DSYM_FILE_NAME}/Contents/Info.plist\"\n\n# plist arrays\n_PLIST_ENTRY_KEYS=()\n_PLIST_ENTRY_TYPES=()\n_PLIST_ENTRY_VALUES=()\n\nfunction setPlistValue {\n  echo \"info:      setting plist entry '$1' of type '$2' in file '$4'\"\n  ${_PLIST_BUDDY} -c \"Add :$1 $2 '$3'\" $4 || echo \"info:      '$1' already exists\"\n}\n\nfunction getFirebaseJsonKeyValue () {\n  if [[ ${_RN_ROOT_EXISTS} ]]; then\n    ruby -Ku -e \"require 'rubygems';require 'json'; output=JSON.parse('$1'); puts output[$_JSON_ROOT]['$2']\"\n  else\n    echo \"\"\n  fi;\n}\n\nfunction jsonBoolToYesNo () {\n  if [[ $1 == \"false\" ]]; then\n    echo \"NO\"\n  elif [[ $1 == \"true\" ]]; then\n    echo \"YES\"\n  else echo \"NO\"\n  fi\n}\n\necho \"info: -> RNFB build script started\"\necho \"info: 1) Locating ${_JSON_FILE_NAME} file:\"\n\nif [[ -z ${_CURRENT_SEARCH_DIR} ]]; then\n  _CURRENT_SEARCH_DIR=$(pwd)\nfi;\n\nwhile true; do\n  _CURRENT_SEARCH_DIR=$(dirname \"$_CURRENT_SEARCH_DIR\")\n  if [[ \"$_CURRENT_SEARCH_DIR\" == \"/\" ]] || [[ ${_CURRENT_LOOKUPS} -gt ${_MAX_LOOKUPS} ]]; then break; fi;\n  echo \"info:      ($_CURRENT_LOOKUPS of $_MAX_LOOKUPS) Searching in '$_CURRENT_SEARCH_DIR' for a ${_JSON_FILE_NAME} file.\"\n  _SEARCH_RESULT=$(find \"$_CURRENT_SEARCH_DIR\" -maxdepth 2 -name ${_JSON_FILE_NAME} -print | /usr/bin/head -n 1)\n  if [[ ${_SEARCH_RESULT} ]]; then\n    echo \"info:      ${_JSON_FILE_NAME} found at $_SEARCH_RESULT\"\n    break;\n  fi;\n  _CURRENT_LOOKUPS=$((_CURRENT_LOOKUPS+1))\ndone\n\nif [[ ${_SEARCH_RESULT} ]]; then\n  _JSON_OUTPUT_RAW=$(cat \"${_SEARCH_RESULT}\")\n  _RN_ROOT_EXISTS=$(ruby -Ku -e \"require 'rubygems';require 'json'; output=JSON.parse('$_JSON_OUTPUT_RAW'); puts output[$_JSON_ROOT]\" || echo '')\n\n  if [[ ${_RN_ROOT_EXISTS} ]]; then\n    if ! python3 --version >/dev/null 2>&1; then echo \"python3 not found, firebase.json file processing error.\" && exit 1; fi\n    _JSON_OUTPUT_BASE64=$(python3 -c 'import json,sys,base64;print(base64.b64encode(bytes(json.dumps(json.loads(open('\"'${_SEARCH_RESULT}'\"', '\"'rb'\"').read())['${_JSON_ROOT}']), '\"'utf-8'\"')).decode())' || echo \"e30=\")\n  fi\n\n  _PLIST_ENTRY_KEYS+=(\"firebase_json_raw\")\n  _PLIST_ENTRY_TYPES+=(\"string\")\n  _PLIST_ENTRY_VALUES+=(\"$_JSON_OUTPUT_BASE64\")\n\n  # config.app_data_collection_default_enabled\n  _APP_DATA_COLLECTION_ENABLED=$(getFirebaseJsonKeyValue \"$_JSON_OUTPUT_RAW\" \"app_data_collection_default_enabled\")\n  if [[ $_APP_DATA_COLLECTION_ENABLED ]]; then\n    _PLIST_ENTRY_KEYS+=(\"FirebaseDataCollectionDefaultEnabled\")\n    _PLIST_ENTRY_TYPES+=(\"bool\")\n    _PLIST_ENTRY_VALUES+=(\"$(jsonBoolToYesNo \"$_APP_DATA_COLLECTION_ENABLED\")\")\n  fi\n\n  # config.analytics_auto_collection_enabled\n  _ANALYTICS_AUTO_COLLECTION=$(getFirebaseJsonKeyValue \"$_JSON_OUTPUT_RAW\" \"analytics_auto_collection_enabled\")\n  if [[ $_ANALYTICS_AUTO_COLLECTION ]]; then\n    _PLIST_ENTRY_KEYS+=(\"FIREBASE_ANALYTICS_COLLECTION_ENABLED\")\n    _PLIST_ENTRY_TYPES+=(\"bool\")\n    _PLIST_ENTRY_VALUES+=(\"$(jsonBoolToYesNo \"$_ANALYTICS_AUTO_COLLECTION\")\")\n  fi\n\n  # config.analytics_collection_deactivated\n  _ANALYTICS_DEACTIVATED=$(getFirebaseJsonKeyValue \"$_JSON_OUTPUT_RAW\" \"analytics_collection_deactivated\")\n  if [[ $_ANALYTICS_DEACTIVATED ]]; then\n    _PLIST_ENTRY_KEYS+=(\"FIREBASE_ANALYTICS_COLLECTION_DEACTIVATED\")\n    _PLIST_ENTRY_TYPES+=(\"bool\")\n    _PLIST_ENTRY_VALUES+=(\"$(jsonBoolToYesNo \"$_ANALYTICS_DEACTIVATED\")\")\n  fi\n\n  # config.analytics_idfv_collection_enabled\n  _ANALYTICS_IDFV_COLLECTION=$(getFirebaseJsonKeyValue \"$_JSON_OUTPUT_RAW\" \"analytics_idfv_collection_enabled\")\n  if [[ $_ANALYTICS_IDFV_COLLECTION ]]; then\n    _PLIST_ENTRY_KEYS+=(\"GOOGLE_ANALYTICS_IDFV_COLLECTION_ENABLED\")\n    _PLIST_ENTRY_TYPES+=(\"bool\")\n    _PLIST_ENTRY_VALUES+=(\"$(jsonBoolToYesNo \"$_ANALYTICS_IDFV_COLLECTION\")\")\n  fi\n\n  # config.analytics_default_allow_ad_personalization_signals\n  _ANALYTICS_PERSONALIZATION=$(getFirebaseJsonKeyValue \"$_JSON_OUTPUT_RAW\" \"analytics_default_allow_ad_personalization_signals\")\n  if [[ $_ANALYTICS_PERSONALIZATION ]]; then\n    _PLIST_ENTRY_KEYS+=(\"GOOGLE_ANALYTICS_DEFAULT_ALLOW_AD_PERSONALIZATION_SIGNALS\")\n    _PLIST_ENTRY_TYPES+=(\"bool\")\n    _PLIST_ENTRY_VALUES+=(\"$(jsonBoolToYesNo \"$_ANALYTICS_PERSONALIZATION\")\")\n  fi\n\n  # config.analytics_registration_with_ad_network_enabled\n  _ANALYTICS_REGISTRATION_WITH_AD_NETWORK=$(getFirebaseJsonKeyValue \"$_JSON_OUTPUT_RAW\" \"google_analytics_registration_with_ad_network_enabled\")\n  if [[ $_ANALYTICS_REGISTRATION_WITH_AD_NETWORK ]]; then\n    _PLIST_ENTRY_KEYS+=(\"GOOGLE_ANALYTICS_REGISTRATION_WITH_AD_NETWORK_ENABLED\")\n    _PLIST_ENTRY_TYPES+=(\"bool\")\n    _PLIST_ENTRY_VALUES+=(\"$(jsonBoolToYesNo \"$_ANALYTICS_REGISTRATION_WITH_AD_NETWORK\")\")\n  fi\n\n  # config.google_analytics_automatic_screen_reporting_enabled\n  _ANALYTICS_AUTO_SCREEN_REPORTING=$(getFirebaseJsonKeyValue \"$_JSON_OUTPUT_RAW\" \"google_analytics_automatic_screen_reporting_enabled\")\n  if [[ $_ANALYTICS_AUTO_SCREEN_REPORTING ]]; then\n    _PLIST_ENTRY_KEYS+=(\"FirebaseAutomaticScreenReportingEnabled\")\n    _PLIST_ENTRY_TYPES+=(\"bool\")\n    _PLIST_ENTRY_VALUES+=(\"$(jsonBoolToYesNo \"$_ANALYTICS_AUTO_SCREEN_REPORTING\")\")\n  fi\n\n  # config.perf_auto_collection_enabled\n  _PERF_AUTO_COLLECTION=$(getFirebaseJsonKeyValue \"$_JSON_OUTPUT_RAW\" \"perf_auto_collection_enabled\")\n  if [[ $_PERF_AUTO_COLLECTION ]]; then\n    _PLIST_ENTRY_KEYS+=(\"firebase_performance_collection_enabled\")\n    _PLIST_ENTRY_TYPES+=(\"bool\")\n    _PLIST_ENTRY_VALUES+=(\"$(jsonBoolToYesNo \"$_PERF_AUTO_COLLECTION\")\")\n  fi\n\n  # config.perf_collection_deactivated\n  _PERF_DEACTIVATED=$(getFirebaseJsonKeyValue \"$_JSON_OUTPUT_RAW\" \"perf_collection_deactivated\")\n  if [[ $_PERF_DEACTIVATED ]]; then\n    _PLIST_ENTRY_KEYS+=(\"firebase_performance_collection_deactivated\")\n    _PLIST_ENTRY_TYPES+=(\"bool\")\n    _PLIST_ENTRY_VALUES+=(\"$(jsonBoolToYesNo \"$_PERF_DEACTIVATED\")\")\n  fi\n\n  # config.messaging_auto_init_enabled\n  _MESSAGING_AUTO_INIT=$(getFirebaseJsonKeyValue \"$_JSON_OUTPUT_RAW\" \"messaging_auto_init_enabled\")\n  if [[ $_MESSAGING_AUTO_INIT ]]; then\n    _PLIST_ENTRY_KEYS+=(\"FirebaseMessagingAutoInitEnabled\")\n    _PLIST_ENTRY_TYPES+=(\"bool\")\n    _PLIST_ENTRY_VALUES+=(\"$(jsonBoolToYesNo \"$_MESSAGING_AUTO_INIT\")\")\n  fi\n\n  # config.in_app_messaging_auto_colllection_enabled\n  _FIAM_AUTO_INIT=$(getFirebaseJsonKeyValue \"$_JSON_OUTPUT_RAW\" \"in_app_messaging_auto_collection_enabled\")\n  if [[ $_FIAM_AUTO_INIT ]]; then\n    _PLIST_ENTRY_KEYS+=(\"FirebaseInAppMessagingAutomaticDataCollectionEnabled\")\n    _PLIST_ENTRY_TYPES+=(\"bool\")\n    _PLIST_ENTRY_VALUES+=(\"$(jsonBoolToYesNo \"$_FIAM_AUTO_INIT\")\")\n  fi\n\n  # config.app_check_token_auto_refresh\n  _APP_CHECK_TOKEN_AUTO_REFRESH=$(getFirebaseJsonKeyValue \"$_JSON_OUTPUT_RAW\" \"app_check_token_auto_refresh\")\n  if [[ $_APP_CHECK_TOKEN_AUTO_REFRESH ]]; then\n    _PLIST_ENTRY_KEYS+=(\"FirebaseAppCheckTokenAutoRefreshEnabled\")\n    _PLIST_ENTRY_TYPES+=(\"bool\")\n    _PLIST_ENTRY_VALUES+=(\"$(jsonBoolToYesNo \"$_APP_CHECK_TOKEN_AUTO_REFRESH\")\")\n  fi\n\n  # config.crashlytics_disable_auto_disabler - undocumented for now - mainly for debugging, document if becomes useful\n  _CRASHLYTICS_AUTO_DISABLE_ENABLED=$(getFirebaseJsonKeyValue \"$_JSON_OUTPUT_RAW\" \"crashlytics_disable_auto_disabler\")\n  if [[ $_CRASHLYTICS_AUTO_DISABLE_ENABLED == \"true\" ]]; then\n    echo \"Disabled Crashlytics auto disabler.\" # do nothing\n  else\n    _PLIST_ENTRY_KEYS+=(\"FirebaseCrashlyticsCollectionEnabled\")\n    _PLIST_ENTRY_TYPES+=(\"bool\")\n    _PLIST_ENTRY_VALUES+=(\"NO\")\n  fi\nelse\n  _PLIST_ENTRY_KEYS+=(\"firebase_json_raw\")\n  _PLIST_ENTRY_TYPES+=(\"string\")\n  _PLIST_ENTRY_VALUES+=(\"$_JSON_OUTPUT_BASE64\")\n  echo \"warning:   A firebase.json file was not found, whilst this file is optional it is recommended to include it to configure firebase services in React Native Firebase.\"\nfi;\n\necho \"info: 2) Injecting Info.plist entries: \"\n\n# Log out the keys we're adding\nfor i in \"${!_PLIST_ENTRY_KEYS[@]}\"; do\n  echo \"    ->  $i) ${_PLIST_ENTRY_KEYS[$i]}\" \"${_PLIST_ENTRY_TYPES[$i]}\" \"${_PLIST_ENTRY_VALUES[$i]}\"\ndone\n\nfor plist in \"${_TARGET_PLIST}\" \"${_DSYM_PLIST}\" ; do\n  if [[ -f \"${plist}\" ]]; then\n\n    # paths with spaces break the call to setPlistValue. temporarily modify\n    # the shell internal field separator variable (IFS), which normally\n    # includes spaces, to consist only of line breaks\n    oldifs=$IFS\n    IFS=\"\n\"\n\n    for i in \"${!_PLIST_ENTRY_KEYS[@]}\"; do\n      setPlistValue \"${_PLIST_ENTRY_KEYS[$i]}\" \"${_PLIST_ENTRY_TYPES[$i]}\" \"${_PLIST_ENTRY_VALUES[$i]}\" \"${plist}\"\n    done\n\n    # restore the original internal field separator value\n    IFS=$oldifs\n  else\n    echo \"warning:   A Info.plist build output file was not found (${plist})\"\n  fi\ndone\n\necho \"info: <- RNFB build script finished\"\n";
>>>>>>> 4fba49eb
		};
/* End PBXShellScriptBuildPhase section */

/* Begin PBXSourcesBuildPhase section */
		0299CE732886202800B5C7E7 /* Sources */ = {
			isa = PBXSourcesBuildPhase;
			buildActionMask = 2147483647;
			files = (
				0299CE7B2886202800B5C7E7 /* NotificationService.m in Sources */,
			);
			runOnlyForDeploymentPostprocessing = 0;
		};
		13B07F871A680F5B00A75B9A /* Sources */ = {
			isa = PBXSourcesBuildPhase;
			buildActionMask = 2147483647;
			files = (
				C18FCD3D273C64D40079CE28 /* RainbowTokenList.swift in Sources */,
				C18FCD41273C64DE0079CE28 /* IconProvider.swift in Sources */,
				66A28EB024CAF1B500410A88 /* TestFlight.m in Sources */,
				6630540924A38A1900E5B030 /* RainbowText.m in Sources */,
				C18FCD42273C64E10079CE28 /* TokenProvider.swift in Sources */,
				13B07FBC1A68108700A75B9A /* AppDelegate.mm in Sources */,
				C18FCD39273C64C90079CE28 /* TokenData.swift in Sources */,
				6635730624939991006ACFA6 /* SafeStoreReview.m in Sources */,
				13B07FC11A68108700A75B9A /* main.m in Sources */,
				15E531DA242DAB7100797B89 /* NotificationManager.m in Sources */,
				66A1FEB524AB641100C3F539 /* UIViewController+slack.swift in Sources */,
				4D098C2F2811A9A5006A801A /* RNStartTime.m in Sources */,
				66A1FEB424AB641100C3F539 /* RNCMScreenStack.m in Sources */,
				C18FCD3E273C64D60079CE28 /* PriceData.swift in Sources */,
				15D66135277A751C0082F041 /* SelectTokenIntent.intentdefinition in Sources */,
				C127238A274EBBB6006AC743 /* CurrencyDetails.swift in Sources */,
				A4277DA323CFE85F0042BAF4 /* Theme.swift in Sources */,
				C18FCD32273C62230079CE28 /* PriceWidgetView.swift in Sources */,
				15E531D5242B28EF00797B89 /* UIImageViewWithPersistentAnimations.swift in Sources */,
				C18FCD3B273C64CF0079CE28 /* UIImage.swift in Sources */,
				A4277D9F23CBD1910042BAF4 /* Extensions.swift in Sources */,
				A4D04BAC23D12FD5008C1DEC /* ButtonManager.m in Sources */,
				C18FCD3C273C64D10079CE28 /* TokenDetails.swift in Sources */,
				C179298527499A5B00044684 /* Constants.swift in Sources */,
				6655FFB425BB2B0700642961 /* ThemeModule.m in Sources */,
				1539422D24C7CF9300E4A9D1 /* SettingsBundleHelper.swift in Sources */,
				C18C8E022798B02700D38B34 /* CurrencyProvider.swift in Sources */,
				66A1FEB624AB641100C3F539 /* RNCMScreen.m in Sources */,
				C18FCD3F273C64D80079CE28 /* CoinGeckoToken.swift in Sources */,
				C11640E8274DC10B00C9120A /* UIColor.swift in Sources */,
				A4D04BA923D12F99008C1DEC /* Button.swift in Sources */,
				66A1FEBC24ACBBE600C3F539 /* RNCMPortal.m in Sources */,
				C18FCD43273C64E40079CE28 /* PriceDataProvider.swift in Sources */,
			);
			runOnlyForDeploymentPostprocessing = 0;
		};
		C16DCF58272BA6EF00FF5C78 /* Sources */ = {
			isa = PBXSourcesBuildPhase;
			buildActionMask = 2147483647;
			files = (
				15D66136277A751C0082F041 /* SelectTokenIntent.intentdefinition in Sources */,
				C151287F2739F676006517AB /* IconProvider.swift in Sources */,
				C1C61A922731A05700E5C0B3 /* RainbowTokenList.swift in Sources */,
				C16DCF71272BA75700FF5C78 /* CoinGeckoToken.swift in Sources */,
				C16DCFB1272BB8FC00FF5C78 /* PriceData.swift in Sources */,
				C127238B274EBBB6006AC743 /* CurrencyDetails.swift in Sources */,
				C11640E9274DC10C00C9120A /* UIColor.swift in Sources */,
				C18C8E032798B02700D38B34 /* CurrencyProvider.swift in Sources */,
				C179298627499A5B00044684 /* Constants.swift in Sources */,
				C1EB01302731B68400830E70 /* TokenDetails.swift in Sources */,
				C16DCF74272BA77A00FF5C78 /* TokenProvider.swift in Sources */,
				C16DCFB6272BC8F100FF5C78 /* TokenData.swift in Sources */,
				C1C61A6E272C9C8D00E5C0B3 /* UIImage.swift in Sources */,
				C16DCFAC272BB8ED00FF5C78 /* PriceDataProvider.swift in Sources */,
				C1038325273C2D0C00B18210 /* PriceWidgetView.swift in Sources */,
				C16DCF63272BA6EF00FF5C78 /* PriceWidget.swift in Sources */,
			);
			runOnlyForDeploymentPostprocessing = 0;
		};
		C16DCF7B272BAB9500FF5C78 /* Sources */ = {
			isa = PBXSourcesBuildPhase;
			buildActionMask = 2147483647;
			files = (
				15D66137277A751C0082F041 /* SelectTokenIntent.intentdefinition in Sources */,
				C127238C274EBBB6006AC743 /* CurrencyDetails.swift in Sources */,
				C179298727499A5B00044684 /* Constants.swift in Sources */,
				C18C8E042798B02700D38B34 /* CurrencyProvider.swift in Sources */,
				C1C61A932731A05700E5C0B3 /* RainbowTokenList.swift in Sources */,
				C15128802739F676006517AB /* IconProvider.swift in Sources */,
				C11640EA274DC10C00C9120A /* UIColor.swift in Sources */,
				C1C61A6F272C9C8D00E5C0B3 /* UIImage.swift in Sources */,
				C16DCFB2272BB8FC00FF5C78 /* PriceData.swift in Sources */,
				C16DCFB7272BC8F100FF5C78 /* TokenData.swift in Sources */,
				C16DCFAD272BB8ED00FF5C78 /* PriceDataProvider.swift in Sources */,
				C18FCD37273C62C50079CE28 /* PriceWidgetView.swift in Sources */,
				C16DCF84272BAB9500FF5C78 /* IntentHandler.swift in Sources */,
				C1EB01312731B68400830E70 /* TokenDetails.swift in Sources */,
				C1038337273C5C4200B18210 /* PriceWidget.swift in Sources */,
				C16DCFA8272BABCB00FF5C78 /* TokenProvider.swift in Sources */,
				C16DCFA6272BABC700FF5C78 /* CoinGeckoToken.swift in Sources */,
			);
			runOnlyForDeploymentPostprocessing = 0;
		};
/* End PBXSourcesBuildPhase section */

/* Begin PBXTargetDependency section */
		0299CE7E2886202800B5C7E7 /* PBXTargetDependency */ = {
			isa = PBXTargetDependency;
			target = 0299CE762886202800B5C7E7 /* ImageNotification */;
			targetProxy = 0299CE7D2886202800B5C7E7 /* PBXContainerItemProxy */;
		};
		C16DCF68272BA6F000FF5C78 /* PBXTargetDependency */ = {
			isa = PBXTargetDependency;
			target = C16DCF5B272BA6EF00FF5C78 /* PriceWidgetExtension */;
			targetProxy = C16DCF67272BA6F000FF5C78 /* PBXContainerItemProxy */;
		};
		C16DCF98272BAB9600FF5C78 /* PBXTargetDependency */ = {
			isa = PBXTargetDependency;
			target = C16DCF7E272BAB9500FF5C78 /* SelectTokenIntent */;
			targetProxy = C16DCF97272BAB9600FF5C78 /* PBXContainerItemProxy */;
		};
/* End PBXTargetDependency section */

/* Begin PBXVariantGroup section */
		13B07FB11A68108700A75B9A /* LaunchScreen.xib */ = {
			isa = PBXVariantGroup;
			children = (
				13B07FB21A68108700A75B9A /* Base */,
			);
			name = LaunchScreen.xib;
			path = Rainbow;
			sourceTree = "<group>";
		};
		15D66139277A751C0082F041 /* SelectTokenIntent.intentdefinition */ = {
			isa = PBXVariantGroup;
			children = (
				15D66138277A751C0082F041 /* Base */,
				15D6613B277A75230082F041 /* English */,
				15D6613D277A75240082F041 /* en */,
			);
			name = SelectTokenIntent.intentdefinition;
			sourceTree = "<group>";
		};
/* End PBXVariantGroup section */

/* Begin XCBuildConfiguration section */
		0299CE802886202800B5C7E7 /* Debug */ = {
			isa = XCBuildConfiguration;
<<<<<<< HEAD
			baseConfigurationReference = B78D0C93A3EA9F145335313E /* Pods-ImageNotification.debug.xcconfig */;
=======
			baseConfigurationReference = 967160301541658586F831D4 /* Pods-ImageNotification.debug.xcconfig */;
>>>>>>> 4fba49eb
			buildSettings = {
				APPLICATION_EXTENSION_API_ONLY = YES;
				CLANG_ANALYZER_NONNULL = YES;
				CLANG_ANALYZER_NUMBER_OBJECT_CONVERSION = YES_AGGRESSIVE;
				CLANG_CXX_LANGUAGE_STANDARD = "gnu++17";
				CLANG_ENABLE_OBJC_WEAK = YES;
				CLANG_WARN_BLOCK_CAPTURE_AUTORELEASING = YES;
				CLANG_WARN_COMMA = YES;
				CLANG_WARN_DEPRECATED_OBJC_IMPLEMENTATIONS = YES;
				CLANG_WARN_DOCUMENTATION_COMMENTS = YES;
				CLANG_WARN_INFINITE_RECURSION = YES;
				CLANG_WARN_NON_LITERAL_NULL_CONVERSION = YES;
				CLANG_WARN_OBJC_IMPLICIT_RETAIN_SELF = YES;
				CLANG_WARN_OBJC_LITERAL_CONVERSION = YES;
				CLANG_WARN_QUOTED_INCLUDE_IN_FRAMEWORK_HEADER = YES;
				CLANG_WARN_RANGE_LOOP_ANALYSIS = YES;
				CLANG_WARN_STRICT_PROTOTYPES = YES;
				CLANG_WARN_SUSPICIOUS_MOVE = YES;
				CLANG_WARN_UNGUARDED_AVAILABILITY = YES_AGGRESSIVE;
				CODE_SIGN_IDENTITY = "iPhone Developer";
				CODE_SIGN_STYLE = Manual;
				COPY_PHASE_STRIP = NO;
				CURRENT_PROJECT_VERSION = 1;
				DEBUG_INFORMATION_FORMAT = dwarf;
				DEVELOPMENT_TEAM = L74NQAQB8H;
				ENABLE_TESTABILITY = YES;
				"EXCLUDED_ARCHS[sdk=iphonesimulator*]" = arm64;
				GCC_C_LANGUAGE_STANDARD = gnu11;
				GCC_NO_COMMON_BLOCKS = YES;
				GENERATE_INFOPLIST_FILE = YES;
				INFOPLIST_FILE = ImageNotification/Info.plist;
				INFOPLIST_KEY_CFBundleDisplayName = ImageNotification;
				INFOPLIST_KEY_NSHumanReadableCopyright = "Copyright © 2022 Rainbow. All rights reserved.";
				IPHONEOS_DEPLOYMENT_TARGET = 13.0;
				LD_RUNPATH_SEARCH_PATHS = "$(inherited) @executable_path/Frameworks @executable_path/../../Frameworks";
				MARKETING_VERSION = 1.0;
				MTL_ENABLE_DEBUG_INFO = INCLUDE_SOURCE;
				MTL_FAST_MATH = YES;
				PRODUCT_BUNDLE_IDENTIFIER = me.rainbow.ImageNotification;
				PRODUCT_NAME = "$(TARGET_NAME)";
				PROVISIONING_PROFILE_SPECIFIER = "match Development me.rainbow.ImageNotification";
				SKIP_INSTALL = YES;
				SWIFT_EMIT_LOC_STRINGS = YES;
				TARGETED_DEVICE_FAMILY = "1,2";
			};
			name = Debug;
		};
		0299CE812886202800B5C7E7 /* Release */ = {
			isa = XCBuildConfiguration;
<<<<<<< HEAD
			baseConfigurationReference = C99028825946BC2831524485 /* Pods-ImageNotification.release.xcconfig */;
=======
			baseConfigurationReference = 2CC62F7848EAF1F136AF6A72 /* Pods-ImageNotification.release.xcconfig */;
>>>>>>> 4fba49eb
			buildSettings = {
				APPLICATION_EXTENSION_API_ONLY = YES;
				CLANG_ANALYZER_NONNULL = YES;
				CLANG_ANALYZER_NUMBER_OBJECT_CONVERSION = YES_AGGRESSIVE;
				CLANG_CXX_LANGUAGE_STANDARD = "gnu++17";
				CLANG_ENABLE_OBJC_WEAK = YES;
				CLANG_WARN_BLOCK_CAPTURE_AUTORELEASING = YES;
				CLANG_WARN_COMMA = YES;
				CLANG_WARN_DEPRECATED_OBJC_IMPLEMENTATIONS = YES;
				CLANG_WARN_DOCUMENTATION_COMMENTS = YES;
				CLANG_WARN_INFINITE_RECURSION = YES;
				CLANG_WARN_NON_LITERAL_NULL_CONVERSION = YES;
				CLANG_WARN_OBJC_IMPLICIT_RETAIN_SELF = YES;
				CLANG_WARN_OBJC_LITERAL_CONVERSION = YES;
				CLANG_WARN_QUOTED_INCLUDE_IN_FRAMEWORK_HEADER = YES;
				CLANG_WARN_RANGE_LOOP_ANALYSIS = YES;
				CLANG_WARN_STRICT_PROTOTYPES = YES;
				CLANG_WARN_SUSPICIOUS_MOVE = YES;
				CLANG_WARN_UNGUARDED_AVAILABILITY = YES_AGGRESSIVE;
				CODE_SIGN_IDENTITY = "iPhone Distribution";
				CODE_SIGN_STYLE = Manual;
				COPY_PHASE_STRIP = NO;
				CURRENT_PROJECT_VERSION = 1;
				DEBUG_INFORMATION_FORMAT = "dwarf-with-dsym";
				DEVELOPMENT_TEAM = L74NQAQB8H;
				"EXCLUDED_ARCHS[sdk=iphonesimulator*]" = arm64;
				GCC_C_LANGUAGE_STANDARD = gnu11;
				GCC_NO_COMMON_BLOCKS = YES;
				GENERATE_INFOPLIST_FILE = YES;
				INFOPLIST_FILE = ImageNotification/Info.plist;
				INFOPLIST_KEY_CFBundleDisplayName = ImageNotification;
				INFOPLIST_KEY_NSHumanReadableCopyright = "Copyright © 2022 Rainbow. All rights reserved.";
				IPHONEOS_DEPLOYMENT_TARGET = 13.0;
				LD_RUNPATH_SEARCH_PATHS = "$(inherited) @executable_path/Frameworks @executable_path/../../Frameworks";
				MARKETING_VERSION = 1.0;
				MTL_FAST_MATH = YES;
				PRODUCT_BUNDLE_IDENTIFIER = me.rainbow.ImageNotification;
				PRODUCT_NAME = "$(TARGET_NAME)";
				PROVISIONING_PROFILE_SPECIFIER = "match AppStore me.rainbow.ImageNotification";
				SKIP_INSTALL = YES;
				SWIFT_EMIT_LOC_STRINGS = YES;
				TARGETED_DEVICE_FAMILY = "1,2";
			};
			name = Release;
		};
		0299CE822886202800B5C7E7 /* LocalRelease */ = {
			isa = XCBuildConfiguration;
<<<<<<< HEAD
			baseConfigurationReference = 664ECDBBD5A459CD3744964A /* Pods-ImageNotification.localrelease.xcconfig */;
=======
			baseConfigurationReference = 15CEBD3ECDE53A106F220FED /* Pods-ImageNotification.localrelease.xcconfig */;
>>>>>>> 4fba49eb
			buildSettings = {
				APPLICATION_EXTENSION_API_ONLY = YES;
				CLANG_ANALYZER_NONNULL = YES;
				CLANG_ANALYZER_NUMBER_OBJECT_CONVERSION = YES_AGGRESSIVE;
				CLANG_CXX_LANGUAGE_STANDARD = "gnu++17";
				CLANG_ENABLE_OBJC_WEAK = YES;
				CLANG_WARN_BLOCK_CAPTURE_AUTORELEASING = YES;
				CLANG_WARN_COMMA = YES;
				CLANG_WARN_DEPRECATED_OBJC_IMPLEMENTATIONS = YES;
				CLANG_WARN_DOCUMENTATION_COMMENTS = YES;
				CLANG_WARN_INFINITE_RECURSION = YES;
				CLANG_WARN_NON_LITERAL_NULL_CONVERSION = YES;
				CLANG_WARN_OBJC_IMPLICIT_RETAIN_SELF = YES;
				CLANG_WARN_OBJC_LITERAL_CONVERSION = YES;
				CLANG_WARN_QUOTED_INCLUDE_IN_FRAMEWORK_HEADER = YES;
				CLANG_WARN_RANGE_LOOP_ANALYSIS = YES;
				CLANG_WARN_STRICT_PROTOTYPES = YES;
				CLANG_WARN_SUSPICIOUS_MOVE = YES;
				CLANG_WARN_UNGUARDED_AVAILABILITY = YES_AGGRESSIVE;
				CODE_SIGN_IDENTITY = "iPhone Developer";
				CODE_SIGN_STYLE = Manual;
				COPY_PHASE_STRIP = NO;
				CURRENT_PROJECT_VERSION = 1;
				DEBUG_INFORMATION_FORMAT = "dwarf-with-dsym";
				DEVELOPMENT_TEAM = L74NQAQB8H;
				"EXCLUDED_ARCHS[sdk=iphonesimulator*]" = arm64;
				GCC_C_LANGUAGE_STANDARD = gnu11;
				GCC_NO_COMMON_BLOCKS = YES;
				GENERATE_INFOPLIST_FILE = YES;
				INFOPLIST_FILE = ImageNotification/Info.plist;
				INFOPLIST_KEY_CFBundleDisplayName = ImageNotification;
				INFOPLIST_KEY_NSHumanReadableCopyright = "Copyright © 2022 Rainbow. All rights reserved.";
				IPHONEOS_DEPLOYMENT_TARGET = 13.0;
				LD_RUNPATH_SEARCH_PATHS = "$(inherited) @executable_path/Frameworks @executable_path/../../Frameworks";
				MARKETING_VERSION = 1.0;
				MTL_FAST_MATH = YES;
				PRODUCT_BUNDLE_IDENTIFIER = me.rainbow.ImageNotification;
				PRODUCT_NAME = "$(TARGET_NAME)";
				PROVISIONING_PROFILE_SPECIFIER = "match Development me.rainbow.ImageNotification";
				SKIP_INSTALL = YES;
				SWIFT_EMIT_LOC_STRINGS = YES;
				TARGETED_DEVICE_FAMILY = "1,2";
			};
			name = LocalRelease;
		};
		0299CE832886202800B5C7E7 /* Staging */ = {
			isa = XCBuildConfiguration;
<<<<<<< HEAD
			baseConfigurationReference = C82D58CD29341BF4C3DD4BCC /* Pods-ImageNotification.staging.xcconfig */;
=======
			baseConfigurationReference = F9ECB6D6BA3DDCD2B10001F0 /* Pods-ImageNotification.staging.xcconfig */;
>>>>>>> 4fba49eb
			buildSettings = {
				APPLICATION_EXTENSION_API_ONLY = YES;
				CLANG_ANALYZER_NONNULL = YES;
				CLANG_ANALYZER_NUMBER_OBJECT_CONVERSION = YES_AGGRESSIVE;
				CLANG_CXX_LANGUAGE_STANDARD = "gnu++17";
				CLANG_ENABLE_OBJC_WEAK = YES;
				CLANG_WARN_BLOCK_CAPTURE_AUTORELEASING = YES;
				CLANG_WARN_COMMA = YES;
				CLANG_WARN_DEPRECATED_OBJC_IMPLEMENTATIONS = YES;
				CLANG_WARN_DOCUMENTATION_COMMENTS = YES;
				CLANG_WARN_INFINITE_RECURSION = YES;
				CLANG_WARN_NON_LITERAL_NULL_CONVERSION = YES;
				CLANG_WARN_OBJC_IMPLICIT_RETAIN_SELF = YES;
				CLANG_WARN_OBJC_LITERAL_CONVERSION = YES;
				CLANG_WARN_QUOTED_INCLUDE_IN_FRAMEWORK_HEADER = YES;
				CLANG_WARN_RANGE_LOOP_ANALYSIS = YES;
				CLANG_WARN_STRICT_PROTOTYPES = YES;
				CLANG_WARN_SUSPICIOUS_MOVE = YES;
				CLANG_WARN_UNGUARDED_AVAILABILITY = YES_AGGRESSIVE;
				CODE_SIGN_IDENTITY = "iPhone Developer";
				CODE_SIGN_STYLE = Manual;
				COPY_PHASE_STRIP = NO;
				CURRENT_PROJECT_VERSION = 1;
				DEBUG_INFORMATION_FORMAT = "dwarf-with-dsym";
				DEVELOPMENT_TEAM = L74NQAQB8H;
				"EXCLUDED_ARCHS[sdk=iphonesimulator*]" = arm64;
				GCC_C_LANGUAGE_STANDARD = gnu11;
				GCC_NO_COMMON_BLOCKS = YES;
				GENERATE_INFOPLIST_FILE = YES;
				INFOPLIST_FILE = ImageNotification/Info.plist;
				INFOPLIST_KEY_CFBundleDisplayName = ImageNotification;
				INFOPLIST_KEY_NSHumanReadableCopyright = "Copyright © 2022 Rainbow. All rights reserved.";
				IPHONEOS_DEPLOYMENT_TARGET = 13.0;
				LD_RUNPATH_SEARCH_PATHS = "$(inherited) @executable_path/Frameworks @executable_path/../../Frameworks";
				MARKETING_VERSION = 1.0;
				MTL_FAST_MATH = YES;
				PRODUCT_BUNDLE_IDENTIFIER = me.rainbow.ImageNotification;
				PRODUCT_NAME = "$(TARGET_NAME)";
				PROVISIONING_PROFILE_SPECIFIER = "match Development me.rainbow.ImageNotification";
				SKIP_INSTALL = YES;
				SWIFT_EMIT_LOC_STRINGS = YES;
				TARGETED_DEVICE_FAMILY = "1,2";
			};
			name = Staging;
		};
		13B07F941A680F5B00A75B9A /* Debug */ = {
			isa = XCBuildConfiguration;
<<<<<<< HEAD
			baseConfigurationReference = A873FCD38CDC7FEB5E93833F /* Pods-Rainbow.debug.xcconfig */;
=======
			baseConfigurationReference = 1AD507C5F4494CFF7A0D59FC /* Pods-Rainbow.debug.xcconfig */;
>>>>>>> 4fba49eb
			buildSettings = {
				ALWAYS_EMBED_SWIFT_STANDARD_LIBRARIES = YES;
				APPLICATION_EXTENSION_API_ONLY = NO;
				ASSETCATALOG_COMPILER_ALTERNATE_APPICON_NAMES = "og, joy";
				ASSETCATALOG_COMPILER_APPICON_NAME = AppIcon;
				ASSETCATALOG_COMPILER_INCLUDE_ALL_APPICON_ASSETS = YES;
				ASSETCATALOG_COMPILER_OPTIMIZATION = time;
				CLANG_ENABLE_MODULES = YES;
				CODE_SIGN_ENTITLEMENTS = Rainbow/RainbowDebug.entitlements;
				CODE_SIGN_IDENTITY = "iPhone Developer";
				CODE_SIGN_STYLE = Manual;
				COPY_PHASE_STRIP = NO;
				CURRENT_PROJECT_VERSION = 1;
				DEAD_CODE_STRIPPING = YES;
				DEBUG_INFORMATION_FORMAT = "dwarf-with-dsym";
				DEVELOPMENT_TEAM = L74NQAQB8H;
				ENABLE_BITCODE = NO;
				"EXCLUDED_ARCHS[sdk=iphonesimulator*]" = arm64;
				FRAMEWORK_SEARCH_PATHS = (
					"$(inherited)",
					"$(PROJECT_DIR)/Frameworks",
				);
				GCC_PRECOMPILE_PREFIX_HEADER = NO;
				"GCC_PREPROCESSOR_DEFINITIONS[arch=*]" = (
					"$(inherited)",
					"COCOAPODS=1",
					"$(inherited)",
					"GPB_USE_PROTOBUF_FRAMEWORK_IMPORTS=1",
					"$(inherited)",
					"SD_WEBP=1",
					"$(inherited)",
					"PB_FIELD_32BIT=1",
					"PB_NO_PACKED_STRUCTS=1",
					"PB_ENABLE_MALLOC=1",
					"FB_SONARKIT_ENABLED=1",
				);
				GCC_UNROLL_LOOPS = NO;
				HEADER_SEARCH_PATHS = (
					"$(inherited)",
					"$(PROJECT_DIR)/Frameworks",
					"$(SRCROOT)/../node_modules/react-native-tooltip/ToolTipMenu",
					"$(SRCROOT)/../node_modules/react-native-code-push/ios/**",
					"$(SRCROOT)/../node_modules/@ledgerhq/react-native-passcode-auth",
					"$(SRCROOT)/../node_modules/react-native-firebase/ios/RNFirebase/**",
					"$(SRCROOT)/../node_modules/react-native/Libraries/LinkingIOS/**",
				);
				INFOPLIST_FILE = Rainbow/Info.plist;
				INTENTS_CODEGEN_LANGUAGE = "Objective-C";
				IPHONEOS_DEPLOYMENT_TARGET = 13.0;
				LD_RUNPATH_SEARCH_PATHS = "$(inherited) @executable_path/Frameworks";
				LIBRARY_SEARCH_PATHS = (
					"$(SDKROOT)/usr/lib/swift",
					"$(inherited)",
					"$(PROJECT_DIR)",
				);
				LLVM_LTO = YES;
				MARKETING_VERSION = 1.9.6;
				OTHER_CFLAGS = "$(inherited)";
				OTHER_CPLUSPLUSFLAGS = "$(OTHER_CFLAGS)";
				OTHER_LDFLAGS = (
					"$(inherited)",
					"-ObjC",
					"-lc++",
				);
				PRODUCT_BUNDLE_IDENTIFIER = me.rainbow;
				PRODUCT_NAME = Rainbow;
				PROVISIONING_PROFILE = "";
				PROVISIONING_PROFILE_SPECIFIER = "match Development me.rainbow";
				SWIFT_OBJC_BRIDGING_HEADER = "Rainbow-Bridging-Header.h";
				SWIFT_OPTIMIZATION_LEVEL = "-Onone";
				SWIFT_VERSION = 5.0;
				VERSIONING_SYSTEM = "apple-generic";
			};
			name = Debug;
		};
		13B07F951A680F5B00A75B9A /* Release */ = {
			isa = XCBuildConfiguration;
<<<<<<< HEAD
			baseConfigurationReference = 75F0E27B400B0CA46BF0747E /* Pods-Rainbow.release.xcconfig */;
=======
			baseConfigurationReference = 0B0248D71FA580AB3BB42C98 /* Pods-Rainbow.release.xcconfig */;
>>>>>>> 4fba49eb
			buildSettings = {
				ALWAYS_EMBED_SWIFT_STANDARD_LIBRARIES = YES;
				APPLICATION_EXTENSION_API_ONLY = NO;
				ASSETCATALOG_COMPILER_ALTERNATE_APPICON_NAMES = "og, joy";
				ASSETCATALOG_COMPILER_APPICON_NAME = AppIcon;
				ASSETCATALOG_COMPILER_INCLUDE_ALL_APPICON_ASSETS = YES;
				ASSETCATALOG_COMPILER_OPTIMIZATION = "";
				CLANG_ENABLE_MODULES = YES;
				CODE_SIGN_ENTITLEMENTS = Rainbow/RainbowRelease.entitlements;
				CODE_SIGN_IDENTITY = "iPhone Distribution";
				CODE_SIGN_STYLE = Manual;
				CURRENT_PROJECT_VERSION = 1;
				DEBUG_INFORMATION_FORMAT = "dwarf-with-dsym";
				DEVELOPMENT_TEAM = L74NQAQB8H;
				ENABLE_BITCODE = NO;
				"EXCLUDED_ARCHS[sdk=iphonesimulator*]" = arm64;
				FRAMEWORK_SEARCH_PATHS = (
					"$(inherited)",
					"$(PROJECT_DIR)/Frameworks",
				);
				GCC_PRECOMPILE_PREFIX_HEADER = YES;
				GCC_UNROLL_LOOPS = YES;
				HEADER_SEARCH_PATHS = (
					"$(inherited)",
					"$(PROJECT_DIR)/Frameworks",
					"$(SRCROOT)/../node_modules/react-native-tooltip/ToolTipMenu",
					"$(SRCROOT)/../node_modules/react-native-code-push/ios/**",
					"$(SRCROOT)/../node_modules/@ledgerhq/react-native-passcode-auth",
					"$(SRCROOT)/../node_modules/react-native-firebase/ios/RNFirebase/**",
					"$(SRCROOT)/../node_modules/react-native/Libraries/LinkingIOS/**",
				);
				INFOPLIST_FILE = Rainbow/Info.plist;
				INTENTS_CODEGEN_LANGUAGE = "Objective-C";
				IPHONEOS_DEPLOYMENT_TARGET = 13.0;
				LD_RUNPATH_SEARCH_PATHS = "$(inherited) @executable_path/Frameworks";
				LIBRARY_SEARCH_PATHS = (
					"$(SDKROOT)/usr/lib/swift",
					"$(inherited)",
					"$(PROJECT_DIR)",
				);
				LLVM_LTO = YES;
				MARKETING_VERSION = 1.9.6;
				OTHER_CFLAGS = "$(inherited)";
				OTHER_CPLUSPLUSFLAGS = "$(OTHER_CFLAGS)";
				OTHER_LDFLAGS = (
					"$(inherited)",
					"-ObjC",
					"-lc++",
				);
				PRODUCT_BUNDLE_IDENTIFIER = me.rainbow;
				PRODUCT_NAME = Rainbow;
				PROVISIONING_PROFILE = "";
				PROVISIONING_PROFILE_SPECIFIER = "match AppStore me.rainbow";
				SWIFT_OBJC_BRIDGING_HEADER = "Rainbow-Bridging-Header.h";
				SWIFT_VERSION = 5.0;
				VERSIONING_SYSTEM = "apple-generic";
			};
			name = Release;
		};
		2C6A799721127ED9003AFB37 /* Staging */ = {
			isa = XCBuildConfiguration;
			baseConfigurationReference = 15DC38D0247E0E0A00919009 /* staging.xcconfig */;
			buildSettings = {
				ALWAYS_SEARCH_USER_PATHS = NO;
				APPLICATION_EXTENSION_API_ONLY = NO;
				CLANG_CXX_LANGUAGE_STANDARD = "c++17";
				CLANG_CXX_LIBRARY = "libc++";
				CLANG_ENABLE_MODULES = YES;
				CLANG_ENABLE_OBJC_ARC = YES;
				CLANG_WARN_BOOL_CONVERSION = YES;
				CLANG_WARN_CONSTANT_CONVERSION = YES;
				CLANG_WARN_DIRECT_OBJC_ISA_USAGE = YES_ERROR;
				CLANG_WARN_EMPTY_BODY = YES;
				CLANG_WARN_ENUM_CONVERSION = YES;
				CLANG_WARN_INT_CONVERSION = YES;
				CLANG_WARN_OBJC_ROOT_CLASS = YES_ERROR;
				CLANG_WARN_UNREACHABLE_CODE = YES;
				CLANG_WARN__DUPLICATE_METHOD_MATCH = YES;
				"CODE_SIGN_IDENTITY[sdk=iphoneos*]" = "iPhone Developer";
				CONFIGURATION_BUILD_DIR = "$(BUILD_DIR)/Release$(EFFECTIVE_PLATFORM_NAME)";
				COPY_PHASE_STRIP = YES;
				ENABLE_NS_ASSERTIONS = NO;
				ENABLE_STRICT_OBJC_MSGSEND = YES;
				"EXCLUDED_ARCHS[sdk=iphonesimulator*]" = i386;
				GCC_C_LANGUAGE_STANDARD = gnu99;
				GCC_WARN_64_TO_32_BIT_CONVERSION = YES;
				GCC_WARN_ABOUT_RETURN_TYPE = YES_ERROR;
				GCC_WARN_UNDECLARED_SELECTOR = YES;
				GCC_WARN_UNINITIALIZED_AUTOS = YES_AGGRESSIVE;
				GCC_WARN_UNUSED_FUNCTION = YES;
				GCC_WARN_UNUSED_VARIABLE = YES;
				INTENTS_CODEGEN_LANGUAGE = Swift;
				IPHONEOS_DEPLOYMENT_TARGET = 13.0;
				MTL_ENABLE_DEBUG_INFO = NO;
				OTHER_CFLAGS = "";
				OTHER_CPLUSPLUSFLAGS = "$(OTHER_CFLAGS)";
				OTHER_LDFLAGS = (
					"-weak_framework",
					SwiftUI,
				);
				REACT_NATIVE_PATH = "${PODS_ROOT}/../../node_modules/react-native";
				SDKROOT = iphoneos;
				VALIDATE_PRODUCT = YES;
			};
			name = Staging;
		};
		2C6A799821127ED9003AFB37 /* Staging */ = {
			isa = XCBuildConfiguration;
<<<<<<< HEAD
			baseConfigurationReference = CFBB89D92E8226CFAF47EFA5 /* Pods-Rainbow.staging.xcconfig */;
=======
			baseConfigurationReference = 07D9081F1A3D141B5743AD6A /* Pods-Rainbow.staging.xcconfig */;
>>>>>>> 4fba49eb
			buildSettings = {
				ALWAYS_EMBED_SWIFT_STANDARD_LIBRARIES = YES;
				APPLICATION_EXTENSION_API_ONLY = NO;
				ASSETCATALOG_COMPILER_ALTERNATE_APPICON_NAMES = "og, joy";
				ASSETCATALOG_COMPILER_APPICON_NAME = AppIcon;
				ASSETCATALOG_COMPILER_INCLUDE_ALL_APPICON_ASSETS = YES;
				ASSETCATALOG_COMPILER_OPTIMIZATION = "";
				CLANG_ENABLE_MODULES = YES;
				CODE_SIGN_ENTITLEMENTS = Rainbow/Rainbow.entitlements;
				CODE_SIGN_IDENTITY = "iPhone Developer";
				CODE_SIGN_STYLE = Manual;
				CURRENT_PROJECT_VERSION = 1;
				DEBUG_INFORMATION_FORMAT = "dwarf-with-dsym";
				DEVELOPMENT_TEAM = L74NQAQB8H;
				ENABLE_BITCODE = NO;
				"EXCLUDED_ARCHS[sdk=iphonesimulator*]" = arm64;
				FRAMEWORK_SEARCH_PATHS = (
					"$(inherited)",
					"$(PROJECT_DIR)/Frameworks",
				);
				GCC_PRECOMPILE_PREFIX_HEADER = YES;
				GCC_UNROLL_LOOPS = YES;
				HEADER_SEARCH_PATHS = (
					"$(inherited)",
					"$(PROJECT_DIR)/Frameworks",
					"$(SRCROOT)/../node_modules/react-native-tooltip/ToolTipMenu",
					"$(SRCROOT)/../node_modules/react-native-code-push/ios/**",
					"$(SRCROOT)/../node_modules/@ledgerhq/react-native-passcode-auth",
					"$(SRCROOT)/../node_modules/react-native-firebase/ios/RNFirebase/**",
				);
				INFOPLIST_FILE = Rainbow/Info.plist;
				INTENTS_CODEGEN_LANGUAGE = "Objective-C";
				IPHONEOS_DEPLOYMENT_TARGET = 13.0;
				LD_RUNPATH_SEARCH_PATHS = "$(inherited) @executable_path/Frameworks";
				LIBRARY_SEARCH_PATHS = (
					"$(SDKROOT)/usr/lib/swift",
					"$(inherited)",
					"$(PROJECT_DIR)",
				);
				LLVM_LTO = YES;
				MARKETING_VERSION = 1.9.6;
				OTHER_CFLAGS = "$(inherited)";
				OTHER_CPLUSPLUSFLAGS = "$(OTHER_CFLAGS)";
				OTHER_LDFLAGS = (
					"$(inherited)",
					"-ObjC",
					"-lc++",
				);
				PRODUCT_BUNDLE_IDENTIFIER = me.rainbow;
				PRODUCT_NAME = Rainbow;
				PROVISIONING_PROFILE = "";
				PROVISIONING_PROFILE_SPECIFIER = "match Development me.rainbow";
				SWIFT_OBJC_BRIDGING_HEADER = "Rainbow-Bridging-Header.h";
				SWIFT_VERSION = 5.0;
				VERSIONING_SYSTEM = "apple-generic";
			};
			name = Staging;
		};
		2C87B7992197FA1900682EC4 /* LocalRelease */ = {
			isa = XCBuildConfiguration;
			baseConfigurationReference = 15DC38CF247E0E0A00919009 /* localrelease.xcconfig */;
			buildSettings = {
				ALWAYS_SEARCH_USER_PATHS = NO;
				APPLICATION_EXTENSION_API_ONLY = NO;
				CLANG_CXX_LANGUAGE_STANDARD = "c++17";
				CLANG_CXX_LIBRARY = "libc++";
				CLANG_ENABLE_MODULES = YES;
				CLANG_ENABLE_OBJC_ARC = YES;
				CLANG_WARN_BOOL_CONVERSION = YES;
				CLANG_WARN_CONSTANT_CONVERSION = YES;
				CLANG_WARN_DIRECT_OBJC_ISA_USAGE = YES_ERROR;
				CLANG_WARN_EMPTY_BODY = YES;
				CLANG_WARN_ENUM_CONVERSION = YES;
				CLANG_WARN_INT_CONVERSION = YES;
				CLANG_WARN_OBJC_ROOT_CLASS = YES_ERROR;
				CLANG_WARN_UNREACHABLE_CODE = YES;
				CLANG_WARN__DUPLICATE_METHOD_MATCH = YES;
				"CODE_SIGN_IDENTITY[sdk=iphoneos*]" = "iPhone Developer";
				CONFIGURATION_BUILD_DIR = "$(BUILD_DIR)/Release$(EFFECTIVE_PLATFORM_NAME)";
				COPY_PHASE_STRIP = YES;
				ENABLE_NS_ASSERTIONS = NO;
				ENABLE_STRICT_OBJC_MSGSEND = YES;
				"EXCLUDED_ARCHS[sdk=iphonesimulator*]" = i386;
				GCC_C_LANGUAGE_STANDARD = gnu99;
				GCC_PREPROCESSOR_DEFINITIONS = "LOCAL_RELEASE=1";
				GCC_WARN_64_TO_32_BIT_CONVERSION = YES;
				GCC_WARN_ABOUT_RETURN_TYPE = YES_ERROR;
				GCC_WARN_UNDECLARED_SELECTOR = YES;
				GCC_WARN_UNINITIALIZED_AUTOS = YES_AGGRESSIVE;
				GCC_WARN_UNUSED_FUNCTION = YES;
				GCC_WARN_UNUSED_VARIABLE = YES;
				INTENTS_CODEGEN_LANGUAGE = Swift;
				IPHONEOS_DEPLOYMENT_TARGET = 13.0;
				MTL_ENABLE_DEBUG_INFO = NO;
				OTHER_CFLAGS = "";
				OTHER_CPLUSPLUSFLAGS = "$(OTHER_CFLAGS)";
				OTHER_LDFLAGS = (
					"-weak_framework",
					SwiftUI,
				);
				REACT_NATIVE_PATH = "${PODS_ROOT}/../../node_modules/react-native";
				SDKROOT = iphoneos;
				VALIDATE_PRODUCT = YES;
			};
			name = LocalRelease;
		};
		2C87B79A2197FA1900682EC4 /* LocalRelease */ = {
			isa = XCBuildConfiguration;
<<<<<<< HEAD
			baseConfigurationReference = 8FAEF0E5AA7D09CF25B2A01D /* Pods-Rainbow.localrelease.xcconfig */;
=======
			baseConfigurationReference = FA24878CC6F782B44F864B57 /* Pods-Rainbow.localrelease.xcconfig */;
>>>>>>> 4fba49eb
			buildSettings = {
				ALWAYS_EMBED_SWIFT_STANDARD_LIBRARIES = YES;
				APPLICATION_EXTENSION_API_ONLY = NO;
				ASSETCATALOG_COMPILER_ALTERNATE_APPICON_NAMES = "og, joy";
				ASSETCATALOG_COMPILER_APPICON_NAME = AppIcon;
				ASSETCATALOG_COMPILER_INCLUDE_ALL_APPICON_ASSETS = YES;
				ASSETCATALOG_COMPILER_OPTIMIZATION = time;
				CLANG_ENABLE_MODULES = YES;
				CODE_SIGN_ENTITLEMENTS = Rainbow/Rainbow.entitlements;
				CODE_SIGN_IDENTITY = "iPhone Developer";
				CODE_SIGN_STYLE = Manual;
				CURRENT_PROJECT_VERSION = 1;
				DEBUG_INFORMATION_FORMAT = "dwarf-with-dsym";
				DEVELOPMENT_TEAM = L74NQAQB8H;
				ENABLE_BITCODE = NO;
				"EXCLUDED_ARCHS[sdk=iphonesimulator*]" = arm64;
				FRAMEWORK_SEARCH_PATHS = (
					"$(inherited)",
					"$(PROJECT_DIR)/Frameworks",
				);
				GCC_PRECOMPILE_PREFIX_HEADER = YES;
				GCC_UNROLL_LOOPS = YES;
				HEADER_SEARCH_PATHS = (
					"$(inherited)",
					"$(PROJECT_DIR)/Frameworks",
					"$(SRCROOT)/../node_modules/react-native-tooltip/ToolTipMenu",
					"$(SRCROOT)/../node_modules/react-native-code-push/ios/**",
					"$(SRCROOT)/../node_modules/@ledgerhq/react-native-passcode-auth",
					"$(SRCROOT)/../node_modules/react-native-firebase/ios/RNFirebase/**",
				);
				INFOPLIST_FILE = Rainbow/Info.plist;
				INTENTS_CODEGEN_LANGUAGE = "Objective-C";
				IPHONEOS_DEPLOYMENT_TARGET = 13.0;
				LD_RUNPATH_SEARCH_PATHS = "$(inherited) @executable_path/Frameworks";
				LIBRARY_SEARCH_PATHS = (
					"$(SDKROOT)/usr/lib/swift",
					"$(inherited)",
					"$(PROJECT_DIR)",
				);
				LLVM_LTO = YES;
				MARKETING_VERSION = 1.9.6;
				OTHER_CFLAGS = "$(inherited)";
				OTHER_CPLUSPLUSFLAGS = "$(OTHER_CFLAGS)";
				OTHER_LDFLAGS = (
					"$(inherited)",
					"-ObjC",
					"-lc++",
				);
				PRODUCT_BUNDLE_IDENTIFIER = me.rainbow;
				PRODUCT_NAME = Rainbow;
				PROVISIONING_PROFILE = "";
				PROVISIONING_PROFILE_SPECIFIER = "match Development me.rainbow";
				SWIFT_OBJC_BRIDGING_HEADER = "Rainbow-Bridging-Header.h";
				SWIFT_VERSION = 5.0;
				VERSIONING_SYSTEM = "apple-generic";
			};
			name = LocalRelease;
		};
		83CBBA201A601CBA00E9B192 /* Debug */ = {
			isa = XCBuildConfiguration;
			baseConfigurationReference = 15DC38CE247E0E0900919009 /* debug.xcconfig */;
			buildSettings = {
				ALWAYS_SEARCH_USER_PATHS = NO;
				APPLICATION_EXTENSION_API_ONLY = NO;
				CLANG_CXX_LANGUAGE_STANDARD = "c++17";
				CLANG_CXX_LIBRARY = "libc++";
				CLANG_ENABLE_MODULES = YES;
				CLANG_ENABLE_OBJC_ARC = YES;
				CLANG_WARN_BOOL_CONVERSION = YES;
				CLANG_WARN_CONSTANT_CONVERSION = YES;
				CLANG_WARN_DIRECT_OBJC_ISA_USAGE = YES_ERROR;
				CLANG_WARN_EMPTY_BODY = YES;
				CLANG_WARN_ENUM_CONVERSION = YES;
				CLANG_WARN_INT_CONVERSION = YES;
				CLANG_WARN_OBJC_ROOT_CLASS = YES_ERROR;
				CLANG_WARN_UNREACHABLE_CODE = YES;
				CLANG_WARN__DUPLICATE_METHOD_MATCH = YES;
				"CODE_SIGN_IDENTITY[sdk=iphoneos*]" = "iPhone Developer";
				COPY_PHASE_STRIP = NO;
				ENABLE_STRICT_OBJC_MSGSEND = YES;
				"EXCLUDED_ARCHS[sdk=iphonesimulator*]" = i386;
				GCC_C_LANGUAGE_STANDARD = gnu99;
				GCC_DYNAMIC_NO_PIC = NO;
				GCC_OPTIMIZATION_LEVEL = 0;
				GCC_PREPROCESSOR_DEFINITIONS = (
					"DEBUG=1",
					"$(inherited)",
				);
				GCC_SYMBOLS_PRIVATE_EXTERN = NO;
				GCC_WARN_64_TO_32_BIT_CONVERSION = YES;
				GCC_WARN_ABOUT_RETURN_TYPE = YES_ERROR;
				GCC_WARN_UNDECLARED_SELECTOR = YES;
				GCC_WARN_UNINITIALIZED_AUTOS = YES_AGGRESSIVE;
				GCC_WARN_UNUSED_FUNCTION = YES;
				GCC_WARN_UNUSED_VARIABLE = YES;
				INTENTS_CODEGEN_LANGUAGE = Swift;
				IPHONEOS_DEPLOYMENT_TARGET = 13.0;
				MTL_ENABLE_DEBUG_INFO = YES;
				ONLY_ACTIVE_ARCH = YES;
				OTHER_CFLAGS = "";
				OTHER_CPLUSPLUSFLAGS = "$(OTHER_CFLAGS)";
				OTHER_LDFLAGS = (
					"-weak_framework",
					SwiftUI,
				);
				REACT_NATIVE_PATH = "${PODS_ROOT}/../../node_modules/react-native";
				SDKROOT = iphoneos;
			};
			name = Debug;
		};
		83CBBA211A601CBA00E9B192 /* Release */ = {
			isa = XCBuildConfiguration;
			baseConfigurationReference = 15DC38CD247E0E0900919009 /* release.xcconfig */;
			buildSettings = {
				ALWAYS_SEARCH_USER_PATHS = NO;
				APPLICATION_EXTENSION_API_ONLY = NO;
				CLANG_CXX_LANGUAGE_STANDARD = "c++17";
				CLANG_CXX_LIBRARY = "libc++";
				CLANG_ENABLE_MODULES = YES;
				CLANG_ENABLE_OBJC_ARC = YES;
				CLANG_WARN_BOOL_CONVERSION = YES;
				CLANG_WARN_CONSTANT_CONVERSION = YES;
				CLANG_WARN_DIRECT_OBJC_ISA_USAGE = YES_ERROR;
				CLANG_WARN_EMPTY_BODY = YES;
				CLANG_WARN_ENUM_CONVERSION = YES;
				CLANG_WARN_INT_CONVERSION = YES;
				CLANG_WARN_OBJC_ROOT_CLASS = YES_ERROR;
				CLANG_WARN_UNREACHABLE_CODE = YES;
				CLANG_WARN__DUPLICATE_METHOD_MATCH = YES;
				"CODE_SIGN_IDENTITY[sdk=iphoneos*]" = "iPhone Developer";
				COPY_PHASE_STRIP = YES;
				ENABLE_NS_ASSERTIONS = NO;
				ENABLE_STRICT_OBJC_MSGSEND = YES;
				"EXCLUDED_ARCHS[sdk=iphonesimulator*]" = i386;
				GCC_C_LANGUAGE_STANDARD = gnu99;
				GCC_WARN_64_TO_32_BIT_CONVERSION = YES;
				GCC_WARN_ABOUT_RETURN_TYPE = YES_ERROR;
				GCC_WARN_UNDECLARED_SELECTOR = YES;
				GCC_WARN_UNINITIALIZED_AUTOS = YES_AGGRESSIVE;
				GCC_WARN_UNUSED_FUNCTION = YES;
				GCC_WARN_UNUSED_VARIABLE = YES;
				INTENTS_CODEGEN_LANGUAGE = Swift;
				IPHONEOS_DEPLOYMENT_TARGET = 13.0;
				MTL_ENABLE_DEBUG_INFO = NO;
				OTHER_CFLAGS = "";
				OTHER_CPLUSPLUSFLAGS = "$(OTHER_CFLAGS)";
				OTHER_LDFLAGS = (
					"-weak_framework",
					SwiftUI,
				);
				REACT_NATIVE_PATH = "${PODS_ROOT}/../../node_modules/react-native";
				SDKROOT = iphoneos;
				VALIDATE_PRODUCT = YES;
			};
			name = Release;
		};
		C16DCF6A272BA6F100FF5C78 /* Debug */ = {
			isa = XCBuildConfiguration;
<<<<<<< HEAD
			baseConfigurationReference = A56EC7992F140DBE3A0BC44D /* Pods-PriceWidgetExtension.debug.xcconfig */;
=======
			baseConfigurationReference = 21B4B425CF0D268DD0B9A0D9 /* Pods-PriceWidgetExtension.debug.xcconfig */;
>>>>>>> 4fba49eb
			buildSettings = {
				APPLICATION_EXTENSION_API_ONLY = YES;
				ASSETCATALOG_COMPILER_GLOBAL_ACCENT_COLOR_NAME = AccentColor;
				ASSETCATALOG_COMPILER_WIDGET_BACKGROUND_COLOR_NAME = WidgetBackground;
				CLANG_ANALYZER_NONNULL = YES;
				CLANG_ANALYZER_NUMBER_OBJECT_CONVERSION = YES_AGGRESSIVE;
				CLANG_CXX_LANGUAGE_STANDARD = "gnu++14";
				CLANG_ENABLE_OBJC_WEAK = YES;
				CLANG_WARN_BLOCK_CAPTURE_AUTORELEASING = YES;
				CLANG_WARN_COMMA = YES;
				CLANG_WARN_DEPRECATED_OBJC_IMPLEMENTATIONS = YES;
				CLANG_WARN_DOCUMENTATION_COMMENTS = YES;
				CLANG_WARN_INFINITE_RECURSION = YES;
				CLANG_WARN_NON_LITERAL_NULL_CONVERSION = YES;
				CLANG_WARN_OBJC_IMPLICIT_RETAIN_SELF = YES;
				CLANG_WARN_OBJC_LITERAL_CONVERSION = YES;
				CLANG_WARN_QUOTED_INCLUDE_IN_FRAMEWORK_HEADER = YES;
				CLANG_WARN_RANGE_LOOP_ANALYSIS = YES;
				CLANG_WARN_STRICT_PROTOTYPES = YES;
				CLANG_WARN_SUSPICIOUS_MOVE = YES;
				CLANG_WARN_UNGUARDED_AVAILABILITY = YES_AGGRESSIVE;
				CODE_SIGN_ENTITLEMENTS = PriceWidgetExtension.entitlements;
				CODE_SIGN_IDENTITY = "iPhone Developer";
				CODE_SIGN_STYLE = Manual;
				DEBUG_INFORMATION_FORMAT = dwarf;
				DEVELOPMENT_TEAM = L74NQAQB8H;
				ENABLE_TESTABILITY = YES;
				"EXCLUDED_ARCHS[sdk=iphonesimulator*]" = arm64;
				GCC_C_LANGUAGE_STANDARD = gnu11;
				GCC_NO_COMMON_BLOCKS = YES;
				INFOPLIST_FILE = PriceWidget/Info.plist;
				IPHONEOS_DEPLOYMENT_TARGET = 14.5;
				LD_RUNPATH_SEARCH_PATHS = "$(inherited) @executable_path/Frameworks @executable_path/../../Frameworks";
				MTL_ENABLE_DEBUG_INFO = INCLUDE_SOURCE;
				MTL_FAST_MATH = YES;
				PRODUCT_BUNDLE_IDENTIFIER = me.rainbow.PriceWidget;
				PRODUCT_NAME = "$(TARGET_NAME)";
				PROVISIONING_PROFILE_SPECIFIER = "match Development me.rainbow.PriceWidget";
				SKIP_INSTALL = YES;
				SWIFT_ACTIVE_COMPILATION_CONDITIONS = DEBUG;
				SWIFT_OPTIMIZATION_LEVEL = "-Onone";
				SWIFT_VERSION = 5.0;
				TARGETED_DEVICE_FAMILY = "1,2";
			};
			name = Debug;
		};
		C16DCF6B272BA6F100FF5C78 /* Release */ = {
			isa = XCBuildConfiguration;
<<<<<<< HEAD
			baseConfigurationReference = AD490CBDAC6554605BF1847A /* Pods-PriceWidgetExtension.release.xcconfig */;
=======
			baseConfigurationReference = FE8A7075202CA3D32D10AF89 /* Pods-PriceWidgetExtension.release.xcconfig */;
>>>>>>> 4fba49eb
			buildSettings = {
				APPLICATION_EXTENSION_API_ONLY = YES;
				ASSETCATALOG_COMPILER_GLOBAL_ACCENT_COLOR_NAME = AccentColor;
				ASSETCATALOG_COMPILER_WIDGET_BACKGROUND_COLOR_NAME = WidgetBackground;
				CLANG_ANALYZER_NONNULL = YES;
				CLANG_ANALYZER_NUMBER_OBJECT_CONVERSION = YES_AGGRESSIVE;
				CLANG_CXX_LANGUAGE_STANDARD = "gnu++14";
				CLANG_ENABLE_OBJC_WEAK = YES;
				CLANG_WARN_BLOCK_CAPTURE_AUTORELEASING = YES;
				CLANG_WARN_COMMA = YES;
				CLANG_WARN_DEPRECATED_OBJC_IMPLEMENTATIONS = YES;
				CLANG_WARN_DOCUMENTATION_COMMENTS = YES;
				CLANG_WARN_INFINITE_RECURSION = YES;
				CLANG_WARN_NON_LITERAL_NULL_CONVERSION = YES;
				CLANG_WARN_OBJC_IMPLICIT_RETAIN_SELF = YES;
				CLANG_WARN_OBJC_LITERAL_CONVERSION = YES;
				CLANG_WARN_QUOTED_INCLUDE_IN_FRAMEWORK_HEADER = YES;
				CLANG_WARN_RANGE_LOOP_ANALYSIS = YES;
				CLANG_WARN_STRICT_PROTOTYPES = YES;
				CLANG_WARN_SUSPICIOUS_MOVE = YES;
				CLANG_WARN_UNGUARDED_AVAILABILITY = YES_AGGRESSIVE;
				CODE_SIGN_ENTITLEMENTS = PriceWidgetExtension.entitlements;
				CODE_SIGN_IDENTITY = "iPhone Distribution";
				CODE_SIGN_STYLE = Manual;
				COPY_PHASE_STRIP = NO;
				DEBUG_INFORMATION_FORMAT = "dwarf-with-dsym";
				DEVELOPMENT_TEAM = L74NQAQB8H;
				"EXCLUDED_ARCHS[sdk=iphonesimulator*]" = arm64;
				GCC_C_LANGUAGE_STANDARD = gnu11;
				GCC_NO_COMMON_BLOCKS = YES;
				INFOPLIST_FILE = PriceWidget/Info.plist;
				IPHONEOS_DEPLOYMENT_TARGET = 14.5;
				LD_RUNPATH_SEARCH_PATHS = "$(inherited) @executable_path/Frameworks @executable_path/../../Frameworks";
				MTL_FAST_MATH = YES;
				PRODUCT_BUNDLE_IDENTIFIER = me.rainbow.PriceWidget;
				PRODUCT_NAME = "$(TARGET_NAME)";
				PROVISIONING_PROFILE_SPECIFIER = "match AppStore me.rainbow.PriceWidget";
				SKIP_INSTALL = YES;
				SWIFT_OPTIMIZATION_LEVEL = "-Owholemodule";
				SWIFT_VERSION = 5.0;
				TARGETED_DEVICE_FAMILY = "1,2";
			};
			name = Release;
		};
		C16DCF6C272BA6F100FF5C78 /* LocalRelease */ = {
			isa = XCBuildConfiguration;
<<<<<<< HEAD
			baseConfigurationReference = 869E1C30773780774F6FEEDA /* Pods-PriceWidgetExtension.localrelease.xcconfig */;
=======
			baseConfigurationReference = 684CC019502210E9C8341D4E /* Pods-PriceWidgetExtension.localrelease.xcconfig */;
>>>>>>> 4fba49eb
			buildSettings = {
				APPLICATION_EXTENSION_API_ONLY = YES;
				ASSETCATALOG_COMPILER_GLOBAL_ACCENT_COLOR_NAME = AccentColor;
				ASSETCATALOG_COMPILER_WIDGET_BACKGROUND_COLOR_NAME = WidgetBackground;
				CLANG_ANALYZER_NONNULL = YES;
				CLANG_ANALYZER_NUMBER_OBJECT_CONVERSION = YES_AGGRESSIVE;
				CLANG_CXX_LANGUAGE_STANDARD = "gnu++14";
				CLANG_ENABLE_OBJC_WEAK = YES;
				CLANG_WARN_BLOCK_CAPTURE_AUTORELEASING = YES;
				CLANG_WARN_COMMA = YES;
				CLANG_WARN_DEPRECATED_OBJC_IMPLEMENTATIONS = YES;
				CLANG_WARN_DOCUMENTATION_COMMENTS = YES;
				CLANG_WARN_INFINITE_RECURSION = YES;
				CLANG_WARN_NON_LITERAL_NULL_CONVERSION = YES;
				CLANG_WARN_OBJC_IMPLICIT_RETAIN_SELF = YES;
				CLANG_WARN_OBJC_LITERAL_CONVERSION = YES;
				CLANG_WARN_QUOTED_INCLUDE_IN_FRAMEWORK_HEADER = YES;
				CLANG_WARN_RANGE_LOOP_ANALYSIS = YES;
				CLANG_WARN_STRICT_PROTOTYPES = YES;
				CLANG_WARN_SUSPICIOUS_MOVE = YES;
				CLANG_WARN_UNGUARDED_AVAILABILITY = YES_AGGRESSIVE;
				CODE_SIGN_ENTITLEMENTS = PriceWidgetExtension.entitlements;
				CODE_SIGN_IDENTITY = "iPhone Developer";
				CODE_SIGN_STYLE = Manual;
				COPY_PHASE_STRIP = NO;
				DEBUG_INFORMATION_FORMAT = "dwarf-with-dsym";
				DEVELOPMENT_TEAM = L74NQAQB8H;
				"EXCLUDED_ARCHS[sdk=iphonesimulator*]" = arm64;
				GCC_C_LANGUAGE_STANDARD = gnu11;
				GCC_NO_COMMON_BLOCKS = YES;
				INFOPLIST_FILE = PriceWidget/Info.plist;
				IPHONEOS_DEPLOYMENT_TARGET = 14.5;
				LD_RUNPATH_SEARCH_PATHS = "$(inherited) @executable_path/Frameworks @executable_path/../../Frameworks";
				MTL_FAST_MATH = YES;
				PRODUCT_BUNDLE_IDENTIFIER = me.rainbow.PriceWidget;
				PRODUCT_NAME = "$(TARGET_NAME)";
				PROVISIONING_PROFILE_SPECIFIER = "match Development me.rainbow.PriceWidget";
				SKIP_INSTALL = YES;
				SWIFT_OPTIMIZATION_LEVEL = "-Owholemodule";
				SWIFT_VERSION = 5.0;
				TARGETED_DEVICE_FAMILY = "1,2";
			};
			name = LocalRelease;
		};
		C16DCF6D272BA6F100FF5C78 /* Staging */ = {
			isa = XCBuildConfiguration;
<<<<<<< HEAD
			baseConfigurationReference = 86E85FC78940B632D9C55433 /* Pods-PriceWidgetExtension.staging.xcconfig */;
=======
			baseConfigurationReference = 4BE7E8AB35ABF5C8C242FEFB /* Pods-PriceWidgetExtension.staging.xcconfig */;
>>>>>>> 4fba49eb
			buildSettings = {
				APPLICATION_EXTENSION_API_ONLY = YES;
				ASSETCATALOG_COMPILER_GLOBAL_ACCENT_COLOR_NAME = AccentColor;
				ASSETCATALOG_COMPILER_WIDGET_BACKGROUND_COLOR_NAME = WidgetBackground;
				CLANG_ANALYZER_NONNULL = YES;
				CLANG_ANALYZER_NUMBER_OBJECT_CONVERSION = YES_AGGRESSIVE;
				CLANG_CXX_LANGUAGE_STANDARD = "gnu++14";
				CLANG_ENABLE_OBJC_WEAK = YES;
				CLANG_WARN_BLOCK_CAPTURE_AUTORELEASING = YES;
				CLANG_WARN_COMMA = YES;
				CLANG_WARN_DEPRECATED_OBJC_IMPLEMENTATIONS = YES;
				CLANG_WARN_DOCUMENTATION_COMMENTS = YES;
				CLANG_WARN_INFINITE_RECURSION = YES;
				CLANG_WARN_NON_LITERAL_NULL_CONVERSION = YES;
				CLANG_WARN_OBJC_IMPLICIT_RETAIN_SELF = YES;
				CLANG_WARN_OBJC_LITERAL_CONVERSION = YES;
				CLANG_WARN_QUOTED_INCLUDE_IN_FRAMEWORK_HEADER = YES;
				CLANG_WARN_RANGE_LOOP_ANALYSIS = YES;
				CLANG_WARN_STRICT_PROTOTYPES = YES;
				CLANG_WARN_SUSPICIOUS_MOVE = YES;
				CLANG_WARN_UNGUARDED_AVAILABILITY = YES_AGGRESSIVE;
				CODE_SIGN_ENTITLEMENTS = PriceWidgetExtension.entitlements;
				CODE_SIGN_IDENTITY = "iPhone Distribution";
				CODE_SIGN_STYLE = Manual;
				COPY_PHASE_STRIP = NO;
				DEBUG_INFORMATION_FORMAT = "dwarf-with-dsym";
				DEVELOPMENT_TEAM = L74NQAQB8H;
				"EXCLUDED_ARCHS[sdk=iphonesimulator*]" = arm64;
				GCC_C_LANGUAGE_STANDARD = gnu11;
				GCC_NO_COMMON_BLOCKS = YES;
				INFOPLIST_FILE = PriceWidget/Info.plist;
				IPHONEOS_DEPLOYMENT_TARGET = 14.5;
				LD_RUNPATH_SEARCH_PATHS = "$(inherited) @executable_path/Frameworks @executable_path/../../Frameworks";
				MTL_FAST_MATH = YES;
				PRODUCT_BUNDLE_IDENTIFIER = me.rainbow.PriceWidget;
				PRODUCT_NAME = "$(TARGET_NAME)";
				PROVISIONING_PROFILE_SPECIFIER = "match AppStore me.rainbow.PriceWidget";
				SKIP_INSTALL = YES;
				SWIFT_OPTIMIZATION_LEVEL = "-Owholemodule";
				SWIFT_VERSION = 5.0;
				TARGETED_DEVICE_FAMILY = "1,2";
			};
			name = Staging;
		};
		C16DCFA0272BAB9600FF5C78 /* Debug */ = {
			isa = XCBuildConfiguration;
<<<<<<< HEAD
			baseConfigurationReference = F76472CD3D00B839CBD2D398 /* Pods-SelectTokenIntent.debug.xcconfig */;
=======
			baseConfigurationReference = 66D62E389EC8CBB0F55727A5 /* Pods-SelectTokenIntent.debug.xcconfig */;
>>>>>>> 4fba49eb
			buildSettings = {
				APPLICATION_EXTENSION_API_ONLY = YES;
				CLANG_ANALYZER_NONNULL = YES;
				CLANG_ANALYZER_NUMBER_OBJECT_CONVERSION = YES_AGGRESSIVE;
				CLANG_CXX_LANGUAGE_STANDARD = "gnu++14";
				CLANG_ENABLE_OBJC_WEAK = YES;
				CLANG_WARN_BLOCK_CAPTURE_AUTORELEASING = YES;
				CLANG_WARN_COMMA = YES;
				CLANG_WARN_DEPRECATED_OBJC_IMPLEMENTATIONS = YES;
				CLANG_WARN_DOCUMENTATION_COMMENTS = YES;
				CLANG_WARN_INFINITE_RECURSION = YES;
				CLANG_WARN_NON_LITERAL_NULL_CONVERSION = YES;
				CLANG_WARN_OBJC_IMPLICIT_RETAIN_SELF = YES;
				CLANG_WARN_OBJC_LITERAL_CONVERSION = YES;
				CLANG_WARN_QUOTED_INCLUDE_IN_FRAMEWORK_HEADER = YES;
				CLANG_WARN_RANGE_LOOP_ANALYSIS = YES;
				CLANG_WARN_STRICT_PROTOTYPES = YES;
				CLANG_WARN_SUSPICIOUS_MOVE = YES;
				CLANG_WARN_UNGUARDED_AVAILABILITY = YES_AGGRESSIVE;
				CODE_SIGN_ENTITLEMENTS = SelectTokenIntent/SelectTokenIntent.entitlements;
				CODE_SIGN_IDENTITY = "iPhone Developer";
				CODE_SIGN_STYLE = Manual;
				DEBUG_INFORMATION_FORMAT = dwarf;
				DEVELOPMENT_TEAM = L74NQAQB8H;
				ENABLE_TESTABILITY = YES;
				"EXCLUDED_ARCHS[sdk=iphonesimulator*]" = arm64;
				GCC_C_LANGUAGE_STANDARD = gnu11;
				GCC_NO_COMMON_BLOCKS = YES;
				INFOPLIST_FILE = SelectTokenIntent/Info.plist;
				IPHONEOS_DEPLOYMENT_TARGET = 14.5;
				LD_RUNPATH_SEARCH_PATHS = "$(inherited) @executable_path/Frameworks @executable_path/../../Frameworks";
				MTL_ENABLE_DEBUG_INFO = INCLUDE_SOURCE;
				MTL_FAST_MATH = YES;
				PRODUCT_BUNDLE_IDENTIFIER = me.rainbow.SelectTokenIntent;
				PRODUCT_NAME = "$(TARGET_NAME)";
				PROVISIONING_PROFILE_SPECIFIER = "match Development me.rainbow.SelectTokenIntent";
				SKIP_INSTALL = YES;
				SWIFT_ACTIVE_COMPILATION_CONDITIONS = DEBUG;
				SWIFT_OPTIMIZATION_LEVEL = "-Onone";
				SWIFT_VERSION = 5.0;
				TARGETED_DEVICE_FAMILY = "1,2";
			};
			name = Debug;
		};
		C16DCFA1272BAB9600FF5C78 /* Release */ = {
			isa = XCBuildConfiguration;
<<<<<<< HEAD
			baseConfigurationReference = 6879F7BD89BF768113670F18 /* Pods-SelectTokenIntent.release.xcconfig */;
=======
			baseConfigurationReference = 62BCEEEA4A27D23A2B9F5A29 /* Pods-SelectTokenIntent.release.xcconfig */;
>>>>>>> 4fba49eb
			buildSettings = {
				APPLICATION_EXTENSION_API_ONLY = YES;
				CLANG_ANALYZER_NONNULL = YES;
				CLANG_ANALYZER_NUMBER_OBJECT_CONVERSION = YES_AGGRESSIVE;
				CLANG_CXX_LANGUAGE_STANDARD = "gnu++14";
				CLANG_ENABLE_OBJC_WEAK = YES;
				CLANG_WARN_BLOCK_CAPTURE_AUTORELEASING = YES;
				CLANG_WARN_COMMA = YES;
				CLANG_WARN_DEPRECATED_OBJC_IMPLEMENTATIONS = YES;
				CLANG_WARN_DOCUMENTATION_COMMENTS = YES;
				CLANG_WARN_INFINITE_RECURSION = YES;
				CLANG_WARN_NON_LITERAL_NULL_CONVERSION = YES;
				CLANG_WARN_OBJC_IMPLICIT_RETAIN_SELF = YES;
				CLANG_WARN_OBJC_LITERAL_CONVERSION = YES;
				CLANG_WARN_QUOTED_INCLUDE_IN_FRAMEWORK_HEADER = YES;
				CLANG_WARN_RANGE_LOOP_ANALYSIS = YES;
				CLANG_WARN_STRICT_PROTOTYPES = YES;
				CLANG_WARN_SUSPICIOUS_MOVE = YES;
				CLANG_WARN_UNGUARDED_AVAILABILITY = YES_AGGRESSIVE;
				CODE_SIGN_ENTITLEMENTS = SelectTokenIntent/SelectTokenIntent.entitlements;
				CODE_SIGN_IDENTITY = "iPhone Distribution";
				CODE_SIGN_STYLE = Manual;
				COPY_PHASE_STRIP = NO;
				DEBUG_INFORMATION_FORMAT = "dwarf-with-dsym";
				DEVELOPMENT_TEAM = L74NQAQB8H;
				"EXCLUDED_ARCHS[sdk=iphonesimulator*]" = arm64;
				GCC_C_LANGUAGE_STANDARD = gnu11;
				GCC_NO_COMMON_BLOCKS = YES;
				INFOPLIST_FILE = SelectTokenIntent/Info.plist;
				IPHONEOS_DEPLOYMENT_TARGET = 14.5;
				LD_RUNPATH_SEARCH_PATHS = "$(inherited) @executable_path/Frameworks @executable_path/../../Frameworks";
				MTL_FAST_MATH = YES;
				PRODUCT_BUNDLE_IDENTIFIER = me.rainbow.SelectTokenIntent;
				PRODUCT_NAME = "$(TARGET_NAME)";
				PROVISIONING_PROFILE_SPECIFIER = "match AppStore me.rainbow.SelectTokenIntent";
				SKIP_INSTALL = YES;
				SWIFT_OPTIMIZATION_LEVEL = "-Owholemodule";
				SWIFT_VERSION = 5.0;
				TARGETED_DEVICE_FAMILY = "1,2";
			};
			name = Release;
		};
		C16DCFA2272BAB9600FF5C78 /* LocalRelease */ = {
			isa = XCBuildConfiguration;
<<<<<<< HEAD
			baseConfigurationReference = F2D177D5463C386DB378C411 /* Pods-SelectTokenIntent.localrelease.xcconfig */;
=======
			baseConfigurationReference = C2E0B1A0DDF9F3216A8FFBBE /* Pods-SelectTokenIntent.localrelease.xcconfig */;
>>>>>>> 4fba49eb
			buildSettings = {
				APPLICATION_EXTENSION_API_ONLY = YES;
				CLANG_ANALYZER_NONNULL = YES;
				CLANG_ANALYZER_NUMBER_OBJECT_CONVERSION = YES_AGGRESSIVE;
				CLANG_CXX_LANGUAGE_STANDARD = "gnu++14";
				CLANG_ENABLE_OBJC_WEAK = YES;
				CLANG_WARN_BLOCK_CAPTURE_AUTORELEASING = YES;
				CLANG_WARN_COMMA = YES;
				CLANG_WARN_DEPRECATED_OBJC_IMPLEMENTATIONS = YES;
				CLANG_WARN_DOCUMENTATION_COMMENTS = YES;
				CLANG_WARN_INFINITE_RECURSION = YES;
				CLANG_WARN_NON_LITERAL_NULL_CONVERSION = YES;
				CLANG_WARN_OBJC_IMPLICIT_RETAIN_SELF = YES;
				CLANG_WARN_OBJC_LITERAL_CONVERSION = YES;
				CLANG_WARN_QUOTED_INCLUDE_IN_FRAMEWORK_HEADER = YES;
				CLANG_WARN_RANGE_LOOP_ANALYSIS = YES;
				CLANG_WARN_STRICT_PROTOTYPES = YES;
				CLANG_WARN_SUSPICIOUS_MOVE = YES;
				CLANG_WARN_UNGUARDED_AVAILABILITY = YES_AGGRESSIVE;
				CODE_SIGN_ENTITLEMENTS = SelectTokenIntent/SelectTokenIntent.entitlements;
				CODE_SIGN_IDENTITY = "iPhone Developer";
				CODE_SIGN_STYLE = Manual;
				COPY_PHASE_STRIP = NO;
				DEBUG_INFORMATION_FORMAT = "dwarf-with-dsym";
				DEVELOPMENT_TEAM = L74NQAQB8H;
				"EXCLUDED_ARCHS[sdk=iphonesimulator*]" = arm64;
				GCC_C_LANGUAGE_STANDARD = gnu11;
				GCC_NO_COMMON_BLOCKS = YES;
				INFOPLIST_FILE = SelectTokenIntent/Info.plist;
				IPHONEOS_DEPLOYMENT_TARGET = 14.5;
				LD_RUNPATH_SEARCH_PATHS = "$(inherited) @executable_path/Frameworks @executable_path/../../Frameworks";
				MTL_FAST_MATH = YES;
				PRODUCT_BUNDLE_IDENTIFIER = me.rainbow.SelectTokenIntent;
				PRODUCT_NAME = "$(TARGET_NAME)";
				PROVISIONING_PROFILE_SPECIFIER = "match Development me.rainbow.SelectTokenIntent";
				SKIP_INSTALL = YES;
				SWIFT_OPTIMIZATION_LEVEL = "-Owholemodule";
				SWIFT_VERSION = 5.0;
				TARGETED_DEVICE_FAMILY = "1,2";
			};
			name = LocalRelease;
		};
		C16DCFA3272BAB9600FF5C78 /* Staging */ = {
			isa = XCBuildConfiguration;
<<<<<<< HEAD
			baseConfigurationReference = 8D7A2A37C928F28F711E8D23 /* Pods-SelectTokenIntent.staging.xcconfig */;
=======
			baseConfigurationReference = F24AF077A15E8BDC1EDE5E4A /* Pods-SelectTokenIntent.staging.xcconfig */;
>>>>>>> 4fba49eb
			buildSettings = {
				APPLICATION_EXTENSION_API_ONLY = YES;
				CLANG_ANALYZER_NONNULL = YES;
				CLANG_ANALYZER_NUMBER_OBJECT_CONVERSION = YES_AGGRESSIVE;
				CLANG_CXX_LANGUAGE_STANDARD = "gnu++14";
				CLANG_ENABLE_OBJC_WEAK = YES;
				CLANG_WARN_BLOCK_CAPTURE_AUTORELEASING = YES;
				CLANG_WARN_COMMA = YES;
				CLANG_WARN_DEPRECATED_OBJC_IMPLEMENTATIONS = YES;
				CLANG_WARN_DOCUMENTATION_COMMENTS = YES;
				CLANG_WARN_INFINITE_RECURSION = YES;
				CLANG_WARN_NON_LITERAL_NULL_CONVERSION = YES;
				CLANG_WARN_OBJC_IMPLICIT_RETAIN_SELF = YES;
				CLANG_WARN_OBJC_LITERAL_CONVERSION = YES;
				CLANG_WARN_QUOTED_INCLUDE_IN_FRAMEWORK_HEADER = YES;
				CLANG_WARN_RANGE_LOOP_ANALYSIS = YES;
				CLANG_WARN_STRICT_PROTOTYPES = YES;
				CLANG_WARN_SUSPICIOUS_MOVE = YES;
				CLANG_WARN_UNGUARDED_AVAILABILITY = YES_AGGRESSIVE;
				CODE_SIGN_ENTITLEMENTS = SelectTokenIntent/SelectTokenIntent.entitlements;
				CODE_SIGN_IDENTITY = "iPhone Distribution";
				CODE_SIGN_STYLE = Manual;
				COPY_PHASE_STRIP = NO;
				DEBUG_INFORMATION_FORMAT = "dwarf-with-dsym";
				DEVELOPMENT_TEAM = L74NQAQB8H;
				"EXCLUDED_ARCHS[sdk=iphonesimulator*]" = arm64;
				GCC_C_LANGUAGE_STANDARD = gnu11;
				GCC_NO_COMMON_BLOCKS = YES;
				INFOPLIST_FILE = SelectTokenIntent/Info.plist;
				IPHONEOS_DEPLOYMENT_TARGET = 14.5;
				LD_RUNPATH_SEARCH_PATHS = "$(inherited) @executable_path/Frameworks @executable_path/../../Frameworks";
				MTL_FAST_MATH = YES;
				PRODUCT_BUNDLE_IDENTIFIER = me.rainbow.SelectTokenIntent;
				PRODUCT_NAME = "$(TARGET_NAME)";
				PROVISIONING_PROFILE_SPECIFIER = "match AppStore me.rainbow.SelectTokenIntent";
				SKIP_INSTALL = YES;
				SWIFT_OPTIMIZATION_LEVEL = "-Owholemodule";
				SWIFT_VERSION = 5.0;
				TARGETED_DEVICE_FAMILY = "1,2";
			};
			name = Staging;
		};
/* End XCBuildConfiguration section */

/* Begin XCConfigurationList section */
		0299CE842886202800B5C7E7 /* Build configuration list for PBXNativeTarget "ImageNotification" */ = {
			isa = XCConfigurationList;
			buildConfigurations = (
				0299CE802886202800B5C7E7 /* Debug */,
				0299CE812886202800B5C7E7 /* Release */,
				0299CE822886202800B5C7E7 /* LocalRelease */,
				0299CE832886202800B5C7E7 /* Staging */,
			);
			defaultConfigurationIsVisible = 0;
			defaultConfigurationName = Release;
		};
		13B07F931A680F5B00A75B9A /* Build configuration list for PBXNativeTarget "Rainbow" */ = {
			isa = XCConfigurationList;
			buildConfigurations = (
				13B07F941A680F5B00A75B9A /* Debug */,
				13B07F951A680F5B00A75B9A /* Release */,
				2C87B79A2197FA1900682EC4 /* LocalRelease */,
				2C6A799821127ED9003AFB37 /* Staging */,
			);
			defaultConfigurationIsVisible = 0;
			defaultConfigurationName = Release;
		};
		83CBB9FA1A601CBA00E9B192 /* Build configuration list for PBXProject "Rainbow" */ = {
			isa = XCConfigurationList;
			buildConfigurations = (
				83CBBA201A601CBA00E9B192 /* Debug */,
				83CBBA211A601CBA00E9B192 /* Release */,
				2C87B7992197FA1900682EC4 /* LocalRelease */,
				2C6A799721127ED9003AFB37 /* Staging */,
			);
			defaultConfigurationIsVisible = 0;
			defaultConfigurationName = Release;
		};
		C16DCF6E272BA6F100FF5C78 /* Build configuration list for PBXNativeTarget "PriceWidgetExtension" */ = {
			isa = XCConfigurationList;
			buildConfigurations = (
				C16DCF6A272BA6F100FF5C78 /* Debug */,
				C16DCF6B272BA6F100FF5C78 /* Release */,
				C16DCF6C272BA6F100FF5C78 /* LocalRelease */,
				C16DCF6D272BA6F100FF5C78 /* Staging */,
			);
			defaultConfigurationIsVisible = 0;
			defaultConfigurationName = Release;
		};
		C16DCF9F272BAB9600FF5C78 /* Build configuration list for PBXNativeTarget "SelectTokenIntent" */ = {
			isa = XCConfigurationList;
			buildConfigurations = (
				C16DCFA0272BAB9600FF5C78 /* Debug */,
				C16DCFA1272BAB9600FF5C78 /* Release */,
				C16DCFA2272BAB9600FF5C78 /* LocalRelease */,
				C16DCFA3272BAB9600FF5C78 /* Staging */,
			);
			defaultConfigurationIsVisible = 0;
			defaultConfigurationName = Release;
		};
/* End XCConfigurationList section */
	};
	rootObject = 83CBB9F71A601CBA00E9B192 /* Project object */;
}<|MERGE_RESOLUTION|>--- conflicted
+++ resolved
@@ -26,14 +26,8 @@
 		15E531D5242B28EF00797B89 /* UIImageViewWithPersistentAnimations.swift in Sources */ = {isa = PBXBuildFile; fileRef = 15E531D4242B28EF00797B89 /* UIImageViewWithPersistentAnimations.swift */; };
 		15E531DA242DAB7100797B89 /* NotificationManager.m in Sources */ = {isa = PBXBuildFile; fileRef = 15E531D9242DAB7100797B89 /* NotificationManager.m */; };
 		24979E8920F84250007EB0DA /* GoogleService-Info.plist in Resources */ = {isa = PBXBuildFile; fileRef = 24979E7720F84004007EB0DA /* GoogleService-Info.plist */; };
-<<<<<<< HEAD
-		42A4E372828DB9FEEE6A5780 /* libPods-Rainbow.a in Frameworks */ = {isa = PBXBuildFile; fileRef = D066B5F9A4DAACD9F6B7A3D3 /* libPods-Rainbow.a */; };
-		4D098C2F2811A9A5006A801A /* RNStartTime.m in Sources */ = {isa = PBXBuildFile; fileRef = 4D098C2E2811A9A5006A801A /* RNStartTime.m */; };
-		531B55F90C37F2E244F647C4 /* libPods-ImageNotification.a in Frameworks */ = {isa = PBXBuildFile; fileRef = FEA066F044FAA05DAB642F80 /* libPods-ImageNotification.a */; };
-=======
 		4D098C2F2811A9A5006A801A /* RNStartTime.m in Sources */ = {isa = PBXBuildFile; fileRef = 4D098C2E2811A9A5006A801A /* RNStartTime.m */; };
 		59B13662037A0AA518ED788A /* libPods-PriceWidgetExtension.a in Frameworks */ = {isa = PBXBuildFile; fileRef = 6B620BFF9CCFEF5289233B3A /* libPods-PriceWidgetExtension.a */; };
->>>>>>> 4fba49eb
 		6630540924A38A1900E5B030 /* RainbowText.m in Sources */ = {isa = PBXBuildFile; fileRef = 6630540824A38A1900E5B030 /* RainbowText.m */; };
 		6635730624939991006ACFA6 /* SafeStoreReview.m in Sources */ = {isa = PBXBuildFile; fileRef = 6635730524939991006ACFA6 /* SafeStoreReview.m */; };
 		6655FFB425BB2B0700642961 /* ThemeModule.m in Sources */ = {isa = PBXBuildFile; fileRef = 6655FFB325BB2B0700642961 /* ThemeModule.m */; };
@@ -42,11 +36,7 @@
 		66A1FEB624AB641100C3F539 /* RNCMScreen.m in Sources */ = {isa = PBXBuildFile; fileRef = 66A1FEB324AB641100C3F539 /* RNCMScreen.m */; };
 		66A1FEBC24ACBBE600C3F539 /* RNCMPortal.m in Sources */ = {isa = PBXBuildFile; fileRef = 66A1FEBB24ACBBE600C3F539 /* RNCMPortal.m */; };
 		66A28EB024CAF1B500410A88 /* TestFlight.m in Sources */ = {isa = PBXBuildFile; fileRef = 66A28EAF24CAF1B500410A88 /* TestFlight.m */; };
-<<<<<<< HEAD
-		830BEC6D5942C5CB65D56C55 /* libPods-SelectTokenIntent.a in Frameworks */ = {isa = PBXBuildFile; fileRef = 677C477AF43DF308A42B465C /* libPods-SelectTokenIntent.a */; };
-=======
 		9D12B594B4E7147A95CFDFDD /* libPods-SelectTokenIntent.a in Frameworks */ = {isa = PBXBuildFile; fileRef = 6ED73D587E5DF791B446F106 /* libPods-SelectTokenIntent.a */; };
->>>>>>> 4fba49eb
 		A4277D9F23CBD1910042BAF4 /* Extensions.swift in Sources */ = {isa = PBXBuildFile; fileRef = A4277D9E23CBD1910042BAF4 /* Extensions.swift */; };
 		A4277DA323CFE85F0042BAF4 /* Theme.swift in Sources */ = {isa = PBXBuildFile; fileRef = A4277DA223CFE85F0042BAF4 /* Theme.swift */; };
 		A4D04BA923D12F99008C1DEC /* Button.swift in Sources */ = {isa = PBXBuildFile; fileRef = A4D04BA823D12F99008C1DEC /* Button.swift */; };
@@ -190,11 +180,8 @@
 		0299CE7A2886202800B5C7E7 /* NotificationService.m */ = {isa = PBXFileReference; lastKnownFileType = sourcecode.c.objc; path = NotificationService.m; sourceTree = "<group>"; };
 		0299CE7C2886202800B5C7E7 /* Info.plist */ = {isa = PBXFileReference; lastKnownFileType = text.plist.xml; path = Info.plist; sourceTree = "<group>"; };
 		0299CE852886246C00B5C7E7 /* libFirebaseCore.a */ = {isa = PBXFileReference; explicitFileType = archive.ar; path = libFirebaseCore.a; sourceTree = BUILT_PRODUCTS_DIR; };
-<<<<<<< HEAD
-=======
 		07D9081F1A3D141B5743AD6A /* Pods-Rainbow.staging.xcconfig */ = {isa = PBXFileReference; includeInIndex = 1; lastKnownFileType = text.xcconfig; name = "Pods-Rainbow.staging.xcconfig"; path = "Target Support Files/Pods-Rainbow/Pods-Rainbow.staging.xcconfig"; sourceTree = "<group>"; };
 		0B0248D71FA580AB3BB42C98 /* Pods-Rainbow.release.xcconfig */ = {isa = PBXFileReference; includeInIndex = 1; lastKnownFileType = text.xcconfig; name = "Pods-Rainbow.release.xcconfig"; path = "Target Support Files/Pods-Rainbow/Pods-Rainbow.release.xcconfig"; sourceTree = "<group>"; };
->>>>>>> 4fba49eb
 		13B07F961A680F5B00A75B9A /* Rainbow.app */ = {isa = PBXFileReference; explicitFileType = wrapper.application; includeInIndex = 0; path = Rainbow.app; sourceTree = BUILT_PRODUCTS_DIR; };
 		13B07FAF1A68108700A75B9A /* AppDelegate.h */ = {isa = PBXFileReference; fileEncoding = 4; lastKnownFileType = sourcecode.c.h; name = AppDelegate.h; path = Rainbow/AppDelegate.h; sourceTree = "<group>"; };
 		13B07FB01A68108700A75B9A /* AppDelegate.mm */ = {isa = PBXFileReference; fileEncoding = 4; lastKnownFileType = sourcecode.cpp.objcpp; name = AppDelegate.mm; path = Rainbow/AppDelegate.mm; sourceTree = "<group>"; };
@@ -239,11 +226,8 @@
 		2CC62F7848EAF1F136AF6A72 /* Pods-ImageNotification.release.xcconfig */ = {isa = PBXFileReference; includeInIndex = 1; lastKnownFileType = text.xcconfig; name = "Pods-ImageNotification.release.xcconfig"; path = "Target Support Files/Pods-ImageNotification/Pods-ImageNotification.release.xcconfig"; sourceTree = "<group>"; };
 		3C379D5D20FD1F92009AF81F /* Rainbow.entitlements */ = {isa = PBXFileReference; lastKnownFileType = text.plist.entitlements; name = Rainbow.entitlements; path = Rainbow/Rainbow.entitlements; sourceTree = "<group>"; };
 		3CBE29CB2381E43800BE05AC /* Rainbow-Bridging-Header.h */ = {isa = PBXFileReference; lastKnownFileType = sourcecode.c.h; path = "Rainbow-Bridging-Header.h"; sourceTree = "<group>"; };
-<<<<<<< HEAD
-=======
 		43ABA5A5037B6DDFD38BF482 /* libPods-ImageNotification.a */ = {isa = PBXFileReference; explicitFileType = archive.ar; includeInIndex = 0; path = "libPods-ImageNotification.a"; sourceTree = BUILT_PRODUCTS_DIR; };
 		4BE7E8AB35ABF5C8C242FEFB /* Pods-PriceWidgetExtension.staging.xcconfig */ = {isa = PBXFileReference; includeInIndex = 1; lastKnownFileType = text.xcconfig; name = "Pods-PriceWidgetExtension.staging.xcconfig"; path = "Target Support Files/Pods-PriceWidgetExtension/Pods-PriceWidgetExtension.staging.xcconfig"; sourceTree = "<group>"; };
->>>>>>> 4fba49eb
 		4D098C2D2811A979006A801A /* RNStartTime.h */ = {isa = PBXFileReference; lastKnownFileType = sourcecode.c.h; path = RNStartTime.h; sourceTree = "<group>"; };
 		4D098C2E2811A9A5006A801A /* RNStartTime.m */ = {isa = PBXFileReference; lastKnownFileType = sourcecode.c.objc; path = RNStartTime.m; sourceTree = "<group>"; };
 		4FFFC395233702CB5FA89306 /* libPods-Rainbow.a */ = {isa = PBXFileReference; explicitFileType = archive.ar; includeInIndex = 0; path = "libPods-Rainbow.a"; sourceTree = BUILT_PRODUCTS_DIR; };
@@ -264,22 +248,11 @@
 		66A1FEBB24ACBBE600C3F539 /* RNCMPortal.m */ = {isa = PBXFileReference; fileEncoding = 4; lastKnownFileType = sourcecode.c.objc; name = RNCMPortal.m; path = "../src/react-native-cool-modals/ios/RNCMPortal.m"; sourceTree = "<group>"; };
 		66A28EAF24CAF1B500410A88 /* TestFlight.m */ = {isa = PBXFileReference; lastKnownFileType = sourcecode.c.objc; path = TestFlight.m; sourceTree = "<group>"; };
 		66A29CCA2511074500481F4A /* ReaHeader.h */ = {isa = PBXFileReference; fileEncoding = 4; lastKnownFileType = sourcecode.c.h; path = ReaHeader.h; sourceTree = SOURCE_ROOT; };
-<<<<<<< HEAD
-		677C477AF43DF308A42B465C /* libPods-SelectTokenIntent.a */ = {isa = PBXFileReference; explicitFileType = archive.ar; includeInIndex = 0; path = "libPods-SelectTokenIntent.a"; sourceTree = BUILT_PRODUCTS_DIR; };
-		6879F7BD89BF768113670F18 /* Pods-SelectTokenIntent.release.xcconfig */ = {isa = PBXFileReference; includeInIndex = 1; lastKnownFileType = text.xcconfig; name = "Pods-SelectTokenIntent.release.xcconfig"; path = "Target Support Files/Pods-SelectTokenIntent/Pods-SelectTokenIntent.release.xcconfig"; sourceTree = "<group>"; };
-		73790DA1833435B55F6617C8 /* libPods-PriceWidgetExtension.a */ = {isa = PBXFileReference; explicitFileType = archive.ar; includeInIndex = 0; path = "libPods-PriceWidgetExtension.a"; sourceTree = BUILT_PRODUCTS_DIR; };
-		75F0E27B400B0CA46BF0747E /* Pods-Rainbow.release.xcconfig */ = {isa = PBXFileReference; includeInIndex = 1; lastKnownFileType = text.xcconfig; name = "Pods-Rainbow.release.xcconfig"; path = "Target Support Files/Pods-Rainbow/Pods-Rainbow.release.xcconfig"; sourceTree = "<group>"; };
-		869E1C30773780774F6FEEDA /* Pods-PriceWidgetExtension.localrelease.xcconfig */ = {isa = PBXFileReference; includeInIndex = 1; lastKnownFileType = text.xcconfig; name = "Pods-PriceWidgetExtension.localrelease.xcconfig"; path = "Target Support Files/Pods-PriceWidgetExtension/Pods-PriceWidgetExtension.localrelease.xcconfig"; sourceTree = "<group>"; };
-		86E85FC78940B632D9C55433 /* Pods-PriceWidgetExtension.staging.xcconfig */ = {isa = PBXFileReference; includeInIndex = 1; lastKnownFileType = text.xcconfig; name = "Pods-PriceWidgetExtension.staging.xcconfig"; path = "Target Support Files/Pods-PriceWidgetExtension/Pods-PriceWidgetExtension.staging.xcconfig"; sourceTree = "<group>"; };
-		8D7A2A37C928F28F711E8D23 /* Pods-SelectTokenIntent.staging.xcconfig */ = {isa = PBXFileReference; includeInIndex = 1; lastKnownFileType = text.xcconfig; name = "Pods-SelectTokenIntent.staging.xcconfig"; path = "Target Support Files/Pods-SelectTokenIntent/Pods-SelectTokenIntent.staging.xcconfig"; sourceTree = "<group>"; };
-		8FAEF0E5AA7D09CF25B2A01D /* Pods-Rainbow.localrelease.xcconfig */ = {isa = PBXFileReference; includeInIndex = 1; lastKnownFileType = text.xcconfig; name = "Pods-Rainbow.localrelease.xcconfig"; path = "Target Support Files/Pods-Rainbow/Pods-Rainbow.localrelease.xcconfig"; sourceTree = "<group>"; };
-=======
 		66D62E389EC8CBB0F55727A5 /* Pods-SelectTokenIntent.debug.xcconfig */ = {isa = PBXFileReference; includeInIndex = 1; lastKnownFileType = text.xcconfig; name = "Pods-SelectTokenIntent.debug.xcconfig"; path = "Target Support Files/Pods-SelectTokenIntent/Pods-SelectTokenIntent.debug.xcconfig"; sourceTree = "<group>"; };
 		684CC019502210E9C8341D4E /* Pods-PriceWidgetExtension.localrelease.xcconfig */ = {isa = PBXFileReference; includeInIndex = 1; lastKnownFileType = text.xcconfig; name = "Pods-PriceWidgetExtension.localrelease.xcconfig"; path = "Target Support Files/Pods-PriceWidgetExtension/Pods-PriceWidgetExtension.localrelease.xcconfig"; sourceTree = "<group>"; };
 		6B620BFF9CCFEF5289233B3A /* libPods-PriceWidgetExtension.a */ = {isa = PBXFileReference; explicitFileType = archive.ar; includeInIndex = 0; path = "libPods-PriceWidgetExtension.a"; sourceTree = BUILT_PRODUCTS_DIR; };
 		6ED73D587E5DF791B446F106 /* libPods-SelectTokenIntent.a */ = {isa = PBXFileReference; explicitFileType = archive.ar; includeInIndex = 0; path = "libPods-SelectTokenIntent.a"; sourceTree = BUILT_PRODUCTS_DIR; };
 		967160301541658586F831D4 /* Pods-ImageNotification.debug.xcconfig */ = {isa = PBXFileReference; includeInIndex = 1; lastKnownFileType = text.xcconfig; name = "Pods-ImageNotification.debug.xcconfig"; path = "Target Support Files/Pods-ImageNotification/Pods-ImageNotification.debug.xcconfig"; sourceTree = "<group>"; };
->>>>>>> 4fba49eb
 		98AED33BAB4247CEBEF8464D /* libz.tbd */ = {isa = PBXFileReference; explicitFileType = undefined; fileEncoding = 9; includeInIndex = 0; lastKnownFileType = "sourcecode.text-based-dylib-definition"; name = libz.tbd; path = usr/lib/libz.tbd; sourceTree = SDKROOT; };
 		9DEADFA4826D4D0BAA950D21 /* libRNFIRMessaging.a */ = {isa = PBXFileReference; explicitFileType = undefined; fileEncoding = 9; includeInIndex = 0; lastKnownFileType = archive.ar; path = libRNFIRMessaging.a; sourceTree = "<group>"; };
 		A4277D9E23CBD1910042BAF4 /* Extensions.swift */ = {isa = PBXFileReference; lastKnownFileType = sourcecode.swift; path = Extensions.swift; sourceTree = "<group>"; };
@@ -313,10 +286,6 @@
 		B5CE8FFD29A5758100EB1EFA /* pooly@3x.png */ = {isa = PBXFileReference; lastKnownFileType = image.png; path = "pooly@3x.png"; sourceTree = "<group>"; };
 		B5D7F2EE29E8D41D003D6A54 /* finiliar@3x.png */ = {isa = PBXFileReference; lastKnownFileType = image.png; path = "finiliar@3x.png"; sourceTree = "<group>"; };
 		B5D7F2EF29E8D41E003D6A54 /* finiliar@2x.png */ = {isa = PBXFileReference; lastKnownFileType = image.png; path = "finiliar@2x.png"; sourceTree = "<group>"; };
-<<<<<<< HEAD
-		B78D0C93A3EA9F145335313E /* Pods-ImageNotification.debug.xcconfig */ = {isa = PBXFileReference; includeInIndex = 1; lastKnownFileType = text.xcconfig; name = "Pods-ImageNotification.debug.xcconfig"; path = "Target Support Files/Pods-ImageNotification/Pods-ImageNotification.debug.xcconfig"; sourceTree = "<group>"; };
-=======
->>>>>>> 4fba49eb
 		C04D10EF25AFC8C1003BEF7A /* Extras.json */ = {isa = PBXFileReference; lastKnownFileType = text.json; path = Extras.json; sourceTree = "<group>"; };
 		C11640E7274DC10B00C9120A /* UIColor.swift */ = {isa = PBXFileReference; lastKnownFileType = sourcecode.swift; path = UIColor.swift; sourceTree = "<group>"; };
 		C1272389274EBBB6006AC743 /* CurrencyDetails.swift */ = {isa = PBXFileReference; lastKnownFileType = sourcecode.swift; path = CurrencyDetails.swift; sourceTree = "<group>"; };
@@ -344,18 +313,6 @@
 		C1C61A81272CBDA100E5C0B3 /* Images.xcassets */ = {isa = PBXFileReference; lastKnownFileType = folder.assetcatalog; path = Images.xcassets; sourceTree = "<group>"; };
 		C1C61A902731A05700E5C0B3 /* RainbowTokenList.swift */ = {isa = PBXFileReference; lastKnownFileType = sourcecode.swift; path = RainbowTokenList.swift; sourceTree = "<group>"; };
 		C1EB012E2731B68400830E70 /* TokenDetails.swift */ = {isa = PBXFileReference; lastKnownFileType = sourcecode.swift; path = TokenDetails.swift; sourceTree = "<group>"; };
-<<<<<<< HEAD
-		C82D58CD29341BF4C3DD4BCC /* Pods-ImageNotification.staging.xcconfig */ = {isa = PBXFileReference; includeInIndex = 1; lastKnownFileType = text.xcconfig; name = "Pods-ImageNotification.staging.xcconfig"; path = "Target Support Files/Pods-ImageNotification/Pods-ImageNotification.staging.xcconfig"; sourceTree = "<group>"; };
-		C99028825946BC2831524485 /* Pods-ImageNotification.release.xcconfig */ = {isa = PBXFileReference; includeInIndex = 1; lastKnownFileType = text.xcconfig; name = "Pods-ImageNotification.release.xcconfig"; path = "Target Support Files/Pods-ImageNotification/Pods-ImageNotification.release.xcconfig"; sourceTree = "<group>"; };
-		CFBB89D92E8226CFAF47EFA5 /* Pods-Rainbow.staging.xcconfig */ = {isa = PBXFileReference; includeInIndex = 1; lastKnownFileType = text.xcconfig; name = "Pods-Rainbow.staging.xcconfig"; path = "Target Support Files/Pods-Rainbow/Pods-Rainbow.staging.xcconfig"; sourceTree = "<group>"; };
-		D066B5F9A4DAACD9F6B7A3D3 /* libPods-Rainbow.a */ = {isa = PBXFileReference; explicitFileType = archive.ar; includeInIndex = 0; path = "libPods-Rainbow.a"; sourceTree = BUILT_PRODUCTS_DIR; };
-		D755E71324B04FEE9C691D14 /* libRNFirebase.a */ = {isa = PBXFileReference; explicitFileType = undefined; fileEncoding = 9; includeInIndex = 0; lastKnownFileType = archive.ar; path = libRNFirebase.a; sourceTree = "<group>"; };
-		ED297162215061F000B7C4FE /* JavaScriptCore.framework */ = {isa = PBXFileReference; lastKnownFileType = wrapper.framework; name = JavaScriptCore.framework; path = System/Library/Frameworks/JavaScriptCore.framework; sourceTree = SDKROOT; };
-		ED2971642150620600B7C4FE /* JavaScriptCore.framework */ = {isa = PBXFileReference; lastKnownFileType = wrapper.framework; name = JavaScriptCore.framework; path = Platforms/AppleTVOS.platform/Developer/SDKs/AppleTVOS12.0.sdk/System/Library/Frameworks/JavaScriptCore.framework; sourceTree = DEVELOPER_DIR; };
-		F2D177D5463C386DB378C411 /* Pods-SelectTokenIntent.localrelease.xcconfig */ = {isa = PBXFileReference; includeInIndex = 1; lastKnownFileType = text.xcconfig; name = "Pods-SelectTokenIntent.localrelease.xcconfig"; path = "Target Support Files/Pods-SelectTokenIntent/Pods-SelectTokenIntent.localrelease.xcconfig"; sourceTree = "<group>"; };
-		F76472CD3D00B839CBD2D398 /* Pods-SelectTokenIntent.debug.xcconfig */ = {isa = PBXFileReference; includeInIndex = 1; lastKnownFileType = text.xcconfig; name = "Pods-SelectTokenIntent.debug.xcconfig"; path = "Target Support Files/Pods-SelectTokenIntent/Pods-SelectTokenIntent.debug.xcconfig"; sourceTree = "<group>"; };
-		FEA066F044FAA05DAB642F80 /* libPods-ImageNotification.a */ = {isa = PBXFileReference; explicitFileType = archive.ar; includeInIndex = 0; path = "libPods-ImageNotification.a"; sourceTree = BUILT_PRODUCTS_DIR; };
-=======
 		C2E0B1A0DDF9F3216A8FFBBE /* Pods-SelectTokenIntent.localrelease.xcconfig */ = {isa = PBXFileReference; includeInIndex = 1; lastKnownFileType = text.xcconfig; name = "Pods-SelectTokenIntent.localrelease.xcconfig"; path = "Target Support Files/Pods-SelectTokenIntent/Pods-SelectTokenIntent.localrelease.xcconfig"; sourceTree = "<group>"; };
 		D755E71324B04FEE9C691D14 /* libRNFirebase.a */ = {isa = PBXFileReference; explicitFileType = undefined; fileEncoding = 9; includeInIndex = 0; lastKnownFileType = archive.ar; path = libRNFirebase.a; sourceTree = "<group>"; };
 		ED297162215061F000B7C4FE /* JavaScriptCore.framework */ = {isa = PBXFileReference; lastKnownFileType = wrapper.framework; name = JavaScriptCore.framework; path = System/Library/Frameworks/JavaScriptCore.framework; sourceTree = SDKROOT; };
@@ -364,7 +321,6 @@
 		F9ECB6D6BA3DDCD2B10001F0 /* Pods-ImageNotification.staging.xcconfig */ = {isa = PBXFileReference; includeInIndex = 1; lastKnownFileType = text.xcconfig; name = "Pods-ImageNotification.staging.xcconfig"; path = "Target Support Files/Pods-ImageNotification/Pods-ImageNotification.staging.xcconfig"; sourceTree = "<group>"; };
 		FA24878CC6F782B44F864B57 /* Pods-Rainbow.localrelease.xcconfig */ = {isa = PBXFileReference; includeInIndex = 1; lastKnownFileType = text.xcconfig; name = "Pods-Rainbow.localrelease.xcconfig"; path = "Target Support Files/Pods-Rainbow/Pods-Rainbow.localrelease.xcconfig"; sourceTree = "<group>"; };
 		FE8A7075202CA3D32D10AF89 /* Pods-PriceWidgetExtension.release.xcconfig */ = {isa = PBXFileReference; includeInIndex = 1; lastKnownFileType = text.xcconfig; name = "Pods-PriceWidgetExtension.release.xcconfig"; path = "Target Support Files/Pods-PriceWidgetExtension/Pods-PriceWidgetExtension.release.xcconfig"; sourceTree = "<group>"; };
->>>>>>> 4fba49eb
 /* End PBXFileReference section */
 
 /* Begin PBXFrameworksBuildPhase section */
@@ -372,11 +328,7 @@
 			isa = PBXFrameworksBuildPhase;
 			buildActionMask = 2147483647;
 			files = (
-<<<<<<< HEAD
-				531B55F90C37F2E244F647C4 /* libPods-ImageNotification.a in Frameworks */,
-=======
 				FF37401FFB452A2FDEF9B7D0 /* libPods-ImageNotification.a in Frameworks */,
->>>>>>> 4fba49eb
 			);
 			runOnlyForDeploymentPostprocessing = 0;
 		};
@@ -386,11 +338,7 @@
 			files = (
 				ED2971652150620600B7C4FE /* JavaScriptCore.framework in Frameworks */,
 				C72F456C99A646399192517D /* libz.tbd in Frameworks */,
-<<<<<<< HEAD
-				42A4E372828DB9FEEE6A5780 /* libPods-Rainbow.a in Frameworks */,
-=======
 				F87576A1062A472F285D268F /* libPods-Rainbow.a in Frameworks */,
->>>>>>> 4fba49eb
 			);
 			runOnlyForDeploymentPostprocessing = 0;
 		};
@@ -400,11 +348,7 @@
 			files = (
 				C16DCF60272BA6EF00FF5C78 /* SwiftUI.framework in Frameworks */,
 				C16DCF5E272BA6EF00FF5C78 /* WidgetKit.framework in Frameworks */,
-<<<<<<< HEAD
-				A9F312A50F28216E0C2FC393 /* libPods-PriceWidgetExtension.a in Frameworks */,
-=======
 				59B13662037A0AA518ED788A /* libPods-PriceWidgetExtension.a in Frameworks */,
->>>>>>> 4fba49eb
 			);
 			runOnlyForDeploymentPostprocessing = 0;
 		};
@@ -413,11 +357,7 @@
 			buildActionMask = 2147483647;
 			files = (
 				C16DCF81272BAB9500FF5C78 /* Intents.framework in Frameworks */,
-<<<<<<< HEAD
-				830BEC6D5942C5CB65D56C55 /* libPods-SelectTokenIntent.a in Frameworks */,
-=======
 				9D12B594B4E7147A95CFDFDD /* libPods-SelectTokenIntent.a in Frameworks */,
->>>>>>> 4fba49eb
 			);
 			runOnlyForDeploymentPostprocessing = 0;
 		};
@@ -584,17 +524,10 @@
 				C16DCF5F272BA6EF00FF5C78 /* SwiftUI.framework */,
 				C16DCF80272BAB9500FF5C78 /* Intents.framework */,
 				C16DCF8B272BAB9600FF5C78 /* IntentsUI.framework */,
-<<<<<<< HEAD
-				FEA066F044FAA05DAB642F80 /* libPods-ImageNotification.a */,
-				73790DA1833435B55F6617C8 /* libPods-PriceWidgetExtension.a */,
-				D066B5F9A4DAACD9F6B7A3D3 /* libPods-Rainbow.a */,
-				677C477AF43DF308A42B465C /* libPods-SelectTokenIntent.a */,
-=======
 				43ABA5A5037B6DDFD38BF482 /* libPods-ImageNotification.a */,
 				6B620BFF9CCFEF5289233B3A /* libPods-PriceWidgetExtension.a */,
 				4FFFC395233702CB5FA89306 /* libPods-Rainbow.a */,
 				6ED73D587E5DF791B446F106 /* libPods-SelectTokenIntent.a */,
->>>>>>> 4fba49eb
 			);
 			name = Frameworks;
 			sourceTree = "<group>";
@@ -743,24 +676,6 @@
 		C640359C0E6575CE0A7ECD73 /* Pods */ = {
 			isa = PBXGroup;
 			children = (
-<<<<<<< HEAD
-				B78D0C93A3EA9F145335313E /* Pods-ImageNotification.debug.xcconfig */,
-				C99028825946BC2831524485 /* Pods-ImageNotification.release.xcconfig */,
-				664ECDBBD5A459CD3744964A /* Pods-ImageNotification.localrelease.xcconfig */,
-				C82D58CD29341BF4C3DD4BCC /* Pods-ImageNotification.staging.xcconfig */,
-				A56EC7992F140DBE3A0BC44D /* Pods-PriceWidgetExtension.debug.xcconfig */,
-				AD490CBDAC6554605BF1847A /* Pods-PriceWidgetExtension.release.xcconfig */,
-				869E1C30773780774F6FEEDA /* Pods-PriceWidgetExtension.localrelease.xcconfig */,
-				86E85FC78940B632D9C55433 /* Pods-PriceWidgetExtension.staging.xcconfig */,
-				A873FCD38CDC7FEB5E93833F /* Pods-Rainbow.debug.xcconfig */,
-				75F0E27B400B0CA46BF0747E /* Pods-Rainbow.release.xcconfig */,
-				8FAEF0E5AA7D09CF25B2A01D /* Pods-Rainbow.localrelease.xcconfig */,
-				CFBB89D92E8226CFAF47EFA5 /* Pods-Rainbow.staging.xcconfig */,
-				F76472CD3D00B839CBD2D398 /* Pods-SelectTokenIntent.debug.xcconfig */,
-				6879F7BD89BF768113670F18 /* Pods-SelectTokenIntent.release.xcconfig */,
-				F2D177D5463C386DB378C411 /* Pods-SelectTokenIntent.localrelease.xcconfig */,
-				8D7A2A37C928F28F711E8D23 /* Pods-SelectTokenIntent.staging.xcconfig */,
-=======
 				967160301541658586F831D4 /* Pods-ImageNotification.debug.xcconfig */,
 				2CC62F7848EAF1F136AF6A72 /* Pods-ImageNotification.release.xcconfig */,
 				15CEBD3ECDE53A106F220FED /* Pods-ImageNotification.localrelease.xcconfig */,
@@ -777,7 +692,6 @@
 				62BCEEEA4A27D23A2B9F5A29 /* Pods-SelectTokenIntent.release.xcconfig */,
 				C2E0B1A0DDF9F3216A8FFBBE /* Pods-SelectTokenIntent.localrelease.xcconfig */,
 				F24AF077A15E8BDC1EDE5E4A /* Pods-SelectTokenIntent.staging.xcconfig */,
->>>>>>> 4fba49eb
 			);
 			path = Pods;
 			sourceTree = "<group>";
@@ -801,11 +715,7 @@
 			isa = PBXNativeTarget;
 			buildConfigurationList = 0299CE842886202800B5C7E7 /* Build configuration list for PBXNativeTarget "ImageNotification" */;
 			buildPhases = (
-<<<<<<< HEAD
-				EF65573A35B4033A08F6BC88 /* [CP] Check Pods Manifest.lock */,
-=======
 				C0B13F288E83ECB8A9D2B64E /* [CP] Check Pods Manifest.lock */,
->>>>>>> 4fba49eb
 				0299CE732886202800B5C7E7 /* Sources */,
 				0299CE742886202800B5C7E7 /* Frameworks */,
 				0299CE752886202800B5C7E7 /* Resources */,
@@ -823,28 +733,17 @@
 			isa = PBXNativeTarget;
 			buildConfigurationList = 13B07F931A680F5B00A75B9A /* Build configuration list for PBXNativeTarget "Rainbow" */;
 			buildPhases = (
-<<<<<<< HEAD
-				EF792BFB709049D853D9107A /* [CP] Check Pods Manifest.lock */,
-=======
 				A1E5EC36516AA3B0EE46BE1F /* [CP] Check Pods Manifest.lock */,
->>>>>>> 4fba49eb
 				13B07F871A680F5B00A75B9A /* Sources */,
 				13B07F8C1A680F5B00A75B9A /* Frameworks */,
 				13B07F8E1A680F5B00A75B9A /* Resources */,
 				00DD1BFF1BD5951E006B06BC /* Bundle React Native code and images */,
 				9FF961FEA7AF435FA18ED988 /* Upload Debug Symbols to Sentry */,
 				668ADB3225A4E3A40050859D /* Embed App Extensions */,
-<<<<<<< HEAD
-				200F44B587FC07EA0B5C1172 /* [CP] Embed Pods Frameworks */,
-				91499ABDEE8893C2A4FDDFD7 /* [CP] Copy Pods Resources */,
-				AE4FE3624EC96804759E1959 /* [CP-User] [RNFB] Core Configuration */,
-				CE284FE872C5931A5DAB6618 /* [CP-User] [RNFB] Crashlytics Configuration */,
-=======
 				50BEB9FB3B730622F0A5DD5D /* [CP] Embed Pods Frameworks */,
 				04075CA33ECB51EC2A3F459F /* [CP] Copy Pods Resources */,
 				F035C5C329B8110C85DC7544 /* [CP-User] [RNFB] Core Configuration */,
 				792D13AEA7A4007678CAECBD /* [CP-User] [RNFB] Crashlytics Configuration */,
->>>>>>> 4fba49eb
 			);
 			buildRules = (
 			);
@@ -862,11 +761,7 @@
 			isa = PBXNativeTarget;
 			buildConfigurationList = C16DCF6E272BA6F100FF5C78 /* Build configuration list for PBXNativeTarget "PriceWidgetExtension" */;
 			buildPhases = (
-<<<<<<< HEAD
-				44D93B9714A57AEC1E79BB18 /* [CP] Check Pods Manifest.lock */,
-=======
 				0C10E130249CCAAAED62F9A0 /* [CP] Check Pods Manifest.lock */,
->>>>>>> 4fba49eb
 				C16DCF58272BA6EF00FF5C78 /* Sources */,
 				C16DCF59272BA6EF00FF5C78 /* Frameworks */,
 				C16DCF5A272BA6EF00FF5C78 /* Resources */,
@@ -884,11 +779,7 @@
 			isa = PBXNativeTarget;
 			buildConfigurationList = C16DCF9F272BAB9600FF5C78 /* Build configuration list for PBXNativeTarget "SelectTokenIntent" */;
 			buildPhases = (
-<<<<<<< HEAD
-				36326DCEB54DDB81280C3EEC /* [CP] Check Pods Manifest.lock */,
-=======
 				4E7386828B9F396A3895DF71 /* [CP] Check Pods Manifest.lock */,
->>>>>>> 4fba49eb
 				C16DCF7B272BAB9500FF5C78 /* Sources */,
 				C16DCF7C272BAB9500FF5C78 /* Frameworks */,
 				C16DCF7D272BAB9500FF5C78 /* Resources */,
@@ -1054,9 +945,6 @@
 			shellScript = "export SENTRY_PROPERTIES=sentry.properties\nexport EXTRA_PACKAGER_ARGS=\"--sourcemap-output $DERIVED_FILE_DIR/main.jsbundle.map\"\nset -e\n\nWITH_ENVIRONMENT=\"../node_modules/react-native/scripts/xcode/with-environment.sh\"\nREACT_NATIVE_XCODE=\"../node_modules/react-native/scripts/react-native-xcode.sh\"\nSENTRY_CLI=\"../node_modules/@sentry/cli/bin/sentry-cli\"\n\n\n/bin/sh -c \"$WITH_ENVIRONMENT \\\"$SENTRY_CLI react-native xcode $REACT_NATIVE_XCODE\\\"\"\n";
 			showEnvVarsInLog = 0;
 		};
-<<<<<<< HEAD
-		200F44B587FC07EA0B5C1172 /* [CP] Embed Pods Frameworks */ = {
-=======
 		04075CA33ECB51EC2A3F459F /* [CP] Copy Pods Resources */ = {
 			isa = PBXShellScriptBuildPhase;
 			buildActionMask = 2147483647;
@@ -1080,7 +968,50 @@
 			showEnvVarsInLog = 0;
 		};
 		0C10E130249CCAAAED62F9A0 /* [CP] Check Pods Manifest.lock */ = {
->>>>>>> 4fba49eb
+			isa = PBXShellScriptBuildPhase;
+			buildActionMask = 2147483647;
+			files = (
+			);
+			inputFileListPaths = (
+			);
+			inputPaths = (
+				"${PODS_PODFILE_DIR_PATH}/Podfile.lock",
+				"${PODS_ROOT}/Manifest.lock",
+			);
+			name = "[CP] Check Pods Manifest.lock";
+			outputFileListPaths = (
+			);
+			outputPaths = (
+				"$(DERIVED_FILE_DIR)/Pods-PriceWidgetExtension-checkManifestLockResult.txt",
+			);
+			runOnlyForDeploymentPostprocessing = 0;
+			shellPath = /bin/sh;
+			shellScript = "diff \"${PODS_PODFILE_DIR_PATH}/Podfile.lock\" \"${PODS_ROOT}/Manifest.lock\" > /dev/null\nif [ $? != 0 ] ; then\n    # print error to STDERR\n    echo \"error: The sandbox is not in sync with the Podfile.lock. Run 'pod install' or update your CocoaPods installation.\" >&2\n    exit 1\nfi\n# This output is used by Xcode 'outputs' to avoid re-running this script phase.\necho \"SUCCESS\" > \"${SCRIPT_OUTPUT_FILE_0}\"\n";
+			showEnvVarsInLog = 0;
+		};
+		4E7386828B9F396A3895DF71 /* [CP] Check Pods Manifest.lock */ = {
+			isa = PBXShellScriptBuildPhase;
+			buildActionMask = 2147483647;
+			files = (
+			);
+			inputFileListPaths = (
+			);
+			inputPaths = (
+				"${PODS_PODFILE_DIR_PATH}/Podfile.lock",
+				"${PODS_ROOT}/Manifest.lock",
+			);
+			name = "[CP] Check Pods Manifest.lock";
+			outputFileListPaths = (
+			);
+			outputPaths = (
+				"$(DERIVED_FILE_DIR)/Pods-SelectTokenIntent-checkManifestLockResult.txt",
+			);
+			runOnlyForDeploymentPostprocessing = 0;
+			shellPath = /bin/sh;
+			shellScript = "diff \"${PODS_PODFILE_DIR_PATH}/Podfile.lock\" \"${PODS_ROOT}/Manifest.lock\" > /dev/null\nif [ $? != 0 ] ; then\n    # print error to STDERR\n    echo \"error: The sandbox is not in sync with the Podfile.lock. Run 'pod install' or update your CocoaPods installation.\" >&2\n    exit 1\nfi\n# This output is used by Xcode 'outputs' to avoid re-running this script phase.\necho \"SUCCESS\" > \"${SCRIPT_OUTPUT_FILE_0}\"\n";
+			showEnvVarsInLog = 0;
+		};
+		50BEB9FB3B730622F0A5DD5D /* [CP] Embed Pods Frameworks */ = {
 			isa = PBXShellScriptBuildPhase;
 			buildActionMask = 2147483647;
 			files = (
@@ -1106,15 +1037,40 @@
 			shellScript = "\"${PODS_ROOT}/Target Support Files/Pods-Rainbow/Pods-Rainbow-frameworks.sh\"\n";
 			showEnvVarsInLog = 0;
 		};
-<<<<<<< HEAD
-		36326DCEB54DDB81280C3EEC /* [CP] Check Pods Manifest.lock */ = {
-=======
-		4E7386828B9F396A3895DF71 /* [CP] Check Pods Manifest.lock */ = {
->>>>>>> 4fba49eb
+		792D13AEA7A4007678CAECBD /* [CP-User] [RNFB] Crashlytics Configuration */ = {
 			isa = PBXShellScriptBuildPhase;
 			buildActionMask = 2147483647;
 			files = (
 			);
+			inputPaths = (
+				"${DWARF_DSYM_FOLDER_PATH}/${DWARF_DSYM_FILE_NAME}/Contents/Resources/DWARF/${TARGET_NAME}",
+				"$(SRCROOT)/$(BUILT_PRODUCTS_DIR)/$(INFOPLIST_PATH)",
+			);
+			name = "[CP-User] [RNFB] Crashlytics Configuration";
+			runOnlyForDeploymentPostprocessing = 0;
+			shellPath = /bin/sh;
+			shellScript = "#!/usr/bin/env bash\n#\n# Copyright (c) 2016-present Invertase Limited & Contributors\n#\n# Licensed under the Apache License, Version 2.0 (the \"License\");\n# you may not use this library except in compliance with the License.\n# You may obtain a copy of the License at\n#\n#   http://www.apache.org/licenses/LICENSE-2.0\n#\n# Unless required by applicable law or agreed to in writing, software\n# distributed under the License is distributed on an \"AS IS\" BASIS,\n# WITHOUT WARRANTIES OR CONDITIONS OF ANY KIND, either express or implied.\n# See the License for the specific language governing permissions and\n# limitations under the License.\n#\nset -e\n\nif [[ ${PODS_ROOT} ]]; then\n  echo \"info: Exec FirebaseCrashlytics Run from Pods\"\n  \"${PODS_ROOT}/FirebaseCrashlytics/run\"\nelse\n  echo \"info: Exec FirebaseCrashlytics Run from framework\"\n  \"${PROJECT_DIR}/FirebaseCrashlytics.framework/run\"\nfi\n";
+		};
+		9FF961FEA7AF435FA18ED988 /* Upload Debug Symbols to Sentry */ = {
+			isa = PBXShellScriptBuildPhase;
+			buildActionMask = 2147483647;
+			files = (
+			);
+			inputPaths = (
+			);
+			name = "Upload Debug Symbols to Sentry";
+			outputPaths = (
+				"$(DERIVED_FILE_DIR)/Pods-SelectTokenIntent-checkManifestLockResult.txt",
+			);
+			runOnlyForDeploymentPostprocessing = 0;
+			shellPath = /bin/sh;
+			shellScript = "export SENTRY_PROPERTIES=sentry.properties\n../node_modules/@sentry/cli/bin/sentry-cli upload-dsym\n";
+		};
+		A1E5EC36516AA3B0EE46BE1F /* [CP] Check Pods Manifest.lock */ = {
+			isa = PBXShellScriptBuildPhase;
+			buildActionMask = 2147483647;
+			files = (
+			);
 			inputFileListPaths = (
 			);
 			inputPaths = (
@@ -1125,103 +1081,36 @@
 			outputFileListPaths = (
 			);
 			outputPaths = (
-				"$(DERIVED_FILE_DIR)/Pods-SelectTokenIntent-checkManifestLockResult.txt",
+				"$(DERIVED_FILE_DIR)/Pods-Rainbow-checkManifestLockResult.txt",
 			);
 			runOnlyForDeploymentPostprocessing = 0;
 			shellPath = /bin/sh;
 			shellScript = "diff \"${PODS_PODFILE_DIR_PATH}/Podfile.lock\" \"${PODS_ROOT}/Manifest.lock\" > /dev/null\nif [ $? != 0 ] ; then\n    # print error to STDERR\n    echo \"error: The sandbox is not in sync with the Podfile.lock. Run 'pod install' or update your CocoaPods installation.\" >&2\n    exit 1\nfi\n# This output is used by Xcode 'outputs' to avoid re-running this script phase.\necho \"SUCCESS\" > \"${SCRIPT_OUTPUT_FILE_0}\"\n";
 			showEnvVarsInLog = 0;
 		};
-<<<<<<< HEAD
-		44D93B9714A57AEC1E79BB18 /* [CP] Check Pods Manifest.lock */ = {
-=======
-		50BEB9FB3B730622F0A5DD5D /* [CP] Embed Pods Frameworks */ = {
->>>>>>> 4fba49eb
+		C0B13F288E83ECB8A9D2B64E /* [CP] Check Pods Manifest.lock */ = {
 			isa = PBXShellScriptBuildPhase;
 			buildActionMask = 2147483647;
 			files = (
 			);
+			inputFileListPaths = (
+			);
 			inputPaths = (
-				"${PODS_ROOT}/Target Support Files/Pods-Rainbow/Pods-Rainbow-frameworks.sh",
-				"${PODS_XCFRAMEWORKS_BUILD_DIR}/Flipper-DoubleConversion/double-conversion.framework/double-conversion",
-				"${PODS_XCFRAMEWORKS_BUILD_DIR}/Flipper-Glog/glog.framework/glog",
-				"${PODS_XCFRAMEWORKS_BUILD_DIR}/OpenSSL-Universal/OpenSSL.framework/OpenSSL",
-				"${PODS_XCFRAMEWORKS_BUILD_DIR}/Plaid/LinkKit.framework/LinkKit",
-				"${PODS_XCFRAMEWORKS_BUILD_DIR}/hermes-engine/Pre-built/hermes.framework/hermes",
-			);
-			name = "[CP] Embed Pods Frameworks";
+				"${PODS_PODFILE_DIR_PATH}/Podfile.lock",
+				"${PODS_ROOT}/Manifest.lock",
+			);
+			name = "[CP] Check Pods Manifest.lock";
+			outputFileListPaths = (
+			);
 			outputPaths = (
-<<<<<<< HEAD
-				"$(DERIVED_FILE_DIR)/Pods-PriceWidgetExtension-checkManifestLockResult.txt",
-=======
-				"${TARGET_BUILD_DIR}/${FRAMEWORKS_FOLDER_PATH}/double-conversion.framework",
-				"${TARGET_BUILD_DIR}/${FRAMEWORKS_FOLDER_PATH}/glog.framework",
-				"${TARGET_BUILD_DIR}/${FRAMEWORKS_FOLDER_PATH}/OpenSSL.framework",
-				"${TARGET_BUILD_DIR}/${FRAMEWORKS_FOLDER_PATH}/LinkKit.framework",
-				"${TARGET_BUILD_DIR}/${FRAMEWORKS_FOLDER_PATH}/hermes.framework",
->>>>>>> 4fba49eb
+				"$(DERIVED_FILE_DIR)/Pods-ImageNotification-checkManifestLockResult.txt",
 			);
 			runOnlyForDeploymentPostprocessing = 0;
 			shellPath = /bin/sh;
-			shellScript = "\"${PODS_ROOT}/Target Support Files/Pods-Rainbow/Pods-Rainbow-frameworks.sh\"\n";
+			shellScript = "diff \"${PODS_PODFILE_DIR_PATH}/Podfile.lock\" \"${PODS_ROOT}/Manifest.lock\" > /dev/null\nif [ $? != 0 ] ; then\n    # print error to STDERR\n    echo \"error: The sandbox is not in sync with the Podfile.lock. Run 'pod install' or update your CocoaPods installation.\" >&2\n    exit 1\nfi\n# This output is used by Xcode 'outputs' to avoid re-running this script phase.\necho \"SUCCESS\" > \"${SCRIPT_OUTPUT_FILE_0}\"\n";
 			showEnvVarsInLog = 0;
 		};
-<<<<<<< HEAD
-		91499ABDEE8893C2A4FDDFD7 /* [CP] Copy Pods Resources */ = {
-=======
-		792D13AEA7A4007678CAECBD /* [CP-User] [RNFB] Crashlytics Configuration */ = {
->>>>>>> 4fba49eb
-			isa = PBXShellScriptBuildPhase;
-			buildActionMask = 2147483647;
-			files = (
-			);
-			inputPaths = (
-<<<<<<< HEAD
-				"${PODS_ROOT}/Target Support Files/Pods-Rainbow/Pods-Rainbow-resources.sh",
-				"${PODS_CONFIGURATION_BUILD_DIR}/RNImageCropPicker/QBImagePicker.bundle",
-				"${PODS_CONFIGURATION_BUILD_DIR}/React-Core/AccessibilityResources.bundle",
-				"${PODS_CONFIGURATION_BUILD_DIR}/TOCropViewController/TOCropViewControllerBundle.bundle",
-			);
-			name = "[CP] Copy Pods Resources";
-			outputPaths = (
-				"${TARGET_BUILD_DIR}/${UNLOCALIZED_RESOURCES_FOLDER_PATH}/QBImagePicker.bundle",
-				"${TARGET_BUILD_DIR}/${UNLOCALIZED_RESOURCES_FOLDER_PATH}/AccessibilityResources.bundle",
-				"${TARGET_BUILD_DIR}/${UNLOCALIZED_RESOURCES_FOLDER_PATH}/TOCropViewControllerBundle.bundle",
-			);
-			runOnlyForDeploymentPostprocessing = 0;
-			shellPath = /bin/sh;
-			shellScript = "\"${PODS_ROOT}/Target Support Files/Pods-Rainbow/Pods-Rainbow-resources.sh\"\n";
-			showEnvVarsInLog = 0;
-=======
-				"${DWARF_DSYM_FOLDER_PATH}/${DWARF_DSYM_FILE_NAME}/Contents/Resources/DWARF/${TARGET_NAME}",
-				"$(SRCROOT)/$(BUILT_PRODUCTS_DIR)/$(INFOPLIST_PATH)",
-			);
-			name = "[CP-User] [RNFB] Crashlytics Configuration";
-			runOnlyForDeploymentPostprocessing = 0;
-			shellPath = /bin/sh;
-			shellScript = "#!/usr/bin/env bash\n#\n# Copyright (c) 2016-present Invertase Limited & Contributors\n#\n# Licensed under the Apache License, Version 2.0 (the \"License\");\n# you may not use this library except in compliance with the License.\n# You may obtain a copy of the License at\n#\n#   http://www.apache.org/licenses/LICENSE-2.0\n#\n# Unless required by applicable law or agreed to in writing, software\n# distributed under the License is distributed on an \"AS IS\" BASIS,\n# WITHOUT WARRANTIES OR CONDITIONS OF ANY KIND, either express or implied.\n# See the License for the specific language governing permissions and\n# limitations under the License.\n#\nset -e\n\nif [[ ${PODS_ROOT} ]]; then\n  echo \"info: Exec FirebaseCrashlytics Run from Pods\"\n  \"${PODS_ROOT}/FirebaseCrashlytics/run\"\nelse\n  echo \"info: Exec FirebaseCrashlytics Run from framework\"\n  \"${PROJECT_DIR}/FirebaseCrashlytics.framework/run\"\nfi\n";
->>>>>>> 4fba49eb
-		};
-		9FF961FEA7AF435FA18ED988 /* Upload Debug Symbols to Sentry */ = {
-			isa = PBXShellScriptBuildPhase;
-			buildActionMask = 2147483647;
-			files = (
-			);
-			inputPaths = (
-			);
-			name = "Upload Debug Symbols to Sentry";
-			outputPaths = (
-				"$(DERIVED_FILE_DIR)/Pods-SelectTokenIntent-checkManifestLockResult.txt",
-			);
-			runOnlyForDeploymentPostprocessing = 0;
-			shellPath = /bin/sh;
-			shellScript = "export SENTRY_PROPERTIES=sentry.properties\n../node_modules/@sentry/cli/bin/sentry-cli upload-dsym\n";
-		};
-<<<<<<< HEAD
-		AE4FE3624EC96804759E1959 /* [CP-User] [RNFB] Core Configuration */ = {
-=======
-		A1E5EC36516AA3B0EE46BE1F /* [CP] Check Pods Manifest.lock */ = {
->>>>>>> 4fba49eb
+		F035C5C329B8110C85DC7544 /* [CP-User] [RNFB] Core Configuration */ = {
 			isa = PBXShellScriptBuildPhase;
 			buildActionMask = 2147483647;
 			files = (
@@ -1233,97 +1122,6 @@
 			runOnlyForDeploymentPostprocessing = 0;
 			shellPath = /bin/sh;
 			shellScript = "#!/usr/bin/env bash\n#\n# Copyright (c) 2016-present Invertase Limited & Contributors\n#\n# Licensed under the Apache License, Version 2.0 (the \"License\");\n# you may not use this library except in compliance with the License.\n# You may obtain a copy of the License at\n#\n#   http://www.apache.org/licenses/LICENSE-2.0\n#\n# Unless required by applicable law or agreed to in writing, software\n# distributed under the License is distributed on an \"AS IS\" BASIS,\n# WITHOUT WARRANTIES OR CONDITIONS OF ANY KIND, either express or implied.\n# See the License for the specific language governing permissions and\n# limitations under the License.\n#\nset -e\n\n_MAX_LOOKUPS=2;\n_SEARCH_RESULT=''\n_RN_ROOT_EXISTS=''\n_CURRENT_LOOKUPS=1\n_JSON_ROOT=\"'react-native'\"\n_JSON_FILE_NAME='firebase.json'\n_JSON_OUTPUT_BASE64='e30=' # { }\n_CURRENT_SEARCH_DIR=${PROJECT_DIR}\n_PLIST_BUDDY=/usr/libexec/PlistBuddy\n_TARGET_PLIST=\"${BUILT_PRODUCTS_DIR}/${INFOPLIST_PATH}\"\n_DSYM_PLIST=\"${DWARF_DSYM_FOLDER_PATH}/${DWARF_DSYM_FILE_NAME}/Contents/Info.plist\"\n\n# plist arrays\n_PLIST_ENTRY_KEYS=()\n_PLIST_ENTRY_TYPES=()\n_PLIST_ENTRY_VALUES=()\n\nfunction setPlistValue {\n  echo \"info:      setting plist entry '$1' of type '$2' in file '$4'\"\n  ${_PLIST_BUDDY} -c \"Add :$1 $2 '$3'\" $4 || echo \"info:      '$1' already exists\"\n}\n\nfunction getFirebaseJsonKeyValue () {\n  if [[ ${_RN_ROOT_EXISTS} ]]; then\n    ruby -Ku -e \"require 'rubygems';require 'json'; output=JSON.parse('$1'); puts output[$_JSON_ROOT]['$2']\"\n  else\n    echo \"\"\n  fi;\n}\n\nfunction jsonBoolToYesNo () {\n  if [[ $1 == \"false\" ]]; then\n    echo \"NO\"\n  elif [[ $1 == \"true\" ]]; then\n    echo \"YES\"\n  else echo \"NO\"\n  fi\n}\n\necho \"info: -> RNFB build script started\"\necho \"info: 1) Locating ${_JSON_FILE_NAME} file:\"\n\nif [[ -z ${_CURRENT_SEARCH_DIR} ]]; then\n  _CURRENT_SEARCH_DIR=$(pwd)\nfi;\n\nwhile true; do\n  _CURRENT_SEARCH_DIR=$(dirname \"$_CURRENT_SEARCH_DIR\")\n  if [[ \"$_CURRENT_SEARCH_DIR\" == \"/\" ]] || [[ ${_CURRENT_LOOKUPS} -gt ${_MAX_LOOKUPS} ]]; then break; fi;\n  echo \"info:      ($_CURRENT_LOOKUPS of $_MAX_LOOKUPS) Searching in '$_CURRENT_SEARCH_DIR' for a ${_JSON_FILE_NAME} file.\"\n  _SEARCH_RESULT=$(find \"$_CURRENT_SEARCH_DIR\" -maxdepth 2 -name ${_JSON_FILE_NAME} -print | /usr/bin/head -n 1)\n  if [[ ${_SEARCH_RESULT} ]]; then\n    echo \"info:      ${_JSON_FILE_NAME} found at $_SEARCH_RESULT\"\n    break;\n  fi;\n  _CURRENT_LOOKUPS=$((_CURRENT_LOOKUPS+1))\ndone\n\nif [[ ${_SEARCH_RESULT} ]]; then\n  _JSON_OUTPUT_RAW=$(cat \"${_SEARCH_RESULT}\")\n  _RN_ROOT_EXISTS=$(ruby -Ku -e \"require 'rubygems';require 'json'; output=JSON.parse('$_JSON_OUTPUT_RAW'); puts output[$_JSON_ROOT]\" || echo '')\n\n  if [[ ${_RN_ROOT_EXISTS} ]]; then\n    if ! python3 --version >/dev/null 2>&1; then echo \"python3 not found, firebase.json file processing error.\" && exit 1; fi\n    _JSON_OUTPUT_BASE64=$(python3 -c 'import json,sys,base64;print(base64.b64encode(bytes(json.dumps(json.loads(open('\"'${_SEARCH_RESULT}'\"', '\"'rb'\"').read())['${_JSON_ROOT}']), '\"'utf-8'\"')).decode())' || echo \"e30=\")\n  fi\n\n  _PLIST_ENTRY_KEYS+=(\"firebase_json_raw\")\n  _PLIST_ENTRY_TYPES+=(\"string\")\n  _PLIST_ENTRY_VALUES+=(\"$_JSON_OUTPUT_BASE64\")\n\n  # config.app_data_collection_default_enabled\n  _APP_DATA_COLLECTION_ENABLED=$(getFirebaseJsonKeyValue \"$_JSON_OUTPUT_RAW\" \"app_data_collection_default_enabled\")\n  if [[ $_APP_DATA_COLLECTION_ENABLED ]]; then\n    _PLIST_ENTRY_KEYS+=(\"FirebaseDataCollectionDefaultEnabled\")\n    _PLIST_ENTRY_TYPES+=(\"bool\")\n    _PLIST_ENTRY_VALUES+=(\"$(jsonBoolToYesNo \"$_APP_DATA_COLLECTION_ENABLED\")\")\n  fi\n\n  # config.analytics_auto_collection_enabled\n  _ANALYTICS_AUTO_COLLECTION=$(getFirebaseJsonKeyValue \"$_JSON_OUTPUT_RAW\" \"analytics_auto_collection_enabled\")\n  if [[ $_ANALYTICS_AUTO_COLLECTION ]]; then\n    _PLIST_ENTRY_KEYS+=(\"FIREBASE_ANALYTICS_COLLECTION_ENABLED\")\n    _PLIST_ENTRY_TYPES+=(\"bool\")\n    _PLIST_ENTRY_VALUES+=(\"$(jsonBoolToYesNo \"$_ANALYTICS_AUTO_COLLECTION\")\")\n  fi\n\n  # config.analytics_collection_deactivated\n  _ANALYTICS_DEACTIVATED=$(getFirebaseJsonKeyValue \"$_JSON_OUTPUT_RAW\" \"analytics_collection_deactivated\")\n  if [[ $_ANALYTICS_DEACTIVATED ]]; then\n    _PLIST_ENTRY_KEYS+=(\"FIREBASE_ANALYTICS_COLLECTION_DEACTIVATED\")\n    _PLIST_ENTRY_TYPES+=(\"bool\")\n    _PLIST_ENTRY_VALUES+=(\"$(jsonBoolToYesNo \"$_ANALYTICS_DEACTIVATED\")\")\n  fi\n\n  # config.analytics_idfv_collection_enabled\n  _ANALYTICS_IDFV_COLLECTION=$(getFirebaseJsonKeyValue \"$_JSON_OUTPUT_RAW\" \"analytics_idfv_collection_enabled\")\n  if [[ $_ANALYTICS_IDFV_COLLECTION ]]; then\n    _PLIST_ENTRY_KEYS+=(\"GOOGLE_ANALYTICS_IDFV_COLLECTION_ENABLED\")\n    _PLIST_ENTRY_TYPES+=(\"bool\")\n    _PLIST_ENTRY_VALUES+=(\"$(jsonBoolToYesNo \"$_ANALYTICS_IDFV_COLLECTION\")\")\n  fi\n\n  # config.analytics_default_allow_ad_personalization_signals\n  _ANALYTICS_PERSONALIZATION=$(getFirebaseJsonKeyValue \"$_JSON_OUTPUT_RAW\" \"analytics_default_allow_ad_personalization_signals\")\n  if [[ $_ANALYTICS_PERSONALIZATION ]]; then\n    _PLIST_ENTRY_KEYS+=(\"GOOGLE_ANALYTICS_DEFAULT_ALLOW_AD_PERSONALIZATION_SIGNALS\")\n    _PLIST_ENTRY_TYPES+=(\"bool\")\n    _PLIST_ENTRY_VALUES+=(\"$(jsonBoolToYesNo \"$_ANALYTICS_PERSONALIZATION\")\")\n  fi\n\n  # config.analytics_registration_with_ad_network_enabled\n  _ANALYTICS_REGISTRATION_WITH_AD_NETWORK=$(getFirebaseJsonKeyValue \"$_JSON_OUTPUT_RAW\" \"google_analytics_registration_with_ad_network_enabled\")\n  if [[ $_ANALYTICS_REGISTRATION_WITH_AD_NETWORK ]]; then\n    _PLIST_ENTRY_KEYS+=(\"GOOGLE_ANALYTICS_REGISTRATION_WITH_AD_NETWORK_ENABLED\")\n    _PLIST_ENTRY_TYPES+=(\"bool\")\n    _PLIST_ENTRY_VALUES+=(\"$(jsonBoolToYesNo \"$_ANALYTICS_REGISTRATION_WITH_AD_NETWORK\")\")\n  fi\n\n  # config.google_analytics_automatic_screen_reporting_enabled\n  _ANALYTICS_AUTO_SCREEN_REPORTING=$(getFirebaseJsonKeyValue \"$_JSON_OUTPUT_RAW\" \"google_analytics_automatic_screen_reporting_enabled\")\n  if [[ $_ANALYTICS_AUTO_SCREEN_REPORTING ]]; then\n    _PLIST_ENTRY_KEYS+=(\"FirebaseAutomaticScreenReportingEnabled\")\n    _PLIST_ENTRY_TYPES+=(\"bool\")\n    _PLIST_ENTRY_VALUES+=(\"$(jsonBoolToYesNo \"$_ANALYTICS_AUTO_SCREEN_REPORTING\")\")\n  fi\n\n  # config.perf_auto_collection_enabled\n  _PERF_AUTO_COLLECTION=$(getFirebaseJsonKeyValue \"$_JSON_OUTPUT_RAW\" \"perf_auto_collection_enabled\")\n  if [[ $_PERF_AUTO_COLLECTION ]]; then\n    _PLIST_ENTRY_KEYS+=(\"firebase_performance_collection_enabled\")\n    _PLIST_ENTRY_TYPES+=(\"bool\")\n    _PLIST_ENTRY_VALUES+=(\"$(jsonBoolToYesNo \"$_PERF_AUTO_COLLECTION\")\")\n  fi\n\n  # config.perf_collection_deactivated\n  _PERF_DEACTIVATED=$(getFirebaseJsonKeyValue \"$_JSON_OUTPUT_RAW\" \"perf_collection_deactivated\")\n  if [[ $_PERF_DEACTIVATED ]]; then\n    _PLIST_ENTRY_KEYS+=(\"firebase_performance_collection_deactivated\")\n    _PLIST_ENTRY_TYPES+=(\"bool\")\n    _PLIST_ENTRY_VALUES+=(\"$(jsonBoolToYesNo \"$_PERF_DEACTIVATED\")\")\n  fi\n\n  # config.messaging_auto_init_enabled\n  _MESSAGING_AUTO_INIT=$(getFirebaseJsonKeyValue \"$_JSON_OUTPUT_RAW\" \"messaging_auto_init_enabled\")\n  if [[ $_MESSAGING_AUTO_INIT ]]; then\n    _PLIST_ENTRY_KEYS+=(\"FirebaseMessagingAutoInitEnabled\")\n    _PLIST_ENTRY_TYPES+=(\"bool\")\n    _PLIST_ENTRY_VALUES+=(\"$(jsonBoolToYesNo \"$_MESSAGING_AUTO_INIT\")\")\n  fi\n\n  # config.in_app_messaging_auto_colllection_enabled\n  _FIAM_AUTO_INIT=$(getFirebaseJsonKeyValue \"$_JSON_OUTPUT_RAW\" \"in_app_messaging_auto_collection_enabled\")\n  if [[ $_FIAM_AUTO_INIT ]]; then\n    _PLIST_ENTRY_KEYS+=(\"FirebaseInAppMessagingAutomaticDataCollectionEnabled\")\n    _PLIST_ENTRY_TYPES+=(\"bool\")\n    _PLIST_ENTRY_VALUES+=(\"$(jsonBoolToYesNo \"$_FIAM_AUTO_INIT\")\")\n  fi\n\n  # config.app_check_token_auto_refresh\n  _APP_CHECK_TOKEN_AUTO_REFRESH=$(getFirebaseJsonKeyValue \"$_JSON_OUTPUT_RAW\" \"app_check_token_auto_refresh\")\n  if [[ $_APP_CHECK_TOKEN_AUTO_REFRESH ]]; then\n    _PLIST_ENTRY_KEYS+=(\"FirebaseAppCheckTokenAutoRefreshEnabled\")\n    _PLIST_ENTRY_TYPES+=(\"bool\")\n    _PLIST_ENTRY_VALUES+=(\"$(jsonBoolToYesNo \"$_APP_CHECK_TOKEN_AUTO_REFRESH\")\")\n  fi\n\n  # config.crashlytics_disable_auto_disabler - undocumented for now - mainly for debugging, document if becomes useful\n  _CRASHLYTICS_AUTO_DISABLE_ENABLED=$(getFirebaseJsonKeyValue \"$_JSON_OUTPUT_RAW\" \"crashlytics_disable_auto_disabler\")\n  if [[ $_CRASHLYTICS_AUTO_DISABLE_ENABLED == \"true\" ]]; then\n    echo \"Disabled Crashlytics auto disabler.\" # do nothing\n  else\n    _PLIST_ENTRY_KEYS+=(\"FirebaseCrashlyticsCollectionEnabled\")\n    _PLIST_ENTRY_TYPES+=(\"bool\")\n    _PLIST_ENTRY_VALUES+=(\"NO\")\n  fi\nelse\n  _PLIST_ENTRY_KEYS+=(\"firebase_json_raw\")\n  _PLIST_ENTRY_TYPES+=(\"string\")\n  _PLIST_ENTRY_VALUES+=(\"$_JSON_OUTPUT_BASE64\")\n  echo \"warning:   A firebase.json file was not found, whilst this file is optional it is recommended to include it to configure firebase services in React Native Firebase.\"\nfi;\n\necho \"info: 2) Injecting Info.plist entries: \"\n\n# Log out the keys we're adding\nfor i in \"${!_PLIST_ENTRY_KEYS[@]}\"; do\n  echo \"    ->  $i) ${_PLIST_ENTRY_KEYS[$i]}\" \"${_PLIST_ENTRY_TYPES[$i]}\" \"${_PLIST_ENTRY_VALUES[$i]}\"\ndone\n\nfor plist in \"${_TARGET_PLIST}\" \"${_DSYM_PLIST}\" ; do\n  if [[ -f \"${plist}\" ]]; then\n\n    # paths with spaces break the call to setPlistValue. temporarily modify\n    # the shell internal field separator variable (IFS), which normally\n    # includes spaces, to consist only of line breaks\n    oldifs=$IFS\n    IFS=\"\n\"\n\n    for i in \"${!_PLIST_ENTRY_KEYS[@]}\"; do\n      setPlistValue \"${_PLIST_ENTRY_KEYS[$i]}\" \"${_PLIST_ENTRY_TYPES[$i]}\" \"${_PLIST_ENTRY_VALUES[$i]}\" \"${plist}\"\n    done\n\n    # restore the original internal field separator value\n    IFS=$oldifs\n  else\n    echo \"warning:   A Info.plist build output file was not found (${plist})\"\n  fi\ndone\n\necho \"info: <- RNFB build script finished\"\n";
-		};
-<<<<<<< HEAD
-		CE284FE872C5931A5DAB6618 /* [CP-User] [RNFB] Crashlytics Configuration */ = {
-=======
-		C0B13F288E83ECB8A9D2B64E /* [CP] Check Pods Manifest.lock */ = {
->>>>>>> 4fba49eb
-			isa = PBXShellScriptBuildPhase;
-			buildActionMask = 2147483647;
-			files = (
-			);
-			inputFileListPaths = (
-			);
-			inputPaths = (
-<<<<<<< HEAD
-				"${DWARF_DSYM_FOLDER_PATH}/${DWARF_DSYM_FILE_NAME}/Contents/Resources/DWARF/${TARGET_NAME}",
-				"$(SRCROOT)/$(BUILT_PRODUCTS_DIR)/$(INFOPLIST_PATH)",
-=======
-				"${PODS_PODFILE_DIR_PATH}/Podfile.lock",
-				"${PODS_ROOT}/Manifest.lock",
-			);
-			name = "[CP] Check Pods Manifest.lock";
-			outputFileListPaths = (
-			);
-			outputPaths = (
-				"$(DERIVED_FILE_DIR)/Pods-ImageNotification-checkManifestLockResult.txt",
->>>>>>> 4fba49eb
-			);
-			name = "[CP-User] [RNFB] Crashlytics Configuration";
-			runOnlyForDeploymentPostprocessing = 0;
-			shellPath = /bin/sh;
-<<<<<<< HEAD
-			shellScript = "#!/usr/bin/env bash\n#\n# Copyright (c) 2016-present Invertase Limited & Contributors\n#\n# Licensed under the Apache License, Version 2.0 (the \"License\");\n# you may not use this library except in compliance with the License.\n# You may obtain a copy of the License at\n#\n#   http://www.apache.org/licenses/LICENSE-2.0\n#\n# Unless required by applicable law or agreed to in writing, software\n# distributed under the License is distributed on an \"AS IS\" BASIS,\n# WITHOUT WARRANTIES OR CONDITIONS OF ANY KIND, either express or implied.\n# See the License for the specific language governing permissions and\n# limitations under the License.\n#\nset -e\n\nif [[ ${PODS_ROOT} ]]; then\n  echo \"info: Exec FirebaseCrashlytics Run from Pods\"\n  \"${PODS_ROOT}/FirebaseCrashlytics/run\"\nelse\n  echo \"info: Exec FirebaseCrashlytics Run from framework\"\n  \"${PROJECT_DIR}/FirebaseCrashlytics.framework/run\"\nfi\n";
-		};
-		EF65573A35B4033A08F6BC88 /* [CP] Check Pods Manifest.lock */ = {
-			isa = PBXShellScriptBuildPhase;
-			buildActionMask = 2147483647;
-			files = (
-			);
-			inputFileListPaths = (
-			);
-			inputPaths = (
-				"${PODS_PODFILE_DIR_PATH}/Podfile.lock",
-				"${PODS_ROOT}/Manifest.lock",
-			);
-			name = "[CP] Check Pods Manifest.lock";
-			outputFileListPaths = (
-			);
-			outputPaths = (
-				"$(DERIVED_FILE_DIR)/Pods-ImageNotification-checkManifestLockResult.txt",
-			);
-			runOnlyForDeploymentPostprocessing = 0;
-			shellPath = /bin/sh;
-			shellScript = "diff \"${PODS_PODFILE_DIR_PATH}/Podfile.lock\" \"${PODS_ROOT}/Manifest.lock\" > /dev/null\nif [ $? != 0 ] ; then\n    # print error to STDERR\n    echo \"error: The sandbox is not in sync with the Podfile.lock. Run 'pod install' or update your CocoaPods installation.\" >&2\n    exit 1\nfi\n# This output is used by Xcode 'outputs' to avoid re-running this script phase.\necho \"SUCCESS\" > \"${SCRIPT_OUTPUT_FILE_0}\"\n";
-			showEnvVarsInLog = 0;
-		};
-		EF792BFB709049D853D9107A /* [CP] Check Pods Manifest.lock */ = {
-=======
-			shellScript = "diff \"${PODS_PODFILE_DIR_PATH}/Podfile.lock\" \"${PODS_ROOT}/Manifest.lock\" > /dev/null\nif [ $? != 0 ] ; then\n    # print error to STDERR\n    echo \"error: The sandbox is not in sync with the Podfile.lock. Run 'pod install' or update your CocoaPods installation.\" >&2\n    exit 1\nfi\n# This output is used by Xcode 'outputs' to avoid re-running this script phase.\necho \"SUCCESS\" > \"${SCRIPT_OUTPUT_FILE_0}\"\n";
-			showEnvVarsInLog = 0;
-		};
-		F035C5C329B8110C85DC7544 /* [CP-User] [RNFB] Core Configuration */ = {
->>>>>>> 4fba49eb
-			isa = PBXShellScriptBuildPhase;
-			buildActionMask = 2147483647;
-			files = (
-			);
-			inputFileListPaths = (
-			);
-			inputPaths = (
-<<<<<<< HEAD
-				"${PODS_PODFILE_DIR_PATH}/Podfile.lock",
-				"${PODS_ROOT}/Manifest.lock",
-			);
-			name = "[CP] Check Pods Manifest.lock";
-			outputFileListPaths = (
-			);
-			outputPaths = (
-				"$(DERIVED_FILE_DIR)/Pods-Rainbow-checkManifestLockResult.txt",
-=======
-				"$(BUILT_PRODUCTS_DIR)/$(INFOPLIST_PATH)",
->>>>>>> 4fba49eb
-			);
-			name = "[CP-User] [RNFB] Core Configuration";
-			runOnlyForDeploymentPostprocessing = 0;
-			shellPath = /bin/sh;
-<<<<<<< HEAD
-			shellScript = "diff \"${PODS_PODFILE_DIR_PATH}/Podfile.lock\" \"${PODS_ROOT}/Manifest.lock\" > /dev/null\nif [ $? != 0 ] ; then\n    # print error to STDERR\n    echo \"error: The sandbox is not in sync with the Podfile.lock. Run 'pod install' or update your CocoaPods installation.\" >&2\n    exit 1\nfi\n# This output is used by Xcode 'outputs' to avoid re-running this script phase.\necho \"SUCCESS\" > \"${SCRIPT_OUTPUT_FILE_0}\"\n";
-			showEnvVarsInLog = 0;
-=======
-			shellScript = "#!/usr/bin/env bash\n#\n# Copyright (c) 2016-present Invertase Limited & Contributors\n#\n# Licensed under the Apache License, Version 2.0 (the \"License\");\n# you may not use this library except in compliance with the License.\n# You may obtain a copy of the License at\n#\n#   http://www.apache.org/licenses/LICENSE-2.0\n#\n# Unless required by applicable law or agreed to in writing, software\n# distributed under the License is distributed on an \"AS IS\" BASIS,\n# WITHOUT WARRANTIES OR CONDITIONS OF ANY KIND, either express or implied.\n# See the License for the specific language governing permissions and\n# limitations under the License.\n#\nset -e\n\n_MAX_LOOKUPS=2;\n_SEARCH_RESULT=''\n_RN_ROOT_EXISTS=''\n_CURRENT_LOOKUPS=1\n_JSON_ROOT=\"'react-native'\"\n_JSON_FILE_NAME='firebase.json'\n_JSON_OUTPUT_BASE64='e30=' # { }\n_CURRENT_SEARCH_DIR=${PROJECT_DIR}\n_PLIST_BUDDY=/usr/libexec/PlistBuddy\n_TARGET_PLIST=\"${BUILT_PRODUCTS_DIR}/${INFOPLIST_PATH}\"\n_DSYM_PLIST=\"${DWARF_DSYM_FOLDER_PATH}/${DWARF_DSYM_FILE_NAME}/Contents/Info.plist\"\n\n# plist arrays\n_PLIST_ENTRY_KEYS=()\n_PLIST_ENTRY_TYPES=()\n_PLIST_ENTRY_VALUES=()\n\nfunction setPlistValue {\n  echo \"info:      setting plist entry '$1' of type '$2' in file '$4'\"\n  ${_PLIST_BUDDY} -c \"Add :$1 $2 '$3'\" $4 || echo \"info:      '$1' already exists\"\n}\n\nfunction getFirebaseJsonKeyValue () {\n  if [[ ${_RN_ROOT_EXISTS} ]]; then\n    ruby -Ku -e \"require 'rubygems';require 'json'; output=JSON.parse('$1'); puts output[$_JSON_ROOT]['$2']\"\n  else\n    echo \"\"\n  fi;\n}\n\nfunction jsonBoolToYesNo () {\n  if [[ $1 == \"false\" ]]; then\n    echo \"NO\"\n  elif [[ $1 == \"true\" ]]; then\n    echo \"YES\"\n  else echo \"NO\"\n  fi\n}\n\necho \"info: -> RNFB build script started\"\necho \"info: 1) Locating ${_JSON_FILE_NAME} file:\"\n\nif [[ -z ${_CURRENT_SEARCH_DIR} ]]; then\n  _CURRENT_SEARCH_DIR=$(pwd)\nfi;\n\nwhile true; do\n  _CURRENT_SEARCH_DIR=$(dirname \"$_CURRENT_SEARCH_DIR\")\n  if [[ \"$_CURRENT_SEARCH_DIR\" == \"/\" ]] || [[ ${_CURRENT_LOOKUPS} -gt ${_MAX_LOOKUPS} ]]; then break; fi;\n  echo \"info:      ($_CURRENT_LOOKUPS of $_MAX_LOOKUPS) Searching in '$_CURRENT_SEARCH_DIR' for a ${_JSON_FILE_NAME} file.\"\n  _SEARCH_RESULT=$(find \"$_CURRENT_SEARCH_DIR\" -maxdepth 2 -name ${_JSON_FILE_NAME} -print | /usr/bin/head -n 1)\n  if [[ ${_SEARCH_RESULT} ]]; then\n    echo \"info:      ${_JSON_FILE_NAME} found at $_SEARCH_RESULT\"\n    break;\n  fi;\n  _CURRENT_LOOKUPS=$((_CURRENT_LOOKUPS+1))\ndone\n\nif [[ ${_SEARCH_RESULT} ]]; then\n  _JSON_OUTPUT_RAW=$(cat \"${_SEARCH_RESULT}\")\n  _RN_ROOT_EXISTS=$(ruby -Ku -e \"require 'rubygems';require 'json'; output=JSON.parse('$_JSON_OUTPUT_RAW'); puts output[$_JSON_ROOT]\" || echo '')\n\n  if [[ ${_RN_ROOT_EXISTS} ]]; then\n    if ! python3 --version >/dev/null 2>&1; then echo \"python3 not found, firebase.json file processing error.\" && exit 1; fi\n    _JSON_OUTPUT_BASE64=$(python3 -c 'import json,sys,base64;print(base64.b64encode(bytes(json.dumps(json.loads(open('\"'${_SEARCH_RESULT}'\"', '\"'rb'\"').read())['${_JSON_ROOT}']), '\"'utf-8'\"')).decode())' || echo \"e30=\")\n  fi\n\n  _PLIST_ENTRY_KEYS+=(\"firebase_json_raw\")\n  _PLIST_ENTRY_TYPES+=(\"string\")\n  _PLIST_ENTRY_VALUES+=(\"$_JSON_OUTPUT_BASE64\")\n\n  # config.app_data_collection_default_enabled\n  _APP_DATA_COLLECTION_ENABLED=$(getFirebaseJsonKeyValue \"$_JSON_OUTPUT_RAW\" \"app_data_collection_default_enabled\")\n  if [[ $_APP_DATA_COLLECTION_ENABLED ]]; then\n    _PLIST_ENTRY_KEYS+=(\"FirebaseDataCollectionDefaultEnabled\")\n    _PLIST_ENTRY_TYPES+=(\"bool\")\n    _PLIST_ENTRY_VALUES+=(\"$(jsonBoolToYesNo \"$_APP_DATA_COLLECTION_ENABLED\")\")\n  fi\n\n  # config.analytics_auto_collection_enabled\n  _ANALYTICS_AUTO_COLLECTION=$(getFirebaseJsonKeyValue \"$_JSON_OUTPUT_RAW\" \"analytics_auto_collection_enabled\")\n  if [[ $_ANALYTICS_AUTO_COLLECTION ]]; then\n    _PLIST_ENTRY_KEYS+=(\"FIREBASE_ANALYTICS_COLLECTION_ENABLED\")\n    _PLIST_ENTRY_TYPES+=(\"bool\")\n    _PLIST_ENTRY_VALUES+=(\"$(jsonBoolToYesNo \"$_ANALYTICS_AUTO_COLLECTION\")\")\n  fi\n\n  # config.analytics_collection_deactivated\n  _ANALYTICS_DEACTIVATED=$(getFirebaseJsonKeyValue \"$_JSON_OUTPUT_RAW\" \"analytics_collection_deactivated\")\n  if [[ $_ANALYTICS_DEACTIVATED ]]; then\n    _PLIST_ENTRY_KEYS+=(\"FIREBASE_ANALYTICS_COLLECTION_DEACTIVATED\")\n    _PLIST_ENTRY_TYPES+=(\"bool\")\n    _PLIST_ENTRY_VALUES+=(\"$(jsonBoolToYesNo \"$_ANALYTICS_DEACTIVATED\")\")\n  fi\n\n  # config.analytics_idfv_collection_enabled\n  _ANALYTICS_IDFV_COLLECTION=$(getFirebaseJsonKeyValue \"$_JSON_OUTPUT_RAW\" \"analytics_idfv_collection_enabled\")\n  if [[ $_ANALYTICS_IDFV_COLLECTION ]]; then\n    _PLIST_ENTRY_KEYS+=(\"GOOGLE_ANALYTICS_IDFV_COLLECTION_ENABLED\")\n    _PLIST_ENTRY_TYPES+=(\"bool\")\n    _PLIST_ENTRY_VALUES+=(\"$(jsonBoolToYesNo \"$_ANALYTICS_IDFV_COLLECTION\")\")\n  fi\n\n  # config.analytics_default_allow_ad_personalization_signals\n  _ANALYTICS_PERSONALIZATION=$(getFirebaseJsonKeyValue \"$_JSON_OUTPUT_RAW\" \"analytics_default_allow_ad_personalization_signals\")\n  if [[ $_ANALYTICS_PERSONALIZATION ]]; then\n    _PLIST_ENTRY_KEYS+=(\"GOOGLE_ANALYTICS_DEFAULT_ALLOW_AD_PERSONALIZATION_SIGNALS\")\n    _PLIST_ENTRY_TYPES+=(\"bool\")\n    _PLIST_ENTRY_VALUES+=(\"$(jsonBoolToYesNo \"$_ANALYTICS_PERSONALIZATION\")\")\n  fi\n\n  # config.analytics_registration_with_ad_network_enabled\n  _ANALYTICS_REGISTRATION_WITH_AD_NETWORK=$(getFirebaseJsonKeyValue \"$_JSON_OUTPUT_RAW\" \"google_analytics_registration_with_ad_network_enabled\")\n  if [[ $_ANALYTICS_REGISTRATION_WITH_AD_NETWORK ]]; then\n    _PLIST_ENTRY_KEYS+=(\"GOOGLE_ANALYTICS_REGISTRATION_WITH_AD_NETWORK_ENABLED\")\n    _PLIST_ENTRY_TYPES+=(\"bool\")\n    _PLIST_ENTRY_VALUES+=(\"$(jsonBoolToYesNo \"$_ANALYTICS_REGISTRATION_WITH_AD_NETWORK\")\")\n  fi\n\n  # config.google_analytics_automatic_screen_reporting_enabled\n  _ANALYTICS_AUTO_SCREEN_REPORTING=$(getFirebaseJsonKeyValue \"$_JSON_OUTPUT_RAW\" \"google_analytics_automatic_screen_reporting_enabled\")\n  if [[ $_ANALYTICS_AUTO_SCREEN_REPORTING ]]; then\n    _PLIST_ENTRY_KEYS+=(\"FirebaseAutomaticScreenReportingEnabled\")\n    _PLIST_ENTRY_TYPES+=(\"bool\")\n    _PLIST_ENTRY_VALUES+=(\"$(jsonBoolToYesNo \"$_ANALYTICS_AUTO_SCREEN_REPORTING\")\")\n  fi\n\n  # config.perf_auto_collection_enabled\n  _PERF_AUTO_COLLECTION=$(getFirebaseJsonKeyValue \"$_JSON_OUTPUT_RAW\" \"perf_auto_collection_enabled\")\n  if [[ $_PERF_AUTO_COLLECTION ]]; then\n    _PLIST_ENTRY_KEYS+=(\"firebase_performance_collection_enabled\")\n    _PLIST_ENTRY_TYPES+=(\"bool\")\n    _PLIST_ENTRY_VALUES+=(\"$(jsonBoolToYesNo \"$_PERF_AUTO_COLLECTION\")\")\n  fi\n\n  # config.perf_collection_deactivated\n  _PERF_DEACTIVATED=$(getFirebaseJsonKeyValue \"$_JSON_OUTPUT_RAW\" \"perf_collection_deactivated\")\n  if [[ $_PERF_DEACTIVATED ]]; then\n    _PLIST_ENTRY_KEYS+=(\"firebase_performance_collection_deactivated\")\n    _PLIST_ENTRY_TYPES+=(\"bool\")\n    _PLIST_ENTRY_VALUES+=(\"$(jsonBoolToYesNo \"$_PERF_DEACTIVATED\")\")\n  fi\n\n  # config.messaging_auto_init_enabled\n  _MESSAGING_AUTO_INIT=$(getFirebaseJsonKeyValue \"$_JSON_OUTPUT_RAW\" \"messaging_auto_init_enabled\")\n  if [[ $_MESSAGING_AUTO_INIT ]]; then\n    _PLIST_ENTRY_KEYS+=(\"FirebaseMessagingAutoInitEnabled\")\n    _PLIST_ENTRY_TYPES+=(\"bool\")\n    _PLIST_ENTRY_VALUES+=(\"$(jsonBoolToYesNo \"$_MESSAGING_AUTO_INIT\")\")\n  fi\n\n  # config.in_app_messaging_auto_colllection_enabled\n  _FIAM_AUTO_INIT=$(getFirebaseJsonKeyValue \"$_JSON_OUTPUT_RAW\" \"in_app_messaging_auto_collection_enabled\")\n  if [[ $_FIAM_AUTO_INIT ]]; then\n    _PLIST_ENTRY_KEYS+=(\"FirebaseInAppMessagingAutomaticDataCollectionEnabled\")\n    _PLIST_ENTRY_TYPES+=(\"bool\")\n    _PLIST_ENTRY_VALUES+=(\"$(jsonBoolToYesNo \"$_FIAM_AUTO_INIT\")\")\n  fi\n\n  # config.app_check_token_auto_refresh\n  _APP_CHECK_TOKEN_AUTO_REFRESH=$(getFirebaseJsonKeyValue \"$_JSON_OUTPUT_RAW\" \"app_check_token_auto_refresh\")\n  if [[ $_APP_CHECK_TOKEN_AUTO_REFRESH ]]; then\n    _PLIST_ENTRY_KEYS+=(\"FirebaseAppCheckTokenAutoRefreshEnabled\")\n    _PLIST_ENTRY_TYPES+=(\"bool\")\n    _PLIST_ENTRY_VALUES+=(\"$(jsonBoolToYesNo \"$_APP_CHECK_TOKEN_AUTO_REFRESH\")\")\n  fi\n\n  # config.crashlytics_disable_auto_disabler - undocumented for now - mainly for debugging, document if becomes useful\n  _CRASHLYTICS_AUTO_DISABLE_ENABLED=$(getFirebaseJsonKeyValue \"$_JSON_OUTPUT_RAW\" \"crashlytics_disable_auto_disabler\")\n  if [[ $_CRASHLYTICS_AUTO_DISABLE_ENABLED == \"true\" ]]; then\n    echo \"Disabled Crashlytics auto disabler.\" # do nothing\n  else\n    _PLIST_ENTRY_KEYS+=(\"FirebaseCrashlyticsCollectionEnabled\")\n    _PLIST_ENTRY_TYPES+=(\"bool\")\n    _PLIST_ENTRY_VALUES+=(\"NO\")\n  fi\nelse\n  _PLIST_ENTRY_KEYS+=(\"firebase_json_raw\")\n  _PLIST_ENTRY_TYPES+=(\"string\")\n  _PLIST_ENTRY_VALUES+=(\"$_JSON_OUTPUT_BASE64\")\n  echo \"warning:   A firebase.json file was not found, whilst this file is optional it is recommended to include it to configure firebase services in React Native Firebase.\"\nfi;\n\necho \"info: 2) Injecting Info.plist entries: \"\n\n# Log out the keys we're adding\nfor i in \"${!_PLIST_ENTRY_KEYS[@]}\"; do\n  echo \"    ->  $i) ${_PLIST_ENTRY_KEYS[$i]}\" \"${_PLIST_ENTRY_TYPES[$i]}\" \"${_PLIST_ENTRY_VALUES[$i]}\"\ndone\n\nfor plist in \"${_TARGET_PLIST}\" \"${_DSYM_PLIST}\" ; do\n  if [[ -f \"${plist}\" ]]; then\n\n    # paths with spaces break the call to setPlistValue. temporarily modify\n    # the shell internal field separator variable (IFS), which normally\n    # includes spaces, to consist only of line breaks\n    oldifs=$IFS\n    IFS=\"\n\"\n\n    for i in \"${!_PLIST_ENTRY_KEYS[@]}\"; do\n      setPlistValue \"${_PLIST_ENTRY_KEYS[$i]}\" \"${_PLIST_ENTRY_TYPES[$i]}\" \"${_PLIST_ENTRY_VALUES[$i]}\" \"${plist}\"\n    done\n\n    # restore the original internal field separator value\n    IFS=$oldifs\n  else\n    echo \"warning:   A Info.plist build output file was not found (${plist})\"\n  fi\ndone\n\necho \"info: <- RNFB build script finished\"\n";
->>>>>>> 4fba49eb
 		};
 /* End PBXShellScriptBuildPhase section */
 
@@ -1468,11 +1266,7 @@
 /* Begin XCBuildConfiguration section */
 		0299CE802886202800B5C7E7 /* Debug */ = {
 			isa = XCBuildConfiguration;
-<<<<<<< HEAD
-			baseConfigurationReference = B78D0C93A3EA9F145335313E /* Pods-ImageNotification.debug.xcconfig */;
-=======
 			baseConfigurationReference = 967160301541658586F831D4 /* Pods-ImageNotification.debug.xcconfig */;
->>>>>>> 4fba49eb
 			buildSettings = {
 				APPLICATION_EXTENSION_API_ONLY = YES;
 				CLANG_ANALYZER_NONNULL = YES;
@@ -1522,11 +1316,7 @@
 		};
 		0299CE812886202800B5C7E7 /* Release */ = {
 			isa = XCBuildConfiguration;
-<<<<<<< HEAD
-			baseConfigurationReference = C99028825946BC2831524485 /* Pods-ImageNotification.release.xcconfig */;
-=======
 			baseConfigurationReference = 2CC62F7848EAF1F136AF6A72 /* Pods-ImageNotification.release.xcconfig */;
->>>>>>> 4fba49eb
 			buildSettings = {
 				APPLICATION_EXTENSION_API_ONLY = YES;
 				CLANG_ANALYZER_NONNULL = YES;
@@ -1574,11 +1364,7 @@
 		};
 		0299CE822886202800B5C7E7 /* LocalRelease */ = {
 			isa = XCBuildConfiguration;
-<<<<<<< HEAD
-			baseConfigurationReference = 664ECDBBD5A459CD3744964A /* Pods-ImageNotification.localrelease.xcconfig */;
-=======
 			baseConfigurationReference = 15CEBD3ECDE53A106F220FED /* Pods-ImageNotification.localrelease.xcconfig */;
->>>>>>> 4fba49eb
 			buildSettings = {
 				APPLICATION_EXTENSION_API_ONLY = YES;
 				CLANG_ANALYZER_NONNULL = YES;
@@ -1626,11 +1412,7 @@
 		};
 		0299CE832886202800B5C7E7 /* Staging */ = {
 			isa = XCBuildConfiguration;
-<<<<<<< HEAD
-			baseConfigurationReference = C82D58CD29341BF4C3DD4BCC /* Pods-ImageNotification.staging.xcconfig */;
-=======
 			baseConfigurationReference = F9ECB6D6BA3DDCD2B10001F0 /* Pods-ImageNotification.staging.xcconfig */;
->>>>>>> 4fba49eb
 			buildSettings = {
 				APPLICATION_EXTENSION_API_ONLY = YES;
 				CLANG_ANALYZER_NONNULL = YES;
@@ -1678,11 +1460,7 @@
 		};
 		13B07F941A680F5B00A75B9A /* Debug */ = {
 			isa = XCBuildConfiguration;
-<<<<<<< HEAD
-			baseConfigurationReference = A873FCD38CDC7FEB5E93833F /* Pods-Rainbow.debug.xcconfig */;
-=======
 			baseConfigurationReference = 1AD507C5F4494CFF7A0D59FC /* Pods-Rainbow.debug.xcconfig */;
->>>>>>> 4fba49eb
 			buildSettings = {
 				ALWAYS_EMBED_SWIFT_STANDARD_LIBRARIES = YES;
 				APPLICATION_EXTENSION_API_ONLY = NO;
@@ -1760,11 +1538,7 @@
 		};
 		13B07F951A680F5B00A75B9A /* Release */ = {
 			isa = XCBuildConfiguration;
-<<<<<<< HEAD
-			baseConfigurationReference = 75F0E27B400B0CA46BF0747E /* Pods-Rainbow.release.xcconfig */;
-=======
 			baseConfigurationReference = 0B0248D71FA580AB3BB42C98 /* Pods-Rainbow.release.xcconfig */;
->>>>>>> 4fba49eb
 			buildSettings = {
 				ALWAYS_EMBED_SWIFT_STANDARD_LIBRARIES = YES;
 				APPLICATION_EXTENSION_API_ONLY = NO;
@@ -1873,11 +1647,7 @@
 		};
 		2C6A799821127ED9003AFB37 /* Staging */ = {
 			isa = XCBuildConfiguration;
-<<<<<<< HEAD
-			baseConfigurationReference = CFBB89D92E8226CFAF47EFA5 /* Pods-Rainbow.staging.xcconfig */;
-=======
 			baseConfigurationReference = 07D9081F1A3D141B5743AD6A /* Pods-Rainbow.staging.xcconfig */;
->>>>>>> 4fba49eb
 			buildSettings = {
 				ALWAYS_EMBED_SWIFT_STANDARD_LIBRARIES = YES;
 				APPLICATION_EXTENSION_API_ONLY = NO;
@@ -1986,11 +1756,7 @@
 		};
 		2C87B79A2197FA1900682EC4 /* LocalRelease */ = {
 			isa = XCBuildConfiguration;
-<<<<<<< HEAD
-			baseConfigurationReference = 8FAEF0E5AA7D09CF25B2A01D /* Pods-Rainbow.localrelease.xcconfig */;
-=======
 			baseConfigurationReference = FA24878CC6F782B44F864B57 /* Pods-Rainbow.localrelease.xcconfig */;
->>>>>>> 4fba49eb
 			buildSettings = {
 				ALWAYS_EMBED_SWIFT_STANDARD_LIBRARIES = YES;
 				APPLICATION_EXTENSION_API_ONLY = NO;
@@ -2149,11 +1915,7 @@
 		};
 		C16DCF6A272BA6F100FF5C78 /* Debug */ = {
 			isa = XCBuildConfiguration;
-<<<<<<< HEAD
-			baseConfigurationReference = A56EC7992F140DBE3A0BC44D /* Pods-PriceWidgetExtension.debug.xcconfig */;
-=======
 			baseConfigurationReference = 21B4B425CF0D268DD0B9A0D9 /* Pods-PriceWidgetExtension.debug.xcconfig */;
->>>>>>> 4fba49eb
 			buildSettings = {
 				APPLICATION_EXTENSION_API_ONLY = YES;
 				ASSETCATALOG_COMPILER_GLOBAL_ACCENT_COLOR_NAME = AccentColor;
@@ -2202,11 +1964,7 @@
 		};
 		C16DCF6B272BA6F100FF5C78 /* Release */ = {
 			isa = XCBuildConfiguration;
-<<<<<<< HEAD
-			baseConfigurationReference = AD490CBDAC6554605BF1847A /* Pods-PriceWidgetExtension.release.xcconfig */;
-=======
 			baseConfigurationReference = FE8A7075202CA3D32D10AF89 /* Pods-PriceWidgetExtension.release.xcconfig */;
->>>>>>> 4fba49eb
 			buildSettings = {
 				APPLICATION_EXTENSION_API_ONLY = YES;
 				ASSETCATALOG_COMPILER_GLOBAL_ACCENT_COLOR_NAME = AccentColor;
@@ -2253,11 +2011,7 @@
 		};
 		C16DCF6C272BA6F100FF5C78 /* LocalRelease */ = {
 			isa = XCBuildConfiguration;
-<<<<<<< HEAD
-			baseConfigurationReference = 869E1C30773780774F6FEEDA /* Pods-PriceWidgetExtension.localrelease.xcconfig */;
-=======
 			baseConfigurationReference = 684CC019502210E9C8341D4E /* Pods-PriceWidgetExtension.localrelease.xcconfig */;
->>>>>>> 4fba49eb
 			buildSettings = {
 				APPLICATION_EXTENSION_API_ONLY = YES;
 				ASSETCATALOG_COMPILER_GLOBAL_ACCENT_COLOR_NAME = AccentColor;
@@ -2304,11 +2058,7 @@
 		};
 		C16DCF6D272BA6F100FF5C78 /* Staging */ = {
 			isa = XCBuildConfiguration;
-<<<<<<< HEAD
-			baseConfigurationReference = 86E85FC78940B632D9C55433 /* Pods-PriceWidgetExtension.staging.xcconfig */;
-=======
 			baseConfigurationReference = 4BE7E8AB35ABF5C8C242FEFB /* Pods-PriceWidgetExtension.staging.xcconfig */;
->>>>>>> 4fba49eb
 			buildSettings = {
 				APPLICATION_EXTENSION_API_ONLY = YES;
 				ASSETCATALOG_COMPILER_GLOBAL_ACCENT_COLOR_NAME = AccentColor;
@@ -2355,11 +2105,7 @@
 		};
 		C16DCFA0272BAB9600FF5C78 /* Debug */ = {
 			isa = XCBuildConfiguration;
-<<<<<<< HEAD
-			baseConfigurationReference = F76472CD3D00B839CBD2D398 /* Pods-SelectTokenIntent.debug.xcconfig */;
-=======
 			baseConfigurationReference = 66D62E389EC8CBB0F55727A5 /* Pods-SelectTokenIntent.debug.xcconfig */;
->>>>>>> 4fba49eb
 			buildSettings = {
 				APPLICATION_EXTENSION_API_ONLY = YES;
 				CLANG_ANALYZER_NONNULL = YES;
@@ -2406,11 +2152,7 @@
 		};
 		C16DCFA1272BAB9600FF5C78 /* Release */ = {
 			isa = XCBuildConfiguration;
-<<<<<<< HEAD
-			baseConfigurationReference = 6879F7BD89BF768113670F18 /* Pods-SelectTokenIntent.release.xcconfig */;
-=======
 			baseConfigurationReference = 62BCEEEA4A27D23A2B9F5A29 /* Pods-SelectTokenIntent.release.xcconfig */;
->>>>>>> 4fba49eb
 			buildSettings = {
 				APPLICATION_EXTENSION_API_ONLY = YES;
 				CLANG_ANALYZER_NONNULL = YES;
@@ -2455,11 +2197,7 @@
 		};
 		C16DCFA2272BAB9600FF5C78 /* LocalRelease */ = {
 			isa = XCBuildConfiguration;
-<<<<<<< HEAD
-			baseConfigurationReference = F2D177D5463C386DB378C411 /* Pods-SelectTokenIntent.localrelease.xcconfig */;
-=======
 			baseConfigurationReference = C2E0B1A0DDF9F3216A8FFBBE /* Pods-SelectTokenIntent.localrelease.xcconfig */;
->>>>>>> 4fba49eb
 			buildSettings = {
 				APPLICATION_EXTENSION_API_ONLY = YES;
 				CLANG_ANALYZER_NONNULL = YES;
@@ -2504,11 +2242,7 @@
 		};
 		C16DCFA3272BAB9600FF5C78 /* Staging */ = {
 			isa = XCBuildConfiguration;
-<<<<<<< HEAD
-			baseConfigurationReference = 8D7A2A37C928F28F711E8D23 /* Pods-SelectTokenIntent.staging.xcconfig */;
-=======
 			baseConfigurationReference = F24AF077A15E8BDC1EDE5E4A /* Pods-SelectTokenIntent.staging.xcconfig */;
->>>>>>> 4fba49eb
 			buildSettings = {
 				APPLICATION_EXTENSION_API_ONLY = YES;
 				CLANG_ANALYZER_NONNULL = YES;
