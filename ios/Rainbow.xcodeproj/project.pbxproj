// !$*UTF8*$!
{
	archiveVersion = 1;
	classes = {
	};
	objectVersion = 46;
	objects = {

/* Begin PBXBuildFile section */
		0299CE7B2886202800B5C7E7 /* NotificationService.m in Sources */ = {isa = PBXBuildFile; fileRef = 0299CE7A2886202800B5C7E7 /* NotificationService.m */; };
		0299CE7F2886202800B5C7E7 /* ImageNotification.appex in Embed App Extensions */ = {isa = PBXBuildFile; fileRef = 0299CE772886202800B5C7E7 /* ImageNotification.appex */; settings = {ATTRIBUTES = (RemoveHeadersOnCopy, ); }; };
		13B07FBC1A68108700A75B9A /* AppDelegate.mm in Sources */ = {isa = PBXBuildFile; fileRef = 13B07FB01A68108700A75B9A /* AppDelegate.mm */; };
		13B07FBD1A68108700A75B9A /* LaunchScreen.xib in Resources */ = {isa = PBXBuildFile; fileRef = 13B07FB11A68108700A75B9A /* LaunchScreen.xib */; };
		13B07FC11A68108700A75B9A /* main.m in Sources */ = {isa = PBXBuildFile; fileRef = 13B07FB71A68108700A75B9A /* main.m */; };
		152643472B9AD97E004AC9AA /* InjectedJSBundle.js in Resources */ = {isa = PBXBuildFile; fileRef = 152643462B9AD97E004AC9AA /* InjectedJSBundle.js */; };
		15C398812880EDFF006033AC /* og@3x.png in Resources */ = {isa = PBXBuildFile; fileRef = 15C3987D2880EDFF006033AC /* og@3x.png */; };
		15C398832880EDFF006033AC /* og@2x.png in Resources */ = {isa = PBXBuildFile; fileRef = 15C3987F2880EDFF006033AC /* og@2x.png */; };
		15CF49BC2889AF7C005F92C9 /* optimism@3x.png in Resources */ = {isa = PBXBuildFile; fileRef = 15CF49BA2889AF7C005F92C9 /* optimism@3x.png */; };
		15CF49BD2889AF7C005F92C9 /* optimism@2x.png in Resources */ = {isa = PBXBuildFile; fileRef = 15CF49BB2889AF7C005F92C9 /* optimism@2x.png */; };
		15CF49C02889AFAD005F92C9 /* pixel@3x.png in Resources */ = {isa = PBXBuildFile; fileRef = 15CF49BE2889AFAD005F92C9 /* pixel@3x.png */; };
		15CF49C12889AFAD005F92C9 /* pixel@2x.png in Resources */ = {isa = PBXBuildFile; fileRef = 15CF49BF2889AFAD005F92C9 /* pixel@2x.png */; };
		15D66135277A751C0082F041 /* SelectTokenIntent.intentdefinition in Sources */ = {isa = PBXBuildFile; fileRef = 15D66139277A751C0082F041 /* SelectTokenIntent.intentdefinition */; };
		15D66136277A751C0082F041 /* SelectTokenIntent.intentdefinition in Sources */ = {isa = PBXBuildFile; fileRef = 15D66139277A751C0082F041 /* SelectTokenIntent.intentdefinition */; };
		15D66137277A751C0082F041 /* SelectTokenIntent.intentdefinition in Sources */ = {isa = PBXBuildFile; fileRef = 15D66139277A751C0082F041 /* SelectTokenIntent.intentdefinition */; };
		15E531D5242B28EF00797B89 /* UIImageViewWithPersistentAnimations.swift in Sources */ = {isa = PBXBuildFile; fileRef = 15E531D4242B28EF00797B89 /* UIImageViewWithPersistentAnimations.swift */; };
		15E531DA242DAB7100797B89 /* NotificationManager.m in Sources */ = {isa = PBXBuildFile; fileRef = 15E531D9242DAB7100797B89 /* NotificationManager.m */; };
		24979E8920F84250007EB0DA /* GoogleService-Info.plist in Resources */ = {isa = PBXBuildFile; fileRef = 24979E7720F84004007EB0DA /* GoogleService-Info.plist */; };
		2A1356469B829725BDA4B381 /* libPods-ImageNotification.a in Frameworks */ = {isa = PBXBuildFile; fileRef = C37AD6AA28AEAC845B2A6AD1 /* libPods-ImageNotification.a */; };
		4D098C2F2811A9A5006A801A /* RNStartTime.m in Sources */ = {isa = PBXBuildFile; fileRef = 4D098C2E2811A9A5006A801A /* RNStartTime.m */; };
		6630540924A38A1900E5B030 /* RainbowText.m in Sources */ = {isa = PBXBuildFile; fileRef = 6630540824A38A1900E5B030 /* RainbowText.m */; };
		6635730624939991006ACFA6 /* SafeStoreReview.m in Sources */ = {isa = PBXBuildFile; fileRef = 6635730524939991006ACFA6 /* SafeStoreReview.m */; };
		6655FFB425BB2B0700642961 /* ThemeModule.m in Sources */ = {isa = PBXBuildFile; fileRef = 6655FFB325BB2B0700642961 /* ThemeModule.m */; };
		66A1FEB424AB641100C3F539 /* RNCMScreenStack.m in Sources */ = {isa = PBXBuildFile; fileRef = 66A1FEB024AB641100C3F539 /* RNCMScreenStack.m */; };
		66A1FEB524AB641100C3F539 /* UIViewController+slack.swift in Sources */ = {isa = PBXBuildFile; fileRef = 66A1FEB124AB641100C3F539 /* UIViewController+slack.swift */; };
		66A1FEB624AB641100C3F539 /* RNCMScreen.m in Sources */ = {isa = PBXBuildFile; fileRef = 66A1FEB324AB641100C3F539 /* RNCMScreen.m */; };
		66A1FEBC24ACBBE600C3F539 /* RNCMPortal.m in Sources */ = {isa = PBXBuildFile; fileRef = 66A1FEBB24ACBBE600C3F539 /* RNCMPortal.m */; };
		66A28EB024CAF1B500410A88 /* TestFlight.m in Sources */ = {isa = PBXBuildFile; fileRef = 66A28EAF24CAF1B500410A88 /* TestFlight.m */; };
		700E484A27BB5AEE6F3EED19 /* libPods-SelectTokenIntent.a in Frameworks */ = {isa = PBXBuildFile; fileRef = 47BD3D142DFBA1CB683D8581 /* libPods-SelectTokenIntent.a */; };
		A4277D9F23CBD1910042BAF4 /* Extensions.swift in Sources */ = {isa = PBXBuildFile; fileRef = A4277D9E23CBD1910042BAF4 /* Extensions.swift */; };
		A4277DA323CFE85F0042BAF4 /* Theme.swift in Sources */ = {isa = PBXBuildFile; fileRef = A4277DA223CFE85F0042BAF4 /* Theme.swift */; };
		A4D04BA923D12F99008C1DEC /* Button.swift in Sources */ = {isa = PBXBuildFile; fileRef = A4D04BA823D12F99008C1DEC /* Button.swift */; };
		A4D04BAC23D12FD5008C1DEC /* ButtonManager.m in Sources */ = {isa = PBXBuildFile; fileRef = A4D04BAB23D12FD5008C1DEC /* ButtonManager.m */; };
		AA0B1CBB2B00C5E100EAF77D /* SF-Mono-Semibold.otf in Resources */ = {isa = PBXBuildFile; fileRef = AA0B1CB82B00C5E100EAF77D /* SF-Mono-Semibold.otf */; };
		AA0B1CBD2B00C5E100EAF77D /* SF-Mono-Bold.otf in Resources */ = {isa = PBXBuildFile; fileRef = AA0B1CB92B00C5E100EAF77D /* SF-Mono-Bold.otf */; };
		AA0B1CBF2B00C5E100EAF77D /* SF-Pro-Rounded-Black.otf in Resources */ = {isa = PBXBuildFile; fileRef = AA0B1CBA2B00C5E100EAF77D /* SF-Pro-Rounded-Black.otf */; };
		AA6228EF24272F510078BDAA /* SF-Pro-Rounded-Bold.otf in Resources */ = {isa = PBXBuildFile; fileRef = AA6228EB24272B200078BDAA /* SF-Pro-Rounded-Bold.otf */; };
		AA6228F024272F510078BDAA /* SF-Pro-Rounded-Heavy.otf in Resources */ = {isa = PBXBuildFile; fileRef = AA6228EC24272B200078BDAA /* SF-Pro-Rounded-Heavy.otf */; };
		AA6228F124272F510078BDAA /* SF-Pro-Rounded-Medium.otf in Resources */ = {isa = PBXBuildFile; fileRef = AA6228ED24272B200078BDAA /* SF-Pro-Rounded-Medium.otf */; };
		AA6228F224272F510078BDAA /* SF-Pro-Rounded-Regular.otf in Resources */ = {isa = PBXBuildFile; fileRef = AA6228EE24272B200078BDAA /* SF-Pro-Rounded-Regular.otf */; };
		AA6228F324272F510078BDAA /* SF-Pro-Rounded-Semibold.otf in Resources */ = {isa = PBXBuildFile; fileRef = AA6228EA24272B200078BDAA /* SF-Pro-Rounded-Semibold.otf */; };
		AD284119BC02CFA8BAFE3B0D /* libPods-PriceWidgetExtension.a in Frameworks */ = {isa = PBXBuildFile; fileRef = CAD5C726D7BC732999E6C7AD /* libPods-PriceWidgetExtension.a */; };
		AF97B1809118C1C2E3E0FD4E /* libPods-Rainbow.a in Frameworks */ = {isa = PBXBuildFile; fileRef = 120F4635EB179D64659FCDBA /* libPods-Rainbow.a */; };
		B50C9AEB2A9D18DC00EB0019 /* adworld@3x.png in Resources */ = {isa = PBXBuildFile; fileRef = B50C9AE92A9D18DC00EB0019 /* adworld@3x.png */; };
		B50C9AEC2A9D18DC00EB0019 /* adworld@2x.png in Resources */ = {isa = PBXBuildFile; fileRef = B50C9AEA2A9D18DC00EB0019 /* adworld@2x.png */; };
		B52242E628B1B11F0024D19D /* smol@2x.png in Resources */ = {isa = PBXBuildFile; fileRef = B52242E428B1B11F0024D19D /* smol@2x.png */; };
		B52242E728B1B11F0024D19D /* smol@3x.png in Resources */ = {isa = PBXBuildFile; fileRef = B52242E528B1B11F0024D19D /* smol@3x.png */; };
		B54C1D1029358946007560D9 /* golddoge@3x.png in Resources */ = {isa = PBXBuildFile; fileRef = B54C1D0C29358945007560D9 /* golddoge@3x.png */; };
		B54C1D1129358946007560D9 /* golddoge@2x.png in Resources */ = {isa = PBXBuildFile; fileRef = B54C1D0D29358945007560D9 /* golddoge@2x.png */; };
		B54C1D1229358946007560D9 /* raindoge@3x.png in Resources */ = {isa = PBXBuildFile; fileRef = B54C1D0E29358946007560D9 /* raindoge@3x.png */; };
		B54C1D1329358946007560D9 /* raindoge@2x.png in Resources */ = {isa = PBXBuildFile; fileRef = B54C1D0F29358946007560D9 /* raindoge@2x.png */; };
		B54C1D162935A54F007560D9 /* zora@3x.png in Resources */ = {isa = PBXBuildFile; fileRef = B54C1D142935A54F007560D9 /* zora@3x.png */; };
		B54C1D172935A54F007560D9 /* zora@2x.png in Resources */ = {isa = PBXBuildFile; fileRef = B54C1D152935A54F007560D9 /* zora@2x.png */; };
		B597E7C22B8E9E18004782B6 /* farcaster@3x.png in Resources */ = {isa = PBXBuildFile; fileRef = B597E7C02B8E9E18004782B6 /* farcaster@3x.png */; };
		B597E7C32B8E9E18004782B6 /* farcaster@2x.png in Resources */ = {isa = PBXBuildFile; fileRef = B597E7C12B8E9E18004782B6 /* farcaster@2x.png */; };
		B5C070C62A4A387400D854BA /* zorb@3x.png in Resources */ = {isa = PBXBuildFile; fileRef = B5C070C42A4A387400D854BA /* zorb@3x.png */; };
		B5C070C72A4A387400D854BA /* zorb@2x.png in Resources */ = {isa = PBXBuildFile; fileRef = B5C070C52A4A387400D854BA /* zorb@2x.png */; };
		B5CC6D382A78732A0037D5A3 /* poolboy@2x.png in Resources */ = {isa = PBXBuildFile; fileRef = B5CC6D372A78732A0037D5A3 /* poolboy@2x.png */; };
		B5CC6D3A2A7873300037D5A3 /* poolboy@3x.png in Resources */ = {isa = PBXBuildFile; fileRef = B5CC6D392A7873300037D5A3 /* poolboy@3x.png */; };
		B5CE8FFE29A5758100EB1EFA /* pooly@2x.png in Resources */ = {isa = PBXBuildFile; fileRef = B5CE8FFC29A5758100EB1EFA /* pooly@2x.png */; };
		B5CE8FFF29A5758100EB1EFA /* pooly@3x.png in Resources */ = {isa = PBXBuildFile; fileRef = B5CE8FFD29A5758100EB1EFA /* pooly@3x.png */; };
		B5D7F2F029E8D41E003D6A54 /* finiliar@3x.png in Resources */ = {isa = PBXBuildFile; fileRef = B5D7F2EE29E8D41D003D6A54 /* finiliar@3x.png */; };
		B5D7F2F129E8D41E003D6A54 /* finiliar@2x.png in Resources */ = {isa = PBXBuildFile; fileRef = B5D7F2EF29E8D41E003D6A54 /* finiliar@2x.png */; };
		C04D10F025AFC8C1003BEF7A /* Extras.json in Resources */ = {isa = PBXBuildFile; fileRef = C04D10EF25AFC8C1003BEF7A /* Extras.json */; };
		C1038325273C2D0C00B18210 /* PriceWidgetView.swift in Sources */ = {isa = PBXBuildFile; fileRef = C16DCF75272BA7AA00FF5C78 /* PriceWidgetView.swift */; };
		C1038337273C5C4200B18210 /* PriceWidget.swift in Sources */ = {isa = PBXBuildFile; fileRef = C16DCF62272BA6EF00FF5C78 /* PriceWidget.swift */; };
		C11640E8274DC10B00C9120A /* UIColor.swift in Sources */ = {isa = PBXBuildFile; fileRef = C11640E7274DC10B00C9120A /* UIColor.swift */; };
		C11640E9274DC10C00C9120A /* UIColor.swift in Sources */ = {isa = PBXBuildFile; fileRef = C11640E7274DC10B00C9120A /* UIColor.swift */; };
		C11640EA274DC10C00C9120A /* UIColor.swift in Sources */ = {isa = PBXBuildFile; fileRef = C11640E7274DC10B00C9120A /* UIColor.swift */; };
		C127238A274EBBB6006AC743 /* CurrencyDetails.swift in Sources */ = {isa = PBXBuildFile; fileRef = C1272389274EBBB6006AC743 /* CurrencyDetails.swift */; };
		C127238B274EBBB6006AC743 /* CurrencyDetails.swift in Sources */ = {isa = PBXBuildFile; fileRef = C1272389274EBBB6006AC743 /* CurrencyDetails.swift */; };
		C127238C274EBBB6006AC743 /* CurrencyDetails.swift in Sources */ = {isa = PBXBuildFile; fileRef = C1272389274EBBB6006AC743 /* CurrencyDetails.swift */; };
		C151287F2739F676006517AB /* IconProvider.swift in Sources */ = {isa = PBXBuildFile; fileRef = C151287D2739F676006517AB /* IconProvider.swift */; };
		C15128802739F676006517AB /* IconProvider.swift in Sources */ = {isa = PBXBuildFile; fileRef = C151287D2739F676006517AB /* IconProvider.swift */; };
		C16DCF5E272BA6EF00FF5C78 /* WidgetKit.framework in Frameworks */ = {isa = PBXBuildFile; fileRef = C16DCF5D272BA6EF00FF5C78 /* WidgetKit.framework */; };
		C16DCF60272BA6EF00FF5C78 /* SwiftUI.framework in Frameworks */ = {isa = PBXBuildFile; fileRef = C16DCF5F272BA6EF00FF5C78 /* SwiftUI.framework */; };
		C16DCF63272BA6EF00FF5C78 /* PriceWidget.swift in Sources */ = {isa = PBXBuildFile; fileRef = C16DCF62272BA6EF00FF5C78 /* PriceWidget.swift */; };
		C16DCF65272BA6F000FF5C78 /* Assets.xcassets in Resources */ = {isa = PBXBuildFile; fileRef = C16DCF64272BA6F000FF5C78 /* Assets.xcassets */; };
		C16DCF69272BA6F000FF5C78 /* PriceWidgetExtension.appex in Embed App Extensions */ = {isa = PBXBuildFile; fileRef = C16DCF5C272BA6EF00FF5C78 /* PriceWidgetExtension.appex */; settings = {ATTRIBUTES = (RemoveHeadersOnCopy, ); }; };
		C16DCF71272BA75700FF5C78 /* CoinGeckoToken.swift in Sources */ = {isa = PBXBuildFile; fileRef = C16DCF6F272BA75700FF5C78 /* CoinGeckoToken.swift */; };
		C16DCF74272BA77A00FF5C78 /* TokenProvider.swift in Sources */ = {isa = PBXBuildFile; fileRef = C16DCF72272BA77A00FF5C78 /* TokenProvider.swift */; };
		C16DCF81272BAB9500FF5C78 /* Intents.framework in Frameworks */ = {isa = PBXBuildFile; fileRef = C16DCF80272BAB9500FF5C78 /* Intents.framework */; };
		C16DCF84272BAB9500FF5C78 /* IntentHandler.swift in Sources */ = {isa = PBXBuildFile; fileRef = C16DCF83272BAB9500FF5C78 /* IntentHandler.swift */; };
		C16DCF99272BAB9600FF5C78 /* SelectTokenIntent.appex in Embed App Extensions */ = {isa = PBXBuildFile; fileRef = C16DCF7F272BAB9500FF5C78 /* SelectTokenIntent.appex */; settings = {ATTRIBUTES = (RemoveHeadersOnCopy, ); }; };
		C16DCFA6272BABC700FF5C78 /* CoinGeckoToken.swift in Sources */ = {isa = PBXBuildFile; fileRef = C16DCF6F272BA75700FF5C78 /* CoinGeckoToken.swift */; };
		C16DCFA8272BABCB00FF5C78 /* TokenProvider.swift in Sources */ = {isa = PBXBuildFile; fileRef = C16DCF72272BA77A00FF5C78 /* TokenProvider.swift */; };
		C16DCFAC272BB8ED00FF5C78 /* PriceDataProvider.swift in Sources */ = {isa = PBXBuildFile; fileRef = C16DCFAA272BB8ED00FF5C78 /* PriceDataProvider.swift */; };
		C16DCFAD272BB8ED00FF5C78 /* PriceDataProvider.swift in Sources */ = {isa = PBXBuildFile; fileRef = C16DCFAA272BB8ED00FF5C78 /* PriceDataProvider.swift */; };
		C16DCFB1272BB8FC00FF5C78 /* PriceData.swift in Sources */ = {isa = PBXBuildFile; fileRef = C16DCFAF272BB8FC00FF5C78 /* PriceData.swift */; };
		C16DCFB2272BB8FC00FF5C78 /* PriceData.swift in Sources */ = {isa = PBXBuildFile; fileRef = C16DCFAF272BB8FC00FF5C78 /* PriceData.swift */; };
		C16DCFB6272BC8F100FF5C78 /* TokenData.swift in Sources */ = {isa = PBXBuildFile; fileRef = C16DCFB4272BC8F100FF5C78 /* TokenData.swift */; };
		C16DCFB7272BC8F100FF5C78 /* TokenData.swift in Sources */ = {isa = PBXBuildFile; fileRef = C16DCFB4272BC8F100FF5C78 /* TokenData.swift */; };
		C179298527499A5B00044684 /* Constants.swift in Sources */ = {isa = PBXBuildFile; fileRef = C179298427499A5B00044684 /* Constants.swift */; };
		C179298627499A5B00044684 /* Constants.swift in Sources */ = {isa = PBXBuildFile; fileRef = C179298427499A5B00044684 /* Constants.swift */; };
		C179298727499A5B00044684 /* Constants.swift in Sources */ = {isa = PBXBuildFile; fileRef = C179298427499A5B00044684 /* Constants.swift */; };
		C18C8E022798B02700D38B34 /* CurrencyProvider.swift in Sources */ = {isa = PBXBuildFile; fileRef = C18C8E012798B02700D38B34 /* CurrencyProvider.swift */; };
		C18C8E032798B02700D38B34 /* CurrencyProvider.swift in Sources */ = {isa = PBXBuildFile; fileRef = C18C8E012798B02700D38B34 /* CurrencyProvider.swift */; };
		C18C8E042798B02700D38B34 /* CurrencyProvider.swift in Sources */ = {isa = PBXBuildFile; fileRef = C18C8E012798B02700D38B34 /* CurrencyProvider.swift */; };
		C18FCD32273C62230079CE28 /* PriceWidgetView.swift in Sources */ = {isa = PBXBuildFile; fileRef = C16DCF75272BA7AA00FF5C78 /* PriceWidgetView.swift */; };
		C18FCD37273C62C50079CE28 /* PriceWidgetView.swift in Sources */ = {isa = PBXBuildFile; fileRef = C16DCF75272BA7AA00FF5C78 /* PriceWidgetView.swift */; };
		C18FCD39273C64C90079CE28 /* TokenData.swift in Sources */ = {isa = PBXBuildFile; fileRef = C16DCFB4272BC8F100FF5C78 /* TokenData.swift */; };
		C18FCD3B273C64CF0079CE28 /* UIImage.swift in Sources */ = {isa = PBXBuildFile; fileRef = C1C61A6C272C9C8D00E5C0B3 /* UIImage.swift */; };
		C18FCD3C273C64D10079CE28 /* TokenDetails.swift in Sources */ = {isa = PBXBuildFile; fileRef = C1EB012E2731B68400830E70 /* TokenDetails.swift */; };
		C18FCD3D273C64D40079CE28 /* RainbowTokenList.swift in Sources */ = {isa = PBXBuildFile; fileRef = C1C61A902731A05700E5C0B3 /* RainbowTokenList.swift */; };
		C18FCD3E273C64D60079CE28 /* PriceData.swift in Sources */ = {isa = PBXBuildFile; fileRef = C16DCFAF272BB8FC00FF5C78 /* PriceData.swift */; };
		C18FCD3F273C64D80079CE28 /* CoinGeckoToken.swift in Sources */ = {isa = PBXBuildFile; fileRef = C16DCF6F272BA75700FF5C78 /* CoinGeckoToken.swift */; };
		C18FCD41273C64DE0079CE28 /* IconProvider.swift in Sources */ = {isa = PBXBuildFile; fileRef = C151287D2739F676006517AB /* IconProvider.swift */; };
		C18FCD42273C64E10079CE28 /* TokenProvider.swift in Sources */ = {isa = PBXBuildFile; fileRef = C16DCF72272BA77A00FF5C78 /* TokenProvider.swift */; };
		C18FCD43273C64E40079CE28 /* PriceDataProvider.swift in Sources */ = {isa = PBXBuildFile; fileRef = C16DCFAA272BB8ED00FF5C78 /* PriceDataProvider.swift */; };
		C1AA308F27338F2B00136A9A /* SF-Pro-Rounded-Bold.otf in Resources */ = {isa = PBXBuildFile; fileRef = AA6228EB24272B200078BDAA /* SF-Pro-Rounded-Bold.otf */; };
		C1AA309027338F2B00136A9A /* SF-Pro-Rounded-Regular.otf in Resources */ = {isa = PBXBuildFile; fileRef = AA6228EE24272B200078BDAA /* SF-Pro-Rounded-Regular.otf */; };
		C1AA309227338F2B00136A9A /* SF-Pro-Rounded-Medium.otf in Resources */ = {isa = PBXBuildFile; fileRef = AA6228ED24272B200078BDAA /* SF-Pro-Rounded-Medium.otf */; };
		C1AA309327338F2B00136A9A /* SF-Pro-Rounded-Semibold.otf in Resources */ = {isa = PBXBuildFile; fileRef = AA6228EA24272B200078BDAA /* SF-Pro-Rounded-Semibold.otf */; };
		C1AA309527338F2B00136A9A /* SF-Pro-Rounded-Heavy.otf in Resources */ = {isa = PBXBuildFile; fileRef = AA6228EC24272B200078BDAA /* SF-Pro-Rounded-Heavy.otf */; };
		C1C61A6E272C9C8D00E5C0B3 /* UIImage.swift in Sources */ = {isa = PBXBuildFile; fileRef = C1C61A6C272C9C8D00E5C0B3 /* UIImage.swift */; };
		C1C61A6F272C9C8D00E5C0B3 /* UIImage.swift in Sources */ = {isa = PBXBuildFile; fileRef = C1C61A6C272C9C8D00E5C0B3 /* UIImage.swift */; };
		C1C61A82272CBDA100E5C0B3 /* Images.xcassets in Resources */ = {isa = PBXBuildFile; fileRef = C1C61A81272CBDA100E5C0B3 /* Images.xcassets */; };
		C1C61A83272CBDA100E5C0B3 /* Images.xcassets in Resources */ = {isa = PBXBuildFile; fileRef = C1C61A81272CBDA100E5C0B3 /* Images.xcassets */; };
		C1C61A84272CBDA100E5C0B3 /* Images.xcassets in Resources */ = {isa = PBXBuildFile; fileRef = C1C61A81272CBDA100E5C0B3 /* Images.xcassets */; };
		C1C61A922731A05700E5C0B3 /* RainbowTokenList.swift in Sources */ = {isa = PBXBuildFile; fileRef = C1C61A902731A05700E5C0B3 /* RainbowTokenList.swift */; };
		C1C61A932731A05700E5C0B3 /* RainbowTokenList.swift in Sources */ = {isa = PBXBuildFile; fileRef = C1C61A902731A05700E5C0B3 /* RainbowTokenList.swift */; };
		C1EB01302731B68400830E70 /* TokenDetails.swift in Sources */ = {isa = PBXBuildFile; fileRef = C1EB012E2731B68400830E70 /* TokenDetails.swift */; };
		C1EB01312731B68400830E70 /* TokenDetails.swift in Sources */ = {isa = PBXBuildFile; fileRef = C1EB012E2731B68400830E70 /* TokenDetails.swift */; };
		C72F456C99A646399192517D /* libz.tbd in Frameworks */ = {isa = PBXBuildFile; fileRef = 98AED33BAB4247CEBEF8464D /* libz.tbd */; };
		C97EAD8D2BD6C6DF00322D53 /* RCTDeviceUUID.m in Sources */ = {isa = PBXBuildFile; fileRef = C97EAD8B2BD6C6DF00322D53 /* RCTDeviceUUID.m */; };
		C9B378A22C5159880085E5D0 /* UniformTypeIdentifiers.framework in Frameworks */ = {isa = PBXBuildFile; fileRef = C9B378A12C5159880085E5D0 /* UniformTypeIdentifiers.framework */; };
		C9B378A52C5159880085E5D0 /* Media.xcassets in Resources */ = {isa = PBXBuildFile; fileRef = C9B378A42C5159880085E5D0 /* Media.xcassets */; };
		C9B378A72C5159880085E5D0 /* ActionViewController.swift in Sources */ = {isa = PBXBuildFile; fileRef = C9B378A62C5159880085E5D0 /* ActionViewController.swift */; };
		C9B378AA2C5159880085E5D0 /* Base in Resources */ = {isa = PBXBuildFile; fileRef = C9B378A92C5159880085E5D0 /* Base */; };
		C9B378AE2C5159880085E5D0 /* OpenInRainbow.appex in Embed App Extensions */ = {isa = PBXBuildFile; fileRef = C9B378A02C5159880085E5D0 /* OpenInRainbow.appex */; settings = {ATTRIBUTES = (RemoveHeadersOnCopy, ); }; };
		C9B378BB2C515A860085E5D0 /* ShareViewController.swift in Sources */ = {isa = PBXBuildFile; fileRef = C9B378BA2C515A860085E5D0 /* ShareViewController.swift */; };
		C9B378BE2C515A860085E5D0 /* Base in Resources */ = {isa = PBXBuildFile; fileRef = C9B378BD2C515A860085E5D0 /* Base */; };
		C9B378C22C515A860085E5D0 /* ShareWithRainbow.appex in Embed App Extensions */ = {isa = PBXBuildFile; fileRef = C9B378B82C515A860085E5D0 /* ShareWithRainbow.appex */; settings = {ATTRIBUTES = (RemoveHeadersOnCopy, ); }; };
<<<<<<< HEAD
=======
		CC651D36962A724E81524D7F /* libPods-SelectTokenIntent.a in Frameworks */ = {isa = PBXBuildFile; fileRef = 6742E1A099DF0612378089CD /* libPods-SelectTokenIntent.a */; };
		E8D2945956C9619768A8D361 /* ExpoModulesProvider.swift in Sources */ = {isa = PBXBuildFile; fileRef = 43C92E589571C27FFE89AB10 /* ExpoModulesProvider.swift */; };
>>>>>>> bae85e5c
		ED2971652150620600B7C4FE /* JavaScriptCore.framework in Frameworks */ = {isa = PBXBuildFile; fileRef = ED2971642150620600B7C4FE /* JavaScriptCore.framework */; };
/* End PBXBuildFile section */

/* Begin PBXContainerItemProxy section */
		0299CE7D2886202800B5C7E7 /* PBXContainerItemProxy */ = {
			isa = PBXContainerItemProxy;
			containerPortal = 83CBB9F71A601CBA00E9B192 /* Project object */;
			proxyType = 1;
			remoteGlobalIDString = 0299CE762886202800B5C7E7;
			remoteInfo = ImageNotification;
		};
		C16DCF67272BA6F000FF5C78 /* PBXContainerItemProxy */ = {
			isa = PBXContainerItemProxy;
			containerPortal = 83CBB9F71A601CBA00E9B192 /* Project object */;
			proxyType = 1;
			remoteGlobalIDString = C16DCF5B272BA6EF00FF5C78;
			remoteInfo = PriceWidgetExtension;
		};
		C16DCF97272BAB9600FF5C78 /* PBXContainerItemProxy */ = {
			isa = PBXContainerItemProxy;
			containerPortal = 83CBB9F71A601CBA00E9B192 /* Project object */;
			proxyType = 1;
			remoteGlobalIDString = C16DCF7E272BAB9500FF5C78;
			remoteInfo = SelectTokenIntent;
		};
		C9B378AC2C5159880085E5D0 /* PBXContainerItemProxy */ = {
			isa = PBXContainerItemProxy;
			containerPortal = 83CBB9F71A601CBA00E9B192 /* Project object */;
			proxyType = 1;
			remoteGlobalIDString = C9B3789F2C5159880085E5D0;
			remoteInfo = OpenInRainbow;
		};
		C9B378C02C515A860085E5D0 /* PBXContainerItemProxy */ = {
			isa = PBXContainerItemProxy;
			containerPortal = 83CBB9F71A601CBA00E9B192 /* Project object */;
			proxyType = 1;
			remoteGlobalIDString = C9B378B72C515A860085E5D0;
			remoteInfo = ShareWithRainbow;
		};
/* End PBXContainerItemProxy section */

/* Begin PBXCopyFilesBuildPhase section */
		668ADB3225A4E3A40050859D /* Embed App Extensions */ = {
			isa = PBXCopyFilesBuildPhase;
			buildActionMask = 2147483647;
			dstPath = "";
			dstSubfolderSpec = 13;
			files = (
				0299CE7F2886202800B5C7E7 /* ImageNotification.appex in Embed App Extensions */,
				C16DCF99272BAB9600FF5C78 /* SelectTokenIntent.appex in Embed App Extensions */,
				C9B378AE2C5159880085E5D0 /* OpenInRainbow.appex in Embed App Extensions */,
				C16DCF69272BA6F000FF5C78 /* PriceWidgetExtension.appex in Embed App Extensions */,
				C9B378C22C515A860085E5D0 /* ShareWithRainbow.appex in Embed App Extensions */,
			);
			name = "Embed App Extensions";
			runOnlyForDeploymentPostprocessing = 0;
		};
/* End PBXCopyFilesBuildPhase section */

/* Begin PBXFileReference section */
		008F07F21AC5B25A0029DE68 /* main.jsbundle */ = {isa = PBXFileReference; fileEncoding = 4; lastKnownFileType = text; path = main.jsbundle; sourceTree = "<group>"; };
		00E356F11AD99517003FC87E /* Info.plist */ = {isa = PBXFileReference; lastKnownFileType = text.plist.xml; path = Info.plist; sourceTree = "<group>"; };
		00E356F21AD99517003FC87E /* RainbowTests.m */ = {isa = PBXFileReference; lastKnownFileType = sourcecode.c.objc; path = RainbowTests.m; sourceTree = "<group>"; };
		0299CE772886202800B5C7E7 /* ImageNotification.appex */ = {isa = PBXFileReference; explicitFileType = "wrapper.app-extension"; includeInIndex = 0; path = ImageNotification.appex; sourceTree = BUILT_PRODUCTS_DIR; };
		0299CE792886202800B5C7E7 /* NotificationService.h */ = {isa = PBXFileReference; lastKnownFileType = sourcecode.c.h; path = NotificationService.h; sourceTree = "<group>"; };
		0299CE7A2886202800B5C7E7 /* NotificationService.m */ = {isa = PBXFileReference; lastKnownFileType = sourcecode.c.objc; path = NotificationService.m; sourceTree = "<group>"; };
		0299CE7C2886202800B5C7E7 /* Info.plist */ = {isa = PBXFileReference; lastKnownFileType = text.plist.xml; path = Info.plist; sourceTree = "<group>"; };
		0299CE852886246C00B5C7E7 /* libFirebaseCore.a */ = {isa = PBXFileReference; explicitFileType = archive.ar; path = libFirebaseCore.a; sourceTree = BUILT_PRODUCTS_DIR; };
		120F4635EB179D64659FCDBA /* libPods-Rainbow.a */ = {isa = PBXFileReference; explicitFileType = archive.ar; includeInIndex = 0; path = "libPods-Rainbow.a"; sourceTree = BUILT_PRODUCTS_DIR; };
		13B07F961A680F5B00A75B9A /* Rainbow.app */ = {isa = PBXFileReference; explicitFileType = wrapper.application; includeInIndex = 0; path = Rainbow.app; sourceTree = BUILT_PRODUCTS_DIR; };
		13B07FAF1A68108700A75B9A /* AppDelegate.h */ = {isa = PBXFileReference; fileEncoding = 4; lastKnownFileType = sourcecode.c.h; name = AppDelegate.h; path = Rainbow/AppDelegate.h; sourceTree = "<group>"; };
		13B07FB01A68108700A75B9A /* AppDelegate.mm */ = {isa = PBXFileReference; fileEncoding = 4; lastKnownFileType = sourcecode.cpp.objcpp; name = AppDelegate.mm; path = Rainbow/AppDelegate.mm; sourceTree = "<group>"; };
		13B07FB21A68108700A75B9A /* Base */ = {isa = PBXFileReference; lastKnownFileType = file.xib; name = Base; path = Base.lproj/LaunchScreen.xib; sourceTree = "<group>"; };
		13B07FB61A68108700A75B9A /* Info.plist */ = {isa = PBXFileReference; fileEncoding = 4; lastKnownFileType = text.plist.xml; name = Info.plist; path = Rainbow/Info.plist; sourceTree = "<group>"; };
		13B07FB71A68108700A75B9A /* main.m */ = {isa = PBXFileReference; fileEncoding = 4; lastKnownFileType = sourcecode.c.objc; name = main.m; path = Rainbow/main.m; sourceTree = "<group>"; };
		152643462B9AD97E004AC9AA /* InjectedJSBundle.js */ = {isa = PBXFileReference; fileEncoding = 4; lastKnownFileType = sourcecode.javascript; name = InjectedJSBundle.js; path = ../InjectedJSBundle.js; sourceTree = "<group>"; };
		157155032418733F009B698B /* RainbowRelease.entitlements */ = {isa = PBXFileReference; lastKnownFileType = text.plist.entitlements; name = RainbowRelease.entitlements; path = Rainbow/RainbowRelease.entitlements; sourceTree = "<group>"; };
		157155042418734C009B698B /* RainbowDebug.entitlements */ = {isa = PBXFileReference; lastKnownFileType = text.plist.entitlements; name = RainbowDebug.entitlements; path = Rainbow/RainbowDebug.entitlements; sourceTree = "<group>"; };
		15C3987D2880EDFF006033AC /* og@3x.png */ = {isa = PBXFileReference; lastKnownFileType = image.png; path = "og@3x.png"; sourceTree = "<group>"; };
		15C3987F2880EDFF006033AC /* og@2x.png */ = {isa = PBXFileReference; lastKnownFileType = image.png; path = "og@2x.png"; sourceTree = "<group>"; };
		15CF49BA2889AF7C005F92C9 /* optimism@3x.png */ = {isa = PBXFileReference; lastKnownFileType = image.png; path = "optimism@3x.png"; sourceTree = "<group>"; };
		15CF49BB2889AF7C005F92C9 /* optimism@2x.png */ = {isa = PBXFileReference; lastKnownFileType = image.png; path = "optimism@2x.png"; sourceTree = "<group>"; };
		15CF49BE2889AFAD005F92C9 /* pixel@3x.png */ = {isa = PBXFileReference; lastKnownFileType = image.png; path = "pixel@3x.png"; sourceTree = "<group>"; };
		15CF49BF2889AFAD005F92C9 /* pixel@2x.png */ = {isa = PBXFileReference; lastKnownFileType = image.png; path = "pixel@2x.png"; sourceTree = "<group>"; };
		15D66138277A751C0082F041 /* Base */ = {isa = PBXFileReference; lastKnownFileType = file.intentdefinition; name = Base; path = Base.lproj/SelectTokenIntent.intentdefinition; sourceTree = "<group>"; };
		15D6613B277A75230082F041 /* English */ = {isa = PBXFileReference; lastKnownFileType = text.plist.strings; name = English; path = English.lproj/SelectTokenIntent.strings; sourceTree = "<group>"; };
		15D6613D277A75240082F041 /* en */ = {isa = PBXFileReference; lastKnownFileType = text.plist.strings; name = en; path = en.lproj/SelectTokenIntent.strings; sourceTree = "<group>"; };
		15DC38CD247E0E0900919009 /* release.xcconfig */ = {isa = PBXFileReference; lastKnownFileType = text.xcconfig; path = release.xcconfig; sourceTree = SOURCE_ROOT; };
		15DC38CE247E0E0900919009 /* debug.xcconfig */ = {isa = PBXFileReference; lastKnownFileType = text.xcconfig; path = debug.xcconfig; sourceTree = SOURCE_ROOT; };
		15DC38CF247E0E0A00919009 /* localrelease.xcconfig */ = {isa = PBXFileReference; lastKnownFileType = text.xcconfig; path = localrelease.xcconfig; sourceTree = SOURCE_ROOT; };
		15DC38D0247E0E0A00919009 /* staging.xcconfig */ = {isa = PBXFileReference; lastKnownFileType = text.xcconfig; path = staging.xcconfig; sourceTree = SOURCE_ROOT; };
		15E531D4242B28EF00797B89 /* UIImageViewWithPersistentAnimations.swift */ = {isa = PBXFileReference; lastKnownFileType = sourcecode.swift; path = UIImageViewWithPersistentAnimations.swift; sourceTree = "<group>"; };
		15E531D8242DAB7100797B89 /* NotificationManager.h */ = {isa = PBXFileReference; lastKnownFileType = sourcecode.c.h; path = NotificationManager.h; sourceTree = "<group>"; };
		15E531D9242DAB7100797B89 /* NotificationManager.m */ = {isa = PBXFileReference; lastKnownFileType = sourcecode.c.objc; path = NotificationManager.m; sourceTree = "<group>"; };
		1F7924B299AB409DF3464208 /* Pods-ImageNotification.debug.xcconfig */ = {isa = PBXFileReference; includeInIndex = 1; lastKnownFileType = text.xcconfig; name = "Pods-ImageNotification.debug.xcconfig"; path = "Target Support Files/Pods-ImageNotification/Pods-ImageNotification.debug.xcconfig"; sourceTree = "<group>"; };
		24979E3620F84003007EB0DA /* Protobuf.framework */ = {isa = PBXFileReference; lastKnownFileType = wrapper.framework; name = Protobuf.framework; path = Frameworks/Protobuf.framework; sourceTree = "<group>"; };
		24979E7420F84004007EB0DA /* FirebaseAnalytics.framework */ = {isa = PBXFileReference; lastKnownFileType = wrapper.framework; name = FirebaseAnalytics.framework; path = Frameworks/FirebaseAnalytics.framework; sourceTree = "<group>"; };
		24979E7520F84004007EB0DA /* FirebaseCore.framework */ = {isa = PBXFileReference; lastKnownFileType = wrapper.framework; name = FirebaseCore.framework; path = Frameworks/FirebaseCore.framework; sourceTree = "<group>"; };
		24979E7620F84004007EB0DA /* FirebaseMessaging.framework */ = {isa = PBXFileReference; lastKnownFileType = wrapper.framework; name = FirebaseMessaging.framework; path = Frameworks/FirebaseMessaging.framework; sourceTree = "<group>"; };
		24979E7720F84004007EB0DA /* GoogleService-Info.plist */ = {isa = PBXFileReference; fileEncoding = 4; lastKnownFileType = text.plist.xml; name = "GoogleService-Info.plist"; path = "Frameworks/GoogleService-Info.plist"; sourceTree = "<group>"; };
		24979E7820F84004007EB0DA /* GoogleToolboxForMac.framework */ = {isa = PBXFileReference; lastKnownFileType = wrapper.framework; name = GoogleToolboxForMac.framework; path = Frameworks/GoogleToolboxForMac.framework; sourceTree = "<group>"; };
		24979E7920F84004007EB0DA /* Firebase.h */ = {isa = PBXFileReference; fileEncoding = 4; lastKnownFileType = sourcecode.c.h; name = Firebase.h; path = Frameworks/Firebase.h; sourceTree = "<group>"; };
		24979E7A20F84004007EB0DA /* FirebaseNanoPB.framework */ = {isa = PBXFileReference; lastKnownFileType = wrapper.framework; name = FirebaseNanoPB.framework; path = Frameworks/FirebaseNanoPB.framework; sourceTree = "<group>"; };
		24979E7B20F84004007EB0DA /* FirebaseInstanceID.framework */ = {isa = PBXFileReference; lastKnownFileType = wrapper.framework; name = FirebaseInstanceID.framework; path = Frameworks/FirebaseInstanceID.framework; sourceTree = "<group>"; };
		24979E7C20F84004007EB0DA /* FirebaseCoreDiagnostics.framework */ = {isa = PBXFileReference; lastKnownFileType = wrapper.framework; name = FirebaseCoreDiagnostics.framework; path = Frameworks/FirebaseCoreDiagnostics.framework; sourceTree = "<group>"; };
		24979E7D20F84005007EB0DA /* module.modulemap */ = {isa = PBXFileReference; fileEncoding = 4; lastKnownFileType = "sourcecode.module-map"; name = module.modulemap; path = Frameworks/module.modulemap; sourceTree = "<group>"; };
		24979E7E20F84005007EB0DA /* nanopb.framework */ = {isa = PBXFileReference; lastKnownFileType = wrapper.framework; name = nanopb.framework; path = Frameworks/nanopb.framework; sourceTree = "<group>"; };
		2696A019D35E6BCF73A74552 /* Pods-SelectTokenIntent.release.xcconfig */ = {isa = PBXFileReference; includeInIndex = 1; lastKnownFileType = text.xcconfig; name = "Pods-SelectTokenIntent.release.xcconfig"; path = "Target Support Files/Pods-SelectTokenIntent/Pods-SelectTokenIntent.release.xcconfig"; sourceTree = "<group>"; };
		31ECCD51C05BDC068C93DF50 /* Pods-Rainbow.debug.xcconfig */ = {isa = PBXFileReference; includeInIndex = 1; lastKnownFileType = text.xcconfig; name = "Pods-Rainbow.debug.xcconfig"; path = "Target Support Files/Pods-Rainbow/Pods-Rainbow.debug.xcconfig"; sourceTree = "<group>"; };
		3C379D5D20FD1F92009AF81F /* Rainbow.entitlements */ = {isa = PBXFileReference; lastKnownFileType = text.plist.entitlements; name = Rainbow.entitlements; path = Rainbow/Rainbow.entitlements; sourceTree = "<group>"; };
		3CBE29CB2381E43800BE05AC /* Rainbow-Bridging-Header.h */ = {isa = PBXFileReference; lastKnownFileType = sourcecode.c.h; path = "Rainbow-Bridging-Header.h"; sourceTree = "<group>"; };
<<<<<<< HEAD
		3DCA55F5345F21454076621E /* Pods-Rainbow.release.xcconfig */ = {isa = PBXFileReference; includeInIndex = 1; lastKnownFileType = text.xcconfig; name = "Pods-Rainbow.release.xcconfig"; path = "Target Support Files/Pods-Rainbow/Pods-Rainbow.release.xcconfig"; sourceTree = "<group>"; };
		47BD3D142DFBA1CB683D8581 /* libPods-SelectTokenIntent.a */ = {isa = PBXFileReference; explicitFileType = archive.ar; includeInIndex = 0; path = "libPods-SelectTokenIntent.a"; sourceTree = BUILT_PRODUCTS_DIR; };
		4C6ED03CC1E5BC0BE237385B /* Pods-SelectTokenIntent.localrelease.xcconfig */ = {isa = PBXFileReference; includeInIndex = 1; lastKnownFileType = text.xcconfig; name = "Pods-SelectTokenIntent.localrelease.xcconfig"; path = "Target Support Files/Pods-SelectTokenIntent/Pods-SelectTokenIntent.localrelease.xcconfig"; sourceTree = "<group>"; };
		4CD24848D310983B35CCE498 /* Pods-PriceWidgetExtension.release.xcconfig */ = {isa = PBXFileReference; includeInIndex = 1; lastKnownFileType = text.xcconfig; name = "Pods-PriceWidgetExtension.release.xcconfig"; path = "Target Support Files/Pods-PriceWidgetExtension/Pods-PriceWidgetExtension.release.xcconfig"; sourceTree = "<group>"; };
=======
		43C92E589571C27FFE89AB10 /* ExpoModulesProvider.swift */ = {isa = PBXFileReference; includeInIndex = 1; lastKnownFileType = sourcecode.swift; name = ExpoModulesProvider.swift; path = "Pods/Target Support Files/Pods-Rainbow/ExpoModulesProvider.swift"; sourceTree = "<group>"; };
>>>>>>> bae85e5c
		4D098C2D2811A979006A801A /* RNStartTime.h */ = {isa = PBXFileReference; lastKnownFileType = sourcecode.c.h; path = RNStartTime.h; sourceTree = "<group>"; };
		4D098C2E2811A9A5006A801A /* RNStartTime.m */ = {isa = PBXFileReference; lastKnownFileType = sourcecode.c.objc; path = RNStartTime.m; sourceTree = "<group>"; };
		533FDBFC99651B8B742A1A78 /* Pods-SelectTokenIntent.staging.xcconfig */ = {isa = PBXFileReference; includeInIndex = 1; lastKnownFileType = text.xcconfig; name = "Pods-SelectTokenIntent.staging.xcconfig"; path = "Target Support Files/Pods-SelectTokenIntent/Pods-SelectTokenIntent.staging.xcconfig"; sourceTree = "<group>"; };
		6630540824A38A1900E5B030 /* RainbowText.m */ = {isa = PBXFileReference; lastKnownFileType = sourcecode.c.objc; path = RainbowText.m; sourceTree = "<group>"; };
		6635730524939991006ACFA6 /* SafeStoreReview.m */ = {isa = PBXFileReference; lastKnownFileType = sourcecode.c.objc; path = SafeStoreReview.m; sourceTree = "<group>"; };
		664612EC2748489B00B43F5A /* PriceWidgetExtension.entitlements */ = {isa = PBXFileReference; lastKnownFileType = text.plist.entitlements; path = PriceWidgetExtension.entitlements; sourceTree = "<group>"; };
		664612ED274848B000B43F5A /* SelectTokenIntent.entitlements */ = {isa = PBXFileReference; lastKnownFileType = text.plist.entitlements; path = SelectTokenIntent.entitlements; sourceTree = "<group>"; };
		6655FFB325BB2B0700642961 /* ThemeModule.m */ = {isa = PBXFileReference; lastKnownFileType = sourcecode.c.objc; path = ThemeModule.m; sourceTree = "<group>"; };
		668ADB2C25A4E3A40050859D /* Stickers.xcassets */ = {isa = PBXFileReference; lastKnownFileType = folder.assetcatalog; path = Stickers.xcassets; sourceTree = "<group>"; };
		668ADB2E25A4E3A40050859D /* Info.plist */ = {isa = PBXFileReference; lastKnownFileType = text.plist.xml; path = Info.plist; sourceTree = "<group>"; };
		66A1FEAF24AB641100C3F539 /* RNCMScreenStack.h */ = {isa = PBXFileReference; fileEncoding = 4; lastKnownFileType = sourcecode.c.h; name = RNCMScreenStack.h; path = "../src/react-native-cool-modals/ios/RNCMScreenStack.h"; sourceTree = "<group>"; };
		66A1FEB024AB641100C3F539 /* RNCMScreenStack.m */ = {isa = PBXFileReference; fileEncoding = 4; lastKnownFileType = sourcecode.c.objc; name = RNCMScreenStack.m; path = "../src/react-native-cool-modals/ios/RNCMScreenStack.m"; sourceTree = "<group>"; };
		66A1FEB124AB641100C3F539 /* UIViewController+slack.swift */ = {isa = PBXFileReference; fileEncoding = 4; lastKnownFileType = sourcecode.swift; name = "UIViewController+slack.swift"; path = "../src/react-native-cool-modals/ios/UIViewController+slack.swift"; sourceTree = "<group>"; };
		66A1FEB224AB641100C3F539 /* RNCMScreen.h */ = {isa = PBXFileReference; fileEncoding = 4; lastKnownFileType = sourcecode.c.h; name = RNCMScreen.h; path = "../src/react-native-cool-modals/ios/RNCMScreen.h"; sourceTree = "<group>"; };
		66A1FEB324AB641100C3F539 /* RNCMScreen.m */ = {isa = PBXFileReference; fileEncoding = 4; lastKnownFileType = sourcecode.c.objc; name = RNCMScreen.m; path = "../src/react-native-cool-modals/ios/RNCMScreen.m"; sourceTree = "<group>"; };
		66A1FEBB24ACBBE600C3F539 /* RNCMPortal.m */ = {isa = PBXFileReference; fileEncoding = 4; lastKnownFileType = sourcecode.c.objc; name = RNCMPortal.m; path = "../src/react-native-cool-modals/ios/RNCMPortal.m"; sourceTree = "<group>"; };
		66A28EAF24CAF1B500410A88 /* TestFlight.m */ = {isa = PBXFileReference; lastKnownFileType = sourcecode.c.objc; path = TestFlight.m; sourceTree = "<group>"; };
		66A29CCA2511074500481F4A /* ReaHeader.h */ = {isa = PBXFileReference; fileEncoding = 4; lastKnownFileType = sourcecode.c.h; path = ReaHeader.h; sourceTree = SOURCE_ROOT; };
		71C524C15258223C7294D681 /* Pods-ImageNotification.release.xcconfig */ = {isa = PBXFileReference; includeInIndex = 1; lastKnownFileType = text.xcconfig; name = "Pods-ImageNotification.release.xcconfig"; path = "Target Support Files/Pods-ImageNotification/Pods-ImageNotification.release.xcconfig"; sourceTree = "<group>"; };
		729D6FCECDF84DAE21766287 /* Pods-Rainbow.staging.xcconfig */ = {isa = PBXFileReference; includeInIndex = 1; lastKnownFileType = text.xcconfig; name = "Pods-Rainbow.staging.xcconfig"; path = "Target Support Files/Pods-Rainbow/Pods-Rainbow.staging.xcconfig"; sourceTree = "<group>"; };
		7393DAE88288119DF0AE54BB /* Pods-ImageNotification.localrelease.xcconfig */ = {isa = PBXFileReference; includeInIndex = 1; lastKnownFileType = text.xcconfig; name = "Pods-ImageNotification.localrelease.xcconfig"; path = "Target Support Files/Pods-ImageNotification/Pods-ImageNotification.localrelease.xcconfig"; sourceTree = "<group>"; };
		84AD3575B5B2DCEEFFEEC069 /* Pods-PriceWidgetExtension.staging.xcconfig */ = {isa = PBXFileReference; includeInIndex = 1; lastKnownFileType = text.xcconfig; name = "Pods-PriceWidgetExtension.staging.xcconfig"; path = "Target Support Files/Pods-PriceWidgetExtension/Pods-PriceWidgetExtension.staging.xcconfig"; sourceTree = "<group>"; };
		8579F1C84FE63AE8DC45F5E9 /* Pods-SelectTokenIntent.debug.xcconfig */ = {isa = PBXFileReference; includeInIndex = 1; lastKnownFileType = text.xcconfig; name = "Pods-SelectTokenIntent.debug.xcconfig"; path = "Target Support Files/Pods-SelectTokenIntent/Pods-SelectTokenIntent.debug.xcconfig"; sourceTree = "<group>"; };
		8FA304DE3F56245313655144 /* Pods-PriceWidgetExtension.debug.xcconfig */ = {isa = PBXFileReference; includeInIndex = 1; lastKnownFileType = text.xcconfig; name = "Pods-PriceWidgetExtension.debug.xcconfig"; path = "Target Support Files/Pods-PriceWidgetExtension/Pods-PriceWidgetExtension.debug.xcconfig"; sourceTree = "<group>"; };
		982770FE07B00F1CDCFD4E0F /* Pods-PriceWidgetExtension.localrelease.xcconfig */ = {isa = PBXFileReference; includeInIndex = 1; lastKnownFileType = text.xcconfig; name = "Pods-PriceWidgetExtension.localrelease.xcconfig"; path = "Target Support Files/Pods-PriceWidgetExtension/Pods-PriceWidgetExtension.localrelease.xcconfig"; sourceTree = "<group>"; };
		98AED33BAB4247CEBEF8464D /* libz.tbd */ = {isa = PBXFileReference; explicitFileType = undefined; fileEncoding = 9; includeInIndex = 0; lastKnownFileType = "sourcecode.text-based-dylib-definition"; name = libz.tbd; path = usr/lib/libz.tbd; sourceTree = SDKROOT; };
		9DEADFA4826D4D0BAA950D21 /* libRNFIRMessaging.a */ = {isa = PBXFileReference; explicitFileType = undefined; fileEncoding = 9; includeInIndex = 0; lastKnownFileType = archive.ar; path = libRNFIRMessaging.a; sourceTree = "<group>"; };
		A4277D9E23CBD1910042BAF4 /* Extensions.swift */ = {isa = PBXFileReference; lastKnownFileType = sourcecode.swift; path = Extensions.swift; sourceTree = "<group>"; };
		A4277DA223CFE85F0042BAF4 /* Theme.swift */ = {isa = PBXFileReference; lastKnownFileType = sourcecode.swift; path = Theme.swift; sourceTree = "<group>"; };
		A4D04BA823D12F99008C1DEC /* Button.swift */ = {isa = PBXFileReference; lastKnownFileType = sourcecode.swift; path = Button.swift; sourceTree = "<group>"; };
		A4D04BAB23D12FD5008C1DEC /* ButtonManager.m */ = {isa = PBXFileReference; lastKnownFileType = sourcecode.c.objc; path = ButtonManager.m; sourceTree = "<group>"; };
		AA0B1CB82B00C5E100EAF77D /* SF-Mono-Semibold.otf */ = {isa = PBXFileReference; lastKnownFileType = file; name = "SF-Mono-Semibold.otf"; path = "../src/assets/fonts/SF-Mono-Semibold.otf"; sourceTree = "<group>"; };
		AA0B1CB92B00C5E100EAF77D /* SF-Mono-Bold.otf */ = {isa = PBXFileReference; lastKnownFileType = file; name = "SF-Mono-Bold.otf"; path = "../src/assets/fonts/SF-Mono-Bold.otf"; sourceTree = "<group>"; };
		AA0B1CBA2B00C5E100EAF77D /* SF-Pro-Rounded-Black.otf */ = {isa = PBXFileReference; lastKnownFileType = file; name = "SF-Pro-Rounded-Black.otf"; path = "../src/assets/fonts/SF-Pro-Rounded-Black.otf"; sourceTree = "<group>"; };
		AA6228EA24272B200078BDAA /* SF-Pro-Rounded-Semibold.otf */ = {isa = PBXFileReference; lastKnownFileType = file; name = "SF-Pro-Rounded-Semibold.otf"; path = "../src/assets/fonts/SF-Pro-Rounded-Semibold.otf"; sourceTree = "<group>"; };
		AA6228EB24272B200078BDAA /* SF-Pro-Rounded-Bold.otf */ = {isa = PBXFileReference; lastKnownFileType = file; name = "SF-Pro-Rounded-Bold.otf"; path = "../src/assets/fonts/SF-Pro-Rounded-Bold.otf"; sourceTree = "<group>"; };
		AA6228EC24272B200078BDAA /* SF-Pro-Rounded-Heavy.otf */ = {isa = PBXFileReference; lastKnownFileType = file; name = "SF-Pro-Rounded-Heavy.otf"; path = "../src/assets/fonts/SF-Pro-Rounded-Heavy.otf"; sourceTree = "<group>"; };
		AA6228ED24272B200078BDAA /* SF-Pro-Rounded-Medium.otf */ = {isa = PBXFileReference; lastKnownFileType = file; name = "SF-Pro-Rounded-Medium.otf"; path = "../src/assets/fonts/SF-Pro-Rounded-Medium.otf"; sourceTree = "<group>"; };
		AA6228EE24272B200078BDAA /* SF-Pro-Rounded-Regular.otf */ = {isa = PBXFileReference; lastKnownFileType = file; name = "SF-Pro-Rounded-Regular.otf"; path = "../src/assets/fonts/SF-Pro-Rounded-Regular.otf"; sourceTree = "<group>"; };
		AAA0EF342BF5A4AD00A19A53 /* PrivacyInfo.xcprivacy */ = {isa = PBXFileReference; lastKnownFileType = text.xml; path = PrivacyInfo.xcprivacy; sourceTree = "<group>"; };
		B0C692B061D7430D8194DC98 /* ToolTipMenuTests.xctest */ = {isa = PBXFileReference; explicitFileType = undefined; fileEncoding = 9; includeInIndex = 0; lastKnownFileType = wrapper.cfbundle; path = ToolTipMenuTests.xctest; sourceTree = "<group>"; };
		B50C9AE92A9D18DC00EB0019 /* adworld@3x.png */ = {isa = PBXFileReference; lastKnownFileType = image.png; path = "adworld@3x.png"; sourceTree = "<group>"; };
		B50C9AEA2A9D18DC00EB0019 /* adworld@2x.png */ = {isa = PBXFileReference; lastKnownFileType = image.png; path = "adworld@2x.png"; sourceTree = "<group>"; };
		B52242E428B1B11F0024D19D /* smol@2x.png */ = {isa = PBXFileReference; lastKnownFileType = image.png; path = "smol@2x.png"; sourceTree = "<group>"; };
		B52242E528B1B11F0024D19D /* smol@3x.png */ = {isa = PBXFileReference; lastKnownFileType = image.png; path = "smol@3x.png"; sourceTree = "<group>"; };
		B54C1D0C29358945007560D9 /* golddoge@3x.png */ = {isa = PBXFileReference; lastKnownFileType = image.png; path = "golddoge@3x.png"; sourceTree = "<group>"; };
		B54C1D0D29358945007560D9 /* golddoge@2x.png */ = {isa = PBXFileReference; lastKnownFileType = image.png; path = "golddoge@2x.png"; sourceTree = "<group>"; };
		B54C1D0E29358946007560D9 /* raindoge@3x.png */ = {isa = PBXFileReference; lastKnownFileType = image.png; path = "raindoge@3x.png"; sourceTree = "<group>"; };
		B54C1D0F29358946007560D9 /* raindoge@2x.png */ = {isa = PBXFileReference; lastKnownFileType = image.png; path = "raindoge@2x.png"; sourceTree = "<group>"; };
		B54C1D142935A54F007560D9 /* zora@3x.png */ = {isa = PBXFileReference; lastKnownFileType = image.png; path = "zora@3x.png"; sourceTree = "<group>"; };
		B54C1D152935A54F007560D9 /* zora@2x.png */ = {isa = PBXFileReference; lastKnownFileType = image.png; path = "zora@2x.png"; sourceTree = "<group>"; };
		B597E7C02B8E9E18004782B6 /* farcaster@3x.png */ = {isa = PBXFileReference; lastKnownFileType = image.png; path = "farcaster@3x.png"; sourceTree = "<group>"; };
		B597E7C12B8E9E18004782B6 /* farcaster@2x.png */ = {isa = PBXFileReference; lastKnownFileType = image.png; path = "farcaster@2x.png"; sourceTree = "<group>"; };
		B5C070C42A4A387400D854BA /* zorb@3x.png */ = {isa = PBXFileReference; lastKnownFileType = image.png; path = "zorb@3x.png"; sourceTree = "<group>"; };
		B5C070C52A4A387400D854BA /* zorb@2x.png */ = {isa = PBXFileReference; lastKnownFileType = image.png; path = "zorb@2x.png"; sourceTree = "<group>"; };
		B5CC6D372A78732A0037D5A3 /* poolboy@2x.png */ = {isa = PBXFileReference; lastKnownFileType = image.png; path = "poolboy@2x.png"; sourceTree = "<group>"; };
		B5CC6D392A7873300037D5A3 /* poolboy@3x.png */ = {isa = PBXFileReference; lastKnownFileType = image.png; path = "poolboy@3x.png"; sourceTree = "<group>"; };
		B5CE8FFC29A5758100EB1EFA /* pooly@2x.png */ = {isa = PBXFileReference; lastKnownFileType = image.png; path = "pooly@2x.png"; sourceTree = "<group>"; };
		B5CE8FFD29A5758100EB1EFA /* pooly@3x.png */ = {isa = PBXFileReference; lastKnownFileType = image.png; path = "pooly@3x.png"; sourceTree = "<group>"; };
		B5D7F2EE29E8D41D003D6A54 /* finiliar@3x.png */ = {isa = PBXFileReference; lastKnownFileType = image.png; path = "finiliar@3x.png"; sourceTree = "<group>"; };
		B5D7F2EF29E8D41E003D6A54 /* finiliar@2x.png */ = {isa = PBXFileReference; lastKnownFileType = image.png; path = "finiliar@2x.png"; sourceTree = "<group>"; };
		C04D10EF25AFC8C1003BEF7A /* Extras.json */ = {isa = PBXFileReference; lastKnownFileType = text.json; path = Extras.json; sourceTree = "<group>"; };
		C11640E7274DC10B00C9120A /* UIColor.swift */ = {isa = PBXFileReference; lastKnownFileType = sourcecode.swift; path = UIColor.swift; sourceTree = "<group>"; };
		C1272389274EBBB6006AC743 /* CurrencyDetails.swift */ = {isa = PBXFileReference; lastKnownFileType = sourcecode.swift; path = CurrencyDetails.swift; sourceTree = "<group>"; };
		C151287D2739F676006517AB /* IconProvider.swift */ = {isa = PBXFileReference; lastKnownFileType = sourcecode.swift; path = IconProvider.swift; sourceTree = "<group>"; };
		C16DCF5C272BA6EF00FF5C78 /* PriceWidgetExtension.appex */ = {isa = PBXFileReference; explicitFileType = "wrapper.app-extension"; includeInIndex = 0; path = PriceWidgetExtension.appex; sourceTree = BUILT_PRODUCTS_DIR; };
		C16DCF5D272BA6EF00FF5C78 /* WidgetKit.framework */ = {isa = PBXFileReference; lastKnownFileType = wrapper.framework; name = WidgetKit.framework; path = System/Library/Frameworks/WidgetKit.framework; sourceTree = SDKROOT; };
		C16DCF5F272BA6EF00FF5C78 /* SwiftUI.framework */ = {isa = PBXFileReference; lastKnownFileType = wrapper.framework; name = SwiftUI.framework; path = System/Library/Frameworks/SwiftUI.framework; sourceTree = SDKROOT; };
		C16DCF62272BA6EF00FF5C78 /* PriceWidget.swift */ = {isa = PBXFileReference; lastKnownFileType = sourcecode.swift; path = PriceWidget.swift; sourceTree = "<group>"; };
		C16DCF64272BA6F000FF5C78 /* Assets.xcassets */ = {isa = PBXFileReference; lastKnownFileType = folder.assetcatalog; path = Assets.xcassets; sourceTree = "<group>"; };
		C16DCF66272BA6F000FF5C78 /* Info.plist */ = {isa = PBXFileReference; lastKnownFileType = text.plist.xml; path = Info.plist; sourceTree = "<group>"; };
		C16DCF6F272BA75700FF5C78 /* CoinGeckoToken.swift */ = {isa = PBXFileReference; lastKnownFileType = sourcecode.swift; path = CoinGeckoToken.swift; sourceTree = "<group>"; };
		C16DCF72272BA77A00FF5C78 /* TokenProvider.swift */ = {isa = PBXFileReference; lastKnownFileType = sourcecode.swift; path = TokenProvider.swift; sourceTree = "<group>"; };
		C16DCF75272BA7AA00FF5C78 /* PriceWidgetView.swift */ = {isa = PBXFileReference; lastKnownFileType = sourcecode.swift; path = PriceWidgetView.swift; sourceTree = "<group>"; };
		C16DCF7F272BAB9500FF5C78 /* SelectTokenIntent.appex */ = {isa = PBXFileReference; explicitFileType = "wrapper.app-extension"; includeInIndex = 0; path = SelectTokenIntent.appex; sourceTree = BUILT_PRODUCTS_DIR; };
		C16DCF80272BAB9500FF5C78 /* Intents.framework */ = {isa = PBXFileReference; lastKnownFileType = wrapper.framework; name = Intents.framework; path = System/Library/Frameworks/Intents.framework; sourceTree = SDKROOT; };
		C16DCF83272BAB9500FF5C78 /* IntentHandler.swift */ = {isa = PBXFileReference; lastKnownFileType = sourcecode.swift; path = IntentHandler.swift; sourceTree = "<group>"; };
		C16DCF85272BAB9500FF5C78 /* Info.plist */ = {isa = PBXFileReference; lastKnownFileType = text.plist.xml; path = Info.plist; sourceTree = "<group>"; };
		C16DCF8B272BAB9600FF5C78 /* IntentsUI.framework */ = {isa = PBXFileReference; lastKnownFileType = wrapper.framework; name = IntentsUI.framework; path = System/Library/Frameworks/IntentsUI.framework; sourceTree = SDKROOT; };
		C16DCFAA272BB8ED00FF5C78 /* PriceDataProvider.swift */ = {isa = PBXFileReference; fileEncoding = 4; lastKnownFileType = sourcecode.swift; path = PriceDataProvider.swift; sourceTree = "<group>"; };
		C16DCFAF272BB8FC00FF5C78 /* PriceData.swift */ = {isa = PBXFileReference; fileEncoding = 4; lastKnownFileType = sourcecode.swift; path = PriceData.swift; sourceTree = "<group>"; };
		C16DCFB4272BC8F100FF5C78 /* TokenData.swift */ = {isa = PBXFileReference; lastKnownFileType = sourcecode.swift; path = TokenData.swift; sourceTree = "<group>"; };
		C179298427499A5B00044684 /* Constants.swift */ = {isa = PBXFileReference; lastKnownFileType = sourcecode.swift; path = Constants.swift; sourceTree = "<group>"; };
		C18C8E012798B02700D38B34 /* CurrencyProvider.swift */ = {isa = PBXFileReference; fileEncoding = 4; lastKnownFileType = sourcecode.swift; path = CurrencyProvider.swift; sourceTree = "<group>"; };
		C1C61A6C272C9C8D00E5C0B3 /* UIImage.swift */ = {isa = PBXFileReference; lastKnownFileType = sourcecode.swift; path = UIImage.swift; sourceTree = "<group>"; };
		C1C61A81272CBDA100E5C0B3 /* Images.xcassets */ = {isa = PBXFileReference; lastKnownFileType = folder.assetcatalog; path = Images.xcassets; sourceTree = "<group>"; };
		C1C61A902731A05700E5C0B3 /* RainbowTokenList.swift */ = {isa = PBXFileReference; lastKnownFileType = sourcecode.swift; path = RainbowTokenList.swift; sourceTree = "<group>"; };
		C1EB012E2731B68400830E70 /* TokenDetails.swift */ = {isa = PBXFileReference; lastKnownFileType = sourcecode.swift; path = TokenDetails.swift; sourceTree = "<group>"; };
		C37AD6AA28AEAC845B2A6AD1 /* libPods-ImageNotification.a */ = {isa = PBXFileReference; explicitFileType = archive.ar; includeInIndex = 0; path = "libPods-ImageNotification.a"; sourceTree = BUILT_PRODUCTS_DIR; };
		C97EAD8B2BD6C6DF00322D53 /* RCTDeviceUUID.m */ = {isa = PBXFileReference; fileEncoding = 4; lastKnownFileType = sourcecode.c.objc; path = RCTDeviceUUID.m; sourceTree = "<group>"; };
		C97EAD8C2BD6C6DF00322D53 /* RCTDeviceUUID.h */ = {isa = PBXFileReference; fileEncoding = 4; lastKnownFileType = sourcecode.c.h; path = RCTDeviceUUID.h; sourceTree = "<group>"; };
		C9B378A02C5159880085E5D0 /* OpenInRainbow.appex */ = {isa = PBXFileReference; explicitFileType = "wrapper.app-extension"; includeInIndex = 0; path = OpenInRainbow.appex; sourceTree = BUILT_PRODUCTS_DIR; };
		C9B378A12C5159880085E5D0 /* UniformTypeIdentifiers.framework */ = {isa = PBXFileReference; lastKnownFileType = wrapper.framework; name = UniformTypeIdentifiers.framework; path = System/Library/Frameworks/UniformTypeIdentifiers.framework; sourceTree = SDKROOT; };
		C9B378A42C5159880085E5D0 /* Media.xcassets */ = {isa = PBXFileReference; lastKnownFileType = folder.assetcatalog; path = Media.xcassets; sourceTree = "<group>"; };
		C9B378A62C5159880085E5D0 /* ActionViewController.swift */ = {isa = PBXFileReference; lastKnownFileType = sourcecode.swift; path = ActionViewController.swift; sourceTree = "<group>"; };
		C9B378A92C5159880085E5D0 /* Base */ = {isa = PBXFileReference; lastKnownFileType = file.storyboard; name = Base; path = Base.lproj/MainInterface.storyboard; sourceTree = "<group>"; };
		C9B378AB2C5159880085E5D0 /* Info.plist */ = {isa = PBXFileReference; lastKnownFileType = text.plist.xml; path = Info.plist; sourceTree = "<group>"; };
		C9B378B82C515A860085E5D0 /* ShareWithRainbow.appex */ = {isa = PBXFileReference; explicitFileType = "wrapper.app-extension"; includeInIndex = 0; path = ShareWithRainbow.appex; sourceTree = BUILT_PRODUCTS_DIR; };
		C9B378BA2C515A860085E5D0 /* ShareViewController.swift */ = {isa = PBXFileReference; lastKnownFileType = sourcecode.swift; path = ShareViewController.swift; sourceTree = "<group>"; };
		C9B378BD2C515A860085E5D0 /* Base */ = {isa = PBXFileReference; lastKnownFileType = file.storyboard; name = Base; path = Base.lproj/MainInterface.storyboard; sourceTree = "<group>"; };
		C9B378BF2C515A860085E5D0 /* Info.plist */ = {isa = PBXFileReference; lastKnownFileType = text.plist.xml; path = Info.plist; sourceTree = "<group>"; };
		CA652B6F0AD48DCA801B002B /* Pods-Rainbow.localrelease.xcconfig */ = {isa = PBXFileReference; includeInIndex = 1; lastKnownFileType = text.xcconfig; name = "Pods-Rainbow.localrelease.xcconfig"; path = "Target Support Files/Pods-Rainbow/Pods-Rainbow.localrelease.xcconfig"; sourceTree = "<group>"; };
		CAD5C726D7BC732999E6C7AD /* libPods-PriceWidgetExtension.a */ = {isa = PBXFileReference; explicitFileType = archive.ar; includeInIndex = 0; path = "libPods-PriceWidgetExtension.a"; sourceTree = BUILT_PRODUCTS_DIR; };
		CFC99D9DF87EB0ED77D50A35 /* Pods-ImageNotification.staging.xcconfig */ = {isa = PBXFileReference; includeInIndex = 1; lastKnownFileType = text.xcconfig; name = "Pods-ImageNotification.staging.xcconfig"; path = "Target Support Files/Pods-ImageNotification/Pods-ImageNotification.staging.xcconfig"; sourceTree = "<group>"; };
		D755E71324B04FEE9C691D14 /* libRNFirebase.a */ = {isa = PBXFileReference; explicitFileType = undefined; fileEncoding = 9; includeInIndex = 0; lastKnownFileType = archive.ar; path = libRNFirebase.a; sourceTree = "<group>"; };
		ED297162215061F000B7C4FE /* JavaScriptCore.framework */ = {isa = PBXFileReference; lastKnownFileType = wrapper.framework; name = JavaScriptCore.framework; path = System/Library/Frameworks/JavaScriptCore.framework; sourceTree = SDKROOT; };
		ED2971642150620600B7C4FE /* JavaScriptCore.framework */ = {isa = PBXFileReference; lastKnownFileType = wrapper.framework; name = JavaScriptCore.framework; path = Platforms/AppleTVOS.platform/Developer/SDKs/AppleTVOS12.0.sdk/System/Library/Frameworks/JavaScriptCore.framework; sourceTree = DEVELOPER_DIR; };
/* End PBXFileReference section */

/* Begin PBXFrameworksBuildPhase section */
		0299CE742886202800B5C7E7 /* Frameworks */ = {
			isa = PBXFrameworksBuildPhase;
			buildActionMask = 2147483647;
			files = (
				2A1356469B829725BDA4B381 /* libPods-ImageNotification.a in Frameworks */,
			);
			runOnlyForDeploymentPostprocessing = 0;
		};
		13B07F8C1A680F5B00A75B9A /* Frameworks */ = {
			isa = PBXFrameworksBuildPhase;
			buildActionMask = 2147483647;
			files = (
				ED2971652150620600B7C4FE /* JavaScriptCore.framework in Frameworks */,
				C72F456C99A646399192517D /* libz.tbd in Frameworks */,
				AF97B1809118C1C2E3E0FD4E /* libPods-Rainbow.a in Frameworks */,
			);
			runOnlyForDeploymentPostprocessing = 0;
		};
		C16DCF59272BA6EF00FF5C78 /* Frameworks */ = {
			isa = PBXFrameworksBuildPhase;
			buildActionMask = 2147483647;
			files = (
				C16DCF60272BA6EF00FF5C78 /* SwiftUI.framework in Frameworks */,
				C16DCF5E272BA6EF00FF5C78 /* WidgetKit.framework in Frameworks */,
				AD284119BC02CFA8BAFE3B0D /* libPods-PriceWidgetExtension.a in Frameworks */,
			);
			runOnlyForDeploymentPostprocessing = 0;
		};
		C16DCF7C272BAB9500FF5C78 /* Frameworks */ = {
			isa = PBXFrameworksBuildPhase;
			buildActionMask = 2147483647;
			files = (
				C16DCF81272BAB9500FF5C78 /* Intents.framework in Frameworks */,
				700E484A27BB5AEE6F3EED19 /* libPods-SelectTokenIntent.a in Frameworks */,
			);
			runOnlyForDeploymentPostprocessing = 0;
		};
		C9B3789D2C5159880085E5D0 /* Frameworks */ = {
			isa = PBXFrameworksBuildPhase;
			buildActionMask = 2147483647;
			files = (
				C9B378A22C5159880085E5D0 /* UniformTypeIdentifiers.framework in Frameworks */,
			);
			runOnlyForDeploymentPostprocessing = 0;
		};
		C9B378B52C515A860085E5D0 /* Frameworks */ = {
			isa = PBXFrameworksBuildPhase;
			buildActionMask = 2147483647;
			files = (
			);
			runOnlyForDeploymentPostprocessing = 0;
		};
/* End PBXFrameworksBuildPhase section */

/* Begin PBXGroup section */
		00E356EF1AD99517003FC87E /* RainbowTests */ = {
			isa = PBXGroup;
			children = (
				00E356F21AD99517003FC87E /* RainbowTests.m */,
				00E356F01AD99517003FC87E /* Supporting Files */,
			);
			path = RainbowTests;
			sourceTree = "<group>";
		};
		00E356F01AD99517003FC87E /* Supporting Files */ = {
			isa = PBXGroup;
			children = (
				00E356F11AD99517003FC87E /* Info.plist */,
			);
			name = "Supporting Files";
			sourceTree = "<group>";
		};
		0299CE782886202800B5C7E7 /* ImageNotification */ = {
			isa = PBXGroup;
			children = (
				0299CE792886202800B5C7E7 /* NotificationService.h */,
				0299CE7A2886202800B5C7E7 /* NotificationService.m */,
				0299CE7C2886202800B5C7E7 /* Info.plist */,
			);
			path = ImageNotification;
			sourceTree = "<group>";
		};
		13B07FAE1A68108700A75B9A /* Rainbow */ = {
			isa = PBXGroup;
			children = (
				15C398772880DF82006033AC /* AppIcons */,
				4D098C2C2811A95F006A801A /* RNStartTime */,
				66A1FEAE24AB63D600C3F539 /* RNCoolModals */,
				15E531D7242DAB3500797B89 /* NSNotifications */,
				15E531D6242B28F800797B89 /* Animations */,
				157155042418734C009B698B /* RainbowDebug.entitlements */,
				157155032418733F009B698B /* RainbowRelease.entitlements */,
				A4D04BA723D12F27008C1DEC /* Button */,
				3C379D5D20FD1F92009AF81F /* Rainbow.entitlements */,
				152643462B9AD97E004AC9AA /* InjectedJSBundle.js */,
				008F07F21AC5B25A0029DE68 /* main.jsbundle */,
				13B07FAF1A68108700A75B9A /* AppDelegate.h */,
				AAA0EF342BF5A4AD00A19A53 /* PrivacyInfo.xcprivacy */,
				13B07FB01A68108700A75B9A /* AppDelegate.mm */,
				13B07FB61A68108700A75B9A /* Info.plist */,
				13B07FB71A68108700A75B9A /* main.m */,
				13B07FB11A68108700A75B9A /* LaunchScreen.xib */,
				3CBE29CB2381E43800BE05AC /* Rainbow-Bridging-Header.h */,
				A4277D9E23CBD1910042BAF4 /* Extensions.swift */,
				A4277DA223CFE85F0042BAF4 /* Theme.swift */,
				6635730524939991006ACFA6 /* SafeStoreReview.m */,
				66A28EAF24CAF1B500410A88 /* TestFlight.m */,
				C04D10EF25AFC8C1003BEF7A /* Extras.json */,
				6655FFB325BB2B0700642961 /* ThemeModule.m */,
			);
			name = Rainbow;
			sourceTree = "<group>";
		};
		15C398772880DF82006033AC /* AppIcons */ = {
			isa = PBXGroup;
			children = (
				B5C070C52A4A387400D854BA /* zorb@2x.png */,
				B5C070C42A4A387400D854BA /* zorb@3x.png */,
				B5D7F2EF29E8D41E003D6A54 /* finiliar@2x.png */,
				B5D7F2EE29E8D41D003D6A54 /* finiliar@3x.png */,
				B5CE8FFC29A5758100EB1EFA /* pooly@2x.png */,
				B5CE8FFD29A5758100EB1EFA /* pooly@3x.png */,
				B52242E428B1B11F0024D19D /* smol@2x.png */,
				B52242E528B1B11F0024D19D /* smol@3x.png */,
				B597E7C12B8E9E18004782B6 /* farcaster@2x.png */,
				B597E7C02B8E9E18004782B6 /* farcaster@3x.png */,
				15CF49BF2889AFAD005F92C9 /* pixel@2x.png */,
				B50C9AEA2A9D18DC00EB0019 /* adworld@2x.png */,
				B50C9AE92A9D18DC00EB0019 /* adworld@3x.png */,
				15CF49BE2889AFAD005F92C9 /* pixel@3x.png */,
				15CF49BB2889AF7C005F92C9 /* optimism@2x.png */,
				B54C1D0D29358945007560D9 /* golddoge@2x.png */,
				B54C1D0C29358945007560D9 /* golddoge@3x.png */,
				B54C1D0F29358946007560D9 /* raindoge@2x.png */,
				B54C1D0E29358946007560D9 /* raindoge@3x.png */,
				B5CC6D372A78732A0037D5A3 /* poolboy@2x.png */,
				B54C1D152935A54F007560D9 /* zora@2x.png */,
				B54C1D142935A54F007560D9 /* zora@3x.png */,
				15CF49BA2889AF7C005F92C9 /* optimism@3x.png */,
				B5CC6D392A7873300037D5A3 /* poolboy@3x.png */,
				15C3987F2880EDFF006033AC /* og@2x.png */,
				15C3987D2880EDFF006033AC /* og@3x.png */,
			);
			path = AppIcons;
			sourceTree = "<group>";
		};
		15DC38CC247E0DCC00919009 /* Config */ = {
			isa = PBXGroup;
			children = (
				66A29CCA2511074500481F4A /* ReaHeader.h */,
				15DC38CE247E0E0900919009 /* debug.xcconfig */,
				15DC38CF247E0E0A00919009 /* localrelease.xcconfig */,
				15DC38CD247E0E0900919009 /* release.xcconfig */,
				15DC38D0247E0E0A00919009 /* staging.xcconfig */,
			);
			path = Config;
			sourceTree = "<group>";
		};
		15E531D6242B28F800797B89 /* Animations */ = {
			isa = PBXGroup;
			children = (
				15E531D4242B28EF00797B89 /* UIImageViewWithPersistentAnimations.swift */,
				6630540824A38A1900E5B030 /* RainbowText.m */,
			);
			name = Animations;
			sourceTree = "<group>";
		};
		15E531D7242DAB3500797B89 /* NSNotifications */ = {
			isa = PBXGroup;
			children = (
				15E531D8242DAB7100797B89 /* NotificationManager.h */,
				15E531D9242DAB7100797B89 /* NotificationManager.m */,
			);
			name = NSNotifications;
			sourceTree = "<group>";
		};
		24979D1220F83E3D007EB0DA /* Recovered References */ = {
			isa = PBXGroup;
			children = (
				9DEADFA4826D4D0BAA950D21 /* libRNFIRMessaging.a */,
				B0C692B061D7430D8194DC98 /* ToolTipMenuTests.xctest */,
				D755E71324B04FEE9C691D14 /* libRNFirebase.a */,
			);
			name = "Recovered References";
			sourceTree = "<group>";
		};
		2D16E6871FA4F8E400B85C8A /* Frameworks */ = {
			isa = PBXGroup;
			children = (
				0299CE852886246C00B5C7E7 /* libFirebaseCore.a */,
				ED297162215061F000B7C4FE /* JavaScriptCore.framework */,
				ED2971642150620600B7C4FE /* JavaScriptCore.framework */,
				24979E7920F84004007EB0DA /* Firebase.h */,
				24979E7420F84004007EB0DA /* FirebaseAnalytics.framework */,
				24979E7520F84004007EB0DA /* FirebaseCore.framework */,
				24979E7C20F84004007EB0DA /* FirebaseCoreDiagnostics.framework */,
				24979E7B20F84004007EB0DA /* FirebaseInstanceID.framework */,
				24979E7620F84004007EB0DA /* FirebaseMessaging.framework */,
				24979E7A20F84004007EB0DA /* FirebaseNanoPB.framework */,
				24979E7720F84004007EB0DA /* GoogleService-Info.plist */,
				24979E7820F84004007EB0DA /* GoogleToolboxForMac.framework */,
				24979E7D20F84005007EB0DA /* module.modulemap */,
				24979E7E20F84005007EB0DA /* nanopb.framework */,
				24979E3620F84003007EB0DA /* Protobuf.framework */,
				98AED33BAB4247CEBEF8464D /* libz.tbd */,
				C16DCF5D272BA6EF00FF5C78 /* WidgetKit.framework */,
				C16DCF5F272BA6EF00FF5C78 /* SwiftUI.framework */,
				C16DCF80272BAB9500FF5C78 /* Intents.framework */,
				C16DCF8B272BAB9600FF5C78 /* IntentsUI.framework */,
				C9B378A12C5159880085E5D0 /* UniformTypeIdentifiers.framework */,
				C37AD6AA28AEAC845B2A6AD1 /* libPods-ImageNotification.a */,
				CAD5C726D7BC732999E6C7AD /* libPods-PriceWidgetExtension.a */,
				120F4635EB179D64659FCDBA /* libPods-Rainbow.a */,
				47BD3D142DFBA1CB683D8581 /* libPods-SelectTokenIntent.a */,
			);
			name = Frameworks;
			sourceTree = "<group>";
		};
		48289AE63A63A1DE86A8E2F0 /* ExpoModulesProviders */ = {
			isa = PBXGroup;
			children = (
				CE32D29CCB97D084C2BFF555 /* Rainbow */,
			);
			name = ExpoModulesProviders;
			sourceTree = "<group>";
		};
		4D098C2C2811A95F006A801A /* RNStartTime */ = {
			isa = PBXGroup;
			children = (
				4D098C2D2811A979006A801A /* RNStartTime.h */,
				4D098C2E2811A9A5006A801A /* RNStartTime.m */,
			);
			name = RNStartTime;
			sourceTree = "<group>";
		};
		668ADB2B25A4E3A20050859D /* Rainbow Stickers */ = {
			isa = PBXGroup;
			children = (
				668ADB2C25A4E3A40050859D /* Stickers.xcassets */,
				668ADB2E25A4E3A40050859D /* Info.plist */,
			);
			path = "Rainbow Stickers";
			sourceTree = "<group>";
		};
		66A1FEAE24AB63D600C3F539 /* RNCoolModals */ = {
			isa = PBXGroup;
			children = (
				66A1FEBB24ACBBE600C3F539 /* RNCMPortal.m */,
				66A1FEB224AB641100C3F539 /* RNCMScreen.h */,
				66A1FEB324AB641100C3F539 /* RNCMScreen.m */,
				66A1FEAF24AB641100C3F539 /* RNCMScreenStack.h */,
				66A1FEB024AB641100C3F539 /* RNCMScreenStack.m */,
				66A1FEB124AB641100C3F539 /* UIViewController+slack.swift */,
			);
			name = RNCoolModals;
			sourceTree = "<group>";
		};
		832341AE1AAA6A7D00B99B32 /* Libraries */ = {
			isa = PBXGroup;
			children = (
				C97EAD8C2BD6C6DF00322D53 /* RCTDeviceUUID.h */,
				C97EAD8B2BD6C6DF00322D53 /* RCTDeviceUUID.m */,
			);
			name = Libraries;
			sourceTree = "<group>";
		};
		83CBB9F61A601CBA00E9B192 = {
			isa = PBXGroup;
			children = (
				664612EC2748489B00B43F5A /* PriceWidgetExtension.entitlements */,
				C1C61A81272CBDA100E5C0B3 /* Images.xcassets */,
				15DC38CC247E0DCC00919009 /* Config */,
				13B07FAE1A68108700A75B9A /* Rainbow */,
				832341AE1AAA6A7D00B99B32 /* Libraries */,
				00E356EF1AD99517003FC87E /* RainbowTests */,
				668ADB2B25A4E3A20050859D /* Rainbow Stickers */,
				C16DCF61272BA6EF00FF5C78 /* PriceWidget */,
				C16DCF82272BAB9500FF5C78 /* SelectTokenIntent */,
				0299CE782886202800B5C7E7 /* ImageNotification */,
				C9B378A32C5159880085E5D0 /* OpenInRainbow */,
				C9B378B92C515A860085E5D0 /* ShareWithRainbow */,
				83CBBA001A601CBA00E9B192 /* Products */,
				2D16E6871FA4F8E400B85C8A /* Frameworks */,
				DCAC1D8CC45E468FBB7E1395 /* Resources */,
				24979D1220F83E3D007EB0DA /* Recovered References */,
				C640359C0E6575CE0A7ECD73 /* Pods */,
				48289AE63A63A1DE86A8E2F0 /* ExpoModulesProviders */,
			);
			indentWidth = 2;
			sourceTree = "<group>";
			tabWidth = 2;
			usesTabs = 0;
		};
		83CBBA001A601CBA00E9B192 /* Products */ = {
			isa = PBXGroup;
			children = (
				13B07F961A680F5B00A75B9A /* Rainbow.app */,
				C16DCF5C272BA6EF00FF5C78 /* PriceWidgetExtension.appex */,
				C16DCF7F272BAB9500FF5C78 /* SelectTokenIntent.appex */,
				0299CE772886202800B5C7E7 /* ImageNotification.appex */,
				C9B378A02C5159880085E5D0 /* OpenInRainbow.appex */,
				C9B378B82C515A860085E5D0 /* ShareWithRainbow.appex */,
			);
			name = Products;
			sourceTree = "<group>";
		};
		A4D04BA723D12F27008C1DEC /* Button */ = {
			isa = PBXGroup;
			children = (
				A4D04BA823D12F99008C1DEC /* Button.swift */,
				A4D04BAB23D12FD5008C1DEC /* ButtonManager.m */,
			);
			name = Button;
			sourceTree = "<group>";
		};
		C16DCF61272BA6EF00FF5C78 /* PriceWidget */ = {
			isa = PBXGroup;
			children = (
				C1AA30682731ED2200136A9A /* Utils */,
				C1AA30672731ECED00136A9A /* Models */,
				C1AA30662731ECD900136A9A /* Providers */,
				C16DCF62272BA6EF00FF5C78 /* PriceWidget.swift */,
				C16DCF64272BA6F000FF5C78 /* Assets.xcassets */,
				C16DCF66272BA6F000FF5C78 /* Info.plist */,
				C16DCF75272BA7AA00FF5C78 /* PriceWidgetView.swift */,
				15D66139277A751C0082F041 /* SelectTokenIntent.intentdefinition */,
			);
			path = PriceWidget;
			sourceTree = "<group>";
		};
		C16DCF82272BAB9500FF5C78 /* SelectTokenIntent */ = {
			isa = PBXGroup;
			children = (
				664612ED274848B000B43F5A /* SelectTokenIntent.entitlements */,
				C16DCF83272BAB9500FF5C78 /* IntentHandler.swift */,
				C16DCF85272BAB9500FF5C78 /* Info.plist */,
			);
			path = SelectTokenIntent;
			sourceTree = "<group>";
		};
		C1AA30662731ECD900136A9A /* Providers */ = {
			isa = PBXGroup;
			children = (
				C18C8E012798B02700D38B34 /* CurrencyProvider.swift */,
				C151287D2739F676006517AB /* IconProvider.swift */,
				C16DCF72272BA77A00FF5C78 /* TokenProvider.swift */,
				C16DCFAA272BB8ED00FF5C78 /* PriceDataProvider.swift */,
			);
			path = Providers;
			sourceTree = "<group>";
		};
		C1AA30672731ECED00136A9A /* Models */ = {
			isa = PBXGroup;
			children = (
				C16DCFB4272BC8F100FF5C78 /* TokenData.swift */,
				C1EB012E2731B68400830E70 /* TokenDetails.swift */,
				C1C61A902731A05700E5C0B3 /* RainbowTokenList.swift */,
				C16DCF6F272BA75700FF5C78 /* CoinGeckoToken.swift */,
				C16DCFAF272BB8FC00FF5C78 /* PriceData.swift */,
				C1272389274EBBB6006AC743 /* CurrencyDetails.swift */,
			);
			path = Models;
			sourceTree = "<group>";
		};
		C1AA30682731ED2200136A9A /* Utils */ = {
			isa = PBXGroup;
			children = (
				C1C61A6C272C9C8D00E5C0B3 /* UIImage.swift */,
				C179298427499A5B00044684 /* Constants.swift */,
				C11640E7274DC10B00C9120A /* UIColor.swift */,
			);
			path = Utils;
			sourceTree = "<group>";
		};
		C640359C0E6575CE0A7ECD73 /* Pods */ = {
			isa = PBXGroup;
			children = (
				1F7924B299AB409DF3464208 /* Pods-ImageNotification.debug.xcconfig */,
				71C524C15258223C7294D681 /* Pods-ImageNotification.release.xcconfig */,
				7393DAE88288119DF0AE54BB /* Pods-ImageNotification.localrelease.xcconfig */,
				CFC99D9DF87EB0ED77D50A35 /* Pods-ImageNotification.staging.xcconfig */,
				8FA304DE3F56245313655144 /* Pods-PriceWidgetExtension.debug.xcconfig */,
				4CD24848D310983B35CCE498 /* Pods-PriceWidgetExtension.release.xcconfig */,
				982770FE07B00F1CDCFD4E0F /* Pods-PriceWidgetExtension.localrelease.xcconfig */,
				84AD3575B5B2DCEEFFEEC069 /* Pods-PriceWidgetExtension.staging.xcconfig */,
				31ECCD51C05BDC068C93DF50 /* Pods-Rainbow.debug.xcconfig */,
				3DCA55F5345F21454076621E /* Pods-Rainbow.release.xcconfig */,
				CA652B6F0AD48DCA801B002B /* Pods-Rainbow.localrelease.xcconfig */,
				729D6FCECDF84DAE21766287 /* Pods-Rainbow.staging.xcconfig */,
				8579F1C84FE63AE8DC45F5E9 /* Pods-SelectTokenIntent.debug.xcconfig */,
				2696A019D35E6BCF73A74552 /* Pods-SelectTokenIntent.release.xcconfig */,
				4C6ED03CC1E5BC0BE237385B /* Pods-SelectTokenIntent.localrelease.xcconfig */,
				533FDBFC99651B8B742A1A78 /* Pods-SelectTokenIntent.staging.xcconfig */,
			);
			path = Pods;
			sourceTree = "<group>";
		};
		C9B378A32C5159880085E5D0 /* OpenInRainbow */ = {
			isa = PBXGroup;
			children = (
				C9B378A42C5159880085E5D0 /* Media.xcassets */,
				C9B378A62C5159880085E5D0 /* ActionViewController.swift */,
				C9B378A82C5159880085E5D0 /* MainInterface.storyboard */,
				C9B378AB2C5159880085E5D0 /* Info.plist */,
			);
			path = OpenInRainbow;
			sourceTree = "<group>";
		};
		C9B378B92C515A860085E5D0 /* ShareWithRainbow */ = {
			isa = PBXGroup;
			children = (
				C9B378BA2C515A860085E5D0 /* ShareViewController.swift */,
				C9B378BC2C515A860085E5D0 /* MainInterface.storyboard */,
				C9B378BF2C515A860085E5D0 /* Info.plist */,
			);
			path = ShareWithRainbow;
			sourceTree = "<group>";
		};
		CE32D29CCB97D084C2BFF555 /* Rainbow */ = {
			isa = PBXGroup;
			children = (
				43C92E589571C27FFE89AB10 /* ExpoModulesProvider.swift */,
			);
			name = Rainbow;
			sourceTree = "<group>";
		};
		DCAC1D8CC45E468FBB7E1395 /* Resources */ = {
			isa = PBXGroup;
			children = (
				AA0B1CB92B00C5E100EAF77D /* SF-Mono-Bold.otf */,
				AA0B1CB82B00C5E100EAF77D /* SF-Mono-Semibold.otf */,
				AA0B1CBA2B00C5E100EAF77D /* SF-Pro-Rounded-Black.otf */,
				AA6228EB24272B200078BDAA /* SF-Pro-Rounded-Bold.otf */,
				AA6228EC24272B200078BDAA /* SF-Pro-Rounded-Heavy.otf */,
				AA6228ED24272B200078BDAA /* SF-Pro-Rounded-Medium.otf */,
				AA6228EE24272B200078BDAA /* SF-Pro-Rounded-Regular.otf */,
				AA6228EA24272B200078BDAA /* SF-Pro-Rounded-Semibold.otf */,
			);
			name = Resources;
			sourceTree = "<group>";
		};
/* End PBXGroup section */

/* Begin PBXNativeTarget section */
		0299CE762886202800B5C7E7 /* ImageNotification */ = {
			isa = PBXNativeTarget;
			buildConfigurationList = 0299CE842886202800B5C7E7 /* Build configuration list for PBXNativeTarget "ImageNotification" */;
			buildPhases = (
				B6E3A11846E5D2392C00038F /* [CP] Check Pods Manifest.lock */,
				0299CE732886202800B5C7E7 /* Sources */,
				0299CE742886202800B5C7E7 /* Frameworks */,
				0299CE752886202800B5C7E7 /* Resources */,
				E16B53C859AB288BBEE05B50 /* [CP] Copy Pods Resources */,
			);
			buildRules = (
			);
			dependencies = (
			);
			name = ImageNotification;
			productName = ImageNotification;
			productReference = 0299CE772886202800B5C7E7 /* ImageNotification.appex */;
			productType = "com.apple.product-type.app-extension";
		};
		13B07F861A680F5B00A75B9A /* Rainbow */ = {
			isa = PBXNativeTarget;
			buildConfigurationList = 13B07F931A680F5B00A75B9A /* Build configuration list for PBXNativeTarget "Rainbow" */;
			buildPhases = (
<<<<<<< HEAD
				5645F9FEACE35801562C3B53 /* [CP] Check Pods Manifest.lock */,
=======
				58D46DFCC897D560DF7238EC /* [CP] Check Pods Manifest.lock */,
				AEAD56A917FF4051986EE3E6 /* [Expo] Configure project */,
>>>>>>> bae85e5c
				13B07F871A680F5B00A75B9A /* Sources */,
				13B07F8C1A680F5B00A75B9A /* Frameworks */,
				13B07F8E1A680F5B00A75B9A /* Resources */,
				00DD1BFF1BD5951E006B06BC /* Bundle React Native code and images */,
				9FF961FEA7AF435FA18ED988 /* Upload Debug Symbols to Sentry */,
				668ADB3225A4E3A40050859D /* Embed App Extensions */,
				9E06A09BD0C3B10F3651280D /* [CP] Embed Pods Frameworks */,
				432ACA8006883ACF24090210 /* [CP] Copy Pods Resources */,
				4EC35F8E87064EECA5A81B34 /* [CP-User] [RNFB] Core Configuration */,
			);
			buildRules = (
			);
			dependencies = (
				C16DCF68272BA6F000FF5C78 /* PBXTargetDependency */,
				C16DCF98272BAB9600FF5C78 /* PBXTargetDependency */,
				0299CE7E2886202800B5C7E7 /* PBXTargetDependency */,
				C9B378AD2C5159880085E5D0 /* PBXTargetDependency */,
				C9B378C12C515A860085E5D0 /* PBXTargetDependency */,
			);
			name = Rainbow;
			productName = "Hello World";
			productReference = 13B07F961A680F5B00A75B9A /* Rainbow.app */;
			productType = "com.apple.product-type.application";
		};
		C16DCF5B272BA6EF00FF5C78 /* PriceWidgetExtension */ = {
			isa = PBXNativeTarget;
			buildConfigurationList = C16DCF6E272BA6F100FF5C78 /* Build configuration list for PBXNativeTarget "PriceWidgetExtension" */;
			buildPhases = (
				CB8CECE4E1649B6C86107FEA /* [CP] Check Pods Manifest.lock */,
				C16DCF58272BA6EF00FF5C78 /* Sources */,
				C16DCF59272BA6EF00FF5C78 /* Frameworks */,
				C16DCF5A272BA6EF00FF5C78 /* Resources */,
				CD92AC1289B00F8A65596691 /* [CP] Copy Pods Resources */,
			);
			buildRules = (
			);
			dependencies = (
			);
			name = PriceWidgetExtension;
			productName = PriceWidgetExtension;
			productReference = C16DCF5C272BA6EF00FF5C78 /* PriceWidgetExtension.appex */;
			productType = "com.apple.product-type.app-extension";
		};
		C16DCF7E272BAB9500FF5C78 /* SelectTokenIntent */ = {
			isa = PBXNativeTarget;
			buildConfigurationList = C16DCF9F272BAB9600FF5C78 /* Build configuration list for PBXNativeTarget "SelectTokenIntent" */;
			buildPhases = (
				C0F8881578FA5F50CF1AD1E4 /* [CP] Check Pods Manifest.lock */,
				C16DCF7B272BAB9500FF5C78 /* Sources */,
				C16DCF7C272BAB9500FF5C78 /* Frameworks */,
				C16DCF7D272BAB9500FF5C78 /* Resources */,
				715E7A8ED05240A895A6C82C /* [CP] Copy Pods Resources */,
			);
			buildRules = (
			);
			dependencies = (
			);
			name = SelectTokenIntent;
			productName = SelectTokenIntent;
			productReference = C16DCF7F272BAB9500FF5C78 /* SelectTokenIntent.appex */;
			productType = "com.apple.product-type.app-extension";
		};
		C9B3789F2C5159880085E5D0 /* OpenInRainbow */ = {
			isa = PBXNativeTarget;
			buildConfigurationList = C9B378B32C5159890085E5D0 /* Build configuration list for PBXNativeTarget "OpenInRainbow" */;
			buildPhases = (
				C9B3789C2C5159880085E5D0 /* Sources */,
				C9B3789D2C5159880085E5D0 /* Frameworks */,
				C9B3789E2C5159880085E5D0 /* Resources */,
			);
			buildRules = (
			);
			dependencies = (
			);
			name = OpenInRainbow;
			productName = OpenInRainbow;
			productReference = C9B378A02C5159880085E5D0 /* OpenInRainbow.appex */;
			productType = "com.apple.product-type.app-extension";
		};
		C9B378B72C515A860085E5D0 /* ShareWithRainbow */ = {
			isa = PBXNativeTarget;
			buildConfigurationList = C9B378C32C515A860085E5D0 /* Build configuration list for PBXNativeTarget "ShareWithRainbow" */;
			buildPhases = (
				C9B378B42C515A860085E5D0 /* Sources */,
				C9B378B52C515A860085E5D0 /* Frameworks */,
				C9B378B62C515A860085E5D0 /* Resources */,
			);
			buildRules = (
			);
			dependencies = (
			);
			name = ShareWithRainbow;
			productName = ShareWithRainbow;
			productReference = C9B378B82C515A860085E5D0 /* ShareWithRainbow.appex */;
			productType = "com.apple.product-type.app-extension";
		};
/* End PBXNativeTarget section */

/* Begin PBXProject section */
		83CBB9F71A601CBA00E9B192 /* Project object */ = {
			isa = PBXProject;
			attributes = {
				LastSwiftUpdateCheck = 1540;
				LastUpgradeCheck = 610;
				ORGANIZATIONNAME = Rainbow;
				TargetAttributes = {
					0299CE762886202800B5C7E7 = {
						CreatedOnToolsVersion = 13.3.1;
						DevelopmentTeam = L74NQAQB8H;
						ProvisioningStyle = Manual;
					};
					13B07F861A680F5B00A75B9A = {
						DevelopmentTeam = L74NQAQB8H;
						LastSwiftMigration = 1120;
						ProvisioningStyle = Manual;
						SystemCapabilities = {
							com.apple.Push = {
								enabled = 1;
							};
							com.apple.SafariKeychain = {
								enabled = 1;
							};
						};
					};
					C16DCF5B272BA6EF00FF5C78 = {
						CreatedOnToolsVersion = 12.5.1;
						DevelopmentTeam = L74NQAQB8H;
						ProvisioningStyle = Manual;
					};
					C16DCF7E272BAB9500FF5C78 = {
						CreatedOnToolsVersion = 12.5.1;
						DevelopmentTeam = L74NQAQB8H;
						ProvisioningStyle = Manual;
					};
					C9B3789F2C5159880085E5D0 = {
						CreatedOnToolsVersion = 15.4;
						DevelopmentTeam = L74NQAQB8H;
						ProvisioningStyle = Manual;
					};
					C9B378B72C515A860085E5D0 = {
						CreatedOnToolsVersion = 15.4;
						DevelopmentTeam = L74NQAQB8H;
						ProvisioningStyle = Manual;
					};
				};
			};
			buildConfigurationList = 83CBB9FA1A601CBA00E9B192 /* Build configuration list for PBXProject "Rainbow" */;
			compatibilityVersion = "Xcode 3.2";
			developmentRegion = English;
			hasScannedForEncodings = 0;
			knownRegions = (
				English,
				en,
				Base,
			);
			mainGroup = 83CBB9F61A601CBA00E9B192;
			productRefGroup = 83CBBA001A601CBA00E9B192 /* Products */;
			projectDirPath = "";
			projectRoot = "";
			targets = (
				13B07F861A680F5B00A75B9A /* Rainbow */,
				C16DCF5B272BA6EF00FF5C78 /* PriceWidgetExtension */,
				C16DCF7E272BAB9500FF5C78 /* SelectTokenIntent */,
				0299CE762886202800B5C7E7 /* ImageNotification */,
				C9B3789F2C5159880085E5D0 /* OpenInRainbow */,
				C9B378B72C515A860085E5D0 /* ShareWithRainbow */,
			);
		};
/* End PBXProject section */

/* Begin PBXResourcesBuildPhase section */
		0299CE752886202800B5C7E7 /* Resources */ = {
			isa = PBXResourcesBuildPhase;
			buildActionMask = 2147483647;
			files = (
			);
			runOnlyForDeploymentPostprocessing = 0;
		};
		13B07F8E1A680F5B00A75B9A /* Resources */ = {
			isa = PBXResourcesBuildPhase;
			buildActionMask = 2147483647;
			files = (
				B54C1D1329358946007560D9 /* raindoge@2x.png in Resources */,
				13B07FBD1A68108700A75B9A /* LaunchScreen.xib in Resources */,
				B5D7F2F129E8D41E003D6A54 /* finiliar@2x.png in Resources */,
				B597E7C22B8E9E18004782B6 /* farcaster@3x.png in Resources */,
				152643472B9AD97E004AC9AA /* InjectedJSBundle.js in Resources */,
				B54C1D1029358946007560D9 /* golddoge@3x.png in Resources */,
				AA0B1CBD2B00C5E100EAF77D /* SF-Mono-Bold.otf in Resources */,
				24979E8920F84250007EB0DA /* GoogleService-Info.plist in Resources */,
				B54C1D162935A54F007560D9 /* zora@3x.png in Resources */,
				B5CE8FFE29A5758100EB1EFA /* pooly@2x.png in Resources */,
				B5C070C72A4A387400D854BA /* zorb@2x.png in Resources */,
				B5CC6D382A78732A0037D5A3 /* poolboy@2x.png in Resources */,
				15CF49BD2889AF7C005F92C9 /* optimism@2x.png in Resources */,
				15C398832880EDFF006033AC /* og@2x.png in Resources */,
				AA0B1CBB2B00C5E100EAF77D /* SF-Mono-Semibold.otf in Resources */,
				B50C9AEC2A9D18DC00EB0019 /* adworld@2x.png in Resources */,
				B54C1D1129358946007560D9 /* golddoge@2x.png in Resources */,
				B54C1D1229358946007560D9 /* raindoge@3x.png in Resources */,
				AA0B1CBF2B00C5E100EAF77D /* SF-Pro-Rounded-Black.otf in Resources */,
				15CF49C12889AFAD005F92C9 /* pixel@2x.png in Resources */,
				C04D10F025AFC8C1003BEF7A /* Extras.json in Resources */,
				B5CC6D3A2A7873300037D5A3 /* poolboy@3x.png in Resources */,
				C1C61A82272CBDA100E5C0B3 /* Images.xcassets in Resources */,
				AA6228EF24272F510078BDAA /* SF-Pro-Rounded-Bold.otf in Resources */,
				AA6228F024272F510078BDAA /* SF-Pro-Rounded-Heavy.otf in Resources */,
				15CF49C02889AFAD005F92C9 /* pixel@3x.png in Resources */,
				B54C1D172935A54F007560D9 /* zora@2x.png in Resources */,
				15CF49BC2889AF7C005F92C9 /* optimism@3x.png in Resources */,
				AA6228F124272F510078BDAA /* SF-Pro-Rounded-Medium.otf in Resources */,
				B50C9AEB2A9D18DC00EB0019 /* adworld@3x.png in Resources */,
				B5C070C62A4A387400D854BA /* zorb@3x.png in Resources */,
				15C398812880EDFF006033AC /* og@3x.png in Resources */,
				B52242E728B1B11F0024D19D /* smol@3x.png in Resources */,
				AA6228F224272F510078BDAA /* SF-Pro-Rounded-Regular.otf in Resources */,
				B597E7C32B8E9E18004782B6 /* farcaster@2x.png in Resources */,
				B5CE8FFF29A5758100EB1EFA /* pooly@3x.png in Resources */,
				B5D7F2F029E8D41E003D6A54 /* finiliar@3x.png in Resources */,
				AA6228F324272F510078BDAA /* SF-Pro-Rounded-Semibold.otf in Resources */,
				B52242E628B1B11F0024D19D /* smol@2x.png in Resources */,
			);
			runOnlyForDeploymentPostprocessing = 0;
		};
		C16DCF5A272BA6EF00FF5C78 /* Resources */ = {
			isa = PBXResourcesBuildPhase;
			buildActionMask = 2147483647;
			files = (
				C1AA308F27338F2B00136A9A /* SF-Pro-Rounded-Bold.otf in Resources */,
				C1AA309027338F2B00136A9A /* SF-Pro-Rounded-Regular.otf in Resources */,
				C1C61A83272CBDA100E5C0B3 /* Images.xcassets in Resources */,
				C1AA309227338F2B00136A9A /* SF-Pro-Rounded-Medium.otf in Resources */,
				C1AA309527338F2B00136A9A /* SF-Pro-Rounded-Heavy.otf in Resources */,
				C1AA309327338F2B00136A9A /* SF-Pro-Rounded-Semibold.otf in Resources */,
				C16DCF65272BA6F000FF5C78 /* Assets.xcassets in Resources */,
			);
			runOnlyForDeploymentPostprocessing = 0;
		};
		C16DCF7D272BAB9500FF5C78 /* Resources */ = {
			isa = PBXResourcesBuildPhase;
			buildActionMask = 2147483647;
			files = (
				C1C61A84272CBDA100E5C0B3 /* Images.xcassets in Resources */,
			);
			runOnlyForDeploymentPostprocessing = 0;
		};
		C9B3789E2C5159880085E5D0 /* Resources */ = {
			isa = PBXResourcesBuildPhase;
			buildActionMask = 2147483647;
			files = (
				C9B378A52C5159880085E5D0 /* Media.xcassets in Resources */,
				C9B378AA2C5159880085E5D0 /* Base in Resources */,
			);
			runOnlyForDeploymentPostprocessing = 0;
		};
		C9B378B62C515A860085E5D0 /* Resources */ = {
			isa = PBXResourcesBuildPhase;
			buildActionMask = 2147483647;
			files = (
				C9B378BE2C515A860085E5D0 /* Base in Resources */,
			);
			runOnlyForDeploymentPostprocessing = 0;
		};
/* End PBXResourcesBuildPhase section */

/* Begin PBXShellScriptBuildPhase section */
		00DD1BFF1BD5951E006B06BC /* Bundle React Native code and images */ = {
			isa = PBXShellScriptBuildPhase;
			buildActionMask = 12;
			files = (
			);
			inputPaths = (
				"$(SRCROOT)/.xcode.env",
			);
			name = "Bundle React Native code and images";
			outputPaths = (
			);
			runOnlyForDeploymentPostprocessing = 0;
			shellPath = /bin/sh;
			shellScript = "if [[ -f \"$PODS_ROOT/../.xcode.env\" ]]; then\n  source \"$PODS_ROOT/../.xcode.env\"\nfi\nif [[ -f \"$PODS_ROOT/../.xcode.env.local\" ]]; then\n  source \"$PODS_ROOT/../.xcode.env.local\"\nfi\n\n# The project root by default is one level up from the ios directory\nexport PROJECT_ROOT=\"$PROJECT_DIR\"/..\n\nif [[ \"$CONFIGURATION\" = *Debug* ]]; then\n  export SKIP_BUNDLING=1\nfi\nif [[ -z \"$ENTRY_FILE\" ]]; then\n  # Set the entry JS file using the bundler's entry resolution.\n  export ENTRY_FILE=\"$(\"$NODE_BINARY\" -e \"require('expo/scripts/resolveAppEntry')\" \"$PROJECT_ROOT\" ios absolute | tail -n 1)\"\nfi\n\nif [[ -z \"$CLI_PATH\" ]]; then\n  # Use Expo CLI\n  export CLI_PATH=\"$(\"$NODE_BINARY\" --print \"require.resolve('@expo/cli')\")\"\nfi\nif [[ -z \"$BUNDLE_COMMAND\" ]]; then\n  # Default Expo CLI command for bundling\n  export BUNDLE_COMMAND=\"export:embed\"\nfi\n\n`\"$NODE_BINARY\" --print \"require('path').dirname(require.resolve('react-native/package.json')) + '/scripts/react-native-xcode.sh'\"`\n";
			showEnvVarsInLog = 0;
		};
		432ACA8006883ACF24090210 /* [CP] Copy Pods Resources */ = {
			isa = PBXShellScriptBuildPhase;
			buildActionMask = 2147483647;
			files = (
			);
			inputPaths = (
				"${PODS_ROOT}/Target Support Files/Pods-Rainbow/Pods-Rainbow-resources.sh",
				"${PODS_CONFIGURATION_BUILD_DIR}/FirebaseABTesting/FirebaseABTesting_Privacy.bundle",
				"${PODS_CONFIGURATION_BUILD_DIR}/FirebaseCore/FirebaseCore_Privacy.bundle",
				"${PODS_CONFIGURATION_BUILD_DIR}/FirebaseCoreExtension/FirebaseCoreExtension_Privacy.bundle",
				"${PODS_CONFIGURATION_BUILD_DIR}/FirebaseCoreInternal/FirebaseCoreInternal_Privacy.bundle",
				"${PODS_CONFIGURATION_BUILD_DIR}/FirebaseInstallations/FirebaseInstallations_Privacy.bundle",
				"${PODS_CONFIGURATION_BUILD_DIR}/FirebaseRemoteConfig/FirebaseRemoteConfig_Privacy.bundle",
				"${PODS_CONFIGURATION_BUILD_DIR}/GoogleDataTransport/GoogleDataTransport_Privacy.bundle",
				"${PODS_CONFIGURATION_BUILD_DIR}/GoogleUtilities/GoogleUtilities_Privacy.bundle",
				"${PODS_CONFIGURATION_BUILD_DIR}/PromisesObjC/FBLPromises_Privacy.bundle",
				"${PODS_CONFIGURATION_BUILD_DIR}/nanopb/nanopb_Privacy.bundle",
				"${PODS_CONFIGURATION_BUILD_DIR}/FirebaseMessaging/FirebaseMessaging_Privacy.bundle",
				"${PODS_CONFIGURATION_BUILD_DIR}/RNCAsyncStorage/RNCAsyncStorage_resources.bundle",
				"${PODS_CONFIGURATION_BUILD_DIR}/RNImageCropPicker/RNImageCropPickerPrivacyInfo.bundle",
				"${PODS_CONFIGURATION_BUILD_DIR}/RNImageCropPicker/QBImagePicker.bundle",
				"${PODS_CONFIGURATION_BUILD_DIR}/React-Core/RCTI18nStrings.bundle",
				"${PODS_CONFIGURATION_BUILD_DIR}/Rudder/Rudder.bundle",
				"${PODS_CONFIGURATION_BUILD_DIR}/SDWebImage/SDWebImage.bundle",
				"${PODS_CONFIGURATION_BUILD_DIR}/Sentry/Sentry.bundle",
				"${PODS_CONFIGURATION_BUILD_DIR}/TOCropViewController/TOCropViewControllerBundle.bundle",
				"${PODS_CONFIGURATION_BUILD_DIR}/react-native-cameraroll/RNCameraRollPrivacyInfo.bundle",
			);
			name = "[CP] Copy Pods Resources";
			outputPaths = (
				"${TARGET_BUILD_DIR}/${UNLOCALIZED_RESOURCES_FOLDER_PATH}/FirebaseABTesting_Privacy.bundle",
				"${TARGET_BUILD_DIR}/${UNLOCALIZED_RESOURCES_FOLDER_PATH}/FirebaseCore_Privacy.bundle",
				"${TARGET_BUILD_DIR}/${UNLOCALIZED_RESOURCES_FOLDER_PATH}/FirebaseCoreExtension_Privacy.bundle",
				"${TARGET_BUILD_DIR}/${UNLOCALIZED_RESOURCES_FOLDER_PATH}/FirebaseCoreInternal_Privacy.bundle",
				"${TARGET_BUILD_DIR}/${UNLOCALIZED_RESOURCES_FOLDER_PATH}/FirebaseInstallations_Privacy.bundle",
				"${TARGET_BUILD_DIR}/${UNLOCALIZED_RESOURCES_FOLDER_PATH}/FirebaseRemoteConfig_Privacy.bundle",
				"${TARGET_BUILD_DIR}/${UNLOCALIZED_RESOURCES_FOLDER_PATH}/GoogleDataTransport_Privacy.bundle",
				"${TARGET_BUILD_DIR}/${UNLOCALIZED_RESOURCES_FOLDER_PATH}/GoogleUtilities_Privacy.bundle",
				"${TARGET_BUILD_DIR}/${UNLOCALIZED_RESOURCES_FOLDER_PATH}/FBLPromises_Privacy.bundle",
				"${TARGET_BUILD_DIR}/${UNLOCALIZED_RESOURCES_FOLDER_PATH}/nanopb_Privacy.bundle",
				"${TARGET_BUILD_DIR}/${UNLOCALIZED_RESOURCES_FOLDER_PATH}/FirebaseMessaging_Privacy.bundle",
				"${TARGET_BUILD_DIR}/${UNLOCALIZED_RESOURCES_FOLDER_PATH}/RNCAsyncStorage_resources.bundle",
				"${TARGET_BUILD_DIR}/${UNLOCALIZED_RESOURCES_FOLDER_PATH}/RNImageCropPickerPrivacyInfo.bundle",
				"${TARGET_BUILD_DIR}/${UNLOCALIZED_RESOURCES_FOLDER_PATH}/QBImagePicker.bundle",
				"${TARGET_BUILD_DIR}/${UNLOCALIZED_RESOURCES_FOLDER_PATH}/RCTI18nStrings.bundle",
				"${TARGET_BUILD_DIR}/${UNLOCALIZED_RESOURCES_FOLDER_PATH}/Rudder.bundle",
				"${TARGET_BUILD_DIR}/${UNLOCALIZED_RESOURCES_FOLDER_PATH}/SDWebImage.bundle",
				"${TARGET_BUILD_DIR}/${UNLOCALIZED_RESOURCES_FOLDER_PATH}/Sentry.bundle",
				"${TARGET_BUILD_DIR}/${UNLOCALIZED_RESOURCES_FOLDER_PATH}/TOCropViewControllerBundle.bundle",
				"${TARGET_BUILD_DIR}/${UNLOCALIZED_RESOURCES_FOLDER_PATH}/RNCameraRollPrivacyInfo.bundle",
			);
			runOnlyForDeploymentPostprocessing = 0;
			shellPath = /bin/sh;
			shellScript = "\"${PODS_ROOT}/Target Support Files/Pods-Rainbow/Pods-Rainbow-resources.sh\"\n";
			showEnvVarsInLog = 0;
		};
		4EC35F8E87064EECA5A81B34 /* [CP-User] [RNFB] Core Configuration */ = {
			isa = PBXShellScriptBuildPhase;
			buildActionMask = 2147483647;
			files = (
			);
			inputPaths = (
				"$(BUILT_PRODUCTS_DIR)/$(INFOPLIST_PATH)",
			);
			name = "[CP-User] [RNFB] Core Configuration";
			runOnlyForDeploymentPostprocessing = 0;
			shellPath = /bin/sh;
			shellScript = "#!/usr/bin/env bash\n#\n# Copyright (c) 2016-present Invertase Limited & Contributors\n#\n# Licensed under the Apache License, Version 2.0 (the \"License\");\n# you may not use this library except in compliance with the License.\n# You may obtain a copy of the License at\n#\n#   http://www.apache.org/licenses/LICENSE-2.0\n#\n# Unless required by applicable law or agreed to in writing, software\n# distributed under the License is distributed on an \"AS IS\" BASIS,\n# WITHOUT WARRANTIES OR CONDITIONS OF ANY KIND, either express or implied.\n# See the License for the specific language governing permissions and\n# limitations under the License.\n#\n\n##########################################################################\n##########################################################################\n#\n#  NOTE THAT IF YOU CHANGE THIS FILE YOU MUST RUN pod install AFTERWARDS\n#\n#  This file is installed as an Xcode build script in the project file\n#  by cocoapods, and you will not see your changes until you pod install\n#\n##########################################################################\n##########################################################################\n\nset -e\n\n_MAX_LOOKUPS=2;\n_SEARCH_RESULT=''\n_RN_ROOT_EXISTS=''\n_CURRENT_LOOKUPS=1\n_JSON_ROOT=\"'react-native'\"\n_JSON_FILE_NAME='firebase.json'\n_JSON_OUTPUT_BASE64='e30=' # { }\n_CURRENT_SEARCH_DIR=${PROJECT_DIR}\n_PLIST_BUDDY=/usr/libexec/PlistBuddy\n_TARGET_PLIST=\"${BUILT_PRODUCTS_DIR}/${INFOPLIST_PATH}\"\n_DSYM_PLIST=\"${DWARF_DSYM_FOLDER_PATH}/${DWARF_DSYM_FILE_NAME}/Contents/Info.plist\"\n\n# plist arrays\n_PLIST_ENTRY_KEYS=()\n_PLIST_ENTRY_TYPES=()\n_PLIST_ENTRY_VALUES=()\n\nfunction setPlistValue {\n  echo \"info:      setting plist entry '$1' of type '$2' in file '$4'\"\n  ${_PLIST_BUDDY} -c \"Add :$1 $2 '$3'\" $4 || echo \"info:      '$1' already exists\"\n}\n\nfunction getFirebaseJsonKeyValue () {\n  if [[ ${_RN_ROOT_EXISTS} ]]; then\n    ruby -Ku -e \"require 'rubygems';require 'json'; output=JSON.parse('$1'); puts output[$_JSON_ROOT]['$2']\"\n  else\n    echo \"\"\n  fi;\n}\n\nfunction jsonBoolToYesNo () {\n  if [[ $1 == \"false\" ]]; then\n    echo \"NO\"\n  elif [[ $1 == \"true\" ]]; then\n    echo \"YES\"\n  else echo \"NO\"\n  fi\n}\n\necho \"info: -> RNFB build script started\"\necho \"info: 1) Locating ${_JSON_FILE_NAME} file:\"\n\nif [[ -z ${_CURRENT_SEARCH_DIR} ]]; then\n  _CURRENT_SEARCH_DIR=$(pwd)\nfi;\n\nwhile true; do\n  _CURRENT_SEARCH_DIR=$(dirname \"$_CURRENT_SEARCH_DIR\")\n  if [[ \"$_CURRENT_SEARCH_DIR\" == \"/\" ]] || [[ ${_CURRENT_LOOKUPS} -gt ${_MAX_LOOKUPS} ]]; then break; fi;\n  echo \"info:      ($_CURRENT_LOOKUPS of $_MAX_LOOKUPS) Searching in '$_CURRENT_SEARCH_DIR' for a ${_JSON_FILE_NAME} file.\"\n  _SEARCH_RESULT=$(find \"$_CURRENT_SEARCH_DIR\" -maxdepth 2 -name ${_JSON_FILE_NAME} -print | /usr/bin/head -n 1)\n  if [[ ${_SEARCH_RESULT} ]]; then\n    echo \"info:      ${_JSON_FILE_NAME} found at $_SEARCH_RESULT\"\n    break;\n  fi;\n  _CURRENT_LOOKUPS=$((_CURRENT_LOOKUPS+1))\ndone\n\nif [[ ${_SEARCH_RESULT} ]]; then\n  _JSON_OUTPUT_RAW=$(cat \"${_SEARCH_RESULT}\")\n  _RN_ROOT_EXISTS=$(ruby -Ku -e \"require 'rubygems';require 'json'; output=JSON.parse('$_JSON_OUTPUT_RAW'); puts output[$_JSON_ROOT]\" || echo '')\n\n  if [[ ${_RN_ROOT_EXISTS} ]]; then\n    if ! python3 --version >/dev/null 2>&1; then echo \"python3 not found, firebase.json file processing error.\" && exit 1; fi\n    _JSON_OUTPUT_BASE64=$(python3 -c 'import json,sys,base64;print(base64.b64encode(bytes(json.dumps(json.loads(open('\"'${_SEARCH_RESULT}'\"', '\"'rb'\"').read())['${_JSON_ROOT}']), '\"'utf-8'\"')).decode())' || echo \"e30=\")\n  fi\n\n  _PLIST_ENTRY_KEYS+=(\"firebase_json_raw\")\n  _PLIST_ENTRY_TYPES+=(\"string\")\n  _PLIST_ENTRY_VALUES+=(\"$_JSON_OUTPUT_BASE64\")\n\n  # config.app_data_collection_default_enabled\n  _APP_DATA_COLLECTION_ENABLED=$(getFirebaseJsonKeyValue \"$_JSON_OUTPUT_RAW\" \"app_data_collection_default_enabled\")\n  if [[ $_APP_DATA_COLLECTION_ENABLED ]]; then\n    _PLIST_ENTRY_KEYS+=(\"FirebaseDataCollectionDefaultEnabled\")\n    _PLIST_ENTRY_TYPES+=(\"bool\")\n    _PLIST_ENTRY_VALUES+=(\"$(jsonBoolToYesNo \"$_APP_DATA_COLLECTION_ENABLED\")\")\n  fi\n\n  # config.analytics_auto_collection_enabled\n  _ANALYTICS_AUTO_COLLECTION=$(getFirebaseJsonKeyValue \"$_JSON_OUTPUT_RAW\" \"analytics_auto_collection_enabled\")\n  if [[ $_ANALYTICS_AUTO_COLLECTION ]]; then\n    _PLIST_ENTRY_KEYS+=(\"FIREBASE_ANALYTICS_COLLECTION_ENABLED\")\n    _PLIST_ENTRY_TYPES+=(\"bool\")\n    _PLIST_ENTRY_VALUES+=(\"$(jsonBoolToYesNo \"$_ANALYTICS_AUTO_COLLECTION\")\")\n  fi\n\n  # config.analytics_collection_deactivated\n  _ANALYTICS_DEACTIVATED=$(getFirebaseJsonKeyValue \"$_JSON_OUTPUT_RAW\" \"analytics_collection_deactivated\")\n  if [[ $_ANALYTICS_DEACTIVATED ]]; then\n    _PLIST_ENTRY_KEYS+=(\"FIREBASE_ANALYTICS_COLLECTION_DEACTIVATED\")\n    _PLIST_ENTRY_TYPES+=(\"bool\")\n    _PLIST_ENTRY_VALUES+=(\"$(jsonBoolToYesNo \"$_ANALYTICS_DEACTIVATED\")\")\n  fi\n\n  # config.analytics_idfv_collection_enabled\n  _ANALYTICS_IDFV_COLLECTION=$(getFirebaseJsonKeyValue \"$_JSON_OUTPUT_RAW\" \"analytics_idfv_collection_enabled\")\n  if [[ $_ANALYTICS_IDFV_COLLECTION ]]; then\n    _PLIST_ENTRY_KEYS+=(\"GOOGLE_ANALYTICS_IDFV_COLLECTION_ENABLED\")\n    _PLIST_ENTRY_TYPES+=(\"bool\")\n    _PLIST_ENTRY_VALUES+=(\"$(jsonBoolToYesNo \"$_ANALYTICS_IDFV_COLLECTION\")\")\n  fi\n\n  # config.analytics_default_allow_analytics_storage\n  _ANALYTICS_STORAGE=$(getFirebaseJsonKeyValue \"$_JSON_OUTPUT_RAW\" \"analytics_default_allow_analytics_storage\")\n  if [[ $_ANALYTICS_STORAGE ]]; then\n    _PLIST_ENTRY_KEYS+=(\"GOOGLE_ANALYTICS_DEFAULT_ALLOW_ANALYTICS_STORAGE\")\n    _PLIST_ENTRY_TYPES+=(\"bool\")\n    _PLIST_ENTRY_VALUES+=(\"$(jsonBoolToYesNo \"$_ANALYTICS_STORAGE\")\")\n  fi\n\n  # config.analytics_default_allow_ad_storage\n  _ANALYTICS_AD_STORAGE=$(getFirebaseJsonKeyValue \"$_JSON_OUTPUT_RAW\" \"analytics_default_allow_ad_storage\")\n  if [[ $_ANALYTICS_AD_STORAGE ]]; then\n    _PLIST_ENTRY_KEYS+=(\"GOOGLE_ANALYTICS_DEFAULT_ALLOW_AD_STORAGE\")\n    _PLIST_ENTRY_TYPES+=(\"bool\")\n    _PLIST_ENTRY_VALUES+=(\"$(jsonBoolToYesNo \"$_ANALYTICS_AD_STORAGE\")\")\n  fi\n\n  # config.analytics_default_allow_ad_user_data\n  _ANALYTICS_AD_USER_DATA=$(getFirebaseJsonKeyValue \"$_JSON_OUTPUT_RAW\" \"analytics_default_allow_ad_user_data\")\n  if [[ $_ANALYTICS_AD_USER_DATA ]]; then\n    _PLIST_ENTRY_KEYS+=(\"GOOGLE_ANALYTICS_DEFAULT_ALLOW_AD_USER_DATA\")\n    _PLIST_ENTRY_TYPES+=(\"bool\")\n    _PLIST_ENTRY_VALUES+=(\"$(jsonBoolToYesNo \"$_ANALYTICS_AD_USER_DATA\")\")\n  fi\n\n  # config.analytics_default_allow_ad_personalization_signals\n  _ANALYTICS_PERSONALIZATION=$(getFirebaseJsonKeyValue \"$_JSON_OUTPUT_RAW\" \"analytics_default_allow_ad_personalization_signals\")\n  if [[ $_ANALYTICS_PERSONALIZATION ]]; then\n    _PLIST_ENTRY_KEYS+=(\"GOOGLE_ANALYTICS_DEFAULT_ALLOW_AD_PERSONALIZATION_SIGNALS\")\n    _PLIST_ENTRY_TYPES+=(\"bool\")\n    _PLIST_ENTRY_VALUES+=(\"$(jsonBoolToYesNo \"$_ANALYTICS_PERSONALIZATION\")\")\n  fi\n\n  # config.analytics_registration_with_ad_network_enabled\n  _ANALYTICS_REGISTRATION_WITH_AD_NETWORK=$(getFirebaseJsonKeyValue \"$_JSON_OUTPUT_RAW\" \"google_analytics_registration_with_ad_network_enabled\")\n  if [[ $_ANALYTICS_REGISTRATION_WITH_AD_NETWORK ]]; then\n    _PLIST_ENTRY_KEYS+=(\"GOOGLE_ANALYTICS_REGISTRATION_WITH_AD_NETWORK_ENABLED\")\n    _PLIST_ENTRY_TYPES+=(\"bool\")\n    _PLIST_ENTRY_VALUES+=(\"$(jsonBoolToYesNo \"$_ANALYTICS_REGISTRATION_WITH_AD_NETWORK\")\")\n  fi\n\n  # config.google_analytics_automatic_screen_reporting_enabled\n  _ANALYTICS_AUTO_SCREEN_REPORTING=$(getFirebaseJsonKeyValue \"$_JSON_OUTPUT_RAW\" \"google_analytics_automatic_screen_reporting_enabled\")\n  if [[ $_ANALYTICS_AUTO_SCREEN_REPORTING ]]; then\n    _PLIST_ENTRY_KEYS+=(\"FirebaseAutomaticScreenReportingEnabled\")\n    _PLIST_ENTRY_TYPES+=(\"bool\")\n    _PLIST_ENTRY_VALUES+=(\"$(jsonBoolToYesNo \"$_ANALYTICS_AUTO_SCREEN_REPORTING\")\")\n  fi\n\n  # config.perf_auto_collection_enabled\n  _PERF_AUTO_COLLECTION=$(getFirebaseJsonKeyValue \"$_JSON_OUTPUT_RAW\" \"perf_auto_collection_enabled\")\n  if [[ $_PERF_AUTO_COLLECTION ]]; then\n    _PLIST_ENTRY_KEYS+=(\"firebase_performance_collection_enabled\")\n    _PLIST_ENTRY_TYPES+=(\"bool\")\n    _PLIST_ENTRY_VALUES+=(\"$(jsonBoolToYesNo \"$_PERF_AUTO_COLLECTION\")\")\n  fi\n\n  # config.perf_collection_deactivated\n  _PERF_DEACTIVATED=$(getFirebaseJsonKeyValue \"$_JSON_OUTPUT_RAW\" \"perf_collection_deactivated\")\n  if [[ $_PERF_DEACTIVATED ]]; then\n    _PLIST_ENTRY_KEYS+=(\"firebase_performance_collection_deactivated\")\n    _PLIST_ENTRY_TYPES+=(\"bool\")\n    _PLIST_ENTRY_VALUES+=(\"$(jsonBoolToYesNo \"$_PERF_DEACTIVATED\")\")\n  fi\n\n  # config.messaging_auto_init_enabled\n  _MESSAGING_AUTO_INIT=$(getFirebaseJsonKeyValue \"$_JSON_OUTPUT_RAW\" \"messaging_auto_init_enabled\")\n  if [[ $_MESSAGING_AUTO_INIT ]]; then\n    _PLIST_ENTRY_KEYS+=(\"FirebaseMessagingAutoInitEnabled\")\n    _PLIST_ENTRY_TYPES+=(\"bool\")\n    _PLIST_ENTRY_VALUES+=(\"$(jsonBoolToYesNo \"$_MESSAGING_AUTO_INIT\")\")\n  fi\n\n  # config.in_app_messaging_auto_colllection_enabled\n  _FIAM_AUTO_INIT=$(getFirebaseJsonKeyValue \"$_JSON_OUTPUT_RAW\" \"in_app_messaging_auto_collection_enabled\")\n  if [[ $_FIAM_AUTO_INIT ]]; then\n    _PLIST_ENTRY_KEYS+=(\"FirebaseInAppMessagingAutomaticDataCollectionEnabled\")\n    _PLIST_ENTRY_TYPES+=(\"bool\")\n    _PLIST_ENTRY_VALUES+=(\"$(jsonBoolToYesNo \"$_FIAM_AUTO_INIT\")\")\n  fi\n\n  # config.app_check_token_auto_refresh\n  _APP_CHECK_TOKEN_AUTO_REFRESH=$(getFirebaseJsonKeyValue \"$_JSON_OUTPUT_RAW\" \"app_check_token_auto_refresh\")\n  if [[ $_APP_CHECK_TOKEN_AUTO_REFRESH ]]; then\n    _PLIST_ENTRY_KEYS+=(\"FirebaseAppCheckTokenAutoRefreshEnabled\")\n    _PLIST_ENTRY_TYPES+=(\"bool\")\n    _PLIST_ENTRY_VALUES+=(\"$(jsonBoolToYesNo \"$_APP_CHECK_TOKEN_AUTO_REFRESH\")\")\n  fi\n\n  # config.crashlytics_disable_auto_disabler - undocumented for now - mainly for debugging, document if becomes useful\n  _CRASHLYTICS_AUTO_DISABLE_ENABLED=$(getFirebaseJsonKeyValue \"$_JSON_OUTPUT_RAW\" \"crashlytics_disable_auto_disabler\")\n  if [[ $_CRASHLYTICS_AUTO_DISABLE_ENABLED == \"true\" ]]; then\n    echo \"Disabled Crashlytics auto disabler.\" # do nothing\n  else\n    _PLIST_ENTRY_KEYS+=(\"FirebaseCrashlyticsCollectionEnabled\")\n    _PLIST_ENTRY_TYPES+=(\"bool\")\n    _PLIST_ENTRY_VALUES+=(\"NO\")\n  fi\nelse\n  _PLIST_ENTRY_KEYS+=(\"firebase_json_raw\")\n  _PLIST_ENTRY_TYPES+=(\"string\")\n  _PLIST_ENTRY_VALUES+=(\"$_JSON_OUTPUT_BASE64\")\n  echo \"warning:   A firebase.json file was not found, whilst this file is optional it is recommended to include it to configure firebase services in React Native Firebase.\"\nfi;\n\necho \"info: 2) Injecting Info.plist entries: \"\n\n# Log out the keys we're adding\nfor i in \"${!_PLIST_ENTRY_KEYS[@]}\"; do\n  echo \"    ->  $i) ${_PLIST_ENTRY_KEYS[$i]}\" \"${_PLIST_ENTRY_TYPES[$i]}\" \"${_PLIST_ENTRY_VALUES[$i]}\"\ndone\n\nfor plist in \"${_TARGET_PLIST}\" \"${_DSYM_PLIST}\" ; do\n  if [[ -f \"${plist}\" ]]; then\n\n    # paths with spaces break the call to setPlistValue. temporarily modify\n    # the shell internal field separator variable (IFS), which normally\n    # includes spaces, to consist only of line breaks\n    oldifs=$IFS\n    IFS=\"\n\"\n\n    for i in \"${!_PLIST_ENTRY_KEYS[@]}\"; do\n      setPlistValue \"${_PLIST_ENTRY_KEYS[$i]}\" \"${_PLIST_ENTRY_TYPES[$i]}\" \"${_PLIST_ENTRY_VALUES[$i]}\" \"${plist}\"\n    done\n\n    # restore the original internal field separator value\n    IFS=$oldifs\n  else\n    echo \"warning:   A Info.plist build output file was not found (${plist})\"\n  fi\ndone\n\necho \"info: <- RNFB build script finished\"\n";
		};
		5645F9FEACE35801562C3B53 /* [CP] Check Pods Manifest.lock */ = {
			isa = PBXShellScriptBuildPhase;
			buildActionMask = 2147483647;
			files = (
			);
			inputFileListPaths = (
			);
			inputPaths = (
				"${PODS_PODFILE_DIR_PATH}/Podfile.lock",
				"${PODS_ROOT}/Manifest.lock",
			);
			name = "[CP] Check Pods Manifest.lock";
			outputFileListPaths = (
			);
			outputPaths = (
				"$(DERIVED_FILE_DIR)/Pods-Rainbow-checkManifestLockResult.txt",
			);
			runOnlyForDeploymentPostprocessing = 0;
			shellPath = /bin/sh;
			shellScript = "diff \"${PODS_PODFILE_DIR_PATH}/Podfile.lock\" \"${PODS_ROOT}/Manifest.lock\" > /dev/null\nif [ $? != 0 ] ; then\n    # print error to STDERR\n    echo \"error: The sandbox is not in sync with the Podfile.lock. Run 'pod install' or update your CocoaPods installation.\" >&2\n    exit 1\nfi\n# This output is used by Xcode 'outputs' to avoid re-running this script phase.\necho \"SUCCESS\" > \"${SCRIPT_OUTPUT_FILE_0}\"\n";
			showEnvVarsInLog = 0;
		};
		715E7A8ED05240A895A6C82C /* [CP] Copy Pods Resources */ = {
			isa = PBXShellScriptBuildPhase;
			buildActionMask = 2147483647;
			files = (
			);
			inputPaths = (
				"${PODS_ROOT}/Target Support Files/Pods-SelectTokenIntent/Pods-SelectTokenIntent-resources.sh",
				"${PODS_CONFIGURATION_BUILD_DIR}/FirebaseABTesting/FirebaseABTesting_Privacy.bundle",
				"${PODS_CONFIGURATION_BUILD_DIR}/FirebaseCore/FirebaseCore_Privacy.bundle",
				"${PODS_CONFIGURATION_BUILD_DIR}/FirebaseCoreExtension/FirebaseCoreExtension_Privacy.bundle",
				"${PODS_CONFIGURATION_BUILD_DIR}/FirebaseCoreInternal/FirebaseCoreInternal_Privacy.bundle",
				"${PODS_CONFIGURATION_BUILD_DIR}/FirebaseInstallations/FirebaseInstallations_Privacy.bundle",
				"${PODS_CONFIGURATION_BUILD_DIR}/FirebaseRemoteConfig/FirebaseRemoteConfig_Privacy.bundle",
				"${PODS_CONFIGURATION_BUILD_DIR}/GoogleDataTransport/GoogleDataTransport_Privacy.bundle",
				"${PODS_CONFIGURATION_BUILD_DIR}/GoogleUtilities/GoogleUtilities_Privacy.bundle",
				"${PODS_CONFIGURATION_BUILD_DIR}/PromisesObjC/FBLPromises_Privacy.bundle",
				"${PODS_CONFIGURATION_BUILD_DIR}/nanopb/nanopb_Privacy.bundle",
			);
			name = "[CP] Copy Pods Resources";
			outputPaths = (
				"${TARGET_BUILD_DIR}/${UNLOCALIZED_RESOURCES_FOLDER_PATH}/FirebaseABTesting_Privacy.bundle",
				"${TARGET_BUILD_DIR}/${UNLOCALIZED_RESOURCES_FOLDER_PATH}/FirebaseCore_Privacy.bundle",
				"${TARGET_BUILD_DIR}/${UNLOCALIZED_RESOURCES_FOLDER_PATH}/FirebaseCoreExtension_Privacy.bundle",
				"${TARGET_BUILD_DIR}/${UNLOCALIZED_RESOURCES_FOLDER_PATH}/FirebaseCoreInternal_Privacy.bundle",
				"${TARGET_BUILD_DIR}/${UNLOCALIZED_RESOURCES_FOLDER_PATH}/FirebaseInstallations_Privacy.bundle",
				"${TARGET_BUILD_DIR}/${UNLOCALIZED_RESOURCES_FOLDER_PATH}/FirebaseRemoteConfig_Privacy.bundle",
				"${TARGET_BUILD_DIR}/${UNLOCALIZED_RESOURCES_FOLDER_PATH}/GoogleDataTransport_Privacy.bundle",
				"${TARGET_BUILD_DIR}/${UNLOCALIZED_RESOURCES_FOLDER_PATH}/GoogleUtilities_Privacy.bundle",
				"${TARGET_BUILD_DIR}/${UNLOCALIZED_RESOURCES_FOLDER_PATH}/FBLPromises_Privacy.bundle",
				"${TARGET_BUILD_DIR}/${UNLOCALIZED_RESOURCES_FOLDER_PATH}/nanopb_Privacy.bundle",
			);
			runOnlyForDeploymentPostprocessing = 0;
			shellPath = /bin/sh;
			shellScript = "\"${PODS_ROOT}/Target Support Files/Pods-SelectTokenIntent/Pods-SelectTokenIntent-resources.sh\"\n";
			showEnvVarsInLog = 0;
		};
		9E06A09BD0C3B10F3651280D /* [CP] Embed Pods Frameworks */ = {
			isa = PBXShellScriptBuildPhase;
			buildActionMask = 2147483647;
			files = (
			);
			inputPaths = (
				"${PODS_ROOT}/Target Support Files/Pods-Rainbow/Pods-Rainbow-frameworks.sh",
				"${PODS_XCFRAMEWORKS_BUILD_DIR}/hermes-engine/Pre-built/hermes.framework/hermes",
			);
			name = "[CP] Embed Pods Frameworks";
			outputPaths = (
				"${TARGET_BUILD_DIR}/${FRAMEWORKS_FOLDER_PATH}/hermes.framework",
			);
			runOnlyForDeploymentPostprocessing = 0;
			shellPath = /bin/sh;
			shellScript = "\"${PODS_ROOT}/Target Support Files/Pods-Rainbow/Pods-Rainbow-frameworks.sh\"\n";
			showEnvVarsInLog = 0;
		};
		9FF961FEA7AF435FA18ED988 /* Upload Debug Symbols to Sentry */ = {
			isa = PBXShellScriptBuildPhase;
			buildActionMask = 2147483647;
			files = (
			);
			inputPaths = (
			);
			name = "Upload Debug Symbols to Sentry";
			outputPaths = (
				"$(DERIVED_FILE_DIR)/Pods-SelectTokenIntent-checkManifestLockResult.txt",
			);
			runOnlyForDeploymentPostprocessing = 0;
			shellPath = /bin/sh;
			shellScript = "export SENTRY_PROPERTIES=sentry.properties\n../node_modules/@sentry/cli/bin/sentry-cli upload-dsym\n";
		};
		B6E3A11846E5D2392C00038F /* [CP] Check Pods Manifest.lock */ = {
			isa = PBXShellScriptBuildPhase;
			buildActionMask = 2147483647;
			files = (
			);
			inputFileListPaths = (
			);
			inputPaths = (
				"${PODS_PODFILE_DIR_PATH}/Podfile.lock",
				"${PODS_ROOT}/Manifest.lock",
			);
			name = "[CP] Check Pods Manifest.lock";
			outputFileListPaths = (
			);
			outputPaths = (
				"$(DERIVED_FILE_DIR)/Pods-ImageNotification-checkManifestLockResult.txt",
			);
			runOnlyForDeploymentPostprocessing = 0;
			shellPath = /bin/sh;
			shellScript = "diff \"${PODS_PODFILE_DIR_PATH}/Podfile.lock\" \"${PODS_ROOT}/Manifest.lock\" > /dev/null\nif [ $? != 0 ] ; then\n    # print error to STDERR\n    echo \"error: The sandbox is not in sync with the Podfile.lock. Run 'pod install' or update your CocoaPods installation.\" >&2\n    exit 1\nfi\n# This output is used by Xcode 'outputs' to avoid re-running this script phase.\necho \"SUCCESS\" > \"${SCRIPT_OUTPUT_FILE_0}\"\n";
			showEnvVarsInLog = 0;
		};
		C0F8881578FA5F50CF1AD1E4 /* [CP] Check Pods Manifest.lock */ = {
			isa = PBXShellScriptBuildPhase;
			buildActionMask = 2147483647;
			files = (
			);
			inputFileListPaths = (
			);
			inputPaths = (
				"${PODS_PODFILE_DIR_PATH}/Podfile.lock",
				"${PODS_ROOT}/Manifest.lock",
			);
			name = "[CP] Check Pods Manifest.lock";
			outputFileListPaths = (
			);
			outputPaths = (
				"$(DERIVED_FILE_DIR)/Pods-SelectTokenIntent-checkManifestLockResult.txt",
			);
			runOnlyForDeploymentPostprocessing = 0;
			shellPath = /bin/sh;
			shellScript = "diff \"${PODS_PODFILE_DIR_PATH}/Podfile.lock\" \"${PODS_ROOT}/Manifest.lock\" > /dev/null\nif [ $? != 0 ] ; then\n    # print error to STDERR\n    echo \"error: The sandbox is not in sync with the Podfile.lock. Run 'pod install' or update your CocoaPods installation.\" >&2\n    exit 1\nfi\n# This output is used by Xcode 'outputs' to avoid re-running this script phase.\necho \"SUCCESS\" > \"${SCRIPT_OUTPUT_FILE_0}\"\n";
			showEnvVarsInLog = 0;
		};
		CB8CECE4E1649B6C86107FEA /* [CP] Check Pods Manifest.lock */ = {
			isa = PBXShellScriptBuildPhase;
			buildActionMask = 2147483647;
			files = (
			);
			inputFileListPaths = (
			);
			inputPaths = (
				"${PODS_PODFILE_DIR_PATH}/Podfile.lock",
				"${PODS_ROOT}/Manifest.lock",
			);
			name = "[CP] Check Pods Manifest.lock";
			outputFileListPaths = (
			);
			outputPaths = (
				"$(DERIVED_FILE_DIR)/Pods-PriceWidgetExtension-checkManifestLockResult.txt",
			);
			runOnlyForDeploymentPostprocessing = 0;
			shellPath = /bin/sh;
			shellScript = "diff \"${PODS_PODFILE_DIR_PATH}/Podfile.lock\" \"${PODS_ROOT}/Manifest.lock\" > /dev/null\nif [ $? != 0 ] ; then\n    # print error to STDERR\n    echo \"error: The sandbox is not in sync with the Podfile.lock. Run 'pod install' or update your CocoaPods installation.\" >&2\n    exit 1\nfi\n# This output is used by Xcode 'outputs' to avoid re-running this script phase.\necho \"SUCCESS\" > \"${SCRIPT_OUTPUT_FILE_0}\"\n";
			showEnvVarsInLog = 0;
		};
<<<<<<< HEAD
		CD92AC1289B00F8A65596691 /* [CP] Copy Pods Resources */ = {
=======
		AEAD56A917FF4051986EE3E6 /* [Expo] Configure project */ = {
			isa = PBXShellScriptBuildPhase;
			alwaysOutOfDate = 1;
			buildActionMask = 2147483647;
			files = (
			);
			inputFileListPaths = (
			);
			inputPaths = (
			);
			name = "[Expo] Configure project";
			outputFileListPaths = (
			);
			outputPaths = (
			);
			runOnlyForDeploymentPostprocessing = 0;
			shellPath = /bin/sh;
			shellScript = "# This script configures Expo modules and generates the modules provider file.\nbash -l -c \"./Pods/Target\\ Support\\ Files/Pods-Rainbow/expo-configure-project.sh\"\n";
		};
		B645329271EC2E2C170CA75B /* [CP] Copy Pods Resources */ = {
>>>>>>> bae85e5c
			isa = PBXShellScriptBuildPhase;
			buildActionMask = 2147483647;
			files = (
			);
			inputPaths = (
				"${PODS_ROOT}/Target Support Files/Pods-PriceWidgetExtension/Pods-PriceWidgetExtension-resources.sh",
				"${PODS_CONFIGURATION_BUILD_DIR}/FirebaseABTesting/FirebaseABTesting_Privacy.bundle",
				"${PODS_CONFIGURATION_BUILD_DIR}/FirebaseCore/FirebaseCore_Privacy.bundle",
				"${PODS_CONFIGURATION_BUILD_DIR}/FirebaseCoreExtension/FirebaseCoreExtension_Privacy.bundle",
				"${PODS_CONFIGURATION_BUILD_DIR}/FirebaseCoreInternal/FirebaseCoreInternal_Privacy.bundle",
				"${PODS_CONFIGURATION_BUILD_DIR}/FirebaseInstallations/FirebaseInstallations_Privacy.bundle",
				"${PODS_CONFIGURATION_BUILD_DIR}/FirebaseRemoteConfig/FirebaseRemoteConfig_Privacy.bundle",
				"${PODS_CONFIGURATION_BUILD_DIR}/GoogleDataTransport/GoogleDataTransport_Privacy.bundle",
				"${PODS_CONFIGURATION_BUILD_DIR}/GoogleUtilities/GoogleUtilities_Privacy.bundle",
				"${PODS_CONFIGURATION_BUILD_DIR}/PromisesObjC/FBLPromises_Privacy.bundle",
				"${PODS_CONFIGURATION_BUILD_DIR}/nanopb/nanopb_Privacy.bundle",
<<<<<<< HEAD
=======
				"${PODS_CONFIGURATION_BUILD_DIR}/FirebaseMessaging/FirebaseMessaging_Privacy.bundle",
				"${PODS_CONFIGURATION_BUILD_DIR}/EXConstants/EXConstants.bundle",
				"${PODS_CONFIGURATION_BUILD_DIR}/EXConstants/ExpoConstants_privacy.bundle",
				"${PODS_CONFIGURATION_BUILD_DIR}/ExpoFileSystem/ExpoFileSystem_privacy.bundle",
				"${PODS_CONFIGURATION_BUILD_DIR}/RNCAsyncStorage/RNCAsyncStorage_resources.bundle",
				"${PODS_CONFIGURATION_BUILD_DIR}/RNImageCropPicker/RNImageCropPickerPrivacyInfo.bundle",
				"${PODS_CONFIGURATION_BUILD_DIR}/RNImageCropPicker/QBImagePicker.bundle",
				"${PODS_CONFIGURATION_BUILD_DIR}/React-Core/RCTI18nStrings.bundle",
				"${PODS_CONFIGURATION_BUILD_DIR}/Rudder/Rudder.bundle",
				"${PODS_CONFIGURATION_BUILD_DIR}/SDWebImage/SDWebImage.bundle",
				"${PODS_CONFIGURATION_BUILD_DIR}/Sentry/Sentry.bundle",
				"${PODS_CONFIGURATION_BUILD_DIR}/TOCropViewController/TOCropViewControllerBundle.bundle",
				"${PODS_CONFIGURATION_BUILD_DIR}/react-native-cameraroll/RNCameraRollPrivacyInfo.bundle",
>>>>>>> bae85e5c
			);
			name = "[CP] Copy Pods Resources";
			outputPaths = (
				"${TARGET_BUILD_DIR}/${UNLOCALIZED_RESOURCES_FOLDER_PATH}/FirebaseABTesting_Privacy.bundle",
				"${TARGET_BUILD_DIR}/${UNLOCALIZED_RESOURCES_FOLDER_PATH}/FirebaseCore_Privacy.bundle",
				"${TARGET_BUILD_DIR}/${UNLOCALIZED_RESOURCES_FOLDER_PATH}/FirebaseCoreExtension_Privacy.bundle",
				"${TARGET_BUILD_DIR}/${UNLOCALIZED_RESOURCES_FOLDER_PATH}/FirebaseCoreInternal_Privacy.bundle",
				"${TARGET_BUILD_DIR}/${UNLOCALIZED_RESOURCES_FOLDER_PATH}/FirebaseInstallations_Privacy.bundle",
				"${TARGET_BUILD_DIR}/${UNLOCALIZED_RESOURCES_FOLDER_PATH}/FirebaseRemoteConfig_Privacy.bundle",
				"${TARGET_BUILD_DIR}/${UNLOCALIZED_RESOURCES_FOLDER_PATH}/GoogleDataTransport_Privacy.bundle",
				"${TARGET_BUILD_DIR}/${UNLOCALIZED_RESOURCES_FOLDER_PATH}/GoogleUtilities_Privacy.bundle",
				"${TARGET_BUILD_DIR}/${UNLOCALIZED_RESOURCES_FOLDER_PATH}/FBLPromises_Privacy.bundle",
				"${TARGET_BUILD_DIR}/${UNLOCALIZED_RESOURCES_FOLDER_PATH}/nanopb_Privacy.bundle",
<<<<<<< HEAD
=======
				"${TARGET_BUILD_DIR}/${UNLOCALIZED_RESOURCES_FOLDER_PATH}/FirebaseMessaging_Privacy.bundle",
				"${TARGET_BUILD_DIR}/${UNLOCALIZED_RESOURCES_FOLDER_PATH}/EXConstants.bundle",
				"${TARGET_BUILD_DIR}/${UNLOCALIZED_RESOURCES_FOLDER_PATH}/ExpoConstants_privacy.bundle",
				"${TARGET_BUILD_DIR}/${UNLOCALIZED_RESOURCES_FOLDER_PATH}/ExpoFileSystem_privacy.bundle",
				"${TARGET_BUILD_DIR}/${UNLOCALIZED_RESOURCES_FOLDER_PATH}/RNCAsyncStorage_resources.bundle",
				"${TARGET_BUILD_DIR}/${UNLOCALIZED_RESOURCES_FOLDER_PATH}/RNImageCropPickerPrivacyInfo.bundle",
				"${TARGET_BUILD_DIR}/${UNLOCALIZED_RESOURCES_FOLDER_PATH}/QBImagePicker.bundle",
				"${TARGET_BUILD_DIR}/${UNLOCALIZED_RESOURCES_FOLDER_PATH}/RCTI18nStrings.bundle",
				"${TARGET_BUILD_DIR}/${UNLOCALIZED_RESOURCES_FOLDER_PATH}/Rudder.bundle",
				"${TARGET_BUILD_DIR}/${UNLOCALIZED_RESOURCES_FOLDER_PATH}/SDWebImage.bundle",
				"${TARGET_BUILD_DIR}/${UNLOCALIZED_RESOURCES_FOLDER_PATH}/Sentry.bundle",
				"${TARGET_BUILD_DIR}/${UNLOCALIZED_RESOURCES_FOLDER_PATH}/TOCropViewControllerBundle.bundle",
				"${TARGET_BUILD_DIR}/${UNLOCALIZED_RESOURCES_FOLDER_PATH}/RNCameraRollPrivacyInfo.bundle",
>>>>>>> bae85e5c
			);
			runOnlyForDeploymentPostprocessing = 0;
			shellPath = /bin/sh;
			shellScript = "\"${PODS_ROOT}/Target Support Files/Pods-PriceWidgetExtension/Pods-PriceWidgetExtension-resources.sh\"\n";
			showEnvVarsInLog = 0;
		};
		E16B53C859AB288BBEE05B50 /* [CP] Copy Pods Resources */ = {
			isa = PBXShellScriptBuildPhase;
			buildActionMask = 2147483647;
			files = (
			);
			inputPaths = (
				"${PODS_ROOT}/Target Support Files/Pods-ImageNotification/Pods-ImageNotification-resources.sh",
				"${PODS_CONFIGURATION_BUILD_DIR}/FirebaseABTesting/FirebaseABTesting_Privacy.bundle",
				"${PODS_CONFIGURATION_BUILD_DIR}/FirebaseCore/FirebaseCore_Privacy.bundle",
				"${PODS_CONFIGURATION_BUILD_DIR}/FirebaseCoreExtension/FirebaseCoreExtension_Privacy.bundle",
				"${PODS_CONFIGURATION_BUILD_DIR}/FirebaseCoreInternal/FirebaseCoreInternal_Privacy.bundle",
				"${PODS_CONFIGURATION_BUILD_DIR}/FirebaseInstallations/FirebaseInstallations_Privacy.bundle",
				"${PODS_CONFIGURATION_BUILD_DIR}/FirebaseRemoteConfig/FirebaseRemoteConfig_Privacy.bundle",
				"${PODS_CONFIGURATION_BUILD_DIR}/GoogleDataTransport/GoogleDataTransport_Privacy.bundle",
				"${PODS_CONFIGURATION_BUILD_DIR}/GoogleUtilities/GoogleUtilities_Privacy.bundle",
				"${PODS_CONFIGURATION_BUILD_DIR}/PromisesObjC/FBLPromises_Privacy.bundle",
				"${PODS_CONFIGURATION_BUILD_DIR}/nanopb/nanopb_Privacy.bundle",
				"${PODS_CONFIGURATION_BUILD_DIR}/FirebaseMessaging/FirebaseMessaging_Privacy.bundle",
			);
			name = "[CP] Copy Pods Resources";
			outputPaths = (
				"${TARGET_BUILD_DIR}/${UNLOCALIZED_RESOURCES_FOLDER_PATH}/FirebaseABTesting_Privacy.bundle",
				"${TARGET_BUILD_DIR}/${UNLOCALIZED_RESOURCES_FOLDER_PATH}/FirebaseCore_Privacy.bundle",
				"${TARGET_BUILD_DIR}/${UNLOCALIZED_RESOURCES_FOLDER_PATH}/FirebaseCoreExtension_Privacy.bundle",
				"${TARGET_BUILD_DIR}/${UNLOCALIZED_RESOURCES_FOLDER_PATH}/FirebaseCoreInternal_Privacy.bundle",
				"${TARGET_BUILD_DIR}/${UNLOCALIZED_RESOURCES_FOLDER_PATH}/FirebaseInstallations_Privacy.bundle",
				"${TARGET_BUILD_DIR}/${UNLOCALIZED_RESOURCES_FOLDER_PATH}/FirebaseRemoteConfig_Privacy.bundle",
				"${TARGET_BUILD_DIR}/${UNLOCALIZED_RESOURCES_FOLDER_PATH}/GoogleDataTransport_Privacy.bundle",
				"${TARGET_BUILD_DIR}/${UNLOCALIZED_RESOURCES_FOLDER_PATH}/GoogleUtilities_Privacy.bundle",
				"${TARGET_BUILD_DIR}/${UNLOCALIZED_RESOURCES_FOLDER_PATH}/FBLPromises_Privacy.bundle",
				"${TARGET_BUILD_DIR}/${UNLOCALIZED_RESOURCES_FOLDER_PATH}/nanopb_Privacy.bundle",
				"${TARGET_BUILD_DIR}/${UNLOCALIZED_RESOURCES_FOLDER_PATH}/FirebaseMessaging_Privacy.bundle",
			);
			runOnlyForDeploymentPostprocessing = 0;
			shellPath = /bin/sh;
			shellScript = "\"${PODS_ROOT}/Target Support Files/Pods-ImageNotification/Pods-ImageNotification-resources.sh\"\n";
			showEnvVarsInLog = 0;
		};
/* End PBXShellScriptBuildPhase section */

/* Begin PBXSourcesBuildPhase section */
		0299CE732886202800B5C7E7 /* Sources */ = {
			isa = PBXSourcesBuildPhase;
			buildActionMask = 2147483647;
			files = (
				0299CE7B2886202800B5C7E7 /* NotificationService.m in Sources */,
			);
			runOnlyForDeploymentPostprocessing = 0;
		};
		13B07F871A680F5B00A75B9A /* Sources */ = {
			isa = PBXSourcesBuildPhase;
			buildActionMask = 2147483647;
			files = (
				C18FCD3D273C64D40079CE28 /* RainbowTokenList.swift in Sources */,
				C18FCD41273C64DE0079CE28 /* IconProvider.swift in Sources */,
				66A28EB024CAF1B500410A88 /* TestFlight.m in Sources */,
				6630540924A38A1900E5B030 /* RainbowText.m in Sources */,
				C18FCD42273C64E10079CE28 /* TokenProvider.swift in Sources */,
				13B07FBC1A68108700A75B9A /* AppDelegate.mm in Sources */,
				C18FCD39273C64C90079CE28 /* TokenData.swift in Sources */,
				6635730624939991006ACFA6 /* SafeStoreReview.m in Sources */,
				13B07FC11A68108700A75B9A /* main.m in Sources */,
				15E531DA242DAB7100797B89 /* NotificationManager.m in Sources */,
				66A1FEB524AB641100C3F539 /* UIViewController+slack.swift in Sources */,
				4D098C2F2811A9A5006A801A /* RNStartTime.m in Sources */,
				66A1FEB424AB641100C3F539 /* RNCMScreenStack.m in Sources */,
				C18FCD3E273C64D60079CE28 /* PriceData.swift in Sources */,
				15D66135277A751C0082F041 /* SelectTokenIntent.intentdefinition in Sources */,
				C127238A274EBBB6006AC743 /* CurrencyDetails.swift in Sources */,
				A4277DA323CFE85F0042BAF4 /* Theme.swift in Sources */,
				C18FCD32273C62230079CE28 /* PriceWidgetView.swift in Sources */,
				15E531D5242B28EF00797B89 /* UIImageViewWithPersistentAnimations.swift in Sources */,
				C18FCD3B273C64CF0079CE28 /* UIImage.swift in Sources */,
				C97EAD8D2BD6C6DF00322D53 /* RCTDeviceUUID.m in Sources */,
				A4277D9F23CBD1910042BAF4 /* Extensions.swift in Sources */,
				A4D04BAC23D12FD5008C1DEC /* ButtonManager.m in Sources */,
				C18FCD3C273C64D10079CE28 /* TokenDetails.swift in Sources */,
				C179298527499A5B00044684 /* Constants.swift in Sources */,
				6655FFB425BB2B0700642961 /* ThemeModule.m in Sources */,
				C18C8E022798B02700D38B34 /* CurrencyProvider.swift in Sources */,
				66A1FEB624AB641100C3F539 /* RNCMScreen.m in Sources */,
				C18FCD3F273C64D80079CE28 /* CoinGeckoToken.swift in Sources */,
				C11640E8274DC10B00C9120A /* UIColor.swift in Sources */,
				A4D04BA923D12F99008C1DEC /* Button.swift in Sources */,
				66A1FEBC24ACBBE600C3F539 /* RNCMPortal.m in Sources */,
				C18FCD43273C64E40079CE28 /* PriceDataProvider.swift in Sources */,
				E8D2945956C9619768A8D361 /* ExpoModulesProvider.swift in Sources */,
			);
			runOnlyForDeploymentPostprocessing = 0;
		};
		C16DCF58272BA6EF00FF5C78 /* Sources */ = {
			isa = PBXSourcesBuildPhase;
			buildActionMask = 2147483647;
			files = (
				15D66136277A751C0082F041 /* SelectTokenIntent.intentdefinition in Sources */,
				C151287F2739F676006517AB /* IconProvider.swift in Sources */,
				C1C61A922731A05700E5C0B3 /* RainbowTokenList.swift in Sources */,
				C16DCF71272BA75700FF5C78 /* CoinGeckoToken.swift in Sources */,
				C16DCFB1272BB8FC00FF5C78 /* PriceData.swift in Sources */,
				C127238B274EBBB6006AC743 /* CurrencyDetails.swift in Sources */,
				C11640E9274DC10C00C9120A /* UIColor.swift in Sources */,
				C18C8E032798B02700D38B34 /* CurrencyProvider.swift in Sources */,
				C179298627499A5B00044684 /* Constants.swift in Sources */,
				C1EB01302731B68400830E70 /* TokenDetails.swift in Sources */,
				C16DCF74272BA77A00FF5C78 /* TokenProvider.swift in Sources */,
				C16DCFB6272BC8F100FF5C78 /* TokenData.swift in Sources */,
				C1C61A6E272C9C8D00E5C0B3 /* UIImage.swift in Sources */,
				C16DCFAC272BB8ED00FF5C78 /* PriceDataProvider.swift in Sources */,
				C1038325273C2D0C00B18210 /* PriceWidgetView.swift in Sources */,
				C16DCF63272BA6EF00FF5C78 /* PriceWidget.swift in Sources */,
			);
			runOnlyForDeploymentPostprocessing = 0;
		};
		C16DCF7B272BAB9500FF5C78 /* Sources */ = {
			isa = PBXSourcesBuildPhase;
			buildActionMask = 2147483647;
			files = (
				15D66137277A751C0082F041 /* SelectTokenIntent.intentdefinition in Sources */,
				C127238C274EBBB6006AC743 /* CurrencyDetails.swift in Sources */,
				C179298727499A5B00044684 /* Constants.swift in Sources */,
				C18C8E042798B02700D38B34 /* CurrencyProvider.swift in Sources */,
				C1C61A932731A05700E5C0B3 /* RainbowTokenList.swift in Sources */,
				C15128802739F676006517AB /* IconProvider.swift in Sources */,
				C11640EA274DC10C00C9120A /* UIColor.swift in Sources */,
				C1C61A6F272C9C8D00E5C0B3 /* UIImage.swift in Sources */,
				C16DCFB2272BB8FC00FF5C78 /* PriceData.swift in Sources */,
				C16DCFB7272BC8F100FF5C78 /* TokenData.swift in Sources */,
				C16DCFAD272BB8ED00FF5C78 /* PriceDataProvider.swift in Sources */,
				C18FCD37273C62C50079CE28 /* PriceWidgetView.swift in Sources */,
				C16DCF84272BAB9500FF5C78 /* IntentHandler.swift in Sources */,
				C1EB01312731B68400830E70 /* TokenDetails.swift in Sources */,
				C1038337273C5C4200B18210 /* PriceWidget.swift in Sources */,
				C16DCFA8272BABCB00FF5C78 /* TokenProvider.swift in Sources */,
				C16DCFA6272BABC700FF5C78 /* CoinGeckoToken.swift in Sources */,
			);
			runOnlyForDeploymentPostprocessing = 0;
		};
		C9B3789C2C5159880085E5D0 /* Sources */ = {
			isa = PBXSourcesBuildPhase;
			buildActionMask = 2147483647;
			files = (
				C9B378A72C5159880085E5D0 /* ActionViewController.swift in Sources */,
			);
			runOnlyForDeploymentPostprocessing = 0;
		};
		C9B378B42C515A860085E5D0 /* Sources */ = {
			isa = PBXSourcesBuildPhase;
			buildActionMask = 2147483647;
			files = (
				C9B378BB2C515A860085E5D0 /* ShareViewController.swift in Sources */,
			);
			runOnlyForDeploymentPostprocessing = 0;
		};
/* End PBXSourcesBuildPhase section */

/* Begin PBXTargetDependency section */
		0299CE7E2886202800B5C7E7 /* PBXTargetDependency */ = {
			isa = PBXTargetDependency;
			target = 0299CE762886202800B5C7E7 /* ImageNotification */;
			targetProxy = 0299CE7D2886202800B5C7E7 /* PBXContainerItemProxy */;
		};
		C16DCF68272BA6F000FF5C78 /* PBXTargetDependency */ = {
			isa = PBXTargetDependency;
			target = C16DCF5B272BA6EF00FF5C78 /* PriceWidgetExtension */;
			targetProxy = C16DCF67272BA6F000FF5C78 /* PBXContainerItemProxy */;
		};
		C16DCF98272BAB9600FF5C78 /* PBXTargetDependency */ = {
			isa = PBXTargetDependency;
			target = C16DCF7E272BAB9500FF5C78 /* SelectTokenIntent */;
			targetProxy = C16DCF97272BAB9600FF5C78 /* PBXContainerItemProxy */;
		};
		C9B378AD2C5159880085E5D0 /* PBXTargetDependency */ = {
			isa = PBXTargetDependency;
			target = C9B3789F2C5159880085E5D0 /* OpenInRainbow */;
			targetProxy = C9B378AC2C5159880085E5D0 /* PBXContainerItemProxy */;
		};
		C9B378C12C515A860085E5D0 /* PBXTargetDependency */ = {
			isa = PBXTargetDependency;
			target = C9B378B72C515A860085E5D0 /* ShareWithRainbow */;
			targetProxy = C9B378C02C515A860085E5D0 /* PBXContainerItemProxy */;
		};
/* End PBXTargetDependency section */

/* Begin PBXVariantGroup section */
		13B07FB11A68108700A75B9A /* LaunchScreen.xib */ = {
			isa = PBXVariantGroup;
			children = (
				13B07FB21A68108700A75B9A /* Base */,
			);
			name = LaunchScreen.xib;
			path = Rainbow;
			sourceTree = "<group>";
		};
		15D66139277A751C0082F041 /* SelectTokenIntent.intentdefinition */ = {
			isa = PBXVariantGroup;
			children = (
				15D66138277A751C0082F041 /* Base */,
				15D6613B277A75230082F041 /* English */,
				15D6613D277A75240082F041 /* en */,
			);
			name = SelectTokenIntent.intentdefinition;
			sourceTree = "<group>";
		};
		C9B378A82C5159880085E5D0 /* MainInterface.storyboard */ = {
			isa = PBXVariantGroup;
			children = (
				C9B378A92C5159880085E5D0 /* Base */,
			);
			name = MainInterface.storyboard;
			sourceTree = "<group>";
		};
		C9B378BC2C515A860085E5D0 /* MainInterface.storyboard */ = {
			isa = PBXVariantGroup;
			children = (
				C9B378BD2C515A860085E5D0 /* Base */,
			);
			name = MainInterface.storyboard;
			sourceTree = "<group>";
		};
/* End PBXVariantGroup section */

/* Begin XCBuildConfiguration section */
		0299CE802886202800B5C7E7 /* Debug */ = {
			isa = XCBuildConfiguration;
			baseConfigurationReference = 1F7924B299AB409DF3464208 /* Pods-ImageNotification.debug.xcconfig */;
			buildSettings = {
				APPLICATION_EXTENSION_API_ONLY = YES;
				CLANG_ANALYZER_NONNULL = YES;
				CLANG_ANALYZER_NUMBER_OBJECT_CONVERSION = YES_AGGRESSIVE;
				CLANG_CXX_LANGUAGE_STANDARD = "gnu++17";
				CLANG_ENABLE_OBJC_WEAK = YES;
				CLANG_WARN_BLOCK_CAPTURE_AUTORELEASING = YES;
				CLANG_WARN_COMMA = YES;
				CLANG_WARN_DEPRECATED_OBJC_IMPLEMENTATIONS = YES;
				CLANG_WARN_DOCUMENTATION_COMMENTS = YES;
				CLANG_WARN_INFINITE_RECURSION = YES;
				CLANG_WARN_NON_LITERAL_NULL_CONVERSION = YES;
				CLANG_WARN_OBJC_IMPLICIT_RETAIN_SELF = YES;
				CLANG_WARN_OBJC_LITERAL_CONVERSION = YES;
				CLANG_WARN_RANGE_LOOP_ANALYSIS = YES;
				CLANG_WARN_STRICT_PROTOTYPES = YES;
				CLANG_WARN_SUSPICIOUS_MOVE = YES;
				CLANG_WARN_UNGUARDED_AVAILABILITY = YES_AGGRESSIVE;
				CODE_SIGN_IDENTITY = "iPhone Developer";
				CODE_SIGN_STYLE = Manual;
				COPY_PHASE_STRIP = NO;
				CURRENT_PROJECT_VERSION = 1;
				DEBUG_INFORMATION_FORMAT = dwarf;
				DEVELOPMENT_TEAM = L74NQAQB8H;
				ENABLE_TESTABILITY = YES;
				"EXCLUDED_ARCHS[sdk=iphonesimulator*]" = arm64;
				GCC_C_LANGUAGE_STANDARD = gnu11;
				GCC_NO_COMMON_BLOCKS = YES;
				GENERATE_INFOPLIST_FILE = YES;
				INFOPLIST_FILE = ImageNotification/Info.plist;
				INFOPLIST_KEY_CFBundleDisplayName = ImageNotification;
				INFOPLIST_KEY_NSHumanReadableCopyright = "Copyright © 2022 Rainbow. All rights reserved.";
				IPHONEOS_DEPLOYMENT_TARGET = 15.0;
				LD_RUNPATH_SEARCH_PATHS = "$(inherited) @executable_path/Frameworks @executable_path/../../Frameworks";
				MARKETING_VERSION = 1.0;
				MTL_ENABLE_DEBUG_INFO = INCLUDE_SOURCE;
				MTL_FAST_MATH = YES;
				OTHER_SWIFT_FLAGS = "$(inherited) -D EXPO_CONFIGURATION_DEBUG";
				PRODUCT_BUNDLE_IDENTIFIER = me.rainbow.ImageNotification;
				PRODUCT_NAME = "$(TARGET_NAME)";
				PROVISIONING_PROFILE_SPECIFIER = "match Development me.rainbow.ImageNotification";
				SKIP_INSTALL = YES;
				SWIFT_EMIT_LOC_STRINGS = YES;
				SWIFT_PRECOMPILE_BRIDGING_HEADER = NO;
				TARGETED_DEVICE_FAMILY = "1,2";
			};
			name = Debug;
		};
		0299CE812886202800B5C7E7 /* Release */ = {
			isa = XCBuildConfiguration;
			baseConfigurationReference = 71C524C15258223C7294D681 /* Pods-ImageNotification.release.xcconfig */;
			buildSettings = {
				APPLICATION_EXTENSION_API_ONLY = YES;
				CLANG_ANALYZER_NONNULL = YES;
				CLANG_ANALYZER_NUMBER_OBJECT_CONVERSION = YES_AGGRESSIVE;
				CLANG_CXX_LANGUAGE_STANDARD = "gnu++17";
				CLANG_ENABLE_OBJC_WEAK = YES;
				CLANG_WARN_BLOCK_CAPTURE_AUTORELEASING = YES;
				CLANG_WARN_COMMA = YES;
				CLANG_WARN_DEPRECATED_OBJC_IMPLEMENTATIONS = YES;
				CLANG_WARN_DOCUMENTATION_COMMENTS = YES;
				CLANG_WARN_INFINITE_RECURSION = YES;
				CLANG_WARN_NON_LITERAL_NULL_CONVERSION = YES;
				CLANG_WARN_OBJC_IMPLICIT_RETAIN_SELF = YES;
				CLANG_WARN_OBJC_LITERAL_CONVERSION = YES;
				CLANG_WARN_RANGE_LOOP_ANALYSIS = YES;
				CLANG_WARN_STRICT_PROTOTYPES = YES;
				CLANG_WARN_SUSPICIOUS_MOVE = YES;
				CLANG_WARN_UNGUARDED_AVAILABILITY = YES_AGGRESSIVE;
				CODE_SIGN_IDENTITY = "Apple Development";
				"CODE_SIGN_IDENTITY[sdk=iphoneos*]" = "iPhone Distribution";
				CODE_SIGN_STYLE = Manual;
				COPY_PHASE_STRIP = NO;
				CURRENT_PROJECT_VERSION = 1;
				DEBUG_INFORMATION_FORMAT = "dwarf-with-dsym";
				DEVELOPMENT_TEAM = "";
				"DEVELOPMENT_TEAM[sdk=iphoneos*]" = L74NQAQB8H;
				"EXCLUDED_ARCHS[sdk=iphonesimulator*]" = arm64;
				GCC_C_LANGUAGE_STANDARD = gnu11;
				GCC_NO_COMMON_BLOCKS = YES;
				GENERATE_INFOPLIST_FILE = YES;
				INFOPLIST_FILE = ImageNotification/Info.plist;
				INFOPLIST_KEY_CFBundleDisplayName = ImageNotification;
				INFOPLIST_KEY_NSHumanReadableCopyright = "Copyright © 2022 Rainbow. All rights reserved.";
				IPHONEOS_DEPLOYMENT_TARGET = 15.0;
				LD_RUNPATH_SEARCH_PATHS = "$(inherited) @executable_path/Frameworks @executable_path/../../Frameworks";
				MARKETING_VERSION = 1.0;
				MTL_FAST_MATH = YES;
				OTHER_SWIFT_FLAGS = "$(inherited) -D EXPO_CONFIGURATION_RELEASE";
				PRODUCT_BUNDLE_IDENTIFIER = me.rainbow.ImageNotification;
				PRODUCT_NAME = "$(TARGET_NAME)";
				PROVISIONING_PROFILE_SPECIFIER = "";
				"PROVISIONING_PROFILE_SPECIFIER[sdk=iphoneos*]" = "match AppStore me.rainbow.ImageNotification";
				SKIP_INSTALL = YES;
				SWIFT_EMIT_LOC_STRINGS = YES;
				SWIFT_PRECOMPILE_BRIDGING_HEADER = NO;
				TARGETED_DEVICE_FAMILY = "1,2";
			};
			name = Release;
		};
		0299CE822886202800B5C7E7 /* LocalRelease */ = {
			isa = XCBuildConfiguration;
			baseConfigurationReference = 7393DAE88288119DF0AE54BB /* Pods-ImageNotification.localrelease.xcconfig */;
			buildSettings = {
				APPLICATION_EXTENSION_API_ONLY = YES;
				CLANG_ANALYZER_NONNULL = YES;
				CLANG_ANALYZER_NUMBER_OBJECT_CONVERSION = YES_AGGRESSIVE;
				CLANG_CXX_LANGUAGE_STANDARD = "gnu++17";
				CLANG_ENABLE_OBJC_WEAK = YES;
				CLANG_WARN_BLOCK_CAPTURE_AUTORELEASING = YES;
				CLANG_WARN_COMMA = YES;
				CLANG_WARN_DEPRECATED_OBJC_IMPLEMENTATIONS = YES;
				CLANG_WARN_DOCUMENTATION_COMMENTS = YES;
				CLANG_WARN_INFINITE_RECURSION = YES;
				CLANG_WARN_NON_LITERAL_NULL_CONVERSION = YES;
				CLANG_WARN_OBJC_IMPLICIT_RETAIN_SELF = YES;
				CLANG_WARN_OBJC_LITERAL_CONVERSION = YES;
				CLANG_WARN_RANGE_LOOP_ANALYSIS = YES;
				CLANG_WARN_STRICT_PROTOTYPES = YES;
				CLANG_WARN_SUSPICIOUS_MOVE = YES;
				CLANG_WARN_UNGUARDED_AVAILABILITY = YES_AGGRESSIVE;
				CODE_SIGN_IDENTITY = "iPhone Developer";
				CODE_SIGN_STYLE = Manual;
				COPY_PHASE_STRIP = NO;
				CURRENT_PROJECT_VERSION = 1;
				DEBUG_INFORMATION_FORMAT = "dwarf-with-dsym";
				DEVELOPMENT_TEAM = L74NQAQB8H;
				"EXCLUDED_ARCHS[sdk=iphonesimulator*]" = arm64;
				GCC_C_LANGUAGE_STANDARD = gnu11;
				GCC_NO_COMMON_BLOCKS = YES;
				GENERATE_INFOPLIST_FILE = YES;
				INFOPLIST_FILE = ImageNotification/Info.plist;
				INFOPLIST_KEY_CFBundleDisplayName = ImageNotification;
				INFOPLIST_KEY_NSHumanReadableCopyright = "Copyright © 2022 Rainbow. All rights reserved.";
				IPHONEOS_DEPLOYMENT_TARGET = 15.0;
				LD_RUNPATH_SEARCH_PATHS = "$(inherited) @executable_path/Frameworks @executable_path/../../Frameworks";
				MARKETING_VERSION = 1.0;
				MTL_FAST_MATH = YES;
				OTHER_SWIFT_FLAGS = "$(inherited) -D EXPO_CONFIGURATION_RELEASE";
				PRODUCT_BUNDLE_IDENTIFIER = me.rainbow.ImageNotification;
				PRODUCT_NAME = "$(TARGET_NAME)";
				PROVISIONING_PROFILE_SPECIFIER = "match Development me.rainbow.ImageNotification";
				SKIP_INSTALL = YES;
				SWIFT_EMIT_LOC_STRINGS = YES;
				SWIFT_PRECOMPILE_BRIDGING_HEADER = NO;
				TARGETED_DEVICE_FAMILY = "1,2";
			};
			name = LocalRelease;
		};
		0299CE832886202800B5C7E7 /* Staging */ = {
			isa = XCBuildConfiguration;
			baseConfigurationReference = CFC99D9DF87EB0ED77D50A35 /* Pods-ImageNotification.staging.xcconfig */;
			buildSettings = {
				APPLICATION_EXTENSION_API_ONLY = YES;
				CLANG_ANALYZER_NONNULL = YES;
				CLANG_ANALYZER_NUMBER_OBJECT_CONVERSION = YES_AGGRESSIVE;
				CLANG_CXX_LANGUAGE_STANDARD = "gnu++17";
				CLANG_ENABLE_OBJC_WEAK = YES;
				CLANG_WARN_BLOCK_CAPTURE_AUTORELEASING = YES;
				CLANG_WARN_COMMA = YES;
				CLANG_WARN_DEPRECATED_OBJC_IMPLEMENTATIONS = YES;
				CLANG_WARN_DOCUMENTATION_COMMENTS = YES;
				CLANG_WARN_INFINITE_RECURSION = YES;
				CLANG_WARN_NON_LITERAL_NULL_CONVERSION = YES;
				CLANG_WARN_OBJC_IMPLICIT_RETAIN_SELF = YES;
				CLANG_WARN_OBJC_LITERAL_CONVERSION = YES;
				CLANG_WARN_RANGE_LOOP_ANALYSIS = YES;
				CLANG_WARN_STRICT_PROTOTYPES = YES;
				CLANG_WARN_SUSPICIOUS_MOVE = YES;
				CLANG_WARN_UNGUARDED_AVAILABILITY = YES_AGGRESSIVE;
				CODE_SIGN_IDENTITY = "iPhone Developer";
				CODE_SIGN_STYLE = Manual;
				COPY_PHASE_STRIP = NO;
				CURRENT_PROJECT_VERSION = 1;
				DEBUG_INFORMATION_FORMAT = "dwarf-with-dsym";
				DEVELOPMENT_TEAM = L74NQAQB8H;
				"EXCLUDED_ARCHS[sdk=iphonesimulator*]" = arm64;
				GCC_C_LANGUAGE_STANDARD = gnu11;
				GCC_NO_COMMON_BLOCKS = YES;
				GENERATE_INFOPLIST_FILE = YES;
				INFOPLIST_FILE = ImageNotification/Info.plist;
				INFOPLIST_KEY_CFBundleDisplayName = ImageNotification;
				INFOPLIST_KEY_NSHumanReadableCopyright = "Copyright © 2022 Rainbow. All rights reserved.";
				IPHONEOS_DEPLOYMENT_TARGET = 15.0;
				LD_RUNPATH_SEARCH_PATHS = "$(inherited) @executable_path/Frameworks @executable_path/../../Frameworks";
				MARKETING_VERSION = 1.0;
				MTL_FAST_MATH = YES;
				OTHER_SWIFT_FLAGS = "$(inherited) -D EXPO_CONFIGURATION_RELEASE";
				PRODUCT_BUNDLE_IDENTIFIER = me.rainbow.ImageNotification;
				PRODUCT_NAME = "$(TARGET_NAME)";
				PROVISIONING_PROFILE_SPECIFIER = "match Development me.rainbow.ImageNotification";
				SKIP_INSTALL = YES;
				SWIFT_EMIT_LOC_STRINGS = YES;
				SWIFT_PRECOMPILE_BRIDGING_HEADER = NO;
				TARGETED_DEVICE_FAMILY = "1,2";
			};
			name = Staging;
		};
		13B07F941A680F5B00A75B9A /* Debug */ = {
			isa = XCBuildConfiguration;
			baseConfigurationReference = 31ECCD51C05BDC068C93DF50 /* Pods-Rainbow.debug.xcconfig */;
			buildSettings = {
				ALWAYS_EMBED_SWIFT_STANDARD_LIBRARIES = YES;
				APPLICATION_EXTENSION_API_ONLY = NO;
				ASSETCATALOG_COMPILER_ALTERNATE_APPICON_NAMES = "og, joy";
				ASSETCATALOG_COMPILER_APPICON_NAME = AppIcon;
				ASSETCATALOG_COMPILER_INCLUDE_ALL_APPICON_ASSETS = YES;
				ASSETCATALOG_COMPILER_OPTIMIZATION = time;
				CLANG_ENABLE_MODULES = YES;
				CODE_SIGN_ENTITLEMENTS = Rainbow/RainbowDebug.entitlements;
				CODE_SIGN_IDENTITY = "iPhone Developer";
				CODE_SIGN_STYLE = Manual;
				COPY_PHASE_STRIP = NO;
				CURRENT_PROJECT_VERSION = 1;
				DEAD_CODE_STRIPPING = YES;
				DEBUG_INFORMATION_FORMAT = "dwarf-with-dsym";
				DEVELOPMENT_TEAM = L74NQAQB8H;
				ENABLE_BITCODE = NO;
				"EXCLUDED_ARCHS[sdk=iphonesimulator*]" = arm64;
				FRAMEWORK_SEARCH_PATHS = (
					"$(inherited)",
					"$(PROJECT_DIR)/Frameworks",
				);
				GCC_PRECOMPILE_PREFIX_HEADER = NO;
				"GCC_PREPROCESSOR_DEFINITIONS[arch=*]" = (
					"$(inherited)",
					"COCOAPODS=1",
					"$(inherited)",
					"GPB_USE_PROTOBUF_FRAMEWORK_IMPORTS=1",
					"$(inherited)",
					"SD_WEBP=1",
					"$(inherited)",
					"PB_FIELD_32BIT=1",
					"PB_NO_PACKED_STRUCTS=1",
					"PB_ENABLE_MALLOC=1",
					"FB_SONARKIT_ENABLED=1",
				);
				GCC_UNROLL_LOOPS = NO;
				HEADER_SEARCH_PATHS = (
					"$(inherited)",
					"$(PROJECT_DIR)/Frameworks",
					"$(SRCROOT)/../node_modules/react-native-tooltip/ToolTipMenu",
					"$(SRCROOT)/../node_modules/@ledgerhq/react-native-passcode-auth",
					"$(SRCROOT)/../node_modules/react-native-firebase/ios/RNFirebase/**",
					"$(SRCROOT)/../node_modules/react-native/Libraries/LinkingIOS/**",
				);
				INFOPLIST_FILE = Rainbow/Info.plist;
				INTENTS_CODEGEN_LANGUAGE = "Objective-C";
				IPHONEOS_DEPLOYMENT_TARGET = 15.0;
				LD_RUNPATH_SEARCH_PATHS = "$(inherited) @executable_path/Frameworks";
				LIBRARY_SEARCH_PATHS = (
					"$(SDKROOT)/usr/lib/swift",
					"$(inherited)",
					"$(PROJECT_DIR)",
				);
				LLVM_LTO = YES;
				MARKETING_VERSION = 1.9.42;
				OTHER_CFLAGS = "$(inherited)";
				OTHER_LDFLAGS = (
					"$(inherited)",
					"-ObjC",
					"-lc++",
				);
				OTHER_SWIFT_FLAGS = "$(inherited) -D EXPO_CONFIGURATION_DEBUG";
				PRODUCT_BUNDLE_IDENTIFIER = me.rainbow;
				PRODUCT_NAME = Rainbow;
				PROVISIONING_PROFILE = "";
				PROVISIONING_PROFILE_SPECIFIER = "match Development me.rainbow";
				SWIFT_OBJC_BRIDGING_HEADER = "Rainbow-Bridging-Header.h";
				SWIFT_OPTIMIZATION_LEVEL = "-Onone";
				SWIFT_PRECOMPILE_BRIDGING_HEADER = NO;
				SWIFT_VERSION = 5.0;
				VERSIONING_SYSTEM = "apple-generic";
			};
			name = Debug;
		};
		13B07F951A680F5B00A75B9A /* Release */ = {
			isa = XCBuildConfiguration;
			baseConfigurationReference = 3DCA55F5345F21454076621E /* Pods-Rainbow.release.xcconfig */;
			buildSettings = {
				ALWAYS_EMBED_SWIFT_STANDARD_LIBRARIES = YES;
				APPLICATION_EXTENSION_API_ONLY = NO;
				ASSETCATALOG_COMPILER_ALTERNATE_APPICON_NAMES = "og, joy";
				ASSETCATALOG_COMPILER_APPICON_NAME = AppIcon;
				ASSETCATALOG_COMPILER_INCLUDE_ALL_APPICON_ASSETS = YES;
				ASSETCATALOG_COMPILER_OPTIMIZATION = "";
				CLANG_ENABLE_MODULES = YES;
				CODE_SIGN_ENTITLEMENTS = Rainbow/RainbowRelease.entitlements;
				CODE_SIGN_IDENTITY = "Apple Development";
				"CODE_SIGN_IDENTITY[sdk=iphoneos*]" = "iPhone Distribution";
				CODE_SIGN_STYLE = Manual;
				CURRENT_PROJECT_VERSION = 1;
				DEBUG_INFORMATION_FORMAT = "dwarf-with-dsym";
				DEVELOPMENT_TEAM = "";
				"DEVELOPMENT_TEAM[sdk=iphoneos*]" = L74NQAQB8H;
				ENABLE_BITCODE = NO;
				"EXCLUDED_ARCHS[sdk=iphonesimulator*]" = arm64;
				FRAMEWORK_SEARCH_PATHS = (
					"$(inherited)",
					"$(PROJECT_DIR)/Frameworks",
				);
				GCC_PRECOMPILE_PREFIX_HEADER = YES;
				GCC_UNROLL_LOOPS = YES;
				HEADER_SEARCH_PATHS = (
					"$(inherited)",
					"$(PROJECT_DIR)/Frameworks",
					"$(SRCROOT)/../node_modules/react-native-tooltip/ToolTipMenu",
					"$(SRCROOT)/../node_modules/@ledgerhq/react-native-passcode-auth",
					"$(SRCROOT)/../node_modules/react-native-firebase/ios/RNFirebase/**",
					"$(SRCROOT)/../node_modules/react-native/Libraries/LinkingIOS/**",
				);
				INFOPLIST_FILE = Rainbow/Info.plist;
				INTENTS_CODEGEN_LANGUAGE = "Objective-C";
				IPHONEOS_DEPLOYMENT_TARGET = 15.0;
				LD_RUNPATH_SEARCH_PATHS = "$(inherited) @executable_path/Frameworks";
				LIBRARY_SEARCH_PATHS = (
					"$(SDKROOT)/usr/lib/swift",
					"$(inherited)",
					"$(PROJECT_DIR)",
				);
				LLVM_LTO = YES;
				MARKETING_VERSION = 1.9.42;
				OTHER_CFLAGS = "$(inherited)";
				OTHER_LDFLAGS = (
					"$(inherited)",
					"-ObjC",
					"-lc++",
				);
				OTHER_SWIFT_FLAGS = "$(inherited) -D EXPO_CONFIGURATION_RELEASE";
				PRODUCT_BUNDLE_IDENTIFIER = me.rainbow;
				PRODUCT_NAME = Rainbow;
				PROVISIONING_PROFILE = "";
				PROVISIONING_PROFILE_SPECIFIER = "";
				"PROVISIONING_PROFILE_SPECIFIER[sdk=iphoneos*]" = "match AppStore me.rainbow";
				SWIFT_OBJC_BRIDGING_HEADER = "Rainbow-Bridging-Header.h";
				SWIFT_PRECOMPILE_BRIDGING_HEADER = NO;
				SWIFT_VERSION = 5.0;
				VERSIONING_SYSTEM = "apple-generic";
			};
			name = Release;
		};
		2C6A799721127ED9003AFB37 /* Staging */ = {
			isa = XCBuildConfiguration;
			baseConfigurationReference = 15DC38D0247E0E0A00919009 /* staging.xcconfig */;
			buildSettings = {
				ALWAYS_SEARCH_USER_PATHS = NO;
				APPLICATION_EXTENSION_API_ONLY = NO;
				CC = "";
				CLANG_CXX_LANGUAGE_STANDARD = "c++20";
				CLANG_CXX_LIBRARY = "libc++";
				CLANG_ENABLE_MODULES = YES;
				CLANG_ENABLE_OBJC_ARC = YES;
				CLANG_WARN_BOOL_CONVERSION = YES;
				CLANG_WARN_CONSTANT_CONVERSION = YES;
				CLANG_WARN_DIRECT_OBJC_ISA_USAGE = YES_ERROR;
				CLANG_WARN_EMPTY_BODY = YES;
				CLANG_WARN_ENUM_CONVERSION = YES;
				CLANG_WARN_INT_CONVERSION = YES;
				CLANG_WARN_OBJC_ROOT_CLASS = YES_ERROR;
				CLANG_WARN_UNREACHABLE_CODE = YES;
				CLANG_WARN__DUPLICATE_METHOD_MATCH = YES;
				"CODE_SIGN_IDENTITY[sdk=iphoneos*]" = "iPhone Developer";
				CONFIGURATION_BUILD_DIR = "$(BUILD_DIR)/Release$(EFFECTIVE_PLATFORM_NAME)";
				COPY_PHASE_STRIP = YES;
				CXX = "";
				ENABLE_NS_ASSERTIONS = NO;
				ENABLE_STRICT_OBJC_MSGSEND = YES;
				"EXCLUDED_ARCHS[sdk=iphonesimulator*]" = i386;
				GCC_C_LANGUAGE_STANDARD = gnu99;
				GCC_PREPROCESSOR_DEFINITIONS = (
					"$(inherited)",
					_LIBCPP_ENABLE_CXX17_REMOVED_UNARY_BINARY_FUNCTION,
				);
				GCC_WARN_64_TO_32_BIT_CONVERSION = YES;
				GCC_WARN_ABOUT_RETURN_TYPE = YES_ERROR;
				GCC_WARN_UNDECLARED_SELECTOR = YES;
				GCC_WARN_UNINITIALIZED_AUTOS = YES_AGGRESSIVE;
				GCC_WARN_UNUSED_FUNCTION = YES;
				GCC_WARN_UNUSED_VARIABLE = YES;
				INTENTS_CODEGEN_LANGUAGE = Swift;
				IPHONEOS_DEPLOYMENT_TARGET = 15.0;
				LD = "";
				LDPLUSPLUS = "";
				MTL_ENABLE_DEBUG_INFO = NO;
				OTHER_CFLAGS = "";
				OTHER_CPLUSPLUSFLAGS = "$(OTHER_CFLAGS)";
				OTHER_LDFLAGS = (
					"-weak_framework",
					SwiftUI,
				);
				REACT_NATIVE_PATH = "${PODS_ROOT}/../../node_modules/react-native";
				SDKROOT = iphoneos;
				USE_HERMES = true;
				VALIDATE_PRODUCT = YES;
			};
			name = Staging;
		};
		2C6A799821127ED9003AFB37 /* Staging */ = {
			isa = XCBuildConfiguration;
			baseConfigurationReference = 729D6FCECDF84DAE21766287 /* Pods-Rainbow.staging.xcconfig */;
			buildSettings = {
				ALWAYS_EMBED_SWIFT_STANDARD_LIBRARIES = YES;
				APPLICATION_EXTENSION_API_ONLY = NO;
				ASSETCATALOG_COMPILER_ALTERNATE_APPICON_NAMES = "og, joy";
				ASSETCATALOG_COMPILER_APPICON_NAME = AppIcon;
				ASSETCATALOG_COMPILER_INCLUDE_ALL_APPICON_ASSETS = YES;
				ASSETCATALOG_COMPILER_OPTIMIZATION = "";
				CLANG_ENABLE_MODULES = YES;
				CODE_SIGN_ENTITLEMENTS = Rainbow/Rainbow.entitlements;
				CODE_SIGN_IDENTITY = "iPhone Developer";
				CODE_SIGN_STYLE = Manual;
				CURRENT_PROJECT_VERSION = 1;
				DEBUG_INFORMATION_FORMAT = "dwarf-with-dsym";
				DEVELOPMENT_TEAM = L74NQAQB8H;
				ENABLE_BITCODE = NO;
				"EXCLUDED_ARCHS[sdk=iphonesimulator*]" = arm64;
				FRAMEWORK_SEARCH_PATHS = (
					"$(inherited)",
					"$(PROJECT_DIR)/Frameworks",
				);
				GCC_PRECOMPILE_PREFIX_HEADER = YES;
				GCC_UNROLL_LOOPS = YES;
				HEADER_SEARCH_PATHS = (
					"$(inherited)",
					"$(PROJECT_DIR)/Frameworks",
					"$(SRCROOT)/../node_modules/react-native-tooltip/ToolTipMenu",
					"$(SRCROOT)/../node_modules/@ledgerhq/react-native-passcode-auth",
					"$(SRCROOT)/../node_modules/react-native-firebase/ios/RNFirebase/**",
				);
				INFOPLIST_FILE = Rainbow/Info.plist;
				INTENTS_CODEGEN_LANGUAGE = "Objective-C";
				IPHONEOS_DEPLOYMENT_TARGET = 15.0;
				LD_RUNPATH_SEARCH_PATHS = "$(inherited) @executable_path/Frameworks";
				LIBRARY_SEARCH_PATHS = (
					"$(SDKROOT)/usr/lib/swift",
					"$(inherited)",
					"$(PROJECT_DIR)",
				);
				LLVM_LTO = YES;
				MARKETING_VERSION = 1.9.42;
				OTHER_CFLAGS = "$(inherited)";
				OTHER_LDFLAGS = (
					"$(inherited)",
					"-ObjC",
					"-lc++",
				);
				OTHER_SWIFT_FLAGS = "$(inherited) -D EXPO_CONFIGURATION_RELEASE";
				PRODUCT_BUNDLE_IDENTIFIER = me.rainbow;
				PRODUCT_NAME = Rainbow;
				PROVISIONING_PROFILE = "";
				PROVISIONING_PROFILE_SPECIFIER = "match Development me.rainbow";
				SWIFT_OBJC_BRIDGING_HEADER = "Rainbow-Bridging-Header.h";
				SWIFT_PRECOMPILE_BRIDGING_HEADER = NO;
				SWIFT_VERSION = 5.0;
				VERSIONING_SYSTEM = "apple-generic";
			};
			name = Staging;
		};
		2C87B7992197FA1900682EC4 /* LocalRelease */ = {
			isa = XCBuildConfiguration;
			baseConfigurationReference = 15DC38CF247E0E0A00919009 /* localrelease.xcconfig */;
			buildSettings = {
				ALWAYS_SEARCH_USER_PATHS = NO;
				APPLICATION_EXTENSION_API_ONLY = NO;
				CC = "";
				CLANG_CXX_LANGUAGE_STANDARD = "c++20";
				CLANG_CXX_LIBRARY = "libc++";
				CLANG_ENABLE_MODULES = YES;
				CLANG_ENABLE_OBJC_ARC = YES;
				CLANG_WARN_BOOL_CONVERSION = YES;
				CLANG_WARN_CONSTANT_CONVERSION = YES;
				CLANG_WARN_DIRECT_OBJC_ISA_USAGE = YES_ERROR;
				CLANG_WARN_EMPTY_BODY = YES;
				CLANG_WARN_ENUM_CONVERSION = YES;
				CLANG_WARN_INT_CONVERSION = YES;
				CLANG_WARN_OBJC_ROOT_CLASS = YES_ERROR;
				CLANG_WARN_UNREACHABLE_CODE = YES;
				CLANG_WARN__DUPLICATE_METHOD_MATCH = YES;
				"CODE_SIGN_IDENTITY[sdk=iphoneos*]" = "iPhone Developer";
				CONFIGURATION_BUILD_DIR = "$(BUILD_DIR)/Release$(EFFECTIVE_PLATFORM_NAME)";
				COPY_PHASE_STRIP = YES;
				CXX = "";
				ENABLE_NS_ASSERTIONS = NO;
				ENABLE_STRICT_OBJC_MSGSEND = YES;
				"EXCLUDED_ARCHS[sdk=iphonesimulator*]" = i386;
				GCC_C_LANGUAGE_STANDARD = gnu99;
				GCC_PREPROCESSOR_DEFINITIONS = (
					"LOCAL_RELEASE=1",
					_LIBCPP_ENABLE_CXX17_REMOVED_UNARY_BINARY_FUNCTION,
				);
				GCC_WARN_64_TO_32_BIT_CONVERSION = YES;
				GCC_WARN_ABOUT_RETURN_TYPE = YES_ERROR;
				GCC_WARN_UNDECLARED_SELECTOR = YES;
				GCC_WARN_UNINITIALIZED_AUTOS = YES_AGGRESSIVE;
				GCC_WARN_UNUSED_FUNCTION = YES;
				GCC_WARN_UNUSED_VARIABLE = YES;
				INTENTS_CODEGEN_LANGUAGE = Swift;
				IPHONEOS_DEPLOYMENT_TARGET = 15.0;
				LD = "";
				LDPLUSPLUS = "";
				MTL_ENABLE_DEBUG_INFO = NO;
				OTHER_CFLAGS = "";
				OTHER_CPLUSPLUSFLAGS = "$(OTHER_CFLAGS)";
				OTHER_LDFLAGS = (
					"-weak_framework",
					SwiftUI,
				);
				REACT_NATIVE_PATH = "${PODS_ROOT}/../../node_modules/react-native";
				SDKROOT = iphoneos;
				USE_HERMES = true;
				VALIDATE_PRODUCT = YES;
			};
			name = LocalRelease;
		};
		2C87B79A2197FA1900682EC4 /* LocalRelease */ = {
			isa = XCBuildConfiguration;
			baseConfigurationReference = CA652B6F0AD48DCA801B002B /* Pods-Rainbow.localrelease.xcconfig */;
			buildSettings = {
				ALWAYS_EMBED_SWIFT_STANDARD_LIBRARIES = YES;
				APPLICATION_EXTENSION_API_ONLY = NO;
				ASSETCATALOG_COMPILER_ALTERNATE_APPICON_NAMES = "og, joy";
				ASSETCATALOG_COMPILER_APPICON_NAME = AppIcon;
				ASSETCATALOG_COMPILER_INCLUDE_ALL_APPICON_ASSETS = YES;
				ASSETCATALOG_COMPILER_OPTIMIZATION = time;
				CLANG_ENABLE_MODULES = YES;
				CODE_SIGN_ENTITLEMENTS = Rainbow/Rainbow.entitlements;
				CODE_SIGN_IDENTITY = "iPhone Developer";
				CODE_SIGN_STYLE = Manual;
				CURRENT_PROJECT_VERSION = 1;
				DEBUG_INFORMATION_FORMAT = "dwarf-with-dsym";
				DEVELOPMENT_TEAM = L74NQAQB8H;
				ENABLE_BITCODE = NO;
				"EXCLUDED_ARCHS[sdk=iphonesimulator*]" = arm64;
				FRAMEWORK_SEARCH_PATHS = (
					"$(inherited)",
					"$(PROJECT_DIR)/Frameworks",
				);
				GCC_PRECOMPILE_PREFIX_HEADER = YES;
				GCC_UNROLL_LOOPS = YES;
				HEADER_SEARCH_PATHS = (
					"$(inherited)",
					"$(PROJECT_DIR)/Frameworks",
					"$(SRCROOT)/../node_modules/react-native-tooltip/ToolTipMenu",
					"$(SRCROOT)/../node_modules/@ledgerhq/react-native-passcode-auth",
					"$(SRCROOT)/../node_modules/react-native-firebase/ios/RNFirebase/**",
				);
				INFOPLIST_FILE = Rainbow/Info.plist;
				INTENTS_CODEGEN_LANGUAGE = "Objective-C";
				IPHONEOS_DEPLOYMENT_TARGET = 15.0;
				LD_RUNPATH_SEARCH_PATHS = "$(inherited) @executable_path/Frameworks";
				LIBRARY_SEARCH_PATHS = (
					"$(SDKROOT)/usr/lib/swift",
					"$(inherited)",
					"$(PROJECT_DIR)",
				);
				LLVM_LTO = YES;
				MARKETING_VERSION = 1.9.42;
				OTHER_CFLAGS = "$(inherited)";
				OTHER_LDFLAGS = (
					"$(inherited)",
					"-ObjC",
					"-lc++",
				);
				OTHER_SWIFT_FLAGS = "$(inherited) -D EXPO_CONFIGURATION_RELEASE";
				PRODUCT_BUNDLE_IDENTIFIER = me.rainbow;
				PRODUCT_NAME = Rainbow;
				PROVISIONING_PROFILE = "";
				PROVISIONING_PROFILE_SPECIFIER = "match Development me.rainbow";
				SWIFT_OBJC_BRIDGING_HEADER = "Rainbow-Bridging-Header.h";
				SWIFT_PRECOMPILE_BRIDGING_HEADER = NO;
				SWIFT_VERSION = 5.0;
				VERSIONING_SYSTEM = "apple-generic";
			};
			name = LocalRelease;
		};
		83CBBA201A601CBA00E9B192 /* Debug */ = {
			isa = XCBuildConfiguration;
			baseConfigurationReference = 15DC38CE247E0E0900919009 /* debug.xcconfig */;
			buildSettings = {
				ALWAYS_SEARCH_USER_PATHS = NO;
				APPLICATION_EXTENSION_API_ONLY = NO;
				CC = "";
				CLANG_CXX_LANGUAGE_STANDARD = "c++20";
				CLANG_CXX_LIBRARY = "libc++";
				CLANG_ENABLE_MODULES = YES;
				CLANG_ENABLE_OBJC_ARC = YES;
				CLANG_WARN_BOOL_CONVERSION = YES;
				CLANG_WARN_CONSTANT_CONVERSION = YES;
				CLANG_WARN_DIRECT_OBJC_ISA_USAGE = YES_ERROR;
				CLANG_WARN_EMPTY_BODY = YES;
				CLANG_WARN_ENUM_CONVERSION = YES;
				CLANG_WARN_INT_CONVERSION = YES;
				CLANG_WARN_OBJC_ROOT_CLASS = YES_ERROR;
				CLANG_WARN_UNREACHABLE_CODE = YES;
				CLANG_WARN__DUPLICATE_METHOD_MATCH = YES;
				"CODE_SIGN_IDENTITY[sdk=iphoneos*]" = "iPhone Developer";
				COPY_PHASE_STRIP = NO;
				CXX = "";
				ENABLE_STRICT_OBJC_MSGSEND = YES;
				"EXCLUDED_ARCHS[sdk=iphonesimulator*]" = i386;
				GCC_C_LANGUAGE_STANDARD = gnu99;
				GCC_DYNAMIC_NO_PIC = NO;
				GCC_OPTIMIZATION_LEVEL = 0;
				GCC_PREPROCESSOR_DEFINITIONS = (
					"DEBUG=1",
					"$(inherited)",
					_LIBCPP_ENABLE_CXX17_REMOVED_UNARY_BINARY_FUNCTION,
				);
				GCC_SYMBOLS_PRIVATE_EXTERN = NO;
				GCC_WARN_64_TO_32_BIT_CONVERSION = YES;
				GCC_WARN_ABOUT_RETURN_TYPE = YES_ERROR;
				GCC_WARN_UNDECLARED_SELECTOR = YES;
				GCC_WARN_UNINITIALIZED_AUTOS = YES_AGGRESSIVE;
				GCC_WARN_UNUSED_FUNCTION = YES;
				GCC_WARN_UNUSED_VARIABLE = YES;
				INTENTS_CODEGEN_LANGUAGE = Swift;
				IPHONEOS_DEPLOYMENT_TARGET = 15.0;
				LD = "";
				LDPLUSPLUS = "";
				MTL_ENABLE_DEBUG_INFO = YES;
				ONLY_ACTIVE_ARCH = YES;
				OTHER_CFLAGS = "";
				OTHER_CPLUSPLUSFLAGS = "$(OTHER_CFLAGS)";
				OTHER_LDFLAGS = (
					"-weak_framework",
					SwiftUI,
				);
				REACT_NATIVE_PATH = "${PODS_ROOT}/../../node_modules/react-native";
				SDKROOT = iphoneos;
				USE_HERMES = true;
			};
			name = Debug;
		};
		83CBBA211A601CBA00E9B192 /* Release */ = {
			isa = XCBuildConfiguration;
			baseConfigurationReference = 15DC38CD247E0E0900919009 /* release.xcconfig */;
			buildSettings = {
				ALWAYS_SEARCH_USER_PATHS = NO;
				APPLICATION_EXTENSION_API_ONLY = NO;
				CC = "";
				CLANG_CXX_LANGUAGE_STANDARD = "c++20";
				CLANG_CXX_LIBRARY = "libc++";
				CLANG_ENABLE_MODULES = YES;
				CLANG_ENABLE_OBJC_ARC = YES;
				CLANG_WARN_BOOL_CONVERSION = YES;
				CLANG_WARN_CONSTANT_CONVERSION = YES;
				CLANG_WARN_DIRECT_OBJC_ISA_USAGE = YES_ERROR;
				CLANG_WARN_EMPTY_BODY = YES;
				CLANG_WARN_ENUM_CONVERSION = YES;
				CLANG_WARN_INT_CONVERSION = YES;
				CLANG_WARN_OBJC_ROOT_CLASS = YES_ERROR;
				CLANG_WARN_UNREACHABLE_CODE = YES;
				CLANG_WARN__DUPLICATE_METHOD_MATCH = YES;
				"CODE_SIGN_IDENTITY[sdk=iphoneos*]" = "iPhone Developer";
				COPY_PHASE_STRIP = YES;
				CXX = "";
				ENABLE_NS_ASSERTIONS = NO;
				ENABLE_STRICT_OBJC_MSGSEND = YES;
				"EXCLUDED_ARCHS[sdk=iphonesimulator*]" = i386;
				GCC_C_LANGUAGE_STANDARD = gnu99;
				GCC_PREPROCESSOR_DEFINITIONS = (
					"$(inherited)",
					_LIBCPP_ENABLE_CXX17_REMOVED_UNARY_BINARY_FUNCTION,
				);
				GCC_WARN_64_TO_32_BIT_CONVERSION = YES;
				GCC_WARN_ABOUT_RETURN_TYPE = YES_ERROR;
				GCC_WARN_UNDECLARED_SELECTOR = YES;
				GCC_WARN_UNINITIALIZED_AUTOS = YES_AGGRESSIVE;
				GCC_WARN_UNUSED_FUNCTION = YES;
				GCC_WARN_UNUSED_VARIABLE = YES;
				INTENTS_CODEGEN_LANGUAGE = Swift;
				IPHONEOS_DEPLOYMENT_TARGET = 15.0;
				LD = "";
				LDPLUSPLUS = "";
				MTL_ENABLE_DEBUG_INFO = NO;
				OTHER_CFLAGS = "";
				OTHER_CPLUSPLUSFLAGS = "$(OTHER_CFLAGS)";
				OTHER_LDFLAGS = (
					"-weak_framework",
					SwiftUI,
				);
				REACT_NATIVE_PATH = "${PODS_ROOT}/../../node_modules/react-native";
				SDKROOT = iphoneos;
				USE_HERMES = true;
				VALIDATE_PRODUCT = YES;
			};
			name = Release;
		};
		C16DCF6A272BA6F100FF5C78 /* Debug */ = {
			isa = XCBuildConfiguration;
			baseConfigurationReference = 8FA304DE3F56245313655144 /* Pods-PriceWidgetExtension.debug.xcconfig */;
			buildSettings = {
				APPLICATION_EXTENSION_API_ONLY = YES;
				ASSETCATALOG_COMPILER_GLOBAL_ACCENT_COLOR_NAME = AccentColor;
				ASSETCATALOG_COMPILER_WIDGET_BACKGROUND_COLOR_NAME = WidgetBackground;
				CLANG_ANALYZER_NONNULL = YES;
				CLANG_ANALYZER_NUMBER_OBJECT_CONVERSION = YES_AGGRESSIVE;
				CLANG_CXX_LANGUAGE_STANDARD = "gnu++14";
				CLANG_ENABLE_OBJC_WEAK = YES;
				CLANG_WARN_BLOCK_CAPTURE_AUTORELEASING = YES;
				CLANG_WARN_COMMA = YES;
				CLANG_WARN_DEPRECATED_OBJC_IMPLEMENTATIONS = YES;
				CLANG_WARN_DOCUMENTATION_COMMENTS = YES;
				CLANG_WARN_INFINITE_RECURSION = YES;
				CLANG_WARN_NON_LITERAL_NULL_CONVERSION = YES;
				CLANG_WARN_OBJC_IMPLICIT_RETAIN_SELF = YES;
				CLANG_WARN_OBJC_LITERAL_CONVERSION = YES;
				CLANG_WARN_RANGE_LOOP_ANALYSIS = YES;
				CLANG_WARN_STRICT_PROTOTYPES = YES;
				CLANG_WARN_SUSPICIOUS_MOVE = YES;
				CLANG_WARN_UNGUARDED_AVAILABILITY = YES_AGGRESSIVE;
				CODE_SIGN_ENTITLEMENTS = PriceWidgetExtension.entitlements;
				CODE_SIGN_IDENTITY = "iPhone Developer";
				CODE_SIGN_STYLE = Manual;
				DEBUG_INFORMATION_FORMAT = dwarf;
				DEVELOPMENT_TEAM = L74NQAQB8H;
				ENABLE_TESTABILITY = YES;
				"EXCLUDED_ARCHS[sdk=iphonesimulator*]" = arm64;
				GCC_C_LANGUAGE_STANDARD = gnu11;
				GCC_NO_COMMON_BLOCKS = YES;
				INFOPLIST_FILE = PriceWidget/Info.plist;
				IPHONEOS_DEPLOYMENT_TARGET = 15.0;
				LD_RUNPATH_SEARCH_PATHS = "$(inherited) @executable_path/Frameworks @executable_path/../../Frameworks";
				MTL_ENABLE_DEBUG_INFO = INCLUDE_SOURCE;
				MTL_FAST_MATH = YES;
				OTHER_SWIFT_FLAGS = "$(inherited) -D EXPO_CONFIGURATION_DEBUG";
				PRODUCT_BUNDLE_IDENTIFIER = me.rainbow.PriceWidget;
				PRODUCT_NAME = "$(TARGET_NAME)";
				PROVISIONING_PROFILE_SPECIFIER = "match Development me.rainbow.PriceWidget";
				SKIP_INSTALL = YES;
				SWIFT_ACTIVE_COMPILATION_CONDITIONS = DEBUG;
				SWIFT_OPTIMIZATION_LEVEL = "-Onone";
				SWIFT_PRECOMPILE_BRIDGING_HEADER = NO;
				SWIFT_VERSION = 5.0;
				TARGETED_DEVICE_FAMILY = "1,2";
			};
			name = Debug;
		};
		C16DCF6B272BA6F100FF5C78 /* Release */ = {
			isa = XCBuildConfiguration;
			baseConfigurationReference = 4CD24848D310983B35CCE498 /* Pods-PriceWidgetExtension.release.xcconfig */;
			buildSettings = {
				APPLICATION_EXTENSION_API_ONLY = YES;
				ASSETCATALOG_COMPILER_GLOBAL_ACCENT_COLOR_NAME = AccentColor;
				ASSETCATALOG_COMPILER_WIDGET_BACKGROUND_COLOR_NAME = WidgetBackground;
				CLANG_ANALYZER_NONNULL = YES;
				CLANG_ANALYZER_NUMBER_OBJECT_CONVERSION = YES_AGGRESSIVE;
				CLANG_CXX_LANGUAGE_STANDARD = "gnu++14";
				CLANG_ENABLE_OBJC_WEAK = YES;
				CLANG_WARN_BLOCK_CAPTURE_AUTORELEASING = YES;
				CLANG_WARN_COMMA = YES;
				CLANG_WARN_DEPRECATED_OBJC_IMPLEMENTATIONS = YES;
				CLANG_WARN_DOCUMENTATION_COMMENTS = YES;
				CLANG_WARN_INFINITE_RECURSION = YES;
				CLANG_WARN_NON_LITERAL_NULL_CONVERSION = YES;
				CLANG_WARN_OBJC_IMPLICIT_RETAIN_SELF = YES;
				CLANG_WARN_OBJC_LITERAL_CONVERSION = YES;
				CLANG_WARN_RANGE_LOOP_ANALYSIS = YES;
				CLANG_WARN_STRICT_PROTOTYPES = YES;
				CLANG_WARN_SUSPICIOUS_MOVE = YES;
				CLANG_WARN_UNGUARDED_AVAILABILITY = YES_AGGRESSIVE;
				CODE_SIGN_ENTITLEMENTS = PriceWidgetExtension.entitlements;
				CODE_SIGN_IDENTITY = "Apple Development";
				"CODE_SIGN_IDENTITY[sdk=iphoneos*]" = "iPhone Distribution";
				CODE_SIGN_STYLE = Manual;
				COPY_PHASE_STRIP = NO;
				DEBUG_INFORMATION_FORMAT = "dwarf-with-dsym";
				DEVELOPMENT_TEAM = "";
				"DEVELOPMENT_TEAM[sdk=iphoneos*]" = L74NQAQB8H;
				"EXCLUDED_ARCHS[sdk=iphonesimulator*]" = arm64;
				GCC_C_LANGUAGE_STANDARD = gnu11;
				GCC_NO_COMMON_BLOCKS = YES;
				INFOPLIST_FILE = PriceWidget/Info.plist;
				IPHONEOS_DEPLOYMENT_TARGET = 15.0;
				LD_RUNPATH_SEARCH_PATHS = "$(inherited) @executable_path/Frameworks @executable_path/../../Frameworks";
				MTL_FAST_MATH = YES;
				OTHER_SWIFT_FLAGS = "$(inherited) -D EXPO_CONFIGURATION_RELEASE";
				PRODUCT_BUNDLE_IDENTIFIER = me.rainbow.PriceWidget;
				PRODUCT_NAME = "$(TARGET_NAME)";
				PROVISIONING_PROFILE_SPECIFIER = "";
				"PROVISIONING_PROFILE_SPECIFIER[sdk=iphoneos*]" = "match AppStore me.rainbow.PriceWidget";
				SKIP_INSTALL = YES;
				SWIFT_OPTIMIZATION_LEVEL = "-Owholemodule";
				SWIFT_PRECOMPILE_BRIDGING_HEADER = NO;
				SWIFT_VERSION = 5.0;
				TARGETED_DEVICE_FAMILY = "1,2";
			};
			name = Release;
		};
		C16DCF6C272BA6F100FF5C78 /* LocalRelease */ = {
			isa = XCBuildConfiguration;
			baseConfigurationReference = 982770FE07B00F1CDCFD4E0F /* Pods-PriceWidgetExtension.localrelease.xcconfig */;
			buildSettings = {
				APPLICATION_EXTENSION_API_ONLY = YES;
				ASSETCATALOG_COMPILER_GLOBAL_ACCENT_COLOR_NAME = AccentColor;
				ASSETCATALOG_COMPILER_WIDGET_BACKGROUND_COLOR_NAME = WidgetBackground;
				CLANG_ANALYZER_NONNULL = YES;
				CLANG_ANALYZER_NUMBER_OBJECT_CONVERSION = YES_AGGRESSIVE;
				CLANG_CXX_LANGUAGE_STANDARD = "gnu++14";
				CLANG_ENABLE_OBJC_WEAK = YES;
				CLANG_WARN_BLOCK_CAPTURE_AUTORELEASING = YES;
				CLANG_WARN_COMMA = YES;
				CLANG_WARN_DEPRECATED_OBJC_IMPLEMENTATIONS = YES;
				CLANG_WARN_DOCUMENTATION_COMMENTS = YES;
				CLANG_WARN_INFINITE_RECURSION = YES;
				CLANG_WARN_NON_LITERAL_NULL_CONVERSION = YES;
				CLANG_WARN_OBJC_IMPLICIT_RETAIN_SELF = YES;
				CLANG_WARN_OBJC_LITERAL_CONVERSION = YES;
				CLANG_WARN_RANGE_LOOP_ANALYSIS = YES;
				CLANG_WARN_STRICT_PROTOTYPES = YES;
				CLANG_WARN_SUSPICIOUS_MOVE = YES;
				CLANG_WARN_UNGUARDED_AVAILABILITY = YES_AGGRESSIVE;
				CODE_SIGN_ENTITLEMENTS = PriceWidgetExtension.entitlements;
				CODE_SIGN_IDENTITY = "iPhone Developer";
				CODE_SIGN_STYLE = Manual;
				COPY_PHASE_STRIP = NO;
				DEBUG_INFORMATION_FORMAT = "dwarf-with-dsym";
				DEVELOPMENT_TEAM = L74NQAQB8H;
				"EXCLUDED_ARCHS[sdk=iphonesimulator*]" = arm64;
				GCC_C_LANGUAGE_STANDARD = gnu11;
				GCC_NO_COMMON_BLOCKS = YES;
				INFOPLIST_FILE = PriceWidget/Info.plist;
				IPHONEOS_DEPLOYMENT_TARGET = 15.0;
				LD_RUNPATH_SEARCH_PATHS = "$(inherited) @executable_path/Frameworks @executable_path/../../Frameworks";
				MTL_FAST_MATH = YES;
				OTHER_SWIFT_FLAGS = "$(inherited) -D EXPO_CONFIGURATION_RELEASE";
				PRODUCT_BUNDLE_IDENTIFIER = me.rainbow.PriceWidget;
				PRODUCT_NAME = "$(TARGET_NAME)";
				PROVISIONING_PROFILE_SPECIFIER = "match Development me.rainbow.PriceWidget";
				SKIP_INSTALL = YES;
				SWIFT_OPTIMIZATION_LEVEL = "-Owholemodule";
				SWIFT_PRECOMPILE_BRIDGING_HEADER = NO;
				SWIFT_VERSION = 5.0;
				TARGETED_DEVICE_FAMILY = "1,2";
			};
			name = LocalRelease;
		};
		C16DCF6D272BA6F100FF5C78 /* Staging */ = {
			isa = XCBuildConfiguration;
			baseConfigurationReference = 84AD3575B5B2DCEEFFEEC069 /* Pods-PriceWidgetExtension.staging.xcconfig */;
			buildSettings = {
				APPLICATION_EXTENSION_API_ONLY = YES;
				ASSETCATALOG_COMPILER_GLOBAL_ACCENT_COLOR_NAME = AccentColor;
				ASSETCATALOG_COMPILER_WIDGET_BACKGROUND_COLOR_NAME = WidgetBackground;
				CLANG_ANALYZER_NONNULL = YES;
				CLANG_ANALYZER_NUMBER_OBJECT_CONVERSION = YES_AGGRESSIVE;
				CLANG_CXX_LANGUAGE_STANDARD = "gnu++14";
				CLANG_ENABLE_OBJC_WEAK = YES;
				CLANG_WARN_BLOCK_CAPTURE_AUTORELEASING = YES;
				CLANG_WARN_COMMA = YES;
				CLANG_WARN_DEPRECATED_OBJC_IMPLEMENTATIONS = YES;
				CLANG_WARN_DOCUMENTATION_COMMENTS = YES;
				CLANG_WARN_INFINITE_RECURSION = YES;
				CLANG_WARN_NON_LITERAL_NULL_CONVERSION = YES;
				CLANG_WARN_OBJC_IMPLICIT_RETAIN_SELF = YES;
				CLANG_WARN_OBJC_LITERAL_CONVERSION = YES;
				CLANG_WARN_RANGE_LOOP_ANALYSIS = YES;
				CLANG_WARN_STRICT_PROTOTYPES = YES;
				CLANG_WARN_SUSPICIOUS_MOVE = YES;
				CLANG_WARN_UNGUARDED_AVAILABILITY = YES_AGGRESSIVE;
				CODE_SIGN_ENTITLEMENTS = PriceWidgetExtension.entitlements;
				CODE_SIGN_IDENTITY = "Apple Development";
				CODE_SIGN_STYLE = Automatic;
				COPY_PHASE_STRIP = NO;
				DEBUG_INFORMATION_FORMAT = "dwarf-with-dsym";
				DEVELOPMENT_TEAM = L74NQAQB8H;
				"EXCLUDED_ARCHS[sdk=iphonesimulator*]" = arm64;
				GCC_C_LANGUAGE_STANDARD = gnu11;
				GCC_NO_COMMON_BLOCKS = YES;
				INFOPLIST_FILE = PriceWidget/Info.plist;
				IPHONEOS_DEPLOYMENT_TARGET = 15.0;
				LD_RUNPATH_SEARCH_PATHS = "$(inherited) @executable_path/Frameworks @executable_path/../../Frameworks";
				MTL_FAST_MATH = YES;
				OTHER_SWIFT_FLAGS = "$(inherited) -D EXPO_CONFIGURATION_RELEASE";
				PRODUCT_BUNDLE_IDENTIFIER = me.rainbow.PriceWidget;
				PRODUCT_NAME = "$(TARGET_NAME)";
				PROVISIONING_PROFILE_SPECIFIER = "";
				SKIP_INSTALL = YES;
				SWIFT_OPTIMIZATION_LEVEL = "-Owholemodule";
				SWIFT_PRECOMPILE_BRIDGING_HEADER = NO;
				SWIFT_VERSION = 5.0;
				TARGETED_DEVICE_FAMILY = "1,2";
			};
			name = Staging;
		};
		C16DCFA0272BAB9600FF5C78 /* Debug */ = {
			isa = XCBuildConfiguration;
			baseConfigurationReference = 8579F1C84FE63AE8DC45F5E9 /* Pods-SelectTokenIntent.debug.xcconfig */;
			buildSettings = {
				APPLICATION_EXTENSION_API_ONLY = YES;
				CLANG_ANALYZER_NONNULL = YES;
				CLANG_ANALYZER_NUMBER_OBJECT_CONVERSION = YES_AGGRESSIVE;
				CLANG_CXX_LANGUAGE_STANDARD = "gnu++14";
				CLANG_ENABLE_OBJC_WEAK = YES;
				CLANG_WARN_BLOCK_CAPTURE_AUTORELEASING = YES;
				CLANG_WARN_COMMA = YES;
				CLANG_WARN_DEPRECATED_OBJC_IMPLEMENTATIONS = YES;
				CLANG_WARN_DOCUMENTATION_COMMENTS = YES;
				CLANG_WARN_INFINITE_RECURSION = YES;
				CLANG_WARN_NON_LITERAL_NULL_CONVERSION = YES;
				CLANG_WARN_OBJC_IMPLICIT_RETAIN_SELF = YES;
				CLANG_WARN_OBJC_LITERAL_CONVERSION = YES;
				CLANG_WARN_RANGE_LOOP_ANALYSIS = YES;
				CLANG_WARN_STRICT_PROTOTYPES = YES;
				CLANG_WARN_SUSPICIOUS_MOVE = YES;
				CLANG_WARN_UNGUARDED_AVAILABILITY = YES_AGGRESSIVE;
				CODE_SIGN_ENTITLEMENTS = SelectTokenIntent/SelectTokenIntent.entitlements;
				CODE_SIGN_IDENTITY = "iPhone Developer";
				CODE_SIGN_STYLE = Manual;
				DEBUG_INFORMATION_FORMAT = dwarf;
				DEVELOPMENT_TEAM = L74NQAQB8H;
				ENABLE_TESTABILITY = YES;
				"EXCLUDED_ARCHS[sdk=iphonesimulator*]" = arm64;
				GCC_C_LANGUAGE_STANDARD = gnu11;
				GCC_NO_COMMON_BLOCKS = YES;
				INFOPLIST_FILE = SelectTokenIntent/Info.plist;
				IPHONEOS_DEPLOYMENT_TARGET = 15.0;
				LD_RUNPATH_SEARCH_PATHS = "$(inherited) @executable_path/Frameworks @executable_path/../../Frameworks";
				MTL_ENABLE_DEBUG_INFO = INCLUDE_SOURCE;
				MTL_FAST_MATH = YES;
				OTHER_SWIFT_FLAGS = "$(inherited) -D EXPO_CONFIGURATION_DEBUG";
				PRODUCT_BUNDLE_IDENTIFIER = me.rainbow.SelectTokenIntent;
				PRODUCT_NAME = "$(TARGET_NAME)";
				PROVISIONING_PROFILE_SPECIFIER = "match Development me.rainbow.SelectTokenIntent";
				SKIP_INSTALL = YES;
				SWIFT_ACTIVE_COMPILATION_CONDITIONS = DEBUG;
				SWIFT_OPTIMIZATION_LEVEL = "-Onone";
				SWIFT_PRECOMPILE_BRIDGING_HEADER = NO;
				SWIFT_VERSION = 5.0;
				TARGETED_DEVICE_FAMILY = "1,2";
			};
			name = Debug;
		};
		C16DCFA1272BAB9600FF5C78 /* Release */ = {
			isa = XCBuildConfiguration;
			baseConfigurationReference = 2696A019D35E6BCF73A74552 /* Pods-SelectTokenIntent.release.xcconfig */;
			buildSettings = {
				APPLICATION_EXTENSION_API_ONLY = YES;
				CLANG_ANALYZER_NONNULL = YES;
				CLANG_ANALYZER_NUMBER_OBJECT_CONVERSION = YES_AGGRESSIVE;
				CLANG_CXX_LANGUAGE_STANDARD = "gnu++14";
				CLANG_ENABLE_OBJC_WEAK = YES;
				CLANG_WARN_BLOCK_CAPTURE_AUTORELEASING = YES;
				CLANG_WARN_COMMA = YES;
				CLANG_WARN_DEPRECATED_OBJC_IMPLEMENTATIONS = YES;
				CLANG_WARN_DOCUMENTATION_COMMENTS = YES;
				CLANG_WARN_INFINITE_RECURSION = YES;
				CLANG_WARN_NON_LITERAL_NULL_CONVERSION = YES;
				CLANG_WARN_OBJC_IMPLICIT_RETAIN_SELF = YES;
				CLANG_WARN_OBJC_LITERAL_CONVERSION = YES;
				CLANG_WARN_RANGE_LOOP_ANALYSIS = YES;
				CLANG_WARN_STRICT_PROTOTYPES = YES;
				CLANG_WARN_SUSPICIOUS_MOVE = YES;
				CLANG_WARN_UNGUARDED_AVAILABILITY = YES_AGGRESSIVE;
				CODE_SIGN_ENTITLEMENTS = SelectTokenIntent/SelectTokenIntent.entitlements;
				CODE_SIGN_IDENTITY = "Apple Development";
				"CODE_SIGN_IDENTITY[sdk=iphoneos*]" = "iPhone Distribution";
				CODE_SIGN_STYLE = Manual;
				COPY_PHASE_STRIP = NO;
				DEBUG_INFORMATION_FORMAT = "dwarf-with-dsym";
				DEVELOPMENT_TEAM = "";
				"DEVELOPMENT_TEAM[sdk=iphoneos*]" = L74NQAQB8H;
				"EXCLUDED_ARCHS[sdk=iphonesimulator*]" = arm64;
				GCC_C_LANGUAGE_STANDARD = gnu11;
				GCC_NO_COMMON_BLOCKS = YES;
				INFOPLIST_FILE = SelectTokenIntent/Info.plist;
				IPHONEOS_DEPLOYMENT_TARGET = 15.0;
				LD_RUNPATH_SEARCH_PATHS = "$(inherited) @executable_path/Frameworks @executable_path/../../Frameworks";
				MTL_FAST_MATH = YES;
				OTHER_SWIFT_FLAGS = "$(inherited) -D EXPO_CONFIGURATION_RELEASE";
				PRODUCT_BUNDLE_IDENTIFIER = me.rainbow.SelectTokenIntent;
				PRODUCT_NAME = "$(TARGET_NAME)";
				PROVISIONING_PROFILE_SPECIFIER = "";
				"PROVISIONING_PROFILE_SPECIFIER[sdk=iphoneos*]" = "match AppStore me.rainbow.SelectTokenIntent";
				SKIP_INSTALL = YES;
				SWIFT_OPTIMIZATION_LEVEL = "-Owholemodule";
				SWIFT_PRECOMPILE_BRIDGING_HEADER = NO;
				SWIFT_VERSION = 5.0;
				TARGETED_DEVICE_FAMILY = "1,2";
			};
			name = Release;
		};
		C16DCFA2272BAB9600FF5C78 /* LocalRelease */ = {
			isa = XCBuildConfiguration;
			baseConfigurationReference = 4C6ED03CC1E5BC0BE237385B /* Pods-SelectTokenIntent.localrelease.xcconfig */;
			buildSettings = {
				APPLICATION_EXTENSION_API_ONLY = YES;
				CLANG_ANALYZER_NONNULL = YES;
				CLANG_ANALYZER_NUMBER_OBJECT_CONVERSION = YES_AGGRESSIVE;
				CLANG_CXX_LANGUAGE_STANDARD = "gnu++14";
				CLANG_ENABLE_OBJC_WEAK = YES;
				CLANG_WARN_BLOCK_CAPTURE_AUTORELEASING = YES;
				CLANG_WARN_COMMA = YES;
				CLANG_WARN_DEPRECATED_OBJC_IMPLEMENTATIONS = YES;
				CLANG_WARN_DOCUMENTATION_COMMENTS = YES;
				CLANG_WARN_INFINITE_RECURSION = YES;
				CLANG_WARN_NON_LITERAL_NULL_CONVERSION = YES;
				CLANG_WARN_OBJC_IMPLICIT_RETAIN_SELF = YES;
				CLANG_WARN_OBJC_LITERAL_CONVERSION = YES;
				CLANG_WARN_RANGE_LOOP_ANALYSIS = YES;
				CLANG_WARN_STRICT_PROTOTYPES = YES;
				CLANG_WARN_SUSPICIOUS_MOVE = YES;
				CLANG_WARN_UNGUARDED_AVAILABILITY = YES_AGGRESSIVE;
				CODE_SIGN_ENTITLEMENTS = SelectTokenIntent/SelectTokenIntent.entitlements;
				CODE_SIGN_IDENTITY = "iPhone Developer";
				CODE_SIGN_STYLE = Manual;
				COPY_PHASE_STRIP = NO;
				DEBUG_INFORMATION_FORMAT = "dwarf-with-dsym";
				DEVELOPMENT_TEAM = L74NQAQB8H;
				"EXCLUDED_ARCHS[sdk=iphonesimulator*]" = arm64;
				GCC_C_LANGUAGE_STANDARD = gnu11;
				GCC_NO_COMMON_BLOCKS = YES;
				INFOPLIST_FILE = SelectTokenIntent/Info.plist;
				IPHONEOS_DEPLOYMENT_TARGET = 15.0;
				LD_RUNPATH_SEARCH_PATHS = "$(inherited) @executable_path/Frameworks @executable_path/../../Frameworks";
				MTL_FAST_MATH = YES;
				OTHER_SWIFT_FLAGS = "$(inherited) -D EXPO_CONFIGURATION_RELEASE";
				PRODUCT_BUNDLE_IDENTIFIER = me.rainbow.SelectTokenIntent;
				PRODUCT_NAME = "$(TARGET_NAME)";
				PROVISIONING_PROFILE_SPECIFIER = "match Development me.rainbow.SelectTokenIntent";
				SKIP_INSTALL = YES;
				SWIFT_OPTIMIZATION_LEVEL = "-Owholemodule";
				SWIFT_PRECOMPILE_BRIDGING_HEADER = NO;
				SWIFT_VERSION = 5.0;
				TARGETED_DEVICE_FAMILY = "1,2";
			};
			name = LocalRelease;
		};
		C16DCFA3272BAB9600FF5C78 /* Staging */ = {
			isa = XCBuildConfiguration;
			baseConfigurationReference = 533FDBFC99651B8B742A1A78 /* Pods-SelectTokenIntent.staging.xcconfig */;
			buildSettings = {
				APPLICATION_EXTENSION_API_ONLY = YES;
				CLANG_ANALYZER_NONNULL = YES;
				CLANG_ANALYZER_NUMBER_OBJECT_CONVERSION = YES_AGGRESSIVE;
				CLANG_CXX_LANGUAGE_STANDARD = "gnu++14";
				CLANG_ENABLE_OBJC_WEAK = YES;
				CLANG_WARN_BLOCK_CAPTURE_AUTORELEASING = YES;
				CLANG_WARN_COMMA = YES;
				CLANG_WARN_DEPRECATED_OBJC_IMPLEMENTATIONS = YES;
				CLANG_WARN_DOCUMENTATION_COMMENTS = YES;
				CLANG_WARN_INFINITE_RECURSION = YES;
				CLANG_WARN_NON_LITERAL_NULL_CONVERSION = YES;
				CLANG_WARN_OBJC_IMPLICIT_RETAIN_SELF = YES;
				CLANG_WARN_OBJC_LITERAL_CONVERSION = YES;
				CLANG_WARN_RANGE_LOOP_ANALYSIS = YES;
				CLANG_WARN_STRICT_PROTOTYPES = YES;
				CLANG_WARN_SUSPICIOUS_MOVE = YES;
				CLANG_WARN_UNGUARDED_AVAILABILITY = YES_AGGRESSIVE;
				CODE_SIGN_ENTITLEMENTS = SelectTokenIntent/SelectTokenIntent.entitlements;
				CODE_SIGN_IDENTITY = "Apple Development";
				CODE_SIGN_STYLE = Automatic;
				COPY_PHASE_STRIP = NO;
				DEBUG_INFORMATION_FORMAT = "dwarf-with-dsym";
				DEVELOPMENT_TEAM = L74NQAQB8H;
				"EXCLUDED_ARCHS[sdk=iphonesimulator*]" = arm64;
				GCC_C_LANGUAGE_STANDARD = gnu11;
				GCC_NO_COMMON_BLOCKS = YES;
				INFOPLIST_FILE = SelectTokenIntent/Info.plist;
				IPHONEOS_DEPLOYMENT_TARGET = 15.0;
				LD_RUNPATH_SEARCH_PATHS = "$(inherited) @executable_path/Frameworks @executable_path/../../Frameworks";
				MTL_FAST_MATH = YES;
				OTHER_SWIFT_FLAGS = "$(inherited) -D EXPO_CONFIGURATION_RELEASE";
				PRODUCT_BUNDLE_IDENTIFIER = me.rainbow.SelectTokenIntent;
				PRODUCT_NAME = "$(TARGET_NAME)";
				PROVISIONING_PROFILE_SPECIFIER = "";
				SKIP_INSTALL = YES;
				SWIFT_OPTIMIZATION_LEVEL = "-Owholemodule";
				SWIFT_PRECOMPILE_BRIDGING_HEADER = NO;
				SWIFT_VERSION = 5.0;
				TARGETED_DEVICE_FAMILY = "1,2";
			};
			name = Staging;
		};
		C9B378AF2C5159890085E5D0 /* Debug */ = {
			isa = XCBuildConfiguration;
			buildSettings = {
				APPLICATION_EXTENSION_API_ONLY = YES;
				ASSETCATALOG_COMPILER_GENERATE_SWIFT_ASSET_SYMBOL_EXTENSIONS = YES;
				CLANG_ANALYZER_NONNULL = YES;
				CLANG_ANALYZER_NUMBER_OBJECT_CONVERSION = YES_AGGRESSIVE;
				CLANG_CXX_LANGUAGE_STANDARD = "gnu++20";
				CLANG_ENABLE_OBJC_WEAK = YES;
				CLANG_WARN_BLOCK_CAPTURE_AUTORELEASING = YES;
				CLANG_WARN_COMMA = YES;
				CLANG_WARN_DEPRECATED_OBJC_IMPLEMENTATIONS = YES;
				CLANG_WARN_DOCUMENTATION_COMMENTS = YES;
				CLANG_WARN_INFINITE_RECURSION = YES;
				CLANG_WARN_NON_LITERAL_NULL_CONVERSION = YES;
				CLANG_WARN_OBJC_IMPLICIT_RETAIN_SELF = YES;
				CLANG_WARN_OBJC_LITERAL_CONVERSION = YES;
				CLANG_WARN_QUOTED_INCLUDE_IN_FRAMEWORK_HEADER = YES;
				CLANG_WARN_RANGE_LOOP_ANALYSIS = YES;
				CLANG_WARN_STRICT_PROTOTYPES = YES;
				CLANG_WARN_SUSPICIOUS_MOVE = YES;
				CLANG_WARN_UNGUARDED_AVAILABILITY = YES_AGGRESSIVE;
				CODE_SIGN_IDENTITY = "iPhone Developer";
				CODE_SIGN_STYLE = Manual;
				CURRENT_PROJECT_VERSION = 1;
				DEBUG_INFORMATION_FORMAT = dwarf;
				DEVELOPMENT_TEAM = "";
				"DEVELOPMENT_TEAM[sdk=iphoneos*]" = L74NQAQB8H;
				ENABLE_TESTABILITY = YES;
				ENABLE_USER_SCRIPT_SANDBOXING = YES;
				GCC_C_LANGUAGE_STANDARD = gnu17;
				GCC_NO_COMMON_BLOCKS = YES;
				GCC_PREPROCESSOR_DEFINITIONS = (
					"DEBUG=1",
					"$(inherited)",
				);
				GENERATE_INFOPLIST_FILE = YES;
				INFOPLIST_FILE = OpenInRainbow/Info.plist;
				INFOPLIST_KEY_CFBundleDisplayName = "Open in Rainbow";
				INFOPLIST_KEY_NSHumanReadableCopyright = "Copyright © 2024 Rainbow. All rights reserved.";
				IPHONEOS_DEPLOYMENT_TARGET = 17.5;
				LD_RUNPATH_SEARCH_PATHS = "$(inherited) @executable_path/Frameworks @executable_path/../../Frameworks";
				LOCALIZATION_PREFERS_STRING_CATALOGS = YES;
				MARKETING_VERSION = 1.0;
				MTL_ENABLE_DEBUG_INFO = INCLUDE_SOURCE;
				MTL_FAST_MATH = YES;
				OTHER_SWIFT_FLAGS = "$(inherited) -D EXPO_CONFIGURATION_DEBUG";
				PRODUCT_BUNDLE_IDENTIFIER = me.rainbow.OpenInRainbow;
				PRODUCT_NAME = "$(TARGET_NAME)";
				PROVISIONING_PROFILE_SPECIFIER = "";
				"PROVISIONING_PROFILE_SPECIFIER[sdk=iphoneos*]" = "match Development me.rainbow.OpenInRainbow";
				SKIP_INSTALL = YES;
				SWIFT_ACTIVE_COMPILATION_CONDITIONS = "DEBUG $(inherited)";
				SWIFT_EMIT_LOC_STRINGS = YES;
				SWIFT_OPTIMIZATION_LEVEL = "-Onone";
				SWIFT_VERSION = 5.0;
				TARGETED_DEVICE_FAMILY = "1,2";
			};
			name = Debug;
		};
		C9B378B02C5159890085E5D0 /* Release */ = {
			isa = XCBuildConfiguration;
			buildSettings = {
				APPLICATION_EXTENSION_API_ONLY = YES;
				ASSETCATALOG_COMPILER_GENERATE_SWIFT_ASSET_SYMBOL_EXTENSIONS = YES;
				CLANG_ANALYZER_NONNULL = YES;
				CLANG_ANALYZER_NUMBER_OBJECT_CONVERSION = YES_AGGRESSIVE;
				CLANG_CXX_LANGUAGE_STANDARD = "gnu++20";
				CLANG_ENABLE_OBJC_WEAK = YES;
				CLANG_WARN_BLOCK_CAPTURE_AUTORELEASING = YES;
				CLANG_WARN_COMMA = YES;
				CLANG_WARN_DEPRECATED_OBJC_IMPLEMENTATIONS = YES;
				CLANG_WARN_DOCUMENTATION_COMMENTS = YES;
				CLANG_WARN_INFINITE_RECURSION = YES;
				CLANG_WARN_NON_LITERAL_NULL_CONVERSION = YES;
				CLANG_WARN_OBJC_IMPLICIT_RETAIN_SELF = YES;
				CLANG_WARN_OBJC_LITERAL_CONVERSION = YES;
				CLANG_WARN_QUOTED_INCLUDE_IN_FRAMEWORK_HEADER = YES;
				CLANG_WARN_RANGE_LOOP_ANALYSIS = YES;
				CLANG_WARN_STRICT_PROTOTYPES = YES;
				CLANG_WARN_SUSPICIOUS_MOVE = YES;
				CLANG_WARN_UNGUARDED_AVAILABILITY = YES_AGGRESSIVE;
				CODE_SIGN_IDENTITY = "Apple Development";
				"CODE_SIGN_IDENTITY[sdk=iphoneos*]" = "iPhone Distribution";
				CODE_SIGN_STYLE = Manual;
				COPY_PHASE_STRIP = NO;
				CURRENT_PROJECT_VERSION = 1;
				DEBUG_INFORMATION_FORMAT = "dwarf-with-dsym";
				DEVELOPMENT_TEAM = "";
				"DEVELOPMENT_TEAM[sdk=iphoneos*]" = L74NQAQB8H;
				ENABLE_USER_SCRIPT_SANDBOXING = YES;
				GCC_C_LANGUAGE_STANDARD = gnu17;
				GCC_NO_COMMON_BLOCKS = YES;
				GENERATE_INFOPLIST_FILE = YES;
				INFOPLIST_FILE = OpenInRainbow/Info.plist;
				INFOPLIST_KEY_CFBundleDisplayName = "Open in Rainbow";
				INFOPLIST_KEY_NSHumanReadableCopyright = "Copyright © 2024 Rainbow. All rights reserved.";
				IPHONEOS_DEPLOYMENT_TARGET = 17.5;
				LD_RUNPATH_SEARCH_PATHS = "$(inherited) @executable_path/Frameworks @executable_path/../../Frameworks";
				LOCALIZATION_PREFERS_STRING_CATALOGS = YES;
				MARKETING_VERSION = 1.0;
				MTL_FAST_MATH = YES;
				OTHER_SWIFT_FLAGS = "$(inherited) -D EXPO_CONFIGURATION_RELEASE";
				PRODUCT_BUNDLE_IDENTIFIER = me.rainbow.OpenInRainbow;
				PRODUCT_NAME = "$(TARGET_NAME)";
				PROVISIONING_PROFILE_SPECIFIER = "";
				"PROVISIONING_PROFILE_SPECIFIER[sdk=iphoneos*]" = "match AppStore me.rainbow.OpenInRainbow";
				SKIP_INSTALL = YES;
				SWIFT_COMPILATION_MODE = wholemodule;
				SWIFT_EMIT_LOC_STRINGS = YES;
				SWIFT_VERSION = 5.0;
				TARGETED_DEVICE_FAMILY = "1,2";
			};
			name = Release;
		};
		C9B378B12C5159890085E5D0 /* LocalRelease */ = {
			isa = XCBuildConfiguration;
			buildSettings = {
				APPLICATION_EXTENSION_API_ONLY = YES;
				ASSETCATALOG_COMPILER_GENERATE_SWIFT_ASSET_SYMBOL_EXTENSIONS = YES;
				CLANG_ANALYZER_NONNULL = YES;
				CLANG_ANALYZER_NUMBER_OBJECT_CONVERSION = YES_AGGRESSIVE;
				CLANG_CXX_LANGUAGE_STANDARD = "gnu++20";
				CLANG_ENABLE_OBJC_WEAK = YES;
				CLANG_WARN_BLOCK_CAPTURE_AUTORELEASING = YES;
				CLANG_WARN_COMMA = YES;
				CLANG_WARN_DEPRECATED_OBJC_IMPLEMENTATIONS = YES;
				CLANG_WARN_DOCUMENTATION_COMMENTS = YES;
				CLANG_WARN_INFINITE_RECURSION = YES;
				CLANG_WARN_NON_LITERAL_NULL_CONVERSION = YES;
				CLANG_WARN_OBJC_IMPLICIT_RETAIN_SELF = YES;
				CLANG_WARN_OBJC_LITERAL_CONVERSION = YES;
				CLANG_WARN_QUOTED_INCLUDE_IN_FRAMEWORK_HEADER = YES;
				CLANG_WARN_RANGE_LOOP_ANALYSIS = YES;
				CLANG_WARN_STRICT_PROTOTYPES = YES;
				CLANG_WARN_SUSPICIOUS_MOVE = YES;
				CLANG_WARN_UNGUARDED_AVAILABILITY = YES_AGGRESSIVE;
				CODE_SIGN_IDENTITY = "iPhone Developer";
				CODE_SIGN_STYLE = Manual;
				COPY_PHASE_STRIP = NO;
				CURRENT_PROJECT_VERSION = 1;
				DEBUG_INFORMATION_FORMAT = "dwarf-with-dsym";
				DEVELOPMENT_TEAM = "";
				"DEVELOPMENT_TEAM[sdk=iphoneos*]" = L74NQAQB8H;
				ENABLE_USER_SCRIPT_SANDBOXING = YES;
				GCC_C_LANGUAGE_STANDARD = gnu17;
				GCC_NO_COMMON_BLOCKS = YES;
				GENERATE_INFOPLIST_FILE = YES;
				INFOPLIST_FILE = OpenInRainbow/Info.plist;
				INFOPLIST_KEY_CFBundleDisplayName = "Open in Rainbow";
				INFOPLIST_KEY_NSHumanReadableCopyright = "Copyright © 2024 Rainbow. All rights reserved.";
				IPHONEOS_DEPLOYMENT_TARGET = 17.5;
				LD_RUNPATH_SEARCH_PATHS = "$(inherited) @executable_path/Frameworks @executable_path/../../Frameworks";
				LOCALIZATION_PREFERS_STRING_CATALOGS = YES;
				MARKETING_VERSION = 1.0;
				MTL_FAST_MATH = YES;
				OTHER_SWIFT_FLAGS = "$(inherited) -D EXPO_CONFIGURATION_RELEASE";
				PRODUCT_BUNDLE_IDENTIFIER = me.rainbow.OpenInRainbow;
				PRODUCT_NAME = "$(TARGET_NAME)";
				PROVISIONING_PROFILE_SPECIFIER = "";
				"PROVISIONING_PROFILE_SPECIFIER[sdk=iphoneos*]" = "match Development me.rainbow.OpenInRainbow";
				SKIP_INSTALL = YES;
				SWIFT_COMPILATION_MODE = wholemodule;
				SWIFT_EMIT_LOC_STRINGS = YES;
				SWIFT_VERSION = 5.0;
				TARGETED_DEVICE_FAMILY = "1,2";
			};
			name = LocalRelease;
		};
		C9B378B22C5159890085E5D0 /* Staging */ = {
			isa = XCBuildConfiguration;
			buildSettings = {
				APPLICATION_EXTENSION_API_ONLY = YES;
				ASSETCATALOG_COMPILER_GENERATE_SWIFT_ASSET_SYMBOL_EXTENSIONS = YES;
				CLANG_ANALYZER_NONNULL = YES;
				CLANG_ANALYZER_NUMBER_OBJECT_CONVERSION = YES_AGGRESSIVE;
				CLANG_CXX_LANGUAGE_STANDARD = "gnu++20";
				CLANG_ENABLE_OBJC_WEAK = YES;
				CLANG_WARN_BLOCK_CAPTURE_AUTORELEASING = YES;
				CLANG_WARN_COMMA = YES;
				CLANG_WARN_DEPRECATED_OBJC_IMPLEMENTATIONS = YES;
				CLANG_WARN_DOCUMENTATION_COMMENTS = YES;
				CLANG_WARN_INFINITE_RECURSION = YES;
				CLANG_WARN_NON_LITERAL_NULL_CONVERSION = YES;
				CLANG_WARN_OBJC_IMPLICIT_RETAIN_SELF = YES;
				CLANG_WARN_OBJC_LITERAL_CONVERSION = YES;
				CLANG_WARN_QUOTED_INCLUDE_IN_FRAMEWORK_HEADER = YES;
				CLANG_WARN_RANGE_LOOP_ANALYSIS = YES;
				CLANG_WARN_STRICT_PROTOTYPES = YES;
				CLANG_WARN_SUSPICIOUS_MOVE = YES;
				CLANG_WARN_UNGUARDED_AVAILABILITY = YES_AGGRESSIVE;
				CODE_SIGN_IDENTITY = "iPhone Developer";
				CODE_SIGN_STYLE = Manual;
				COPY_PHASE_STRIP = NO;
				CURRENT_PROJECT_VERSION = 1;
				DEBUG_INFORMATION_FORMAT = "dwarf-with-dsym";
				DEVELOPMENT_TEAM = "";
				"DEVELOPMENT_TEAM[sdk=iphoneos*]" = L74NQAQB8H;
				ENABLE_USER_SCRIPT_SANDBOXING = YES;
				GCC_C_LANGUAGE_STANDARD = gnu17;
				GCC_NO_COMMON_BLOCKS = YES;
				GENERATE_INFOPLIST_FILE = YES;
				INFOPLIST_FILE = OpenInRainbow/Info.plist;
				INFOPLIST_KEY_CFBundleDisplayName = "Open in Rainbow";
				INFOPLIST_KEY_NSHumanReadableCopyright = "Copyright © 2024 Rainbow. All rights reserved.";
				IPHONEOS_DEPLOYMENT_TARGET = 17.5;
				LD_RUNPATH_SEARCH_PATHS = "$(inherited) @executable_path/Frameworks @executable_path/../../Frameworks";
				LOCALIZATION_PREFERS_STRING_CATALOGS = YES;
				MARKETING_VERSION = 1.0;
				MTL_FAST_MATH = YES;
				OTHER_SWIFT_FLAGS = "$(inherited) -D EXPO_CONFIGURATION_RELEASE";
				PRODUCT_BUNDLE_IDENTIFIER = me.rainbow.OpenInRainbow;
				PRODUCT_NAME = "$(TARGET_NAME)";
				PROVISIONING_PROFILE_SPECIFIER = "";
				"PROVISIONING_PROFILE_SPECIFIER[sdk=iphoneos*]" = "match Development me.rainbow.OpenInRainbow";
				SKIP_INSTALL = YES;
				SWIFT_COMPILATION_MODE = wholemodule;
				SWIFT_EMIT_LOC_STRINGS = YES;
				SWIFT_VERSION = 5.0;
				TARGETED_DEVICE_FAMILY = "1,2";
			};
			name = Staging;
		};
		C9B378C42C515A860085E5D0 /* Debug */ = {
			isa = XCBuildConfiguration;
			buildSettings = {
				APPLICATION_EXTENSION_API_ONLY = YES;
				ASSETCATALOG_COMPILER_GENERATE_SWIFT_ASSET_SYMBOL_EXTENSIONS = YES;
				CLANG_ANALYZER_NONNULL = YES;
				CLANG_ANALYZER_NUMBER_OBJECT_CONVERSION = YES_AGGRESSIVE;
				CLANG_CXX_LANGUAGE_STANDARD = "gnu++20";
				CLANG_ENABLE_OBJC_WEAK = YES;
				CLANG_WARN_BLOCK_CAPTURE_AUTORELEASING = YES;
				CLANG_WARN_COMMA = YES;
				CLANG_WARN_DEPRECATED_OBJC_IMPLEMENTATIONS = YES;
				CLANG_WARN_DOCUMENTATION_COMMENTS = YES;
				CLANG_WARN_INFINITE_RECURSION = YES;
				CLANG_WARN_NON_LITERAL_NULL_CONVERSION = YES;
				CLANG_WARN_OBJC_IMPLICIT_RETAIN_SELF = YES;
				CLANG_WARN_OBJC_LITERAL_CONVERSION = YES;
				CLANG_WARN_QUOTED_INCLUDE_IN_FRAMEWORK_HEADER = YES;
				CLANG_WARN_RANGE_LOOP_ANALYSIS = YES;
				CLANG_WARN_STRICT_PROTOTYPES = YES;
				CLANG_WARN_SUSPICIOUS_MOVE = YES;
				CLANG_WARN_UNGUARDED_AVAILABILITY = YES_AGGRESSIVE;
				CODE_SIGN_IDENTITY = "iPhone Developer";
				CODE_SIGN_STYLE = Manual;
				CURRENT_PROJECT_VERSION = 1;
				DEBUG_INFORMATION_FORMAT = dwarf;
				DEVELOPMENT_TEAM = "";
				"DEVELOPMENT_TEAM[sdk=iphoneos*]" = L74NQAQB8H;
				ENABLE_TESTABILITY = YES;
				ENABLE_USER_SCRIPT_SANDBOXING = YES;
				GCC_C_LANGUAGE_STANDARD = gnu17;
				GCC_NO_COMMON_BLOCKS = YES;
				GCC_PREPROCESSOR_DEFINITIONS = (
					"DEBUG=1",
					"$(inherited)",
				);
				GENERATE_INFOPLIST_FILE = YES;
				INFOPLIST_FILE = ShareWithRainbow/Info.plist;
				INFOPLIST_KEY_CFBundleDisplayName = ShareWithRainbow;
				INFOPLIST_KEY_NSHumanReadableCopyright = "Copyright © 2024 Rainbow. All rights reserved.";
				IPHONEOS_DEPLOYMENT_TARGET = 17.5;
				LD_RUNPATH_SEARCH_PATHS = "$(inherited) @executable_path/Frameworks @executable_path/../../Frameworks";
				LOCALIZATION_PREFERS_STRING_CATALOGS = YES;
				MARKETING_VERSION = 1.0;
				MTL_ENABLE_DEBUG_INFO = INCLUDE_SOURCE;
				MTL_FAST_MATH = YES;
				OTHER_SWIFT_FLAGS = "$(inherited) -D EXPO_CONFIGURATION_DEBUG";
				PRODUCT_BUNDLE_IDENTIFIER = me.rainbow.ShareWithRainbow;
				PRODUCT_NAME = "$(TARGET_NAME)";
				PROVISIONING_PROFILE_SPECIFIER = "";
				"PROVISIONING_PROFILE_SPECIFIER[sdk=iphoneos*]" = "match Development me.rainbow.ShareWithRainbow";
				SKIP_INSTALL = YES;
				SWIFT_ACTIVE_COMPILATION_CONDITIONS = "DEBUG $(inherited)";
				SWIFT_EMIT_LOC_STRINGS = YES;
				SWIFT_OPTIMIZATION_LEVEL = "-Onone";
				SWIFT_VERSION = 5.0;
				TARGETED_DEVICE_FAMILY = "1,2";
			};
			name = Debug;
		};
		C9B378C52C515A860085E5D0 /* Release */ = {
			isa = XCBuildConfiguration;
			buildSettings = {
				APPLICATION_EXTENSION_API_ONLY = YES;
				ASSETCATALOG_COMPILER_GENERATE_SWIFT_ASSET_SYMBOL_EXTENSIONS = YES;
				CLANG_ANALYZER_NONNULL = YES;
				CLANG_ANALYZER_NUMBER_OBJECT_CONVERSION = YES_AGGRESSIVE;
				CLANG_CXX_LANGUAGE_STANDARD = "gnu++20";
				CLANG_ENABLE_OBJC_WEAK = YES;
				CLANG_WARN_BLOCK_CAPTURE_AUTORELEASING = YES;
				CLANG_WARN_COMMA = YES;
				CLANG_WARN_DEPRECATED_OBJC_IMPLEMENTATIONS = YES;
				CLANG_WARN_DOCUMENTATION_COMMENTS = YES;
				CLANG_WARN_INFINITE_RECURSION = YES;
				CLANG_WARN_NON_LITERAL_NULL_CONVERSION = YES;
				CLANG_WARN_OBJC_IMPLICIT_RETAIN_SELF = YES;
				CLANG_WARN_OBJC_LITERAL_CONVERSION = YES;
				CLANG_WARN_QUOTED_INCLUDE_IN_FRAMEWORK_HEADER = YES;
				CLANG_WARN_RANGE_LOOP_ANALYSIS = YES;
				CLANG_WARN_STRICT_PROTOTYPES = YES;
				CLANG_WARN_SUSPICIOUS_MOVE = YES;
				CLANG_WARN_UNGUARDED_AVAILABILITY = YES_AGGRESSIVE;
				CODE_SIGN_IDENTITY = "Apple Development";
				"CODE_SIGN_IDENTITY[sdk=iphoneos*]" = "iPhone Distribution";
				CODE_SIGN_STYLE = Manual;
				COPY_PHASE_STRIP = NO;
				CURRENT_PROJECT_VERSION = 1;
				DEBUG_INFORMATION_FORMAT = "dwarf-with-dsym";
				DEVELOPMENT_TEAM = "";
				"DEVELOPMENT_TEAM[sdk=iphoneos*]" = L74NQAQB8H;
				ENABLE_USER_SCRIPT_SANDBOXING = YES;
				GCC_C_LANGUAGE_STANDARD = gnu17;
				GCC_NO_COMMON_BLOCKS = YES;
				GENERATE_INFOPLIST_FILE = YES;
				INFOPLIST_FILE = ShareWithRainbow/Info.plist;
				INFOPLIST_KEY_CFBundleDisplayName = ShareWithRainbow;
				INFOPLIST_KEY_NSHumanReadableCopyright = "Copyright © 2024 Rainbow. All rights reserved.";
				IPHONEOS_DEPLOYMENT_TARGET = 17.5;
				LD_RUNPATH_SEARCH_PATHS = "$(inherited) @executable_path/Frameworks @executable_path/../../Frameworks";
				LOCALIZATION_PREFERS_STRING_CATALOGS = YES;
				MARKETING_VERSION = 1.0;
				MTL_FAST_MATH = YES;
				OTHER_SWIFT_FLAGS = "$(inherited) -D EXPO_CONFIGURATION_RELEASE";
				PRODUCT_BUNDLE_IDENTIFIER = me.rainbow.ShareWithRainbow;
				PRODUCT_NAME = "$(TARGET_NAME)";
				PROVISIONING_PROFILE_SPECIFIER = "";
				"PROVISIONING_PROFILE_SPECIFIER[sdk=iphoneos*]" = "match AppStore me.rainbow.ShareWithRainbow";
				SKIP_INSTALL = YES;
				SWIFT_COMPILATION_MODE = wholemodule;
				SWIFT_EMIT_LOC_STRINGS = YES;
				SWIFT_VERSION = 5.0;
				TARGETED_DEVICE_FAMILY = "1,2";
			};
			name = Release;
		};
		C9B378C62C515A860085E5D0 /* LocalRelease */ = {
			isa = XCBuildConfiguration;
			buildSettings = {
				APPLICATION_EXTENSION_API_ONLY = YES;
				ASSETCATALOG_COMPILER_GENERATE_SWIFT_ASSET_SYMBOL_EXTENSIONS = YES;
				CLANG_ANALYZER_NONNULL = YES;
				CLANG_ANALYZER_NUMBER_OBJECT_CONVERSION = YES_AGGRESSIVE;
				CLANG_CXX_LANGUAGE_STANDARD = "gnu++20";
				CLANG_ENABLE_OBJC_WEAK = YES;
				CLANG_WARN_BLOCK_CAPTURE_AUTORELEASING = YES;
				CLANG_WARN_COMMA = YES;
				CLANG_WARN_DEPRECATED_OBJC_IMPLEMENTATIONS = YES;
				CLANG_WARN_DOCUMENTATION_COMMENTS = YES;
				CLANG_WARN_INFINITE_RECURSION = YES;
				CLANG_WARN_NON_LITERAL_NULL_CONVERSION = YES;
				CLANG_WARN_OBJC_IMPLICIT_RETAIN_SELF = YES;
				CLANG_WARN_OBJC_LITERAL_CONVERSION = YES;
				CLANG_WARN_QUOTED_INCLUDE_IN_FRAMEWORK_HEADER = YES;
				CLANG_WARN_RANGE_LOOP_ANALYSIS = YES;
				CLANG_WARN_STRICT_PROTOTYPES = YES;
				CLANG_WARN_SUSPICIOUS_MOVE = YES;
				CLANG_WARN_UNGUARDED_AVAILABILITY = YES_AGGRESSIVE;
				CODE_SIGN_IDENTITY = "iPhone Developer";
				CODE_SIGN_STYLE = Manual;
				COPY_PHASE_STRIP = NO;
				CURRENT_PROJECT_VERSION = 1;
				DEBUG_INFORMATION_FORMAT = "dwarf-with-dsym";
				DEVELOPMENT_TEAM = "";
				"DEVELOPMENT_TEAM[sdk=iphoneos*]" = L74NQAQB8H;
				ENABLE_USER_SCRIPT_SANDBOXING = YES;
				GCC_C_LANGUAGE_STANDARD = gnu17;
				GCC_NO_COMMON_BLOCKS = YES;
				GENERATE_INFOPLIST_FILE = YES;
				INFOPLIST_FILE = ShareWithRainbow/Info.plist;
				INFOPLIST_KEY_CFBundleDisplayName = ShareWithRainbow;
				INFOPLIST_KEY_NSHumanReadableCopyright = "Copyright © 2024 Rainbow. All rights reserved.";
				IPHONEOS_DEPLOYMENT_TARGET = 17.5;
				LD_RUNPATH_SEARCH_PATHS = "$(inherited) @executable_path/Frameworks @executable_path/../../Frameworks";
				LOCALIZATION_PREFERS_STRING_CATALOGS = YES;
				MARKETING_VERSION = 1.0;
				MTL_FAST_MATH = YES;
				OTHER_SWIFT_FLAGS = "$(inherited) -D EXPO_CONFIGURATION_RELEASE";
				PRODUCT_BUNDLE_IDENTIFIER = me.rainbow.ShareWithRainbow;
				PRODUCT_NAME = "$(TARGET_NAME)";
				PROVISIONING_PROFILE_SPECIFIER = "";
				"PROVISIONING_PROFILE_SPECIFIER[sdk=iphoneos*]" = "match Development me.rainbow.ShareWithRainbow";
				SKIP_INSTALL = YES;
				SWIFT_COMPILATION_MODE = wholemodule;
				SWIFT_EMIT_LOC_STRINGS = YES;
				SWIFT_VERSION = 5.0;
				TARGETED_DEVICE_FAMILY = "1,2";
			};
			name = LocalRelease;
		};
		C9B378C72C515A860085E5D0 /* Staging */ = {
			isa = XCBuildConfiguration;
			buildSettings = {
				APPLICATION_EXTENSION_API_ONLY = YES;
				ASSETCATALOG_COMPILER_GENERATE_SWIFT_ASSET_SYMBOL_EXTENSIONS = YES;
				CLANG_ANALYZER_NONNULL = YES;
				CLANG_ANALYZER_NUMBER_OBJECT_CONVERSION = YES_AGGRESSIVE;
				CLANG_CXX_LANGUAGE_STANDARD = "gnu++20";
				CLANG_ENABLE_OBJC_WEAK = YES;
				CLANG_WARN_BLOCK_CAPTURE_AUTORELEASING = YES;
				CLANG_WARN_COMMA = YES;
				CLANG_WARN_DEPRECATED_OBJC_IMPLEMENTATIONS = YES;
				CLANG_WARN_DOCUMENTATION_COMMENTS = YES;
				CLANG_WARN_INFINITE_RECURSION = YES;
				CLANG_WARN_NON_LITERAL_NULL_CONVERSION = YES;
				CLANG_WARN_OBJC_IMPLICIT_RETAIN_SELF = YES;
				CLANG_WARN_OBJC_LITERAL_CONVERSION = YES;
				CLANG_WARN_QUOTED_INCLUDE_IN_FRAMEWORK_HEADER = YES;
				CLANG_WARN_RANGE_LOOP_ANALYSIS = YES;
				CLANG_WARN_STRICT_PROTOTYPES = YES;
				CLANG_WARN_SUSPICIOUS_MOVE = YES;
				CLANG_WARN_UNGUARDED_AVAILABILITY = YES_AGGRESSIVE;
				CODE_SIGN_IDENTITY = "iPhone Developer";
				CODE_SIGN_STYLE = Manual;
				COPY_PHASE_STRIP = NO;
				CURRENT_PROJECT_VERSION = 1;
				DEBUG_INFORMATION_FORMAT = "dwarf-with-dsym";
				DEVELOPMENT_TEAM = "";
				"DEVELOPMENT_TEAM[sdk=iphoneos*]" = L74NQAQB8H;
				ENABLE_USER_SCRIPT_SANDBOXING = YES;
				GCC_C_LANGUAGE_STANDARD = gnu17;
				GCC_NO_COMMON_BLOCKS = YES;
				GENERATE_INFOPLIST_FILE = YES;
				INFOPLIST_FILE = ShareWithRainbow/Info.plist;
				INFOPLIST_KEY_CFBundleDisplayName = ShareWithRainbow;
				INFOPLIST_KEY_NSHumanReadableCopyright = "Copyright © 2024 Rainbow. All rights reserved.";
				IPHONEOS_DEPLOYMENT_TARGET = 17.5;
				LD_RUNPATH_SEARCH_PATHS = "$(inherited) @executable_path/Frameworks @executable_path/../../Frameworks";
				LOCALIZATION_PREFERS_STRING_CATALOGS = YES;
				MARKETING_VERSION = 1.0;
				MTL_FAST_MATH = YES;
				OTHER_SWIFT_FLAGS = "$(inherited) -D EXPO_CONFIGURATION_RELEASE";
				PRODUCT_BUNDLE_IDENTIFIER = me.rainbow.ShareWithRainbow;
				PRODUCT_NAME = "$(TARGET_NAME)";
				PROVISIONING_PROFILE_SPECIFIER = "";
				"PROVISIONING_PROFILE_SPECIFIER[sdk=iphoneos*]" = "match Development me.rainbow.ShareWithRainbow";
				SKIP_INSTALL = YES;
				SWIFT_COMPILATION_MODE = wholemodule;
				SWIFT_EMIT_LOC_STRINGS = YES;
				SWIFT_VERSION = 5.0;
				TARGETED_DEVICE_FAMILY = "1,2";
			};
			name = Staging;
		};
/* End XCBuildConfiguration section */

/* Begin XCConfigurationList section */
		0299CE842886202800B5C7E7 /* Build configuration list for PBXNativeTarget "ImageNotification" */ = {
			isa = XCConfigurationList;
			buildConfigurations = (
				0299CE802886202800B5C7E7 /* Debug */,
				0299CE812886202800B5C7E7 /* Release */,
				0299CE822886202800B5C7E7 /* LocalRelease */,
				0299CE832886202800B5C7E7 /* Staging */,
			);
			defaultConfigurationIsVisible = 0;
			defaultConfigurationName = Release;
		};
		13B07F931A680F5B00A75B9A /* Build configuration list for PBXNativeTarget "Rainbow" */ = {
			isa = XCConfigurationList;
			buildConfigurations = (
				13B07F941A680F5B00A75B9A /* Debug */,
				13B07F951A680F5B00A75B9A /* Release */,
				2C87B79A2197FA1900682EC4 /* LocalRelease */,
				2C6A799821127ED9003AFB37 /* Staging */,
			);
			defaultConfigurationIsVisible = 0;
			defaultConfigurationName = Release;
		};
		83CBB9FA1A601CBA00E9B192 /* Build configuration list for PBXProject "Rainbow" */ = {
			isa = XCConfigurationList;
			buildConfigurations = (
				83CBBA201A601CBA00E9B192 /* Debug */,
				83CBBA211A601CBA00E9B192 /* Release */,
				2C87B7992197FA1900682EC4 /* LocalRelease */,
				2C6A799721127ED9003AFB37 /* Staging */,
			);
			defaultConfigurationIsVisible = 0;
			defaultConfigurationName = Release;
		};
		C16DCF6E272BA6F100FF5C78 /* Build configuration list for PBXNativeTarget "PriceWidgetExtension" */ = {
			isa = XCConfigurationList;
			buildConfigurations = (
				C16DCF6A272BA6F100FF5C78 /* Debug */,
				C16DCF6B272BA6F100FF5C78 /* Release */,
				C16DCF6C272BA6F100FF5C78 /* LocalRelease */,
				C16DCF6D272BA6F100FF5C78 /* Staging */,
			);
			defaultConfigurationIsVisible = 0;
			defaultConfigurationName = Release;
		};
		C16DCF9F272BAB9600FF5C78 /* Build configuration list for PBXNativeTarget "SelectTokenIntent" */ = {
			isa = XCConfigurationList;
			buildConfigurations = (
				C16DCFA0272BAB9600FF5C78 /* Debug */,
				C16DCFA1272BAB9600FF5C78 /* Release */,
				C16DCFA2272BAB9600FF5C78 /* LocalRelease */,
				C16DCFA3272BAB9600FF5C78 /* Staging */,
			);
			defaultConfigurationIsVisible = 0;
			defaultConfigurationName = Release;
		};
		C9B378B32C5159890085E5D0 /* Build configuration list for PBXNativeTarget "OpenInRainbow" */ = {
			isa = XCConfigurationList;
			buildConfigurations = (
				C9B378AF2C5159890085E5D0 /* Debug */,
				C9B378B02C5159890085E5D0 /* Release */,
				C9B378B12C5159890085E5D0 /* LocalRelease */,
				C9B378B22C5159890085E5D0 /* Staging */,
			);
			defaultConfigurationIsVisible = 0;
			defaultConfigurationName = Release;
		};
		C9B378C32C515A860085E5D0 /* Build configuration list for PBXNativeTarget "ShareWithRainbow" */ = {
			isa = XCConfigurationList;
			buildConfigurations = (
				C9B378C42C515A860085E5D0 /* Debug */,
				C9B378C52C515A860085E5D0 /* Release */,
				C9B378C62C515A860085E5D0 /* LocalRelease */,
				C9B378C72C515A860085E5D0 /* Staging */,
			);
			defaultConfigurationIsVisible = 0;
			defaultConfigurationName = Release;
		};
/* End XCConfigurationList section */
	};
	rootObject = 83CBB9F71A601CBA00E9B192 /* Project object */;
}<|MERGE_RESOLUTION|>--- conflicted
+++ resolved
@@ -9,6 +9,7 @@
 /* Begin PBXBuildFile section */
 		0299CE7B2886202800B5C7E7 /* NotificationService.m in Sources */ = {isa = PBXBuildFile; fileRef = 0299CE7A2886202800B5C7E7 /* NotificationService.m */; };
 		0299CE7F2886202800B5C7E7 /* ImageNotification.appex in Embed App Extensions */ = {isa = PBXBuildFile; fileRef = 0299CE772886202800B5C7E7 /* ImageNotification.appex */; settings = {ATTRIBUTES = (RemoveHeadersOnCopy, ); }; };
+		135F623E8FF08A7A779DBB59 /* libPods-Rainbow.a in Frameworks */ = {isa = PBXBuildFile; fileRef = 4AC56C617B9C2032ED43DBD5 /* libPods-Rainbow.a */; };
 		13B07FBC1A68108700A75B9A /* AppDelegate.mm in Sources */ = {isa = PBXBuildFile; fileRef = 13B07FB01A68108700A75B9A /* AppDelegate.mm */; };
 		13B07FBD1A68108700A75B9A /* LaunchScreen.xib in Resources */ = {isa = PBXBuildFile; fileRef = 13B07FB11A68108700A75B9A /* LaunchScreen.xib */; };
 		13B07FC11A68108700A75B9A /* main.m in Sources */ = {isa = PBXBuildFile; fileRef = 13B07FB71A68108700A75B9A /* main.m */; };
@@ -24,9 +25,11 @@
 		15D66137277A751C0082F041 /* SelectTokenIntent.intentdefinition in Sources */ = {isa = PBXBuildFile; fileRef = 15D66139277A751C0082F041 /* SelectTokenIntent.intentdefinition */; };
 		15E531D5242B28EF00797B89 /* UIImageViewWithPersistentAnimations.swift in Sources */ = {isa = PBXBuildFile; fileRef = 15E531D4242B28EF00797B89 /* UIImageViewWithPersistentAnimations.swift */; };
 		15E531DA242DAB7100797B89 /* NotificationManager.m in Sources */ = {isa = PBXBuildFile; fileRef = 15E531D9242DAB7100797B89 /* NotificationManager.m */; };
+		1A546771DB0C32A214F8DA75 /* libPods-ImageNotification.a in Frameworks */ = {isa = PBXBuildFile; fileRef = FAF343BC9A04F7FB981F2D3F /* libPods-ImageNotification.a */; };
 		24979E8920F84250007EB0DA /* GoogleService-Info.plist in Resources */ = {isa = PBXBuildFile; fileRef = 24979E7720F84004007EB0DA /* GoogleService-Info.plist */; };
-		2A1356469B829725BDA4B381 /* libPods-ImageNotification.a in Frameworks */ = {isa = PBXBuildFile; fileRef = C37AD6AA28AEAC845B2A6AD1 /* libPods-ImageNotification.a */; };
+		267E162D22C3B7F129888447 /* libPods-PriceWidgetExtension.a in Frameworks */ = {isa = PBXBuildFile; fileRef = FDA33853985FF984942F1070 /* libPods-PriceWidgetExtension.a */; };
 		4D098C2F2811A9A5006A801A /* RNStartTime.m in Sources */ = {isa = PBXBuildFile; fileRef = 4D098C2E2811A9A5006A801A /* RNStartTime.m */; };
+		4D337D44AABFFB7BFABDD027 /* libPods-SelectTokenIntent.a in Frameworks */ = {isa = PBXBuildFile; fileRef = 933E17FCCFBF5FB66A730E0B /* libPods-SelectTokenIntent.a */; };
 		6630540924A38A1900E5B030 /* RainbowText.m in Sources */ = {isa = PBXBuildFile; fileRef = 6630540824A38A1900E5B030 /* RainbowText.m */; };
 		6635730624939991006ACFA6 /* SafeStoreReview.m in Sources */ = {isa = PBXBuildFile; fileRef = 6635730524939991006ACFA6 /* SafeStoreReview.m */; };
 		6655FFB425BB2B0700642961 /* ThemeModule.m in Sources */ = {isa = PBXBuildFile; fileRef = 6655FFB325BB2B0700642961 /* ThemeModule.m */; };
@@ -35,7 +38,6 @@
 		66A1FEB624AB641100C3F539 /* RNCMScreen.m in Sources */ = {isa = PBXBuildFile; fileRef = 66A1FEB324AB641100C3F539 /* RNCMScreen.m */; };
 		66A1FEBC24ACBBE600C3F539 /* RNCMPortal.m in Sources */ = {isa = PBXBuildFile; fileRef = 66A1FEBB24ACBBE600C3F539 /* RNCMPortal.m */; };
 		66A28EB024CAF1B500410A88 /* TestFlight.m in Sources */ = {isa = PBXBuildFile; fileRef = 66A28EAF24CAF1B500410A88 /* TestFlight.m */; };
-		700E484A27BB5AEE6F3EED19 /* libPods-SelectTokenIntent.a in Frameworks */ = {isa = PBXBuildFile; fileRef = 47BD3D142DFBA1CB683D8581 /* libPods-SelectTokenIntent.a */; };
 		A4277D9F23CBD1910042BAF4 /* Extensions.swift in Sources */ = {isa = PBXBuildFile; fileRef = A4277D9E23CBD1910042BAF4 /* Extensions.swift */; };
 		A4277DA323CFE85F0042BAF4 /* Theme.swift in Sources */ = {isa = PBXBuildFile; fileRef = A4277DA223CFE85F0042BAF4 /* Theme.swift */; };
 		A4D04BA923D12F99008C1DEC /* Button.swift in Sources */ = {isa = PBXBuildFile; fileRef = A4D04BA823D12F99008C1DEC /* Button.swift */; };
@@ -48,8 +50,6 @@
 		AA6228F124272F510078BDAA /* SF-Pro-Rounded-Medium.otf in Resources */ = {isa = PBXBuildFile; fileRef = AA6228ED24272B200078BDAA /* SF-Pro-Rounded-Medium.otf */; };
 		AA6228F224272F510078BDAA /* SF-Pro-Rounded-Regular.otf in Resources */ = {isa = PBXBuildFile; fileRef = AA6228EE24272B200078BDAA /* SF-Pro-Rounded-Regular.otf */; };
 		AA6228F324272F510078BDAA /* SF-Pro-Rounded-Semibold.otf in Resources */ = {isa = PBXBuildFile; fileRef = AA6228EA24272B200078BDAA /* SF-Pro-Rounded-Semibold.otf */; };
-		AD284119BC02CFA8BAFE3B0D /* libPods-PriceWidgetExtension.a in Frameworks */ = {isa = PBXBuildFile; fileRef = CAD5C726D7BC732999E6C7AD /* libPods-PriceWidgetExtension.a */; };
-		AF97B1809118C1C2E3E0FD4E /* libPods-Rainbow.a in Frameworks */ = {isa = PBXBuildFile; fileRef = 120F4635EB179D64659FCDBA /* libPods-Rainbow.a */; };
 		B50C9AEB2A9D18DC00EB0019 /* adworld@3x.png in Resources */ = {isa = PBXBuildFile; fileRef = B50C9AE92A9D18DC00EB0019 /* adworld@3x.png */; };
 		B50C9AEC2A9D18DC00EB0019 /* adworld@2x.png in Resources */ = {isa = PBXBuildFile; fileRef = B50C9AEA2A9D18DC00EB0019 /* adworld@2x.png */; };
 		B52242E628B1B11F0024D19D /* smol@2x.png in Resources */ = {isa = PBXBuildFile; fileRef = B52242E428B1B11F0024D19D /* smol@2x.png */; };
@@ -140,11 +140,7 @@
 		C9B378BB2C515A860085E5D0 /* ShareViewController.swift in Sources */ = {isa = PBXBuildFile; fileRef = C9B378BA2C515A860085E5D0 /* ShareViewController.swift */; };
 		C9B378BE2C515A860085E5D0 /* Base in Resources */ = {isa = PBXBuildFile; fileRef = C9B378BD2C515A860085E5D0 /* Base */; };
 		C9B378C22C515A860085E5D0 /* ShareWithRainbow.appex in Embed App Extensions */ = {isa = PBXBuildFile; fileRef = C9B378B82C515A860085E5D0 /* ShareWithRainbow.appex */; settings = {ATTRIBUTES = (RemoveHeadersOnCopy, ); }; };
-<<<<<<< HEAD
-=======
-		CC651D36962A724E81524D7F /* libPods-SelectTokenIntent.a in Frameworks */ = {isa = PBXBuildFile; fileRef = 6742E1A099DF0612378089CD /* libPods-SelectTokenIntent.a */; };
 		E8D2945956C9619768A8D361 /* ExpoModulesProvider.swift in Sources */ = {isa = PBXBuildFile; fileRef = 43C92E589571C27FFE89AB10 /* ExpoModulesProvider.swift */; };
->>>>>>> bae85e5c
 		ED2971652150620600B7C4FE /* JavaScriptCore.framework in Frameworks */ = {isa = PBXBuildFile; fileRef = ED2971642150620600B7C4FE /* JavaScriptCore.framework */; };
 /* End PBXBuildFile section */
 
@@ -206,6 +202,7 @@
 
 /* Begin PBXFileReference section */
 		008F07F21AC5B25A0029DE68 /* main.jsbundle */ = {isa = PBXFileReference; fileEncoding = 4; lastKnownFileType = text; path = main.jsbundle; sourceTree = "<group>"; };
+		00A32D3367A149262C6C4D33 /* Pods-PriceWidgetExtension.debug.xcconfig */ = {isa = PBXFileReference; includeInIndex = 1; lastKnownFileType = text.xcconfig; name = "Pods-PriceWidgetExtension.debug.xcconfig"; path = "Target Support Files/Pods-PriceWidgetExtension/Pods-PriceWidgetExtension.debug.xcconfig"; sourceTree = "<group>"; };
 		00E356F11AD99517003FC87E /* Info.plist */ = {isa = PBXFileReference; lastKnownFileType = text.plist.xml; path = Info.plist; sourceTree = "<group>"; };
 		00E356F21AD99517003FC87E /* RainbowTests.m */ = {isa = PBXFileReference; lastKnownFileType = sourcecode.c.objc; path = RainbowTests.m; sourceTree = "<group>"; };
 		0299CE772886202800B5C7E7 /* ImageNotification.appex */ = {isa = PBXFileReference; explicitFileType = "wrapper.app-extension"; includeInIndex = 0; path = ImageNotification.appex; sourceTree = BUILT_PRODUCTS_DIR; };
@@ -213,13 +210,14 @@
 		0299CE7A2886202800B5C7E7 /* NotificationService.m */ = {isa = PBXFileReference; lastKnownFileType = sourcecode.c.objc; path = NotificationService.m; sourceTree = "<group>"; };
 		0299CE7C2886202800B5C7E7 /* Info.plist */ = {isa = PBXFileReference; lastKnownFileType = text.plist.xml; path = Info.plist; sourceTree = "<group>"; };
 		0299CE852886246C00B5C7E7 /* libFirebaseCore.a */ = {isa = PBXFileReference; explicitFileType = archive.ar; path = libFirebaseCore.a; sourceTree = BUILT_PRODUCTS_DIR; };
-		120F4635EB179D64659FCDBA /* libPods-Rainbow.a */ = {isa = PBXFileReference; explicitFileType = archive.ar; includeInIndex = 0; path = "libPods-Rainbow.a"; sourceTree = BUILT_PRODUCTS_DIR; };
+		11D30486FEF77968C16FDF7D /* Pods-PriceWidgetExtension.staging.xcconfig */ = {isa = PBXFileReference; includeInIndex = 1; lastKnownFileType = text.xcconfig; name = "Pods-PriceWidgetExtension.staging.xcconfig"; path = "Target Support Files/Pods-PriceWidgetExtension/Pods-PriceWidgetExtension.staging.xcconfig"; sourceTree = "<group>"; };
 		13B07F961A680F5B00A75B9A /* Rainbow.app */ = {isa = PBXFileReference; explicitFileType = wrapper.application; includeInIndex = 0; path = Rainbow.app; sourceTree = BUILT_PRODUCTS_DIR; };
 		13B07FAF1A68108700A75B9A /* AppDelegate.h */ = {isa = PBXFileReference; fileEncoding = 4; lastKnownFileType = sourcecode.c.h; name = AppDelegate.h; path = Rainbow/AppDelegate.h; sourceTree = "<group>"; };
 		13B07FB01A68108700A75B9A /* AppDelegate.mm */ = {isa = PBXFileReference; fileEncoding = 4; lastKnownFileType = sourcecode.cpp.objcpp; name = AppDelegate.mm; path = Rainbow/AppDelegate.mm; sourceTree = "<group>"; };
 		13B07FB21A68108700A75B9A /* Base */ = {isa = PBXFileReference; lastKnownFileType = file.xib; name = Base; path = Base.lproj/LaunchScreen.xib; sourceTree = "<group>"; };
 		13B07FB61A68108700A75B9A /* Info.plist */ = {isa = PBXFileReference; fileEncoding = 4; lastKnownFileType = text.plist.xml; name = Info.plist; path = Rainbow/Info.plist; sourceTree = "<group>"; };
 		13B07FB71A68108700A75B9A /* main.m */ = {isa = PBXFileReference; fileEncoding = 4; lastKnownFileType = sourcecode.c.objc; name = main.m; path = Rainbow/main.m; sourceTree = "<group>"; };
+		15004743AF62EF3EE384E855 /* Pods-Rainbow.release.xcconfig */ = {isa = PBXFileReference; includeInIndex = 1; lastKnownFileType = text.xcconfig; name = "Pods-Rainbow.release.xcconfig"; path = "Target Support Files/Pods-Rainbow/Pods-Rainbow.release.xcconfig"; sourceTree = "<group>"; };
 		152643462B9AD97E004AC9AA /* InjectedJSBundle.js */ = {isa = PBXFileReference; fileEncoding = 4; lastKnownFileType = sourcecode.javascript; name = InjectedJSBundle.js; path = ../InjectedJSBundle.js; sourceTree = "<group>"; };
 		157155032418733F009B698B /* RainbowRelease.entitlements */ = {isa = PBXFileReference; lastKnownFileType = text.plist.entitlements; name = RainbowRelease.entitlements; path = Rainbow/RainbowRelease.entitlements; sourceTree = "<group>"; };
 		157155042418734C009B698B /* RainbowDebug.entitlements */ = {isa = PBXFileReference; lastKnownFileType = text.plist.entitlements; name = RainbowDebug.entitlements; path = Rainbow/RainbowDebug.entitlements; sourceTree = "<group>"; };
@@ -239,7 +237,7 @@
 		15E531D4242B28EF00797B89 /* UIImageViewWithPersistentAnimations.swift */ = {isa = PBXFileReference; lastKnownFileType = sourcecode.swift; path = UIImageViewWithPersistentAnimations.swift; sourceTree = "<group>"; };
 		15E531D8242DAB7100797B89 /* NotificationManager.h */ = {isa = PBXFileReference; lastKnownFileType = sourcecode.c.h; path = NotificationManager.h; sourceTree = "<group>"; };
 		15E531D9242DAB7100797B89 /* NotificationManager.m */ = {isa = PBXFileReference; lastKnownFileType = sourcecode.c.objc; path = NotificationManager.m; sourceTree = "<group>"; };
-		1F7924B299AB409DF3464208 /* Pods-ImageNotification.debug.xcconfig */ = {isa = PBXFileReference; includeInIndex = 1; lastKnownFileType = text.xcconfig; name = "Pods-ImageNotification.debug.xcconfig"; path = "Target Support Files/Pods-ImageNotification/Pods-ImageNotification.debug.xcconfig"; sourceTree = "<group>"; };
+		239585D5B37F4FBD1470F62D /* Pods-ImageNotification.debug.xcconfig */ = {isa = PBXFileReference; includeInIndex = 1; lastKnownFileType = text.xcconfig; name = "Pods-ImageNotification.debug.xcconfig"; path = "Target Support Files/Pods-ImageNotification/Pods-ImageNotification.debug.xcconfig"; sourceTree = "<group>"; };
 		24979E3620F84003007EB0DA /* Protobuf.framework */ = {isa = PBXFileReference; lastKnownFileType = wrapper.framework; name = Protobuf.framework; path = Frameworks/Protobuf.framework; sourceTree = "<group>"; };
 		24979E7420F84004007EB0DA /* FirebaseAnalytics.framework */ = {isa = PBXFileReference; lastKnownFileType = wrapper.framework; name = FirebaseAnalytics.framework; path = Frameworks/FirebaseAnalytics.framework; sourceTree = "<group>"; };
 		24979E7520F84004007EB0DA /* FirebaseCore.framework */ = {isa = PBXFileReference; lastKnownFileType = wrapper.framework; name = FirebaseCore.framework; path = Frameworks/FirebaseCore.framework; sourceTree = "<group>"; };
@@ -252,21 +250,16 @@
 		24979E7C20F84004007EB0DA /* FirebaseCoreDiagnostics.framework */ = {isa = PBXFileReference; lastKnownFileType = wrapper.framework; name = FirebaseCoreDiagnostics.framework; path = Frameworks/FirebaseCoreDiagnostics.framework; sourceTree = "<group>"; };
 		24979E7D20F84005007EB0DA /* module.modulemap */ = {isa = PBXFileReference; fileEncoding = 4; lastKnownFileType = "sourcecode.module-map"; name = module.modulemap; path = Frameworks/module.modulemap; sourceTree = "<group>"; };
 		24979E7E20F84005007EB0DA /* nanopb.framework */ = {isa = PBXFileReference; lastKnownFileType = wrapper.framework; name = nanopb.framework; path = Frameworks/nanopb.framework; sourceTree = "<group>"; };
-		2696A019D35E6BCF73A74552 /* Pods-SelectTokenIntent.release.xcconfig */ = {isa = PBXFileReference; includeInIndex = 1; lastKnownFileType = text.xcconfig; name = "Pods-SelectTokenIntent.release.xcconfig"; path = "Target Support Files/Pods-SelectTokenIntent/Pods-SelectTokenIntent.release.xcconfig"; sourceTree = "<group>"; };
-		31ECCD51C05BDC068C93DF50 /* Pods-Rainbow.debug.xcconfig */ = {isa = PBXFileReference; includeInIndex = 1; lastKnownFileType = text.xcconfig; name = "Pods-Rainbow.debug.xcconfig"; path = "Target Support Files/Pods-Rainbow/Pods-Rainbow.debug.xcconfig"; sourceTree = "<group>"; };
+		388CCCEFC8BB73A757574C99 /* Pods-SelectTokenIntent.localrelease.xcconfig */ = {isa = PBXFileReference; includeInIndex = 1; lastKnownFileType = text.xcconfig; name = "Pods-SelectTokenIntent.localrelease.xcconfig"; path = "Target Support Files/Pods-SelectTokenIntent/Pods-SelectTokenIntent.localrelease.xcconfig"; sourceTree = "<group>"; };
+		3BBE9F9F842B95CFF7E85DB8 /* Pods-Rainbow.localrelease.xcconfig */ = {isa = PBXFileReference; includeInIndex = 1; lastKnownFileType = text.xcconfig; name = "Pods-Rainbow.localrelease.xcconfig"; path = "Target Support Files/Pods-Rainbow/Pods-Rainbow.localrelease.xcconfig"; sourceTree = "<group>"; };
 		3C379D5D20FD1F92009AF81F /* Rainbow.entitlements */ = {isa = PBXFileReference; lastKnownFileType = text.plist.entitlements; name = Rainbow.entitlements; path = Rainbow/Rainbow.entitlements; sourceTree = "<group>"; };
 		3CBE29CB2381E43800BE05AC /* Rainbow-Bridging-Header.h */ = {isa = PBXFileReference; lastKnownFileType = sourcecode.c.h; path = "Rainbow-Bridging-Header.h"; sourceTree = "<group>"; };
-<<<<<<< HEAD
-		3DCA55F5345F21454076621E /* Pods-Rainbow.release.xcconfig */ = {isa = PBXFileReference; includeInIndex = 1; lastKnownFileType = text.xcconfig; name = "Pods-Rainbow.release.xcconfig"; path = "Target Support Files/Pods-Rainbow/Pods-Rainbow.release.xcconfig"; sourceTree = "<group>"; };
-		47BD3D142DFBA1CB683D8581 /* libPods-SelectTokenIntent.a */ = {isa = PBXFileReference; explicitFileType = archive.ar; includeInIndex = 0; path = "libPods-SelectTokenIntent.a"; sourceTree = BUILT_PRODUCTS_DIR; };
-		4C6ED03CC1E5BC0BE237385B /* Pods-SelectTokenIntent.localrelease.xcconfig */ = {isa = PBXFileReference; includeInIndex = 1; lastKnownFileType = text.xcconfig; name = "Pods-SelectTokenIntent.localrelease.xcconfig"; path = "Target Support Files/Pods-SelectTokenIntent/Pods-SelectTokenIntent.localrelease.xcconfig"; sourceTree = "<group>"; };
-		4CD24848D310983B35CCE498 /* Pods-PriceWidgetExtension.release.xcconfig */ = {isa = PBXFileReference; includeInIndex = 1; lastKnownFileType = text.xcconfig; name = "Pods-PriceWidgetExtension.release.xcconfig"; path = "Target Support Files/Pods-PriceWidgetExtension/Pods-PriceWidgetExtension.release.xcconfig"; sourceTree = "<group>"; };
-=======
+		3FEB7D565693086934123364 /* Pods-ImageNotification.localrelease.xcconfig */ = {isa = PBXFileReference; includeInIndex = 1; lastKnownFileType = text.xcconfig; name = "Pods-ImageNotification.localrelease.xcconfig"; path = "Target Support Files/Pods-ImageNotification/Pods-ImageNotification.localrelease.xcconfig"; sourceTree = "<group>"; };
 		43C92E589571C27FFE89AB10 /* ExpoModulesProvider.swift */ = {isa = PBXFileReference; includeInIndex = 1; lastKnownFileType = sourcecode.swift; name = ExpoModulesProvider.swift; path = "Pods/Target Support Files/Pods-Rainbow/ExpoModulesProvider.swift"; sourceTree = "<group>"; };
->>>>>>> bae85e5c
+		4AC56C617B9C2032ED43DBD5 /* libPods-Rainbow.a */ = {isa = PBXFileReference; explicitFileType = archive.ar; includeInIndex = 0; path = "libPods-Rainbow.a"; sourceTree = BUILT_PRODUCTS_DIR; };
 		4D098C2D2811A979006A801A /* RNStartTime.h */ = {isa = PBXFileReference; lastKnownFileType = sourcecode.c.h; path = RNStartTime.h; sourceTree = "<group>"; };
 		4D098C2E2811A9A5006A801A /* RNStartTime.m */ = {isa = PBXFileReference; lastKnownFileType = sourcecode.c.objc; path = RNStartTime.m; sourceTree = "<group>"; };
-		533FDBFC99651B8B742A1A78 /* Pods-SelectTokenIntent.staging.xcconfig */ = {isa = PBXFileReference; includeInIndex = 1; lastKnownFileType = text.xcconfig; name = "Pods-SelectTokenIntent.staging.xcconfig"; path = "Target Support Files/Pods-SelectTokenIntent/Pods-SelectTokenIntent.staging.xcconfig"; sourceTree = "<group>"; };
+		5D4F7BDB5458BA6BF08E99B6 /* Pods-ImageNotification.staging.xcconfig */ = {isa = PBXFileReference; includeInIndex = 1; lastKnownFileType = text.xcconfig; name = "Pods-ImageNotification.staging.xcconfig"; path = "Target Support Files/Pods-ImageNotification/Pods-ImageNotification.staging.xcconfig"; sourceTree = "<group>"; };
 		6630540824A38A1900E5B030 /* RainbowText.m */ = {isa = PBXFileReference; lastKnownFileType = sourcecode.c.objc; path = RainbowText.m; sourceTree = "<group>"; };
 		6635730524939991006ACFA6 /* SafeStoreReview.m */ = {isa = PBXFileReference; lastKnownFileType = sourcecode.c.objc; path = SafeStoreReview.m; sourceTree = "<group>"; };
 		664612EC2748489B00B43F5A /* PriceWidgetExtension.entitlements */ = {isa = PBXFileReference; lastKnownFileType = text.plist.entitlements; path = PriceWidgetExtension.entitlements; sourceTree = "<group>"; };
@@ -282,17 +275,14 @@
 		66A1FEBB24ACBBE600C3F539 /* RNCMPortal.m */ = {isa = PBXFileReference; fileEncoding = 4; lastKnownFileType = sourcecode.c.objc; name = RNCMPortal.m; path = "../src/react-native-cool-modals/ios/RNCMPortal.m"; sourceTree = "<group>"; };
 		66A28EAF24CAF1B500410A88 /* TestFlight.m */ = {isa = PBXFileReference; lastKnownFileType = sourcecode.c.objc; path = TestFlight.m; sourceTree = "<group>"; };
 		66A29CCA2511074500481F4A /* ReaHeader.h */ = {isa = PBXFileReference; fileEncoding = 4; lastKnownFileType = sourcecode.c.h; path = ReaHeader.h; sourceTree = SOURCE_ROOT; };
-		71C524C15258223C7294D681 /* Pods-ImageNotification.release.xcconfig */ = {isa = PBXFileReference; includeInIndex = 1; lastKnownFileType = text.xcconfig; name = "Pods-ImageNotification.release.xcconfig"; path = "Target Support Files/Pods-ImageNotification/Pods-ImageNotification.release.xcconfig"; sourceTree = "<group>"; };
-		729D6FCECDF84DAE21766287 /* Pods-Rainbow.staging.xcconfig */ = {isa = PBXFileReference; includeInIndex = 1; lastKnownFileType = text.xcconfig; name = "Pods-Rainbow.staging.xcconfig"; path = "Target Support Files/Pods-Rainbow/Pods-Rainbow.staging.xcconfig"; sourceTree = "<group>"; };
-		7393DAE88288119DF0AE54BB /* Pods-ImageNotification.localrelease.xcconfig */ = {isa = PBXFileReference; includeInIndex = 1; lastKnownFileType = text.xcconfig; name = "Pods-ImageNotification.localrelease.xcconfig"; path = "Target Support Files/Pods-ImageNotification/Pods-ImageNotification.localrelease.xcconfig"; sourceTree = "<group>"; };
-		84AD3575B5B2DCEEFFEEC069 /* Pods-PriceWidgetExtension.staging.xcconfig */ = {isa = PBXFileReference; includeInIndex = 1; lastKnownFileType = text.xcconfig; name = "Pods-PriceWidgetExtension.staging.xcconfig"; path = "Target Support Files/Pods-PriceWidgetExtension/Pods-PriceWidgetExtension.staging.xcconfig"; sourceTree = "<group>"; };
-		8579F1C84FE63AE8DC45F5E9 /* Pods-SelectTokenIntent.debug.xcconfig */ = {isa = PBXFileReference; includeInIndex = 1; lastKnownFileType = text.xcconfig; name = "Pods-SelectTokenIntent.debug.xcconfig"; path = "Target Support Files/Pods-SelectTokenIntent/Pods-SelectTokenIntent.debug.xcconfig"; sourceTree = "<group>"; };
-		8FA304DE3F56245313655144 /* Pods-PriceWidgetExtension.debug.xcconfig */ = {isa = PBXFileReference; includeInIndex = 1; lastKnownFileType = text.xcconfig; name = "Pods-PriceWidgetExtension.debug.xcconfig"; path = "Target Support Files/Pods-PriceWidgetExtension/Pods-PriceWidgetExtension.debug.xcconfig"; sourceTree = "<group>"; };
-		982770FE07B00F1CDCFD4E0F /* Pods-PriceWidgetExtension.localrelease.xcconfig */ = {isa = PBXFileReference; includeInIndex = 1; lastKnownFileType = text.xcconfig; name = "Pods-PriceWidgetExtension.localrelease.xcconfig"; path = "Target Support Files/Pods-PriceWidgetExtension/Pods-PriceWidgetExtension.localrelease.xcconfig"; sourceTree = "<group>"; };
+		6B24FBC9AFF649E6E37FF985 /* Pods-PriceWidgetExtension.localrelease.xcconfig */ = {isa = PBXFileReference; includeInIndex = 1; lastKnownFileType = text.xcconfig; name = "Pods-PriceWidgetExtension.localrelease.xcconfig"; path = "Target Support Files/Pods-PriceWidgetExtension/Pods-PriceWidgetExtension.localrelease.xcconfig"; sourceTree = "<group>"; };
+		933E17FCCFBF5FB66A730E0B /* libPods-SelectTokenIntent.a */ = {isa = PBXFileReference; explicitFileType = archive.ar; includeInIndex = 0; path = "libPods-SelectTokenIntent.a"; sourceTree = BUILT_PRODUCTS_DIR; };
 		98AED33BAB4247CEBEF8464D /* libz.tbd */ = {isa = PBXFileReference; explicitFileType = undefined; fileEncoding = 9; includeInIndex = 0; lastKnownFileType = "sourcecode.text-based-dylib-definition"; name = libz.tbd; path = usr/lib/libz.tbd; sourceTree = SDKROOT; };
 		9DEADFA4826D4D0BAA950D21 /* libRNFIRMessaging.a */ = {isa = PBXFileReference; explicitFileType = undefined; fileEncoding = 9; includeInIndex = 0; lastKnownFileType = archive.ar; path = libRNFIRMessaging.a; sourceTree = "<group>"; };
+		9E9F7E918EFBFBAF381621C7 /* Pods-Rainbow.staging.xcconfig */ = {isa = PBXFileReference; includeInIndex = 1; lastKnownFileType = text.xcconfig; name = "Pods-Rainbow.staging.xcconfig"; path = "Target Support Files/Pods-Rainbow/Pods-Rainbow.staging.xcconfig"; sourceTree = "<group>"; };
 		A4277D9E23CBD1910042BAF4 /* Extensions.swift */ = {isa = PBXFileReference; lastKnownFileType = sourcecode.swift; path = Extensions.swift; sourceTree = "<group>"; };
 		A4277DA223CFE85F0042BAF4 /* Theme.swift */ = {isa = PBXFileReference; lastKnownFileType = sourcecode.swift; path = Theme.swift; sourceTree = "<group>"; };
+		A4C7384F262FF1BCFABB462D /* Pods-Rainbow.debug.xcconfig */ = {isa = PBXFileReference; includeInIndex = 1; lastKnownFileType = text.xcconfig; name = "Pods-Rainbow.debug.xcconfig"; path = "Target Support Files/Pods-Rainbow/Pods-Rainbow.debug.xcconfig"; sourceTree = "<group>"; };
 		A4D04BA823D12F99008C1DEC /* Button.swift */ = {isa = PBXFileReference; lastKnownFileType = sourcecode.swift; path = Button.swift; sourceTree = "<group>"; };
 		A4D04BAB23D12FD5008C1DEC /* ButtonManager.m */ = {isa = PBXFileReference; lastKnownFileType = sourcecode.c.objc; path = ButtonManager.m; sourceTree = "<group>"; };
 		AA0B1CB82B00C5E100EAF77D /* SF-Mono-Semibold.otf */ = {isa = PBXFileReference; lastKnownFileType = file; name = "SF-Mono-Semibold.otf"; path = "../src/assets/fonts/SF-Mono-Semibold.otf"; sourceTree = "<group>"; };
@@ -304,6 +294,7 @@
 		AA6228ED24272B200078BDAA /* SF-Pro-Rounded-Medium.otf */ = {isa = PBXFileReference; lastKnownFileType = file; name = "SF-Pro-Rounded-Medium.otf"; path = "../src/assets/fonts/SF-Pro-Rounded-Medium.otf"; sourceTree = "<group>"; };
 		AA6228EE24272B200078BDAA /* SF-Pro-Rounded-Regular.otf */ = {isa = PBXFileReference; lastKnownFileType = file; name = "SF-Pro-Rounded-Regular.otf"; path = "../src/assets/fonts/SF-Pro-Rounded-Regular.otf"; sourceTree = "<group>"; };
 		AAA0EF342BF5A4AD00A19A53 /* PrivacyInfo.xcprivacy */ = {isa = PBXFileReference; lastKnownFileType = text.xml; path = PrivacyInfo.xcprivacy; sourceTree = "<group>"; };
+		AE024FCA8C28D21E9E1EA378 /* Pods-SelectTokenIntent.debug.xcconfig */ = {isa = PBXFileReference; includeInIndex = 1; lastKnownFileType = text.xcconfig; name = "Pods-SelectTokenIntent.debug.xcconfig"; path = "Target Support Files/Pods-SelectTokenIntent/Pods-SelectTokenIntent.debug.xcconfig"; sourceTree = "<group>"; };
 		B0C692B061D7430D8194DC98 /* ToolTipMenuTests.xctest */ = {isa = PBXFileReference; explicitFileType = undefined; fileEncoding = 9; includeInIndex = 0; lastKnownFileType = wrapper.cfbundle; path = ToolTipMenuTests.xctest; sourceTree = "<group>"; };
 		B50C9AE92A9D18DC00EB0019 /* adworld@3x.png */ = {isa = PBXFileReference; lastKnownFileType = image.png; path = "adworld@3x.png"; sourceTree = "<group>"; };
 		B50C9AEA2A9D18DC00EB0019 /* adworld@2x.png */ = {isa = PBXFileReference; lastKnownFileType = image.png; path = "adworld@2x.png"; sourceTree = "<group>"; };
@@ -352,7 +343,6 @@
 		C1C61A81272CBDA100E5C0B3 /* Images.xcassets */ = {isa = PBXFileReference; lastKnownFileType = folder.assetcatalog; path = Images.xcassets; sourceTree = "<group>"; };
 		C1C61A902731A05700E5C0B3 /* RainbowTokenList.swift */ = {isa = PBXFileReference; lastKnownFileType = sourcecode.swift; path = RainbowTokenList.swift; sourceTree = "<group>"; };
 		C1EB012E2731B68400830E70 /* TokenDetails.swift */ = {isa = PBXFileReference; lastKnownFileType = sourcecode.swift; path = TokenDetails.swift; sourceTree = "<group>"; };
-		C37AD6AA28AEAC845B2A6AD1 /* libPods-ImageNotification.a */ = {isa = PBXFileReference; explicitFileType = archive.ar; includeInIndex = 0; path = "libPods-ImageNotification.a"; sourceTree = BUILT_PRODUCTS_DIR; };
 		C97EAD8B2BD6C6DF00322D53 /* RCTDeviceUUID.m */ = {isa = PBXFileReference; fileEncoding = 4; lastKnownFileType = sourcecode.c.objc; path = RCTDeviceUUID.m; sourceTree = "<group>"; };
 		C97EAD8C2BD6C6DF00322D53 /* RCTDeviceUUID.h */ = {isa = PBXFileReference; fileEncoding = 4; lastKnownFileType = sourcecode.c.h; path = RCTDeviceUUID.h; sourceTree = "<group>"; };
 		C9B378A02C5159880085E5D0 /* OpenInRainbow.appex */ = {isa = PBXFileReference; explicitFileType = "wrapper.app-extension"; includeInIndex = 0; path = OpenInRainbow.appex; sourceTree = BUILT_PRODUCTS_DIR; };
@@ -365,12 +355,15 @@
 		C9B378BA2C515A860085E5D0 /* ShareViewController.swift */ = {isa = PBXFileReference; lastKnownFileType = sourcecode.swift; path = ShareViewController.swift; sourceTree = "<group>"; };
 		C9B378BD2C515A860085E5D0 /* Base */ = {isa = PBXFileReference; lastKnownFileType = file.storyboard; name = Base; path = Base.lproj/MainInterface.storyboard; sourceTree = "<group>"; };
 		C9B378BF2C515A860085E5D0 /* Info.plist */ = {isa = PBXFileReference; lastKnownFileType = text.plist.xml; path = Info.plist; sourceTree = "<group>"; };
-		CA652B6F0AD48DCA801B002B /* Pods-Rainbow.localrelease.xcconfig */ = {isa = PBXFileReference; includeInIndex = 1; lastKnownFileType = text.xcconfig; name = "Pods-Rainbow.localrelease.xcconfig"; path = "Target Support Files/Pods-Rainbow/Pods-Rainbow.localrelease.xcconfig"; sourceTree = "<group>"; };
-		CAD5C726D7BC732999E6C7AD /* libPods-PriceWidgetExtension.a */ = {isa = PBXFileReference; explicitFileType = archive.ar; includeInIndex = 0; path = "libPods-PriceWidgetExtension.a"; sourceTree = BUILT_PRODUCTS_DIR; };
-		CFC99D9DF87EB0ED77D50A35 /* Pods-ImageNotification.staging.xcconfig */ = {isa = PBXFileReference; includeInIndex = 1; lastKnownFileType = text.xcconfig; name = "Pods-ImageNotification.staging.xcconfig"; path = "Target Support Files/Pods-ImageNotification/Pods-ImageNotification.staging.xcconfig"; sourceTree = "<group>"; };
+		CF8B843EAE21E6291C0C6702 /* Pods-SelectTokenIntent.staging.xcconfig */ = {isa = PBXFileReference; includeInIndex = 1; lastKnownFileType = text.xcconfig; name = "Pods-SelectTokenIntent.staging.xcconfig"; path = "Target Support Files/Pods-SelectTokenIntent/Pods-SelectTokenIntent.staging.xcconfig"; sourceTree = "<group>"; };
+		D657340CCBF77C82579CE8A1 /* Pods-SelectTokenIntent.release.xcconfig */ = {isa = PBXFileReference; includeInIndex = 1; lastKnownFileType = text.xcconfig; name = "Pods-SelectTokenIntent.release.xcconfig"; path = "Target Support Files/Pods-SelectTokenIntent/Pods-SelectTokenIntent.release.xcconfig"; sourceTree = "<group>"; };
 		D755E71324B04FEE9C691D14 /* libRNFirebase.a */ = {isa = PBXFileReference; explicitFileType = undefined; fileEncoding = 9; includeInIndex = 0; lastKnownFileType = archive.ar; path = libRNFirebase.a; sourceTree = "<group>"; };
+		E060F33194FF363EC0431250 /* Pods-ImageNotification.release.xcconfig */ = {isa = PBXFileReference; includeInIndex = 1; lastKnownFileType = text.xcconfig; name = "Pods-ImageNotification.release.xcconfig"; path = "Target Support Files/Pods-ImageNotification/Pods-ImageNotification.release.xcconfig"; sourceTree = "<group>"; };
+		EAF3EBD98BA704022718B359 /* Pods-PriceWidgetExtension.release.xcconfig */ = {isa = PBXFileReference; includeInIndex = 1; lastKnownFileType = text.xcconfig; name = "Pods-PriceWidgetExtension.release.xcconfig"; path = "Target Support Files/Pods-PriceWidgetExtension/Pods-PriceWidgetExtension.release.xcconfig"; sourceTree = "<group>"; };
 		ED297162215061F000B7C4FE /* JavaScriptCore.framework */ = {isa = PBXFileReference; lastKnownFileType = wrapper.framework; name = JavaScriptCore.framework; path = System/Library/Frameworks/JavaScriptCore.framework; sourceTree = SDKROOT; };
 		ED2971642150620600B7C4FE /* JavaScriptCore.framework */ = {isa = PBXFileReference; lastKnownFileType = wrapper.framework; name = JavaScriptCore.framework; path = Platforms/AppleTVOS.platform/Developer/SDKs/AppleTVOS12.0.sdk/System/Library/Frameworks/JavaScriptCore.framework; sourceTree = DEVELOPER_DIR; };
+		FAF343BC9A04F7FB981F2D3F /* libPods-ImageNotification.a */ = {isa = PBXFileReference; explicitFileType = archive.ar; includeInIndex = 0; path = "libPods-ImageNotification.a"; sourceTree = BUILT_PRODUCTS_DIR; };
+		FDA33853985FF984942F1070 /* libPods-PriceWidgetExtension.a */ = {isa = PBXFileReference; explicitFileType = archive.ar; includeInIndex = 0; path = "libPods-PriceWidgetExtension.a"; sourceTree = BUILT_PRODUCTS_DIR; };
 /* End PBXFileReference section */
 
 /* Begin PBXFrameworksBuildPhase section */
@@ -378,7 +371,7 @@
 			isa = PBXFrameworksBuildPhase;
 			buildActionMask = 2147483647;
 			files = (
-				2A1356469B829725BDA4B381 /* libPods-ImageNotification.a in Frameworks */,
+				1A546771DB0C32A214F8DA75 /* libPods-ImageNotification.a in Frameworks */,
 			);
 			runOnlyForDeploymentPostprocessing = 0;
 		};
@@ -388,7 +381,7 @@
 			files = (
 				ED2971652150620600B7C4FE /* JavaScriptCore.framework in Frameworks */,
 				C72F456C99A646399192517D /* libz.tbd in Frameworks */,
-				AF97B1809118C1C2E3E0FD4E /* libPods-Rainbow.a in Frameworks */,
+				135F623E8FF08A7A779DBB59 /* libPods-Rainbow.a in Frameworks */,
 			);
 			runOnlyForDeploymentPostprocessing = 0;
 		};
@@ -398,7 +391,7 @@
 			files = (
 				C16DCF60272BA6EF00FF5C78 /* SwiftUI.framework in Frameworks */,
 				C16DCF5E272BA6EF00FF5C78 /* WidgetKit.framework in Frameworks */,
-				AD284119BC02CFA8BAFE3B0D /* libPods-PriceWidgetExtension.a in Frameworks */,
+				267E162D22C3B7F129888447 /* libPods-PriceWidgetExtension.a in Frameworks */,
 			);
 			runOnlyForDeploymentPostprocessing = 0;
 		};
@@ -407,7 +400,7 @@
 			buildActionMask = 2147483647;
 			files = (
 				C16DCF81272BAB9500FF5C78 /* Intents.framework in Frameworks */,
-				700E484A27BB5AEE6F3EED19 /* libPods-SelectTokenIntent.a in Frameworks */,
+				4D337D44AABFFB7BFABDD027 /* libPods-SelectTokenIntent.a in Frameworks */,
 			);
 			runOnlyForDeploymentPostprocessing = 0;
 		};
@@ -584,10 +577,10 @@
 				C16DCF80272BAB9500FF5C78 /* Intents.framework */,
 				C16DCF8B272BAB9600FF5C78 /* IntentsUI.framework */,
 				C9B378A12C5159880085E5D0 /* UniformTypeIdentifiers.framework */,
-				C37AD6AA28AEAC845B2A6AD1 /* libPods-ImageNotification.a */,
-				CAD5C726D7BC732999E6C7AD /* libPods-PriceWidgetExtension.a */,
-				120F4635EB179D64659FCDBA /* libPods-Rainbow.a */,
-				47BD3D142DFBA1CB683D8581 /* libPods-SelectTokenIntent.a */,
+				FAF343BC9A04F7FB981F2D3F /* libPods-ImageNotification.a */,
+				FDA33853985FF984942F1070 /* libPods-PriceWidgetExtension.a */,
+				4AC56C617B9C2032ED43DBD5 /* libPods-Rainbow.a */,
+				933E17FCCFBF5FB66A730E0B /* libPods-SelectTokenIntent.a */,
 			);
 			name = Frameworks;
 			sourceTree = "<group>";
@@ -751,22 +744,22 @@
 		C640359C0E6575CE0A7ECD73 /* Pods */ = {
 			isa = PBXGroup;
 			children = (
-				1F7924B299AB409DF3464208 /* Pods-ImageNotification.debug.xcconfig */,
-				71C524C15258223C7294D681 /* Pods-ImageNotification.release.xcconfig */,
-				7393DAE88288119DF0AE54BB /* Pods-ImageNotification.localrelease.xcconfig */,
-				CFC99D9DF87EB0ED77D50A35 /* Pods-ImageNotification.staging.xcconfig */,
-				8FA304DE3F56245313655144 /* Pods-PriceWidgetExtension.debug.xcconfig */,
-				4CD24848D310983B35CCE498 /* Pods-PriceWidgetExtension.release.xcconfig */,
-				982770FE07B00F1CDCFD4E0F /* Pods-PriceWidgetExtension.localrelease.xcconfig */,
-				84AD3575B5B2DCEEFFEEC069 /* Pods-PriceWidgetExtension.staging.xcconfig */,
-				31ECCD51C05BDC068C93DF50 /* Pods-Rainbow.debug.xcconfig */,
-				3DCA55F5345F21454076621E /* Pods-Rainbow.release.xcconfig */,
-				CA652B6F0AD48DCA801B002B /* Pods-Rainbow.localrelease.xcconfig */,
-				729D6FCECDF84DAE21766287 /* Pods-Rainbow.staging.xcconfig */,
-				8579F1C84FE63AE8DC45F5E9 /* Pods-SelectTokenIntent.debug.xcconfig */,
-				2696A019D35E6BCF73A74552 /* Pods-SelectTokenIntent.release.xcconfig */,
-				4C6ED03CC1E5BC0BE237385B /* Pods-SelectTokenIntent.localrelease.xcconfig */,
-				533FDBFC99651B8B742A1A78 /* Pods-SelectTokenIntent.staging.xcconfig */,
+				239585D5B37F4FBD1470F62D /* Pods-ImageNotification.debug.xcconfig */,
+				E060F33194FF363EC0431250 /* Pods-ImageNotification.release.xcconfig */,
+				3FEB7D565693086934123364 /* Pods-ImageNotification.localrelease.xcconfig */,
+				5D4F7BDB5458BA6BF08E99B6 /* Pods-ImageNotification.staging.xcconfig */,
+				00A32D3367A149262C6C4D33 /* Pods-PriceWidgetExtension.debug.xcconfig */,
+				EAF3EBD98BA704022718B359 /* Pods-PriceWidgetExtension.release.xcconfig */,
+				6B24FBC9AFF649E6E37FF985 /* Pods-PriceWidgetExtension.localrelease.xcconfig */,
+				11D30486FEF77968C16FDF7D /* Pods-PriceWidgetExtension.staging.xcconfig */,
+				A4C7384F262FF1BCFABB462D /* Pods-Rainbow.debug.xcconfig */,
+				15004743AF62EF3EE384E855 /* Pods-Rainbow.release.xcconfig */,
+				3BBE9F9F842B95CFF7E85DB8 /* Pods-Rainbow.localrelease.xcconfig */,
+				9E9F7E918EFBFBAF381621C7 /* Pods-Rainbow.staging.xcconfig */,
+				AE024FCA8C28D21E9E1EA378 /* Pods-SelectTokenIntent.debug.xcconfig */,
+				D657340CCBF77C82579CE8A1 /* Pods-SelectTokenIntent.release.xcconfig */,
+				388CCCEFC8BB73A757574C99 /* Pods-SelectTokenIntent.localrelease.xcconfig */,
+				CF8B843EAE21E6291C0C6702 /* Pods-SelectTokenIntent.staging.xcconfig */,
 			);
 			path = Pods;
 			sourceTree = "<group>";
@@ -822,11 +815,11 @@
 			isa = PBXNativeTarget;
 			buildConfigurationList = 0299CE842886202800B5C7E7 /* Build configuration list for PBXNativeTarget "ImageNotification" */;
 			buildPhases = (
-				B6E3A11846E5D2392C00038F /* [CP] Check Pods Manifest.lock */,
+				1A70A0F491DB72617BEC1E3E /* [CP] Check Pods Manifest.lock */,
 				0299CE732886202800B5C7E7 /* Sources */,
 				0299CE742886202800B5C7E7 /* Frameworks */,
 				0299CE752886202800B5C7E7 /* Resources */,
-				E16B53C859AB288BBEE05B50 /* [CP] Copy Pods Resources */,
+				CC6F07DBBF6C5DBF6BE2736C /* [CP] Copy Pods Resources */,
 			);
 			buildRules = (
 			);
@@ -841,21 +834,17 @@
 			isa = PBXNativeTarget;
 			buildConfigurationList = 13B07F931A680F5B00A75B9A /* Build configuration list for PBXNativeTarget "Rainbow" */;
 			buildPhases = (
-<<<<<<< HEAD
-				5645F9FEACE35801562C3B53 /* [CP] Check Pods Manifest.lock */,
-=======
-				58D46DFCC897D560DF7238EC /* [CP] Check Pods Manifest.lock */,
+				B84C4CAD33EC131FD4694010 /* [CP] Check Pods Manifest.lock */,
 				AEAD56A917FF4051986EE3E6 /* [Expo] Configure project */,
->>>>>>> bae85e5c
 				13B07F871A680F5B00A75B9A /* Sources */,
 				13B07F8C1A680F5B00A75B9A /* Frameworks */,
 				13B07F8E1A680F5B00A75B9A /* Resources */,
 				00DD1BFF1BD5951E006B06BC /* Bundle React Native code and images */,
 				9FF961FEA7AF435FA18ED988 /* Upload Debug Symbols to Sentry */,
 				668ADB3225A4E3A40050859D /* Embed App Extensions */,
-				9E06A09BD0C3B10F3651280D /* [CP] Embed Pods Frameworks */,
-				432ACA8006883ACF24090210 /* [CP] Copy Pods Resources */,
-				4EC35F8E87064EECA5A81B34 /* [CP-User] [RNFB] Core Configuration */,
+				727A03F9C34280788B4EB7B0 /* [CP] Embed Pods Frameworks */,
+				64400C8C24B919E9DC12C927 /* [CP] Copy Pods Resources */,
+				9CC18903234C511474C4FE5A /* [CP-User] [RNFB] Core Configuration */,
 			);
 			buildRules = (
 			);
@@ -875,11 +864,11 @@
 			isa = PBXNativeTarget;
 			buildConfigurationList = C16DCF6E272BA6F100FF5C78 /* Build configuration list for PBXNativeTarget "PriceWidgetExtension" */;
 			buildPhases = (
-				CB8CECE4E1649B6C86107FEA /* [CP] Check Pods Manifest.lock */,
+				24E3DE0C1A318179029F909F /* [CP] Check Pods Manifest.lock */,
 				C16DCF58272BA6EF00FF5C78 /* Sources */,
 				C16DCF59272BA6EF00FF5C78 /* Frameworks */,
 				C16DCF5A272BA6EF00FF5C78 /* Resources */,
-				CD92AC1289B00F8A65596691 /* [CP] Copy Pods Resources */,
+				E5478161AB3BE9AD9BFD4290 /* [CP] Copy Pods Resources */,
 			);
 			buildRules = (
 			);
@@ -894,11 +883,11 @@
 			isa = PBXNativeTarget;
 			buildConfigurationList = C16DCF9F272BAB9600FF5C78 /* Build configuration list for PBXNativeTarget "SelectTokenIntent" */;
 			buildPhases = (
-				C0F8881578FA5F50CF1AD1E4 /* [CP] Check Pods Manifest.lock */,
+				C239424DF07543274D084131 /* [CP] Check Pods Manifest.lock */,
 				C16DCF7B272BAB9500FF5C78 /* Sources */,
 				C16DCF7C272BAB9500FF5C78 /* Frameworks */,
 				C16DCF7D272BAB9500FF5C78 /* Resources */,
-				715E7A8ED05240A895A6C82C /* [CP] Copy Pods Resources */,
+				82752F7D7CA23C0EBC84AF92 /* [CP] Copy Pods Resources */,
 			);
 			buildRules = (
 			);
@@ -1129,7 +1118,51 @@
 			shellScript = "if [[ -f \"$PODS_ROOT/../.xcode.env\" ]]; then\n  source \"$PODS_ROOT/../.xcode.env\"\nfi\nif [[ -f \"$PODS_ROOT/../.xcode.env.local\" ]]; then\n  source \"$PODS_ROOT/../.xcode.env.local\"\nfi\n\n# The project root by default is one level up from the ios directory\nexport PROJECT_ROOT=\"$PROJECT_DIR\"/..\n\nif [[ \"$CONFIGURATION\" = *Debug* ]]; then\n  export SKIP_BUNDLING=1\nfi\nif [[ -z \"$ENTRY_FILE\" ]]; then\n  # Set the entry JS file using the bundler's entry resolution.\n  export ENTRY_FILE=\"$(\"$NODE_BINARY\" -e \"require('expo/scripts/resolveAppEntry')\" \"$PROJECT_ROOT\" ios absolute | tail -n 1)\"\nfi\n\nif [[ -z \"$CLI_PATH\" ]]; then\n  # Use Expo CLI\n  export CLI_PATH=\"$(\"$NODE_BINARY\" --print \"require.resolve('@expo/cli')\")\"\nfi\nif [[ -z \"$BUNDLE_COMMAND\" ]]; then\n  # Default Expo CLI command for bundling\n  export BUNDLE_COMMAND=\"export:embed\"\nfi\n\n`\"$NODE_BINARY\" --print \"require('path').dirname(require.resolve('react-native/package.json')) + '/scripts/react-native-xcode.sh'\"`\n";
 			showEnvVarsInLog = 0;
 		};
-		432ACA8006883ACF24090210 /* [CP] Copy Pods Resources */ = {
+		1A70A0F491DB72617BEC1E3E /* [CP] Check Pods Manifest.lock */ = {
+			isa = PBXShellScriptBuildPhase;
+			buildActionMask = 2147483647;
+			files = (
+			);
+			inputFileListPaths = (
+			);
+			inputPaths = (
+				"${PODS_PODFILE_DIR_PATH}/Podfile.lock",
+				"${PODS_ROOT}/Manifest.lock",
+			);
+			name = "[CP] Check Pods Manifest.lock";
+			outputFileListPaths = (
+			);
+			outputPaths = (
+				"$(DERIVED_FILE_DIR)/Pods-ImageNotification-checkManifestLockResult.txt",
+			);
+			runOnlyForDeploymentPostprocessing = 0;
+			shellPath = /bin/sh;
+			shellScript = "diff \"${PODS_PODFILE_DIR_PATH}/Podfile.lock\" \"${PODS_ROOT}/Manifest.lock\" > /dev/null\nif [ $? != 0 ] ; then\n    # print error to STDERR\n    echo \"error: The sandbox is not in sync with the Podfile.lock. Run 'pod install' or update your CocoaPods installation.\" >&2\n    exit 1\nfi\n# This output is used by Xcode 'outputs' to avoid re-running this script phase.\necho \"SUCCESS\" > \"${SCRIPT_OUTPUT_FILE_0}\"\n";
+			showEnvVarsInLog = 0;
+		};
+		24E3DE0C1A318179029F909F /* [CP] Check Pods Manifest.lock */ = {
+			isa = PBXShellScriptBuildPhase;
+			buildActionMask = 2147483647;
+			files = (
+			);
+			inputFileListPaths = (
+			);
+			inputPaths = (
+				"${PODS_PODFILE_DIR_PATH}/Podfile.lock",
+				"${PODS_ROOT}/Manifest.lock",
+			);
+			name = "[CP] Check Pods Manifest.lock";
+			outputFileListPaths = (
+			);
+			outputPaths = (
+				"$(DERIVED_FILE_DIR)/Pods-PriceWidgetExtension-checkManifestLockResult.txt",
+			);
+			runOnlyForDeploymentPostprocessing = 0;
+			shellPath = /bin/sh;
+			shellScript = "diff \"${PODS_PODFILE_DIR_PATH}/Podfile.lock\" \"${PODS_ROOT}/Manifest.lock\" > /dev/null\nif [ $? != 0 ] ; then\n    # print error to STDERR\n    echo \"error: The sandbox is not in sync with the Podfile.lock. Run 'pod install' or update your CocoaPods installation.\" >&2\n    exit 1\nfi\n# This output is used by Xcode 'outputs' to avoid re-running this script phase.\necho \"SUCCESS\" > \"${SCRIPT_OUTPUT_FILE_0}\"\n";
+			showEnvVarsInLog = 0;
+		};
+		64400C8C24B919E9DC12C927 /* [CP] Copy Pods Resources */ = {
 			isa = PBXShellScriptBuildPhase;
 			buildActionMask = 2147483647;
 			files = (
@@ -1147,6 +1180,9 @@
 				"${PODS_CONFIGURATION_BUILD_DIR}/PromisesObjC/FBLPromises_Privacy.bundle",
 				"${PODS_CONFIGURATION_BUILD_DIR}/nanopb/nanopb_Privacy.bundle",
 				"${PODS_CONFIGURATION_BUILD_DIR}/FirebaseMessaging/FirebaseMessaging_Privacy.bundle",
+				"${PODS_CONFIGURATION_BUILD_DIR}/EXConstants/EXConstants.bundle",
+				"${PODS_CONFIGURATION_BUILD_DIR}/EXConstants/ExpoConstants_privacy.bundle",
+				"${PODS_CONFIGURATION_BUILD_DIR}/ExpoFileSystem/ExpoFileSystem_privacy.bundle",
 				"${PODS_CONFIGURATION_BUILD_DIR}/RNCAsyncStorage/RNCAsyncStorage_resources.bundle",
 				"${PODS_CONFIGURATION_BUILD_DIR}/RNImageCropPicker/RNImageCropPickerPrivacyInfo.bundle",
 				"${PODS_CONFIGURATION_BUILD_DIR}/RNImageCropPicker/QBImagePicker.bundle",
@@ -1170,6 +1206,9 @@
 				"${TARGET_BUILD_DIR}/${UNLOCALIZED_RESOURCES_FOLDER_PATH}/FBLPromises_Privacy.bundle",
 				"${TARGET_BUILD_DIR}/${UNLOCALIZED_RESOURCES_FOLDER_PATH}/nanopb_Privacy.bundle",
 				"${TARGET_BUILD_DIR}/${UNLOCALIZED_RESOURCES_FOLDER_PATH}/FirebaseMessaging_Privacy.bundle",
+				"${TARGET_BUILD_DIR}/${UNLOCALIZED_RESOURCES_FOLDER_PATH}/EXConstants.bundle",
+				"${TARGET_BUILD_DIR}/${UNLOCALIZED_RESOURCES_FOLDER_PATH}/ExpoConstants_privacy.bundle",
+				"${TARGET_BUILD_DIR}/${UNLOCALIZED_RESOURCES_FOLDER_PATH}/ExpoFileSystem_privacy.bundle",
 				"${TARGET_BUILD_DIR}/${UNLOCALIZED_RESOURCES_FOLDER_PATH}/RNCAsyncStorage_resources.bundle",
 				"${TARGET_BUILD_DIR}/${UNLOCALIZED_RESOURCES_FOLDER_PATH}/RNImageCropPickerPrivacyInfo.bundle",
 				"${TARGET_BUILD_DIR}/${UNLOCALIZED_RESOURCES_FOLDER_PATH}/QBImagePicker.bundle",
@@ -1185,42 +1224,25 @@
 			shellScript = "\"${PODS_ROOT}/Target Support Files/Pods-Rainbow/Pods-Rainbow-resources.sh\"\n";
 			showEnvVarsInLog = 0;
 		};
-		4EC35F8E87064EECA5A81B34 /* [CP-User] [RNFB] Core Configuration */ = {
+		727A03F9C34280788B4EB7B0 /* [CP] Embed Pods Frameworks */ = {
 			isa = PBXShellScriptBuildPhase;
 			buildActionMask = 2147483647;
 			files = (
 			);
 			inputPaths = (
-				"$(BUILT_PRODUCTS_DIR)/$(INFOPLIST_PATH)",
-			);
-			name = "[CP-User] [RNFB] Core Configuration";
+				"${PODS_ROOT}/Target Support Files/Pods-Rainbow/Pods-Rainbow-frameworks.sh",
+				"${PODS_XCFRAMEWORKS_BUILD_DIR}/hermes-engine/Pre-built/hermes.framework/hermes",
+			);
+			name = "[CP] Embed Pods Frameworks";
+			outputPaths = (
+				"${TARGET_BUILD_DIR}/${FRAMEWORKS_FOLDER_PATH}/hermes.framework",
+			);
 			runOnlyForDeploymentPostprocessing = 0;
 			shellPath = /bin/sh;
-			shellScript = "#!/usr/bin/env bash\n#\n# Copyright (c) 2016-present Invertase Limited & Contributors\n#\n# Licensed under the Apache License, Version 2.0 (the \"License\");\n# you may not use this library except in compliance with the License.\n# You may obtain a copy of the License at\n#\n#   http://www.apache.org/licenses/LICENSE-2.0\n#\n# Unless required by applicable law or agreed to in writing, software\n# distributed under the License is distributed on an \"AS IS\" BASIS,\n# WITHOUT WARRANTIES OR CONDITIONS OF ANY KIND, either express or implied.\n# See the License for the specific language governing permissions and\n# limitations under the License.\n#\n\n##########################################################################\n##########################################################################\n#\n#  NOTE THAT IF YOU CHANGE THIS FILE YOU MUST RUN pod install AFTERWARDS\n#\n#  This file is installed as an Xcode build script in the project file\n#  by cocoapods, and you will not see your changes until you pod install\n#\n##########################################################################\n##########################################################################\n\nset -e\n\n_MAX_LOOKUPS=2;\n_SEARCH_RESULT=''\n_RN_ROOT_EXISTS=''\n_CURRENT_LOOKUPS=1\n_JSON_ROOT=\"'react-native'\"\n_JSON_FILE_NAME='firebase.json'\n_JSON_OUTPUT_BASE64='e30=' # { }\n_CURRENT_SEARCH_DIR=${PROJECT_DIR}\n_PLIST_BUDDY=/usr/libexec/PlistBuddy\n_TARGET_PLIST=\"${BUILT_PRODUCTS_DIR}/${INFOPLIST_PATH}\"\n_DSYM_PLIST=\"${DWARF_DSYM_FOLDER_PATH}/${DWARF_DSYM_FILE_NAME}/Contents/Info.plist\"\n\n# plist arrays\n_PLIST_ENTRY_KEYS=()\n_PLIST_ENTRY_TYPES=()\n_PLIST_ENTRY_VALUES=()\n\nfunction setPlistValue {\n  echo \"info:      setting plist entry '$1' of type '$2' in file '$4'\"\n  ${_PLIST_BUDDY} -c \"Add :$1 $2 '$3'\" $4 || echo \"info:      '$1' already exists\"\n}\n\nfunction getFirebaseJsonKeyValue () {\n  if [[ ${_RN_ROOT_EXISTS} ]]; then\n    ruby -Ku -e \"require 'rubygems';require 'json'; output=JSON.parse('$1'); puts output[$_JSON_ROOT]['$2']\"\n  else\n    echo \"\"\n  fi;\n}\n\nfunction jsonBoolToYesNo () {\n  if [[ $1 == \"false\" ]]; then\n    echo \"NO\"\n  elif [[ $1 == \"true\" ]]; then\n    echo \"YES\"\n  else echo \"NO\"\n  fi\n}\n\necho \"info: -> RNFB build script started\"\necho \"info: 1) Locating ${_JSON_FILE_NAME} file:\"\n\nif [[ -z ${_CURRENT_SEARCH_DIR} ]]; then\n  _CURRENT_SEARCH_DIR=$(pwd)\nfi;\n\nwhile true; do\n  _CURRENT_SEARCH_DIR=$(dirname \"$_CURRENT_SEARCH_DIR\")\n  if [[ \"$_CURRENT_SEARCH_DIR\" == \"/\" ]] || [[ ${_CURRENT_LOOKUPS} -gt ${_MAX_LOOKUPS} ]]; then break; fi;\n  echo \"info:      ($_CURRENT_LOOKUPS of $_MAX_LOOKUPS) Searching in '$_CURRENT_SEARCH_DIR' for a ${_JSON_FILE_NAME} file.\"\n  _SEARCH_RESULT=$(find \"$_CURRENT_SEARCH_DIR\" -maxdepth 2 -name ${_JSON_FILE_NAME} -print | /usr/bin/head -n 1)\n  if [[ ${_SEARCH_RESULT} ]]; then\n    echo \"info:      ${_JSON_FILE_NAME} found at $_SEARCH_RESULT\"\n    break;\n  fi;\n  _CURRENT_LOOKUPS=$((_CURRENT_LOOKUPS+1))\ndone\n\nif [[ ${_SEARCH_RESULT} ]]; then\n  _JSON_OUTPUT_RAW=$(cat \"${_SEARCH_RESULT}\")\n  _RN_ROOT_EXISTS=$(ruby -Ku -e \"require 'rubygems';require 'json'; output=JSON.parse('$_JSON_OUTPUT_RAW'); puts output[$_JSON_ROOT]\" || echo '')\n\n  if [[ ${_RN_ROOT_EXISTS} ]]; then\n    if ! python3 --version >/dev/null 2>&1; then echo \"python3 not found, firebase.json file processing error.\" && exit 1; fi\n    _JSON_OUTPUT_BASE64=$(python3 -c 'import json,sys,base64;print(base64.b64encode(bytes(json.dumps(json.loads(open('\"'${_SEARCH_RESULT}'\"', '\"'rb'\"').read())['${_JSON_ROOT}']), '\"'utf-8'\"')).decode())' || echo \"e30=\")\n  fi\n\n  _PLIST_ENTRY_KEYS+=(\"firebase_json_raw\")\n  _PLIST_ENTRY_TYPES+=(\"string\")\n  _PLIST_ENTRY_VALUES+=(\"$_JSON_OUTPUT_BASE64\")\n\n  # config.app_data_collection_default_enabled\n  _APP_DATA_COLLECTION_ENABLED=$(getFirebaseJsonKeyValue \"$_JSON_OUTPUT_RAW\" \"app_data_collection_default_enabled\")\n  if [[ $_APP_DATA_COLLECTION_ENABLED ]]; then\n    _PLIST_ENTRY_KEYS+=(\"FirebaseDataCollectionDefaultEnabled\")\n    _PLIST_ENTRY_TYPES+=(\"bool\")\n    _PLIST_ENTRY_VALUES+=(\"$(jsonBoolToYesNo \"$_APP_DATA_COLLECTION_ENABLED\")\")\n  fi\n\n  # config.analytics_auto_collection_enabled\n  _ANALYTICS_AUTO_COLLECTION=$(getFirebaseJsonKeyValue \"$_JSON_OUTPUT_RAW\" \"analytics_auto_collection_enabled\")\n  if [[ $_ANALYTICS_AUTO_COLLECTION ]]; then\n    _PLIST_ENTRY_KEYS+=(\"FIREBASE_ANALYTICS_COLLECTION_ENABLED\")\n    _PLIST_ENTRY_TYPES+=(\"bool\")\n    _PLIST_ENTRY_VALUES+=(\"$(jsonBoolToYesNo \"$_ANALYTICS_AUTO_COLLECTION\")\")\n  fi\n\n  # config.analytics_collection_deactivated\n  _ANALYTICS_DEACTIVATED=$(getFirebaseJsonKeyValue \"$_JSON_OUTPUT_RAW\" \"analytics_collection_deactivated\")\n  if [[ $_ANALYTICS_DEACTIVATED ]]; then\n    _PLIST_ENTRY_KEYS+=(\"FIREBASE_ANALYTICS_COLLECTION_DEACTIVATED\")\n    _PLIST_ENTRY_TYPES+=(\"bool\")\n    _PLIST_ENTRY_VALUES+=(\"$(jsonBoolToYesNo \"$_ANALYTICS_DEACTIVATED\")\")\n  fi\n\n  # config.analytics_idfv_collection_enabled\n  _ANALYTICS_IDFV_COLLECTION=$(getFirebaseJsonKeyValue \"$_JSON_OUTPUT_RAW\" \"analytics_idfv_collection_enabled\")\n  if [[ $_ANALYTICS_IDFV_COLLECTION ]]; then\n    _PLIST_ENTRY_KEYS+=(\"GOOGLE_ANALYTICS_IDFV_COLLECTION_ENABLED\")\n    _PLIST_ENTRY_TYPES+=(\"bool\")\n    _PLIST_ENTRY_VALUES+=(\"$(jsonBoolToYesNo \"$_ANALYTICS_IDFV_COLLECTION\")\")\n  fi\n\n  # config.analytics_default_allow_analytics_storage\n  _ANALYTICS_STORAGE=$(getFirebaseJsonKeyValue \"$_JSON_OUTPUT_RAW\" \"analytics_default_allow_analytics_storage\")\n  if [[ $_ANALYTICS_STORAGE ]]; then\n    _PLIST_ENTRY_KEYS+=(\"GOOGLE_ANALYTICS_DEFAULT_ALLOW_ANALYTICS_STORAGE\")\n    _PLIST_ENTRY_TYPES+=(\"bool\")\n    _PLIST_ENTRY_VALUES+=(\"$(jsonBoolToYesNo \"$_ANALYTICS_STORAGE\")\")\n  fi\n\n  # config.analytics_default_allow_ad_storage\n  _ANALYTICS_AD_STORAGE=$(getFirebaseJsonKeyValue \"$_JSON_OUTPUT_RAW\" \"analytics_default_allow_ad_storage\")\n  if [[ $_ANALYTICS_AD_STORAGE ]]; then\n    _PLIST_ENTRY_KEYS+=(\"GOOGLE_ANALYTICS_DEFAULT_ALLOW_AD_STORAGE\")\n    _PLIST_ENTRY_TYPES+=(\"bool\")\n    _PLIST_ENTRY_VALUES+=(\"$(jsonBoolToYesNo \"$_ANALYTICS_AD_STORAGE\")\")\n  fi\n\n  # config.analytics_default_allow_ad_user_data\n  _ANALYTICS_AD_USER_DATA=$(getFirebaseJsonKeyValue \"$_JSON_OUTPUT_RAW\" \"analytics_default_allow_ad_user_data\")\n  if [[ $_ANALYTICS_AD_USER_DATA ]]; then\n    _PLIST_ENTRY_KEYS+=(\"GOOGLE_ANALYTICS_DEFAULT_ALLOW_AD_USER_DATA\")\n    _PLIST_ENTRY_TYPES+=(\"bool\")\n    _PLIST_ENTRY_VALUES+=(\"$(jsonBoolToYesNo \"$_ANALYTICS_AD_USER_DATA\")\")\n  fi\n\n  # config.analytics_default_allow_ad_personalization_signals\n  _ANALYTICS_PERSONALIZATION=$(getFirebaseJsonKeyValue \"$_JSON_OUTPUT_RAW\" \"analytics_default_allow_ad_personalization_signals\")\n  if [[ $_ANALYTICS_PERSONALIZATION ]]; then\n    _PLIST_ENTRY_KEYS+=(\"GOOGLE_ANALYTICS_DEFAULT_ALLOW_AD_PERSONALIZATION_SIGNALS\")\n    _PLIST_ENTRY_TYPES+=(\"bool\")\n    _PLIST_ENTRY_VALUES+=(\"$(jsonBoolToYesNo \"$_ANALYTICS_PERSONALIZATION\")\")\n  fi\n\n  # config.analytics_registration_with_ad_network_enabled\n  _ANALYTICS_REGISTRATION_WITH_AD_NETWORK=$(getFirebaseJsonKeyValue \"$_JSON_OUTPUT_RAW\" \"google_analytics_registration_with_ad_network_enabled\")\n  if [[ $_ANALYTICS_REGISTRATION_WITH_AD_NETWORK ]]; then\n    _PLIST_ENTRY_KEYS+=(\"GOOGLE_ANALYTICS_REGISTRATION_WITH_AD_NETWORK_ENABLED\")\n    _PLIST_ENTRY_TYPES+=(\"bool\")\n    _PLIST_ENTRY_VALUES+=(\"$(jsonBoolToYesNo \"$_ANALYTICS_REGISTRATION_WITH_AD_NETWORK\")\")\n  fi\n\n  # config.google_analytics_automatic_screen_reporting_enabled\n  _ANALYTICS_AUTO_SCREEN_REPORTING=$(getFirebaseJsonKeyValue \"$_JSON_OUTPUT_RAW\" \"google_analytics_automatic_screen_reporting_enabled\")\n  if [[ $_ANALYTICS_AUTO_SCREEN_REPORTING ]]; then\n    _PLIST_ENTRY_KEYS+=(\"FirebaseAutomaticScreenReportingEnabled\")\n    _PLIST_ENTRY_TYPES+=(\"bool\")\n    _PLIST_ENTRY_VALUES+=(\"$(jsonBoolToYesNo \"$_ANALYTICS_AUTO_SCREEN_REPORTING\")\")\n  fi\n\n  # config.perf_auto_collection_enabled\n  _PERF_AUTO_COLLECTION=$(getFirebaseJsonKeyValue \"$_JSON_OUTPUT_RAW\" \"perf_auto_collection_enabled\")\n  if [[ $_PERF_AUTO_COLLECTION ]]; then\n    _PLIST_ENTRY_KEYS+=(\"firebase_performance_collection_enabled\")\n    _PLIST_ENTRY_TYPES+=(\"bool\")\n    _PLIST_ENTRY_VALUES+=(\"$(jsonBoolToYesNo \"$_PERF_AUTO_COLLECTION\")\")\n  fi\n\n  # config.perf_collection_deactivated\n  _PERF_DEACTIVATED=$(getFirebaseJsonKeyValue \"$_JSON_OUTPUT_RAW\" \"perf_collection_deactivated\")\n  if [[ $_PERF_DEACTIVATED ]]; then\n    _PLIST_ENTRY_KEYS+=(\"firebase_performance_collection_deactivated\")\n    _PLIST_ENTRY_TYPES+=(\"bool\")\n    _PLIST_ENTRY_VALUES+=(\"$(jsonBoolToYesNo \"$_PERF_DEACTIVATED\")\")\n  fi\n\n  # config.messaging_auto_init_enabled\n  _MESSAGING_AUTO_INIT=$(getFirebaseJsonKeyValue \"$_JSON_OUTPUT_RAW\" \"messaging_auto_init_enabled\")\n  if [[ $_MESSAGING_AUTO_INIT ]]; then\n    _PLIST_ENTRY_KEYS+=(\"FirebaseMessagingAutoInitEnabled\")\n    _PLIST_ENTRY_TYPES+=(\"bool\")\n    _PLIST_ENTRY_VALUES+=(\"$(jsonBoolToYesNo \"$_MESSAGING_AUTO_INIT\")\")\n  fi\n\n  # config.in_app_messaging_auto_colllection_enabled\n  _FIAM_AUTO_INIT=$(getFirebaseJsonKeyValue \"$_JSON_OUTPUT_RAW\" \"in_app_messaging_auto_collection_enabled\")\n  if [[ $_FIAM_AUTO_INIT ]]; then\n    _PLIST_ENTRY_KEYS+=(\"FirebaseInAppMessagingAutomaticDataCollectionEnabled\")\n    _PLIST_ENTRY_TYPES+=(\"bool\")\n    _PLIST_ENTRY_VALUES+=(\"$(jsonBoolToYesNo \"$_FIAM_AUTO_INIT\")\")\n  fi\n\n  # config.app_check_token_auto_refresh\n  _APP_CHECK_TOKEN_AUTO_REFRESH=$(getFirebaseJsonKeyValue \"$_JSON_OUTPUT_RAW\" \"app_check_token_auto_refresh\")\n  if [[ $_APP_CHECK_TOKEN_AUTO_REFRESH ]]; then\n    _PLIST_ENTRY_KEYS+=(\"FirebaseAppCheckTokenAutoRefreshEnabled\")\n    _PLIST_ENTRY_TYPES+=(\"bool\")\n    _PLIST_ENTRY_VALUES+=(\"$(jsonBoolToYesNo \"$_APP_CHECK_TOKEN_AUTO_REFRESH\")\")\n  fi\n\n  # config.crashlytics_disable_auto_disabler - undocumented for now - mainly for debugging, document if becomes useful\n  _CRASHLYTICS_AUTO_DISABLE_ENABLED=$(getFirebaseJsonKeyValue \"$_JSON_OUTPUT_RAW\" \"crashlytics_disable_auto_disabler\")\n  if [[ $_CRASHLYTICS_AUTO_DISABLE_ENABLED == \"true\" ]]; then\n    echo \"Disabled Crashlytics auto disabler.\" # do nothing\n  else\n    _PLIST_ENTRY_KEYS+=(\"FirebaseCrashlyticsCollectionEnabled\")\n    _PLIST_ENTRY_TYPES+=(\"bool\")\n    _PLIST_ENTRY_VALUES+=(\"NO\")\n  fi\nelse\n  _PLIST_ENTRY_KEYS+=(\"firebase_json_raw\")\n  _PLIST_ENTRY_TYPES+=(\"string\")\n  _PLIST_ENTRY_VALUES+=(\"$_JSON_OUTPUT_BASE64\")\n  echo \"warning:   A firebase.json file was not found, whilst this file is optional it is recommended to include it to configure firebase services in React Native Firebase.\"\nfi;\n\necho \"info: 2) Injecting Info.plist entries: \"\n\n# Log out the keys we're adding\nfor i in \"${!_PLIST_ENTRY_KEYS[@]}\"; do\n  echo \"    ->  $i) ${_PLIST_ENTRY_KEYS[$i]}\" \"${_PLIST_ENTRY_TYPES[$i]}\" \"${_PLIST_ENTRY_VALUES[$i]}\"\ndone\n\nfor plist in \"${_TARGET_PLIST}\" \"${_DSYM_PLIST}\" ; do\n  if [[ -f \"${plist}\" ]]; then\n\n    # paths with spaces break the call to setPlistValue. temporarily modify\n    # the shell internal field separator variable (IFS), which normally\n    # includes spaces, to consist only of line breaks\n    oldifs=$IFS\n    IFS=\"\n\"\n\n    for i in \"${!_PLIST_ENTRY_KEYS[@]}\"; do\n      setPlistValue \"${_PLIST_ENTRY_KEYS[$i]}\" \"${_PLIST_ENTRY_TYPES[$i]}\" \"${_PLIST_ENTRY_VALUES[$i]}\" \"${plist}\"\n    done\n\n    # restore the original internal field separator value\n    IFS=$oldifs\n  else\n    echo \"warning:   A Info.plist build output file was not found (${plist})\"\n  fi\ndone\n\necho \"info: <- RNFB build script finished\"\n";
-		};
-		5645F9FEACE35801562C3B53 /* [CP] Check Pods Manifest.lock */ = {
-			isa = PBXShellScriptBuildPhase;
-			buildActionMask = 2147483647;
-			files = (
-			);
-			inputFileListPaths = (
-			);
-			inputPaths = (
-				"${PODS_PODFILE_DIR_PATH}/Podfile.lock",
-				"${PODS_ROOT}/Manifest.lock",
-			);
-			name = "[CP] Check Pods Manifest.lock";
-			outputFileListPaths = (
-			);
-			outputPaths = (
-				"$(DERIVED_FILE_DIR)/Pods-Rainbow-checkManifestLockResult.txt",
-			);
-			runOnlyForDeploymentPostprocessing = 0;
-			shellPath = /bin/sh;
-			shellScript = "diff \"${PODS_PODFILE_DIR_PATH}/Podfile.lock\" \"${PODS_ROOT}/Manifest.lock\" > /dev/null\nif [ $? != 0 ] ; then\n    # print error to STDERR\n    echo \"error: The sandbox is not in sync with the Podfile.lock. Run 'pod install' or update your CocoaPods installation.\" >&2\n    exit 1\nfi\n# This output is used by Xcode 'outputs' to avoid re-running this script phase.\necho \"SUCCESS\" > \"${SCRIPT_OUTPUT_FILE_0}\"\n";
+			shellScript = "\"${PODS_ROOT}/Target Support Files/Pods-Rainbow/Pods-Rainbow-frameworks.sh\"\n";
 			showEnvVarsInLog = 0;
 		};
-		715E7A8ED05240A895A6C82C /* [CP] Copy Pods Resources */ = {
+		82752F7D7CA23C0EBC84AF92 /* [CP] Copy Pods Resources */ = {
 			isa = PBXShellScriptBuildPhase;
 			buildActionMask = 2147483647;
 			files = (
@@ -1256,23 +1278,18 @@
 			shellScript = "\"${PODS_ROOT}/Target Support Files/Pods-SelectTokenIntent/Pods-SelectTokenIntent-resources.sh\"\n";
 			showEnvVarsInLog = 0;
 		};
-		9E06A09BD0C3B10F3651280D /* [CP] Embed Pods Frameworks */ = {
+		9CC18903234C511474C4FE5A /* [CP-User] [RNFB] Core Configuration */ = {
 			isa = PBXShellScriptBuildPhase;
 			buildActionMask = 2147483647;
 			files = (
 			);
 			inputPaths = (
-				"${PODS_ROOT}/Target Support Files/Pods-Rainbow/Pods-Rainbow-frameworks.sh",
-				"${PODS_XCFRAMEWORKS_BUILD_DIR}/hermes-engine/Pre-built/hermes.framework/hermes",
-			);
-			name = "[CP] Embed Pods Frameworks";
-			outputPaths = (
-				"${TARGET_BUILD_DIR}/${FRAMEWORKS_FOLDER_PATH}/hermes.framework",
-			);
+				"$(BUILT_PRODUCTS_DIR)/$(INFOPLIST_PATH)",
+			);
+			name = "[CP-User] [RNFB] Core Configuration";
 			runOnlyForDeploymentPostprocessing = 0;
 			shellPath = /bin/sh;
-			shellScript = "\"${PODS_ROOT}/Target Support Files/Pods-Rainbow/Pods-Rainbow-frameworks.sh\"\n";
-			showEnvVarsInLog = 0;
+			shellScript = "#!/usr/bin/env bash\n#\n# Copyright (c) 2016-present Invertase Limited & Contributors\n#\n# Licensed under the Apache License, Version 2.0 (the \"License\");\n# you may not use this library except in compliance with the License.\n# You may obtain a copy of the License at\n#\n#   http://www.apache.org/licenses/LICENSE-2.0\n#\n# Unless required by applicable law or agreed to in writing, software\n# distributed under the License is distributed on an \"AS IS\" BASIS,\n# WITHOUT WARRANTIES OR CONDITIONS OF ANY KIND, either express or implied.\n# See the License for the specific language governing permissions and\n# limitations under the License.\n#\n\n##########################################################################\n##########################################################################\n#\n#  NOTE THAT IF YOU CHANGE THIS FILE YOU MUST RUN pod install AFTERWARDS\n#\n#  This file is installed as an Xcode build script in the project file\n#  by cocoapods, and you will not see your changes until you pod install\n#\n##########################################################################\n##########################################################################\n\nset -e\n\n_MAX_LOOKUPS=2;\n_SEARCH_RESULT=''\n_RN_ROOT_EXISTS=''\n_CURRENT_LOOKUPS=1\n_JSON_ROOT=\"'react-native'\"\n_JSON_FILE_NAME='firebase.json'\n_JSON_OUTPUT_BASE64='e30=' # { }\n_CURRENT_SEARCH_DIR=${PROJECT_DIR}\n_PLIST_BUDDY=/usr/libexec/PlistBuddy\n_TARGET_PLIST=\"${BUILT_PRODUCTS_DIR}/${INFOPLIST_PATH}\"\n_DSYM_PLIST=\"${DWARF_DSYM_FOLDER_PATH}/${DWARF_DSYM_FILE_NAME}/Contents/Info.plist\"\n\n# plist arrays\n_PLIST_ENTRY_KEYS=()\n_PLIST_ENTRY_TYPES=()\n_PLIST_ENTRY_VALUES=()\n\nfunction setPlistValue {\n  echo \"info:      setting plist entry '$1' of type '$2' in file '$4'\"\n  ${_PLIST_BUDDY} -c \"Add :$1 $2 '$3'\" $4 || echo \"info:      '$1' already exists\"\n}\n\nfunction getFirebaseJsonKeyValue () {\n  if [[ ${_RN_ROOT_EXISTS} ]]; then\n    ruby -Ku -e \"require 'rubygems';require 'json'; output=JSON.parse('$1'); puts output[$_JSON_ROOT]['$2']\"\n  else\n    echo \"\"\n  fi;\n}\n\nfunction jsonBoolToYesNo () {\n  if [[ $1 == \"false\" ]]; then\n    echo \"NO\"\n  elif [[ $1 == \"true\" ]]; then\n    echo \"YES\"\n  else echo \"NO\"\n  fi\n}\n\necho \"info: -> RNFB build script started\"\necho \"info: 1) Locating ${_JSON_FILE_NAME} file:\"\n\nif [[ -z ${_CURRENT_SEARCH_DIR} ]]; then\n  _CURRENT_SEARCH_DIR=$(pwd)\nfi;\n\nwhile true; do\n  _CURRENT_SEARCH_DIR=$(dirname \"$_CURRENT_SEARCH_DIR\")\n  if [[ \"$_CURRENT_SEARCH_DIR\" == \"/\" ]] || [[ ${_CURRENT_LOOKUPS} -gt ${_MAX_LOOKUPS} ]]; then break; fi;\n  echo \"info:      ($_CURRENT_LOOKUPS of $_MAX_LOOKUPS) Searching in '$_CURRENT_SEARCH_DIR' for a ${_JSON_FILE_NAME} file.\"\n  _SEARCH_RESULT=$(find \"$_CURRENT_SEARCH_DIR\" -maxdepth 2 -name ${_JSON_FILE_NAME} -print | /usr/bin/head -n 1)\n  if [[ ${_SEARCH_RESULT} ]]; then\n    echo \"info:      ${_JSON_FILE_NAME} found at $_SEARCH_RESULT\"\n    break;\n  fi;\n  _CURRENT_LOOKUPS=$((_CURRENT_LOOKUPS+1))\ndone\n\nif [[ ${_SEARCH_RESULT} ]]; then\n  _JSON_OUTPUT_RAW=$(cat \"${_SEARCH_RESULT}\")\n  _RN_ROOT_EXISTS=$(ruby -Ku -e \"require 'rubygems';require 'json'; output=JSON.parse('$_JSON_OUTPUT_RAW'); puts output[$_JSON_ROOT]\" || echo '')\n\n  if [[ ${_RN_ROOT_EXISTS} ]]; then\n    if ! python3 --version >/dev/null 2>&1; then echo \"python3 not found, firebase.json file processing error.\" && exit 1; fi\n    _JSON_OUTPUT_BASE64=$(python3 -c 'import json,sys,base64;print(base64.b64encode(bytes(json.dumps(json.loads(open('\"'${_SEARCH_RESULT}'\"', '\"'rb'\"').read())['${_JSON_ROOT}']), '\"'utf-8'\"')).decode())' || echo \"e30=\")\n  fi\n\n  _PLIST_ENTRY_KEYS+=(\"firebase_json_raw\")\n  _PLIST_ENTRY_TYPES+=(\"string\")\n  _PLIST_ENTRY_VALUES+=(\"$_JSON_OUTPUT_BASE64\")\n\n  # config.app_data_collection_default_enabled\n  _APP_DATA_COLLECTION_ENABLED=$(getFirebaseJsonKeyValue \"$_JSON_OUTPUT_RAW\" \"app_data_collection_default_enabled\")\n  if [[ $_APP_DATA_COLLECTION_ENABLED ]]; then\n    _PLIST_ENTRY_KEYS+=(\"FirebaseDataCollectionDefaultEnabled\")\n    _PLIST_ENTRY_TYPES+=(\"bool\")\n    _PLIST_ENTRY_VALUES+=(\"$(jsonBoolToYesNo \"$_APP_DATA_COLLECTION_ENABLED\")\")\n  fi\n\n  # config.analytics_auto_collection_enabled\n  _ANALYTICS_AUTO_COLLECTION=$(getFirebaseJsonKeyValue \"$_JSON_OUTPUT_RAW\" \"analytics_auto_collection_enabled\")\n  if [[ $_ANALYTICS_AUTO_COLLECTION ]]; then\n    _PLIST_ENTRY_KEYS+=(\"FIREBASE_ANALYTICS_COLLECTION_ENABLED\")\n    _PLIST_ENTRY_TYPES+=(\"bool\")\n    _PLIST_ENTRY_VALUES+=(\"$(jsonBoolToYesNo \"$_ANALYTICS_AUTO_COLLECTION\")\")\n  fi\n\n  # config.analytics_collection_deactivated\n  _ANALYTICS_DEACTIVATED=$(getFirebaseJsonKeyValue \"$_JSON_OUTPUT_RAW\" \"analytics_collection_deactivated\")\n  if [[ $_ANALYTICS_DEACTIVATED ]]; then\n    _PLIST_ENTRY_KEYS+=(\"FIREBASE_ANALYTICS_COLLECTION_DEACTIVATED\")\n    _PLIST_ENTRY_TYPES+=(\"bool\")\n    _PLIST_ENTRY_VALUES+=(\"$(jsonBoolToYesNo \"$_ANALYTICS_DEACTIVATED\")\")\n  fi\n\n  # config.analytics_idfv_collection_enabled\n  _ANALYTICS_IDFV_COLLECTION=$(getFirebaseJsonKeyValue \"$_JSON_OUTPUT_RAW\" \"analytics_idfv_collection_enabled\")\n  if [[ $_ANALYTICS_IDFV_COLLECTION ]]; then\n    _PLIST_ENTRY_KEYS+=(\"GOOGLE_ANALYTICS_IDFV_COLLECTION_ENABLED\")\n    _PLIST_ENTRY_TYPES+=(\"bool\")\n    _PLIST_ENTRY_VALUES+=(\"$(jsonBoolToYesNo \"$_ANALYTICS_IDFV_COLLECTION\")\")\n  fi\n\n  # config.analytics_default_allow_analytics_storage\n  _ANALYTICS_STORAGE=$(getFirebaseJsonKeyValue \"$_JSON_OUTPUT_RAW\" \"analytics_default_allow_analytics_storage\")\n  if [[ $_ANALYTICS_STORAGE ]]; then\n    _PLIST_ENTRY_KEYS+=(\"GOOGLE_ANALYTICS_DEFAULT_ALLOW_ANALYTICS_STORAGE\")\n    _PLIST_ENTRY_TYPES+=(\"bool\")\n    _PLIST_ENTRY_VALUES+=(\"$(jsonBoolToYesNo \"$_ANALYTICS_STORAGE\")\")\n  fi\n\n  # config.analytics_default_allow_ad_storage\n  _ANALYTICS_AD_STORAGE=$(getFirebaseJsonKeyValue \"$_JSON_OUTPUT_RAW\" \"analytics_default_allow_ad_storage\")\n  if [[ $_ANALYTICS_AD_STORAGE ]]; then\n    _PLIST_ENTRY_KEYS+=(\"GOOGLE_ANALYTICS_DEFAULT_ALLOW_AD_STORAGE\")\n    _PLIST_ENTRY_TYPES+=(\"bool\")\n    _PLIST_ENTRY_VALUES+=(\"$(jsonBoolToYesNo \"$_ANALYTICS_AD_STORAGE\")\")\n  fi\n\n  # config.analytics_default_allow_ad_user_data\n  _ANALYTICS_AD_USER_DATA=$(getFirebaseJsonKeyValue \"$_JSON_OUTPUT_RAW\" \"analytics_default_allow_ad_user_data\")\n  if [[ $_ANALYTICS_AD_USER_DATA ]]; then\n    _PLIST_ENTRY_KEYS+=(\"GOOGLE_ANALYTICS_DEFAULT_ALLOW_AD_USER_DATA\")\n    _PLIST_ENTRY_TYPES+=(\"bool\")\n    _PLIST_ENTRY_VALUES+=(\"$(jsonBoolToYesNo \"$_ANALYTICS_AD_USER_DATA\")\")\n  fi\n\n  # config.analytics_default_allow_ad_personalization_signals\n  _ANALYTICS_PERSONALIZATION=$(getFirebaseJsonKeyValue \"$_JSON_OUTPUT_RAW\" \"analytics_default_allow_ad_personalization_signals\")\n  if [[ $_ANALYTICS_PERSONALIZATION ]]; then\n    _PLIST_ENTRY_KEYS+=(\"GOOGLE_ANALYTICS_DEFAULT_ALLOW_AD_PERSONALIZATION_SIGNALS\")\n    _PLIST_ENTRY_TYPES+=(\"bool\")\n    _PLIST_ENTRY_VALUES+=(\"$(jsonBoolToYesNo \"$_ANALYTICS_PERSONALIZATION\")\")\n  fi\n\n  # config.analytics_registration_with_ad_network_enabled\n  _ANALYTICS_REGISTRATION_WITH_AD_NETWORK=$(getFirebaseJsonKeyValue \"$_JSON_OUTPUT_RAW\" \"google_analytics_registration_with_ad_network_enabled\")\n  if [[ $_ANALYTICS_REGISTRATION_WITH_AD_NETWORK ]]; then\n    _PLIST_ENTRY_KEYS+=(\"GOOGLE_ANALYTICS_REGISTRATION_WITH_AD_NETWORK_ENABLED\")\n    _PLIST_ENTRY_TYPES+=(\"bool\")\n    _PLIST_ENTRY_VALUES+=(\"$(jsonBoolToYesNo \"$_ANALYTICS_REGISTRATION_WITH_AD_NETWORK\")\")\n  fi\n\n  # config.google_analytics_automatic_screen_reporting_enabled\n  _ANALYTICS_AUTO_SCREEN_REPORTING=$(getFirebaseJsonKeyValue \"$_JSON_OUTPUT_RAW\" \"google_analytics_automatic_screen_reporting_enabled\")\n  if [[ $_ANALYTICS_AUTO_SCREEN_REPORTING ]]; then\n    _PLIST_ENTRY_KEYS+=(\"FirebaseAutomaticScreenReportingEnabled\")\n    _PLIST_ENTRY_TYPES+=(\"bool\")\n    _PLIST_ENTRY_VALUES+=(\"$(jsonBoolToYesNo \"$_ANALYTICS_AUTO_SCREEN_REPORTING\")\")\n  fi\n\n  # config.perf_auto_collection_enabled\n  _PERF_AUTO_COLLECTION=$(getFirebaseJsonKeyValue \"$_JSON_OUTPUT_RAW\" \"perf_auto_collection_enabled\")\n  if [[ $_PERF_AUTO_COLLECTION ]]; then\n    _PLIST_ENTRY_KEYS+=(\"firebase_performance_collection_enabled\")\n    _PLIST_ENTRY_TYPES+=(\"bool\")\n    _PLIST_ENTRY_VALUES+=(\"$(jsonBoolToYesNo \"$_PERF_AUTO_COLLECTION\")\")\n  fi\n\n  # config.perf_collection_deactivated\n  _PERF_DEACTIVATED=$(getFirebaseJsonKeyValue \"$_JSON_OUTPUT_RAW\" \"perf_collection_deactivated\")\n  if [[ $_PERF_DEACTIVATED ]]; then\n    _PLIST_ENTRY_KEYS+=(\"firebase_performance_collection_deactivated\")\n    _PLIST_ENTRY_TYPES+=(\"bool\")\n    _PLIST_ENTRY_VALUES+=(\"$(jsonBoolToYesNo \"$_PERF_DEACTIVATED\")\")\n  fi\n\n  # config.messaging_auto_init_enabled\n  _MESSAGING_AUTO_INIT=$(getFirebaseJsonKeyValue \"$_JSON_OUTPUT_RAW\" \"messaging_auto_init_enabled\")\n  if [[ $_MESSAGING_AUTO_INIT ]]; then\n    _PLIST_ENTRY_KEYS+=(\"FirebaseMessagingAutoInitEnabled\")\n    _PLIST_ENTRY_TYPES+=(\"bool\")\n    _PLIST_ENTRY_VALUES+=(\"$(jsonBoolToYesNo \"$_MESSAGING_AUTO_INIT\")\")\n  fi\n\n  # config.in_app_messaging_auto_colllection_enabled\n  _FIAM_AUTO_INIT=$(getFirebaseJsonKeyValue \"$_JSON_OUTPUT_RAW\" \"in_app_messaging_auto_collection_enabled\")\n  if [[ $_FIAM_AUTO_INIT ]]; then\n    _PLIST_ENTRY_KEYS+=(\"FirebaseInAppMessagingAutomaticDataCollectionEnabled\")\n    _PLIST_ENTRY_TYPES+=(\"bool\")\n    _PLIST_ENTRY_VALUES+=(\"$(jsonBoolToYesNo \"$_FIAM_AUTO_INIT\")\")\n  fi\n\n  # config.app_check_token_auto_refresh\n  _APP_CHECK_TOKEN_AUTO_REFRESH=$(getFirebaseJsonKeyValue \"$_JSON_OUTPUT_RAW\" \"app_check_token_auto_refresh\")\n  if [[ $_APP_CHECK_TOKEN_AUTO_REFRESH ]]; then\n    _PLIST_ENTRY_KEYS+=(\"FirebaseAppCheckTokenAutoRefreshEnabled\")\n    _PLIST_ENTRY_TYPES+=(\"bool\")\n    _PLIST_ENTRY_VALUES+=(\"$(jsonBoolToYesNo \"$_APP_CHECK_TOKEN_AUTO_REFRESH\")\")\n  fi\n\n  # config.crashlytics_disable_auto_disabler - undocumented for now - mainly for debugging, document if becomes useful\n  _CRASHLYTICS_AUTO_DISABLE_ENABLED=$(getFirebaseJsonKeyValue \"$_JSON_OUTPUT_RAW\" \"crashlytics_disable_auto_disabler\")\n  if [[ $_CRASHLYTICS_AUTO_DISABLE_ENABLED == \"true\" ]]; then\n    echo \"Disabled Crashlytics auto disabler.\" # do nothing\n  else\n    _PLIST_ENTRY_KEYS+=(\"FirebaseCrashlyticsCollectionEnabled\")\n    _PLIST_ENTRY_TYPES+=(\"bool\")\n    _PLIST_ENTRY_VALUES+=(\"NO\")\n  fi\nelse\n  _PLIST_ENTRY_KEYS+=(\"firebase_json_raw\")\n  _PLIST_ENTRY_TYPES+=(\"string\")\n  _PLIST_ENTRY_VALUES+=(\"$_JSON_OUTPUT_BASE64\")\n  echo \"warning:   A firebase.json file was not found, whilst this file is optional it is recommended to include it to configure firebase services in React Native Firebase.\"\nfi;\n\necho \"info: 2) Injecting Info.plist entries: \"\n\n# Log out the keys we're adding\nfor i in \"${!_PLIST_ENTRY_KEYS[@]}\"; do\n  echo \"    ->  $i) ${_PLIST_ENTRY_KEYS[$i]}\" \"${_PLIST_ENTRY_TYPES[$i]}\" \"${_PLIST_ENTRY_VALUES[$i]}\"\ndone\n\nfor plist in \"${_TARGET_PLIST}\" \"${_DSYM_PLIST}\" ; do\n  if [[ -f \"${plist}\" ]]; then\n\n    # paths with spaces break the call to setPlistValue. temporarily modify\n    # the shell internal field separator variable (IFS), which normally\n    # includes spaces, to consist only of line breaks\n    oldifs=$IFS\n    IFS=\"\n\"\n\n    for i in \"${!_PLIST_ENTRY_KEYS[@]}\"; do\n      setPlistValue \"${_PLIST_ENTRY_KEYS[$i]}\" \"${_PLIST_ENTRY_TYPES[$i]}\" \"${_PLIST_ENTRY_VALUES[$i]}\" \"${plist}\"\n    done\n\n    # restore the original internal field separator value\n    IFS=$oldifs\n  else\n    echo \"warning:   A Info.plist build output file was not found (${plist})\"\n  fi\ndone\n\necho \"info: <- RNFB build script finished\"\n";
 		};
 		9FF961FEA7AF435FA18ED988 /* Upload Debug Symbols to Sentry */ = {
 			isa = PBXShellScriptBuildPhase;
@@ -1289,75 +1306,6 @@
 			shellPath = /bin/sh;
 			shellScript = "export SENTRY_PROPERTIES=sentry.properties\n../node_modules/@sentry/cli/bin/sentry-cli upload-dsym\n";
 		};
-		B6E3A11846E5D2392C00038F /* [CP] Check Pods Manifest.lock */ = {
-			isa = PBXShellScriptBuildPhase;
-			buildActionMask = 2147483647;
-			files = (
-			);
-			inputFileListPaths = (
-			);
-			inputPaths = (
-				"${PODS_PODFILE_DIR_PATH}/Podfile.lock",
-				"${PODS_ROOT}/Manifest.lock",
-			);
-			name = "[CP] Check Pods Manifest.lock";
-			outputFileListPaths = (
-			);
-			outputPaths = (
-				"$(DERIVED_FILE_DIR)/Pods-ImageNotification-checkManifestLockResult.txt",
-			);
-			runOnlyForDeploymentPostprocessing = 0;
-			shellPath = /bin/sh;
-			shellScript = "diff \"${PODS_PODFILE_DIR_PATH}/Podfile.lock\" \"${PODS_ROOT}/Manifest.lock\" > /dev/null\nif [ $? != 0 ] ; then\n    # print error to STDERR\n    echo \"error: The sandbox is not in sync with the Podfile.lock. Run 'pod install' or update your CocoaPods installation.\" >&2\n    exit 1\nfi\n# This output is used by Xcode 'outputs' to avoid re-running this script phase.\necho \"SUCCESS\" > \"${SCRIPT_OUTPUT_FILE_0}\"\n";
-			showEnvVarsInLog = 0;
-		};
-		C0F8881578FA5F50CF1AD1E4 /* [CP] Check Pods Manifest.lock */ = {
-			isa = PBXShellScriptBuildPhase;
-			buildActionMask = 2147483647;
-			files = (
-			);
-			inputFileListPaths = (
-			);
-			inputPaths = (
-				"${PODS_PODFILE_DIR_PATH}/Podfile.lock",
-				"${PODS_ROOT}/Manifest.lock",
-			);
-			name = "[CP] Check Pods Manifest.lock";
-			outputFileListPaths = (
-			);
-			outputPaths = (
-				"$(DERIVED_FILE_DIR)/Pods-SelectTokenIntent-checkManifestLockResult.txt",
-			);
-			runOnlyForDeploymentPostprocessing = 0;
-			shellPath = /bin/sh;
-			shellScript = "diff \"${PODS_PODFILE_DIR_PATH}/Podfile.lock\" \"${PODS_ROOT}/Manifest.lock\" > /dev/null\nif [ $? != 0 ] ; then\n    # print error to STDERR\n    echo \"error: The sandbox is not in sync with the Podfile.lock. Run 'pod install' or update your CocoaPods installation.\" >&2\n    exit 1\nfi\n# This output is used by Xcode 'outputs' to avoid re-running this script phase.\necho \"SUCCESS\" > \"${SCRIPT_OUTPUT_FILE_0}\"\n";
-			showEnvVarsInLog = 0;
-		};
-		CB8CECE4E1649B6C86107FEA /* [CP] Check Pods Manifest.lock */ = {
-			isa = PBXShellScriptBuildPhase;
-			buildActionMask = 2147483647;
-			files = (
-			);
-			inputFileListPaths = (
-			);
-			inputPaths = (
-				"${PODS_PODFILE_DIR_PATH}/Podfile.lock",
-				"${PODS_ROOT}/Manifest.lock",
-			);
-			name = "[CP] Check Pods Manifest.lock";
-			outputFileListPaths = (
-			);
-			outputPaths = (
-				"$(DERIVED_FILE_DIR)/Pods-PriceWidgetExtension-checkManifestLockResult.txt",
-			);
-			runOnlyForDeploymentPostprocessing = 0;
-			shellPath = /bin/sh;
-			shellScript = "diff \"${PODS_PODFILE_DIR_PATH}/Podfile.lock\" \"${PODS_ROOT}/Manifest.lock\" > /dev/null\nif [ $? != 0 ] ; then\n    # print error to STDERR\n    echo \"error: The sandbox is not in sync with the Podfile.lock. Run 'pod install' or update your CocoaPods installation.\" >&2\n    exit 1\nfi\n# This output is used by Xcode 'outputs' to avoid re-running this script phase.\necho \"SUCCESS\" > \"${SCRIPT_OUTPUT_FILE_0}\"\n";
-			showEnvVarsInLog = 0;
-		};
-<<<<<<< HEAD
-		CD92AC1289B00F8A65596691 /* [CP] Copy Pods Resources */ = {
-=======
 		AEAD56A917FF4051986EE3E6 /* [Expo] Configure project */ = {
 			isa = PBXShellScriptBuildPhase;
 			alwaysOutOfDate = 1;
@@ -1377,76 +1325,51 @@
 			shellPath = /bin/sh;
 			shellScript = "# This script configures Expo modules and generates the modules provider file.\nbash -l -c \"./Pods/Target\\ Support\\ Files/Pods-Rainbow/expo-configure-project.sh\"\n";
 		};
-		B645329271EC2E2C170CA75B /* [CP] Copy Pods Resources */ = {
->>>>>>> bae85e5c
+		B84C4CAD33EC131FD4694010 /* [CP] Check Pods Manifest.lock */ = {
 			isa = PBXShellScriptBuildPhase;
 			buildActionMask = 2147483647;
 			files = (
 			);
+			inputFileListPaths = (
+			);
 			inputPaths = (
-				"${PODS_ROOT}/Target Support Files/Pods-PriceWidgetExtension/Pods-PriceWidgetExtension-resources.sh",
-				"${PODS_CONFIGURATION_BUILD_DIR}/FirebaseABTesting/FirebaseABTesting_Privacy.bundle",
-				"${PODS_CONFIGURATION_BUILD_DIR}/FirebaseCore/FirebaseCore_Privacy.bundle",
-				"${PODS_CONFIGURATION_BUILD_DIR}/FirebaseCoreExtension/FirebaseCoreExtension_Privacy.bundle",
-				"${PODS_CONFIGURATION_BUILD_DIR}/FirebaseCoreInternal/FirebaseCoreInternal_Privacy.bundle",
-				"${PODS_CONFIGURATION_BUILD_DIR}/FirebaseInstallations/FirebaseInstallations_Privacy.bundle",
-				"${PODS_CONFIGURATION_BUILD_DIR}/FirebaseRemoteConfig/FirebaseRemoteConfig_Privacy.bundle",
-				"${PODS_CONFIGURATION_BUILD_DIR}/GoogleDataTransport/GoogleDataTransport_Privacy.bundle",
-				"${PODS_CONFIGURATION_BUILD_DIR}/GoogleUtilities/GoogleUtilities_Privacy.bundle",
-				"${PODS_CONFIGURATION_BUILD_DIR}/PromisesObjC/FBLPromises_Privacy.bundle",
-				"${PODS_CONFIGURATION_BUILD_DIR}/nanopb/nanopb_Privacy.bundle",
-<<<<<<< HEAD
-=======
-				"${PODS_CONFIGURATION_BUILD_DIR}/FirebaseMessaging/FirebaseMessaging_Privacy.bundle",
-				"${PODS_CONFIGURATION_BUILD_DIR}/EXConstants/EXConstants.bundle",
-				"${PODS_CONFIGURATION_BUILD_DIR}/EXConstants/ExpoConstants_privacy.bundle",
-				"${PODS_CONFIGURATION_BUILD_DIR}/ExpoFileSystem/ExpoFileSystem_privacy.bundle",
-				"${PODS_CONFIGURATION_BUILD_DIR}/RNCAsyncStorage/RNCAsyncStorage_resources.bundle",
-				"${PODS_CONFIGURATION_BUILD_DIR}/RNImageCropPicker/RNImageCropPickerPrivacyInfo.bundle",
-				"${PODS_CONFIGURATION_BUILD_DIR}/RNImageCropPicker/QBImagePicker.bundle",
-				"${PODS_CONFIGURATION_BUILD_DIR}/React-Core/RCTI18nStrings.bundle",
-				"${PODS_CONFIGURATION_BUILD_DIR}/Rudder/Rudder.bundle",
-				"${PODS_CONFIGURATION_BUILD_DIR}/SDWebImage/SDWebImage.bundle",
-				"${PODS_CONFIGURATION_BUILD_DIR}/Sentry/Sentry.bundle",
-				"${PODS_CONFIGURATION_BUILD_DIR}/TOCropViewController/TOCropViewControllerBundle.bundle",
-				"${PODS_CONFIGURATION_BUILD_DIR}/react-native-cameraroll/RNCameraRollPrivacyInfo.bundle",
->>>>>>> bae85e5c
-			);
-			name = "[CP] Copy Pods Resources";
+				"${PODS_PODFILE_DIR_PATH}/Podfile.lock",
+				"${PODS_ROOT}/Manifest.lock",
+			);
+			name = "[CP] Check Pods Manifest.lock";
+			outputFileListPaths = (
+			);
 			outputPaths = (
-				"${TARGET_BUILD_DIR}/${UNLOCALIZED_RESOURCES_FOLDER_PATH}/FirebaseABTesting_Privacy.bundle",
-				"${TARGET_BUILD_DIR}/${UNLOCALIZED_RESOURCES_FOLDER_PATH}/FirebaseCore_Privacy.bundle",
-				"${TARGET_BUILD_DIR}/${UNLOCALIZED_RESOURCES_FOLDER_PATH}/FirebaseCoreExtension_Privacy.bundle",
-				"${TARGET_BUILD_DIR}/${UNLOCALIZED_RESOURCES_FOLDER_PATH}/FirebaseCoreInternal_Privacy.bundle",
-				"${TARGET_BUILD_DIR}/${UNLOCALIZED_RESOURCES_FOLDER_PATH}/FirebaseInstallations_Privacy.bundle",
-				"${TARGET_BUILD_DIR}/${UNLOCALIZED_RESOURCES_FOLDER_PATH}/FirebaseRemoteConfig_Privacy.bundle",
-				"${TARGET_BUILD_DIR}/${UNLOCALIZED_RESOURCES_FOLDER_PATH}/GoogleDataTransport_Privacy.bundle",
-				"${TARGET_BUILD_DIR}/${UNLOCALIZED_RESOURCES_FOLDER_PATH}/GoogleUtilities_Privacy.bundle",
-				"${TARGET_BUILD_DIR}/${UNLOCALIZED_RESOURCES_FOLDER_PATH}/FBLPromises_Privacy.bundle",
-				"${TARGET_BUILD_DIR}/${UNLOCALIZED_RESOURCES_FOLDER_PATH}/nanopb_Privacy.bundle",
-<<<<<<< HEAD
-=======
-				"${TARGET_BUILD_DIR}/${UNLOCALIZED_RESOURCES_FOLDER_PATH}/FirebaseMessaging_Privacy.bundle",
-				"${TARGET_BUILD_DIR}/${UNLOCALIZED_RESOURCES_FOLDER_PATH}/EXConstants.bundle",
-				"${TARGET_BUILD_DIR}/${UNLOCALIZED_RESOURCES_FOLDER_PATH}/ExpoConstants_privacy.bundle",
-				"${TARGET_BUILD_DIR}/${UNLOCALIZED_RESOURCES_FOLDER_PATH}/ExpoFileSystem_privacy.bundle",
-				"${TARGET_BUILD_DIR}/${UNLOCALIZED_RESOURCES_FOLDER_PATH}/RNCAsyncStorage_resources.bundle",
-				"${TARGET_BUILD_DIR}/${UNLOCALIZED_RESOURCES_FOLDER_PATH}/RNImageCropPickerPrivacyInfo.bundle",
-				"${TARGET_BUILD_DIR}/${UNLOCALIZED_RESOURCES_FOLDER_PATH}/QBImagePicker.bundle",
-				"${TARGET_BUILD_DIR}/${UNLOCALIZED_RESOURCES_FOLDER_PATH}/RCTI18nStrings.bundle",
-				"${TARGET_BUILD_DIR}/${UNLOCALIZED_RESOURCES_FOLDER_PATH}/Rudder.bundle",
-				"${TARGET_BUILD_DIR}/${UNLOCALIZED_RESOURCES_FOLDER_PATH}/SDWebImage.bundle",
-				"${TARGET_BUILD_DIR}/${UNLOCALIZED_RESOURCES_FOLDER_PATH}/Sentry.bundle",
-				"${TARGET_BUILD_DIR}/${UNLOCALIZED_RESOURCES_FOLDER_PATH}/TOCropViewControllerBundle.bundle",
-				"${TARGET_BUILD_DIR}/${UNLOCALIZED_RESOURCES_FOLDER_PATH}/RNCameraRollPrivacyInfo.bundle",
->>>>>>> bae85e5c
+				"$(DERIVED_FILE_DIR)/Pods-Rainbow-checkManifestLockResult.txt",
 			);
 			runOnlyForDeploymentPostprocessing = 0;
 			shellPath = /bin/sh;
-			shellScript = "\"${PODS_ROOT}/Target Support Files/Pods-PriceWidgetExtension/Pods-PriceWidgetExtension-resources.sh\"\n";
+			shellScript = "diff \"${PODS_PODFILE_DIR_PATH}/Podfile.lock\" \"${PODS_ROOT}/Manifest.lock\" > /dev/null\nif [ $? != 0 ] ; then\n    # print error to STDERR\n    echo \"error: The sandbox is not in sync with the Podfile.lock. Run 'pod install' or update your CocoaPods installation.\" >&2\n    exit 1\nfi\n# This output is used by Xcode 'outputs' to avoid re-running this script phase.\necho \"SUCCESS\" > \"${SCRIPT_OUTPUT_FILE_0}\"\n";
 			showEnvVarsInLog = 0;
 		};
-		E16B53C859AB288BBEE05B50 /* [CP] Copy Pods Resources */ = {
+		C239424DF07543274D084131 /* [CP] Check Pods Manifest.lock */ = {
+			isa = PBXShellScriptBuildPhase;
+			buildActionMask = 2147483647;
+			files = (
+			);
+			inputFileListPaths = (
+			);
+			inputPaths = (
+				"${PODS_PODFILE_DIR_PATH}/Podfile.lock",
+				"${PODS_ROOT}/Manifest.lock",
+			);
+			name = "[CP] Check Pods Manifest.lock";
+			outputFileListPaths = (
+			);
+			outputPaths = (
+				"$(DERIVED_FILE_DIR)/Pods-SelectTokenIntent-checkManifestLockResult.txt",
+			);
+			runOnlyForDeploymentPostprocessing = 0;
+			shellPath = /bin/sh;
+			shellScript = "diff \"${PODS_PODFILE_DIR_PATH}/Podfile.lock\" \"${PODS_ROOT}/Manifest.lock\" > /dev/null\nif [ $? != 0 ] ; then\n    # print error to STDERR\n    echo \"error: The sandbox is not in sync with the Podfile.lock. Run 'pod install' or update your CocoaPods installation.\" >&2\n    exit 1\nfi\n# This output is used by Xcode 'outputs' to avoid re-running this script phase.\necho \"SUCCESS\" > \"${SCRIPT_OUTPUT_FILE_0}\"\n";
+			showEnvVarsInLog = 0;
+		};
+		CC6F07DBBF6C5DBF6BE2736C /* [CP] Copy Pods Resources */ = {
 			isa = PBXShellScriptBuildPhase;
 			buildActionMask = 2147483647;
 			files = (
@@ -1482,6 +1405,42 @@
 			runOnlyForDeploymentPostprocessing = 0;
 			shellPath = /bin/sh;
 			shellScript = "\"${PODS_ROOT}/Target Support Files/Pods-ImageNotification/Pods-ImageNotification-resources.sh\"\n";
+			showEnvVarsInLog = 0;
+		};
+		E5478161AB3BE9AD9BFD4290 /* [CP] Copy Pods Resources */ = {
+			isa = PBXShellScriptBuildPhase;
+			buildActionMask = 2147483647;
+			files = (
+			);
+			inputPaths = (
+				"${PODS_ROOT}/Target Support Files/Pods-PriceWidgetExtension/Pods-PriceWidgetExtension-resources.sh",
+				"${PODS_CONFIGURATION_BUILD_DIR}/FirebaseABTesting/FirebaseABTesting_Privacy.bundle",
+				"${PODS_CONFIGURATION_BUILD_DIR}/FirebaseCore/FirebaseCore_Privacy.bundle",
+				"${PODS_CONFIGURATION_BUILD_DIR}/FirebaseCoreExtension/FirebaseCoreExtension_Privacy.bundle",
+				"${PODS_CONFIGURATION_BUILD_DIR}/FirebaseCoreInternal/FirebaseCoreInternal_Privacy.bundle",
+				"${PODS_CONFIGURATION_BUILD_DIR}/FirebaseInstallations/FirebaseInstallations_Privacy.bundle",
+				"${PODS_CONFIGURATION_BUILD_DIR}/FirebaseRemoteConfig/FirebaseRemoteConfig_Privacy.bundle",
+				"${PODS_CONFIGURATION_BUILD_DIR}/GoogleDataTransport/GoogleDataTransport_Privacy.bundle",
+				"${PODS_CONFIGURATION_BUILD_DIR}/GoogleUtilities/GoogleUtilities_Privacy.bundle",
+				"${PODS_CONFIGURATION_BUILD_DIR}/PromisesObjC/FBLPromises_Privacy.bundle",
+				"${PODS_CONFIGURATION_BUILD_DIR}/nanopb/nanopb_Privacy.bundle",
+			);
+			name = "[CP] Copy Pods Resources";
+			outputPaths = (
+				"${TARGET_BUILD_DIR}/${UNLOCALIZED_RESOURCES_FOLDER_PATH}/FirebaseABTesting_Privacy.bundle",
+				"${TARGET_BUILD_DIR}/${UNLOCALIZED_RESOURCES_FOLDER_PATH}/FirebaseCore_Privacy.bundle",
+				"${TARGET_BUILD_DIR}/${UNLOCALIZED_RESOURCES_FOLDER_PATH}/FirebaseCoreExtension_Privacy.bundle",
+				"${TARGET_BUILD_DIR}/${UNLOCALIZED_RESOURCES_FOLDER_PATH}/FirebaseCoreInternal_Privacy.bundle",
+				"${TARGET_BUILD_DIR}/${UNLOCALIZED_RESOURCES_FOLDER_PATH}/FirebaseInstallations_Privacy.bundle",
+				"${TARGET_BUILD_DIR}/${UNLOCALIZED_RESOURCES_FOLDER_PATH}/FirebaseRemoteConfig_Privacy.bundle",
+				"${TARGET_BUILD_DIR}/${UNLOCALIZED_RESOURCES_FOLDER_PATH}/GoogleDataTransport_Privacy.bundle",
+				"${TARGET_BUILD_DIR}/${UNLOCALIZED_RESOURCES_FOLDER_PATH}/GoogleUtilities_Privacy.bundle",
+				"${TARGET_BUILD_DIR}/${UNLOCALIZED_RESOURCES_FOLDER_PATH}/FBLPromises_Privacy.bundle",
+				"${TARGET_BUILD_DIR}/${UNLOCALIZED_RESOURCES_FOLDER_PATH}/nanopb_Privacy.bundle",
+			);
+			runOnlyForDeploymentPostprocessing = 0;
+			shellPath = /bin/sh;
+			shellScript = "\"${PODS_ROOT}/Target Support Files/Pods-PriceWidgetExtension/Pods-PriceWidgetExtension-resources.sh\"\n";
 			showEnvVarsInLog = 0;
 		};
 /* End PBXShellScriptBuildPhase section */
@@ -1670,7 +1629,7 @@
 /* Begin XCBuildConfiguration section */
 		0299CE802886202800B5C7E7 /* Debug */ = {
 			isa = XCBuildConfiguration;
-			baseConfigurationReference = 1F7924B299AB409DF3464208 /* Pods-ImageNotification.debug.xcconfig */;
+			baseConfigurationReference = 239585D5B37F4FBD1470F62D /* Pods-ImageNotification.debug.xcconfig */;
 			buildSettings = {
 				APPLICATION_EXTENSION_API_ONLY = YES;
 				CLANG_ANALYZER_NONNULL = YES;
@@ -1721,7 +1680,7 @@
 		};
 		0299CE812886202800B5C7E7 /* Release */ = {
 			isa = XCBuildConfiguration;
-			baseConfigurationReference = 71C524C15258223C7294D681 /* Pods-ImageNotification.release.xcconfig */;
+			baseConfigurationReference = E060F33194FF363EC0431250 /* Pods-ImageNotification.release.xcconfig */;
 			buildSettings = {
 				APPLICATION_EXTENSION_API_ONLY = YES;
 				CLANG_ANALYZER_NONNULL = YES;
@@ -1773,7 +1732,7 @@
 		};
 		0299CE822886202800B5C7E7 /* LocalRelease */ = {
 			isa = XCBuildConfiguration;
-			baseConfigurationReference = 7393DAE88288119DF0AE54BB /* Pods-ImageNotification.localrelease.xcconfig */;
+			baseConfigurationReference = 3FEB7D565693086934123364 /* Pods-ImageNotification.localrelease.xcconfig */;
 			buildSettings = {
 				APPLICATION_EXTENSION_API_ONLY = YES;
 				CLANG_ANALYZER_NONNULL = YES;
@@ -1822,7 +1781,7 @@
 		};
 		0299CE832886202800B5C7E7 /* Staging */ = {
 			isa = XCBuildConfiguration;
-			baseConfigurationReference = CFC99D9DF87EB0ED77D50A35 /* Pods-ImageNotification.staging.xcconfig */;
+			baseConfigurationReference = 5D4F7BDB5458BA6BF08E99B6 /* Pods-ImageNotification.staging.xcconfig */;
 			buildSettings = {
 				APPLICATION_EXTENSION_API_ONLY = YES;
 				CLANG_ANALYZER_NONNULL = YES;
@@ -1871,7 +1830,7 @@
 		};
 		13B07F941A680F5B00A75B9A /* Debug */ = {
 			isa = XCBuildConfiguration;
-			baseConfigurationReference = 31ECCD51C05BDC068C93DF50 /* Pods-Rainbow.debug.xcconfig */;
+			baseConfigurationReference = A4C7384F262FF1BCFABB462D /* Pods-Rainbow.debug.xcconfig */;
 			buildSettings = {
 				ALWAYS_EMBED_SWIFT_STANDARD_LIBRARIES = YES;
 				APPLICATION_EXTENSION_API_ONLY = NO;
@@ -1949,7 +1908,7 @@
 		};
 		13B07F951A680F5B00A75B9A /* Release */ = {
 			isa = XCBuildConfiguration;
-			baseConfigurationReference = 3DCA55F5345F21454076621E /* Pods-Rainbow.release.xcconfig */;
+			baseConfigurationReference = 15004743AF62EF3EE384E855 /* Pods-Rainbow.release.xcconfig */;
 			buildSettings = {
 				ALWAYS_EMBED_SWIFT_STANDARD_LIBRARIES = YES;
 				APPLICATION_EXTENSION_API_ONLY = NO;
@@ -2070,7 +2029,7 @@
 		};
 		2C6A799821127ED9003AFB37 /* Staging */ = {
 			isa = XCBuildConfiguration;
-			baseConfigurationReference = 729D6FCECDF84DAE21766287 /* Pods-Rainbow.staging.xcconfig */;
+			baseConfigurationReference = 9E9F7E918EFBFBAF381621C7 /* Pods-Rainbow.staging.xcconfig */;
 			buildSettings = {
 				ALWAYS_EMBED_SWIFT_STANDARD_LIBRARIES = YES;
 				APPLICATION_EXTENSION_API_ONLY = NO;
@@ -2187,7 +2146,7 @@
 		};
 		2C87B79A2197FA1900682EC4 /* LocalRelease */ = {
 			isa = XCBuildConfiguration;
-			baseConfigurationReference = CA652B6F0AD48DCA801B002B /* Pods-Rainbow.localrelease.xcconfig */;
+			baseConfigurationReference = 3BBE9F9F842B95CFF7E85DB8 /* Pods-Rainbow.localrelease.xcconfig */;
 			buildSettings = {
 				ALWAYS_EMBED_SWIFT_STANDARD_LIBRARIES = YES;
 				APPLICATION_EXTENSION_API_ONLY = NO;
@@ -2361,7 +2320,7 @@
 		};
 		C16DCF6A272BA6F100FF5C78 /* Debug */ = {
 			isa = XCBuildConfiguration;
-			baseConfigurationReference = 8FA304DE3F56245313655144 /* Pods-PriceWidgetExtension.debug.xcconfig */;
+			baseConfigurationReference = 00A32D3367A149262C6C4D33 /* Pods-PriceWidgetExtension.debug.xcconfig */;
 			buildSettings = {
 				APPLICATION_EXTENSION_API_ONLY = YES;
 				ASSETCATALOG_COMPILER_GLOBAL_ACCENT_COLOR_NAME = AccentColor;
@@ -2411,7 +2370,7 @@
 		};
 		C16DCF6B272BA6F100FF5C78 /* Release */ = {
 			isa = XCBuildConfiguration;
-			baseConfigurationReference = 4CD24848D310983B35CCE498 /* Pods-PriceWidgetExtension.release.xcconfig */;
+			baseConfigurationReference = EAF3EBD98BA704022718B359 /* Pods-PriceWidgetExtension.release.xcconfig */;
 			buildSettings = {
 				APPLICATION_EXTENSION_API_ONLY = YES;
 				ASSETCATALOG_COMPILER_GLOBAL_ACCENT_COLOR_NAME = AccentColor;
@@ -2462,7 +2421,7 @@
 		};
 		C16DCF6C272BA6F100FF5C78 /* LocalRelease */ = {
 			isa = XCBuildConfiguration;
-			baseConfigurationReference = 982770FE07B00F1CDCFD4E0F /* Pods-PriceWidgetExtension.localrelease.xcconfig */;
+			baseConfigurationReference = 6B24FBC9AFF649E6E37FF985 /* Pods-PriceWidgetExtension.localrelease.xcconfig */;
 			buildSettings = {
 				APPLICATION_EXTENSION_API_ONLY = YES;
 				ASSETCATALOG_COMPILER_GLOBAL_ACCENT_COLOR_NAME = AccentColor;
@@ -2510,7 +2469,7 @@
 		};
 		C16DCF6D272BA6F100FF5C78 /* Staging */ = {
 			isa = XCBuildConfiguration;
-			baseConfigurationReference = 84AD3575B5B2DCEEFFEEC069 /* Pods-PriceWidgetExtension.staging.xcconfig */;
+			baseConfigurationReference = 11D30486FEF77968C16FDF7D /* Pods-PriceWidgetExtension.staging.xcconfig */;
 			buildSettings = {
 				APPLICATION_EXTENSION_API_ONLY = YES;
 				ASSETCATALOG_COMPILER_GLOBAL_ACCENT_COLOR_NAME = AccentColor;
@@ -2558,7 +2517,7 @@
 		};
 		C16DCFA0272BAB9600FF5C78 /* Debug */ = {
 			isa = XCBuildConfiguration;
-			baseConfigurationReference = 8579F1C84FE63AE8DC45F5E9 /* Pods-SelectTokenIntent.debug.xcconfig */;
+			baseConfigurationReference = AE024FCA8C28D21E9E1EA378 /* Pods-SelectTokenIntent.debug.xcconfig */;
 			buildSettings = {
 				APPLICATION_EXTENSION_API_ONLY = YES;
 				CLANG_ANALYZER_NONNULL = YES;
@@ -2606,7 +2565,7 @@
 		};
 		C16DCFA1272BAB9600FF5C78 /* Release */ = {
 			isa = XCBuildConfiguration;
-			baseConfigurationReference = 2696A019D35E6BCF73A74552 /* Pods-SelectTokenIntent.release.xcconfig */;
+			baseConfigurationReference = D657340CCBF77C82579CE8A1 /* Pods-SelectTokenIntent.release.xcconfig */;
 			buildSettings = {
 				APPLICATION_EXTENSION_API_ONLY = YES;
 				CLANG_ANALYZER_NONNULL = YES;
@@ -2655,7 +2614,7 @@
 		};
 		C16DCFA2272BAB9600FF5C78 /* LocalRelease */ = {
 			isa = XCBuildConfiguration;
-			baseConfigurationReference = 4C6ED03CC1E5BC0BE237385B /* Pods-SelectTokenIntent.localrelease.xcconfig */;
+			baseConfigurationReference = 388CCCEFC8BB73A757574C99 /* Pods-SelectTokenIntent.localrelease.xcconfig */;
 			buildSettings = {
 				APPLICATION_EXTENSION_API_ONLY = YES;
 				CLANG_ANALYZER_NONNULL = YES;
@@ -2701,7 +2660,7 @@
 		};
 		C16DCFA3272BAB9600FF5C78 /* Staging */ = {
 			isa = XCBuildConfiguration;
-			baseConfigurationReference = 533FDBFC99651B8B742A1A78 /* Pods-SelectTokenIntent.staging.xcconfig */;
+			baseConfigurationReference = CF8B843EAE21E6291C0C6702 /* Pods-SelectTokenIntent.staging.xcconfig */;
 			buildSettings = {
 				APPLICATION_EXTENSION_API_ONLY = YES;
 				CLANG_ANALYZER_NONNULL = YES;
