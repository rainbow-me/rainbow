// !$*UTF8*$!
{
	archiveVersion = 1;
	classes = {
	};
	objectVersion = 46;
	objects = {

/* Begin PBXBuildFile section */
		0299CE7B2886202800B5C7E7 /* NotificationService.m in Sources */ = {isa = PBXBuildFile; fileRef = 0299CE7A2886202800B5C7E7 /* NotificationService.m */; };
		0299CE7F2886202800B5C7E7 /* ImageNotification.appex in Embed App Extensions */ = {isa = PBXBuildFile; fileRef = 0299CE772886202800B5C7E7 /* ImageNotification.appex */; settings = {ATTRIBUTES = (RemoveHeadersOnCopy, ); }; };
		135F623E8FF08A7A779DBB59 /* libPods-Rainbow.a in Frameworks */ = {isa = PBXBuildFile; fileRef = 4AC56C617B9C2032ED43DBD5 /* libPods-Rainbow.a */; };
		13B07FBC1A68108700A75B9A /* AppDelegate.mm in Sources */ = {isa = PBXBuildFile; fileRef = 13B07FB01A68108700A75B9A /* AppDelegate.mm */; };
		13B07FBD1A68108700A75B9A /* LaunchScreen.xib in Resources */ = {isa = PBXBuildFile; fileRef = 13B07FB11A68108700A75B9A /* LaunchScreen.xib */; };
		13B07FC11A68108700A75B9A /* main.m in Sources */ = {isa = PBXBuildFile; fileRef = 13B07FB71A68108700A75B9A /* main.m */; };
		152643472B9AD97E004AC9AA /* InjectedJSBundle.js in Resources */ = {isa = PBXBuildFile; fileRef = 152643462B9AD97E004AC9AA /* InjectedJSBundle.js */; };
		15C398812880EDFF006033AC /* og@3x.png in Resources */ = {isa = PBXBuildFile; fileRef = 15C3987D2880EDFF006033AC /* og@3x.png */; };
		15C398832880EDFF006033AC /* og@2x.png in Resources */ = {isa = PBXBuildFile; fileRef = 15C3987F2880EDFF006033AC /* og@2x.png */; };
		15CF49BC2889AF7C005F92C9 /* optimism@3x.png in Resources */ = {isa = PBXBuildFile; fileRef = 15CF49BA2889AF7C005F92C9 /* optimism@3x.png */; };
		15CF49BD2889AF7C005F92C9 /* optimism@2x.png in Resources */ = {isa = PBXBuildFile; fileRef = 15CF49BB2889AF7C005F92C9 /* optimism@2x.png */; };
		15CF49C02889AFAD005F92C9 /* pixel@3x.png in Resources */ = {isa = PBXBuildFile; fileRef = 15CF49BE2889AFAD005F92C9 /* pixel@3x.png */; };
		15CF49C12889AFAD005F92C9 /* pixel@2x.png in Resources */ = {isa = PBXBuildFile; fileRef = 15CF49BF2889AFAD005F92C9 /* pixel@2x.png */; };
		15D66135277A751C0082F041 /* SelectTokenIntent.intentdefinition in Sources */ = {isa = PBXBuildFile; fileRef = 15D66139277A751C0082F041 /* SelectTokenIntent.intentdefinition */; };
		15D66136277A751C0082F041 /* SelectTokenIntent.intentdefinition in Sources */ = {isa = PBXBuildFile; fileRef = 15D66139277A751C0082F041 /* SelectTokenIntent.intentdefinition */; };
		15D66137277A751C0082F041 /* SelectTokenIntent.intentdefinition in Sources */ = {isa = PBXBuildFile; fileRef = 15D66139277A751C0082F041 /* SelectTokenIntent.intentdefinition */; };
		15E531D5242B28EF00797B89 /* UIImageViewWithPersistentAnimations.swift in Sources */ = {isa = PBXBuildFile; fileRef = 15E531D4242B28EF00797B89 /* UIImageViewWithPersistentAnimations.swift */; };
		15E531DA242DAB7100797B89 /* NotificationManager.m in Sources */ = {isa = PBXBuildFile; fileRef = 15E531D9242DAB7100797B89 /* NotificationManager.m */; };
		1A546771DB0C32A214F8DA75 /* libPods-ImageNotification.a in Frameworks */ = {isa = PBXBuildFile; fileRef = FAF343BC9A04F7FB981F2D3F /* libPods-ImageNotification.a */; };
		24979E8920F84250007EB0DA /* GoogleService-Info.plist in Resources */ = {isa = PBXBuildFile; fileRef = 24979E7720F84004007EB0DA /* GoogleService-Info.plist */; };
<<<<<<< HEAD
=======
		267E162D22C3B7F129888447 /* libPods-PriceWidgetExtension.a in Frameworks */ = {isa = PBXBuildFile; fileRef = FDA33853985FF984942F1070 /* libPods-PriceWidgetExtension.a */; };
>>>>>>> 101697b5
		4D098C2F2811A9A5006A801A /* RNStartTime.m in Sources */ = {isa = PBXBuildFile; fileRef = 4D098C2E2811A9A5006A801A /* RNStartTime.m */; };
		4D337D44AABFFB7BFABDD027 /* libPods-SelectTokenIntent.a in Frameworks */ = {isa = PBXBuildFile; fileRef = 933E17FCCFBF5FB66A730E0B /* libPods-SelectTokenIntent.a */; };
		6630540924A38A1900E5B030 /* RainbowText.m in Sources */ = {isa = PBXBuildFile; fileRef = 6630540824A38A1900E5B030 /* RainbowText.m */; };
		6635730624939991006ACFA6 /* SafeStoreReview.m in Sources */ = {isa = PBXBuildFile; fileRef = 6635730524939991006ACFA6 /* SafeStoreReview.m */; };
		6655FFB425BB2B0700642961 /* ThemeModule.m in Sources */ = {isa = PBXBuildFile; fileRef = 6655FFB325BB2B0700642961 /* ThemeModule.m */; };
		66A1FEB424AB641100C3F539 /* RNCMScreenStack.m in Sources */ = {isa = PBXBuildFile; fileRef = 66A1FEB024AB641100C3F539 /* RNCMScreenStack.m */; };
		66A1FEB524AB641100C3F539 /* UIViewController+slack.swift in Sources */ = {isa = PBXBuildFile; fileRef = 66A1FEB124AB641100C3F539 /* UIViewController+slack.swift */; };
		66A1FEB624AB641100C3F539 /* RNCMScreen.m in Sources */ = {isa = PBXBuildFile; fileRef = 66A1FEB324AB641100C3F539 /* RNCMScreen.m */; };
		66A1FEBC24ACBBE600C3F539 /* RNCMPortal.m in Sources */ = {isa = PBXBuildFile; fileRef = 66A1FEBB24ACBBE600C3F539 /* RNCMPortal.m */; };
		66A28EB024CAF1B500410A88 /* TestFlight.m in Sources */ = {isa = PBXBuildFile; fileRef = 66A28EAF24CAF1B500410A88 /* TestFlight.m */; };
<<<<<<< HEAD
		772700539021B3898984C99F /* libPods-ImageNotification.a in Frameworks */ = {isa = PBXBuildFile; fileRef = A4EE6F41EE774EEE01CF5D03 /* libPods-ImageNotification.a */; };
		9B6ADB94E6C412700EB5E9A9 /* libPods-Rainbow.a in Frameworks */ = {isa = PBXBuildFile; fileRef = 2849FD6F00421E920E712EFE /* libPods-Rainbow.a */; };
		A0D187293C972CA62B516E84 /* libPods-PriceWidgetExtension.a in Frameworks */ = {isa = PBXBuildFile; fileRef = 347B54FC003938F78D0E49DE /* libPods-PriceWidgetExtension.a */; };
=======
>>>>>>> 101697b5
		A4277D9F23CBD1910042BAF4 /* Extensions.swift in Sources */ = {isa = PBXBuildFile; fileRef = A4277D9E23CBD1910042BAF4 /* Extensions.swift */; };
		A4277DA323CFE85F0042BAF4 /* Theme.swift in Sources */ = {isa = PBXBuildFile; fileRef = A4277DA223CFE85F0042BAF4 /* Theme.swift */; };
		A4D04BA923D12F99008C1DEC /* Button.swift in Sources */ = {isa = PBXBuildFile; fileRef = A4D04BA823D12F99008C1DEC /* Button.swift */; };
		A4D04BAC23D12FD5008C1DEC /* ButtonManager.m in Sources */ = {isa = PBXBuildFile; fileRef = A4D04BAB23D12FD5008C1DEC /* ButtonManager.m */; };
		AA0B1CBB2B00C5E100EAF77D /* SF-Mono-Semibold.otf in Resources */ = {isa = PBXBuildFile; fileRef = AA0B1CB82B00C5E100EAF77D /* SF-Mono-Semibold.otf */; };
		AA0B1CBD2B00C5E100EAF77D /* SF-Mono-Bold.otf in Resources */ = {isa = PBXBuildFile; fileRef = AA0B1CB92B00C5E100EAF77D /* SF-Mono-Bold.otf */; };
		AA0B1CBF2B00C5E100EAF77D /* SF-Pro-Rounded-Black.otf in Resources */ = {isa = PBXBuildFile; fileRef = AA0B1CBA2B00C5E100EAF77D /* SF-Pro-Rounded-Black.otf */; };
		AA6228EF24272F510078BDAA /* SF-Pro-Rounded-Bold.otf in Resources */ = {isa = PBXBuildFile; fileRef = AA6228EB24272B200078BDAA /* SF-Pro-Rounded-Bold.otf */; };
		AA6228F024272F510078BDAA /* SF-Pro-Rounded-Heavy.otf in Resources */ = {isa = PBXBuildFile; fileRef = AA6228EC24272B200078BDAA /* SF-Pro-Rounded-Heavy.otf */; };
		AA6228F124272F510078BDAA /* SF-Pro-Rounded-Medium.otf in Resources */ = {isa = PBXBuildFile; fileRef = AA6228ED24272B200078BDAA /* SF-Pro-Rounded-Medium.otf */; };
		AA6228F224272F510078BDAA /* SF-Pro-Rounded-Regular.otf in Resources */ = {isa = PBXBuildFile; fileRef = AA6228EE24272B200078BDAA /* SF-Pro-Rounded-Regular.otf */; };
		AA6228F324272F510078BDAA /* SF-Pro-Rounded-Semibold.otf in Resources */ = {isa = PBXBuildFile; fileRef = AA6228EA24272B200078BDAA /* SF-Pro-Rounded-Semibold.otf */; };
		B50C9AEB2A9D18DC00EB0019 /* adworld@3x.png in Resources */ = {isa = PBXBuildFile; fileRef = B50C9AE92A9D18DC00EB0019 /* adworld@3x.png */; };
		B50C9AEC2A9D18DC00EB0019 /* adworld@2x.png in Resources */ = {isa = PBXBuildFile; fileRef = B50C9AEA2A9D18DC00EB0019 /* adworld@2x.png */; };
		B52242E628B1B11F0024D19D /* smol@2x.png in Resources */ = {isa = PBXBuildFile; fileRef = B52242E428B1B11F0024D19D /* smol@2x.png */; };
		B52242E728B1B11F0024D19D /* smol@3x.png in Resources */ = {isa = PBXBuildFile; fileRef = B52242E528B1B11F0024D19D /* smol@3x.png */; };
		B54C1D1029358946007560D9 /* golddoge@3x.png in Resources */ = {isa = PBXBuildFile; fileRef = B54C1D0C29358945007560D9 /* golddoge@3x.png */; };
		B54C1D1129358946007560D9 /* golddoge@2x.png in Resources */ = {isa = PBXBuildFile; fileRef = B54C1D0D29358945007560D9 /* golddoge@2x.png */; };
		B54C1D1229358946007560D9 /* raindoge@3x.png in Resources */ = {isa = PBXBuildFile; fileRef = B54C1D0E29358946007560D9 /* raindoge@3x.png */; };
		B54C1D1329358946007560D9 /* raindoge@2x.png in Resources */ = {isa = PBXBuildFile; fileRef = B54C1D0F29358946007560D9 /* raindoge@2x.png */; };
		B54C1D162935A54F007560D9 /* zora@3x.png in Resources */ = {isa = PBXBuildFile; fileRef = B54C1D142935A54F007560D9 /* zora@3x.png */; };
		B54C1D172935A54F007560D9 /* zora@2x.png in Resources */ = {isa = PBXBuildFile; fileRef = B54C1D152935A54F007560D9 /* zora@2x.png */; };
		B597E7C22B8E9E18004782B6 /* farcaster@3x.png in Resources */ = {isa = PBXBuildFile; fileRef = B597E7C02B8E9E18004782B6 /* farcaster@3x.png */; };
		B597E7C32B8E9E18004782B6 /* farcaster@2x.png in Resources */ = {isa = PBXBuildFile; fileRef = B597E7C12B8E9E18004782B6 /* farcaster@2x.png */; };
		B5C070C62A4A387400D854BA /* zorb@3x.png in Resources */ = {isa = PBXBuildFile; fileRef = B5C070C42A4A387400D854BA /* zorb@3x.png */; };
		B5C070C72A4A387400D854BA /* zorb@2x.png in Resources */ = {isa = PBXBuildFile; fileRef = B5C070C52A4A387400D854BA /* zorb@2x.png */; };
		B5CC6D382A78732A0037D5A3 /* poolboy@2x.png in Resources */ = {isa = PBXBuildFile; fileRef = B5CC6D372A78732A0037D5A3 /* poolboy@2x.png */; };
		B5CC6D3A2A7873300037D5A3 /* poolboy@3x.png in Resources */ = {isa = PBXBuildFile; fileRef = B5CC6D392A7873300037D5A3 /* poolboy@3x.png */; };
		B5CE8FFE29A5758100EB1EFA /* pooly@2x.png in Resources */ = {isa = PBXBuildFile; fileRef = B5CE8FFC29A5758100EB1EFA /* pooly@2x.png */; };
		B5CE8FFF29A5758100EB1EFA /* pooly@3x.png in Resources */ = {isa = PBXBuildFile; fileRef = B5CE8FFD29A5758100EB1EFA /* pooly@3x.png */; };
		B5D7F2F029E8D41E003D6A54 /* finiliar@3x.png in Resources */ = {isa = PBXBuildFile; fileRef = B5D7F2EE29E8D41D003D6A54 /* finiliar@3x.png */; };
		B5D7F2F129E8D41E003D6A54 /* finiliar@2x.png in Resources */ = {isa = PBXBuildFile; fileRef = B5D7F2EF29E8D41E003D6A54 /* finiliar@2x.png */; };
		B614E81509614492E871E338 /* libPods-SelectTokenIntent.a in Frameworks */ = {isa = PBXBuildFile; fileRef = 65461177F9DA4D2AF8FDE532 /* libPods-SelectTokenIntent.a */; };
		C04D10F025AFC8C1003BEF7A /* Extras.json in Resources */ = {isa = PBXBuildFile; fileRef = C04D10EF25AFC8C1003BEF7A /* Extras.json */; };
		C1038325273C2D0C00B18210 /* PriceWidgetView.swift in Sources */ = {isa = PBXBuildFile; fileRef = C16DCF75272BA7AA00FF5C78 /* PriceWidgetView.swift */; };
		C1038337273C5C4200B18210 /* PriceWidget.swift in Sources */ = {isa = PBXBuildFile; fileRef = C16DCF62272BA6EF00FF5C78 /* PriceWidget.swift */; };
		C11640E8274DC10B00C9120A /* UIColor.swift in Sources */ = {isa = PBXBuildFile; fileRef = C11640E7274DC10B00C9120A /* UIColor.swift */; };
		C11640E9274DC10C00C9120A /* UIColor.swift in Sources */ = {isa = PBXBuildFile; fileRef = C11640E7274DC10B00C9120A /* UIColor.swift */; };
		C11640EA274DC10C00C9120A /* UIColor.swift in Sources */ = {isa = PBXBuildFile; fileRef = C11640E7274DC10B00C9120A /* UIColor.swift */; };
		C127238A274EBBB6006AC743 /* CurrencyDetails.swift in Sources */ = {isa = PBXBuildFile; fileRef = C1272389274EBBB6006AC743 /* CurrencyDetails.swift */; };
		C127238B274EBBB6006AC743 /* CurrencyDetails.swift in Sources */ = {isa = PBXBuildFile; fileRef = C1272389274EBBB6006AC743 /* CurrencyDetails.swift */; };
		C127238C274EBBB6006AC743 /* CurrencyDetails.swift in Sources */ = {isa = PBXBuildFile; fileRef = C1272389274EBBB6006AC743 /* CurrencyDetails.swift */; };
		C151287F2739F676006517AB /* IconProvider.swift in Sources */ = {isa = PBXBuildFile; fileRef = C151287D2739F676006517AB /* IconProvider.swift */; };
		C15128802739F676006517AB /* IconProvider.swift in Sources */ = {isa = PBXBuildFile; fileRef = C151287D2739F676006517AB /* IconProvider.swift */; };
		C16DCF5E272BA6EF00FF5C78 /* WidgetKit.framework in Frameworks */ = {isa = PBXBuildFile; fileRef = C16DCF5D272BA6EF00FF5C78 /* WidgetKit.framework */; };
		C16DCF60272BA6EF00FF5C78 /* SwiftUI.framework in Frameworks */ = {isa = PBXBuildFile; fileRef = C16DCF5F272BA6EF00FF5C78 /* SwiftUI.framework */; };
		C16DCF63272BA6EF00FF5C78 /* PriceWidget.swift in Sources */ = {isa = PBXBuildFile; fileRef = C16DCF62272BA6EF00FF5C78 /* PriceWidget.swift */; };
		C16DCF65272BA6F000FF5C78 /* Assets.xcassets in Resources */ = {isa = PBXBuildFile; fileRef = C16DCF64272BA6F000FF5C78 /* Assets.xcassets */; };
		C16DCF69272BA6F000FF5C78 /* PriceWidgetExtension.appex in Embed App Extensions */ = {isa = PBXBuildFile; fileRef = C16DCF5C272BA6EF00FF5C78 /* PriceWidgetExtension.appex */; settings = {ATTRIBUTES = (RemoveHeadersOnCopy, ); }; };
		C16DCF71272BA75700FF5C78 /* CoinGeckoToken.swift in Sources */ = {isa = PBXBuildFile; fileRef = C16DCF6F272BA75700FF5C78 /* CoinGeckoToken.swift */; };
		C16DCF74272BA77A00FF5C78 /* TokenProvider.swift in Sources */ = {isa = PBXBuildFile; fileRef = C16DCF72272BA77A00FF5C78 /* TokenProvider.swift */; };
		C16DCF81272BAB9500FF5C78 /* Intents.framework in Frameworks */ = {isa = PBXBuildFile; fileRef = C16DCF80272BAB9500FF5C78 /* Intents.framework */; };
		C16DCF84272BAB9500FF5C78 /* IntentHandler.swift in Sources */ = {isa = PBXBuildFile; fileRef = C16DCF83272BAB9500FF5C78 /* IntentHandler.swift */; };
		C16DCF99272BAB9600FF5C78 /* SelectTokenIntent.appex in Embed App Extensions */ = {isa = PBXBuildFile; fileRef = C16DCF7F272BAB9500FF5C78 /* SelectTokenIntent.appex */; settings = {ATTRIBUTES = (RemoveHeadersOnCopy, ); }; };
		C16DCFA6272BABC700FF5C78 /* CoinGeckoToken.swift in Sources */ = {isa = PBXBuildFile; fileRef = C16DCF6F272BA75700FF5C78 /* CoinGeckoToken.swift */; };
		C16DCFA8272BABCB00FF5C78 /* TokenProvider.swift in Sources */ = {isa = PBXBuildFile; fileRef = C16DCF72272BA77A00FF5C78 /* TokenProvider.swift */; };
		C16DCFAC272BB8ED00FF5C78 /* PriceDataProvider.swift in Sources */ = {isa = PBXBuildFile; fileRef = C16DCFAA272BB8ED00FF5C78 /* PriceDataProvider.swift */; };
		C16DCFAD272BB8ED00FF5C78 /* PriceDataProvider.swift in Sources */ = {isa = PBXBuildFile; fileRef = C16DCFAA272BB8ED00FF5C78 /* PriceDataProvider.swift */; };
		C16DCFB1272BB8FC00FF5C78 /* PriceData.swift in Sources */ = {isa = PBXBuildFile; fileRef = C16DCFAF272BB8FC00FF5C78 /* PriceData.swift */; };
		C16DCFB2272BB8FC00FF5C78 /* PriceData.swift in Sources */ = {isa = PBXBuildFile; fileRef = C16DCFAF272BB8FC00FF5C78 /* PriceData.swift */; };
		C16DCFB6272BC8F100FF5C78 /* TokenData.swift in Sources */ = {isa = PBXBuildFile; fileRef = C16DCFB4272BC8F100FF5C78 /* TokenData.swift */; };
		C16DCFB7272BC8F100FF5C78 /* TokenData.swift in Sources */ = {isa = PBXBuildFile; fileRef = C16DCFB4272BC8F100FF5C78 /* TokenData.swift */; };
		C179298527499A5B00044684 /* Constants.swift in Sources */ = {isa = PBXBuildFile; fileRef = C179298427499A5B00044684 /* Constants.swift */; };
		C179298627499A5B00044684 /* Constants.swift in Sources */ = {isa = PBXBuildFile; fileRef = C179298427499A5B00044684 /* Constants.swift */; };
		C179298727499A5B00044684 /* Constants.swift in Sources */ = {isa = PBXBuildFile; fileRef = C179298427499A5B00044684 /* Constants.swift */; };
		C18C8E022798B02700D38B34 /* CurrencyProvider.swift in Sources */ = {isa = PBXBuildFile; fileRef = C18C8E012798B02700D38B34 /* CurrencyProvider.swift */; };
		C18C8E032798B02700D38B34 /* CurrencyProvider.swift in Sources */ = {isa = PBXBuildFile; fileRef = C18C8E012798B02700D38B34 /* CurrencyProvider.swift */; };
		C18C8E042798B02700D38B34 /* CurrencyProvider.swift in Sources */ = {isa = PBXBuildFile; fileRef = C18C8E012798B02700D38B34 /* CurrencyProvider.swift */; };
		C18FCD32273C62230079CE28 /* PriceWidgetView.swift in Sources */ = {isa = PBXBuildFile; fileRef = C16DCF75272BA7AA00FF5C78 /* PriceWidgetView.swift */; };
		C18FCD37273C62C50079CE28 /* PriceWidgetView.swift in Sources */ = {isa = PBXBuildFile; fileRef = C16DCF75272BA7AA00FF5C78 /* PriceWidgetView.swift */; };
		C18FCD39273C64C90079CE28 /* TokenData.swift in Sources */ = {isa = PBXBuildFile; fileRef = C16DCFB4272BC8F100FF5C78 /* TokenData.swift */; };
		C18FCD3B273C64CF0079CE28 /* UIImage.swift in Sources */ = {isa = PBXBuildFile; fileRef = C1C61A6C272C9C8D00E5C0B3 /* UIImage.swift */; };
		C18FCD3C273C64D10079CE28 /* TokenDetails.swift in Sources */ = {isa = PBXBuildFile; fileRef = C1EB012E2731B68400830E70 /* TokenDetails.swift */; };
		C18FCD3D273C64D40079CE28 /* RainbowTokenList.swift in Sources */ = {isa = PBXBuildFile; fileRef = C1C61A902731A05700E5C0B3 /* RainbowTokenList.swift */; };
		C18FCD3E273C64D60079CE28 /* PriceData.swift in Sources */ = {isa = PBXBuildFile; fileRef = C16DCFAF272BB8FC00FF5C78 /* PriceData.swift */; };
		C18FCD3F273C64D80079CE28 /* CoinGeckoToken.swift in Sources */ = {isa = PBXBuildFile; fileRef = C16DCF6F272BA75700FF5C78 /* CoinGeckoToken.swift */; };
		C18FCD41273C64DE0079CE28 /* IconProvider.swift in Sources */ = {isa = PBXBuildFile; fileRef = C151287D2739F676006517AB /* IconProvider.swift */; };
		C18FCD42273C64E10079CE28 /* TokenProvider.swift in Sources */ = {isa = PBXBuildFile; fileRef = C16DCF72272BA77A00FF5C78 /* TokenProvider.swift */; };
		C18FCD43273C64E40079CE28 /* PriceDataProvider.swift in Sources */ = {isa = PBXBuildFile; fileRef = C16DCFAA272BB8ED00FF5C78 /* PriceDataProvider.swift */; };
		C1AA308F27338F2B00136A9A /* SF-Pro-Rounded-Bold.otf in Resources */ = {isa = PBXBuildFile; fileRef = AA6228EB24272B200078BDAA /* SF-Pro-Rounded-Bold.otf */; };
		C1AA309027338F2B00136A9A /* SF-Pro-Rounded-Regular.otf in Resources */ = {isa = PBXBuildFile; fileRef = AA6228EE24272B200078BDAA /* SF-Pro-Rounded-Regular.otf */; };
		C1AA309227338F2B00136A9A /* SF-Pro-Rounded-Medium.otf in Resources */ = {isa = PBXBuildFile; fileRef = AA6228ED24272B200078BDAA /* SF-Pro-Rounded-Medium.otf */; };
		C1AA309327338F2B00136A9A /* SF-Pro-Rounded-Semibold.otf in Resources */ = {isa = PBXBuildFile; fileRef = AA6228EA24272B200078BDAA /* SF-Pro-Rounded-Semibold.otf */; };
		C1AA309527338F2B00136A9A /* SF-Pro-Rounded-Heavy.otf in Resources */ = {isa = PBXBuildFile; fileRef = AA6228EC24272B200078BDAA /* SF-Pro-Rounded-Heavy.otf */; };
		C1C61A6E272C9C8D00E5C0B3 /* UIImage.swift in Sources */ = {isa = PBXBuildFile; fileRef = C1C61A6C272C9C8D00E5C0B3 /* UIImage.swift */; };
		C1C61A6F272C9C8D00E5C0B3 /* UIImage.swift in Sources */ = {isa = PBXBuildFile; fileRef = C1C61A6C272C9C8D00E5C0B3 /* UIImage.swift */; };
		C1C61A82272CBDA100E5C0B3 /* Images.xcassets in Resources */ = {isa = PBXBuildFile; fileRef = C1C61A81272CBDA100E5C0B3 /* Images.xcassets */; };
		C1C61A83272CBDA100E5C0B3 /* Images.xcassets in Resources */ = {isa = PBXBuildFile; fileRef = C1C61A81272CBDA100E5C0B3 /* Images.xcassets */; };
		C1C61A84272CBDA100E5C0B3 /* Images.xcassets in Resources */ = {isa = PBXBuildFile; fileRef = C1C61A81272CBDA100E5C0B3 /* Images.xcassets */; };
		C1C61A922731A05700E5C0B3 /* RainbowTokenList.swift in Sources */ = {isa = PBXBuildFile; fileRef = C1C61A902731A05700E5C0B3 /* RainbowTokenList.swift */; };
		C1C61A932731A05700E5C0B3 /* RainbowTokenList.swift in Sources */ = {isa = PBXBuildFile; fileRef = C1C61A902731A05700E5C0B3 /* RainbowTokenList.swift */; };
		C1EB01302731B68400830E70 /* TokenDetails.swift in Sources */ = {isa = PBXBuildFile; fileRef = C1EB012E2731B68400830E70 /* TokenDetails.swift */; };
		C1EB01312731B68400830E70 /* TokenDetails.swift in Sources */ = {isa = PBXBuildFile; fileRef = C1EB012E2731B68400830E70 /* TokenDetails.swift */; };
		C72F456C99A646399192517D /* libz.tbd in Frameworks */ = {isa = PBXBuildFile; fileRef = 98AED33BAB4247CEBEF8464D /* libz.tbd */; };
		C97EAD8D2BD6C6DF00322D53 /* RCTDeviceUUID.m in Sources */ = {isa = PBXBuildFile; fileRef = C97EAD8B2BD6C6DF00322D53 /* RCTDeviceUUID.m */; };
		C9B378A22C5159880085E5D0 /* UniformTypeIdentifiers.framework in Frameworks */ = {isa = PBXBuildFile; fileRef = C9B378A12C5159880085E5D0 /* UniformTypeIdentifiers.framework */; };
		C9B378A52C5159880085E5D0 /* Media.xcassets in Resources */ = {isa = PBXBuildFile; fileRef = C9B378A42C5159880085E5D0 /* Media.xcassets */; };
		C9B378A72C5159880085E5D0 /* ActionViewController.swift in Sources */ = {isa = PBXBuildFile; fileRef = C9B378A62C5159880085E5D0 /* ActionViewController.swift */; };
		C9B378AA2C5159880085E5D0 /* Base in Resources */ = {isa = PBXBuildFile; fileRef = C9B378A92C5159880085E5D0 /* Base */; };
		C9B378AE2C5159880085E5D0 /* OpenInRainbow.appex in Embed App Extensions */ = {isa = PBXBuildFile; fileRef = C9B378A02C5159880085E5D0 /* OpenInRainbow.appex */; settings = {ATTRIBUTES = (RemoveHeadersOnCopy, ); }; };
		C9B378BB2C515A860085E5D0 /* ShareViewController.swift in Sources */ = {isa = PBXBuildFile; fileRef = C9B378BA2C515A860085E5D0 /* ShareViewController.swift */; };
		C9B378BE2C515A860085E5D0 /* Base in Resources */ = {isa = PBXBuildFile; fileRef = C9B378BD2C515A860085E5D0 /* Base */; };
		C9B378C22C515A860085E5D0 /* ShareWithRainbow.appex in Embed App Extensions */ = {isa = PBXBuildFile; fileRef = C9B378B82C515A860085E5D0 /* ShareWithRainbow.appex */; settings = {ATTRIBUTES = (RemoveHeadersOnCopy, ); }; };
		E8D2945956C9619768A8D361 /* ExpoModulesProvider.swift in Sources */ = {isa = PBXBuildFile; fileRef = 43C92E589571C27FFE89AB10 /* ExpoModulesProvider.swift */; };
		ED2971652150620600B7C4FE /* JavaScriptCore.framework in Frameworks */ = {isa = PBXBuildFile; fileRef = ED2971642150620600B7C4FE /* JavaScriptCore.framework */; };
/* End PBXBuildFile section */

/* Begin PBXContainerItemProxy section */
		0299CE7D2886202800B5C7E7 /* PBXContainerItemProxy */ = {
			isa = PBXContainerItemProxy;
			containerPortal = 83CBB9F71A601CBA00E9B192 /* Project object */;
			proxyType = 1;
			remoteGlobalIDString = 0299CE762886202800B5C7E7;
			remoteInfo = ImageNotification;
		};
		C16DCF67272BA6F000FF5C78 /* PBXContainerItemProxy */ = {
			isa = PBXContainerItemProxy;
			containerPortal = 83CBB9F71A601CBA00E9B192 /* Project object */;
			proxyType = 1;
			remoteGlobalIDString = C16DCF5B272BA6EF00FF5C78;
			remoteInfo = PriceWidgetExtension;
		};
		C16DCF97272BAB9600FF5C78 /* PBXContainerItemProxy */ = {
			isa = PBXContainerItemProxy;
			containerPortal = 83CBB9F71A601CBA00E9B192 /* Project object */;
			proxyType = 1;
			remoteGlobalIDString = C16DCF7E272BAB9500FF5C78;
			remoteInfo = SelectTokenIntent;
		};
		C9B378AC2C5159880085E5D0 /* PBXContainerItemProxy */ = {
			isa = PBXContainerItemProxy;
			containerPortal = 83CBB9F71A601CBA00E9B192 /* Project object */;
			proxyType = 1;
			remoteGlobalIDString = C9B3789F2C5159880085E5D0;
			remoteInfo = OpenInRainbow;
		};
		C9B378C02C515A860085E5D0 /* PBXContainerItemProxy */ = {
			isa = PBXContainerItemProxy;
			containerPortal = 83CBB9F71A601CBA00E9B192 /* Project object */;
			proxyType = 1;
			remoteGlobalIDString = C9B378B72C515A860085E5D0;
			remoteInfo = ShareWithRainbow;
		};
/* End PBXContainerItemProxy section */

/* Begin PBXCopyFilesBuildPhase section */
		668ADB3225A4E3A40050859D /* Embed App Extensions */ = {
			isa = PBXCopyFilesBuildPhase;
			buildActionMask = 2147483647;
			dstPath = "";
			dstSubfolderSpec = 13;
			files = (
				0299CE7F2886202800B5C7E7 /* ImageNotification.appex in Embed App Extensions */,
				C16DCF99272BAB9600FF5C78 /* SelectTokenIntent.appex in Embed App Extensions */,
				C9B378AE2C5159880085E5D0 /* OpenInRainbow.appex in Embed App Extensions */,
				C16DCF69272BA6F000FF5C78 /* PriceWidgetExtension.appex in Embed App Extensions */,
				C9B378C22C515A860085E5D0 /* ShareWithRainbow.appex in Embed App Extensions */,
			);
			name = "Embed App Extensions";
			runOnlyForDeploymentPostprocessing = 0;
		};
/* End PBXCopyFilesBuildPhase section */

/* Begin PBXFileReference section */
		008F07F21AC5B25A0029DE68 /* main.jsbundle */ = {isa = PBXFileReference; fileEncoding = 4; lastKnownFileType = text; path = main.jsbundle; sourceTree = "<group>"; };
		00A32D3367A149262C6C4D33 /* Pods-PriceWidgetExtension.debug.xcconfig */ = {isa = PBXFileReference; includeInIndex = 1; lastKnownFileType = text.xcconfig; name = "Pods-PriceWidgetExtension.debug.xcconfig"; path = "Target Support Files/Pods-PriceWidgetExtension/Pods-PriceWidgetExtension.debug.xcconfig"; sourceTree = "<group>"; };
		00E356F11AD99517003FC87E /* Info.plist */ = {isa = PBXFileReference; lastKnownFileType = text.plist.xml; path = Info.plist; sourceTree = "<group>"; };
		00E356F21AD99517003FC87E /* RainbowTests.m */ = {isa = PBXFileReference; lastKnownFileType = sourcecode.c.objc; path = RainbowTests.m; sourceTree = "<group>"; };
		0299CE772886202800B5C7E7 /* ImageNotification.appex */ = {isa = PBXFileReference; explicitFileType = "wrapper.app-extension"; includeInIndex = 0; path = ImageNotification.appex; sourceTree = BUILT_PRODUCTS_DIR; };
		0299CE792886202800B5C7E7 /* NotificationService.h */ = {isa = PBXFileReference; lastKnownFileType = sourcecode.c.h; path = NotificationService.h; sourceTree = "<group>"; };
		0299CE7A2886202800B5C7E7 /* NotificationService.m */ = {isa = PBXFileReference; lastKnownFileType = sourcecode.c.objc; path = NotificationService.m; sourceTree = "<group>"; };
		0299CE7C2886202800B5C7E7 /* Info.plist */ = {isa = PBXFileReference; lastKnownFileType = text.plist.xml; path = Info.plist; sourceTree = "<group>"; };
		0299CE852886246C00B5C7E7 /* libFirebaseCore.a */ = {isa = PBXFileReference; explicitFileType = archive.ar; path = libFirebaseCore.a; sourceTree = BUILT_PRODUCTS_DIR; };
<<<<<<< HEAD
		0E2E061C9A880C68D5CF93DA /* Pods-PriceWidgetExtension.release.xcconfig */ = {isa = PBXFileReference; includeInIndex = 1; lastKnownFileType = text.xcconfig; name = "Pods-PriceWidgetExtension.release.xcconfig"; path = "Target Support Files/Pods-PriceWidgetExtension/Pods-PriceWidgetExtension.release.xcconfig"; sourceTree = "<group>"; };
=======
		11D30486FEF77968C16FDF7D /* Pods-PriceWidgetExtension.staging.xcconfig */ = {isa = PBXFileReference; includeInIndex = 1; lastKnownFileType = text.xcconfig; name = "Pods-PriceWidgetExtension.staging.xcconfig"; path = "Target Support Files/Pods-PriceWidgetExtension/Pods-PriceWidgetExtension.staging.xcconfig"; sourceTree = "<group>"; };
>>>>>>> 101697b5
		13B07F961A680F5B00A75B9A /* Rainbow.app */ = {isa = PBXFileReference; explicitFileType = wrapper.application; includeInIndex = 0; path = Rainbow.app; sourceTree = BUILT_PRODUCTS_DIR; };
		13B07FAF1A68108700A75B9A /* AppDelegate.h */ = {isa = PBXFileReference; fileEncoding = 4; lastKnownFileType = sourcecode.c.h; name = AppDelegate.h; path = Rainbow/AppDelegate.h; sourceTree = "<group>"; };
		13B07FB01A68108700A75B9A /* AppDelegate.mm */ = {isa = PBXFileReference; fileEncoding = 4; lastKnownFileType = sourcecode.cpp.objcpp; name = AppDelegate.mm; path = Rainbow/AppDelegate.mm; sourceTree = "<group>"; };
		13B07FB21A68108700A75B9A /* Base */ = {isa = PBXFileReference; lastKnownFileType = file.xib; name = Base; path = Base.lproj/LaunchScreen.xib; sourceTree = "<group>"; };
		13B07FB61A68108700A75B9A /* Info.plist */ = {isa = PBXFileReference; fileEncoding = 4; lastKnownFileType = text.plist.xml; name = Info.plist; path = Rainbow/Info.plist; sourceTree = "<group>"; };
		13B07FB71A68108700A75B9A /* main.m */ = {isa = PBXFileReference; fileEncoding = 4; lastKnownFileType = sourcecode.c.objc; name = main.m; path = Rainbow/main.m; sourceTree = "<group>"; };
		15004743AF62EF3EE384E855 /* Pods-Rainbow.release.xcconfig */ = {isa = PBXFileReference; includeInIndex = 1; lastKnownFileType = text.xcconfig; name = "Pods-Rainbow.release.xcconfig"; path = "Target Support Files/Pods-Rainbow/Pods-Rainbow.release.xcconfig"; sourceTree = "<group>"; };
		152643462B9AD97E004AC9AA /* InjectedJSBundle.js */ = {isa = PBXFileReference; fileEncoding = 4; lastKnownFileType = sourcecode.javascript; name = InjectedJSBundle.js; path = ../InjectedJSBundle.js; sourceTree = "<group>"; };
		157155032418733F009B698B /* RainbowRelease.entitlements */ = {isa = PBXFileReference; lastKnownFileType = text.plist.entitlements; name = RainbowRelease.entitlements; path = Rainbow/RainbowRelease.entitlements; sourceTree = "<group>"; };
		157155042418734C009B698B /* RainbowDebug.entitlements */ = {isa = PBXFileReference; lastKnownFileType = text.plist.entitlements; name = RainbowDebug.entitlements; path = Rainbow/RainbowDebug.entitlements; sourceTree = "<group>"; };
		15C3987D2880EDFF006033AC /* og@3x.png */ = {isa = PBXFileReference; lastKnownFileType = image.png; path = "og@3x.png"; sourceTree = "<group>"; };
		15C3987F2880EDFF006033AC /* og@2x.png */ = {isa = PBXFileReference; lastKnownFileType = image.png; path = "og@2x.png"; sourceTree = "<group>"; };
		15CF49BA2889AF7C005F92C9 /* optimism@3x.png */ = {isa = PBXFileReference; lastKnownFileType = image.png; path = "optimism@3x.png"; sourceTree = "<group>"; };
		15CF49BB2889AF7C005F92C9 /* optimism@2x.png */ = {isa = PBXFileReference; lastKnownFileType = image.png; path = "optimism@2x.png"; sourceTree = "<group>"; };
		15CF49BE2889AFAD005F92C9 /* pixel@3x.png */ = {isa = PBXFileReference; lastKnownFileType = image.png; path = "pixel@3x.png"; sourceTree = "<group>"; };
		15CF49BF2889AFAD005F92C9 /* pixel@2x.png */ = {isa = PBXFileReference; lastKnownFileType = image.png; path = "pixel@2x.png"; sourceTree = "<group>"; };
		15D66138277A751C0082F041 /* Base */ = {isa = PBXFileReference; lastKnownFileType = file.intentdefinition; name = Base; path = Base.lproj/SelectTokenIntent.intentdefinition; sourceTree = "<group>"; };
		15D6613B277A75230082F041 /* English */ = {isa = PBXFileReference; lastKnownFileType = text.plist.strings; name = English; path = English.lproj/SelectTokenIntent.strings; sourceTree = "<group>"; };
		15D6613D277A75240082F041 /* en */ = {isa = PBXFileReference; lastKnownFileType = text.plist.strings; name = en; path = en.lproj/SelectTokenIntent.strings; sourceTree = "<group>"; };
		15DC38CD247E0E0900919009 /* release.xcconfig */ = {isa = PBXFileReference; lastKnownFileType = text.xcconfig; path = release.xcconfig; sourceTree = SOURCE_ROOT; };
		15DC38CE247E0E0900919009 /* debug.xcconfig */ = {isa = PBXFileReference; lastKnownFileType = text.xcconfig; path = debug.xcconfig; sourceTree = SOURCE_ROOT; };
		15DC38CF247E0E0A00919009 /* localrelease.xcconfig */ = {isa = PBXFileReference; lastKnownFileType = text.xcconfig; path = localrelease.xcconfig; sourceTree = SOURCE_ROOT; };
		15DC38D0247E0E0A00919009 /* staging.xcconfig */ = {isa = PBXFileReference; lastKnownFileType = text.xcconfig; path = staging.xcconfig; sourceTree = SOURCE_ROOT; };
		15E531D4242B28EF00797B89 /* UIImageViewWithPersistentAnimations.swift */ = {isa = PBXFileReference; lastKnownFileType = sourcecode.swift; path = UIImageViewWithPersistentAnimations.swift; sourceTree = "<group>"; };
		15E531D8242DAB7100797B89 /* NotificationManager.h */ = {isa = PBXFileReference; lastKnownFileType = sourcecode.c.h; path = NotificationManager.h; sourceTree = "<group>"; };
		15E531D9242DAB7100797B89 /* NotificationManager.m */ = {isa = PBXFileReference; lastKnownFileType = sourcecode.c.objc; path = NotificationManager.m; sourceTree = "<group>"; };
<<<<<<< HEAD
		1AB8A6DD535B802DE2AB649C /* Pods-Rainbow.release.xcconfig */ = {isa = PBXFileReference; includeInIndex = 1; lastKnownFileType = text.xcconfig; name = "Pods-Rainbow.release.xcconfig"; path = "Target Support Files/Pods-Rainbow/Pods-Rainbow.release.xcconfig"; sourceTree = "<group>"; };
		1B711DBDBBF2937B44C867AE /* Pods-Rainbow.localrelease.xcconfig */ = {isa = PBXFileReference; includeInIndex = 1; lastKnownFileType = text.xcconfig; name = "Pods-Rainbow.localrelease.xcconfig"; path = "Target Support Files/Pods-Rainbow/Pods-Rainbow.localrelease.xcconfig"; sourceTree = "<group>"; };
=======
		239585D5B37F4FBD1470F62D /* Pods-ImageNotification.debug.xcconfig */ = {isa = PBXFileReference; includeInIndex = 1; lastKnownFileType = text.xcconfig; name = "Pods-ImageNotification.debug.xcconfig"; path = "Target Support Files/Pods-ImageNotification/Pods-ImageNotification.debug.xcconfig"; sourceTree = "<group>"; };
>>>>>>> 101697b5
		24979E3620F84003007EB0DA /* Protobuf.framework */ = {isa = PBXFileReference; lastKnownFileType = wrapper.framework; name = Protobuf.framework; path = Frameworks/Protobuf.framework; sourceTree = "<group>"; };
		24979E7420F84004007EB0DA /* FirebaseAnalytics.framework */ = {isa = PBXFileReference; lastKnownFileType = wrapper.framework; name = FirebaseAnalytics.framework; path = Frameworks/FirebaseAnalytics.framework; sourceTree = "<group>"; };
		24979E7520F84004007EB0DA /* FirebaseCore.framework */ = {isa = PBXFileReference; lastKnownFileType = wrapper.framework; name = FirebaseCore.framework; path = Frameworks/FirebaseCore.framework; sourceTree = "<group>"; };
		24979E7620F84004007EB0DA /* FirebaseMessaging.framework */ = {isa = PBXFileReference; lastKnownFileType = wrapper.framework; name = FirebaseMessaging.framework; path = Frameworks/FirebaseMessaging.framework; sourceTree = "<group>"; };
		24979E7720F84004007EB0DA /* GoogleService-Info.plist */ = {isa = PBXFileReference; fileEncoding = 4; lastKnownFileType = text.plist.xml; name = "GoogleService-Info.plist"; path = "Frameworks/GoogleService-Info.plist"; sourceTree = "<group>"; };
		24979E7820F84004007EB0DA /* GoogleToolboxForMac.framework */ = {isa = PBXFileReference; lastKnownFileType = wrapper.framework; name = GoogleToolboxForMac.framework; path = Frameworks/GoogleToolboxForMac.framework; sourceTree = "<group>"; };
		24979E7920F84004007EB0DA /* Firebase.h */ = {isa = PBXFileReference; fileEncoding = 4; lastKnownFileType = sourcecode.c.h; name = Firebase.h; path = Frameworks/Firebase.h; sourceTree = "<group>"; };
		24979E7A20F84004007EB0DA /* FirebaseNanoPB.framework */ = {isa = PBXFileReference; lastKnownFileType = wrapper.framework; name = FirebaseNanoPB.framework; path = Frameworks/FirebaseNanoPB.framework; sourceTree = "<group>"; };
		24979E7B20F84004007EB0DA /* FirebaseInstanceID.framework */ = {isa = PBXFileReference; lastKnownFileType = wrapper.framework; name = FirebaseInstanceID.framework; path = Frameworks/FirebaseInstanceID.framework; sourceTree = "<group>"; };
		24979E7C20F84004007EB0DA /* FirebaseCoreDiagnostics.framework */ = {isa = PBXFileReference; lastKnownFileType = wrapper.framework; name = FirebaseCoreDiagnostics.framework; path = Frameworks/FirebaseCoreDiagnostics.framework; sourceTree = "<group>"; };
		24979E7D20F84005007EB0DA /* module.modulemap */ = {isa = PBXFileReference; fileEncoding = 4; lastKnownFileType = "sourcecode.module-map"; name = module.modulemap; path = Frameworks/module.modulemap; sourceTree = "<group>"; };
		24979E7E20F84005007EB0DA /* nanopb.framework */ = {isa = PBXFileReference; lastKnownFileType = wrapper.framework; name = nanopb.framework; path = Frameworks/nanopb.framework; sourceTree = "<group>"; };
<<<<<<< HEAD
		26DC4643CD491E6EB3299729 /* Pods-SelectTokenIntent.staging.xcconfig */ = {isa = PBXFileReference; includeInIndex = 1; lastKnownFileType = text.xcconfig; name = "Pods-SelectTokenIntent.staging.xcconfig"; path = "Target Support Files/Pods-SelectTokenIntent/Pods-SelectTokenIntent.staging.xcconfig"; sourceTree = "<group>"; };
		2849FD6F00421E920E712EFE /* libPods-Rainbow.a */ = {isa = PBXFileReference; explicitFileType = archive.ar; includeInIndex = 0; path = "libPods-Rainbow.a"; sourceTree = BUILT_PRODUCTS_DIR; };
		347B54FC003938F78D0E49DE /* libPods-PriceWidgetExtension.a */ = {isa = PBXFileReference; explicitFileType = archive.ar; includeInIndex = 0; path = "libPods-PriceWidgetExtension.a"; sourceTree = BUILT_PRODUCTS_DIR; };
		35F89ADCAAB94985DB12F47E /* Pods-SelectTokenIntent.localrelease.xcconfig */ = {isa = PBXFileReference; includeInIndex = 1; lastKnownFileType = text.xcconfig; name = "Pods-SelectTokenIntent.localrelease.xcconfig"; path = "Target Support Files/Pods-SelectTokenIntent/Pods-SelectTokenIntent.localrelease.xcconfig"; sourceTree = "<group>"; };
=======
		388CCCEFC8BB73A757574C99 /* Pods-SelectTokenIntent.localrelease.xcconfig */ = {isa = PBXFileReference; includeInIndex = 1; lastKnownFileType = text.xcconfig; name = "Pods-SelectTokenIntent.localrelease.xcconfig"; path = "Target Support Files/Pods-SelectTokenIntent/Pods-SelectTokenIntent.localrelease.xcconfig"; sourceTree = "<group>"; };
		3BBE9F9F842B95CFF7E85DB8 /* Pods-Rainbow.localrelease.xcconfig */ = {isa = PBXFileReference; includeInIndex = 1; lastKnownFileType = text.xcconfig; name = "Pods-Rainbow.localrelease.xcconfig"; path = "Target Support Files/Pods-Rainbow/Pods-Rainbow.localrelease.xcconfig"; sourceTree = "<group>"; };
>>>>>>> 101697b5
		3C379D5D20FD1F92009AF81F /* Rainbow.entitlements */ = {isa = PBXFileReference; lastKnownFileType = text.plist.entitlements; name = Rainbow.entitlements; path = Rainbow/Rainbow.entitlements; sourceTree = "<group>"; };
		3CBE29CB2381E43800BE05AC /* Rainbow-Bridging-Header.h */ = {isa = PBXFileReference; lastKnownFileType = sourcecode.c.h; path = "Rainbow-Bridging-Header.h"; sourceTree = "<group>"; };
		3FEB7D565693086934123364 /* Pods-ImageNotification.localrelease.xcconfig */ = {isa = PBXFileReference; includeInIndex = 1; lastKnownFileType = text.xcconfig; name = "Pods-ImageNotification.localrelease.xcconfig"; path = "Target Support Files/Pods-ImageNotification/Pods-ImageNotification.localrelease.xcconfig"; sourceTree = "<group>"; };
		43C92E589571C27FFE89AB10 /* ExpoModulesProvider.swift */ = {isa = PBXFileReference; includeInIndex = 1; lastKnownFileType = sourcecode.swift; name = ExpoModulesProvider.swift; path = "Pods/Target Support Files/Pods-Rainbow/ExpoModulesProvider.swift"; sourceTree = "<group>"; };
		4AC56C617B9C2032ED43DBD5 /* libPods-Rainbow.a */ = {isa = PBXFileReference; explicitFileType = archive.ar; includeInIndex = 0; path = "libPods-Rainbow.a"; sourceTree = BUILT_PRODUCTS_DIR; };
		4D098C2D2811A979006A801A /* RNStartTime.h */ = {isa = PBXFileReference; lastKnownFileType = sourcecode.c.h; path = RNStartTime.h; sourceTree = "<group>"; };
		4D098C2E2811A9A5006A801A /* RNStartTime.m */ = {isa = PBXFileReference; lastKnownFileType = sourcecode.c.objc; path = RNStartTime.m; sourceTree = "<group>"; };
<<<<<<< HEAD
		65461177F9DA4D2AF8FDE532 /* libPods-SelectTokenIntent.a */ = {isa = PBXFileReference; explicitFileType = archive.ar; includeInIndex = 0; path = "libPods-SelectTokenIntent.a"; sourceTree = BUILT_PRODUCTS_DIR; };
=======
		5D4F7BDB5458BA6BF08E99B6 /* Pods-ImageNotification.staging.xcconfig */ = {isa = PBXFileReference; includeInIndex = 1; lastKnownFileType = text.xcconfig; name = "Pods-ImageNotification.staging.xcconfig"; path = "Target Support Files/Pods-ImageNotification/Pods-ImageNotification.staging.xcconfig"; sourceTree = "<group>"; };
>>>>>>> 101697b5
		6630540824A38A1900E5B030 /* RainbowText.m */ = {isa = PBXFileReference; lastKnownFileType = sourcecode.c.objc; path = RainbowText.m; sourceTree = "<group>"; };
		6635730524939991006ACFA6 /* SafeStoreReview.m */ = {isa = PBXFileReference; lastKnownFileType = sourcecode.c.objc; path = SafeStoreReview.m; sourceTree = "<group>"; };
		664612EC2748489B00B43F5A /* PriceWidgetExtension.entitlements */ = {isa = PBXFileReference; lastKnownFileType = text.plist.entitlements; path = PriceWidgetExtension.entitlements; sourceTree = "<group>"; };
		664612ED274848B000B43F5A /* SelectTokenIntent.entitlements */ = {isa = PBXFileReference; lastKnownFileType = text.plist.entitlements; path = SelectTokenIntent.entitlements; sourceTree = "<group>"; };
		6655FFB325BB2B0700642961 /* ThemeModule.m */ = {isa = PBXFileReference; lastKnownFileType = sourcecode.c.objc; path = ThemeModule.m; sourceTree = "<group>"; };
		668ADB2C25A4E3A40050859D /* Stickers.xcassets */ = {isa = PBXFileReference; lastKnownFileType = folder.assetcatalog; path = Stickers.xcassets; sourceTree = "<group>"; };
		668ADB2E25A4E3A40050859D /* Info.plist */ = {isa = PBXFileReference; lastKnownFileType = text.plist.xml; path = Info.plist; sourceTree = "<group>"; };
		66A1FEAF24AB641100C3F539 /* RNCMScreenStack.h */ = {isa = PBXFileReference; fileEncoding = 4; lastKnownFileType = sourcecode.c.h; name = RNCMScreenStack.h; path = "../src/react-native-cool-modals/ios/RNCMScreenStack.h"; sourceTree = "<group>"; };
		66A1FEB024AB641100C3F539 /* RNCMScreenStack.m */ = {isa = PBXFileReference; fileEncoding = 4; lastKnownFileType = sourcecode.c.objc; name = RNCMScreenStack.m; path = "../src/react-native-cool-modals/ios/RNCMScreenStack.m"; sourceTree = "<group>"; };
		66A1FEB124AB641100C3F539 /* UIViewController+slack.swift */ = {isa = PBXFileReference; fileEncoding = 4; lastKnownFileType = sourcecode.swift; name = "UIViewController+slack.swift"; path = "../src/react-native-cool-modals/ios/UIViewController+slack.swift"; sourceTree = "<group>"; };
		66A1FEB224AB641100C3F539 /* RNCMScreen.h */ = {isa = PBXFileReference; fileEncoding = 4; lastKnownFileType = sourcecode.c.h; name = RNCMScreen.h; path = "../src/react-native-cool-modals/ios/RNCMScreen.h"; sourceTree = "<group>"; };
		66A1FEB324AB641100C3F539 /* RNCMScreen.m */ = {isa = PBXFileReference; fileEncoding = 4; lastKnownFileType = sourcecode.c.objc; name = RNCMScreen.m; path = "../src/react-native-cool-modals/ios/RNCMScreen.m"; sourceTree = "<group>"; };
		66A1FEBB24ACBBE600C3F539 /* RNCMPortal.m */ = {isa = PBXFileReference; fileEncoding = 4; lastKnownFileType = sourcecode.c.objc; name = RNCMPortal.m; path = "../src/react-native-cool-modals/ios/RNCMPortal.m"; sourceTree = "<group>"; };
		66A28EAF24CAF1B500410A88 /* TestFlight.m */ = {isa = PBXFileReference; lastKnownFileType = sourcecode.c.objc; path = TestFlight.m; sourceTree = "<group>"; };
		66A29CCA2511074500481F4A /* ReaHeader.h */ = {isa = PBXFileReference; fileEncoding = 4; lastKnownFileType = sourcecode.c.h; path = ReaHeader.h; sourceTree = SOURCE_ROOT; };
<<<<<<< HEAD
		67229503F822E9932A3F2EDC /* Pods-ImageNotification.staging.xcconfig */ = {isa = PBXFileReference; includeInIndex = 1; lastKnownFileType = text.xcconfig; name = "Pods-ImageNotification.staging.xcconfig"; path = "Target Support Files/Pods-ImageNotification/Pods-ImageNotification.staging.xcconfig"; sourceTree = "<group>"; };
		754BAC14564919AC158141D7 /* Pods-ImageNotification.release.xcconfig */ = {isa = PBXFileReference; includeInIndex = 1; lastKnownFileType = text.xcconfig; name = "Pods-ImageNotification.release.xcconfig"; path = "Target Support Files/Pods-ImageNotification/Pods-ImageNotification.release.xcconfig"; sourceTree = "<group>"; };
		77ABFFC40787936BEF542937 /* Pods-SelectTokenIntent.debug.xcconfig */ = {isa = PBXFileReference; includeInIndex = 1; lastKnownFileType = text.xcconfig; name = "Pods-SelectTokenIntent.debug.xcconfig"; path = "Target Support Files/Pods-SelectTokenIntent/Pods-SelectTokenIntent.debug.xcconfig"; sourceTree = "<group>"; };
		8DA3F6D98DE825DCFDE1D646 /* Pods-PriceWidgetExtension.debug.xcconfig */ = {isa = PBXFileReference; includeInIndex = 1; lastKnownFileType = text.xcconfig; name = "Pods-PriceWidgetExtension.debug.xcconfig"; path = "Target Support Files/Pods-PriceWidgetExtension/Pods-PriceWidgetExtension.debug.xcconfig"; sourceTree = "<group>"; };
=======
		6B24FBC9AFF649E6E37FF985 /* Pods-PriceWidgetExtension.localrelease.xcconfig */ = {isa = PBXFileReference; includeInIndex = 1; lastKnownFileType = text.xcconfig; name = "Pods-PriceWidgetExtension.localrelease.xcconfig"; path = "Target Support Files/Pods-PriceWidgetExtension/Pods-PriceWidgetExtension.localrelease.xcconfig"; sourceTree = "<group>"; };
		933E17FCCFBF5FB66A730E0B /* libPods-SelectTokenIntent.a */ = {isa = PBXFileReference; explicitFileType = archive.ar; includeInIndex = 0; path = "libPods-SelectTokenIntent.a"; sourceTree = BUILT_PRODUCTS_DIR; };
>>>>>>> 101697b5
		98AED33BAB4247CEBEF8464D /* libz.tbd */ = {isa = PBXFileReference; explicitFileType = undefined; fileEncoding = 9; includeInIndex = 0; lastKnownFileType = "sourcecode.text-based-dylib-definition"; name = libz.tbd; path = usr/lib/libz.tbd; sourceTree = SDKROOT; };
		9A012A7A01CE319F103A71A9 /* Pods-ImageNotification.localrelease.xcconfig */ = {isa = PBXFileReference; includeInIndex = 1; lastKnownFileType = text.xcconfig; name = "Pods-ImageNotification.localrelease.xcconfig"; path = "Target Support Files/Pods-ImageNotification/Pods-ImageNotification.localrelease.xcconfig"; sourceTree = "<group>"; };
		9BE4E795B009DE2D95F873F7 /* Pods-Rainbow.debug.xcconfig */ = {isa = PBXFileReference; includeInIndex = 1; lastKnownFileType = text.xcconfig; name = "Pods-Rainbow.debug.xcconfig"; path = "Target Support Files/Pods-Rainbow/Pods-Rainbow.debug.xcconfig"; sourceTree = "<group>"; };
		9DEADFA4826D4D0BAA950D21 /* libRNFIRMessaging.a */ = {isa = PBXFileReference; explicitFileType = undefined; fileEncoding = 9; includeInIndex = 0; lastKnownFileType = archive.ar; path = libRNFIRMessaging.a; sourceTree = "<group>"; };
		9E9F7E918EFBFBAF381621C7 /* Pods-Rainbow.staging.xcconfig */ = {isa = PBXFileReference; includeInIndex = 1; lastKnownFileType = text.xcconfig; name = "Pods-Rainbow.staging.xcconfig"; path = "Target Support Files/Pods-Rainbow/Pods-Rainbow.staging.xcconfig"; sourceTree = "<group>"; };
		A4277D9E23CBD1910042BAF4 /* Extensions.swift */ = {isa = PBXFileReference; lastKnownFileType = sourcecode.swift; path = Extensions.swift; sourceTree = "<group>"; };
		A4277DA223CFE85F0042BAF4 /* Theme.swift */ = {isa = PBXFileReference; lastKnownFileType = sourcecode.swift; path = Theme.swift; sourceTree = "<group>"; };
		A4C7384F262FF1BCFABB462D /* Pods-Rainbow.debug.xcconfig */ = {isa = PBXFileReference; includeInIndex = 1; lastKnownFileType = text.xcconfig; name = "Pods-Rainbow.debug.xcconfig"; path = "Target Support Files/Pods-Rainbow/Pods-Rainbow.debug.xcconfig"; sourceTree = "<group>"; };
		A4D04BA823D12F99008C1DEC /* Button.swift */ = {isa = PBXFileReference; lastKnownFileType = sourcecode.swift; path = Button.swift; sourceTree = "<group>"; };
		A4D04BAB23D12FD5008C1DEC /* ButtonManager.m */ = {isa = PBXFileReference; lastKnownFileType = sourcecode.c.objc; path = ButtonManager.m; sourceTree = "<group>"; };
<<<<<<< HEAD
		A4EE6F41EE774EEE01CF5D03 /* libPods-ImageNotification.a */ = {isa = PBXFileReference; explicitFileType = archive.ar; includeInIndex = 0; path = "libPods-ImageNotification.a"; sourceTree = BUILT_PRODUCTS_DIR; };
=======
>>>>>>> 101697b5
		AA0B1CB82B00C5E100EAF77D /* SF-Mono-Semibold.otf */ = {isa = PBXFileReference; lastKnownFileType = file; name = "SF-Mono-Semibold.otf"; path = "../src/assets/fonts/SF-Mono-Semibold.otf"; sourceTree = "<group>"; };
		AA0B1CB92B00C5E100EAF77D /* SF-Mono-Bold.otf */ = {isa = PBXFileReference; lastKnownFileType = file; name = "SF-Mono-Bold.otf"; path = "../src/assets/fonts/SF-Mono-Bold.otf"; sourceTree = "<group>"; };
		AA0B1CBA2B00C5E100EAF77D /* SF-Pro-Rounded-Black.otf */ = {isa = PBXFileReference; lastKnownFileType = file; name = "SF-Pro-Rounded-Black.otf"; path = "../src/assets/fonts/SF-Pro-Rounded-Black.otf"; sourceTree = "<group>"; };
		AA6228EA24272B200078BDAA /* SF-Pro-Rounded-Semibold.otf */ = {isa = PBXFileReference; lastKnownFileType = file; name = "SF-Pro-Rounded-Semibold.otf"; path = "../src/assets/fonts/SF-Pro-Rounded-Semibold.otf"; sourceTree = "<group>"; };
		AA6228EB24272B200078BDAA /* SF-Pro-Rounded-Bold.otf */ = {isa = PBXFileReference; lastKnownFileType = file; name = "SF-Pro-Rounded-Bold.otf"; path = "../src/assets/fonts/SF-Pro-Rounded-Bold.otf"; sourceTree = "<group>"; };
		AA6228EC24272B200078BDAA /* SF-Pro-Rounded-Heavy.otf */ = {isa = PBXFileReference; lastKnownFileType = file; name = "SF-Pro-Rounded-Heavy.otf"; path = "../src/assets/fonts/SF-Pro-Rounded-Heavy.otf"; sourceTree = "<group>"; };
		AA6228ED24272B200078BDAA /* SF-Pro-Rounded-Medium.otf */ = {isa = PBXFileReference; lastKnownFileType = file; name = "SF-Pro-Rounded-Medium.otf"; path = "../src/assets/fonts/SF-Pro-Rounded-Medium.otf"; sourceTree = "<group>"; };
		AA6228EE24272B200078BDAA /* SF-Pro-Rounded-Regular.otf */ = {isa = PBXFileReference; lastKnownFileType = file; name = "SF-Pro-Rounded-Regular.otf"; path = "../src/assets/fonts/SF-Pro-Rounded-Regular.otf"; sourceTree = "<group>"; };
		AAA0EF342BF5A4AD00A19A53 /* PrivacyInfo.xcprivacy */ = {isa = PBXFileReference; lastKnownFileType = text.xml; path = PrivacyInfo.xcprivacy; sourceTree = "<group>"; };
<<<<<<< HEAD
=======
		AE024FCA8C28D21E9E1EA378 /* Pods-SelectTokenIntent.debug.xcconfig */ = {isa = PBXFileReference; includeInIndex = 1; lastKnownFileType = text.xcconfig; name = "Pods-SelectTokenIntent.debug.xcconfig"; path = "Target Support Files/Pods-SelectTokenIntent/Pods-SelectTokenIntent.debug.xcconfig"; sourceTree = "<group>"; };
>>>>>>> 101697b5
		B0C692B061D7430D8194DC98 /* ToolTipMenuTests.xctest */ = {isa = PBXFileReference; explicitFileType = undefined; fileEncoding = 9; includeInIndex = 0; lastKnownFileType = wrapper.cfbundle; path = ToolTipMenuTests.xctest; sourceTree = "<group>"; };
		B50C9AE92A9D18DC00EB0019 /* adworld@3x.png */ = {isa = PBXFileReference; lastKnownFileType = image.png; path = "adworld@3x.png"; sourceTree = "<group>"; };
		B50C9AEA2A9D18DC00EB0019 /* adworld@2x.png */ = {isa = PBXFileReference; lastKnownFileType = image.png; path = "adworld@2x.png"; sourceTree = "<group>"; };
		B52242E428B1B11F0024D19D /* smol@2x.png */ = {isa = PBXFileReference; lastKnownFileType = image.png; path = "smol@2x.png"; sourceTree = "<group>"; };
		B52242E528B1B11F0024D19D /* smol@3x.png */ = {isa = PBXFileReference; lastKnownFileType = image.png; path = "smol@3x.png"; sourceTree = "<group>"; };
		B54C1D0C29358945007560D9 /* golddoge@3x.png */ = {isa = PBXFileReference; lastKnownFileType = image.png; path = "golddoge@3x.png"; sourceTree = "<group>"; };
		B54C1D0D29358945007560D9 /* golddoge@2x.png */ = {isa = PBXFileReference; lastKnownFileType = image.png; path = "golddoge@2x.png"; sourceTree = "<group>"; };
		B54C1D0E29358946007560D9 /* raindoge@3x.png */ = {isa = PBXFileReference; lastKnownFileType = image.png; path = "raindoge@3x.png"; sourceTree = "<group>"; };
		B54C1D0F29358946007560D9 /* raindoge@2x.png */ = {isa = PBXFileReference; lastKnownFileType = image.png; path = "raindoge@2x.png"; sourceTree = "<group>"; };
		B54C1D142935A54F007560D9 /* zora@3x.png */ = {isa = PBXFileReference; lastKnownFileType = image.png; path = "zora@3x.png"; sourceTree = "<group>"; };
		B54C1D152935A54F007560D9 /* zora@2x.png */ = {isa = PBXFileReference; lastKnownFileType = image.png; path = "zora@2x.png"; sourceTree = "<group>"; };
		B597E7C02B8E9E18004782B6 /* farcaster@3x.png */ = {isa = PBXFileReference; lastKnownFileType = image.png; path = "farcaster@3x.png"; sourceTree = "<group>"; };
		B597E7C12B8E9E18004782B6 /* farcaster@2x.png */ = {isa = PBXFileReference; lastKnownFileType = image.png; path = "farcaster@2x.png"; sourceTree = "<group>"; };
		B5C070C42A4A387400D854BA /* zorb@3x.png */ = {isa = PBXFileReference; lastKnownFileType = image.png; path = "zorb@3x.png"; sourceTree = "<group>"; };
		B5C070C52A4A387400D854BA /* zorb@2x.png */ = {isa = PBXFileReference; lastKnownFileType = image.png; path = "zorb@2x.png"; sourceTree = "<group>"; };
		B5CC6D372A78732A0037D5A3 /* poolboy@2x.png */ = {isa = PBXFileReference; lastKnownFileType = image.png; path = "poolboy@2x.png"; sourceTree = "<group>"; };
		B5CC6D392A7873300037D5A3 /* poolboy@3x.png */ = {isa = PBXFileReference; lastKnownFileType = image.png; path = "poolboy@3x.png"; sourceTree = "<group>"; };
		B5CE8FFC29A5758100EB1EFA /* pooly@2x.png */ = {isa = PBXFileReference; lastKnownFileType = image.png; path = "pooly@2x.png"; sourceTree = "<group>"; };
		B5CE8FFD29A5758100EB1EFA /* pooly@3x.png */ = {isa = PBXFileReference; lastKnownFileType = image.png; path = "pooly@3x.png"; sourceTree = "<group>"; };
		B5D7F2EE29E8D41D003D6A54 /* finiliar@3x.png */ = {isa = PBXFileReference; lastKnownFileType = image.png; path = "finiliar@3x.png"; sourceTree = "<group>"; };
		B5D7F2EF29E8D41E003D6A54 /* finiliar@2x.png */ = {isa = PBXFileReference; lastKnownFileType = image.png; path = "finiliar@2x.png"; sourceTree = "<group>"; };
		C04D10EF25AFC8C1003BEF7A /* Extras.json */ = {isa = PBXFileReference; lastKnownFileType = text.json; path = Extras.json; sourceTree = "<group>"; };
		C11640E7274DC10B00C9120A /* UIColor.swift */ = {isa = PBXFileReference; lastKnownFileType = sourcecode.swift; path = UIColor.swift; sourceTree = "<group>"; };
		C1272389274EBBB6006AC743 /* CurrencyDetails.swift */ = {isa = PBXFileReference; lastKnownFileType = sourcecode.swift; path = CurrencyDetails.swift; sourceTree = "<group>"; };
		C151287D2739F676006517AB /* IconProvider.swift */ = {isa = PBXFileReference; lastKnownFileType = sourcecode.swift; path = IconProvider.swift; sourceTree = "<group>"; };
		C16DCF5C272BA6EF00FF5C78 /* PriceWidgetExtension.appex */ = {isa = PBXFileReference; explicitFileType = "wrapper.app-extension"; includeInIndex = 0; path = PriceWidgetExtension.appex; sourceTree = BUILT_PRODUCTS_DIR; };
		C16DCF5D272BA6EF00FF5C78 /* WidgetKit.framework */ = {isa = PBXFileReference; lastKnownFileType = wrapper.framework; name = WidgetKit.framework; path = System/Library/Frameworks/WidgetKit.framework; sourceTree = SDKROOT; };
		C16DCF5F272BA6EF00FF5C78 /* SwiftUI.framework */ = {isa = PBXFileReference; lastKnownFileType = wrapper.framework; name = SwiftUI.framework; path = System/Library/Frameworks/SwiftUI.framework; sourceTree = SDKROOT; };
		C16DCF62272BA6EF00FF5C78 /* PriceWidget.swift */ = {isa = PBXFileReference; lastKnownFileType = sourcecode.swift; path = PriceWidget.swift; sourceTree = "<group>"; };
		C16DCF64272BA6F000FF5C78 /* Assets.xcassets */ = {isa = PBXFileReference; lastKnownFileType = folder.assetcatalog; path = Assets.xcassets; sourceTree = "<group>"; };
		C16DCF66272BA6F000FF5C78 /* Info.plist */ = {isa = PBXFileReference; lastKnownFileType = text.plist.xml; path = Info.plist; sourceTree = "<group>"; };
		C16DCF6F272BA75700FF5C78 /* CoinGeckoToken.swift */ = {isa = PBXFileReference; lastKnownFileType = sourcecode.swift; path = CoinGeckoToken.swift; sourceTree = "<group>"; };
		C16DCF72272BA77A00FF5C78 /* TokenProvider.swift */ = {isa = PBXFileReference; lastKnownFileType = sourcecode.swift; path = TokenProvider.swift; sourceTree = "<group>"; };
		C16DCF75272BA7AA00FF5C78 /* PriceWidgetView.swift */ = {isa = PBXFileReference; lastKnownFileType = sourcecode.swift; path = PriceWidgetView.swift; sourceTree = "<group>"; };
		C16DCF7F272BAB9500FF5C78 /* SelectTokenIntent.appex */ = {isa = PBXFileReference; explicitFileType = "wrapper.app-extension"; includeInIndex = 0; path = SelectTokenIntent.appex; sourceTree = BUILT_PRODUCTS_DIR; };
		C16DCF80272BAB9500FF5C78 /* Intents.framework */ = {isa = PBXFileReference; lastKnownFileType = wrapper.framework; name = Intents.framework; path = System/Library/Frameworks/Intents.framework; sourceTree = SDKROOT; };
		C16DCF83272BAB9500FF5C78 /* IntentHandler.swift */ = {isa = PBXFileReference; lastKnownFileType = sourcecode.swift; path = IntentHandler.swift; sourceTree = "<group>"; };
		C16DCF85272BAB9500FF5C78 /* Info.plist */ = {isa = PBXFileReference; lastKnownFileType = text.plist.xml; path = Info.plist; sourceTree = "<group>"; };
		C16DCF8B272BAB9600FF5C78 /* IntentsUI.framework */ = {isa = PBXFileReference; lastKnownFileType = wrapper.framework; name = IntentsUI.framework; path = System/Library/Frameworks/IntentsUI.framework; sourceTree = SDKROOT; };
		C16DCFAA272BB8ED00FF5C78 /* PriceDataProvider.swift */ = {isa = PBXFileReference; fileEncoding = 4; lastKnownFileType = sourcecode.swift; path = PriceDataProvider.swift; sourceTree = "<group>"; };
		C16DCFAF272BB8FC00FF5C78 /* PriceData.swift */ = {isa = PBXFileReference; fileEncoding = 4; lastKnownFileType = sourcecode.swift; path = PriceData.swift; sourceTree = "<group>"; };
		C16DCFB4272BC8F100FF5C78 /* TokenData.swift */ = {isa = PBXFileReference; lastKnownFileType = sourcecode.swift; path = TokenData.swift; sourceTree = "<group>"; };
		C179298427499A5B00044684 /* Constants.swift */ = {isa = PBXFileReference; lastKnownFileType = sourcecode.swift; path = Constants.swift; sourceTree = "<group>"; };
		C18C8E012798B02700D38B34 /* CurrencyProvider.swift */ = {isa = PBXFileReference; fileEncoding = 4; lastKnownFileType = sourcecode.swift; path = CurrencyProvider.swift; sourceTree = "<group>"; };
		C1C61A6C272C9C8D00E5C0B3 /* UIImage.swift */ = {isa = PBXFileReference; lastKnownFileType = sourcecode.swift; path = UIImage.swift; sourceTree = "<group>"; };
		C1C61A81272CBDA100E5C0B3 /* Images.xcassets */ = {isa = PBXFileReference; lastKnownFileType = folder.assetcatalog; path = Images.xcassets; sourceTree = "<group>"; };
		C1C61A902731A05700E5C0B3 /* RainbowTokenList.swift */ = {isa = PBXFileReference; lastKnownFileType = sourcecode.swift; path = RainbowTokenList.swift; sourceTree = "<group>"; };
		C1D44EFF1CD97D9376360388 /* Pods-ImageNotification.debug.xcconfig */ = {isa = PBXFileReference; includeInIndex = 1; lastKnownFileType = text.xcconfig; name = "Pods-ImageNotification.debug.xcconfig"; path = "Target Support Files/Pods-ImageNotification/Pods-ImageNotification.debug.xcconfig"; sourceTree = "<group>"; };
		C1EB012E2731B68400830E70 /* TokenDetails.swift */ = {isa = PBXFileReference; lastKnownFileType = sourcecode.swift; path = TokenDetails.swift; sourceTree = "<group>"; };
<<<<<<< HEAD
		C58D764247A98B53C1C9E5DB /* Pods-SelectTokenIntent.release.xcconfig */ = {isa = PBXFileReference; includeInIndex = 1; lastKnownFileType = text.xcconfig; name = "Pods-SelectTokenIntent.release.xcconfig"; path = "Target Support Files/Pods-SelectTokenIntent/Pods-SelectTokenIntent.release.xcconfig"; sourceTree = "<group>"; };
=======
>>>>>>> 101697b5
		C97EAD8B2BD6C6DF00322D53 /* RCTDeviceUUID.m */ = {isa = PBXFileReference; fileEncoding = 4; lastKnownFileType = sourcecode.c.objc; path = RCTDeviceUUID.m; sourceTree = "<group>"; };
		C97EAD8C2BD6C6DF00322D53 /* RCTDeviceUUID.h */ = {isa = PBXFileReference; fileEncoding = 4; lastKnownFileType = sourcecode.c.h; path = RCTDeviceUUID.h; sourceTree = "<group>"; };
		C9B378A02C5159880085E5D0 /* OpenInRainbow.appex */ = {isa = PBXFileReference; explicitFileType = "wrapper.app-extension"; includeInIndex = 0; path = OpenInRainbow.appex; sourceTree = BUILT_PRODUCTS_DIR; };
		C9B378A12C5159880085E5D0 /* UniformTypeIdentifiers.framework */ = {isa = PBXFileReference; lastKnownFileType = wrapper.framework; name = UniformTypeIdentifiers.framework; path = System/Library/Frameworks/UniformTypeIdentifiers.framework; sourceTree = SDKROOT; };
		C9B378A42C5159880085E5D0 /* Media.xcassets */ = {isa = PBXFileReference; lastKnownFileType = folder.assetcatalog; path = Media.xcassets; sourceTree = "<group>"; };
		C9B378A62C5159880085E5D0 /* ActionViewController.swift */ = {isa = PBXFileReference; lastKnownFileType = sourcecode.swift; path = ActionViewController.swift; sourceTree = "<group>"; };
		C9B378A92C5159880085E5D0 /* Base */ = {isa = PBXFileReference; lastKnownFileType = file.storyboard; name = Base; path = Base.lproj/MainInterface.storyboard; sourceTree = "<group>"; };
		C9B378AB2C5159880085E5D0 /* Info.plist */ = {isa = PBXFileReference; lastKnownFileType = text.plist.xml; path = Info.plist; sourceTree = "<group>"; };
		C9B378B82C515A860085E5D0 /* ShareWithRainbow.appex */ = {isa = PBXFileReference; explicitFileType = "wrapper.app-extension"; includeInIndex = 0; path = ShareWithRainbow.appex; sourceTree = BUILT_PRODUCTS_DIR; };
		C9B378BA2C515A860085E5D0 /* ShareViewController.swift */ = {isa = PBXFileReference; lastKnownFileType = sourcecode.swift; path = ShareViewController.swift; sourceTree = "<group>"; };
		C9B378BD2C515A860085E5D0 /* Base */ = {isa = PBXFileReference; lastKnownFileType = file.storyboard; name = Base; path = Base.lproj/MainInterface.storyboard; sourceTree = "<group>"; };
		C9B378BF2C515A860085E5D0 /* Info.plist */ = {isa = PBXFileReference; lastKnownFileType = text.plist.xml; path = Info.plist; sourceTree = "<group>"; };
		CF8B843EAE21E6291C0C6702 /* Pods-SelectTokenIntent.staging.xcconfig */ = {isa = PBXFileReference; includeInIndex = 1; lastKnownFileType = text.xcconfig; name = "Pods-SelectTokenIntent.staging.xcconfig"; path = "Target Support Files/Pods-SelectTokenIntent/Pods-SelectTokenIntent.staging.xcconfig"; sourceTree = "<group>"; };
		D657340CCBF77C82579CE8A1 /* Pods-SelectTokenIntent.release.xcconfig */ = {isa = PBXFileReference; includeInIndex = 1; lastKnownFileType = text.xcconfig; name = "Pods-SelectTokenIntent.release.xcconfig"; path = "Target Support Files/Pods-SelectTokenIntent/Pods-SelectTokenIntent.release.xcconfig"; sourceTree = "<group>"; };
		D755E71324B04FEE9C691D14 /* libRNFirebase.a */ = {isa = PBXFileReference; explicitFileType = undefined; fileEncoding = 9; includeInIndex = 0; lastKnownFileType = archive.ar; path = libRNFirebase.a; sourceTree = "<group>"; };
<<<<<<< HEAD
		DE0F2DCF345D86BC393364C1 /* Pods-PriceWidgetExtension.staging.xcconfig */ = {isa = PBXFileReference; includeInIndex = 1; lastKnownFileType = text.xcconfig; name = "Pods-PriceWidgetExtension.staging.xcconfig"; path = "Target Support Files/Pods-PriceWidgetExtension/Pods-PriceWidgetExtension.staging.xcconfig"; sourceTree = "<group>"; };
		E1C8077FF04F34DEA00831AC /* Pods-Rainbow.staging.xcconfig */ = {isa = PBXFileReference; includeInIndex = 1; lastKnownFileType = text.xcconfig; name = "Pods-Rainbow.staging.xcconfig"; path = "Target Support Files/Pods-Rainbow/Pods-Rainbow.staging.xcconfig"; sourceTree = "<group>"; };
		ED297162215061F000B7C4FE /* JavaScriptCore.framework */ = {isa = PBXFileReference; lastKnownFileType = wrapper.framework; name = JavaScriptCore.framework; path = System/Library/Frameworks/JavaScriptCore.framework; sourceTree = SDKROOT; };
		ED2971642150620600B7C4FE /* JavaScriptCore.framework */ = {isa = PBXFileReference; lastKnownFileType = wrapper.framework; name = JavaScriptCore.framework; path = Platforms/AppleTVOS.platform/Developer/SDKs/AppleTVOS12.0.sdk/System/Library/Frameworks/JavaScriptCore.framework; sourceTree = DEVELOPER_DIR; };
		FE236B1CFFEB2DE6C1DAF315 /* Pods-PriceWidgetExtension.localrelease.xcconfig */ = {isa = PBXFileReference; includeInIndex = 1; lastKnownFileType = text.xcconfig; name = "Pods-PriceWidgetExtension.localrelease.xcconfig"; path = "Target Support Files/Pods-PriceWidgetExtension/Pods-PriceWidgetExtension.localrelease.xcconfig"; sourceTree = "<group>"; };
=======
		E060F33194FF363EC0431250 /* Pods-ImageNotification.release.xcconfig */ = {isa = PBXFileReference; includeInIndex = 1; lastKnownFileType = text.xcconfig; name = "Pods-ImageNotification.release.xcconfig"; path = "Target Support Files/Pods-ImageNotification/Pods-ImageNotification.release.xcconfig"; sourceTree = "<group>"; };
		EAF3EBD98BA704022718B359 /* Pods-PriceWidgetExtension.release.xcconfig */ = {isa = PBXFileReference; includeInIndex = 1; lastKnownFileType = text.xcconfig; name = "Pods-PriceWidgetExtension.release.xcconfig"; path = "Target Support Files/Pods-PriceWidgetExtension/Pods-PriceWidgetExtension.release.xcconfig"; sourceTree = "<group>"; };
		ED297162215061F000B7C4FE /* JavaScriptCore.framework */ = {isa = PBXFileReference; lastKnownFileType = wrapper.framework; name = JavaScriptCore.framework; path = System/Library/Frameworks/JavaScriptCore.framework; sourceTree = SDKROOT; };
		ED2971642150620600B7C4FE /* JavaScriptCore.framework */ = {isa = PBXFileReference; lastKnownFileType = wrapper.framework; name = JavaScriptCore.framework; path = Platforms/AppleTVOS.platform/Developer/SDKs/AppleTVOS12.0.sdk/System/Library/Frameworks/JavaScriptCore.framework; sourceTree = DEVELOPER_DIR; };
		FAF343BC9A04F7FB981F2D3F /* libPods-ImageNotification.a */ = {isa = PBXFileReference; explicitFileType = archive.ar; includeInIndex = 0; path = "libPods-ImageNotification.a"; sourceTree = BUILT_PRODUCTS_DIR; };
		FDA33853985FF984942F1070 /* libPods-PriceWidgetExtension.a */ = {isa = PBXFileReference; explicitFileType = archive.ar; includeInIndex = 0; path = "libPods-PriceWidgetExtension.a"; sourceTree = BUILT_PRODUCTS_DIR; };
>>>>>>> 101697b5
/* End PBXFileReference section */

/* Begin PBXFrameworksBuildPhase section */
		0299CE742886202800B5C7E7 /* Frameworks */ = {
			isa = PBXFrameworksBuildPhase;
			buildActionMask = 2147483647;
			files = (
<<<<<<< HEAD
				772700539021B3898984C99F /* libPods-ImageNotification.a in Frameworks */,
=======
				1A546771DB0C32A214F8DA75 /* libPods-ImageNotification.a in Frameworks */,
>>>>>>> 101697b5
			);
			runOnlyForDeploymentPostprocessing = 0;
		};
		13B07F8C1A680F5B00A75B9A /* Frameworks */ = {
			isa = PBXFrameworksBuildPhase;
			buildActionMask = 2147483647;
			files = (
				ED2971652150620600B7C4FE /* JavaScriptCore.framework in Frameworks */,
				C72F456C99A646399192517D /* libz.tbd in Frameworks */,
<<<<<<< HEAD
				9B6ADB94E6C412700EB5E9A9 /* libPods-Rainbow.a in Frameworks */,
=======
				135F623E8FF08A7A779DBB59 /* libPods-Rainbow.a in Frameworks */,
>>>>>>> 101697b5
			);
			runOnlyForDeploymentPostprocessing = 0;
		};
		C16DCF59272BA6EF00FF5C78 /* Frameworks */ = {
			isa = PBXFrameworksBuildPhase;
			buildActionMask = 2147483647;
			files = (
				C16DCF60272BA6EF00FF5C78 /* SwiftUI.framework in Frameworks */,
				C16DCF5E272BA6EF00FF5C78 /* WidgetKit.framework in Frameworks */,
<<<<<<< HEAD
				A0D187293C972CA62B516E84 /* libPods-PriceWidgetExtension.a in Frameworks */,
=======
				267E162D22C3B7F129888447 /* libPods-PriceWidgetExtension.a in Frameworks */,
>>>>>>> 101697b5
			);
			runOnlyForDeploymentPostprocessing = 0;
		};
		C16DCF7C272BAB9500FF5C78 /* Frameworks */ = {
			isa = PBXFrameworksBuildPhase;
			buildActionMask = 2147483647;
			files = (
				C16DCF81272BAB9500FF5C78 /* Intents.framework in Frameworks */,
<<<<<<< HEAD
				B614E81509614492E871E338 /* libPods-SelectTokenIntent.a in Frameworks */,
=======
				4D337D44AABFFB7BFABDD027 /* libPods-SelectTokenIntent.a in Frameworks */,
>>>>>>> 101697b5
			);
			runOnlyForDeploymentPostprocessing = 0;
		};
		C9B3789D2C5159880085E5D0 /* Frameworks */ = {
			isa = PBXFrameworksBuildPhase;
			buildActionMask = 2147483647;
			files = (
				C9B378A22C5159880085E5D0 /* UniformTypeIdentifiers.framework in Frameworks */,
			);
			runOnlyForDeploymentPostprocessing = 0;
		};
		C9B378B52C515A860085E5D0 /* Frameworks */ = {
			isa = PBXFrameworksBuildPhase;
			buildActionMask = 2147483647;
			files = (
			);
			runOnlyForDeploymentPostprocessing = 0;
		};
/* End PBXFrameworksBuildPhase section */

/* Begin PBXGroup section */
		00E356EF1AD99517003FC87E /* RainbowTests */ = {
			isa = PBXGroup;
			children = (
				00E356F21AD99517003FC87E /* RainbowTests.m */,
				00E356F01AD99517003FC87E /* Supporting Files */,
			);
			path = RainbowTests;
			sourceTree = "<group>";
		};
		00E356F01AD99517003FC87E /* Supporting Files */ = {
			isa = PBXGroup;
			children = (
				00E356F11AD99517003FC87E /* Info.plist */,
			);
			name = "Supporting Files";
			sourceTree = "<group>";
		};
		0299CE782886202800B5C7E7 /* ImageNotification */ = {
			isa = PBXGroup;
			children = (
				0299CE792886202800B5C7E7 /* NotificationService.h */,
				0299CE7A2886202800B5C7E7 /* NotificationService.m */,
				0299CE7C2886202800B5C7E7 /* Info.plist */,
			);
			path = ImageNotification;
			sourceTree = "<group>";
		};
		13B07FAE1A68108700A75B9A /* Rainbow */ = {
			isa = PBXGroup;
			children = (
				15C398772880DF82006033AC /* AppIcons */,
				4D098C2C2811A95F006A801A /* RNStartTime */,
				66A1FEAE24AB63D600C3F539 /* RNCoolModals */,
				15E531D7242DAB3500797B89 /* NSNotifications */,
				15E531D6242B28F800797B89 /* Animations */,
				157155042418734C009B698B /* RainbowDebug.entitlements */,
				157155032418733F009B698B /* RainbowRelease.entitlements */,
				A4D04BA723D12F27008C1DEC /* Button */,
				3C379D5D20FD1F92009AF81F /* Rainbow.entitlements */,
				152643462B9AD97E004AC9AA /* InjectedJSBundle.js */,
				008F07F21AC5B25A0029DE68 /* main.jsbundle */,
				13B07FAF1A68108700A75B9A /* AppDelegate.h */,
				AAA0EF342BF5A4AD00A19A53 /* PrivacyInfo.xcprivacy */,
				13B07FB01A68108700A75B9A /* AppDelegate.mm */,
				13B07FB61A68108700A75B9A /* Info.plist */,
				13B07FB71A68108700A75B9A /* main.m */,
				13B07FB11A68108700A75B9A /* LaunchScreen.xib */,
				3CBE29CB2381E43800BE05AC /* Rainbow-Bridging-Header.h */,
				A4277D9E23CBD1910042BAF4 /* Extensions.swift */,
				A4277DA223CFE85F0042BAF4 /* Theme.swift */,
				6635730524939991006ACFA6 /* SafeStoreReview.m */,
				66A28EAF24CAF1B500410A88 /* TestFlight.m */,
				C04D10EF25AFC8C1003BEF7A /* Extras.json */,
				6655FFB325BB2B0700642961 /* ThemeModule.m */,
			);
			name = Rainbow;
			sourceTree = "<group>";
		};
		15C398772880DF82006033AC /* AppIcons */ = {
			isa = PBXGroup;
			children = (
				B5C070C52A4A387400D854BA /* zorb@2x.png */,
				B5C070C42A4A387400D854BA /* zorb@3x.png */,
				B5D7F2EF29E8D41E003D6A54 /* finiliar@2x.png */,
				B5D7F2EE29E8D41D003D6A54 /* finiliar@3x.png */,
				B5CE8FFC29A5758100EB1EFA /* pooly@2x.png */,
				B5CE8FFD29A5758100EB1EFA /* pooly@3x.png */,
				B52242E428B1B11F0024D19D /* smol@2x.png */,
				B52242E528B1B11F0024D19D /* smol@3x.png */,
				B597E7C12B8E9E18004782B6 /* farcaster@2x.png */,
				B597E7C02B8E9E18004782B6 /* farcaster@3x.png */,
				15CF49BF2889AFAD005F92C9 /* pixel@2x.png */,
				B50C9AEA2A9D18DC00EB0019 /* adworld@2x.png */,
				B50C9AE92A9D18DC00EB0019 /* adworld@3x.png */,
				15CF49BE2889AFAD005F92C9 /* pixel@3x.png */,
				15CF49BB2889AF7C005F92C9 /* optimism@2x.png */,
				B54C1D0D29358945007560D9 /* golddoge@2x.png */,
				B54C1D0C29358945007560D9 /* golddoge@3x.png */,
				B54C1D0F29358946007560D9 /* raindoge@2x.png */,
				B54C1D0E29358946007560D9 /* raindoge@3x.png */,
				B5CC6D372A78732A0037D5A3 /* poolboy@2x.png */,
				B54C1D152935A54F007560D9 /* zora@2x.png */,
				B54C1D142935A54F007560D9 /* zora@3x.png */,
				15CF49BA2889AF7C005F92C9 /* optimism@3x.png */,
				B5CC6D392A7873300037D5A3 /* poolboy@3x.png */,
				15C3987F2880EDFF006033AC /* og@2x.png */,
				15C3987D2880EDFF006033AC /* og@3x.png */,
			);
			path = AppIcons;
			sourceTree = "<group>";
		};
		15DC38CC247E0DCC00919009 /* Config */ = {
			isa = PBXGroup;
			children = (
				66A29CCA2511074500481F4A /* ReaHeader.h */,
				15DC38CE247E0E0900919009 /* debug.xcconfig */,
				15DC38CF247E0E0A00919009 /* localrelease.xcconfig */,
				15DC38CD247E0E0900919009 /* release.xcconfig */,
				15DC38D0247E0E0A00919009 /* staging.xcconfig */,
			);
			path = Config;
			sourceTree = "<group>";
		};
		15E531D6242B28F800797B89 /* Animations */ = {
			isa = PBXGroup;
			children = (
				15E531D4242B28EF00797B89 /* UIImageViewWithPersistentAnimations.swift */,
				6630540824A38A1900E5B030 /* RainbowText.m */,
			);
			name = Animations;
			sourceTree = "<group>";
		};
		15E531D7242DAB3500797B89 /* NSNotifications */ = {
			isa = PBXGroup;
			children = (
				15E531D8242DAB7100797B89 /* NotificationManager.h */,
				15E531D9242DAB7100797B89 /* NotificationManager.m */,
			);
			name = NSNotifications;
			sourceTree = "<group>";
		};
		24979D1220F83E3D007EB0DA /* Recovered References */ = {
			isa = PBXGroup;
			children = (
				9DEADFA4826D4D0BAA950D21 /* libRNFIRMessaging.a */,
				B0C692B061D7430D8194DC98 /* ToolTipMenuTests.xctest */,
				D755E71324B04FEE9C691D14 /* libRNFirebase.a */,
			);
			name = "Recovered References";
			sourceTree = "<group>";
		};
		2D16E6871FA4F8E400B85C8A /* Frameworks */ = {
			isa = PBXGroup;
			children = (
				0299CE852886246C00B5C7E7 /* libFirebaseCore.a */,
				ED297162215061F000B7C4FE /* JavaScriptCore.framework */,
				ED2971642150620600B7C4FE /* JavaScriptCore.framework */,
				24979E7920F84004007EB0DA /* Firebase.h */,
				24979E7420F84004007EB0DA /* FirebaseAnalytics.framework */,
				24979E7520F84004007EB0DA /* FirebaseCore.framework */,
				24979E7C20F84004007EB0DA /* FirebaseCoreDiagnostics.framework */,
				24979E7B20F84004007EB0DA /* FirebaseInstanceID.framework */,
				24979E7620F84004007EB0DA /* FirebaseMessaging.framework */,
				24979E7A20F84004007EB0DA /* FirebaseNanoPB.framework */,
				24979E7720F84004007EB0DA /* GoogleService-Info.plist */,
				24979E7820F84004007EB0DA /* GoogleToolboxForMac.framework */,
				24979E7D20F84005007EB0DA /* module.modulemap */,
				24979E7E20F84005007EB0DA /* nanopb.framework */,
				24979E3620F84003007EB0DA /* Protobuf.framework */,
				98AED33BAB4247CEBEF8464D /* libz.tbd */,
				C16DCF5D272BA6EF00FF5C78 /* WidgetKit.framework */,
				C16DCF5F272BA6EF00FF5C78 /* SwiftUI.framework */,
				C16DCF80272BAB9500FF5C78 /* Intents.framework */,
				C16DCF8B272BAB9600FF5C78 /* IntentsUI.framework */,
				C9B378A12C5159880085E5D0 /* UniformTypeIdentifiers.framework */,
<<<<<<< HEAD
				A4EE6F41EE774EEE01CF5D03 /* libPods-ImageNotification.a */,
				347B54FC003938F78D0E49DE /* libPods-PriceWidgetExtension.a */,
				2849FD6F00421E920E712EFE /* libPods-Rainbow.a */,
				65461177F9DA4D2AF8FDE532 /* libPods-SelectTokenIntent.a */,
=======
				FAF343BC9A04F7FB981F2D3F /* libPods-ImageNotification.a */,
				FDA33853985FF984942F1070 /* libPods-PriceWidgetExtension.a */,
				4AC56C617B9C2032ED43DBD5 /* libPods-Rainbow.a */,
				933E17FCCFBF5FB66A730E0B /* libPods-SelectTokenIntent.a */,
>>>>>>> 101697b5
			);
			name = Frameworks;
			sourceTree = "<group>";
		};
		48289AE63A63A1DE86A8E2F0 /* ExpoModulesProviders */ = {
			isa = PBXGroup;
			children = (
				CE32D29CCB97D084C2BFF555 /* Rainbow */,
			);
			name = ExpoModulesProviders;
			sourceTree = "<group>";
		};
		4D098C2C2811A95F006A801A /* RNStartTime */ = {
			isa = PBXGroup;
			children = (
				4D098C2D2811A979006A801A /* RNStartTime.h */,
				4D098C2E2811A9A5006A801A /* RNStartTime.m */,
			);
			name = RNStartTime;
			sourceTree = "<group>";
		};
		668ADB2B25A4E3A20050859D /* Rainbow Stickers */ = {
			isa = PBXGroup;
			children = (
				668ADB2C25A4E3A40050859D /* Stickers.xcassets */,
				668ADB2E25A4E3A40050859D /* Info.plist */,
			);
			path = "Rainbow Stickers";
			sourceTree = "<group>";
		};
		66A1FEAE24AB63D600C3F539 /* RNCoolModals */ = {
			isa = PBXGroup;
			children = (
				66A1FEBB24ACBBE600C3F539 /* RNCMPortal.m */,
				66A1FEB224AB641100C3F539 /* RNCMScreen.h */,
				66A1FEB324AB641100C3F539 /* RNCMScreen.m */,
				66A1FEAF24AB641100C3F539 /* RNCMScreenStack.h */,
				66A1FEB024AB641100C3F539 /* RNCMScreenStack.m */,
				66A1FEB124AB641100C3F539 /* UIViewController+slack.swift */,
			);
			name = RNCoolModals;
			sourceTree = "<group>";
		};
		832341AE1AAA6A7D00B99B32 /* Libraries */ = {
			isa = PBXGroup;
			children = (
				C97EAD8C2BD6C6DF00322D53 /* RCTDeviceUUID.h */,
				C97EAD8B2BD6C6DF00322D53 /* RCTDeviceUUID.m */,
			);
			name = Libraries;
			sourceTree = "<group>";
		};
		83CBB9F61A601CBA00E9B192 = {
			isa = PBXGroup;
			children = (
				664612EC2748489B00B43F5A /* PriceWidgetExtension.entitlements */,
				C1C61A81272CBDA100E5C0B3 /* Images.xcassets */,
				15DC38CC247E0DCC00919009 /* Config */,
				13B07FAE1A68108700A75B9A /* Rainbow */,
				832341AE1AAA6A7D00B99B32 /* Libraries */,
				00E356EF1AD99517003FC87E /* RainbowTests */,
				668ADB2B25A4E3A20050859D /* Rainbow Stickers */,
				C16DCF61272BA6EF00FF5C78 /* PriceWidget */,
				C16DCF82272BAB9500FF5C78 /* SelectTokenIntent */,
				0299CE782886202800B5C7E7 /* ImageNotification */,
				C9B378A32C5159880085E5D0 /* OpenInRainbow */,
				C9B378B92C515A860085E5D0 /* ShareWithRainbow */,
				83CBBA001A601CBA00E9B192 /* Products */,
				2D16E6871FA4F8E400B85C8A /* Frameworks */,
				DCAC1D8CC45E468FBB7E1395 /* Resources */,
				24979D1220F83E3D007EB0DA /* Recovered References */,
				C640359C0E6575CE0A7ECD73 /* Pods */,
				48289AE63A63A1DE86A8E2F0 /* ExpoModulesProviders */,
			);
			indentWidth = 2;
			sourceTree = "<group>";
			tabWidth = 2;
			usesTabs = 0;
		};
		83CBBA001A601CBA00E9B192 /* Products */ = {
			isa = PBXGroup;
			children = (
				13B07F961A680F5B00A75B9A /* Rainbow.app */,
				C16DCF5C272BA6EF00FF5C78 /* PriceWidgetExtension.appex */,
				C16DCF7F272BAB9500FF5C78 /* SelectTokenIntent.appex */,
				0299CE772886202800B5C7E7 /* ImageNotification.appex */,
				C9B378A02C5159880085E5D0 /* OpenInRainbow.appex */,
				C9B378B82C515A860085E5D0 /* ShareWithRainbow.appex */,
			);
			name = Products;
			sourceTree = "<group>";
		};
		A4D04BA723D12F27008C1DEC /* Button */ = {
			isa = PBXGroup;
			children = (
				A4D04BA823D12F99008C1DEC /* Button.swift */,
				A4D04BAB23D12FD5008C1DEC /* ButtonManager.m */,
			);
			name = Button;
			sourceTree = "<group>";
		};
		C16DCF61272BA6EF00FF5C78 /* PriceWidget */ = {
			isa = PBXGroup;
			children = (
				C1AA30682731ED2200136A9A /* Utils */,
				C1AA30672731ECED00136A9A /* Models */,
				C1AA30662731ECD900136A9A /* Providers */,
				C16DCF62272BA6EF00FF5C78 /* PriceWidget.swift */,
				C16DCF64272BA6F000FF5C78 /* Assets.xcassets */,
				C16DCF66272BA6F000FF5C78 /* Info.plist */,
				C16DCF75272BA7AA00FF5C78 /* PriceWidgetView.swift */,
				15D66139277A751C0082F041 /* SelectTokenIntent.intentdefinition */,
			);
			path = PriceWidget;
			sourceTree = "<group>";
		};
		C16DCF82272BAB9500FF5C78 /* SelectTokenIntent */ = {
			isa = PBXGroup;
			children = (
				664612ED274848B000B43F5A /* SelectTokenIntent.entitlements */,
				C16DCF83272BAB9500FF5C78 /* IntentHandler.swift */,
				C16DCF85272BAB9500FF5C78 /* Info.plist */,
			);
			path = SelectTokenIntent;
			sourceTree = "<group>";
		};
		C1AA30662731ECD900136A9A /* Providers */ = {
			isa = PBXGroup;
			children = (
				C18C8E012798B02700D38B34 /* CurrencyProvider.swift */,
				C151287D2739F676006517AB /* IconProvider.swift */,
				C16DCF72272BA77A00FF5C78 /* TokenProvider.swift */,
				C16DCFAA272BB8ED00FF5C78 /* PriceDataProvider.swift */,
			);
			path = Providers;
			sourceTree = "<group>";
		};
		C1AA30672731ECED00136A9A /* Models */ = {
			isa = PBXGroup;
			children = (
				C16DCFB4272BC8F100FF5C78 /* TokenData.swift */,
				C1EB012E2731B68400830E70 /* TokenDetails.swift */,
				C1C61A902731A05700E5C0B3 /* RainbowTokenList.swift */,
				C16DCF6F272BA75700FF5C78 /* CoinGeckoToken.swift */,
				C16DCFAF272BB8FC00FF5C78 /* PriceData.swift */,
				C1272389274EBBB6006AC743 /* CurrencyDetails.swift */,
			);
			path = Models;
			sourceTree = "<group>";
		};
		C1AA30682731ED2200136A9A /* Utils */ = {
			isa = PBXGroup;
			children = (
				C1C61A6C272C9C8D00E5C0B3 /* UIImage.swift */,
				C179298427499A5B00044684 /* Constants.swift */,
				C11640E7274DC10B00C9120A /* UIColor.swift */,
			);
			path = Utils;
			sourceTree = "<group>";
		};
		C640359C0E6575CE0A7ECD73 /* Pods */ = {
			isa = PBXGroup;
			children = (
<<<<<<< HEAD
				C1D44EFF1CD97D9376360388 /* Pods-ImageNotification.debug.xcconfig */,
				754BAC14564919AC158141D7 /* Pods-ImageNotification.release.xcconfig */,
				9A012A7A01CE319F103A71A9 /* Pods-ImageNotification.localrelease.xcconfig */,
				67229503F822E9932A3F2EDC /* Pods-ImageNotification.staging.xcconfig */,
				8DA3F6D98DE825DCFDE1D646 /* Pods-PriceWidgetExtension.debug.xcconfig */,
				0E2E061C9A880C68D5CF93DA /* Pods-PriceWidgetExtension.release.xcconfig */,
				FE236B1CFFEB2DE6C1DAF315 /* Pods-PriceWidgetExtension.localrelease.xcconfig */,
				DE0F2DCF345D86BC393364C1 /* Pods-PriceWidgetExtension.staging.xcconfig */,
				9BE4E795B009DE2D95F873F7 /* Pods-Rainbow.debug.xcconfig */,
				1AB8A6DD535B802DE2AB649C /* Pods-Rainbow.release.xcconfig */,
				1B711DBDBBF2937B44C867AE /* Pods-Rainbow.localrelease.xcconfig */,
				E1C8077FF04F34DEA00831AC /* Pods-Rainbow.staging.xcconfig */,
				77ABFFC40787936BEF542937 /* Pods-SelectTokenIntent.debug.xcconfig */,
				C58D764247A98B53C1C9E5DB /* Pods-SelectTokenIntent.release.xcconfig */,
				35F89ADCAAB94985DB12F47E /* Pods-SelectTokenIntent.localrelease.xcconfig */,
				26DC4643CD491E6EB3299729 /* Pods-SelectTokenIntent.staging.xcconfig */,
=======
				239585D5B37F4FBD1470F62D /* Pods-ImageNotification.debug.xcconfig */,
				E060F33194FF363EC0431250 /* Pods-ImageNotification.release.xcconfig */,
				3FEB7D565693086934123364 /* Pods-ImageNotification.localrelease.xcconfig */,
				5D4F7BDB5458BA6BF08E99B6 /* Pods-ImageNotification.staging.xcconfig */,
				00A32D3367A149262C6C4D33 /* Pods-PriceWidgetExtension.debug.xcconfig */,
				EAF3EBD98BA704022718B359 /* Pods-PriceWidgetExtension.release.xcconfig */,
				6B24FBC9AFF649E6E37FF985 /* Pods-PriceWidgetExtension.localrelease.xcconfig */,
				11D30486FEF77968C16FDF7D /* Pods-PriceWidgetExtension.staging.xcconfig */,
				A4C7384F262FF1BCFABB462D /* Pods-Rainbow.debug.xcconfig */,
				15004743AF62EF3EE384E855 /* Pods-Rainbow.release.xcconfig */,
				3BBE9F9F842B95CFF7E85DB8 /* Pods-Rainbow.localrelease.xcconfig */,
				9E9F7E918EFBFBAF381621C7 /* Pods-Rainbow.staging.xcconfig */,
				AE024FCA8C28D21E9E1EA378 /* Pods-SelectTokenIntent.debug.xcconfig */,
				D657340CCBF77C82579CE8A1 /* Pods-SelectTokenIntent.release.xcconfig */,
				388CCCEFC8BB73A757574C99 /* Pods-SelectTokenIntent.localrelease.xcconfig */,
				CF8B843EAE21E6291C0C6702 /* Pods-SelectTokenIntent.staging.xcconfig */,
>>>>>>> 101697b5
			);
			path = Pods;
			sourceTree = "<group>";
		};
		C9B378A32C5159880085E5D0 /* OpenInRainbow */ = {
			isa = PBXGroup;
			children = (
				C9B378A42C5159880085E5D0 /* Media.xcassets */,
				C9B378A62C5159880085E5D0 /* ActionViewController.swift */,
				C9B378A82C5159880085E5D0 /* MainInterface.storyboard */,
				C9B378AB2C5159880085E5D0 /* Info.plist */,
			);
			path = OpenInRainbow;
			sourceTree = "<group>";
		};
		C9B378B92C515A860085E5D0 /* ShareWithRainbow */ = {
			isa = PBXGroup;
			children = (
				C9B378BA2C515A860085E5D0 /* ShareViewController.swift */,
				C9B378BC2C515A860085E5D0 /* MainInterface.storyboard */,
				C9B378BF2C515A860085E5D0 /* Info.plist */,
			);
			path = ShareWithRainbow;
			sourceTree = "<group>";
		};
		CE32D29CCB97D084C2BFF555 /* Rainbow */ = {
			isa = PBXGroup;
			children = (
				43C92E589571C27FFE89AB10 /* ExpoModulesProvider.swift */,
			);
			name = Rainbow;
			sourceTree = "<group>";
		};
		DCAC1D8CC45E468FBB7E1395 /* Resources */ = {
			isa = PBXGroup;
			children = (
				AA0B1CB92B00C5E100EAF77D /* SF-Mono-Bold.otf */,
				AA0B1CB82B00C5E100EAF77D /* SF-Mono-Semibold.otf */,
				AA0B1CBA2B00C5E100EAF77D /* SF-Pro-Rounded-Black.otf */,
				AA6228EB24272B200078BDAA /* SF-Pro-Rounded-Bold.otf */,
				AA6228EC24272B200078BDAA /* SF-Pro-Rounded-Heavy.otf */,
				AA6228ED24272B200078BDAA /* SF-Pro-Rounded-Medium.otf */,
				AA6228EE24272B200078BDAA /* SF-Pro-Rounded-Regular.otf */,
				AA6228EA24272B200078BDAA /* SF-Pro-Rounded-Semibold.otf */,
			);
			name = Resources;
			sourceTree = "<group>";
		};
/* End PBXGroup section */

/* Begin PBXNativeTarget section */
		0299CE762886202800B5C7E7 /* ImageNotification */ = {
			isa = PBXNativeTarget;
			buildConfigurationList = 0299CE842886202800B5C7E7 /* Build configuration list for PBXNativeTarget "ImageNotification" */;
			buildPhases = (
<<<<<<< HEAD
				2566FC9D3EEF481DB0C9B4C3 /* [CP] Check Pods Manifest.lock */,
				0299CE732886202800B5C7E7 /* Sources */,
				0299CE742886202800B5C7E7 /* Frameworks */,
				0299CE752886202800B5C7E7 /* Resources */,
				81228C8D7D839829F703D895 /* [CP] Copy Pods Resources */,
=======
				1A70A0F491DB72617BEC1E3E /* [CP] Check Pods Manifest.lock */,
				0299CE732886202800B5C7E7 /* Sources */,
				0299CE742886202800B5C7E7 /* Frameworks */,
				0299CE752886202800B5C7E7 /* Resources */,
				CC6F07DBBF6C5DBF6BE2736C /* [CP] Copy Pods Resources */,
>>>>>>> 101697b5
			);
			buildRules = (
			);
			dependencies = (
			);
			name = ImageNotification;
			productName = ImageNotification;
			productReference = 0299CE772886202800B5C7E7 /* ImageNotification.appex */;
			productType = "com.apple.product-type.app-extension";
		};
		13B07F861A680F5B00A75B9A /* Rainbow */ = {
			isa = PBXNativeTarget;
			buildConfigurationList = 13B07F931A680F5B00A75B9A /* Build configuration list for PBXNativeTarget "Rainbow" */;
			buildPhases = (
<<<<<<< HEAD
				6A06E17D3331C9262C11F863 /* [CP] Check Pods Manifest.lock */,
=======
				B84C4CAD33EC131FD4694010 /* [CP] Check Pods Manifest.lock */,
>>>>>>> 101697b5
				AEAD56A917FF4051986EE3E6 /* [Expo] Configure project */,
				13B07F871A680F5B00A75B9A /* Sources */,
				13B07F8C1A680F5B00A75B9A /* Frameworks */,
				13B07F8E1A680F5B00A75B9A /* Resources */,
				00DD1BFF1BD5951E006B06BC /* Bundle React Native code and images */,
				9FF961FEA7AF435FA18ED988 /* Upload Debug Symbols to Sentry */,
				668ADB3225A4E3A40050859D /* Embed App Extensions */,
<<<<<<< HEAD
				DD2DC8866DF399C0155E9D82 /* [CP] Embed Pods Frameworks */,
				D4F09C8128E9E62B49EF8EE2 /* [CP] Copy Pods Resources */,
				071510F2A6E76D592F72B390 /* [CP-User] [RNFB] Core Configuration */,
=======
				727A03F9C34280788B4EB7B0 /* [CP] Embed Pods Frameworks */,
				64400C8C24B919E9DC12C927 /* [CP] Copy Pods Resources */,
				9CC18903234C511474C4FE5A /* [CP-User] [RNFB] Core Configuration */,
>>>>>>> 101697b5
			);
			buildRules = (
			);
			dependencies = (
				C16DCF68272BA6F000FF5C78 /* PBXTargetDependency */,
				C16DCF98272BAB9600FF5C78 /* PBXTargetDependency */,
				0299CE7E2886202800B5C7E7 /* PBXTargetDependency */,
				C9B378AD2C5159880085E5D0 /* PBXTargetDependency */,
				C9B378C12C515A860085E5D0 /* PBXTargetDependency */,
			);
			name = Rainbow;
			productName = "Hello World";
			productReference = 13B07F961A680F5B00A75B9A /* Rainbow.app */;
			productType = "com.apple.product-type.application";
		};
		C16DCF5B272BA6EF00FF5C78 /* PriceWidgetExtension */ = {
			isa = PBXNativeTarget;
			buildConfigurationList = C16DCF6E272BA6F100FF5C78 /* Build configuration list for PBXNativeTarget "PriceWidgetExtension" */;
			buildPhases = (
<<<<<<< HEAD
				1E81BC999BDD63AD214ED606 /* [CP] Check Pods Manifest.lock */,
				C16DCF58272BA6EF00FF5C78 /* Sources */,
				C16DCF59272BA6EF00FF5C78 /* Frameworks */,
				C16DCF5A272BA6EF00FF5C78 /* Resources */,
				16E4255526BFD260443DF725 /* [CP] Copy Pods Resources */,
=======
				24E3DE0C1A318179029F909F /* [CP] Check Pods Manifest.lock */,
				C16DCF58272BA6EF00FF5C78 /* Sources */,
				C16DCF59272BA6EF00FF5C78 /* Frameworks */,
				C16DCF5A272BA6EF00FF5C78 /* Resources */,
				E5478161AB3BE9AD9BFD4290 /* [CP] Copy Pods Resources */,
>>>>>>> 101697b5
			);
			buildRules = (
			);
			dependencies = (
			);
			name = PriceWidgetExtension;
			productName = PriceWidgetExtension;
			productReference = C16DCF5C272BA6EF00FF5C78 /* PriceWidgetExtension.appex */;
			productType = "com.apple.product-type.app-extension";
		};
		C16DCF7E272BAB9500FF5C78 /* SelectTokenIntent */ = {
			isa = PBXNativeTarget;
			buildConfigurationList = C16DCF9F272BAB9600FF5C78 /* Build configuration list for PBXNativeTarget "SelectTokenIntent" */;
			buildPhases = (
<<<<<<< HEAD
				970A0FDBF90B946F04B48CE8 /* [CP] Check Pods Manifest.lock */,
				C16DCF7B272BAB9500FF5C78 /* Sources */,
				C16DCF7C272BAB9500FF5C78 /* Frameworks */,
				C16DCF7D272BAB9500FF5C78 /* Resources */,
				75A7E9AC1E10DA3B98A67960 /* [CP] Copy Pods Resources */,
=======
				C239424DF07543274D084131 /* [CP] Check Pods Manifest.lock */,
				C16DCF7B272BAB9500FF5C78 /* Sources */,
				C16DCF7C272BAB9500FF5C78 /* Frameworks */,
				C16DCF7D272BAB9500FF5C78 /* Resources */,
				82752F7D7CA23C0EBC84AF92 /* [CP] Copy Pods Resources */,
>>>>>>> 101697b5
			);
			buildRules = (
			);
			dependencies = (
			);
			name = SelectTokenIntent;
			productName = SelectTokenIntent;
			productReference = C16DCF7F272BAB9500FF5C78 /* SelectTokenIntent.appex */;
			productType = "com.apple.product-type.app-extension";
		};
		C9B3789F2C5159880085E5D0 /* OpenInRainbow */ = {
			isa = PBXNativeTarget;
			buildConfigurationList = C9B378B32C5159890085E5D0 /* Build configuration list for PBXNativeTarget "OpenInRainbow" */;
			buildPhases = (
				C9B3789C2C5159880085E5D0 /* Sources */,
				C9B3789D2C5159880085E5D0 /* Frameworks */,
				C9B3789E2C5159880085E5D0 /* Resources */,
			);
			buildRules = (
			);
			dependencies = (
			);
			name = OpenInRainbow;
			productName = OpenInRainbow;
			productReference = C9B378A02C5159880085E5D0 /* OpenInRainbow.appex */;
			productType = "com.apple.product-type.app-extension";
		};
		C9B378B72C515A860085E5D0 /* ShareWithRainbow */ = {
			isa = PBXNativeTarget;
			buildConfigurationList = C9B378C32C515A860085E5D0 /* Build configuration list for PBXNativeTarget "ShareWithRainbow" */;
			buildPhases = (
				C9B378B42C515A860085E5D0 /* Sources */,
				C9B378B52C515A860085E5D0 /* Frameworks */,
				C9B378B62C515A860085E5D0 /* Resources */,
			);
			buildRules = (
			);
			dependencies = (
			);
			name = ShareWithRainbow;
			productName = ShareWithRainbow;
			productReference = C9B378B82C515A860085E5D0 /* ShareWithRainbow.appex */;
			productType = "com.apple.product-type.app-extension";
		};
/* End PBXNativeTarget section */

/* Begin PBXProject section */
		83CBB9F71A601CBA00E9B192 /* Project object */ = {
			isa = PBXProject;
			attributes = {
				LastSwiftUpdateCheck = 1540;
				LastUpgradeCheck = 610;
				ORGANIZATIONNAME = Rainbow;
				TargetAttributes = {
					0299CE762886202800B5C7E7 = {
						CreatedOnToolsVersion = 13.3.1;
						DevelopmentTeam = L74NQAQB8H;
						ProvisioningStyle = Manual;
					};
					13B07F861A680F5B00A75B9A = {
						DevelopmentTeam = L74NQAQB8H;
						LastSwiftMigration = 1120;
						ProvisioningStyle = Manual;
						SystemCapabilities = {
							com.apple.Push = {
								enabled = 1;
							};
							com.apple.SafariKeychain = {
								enabled = 1;
							};
						};
					};
					C16DCF5B272BA6EF00FF5C78 = {
						CreatedOnToolsVersion = 12.5.1;
						DevelopmentTeam = L74NQAQB8H;
						ProvisioningStyle = Manual;
					};
					C16DCF7E272BAB9500FF5C78 = {
						CreatedOnToolsVersion = 12.5.1;
						DevelopmentTeam = L74NQAQB8H;
						ProvisioningStyle = Manual;
					};
					C9B3789F2C5159880085E5D0 = {
						CreatedOnToolsVersion = 15.4;
						DevelopmentTeam = L74NQAQB8H;
						ProvisioningStyle = Manual;
					};
					C9B378B72C515A860085E5D0 = {
						CreatedOnToolsVersion = 15.4;
						DevelopmentTeam = L74NQAQB8H;
						ProvisioningStyle = Manual;
					};
				};
			};
			buildConfigurationList = 83CBB9FA1A601CBA00E9B192 /* Build configuration list for PBXProject "Rainbow" */;
			compatibilityVersion = "Xcode 3.2";
			developmentRegion = English;
			hasScannedForEncodings = 0;
			knownRegions = (
				English,
				en,
				Base,
			);
			mainGroup = 83CBB9F61A601CBA00E9B192;
			productRefGroup = 83CBBA001A601CBA00E9B192 /* Products */;
			projectDirPath = "";
			projectRoot = "";
			targets = (
				13B07F861A680F5B00A75B9A /* Rainbow */,
				C16DCF5B272BA6EF00FF5C78 /* PriceWidgetExtension */,
				C16DCF7E272BAB9500FF5C78 /* SelectTokenIntent */,
				0299CE762886202800B5C7E7 /* ImageNotification */,
				C9B3789F2C5159880085E5D0 /* OpenInRainbow */,
				C9B378B72C515A860085E5D0 /* ShareWithRainbow */,
			);
		};
/* End PBXProject section */

/* Begin PBXResourcesBuildPhase section */
		0299CE752886202800B5C7E7 /* Resources */ = {
			isa = PBXResourcesBuildPhase;
			buildActionMask = 2147483647;
			files = (
			);
			runOnlyForDeploymentPostprocessing = 0;
		};
		13B07F8E1A680F5B00A75B9A /* Resources */ = {
			isa = PBXResourcesBuildPhase;
			buildActionMask = 2147483647;
			files = (
				B54C1D1329358946007560D9 /* raindoge@2x.png in Resources */,
				13B07FBD1A68108700A75B9A /* LaunchScreen.xib in Resources */,
				B5D7F2F129E8D41E003D6A54 /* finiliar@2x.png in Resources */,
				B597E7C22B8E9E18004782B6 /* farcaster@3x.png in Resources */,
				152643472B9AD97E004AC9AA /* InjectedJSBundle.js in Resources */,
				B54C1D1029358946007560D9 /* golddoge@3x.png in Resources */,
				AA0B1CBD2B00C5E100EAF77D /* SF-Mono-Bold.otf in Resources */,
				24979E8920F84250007EB0DA /* GoogleService-Info.plist in Resources */,
				B54C1D162935A54F007560D9 /* zora@3x.png in Resources */,
				B5CE8FFE29A5758100EB1EFA /* pooly@2x.png in Resources */,
				B5C070C72A4A387400D854BA /* zorb@2x.png in Resources */,
				B5CC6D382A78732A0037D5A3 /* poolboy@2x.png in Resources */,
				15CF49BD2889AF7C005F92C9 /* optimism@2x.png in Resources */,
				15C398832880EDFF006033AC /* og@2x.png in Resources */,
				AA0B1CBB2B00C5E100EAF77D /* SF-Mono-Semibold.otf in Resources */,
				B50C9AEC2A9D18DC00EB0019 /* adworld@2x.png in Resources */,
				B54C1D1129358946007560D9 /* golddoge@2x.png in Resources */,
				B54C1D1229358946007560D9 /* raindoge@3x.png in Resources */,
				AA0B1CBF2B00C5E100EAF77D /* SF-Pro-Rounded-Black.otf in Resources */,
				15CF49C12889AFAD005F92C9 /* pixel@2x.png in Resources */,
				C04D10F025AFC8C1003BEF7A /* Extras.json in Resources */,
				B5CC6D3A2A7873300037D5A3 /* poolboy@3x.png in Resources */,
				C1C61A82272CBDA100E5C0B3 /* Images.xcassets in Resources */,
				AA6228EF24272F510078BDAA /* SF-Pro-Rounded-Bold.otf in Resources */,
				AA6228F024272F510078BDAA /* SF-Pro-Rounded-Heavy.otf in Resources */,
				15CF49C02889AFAD005F92C9 /* pixel@3x.png in Resources */,
				B54C1D172935A54F007560D9 /* zora@2x.png in Resources */,
				15CF49BC2889AF7C005F92C9 /* optimism@3x.png in Resources */,
				AA6228F124272F510078BDAA /* SF-Pro-Rounded-Medium.otf in Resources */,
				B50C9AEB2A9D18DC00EB0019 /* adworld@3x.png in Resources */,
				B5C070C62A4A387400D854BA /* zorb@3x.png in Resources */,
				15C398812880EDFF006033AC /* og@3x.png in Resources */,
				B52242E728B1B11F0024D19D /* smol@3x.png in Resources */,
				AA6228F224272F510078BDAA /* SF-Pro-Rounded-Regular.otf in Resources */,
				B597E7C32B8E9E18004782B6 /* farcaster@2x.png in Resources */,
				B5CE8FFF29A5758100EB1EFA /* pooly@3x.png in Resources */,
				B5D7F2F029E8D41E003D6A54 /* finiliar@3x.png in Resources */,
				AA6228F324272F510078BDAA /* SF-Pro-Rounded-Semibold.otf in Resources */,
				B52242E628B1B11F0024D19D /* smol@2x.png in Resources */,
			);
			runOnlyForDeploymentPostprocessing = 0;
		};
		C16DCF5A272BA6EF00FF5C78 /* Resources */ = {
			isa = PBXResourcesBuildPhase;
			buildActionMask = 2147483647;
			files = (
				C1AA308F27338F2B00136A9A /* SF-Pro-Rounded-Bold.otf in Resources */,
				C1AA309027338F2B00136A9A /* SF-Pro-Rounded-Regular.otf in Resources */,
				C1C61A83272CBDA100E5C0B3 /* Images.xcassets in Resources */,
				C1AA309227338F2B00136A9A /* SF-Pro-Rounded-Medium.otf in Resources */,
				C1AA309527338F2B00136A9A /* SF-Pro-Rounded-Heavy.otf in Resources */,
				C1AA309327338F2B00136A9A /* SF-Pro-Rounded-Semibold.otf in Resources */,
				C16DCF65272BA6F000FF5C78 /* Assets.xcassets in Resources */,
			);
			runOnlyForDeploymentPostprocessing = 0;
		};
		C16DCF7D272BAB9500FF5C78 /* Resources */ = {
			isa = PBXResourcesBuildPhase;
			buildActionMask = 2147483647;
			files = (
				C1C61A84272CBDA100E5C0B3 /* Images.xcassets in Resources */,
			);
			runOnlyForDeploymentPostprocessing = 0;
		};
		C9B3789E2C5159880085E5D0 /* Resources */ = {
			isa = PBXResourcesBuildPhase;
			buildActionMask = 2147483647;
			files = (
				C9B378A52C5159880085E5D0 /* Media.xcassets in Resources */,
				C9B378AA2C5159880085E5D0 /* Base in Resources */,
			);
			runOnlyForDeploymentPostprocessing = 0;
		};
		C9B378B62C515A860085E5D0 /* Resources */ = {
			isa = PBXResourcesBuildPhase;
			buildActionMask = 2147483647;
			files = (
				C9B378BE2C515A860085E5D0 /* Base in Resources */,
			);
			runOnlyForDeploymentPostprocessing = 0;
		};
/* End PBXResourcesBuildPhase section */

/* Begin PBXShellScriptBuildPhase section */
		00DD1BFF1BD5951E006B06BC /* Bundle React Native code and images */ = {
			isa = PBXShellScriptBuildPhase;
			buildActionMask = 12;
			files = (
			);
			inputPaths = (
				"$(SRCROOT)/.xcode.env",
			);
			name = "Bundle React Native code and images";
			outputPaths = (
			);
			runOnlyForDeploymentPostprocessing = 0;
			shellPath = /bin/sh;
			shellScript = "if [[ -f \"$PODS_ROOT/../.xcode.env\" ]]; then\n  source \"$PODS_ROOT/../.xcode.env\"\nfi\nif [[ -f \"$PODS_ROOT/../.xcode.env.local\" ]]; then\n  source \"$PODS_ROOT/../.xcode.env.local\"\nfi\n\n# The project root by default is one level up from the ios directory\nexport PROJECT_ROOT=\"$PROJECT_DIR\"/..\n\nif [[ \"$CONFIGURATION\" = *Debug* ]]; then\n  export SKIP_BUNDLING=1\nfi\nif [[ -z \"$ENTRY_FILE\" ]]; then\n  # Set the entry JS file using the bundler's entry resolution.\n  export ENTRY_FILE=\"$(\"$NODE_BINARY\" -e \"require('expo/scripts/resolveAppEntry')\" \"$PROJECT_ROOT\" ios absolute | tail -n 1)\"\nfi\n\nif [[ -z \"$CLI_PATH\" ]]; then\n  # Use Expo CLI\n  export CLI_PATH=\"$(\"$NODE_BINARY\" --print \"require.resolve('@expo/cli')\")\"\nfi\nif [[ -z \"$BUNDLE_COMMAND\" ]]; then\n  # Default Expo CLI command for bundling\n  export BUNDLE_COMMAND=\"export:embed\"\nfi\n\n`\"$NODE_BINARY\" --print \"require('path').dirname(require.resolve('react-native/package.json')) + '/scripts/react-native-xcode.sh'\"`\n";
			showEnvVarsInLog = 0;
		};
<<<<<<< HEAD
		071510F2A6E76D592F72B390 /* [CP-User] [RNFB] Core Configuration */ = {
			isa = PBXShellScriptBuildPhase;
			buildActionMask = 2147483647;
			files = (
			);
			inputPaths = (
				"$(BUILT_PRODUCTS_DIR)/$(INFOPLIST_PATH)",
			);
			name = "[CP-User] [RNFB] Core Configuration";
			runOnlyForDeploymentPostprocessing = 0;
			shellPath = /bin/sh;
			shellScript = "#!/usr/bin/env bash\n#\n# Copyright (c) 2016-present Invertase Limited & Contributors\n#\n# Licensed under the Apache License, Version 2.0 (the \"License\");\n# you may not use this library except in compliance with the License.\n# You may obtain a copy of the License at\n#\n#   http://www.apache.org/licenses/LICENSE-2.0\n#\n# Unless required by applicable law or agreed to in writing, software\n# distributed under the License is distributed on an \"AS IS\" BASIS,\n# WITHOUT WARRANTIES OR CONDITIONS OF ANY KIND, either express or implied.\n# See the License for the specific language governing permissions and\n# limitations under the License.\n#\n\n##########################################################################\n##########################################################################\n#\n#  NOTE THAT IF YOU CHANGE THIS FILE YOU MUST RUN pod install AFTERWARDS\n#\n#  This file is installed as an Xcode build script in the project file\n#  by cocoapods, and you will not see your changes until you pod install\n#\n##########################################################################\n##########################################################################\n\nset -e\n\n_MAX_LOOKUPS=2;\n_SEARCH_RESULT=''\n_RN_ROOT_EXISTS=''\n_CURRENT_LOOKUPS=1\n_JSON_ROOT=\"'react-native'\"\n_JSON_FILE_NAME='firebase.json'\n_JSON_OUTPUT_BASE64='e30=' # { }\n_CURRENT_SEARCH_DIR=${PROJECT_DIR}\n_PLIST_BUDDY=/usr/libexec/PlistBuddy\n_TARGET_PLIST=\"${BUILT_PRODUCTS_DIR}/${INFOPLIST_PATH}\"\n_DSYM_PLIST=\"${DWARF_DSYM_FOLDER_PATH}/${DWARF_DSYM_FILE_NAME}/Contents/Info.plist\"\n\n# plist arrays\n_PLIST_ENTRY_KEYS=()\n_PLIST_ENTRY_TYPES=()\n_PLIST_ENTRY_VALUES=()\n\nfunction setPlistValue {\n  echo \"info:      setting plist entry '$1' of type '$2' in file '$4'\"\n  ${_PLIST_BUDDY} -c \"Add :$1 $2 '$3'\" $4 || echo \"info:      '$1' already exists\"\n}\n\nfunction getFirebaseJsonKeyValue () {\n  if [[ ${_RN_ROOT_EXISTS} ]]; then\n    ruby -Ku -e \"require 'rubygems';require 'json'; output=JSON.parse('$1'); puts output[$_JSON_ROOT]['$2']\"\n  else\n    echo \"\"\n  fi;\n}\n\nfunction jsonBoolToYesNo () {\n  if [[ $1 == \"false\" ]]; then\n    echo \"NO\"\n  elif [[ $1 == \"true\" ]]; then\n    echo \"YES\"\n  else echo \"NO\"\n  fi\n}\n\necho \"info: -> RNFB build script started\"\necho \"info: 1) Locating ${_JSON_FILE_NAME} file:\"\n\nif [[ -z ${_CURRENT_SEARCH_DIR} ]]; then\n  _CURRENT_SEARCH_DIR=$(pwd)\nfi;\n\nwhile true; do\n  _CURRENT_SEARCH_DIR=$(dirname \"$_CURRENT_SEARCH_DIR\")\n  if [[ \"$_CURRENT_SEARCH_DIR\" == \"/\" ]] || [[ ${_CURRENT_LOOKUPS} -gt ${_MAX_LOOKUPS} ]]; then break; fi;\n  echo \"info:      ($_CURRENT_LOOKUPS of $_MAX_LOOKUPS) Searching in '$_CURRENT_SEARCH_DIR' for a ${_JSON_FILE_NAME} file.\"\n  _SEARCH_RESULT=$(find \"$_CURRENT_SEARCH_DIR\" -maxdepth 2 -name ${_JSON_FILE_NAME} -print | /usr/bin/head -n 1)\n  if [[ ${_SEARCH_RESULT} ]]; then\n    echo \"info:      ${_JSON_FILE_NAME} found at $_SEARCH_RESULT\"\n    break;\n  fi;\n  _CURRENT_LOOKUPS=$((_CURRENT_LOOKUPS+1))\ndone\n\nif [[ ${_SEARCH_RESULT} ]]; then\n  _JSON_OUTPUT_RAW=$(cat \"${_SEARCH_RESULT}\")\n  _RN_ROOT_EXISTS=$(ruby -Ku -e \"require 'rubygems';require 'json'; output=JSON.parse('$_JSON_OUTPUT_RAW'); puts output[$_JSON_ROOT]\" || echo '')\n\n  if [[ ${_RN_ROOT_EXISTS} ]]; then\n    if ! python3 --version >/dev/null 2>&1; then echo \"python3 not found, firebase.json file processing error.\" && exit 1; fi\n    _JSON_OUTPUT_BASE64=$(python3 -c 'import json,sys,base64;print(base64.b64encode(bytes(json.dumps(json.loads(open('\"'${_SEARCH_RESULT}'\"', '\"'rb'\"').read())['${_JSON_ROOT}']), '\"'utf-8'\"')).decode())' || echo \"e30=\")\n  fi\n\n  _PLIST_ENTRY_KEYS+=(\"firebase_json_raw\")\n  _PLIST_ENTRY_TYPES+=(\"string\")\n  _PLIST_ENTRY_VALUES+=(\"$_JSON_OUTPUT_BASE64\")\n\n  # config.app_data_collection_default_enabled\n  _APP_DATA_COLLECTION_ENABLED=$(getFirebaseJsonKeyValue \"$_JSON_OUTPUT_RAW\" \"app_data_collection_default_enabled\")\n  if [[ $_APP_DATA_COLLECTION_ENABLED ]]; then\n    _PLIST_ENTRY_KEYS+=(\"FirebaseDataCollectionDefaultEnabled\")\n    _PLIST_ENTRY_TYPES+=(\"bool\")\n    _PLIST_ENTRY_VALUES+=(\"$(jsonBoolToYesNo \"$_APP_DATA_COLLECTION_ENABLED\")\")\n  fi\n\n  # config.analytics_auto_collection_enabled\n  _ANALYTICS_AUTO_COLLECTION=$(getFirebaseJsonKeyValue \"$_JSON_OUTPUT_RAW\" \"analytics_auto_collection_enabled\")\n  if [[ $_ANALYTICS_AUTO_COLLECTION ]]; then\n    _PLIST_ENTRY_KEYS+=(\"FIREBASE_ANALYTICS_COLLECTION_ENABLED\")\n    _PLIST_ENTRY_TYPES+=(\"bool\")\n    _PLIST_ENTRY_VALUES+=(\"$(jsonBoolToYesNo \"$_ANALYTICS_AUTO_COLLECTION\")\")\n  fi\n\n  # config.analytics_collection_deactivated\n  _ANALYTICS_DEACTIVATED=$(getFirebaseJsonKeyValue \"$_JSON_OUTPUT_RAW\" \"analytics_collection_deactivated\")\n  if [[ $_ANALYTICS_DEACTIVATED ]]; then\n    _PLIST_ENTRY_KEYS+=(\"FIREBASE_ANALYTICS_COLLECTION_DEACTIVATED\")\n    _PLIST_ENTRY_TYPES+=(\"bool\")\n    _PLIST_ENTRY_VALUES+=(\"$(jsonBoolToYesNo \"$_ANALYTICS_DEACTIVATED\")\")\n  fi\n\n  # config.analytics_idfv_collection_enabled\n  _ANALYTICS_IDFV_COLLECTION=$(getFirebaseJsonKeyValue \"$_JSON_OUTPUT_RAW\" \"analytics_idfv_collection_enabled\")\n  if [[ $_ANALYTICS_IDFV_COLLECTION ]]; then\n    _PLIST_ENTRY_KEYS+=(\"GOOGLE_ANALYTICS_IDFV_COLLECTION_ENABLED\")\n    _PLIST_ENTRY_TYPES+=(\"bool\")\n    _PLIST_ENTRY_VALUES+=(\"$(jsonBoolToYesNo \"$_ANALYTICS_IDFV_COLLECTION\")\")\n  fi\n\n  # config.analytics_default_allow_analytics_storage\n  _ANALYTICS_STORAGE=$(getFirebaseJsonKeyValue \"$_JSON_OUTPUT_RAW\" \"analytics_default_allow_analytics_storage\")\n  if [[ $_ANALYTICS_STORAGE ]]; then\n    _PLIST_ENTRY_KEYS+=(\"GOOGLE_ANALYTICS_DEFAULT_ALLOW_ANALYTICS_STORAGE\")\n    _PLIST_ENTRY_TYPES+=(\"bool\")\n    _PLIST_ENTRY_VALUES+=(\"$(jsonBoolToYesNo \"$_ANALYTICS_STORAGE\")\")\n  fi\n\n  # config.analytics_default_allow_ad_storage\n  _ANALYTICS_AD_STORAGE=$(getFirebaseJsonKeyValue \"$_JSON_OUTPUT_RAW\" \"analytics_default_allow_ad_storage\")\n  if [[ $_ANALYTICS_AD_STORAGE ]]; then\n    _PLIST_ENTRY_KEYS+=(\"GOOGLE_ANALYTICS_DEFAULT_ALLOW_AD_STORAGE\")\n    _PLIST_ENTRY_TYPES+=(\"bool\")\n    _PLIST_ENTRY_VALUES+=(\"$(jsonBoolToYesNo \"$_ANALYTICS_AD_STORAGE\")\")\n  fi\n\n  # config.analytics_default_allow_ad_user_data\n  _ANALYTICS_AD_USER_DATA=$(getFirebaseJsonKeyValue \"$_JSON_OUTPUT_RAW\" \"analytics_default_allow_ad_user_data\")\n  if [[ $_ANALYTICS_AD_USER_DATA ]]; then\n    _PLIST_ENTRY_KEYS+=(\"GOOGLE_ANALYTICS_DEFAULT_ALLOW_AD_USER_DATA\")\n    _PLIST_ENTRY_TYPES+=(\"bool\")\n    _PLIST_ENTRY_VALUES+=(\"$(jsonBoolToYesNo \"$_ANALYTICS_AD_USER_DATA\")\")\n  fi\n\n  # config.analytics_default_allow_ad_personalization_signals\n  _ANALYTICS_PERSONALIZATION=$(getFirebaseJsonKeyValue \"$_JSON_OUTPUT_RAW\" \"analytics_default_allow_ad_personalization_signals\")\n  if [[ $_ANALYTICS_PERSONALIZATION ]]; then\n    _PLIST_ENTRY_KEYS+=(\"GOOGLE_ANALYTICS_DEFAULT_ALLOW_AD_PERSONALIZATION_SIGNALS\")\n    _PLIST_ENTRY_TYPES+=(\"bool\")\n    _PLIST_ENTRY_VALUES+=(\"$(jsonBoolToYesNo \"$_ANALYTICS_PERSONALIZATION\")\")\n  fi\n\n  # config.analytics_registration_with_ad_network_enabled\n  _ANALYTICS_REGISTRATION_WITH_AD_NETWORK=$(getFirebaseJsonKeyValue \"$_JSON_OUTPUT_RAW\" \"google_analytics_registration_with_ad_network_enabled\")\n  if [[ $_ANALYTICS_REGISTRATION_WITH_AD_NETWORK ]]; then\n    _PLIST_ENTRY_KEYS+=(\"GOOGLE_ANALYTICS_REGISTRATION_WITH_AD_NETWORK_ENABLED\")\n    _PLIST_ENTRY_TYPES+=(\"bool\")\n    _PLIST_ENTRY_VALUES+=(\"$(jsonBoolToYesNo \"$_ANALYTICS_REGISTRATION_WITH_AD_NETWORK\")\")\n  fi\n\n  # config.google_analytics_automatic_screen_reporting_enabled\n  _ANALYTICS_AUTO_SCREEN_REPORTING=$(getFirebaseJsonKeyValue \"$_JSON_OUTPUT_RAW\" \"google_analytics_automatic_screen_reporting_enabled\")\n  if [[ $_ANALYTICS_AUTO_SCREEN_REPORTING ]]; then\n    _PLIST_ENTRY_KEYS+=(\"FirebaseAutomaticScreenReportingEnabled\")\n    _PLIST_ENTRY_TYPES+=(\"bool\")\n    _PLIST_ENTRY_VALUES+=(\"$(jsonBoolToYesNo \"$_ANALYTICS_AUTO_SCREEN_REPORTING\")\")\n  fi\n\n  # config.perf_auto_collection_enabled\n  _PERF_AUTO_COLLECTION=$(getFirebaseJsonKeyValue \"$_JSON_OUTPUT_RAW\" \"perf_auto_collection_enabled\")\n  if [[ $_PERF_AUTO_COLLECTION ]]; then\n    _PLIST_ENTRY_KEYS+=(\"firebase_performance_collection_enabled\")\n    _PLIST_ENTRY_TYPES+=(\"bool\")\n    _PLIST_ENTRY_VALUES+=(\"$(jsonBoolToYesNo \"$_PERF_AUTO_COLLECTION\")\")\n  fi\n\n  # config.perf_collection_deactivated\n  _PERF_DEACTIVATED=$(getFirebaseJsonKeyValue \"$_JSON_OUTPUT_RAW\" \"perf_collection_deactivated\")\n  if [[ $_PERF_DEACTIVATED ]]; then\n    _PLIST_ENTRY_KEYS+=(\"firebase_performance_collection_deactivated\")\n    _PLIST_ENTRY_TYPES+=(\"bool\")\n    _PLIST_ENTRY_VALUES+=(\"$(jsonBoolToYesNo \"$_PERF_DEACTIVATED\")\")\n  fi\n\n  # config.messaging_auto_init_enabled\n  _MESSAGING_AUTO_INIT=$(getFirebaseJsonKeyValue \"$_JSON_OUTPUT_RAW\" \"messaging_auto_init_enabled\")\n  if [[ $_MESSAGING_AUTO_INIT ]]; then\n    _PLIST_ENTRY_KEYS+=(\"FirebaseMessagingAutoInitEnabled\")\n    _PLIST_ENTRY_TYPES+=(\"bool\")\n    _PLIST_ENTRY_VALUES+=(\"$(jsonBoolToYesNo \"$_MESSAGING_AUTO_INIT\")\")\n  fi\n\n  # config.in_app_messaging_auto_colllection_enabled\n  _FIAM_AUTO_INIT=$(getFirebaseJsonKeyValue \"$_JSON_OUTPUT_RAW\" \"in_app_messaging_auto_collection_enabled\")\n  if [[ $_FIAM_AUTO_INIT ]]; then\n    _PLIST_ENTRY_KEYS+=(\"FirebaseInAppMessagingAutomaticDataCollectionEnabled\")\n    _PLIST_ENTRY_TYPES+=(\"bool\")\n    _PLIST_ENTRY_VALUES+=(\"$(jsonBoolToYesNo \"$_FIAM_AUTO_INIT\")\")\n  fi\n\n  # config.app_check_token_auto_refresh\n  _APP_CHECK_TOKEN_AUTO_REFRESH=$(getFirebaseJsonKeyValue \"$_JSON_OUTPUT_RAW\" \"app_check_token_auto_refresh\")\n  if [[ $_APP_CHECK_TOKEN_AUTO_REFRESH ]]; then\n    _PLIST_ENTRY_KEYS+=(\"FirebaseAppCheckTokenAutoRefreshEnabled\")\n    _PLIST_ENTRY_TYPES+=(\"bool\")\n    _PLIST_ENTRY_VALUES+=(\"$(jsonBoolToYesNo \"$_APP_CHECK_TOKEN_AUTO_REFRESH\")\")\n  fi\n\n  # config.crashlytics_disable_auto_disabler - undocumented for now - mainly for debugging, document if becomes useful\n  _CRASHLYTICS_AUTO_DISABLE_ENABLED=$(getFirebaseJsonKeyValue \"$_JSON_OUTPUT_RAW\" \"crashlytics_disable_auto_disabler\")\n  if [[ $_CRASHLYTICS_AUTO_DISABLE_ENABLED == \"true\" ]]; then\n    echo \"Disabled Crashlytics auto disabler.\" # do nothing\n  else\n    _PLIST_ENTRY_KEYS+=(\"FirebaseCrashlyticsCollectionEnabled\")\n    _PLIST_ENTRY_TYPES+=(\"bool\")\n    _PLIST_ENTRY_VALUES+=(\"NO\")\n  fi\nelse\n  _PLIST_ENTRY_KEYS+=(\"firebase_json_raw\")\n  _PLIST_ENTRY_TYPES+=(\"string\")\n  _PLIST_ENTRY_VALUES+=(\"$_JSON_OUTPUT_BASE64\")\n  echo \"warning:   A firebase.json file was not found, whilst this file is optional it is recommended to include it to configure firebase services in React Native Firebase.\"\nfi;\n\necho \"info: 2) Injecting Info.plist entries: \"\n\n# Log out the keys we're adding\nfor i in \"${!_PLIST_ENTRY_KEYS[@]}\"; do\n  echo \"    ->  $i) ${_PLIST_ENTRY_KEYS[$i]}\" \"${_PLIST_ENTRY_TYPES[$i]}\" \"${_PLIST_ENTRY_VALUES[$i]}\"\ndone\n\nfor plist in \"${_TARGET_PLIST}\" \"${_DSYM_PLIST}\" ; do\n  if [[ -f \"${plist}\" ]]; then\n\n    # paths with spaces break the call to setPlistValue. temporarily modify\n    # the shell internal field separator variable (IFS), which normally\n    # includes spaces, to consist only of line breaks\n    oldifs=$IFS\n    IFS=\"\n\"\n\n    for i in \"${!_PLIST_ENTRY_KEYS[@]}\"; do\n      setPlistValue \"${_PLIST_ENTRY_KEYS[$i]}\" \"${_PLIST_ENTRY_TYPES[$i]}\" \"${_PLIST_ENTRY_VALUES[$i]}\" \"${plist}\"\n    done\n\n    # restore the original internal field separator value\n    IFS=$oldifs\n  else\n    echo \"warning:   A Info.plist build output file was not found (${plist})\"\n  fi\ndone\n\necho \"info: <- RNFB build script finished\"\n";
		};
		16E4255526BFD260443DF725 /* [CP] Copy Pods Resources */ = {
=======
		1A70A0F491DB72617BEC1E3E /* [CP] Check Pods Manifest.lock */ = {
>>>>>>> 101697b5
			isa = PBXShellScriptBuildPhase;
			buildActionMask = 2147483647;
			files = (
			);
			inputPaths = (
				"${PODS_ROOT}/Target Support Files/Pods-PriceWidgetExtension/Pods-PriceWidgetExtension-resources.sh",
				"${PODS_CONFIGURATION_BUILD_DIR}/FirebaseABTesting/FirebaseABTesting_Privacy.bundle",
				"${PODS_CONFIGURATION_BUILD_DIR}/FirebaseCore/FirebaseCore_Privacy.bundle",
				"${PODS_CONFIGURATION_BUILD_DIR}/FirebaseCoreExtension/FirebaseCoreExtension_Privacy.bundle",
				"${PODS_CONFIGURATION_BUILD_DIR}/FirebaseCoreInternal/FirebaseCoreInternal_Privacy.bundle",
				"${PODS_CONFIGURATION_BUILD_DIR}/FirebaseInstallations/FirebaseInstallations_Privacy.bundle",
				"${PODS_CONFIGURATION_BUILD_DIR}/FirebaseRemoteConfig/FirebaseRemoteConfig_Privacy.bundle",
				"${PODS_CONFIGURATION_BUILD_DIR}/GoogleDataTransport/GoogleDataTransport_Privacy.bundle",
				"${PODS_CONFIGURATION_BUILD_DIR}/GoogleUtilities/GoogleUtilities_Privacy.bundle",
				"${PODS_CONFIGURATION_BUILD_DIR}/PromisesObjC/FBLPromises_Privacy.bundle",
				"${PODS_CONFIGURATION_BUILD_DIR}/nanopb/nanopb_Privacy.bundle",
			);
			name = "[CP] Copy Pods Resources";
			outputPaths = (
<<<<<<< HEAD
				"${TARGET_BUILD_DIR}/${UNLOCALIZED_RESOURCES_FOLDER_PATH}/FirebaseABTesting_Privacy.bundle",
				"${TARGET_BUILD_DIR}/${UNLOCALIZED_RESOURCES_FOLDER_PATH}/FirebaseCore_Privacy.bundle",
				"${TARGET_BUILD_DIR}/${UNLOCALIZED_RESOURCES_FOLDER_PATH}/FirebaseCoreExtension_Privacy.bundle",
				"${TARGET_BUILD_DIR}/${UNLOCALIZED_RESOURCES_FOLDER_PATH}/FirebaseCoreInternal_Privacy.bundle",
				"${TARGET_BUILD_DIR}/${UNLOCALIZED_RESOURCES_FOLDER_PATH}/FirebaseInstallations_Privacy.bundle",
				"${TARGET_BUILD_DIR}/${UNLOCALIZED_RESOURCES_FOLDER_PATH}/FirebaseRemoteConfig_Privacy.bundle",
				"${TARGET_BUILD_DIR}/${UNLOCALIZED_RESOURCES_FOLDER_PATH}/GoogleDataTransport_Privacy.bundle",
				"${TARGET_BUILD_DIR}/${UNLOCALIZED_RESOURCES_FOLDER_PATH}/GoogleUtilities_Privacy.bundle",
				"${TARGET_BUILD_DIR}/${UNLOCALIZED_RESOURCES_FOLDER_PATH}/FBLPromises_Privacy.bundle",
				"${TARGET_BUILD_DIR}/${UNLOCALIZED_RESOURCES_FOLDER_PATH}/nanopb_Privacy.bundle",
=======
				"$(DERIVED_FILE_DIR)/Pods-ImageNotification-checkManifestLockResult.txt",
>>>>>>> 101697b5
			);
			runOnlyForDeploymentPostprocessing = 0;
			shellPath = /bin/sh;
			shellScript = "\"${PODS_ROOT}/Target Support Files/Pods-PriceWidgetExtension/Pods-PriceWidgetExtension-resources.sh\"\n";
			showEnvVarsInLog = 0;
		};
<<<<<<< HEAD
		1E81BC999BDD63AD214ED606 /* [CP] Check Pods Manifest.lock */ = {
=======
		24E3DE0C1A318179029F909F /* [CP] Check Pods Manifest.lock */ = {
>>>>>>> 101697b5
			isa = PBXShellScriptBuildPhase;
			buildActionMask = 2147483647;
			files = (
			);
			inputFileListPaths = (
			);
			inputPaths = (
				"${PODS_PODFILE_DIR_PATH}/Podfile.lock",
				"${PODS_ROOT}/Manifest.lock",
			);
			name = "[CP] Check Pods Manifest.lock";
			outputFileListPaths = (
			);
			outputPaths = (
				"$(DERIVED_FILE_DIR)/Pods-PriceWidgetExtension-checkManifestLockResult.txt",
			);
			runOnlyForDeploymentPostprocessing = 0;
			shellPath = /bin/sh;
			shellScript = "diff \"${PODS_PODFILE_DIR_PATH}/Podfile.lock\" \"${PODS_ROOT}/Manifest.lock\" > /dev/null\nif [ $? != 0 ] ; then\n    # print error to STDERR\n    echo \"error: The sandbox is not in sync with the Podfile.lock. Run 'pod install' or update your CocoaPods installation.\" >&2\n    exit 1\nfi\n# This output is used by Xcode 'outputs' to avoid re-running this script phase.\necho \"SUCCESS\" > \"${SCRIPT_OUTPUT_FILE_0}\"\n";
			showEnvVarsInLog = 0;
		};
<<<<<<< HEAD
		2566FC9D3EEF481DB0C9B4C3 /* [CP] Check Pods Manifest.lock */ = {
=======
		64400C8C24B919E9DC12C927 /* [CP] Copy Pods Resources */ = {
>>>>>>> 101697b5
			isa = PBXShellScriptBuildPhase;
			buildActionMask = 2147483647;
			files = (
			);
			inputPaths = (
				"${PODS_ROOT}/Target Support Files/Pods-Rainbow/Pods-Rainbow-resources.sh",
				"${PODS_CONFIGURATION_BUILD_DIR}/FirebaseABTesting/FirebaseABTesting_Privacy.bundle",
				"${PODS_CONFIGURATION_BUILD_DIR}/FirebaseCore/FirebaseCore_Privacy.bundle",
				"${PODS_CONFIGURATION_BUILD_DIR}/FirebaseCoreExtension/FirebaseCoreExtension_Privacy.bundle",
				"${PODS_CONFIGURATION_BUILD_DIR}/FirebaseCoreInternal/FirebaseCoreInternal_Privacy.bundle",
				"${PODS_CONFIGURATION_BUILD_DIR}/FirebaseInstallations/FirebaseInstallations_Privacy.bundle",
				"${PODS_CONFIGURATION_BUILD_DIR}/FirebaseRemoteConfig/FirebaseRemoteConfig_Privacy.bundle",
				"${PODS_CONFIGURATION_BUILD_DIR}/GoogleDataTransport/GoogleDataTransport_Privacy.bundle",
				"${PODS_CONFIGURATION_BUILD_DIR}/GoogleUtilities/GoogleUtilities_Privacy.bundle",
				"${PODS_CONFIGURATION_BUILD_DIR}/PromisesObjC/FBLPromises_Privacy.bundle",
				"${PODS_CONFIGURATION_BUILD_DIR}/nanopb/nanopb_Privacy.bundle",
				"${PODS_CONFIGURATION_BUILD_DIR}/FirebaseMessaging/FirebaseMessaging_Privacy.bundle",
				"${PODS_CONFIGURATION_BUILD_DIR}/EXConstants/EXConstants.bundle",
				"${PODS_CONFIGURATION_BUILD_DIR}/EXConstants/ExpoConstants_privacy.bundle",
				"${PODS_CONFIGURATION_BUILD_DIR}/ExpoFileSystem/ExpoFileSystem_privacy.bundle",
				"${PODS_CONFIGURATION_BUILD_DIR}/RNCAsyncStorage/RNCAsyncStorage_resources.bundle",
				"${PODS_CONFIGURATION_BUILD_DIR}/RNImageCropPicker/RNImageCropPickerPrivacyInfo.bundle",
				"${PODS_CONFIGURATION_BUILD_DIR}/RNImageCropPicker/QBImagePicker.bundle",
				"${PODS_CONFIGURATION_BUILD_DIR}/React-Core/RCTI18nStrings.bundle",
				"${PODS_CONFIGURATION_BUILD_DIR}/Rudder/Rudder.bundle",
				"${PODS_CONFIGURATION_BUILD_DIR}/SDWebImage/SDWebImage.bundle",
				"${PODS_CONFIGURATION_BUILD_DIR}/Sentry/Sentry.bundle",
				"${PODS_CONFIGURATION_BUILD_DIR}/TOCropViewController/TOCropViewControllerBundle.bundle",
				"${PODS_CONFIGURATION_BUILD_DIR}/react-native-cameraroll/RNCameraRollPrivacyInfo.bundle",
			);
			name = "[CP] Copy Pods Resources";
			outputPaths = (
<<<<<<< HEAD
				"$(DERIVED_FILE_DIR)/Pods-ImageNotification-checkManifestLockResult.txt",
=======
				"${TARGET_BUILD_DIR}/${UNLOCALIZED_RESOURCES_FOLDER_PATH}/FirebaseABTesting_Privacy.bundle",
				"${TARGET_BUILD_DIR}/${UNLOCALIZED_RESOURCES_FOLDER_PATH}/FirebaseCore_Privacy.bundle",
				"${TARGET_BUILD_DIR}/${UNLOCALIZED_RESOURCES_FOLDER_PATH}/FirebaseCoreExtension_Privacy.bundle",
				"${TARGET_BUILD_DIR}/${UNLOCALIZED_RESOURCES_FOLDER_PATH}/FirebaseCoreInternal_Privacy.bundle",
				"${TARGET_BUILD_DIR}/${UNLOCALIZED_RESOURCES_FOLDER_PATH}/FirebaseInstallations_Privacy.bundle",
				"${TARGET_BUILD_DIR}/${UNLOCALIZED_RESOURCES_FOLDER_PATH}/FirebaseRemoteConfig_Privacy.bundle",
				"${TARGET_BUILD_DIR}/${UNLOCALIZED_RESOURCES_FOLDER_PATH}/GoogleDataTransport_Privacy.bundle",
				"${TARGET_BUILD_DIR}/${UNLOCALIZED_RESOURCES_FOLDER_PATH}/GoogleUtilities_Privacy.bundle",
				"${TARGET_BUILD_DIR}/${UNLOCALIZED_RESOURCES_FOLDER_PATH}/FBLPromises_Privacy.bundle",
				"${TARGET_BUILD_DIR}/${UNLOCALIZED_RESOURCES_FOLDER_PATH}/nanopb_Privacy.bundle",
				"${TARGET_BUILD_DIR}/${UNLOCALIZED_RESOURCES_FOLDER_PATH}/FirebaseMessaging_Privacy.bundle",
				"${TARGET_BUILD_DIR}/${UNLOCALIZED_RESOURCES_FOLDER_PATH}/EXConstants.bundle",
				"${TARGET_BUILD_DIR}/${UNLOCALIZED_RESOURCES_FOLDER_PATH}/ExpoConstants_privacy.bundle",
				"${TARGET_BUILD_DIR}/${UNLOCALIZED_RESOURCES_FOLDER_PATH}/ExpoFileSystem_privacy.bundle",
				"${TARGET_BUILD_DIR}/${UNLOCALIZED_RESOURCES_FOLDER_PATH}/RNCAsyncStorage_resources.bundle",
				"${TARGET_BUILD_DIR}/${UNLOCALIZED_RESOURCES_FOLDER_PATH}/RNImageCropPickerPrivacyInfo.bundle",
				"${TARGET_BUILD_DIR}/${UNLOCALIZED_RESOURCES_FOLDER_PATH}/QBImagePicker.bundle",
				"${TARGET_BUILD_DIR}/${UNLOCALIZED_RESOURCES_FOLDER_PATH}/RCTI18nStrings.bundle",
				"${TARGET_BUILD_DIR}/${UNLOCALIZED_RESOURCES_FOLDER_PATH}/Rudder.bundle",
				"${TARGET_BUILD_DIR}/${UNLOCALIZED_RESOURCES_FOLDER_PATH}/SDWebImage.bundle",
				"${TARGET_BUILD_DIR}/${UNLOCALIZED_RESOURCES_FOLDER_PATH}/Sentry.bundle",
				"${TARGET_BUILD_DIR}/${UNLOCALIZED_RESOURCES_FOLDER_PATH}/TOCropViewControllerBundle.bundle",
				"${TARGET_BUILD_DIR}/${UNLOCALIZED_RESOURCES_FOLDER_PATH}/RNCameraRollPrivacyInfo.bundle",
>>>>>>> 101697b5
			);
			runOnlyForDeploymentPostprocessing = 0;
			shellPath = /bin/sh;
			shellScript = "\"${PODS_ROOT}/Target Support Files/Pods-Rainbow/Pods-Rainbow-resources.sh\"\n";
			showEnvVarsInLog = 0;
		};
<<<<<<< HEAD
		6A06E17D3331C9262C11F863 /* [CP] Check Pods Manifest.lock */ = {
=======
		727A03F9C34280788B4EB7B0 /* [CP] Embed Pods Frameworks */ = {
>>>>>>> 101697b5
			isa = PBXShellScriptBuildPhase;
			buildActionMask = 2147483647;
			files = (
			);
<<<<<<< HEAD
			inputFileListPaths = (
			);
			inputPaths = (
				"${PODS_PODFILE_DIR_PATH}/Podfile.lock",
				"${PODS_ROOT}/Manifest.lock",
			);
			name = "[CP] Check Pods Manifest.lock";
			outputFileListPaths = (
			);
			outputPaths = (
				"$(DERIVED_FILE_DIR)/Pods-Rainbow-checkManifestLockResult.txt",
			);
			runOnlyForDeploymentPostprocessing = 0;
			shellPath = /bin/sh;
			shellScript = "diff \"${PODS_PODFILE_DIR_PATH}/Podfile.lock\" \"${PODS_ROOT}/Manifest.lock\" > /dev/null\nif [ $? != 0 ] ; then\n    # print error to STDERR\n    echo \"error: The sandbox is not in sync with the Podfile.lock. Run 'pod install' or update your CocoaPods installation.\" >&2\n    exit 1\nfi\n# This output is used by Xcode 'outputs' to avoid re-running this script phase.\necho \"SUCCESS\" > \"${SCRIPT_OUTPUT_FILE_0}\"\n";
			showEnvVarsInLog = 0;
		};
		75A7E9AC1E10DA3B98A67960 /* [CP] Copy Pods Resources */ = {
=======
			inputPaths = (
				"${PODS_ROOT}/Target Support Files/Pods-Rainbow/Pods-Rainbow-frameworks.sh",
				"${PODS_XCFRAMEWORKS_BUILD_DIR}/hermes-engine/Pre-built/hermes.framework/hermes",
			);
			name = "[CP] Embed Pods Frameworks";
			outputPaths = (
				"${TARGET_BUILD_DIR}/${FRAMEWORKS_FOLDER_PATH}/hermes.framework",
			);
			runOnlyForDeploymentPostprocessing = 0;
			shellPath = /bin/sh;
			shellScript = "\"${PODS_ROOT}/Target Support Files/Pods-Rainbow/Pods-Rainbow-frameworks.sh\"\n";
			showEnvVarsInLog = 0;
		};
		82752F7D7CA23C0EBC84AF92 /* [CP] Copy Pods Resources */ = {
>>>>>>> 101697b5
			isa = PBXShellScriptBuildPhase;
			buildActionMask = 2147483647;
			files = (
			);
			inputPaths = (
				"${PODS_ROOT}/Target Support Files/Pods-SelectTokenIntent/Pods-SelectTokenIntent-resources.sh",
				"${PODS_CONFIGURATION_BUILD_DIR}/FirebaseABTesting/FirebaseABTesting_Privacy.bundle",
				"${PODS_CONFIGURATION_BUILD_DIR}/FirebaseCore/FirebaseCore_Privacy.bundle",
				"${PODS_CONFIGURATION_BUILD_DIR}/FirebaseCoreExtension/FirebaseCoreExtension_Privacy.bundle",
				"${PODS_CONFIGURATION_BUILD_DIR}/FirebaseCoreInternal/FirebaseCoreInternal_Privacy.bundle",
				"${PODS_CONFIGURATION_BUILD_DIR}/FirebaseInstallations/FirebaseInstallations_Privacy.bundle",
				"${PODS_CONFIGURATION_BUILD_DIR}/FirebaseRemoteConfig/FirebaseRemoteConfig_Privacy.bundle",
				"${PODS_CONFIGURATION_BUILD_DIR}/GoogleDataTransport/GoogleDataTransport_Privacy.bundle",
				"${PODS_CONFIGURATION_BUILD_DIR}/GoogleUtilities/GoogleUtilities_Privacy.bundle",
				"${PODS_CONFIGURATION_BUILD_DIR}/PromisesObjC/FBLPromises_Privacy.bundle",
				"${PODS_CONFIGURATION_BUILD_DIR}/nanopb/nanopb_Privacy.bundle",
			);
			name = "[CP] Copy Pods Resources";
			outputPaths = (
				"${TARGET_BUILD_DIR}/${UNLOCALIZED_RESOURCES_FOLDER_PATH}/FirebaseABTesting_Privacy.bundle",
				"${TARGET_BUILD_DIR}/${UNLOCALIZED_RESOURCES_FOLDER_PATH}/FirebaseCore_Privacy.bundle",
				"${TARGET_BUILD_DIR}/${UNLOCALIZED_RESOURCES_FOLDER_PATH}/FirebaseCoreExtension_Privacy.bundle",
				"${TARGET_BUILD_DIR}/${UNLOCALIZED_RESOURCES_FOLDER_PATH}/FirebaseCoreInternal_Privacy.bundle",
				"${TARGET_BUILD_DIR}/${UNLOCALIZED_RESOURCES_FOLDER_PATH}/FirebaseInstallations_Privacy.bundle",
				"${TARGET_BUILD_DIR}/${UNLOCALIZED_RESOURCES_FOLDER_PATH}/FirebaseRemoteConfig_Privacy.bundle",
				"${TARGET_BUILD_DIR}/${UNLOCALIZED_RESOURCES_FOLDER_PATH}/GoogleDataTransport_Privacy.bundle",
				"${TARGET_BUILD_DIR}/${UNLOCALIZED_RESOURCES_FOLDER_PATH}/GoogleUtilities_Privacy.bundle",
				"${TARGET_BUILD_DIR}/${UNLOCALIZED_RESOURCES_FOLDER_PATH}/FBLPromises_Privacy.bundle",
				"${TARGET_BUILD_DIR}/${UNLOCALIZED_RESOURCES_FOLDER_PATH}/nanopb_Privacy.bundle",
			);
			runOnlyForDeploymentPostprocessing = 0;
			shellPath = /bin/sh;
			shellScript = "\"${PODS_ROOT}/Target Support Files/Pods-SelectTokenIntent/Pods-SelectTokenIntent-resources.sh\"\n";
			showEnvVarsInLog = 0;
		};
<<<<<<< HEAD
		81228C8D7D839829F703D895 /* [CP] Copy Pods Resources */ = {
=======
		9CC18903234C511474C4FE5A /* [CP-User] [RNFB] Core Configuration */ = {
>>>>>>> 101697b5
			isa = PBXShellScriptBuildPhase;
			buildActionMask = 2147483647;
			files = (
			);
			inputPaths = (
<<<<<<< HEAD
				"${PODS_ROOT}/Target Support Files/Pods-ImageNotification/Pods-ImageNotification-resources.sh",
				"${PODS_CONFIGURATION_BUILD_DIR}/FirebaseABTesting/FirebaseABTesting_Privacy.bundle",
				"${PODS_CONFIGURATION_BUILD_DIR}/FirebaseCore/FirebaseCore_Privacy.bundle",
				"${PODS_CONFIGURATION_BUILD_DIR}/FirebaseCoreExtension/FirebaseCoreExtension_Privacy.bundle",
				"${PODS_CONFIGURATION_BUILD_DIR}/FirebaseCoreInternal/FirebaseCoreInternal_Privacy.bundle",
				"${PODS_CONFIGURATION_BUILD_DIR}/FirebaseInstallations/FirebaseInstallations_Privacy.bundle",
				"${PODS_CONFIGURATION_BUILD_DIR}/FirebaseRemoteConfig/FirebaseRemoteConfig_Privacy.bundle",
				"${PODS_CONFIGURATION_BUILD_DIR}/GoogleDataTransport/GoogleDataTransport_Privacy.bundle",
				"${PODS_CONFIGURATION_BUILD_DIR}/GoogleUtilities/GoogleUtilities_Privacy.bundle",
				"${PODS_CONFIGURATION_BUILD_DIR}/PromisesObjC/FBLPromises_Privacy.bundle",
				"${PODS_CONFIGURATION_BUILD_DIR}/nanopb/nanopb_Privacy.bundle",
				"${PODS_CONFIGURATION_BUILD_DIR}/FirebaseMessaging/FirebaseMessaging_Privacy.bundle",
			);
			name = "[CP] Copy Pods Resources";
			outputPaths = (
				"${TARGET_BUILD_DIR}/${UNLOCALIZED_RESOURCES_FOLDER_PATH}/FirebaseABTesting_Privacy.bundle",
				"${TARGET_BUILD_DIR}/${UNLOCALIZED_RESOURCES_FOLDER_PATH}/FirebaseCore_Privacy.bundle",
				"${TARGET_BUILD_DIR}/${UNLOCALIZED_RESOURCES_FOLDER_PATH}/FirebaseCoreExtension_Privacy.bundle",
				"${TARGET_BUILD_DIR}/${UNLOCALIZED_RESOURCES_FOLDER_PATH}/FirebaseCoreInternal_Privacy.bundle",
				"${TARGET_BUILD_DIR}/${UNLOCALIZED_RESOURCES_FOLDER_PATH}/FirebaseInstallations_Privacy.bundle",
				"${TARGET_BUILD_DIR}/${UNLOCALIZED_RESOURCES_FOLDER_PATH}/FirebaseRemoteConfig_Privacy.bundle",
				"${TARGET_BUILD_DIR}/${UNLOCALIZED_RESOURCES_FOLDER_PATH}/GoogleDataTransport_Privacy.bundle",
				"${TARGET_BUILD_DIR}/${UNLOCALIZED_RESOURCES_FOLDER_PATH}/GoogleUtilities_Privacy.bundle",
				"${TARGET_BUILD_DIR}/${UNLOCALIZED_RESOURCES_FOLDER_PATH}/FBLPromises_Privacy.bundle",
				"${TARGET_BUILD_DIR}/${UNLOCALIZED_RESOURCES_FOLDER_PATH}/nanopb_Privacy.bundle",
				"${TARGET_BUILD_DIR}/${UNLOCALIZED_RESOURCES_FOLDER_PATH}/FirebaseMessaging_Privacy.bundle",
=======
				"$(BUILT_PRODUCTS_DIR)/$(INFOPLIST_PATH)",
>>>>>>> 101697b5
			);
			name = "[CP-User] [RNFB] Core Configuration";
			runOnlyForDeploymentPostprocessing = 0;
			shellPath = /bin/sh;
<<<<<<< HEAD
			shellScript = "\"${PODS_ROOT}/Target Support Files/Pods-ImageNotification/Pods-ImageNotification-resources.sh\"\n";
			showEnvVarsInLog = 0;
		};
		970A0FDBF90B946F04B48CE8 /* [CP] Check Pods Manifest.lock */ = {
			isa = PBXShellScriptBuildPhase;
			buildActionMask = 2147483647;
			files = (
			);
			inputFileListPaths = (
			);
			inputPaths = (
				"${PODS_PODFILE_DIR_PATH}/Podfile.lock",
				"${PODS_ROOT}/Manifest.lock",
			);
			name = "[CP] Check Pods Manifest.lock";
			outputFileListPaths = (
			);
			outputPaths = (
				"$(DERIVED_FILE_DIR)/Pods-SelectTokenIntent-checkManifestLockResult.txt",
			);
			runOnlyForDeploymentPostprocessing = 0;
			shellPath = /bin/sh;
			shellScript = "diff \"${PODS_PODFILE_DIR_PATH}/Podfile.lock\" \"${PODS_ROOT}/Manifest.lock\" > /dev/null\nif [ $? != 0 ] ; then\n    # print error to STDERR\n    echo \"error: The sandbox is not in sync with the Podfile.lock. Run 'pod install' or update your CocoaPods installation.\" >&2\n    exit 1\nfi\n# This output is used by Xcode 'outputs' to avoid re-running this script phase.\necho \"SUCCESS\" > \"${SCRIPT_OUTPUT_FILE_0}\"\n";
			showEnvVarsInLog = 0;
=======
			shellScript = "#!/usr/bin/env bash\n#\n# Copyright (c) 2016-present Invertase Limited & Contributors\n#\n# Licensed under the Apache License, Version 2.0 (the \"License\");\n# you may not use this library except in compliance with the License.\n# You may obtain a copy of the License at\n#\n#   http://www.apache.org/licenses/LICENSE-2.0\n#\n# Unless required by applicable law or agreed to in writing, software\n# distributed under the License is distributed on an \"AS IS\" BASIS,\n# WITHOUT WARRANTIES OR CONDITIONS OF ANY KIND, either express or implied.\n# See the License for the specific language governing permissions and\n# limitations under the License.\n#\n\n##########################################################################\n##########################################################################\n#\n#  NOTE THAT IF YOU CHANGE THIS FILE YOU MUST RUN pod install AFTERWARDS\n#\n#  This file is installed as an Xcode build script in the project file\n#  by cocoapods, and you will not see your changes until you pod install\n#\n##########################################################################\n##########################################################################\n\nset -e\n\n_MAX_LOOKUPS=2;\n_SEARCH_RESULT=''\n_RN_ROOT_EXISTS=''\n_CURRENT_LOOKUPS=1\n_JSON_ROOT=\"'react-native'\"\n_JSON_FILE_NAME='firebase.json'\n_JSON_OUTPUT_BASE64='e30=' # { }\n_CURRENT_SEARCH_DIR=${PROJECT_DIR}\n_PLIST_BUDDY=/usr/libexec/PlistBuddy\n_TARGET_PLIST=\"${BUILT_PRODUCTS_DIR}/${INFOPLIST_PATH}\"\n_DSYM_PLIST=\"${DWARF_DSYM_FOLDER_PATH}/${DWARF_DSYM_FILE_NAME}/Contents/Info.plist\"\n\n# plist arrays\n_PLIST_ENTRY_KEYS=()\n_PLIST_ENTRY_TYPES=()\n_PLIST_ENTRY_VALUES=()\n\nfunction setPlistValue {\n  echo \"info:      setting plist entry '$1' of type '$2' in file '$4'\"\n  ${_PLIST_BUDDY} -c \"Add :$1 $2 '$3'\" $4 || echo \"info:      '$1' already exists\"\n}\n\nfunction getFirebaseJsonKeyValue () {\n  if [[ ${_RN_ROOT_EXISTS} ]]; then\n    ruby -Ku -e \"require 'rubygems';require 'json'; output=JSON.parse('$1'); puts output[$_JSON_ROOT]['$2']\"\n  else\n    echo \"\"\n  fi;\n}\n\nfunction jsonBoolToYesNo () {\n  if [[ $1 == \"false\" ]]; then\n    echo \"NO\"\n  elif [[ $1 == \"true\" ]]; then\n    echo \"YES\"\n  else echo \"NO\"\n  fi\n}\n\necho \"info: -> RNFB build script started\"\necho \"info: 1) Locating ${_JSON_FILE_NAME} file:\"\n\nif [[ -z ${_CURRENT_SEARCH_DIR} ]]; then\n  _CURRENT_SEARCH_DIR=$(pwd)\nfi;\n\nwhile true; do\n  _CURRENT_SEARCH_DIR=$(dirname \"$_CURRENT_SEARCH_DIR\")\n  if [[ \"$_CURRENT_SEARCH_DIR\" == \"/\" ]] || [[ ${_CURRENT_LOOKUPS} -gt ${_MAX_LOOKUPS} ]]; then break; fi;\n  echo \"info:      ($_CURRENT_LOOKUPS of $_MAX_LOOKUPS) Searching in '$_CURRENT_SEARCH_DIR' for a ${_JSON_FILE_NAME} file.\"\n  _SEARCH_RESULT=$(find \"$_CURRENT_SEARCH_DIR\" -maxdepth 2 -name ${_JSON_FILE_NAME} -print | /usr/bin/head -n 1)\n  if [[ ${_SEARCH_RESULT} ]]; then\n    echo \"info:      ${_JSON_FILE_NAME} found at $_SEARCH_RESULT\"\n    break;\n  fi;\n  _CURRENT_LOOKUPS=$((_CURRENT_LOOKUPS+1))\ndone\n\nif [[ ${_SEARCH_RESULT} ]]; then\n  _JSON_OUTPUT_RAW=$(cat \"${_SEARCH_RESULT}\")\n  _RN_ROOT_EXISTS=$(ruby -Ku -e \"require 'rubygems';require 'json'; output=JSON.parse('$_JSON_OUTPUT_RAW'); puts output[$_JSON_ROOT]\" || echo '')\n\n  if [[ ${_RN_ROOT_EXISTS} ]]; then\n    if ! python3 --version >/dev/null 2>&1; then echo \"python3 not found, firebase.json file processing error.\" && exit 1; fi\n    _JSON_OUTPUT_BASE64=$(python3 -c 'import json,sys,base64;print(base64.b64encode(bytes(json.dumps(json.loads(open('\"'${_SEARCH_RESULT}'\"', '\"'rb'\"').read())['${_JSON_ROOT}']), '\"'utf-8'\"')).decode())' || echo \"e30=\")\n  fi\n\n  _PLIST_ENTRY_KEYS+=(\"firebase_json_raw\")\n  _PLIST_ENTRY_TYPES+=(\"string\")\n  _PLIST_ENTRY_VALUES+=(\"$_JSON_OUTPUT_BASE64\")\n\n  # config.app_data_collection_default_enabled\n  _APP_DATA_COLLECTION_ENABLED=$(getFirebaseJsonKeyValue \"$_JSON_OUTPUT_RAW\" \"app_data_collection_default_enabled\")\n  if [[ $_APP_DATA_COLLECTION_ENABLED ]]; then\n    _PLIST_ENTRY_KEYS+=(\"FirebaseDataCollectionDefaultEnabled\")\n    _PLIST_ENTRY_TYPES+=(\"bool\")\n    _PLIST_ENTRY_VALUES+=(\"$(jsonBoolToYesNo \"$_APP_DATA_COLLECTION_ENABLED\")\")\n  fi\n\n  # config.analytics_auto_collection_enabled\n  _ANALYTICS_AUTO_COLLECTION=$(getFirebaseJsonKeyValue \"$_JSON_OUTPUT_RAW\" \"analytics_auto_collection_enabled\")\n  if [[ $_ANALYTICS_AUTO_COLLECTION ]]; then\n    _PLIST_ENTRY_KEYS+=(\"FIREBASE_ANALYTICS_COLLECTION_ENABLED\")\n    _PLIST_ENTRY_TYPES+=(\"bool\")\n    _PLIST_ENTRY_VALUES+=(\"$(jsonBoolToYesNo \"$_ANALYTICS_AUTO_COLLECTION\")\")\n  fi\n\n  # config.analytics_collection_deactivated\n  _ANALYTICS_DEACTIVATED=$(getFirebaseJsonKeyValue \"$_JSON_OUTPUT_RAW\" \"analytics_collection_deactivated\")\n  if [[ $_ANALYTICS_DEACTIVATED ]]; then\n    _PLIST_ENTRY_KEYS+=(\"FIREBASE_ANALYTICS_COLLECTION_DEACTIVATED\")\n    _PLIST_ENTRY_TYPES+=(\"bool\")\n    _PLIST_ENTRY_VALUES+=(\"$(jsonBoolToYesNo \"$_ANALYTICS_DEACTIVATED\")\")\n  fi\n\n  # config.analytics_idfv_collection_enabled\n  _ANALYTICS_IDFV_COLLECTION=$(getFirebaseJsonKeyValue \"$_JSON_OUTPUT_RAW\" \"analytics_idfv_collection_enabled\")\n  if [[ $_ANALYTICS_IDFV_COLLECTION ]]; then\n    _PLIST_ENTRY_KEYS+=(\"GOOGLE_ANALYTICS_IDFV_COLLECTION_ENABLED\")\n    _PLIST_ENTRY_TYPES+=(\"bool\")\n    _PLIST_ENTRY_VALUES+=(\"$(jsonBoolToYesNo \"$_ANALYTICS_IDFV_COLLECTION\")\")\n  fi\n\n  # config.analytics_default_allow_analytics_storage\n  _ANALYTICS_STORAGE=$(getFirebaseJsonKeyValue \"$_JSON_OUTPUT_RAW\" \"analytics_default_allow_analytics_storage\")\n  if [[ $_ANALYTICS_STORAGE ]]; then\n    _PLIST_ENTRY_KEYS+=(\"GOOGLE_ANALYTICS_DEFAULT_ALLOW_ANALYTICS_STORAGE\")\n    _PLIST_ENTRY_TYPES+=(\"bool\")\n    _PLIST_ENTRY_VALUES+=(\"$(jsonBoolToYesNo \"$_ANALYTICS_STORAGE\")\")\n  fi\n\n  # config.analytics_default_allow_ad_storage\n  _ANALYTICS_AD_STORAGE=$(getFirebaseJsonKeyValue \"$_JSON_OUTPUT_RAW\" \"analytics_default_allow_ad_storage\")\n  if [[ $_ANALYTICS_AD_STORAGE ]]; then\n    _PLIST_ENTRY_KEYS+=(\"GOOGLE_ANALYTICS_DEFAULT_ALLOW_AD_STORAGE\")\n    _PLIST_ENTRY_TYPES+=(\"bool\")\n    _PLIST_ENTRY_VALUES+=(\"$(jsonBoolToYesNo \"$_ANALYTICS_AD_STORAGE\")\")\n  fi\n\n  # config.analytics_default_allow_ad_user_data\n  _ANALYTICS_AD_USER_DATA=$(getFirebaseJsonKeyValue \"$_JSON_OUTPUT_RAW\" \"analytics_default_allow_ad_user_data\")\n  if [[ $_ANALYTICS_AD_USER_DATA ]]; then\n    _PLIST_ENTRY_KEYS+=(\"GOOGLE_ANALYTICS_DEFAULT_ALLOW_AD_USER_DATA\")\n    _PLIST_ENTRY_TYPES+=(\"bool\")\n    _PLIST_ENTRY_VALUES+=(\"$(jsonBoolToYesNo \"$_ANALYTICS_AD_USER_DATA\")\")\n  fi\n\n  # config.analytics_default_allow_ad_personalization_signals\n  _ANALYTICS_PERSONALIZATION=$(getFirebaseJsonKeyValue \"$_JSON_OUTPUT_RAW\" \"analytics_default_allow_ad_personalization_signals\")\n  if [[ $_ANALYTICS_PERSONALIZATION ]]; then\n    _PLIST_ENTRY_KEYS+=(\"GOOGLE_ANALYTICS_DEFAULT_ALLOW_AD_PERSONALIZATION_SIGNALS\")\n    _PLIST_ENTRY_TYPES+=(\"bool\")\n    _PLIST_ENTRY_VALUES+=(\"$(jsonBoolToYesNo \"$_ANALYTICS_PERSONALIZATION\")\")\n  fi\n\n  # config.analytics_registration_with_ad_network_enabled\n  _ANALYTICS_REGISTRATION_WITH_AD_NETWORK=$(getFirebaseJsonKeyValue \"$_JSON_OUTPUT_RAW\" \"google_analytics_registration_with_ad_network_enabled\")\n  if [[ $_ANALYTICS_REGISTRATION_WITH_AD_NETWORK ]]; then\n    _PLIST_ENTRY_KEYS+=(\"GOOGLE_ANALYTICS_REGISTRATION_WITH_AD_NETWORK_ENABLED\")\n    _PLIST_ENTRY_TYPES+=(\"bool\")\n    _PLIST_ENTRY_VALUES+=(\"$(jsonBoolToYesNo \"$_ANALYTICS_REGISTRATION_WITH_AD_NETWORK\")\")\n  fi\n\n  # config.google_analytics_automatic_screen_reporting_enabled\n  _ANALYTICS_AUTO_SCREEN_REPORTING=$(getFirebaseJsonKeyValue \"$_JSON_OUTPUT_RAW\" \"google_analytics_automatic_screen_reporting_enabled\")\n  if [[ $_ANALYTICS_AUTO_SCREEN_REPORTING ]]; then\n    _PLIST_ENTRY_KEYS+=(\"FirebaseAutomaticScreenReportingEnabled\")\n    _PLIST_ENTRY_TYPES+=(\"bool\")\n    _PLIST_ENTRY_VALUES+=(\"$(jsonBoolToYesNo \"$_ANALYTICS_AUTO_SCREEN_REPORTING\")\")\n  fi\n\n  # config.perf_auto_collection_enabled\n  _PERF_AUTO_COLLECTION=$(getFirebaseJsonKeyValue \"$_JSON_OUTPUT_RAW\" \"perf_auto_collection_enabled\")\n  if [[ $_PERF_AUTO_COLLECTION ]]; then\n    _PLIST_ENTRY_KEYS+=(\"firebase_performance_collection_enabled\")\n    _PLIST_ENTRY_TYPES+=(\"bool\")\n    _PLIST_ENTRY_VALUES+=(\"$(jsonBoolToYesNo \"$_PERF_AUTO_COLLECTION\")\")\n  fi\n\n  # config.perf_collection_deactivated\n  _PERF_DEACTIVATED=$(getFirebaseJsonKeyValue \"$_JSON_OUTPUT_RAW\" \"perf_collection_deactivated\")\n  if [[ $_PERF_DEACTIVATED ]]; then\n    _PLIST_ENTRY_KEYS+=(\"firebase_performance_collection_deactivated\")\n    _PLIST_ENTRY_TYPES+=(\"bool\")\n    _PLIST_ENTRY_VALUES+=(\"$(jsonBoolToYesNo \"$_PERF_DEACTIVATED\")\")\n  fi\n\n  # config.messaging_auto_init_enabled\n  _MESSAGING_AUTO_INIT=$(getFirebaseJsonKeyValue \"$_JSON_OUTPUT_RAW\" \"messaging_auto_init_enabled\")\n  if [[ $_MESSAGING_AUTO_INIT ]]; then\n    _PLIST_ENTRY_KEYS+=(\"FirebaseMessagingAutoInitEnabled\")\n    _PLIST_ENTRY_TYPES+=(\"bool\")\n    _PLIST_ENTRY_VALUES+=(\"$(jsonBoolToYesNo \"$_MESSAGING_AUTO_INIT\")\")\n  fi\n\n  # config.in_app_messaging_auto_colllection_enabled\n  _FIAM_AUTO_INIT=$(getFirebaseJsonKeyValue \"$_JSON_OUTPUT_RAW\" \"in_app_messaging_auto_collection_enabled\")\n  if [[ $_FIAM_AUTO_INIT ]]; then\n    _PLIST_ENTRY_KEYS+=(\"FirebaseInAppMessagingAutomaticDataCollectionEnabled\")\n    _PLIST_ENTRY_TYPES+=(\"bool\")\n    _PLIST_ENTRY_VALUES+=(\"$(jsonBoolToYesNo \"$_FIAM_AUTO_INIT\")\")\n  fi\n\n  # config.app_check_token_auto_refresh\n  _APP_CHECK_TOKEN_AUTO_REFRESH=$(getFirebaseJsonKeyValue \"$_JSON_OUTPUT_RAW\" \"app_check_token_auto_refresh\")\n  if [[ $_APP_CHECK_TOKEN_AUTO_REFRESH ]]; then\n    _PLIST_ENTRY_KEYS+=(\"FirebaseAppCheckTokenAutoRefreshEnabled\")\n    _PLIST_ENTRY_TYPES+=(\"bool\")\n    _PLIST_ENTRY_VALUES+=(\"$(jsonBoolToYesNo \"$_APP_CHECK_TOKEN_AUTO_REFRESH\")\")\n  fi\n\n  # config.crashlytics_disable_auto_disabler - undocumented for now - mainly for debugging, document if becomes useful\n  _CRASHLYTICS_AUTO_DISABLE_ENABLED=$(getFirebaseJsonKeyValue \"$_JSON_OUTPUT_RAW\" \"crashlytics_disable_auto_disabler\")\n  if [[ $_CRASHLYTICS_AUTO_DISABLE_ENABLED == \"true\" ]]; then\n    echo \"Disabled Crashlytics auto disabler.\" # do nothing\n  else\n    _PLIST_ENTRY_KEYS+=(\"FirebaseCrashlyticsCollectionEnabled\")\n    _PLIST_ENTRY_TYPES+=(\"bool\")\n    _PLIST_ENTRY_VALUES+=(\"NO\")\n  fi\nelse\n  _PLIST_ENTRY_KEYS+=(\"firebase_json_raw\")\n  _PLIST_ENTRY_TYPES+=(\"string\")\n  _PLIST_ENTRY_VALUES+=(\"$_JSON_OUTPUT_BASE64\")\n  echo \"warning:   A firebase.json file was not found, whilst this file is optional it is recommended to include it to configure firebase services in React Native Firebase.\"\nfi;\n\necho \"info: 2) Injecting Info.plist entries: \"\n\n# Log out the keys we're adding\nfor i in \"${!_PLIST_ENTRY_KEYS[@]}\"; do\n  echo \"    ->  $i) ${_PLIST_ENTRY_KEYS[$i]}\" \"${_PLIST_ENTRY_TYPES[$i]}\" \"${_PLIST_ENTRY_VALUES[$i]}\"\ndone\n\nfor plist in \"${_TARGET_PLIST}\" \"${_DSYM_PLIST}\" ; do\n  if [[ -f \"${plist}\" ]]; then\n\n    # paths with spaces break the call to setPlistValue. temporarily modify\n    # the shell internal field separator variable (IFS), which normally\n    # includes spaces, to consist only of line breaks\n    oldifs=$IFS\n    IFS=\"\n\"\n\n    for i in \"${!_PLIST_ENTRY_KEYS[@]}\"; do\n      setPlistValue \"${_PLIST_ENTRY_KEYS[$i]}\" \"${_PLIST_ENTRY_TYPES[$i]}\" \"${_PLIST_ENTRY_VALUES[$i]}\" \"${plist}\"\n    done\n\n    # restore the original internal field separator value\n    IFS=$oldifs\n  else\n    echo \"warning:   A Info.plist build output file was not found (${plist})\"\n  fi\ndone\n\necho \"info: <- RNFB build script finished\"\n";
>>>>>>> 101697b5
		};
		9FF961FEA7AF435FA18ED988 /* Upload Debug Symbols to Sentry */ = {
			isa = PBXShellScriptBuildPhase;
			buildActionMask = 2147483647;
			files = (
			);
			inputPaths = (
			);
			name = "Upload Debug Symbols to Sentry";
			outputPaths = (
				"$(DERIVED_FILE_DIR)/Pods-SelectTokenIntent-checkManifestLockResult.txt",
			);
			runOnlyForDeploymentPostprocessing = 0;
			shellPath = /bin/sh;
			shellScript = "export SENTRY_PROPERTIES=sentry.properties\n../node_modules/@sentry/cli/bin/sentry-cli upload-dsym\n";
		};
		AEAD56A917FF4051986EE3E6 /* [Expo] Configure project */ = {
			isa = PBXShellScriptBuildPhase;
			alwaysOutOfDate = 1;
			buildActionMask = 2147483647;
			files = (
			);
			inputFileListPaths = (
			);
			inputPaths = (
			);
			name = "[Expo] Configure project";
			outputFileListPaths = (
			);
			outputPaths = (
			);
			runOnlyForDeploymentPostprocessing = 0;
			shellPath = /bin/sh;
			shellScript = "# This script configures Expo modules and generates the modules provider file.\nbash -l -c \"./Pods/Target\\ Support\\ Files/Pods-Rainbow/expo-configure-project.sh\"\n";
		};
<<<<<<< HEAD
		D4F09C8128E9E62B49EF8EE2 /* [CP] Copy Pods Resources */ = {
=======
		B84C4CAD33EC131FD4694010 /* [CP] Check Pods Manifest.lock */ = {
			isa = PBXShellScriptBuildPhase;
			buildActionMask = 2147483647;
			files = (
			);
			inputFileListPaths = (
			);
			inputPaths = (
				"${PODS_PODFILE_DIR_PATH}/Podfile.lock",
				"${PODS_ROOT}/Manifest.lock",
			);
			name = "[CP] Check Pods Manifest.lock";
			outputFileListPaths = (
			);
			outputPaths = (
				"$(DERIVED_FILE_DIR)/Pods-Rainbow-checkManifestLockResult.txt",
			);
			runOnlyForDeploymentPostprocessing = 0;
			shellPath = /bin/sh;
			shellScript = "diff \"${PODS_PODFILE_DIR_PATH}/Podfile.lock\" \"${PODS_ROOT}/Manifest.lock\" > /dev/null\nif [ $? != 0 ] ; then\n    # print error to STDERR\n    echo \"error: The sandbox is not in sync with the Podfile.lock. Run 'pod install' or update your CocoaPods installation.\" >&2\n    exit 1\nfi\n# This output is used by Xcode 'outputs' to avoid re-running this script phase.\necho \"SUCCESS\" > \"${SCRIPT_OUTPUT_FILE_0}\"\n";
			showEnvVarsInLog = 0;
		};
		C239424DF07543274D084131 /* [CP] Check Pods Manifest.lock */ = {
>>>>>>> 101697b5
			isa = PBXShellScriptBuildPhase;
			buildActionMask = 2147483647;
			files = (
			);
			inputFileListPaths = (
			);
			inputPaths = (
				"${PODS_PODFILE_DIR_PATH}/Podfile.lock",
				"${PODS_ROOT}/Manifest.lock",
			);
			name = "[CP] Check Pods Manifest.lock";
			outputFileListPaths = (
			);
			outputPaths = (
				"$(DERIVED_FILE_DIR)/Pods-SelectTokenIntent-checkManifestLockResult.txt",
			);
			runOnlyForDeploymentPostprocessing = 0;
			shellPath = /bin/sh;
			shellScript = "diff \"${PODS_PODFILE_DIR_PATH}/Podfile.lock\" \"${PODS_ROOT}/Manifest.lock\" > /dev/null\nif [ $? != 0 ] ; then\n    # print error to STDERR\n    echo \"error: The sandbox is not in sync with the Podfile.lock. Run 'pod install' or update your CocoaPods installation.\" >&2\n    exit 1\nfi\n# This output is used by Xcode 'outputs' to avoid re-running this script phase.\necho \"SUCCESS\" > \"${SCRIPT_OUTPUT_FILE_0}\"\n";
			showEnvVarsInLog = 0;
		};
		CC6F07DBBF6C5DBF6BE2736C /* [CP] Copy Pods Resources */ = {
			isa = PBXShellScriptBuildPhase;
			buildActionMask = 2147483647;
			files = (
			);
			inputPaths = (
				"${PODS_ROOT}/Target Support Files/Pods-ImageNotification/Pods-ImageNotification-resources.sh",
				"${PODS_CONFIGURATION_BUILD_DIR}/FirebaseABTesting/FirebaseABTesting_Privacy.bundle",
				"${PODS_CONFIGURATION_BUILD_DIR}/FirebaseCore/FirebaseCore_Privacy.bundle",
				"${PODS_CONFIGURATION_BUILD_DIR}/FirebaseCoreExtension/FirebaseCoreExtension_Privacy.bundle",
				"${PODS_CONFIGURATION_BUILD_DIR}/FirebaseCoreInternal/FirebaseCoreInternal_Privacy.bundle",
				"${PODS_CONFIGURATION_BUILD_DIR}/FirebaseInstallations/FirebaseInstallations_Privacy.bundle",
				"${PODS_CONFIGURATION_BUILD_DIR}/FirebaseRemoteConfig/FirebaseRemoteConfig_Privacy.bundle",
				"${PODS_CONFIGURATION_BUILD_DIR}/GoogleDataTransport/GoogleDataTransport_Privacy.bundle",
				"${PODS_CONFIGURATION_BUILD_DIR}/GoogleUtilities/GoogleUtilities_Privacy.bundle",
				"${PODS_CONFIGURATION_BUILD_DIR}/PromisesObjC/FBLPromises_Privacy.bundle",
				"${PODS_CONFIGURATION_BUILD_DIR}/nanopb/nanopb_Privacy.bundle",
				"${PODS_CONFIGURATION_BUILD_DIR}/FirebaseMessaging/FirebaseMessaging_Privacy.bundle",
			);
			name = "[CP] Copy Pods Resources";
			outputPaths = (
				"${TARGET_BUILD_DIR}/${UNLOCALIZED_RESOURCES_FOLDER_PATH}/FirebaseABTesting_Privacy.bundle",
				"${TARGET_BUILD_DIR}/${UNLOCALIZED_RESOURCES_FOLDER_PATH}/FirebaseCore_Privacy.bundle",
				"${TARGET_BUILD_DIR}/${UNLOCALIZED_RESOURCES_FOLDER_PATH}/FirebaseCoreExtension_Privacy.bundle",
				"${TARGET_BUILD_DIR}/${UNLOCALIZED_RESOURCES_FOLDER_PATH}/FirebaseCoreInternal_Privacy.bundle",
				"${TARGET_BUILD_DIR}/${UNLOCALIZED_RESOURCES_FOLDER_PATH}/FirebaseInstallations_Privacy.bundle",
				"${TARGET_BUILD_DIR}/${UNLOCALIZED_RESOURCES_FOLDER_PATH}/FirebaseRemoteConfig_Privacy.bundle",
				"${TARGET_BUILD_DIR}/${UNLOCALIZED_RESOURCES_FOLDER_PATH}/GoogleDataTransport_Privacy.bundle",
				"${TARGET_BUILD_DIR}/${UNLOCALIZED_RESOURCES_FOLDER_PATH}/GoogleUtilities_Privacy.bundle",
				"${TARGET_BUILD_DIR}/${UNLOCALIZED_RESOURCES_FOLDER_PATH}/FBLPromises_Privacy.bundle",
				"${TARGET_BUILD_DIR}/${UNLOCALIZED_RESOURCES_FOLDER_PATH}/nanopb_Privacy.bundle",
				"${TARGET_BUILD_DIR}/${UNLOCALIZED_RESOURCES_FOLDER_PATH}/FirebaseMessaging_Privacy.bundle",
			);
			runOnlyForDeploymentPostprocessing = 0;
			shellPath = /bin/sh;
			shellScript = "\"${PODS_ROOT}/Target Support Files/Pods-ImageNotification/Pods-ImageNotification-resources.sh\"\n";
			showEnvVarsInLog = 0;
		};
<<<<<<< HEAD
		DD2DC8866DF399C0155E9D82 /* [CP] Embed Pods Frameworks */ = {
=======
		E5478161AB3BE9AD9BFD4290 /* [CP] Copy Pods Resources */ = {
>>>>>>> 101697b5
			isa = PBXShellScriptBuildPhase;
			buildActionMask = 2147483647;
			files = (
			);
			inputPaths = (
<<<<<<< HEAD
				"${PODS_ROOT}/Target Support Files/Pods-Rainbow/Pods-Rainbow-frameworks.sh",
				"${PODS_XCFRAMEWORKS_BUILD_DIR}/hermes-engine/Pre-built/hermes.framework/hermes",
=======
				"${PODS_ROOT}/Target Support Files/Pods-PriceWidgetExtension/Pods-PriceWidgetExtension-resources.sh",
				"${PODS_CONFIGURATION_BUILD_DIR}/FirebaseABTesting/FirebaseABTesting_Privacy.bundle",
				"${PODS_CONFIGURATION_BUILD_DIR}/FirebaseCore/FirebaseCore_Privacy.bundle",
				"${PODS_CONFIGURATION_BUILD_DIR}/FirebaseCoreExtension/FirebaseCoreExtension_Privacy.bundle",
				"${PODS_CONFIGURATION_BUILD_DIR}/FirebaseCoreInternal/FirebaseCoreInternal_Privacy.bundle",
				"${PODS_CONFIGURATION_BUILD_DIR}/FirebaseInstallations/FirebaseInstallations_Privacy.bundle",
				"${PODS_CONFIGURATION_BUILD_DIR}/FirebaseRemoteConfig/FirebaseRemoteConfig_Privacy.bundle",
				"${PODS_CONFIGURATION_BUILD_DIR}/GoogleDataTransport/GoogleDataTransport_Privacy.bundle",
				"${PODS_CONFIGURATION_BUILD_DIR}/GoogleUtilities/GoogleUtilities_Privacy.bundle",
				"${PODS_CONFIGURATION_BUILD_DIR}/PromisesObjC/FBLPromises_Privacy.bundle",
				"${PODS_CONFIGURATION_BUILD_DIR}/nanopb/nanopb_Privacy.bundle",
>>>>>>> 101697b5
			);
			name = "[CP] Embed Pods Frameworks";
			outputPaths = (
<<<<<<< HEAD
				"${TARGET_BUILD_DIR}/${FRAMEWORKS_FOLDER_PATH}/hermes.framework",
			);
			runOnlyForDeploymentPostprocessing = 0;
			shellPath = /bin/sh;
			shellScript = "\"${PODS_ROOT}/Target Support Files/Pods-Rainbow/Pods-Rainbow-frameworks.sh\"\n";
=======
				"${TARGET_BUILD_DIR}/${UNLOCALIZED_RESOURCES_FOLDER_PATH}/FirebaseABTesting_Privacy.bundle",
				"${TARGET_BUILD_DIR}/${UNLOCALIZED_RESOURCES_FOLDER_PATH}/FirebaseCore_Privacy.bundle",
				"${TARGET_BUILD_DIR}/${UNLOCALIZED_RESOURCES_FOLDER_PATH}/FirebaseCoreExtension_Privacy.bundle",
				"${TARGET_BUILD_DIR}/${UNLOCALIZED_RESOURCES_FOLDER_PATH}/FirebaseCoreInternal_Privacy.bundle",
				"${TARGET_BUILD_DIR}/${UNLOCALIZED_RESOURCES_FOLDER_PATH}/FirebaseInstallations_Privacy.bundle",
				"${TARGET_BUILD_DIR}/${UNLOCALIZED_RESOURCES_FOLDER_PATH}/FirebaseRemoteConfig_Privacy.bundle",
				"${TARGET_BUILD_DIR}/${UNLOCALIZED_RESOURCES_FOLDER_PATH}/GoogleDataTransport_Privacy.bundle",
				"${TARGET_BUILD_DIR}/${UNLOCALIZED_RESOURCES_FOLDER_PATH}/GoogleUtilities_Privacy.bundle",
				"${TARGET_BUILD_DIR}/${UNLOCALIZED_RESOURCES_FOLDER_PATH}/FBLPromises_Privacy.bundle",
				"${TARGET_BUILD_DIR}/${UNLOCALIZED_RESOURCES_FOLDER_PATH}/nanopb_Privacy.bundle",
			);
			runOnlyForDeploymentPostprocessing = 0;
			shellPath = /bin/sh;
			shellScript = "\"${PODS_ROOT}/Target Support Files/Pods-PriceWidgetExtension/Pods-PriceWidgetExtension-resources.sh\"\n";
>>>>>>> 101697b5
			showEnvVarsInLog = 0;
		};
/* End PBXShellScriptBuildPhase section */

/* Begin PBXSourcesBuildPhase section */
		0299CE732886202800B5C7E7 /* Sources */ = {
			isa = PBXSourcesBuildPhase;
			buildActionMask = 2147483647;
			files = (
				0299CE7B2886202800B5C7E7 /* NotificationService.m in Sources */,
			);
			runOnlyForDeploymentPostprocessing = 0;
		};
		13B07F871A680F5B00A75B9A /* Sources */ = {
			isa = PBXSourcesBuildPhase;
			buildActionMask = 2147483647;
			files = (
				C18FCD3D273C64D40079CE28 /* RainbowTokenList.swift in Sources */,
				C18FCD41273C64DE0079CE28 /* IconProvider.swift in Sources */,
				66A28EB024CAF1B500410A88 /* TestFlight.m in Sources */,
				6630540924A38A1900E5B030 /* RainbowText.m in Sources */,
				C18FCD42273C64E10079CE28 /* TokenProvider.swift in Sources */,
				13B07FBC1A68108700A75B9A /* AppDelegate.mm in Sources */,
				C18FCD39273C64C90079CE28 /* TokenData.swift in Sources */,
				6635730624939991006ACFA6 /* SafeStoreReview.m in Sources */,
				13B07FC11A68108700A75B9A /* main.m in Sources */,
				15E531DA242DAB7100797B89 /* NotificationManager.m in Sources */,
				66A1FEB524AB641100C3F539 /* UIViewController+slack.swift in Sources */,
				4D098C2F2811A9A5006A801A /* RNStartTime.m in Sources */,
				66A1FEB424AB641100C3F539 /* RNCMScreenStack.m in Sources */,
				C18FCD3E273C64D60079CE28 /* PriceData.swift in Sources */,
				15D66135277A751C0082F041 /* SelectTokenIntent.intentdefinition in Sources */,
				C127238A274EBBB6006AC743 /* CurrencyDetails.swift in Sources */,
				A4277DA323CFE85F0042BAF4 /* Theme.swift in Sources */,
				C18FCD32273C62230079CE28 /* PriceWidgetView.swift in Sources */,
				15E531D5242B28EF00797B89 /* UIImageViewWithPersistentAnimations.swift in Sources */,
				C18FCD3B273C64CF0079CE28 /* UIImage.swift in Sources */,
				C97EAD8D2BD6C6DF00322D53 /* RCTDeviceUUID.m in Sources */,
				A4277D9F23CBD1910042BAF4 /* Extensions.swift in Sources */,
				A4D04BAC23D12FD5008C1DEC /* ButtonManager.m in Sources */,
				C18FCD3C273C64D10079CE28 /* TokenDetails.swift in Sources */,
				C179298527499A5B00044684 /* Constants.swift in Sources */,
				6655FFB425BB2B0700642961 /* ThemeModule.m in Sources */,
				C18C8E022798B02700D38B34 /* CurrencyProvider.swift in Sources */,
				66A1FEB624AB641100C3F539 /* RNCMScreen.m in Sources */,
				C18FCD3F273C64D80079CE28 /* CoinGeckoToken.swift in Sources */,
				C11640E8274DC10B00C9120A /* UIColor.swift in Sources */,
				A4D04BA923D12F99008C1DEC /* Button.swift in Sources */,
				66A1FEBC24ACBBE600C3F539 /* RNCMPortal.m in Sources */,
				C18FCD43273C64E40079CE28 /* PriceDataProvider.swift in Sources */,
				E8D2945956C9619768A8D361 /* ExpoModulesProvider.swift in Sources */,
			);
			runOnlyForDeploymentPostprocessing = 0;
		};
		C16DCF58272BA6EF00FF5C78 /* Sources */ = {
			isa = PBXSourcesBuildPhase;
			buildActionMask = 2147483647;
			files = (
				15D66136277A751C0082F041 /* SelectTokenIntent.intentdefinition in Sources */,
				C151287F2739F676006517AB /* IconProvider.swift in Sources */,
				C1C61A922731A05700E5C0B3 /* RainbowTokenList.swift in Sources */,
				C16DCF71272BA75700FF5C78 /* CoinGeckoToken.swift in Sources */,
				C16DCFB1272BB8FC00FF5C78 /* PriceData.swift in Sources */,
				C127238B274EBBB6006AC743 /* CurrencyDetails.swift in Sources */,
				C11640E9274DC10C00C9120A /* UIColor.swift in Sources */,
				C18C8E032798B02700D38B34 /* CurrencyProvider.swift in Sources */,
				C179298627499A5B00044684 /* Constants.swift in Sources */,
				C1EB01302731B68400830E70 /* TokenDetails.swift in Sources */,
				C16DCF74272BA77A00FF5C78 /* TokenProvider.swift in Sources */,
				C16DCFB6272BC8F100FF5C78 /* TokenData.swift in Sources */,
				C1C61A6E272C9C8D00E5C0B3 /* UIImage.swift in Sources */,
				C16DCFAC272BB8ED00FF5C78 /* PriceDataProvider.swift in Sources */,
				C1038325273C2D0C00B18210 /* PriceWidgetView.swift in Sources */,
				C16DCF63272BA6EF00FF5C78 /* PriceWidget.swift in Sources */,
			);
			runOnlyForDeploymentPostprocessing = 0;
		};
		C16DCF7B272BAB9500FF5C78 /* Sources */ = {
			isa = PBXSourcesBuildPhase;
			buildActionMask = 2147483647;
			files = (
				15D66137277A751C0082F041 /* SelectTokenIntent.intentdefinition in Sources */,
				C127238C274EBBB6006AC743 /* CurrencyDetails.swift in Sources */,
				C179298727499A5B00044684 /* Constants.swift in Sources */,
				C18C8E042798B02700D38B34 /* CurrencyProvider.swift in Sources */,
				C1C61A932731A05700E5C0B3 /* RainbowTokenList.swift in Sources */,
				C15128802739F676006517AB /* IconProvider.swift in Sources */,
				C11640EA274DC10C00C9120A /* UIColor.swift in Sources */,
				C1C61A6F272C9C8D00E5C0B3 /* UIImage.swift in Sources */,
				C16DCFB2272BB8FC00FF5C78 /* PriceData.swift in Sources */,
				C16DCFB7272BC8F100FF5C78 /* TokenData.swift in Sources */,
				C16DCFAD272BB8ED00FF5C78 /* PriceDataProvider.swift in Sources */,
				C18FCD37273C62C50079CE28 /* PriceWidgetView.swift in Sources */,
				C16DCF84272BAB9500FF5C78 /* IntentHandler.swift in Sources */,
				C1EB01312731B68400830E70 /* TokenDetails.swift in Sources */,
				C1038337273C5C4200B18210 /* PriceWidget.swift in Sources */,
				C16DCFA8272BABCB00FF5C78 /* TokenProvider.swift in Sources */,
				C16DCFA6272BABC700FF5C78 /* CoinGeckoToken.swift in Sources */,
			);
			runOnlyForDeploymentPostprocessing = 0;
		};
		C9B3789C2C5159880085E5D0 /* Sources */ = {
			isa = PBXSourcesBuildPhase;
			buildActionMask = 2147483647;
			files = (
				C9B378A72C5159880085E5D0 /* ActionViewController.swift in Sources */,
			);
			runOnlyForDeploymentPostprocessing = 0;
		};
		C9B378B42C515A860085E5D0 /* Sources */ = {
			isa = PBXSourcesBuildPhase;
			buildActionMask = 2147483647;
			files = (
				C9B378BB2C515A860085E5D0 /* ShareViewController.swift in Sources */,
			);
			runOnlyForDeploymentPostprocessing = 0;
		};
/* End PBXSourcesBuildPhase section */

/* Begin PBXTargetDependency section */
		0299CE7E2886202800B5C7E7 /* PBXTargetDependency */ = {
			isa = PBXTargetDependency;
			target = 0299CE762886202800B5C7E7 /* ImageNotification */;
			targetProxy = 0299CE7D2886202800B5C7E7 /* PBXContainerItemProxy */;
		};
		C16DCF68272BA6F000FF5C78 /* PBXTargetDependency */ = {
			isa = PBXTargetDependency;
			target = C16DCF5B272BA6EF00FF5C78 /* PriceWidgetExtension */;
			targetProxy = C16DCF67272BA6F000FF5C78 /* PBXContainerItemProxy */;
		};
		C16DCF98272BAB9600FF5C78 /* PBXTargetDependency */ = {
			isa = PBXTargetDependency;
			target = C16DCF7E272BAB9500FF5C78 /* SelectTokenIntent */;
			targetProxy = C16DCF97272BAB9600FF5C78 /* PBXContainerItemProxy */;
		};
		C9B378AD2C5159880085E5D0 /* PBXTargetDependency */ = {
			isa = PBXTargetDependency;
			target = C9B3789F2C5159880085E5D0 /* OpenInRainbow */;
			targetProxy = C9B378AC2C5159880085E5D0 /* PBXContainerItemProxy */;
		};
		C9B378C12C515A860085E5D0 /* PBXTargetDependency */ = {
			isa = PBXTargetDependency;
			target = C9B378B72C515A860085E5D0 /* ShareWithRainbow */;
			targetProxy = C9B378C02C515A860085E5D0 /* PBXContainerItemProxy */;
		};
/* End PBXTargetDependency section */

/* Begin PBXVariantGroup section */
		13B07FB11A68108700A75B9A /* LaunchScreen.xib */ = {
			isa = PBXVariantGroup;
			children = (
				13B07FB21A68108700A75B9A /* Base */,
			);
			name = LaunchScreen.xib;
			path = Rainbow;
			sourceTree = "<group>";
		};
		15D66139277A751C0082F041 /* SelectTokenIntent.intentdefinition */ = {
			isa = PBXVariantGroup;
			children = (
				15D66138277A751C0082F041 /* Base */,
				15D6613B277A75230082F041 /* English */,
				15D6613D277A75240082F041 /* en */,
			);
			name = SelectTokenIntent.intentdefinition;
			sourceTree = "<group>";
		};
		C9B378A82C5159880085E5D0 /* MainInterface.storyboard */ = {
			isa = PBXVariantGroup;
			children = (
				C9B378A92C5159880085E5D0 /* Base */,
			);
			name = MainInterface.storyboard;
			sourceTree = "<group>";
		};
		C9B378BC2C515A860085E5D0 /* MainInterface.storyboard */ = {
			isa = PBXVariantGroup;
			children = (
				C9B378BD2C515A860085E5D0 /* Base */,
			);
			name = MainInterface.storyboard;
			sourceTree = "<group>";
		};
/* End PBXVariantGroup section */

/* Begin XCBuildConfiguration section */
		0299CE802886202800B5C7E7 /* Debug */ = {
			isa = XCBuildConfiguration;
<<<<<<< HEAD
			baseConfigurationReference = C1D44EFF1CD97D9376360388 /* Pods-ImageNotification.debug.xcconfig */;
=======
			baseConfigurationReference = 239585D5B37F4FBD1470F62D /* Pods-ImageNotification.debug.xcconfig */;
>>>>>>> 101697b5
			buildSettings = {
				APPLICATION_EXTENSION_API_ONLY = YES;
				CLANG_ANALYZER_NONNULL = YES;
				CLANG_ANALYZER_NUMBER_OBJECT_CONVERSION = YES_AGGRESSIVE;
				CLANG_CXX_LANGUAGE_STANDARD = "gnu++17";
				CLANG_ENABLE_OBJC_WEAK = YES;
				CLANG_WARN_BLOCK_CAPTURE_AUTORELEASING = YES;
				CLANG_WARN_COMMA = YES;
				CLANG_WARN_DEPRECATED_OBJC_IMPLEMENTATIONS = YES;
				CLANG_WARN_DOCUMENTATION_COMMENTS = YES;
				CLANG_WARN_INFINITE_RECURSION = YES;
				CLANG_WARN_NON_LITERAL_NULL_CONVERSION = YES;
				CLANG_WARN_OBJC_IMPLICIT_RETAIN_SELF = YES;
				CLANG_WARN_OBJC_LITERAL_CONVERSION = YES;
				CLANG_WARN_RANGE_LOOP_ANALYSIS = YES;
				CLANG_WARN_STRICT_PROTOTYPES = YES;
				CLANG_WARN_SUSPICIOUS_MOVE = YES;
				CLANG_WARN_UNGUARDED_AVAILABILITY = YES_AGGRESSIVE;
				CODE_SIGN_IDENTITY = "iPhone Developer";
				CODE_SIGN_STYLE = Manual;
				COPY_PHASE_STRIP = NO;
				CURRENT_PROJECT_VERSION = 1;
				DEBUG_INFORMATION_FORMAT = dwarf;
				DEVELOPMENT_TEAM = L74NQAQB8H;
				ENABLE_TESTABILITY = YES;
				"EXCLUDED_ARCHS[sdk=iphonesimulator*]" = arm64;
				GCC_C_LANGUAGE_STANDARD = gnu11;
				GCC_NO_COMMON_BLOCKS = YES;
				GENERATE_INFOPLIST_FILE = YES;
				INFOPLIST_FILE = ImageNotification/Info.plist;
				INFOPLIST_KEY_CFBundleDisplayName = ImageNotification;
				INFOPLIST_KEY_NSHumanReadableCopyright = "Copyright © 2022 Rainbow. All rights reserved.";
				IPHONEOS_DEPLOYMENT_TARGET = 15.0;
				LD_RUNPATH_SEARCH_PATHS = "$(inherited) @executable_path/Frameworks @executable_path/../../Frameworks";
				MARKETING_VERSION = 1.0;
				MTL_ENABLE_DEBUG_INFO = INCLUDE_SOURCE;
				MTL_FAST_MATH = YES;
				OTHER_SWIFT_FLAGS = "$(inherited) -D EXPO_CONFIGURATION_DEBUG";
				PRODUCT_BUNDLE_IDENTIFIER = me.rainbow.ImageNotification;
				PRODUCT_NAME = "$(TARGET_NAME)";
				PROVISIONING_PROFILE_SPECIFIER = "match Development me.rainbow.ImageNotification";
				SKIP_INSTALL = YES;
				SWIFT_EMIT_LOC_STRINGS = YES;
				SWIFT_PRECOMPILE_BRIDGING_HEADER = NO;
				TARGETED_DEVICE_FAMILY = "1,2";
			};
			name = Debug;
		};
		0299CE812886202800B5C7E7 /* Release */ = {
			isa = XCBuildConfiguration;
<<<<<<< HEAD
			baseConfigurationReference = 754BAC14564919AC158141D7 /* Pods-ImageNotification.release.xcconfig */;
=======
			baseConfigurationReference = E060F33194FF363EC0431250 /* Pods-ImageNotification.release.xcconfig */;
>>>>>>> 101697b5
			buildSettings = {
				APPLICATION_EXTENSION_API_ONLY = YES;
				CLANG_ANALYZER_NONNULL = YES;
				CLANG_ANALYZER_NUMBER_OBJECT_CONVERSION = YES_AGGRESSIVE;
				CLANG_CXX_LANGUAGE_STANDARD = "gnu++17";
				CLANG_ENABLE_OBJC_WEAK = YES;
				CLANG_WARN_BLOCK_CAPTURE_AUTORELEASING = YES;
				CLANG_WARN_COMMA = YES;
				CLANG_WARN_DEPRECATED_OBJC_IMPLEMENTATIONS = YES;
				CLANG_WARN_DOCUMENTATION_COMMENTS = YES;
				CLANG_WARN_INFINITE_RECURSION = YES;
				CLANG_WARN_NON_LITERAL_NULL_CONVERSION = YES;
				CLANG_WARN_OBJC_IMPLICIT_RETAIN_SELF = YES;
				CLANG_WARN_OBJC_LITERAL_CONVERSION = YES;
				CLANG_WARN_RANGE_LOOP_ANALYSIS = YES;
				CLANG_WARN_STRICT_PROTOTYPES = YES;
				CLANG_WARN_SUSPICIOUS_MOVE = YES;
				CLANG_WARN_UNGUARDED_AVAILABILITY = YES_AGGRESSIVE;
				CODE_SIGN_IDENTITY = "Apple Development";
				"CODE_SIGN_IDENTITY[sdk=iphoneos*]" = "iPhone Distribution";
				CODE_SIGN_STYLE = Manual;
				COPY_PHASE_STRIP = NO;
				CURRENT_PROJECT_VERSION = 1;
				DEBUG_INFORMATION_FORMAT = "dwarf-with-dsym";
				DEVELOPMENT_TEAM = "";
				"DEVELOPMENT_TEAM[sdk=iphoneos*]" = L74NQAQB8H;
				"EXCLUDED_ARCHS[sdk=iphonesimulator*]" = arm64;
				GCC_C_LANGUAGE_STANDARD = gnu11;
				GCC_NO_COMMON_BLOCKS = YES;
				GENERATE_INFOPLIST_FILE = YES;
				INFOPLIST_FILE = ImageNotification/Info.plist;
				INFOPLIST_KEY_CFBundleDisplayName = ImageNotification;
				INFOPLIST_KEY_NSHumanReadableCopyright = "Copyright © 2022 Rainbow. All rights reserved.";
				IPHONEOS_DEPLOYMENT_TARGET = 15.0;
				LD_RUNPATH_SEARCH_PATHS = "$(inherited) @executable_path/Frameworks @executable_path/../../Frameworks";
				MARKETING_VERSION = 1.0;
				MTL_FAST_MATH = YES;
				OTHER_SWIFT_FLAGS = "$(inherited) -D EXPO_CONFIGURATION_RELEASE";
				PRODUCT_BUNDLE_IDENTIFIER = me.rainbow.ImageNotification;
				PRODUCT_NAME = "$(TARGET_NAME)";
				PROVISIONING_PROFILE_SPECIFIER = "";
				"PROVISIONING_PROFILE_SPECIFIER[sdk=iphoneos*]" = "match AppStore me.rainbow.ImageNotification";
				SKIP_INSTALL = YES;
				SWIFT_EMIT_LOC_STRINGS = YES;
				SWIFT_PRECOMPILE_BRIDGING_HEADER = NO;
				TARGETED_DEVICE_FAMILY = "1,2";
			};
			name = Release;
		};
		0299CE822886202800B5C7E7 /* LocalRelease */ = {
			isa = XCBuildConfiguration;
<<<<<<< HEAD
			baseConfigurationReference = 9A012A7A01CE319F103A71A9 /* Pods-ImageNotification.localrelease.xcconfig */;
=======
			baseConfigurationReference = 3FEB7D565693086934123364 /* Pods-ImageNotification.localrelease.xcconfig */;
>>>>>>> 101697b5
			buildSettings = {
				APPLICATION_EXTENSION_API_ONLY = YES;
				CLANG_ANALYZER_NONNULL = YES;
				CLANG_ANALYZER_NUMBER_OBJECT_CONVERSION = YES_AGGRESSIVE;
				CLANG_CXX_LANGUAGE_STANDARD = "gnu++17";
				CLANG_ENABLE_OBJC_WEAK = YES;
				CLANG_WARN_BLOCK_CAPTURE_AUTORELEASING = YES;
				CLANG_WARN_COMMA = YES;
				CLANG_WARN_DEPRECATED_OBJC_IMPLEMENTATIONS = YES;
				CLANG_WARN_DOCUMENTATION_COMMENTS = YES;
				CLANG_WARN_INFINITE_RECURSION = YES;
				CLANG_WARN_NON_LITERAL_NULL_CONVERSION = YES;
				CLANG_WARN_OBJC_IMPLICIT_RETAIN_SELF = YES;
				CLANG_WARN_OBJC_LITERAL_CONVERSION = YES;
				CLANG_WARN_RANGE_LOOP_ANALYSIS = YES;
				CLANG_WARN_STRICT_PROTOTYPES = YES;
				CLANG_WARN_SUSPICIOUS_MOVE = YES;
				CLANG_WARN_UNGUARDED_AVAILABILITY = YES_AGGRESSIVE;
				CODE_SIGN_IDENTITY = "iPhone Developer";
				CODE_SIGN_STYLE = Manual;
				COPY_PHASE_STRIP = NO;
				CURRENT_PROJECT_VERSION = 1;
				DEBUG_INFORMATION_FORMAT = "dwarf-with-dsym";
				DEVELOPMENT_TEAM = L74NQAQB8H;
				"EXCLUDED_ARCHS[sdk=iphonesimulator*]" = arm64;
				GCC_C_LANGUAGE_STANDARD = gnu11;
				GCC_NO_COMMON_BLOCKS = YES;
				GENERATE_INFOPLIST_FILE = YES;
				INFOPLIST_FILE = ImageNotification/Info.plist;
				INFOPLIST_KEY_CFBundleDisplayName = ImageNotification;
				INFOPLIST_KEY_NSHumanReadableCopyright = "Copyright © 2022 Rainbow. All rights reserved.";
				IPHONEOS_DEPLOYMENT_TARGET = 15.0;
				LD_RUNPATH_SEARCH_PATHS = "$(inherited) @executable_path/Frameworks @executable_path/../../Frameworks";
				MARKETING_VERSION = 1.0;
				MTL_FAST_MATH = YES;
				OTHER_SWIFT_FLAGS = "$(inherited) -D EXPO_CONFIGURATION_RELEASE";
				PRODUCT_BUNDLE_IDENTIFIER = me.rainbow.ImageNotification;
				PRODUCT_NAME = "$(TARGET_NAME)";
				PROVISIONING_PROFILE_SPECIFIER = "match Development me.rainbow.ImageNotification";
				SKIP_INSTALL = YES;
				SWIFT_EMIT_LOC_STRINGS = YES;
				SWIFT_PRECOMPILE_BRIDGING_HEADER = NO;
				TARGETED_DEVICE_FAMILY = "1,2";
			};
			name = LocalRelease;
		};
		0299CE832886202800B5C7E7 /* Staging */ = {
			isa = XCBuildConfiguration;
<<<<<<< HEAD
			baseConfigurationReference = 67229503F822E9932A3F2EDC /* Pods-ImageNotification.staging.xcconfig */;
=======
			baseConfigurationReference = 5D4F7BDB5458BA6BF08E99B6 /* Pods-ImageNotification.staging.xcconfig */;
>>>>>>> 101697b5
			buildSettings = {
				APPLICATION_EXTENSION_API_ONLY = YES;
				CLANG_ANALYZER_NONNULL = YES;
				CLANG_ANALYZER_NUMBER_OBJECT_CONVERSION = YES_AGGRESSIVE;
				CLANG_CXX_LANGUAGE_STANDARD = "gnu++17";
				CLANG_ENABLE_OBJC_WEAK = YES;
				CLANG_WARN_BLOCK_CAPTURE_AUTORELEASING = YES;
				CLANG_WARN_COMMA = YES;
				CLANG_WARN_DEPRECATED_OBJC_IMPLEMENTATIONS = YES;
				CLANG_WARN_DOCUMENTATION_COMMENTS = YES;
				CLANG_WARN_INFINITE_RECURSION = YES;
				CLANG_WARN_NON_LITERAL_NULL_CONVERSION = YES;
				CLANG_WARN_OBJC_IMPLICIT_RETAIN_SELF = YES;
				CLANG_WARN_OBJC_LITERAL_CONVERSION = YES;
				CLANG_WARN_RANGE_LOOP_ANALYSIS = YES;
				CLANG_WARN_STRICT_PROTOTYPES = YES;
				CLANG_WARN_SUSPICIOUS_MOVE = YES;
				CLANG_WARN_UNGUARDED_AVAILABILITY = YES_AGGRESSIVE;
				CODE_SIGN_IDENTITY = "iPhone Developer";
				CODE_SIGN_STYLE = Manual;
				COPY_PHASE_STRIP = NO;
				CURRENT_PROJECT_VERSION = 1;
				DEBUG_INFORMATION_FORMAT = "dwarf-with-dsym";
				DEVELOPMENT_TEAM = L74NQAQB8H;
				"EXCLUDED_ARCHS[sdk=iphonesimulator*]" = arm64;
				GCC_C_LANGUAGE_STANDARD = gnu11;
				GCC_NO_COMMON_BLOCKS = YES;
				GENERATE_INFOPLIST_FILE = YES;
				INFOPLIST_FILE = ImageNotification/Info.plist;
				INFOPLIST_KEY_CFBundleDisplayName = ImageNotification;
				INFOPLIST_KEY_NSHumanReadableCopyright = "Copyright © 2022 Rainbow. All rights reserved.";
				IPHONEOS_DEPLOYMENT_TARGET = 15.0;
				LD_RUNPATH_SEARCH_PATHS = "$(inherited) @executable_path/Frameworks @executable_path/../../Frameworks";
				MARKETING_VERSION = 1.0;
				MTL_FAST_MATH = YES;
				OTHER_SWIFT_FLAGS = "$(inherited) -D EXPO_CONFIGURATION_RELEASE";
				PRODUCT_BUNDLE_IDENTIFIER = me.rainbow.ImageNotification;
				PRODUCT_NAME = "$(TARGET_NAME)";
				PROVISIONING_PROFILE_SPECIFIER = "match Development me.rainbow.ImageNotification";
				SKIP_INSTALL = YES;
				SWIFT_EMIT_LOC_STRINGS = YES;
				SWIFT_PRECOMPILE_BRIDGING_HEADER = NO;
				TARGETED_DEVICE_FAMILY = "1,2";
			};
			name = Staging;
		};
		13B07F941A680F5B00A75B9A /* Debug */ = {
			isa = XCBuildConfiguration;
<<<<<<< HEAD
			baseConfigurationReference = 9BE4E795B009DE2D95F873F7 /* Pods-Rainbow.debug.xcconfig */;
=======
			baseConfigurationReference = A4C7384F262FF1BCFABB462D /* Pods-Rainbow.debug.xcconfig */;
>>>>>>> 101697b5
			buildSettings = {
				ALWAYS_EMBED_SWIFT_STANDARD_LIBRARIES = YES;
				APPLICATION_EXTENSION_API_ONLY = NO;
				ASSETCATALOG_COMPILER_ALTERNATE_APPICON_NAMES = "og, joy";
				ASSETCATALOG_COMPILER_APPICON_NAME = AppIcon;
				ASSETCATALOG_COMPILER_INCLUDE_ALL_APPICON_ASSETS = YES;
				ASSETCATALOG_COMPILER_OPTIMIZATION = time;
				CLANG_ENABLE_MODULES = YES;
				CODE_SIGN_ENTITLEMENTS = Rainbow/RainbowDebug.entitlements;
				CODE_SIGN_IDENTITY = "iPhone Developer";
				CODE_SIGN_STYLE = Manual;
				COPY_PHASE_STRIP = NO;
				CURRENT_PROJECT_VERSION = 1;
				DEAD_CODE_STRIPPING = YES;
				DEBUG_INFORMATION_FORMAT = "dwarf-with-dsym";
				DEVELOPMENT_TEAM = L74NQAQB8H;
				ENABLE_BITCODE = NO;
				"EXCLUDED_ARCHS[sdk=iphonesimulator*]" = arm64;
				FRAMEWORK_SEARCH_PATHS = (
					"$(inherited)",
					"$(PROJECT_DIR)/Frameworks",
				);
				GCC_PRECOMPILE_PREFIX_HEADER = NO;
				"GCC_PREPROCESSOR_DEFINITIONS[arch=*]" = (
					"$(inherited)",
					"COCOAPODS=1",
					"$(inherited)",
					"GPB_USE_PROTOBUF_FRAMEWORK_IMPORTS=1",
					"$(inherited)",
					"SD_WEBP=1",
					"$(inherited)",
					"PB_FIELD_32BIT=1",
					"PB_NO_PACKED_STRUCTS=1",
					"PB_ENABLE_MALLOC=1",
					"FB_SONARKIT_ENABLED=1",
				);
				GCC_UNROLL_LOOPS = NO;
				HEADER_SEARCH_PATHS = (
					"$(inherited)",
					"$(PROJECT_DIR)/Frameworks",
					"$(SRCROOT)/../node_modules/react-native-tooltip/ToolTipMenu",
					"$(SRCROOT)/../node_modules/@ledgerhq/react-native-passcode-auth",
					"$(SRCROOT)/../node_modules/react-native-firebase/ios/RNFirebase/**",
					"$(SRCROOT)/../node_modules/react-native/Libraries/LinkingIOS/**",
				);
				INFOPLIST_FILE = Rainbow/Info.plist;
				INTENTS_CODEGEN_LANGUAGE = "Objective-C";
				IPHONEOS_DEPLOYMENT_TARGET = 15.0;
				LD_RUNPATH_SEARCH_PATHS = "$(inherited) @executable_path/Frameworks";
				LIBRARY_SEARCH_PATHS = (
					"$(SDKROOT)/usr/lib/swift",
					"$(inherited)",
					"$(PROJECT_DIR)",
				);
				LLVM_LTO = YES;
				MARKETING_VERSION = 1.9.42;
				OTHER_CFLAGS = "$(inherited)";
				OTHER_LDFLAGS = (
					"$(inherited)",
					"-ObjC",
					"-lc++",
				);
				OTHER_SWIFT_FLAGS = "$(inherited) -D EXPO_CONFIGURATION_DEBUG";
				PRODUCT_BUNDLE_IDENTIFIER = me.rainbow;
				PRODUCT_NAME = Rainbow;
				PROVISIONING_PROFILE = "";
				PROVISIONING_PROFILE_SPECIFIER = "match Development me.rainbow";
				SWIFT_OBJC_BRIDGING_HEADER = "Rainbow-Bridging-Header.h";
				SWIFT_OPTIMIZATION_LEVEL = "-Onone";
				SWIFT_PRECOMPILE_BRIDGING_HEADER = NO;
				SWIFT_VERSION = 5.0;
				VERSIONING_SYSTEM = "apple-generic";
			};
			name = Debug;
		};
		13B07F951A680F5B00A75B9A /* Release */ = {
			isa = XCBuildConfiguration;
<<<<<<< HEAD
			baseConfigurationReference = 1AB8A6DD535B802DE2AB649C /* Pods-Rainbow.release.xcconfig */;
=======
			baseConfigurationReference = 15004743AF62EF3EE384E855 /* Pods-Rainbow.release.xcconfig */;
>>>>>>> 101697b5
			buildSettings = {
				ALWAYS_EMBED_SWIFT_STANDARD_LIBRARIES = YES;
				APPLICATION_EXTENSION_API_ONLY = NO;
				ASSETCATALOG_COMPILER_ALTERNATE_APPICON_NAMES = "og, joy";
				ASSETCATALOG_COMPILER_APPICON_NAME = AppIcon;
				ASSETCATALOG_COMPILER_INCLUDE_ALL_APPICON_ASSETS = YES;
				ASSETCATALOG_COMPILER_OPTIMIZATION = "";
				CLANG_ENABLE_MODULES = YES;
				CODE_SIGN_ENTITLEMENTS = Rainbow/RainbowRelease.entitlements;
				CODE_SIGN_IDENTITY = "Apple Development";
				"CODE_SIGN_IDENTITY[sdk=iphoneos*]" = "iPhone Distribution";
				CODE_SIGN_STYLE = Manual;
				CURRENT_PROJECT_VERSION = 1;
				DEBUG_INFORMATION_FORMAT = "dwarf-with-dsym";
				DEVELOPMENT_TEAM = "";
				"DEVELOPMENT_TEAM[sdk=iphoneos*]" = L74NQAQB8H;
				ENABLE_BITCODE = NO;
				"EXCLUDED_ARCHS[sdk=iphonesimulator*]" = arm64;
				FRAMEWORK_SEARCH_PATHS = (
					"$(inherited)",
					"$(PROJECT_DIR)/Frameworks",
				);
				GCC_PRECOMPILE_PREFIX_HEADER = YES;
				GCC_UNROLL_LOOPS = YES;
				HEADER_SEARCH_PATHS = (
					"$(inherited)",
					"$(PROJECT_DIR)/Frameworks",
					"$(SRCROOT)/../node_modules/react-native-tooltip/ToolTipMenu",
					"$(SRCROOT)/../node_modules/@ledgerhq/react-native-passcode-auth",
					"$(SRCROOT)/../node_modules/react-native-firebase/ios/RNFirebase/**",
					"$(SRCROOT)/../node_modules/react-native/Libraries/LinkingIOS/**",
				);
				INFOPLIST_FILE = Rainbow/Info.plist;
				INTENTS_CODEGEN_LANGUAGE = "Objective-C";
				IPHONEOS_DEPLOYMENT_TARGET = 15.0;
				LD_RUNPATH_SEARCH_PATHS = "$(inherited) @executable_path/Frameworks";
				LIBRARY_SEARCH_PATHS = (
					"$(SDKROOT)/usr/lib/swift",
					"$(inherited)",
					"$(PROJECT_DIR)",
				);
				LLVM_LTO = YES;
				MARKETING_VERSION = 1.9.42;
				OTHER_CFLAGS = "$(inherited)";
				OTHER_LDFLAGS = (
					"$(inherited)",
					"-ObjC",
					"-lc++",
				);
				OTHER_SWIFT_FLAGS = "$(inherited) -D EXPO_CONFIGURATION_RELEASE";
				PRODUCT_BUNDLE_IDENTIFIER = me.rainbow;
				PRODUCT_NAME = Rainbow;
				PROVISIONING_PROFILE = "";
				PROVISIONING_PROFILE_SPECIFIER = "";
				"PROVISIONING_PROFILE_SPECIFIER[sdk=iphoneos*]" = "match AppStore me.rainbow";
				SWIFT_OBJC_BRIDGING_HEADER = "Rainbow-Bridging-Header.h";
				SWIFT_PRECOMPILE_BRIDGING_HEADER = NO;
				SWIFT_VERSION = 5.0;
				VERSIONING_SYSTEM = "apple-generic";
			};
			name = Release;
		};
		2C6A799721127ED9003AFB37 /* Staging */ = {
			isa = XCBuildConfiguration;
			baseConfigurationReference = 15DC38D0247E0E0A00919009 /* staging.xcconfig */;
			buildSettings = {
				ALWAYS_SEARCH_USER_PATHS = NO;
				APPLICATION_EXTENSION_API_ONLY = NO;
				CC = "";
				CLANG_CXX_LANGUAGE_STANDARD = "c++20";
				CLANG_CXX_LIBRARY = "libc++";
				CLANG_ENABLE_MODULES = YES;
				CLANG_ENABLE_OBJC_ARC = YES;
				CLANG_WARN_BOOL_CONVERSION = YES;
				CLANG_WARN_CONSTANT_CONVERSION = YES;
				CLANG_WARN_DIRECT_OBJC_ISA_USAGE = YES_ERROR;
				CLANG_WARN_EMPTY_BODY = YES;
				CLANG_WARN_ENUM_CONVERSION = YES;
				CLANG_WARN_INT_CONVERSION = YES;
				CLANG_WARN_OBJC_ROOT_CLASS = YES_ERROR;
				CLANG_WARN_UNREACHABLE_CODE = YES;
				CLANG_WARN__DUPLICATE_METHOD_MATCH = YES;
				"CODE_SIGN_IDENTITY[sdk=iphoneos*]" = "iPhone Developer";
				CONFIGURATION_BUILD_DIR = "$(BUILD_DIR)/Release$(EFFECTIVE_PLATFORM_NAME)";
				COPY_PHASE_STRIP = YES;
				CXX = "";
				ENABLE_NS_ASSERTIONS = NO;
				ENABLE_STRICT_OBJC_MSGSEND = YES;
				"EXCLUDED_ARCHS[sdk=iphonesimulator*]" = i386;
				GCC_C_LANGUAGE_STANDARD = gnu99;
				GCC_PREPROCESSOR_DEFINITIONS = (
					"$(inherited)",
					_LIBCPP_ENABLE_CXX17_REMOVED_UNARY_BINARY_FUNCTION,
				);
				GCC_WARN_64_TO_32_BIT_CONVERSION = YES;
				GCC_WARN_ABOUT_RETURN_TYPE = YES_ERROR;
				GCC_WARN_UNDECLARED_SELECTOR = YES;
				GCC_WARN_UNINITIALIZED_AUTOS = YES_AGGRESSIVE;
				GCC_WARN_UNUSED_FUNCTION = YES;
				GCC_WARN_UNUSED_VARIABLE = YES;
				INTENTS_CODEGEN_LANGUAGE = Swift;
				IPHONEOS_DEPLOYMENT_TARGET = 15.0;
				LD = "";
				LDPLUSPLUS = "";
				MTL_ENABLE_DEBUG_INFO = NO;
				OTHER_CFLAGS = "";
				OTHER_CPLUSPLUSFLAGS = "$(OTHER_CFLAGS)";
				OTHER_LDFLAGS = (
					"-weak_framework",
					SwiftUI,
				);
				REACT_NATIVE_PATH = "${PODS_ROOT}/../../node_modules/react-native";
				SDKROOT = iphoneos;
				USE_HERMES = true;
				VALIDATE_PRODUCT = YES;
			};
			name = Staging;
		};
		2C6A799821127ED9003AFB37 /* Staging */ = {
			isa = XCBuildConfiguration;
<<<<<<< HEAD
			baseConfigurationReference = E1C8077FF04F34DEA00831AC /* Pods-Rainbow.staging.xcconfig */;
=======
			baseConfigurationReference = 9E9F7E918EFBFBAF381621C7 /* Pods-Rainbow.staging.xcconfig */;
>>>>>>> 101697b5
			buildSettings = {
				ALWAYS_EMBED_SWIFT_STANDARD_LIBRARIES = YES;
				APPLICATION_EXTENSION_API_ONLY = NO;
				ASSETCATALOG_COMPILER_ALTERNATE_APPICON_NAMES = "og, joy";
				ASSETCATALOG_COMPILER_APPICON_NAME = AppIcon;
				ASSETCATALOG_COMPILER_INCLUDE_ALL_APPICON_ASSETS = YES;
				ASSETCATALOG_COMPILER_OPTIMIZATION = "";
				CLANG_ENABLE_MODULES = YES;
				CODE_SIGN_ENTITLEMENTS = Rainbow/Rainbow.entitlements;
				CODE_SIGN_IDENTITY = "iPhone Developer";
				CODE_SIGN_STYLE = Manual;
				CURRENT_PROJECT_VERSION = 1;
				DEBUG_INFORMATION_FORMAT = "dwarf-with-dsym";
				DEVELOPMENT_TEAM = L74NQAQB8H;
				ENABLE_BITCODE = NO;
				"EXCLUDED_ARCHS[sdk=iphonesimulator*]" = arm64;
				FRAMEWORK_SEARCH_PATHS = (
					"$(inherited)",
					"$(PROJECT_DIR)/Frameworks",
				);
				GCC_PRECOMPILE_PREFIX_HEADER = YES;
				GCC_UNROLL_LOOPS = YES;
				HEADER_SEARCH_PATHS = (
					"$(inherited)",
					"$(PROJECT_DIR)/Frameworks",
					"$(SRCROOT)/../node_modules/react-native-tooltip/ToolTipMenu",
					"$(SRCROOT)/../node_modules/@ledgerhq/react-native-passcode-auth",
					"$(SRCROOT)/../node_modules/react-native-firebase/ios/RNFirebase/**",
				);
				INFOPLIST_FILE = Rainbow/Info.plist;
				INTENTS_CODEGEN_LANGUAGE = "Objective-C";
				IPHONEOS_DEPLOYMENT_TARGET = 15.0;
				LD_RUNPATH_SEARCH_PATHS = "$(inherited) @executable_path/Frameworks";
				LIBRARY_SEARCH_PATHS = (
					"$(SDKROOT)/usr/lib/swift",
					"$(inherited)",
					"$(PROJECT_DIR)",
				);
				LLVM_LTO = YES;
				MARKETING_VERSION = 1.9.42;
				OTHER_CFLAGS = "$(inherited)";
				OTHER_LDFLAGS = (
					"$(inherited)",
					"-ObjC",
					"-lc++",
				);
				OTHER_SWIFT_FLAGS = "$(inherited) -D EXPO_CONFIGURATION_RELEASE";
				PRODUCT_BUNDLE_IDENTIFIER = me.rainbow;
				PRODUCT_NAME = Rainbow;
				PROVISIONING_PROFILE = "";
				PROVISIONING_PROFILE_SPECIFIER = "match Development me.rainbow";
				SWIFT_OBJC_BRIDGING_HEADER = "Rainbow-Bridging-Header.h";
				SWIFT_PRECOMPILE_BRIDGING_HEADER = NO;
				SWIFT_VERSION = 5.0;
				VERSIONING_SYSTEM = "apple-generic";
			};
			name = Staging;
		};
		2C87B7992197FA1900682EC4 /* LocalRelease */ = {
			isa = XCBuildConfiguration;
			baseConfigurationReference = 15DC38CF247E0E0A00919009 /* localrelease.xcconfig */;
			buildSettings = {
				ALWAYS_SEARCH_USER_PATHS = NO;
				APPLICATION_EXTENSION_API_ONLY = NO;
				CC = "";
				CLANG_CXX_LANGUAGE_STANDARD = "c++20";
				CLANG_CXX_LIBRARY = "libc++";
				CLANG_ENABLE_MODULES = YES;
				CLANG_ENABLE_OBJC_ARC = YES;
				CLANG_WARN_BOOL_CONVERSION = YES;
				CLANG_WARN_CONSTANT_CONVERSION = YES;
				CLANG_WARN_DIRECT_OBJC_ISA_USAGE = YES_ERROR;
				CLANG_WARN_EMPTY_BODY = YES;
				CLANG_WARN_ENUM_CONVERSION = YES;
				CLANG_WARN_INT_CONVERSION = YES;
				CLANG_WARN_OBJC_ROOT_CLASS = YES_ERROR;
				CLANG_WARN_UNREACHABLE_CODE = YES;
				CLANG_WARN__DUPLICATE_METHOD_MATCH = YES;
				"CODE_SIGN_IDENTITY[sdk=iphoneos*]" = "iPhone Developer";
				CONFIGURATION_BUILD_DIR = "$(BUILD_DIR)/Release$(EFFECTIVE_PLATFORM_NAME)";
				COPY_PHASE_STRIP = YES;
				CXX = "";
				ENABLE_NS_ASSERTIONS = NO;
				ENABLE_STRICT_OBJC_MSGSEND = YES;
				"EXCLUDED_ARCHS[sdk=iphonesimulator*]" = i386;
				GCC_C_LANGUAGE_STANDARD = gnu99;
				GCC_PREPROCESSOR_DEFINITIONS = (
					"LOCAL_RELEASE=1",
					_LIBCPP_ENABLE_CXX17_REMOVED_UNARY_BINARY_FUNCTION,
				);
				GCC_WARN_64_TO_32_BIT_CONVERSION = YES;
				GCC_WARN_ABOUT_RETURN_TYPE = YES_ERROR;
				GCC_WARN_UNDECLARED_SELECTOR = YES;
				GCC_WARN_UNINITIALIZED_AUTOS = YES_AGGRESSIVE;
				GCC_WARN_UNUSED_FUNCTION = YES;
				GCC_WARN_UNUSED_VARIABLE = YES;
				INTENTS_CODEGEN_LANGUAGE = Swift;
				IPHONEOS_DEPLOYMENT_TARGET = 15.0;
				LD = "";
				LDPLUSPLUS = "";
				MTL_ENABLE_DEBUG_INFO = NO;
				OTHER_CFLAGS = "";
				OTHER_CPLUSPLUSFLAGS = "$(OTHER_CFLAGS)";
				OTHER_LDFLAGS = (
					"-weak_framework",
					SwiftUI,
				);
				REACT_NATIVE_PATH = "${PODS_ROOT}/../../node_modules/react-native";
				SDKROOT = iphoneos;
				USE_HERMES = true;
				VALIDATE_PRODUCT = YES;
			};
			name = LocalRelease;
		};
		2C87B79A2197FA1900682EC4 /* LocalRelease */ = {
			isa = XCBuildConfiguration;
<<<<<<< HEAD
			baseConfigurationReference = 1B711DBDBBF2937B44C867AE /* Pods-Rainbow.localrelease.xcconfig */;
=======
			baseConfigurationReference = 3BBE9F9F842B95CFF7E85DB8 /* Pods-Rainbow.localrelease.xcconfig */;
>>>>>>> 101697b5
			buildSettings = {
				ALWAYS_EMBED_SWIFT_STANDARD_LIBRARIES = YES;
				APPLICATION_EXTENSION_API_ONLY = NO;
				ASSETCATALOG_COMPILER_ALTERNATE_APPICON_NAMES = "og, joy";
				ASSETCATALOG_COMPILER_APPICON_NAME = AppIcon;
				ASSETCATALOG_COMPILER_INCLUDE_ALL_APPICON_ASSETS = YES;
				ASSETCATALOG_COMPILER_OPTIMIZATION = time;
				CLANG_ENABLE_MODULES = YES;
				CODE_SIGN_ENTITLEMENTS = Rainbow/Rainbow.entitlements;
				CODE_SIGN_IDENTITY = "iPhone Developer";
				CODE_SIGN_STYLE = Manual;
				CURRENT_PROJECT_VERSION = 1;
				DEBUG_INFORMATION_FORMAT = "dwarf-with-dsym";
				DEVELOPMENT_TEAM = L74NQAQB8H;
				ENABLE_BITCODE = NO;
				"EXCLUDED_ARCHS[sdk=iphonesimulator*]" = arm64;
				FRAMEWORK_SEARCH_PATHS = (
					"$(inherited)",
					"$(PROJECT_DIR)/Frameworks",
				);
				GCC_PRECOMPILE_PREFIX_HEADER = YES;
				GCC_UNROLL_LOOPS = YES;
				HEADER_SEARCH_PATHS = (
					"$(inherited)",
					"$(PROJECT_DIR)/Frameworks",
					"$(SRCROOT)/../node_modules/react-native-tooltip/ToolTipMenu",
					"$(SRCROOT)/../node_modules/@ledgerhq/react-native-passcode-auth",
					"$(SRCROOT)/../node_modules/react-native-firebase/ios/RNFirebase/**",
				);
				INFOPLIST_FILE = Rainbow/Info.plist;
				INTENTS_CODEGEN_LANGUAGE = "Objective-C";
				IPHONEOS_DEPLOYMENT_TARGET = 15.0;
				LD_RUNPATH_SEARCH_PATHS = "$(inherited) @executable_path/Frameworks";
				LIBRARY_SEARCH_PATHS = (
					"$(SDKROOT)/usr/lib/swift",
					"$(inherited)",
					"$(PROJECT_DIR)",
				);
				LLVM_LTO = YES;
				MARKETING_VERSION = 1.9.42;
				OTHER_CFLAGS = "$(inherited)";
				OTHER_LDFLAGS = (
					"$(inherited)",
					"-ObjC",
					"-lc++",
				);
				OTHER_SWIFT_FLAGS = "$(inherited) -D EXPO_CONFIGURATION_RELEASE";
				PRODUCT_BUNDLE_IDENTIFIER = me.rainbow;
				PRODUCT_NAME = Rainbow;
				PROVISIONING_PROFILE = "";
				PROVISIONING_PROFILE_SPECIFIER = "match Development me.rainbow";
				SWIFT_OBJC_BRIDGING_HEADER = "Rainbow-Bridging-Header.h";
				SWIFT_PRECOMPILE_BRIDGING_HEADER = NO;
				SWIFT_VERSION = 5.0;
				VERSIONING_SYSTEM = "apple-generic";
			};
			name = LocalRelease;
		};
		83CBBA201A601CBA00E9B192 /* Debug */ = {
			isa = XCBuildConfiguration;
			baseConfigurationReference = 15DC38CE247E0E0900919009 /* debug.xcconfig */;
			buildSettings = {
				ALWAYS_SEARCH_USER_PATHS = NO;
				APPLICATION_EXTENSION_API_ONLY = NO;
				CC = "";
				CLANG_CXX_LANGUAGE_STANDARD = "c++20";
				CLANG_CXX_LIBRARY = "libc++";
				CLANG_ENABLE_MODULES = YES;
				CLANG_ENABLE_OBJC_ARC = YES;
				CLANG_WARN_BOOL_CONVERSION = YES;
				CLANG_WARN_CONSTANT_CONVERSION = YES;
				CLANG_WARN_DIRECT_OBJC_ISA_USAGE = YES_ERROR;
				CLANG_WARN_EMPTY_BODY = YES;
				CLANG_WARN_ENUM_CONVERSION = YES;
				CLANG_WARN_INT_CONVERSION = YES;
				CLANG_WARN_OBJC_ROOT_CLASS = YES_ERROR;
				CLANG_WARN_UNREACHABLE_CODE = YES;
				CLANG_WARN__DUPLICATE_METHOD_MATCH = YES;
				"CODE_SIGN_IDENTITY[sdk=iphoneos*]" = "iPhone Developer";
				COPY_PHASE_STRIP = NO;
				CXX = "";
				ENABLE_STRICT_OBJC_MSGSEND = YES;
				"EXCLUDED_ARCHS[sdk=iphonesimulator*]" = i386;
				GCC_C_LANGUAGE_STANDARD = gnu99;
				GCC_DYNAMIC_NO_PIC = NO;
				GCC_OPTIMIZATION_LEVEL = 0;
				GCC_PREPROCESSOR_DEFINITIONS = (
					"DEBUG=1",
					"$(inherited)",
					_LIBCPP_ENABLE_CXX17_REMOVED_UNARY_BINARY_FUNCTION,
				);
				GCC_SYMBOLS_PRIVATE_EXTERN = NO;
				GCC_WARN_64_TO_32_BIT_CONVERSION = YES;
				GCC_WARN_ABOUT_RETURN_TYPE = YES_ERROR;
				GCC_WARN_UNDECLARED_SELECTOR = YES;
				GCC_WARN_UNINITIALIZED_AUTOS = YES_AGGRESSIVE;
				GCC_WARN_UNUSED_FUNCTION = YES;
				GCC_WARN_UNUSED_VARIABLE = YES;
				INTENTS_CODEGEN_LANGUAGE = Swift;
				IPHONEOS_DEPLOYMENT_TARGET = 15.0;
				LD = "";
				LDPLUSPLUS = "";
				MTL_ENABLE_DEBUG_INFO = YES;
				ONLY_ACTIVE_ARCH = YES;
				OTHER_CFLAGS = "";
				OTHER_CPLUSPLUSFLAGS = "$(OTHER_CFLAGS)";
				OTHER_LDFLAGS = (
					"-weak_framework",
					SwiftUI,
				);
				REACT_NATIVE_PATH = "${PODS_ROOT}/../../node_modules/react-native";
				SDKROOT = iphoneos;
				USE_HERMES = true;
			};
			name = Debug;
		};
		83CBBA211A601CBA00E9B192 /* Release */ = {
			isa = XCBuildConfiguration;
			baseConfigurationReference = 15DC38CD247E0E0900919009 /* release.xcconfig */;
			buildSettings = {
				ALWAYS_SEARCH_USER_PATHS = NO;
				APPLICATION_EXTENSION_API_ONLY = NO;
				CC = "";
				CLANG_CXX_LANGUAGE_STANDARD = "c++20";
				CLANG_CXX_LIBRARY = "libc++";
				CLANG_ENABLE_MODULES = YES;
				CLANG_ENABLE_OBJC_ARC = YES;
				CLANG_WARN_BOOL_CONVERSION = YES;
				CLANG_WARN_CONSTANT_CONVERSION = YES;
				CLANG_WARN_DIRECT_OBJC_ISA_USAGE = YES_ERROR;
				CLANG_WARN_EMPTY_BODY = YES;
				CLANG_WARN_ENUM_CONVERSION = YES;
				CLANG_WARN_INT_CONVERSION = YES;
				CLANG_WARN_OBJC_ROOT_CLASS = YES_ERROR;
				CLANG_WARN_UNREACHABLE_CODE = YES;
				CLANG_WARN__DUPLICATE_METHOD_MATCH = YES;
				"CODE_SIGN_IDENTITY[sdk=iphoneos*]" = "iPhone Developer";
				COPY_PHASE_STRIP = YES;
				CXX = "";
				ENABLE_NS_ASSERTIONS = NO;
				ENABLE_STRICT_OBJC_MSGSEND = YES;
				"EXCLUDED_ARCHS[sdk=iphonesimulator*]" = i386;
				GCC_C_LANGUAGE_STANDARD = gnu99;
				GCC_PREPROCESSOR_DEFINITIONS = (
					"$(inherited)",
					_LIBCPP_ENABLE_CXX17_REMOVED_UNARY_BINARY_FUNCTION,
				);
				GCC_WARN_64_TO_32_BIT_CONVERSION = YES;
				GCC_WARN_ABOUT_RETURN_TYPE = YES_ERROR;
				GCC_WARN_UNDECLARED_SELECTOR = YES;
				GCC_WARN_UNINITIALIZED_AUTOS = YES_AGGRESSIVE;
				GCC_WARN_UNUSED_FUNCTION = YES;
				GCC_WARN_UNUSED_VARIABLE = YES;
				INTENTS_CODEGEN_LANGUAGE = Swift;
				IPHONEOS_DEPLOYMENT_TARGET = 15.0;
				LD = "";
				LDPLUSPLUS = "";
				MTL_ENABLE_DEBUG_INFO = NO;
				OTHER_CFLAGS = "";
				OTHER_CPLUSPLUSFLAGS = "$(OTHER_CFLAGS)";
				OTHER_LDFLAGS = (
					"-weak_framework",
					SwiftUI,
				);
				REACT_NATIVE_PATH = "${PODS_ROOT}/../../node_modules/react-native";
				SDKROOT = iphoneos;
				USE_HERMES = true;
				VALIDATE_PRODUCT = YES;
			};
			name = Release;
		};
		C16DCF6A272BA6F100FF5C78 /* Debug */ = {
			isa = XCBuildConfiguration;
<<<<<<< HEAD
			baseConfigurationReference = 8DA3F6D98DE825DCFDE1D646 /* Pods-PriceWidgetExtension.debug.xcconfig */;
=======
			baseConfigurationReference = 00A32D3367A149262C6C4D33 /* Pods-PriceWidgetExtension.debug.xcconfig */;
>>>>>>> 101697b5
			buildSettings = {
				APPLICATION_EXTENSION_API_ONLY = YES;
				ASSETCATALOG_COMPILER_GLOBAL_ACCENT_COLOR_NAME = AccentColor;
				ASSETCATALOG_COMPILER_WIDGET_BACKGROUND_COLOR_NAME = WidgetBackground;
				CLANG_ANALYZER_NONNULL = YES;
				CLANG_ANALYZER_NUMBER_OBJECT_CONVERSION = YES_AGGRESSIVE;
				CLANG_CXX_LANGUAGE_STANDARD = "gnu++14";
				CLANG_ENABLE_OBJC_WEAK = YES;
				CLANG_WARN_BLOCK_CAPTURE_AUTORELEASING = YES;
				CLANG_WARN_COMMA = YES;
				CLANG_WARN_DEPRECATED_OBJC_IMPLEMENTATIONS = YES;
				CLANG_WARN_DOCUMENTATION_COMMENTS = YES;
				CLANG_WARN_INFINITE_RECURSION = YES;
				CLANG_WARN_NON_LITERAL_NULL_CONVERSION = YES;
				CLANG_WARN_OBJC_IMPLICIT_RETAIN_SELF = YES;
				CLANG_WARN_OBJC_LITERAL_CONVERSION = YES;
				CLANG_WARN_RANGE_LOOP_ANALYSIS = YES;
				CLANG_WARN_STRICT_PROTOTYPES = YES;
				CLANG_WARN_SUSPICIOUS_MOVE = YES;
				CLANG_WARN_UNGUARDED_AVAILABILITY = YES_AGGRESSIVE;
				CODE_SIGN_ENTITLEMENTS = PriceWidgetExtension.entitlements;
				CODE_SIGN_IDENTITY = "iPhone Developer";
				CODE_SIGN_STYLE = Manual;
				DEBUG_INFORMATION_FORMAT = dwarf;
				DEVELOPMENT_TEAM = L74NQAQB8H;
				ENABLE_TESTABILITY = YES;
				"EXCLUDED_ARCHS[sdk=iphonesimulator*]" = arm64;
				GCC_C_LANGUAGE_STANDARD = gnu11;
				GCC_NO_COMMON_BLOCKS = YES;
				INFOPLIST_FILE = PriceWidget/Info.plist;
				IPHONEOS_DEPLOYMENT_TARGET = 15.0;
				LD_RUNPATH_SEARCH_PATHS = "$(inherited) @executable_path/Frameworks @executable_path/../../Frameworks";
				MTL_ENABLE_DEBUG_INFO = INCLUDE_SOURCE;
				MTL_FAST_MATH = YES;
				OTHER_SWIFT_FLAGS = "$(inherited) -D EXPO_CONFIGURATION_DEBUG";
				PRODUCT_BUNDLE_IDENTIFIER = me.rainbow.PriceWidget;
				PRODUCT_NAME = "$(TARGET_NAME)";
				PROVISIONING_PROFILE_SPECIFIER = "match Development me.rainbow.PriceWidget";
				SKIP_INSTALL = YES;
				SWIFT_ACTIVE_COMPILATION_CONDITIONS = DEBUG;
				SWIFT_OPTIMIZATION_LEVEL = "-Onone";
				SWIFT_PRECOMPILE_BRIDGING_HEADER = NO;
				SWIFT_VERSION = 5.0;
				TARGETED_DEVICE_FAMILY = "1,2";
			};
			name = Debug;
		};
		C16DCF6B272BA6F100FF5C78 /* Release */ = {
			isa = XCBuildConfiguration;
<<<<<<< HEAD
			baseConfigurationReference = 0E2E061C9A880C68D5CF93DA /* Pods-PriceWidgetExtension.release.xcconfig */;
=======
			baseConfigurationReference = EAF3EBD98BA704022718B359 /* Pods-PriceWidgetExtension.release.xcconfig */;
>>>>>>> 101697b5
			buildSettings = {
				APPLICATION_EXTENSION_API_ONLY = YES;
				ASSETCATALOG_COMPILER_GLOBAL_ACCENT_COLOR_NAME = AccentColor;
				ASSETCATALOG_COMPILER_WIDGET_BACKGROUND_COLOR_NAME = WidgetBackground;
				CLANG_ANALYZER_NONNULL = YES;
				CLANG_ANALYZER_NUMBER_OBJECT_CONVERSION = YES_AGGRESSIVE;
				CLANG_CXX_LANGUAGE_STANDARD = "gnu++14";
				CLANG_ENABLE_OBJC_WEAK = YES;
				CLANG_WARN_BLOCK_CAPTURE_AUTORELEASING = YES;
				CLANG_WARN_COMMA = YES;
				CLANG_WARN_DEPRECATED_OBJC_IMPLEMENTATIONS = YES;
				CLANG_WARN_DOCUMENTATION_COMMENTS = YES;
				CLANG_WARN_INFINITE_RECURSION = YES;
				CLANG_WARN_NON_LITERAL_NULL_CONVERSION = YES;
				CLANG_WARN_OBJC_IMPLICIT_RETAIN_SELF = YES;
				CLANG_WARN_OBJC_LITERAL_CONVERSION = YES;
				CLANG_WARN_RANGE_LOOP_ANALYSIS = YES;
				CLANG_WARN_STRICT_PROTOTYPES = YES;
				CLANG_WARN_SUSPICIOUS_MOVE = YES;
				CLANG_WARN_UNGUARDED_AVAILABILITY = YES_AGGRESSIVE;
				CODE_SIGN_ENTITLEMENTS = PriceWidgetExtension.entitlements;
				CODE_SIGN_IDENTITY = "Apple Development";
				"CODE_SIGN_IDENTITY[sdk=iphoneos*]" = "iPhone Distribution";
				CODE_SIGN_STYLE = Manual;
				COPY_PHASE_STRIP = NO;
				DEBUG_INFORMATION_FORMAT = "dwarf-with-dsym";
				DEVELOPMENT_TEAM = "";
				"DEVELOPMENT_TEAM[sdk=iphoneos*]" = L74NQAQB8H;
				"EXCLUDED_ARCHS[sdk=iphonesimulator*]" = arm64;
				GCC_C_LANGUAGE_STANDARD = gnu11;
				GCC_NO_COMMON_BLOCKS = YES;
				INFOPLIST_FILE = PriceWidget/Info.plist;
				IPHONEOS_DEPLOYMENT_TARGET = 15.0;
				LD_RUNPATH_SEARCH_PATHS = "$(inherited) @executable_path/Frameworks @executable_path/../../Frameworks";
				MTL_FAST_MATH = YES;
				OTHER_SWIFT_FLAGS = "$(inherited) -D EXPO_CONFIGURATION_RELEASE";
				PRODUCT_BUNDLE_IDENTIFIER = me.rainbow.PriceWidget;
				PRODUCT_NAME = "$(TARGET_NAME)";
				PROVISIONING_PROFILE_SPECIFIER = "";
				"PROVISIONING_PROFILE_SPECIFIER[sdk=iphoneos*]" = "match AppStore me.rainbow.PriceWidget";
				SKIP_INSTALL = YES;
				SWIFT_OPTIMIZATION_LEVEL = "-Owholemodule";
				SWIFT_PRECOMPILE_BRIDGING_HEADER = NO;
				SWIFT_VERSION = 5.0;
				TARGETED_DEVICE_FAMILY = "1,2";
			};
			name = Release;
		};
		C16DCF6C272BA6F100FF5C78 /* LocalRelease */ = {
			isa = XCBuildConfiguration;
<<<<<<< HEAD
			baseConfigurationReference = FE236B1CFFEB2DE6C1DAF315 /* Pods-PriceWidgetExtension.localrelease.xcconfig */;
=======
			baseConfigurationReference = 6B24FBC9AFF649E6E37FF985 /* Pods-PriceWidgetExtension.localrelease.xcconfig */;
>>>>>>> 101697b5
			buildSettings = {
				APPLICATION_EXTENSION_API_ONLY = YES;
				ASSETCATALOG_COMPILER_GLOBAL_ACCENT_COLOR_NAME = AccentColor;
				ASSETCATALOG_COMPILER_WIDGET_BACKGROUND_COLOR_NAME = WidgetBackground;
				CLANG_ANALYZER_NONNULL = YES;
				CLANG_ANALYZER_NUMBER_OBJECT_CONVERSION = YES_AGGRESSIVE;
				CLANG_CXX_LANGUAGE_STANDARD = "gnu++14";
				CLANG_ENABLE_OBJC_WEAK = YES;
				CLANG_WARN_BLOCK_CAPTURE_AUTORELEASING = YES;
				CLANG_WARN_COMMA = YES;
				CLANG_WARN_DEPRECATED_OBJC_IMPLEMENTATIONS = YES;
				CLANG_WARN_DOCUMENTATION_COMMENTS = YES;
				CLANG_WARN_INFINITE_RECURSION = YES;
				CLANG_WARN_NON_LITERAL_NULL_CONVERSION = YES;
				CLANG_WARN_OBJC_IMPLICIT_RETAIN_SELF = YES;
				CLANG_WARN_OBJC_LITERAL_CONVERSION = YES;
				CLANG_WARN_RANGE_LOOP_ANALYSIS = YES;
				CLANG_WARN_STRICT_PROTOTYPES = YES;
				CLANG_WARN_SUSPICIOUS_MOVE = YES;
				CLANG_WARN_UNGUARDED_AVAILABILITY = YES_AGGRESSIVE;
				CODE_SIGN_ENTITLEMENTS = PriceWidgetExtension.entitlements;
				CODE_SIGN_IDENTITY = "iPhone Developer";
				CODE_SIGN_STYLE = Manual;
				COPY_PHASE_STRIP = NO;
				DEBUG_INFORMATION_FORMAT = "dwarf-with-dsym";
				DEVELOPMENT_TEAM = L74NQAQB8H;
				"EXCLUDED_ARCHS[sdk=iphonesimulator*]" = arm64;
				GCC_C_LANGUAGE_STANDARD = gnu11;
				GCC_NO_COMMON_BLOCKS = YES;
				INFOPLIST_FILE = PriceWidget/Info.plist;
				IPHONEOS_DEPLOYMENT_TARGET = 15.0;
				LD_RUNPATH_SEARCH_PATHS = "$(inherited) @executable_path/Frameworks @executable_path/../../Frameworks";
				MTL_FAST_MATH = YES;
				OTHER_SWIFT_FLAGS = "$(inherited) -D EXPO_CONFIGURATION_RELEASE";
				PRODUCT_BUNDLE_IDENTIFIER = me.rainbow.PriceWidget;
				PRODUCT_NAME = "$(TARGET_NAME)";
				PROVISIONING_PROFILE_SPECIFIER = "match Development me.rainbow.PriceWidget";
				SKIP_INSTALL = YES;
				SWIFT_OPTIMIZATION_LEVEL = "-Owholemodule";
				SWIFT_PRECOMPILE_BRIDGING_HEADER = NO;
				SWIFT_VERSION = 5.0;
				TARGETED_DEVICE_FAMILY = "1,2";
			};
			name = LocalRelease;
		};
		C16DCF6D272BA6F100FF5C78 /* Staging */ = {
			isa = XCBuildConfiguration;
<<<<<<< HEAD
			baseConfigurationReference = DE0F2DCF345D86BC393364C1 /* Pods-PriceWidgetExtension.staging.xcconfig */;
=======
			baseConfigurationReference = 11D30486FEF77968C16FDF7D /* Pods-PriceWidgetExtension.staging.xcconfig */;
>>>>>>> 101697b5
			buildSettings = {
				APPLICATION_EXTENSION_API_ONLY = YES;
				ASSETCATALOG_COMPILER_GLOBAL_ACCENT_COLOR_NAME = AccentColor;
				ASSETCATALOG_COMPILER_WIDGET_BACKGROUND_COLOR_NAME = WidgetBackground;
				CLANG_ANALYZER_NONNULL = YES;
				CLANG_ANALYZER_NUMBER_OBJECT_CONVERSION = YES_AGGRESSIVE;
				CLANG_CXX_LANGUAGE_STANDARD = "gnu++14";
				CLANG_ENABLE_OBJC_WEAK = YES;
				CLANG_WARN_BLOCK_CAPTURE_AUTORELEASING = YES;
				CLANG_WARN_COMMA = YES;
				CLANG_WARN_DEPRECATED_OBJC_IMPLEMENTATIONS = YES;
				CLANG_WARN_DOCUMENTATION_COMMENTS = YES;
				CLANG_WARN_INFINITE_RECURSION = YES;
				CLANG_WARN_NON_LITERAL_NULL_CONVERSION = YES;
				CLANG_WARN_OBJC_IMPLICIT_RETAIN_SELF = YES;
				CLANG_WARN_OBJC_LITERAL_CONVERSION = YES;
				CLANG_WARN_RANGE_LOOP_ANALYSIS = YES;
				CLANG_WARN_STRICT_PROTOTYPES = YES;
				CLANG_WARN_SUSPICIOUS_MOVE = YES;
				CLANG_WARN_UNGUARDED_AVAILABILITY = YES_AGGRESSIVE;
				CODE_SIGN_ENTITLEMENTS = PriceWidgetExtension.entitlements;
				CODE_SIGN_IDENTITY = "Apple Development";
				CODE_SIGN_STYLE = Automatic;
				COPY_PHASE_STRIP = NO;
				DEBUG_INFORMATION_FORMAT = "dwarf-with-dsym";
				DEVELOPMENT_TEAM = L74NQAQB8H;
				"EXCLUDED_ARCHS[sdk=iphonesimulator*]" = arm64;
				GCC_C_LANGUAGE_STANDARD = gnu11;
				GCC_NO_COMMON_BLOCKS = YES;
				INFOPLIST_FILE = PriceWidget/Info.plist;
				IPHONEOS_DEPLOYMENT_TARGET = 15.0;
				LD_RUNPATH_SEARCH_PATHS = "$(inherited) @executable_path/Frameworks @executable_path/../../Frameworks";
				MTL_FAST_MATH = YES;
				OTHER_SWIFT_FLAGS = "$(inherited) -D EXPO_CONFIGURATION_RELEASE";
				PRODUCT_BUNDLE_IDENTIFIER = me.rainbow.PriceWidget;
				PRODUCT_NAME = "$(TARGET_NAME)";
				PROVISIONING_PROFILE_SPECIFIER = "";
				SKIP_INSTALL = YES;
				SWIFT_OPTIMIZATION_LEVEL = "-Owholemodule";
				SWIFT_PRECOMPILE_BRIDGING_HEADER = NO;
				SWIFT_VERSION = 5.0;
				TARGETED_DEVICE_FAMILY = "1,2";
			};
			name = Staging;
		};
		C16DCFA0272BAB9600FF5C78 /* Debug */ = {
			isa = XCBuildConfiguration;
<<<<<<< HEAD
			baseConfigurationReference = 77ABFFC40787936BEF542937 /* Pods-SelectTokenIntent.debug.xcconfig */;
=======
			baseConfigurationReference = AE024FCA8C28D21E9E1EA378 /* Pods-SelectTokenIntent.debug.xcconfig */;
>>>>>>> 101697b5
			buildSettings = {
				APPLICATION_EXTENSION_API_ONLY = YES;
				CLANG_ANALYZER_NONNULL = YES;
				CLANG_ANALYZER_NUMBER_OBJECT_CONVERSION = YES_AGGRESSIVE;
				CLANG_CXX_LANGUAGE_STANDARD = "gnu++14";
				CLANG_ENABLE_OBJC_WEAK = YES;
				CLANG_WARN_BLOCK_CAPTURE_AUTORELEASING = YES;
				CLANG_WARN_COMMA = YES;
				CLANG_WARN_DEPRECATED_OBJC_IMPLEMENTATIONS = YES;
				CLANG_WARN_DOCUMENTATION_COMMENTS = YES;
				CLANG_WARN_INFINITE_RECURSION = YES;
				CLANG_WARN_NON_LITERAL_NULL_CONVERSION = YES;
				CLANG_WARN_OBJC_IMPLICIT_RETAIN_SELF = YES;
				CLANG_WARN_OBJC_LITERAL_CONVERSION = YES;
				CLANG_WARN_RANGE_LOOP_ANALYSIS = YES;
				CLANG_WARN_STRICT_PROTOTYPES = YES;
				CLANG_WARN_SUSPICIOUS_MOVE = YES;
				CLANG_WARN_UNGUARDED_AVAILABILITY = YES_AGGRESSIVE;
				CODE_SIGN_ENTITLEMENTS = SelectTokenIntent/SelectTokenIntent.entitlements;
				CODE_SIGN_IDENTITY = "iPhone Developer";
				CODE_SIGN_STYLE = Manual;
				DEBUG_INFORMATION_FORMAT = dwarf;
				DEVELOPMENT_TEAM = L74NQAQB8H;
				ENABLE_TESTABILITY = YES;
				"EXCLUDED_ARCHS[sdk=iphonesimulator*]" = arm64;
				GCC_C_LANGUAGE_STANDARD = gnu11;
				GCC_NO_COMMON_BLOCKS = YES;
				INFOPLIST_FILE = SelectTokenIntent/Info.plist;
				IPHONEOS_DEPLOYMENT_TARGET = 15.0;
				LD_RUNPATH_SEARCH_PATHS = "$(inherited) @executable_path/Frameworks @executable_path/../../Frameworks";
				MTL_ENABLE_DEBUG_INFO = INCLUDE_SOURCE;
				MTL_FAST_MATH = YES;
				OTHER_SWIFT_FLAGS = "$(inherited) -D EXPO_CONFIGURATION_DEBUG";
				PRODUCT_BUNDLE_IDENTIFIER = me.rainbow.SelectTokenIntent;
				PRODUCT_NAME = "$(TARGET_NAME)";
				PROVISIONING_PROFILE_SPECIFIER = "match Development me.rainbow.SelectTokenIntent";
				SKIP_INSTALL = YES;
				SWIFT_ACTIVE_COMPILATION_CONDITIONS = DEBUG;
				SWIFT_OPTIMIZATION_LEVEL = "-Onone";
				SWIFT_PRECOMPILE_BRIDGING_HEADER = NO;
				SWIFT_VERSION = 5.0;
				TARGETED_DEVICE_FAMILY = "1,2";
			};
			name = Debug;
		};
		C16DCFA1272BAB9600FF5C78 /* Release */ = {
			isa = XCBuildConfiguration;
<<<<<<< HEAD
			baseConfigurationReference = C58D764247A98B53C1C9E5DB /* Pods-SelectTokenIntent.release.xcconfig */;
=======
			baseConfigurationReference = D657340CCBF77C82579CE8A1 /* Pods-SelectTokenIntent.release.xcconfig */;
>>>>>>> 101697b5
			buildSettings = {
				APPLICATION_EXTENSION_API_ONLY = YES;
				CLANG_ANALYZER_NONNULL = YES;
				CLANG_ANALYZER_NUMBER_OBJECT_CONVERSION = YES_AGGRESSIVE;
				CLANG_CXX_LANGUAGE_STANDARD = "gnu++14";
				CLANG_ENABLE_OBJC_WEAK = YES;
				CLANG_WARN_BLOCK_CAPTURE_AUTORELEASING = YES;
				CLANG_WARN_COMMA = YES;
				CLANG_WARN_DEPRECATED_OBJC_IMPLEMENTATIONS = YES;
				CLANG_WARN_DOCUMENTATION_COMMENTS = YES;
				CLANG_WARN_INFINITE_RECURSION = YES;
				CLANG_WARN_NON_LITERAL_NULL_CONVERSION = YES;
				CLANG_WARN_OBJC_IMPLICIT_RETAIN_SELF = YES;
				CLANG_WARN_OBJC_LITERAL_CONVERSION = YES;
				CLANG_WARN_RANGE_LOOP_ANALYSIS = YES;
				CLANG_WARN_STRICT_PROTOTYPES = YES;
				CLANG_WARN_SUSPICIOUS_MOVE = YES;
				CLANG_WARN_UNGUARDED_AVAILABILITY = YES_AGGRESSIVE;
				CODE_SIGN_ENTITLEMENTS = SelectTokenIntent/SelectTokenIntent.entitlements;
				CODE_SIGN_IDENTITY = "Apple Development";
				"CODE_SIGN_IDENTITY[sdk=iphoneos*]" = "iPhone Distribution";
				CODE_SIGN_STYLE = Manual;
				COPY_PHASE_STRIP = NO;
				DEBUG_INFORMATION_FORMAT = "dwarf-with-dsym";
				DEVELOPMENT_TEAM = "";
				"DEVELOPMENT_TEAM[sdk=iphoneos*]" = L74NQAQB8H;
				"EXCLUDED_ARCHS[sdk=iphonesimulator*]" = arm64;
				GCC_C_LANGUAGE_STANDARD = gnu11;
				GCC_NO_COMMON_BLOCKS = YES;
				INFOPLIST_FILE = SelectTokenIntent/Info.plist;
				IPHONEOS_DEPLOYMENT_TARGET = 15.0;
				LD_RUNPATH_SEARCH_PATHS = "$(inherited) @executable_path/Frameworks @executable_path/../../Frameworks";
				MTL_FAST_MATH = YES;
				OTHER_SWIFT_FLAGS = "$(inherited) -D EXPO_CONFIGURATION_RELEASE";
				PRODUCT_BUNDLE_IDENTIFIER = me.rainbow.SelectTokenIntent;
				PRODUCT_NAME = "$(TARGET_NAME)";
				PROVISIONING_PROFILE_SPECIFIER = "";
				"PROVISIONING_PROFILE_SPECIFIER[sdk=iphoneos*]" = "match AppStore me.rainbow.SelectTokenIntent";
				SKIP_INSTALL = YES;
				SWIFT_OPTIMIZATION_LEVEL = "-Owholemodule";
				SWIFT_PRECOMPILE_BRIDGING_HEADER = NO;
				SWIFT_VERSION = 5.0;
				TARGETED_DEVICE_FAMILY = "1,2";
			};
			name = Release;
		};
		C16DCFA2272BAB9600FF5C78 /* LocalRelease */ = {
			isa = XCBuildConfiguration;
<<<<<<< HEAD
			baseConfigurationReference = 35F89ADCAAB94985DB12F47E /* Pods-SelectTokenIntent.localrelease.xcconfig */;
=======
			baseConfigurationReference = 388CCCEFC8BB73A757574C99 /* Pods-SelectTokenIntent.localrelease.xcconfig */;
>>>>>>> 101697b5
			buildSettings = {
				APPLICATION_EXTENSION_API_ONLY = YES;
				CLANG_ANALYZER_NONNULL = YES;
				CLANG_ANALYZER_NUMBER_OBJECT_CONVERSION = YES_AGGRESSIVE;
				CLANG_CXX_LANGUAGE_STANDARD = "gnu++14";
				CLANG_ENABLE_OBJC_WEAK = YES;
				CLANG_WARN_BLOCK_CAPTURE_AUTORELEASING = YES;
				CLANG_WARN_COMMA = YES;
				CLANG_WARN_DEPRECATED_OBJC_IMPLEMENTATIONS = YES;
				CLANG_WARN_DOCUMENTATION_COMMENTS = YES;
				CLANG_WARN_INFINITE_RECURSION = YES;
				CLANG_WARN_NON_LITERAL_NULL_CONVERSION = YES;
				CLANG_WARN_OBJC_IMPLICIT_RETAIN_SELF = YES;
				CLANG_WARN_OBJC_LITERAL_CONVERSION = YES;
				CLANG_WARN_RANGE_LOOP_ANALYSIS = YES;
				CLANG_WARN_STRICT_PROTOTYPES = YES;
				CLANG_WARN_SUSPICIOUS_MOVE = YES;
				CLANG_WARN_UNGUARDED_AVAILABILITY = YES_AGGRESSIVE;
				CODE_SIGN_ENTITLEMENTS = SelectTokenIntent/SelectTokenIntent.entitlements;
				CODE_SIGN_IDENTITY = "iPhone Developer";
				CODE_SIGN_STYLE = Manual;
				COPY_PHASE_STRIP = NO;
				DEBUG_INFORMATION_FORMAT = "dwarf-with-dsym";
				DEVELOPMENT_TEAM = L74NQAQB8H;
				"EXCLUDED_ARCHS[sdk=iphonesimulator*]" = arm64;
				GCC_C_LANGUAGE_STANDARD = gnu11;
				GCC_NO_COMMON_BLOCKS = YES;
				INFOPLIST_FILE = SelectTokenIntent/Info.plist;
				IPHONEOS_DEPLOYMENT_TARGET = 15.0;
				LD_RUNPATH_SEARCH_PATHS = "$(inherited) @executable_path/Frameworks @executable_path/../../Frameworks";
				MTL_FAST_MATH = YES;
				OTHER_SWIFT_FLAGS = "$(inherited) -D EXPO_CONFIGURATION_RELEASE";
				PRODUCT_BUNDLE_IDENTIFIER = me.rainbow.SelectTokenIntent;
				PRODUCT_NAME = "$(TARGET_NAME)";
				PROVISIONING_PROFILE_SPECIFIER = "match Development me.rainbow.SelectTokenIntent";
				SKIP_INSTALL = YES;
				SWIFT_OPTIMIZATION_LEVEL = "-Owholemodule";
				SWIFT_PRECOMPILE_BRIDGING_HEADER = NO;
				SWIFT_VERSION = 5.0;
				TARGETED_DEVICE_FAMILY = "1,2";
			};
			name = LocalRelease;
		};
		C16DCFA3272BAB9600FF5C78 /* Staging */ = {
			isa = XCBuildConfiguration;
<<<<<<< HEAD
			baseConfigurationReference = 26DC4643CD491E6EB3299729 /* Pods-SelectTokenIntent.staging.xcconfig */;
=======
			baseConfigurationReference = CF8B843EAE21E6291C0C6702 /* Pods-SelectTokenIntent.staging.xcconfig */;
>>>>>>> 101697b5
			buildSettings = {
				APPLICATION_EXTENSION_API_ONLY = YES;
				CLANG_ANALYZER_NONNULL = YES;
				CLANG_ANALYZER_NUMBER_OBJECT_CONVERSION = YES_AGGRESSIVE;
				CLANG_CXX_LANGUAGE_STANDARD = "gnu++14";
				CLANG_ENABLE_OBJC_WEAK = YES;
				CLANG_WARN_BLOCK_CAPTURE_AUTORELEASING = YES;
				CLANG_WARN_COMMA = YES;
				CLANG_WARN_DEPRECATED_OBJC_IMPLEMENTATIONS = YES;
				CLANG_WARN_DOCUMENTATION_COMMENTS = YES;
				CLANG_WARN_INFINITE_RECURSION = YES;
				CLANG_WARN_NON_LITERAL_NULL_CONVERSION = YES;
				CLANG_WARN_OBJC_IMPLICIT_RETAIN_SELF = YES;
				CLANG_WARN_OBJC_LITERAL_CONVERSION = YES;
				CLANG_WARN_RANGE_LOOP_ANALYSIS = YES;
				CLANG_WARN_STRICT_PROTOTYPES = YES;
				CLANG_WARN_SUSPICIOUS_MOVE = YES;
				CLANG_WARN_UNGUARDED_AVAILABILITY = YES_AGGRESSIVE;
				CODE_SIGN_ENTITLEMENTS = SelectTokenIntent/SelectTokenIntent.entitlements;
				CODE_SIGN_IDENTITY = "Apple Development";
				CODE_SIGN_STYLE = Automatic;
				COPY_PHASE_STRIP = NO;
				DEBUG_INFORMATION_FORMAT = "dwarf-with-dsym";
				DEVELOPMENT_TEAM = L74NQAQB8H;
				"EXCLUDED_ARCHS[sdk=iphonesimulator*]" = arm64;
				GCC_C_LANGUAGE_STANDARD = gnu11;
				GCC_NO_COMMON_BLOCKS = YES;
				INFOPLIST_FILE = SelectTokenIntent/Info.plist;
				IPHONEOS_DEPLOYMENT_TARGET = 15.0;
				LD_RUNPATH_SEARCH_PATHS = "$(inherited) @executable_path/Frameworks @executable_path/../../Frameworks";
				MTL_FAST_MATH = YES;
				OTHER_SWIFT_FLAGS = "$(inherited) -D EXPO_CONFIGURATION_RELEASE";
				PRODUCT_BUNDLE_IDENTIFIER = me.rainbow.SelectTokenIntent;
				PRODUCT_NAME = "$(TARGET_NAME)";
				PROVISIONING_PROFILE_SPECIFIER = "";
				SKIP_INSTALL = YES;
				SWIFT_OPTIMIZATION_LEVEL = "-Owholemodule";
				SWIFT_PRECOMPILE_BRIDGING_HEADER = NO;
				SWIFT_VERSION = 5.0;
				TARGETED_DEVICE_FAMILY = "1,2";
			};
			name = Staging;
		};
		C9B378AF2C5159890085E5D0 /* Debug */ = {
			isa = XCBuildConfiguration;
			buildSettings = {
				APPLICATION_EXTENSION_API_ONLY = YES;
				ASSETCATALOG_COMPILER_GENERATE_SWIFT_ASSET_SYMBOL_EXTENSIONS = YES;
				CLANG_ANALYZER_NONNULL = YES;
				CLANG_ANALYZER_NUMBER_OBJECT_CONVERSION = YES_AGGRESSIVE;
				CLANG_CXX_LANGUAGE_STANDARD = "gnu++20";
				CLANG_ENABLE_OBJC_WEAK = YES;
				CLANG_WARN_BLOCK_CAPTURE_AUTORELEASING = YES;
				CLANG_WARN_COMMA = YES;
				CLANG_WARN_DEPRECATED_OBJC_IMPLEMENTATIONS = YES;
				CLANG_WARN_DOCUMENTATION_COMMENTS = YES;
				CLANG_WARN_INFINITE_RECURSION = YES;
				CLANG_WARN_NON_LITERAL_NULL_CONVERSION = YES;
				CLANG_WARN_OBJC_IMPLICIT_RETAIN_SELF = YES;
				CLANG_WARN_OBJC_LITERAL_CONVERSION = YES;
				CLANG_WARN_QUOTED_INCLUDE_IN_FRAMEWORK_HEADER = YES;
				CLANG_WARN_RANGE_LOOP_ANALYSIS = YES;
				CLANG_WARN_STRICT_PROTOTYPES = YES;
				CLANG_WARN_SUSPICIOUS_MOVE = YES;
				CLANG_WARN_UNGUARDED_AVAILABILITY = YES_AGGRESSIVE;
				CODE_SIGN_IDENTITY = "iPhone Developer";
				CODE_SIGN_STYLE = Manual;
				CURRENT_PROJECT_VERSION = 1;
				DEBUG_INFORMATION_FORMAT = dwarf;
				DEVELOPMENT_TEAM = "";
				"DEVELOPMENT_TEAM[sdk=iphoneos*]" = L74NQAQB8H;
				ENABLE_TESTABILITY = YES;
				ENABLE_USER_SCRIPT_SANDBOXING = YES;
				GCC_C_LANGUAGE_STANDARD = gnu17;
				GCC_NO_COMMON_BLOCKS = YES;
				GCC_PREPROCESSOR_DEFINITIONS = (
					"DEBUG=1",
					"$(inherited)",
				);
				GENERATE_INFOPLIST_FILE = YES;
				INFOPLIST_FILE = OpenInRainbow/Info.plist;
				INFOPLIST_KEY_CFBundleDisplayName = "Open in Rainbow";
				INFOPLIST_KEY_NSHumanReadableCopyright = "Copyright © 2024 Rainbow. All rights reserved.";
				IPHONEOS_DEPLOYMENT_TARGET = 17.5;
				LD_RUNPATH_SEARCH_PATHS = "$(inherited) @executable_path/Frameworks @executable_path/../../Frameworks";
				LOCALIZATION_PREFERS_STRING_CATALOGS = YES;
				MARKETING_VERSION = 1.0;
				MTL_ENABLE_DEBUG_INFO = INCLUDE_SOURCE;
				MTL_FAST_MATH = YES;
				OTHER_SWIFT_FLAGS = "$(inherited) -D EXPO_CONFIGURATION_DEBUG";
				PRODUCT_BUNDLE_IDENTIFIER = me.rainbow.OpenInRainbow;
				PRODUCT_NAME = "$(TARGET_NAME)";
				PROVISIONING_PROFILE_SPECIFIER = "";
				"PROVISIONING_PROFILE_SPECIFIER[sdk=iphoneos*]" = "match Development me.rainbow.OpenInRainbow";
				SKIP_INSTALL = YES;
				SWIFT_ACTIVE_COMPILATION_CONDITIONS = "DEBUG $(inherited)";
				SWIFT_EMIT_LOC_STRINGS = YES;
				SWIFT_OPTIMIZATION_LEVEL = "-Onone";
				SWIFT_VERSION = 5.0;
				TARGETED_DEVICE_FAMILY = "1,2";
			};
			name = Debug;
		};
		C9B378B02C5159890085E5D0 /* Release */ = {
			isa = XCBuildConfiguration;
			buildSettings = {
				APPLICATION_EXTENSION_API_ONLY = YES;
				ASSETCATALOG_COMPILER_GENERATE_SWIFT_ASSET_SYMBOL_EXTENSIONS = YES;
				CLANG_ANALYZER_NONNULL = YES;
				CLANG_ANALYZER_NUMBER_OBJECT_CONVERSION = YES_AGGRESSIVE;
				CLANG_CXX_LANGUAGE_STANDARD = "gnu++20";
				CLANG_ENABLE_OBJC_WEAK = YES;
				CLANG_WARN_BLOCK_CAPTURE_AUTORELEASING = YES;
				CLANG_WARN_COMMA = YES;
				CLANG_WARN_DEPRECATED_OBJC_IMPLEMENTATIONS = YES;
				CLANG_WARN_DOCUMENTATION_COMMENTS = YES;
				CLANG_WARN_INFINITE_RECURSION = YES;
				CLANG_WARN_NON_LITERAL_NULL_CONVERSION = YES;
				CLANG_WARN_OBJC_IMPLICIT_RETAIN_SELF = YES;
				CLANG_WARN_OBJC_LITERAL_CONVERSION = YES;
				CLANG_WARN_QUOTED_INCLUDE_IN_FRAMEWORK_HEADER = YES;
				CLANG_WARN_RANGE_LOOP_ANALYSIS = YES;
				CLANG_WARN_STRICT_PROTOTYPES = YES;
				CLANG_WARN_SUSPICIOUS_MOVE = YES;
				CLANG_WARN_UNGUARDED_AVAILABILITY = YES_AGGRESSIVE;
				CODE_SIGN_IDENTITY = "Apple Development";
				"CODE_SIGN_IDENTITY[sdk=iphoneos*]" = "iPhone Distribution";
				CODE_SIGN_STYLE = Manual;
				COPY_PHASE_STRIP = NO;
				CURRENT_PROJECT_VERSION = 1;
				DEBUG_INFORMATION_FORMAT = "dwarf-with-dsym";
				DEVELOPMENT_TEAM = "";
				"DEVELOPMENT_TEAM[sdk=iphoneos*]" = L74NQAQB8H;
				ENABLE_USER_SCRIPT_SANDBOXING = YES;
				GCC_C_LANGUAGE_STANDARD = gnu17;
				GCC_NO_COMMON_BLOCKS = YES;
				GENERATE_INFOPLIST_FILE = YES;
				INFOPLIST_FILE = OpenInRainbow/Info.plist;
				INFOPLIST_KEY_CFBundleDisplayName = "Open in Rainbow";
				INFOPLIST_KEY_NSHumanReadableCopyright = "Copyright © 2024 Rainbow. All rights reserved.";
				IPHONEOS_DEPLOYMENT_TARGET = 17.5;
				LD_RUNPATH_SEARCH_PATHS = "$(inherited) @executable_path/Frameworks @executable_path/../../Frameworks";
				LOCALIZATION_PREFERS_STRING_CATALOGS = YES;
				MARKETING_VERSION = 1.0;
				MTL_FAST_MATH = YES;
				OTHER_SWIFT_FLAGS = "$(inherited) -D EXPO_CONFIGURATION_RELEASE";
				PRODUCT_BUNDLE_IDENTIFIER = me.rainbow.OpenInRainbow;
				PRODUCT_NAME = "$(TARGET_NAME)";
				PROVISIONING_PROFILE_SPECIFIER = "";
				"PROVISIONING_PROFILE_SPECIFIER[sdk=iphoneos*]" = "match AppStore me.rainbow.OpenInRainbow";
				SKIP_INSTALL = YES;
				SWIFT_COMPILATION_MODE = wholemodule;
				SWIFT_EMIT_LOC_STRINGS = YES;
				SWIFT_VERSION = 5.0;
				TARGETED_DEVICE_FAMILY = "1,2";
			};
			name = Release;
		};
		C9B378B12C5159890085E5D0 /* LocalRelease */ = {
			isa = XCBuildConfiguration;
			buildSettings = {
				APPLICATION_EXTENSION_API_ONLY = YES;
				ASSETCATALOG_COMPILER_GENERATE_SWIFT_ASSET_SYMBOL_EXTENSIONS = YES;
				CLANG_ANALYZER_NONNULL = YES;
				CLANG_ANALYZER_NUMBER_OBJECT_CONVERSION = YES_AGGRESSIVE;
				CLANG_CXX_LANGUAGE_STANDARD = "gnu++20";
				CLANG_ENABLE_OBJC_WEAK = YES;
				CLANG_WARN_BLOCK_CAPTURE_AUTORELEASING = YES;
				CLANG_WARN_COMMA = YES;
				CLANG_WARN_DEPRECATED_OBJC_IMPLEMENTATIONS = YES;
				CLANG_WARN_DOCUMENTATION_COMMENTS = YES;
				CLANG_WARN_INFINITE_RECURSION = YES;
				CLANG_WARN_NON_LITERAL_NULL_CONVERSION = YES;
				CLANG_WARN_OBJC_IMPLICIT_RETAIN_SELF = YES;
				CLANG_WARN_OBJC_LITERAL_CONVERSION = YES;
				CLANG_WARN_QUOTED_INCLUDE_IN_FRAMEWORK_HEADER = YES;
				CLANG_WARN_RANGE_LOOP_ANALYSIS = YES;
				CLANG_WARN_STRICT_PROTOTYPES = YES;
				CLANG_WARN_SUSPICIOUS_MOVE = YES;
				CLANG_WARN_UNGUARDED_AVAILABILITY = YES_AGGRESSIVE;
				CODE_SIGN_IDENTITY = "iPhone Developer";
				CODE_SIGN_STYLE = Manual;
				COPY_PHASE_STRIP = NO;
				CURRENT_PROJECT_VERSION = 1;
				DEBUG_INFORMATION_FORMAT = "dwarf-with-dsym";
				DEVELOPMENT_TEAM = "";
				"DEVELOPMENT_TEAM[sdk=iphoneos*]" = L74NQAQB8H;
				ENABLE_USER_SCRIPT_SANDBOXING = YES;
				GCC_C_LANGUAGE_STANDARD = gnu17;
				GCC_NO_COMMON_BLOCKS = YES;
				GENERATE_INFOPLIST_FILE = YES;
				INFOPLIST_FILE = OpenInRainbow/Info.plist;
				INFOPLIST_KEY_CFBundleDisplayName = "Open in Rainbow";
				INFOPLIST_KEY_NSHumanReadableCopyright = "Copyright © 2024 Rainbow. All rights reserved.";
				IPHONEOS_DEPLOYMENT_TARGET = 17.5;
				LD_RUNPATH_SEARCH_PATHS = "$(inherited) @executable_path/Frameworks @executable_path/../../Frameworks";
				LOCALIZATION_PREFERS_STRING_CATALOGS = YES;
				MARKETING_VERSION = 1.0;
				MTL_FAST_MATH = YES;
				OTHER_SWIFT_FLAGS = "$(inherited) -D EXPO_CONFIGURATION_RELEASE";
				PRODUCT_BUNDLE_IDENTIFIER = me.rainbow.OpenInRainbow;
				PRODUCT_NAME = "$(TARGET_NAME)";
				PROVISIONING_PROFILE_SPECIFIER = "";
				"PROVISIONING_PROFILE_SPECIFIER[sdk=iphoneos*]" = "match Development me.rainbow.OpenInRainbow";
				SKIP_INSTALL = YES;
				SWIFT_COMPILATION_MODE = wholemodule;
				SWIFT_EMIT_LOC_STRINGS = YES;
				SWIFT_VERSION = 5.0;
				TARGETED_DEVICE_FAMILY = "1,2";
			};
			name = LocalRelease;
		};
		C9B378B22C5159890085E5D0 /* Staging */ = {
			isa = XCBuildConfiguration;
			buildSettings = {
				APPLICATION_EXTENSION_API_ONLY = YES;
				ASSETCATALOG_COMPILER_GENERATE_SWIFT_ASSET_SYMBOL_EXTENSIONS = YES;
				CLANG_ANALYZER_NONNULL = YES;
				CLANG_ANALYZER_NUMBER_OBJECT_CONVERSION = YES_AGGRESSIVE;
				CLANG_CXX_LANGUAGE_STANDARD = "gnu++20";
				CLANG_ENABLE_OBJC_WEAK = YES;
				CLANG_WARN_BLOCK_CAPTURE_AUTORELEASING = YES;
				CLANG_WARN_COMMA = YES;
				CLANG_WARN_DEPRECATED_OBJC_IMPLEMENTATIONS = YES;
				CLANG_WARN_DOCUMENTATION_COMMENTS = YES;
				CLANG_WARN_INFINITE_RECURSION = YES;
				CLANG_WARN_NON_LITERAL_NULL_CONVERSION = YES;
				CLANG_WARN_OBJC_IMPLICIT_RETAIN_SELF = YES;
				CLANG_WARN_OBJC_LITERAL_CONVERSION = YES;
				CLANG_WARN_QUOTED_INCLUDE_IN_FRAMEWORK_HEADER = YES;
				CLANG_WARN_RANGE_LOOP_ANALYSIS = YES;
				CLANG_WARN_STRICT_PROTOTYPES = YES;
				CLANG_WARN_SUSPICIOUS_MOVE = YES;
				CLANG_WARN_UNGUARDED_AVAILABILITY = YES_AGGRESSIVE;
				CODE_SIGN_IDENTITY = "iPhone Developer";
				CODE_SIGN_STYLE = Manual;
				COPY_PHASE_STRIP = NO;
				CURRENT_PROJECT_VERSION = 1;
				DEBUG_INFORMATION_FORMAT = "dwarf-with-dsym";
				DEVELOPMENT_TEAM = "";
				"DEVELOPMENT_TEAM[sdk=iphoneos*]" = L74NQAQB8H;
				ENABLE_USER_SCRIPT_SANDBOXING = YES;
				GCC_C_LANGUAGE_STANDARD = gnu17;
				GCC_NO_COMMON_BLOCKS = YES;
				GENERATE_INFOPLIST_FILE = YES;
				INFOPLIST_FILE = OpenInRainbow/Info.plist;
				INFOPLIST_KEY_CFBundleDisplayName = "Open in Rainbow";
				INFOPLIST_KEY_NSHumanReadableCopyright = "Copyright © 2024 Rainbow. All rights reserved.";
				IPHONEOS_DEPLOYMENT_TARGET = 17.5;
				LD_RUNPATH_SEARCH_PATHS = "$(inherited) @executable_path/Frameworks @executable_path/../../Frameworks";
				LOCALIZATION_PREFERS_STRING_CATALOGS = YES;
				MARKETING_VERSION = 1.0;
				MTL_FAST_MATH = YES;
				OTHER_SWIFT_FLAGS = "$(inherited) -D EXPO_CONFIGURATION_RELEASE";
				PRODUCT_BUNDLE_IDENTIFIER = me.rainbow.OpenInRainbow;
				PRODUCT_NAME = "$(TARGET_NAME)";
				PROVISIONING_PROFILE_SPECIFIER = "";
				"PROVISIONING_PROFILE_SPECIFIER[sdk=iphoneos*]" = "match Development me.rainbow.OpenInRainbow";
				SKIP_INSTALL = YES;
				SWIFT_COMPILATION_MODE = wholemodule;
				SWIFT_EMIT_LOC_STRINGS = YES;
				SWIFT_VERSION = 5.0;
				TARGETED_DEVICE_FAMILY = "1,2";
			};
			name = Staging;
		};
		C9B378C42C515A860085E5D0 /* Debug */ = {
			isa = XCBuildConfiguration;
			buildSettings = {
				APPLICATION_EXTENSION_API_ONLY = YES;
				ASSETCATALOG_COMPILER_GENERATE_SWIFT_ASSET_SYMBOL_EXTENSIONS = YES;
				CLANG_ANALYZER_NONNULL = YES;
				CLANG_ANALYZER_NUMBER_OBJECT_CONVERSION = YES_AGGRESSIVE;
				CLANG_CXX_LANGUAGE_STANDARD = "gnu++20";
				CLANG_ENABLE_OBJC_WEAK = YES;
				CLANG_WARN_BLOCK_CAPTURE_AUTORELEASING = YES;
				CLANG_WARN_COMMA = YES;
				CLANG_WARN_DEPRECATED_OBJC_IMPLEMENTATIONS = YES;
				CLANG_WARN_DOCUMENTATION_COMMENTS = YES;
				CLANG_WARN_INFINITE_RECURSION = YES;
				CLANG_WARN_NON_LITERAL_NULL_CONVERSION = YES;
				CLANG_WARN_OBJC_IMPLICIT_RETAIN_SELF = YES;
				CLANG_WARN_OBJC_LITERAL_CONVERSION = YES;
				CLANG_WARN_QUOTED_INCLUDE_IN_FRAMEWORK_HEADER = YES;
				CLANG_WARN_RANGE_LOOP_ANALYSIS = YES;
				CLANG_WARN_STRICT_PROTOTYPES = YES;
				CLANG_WARN_SUSPICIOUS_MOVE = YES;
				CLANG_WARN_UNGUARDED_AVAILABILITY = YES_AGGRESSIVE;
				CODE_SIGN_IDENTITY = "iPhone Developer";
				CODE_SIGN_STYLE = Manual;
				CURRENT_PROJECT_VERSION = 1;
				DEBUG_INFORMATION_FORMAT = dwarf;
				DEVELOPMENT_TEAM = "";
				"DEVELOPMENT_TEAM[sdk=iphoneos*]" = L74NQAQB8H;
				ENABLE_TESTABILITY = YES;
				ENABLE_USER_SCRIPT_SANDBOXING = YES;
				GCC_C_LANGUAGE_STANDARD = gnu17;
				GCC_NO_COMMON_BLOCKS = YES;
				GCC_PREPROCESSOR_DEFINITIONS = (
					"DEBUG=1",
					"$(inherited)",
				);
				GENERATE_INFOPLIST_FILE = YES;
				INFOPLIST_FILE = ShareWithRainbow/Info.plist;
				INFOPLIST_KEY_CFBundleDisplayName = ShareWithRainbow;
				INFOPLIST_KEY_NSHumanReadableCopyright = "Copyright © 2024 Rainbow. All rights reserved.";
				IPHONEOS_DEPLOYMENT_TARGET = 17.5;
				LD_RUNPATH_SEARCH_PATHS = "$(inherited) @executable_path/Frameworks @executable_path/../../Frameworks";
				LOCALIZATION_PREFERS_STRING_CATALOGS = YES;
				MARKETING_VERSION = 1.0;
				MTL_ENABLE_DEBUG_INFO = INCLUDE_SOURCE;
				MTL_FAST_MATH = YES;
				OTHER_SWIFT_FLAGS = "$(inherited) -D EXPO_CONFIGURATION_DEBUG";
				PRODUCT_BUNDLE_IDENTIFIER = me.rainbow.ShareWithRainbow;
				PRODUCT_NAME = "$(TARGET_NAME)";
				PROVISIONING_PROFILE_SPECIFIER = "";
				"PROVISIONING_PROFILE_SPECIFIER[sdk=iphoneos*]" = "match Development me.rainbow.ShareWithRainbow";
				SKIP_INSTALL = YES;
				SWIFT_ACTIVE_COMPILATION_CONDITIONS = "DEBUG $(inherited)";
				SWIFT_EMIT_LOC_STRINGS = YES;
				SWIFT_OPTIMIZATION_LEVEL = "-Onone";
				SWIFT_VERSION = 5.0;
				TARGETED_DEVICE_FAMILY = "1,2";
			};
			name = Debug;
		};
		C9B378C52C515A860085E5D0 /* Release */ = {
			isa = XCBuildConfiguration;
			buildSettings = {
				APPLICATION_EXTENSION_API_ONLY = YES;
				ASSETCATALOG_COMPILER_GENERATE_SWIFT_ASSET_SYMBOL_EXTENSIONS = YES;
				CLANG_ANALYZER_NONNULL = YES;
				CLANG_ANALYZER_NUMBER_OBJECT_CONVERSION = YES_AGGRESSIVE;
				CLANG_CXX_LANGUAGE_STANDARD = "gnu++20";
				CLANG_ENABLE_OBJC_WEAK = YES;
				CLANG_WARN_BLOCK_CAPTURE_AUTORELEASING = YES;
				CLANG_WARN_COMMA = YES;
				CLANG_WARN_DEPRECATED_OBJC_IMPLEMENTATIONS = YES;
				CLANG_WARN_DOCUMENTATION_COMMENTS = YES;
				CLANG_WARN_INFINITE_RECURSION = YES;
				CLANG_WARN_NON_LITERAL_NULL_CONVERSION = YES;
				CLANG_WARN_OBJC_IMPLICIT_RETAIN_SELF = YES;
				CLANG_WARN_OBJC_LITERAL_CONVERSION = YES;
				CLANG_WARN_QUOTED_INCLUDE_IN_FRAMEWORK_HEADER = YES;
				CLANG_WARN_RANGE_LOOP_ANALYSIS = YES;
				CLANG_WARN_STRICT_PROTOTYPES = YES;
				CLANG_WARN_SUSPICIOUS_MOVE = YES;
				CLANG_WARN_UNGUARDED_AVAILABILITY = YES_AGGRESSIVE;
				CODE_SIGN_IDENTITY = "Apple Development";
				"CODE_SIGN_IDENTITY[sdk=iphoneos*]" = "iPhone Distribution";
				CODE_SIGN_STYLE = Manual;
				COPY_PHASE_STRIP = NO;
				CURRENT_PROJECT_VERSION = 1;
				DEBUG_INFORMATION_FORMAT = "dwarf-with-dsym";
				DEVELOPMENT_TEAM = "";
				"DEVELOPMENT_TEAM[sdk=iphoneos*]" = L74NQAQB8H;
				ENABLE_USER_SCRIPT_SANDBOXING = YES;
				GCC_C_LANGUAGE_STANDARD = gnu17;
				GCC_NO_COMMON_BLOCKS = YES;
				GENERATE_INFOPLIST_FILE = YES;
				INFOPLIST_FILE = ShareWithRainbow/Info.plist;
				INFOPLIST_KEY_CFBundleDisplayName = ShareWithRainbow;
				INFOPLIST_KEY_NSHumanReadableCopyright = "Copyright © 2024 Rainbow. All rights reserved.";
				IPHONEOS_DEPLOYMENT_TARGET = 17.5;
				LD_RUNPATH_SEARCH_PATHS = "$(inherited) @executable_path/Frameworks @executable_path/../../Frameworks";
				LOCALIZATION_PREFERS_STRING_CATALOGS = YES;
				MARKETING_VERSION = 1.0;
				MTL_FAST_MATH = YES;
				OTHER_SWIFT_FLAGS = "$(inherited) -D EXPO_CONFIGURATION_RELEASE";
				PRODUCT_BUNDLE_IDENTIFIER = me.rainbow.ShareWithRainbow;
				PRODUCT_NAME = "$(TARGET_NAME)";
				PROVISIONING_PROFILE_SPECIFIER = "";
				"PROVISIONING_PROFILE_SPECIFIER[sdk=iphoneos*]" = "match AppStore me.rainbow.ShareWithRainbow";
				SKIP_INSTALL = YES;
				SWIFT_COMPILATION_MODE = wholemodule;
				SWIFT_EMIT_LOC_STRINGS = YES;
				SWIFT_VERSION = 5.0;
				TARGETED_DEVICE_FAMILY = "1,2";
			};
			name = Release;
		};
		C9B378C62C515A860085E5D0 /* LocalRelease */ = {
			isa = XCBuildConfiguration;
			buildSettings = {
				APPLICATION_EXTENSION_API_ONLY = YES;
				ASSETCATALOG_COMPILER_GENERATE_SWIFT_ASSET_SYMBOL_EXTENSIONS = YES;
				CLANG_ANALYZER_NONNULL = YES;
				CLANG_ANALYZER_NUMBER_OBJECT_CONVERSION = YES_AGGRESSIVE;
				CLANG_CXX_LANGUAGE_STANDARD = "gnu++20";
				CLANG_ENABLE_OBJC_WEAK = YES;
				CLANG_WARN_BLOCK_CAPTURE_AUTORELEASING = YES;
				CLANG_WARN_COMMA = YES;
				CLANG_WARN_DEPRECATED_OBJC_IMPLEMENTATIONS = YES;
				CLANG_WARN_DOCUMENTATION_COMMENTS = YES;
				CLANG_WARN_INFINITE_RECURSION = YES;
				CLANG_WARN_NON_LITERAL_NULL_CONVERSION = YES;
				CLANG_WARN_OBJC_IMPLICIT_RETAIN_SELF = YES;
				CLANG_WARN_OBJC_LITERAL_CONVERSION = YES;
				CLANG_WARN_QUOTED_INCLUDE_IN_FRAMEWORK_HEADER = YES;
				CLANG_WARN_RANGE_LOOP_ANALYSIS = YES;
				CLANG_WARN_STRICT_PROTOTYPES = YES;
				CLANG_WARN_SUSPICIOUS_MOVE = YES;
				CLANG_WARN_UNGUARDED_AVAILABILITY = YES_AGGRESSIVE;
				CODE_SIGN_IDENTITY = "iPhone Developer";
				CODE_SIGN_STYLE = Manual;
				COPY_PHASE_STRIP = NO;
				CURRENT_PROJECT_VERSION = 1;
				DEBUG_INFORMATION_FORMAT = "dwarf-with-dsym";
				DEVELOPMENT_TEAM = "";
				"DEVELOPMENT_TEAM[sdk=iphoneos*]" = L74NQAQB8H;
				ENABLE_USER_SCRIPT_SANDBOXING = YES;
				GCC_C_LANGUAGE_STANDARD = gnu17;
				GCC_NO_COMMON_BLOCKS = YES;
				GENERATE_INFOPLIST_FILE = YES;
				INFOPLIST_FILE = ShareWithRainbow/Info.plist;
				INFOPLIST_KEY_CFBundleDisplayName = ShareWithRainbow;
				INFOPLIST_KEY_NSHumanReadableCopyright = "Copyright © 2024 Rainbow. All rights reserved.";
				IPHONEOS_DEPLOYMENT_TARGET = 17.5;
				LD_RUNPATH_SEARCH_PATHS = "$(inherited) @executable_path/Frameworks @executable_path/../../Frameworks";
				LOCALIZATION_PREFERS_STRING_CATALOGS = YES;
				MARKETING_VERSION = 1.0;
				MTL_FAST_MATH = YES;
				OTHER_SWIFT_FLAGS = "$(inherited) -D EXPO_CONFIGURATION_RELEASE";
				PRODUCT_BUNDLE_IDENTIFIER = me.rainbow.ShareWithRainbow;
				PRODUCT_NAME = "$(TARGET_NAME)";
				PROVISIONING_PROFILE_SPECIFIER = "";
				"PROVISIONING_PROFILE_SPECIFIER[sdk=iphoneos*]" = "match Development me.rainbow.ShareWithRainbow";
				SKIP_INSTALL = YES;
				SWIFT_COMPILATION_MODE = wholemodule;
				SWIFT_EMIT_LOC_STRINGS = YES;
				SWIFT_VERSION = 5.0;
				TARGETED_DEVICE_FAMILY = "1,2";
			};
			name = LocalRelease;
		};
		C9B378C72C515A860085E5D0 /* Staging */ = {
			isa = XCBuildConfiguration;
			buildSettings = {
				APPLICATION_EXTENSION_API_ONLY = YES;
				ASSETCATALOG_COMPILER_GENERATE_SWIFT_ASSET_SYMBOL_EXTENSIONS = YES;
				CLANG_ANALYZER_NONNULL = YES;
				CLANG_ANALYZER_NUMBER_OBJECT_CONVERSION = YES_AGGRESSIVE;
				CLANG_CXX_LANGUAGE_STANDARD = "gnu++20";
				CLANG_ENABLE_OBJC_WEAK = YES;
				CLANG_WARN_BLOCK_CAPTURE_AUTORELEASING = YES;
				CLANG_WARN_COMMA = YES;
				CLANG_WARN_DEPRECATED_OBJC_IMPLEMENTATIONS = YES;
				CLANG_WARN_DOCUMENTATION_COMMENTS = YES;
				CLANG_WARN_INFINITE_RECURSION = YES;
				CLANG_WARN_NON_LITERAL_NULL_CONVERSION = YES;
				CLANG_WARN_OBJC_IMPLICIT_RETAIN_SELF = YES;
				CLANG_WARN_OBJC_LITERAL_CONVERSION = YES;
				CLANG_WARN_QUOTED_INCLUDE_IN_FRAMEWORK_HEADER = YES;
				CLANG_WARN_RANGE_LOOP_ANALYSIS = YES;
				CLANG_WARN_STRICT_PROTOTYPES = YES;
				CLANG_WARN_SUSPICIOUS_MOVE = YES;
				CLANG_WARN_UNGUARDED_AVAILABILITY = YES_AGGRESSIVE;
				CODE_SIGN_IDENTITY = "iPhone Developer";
				CODE_SIGN_STYLE = Manual;
				COPY_PHASE_STRIP = NO;
				CURRENT_PROJECT_VERSION = 1;
				DEBUG_INFORMATION_FORMAT = "dwarf-with-dsym";
				DEVELOPMENT_TEAM = "";
				"DEVELOPMENT_TEAM[sdk=iphoneos*]" = L74NQAQB8H;
				ENABLE_USER_SCRIPT_SANDBOXING = YES;
				GCC_C_LANGUAGE_STANDARD = gnu17;
				GCC_NO_COMMON_BLOCKS = YES;
				GENERATE_INFOPLIST_FILE = YES;
				INFOPLIST_FILE = ShareWithRainbow/Info.plist;
				INFOPLIST_KEY_CFBundleDisplayName = ShareWithRainbow;
				INFOPLIST_KEY_NSHumanReadableCopyright = "Copyright © 2024 Rainbow. All rights reserved.";
				IPHONEOS_DEPLOYMENT_TARGET = 17.5;
				LD_RUNPATH_SEARCH_PATHS = "$(inherited) @executable_path/Frameworks @executable_path/../../Frameworks";
				LOCALIZATION_PREFERS_STRING_CATALOGS = YES;
				MARKETING_VERSION = 1.0;
				MTL_FAST_MATH = YES;
				OTHER_SWIFT_FLAGS = "$(inherited) -D EXPO_CONFIGURATION_RELEASE";
				PRODUCT_BUNDLE_IDENTIFIER = me.rainbow.ShareWithRainbow;
				PRODUCT_NAME = "$(TARGET_NAME)";
				PROVISIONING_PROFILE_SPECIFIER = "";
				"PROVISIONING_PROFILE_SPECIFIER[sdk=iphoneos*]" = "match Development me.rainbow.ShareWithRainbow";
				SKIP_INSTALL = YES;
				SWIFT_COMPILATION_MODE = wholemodule;
				SWIFT_EMIT_LOC_STRINGS = YES;
				SWIFT_VERSION = 5.0;
				TARGETED_DEVICE_FAMILY = "1,2";
			};
			name = Staging;
		};
/* End XCBuildConfiguration section */

/* Begin XCConfigurationList section */
		0299CE842886202800B5C7E7 /* Build configuration list for PBXNativeTarget "ImageNotification" */ = {
			isa = XCConfigurationList;
			buildConfigurations = (
				0299CE802886202800B5C7E7 /* Debug */,
				0299CE812886202800B5C7E7 /* Release */,
				0299CE822886202800B5C7E7 /* LocalRelease */,
				0299CE832886202800B5C7E7 /* Staging */,
			);
			defaultConfigurationIsVisible = 0;
			defaultConfigurationName = Release;
		};
		13B07F931A680F5B00A75B9A /* Build configuration list for PBXNativeTarget "Rainbow" */ = {
			isa = XCConfigurationList;
			buildConfigurations = (
				13B07F941A680F5B00A75B9A /* Debug */,
				13B07F951A680F5B00A75B9A /* Release */,
				2C87B79A2197FA1900682EC4 /* LocalRelease */,
				2C6A799821127ED9003AFB37 /* Staging */,
			);
			defaultConfigurationIsVisible = 0;
			defaultConfigurationName = Release;
		};
		83CBB9FA1A601CBA00E9B192 /* Build configuration list for PBXProject "Rainbow" */ = {
			isa = XCConfigurationList;
			buildConfigurations = (
				83CBBA201A601CBA00E9B192 /* Debug */,
				83CBBA211A601CBA00E9B192 /* Release */,
				2C87B7992197FA1900682EC4 /* LocalRelease */,
				2C6A799721127ED9003AFB37 /* Staging */,
			);
			defaultConfigurationIsVisible = 0;
			defaultConfigurationName = Release;
		};
		C16DCF6E272BA6F100FF5C78 /* Build configuration list for PBXNativeTarget "PriceWidgetExtension" */ = {
			isa = XCConfigurationList;
			buildConfigurations = (
				C16DCF6A272BA6F100FF5C78 /* Debug */,
				C16DCF6B272BA6F100FF5C78 /* Release */,
				C16DCF6C272BA6F100FF5C78 /* LocalRelease */,
				C16DCF6D272BA6F100FF5C78 /* Staging */,
			);
			defaultConfigurationIsVisible = 0;
			defaultConfigurationName = Release;
		};
		C16DCF9F272BAB9600FF5C78 /* Build configuration list for PBXNativeTarget "SelectTokenIntent" */ = {
			isa = XCConfigurationList;
			buildConfigurations = (
				C16DCFA0272BAB9600FF5C78 /* Debug */,
				C16DCFA1272BAB9600FF5C78 /* Release */,
				C16DCFA2272BAB9600FF5C78 /* LocalRelease */,
				C16DCFA3272BAB9600FF5C78 /* Staging */,
			);
			defaultConfigurationIsVisible = 0;
			defaultConfigurationName = Release;
		};
		C9B378B32C5159890085E5D0 /* Build configuration list for PBXNativeTarget "OpenInRainbow" */ = {
			isa = XCConfigurationList;
			buildConfigurations = (
				C9B378AF2C5159890085E5D0 /* Debug */,
				C9B378B02C5159890085E5D0 /* Release */,
				C9B378B12C5159890085E5D0 /* LocalRelease */,
				C9B378B22C5159890085E5D0 /* Staging */,
			);
			defaultConfigurationIsVisible = 0;
			defaultConfigurationName = Release;
		};
		C9B378C32C515A860085E5D0 /* Build configuration list for PBXNativeTarget "ShareWithRainbow" */ = {
			isa = XCConfigurationList;
			buildConfigurations = (
				C9B378C42C515A860085E5D0 /* Debug */,
				C9B378C52C515A860085E5D0 /* Release */,
				C9B378C62C515A860085E5D0 /* LocalRelease */,
				C9B378C72C515A860085E5D0 /* Staging */,
			);
			defaultConfigurationIsVisible = 0;
			defaultConfigurationName = Release;
		};
/* End XCConfigurationList section */
	};
	rootObject = 83CBB9F71A601CBA00E9B192 /* Project object */;
}<|MERGE_RESOLUTION|>--- conflicted
+++ resolved
@@ -27,10 +27,7 @@
 		15E531DA242DAB7100797B89 /* NotificationManager.m in Sources */ = {isa = PBXBuildFile; fileRef = 15E531D9242DAB7100797B89 /* NotificationManager.m */; };
 		1A546771DB0C32A214F8DA75 /* libPods-ImageNotification.a in Frameworks */ = {isa = PBXBuildFile; fileRef = FAF343BC9A04F7FB981F2D3F /* libPods-ImageNotification.a */; };
 		24979E8920F84250007EB0DA /* GoogleService-Info.plist in Resources */ = {isa = PBXBuildFile; fileRef = 24979E7720F84004007EB0DA /* GoogleService-Info.plist */; };
-<<<<<<< HEAD
-=======
 		267E162D22C3B7F129888447 /* libPods-PriceWidgetExtension.a in Frameworks */ = {isa = PBXBuildFile; fileRef = FDA33853985FF984942F1070 /* libPods-PriceWidgetExtension.a */; };
->>>>>>> 101697b5
 		4D098C2F2811A9A5006A801A /* RNStartTime.m in Sources */ = {isa = PBXBuildFile; fileRef = 4D098C2E2811A9A5006A801A /* RNStartTime.m */; };
 		4D337D44AABFFB7BFABDD027 /* libPods-SelectTokenIntent.a in Frameworks */ = {isa = PBXBuildFile; fileRef = 933E17FCCFBF5FB66A730E0B /* libPods-SelectTokenIntent.a */; };
 		6630540924A38A1900E5B030 /* RainbowText.m in Sources */ = {isa = PBXBuildFile; fileRef = 6630540824A38A1900E5B030 /* RainbowText.m */; };
@@ -41,12 +38,6 @@
 		66A1FEB624AB641100C3F539 /* RNCMScreen.m in Sources */ = {isa = PBXBuildFile; fileRef = 66A1FEB324AB641100C3F539 /* RNCMScreen.m */; };
 		66A1FEBC24ACBBE600C3F539 /* RNCMPortal.m in Sources */ = {isa = PBXBuildFile; fileRef = 66A1FEBB24ACBBE600C3F539 /* RNCMPortal.m */; };
 		66A28EB024CAF1B500410A88 /* TestFlight.m in Sources */ = {isa = PBXBuildFile; fileRef = 66A28EAF24CAF1B500410A88 /* TestFlight.m */; };
-<<<<<<< HEAD
-		772700539021B3898984C99F /* libPods-ImageNotification.a in Frameworks */ = {isa = PBXBuildFile; fileRef = A4EE6F41EE774EEE01CF5D03 /* libPods-ImageNotification.a */; };
-		9B6ADB94E6C412700EB5E9A9 /* libPods-Rainbow.a in Frameworks */ = {isa = PBXBuildFile; fileRef = 2849FD6F00421E920E712EFE /* libPods-Rainbow.a */; };
-		A0D187293C972CA62B516E84 /* libPods-PriceWidgetExtension.a in Frameworks */ = {isa = PBXBuildFile; fileRef = 347B54FC003938F78D0E49DE /* libPods-PriceWidgetExtension.a */; };
-=======
->>>>>>> 101697b5
 		A4277D9F23CBD1910042BAF4 /* Extensions.swift in Sources */ = {isa = PBXBuildFile; fileRef = A4277D9E23CBD1910042BAF4 /* Extensions.swift */; };
 		A4277DA323CFE85F0042BAF4 /* Theme.swift in Sources */ = {isa = PBXBuildFile; fileRef = A4277DA223CFE85F0042BAF4 /* Theme.swift */; };
 		A4D04BA923D12F99008C1DEC /* Button.swift in Sources */ = {isa = PBXBuildFile; fileRef = A4D04BA823D12F99008C1DEC /* Button.swift */; };
@@ -220,11 +211,7 @@
 		0299CE7A2886202800B5C7E7 /* NotificationService.m */ = {isa = PBXFileReference; lastKnownFileType = sourcecode.c.objc; path = NotificationService.m; sourceTree = "<group>"; };
 		0299CE7C2886202800B5C7E7 /* Info.plist */ = {isa = PBXFileReference; lastKnownFileType = text.plist.xml; path = Info.plist; sourceTree = "<group>"; };
 		0299CE852886246C00B5C7E7 /* libFirebaseCore.a */ = {isa = PBXFileReference; explicitFileType = archive.ar; path = libFirebaseCore.a; sourceTree = BUILT_PRODUCTS_DIR; };
-<<<<<<< HEAD
-		0E2E061C9A880C68D5CF93DA /* Pods-PriceWidgetExtension.release.xcconfig */ = {isa = PBXFileReference; includeInIndex = 1; lastKnownFileType = text.xcconfig; name = "Pods-PriceWidgetExtension.release.xcconfig"; path = "Target Support Files/Pods-PriceWidgetExtension/Pods-PriceWidgetExtension.release.xcconfig"; sourceTree = "<group>"; };
-=======
 		11D30486FEF77968C16FDF7D /* Pods-PriceWidgetExtension.staging.xcconfig */ = {isa = PBXFileReference; includeInIndex = 1; lastKnownFileType = text.xcconfig; name = "Pods-PriceWidgetExtension.staging.xcconfig"; path = "Target Support Files/Pods-PriceWidgetExtension/Pods-PriceWidgetExtension.staging.xcconfig"; sourceTree = "<group>"; };
->>>>>>> 101697b5
 		13B07F961A680F5B00A75B9A /* Rainbow.app */ = {isa = PBXFileReference; explicitFileType = wrapper.application; includeInIndex = 0; path = Rainbow.app; sourceTree = BUILT_PRODUCTS_DIR; };
 		13B07FAF1A68108700A75B9A /* AppDelegate.h */ = {isa = PBXFileReference; fileEncoding = 4; lastKnownFileType = sourcecode.c.h; name = AppDelegate.h; path = Rainbow/AppDelegate.h; sourceTree = "<group>"; };
 		13B07FB01A68108700A75B9A /* AppDelegate.mm */ = {isa = PBXFileReference; fileEncoding = 4; lastKnownFileType = sourcecode.cpp.objcpp; name = AppDelegate.mm; path = Rainbow/AppDelegate.mm; sourceTree = "<group>"; };
@@ -251,12 +238,7 @@
 		15E531D4242B28EF00797B89 /* UIImageViewWithPersistentAnimations.swift */ = {isa = PBXFileReference; lastKnownFileType = sourcecode.swift; path = UIImageViewWithPersistentAnimations.swift; sourceTree = "<group>"; };
 		15E531D8242DAB7100797B89 /* NotificationManager.h */ = {isa = PBXFileReference; lastKnownFileType = sourcecode.c.h; path = NotificationManager.h; sourceTree = "<group>"; };
 		15E531D9242DAB7100797B89 /* NotificationManager.m */ = {isa = PBXFileReference; lastKnownFileType = sourcecode.c.objc; path = NotificationManager.m; sourceTree = "<group>"; };
-<<<<<<< HEAD
-		1AB8A6DD535B802DE2AB649C /* Pods-Rainbow.release.xcconfig */ = {isa = PBXFileReference; includeInIndex = 1; lastKnownFileType = text.xcconfig; name = "Pods-Rainbow.release.xcconfig"; path = "Target Support Files/Pods-Rainbow/Pods-Rainbow.release.xcconfig"; sourceTree = "<group>"; };
-		1B711DBDBBF2937B44C867AE /* Pods-Rainbow.localrelease.xcconfig */ = {isa = PBXFileReference; includeInIndex = 1; lastKnownFileType = text.xcconfig; name = "Pods-Rainbow.localrelease.xcconfig"; path = "Target Support Files/Pods-Rainbow/Pods-Rainbow.localrelease.xcconfig"; sourceTree = "<group>"; };
-=======
 		239585D5B37F4FBD1470F62D /* Pods-ImageNotification.debug.xcconfig */ = {isa = PBXFileReference; includeInIndex = 1; lastKnownFileType = text.xcconfig; name = "Pods-ImageNotification.debug.xcconfig"; path = "Target Support Files/Pods-ImageNotification/Pods-ImageNotification.debug.xcconfig"; sourceTree = "<group>"; };
->>>>>>> 101697b5
 		24979E3620F84003007EB0DA /* Protobuf.framework */ = {isa = PBXFileReference; lastKnownFileType = wrapper.framework; name = Protobuf.framework; path = Frameworks/Protobuf.framework; sourceTree = "<group>"; };
 		24979E7420F84004007EB0DA /* FirebaseAnalytics.framework */ = {isa = PBXFileReference; lastKnownFileType = wrapper.framework; name = FirebaseAnalytics.framework; path = Frameworks/FirebaseAnalytics.framework; sourceTree = "<group>"; };
 		24979E7520F84004007EB0DA /* FirebaseCore.framework */ = {isa = PBXFileReference; lastKnownFileType = wrapper.framework; name = FirebaseCore.framework; path = Frameworks/FirebaseCore.framework; sourceTree = "<group>"; };
@@ -269,15 +251,8 @@
 		24979E7C20F84004007EB0DA /* FirebaseCoreDiagnostics.framework */ = {isa = PBXFileReference; lastKnownFileType = wrapper.framework; name = FirebaseCoreDiagnostics.framework; path = Frameworks/FirebaseCoreDiagnostics.framework; sourceTree = "<group>"; };
 		24979E7D20F84005007EB0DA /* module.modulemap */ = {isa = PBXFileReference; fileEncoding = 4; lastKnownFileType = "sourcecode.module-map"; name = module.modulemap; path = Frameworks/module.modulemap; sourceTree = "<group>"; };
 		24979E7E20F84005007EB0DA /* nanopb.framework */ = {isa = PBXFileReference; lastKnownFileType = wrapper.framework; name = nanopb.framework; path = Frameworks/nanopb.framework; sourceTree = "<group>"; };
-<<<<<<< HEAD
-		26DC4643CD491E6EB3299729 /* Pods-SelectTokenIntent.staging.xcconfig */ = {isa = PBXFileReference; includeInIndex = 1; lastKnownFileType = text.xcconfig; name = "Pods-SelectTokenIntent.staging.xcconfig"; path = "Target Support Files/Pods-SelectTokenIntent/Pods-SelectTokenIntent.staging.xcconfig"; sourceTree = "<group>"; };
-		2849FD6F00421E920E712EFE /* libPods-Rainbow.a */ = {isa = PBXFileReference; explicitFileType = archive.ar; includeInIndex = 0; path = "libPods-Rainbow.a"; sourceTree = BUILT_PRODUCTS_DIR; };
-		347B54FC003938F78D0E49DE /* libPods-PriceWidgetExtension.a */ = {isa = PBXFileReference; explicitFileType = archive.ar; includeInIndex = 0; path = "libPods-PriceWidgetExtension.a"; sourceTree = BUILT_PRODUCTS_DIR; };
-		35F89ADCAAB94985DB12F47E /* Pods-SelectTokenIntent.localrelease.xcconfig */ = {isa = PBXFileReference; includeInIndex = 1; lastKnownFileType = text.xcconfig; name = "Pods-SelectTokenIntent.localrelease.xcconfig"; path = "Target Support Files/Pods-SelectTokenIntent/Pods-SelectTokenIntent.localrelease.xcconfig"; sourceTree = "<group>"; };
-=======
 		388CCCEFC8BB73A757574C99 /* Pods-SelectTokenIntent.localrelease.xcconfig */ = {isa = PBXFileReference; includeInIndex = 1; lastKnownFileType = text.xcconfig; name = "Pods-SelectTokenIntent.localrelease.xcconfig"; path = "Target Support Files/Pods-SelectTokenIntent/Pods-SelectTokenIntent.localrelease.xcconfig"; sourceTree = "<group>"; };
 		3BBE9F9F842B95CFF7E85DB8 /* Pods-Rainbow.localrelease.xcconfig */ = {isa = PBXFileReference; includeInIndex = 1; lastKnownFileType = text.xcconfig; name = "Pods-Rainbow.localrelease.xcconfig"; path = "Target Support Files/Pods-Rainbow/Pods-Rainbow.localrelease.xcconfig"; sourceTree = "<group>"; };
->>>>>>> 101697b5
 		3C379D5D20FD1F92009AF81F /* Rainbow.entitlements */ = {isa = PBXFileReference; lastKnownFileType = text.plist.entitlements; name = Rainbow.entitlements; path = Rainbow/Rainbow.entitlements; sourceTree = "<group>"; };
 		3CBE29CB2381E43800BE05AC /* Rainbow-Bridging-Header.h */ = {isa = PBXFileReference; lastKnownFileType = sourcecode.c.h; path = "Rainbow-Bridging-Header.h"; sourceTree = "<group>"; };
 		3FEB7D565693086934123364 /* Pods-ImageNotification.localrelease.xcconfig */ = {isa = PBXFileReference; includeInIndex = 1; lastKnownFileType = text.xcconfig; name = "Pods-ImageNotification.localrelease.xcconfig"; path = "Target Support Files/Pods-ImageNotification/Pods-ImageNotification.localrelease.xcconfig"; sourceTree = "<group>"; };
@@ -285,11 +260,7 @@
 		4AC56C617B9C2032ED43DBD5 /* libPods-Rainbow.a */ = {isa = PBXFileReference; explicitFileType = archive.ar; includeInIndex = 0; path = "libPods-Rainbow.a"; sourceTree = BUILT_PRODUCTS_DIR; };
 		4D098C2D2811A979006A801A /* RNStartTime.h */ = {isa = PBXFileReference; lastKnownFileType = sourcecode.c.h; path = RNStartTime.h; sourceTree = "<group>"; };
 		4D098C2E2811A9A5006A801A /* RNStartTime.m */ = {isa = PBXFileReference; lastKnownFileType = sourcecode.c.objc; path = RNStartTime.m; sourceTree = "<group>"; };
-<<<<<<< HEAD
-		65461177F9DA4D2AF8FDE532 /* libPods-SelectTokenIntent.a */ = {isa = PBXFileReference; explicitFileType = archive.ar; includeInIndex = 0; path = "libPods-SelectTokenIntent.a"; sourceTree = BUILT_PRODUCTS_DIR; };
-=======
 		5D4F7BDB5458BA6BF08E99B6 /* Pods-ImageNotification.staging.xcconfig */ = {isa = PBXFileReference; includeInIndex = 1; lastKnownFileType = text.xcconfig; name = "Pods-ImageNotification.staging.xcconfig"; path = "Target Support Files/Pods-ImageNotification/Pods-ImageNotification.staging.xcconfig"; sourceTree = "<group>"; };
->>>>>>> 101697b5
 		6630540824A38A1900E5B030 /* RainbowText.m */ = {isa = PBXFileReference; lastKnownFileType = sourcecode.c.objc; path = RainbowText.m; sourceTree = "<group>"; };
 		6635730524939991006ACFA6 /* SafeStoreReview.m */ = {isa = PBXFileReference; lastKnownFileType = sourcecode.c.objc; path = SafeStoreReview.m; sourceTree = "<group>"; };
 		664612EC2748489B00B43F5A /* PriceWidgetExtension.entitlements */ = {isa = PBXFileReference; lastKnownFileType = text.plist.entitlements; path = PriceWidgetExtension.entitlements; sourceTree = "<group>"; };
@@ -305,15 +276,8 @@
 		66A1FEBB24ACBBE600C3F539 /* RNCMPortal.m */ = {isa = PBXFileReference; fileEncoding = 4; lastKnownFileType = sourcecode.c.objc; name = RNCMPortal.m; path = "../src/react-native-cool-modals/ios/RNCMPortal.m"; sourceTree = "<group>"; };
 		66A28EAF24CAF1B500410A88 /* TestFlight.m */ = {isa = PBXFileReference; lastKnownFileType = sourcecode.c.objc; path = TestFlight.m; sourceTree = "<group>"; };
 		66A29CCA2511074500481F4A /* ReaHeader.h */ = {isa = PBXFileReference; fileEncoding = 4; lastKnownFileType = sourcecode.c.h; path = ReaHeader.h; sourceTree = SOURCE_ROOT; };
-<<<<<<< HEAD
-		67229503F822E9932A3F2EDC /* Pods-ImageNotification.staging.xcconfig */ = {isa = PBXFileReference; includeInIndex = 1; lastKnownFileType = text.xcconfig; name = "Pods-ImageNotification.staging.xcconfig"; path = "Target Support Files/Pods-ImageNotification/Pods-ImageNotification.staging.xcconfig"; sourceTree = "<group>"; };
-		754BAC14564919AC158141D7 /* Pods-ImageNotification.release.xcconfig */ = {isa = PBXFileReference; includeInIndex = 1; lastKnownFileType = text.xcconfig; name = "Pods-ImageNotification.release.xcconfig"; path = "Target Support Files/Pods-ImageNotification/Pods-ImageNotification.release.xcconfig"; sourceTree = "<group>"; };
-		77ABFFC40787936BEF542937 /* Pods-SelectTokenIntent.debug.xcconfig */ = {isa = PBXFileReference; includeInIndex = 1; lastKnownFileType = text.xcconfig; name = "Pods-SelectTokenIntent.debug.xcconfig"; path = "Target Support Files/Pods-SelectTokenIntent/Pods-SelectTokenIntent.debug.xcconfig"; sourceTree = "<group>"; };
-		8DA3F6D98DE825DCFDE1D646 /* Pods-PriceWidgetExtension.debug.xcconfig */ = {isa = PBXFileReference; includeInIndex = 1; lastKnownFileType = text.xcconfig; name = "Pods-PriceWidgetExtension.debug.xcconfig"; path = "Target Support Files/Pods-PriceWidgetExtension/Pods-PriceWidgetExtension.debug.xcconfig"; sourceTree = "<group>"; };
-=======
 		6B24FBC9AFF649E6E37FF985 /* Pods-PriceWidgetExtension.localrelease.xcconfig */ = {isa = PBXFileReference; includeInIndex = 1; lastKnownFileType = text.xcconfig; name = "Pods-PriceWidgetExtension.localrelease.xcconfig"; path = "Target Support Files/Pods-PriceWidgetExtension/Pods-PriceWidgetExtension.localrelease.xcconfig"; sourceTree = "<group>"; };
 		933E17FCCFBF5FB66A730E0B /* libPods-SelectTokenIntent.a */ = {isa = PBXFileReference; explicitFileType = archive.ar; includeInIndex = 0; path = "libPods-SelectTokenIntent.a"; sourceTree = BUILT_PRODUCTS_DIR; };
->>>>>>> 101697b5
 		98AED33BAB4247CEBEF8464D /* libz.tbd */ = {isa = PBXFileReference; explicitFileType = undefined; fileEncoding = 9; includeInIndex = 0; lastKnownFileType = "sourcecode.text-based-dylib-definition"; name = libz.tbd; path = usr/lib/libz.tbd; sourceTree = SDKROOT; };
 		9A012A7A01CE319F103A71A9 /* Pods-ImageNotification.localrelease.xcconfig */ = {isa = PBXFileReference; includeInIndex = 1; lastKnownFileType = text.xcconfig; name = "Pods-ImageNotification.localrelease.xcconfig"; path = "Target Support Files/Pods-ImageNotification/Pods-ImageNotification.localrelease.xcconfig"; sourceTree = "<group>"; };
 		9BE4E795B009DE2D95F873F7 /* Pods-Rainbow.debug.xcconfig */ = {isa = PBXFileReference; includeInIndex = 1; lastKnownFileType = text.xcconfig; name = "Pods-Rainbow.debug.xcconfig"; path = "Target Support Files/Pods-Rainbow/Pods-Rainbow.debug.xcconfig"; sourceTree = "<group>"; };
@@ -324,10 +288,6 @@
 		A4C7384F262FF1BCFABB462D /* Pods-Rainbow.debug.xcconfig */ = {isa = PBXFileReference; includeInIndex = 1; lastKnownFileType = text.xcconfig; name = "Pods-Rainbow.debug.xcconfig"; path = "Target Support Files/Pods-Rainbow/Pods-Rainbow.debug.xcconfig"; sourceTree = "<group>"; };
 		A4D04BA823D12F99008C1DEC /* Button.swift */ = {isa = PBXFileReference; lastKnownFileType = sourcecode.swift; path = Button.swift; sourceTree = "<group>"; };
 		A4D04BAB23D12FD5008C1DEC /* ButtonManager.m */ = {isa = PBXFileReference; lastKnownFileType = sourcecode.c.objc; path = ButtonManager.m; sourceTree = "<group>"; };
-<<<<<<< HEAD
-		A4EE6F41EE774EEE01CF5D03 /* libPods-ImageNotification.a */ = {isa = PBXFileReference; explicitFileType = archive.ar; includeInIndex = 0; path = "libPods-ImageNotification.a"; sourceTree = BUILT_PRODUCTS_DIR; };
-=======
->>>>>>> 101697b5
 		AA0B1CB82B00C5E100EAF77D /* SF-Mono-Semibold.otf */ = {isa = PBXFileReference; lastKnownFileType = file; name = "SF-Mono-Semibold.otf"; path = "../src/assets/fonts/SF-Mono-Semibold.otf"; sourceTree = "<group>"; };
 		AA0B1CB92B00C5E100EAF77D /* SF-Mono-Bold.otf */ = {isa = PBXFileReference; lastKnownFileType = file; name = "SF-Mono-Bold.otf"; path = "../src/assets/fonts/SF-Mono-Bold.otf"; sourceTree = "<group>"; };
 		AA0B1CBA2B00C5E100EAF77D /* SF-Pro-Rounded-Black.otf */ = {isa = PBXFileReference; lastKnownFileType = file; name = "SF-Pro-Rounded-Black.otf"; path = "../src/assets/fonts/SF-Pro-Rounded-Black.otf"; sourceTree = "<group>"; };
@@ -337,10 +297,7 @@
 		AA6228ED24272B200078BDAA /* SF-Pro-Rounded-Medium.otf */ = {isa = PBXFileReference; lastKnownFileType = file; name = "SF-Pro-Rounded-Medium.otf"; path = "../src/assets/fonts/SF-Pro-Rounded-Medium.otf"; sourceTree = "<group>"; };
 		AA6228EE24272B200078BDAA /* SF-Pro-Rounded-Regular.otf */ = {isa = PBXFileReference; lastKnownFileType = file; name = "SF-Pro-Rounded-Regular.otf"; path = "../src/assets/fonts/SF-Pro-Rounded-Regular.otf"; sourceTree = "<group>"; };
 		AAA0EF342BF5A4AD00A19A53 /* PrivacyInfo.xcprivacy */ = {isa = PBXFileReference; lastKnownFileType = text.xml; path = PrivacyInfo.xcprivacy; sourceTree = "<group>"; };
-<<<<<<< HEAD
-=======
 		AE024FCA8C28D21E9E1EA378 /* Pods-SelectTokenIntent.debug.xcconfig */ = {isa = PBXFileReference; includeInIndex = 1; lastKnownFileType = text.xcconfig; name = "Pods-SelectTokenIntent.debug.xcconfig"; path = "Target Support Files/Pods-SelectTokenIntent/Pods-SelectTokenIntent.debug.xcconfig"; sourceTree = "<group>"; };
->>>>>>> 101697b5
 		B0C692B061D7430D8194DC98 /* ToolTipMenuTests.xctest */ = {isa = PBXFileReference; explicitFileType = undefined; fileEncoding = 9; includeInIndex = 0; lastKnownFileType = wrapper.cfbundle; path = ToolTipMenuTests.xctest; sourceTree = "<group>"; };
 		B50C9AE92A9D18DC00EB0019 /* adworld@3x.png */ = {isa = PBXFileReference; lastKnownFileType = image.png; path = "adworld@3x.png"; sourceTree = "<group>"; };
 		B50C9AEA2A9D18DC00EB0019 /* adworld@2x.png */ = {isa = PBXFileReference; lastKnownFileType = image.png; path = "adworld@2x.png"; sourceTree = "<group>"; };
@@ -390,10 +347,6 @@
 		C1C61A902731A05700E5C0B3 /* RainbowTokenList.swift */ = {isa = PBXFileReference; lastKnownFileType = sourcecode.swift; path = RainbowTokenList.swift; sourceTree = "<group>"; };
 		C1D44EFF1CD97D9376360388 /* Pods-ImageNotification.debug.xcconfig */ = {isa = PBXFileReference; includeInIndex = 1; lastKnownFileType = text.xcconfig; name = "Pods-ImageNotification.debug.xcconfig"; path = "Target Support Files/Pods-ImageNotification/Pods-ImageNotification.debug.xcconfig"; sourceTree = "<group>"; };
 		C1EB012E2731B68400830E70 /* TokenDetails.swift */ = {isa = PBXFileReference; lastKnownFileType = sourcecode.swift; path = TokenDetails.swift; sourceTree = "<group>"; };
-<<<<<<< HEAD
-		C58D764247A98B53C1C9E5DB /* Pods-SelectTokenIntent.release.xcconfig */ = {isa = PBXFileReference; includeInIndex = 1; lastKnownFileType = text.xcconfig; name = "Pods-SelectTokenIntent.release.xcconfig"; path = "Target Support Files/Pods-SelectTokenIntent/Pods-SelectTokenIntent.release.xcconfig"; sourceTree = "<group>"; };
-=======
->>>>>>> 101697b5
 		C97EAD8B2BD6C6DF00322D53 /* RCTDeviceUUID.m */ = {isa = PBXFileReference; fileEncoding = 4; lastKnownFileType = sourcecode.c.objc; path = RCTDeviceUUID.m; sourceTree = "<group>"; };
 		C97EAD8C2BD6C6DF00322D53 /* RCTDeviceUUID.h */ = {isa = PBXFileReference; fileEncoding = 4; lastKnownFileType = sourcecode.c.h; path = RCTDeviceUUID.h; sourceTree = "<group>"; };
 		C9B378A02C5159880085E5D0 /* OpenInRainbow.appex */ = {isa = PBXFileReference; explicitFileType = "wrapper.app-extension"; includeInIndex = 0; path = OpenInRainbow.appex; sourceTree = BUILT_PRODUCTS_DIR; };
@@ -409,20 +362,12 @@
 		CF8B843EAE21E6291C0C6702 /* Pods-SelectTokenIntent.staging.xcconfig */ = {isa = PBXFileReference; includeInIndex = 1; lastKnownFileType = text.xcconfig; name = "Pods-SelectTokenIntent.staging.xcconfig"; path = "Target Support Files/Pods-SelectTokenIntent/Pods-SelectTokenIntent.staging.xcconfig"; sourceTree = "<group>"; };
 		D657340CCBF77C82579CE8A1 /* Pods-SelectTokenIntent.release.xcconfig */ = {isa = PBXFileReference; includeInIndex = 1; lastKnownFileType = text.xcconfig; name = "Pods-SelectTokenIntent.release.xcconfig"; path = "Target Support Files/Pods-SelectTokenIntent/Pods-SelectTokenIntent.release.xcconfig"; sourceTree = "<group>"; };
 		D755E71324B04FEE9C691D14 /* libRNFirebase.a */ = {isa = PBXFileReference; explicitFileType = undefined; fileEncoding = 9; includeInIndex = 0; lastKnownFileType = archive.ar; path = libRNFirebase.a; sourceTree = "<group>"; };
-<<<<<<< HEAD
-		DE0F2DCF345D86BC393364C1 /* Pods-PriceWidgetExtension.staging.xcconfig */ = {isa = PBXFileReference; includeInIndex = 1; lastKnownFileType = text.xcconfig; name = "Pods-PriceWidgetExtension.staging.xcconfig"; path = "Target Support Files/Pods-PriceWidgetExtension/Pods-PriceWidgetExtension.staging.xcconfig"; sourceTree = "<group>"; };
-		E1C8077FF04F34DEA00831AC /* Pods-Rainbow.staging.xcconfig */ = {isa = PBXFileReference; includeInIndex = 1; lastKnownFileType = text.xcconfig; name = "Pods-Rainbow.staging.xcconfig"; path = "Target Support Files/Pods-Rainbow/Pods-Rainbow.staging.xcconfig"; sourceTree = "<group>"; };
-		ED297162215061F000B7C4FE /* JavaScriptCore.framework */ = {isa = PBXFileReference; lastKnownFileType = wrapper.framework; name = JavaScriptCore.framework; path = System/Library/Frameworks/JavaScriptCore.framework; sourceTree = SDKROOT; };
-		ED2971642150620600B7C4FE /* JavaScriptCore.framework */ = {isa = PBXFileReference; lastKnownFileType = wrapper.framework; name = JavaScriptCore.framework; path = Platforms/AppleTVOS.platform/Developer/SDKs/AppleTVOS12.0.sdk/System/Library/Frameworks/JavaScriptCore.framework; sourceTree = DEVELOPER_DIR; };
-		FE236B1CFFEB2DE6C1DAF315 /* Pods-PriceWidgetExtension.localrelease.xcconfig */ = {isa = PBXFileReference; includeInIndex = 1; lastKnownFileType = text.xcconfig; name = "Pods-PriceWidgetExtension.localrelease.xcconfig"; path = "Target Support Files/Pods-PriceWidgetExtension/Pods-PriceWidgetExtension.localrelease.xcconfig"; sourceTree = "<group>"; };
-=======
 		E060F33194FF363EC0431250 /* Pods-ImageNotification.release.xcconfig */ = {isa = PBXFileReference; includeInIndex = 1; lastKnownFileType = text.xcconfig; name = "Pods-ImageNotification.release.xcconfig"; path = "Target Support Files/Pods-ImageNotification/Pods-ImageNotification.release.xcconfig"; sourceTree = "<group>"; };
 		EAF3EBD98BA704022718B359 /* Pods-PriceWidgetExtension.release.xcconfig */ = {isa = PBXFileReference; includeInIndex = 1; lastKnownFileType = text.xcconfig; name = "Pods-PriceWidgetExtension.release.xcconfig"; path = "Target Support Files/Pods-PriceWidgetExtension/Pods-PriceWidgetExtension.release.xcconfig"; sourceTree = "<group>"; };
 		ED297162215061F000B7C4FE /* JavaScriptCore.framework */ = {isa = PBXFileReference; lastKnownFileType = wrapper.framework; name = JavaScriptCore.framework; path = System/Library/Frameworks/JavaScriptCore.framework; sourceTree = SDKROOT; };
 		ED2971642150620600B7C4FE /* JavaScriptCore.framework */ = {isa = PBXFileReference; lastKnownFileType = wrapper.framework; name = JavaScriptCore.framework; path = Platforms/AppleTVOS.platform/Developer/SDKs/AppleTVOS12.0.sdk/System/Library/Frameworks/JavaScriptCore.framework; sourceTree = DEVELOPER_DIR; };
 		FAF343BC9A04F7FB981F2D3F /* libPods-ImageNotification.a */ = {isa = PBXFileReference; explicitFileType = archive.ar; includeInIndex = 0; path = "libPods-ImageNotification.a"; sourceTree = BUILT_PRODUCTS_DIR; };
 		FDA33853985FF984942F1070 /* libPods-PriceWidgetExtension.a */ = {isa = PBXFileReference; explicitFileType = archive.ar; includeInIndex = 0; path = "libPods-PriceWidgetExtension.a"; sourceTree = BUILT_PRODUCTS_DIR; };
->>>>>>> 101697b5
 /* End PBXFileReference section */
 
 /* Begin PBXFrameworksBuildPhase section */
@@ -430,11 +375,7 @@
 			isa = PBXFrameworksBuildPhase;
 			buildActionMask = 2147483647;
 			files = (
-<<<<<<< HEAD
-				772700539021B3898984C99F /* libPods-ImageNotification.a in Frameworks */,
-=======
 				1A546771DB0C32A214F8DA75 /* libPods-ImageNotification.a in Frameworks */,
->>>>>>> 101697b5
 			);
 			runOnlyForDeploymentPostprocessing = 0;
 		};
@@ -444,11 +385,7 @@
 			files = (
 				ED2971652150620600B7C4FE /* JavaScriptCore.framework in Frameworks */,
 				C72F456C99A646399192517D /* libz.tbd in Frameworks */,
-<<<<<<< HEAD
-				9B6ADB94E6C412700EB5E9A9 /* libPods-Rainbow.a in Frameworks */,
-=======
 				135F623E8FF08A7A779DBB59 /* libPods-Rainbow.a in Frameworks */,
->>>>>>> 101697b5
 			);
 			runOnlyForDeploymentPostprocessing = 0;
 		};
@@ -458,11 +395,7 @@
 			files = (
 				C16DCF60272BA6EF00FF5C78 /* SwiftUI.framework in Frameworks */,
 				C16DCF5E272BA6EF00FF5C78 /* WidgetKit.framework in Frameworks */,
-<<<<<<< HEAD
-				A0D187293C972CA62B516E84 /* libPods-PriceWidgetExtension.a in Frameworks */,
-=======
 				267E162D22C3B7F129888447 /* libPods-PriceWidgetExtension.a in Frameworks */,
->>>>>>> 101697b5
 			);
 			runOnlyForDeploymentPostprocessing = 0;
 		};
@@ -471,11 +404,7 @@
 			buildActionMask = 2147483647;
 			files = (
 				C16DCF81272BAB9500FF5C78 /* Intents.framework in Frameworks */,
-<<<<<<< HEAD
-				B614E81509614492E871E338 /* libPods-SelectTokenIntent.a in Frameworks */,
-=======
 				4D337D44AABFFB7BFABDD027 /* libPods-SelectTokenIntent.a in Frameworks */,
->>>>>>> 101697b5
 			);
 			runOnlyForDeploymentPostprocessing = 0;
 		};
@@ -652,17 +581,10 @@
 				C16DCF80272BAB9500FF5C78 /* Intents.framework */,
 				C16DCF8B272BAB9600FF5C78 /* IntentsUI.framework */,
 				C9B378A12C5159880085E5D0 /* UniformTypeIdentifiers.framework */,
-<<<<<<< HEAD
-				A4EE6F41EE774EEE01CF5D03 /* libPods-ImageNotification.a */,
-				347B54FC003938F78D0E49DE /* libPods-PriceWidgetExtension.a */,
-				2849FD6F00421E920E712EFE /* libPods-Rainbow.a */,
-				65461177F9DA4D2AF8FDE532 /* libPods-SelectTokenIntent.a */,
-=======
 				FAF343BC9A04F7FB981F2D3F /* libPods-ImageNotification.a */,
 				FDA33853985FF984942F1070 /* libPods-PriceWidgetExtension.a */,
 				4AC56C617B9C2032ED43DBD5 /* libPods-Rainbow.a */,
 				933E17FCCFBF5FB66A730E0B /* libPods-SelectTokenIntent.a */,
->>>>>>> 101697b5
 			);
 			name = Frameworks;
 			sourceTree = "<group>";
@@ -826,24 +748,6 @@
 		C640359C0E6575CE0A7ECD73 /* Pods */ = {
 			isa = PBXGroup;
 			children = (
-<<<<<<< HEAD
-				C1D44EFF1CD97D9376360388 /* Pods-ImageNotification.debug.xcconfig */,
-				754BAC14564919AC158141D7 /* Pods-ImageNotification.release.xcconfig */,
-				9A012A7A01CE319F103A71A9 /* Pods-ImageNotification.localrelease.xcconfig */,
-				67229503F822E9932A3F2EDC /* Pods-ImageNotification.staging.xcconfig */,
-				8DA3F6D98DE825DCFDE1D646 /* Pods-PriceWidgetExtension.debug.xcconfig */,
-				0E2E061C9A880C68D5CF93DA /* Pods-PriceWidgetExtension.release.xcconfig */,
-				FE236B1CFFEB2DE6C1DAF315 /* Pods-PriceWidgetExtension.localrelease.xcconfig */,
-				DE0F2DCF345D86BC393364C1 /* Pods-PriceWidgetExtension.staging.xcconfig */,
-				9BE4E795B009DE2D95F873F7 /* Pods-Rainbow.debug.xcconfig */,
-				1AB8A6DD535B802DE2AB649C /* Pods-Rainbow.release.xcconfig */,
-				1B711DBDBBF2937B44C867AE /* Pods-Rainbow.localrelease.xcconfig */,
-				E1C8077FF04F34DEA00831AC /* Pods-Rainbow.staging.xcconfig */,
-				77ABFFC40787936BEF542937 /* Pods-SelectTokenIntent.debug.xcconfig */,
-				C58D764247A98B53C1C9E5DB /* Pods-SelectTokenIntent.release.xcconfig */,
-				35F89ADCAAB94985DB12F47E /* Pods-SelectTokenIntent.localrelease.xcconfig */,
-				26DC4643CD491E6EB3299729 /* Pods-SelectTokenIntent.staging.xcconfig */,
-=======
 				239585D5B37F4FBD1470F62D /* Pods-ImageNotification.debug.xcconfig */,
 				E060F33194FF363EC0431250 /* Pods-ImageNotification.release.xcconfig */,
 				3FEB7D565693086934123364 /* Pods-ImageNotification.localrelease.xcconfig */,
@@ -860,7 +764,6 @@
 				D657340CCBF77C82579CE8A1 /* Pods-SelectTokenIntent.release.xcconfig */,
 				388CCCEFC8BB73A757574C99 /* Pods-SelectTokenIntent.localrelease.xcconfig */,
 				CF8B843EAE21E6291C0C6702 /* Pods-SelectTokenIntent.staging.xcconfig */,
->>>>>>> 101697b5
 			);
 			path = Pods;
 			sourceTree = "<group>";
@@ -916,19 +819,11 @@
 			isa = PBXNativeTarget;
 			buildConfigurationList = 0299CE842886202800B5C7E7 /* Build configuration list for PBXNativeTarget "ImageNotification" */;
 			buildPhases = (
-<<<<<<< HEAD
-				2566FC9D3EEF481DB0C9B4C3 /* [CP] Check Pods Manifest.lock */,
-				0299CE732886202800B5C7E7 /* Sources */,
-				0299CE742886202800B5C7E7 /* Frameworks */,
-				0299CE752886202800B5C7E7 /* Resources */,
-				81228C8D7D839829F703D895 /* [CP] Copy Pods Resources */,
-=======
 				1A70A0F491DB72617BEC1E3E /* [CP] Check Pods Manifest.lock */,
 				0299CE732886202800B5C7E7 /* Sources */,
 				0299CE742886202800B5C7E7 /* Frameworks */,
 				0299CE752886202800B5C7E7 /* Resources */,
 				CC6F07DBBF6C5DBF6BE2736C /* [CP] Copy Pods Resources */,
->>>>>>> 101697b5
 			);
 			buildRules = (
 			);
@@ -943,11 +838,7 @@
 			isa = PBXNativeTarget;
 			buildConfigurationList = 13B07F931A680F5B00A75B9A /* Build configuration list for PBXNativeTarget "Rainbow" */;
 			buildPhases = (
-<<<<<<< HEAD
-				6A06E17D3331C9262C11F863 /* [CP] Check Pods Manifest.lock */,
-=======
 				B84C4CAD33EC131FD4694010 /* [CP] Check Pods Manifest.lock */,
->>>>>>> 101697b5
 				AEAD56A917FF4051986EE3E6 /* [Expo] Configure project */,
 				13B07F871A680F5B00A75B9A /* Sources */,
 				13B07F8C1A680F5B00A75B9A /* Frameworks */,
@@ -955,15 +846,9 @@
 				00DD1BFF1BD5951E006B06BC /* Bundle React Native code and images */,
 				9FF961FEA7AF435FA18ED988 /* Upload Debug Symbols to Sentry */,
 				668ADB3225A4E3A40050859D /* Embed App Extensions */,
-<<<<<<< HEAD
-				DD2DC8866DF399C0155E9D82 /* [CP] Embed Pods Frameworks */,
-				D4F09C8128E9E62B49EF8EE2 /* [CP] Copy Pods Resources */,
-				071510F2A6E76D592F72B390 /* [CP-User] [RNFB] Core Configuration */,
-=======
 				727A03F9C34280788B4EB7B0 /* [CP] Embed Pods Frameworks */,
 				64400C8C24B919E9DC12C927 /* [CP] Copy Pods Resources */,
 				9CC18903234C511474C4FE5A /* [CP-User] [RNFB] Core Configuration */,
->>>>>>> 101697b5
 			);
 			buildRules = (
 			);
@@ -983,19 +868,11 @@
 			isa = PBXNativeTarget;
 			buildConfigurationList = C16DCF6E272BA6F100FF5C78 /* Build configuration list for PBXNativeTarget "PriceWidgetExtension" */;
 			buildPhases = (
-<<<<<<< HEAD
-				1E81BC999BDD63AD214ED606 /* [CP] Check Pods Manifest.lock */,
-				C16DCF58272BA6EF00FF5C78 /* Sources */,
-				C16DCF59272BA6EF00FF5C78 /* Frameworks */,
-				C16DCF5A272BA6EF00FF5C78 /* Resources */,
-				16E4255526BFD260443DF725 /* [CP] Copy Pods Resources */,
-=======
 				24E3DE0C1A318179029F909F /* [CP] Check Pods Manifest.lock */,
 				C16DCF58272BA6EF00FF5C78 /* Sources */,
 				C16DCF59272BA6EF00FF5C78 /* Frameworks */,
 				C16DCF5A272BA6EF00FF5C78 /* Resources */,
 				E5478161AB3BE9AD9BFD4290 /* [CP] Copy Pods Resources */,
->>>>>>> 101697b5
 			);
 			buildRules = (
 			);
@@ -1010,19 +887,11 @@
 			isa = PBXNativeTarget;
 			buildConfigurationList = C16DCF9F272BAB9600FF5C78 /* Build configuration list for PBXNativeTarget "SelectTokenIntent" */;
 			buildPhases = (
-<<<<<<< HEAD
-				970A0FDBF90B946F04B48CE8 /* [CP] Check Pods Manifest.lock */,
-				C16DCF7B272BAB9500FF5C78 /* Sources */,
-				C16DCF7C272BAB9500FF5C78 /* Frameworks */,
-				C16DCF7D272BAB9500FF5C78 /* Resources */,
-				75A7E9AC1E10DA3B98A67960 /* [CP] Copy Pods Resources */,
-=======
 				C239424DF07543274D084131 /* [CP] Check Pods Manifest.lock */,
 				C16DCF7B272BAB9500FF5C78 /* Sources */,
 				C16DCF7C272BAB9500FF5C78 /* Frameworks */,
 				C16DCF7D272BAB9500FF5C78 /* Resources */,
 				82752F7D7CA23C0EBC84AF92 /* [CP] Copy Pods Resources */,
->>>>>>> 101697b5
 			);
 			buildRules = (
 			);
@@ -1253,24 +1122,7 @@
 			shellScript = "if [[ -f \"$PODS_ROOT/../.xcode.env\" ]]; then\n  source \"$PODS_ROOT/../.xcode.env\"\nfi\nif [[ -f \"$PODS_ROOT/../.xcode.env.local\" ]]; then\n  source \"$PODS_ROOT/../.xcode.env.local\"\nfi\n\n# The project root by default is one level up from the ios directory\nexport PROJECT_ROOT=\"$PROJECT_DIR\"/..\n\nif [[ \"$CONFIGURATION\" = *Debug* ]]; then\n  export SKIP_BUNDLING=1\nfi\nif [[ -z \"$ENTRY_FILE\" ]]; then\n  # Set the entry JS file using the bundler's entry resolution.\n  export ENTRY_FILE=\"$(\"$NODE_BINARY\" -e \"require('expo/scripts/resolveAppEntry')\" \"$PROJECT_ROOT\" ios absolute | tail -n 1)\"\nfi\n\nif [[ -z \"$CLI_PATH\" ]]; then\n  # Use Expo CLI\n  export CLI_PATH=\"$(\"$NODE_BINARY\" --print \"require.resolve('@expo/cli')\")\"\nfi\nif [[ -z \"$BUNDLE_COMMAND\" ]]; then\n  # Default Expo CLI command for bundling\n  export BUNDLE_COMMAND=\"export:embed\"\nfi\n\n`\"$NODE_BINARY\" --print \"require('path').dirname(require.resolve('react-native/package.json')) + '/scripts/react-native-xcode.sh'\"`\n";
 			showEnvVarsInLog = 0;
 		};
-<<<<<<< HEAD
-		071510F2A6E76D592F72B390 /* [CP-User] [RNFB] Core Configuration */ = {
-			isa = PBXShellScriptBuildPhase;
-			buildActionMask = 2147483647;
-			files = (
-			);
-			inputPaths = (
-				"$(BUILT_PRODUCTS_DIR)/$(INFOPLIST_PATH)",
-			);
-			name = "[CP-User] [RNFB] Core Configuration";
-			runOnlyForDeploymentPostprocessing = 0;
-			shellPath = /bin/sh;
-			shellScript = "#!/usr/bin/env bash\n#\n# Copyright (c) 2016-present Invertase Limited & Contributors\n#\n# Licensed under the Apache License, Version 2.0 (the \"License\");\n# you may not use this library except in compliance with the License.\n# You may obtain a copy of the License at\n#\n#   http://www.apache.org/licenses/LICENSE-2.0\n#\n# Unless required by applicable law or agreed to in writing, software\n# distributed under the License is distributed on an \"AS IS\" BASIS,\n# WITHOUT WARRANTIES OR CONDITIONS OF ANY KIND, either express or implied.\n# See the License for the specific language governing permissions and\n# limitations under the License.\n#\n\n##########################################################################\n##########################################################################\n#\n#  NOTE THAT IF YOU CHANGE THIS FILE YOU MUST RUN pod install AFTERWARDS\n#\n#  This file is installed as an Xcode build script in the project file\n#  by cocoapods, and you will not see your changes until you pod install\n#\n##########################################################################\n##########################################################################\n\nset -e\n\n_MAX_LOOKUPS=2;\n_SEARCH_RESULT=''\n_RN_ROOT_EXISTS=''\n_CURRENT_LOOKUPS=1\n_JSON_ROOT=\"'react-native'\"\n_JSON_FILE_NAME='firebase.json'\n_JSON_OUTPUT_BASE64='e30=' # { }\n_CURRENT_SEARCH_DIR=${PROJECT_DIR}\n_PLIST_BUDDY=/usr/libexec/PlistBuddy\n_TARGET_PLIST=\"${BUILT_PRODUCTS_DIR}/${INFOPLIST_PATH}\"\n_DSYM_PLIST=\"${DWARF_DSYM_FOLDER_PATH}/${DWARF_DSYM_FILE_NAME}/Contents/Info.plist\"\n\n# plist arrays\n_PLIST_ENTRY_KEYS=()\n_PLIST_ENTRY_TYPES=()\n_PLIST_ENTRY_VALUES=()\n\nfunction setPlistValue {\n  echo \"info:      setting plist entry '$1' of type '$2' in file '$4'\"\n  ${_PLIST_BUDDY} -c \"Add :$1 $2 '$3'\" $4 || echo \"info:      '$1' already exists\"\n}\n\nfunction getFirebaseJsonKeyValue () {\n  if [[ ${_RN_ROOT_EXISTS} ]]; then\n    ruby -Ku -e \"require 'rubygems';require 'json'; output=JSON.parse('$1'); puts output[$_JSON_ROOT]['$2']\"\n  else\n    echo \"\"\n  fi;\n}\n\nfunction jsonBoolToYesNo () {\n  if [[ $1 == \"false\" ]]; then\n    echo \"NO\"\n  elif [[ $1 == \"true\" ]]; then\n    echo \"YES\"\n  else echo \"NO\"\n  fi\n}\n\necho \"info: -> RNFB build script started\"\necho \"info: 1) Locating ${_JSON_FILE_NAME} file:\"\n\nif [[ -z ${_CURRENT_SEARCH_DIR} ]]; then\n  _CURRENT_SEARCH_DIR=$(pwd)\nfi;\n\nwhile true; do\n  _CURRENT_SEARCH_DIR=$(dirname \"$_CURRENT_SEARCH_DIR\")\n  if [[ \"$_CURRENT_SEARCH_DIR\" == \"/\" ]] || [[ ${_CURRENT_LOOKUPS} -gt ${_MAX_LOOKUPS} ]]; then break; fi;\n  echo \"info:      ($_CURRENT_LOOKUPS of $_MAX_LOOKUPS) Searching in '$_CURRENT_SEARCH_DIR' for a ${_JSON_FILE_NAME} file.\"\n  _SEARCH_RESULT=$(find \"$_CURRENT_SEARCH_DIR\" -maxdepth 2 -name ${_JSON_FILE_NAME} -print | /usr/bin/head -n 1)\n  if [[ ${_SEARCH_RESULT} ]]; then\n    echo \"info:      ${_JSON_FILE_NAME} found at $_SEARCH_RESULT\"\n    break;\n  fi;\n  _CURRENT_LOOKUPS=$((_CURRENT_LOOKUPS+1))\ndone\n\nif [[ ${_SEARCH_RESULT} ]]; then\n  _JSON_OUTPUT_RAW=$(cat \"${_SEARCH_RESULT}\")\n  _RN_ROOT_EXISTS=$(ruby -Ku -e \"require 'rubygems';require 'json'; output=JSON.parse('$_JSON_OUTPUT_RAW'); puts output[$_JSON_ROOT]\" || echo '')\n\n  if [[ ${_RN_ROOT_EXISTS} ]]; then\n    if ! python3 --version >/dev/null 2>&1; then echo \"python3 not found, firebase.json file processing error.\" && exit 1; fi\n    _JSON_OUTPUT_BASE64=$(python3 -c 'import json,sys,base64;print(base64.b64encode(bytes(json.dumps(json.loads(open('\"'${_SEARCH_RESULT}'\"', '\"'rb'\"').read())['${_JSON_ROOT}']), '\"'utf-8'\"')).decode())' || echo \"e30=\")\n  fi\n\n  _PLIST_ENTRY_KEYS+=(\"firebase_json_raw\")\n  _PLIST_ENTRY_TYPES+=(\"string\")\n  _PLIST_ENTRY_VALUES+=(\"$_JSON_OUTPUT_BASE64\")\n\n  # config.app_data_collection_default_enabled\n  _APP_DATA_COLLECTION_ENABLED=$(getFirebaseJsonKeyValue \"$_JSON_OUTPUT_RAW\" \"app_data_collection_default_enabled\")\n  if [[ $_APP_DATA_COLLECTION_ENABLED ]]; then\n    _PLIST_ENTRY_KEYS+=(\"FirebaseDataCollectionDefaultEnabled\")\n    _PLIST_ENTRY_TYPES+=(\"bool\")\n    _PLIST_ENTRY_VALUES+=(\"$(jsonBoolToYesNo \"$_APP_DATA_COLLECTION_ENABLED\")\")\n  fi\n\n  # config.analytics_auto_collection_enabled\n  _ANALYTICS_AUTO_COLLECTION=$(getFirebaseJsonKeyValue \"$_JSON_OUTPUT_RAW\" \"analytics_auto_collection_enabled\")\n  if [[ $_ANALYTICS_AUTO_COLLECTION ]]; then\n    _PLIST_ENTRY_KEYS+=(\"FIREBASE_ANALYTICS_COLLECTION_ENABLED\")\n    _PLIST_ENTRY_TYPES+=(\"bool\")\n    _PLIST_ENTRY_VALUES+=(\"$(jsonBoolToYesNo \"$_ANALYTICS_AUTO_COLLECTION\")\")\n  fi\n\n  # config.analytics_collection_deactivated\n  _ANALYTICS_DEACTIVATED=$(getFirebaseJsonKeyValue \"$_JSON_OUTPUT_RAW\" \"analytics_collection_deactivated\")\n  if [[ $_ANALYTICS_DEACTIVATED ]]; then\n    _PLIST_ENTRY_KEYS+=(\"FIREBASE_ANALYTICS_COLLECTION_DEACTIVATED\")\n    _PLIST_ENTRY_TYPES+=(\"bool\")\n    _PLIST_ENTRY_VALUES+=(\"$(jsonBoolToYesNo \"$_ANALYTICS_DEACTIVATED\")\")\n  fi\n\n  # config.analytics_idfv_collection_enabled\n  _ANALYTICS_IDFV_COLLECTION=$(getFirebaseJsonKeyValue \"$_JSON_OUTPUT_RAW\" \"analytics_idfv_collection_enabled\")\n  if [[ $_ANALYTICS_IDFV_COLLECTION ]]; then\n    _PLIST_ENTRY_KEYS+=(\"GOOGLE_ANALYTICS_IDFV_COLLECTION_ENABLED\")\n    _PLIST_ENTRY_TYPES+=(\"bool\")\n    _PLIST_ENTRY_VALUES+=(\"$(jsonBoolToYesNo \"$_ANALYTICS_IDFV_COLLECTION\")\")\n  fi\n\n  # config.analytics_default_allow_analytics_storage\n  _ANALYTICS_STORAGE=$(getFirebaseJsonKeyValue \"$_JSON_OUTPUT_RAW\" \"analytics_default_allow_analytics_storage\")\n  if [[ $_ANALYTICS_STORAGE ]]; then\n    _PLIST_ENTRY_KEYS+=(\"GOOGLE_ANALYTICS_DEFAULT_ALLOW_ANALYTICS_STORAGE\")\n    _PLIST_ENTRY_TYPES+=(\"bool\")\n    _PLIST_ENTRY_VALUES+=(\"$(jsonBoolToYesNo \"$_ANALYTICS_STORAGE\")\")\n  fi\n\n  # config.analytics_default_allow_ad_storage\n  _ANALYTICS_AD_STORAGE=$(getFirebaseJsonKeyValue \"$_JSON_OUTPUT_RAW\" \"analytics_default_allow_ad_storage\")\n  if [[ $_ANALYTICS_AD_STORAGE ]]; then\n    _PLIST_ENTRY_KEYS+=(\"GOOGLE_ANALYTICS_DEFAULT_ALLOW_AD_STORAGE\")\n    _PLIST_ENTRY_TYPES+=(\"bool\")\n    _PLIST_ENTRY_VALUES+=(\"$(jsonBoolToYesNo \"$_ANALYTICS_AD_STORAGE\")\")\n  fi\n\n  # config.analytics_default_allow_ad_user_data\n  _ANALYTICS_AD_USER_DATA=$(getFirebaseJsonKeyValue \"$_JSON_OUTPUT_RAW\" \"analytics_default_allow_ad_user_data\")\n  if [[ $_ANALYTICS_AD_USER_DATA ]]; then\n    _PLIST_ENTRY_KEYS+=(\"GOOGLE_ANALYTICS_DEFAULT_ALLOW_AD_USER_DATA\")\n    _PLIST_ENTRY_TYPES+=(\"bool\")\n    _PLIST_ENTRY_VALUES+=(\"$(jsonBoolToYesNo \"$_ANALYTICS_AD_USER_DATA\")\")\n  fi\n\n  # config.analytics_default_allow_ad_personalization_signals\n  _ANALYTICS_PERSONALIZATION=$(getFirebaseJsonKeyValue \"$_JSON_OUTPUT_RAW\" \"analytics_default_allow_ad_personalization_signals\")\n  if [[ $_ANALYTICS_PERSONALIZATION ]]; then\n    _PLIST_ENTRY_KEYS+=(\"GOOGLE_ANALYTICS_DEFAULT_ALLOW_AD_PERSONALIZATION_SIGNALS\")\n    _PLIST_ENTRY_TYPES+=(\"bool\")\n    _PLIST_ENTRY_VALUES+=(\"$(jsonBoolToYesNo \"$_ANALYTICS_PERSONALIZATION\")\")\n  fi\n\n  # config.analytics_registration_with_ad_network_enabled\n  _ANALYTICS_REGISTRATION_WITH_AD_NETWORK=$(getFirebaseJsonKeyValue \"$_JSON_OUTPUT_RAW\" \"google_analytics_registration_with_ad_network_enabled\")\n  if [[ $_ANALYTICS_REGISTRATION_WITH_AD_NETWORK ]]; then\n    _PLIST_ENTRY_KEYS+=(\"GOOGLE_ANALYTICS_REGISTRATION_WITH_AD_NETWORK_ENABLED\")\n    _PLIST_ENTRY_TYPES+=(\"bool\")\n    _PLIST_ENTRY_VALUES+=(\"$(jsonBoolToYesNo \"$_ANALYTICS_REGISTRATION_WITH_AD_NETWORK\")\")\n  fi\n\n  # config.google_analytics_automatic_screen_reporting_enabled\n  _ANALYTICS_AUTO_SCREEN_REPORTING=$(getFirebaseJsonKeyValue \"$_JSON_OUTPUT_RAW\" \"google_analytics_automatic_screen_reporting_enabled\")\n  if [[ $_ANALYTICS_AUTO_SCREEN_REPORTING ]]; then\n    _PLIST_ENTRY_KEYS+=(\"FirebaseAutomaticScreenReportingEnabled\")\n    _PLIST_ENTRY_TYPES+=(\"bool\")\n    _PLIST_ENTRY_VALUES+=(\"$(jsonBoolToYesNo \"$_ANALYTICS_AUTO_SCREEN_REPORTING\")\")\n  fi\n\n  # config.perf_auto_collection_enabled\n  _PERF_AUTO_COLLECTION=$(getFirebaseJsonKeyValue \"$_JSON_OUTPUT_RAW\" \"perf_auto_collection_enabled\")\n  if [[ $_PERF_AUTO_COLLECTION ]]; then\n    _PLIST_ENTRY_KEYS+=(\"firebase_performance_collection_enabled\")\n    _PLIST_ENTRY_TYPES+=(\"bool\")\n    _PLIST_ENTRY_VALUES+=(\"$(jsonBoolToYesNo \"$_PERF_AUTO_COLLECTION\")\")\n  fi\n\n  # config.perf_collection_deactivated\n  _PERF_DEACTIVATED=$(getFirebaseJsonKeyValue \"$_JSON_OUTPUT_RAW\" \"perf_collection_deactivated\")\n  if [[ $_PERF_DEACTIVATED ]]; then\n    _PLIST_ENTRY_KEYS+=(\"firebase_performance_collection_deactivated\")\n    _PLIST_ENTRY_TYPES+=(\"bool\")\n    _PLIST_ENTRY_VALUES+=(\"$(jsonBoolToYesNo \"$_PERF_DEACTIVATED\")\")\n  fi\n\n  # config.messaging_auto_init_enabled\n  _MESSAGING_AUTO_INIT=$(getFirebaseJsonKeyValue \"$_JSON_OUTPUT_RAW\" \"messaging_auto_init_enabled\")\n  if [[ $_MESSAGING_AUTO_INIT ]]; then\n    _PLIST_ENTRY_KEYS+=(\"FirebaseMessagingAutoInitEnabled\")\n    _PLIST_ENTRY_TYPES+=(\"bool\")\n    _PLIST_ENTRY_VALUES+=(\"$(jsonBoolToYesNo \"$_MESSAGING_AUTO_INIT\")\")\n  fi\n\n  # config.in_app_messaging_auto_colllection_enabled\n  _FIAM_AUTO_INIT=$(getFirebaseJsonKeyValue \"$_JSON_OUTPUT_RAW\" \"in_app_messaging_auto_collection_enabled\")\n  if [[ $_FIAM_AUTO_INIT ]]; then\n    _PLIST_ENTRY_KEYS+=(\"FirebaseInAppMessagingAutomaticDataCollectionEnabled\")\n    _PLIST_ENTRY_TYPES+=(\"bool\")\n    _PLIST_ENTRY_VALUES+=(\"$(jsonBoolToYesNo \"$_FIAM_AUTO_INIT\")\")\n  fi\n\n  # config.app_check_token_auto_refresh\n  _APP_CHECK_TOKEN_AUTO_REFRESH=$(getFirebaseJsonKeyValue \"$_JSON_OUTPUT_RAW\" \"app_check_token_auto_refresh\")\n  if [[ $_APP_CHECK_TOKEN_AUTO_REFRESH ]]; then\n    _PLIST_ENTRY_KEYS+=(\"FirebaseAppCheckTokenAutoRefreshEnabled\")\n    _PLIST_ENTRY_TYPES+=(\"bool\")\n    _PLIST_ENTRY_VALUES+=(\"$(jsonBoolToYesNo \"$_APP_CHECK_TOKEN_AUTO_REFRESH\")\")\n  fi\n\n  # config.crashlytics_disable_auto_disabler - undocumented for now - mainly for debugging, document if becomes useful\n  _CRASHLYTICS_AUTO_DISABLE_ENABLED=$(getFirebaseJsonKeyValue \"$_JSON_OUTPUT_RAW\" \"crashlytics_disable_auto_disabler\")\n  if [[ $_CRASHLYTICS_AUTO_DISABLE_ENABLED == \"true\" ]]; then\n    echo \"Disabled Crashlytics auto disabler.\" # do nothing\n  else\n    _PLIST_ENTRY_KEYS+=(\"FirebaseCrashlyticsCollectionEnabled\")\n    _PLIST_ENTRY_TYPES+=(\"bool\")\n    _PLIST_ENTRY_VALUES+=(\"NO\")\n  fi\nelse\n  _PLIST_ENTRY_KEYS+=(\"firebase_json_raw\")\n  _PLIST_ENTRY_TYPES+=(\"string\")\n  _PLIST_ENTRY_VALUES+=(\"$_JSON_OUTPUT_BASE64\")\n  echo \"warning:   A firebase.json file was not found, whilst this file is optional it is recommended to include it to configure firebase services in React Native Firebase.\"\nfi;\n\necho \"info: 2) Injecting Info.plist entries: \"\n\n# Log out the keys we're adding\nfor i in \"${!_PLIST_ENTRY_KEYS[@]}\"; do\n  echo \"    ->  $i) ${_PLIST_ENTRY_KEYS[$i]}\" \"${_PLIST_ENTRY_TYPES[$i]}\" \"${_PLIST_ENTRY_VALUES[$i]}\"\ndone\n\nfor plist in \"${_TARGET_PLIST}\" \"${_DSYM_PLIST}\" ; do\n  if [[ -f \"${plist}\" ]]; then\n\n    # paths with spaces break the call to setPlistValue. temporarily modify\n    # the shell internal field separator variable (IFS), which normally\n    # includes spaces, to consist only of line breaks\n    oldifs=$IFS\n    IFS=\"\n\"\n\n    for i in \"${!_PLIST_ENTRY_KEYS[@]}\"; do\n      setPlistValue \"${_PLIST_ENTRY_KEYS[$i]}\" \"${_PLIST_ENTRY_TYPES[$i]}\" \"${_PLIST_ENTRY_VALUES[$i]}\" \"${plist}\"\n    done\n\n    # restore the original internal field separator value\n    IFS=$oldifs\n  else\n    echo \"warning:   A Info.plist build output file was not found (${plist})\"\n  fi\ndone\n\necho \"info: <- RNFB build script finished\"\n";
-		};
-		16E4255526BFD260443DF725 /* [CP] Copy Pods Resources */ = {
-=======
 		1A70A0F491DB72617BEC1E3E /* [CP] Check Pods Manifest.lock */ = {
->>>>>>> 101697b5
 			isa = PBXShellScriptBuildPhase;
 			buildActionMask = 2147483647;
 			files = (
@@ -1290,31 +1142,14 @@
 			);
 			name = "[CP] Copy Pods Resources";
 			outputPaths = (
-<<<<<<< HEAD
-				"${TARGET_BUILD_DIR}/${UNLOCALIZED_RESOURCES_FOLDER_PATH}/FirebaseABTesting_Privacy.bundle",
-				"${TARGET_BUILD_DIR}/${UNLOCALIZED_RESOURCES_FOLDER_PATH}/FirebaseCore_Privacy.bundle",
-				"${TARGET_BUILD_DIR}/${UNLOCALIZED_RESOURCES_FOLDER_PATH}/FirebaseCoreExtension_Privacy.bundle",
-				"${TARGET_BUILD_DIR}/${UNLOCALIZED_RESOURCES_FOLDER_PATH}/FirebaseCoreInternal_Privacy.bundle",
-				"${TARGET_BUILD_DIR}/${UNLOCALIZED_RESOURCES_FOLDER_PATH}/FirebaseInstallations_Privacy.bundle",
-				"${TARGET_BUILD_DIR}/${UNLOCALIZED_RESOURCES_FOLDER_PATH}/FirebaseRemoteConfig_Privacy.bundle",
-				"${TARGET_BUILD_DIR}/${UNLOCALIZED_RESOURCES_FOLDER_PATH}/GoogleDataTransport_Privacy.bundle",
-				"${TARGET_BUILD_DIR}/${UNLOCALIZED_RESOURCES_FOLDER_PATH}/GoogleUtilities_Privacy.bundle",
-				"${TARGET_BUILD_DIR}/${UNLOCALIZED_RESOURCES_FOLDER_PATH}/FBLPromises_Privacy.bundle",
-				"${TARGET_BUILD_DIR}/${UNLOCALIZED_RESOURCES_FOLDER_PATH}/nanopb_Privacy.bundle",
-=======
 				"$(DERIVED_FILE_DIR)/Pods-ImageNotification-checkManifestLockResult.txt",
->>>>>>> 101697b5
 			);
 			runOnlyForDeploymentPostprocessing = 0;
 			shellPath = /bin/sh;
 			shellScript = "\"${PODS_ROOT}/Target Support Files/Pods-PriceWidgetExtension/Pods-PriceWidgetExtension-resources.sh\"\n";
 			showEnvVarsInLog = 0;
 		};
-<<<<<<< HEAD
-		1E81BC999BDD63AD214ED606 /* [CP] Check Pods Manifest.lock */ = {
-=======
 		24E3DE0C1A318179029F909F /* [CP] Check Pods Manifest.lock */ = {
->>>>>>> 101697b5
 			isa = PBXShellScriptBuildPhase;
 			buildActionMask = 2147483647;
 			files = (
@@ -1336,11 +1171,7 @@
 			shellScript = "diff \"${PODS_PODFILE_DIR_PATH}/Podfile.lock\" \"${PODS_ROOT}/Manifest.lock\" > /dev/null\nif [ $? != 0 ] ; then\n    # print error to STDERR\n    echo \"error: The sandbox is not in sync with the Podfile.lock. Run 'pod install' or update your CocoaPods installation.\" >&2\n    exit 1\nfi\n# This output is used by Xcode 'outputs' to avoid re-running this script phase.\necho \"SUCCESS\" > \"${SCRIPT_OUTPUT_FILE_0}\"\n";
 			showEnvVarsInLog = 0;
 		};
-<<<<<<< HEAD
-		2566FC9D3EEF481DB0C9B4C3 /* [CP] Check Pods Manifest.lock */ = {
-=======
 		64400C8C24B919E9DC12C927 /* [CP] Copy Pods Resources */ = {
->>>>>>> 101697b5
 			isa = PBXShellScriptBuildPhase;
 			buildActionMask = 2147483647;
 			files = (
@@ -1373,9 +1204,6 @@
 			);
 			name = "[CP] Copy Pods Resources";
 			outputPaths = (
-<<<<<<< HEAD
-				"$(DERIVED_FILE_DIR)/Pods-ImageNotification-checkManifestLockResult.txt",
-=======
 				"${TARGET_BUILD_DIR}/${UNLOCALIZED_RESOURCES_FOLDER_PATH}/FirebaseABTesting_Privacy.bundle",
 				"${TARGET_BUILD_DIR}/${UNLOCALIZED_RESOURCES_FOLDER_PATH}/FirebaseCore_Privacy.bundle",
 				"${TARGET_BUILD_DIR}/${UNLOCALIZED_RESOURCES_FOLDER_PATH}/FirebaseCoreExtension_Privacy.bundle",
@@ -1399,42 +1227,17 @@
 				"${TARGET_BUILD_DIR}/${UNLOCALIZED_RESOURCES_FOLDER_PATH}/Sentry.bundle",
 				"${TARGET_BUILD_DIR}/${UNLOCALIZED_RESOURCES_FOLDER_PATH}/TOCropViewControllerBundle.bundle",
 				"${TARGET_BUILD_DIR}/${UNLOCALIZED_RESOURCES_FOLDER_PATH}/RNCameraRollPrivacyInfo.bundle",
->>>>>>> 101697b5
 			);
 			runOnlyForDeploymentPostprocessing = 0;
 			shellPath = /bin/sh;
 			shellScript = "\"${PODS_ROOT}/Target Support Files/Pods-Rainbow/Pods-Rainbow-resources.sh\"\n";
 			showEnvVarsInLog = 0;
 		};
-<<<<<<< HEAD
-		6A06E17D3331C9262C11F863 /* [CP] Check Pods Manifest.lock */ = {
-=======
 		727A03F9C34280788B4EB7B0 /* [CP] Embed Pods Frameworks */ = {
->>>>>>> 101697b5
 			isa = PBXShellScriptBuildPhase;
 			buildActionMask = 2147483647;
 			files = (
 			);
-<<<<<<< HEAD
-			inputFileListPaths = (
-			);
-			inputPaths = (
-				"${PODS_PODFILE_DIR_PATH}/Podfile.lock",
-				"${PODS_ROOT}/Manifest.lock",
-			);
-			name = "[CP] Check Pods Manifest.lock";
-			outputFileListPaths = (
-			);
-			outputPaths = (
-				"$(DERIVED_FILE_DIR)/Pods-Rainbow-checkManifestLockResult.txt",
-			);
-			runOnlyForDeploymentPostprocessing = 0;
-			shellPath = /bin/sh;
-			shellScript = "diff \"${PODS_PODFILE_DIR_PATH}/Podfile.lock\" \"${PODS_ROOT}/Manifest.lock\" > /dev/null\nif [ $? != 0 ] ; then\n    # print error to STDERR\n    echo \"error: The sandbox is not in sync with the Podfile.lock. Run 'pod install' or update your CocoaPods installation.\" >&2\n    exit 1\nfi\n# This output is used by Xcode 'outputs' to avoid re-running this script phase.\necho \"SUCCESS\" > \"${SCRIPT_OUTPUT_FILE_0}\"\n";
-			showEnvVarsInLog = 0;
-		};
-		75A7E9AC1E10DA3B98A67960 /* [CP] Copy Pods Resources */ = {
-=======
 			inputPaths = (
 				"${PODS_ROOT}/Target Support Files/Pods-Rainbow/Pods-Rainbow-frameworks.sh",
 				"${PODS_XCFRAMEWORKS_BUILD_DIR}/hermes-engine/Pre-built/hermes.framework/hermes",
@@ -1449,7 +1252,6 @@
 			showEnvVarsInLog = 0;
 		};
 		82752F7D7CA23C0EBC84AF92 /* [CP] Copy Pods Resources */ = {
->>>>>>> 101697b5
 			isa = PBXShellScriptBuildPhase;
 			buildActionMask = 2147483647;
 			files = (
@@ -1485,17 +1287,103 @@
 			shellScript = "\"${PODS_ROOT}/Target Support Files/Pods-SelectTokenIntent/Pods-SelectTokenIntent-resources.sh\"\n";
 			showEnvVarsInLog = 0;
 		};
-<<<<<<< HEAD
-		81228C8D7D839829F703D895 /* [CP] Copy Pods Resources */ = {
-=======
 		9CC18903234C511474C4FE5A /* [CP-User] [RNFB] Core Configuration */ = {
->>>>>>> 101697b5
 			isa = PBXShellScriptBuildPhase;
 			buildActionMask = 2147483647;
 			files = (
 			);
 			inputPaths = (
-<<<<<<< HEAD
+				"$(BUILT_PRODUCTS_DIR)/$(INFOPLIST_PATH)",
+			);
+			name = "[CP-User] [RNFB] Core Configuration";
+			runOnlyForDeploymentPostprocessing = 0;
+			shellPath = /bin/sh;
+			shellScript = "#!/usr/bin/env bash\n#\n# Copyright (c) 2016-present Invertase Limited & Contributors\n#\n# Licensed under the Apache License, Version 2.0 (the \"License\");\n# you may not use this library except in compliance with the License.\n# You may obtain a copy of the License at\n#\n#   http://www.apache.org/licenses/LICENSE-2.0\n#\n# Unless required by applicable law or agreed to in writing, software\n# distributed under the License is distributed on an \"AS IS\" BASIS,\n# WITHOUT WARRANTIES OR CONDITIONS OF ANY KIND, either express or implied.\n# See the License for the specific language governing permissions and\n# limitations under the License.\n#\n\n##########################################################################\n##########################################################################\n#\n#  NOTE THAT IF YOU CHANGE THIS FILE YOU MUST RUN pod install AFTERWARDS\n#\n#  This file is installed as an Xcode build script in the project file\n#  by cocoapods, and you will not see your changes until you pod install\n#\n##########################################################################\n##########################################################################\n\nset -e\n\n_MAX_LOOKUPS=2;\n_SEARCH_RESULT=''\n_RN_ROOT_EXISTS=''\n_CURRENT_LOOKUPS=1\n_JSON_ROOT=\"'react-native'\"\n_JSON_FILE_NAME='firebase.json'\n_JSON_OUTPUT_BASE64='e30=' # { }\n_CURRENT_SEARCH_DIR=${PROJECT_DIR}\n_PLIST_BUDDY=/usr/libexec/PlistBuddy\n_TARGET_PLIST=\"${BUILT_PRODUCTS_DIR}/${INFOPLIST_PATH}\"\n_DSYM_PLIST=\"${DWARF_DSYM_FOLDER_PATH}/${DWARF_DSYM_FILE_NAME}/Contents/Info.plist\"\n\n# plist arrays\n_PLIST_ENTRY_KEYS=()\n_PLIST_ENTRY_TYPES=()\n_PLIST_ENTRY_VALUES=()\n\nfunction setPlistValue {\n  echo \"info:      setting plist entry '$1' of type '$2' in file '$4'\"\n  ${_PLIST_BUDDY} -c \"Add :$1 $2 '$3'\" $4 || echo \"info:      '$1' already exists\"\n}\n\nfunction getFirebaseJsonKeyValue () {\n  if [[ ${_RN_ROOT_EXISTS} ]]; then\n    ruby -Ku -e \"require 'rubygems';require 'json'; output=JSON.parse('$1'); puts output[$_JSON_ROOT]['$2']\"\n  else\n    echo \"\"\n  fi;\n}\n\nfunction jsonBoolToYesNo () {\n  if [[ $1 == \"false\" ]]; then\n    echo \"NO\"\n  elif [[ $1 == \"true\" ]]; then\n    echo \"YES\"\n  else echo \"NO\"\n  fi\n}\n\necho \"info: -> RNFB build script started\"\necho \"info: 1) Locating ${_JSON_FILE_NAME} file:\"\n\nif [[ -z ${_CURRENT_SEARCH_DIR} ]]; then\n  _CURRENT_SEARCH_DIR=$(pwd)\nfi;\n\nwhile true; do\n  _CURRENT_SEARCH_DIR=$(dirname \"$_CURRENT_SEARCH_DIR\")\n  if [[ \"$_CURRENT_SEARCH_DIR\" == \"/\" ]] || [[ ${_CURRENT_LOOKUPS} -gt ${_MAX_LOOKUPS} ]]; then break; fi;\n  echo \"info:      ($_CURRENT_LOOKUPS of $_MAX_LOOKUPS) Searching in '$_CURRENT_SEARCH_DIR' for a ${_JSON_FILE_NAME} file.\"\n  _SEARCH_RESULT=$(find \"$_CURRENT_SEARCH_DIR\" -maxdepth 2 -name ${_JSON_FILE_NAME} -print | /usr/bin/head -n 1)\n  if [[ ${_SEARCH_RESULT} ]]; then\n    echo \"info:      ${_JSON_FILE_NAME} found at $_SEARCH_RESULT\"\n    break;\n  fi;\n  _CURRENT_LOOKUPS=$((_CURRENT_LOOKUPS+1))\ndone\n\nif [[ ${_SEARCH_RESULT} ]]; then\n  _JSON_OUTPUT_RAW=$(cat \"${_SEARCH_RESULT}\")\n  _RN_ROOT_EXISTS=$(ruby -Ku -e \"require 'rubygems';require 'json'; output=JSON.parse('$_JSON_OUTPUT_RAW'); puts output[$_JSON_ROOT]\" || echo '')\n\n  if [[ ${_RN_ROOT_EXISTS} ]]; then\n    if ! python3 --version >/dev/null 2>&1; then echo \"python3 not found, firebase.json file processing error.\" && exit 1; fi\n    _JSON_OUTPUT_BASE64=$(python3 -c 'import json,sys,base64;print(base64.b64encode(bytes(json.dumps(json.loads(open('\"'${_SEARCH_RESULT}'\"', '\"'rb'\"').read())['${_JSON_ROOT}']), '\"'utf-8'\"')).decode())' || echo \"e30=\")\n  fi\n\n  _PLIST_ENTRY_KEYS+=(\"firebase_json_raw\")\n  _PLIST_ENTRY_TYPES+=(\"string\")\n  _PLIST_ENTRY_VALUES+=(\"$_JSON_OUTPUT_BASE64\")\n\n  # config.app_data_collection_default_enabled\n  _APP_DATA_COLLECTION_ENABLED=$(getFirebaseJsonKeyValue \"$_JSON_OUTPUT_RAW\" \"app_data_collection_default_enabled\")\n  if [[ $_APP_DATA_COLLECTION_ENABLED ]]; then\n    _PLIST_ENTRY_KEYS+=(\"FirebaseDataCollectionDefaultEnabled\")\n    _PLIST_ENTRY_TYPES+=(\"bool\")\n    _PLIST_ENTRY_VALUES+=(\"$(jsonBoolToYesNo \"$_APP_DATA_COLLECTION_ENABLED\")\")\n  fi\n\n  # config.analytics_auto_collection_enabled\n  _ANALYTICS_AUTO_COLLECTION=$(getFirebaseJsonKeyValue \"$_JSON_OUTPUT_RAW\" \"analytics_auto_collection_enabled\")\n  if [[ $_ANALYTICS_AUTO_COLLECTION ]]; then\n    _PLIST_ENTRY_KEYS+=(\"FIREBASE_ANALYTICS_COLLECTION_ENABLED\")\n    _PLIST_ENTRY_TYPES+=(\"bool\")\n    _PLIST_ENTRY_VALUES+=(\"$(jsonBoolToYesNo \"$_ANALYTICS_AUTO_COLLECTION\")\")\n  fi\n\n  # config.analytics_collection_deactivated\n  _ANALYTICS_DEACTIVATED=$(getFirebaseJsonKeyValue \"$_JSON_OUTPUT_RAW\" \"analytics_collection_deactivated\")\n  if [[ $_ANALYTICS_DEACTIVATED ]]; then\n    _PLIST_ENTRY_KEYS+=(\"FIREBASE_ANALYTICS_COLLECTION_DEACTIVATED\")\n    _PLIST_ENTRY_TYPES+=(\"bool\")\n    _PLIST_ENTRY_VALUES+=(\"$(jsonBoolToYesNo \"$_ANALYTICS_DEACTIVATED\")\")\n  fi\n\n  # config.analytics_idfv_collection_enabled\n  _ANALYTICS_IDFV_COLLECTION=$(getFirebaseJsonKeyValue \"$_JSON_OUTPUT_RAW\" \"analytics_idfv_collection_enabled\")\n  if [[ $_ANALYTICS_IDFV_COLLECTION ]]; then\n    _PLIST_ENTRY_KEYS+=(\"GOOGLE_ANALYTICS_IDFV_COLLECTION_ENABLED\")\n    _PLIST_ENTRY_TYPES+=(\"bool\")\n    _PLIST_ENTRY_VALUES+=(\"$(jsonBoolToYesNo \"$_ANALYTICS_IDFV_COLLECTION\")\")\n  fi\n\n  # config.analytics_default_allow_analytics_storage\n  _ANALYTICS_STORAGE=$(getFirebaseJsonKeyValue \"$_JSON_OUTPUT_RAW\" \"analytics_default_allow_analytics_storage\")\n  if [[ $_ANALYTICS_STORAGE ]]; then\n    _PLIST_ENTRY_KEYS+=(\"GOOGLE_ANALYTICS_DEFAULT_ALLOW_ANALYTICS_STORAGE\")\n    _PLIST_ENTRY_TYPES+=(\"bool\")\n    _PLIST_ENTRY_VALUES+=(\"$(jsonBoolToYesNo \"$_ANALYTICS_STORAGE\")\")\n  fi\n\n  # config.analytics_default_allow_ad_storage\n  _ANALYTICS_AD_STORAGE=$(getFirebaseJsonKeyValue \"$_JSON_OUTPUT_RAW\" \"analytics_default_allow_ad_storage\")\n  if [[ $_ANALYTICS_AD_STORAGE ]]; then\n    _PLIST_ENTRY_KEYS+=(\"GOOGLE_ANALYTICS_DEFAULT_ALLOW_AD_STORAGE\")\n    _PLIST_ENTRY_TYPES+=(\"bool\")\n    _PLIST_ENTRY_VALUES+=(\"$(jsonBoolToYesNo \"$_ANALYTICS_AD_STORAGE\")\")\n  fi\n\n  # config.analytics_default_allow_ad_user_data\n  _ANALYTICS_AD_USER_DATA=$(getFirebaseJsonKeyValue \"$_JSON_OUTPUT_RAW\" \"analytics_default_allow_ad_user_data\")\n  if [[ $_ANALYTICS_AD_USER_DATA ]]; then\n    _PLIST_ENTRY_KEYS+=(\"GOOGLE_ANALYTICS_DEFAULT_ALLOW_AD_USER_DATA\")\n    _PLIST_ENTRY_TYPES+=(\"bool\")\n    _PLIST_ENTRY_VALUES+=(\"$(jsonBoolToYesNo \"$_ANALYTICS_AD_USER_DATA\")\")\n  fi\n\n  # config.analytics_default_allow_ad_personalization_signals\n  _ANALYTICS_PERSONALIZATION=$(getFirebaseJsonKeyValue \"$_JSON_OUTPUT_RAW\" \"analytics_default_allow_ad_personalization_signals\")\n  if [[ $_ANALYTICS_PERSONALIZATION ]]; then\n    _PLIST_ENTRY_KEYS+=(\"GOOGLE_ANALYTICS_DEFAULT_ALLOW_AD_PERSONALIZATION_SIGNALS\")\n    _PLIST_ENTRY_TYPES+=(\"bool\")\n    _PLIST_ENTRY_VALUES+=(\"$(jsonBoolToYesNo \"$_ANALYTICS_PERSONALIZATION\")\")\n  fi\n\n  # config.analytics_registration_with_ad_network_enabled\n  _ANALYTICS_REGISTRATION_WITH_AD_NETWORK=$(getFirebaseJsonKeyValue \"$_JSON_OUTPUT_RAW\" \"google_analytics_registration_with_ad_network_enabled\")\n  if [[ $_ANALYTICS_REGISTRATION_WITH_AD_NETWORK ]]; then\n    _PLIST_ENTRY_KEYS+=(\"GOOGLE_ANALYTICS_REGISTRATION_WITH_AD_NETWORK_ENABLED\")\n    _PLIST_ENTRY_TYPES+=(\"bool\")\n    _PLIST_ENTRY_VALUES+=(\"$(jsonBoolToYesNo \"$_ANALYTICS_REGISTRATION_WITH_AD_NETWORK\")\")\n  fi\n\n  # config.google_analytics_automatic_screen_reporting_enabled\n  _ANALYTICS_AUTO_SCREEN_REPORTING=$(getFirebaseJsonKeyValue \"$_JSON_OUTPUT_RAW\" \"google_analytics_automatic_screen_reporting_enabled\")\n  if [[ $_ANALYTICS_AUTO_SCREEN_REPORTING ]]; then\n    _PLIST_ENTRY_KEYS+=(\"FirebaseAutomaticScreenReportingEnabled\")\n    _PLIST_ENTRY_TYPES+=(\"bool\")\n    _PLIST_ENTRY_VALUES+=(\"$(jsonBoolToYesNo \"$_ANALYTICS_AUTO_SCREEN_REPORTING\")\")\n  fi\n\n  # config.perf_auto_collection_enabled\n  _PERF_AUTO_COLLECTION=$(getFirebaseJsonKeyValue \"$_JSON_OUTPUT_RAW\" \"perf_auto_collection_enabled\")\n  if [[ $_PERF_AUTO_COLLECTION ]]; then\n    _PLIST_ENTRY_KEYS+=(\"firebase_performance_collection_enabled\")\n    _PLIST_ENTRY_TYPES+=(\"bool\")\n    _PLIST_ENTRY_VALUES+=(\"$(jsonBoolToYesNo \"$_PERF_AUTO_COLLECTION\")\")\n  fi\n\n  # config.perf_collection_deactivated\n  _PERF_DEACTIVATED=$(getFirebaseJsonKeyValue \"$_JSON_OUTPUT_RAW\" \"perf_collection_deactivated\")\n  if [[ $_PERF_DEACTIVATED ]]; then\n    _PLIST_ENTRY_KEYS+=(\"firebase_performance_collection_deactivated\")\n    _PLIST_ENTRY_TYPES+=(\"bool\")\n    _PLIST_ENTRY_VALUES+=(\"$(jsonBoolToYesNo \"$_PERF_DEACTIVATED\")\")\n  fi\n\n  # config.messaging_auto_init_enabled\n  _MESSAGING_AUTO_INIT=$(getFirebaseJsonKeyValue \"$_JSON_OUTPUT_RAW\" \"messaging_auto_init_enabled\")\n  if [[ $_MESSAGING_AUTO_INIT ]]; then\n    _PLIST_ENTRY_KEYS+=(\"FirebaseMessagingAutoInitEnabled\")\n    _PLIST_ENTRY_TYPES+=(\"bool\")\n    _PLIST_ENTRY_VALUES+=(\"$(jsonBoolToYesNo \"$_MESSAGING_AUTO_INIT\")\")\n  fi\n\n  # config.in_app_messaging_auto_colllection_enabled\n  _FIAM_AUTO_INIT=$(getFirebaseJsonKeyValue \"$_JSON_OUTPUT_RAW\" \"in_app_messaging_auto_collection_enabled\")\n  if [[ $_FIAM_AUTO_INIT ]]; then\n    _PLIST_ENTRY_KEYS+=(\"FirebaseInAppMessagingAutomaticDataCollectionEnabled\")\n    _PLIST_ENTRY_TYPES+=(\"bool\")\n    _PLIST_ENTRY_VALUES+=(\"$(jsonBoolToYesNo \"$_FIAM_AUTO_INIT\")\")\n  fi\n\n  # config.app_check_token_auto_refresh\n  _APP_CHECK_TOKEN_AUTO_REFRESH=$(getFirebaseJsonKeyValue \"$_JSON_OUTPUT_RAW\" \"app_check_token_auto_refresh\")\n  if [[ $_APP_CHECK_TOKEN_AUTO_REFRESH ]]; then\n    _PLIST_ENTRY_KEYS+=(\"FirebaseAppCheckTokenAutoRefreshEnabled\")\n    _PLIST_ENTRY_TYPES+=(\"bool\")\n    _PLIST_ENTRY_VALUES+=(\"$(jsonBoolToYesNo \"$_APP_CHECK_TOKEN_AUTO_REFRESH\")\")\n  fi\n\n  # config.crashlytics_disable_auto_disabler - undocumented for now - mainly for debugging, document if becomes useful\n  _CRASHLYTICS_AUTO_DISABLE_ENABLED=$(getFirebaseJsonKeyValue \"$_JSON_OUTPUT_RAW\" \"crashlytics_disable_auto_disabler\")\n  if [[ $_CRASHLYTICS_AUTO_DISABLE_ENABLED == \"true\" ]]; then\n    echo \"Disabled Crashlytics auto disabler.\" # do nothing\n  else\n    _PLIST_ENTRY_KEYS+=(\"FirebaseCrashlyticsCollectionEnabled\")\n    _PLIST_ENTRY_TYPES+=(\"bool\")\n    _PLIST_ENTRY_VALUES+=(\"NO\")\n  fi\nelse\n  _PLIST_ENTRY_KEYS+=(\"firebase_json_raw\")\n  _PLIST_ENTRY_TYPES+=(\"string\")\n  _PLIST_ENTRY_VALUES+=(\"$_JSON_OUTPUT_BASE64\")\n  echo \"warning:   A firebase.json file was not found, whilst this file is optional it is recommended to include it to configure firebase services in React Native Firebase.\"\nfi;\n\necho \"info: 2) Injecting Info.plist entries: \"\n\n# Log out the keys we're adding\nfor i in \"${!_PLIST_ENTRY_KEYS[@]}\"; do\n  echo \"    ->  $i) ${_PLIST_ENTRY_KEYS[$i]}\" \"${_PLIST_ENTRY_TYPES[$i]}\" \"${_PLIST_ENTRY_VALUES[$i]}\"\ndone\n\nfor plist in \"${_TARGET_PLIST}\" \"${_DSYM_PLIST}\" ; do\n  if [[ -f \"${plist}\" ]]; then\n\n    # paths with spaces break the call to setPlistValue. temporarily modify\n    # the shell internal field separator variable (IFS), which normally\n    # includes spaces, to consist only of line breaks\n    oldifs=$IFS\n    IFS=\"\n\"\n\n    for i in \"${!_PLIST_ENTRY_KEYS[@]}\"; do\n      setPlistValue \"${_PLIST_ENTRY_KEYS[$i]}\" \"${_PLIST_ENTRY_TYPES[$i]}\" \"${_PLIST_ENTRY_VALUES[$i]}\" \"${plist}\"\n    done\n\n    # restore the original internal field separator value\n    IFS=$oldifs\n  else\n    echo \"warning:   A Info.plist build output file was not found (${plist})\"\n  fi\ndone\n\necho \"info: <- RNFB build script finished\"\n";
+		};
+		9FF961FEA7AF435FA18ED988 /* Upload Debug Symbols to Sentry */ = {
+			isa = PBXShellScriptBuildPhase;
+			buildActionMask = 2147483647;
+			files = (
+			);
+			inputPaths = (
+			);
+			name = "Upload Debug Symbols to Sentry";
+			outputPaths = (
+				"$(DERIVED_FILE_DIR)/Pods-SelectTokenIntent-checkManifestLockResult.txt",
+			);
+			runOnlyForDeploymentPostprocessing = 0;
+			shellPath = /bin/sh;
+			shellScript = "export SENTRY_PROPERTIES=sentry.properties\n../node_modules/@sentry/cli/bin/sentry-cli upload-dsym\n";
+		};
+		AEAD56A917FF4051986EE3E6 /* [Expo] Configure project */ = {
+			isa = PBXShellScriptBuildPhase;
+			alwaysOutOfDate = 1;
+			buildActionMask = 2147483647;
+			files = (
+			);
+			inputFileListPaths = (
+			);
+			inputPaths = (
+			);
+			name = "[Expo] Configure project";
+			outputFileListPaths = (
+			);
+			outputPaths = (
+			);
+			runOnlyForDeploymentPostprocessing = 0;
+			shellPath = /bin/sh;
+			shellScript = "# This script configures Expo modules and generates the modules provider file.\nbash -l -c \"./Pods/Target\\ Support\\ Files/Pods-Rainbow/expo-configure-project.sh\"\n";
+		};
+		B84C4CAD33EC131FD4694010 /* [CP] Check Pods Manifest.lock */ = {
+			isa = PBXShellScriptBuildPhase;
+			buildActionMask = 2147483647;
+			files = (
+			);
+			inputFileListPaths = (
+			);
+			inputPaths = (
+				"${PODS_PODFILE_DIR_PATH}/Podfile.lock",
+				"${PODS_ROOT}/Manifest.lock",
+			);
+			name = "[CP] Check Pods Manifest.lock";
+			outputFileListPaths = (
+			);
+			outputPaths = (
+				"$(DERIVED_FILE_DIR)/Pods-Rainbow-checkManifestLockResult.txt",
+			);
+			runOnlyForDeploymentPostprocessing = 0;
+			shellPath = /bin/sh;
+			shellScript = "diff \"${PODS_PODFILE_DIR_PATH}/Podfile.lock\" \"${PODS_ROOT}/Manifest.lock\" > /dev/null\nif [ $? != 0 ] ; then\n    # print error to STDERR\n    echo \"error: The sandbox is not in sync with the Podfile.lock. Run 'pod install' or update your CocoaPods installation.\" >&2\n    exit 1\nfi\n# This output is used by Xcode 'outputs' to avoid re-running this script phase.\necho \"SUCCESS\" > \"${SCRIPT_OUTPUT_FILE_0}\"\n";
+			showEnvVarsInLog = 0;
+		};
+		C239424DF07543274D084131 /* [CP] Check Pods Manifest.lock */ = {
+			isa = PBXShellScriptBuildPhase;
+			buildActionMask = 2147483647;
+			files = (
+			);
+			inputFileListPaths = (
+			);
+			inputPaths = (
+				"${PODS_PODFILE_DIR_PATH}/Podfile.lock",
+				"${PODS_ROOT}/Manifest.lock",
+			);
+			name = "[CP] Check Pods Manifest.lock";
+			outputFileListPaths = (
+			);
+			outputPaths = (
+				"$(DERIVED_FILE_DIR)/Pods-SelectTokenIntent-checkManifestLockResult.txt",
+			);
+			runOnlyForDeploymentPostprocessing = 0;
+			shellPath = /bin/sh;
+			shellScript = "diff \"${PODS_PODFILE_DIR_PATH}/Podfile.lock\" \"${PODS_ROOT}/Manifest.lock\" > /dev/null\nif [ $? != 0 ] ; then\n    # print error to STDERR\n    echo \"error: The sandbox is not in sync with the Podfile.lock. Run 'pod install' or update your CocoaPods installation.\" >&2\n    exit 1\nfi\n# This output is used by Xcode 'outputs' to avoid re-running this script phase.\necho \"SUCCESS\" > \"${SCRIPT_OUTPUT_FILE_0}\"\n";
+			showEnvVarsInLog = 0;
+		};
+		CC6F07DBBF6C5DBF6BE2736C /* [CP] Copy Pods Resources */ = {
+			isa = PBXShellScriptBuildPhase;
+			buildActionMask = 2147483647;
+			files = (
+			);
+			inputPaths = (
 				"${PODS_ROOT}/Target Support Files/Pods-ImageNotification/Pods-ImageNotification-resources.sh",
 				"${PODS_CONFIGURATION_BUILD_DIR}/FirebaseABTesting/FirebaseABTesting_Privacy.bundle",
 				"${PODS_CONFIGURATION_BUILD_DIR}/FirebaseCore/FirebaseCore_Privacy.bundle",
@@ -1522,131 +1410,19 @@
 				"${TARGET_BUILD_DIR}/${UNLOCALIZED_RESOURCES_FOLDER_PATH}/FBLPromises_Privacy.bundle",
 				"${TARGET_BUILD_DIR}/${UNLOCALIZED_RESOURCES_FOLDER_PATH}/nanopb_Privacy.bundle",
 				"${TARGET_BUILD_DIR}/${UNLOCALIZED_RESOURCES_FOLDER_PATH}/FirebaseMessaging_Privacy.bundle",
-=======
-				"$(BUILT_PRODUCTS_DIR)/$(INFOPLIST_PATH)",
->>>>>>> 101697b5
-			);
-			name = "[CP-User] [RNFB] Core Configuration";
+			);
 			runOnlyForDeploymentPostprocessing = 0;
 			shellPath = /bin/sh;
-<<<<<<< HEAD
 			shellScript = "\"${PODS_ROOT}/Target Support Files/Pods-ImageNotification/Pods-ImageNotification-resources.sh\"\n";
 			showEnvVarsInLog = 0;
 		};
-		970A0FDBF90B946F04B48CE8 /* [CP] Check Pods Manifest.lock */ = {
+		E5478161AB3BE9AD9BFD4290 /* [CP] Copy Pods Resources */ = {
 			isa = PBXShellScriptBuildPhase;
 			buildActionMask = 2147483647;
 			files = (
 			);
-			inputFileListPaths = (
-			);
 			inputPaths = (
-				"${PODS_PODFILE_DIR_PATH}/Podfile.lock",
-				"${PODS_ROOT}/Manifest.lock",
-			);
-			name = "[CP] Check Pods Manifest.lock";
-			outputFileListPaths = (
-			);
-			outputPaths = (
-				"$(DERIVED_FILE_DIR)/Pods-SelectTokenIntent-checkManifestLockResult.txt",
-			);
-			runOnlyForDeploymentPostprocessing = 0;
-			shellPath = /bin/sh;
-			shellScript = "diff \"${PODS_PODFILE_DIR_PATH}/Podfile.lock\" \"${PODS_ROOT}/Manifest.lock\" > /dev/null\nif [ $? != 0 ] ; then\n    # print error to STDERR\n    echo \"error: The sandbox is not in sync with the Podfile.lock. Run 'pod install' or update your CocoaPods installation.\" >&2\n    exit 1\nfi\n# This output is used by Xcode 'outputs' to avoid re-running this script phase.\necho \"SUCCESS\" > \"${SCRIPT_OUTPUT_FILE_0}\"\n";
-			showEnvVarsInLog = 0;
-=======
-			shellScript = "#!/usr/bin/env bash\n#\n# Copyright (c) 2016-present Invertase Limited & Contributors\n#\n# Licensed under the Apache License, Version 2.0 (the \"License\");\n# you may not use this library except in compliance with the License.\n# You may obtain a copy of the License at\n#\n#   http://www.apache.org/licenses/LICENSE-2.0\n#\n# Unless required by applicable law or agreed to in writing, software\n# distributed under the License is distributed on an \"AS IS\" BASIS,\n# WITHOUT WARRANTIES OR CONDITIONS OF ANY KIND, either express or implied.\n# See the License for the specific language governing permissions and\n# limitations under the License.\n#\n\n##########################################################################\n##########################################################################\n#\n#  NOTE THAT IF YOU CHANGE THIS FILE YOU MUST RUN pod install AFTERWARDS\n#\n#  This file is installed as an Xcode build script in the project file\n#  by cocoapods, and you will not see your changes until you pod install\n#\n##########################################################################\n##########################################################################\n\nset -e\n\n_MAX_LOOKUPS=2;\n_SEARCH_RESULT=''\n_RN_ROOT_EXISTS=''\n_CURRENT_LOOKUPS=1\n_JSON_ROOT=\"'react-native'\"\n_JSON_FILE_NAME='firebase.json'\n_JSON_OUTPUT_BASE64='e30=' # { }\n_CURRENT_SEARCH_DIR=${PROJECT_DIR}\n_PLIST_BUDDY=/usr/libexec/PlistBuddy\n_TARGET_PLIST=\"${BUILT_PRODUCTS_DIR}/${INFOPLIST_PATH}\"\n_DSYM_PLIST=\"${DWARF_DSYM_FOLDER_PATH}/${DWARF_DSYM_FILE_NAME}/Contents/Info.plist\"\n\n# plist arrays\n_PLIST_ENTRY_KEYS=()\n_PLIST_ENTRY_TYPES=()\n_PLIST_ENTRY_VALUES=()\n\nfunction setPlistValue {\n  echo \"info:      setting plist entry '$1' of type '$2' in file '$4'\"\n  ${_PLIST_BUDDY} -c \"Add :$1 $2 '$3'\" $4 || echo \"info:      '$1' already exists\"\n}\n\nfunction getFirebaseJsonKeyValue () {\n  if [[ ${_RN_ROOT_EXISTS} ]]; then\n    ruby -Ku -e \"require 'rubygems';require 'json'; output=JSON.parse('$1'); puts output[$_JSON_ROOT]['$2']\"\n  else\n    echo \"\"\n  fi;\n}\n\nfunction jsonBoolToYesNo () {\n  if [[ $1 == \"false\" ]]; then\n    echo \"NO\"\n  elif [[ $1 == \"true\" ]]; then\n    echo \"YES\"\n  else echo \"NO\"\n  fi\n}\n\necho \"info: -> RNFB build script started\"\necho \"info: 1) Locating ${_JSON_FILE_NAME} file:\"\n\nif [[ -z ${_CURRENT_SEARCH_DIR} ]]; then\n  _CURRENT_SEARCH_DIR=$(pwd)\nfi;\n\nwhile true; do\n  _CURRENT_SEARCH_DIR=$(dirname \"$_CURRENT_SEARCH_DIR\")\n  if [[ \"$_CURRENT_SEARCH_DIR\" == \"/\" ]] || [[ ${_CURRENT_LOOKUPS} -gt ${_MAX_LOOKUPS} ]]; then break; fi;\n  echo \"info:      ($_CURRENT_LOOKUPS of $_MAX_LOOKUPS) Searching in '$_CURRENT_SEARCH_DIR' for a ${_JSON_FILE_NAME} file.\"\n  _SEARCH_RESULT=$(find \"$_CURRENT_SEARCH_DIR\" -maxdepth 2 -name ${_JSON_FILE_NAME} -print | /usr/bin/head -n 1)\n  if [[ ${_SEARCH_RESULT} ]]; then\n    echo \"info:      ${_JSON_FILE_NAME} found at $_SEARCH_RESULT\"\n    break;\n  fi;\n  _CURRENT_LOOKUPS=$((_CURRENT_LOOKUPS+1))\ndone\n\nif [[ ${_SEARCH_RESULT} ]]; then\n  _JSON_OUTPUT_RAW=$(cat \"${_SEARCH_RESULT}\")\n  _RN_ROOT_EXISTS=$(ruby -Ku -e \"require 'rubygems';require 'json'; output=JSON.parse('$_JSON_OUTPUT_RAW'); puts output[$_JSON_ROOT]\" || echo '')\n\n  if [[ ${_RN_ROOT_EXISTS} ]]; then\n    if ! python3 --version >/dev/null 2>&1; then echo \"python3 not found, firebase.json file processing error.\" && exit 1; fi\n    _JSON_OUTPUT_BASE64=$(python3 -c 'import json,sys,base64;print(base64.b64encode(bytes(json.dumps(json.loads(open('\"'${_SEARCH_RESULT}'\"', '\"'rb'\"').read())['${_JSON_ROOT}']), '\"'utf-8'\"')).decode())' || echo \"e30=\")\n  fi\n\n  _PLIST_ENTRY_KEYS+=(\"firebase_json_raw\")\n  _PLIST_ENTRY_TYPES+=(\"string\")\n  _PLIST_ENTRY_VALUES+=(\"$_JSON_OUTPUT_BASE64\")\n\n  # config.app_data_collection_default_enabled\n  _APP_DATA_COLLECTION_ENABLED=$(getFirebaseJsonKeyValue \"$_JSON_OUTPUT_RAW\" \"app_data_collection_default_enabled\")\n  if [[ $_APP_DATA_COLLECTION_ENABLED ]]; then\n    _PLIST_ENTRY_KEYS+=(\"FirebaseDataCollectionDefaultEnabled\")\n    _PLIST_ENTRY_TYPES+=(\"bool\")\n    _PLIST_ENTRY_VALUES+=(\"$(jsonBoolToYesNo \"$_APP_DATA_COLLECTION_ENABLED\")\")\n  fi\n\n  # config.analytics_auto_collection_enabled\n  _ANALYTICS_AUTO_COLLECTION=$(getFirebaseJsonKeyValue \"$_JSON_OUTPUT_RAW\" \"analytics_auto_collection_enabled\")\n  if [[ $_ANALYTICS_AUTO_COLLECTION ]]; then\n    _PLIST_ENTRY_KEYS+=(\"FIREBASE_ANALYTICS_COLLECTION_ENABLED\")\n    _PLIST_ENTRY_TYPES+=(\"bool\")\n    _PLIST_ENTRY_VALUES+=(\"$(jsonBoolToYesNo \"$_ANALYTICS_AUTO_COLLECTION\")\")\n  fi\n\n  # config.analytics_collection_deactivated\n  _ANALYTICS_DEACTIVATED=$(getFirebaseJsonKeyValue \"$_JSON_OUTPUT_RAW\" \"analytics_collection_deactivated\")\n  if [[ $_ANALYTICS_DEACTIVATED ]]; then\n    _PLIST_ENTRY_KEYS+=(\"FIREBASE_ANALYTICS_COLLECTION_DEACTIVATED\")\n    _PLIST_ENTRY_TYPES+=(\"bool\")\n    _PLIST_ENTRY_VALUES+=(\"$(jsonBoolToYesNo \"$_ANALYTICS_DEACTIVATED\")\")\n  fi\n\n  # config.analytics_idfv_collection_enabled\n  _ANALYTICS_IDFV_COLLECTION=$(getFirebaseJsonKeyValue \"$_JSON_OUTPUT_RAW\" \"analytics_idfv_collection_enabled\")\n  if [[ $_ANALYTICS_IDFV_COLLECTION ]]; then\n    _PLIST_ENTRY_KEYS+=(\"GOOGLE_ANALYTICS_IDFV_COLLECTION_ENABLED\")\n    _PLIST_ENTRY_TYPES+=(\"bool\")\n    _PLIST_ENTRY_VALUES+=(\"$(jsonBoolToYesNo \"$_ANALYTICS_IDFV_COLLECTION\")\")\n  fi\n\n  # config.analytics_default_allow_analytics_storage\n  _ANALYTICS_STORAGE=$(getFirebaseJsonKeyValue \"$_JSON_OUTPUT_RAW\" \"analytics_default_allow_analytics_storage\")\n  if [[ $_ANALYTICS_STORAGE ]]; then\n    _PLIST_ENTRY_KEYS+=(\"GOOGLE_ANALYTICS_DEFAULT_ALLOW_ANALYTICS_STORAGE\")\n    _PLIST_ENTRY_TYPES+=(\"bool\")\n    _PLIST_ENTRY_VALUES+=(\"$(jsonBoolToYesNo \"$_ANALYTICS_STORAGE\")\")\n  fi\n\n  # config.analytics_default_allow_ad_storage\n  _ANALYTICS_AD_STORAGE=$(getFirebaseJsonKeyValue \"$_JSON_OUTPUT_RAW\" \"analytics_default_allow_ad_storage\")\n  if [[ $_ANALYTICS_AD_STORAGE ]]; then\n    _PLIST_ENTRY_KEYS+=(\"GOOGLE_ANALYTICS_DEFAULT_ALLOW_AD_STORAGE\")\n    _PLIST_ENTRY_TYPES+=(\"bool\")\n    _PLIST_ENTRY_VALUES+=(\"$(jsonBoolToYesNo \"$_ANALYTICS_AD_STORAGE\")\")\n  fi\n\n  # config.analytics_default_allow_ad_user_data\n  _ANALYTICS_AD_USER_DATA=$(getFirebaseJsonKeyValue \"$_JSON_OUTPUT_RAW\" \"analytics_default_allow_ad_user_data\")\n  if [[ $_ANALYTICS_AD_USER_DATA ]]; then\n    _PLIST_ENTRY_KEYS+=(\"GOOGLE_ANALYTICS_DEFAULT_ALLOW_AD_USER_DATA\")\n    _PLIST_ENTRY_TYPES+=(\"bool\")\n    _PLIST_ENTRY_VALUES+=(\"$(jsonBoolToYesNo \"$_ANALYTICS_AD_USER_DATA\")\")\n  fi\n\n  # config.analytics_default_allow_ad_personalization_signals\n  _ANALYTICS_PERSONALIZATION=$(getFirebaseJsonKeyValue \"$_JSON_OUTPUT_RAW\" \"analytics_default_allow_ad_personalization_signals\")\n  if [[ $_ANALYTICS_PERSONALIZATION ]]; then\n    _PLIST_ENTRY_KEYS+=(\"GOOGLE_ANALYTICS_DEFAULT_ALLOW_AD_PERSONALIZATION_SIGNALS\")\n    _PLIST_ENTRY_TYPES+=(\"bool\")\n    _PLIST_ENTRY_VALUES+=(\"$(jsonBoolToYesNo \"$_ANALYTICS_PERSONALIZATION\")\")\n  fi\n\n  # config.analytics_registration_with_ad_network_enabled\n  _ANALYTICS_REGISTRATION_WITH_AD_NETWORK=$(getFirebaseJsonKeyValue \"$_JSON_OUTPUT_RAW\" \"google_analytics_registration_with_ad_network_enabled\")\n  if [[ $_ANALYTICS_REGISTRATION_WITH_AD_NETWORK ]]; then\n    _PLIST_ENTRY_KEYS+=(\"GOOGLE_ANALYTICS_REGISTRATION_WITH_AD_NETWORK_ENABLED\")\n    _PLIST_ENTRY_TYPES+=(\"bool\")\n    _PLIST_ENTRY_VALUES+=(\"$(jsonBoolToYesNo \"$_ANALYTICS_REGISTRATION_WITH_AD_NETWORK\")\")\n  fi\n\n  # config.google_analytics_automatic_screen_reporting_enabled\n  _ANALYTICS_AUTO_SCREEN_REPORTING=$(getFirebaseJsonKeyValue \"$_JSON_OUTPUT_RAW\" \"google_analytics_automatic_screen_reporting_enabled\")\n  if [[ $_ANALYTICS_AUTO_SCREEN_REPORTING ]]; then\n    _PLIST_ENTRY_KEYS+=(\"FirebaseAutomaticScreenReportingEnabled\")\n    _PLIST_ENTRY_TYPES+=(\"bool\")\n    _PLIST_ENTRY_VALUES+=(\"$(jsonBoolToYesNo \"$_ANALYTICS_AUTO_SCREEN_REPORTING\")\")\n  fi\n\n  # config.perf_auto_collection_enabled\n  _PERF_AUTO_COLLECTION=$(getFirebaseJsonKeyValue \"$_JSON_OUTPUT_RAW\" \"perf_auto_collection_enabled\")\n  if [[ $_PERF_AUTO_COLLECTION ]]; then\n    _PLIST_ENTRY_KEYS+=(\"firebase_performance_collection_enabled\")\n    _PLIST_ENTRY_TYPES+=(\"bool\")\n    _PLIST_ENTRY_VALUES+=(\"$(jsonBoolToYesNo \"$_PERF_AUTO_COLLECTION\")\")\n  fi\n\n  # config.perf_collection_deactivated\n  _PERF_DEACTIVATED=$(getFirebaseJsonKeyValue \"$_JSON_OUTPUT_RAW\" \"perf_collection_deactivated\")\n  if [[ $_PERF_DEACTIVATED ]]; then\n    _PLIST_ENTRY_KEYS+=(\"firebase_performance_collection_deactivated\")\n    _PLIST_ENTRY_TYPES+=(\"bool\")\n    _PLIST_ENTRY_VALUES+=(\"$(jsonBoolToYesNo \"$_PERF_DEACTIVATED\")\")\n  fi\n\n  # config.messaging_auto_init_enabled\n  _MESSAGING_AUTO_INIT=$(getFirebaseJsonKeyValue \"$_JSON_OUTPUT_RAW\" \"messaging_auto_init_enabled\")\n  if [[ $_MESSAGING_AUTO_INIT ]]; then\n    _PLIST_ENTRY_KEYS+=(\"FirebaseMessagingAutoInitEnabled\")\n    _PLIST_ENTRY_TYPES+=(\"bool\")\n    _PLIST_ENTRY_VALUES+=(\"$(jsonBoolToYesNo \"$_MESSAGING_AUTO_INIT\")\")\n  fi\n\n  # config.in_app_messaging_auto_colllection_enabled\n  _FIAM_AUTO_INIT=$(getFirebaseJsonKeyValue \"$_JSON_OUTPUT_RAW\" \"in_app_messaging_auto_collection_enabled\")\n  if [[ $_FIAM_AUTO_INIT ]]; then\n    _PLIST_ENTRY_KEYS+=(\"FirebaseInAppMessagingAutomaticDataCollectionEnabled\")\n    _PLIST_ENTRY_TYPES+=(\"bool\")\n    _PLIST_ENTRY_VALUES+=(\"$(jsonBoolToYesNo \"$_FIAM_AUTO_INIT\")\")\n  fi\n\n  # config.app_check_token_auto_refresh\n  _APP_CHECK_TOKEN_AUTO_REFRESH=$(getFirebaseJsonKeyValue \"$_JSON_OUTPUT_RAW\" \"app_check_token_auto_refresh\")\n  if [[ $_APP_CHECK_TOKEN_AUTO_REFRESH ]]; then\n    _PLIST_ENTRY_KEYS+=(\"FirebaseAppCheckTokenAutoRefreshEnabled\")\n    _PLIST_ENTRY_TYPES+=(\"bool\")\n    _PLIST_ENTRY_VALUES+=(\"$(jsonBoolToYesNo \"$_APP_CHECK_TOKEN_AUTO_REFRESH\")\")\n  fi\n\n  # config.crashlytics_disable_auto_disabler - undocumented for now - mainly for debugging, document if becomes useful\n  _CRASHLYTICS_AUTO_DISABLE_ENABLED=$(getFirebaseJsonKeyValue \"$_JSON_OUTPUT_RAW\" \"crashlytics_disable_auto_disabler\")\n  if [[ $_CRASHLYTICS_AUTO_DISABLE_ENABLED == \"true\" ]]; then\n    echo \"Disabled Crashlytics auto disabler.\" # do nothing\n  else\n    _PLIST_ENTRY_KEYS+=(\"FirebaseCrashlyticsCollectionEnabled\")\n    _PLIST_ENTRY_TYPES+=(\"bool\")\n    _PLIST_ENTRY_VALUES+=(\"NO\")\n  fi\nelse\n  _PLIST_ENTRY_KEYS+=(\"firebase_json_raw\")\n  _PLIST_ENTRY_TYPES+=(\"string\")\n  _PLIST_ENTRY_VALUES+=(\"$_JSON_OUTPUT_BASE64\")\n  echo \"warning:   A firebase.json file was not found, whilst this file is optional it is recommended to include it to configure firebase services in React Native Firebase.\"\nfi;\n\necho \"info: 2) Injecting Info.plist entries: \"\n\n# Log out the keys we're adding\nfor i in \"${!_PLIST_ENTRY_KEYS[@]}\"; do\n  echo \"    ->  $i) ${_PLIST_ENTRY_KEYS[$i]}\" \"${_PLIST_ENTRY_TYPES[$i]}\" \"${_PLIST_ENTRY_VALUES[$i]}\"\ndone\n\nfor plist in \"${_TARGET_PLIST}\" \"${_DSYM_PLIST}\" ; do\n  if [[ -f \"${plist}\" ]]; then\n\n    # paths with spaces break the call to setPlistValue. temporarily modify\n    # the shell internal field separator variable (IFS), which normally\n    # includes spaces, to consist only of line breaks\n    oldifs=$IFS\n    IFS=\"\n\"\n\n    for i in \"${!_PLIST_ENTRY_KEYS[@]}\"; do\n      setPlistValue \"${_PLIST_ENTRY_KEYS[$i]}\" \"${_PLIST_ENTRY_TYPES[$i]}\" \"${_PLIST_ENTRY_VALUES[$i]}\" \"${plist}\"\n    done\n\n    # restore the original internal field separator value\n    IFS=$oldifs\n  else\n    echo \"warning:   A Info.plist build output file was not found (${plist})\"\n  fi\ndone\n\necho \"info: <- RNFB build script finished\"\n";
->>>>>>> 101697b5
-		};
-		9FF961FEA7AF435FA18ED988 /* Upload Debug Symbols to Sentry */ = {
-			isa = PBXShellScriptBuildPhase;
-			buildActionMask = 2147483647;
-			files = (
-			);
-			inputPaths = (
-			);
-			name = "Upload Debug Symbols to Sentry";
-			outputPaths = (
-				"$(DERIVED_FILE_DIR)/Pods-SelectTokenIntent-checkManifestLockResult.txt",
-			);
-			runOnlyForDeploymentPostprocessing = 0;
-			shellPath = /bin/sh;
-			shellScript = "export SENTRY_PROPERTIES=sentry.properties\n../node_modules/@sentry/cli/bin/sentry-cli upload-dsym\n";
-		};
-		AEAD56A917FF4051986EE3E6 /* [Expo] Configure project */ = {
-			isa = PBXShellScriptBuildPhase;
-			alwaysOutOfDate = 1;
-			buildActionMask = 2147483647;
-			files = (
-			);
-			inputFileListPaths = (
-			);
-			inputPaths = (
-			);
-			name = "[Expo] Configure project";
-			outputFileListPaths = (
-			);
-			outputPaths = (
-			);
-			runOnlyForDeploymentPostprocessing = 0;
-			shellPath = /bin/sh;
-			shellScript = "# This script configures Expo modules and generates the modules provider file.\nbash -l -c \"./Pods/Target\\ Support\\ Files/Pods-Rainbow/expo-configure-project.sh\"\n";
-		};
-<<<<<<< HEAD
-		D4F09C8128E9E62B49EF8EE2 /* [CP] Copy Pods Resources */ = {
-=======
-		B84C4CAD33EC131FD4694010 /* [CP] Check Pods Manifest.lock */ = {
-			isa = PBXShellScriptBuildPhase;
-			buildActionMask = 2147483647;
-			files = (
-			);
-			inputFileListPaths = (
-			);
-			inputPaths = (
-				"${PODS_PODFILE_DIR_PATH}/Podfile.lock",
-				"${PODS_ROOT}/Manifest.lock",
-			);
-			name = "[CP] Check Pods Manifest.lock";
-			outputFileListPaths = (
-			);
-			outputPaths = (
-				"$(DERIVED_FILE_DIR)/Pods-Rainbow-checkManifestLockResult.txt",
-			);
-			runOnlyForDeploymentPostprocessing = 0;
-			shellPath = /bin/sh;
-			shellScript = "diff \"${PODS_PODFILE_DIR_PATH}/Podfile.lock\" \"${PODS_ROOT}/Manifest.lock\" > /dev/null\nif [ $? != 0 ] ; then\n    # print error to STDERR\n    echo \"error: The sandbox is not in sync with the Podfile.lock. Run 'pod install' or update your CocoaPods installation.\" >&2\n    exit 1\nfi\n# This output is used by Xcode 'outputs' to avoid re-running this script phase.\necho \"SUCCESS\" > \"${SCRIPT_OUTPUT_FILE_0}\"\n";
-			showEnvVarsInLog = 0;
-		};
-		C239424DF07543274D084131 /* [CP] Check Pods Manifest.lock */ = {
->>>>>>> 101697b5
-			isa = PBXShellScriptBuildPhase;
-			buildActionMask = 2147483647;
-			files = (
-			);
-			inputFileListPaths = (
-			);
-			inputPaths = (
-				"${PODS_PODFILE_DIR_PATH}/Podfile.lock",
-				"${PODS_ROOT}/Manifest.lock",
-			);
-			name = "[CP] Check Pods Manifest.lock";
-			outputFileListPaths = (
-			);
-			outputPaths = (
-				"$(DERIVED_FILE_DIR)/Pods-SelectTokenIntent-checkManifestLockResult.txt",
-			);
-			runOnlyForDeploymentPostprocessing = 0;
-			shellPath = /bin/sh;
-			shellScript = "diff \"${PODS_PODFILE_DIR_PATH}/Podfile.lock\" \"${PODS_ROOT}/Manifest.lock\" > /dev/null\nif [ $? != 0 ] ; then\n    # print error to STDERR\n    echo \"error: The sandbox is not in sync with the Podfile.lock. Run 'pod install' or update your CocoaPods installation.\" >&2\n    exit 1\nfi\n# This output is used by Xcode 'outputs' to avoid re-running this script phase.\necho \"SUCCESS\" > \"${SCRIPT_OUTPUT_FILE_0}\"\n";
-			showEnvVarsInLog = 0;
-		};
-		CC6F07DBBF6C5DBF6BE2736C /* [CP] Copy Pods Resources */ = {
-			isa = PBXShellScriptBuildPhase;
-			buildActionMask = 2147483647;
-			files = (
-			);
-			inputPaths = (
-				"${PODS_ROOT}/Target Support Files/Pods-ImageNotification/Pods-ImageNotification-resources.sh",
+				"${PODS_ROOT}/Target Support Files/Pods-PriceWidgetExtension/Pods-PriceWidgetExtension-resources.sh",
 				"${PODS_CONFIGURATION_BUILD_DIR}/FirebaseABTesting/FirebaseABTesting_Privacy.bundle",
 				"${PODS_CONFIGURATION_BUILD_DIR}/FirebaseCore/FirebaseCore_Privacy.bundle",
 				"${PODS_CONFIGURATION_BUILD_DIR}/FirebaseCoreExtension/FirebaseCoreExtension_Privacy.bundle",
@@ -1657,9 +1433,8 @@
 				"${PODS_CONFIGURATION_BUILD_DIR}/GoogleUtilities/GoogleUtilities_Privacy.bundle",
 				"${PODS_CONFIGURATION_BUILD_DIR}/PromisesObjC/FBLPromises_Privacy.bundle",
 				"${PODS_CONFIGURATION_BUILD_DIR}/nanopb/nanopb_Privacy.bundle",
-				"${PODS_CONFIGURATION_BUILD_DIR}/FirebaseMessaging/FirebaseMessaging_Privacy.bundle",
-			);
-			name = "[CP] Copy Pods Resources";
+			);
+			name = "[CP] Embed Pods Frameworks";
 			outputPaths = (
 				"${TARGET_BUILD_DIR}/${UNLOCALIZED_RESOURCES_FOLDER_PATH}/FirebaseABTesting_Privacy.bundle",
 				"${TARGET_BUILD_DIR}/${UNLOCALIZED_RESOURCES_FOLDER_PATH}/FirebaseCore_Privacy.bundle",
@@ -1671,64 +1446,10 @@
 				"${TARGET_BUILD_DIR}/${UNLOCALIZED_RESOURCES_FOLDER_PATH}/GoogleUtilities_Privacy.bundle",
 				"${TARGET_BUILD_DIR}/${UNLOCALIZED_RESOURCES_FOLDER_PATH}/FBLPromises_Privacy.bundle",
 				"${TARGET_BUILD_DIR}/${UNLOCALIZED_RESOURCES_FOLDER_PATH}/nanopb_Privacy.bundle",
-				"${TARGET_BUILD_DIR}/${UNLOCALIZED_RESOURCES_FOLDER_PATH}/FirebaseMessaging_Privacy.bundle",
-			);
-			runOnlyForDeploymentPostprocessing = 0;
-			shellPath = /bin/sh;
-			shellScript = "\"${PODS_ROOT}/Target Support Files/Pods-ImageNotification/Pods-ImageNotification-resources.sh\"\n";
-			showEnvVarsInLog = 0;
-		};
-<<<<<<< HEAD
-		DD2DC8866DF399C0155E9D82 /* [CP] Embed Pods Frameworks */ = {
-=======
-		E5478161AB3BE9AD9BFD4290 /* [CP] Copy Pods Resources */ = {
->>>>>>> 101697b5
-			isa = PBXShellScriptBuildPhase;
-			buildActionMask = 2147483647;
-			files = (
-			);
-			inputPaths = (
-<<<<<<< HEAD
-				"${PODS_ROOT}/Target Support Files/Pods-Rainbow/Pods-Rainbow-frameworks.sh",
-				"${PODS_XCFRAMEWORKS_BUILD_DIR}/hermes-engine/Pre-built/hermes.framework/hermes",
-=======
-				"${PODS_ROOT}/Target Support Files/Pods-PriceWidgetExtension/Pods-PriceWidgetExtension-resources.sh",
-				"${PODS_CONFIGURATION_BUILD_DIR}/FirebaseABTesting/FirebaseABTesting_Privacy.bundle",
-				"${PODS_CONFIGURATION_BUILD_DIR}/FirebaseCore/FirebaseCore_Privacy.bundle",
-				"${PODS_CONFIGURATION_BUILD_DIR}/FirebaseCoreExtension/FirebaseCoreExtension_Privacy.bundle",
-				"${PODS_CONFIGURATION_BUILD_DIR}/FirebaseCoreInternal/FirebaseCoreInternal_Privacy.bundle",
-				"${PODS_CONFIGURATION_BUILD_DIR}/FirebaseInstallations/FirebaseInstallations_Privacy.bundle",
-				"${PODS_CONFIGURATION_BUILD_DIR}/FirebaseRemoteConfig/FirebaseRemoteConfig_Privacy.bundle",
-				"${PODS_CONFIGURATION_BUILD_DIR}/GoogleDataTransport/GoogleDataTransport_Privacy.bundle",
-				"${PODS_CONFIGURATION_BUILD_DIR}/GoogleUtilities/GoogleUtilities_Privacy.bundle",
-				"${PODS_CONFIGURATION_BUILD_DIR}/PromisesObjC/FBLPromises_Privacy.bundle",
-				"${PODS_CONFIGURATION_BUILD_DIR}/nanopb/nanopb_Privacy.bundle",
->>>>>>> 101697b5
-			);
-			name = "[CP] Embed Pods Frameworks";
-			outputPaths = (
-<<<<<<< HEAD
-				"${TARGET_BUILD_DIR}/${FRAMEWORKS_FOLDER_PATH}/hermes.framework",
-			);
-			runOnlyForDeploymentPostprocessing = 0;
-			shellPath = /bin/sh;
-			shellScript = "\"${PODS_ROOT}/Target Support Files/Pods-Rainbow/Pods-Rainbow-frameworks.sh\"\n";
-=======
-				"${TARGET_BUILD_DIR}/${UNLOCALIZED_RESOURCES_FOLDER_PATH}/FirebaseABTesting_Privacy.bundle",
-				"${TARGET_BUILD_DIR}/${UNLOCALIZED_RESOURCES_FOLDER_PATH}/FirebaseCore_Privacy.bundle",
-				"${TARGET_BUILD_DIR}/${UNLOCALIZED_RESOURCES_FOLDER_PATH}/FirebaseCoreExtension_Privacy.bundle",
-				"${TARGET_BUILD_DIR}/${UNLOCALIZED_RESOURCES_FOLDER_PATH}/FirebaseCoreInternal_Privacy.bundle",
-				"${TARGET_BUILD_DIR}/${UNLOCALIZED_RESOURCES_FOLDER_PATH}/FirebaseInstallations_Privacy.bundle",
-				"${TARGET_BUILD_DIR}/${UNLOCALIZED_RESOURCES_FOLDER_PATH}/FirebaseRemoteConfig_Privacy.bundle",
-				"${TARGET_BUILD_DIR}/${UNLOCALIZED_RESOURCES_FOLDER_PATH}/GoogleDataTransport_Privacy.bundle",
-				"${TARGET_BUILD_DIR}/${UNLOCALIZED_RESOURCES_FOLDER_PATH}/GoogleUtilities_Privacy.bundle",
-				"${TARGET_BUILD_DIR}/${UNLOCALIZED_RESOURCES_FOLDER_PATH}/FBLPromises_Privacy.bundle",
-				"${TARGET_BUILD_DIR}/${UNLOCALIZED_RESOURCES_FOLDER_PATH}/nanopb_Privacy.bundle",
 			);
 			runOnlyForDeploymentPostprocessing = 0;
 			shellPath = /bin/sh;
 			shellScript = "\"${PODS_ROOT}/Target Support Files/Pods-PriceWidgetExtension/Pods-PriceWidgetExtension-resources.sh\"\n";
->>>>>>> 101697b5
 			showEnvVarsInLog = 0;
 		};
 /* End PBXShellScriptBuildPhase section */
@@ -1917,11 +1638,7 @@
 /* Begin XCBuildConfiguration section */
 		0299CE802886202800B5C7E7 /* Debug */ = {
 			isa = XCBuildConfiguration;
-<<<<<<< HEAD
-			baseConfigurationReference = C1D44EFF1CD97D9376360388 /* Pods-ImageNotification.debug.xcconfig */;
-=======
 			baseConfigurationReference = 239585D5B37F4FBD1470F62D /* Pods-ImageNotification.debug.xcconfig */;
->>>>>>> 101697b5
 			buildSettings = {
 				APPLICATION_EXTENSION_API_ONLY = YES;
 				CLANG_ANALYZER_NONNULL = YES;
@@ -1972,11 +1689,7 @@
 		};
 		0299CE812886202800B5C7E7 /* Release */ = {
 			isa = XCBuildConfiguration;
-<<<<<<< HEAD
-			baseConfigurationReference = 754BAC14564919AC158141D7 /* Pods-ImageNotification.release.xcconfig */;
-=======
 			baseConfigurationReference = E060F33194FF363EC0431250 /* Pods-ImageNotification.release.xcconfig */;
->>>>>>> 101697b5
 			buildSettings = {
 				APPLICATION_EXTENSION_API_ONLY = YES;
 				CLANG_ANALYZER_NONNULL = YES;
@@ -2028,11 +1741,7 @@
 		};
 		0299CE822886202800B5C7E7 /* LocalRelease */ = {
 			isa = XCBuildConfiguration;
-<<<<<<< HEAD
-			baseConfigurationReference = 9A012A7A01CE319F103A71A9 /* Pods-ImageNotification.localrelease.xcconfig */;
-=======
 			baseConfigurationReference = 3FEB7D565693086934123364 /* Pods-ImageNotification.localrelease.xcconfig */;
->>>>>>> 101697b5
 			buildSettings = {
 				APPLICATION_EXTENSION_API_ONLY = YES;
 				CLANG_ANALYZER_NONNULL = YES;
@@ -2081,11 +1790,7 @@
 		};
 		0299CE832886202800B5C7E7 /* Staging */ = {
 			isa = XCBuildConfiguration;
-<<<<<<< HEAD
-			baseConfigurationReference = 67229503F822E9932A3F2EDC /* Pods-ImageNotification.staging.xcconfig */;
-=======
 			baseConfigurationReference = 5D4F7BDB5458BA6BF08E99B6 /* Pods-ImageNotification.staging.xcconfig */;
->>>>>>> 101697b5
 			buildSettings = {
 				APPLICATION_EXTENSION_API_ONLY = YES;
 				CLANG_ANALYZER_NONNULL = YES;
@@ -2134,11 +1839,7 @@
 		};
 		13B07F941A680F5B00A75B9A /* Debug */ = {
 			isa = XCBuildConfiguration;
-<<<<<<< HEAD
-			baseConfigurationReference = 9BE4E795B009DE2D95F873F7 /* Pods-Rainbow.debug.xcconfig */;
-=======
 			baseConfigurationReference = A4C7384F262FF1BCFABB462D /* Pods-Rainbow.debug.xcconfig */;
->>>>>>> 101697b5
 			buildSettings = {
 				ALWAYS_EMBED_SWIFT_STANDARD_LIBRARIES = YES;
 				APPLICATION_EXTENSION_API_ONLY = NO;
@@ -2216,11 +1917,7 @@
 		};
 		13B07F951A680F5B00A75B9A /* Release */ = {
 			isa = XCBuildConfiguration;
-<<<<<<< HEAD
-			baseConfigurationReference = 1AB8A6DD535B802DE2AB649C /* Pods-Rainbow.release.xcconfig */;
-=======
 			baseConfigurationReference = 15004743AF62EF3EE384E855 /* Pods-Rainbow.release.xcconfig */;
->>>>>>> 101697b5
 			buildSettings = {
 				ALWAYS_EMBED_SWIFT_STANDARD_LIBRARIES = YES;
 				APPLICATION_EXTENSION_API_ONLY = NO;
@@ -2341,11 +2038,7 @@
 		};
 		2C6A799821127ED9003AFB37 /* Staging */ = {
 			isa = XCBuildConfiguration;
-<<<<<<< HEAD
-			baseConfigurationReference = E1C8077FF04F34DEA00831AC /* Pods-Rainbow.staging.xcconfig */;
-=======
 			baseConfigurationReference = 9E9F7E918EFBFBAF381621C7 /* Pods-Rainbow.staging.xcconfig */;
->>>>>>> 101697b5
 			buildSettings = {
 				ALWAYS_EMBED_SWIFT_STANDARD_LIBRARIES = YES;
 				APPLICATION_EXTENSION_API_ONLY = NO;
@@ -2462,11 +2155,7 @@
 		};
 		2C87B79A2197FA1900682EC4 /* LocalRelease */ = {
 			isa = XCBuildConfiguration;
-<<<<<<< HEAD
-			baseConfigurationReference = 1B711DBDBBF2937B44C867AE /* Pods-Rainbow.localrelease.xcconfig */;
-=======
 			baseConfigurationReference = 3BBE9F9F842B95CFF7E85DB8 /* Pods-Rainbow.localrelease.xcconfig */;
->>>>>>> 101697b5
 			buildSettings = {
 				ALWAYS_EMBED_SWIFT_STANDARD_LIBRARIES = YES;
 				APPLICATION_EXTENSION_API_ONLY = NO;
@@ -2640,11 +2329,7 @@
 		};
 		C16DCF6A272BA6F100FF5C78 /* Debug */ = {
 			isa = XCBuildConfiguration;
-<<<<<<< HEAD
-			baseConfigurationReference = 8DA3F6D98DE825DCFDE1D646 /* Pods-PriceWidgetExtension.debug.xcconfig */;
-=======
 			baseConfigurationReference = 00A32D3367A149262C6C4D33 /* Pods-PriceWidgetExtension.debug.xcconfig */;
->>>>>>> 101697b5
 			buildSettings = {
 				APPLICATION_EXTENSION_API_ONLY = YES;
 				ASSETCATALOG_COMPILER_GLOBAL_ACCENT_COLOR_NAME = AccentColor;
@@ -2694,11 +2379,7 @@
 		};
 		C16DCF6B272BA6F100FF5C78 /* Release */ = {
 			isa = XCBuildConfiguration;
-<<<<<<< HEAD
-			baseConfigurationReference = 0E2E061C9A880C68D5CF93DA /* Pods-PriceWidgetExtension.release.xcconfig */;
-=======
 			baseConfigurationReference = EAF3EBD98BA704022718B359 /* Pods-PriceWidgetExtension.release.xcconfig */;
->>>>>>> 101697b5
 			buildSettings = {
 				APPLICATION_EXTENSION_API_ONLY = YES;
 				ASSETCATALOG_COMPILER_GLOBAL_ACCENT_COLOR_NAME = AccentColor;
@@ -2749,11 +2430,7 @@
 		};
 		C16DCF6C272BA6F100FF5C78 /* LocalRelease */ = {
 			isa = XCBuildConfiguration;
-<<<<<<< HEAD
-			baseConfigurationReference = FE236B1CFFEB2DE6C1DAF315 /* Pods-PriceWidgetExtension.localrelease.xcconfig */;
-=======
 			baseConfigurationReference = 6B24FBC9AFF649E6E37FF985 /* Pods-PriceWidgetExtension.localrelease.xcconfig */;
->>>>>>> 101697b5
 			buildSettings = {
 				APPLICATION_EXTENSION_API_ONLY = YES;
 				ASSETCATALOG_COMPILER_GLOBAL_ACCENT_COLOR_NAME = AccentColor;
@@ -2801,11 +2478,7 @@
 		};
 		C16DCF6D272BA6F100FF5C78 /* Staging */ = {
 			isa = XCBuildConfiguration;
-<<<<<<< HEAD
-			baseConfigurationReference = DE0F2DCF345D86BC393364C1 /* Pods-PriceWidgetExtension.staging.xcconfig */;
-=======
 			baseConfigurationReference = 11D30486FEF77968C16FDF7D /* Pods-PriceWidgetExtension.staging.xcconfig */;
->>>>>>> 101697b5
 			buildSettings = {
 				APPLICATION_EXTENSION_API_ONLY = YES;
 				ASSETCATALOG_COMPILER_GLOBAL_ACCENT_COLOR_NAME = AccentColor;
@@ -2853,11 +2526,7 @@
 		};
 		C16DCFA0272BAB9600FF5C78 /* Debug */ = {
 			isa = XCBuildConfiguration;
-<<<<<<< HEAD
-			baseConfigurationReference = 77ABFFC40787936BEF542937 /* Pods-SelectTokenIntent.debug.xcconfig */;
-=======
 			baseConfigurationReference = AE024FCA8C28D21E9E1EA378 /* Pods-SelectTokenIntent.debug.xcconfig */;
->>>>>>> 101697b5
 			buildSettings = {
 				APPLICATION_EXTENSION_API_ONLY = YES;
 				CLANG_ANALYZER_NONNULL = YES;
@@ -2905,11 +2574,7 @@
 		};
 		C16DCFA1272BAB9600FF5C78 /* Release */ = {
 			isa = XCBuildConfiguration;
-<<<<<<< HEAD
-			baseConfigurationReference = C58D764247A98B53C1C9E5DB /* Pods-SelectTokenIntent.release.xcconfig */;
-=======
 			baseConfigurationReference = D657340CCBF77C82579CE8A1 /* Pods-SelectTokenIntent.release.xcconfig */;
->>>>>>> 101697b5
 			buildSettings = {
 				APPLICATION_EXTENSION_API_ONLY = YES;
 				CLANG_ANALYZER_NONNULL = YES;
@@ -2958,11 +2623,7 @@
 		};
 		C16DCFA2272BAB9600FF5C78 /* LocalRelease */ = {
 			isa = XCBuildConfiguration;
-<<<<<<< HEAD
-			baseConfigurationReference = 35F89ADCAAB94985DB12F47E /* Pods-SelectTokenIntent.localrelease.xcconfig */;
-=======
 			baseConfigurationReference = 388CCCEFC8BB73A757574C99 /* Pods-SelectTokenIntent.localrelease.xcconfig */;
->>>>>>> 101697b5
 			buildSettings = {
 				APPLICATION_EXTENSION_API_ONLY = YES;
 				CLANG_ANALYZER_NONNULL = YES;
@@ -3008,11 +2669,7 @@
 		};
 		C16DCFA3272BAB9600FF5C78 /* Staging */ = {
 			isa = XCBuildConfiguration;
-<<<<<<< HEAD
-			baseConfigurationReference = 26DC4643CD491E6EB3299729 /* Pods-SelectTokenIntent.staging.xcconfig */;
-=======
 			baseConfigurationReference = CF8B843EAE21E6291C0C6702 /* Pods-SelectTokenIntent.staging.xcconfig */;
->>>>>>> 101697b5
 			buildSettings = {
 				APPLICATION_EXTENSION_API_ONLY = YES;
 				CLANG_ANALYZER_NONNULL = YES;
