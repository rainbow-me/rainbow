// !$*UTF8*$!
{
	archiveVersion = 1;
	classes = {
	};
	objectVersion = 46;
	objects = {

/* Begin PBXBuildFile section */
		13B07FBC1A68108700A75B9A /* AppDelegate.mm in Sources */ = {isa = PBXBuildFile; fileRef = 13B07FB01A68108700A75B9A /* AppDelegate.mm */; };
		13B07FBD1A68108700A75B9A /* LaunchScreen.xib in Resources */ = {isa = PBXBuildFile; fileRef = 13B07FB11A68108700A75B9A /* LaunchScreen.xib */; };
		13B07FC11A68108700A75B9A /* main.m in Sources */ = {isa = PBXBuildFile; fileRef = 13B07FB71A68108700A75B9A /* main.m */; };
		1539422824C7C7E200E4A9D1 /* Settings.bundle in Resources */ = {isa = PBXBuildFile; fileRef = 1539422724C7C7E100E4A9D1 /* Settings.bundle */; };
		1539422D24C7CF9300E4A9D1 /* SettingsBundleHelper.swift in Sources */ = {isa = PBXBuildFile; fileRef = 1539422C24C7CF9300E4A9D1 /* SettingsBundleHelper.swift */; };
		153D1AAC24777130007E4723 /* TransactionListLoadingViewCell.swift in Sources */ = {isa = PBXBuildFile; fileRef = 153D1AAB24777130007E4723 /* TransactionListLoadingViewCell.swift */; };
		153D1AAE24777214007E4723 /* TransactionListLoadingViewCell.xib in Resources */ = {isa = PBXBuildFile; fileRef = 153D1AAD24777214007E4723 /* TransactionListLoadingViewCell.xib */; };
		15D66135277A751C0082F041 /* SelectTokenIntent.intentdefinition in Sources */ = {isa = PBXBuildFile; fileRef = 15D66139277A751C0082F041 /* SelectTokenIntent.intentdefinition */; };
		15D66136277A751C0082F041 /* SelectTokenIntent.intentdefinition in Sources */ = {isa = PBXBuildFile; fileRef = 15D66139277A751C0082F041 /* SelectTokenIntent.intentdefinition */; };
		15D66137277A751C0082F041 /* SelectTokenIntent.intentdefinition in Sources */ = {isa = PBXBuildFile; fileRef = 15D66139277A751C0082F041 /* SelectTokenIntent.intentdefinition */; };
		15E531D5242B28EF00797B89 /* UIImageViewWithPersistentAnimations.swift in Sources */ = {isa = PBXBuildFile; fileRef = 15E531D4242B28EF00797B89 /* UIImageViewWithPersistentAnimations.swift */; };
		15E531DA242DAB7100797B89 /* NotificationManager.m in Sources */ = {isa = PBXBuildFile; fileRef = 15E531D9242DAB7100797B89 /* NotificationManager.m */; };
		24979E8920F84250007EB0DA /* GoogleService-Info.plist in Resources */ = {isa = PBXBuildFile; fileRef = 24979E7720F84004007EB0DA /* GoogleService-Info.plist */; };
		6630540924A38A1900E5B030 /* RainbowText.m in Sources */ = {isa = PBXBuildFile; fileRef = 6630540824A38A1900E5B030 /* RainbowText.m */; };
		6635730624939991006ACFA6 /* SafeStoreReview.m in Sources */ = {isa = PBXBuildFile; fileRef = 6635730524939991006ACFA6 /* SafeStoreReview.m */; };
		6655FFB425BB2B0700642961 /* ThemeModule.m in Sources */ = {isa = PBXBuildFile; fileRef = 6655FFB325BB2B0700642961 /* ThemeModule.m */; };
		66A1FEB424AB641100C3F539 /* RNCMScreenStack.m in Sources */ = {isa = PBXBuildFile; fileRef = 66A1FEB024AB641100C3F539 /* RNCMScreenStack.m */; };
		66A1FEB524AB641100C3F539 /* UIViewController+slack.swift in Sources */ = {isa = PBXBuildFile; fileRef = 66A1FEB124AB641100C3F539 /* UIViewController+slack.swift */; };
		66A1FEB624AB641100C3F539 /* RNCMScreen.m in Sources */ = {isa = PBXBuildFile; fileRef = 66A1FEB324AB641100C3F539 /* RNCMScreen.m */; };
		66A1FEBC24ACBBE600C3F539 /* RNCMPortal.m in Sources */ = {isa = PBXBuildFile; fileRef = 66A1FEBB24ACBBE600C3F539 /* RNCMPortal.m */; };
		66A28EB024CAF1B500410A88 /* TestFlight.m in Sources */ = {isa = PBXBuildFile; fileRef = 66A28EAF24CAF1B500410A88 /* TestFlight.m */; };
		66F889DB260CEF1E00E27D6E /* UIViewController+PanModalPresenter.swift in Sources */ = {isa = PBXBuildFile; fileRef = 66F889D8260CEF1E00E27D6E /* UIViewController+PanModalPresenter.swift */; };
		66F889DC260CEF1E00E27D6E /* SlackBottomSheet.m in Sources */ = {isa = PBXBuildFile; fileRef = 66F889DA260CEF1E00E27D6E /* SlackBottomSheet.m */; };
		66FEC91623EDA14000A0F367 /* RoundedCornerView.swift in Sources */ = {isa = PBXBuildFile; fileRef = 66FEC91523EDA13F00A0F367 /* RoundedCornerView.swift */; };
		6E2F836CD36BA10F28D4B6D5 /* libPods-PriceWidgetExtension.a in Frameworks */ = {isa = PBXBuildFile; fileRef = 9E4178DBFC518CF9D1C433FF /* libPods-PriceWidgetExtension.a */; };
		7287CE1EC33B4913AEE1F4B6 /* SFMono-Medium.otf in Resources */ = {isa = PBXBuildFile; fileRef = 668A9E253DAF444A90ECB997 /* SFMono-Medium.otf */; };
		A4277D9F23CBD1910042BAF4 /* Extensions.swift in Sources */ = {isa = PBXBuildFile; fileRef = A4277D9E23CBD1910042BAF4 /* Extensions.swift */; };
		A4277DA323CFE85F0042BAF4 /* Theme.swift in Sources */ = {isa = PBXBuildFile; fileRef = A4277DA223CFE85F0042BAF4 /* Theme.swift */; };
		A44A4EEE23EC928900B543F1 /* CoinIconWithProgressBar.swift in Sources */ = {isa = PBXBuildFile; fileRef = A44A4EED23EC928900B543F1 /* CoinIconWithProgressBar.swift */; };
		A4704B4823C546DA00E50E4B /* TransactionListViewCell.swift in Sources */ = {isa = PBXBuildFile; fileRef = A4704B4023C546D900E50E4B /* TransactionListViewCell.swift */; };
		A4704B4923C546DA00E50E4B /* TransactionListView.swift in Sources */ = {isa = PBXBuildFile; fileRef = A4704B4123C546D900E50E4B /* TransactionListView.swift */; };
		A4704B4D23C546DA00E50E4B /* TransactionListViewCell.xib in Resources */ = {isa = PBXBuildFile; fileRef = A4704B4623C546D900E50E4B /* TransactionListViewCell.xib */; };
		A477567C23DB2FAA005AE8FD /* Transaction.swift in Sources */ = {isa = PBXBuildFile; fileRef = A477567B23DB2FAA005AE8FD /* Transaction.swift */; };
		A477567E23DB3A85005AE8FD /* TransactionListViewManager.m in Sources */ = {isa = PBXBuildFile; fileRef = A477567D23DB3A85005AE8FD /* TransactionListViewManager.m */; };
		A485E61423C8ED6000E5C3D4 /* TransactionListViewHeader.swift in Sources */ = {isa = PBXBuildFile; fileRef = A485E61323C8ED6000E5C3D4 /* TransactionListViewHeader.swift */; };
		A485E61623C8F4A400E5C3D4 /* TransactionListViewHeader.xib in Resources */ = {isa = PBXBuildFile; fileRef = A485E61223C8EC4400E5C3D4 /* TransactionListViewHeader.xib */; };
		A49B52AF23DB411900A00918 /* TransactionRequest.swift in Sources */ = {isa = PBXBuildFile; fileRef = A49B52AE23DB411900A00918 /* TransactionRequest.swift */; };
		A49B52B423DB5D1100A00918 /* TransactionViewModelTransactionItem.swift in Sources */ = {isa = PBXBuildFile; fileRef = A49B52B323DB5D1100A00918 /* TransactionViewModelTransactionItem.swift */; };
		A49B52B623DB5D5600A00918 /* TransactionViewModelProtocol.swift in Sources */ = {isa = PBXBuildFile; fileRef = A49B52B523DB5D5600A00918 /* TransactionViewModelProtocol.swift */; };
		A49B52B823DB5F7200A00918 /* TransactionViewModelTransactionRequestItem.swift in Sources */ = {isa = PBXBuildFile; fileRef = A49B52B723DB5F7200A00918 /* TransactionViewModelTransactionRequestItem.swift */; };
		A49B52BC23DBA61200A00918 /* TransactionData.swift in Sources */ = {isa = PBXBuildFile; fileRef = A49B52BB23DBA61100A00918 /* TransactionData.swift */; };
		A49B52C023DCCDA800A00918 /* TransactionRequestSection.swift in Sources */ = {isa = PBXBuildFile; fileRef = A49B52BF23DCCDA800A00918 /* TransactionRequestSection.swift */; };
		A49B52C223DCD11D00A00918 /* TransactionSection.swift in Sources */ = {isa = PBXBuildFile; fileRef = A49B52C123DCD11D00A00918 /* TransactionSection.swift */; };
		A4AF3CCE23DA37F700F230F3 /* TransactionListRequestViewCell.xib in Resources */ = {isa = PBXBuildFile; fileRef = A4AF3CCD23DA37F700F230F3 /* TransactionListRequestViewCell.xib */; };
		A4AF3CD023DA3A0F00F230F3 /* TransactionListRequestViewCell.swift in Sources */ = {isa = PBXBuildFile; fileRef = A4AF3CCF23DA3A0F00F230F3 /* TransactionListRequestViewCell.swift */; };
		A4D04BA923D12F99008C1DEC /* Button.swift in Sources */ = {isa = PBXBuildFile; fileRef = A4D04BA823D12F99008C1DEC /* Button.swift */; };
		A4D04BAC23D12FD5008C1DEC /* ButtonManager.m in Sources */ = {isa = PBXBuildFile; fileRef = A4D04BAB23D12FD5008C1DEC /* ButtonManager.m */; };
		A4F8DACB23DF85DF00560E47 /* TransactionListBaseCell.swift in Sources */ = {isa = PBXBuildFile; fileRef = A4F8DACA23DF85DF00560E47 /* TransactionListBaseCell.swift */; };
		AA6228EF24272F510078BDAA /* SF-Pro-Rounded-Bold.otf in Resources */ = {isa = PBXBuildFile; fileRef = AA6228EB24272B200078BDAA /* SF-Pro-Rounded-Bold.otf */; };
		AA6228F024272F510078BDAA /* SF-Pro-Rounded-Heavy.otf in Resources */ = {isa = PBXBuildFile; fileRef = AA6228EC24272B200078BDAA /* SF-Pro-Rounded-Heavy.otf */; };
		AA6228F124272F510078BDAA /* SF-Pro-Rounded-Medium.otf in Resources */ = {isa = PBXBuildFile; fileRef = AA6228ED24272B200078BDAA /* SF-Pro-Rounded-Medium.otf */; };
		AA6228F224272F510078BDAA /* SF-Pro-Rounded-Regular.otf in Resources */ = {isa = PBXBuildFile; fileRef = AA6228EE24272B200078BDAA /* SF-Pro-Rounded-Regular.otf */; };
		AA6228F324272F510078BDAA /* SF-Pro-Rounded-Semibold.otf in Resources */ = {isa = PBXBuildFile; fileRef = AA6228EA24272B200078BDAA /* SF-Pro-Rounded-Semibold.otf */; };
		B7A3E82A4C4449F4A18EB5C2 /* SFMono-Regular.otf in Resources */ = {isa = PBXBuildFile; fileRef = 95F2888C850F40C8A26E083B /* SFMono-Regular.otf */; };
		BEBCC1DFE36E7839614A20E7 /* libPods-Rainbow.a in Frameworks */ = {isa = PBXBuildFile; fileRef = E8CE016762AF561DB70B0F75 /* libPods-Rainbow.a */; };
		C04D10F025AFC8C1003BEF7A /* Extras.json in Resources */ = {isa = PBXBuildFile; fileRef = C04D10EF25AFC8C1003BEF7A /* Extras.json */; };
		C070BA4490B35146477AEE88 /* libPods-SelectTokenIntent.a in Frameworks */ = {isa = PBXBuildFile; fileRef = A93234DA8DC8BB9272A06CCA /* libPods-SelectTokenIntent.a */; };
		C1038325273C2D0C00B18210 /* PriceWidgetView.swift in Sources */ = {isa = PBXBuildFile; fileRef = C16DCF75272BA7AA00FF5C78 /* PriceWidgetView.swift */; };
		C1038337273C5C4200B18210 /* PriceWidget.swift in Sources */ = {isa = PBXBuildFile; fileRef = C16DCF62272BA6EF00FF5C78 /* PriceWidget.swift */; };
		C11640E8274DC10B00C9120A /* UIColor.swift in Sources */ = {isa = PBXBuildFile; fileRef = C11640E7274DC10B00C9120A /* UIColor.swift */; };
		C11640E9274DC10C00C9120A /* UIColor.swift in Sources */ = {isa = PBXBuildFile; fileRef = C11640E7274DC10B00C9120A /* UIColor.swift */; };
		C11640EA274DC10C00C9120A /* UIColor.swift in Sources */ = {isa = PBXBuildFile; fileRef = C11640E7274DC10B00C9120A /* UIColor.swift */; };
		C127238A274EBBB6006AC743 /* CurrencyDetails.swift in Sources */ = {isa = PBXBuildFile; fileRef = C1272389274EBBB6006AC743 /* CurrencyDetails.swift */; };
		C127238B274EBBB6006AC743 /* CurrencyDetails.swift in Sources */ = {isa = PBXBuildFile; fileRef = C1272389274EBBB6006AC743 /* CurrencyDetails.swift */; };
		C127238C274EBBB6006AC743 /* CurrencyDetails.swift in Sources */ = {isa = PBXBuildFile; fileRef = C1272389274EBBB6006AC743 /* CurrencyDetails.swift */; };
		C151287F2739F676006517AB /* IconProvider.swift in Sources */ = {isa = PBXBuildFile; fileRef = C151287D2739F676006517AB /* IconProvider.swift */; };
		C15128802739F676006517AB /* IconProvider.swift in Sources */ = {isa = PBXBuildFile; fileRef = C151287D2739F676006517AB /* IconProvider.swift */; };
		C16DCF5E272BA6EF00FF5C78 /* WidgetKit.framework in Frameworks */ = {isa = PBXBuildFile; fileRef = C16DCF5D272BA6EF00FF5C78 /* WidgetKit.framework */; };
		C16DCF60272BA6EF00FF5C78 /* SwiftUI.framework in Frameworks */ = {isa = PBXBuildFile; fileRef = C16DCF5F272BA6EF00FF5C78 /* SwiftUI.framework */; };
		C16DCF63272BA6EF00FF5C78 /* PriceWidget.swift in Sources */ = {isa = PBXBuildFile; fileRef = C16DCF62272BA6EF00FF5C78 /* PriceWidget.swift */; };
		C16DCF65272BA6F000FF5C78 /* Assets.xcassets in Resources */ = {isa = PBXBuildFile; fileRef = C16DCF64272BA6F000FF5C78 /* Assets.xcassets */; };
		C16DCF69272BA6F000FF5C78 /* PriceWidgetExtension.appex in Embed App Extensions */ = {isa = PBXBuildFile; fileRef = C16DCF5C272BA6EF00FF5C78 /* PriceWidgetExtension.appex */; settings = {ATTRIBUTES = (RemoveHeadersOnCopy, ); }; };
		C16DCF71272BA75700FF5C78 /* CoinGeckoToken.swift in Sources */ = {isa = PBXBuildFile; fileRef = C16DCF6F272BA75700FF5C78 /* CoinGeckoToken.swift */; };
		C16DCF74272BA77A00FF5C78 /* TokenProvider.swift in Sources */ = {isa = PBXBuildFile; fileRef = C16DCF72272BA77A00FF5C78 /* TokenProvider.swift */; };
		C16DCF81272BAB9500FF5C78 /* Intents.framework in Frameworks */ = {isa = PBXBuildFile; fileRef = C16DCF80272BAB9500FF5C78 /* Intents.framework */; };
		C16DCF84272BAB9500FF5C78 /* IntentHandler.swift in Sources */ = {isa = PBXBuildFile; fileRef = C16DCF83272BAB9500FF5C78 /* IntentHandler.swift */; };
		C16DCF99272BAB9600FF5C78 /* SelectTokenIntent.appex in Embed App Extensions */ = {isa = PBXBuildFile; fileRef = C16DCF7F272BAB9500FF5C78 /* SelectTokenIntent.appex */; settings = {ATTRIBUTES = (RemoveHeadersOnCopy, ); }; };
		C16DCFA6272BABC700FF5C78 /* CoinGeckoToken.swift in Sources */ = {isa = PBXBuildFile; fileRef = C16DCF6F272BA75700FF5C78 /* CoinGeckoToken.swift */; };
		C16DCFA8272BABCB00FF5C78 /* TokenProvider.swift in Sources */ = {isa = PBXBuildFile; fileRef = C16DCF72272BA77A00FF5C78 /* TokenProvider.swift */; };
		C16DCFAC272BB8ED00FF5C78 /* PriceDataProvider.swift in Sources */ = {isa = PBXBuildFile; fileRef = C16DCFAA272BB8ED00FF5C78 /* PriceDataProvider.swift */; };
		C16DCFAD272BB8ED00FF5C78 /* PriceDataProvider.swift in Sources */ = {isa = PBXBuildFile; fileRef = C16DCFAA272BB8ED00FF5C78 /* PriceDataProvider.swift */; };
		C16DCFB1272BB8FC00FF5C78 /* PriceData.swift in Sources */ = {isa = PBXBuildFile; fileRef = C16DCFAF272BB8FC00FF5C78 /* PriceData.swift */; };
		C16DCFB2272BB8FC00FF5C78 /* PriceData.swift in Sources */ = {isa = PBXBuildFile; fileRef = C16DCFAF272BB8FC00FF5C78 /* PriceData.swift */; };
		C16DCFB6272BC8F100FF5C78 /* TokenData.swift in Sources */ = {isa = PBXBuildFile; fileRef = C16DCFB4272BC8F100FF5C78 /* TokenData.swift */; };
		C16DCFB7272BC8F100FF5C78 /* TokenData.swift in Sources */ = {isa = PBXBuildFile; fileRef = C16DCFB4272BC8F100FF5C78 /* TokenData.swift */; };
		C179298527499A5B00044684 /* Constants.swift in Sources */ = {isa = PBXBuildFile; fileRef = C179298427499A5B00044684 /* Constants.swift */; };
		C179298627499A5B00044684 /* Constants.swift in Sources */ = {isa = PBXBuildFile; fileRef = C179298427499A5B00044684 /* Constants.swift */; };
		C179298727499A5B00044684 /* Constants.swift in Sources */ = {isa = PBXBuildFile; fileRef = C179298427499A5B00044684 /* Constants.swift */; };
		C18C8E022798B02700D38B34 /* CurrencyProvider.swift in Sources */ = {isa = PBXBuildFile; fileRef = C18C8E012798B02700D38B34 /* CurrencyProvider.swift */; };
		C18C8E032798B02700D38B34 /* CurrencyProvider.swift in Sources */ = {isa = PBXBuildFile; fileRef = C18C8E012798B02700D38B34 /* CurrencyProvider.swift */; };
		C18C8E042798B02700D38B34 /* CurrencyProvider.swift in Sources */ = {isa = PBXBuildFile; fileRef = C18C8E012798B02700D38B34 /* CurrencyProvider.swift */; };
		C18FCD32273C62230079CE28 /* PriceWidgetView.swift in Sources */ = {isa = PBXBuildFile; fileRef = C16DCF75272BA7AA00FF5C78 /* PriceWidgetView.swift */; };
		C18FCD37273C62C50079CE28 /* PriceWidgetView.swift in Sources */ = {isa = PBXBuildFile; fileRef = C16DCF75272BA7AA00FF5C78 /* PriceWidgetView.swift */; };
		C18FCD39273C64C90079CE28 /* TokenData.swift in Sources */ = {isa = PBXBuildFile; fileRef = C16DCFB4272BC8F100FF5C78 /* TokenData.swift */; };
		C18FCD3B273C64CF0079CE28 /* UIImage.swift in Sources */ = {isa = PBXBuildFile; fileRef = C1C61A6C272C9C8D00E5C0B3 /* UIImage.swift */; };
		C18FCD3C273C64D10079CE28 /* TokenDetails.swift in Sources */ = {isa = PBXBuildFile; fileRef = C1EB012E2731B68400830E70 /* TokenDetails.swift */; };
		C18FCD3D273C64D40079CE28 /* RainbowTokenList.swift in Sources */ = {isa = PBXBuildFile; fileRef = C1C61A902731A05700E5C0B3 /* RainbowTokenList.swift */; };
		C18FCD3E273C64D60079CE28 /* PriceData.swift in Sources */ = {isa = PBXBuildFile; fileRef = C16DCFAF272BB8FC00FF5C78 /* PriceData.swift */; };
		C18FCD3F273C64D80079CE28 /* CoinGeckoToken.swift in Sources */ = {isa = PBXBuildFile; fileRef = C16DCF6F272BA75700FF5C78 /* CoinGeckoToken.swift */; };
		C18FCD41273C64DE0079CE28 /* IconProvider.swift in Sources */ = {isa = PBXBuildFile; fileRef = C151287D2739F676006517AB /* IconProvider.swift */; };
		C18FCD42273C64E10079CE28 /* TokenProvider.swift in Sources */ = {isa = PBXBuildFile; fileRef = C16DCF72272BA77A00FF5C78 /* TokenProvider.swift */; };
		C18FCD43273C64E40079CE28 /* PriceDataProvider.swift in Sources */ = {isa = PBXBuildFile; fileRef = C16DCFAA272BB8ED00FF5C78 /* PriceDataProvider.swift */; };
		C1AA308F27338F2B00136A9A /* SF-Pro-Rounded-Bold.otf in Resources */ = {isa = PBXBuildFile; fileRef = AA6228EB24272B200078BDAA /* SF-Pro-Rounded-Bold.otf */; };
		C1AA309027338F2B00136A9A /* SF-Pro-Rounded-Regular.otf in Resources */ = {isa = PBXBuildFile; fileRef = AA6228EE24272B200078BDAA /* SF-Pro-Rounded-Regular.otf */; };
		C1AA309127338F2B00136A9A /* SFMono-Medium.otf in Resources */ = {isa = PBXBuildFile; fileRef = 668A9E253DAF444A90ECB997 /* SFMono-Medium.otf */; };
		C1AA309227338F2B00136A9A /* SF-Pro-Rounded-Medium.otf in Resources */ = {isa = PBXBuildFile; fileRef = AA6228ED24272B200078BDAA /* SF-Pro-Rounded-Medium.otf */; };
		C1AA309327338F2B00136A9A /* SF-Pro-Rounded-Semibold.otf in Resources */ = {isa = PBXBuildFile; fileRef = AA6228EA24272B200078BDAA /* SF-Pro-Rounded-Semibold.otf */; };
		C1AA309427338F2B00136A9A /* SFMono-Regular.otf in Resources */ = {isa = PBXBuildFile; fileRef = 95F2888C850F40C8A26E083B /* SFMono-Regular.otf */; };
		C1AA309527338F2B00136A9A /* SF-Pro-Rounded-Heavy.otf in Resources */ = {isa = PBXBuildFile; fileRef = AA6228EC24272B200078BDAA /* SF-Pro-Rounded-Heavy.otf */; };
		C1C61A6E272C9C8D00E5C0B3 /* UIImage.swift in Sources */ = {isa = PBXBuildFile; fileRef = C1C61A6C272C9C8D00E5C0B3 /* UIImage.swift */; };
		C1C61A6F272C9C8D00E5C0B3 /* UIImage.swift in Sources */ = {isa = PBXBuildFile; fileRef = C1C61A6C272C9C8D00E5C0B3 /* UIImage.swift */; };
		C1C61A82272CBDA100E5C0B3 /* Images.xcassets in Resources */ = {isa = PBXBuildFile; fileRef = C1C61A81272CBDA100E5C0B3 /* Images.xcassets */; };
		C1C61A83272CBDA100E5C0B3 /* Images.xcassets in Resources */ = {isa = PBXBuildFile; fileRef = C1C61A81272CBDA100E5C0B3 /* Images.xcassets */; };
		C1C61A84272CBDA100E5C0B3 /* Images.xcassets in Resources */ = {isa = PBXBuildFile; fileRef = C1C61A81272CBDA100E5C0B3 /* Images.xcassets */; };
		C1C61A922731A05700E5C0B3 /* RainbowTokenList.swift in Sources */ = {isa = PBXBuildFile; fileRef = C1C61A902731A05700E5C0B3 /* RainbowTokenList.swift */; };
		C1C61A932731A05700E5C0B3 /* RainbowTokenList.swift in Sources */ = {isa = PBXBuildFile; fileRef = C1C61A902731A05700E5C0B3 /* RainbowTokenList.swift */; };
		C1EB01302731B68400830E70 /* TokenDetails.swift in Sources */ = {isa = PBXBuildFile; fileRef = C1EB012E2731B68400830E70 /* TokenDetails.swift */; };
		C1EB01312731B68400830E70 /* TokenDetails.swift in Sources */ = {isa = PBXBuildFile; fileRef = C1EB012E2731B68400830E70 /* TokenDetails.swift */; };
		C72F456C99A646399192517D /* libz.tbd in Frameworks */ = {isa = PBXBuildFile; fileRef = 98AED33BAB4247CEBEF8464D /* libz.tbd */; };
		ED2971652150620600B7C4FE /* JavaScriptCore.framework in Frameworks */ = {isa = PBXBuildFile; fileRef = ED2971642150620600B7C4FE /* JavaScriptCore.framework */; };
/* End PBXBuildFile section */

/* Begin PBXContainerItemProxy section */
		C16DCF67272BA6F000FF5C78 /* PBXContainerItemProxy */ = {
			isa = PBXContainerItemProxy;
			containerPortal = 83CBB9F71A601CBA00E9B192 /* Project object */;
			proxyType = 1;
			remoteGlobalIDString = C16DCF5B272BA6EF00FF5C78;
			remoteInfo = PriceWidgetExtension;
		};
		C16DCF97272BAB9600FF5C78 /* PBXContainerItemProxy */ = {
			isa = PBXContainerItemProxy;
			containerPortal = 83CBB9F71A601CBA00E9B192 /* Project object */;
			proxyType = 1;
			remoteGlobalIDString = C16DCF7E272BAB9500FF5C78;
			remoteInfo = SelectTokenIntent;
		};
/* End PBXContainerItemProxy section */

/* Begin PBXCopyFilesBuildPhase section */
		668ADB3225A4E3A40050859D /* Embed App Extensions */ = {
			isa = PBXCopyFilesBuildPhase;
			buildActionMask = 2147483647;
			dstPath = "";
			dstSubfolderSpec = 13;
			files = (
				C16DCF99272BAB9600FF5C78 /* SelectTokenIntent.appex in Embed App Extensions */,
				C16DCF69272BA6F000FF5C78 /* PriceWidgetExtension.appex in Embed App Extensions */,
			);
			name = "Embed App Extensions";
			runOnlyForDeploymentPostprocessing = 0;
		};
/* End PBXCopyFilesBuildPhase section */

/* Begin PBXFileReference section */
		008F07F21AC5B25A0029DE68 /* main.jsbundle */ = {isa = PBXFileReference; fileEncoding = 4; lastKnownFileType = text; path = main.jsbundle; sourceTree = "<group>"; };
		00E356F11AD99517003FC87E /* Info.plist */ = {isa = PBXFileReference; lastKnownFileType = text.plist.xml; path = Info.plist; sourceTree = "<group>"; };
		00E356F21AD99517003FC87E /* RainbowTests.m */ = {isa = PBXFileReference; lastKnownFileType = sourcecode.c.objc; path = RainbowTests.m; sourceTree = "<group>"; };
		1219C19367C89E767CF2B86A /* Pods-PriceWidgetExtension.release.xcconfig */ = {isa = PBXFileReference; includeInIndex = 1; lastKnownFileType = text.xcconfig; name = "Pods-PriceWidgetExtension.release.xcconfig"; path = "Target Support Files/Pods-PriceWidgetExtension/Pods-PriceWidgetExtension.release.xcconfig"; sourceTree = "<group>"; };
		13B07F961A680F5B00A75B9A /* Rainbow.app */ = {isa = PBXFileReference; explicitFileType = wrapper.application; includeInIndex = 0; path = Rainbow.app; sourceTree = BUILT_PRODUCTS_DIR; };
		13B07FAF1A68108700A75B9A /* AppDelegate.h */ = {isa = PBXFileReference; fileEncoding = 4; lastKnownFileType = sourcecode.c.h; name = AppDelegate.h; path = Rainbow/AppDelegate.h; sourceTree = "<group>"; };
		13B07FB01A68108700A75B9A /* AppDelegate.mm */ = {isa = PBXFileReference; fileEncoding = 4; lastKnownFileType = sourcecode.cpp.objcpp; name = AppDelegate.mm; path = Rainbow/AppDelegate.mm; sourceTree = "<group>"; };
		13B07FB21A68108700A75B9A /* Base */ = {isa = PBXFileReference; lastKnownFileType = file.xib; name = Base; path = Base.lproj/LaunchScreen.xib; sourceTree = "<group>"; };
		13B07FB61A68108700A75B9A /* Info.plist */ = {isa = PBXFileReference; fileEncoding = 4; lastKnownFileType = text.plist.xml; name = Info.plist; path = Rainbow/Info.plist; sourceTree = "<group>"; };
		13B07FB71A68108700A75B9A /* main.m */ = {isa = PBXFileReference; fileEncoding = 4; lastKnownFileType = sourcecode.c.objc; name = main.m; path = Rainbow/main.m; sourceTree = "<group>"; };
		1539422724C7C7E100E4A9D1 /* Settings.bundle */ = {isa = PBXFileReference; lastKnownFileType = "wrapper.plug-in"; path = Settings.bundle; sourceTree = "<group>"; };
		1539422C24C7CF9300E4A9D1 /* SettingsBundleHelper.swift */ = {isa = PBXFileReference; lastKnownFileType = sourcecode.swift; path = SettingsBundleHelper.swift; sourceTree = "<group>"; };
		153D1AAB24777130007E4723 /* TransactionListLoadingViewCell.swift */ = {isa = PBXFileReference; lastKnownFileType = sourcecode.swift; path = TransactionListLoadingViewCell.swift; sourceTree = "<group>"; };
		153D1AAD24777214007E4723 /* TransactionListLoadingViewCell.xib */ = {isa = PBXFileReference; lastKnownFileType = file.xib; path = TransactionListLoadingViewCell.xib; sourceTree = "<group>"; };
		157155032418733F009B698B /* RainbowRelease.entitlements */ = {isa = PBXFileReference; lastKnownFileType = text.plist.entitlements; name = RainbowRelease.entitlements; path = Rainbow/RainbowRelease.entitlements; sourceTree = "<group>"; };
		157155042418734C009B698B /* RainbowDebug.entitlements */ = {isa = PBXFileReference; lastKnownFileType = text.plist.entitlements; name = RainbowDebug.entitlements; path = Rainbow/RainbowDebug.entitlements; sourceTree = "<group>"; };
		15D66138277A751C0082F041 /* Base */ = {isa = PBXFileReference; lastKnownFileType = file.intentdefinition; name = Base; path = Base.lproj/SelectTokenIntent.intentdefinition; sourceTree = "<group>"; };
		15D6613B277A75230082F041 /* English */ = {isa = PBXFileReference; lastKnownFileType = text.plist.strings; name = English; path = English.lproj/SelectTokenIntent.strings; sourceTree = "<group>"; };
		15D6613D277A75240082F041 /* en */ = {isa = PBXFileReference; lastKnownFileType = text.plist.strings; name = en; path = en.lproj/SelectTokenIntent.strings; sourceTree = "<group>"; };
		15DC38CD247E0E0900919009 /* release.xcconfig */ = {isa = PBXFileReference; lastKnownFileType = text.xcconfig; path = release.xcconfig; sourceTree = SOURCE_ROOT; };
		15DC38CE247E0E0900919009 /* debug.xcconfig */ = {isa = PBXFileReference; lastKnownFileType = text.xcconfig; path = debug.xcconfig; sourceTree = SOURCE_ROOT; };
		15DC38CF247E0E0A00919009 /* localrelease.xcconfig */ = {isa = PBXFileReference; lastKnownFileType = text.xcconfig; path = localrelease.xcconfig; sourceTree = SOURCE_ROOT; };
		15DC38D0247E0E0A00919009 /* staging.xcconfig */ = {isa = PBXFileReference; lastKnownFileType = text.xcconfig; path = staging.xcconfig; sourceTree = SOURCE_ROOT; };
		15E531D4242B28EF00797B89 /* UIImageViewWithPersistentAnimations.swift */ = {isa = PBXFileReference; lastKnownFileType = sourcecode.swift; path = UIImageViewWithPersistentAnimations.swift; sourceTree = "<group>"; };
		15E531D8242DAB7100797B89 /* NotificationManager.h */ = {isa = PBXFileReference; lastKnownFileType = sourcecode.c.h; path = NotificationManager.h; sourceTree = "<group>"; };
		15E531D9242DAB7100797B89 /* NotificationManager.m */ = {isa = PBXFileReference; lastKnownFileType = sourcecode.c.objc; path = NotificationManager.m; sourceTree = "<group>"; };
		229FF67D4E0D70C77AF15DFA /* Pods-PriceWidgetExtension.localrelease.xcconfig */ = {isa = PBXFileReference; includeInIndex = 1; lastKnownFileType = text.xcconfig; name = "Pods-PriceWidgetExtension.localrelease.xcconfig"; path = "Target Support Files/Pods-PriceWidgetExtension/Pods-PriceWidgetExtension.localrelease.xcconfig"; sourceTree = "<group>"; };
		24979E3620F84003007EB0DA /* Protobuf.framework */ = {isa = PBXFileReference; lastKnownFileType = wrapper.framework; name = Protobuf.framework; path = Frameworks/Protobuf.framework; sourceTree = "<group>"; };
		24979E7420F84004007EB0DA /* FirebaseAnalytics.framework */ = {isa = PBXFileReference; lastKnownFileType = wrapper.framework; name = FirebaseAnalytics.framework; path = Frameworks/FirebaseAnalytics.framework; sourceTree = "<group>"; };
		24979E7520F84004007EB0DA /* FirebaseCore.framework */ = {isa = PBXFileReference; lastKnownFileType = wrapper.framework; name = FirebaseCore.framework; path = Frameworks/FirebaseCore.framework; sourceTree = "<group>"; };
		24979E7620F84004007EB0DA /* FirebaseMessaging.framework */ = {isa = PBXFileReference; lastKnownFileType = wrapper.framework; name = FirebaseMessaging.framework; path = Frameworks/FirebaseMessaging.framework; sourceTree = "<group>"; };
		24979E7720F84004007EB0DA /* GoogleService-Info.plist */ = {isa = PBXFileReference; fileEncoding = 4; lastKnownFileType = text.plist.xml; name = "GoogleService-Info.plist"; path = "Frameworks/GoogleService-Info.plist"; sourceTree = "<group>"; };
		24979E7820F84004007EB0DA /* GoogleToolboxForMac.framework */ = {isa = PBXFileReference; lastKnownFileType = wrapper.framework; name = GoogleToolboxForMac.framework; path = Frameworks/GoogleToolboxForMac.framework; sourceTree = "<group>"; };
		24979E7920F84004007EB0DA /* Firebase.h */ = {isa = PBXFileReference; fileEncoding = 4; lastKnownFileType = sourcecode.c.h; name = Firebase.h; path = Frameworks/Firebase.h; sourceTree = "<group>"; };
		24979E7A20F84004007EB0DA /* FirebaseNanoPB.framework */ = {isa = PBXFileReference; lastKnownFileType = wrapper.framework; name = FirebaseNanoPB.framework; path = Frameworks/FirebaseNanoPB.framework; sourceTree = "<group>"; };
		24979E7B20F84004007EB0DA /* FirebaseInstanceID.framework */ = {isa = PBXFileReference; lastKnownFileType = wrapper.framework; name = FirebaseInstanceID.framework; path = Frameworks/FirebaseInstanceID.framework; sourceTree = "<group>"; };
		24979E7C20F84004007EB0DA /* FirebaseCoreDiagnostics.framework */ = {isa = PBXFileReference; lastKnownFileType = wrapper.framework; name = FirebaseCoreDiagnostics.framework; path = Frameworks/FirebaseCoreDiagnostics.framework; sourceTree = "<group>"; };
		24979E7D20F84005007EB0DA /* module.modulemap */ = {isa = PBXFileReference; fileEncoding = 4; lastKnownFileType = "sourcecode.module-map"; name = module.modulemap; path = Frameworks/module.modulemap; sourceTree = "<group>"; };
		24979E7E20F84005007EB0DA /* nanopb.framework */ = {isa = PBXFileReference; lastKnownFileType = wrapper.framework; name = nanopb.framework; path = Frameworks/nanopb.framework; sourceTree = "<group>"; };
		37736A758C16FCEE5381EFC7 /* Pods-Rainbow.release.xcconfig */ = {isa = PBXFileReference; includeInIndex = 1; lastKnownFileType = text.xcconfig; name = "Pods-Rainbow.release.xcconfig"; path = "Target Support Files/Pods-Rainbow/Pods-Rainbow.release.xcconfig"; sourceTree = "<group>"; };
		3C379D5D20FD1F92009AF81F /* Rainbow.entitlements */ = {isa = PBXFileReference; lastKnownFileType = text.plist.entitlements; name = Rainbow.entitlements; path = Rainbow/Rainbow.entitlements; sourceTree = "<group>"; };
		3CBE29CB2381E43800BE05AC /* Rainbow-Bridging-Header.h */ = {isa = PBXFileReference; lastKnownFileType = sourcecode.c.h; path = "Rainbow-Bridging-Header.h"; sourceTree = "<group>"; };
		4279DE1F8E81D20CD7AE7739 /* Pods-SelectTokenIntent.release.xcconfig */ = {isa = PBXFileReference; includeInIndex = 1; lastKnownFileType = text.xcconfig; name = "Pods-SelectTokenIntent.release.xcconfig"; path = "Target Support Files/Pods-SelectTokenIntent/Pods-SelectTokenIntent.release.xcconfig"; sourceTree = "<group>"; };
		6630540824A38A1900E5B030 /* RainbowText.m */ = {isa = PBXFileReference; lastKnownFileType = sourcecode.c.objc; path = RainbowText.m; sourceTree = "<group>"; };
		6635730524939991006ACFA6 /* SafeStoreReview.m */ = {isa = PBXFileReference; lastKnownFileType = sourcecode.c.objc; path = SafeStoreReview.m; sourceTree = "<group>"; };
		664612EC2748489B00B43F5A /* PriceWidgetExtension.entitlements */ = {isa = PBXFileReference; lastKnownFileType = text.plist.entitlements; path = PriceWidgetExtension.entitlements; sourceTree = "<group>"; };
		664612ED274848B000B43F5A /* SelectTokenIntent.entitlements */ = {isa = PBXFileReference; lastKnownFileType = text.plist.entitlements; path = SelectTokenIntent.entitlements; sourceTree = "<group>"; };
		6655FFB325BB2B0700642961 /* ThemeModule.m */ = {isa = PBXFileReference; lastKnownFileType = sourcecode.c.objc; path = ThemeModule.m; sourceTree = "<group>"; };
		668A9E253DAF444A90ECB997 /* SFMono-Medium.otf */ = {isa = PBXFileReference; explicitFileType = undefined; fileEncoding = 9; includeInIndex = 0; lastKnownFileType = unknown; name = "SFMono-Medium.otf"; path = "../src/assets/fonts/SFMono-Medium.otf"; sourceTree = "<group>"; };
		668ADB2C25A4E3A40050859D /* Stickers.xcassets */ = {isa = PBXFileReference; lastKnownFileType = folder.assetcatalog; path = Stickers.xcassets; sourceTree = "<group>"; };
		668ADB2E25A4E3A40050859D /* Info.plist */ = {isa = PBXFileReference; lastKnownFileType = text.plist.xml; path = Info.plist; sourceTree = "<group>"; };
		66A1FEAF24AB641100C3F539 /* RNCMScreenStack.h */ = {isa = PBXFileReference; fileEncoding = 4; lastKnownFileType = sourcecode.c.h; name = RNCMScreenStack.h; path = "../src/react-native-cool-modals/ios/RNCMScreenStack.h"; sourceTree = "<group>"; };
		66A1FEB024AB641100C3F539 /* RNCMScreenStack.m */ = {isa = PBXFileReference; fileEncoding = 4; lastKnownFileType = sourcecode.c.objc; name = RNCMScreenStack.m; path = "../src/react-native-cool-modals/ios/RNCMScreenStack.m"; sourceTree = "<group>"; };
		66A1FEB124AB641100C3F539 /* UIViewController+slack.swift */ = {isa = PBXFileReference; fileEncoding = 4; lastKnownFileType = sourcecode.swift; name = "UIViewController+slack.swift"; path = "../src/react-native-cool-modals/ios/UIViewController+slack.swift"; sourceTree = "<group>"; };
		66A1FEB224AB641100C3F539 /* RNCMScreen.h */ = {isa = PBXFileReference; fileEncoding = 4; lastKnownFileType = sourcecode.c.h; name = RNCMScreen.h; path = "../src/react-native-cool-modals/ios/RNCMScreen.h"; sourceTree = "<group>"; };
		66A1FEB324AB641100C3F539 /* RNCMScreen.m */ = {isa = PBXFileReference; fileEncoding = 4; lastKnownFileType = sourcecode.c.objc; name = RNCMScreen.m; path = "../src/react-native-cool-modals/ios/RNCMScreen.m"; sourceTree = "<group>"; };
		66A1FEBB24ACBBE600C3F539 /* RNCMPortal.m */ = {isa = PBXFileReference; fileEncoding = 4; lastKnownFileType = sourcecode.c.objc; name = RNCMPortal.m; path = "../src/react-native-cool-modals/ios/RNCMPortal.m"; sourceTree = "<group>"; };
		66A28EAF24CAF1B500410A88 /* TestFlight.m */ = {isa = PBXFileReference; lastKnownFileType = sourcecode.c.objc; path = TestFlight.m; sourceTree = "<group>"; };
		66A29CCA2511074500481F4A /* ReaHeader.h */ = {isa = PBXFileReference; fileEncoding = 4; lastKnownFileType = sourcecode.c.h; path = ReaHeader.h; sourceTree = SOURCE_ROOT; };
		66F889D8260CEF1E00E27D6E /* UIViewController+PanModalPresenter.swift */ = {isa = PBXFileReference; fileEncoding = 4; lastKnownFileType = sourcecode.swift; path = "UIViewController+PanModalPresenter.swift"; sourceTree = "<group>"; };
		66F889D9260CEF1E00E27D6E /* SlackBottomSheet.h */ = {isa = PBXFileReference; fileEncoding = 4; lastKnownFileType = sourcecode.c.h; path = SlackBottomSheet.h; sourceTree = "<group>"; };
		66F889DA260CEF1E00E27D6E /* SlackBottomSheet.m */ = {isa = PBXFileReference; fileEncoding = 4; lastKnownFileType = sourcecode.c.objc; path = SlackBottomSheet.m; sourceTree = "<group>"; };
		66FEC91523EDA13F00A0F367 /* RoundedCornerView.swift */ = {isa = PBXFileReference; fileEncoding = 4; lastKnownFileType = sourcecode.swift; path = RoundedCornerView.swift; sourceTree = "<group>"; };
		6E840AA2C1BA9F0557A508BE /* Pods-Rainbow.localrelease.xcconfig */ = {isa = PBXFileReference; includeInIndex = 1; lastKnownFileType = text.xcconfig; name = "Pods-Rainbow.localrelease.xcconfig"; path = "Target Support Files/Pods-Rainbow/Pods-Rainbow.localrelease.xcconfig"; sourceTree = "<group>"; };
		6FD12B23B346295FAAB3DBDC /* Pods-Rainbow.staging.xcconfig */ = {isa = PBXFileReference; includeInIndex = 1; lastKnownFileType = text.xcconfig; name = "Pods-Rainbow.staging.xcconfig"; path = "Target Support Files/Pods-Rainbow/Pods-Rainbow.staging.xcconfig"; sourceTree = "<group>"; };
		7EB36938918AB684A1CF5504 /* Pods-SelectTokenIntent.staging.xcconfig */ = {isa = PBXFileReference; includeInIndex = 1; lastKnownFileType = text.xcconfig; name = "Pods-SelectTokenIntent.staging.xcconfig"; path = "Target Support Files/Pods-SelectTokenIntent/Pods-SelectTokenIntent.staging.xcconfig"; sourceTree = "<group>"; };
		95F2888C850F40C8A26E083B /* SFMono-Regular.otf */ = {isa = PBXFileReference; explicitFileType = undefined; fileEncoding = 9; includeInIndex = 0; lastKnownFileType = unknown; name = "SFMono-Regular.otf"; path = "../src/assets/fonts/SFMono-Regular.otf"; sourceTree = "<group>"; };
		98AED33BAB4247CEBEF8464D /* libz.tbd */ = {isa = PBXFileReference; explicitFileType = undefined; fileEncoding = 9; includeInIndex = 0; lastKnownFileType = "sourcecode.text-based-dylib-definition"; name = libz.tbd; path = usr/lib/libz.tbd; sourceTree = SDKROOT; };
		9DEADFA4826D4D0BAA950D21 /* libRNFIRMessaging.a */ = {isa = PBXFileReference; explicitFileType = undefined; fileEncoding = 9; includeInIndex = 0; lastKnownFileType = archive.ar; path = libRNFIRMessaging.a; sourceTree = "<group>"; };
		9E4178DBFC518CF9D1C433FF /* libPods-PriceWidgetExtension.a */ = {isa = PBXFileReference; explicitFileType = archive.ar; includeInIndex = 0; path = "libPods-PriceWidgetExtension.a"; sourceTree = BUILT_PRODUCTS_DIR; };
		A4277D9E23CBD1910042BAF4 /* Extensions.swift */ = {isa = PBXFileReference; lastKnownFileType = sourcecode.swift; path = Extensions.swift; sourceTree = "<group>"; };
		A4277DA223CFE85F0042BAF4 /* Theme.swift */ = {isa = PBXFileReference; lastKnownFileType = sourcecode.swift; path = Theme.swift; sourceTree = "<group>"; };
		A44A4EED23EC928900B543F1 /* CoinIconWithProgressBar.swift */ = {isa = PBXFileReference; lastKnownFileType = sourcecode.swift; path = CoinIconWithProgressBar.swift; sourceTree = "<group>"; };
		A4704B4023C546D900E50E4B /* TransactionListViewCell.swift */ = {isa = PBXFileReference; fileEncoding = 4; lastKnownFileType = sourcecode.swift; path = TransactionListViewCell.swift; sourceTree = "<group>"; };
		A4704B4123C546D900E50E4B /* TransactionListView.swift */ = {isa = PBXFileReference; fileEncoding = 4; lastKnownFileType = sourcecode.swift; path = TransactionListView.swift; sourceTree = "<group>"; };
		A4704B4623C546D900E50E4B /* TransactionListViewCell.xib */ = {isa = PBXFileReference; fileEncoding = 4; lastKnownFileType = file.xib; path = TransactionListViewCell.xib; sourceTree = "<group>"; };
		A4704B4723C546DA00E50E4B /* RCTConvert+TransactionList.h */ = {isa = PBXFileReference; fileEncoding = 4; lastKnownFileType = sourcecode.c.h; path = "RCTConvert+TransactionList.h"; sourceTree = "<group>"; };
		A477567B23DB2FAA005AE8FD /* Transaction.swift */ = {isa = PBXFileReference; lastKnownFileType = sourcecode.swift; path = Transaction.swift; sourceTree = "<group>"; };
		A477567D23DB3A85005AE8FD /* TransactionListViewManager.m */ = {isa = PBXFileReference; fileEncoding = 4; lastKnownFileType = sourcecode.c.objc; path = TransactionListViewManager.m; sourceTree = "<group>"; };
		A485E61223C8EC4400E5C3D4 /* TransactionListViewHeader.xib */ = {isa = PBXFileReference; lastKnownFileType = file.xib; path = TransactionListViewHeader.xib; sourceTree = "<group>"; };
		A485E61323C8ED6000E5C3D4 /* TransactionListViewHeader.swift */ = {isa = PBXFileReference; lastKnownFileType = sourcecode.swift; path = TransactionListViewHeader.swift; sourceTree = "<group>"; };
		A49B52AE23DB411900A00918 /* TransactionRequest.swift */ = {isa = PBXFileReference; lastKnownFileType = sourcecode.swift; path = TransactionRequest.swift; sourceTree = "<group>"; };
		A49B52B323DB5D1100A00918 /* TransactionViewModelTransactionItem.swift */ = {isa = PBXFileReference; lastKnownFileType = sourcecode.swift; path = TransactionViewModelTransactionItem.swift; sourceTree = "<group>"; };
		A49B52B523DB5D5600A00918 /* TransactionViewModelProtocol.swift */ = {isa = PBXFileReference; lastKnownFileType = sourcecode.swift; path = TransactionViewModelProtocol.swift; sourceTree = "<group>"; };
		A49B52B723DB5F7200A00918 /* TransactionViewModelTransactionRequestItem.swift */ = {isa = PBXFileReference; lastKnownFileType = sourcecode.swift; path = TransactionViewModelTransactionRequestItem.swift; sourceTree = "<group>"; };
		A49B52BB23DBA61100A00918 /* TransactionData.swift */ = {isa = PBXFileReference; lastKnownFileType = sourcecode.swift; path = TransactionData.swift; sourceTree = "<group>"; };
		A49B52BF23DCCDA800A00918 /* TransactionRequestSection.swift */ = {isa = PBXFileReference; lastKnownFileType = sourcecode.swift; path = TransactionRequestSection.swift; sourceTree = "<group>"; };
		A49B52C123DCD11D00A00918 /* TransactionSection.swift */ = {isa = PBXFileReference; lastKnownFileType = sourcecode.swift; path = TransactionSection.swift; sourceTree = "<group>"; };
		A4AF3CCD23DA37F700F230F3 /* TransactionListRequestViewCell.xib */ = {isa = PBXFileReference; lastKnownFileType = file.xib; path = TransactionListRequestViewCell.xib; sourceTree = "<group>"; };
		A4AF3CCF23DA3A0F00F230F3 /* TransactionListRequestViewCell.swift */ = {isa = PBXFileReference; lastKnownFileType = sourcecode.swift; path = TransactionListRequestViewCell.swift; sourceTree = "<group>"; };
		A4D04BA823D12F99008C1DEC /* Button.swift */ = {isa = PBXFileReference; lastKnownFileType = sourcecode.swift; path = Button.swift; sourceTree = "<group>"; };
		A4D04BAB23D12FD5008C1DEC /* ButtonManager.m */ = {isa = PBXFileReference; lastKnownFileType = sourcecode.c.objc; path = ButtonManager.m; sourceTree = "<group>"; };
		A4F8DACA23DF85DF00560E47 /* TransactionListBaseCell.swift */ = {isa = PBXFileReference; lastKnownFileType = sourcecode.swift; path = TransactionListBaseCell.swift; sourceTree = "<group>"; };
		A903025A70F27A8F3044CD18 /* Pods-PriceWidgetExtension.staging.xcconfig */ = {isa = PBXFileReference; includeInIndex = 1; lastKnownFileType = text.xcconfig; name = "Pods-PriceWidgetExtension.staging.xcconfig"; path = "Target Support Files/Pods-PriceWidgetExtension/Pods-PriceWidgetExtension.staging.xcconfig"; sourceTree = "<group>"; };
		A93234DA8DC8BB9272A06CCA /* libPods-SelectTokenIntent.a */ = {isa = PBXFileReference; explicitFileType = archive.ar; includeInIndex = 0; path = "libPods-SelectTokenIntent.a"; sourceTree = BUILT_PRODUCTS_DIR; };
		AA6228EA24272B200078BDAA /* SF-Pro-Rounded-Semibold.otf */ = {isa = PBXFileReference; lastKnownFileType = file; name = "SF-Pro-Rounded-Semibold.otf"; path = "../src/assets/fonts/SF-Pro-Rounded-Semibold.otf"; sourceTree = "<group>"; };
		AA6228EB24272B200078BDAA /* SF-Pro-Rounded-Bold.otf */ = {isa = PBXFileReference; lastKnownFileType = file; name = "SF-Pro-Rounded-Bold.otf"; path = "../src/assets/fonts/SF-Pro-Rounded-Bold.otf"; sourceTree = "<group>"; };
		AA6228EC24272B200078BDAA /* SF-Pro-Rounded-Heavy.otf */ = {isa = PBXFileReference; lastKnownFileType = file; name = "SF-Pro-Rounded-Heavy.otf"; path = "../src/assets/fonts/SF-Pro-Rounded-Heavy.otf"; sourceTree = "<group>"; };
		AA6228ED24272B200078BDAA /* SF-Pro-Rounded-Medium.otf */ = {isa = PBXFileReference; lastKnownFileType = file; name = "SF-Pro-Rounded-Medium.otf"; path = "../src/assets/fonts/SF-Pro-Rounded-Medium.otf"; sourceTree = "<group>"; };
		AA6228EE24272B200078BDAA /* SF-Pro-Rounded-Regular.otf */ = {isa = PBXFileReference; lastKnownFileType = file; name = "SF-Pro-Rounded-Regular.otf"; path = "../src/assets/fonts/SF-Pro-Rounded-Regular.otf"; sourceTree = "<group>"; };
		B0C692B061D7430D8194DC98 /* ToolTipMenuTests.xctest */ = {isa = PBXFileReference; explicitFileType = undefined; fileEncoding = 9; includeInIndex = 0; lastKnownFileType = wrapper.cfbundle; path = ToolTipMenuTests.xctest; sourceTree = "<group>"; };
		B50E921406B1CE40732E7D7A /* Pods-SelectTokenIntent.debug.xcconfig */ = {isa = PBXFileReference; includeInIndex = 1; lastKnownFileType = text.xcconfig; name = "Pods-SelectTokenIntent.debug.xcconfig"; path = "Target Support Files/Pods-SelectTokenIntent/Pods-SelectTokenIntent.debug.xcconfig"; sourceTree = "<group>"; };
		B6B24600122ABEF29D4353B4 /* Pods-PriceWidgetExtension.debug.xcconfig */ = {isa = PBXFileReference; includeInIndex = 1; lastKnownFileType = text.xcconfig; name = "Pods-PriceWidgetExtension.debug.xcconfig"; path = "Target Support Files/Pods-PriceWidgetExtension/Pods-PriceWidgetExtension.debug.xcconfig"; sourceTree = "<group>"; };
		C04D10EF25AFC8C1003BEF7A /* Extras.json */ = {isa = PBXFileReference; lastKnownFileType = text.json; path = Extras.json; sourceTree = "<group>"; };
		C11640E7274DC10B00C9120A /* UIColor.swift */ = {isa = PBXFileReference; lastKnownFileType = sourcecode.swift; path = UIColor.swift; sourceTree = "<group>"; };
		C1272389274EBBB6006AC743 /* CurrencyDetails.swift */ = {isa = PBXFileReference; lastKnownFileType = sourcecode.swift; path = CurrencyDetails.swift; sourceTree = "<group>"; };
		C151287D2739F676006517AB /* IconProvider.swift */ = {isa = PBXFileReference; lastKnownFileType = sourcecode.swift; path = IconProvider.swift; sourceTree = "<group>"; };
		C16DCF5C272BA6EF00FF5C78 /* PriceWidgetExtension.appex */ = {isa = PBXFileReference; explicitFileType = "wrapper.app-extension"; includeInIndex = 0; path = PriceWidgetExtension.appex; sourceTree = BUILT_PRODUCTS_DIR; };
		C16DCF5D272BA6EF00FF5C78 /* WidgetKit.framework */ = {isa = PBXFileReference; lastKnownFileType = wrapper.framework; name = WidgetKit.framework; path = System/Library/Frameworks/WidgetKit.framework; sourceTree = SDKROOT; };
		C16DCF5F272BA6EF00FF5C78 /* SwiftUI.framework */ = {isa = PBXFileReference; lastKnownFileType = wrapper.framework; name = SwiftUI.framework; path = System/Library/Frameworks/SwiftUI.framework; sourceTree = SDKROOT; };
		C16DCF62272BA6EF00FF5C78 /* PriceWidget.swift */ = {isa = PBXFileReference; lastKnownFileType = sourcecode.swift; path = PriceWidget.swift; sourceTree = "<group>"; };
		C16DCF64272BA6F000FF5C78 /* Assets.xcassets */ = {isa = PBXFileReference; lastKnownFileType = folder.assetcatalog; path = Assets.xcassets; sourceTree = "<group>"; };
		C16DCF66272BA6F000FF5C78 /* Info.plist */ = {isa = PBXFileReference; lastKnownFileType = text.plist.xml; path = Info.plist; sourceTree = "<group>"; };
		C16DCF6F272BA75700FF5C78 /* CoinGeckoToken.swift */ = {isa = PBXFileReference; lastKnownFileType = sourcecode.swift; path = CoinGeckoToken.swift; sourceTree = "<group>"; };
		C16DCF72272BA77A00FF5C78 /* TokenProvider.swift */ = {isa = PBXFileReference; lastKnownFileType = sourcecode.swift; path = TokenProvider.swift; sourceTree = "<group>"; };
		C16DCF75272BA7AA00FF5C78 /* PriceWidgetView.swift */ = {isa = PBXFileReference; lastKnownFileType = sourcecode.swift; path = PriceWidgetView.swift; sourceTree = "<group>"; };
		C16DCF7F272BAB9500FF5C78 /* SelectTokenIntent.appex */ = {isa = PBXFileReference; explicitFileType = "wrapper.app-extension"; includeInIndex = 0; path = SelectTokenIntent.appex; sourceTree = BUILT_PRODUCTS_DIR; };
		C16DCF80272BAB9500FF5C78 /* Intents.framework */ = {isa = PBXFileReference; lastKnownFileType = wrapper.framework; name = Intents.framework; path = System/Library/Frameworks/Intents.framework; sourceTree = SDKROOT; };
		C16DCF83272BAB9500FF5C78 /* IntentHandler.swift */ = {isa = PBXFileReference; lastKnownFileType = sourcecode.swift; path = IntentHandler.swift; sourceTree = "<group>"; };
		C16DCF85272BAB9500FF5C78 /* Info.plist */ = {isa = PBXFileReference; lastKnownFileType = text.plist.xml; path = Info.plist; sourceTree = "<group>"; };
		C16DCF8B272BAB9600FF5C78 /* IntentsUI.framework */ = {isa = PBXFileReference; lastKnownFileType = wrapper.framework; name = IntentsUI.framework; path = System/Library/Frameworks/IntentsUI.framework; sourceTree = SDKROOT; };
		C16DCFAA272BB8ED00FF5C78 /* PriceDataProvider.swift */ = {isa = PBXFileReference; fileEncoding = 4; lastKnownFileType = sourcecode.swift; path = PriceDataProvider.swift; sourceTree = "<group>"; };
		C16DCFAF272BB8FC00FF5C78 /* PriceData.swift */ = {isa = PBXFileReference; fileEncoding = 4; lastKnownFileType = sourcecode.swift; path = PriceData.swift; sourceTree = "<group>"; };
		C16DCFB4272BC8F100FF5C78 /* TokenData.swift */ = {isa = PBXFileReference; lastKnownFileType = sourcecode.swift; path = TokenData.swift; sourceTree = "<group>"; };
		C179298427499A5B00044684 /* Constants.swift */ = {isa = PBXFileReference; lastKnownFileType = sourcecode.swift; path = Constants.swift; sourceTree = "<group>"; };
		C18C8E012798B02700D38B34 /* CurrencyProvider.swift */ = {isa = PBXFileReference; fileEncoding = 4; lastKnownFileType = sourcecode.swift; path = CurrencyProvider.swift; sourceTree = "<group>"; };
		C1C61A6C272C9C8D00E5C0B3 /* UIImage.swift */ = {isa = PBXFileReference; lastKnownFileType = sourcecode.swift; path = UIImage.swift; sourceTree = "<group>"; };
		C1C61A81272CBDA100E5C0B3 /* Images.xcassets */ = {isa = PBXFileReference; lastKnownFileType = folder.assetcatalog; path = Images.xcassets; sourceTree = "<group>"; };
		C1C61A902731A05700E5C0B3 /* RainbowTokenList.swift */ = {isa = PBXFileReference; lastKnownFileType = sourcecode.swift; path = RainbowTokenList.swift; sourceTree = "<group>"; };
		C1EB012E2731B68400830E70 /* TokenDetails.swift */ = {isa = PBXFileReference; lastKnownFileType = sourcecode.swift; path = TokenDetails.swift; sourceTree = "<group>"; };
		D755E71324B04FEE9C691D14 /* libRNFirebase.a */ = {isa = PBXFileReference; explicitFileType = undefined; fileEncoding = 9; includeInIndex = 0; lastKnownFileType = archive.ar; path = libRNFirebase.a; sourceTree = "<group>"; };
		DE9541AB7E2A33FD197557DA /* Pods-Rainbow.debug.xcconfig */ = {isa = PBXFileReference; includeInIndex = 1; lastKnownFileType = text.xcconfig; name = "Pods-Rainbow.debug.xcconfig"; path = "Target Support Files/Pods-Rainbow/Pods-Rainbow.debug.xcconfig"; sourceTree = "<group>"; };
		E8CE016762AF561DB70B0F75 /* libPods-Rainbow.a */ = {isa = PBXFileReference; explicitFileType = archive.ar; includeInIndex = 0; path = "libPods-Rainbow.a"; sourceTree = BUILT_PRODUCTS_DIR; };
		ED297162215061F000B7C4FE /* JavaScriptCore.framework */ = {isa = PBXFileReference; lastKnownFileType = wrapper.framework; name = JavaScriptCore.framework; path = System/Library/Frameworks/JavaScriptCore.framework; sourceTree = SDKROOT; };
		ED2971642150620600B7C4FE /* JavaScriptCore.framework */ = {isa = PBXFileReference; lastKnownFileType = wrapper.framework; name = JavaScriptCore.framework; path = Platforms/AppleTVOS.platform/Developer/SDKs/AppleTVOS12.0.sdk/System/Library/Frameworks/JavaScriptCore.framework; sourceTree = DEVELOPER_DIR; };
		EDB094CDAC68C2C928304B45 /* Pods-SelectTokenIntent.localrelease.xcconfig */ = {isa = PBXFileReference; includeInIndex = 1; lastKnownFileType = text.xcconfig; name = "Pods-SelectTokenIntent.localrelease.xcconfig"; path = "Target Support Files/Pods-SelectTokenIntent/Pods-SelectTokenIntent.localrelease.xcconfig"; sourceTree = "<group>"; };
/* End PBXFileReference section */

/* Begin PBXFrameworksBuildPhase section */
		13B07F8C1A680F5B00A75B9A /* Frameworks */ = {
			isa = PBXFrameworksBuildPhase;
			buildActionMask = 2147483647;
			files = (
				ED2971652150620600B7C4FE /* JavaScriptCore.framework in Frameworks */,
				C72F456C99A646399192517D /* libz.tbd in Frameworks */,
				BEBCC1DFE36E7839614A20E7 /* libPods-Rainbow.a in Frameworks */,
			);
			runOnlyForDeploymentPostprocessing = 0;
		};
		C16DCF59272BA6EF00FF5C78 /* Frameworks */ = {
			isa = PBXFrameworksBuildPhase;
			buildActionMask = 2147483647;
			files = (
				C16DCF60272BA6EF00FF5C78 /* SwiftUI.framework in Frameworks */,
				C16DCF5E272BA6EF00FF5C78 /* WidgetKit.framework in Frameworks */,
				6E2F836CD36BA10F28D4B6D5 /* libPods-PriceWidgetExtension.a in Frameworks */,
			);
			runOnlyForDeploymentPostprocessing = 0;
		};
		C16DCF7C272BAB9500FF5C78 /* Frameworks */ = {
			isa = PBXFrameworksBuildPhase;
			buildActionMask = 2147483647;
			files = (
				C16DCF81272BAB9500FF5C78 /* Intents.framework in Frameworks */,
				C070BA4490B35146477AEE88 /* libPods-SelectTokenIntent.a in Frameworks */,
			);
			runOnlyForDeploymentPostprocessing = 0;
		};
/* End PBXFrameworksBuildPhase section */

/* Begin PBXGroup section */
		00E356EF1AD99517003FC87E /* RainbowTests */ = {
			isa = PBXGroup;
			children = (
				00E356F21AD99517003FC87E /* RainbowTests.m */,
				00E356F01AD99517003FC87E /* Supporting Files */,
			);
			path = RainbowTests;
			sourceTree = "<group>";
		};
		00E356F01AD99517003FC87E /* Supporting Files */ = {
			isa = PBXGroup;
			children = (
				00E356F11AD99517003FC87E /* Info.plist */,
			);
			name = "Supporting Files";
			sourceTree = "<group>";
		};
		13B07FAE1A68108700A75B9A /* Rainbow */ = {
			isa = PBXGroup;
			children = (
				66F889D0260CEE0E00E27D6E /* DiscoverSheet */,
				1539422B24C7CF7B00E4A9D1 /* Settings */,
				66A1FEAE24AB63D600C3F539 /* RNCoolModals */,
				15E531D7242DAB3500797B89 /* NSNotifications */,
				15E531D6242B28F800797B89 /* Animations */,
				157155042418734C009B698B /* RainbowDebug.entitlements */,
				157155032418733F009B698B /* RainbowRelease.entitlements */,
				A4D04BA723D12F27008C1DEC /* Button */,
				A4277DA023CBD3590042BAF4 /* Transactions */,
				3C379D5D20FD1F92009AF81F /* Rainbow.entitlements */,
				008F07F21AC5B25A0029DE68 /* main.jsbundle */,
				13B07FAF1A68108700A75B9A /* AppDelegate.h */,
				13B07FB01A68108700A75B9A /* AppDelegate.mm */,
				13B07FB61A68108700A75B9A /* Info.plist */,
				13B07FB71A68108700A75B9A /* main.m */,
				13B07FB11A68108700A75B9A /* LaunchScreen.xib */,
				3CBE29CB2381E43800BE05AC /* Rainbow-Bridging-Header.h */,
				A4277D9E23CBD1910042BAF4 /* Extensions.swift */,
				A4277DA223CFE85F0042BAF4 /* Theme.swift */,
				6635730524939991006ACFA6 /* SafeStoreReview.m */,
				1539422724C7C7E100E4A9D1 /* Settings.bundle */,
				66A28EAF24CAF1B500410A88 /* TestFlight.m */,
				C04D10EF25AFC8C1003BEF7A /* Extras.json */,
				6655FFB325BB2B0700642961 /* ThemeModule.m */,
			);
			name = Rainbow;
			sourceTree = "<group>";
		};
		1539422B24C7CF7B00E4A9D1 /* Settings */ = {
			isa = PBXGroup;
			children = (
				1539422C24C7CF9300E4A9D1 /* SettingsBundleHelper.swift */,
			);
			name = Settings;
			sourceTree = "<group>";
		};
		15DC38CC247E0DCC00919009 /* Config */ = {
			isa = PBXGroup;
			children = (
				66A29CCA2511074500481F4A /* ReaHeader.h */,
				15DC38CE247E0E0900919009 /* debug.xcconfig */,
				15DC38CF247E0E0A00919009 /* localrelease.xcconfig */,
				15DC38CD247E0E0900919009 /* release.xcconfig */,
				15DC38D0247E0E0A00919009 /* staging.xcconfig */,
			);
			path = Config;
			sourceTree = "<group>";
		};
		15E531D6242B28F800797B89 /* Animations */ = {
			isa = PBXGroup;
			children = (
				15E531D4242B28EF00797B89 /* UIImageViewWithPersistentAnimations.swift */,
				6630540824A38A1900E5B030 /* RainbowText.m */,
			);
			name = Animations;
			sourceTree = "<group>";
		};
		15E531D7242DAB3500797B89 /* NSNotifications */ = {
			isa = PBXGroup;
			children = (
				15E531D8242DAB7100797B89 /* NotificationManager.h */,
				15E531D9242DAB7100797B89 /* NotificationManager.m */,
			);
			name = NSNotifications;
			sourceTree = "<group>";
		};
		24979D1220F83E3D007EB0DA /* Recovered References */ = {
			isa = PBXGroup;
			children = (
				9DEADFA4826D4D0BAA950D21 /* libRNFIRMessaging.a */,
				B0C692B061D7430D8194DC98 /* ToolTipMenuTests.xctest */,
				D755E71324B04FEE9C691D14 /* libRNFirebase.a */,
			);
			name = "Recovered References";
			sourceTree = "<group>";
		};
		2D16E6871FA4F8E400B85C8A /* Frameworks */ = {
			isa = PBXGroup;
			children = (
				ED297162215061F000B7C4FE /* JavaScriptCore.framework */,
				ED2971642150620600B7C4FE /* JavaScriptCore.framework */,
				24979E7920F84004007EB0DA /* Firebase.h */,
				24979E7420F84004007EB0DA /* FirebaseAnalytics.framework */,
				24979E7520F84004007EB0DA /* FirebaseCore.framework */,
				24979E7C20F84004007EB0DA /* FirebaseCoreDiagnostics.framework */,
				24979E7B20F84004007EB0DA /* FirebaseInstanceID.framework */,
				24979E7620F84004007EB0DA /* FirebaseMessaging.framework */,
				24979E7A20F84004007EB0DA /* FirebaseNanoPB.framework */,
				24979E7720F84004007EB0DA /* GoogleService-Info.plist */,
				24979E7820F84004007EB0DA /* GoogleToolboxForMac.framework */,
				24979E7D20F84005007EB0DA /* module.modulemap */,
				24979E7E20F84005007EB0DA /* nanopb.framework */,
				24979E3620F84003007EB0DA /* Protobuf.framework */,
				98AED33BAB4247CEBEF8464D /* libz.tbd */,
				C16DCF5D272BA6EF00FF5C78 /* WidgetKit.framework */,
				C16DCF5F272BA6EF00FF5C78 /* SwiftUI.framework */,
				C16DCF80272BAB9500FF5C78 /* Intents.framework */,
				C16DCF8B272BAB9600FF5C78 /* IntentsUI.framework */,
				9E4178DBFC518CF9D1C433FF /* libPods-PriceWidgetExtension.a */,
				E8CE016762AF561DB70B0F75 /* libPods-Rainbow.a */,
				A93234DA8DC8BB9272A06CCA /* libPods-SelectTokenIntent.a */,
			);
			name = Frameworks;
			sourceTree = "<group>";
		};
		668ADB2B25A4E3A20050859D /* Rainbow Stickers */ = {
			isa = PBXGroup;
			children = (
				668ADB2C25A4E3A40050859D /* Stickers.xcassets */,
				668ADB2E25A4E3A40050859D /* Info.plist */,
			);
			path = "Rainbow Stickers";
			sourceTree = "<group>";
		};
		66A1FEAE24AB63D600C3F539 /* RNCoolModals */ = {
			isa = PBXGroup;
			children = (
				66A1FEBB24ACBBE600C3F539 /* RNCMPortal.m */,
				66A1FEB224AB641100C3F539 /* RNCMScreen.h */,
				66A1FEB324AB641100C3F539 /* RNCMScreen.m */,
				66A1FEAF24AB641100C3F539 /* RNCMScreenStack.h */,
				66A1FEB024AB641100C3F539 /* RNCMScreenStack.m */,
				66A1FEB124AB641100C3F539 /* UIViewController+slack.swift */,
			);
			name = RNCoolModals;
			sourceTree = "<group>";
		};
		66F889D0260CEE0E00E27D6E /* DiscoverSheet */ = {
			isa = PBXGroup;
			children = (
				66F889D9260CEF1E00E27D6E /* SlackBottomSheet.h */,
				66F889DA260CEF1E00E27D6E /* SlackBottomSheet.m */,
				66F889D8260CEF1E00E27D6E /* UIViewController+PanModalPresenter.swift */,
			);
			path = DiscoverSheet;
			sourceTree = "<group>";
		};
		832341AE1AAA6A7D00B99B32 /* Libraries */ = {
			isa = PBXGroup;
			children = (
			);
			name = Libraries;
			sourceTree = "<group>";
		};
		83CBB9F61A601CBA00E9B192 = {
			isa = PBXGroup;
			children = (
				664612EC2748489B00B43F5A /* PriceWidgetExtension.entitlements */,
				C1C61A81272CBDA100E5C0B3 /* Images.xcassets */,
				15DC38CC247E0DCC00919009 /* Config */,
				13B07FAE1A68108700A75B9A /* Rainbow */,
				832341AE1AAA6A7D00B99B32 /* Libraries */,
				00E356EF1AD99517003FC87E /* RainbowTests */,
				668ADB2B25A4E3A20050859D /* Rainbow Stickers */,
				C16DCF61272BA6EF00FF5C78 /* PriceWidget */,
				C16DCF82272BAB9500FF5C78 /* SelectTokenIntent */,
				83CBBA001A601CBA00E9B192 /* Products */,
				2D16E6871FA4F8E400B85C8A /* Frameworks */,
				DCAC1D8CC45E468FBB7E1395 /* Resources */,
				24979D1220F83E3D007EB0DA /* Recovered References */,
				C640359C0E6575CE0A7ECD73 /* Pods */,
			);
			indentWidth = 2;
			sourceTree = "<group>";
			tabWidth = 2;
			usesTabs = 0;
		};
		83CBBA001A601CBA00E9B192 /* Products */ = {
			isa = PBXGroup;
			children = (
				13B07F961A680F5B00A75B9A /* Rainbow.app */,
				C16DCF5C272BA6EF00FF5C78 /* PriceWidgetExtension.appex */,
				C16DCF7F272BAB9500FF5C78 /* SelectTokenIntent.appex */,
			);
			name = Products;
			sourceTree = "<group>";
		};
		A4277DA023CBD3590042BAF4 /* Transactions */ = {
			isa = PBXGroup;
			children = (
				A49B52B223DB5CE600A00918 /* ViewModels */,
				A49B52B123DB41DD00A00918 /* Bridging */,
				A49B52B023DB41B900A00918 /* Models */,
				A44A4EED23EC928900B543F1 /* CoinIconWithProgressBar.swift */,
				66FEC91523EDA13F00A0F367 /* RoundedCornerView.swift */,
				A4704B4723C546DA00E50E4B /* RCTConvert+TransactionList.h */,
				A4704B4023C546D900E50E4B /* TransactionListViewCell.swift */,
				A4704B4623C546D900E50E4B /* TransactionListViewCell.xib */,
				A4AF3CCF23DA3A0F00F230F3 /* TransactionListRequestViewCell.swift */,
				A4AF3CCD23DA37F700F230F3 /* TransactionListRequestViewCell.xib */,
				A485E61323C8ED6000E5C3D4 /* TransactionListViewHeader.swift */,
				A485E61223C8EC4400E5C3D4 /* TransactionListViewHeader.xib */,
				A4704B4123C546D900E50E4B /* TransactionListView.swift */,
				A4F8DACA23DF85DF00560E47 /* TransactionListBaseCell.swift */,
				153D1AAB24777130007E4723 /* TransactionListLoadingViewCell.swift */,
				153D1AAD24777214007E4723 /* TransactionListLoadingViewCell.xib */,
			);
			name = Transactions;
			sourceTree = "<group>";
		};
		A49B52B023DB41B900A00918 /* Models */ = {
			isa = PBXGroup;
			children = (
				A477567B23DB2FAA005AE8FD /* Transaction.swift */,
				A49B52AE23DB411900A00918 /* TransactionRequest.swift */,
				A49B52BB23DBA61100A00918 /* TransactionData.swift */,
				A49B52BF23DCCDA800A00918 /* TransactionRequestSection.swift */,
				A49B52C123DCD11D00A00918 /* TransactionSection.swift */,
			);
			name = Models;
			sourceTree = "<group>";
		};
		A49B52B123DB41DD00A00918 /* Bridging */ = {
			isa = PBXGroup;
			children = (
				A477567D23DB3A85005AE8FD /* TransactionListViewManager.m */,
			);
			name = Bridging;
			sourceTree = "<group>";
		};
		A49B52B223DB5CE600A00918 /* ViewModels */ = {
			isa = PBXGroup;
			children = (
				A49B52B323DB5D1100A00918 /* TransactionViewModelTransactionItem.swift */,
				A49B52B723DB5F7200A00918 /* TransactionViewModelTransactionRequestItem.swift */,
				A49B52B523DB5D5600A00918 /* TransactionViewModelProtocol.swift */,
			);
			name = ViewModels;
			sourceTree = "<group>";
		};
		A4D04BA723D12F27008C1DEC /* Button */ = {
			isa = PBXGroup;
			children = (
				A4D04BA823D12F99008C1DEC /* Button.swift */,
				A4D04BAB23D12FD5008C1DEC /* ButtonManager.m */,
			);
			name = Button;
			sourceTree = "<group>";
		};
		C16DCF61272BA6EF00FF5C78 /* PriceWidget */ = {
			isa = PBXGroup;
			children = (
				C1AA30682731ED2200136A9A /* Utils */,
				C1AA30672731ECED00136A9A /* Models */,
				C1AA30662731ECD900136A9A /* Providers */,
				C16DCF62272BA6EF00FF5C78 /* PriceWidget.swift */,
				C16DCF64272BA6F000FF5C78 /* Assets.xcassets */,
				C16DCF66272BA6F000FF5C78 /* Info.plist */,
				C16DCF75272BA7AA00FF5C78 /* PriceWidgetView.swift */,
				15D66139277A751C0082F041 /* SelectTokenIntent.intentdefinition */,
			);
			path = PriceWidget;
			sourceTree = "<group>";
		};
		C16DCF82272BAB9500FF5C78 /* SelectTokenIntent */ = {
			isa = PBXGroup;
			children = (
				664612ED274848B000B43F5A /* SelectTokenIntent.entitlements */,
				C16DCF83272BAB9500FF5C78 /* IntentHandler.swift */,
				C16DCF85272BAB9500FF5C78 /* Info.plist */,
			);
			path = SelectTokenIntent;
			sourceTree = "<group>";
		};
		C1AA30662731ECD900136A9A /* Providers */ = {
			isa = PBXGroup;
			children = (
				C18C8E012798B02700D38B34 /* CurrencyProvider.swift */,
				C151287D2739F676006517AB /* IconProvider.swift */,
				C16DCF72272BA77A00FF5C78 /* TokenProvider.swift */,
				C16DCFAA272BB8ED00FF5C78 /* PriceDataProvider.swift */,
			);
			path = Providers;
			sourceTree = "<group>";
		};
		C1AA30672731ECED00136A9A /* Models */ = {
			isa = PBXGroup;
			children = (
				C16DCFB4272BC8F100FF5C78 /* TokenData.swift */,
				C1EB012E2731B68400830E70 /* TokenDetails.swift */,
				C1C61A902731A05700E5C0B3 /* RainbowTokenList.swift */,
				C16DCF6F272BA75700FF5C78 /* CoinGeckoToken.swift */,
				C16DCFAF272BB8FC00FF5C78 /* PriceData.swift */,
				C1272389274EBBB6006AC743 /* CurrencyDetails.swift */,
			);
			path = Models;
			sourceTree = "<group>";
		};
		C1AA30682731ED2200136A9A /* Utils */ = {
			isa = PBXGroup;
			children = (
				C1C61A6C272C9C8D00E5C0B3 /* UIImage.swift */,
				C179298427499A5B00044684 /* Constants.swift */,
				C11640E7274DC10B00C9120A /* UIColor.swift */,
			);
			path = Utils;
			sourceTree = "<group>";
		};
		C640359C0E6575CE0A7ECD73 /* Pods */ = {
			isa = PBXGroup;
			children = (
				B6B24600122ABEF29D4353B4 /* Pods-PriceWidgetExtension.debug.xcconfig */,
				1219C19367C89E767CF2B86A /* Pods-PriceWidgetExtension.release.xcconfig */,
				229FF67D4E0D70C77AF15DFA /* Pods-PriceWidgetExtension.localrelease.xcconfig */,
				A903025A70F27A8F3044CD18 /* Pods-PriceWidgetExtension.staging.xcconfig */,
				DE9541AB7E2A33FD197557DA /* Pods-Rainbow.debug.xcconfig */,
				37736A758C16FCEE5381EFC7 /* Pods-Rainbow.release.xcconfig */,
				6E840AA2C1BA9F0557A508BE /* Pods-Rainbow.localrelease.xcconfig */,
				6FD12B23B346295FAAB3DBDC /* Pods-Rainbow.staging.xcconfig */,
				B50E921406B1CE40732E7D7A /* Pods-SelectTokenIntent.debug.xcconfig */,
				4279DE1F8E81D20CD7AE7739 /* Pods-SelectTokenIntent.release.xcconfig */,
				EDB094CDAC68C2C928304B45 /* Pods-SelectTokenIntent.localrelease.xcconfig */,
				7EB36938918AB684A1CF5504 /* Pods-SelectTokenIntent.staging.xcconfig */,
			);
			path = Pods;
			sourceTree = "<group>";
		};
		DCAC1D8CC45E468FBB7E1395 /* Resources */ = {
			isa = PBXGroup;
			children = (
				668A9E253DAF444A90ECB997 /* SFMono-Medium.otf */,
				95F2888C850F40C8A26E083B /* SFMono-Regular.otf */,
				AA6228EB24272B200078BDAA /* SF-Pro-Rounded-Bold.otf */,
				AA6228EC24272B200078BDAA /* SF-Pro-Rounded-Heavy.otf */,
				AA6228ED24272B200078BDAA /* SF-Pro-Rounded-Medium.otf */,
				AA6228EE24272B200078BDAA /* SF-Pro-Rounded-Regular.otf */,
				AA6228EA24272B200078BDAA /* SF-Pro-Rounded-Semibold.otf */,
			);
			name = Resources;
			sourceTree = "<group>";
		};
/* End PBXGroup section */

/* Begin PBXNativeTarget section */
		13B07F861A680F5B00A75B9A /* Rainbow */ = {
			isa = PBXNativeTarget;
			buildConfigurationList = 13B07F931A680F5B00A75B9A /* Build configuration list for PBXNativeTarget "Rainbow" */;
			buildPhases = (
				ACB1F2387BEAB0D2F3B130B7 /* [CP] Check Pods Manifest.lock */,
				13B07F871A680F5B00A75B9A /* Sources */,
				13B07F8C1A680F5B00A75B9A /* Frameworks */,
				13B07F8E1A680F5B00A75B9A /* Resources */,
				00DD1BFF1BD5951E006B06BC /* Bundle React Native code and images */,
				9FF961FEA7AF435FA18ED988 /* Upload Debug Symbols to Sentry */,
				668ADB3225A4E3A40050859D /* Embed App Extensions */,
				DBBE97ABDF22B65D13C37B88 /* [CP] Embed Pods Frameworks */,
				2A90AD7EC086D11E44A04F74 /* [CP] Copy Pods Resources */,
				8F4A879CD38E19CFF2E59E7D /* [CP-User] [RNFB] Core Configuration */,
				17B02729B10176F75BE10BE4 /* [CP-User] [RNFB] Crashlytics Configuration */,
			);
			buildRules = (
			);
			dependencies = (
				C16DCF68272BA6F000FF5C78 /* PBXTargetDependency */,
				C16DCF98272BAB9600FF5C78 /* PBXTargetDependency */,
			);
			name = Rainbow;
			productName = "Hello World";
			productReference = 13B07F961A680F5B00A75B9A /* Rainbow.app */;
			productType = "com.apple.product-type.application";
		};
		C16DCF5B272BA6EF00FF5C78 /* PriceWidgetExtension */ = {
			isa = PBXNativeTarget;
			buildConfigurationList = C16DCF6E272BA6F100FF5C78 /* Build configuration list for PBXNativeTarget "PriceWidgetExtension" */;
			buildPhases = (
				D88E1C8923CA6DB2F6071679 /* [CP] Check Pods Manifest.lock */,
				C16DCF58272BA6EF00FF5C78 /* Sources */,
				C16DCF59272BA6EF00FF5C78 /* Frameworks */,
				C16DCF5A272BA6EF00FF5C78 /* Resources */,
			);
			buildRules = (
			);
			dependencies = (
			);
			name = PriceWidgetExtension;
			productName = PriceWidgetExtension;
			productReference = C16DCF5C272BA6EF00FF5C78 /* PriceWidgetExtension.appex */;
			productType = "com.apple.product-type.app-extension";
		};
		C16DCF7E272BAB9500FF5C78 /* SelectTokenIntent */ = {
			isa = PBXNativeTarget;
			buildConfigurationList = C16DCF9F272BAB9600FF5C78 /* Build configuration list for PBXNativeTarget "SelectTokenIntent" */;
			buildPhases = (
				9B2912D6DD7FA9ACDFCF1F9A /* [CP] Check Pods Manifest.lock */,
				C16DCF7B272BAB9500FF5C78 /* Sources */,
				C16DCF7C272BAB9500FF5C78 /* Frameworks */,
				C16DCF7D272BAB9500FF5C78 /* Resources */,
			);
			buildRules = (
			);
			dependencies = (
			);
			name = SelectTokenIntent;
			productName = SelectTokenIntent;
			productReference = C16DCF7F272BAB9500FF5C78 /* SelectTokenIntent.appex */;
			productType = "com.apple.product-type.app-extension";
		};
/* End PBXNativeTarget section */

/* Begin PBXProject section */
		83CBB9F71A601CBA00E9B192 /* Project object */ = {
			isa = PBXProject;
			attributes = {
				LastSwiftUpdateCheck = 1250;
				LastUpgradeCheck = 610;
				ORGANIZATIONNAME = Rainbow;
				TargetAttributes = {
					13B07F861A680F5B00A75B9A = {
						DevelopmentTeam = L74NQAQB8H;
						LastSwiftMigration = 1120;
						ProvisioningStyle = Manual;
						SystemCapabilities = {
							com.apple.Push = {
								enabled = 1;
							};
							com.apple.SafariKeychain = {
								enabled = 1;
							};
						};
					};
					C16DCF5B272BA6EF00FF5C78 = {
						CreatedOnToolsVersion = 12.5.1;
						DevelopmentTeam = L74NQAQB8H;
						ProvisioningStyle = Manual;
					};
					C16DCF7E272BAB9500FF5C78 = {
						CreatedOnToolsVersion = 12.5.1;
						DevelopmentTeam = L74NQAQB8H;
						ProvisioningStyle = Manual;
					};
				};
			};
			buildConfigurationList = 83CBB9FA1A601CBA00E9B192 /* Build configuration list for PBXProject "Rainbow" */;
			compatibilityVersion = "Xcode 3.2";
			developmentRegion = English;
			hasScannedForEncodings = 0;
			knownRegions = (
				English,
				en,
				Base,
			);
			mainGroup = 83CBB9F61A601CBA00E9B192;
			productRefGroup = 83CBBA001A601CBA00E9B192 /* Products */;
			projectDirPath = "";
			projectRoot = "";
			targets = (
				13B07F861A680F5B00A75B9A /* Rainbow */,
				C16DCF5B272BA6EF00FF5C78 /* PriceWidgetExtension */,
				C16DCF7E272BAB9500FF5C78 /* SelectTokenIntent */,
			);
		};
/* End PBXProject section */

/* Begin PBXResourcesBuildPhase section */
		13B07F8E1A680F5B00A75B9A /* Resources */ = {
			isa = PBXResourcesBuildPhase;
			buildActionMask = 2147483647;
			files = (
				153D1AAE24777214007E4723 /* TransactionListLoadingViewCell.xib in Resources */,
				13B07FBD1A68108700A75B9A /* LaunchScreen.xib in Resources */,
				24979E8920F84250007EB0DA /* GoogleService-Info.plist in Resources */,
				A4AF3CCE23DA37F700F230F3 /* TransactionListRequestViewCell.xib in Resources */,
				A485E61623C8F4A400E5C3D4 /* TransactionListViewHeader.xib in Resources */,
				A4704B4D23C546DA00E50E4B /* TransactionListViewCell.xib in Resources */,
				1539422824C7C7E200E4A9D1 /* Settings.bundle in Resources */,
				7287CE1EC33B4913AEE1F4B6 /* SFMono-Medium.otf in Resources */,
				B7A3E82A4C4449F4A18EB5C2 /* SFMono-Regular.otf in Resources */,
				C04D10F025AFC8C1003BEF7A /* Extras.json in Resources */,
				C1C61A82272CBDA100E5C0B3 /* Images.xcassets in Resources */,
				AA6228EF24272F510078BDAA /* SF-Pro-Rounded-Bold.otf in Resources */,
				AA6228F024272F510078BDAA /* SF-Pro-Rounded-Heavy.otf in Resources */,
				AA6228F124272F510078BDAA /* SF-Pro-Rounded-Medium.otf in Resources */,
				AA6228F224272F510078BDAA /* SF-Pro-Rounded-Regular.otf in Resources */,
				AA6228F324272F510078BDAA /* SF-Pro-Rounded-Semibold.otf in Resources */,
			);
			runOnlyForDeploymentPostprocessing = 0;
		};
		C16DCF5A272BA6EF00FF5C78 /* Resources */ = {
			isa = PBXResourcesBuildPhase;
			buildActionMask = 2147483647;
			files = (
				C1AA308F27338F2B00136A9A /* SF-Pro-Rounded-Bold.otf in Resources */,
				C1AA309027338F2B00136A9A /* SF-Pro-Rounded-Regular.otf in Resources */,
				C1AA309427338F2B00136A9A /* SFMono-Regular.otf in Resources */,
				C1C61A83272CBDA100E5C0B3 /* Images.xcassets in Resources */,
				C1AA309227338F2B00136A9A /* SF-Pro-Rounded-Medium.otf in Resources */,
				C1AA309527338F2B00136A9A /* SF-Pro-Rounded-Heavy.otf in Resources */,
				C1AA309127338F2B00136A9A /* SFMono-Medium.otf in Resources */,
				C1AA309327338F2B00136A9A /* SF-Pro-Rounded-Semibold.otf in Resources */,
				C16DCF65272BA6F000FF5C78 /* Assets.xcassets in Resources */,
			);
			runOnlyForDeploymentPostprocessing = 0;
		};
		C16DCF7D272BAB9500FF5C78 /* Resources */ = {
			isa = PBXResourcesBuildPhase;
			buildActionMask = 2147483647;
			files = (
				C1C61A84272CBDA100E5C0B3 /* Images.xcassets in Resources */,
			);
			runOnlyForDeploymentPostprocessing = 0;
		};
/* End PBXResourcesBuildPhase section */

/* Begin PBXShellScriptBuildPhase section */
		00DD1BFF1BD5951E006B06BC /* Bundle React Native code and images */ = {
			isa = PBXShellScriptBuildPhase;
			buildActionMask = 12;
			files = (
			);
			inputPaths = (
			);
			name = "Bundle React Native code and images";
			outputPaths = (
			);
			runOnlyForDeploymentPostprocessing = 0;
			shellPath = /bin/sh;
			shellScript = "export SENTRY_PROPERTIES=sentry.properties\nexport EXTRA_PACKAGER_ARGS=\"--sourcemap-output $DERIVED_FILE_DIR/main.jsbundle.map\"\nset -e\nexport NODE_BINARY=node\n../node_modules/@sentry/cli/bin/sentry-cli react-native xcode ../node_modules/react-native/scripts/react-native-xcode.sh\n";
			showEnvVarsInLog = 0;
		};
		17B02729B10176F75BE10BE4 /* [CP-User] [RNFB] Crashlytics Configuration */ = {
			isa = PBXShellScriptBuildPhase;
			buildActionMask = 2147483647;
			files = (
			);
			inputPaths = (
				"${DWARF_DSYM_FOLDER_PATH}/${DWARF_DSYM_FILE_NAME}/Contents/Resources/DWARF/${TARGET_NAME}",
				"$(SRCROOT)/$(BUILT_PRODUCTS_DIR)/$(INFOPLIST_PATH)",
			);
			name = "[CP-User] [RNFB] Crashlytics Configuration";
			runOnlyForDeploymentPostprocessing = 0;
			shellPath = /bin/sh;
			shellScript = "#!/usr/bin/env bash\n#\n# Copyright (c) 2016-present Invertase Limited & Contributors\n#\n# Licensed under the Apache License, Version 2.0 (the \"License\");\n# you may not use this library except in compliance with the License.\n# You may obtain a copy of the License at\n#\n#   http://www.apache.org/licenses/LICENSE-2.0\n#\n# Unless required by applicable law or agreed to in writing, software\n# distributed under the License is distributed on an \"AS IS\" BASIS,\n# WITHOUT WARRANTIES OR CONDITIONS OF ANY KIND, either express or implied.\n# See the License for the specific language governing permissions and\n# limitations under the License.\n#\nset -e\n\nif [[ ${PODS_ROOT} ]]; then\n  echo \"info: Exec FirebaseCrashlytics Run from Pods\"\n  \"${PODS_ROOT}/FirebaseCrashlytics/run\"\nelse\n  echo \"info: Exec FirebaseCrashlytics Run from framework\"\n  \"${PROJECT_DIR}/FirebaseCrashlytics.framework/run\"\nfi\n";
		};
		2A90AD7EC086D11E44A04F74 /* [CP] Copy Pods Resources */ = {
			isa = PBXShellScriptBuildPhase;
			buildActionMask = 2147483647;
			files = (
			);
			inputPaths = (
<<<<<<< HEAD
				"${PODS_ROOT}/Target Support Files/Pods-Rainbow/Pods-Rainbow-frameworks.sh",
				"${PODS_XCFRAMEWORKS_BUILD_DIR}/hermes-engine/hermes.framework/hermes",
=======
				"${PODS_ROOT}/Target Support Files/Pods-Rainbow/Pods-Rainbow-resources.sh",
				"${PODS_CONFIGURATION_BUILD_DIR}/RNImageCropPicker/QBImagePicker.bundle",
				"${PODS_CONFIGURATION_BUILD_DIR}/React-Core/AccessibilityResources.bundle",
				"${PODS_CONFIGURATION_BUILD_DIR}/TOCropViewController/TOCropViewControllerBundle.bundle",
>>>>>>> 7b224315
			);
			name = "[CP] Copy Pods Resources";
			outputPaths = (
				"${TARGET_BUILD_DIR}/${UNLOCALIZED_RESOURCES_FOLDER_PATH}/QBImagePicker.bundle",
				"${TARGET_BUILD_DIR}/${UNLOCALIZED_RESOURCES_FOLDER_PATH}/AccessibilityResources.bundle",
				"${TARGET_BUILD_DIR}/${UNLOCALIZED_RESOURCES_FOLDER_PATH}/TOCropViewControllerBundle.bundle",
			);
			runOnlyForDeploymentPostprocessing = 0;
			shellPath = /bin/sh;
			shellScript = "\"${PODS_ROOT}/Target Support Files/Pods-Rainbow/Pods-Rainbow-resources.sh\"\n";
			showEnvVarsInLog = 0;
		};
		8F4A879CD38E19CFF2E59E7D /* [CP-User] [RNFB] Core Configuration */ = {
			isa = PBXShellScriptBuildPhase;
			buildActionMask = 2147483647;
			files = (
			);
			inputPaths = (
				"$(BUILT_PRODUCTS_DIR)/$(INFOPLIST_PATH)",
			);
			name = "[CP-User] [RNFB] Core Configuration";
			runOnlyForDeploymentPostprocessing = 0;
			shellPath = /bin/sh;
			shellScript = "#!/usr/bin/env bash\n#\n# Copyright (c) 2016-present Invertase Limited & Contributors\n#\n# Licensed under the Apache License, Version 2.0 (the \"License\");\n# you may not use this library except in compliance with the License.\n# You may obtain a copy of the License at\n#\n#   http://www.apache.org/licenses/LICENSE-2.0\n#\n# Unless required by applicable law or agreed to in writing, software\n# distributed under the License is distributed on an \"AS IS\" BASIS,\n# WITHOUT WARRANTIES OR CONDITIONS OF ANY KIND, either express or implied.\n# See the License for the specific language governing permissions and\n# limitations under the License.\n#\nset -e\n\n_MAX_LOOKUPS=2;\n_SEARCH_RESULT=''\n_RN_ROOT_EXISTS=''\n_CURRENT_LOOKUPS=1\n_JSON_ROOT=\"'react-native'\"\n_JSON_FILE_NAME='firebase.json'\n_JSON_OUTPUT_BASE64='e30=' # { }\n_CURRENT_SEARCH_DIR=${PROJECT_DIR}\n_PLIST_BUDDY=/usr/libexec/PlistBuddy\n_TARGET_PLIST=\"${BUILT_PRODUCTS_DIR}/${INFOPLIST_PATH}\"\n_DSYM_PLIST=\"${DWARF_DSYM_FOLDER_PATH}/${DWARF_DSYM_FILE_NAME}/Contents/Info.plist\"\n\n# plist arrays\n_PLIST_ENTRY_KEYS=()\n_PLIST_ENTRY_TYPES=()\n_PLIST_ENTRY_VALUES=()\n\nfunction setPlistValue {\n  echo \"info:      setting plist entry '$1' of type '$2' in file '$4'\"\n  ${_PLIST_BUDDY} -c \"Add :$1 $2 '$3'\" $4 || echo \"info:      '$1' already exists\"\n}\n\nfunction getFirebaseJsonKeyValue () {\n  if [[ ${_RN_ROOT_EXISTS} ]]; then\n    ruby -e \"require 'rubygems';require 'json'; output=JSON.parse('$1'); puts output[$_JSON_ROOT]['$2']\"\n  else\n    echo \"\"\n  fi;\n}\n\nfunction jsonBoolToYesNo () {\n  if [[ $1 == \"false\" ]]; then\n    echo \"NO\"\n  elif [[ $1 == \"true\" ]]; then\n    echo \"YES\"\n  else echo \"NO\"\n  fi\n}\n\necho \"info: -> RNFB build script started\"\necho \"info: 1) Locating ${_JSON_FILE_NAME} file:\"\n\nif [[ -z ${_CURRENT_SEARCH_DIR} ]]; then\n  _CURRENT_SEARCH_DIR=$(pwd)\nfi;\n\nwhile true; do\n  _CURRENT_SEARCH_DIR=$(dirname \"$_CURRENT_SEARCH_DIR\")\n  if [[ \"$_CURRENT_SEARCH_DIR\" == \"/\" ]] || [[ ${_CURRENT_LOOKUPS} -gt ${_MAX_LOOKUPS} ]]; then break; fi;\n  echo \"info:      ($_CURRENT_LOOKUPS of $_MAX_LOOKUPS) Searching in '$_CURRENT_SEARCH_DIR' for a ${_JSON_FILE_NAME} file.\"\n  _SEARCH_RESULT=$(find \"$_CURRENT_SEARCH_DIR\" -maxdepth 2 -name ${_JSON_FILE_NAME} -print | /usr/bin/head -n 1)\n  if [[ ${_SEARCH_RESULT} ]]; then\n    echo \"info:      ${_JSON_FILE_NAME} found at $_SEARCH_RESULT\"\n    break;\n  fi;\n  _CURRENT_LOOKUPS=$((_CURRENT_LOOKUPS+1))\ndone\n\nif [[ ${_SEARCH_RESULT} ]]; then\n  _JSON_OUTPUT_RAW=$(cat \"${_SEARCH_RESULT}\")\n  _RN_ROOT_EXISTS=$(ruby -e \"require 'rubygems';require 'json'; output=JSON.parse('$_JSON_OUTPUT_RAW'); puts output[$_JSON_ROOT]\" || echo '')\n\n  if [[ ${_RN_ROOT_EXISTS} ]]; then\n    _JSON_OUTPUT_BASE64=$(python -c 'import json,sys,base64;print(base64.b64encode(json.dumps(json.loads(open('\"'${_SEARCH_RESULT}'\"').read())['${_JSON_ROOT}'])))' || echo \"e30=\")\n  fi\n\n  _PLIST_ENTRY_KEYS+=(\"firebase_json_raw\")\n  _PLIST_ENTRY_TYPES+=(\"string\")\n  _PLIST_ENTRY_VALUES+=(\"$_JSON_OUTPUT_BASE64\")\n\n  # config.app_data_collection_default_enabled\n  _APP_DATA_COLLECTION_ENABLED=$(getFirebaseJsonKeyValue \"$_JSON_OUTPUT_RAW\" \"app_data_collection_default_enabled\")\n  if [[ $_APP_DATA_COLLECTION_ENABLED ]]; then\n    _PLIST_ENTRY_KEYS+=(\"FirebaseDataCollectionDefaultEnabled\")\n    _PLIST_ENTRY_TYPES+=(\"bool\")\n    _PLIST_ENTRY_VALUES+=(\"$(jsonBoolToYesNo \"$_APP_DATA_COLLECTION_ENABLED\")\")\n  fi\n\n  # config.analytics_auto_collection_enabled\n  _ANALYTICS_AUTO_COLLECTION=$(getFirebaseJsonKeyValue \"$_JSON_OUTPUT_RAW\" \"analytics_auto_collection_enabled\")\n  if [[ $_ANALYTICS_AUTO_COLLECTION ]]; then\n    _PLIST_ENTRY_KEYS+=(\"FIREBASE_ANALYTICS_COLLECTION_ENABLED\")\n    _PLIST_ENTRY_TYPES+=(\"bool\")\n    _PLIST_ENTRY_VALUES+=(\"$(jsonBoolToYesNo \"$_ANALYTICS_AUTO_COLLECTION\")\")\n  fi\n\n  # config.analytics_collection_deactivated\n  _ANALYTICS_DEACTIVATED=$(getFirebaseJsonKeyValue \"$_JSON_OUTPUT_RAW\" \"analytics_collection_deactivated\")\n  if [[ $_ANALYTICS_DEACTIVATED ]]; then\n    _PLIST_ENTRY_KEYS+=(\"FIREBASE_ANALYTICS_COLLECTION_DEACTIVATED\")\n    _PLIST_ENTRY_TYPES+=(\"bool\")\n    _PLIST_ENTRY_VALUES+=(\"$(jsonBoolToYesNo \"$_ANALYTICS_DEACTIVATED\")\")\n  fi\n\n  # config.analytics_idfv_collection_enabled\n  _ANALYTICS_IDFV_COLLECTION=$(getFirebaseJsonKeyValue \"$_JSON_OUTPUT_RAW\" \"analytics_idfv_collection_enabled\")\n  if [[ $_ANALYTICS_IDFV_COLLECTION ]]; then\n    _PLIST_ENTRY_KEYS+=(\"GOOGLE_ANALYTICS_IDFV_COLLECTION_ENABLED\")\n    _PLIST_ENTRY_TYPES+=(\"bool\")\n    _PLIST_ENTRY_VALUES+=(\"$(jsonBoolToYesNo \"$_ANALYTICS_IDFV_COLLECTION\")\")\n  fi\n\n  # config.analytics_default_allow_ad_personalization_signals\n  _ANALYTICS_PERSONALIZATION=$(getFirebaseJsonKeyValue \"$_JSON_OUTPUT_RAW\" \"analytics_default_allow_ad_personalization_signals\")\n  if [[ $_ANALYTICS_PERSONALIZATION ]]; then\n    _PLIST_ENTRY_KEYS+=(\"GOOGLE_ANALYTICS_DEFAULT_ALLOW_AD_PERSONALIZATION_SIGNALS\")\n    _PLIST_ENTRY_TYPES+=(\"bool\")\n    _PLIST_ENTRY_VALUES+=(\"$(jsonBoolToYesNo \"$_ANALYTICS_PERSONALIZATION\")\")\n  fi\n\n  # config.perf_auto_collection_enabled\n  _PERF_AUTO_COLLECTION=$(getFirebaseJsonKeyValue \"$_JSON_OUTPUT_RAW\" \"perf_auto_collection_enabled\")\n  if [[ $_PERF_AUTO_COLLECTION ]]; then\n    _PLIST_ENTRY_KEYS+=(\"firebase_performance_collection_enabled\")\n    _PLIST_ENTRY_TYPES+=(\"bool\")\n    _PLIST_ENTRY_VALUES+=(\"$(jsonBoolToYesNo \"$_PERF_AUTO_COLLECTION\")\")\n  fi\n\n  # config.perf_collection_deactivated\n  _PERF_DEACTIVATED=$(getFirebaseJsonKeyValue \"$_JSON_OUTPUT_RAW\" \"perf_collection_deactivated\")\n  if [[ $_PERF_DEACTIVATED ]]; then\n    _PLIST_ENTRY_KEYS+=(\"firebase_performance_collection_deactivated\")\n    _PLIST_ENTRY_TYPES+=(\"bool\")\n    _PLIST_ENTRY_VALUES+=(\"$(jsonBoolToYesNo \"$_PERF_DEACTIVATED\")\")\n  fi\n\n  # config.messaging_auto_init_enabled\n  _MESSAGING_AUTO_INIT=$(getFirebaseJsonKeyValue \"$_JSON_OUTPUT_RAW\" \"messaging_auto_init_enabled\")\n  if [[ $_MESSAGING_AUTO_INIT ]]; then\n    _PLIST_ENTRY_KEYS+=(\"FirebaseMessagingAutoInitEnabled\")\n    _PLIST_ENTRY_TYPES+=(\"bool\")\n    _PLIST_ENTRY_VALUES+=(\"$(jsonBoolToYesNo \"$_MESSAGING_AUTO_INIT\")\")\n  fi\n\n  # config.in_app_messaging_auto_colllection_enabled\n  _FIAM_AUTO_INIT=$(getFirebaseJsonKeyValue \"$_JSON_OUTPUT_RAW\" \"in_app_messaging_auto_collection_enabled\")\n  if [[ $_FIAM_AUTO_INIT ]]; then\n    _PLIST_ENTRY_KEYS+=(\"FirebaseInAppMessagingAutomaticDataCollectionEnabled\")\n    _PLIST_ENTRY_TYPES+=(\"bool\")\n    _PLIST_ENTRY_VALUES+=(\"$(jsonBoolToYesNo \"$_FIAM_AUTO_INIT\")\")\n  fi\n\n  # config.app_check_token_auto_refresh\n  _APP_CHECK_TOKEN_AUTO_REFRESH=$(getFirebaseJsonKeyValue \"$_JSON_OUTPUT_RAW\" \"app_check_token_auto_refresh\")\n  if [[ $_APP_CHECK_TOKEN_AUTO_REFRESH ]]; then\n    _PLIST_ENTRY_KEYS+=(\"FirebaseAppCheckTokenAutoRefreshEnabled\")\n    _PLIST_ENTRY_TYPES+=(\"bool\")\n    _PLIST_ENTRY_VALUES+=(\"$(jsonBoolToYesNo \"$_APP_CHECK_TOKEN_AUTO_REFRESH\")\")\n  fi\n\n  # config.crashlytics_disable_auto_disabler - undocumented for now - mainly for debugging, document if becomes useful\n  _CRASHLYTICS_AUTO_DISABLE_ENABLED=$(getFirebaseJsonKeyValue \"$_JSON_OUTPUT_RAW\" \"crashlytics_disable_auto_disabler\")\n  if [[ $_CRASHLYTICS_AUTO_DISABLE_ENABLED == \"true\" ]]; then\n    echo \"Disabled Crashlytics auto disabler.\" # do nothing\n  else\n    _PLIST_ENTRY_KEYS+=(\"FirebaseCrashlyticsCollectionEnabled\")\n    _PLIST_ENTRY_TYPES+=(\"bool\")\n    _PLIST_ENTRY_VALUES+=(\"NO\")\n  fi\nelse\n  _PLIST_ENTRY_KEYS+=(\"firebase_json_raw\")\n  _PLIST_ENTRY_TYPES+=(\"string\")\n  _PLIST_ENTRY_VALUES+=(\"$_JSON_OUTPUT_BASE64\")\n  echo \"warning:   A firebase.json file was not found, whilst this file is optional it is recommended to include it to configure firebase services in React Native Firebase.\"\nfi;\n\necho \"info: 2) Injecting Info.plist entries: \"\n\n# Log out the keys we're adding\nfor i in \"${!_PLIST_ENTRY_KEYS[@]}\"; do\n  echo \"    ->  $i) ${_PLIST_ENTRY_KEYS[$i]}\" \"${_PLIST_ENTRY_TYPES[$i]}\" \"${_PLIST_ENTRY_VALUES[$i]}\"\ndone\n\nfor plist in \"${_TARGET_PLIST}\" \"${_DSYM_PLIST}\" ; do\n  if [[ -f \"${plist}\" ]]; then\n\n    # paths with spaces break the call to setPlistValue. temporarily modify\n    # the shell internal field separator variable (IFS), which normally\n    # includes spaces, to consist only of line breaks\n    oldifs=$IFS\n    IFS=\"\n\"\n\n    for i in \"${!_PLIST_ENTRY_KEYS[@]}\"; do\n      setPlistValue \"${_PLIST_ENTRY_KEYS[$i]}\" \"${_PLIST_ENTRY_TYPES[$i]}\" \"${_PLIST_ENTRY_VALUES[$i]}\" \"${plist}\"\n    done\n\n    # restore the original internal field separator value\n    IFS=$oldifs\n  else\n    echo \"warning:   A Info.plist build output file was not found (${plist})\"\n  fi\ndone\n\necho \"info: <- RNFB build script finished\"\n";
		};
		9B2912D6DD7FA9ACDFCF1F9A /* [CP] Check Pods Manifest.lock */ = {
			isa = PBXShellScriptBuildPhase;
			buildActionMask = 2147483647;
			files = (
			);
			inputFileListPaths = (
			);
			inputPaths = (
				"${PODS_PODFILE_DIR_PATH}/Podfile.lock",
				"${PODS_ROOT}/Manifest.lock",
			);
			name = "[CP] Check Pods Manifest.lock";
			outputFileListPaths = (
			);
			outputPaths = (
				"$(DERIVED_FILE_DIR)/Pods-SelectTokenIntent-checkManifestLockResult.txt",
			);
			runOnlyForDeploymentPostprocessing = 0;
			shellPath = /bin/sh;
			shellScript = "diff \"${PODS_PODFILE_DIR_PATH}/Podfile.lock\" \"${PODS_ROOT}/Manifest.lock\" > /dev/null\nif [ $? != 0 ] ; then\n    # print error to STDERR\n    echo \"error: The sandbox is not in sync with the Podfile.lock. Run 'pod install' or update your CocoaPods installation.\" >&2\n    exit 1\nfi\n# This output is used by Xcode 'outputs' to avoid re-running this script phase.\necho \"SUCCESS\" > \"${SCRIPT_OUTPUT_FILE_0}\"\n";
			showEnvVarsInLog = 0;
		};
		9FF961FEA7AF435FA18ED988 /* Upload Debug Symbols to Sentry */ = {
			isa = PBXShellScriptBuildPhase;
			buildActionMask = 2147483647;
			files = (
			);
			inputPaths = (
			);
			name = "Upload Debug Symbols to Sentry";
			outputPaths = (
				"$(DERIVED_FILE_DIR)/Pods-SelectTokenIntent-checkManifestLockResult.txt",
			);
			runOnlyForDeploymentPostprocessing = 0;
			shellPath = /bin/sh;
			shellScript = "export SENTRY_PROPERTIES=sentry.properties\n../node_modules/@sentry/cli/bin/sentry-cli upload-dsym\n";
		};
		ACB1F2387BEAB0D2F3B130B7 /* [CP] Check Pods Manifest.lock */ = {
			isa = PBXShellScriptBuildPhase;
			buildActionMask = 2147483647;
			files = (
			);
			inputFileListPaths = (
			);
			inputPaths = (
				"${PODS_PODFILE_DIR_PATH}/Podfile.lock",
				"${PODS_ROOT}/Manifest.lock",
			);
			name = "[CP] Check Pods Manifest.lock";
			outputFileListPaths = (
			);
			outputPaths = (
				"$(DERIVED_FILE_DIR)/Pods-Rainbow-checkManifestLockResult.txt",
			);
			runOnlyForDeploymentPostprocessing = 0;
			shellPath = /bin/sh;
			shellScript = "diff \"${PODS_PODFILE_DIR_PATH}/Podfile.lock\" \"${PODS_ROOT}/Manifest.lock\" > /dev/null\nif [ $? != 0 ] ; then\n    # print error to STDERR\n    echo \"error: The sandbox is not in sync with the Podfile.lock. Run 'pod install' or update your CocoaPods installation.\" >&2\n    exit 1\nfi\n# This output is used by Xcode 'outputs' to avoid re-running this script phase.\necho \"SUCCESS\" > \"${SCRIPT_OUTPUT_FILE_0}\"\n";
			showEnvVarsInLog = 0;
		};
		D88E1C8923CA6DB2F6071679 /* [CP] Check Pods Manifest.lock */ = {
			isa = PBXShellScriptBuildPhase;
			buildActionMask = 2147483647;
			files = (
			);
			inputFileListPaths = (
			);
			inputPaths = (
				"${PODS_PODFILE_DIR_PATH}/Podfile.lock",
				"${PODS_ROOT}/Manifest.lock",
			);
			name = "[CP] Check Pods Manifest.lock";
			outputFileListPaths = (
			);
			outputPaths = (
				"$(DERIVED_FILE_DIR)/Pods-PriceWidgetExtension-checkManifestLockResult.txt",
			);
			runOnlyForDeploymentPostprocessing = 0;
			shellPath = /bin/sh;
			shellScript = "diff \"${PODS_PODFILE_DIR_PATH}/Podfile.lock\" \"${PODS_ROOT}/Manifest.lock\" > /dev/null\nif [ $? != 0 ] ; then\n    # print error to STDERR\n    echo \"error: The sandbox is not in sync with the Podfile.lock. Run 'pod install' or update your CocoaPods installation.\" >&2\n    exit 1\nfi\n# This output is used by Xcode 'outputs' to avoid re-running this script phase.\necho \"SUCCESS\" > \"${SCRIPT_OUTPUT_FILE_0}\"\n";
			showEnvVarsInLog = 0;
		};
		DBBE97ABDF22B65D13C37B88 /* [CP] Embed Pods Frameworks */ = {
			isa = PBXShellScriptBuildPhase;
			buildActionMask = 2147483647;
			files = (
			);
			inputPaths = (
				"${PODS_ROOT}/Target Support Files/Pods-Rainbow/Pods-Rainbow-frameworks.sh",
				"${PODS_XCFRAMEWORKS_BUILD_DIR}/hermes-engine/hermes.framework/hermes",
			);
			name = "[CP] Embed Pods Frameworks";
			outputPaths = (
				"${TARGET_BUILD_DIR}/${FRAMEWORKS_FOLDER_PATH}/hermes.framework",
			);
			runOnlyForDeploymentPostprocessing = 0;
			shellPath = /bin/sh;
			shellScript = "\"${PODS_ROOT}/Target Support Files/Pods-Rainbow/Pods-Rainbow-frameworks.sh\"\n";
			showEnvVarsInLog = 0;
		};
/* End PBXShellScriptBuildPhase section */

/* Begin PBXSourcesBuildPhase section */
		13B07F871A680F5B00A75B9A /* Sources */ = {
			isa = PBXSourcesBuildPhase;
			buildActionMask = 2147483647;
			files = (
				C18FCD3D273C64D40079CE28 /* RainbowTokenList.swift in Sources */,
				C18FCD41273C64DE0079CE28 /* IconProvider.swift in Sources */,
				66A28EB024CAF1B500410A88 /* TestFlight.m in Sources */,
				6630540924A38A1900E5B030 /* RainbowText.m in Sources */,
				C18FCD42273C64E10079CE28 /* TokenProvider.swift in Sources */,
				13B07FBC1A68108700A75B9A /* AppDelegate.mm in Sources */,
				153D1AAC24777130007E4723 /* TransactionListLoadingViewCell.swift in Sources */,
				C18FCD39273C64C90079CE28 /* TokenData.swift in Sources */,
				6635730624939991006ACFA6 /* SafeStoreReview.m in Sources */,
				13B07FC11A68108700A75B9A /* main.m in Sources */,
				66F889DB260CEF1E00E27D6E /* UIViewController+PanModalPresenter.swift in Sources */,
				A49B52B623DB5D5600A00918 /* TransactionViewModelProtocol.swift in Sources */,
				15E531DA242DAB7100797B89 /* NotificationManager.m in Sources */,
				A4F8DACB23DF85DF00560E47 /* TransactionListBaseCell.swift in Sources */,
				A49B52C023DCCDA800A00918 /* TransactionRequestSection.swift in Sources */,
				66A1FEB524AB641100C3F539 /* UIViewController+slack.swift in Sources */,
				A4704B4823C546DA00E50E4B /* TransactionListViewCell.swift in Sources */,
				A485E61423C8ED6000E5C3D4 /* TransactionListViewHeader.swift in Sources */,
				A49B52B423DB5D1100A00918 /* TransactionViewModelTransactionItem.swift in Sources */,
				66FEC91623EDA14000A0F367 /* RoundedCornerView.swift in Sources */,
				A477567E23DB3A85005AE8FD /* TransactionListViewManager.m in Sources */,
				66A1FEB424AB641100C3F539 /* RNCMScreenStack.m in Sources */,
				C18FCD3E273C64D60079CE28 /* PriceData.swift in Sources */,
				66F889DC260CEF1E00E27D6E /* SlackBottomSheet.m in Sources */,
				15D66135277A751C0082F041 /* SelectTokenIntent.intentdefinition in Sources */,
				C127238A274EBBB6006AC743 /* CurrencyDetails.swift in Sources */,
				A477567C23DB2FAA005AE8FD /* Transaction.swift in Sources */,
				A4277DA323CFE85F0042BAF4 /* Theme.swift in Sources */,
				C18FCD32273C62230079CE28 /* PriceWidgetView.swift in Sources */,
				15E531D5242B28EF00797B89 /* UIImageViewWithPersistentAnimations.swift in Sources */,
				C18FCD3B273C64CF0079CE28 /* UIImage.swift in Sources */,
				A4277D9F23CBD1910042BAF4 /* Extensions.swift in Sources */,
				A4D04BAC23D12FD5008C1DEC /* ButtonManager.m in Sources */,
				C18FCD3C273C64D10079CE28 /* TokenDetails.swift in Sources */,
				C179298527499A5B00044684 /* Constants.swift in Sources */,
				6655FFB425BB2B0700642961 /* ThemeModule.m in Sources */,
				1539422D24C7CF9300E4A9D1 /* SettingsBundleHelper.swift in Sources */,
				C18C8E022798B02700D38B34 /* CurrencyProvider.swift in Sources */,
				66A1FEB624AB641100C3F539 /* RNCMScreen.m in Sources */,
				C18FCD3F273C64D80079CE28 /* CoinGeckoToken.swift in Sources */,
				C11640E8274DC10B00C9120A /* UIColor.swift in Sources */,
				A49B52B823DB5F7200A00918 /* TransactionViewModelTransactionRequestItem.swift in Sources */,
				A44A4EEE23EC928900B543F1 /* CoinIconWithProgressBar.swift in Sources */,
				A4AF3CD023DA3A0F00F230F3 /* TransactionListRequestViewCell.swift in Sources */,
				A4D04BA923D12F99008C1DEC /* Button.swift in Sources */,
				66A1FEBC24ACBBE600C3F539 /* RNCMPortal.m in Sources */,
				A4704B4923C546DA00E50E4B /* TransactionListView.swift in Sources */,
				C18FCD43273C64E40079CE28 /* PriceDataProvider.swift in Sources */,
				A49B52BC23DBA61200A00918 /* TransactionData.swift in Sources */,
				A49B52AF23DB411900A00918 /* TransactionRequest.swift in Sources */,
				A49B52C223DCD11D00A00918 /* TransactionSection.swift in Sources */,
			);
			runOnlyForDeploymentPostprocessing = 0;
		};
		C16DCF58272BA6EF00FF5C78 /* Sources */ = {
			isa = PBXSourcesBuildPhase;
			buildActionMask = 2147483647;
			files = (
				15D66136277A751C0082F041 /* SelectTokenIntent.intentdefinition in Sources */,
				C151287F2739F676006517AB /* IconProvider.swift in Sources */,
				C1C61A922731A05700E5C0B3 /* RainbowTokenList.swift in Sources */,
				C16DCF71272BA75700FF5C78 /* CoinGeckoToken.swift in Sources */,
				C16DCFB1272BB8FC00FF5C78 /* PriceData.swift in Sources */,
				C127238B274EBBB6006AC743 /* CurrencyDetails.swift in Sources */,
				C11640E9274DC10C00C9120A /* UIColor.swift in Sources */,
				C18C8E032798B02700D38B34 /* CurrencyProvider.swift in Sources */,
				C179298627499A5B00044684 /* Constants.swift in Sources */,
				C1EB01302731B68400830E70 /* TokenDetails.swift in Sources */,
				C16DCF74272BA77A00FF5C78 /* TokenProvider.swift in Sources */,
				C16DCFB6272BC8F100FF5C78 /* TokenData.swift in Sources */,
				C1C61A6E272C9C8D00E5C0B3 /* UIImage.swift in Sources */,
				C16DCFAC272BB8ED00FF5C78 /* PriceDataProvider.swift in Sources */,
				C1038325273C2D0C00B18210 /* PriceWidgetView.swift in Sources */,
				C16DCF63272BA6EF00FF5C78 /* PriceWidget.swift in Sources */,
			);
			runOnlyForDeploymentPostprocessing = 0;
		};
		C16DCF7B272BAB9500FF5C78 /* Sources */ = {
			isa = PBXSourcesBuildPhase;
			buildActionMask = 2147483647;
			files = (
				15D66137277A751C0082F041 /* SelectTokenIntent.intentdefinition in Sources */,
				C127238C274EBBB6006AC743 /* CurrencyDetails.swift in Sources */,
				C179298727499A5B00044684 /* Constants.swift in Sources */,
				C18C8E042798B02700D38B34 /* CurrencyProvider.swift in Sources */,
				C1C61A932731A05700E5C0B3 /* RainbowTokenList.swift in Sources */,
				C15128802739F676006517AB /* IconProvider.swift in Sources */,
				C11640EA274DC10C00C9120A /* UIColor.swift in Sources */,
				C1C61A6F272C9C8D00E5C0B3 /* UIImage.swift in Sources */,
				C16DCFB2272BB8FC00FF5C78 /* PriceData.swift in Sources */,
				C16DCFB7272BC8F100FF5C78 /* TokenData.swift in Sources */,
				C16DCFAD272BB8ED00FF5C78 /* PriceDataProvider.swift in Sources */,
				C18FCD37273C62C50079CE28 /* PriceWidgetView.swift in Sources */,
				C16DCF84272BAB9500FF5C78 /* IntentHandler.swift in Sources */,
				C1EB01312731B68400830E70 /* TokenDetails.swift in Sources */,
				C1038337273C5C4200B18210 /* PriceWidget.swift in Sources */,
				C16DCFA8272BABCB00FF5C78 /* TokenProvider.swift in Sources */,
				C16DCFA6272BABC700FF5C78 /* CoinGeckoToken.swift in Sources */,
			);
			runOnlyForDeploymentPostprocessing = 0;
		};
/* End PBXSourcesBuildPhase section */

/* Begin PBXTargetDependency section */
		C16DCF68272BA6F000FF5C78 /* PBXTargetDependency */ = {
			isa = PBXTargetDependency;
			target = C16DCF5B272BA6EF00FF5C78 /* PriceWidgetExtension */;
			targetProxy = C16DCF67272BA6F000FF5C78 /* PBXContainerItemProxy */;
		};
		C16DCF98272BAB9600FF5C78 /* PBXTargetDependency */ = {
			isa = PBXTargetDependency;
			target = C16DCF7E272BAB9500FF5C78 /* SelectTokenIntent */;
			targetProxy = C16DCF97272BAB9600FF5C78 /* PBXContainerItemProxy */;
		};
/* End PBXTargetDependency section */

/* Begin PBXVariantGroup section */
		13B07FB11A68108700A75B9A /* LaunchScreen.xib */ = {
			isa = PBXVariantGroup;
			children = (
				13B07FB21A68108700A75B9A /* Base */,
			);
			name = LaunchScreen.xib;
			path = Rainbow;
			sourceTree = "<group>";
		};
		15D66139277A751C0082F041 /* SelectTokenIntent.intentdefinition */ = {
			isa = PBXVariantGroup;
			children = (
				15D66138277A751C0082F041 /* Base */,
				15D6613B277A75230082F041 /* English */,
				15D6613D277A75240082F041 /* en */,
			);
			name = SelectTokenIntent.intentdefinition;
			sourceTree = "<group>";
		};
/* End PBXVariantGroup section */

/* Begin XCBuildConfiguration section */
		13B07F941A680F5B00A75B9A /* Debug */ = {
			isa = XCBuildConfiguration;
			baseConfigurationReference = DE9541AB7E2A33FD197557DA /* Pods-Rainbow.debug.xcconfig */;
			buildSettings = {
				ALWAYS_EMBED_SWIFT_STANDARD_LIBRARIES = YES;
				APPLICATION_EXTENSION_API_ONLY = NO;
				ASSETCATALOG_COMPILER_APPICON_NAME = AppIcon;
				ASSETCATALOG_COMPILER_OPTIMIZATION = time;
				CLANG_ENABLE_MODULES = YES;
				CODE_SIGN_ENTITLEMENTS = Rainbow/RainbowDebug.entitlements;
				CODE_SIGN_IDENTITY = "iPhone Developer";
				CODE_SIGN_STYLE = Manual;
				COPY_PHASE_STRIP = NO;
				CURRENT_PROJECT_VERSION = 1;
				DEAD_CODE_STRIPPING = NO;
				DEBUG_INFORMATION_FORMAT = "dwarf-with-dsym";
				DEVELOPMENT_TEAM = L74NQAQB8H;
				ENABLE_BITCODE = NO;
				"EXCLUDED_ARCHS[sdk=iphonesimulator*]" = arm64;
				FRAMEWORK_SEARCH_PATHS = (
					"$(inherited)",
					"$(PROJECT_DIR)/Frameworks",
				);
				GCC_PRECOMPILE_PREFIX_HEADER = NO;
				"GCC_PREPROCESSOR_DEFINITIONS[arch=*]" = (
					"$(inherited)",
					"COCOAPODS=1",
					"$(inherited)",
					"GPB_USE_PROTOBUF_FRAMEWORK_IMPORTS=1",
					"$(inherited)",
					"SD_WEBP=1",
					"$(inherited)",
					"PB_FIELD_32BIT=1",
					"PB_NO_PACKED_STRUCTS=1",
					"PB_ENABLE_MALLOC=1",
				);
				GCC_UNROLL_LOOPS = NO;
				HEADER_SEARCH_PATHS = (
					"$(inherited)",
					"$(PROJECT_DIR)/Frameworks",
					"$(SRCROOT)/../node_modules/react-native-tooltip/ToolTipMenu",
					"$(SRCROOT)/../node_modules/react-native-code-push/ios/**",
					"$(SRCROOT)/../node_modules/@ledgerhq/react-native-passcode-auth",
					"$(SRCROOT)/../node_modules/react-native-firebase/ios/RNFirebase/**",
					"$(SRCROOT)/../node_modules/react-native/Libraries/LinkingIOS/**",
				);
				INFOPLIST_FILE = Rainbow/Info.plist;
				INTENTS_CODEGEN_LANGUAGE = "Objective-C";
				IPHONEOS_DEPLOYMENT_TARGET = 11.0;
				LD_RUNPATH_SEARCH_PATHS = "$(inherited) @executable_path/Frameworks";
				LIBRARY_SEARCH_PATHS = (
					"$(inherited)",
					"$(PROJECT_DIR)",
				);
				LLVM_LTO = YES;
				MARKETING_VERSION = 1.6.6;
				OTHER_CFLAGS = (
					"$(inherited)",
					"-DFB_SONARKIT_ENABLED=1",
				);
				OTHER_LDFLAGS = (
					"$(inherited)",
					"-ObjC",
					"-lc++",
				);
				PRODUCT_BUNDLE_IDENTIFIER = me.rainbow;
				PRODUCT_NAME = Rainbow;
				PROVISIONING_PROFILE = "";
				PROVISIONING_PROFILE_SPECIFIER = "match Development me.rainbow";
				SWIFT_OBJC_BRIDGING_HEADER = "Rainbow-Bridging-Header.h";
				SWIFT_OPTIMIZATION_LEVEL = "-Onone";
				SWIFT_VERSION = 5.0;
				VERSIONING_SYSTEM = "apple-generic";
			};
			name = Debug;
		};
		13B07F951A680F5B00A75B9A /* Release */ = {
			isa = XCBuildConfiguration;
			baseConfigurationReference = 37736A758C16FCEE5381EFC7 /* Pods-Rainbow.release.xcconfig */;
			buildSettings = {
				ALWAYS_EMBED_SWIFT_STANDARD_LIBRARIES = YES;
				APPLICATION_EXTENSION_API_ONLY = NO;
				ASSETCATALOG_COMPILER_APPICON_NAME = AppIcon;
				ASSETCATALOG_COMPILER_OPTIMIZATION = "";
				CLANG_ENABLE_MODULES = YES;
				CODE_SIGN_ENTITLEMENTS = Rainbow/RainbowRelease.entitlements;
				CODE_SIGN_IDENTITY = "iPhone Distribution";
				CODE_SIGN_STYLE = Manual;
				CURRENT_PROJECT_VERSION = 1;
				DEBUG_INFORMATION_FORMAT = "dwarf-with-dsym";
				DEVELOPMENT_TEAM = L74NQAQB8H;
				ENABLE_BITCODE = NO;
				"EXCLUDED_ARCHS[sdk=iphonesimulator*]" = arm64;
				FRAMEWORK_SEARCH_PATHS = (
					"$(inherited)",
					"$(PROJECT_DIR)/Frameworks",
				);
				GCC_PRECOMPILE_PREFIX_HEADER = YES;
				GCC_UNROLL_LOOPS = YES;
				HEADER_SEARCH_PATHS = (
					"$(inherited)",
					"$(PROJECT_DIR)/Frameworks",
					"$(SRCROOT)/../node_modules/react-native-tooltip/ToolTipMenu",
					"$(SRCROOT)/../node_modules/react-native-code-push/ios/**",
					"$(SRCROOT)/../node_modules/@ledgerhq/react-native-passcode-auth",
					"$(SRCROOT)/../node_modules/react-native-firebase/ios/RNFirebase/**",
					"$(SRCROOT)/../node_modules/react-native/Libraries/LinkingIOS/**",
				);
				INFOPLIST_FILE = Rainbow/Info.plist;
				INTENTS_CODEGEN_LANGUAGE = "Objective-C";
				IPHONEOS_DEPLOYMENT_TARGET = 11.0;
				LD_RUNPATH_SEARCH_PATHS = "$(inherited) @executable_path/Frameworks";
				LIBRARY_SEARCH_PATHS = (
					"$(inherited)",
					"$(PROJECT_DIR)",
				);
				LLVM_LTO = YES;
				MARKETING_VERSION = 1.6.6;
				OTHER_CFLAGS = (
					"$(inherited)",
					"-DFB_SONARKIT_ENABLED=1",
				);
				OTHER_LDFLAGS = (
					"$(inherited)",
					"-ObjC",
					"-lc++",
				);
				PRODUCT_BUNDLE_IDENTIFIER = me.rainbow;
				PRODUCT_NAME = Rainbow;
				PROVISIONING_PROFILE = "";
				PROVISIONING_PROFILE_SPECIFIER = "match AppStore me.rainbow";
				SWIFT_OBJC_BRIDGING_HEADER = "Rainbow-Bridging-Header.h";
				SWIFT_VERSION = 5.0;
				VERSIONING_SYSTEM = "apple-generic";
			};
			name = Release;
		};
		2C6A799721127ED9003AFB37 /* Staging */ = {
			isa = XCBuildConfiguration;
			baseConfigurationReference = 15DC38D0247E0E0A00919009 /* staging.xcconfig */;
			buildSettings = {
				ALWAYS_SEARCH_USER_PATHS = NO;
				APPLICATION_EXTENSION_API_ONLY = NO;
				CLANG_CXX_LANGUAGE_STANDARD = "gnu++0x";
				CLANG_CXX_LIBRARY = "libc++";
				CLANG_ENABLE_MODULES = YES;
				CLANG_ENABLE_OBJC_ARC = YES;
				CLANG_WARN_BOOL_CONVERSION = YES;
				CLANG_WARN_CONSTANT_CONVERSION = YES;
				CLANG_WARN_DIRECT_OBJC_ISA_USAGE = YES_ERROR;
				CLANG_WARN_EMPTY_BODY = YES;
				CLANG_WARN_ENUM_CONVERSION = YES;
				CLANG_WARN_INT_CONVERSION = YES;
				CLANG_WARN_OBJC_ROOT_CLASS = YES_ERROR;
				CLANG_WARN_UNREACHABLE_CODE = YES;
				CLANG_WARN__DUPLICATE_METHOD_MATCH = YES;
				"CODE_SIGN_IDENTITY[sdk=iphoneos*]" = "iPhone Developer";
				CONFIGURATION_BUILD_DIR = "$(BUILD_DIR)/Release$(EFFECTIVE_PLATFORM_NAME)";
				COPY_PHASE_STRIP = YES;
				ENABLE_NS_ASSERTIONS = NO;
				ENABLE_STRICT_OBJC_MSGSEND = YES;
				"EXCLUDED_ARCHS[sdk=iphonesimulator*]" = "arm64 i386";
				GCC_C_LANGUAGE_STANDARD = gnu99;
				GCC_WARN_64_TO_32_BIT_CONVERSION = YES;
				GCC_WARN_ABOUT_RETURN_TYPE = YES_ERROR;
				GCC_WARN_UNDECLARED_SELECTOR = YES;
				GCC_WARN_UNINITIALIZED_AUTOS = YES_AGGRESSIVE;
				GCC_WARN_UNUSED_FUNCTION = YES;
				GCC_WARN_UNUSED_VARIABLE = YES;
				INTENTS_CODEGEN_LANGUAGE = Swift;
				IPHONEOS_DEPLOYMENT_TARGET = 11.0;
				MTL_ENABLE_DEBUG_INFO = NO;
				SDKROOT = iphoneos;
				VALIDATE_PRODUCT = YES;
			};
			name = Staging;
		};
		2C6A799821127ED9003AFB37 /* Staging */ = {
			isa = XCBuildConfiguration;
			baseConfigurationReference = 6FD12B23B346295FAAB3DBDC /* Pods-Rainbow.staging.xcconfig */;
			buildSettings = {
				ALWAYS_EMBED_SWIFT_STANDARD_LIBRARIES = YES;
				APPLICATION_EXTENSION_API_ONLY = NO;
				ASSETCATALOG_COMPILER_APPICON_NAME = AppIcon;
				ASSETCATALOG_COMPILER_OPTIMIZATION = "";
				CLANG_ENABLE_MODULES = YES;
				CODE_SIGN_ENTITLEMENTS = Rainbow/Rainbow.entitlements;
				CODE_SIGN_IDENTITY = "Apple Development";
				CODE_SIGN_STYLE = Manual;
				CURRENT_PROJECT_VERSION = 1;
				DEBUG_INFORMATION_FORMAT = "dwarf-with-dsym";
				DEVELOPMENT_TEAM = L74NQAQB8H;
				ENABLE_BITCODE = NO;
				"EXCLUDED_ARCHS[sdk=iphonesimulator*]" = arm64;
				FRAMEWORK_SEARCH_PATHS = (
					"$(inherited)",
					"$(PROJECT_DIR)/Frameworks",
				);
				GCC_PRECOMPILE_PREFIX_HEADER = YES;
				GCC_UNROLL_LOOPS = YES;
				HEADER_SEARCH_PATHS = (
					"$(inherited)",
					"$(PROJECT_DIR)/Frameworks",
					"$(SRCROOT)/../node_modules/react-native-tooltip/ToolTipMenu",
					"$(SRCROOT)/../node_modules/react-native-code-push/ios/**",
					"$(SRCROOT)/../node_modules/@ledgerhq/react-native-passcode-auth",
					"$(SRCROOT)/../node_modules/react-native-firebase/ios/RNFirebase/**",
				);
				INFOPLIST_FILE = Rainbow/Info.plist;
				INTENTS_CODEGEN_LANGUAGE = "Objective-C";
				IPHONEOS_DEPLOYMENT_TARGET = 11.0;
				LD_RUNPATH_SEARCH_PATHS = "$(inherited) @executable_path/Frameworks";
				LIBRARY_SEARCH_PATHS = (
					"$(inherited)",
					"$(PROJECT_DIR)",
				);
				LLVM_LTO = YES;
				MARKETING_VERSION = 1.6.6;
				OTHER_CFLAGS = (
					"$(inherited)",
					"-DFB_SONARKIT_ENABLED=1",
				);
				OTHER_LDFLAGS = (
					"$(inherited)",
					"-ObjC",
					"-lc++",
				);
				PRODUCT_BUNDLE_IDENTIFIER = me.rainbow;
				PRODUCT_NAME = Rainbow;
				PROVISIONING_PROFILE = "";
				PROVISIONING_PROFILE_SPECIFIER = "match Development me.rainbow";
				SWIFT_OBJC_BRIDGING_HEADER = "Rainbow-Bridging-Header.h";
				SWIFT_VERSION = 5.0;
				VERSIONING_SYSTEM = "apple-generic";
			};
			name = Staging;
		};
		2C87B7992197FA1900682EC4 /* LocalRelease */ = {
			isa = XCBuildConfiguration;
			baseConfigurationReference = 15DC38CF247E0E0A00919009 /* localrelease.xcconfig */;
			buildSettings = {
				ALWAYS_SEARCH_USER_PATHS = NO;
				APPLICATION_EXTENSION_API_ONLY = NO;
				CLANG_CXX_LANGUAGE_STANDARD = "gnu++0x";
				CLANG_CXX_LIBRARY = "libc++";
				CLANG_ENABLE_MODULES = YES;
				CLANG_ENABLE_OBJC_ARC = YES;
				CLANG_WARN_BOOL_CONVERSION = YES;
				CLANG_WARN_CONSTANT_CONVERSION = YES;
				CLANG_WARN_DIRECT_OBJC_ISA_USAGE = YES_ERROR;
				CLANG_WARN_EMPTY_BODY = YES;
				CLANG_WARN_ENUM_CONVERSION = YES;
				CLANG_WARN_INT_CONVERSION = YES;
				CLANG_WARN_OBJC_ROOT_CLASS = YES_ERROR;
				CLANG_WARN_UNREACHABLE_CODE = YES;
				CLANG_WARN__DUPLICATE_METHOD_MATCH = YES;
				"CODE_SIGN_IDENTITY[sdk=iphoneos*]" = "iPhone Developer";
				CONFIGURATION_BUILD_DIR = "$(BUILD_DIR)/Release$(EFFECTIVE_PLATFORM_NAME)";
				COPY_PHASE_STRIP = YES;
				ENABLE_NS_ASSERTIONS = NO;
				ENABLE_STRICT_OBJC_MSGSEND = YES;
				"EXCLUDED_ARCHS[sdk=iphonesimulator*]" = "arm64 i386";
				GCC_C_LANGUAGE_STANDARD = gnu99;
				GCC_PREPROCESSOR_DEFINITIONS = "LOCAL_RELEASE=1";
				GCC_WARN_64_TO_32_BIT_CONVERSION = YES;
				GCC_WARN_ABOUT_RETURN_TYPE = YES_ERROR;
				GCC_WARN_UNDECLARED_SELECTOR = YES;
				GCC_WARN_UNINITIALIZED_AUTOS = YES_AGGRESSIVE;
				GCC_WARN_UNUSED_FUNCTION = YES;
				GCC_WARN_UNUSED_VARIABLE = YES;
				INTENTS_CODEGEN_LANGUAGE = Swift;
				IPHONEOS_DEPLOYMENT_TARGET = 11.0;
				MTL_ENABLE_DEBUG_INFO = NO;
				SDKROOT = iphoneos;
				VALIDATE_PRODUCT = YES;
			};
			name = LocalRelease;
		};
		2C87B79A2197FA1900682EC4 /* LocalRelease */ = {
			isa = XCBuildConfiguration;
			baseConfigurationReference = 6E840AA2C1BA9F0557A508BE /* Pods-Rainbow.localrelease.xcconfig */;
			buildSettings = {
				ALWAYS_EMBED_SWIFT_STANDARD_LIBRARIES = YES;
				APPLICATION_EXTENSION_API_ONLY = NO;
				ASSETCATALOG_COMPILER_APPICON_NAME = AppIcon;
				ASSETCATALOG_COMPILER_OPTIMIZATION = time;
				CLANG_ENABLE_MODULES = YES;
				CODE_SIGN_ENTITLEMENTS = Rainbow/Rainbow.entitlements;
				CODE_SIGN_IDENTITY = "iPhone Developer";
				CODE_SIGN_STYLE = Manual;
				CURRENT_PROJECT_VERSION = 1;
				DEBUG_INFORMATION_FORMAT = "dwarf-with-dsym";
				DEVELOPMENT_TEAM = L74NQAQB8H;
				ENABLE_BITCODE = NO;
				"EXCLUDED_ARCHS[sdk=iphonesimulator*]" = arm64;
				FRAMEWORK_SEARCH_PATHS = (
					"$(inherited)",
					"$(PROJECT_DIR)/Frameworks",
				);
				GCC_PRECOMPILE_PREFIX_HEADER = YES;
				GCC_UNROLL_LOOPS = YES;
				HEADER_SEARCH_PATHS = (
					"$(inherited)",
					"$(PROJECT_DIR)/Frameworks",
					"$(SRCROOT)/../node_modules/react-native-tooltip/ToolTipMenu",
					"$(SRCROOT)/../node_modules/react-native-code-push/ios/**",
					"$(SRCROOT)/../node_modules/@ledgerhq/react-native-passcode-auth",
					"$(SRCROOT)/../node_modules/react-native-firebase/ios/RNFirebase/**",
				);
				INFOPLIST_FILE = Rainbow/Info.plist;
				INTENTS_CODEGEN_LANGUAGE = "Objective-C";
				IPHONEOS_DEPLOYMENT_TARGET = 11.0;
				LD_RUNPATH_SEARCH_PATHS = "$(inherited) @executable_path/Frameworks";
				LIBRARY_SEARCH_PATHS = (
					"$(inherited)",
					"$(PROJECT_DIR)",
				);
				LLVM_LTO = YES;
				MARKETING_VERSION = 1.6.6;
				OTHER_CFLAGS = (
					"$(inherited)",
					"-DFB_SONARKIT_ENABLED=1",
				);
				OTHER_LDFLAGS = (
					"$(inherited)",
					"-ObjC",
					"-lc++",
				);
				PRODUCT_BUNDLE_IDENTIFIER = me.rainbow;
				PRODUCT_NAME = Rainbow;
				PROVISIONING_PROFILE = "";
				PROVISIONING_PROFILE_SPECIFIER = "match Development me.rainbow";
				SWIFT_OBJC_BRIDGING_HEADER = "Rainbow-Bridging-Header.h";
				SWIFT_VERSION = 5.0;
				VERSIONING_SYSTEM = "apple-generic";
			};
			name = LocalRelease;
		};
		83CBBA201A601CBA00E9B192 /* Debug */ = {
			isa = XCBuildConfiguration;
			baseConfigurationReference = 15DC38CE247E0E0900919009 /* debug.xcconfig */;
			buildSettings = {
				ALWAYS_SEARCH_USER_PATHS = NO;
				APPLICATION_EXTENSION_API_ONLY = NO;
				CLANG_CXX_LANGUAGE_STANDARD = "gnu++0x";
				CLANG_CXX_LIBRARY = "libc++";
				CLANG_ENABLE_MODULES = YES;
				CLANG_ENABLE_OBJC_ARC = YES;
				CLANG_WARN_BOOL_CONVERSION = YES;
				CLANG_WARN_CONSTANT_CONVERSION = YES;
				CLANG_WARN_DIRECT_OBJC_ISA_USAGE = YES_ERROR;
				CLANG_WARN_EMPTY_BODY = YES;
				CLANG_WARN_ENUM_CONVERSION = YES;
				CLANG_WARN_INT_CONVERSION = YES;
				CLANG_WARN_OBJC_ROOT_CLASS = YES_ERROR;
				CLANG_WARN_UNREACHABLE_CODE = YES;
				CLANG_WARN__DUPLICATE_METHOD_MATCH = YES;
				"CODE_SIGN_IDENTITY[sdk=iphoneos*]" = "iPhone Developer";
				COPY_PHASE_STRIP = NO;
				ENABLE_STRICT_OBJC_MSGSEND = YES;
				"EXCLUDED_ARCHS[sdk=iphonesimulator*]" = "arm64 i386";
				GCC_C_LANGUAGE_STANDARD = gnu99;
				GCC_DYNAMIC_NO_PIC = NO;
				GCC_OPTIMIZATION_LEVEL = 0;
				GCC_PREPROCESSOR_DEFINITIONS = (
					"DEBUG=1",
					"$(inherited)",
				);
				GCC_SYMBOLS_PRIVATE_EXTERN = NO;
				GCC_WARN_64_TO_32_BIT_CONVERSION = YES;
				GCC_WARN_ABOUT_RETURN_TYPE = YES_ERROR;
				GCC_WARN_UNDECLARED_SELECTOR = YES;
				GCC_WARN_UNINITIALIZED_AUTOS = YES_AGGRESSIVE;
				GCC_WARN_UNUSED_FUNCTION = YES;
				GCC_WARN_UNUSED_VARIABLE = YES;
				INTENTS_CODEGEN_LANGUAGE = Swift;
				IPHONEOS_DEPLOYMENT_TARGET = 11.0;
				MTL_ENABLE_DEBUG_INFO = YES;
				ONLY_ACTIVE_ARCH = YES;
				SDKROOT = iphoneos;
			};
			name = Debug;
		};
		83CBBA211A601CBA00E9B192 /* Release */ = {
			isa = XCBuildConfiguration;
			baseConfigurationReference = 15DC38CD247E0E0900919009 /* release.xcconfig */;
			buildSettings = {
				ALWAYS_SEARCH_USER_PATHS = NO;
				APPLICATION_EXTENSION_API_ONLY = NO;
				CLANG_CXX_LANGUAGE_STANDARD = "gnu++0x";
				CLANG_CXX_LIBRARY = "libc++";
				CLANG_ENABLE_MODULES = YES;
				CLANG_ENABLE_OBJC_ARC = YES;
				CLANG_WARN_BOOL_CONVERSION = YES;
				CLANG_WARN_CONSTANT_CONVERSION = YES;
				CLANG_WARN_DIRECT_OBJC_ISA_USAGE = YES_ERROR;
				CLANG_WARN_EMPTY_BODY = YES;
				CLANG_WARN_ENUM_CONVERSION = YES;
				CLANG_WARN_INT_CONVERSION = YES;
				CLANG_WARN_OBJC_ROOT_CLASS = YES_ERROR;
				CLANG_WARN_UNREACHABLE_CODE = YES;
				CLANG_WARN__DUPLICATE_METHOD_MATCH = YES;
				"CODE_SIGN_IDENTITY[sdk=iphoneos*]" = "iPhone Developer";
				COPY_PHASE_STRIP = YES;
				ENABLE_NS_ASSERTIONS = NO;
				ENABLE_STRICT_OBJC_MSGSEND = YES;
				"EXCLUDED_ARCHS[sdk=iphonesimulator*]" = "arm64 i386";
				GCC_C_LANGUAGE_STANDARD = gnu99;
				GCC_WARN_64_TO_32_BIT_CONVERSION = YES;
				GCC_WARN_ABOUT_RETURN_TYPE = YES_ERROR;
				GCC_WARN_UNDECLARED_SELECTOR = YES;
				GCC_WARN_UNINITIALIZED_AUTOS = YES_AGGRESSIVE;
				GCC_WARN_UNUSED_FUNCTION = YES;
				GCC_WARN_UNUSED_VARIABLE = YES;
				INTENTS_CODEGEN_LANGUAGE = Swift;
				IPHONEOS_DEPLOYMENT_TARGET = 11.0;
				MTL_ENABLE_DEBUG_INFO = NO;
				SDKROOT = iphoneos;
				VALIDATE_PRODUCT = YES;
			};
			name = Release;
		};
		C16DCF6A272BA6F100FF5C78 /* Debug */ = {
			isa = XCBuildConfiguration;
			baseConfigurationReference = B6B24600122ABEF29D4353B4 /* Pods-PriceWidgetExtension.debug.xcconfig */;
			buildSettings = {
				APPLICATION_EXTENSION_API_ONLY = YES;
				ASSETCATALOG_COMPILER_GLOBAL_ACCENT_COLOR_NAME = AccentColor;
				ASSETCATALOG_COMPILER_WIDGET_BACKGROUND_COLOR_NAME = WidgetBackground;
				CLANG_ANALYZER_NONNULL = YES;
				CLANG_ANALYZER_NUMBER_OBJECT_CONVERSION = YES_AGGRESSIVE;
				CLANG_CXX_LANGUAGE_STANDARD = "gnu++14";
				CLANG_ENABLE_OBJC_WEAK = YES;
				CLANG_WARN_BLOCK_CAPTURE_AUTORELEASING = YES;
				CLANG_WARN_COMMA = YES;
				CLANG_WARN_DEPRECATED_OBJC_IMPLEMENTATIONS = YES;
				CLANG_WARN_DOCUMENTATION_COMMENTS = YES;
				CLANG_WARN_INFINITE_RECURSION = YES;
				CLANG_WARN_NON_LITERAL_NULL_CONVERSION = YES;
				CLANG_WARN_OBJC_IMPLICIT_RETAIN_SELF = YES;
				CLANG_WARN_OBJC_LITERAL_CONVERSION = YES;
				CLANG_WARN_QUOTED_INCLUDE_IN_FRAMEWORK_HEADER = YES;
				CLANG_WARN_RANGE_LOOP_ANALYSIS = YES;
				CLANG_WARN_STRICT_PROTOTYPES = YES;
				CLANG_WARN_SUSPICIOUS_MOVE = YES;
				CLANG_WARN_UNGUARDED_AVAILABILITY = YES_AGGRESSIVE;
				CODE_SIGN_ENTITLEMENTS = PriceWidgetExtension.entitlements;
				CODE_SIGN_IDENTITY = "iPhone Distribution";
				CODE_SIGN_STYLE = Manual;
				DEBUG_INFORMATION_FORMAT = dwarf;
				DEVELOPMENT_TEAM = L74NQAQB8H;
				ENABLE_TESTABILITY = YES;
				"EXCLUDED_ARCHS[sdk=iphonesimulator*]" = arm64;
				GCC_C_LANGUAGE_STANDARD = gnu11;
				GCC_NO_COMMON_BLOCKS = YES;
				INFOPLIST_FILE = PriceWidget/Info.plist;
				IPHONEOS_DEPLOYMENT_TARGET = 14.5;
				LD_RUNPATH_SEARCH_PATHS = "$(inherited) @executable_path/Frameworks @executable_path/../../Frameworks";
				MTL_ENABLE_DEBUG_INFO = INCLUDE_SOURCE;
				MTL_FAST_MATH = YES;
				PRODUCT_BUNDLE_IDENTIFIER = me.rainbow.PriceWidget;
				PRODUCT_NAME = "$(TARGET_NAME)";
				PROVISIONING_PROFILE_SPECIFIER = "match AppStore me.rainbow.PriceWidget";
				SKIP_INSTALL = YES;
				SWIFT_ACTIVE_COMPILATION_CONDITIONS = DEBUG;
				SWIFT_OPTIMIZATION_LEVEL = "-Onone";
				SWIFT_VERSION = 5.0;
				TARGETED_DEVICE_FAMILY = "1,2";
			};
			name = Debug;
		};
		C16DCF6B272BA6F100FF5C78 /* Release */ = {
			isa = XCBuildConfiguration;
			baseConfigurationReference = 1219C19367C89E767CF2B86A /* Pods-PriceWidgetExtension.release.xcconfig */;
			buildSettings = {
				APPLICATION_EXTENSION_API_ONLY = YES;
				ASSETCATALOG_COMPILER_GLOBAL_ACCENT_COLOR_NAME = AccentColor;
				ASSETCATALOG_COMPILER_WIDGET_BACKGROUND_COLOR_NAME = WidgetBackground;
				CLANG_ANALYZER_NONNULL = YES;
				CLANG_ANALYZER_NUMBER_OBJECT_CONVERSION = YES_AGGRESSIVE;
				CLANG_CXX_LANGUAGE_STANDARD = "gnu++14";
				CLANG_ENABLE_OBJC_WEAK = YES;
				CLANG_WARN_BLOCK_CAPTURE_AUTORELEASING = YES;
				CLANG_WARN_COMMA = YES;
				CLANG_WARN_DEPRECATED_OBJC_IMPLEMENTATIONS = YES;
				CLANG_WARN_DOCUMENTATION_COMMENTS = YES;
				CLANG_WARN_INFINITE_RECURSION = YES;
				CLANG_WARN_NON_LITERAL_NULL_CONVERSION = YES;
				CLANG_WARN_OBJC_IMPLICIT_RETAIN_SELF = YES;
				CLANG_WARN_OBJC_LITERAL_CONVERSION = YES;
				CLANG_WARN_QUOTED_INCLUDE_IN_FRAMEWORK_HEADER = YES;
				CLANG_WARN_RANGE_LOOP_ANALYSIS = YES;
				CLANG_WARN_STRICT_PROTOTYPES = YES;
				CLANG_WARN_SUSPICIOUS_MOVE = YES;
				CLANG_WARN_UNGUARDED_AVAILABILITY = YES_AGGRESSIVE;
				CODE_SIGN_ENTITLEMENTS = PriceWidgetExtension.entitlements;
				CODE_SIGN_IDENTITY = "iPhone Distribution";
				CODE_SIGN_STYLE = Manual;
				COPY_PHASE_STRIP = NO;
				DEBUG_INFORMATION_FORMAT = "dwarf-with-dsym";
				DEVELOPMENT_TEAM = L74NQAQB8H;
				"EXCLUDED_ARCHS[sdk=iphonesimulator*]" = arm64;
				GCC_C_LANGUAGE_STANDARD = gnu11;
				GCC_NO_COMMON_BLOCKS = YES;
				INFOPLIST_FILE = PriceWidget/Info.plist;
				IPHONEOS_DEPLOYMENT_TARGET = 14.5;
				LD_RUNPATH_SEARCH_PATHS = "$(inherited) @executable_path/Frameworks @executable_path/../../Frameworks";
				MTL_FAST_MATH = YES;
				PRODUCT_BUNDLE_IDENTIFIER = me.rainbow.PriceWidget;
				PRODUCT_NAME = "$(TARGET_NAME)";
				PROVISIONING_PROFILE_SPECIFIER = "match AppStore me.rainbow.PriceWidget";
				SKIP_INSTALL = YES;
				SWIFT_OPTIMIZATION_LEVEL = "-Owholemodule";
				SWIFT_VERSION = 5.0;
				TARGETED_DEVICE_FAMILY = "1,2";
			};
			name = Release;
		};
		C16DCF6C272BA6F100FF5C78 /* LocalRelease */ = {
			isa = XCBuildConfiguration;
			baseConfigurationReference = 229FF67D4E0D70C77AF15DFA /* Pods-PriceWidgetExtension.localrelease.xcconfig */;
			buildSettings = {
				APPLICATION_EXTENSION_API_ONLY = YES;
				ASSETCATALOG_COMPILER_GLOBAL_ACCENT_COLOR_NAME = AccentColor;
				ASSETCATALOG_COMPILER_WIDGET_BACKGROUND_COLOR_NAME = WidgetBackground;
				CLANG_ANALYZER_NONNULL = YES;
				CLANG_ANALYZER_NUMBER_OBJECT_CONVERSION = YES_AGGRESSIVE;
				CLANG_CXX_LANGUAGE_STANDARD = "gnu++14";
				CLANG_ENABLE_OBJC_WEAK = YES;
				CLANG_WARN_BLOCK_CAPTURE_AUTORELEASING = YES;
				CLANG_WARN_COMMA = YES;
				CLANG_WARN_DEPRECATED_OBJC_IMPLEMENTATIONS = YES;
				CLANG_WARN_DOCUMENTATION_COMMENTS = YES;
				CLANG_WARN_INFINITE_RECURSION = YES;
				CLANG_WARN_NON_LITERAL_NULL_CONVERSION = YES;
				CLANG_WARN_OBJC_IMPLICIT_RETAIN_SELF = YES;
				CLANG_WARN_OBJC_LITERAL_CONVERSION = YES;
				CLANG_WARN_QUOTED_INCLUDE_IN_FRAMEWORK_HEADER = YES;
				CLANG_WARN_RANGE_LOOP_ANALYSIS = YES;
				CLANG_WARN_STRICT_PROTOTYPES = YES;
				CLANG_WARN_SUSPICIOUS_MOVE = YES;
				CLANG_WARN_UNGUARDED_AVAILABILITY = YES_AGGRESSIVE;
				CODE_SIGN_ENTITLEMENTS = PriceWidgetExtension.entitlements;
				CODE_SIGN_IDENTITY = "iPhone Distribution";
				CODE_SIGN_STYLE = Manual;
				COPY_PHASE_STRIP = NO;
				DEBUG_INFORMATION_FORMAT = "dwarf-with-dsym";
				DEVELOPMENT_TEAM = L74NQAQB8H;
				"EXCLUDED_ARCHS[sdk=iphonesimulator*]" = arm64;
				GCC_C_LANGUAGE_STANDARD = gnu11;
				GCC_NO_COMMON_BLOCKS = YES;
				INFOPLIST_FILE = PriceWidget/Info.plist;
				IPHONEOS_DEPLOYMENT_TARGET = 14.5;
				LD_RUNPATH_SEARCH_PATHS = "$(inherited) @executable_path/Frameworks @executable_path/../../Frameworks";
				MTL_FAST_MATH = YES;
				PRODUCT_BUNDLE_IDENTIFIER = me.rainbow.PriceWidget;
				PRODUCT_NAME = "$(TARGET_NAME)";
				PROVISIONING_PROFILE_SPECIFIER = "match AppStore me.rainbow.PriceWidget";
				SKIP_INSTALL = YES;
				SWIFT_OPTIMIZATION_LEVEL = "-Owholemodule";
				SWIFT_VERSION = 5.0;
				TARGETED_DEVICE_FAMILY = "1,2";
			};
			name = LocalRelease;
		};
		C16DCF6D272BA6F100FF5C78 /* Staging */ = {
			isa = XCBuildConfiguration;
			baseConfigurationReference = A903025A70F27A8F3044CD18 /* Pods-PriceWidgetExtension.staging.xcconfig */;
			buildSettings = {
				APPLICATION_EXTENSION_API_ONLY = YES;
				ASSETCATALOG_COMPILER_GLOBAL_ACCENT_COLOR_NAME = AccentColor;
				ASSETCATALOG_COMPILER_WIDGET_BACKGROUND_COLOR_NAME = WidgetBackground;
				CLANG_ANALYZER_NONNULL = YES;
				CLANG_ANALYZER_NUMBER_OBJECT_CONVERSION = YES_AGGRESSIVE;
				CLANG_CXX_LANGUAGE_STANDARD = "gnu++14";
				CLANG_ENABLE_OBJC_WEAK = YES;
				CLANG_WARN_BLOCK_CAPTURE_AUTORELEASING = YES;
				CLANG_WARN_COMMA = YES;
				CLANG_WARN_DEPRECATED_OBJC_IMPLEMENTATIONS = YES;
				CLANG_WARN_DOCUMENTATION_COMMENTS = YES;
				CLANG_WARN_INFINITE_RECURSION = YES;
				CLANG_WARN_NON_LITERAL_NULL_CONVERSION = YES;
				CLANG_WARN_OBJC_IMPLICIT_RETAIN_SELF = YES;
				CLANG_WARN_OBJC_LITERAL_CONVERSION = YES;
				CLANG_WARN_QUOTED_INCLUDE_IN_FRAMEWORK_HEADER = YES;
				CLANG_WARN_RANGE_LOOP_ANALYSIS = YES;
				CLANG_WARN_STRICT_PROTOTYPES = YES;
				CLANG_WARN_SUSPICIOUS_MOVE = YES;
				CLANG_WARN_UNGUARDED_AVAILABILITY = YES_AGGRESSIVE;
				CODE_SIGN_ENTITLEMENTS = PriceWidgetExtension.entitlements;
				CODE_SIGN_IDENTITY = "iPhone Distribution";
				CODE_SIGN_STYLE = Manual;
				COPY_PHASE_STRIP = NO;
				DEBUG_INFORMATION_FORMAT = "dwarf-with-dsym";
				DEVELOPMENT_TEAM = L74NQAQB8H;
				"EXCLUDED_ARCHS[sdk=iphonesimulator*]" = arm64;
				GCC_C_LANGUAGE_STANDARD = gnu11;
				GCC_NO_COMMON_BLOCKS = YES;
				INFOPLIST_FILE = PriceWidget/Info.plist;
				IPHONEOS_DEPLOYMENT_TARGET = 14.5;
				LD_RUNPATH_SEARCH_PATHS = "$(inherited) @executable_path/Frameworks @executable_path/../../Frameworks";
				MTL_FAST_MATH = YES;
				PRODUCT_BUNDLE_IDENTIFIER = me.rainbow.PriceWidget;
				PRODUCT_NAME = "$(TARGET_NAME)";
				PROVISIONING_PROFILE_SPECIFIER = "match AppStore me.rainbow.PriceWidget";
				SKIP_INSTALL = YES;
				SWIFT_OPTIMIZATION_LEVEL = "-Owholemodule";
				SWIFT_VERSION = 5.0;
				TARGETED_DEVICE_FAMILY = "1,2";
			};
			name = Staging;
		};
		C16DCFA0272BAB9600FF5C78 /* Debug */ = {
			isa = XCBuildConfiguration;
			baseConfigurationReference = B50E921406B1CE40732E7D7A /* Pods-SelectTokenIntent.debug.xcconfig */;
			buildSettings = {
				APPLICATION_EXTENSION_API_ONLY = YES;
				CLANG_ANALYZER_NONNULL = YES;
				CLANG_ANALYZER_NUMBER_OBJECT_CONVERSION = YES_AGGRESSIVE;
				CLANG_CXX_LANGUAGE_STANDARD = "gnu++14";
				CLANG_ENABLE_OBJC_WEAK = YES;
				CLANG_WARN_BLOCK_CAPTURE_AUTORELEASING = YES;
				CLANG_WARN_COMMA = YES;
				CLANG_WARN_DEPRECATED_OBJC_IMPLEMENTATIONS = YES;
				CLANG_WARN_DOCUMENTATION_COMMENTS = YES;
				CLANG_WARN_INFINITE_RECURSION = YES;
				CLANG_WARN_NON_LITERAL_NULL_CONVERSION = YES;
				CLANG_WARN_OBJC_IMPLICIT_RETAIN_SELF = YES;
				CLANG_WARN_OBJC_LITERAL_CONVERSION = YES;
				CLANG_WARN_QUOTED_INCLUDE_IN_FRAMEWORK_HEADER = YES;
				CLANG_WARN_RANGE_LOOP_ANALYSIS = YES;
				CLANG_WARN_STRICT_PROTOTYPES = YES;
				CLANG_WARN_SUSPICIOUS_MOVE = YES;
				CLANG_WARN_UNGUARDED_AVAILABILITY = YES_AGGRESSIVE;
				CODE_SIGN_ENTITLEMENTS = SelectTokenIntent/SelectTokenIntent.entitlements;
				CODE_SIGN_IDENTITY = "iPhone Distribution";
				CODE_SIGN_STYLE = Manual;
				DEBUG_INFORMATION_FORMAT = dwarf;
				DEVELOPMENT_TEAM = L74NQAQB8H;
				ENABLE_TESTABILITY = YES;
				"EXCLUDED_ARCHS[sdk=iphonesimulator*]" = arm64;
				GCC_C_LANGUAGE_STANDARD = gnu11;
				GCC_NO_COMMON_BLOCKS = YES;
				INFOPLIST_FILE = SelectTokenIntent/Info.plist;
				IPHONEOS_DEPLOYMENT_TARGET = 14.5;
				LD_RUNPATH_SEARCH_PATHS = "$(inherited) @executable_path/Frameworks @executable_path/../../Frameworks";
				MTL_ENABLE_DEBUG_INFO = INCLUDE_SOURCE;
				MTL_FAST_MATH = YES;
				PRODUCT_BUNDLE_IDENTIFIER = me.rainbow.SelectTokenIntent;
				PRODUCT_NAME = "$(TARGET_NAME)";
				PROVISIONING_PROFILE_SPECIFIER = "match AppStore me.rainbow.SelectTokenIntent";
				SKIP_INSTALL = YES;
				SWIFT_ACTIVE_COMPILATION_CONDITIONS = DEBUG;
				SWIFT_OPTIMIZATION_LEVEL = "-Onone";
				SWIFT_VERSION = 5.0;
				TARGETED_DEVICE_FAMILY = "1,2";
			};
			name = Debug;
		};
		C16DCFA1272BAB9600FF5C78 /* Release */ = {
			isa = XCBuildConfiguration;
			baseConfigurationReference = 4279DE1F8E81D20CD7AE7739 /* Pods-SelectTokenIntent.release.xcconfig */;
			buildSettings = {
				APPLICATION_EXTENSION_API_ONLY = YES;
				CLANG_ANALYZER_NONNULL = YES;
				CLANG_ANALYZER_NUMBER_OBJECT_CONVERSION = YES_AGGRESSIVE;
				CLANG_CXX_LANGUAGE_STANDARD = "gnu++14";
				CLANG_ENABLE_OBJC_WEAK = YES;
				CLANG_WARN_BLOCK_CAPTURE_AUTORELEASING = YES;
				CLANG_WARN_COMMA = YES;
				CLANG_WARN_DEPRECATED_OBJC_IMPLEMENTATIONS = YES;
				CLANG_WARN_DOCUMENTATION_COMMENTS = YES;
				CLANG_WARN_INFINITE_RECURSION = YES;
				CLANG_WARN_NON_LITERAL_NULL_CONVERSION = YES;
				CLANG_WARN_OBJC_IMPLICIT_RETAIN_SELF = YES;
				CLANG_WARN_OBJC_LITERAL_CONVERSION = YES;
				CLANG_WARN_QUOTED_INCLUDE_IN_FRAMEWORK_HEADER = YES;
				CLANG_WARN_RANGE_LOOP_ANALYSIS = YES;
				CLANG_WARN_STRICT_PROTOTYPES = YES;
				CLANG_WARN_SUSPICIOUS_MOVE = YES;
				CLANG_WARN_UNGUARDED_AVAILABILITY = YES_AGGRESSIVE;
				CODE_SIGN_ENTITLEMENTS = SelectTokenIntent/SelectTokenIntent.entitlements;
				CODE_SIGN_IDENTITY = "iPhone Distribution";
				CODE_SIGN_STYLE = Manual;
				COPY_PHASE_STRIP = NO;
				DEBUG_INFORMATION_FORMAT = "dwarf-with-dsym";
				DEVELOPMENT_TEAM = L74NQAQB8H;
				"EXCLUDED_ARCHS[sdk=iphonesimulator*]" = arm64;
				GCC_C_LANGUAGE_STANDARD = gnu11;
				GCC_NO_COMMON_BLOCKS = YES;
				INFOPLIST_FILE = SelectTokenIntent/Info.plist;
				IPHONEOS_DEPLOYMENT_TARGET = 14.5;
				LD_RUNPATH_SEARCH_PATHS = "$(inherited) @executable_path/Frameworks @executable_path/../../Frameworks";
				MTL_FAST_MATH = YES;
				PRODUCT_BUNDLE_IDENTIFIER = me.rainbow.SelectTokenIntent;
				PRODUCT_NAME = "$(TARGET_NAME)";
				PROVISIONING_PROFILE_SPECIFIER = "match AppStore me.rainbow.SelectTokenIntent";
				SKIP_INSTALL = YES;
				SWIFT_OPTIMIZATION_LEVEL = "-Owholemodule";
				SWIFT_VERSION = 5.0;
				TARGETED_DEVICE_FAMILY = "1,2";
			};
			name = Release;
		};
		C16DCFA2272BAB9600FF5C78 /* LocalRelease */ = {
			isa = XCBuildConfiguration;
			baseConfigurationReference = EDB094CDAC68C2C928304B45 /* Pods-SelectTokenIntent.localrelease.xcconfig */;
			buildSettings = {
				APPLICATION_EXTENSION_API_ONLY = YES;
				CLANG_ANALYZER_NONNULL = YES;
				CLANG_ANALYZER_NUMBER_OBJECT_CONVERSION = YES_AGGRESSIVE;
				CLANG_CXX_LANGUAGE_STANDARD = "gnu++14";
				CLANG_ENABLE_OBJC_WEAK = YES;
				CLANG_WARN_BLOCK_CAPTURE_AUTORELEASING = YES;
				CLANG_WARN_COMMA = YES;
				CLANG_WARN_DEPRECATED_OBJC_IMPLEMENTATIONS = YES;
				CLANG_WARN_DOCUMENTATION_COMMENTS = YES;
				CLANG_WARN_INFINITE_RECURSION = YES;
				CLANG_WARN_NON_LITERAL_NULL_CONVERSION = YES;
				CLANG_WARN_OBJC_IMPLICIT_RETAIN_SELF = YES;
				CLANG_WARN_OBJC_LITERAL_CONVERSION = YES;
				CLANG_WARN_QUOTED_INCLUDE_IN_FRAMEWORK_HEADER = YES;
				CLANG_WARN_RANGE_LOOP_ANALYSIS = YES;
				CLANG_WARN_STRICT_PROTOTYPES = YES;
				CLANG_WARN_SUSPICIOUS_MOVE = YES;
				CLANG_WARN_UNGUARDED_AVAILABILITY = YES_AGGRESSIVE;
				CODE_SIGN_ENTITLEMENTS = SelectTokenIntent/SelectTokenIntent.entitlements;
				CODE_SIGN_IDENTITY = "iPhone Distribution";
				CODE_SIGN_STYLE = Manual;
				COPY_PHASE_STRIP = NO;
				DEBUG_INFORMATION_FORMAT = "dwarf-with-dsym";
				DEVELOPMENT_TEAM = L74NQAQB8H;
				"EXCLUDED_ARCHS[sdk=iphonesimulator*]" = arm64;
				GCC_C_LANGUAGE_STANDARD = gnu11;
				GCC_NO_COMMON_BLOCKS = YES;
				INFOPLIST_FILE = SelectTokenIntent/Info.plist;
				IPHONEOS_DEPLOYMENT_TARGET = 14.5;
				LD_RUNPATH_SEARCH_PATHS = "$(inherited) @executable_path/Frameworks @executable_path/../../Frameworks";
				MTL_FAST_MATH = YES;
				PRODUCT_BUNDLE_IDENTIFIER = me.rainbow.SelectTokenIntent;
				PRODUCT_NAME = "$(TARGET_NAME)";
				PROVISIONING_PROFILE_SPECIFIER = "match AppStore me.rainbow.SelectTokenIntent";
				SKIP_INSTALL = YES;
				SWIFT_OPTIMIZATION_LEVEL = "-Owholemodule";
				SWIFT_VERSION = 5.0;
				TARGETED_DEVICE_FAMILY = "1,2";
			};
			name = LocalRelease;
		};
		C16DCFA3272BAB9600FF5C78 /* Staging */ = {
			isa = XCBuildConfiguration;
			baseConfigurationReference = 7EB36938918AB684A1CF5504 /* Pods-SelectTokenIntent.staging.xcconfig */;
			buildSettings = {
				APPLICATION_EXTENSION_API_ONLY = YES;
				CLANG_ANALYZER_NONNULL = YES;
				CLANG_ANALYZER_NUMBER_OBJECT_CONVERSION = YES_AGGRESSIVE;
				CLANG_CXX_LANGUAGE_STANDARD = "gnu++14";
				CLANG_ENABLE_OBJC_WEAK = YES;
				CLANG_WARN_BLOCK_CAPTURE_AUTORELEASING = YES;
				CLANG_WARN_COMMA = YES;
				CLANG_WARN_DEPRECATED_OBJC_IMPLEMENTATIONS = YES;
				CLANG_WARN_DOCUMENTATION_COMMENTS = YES;
				CLANG_WARN_INFINITE_RECURSION = YES;
				CLANG_WARN_NON_LITERAL_NULL_CONVERSION = YES;
				CLANG_WARN_OBJC_IMPLICIT_RETAIN_SELF = YES;
				CLANG_WARN_OBJC_LITERAL_CONVERSION = YES;
				CLANG_WARN_QUOTED_INCLUDE_IN_FRAMEWORK_HEADER = YES;
				CLANG_WARN_RANGE_LOOP_ANALYSIS = YES;
				CLANG_WARN_STRICT_PROTOTYPES = YES;
				CLANG_WARN_SUSPICIOUS_MOVE = YES;
				CLANG_WARN_UNGUARDED_AVAILABILITY = YES_AGGRESSIVE;
				CODE_SIGN_ENTITLEMENTS = SelectTokenIntent/SelectTokenIntent.entitlements;
				CODE_SIGN_IDENTITY = "iPhone Distribution";
				CODE_SIGN_STYLE = Manual;
				COPY_PHASE_STRIP = NO;
				DEBUG_INFORMATION_FORMAT = "dwarf-with-dsym";
				DEVELOPMENT_TEAM = L74NQAQB8H;
				"EXCLUDED_ARCHS[sdk=iphonesimulator*]" = arm64;
				GCC_C_LANGUAGE_STANDARD = gnu11;
				GCC_NO_COMMON_BLOCKS = YES;
				INFOPLIST_FILE = SelectTokenIntent/Info.plist;
				IPHONEOS_DEPLOYMENT_TARGET = 14.5;
				LD_RUNPATH_SEARCH_PATHS = "$(inherited) @executable_path/Frameworks @executable_path/../../Frameworks";
				MTL_FAST_MATH = YES;
				PRODUCT_BUNDLE_IDENTIFIER = me.rainbow.SelectTokenIntent;
				PRODUCT_NAME = "$(TARGET_NAME)";
				PROVISIONING_PROFILE_SPECIFIER = "match AppStore me.rainbow.SelectTokenIntent";
				SKIP_INSTALL = YES;
				SWIFT_OPTIMIZATION_LEVEL = "-Owholemodule";
				SWIFT_VERSION = 5.0;
				TARGETED_DEVICE_FAMILY = "1,2";
			};
			name = Staging;
		};
/* End XCBuildConfiguration section */

/* Begin XCConfigurationList section */
		13B07F931A680F5B00A75B9A /* Build configuration list for PBXNativeTarget "Rainbow" */ = {
			isa = XCConfigurationList;
			buildConfigurations = (
				13B07F941A680F5B00A75B9A /* Debug */,
				13B07F951A680F5B00A75B9A /* Release */,
				2C87B79A2197FA1900682EC4 /* LocalRelease */,
				2C6A799821127ED9003AFB37 /* Staging */,
			);
			defaultConfigurationIsVisible = 0;
			defaultConfigurationName = Release;
		};
		83CBB9FA1A601CBA00E9B192 /* Build configuration list for PBXProject "Rainbow" */ = {
			isa = XCConfigurationList;
			buildConfigurations = (
				83CBBA201A601CBA00E9B192 /* Debug */,
				83CBBA211A601CBA00E9B192 /* Release */,
				2C87B7992197FA1900682EC4 /* LocalRelease */,
				2C6A799721127ED9003AFB37 /* Staging */,
			);
			defaultConfigurationIsVisible = 0;
			defaultConfigurationName = Release;
		};
		C16DCF6E272BA6F100FF5C78 /* Build configuration list for PBXNativeTarget "PriceWidgetExtension" */ = {
			isa = XCConfigurationList;
			buildConfigurations = (
				C16DCF6A272BA6F100FF5C78 /* Debug */,
				C16DCF6B272BA6F100FF5C78 /* Release */,
				C16DCF6C272BA6F100FF5C78 /* LocalRelease */,
				C16DCF6D272BA6F100FF5C78 /* Staging */,
			);
			defaultConfigurationIsVisible = 0;
			defaultConfigurationName = Release;
		};
		C16DCF9F272BAB9600FF5C78 /* Build configuration list for PBXNativeTarget "SelectTokenIntent" */ = {
			isa = XCConfigurationList;
			buildConfigurations = (
				C16DCFA0272BAB9600FF5C78 /* Debug */,
				C16DCFA1272BAB9600FF5C78 /* Release */,
				C16DCFA2272BAB9600FF5C78 /* LocalRelease */,
				C16DCFA3272BAB9600FF5C78 /* Staging */,
			);
			defaultConfigurationIsVisible = 0;
			defaultConfigurationName = Release;
		};
/* End XCConfigurationList section */
	};
	rootObject = 83CBB9F71A601CBA00E9B192 /* Project object */;
}<|MERGE_RESOLUTION|>--- conflicted
+++ resolved
@@ -892,15 +892,10 @@
 			files = (
 			);
 			inputPaths = (
-<<<<<<< HEAD
-				"${PODS_ROOT}/Target Support Files/Pods-Rainbow/Pods-Rainbow-frameworks.sh",
-				"${PODS_XCFRAMEWORKS_BUILD_DIR}/hermes-engine/hermes.framework/hermes",
-=======
 				"${PODS_ROOT}/Target Support Files/Pods-Rainbow/Pods-Rainbow-resources.sh",
 				"${PODS_CONFIGURATION_BUILD_DIR}/RNImageCropPicker/QBImagePicker.bundle",
 				"${PODS_CONFIGURATION_BUILD_DIR}/React-Core/AccessibilityResources.bundle",
 				"${PODS_CONFIGURATION_BUILD_DIR}/TOCropViewController/TOCropViewControllerBundle.bundle",
->>>>>>> 7b224315
 			);
 			name = "[CP] Copy Pods Resources";
 			outputPaths = (
