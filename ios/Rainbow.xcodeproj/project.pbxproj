--- conflicted
+++ resolved
@@ -630,7 +630,6 @@
 		28B88B43D75F4B529A711317 /* RNRandomBytes.xcodeproj */ = {isa = PBXFileReference; explicitFileType = undefined; fileEncoding = 9; includeInIndex = 0; lastKnownFileType = "wrapper.pb-project"; name = RNRandomBytes.xcodeproj; path = "../node_modules/react-native-randombytes/RNRandomBytes.xcodeproj"; sourceTree = "<group>"; };
 		2AEF0207B9724FE5A27519FF /* SF-Pro-Display-Medium.otf */ = {isa = PBXFileReference; explicitFileType = undefined; fileEncoding = 9; includeInIndex = 0; lastKnownFileType = unknown; name = "SF-Pro-Display-Medium.otf"; path = "../src/assets/fonts/SF-Pro-Display-Medium.otf"; sourceTree = "<group>"; };
 		2C4A4A4FB3D84F14A48989D8 /* SFMono-Light.otf */ = {isa = PBXFileReference; explicitFileType = undefined; fileEncoding = 9; includeInIndex = 0; lastKnownFileType = unknown; name = "SFMono-Light.otf"; path = "../src/assets/fonts/SFMono-Light.otf"; sourceTree = "<group>"; };
-		2CFD4430138286939920E6C3 /* Pods-Rainbow.localrelease.xcconfig */ = {isa = PBXFileReference; includeInIndex = 1; lastKnownFileType = text.xcconfig; name = "Pods-Rainbow.localrelease.xcconfig"; path = "Pods/Target Support Files/Pods-Rainbow/Pods-Rainbow.localrelease.xcconfig"; sourceTree = "<group>"; };
 		2D16E6891FA4F8E400B85C8A /* libReact.a */ = {isa = PBXFileReference; explicitFileType = archive.ar; path = libReact.a; sourceTree = BUILT_PRODUCTS_DIR; };
 		2DA6F347A6B540399883FF91 /* Graphik-MediumItalic.otf */ = {isa = PBXFileReference; explicitFileType = undefined; fileEncoding = 9; includeInIndex = 0; lastKnownFileType = unknown; name = "Graphik-MediumItalic.otf"; path = "../src/assets/fonts/Graphik-MediumItalic.otf"; sourceTree = "<group>"; };
 		2DB932A7706945C787DE22A6 /* SplashScreen.xcodeproj */ = {isa = PBXFileReference; explicitFileType = undefined; fileEncoding = 9; includeInIndex = 0; lastKnownFileType = "wrapper.pb-project"; name = SplashScreen.xcodeproj; path = "../node_modules/react-native-splash-screen/ios/SplashScreen.xcodeproj"; sourceTree = "<group>"; };
@@ -650,11 +649,7 @@
 		45B0EAA273D24F15B885A97D /* libRNMail.a */ = {isa = PBXFileReference; explicitFileType = undefined; fileEncoding = 9; includeInIndex = 0; lastKnownFileType = archive.ar; path = libRNMail.a; sourceTree = "<group>"; };
 		46EFC4C16BAF4873BE45393E /* UdpSockets.xcodeproj */ = {isa = PBXFileReference; explicitFileType = undefined; fileEncoding = 9; includeInIndex = 0; lastKnownFileType = "wrapper.pb-project"; name = UdpSockets.xcodeproj; path = "../node_modules/react-native-udp/ios/UdpSockets.xcodeproj"; sourceTree = "<group>"; };
 		4A9E14039D3A4590A2F32D92 /* CodePush.xcodeproj */ = {isa = PBXFileReference; explicitFileType = undefined; fileEncoding = 9; includeInIndex = 0; lastKnownFileType = "wrapper.pb-project"; name = CodePush.xcodeproj; path = "../node_modules/react-native-code-push/ios/CodePush.xcodeproj"; sourceTree = "<group>"; };
-<<<<<<< HEAD
-		4AC96F6DEBB4D60D29BB27CF /* Pods-Rainbow.staging.xcconfig */ = {isa = PBXFileReference; includeInIndex = 1; lastKnownFileType = text.xcconfig; name = "Pods-Rainbow.staging.xcconfig"; path = "Pods/Target Support Files/Pods-Rainbow/Pods-Rainbow.staging.xcconfig"; sourceTree = "<group>"; };
-=======
 		50750D914B8810145768DC57 /* Pods-Rainbow.release.xcconfig */ = {isa = PBXFileReference; includeInIndex = 1; lastKnownFileType = text.xcconfig; name = "Pods-Rainbow.release.xcconfig"; path = "Target Support Files/Pods-Rainbow/Pods-Rainbow.release.xcconfig"; sourceTree = "<group>"; };
->>>>>>> ddffa702
 		50B1B80F51614673AFD8A804 /* RNKeychain.xcodeproj */ = {isa = PBXFileReference; explicitFileType = undefined; fileEncoding = 9; includeInIndex = 0; lastKnownFileType = "wrapper.pb-project"; name = RNKeychain.xcodeproj; path = "../node_modules/react-native-keychain/RNKeychain.xcodeproj"; sourceTree = "<group>"; };
 		51A0A7CFC45344D49BFF6CB9 /* libReactNativePermissions.a */ = {isa = PBXFileReference; explicitFileType = undefined; fileEncoding = 9; includeInIndex = 0; lastKnownFileType = archive.ar; path = libReactNativePermissions.a; sourceTree = "<group>"; };
 		51E41940863B4B88BDEF48D7 /* Graphik-SuperItalic.otf */ = {isa = PBXFileReference; explicitFileType = undefined; fileEncoding = 9; includeInIndex = 0; lastKnownFileType = unknown; name = "Graphik-SuperItalic.otf"; path = "../src/assets/fonts/Graphik-SuperItalic.otf"; sourceTree = "<group>"; };
@@ -675,7 +670,6 @@
 		832341B01AAA6A8300B99B32 /* RCTText.xcodeproj */ = {isa = PBXFileReference; lastKnownFileType = "wrapper.pb-project"; name = RCTText.xcodeproj; path = "../node_modules/react-native/Libraries/Text/RCTText.xcodeproj"; sourceTree = "<group>"; };
 		84DB92DCDF5D4374B26FFCC6 /* SF-Pro-Display-BoldItalic.otf */ = {isa = PBXFileReference; explicitFileType = undefined; fileEncoding = 9; includeInIndex = 0; lastKnownFileType = unknown; name = "SF-Pro-Display-BoldItalic.otf"; path = "../src/assets/fonts/SF-Pro-Display-BoldItalic.otf"; sourceTree = "<group>"; };
 		86B30DBBDA594167BFE4747E /* SF-Pro-Display-SemiboldItalic.otf */ = {isa = PBXFileReference; explicitFileType = undefined; fileEncoding = 9; includeInIndex = 0; lastKnownFileType = unknown; name = "SF-Pro-Display-SemiboldItalic.otf"; path = "../src/assets/fonts/SF-Pro-Display-SemiboldItalic.otf"; sourceTree = "<group>"; };
-		86D16EB451F45EAEEE22081F /* Pods-Rainbow.release.xcconfig */ = {isa = PBXFileReference; includeInIndex = 1; lastKnownFileType = text.xcconfig; name = "Pods-Rainbow.release.xcconfig"; path = "Pods/Target Support Files/Pods-Rainbow/Pods-Rainbow.release.xcconfig"; sourceTree = "<group>"; };
 		8789D635428240B5ABF282EE /* SFMono-Bold.otf */ = {isa = PBXFileReference; explicitFileType = undefined; fileEncoding = 9; includeInIndex = 0; lastKnownFileType = unknown; name = "SFMono-Bold.otf"; path = "../src/assets/fonts/SFMono-Bold.otf"; sourceTree = "<group>"; };
 		88A5866DBF924C149CA0C6F4 /* Graphik-Semibold.otf */ = {isa = PBXFileReference; explicitFileType = undefined; fileEncoding = 9; includeInIndex = 0; lastKnownFileType = unknown; name = "Graphik-Semibold.otf"; path = "../src/assets/fonts/Graphik-Semibold.otf"; sourceTree = "<group>"; };
 		8AC83A50CE8F4EE782376063 /* BVLinearGradient.xcodeproj */ = {isa = PBXFileReference; explicitFileType = undefined; fileEncoding = 9; includeInIndex = 0; lastKnownFileType = "wrapper.pb-project"; name = BVLinearGradient.xcodeproj; path = "../node_modules/react-native-linear-gradient/BVLinearGradient.xcodeproj"; sourceTree = "<group>"; };
@@ -692,7 +686,6 @@
 		9E0A11D8843045ECB80C6AB8 /* libTouchID.a */ = {isa = PBXFileReference; explicitFileType = undefined; fileEncoding = 9; includeInIndex = 0; lastKnownFileType = archive.ar; path = libTouchID.a; sourceTree = "<group>"; };
 		A014AE1645874354A732EB35 /* libToolTipMenu.a */ = {isa = PBXFileReference; explicitFileType = undefined; fileEncoding = 9; includeInIndex = 0; lastKnownFileType = archive.ar; path = libToolTipMenu.a; sourceTree = "<group>"; };
 		A6EEFE6EA9354456B0DB4520 /* Graphik-Regular.otf */ = {isa = PBXFileReference; explicitFileType = undefined; fileEncoding = 9; includeInIndex = 0; lastKnownFileType = unknown; name = "Graphik-Regular.otf"; path = "../src/assets/fonts/Graphik-Regular.otf"; sourceTree = "<group>"; };
-		A7E74DBB910BF92A45593CC4 /* Pods-Rainbow.debug.xcconfig */ = {isa = PBXFileReference; includeInIndex = 1; lastKnownFileType = text.xcconfig; name = "Pods-Rainbow.debug.xcconfig"; path = "Pods/Target Support Files/Pods-Rainbow/Pods-Rainbow.debug.xcconfig"; sourceTree = "<group>"; };
 		A7F0978B24BA4EC283C580D9 /* Graphik-SemiboldItalic.otf */ = {isa = PBXFileReference; explicitFileType = undefined; fileEncoding = 9; includeInIndex = 0; lastKnownFileType = unknown; name = "Graphik-SemiboldItalic.otf"; path = "../src/assets/fonts/Graphik-SemiboldItalic.otf"; sourceTree = "<group>"; };
 		A8AE8DE50B9544B6BC186E6C /* SF-Pro-Display-BlackItalic.otf */ = {isa = PBXFileReference; explicitFileType = undefined; fileEncoding = 9; includeInIndex = 0; lastKnownFileType = unknown; name = "SF-Pro-Display-BlackItalic.otf"; path = "../src/assets/fonts/SF-Pro-Display-BlackItalic.otf"; sourceTree = "<group>"; };
 		AA6B0A8BE2484F46980BE9AC /* SF-Pro-Text-Semibold.otf */ = {isa = PBXFileReference; explicitFileType = undefined; fileEncoding = 9; includeInIndex = 0; lastKnownFileType = unknown; name = "SF-Pro-Text-Semibold.otf"; path = "../src/assets/fonts/SF-Pro-Text-Semibold.otf"; sourceTree = "<group>"; };
@@ -1232,21 +1225,10 @@
 		C640359C0E6575CE0A7ECD73 /* Pods */ = {
 			isa = PBXGroup;
 			children = (
-<<<<<<< HEAD
-				D61168DD95EA41D4975C4F9D /* Pods-Rainbow.debug.xcconfig */,
-				41F78D37C5E3DAADB2D2F274 /* Pods-Rainbow.release.xcconfig */,
-				AD6B42064CE2AEEC532645CB /* Pods-Rainbow.localrelease.xcconfig */,
-				0A4584898CC06EB8223DE6EF /* Pods-Rainbow.staging.xcconfig */,
-				A7E74DBB910BF92A45593CC4 /* Pods-Rainbow.debug.xcconfig */,
-				86D16EB451F45EAEEE22081F /* Pods-Rainbow.release.xcconfig */,
-				2CFD4430138286939920E6C3 /* Pods-Rainbow.localrelease.xcconfig */,
-				4AC96F6DEBB4D60D29BB27CF /* Pods-Rainbow.staging.xcconfig */,
-=======
 				06E14A994B1D3A2E1CCBA545 /* Pods-Rainbow.debug.xcconfig */,
 				50750D914B8810145768DC57 /* Pods-Rainbow.release.xcconfig */,
 				069784542A6B83E8BB774757 /* Pods-Rainbow.localrelease.xcconfig */,
 				0EBA050ADF8AD8CB6B14A162 /* Pods-Rainbow.staging.xcconfig */,
->>>>>>> ddffa702
 			);
 			path = Pods;
 			sourceTree = "<group>";
@@ -2264,11 +2246,7 @@
 		};
 		13B07F941A680F5B00A75B9A /* Debug */ = {
 			isa = XCBuildConfiguration;
-<<<<<<< HEAD
-			baseConfigurationReference = A7E74DBB910BF92A45593CC4 /* Pods-Rainbow.debug.xcconfig */;
-=======
 			baseConfigurationReference = 06E14A994B1D3A2E1CCBA545 /* Pods-Rainbow.debug.xcconfig */;
->>>>>>> ddffa702
 			buildSettings = {
 				ASSETCATALOG_COMPILER_APPICON_NAME = AppIcon;
 				CODE_SIGN_ENTITLEMENTS = Rainbow/Rainbow.entitlements;
@@ -2321,11 +2299,7 @@
 		};
 		13B07F951A680F5B00A75B9A /* Release */ = {
 			isa = XCBuildConfiguration;
-<<<<<<< HEAD
-			baseConfigurationReference = 86D16EB451F45EAEEE22081F /* Pods-Rainbow.release.xcconfig */;
-=======
 			baseConfigurationReference = 50750D914B8810145768DC57 /* Pods-Rainbow.release.xcconfig */;
->>>>>>> ddffa702
 			buildSettings = {
 				ASSETCATALOG_COMPILER_APPICON_NAME = AppIcon;
 				CODEPUSH_KEY = "CHq9hB40PBZqHTxL-f-Wd_rK4anl1e7a8912-936f-4ce7-8505-32a075039f51";
@@ -2415,11 +2389,7 @@
 		};
 		2C6A799821127ED9003AFB37 /* Staging */ = {
 			isa = XCBuildConfiguration;
-<<<<<<< HEAD
-			baseConfigurationReference = 4AC96F6DEBB4D60D29BB27CF /* Pods-Rainbow.staging.xcconfig */;
-=======
 			baseConfigurationReference = 0EBA050ADF8AD8CB6B14A162 /* Pods-Rainbow.staging.xcconfig */;
->>>>>>> ddffa702
 			buildSettings = {
 				ASSETCATALOG_COMPILER_APPICON_NAME = AppIcon;
 				CODEPUSH_KEY = "Xf8eimmB0-W22TRNCwL9tZNO9xev1e7a8912-936f-4ce7-8505-32a075039f51";
@@ -2554,11 +2524,7 @@
 		};
 		2C87B79A2197FA1900682EC4 /* LocalRelease */ = {
 			isa = XCBuildConfiguration;
-<<<<<<< HEAD
-			baseConfigurationReference = 2CFD4430138286939920E6C3 /* Pods-Rainbow.localrelease.xcconfig */;
-=======
 			baseConfigurationReference = 069784542A6B83E8BB774757 /* Pods-Rainbow.localrelease.xcconfig */;
->>>>>>> ddffa702
 			buildSettings = {
 				ASSETCATALOG_COMPILER_APPICON_NAME = AppIcon;
 				CODEPUSH_KEY = "";
