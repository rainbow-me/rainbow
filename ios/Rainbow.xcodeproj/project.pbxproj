// !$*UTF8*$!
{
	archiveVersion = 1;
	classes = {
	};
	objectVersion = 46;
	objects = {

/* Begin PBXBuildFile section */
		13B07FBC1A68108700A75B9A /* AppDelegate.mm in Sources */ = {isa = PBXBuildFile; fileRef = 13B07FB01A68108700A75B9A /* AppDelegate.mm */; };
		13B07FBD1A68108700A75B9A /* LaunchScreen.xib in Resources */ = {isa = PBXBuildFile; fileRef = 13B07FB11A68108700A75B9A /* LaunchScreen.xib */; };
		13B07FBF1A68108700A75B9A /* Images.xcassets in Resources */ = {isa = PBXBuildFile; fileRef = 13B07FB51A68108700A75B9A /* Images.xcassets */; };
		13B07FC11A68108700A75B9A /* main.m in Sources */ = {isa = PBXBuildFile; fileRef = 13B07FB71A68108700A75B9A /* main.m */; };
		1539422824C7C7E200E4A9D1 /* Settings.bundle in Resources */ = {isa = PBXBuildFile; fileRef = 1539422724C7C7E100E4A9D1 /* Settings.bundle */; };
		1539422D24C7CF9300E4A9D1 /* SettingsBundleHelper.swift in Sources */ = {isa = PBXBuildFile; fileRef = 1539422C24C7CF9300E4A9D1 /* SettingsBundleHelper.swift */; };
		153D1AAC24777130007E4723 /* TransactionListLoadingViewCell.swift in Sources */ = {isa = PBXBuildFile; fileRef = 153D1AAB24777130007E4723 /* TransactionListLoadingViewCell.swift */; };
		153D1AAE24777214007E4723 /* TransactionListLoadingViewCell.xib in Resources */ = {isa = PBXBuildFile; fileRef = 153D1AAD24777214007E4723 /* TransactionListLoadingViewCell.xib */; };
		15E531D5242B28EF00797B89 /* UIImageViewWithPersistentAnimations.swift in Sources */ = {isa = PBXBuildFile; fileRef = 15E531D4242B28EF00797B89 /* UIImageViewWithPersistentAnimations.swift */; };
		15E531DA242DAB7100797B89 /* NotificationManager.m in Sources */ = {isa = PBXBuildFile; fileRef = 15E531D9242DAB7100797B89 /* NotificationManager.m */; };
		24979E8920F84250007EB0DA /* GoogleService-Info.plist in Resources */ = {isa = PBXBuildFile; fileRef = 24979E7720F84004007EB0DA /* GoogleService-Info.plist */; };
		3CBE29CD2381E43900BE05AC /* Dummy.swift in Sources */ = {isa = PBXBuildFile; fileRef = 3CBE29CC2381E43900BE05AC /* Dummy.swift */; };
		6630540924A38A1900E5B030 /* RainbowText.m in Sources */ = {isa = PBXBuildFile; fileRef = 6630540824A38A1900E5B030 /* RainbowText.m */; };
		6635730624939991006ACFA6 /* SafeStoreReview.m in Sources */ = {isa = PBXBuildFile; fileRef = 6635730524939991006ACFA6 /* SafeStoreReview.m */; };
		66A1FEB424AB641100C3F539 /* RNCMScreenStack.m in Sources */ = {isa = PBXBuildFile; fileRef = 66A1FEB024AB641100C3F539 /* RNCMScreenStack.m */; };
		66A1FEB524AB641100C3F539 /* UIViewController+slack.swift in Sources */ = {isa = PBXBuildFile; fileRef = 66A1FEB124AB641100C3F539 /* UIViewController+slack.swift */; };
		66A1FEB624AB641100C3F539 /* RNCMScreen.m in Sources */ = {isa = PBXBuildFile; fileRef = 66A1FEB324AB641100C3F539 /* RNCMScreen.m */; };
		66A1FEBC24ACBBE600C3F539 /* RNCMPortal.m in Sources */ = {isa = PBXBuildFile; fileRef = 66A1FEBB24ACBBE600C3F539 /* RNCMPortal.m */; };
		66A28EB024CAF1B500410A88 /* TestFlight.m in Sources */ = {isa = PBXBuildFile; fileRef = 66A28EAF24CAF1B500410A88 /* TestFlight.m */; };
		66FEC91623EDA14000A0F367 /* RoundedCornerView.swift in Sources */ = {isa = PBXBuildFile; fileRef = 66FEC91523EDA13F00A0F367 /* RoundedCornerView.swift */; };
		7287CE1EC33B4913AEE1F4B6 /* SFMono-Medium.otf in Resources */ = {isa = PBXBuildFile; fileRef = 668A9E253DAF444A90ECB997 /* SFMono-Medium.otf */; };
		93A022AD925B9A4834125492 /* libPods-Rainbow.a in Frameworks */ = {isa = PBXBuildFile; fileRef = 82905D8284357E7C242F65BA /* libPods-Rainbow.a */; };
		A4277D9F23CBD1910042BAF4 /* Extensions.swift in Sources */ = {isa = PBXBuildFile; fileRef = A4277D9E23CBD1910042BAF4 /* Extensions.swift */; };
		A4277DA323CFE85F0042BAF4 /* Theme.swift in Sources */ = {isa = PBXBuildFile; fileRef = A4277DA223CFE85F0042BAF4 /* Theme.swift */; };
		A44A4EEE23EC928900B543F1 /* CoinIconWithProgressBar.swift in Sources */ = {isa = PBXBuildFile; fileRef = A44A4EED23EC928900B543F1 /* CoinIconWithProgressBar.swift */; };
		A4704B4823C546DA00E50E4B /* TransactionListViewCell.swift in Sources */ = {isa = PBXBuildFile; fileRef = A4704B4023C546D900E50E4B /* TransactionListViewCell.swift */; };
		A4704B4923C546DA00E50E4B /* TransactionListView.swift in Sources */ = {isa = PBXBuildFile; fileRef = A4704B4123C546D900E50E4B /* TransactionListView.swift */; };
		A4704B4D23C546DA00E50E4B /* TransactionListViewCell.xib in Resources */ = {isa = PBXBuildFile; fileRef = A4704B4623C546D900E50E4B /* TransactionListViewCell.xib */; };
		A477567C23DB2FAA005AE8FD /* Transaction.swift in Sources */ = {isa = PBXBuildFile; fileRef = A477567B23DB2FAA005AE8FD /* Transaction.swift */; };
		A477567E23DB3A85005AE8FD /* TransactionListViewManager.m in Sources */ = {isa = PBXBuildFile; fileRef = A477567D23DB3A85005AE8FD /* TransactionListViewManager.m */; };
		A485E61423C8ED6000E5C3D4 /* TransactionListViewHeader.swift in Sources */ = {isa = PBXBuildFile; fileRef = A485E61323C8ED6000E5C3D4 /* TransactionListViewHeader.swift */; };
		A485E61623C8F4A400E5C3D4 /* TransactionListViewHeader.xib in Resources */ = {isa = PBXBuildFile; fileRef = A485E61223C8EC4400E5C3D4 /* TransactionListViewHeader.xib */; };
		A49B52AF23DB411900A00918 /* TransactionRequest.swift in Sources */ = {isa = PBXBuildFile; fileRef = A49B52AE23DB411900A00918 /* TransactionRequest.swift */; };
		A49B52B423DB5D1100A00918 /* TransactionViewModelTransactionItem.swift in Sources */ = {isa = PBXBuildFile; fileRef = A49B52B323DB5D1100A00918 /* TransactionViewModelTransactionItem.swift */; };
		A49B52B623DB5D5600A00918 /* TransactionViewModelProtocol.swift in Sources */ = {isa = PBXBuildFile; fileRef = A49B52B523DB5D5600A00918 /* TransactionViewModelProtocol.swift */; };
		A49B52B823DB5F7200A00918 /* TransactionViewModelTransactionRequestItem.swift in Sources */ = {isa = PBXBuildFile; fileRef = A49B52B723DB5F7200A00918 /* TransactionViewModelTransactionRequestItem.swift */; };
		A49B52BC23DBA61200A00918 /* TransactionData.swift in Sources */ = {isa = PBXBuildFile; fileRef = A49B52BB23DBA61100A00918 /* TransactionData.swift */; };
		A49B52C023DCCDA800A00918 /* TransactionRequestSection.swift in Sources */ = {isa = PBXBuildFile; fileRef = A49B52BF23DCCDA800A00918 /* TransactionRequestSection.swift */; };
		A49B52C223DCD11D00A00918 /* TransactionSection.swift in Sources */ = {isa = PBXBuildFile; fileRef = A49B52C123DCD11D00A00918 /* TransactionSection.swift */; };
		A4AF3CCE23DA37F700F230F3 /* TransactionListRequestViewCell.xib in Resources */ = {isa = PBXBuildFile; fileRef = A4AF3CCD23DA37F700F230F3 /* TransactionListRequestViewCell.xib */; };
		A4AF3CD023DA3A0F00F230F3 /* TransactionListRequestViewCell.swift in Sources */ = {isa = PBXBuildFile; fileRef = A4AF3CCF23DA3A0F00F230F3 /* TransactionListRequestViewCell.swift */; };
		A4D04BA923D12F99008C1DEC /* Button.swift in Sources */ = {isa = PBXBuildFile; fileRef = A4D04BA823D12F99008C1DEC /* Button.swift */; };
		A4D04BAC23D12FD5008C1DEC /* ButtonManager.m in Sources */ = {isa = PBXBuildFile; fileRef = A4D04BAB23D12FD5008C1DEC /* ButtonManager.m */; };
		A4F8DACB23DF85DF00560E47 /* TransactionListBaseCell.swift in Sources */ = {isa = PBXBuildFile; fileRef = A4F8DACA23DF85DF00560E47 /* TransactionListBaseCell.swift */; };
		AA6228EF24272F510078BDAA /* SF-Pro-Rounded-Bold.otf in Resources */ = {isa = PBXBuildFile; fileRef = AA6228EB24272B200078BDAA /* SF-Pro-Rounded-Bold.otf */; };
		AA6228F024272F510078BDAA /* SF-Pro-Rounded-Heavy.otf in Resources */ = {isa = PBXBuildFile; fileRef = AA6228EC24272B200078BDAA /* SF-Pro-Rounded-Heavy.otf */; };
		AA6228F124272F510078BDAA /* SF-Pro-Rounded-Medium.otf in Resources */ = {isa = PBXBuildFile; fileRef = AA6228ED24272B200078BDAA /* SF-Pro-Rounded-Medium.otf */; };
		AA6228F224272F510078BDAA /* SF-Pro-Rounded-Regular.otf in Resources */ = {isa = PBXBuildFile; fileRef = AA6228EE24272B200078BDAA /* SF-Pro-Rounded-Regular.otf */; };
		AA6228F324272F510078BDAA /* SF-Pro-Rounded-Semibold.otf in Resources */ = {isa = PBXBuildFile; fileRef = AA6228EA24272B200078BDAA /* SF-Pro-Rounded-Semibold.otf */; };
		ADBDB9381DFEBF1600ED6528 /* BuildFile in Frameworks */ = {isa = PBXBuildFile; };
<<<<<<< HEAD
=======
		B5A3A3EB9EA56E2F92CEA8D0 /* libPods-Rainbow.a in Frameworks */ = {isa = PBXBuildFile; fileRef = 37DDCE5B5EFF34936F06C8B8 /* libPods-Rainbow.a */; };
>>>>>>> 1440ae7a
		B7A3E82A4C4449F4A18EB5C2 /* SFMono-Regular.otf in Resources */ = {isa = PBXBuildFile; fileRef = 95F2888C850F40C8A26E083B /* SFMono-Regular.otf */; };
		C72F456C99A646399192517D /* libz.tbd in Frameworks */ = {isa = PBXBuildFile; fileRef = 98AED33BAB4247CEBEF8464D /* libz.tbd */; };
		ED2971652150620600B7C4FE /* JavaScriptCore.framework in Frameworks */ = {isa = PBXBuildFile; fileRef = ED2971642150620600B7C4FE /* JavaScriptCore.framework */; };
/* End PBXBuildFile section */

/* Begin PBXFileReference section */
		008F07F21AC5B25A0029DE68 /* main.jsbundle */ = {isa = PBXFileReference; fileEncoding = 4; lastKnownFileType = text; path = main.jsbundle; sourceTree = "<group>"; };
		00E356F11AD99517003FC87E /* Info.plist */ = {isa = PBXFileReference; lastKnownFileType = text.plist.xml; path = Info.plist; sourceTree = "<group>"; };
		00E356F21AD99517003FC87E /* RainbowTests.m */ = {isa = PBXFileReference; lastKnownFileType = sourcecode.c.objc; path = RainbowTests.m; sourceTree = "<group>"; };
		11CCA3399B351ABE3E5296FE /* Pods-Rainbow.release.xcconfig */ = {isa = PBXFileReference; includeInIndex = 1; lastKnownFileType = text.xcconfig; name = "Pods-Rainbow.release.xcconfig"; path = "Target Support Files/Pods-Rainbow/Pods-Rainbow.release.xcconfig"; sourceTree = "<group>"; };
		13B07F961A680F5B00A75B9A /* Rainbow.app */ = {isa = PBXFileReference; explicitFileType = wrapper.application; includeInIndex = 0; path = Rainbow.app; sourceTree = BUILT_PRODUCTS_DIR; };
		13B07FAF1A68108700A75B9A /* AppDelegate.h */ = {isa = PBXFileReference; fileEncoding = 4; lastKnownFileType = sourcecode.c.h; name = AppDelegate.h; path = Rainbow/AppDelegate.h; sourceTree = "<group>"; };
		13B07FB01A68108700A75B9A /* AppDelegate.mm */ = {isa = PBXFileReference; fileEncoding = 4; lastKnownFileType = sourcecode.cpp.objcpp; name = AppDelegate.mm; path = Rainbow/AppDelegate.mm; sourceTree = "<group>"; };
		13B07FB21A68108700A75B9A /* Base */ = {isa = PBXFileReference; lastKnownFileType = file.xib; name = Base; path = Base.lproj/LaunchScreen.xib; sourceTree = "<group>"; };
		13B07FB51A68108700A75B9A /* Images.xcassets */ = {isa = PBXFileReference; lastKnownFileType = folder.assetcatalog; name = Images.xcassets; path = Rainbow/Images.xcassets; sourceTree = "<group>"; };
		13B07FB61A68108700A75B9A /* Info.plist */ = {isa = PBXFileReference; fileEncoding = 4; lastKnownFileType = text.plist.xml; name = Info.plist; path = Rainbow/Info.plist; sourceTree = "<group>"; };
		13B07FB71A68108700A75B9A /* main.m */ = {isa = PBXFileReference; fileEncoding = 4; lastKnownFileType = sourcecode.c.objc; name = main.m; path = Rainbow/main.m; sourceTree = "<group>"; };
		1539422724C7C7E100E4A9D1 /* Settings.bundle */ = {isa = PBXFileReference; lastKnownFileType = "wrapper.plug-in"; path = Settings.bundle; sourceTree = "<group>"; };
		1539422C24C7CF9300E4A9D1 /* SettingsBundleHelper.swift */ = {isa = PBXFileReference; lastKnownFileType = sourcecode.swift; path = SettingsBundleHelper.swift; sourceTree = "<group>"; };
		153D1AAB24777130007E4723 /* TransactionListLoadingViewCell.swift */ = {isa = PBXFileReference; lastKnownFileType = sourcecode.swift; path = TransactionListLoadingViewCell.swift; sourceTree = "<group>"; };
		153D1AAD24777214007E4723 /* TransactionListLoadingViewCell.xib */ = {isa = PBXFileReference; lastKnownFileType = file.xib; path = TransactionListLoadingViewCell.xib; sourceTree = "<group>"; };
		157155032418733F009B698B /* RainbowRelease.entitlements */ = {isa = PBXFileReference; lastKnownFileType = text.plist.entitlements; name = RainbowRelease.entitlements; path = Rainbow/RainbowRelease.entitlements; sourceTree = "<group>"; };
		157155042418734C009B698B /* RainbowDebug.entitlements */ = {isa = PBXFileReference; lastKnownFileType = text.plist.entitlements; name = RainbowDebug.entitlements; path = Rainbow/RainbowDebug.entitlements; sourceTree = "<group>"; };
		15DC38CD247E0E0900919009 /* release.xcconfig */ = {isa = PBXFileReference; lastKnownFileType = text.xcconfig; path = release.xcconfig; sourceTree = SOURCE_ROOT; };
		15DC38CE247E0E0900919009 /* debug.xcconfig */ = {isa = PBXFileReference; lastKnownFileType = text.xcconfig; path = debug.xcconfig; sourceTree = SOURCE_ROOT; };
		15DC38CF247E0E0A00919009 /* localrelease.xcconfig */ = {isa = PBXFileReference; lastKnownFileType = text.xcconfig; path = localrelease.xcconfig; sourceTree = SOURCE_ROOT; };
		15DC38D0247E0E0A00919009 /* staging.xcconfig */ = {isa = PBXFileReference; lastKnownFileType = text.xcconfig; path = staging.xcconfig; sourceTree = SOURCE_ROOT; };
		15E531D4242B28EF00797B89 /* UIImageViewWithPersistentAnimations.swift */ = {isa = PBXFileReference; lastKnownFileType = sourcecode.swift; path = UIImageViewWithPersistentAnimations.swift; sourceTree = "<group>"; };
		15E531D8242DAB7100797B89 /* NotificationManager.h */ = {isa = PBXFileReference; lastKnownFileType = sourcecode.c.h; path = NotificationManager.h; sourceTree = "<group>"; };
		15E531D9242DAB7100797B89 /* NotificationManager.m */ = {isa = PBXFileReference; lastKnownFileType = sourcecode.c.objc; path = NotificationManager.m; sourceTree = "<group>"; };
		24979E3620F84003007EB0DA /* Protobuf.framework */ = {isa = PBXFileReference; lastKnownFileType = wrapper.framework; name = Protobuf.framework; path = Frameworks/Protobuf.framework; sourceTree = "<group>"; };
		24979E7420F84004007EB0DA /* FirebaseAnalytics.framework */ = {isa = PBXFileReference; lastKnownFileType = wrapper.framework; name = FirebaseAnalytics.framework; path = Frameworks/FirebaseAnalytics.framework; sourceTree = "<group>"; };
		24979E7520F84004007EB0DA /* FirebaseCore.framework */ = {isa = PBXFileReference; lastKnownFileType = wrapper.framework; name = FirebaseCore.framework; path = Frameworks/FirebaseCore.framework; sourceTree = "<group>"; };
		24979E7620F84004007EB0DA /* FirebaseMessaging.framework */ = {isa = PBXFileReference; lastKnownFileType = wrapper.framework; name = FirebaseMessaging.framework; path = Frameworks/FirebaseMessaging.framework; sourceTree = "<group>"; };
		24979E7720F84004007EB0DA /* GoogleService-Info.plist */ = {isa = PBXFileReference; fileEncoding = 4; lastKnownFileType = text.plist.xml; name = "GoogleService-Info.plist"; path = "Frameworks/GoogleService-Info.plist"; sourceTree = "<group>"; };
		24979E7820F84004007EB0DA /* GoogleToolboxForMac.framework */ = {isa = PBXFileReference; lastKnownFileType = wrapper.framework; name = GoogleToolboxForMac.framework; path = Frameworks/GoogleToolboxForMac.framework; sourceTree = "<group>"; };
		24979E7920F84004007EB0DA /* Firebase.h */ = {isa = PBXFileReference; fileEncoding = 4; lastKnownFileType = sourcecode.c.h; name = Firebase.h; path = Frameworks/Firebase.h; sourceTree = "<group>"; };
		24979E7A20F84004007EB0DA /* FirebaseNanoPB.framework */ = {isa = PBXFileReference; lastKnownFileType = wrapper.framework; name = FirebaseNanoPB.framework; path = Frameworks/FirebaseNanoPB.framework; sourceTree = "<group>"; };
		24979E7B20F84004007EB0DA /* FirebaseInstanceID.framework */ = {isa = PBXFileReference; lastKnownFileType = wrapper.framework; name = FirebaseInstanceID.framework; path = Frameworks/FirebaseInstanceID.framework; sourceTree = "<group>"; };
		24979E7C20F84004007EB0DA /* FirebaseCoreDiagnostics.framework */ = {isa = PBXFileReference; lastKnownFileType = wrapper.framework; name = FirebaseCoreDiagnostics.framework; path = Frameworks/FirebaseCoreDiagnostics.framework; sourceTree = "<group>"; };
		24979E7D20F84005007EB0DA /* module.modulemap */ = {isa = PBXFileReference; fileEncoding = 4; lastKnownFileType = "sourcecode.module-map"; name = module.modulemap; path = Frameworks/module.modulemap; sourceTree = "<group>"; };
		24979E7E20F84005007EB0DA /* nanopb.framework */ = {isa = PBXFileReference; lastKnownFileType = wrapper.framework; name = nanopb.framework; path = Frameworks/nanopb.framework; sourceTree = "<group>"; };
		2837FCCEA7D33A4F128B7574 /* Pods-Rainbow.localrelease.xcconfig */ = {isa = PBXFileReference; includeInIndex = 1; lastKnownFileType = text.xcconfig; name = "Pods-Rainbow.localrelease.xcconfig"; path = "Target Support Files/Pods-Rainbow/Pods-Rainbow.localrelease.xcconfig"; sourceTree = "<group>"; };
		37DDCE5B5EFF34936F06C8B8 /* libPods-Rainbow.a */ = {isa = PBXFileReference; explicitFileType = archive.ar; includeInIndex = 0; path = "libPods-Rainbow.a"; sourceTree = BUILT_PRODUCTS_DIR; };
		3C379D5D20FD1F92009AF81F /* Rainbow.entitlements */ = {isa = PBXFileReference; lastKnownFileType = text.plist.entitlements; name = Rainbow.entitlements; path = Rainbow/Rainbow.entitlements; sourceTree = "<group>"; };
		3CBE29CB2381E43800BE05AC /* Rainbow-Bridging-Header.h */ = {isa = PBXFileReference; lastKnownFileType = sourcecode.c.h; path = "Rainbow-Bridging-Header.h"; sourceTree = "<group>"; };
		3CBE29CC2381E43900BE05AC /* Dummy.swift */ = {isa = PBXFileReference; lastKnownFileType = sourcecode.swift; path = Dummy.swift; sourceTree = "<group>"; };
		466CDCBFE61F83D2AE1C7410 /* Pods-Rainbow.debug.xcconfig */ = {isa = PBXFileReference; includeInIndex = 1; lastKnownFileType = text.xcconfig; name = "Pods-Rainbow.debug.xcconfig"; path = "Target Support Files/Pods-Rainbow/Pods-Rainbow.debug.xcconfig"; sourceTree = "<group>"; };
		6630540824A38A1900E5B030 /* RainbowText.m */ = {isa = PBXFileReference; lastKnownFileType = sourcecode.c.objc; path = RainbowText.m; sourceTree = "<group>"; };
		6635730524939991006ACFA6 /* SafeStoreReview.m */ = {isa = PBXFileReference; lastKnownFileType = sourcecode.c.objc; path = SafeStoreReview.m; sourceTree = "<group>"; };
		668A9E253DAF444A90ECB997 /* SFMono-Medium.otf */ = {isa = PBXFileReference; explicitFileType = undefined; fileEncoding = 9; includeInIndex = 0; lastKnownFileType = unknown; name = "SFMono-Medium.otf"; path = "../src/assets/fonts/SFMono-Medium.otf"; sourceTree = "<group>"; };
		66A1FEAF24AB641100C3F539 /* RNCMScreenStack.h */ = {isa = PBXFileReference; fileEncoding = 4; lastKnownFileType = sourcecode.c.h; name = RNCMScreenStack.h; path = "../src/react-native-cool-modals/ios/RNCMScreenStack.h"; sourceTree = "<group>"; };
		66A1FEB024AB641100C3F539 /* RNCMScreenStack.m */ = {isa = PBXFileReference; fileEncoding = 4; lastKnownFileType = sourcecode.c.objc; name = RNCMScreenStack.m; path = "../src/react-native-cool-modals/ios/RNCMScreenStack.m"; sourceTree = "<group>"; };
		66A1FEB124AB641100C3F539 /* UIViewController+slack.swift */ = {isa = PBXFileReference; fileEncoding = 4; lastKnownFileType = sourcecode.swift; name = "UIViewController+slack.swift"; path = "../src/react-native-cool-modals/ios/UIViewController+slack.swift"; sourceTree = "<group>"; };
		66A1FEB224AB641100C3F539 /* RNCMScreen.h */ = {isa = PBXFileReference; fileEncoding = 4; lastKnownFileType = sourcecode.c.h; name = RNCMScreen.h; path = "../src/react-native-cool-modals/ios/RNCMScreen.h"; sourceTree = "<group>"; };
		66A1FEB324AB641100C3F539 /* RNCMScreen.m */ = {isa = PBXFileReference; fileEncoding = 4; lastKnownFileType = sourcecode.c.objc; name = RNCMScreen.m; path = "../src/react-native-cool-modals/ios/RNCMScreen.m"; sourceTree = "<group>"; };
		66A1FEBB24ACBBE600C3F539 /* RNCMPortal.m */ = {isa = PBXFileReference; fileEncoding = 4; lastKnownFileType = sourcecode.c.objc; name = RNCMPortal.m; path = "../src/react-native-cool-modals/ios/RNCMPortal.m"; sourceTree = "<group>"; };
		66A28EAF24CAF1B500410A88 /* TestFlight.m */ = {isa = PBXFileReference; lastKnownFileType = sourcecode.c.objc; path = TestFlight.m; sourceTree = "<group>"; };
		66A29CCA2511074500481F4A /* ReaHeader.h */ = {isa = PBXFileReference; fileEncoding = 4; lastKnownFileType = sourcecode.c.h; path = ReaHeader.h; sourceTree = SOURCE_ROOT; };
		66FEC91523EDA13F00A0F367 /* RoundedCornerView.swift */ = {isa = PBXFileReference; fileEncoding = 4; lastKnownFileType = sourcecode.swift; path = RoundedCornerView.swift; sourceTree = "<group>"; };
		82905D8284357E7C242F65BA /* libPods-Rainbow.a */ = {isa = PBXFileReference; explicitFileType = archive.ar; includeInIndex = 0; path = "libPods-Rainbow.a"; sourceTree = BUILT_PRODUCTS_DIR; };
		95F2888C850F40C8A26E083B /* SFMono-Regular.otf */ = {isa = PBXFileReference; explicitFileType = undefined; fileEncoding = 9; includeInIndex = 0; lastKnownFileType = unknown; name = "SFMono-Regular.otf"; path = "../src/assets/fonts/SFMono-Regular.otf"; sourceTree = "<group>"; };
		98AED33BAB4247CEBEF8464D /* libz.tbd */ = {isa = PBXFileReference; explicitFileType = undefined; fileEncoding = 9; includeInIndex = 0; lastKnownFileType = "sourcecode.text-based-dylib-definition"; name = libz.tbd; path = usr/lib/libz.tbd; sourceTree = SDKROOT; };
		9DEADFA4826D4D0BAA950D21 /* libRNFIRMessaging.a */ = {isa = PBXFileReference; explicitFileType = undefined; fileEncoding = 9; includeInIndex = 0; lastKnownFileType = archive.ar; path = libRNFIRMessaging.a; sourceTree = "<group>"; };
		A4277D9E23CBD1910042BAF4 /* Extensions.swift */ = {isa = PBXFileReference; lastKnownFileType = sourcecode.swift; path = Extensions.swift; sourceTree = "<group>"; };
		A4277DA223CFE85F0042BAF4 /* Theme.swift */ = {isa = PBXFileReference; lastKnownFileType = sourcecode.swift; path = Theme.swift; sourceTree = "<group>"; };
		A44A4EED23EC928900B543F1 /* CoinIconWithProgressBar.swift */ = {isa = PBXFileReference; lastKnownFileType = sourcecode.swift; path = CoinIconWithProgressBar.swift; sourceTree = "<group>"; };
		A4704B4023C546D900E50E4B /* TransactionListViewCell.swift */ = {isa = PBXFileReference; fileEncoding = 4; lastKnownFileType = sourcecode.swift; path = TransactionListViewCell.swift; sourceTree = "<group>"; };
		A4704B4123C546D900E50E4B /* TransactionListView.swift */ = {isa = PBXFileReference; fileEncoding = 4; lastKnownFileType = sourcecode.swift; path = TransactionListView.swift; sourceTree = "<group>"; };
		A4704B4623C546D900E50E4B /* TransactionListViewCell.xib */ = {isa = PBXFileReference; fileEncoding = 4; lastKnownFileType = file.xib; path = TransactionListViewCell.xib; sourceTree = "<group>"; };
		A4704B4723C546DA00E50E4B /* RCTConvert+TransactionList.h */ = {isa = PBXFileReference; fileEncoding = 4; lastKnownFileType = sourcecode.c.h; path = "RCTConvert+TransactionList.h"; sourceTree = "<group>"; };
		A477567B23DB2FAA005AE8FD /* Transaction.swift */ = {isa = PBXFileReference; lastKnownFileType = sourcecode.swift; path = Transaction.swift; sourceTree = "<group>"; };
		A477567D23DB3A85005AE8FD /* TransactionListViewManager.m */ = {isa = PBXFileReference; fileEncoding = 4; lastKnownFileType = sourcecode.c.objc; path = TransactionListViewManager.m; sourceTree = "<group>"; };
		A485E61223C8EC4400E5C3D4 /* TransactionListViewHeader.xib */ = {isa = PBXFileReference; lastKnownFileType = file.xib; path = TransactionListViewHeader.xib; sourceTree = "<group>"; };
		A485E61323C8ED6000E5C3D4 /* TransactionListViewHeader.swift */ = {isa = PBXFileReference; lastKnownFileType = sourcecode.swift; path = TransactionListViewHeader.swift; sourceTree = "<group>"; };
		A49B52AE23DB411900A00918 /* TransactionRequest.swift */ = {isa = PBXFileReference; lastKnownFileType = sourcecode.swift; path = TransactionRequest.swift; sourceTree = "<group>"; };
		A49B52B323DB5D1100A00918 /* TransactionViewModelTransactionItem.swift */ = {isa = PBXFileReference; lastKnownFileType = sourcecode.swift; path = TransactionViewModelTransactionItem.swift; sourceTree = "<group>"; };
		A49B52B523DB5D5600A00918 /* TransactionViewModelProtocol.swift */ = {isa = PBXFileReference; lastKnownFileType = sourcecode.swift; path = TransactionViewModelProtocol.swift; sourceTree = "<group>"; };
		A49B52B723DB5F7200A00918 /* TransactionViewModelTransactionRequestItem.swift */ = {isa = PBXFileReference; lastKnownFileType = sourcecode.swift; path = TransactionViewModelTransactionRequestItem.swift; sourceTree = "<group>"; };
		A49B52BB23DBA61100A00918 /* TransactionData.swift */ = {isa = PBXFileReference; lastKnownFileType = sourcecode.swift; path = TransactionData.swift; sourceTree = "<group>"; };
		A49B52BF23DCCDA800A00918 /* TransactionRequestSection.swift */ = {isa = PBXFileReference; lastKnownFileType = sourcecode.swift; path = TransactionRequestSection.swift; sourceTree = "<group>"; };
		A49B52C123DCD11D00A00918 /* TransactionSection.swift */ = {isa = PBXFileReference; lastKnownFileType = sourcecode.swift; path = TransactionSection.swift; sourceTree = "<group>"; };
		A4AF3CCD23DA37F700F230F3 /* TransactionListRequestViewCell.xib */ = {isa = PBXFileReference; lastKnownFileType = file.xib; path = TransactionListRequestViewCell.xib; sourceTree = "<group>"; };
		A4AF3CCF23DA3A0F00F230F3 /* TransactionListRequestViewCell.swift */ = {isa = PBXFileReference; lastKnownFileType = sourcecode.swift; path = TransactionListRequestViewCell.swift; sourceTree = "<group>"; };
		A4D04BA823D12F99008C1DEC /* Button.swift */ = {isa = PBXFileReference; lastKnownFileType = sourcecode.swift; path = Button.swift; sourceTree = "<group>"; };
		A4D04BAB23D12FD5008C1DEC /* ButtonManager.m */ = {isa = PBXFileReference; lastKnownFileType = sourcecode.c.objc; path = ButtonManager.m; sourceTree = "<group>"; };
		A4F8DACA23DF85DF00560E47 /* TransactionListBaseCell.swift */ = {isa = PBXFileReference; lastKnownFileType = sourcecode.swift; path = TransactionListBaseCell.swift; sourceTree = "<group>"; };
		A8846B6B5BC96732D5A4A107 /* Pods-Rainbow.staging.xcconfig */ = {isa = PBXFileReference; includeInIndex = 1; lastKnownFileType = text.xcconfig; name = "Pods-Rainbow.staging.xcconfig"; path = "Target Support Files/Pods-Rainbow/Pods-Rainbow.staging.xcconfig"; sourceTree = "<group>"; };
		AA6228EA24272B200078BDAA /* SF-Pro-Rounded-Semibold.otf */ = {isa = PBXFileReference; lastKnownFileType = file; name = "SF-Pro-Rounded-Semibold.otf"; path = "../src/assets/fonts/SF-Pro-Rounded-Semibold.otf"; sourceTree = "<group>"; };
		AA6228EB24272B200078BDAA /* SF-Pro-Rounded-Bold.otf */ = {isa = PBXFileReference; lastKnownFileType = file; name = "SF-Pro-Rounded-Bold.otf"; path = "../src/assets/fonts/SF-Pro-Rounded-Bold.otf"; sourceTree = "<group>"; };
		AA6228EC24272B200078BDAA /* SF-Pro-Rounded-Heavy.otf */ = {isa = PBXFileReference; lastKnownFileType = file; name = "SF-Pro-Rounded-Heavy.otf"; path = "../src/assets/fonts/SF-Pro-Rounded-Heavy.otf"; sourceTree = "<group>"; };
		AA6228ED24272B200078BDAA /* SF-Pro-Rounded-Medium.otf */ = {isa = PBXFileReference; lastKnownFileType = file; name = "SF-Pro-Rounded-Medium.otf"; path = "../src/assets/fonts/SF-Pro-Rounded-Medium.otf"; sourceTree = "<group>"; };
		AA6228EE24272B200078BDAA /* SF-Pro-Rounded-Regular.otf */ = {isa = PBXFileReference; lastKnownFileType = file; name = "SF-Pro-Rounded-Regular.otf"; path = "../src/assets/fonts/SF-Pro-Rounded-Regular.otf"; sourceTree = "<group>"; };
		B0C692B061D7430D8194DC98 /* ToolTipMenuTests.xctest */ = {isa = PBXFileReference; explicitFileType = undefined; fileEncoding = 9; includeInIndex = 0; lastKnownFileType = wrapper.cfbundle; path = ToolTipMenuTests.xctest; sourceTree = "<group>"; };
		D755E71324B04FEE9C691D14 /* libRNFirebase.a */ = {isa = PBXFileReference; explicitFileType = undefined; fileEncoding = 9; includeInIndex = 0; lastKnownFileType = archive.ar; path = libRNFirebase.a; sourceTree = "<group>"; };
		ED297162215061F000B7C4FE /* JavaScriptCore.framework */ = {isa = PBXFileReference; lastKnownFileType = wrapper.framework; name = JavaScriptCore.framework; path = System/Library/Frameworks/JavaScriptCore.framework; sourceTree = SDKROOT; };
		ED2971642150620600B7C4FE /* JavaScriptCore.framework */ = {isa = PBXFileReference; lastKnownFileType = wrapper.framework; name = JavaScriptCore.framework; path = Platforms/AppleTVOS.platform/Developer/SDKs/AppleTVOS12.0.sdk/System/Library/Frameworks/JavaScriptCore.framework; sourceTree = DEVELOPER_DIR; };
/* End PBXFileReference section */

/* Begin PBXFrameworksBuildPhase section */
		13B07F8C1A680F5B00A75B9A /* Frameworks */ = {
			isa = PBXFrameworksBuildPhase;
			buildActionMask = 2147483647;
			files = (
				ED2971652150620600B7C4FE /* JavaScriptCore.framework in Frameworks */,
				C72F456C99A646399192517D /* libz.tbd in Frameworks */,
				ADBDB9381DFEBF1600ED6528 /* BuildFile in Frameworks */,
<<<<<<< HEAD
				93A022AD925B9A4834125492 /* libPods-Rainbow.a in Frameworks */,
=======
				B5A3A3EB9EA56E2F92CEA8D0 /* libPods-Rainbow.a in Frameworks */,
>>>>>>> 1440ae7a
			);
			runOnlyForDeploymentPostprocessing = 0;
		};
/* End PBXFrameworksBuildPhase section */

/* Begin PBXGroup section */
		00E356EF1AD99517003FC87E /* RainbowTests */ = {
			isa = PBXGroup;
			children = (
				00E356F21AD99517003FC87E /* RainbowTests.m */,
				00E356F01AD99517003FC87E /* Supporting Files */,
			);
			path = RainbowTests;
			sourceTree = "<group>";
		};
		00E356F01AD99517003FC87E /* Supporting Files */ = {
			isa = PBXGroup;
			children = (
				00E356F11AD99517003FC87E /* Info.plist */,
			);
			name = "Supporting Files";
			sourceTree = "<group>";
		};
		13B07FAE1A68108700A75B9A /* Rainbow */ = {
			isa = PBXGroup;
			children = (
				1539422B24C7CF7B00E4A9D1 /* Settings */,
				66A1FEAE24AB63D600C3F539 /* RNCoolModals */,
				15E531D7242DAB3500797B89 /* NSNotifications */,
				15E531D6242B28F800797B89 /* Animations */,
				157155042418734C009B698B /* RainbowDebug.entitlements */,
				157155032418733F009B698B /* RainbowRelease.entitlements */,
				A4D04BA723D12F27008C1DEC /* Button */,
				A4277DA023CBD3590042BAF4 /* Transactions */,
				3C379D5D20FD1F92009AF81F /* Rainbow.entitlements */,
				008F07F21AC5B25A0029DE68 /* main.jsbundle */,
				13B07FAF1A68108700A75B9A /* AppDelegate.h */,
				13B07FB01A68108700A75B9A /* AppDelegate.mm */,
				13B07FB51A68108700A75B9A /* Images.xcassets */,
				13B07FB61A68108700A75B9A /* Info.plist */,
				13B07FB71A68108700A75B9A /* main.m */,
				13B07FB11A68108700A75B9A /* LaunchScreen.xib */,
				3CBE29CC2381E43900BE05AC /* Dummy.swift */,
				3CBE29CB2381E43800BE05AC /* Rainbow-Bridging-Header.h */,
				A4277D9E23CBD1910042BAF4 /* Extensions.swift */,
				A4277DA223CFE85F0042BAF4 /* Theme.swift */,
				6635730524939991006ACFA6 /* SafeStoreReview.m */,
				1539422724C7C7E100E4A9D1 /* Settings.bundle */,
				66A28EAF24CAF1B500410A88 /* TestFlight.m */,
			);
			name = Rainbow;
			sourceTree = "<group>";
		};
		1539422B24C7CF7B00E4A9D1 /* Settings */ = {
			isa = PBXGroup;
			children = (
				1539422C24C7CF9300E4A9D1 /* SettingsBundleHelper.swift */,
			);
			name = Settings;
			sourceTree = "<group>";
		};
		15DC38CC247E0DCC00919009 /* Config */ = {
			isa = PBXGroup;
			children = (
				66A29CCA2511074500481F4A /* ReaHeader.h */,
				15DC38CE247E0E0900919009 /* debug.xcconfig */,
				15DC38CF247E0E0A00919009 /* localrelease.xcconfig */,
				15DC38CD247E0E0900919009 /* release.xcconfig */,
				15DC38D0247E0E0A00919009 /* staging.xcconfig */,
			);
			path = Config;
			sourceTree = "<group>";
		};
		15E531D6242B28F800797B89 /* Animations */ = {
			isa = PBXGroup;
			children = (
				15E531D4242B28EF00797B89 /* UIImageViewWithPersistentAnimations.swift */,
				6630540824A38A1900E5B030 /* RainbowText.m */,
			);
			name = Animations;
			sourceTree = "<group>";
		};
		15E531D7242DAB3500797B89 /* NSNotifications */ = {
			isa = PBXGroup;
			children = (
				15E531D8242DAB7100797B89 /* NotificationManager.h */,
				15E531D9242DAB7100797B89 /* NotificationManager.m */,
			);
			name = NSNotifications;
			sourceTree = "<group>";
		};
		24979D1220F83E3D007EB0DA /* Recovered References */ = {
			isa = PBXGroup;
			children = (
				9DEADFA4826D4D0BAA950D21 /* libRNFIRMessaging.a */,
				B0C692B061D7430D8194DC98 /* ToolTipMenuTests.xctest */,
				D755E71324B04FEE9C691D14 /* libRNFirebase.a */,
			);
			name = "Recovered References";
			sourceTree = "<group>";
		};
		2D16E6871FA4F8E400B85C8A /* Frameworks */ = {
			isa = PBXGroup;
			children = (
				ED297162215061F000B7C4FE /* JavaScriptCore.framework */,
				ED2971642150620600B7C4FE /* JavaScriptCore.framework */,
				24979E7920F84004007EB0DA /* Firebase.h */,
				24979E7420F84004007EB0DA /* FirebaseAnalytics.framework */,
				24979E7520F84004007EB0DA /* FirebaseCore.framework */,
				24979E7C20F84004007EB0DA /* FirebaseCoreDiagnostics.framework */,
				24979E7B20F84004007EB0DA /* FirebaseInstanceID.framework */,
				24979E7620F84004007EB0DA /* FirebaseMessaging.framework */,
				24979E7A20F84004007EB0DA /* FirebaseNanoPB.framework */,
				24979E7720F84004007EB0DA /* GoogleService-Info.plist */,
				24979E7820F84004007EB0DA /* GoogleToolboxForMac.framework */,
				24979E7D20F84005007EB0DA /* module.modulemap */,
				24979E7E20F84005007EB0DA /* nanopb.framework */,
				24979E3620F84003007EB0DA /* Protobuf.framework */,
				98AED33BAB4247CEBEF8464D /* libz.tbd */,
<<<<<<< HEAD
				82905D8284357E7C242F65BA /* libPods-Rainbow.a */,
=======
				37DDCE5B5EFF34936F06C8B8 /* libPods-Rainbow.a */,
>>>>>>> 1440ae7a
			);
			name = Frameworks;
			sourceTree = "<group>";
		};
		66A1FEAE24AB63D600C3F539 /* RNCoolModals */ = {
			isa = PBXGroup;
			children = (
				66A1FEBB24ACBBE600C3F539 /* RNCMPortal.m */,
				66A1FEB224AB641100C3F539 /* RNCMScreen.h */,
				66A1FEB324AB641100C3F539 /* RNCMScreen.m */,
				66A1FEAF24AB641100C3F539 /* RNCMScreenStack.h */,
				66A1FEB024AB641100C3F539 /* RNCMScreenStack.m */,
				66A1FEB124AB641100C3F539 /* UIViewController+slack.swift */,
			);
			name = RNCoolModals;
			sourceTree = "<group>";
		};
		832341AE1AAA6A7D00B99B32 /* Libraries */ = {
			isa = PBXGroup;
			children = (
			);
			name = Libraries;
			sourceTree = "<group>";
		};
		83CBB9F61A601CBA00E9B192 = {
			isa = PBXGroup;
			children = (
				15DC38CC247E0DCC00919009 /* Config */,
				13B07FAE1A68108700A75B9A /* Rainbow */,
				832341AE1AAA6A7D00B99B32 /* Libraries */,
				00E356EF1AD99517003FC87E /* RainbowTests */,
				83CBBA001A601CBA00E9B192 /* Products */,
				2D16E6871FA4F8E400B85C8A /* Frameworks */,
				DCAC1D8CC45E468FBB7E1395 /* Resources */,
				24979D1220F83E3D007EB0DA /* Recovered References */,
				C640359C0E6575CE0A7ECD73 /* Pods */,
			);
			indentWidth = 2;
			sourceTree = "<group>";
			tabWidth = 2;
			usesTabs = 0;
		};
		83CBBA001A601CBA00E9B192 /* Products */ = {
			isa = PBXGroup;
			children = (
				13B07F961A680F5B00A75B9A /* Rainbow.app */,
			);
			name = Products;
			sourceTree = "<group>";
		};
		A4277DA023CBD3590042BAF4 /* Transactions */ = {
			isa = PBXGroup;
			children = (
				A49B52B223DB5CE600A00918 /* ViewModels */,
				A49B52B123DB41DD00A00918 /* Bridging */,
				A49B52B023DB41B900A00918 /* Models */,
				A44A4EED23EC928900B543F1 /* CoinIconWithProgressBar.swift */,
				66FEC91523EDA13F00A0F367 /* RoundedCornerView.swift */,
				A4704B4723C546DA00E50E4B /* RCTConvert+TransactionList.h */,
				A4704B4023C546D900E50E4B /* TransactionListViewCell.swift */,
				A4704B4623C546D900E50E4B /* TransactionListViewCell.xib */,
				A4AF3CCF23DA3A0F00F230F3 /* TransactionListRequestViewCell.swift */,
				A4AF3CCD23DA37F700F230F3 /* TransactionListRequestViewCell.xib */,
				A485E61323C8ED6000E5C3D4 /* TransactionListViewHeader.swift */,
				A485E61223C8EC4400E5C3D4 /* TransactionListViewHeader.xib */,
				A4704B4123C546D900E50E4B /* TransactionListView.swift */,
				A4F8DACA23DF85DF00560E47 /* TransactionListBaseCell.swift */,
				153D1AAB24777130007E4723 /* TransactionListLoadingViewCell.swift */,
				153D1AAD24777214007E4723 /* TransactionListLoadingViewCell.xib */,
			);
			name = Transactions;
			sourceTree = "<group>";
		};
		A49B52B023DB41B900A00918 /* Models */ = {
			isa = PBXGroup;
			children = (
				A477567B23DB2FAA005AE8FD /* Transaction.swift */,
				A49B52AE23DB411900A00918 /* TransactionRequest.swift */,
				A49B52BB23DBA61100A00918 /* TransactionData.swift */,
				A49B52BF23DCCDA800A00918 /* TransactionRequestSection.swift */,
				A49B52C123DCD11D00A00918 /* TransactionSection.swift */,
			);
			name = Models;
			sourceTree = "<group>";
		};
		A49B52B123DB41DD00A00918 /* Bridging */ = {
			isa = PBXGroup;
			children = (
				A477567D23DB3A85005AE8FD /* TransactionListViewManager.m */,
			);
			name = Bridging;
			sourceTree = "<group>";
		};
		A49B52B223DB5CE600A00918 /* ViewModels */ = {
			isa = PBXGroup;
			children = (
				A49B52B323DB5D1100A00918 /* TransactionViewModelTransactionItem.swift */,
				A49B52B723DB5F7200A00918 /* TransactionViewModelTransactionRequestItem.swift */,
				A49B52B523DB5D5600A00918 /* TransactionViewModelProtocol.swift */,
			);
			name = ViewModels;
			sourceTree = "<group>";
		};
		A4D04BA723D12F27008C1DEC /* Button */ = {
			isa = PBXGroup;
			children = (
				A4D04BA823D12F99008C1DEC /* Button.swift */,
				A4D04BAB23D12FD5008C1DEC /* ButtonManager.m */,
			);
			name = Button;
			sourceTree = "<group>";
		};
		C640359C0E6575CE0A7ECD73 /* Pods */ = {
			isa = PBXGroup;
			children = (
				466CDCBFE61F83D2AE1C7410 /* Pods-Rainbow.debug.xcconfig */,
				11CCA3399B351ABE3E5296FE /* Pods-Rainbow.release.xcconfig */,
				2837FCCEA7D33A4F128B7574 /* Pods-Rainbow.localrelease.xcconfig */,
				A8846B6B5BC96732D5A4A107 /* Pods-Rainbow.staging.xcconfig */,
			);
			path = Pods;
			sourceTree = "<group>";
		};
		DCAC1D8CC45E468FBB7E1395 /* Resources */ = {
			isa = PBXGroup;
			children = (
				668A9E253DAF444A90ECB997 /* SFMono-Medium.otf */,
				95F2888C850F40C8A26E083B /* SFMono-Regular.otf */,
				AA6228EB24272B200078BDAA /* SF-Pro-Rounded-Bold.otf */,
				AA6228EC24272B200078BDAA /* SF-Pro-Rounded-Heavy.otf */,
				AA6228ED24272B200078BDAA /* SF-Pro-Rounded-Medium.otf */,
				AA6228EE24272B200078BDAA /* SF-Pro-Rounded-Regular.otf */,
				AA6228EA24272B200078BDAA /* SF-Pro-Rounded-Semibold.otf */,
			);
			name = Resources;
			sourceTree = "<group>";
		};
/* End PBXGroup section */

/* Begin PBXNativeTarget section */
		13B07F861A680F5B00A75B9A /* Rainbow */ = {
			isa = PBXNativeTarget;
			buildConfigurationList = 13B07F931A680F5B00A75B9A /* Build configuration list for PBXNativeTarget "Rainbow" */;
			buildPhases = (
				B2BF48CC79AEFAAAA7A76369 /* [CP] Check Pods Manifest.lock */,
				66A29CC9251106EE00481F4A /* Disable Reanimated if needed */,
				13B07F871A680F5B00A75B9A /* Sources */,
				13B07F8C1A680F5B00A75B9A /* Frameworks */,
				13B07F8E1A680F5B00A75B9A /* Resources */,
				00DD1BFF1BD5951E006B06BC /* Bundle React Native code and images */,
				E5BAA1201450F6CFF8A6C0D3 /* [CP] Copy Pods Resources */,
				A4451ED5032E4036E311CE0C /* [CP-User] [RNFB] Crashlytics Configuration */,
			);
			buildRules = (
			);
			dependencies = (
			);
			name = Rainbow;
			productName = "Hello World";
			productReference = 13B07F961A680F5B00A75B9A /* Rainbow.app */;
			productType = "com.apple.product-type.application";
		};
/* End PBXNativeTarget section */

/* Begin PBXProject section */
		83CBB9F71A601CBA00E9B192 /* Project object */ = {
			isa = PBXProject;
			attributes = {
				LastUpgradeCheck = 610;
				ORGANIZATIONNAME = Facebook;
				TargetAttributes = {
					13B07F861A680F5B00A75B9A = {
						DevelopmentTeam = L74NQAQB8H;
						LastSwiftMigration = 1120;
						ProvisioningStyle = Automatic;
						SystemCapabilities = {
							com.apple.Push = {
								enabled = 1;
							};
							com.apple.SafariKeychain = {
								enabled = 1;
							};
						};
					};
				};
			};
			buildConfigurationList = 83CBB9FA1A601CBA00E9B192 /* Build configuration list for PBXProject "Rainbow" */;
			compatibilityVersion = "Xcode 3.2";
			developmentRegion = English;
			hasScannedForEncodings = 0;
			knownRegions = (
				English,
				en,
				Base,
			);
			mainGroup = 83CBB9F61A601CBA00E9B192;
			productRefGroup = 83CBBA001A601CBA00E9B192 /* Products */;
			projectDirPath = "";
			projectRoot = "";
			targets = (
				13B07F861A680F5B00A75B9A /* Rainbow */,
			);
		};
/* End PBXProject section */

/* Begin PBXResourcesBuildPhase section */
		13B07F8E1A680F5B00A75B9A /* Resources */ = {
			isa = PBXResourcesBuildPhase;
			buildActionMask = 2147483647;
			files = (
				153D1AAE24777214007E4723 /* TransactionListLoadingViewCell.xib in Resources */,
				13B07FBF1A68108700A75B9A /* Images.xcassets in Resources */,
				13B07FBD1A68108700A75B9A /* LaunchScreen.xib in Resources */,
				24979E8920F84250007EB0DA /* GoogleService-Info.plist in Resources */,
				A4AF3CCE23DA37F700F230F3 /* TransactionListRequestViewCell.xib in Resources */,
				A485E61623C8F4A400E5C3D4 /* TransactionListViewHeader.xib in Resources */,
				A4704B4D23C546DA00E50E4B /* TransactionListViewCell.xib in Resources */,
				1539422824C7C7E200E4A9D1 /* Settings.bundle in Resources */,
				7287CE1EC33B4913AEE1F4B6 /* SFMono-Medium.otf in Resources */,
				B7A3E82A4C4449F4A18EB5C2 /* SFMono-Regular.otf in Resources */,
				AA6228EF24272F510078BDAA /* SF-Pro-Rounded-Bold.otf in Resources */,
				AA6228F024272F510078BDAA /* SF-Pro-Rounded-Heavy.otf in Resources */,
				AA6228F124272F510078BDAA /* SF-Pro-Rounded-Medium.otf in Resources */,
				AA6228F224272F510078BDAA /* SF-Pro-Rounded-Regular.otf in Resources */,
				AA6228F324272F510078BDAA /* SF-Pro-Rounded-Semibold.otf in Resources */,
			);
			runOnlyForDeploymentPostprocessing = 0;
		};
/* End PBXResourcesBuildPhase section */

/* Begin PBXShellScriptBuildPhase section */
		00DD1BFF1BD5951E006B06BC /* Bundle React Native code and images */ = {
			isa = PBXShellScriptBuildPhase;
			buildActionMask = 12;
			files = (
			);
			inputPaths = (
			);
			name = "Bundle React Native code and images";
			outputPaths = (
			);
			runOnlyForDeploymentPostprocessing = 0;
			shellPath = /bin/sh;
			shellScript = "export SENTRY_PROPERTIES=sentry.properties\nexport NODE_ARGS=--max-old-space-size=2048\nif [[ ! \"$CONFIGURATION\" = *Debug* ]]; then\n    DEST=$CONFIGURATION_BUILD_DIR/$UNLOCALIZED_RESOURCES_FOLDER_PATH\n    export EXTRA_PACKAGER_ARGS=\"--sourcemap-output $DEST/main.jsbundle.map\"\nfi\n\n../node_modules/@sentry/cli/bin/sentry-cli react-native xcode  ../node_modules/react-native/scripts/react-native-xcode.sh\n\nif [[ ! \"$CONFIGURATION\" = *Debug* ]]; then\n    cp $DEST/main.jsbundle* ../ios/\nfi\n";
			showEnvVarsInLog = 0;
		};
		66A29CC9251106EE00481F4A /* Disable Reanimated if needed */ = {
			isa = PBXShellScriptBuildPhase;
			buildActionMask = 2147483647;
			files = (
			);
			inputFileListPaths = (
			);
			inputPaths = (
			);
			name = "Disable Reanimated if needed";
			outputFileListPaths = (
			);
			outputPaths = (
			);
			runOnlyForDeploymentPostprocessing = 0;
			shellPath = /bin/sh;
			shellScript = "#!/bin/bash\n\nDISABLE_REANIMATED=`cat ../.env| grep \"DISABLE_REANIMATED_IN_DEV=YES\"`\n\nif [ \"$DISABLE_REANIMATED\" == \"\" ]\nthen\n  echo \"#define ENABLE_REANIMATED\" > ReaHeader.h\nelse\n  echo \"#define DISABLE_REANIMATED\" > ReaHeader.h\nfi\n";
		};
		A4451ED5032E4036E311CE0C /* [CP-User] [RNFB] Crashlytics Configuration */ = {
			isa = PBXShellScriptBuildPhase;
			buildActionMask = 2147483647;
			files = (
			);
			name = "[CP-User] [RNFB] Crashlytics Configuration";
			runOnlyForDeploymentPostprocessing = 0;
			shellPath = /bin/sh;
			shellScript = "#!/usr/bin/env bash\n#\n# Copyright (c) 2016-present Invertase Limited & Contributors\n#\n# Licensed under the Apache License, Version 2.0 (the \"License\");\n# you may not use this library except in compliance with the License.\n# You may obtain a copy of the License at\n#\n#   http://www.apache.org/licenses/LICENSE-2.0\n#\n# Unless required by applicable law or agreed to in writing, software\n# distributed under the License is distributed on an \"AS IS\" BASIS,\n# WITHOUT WARRANTIES OR CONDITIONS OF ANY KIND, either express or implied.\n# See the License for the specific language governing permissions and\n# limitations under the License.\n#\nset -e\n\nif [[ ${PODS_ROOT} ]]; then\n  echo \"info: Exec FirebaseCrashlytics Run from Pods\"\n  \"${PODS_ROOT}/FirebaseCrashlytics/run\"\nelse\n  echo \"info: Exec FirebaseCrashlytics Run from framework\"\n  \"${PROJECT_DIR}/FirebaseCrashlytics.framework/run\"\nfi\n";
		};
		B2BF48CC79AEFAAAA7A76369 /* [CP] Check Pods Manifest.lock */ = {
			isa = PBXShellScriptBuildPhase;
			buildActionMask = 2147483647;
			files = (
			);
			inputFileListPaths = (
			);
			inputPaths = (
				"${PODS_PODFILE_DIR_PATH}/Podfile.lock",
				"${PODS_ROOT}/Manifest.lock",
			);
			name = "[CP] Check Pods Manifest.lock";
			outputFileListPaths = (
			);
			outputPaths = (
				"$(DERIVED_FILE_DIR)/Pods-Rainbow-checkManifestLockResult.txt",
			);
			runOnlyForDeploymentPostprocessing = 0;
			shellPath = /bin/sh;
			shellScript = "diff \"${PODS_PODFILE_DIR_PATH}/Podfile.lock\" \"${PODS_ROOT}/Manifest.lock\" > /dev/null\nif [ $? != 0 ] ; then\n    # print error to STDERR\n    echo \"error: The sandbox is not in sync with the Podfile.lock. Run 'pod install' or update your CocoaPods installation.\" >&2\n    exit 1\nfi\n# This output is used by Xcode 'outputs' to avoid re-running this script phase.\necho \"SUCCESS\" > \"${SCRIPT_OUTPUT_FILE_0}\"\n";
			showEnvVarsInLog = 0;
		};
		E5BAA1201450F6CFF8A6C0D3 /* [CP] Copy Pods Resources */ = {
			isa = PBXShellScriptBuildPhase;
			buildActionMask = 2147483647;
			files = (
			);
			inputPaths = (
				"${PODS_ROOT}/Target Support Files/Pods-Rainbow/Pods-Rainbow-resources.sh",
				"${PODS_CONFIGURATION_BUILD_DIR}/RNImageCropPicker/QBImagePicker.bundle",
				"${PODS_CONFIGURATION_BUILD_DIR}/React-Core/AccessibilityResources.bundle",
				"${PODS_CONFIGURATION_BUILD_DIR}/TOCropViewController/TOCropViewControllerBundle.bundle",
			);
			name = "[CP] Copy Pods Resources";
			outputPaths = (
				"${TARGET_BUILD_DIR}/${UNLOCALIZED_RESOURCES_FOLDER_PATH}/QBImagePicker.bundle",
				"${TARGET_BUILD_DIR}/${UNLOCALIZED_RESOURCES_FOLDER_PATH}/AccessibilityResources.bundle",
				"${TARGET_BUILD_DIR}/${UNLOCALIZED_RESOURCES_FOLDER_PATH}/TOCropViewControllerBundle.bundle",
			);
			runOnlyForDeploymentPostprocessing = 0;
			shellPath = /bin/sh;
			shellScript = "\"${PODS_ROOT}/Target Support Files/Pods-Rainbow/Pods-Rainbow-resources.sh\"\n";
			showEnvVarsInLog = 0;
		};
/* End PBXShellScriptBuildPhase section */

/* Begin PBXSourcesBuildPhase section */
		13B07F871A680F5B00A75B9A /* Sources */ = {
			isa = PBXSourcesBuildPhase;
			buildActionMask = 2147483647;
			files = (
				66A28EB024CAF1B500410A88 /* TestFlight.m in Sources */,
				6630540924A38A1900E5B030 /* RainbowText.m in Sources */,
				13B07FBC1A68108700A75B9A /* AppDelegate.mm in Sources */,
				3CBE29CD2381E43900BE05AC /* Dummy.swift in Sources */,
				153D1AAC24777130007E4723 /* TransactionListLoadingViewCell.swift in Sources */,
				6635730624939991006ACFA6 /* SafeStoreReview.m in Sources */,
				13B07FC11A68108700A75B9A /* main.m in Sources */,
				A49B52B623DB5D5600A00918 /* TransactionViewModelProtocol.swift in Sources */,
				15E531DA242DAB7100797B89 /* NotificationManager.m in Sources */,
				A4F8DACB23DF85DF00560E47 /* TransactionListBaseCell.swift in Sources */,
				A49B52C023DCCDA800A00918 /* TransactionRequestSection.swift in Sources */,
				66A1FEB524AB641100C3F539 /* UIViewController+slack.swift in Sources */,
				A4704B4823C546DA00E50E4B /* TransactionListViewCell.swift in Sources */,
				A485E61423C8ED6000E5C3D4 /* TransactionListViewHeader.swift in Sources */,
				A49B52B423DB5D1100A00918 /* TransactionViewModelTransactionItem.swift in Sources */,
				66FEC91623EDA14000A0F367 /* RoundedCornerView.swift in Sources */,
				A477567E23DB3A85005AE8FD /* TransactionListViewManager.m in Sources */,
				66A1FEB424AB641100C3F539 /* RNCMScreenStack.m in Sources */,
				A477567C23DB2FAA005AE8FD /* Transaction.swift in Sources */,
				A4277DA323CFE85F0042BAF4 /* Theme.swift in Sources */,
				15E531D5242B28EF00797B89 /* UIImageViewWithPersistentAnimations.swift in Sources */,
				A4277D9F23CBD1910042BAF4 /* Extensions.swift in Sources */,
				A4D04BAC23D12FD5008C1DEC /* ButtonManager.m in Sources */,
				1539422D24C7CF9300E4A9D1 /* SettingsBundleHelper.swift in Sources */,
				66A1FEB624AB641100C3F539 /* RNCMScreen.m in Sources */,
				A49B52B823DB5F7200A00918 /* TransactionViewModelTransactionRequestItem.swift in Sources */,
				A44A4EEE23EC928900B543F1 /* CoinIconWithProgressBar.swift in Sources */,
				A4AF3CD023DA3A0F00F230F3 /* TransactionListRequestViewCell.swift in Sources */,
				A4D04BA923D12F99008C1DEC /* Button.swift in Sources */,
				66A1FEBC24ACBBE600C3F539 /* RNCMPortal.m in Sources */,
				A4704B4923C546DA00E50E4B /* TransactionListView.swift in Sources */,
				A49B52BC23DBA61200A00918 /* TransactionData.swift in Sources */,
				A49B52AF23DB411900A00918 /* TransactionRequest.swift in Sources */,
				A49B52C223DCD11D00A00918 /* TransactionSection.swift in Sources */,
			);
			runOnlyForDeploymentPostprocessing = 0;
		};
/* End PBXSourcesBuildPhase section */

/* Begin PBXVariantGroup section */
		13B07FB11A68108700A75B9A /* LaunchScreen.xib */ = {
			isa = PBXVariantGroup;
			children = (
				13B07FB21A68108700A75B9A /* Base */,
			);
			name = LaunchScreen.xib;
			path = Rainbow;
			sourceTree = "<group>";
		};
/* End PBXVariantGroup section */

/* Begin XCBuildConfiguration section */
		13B07F941A680F5B00A75B9A /* Debug */ = {
			isa = XCBuildConfiguration;
			baseConfigurationReference = 466CDCBFE61F83D2AE1C7410 /* Pods-Rainbow.debug.xcconfig */;
			buildSettings = {
				ASSETCATALOG_COMPILER_APPICON_NAME = AppIcon;
				ASSETCATALOG_COMPILER_OPTIMIZATION = time;
				CLANG_ENABLE_MODULES = YES;
				CODE_SIGN_ENTITLEMENTS = Rainbow/RainbowDebug.entitlements;
				CODE_SIGN_IDENTITY = "Apple Development";
				CODE_SIGN_STYLE = Automatic;
				COPY_PHASE_STRIP = NO;
				CURRENT_PROJECT_VERSION = 1;
				DEAD_CODE_STRIPPING = NO;
				DEBUG_INFORMATION_FORMAT = "dwarf-with-dsym";
				DEVELOPMENT_TEAM = L74NQAQB8H;
				ENABLE_BITCODE = NO;
				"EXCLUDED_ARCHS[sdk=iphonesimulator*]" = arm64;
				FRAMEWORK_SEARCH_PATHS = (
					"$(inherited)",
					"$(PROJECT_DIR)/Frameworks",
				);
				GCC_PRECOMPILE_PREFIX_HEADER = NO;
				"GCC_PREPROCESSOR_DEFINITIONS[arch=*]" = (
					"$(inherited)",
					"COCOAPODS=1",
					"$(inherited)",
					"GPB_USE_PROTOBUF_FRAMEWORK_IMPORTS=1",
					"$(inherited)",
					"SD_WEBP=1",
					"$(inherited)",
					"PB_FIELD_32BIT=1",
					"PB_NO_PACKED_STRUCTS=1",
					"PB_ENABLE_MALLOC=1",
				);
				GCC_UNROLL_LOOPS = NO;
				HEADER_SEARCH_PATHS = (
					"$(inherited)",
					"$(PROJECT_DIR)/Frameworks",
					"$(SRCROOT)/../node_modules/react-native-tooltip/ToolTipMenu",
					"$(SRCROOT)/../node_modules/react-native-code-push/ios/**",
					"$(SRCROOT)/../node_modules/@ledgerhq/react-native-passcode-auth",
					"$(SRCROOT)/../node_modules/react-native-firebase/ios/RNFirebase/**",
					"$(SRCROOT)/../node_modules/react-native/Libraries/LinkingIOS/**",
				);
				INFOPLIST_FILE = Rainbow/Info.plist;
				IPHONEOS_DEPLOYMENT_TARGET = 11.0;
				LD_RUNPATH_SEARCH_PATHS = "$(inherited) @executable_path/Frameworks";
				LIBRARY_SEARCH_PATHS = (
					"$(inherited)",
					"$(PROJECT_DIR)",
				);
				LLVM_LTO = YES;
				MARKETING_VERSION = 1.2.36;
				OTHER_CFLAGS = (
					"$(inherited)",
					"-DFB_SONARKIT_ENABLED=1",
				);
				OTHER_LDFLAGS = (
					"$(inherited)",
					"-ObjC",
					"-lc++",
				);
				PRODUCT_BUNDLE_IDENTIFIER = me.rainbow;
				PRODUCT_NAME = Rainbow;
				PROVISIONING_PROFILE = "";
				PROVISIONING_PROFILE_SPECIFIER = "";
				SWIFT_OBJC_BRIDGING_HEADER = "Rainbow-Bridging-Header.h";
				SWIFT_OPTIMIZATION_LEVEL = "-Onone";
				SWIFT_VERSION = 5.0;
				VERSIONING_SYSTEM = "apple-generic";
			};
			name = Debug;
		};
		13B07F951A680F5B00A75B9A /* Release */ = {
			isa = XCBuildConfiguration;
			baseConfigurationReference = 11CCA3399B351ABE3E5296FE /* Pods-Rainbow.release.xcconfig */;
			buildSettings = {
				ASSETCATALOG_COMPILER_APPICON_NAME = AppIcon;
				ASSETCATALOG_COMPILER_OPTIMIZATION = "";
				CLANG_ENABLE_MODULES = YES;
				CODEPUSH_KEY = "CHq9hB40PBZqHTxL-f-Wd_rK4anl1e7a8912-936f-4ce7-8505-32a075039f51";
				CODE_SIGN_ENTITLEMENTS = Rainbow/RainbowRelease.entitlements;
				CODE_SIGN_IDENTITY = "iPhone Distribution";
				CODE_SIGN_STYLE = Manual;
				CURRENT_PROJECT_VERSION = 1;
				DEBUG_INFORMATION_FORMAT = "dwarf-with-dsym";
				DEVELOPMENT_TEAM = L74NQAQB8H;
				ENABLE_BITCODE = NO;
				"EXCLUDED_ARCHS[sdk=iphonesimulator*]" = arm64;
				FRAMEWORK_SEARCH_PATHS = (
					"$(inherited)",
					"$(PROJECT_DIR)/Frameworks",
				);
				GCC_PRECOMPILE_PREFIX_HEADER = YES;
				GCC_UNROLL_LOOPS = YES;
				HEADER_SEARCH_PATHS = (
					"$(inherited)",
					"$(PROJECT_DIR)/Frameworks",
					"$(SRCROOT)/../node_modules/react-native-tooltip/ToolTipMenu",
					"$(SRCROOT)/../node_modules/react-native-code-push/ios/**",
					"$(SRCROOT)/../node_modules/@ledgerhq/react-native-passcode-auth",
					"$(SRCROOT)/../node_modules/react-native-firebase/ios/RNFirebase/**",
					"$(SRCROOT)/../node_modules/react-native/Libraries/LinkingIOS/**",
				);
				INFOPLIST_FILE = Rainbow/Info.plist;
				IPHONEOS_DEPLOYMENT_TARGET = 11.0;
				LD_RUNPATH_SEARCH_PATHS = "$(inherited) @executable_path/Frameworks";
				LIBRARY_SEARCH_PATHS = (
					"$(inherited)",
					"$(PROJECT_DIR)",
				);
				LLVM_LTO = YES;
				MARKETING_VERSION = 1.2.36;
				OTHER_CFLAGS = (
					"$(inherited)",
					"-DFB_SONARKIT_ENABLED=1",
				);
				OTHER_LDFLAGS = (
					"$(inherited)",
					"-ObjC",
					"-lc++",
				);
				PRODUCT_BUNDLE_IDENTIFIER = me.rainbow;
				PRODUCT_NAME = Rainbow;
				PROVISIONING_PROFILE = "";
				PROVISIONING_PROFILE_SPECIFIER = "match AppStore me.rainbow";
				SWIFT_OBJC_BRIDGING_HEADER = "Rainbow-Bridging-Header.h";
				SWIFT_VERSION = 5.0;
				VERSIONING_SYSTEM = "apple-generic";
			};
			name = Release;
		};
		2C6A799721127ED9003AFB37 /* Staging */ = {
			isa = XCBuildConfiguration;
			baseConfigurationReference = 15DC38D0247E0E0A00919009 /* staging.xcconfig */;
			buildSettings = {
				ALWAYS_SEARCH_USER_PATHS = NO;
				CLANG_CXX_LANGUAGE_STANDARD = "gnu++0x";
				CLANG_CXX_LIBRARY = "libc++";
				CLANG_ENABLE_MODULES = YES;
				CLANG_ENABLE_OBJC_ARC = YES;
				CLANG_WARN_BOOL_CONVERSION = YES;
				CLANG_WARN_CONSTANT_CONVERSION = YES;
				CLANG_WARN_DIRECT_OBJC_ISA_USAGE = YES_ERROR;
				CLANG_WARN_EMPTY_BODY = YES;
				CLANG_WARN_ENUM_CONVERSION = YES;
				CLANG_WARN_INT_CONVERSION = YES;
				CLANG_WARN_OBJC_ROOT_CLASS = YES_ERROR;
				CLANG_WARN_UNREACHABLE_CODE = YES;
				CLANG_WARN__DUPLICATE_METHOD_MATCH = YES;
				CODEPUSH_KEY = "<STAGING_DEPLOYMENT_KEY>";
				"CODE_SIGN_IDENTITY[sdk=iphoneos*]" = "iPhone Developer";
				CONFIGURATION_BUILD_DIR = "$(BUILD_DIR)/Release$(EFFECTIVE_PLATFORM_NAME)";
				COPY_PHASE_STRIP = YES;
				ENABLE_NS_ASSERTIONS = NO;
				ENABLE_STRICT_OBJC_MSGSEND = YES;
				GCC_C_LANGUAGE_STANDARD = gnu99;
				GCC_WARN_64_TO_32_BIT_CONVERSION = YES;
				GCC_WARN_ABOUT_RETURN_TYPE = YES_ERROR;
				GCC_WARN_UNDECLARED_SELECTOR = YES;
				GCC_WARN_UNINITIALIZED_AUTOS = YES_AGGRESSIVE;
				GCC_WARN_UNUSED_FUNCTION = YES;
				GCC_WARN_UNUSED_VARIABLE = YES;
				IPHONEOS_DEPLOYMENT_TARGET = 11.0;
				MTL_ENABLE_DEBUG_INFO = NO;
				SDKROOT = iphoneos;
				VALIDATE_PRODUCT = YES;
			};
			name = Staging;
		};
		2C6A799821127ED9003AFB37 /* Staging */ = {
			isa = XCBuildConfiguration;
			baseConfigurationReference = A8846B6B5BC96732D5A4A107 /* Pods-Rainbow.staging.xcconfig */;
			buildSettings = {
				ASSETCATALOG_COMPILER_APPICON_NAME = AppIcon;
				ASSETCATALOG_COMPILER_OPTIMIZATION = "";
				CLANG_ENABLE_MODULES = YES;
				CODEPUSH_KEY = "Xf8eimmB0-W22TRNCwL9tZNO9xev1e7a8912-936f-4ce7-8505-32a075039f51";
				CODE_SIGN_ENTITLEMENTS = Rainbow/Rainbow.entitlements;
				CODE_SIGN_IDENTITY = "Apple Development";
				CODE_SIGN_STYLE = Automatic;
				CURRENT_PROJECT_VERSION = 1;
				DEBUG_INFORMATION_FORMAT = "dwarf-with-dsym";
				DEVELOPMENT_TEAM = L74NQAQB8H;
				ENABLE_BITCODE = NO;
				"EXCLUDED_ARCHS[sdk=iphonesimulator*]" = arm64;
				FRAMEWORK_SEARCH_PATHS = (
					"$(inherited)",
					"$(PROJECT_DIR)/Frameworks",
				);
				GCC_PRECOMPILE_PREFIX_HEADER = YES;
				GCC_UNROLL_LOOPS = YES;
				HEADER_SEARCH_PATHS = (
					"$(inherited)",
					"$(PROJECT_DIR)/Frameworks",
					"$(SRCROOT)/../node_modules/react-native-tooltip/ToolTipMenu",
					"$(SRCROOT)/../node_modules/react-native-code-push/ios/**",
					"$(SRCROOT)/../node_modules/@ledgerhq/react-native-passcode-auth",
					"$(SRCROOT)/../node_modules/react-native-firebase/ios/RNFirebase/**",
				);
				INFOPLIST_FILE = Rainbow/Info.plist;
				IPHONEOS_DEPLOYMENT_TARGET = 11.0;
				LD_RUNPATH_SEARCH_PATHS = "$(inherited) @executable_path/Frameworks";
				LIBRARY_SEARCH_PATHS = (
					"$(inherited)",
					"$(PROJECT_DIR)",
				);
				LLVM_LTO = YES;
				MARKETING_VERSION = 1.2.36;
				OTHER_CFLAGS = (
					"$(inherited)",
					"-DFB_SONARKIT_ENABLED=1",
				);
				OTHER_LDFLAGS = (
					"$(inherited)",
					"-ObjC",
					"-lc++",
				);
				PRODUCT_BUNDLE_IDENTIFIER = me.rainbow;
				PRODUCT_NAME = Rainbow;
				PROVISIONING_PROFILE = "";
				PROVISIONING_PROFILE_SPECIFIER = "";
				SWIFT_OBJC_BRIDGING_HEADER = "Rainbow-Bridging-Header.h";
				SWIFT_VERSION = 5.0;
				VERSIONING_SYSTEM = "apple-generic";
			};
			name = Staging;
		};
		2C87B7992197FA1900682EC4 /* LocalRelease */ = {
			isa = XCBuildConfiguration;
			baseConfigurationReference = 15DC38CF247E0E0A00919009 /* localrelease.xcconfig */;
			buildSettings = {
				ALWAYS_SEARCH_USER_PATHS = NO;
				CLANG_CXX_LANGUAGE_STANDARD = "gnu++0x";
				CLANG_CXX_LIBRARY = "libc++";
				CLANG_ENABLE_MODULES = YES;
				CLANG_ENABLE_OBJC_ARC = YES;
				CLANG_WARN_BOOL_CONVERSION = YES;
				CLANG_WARN_CONSTANT_CONVERSION = YES;
				CLANG_WARN_DIRECT_OBJC_ISA_USAGE = YES_ERROR;
				CLANG_WARN_EMPTY_BODY = YES;
				CLANG_WARN_ENUM_CONVERSION = YES;
				CLANG_WARN_INT_CONVERSION = YES;
				CLANG_WARN_OBJC_ROOT_CLASS = YES_ERROR;
				CLANG_WARN_UNREACHABLE_CODE = YES;
				CLANG_WARN__DUPLICATE_METHOD_MATCH = YES;
				CODEPUSH_KEY = "";
				"CODE_SIGN_IDENTITY[sdk=iphoneos*]" = "iPhone Developer";
				CONFIGURATION_BUILD_DIR = "$(BUILD_DIR)/Release$(EFFECTIVE_PLATFORM_NAME)";
				COPY_PHASE_STRIP = YES;
				ENABLE_NS_ASSERTIONS = NO;
				ENABLE_STRICT_OBJC_MSGSEND = YES;
				GCC_C_LANGUAGE_STANDARD = gnu99;
				GCC_PREPROCESSOR_DEFINITIONS = "LOCAL_RELEASE=1";
				GCC_WARN_64_TO_32_BIT_CONVERSION = YES;
				GCC_WARN_ABOUT_RETURN_TYPE = YES_ERROR;
				GCC_WARN_UNDECLARED_SELECTOR = YES;
				GCC_WARN_UNINITIALIZED_AUTOS = YES_AGGRESSIVE;
				GCC_WARN_UNUSED_FUNCTION = YES;
				GCC_WARN_UNUSED_VARIABLE = YES;
				IPHONEOS_DEPLOYMENT_TARGET = 11.0;
				MTL_ENABLE_DEBUG_INFO = NO;
				SDKROOT = iphoneos;
				VALIDATE_PRODUCT = YES;
			};
			name = LocalRelease;
		};
		2C87B79A2197FA1900682EC4 /* LocalRelease */ = {
			isa = XCBuildConfiguration;
			baseConfigurationReference = 2837FCCEA7D33A4F128B7574 /* Pods-Rainbow.localrelease.xcconfig */;
			buildSettings = {
				ASSETCATALOG_COMPILER_APPICON_NAME = AppIcon;
				ASSETCATALOG_COMPILER_OPTIMIZATION = time;
				CLANG_ENABLE_MODULES = YES;
				CODEPUSH_KEY = "";
				CODE_SIGN_ENTITLEMENTS = Rainbow/Rainbow.entitlements;
				CODE_SIGN_IDENTITY = "Apple Development";
				CODE_SIGN_STYLE = Automatic;
				CURRENT_PROJECT_VERSION = 1;
				DEBUG_INFORMATION_FORMAT = "dwarf-with-dsym";
				DEVELOPMENT_TEAM = L74NQAQB8H;
				ENABLE_BITCODE = NO;
				"EXCLUDED_ARCHS[sdk=iphonesimulator*]" = arm64;
				FRAMEWORK_SEARCH_PATHS = (
					"$(inherited)",
					"$(PROJECT_DIR)/Frameworks",
				);
				GCC_PRECOMPILE_PREFIX_HEADER = YES;
				GCC_UNROLL_LOOPS = YES;
				HEADER_SEARCH_PATHS = (
					"$(inherited)",
					"$(PROJECT_DIR)/Frameworks",
					"$(SRCROOT)/../node_modules/react-native-tooltip/ToolTipMenu",
					"$(SRCROOT)/../node_modules/react-native-code-push/ios/**",
					"$(SRCROOT)/../node_modules/@ledgerhq/react-native-passcode-auth",
					"$(SRCROOT)/../node_modules/react-native-firebase/ios/RNFirebase/**",
				);
				INFOPLIST_FILE = Rainbow/Info.plist;
				IPHONEOS_DEPLOYMENT_TARGET = 11.0;
				LD_RUNPATH_SEARCH_PATHS = "$(inherited) @executable_path/Frameworks";
				LIBRARY_SEARCH_PATHS = (
					"$(inherited)",
					"$(PROJECT_DIR)",
				);
				LLVM_LTO = YES;
				MARKETING_VERSION = 1.2.36;
				OTHER_CFLAGS = (
					"$(inherited)",
					"-DFB_SONARKIT_ENABLED=1",
				);
				OTHER_LDFLAGS = (
					"$(inherited)",
					"-ObjC",
					"-lc++",
				);
				PRODUCT_BUNDLE_IDENTIFIER = me.rainbow;
				PRODUCT_NAME = Rainbow;
				PROVISIONING_PROFILE = "";
				PROVISIONING_PROFILE_SPECIFIER = "";
				SWIFT_OBJC_BRIDGING_HEADER = "Rainbow-Bridging-Header.h";
				SWIFT_VERSION = 5.0;
				VERSIONING_SYSTEM = "apple-generic";
			};
			name = LocalRelease;
		};
		83CBBA201A601CBA00E9B192 /* Debug */ = {
			isa = XCBuildConfiguration;
			baseConfigurationReference = 15DC38CE247E0E0900919009 /* debug.xcconfig */;
			buildSettings = {
				ALWAYS_SEARCH_USER_PATHS = NO;
				CLANG_CXX_LANGUAGE_STANDARD = "gnu++0x";
				CLANG_CXX_LIBRARY = "libc++";
				CLANG_ENABLE_MODULES = YES;
				CLANG_ENABLE_OBJC_ARC = YES;
				CLANG_WARN_BOOL_CONVERSION = YES;
				CLANG_WARN_CONSTANT_CONVERSION = YES;
				CLANG_WARN_DIRECT_OBJC_ISA_USAGE = YES_ERROR;
				CLANG_WARN_EMPTY_BODY = YES;
				CLANG_WARN_ENUM_CONVERSION = YES;
				CLANG_WARN_INT_CONVERSION = YES;
				CLANG_WARN_OBJC_ROOT_CLASS = YES_ERROR;
				CLANG_WARN_UNREACHABLE_CODE = YES;
				CLANG_WARN__DUPLICATE_METHOD_MATCH = YES;
				CODEPUSH_KEY = "";
				"CODE_SIGN_IDENTITY[sdk=iphoneos*]" = "iPhone Developer";
				COPY_PHASE_STRIP = NO;
				ENABLE_STRICT_OBJC_MSGSEND = YES;
				GCC_C_LANGUAGE_STANDARD = gnu99;
				GCC_DYNAMIC_NO_PIC = NO;
				GCC_OPTIMIZATION_LEVEL = 0;
				GCC_PREPROCESSOR_DEFINITIONS = (
					"DEBUG=1",
					"$(inherited)",
				);
				GCC_SYMBOLS_PRIVATE_EXTERN = NO;
				GCC_WARN_64_TO_32_BIT_CONVERSION = YES;
				GCC_WARN_ABOUT_RETURN_TYPE = YES_ERROR;
				GCC_WARN_UNDECLARED_SELECTOR = YES;
				GCC_WARN_UNINITIALIZED_AUTOS = YES_AGGRESSIVE;
				GCC_WARN_UNUSED_FUNCTION = YES;
				GCC_WARN_UNUSED_VARIABLE = YES;
				IPHONEOS_DEPLOYMENT_TARGET = 11.0;
				MTL_ENABLE_DEBUG_INFO = YES;
				ONLY_ACTIVE_ARCH = YES;
				SDKROOT = iphoneos;
			};
			name = Debug;
		};
		83CBBA211A601CBA00E9B192 /* Release */ = {
			isa = XCBuildConfiguration;
			baseConfigurationReference = 15DC38CD247E0E0900919009 /* release.xcconfig */;
			buildSettings = {
				ALWAYS_SEARCH_USER_PATHS = NO;
				CLANG_CXX_LANGUAGE_STANDARD = "gnu++0x";
				CLANG_CXX_LIBRARY = "libc++";
				CLANG_ENABLE_MODULES = YES;
				CLANG_ENABLE_OBJC_ARC = YES;
				CLANG_WARN_BOOL_CONVERSION = YES;
				CLANG_WARN_CONSTANT_CONVERSION = YES;
				CLANG_WARN_DIRECT_OBJC_ISA_USAGE = YES_ERROR;
				CLANG_WARN_EMPTY_BODY = YES;
				CLANG_WARN_ENUM_CONVERSION = YES;
				CLANG_WARN_INT_CONVERSION = YES;
				CLANG_WARN_OBJC_ROOT_CLASS = YES_ERROR;
				CLANG_WARN_UNREACHABLE_CODE = YES;
				CLANG_WARN__DUPLICATE_METHOD_MATCH = YES;
				CODEPUSH_KEY = "<PRODUCTION_DEPLOYMENT_KEY>";
				"CODE_SIGN_IDENTITY[sdk=iphoneos*]" = "iPhone Developer";
				COPY_PHASE_STRIP = YES;
				ENABLE_NS_ASSERTIONS = NO;
				ENABLE_STRICT_OBJC_MSGSEND = YES;
				GCC_C_LANGUAGE_STANDARD = gnu99;
				GCC_WARN_64_TO_32_BIT_CONVERSION = YES;
				GCC_WARN_ABOUT_RETURN_TYPE = YES_ERROR;
				GCC_WARN_UNDECLARED_SELECTOR = YES;
				GCC_WARN_UNINITIALIZED_AUTOS = YES_AGGRESSIVE;
				GCC_WARN_UNUSED_FUNCTION = YES;
				GCC_WARN_UNUSED_VARIABLE = YES;
				IPHONEOS_DEPLOYMENT_TARGET = 11.0;
				MTL_ENABLE_DEBUG_INFO = NO;
				SDKROOT = iphoneos;
				VALIDATE_PRODUCT = YES;
			};
			name = Release;
		};
/* End XCBuildConfiguration section */

/* Begin XCConfigurationList section */
		13B07F931A680F5B00A75B9A /* Build configuration list for PBXNativeTarget "Rainbow" */ = {
			isa = XCConfigurationList;
			buildConfigurations = (
				13B07F941A680F5B00A75B9A /* Debug */,
				13B07F951A680F5B00A75B9A /* Release */,
				2C87B79A2197FA1900682EC4 /* LocalRelease */,
				2C6A799821127ED9003AFB37 /* Staging */,
			);
			defaultConfigurationIsVisible = 0;
			defaultConfigurationName = Release;
		};
		83CBB9FA1A601CBA00E9B192 /* Build configuration list for PBXProject "Rainbow" */ = {
			isa = XCConfigurationList;
			buildConfigurations = (
				83CBBA201A601CBA00E9B192 /* Debug */,
				83CBBA211A601CBA00E9B192 /* Release */,
				2C87B7992197FA1900682EC4 /* LocalRelease */,
				2C6A799721127ED9003AFB37 /* Staging */,
			);
			defaultConfigurationIsVisible = 0;
			defaultConfigurationName = Release;
		};
/* End XCConfigurationList section */
	};
	rootObject = 83CBB9F71A601CBA00E9B192 /* Project object */;
}<|MERGE_RESOLUTION|>--- conflicted
+++ resolved
@@ -28,7 +28,6 @@
 		66A28EB024CAF1B500410A88 /* TestFlight.m in Sources */ = {isa = PBXBuildFile; fileRef = 66A28EAF24CAF1B500410A88 /* TestFlight.m */; };
 		66FEC91623EDA14000A0F367 /* RoundedCornerView.swift in Sources */ = {isa = PBXBuildFile; fileRef = 66FEC91523EDA13F00A0F367 /* RoundedCornerView.swift */; };
 		7287CE1EC33B4913AEE1F4B6 /* SFMono-Medium.otf in Resources */ = {isa = PBXBuildFile; fileRef = 668A9E253DAF444A90ECB997 /* SFMono-Medium.otf */; };
-		93A022AD925B9A4834125492 /* libPods-Rainbow.a in Frameworks */ = {isa = PBXBuildFile; fileRef = 82905D8284357E7C242F65BA /* libPods-Rainbow.a */; };
 		A4277D9F23CBD1910042BAF4 /* Extensions.swift in Sources */ = {isa = PBXBuildFile; fileRef = A4277D9E23CBD1910042BAF4 /* Extensions.swift */; };
 		A4277DA323CFE85F0042BAF4 /* Theme.swift in Sources */ = {isa = PBXBuildFile; fileRef = A4277DA223CFE85F0042BAF4 /* Theme.swift */; };
 		A44A4EEE23EC928900B543F1 /* CoinIconWithProgressBar.swift in Sources */ = {isa = PBXBuildFile; fileRef = A44A4EED23EC928900B543F1 /* CoinIconWithProgressBar.swift */; };
@@ -57,10 +56,7 @@
 		AA6228F224272F510078BDAA /* SF-Pro-Rounded-Regular.otf in Resources */ = {isa = PBXBuildFile; fileRef = AA6228EE24272B200078BDAA /* SF-Pro-Rounded-Regular.otf */; };
 		AA6228F324272F510078BDAA /* SF-Pro-Rounded-Semibold.otf in Resources */ = {isa = PBXBuildFile; fileRef = AA6228EA24272B200078BDAA /* SF-Pro-Rounded-Semibold.otf */; };
 		ADBDB9381DFEBF1600ED6528 /* BuildFile in Frameworks */ = {isa = PBXBuildFile; };
-<<<<<<< HEAD
-=======
 		B5A3A3EB9EA56E2F92CEA8D0 /* libPods-Rainbow.a in Frameworks */ = {isa = PBXBuildFile; fileRef = 37DDCE5B5EFF34936F06C8B8 /* libPods-Rainbow.a */; };
->>>>>>> 1440ae7a
 		B7A3E82A4C4449F4A18EB5C2 /* SFMono-Regular.otf in Resources */ = {isa = PBXBuildFile; fileRef = 95F2888C850F40C8A26E083B /* SFMono-Regular.otf */; };
 		C72F456C99A646399192517D /* libz.tbd in Frameworks */ = {isa = PBXBuildFile; fileRef = 98AED33BAB4247CEBEF8464D /* libz.tbd */; };
 		ED2971652150620600B7C4FE /* JavaScriptCore.framework in Frameworks */ = {isa = PBXBuildFile; fileRef = ED2971642150620600B7C4FE /* JavaScriptCore.framework */; };
@@ -121,7 +117,6 @@
 		66A28EAF24CAF1B500410A88 /* TestFlight.m */ = {isa = PBXFileReference; lastKnownFileType = sourcecode.c.objc; path = TestFlight.m; sourceTree = "<group>"; };
 		66A29CCA2511074500481F4A /* ReaHeader.h */ = {isa = PBXFileReference; fileEncoding = 4; lastKnownFileType = sourcecode.c.h; path = ReaHeader.h; sourceTree = SOURCE_ROOT; };
 		66FEC91523EDA13F00A0F367 /* RoundedCornerView.swift */ = {isa = PBXFileReference; fileEncoding = 4; lastKnownFileType = sourcecode.swift; path = RoundedCornerView.swift; sourceTree = "<group>"; };
-		82905D8284357E7C242F65BA /* libPods-Rainbow.a */ = {isa = PBXFileReference; explicitFileType = archive.ar; includeInIndex = 0; path = "libPods-Rainbow.a"; sourceTree = BUILT_PRODUCTS_DIR; };
 		95F2888C850F40C8A26E083B /* SFMono-Regular.otf */ = {isa = PBXFileReference; explicitFileType = undefined; fileEncoding = 9; includeInIndex = 0; lastKnownFileType = unknown; name = "SFMono-Regular.otf"; path = "../src/assets/fonts/SFMono-Regular.otf"; sourceTree = "<group>"; };
 		98AED33BAB4247CEBEF8464D /* libz.tbd */ = {isa = PBXFileReference; explicitFileType = undefined; fileEncoding = 9; includeInIndex = 0; lastKnownFileType = "sourcecode.text-based-dylib-definition"; name = libz.tbd; path = usr/lib/libz.tbd; sourceTree = SDKROOT; };
 		9DEADFA4826D4D0BAA950D21 /* libRNFIRMessaging.a */ = {isa = PBXFileReference; explicitFileType = undefined; fileEncoding = 9; includeInIndex = 0; lastKnownFileType = archive.ar; path = libRNFIRMessaging.a; sourceTree = "<group>"; };
@@ -168,11 +163,7 @@
 				ED2971652150620600B7C4FE /* JavaScriptCore.framework in Frameworks */,
 				C72F456C99A646399192517D /* libz.tbd in Frameworks */,
 				ADBDB9381DFEBF1600ED6528 /* BuildFile in Frameworks */,
-<<<<<<< HEAD
-				93A022AD925B9A4834125492 /* libPods-Rainbow.a in Frameworks */,
-=======
 				B5A3A3EB9EA56E2F92CEA8D0 /* libPods-Rainbow.a in Frameworks */,
->>>>>>> 1440ae7a
 			);
 			runOnlyForDeploymentPostprocessing = 0;
 		};
@@ -292,11 +283,7 @@
 				24979E7E20F84005007EB0DA /* nanopb.framework */,
 				24979E3620F84003007EB0DA /* Protobuf.framework */,
 				98AED33BAB4247CEBEF8464D /* libz.tbd */,
-<<<<<<< HEAD
-				82905D8284357E7C242F65BA /* libPods-Rainbow.a */,
-=======
 				37DDCE5B5EFF34936F06C8B8 /* libPods-Rainbow.a */,
->>>>>>> 1440ae7a
 			);
 			name = Frameworks;
 			sourceTree = "<group>";
