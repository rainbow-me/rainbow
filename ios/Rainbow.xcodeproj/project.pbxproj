// !$*UTF8*$!
{
	archiveVersion = 1;
	classes = {
	};
	objectVersion = 46;
	objects = {

/* Begin PBXBuildFile section */
		0299CE7B2886202800B5C7E7 /* NotificationService.m in Sources */ = {isa = PBXBuildFile; fileRef = 0299CE7A2886202800B5C7E7 /* NotificationService.m */; };
		0299CE7F2886202800B5C7E7 /* ImageNotification.appex in Embed App Extensions */ = {isa = PBXBuildFile; fileRef = 0299CE772886202800B5C7E7 /* ImageNotification.appex */; settings = {ATTRIBUTES = (RemoveHeadersOnCopy, ); }; };
		13B07FBC1A68108700A75B9A /* AppDelegate.mm in Sources */ = {isa = PBXBuildFile; fileRef = 13B07FB01A68108700A75B9A /* AppDelegate.mm */; };
		13B07FBD1A68108700A75B9A /* LaunchScreen.xib in Resources */ = {isa = PBXBuildFile; fileRef = 13B07FB11A68108700A75B9A /* LaunchScreen.xib */; };
		13B07FC11A68108700A75B9A /* main.m in Sources */ = {isa = PBXBuildFile; fileRef = 13B07FB71A68108700A75B9A /* main.m */; };
		152643472B9AD97E004AC9AA /* InjectedJSBundle.js in Resources */ = {isa = PBXBuildFile; fileRef = 152643462B9AD97E004AC9AA /* InjectedJSBundle.js */; };
		15C398812880EDFF006033AC /* og@3x.png in Resources */ = {isa = PBXBuildFile; fileRef = 15C3987D2880EDFF006033AC /* og@3x.png */; };
		15C398832880EDFF006033AC /* og@2x.png in Resources */ = {isa = PBXBuildFile; fileRef = 15C3987F2880EDFF006033AC /* og@2x.png */; };
		15CF49BC2889AF7C005F92C9 /* optimism@3x.png in Resources */ = {isa = PBXBuildFile; fileRef = 15CF49BA2889AF7C005F92C9 /* optimism@3x.png */; };
		15CF49BD2889AF7C005F92C9 /* optimism@2x.png in Resources */ = {isa = PBXBuildFile; fileRef = 15CF49BB2889AF7C005F92C9 /* optimism@2x.png */; };
		15CF49C02889AFAD005F92C9 /* pixel@3x.png in Resources */ = {isa = PBXBuildFile; fileRef = 15CF49BE2889AFAD005F92C9 /* pixel@3x.png */; };
		15CF49C12889AFAD005F92C9 /* pixel@2x.png in Resources */ = {isa = PBXBuildFile; fileRef = 15CF49BF2889AFAD005F92C9 /* pixel@2x.png */; };
		15D66135277A751C0082F041 /* SelectTokenIntent.intentdefinition in Sources */ = {isa = PBXBuildFile; fileRef = 15D66139277A751C0082F041 /* SelectTokenIntent.intentdefinition */; };
		15D66136277A751C0082F041 /* SelectTokenIntent.intentdefinition in Sources */ = {isa = PBXBuildFile; fileRef = 15D66139277A751C0082F041 /* SelectTokenIntent.intentdefinition */; };
		15D66137277A751C0082F041 /* SelectTokenIntent.intentdefinition in Sources */ = {isa = PBXBuildFile; fileRef = 15D66139277A751C0082F041 /* SelectTokenIntent.intentdefinition */; };
		15E531D5242B28EF00797B89 /* UIImageViewWithPersistentAnimations.swift in Sources */ = {isa = PBXBuildFile; fileRef = 15E531D4242B28EF00797B89 /* UIImageViewWithPersistentAnimations.swift */; };
		15E531DA242DAB7100797B89 /* NotificationManager.m in Sources */ = {isa = PBXBuildFile; fileRef = 15E531D9242DAB7100797B89 /* NotificationManager.m */; };
		24979E8920F84250007EB0DA /* GoogleService-Info.plist in Resources */ = {isa = PBXBuildFile; fileRef = 24979E7720F84004007EB0DA /* GoogleService-Info.plist */; };
		4D098C2F2811A9A5006A801A /* RNStartTime.m in Sources */ = {isa = PBXBuildFile; fileRef = 4D098C2E2811A9A5006A801A /* RNStartTime.m */; };
		6630540924A38A1900E5B030 /* RainbowText.m in Sources */ = {isa = PBXBuildFile; fileRef = 6630540824A38A1900E5B030 /* RainbowText.m */; };
		6635730624939991006ACFA6 /* SafeStoreReview.m in Sources */ = {isa = PBXBuildFile; fileRef = 6635730524939991006ACFA6 /* SafeStoreReview.m */; };
		6655FFB425BB2B0700642961 /* ThemeModule.m in Sources */ = {isa = PBXBuildFile; fileRef = 6655FFB325BB2B0700642961 /* ThemeModule.m */; };
		66A1FEB424AB641100C3F539 /* RNCMScreenStack.m in Sources */ = {isa = PBXBuildFile; fileRef = 66A1FEB024AB641100C3F539 /* RNCMScreenStack.m */; };
		66A1FEB524AB641100C3F539 /* UIViewController+slack.swift in Sources */ = {isa = PBXBuildFile; fileRef = 66A1FEB124AB641100C3F539 /* UIViewController+slack.swift */; };
		66A1FEB624AB641100C3F539 /* RNCMScreen.m in Sources */ = {isa = PBXBuildFile; fileRef = 66A1FEB324AB641100C3F539 /* RNCMScreen.m */; };
		66A1FEBC24ACBBE600C3F539 /* RNCMPortal.m in Sources */ = {isa = PBXBuildFile; fileRef = 66A1FEBB24ACBBE600C3F539 /* RNCMPortal.m */; };
		66A28EB024CAF1B500410A88 /* TestFlight.m in Sources */ = {isa = PBXBuildFile; fileRef = 66A28EAF24CAF1B500410A88 /* TestFlight.m */; };
		69243C67C5E49AE3E56BB5D8 /* libPods-SelectTokenIntent.a in Frameworks */ = {isa = PBXBuildFile; fileRef = 4FACF94BD908E4AAF4255194 /* libPods-SelectTokenIntent.a */; };
		A4277D9F23CBD1910042BAF4 /* Extensions.swift in Sources */ = {isa = PBXBuildFile; fileRef = A4277D9E23CBD1910042BAF4 /* Extensions.swift */; };
		A4277DA323CFE85F0042BAF4 /* Theme.swift in Sources */ = {isa = PBXBuildFile; fileRef = A4277DA223CFE85F0042BAF4 /* Theme.swift */; };
		A45C202EE8EC344A6B2F16CD /* libPods-PriceWidgetExtension.a in Frameworks */ = {isa = PBXBuildFile; fileRef = 8931FA72C2D1BF5715831299 /* libPods-PriceWidgetExtension.a */; };
		A4D04BA923D12F99008C1DEC /* Button.swift in Sources */ = {isa = PBXBuildFile; fileRef = A4D04BA823D12F99008C1DEC /* Button.swift */; };
		A4D04BAC23D12FD5008C1DEC /* ButtonManager.m in Sources */ = {isa = PBXBuildFile; fileRef = A4D04BAB23D12FD5008C1DEC /* ButtonManager.m */; };
		A5B2008D0BEDE132CA7DBE22 /* libPods-Rainbow.a in Frameworks */ = {isa = PBXBuildFile; fileRef = 265B3F7C7ABA4B9309987EEB /* libPods-Rainbow.a */; };
		AA0B1CBB2B00C5E100EAF77D /* SF-Mono-Semibold.otf in Resources */ = {isa = PBXBuildFile; fileRef = AA0B1CB82B00C5E100EAF77D /* SF-Mono-Semibold.otf */; };
		AA0B1CBD2B00C5E100EAF77D /* SF-Mono-Bold.otf in Resources */ = {isa = PBXBuildFile; fileRef = AA0B1CB92B00C5E100EAF77D /* SF-Mono-Bold.otf */; };
		AA0B1CBF2B00C5E100EAF77D /* SF-Pro-Rounded-Black.otf in Resources */ = {isa = PBXBuildFile; fileRef = AA0B1CBA2B00C5E100EAF77D /* SF-Pro-Rounded-Black.otf */; };
		AA6228EF24272F510078BDAA /* SF-Pro-Rounded-Bold.otf in Resources */ = {isa = PBXBuildFile; fileRef = AA6228EB24272B200078BDAA /* SF-Pro-Rounded-Bold.otf */; };
		AA6228F024272F510078BDAA /* SF-Pro-Rounded-Heavy.otf in Resources */ = {isa = PBXBuildFile; fileRef = AA6228EC24272B200078BDAA /* SF-Pro-Rounded-Heavy.otf */; };
		AA6228F124272F510078BDAA /* SF-Pro-Rounded-Medium.otf in Resources */ = {isa = PBXBuildFile; fileRef = AA6228ED24272B200078BDAA /* SF-Pro-Rounded-Medium.otf */; };
		AA6228F224272F510078BDAA /* SF-Pro-Rounded-Regular.otf in Resources */ = {isa = PBXBuildFile; fileRef = AA6228EE24272B200078BDAA /* SF-Pro-Rounded-Regular.otf */; };
		AA6228F324272F510078BDAA /* SF-Pro-Rounded-Semibold.otf in Resources */ = {isa = PBXBuildFile; fileRef = AA6228EA24272B200078BDAA /* SF-Pro-Rounded-Semibold.otf */; };
		B50C9AEB2A9D18DC00EB0019 /* adworld@3x.png in Resources */ = {isa = PBXBuildFile; fileRef = B50C9AE92A9D18DC00EB0019 /* adworld@3x.png */; };
		B50C9AEC2A9D18DC00EB0019 /* adworld@2x.png in Resources */ = {isa = PBXBuildFile; fileRef = B50C9AEA2A9D18DC00EB0019 /* adworld@2x.png */; };
		B52242E628B1B11F0024D19D /* smol@2x.png in Resources */ = {isa = PBXBuildFile; fileRef = B52242E428B1B11F0024D19D /* smol@2x.png */; };
		B52242E728B1B11F0024D19D /* smol@3x.png in Resources */ = {isa = PBXBuildFile; fileRef = B52242E528B1B11F0024D19D /* smol@3x.png */; };
		B54C1D1029358946007560D9 /* golddoge@3x.png in Resources */ = {isa = PBXBuildFile; fileRef = B54C1D0C29358945007560D9 /* golddoge@3x.png */; };
		B54C1D1129358946007560D9 /* golddoge@2x.png in Resources */ = {isa = PBXBuildFile; fileRef = B54C1D0D29358945007560D9 /* golddoge@2x.png */; };
		B54C1D1229358946007560D9 /* raindoge@3x.png in Resources */ = {isa = PBXBuildFile; fileRef = B54C1D0E29358946007560D9 /* raindoge@3x.png */; };
		B54C1D1329358946007560D9 /* raindoge@2x.png in Resources */ = {isa = PBXBuildFile; fileRef = B54C1D0F29358946007560D9 /* raindoge@2x.png */; };
		B54C1D162935A54F007560D9 /* zora@3x.png in Resources */ = {isa = PBXBuildFile; fileRef = B54C1D142935A54F007560D9 /* zora@3x.png */; };
		B54C1D172935A54F007560D9 /* zora@2x.png in Resources */ = {isa = PBXBuildFile; fileRef = B54C1D152935A54F007560D9 /* zora@2x.png */; };
		B597E7C22B8E9E18004782B6 /* farcaster@3x.png in Resources */ = {isa = PBXBuildFile; fileRef = B597E7C02B8E9E18004782B6 /* farcaster@3x.png */; };
		B597E7C32B8E9E18004782B6 /* farcaster@2x.png in Resources */ = {isa = PBXBuildFile; fileRef = B597E7C12B8E9E18004782B6 /* farcaster@2x.png */; };
		B5C070C62A4A387400D854BA /* zorb@3x.png in Resources */ = {isa = PBXBuildFile; fileRef = B5C070C42A4A387400D854BA /* zorb@3x.png */; };
		B5C070C72A4A387400D854BA /* zorb@2x.png in Resources */ = {isa = PBXBuildFile; fileRef = B5C070C52A4A387400D854BA /* zorb@2x.png */; };
		B5CC6D382A78732A0037D5A3 /* poolboy@2x.png in Resources */ = {isa = PBXBuildFile; fileRef = B5CC6D372A78732A0037D5A3 /* poolboy@2x.png */; };
		B5CC6D3A2A7873300037D5A3 /* poolboy@3x.png in Resources */ = {isa = PBXBuildFile; fileRef = B5CC6D392A7873300037D5A3 /* poolboy@3x.png */; };
		B5CE8FFE29A5758100EB1EFA /* pooly@2x.png in Resources */ = {isa = PBXBuildFile; fileRef = B5CE8FFC29A5758100EB1EFA /* pooly@2x.png */; };
		B5CE8FFF29A5758100EB1EFA /* pooly@3x.png in Resources */ = {isa = PBXBuildFile; fileRef = B5CE8FFD29A5758100EB1EFA /* pooly@3x.png */; };
		B5D7F2F029E8D41E003D6A54 /* finiliar@3x.png in Resources */ = {isa = PBXBuildFile; fileRef = B5D7F2EE29E8D41D003D6A54 /* finiliar@3x.png */; };
		B5D7F2F129E8D41E003D6A54 /* finiliar@2x.png in Resources */ = {isa = PBXBuildFile; fileRef = B5D7F2EF29E8D41E003D6A54 /* finiliar@2x.png */; };
		C04D10F025AFC8C1003BEF7A /* Extras.json in Resources */ = {isa = PBXBuildFile; fileRef = C04D10EF25AFC8C1003BEF7A /* Extras.json */; };
		C1038325273C2D0C00B18210 /* PriceWidgetView.swift in Sources */ = {isa = PBXBuildFile; fileRef = C16DCF75272BA7AA00FF5C78 /* PriceWidgetView.swift */; };
		C1038337273C5C4200B18210 /* PriceWidget.swift in Sources */ = {isa = PBXBuildFile; fileRef = C16DCF62272BA6EF00FF5C78 /* PriceWidget.swift */; };
		C11640E8274DC10B00C9120A /* UIColor.swift in Sources */ = {isa = PBXBuildFile; fileRef = C11640E7274DC10B00C9120A /* UIColor.swift */; };
		C11640E9274DC10C00C9120A /* UIColor.swift in Sources */ = {isa = PBXBuildFile; fileRef = C11640E7274DC10B00C9120A /* UIColor.swift */; };
		C11640EA274DC10C00C9120A /* UIColor.swift in Sources */ = {isa = PBXBuildFile; fileRef = C11640E7274DC10B00C9120A /* UIColor.swift */; };
		C127238A274EBBB6006AC743 /* CurrencyDetails.swift in Sources */ = {isa = PBXBuildFile; fileRef = C1272389274EBBB6006AC743 /* CurrencyDetails.swift */; };
		C127238B274EBBB6006AC743 /* CurrencyDetails.swift in Sources */ = {isa = PBXBuildFile; fileRef = C1272389274EBBB6006AC743 /* CurrencyDetails.swift */; };
		C127238C274EBBB6006AC743 /* CurrencyDetails.swift in Sources */ = {isa = PBXBuildFile; fileRef = C1272389274EBBB6006AC743 /* CurrencyDetails.swift */; };
		C151287F2739F676006517AB /* IconProvider.swift in Sources */ = {isa = PBXBuildFile; fileRef = C151287D2739F676006517AB /* IconProvider.swift */; };
		C15128802739F676006517AB /* IconProvider.swift in Sources */ = {isa = PBXBuildFile; fileRef = C151287D2739F676006517AB /* IconProvider.swift */; };
		C16DCF5E272BA6EF00FF5C78 /* WidgetKit.framework in Frameworks */ = {isa = PBXBuildFile; fileRef = C16DCF5D272BA6EF00FF5C78 /* WidgetKit.framework */; };
		C16DCF60272BA6EF00FF5C78 /* SwiftUI.framework in Frameworks */ = {isa = PBXBuildFile; fileRef = C16DCF5F272BA6EF00FF5C78 /* SwiftUI.framework */; };
		C16DCF63272BA6EF00FF5C78 /* PriceWidget.swift in Sources */ = {isa = PBXBuildFile; fileRef = C16DCF62272BA6EF00FF5C78 /* PriceWidget.swift */; };
		C16DCF65272BA6F000FF5C78 /* Assets.xcassets in Resources */ = {isa = PBXBuildFile; fileRef = C16DCF64272BA6F000FF5C78 /* Assets.xcassets */; };
		C16DCF69272BA6F000FF5C78 /* PriceWidgetExtension.appex in Embed App Extensions */ = {isa = PBXBuildFile; fileRef = C16DCF5C272BA6EF00FF5C78 /* PriceWidgetExtension.appex */; settings = {ATTRIBUTES = (RemoveHeadersOnCopy, ); }; };
		C16DCF71272BA75700FF5C78 /* CoinGeckoToken.swift in Sources */ = {isa = PBXBuildFile; fileRef = C16DCF6F272BA75700FF5C78 /* CoinGeckoToken.swift */; };
		C16DCF74272BA77A00FF5C78 /* TokenProvider.swift in Sources */ = {isa = PBXBuildFile; fileRef = C16DCF72272BA77A00FF5C78 /* TokenProvider.swift */; };
		C16DCF81272BAB9500FF5C78 /* Intents.framework in Frameworks */ = {isa = PBXBuildFile; fileRef = C16DCF80272BAB9500FF5C78 /* Intents.framework */; };
		C16DCF84272BAB9500FF5C78 /* IntentHandler.swift in Sources */ = {isa = PBXBuildFile; fileRef = C16DCF83272BAB9500FF5C78 /* IntentHandler.swift */; };
		C16DCF99272BAB9600FF5C78 /* SelectTokenIntent.appex in Embed App Extensions */ = {isa = PBXBuildFile; fileRef = C16DCF7F272BAB9500FF5C78 /* SelectTokenIntent.appex */; settings = {ATTRIBUTES = (RemoveHeadersOnCopy, ); }; };
		C16DCFA6272BABC700FF5C78 /* CoinGeckoToken.swift in Sources */ = {isa = PBXBuildFile; fileRef = C16DCF6F272BA75700FF5C78 /* CoinGeckoToken.swift */; };
		C16DCFA8272BABCB00FF5C78 /* TokenProvider.swift in Sources */ = {isa = PBXBuildFile; fileRef = C16DCF72272BA77A00FF5C78 /* TokenProvider.swift */; };
		C16DCFAC272BB8ED00FF5C78 /* PriceDataProvider.swift in Sources */ = {isa = PBXBuildFile; fileRef = C16DCFAA272BB8ED00FF5C78 /* PriceDataProvider.swift */; };
		C16DCFAD272BB8ED00FF5C78 /* PriceDataProvider.swift in Sources */ = {isa = PBXBuildFile; fileRef = C16DCFAA272BB8ED00FF5C78 /* PriceDataProvider.swift */; };
		C16DCFB1272BB8FC00FF5C78 /* PriceData.swift in Sources */ = {isa = PBXBuildFile; fileRef = C16DCFAF272BB8FC00FF5C78 /* PriceData.swift */; };
		C16DCFB2272BB8FC00FF5C78 /* PriceData.swift in Sources */ = {isa = PBXBuildFile; fileRef = C16DCFAF272BB8FC00FF5C78 /* PriceData.swift */; };
		C16DCFB6272BC8F100FF5C78 /* TokenData.swift in Sources */ = {isa = PBXBuildFile; fileRef = C16DCFB4272BC8F100FF5C78 /* TokenData.swift */; };
		C16DCFB7272BC8F100FF5C78 /* TokenData.swift in Sources */ = {isa = PBXBuildFile; fileRef = C16DCFB4272BC8F100FF5C78 /* TokenData.swift */; };
		C179298527499A5B00044684 /* Constants.swift in Sources */ = {isa = PBXBuildFile; fileRef = C179298427499A5B00044684 /* Constants.swift */; };
		C179298627499A5B00044684 /* Constants.swift in Sources */ = {isa = PBXBuildFile; fileRef = C179298427499A5B00044684 /* Constants.swift */; };
		C179298727499A5B00044684 /* Constants.swift in Sources */ = {isa = PBXBuildFile; fileRef = C179298427499A5B00044684 /* Constants.swift */; };
		C18C8E022798B02700D38B34 /* CurrencyProvider.swift in Sources */ = {isa = PBXBuildFile; fileRef = C18C8E012798B02700D38B34 /* CurrencyProvider.swift */; };
		C18C8E032798B02700D38B34 /* CurrencyProvider.swift in Sources */ = {isa = PBXBuildFile; fileRef = C18C8E012798B02700D38B34 /* CurrencyProvider.swift */; };
		C18C8E042798B02700D38B34 /* CurrencyProvider.swift in Sources */ = {isa = PBXBuildFile; fileRef = C18C8E012798B02700D38B34 /* CurrencyProvider.swift */; };
		C18FCD32273C62230079CE28 /* PriceWidgetView.swift in Sources */ = {isa = PBXBuildFile; fileRef = C16DCF75272BA7AA00FF5C78 /* PriceWidgetView.swift */; };
		C18FCD37273C62C50079CE28 /* PriceWidgetView.swift in Sources */ = {isa = PBXBuildFile; fileRef = C16DCF75272BA7AA00FF5C78 /* PriceWidgetView.swift */; };
		C18FCD39273C64C90079CE28 /* TokenData.swift in Sources */ = {isa = PBXBuildFile; fileRef = C16DCFB4272BC8F100FF5C78 /* TokenData.swift */; };
		C18FCD3B273C64CF0079CE28 /* UIImage.swift in Sources */ = {isa = PBXBuildFile; fileRef = C1C61A6C272C9C8D00E5C0B3 /* UIImage.swift */; };
		C18FCD3C273C64D10079CE28 /* TokenDetails.swift in Sources */ = {isa = PBXBuildFile; fileRef = C1EB012E2731B68400830E70 /* TokenDetails.swift */; };
		C18FCD3D273C64D40079CE28 /* RainbowTokenList.swift in Sources */ = {isa = PBXBuildFile; fileRef = C1C61A902731A05700E5C0B3 /* RainbowTokenList.swift */; };
		C18FCD3E273C64D60079CE28 /* PriceData.swift in Sources */ = {isa = PBXBuildFile; fileRef = C16DCFAF272BB8FC00FF5C78 /* PriceData.swift */; };
		C18FCD3F273C64D80079CE28 /* CoinGeckoToken.swift in Sources */ = {isa = PBXBuildFile; fileRef = C16DCF6F272BA75700FF5C78 /* CoinGeckoToken.swift */; };
		C18FCD41273C64DE0079CE28 /* IconProvider.swift in Sources */ = {isa = PBXBuildFile; fileRef = C151287D2739F676006517AB /* IconProvider.swift */; };
		C18FCD42273C64E10079CE28 /* TokenProvider.swift in Sources */ = {isa = PBXBuildFile; fileRef = C16DCF72272BA77A00FF5C78 /* TokenProvider.swift */; };
		C18FCD43273C64E40079CE28 /* PriceDataProvider.swift in Sources */ = {isa = PBXBuildFile; fileRef = C16DCFAA272BB8ED00FF5C78 /* PriceDataProvider.swift */; };
		C1AA308F27338F2B00136A9A /* SF-Pro-Rounded-Bold.otf in Resources */ = {isa = PBXBuildFile; fileRef = AA6228EB24272B200078BDAA /* SF-Pro-Rounded-Bold.otf */; };
		C1AA309027338F2B00136A9A /* SF-Pro-Rounded-Regular.otf in Resources */ = {isa = PBXBuildFile; fileRef = AA6228EE24272B200078BDAA /* SF-Pro-Rounded-Regular.otf */; };
		C1AA309227338F2B00136A9A /* SF-Pro-Rounded-Medium.otf in Resources */ = {isa = PBXBuildFile; fileRef = AA6228ED24272B200078BDAA /* SF-Pro-Rounded-Medium.otf */; };
		C1AA309327338F2B00136A9A /* SF-Pro-Rounded-Semibold.otf in Resources */ = {isa = PBXBuildFile; fileRef = AA6228EA24272B200078BDAA /* SF-Pro-Rounded-Semibold.otf */; };
		C1AA309527338F2B00136A9A /* SF-Pro-Rounded-Heavy.otf in Resources */ = {isa = PBXBuildFile; fileRef = AA6228EC24272B200078BDAA /* SF-Pro-Rounded-Heavy.otf */; };
		C1C61A6E272C9C8D00E5C0B3 /* UIImage.swift in Sources */ = {isa = PBXBuildFile; fileRef = C1C61A6C272C9C8D00E5C0B3 /* UIImage.swift */; };
		C1C61A6F272C9C8D00E5C0B3 /* UIImage.swift in Sources */ = {isa = PBXBuildFile; fileRef = C1C61A6C272C9C8D00E5C0B3 /* UIImage.swift */; };
		C1C61A82272CBDA100E5C0B3 /* Images.xcassets in Resources */ = {isa = PBXBuildFile; fileRef = C1C61A81272CBDA100E5C0B3 /* Images.xcassets */; };
		C1C61A83272CBDA100E5C0B3 /* Images.xcassets in Resources */ = {isa = PBXBuildFile; fileRef = C1C61A81272CBDA100E5C0B3 /* Images.xcassets */; };
		C1C61A84272CBDA100E5C0B3 /* Images.xcassets in Resources */ = {isa = PBXBuildFile; fileRef = C1C61A81272CBDA100E5C0B3 /* Images.xcassets */; };
		C1C61A922731A05700E5C0B3 /* RainbowTokenList.swift in Sources */ = {isa = PBXBuildFile; fileRef = C1C61A902731A05700E5C0B3 /* RainbowTokenList.swift */; };
		C1C61A932731A05700E5C0B3 /* RainbowTokenList.swift in Sources */ = {isa = PBXBuildFile; fileRef = C1C61A902731A05700E5C0B3 /* RainbowTokenList.swift */; };
		C1EB01302731B68400830E70 /* TokenDetails.swift in Sources */ = {isa = PBXBuildFile; fileRef = C1EB012E2731B68400830E70 /* TokenDetails.swift */; };
		C1EB01312731B68400830E70 /* TokenDetails.swift in Sources */ = {isa = PBXBuildFile; fileRef = C1EB012E2731B68400830E70 /* TokenDetails.swift */; };
		C72F456C99A646399192517D /* libz.tbd in Frameworks */ = {isa = PBXBuildFile; fileRef = 98AED33BAB4247CEBEF8464D /* libz.tbd */; };
		C97EAD8D2BD6C6DF00322D53 /* RCTDeviceUUID.m in Sources */ = {isa = PBXBuildFile; fileRef = C97EAD8B2BD6C6DF00322D53 /* RCTDeviceUUID.m */; };
		C9B378A22C5159880085E5D0 /* UniformTypeIdentifiers.framework in Frameworks */ = {isa = PBXBuildFile; fileRef = C9B378A12C5159880085E5D0 /* UniformTypeIdentifiers.framework */; };
		C9B378A52C5159880085E5D0 /* Media.xcassets in Resources */ = {isa = PBXBuildFile; fileRef = C9B378A42C5159880085E5D0 /* Media.xcassets */; };
		C9B378A72C5159880085E5D0 /* ActionViewController.swift in Sources */ = {isa = PBXBuildFile; fileRef = C9B378A62C5159880085E5D0 /* ActionViewController.swift */; };
		C9B378AA2C5159880085E5D0 /* Base in Resources */ = {isa = PBXBuildFile; fileRef = C9B378A92C5159880085E5D0 /* Base */; };
		C9B378AE2C5159880085E5D0 /* OpenInRainbow.appex in Embed App Extensions */ = {isa = PBXBuildFile; fileRef = C9B378A02C5159880085E5D0 /* OpenInRainbow.appex */; settings = {ATTRIBUTES = (RemoveHeadersOnCopy, ); }; };
		C9B378BB2C515A860085E5D0 /* ShareViewController.swift in Sources */ = {isa = PBXBuildFile; fileRef = C9B378BA2C515A860085E5D0 /* ShareViewController.swift */; };
		C9B378BE2C515A860085E5D0 /* Base in Resources */ = {isa = PBXBuildFile; fileRef = C9B378BD2C515A860085E5D0 /* Base */; };
		C9B378C22C515A860085E5D0 /* ShareWithRainbow.appex in Embed App Extensions */ = {isa = PBXBuildFile; fileRef = C9B378B82C515A860085E5D0 /* ShareWithRainbow.appex */; settings = {ATTRIBUTES = (RemoveHeadersOnCopy, ); }; };
<<<<<<< HEAD
		E94424AAE2AD72C431833148 /* libPods-ImageNotification.a in Frameworks */ = {isa = PBXBuildFile; fileRef = A0A3D37DF156DB7C42B0C1F3 /* libPods-ImageNotification.a */; };
=======
		CC651D36962A724E81524D7F /* libPods-SelectTokenIntent.a in Frameworks */ = {isa = PBXBuildFile; fileRef = 6742E1A099DF0612378089CD /* libPods-SelectTokenIntent.a */; };
		E8D2945956C9619768A8D361 /* ExpoModulesProvider.swift in Sources */ = {isa = PBXBuildFile; fileRef = 43C92E589571C27FFE89AB10 /* ExpoModulesProvider.swift */; };
>>>>>>> bae85e5c
		ED2971652150620600B7C4FE /* JavaScriptCore.framework in Frameworks */ = {isa = PBXBuildFile; fileRef = ED2971642150620600B7C4FE /* JavaScriptCore.framework */; };
/* End PBXBuildFile section */

/* Begin PBXContainerItemProxy section */
		0299CE7D2886202800B5C7E7 /* PBXContainerItemProxy */ = {
			isa = PBXContainerItemProxy;
			containerPortal = 83CBB9F71A601CBA00E9B192 /* Project object */;
			proxyType = 1;
			remoteGlobalIDString = 0299CE762886202800B5C7E7;
			remoteInfo = ImageNotification;
		};
		C16DCF67272BA6F000FF5C78 /* PBXContainerItemProxy */ = {
			isa = PBXContainerItemProxy;
			containerPortal = 83CBB9F71A601CBA00E9B192 /* Project object */;
			proxyType = 1;
			remoteGlobalIDString = C16DCF5B272BA6EF00FF5C78;
			remoteInfo = PriceWidgetExtension;
		};
		C16DCF97272BAB9600FF5C78 /* PBXContainerItemProxy */ = {
			isa = PBXContainerItemProxy;
			containerPortal = 83CBB9F71A601CBA00E9B192 /* Project object */;
			proxyType = 1;
			remoteGlobalIDString = C16DCF7E272BAB9500FF5C78;
			remoteInfo = SelectTokenIntent;
		};
		C9B378AC2C5159880085E5D0 /* PBXContainerItemProxy */ = {
			isa = PBXContainerItemProxy;
			containerPortal = 83CBB9F71A601CBA00E9B192 /* Project object */;
			proxyType = 1;
			remoteGlobalIDString = C9B3789F2C5159880085E5D0;
			remoteInfo = OpenInRainbow;
		};
		C9B378C02C515A860085E5D0 /* PBXContainerItemProxy */ = {
			isa = PBXContainerItemProxy;
			containerPortal = 83CBB9F71A601CBA00E9B192 /* Project object */;
			proxyType = 1;
			remoteGlobalIDString = C9B378B72C515A860085E5D0;
			remoteInfo = ShareWithRainbow;
		};
/* End PBXContainerItemProxy section */

/* Begin PBXCopyFilesBuildPhase section */
		668ADB3225A4E3A40050859D /* Embed App Extensions */ = {
			isa = PBXCopyFilesBuildPhase;
			buildActionMask = 2147483647;
			dstPath = "";
			dstSubfolderSpec = 13;
			files = (
				0299CE7F2886202800B5C7E7 /* ImageNotification.appex in Embed App Extensions */,
				C16DCF99272BAB9600FF5C78 /* SelectTokenIntent.appex in Embed App Extensions */,
				C9B378AE2C5159880085E5D0 /* OpenInRainbow.appex in Embed App Extensions */,
				C16DCF69272BA6F000FF5C78 /* PriceWidgetExtension.appex in Embed App Extensions */,
				C9B378C22C515A860085E5D0 /* ShareWithRainbow.appex in Embed App Extensions */,
			);
			name = "Embed App Extensions";
			runOnlyForDeploymentPostprocessing = 0;
		};
/* End PBXCopyFilesBuildPhase section */

/* Begin PBXFileReference section */
		008F07F21AC5B25A0029DE68 /* main.jsbundle */ = {isa = PBXFileReference; fileEncoding = 4; lastKnownFileType = text; path = main.jsbundle; sourceTree = "<group>"; };
		00E356F11AD99517003FC87E /* Info.plist */ = {isa = PBXFileReference; lastKnownFileType = text.plist.xml; path = Info.plist; sourceTree = "<group>"; };
		00E356F21AD99517003FC87E /* RainbowTests.m */ = {isa = PBXFileReference; lastKnownFileType = sourcecode.c.objc; path = RainbowTests.m; sourceTree = "<group>"; };
		0299CE772886202800B5C7E7 /* ImageNotification.appex */ = {isa = PBXFileReference; explicitFileType = "wrapper.app-extension"; includeInIndex = 0; path = ImageNotification.appex; sourceTree = BUILT_PRODUCTS_DIR; };
		0299CE792886202800B5C7E7 /* NotificationService.h */ = {isa = PBXFileReference; lastKnownFileType = sourcecode.c.h; path = NotificationService.h; sourceTree = "<group>"; };
		0299CE7A2886202800B5C7E7 /* NotificationService.m */ = {isa = PBXFileReference; lastKnownFileType = sourcecode.c.objc; path = NotificationService.m; sourceTree = "<group>"; };
		0299CE7C2886202800B5C7E7 /* Info.plist */ = {isa = PBXFileReference; lastKnownFileType = text.plist.xml; path = Info.plist; sourceTree = "<group>"; };
		0299CE852886246C00B5C7E7 /* libFirebaseCore.a */ = {isa = PBXFileReference; explicitFileType = archive.ar; path = libFirebaseCore.a; sourceTree = BUILT_PRODUCTS_DIR; };
		06D26D80369E022B1BCDCEDC /* Pods-ImageNotification.debug.xcconfig */ = {isa = PBXFileReference; includeInIndex = 1; lastKnownFileType = text.xcconfig; name = "Pods-ImageNotification.debug.xcconfig"; path = "Target Support Files/Pods-ImageNotification/Pods-ImageNotification.debug.xcconfig"; sourceTree = "<group>"; };
		0C151355FDCA452BC368B6E8 /* Pods-PriceWidgetExtension.release.xcconfig */ = {isa = PBXFileReference; includeInIndex = 1; lastKnownFileType = text.xcconfig; name = "Pods-PriceWidgetExtension.release.xcconfig"; path = "Target Support Files/Pods-PriceWidgetExtension/Pods-PriceWidgetExtension.release.xcconfig"; sourceTree = "<group>"; };
		13B07F961A680F5B00A75B9A /* Rainbow.app */ = {isa = PBXFileReference; explicitFileType = wrapper.application; includeInIndex = 0; path = Rainbow.app; sourceTree = BUILT_PRODUCTS_DIR; };
		13B07FAF1A68108700A75B9A /* AppDelegate.h */ = {isa = PBXFileReference; fileEncoding = 4; lastKnownFileType = sourcecode.c.h; name = AppDelegate.h; path = Rainbow/AppDelegate.h; sourceTree = "<group>"; };
		13B07FB01A68108700A75B9A /* AppDelegate.mm */ = {isa = PBXFileReference; fileEncoding = 4; lastKnownFileType = sourcecode.cpp.objcpp; name = AppDelegate.mm; path = Rainbow/AppDelegate.mm; sourceTree = "<group>"; };
		13B07FB21A68108700A75B9A /* Base */ = {isa = PBXFileReference; lastKnownFileType = file.xib; name = Base; path = Base.lproj/LaunchScreen.xib; sourceTree = "<group>"; };
		13B07FB61A68108700A75B9A /* Info.plist */ = {isa = PBXFileReference; fileEncoding = 4; lastKnownFileType = text.plist.xml; name = Info.plist; path = Rainbow/Info.plist; sourceTree = "<group>"; };
		13B07FB71A68108700A75B9A /* main.m */ = {isa = PBXFileReference; fileEncoding = 4; lastKnownFileType = sourcecode.c.objc; name = main.m; path = Rainbow/main.m; sourceTree = "<group>"; };
		152643462B9AD97E004AC9AA /* InjectedJSBundle.js */ = {isa = PBXFileReference; fileEncoding = 4; lastKnownFileType = sourcecode.javascript; name = InjectedJSBundle.js; path = ../InjectedJSBundle.js; sourceTree = "<group>"; };
		157155032418733F009B698B /* RainbowRelease.entitlements */ = {isa = PBXFileReference; lastKnownFileType = text.plist.entitlements; name = RainbowRelease.entitlements; path = Rainbow/RainbowRelease.entitlements; sourceTree = "<group>"; };
		157155042418734C009B698B /* RainbowDebug.entitlements */ = {isa = PBXFileReference; lastKnownFileType = text.plist.entitlements; name = RainbowDebug.entitlements; path = Rainbow/RainbowDebug.entitlements; sourceTree = "<group>"; };
		15C3987D2880EDFF006033AC /* og@3x.png */ = {isa = PBXFileReference; lastKnownFileType = image.png; path = "og@3x.png"; sourceTree = "<group>"; };
		15C3987F2880EDFF006033AC /* og@2x.png */ = {isa = PBXFileReference; lastKnownFileType = image.png; path = "og@2x.png"; sourceTree = "<group>"; };
		15CF49BA2889AF7C005F92C9 /* optimism@3x.png */ = {isa = PBXFileReference; lastKnownFileType = image.png; path = "optimism@3x.png"; sourceTree = "<group>"; };
		15CF49BB2889AF7C005F92C9 /* optimism@2x.png */ = {isa = PBXFileReference; lastKnownFileType = image.png; path = "optimism@2x.png"; sourceTree = "<group>"; };
		15CF49BE2889AFAD005F92C9 /* pixel@3x.png */ = {isa = PBXFileReference; lastKnownFileType = image.png; path = "pixel@3x.png"; sourceTree = "<group>"; };
		15CF49BF2889AFAD005F92C9 /* pixel@2x.png */ = {isa = PBXFileReference; lastKnownFileType = image.png; path = "pixel@2x.png"; sourceTree = "<group>"; };
		15D66138277A751C0082F041 /* Base */ = {isa = PBXFileReference; lastKnownFileType = file.intentdefinition; name = Base; path = Base.lproj/SelectTokenIntent.intentdefinition; sourceTree = "<group>"; };
		15D6613B277A75230082F041 /* English */ = {isa = PBXFileReference; lastKnownFileType = text.plist.strings; name = English; path = English.lproj/SelectTokenIntent.strings; sourceTree = "<group>"; };
		15D6613D277A75240082F041 /* en */ = {isa = PBXFileReference; lastKnownFileType = text.plist.strings; name = en; path = en.lproj/SelectTokenIntent.strings; sourceTree = "<group>"; };
		15DC38CD247E0E0900919009 /* release.xcconfig */ = {isa = PBXFileReference; lastKnownFileType = text.xcconfig; path = release.xcconfig; sourceTree = SOURCE_ROOT; };
		15DC38CE247E0E0900919009 /* debug.xcconfig */ = {isa = PBXFileReference; lastKnownFileType = text.xcconfig; path = debug.xcconfig; sourceTree = SOURCE_ROOT; };
		15DC38CF247E0E0A00919009 /* localrelease.xcconfig */ = {isa = PBXFileReference; lastKnownFileType = text.xcconfig; path = localrelease.xcconfig; sourceTree = SOURCE_ROOT; };
		15DC38D0247E0E0A00919009 /* staging.xcconfig */ = {isa = PBXFileReference; lastKnownFileType = text.xcconfig; path = staging.xcconfig; sourceTree = SOURCE_ROOT; };
		15E531D4242B28EF00797B89 /* UIImageViewWithPersistentAnimations.swift */ = {isa = PBXFileReference; lastKnownFileType = sourcecode.swift; path = UIImageViewWithPersistentAnimations.swift; sourceTree = "<group>"; };
		15E531D8242DAB7100797B89 /* NotificationManager.h */ = {isa = PBXFileReference; lastKnownFileType = sourcecode.c.h; path = NotificationManager.h; sourceTree = "<group>"; };
		15E531D9242DAB7100797B89 /* NotificationManager.m */ = {isa = PBXFileReference; lastKnownFileType = sourcecode.c.objc; path = NotificationManager.m; sourceTree = "<group>"; };
		188961FBA09AD34D293DFB28 /* Pods-SelectTokenIntent.debug.xcconfig */ = {isa = PBXFileReference; includeInIndex = 1; lastKnownFileType = text.xcconfig; name = "Pods-SelectTokenIntent.debug.xcconfig"; path = "Target Support Files/Pods-SelectTokenIntent/Pods-SelectTokenIntent.debug.xcconfig"; sourceTree = "<group>"; };
		24979E3620F84003007EB0DA /* Protobuf.framework */ = {isa = PBXFileReference; lastKnownFileType = wrapper.framework; name = Protobuf.framework; path = Frameworks/Protobuf.framework; sourceTree = "<group>"; };
		24979E7420F84004007EB0DA /* FirebaseAnalytics.framework */ = {isa = PBXFileReference; lastKnownFileType = wrapper.framework; name = FirebaseAnalytics.framework; path = Frameworks/FirebaseAnalytics.framework; sourceTree = "<group>"; };
		24979E7520F84004007EB0DA /* FirebaseCore.framework */ = {isa = PBXFileReference; lastKnownFileType = wrapper.framework; name = FirebaseCore.framework; path = Frameworks/FirebaseCore.framework; sourceTree = "<group>"; };
		24979E7620F84004007EB0DA /* FirebaseMessaging.framework */ = {isa = PBXFileReference; lastKnownFileType = wrapper.framework; name = FirebaseMessaging.framework; path = Frameworks/FirebaseMessaging.framework; sourceTree = "<group>"; };
		24979E7720F84004007EB0DA /* GoogleService-Info.plist */ = {isa = PBXFileReference; fileEncoding = 4; lastKnownFileType = text.plist.xml; name = "GoogleService-Info.plist"; path = "Frameworks/GoogleService-Info.plist"; sourceTree = "<group>"; };
		24979E7820F84004007EB0DA /* GoogleToolboxForMac.framework */ = {isa = PBXFileReference; lastKnownFileType = wrapper.framework; name = GoogleToolboxForMac.framework; path = Frameworks/GoogleToolboxForMac.framework; sourceTree = "<group>"; };
		24979E7920F84004007EB0DA /* Firebase.h */ = {isa = PBXFileReference; fileEncoding = 4; lastKnownFileType = sourcecode.c.h; name = Firebase.h; path = Frameworks/Firebase.h; sourceTree = "<group>"; };
		24979E7A20F84004007EB0DA /* FirebaseNanoPB.framework */ = {isa = PBXFileReference; lastKnownFileType = wrapper.framework; name = FirebaseNanoPB.framework; path = Frameworks/FirebaseNanoPB.framework; sourceTree = "<group>"; };
		24979E7B20F84004007EB0DA /* FirebaseInstanceID.framework */ = {isa = PBXFileReference; lastKnownFileType = wrapper.framework; name = FirebaseInstanceID.framework; path = Frameworks/FirebaseInstanceID.framework; sourceTree = "<group>"; };
		24979E7C20F84004007EB0DA /* FirebaseCoreDiagnostics.framework */ = {isa = PBXFileReference; lastKnownFileType = wrapper.framework; name = FirebaseCoreDiagnostics.framework; path = Frameworks/FirebaseCoreDiagnostics.framework; sourceTree = "<group>"; };
		24979E7D20F84005007EB0DA /* module.modulemap */ = {isa = PBXFileReference; fileEncoding = 4; lastKnownFileType = "sourcecode.module-map"; name = module.modulemap; path = Frameworks/module.modulemap; sourceTree = "<group>"; };
		24979E7E20F84005007EB0DA /* nanopb.framework */ = {isa = PBXFileReference; lastKnownFileType = wrapper.framework; name = nanopb.framework; path = Frameworks/nanopb.framework; sourceTree = "<group>"; };
		265B3F7C7ABA4B9309987EEB /* libPods-Rainbow.a */ = {isa = PBXFileReference; explicitFileType = archive.ar; includeInIndex = 0; path = "libPods-Rainbow.a"; sourceTree = BUILT_PRODUCTS_DIR; };
		3C379D5D20FD1F92009AF81F /* Rainbow.entitlements */ = {isa = PBXFileReference; lastKnownFileType = text.plist.entitlements; name = Rainbow.entitlements; path = Rainbow/Rainbow.entitlements; sourceTree = "<group>"; };
		3CBE29CB2381E43800BE05AC /* Rainbow-Bridging-Header.h */ = {isa = PBXFileReference; lastKnownFileType = sourcecode.c.h; path = "Rainbow-Bridging-Header.h"; sourceTree = "<group>"; };
		43C92E589571C27FFE89AB10 /* ExpoModulesProvider.swift */ = {isa = PBXFileReference; includeInIndex = 1; lastKnownFileType = sourcecode.swift; name = ExpoModulesProvider.swift; path = "Pods/Target Support Files/Pods-Rainbow/ExpoModulesProvider.swift"; sourceTree = "<group>"; };
		4D098C2D2811A979006A801A /* RNStartTime.h */ = {isa = PBXFileReference; lastKnownFileType = sourcecode.c.h; path = RNStartTime.h; sourceTree = "<group>"; };
		4D098C2E2811A9A5006A801A /* RNStartTime.m */ = {isa = PBXFileReference; lastKnownFileType = sourcecode.c.objc; path = RNStartTime.m; sourceTree = "<group>"; };
		4FACF94BD908E4AAF4255194 /* libPods-SelectTokenIntent.a */ = {isa = PBXFileReference; explicitFileType = archive.ar; includeInIndex = 0; path = "libPods-SelectTokenIntent.a"; sourceTree = BUILT_PRODUCTS_DIR; };
		629515B7F12CCA7640CE2ECD /* Pods-ImageNotification.localrelease.xcconfig */ = {isa = PBXFileReference; includeInIndex = 1; lastKnownFileType = text.xcconfig; name = "Pods-ImageNotification.localrelease.xcconfig"; path = "Target Support Files/Pods-ImageNotification/Pods-ImageNotification.localrelease.xcconfig"; sourceTree = "<group>"; };
		656CE2543AD0A70A591231DB /* Pods-Rainbow.debug.xcconfig */ = {isa = PBXFileReference; includeInIndex = 1; lastKnownFileType = text.xcconfig; name = "Pods-Rainbow.debug.xcconfig"; path = "Target Support Files/Pods-Rainbow/Pods-Rainbow.debug.xcconfig"; sourceTree = "<group>"; };
		6630540824A38A1900E5B030 /* RainbowText.m */ = {isa = PBXFileReference; lastKnownFileType = sourcecode.c.objc; path = RainbowText.m; sourceTree = "<group>"; };
		6635730524939991006ACFA6 /* SafeStoreReview.m */ = {isa = PBXFileReference; lastKnownFileType = sourcecode.c.objc; path = SafeStoreReview.m; sourceTree = "<group>"; };
		664612EC2748489B00B43F5A /* PriceWidgetExtension.entitlements */ = {isa = PBXFileReference; lastKnownFileType = text.plist.entitlements; path = PriceWidgetExtension.entitlements; sourceTree = "<group>"; };
		664612ED274848B000B43F5A /* SelectTokenIntent.entitlements */ = {isa = PBXFileReference; lastKnownFileType = text.plist.entitlements; path = SelectTokenIntent.entitlements; sourceTree = "<group>"; };
		6655FFB325BB2B0700642961 /* ThemeModule.m */ = {isa = PBXFileReference; lastKnownFileType = sourcecode.c.objc; path = ThemeModule.m; sourceTree = "<group>"; };
		668ADB2C25A4E3A40050859D /* Stickers.xcassets */ = {isa = PBXFileReference; lastKnownFileType = folder.assetcatalog; path = Stickers.xcassets; sourceTree = "<group>"; };
		668ADB2E25A4E3A40050859D /* Info.plist */ = {isa = PBXFileReference; lastKnownFileType = text.plist.xml; path = Info.plist; sourceTree = "<group>"; };
		66A1FEAF24AB641100C3F539 /* RNCMScreenStack.h */ = {isa = PBXFileReference; fileEncoding = 4; lastKnownFileType = sourcecode.c.h; name = RNCMScreenStack.h; path = "../src/react-native-cool-modals/ios/RNCMScreenStack.h"; sourceTree = "<group>"; };
		66A1FEB024AB641100C3F539 /* RNCMScreenStack.m */ = {isa = PBXFileReference; fileEncoding = 4; lastKnownFileType = sourcecode.c.objc; name = RNCMScreenStack.m; path = "../src/react-native-cool-modals/ios/RNCMScreenStack.m"; sourceTree = "<group>"; };
		66A1FEB124AB641100C3F539 /* UIViewController+slack.swift */ = {isa = PBXFileReference; fileEncoding = 4; lastKnownFileType = sourcecode.swift; name = "UIViewController+slack.swift"; path = "../src/react-native-cool-modals/ios/UIViewController+slack.swift"; sourceTree = "<group>"; };
		66A1FEB224AB641100C3F539 /* RNCMScreen.h */ = {isa = PBXFileReference; fileEncoding = 4; lastKnownFileType = sourcecode.c.h; name = RNCMScreen.h; path = "../src/react-native-cool-modals/ios/RNCMScreen.h"; sourceTree = "<group>"; };
		66A1FEB324AB641100C3F539 /* RNCMScreen.m */ = {isa = PBXFileReference; fileEncoding = 4; lastKnownFileType = sourcecode.c.objc; name = RNCMScreen.m; path = "../src/react-native-cool-modals/ios/RNCMScreen.m"; sourceTree = "<group>"; };
		66A1FEBB24ACBBE600C3F539 /* RNCMPortal.m */ = {isa = PBXFileReference; fileEncoding = 4; lastKnownFileType = sourcecode.c.objc; name = RNCMPortal.m; path = "../src/react-native-cool-modals/ios/RNCMPortal.m"; sourceTree = "<group>"; };
		66A28EAF24CAF1B500410A88 /* TestFlight.m */ = {isa = PBXFileReference; lastKnownFileType = sourcecode.c.objc; path = TestFlight.m; sourceTree = "<group>"; };
		66A29CCA2511074500481F4A /* ReaHeader.h */ = {isa = PBXFileReference; fileEncoding = 4; lastKnownFileType = sourcecode.c.h; path = ReaHeader.h; sourceTree = SOURCE_ROOT; };
		680F70D32C232AAE8EB430BB /* Pods-Rainbow.staging.xcconfig */ = {isa = PBXFileReference; includeInIndex = 1; lastKnownFileType = text.xcconfig; name = "Pods-Rainbow.staging.xcconfig"; path = "Target Support Files/Pods-Rainbow/Pods-Rainbow.staging.xcconfig"; sourceTree = "<group>"; };
		6E5B68C6AD1FC6C509003FC9 /* Pods-ImageNotification.staging.xcconfig */ = {isa = PBXFileReference; includeInIndex = 1; lastKnownFileType = text.xcconfig; name = "Pods-ImageNotification.staging.xcconfig"; path = "Target Support Files/Pods-ImageNotification/Pods-ImageNotification.staging.xcconfig"; sourceTree = "<group>"; };
		78F04E2684024AE960744468 /* Pods-Rainbow.release.xcconfig */ = {isa = PBXFileReference; includeInIndex = 1; lastKnownFileType = text.xcconfig; name = "Pods-Rainbow.release.xcconfig"; path = "Target Support Files/Pods-Rainbow/Pods-Rainbow.release.xcconfig"; sourceTree = "<group>"; };
		83E75A0DF207FE55E276CA6D /* Pods-SelectTokenIntent.localrelease.xcconfig */ = {isa = PBXFileReference; includeInIndex = 1; lastKnownFileType = text.xcconfig; name = "Pods-SelectTokenIntent.localrelease.xcconfig"; path = "Target Support Files/Pods-SelectTokenIntent/Pods-SelectTokenIntent.localrelease.xcconfig"; sourceTree = "<group>"; };
		8931FA72C2D1BF5715831299 /* libPods-PriceWidgetExtension.a */ = {isa = PBXFileReference; explicitFileType = archive.ar; includeInIndex = 0; path = "libPods-PriceWidgetExtension.a"; sourceTree = BUILT_PRODUCTS_DIR; };
		98AED33BAB4247CEBEF8464D /* libz.tbd */ = {isa = PBXFileReference; explicitFileType = undefined; fileEncoding = 9; includeInIndex = 0; lastKnownFileType = "sourcecode.text-based-dylib-definition"; name = libz.tbd; path = usr/lib/libz.tbd; sourceTree = SDKROOT; };
		99892598841CF1E6562A366A /* Pods-PriceWidgetExtension.localrelease.xcconfig */ = {isa = PBXFileReference; includeInIndex = 1; lastKnownFileType = text.xcconfig; name = "Pods-PriceWidgetExtension.localrelease.xcconfig"; path = "Target Support Files/Pods-PriceWidgetExtension/Pods-PriceWidgetExtension.localrelease.xcconfig"; sourceTree = "<group>"; };
		9C51CDEA36D7C1CA0045BB61 /* Pods-ImageNotification.release.xcconfig */ = {isa = PBXFileReference; includeInIndex = 1; lastKnownFileType = text.xcconfig; name = "Pods-ImageNotification.release.xcconfig"; path = "Target Support Files/Pods-ImageNotification/Pods-ImageNotification.release.xcconfig"; sourceTree = "<group>"; };
		9CF412719BBA21C4BF437156 /* Pods-PriceWidgetExtension.staging.xcconfig */ = {isa = PBXFileReference; includeInIndex = 1; lastKnownFileType = text.xcconfig; name = "Pods-PriceWidgetExtension.staging.xcconfig"; path = "Target Support Files/Pods-PriceWidgetExtension/Pods-PriceWidgetExtension.staging.xcconfig"; sourceTree = "<group>"; };
		9DEADFA4826D4D0BAA950D21 /* libRNFIRMessaging.a */ = {isa = PBXFileReference; explicitFileType = undefined; fileEncoding = 9; includeInIndex = 0; lastKnownFileType = archive.ar; path = libRNFIRMessaging.a; sourceTree = "<group>"; };
		A0A3D37DF156DB7C42B0C1F3 /* libPods-ImageNotification.a */ = {isa = PBXFileReference; explicitFileType = archive.ar; includeInIndex = 0; path = "libPods-ImageNotification.a"; sourceTree = BUILT_PRODUCTS_DIR; };
		A4277D9E23CBD1910042BAF4 /* Extensions.swift */ = {isa = PBXFileReference; lastKnownFileType = sourcecode.swift; path = Extensions.swift; sourceTree = "<group>"; };
		A4277DA223CFE85F0042BAF4 /* Theme.swift */ = {isa = PBXFileReference; lastKnownFileType = sourcecode.swift; path = Theme.swift; sourceTree = "<group>"; };
		A4D04BA823D12F99008C1DEC /* Button.swift */ = {isa = PBXFileReference; lastKnownFileType = sourcecode.swift; path = Button.swift; sourceTree = "<group>"; };
		A4D04BAB23D12FD5008C1DEC /* ButtonManager.m */ = {isa = PBXFileReference; lastKnownFileType = sourcecode.c.objc; path = ButtonManager.m; sourceTree = "<group>"; };
		AA0B1CB82B00C5E100EAF77D /* SF-Mono-Semibold.otf */ = {isa = PBXFileReference; lastKnownFileType = file; name = "SF-Mono-Semibold.otf"; path = "../src/assets/fonts/SF-Mono-Semibold.otf"; sourceTree = "<group>"; };
		AA0B1CB92B00C5E100EAF77D /* SF-Mono-Bold.otf */ = {isa = PBXFileReference; lastKnownFileType = file; name = "SF-Mono-Bold.otf"; path = "../src/assets/fonts/SF-Mono-Bold.otf"; sourceTree = "<group>"; };
		AA0B1CBA2B00C5E100EAF77D /* SF-Pro-Rounded-Black.otf */ = {isa = PBXFileReference; lastKnownFileType = file; name = "SF-Pro-Rounded-Black.otf"; path = "../src/assets/fonts/SF-Pro-Rounded-Black.otf"; sourceTree = "<group>"; };
		AA6228EA24272B200078BDAA /* SF-Pro-Rounded-Semibold.otf */ = {isa = PBXFileReference; lastKnownFileType = file; name = "SF-Pro-Rounded-Semibold.otf"; path = "../src/assets/fonts/SF-Pro-Rounded-Semibold.otf"; sourceTree = "<group>"; };
		AA6228EB24272B200078BDAA /* SF-Pro-Rounded-Bold.otf */ = {isa = PBXFileReference; lastKnownFileType = file; name = "SF-Pro-Rounded-Bold.otf"; path = "../src/assets/fonts/SF-Pro-Rounded-Bold.otf"; sourceTree = "<group>"; };
		AA6228EC24272B200078BDAA /* SF-Pro-Rounded-Heavy.otf */ = {isa = PBXFileReference; lastKnownFileType = file; name = "SF-Pro-Rounded-Heavy.otf"; path = "../src/assets/fonts/SF-Pro-Rounded-Heavy.otf"; sourceTree = "<group>"; };
		AA6228ED24272B200078BDAA /* SF-Pro-Rounded-Medium.otf */ = {isa = PBXFileReference; lastKnownFileType = file; name = "SF-Pro-Rounded-Medium.otf"; path = "../src/assets/fonts/SF-Pro-Rounded-Medium.otf"; sourceTree = "<group>"; };
		AA6228EE24272B200078BDAA /* SF-Pro-Rounded-Regular.otf */ = {isa = PBXFileReference; lastKnownFileType = file; name = "SF-Pro-Rounded-Regular.otf"; path = "../src/assets/fonts/SF-Pro-Rounded-Regular.otf"; sourceTree = "<group>"; };
		AAA0EF342BF5A4AD00A19A53 /* PrivacyInfo.xcprivacy */ = {isa = PBXFileReference; lastKnownFileType = text.xml; path = PrivacyInfo.xcprivacy; sourceTree = "<group>"; };
		AC2C0B9A934983FF1200F352 /* Pods-SelectTokenIntent.release.xcconfig */ = {isa = PBXFileReference; includeInIndex = 1; lastKnownFileType = text.xcconfig; name = "Pods-SelectTokenIntent.release.xcconfig"; path = "Target Support Files/Pods-SelectTokenIntent/Pods-SelectTokenIntent.release.xcconfig"; sourceTree = "<group>"; };
		B0C692B061D7430D8194DC98 /* ToolTipMenuTests.xctest */ = {isa = PBXFileReference; explicitFileType = undefined; fileEncoding = 9; includeInIndex = 0; lastKnownFileType = wrapper.cfbundle; path = ToolTipMenuTests.xctest; sourceTree = "<group>"; };
		B50C9AE92A9D18DC00EB0019 /* adworld@3x.png */ = {isa = PBXFileReference; lastKnownFileType = image.png; path = "adworld@3x.png"; sourceTree = "<group>"; };
		B50C9AEA2A9D18DC00EB0019 /* adworld@2x.png */ = {isa = PBXFileReference; lastKnownFileType = image.png; path = "adworld@2x.png"; sourceTree = "<group>"; };
		B52242E428B1B11F0024D19D /* smol@2x.png */ = {isa = PBXFileReference; lastKnownFileType = image.png; path = "smol@2x.png"; sourceTree = "<group>"; };
		B52242E528B1B11F0024D19D /* smol@3x.png */ = {isa = PBXFileReference; lastKnownFileType = image.png; path = "smol@3x.png"; sourceTree = "<group>"; };
		B54C1D0C29358945007560D9 /* golddoge@3x.png */ = {isa = PBXFileReference; lastKnownFileType = image.png; path = "golddoge@3x.png"; sourceTree = "<group>"; };
		B54C1D0D29358945007560D9 /* golddoge@2x.png */ = {isa = PBXFileReference; lastKnownFileType = image.png; path = "golddoge@2x.png"; sourceTree = "<group>"; };
		B54C1D0E29358946007560D9 /* raindoge@3x.png */ = {isa = PBXFileReference; lastKnownFileType = image.png; path = "raindoge@3x.png"; sourceTree = "<group>"; };
		B54C1D0F29358946007560D9 /* raindoge@2x.png */ = {isa = PBXFileReference; lastKnownFileType = image.png; path = "raindoge@2x.png"; sourceTree = "<group>"; };
		B54C1D142935A54F007560D9 /* zora@3x.png */ = {isa = PBXFileReference; lastKnownFileType = image.png; path = "zora@3x.png"; sourceTree = "<group>"; };
		B54C1D152935A54F007560D9 /* zora@2x.png */ = {isa = PBXFileReference; lastKnownFileType = image.png; path = "zora@2x.png"; sourceTree = "<group>"; };
		B597E7C02B8E9E18004782B6 /* farcaster@3x.png */ = {isa = PBXFileReference; lastKnownFileType = image.png; path = "farcaster@3x.png"; sourceTree = "<group>"; };
		B597E7C12B8E9E18004782B6 /* farcaster@2x.png */ = {isa = PBXFileReference; lastKnownFileType = image.png; path = "farcaster@2x.png"; sourceTree = "<group>"; };
		B5C070C42A4A387400D854BA /* zorb@3x.png */ = {isa = PBXFileReference; lastKnownFileType = image.png; path = "zorb@3x.png"; sourceTree = "<group>"; };
		B5C070C52A4A387400D854BA /* zorb@2x.png */ = {isa = PBXFileReference; lastKnownFileType = image.png; path = "zorb@2x.png"; sourceTree = "<group>"; };
		B5CC6D372A78732A0037D5A3 /* poolboy@2x.png */ = {isa = PBXFileReference; lastKnownFileType = image.png; path = "poolboy@2x.png"; sourceTree = "<group>"; };
		B5CC6D392A7873300037D5A3 /* poolboy@3x.png */ = {isa = PBXFileReference; lastKnownFileType = image.png; path = "poolboy@3x.png"; sourceTree = "<group>"; };
		B5CE8FFC29A5758100EB1EFA /* pooly@2x.png */ = {isa = PBXFileReference; lastKnownFileType = image.png; path = "pooly@2x.png"; sourceTree = "<group>"; };
		B5CE8FFD29A5758100EB1EFA /* pooly@3x.png */ = {isa = PBXFileReference; lastKnownFileType = image.png; path = "pooly@3x.png"; sourceTree = "<group>"; };
		B5D7F2EE29E8D41D003D6A54 /* finiliar@3x.png */ = {isa = PBXFileReference; lastKnownFileType = image.png; path = "finiliar@3x.png"; sourceTree = "<group>"; };
		B5D7F2EF29E8D41E003D6A54 /* finiliar@2x.png */ = {isa = PBXFileReference; lastKnownFileType = image.png; path = "finiliar@2x.png"; sourceTree = "<group>"; };
		C04D10EF25AFC8C1003BEF7A /* Extras.json */ = {isa = PBXFileReference; lastKnownFileType = text.json; path = Extras.json; sourceTree = "<group>"; };
		C09D69BC9EA71DE0ED642978 /* Pods-SelectTokenIntent.staging.xcconfig */ = {isa = PBXFileReference; includeInIndex = 1; lastKnownFileType = text.xcconfig; name = "Pods-SelectTokenIntent.staging.xcconfig"; path = "Target Support Files/Pods-SelectTokenIntent/Pods-SelectTokenIntent.staging.xcconfig"; sourceTree = "<group>"; };
		C11640E7274DC10B00C9120A /* UIColor.swift */ = {isa = PBXFileReference; lastKnownFileType = sourcecode.swift; path = UIColor.swift; sourceTree = "<group>"; };
		C1272389274EBBB6006AC743 /* CurrencyDetails.swift */ = {isa = PBXFileReference; lastKnownFileType = sourcecode.swift; path = CurrencyDetails.swift; sourceTree = "<group>"; };
		C151287D2739F676006517AB /* IconProvider.swift */ = {isa = PBXFileReference; lastKnownFileType = sourcecode.swift; path = IconProvider.swift; sourceTree = "<group>"; };
		C16DCF5C272BA6EF00FF5C78 /* PriceWidgetExtension.appex */ = {isa = PBXFileReference; explicitFileType = "wrapper.app-extension"; includeInIndex = 0; path = PriceWidgetExtension.appex; sourceTree = BUILT_PRODUCTS_DIR; };
		C16DCF5D272BA6EF00FF5C78 /* WidgetKit.framework */ = {isa = PBXFileReference; lastKnownFileType = wrapper.framework; name = WidgetKit.framework; path = System/Library/Frameworks/WidgetKit.framework; sourceTree = SDKROOT; };
		C16DCF5F272BA6EF00FF5C78 /* SwiftUI.framework */ = {isa = PBXFileReference; lastKnownFileType = wrapper.framework; name = SwiftUI.framework; path = System/Library/Frameworks/SwiftUI.framework; sourceTree = SDKROOT; };
		C16DCF62272BA6EF00FF5C78 /* PriceWidget.swift */ = {isa = PBXFileReference; lastKnownFileType = sourcecode.swift; path = PriceWidget.swift; sourceTree = "<group>"; };
		C16DCF64272BA6F000FF5C78 /* Assets.xcassets */ = {isa = PBXFileReference; lastKnownFileType = folder.assetcatalog; path = Assets.xcassets; sourceTree = "<group>"; };
		C16DCF66272BA6F000FF5C78 /* Info.plist */ = {isa = PBXFileReference; lastKnownFileType = text.plist.xml; path = Info.plist; sourceTree = "<group>"; };
		C16DCF6F272BA75700FF5C78 /* CoinGeckoToken.swift */ = {isa = PBXFileReference; lastKnownFileType = sourcecode.swift; path = CoinGeckoToken.swift; sourceTree = "<group>"; };
		C16DCF72272BA77A00FF5C78 /* TokenProvider.swift */ = {isa = PBXFileReference; lastKnownFileType = sourcecode.swift; path = TokenProvider.swift; sourceTree = "<group>"; };
		C16DCF75272BA7AA00FF5C78 /* PriceWidgetView.swift */ = {isa = PBXFileReference; lastKnownFileType = sourcecode.swift; path = PriceWidgetView.swift; sourceTree = "<group>"; };
		C16DCF7F272BAB9500FF5C78 /* SelectTokenIntent.appex */ = {isa = PBXFileReference; explicitFileType = "wrapper.app-extension"; includeInIndex = 0; path = SelectTokenIntent.appex; sourceTree = BUILT_PRODUCTS_DIR; };
		C16DCF80272BAB9500FF5C78 /* Intents.framework */ = {isa = PBXFileReference; lastKnownFileType = wrapper.framework; name = Intents.framework; path = System/Library/Frameworks/Intents.framework; sourceTree = SDKROOT; };
		C16DCF83272BAB9500FF5C78 /* IntentHandler.swift */ = {isa = PBXFileReference; lastKnownFileType = sourcecode.swift; path = IntentHandler.swift; sourceTree = "<group>"; };
		C16DCF85272BAB9500FF5C78 /* Info.plist */ = {isa = PBXFileReference; lastKnownFileType = text.plist.xml; path = Info.plist; sourceTree = "<group>"; };
		C16DCF8B272BAB9600FF5C78 /* IntentsUI.framework */ = {isa = PBXFileReference; lastKnownFileType = wrapper.framework; name = IntentsUI.framework; path = System/Library/Frameworks/IntentsUI.framework; sourceTree = SDKROOT; };
		C16DCFAA272BB8ED00FF5C78 /* PriceDataProvider.swift */ = {isa = PBXFileReference; fileEncoding = 4; lastKnownFileType = sourcecode.swift; path = PriceDataProvider.swift; sourceTree = "<group>"; };
		C16DCFAF272BB8FC00FF5C78 /* PriceData.swift */ = {isa = PBXFileReference; fileEncoding = 4; lastKnownFileType = sourcecode.swift; path = PriceData.swift; sourceTree = "<group>"; };
		C16DCFB4272BC8F100FF5C78 /* TokenData.swift */ = {isa = PBXFileReference; lastKnownFileType = sourcecode.swift; path = TokenData.swift; sourceTree = "<group>"; };
		C179298427499A5B00044684 /* Constants.swift */ = {isa = PBXFileReference; lastKnownFileType = sourcecode.swift; path = Constants.swift; sourceTree = "<group>"; };
		C18C8E012798B02700D38B34 /* CurrencyProvider.swift */ = {isa = PBXFileReference; fileEncoding = 4; lastKnownFileType = sourcecode.swift; path = CurrencyProvider.swift; sourceTree = "<group>"; };
		C1C61A6C272C9C8D00E5C0B3 /* UIImage.swift */ = {isa = PBXFileReference; lastKnownFileType = sourcecode.swift; path = UIImage.swift; sourceTree = "<group>"; };
		C1C61A81272CBDA100E5C0B3 /* Images.xcassets */ = {isa = PBXFileReference; lastKnownFileType = folder.assetcatalog; path = Images.xcassets; sourceTree = "<group>"; };
		C1C61A902731A05700E5C0B3 /* RainbowTokenList.swift */ = {isa = PBXFileReference; lastKnownFileType = sourcecode.swift; path = RainbowTokenList.swift; sourceTree = "<group>"; };
		C1EB012E2731B68400830E70 /* TokenDetails.swift */ = {isa = PBXFileReference; lastKnownFileType = sourcecode.swift; path = TokenDetails.swift; sourceTree = "<group>"; };
		C97EAD8B2BD6C6DF00322D53 /* RCTDeviceUUID.m */ = {isa = PBXFileReference; fileEncoding = 4; lastKnownFileType = sourcecode.c.objc; path = RCTDeviceUUID.m; sourceTree = "<group>"; };
		C97EAD8C2BD6C6DF00322D53 /* RCTDeviceUUID.h */ = {isa = PBXFileReference; fileEncoding = 4; lastKnownFileType = sourcecode.c.h; path = RCTDeviceUUID.h; sourceTree = "<group>"; };
		C9B378A02C5159880085E5D0 /* OpenInRainbow.appex */ = {isa = PBXFileReference; explicitFileType = "wrapper.app-extension"; includeInIndex = 0; path = OpenInRainbow.appex; sourceTree = BUILT_PRODUCTS_DIR; };
		C9B378A12C5159880085E5D0 /* UniformTypeIdentifiers.framework */ = {isa = PBXFileReference; lastKnownFileType = wrapper.framework; name = UniformTypeIdentifiers.framework; path = System/Library/Frameworks/UniformTypeIdentifiers.framework; sourceTree = SDKROOT; };
		C9B378A42C5159880085E5D0 /* Media.xcassets */ = {isa = PBXFileReference; lastKnownFileType = folder.assetcatalog; path = Media.xcassets; sourceTree = "<group>"; };
		C9B378A62C5159880085E5D0 /* ActionViewController.swift */ = {isa = PBXFileReference; lastKnownFileType = sourcecode.swift; path = ActionViewController.swift; sourceTree = "<group>"; };
		C9B378A92C5159880085E5D0 /* Base */ = {isa = PBXFileReference; lastKnownFileType = file.storyboard; name = Base; path = Base.lproj/MainInterface.storyboard; sourceTree = "<group>"; };
		C9B378AB2C5159880085E5D0 /* Info.plist */ = {isa = PBXFileReference; lastKnownFileType = text.plist.xml; path = Info.plist; sourceTree = "<group>"; };
		C9B378B82C515A860085E5D0 /* ShareWithRainbow.appex */ = {isa = PBXFileReference; explicitFileType = "wrapper.app-extension"; includeInIndex = 0; path = ShareWithRainbow.appex; sourceTree = BUILT_PRODUCTS_DIR; };
		C9B378BA2C515A860085E5D0 /* ShareViewController.swift */ = {isa = PBXFileReference; lastKnownFileType = sourcecode.swift; path = ShareViewController.swift; sourceTree = "<group>"; };
		C9B378BD2C515A860085E5D0 /* Base */ = {isa = PBXFileReference; lastKnownFileType = file.storyboard; name = Base; path = Base.lproj/MainInterface.storyboard; sourceTree = "<group>"; };
		C9B378BF2C515A860085E5D0 /* Info.plist */ = {isa = PBXFileReference; lastKnownFileType = text.plist.xml; path = Info.plist; sourceTree = "<group>"; };
		D755E71324B04FEE9C691D14 /* libRNFirebase.a */ = {isa = PBXFileReference; explicitFileType = undefined; fileEncoding = 9; includeInIndex = 0; lastKnownFileType = archive.ar; path = libRNFirebase.a; sourceTree = "<group>"; };
		DCC601C8D3389439CBC7267B /* Pods-PriceWidgetExtension.debug.xcconfig */ = {isa = PBXFileReference; includeInIndex = 1; lastKnownFileType = text.xcconfig; name = "Pods-PriceWidgetExtension.debug.xcconfig"; path = "Target Support Files/Pods-PriceWidgetExtension/Pods-PriceWidgetExtension.debug.xcconfig"; sourceTree = "<group>"; };
		E50B0B8A6DB000159FFBCA2F /* Pods-Rainbow.localrelease.xcconfig */ = {isa = PBXFileReference; includeInIndex = 1; lastKnownFileType = text.xcconfig; name = "Pods-Rainbow.localrelease.xcconfig"; path = "Target Support Files/Pods-Rainbow/Pods-Rainbow.localrelease.xcconfig"; sourceTree = "<group>"; };
		ED297162215061F000B7C4FE /* JavaScriptCore.framework */ = {isa = PBXFileReference; lastKnownFileType = wrapper.framework; name = JavaScriptCore.framework; path = System/Library/Frameworks/JavaScriptCore.framework; sourceTree = SDKROOT; };
		ED2971642150620600B7C4FE /* JavaScriptCore.framework */ = {isa = PBXFileReference; lastKnownFileType = wrapper.framework; name = JavaScriptCore.framework; path = Platforms/AppleTVOS.platform/Developer/SDKs/AppleTVOS12.0.sdk/System/Library/Frameworks/JavaScriptCore.framework; sourceTree = DEVELOPER_DIR; };
/* End PBXFileReference section */

/* Begin PBXFrameworksBuildPhase section */
		0299CE742886202800B5C7E7 /* Frameworks */ = {
			isa = PBXFrameworksBuildPhase;
			buildActionMask = 2147483647;
			files = (
				E94424AAE2AD72C431833148 /* libPods-ImageNotification.a in Frameworks */,
			);
			runOnlyForDeploymentPostprocessing = 0;
		};
		13B07F8C1A680F5B00A75B9A /* Frameworks */ = {
			isa = PBXFrameworksBuildPhase;
			buildActionMask = 2147483647;
			files = (
				ED2971652150620600B7C4FE /* JavaScriptCore.framework in Frameworks */,
				C72F456C99A646399192517D /* libz.tbd in Frameworks */,
				A5B2008D0BEDE132CA7DBE22 /* libPods-Rainbow.a in Frameworks */,
			);
			runOnlyForDeploymentPostprocessing = 0;
		};
		C16DCF59272BA6EF00FF5C78 /* Frameworks */ = {
			isa = PBXFrameworksBuildPhase;
			buildActionMask = 2147483647;
			files = (
				C16DCF60272BA6EF00FF5C78 /* SwiftUI.framework in Frameworks */,
				C16DCF5E272BA6EF00FF5C78 /* WidgetKit.framework in Frameworks */,
				A45C202EE8EC344A6B2F16CD /* libPods-PriceWidgetExtension.a in Frameworks */,
			);
			runOnlyForDeploymentPostprocessing = 0;
		};
		C16DCF7C272BAB9500FF5C78 /* Frameworks */ = {
			isa = PBXFrameworksBuildPhase;
			buildActionMask = 2147483647;
			files = (
				C16DCF81272BAB9500FF5C78 /* Intents.framework in Frameworks */,
				69243C67C5E49AE3E56BB5D8 /* libPods-SelectTokenIntent.a in Frameworks */,
			);
			runOnlyForDeploymentPostprocessing = 0;
		};
		C9B3789D2C5159880085E5D0 /* Frameworks */ = {
			isa = PBXFrameworksBuildPhase;
			buildActionMask = 2147483647;
			files = (
				C9B378A22C5159880085E5D0 /* UniformTypeIdentifiers.framework in Frameworks */,
			);
			runOnlyForDeploymentPostprocessing = 0;
		};
		C9B378B52C515A860085E5D0 /* Frameworks */ = {
			isa = PBXFrameworksBuildPhase;
			buildActionMask = 2147483647;
			files = (
			);
			runOnlyForDeploymentPostprocessing = 0;
		};
/* End PBXFrameworksBuildPhase section */

/* Begin PBXGroup section */
		00E356EF1AD99517003FC87E /* RainbowTests */ = {
			isa = PBXGroup;
			children = (
				00E356F21AD99517003FC87E /* RainbowTests.m */,
				00E356F01AD99517003FC87E /* Supporting Files */,
			);
			path = RainbowTests;
			sourceTree = "<group>";
		};
		00E356F01AD99517003FC87E /* Supporting Files */ = {
			isa = PBXGroup;
			children = (
				00E356F11AD99517003FC87E /* Info.plist */,
			);
			name = "Supporting Files";
			sourceTree = "<group>";
		};
		0299CE782886202800B5C7E7 /* ImageNotification */ = {
			isa = PBXGroup;
			children = (
				0299CE792886202800B5C7E7 /* NotificationService.h */,
				0299CE7A2886202800B5C7E7 /* NotificationService.m */,
				0299CE7C2886202800B5C7E7 /* Info.plist */,
			);
			path = ImageNotification;
			sourceTree = "<group>";
		};
		13B07FAE1A68108700A75B9A /* Rainbow */ = {
			isa = PBXGroup;
			children = (
				15C398772880DF82006033AC /* AppIcons */,
				4D098C2C2811A95F006A801A /* RNStartTime */,
				66A1FEAE24AB63D600C3F539 /* RNCoolModals */,
				15E531D7242DAB3500797B89 /* NSNotifications */,
				15E531D6242B28F800797B89 /* Animations */,
				157155042418734C009B698B /* RainbowDebug.entitlements */,
				157155032418733F009B698B /* RainbowRelease.entitlements */,
				A4D04BA723D12F27008C1DEC /* Button */,
				3C379D5D20FD1F92009AF81F /* Rainbow.entitlements */,
				152643462B9AD97E004AC9AA /* InjectedJSBundle.js */,
				008F07F21AC5B25A0029DE68 /* main.jsbundle */,
				13B07FAF1A68108700A75B9A /* AppDelegate.h */,
				AAA0EF342BF5A4AD00A19A53 /* PrivacyInfo.xcprivacy */,
				13B07FB01A68108700A75B9A /* AppDelegate.mm */,
				13B07FB61A68108700A75B9A /* Info.plist */,
				13B07FB71A68108700A75B9A /* main.m */,
				13B07FB11A68108700A75B9A /* LaunchScreen.xib */,
				3CBE29CB2381E43800BE05AC /* Rainbow-Bridging-Header.h */,
				A4277D9E23CBD1910042BAF4 /* Extensions.swift */,
				A4277DA223CFE85F0042BAF4 /* Theme.swift */,
				6635730524939991006ACFA6 /* SafeStoreReview.m */,
				66A28EAF24CAF1B500410A88 /* TestFlight.m */,
				C04D10EF25AFC8C1003BEF7A /* Extras.json */,
				6655FFB325BB2B0700642961 /* ThemeModule.m */,
			);
			name = Rainbow;
			sourceTree = "<group>";
		};
		15C398772880DF82006033AC /* AppIcons */ = {
			isa = PBXGroup;
			children = (
				B5C070C52A4A387400D854BA /* zorb@2x.png */,
				B5C070C42A4A387400D854BA /* zorb@3x.png */,
				B5D7F2EF29E8D41E003D6A54 /* finiliar@2x.png */,
				B5D7F2EE29E8D41D003D6A54 /* finiliar@3x.png */,
				B5CE8FFC29A5758100EB1EFA /* pooly@2x.png */,
				B5CE8FFD29A5758100EB1EFA /* pooly@3x.png */,
				B52242E428B1B11F0024D19D /* smol@2x.png */,
				B52242E528B1B11F0024D19D /* smol@3x.png */,
				B597E7C12B8E9E18004782B6 /* farcaster@2x.png */,
				B597E7C02B8E9E18004782B6 /* farcaster@3x.png */,
				15CF49BF2889AFAD005F92C9 /* pixel@2x.png */,
				B50C9AEA2A9D18DC00EB0019 /* adworld@2x.png */,
				B50C9AE92A9D18DC00EB0019 /* adworld@3x.png */,
				15CF49BE2889AFAD005F92C9 /* pixel@3x.png */,
				15CF49BB2889AF7C005F92C9 /* optimism@2x.png */,
				B54C1D0D29358945007560D9 /* golddoge@2x.png */,
				B54C1D0C29358945007560D9 /* golddoge@3x.png */,
				B54C1D0F29358946007560D9 /* raindoge@2x.png */,
				B54C1D0E29358946007560D9 /* raindoge@3x.png */,
				B5CC6D372A78732A0037D5A3 /* poolboy@2x.png */,
				B54C1D152935A54F007560D9 /* zora@2x.png */,
				B54C1D142935A54F007560D9 /* zora@3x.png */,
				15CF49BA2889AF7C005F92C9 /* optimism@3x.png */,
				B5CC6D392A7873300037D5A3 /* poolboy@3x.png */,
				15C3987F2880EDFF006033AC /* og@2x.png */,
				15C3987D2880EDFF006033AC /* og@3x.png */,
			);
			path = AppIcons;
			sourceTree = "<group>";
		};
		15DC38CC247E0DCC00919009 /* Config */ = {
			isa = PBXGroup;
			children = (
				66A29CCA2511074500481F4A /* ReaHeader.h */,
				15DC38CE247E0E0900919009 /* debug.xcconfig */,
				15DC38CF247E0E0A00919009 /* localrelease.xcconfig */,
				15DC38CD247E0E0900919009 /* release.xcconfig */,
				15DC38D0247E0E0A00919009 /* staging.xcconfig */,
			);
			path = Config;
			sourceTree = "<group>";
		};
		15E531D6242B28F800797B89 /* Animations */ = {
			isa = PBXGroup;
			children = (
				15E531D4242B28EF00797B89 /* UIImageViewWithPersistentAnimations.swift */,
				6630540824A38A1900E5B030 /* RainbowText.m */,
			);
			name = Animations;
			sourceTree = "<group>";
		};
		15E531D7242DAB3500797B89 /* NSNotifications */ = {
			isa = PBXGroup;
			children = (
				15E531D8242DAB7100797B89 /* NotificationManager.h */,
				15E531D9242DAB7100797B89 /* NotificationManager.m */,
			);
			name = NSNotifications;
			sourceTree = "<group>";
		};
		24979D1220F83E3D007EB0DA /* Recovered References */ = {
			isa = PBXGroup;
			children = (
				9DEADFA4826D4D0BAA950D21 /* libRNFIRMessaging.a */,
				B0C692B061D7430D8194DC98 /* ToolTipMenuTests.xctest */,
				D755E71324B04FEE9C691D14 /* libRNFirebase.a */,
			);
			name = "Recovered References";
			sourceTree = "<group>";
		};
		2D16E6871FA4F8E400B85C8A /* Frameworks */ = {
			isa = PBXGroup;
			children = (
				0299CE852886246C00B5C7E7 /* libFirebaseCore.a */,
				ED297162215061F000B7C4FE /* JavaScriptCore.framework */,
				ED2971642150620600B7C4FE /* JavaScriptCore.framework */,
				24979E7920F84004007EB0DA /* Firebase.h */,
				24979E7420F84004007EB0DA /* FirebaseAnalytics.framework */,
				24979E7520F84004007EB0DA /* FirebaseCore.framework */,
				24979E7C20F84004007EB0DA /* FirebaseCoreDiagnostics.framework */,
				24979E7B20F84004007EB0DA /* FirebaseInstanceID.framework */,
				24979E7620F84004007EB0DA /* FirebaseMessaging.framework */,
				24979E7A20F84004007EB0DA /* FirebaseNanoPB.framework */,
				24979E7720F84004007EB0DA /* GoogleService-Info.plist */,
				24979E7820F84004007EB0DA /* GoogleToolboxForMac.framework */,
				24979E7D20F84005007EB0DA /* module.modulemap */,
				24979E7E20F84005007EB0DA /* nanopb.framework */,
				24979E3620F84003007EB0DA /* Protobuf.framework */,
				98AED33BAB4247CEBEF8464D /* libz.tbd */,
				C16DCF5D272BA6EF00FF5C78 /* WidgetKit.framework */,
				C16DCF5F272BA6EF00FF5C78 /* SwiftUI.framework */,
				C16DCF80272BAB9500FF5C78 /* Intents.framework */,
				C16DCF8B272BAB9600FF5C78 /* IntentsUI.framework */,
				C9B378A12C5159880085E5D0 /* UniformTypeIdentifiers.framework */,
				A0A3D37DF156DB7C42B0C1F3 /* libPods-ImageNotification.a */,
				8931FA72C2D1BF5715831299 /* libPods-PriceWidgetExtension.a */,
				265B3F7C7ABA4B9309987EEB /* libPods-Rainbow.a */,
				4FACF94BD908E4AAF4255194 /* libPods-SelectTokenIntent.a */,
			);
			name = Frameworks;
			sourceTree = "<group>";
		};
		48289AE63A63A1DE86A8E2F0 /* ExpoModulesProviders */ = {
			isa = PBXGroup;
			children = (
				CE32D29CCB97D084C2BFF555 /* Rainbow */,
			);
			name = ExpoModulesProviders;
			sourceTree = "<group>";
		};
		4D098C2C2811A95F006A801A /* RNStartTime */ = {
			isa = PBXGroup;
			children = (
				4D098C2D2811A979006A801A /* RNStartTime.h */,
				4D098C2E2811A9A5006A801A /* RNStartTime.m */,
			);
			name = RNStartTime;
			sourceTree = "<group>";
		};
		668ADB2B25A4E3A20050859D /* Rainbow Stickers */ = {
			isa = PBXGroup;
			children = (
				668ADB2C25A4E3A40050859D /* Stickers.xcassets */,
				668ADB2E25A4E3A40050859D /* Info.plist */,
			);
			path = "Rainbow Stickers";
			sourceTree = "<group>";
		};
		66A1FEAE24AB63D600C3F539 /* RNCoolModals */ = {
			isa = PBXGroup;
			children = (
				66A1FEBB24ACBBE600C3F539 /* RNCMPortal.m */,
				66A1FEB224AB641100C3F539 /* RNCMScreen.h */,
				66A1FEB324AB641100C3F539 /* RNCMScreen.m */,
				66A1FEAF24AB641100C3F539 /* RNCMScreenStack.h */,
				66A1FEB024AB641100C3F539 /* RNCMScreenStack.m */,
				66A1FEB124AB641100C3F539 /* UIViewController+slack.swift */,
			);
			name = RNCoolModals;
			sourceTree = "<group>";
		};
		832341AE1AAA6A7D00B99B32 /* Libraries */ = {
			isa = PBXGroup;
			children = (
				C97EAD8C2BD6C6DF00322D53 /* RCTDeviceUUID.h */,
				C97EAD8B2BD6C6DF00322D53 /* RCTDeviceUUID.m */,
			);
			name = Libraries;
			sourceTree = "<group>";
		};
		83CBB9F61A601CBA00E9B192 = {
			isa = PBXGroup;
			children = (
				664612EC2748489B00B43F5A /* PriceWidgetExtension.entitlements */,
				C1C61A81272CBDA100E5C0B3 /* Images.xcassets */,
				15DC38CC247E0DCC00919009 /* Config */,
				13B07FAE1A68108700A75B9A /* Rainbow */,
				832341AE1AAA6A7D00B99B32 /* Libraries */,
				00E356EF1AD99517003FC87E /* RainbowTests */,
				668ADB2B25A4E3A20050859D /* Rainbow Stickers */,
				C16DCF61272BA6EF00FF5C78 /* PriceWidget */,
				C16DCF82272BAB9500FF5C78 /* SelectTokenIntent */,
				0299CE782886202800B5C7E7 /* ImageNotification */,
				C9B378A32C5159880085E5D0 /* OpenInRainbow */,
				C9B378B92C515A860085E5D0 /* ShareWithRainbow */,
				83CBBA001A601CBA00E9B192 /* Products */,
				2D16E6871FA4F8E400B85C8A /* Frameworks */,
				DCAC1D8CC45E468FBB7E1395 /* Resources */,
				24979D1220F83E3D007EB0DA /* Recovered References */,
				C640359C0E6575CE0A7ECD73 /* Pods */,
				48289AE63A63A1DE86A8E2F0 /* ExpoModulesProviders */,
			);
			indentWidth = 2;
			sourceTree = "<group>";
			tabWidth = 2;
			usesTabs = 0;
		};
		83CBBA001A601CBA00E9B192 /* Products */ = {
			isa = PBXGroup;
			children = (
				13B07F961A680F5B00A75B9A /* Rainbow.app */,
				C16DCF5C272BA6EF00FF5C78 /* PriceWidgetExtension.appex */,
				C16DCF7F272BAB9500FF5C78 /* SelectTokenIntent.appex */,
				0299CE772886202800B5C7E7 /* ImageNotification.appex */,
				C9B378A02C5159880085E5D0 /* OpenInRainbow.appex */,
				C9B378B82C515A860085E5D0 /* ShareWithRainbow.appex */,
			);
			name = Products;
			sourceTree = "<group>";
		};
		A4D04BA723D12F27008C1DEC /* Button */ = {
			isa = PBXGroup;
			children = (
				A4D04BA823D12F99008C1DEC /* Button.swift */,
				A4D04BAB23D12FD5008C1DEC /* ButtonManager.m */,
			);
			name = Button;
			sourceTree = "<group>";
		};
		C16DCF61272BA6EF00FF5C78 /* PriceWidget */ = {
			isa = PBXGroup;
			children = (
				C1AA30682731ED2200136A9A /* Utils */,
				C1AA30672731ECED00136A9A /* Models */,
				C1AA30662731ECD900136A9A /* Providers */,
				C16DCF62272BA6EF00FF5C78 /* PriceWidget.swift */,
				C16DCF64272BA6F000FF5C78 /* Assets.xcassets */,
				C16DCF66272BA6F000FF5C78 /* Info.plist */,
				C16DCF75272BA7AA00FF5C78 /* PriceWidgetView.swift */,
				15D66139277A751C0082F041 /* SelectTokenIntent.intentdefinition */,
			);
			path = PriceWidget;
			sourceTree = "<group>";
		};
		C16DCF82272BAB9500FF5C78 /* SelectTokenIntent */ = {
			isa = PBXGroup;
			children = (
				664612ED274848B000B43F5A /* SelectTokenIntent.entitlements */,
				C16DCF83272BAB9500FF5C78 /* IntentHandler.swift */,
				C16DCF85272BAB9500FF5C78 /* Info.plist */,
			);
			path = SelectTokenIntent;
			sourceTree = "<group>";
		};
		C1AA30662731ECD900136A9A /* Providers */ = {
			isa = PBXGroup;
			children = (
				C18C8E012798B02700D38B34 /* CurrencyProvider.swift */,
				C151287D2739F676006517AB /* IconProvider.swift */,
				C16DCF72272BA77A00FF5C78 /* TokenProvider.swift */,
				C16DCFAA272BB8ED00FF5C78 /* PriceDataProvider.swift */,
			);
			path = Providers;
			sourceTree = "<group>";
		};
		C1AA30672731ECED00136A9A /* Models */ = {
			isa = PBXGroup;
			children = (
				C16DCFB4272BC8F100FF5C78 /* TokenData.swift */,
				C1EB012E2731B68400830E70 /* TokenDetails.swift */,
				C1C61A902731A05700E5C0B3 /* RainbowTokenList.swift */,
				C16DCF6F272BA75700FF5C78 /* CoinGeckoToken.swift */,
				C16DCFAF272BB8FC00FF5C78 /* PriceData.swift */,
				C1272389274EBBB6006AC743 /* CurrencyDetails.swift */,
			);
			path = Models;
			sourceTree = "<group>";
		};
		C1AA30682731ED2200136A9A /* Utils */ = {
			isa = PBXGroup;
			children = (
				C1C61A6C272C9C8D00E5C0B3 /* UIImage.swift */,
				C179298427499A5B00044684 /* Constants.swift */,
				C11640E7274DC10B00C9120A /* UIColor.swift */,
			);
			path = Utils;
			sourceTree = "<group>";
		};
		C640359C0E6575CE0A7ECD73 /* Pods */ = {
			isa = PBXGroup;
			children = (
				06D26D80369E022B1BCDCEDC /* Pods-ImageNotification.debug.xcconfig */,
				9C51CDEA36D7C1CA0045BB61 /* Pods-ImageNotification.release.xcconfig */,
				629515B7F12CCA7640CE2ECD /* Pods-ImageNotification.localrelease.xcconfig */,
				6E5B68C6AD1FC6C509003FC9 /* Pods-ImageNotification.staging.xcconfig */,
				DCC601C8D3389439CBC7267B /* Pods-PriceWidgetExtension.debug.xcconfig */,
				0C151355FDCA452BC368B6E8 /* Pods-PriceWidgetExtension.release.xcconfig */,
				99892598841CF1E6562A366A /* Pods-PriceWidgetExtension.localrelease.xcconfig */,
				9CF412719BBA21C4BF437156 /* Pods-PriceWidgetExtension.staging.xcconfig */,
				656CE2543AD0A70A591231DB /* Pods-Rainbow.debug.xcconfig */,
				78F04E2684024AE960744468 /* Pods-Rainbow.release.xcconfig */,
				E50B0B8A6DB000159FFBCA2F /* Pods-Rainbow.localrelease.xcconfig */,
				680F70D32C232AAE8EB430BB /* Pods-Rainbow.staging.xcconfig */,
				188961FBA09AD34D293DFB28 /* Pods-SelectTokenIntent.debug.xcconfig */,
				AC2C0B9A934983FF1200F352 /* Pods-SelectTokenIntent.release.xcconfig */,
				83E75A0DF207FE55E276CA6D /* Pods-SelectTokenIntent.localrelease.xcconfig */,
				C09D69BC9EA71DE0ED642978 /* Pods-SelectTokenIntent.staging.xcconfig */,
			);
			path = Pods;
			sourceTree = "<group>";
		};
		C9B378A32C5159880085E5D0 /* OpenInRainbow */ = {
			isa = PBXGroup;
			children = (
				C9B378A42C5159880085E5D0 /* Media.xcassets */,
				C9B378A62C5159880085E5D0 /* ActionViewController.swift */,
				C9B378A82C5159880085E5D0 /* MainInterface.storyboard */,
				C9B378AB2C5159880085E5D0 /* Info.plist */,
			);
			path = OpenInRainbow;
			sourceTree = "<group>";
		};
		C9B378B92C515A860085E5D0 /* ShareWithRainbow */ = {
			isa = PBXGroup;
			children = (
				C9B378BA2C515A860085E5D0 /* ShareViewController.swift */,
				C9B378BC2C515A860085E5D0 /* MainInterface.storyboard */,
				C9B378BF2C515A860085E5D0 /* Info.plist */,
			);
			path = ShareWithRainbow;
			sourceTree = "<group>";
		};
		CE32D29CCB97D084C2BFF555 /* Rainbow */ = {
			isa = PBXGroup;
			children = (
				43C92E589571C27FFE89AB10 /* ExpoModulesProvider.swift */,
			);
			name = Rainbow;
			sourceTree = "<group>";
		};
		DCAC1D8CC45E468FBB7E1395 /* Resources */ = {
			isa = PBXGroup;
			children = (
				AA0B1CB92B00C5E100EAF77D /* SF-Mono-Bold.otf */,
				AA0B1CB82B00C5E100EAF77D /* SF-Mono-Semibold.otf */,
				AA0B1CBA2B00C5E100EAF77D /* SF-Pro-Rounded-Black.otf */,
				AA6228EB24272B200078BDAA /* SF-Pro-Rounded-Bold.otf */,
				AA6228EC24272B200078BDAA /* SF-Pro-Rounded-Heavy.otf */,
				AA6228ED24272B200078BDAA /* SF-Pro-Rounded-Medium.otf */,
				AA6228EE24272B200078BDAA /* SF-Pro-Rounded-Regular.otf */,
				AA6228EA24272B200078BDAA /* SF-Pro-Rounded-Semibold.otf */,
			);
			name = Resources;
			sourceTree = "<group>";
		};
/* End PBXGroup section */

/* Begin PBXNativeTarget section */
		0299CE762886202800B5C7E7 /* ImageNotification */ = {
			isa = PBXNativeTarget;
			buildConfigurationList = 0299CE842886202800B5C7E7 /* Build configuration list for PBXNativeTarget "ImageNotification" */;
			buildPhases = (
				F1EEE4514E1058BAD7EBED56 /* [CP] Check Pods Manifest.lock */,
				0299CE732886202800B5C7E7 /* Sources */,
				0299CE742886202800B5C7E7 /* Frameworks */,
				0299CE752886202800B5C7E7 /* Resources */,
				F126468D4203BBDD0A85188F /* [CP] Copy Pods Resources */,
			);
			buildRules = (
			);
			dependencies = (
			);
			name = ImageNotification;
			productName = ImageNotification;
			productReference = 0299CE772886202800B5C7E7 /* ImageNotification.appex */;
			productType = "com.apple.product-type.app-extension";
		};
		13B07F861A680F5B00A75B9A /* Rainbow */ = {
			isa = PBXNativeTarget;
			buildConfigurationList = 13B07F931A680F5B00A75B9A /* Build configuration list for PBXNativeTarget "Rainbow" */;
			buildPhases = (
<<<<<<< HEAD
				FEF3BF61DAB720805B1E0FC1 /* [CP] Check Pods Manifest.lock */,
=======
				58D46DFCC897D560DF7238EC /* [CP] Check Pods Manifest.lock */,
				AEAD56A917FF4051986EE3E6 /* [Expo] Configure project */,
>>>>>>> bae85e5c
				13B07F871A680F5B00A75B9A /* Sources */,
				13B07F8C1A680F5B00A75B9A /* Frameworks */,
				13B07F8E1A680F5B00A75B9A /* Resources */,
				00DD1BFF1BD5951E006B06BC /* Bundle React Native code and images */,
				9FF961FEA7AF435FA18ED988 /* Upload Debug Symbols to Sentry */,
				668ADB3225A4E3A40050859D /* Embed App Extensions */,
				C9D49C3768B06CCEEDCAC186 /* [CP] Embed Pods Frameworks */,
				EADFBB66DAB32432F576A518 /* [CP] Copy Pods Resources */,
				2B6939F6CF7BEC19F17B0442 /* [CP-User] [RNFB] Core Configuration */,
			);
			buildRules = (
			);
			dependencies = (
				C16DCF68272BA6F000FF5C78 /* PBXTargetDependency */,
				C16DCF98272BAB9600FF5C78 /* PBXTargetDependency */,
				0299CE7E2886202800B5C7E7 /* PBXTargetDependency */,
				C9B378AD2C5159880085E5D0 /* PBXTargetDependency */,
				C9B378C12C515A860085E5D0 /* PBXTargetDependency */,
			);
			name = Rainbow;
			productName = "Hello World";
			productReference = 13B07F961A680F5B00A75B9A /* Rainbow.app */;
			productType = "com.apple.product-type.application";
		};
		C16DCF5B272BA6EF00FF5C78 /* PriceWidgetExtension */ = {
			isa = PBXNativeTarget;
			buildConfigurationList = C16DCF6E272BA6F100FF5C78 /* Build configuration list for PBXNativeTarget "PriceWidgetExtension" */;
			buildPhases = (
				D5FB016C6E5EAD03E9C238E8 /* [CP] Check Pods Manifest.lock */,
				C16DCF58272BA6EF00FF5C78 /* Sources */,
				C16DCF59272BA6EF00FF5C78 /* Frameworks */,
				C16DCF5A272BA6EF00FF5C78 /* Resources */,
				917F2609040E5D87C8BD8ED7 /* [CP] Copy Pods Resources */,
			);
			buildRules = (
			);
			dependencies = (
			);
			name = PriceWidgetExtension;
			productName = PriceWidgetExtension;
			productReference = C16DCF5C272BA6EF00FF5C78 /* PriceWidgetExtension.appex */;
			productType = "com.apple.product-type.app-extension";
		};
		C16DCF7E272BAB9500FF5C78 /* SelectTokenIntent */ = {
			isa = PBXNativeTarget;
			buildConfigurationList = C16DCF9F272BAB9600FF5C78 /* Build configuration list for PBXNativeTarget "SelectTokenIntent" */;
			buildPhases = (
				9824632C38D5B9EEFAD222E5 /* [CP] Check Pods Manifest.lock */,
				C16DCF7B272BAB9500FF5C78 /* Sources */,
				C16DCF7C272BAB9500FF5C78 /* Frameworks */,
				C16DCF7D272BAB9500FF5C78 /* Resources */,
				2A04ECD11EA67579DC55FCAA /* [CP] Copy Pods Resources */,
			);
			buildRules = (
			);
			dependencies = (
			);
			name = SelectTokenIntent;
			productName = SelectTokenIntent;
			productReference = C16DCF7F272BAB9500FF5C78 /* SelectTokenIntent.appex */;
			productType = "com.apple.product-type.app-extension";
		};
		C9B3789F2C5159880085E5D0 /* OpenInRainbow */ = {
			isa = PBXNativeTarget;
			buildConfigurationList = C9B378B32C5159890085E5D0 /* Build configuration list for PBXNativeTarget "OpenInRainbow" */;
			buildPhases = (
				C9B3789C2C5159880085E5D0 /* Sources */,
				C9B3789D2C5159880085E5D0 /* Frameworks */,
				C9B3789E2C5159880085E5D0 /* Resources */,
			);
			buildRules = (
			);
			dependencies = (
			);
			name = OpenInRainbow;
			productName = OpenInRainbow;
			productReference = C9B378A02C5159880085E5D0 /* OpenInRainbow.appex */;
			productType = "com.apple.product-type.app-extension";
		};
		C9B378B72C515A860085E5D0 /* ShareWithRainbow */ = {
			isa = PBXNativeTarget;
			buildConfigurationList = C9B378C32C515A860085E5D0 /* Build configuration list for PBXNativeTarget "ShareWithRainbow" */;
			buildPhases = (
				C9B378B42C515A860085E5D0 /* Sources */,
				C9B378B52C515A860085E5D0 /* Frameworks */,
				C9B378B62C515A860085E5D0 /* Resources */,
			);
			buildRules = (
			);
			dependencies = (
			);
			name = ShareWithRainbow;
			productName = ShareWithRainbow;
			productReference = C9B378B82C515A860085E5D0 /* ShareWithRainbow.appex */;
			productType = "com.apple.product-type.app-extension";
		};
/* End PBXNativeTarget section */

/* Begin PBXProject section */
		83CBB9F71A601CBA00E9B192 /* Project object */ = {
			isa = PBXProject;
			attributes = {
				LastSwiftUpdateCheck = 1540;
				LastUpgradeCheck = 610;
				ORGANIZATIONNAME = Rainbow;
				TargetAttributes = {
					0299CE762886202800B5C7E7 = {
						CreatedOnToolsVersion = 13.3.1;
						DevelopmentTeam = L74NQAQB8H;
						ProvisioningStyle = Manual;
					};
					13B07F861A680F5B00A75B9A = {
						DevelopmentTeam = L74NQAQB8H;
						LastSwiftMigration = 1120;
						ProvisioningStyle = Manual;
						SystemCapabilities = {
							com.apple.Push = {
								enabled = 1;
							};
							com.apple.SafariKeychain = {
								enabled = 1;
							};
						};
					};
					C16DCF5B272BA6EF00FF5C78 = {
						CreatedOnToolsVersion = 12.5.1;
						DevelopmentTeam = L74NQAQB8H;
						ProvisioningStyle = Manual;
					};
					C16DCF7E272BAB9500FF5C78 = {
						CreatedOnToolsVersion = 12.5.1;
						DevelopmentTeam = L74NQAQB8H;
						ProvisioningStyle = Manual;
					};
					C9B3789F2C5159880085E5D0 = {
						CreatedOnToolsVersion = 15.4;
						DevelopmentTeam = L74NQAQB8H;
						ProvisioningStyle = Manual;
					};
					C9B378B72C515A860085E5D0 = {
						CreatedOnToolsVersion = 15.4;
						DevelopmentTeam = L74NQAQB8H;
						ProvisioningStyle = Manual;
					};
				};
			};
			buildConfigurationList = 83CBB9FA1A601CBA00E9B192 /* Build configuration list for PBXProject "Rainbow" */;
			compatibilityVersion = "Xcode 3.2";
			developmentRegion = English;
			hasScannedForEncodings = 0;
			knownRegions = (
				English,
				en,
				Base,
			);
			mainGroup = 83CBB9F61A601CBA00E9B192;
			productRefGroup = 83CBBA001A601CBA00E9B192 /* Products */;
			projectDirPath = "";
			projectRoot = "";
			targets = (
				13B07F861A680F5B00A75B9A /* Rainbow */,
				C16DCF5B272BA6EF00FF5C78 /* PriceWidgetExtension */,
				C16DCF7E272BAB9500FF5C78 /* SelectTokenIntent */,
				0299CE762886202800B5C7E7 /* ImageNotification */,
				C9B3789F2C5159880085E5D0 /* OpenInRainbow */,
				C9B378B72C515A860085E5D0 /* ShareWithRainbow */,
			);
		};
/* End PBXProject section */

/* Begin PBXResourcesBuildPhase section */
		0299CE752886202800B5C7E7 /* Resources */ = {
			isa = PBXResourcesBuildPhase;
			buildActionMask = 2147483647;
			files = (
			);
			runOnlyForDeploymentPostprocessing = 0;
		};
		13B07F8E1A680F5B00A75B9A /* Resources */ = {
			isa = PBXResourcesBuildPhase;
			buildActionMask = 2147483647;
			files = (
				B54C1D1329358946007560D9 /* raindoge@2x.png in Resources */,
				13B07FBD1A68108700A75B9A /* LaunchScreen.xib in Resources */,
				B5D7F2F129E8D41E003D6A54 /* finiliar@2x.png in Resources */,
				B597E7C22B8E9E18004782B6 /* farcaster@3x.png in Resources */,
				152643472B9AD97E004AC9AA /* InjectedJSBundle.js in Resources */,
				B54C1D1029358946007560D9 /* golddoge@3x.png in Resources */,
				AA0B1CBD2B00C5E100EAF77D /* SF-Mono-Bold.otf in Resources */,
				24979E8920F84250007EB0DA /* GoogleService-Info.plist in Resources */,
				B54C1D162935A54F007560D9 /* zora@3x.png in Resources */,
				B5CE8FFE29A5758100EB1EFA /* pooly@2x.png in Resources */,
				B5C070C72A4A387400D854BA /* zorb@2x.png in Resources */,
				B5CC6D382A78732A0037D5A3 /* poolboy@2x.png in Resources */,
				15CF49BD2889AF7C005F92C9 /* optimism@2x.png in Resources */,
				15C398832880EDFF006033AC /* og@2x.png in Resources */,
				AA0B1CBB2B00C5E100EAF77D /* SF-Mono-Semibold.otf in Resources */,
				B50C9AEC2A9D18DC00EB0019 /* adworld@2x.png in Resources */,
				B54C1D1129358946007560D9 /* golddoge@2x.png in Resources */,
				B54C1D1229358946007560D9 /* raindoge@3x.png in Resources */,
				AA0B1CBF2B00C5E100EAF77D /* SF-Pro-Rounded-Black.otf in Resources */,
				15CF49C12889AFAD005F92C9 /* pixel@2x.png in Resources */,
				C04D10F025AFC8C1003BEF7A /* Extras.json in Resources */,
				B5CC6D3A2A7873300037D5A3 /* poolboy@3x.png in Resources */,
				C1C61A82272CBDA100E5C0B3 /* Images.xcassets in Resources */,
				AA6228EF24272F510078BDAA /* SF-Pro-Rounded-Bold.otf in Resources */,
				AA6228F024272F510078BDAA /* SF-Pro-Rounded-Heavy.otf in Resources */,
				15CF49C02889AFAD005F92C9 /* pixel@3x.png in Resources */,
				B54C1D172935A54F007560D9 /* zora@2x.png in Resources */,
				15CF49BC2889AF7C005F92C9 /* optimism@3x.png in Resources */,
				AA6228F124272F510078BDAA /* SF-Pro-Rounded-Medium.otf in Resources */,
				B50C9AEB2A9D18DC00EB0019 /* adworld@3x.png in Resources */,
				B5C070C62A4A387400D854BA /* zorb@3x.png in Resources */,
				15C398812880EDFF006033AC /* og@3x.png in Resources */,
				B52242E728B1B11F0024D19D /* smol@3x.png in Resources */,
				AA6228F224272F510078BDAA /* SF-Pro-Rounded-Regular.otf in Resources */,
				B597E7C32B8E9E18004782B6 /* farcaster@2x.png in Resources */,
				B5CE8FFF29A5758100EB1EFA /* pooly@3x.png in Resources */,
				B5D7F2F029E8D41E003D6A54 /* finiliar@3x.png in Resources */,
				AA6228F324272F510078BDAA /* SF-Pro-Rounded-Semibold.otf in Resources */,
				B52242E628B1B11F0024D19D /* smol@2x.png in Resources */,
			);
			runOnlyForDeploymentPostprocessing = 0;
		};
		C16DCF5A272BA6EF00FF5C78 /* Resources */ = {
			isa = PBXResourcesBuildPhase;
			buildActionMask = 2147483647;
			files = (
				C1AA308F27338F2B00136A9A /* SF-Pro-Rounded-Bold.otf in Resources */,
				C1AA309027338F2B00136A9A /* SF-Pro-Rounded-Regular.otf in Resources */,
				C1C61A83272CBDA100E5C0B3 /* Images.xcassets in Resources */,
				C1AA309227338F2B00136A9A /* SF-Pro-Rounded-Medium.otf in Resources */,
				C1AA309527338F2B00136A9A /* SF-Pro-Rounded-Heavy.otf in Resources */,
				C1AA309327338F2B00136A9A /* SF-Pro-Rounded-Semibold.otf in Resources */,
				C16DCF65272BA6F000FF5C78 /* Assets.xcassets in Resources */,
			);
			runOnlyForDeploymentPostprocessing = 0;
		};
		C16DCF7D272BAB9500FF5C78 /* Resources */ = {
			isa = PBXResourcesBuildPhase;
			buildActionMask = 2147483647;
			files = (
				C1C61A84272CBDA100E5C0B3 /* Images.xcassets in Resources */,
			);
			runOnlyForDeploymentPostprocessing = 0;
		};
		C9B3789E2C5159880085E5D0 /* Resources */ = {
			isa = PBXResourcesBuildPhase;
			buildActionMask = 2147483647;
			files = (
				C9B378A52C5159880085E5D0 /* Media.xcassets in Resources */,
				C9B378AA2C5159880085E5D0 /* Base in Resources */,
			);
			runOnlyForDeploymentPostprocessing = 0;
		};
		C9B378B62C515A860085E5D0 /* Resources */ = {
			isa = PBXResourcesBuildPhase;
			buildActionMask = 2147483647;
			files = (
				C9B378BE2C515A860085E5D0 /* Base in Resources */,
			);
			runOnlyForDeploymentPostprocessing = 0;
		};
/* End PBXResourcesBuildPhase section */

/* Begin PBXShellScriptBuildPhase section */
		00DD1BFF1BD5951E006B06BC /* Bundle React Native code and images */ = {
			isa = PBXShellScriptBuildPhase;
			buildActionMask = 12;
			files = (
			);
			inputPaths = (
				"$(SRCROOT)/.xcode.env",
			);
			name = "Bundle React Native code and images";
			outputPaths = (
			);
			runOnlyForDeploymentPostprocessing = 0;
			shellPath = /bin/sh;
			shellScript = "if [[ -f \"$PODS_ROOT/../.xcode.env\" ]]; then\n  source \"$PODS_ROOT/../.xcode.env\"\nfi\nif [[ -f \"$PODS_ROOT/../.xcode.env.local\" ]]; then\n  source \"$PODS_ROOT/../.xcode.env.local\"\nfi\n\n# The project root by default is one level up from the ios directory\nexport PROJECT_ROOT=\"$PROJECT_DIR\"/..\n\nif [[ \"$CONFIGURATION\" = *Debug* ]]; then\n  export SKIP_BUNDLING=1\nfi\nif [[ -z \"$ENTRY_FILE\" ]]; then\n  # Set the entry JS file using the bundler's entry resolution.\n  export ENTRY_FILE=\"$(\"$NODE_BINARY\" -e \"require('expo/scripts/resolveAppEntry')\" \"$PROJECT_ROOT\" ios absolute | tail -n 1)\"\nfi\n\nif [[ -z \"$CLI_PATH\" ]]; then\n  # Use Expo CLI\n  export CLI_PATH=\"$(\"$NODE_BINARY\" --print \"require.resolve('@expo/cli')\")\"\nfi\nif [[ -z \"$BUNDLE_COMMAND\" ]]; then\n  # Default Expo CLI command for bundling\n  export BUNDLE_COMMAND=\"export:embed\"\nfi\n\n`\"$NODE_BINARY\" --print \"require('path').dirname(require.resolve('react-native/package.json')) + '/scripts/react-native-xcode.sh'\"`\n";
			showEnvVarsInLog = 0;
		};
		2A04ECD11EA67579DC55FCAA /* [CP] Copy Pods Resources */ = {
			isa = PBXShellScriptBuildPhase;
			buildActionMask = 2147483647;
			files = (
			);
			inputPaths = (
				"${PODS_ROOT}/Target Support Files/Pods-SelectTokenIntent/Pods-SelectTokenIntent-resources.sh",
				"${PODS_CONFIGURATION_BUILD_DIR}/FirebaseABTesting/FirebaseABTesting_Privacy.bundle",
				"${PODS_CONFIGURATION_BUILD_DIR}/FirebaseCore/FirebaseCore_Privacy.bundle",
				"${PODS_CONFIGURATION_BUILD_DIR}/FirebaseCoreExtension/FirebaseCoreExtension_Privacy.bundle",
				"${PODS_CONFIGURATION_BUILD_DIR}/FirebaseCoreInternal/FirebaseCoreInternal_Privacy.bundle",
				"${PODS_CONFIGURATION_BUILD_DIR}/FirebaseInstallations/FirebaseInstallations_Privacy.bundle",
				"${PODS_CONFIGURATION_BUILD_DIR}/FirebaseRemoteConfig/FirebaseRemoteConfig_Privacy.bundle",
				"${PODS_CONFIGURATION_BUILD_DIR}/GoogleDataTransport/GoogleDataTransport_Privacy.bundle",
				"${PODS_CONFIGURATION_BUILD_DIR}/GoogleUtilities/GoogleUtilities_Privacy.bundle",
				"${PODS_CONFIGURATION_BUILD_DIR}/PromisesObjC/FBLPromises_Privacy.bundle",
				"${PODS_CONFIGURATION_BUILD_DIR}/nanopb/nanopb_Privacy.bundle",
			);
			name = "[CP] Copy Pods Resources";
			outputPaths = (
				"${TARGET_BUILD_DIR}/${UNLOCALIZED_RESOURCES_FOLDER_PATH}/FirebaseABTesting_Privacy.bundle",
				"${TARGET_BUILD_DIR}/${UNLOCALIZED_RESOURCES_FOLDER_PATH}/FirebaseCore_Privacy.bundle",
				"${TARGET_BUILD_DIR}/${UNLOCALIZED_RESOURCES_FOLDER_PATH}/FirebaseCoreExtension_Privacy.bundle",
				"${TARGET_BUILD_DIR}/${UNLOCALIZED_RESOURCES_FOLDER_PATH}/FirebaseCoreInternal_Privacy.bundle",
				"${TARGET_BUILD_DIR}/${UNLOCALIZED_RESOURCES_FOLDER_PATH}/FirebaseInstallations_Privacy.bundle",
				"${TARGET_BUILD_DIR}/${UNLOCALIZED_RESOURCES_FOLDER_PATH}/FirebaseRemoteConfig_Privacy.bundle",
				"${TARGET_BUILD_DIR}/${UNLOCALIZED_RESOURCES_FOLDER_PATH}/GoogleDataTransport_Privacy.bundle",
				"${TARGET_BUILD_DIR}/${UNLOCALIZED_RESOURCES_FOLDER_PATH}/GoogleUtilities_Privacy.bundle",
				"${TARGET_BUILD_DIR}/${UNLOCALIZED_RESOURCES_FOLDER_PATH}/FBLPromises_Privacy.bundle",
				"${TARGET_BUILD_DIR}/${UNLOCALIZED_RESOURCES_FOLDER_PATH}/nanopb_Privacy.bundle",
			);
			runOnlyForDeploymentPostprocessing = 0;
			shellPath = /bin/sh;
			shellScript = "\"${PODS_ROOT}/Target Support Files/Pods-SelectTokenIntent/Pods-SelectTokenIntent-resources.sh\"\n";
			showEnvVarsInLog = 0;
		};
		2B6939F6CF7BEC19F17B0442 /* [CP-User] [RNFB] Core Configuration */ = {
			isa = PBXShellScriptBuildPhase;
			buildActionMask = 2147483647;
			files = (
			);
			inputPaths = (
				"$(BUILT_PRODUCTS_DIR)/$(INFOPLIST_PATH)",
			);
			name = "[CP-User] [RNFB] Core Configuration";
			runOnlyForDeploymentPostprocessing = 0;
			shellPath = /bin/sh;
			shellScript = "#!/usr/bin/env bash\n#\n# Copyright (c) 2016-present Invertase Limited & Contributors\n#\n# Licensed under the Apache License, Version 2.0 (the \"License\");\n# you may not use this library except in compliance with the License.\n# You may obtain a copy of the License at\n#\n#   http://www.apache.org/licenses/LICENSE-2.0\n#\n# Unless required by applicable law or agreed to in writing, software\n# distributed under the License is distributed on an \"AS IS\" BASIS,\n# WITHOUT WARRANTIES OR CONDITIONS OF ANY KIND, either express or implied.\n# See the License for the specific language governing permissions and\n# limitations under the License.\n#\n\n##########################################################################\n##########################################################################\n#\n#  NOTE THAT IF YOU CHANGE THIS FILE YOU MUST RUN pod install AFTERWARDS\n#\n#  This file is installed as an Xcode build script in the project file\n#  by cocoapods, and you will not see your changes until you pod install\n#\n##########################################################################\n##########################################################################\n\nset -e\n\n_MAX_LOOKUPS=2;\n_SEARCH_RESULT=''\n_RN_ROOT_EXISTS=''\n_CURRENT_LOOKUPS=1\n_JSON_ROOT=\"'react-native'\"\n_JSON_FILE_NAME='firebase.json'\n_JSON_OUTPUT_BASE64='e30=' # { }\n_CURRENT_SEARCH_DIR=${PROJECT_DIR}\n_PLIST_BUDDY=/usr/libexec/PlistBuddy\n_TARGET_PLIST=\"${BUILT_PRODUCTS_DIR}/${INFOPLIST_PATH}\"\n_DSYM_PLIST=\"${DWARF_DSYM_FOLDER_PATH}/${DWARF_DSYM_FILE_NAME}/Contents/Info.plist\"\n\n# plist arrays\n_PLIST_ENTRY_KEYS=()\n_PLIST_ENTRY_TYPES=()\n_PLIST_ENTRY_VALUES=()\n\nfunction setPlistValue {\n  echo \"info:      setting plist entry '$1' of type '$2' in file '$4'\"\n  ${_PLIST_BUDDY} -c \"Add :$1 $2 '$3'\" $4 || echo \"info:      '$1' already exists\"\n}\n\nfunction getFirebaseJsonKeyValue () {\n  if [[ ${_RN_ROOT_EXISTS} ]]; then\n    ruby -Ku -e \"require 'rubygems';require 'json'; output=JSON.parse('$1'); puts output[$_JSON_ROOT]['$2']\"\n  else\n    echo \"\"\n  fi;\n}\n\nfunction jsonBoolToYesNo () {\n  if [[ $1 == \"false\" ]]; then\n    echo \"NO\"\n  elif [[ $1 == \"true\" ]]; then\n    echo \"YES\"\n  else echo \"NO\"\n  fi\n}\n\necho \"info: -> RNFB build script started\"\necho \"info: 1) Locating ${_JSON_FILE_NAME} file:\"\n\nif [[ -z ${_CURRENT_SEARCH_DIR} ]]; then\n  _CURRENT_SEARCH_DIR=$(pwd)\nfi;\n\nwhile true; do\n  _CURRENT_SEARCH_DIR=$(dirname \"$_CURRENT_SEARCH_DIR\")\n  if [[ \"$_CURRENT_SEARCH_DIR\" == \"/\" ]] || [[ ${_CURRENT_LOOKUPS} -gt ${_MAX_LOOKUPS} ]]; then break; fi;\n  echo \"info:      ($_CURRENT_LOOKUPS of $_MAX_LOOKUPS) Searching in '$_CURRENT_SEARCH_DIR' for a ${_JSON_FILE_NAME} file.\"\n  _SEARCH_RESULT=$(find \"$_CURRENT_SEARCH_DIR\" -maxdepth 2 -name ${_JSON_FILE_NAME} -print | /usr/bin/head -n 1)\n  if [[ ${_SEARCH_RESULT} ]]; then\n    echo \"info:      ${_JSON_FILE_NAME} found at $_SEARCH_RESULT\"\n    break;\n  fi;\n  _CURRENT_LOOKUPS=$((_CURRENT_LOOKUPS+1))\ndone\n\nif [[ ${_SEARCH_RESULT} ]]; then\n  _JSON_OUTPUT_RAW=$(cat \"${_SEARCH_RESULT}\")\n  _RN_ROOT_EXISTS=$(ruby -Ku -e \"require 'rubygems';require 'json'; output=JSON.parse('$_JSON_OUTPUT_RAW'); puts output[$_JSON_ROOT]\" || echo '')\n\n  if [[ ${_RN_ROOT_EXISTS} ]]; then\n    if ! python3 --version >/dev/null 2>&1; then echo \"python3 not found, firebase.json file processing error.\" && exit 1; fi\n    _JSON_OUTPUT_BASE64=$(python3 -c 'import json,sys,base64;print(base64.b64encode(bytes(json.dumps(json.loads(open('\"'${_SEARCH_RESULT}'\"', '\"'rb'\"').read())['${_JSON_ROOT}']), '\"'utf-8'\"')).decode())' || echo \"e30=\")\n  fi\n\n  _PLIST_ENTRY_KEYS+=(\"firebase_json_raw\")\n  _PLIST_ENTRY_TYPES+=(\"string\")\n  _PLIST_ENTRY_VALUES+=(\"$_JSON_OUTPUT_BASE64\")\n\n  # config.app_data_collection_default_enabled\n  _APP_DATA_COLLECTION_ENABLED=$(getFirebaseJsonKeyValue \"$_JSON_OUTPUT_RAW\" \"app_data_collection_default_enabled\")\n  if [[ $_APP_DATA_COLLECTION_ENABLED ]]; then\n    _PLIST_ENTRY_KEYS+=(\"FirebaseDataCollectionDefaultEnabled\")\n    _PLIST_ENTRY_TYPES+=(\"bool\")\n    _PLIST_ENTRY_VALUES+=(\"$(jsonBoolToYesNo \"$_APP_DATA_COLLECTION_ENABLED\")\")\n  fi\n\n  # config.analytics_auto_collection_enabled\n  _ANALYTICS_AUTO_COLLECTION=$(getFirebaseJsonKeyValue \"$_JSON_OUTPUT_RAW\" \"analytics_auto_collection_enabled\")\n  if [[ $_ANALYTICS_AUTO_COLLECTION ]]; then\n    _PLIST_ENTRY_KEYS+=(\"FIREBASE_ANALYTICS_COLLECTION_ENABLED\")\n    _PLIST_ENTRY_TYPES+=(\"bool\")\n    _PLIST_ENTRY_VALUES+=(\"$(jsonBoolToYesNo \"$_ANALYTICS_AUTO_COLLECTION\")\")\n  fi\n\n  # config.analytics_collection_deactivated\n  _ANALYTICS_DEACTIVATED=$(getFirebaseJsonKeyValue \"$_JSON_OUTPUT_RAW\" \"analytics_collection_deactivated\")\n  if [[ $_ANALYTICS_DEACTIVATED ]]; then\n    _PLIST_ENTRY_KEYS+=(\"FIREBASE_ANALYTICS_COLLECTION_DEACTIVATED\")\n    _PLIST_ENTRY_TYPES+=(\"bool\")\n    _PLIST_ENTRY_VALUES+=(\"$(jsonBoolToYesNo \"$_ANALYTICS_DEACTIVATED\")\")\n  fi\n\n  # config.analytics_idfv_collection_enabled\n  _ANALYTICS_IDFV_COLLECTION=$(getFirebaseJsonKeyValue \"$_JSON_OUTPUT_RAW\" \"analytics_idfv_collection_enabled\")\n  if [[ $_ANALYTICS_IDFV_COLLECTION ]]; then\n    _PLIST_ENTRY_KEYS+=(\"GOOGLE_ANALYTICS_IDFV_COLLECTION_ENABLED\")\n    _PLIST_ENTRY_TYPES+=(\"bool\")\n    _PLIST_ENTRY_VALUES+=(\"$(jsonBoolToYesNo \"$_ANALYTICS_IDFV_COLLECTION\")\")\n  fi\n\n  # config.analytics_default_allow_analytics_storage\n  _ANALYTICS_STORAGE=$(getFirebaseJsonKeyValue \"$_JSON_OUTPUT_RAW\" \"analytics_default_allow_analytics_storage\")\n  if [[ $_ANALYTICS_STORAGE ]]; then\n    _PLIST_ENTRY_KEYS+=(\"GOOGLE_ANALYTICS_DEFAULT_ALLOW_ANALYTICS_STORAGE\")\n    _PLIST_ENTRY_TYPES+=(\"bool\")\n    _PLIST_ENTRY_VALUES+=(\"$(jsonBoolToYesNo \"$_ANALYTICS_STORAGE\")\")\n  fi\n\n  # config.analytics_default_allow_ad_storage\n  _ANALYTICS_AD_STORAGE=$(getFirebaseJsonKeyValue \"$_JSON_OUTPUT_RAW\" \"analytics_default_allow_ad_storage\")\n  if [[ $_ANALYTICS_AD_STORAGE ]]; then\n    _PLIST_ENTRY_KEYS+=(\"GOOGLE_ANALYTICS_DEFAULT_ALLOW_AD_STORAGE\")\n    _PLIST_ENTRY_TYPES+=(\"bool\")\n    _PLIST_ENTRY_VALUES+=(\"$(jsonBoolToYesNo \"$_ANALYTICS_AD_STORAGE\")\")\n  fi\n\n  # config.analytics_default_allow_ad_user_data\n  _ANALYTICS_AD_USER_DATA=$(getFirebaseJsonKeyValue \"$_JSON_OUTPUT_RAW\" \"analytics_default_allow_ad_user_data\")\n  if [[ $_ANALYTICS_AD_USER_DATA ]]; then\n    _PLIST_ENTRY_KEYS+=(\"GOOGLE_ANALYTICS_DEFAULT_ALLOW_AD_USER_DATA\")\n    _PLIST_ENTRY_TYPES+=(\"bool\")\n    _PLIST_ENTRY_VALUES+=(\"$(jsonBoolToYesNo \"$_ANALYTICS_AD_USER_DATA\")\")\n  fi\n\n  # config.analytics_default_allow_ad_personalization_signals\n  _ANALYTICS_PERSONALIZATION=$(getFirebaseJsonKeyValue \"$_JSON_OUTPUT_RAW\" \"analytics_default_allow_ad_personalization_signals\")\n  if [[ $_ANALYTICS_PERSONALIZATION ]]; then\n    _PLIST_ENTRY_KEYS+=(\"GOOGLE_ANALYTICS_DEFAULT_ALLOW_AD_PERSONALIZATION_SIGNALS\")\n    _PLIST_ENTRY_TYPES+=(\"bool\")\n    _PLIST_ENTRY_VALUES+=(\"$(jsonBoolToYesNo \"$_ANALYTICS_PERSONALIZATION\")\")\n  fi\n\n  # config.analytics_registration_with_ad_network_enabled\n  _ANALYTICS_REGISTRATION_WITH_AD_NETWORK=$(getFirebaseJsonKeyValue \"$_JSON_OUTPUT_RAW\" \"google_analytics_registration_with_ad_network_enabled\")\n  if [[ $_ANALYTICS_REGISTRATION_WITH_AD_NETWORK ]]; then\n    _PLIST_ENTRY_KEYS+=(\"GOOGLE_ANALYTICS_REGISTRATION_WITH_AD_NETWORK_ENABLED\")\n    _PLIST_ENTRY_TYPES+=(\"bool\")\n    _PLIST_ENTRY_VALUES+=(\"$(jsonBoolToYesNo \"$_ANALYTICS_REGISTRATION_WITH_AD_NETWORK\")\")\n  fi\n\n  # config.google_analytics_automatic_screen_reporting_enabled\n  _ANALYTICS_AUTO_SCREEN_REPORTING=$(getFirebaseJsonKeyValue \"$_JSON_OUTPUT_RAW\" \"google_analytics_automatic_screen_reporting_enabled\")\n  if [[ $_ANALYTICS_AUTO_SCREEN_REPORTING ]]; then\n    _PLIST_ENTRY_KEYS+=(\"FirebaseAutomaticScreenReportingEnabled\")\n    _PLIST_ENTRY_TYPES+=(\"bool\")\n    _PLIST_ENTRY_VALUES+=(\"$(jsonBoolToYesNo \"$_ANALYTICS_AUTO_SCREEN_REPORTING\")\")\n  fi\n\n  # config.perf_auto_collection_enabled\n  _PERF_AUTO_COLLECTION=$(getFirebaseJsonKeyValue \"$_JSON_OUTPUT_RAW\" \"perf_auto_collection_enabled\")\n  if [[ $_PERF_AUTO_COLLECTION ]]; then\n    _PLIST_ENTRY_KEYS+=(\"firebase_performance_collection_enabled\")\n    _PLIST_ENTRY_TYPES+=(\"bool\")\n    _PLIST_ENTRY_VALUES+=(\"$(jsonBoolToYesNo \"$_PERF_AUTO_COLLECTION\")\")\n  fi\n\n  # config.perf_collection_deactivated\n  _PERF_DEACTIVATED=$(getFirebaseJsonKeyValue \"$_JSON_OUTPUT_RAW\" \"perf_collection_deactivated\")\n  if [[ $_PERF_DEACTIVATED ]]; then\n    _PLIST_ENTRY_KEYS+=(\"firebase_performance_collection_deactivated\")\n    _PLIST_ENTRY_TYPES+=(\"bool\")\n    _PLIST_ENTRY_VALUES+=(\"$(jsonBoolToYesNo \"$_PERF_DEACTIVATED\")\")\n  fi\n\n  # config.messaging_auto_init_enabled\n  _MESSAGING_AUTO_INIT=$(getFirebaseJsonKeyValue \"$_JSON_OUTPUT_RAW\" \"messaging_auto_init_enabled\")\n  if [[ $_MESSAGING_AUTO_INIT ]]; then\n    _PLIST_ENTRY_KEYS+=(\"FirebaseMessagingAutoInitEnabled\")\n    _PLIST_ENTRY_TYPES+=(\"bool\")\n    _PLIST_ENTRY_VALUES+=(\"$(jsonBoolToYesNo \"$_MESSAGING_AUTO_INIT\")\")\n  fi\n\n  # config.in_app_messaging_auto_colllection_enabled\n  _FIAM_AUTO_INIT=$(getFirebaseJsonKeyValue \"$_JSON_OUTPUT_RAW\" \"in_app_messaging_auto_collection_enabled\")\n  if [[ $_FIAM_AUTO_INIT ]]; then\n    _PLIST_ENTRY_KEYS+=(\"FirebaseInAppMessagingAutomaticDataCollectionEnabled\")\n    _PLIST_ENTRY_TYPES+=(\"bool\")\n    _PLIST_ENTRY_VALUES+=(\"$(jsonBoolToYesNo \"$_FIAM_AUTO_INIT\")\")\n  fi\n\n  # config.app_check_token_auto_refresh\n  _APP_CHECK_TOKEN_AUTO_REFRESH=$(getFirebaseJsonKeyValue \"$_JSON_OUTPUT_RAW\" \"app_check_token_auto_refresh\")\n  if [[ $_APP_CHECK_TOKEN_AUTO_REFRESH ]]; then\n    _PLIST_ENTRY_KEYS+=(\"FirebaseAppCheckTokenAutoRefreshEnabled\")\n    _PLIST_ENTRY_TYPES+=(\"bool\")\n    _PLIST_ENTRY_VALUES+=(\"$(jsonBoolToYesNo \"$_APP_CHECK_TOKEN_AUTO_REFRESH\")\")\n  fi\n\n  # config.crashlytics_disable_auto_disabler - undocumented for now - mainly for debugging, document if becomes useful\n  _CRASHLYTICS_AUTO_DISABLE_ENABLED=$(getFirebaseJsonKeyValue \"$_JSON_OUTPUT_RAW\" \"crashlytics_disable_auto_disabler\")\n  if [[ $_CRASHLYTICS_AUTO_DISABLE_ENABLED == \"true\" ]]; then\n    echo \"Disabled Crashlytics auto disabler.\" # do nothing\n  else\n    _PLIST_ENTRY_KEYS+=(\"FirebaseCrashlyticsCollectionEnabled\")\n    _PLIST_ENTRY_TYPES+=(\"bool\")\n    _PLIST_ENTRY_VALUES+=(\"NO\")\n  fi\nelse\n  _PLIST_ENTRY_KEYS+=(\"firebase_json_raw\")\n  _PLIST_ENTRY_TYPES+=(\"string\")\n  _PLIST_ENTRY_VALUES+=(\"$_JSON_OUTPUT_BASE64\")\n  echo \"warning:   A firebase.json file was not found, whilst this file is optional it is recommended to include it to configure firebase services in React Native Firebase.\"\nfi;\n\necho \"info: 2) Injecting Info.plist entries: \"\n\n# Log out the keys we're adding\nfor i in \"${!_PLIST_ENTRY_KEYS[@]}\"; do\n  echo \"    ->  $i) ${_PLIST_ENTRY_KEYS[$i]}\" \"${_PLIST_ENTRY_TYPES[$i]}\" \"${_PLIST_ENTRY_VALUES[$i]}\"\ndone\n\nfor plist in \"${_TARGET_PLIST}\" \"${_DSYM_PLIST}\" ; do\n  if [[ -f \"${plist}\" ]]; then\n\n    # paths with spaces break the call to setPlistValue. temporarily modify\n    # the shell internal field separator variable (IFS), which normally\n    # includes spaces, to consist only of line breaks\n    oldifs=$IFS\n    IFS=\"\n\"\n\n    for i in \"${!_PLIST_ENTRY_KEYS[@]}\"; do\n      setPlistValue \"${_PLIST_ENTRY_KEYS[$i]}\" \"${_PLIST_ENTRY_TYPES[$i]}\" \"${_PLIST_ENTRY_VALUES[$i]}\" \"${plist}\"\n    done\n\n    # restore the original internal field separator value\n    IFS=$oldifs\n  else\n    echo \"warning:   A Info.plist build output file was not found (${plist})\"\n  fi\ndone\n\necho \"info: <- RNFB build script finished\"\n";
		};
		917F2609040E5D87C8BD8ED7 /* [CP] Copy Pods Resources */ = {
			isa = PBXShellScriptBuildPhase;
			buildActionMask = 2147483647;
			files = (
			);
			inputPaths = (
				"${PODS_ROOT}/Target Support Files/Pods-PriceWidgetExtension/Pods-PriceWidgetExtension-resources.sh",
				"${PODS_CONFIGURATION_BUILD_DIR}/FirebaseABTesting/FirebaseABTesting_Privacy.bundle",
				"${PODS_CONFIGURATION_BUILD_DIR}/FirebaseCore/FirebaseCore_Privacy.bundle",
				"${PODS_CONFIGURATION_BUILD_DIR}/FirebaseCoreExtension/FirebaseCoreExtension_Privacy.bundle",
				"${PODS_CONFIGURATION_BUILD_DIR}/FirebaseCoreInternal/FirebaseCoreInternal_Privacy.bundle",
				"${PODS_CONFIGURATION_BUILD_DIR}/FirebaseInstallations/FirebaseInstallations_Privacy.bundle",
				"${PODS_CONFIGURATION_BUILD_DIR}/FirebaseRemoteConfig/FirebaseRemoteConfig_Privacy.bundle",
				"${PODS_CONFIGURATION_BUILD_DIR}/GoogleDataTransport/GoogleDataTransport_Privacy.bundle",
				"${PODS_CONFIGURATION_BUILD_DIR}/GoogleUtilities/GoogleUtilities_Privacy.bundle",
				"${PODS_CONFIGURATION_BUILD_DIR}/PromisesObjC/FBLPromises_Privacy.bundle",
				"${PODS_CONFIGURATION_BUILD_DIR}/nanopb/nanopb_Privacy.bundle",
			);
			name = "[CP] Copy Pods Resources";
			outputPaths = (
				"${TARGET_BUILD_DIR}/${UNLOCALIZED_RESOURCES_FOLDER_PATH}/FirebaseABTesting_Privacy.bundle",
				"${TARGET_BUILD_DIR}/${UNLOCALIZED_RESOURCES_FOLDER_PATH}/FirebaseCore_Privacy.bundle",
				"${TARGET_BUILD_DIR}/${UNLOCALIZED_RESOURCES_FOLDER_PATH}/FirebaseCoreExtension_Privacy.bundle",
				"${TARGET_BUILD_DIR}/${UNLOCALIZED_RESOURCES_FOLDER_PATH}/FirebaseCoreInternal_Privacy.bundle",
				"${TARGET_BUILD_DIR}/${UNLOCALIZED_RESOURCES_FOLDER_PATH}/FirebaseInstallations_Privacy.bundle",
				"${TARGET_BUILD_DIR}/${UNLOCALIZED_RESOURCES_FOLDER_PATH}/FirebaseRemoteConfig_Privacy.bundle",
				"${TARGET_BUILD_DIR}/${UNLOCALIZED_RESOURCES_FOLDER_PATH}/GoogleDataTransport_Privacy.bundle",
				"${TARGET_BUILD_DIR}/${UNLOCALIZED_RESOURCES_FOLDER_PATH}/GoogleUtilities_Privacy.bundle",
				"${TARGET_BUILD_DIR}/${UNLOCALIZED_RESOURCES_FOLDER_PATH}/FBLPromises_Privacy.bundle",
				"${TARGET_BUILD_DIR}/${UNLOCALIZED_RESOURCES_FOLDER_PATH}/nanopb_Privacy.bundle",
			);
			runOnlyForDeploymentPostprocessing = 0;
			shellPath = /bin/sh;
			shellScript = "\"${PODS_ROOT}/Target Support Files/Pods-PriceWidgetExtension/Pods-PriceWidgetExtension-resources.sh\"\n";
			showEnvVarsInLog = 0;
		};
		9824632C38D5B9EEFAD222E5 /* [CP] Check Pods Manifest.lock */ = {
			isa = PBXShellScriptBuildPhase;
			buildActionMask = 2147483647;
			files = (
			);
			inputFileListPaths = (
			);
			inputPaths = (
				"${PODS_PODFILE_DIR_PATH}/Podfile.lock",
				"${PODS_ROOT}/Manifest.lock",
			);
			name = "[CP] Check Pods Manifest.lock";
			outputFileListPaths = (
			);
			outputPaths = (
				"$(DERIVED_FILE_DIR)/Pods-SelectTokenIntent-checkManifestLockResult.txt",
			);
			runOnlyForDeploymentPostprocessing = 0;
			shellPath = /bin/sh;
			shellScript = "diff \"${PODS_PODFILE_DIR_PATH}/Podfile.lock\" \"${PODS_ROOT}/Manifest.lock\" > /dev/null\nif [ $? != 0 ] ; then\n    # print error to STDERR\n    echo \"error: The sandbox is not in sync with the Podfile.lock. Run 'pod install' or update your CocoaPods installation.\" >&2\n    exit 1\nfi\n# This output is used by Xcode 'outputs' to avoid re-running this script phase.\necho \"SUCCESS\" > \"${SCRIPT_OUTPUT_FILE_0}\"\n";
			showEnvVarsInLog = 0;
		};
		9FF961FEA7AF435FA18ED988 /* Upload Debug Symbols to Sentry */ = {
			isa = PBXShellScriptBuildPhase;
			buildActionMask = 2147483647;
			files = (
			);
			inputPaths = (
			);
			name = "Upload Debug Symbols to Sentry";
			outputPaths = (
				"$(DERIVED_FILE_DIR)/Pods-SelectTokenIntent-checkManifestLockResult.txt",
			);
			runOnlyForDeploymentPostprocessing = 0;
			shellPath = /bin/sh;
			shellScript = "export SENTRY_PROPERTIES=sentry.properties\n../node_modules/@sentry/cli/bin/sentry-cli upload-dsym\n";
		};
		C9D49C3768B06CCEEDCAC186 /* [CP] Embed Pods Frameworks */ = {
			isa = PBXShellScriptBuildPhase;
			buildActionMask = 2147483647;
			files = (
			);
			inputPaths = (
				"${PODS_ROOT}/Target Support Files/Pods-Rainbow/Pods-Rainbow-frameworks.sh",
				"${PODS_XCFRAMEWORKS_BUILD_DIR}/hermes-engine/Pre-built/hermes.framework/hermes",
			);
			name = "[CP] Embed Pods Frameworks";
			outputPaths = (
				"${TARGET_BUILD_DIR}/${FRAMEWORKS_FOLDER_PATH}/hermes.framework",
			);
			runOnlyForDeploymentPostprocessing = 0;
			shellPath = /bin/sh;
			shellScript = "\"${PODS_ROOT}/Target Support Files/Pods-Rainbow/Pods-Rainbow-frameworks.sh\"\n";
			showEnvVarsInLog = 0;
		};
		D5FB016C6E5EAD03E9C238E8 /* [CP] Check Pods Manifest.lock */ = {
			isa = PBXShellScriptBuildPhase;
			buildActionMask = 2147483647;
			files = (
			);
			inputFileListPaths = (
			);
			inputPaths = (
				"${PODS_PODFILE_DIR_PATH}/Podfile.lock",
				"${PODS_ROOT}/Manifest.lock",
			);
			name = "[CP] Check Pods Manifest.lock";
			outputFileListPaths = (
			);
			outputPaths = (
				"$(DERIVED_FILE_DIR)/Pods-PriceWidgetExtension-checkManifestLockResult.txt",
			);
			runOnlyForDeploymentPostprocessing = 0;
			shellPath = /bin/sh;
			shellScript = "diff \"${PODS_PODFILE_DIR_PATH}/Podfile.lock\" \"${PODS_ROOT}/Manifest.lock\" > /dev/null\nif [ $? != 0 ] ; then\n    # print error to STDERR\n    echo \"error: The sandbox is not in sync with the Podfile.lock. Run 'pod install' or update your CocoaPods installation.\" >&2\n    exit 1\nfi\n# This output is used by Xcode 'outputs' to avoid re-running this script phase.\necho \"SUCCESS\" > \"${SCRIPT_OUTPUT_FILE_0}\"\n";
			showEnvVarsInLog = 0;
		};
<<<<<<< HEAD
		EADFBB66DAB32432F576A518 /* [CP] Copy Pods Resources */ = {
=======
		897D6F92EBB33792380F5E33 /* [CP] Copy Pods Resources */ = {
			isa = PBXShellScriptBuildPhase;
			buildActionMask = 2147483647;
			files = (
			);
			inputPaths = (
				"${PODS_ROOT}/Target Support Files/Pods-SelectTokenIntent/Pods-SelectTokenIntent-resources.sh",
				"${PODS_CONFIGURATION_BUILD_DIR}/FirebaseABTesting/FirebaseABTesting_Privacy.bundle",
				"${PODS_CONFIGURATION_BUILD_DIR}/FirebaseCore/FirebaseCore_Privacy.bundle",
				"${PODS_CONFIGURATION_BUILD_DIR}/FirebaseCoreExtension/FirebaseCoreExtension_Privacy.bundle",
				"${PODS_CONFIGURATION_BUILD_DIR}/FirebaseCoreInternal/FirebaseCoreInternal_Privacy.bundle",
				"${PODS_CONFIGURATION_BUILD_DIR}/FirebaseInstallations/FirebaseInstallations_Privacy.bundle",
				"${PODS_CONFIGURATION_BUILD_DIR}/FirebaseRemoteConfig/FirebaseRemoteConfig_Privacy.bundle",
				"${PODS_CONFIGURATION_BUILD_DIR}/GoogleDataTransport/GoogleDataTransport_Privacy.bundle",
				"${PODS_CONFIGURATION_BUILD_DIR}/GoogleUtilities/GoogleUtilities_Privacy.bundle",
				"${PODS_CONFIGURATION_BUILD_DIR}/PromisesObjC/FBLPromises_Privacy.bundle",
				"${PODS_CONFIGURATION_BUILD_DIR}/nanopb/nanopb_Privacy.bundle",
			);
			name = "[CP] Copy Pods Resources";
			outputPaths = (
				"${TARGET_BUILD_DIR}/${UNLOCALIZED_RESOURCES_FOLDER_PATH}/FirebaseABTesting_Privacy.bundle",
				"${TARGET_BUILD_DIR}/${UNLOCALIZED_RESOURCES_FOLDER_PATH}/FirebaseCore_Privacy.bundle",
				"${TARGET_BUILD_DIR}/${UNLOCALIZED_RESOURCES_FOLDER_PATH}/FirebaseCoreExtension_Privacy.bundle",
				"${TARGET_BUILD_DIR}/${UNLOCALIZED_RESOURCES_FOLDER_PATH}/FirebaseCoreInternal_Privacy.bundle",
				"${TARGET_BUILD_DIR}/${UNLOCALIZED_RESOURCES_FOLDER_PATH}/FirebaseInstallations_Privacy.bundle",
				"${TARGET_BUILD_DIR}/${UNLOCALIZED_RESOURCES_FOLDER_PATH}/FirebaseRemoteConfig_Privacy.bundle",
				"${TARGET_BUILD_DIR}/${UNLOCALIZED_RESOURCES_FOLDER_PATH}/GoogleDataTransport_Privacy.bundle",
				"${TARGET_BUILD_DIR}/${UNLOCALIZED_RESOURCES_FOLDER_PATH}/GoogleUtilities_Privacy.bundle",
				"${TARGET_BUILD_DIR}/${UNLOCALIZED_RESOURCES_FOLDER_PATH}/FBLPromises_Privacy.bundle",
				"${TARGET_BUILD_DIR}/${UNLOCALIZED_RESOURCES_FOLDER_PATH}/nanopb_Privacy.bundle",
			);
			runOnlyForDeploymentPostprocessing = 0;
			shellPath = /bin/sh;
			shellScript = "\"${PODS_ROOT}/Target Support Files/Pods-SelectTokenIntent/Pods-SelectTokenIntent-resources.sh\"\n";
			showEnvVarsInLog = 0;
		};
		99C0F14AAA799EF5C78E3FB9 /* [CP] Copy Pods Resources */ = {
			isa = PBXShellScriptBuildPhase;
			buildActionMask = 2147483647;
			files = (
			);
			inputPaths = (
				"${PODS_ROOT}/Target Support Files/Pods-PriceWidgetExtension/Pods-PriceWidgetExtension-resources.sh",
				"${PODS_CONFIGURATION_BUILD_DIR}/FirebaseABTesting/FirebaseABTesting_Privacy.bundle",
				"${PODS_CONFIGURATION_BUILD_DIR}/FirebaseCore/FirebaseCore_Privacy.bundle",
				"${PODS_CONFIGURATION_BUILD_DIR}/FirebaseCoreExtension/FirebaseCoreExtension_Privacy.bundle",
				"${PODS_CONFIGURATION_BUILD_DIR}/FirebaseCoreInternal/FirebaseCoreInternal_Privacy.bundle",
				"${PODS_CONFIGURATION_BUILD_DIR}/FirebaseInstallations/FirebaseInstallations_Privacy.bundle",
				"${PODS_CONFIGURATION_BUILD_DIR}/FirebaseRemoteConfig/FirebaseRemoteConfig_Privacy.bundle",
				"${PODS_CONFIGURATION_BUILD_DIR}/GoogleDataTransport/GoogleDataTransport_Privacy.bundle",
				"${PODS_CONFIGURATION_BUILD_DIR}/GoogleUtilities/GoogleUtilities_Privacy.bundle",
				"${PODS_CONFIGURATION_BUILD_DIR}/PromisesObjC/FBLPromises_Privacy.bundle",
				"${PODS_CONFIGURATION_BUILD_DIR}/nanopb/nanopb_Privacy.bundle",
			);
			name = "[CP] Copy Pods Resources";
			outputPaths = (
				"${TARGET_BUILD_DIR}/${UNLOCALIZED_RESOURCES_FOLDER_PATH}/FirebaseABTesting_Privacy.bundle",
				"${TARGET_BUILD_DIR}/${UNLOCALIZED_RESOURCES_FOLDER_PATH}/FirebaseCore_Privacy.bundle",
				"${TARGET_BUILD_DIR}/${UNLOCALIZED_RESOURCES_FOLDER_PATH}/FirebaseCoreExtension_Privacy.bundle",
				"${TARGET_BUILD_DIR}/${UNLOCALIZED_RESOURCES_FOLDER_PATH}/FirebaseCoreInternal_Privacy.bundle",
				"${TARGET_BUILD_DIR}/${UNLOCALIZED_RESOURCES_FOLDER_PATH}/FirebaseInstallations_Privacy.bundle",
				"${TARGET_BUILD_DIR}/${UNLOCALIZED_RESOURCES_FOLDER_PATH}/FirebaseRemoteConfig_Privacy.bundle",
				"${TARGET_BUILD_DIR}/${UNLOCALIZED_RESOURCES_FOLDER_PATH}/GoogleDataTransport_Privacy.bundle",
				"${TARGET_BUILD_DIR}/${UNLOCALIZED_RESOURCES_FOLDER_PATH}/GoogleUtilities_Privacy.bundle",
				"${TARGET_BUILD_DIR}/${UNLOCALIZED_RESOURCES_FOLDER_PATH}/FBLPromises_Privacy.bundle",
				"${TARGET_BUILD_DIR}/${UNLOCALIZED_RESOURCES_FOLDER_PATH}/nanopb_Privacy.bundle",
			);
			runOnlyForDeploymentPostprocessing = 0;
			shellPath = /bin/sh;
			shellScript = "\"${PODS_ROOT}/Target Support Files/Pods-PriceWidgetExtension/Pods-PriceWidgetExtension-resources.sh\"\n";
			showEnvVarsInLog = 0;
		};
		9FF961FEA7AF435FA18ED988 /* Upload Debug Symbols to Sentry */ = {
			isa = PBXShellScriptBuildPhase;
			buildActionMask = 2147483647;
			files = (
			);
			inputPaths = (
			);
			name = "Upload Debug Symbols to Sentry";
			outputPaths = (
				"$(DERIVED_FILE_DIR)/Pods-SelectTokenIntent-checkManifestLockResult.txt",
			);
			runOnlyForDeploymentPostprocessing = 0;
			shellPath = /bin/sh;
			shellScript = "export SENTRY_PROPERTIES=sentry.properties\n../node_modules/@sentry/cli/bin/sentry-cli upload-dsym\n";
		};
		AEAD56A917FF4051986EE3E6 /* [Expo] Configure project */ = {
			isa = PBXShellScriptBuildPhase;
			alwaysOutOfDate = 1;
			buildActionMask = 2147483647;
			files = (
			);
			inputFileListPaths = (
			);
			inputPaths = (
			);
			name = "[Expo] Configure project";
			outputFileListPaths = (
			);
			outputPaths = (
			);
			runOnlyForDeploymentPostprocessing = 0;
			shellPath = /bin/sh;
			shellScript = "# This script configures Expo modules and generates the modules provider file.\nbash -l -c \"./Pods/Target\\ Support\\ Files/Pods-Rainbow/expo-configure-project.sh\"\n";
		};
		B645329271EC2E2C170CA75B /* [CP] Copy Pods Resources */ = {
>>>>>>> bae85e5c
			isa = PBXShellScriptBuildPhase;
			buildActionMask = 2147483647;
			files = (
			);
			inputPaths = (
				"${PODS_ROOT}/Target Support Files/Pods-Rainbow/Pods-Rainbow-resources.sh",
				"${PODS_CONFIGURATION_BUILD_DIR}/FirebaseABTesting/FirebaseABTesting_Privacy.bundle",
				"${PODS_CONFIGURATION_BUILD_DIR}/FirebaseCore/FirebaseCore_Privacy.bundle",
				"${PODS_CONFIGURATION_BUILD_DIR}/FirebaseCoreExtension/FirebaseCoreExtension_Privacy.bundle",
				"${PODS_CONFIGURATION_BUILD_DIR}/FirebaseCoreInternal/FirebaseCoreInternal_Privacy.bundle",
				"${PODS_CONFIGURATION_BUILD_DIR}/FirebaseInstallations/FirebaseInstallations_Privacy.bundle",
				"${PODS_CONFIGURATION_BUILD_DIR}/FirebaseRemoteConfig/FirebaseRemoteConfig_Privacy.bundle",
				"${PODS_CONFIGURATION_BUILD_DIR}/GoogleDataTransport/GoogleDataTransport_Privacy.bundle",
				"${PODS_CONFIGURATION_BUILD_DIR}/GoogleUtilities/GoogleUtilities_Privacy.bundle",
				"${PODS_CONFIGURATION_BUILD_DIR}/PromisesObjC/FBLPromises_Privacy.bundle",
				"${PODS_CONFIGURATION_BUILD_DIR}/nanopb/nanopb_Privacy.bundle",
				"${PODS_CONFIGURATION_BUILD_DIR}/FirebaseMessaging/FirebaseMessaging_Privacy.bundle",
				"${PODS_CONFIGURATION_BUILD_DIR}/EXConstants/EXConstants.bundle",
				"${PODS_CONFIGURATION_BUILD_DIR}/EXConstants/ExpoConstants_privacy.bundle",
				"${PODS_CONFIGURATION_BUILD_DIR}/ExpoFileSystem/ExpoFileSystem_privacy.bundle",
				"${PODS_CONFIGURATION_BUILD_DIR}/RNCAsyncStorage/RNCAsyncStorage_resources.bundle",
				"${PODS_CONFIGURATION_BUILD_DIR}/RNImageCropPicker/RNImageCropPickerPrivacyInfo.bundle",
				"${PODS_CONFIGURATION_BUILD_DIR}/RNImageCropPicker/QBImagePicker.bundle",
				"${PODS_CONFIGURATION_BUILD_DIR}/React-Core/RCTI18nStrings.bundle",
				"${PODS_CONFIGURATION_BUILD_DIR}/Rudder/Rudder.bundle",
				"${PODS_CONFIGURATION_BUILD_DIR}/SDWebImage/SDWebImage.bundle",
				"${PODS_CONFIGURATION_BUILD_DIR}/Sentry/Sentry.bundle",
				"${PODS_CONFIGURATION_BUILD_DIR}/TOCropViewController/TOCropViewControllerBundle.bundle",
				"${PODS_CONFIGURATION_BUILD_DIR}/react-native-cameraroll/RNCameraRollPrivacyInfo.bundle",
			);
			name = "[CP] Copy Pods Resources";
			outputPaths = (
				"${TARGET_BUILD_DIR}/${UNLOCALIZED_RESOURCES_FOLDER_PATH}/FirebaseABTesting_Privacy.bundle",
				"${TARGET_BUILD_DIR}/${UNLOCALIZED_RESOURCES_FOLDER_PATH}/FirebaseCore_Privacy.bundle",
				"${TARGET_BUILD_DIR}/${UNLOCALIZED_RESOURCES_FOLDER_PATH}/FirebaseCoreExtension_Privacy.bundle",
				"${TARGET_BUILD_DIR}/${UNLOCALIZED_RESOURCES_FOLDER_PATH}/FirebaseCoreInternal_Privacy.bundle",
				"${TARGET_BUILD_DIR}/${UNLOCALIZED_RESOURCES_FOLDER_PATH}/FirebaseInstallations_Privacy.bundle",
				"${TARGET_BUILD_DIR}/${UNLOCALIZED_RESOURCES_FOLDER_PATH}/FirebaseRemoteConfig_Privacy.bundle",
				"${TARGET_BUILD_DIR}/${UNLOCALIZED_RESOURCES_FOLDER_PATH}/GoogleDataTransport_Privacy.bundle",
				"${TARGET_BUILD_DIR}/${UNLOCALIZED_RESOURCES_FOLDER_PATH}/GoogleUtilities_Privacy.bundle",
				"${TARGET_BUILD_DIR}/${UNLOCALIZED_RESOURCES_FOLDER_PATH}/FBLPromises_Privacy.bundle",
				"${TARGET_BUILD_DIR}/${UNLOCALIZED_RESOURCES_FOLDER_PATH}/nanopb_Privacy.bundle",
				"${TARGET_BUILD_DIR}/${UNLOCALIZED_RESOURCES_FOLDER_PATH}/FirebaseMessaging_Privacy.bundle",
				"${TARGET_BUILD_DIR}/${UNLOCALIZED_RESOURCES_FOLDER_PATH}/EXConstants.bundle",
				"${TARGET_BUILD_DIR}/${UNLOCALIZED_RESOURCES_FOLDER_PATH}/ExpoConstants_privacy.bundle",
				"${TARGET_BUILD_DIR}/${UNLOCALIZED_RESOURCES_FOLDER_PATH}/ExpoFileSystem_privacy.bundle",
				"${TARGET_BUILD_DIR}/${UNLOCALIZED_RESOURCES_FOLDER_PATH}/RNCAsyncStorage_resources.bundle",
				"${TARGET_BUILD_DIR}/${UNLOCALIZED_RESOURCES_FOLDER_PATH}/RNImageCropPickerPrivacyInfo.bundle",
				"${TARGET_BUILD_DIR}/${UNLOCALIZED_RESOURCES_FOLDER_PATH}/QBImagePicker.bundle",
				"${TARGET_BUILD_DIR}/${UNLOCALIZED_RESOURCES_FOLDER_PATH}/RCTI18nStrings.bundle",
				"${TARGET_BUILD_DIR}/${UNLOCALIZED_RESOURCES_FOLDER_PATH}/Rudder.bundle",
				"${TARGET_BUILD_DIR}/${UNLOCALIZED_RESOURCES_FOLDER_PATH}/SDWebImage.bundle",
				"${TARGET_BUILD_DIR}/${UNLOCALIZED_RESOURCES_FOLDER_PATH}/Sentry.bundle",
				"${TARGET_BUILD_DIR}/${UNLOCALIZED_RESOURCES_FOLDER_PATH}/TOCropViewControllerBundle.bundle",
				"${TARGET_BUILD_DIR}/${UNLOCALIZED_RESOURCES_FOLDER_PATH}/RNCameraRollPrivacyInfo.bundle",
			);
			runOnlyForDeploymentPostprocessing = 0;
			shellPath = /bin/sh;
			shellScript = "\"${PODS_ROOT}/Target Support Files/Pods-Rainbow/Pods-Rainbow-resources.sh\"\n";
			showEnvVarsInLog = 0;
		};
		F126468D4203BBDD0A85188F /* [CP] Copy Pods Resources */ = {
			isa = PBXShellScriptBuildPhase;
			buildActionMask = 2147483647;
			files = (
			);
			inputPaths = (
				"${PODS_ROOT}/Target Support Files/Pods-ImageNotification/Pods-ImageNotification-resources.sh",
				"${PODS_CONFIGURATION_BUILD_DIR}/FirebaseABTesting/FirebaseABTesting_Privacy.bundle",
				"${PODS_CONFIGURATION_BUILD_DIR}/FirebaseCore/FirebaseCore_Privacy.bundle",
				"${PODS_CONFIGURATION_BUILD_DIR}/FirebaseCoreExtension/FirebaseCoreExtension_Privacy.bundle",
				"${PODS_CONFIGURATION_BUILD_DIR}/FirebaseCoreInternal/FirebaseCoreInternal_Privacy.bundle",
				"${PODS_CONFIGURATION_BUILD_DIR}/FirebaseInstallations/FirebaseInstallations_Privacy.bundle",
				"${PODS_CONFIGURATION_BUILD_DIR}/FirebaseRemoteConfig/FirebaseRemoteConfig_Privacy.bundle",
				"${PODS_CONFIGURATION_BUILD_DIR}/GoogleDataTransport/GoogleDataTransport_Privacy.bundle",
				"${PODS_CONFIGURATION_BUILD_DIR}/GoogleUtilities/GoogleUtilities_Privacy.bundle",
				"${PODS_CONFIGURATION_BUILD_DIR}/PromisesObjC/FBLPromises_Privacy.bundle",
				"${PODS_CONFIGURATION_BUILD_DIR}/nanopb/nanopb_Privacy.bundle",
				"${PODS_CONFIGURATION_BUILD_DIR}/FirebaseMessaging/FirebaseMessaging_Privacy.bundle",
			);
			name = "[CP] Copy Pods Resources";
			outputPaths = (
				"${TARGET_BUILD_DIR}/${UNLOCALIZED_RESOURCES_FOLDER_PATH}/FirebaseABTesting_Privacy.bundle",
				"${TARGET_BUILD_DIR}/${UNLOCALIZED_RESOURCES_FOLDER_PATH}/FirebaseCore_Privacy.bundle",
				"${TARGET_BUILD_DIR}/${UNLOCALIZED_RESOURCES_FOLDER_PATH}/FirebaseCoreExtension_Privacy.bundle",
				"${TARGET_BUILD_DIR}/${UNLOCALIZED_RESOURCES_FOLDER_PATH}/FirebaseCoreInternal_Privacy.bundle",
				"${TARGET_BUILD_DIR}/${UNLOCALIZED_RESOURCES_FOLDER_PATH}/FirebaseInstallations_Privacy.bundle",
				"${TARGET_BUILD_DIR}/${UNLOCALIZED_RESOURCES_FOLDER_PATH}/FirebaseRemoteConfig_Privacy.bundle",
				"${TARGET_BUILD_DIR}/${UNLOCALIZED_RESOURCES_FOLDER_PATH}/GoogleDataTransport_Privacy.bundle",
				"${TARGET_BUILD_DIR}/${UNLOCALIZED_RESOURCES_FOLDER_PATH}/GoogleUtilities_Privacy.bundle",
				"${TARGET_BUILD_DIR}/${UNLOCALIZED_RESOURCES_FOLDER_PATH}/FBLPromises_Privacy.bundle",
				"${TARGET_BUILD_DIR}/${UNLOCALIZED_RESOURCES_FOLDER_PATH}/nanopb_Privacy.bundle",
				"${TARGET_BUILD_DIR}/${UNLOCALIZED_RESOURCES_FOLDER_PATH}/FirebaseMessaging_Privacy.bundle",
			);
			runOnlyForDeploymentPostprocessing = 0;
			shellPath = /bin/sh;
			shellScript = "\"${PODS_ROOT}/Target Support Files/Pods-ImageNotification/Pods-ImageNotification-resources.sh\"\n";
			showEnvVarsInLog = 0;
		};
		F1EEE4514E1058BAD7EBED56 /* [CP] Check Pods Manifest.lock */ = {
			isa = PBXShellScriptBuildPhase;
			buildActionMask = 2147483647;
			files = (
			);
			inputFileListPaths = (
			);
			inputPaths = (
				"${PODS_PODFILE_DIR_PATH}/Podfile.lock",
				"${PODS_ROOT}/Manifest.lock",
			);
			name = "[CP] Check Pods Manifest.lock";
			outputFileListPaths = (
			);
			outputPaths = (
				"$(DERIVED_FILE_DIR)/Pods-ImageNotification-checkManifestLockResult.txt",
			);
			runOnlyForDeploymentPostprocessing = 0;
			shellPath = /bin/sh;
			shellScript = "diff \"${PODS_PODFILE_DIR_PATH}/Podfile.lock\" \"${PODS_ROOT}/Manifest.lock\" > /dev/null\nif [ $? != 0 ] ; then\n    # print error to STDERR\n    echo \"error: The sandbox is not in sync with the Podfile.lock. Run 'pod install' or update your CocoaPods installation.\" >&2\n    exit 1\nfi\n# This output is used by Xcode 'outputs' to avoid re-running this script phase.\necho \"SUCCESS\" > \"${SCRIPT_OUTPUT_FILE_0}\"\n";
			showEnvVarsInLog = 0;
		};
		FEF3BF61DAB720805B1E0FC1 /* [CP] Check Pods Manifest.lock */ = {
			isa = PBXShellScriptBuildPhase;
			buildActionMask = 2147483647;
			files = (
			);
			inputFileListPaths = (
			);
			inputPaths = (
				"${PODS_PODFILE_DIR_PATH}/Podfile.lock",
				"${PODS_ROOT}/Manifest.lock",
			);
			name = "[CP] Check Pods Manifest.lock";
			outputFileListPaths = (
			);
			outputPaths = (
				"$(DERIVED_FILE_DIR)/Pods-Rainbow-checkManifestLockResult.txt",
			);
			runOnlyForDeploymentPostprocessing = 0;
			shellPath = /bin/sh;
			shellScript = "diff \"${PODS_PODFILE_DIR_PATH}/Podfile.lock\" \"${PODS_ROOT}/Manifest.lock\" > /dev/null\nif [ $? != 0 ] ; then\n    # print error to STDERR\n    echo \"error: The sandbox is not in sync with the Podfile.lock. Run 'pod install' or update your CocoaPods installation.\" >&2\n    exit 1\nfi\n# This output is used by Xcode 'outputs' to avoid re-running this script phase.\necho \"SUCCESS\" > \"${SCRIPT_OUTPUT_FILE_0}\"\n";
			showEnvVarsInLog = 0;
		};
/* End PBXShellScriptBuildPhase section */

/* Begin PBXSourcesBuildPhase section */
		0299CE732886202800B5C7E7 /* Sources */ = {
			isa = PBXSourcesBuildPhase;
			buildActionMask = 2147483647;
			files = (
				0299CE7B2886202800B5C7E7 /* NotificationService.m in Sources */,
			);
			runOnlyForDeploymentPostprocessing = 0;
		};
		13B07F871A680F5B00A75B9A /* Sources */ = {
			isa = PBXSourcesBuildPhase;
			buildActionMask = 2147483647;
			files = (
				C18FCD3D273C64D40079CE28 /* RainbowTokenList.swift in Sources */,
				C18FCD41273C64DE0079CE28 /* IconProvider.swift in Sources */,
				66A28EB024CAF1B500410A88 /* TestFlight.m in Sources */,
				6630540924A38A1900E5B030 /* RainbowText.m in Sources */,
				C18FCD42273C64E10079CE28 /* TokenProvider.swift in Sources */,
				13B07FBC1A68108700A75B9A /* AppDelegate.mm in Sources */,
				C18FCD39273C64C90079CE28 /* TokenData.swift in Sources */,
				6635730624939991006ACFA6 /* SafeStoreReview.m in Sources */,
				13B07FC11A68108700A75B9A /* main.m in Sources */,
				15E531DA242DAB7100797B89 /* NotificationManager.m in Sources */,
				66A1FEB524AB641100C3F539 /* UIViewController+slack.swift in Sources */,
				4D098C2F2811A9A5006A801A /* RNStartTime.m in Sources */,
				66A1FEB424AB641100C3F539 /* RNCMScreenStack.m in Sources */,
				C18FCD3E273C64D60079CE28 /* PriceData.swift in Sources */,
				15D66135277A751C0082F041 /* SelectTokenIntent.intentdefinition in Sources */,
				C127238A274EBBB6006AC743 /* CurrencyDetails.swift in Sources */,
				A4277DA323CFE85F0042BAF4 /* Theme.swift in Sources */,
				C18FCD32273C62230079CE28 /* PriceWidgetView.swift in Sources */,
				15E531D5242B28EF00797B89 /* UIImageViewWithPersistentAnimations.swift in Sources */,
				C18FCD3B273C64CF0079CE28 /* UIImage.swift in Sources */,
				C97EAD8D2BD6C6DF00322D53 /* RCTDeviceUUID.m in Sources */,
				A4277D9F23CBD1910042BAF4 /* Extensions.swift in Sources */,
				A4D04BAC23D12FD5008C1DEC /* ButtonManager.m in Sources */,
				C18FCD3C273C64D10079CE28 /* TokenDetails.swift in Sources */,
				C179298527499A5B00044684 /* Constants.swift in Sources */,
				6655FFB425BB2B0700642961 /* ThemeModule.m in Sources */,
				C18C8E022798B02700D38B34 /* CurrencyProvider.swift in Sources */,
				66A1FEB624AB641100C3F539 /* RNCMScreen.m in Sources */,
				C18FCD3F273C64D80079CE28 /* CoinGeckoToken.swift in Sources */,
				C11640E8274DC10B00C9120A /* UIColor.swift in Sources */,
				A4D04BA923D12F99008C1DEC /* Button.swift in Sources */,
				66A1FEBC24ACBBE600C3F539 /* RNCMPortal.m in Sources */,
				C18FCD43273C64E40079CE28 /* PriceDataProvider.swift in Sources */,
				E8D2945956C9619768A8D361 /* ExpoModulesProvider.swift in Sources */,
			);
			runOnlyForDeploymentPostprocessing = 0;
		};
		C16DCF58272BA6EF00FF5C78 /* Sources */ = {
			isa = PBXSourcesBuildPhase;
			buildActionMask = 2147483647;
			files = (
				15D66136277A751C0082F041 /* SelectTokenIntent.intentdefinition in Sources */,
				C151287F2739F676006517AB /* IconProvider.swift in Sources */,
				C1C61A922731A05700E5C0B3 /* RainbowTokenList.swift in Sources */,
				C16DCF71272BA75700FF5C78 /* CoinGeckoToken.swift in Sources */,
				C16DCFB1272BB8FC00FF5C78 /* PriceData.swift in Sources */,
				C127238B274EBBB6006AC743 /* CurrencyDetails.swift in Sources */,
				C11640E9274DC10C00C9120A /* UIColor.swift in Sources */,
				C18C8E032798B02700D38B34 /* CurrencyProvider.swift in Sources */,
				C179298627499A5B00044684 /* Constants.swift in Sources */,
				C1EB01302731B68400830E70 /* TokenDetails.swift in Sources */,
				C16DCF74272BA77A00FF5C78 /* TokenProvider.swift in Sources */,
				C16DCFB6272BC8F100FF5C78 /* TokenData.swift in Sources */,
				C1C61A6E272C9C8D00E5C0B3 /* UIImage.swift in Sources */,
				C16DCFAC272BB8ED00FF5C78 /* PriceDataProvider.swift in Sources */,
				C1038325273C2D0C00B18210 /* PriceWidgetView.swift in Sources */,
				C16DCF63272BA6EF00FF5C78 /* PriceWidget.swift in Sources */,
			);
			runOnlyForDeploymentPostprocessing = 0;
		};
		C16DCF7B272BAB9500FF5C78 /* Sources */ = {
			isa = PBXSourcesBuildPhase;
			buildActionMask = 2147483647;
			files = (
				15D66137277A751C0082F041 /* SelectTokenIntent.intentdefinition in Sources */,
				C127238C274EBBB6006AC743 /* CurrencyDetails.swift in Sources */,
				C179298727499A5B00044684 /* Constants.swift in Sources */,
				C18C8E042798B02700D38B34 /* CurrencyProvider.swift in Sources */,
				C1C61A932731A05700E5C0B3 /* RainbowTokenList.swift in Sources */,
				C15128802739F676006517AB /* IconProvider.swift in Sources */,
				C11640EA274DC10C00C9120A /* UIColor.swift in Sources */,
				C1C61A6F272C9C8D00E5C0B3 /* UIImage.swift in Sources */,
				C16DCFB2272BB8FC00FF5C78 /* PriceData.swift in Sources */,
				C16DCFB7272BC8F100FF5C78 /* TokenData.swift in Sources */,
				C16DCFAD272BB8ED00FF5C78 /* PriceDataProvider.swift in Sources */,
				C18FCD37273C62C50079CE28 /* PriceWidgetView.swift in Sources */,
				C16DCF84272BAB9500FF5C78 /* IntentHandler.swift in Sources */,
				C1EB01312731B68400830E70 /* TokenDetails.swift in Sources */,
				C1038337273C5C4200B18210 /* PriceWidget.swift in Sources */,
				C16DCFA8272BABCB00FF5C78 /* TokenProvider.swift in Sources */,
				C16DCFA6272BABC700FF5C78 /* CoinGeckoToken.swift in Sources */,
			);
			runOnlyForDeploymentPostprocessing = 0;
		};
		C9B3789C2C5159880085E5D0 /* Sources */ = {
			isa = PBXSourcesBuildPhase;
			buildActionMask = 2147483647;
			files = (
				C9B378A72C5159880085E5D0 /* ActionViewController.swift in Sources */,
			);
			runOnlyForDeploymentPostprocessing = 0;
		};
		C9B378B42C515A860085E5D0 /* Sources */ = {
			isa = PBXSourcesBuildPhase;
			buildActionMask = 2147483647;
			files = (
				C9B378BB2C515A860085E5D0 /* ShareViewController.swift in Sources */,
			);
			runOnlyForDeploymentPostprocessing = 0;
		};
/* End PBXSourcesBuildPhase section */

/* Begin PBXTargetDependency section */
		0299CE7E2886202800B5C7E7 /* PBXTargetDependency */ = {
			isa = PBXTargetDependency;
			target = 0299CE762886202800B5C7E7 /* ImageNotification */;
			targetProxy = 0299CE7D2886202800B5C7E7 /* PBXContainerItemProxy */;
		};
		C16DCF68272BA6F000FF5C78 /* PBXTargetDependency */ = {
			isa = PBXTargetDependency;
			target = C16DCF5B272BA6EF00FF5C78 /* PriceWidgetExtension */;
			targetProxy = C16DCF67272BA6F000FF5C78 /* PBXContainerItemProxy */;
		};
		C16DCF98272BAB9600FF5C78 /* PBXTargetDependency */ = {
			isa = PBXTargetDependency;
			target = C16DCF7E272BAB9500FF5C78 /* SelectTokenIntent */;
			targetProxy = C16DCF97272BAB9600FF5C78 /* PBXContainerItemProxy */;
		};
		C9B378AD2C5159880085E5D0 /* PBXTargetDependency */ = {
			isa = PBXTargetDependency;
			target = C9B3789F2C5159880085E5D0 /* OpenInRainbow */;
			targetProxy = C9B378AC2C5159880085E5D0 /* PBXContainerItemProxy */;
		};
		C9B378C12C515A860085E5D0 /* PBXTargetDependency */ = {
			isa = PBXTargetDependency;
			target = C9B378B72C515A860085E5D0 /* ShareWithRainbow */;
			targetProxy = C9B378C02C515A860085E5D0 /* PBXContainerItemProxy */;
		};
/* End PBXTargetDependency section */

/* Begin PBXVariantGroup section */
		13B07FB11A68108700A75B9A /* LaunchScreen.xib */ = {
			isa = PBXVariantGroup;
			children = (
				13B07FB21A68108700A75B9A /* Base */,
			);
			name = LaunchScreen.xib;
			path = Rainbow;
			sourceTree = "<group>";
		};
		15D66139277A751C0082F041 /* SelectTokenIntent.intentdefinition */ = {
			isa = PBXVariantGroup;
			children = (
				15D66138277A751C0082F041 /* Base */,
				15D6613B277A75230082F041 /* English */,
				15D6613D277A75240082F041 /* en */,
			);
			name = SelectTokenIntent.intentdefinition;
			sourceTree = "<group>";
		};
		C9B378A82C5159880085E5D0 /* MainInterface.storyboard */ = {
			isa = PBXVariantGroup;
			children = (
				C9B378A92C5159880085E5D0 /* Base */,
			);
			name = MainInterface.storyboard;
			sourceTree = "<group>";
		};
		C9B378BC2C515A860085E5D0 /* MainInterface.storyboard */ = {
			isa = PBXVariantGroup;
			children = (
				C9B378BD2C515A860085E5D0 /* Base */,
			);
			name = MainInterface.storyboard;
			sourceTree = "<group>";
		};
/* End PBXVariantGroup section */

/* Begin XCBuildConfiguration section */
		0299CE802886202800B5C7E7 /* Debug */ = {
			isa = XCBuildConfiguration;
			baseConfigurationReference = 06D26D80369E022B1BCDCEDC /* Pods-ImageNotification.debug.xcconfig */;
			buildSettings = {
				APPLICATION_EXTENSION_API_ONLY = YES;
				CLANG_ANALYZER_NONNULL = YES;
				CLANG_ANALYZER_NUMBER_OBJECT_CONVERSION = YES_AGGRESSIVE;
				CLANG_CXX_LANGUAGE_STANDARD = "gnu++17";
				CLANG_ENABLE_OBJC_WEAK = YES;
				CLANG_WARN_BLOCK_CAPTURE_AUTORELEASING = YES;
				CLANG_WARN_COMMA = YES;
				CLANG_WARN_DEPRECATED_OBJC_IMPLEMENTATIONS = YES;
				CLANG_WARN_DOCUMENTATION_COMMENTS = YES;
				CLANG_WARN_INFINITE_RECURSION = YES;
				CLANG_WARN_NON_LITERAL_NULL_CONVERSION = YES;
				CLANG_WARN_OBJC_IMPLICIT_RETAIN_SELF = YES;
				CLANG_WARN_OBJC_LITERAL_CONVERSION = YES;
				CLANG_WARN_RANGE_LOOP_ANALYSIS = YES;
				CLANG_WARN_STRICT_PROTOTYPES = YES;
				CLANG_WARN_SUSPICIOUS_MOVE = YES;
				CLANG_WARN_UNGUARDED_AVAILABILITY = YES_AGGRESSIVE;
				CODE_SIGN_IDENTITY = "iPhone Developer";
				CODE_SIGN_STYLE = Manual;
				COPY_PHASE_STRIP = NO;
				CURRENT_PROJECT_VERSION = 1;
				DEBUG_INFORMATION_FORMAT = dwarf;
				DEVELOPMENT_TEAM = L74NQAQB8H;
				ENABLE_TESTABILITY = YES;
				"EXCLUDED_ARCHS[sdk=iphonesimulator*]" = arm64;
				GCC_C_LANGUAGE_STANDARD = gnu11;
				GCC_NO_COMMON_BLOCKS = YES;
				GENERATE_INFOPLIST_FILE = YES;
				INFOPLIST_FILE = ImageNotification/Info.plist;
				INFOPLIST_KEY_CFBundleDisplayName = ImageNotification;
				INFOPLIST_KEY_NSHumanReadableCopyright = "Copyright © 2022 Rainbow. All rights reserved.";
				IPHONEOS_DEPLOYMENT_TARGET = 15.0;
				LD_RUNPATH_SEARCH_PATHS = "$(inherited) @executable_path/Frameworks @executable_path/../../Frameworks";
				MARKETING_VERSION = 1.0;
				MTL_ENABLE_DEBUG_INFO = INCLUDE_SOURCE;
				MTL_FAST_MATH = YES;
				OTHER_SWIFT_FLAGS = "$(inherited) -D EXPO_CONFIGURATION_DEBUG";
				PRODUCT_BUNDLE_IDENTIFIER = me.rainbow.ImageNotification;
				PRODUCT_NAME = "$(TARGET_NAME)";
				PROVISIONING_PROFILE_SPECIFIER = "match Development me.rainbow.ImageNotification";
				SKIP_INSTALL = YES;
				SWIFT_EMIT_LOC_STRINGS = YES;
				SWIFT_PRECOMPILE_BRIDGING_HEADER = NO;
				TARGETED_DEVICE_FAMILY = "1,2";
			};
			name = Debug;
		};
		0299CE812886202800B5C7E7 /* Release */ = {
			isa = XCBuildConfiguration;
			baseConfigurationReference = 9C51CDEA36D7C1CA0045BB61 /* Pods-ImageNotification.release.xcconfig */;
			buildSettings = {
				APPLICATION_EXTENSION_API_ONLY = YES;
				CLANG_ANALYZER_NONNULL = YES;
				CLANG_ANALYZER_NUMBER_OBJECT_CONVERSION = YES_AGGRESSIVE;
				CLANG_CXX_LANGUAGE_STANDARD = "gnu++17";
				CLANG_ENABLE_OBJC_WEAK = YES;
				CLANG_WARN_BLOCK_CAPTURE_AUTORELEASING = YES;
				CLANG_WARN_COMMA = YES;
				CLANG_WARN_DEPRECATED_OBJC_IMPLEMENTATIONS = YES;
				CLANG_WARN_DOCUMENTATION_COMMENTS = YES;
				CLANG_WARN_INFINITE_RECURSION = YES;
				CLANG_WARN_NON_LITERAL_NULL_CONVERSION = YES;
				CLANG_WARN_OBJC_IMPLICIT_RETAIN_SELF = YES;
				CLANG_WARN_OBJC_LITERAL_CONVERSION = YES;
				CLANG_WARN_RANGE_LOOP_ANALYSIS = YES;
				CLANG_WARN_STRICT_PROTOTYPES = YES;
				CLANG_WARN_SUSPICIOUS_MOVE = YES;
				CLANG_WARN_UNGUARDED_AVAILABILITY = YES_AGGRESSIVE;
				CODE_SIGN_IDENTITY = "Apple Development";
				"CODE_SIGN_IDENTITY[sdk=iphoneos*]" = "iPhone Distribution";
				CODE_SIGN_STYLE = Manual;
				COPY_PHASE_STRIP = NO;
				CURRENT_PROJECT_VERSION = 1;
				DEBUG_INFORMATION_FORMAT = "dwarf-with-dsym";
				DEVELOPMENT_TEAM = "";
				"DEVELOPMENT_TEAM[sdk=iphoneos*]" = L74NQAQB8H;
				"EXCLUDED_ARCHS[sdk=iphonesimulator*]" = arm64;
				GCC_C_LANGUAGE_STANDARD = gnu11;
				GCC_NO_COMMON_BLOCKS = YES;
				GENERATE_INFOPLIST_FILE = YES;
				INFOPLIST_FILE = ImageNotification/Info.plist;
				INFOPLIST_KEY_CFBundleDisplayName = ImageNotification;
				INFOPLIST_KEY_NSHumanReadableCopyright = "Copyright © 2022 Rainbow. All rights reserved.";
				IPHONEOS_DEPLOYMENT_TARGET = 15.0;
				LD_RUNPATH_SEARCH_PATHS = "$(inherited) @executable_path/Frameworks @executable_path/../../Frameworks";
				MARKETING_VERSION = 1.0;
				MTL_FAST_MATH = YES;
				OTHER_SWIFT_FLAGS = "$(inherited) -D EXPO_CONFIGURATION_RELEASE";
				PRODUCT_BUNDLE_IDENTIFIER = me.rainbow.ImageNotification;
				PRODUCT_NAME = "$(TARGET_NAME)";
				PROVISIONING_PROFILE_SPECIFIER = "";
				"PROVISIONING_PROFILE_SPECIFIER[sdk=iphoneos*]" = "match AppStore me.rainbow.ImageNotification";
				SKIP_INSTALL = YES;
				SWIFT_EMIT_LOC_STRINGS = YES;
				SWIFT_PRECOMPILE_BRIDGING_HEADER = NO;
				TARGETED_DEVICE_FAMILY = "1,2";
			};
			name = Release;
		};
		0299CE822886202800B5C7E7 /* LocalRelease */ = {
			isa = XCBuildConfiguration;
			baseConfigurationReference = 629515B7F12CCA7640CE2ECD /* Pods-ImageNotification.localrelease.xcconfig */;
			buildSettings = {
				APPLICATION_EXTENSION_API_ONLY = YES;
				CLANG_ANALYZER_NONNULL = YES;
				CLANG_ANALYZER_NUMBER_OBJECT_CONVERSION = YES_AGGRESSIVE;
				CLANG_CXX_LANGUAGE_STANDARD = "gnu++17";
				CLANG_ENABLE_OBJC_WEAK = YES;
				CLANG_WARN_BLOCK_CAPTURE_AUTORELEASING = YES;
				CLANG_WARN_COMMA = YES;
				CLANG_WARN_DEPRECATED_OBJC_IMPLEMENTATIONS = YES;
				CLANG_WARN_DOCUMENTATION_COMMENTS = YES;
				CLANG_WARN_INFINITE_RECURSION = YES;
				CLANG_WARN_NON_LITERAL_NULL_CONVERSION = YES;
				CLANG_WARN_OBJC_IMPLICIT_RETAIN_SELF = YES;
				CLANG_WARN_OBJC_LITERAL_CONVERSION = YES;
				CLANG_WARN_RANGE_LOOP_ANALYSIS = YES;
				CLANG_WARN_STRICT_PROTOTYPES = YES;
				CLANG_WARN_SUSPICIOUS_MOVE = YES;
				CLANG_WARN_UNGUARDED_AVAILABILITY = YES_AGGRESSIVE;
				CODE_SIGN_IDENTITY = "iPhone Developer";
				CODE_SIGN_STYLE = Manual;
				COPY_PHASE_STRIP = NO;
				CURRENT_PROJECT_VERSION = 1;
				DEBUG_INFORMATION_FORMAT = "dwarf-with-dsym";
				DEVELOPMENT_TEAM = L74NQAQB8H;
				"EXCLUDED_ARCHS[sdk=iphonesimulator*]" = arm64;
				GCC_C_LANGUAGE_STANDARD = gnu11;
				GCC_NO_COMMON_BLOCKS = YES;
				GENERATE_INFOPLIST_FILE = YES;
				INFOPLIST_FILE = ImageNotification/Info.plist;
				INFOPLIST_KEY_CFBundleDisplayName = ImageNotification;
				INFOPLIST_KEY_NSHumanReadableCopyright = "Copyright © 2022 Rainbow. All rights reserved.";
				IPHONEOS_DEPLOYMENT_TARGET = 15.0;
				LD_RUNPATH_SEARCH_PATHS = "$(inherited) @executable_path/Frameworks @executable_path/../../Frameworks";
				MARKETING_VERSION = 1.0;
				MTL_FAST_MATH = YES;
				OTHER_SWIFT_FLAGS = "$(inherited) -D EXPO_CONFIGURATION_RELEASE";
				PRODUCT_BUNDLE_IDENTIFIER = me.rainbow.ImageNotification;
				PRODUCT_NAME = "$(TARGET_NAME)";
				PROVISIONING_PROFILE_SPECIFIER = "match Development me.rainbow.ImageNotification";
				SKIP_INSTALL = YES;
				SWIFT_EMIT_LOC_STRINGS = YES;
				SWIFT_PRECOMPILE_BRIDGING_HEADER = NO;
				TARGETED_DEVICE_FAMILY = "1,2";
			};
			name = LocalRelease;
		};
		0299CE832886202800B5C7E7 /* Staging */ = {
			isa = XCBuildConfiguration;
			baseConfigurationReference = 6E5B68C6AD1FC6C509003FC9 /* Pods-ImageNotification.staging.xcconfig */;
			buildSettings = {
				APPLICATION_EXTENSION_API_ONLY = YES;
				CLANG_ANALYZER_NONNULL = YES;
				CLANG_ANALYZER_NUMBER_OBJECT_CONVERSION = YES_AGGRESSIVE;
				CLANG_CXX_LANGUAGE_STANDARD = "gnu++17";
				CLANG_ENABLE_OBJC_WEAK = YES;
				CLANG_WARN_BLOCK_CAPTURE_AUTORELEASING = YES;
				CLANG_WARN_COMMA = YES;
				CLANG_WARN_DEPRECATED_OBJC_IMPLEMENTATIONS = YES;
				CLANG_WARN_DOCUMENTATION_COMMENTS = YES;
				CLANG_WARN_INFINITE_RECURSION = YES;
				CLANG_WARN_NON_LITERAL_NULL_CONVERSION = YES;
				CLANG_WARN_OBJC_IMPLICIT_RETAIN_SELF = YES;
				CLANG_WARN_OBJC_LITERAL_CONVERSION = YES;
				CLANG_WARN_RANGE_LOOP_ANALYSIS = YES;
				CLANG_WARN_STRICT_PROTOTYPES = YES;
				CLANG_WARN_SUSPICIOUS_MOVE = YES;
				CLANG_WARN_UNGUARDED_AVAILABILITY = YES_AGGRESSIVE;
				CODE_SIGN_IDENTITY = "iPhone Developer";
				CODE_SIGN_STYLE = Manual;
				COPY_PHASE_STRIP = NO;
				CURRENT_PROJECT_VERSION = 1;
				DEBUG_INFORMATION_FORMAT = "dwarf-with-dsym";
				DEVELOPMENT_TEAM = L74NQAQB8H;
				"EXCLUDED_ARCHS[sdk=iphonesimulator*]" = arm64;
				GCC_C_LANGUAGE_STANDARD = gnu11;
				GCC_NO_COMMON_BLOCKS = YES;
				GENERATE_INFOPLIST_FILE = YES;
				INFOPLIST_FILE = ImageNotification/Info.plist;
				INFOPLIST_KEY_CFBundleDisplayName = ImageNotification;
				INFOPLIST_KEY_NSHumanReadableCopyright = "Copyright © 2022 Rainbow. All rights reserved.";
				IPHONEOS_DEPLOYMENT_TARGET = 15.0;
				LD_RUNPATH_SEARCH_PATHS = "$(inherited) @executable_path/Frameworks @executable_path/../../Frameworks";
				MARKETING_VERSION = 1.0;
				MTL_FAST_MATH = YES;
				OTHER_SWIFT_FLAGS = "$(inherited) -D EXPO_CONFIGURATION_RELEASE";
				PRODUCT_BUNDLE_IDENTIFIER = me.rainbow.ImageNotification;
				PRODUCT_NAME = "$(TARGET_NAME)";
				PROVISIONING_PROFILE_SPECIFIER = "match Development me.rainbow.ImageNotification";
				SKIP_INSTALL = YES;
				SWIFT_EMIT_LOC_STRINGS = YES;
				SWIFT_PRECOMPILE_BRIDGING_HEADER = NO;
				TARGETED_DEVICE_FAMILY = "1,2";
			};
			name = Staging;
		};
		13B07F941A680F5B00A75B9A /* Debug */ = {
			isa = XCBuildConfiguration;
			baseConfigurationReference = 656CE2543AD0A70A591231DB /* Pods-Rainbow.debug.xcconfig */;
			buildSettings = {
				ALWAYS_EMBED_SWIFT_STANDARD_LIBRARIES = YES;
				APPLICATION_EXTENSION_API_ONLY = NO;
				ASSETCATALOG_COMPILER_ALTERNATE_APPICON_NAMES = "og, joy";
				ASSETCATALOG_COMPILER_APPICON_NAME = AppIcon;
				ASSETCATALOG_COMPILER_INCLUDE_ALL_APPICON_ASSETS = YES;
				ASSETCATALOG_COMPILER_OPTIMIZATION = time;
				CLANG_ENABLE_MODULES = YES;
				CODE_SIGN_ENTITLEMENTS = Rainbow/RainbowDebug.entitlements;
				CODE_SIGN_IDENTITY = "iPhone Developer";
				CODE_SIGN_STYLE = Manual;
				COPY_PHASE_STRIP = NO;
				CURRENT_PROJECT_VERSION = 1;
				DEAD_CODE_STRIPPING = YES;
				DEBUG_INFORMATION_FORMAT = "dwarf-with-dsym";
				DEVELOPMENT_TEAM = L74NQAQB8H;
				ENABLE_BITCODE = NO;
				"EXCLUDED_ARCHS[sdk=iphonesimulator*]" = arm64;
				FRAMEWORK_SEARCH_PATHS = (
					"$(inherited)",
					"$(PROJECT_DIR)/Frameworks",
				);
				GCC_PRECOMPILE_PREFIX_HEADER = NO;
				"GCC_PREPROCESSOR_DEFINITIONS[arch=*]" = (
					"$(inherited)",
					"COCOAPODS=1",
					"$(inherited)",
					"GPB_USE_PROTOBUF_FRAMEWORK_IMPORTS=1",
					"$(inherited)",
					"SD_WEBP=1",
					"$(inherited)",
					"PB_FIELD_32BIT=1",
					"PB_NO_PACKED_STRUCTS=1",
					"PB_ENABLE_MALLOC=1",
					"FB_SONARKIT_ENABLED=1",
				);
				GCC_UNROLL_LOOPS = NO;
				HEADER_SEARCH_PATHS = (
					"$(inherited)",
					"$(PROJECT_DIR)/Frameworks",
					"$(SRCROOT)/../node_modules/react-native-tooltip/ToolTipMenu",
					"$(SRCROOT)/../node_modules/@ledgerhq/react-native-passcode-auth",
					"$(SRCROOT)/../node_modules/react-native-firebase/ios/RNFirebase/**",
					"$(SRCROOT)/../node_modules/react-native/Libraries/LinkingIOS/**",
				);
				INFOPLIST_FILE = Rainbow/Info.plist;
				INTENTS_CODEGEN_LANGUAGE = "Objective-C";
				IPHONEOS_DEPLOYMENT_TARGET = 15.0;
				LD_RUNPATH_SEARCH_PATHS = "$(inherited) @executable_path/Frameworks";
				LIBRARY_SEARCH_PATHS = (
					"$(SDKROOT)/usr/lib/swift",
					"$(inherited)",
					"$(PROJECT_DIR)",
				);
				LLVM_LTO = YES;
				MARKETING_VERSION = 1.9.42;
				OTHER_CFLAGS = "$(inherited)";
				OTHER_LDFLAGS = (
					"$(inherited)",
					"-ObjC",
					"-lc++",
				);
				OTHER_SWIFT_FLAGS = "$(inherited) -D EXPO_CONFIGURATION_DEBUG";
				PRODUCT_BUNDLE_IDENTIFIER = me.rainbow;
				PRODUCT_NAME = Rainbow;
				PROVISIONING_PROFILE = "";
				PROVISIONING_PROFILE_SPECIFIER = "match Development me.rainbow";
				SWIFT_OBJC_BRIDGING_HEADER = "Rainbow-Bridging-Header.h";
				SWIFT_OPTIMIZATION_LEVEL = "-Onone";
				SWIFT_PRECOMPILE_BRIDGING_HEADER = NO;
				SWIFT_VERSION = 5.0;
				VERSIONING_SYSTEM = "apple-generic";
			};
			name = Debug;
		};
		13B07F951A680F5B00A75B9A /* Release */ = {
			isa = XCBuildConfiguration;
			baseConfigurationReference = 78F04E2684024AE960744468 /* Pods-Rainbow.release.xcconfig */;
			buildSettings = {
				ALWAYS_EMBED_SWIFT_STANDARD_LIBRARIES = YES;
				APPLICATION_EXTENSION_API_ONLY = NO;
				ASSETCATALOG_COMPILER_ALTERNATE_APPICON_NAMES = "og, joy";
				ASSETCATALOG_COMPILER_APPICON_NAME = AppIcon;
				ASSETCATALOG_COMPILER_INCLUDE_ALL_APPICON_ASSETS = YES;
				ASSETCATALOG_COMPILER_OPTIMIZATION = "";
				CLANG_ENABLE_MODULES = YES;
				CODE_SIGN_ENTITLEMENTS = Rainbow/RainbowRelease.entitlements;
				CODE_SIGN_IDENTITY = "Apple Development";
				"CODE_SIGN_IDENTITY[sdk=iphoneos*]" = "iPhone Distribution";
				CODE_SIGN_STYLE = Manual;
				CURRENT_PROJECT_VERSION = 1;
				DEBUG_INFORMATION_FORMAT = "dwarf-with-dsym";
				DEVELOPMENT_TEAM = "";
				"DEVELOPMENT_TEAM[sdk=iphoneos*]" = L74NQAQB8H;
				ENABLE_BITCODE = NO;
				"EXCLUDED_ARCHS[sdk=iphonesimulator*]" = arm64;
				FRAMEWORK_SEARCH_PATHS = (
					"$(inherited)",
					"$(PROJECT_DIR)/Frameworks",
				);
				GCC_PRECOMPILE_PREFIX_HEADER = YES;
				GCC_UNROLL_LOOPS = YES;
				HEADER_SEARCH_PATHS = (
					"$(inherited)",
					"$(PROJECT_DIR)/Frameworks",
					"$(SRCROOT)/../node_modules/react-native-tooltip/ToolTipMenu",
					"$(SRCROOT)/../node_modules/@ledgerhq/react-native-passcode-auth",
					"$(SRCROOT)/../node_modules/react-native-firebase/ios/RNFirebase/**",
					"$(SRCROOT)/../node_modules/react-native/Libraries/LinkingIOS/**",
				);
				INFOPLIST_FILE = Rainbow/Info.plist;
				INTENTS_CODEGEN_LANGUAGE = "Objective-C";
				IPHONEOS_DEPLOYMENT_TARGET = 15.0;
				LD_RUNPATH_SEARCH_PATHS = "$(inherited) @executable_path/Frameworks";
				LIBRARY_SEARCH_PATHS = (
					"$(SDKROOT)/usr/lib/swift",
					"$(inherited)",
					"$(PROJECT_DIR)",
				);
				LLVM_LTO = YES;
				MARKETING_VERSION = 1.9.42;
				OTHER_CFLAGS = "$(inherited)";
				OTHER_LDFLAGS = (
					"$(inherited)",
					"-ObjC",
					"-lc++",
				);
				OTHER_SWIFT_FLAGS = "$(inherited) -D EXPO_CONFIGURATION_RELEASE";
				PRODUCT_BUNDLE_IDENTIFIER = me.rainbow;
				PRODUCT_NAME = Rainbow;
				PROVISIONING_PROFILE = "";
				PROVISIONING_PROFILE_SPECIFIER = "";
				"PROVISIONING_PROFILE_SPECIFIER[sdk=iphoneos*]" = "match AppStore me.rainbow";
				SWIFT_OBJC_BRIDGING_HEADER = "Rainbow-Bridging-Header.h";
				SWIFT_PRECOMPILE_BRIDGING_HEADER = NO;
				SWIFT_VERSION = 5.0;
				VERSIONING_SYSTEM = "apple-generic";
			};
			name = Release;
		};
		2C6A799721127ED9003AFB37 /* Staging */ = {
			isa = XCBuildConfiguration;
			baseConfigurationReference = 15DC38D0247E0E0A00919009 /* staging.xcconfig */;
			buildSettings = {
				ALWAYS_SEARCH_USER_PATHS = NO;
				APPLICATION_EXTENSION_API_ONLY = NO;
				CC = "";
				CLANG_CXX_LANGUAGE_STANDARD = "c++20";
				CLANG_CXX_LIBRARY = "libc++";
				CLANG_ENABLE_MODULES = YES;
				CLANG_ENABLE_OBJC_ARC = YES;
				CLANG_WARN_BOOL_CONVERSION = YES;
				CLANG_WARN_CONSTANT_CONVERSION = YES;
				CLANG_WARN_DIRECT_OBJC_ISA_USAGE = YES_ERROR;
				CLANG_WARN_EMPTY_BODY = YES;
				CLANG_WARN_ENUM_CONVERSION = YES;
				CLANG_WARN_INT_CONVERSION = YES;
				CLANG_WARN_OBJC_ROOT_CLASS = YES_ERROR;
				CLANG_WARN_UNREACHABLE_CODE = YES;
				CLANG_WARN__DUPLICATE_METHOD_MATCH = YES;
				"CODE_SIGN_IDENTITY[sdk=iphoneos*]" = "iPhone Developer";
				CONFIGURATION_BUILD_DIR = "$(BUILD_DIR)/Release$(EFFECTIVE_PLATFORM_NAME)";
				COPY_PHASE_STRIP = YES;
				CXX = "";
				ENABLE_NS_ASSERTIONS = NO;
				ENABLE_STRICT_OBJC_MSGSEND = YES;
				"EXCLUDED_ARCHS[sdk=iphonesimulator*]" = i386;
				GCC_C_LANGUAGE_STANDARD = gnu99;
				GCC_PREPROCESSOR_DEFINITIONS = (
					"$(inherited)",
					_LIBCPP_ENABLE_CXX17_REMOVED_UNARY_BINARY_FUNCTION,
				);
				GCC_WARN_64_TO_32_BIT_CONVERSION = YES;
				GCC_WARN_ABOUT_RETURN_TYPE = YES_ERROR;
				GCC_WARN_UNDECLARED_SELECTOR = YES;
				GCC_WARN_UNINITIALIZED_AUTOS = YES_AGGRESSIVE;
				GCC_WARN_UNUSED_FUNCTION = YES;
				GCC_WARN_UNUSED_VARIABLE = YES;
				INTENTS_CODEGEN_LANGUAGE = Swift;
				IPHONEOS_DEPLOYMENT_TARGET = 15.0;
				LD = "";
				LDPLUSPLUS = "";
				MTL_ENABLE_DEBUG_INFO = NO;
				OTHER_CFLAGS = "";
				OTHER_CPLUSPLUSFLAGS = "$(OTHER_CFLAGS)";
				OTHER_LDFLAGS = (
					"-weak_framework",
					SwiftUI,
				);
				REACT_NATIVE_PATH = "${PODS_ROOT}/../../node_modules/react-native";
				SDKROOT = iphoneos;
				USE_HERMES = true;
				VALIDATE_PRODUCT = YES;
			};
			name = Staging;
		};
		2C6A799821127ED9003AFB37 /* Staging */ = {
			isa = XCBuildConfiguration;
			baseConfigurationReference = 680F70D32C232AAE8EB430BB /* Pods-Rainbow.staging.xcconfig */;
			buildSettings = {
				ALWAYS_EMBED_SWIFT_STANDARD_LIBRARIES = YES;
				APPLICATION_EXTENSION_API_ONLY = NO;
				ASSETCATALOG_COMPILER_ALTERNATE_APPICON_NAMES = "og, joy";
				ASSETCATALOG_COMPILER_APPICON_NAME = AppIcon;
				ASSETCATALOG_COMPILER_INCLUDE_ALL_APPICON_ASSETS = YES;
				ASSETCATALOG_COMPILER_OPTIMIZATION = "";
				CLANG_ENABLE_MODULES = YES;
				CODE_SIGN_ENTITLEMENTS = Rainbow/Rainbow.entitlements;
				CODE_SIGN_IDENTITY = "iPhone Developer";
				CODE_SIGN_STYLE = Manual;
				CURRENT_PROJECT_VERSION = 1;
				DEBUG_INFORMATION_FORMAT = "dwarf-with-dsym";
				DEVELOPMENT_TEAM = L74NQAQB8H;
				ENABLE_BITCODE = NO;
				"EXCLUDED_ARCHS[sdk=iphonesimulator*]" = arm64;
				FRAMEWORK_SEARCH_PATHS = (
					"$(inherited)",
					"$(PROJECT_DIR)/Frameworks",
				);
				GCC_PRECOMPILE_PREFIX_HEADER = YES;
				GCC_UNROLL_LOOPS = YES;
				HEADER_SEARCH_PATHS = (
					"$(inherited)",
					"$(PROJECT_DIR)/Frameworks",
					"$(SRCROOT)/../node_modules/react-native-tooltip/ToolTipMenu",
					"$(SRCROOT)/../node_modules/@ledgerhq/react-native-passcode-auth",
					"$(SRCROOT)/../node_modules/react-native-firebase/ios/RNFirebase/**",
				);
				INFOPLIST_FILE = Rainbow/Info.plist;
				INTENTS_CODEGEN_LANGUAGE = "Objective-C";
				IPHONEOS_DEPLOYMENT_TARGET = 15.0;
				LD_RUNPATH_SEARCH_PATHS = "$(inherited) @executable_path/Frameworks";
				LIBRARY_SEARCH_PATHS = (
					"$(SDKROOT)/usr/lib/swift",
					"$(inherited)",
					"$(PROJECT_DIR)",
				);
				LLVM_LTO = YES;
				MARKETING_VERSION = 1.9.42;
				OTHER_CFLAGS = "$(inherited)";
				OTHER_LDFLAGS = (
					"$(inherited)",
					"-ObjC",
					"-lc++",
				);
				OTHER_SWIFT_FLAGS = "$(inherited) -D EXPO_CONFIGURATION_RELEASE";
				PRODUCT_BUNDLE_IDENTIFIER = me.rainbow;
				PRODUCT_NAME = Rainbow;
				PROVISIONING_PROFILE = "";
				PROVISIONING_PROFILE_SPECIFIER = "match Development me.rainbow";
				SWIFT_OBJC_BRIDGING_HEADER = "Rainbow-Bridging-Header.h";
				SWIFT_PRECOMPILE_BRIDGING_HEADER = NO;
				SWIFT_VERSION = 5.0;
				VERSIONING_SYSTEM = "apple-generic";
			};
			name = Staging;
		};
		2C87B7992197FA1900682EC4 /* LocalRelease */ = {
			isa = XCBuildConfiguration;
			baseConfigurationReference = 15DC38CF247E0E0A00919009 /* localrelease.xcconfig */;
			buildSettings = {
				ALWAYS_SEARCH_USER_PATHS = NO;
				APPLICATION_EXTENSION_API_ONLY = NO;
				CC = "";
				CLANG_CXX_LANGUAGE_STANDARD = "c++20";
				CLANG_CXX_LIBRARY = "libc++";
				CLANG_ENABLE_MODULES = YES;
				CLANG_ENABLE_OBJC_ARC = YES;
				CLANG_WARN_BOOL_CONVERSION = YES;
				CLANG_WARN_CONSTANT_CONVERSION = YES;
				CLANG_WARN_DIRECT_OBJC_ISA_USAGE = YES_ERROR;
				CLANG_WARN_EMPTY_BODY = YES;
				CLANG_WARN_ENUM_CONVERSION = YES;
				CLANG_WARN_INT_CONVERSION = YES;
				CLANG_WARN_OBJC_ROOT_CLASS = YES_ERROR;
				CLANG_WARN_UNREACHABLE_CODE = YES;
				CLANG_WARN__DUPLICATE_METHOD_MATCH = YES;
				"CODE_SIGN_IDENTITY[sdk=iphoneos*]" = "iPhone Developer";
				CONFIGURATION_BUILD_DIR = "$(BUILD_DIR)/Release$(EFFECTIVE_PLATFORM_NAME)";
				COPY_PHASE_STRIP = YES;
				CXX = "";
				ENABLE_NS_ASSERTIONS = NO;
				ENABLE_STRICT_OBJC_MSGSEND = YES;
				"EXCLUDED_ARCHS[sdk=iphonesimulator*]" = i386;
				GCC_C_LANGUAGE_STANDARD = gnu99;
				GCC_PREPROCESSOR_DEFINITIONS = (
					"LOCAL_RELEASE=1",
					_LIBCPP_ENABLE_CXX17_REMOVED_UNARY_BINARY_FUNCTION,
				);
				GCC_WARN_64_TO_32_BIT_CONVERSION = YES;
				GCC_WARN_ABOUT_RETURN_TYPE = YES_ERROR;
				GCC_WARN_UNDECLARED_SELECTOR = YES;
				GCC_WARN_UNINITIALIZED_AUTOS = YES_AGGRESSIVE;
				GCC_WARN_UNUSED_FUNCTION = YES;
				GCC_WARN_UNUSED_VARIABLE = YES;
				INTENTS_CODEGEN_LANGUAGE = Swift;
				IPHONEOS_DEPLOYMENT_TARGET = 15.0;
				LD = "";
				LDPLUSPLUS = "";
				MTL_ENABLE_DEBUG_INFO = NO;
				OTHER_CFLAGS = "";
				OTHER_CPLUSPLUSFLAGS = "$(OTHER_CFLAGS)";
				OTHER_LDFLAGS = (
					"-weak_framework",
					SwiftUI,
				);
				REACT_NATIVE_PATH = "${PODS_ROOT}/../../node_modules/react-native";
				SDKROOT = iphoneos;
				USE_HERMES = true;
				VALIDATE_PRODUCT = YES;
			};
			name = LocalRelease;
		};
		2C87B79A2197FA1900682EC4 /* LocalRelease */ = {
			isa = XCBuildConfiguration;
			baseConfigurationReference = E50B0B8A6DB000159FFBCA2F /* Pods-Rainbow.localrelease.xcconfig */;
			buildSettings = {
				ALWAYS_EMBED_SWIFT_STANDARD_LIBRARIES = YES;
				APPLICATION_EXTENSION_API_ONLY = NO;
				ASSETCATALOG_COMPILER_ALTERNATE_APPICON_NAMES = "og, joy";
				ASSETCATALOG_COMPILER_APPICON_NAME = AppIcon;
				ASSETCATALOG_COMPILER_INCLUDE_ALL_APPICON_ASSETS = YES;
				ASSETCATALOG_COMPILER_OPTIMIZATION = time;
				CLANG_ENABLE_MODULES = YES;
				CODE_SIGN_ENTITLEMENTS = Rainbow/Rainbow.entitlements;
				CODE_SIGN_IDENTITY = "iPhone Developer";
				CODE_SIGN_STYLE = Manual;
				CURRENT_PROJECT_VERSION = 1;
				DEBUG_INFORMATION_FORMAT = "dwarf-with-dsym";
				DEVELOPMENT_TEAM = L74NQAQB8H;
				ENABLE_BITCODE = NO;
				"EXCLUDED_ARCHS[sdk=iphonesimulator*]" = arm64;
				FRAMEWORK_SEARCH_PATHS = (
					"$(inherited)",
					"$(PROJECT_DIR)/Frameworks",
				);
				GCC_PRECOMPILE_PREFIX_HEADER = YES;
				GCC_UNROLL_LOOPS = YES;
				HEADER_SEARCH_PATHS = (
					"$(inherited)",
					"$(PROJECT_DIR)/Frameworks",
					"$(SRCROOT)/../node_modules/react-native-tooltip/ToolTipMenu",
					"$(SRCROOT)/../node_modules/@ledgerhq/react-native-passcode-auth",
					"$(SRCROOT)/../node_modules/react-native-firebase/ios/RNFirebase/**",
				);
				INFOPLIST_FILE = Rainbow/Info.plist;
				INTENTS_CODEGEN_LANGUAGE = "Objective-C";
				IPHONEOS_DEPLOYMENT_TARGET = 15.0;
				LD_RUNPATH_SEARCH_PATHS = "$(inherited) @executable_path/Frameworks";
				LIBRARY_SEARCH_PATHS = (
					"$(SDKROOT)/usr/lib/swift",
					"$(inherited)",
					"$(PROJECT_DIR)",
				);
				LLVM_LTO = YES;
				MARKETING_VERSION = 1.9.42;
				OTHER_CFLAGS = "$(inherited)";
				OTHER_LDFLAGS = (
					"$(inherited)",
					"-ObjC",
					"-lc++",
				);
				OTHER_SWIFT_FLAGS = "$(inherited) -D EXPO_CONFIGURATION_RELEASE";
				PRODUCT_BUNDLE_IDENTIFIER = me.rainbow;
				PRODUCT_NAME = Rainbow;
				PROVISIONING_PROFILE = "";
				PROVISIONING_PROFILE_SPECIFIER = "match Development me.rainbow";
				SWIFT_OBJC_BRIDGING_HEADER = "Rainbow-Bridging-Header.h";
				SWIFT_PRECOMPILE_BRIDGING_HEADER = NO;
				SWIFT_VERSION = 5.0;
				VERSIONING_SYSTEM = "apple-generic";
			};
			name = LocalRelease;
		};
		83CBBA201A601CBA00E9B192 /* Debug */ = {
			isa = XCBuildConfiguration;
			baseConfigurationReference = 15DC38CE247E0E0900919009 /* debug.xcconfig */;
			buildSettings = {
				ALWAYS_SEARCH_USER_PATHS = NO;
				APPLICATION_EXTENSION_API_ONLY = NO;
				CC = "";
				CLANG_CXX_LANGUAGE_STANDARD = "c++20";
				CLANG_CXX_LIBRARY = "libc++";
				CLANG_ENABLE_MODULES = YES;
				CLANG_ENABLE_OBJC_ARC = YES;
				CLANG_WARN_BOOL_CONVERSION = YES;
				CLANG_WARN_CONSTANT_CONVERSION = YES;
				CLANG_WARN_DIRECT_OBJC_ISA_USAGE = YES_ERROR;
				CLANG_WARN_EMPTY_BODY = YES;
				CLANG_WARN_ENUM_CONVERSION = YES;
				CLANG_WARN_INT_CONVERSION = YES;
				CLANG_WARN_OBJC_ROOT_CLASS = YES_ERROR;
				CLANG_WARN_UNREACHABLE_CODE = YES;
				CLANG_WARN__DUPLICATE_METHOD_MATCH = YES;
				"CODE_SIGN_IDENTITY[sdk=iphoneos*]" = "iPhone Developer";
				COPY_PHASE_STRIP = NO;
				CXX = "";
				ENABLE_STRICT_OBJC_MSGSEND = YES;
				"EXCLUDED_ARCHS[sdk=iphonesimulator*]" = i386;
				GCC_C_LANGUAGE_STANDARD = gnu99;
				GCC_DYNAMIC_NO_PIC = NO;
				GCC_OPTIMIZATION_LEVEL = 0;
				GCC_PREPROCESSOR_DEFINITIONS = (
					"DEBUG=1",
					"$(inherited)",
					_LIBCPP_ENABLE_CXX17_REMOVED_UNARY_BINARY_FUNCTION,
				);
				GCC_SYMBOLS_PRIVATE_EXTERN = NO;
				GCC_WARN_64_TO_32_BIT_CONVERSION = YES;
				GCC_WARN_ABOUT_RETURN_TYPE = YES_ERROR;
				GCC_WARN_UNDECLARED_SELECTOR = YES;
				GCC_WARN_UNINITIALIZED_AUTOS = YES_AGGRESSIVE;
				GCC_WARN_UNUSED_FUNCTION = YES;
				GCC_WARN_UNUSED_VARIABLE = YES;
				INTENTS_CODEGEN_LANGUAGE = Swift;
				IPHONEOS_DEPLOYMENT_TARGET = 15.0;
				LD = "";
				LDPLUSPLUS = "";
				MTL_ENABLE_DEBUG_INFO = YES;
				ONLY_ACTIVE_ARCH = YES;
				OTHER_CFLAGS = "";
				OTHER_CPLUSPLUSFLAGS = "$(OTHER_CFLAGS)";
				OTHER_LDFLAGS = (
					"-weak_framework",
					SwiftUI,
				);
				REACT_NATIVE_PATH = "${PODS_ROOT}/../../node_modules/react-native";
				SDKROOT = iphoneos;
				USE_HERMES = true;
			};
			name = Debug;
		};
		83CBBA211A601CBA00E9B192 /* Release */ = {
			isa = XCBuildConfiguration;
			baseConfigurationReference = 15DC38CD247E0E0900919009 /* release.xcconfig */;
			buildSettings = {
				ALWAYS_SEARCH_USER_PATHS = NO;
				APPLICATION_EXTENSION_API_ONLY = NO;
				CC = "";
				CLANG_CXX_LANGUAGE_STANDARD = "c++20";
				CLANG_CXX_LIBRARY = "libc++";
				CLANG_ENABLE_MODULES = YES;
				CLANG_ENABLE_OBJC_ARC = YES;
				CLANG_WARN_BOOL_CONVERSION = YES;
				CLANG_WARN_CONSTANT_CONVERSION = YES;
				CLANG_WARN_DIRECT_OBJC_ISA_USAGE = YES_ERROR;
				CLANG_WARN_EMPTY_BODY = YES;
				CLANG_WARN_ENUM_CONVERSION = YES;
				CLANG_WARN_INT_CONVERSION = YES;
				CLANG_WARN_OBJC_ROOT_CLASS = YES_ERROR;
				CLANG_WARN_UNREACHABLE_CODE = YES;
				CLANG_WARN__DUPLICATE_METHOD_MATCH = YES;
				"CODE_SIGN_IDENTITY[sdk=iphoneos*]" = "iPhone Developer";
				COPY_PHASE_STRIP = YES;
				CXX = "";
				ENABLE_NS_ASSERTIONS = NO;
				ENABLE_STRICT_OBJC_MSGSEND = YES;
				"EXCLUDED_ARCHS[sdk=iphonesimulator*]" = i386;
				GCC_C_LANGUAGE_STANDARD = gnu99;
				GCC_PREPROCESSOR_DEFINITIONS = (
					"$(inherited)",
					_LIBCPP_ENABLE_CXX17_REMOVED_UNARY_BINARY_FUNCTION,
				);
				GCC_WARN_64_TO_32_BIT_CONVERSION = YES;
				GCC_WARN_ABOUT_RETURN_TYPE = YES_ERROR;
				GCC_WARN_UNDECLARED_SELECTOR = YES;
				GCC_WARN_UNINITIALIZED_AUTOS = YES_AGGRESSIVE;
				GCC_WARN_UNUSED_FUNCTION = YES;
				GCC_WARN_UNUSED_VARIABLE = YES;
				INTENTS_CODEGEN_LANGUAGE = Swift;
				IPHONEOS_DEPLOYMENT_TARGET = 15.0;
				LD = "";
				LDPLUSPLUS = "";
				MTL_ENABLE_DEBUG_INFO = NO;
				OTHER_CFLAGS = "";
				OTHER_CPLUSPLUSFLAGS = "$(OTHER_CFLAGS)";
				OTHER_LDFLAGS = (
					"-weak_framework",
					SwiftUI,
				);
				REACT_NATIVE_PATH = "${PODS_ROOT}/../../node_modules/react-native";
				SDKROOT = iphoneos;
				USE_HERMES = true;
				VALIDATE_PRODUCT = YES;
			};
			name = Release;
		};
		C16DCF6A272BA6F100FF5C78 /* Debug */ = {
			isa = XCBuildConfiguration;
			baseConfigurationReference = DCC601C8D3389439CBC7267B /* Pods-PriceWidgetExtension.debug.xcconfig */;
			buildSettings = {
				APPLICATION_EXTENSION_API_ONLY = YES;
				ASSETCATALOG_COMPILER_GLOBAL_ACCENT_COLOR_NAME = AccentColor;
				ASSETCATALOG_COMPILER_WIDGET_BACKGROUND_COLOR_NAME = WidgetBackground;
				CLANG_ANALYZER_NONNULL = YES;
				CLANG_ANALYZER_NUMBER_OBJECT_CONVERSION = YES_AGGRESSIVE;
				CLANG_CXX_LANGUAGE_STANDARD = "gnu++14";
				CLANG_ENABLE_OBJC_WEAK = YES;
				CLANG_WARN_BLOCK_CAPTURE_AUTORELEASING = YES;
				CLANG_WARN_COMMA = YES;
				CLANG_WARN_DEPRECATED_OBJC_IMPLEMENTATIONS = YES;
				CLANG_WARN_DOCUMENTATION_COMMENTS = YES;
				CLANG_WARN_INFINITE_RECURSION = YES;
				CLANG_WARN_NON_LITERAL_NULL_CONVERSION = YES;
				CLANG_WARN_OBJC_IMPLICIT_RETAIN_SELF = YES;
				CLANG_WARN_OBJC_LITERAL_CONVERSION = YES;
				CLANG_WARN_RANGE_LOOP_ANALYSIS = YES;
				CLANG_WARN_STRICT_PROTOTYPES = YES;
				CLANG_WARN_SUSPICIOUS_MOVE = YES;
				CLANG_WARN_UNGUARDED_AVAILABILITY = YES_AGGRESSIVE;
				CODE_SIGN_ENTITLEMENTS = PriceWidgetExtension.entitlements;
				CODE_SIGN_IDENTITY = "iPhone Developer";
				CODE_SIGN_STYLE = Manual;
				DEBUG_INFORMATION_FORMAT = dwarf;
				DEVELOPMENT_TEAM = L74NQAQB8H;
				ENABLE_TESTABILITY = YES;
				"EXCLUDED_ARCHS[sdk=iphonesimulator*]" = arm64;
				GCC_C_LANGUAGE_STANDARD = gnu11;
				GCC_NO_COMMON_BLOCKS = YES;
				INFOPLIST_FILE = PriceWidget/Info.plist;
				IPHONEOS_DEPLOYMENT_TARGET = 15.0;
				LD_RUNPATH_SEARCH_PATHS = "$(inherited) @executable_path/Frameworks @executable_path/../../Frameworks";
				MTL_ENABLE_DEBUG_INFO = INCLUDE_SOURCE;
				MTL_FAST_MATH = YES;
				OTHER_SWIFT_FLAGS = "$(inherited) -D EXPO_CONFIGURATION_DEBUG";
				PRODUCT_BUNDLE_IDENTIFIER = me.rainbow.PriceWidget;
				PRODUCT_NAME = "$(TARGET_NAME)";
				PROVISIONING_PROFILE_SPECIFIER = "match Development me.rainbow.PriceWidget";
				SKIP_INSTALL = YES;
				SWIFT_ACTIVE_COMPILATION_CONDITIONS = DEBUG;
				SWIFT_OPTIMIZATION_LEVEL = "-Onone";
				SWIFT_PRECOMPILE_BRIDGING_HEADER = NO;
				SWIFT_VERSION = 5.0;
				TARGETED_DEVICE_FAMILY = "1,2";
			};
			name = Debug;
		};
		C16DCF6B272BA6F100FF5C78 /* Release */ = {
			isa = XCBuildConfiguration;
			baseConfigurationReference = 0C151355FDCA452BC368B6E8 /* Pods-PriceWidgetExtension.release.xcconfig */;
			buildSettings = {
				APPLICATION_EXTENSION_API_ONLY = YES;
				ASSETCATALOG_COMPILER_GLOBAL_ACCENT_COLOR_NAME = AccentColor;
				ASSETCATALOG_COMPILER_WIDGET_BACKGROUND_COLOR_NAME = WidgetBackground;
				CLANG_ANALYZER_NONNULL = YES;
				CLANG_ANALYZER_NUMBER_OBJECT_CONVERSION = YES_AGGRESSIVE;
				CLANG_CXX_LANGUAGE_STANDARD = "gnu++14";
				CLANG_ENABLE_OBJC_WEAK = YES;
				CLANG_WARN_BLOCK_CAPTURE_AUTORELEASING = YES;
				CLANG_WARN_COMMA = YES;
				CLANG_WARN_DEPRECATED_OBJC_IMPLEMENTATIONS = YES;
				CLANG_WARN_DOCUMENTATION_COMMENTS = YES;
				CLANG_WARN_INFINITE_RECURSION = YES;
				CLANG_WARN_NON_LITERAL_NULL_CONVERSION = YES;
				CLANG_WARN_OBJC_IMPLICIT_RETAIN_SELF = YES;
				CLANG_WARN_OBJC_LITERAL_CONVERSION = YES;
				CLANG_WARN_RANGE_LOOP_ANALYSIS = YES;
				CLANG_WARN_STRICT_PROTOTYPES = YES;
				CLANG_WARN_SUSPICIOUS_MOVE = YES;
				CLANG_WARN_UNGUARDED_AVAILABILITY = YES_AGGRESSIVE;
				CODE_SIGN_ENTITLEMENTS = PriceWidgetExtension.entitlements;
				CODE_SIGN_IDENTITY = "Apple Development";
				"CODE_SIGN_IDENTITY[sdk=iphoneos*]" = "iPhone Distribution";
				CODE_SIGN_STYLE = Manual;
				COPY_PHASE_STRIP = NO;
				DEBUG_INFORMATION_FORMAT = "dwarf-with-dsym";
				DEVELOPMENT_TEAM = "";
				"DEVELOPMENT_TEAM[sdk=iphoneos*]" = L74NQAQB8H;
				"EXCLUDED_ARCHS[sdk=iphonesimulator*]" = arm64;
				GCC_C_LANGUAGE_STANDARD = gnu11;
				GCC_NO_COMMON_BLOCKS = YES;
				INFOPLIST_FILE = PriceWidget/Info.plist;
				IPHONEOS_DEPLOYMENT_TARGET = 15.0;
				LD_RUNPATH_SEARCH_PATHS = "$(inherited) @executable_path/Frameworks @executable_path/../../Frameworks";
				MTL_FAST_MATH = YES;
				OTHER_SWIFT_FLAGS = "$(inherited) -D EXPO_CONFIGURATION_RELEASE";
				PRODUCT_BUNDLE_IDENTIFIER = me.rainbow.PriceWidget;
				PRODUCT_NAME = "$(TARGET_NAME)";
				PROVISIONING_PROFILE_SPECIFIER = "";
				"PROVISIONING_PROFILE_SPECIFIER[sdk=iphoneos*]" = "match AppStore me.rainbow.PriceWidget";
				SKIP_INSTALL = YES;
				SWIFT_OPTIMIZATION_LEVEL = "-Owholemodule";
				SWIFT_PRECOMPILE_BRIDGING_HEADER = NO;
				SWIFT_VERSION = 5.0;
				TARGETED_DEVICE_FAMILY = "1,2";
			};
			name = Release;
		};
		C16DCF6C272BA6F100FF5C78 /* LocalRelease */ = {
			isa = XCBuildConfiguration;
			baseConfigurationReference = 99892598841CF1E6562A366A /* Pods-PriceWidgetExtension.localrelease.xcconfig */;
			buildSettings = {
				APPLICATION_EXTENSION_API_ONLY = YES;
				ASSETCATALOG_COMPILER_GLOBAL_ACCENT_COLOR_NAME = AccentColor;
				ASSETCATALOG_COMPILER_WIDGET_BACKGROUND_COLOR_NAME = WidgetBackground;
				CLANG_ANALYZER_NONNULL = YES;
				CLANG_ANALYZER_NUMBER_OBJECT_CONVERSION = YES_AGGRESSIVE;
				CLANG_CXX_LANGUAGE_STANDARD = "gnu++14";
				CLANG_ENABLE_OBJC_WEAK = YES;
				CLANG_WARN_BLOCK_CAPTURE_AUTORELEASING = YES;
				CLANG_WARN_COMMA = YES;
				CLANG_WARN_DEPRECATED_OBJC_IMPLEMENTATIONS = YES;
				CLANG_WARN_DOCUMENTATION_COMMENTS = YES;
				CLANG_WARN_INFINITE_RECURSION = YES;
				CLANG_WARN_NON_LITERAL_NULL_CONVERSION = YES;
				CLANG_WARN_OBJC_IMPLICIT_RETAIN_SELF = YES;
				CLANG_WARN_OBJC_LITERAL_CONVERSION = YES;
				CLANG_WARN_RANGE_LOOP_ANALYSIS = YES;
				CLANG_WARN_STRICT_PROTOTYPES = YES;
				CLANG_WARN_SUSPICIOUS_MOVE = YES;
				CLANG_WARN_UNGUARDED_AVAILABILITY = YES_AGGRESSIVE;
				CODE_SIGN_ENTITLEMENTS = PriceWidgetExtension.entitlements;
				CODE_SIGN_IDENTITY = "iPhone Developer";
				CODE_SIGN_STYLE = Manual;
				COPY_PHASE_STRIP = NO;
				DEBUG_INFORMATION_FORMAT = "dwarf-with-dsym";
				DEVELOPMENT_TEAM = L74NQAQB8H;
				"EXCLUDED_ARCHS[sdk=iphonesimulator*]" = arm64;
				GCC_C_LANGUAGE_STANDARD = gnu11;
				GCC_NO_COMMON_BLOCKS = YES;
				INFOPLIST_FILE = PriceWidget/Info.plist;
				IPHONEOS_DEPLOYMENT_TARGET = 15.0;
				LD_RUNPATH_SEARCH_PATHS = "$(inherited) @executable_path/Frameworks @executable_path/../../Frameworks";
				MTL_FAST_MATH = YES;
				OTHER_SWIFT_FLAGS = "$(inherited) -D EXPO_CONFIGURATION_RELEASE";
				PRODUCT_BUNDLE_IDENTIFIER = me.rainbow.PriceWidget;
				PRODUCT_NAME = "$(TARGET_NAME)";
				PROVISIONING_PROFILE_SPECIFIER = "match Development me.rainbow.PriceWidget";
				SKIP_INSTALL = YES;
				SWIFT_OPTIMIZATION_LEVEL = "-Owholemodule";
				SWIFT_PRECOMPILE_BRIDGING_HEADER = NO;
				SWIFT_VERSION = 5.0;
				TARGETED_DEVICE_FAMILY = "1,2";
			};
			name = LocalRelease;
		};
		C16DCF6D272BA6F100FF5C78 /* Staging */ = {
			isa = XCBuildConfiguration;
			baseConfigurationReference = 9CF412719BBA21C4BF437156 /* Pods-PriceWidgetExtension.staging.xcconfig */;
			buildSettings = {
				APPLICATION_EXTENSION_API_ONLY = YES;
				ASSETCATALOG_COMPILER_GLOBAL_ACCENT_COLOR_NAME = AccentColor;
				ASSETCATALOG_COMPILER_WIDGET_BACKGROUND_COLOR_NAME = WidgetBackground;
				CLANG_ANALYZER_NONNULL = YES;
				CLANG_ANALYZER_NUMBER_OBJECT_CONVERSION = YES_AGGRESSIVE;
				CLANG_CXX_LANGUAGE_STANDARD = "gnu++14";
				CLANG_ENABLE_OBJC_WEAK = YES;
				CLANG_WARN_BLOCK_CAPTURE_AUTORELEASING = YES;
				CLANG_WARN_COMMA = YES;
				CLANG_WARN_DEPRECATED_OBJC_IMPLEMENTATIONS = YES;
				CLANG_WARN_DOCUMENTATION_COMMENTS = YES;
				CLANG_WARN_INFINITE_RECURSION = YES;
				CLANG_WARN_NON_LITERAL_NULL_CONVERSION = YES;
				CLANG_WARN_OBJC_IMPLICIT_RETAIN_SELF = YES;
				CLANG_WARN_OBJC_LITERAL_CONVERSION = YES;
				CLANG_WARN_RANGE_LOOP_ANALYSIS = YES;
				CLANG_WARN_STRICT_PROTOTYPES = YES;
				CLANG_WARN_SUSPICIOUS_MOVE = YES;
				CLANG_WARN_UNGUARDED_AVAILABILITY = YES_AGGRESSIVE;
				CODE_SIGN_ENTITLEMENTS = PriceWidgetExtension.entitlements;
				CODE_SIGN_IDENTITY = "Apple Development";
				CODE_SIGN_STYLE = Automatic;
				COPY_PHASE_STRIP = NO;
				DEBUG_INFORMATION_FORMAT = "dwarf-with-dsym";
				DEVELOPMENT_TEAM = L74NQAQB8H;
				"EXCLUDED_ARCHS[sdk=iphonesimulator*]" = arm64;
				GCC_C_LANGUAGE_STANDARD = gnu11;
				GCC_NO_COMMON_BLOCKS = YES;
				INFOPLIST_FILE = PriceWidget/Info.plist;
				IPHONEOS_DEPLOYMENT_TARGET = 15.0;
				LD_RUNPATH_SEARCH_PATHS = "$(inherited) @executable_path/Frameworks @executable_path/../../Frameworks";
				MTL_FAST_MATH = YES;
				OTHER_SWIFT_FLAGS = "$(inherited) -D EXPO_CONFIGURATION_RELEASE";
				PRODUCT_BUNDLE_IDENTIFIER = me.rainbow.PriceWidget;
				PRODUCT_NAME = "$(TARGET_NAME)";
				PROVISIONING_PROFILE_SPECIFIER = "";
				SKIP_INSTALL = YES;
				SWIFT_OPTIMIZATION_LEVEL = "-Owholemodule";
				SWIFT_PRECOMPILE_BRIDGING_HEADER = NO;
				SWIFT_VERSION = 5.0;
				TARGETED_DEVICE_FAMILY = "1,2";
			};
			name = Staging;
		};
		C16DCFA0272BAB9600FF5C78 /* Debug */ = {
			isa = XCBuildConfiguration;
			baseConfigurationReference = 188961FBA09AD34D293DFB28 /* Pods-SelectTokenIntent.debug.xcconfig */;
			buildSettings = {
				APPLICATION_EXTENSION_API_ONLY = YES;
				CLANG_ANALYZER_NONNULL = YES;
				CLANG_ANALYZER_NUMBER_OBJECT_CONVERSION = YES_AGGRESSIVE;
				CLANG_CXX_LANGUAGE_STANDARD = "gnu++14";
				CLANG_ENABLE_OBJC_WEAK = YES;
				CLANG_WARN_BLOCK_CAPTURE_AUTORELEASING = YES;
				CLANG_WARN_COMMA = YES;
				CLANG_WARN_DEPRECATED_OBJC_IMPLEMENTATIONS = YES;
				CLANG_WARN_DOCUMENTATION_COMMENTS = YES;
				CLANG_WARN_INFINITE_RECURSION = YES;
				CLANG_WARN_NON_LITERAL_NULL_CONVERSION = YES;
				CLANG_WARN_OBJC_IMPLICIT_RETAIN_SELF = YES;
				CLANG_WARN_OBJC_LITERAL_CONVERSION = YES;
				CLANG_WARN_RANGE_LOOP_ANALYSIS = YES;
				CLANG_WARN_STRICT_PROTOTYPES = YES;
				CLANG_WARN_SUSPICIOUS_MOVE = YES;
				CLANG_WARN_UNGUARDED_AVAILABILITY = YES_AGGRESSIVE;
				CODE_SIGN_ENTITLEMENTS = SelectTokenIntent/SelectTokenIntent.entitlements;
				CODE_SIGN_IDENTITY = "iPhone Developer";
				CODE_SIGN_STYLE = Manual;
				DEBUG_INFORMATION_FORMAT = dwarf;
				DEVELOPMENT_TEAM = L74NQAQB8H;
				ENABLE_TESTABILITY = YES;
				"EXCLUDED_ARCHS[sdk=iphonesimulator*]" = arm64;
				GCC_C_LANGUAGE_STANDARD = gnu11;
				GCC_NO_COMMON_BLOCKS = YES;
				INFOPLIST_FILE = SelectTokenIntent/Info.plist;
				IPHONEOS_DEPLOYMENT_TARGET = 15.0;
				LD_RUNPATH_SEARCH_PATHS = "$(inherited) @executable_path/Frameworks @executable_path/../../Frameworks";
				MTL_ENABLE_DEBUG_INFO = INCLUDE_SOURCE;
				MTL_FAST_MATH = YES;
				OTHER_SWIFT_FLAGS = "$(inherited) -D EXPO_CONFIGURATION_DEBUG";
				PRODUCT_BUNDLE_IDENTIFIER = me.rainbow.SelectTokenIntent;
				PRODUCT_NAME = "$(TARGET_NAME)";
				PROVISIONING_PROFILE_SPECIFIER = "match Development me.rainbow.SelectTokenIntent";
				SKIP_INSTALL = YES;
				SWIFT_ACTIVE_COMPILATION_CONDITIONS = DEBUG;
				SWIFT_OPTIMIZATION_LEVEL = "-Onone";
				SWIFT_PRECOMPILE_BRIDGING_HEADER = NO;
				SWIFT_VERSION = 5.0;
				TARGETED_DEVICE_FAMILY = "1,2";
			};
			name = Debug;
		};
		C16DCFA1272BAB9600FF5C78 /* Release */ = {
			isa = XCBuildConfiguration;
			baseConfigurationReference = AC2C0B9A934983FF1200F352 /* Pods-SelectTokenIntent.release.xcconfig */;
			buildSettings = {
				APPLICATION_EXTENSION_API_ONLY = YES;
				CLANG_ANALYZER_NONNULL = YES;
				CLANG_ANALYZER_NUMBER_OBJECT_CONVERSION = YES_AGGRESSIVE;
				CLANG_CXX_LANGUAGE_STANDARD = "gnu++14";
				CLANG_ENABLE_OBJC_WEAK = YES;
				CLANG_WARN_BLOCK_CAPTURE_AUTORELEASING = YES;
				CLANG_WARN_COMMA = YES;
				CLANG_WARN_DEPRECATED_OBJC_IMPLEMENTATIONS = YES;
				CLANG_WARN_DOCUMENTATION_COMMENTS = YES;
				CLANG_WARN_INFINITE_RECURSION = YES;
				CLANG_WARN_NON_LITERAL_NULL_CONVERSION = YES;
				CLANG_WARN_OBJC_IMPLICIT_RETAIN_SELF = YES;
				CLANG_WARN_OBJC_LITERAL_CONVERSION = YES;
				CLANG_WARN_RANGE_LOOP_ANALYSIS = YES;
				CLANG_WARN_STRICT_PROTOTYPES = YES;
				CLANG_WARN_SUSPICIOUS_MOVE = YES;
				CLANG_WARN_UNGUARDED_AVAILABILITY = YES_AGGRESSIVE;
				CODE_SIGN_ENTITLEMENTS = SelectTokenIntent/SelectTokenIntent.entitlements;
				CODE_SIGN_IDENTITY = "Apple Development";
				"CODE_SIGN_IDENTITY[sdk=iphoneos*]" = "iPhone Distribution";
				CODE_SIGN_STYLE = Manual;
				COPY_PHASE_STRIP = NO;
				DEBUG_INFORMATION_FORMAT = "dwarf-with-dsym";
				DEVELOPMENT_TEAM = "";
				"DEVELOPMENT_TEAM[sdk=iphoneos*]" = L74NQAQB8H;
				"EXCLUDED_ARCHS[sdk=iphonesimulator*]" = arm64;
				GCC_C_LANGUAGE_STANDARD = gnu11;
				GCC_NO_COMMON_BLOCKS = YES;
				INFOPLIST_FILE = SelectTokenIntent/Info.plist;
				IPHONEOS_DEPLOYMENT_TARGET = 15.0;
				LD_RUNPATH_SEARCH_PATHS = "$(inherited) @executable_path/Frameworks @executable_path/../../Frameworks";
				MTL_FAST_MATH = YES;
				OTHER_SWIFT_FLAGS = "$(inherited) -D EXPO_CONFIGURATION_RELEASE";
				PRODUCT_BUNDLE_IDENTIFIER = me.rainbow.SelectTokenIntent;
				PRODUCT_NAME = "$(TARGET_NAME)";
				PROVISIONING_PROFILE_SPECIFIER = "";
				"PROVISIONING_PROFILE_SPECIFIER[sdk=iphoneos*]" = "match AppStore me.rainbow.SelectTokenIntent";
				SKIP_INSTALL = YES;
				SWIFT_OPTIMIZATION_LEVEL = "-Owholemodule";
				SWIFT_PRECOMPILE_BRIDGING_HEADER = NO;
				SWIFT_VERSION = 5.0;
				TARGETED_DEVICE_FAMILY = "1,2";
			};
			name = Release;
		};
		C16DCFA2272BAB9600FF5C78 /* LocalRelease */ = {
			isa = XCBuildConfiguration;
			baseConfigurationReference = 83E75A0DF207FE55E276CA6D /* Pods-SelectTokenIntent.localrelease.xcconfig */;
			buildSettings = {
				APPLICATION_EXTENSION_API_ONLY = YES;
				CLANG_ANALYZER_NONNULL = YES;
				CLANG_ANALYZER_NUMBER_OBJECT_CONVERSION = YES_AGGRESSIVE;
				CLANG_CXX_LANGUAGE_STANDARD = "gnu++14";
				CLANG_ENABLE_OBJC_WEAK = YES;
				CLANG_WARN_BLOCK_CAPTURE_AUTORELEASING = YES;
				CLANG_WARN_COMMA = YES;
				CLANG_WARN_DEPRECATED_OBJC_IMPLEMENTATIONS = YES;
				CLANG_WARN_DOCUMENTATION_COMMENTS = YES;
				CLANG_WARN_INFINITE_RECURSION = YES;
				CLANG_WARN_NON_LITERAL_NULL_CONVERSION = YES;
				CLANG_WARN_OBJC_IMPLICIT_RETAIN_SELF = YES;
				CLANG_WARN_OBJC_LITERAL_CONVERSION = YES;
				CLANG_WARN_RANGE_LOOP_ANALYSIS = YES;
				CLANG_WARN_STRICT_PROTOTYPES = YES;
				CLANG_WARN_SUSPICIOUS_MOVE = YES;
				CLANG_WARN_UNGUARDED_AVAILABILITY = YES_AGGRESSIVE;
				CODE_SIGN_ENTITLEMENTS = SelectTokenIntent/SelectTokenIntent.entitlements;
				CODE_SIGN_IDENTITY = "iPhone Developer";
				CODE_SIGN_STYLE = Manual;
				COPY_PHASE_STRIP = NO;
				DEBUG_INFORMATION_FORMAT = "dwarf-with-dsym";
				DEVELOPMENT_TEAM = L74NQAQB8H;
				"EXCLUDED_ARCHS[sdk=iphonesimulator*]" = arm64;
				GCC_C_LANGUAGE_STANDARD = gnu11;
				GCC_NO_COMMON_BLOCKS = YES;
				INFOPLIST_FILE = SelectTokenIntent/Info.plist;
				IPHONEOS_DEPLOYMENT_TARGET = 15.0;
				LD_RUNPATH_SEARCH_PATHS = "$(inherited) @executable_path/Frameworks @executable_path/../../Frameworks";
				MTL_FAST_MATH = YES;
				OTHER_SWIFT_FLAGS = "$(inherited) -D EXPO_CONFIGURATION_RELEASE";
				PRODUCT_BUNDLE_IDENTIFIER = me.rainbow.SelectTokenIntent;
				PRODUCT_NAME = "$(TARGET_NAME)";
				PROVISIONING_PROFILE_SPECIFIER = "match Development me.rainbow.SelectTokenIntent";
				SKIP_INSTALL = YES;
				SWIFT_OPTIMIZATION_LEVEL = "-Owholemodule";
				SWIFT_PRECOMPILE_BRIDGING_HEADER = NO;
				SWIFT_VERSION = 5.0;
				TARGETED_DEVICE_FAMILY = "1,2";
			};
			name = LocalRelease;
		};
		C16DCFA3272BAB9600FF5C78 /* Staging */ = {
			isa = XCBuildConfiguration;
			baseConfigurationReference = C09D69BC9EA71DE0ED642978 /* Pods-SelectTokenIntent.staging.xcconfig */;
			buildSettings = {
				APPLICATION_EXTENSION_API_ONLY = YES;
				CLANG_ANALYZER_NONNULL = YES;
				CLANG_ANALYZER_NUMBER_OBJECT_CONVERSION = YES_AGGRESSIVE;
				CLANG_CXX_LANGUAGE_STANDARD = "gnu++14";
				CLANG_ENABLE_OBJC_WEAK = YES;
				CLANG_WARN_BLOCK_CAPTURE_AUTORELEASING = YES;
				CLANG_WARN_COMMA = YES;
				CLANG_WARN_DEPRECATED_OBJC_IMPLEMENTATIONS = YES;
				CLANG_WARN_DOCUMENTATION_COMMENTS = YES;
				CLANG_WARN_INFINITE_RECURSION = YES;
				CLANG_WARN_NON_LITERAL_NULL_CONVERSION = YES;
				CLANG_WARN_OBJC_IMPLICIT_RETAIN_SELF = YES;
				CLANG_WARN_OBJC_LITERAL_CONVERSION = YES;
				CLANG_WARN_RANGE_LOOP_ANALYSIS = YES;
				CLANG_WARN_STRICT_PROTOTYPES = YES;
				CLANG_WARN_SUSPICIOUS_MOVE = YES;
				CLANG_WARN_UNGUARDED_AVAILABILITY = YES_AGGRESSIVE;
				CODE_SIGN_ENTITLEMENTS = SelectTokenIntent/SelectTokenIntent.entitlements;
				CODE_SIGN_IDENTITY = "Apple Development";
				CODE_SIGN_STYLE = Automatic;
				COPY_PHASE_STRIP = NO;
				DEBUG_INFORMATION_FORMAT = "dwarf-with-dsym";
				DEVELOPMENT_TEAM = L74NQAQB8H;
				"EXCLUDED_ARCHS[sdk=iphonesimulator*]" = arm64;
				GCC_C_LANGUAGE_STANDARD = gnu11;
				GCC_NO_COMMON_BLOCKS = YES;
				INFOPLIST_FILE = SelectTokenIntent/Info.plist;
				IPHONEOS_DEPLOYMENT_TARGET = 15.0;
				LD_RUNPATH_SEARCH_PATHS = "$(inherited) @executable_path/Frameworks @executable_path/../../Frameworks";
				MTL_FAST_MATH = YES;
				OTHER_SWIFT_FLAGS = "$(inherited) -D EXPO_CONFIGURATION_RELEASE";
				PRODUCT_BUNDLE_IDENTIFIER = me.rainbow.SelectTokenIntent;
				PRODUCT_NAME = "$(TARGET_NAME)";
				PROVISIONING_PROFILE_SPECIFIER = "";
				SKIP_INSTALL = YES;
				SWIFT_OPTIMIZATION_LEVEL = "-Owholemodule";
				SWIFT_PRECOMPILE_BRIDGING_HEADER = NO;
				SWIFT_VERSION = 5.0;
				TARGETED_DEVICE_FAMILY = "1,2";
			};
			name = Staging;
		};
		C9B378AF2C5159890085E5D0 /* Debug */ = {
			isa = XCBuildConfiguration;
			buildSettings = {
				APPLICATION_EXTENSION_API_ONLY = YES;
				ASSETCATALOG_COMPILER_GENERATE_SWIFT_ASSET_SYMBOL_EXTENSIONS = YES;
				CLANG_ANALYZER_NONNULL = YES;
				CLANG_ANALYZER_NUMBER_OBJECT_CONVERSION = YES_AGGRESSIVE;
				CLANG_CXX_LANGUAGE_STANDARD = "gnu++20";
				CLANG_ENABLE_OBJC_WEAK = YES;
				CLANG_WARN_BLOCK_CAPTURE_AUTORELEASING = YES;
				CLANG_WARN_COMMA = YES;
				CLANG_WARN_DEPRECATED_OBJC_IMPLEMENTATIONS = YES;
				CLANG_WARN_DOCUMENTATION_COMMENTS = YES;
				CLANG_WARN_INFINITE_RECURSION = YES;
				CLANG_WARN_NON_LITERAL_NULL_CONVERSION = YES;
				CLANG_WARN_OBJC_IMPLICIT_RETAIN_SELF = YES;
				CLANG_WARN_OBJC_LITERAL_CONVERSION = YES;
				CLANG_WARN_QUOTED_INCLUDE_IN_FRAMEWORK_HEADER = YES;
				CLANG_WARN_RANGE_LOOP_ANALYSIS = YES;
				CLANG_WARN_STRICT_PROTOTYPES = YES;
				CLANG_WARN_SUSPICIOUS_MOVE = YES;
				CLANG_WARN_UNGUARDED_AVAILABILITY = YES_AGGRESSIVE;
				CODE_SIGN_IDENTITY = "iPhone Developer";
				CODE_SIGN_STYLE = Manual;
				CURRENT_PROJECT_VERSION = 1;
				DEBUG_INFORMATION_FORMAT = dwarf;
				DEVELOPMENT_TEAM = "";
				"DEVELOPMENT_TEAM[sdk=iphoneos*]" = L74NQAQB8H;
				ENABLE_TESTABILITY = YES;
				ENABLE_USER_SCRIPT_SANDBOXING = YES;
				GCC_C_LANGUAGE_STANDARD = gnu17;
				GCC_NO_COMMON_BLOCKS = YES;
				GCC_PREPROCESSOR_DEFINITIONS = (
					"DEBUG=1",
					"$(inherited)",
				);
				GENERATE_INFOPLIST_FILE = YES;
				INFOPLIST_FILE = OpenInRainbow/Info.plist;
				INFOPLIST_KEY_CFBundleDisplayName = "Open in Rainbow";
				INFOPLIST_KEY_NSHumanReadableCopyright = "Copyright © 2024 Rainbow. All rights reserved.";
				IPHONEOS_DEPLOYMENT_TARGET = 17.5;
				LD_RUNPATH_SEARCH_PATHS = "$(inherited) @executable_path/Frameworks @executable_path/../../Frameworks";
				LOCALIZATION_PREFERS_STRING_CATALOGS = YES;
				MARKETING_VERSION = 1.0;
				MTL_ENABLE_DEBUG_INFO = INCLUDE_SOURCE;
				MTL_FAST_MATH = YES;
				OTHER_SWIFT_FLAGS = "$(inherited) -D EXPO_CONFIGURATION_DEBUG";
				PRODUCT_BUNDLE_IDENTIFIER = me.rainbow.OpenInRainbow;
				PRODUCT_NAME = "$(TARGET_NAME)";
				PROVISIONING_PROFILE_SPECIFIER = "";
				"PROVISIONING_PROFILE_SPECIFIER[sdk=iphoneos*]" = "match Development me.rainbow.OpenInRainbow";
				SKIP_INSTALL = YES;
				SWIFT_ACTIVE_COMPILATION_CONDITIONS = "DEBUG $(inherited)";
				SWIFT_EMIT_LOC_STRINGS = YES;
				SWIFT_OPTIMIZATION_LEVEL = "-Onone";
				SWIFT_VERSION = 5.0;
				TARGETED_DEVICE_FAMILY = "1,2";
			};
			name = Debug;
		};
		C9B378B02C5159890085E5D0 /* Release */ = {
			isa = XCBuildConfiguration;
			buildSettings = {
				APPLICATION_EXTENSION_API_ONLY = YES;
				ASSETCATALOG_COMPILER_GENERATE_SWIFT_ASSET_SYMBOL_EXTENSIONS = YES;
				CLANG_ANALYZER_NONNULL = YES;
				CLANG_ANALYZER_NUMBER_OBJECT_CONVERSION = YES_AGGRESSIVE;
				CLANG_CXX_LANGUAGE_STANDARD = "gnu++20";
				CLANG_ENABLE_OBJC_WEAK = YES;
				CLANG_WARN_BLOCK_CAPTURE_AUTORELEASING = YES;
				CLANG_WARN_COMMA = YES;
				CLANG_WARN_DEPRECATED_OBJC_IMPLEMENTATIONS = YES;
				CLANG_WARN_DOCUMENTATION_COMMENTS = YES;
				CLANG_WARN_INFINITE_RECURSION = YES;
				CLANG_WARN_NON_LITERAL_NULL_CONVERSION = YES;
				CLANG_WARN_OBJC_IMPLICIT_RETAIN_SELF = YES;
				CLANG_WARN_OBJC_LITERAL_CONVERSION = YES;
				CLANG_WARN_QUOTED_INCLUDE_IN_FRAMEWORK_HEADER = YES;
				CLANG_WARN_RANGE_LOOP_ANALYSIS = YES;
				CLANG_WARN_STRICT_PROTOTYPES = YES;
				CLANG_WARN_SUSPICIOUS_MOVE = YES;
				CLANG_WARN_UNGUARDED_AVAILABILITY = YES_AGGRESSIVE;
				CODE_SIGN_IDENTITY = "Apple Development";
				"CODE_SIGN_IDENTITY[sdk=iphoneos*]" = "iPhone Distribution";
				CODE_SIGN_STYLE = Manual;
				COPY_PHASE_STRIP = NO;
				CURRENT_PROJECT_VERSION = 1;
				DEBUG_INFORMATION_FORMAT = "dwarf-with-dsym";
				DEVELOPMENT_TEAM = "";
				"DEVELOPMENT_TEAM[sdk=iphoneos*]" = L74NQAQB8H;
				ENABLE_USER_SCRIPT_SANDBOXING = YES;
				GCC_C_LANGUAGE_STANDARD = gnu17;
				GCC_NO_COMMON_BLOCKS = YES;
				GENERATE_INFOPLIST_FILE = YES;
				INFOPLIST_FILE = OpenInRainbow/Info.plist;
				INFOPLIST_KEY_CFBundleDisplayName = "Open in Rainbow";
				INFOPLIST_KEY_NSHumanReadableCopyright = "Copyright © 2024 Rainbow. All rights reserved.";
				IPHONEOS_DEPLOYMENT_TARGET = 17.5;
				LD_RUNPATH_SEARCH_PATHS = "$(inherited) @executable_path/Frameworks @executable_path/../../Frameworks";
				LOCALIZATION_PREFERS_STRING_CATALOGS = YES;
				MARKETING_VERSION = 1.0;
				MTL_FAST_MATH = YES;
				OTHER_SWIFT_FLAGS = "$(inherited) -D EXPO_CONFIGURATION_RELEASE";
				PRODUCT_BUNDLE_IDENTIFIER = me.rainbow.OpenInRainbow;
				PRODUCT_NAME = "$(TARGET_NAME)";
				PROVISIONING_PROFILE_SPECIFIER = "";
				"PROVISIONING_PROFILE_SPECIFIER[sdk=iphoneos*]" = "match AppStore me.rainbow.OpenInRainbow";
				SKIP_INSTALL = YES;
				SWIFT_COMPILATION_MODE = wholemodule;
				SWIFT_EMIT_LOC_STRINGS = YES;
				SWIFT_VERSION = 5.0;
				TARGETED_DEVICE_FAMILY = "1,2";
			};
			name = Release;
		};
		C9B378B12C5159890085E5D0 /* LocalRelease */ = {
			isa = XCBuildConfiguration;
			buildSettings = {
				APPLICATION_EXTENSION_API_ONLY = YES;
				ASSETCATALOG_COMPILER_GENERATE_SWIFT_ASSET_SYMBOL_EXTENSIONS = YES;
				CLANG_ANALYZER_NONNULL = YES;
				CLANG_ANALYZER_NUMBER_OBJECT_CONVERSION = YES_AGGRESSIVE;
				CLANG_CXX_LANGUAGE_STANDARD = "gnu++20";
				CLANG_ENABLE_OBJC_WEAK = YES;
				CLANG_WARN_BLOCK_CAPTURE_AUTORELEASING = YES;
				CLANG_WARN_COMMA = YES;
				CLANG_WARN_DEPRECATED_OBJC_IMPLEMENTATIONS = YES;
				CLANG_WARN_DOCUMENTATION_COMMENTS = YES;
				CLANG_WARN_INFINITE_RECURSION = YES;
				CLANG_WARN_NON_LITERAL_NULL_CONVERSION = YES;
				CLANG_WARN_OBJC_IMPLICIT_RETAIN_SELF = YES;
				CLANG_WARN_OBJC_LITERAL_CONVERSION = YES;
				CLANG_WARN_QUOTED_INCLUDE_IN_FRAMEWORK_HEADER = YES;
				CLANG_WARN_RANGE_LOOP_ANALYSIS = YES;
				CLANG_WARN_STRICT_PROTOTYPES = YES;
				CLANG_WARN_SUSPICIOUS_MOVE = YES;
				CLANG_WARN_UNGUARDED_AVAILABILITY = YES_AGGRESSIVE;
				CODE_SIGN_IDENTITY = "iPhone Developer";
				CODE_SIGN_STYLE = Manual;
				COPY_PHASE_STRIP = NO;
				CURRENT_PROJECT_VERSION = 1;
				DEBUG_INFORMATION_FORMAT = "dwarf-with-dsym";
				DEVELOPMENT_TEAM = "";
				"DEVELOPMENT_TEAM[sdk=iphoneos*]" = L74NQAQB8H;
				ENABLE_USER_SCRIPT_SANDBOXING = YES;
				GCC_C_LANGUAGE_STANDARD = gnu17;
				GCC_NO_COMMON_BLOCKS = YES;
				GENERATE_INFOPLIST_FILE = YES;
				INFOPLIST_FILE = OpenInRainbow/Info.plist;
				INFOPLIST_KEY_CFBundleDisplayName = "Open in Rainbow";
				INFOPLIST_KEY_NSHumanReadableCopyright = "Copyright © 2024 Rainbow. All rights reserved.";
				IPHONEOS_DEPLOYMENT_TARGET = 17.5;
				LD_RUNPATH_SEARCH_PATHS = "$(inherited) @executable_path/Frameworks @executable_path/../../Frameworks";
				LOCALIZATION_PREFERS_STRING_CATALOGS = YES;
				MARKETING_VERSION = 1.0;
				MTL_FAST_MATH = YES;
				OTHER_SWIFT_FLAGS = "$(inherited) -D EXPO_CONFIGURATION_RELEASE";
				PRODUCT_BUNDLE_IDENTIFIER = me.rainbow.OpenInRainbow;
				PRODUCT_NAME = "$(TARGET_NAME)";
				PROVISIONING_PROFILE_SPECIFIER = "";
				"PROVISIONING_PROFILE_SPECIFIER[sdk=iphoneos*]" = "match Development me.rainbow.OpenInRainbow";
				SKIP_INSTALL = YES;
				SWIFT_COMPILATION_MODE = wholemodule;
				SWIFT_EMIT_LOC_STRINGS = YES;
				SWIFT_VERSION = 5.0;
				TARGETED_DEVICE_FAMILY = "1,2";
			};
			name = LocalRelease;
		};
		C9B378B22C5159890085E5D0 /* Staging */ = {
			isa = XCBuildConfiguration;
			buildSettings = {
				APPLICATION_EXTENSION_API_ONLY = YES;
				ASSETCATALOG_COMPILER_GENERATE_SWIFT_ASSET_SYMBOL_EXTENSIONS = YES;
				CLANG_ANALYZER_NONNULL = YES;
				CLANG_ANALYZER_NUMBER_OBJECT_CONVERSION = YES_AGGRESSIVE;
				CLANG_CXX_LANGUAGE_STANDARD = "gnu++20";
				CLANG_ENABLE_OBJC_WEAK = YES;
				CLANG_WARN_BLOCK_CAPTURE_AUTORELEASING = YES;
				CLANG_WARN_COMMA = YES;
				CLANG_WARN_DEPRECATED_OBJC_IMPLEMENTATIONS = YES;
				CLANG_WARN_DOCUMENTATION_COMMENTS = YES;
				CLANG_WARN_INFINITE_RECURSION = YES;
				CLANG_WARN_NON_LITERAL_NULL_CONVERSION = YES;
				CLANG_WARN_OBJC_IMPLICIT_RETAIN_SELF = YES;
				CLANG_WARN_OBJC_LITERAL_CONVERSION = YES;
				CLANG_WARN_QUOTED_INCLUDE_IN_FRAMEWORK_HEADER = YES;
				CLANG_WARN_RANGE_LOOP_ANALYSIS = YES;
				CLANG_WARN_STRICT_PROTOTYPES = YES;
				CLANG_WARN_SUSPICIOUS_MOVE = YES;
				CLANG_WARN_UNGUARDED_AVAILABILITY = YES_AGGRESSIVE;
				CODE_SIGN_IDENTITY = "iPhone Developer";
				CODE_SIGN_STYLE = Manual;
				COPY_PHASE_STRIP = NO;
				CURRENT_PROJECT_VERSION = 1;
				DEBUG_INFORMATION_FORMAT = "dwarf-with-dsym";
				DEVELOPMENT_TEAM = "";
				"DEVELOPMENT_TEAM[sdk=iphoneos*]" = L74NQAQB8H;
				ENABLE_USER_SCRIPT_SANDBOXING = YES;
				GCC_C_LANGUAGE_STANDARD = gnu17;
				GCC_NO_COMMON_BLOCKS = YES;
				GENERATE_INFOPLIST_FILE = YES;
				INFOPLIST_FILE = OpenInRainbow/Info.plist;
				INFOPLIST_KEY_CFBundleDisplayName = "Open in Rainbow";
				INFOPLIST_KEY_NSHumanReadableCopyright = "Copyright © 2024 Rainbow. All rights reserved.";
				IPHONEOS_DEPLOYMENT_TARGET = 17.5;
				LD_RUNPATH_SEARCH_PATHS = "$(inherited) @executable_path/Frameworks @executable_path/../../Frameworks";
				LOCALIZATION_PREFERS_STRING_CATALOGS = YES;
				MARKETING_VERSION = 1.0;
				MTL_FAST_MATH = YES;
				OTHER_SWIFT_FLAGS = "$(inherited) -D EXPO_CONFIGURATION_RELEASE";
				PRODUCT_BUNDLE_IDENTIFIER = me.rainbow.OpenInRainbow;
				PRODUCT_NAME = "$(TARGET_NAME)";
				PROVISIONING_PROFILE_SPECIFIER = "";
				"PROVISIONING_PROFILE_SPECIFIER[sdk=iphoneos*]" = "match Development me.rainbow.OpenInRainbow";
				SKIP_INSTALL = YES;
				SWIFT_COMPILATION_MODE = wholemodule;
				SWIFT_EMIT_LOC_STRINGS = YES;
				SWIFT_VERSION = 5.0;
				TARGETED_DEVICE_FAMILY = "1,2";
			};
			name = Staging;
		};
		C9B378C42C515A860085E5D0 /* Debug */ = {
			isa = XCBuildConfiguration;
			buildSettings = {
				APPLICATION_EXTENSION_API_ONLY = YES;
				ASSETCATALOG_COMPILER_GENERATE_SWIFT_ASSET_SYMBOL_EXTENSIONS = YES;
				CLANG_ANALYZER_NONNULL = YES;
				CLANG_ANALYZER_NUMBER_OBJECT_CONVERSION = YES_AGGRESSIVE;
				CLANG_CXX_LANGUAGE_STANDARD = "gnu++20";
				CLANG_ENABLE_OBJC_WEAK = YES;
				CLANG_WARN_BLOCK_CAPTURE_AUTORELEASING = YES;
				CLANG_WARN_COMMA = YES;
				CLANG_WARN_DEPRECATED_OBJC_IMPLEMENTATIONS = YES;
				CLANG_WARN_DOCUMENTATION_COMMENTS = YES;
				CLANG_WARN_INFINITE_RECURSION = YES;
				CLANG_WARN_NON_LITERAL_NULL_CONVERSION = YES;
				CLANG_WARN_OBJC_IMPLICIT_RETAIN_SELF = YES;
				CLANG_WARN_OBJC_LITERAL_CONVERSION = YES;
				CLANG_WARN_QUOTED_INCLUDE_IN_FRAMEWORK_HEADER = YES;
				CLANG_WARN_RANGE_LOOP_ANALYSIS = YES;
				CLANG_WARN_STRICT_PROTOTYPES = YES;
				CLANG_WARN_SUSPICIOUS_MOVE = YES;
				CLANG_WARN_UNGUARDED_AVAILABILITY = YES_AGGRESSIVE;
				CODE_SIGN_IDENTITY = "iPhone Developer";
				CODE_SIGN_STYLE = Manual;
				CURRENT_PROJECT_VERSION = 1;
				DEBUG_INFORMATION_FORMAT = dwarf;
				DEVELOPMENT_TEAM = "";
				"DEVELOPMENT_TEAM[sdk=iphoneos*]" = L74NQAQB8H;
				ENABLE_TESTABILITY = YES;
				ENABLE_USER_SCRIPT_SANDBOXING = YES;
				GCC_C_LANGUAGE_STANDARD = gnu17;
				GCC_NO_COMMON_BLOCKS = YES;
				GCC_PREPROCESSOR_DEFINITIONS = (
					"DEBUG=1",
					"$(inherited)",
				);
				GENERATE_INFOPLIST_FILE = YES;
				INFOPLIST_FILE = ShareWithRainbow/Info.plist;
				INFOPLIST_KEY_CFBundleDisplayName = ShareWithRainbow;
				INFOPLIST_KEY_NSHumanReadableCopyright = "Copyright © 2024 Rainbow. All rights reserved.";
				IPHONEOS_DEPLOYMENT_TARGET = 17.5;
				LD_RUNPATH_SEARCH_PATHS = "$(inherited) @executable_path/Frameworks @executable_path/../../Frameworks";
				LOCALIZATION_PREFERS_STRING_CATALOGS = YES;
				MARKETING_VERSION = 1.0;
				MTL_ENABLE_DEBUG_INFO = INCLUDE_SOURCE;
				MTL_FAST_MATH = YES;
				OTHER_SWIFT_FLAGS = "$(inherited) -D EXPO_CONFIGURATION_DEBUG";
				PRODUCT_BUNDLE_IDENTIFIER = me.rainbow.ShareWithRainbow;
				PRODUCT_NAME = "$(TARGET_NAME)";
				PROVISIONING_PROFILE_SPECIFIER = "";
				"PROVISIONING_PROFILE_SPECIFIER[sdk=iphoneos*]" = "match Development me.rainbow.ShareWithRainbow";
				SKIP_INSTALL = YES;
				SWIFT_ACTIVE_COMPILATION_CONDITIONS = "DEBUG $(inherited)";
				SWIFT_EMIT_LOC_STRINGS = YES;
				SWIFT_OPTIMIZATION_LEVEL = "-Onone";
				SWIFT_VERSION = 5.0;
				TARGETED_DEVICE_FAMILY = "1,2";
			};
			name = Debug;
		};
		C9B378C52C515A860085E5D0 /* Release */ = {
			isa = XCBuildConfiguration;
			buildSettings = {
				APPLICATION_EXTENSION_API_ONLY = YES;
				ASSETCATALOG_COMPILER_GENERATE_SWIFT_ASSET_SYMBOL_EXTENSIONS = YES;
				CLANG_ANALYZER_NONNULL = YES;
				CLANG_ANALYZER_NUMBER_OBJECT_CONVERSION = YES_AGGRESSIVE;
				CLANG_CXX_LANGUAGE_STANDARD = "gnu++20";
				CLANG_ENABLE_OBJC_WEAK = YES;
				CLANG_WARN_BLOCK_CAPTURE_AUTORELEASING = YES;
				CLANG_WARN_COMMA = YES;
				CLANG_WARN_DEPRECATED_OBJC_IMPLEMENTATIONS = YES;
				CLANG_WARN_DOCUMENTATION_COMMENTS = YES;
				CLANG_WARN_INFINITE_RECURSION = YES;
				CLANG_WARN_NON_LITERAL_NULL_CONVERSION = YES;
				CLANG_WARN_OBJC_IMPLICIT_RETAIN_SELF = YES;
				CLANG_WARN_OBJC_LITERAL_CONVERSION = YES;
				CLANG_WARN_QUOTED_INCLUDE_IN_FRAMEWORK_HEADER = YES;
				CLANG_WARN_RANGE_LOOP_ANALYSIS = YES;
				CLANG_WARN_STRICT_PROTOTYPES = YES;
				CLANG_WARN_SUSPICIOUS_MOVE = YES;
				CLANG_WARN_UNGUARDED_AVAILABILITY = YES_AGGRESSIVE;
				CODE_SIGN_IDENTITY = "Apple Development";
				"CODE_SIGN_IDENTITY[sdk=iphoneos*]" = "iPhone Distribution";
				CODE_SIGN_STYLE = Manual;
				COPY_PHASE_STRIP = NO;
				CURRENT_PROJECT_VERSION = 1;
				DEBUG_INFORMATION_FORMAT = "dwarf-with-dsym";
				DEVELOPMENT_TEAM = "";
				"DEVELOPMENT_TEAM[sdk=iphoneos*]" = L74NQAQB8H;
				ENABLE_USER_SCRIPT_SANDBOXING = YES;
				GCC_C_LANGUAGE_STANDARD = gnu17;
				GCC_NO_COMMON_BLOCKS = YES;
				GENERATE_INFOPLIST_FILE = YES;
				INFOPLIST_FILE = ShareWithRainbow/Info.plist;
				INFOPLIST_KEY_CFBundleDisplayName = ShareWithRainbow;
				INFOPLIST_KEY_NSHumanReadableCopyright = "Copyright © 2024 Rainbow. All rights reserved.";
				IPHONEOS_DEPLOYMENT_TARGET = 17.5;
				LD_RUNPATH_SEARCH_PATHS = "$(inherited) @executable_path/Frameworks @executable_path/../../Frameworks";
				LOCALIZATION_PREFERS_STRING_CATALOGS = YES;
				MARKETING_VERSION = 1.0;
				MTL_FAST_MATH = YES;
				OTHER_SWIFT_FLAGS = "$(inherited) -D EXPO_CONFIGURATION_RELEASE";
				PRODUCT_BUNDLE_IDENTIFIER = me.rainbow.ShareWithRainbow;
				PRODUCT_NAME = "$(TARGET_NAME)";
				PROVISIONING_PROFILE_SPECIFIER = "";
				"PROVISIONING_PROFILE_SPECIFIER[sdk=iphoneos*]" = "match AppStore me.rainbow.ShareWithRainbow";
				SKIP_INSTALL = YES;
				SWIFT_COMPILATION_MODE = wholemodule;
				SWIFT_EMIT_LOC_STRINGS = YES;
				SWIFT_VERSION = 5.0;
				TARGETED_DEVICE_FAMILY = "1,2";
			};
			name = Release;
		};
		C9B378C62C515A860085E5D0 /* LocalRelease */ = {
			isa = XCBuildConfiguration;
			buildSettings = {
				APPLICATION_EXTENSION_API_ONLY = YES;
				ASSETCATALOG_COMPILER_GENERATE_SWIFT_ASSET_SYMBOL_EXTENSIONS = YES;
				CLANG_ANALYZER_NONNULL = YES;
				CLANG_ANALYZER_NUMBER_OBJECT_CONVERSION = YES_AGGRESSIVE;
				CLANG_CXX_LANGUAGE_STANDARD = "gnu++20";
				CLANG_ENABLE_OBJC_WEAK = YES;
				CLANG_WARN_BLOCK_CAPTURE_AUTORELEASING = YES;
				CLANG_WARN_COMMA = YES;
				CLANG_WARN_DEPRECATED_OBJC_IMPLEMENTATIONS = YES;
				CLANG_WARN_DOCUMENTATION_COMMENTS = YES;
				CLANG_WARN_INFINITE_RECURSION = YES;
				CLANG_WARN_NON_LITERAL_NULL_CONVERSION = YES;
				CLANG_WARN_OBJC_IMPLICIT_RETAIN_SELF = YES;
				CLANG_WARN_OBJC_LITERAL_CONVERSION = YES;
				CLANG_WARN_QUOTED_INCLUDE_IN_FRAMEWORK_HEADER = YES;
				CLANG_WARN_RANGE_LOOP_ANALYSIS = YES;
				CLANG_WARN_STRICT_PROTOTYPES = YES;
				CLANG_WARN_SUSPICIOUS_MOVE = YES;
				CLANG_WARN_UNGUARDED_AVAILABILITY = YES_AGGRESSIVE;
				CODE_SIGN_IDENTITY = "iPhone Developer";
				CODE_SIGN_STYLE = Manual;
				COPY_PHASE_STRIP = NO;
				CURRENT_PROJECT_VERSION = 1;
				DEBUG_INFORMATION_FORMAT = "dwarf-with-dsym";
				DEVELOPMENT_TEAM = "";
				"DEVELOPMENT_TEAM[sdk=iphoneos*]" = L74NQAQB8H;
				ENABLE_USER_SCRIPT_SANDBOXING = YES;
				GCC_C_LANGUAGE_STANDARD = gnu17;
				GCC_NO_COMMON_BLOCKS = YES;
				GENERATE_INFOPLIST_FILE = YES;
				INFOPLIST_FILE = ShareWithRainbow/Info.plist;
				INFOPLIST_KEY_CFBundleDisplayName = ShareWithRainbow;
				INFOPLIST_KEY_NSHumanReadableCopyright = "Copyright © 2024 Rainbow. All rights reserved.";
				IPHONEOS_DEPLOYMENT_TARGET = 17.5;
				LD_RUNPATH_SEARCH_PATHS = "$(inherited) @executable_path/Frameworks @executable_path/../../Frameworks";
				LOCALIZATION_PREFERS_STRING_CATALOGS = YES;
				MARKETING_VERSION = 1.0;
				MTL_FAST_MATH = YES;
				OTHER_SWIFT_FLAGS = "$(inherited) -D EXPO_CONFIGURATION_RELEASE";
				PRODUCT_BUNDLE_IDENTIFIER = me.rainbow.ShareWithRainbow;
				PRODUCT_NAME = "$(TARGET_NAME)";
				PROVISIONING_PROFILE_SPECIFIER = "";
				"PROVISIONING_PROFILE_SPECIFIER[sdk=iphoneos*]" = "match Development me.rainbow.ShareWithRainbow";
				SKIP_INSTALL = YES;
				SWIFT_COMPILATION_MODE = wholemodule;
				SWIFT_EMIT_LOC_STRINGS = YES;
				SWIFT_VERSION = 5.0;
				TARGETED_DEVICE_FAMILY = "1,2";
			};
			name = LocalRelease;
		};
		C9B378C72C515A860085E5D0 /* Staging */ = {
			isa = XCBuildConfiguration;
			buildSettings = {
				APPLICATION_EXTENSION_API_ONLY = YES;
				ASSETCATALOG_COMPILER_GENERATE_SWIFT_ASSET_SYMBOL_EXTENSIONS = YES;
				CLANG_ANALYZER_NONNULL = YES;
				CLANG_ANALYZER_NUMBER_OBJECT_CONVERSION = YES_AGGRESSIVE;
				CLANG_CXX_LANGUAGE_STANDARD = "gnu++20";
				CLANG_ENABLE_OBJC_WEAK = YES;
				CLANG_WARN_BLOCK_CAPTURE_AUTORELEASING = YES;
				CLANG_WARN_COMMA = YES;
				CLANG_WARN_DEPRECATED_OBJC_IMPLEMENTATIONS = YES;
				CLANG_WARN_DOCUMENTATION_COMMENTS = YES;
				CLANG_WARN_INFINITE_RECURSION = YES;
				CLANG_WARN_NON_LITERAL_NULL_CONVERSION = YES;
				CLANG_WARN_OBJC_IMPLICIT_RETAIN_SELF = YES;
				CLANG_WARN_OBJC_LITERAL_CONVERSION = YES;
				CLANG_WARN_QUOTED_INCLUDE_IN_FRAMEWORK_HEADER = YES;
				CLANG_WARN_RANGE_LOOP_ANALYSIS = YES;
				CLANG_WARN_STRICT_PROTOTYPES = YES;
				CLANG_WARN_SUSPICIOUS_MOVE = YES;
				CLANG_WARN_UNGUARDED_AVAILABILITY = YES_AGGRESSIVE;
				CODE_SIGN_IDENTITY = "iPhone Developer";
				CODE_SIGN_STYLE = Manual;
				COPY_PHASE_STRIP = NO;
				CURRENT_PROJECT_VERSION = 1;
				DEBUG_INFORMATION_FORMAT = "dwarf-with-dsym";
				DEVELOPMENT_TEAM = "";
				"DEVELOPMENT_TEAM[sdk=iphoneos*]" = L74NQAQB8H;
				ENABLE_USER_SCRIPT_SANDBOXING = YES;
				GCC_C_LANGUAGE_STANDARD = gnu17;
				GCC_NO_COMMON_BLOCKS = YES;
				GENERATE_INFOPLIST_FILE = YES;
				INFOPLIST_FILE = ShareWithRainbow/Info.plist;
				INFOPLIST_KEY_CFBundleDisplayName = ShareWithRainbow;
				INFOPLIST_KEY_NSHumanReadableCopyright = "Copyright © 2024 Rainbow. All rights reserved.";
				IPHONEOS_DEPLOYMENT_TARGET = 17.5;
				LD_RUNPATH_SEARCH_PATHS = "$(inherited) @executable_path/Frameworks @executable_path/../../Frameworks";
				LOCALIZATION_PREFERS_STRING_CATALOGS = YES;
				MARKETING_VERSION = 1.0;
				MTL_FAST_MATH = YES;
				OTHER_SWIFT_FLAGS = "$(inherited) -D EXPO_CONFIGURATION_RELEASE";
				PRODUCT_BUNDLE_IDENTIFIER = me.rainbow.ShareWithRainbow;
				PRODUCT_NAME = "$(TARGET_NAME)";
				PROVISIONING_PROFILE_SPECIFIER = "";
				"PROVISIONING_PROFILE_SPECIFIER[sdk=iphoneos*]" = "match Development me.rainbow.ShareWithRainbow";
				SKIP_INSTALL = YES;
				SWIFT_COMPILATION_MODE = wholemodule;
				SWIFT_EMIT_LOC_STRINGS = YES;
				SWIFT_VERSION = 5.0;
				TARGETED_DEVICE_FAMILY = "1,2";
			};
			name = Staging;
		};
/* End XCBuildConfiguration section */

/* Begin XCConfigurationList section */
		0299CE842886202800B5C7E7 /* Build configuration list for PBXNativeTarget "ImageNotification" */ = {
			isa = XCConfigurationList;
			buildConfigurations = (
				0299CE802886202800B5C7E7 /* Debug */,
				0299CE812886202800B5C7E7 /* Release */,
				0299CE822886202800B5C7E7 /* LocalRelease */,
				0299CE832886202800B5C7E7 /* Staging */,
			);
			defaultConfigurationIsVisible = 0;
			defaultConfigurationName = Release;
		};
		13B07F931A680F5B00A75B9A /* Build configuration list for PBXNativeTarget "Rainbow" */ = {
			isa = XCConfigurationList;
			buildConfigurations = (
				13B07F941A680F5B00A75B9A /* Debug */,
				13B07F951A680F5B00A75B9A /* Release */,
				2C87B79A2197FA1900682EC4 /* LocalRelease */,
				2C6A799821127ED9003AFB37 /* Staging */,
			);
			defaultConfigurationIsVisible = 0;
			defaultConfigurationName = Release;
		};
		83CBB9FA1A601CBA00E9B192 /* Build configuration list for PBXProject "Rainbow" */ = {
			isa = XCConfigurationList;
			buildConfigurations = (
				83CBBA201A601CBA00E9B192 /* Debug */,
				83CBBA211A601CBA00E9B192 /* Release */,
				2C87B7992197FA1900682EC4 /* LocalRelease */,
				2C6A799721127ED9003AFB37 /* Staging */,
			);
			defaultConfigurationIsVisible = 0;
			defaultConfigurationName = Release;
		};
		C16DCF6E272BA6F100FF5C78 /* Build configuration list for PBXNativeTarget "PriceWidgetExtension" */ = {
			isa = XCConfigurationList;
			buildConfigurations = (
				C16DCF6A272BA6F100FF5C78 /* Debug */,
				C16DCF6B272BA6F100FF5C78 /* Release */,
				C16DCF6C272BA6F100FF5C78 /* LocalRelease */,
				C16DCF6D272BA6F100FF5C78 /* Staging */,
			);
			defaultConfigurationIsVisible = 0;
			defaultConfigurationName = Release;
		};
		C16DCF9F272BAB9600FF5C78 /* Build configuration list for PBXNativeTarget "SelectTokenIntent" */ = {
			isa = XCConfigurationList;
			buildConfigurations = (
				C16DCFA0272BAB9600FF5C78 /* Debug */,
				C16DCFA1272BAB9600FF5C78 /* Release */,
				C16DCFA2272BAB9600FF5C78 /* LocalRelease */,
				C16DCFA3272BAB9600FF5C78 /* Staging */,
			);
			defaultConfigurationIsVisible = 0;
			defaultConfigurationName = Release;
		};
		C9B378B32C5159890085E5D0 /* Build configuration list for PBXNativeTarget "OpenInRainbow" */ = {
			isa = XCConfigurationList;
			buildConfigurations = (
				C9B378AF2C5159890085E5D0 /* Debug */,
				C9B378B02C5159890085E5D0 /* Release */,
				C9B378B12C5159890085E5D0 /* LocalRelease */,
				C9B378B22C5159890085E5D0 /* Staging */,
			);
			defaultConfigurationIsVisible = 0;
			defaultConfigurationName = Release;
		};
		C9B378C32C515A860085E5D0 /* Build configuration list for PBXNativeTarget "ShareWithRainbow" */ = {
			isa = XCConfigurationList;
			buildConfigurations = (
				C9B378C42C515A860085E5D0 /* Debug */,
				C9B378C52C515A860085E5D0 /* Release */,
				C9B378C62C515A860085E5D0 /* LocalRelease */,
				C9B378C72C515A860085E5D0 /* Staging */,
			);
			defaultConfigurationIsVisible = 0;
			defaultConfigurationName = Release;
		};
/* End XCConfigurationList section */
	};
	rootObject = 83CBB9F71A601CBA00E9B192 /* Project object */;
}<|MERGE_RESOLUTION|>--- conflicted
+++ resolved
@@ -139,12 +139,8 @@
 		C9B378BB2C515A860085E5D0 /* ShareViewController.swift in Sources */ = {isa = PBXBuildFile; fileRef = C9B378BA2C515A860085E5D0 /* ShareViewController.swift */; };
 		C9B378BE2C515A860085E5D0 /* Base in Resources */ = {isa = PBXBuildFile; fileRef = C9B378BD2C515A860085E5D0 /* Base */; };
 		C9B378C22C515A860085E5D0 /* ShareWithRainbow.appex in Embed App Extensions */ = {isa = PBXBuildFile; fileRef = C9B378B82C515A860085E5D0 /* ShareWithRainbow.appex */; settings = {ATTRIBUTES = (RemoveHeadersOnCopy, ); }; };
-<<<<<<< HEAD
-		E94424AAE2AD72C431833148 /* libPods-ImageNotification.a in Frameworks */ = {isa = PBXBuildFile; fileRef = A0A3D37DF156DB7C42B0C1F3 /* libPods-ImageNotification.a */; };
-=======
 		CC651D36962A724E81524D7F /* libPods-SelectTokenIntent.a in Frameworks */ = {isa = PBXBuildFile; fileRef = 6742E1A099DF0612378089CD /* libPods-SelectTokenIntent.a */; };
 		E8D2945956C9619768A8D361 /* ExpoModulesProvider.swift in Sources */ = {isa = PBXBuildFile; fileRef = 43C92E589571C27FFE89AB10 /* ExpoModulesProvider.swift */; };
->>>>>>> bae85e5c
 		ED2971652150620600B7C4FE /* JavaScriptCore.framework in Frameworks */ = {isa = PBXBuildFile; fileRef = ED2971642150620600B7C4FE /* JavaScriptCore.framework */; };
 /* End PBXBuildFile section */
 
@@ -838,12 +834,8 @@
 			isa = PBXNativeTarget;
 			buildConfigurationList = 13B07F931A680F5B00A75B9A /* Build configuration list for PBXNativeTarget "Rainbow" */;
 			buildPhases = (
-<<<<<<< HEAD
-				FEF3BF61DAB720805B1E0FC1 /* [CP] Check Pods Manifest.lock */,
-=======
 				58D46DFCC897D560DF7238EC /* [CP] Check Pods Manifest.lock */,
 				AEAD56A917FF4051986EE3E6 /* [Expo] Configure project */,
->>>>>>> bae85e5c
 				13B07F871A680F5B00A75B9A /* Sources */,
 				13B07F8C1A680F5B00A75B9A /* Frameworks */,
 				13B07F8E1A680F5B00A75B9A /* Resources */,
@@ -1248,136 +1240,6 @@
 			shellPath = /bin/sh;
 			shellScript = "export SENTRY_PROPERTIES=sentry.properties\n../node_modules/@sentry/cli/bin/sentry-cli upload-dsym\n";
 		};
-		C9D49C3768B06CCEEDCAC186 /* [CP] Embed Pods Frameworks */ = {
-			isa = PBXShellScriptBuildPhase;
-			buildActionMask = 2147483647;
-			files = (
-			);
-			inputPaths = (
-				"${PODS_ROOT}/Target Support Files/Pods-Rainbow/Pods-Rainbow-frameworks.sh",
-				"${PODS_XCFRAMEWORKS_BUILD_DIR}/hermes-engine/Pre-built/hermes.framework/hermes",
-			);
-			name = "[CP] Embed Pods Frameworks";
-			outputPaths = (
-				"${TARGET_BUILD_DIR}/${FRAMEWORKS_FOLDER_PATH}/hermes.framework",
-			);
-			runOnlyForDeploymentPostprocessing = 0;
-			shellPath = /bin/sh;
-			shellScript = "\"${PODS_ROOT}/Target Support Files/Pods-Rainbow/Pods-Rainbow-frameworks.sh\"\n";
-			showEnvVarsInLog = 0;
-		};
-		D5FB016C6E5EAD03E9C238E8 /* [CP] Check Pods Manifest.lock */ = {
-			isa = PBXShellScriptBuildPhase;
-			buildActionMask = 2147483647;
-			files = (
-			);
-			inputFileListPaths = (
-			);
-			inputPaths = (
-				"${PODS_PODFILE_DIR_PATH}/Podfile.lock",
-				"${PODS_ROOT}/Manifest.lock",
-			);
-			name = "[CP] Check Pods Manifest.lock";
-			outputFileListPaths = (
-			);
-			outputPaths = (
-				"$(DERIVED_FILE_DIR)/Pods-PriceWidgetExtension-checkManifestLockResult.txt",
-			);
-			runOnlyForDeploymentPostprocessing = 0;
-			shellPath = /bin/sh;
-			shellScript = "diff \"${PODS_PODFILE_DIR_PATH}/Podfile.lock\" \"${PODS_ROOT}/Manifest.lock\" > /dev/null\nif [ $? != 0 ] ; then\n    # print error to STDERR\n    echo \"error: The sandbox is not in sync with the Podfile.lock. Run 'pod install' or update your CocoaPods installation.\" >&2\n    exit 1\nfi\n# This output is used by Xcode 'outputs' to avoid re-running this script phase.\necho \"SUCCESS\" > \"${SCRIPT_OUTPUT_FILE_0}\"\n";
-			showEnvVarsInLog = 0;
-		};
-<<<<<<< HEAD
-		EADFBB66DAB32432F576A518 /* [CP] Copy Pods Resources */ = {
-=======
-		897D6F92EBB33792380F5E33 /* [CP] Copy Pods Resources */ = {
-			isa = PBXShellScriptBuildPhase;
-			buildActionMask = 2147483647;
-			files = (
-			);
-			inputPaths = (
-				"${PODS_ROOT}/Target Support Files/Pods-SelectTokenIntent/Pods-SelectTokenIntent-resources.sh",
-				"${PODS_CONFIGURATION_BUILD_DIR}/FirebaseABTesting/FirebaseABTesting_Privacy.bundle",
-				"${PODS_CONFIGURATION_BUILD_DIR}/FirebaseCore/FirebaseCore_Privacy.bundle",
-				"${PODS_CONFIGURATION_BUILD_DIR}/FirebaseCoreExtension/FirebaseCoreExtension_Privacy.bundle",
-				"${PODS_CONFIGURATION_BUILD_DIR}/FirebaseCoreInternal/FirebaseCoreInternal_Privacy.bundle",
-				"${PODS_CONFIGURATION_BUILD_DIR}/FirebaseInstallations/FirebaseInstallations_Privacy.bundle",
-				"${PODS_CONFIGURATION_BUILD_DIR}/FirebaseRemoteConfig/FirebaseRemoteConfig_Privacy.bundle",
-				"${PODS_CONFIGURATION_BUILD_DIR}/GoogleDataTransport/GoogleDataTransport_Privacy.bundle",
-				"${PODS_CONFIGURATION_BUILD_DIR}/GoogleUtilities/GoogleUtilities_Privacy.bundle",
-				"${PODS_CONFIGURATION_BUILD_DIR}/PromisesObjC/FBLPromises_Privacy.bundle",
-				"${PODS_CONFIGURATION_BUILD_DIR}/nanopb/nanopb_Privacy.bundle",
-			);
-			name = "[CP] Copy Pods Resources";
-			outputPaths = (
-				"${TARGET_BUILD_DIR}/${UNLOCALIZED_RESOURCES_FOLDER_PATH}/FirebaseABTesting_Privacy.bundle",
-				"${TARGET_BUILD_DIR}/${UNLOCALIZED_RESOURCES_FOLDER_PATH}/FirebaseCore_Privacy.bundle",
-				"${TARGET_BUILD_DIR}/${UNLOCALIZED_RESOURCES_FOLDER_PATH}/FirebaseCoreExtension_Privacy.bundle",
-				"${TARGET_BUILD_DIR}/${UNLOCALIZED_RESOURCES_FOLDER_PATH}/FirebaseCoreInternal_Privacy.bundle",
-				"${TARGET_BUILD_DIR}/${UNLOCALIZED_RESOURCES_FOLDER_PATH}/FirebaseInstallations_Privacy.bundle",
-				"${TARGET_BUILD_DIR}/${UNLOCALIZED_RESOURCES_FOLDER_PATH}/FirebaseRemoteConfig_Privacy.bundle",
-				"${TARGET_BUILD_DIR}/${UNLOCALIZED_RESOURCES_FOLDER_PATH}/GoogleDataTransport_Privacy.bundle",
-				"${TARGET_BUILD_DIR}/${UNLOCALIZED_RESOURCES_FOLDER_PATH}/GoogleUtilities_Privacy.bundle",
-				"${TARGET_BUILD_DIR}/${UNLOCALIZED_RESOURCES_FOLDER_PATH}/FBLPromises_Privacy.bundle",
-				"${TARGET_BUILD_DIR}/${UNLOCALIZED_RESOURCES_FOLDER_PATH}/nanopb_Privacy.bundle",
-			);
-			runOnlyForDeploymentPostprocessing = 0;
-			shellPath = /bin/sh;
-			shellScript = "\"${PODS_ROOT}/Target Support Files/Pods-SelectTokenIntent/Pods-SelectTokenIntent-resources.sh\"\n";
-			showEnvVarsInLog = 0;
-		};
-		99C0F14AAA799EF5C78E3FB9 /* [CP] Copy Pods Resources */ = {
-			isa = PBXShellScriptBuildPhase;
-			buildActionMask = 2147483647;
-			files = (
-			);
-			inputPaths = (
-				"${PODS_ROOT}/Target Support Files/Pods-PriceWidgetExtension/Pods-PriceWidgetExtension-resources.sh",
-				"${PODS_CONFIGURATION_BUILD_DIR}/FirebaseABTesting/FirebaseABTesting_Privacy.bundle",
-				"${PODS_CONFIGURATION_BUILD_DIR}/FirebaseCore/FirebaseCore_Privacy.bundle",
-				"${PODS_CONFIGURATION_BUILD_DIR}/FirebaseCoreExtension/FirebaseCoreExtension_Privacy.bundle",
-				"${PODS_CONFIGURATION_BUILD_DIR}/FirebaseCoreInternal/FirebaseCoreInternal_Privacy.bundle",
-				"${PODS_CONFIGURATION_BUILD_DIR}/FirebaseInstallations/FirebaseInstallations_Privacy.bundle",
-				"${PODS_CONFIGURATION_BUILD_DIR}/FirebaseRemoteConfig/FirebaseRemoteConfig_Privacy.bundle",
-				"${PODS_CONFIGURATION_BUILD_DIR}/GoogleDataTransport/GoogleDataTransport_Privacy.bundle",
-				"${PODS_CONFIGURATION_BUILD_DIR}/GoogleUtilities/GoogleUtilities_Privacy.bundle",
-				"${PODS_CONFIGURATION_BUILD_DIR}/PromisesObjC/FBLPromises_Privacy.bundle",
-				"${PODS_CONFIGURATION_BUILD_DIR}/nanopb/nanopb_Privacy.bundle",
-			);
-			name = "[CP] Copy Pods Resources";
-			outputPaths = (
-				"${TARGET_BUILD_DIR}/${UNLOCALIZED_RESOURCES_FOLDER_PATH}/FirebaseABTesting_Privacy.bundle",
-				"${TARGET_BUILD_DIR}/${UNLOCALIZED_RESOURCES_FOLDER_PATH}/FirebaseCore_Privacy.bundle",
-				"${TARGET_BUILD_DIR}/${UNLOCALIZED_RESOURCES_FOLDER_PATH}/FirebaseCoreExtension_Privacy.bundle",
-				"${TARGET_BUILD_DIR}/${UNLOCALIZED_RESOURCES_FOLDER_PATH}/FirebaseCoreInternal_Privacy.bundle",
-				"${TARGET_BUILD_DIR}/${UNLOCALIZED_RESOURCES_FOLDER_PATH}/FirebaseInstallations_Privacy.bundle",
-				"${TARGET_BUILD_DIR}/${UNLOCALIZED_RESOURCES_FOLDER_PATH}/FirebaseRemoteConfig_Privacy.bundle",
-				"${TARGET_BUILD_DIR}/${UNLOCALIZED_RESOURCES_FOLDER_PATH}/GoogleDataTransport_Privacy.bundle",
-				"${TARGET_BUILD_DIR}/${UNLOCALIZED_RESOURCES_FOLDER_PATH}/GoogleUtilities_Privacy.bundle",
-				"${TARGET_BUILD_DIR}/${UNLOCALIZED_RESOURCES_FOLDER_PATH}/FBLPromises_Privacy.bundle",
-				"${TARGET_BUILD_DIR}/${UNLOCALIZED_RESOURCES_FOLDER_PATH}/nanopb_Privacy.bundle",
-			);
-			runOnlyForDeploymentPostprocessing = 0;
-			shellPath = /bin/sh;
-			shellScript = "\"${PODS_ROOT}/Target Support Files/Pods-PriceWidgetExtension/Pods-PriceWidgetExtension-resources.sh\"\n";
-			showEnvVarsInLog = 0;
-		};
-		9FF961FEA7AF435FA18ED988 /* Upload Debug Symbols to Sentry */ = {
-			isa = PBXShellScriptBuildPhase;
-			buildActionMask = 2147483647;
-			files = (
-			);
-			inputPaths = (
-			);
-			name = "Upload Debug Symbols to Sentry";
-			outputPaths = (
-				"$(DERIVED_FILE_DIR)/Pods-SelectTokenIntent-checkManifestLockResult.txt",
-			);
-			runOnlyForDeploymentPostprocessing = 0;
-			shellPath = /bin/sh;
-			shellScript = "export SENTRY_PROPERTIES=sentry.properties\n../node_modules/@sentry/cli/bin/sentry-cli upload-dsym\n";
-		};
 		AEAD56A917FF4051986EE3E6 /* [Expo] Configure project */ = {
 			isa = PBXShellScriptBuildPhase;
 			alwaysOutOfDate = 1;
@@ -1398,7 +1260,6 @@
 			shellScript = "# This script configures Expo modules and generates the modules provider file.\nbash -l -c \"./Pods/Target\\ Support\\ Files/Pods-Rainbow/expo-configure-project.sh\"\n";
 		};
 		B645329271EC2E2C170CA75B /* [CP] Copy Pods Resources */ = {
->>>>>>> bae85e5c
 			isa = PBXShellScriptBuildPhase;
 			buildActionMask = 2147483647;
 			files = (
