--- conflicted
+++ resolved
@@ -247,10 +247,6 @@
 		9DEADFA4826D4D0BAA950D21 /* libRNFIRMessaging.a */ = {isa = PBXFileReference; explicitFileType = undefined; fileEncoding = 9; includeInIndex = 0; lastKnownFileType = archive.ar; path = libRNFIRMessaging.a; sourceTree = "<group>"; };
 		A4277D9E23CBD1910042BAF4 /* Extensions.swift */ = {isa = PBXFileReference; lastKnownFileType = sourcecode.swift; path = Extensions.swift; sourceTree = "<group>"; };
 		A4277DA223CFE85F0042BAF4 /* Theme.swift */ = {isa = PBXFileReference; lastKnownFileType = sourcecode.swift; path = Theme.swift; sourceTree = "<group>"; };
-<<<<<<< HEAD
-		A44A4EED23EC928900B543F1 /* CoinIconWithProgressBar.swift */ = {isa = PBXFileReference; lastKnownFileType = sourcecode.swift; path = CoinIconWithProgressBar.swift; sourceTree = "<group>"; };
-=======
->>>>>>> d5c4b317
 		A4D04BA823D12F99008C1DEC /* Button.swift */ = {isa = PBXFileReference; lastKnownFileType = sourcecode.swift; path = Button.swift; sourceTree = "<group>"; };
 		A4D04BAB23D12FD5008C1DEC /* ButtonManager.m */ = {isa = PBXFileReference; lastKnownFileType = sourcecode.c.objc; path = ButtonManager.m; sourceTree = "<group>"; };
 		AA6228EA24272B200078BDAA /* SF-Pro-Rounded-Semibold.otf */ = {isa = PBXFileReference; lastKnownFileType = file; name = "SF-Pro-Rounded-Semibold.otf"; path = "../src/assets/fonts/SF-Pro-Rounded-Semibold.otf"; sourceTree = "<group>"; };
@@ -860,11 +856,8 @@
 				B54C1D1029358946007560D9 /* golddoge@3x.png in Resources */,
 				24979E8920F84250007EB0DA /* GoogleService-Info.plist in Resources */,
 				B54C1D162935A54F007560D9 /* zora@3x.png in Resources */,
-<<<<<<< HEAD
-=======
 				B5CE8FFE29A5758100EB1EFA /* pooly@2x.png in Resources */,
 				B5C070C72A4A387400D854BA /* zorb@2x.png in Resources */,
->>>>>>> d5c4b317
 				15CF49BD2889AF7C005F92C9 /* optimism@2x.png in Resources */,
 				1539422824C7C7E200E4A9D1 /* Settings.bundle in Resources */,
 				15C398832880EDFF006033AC /* og@2x.png in Resources */,
@@ -1055,55 +1048,10 @@
 			files = (
 			);
 			inputPaths = (
-<<<<<<< HEAD
-				"${PODS_ROOT}/Target Support Files/Pods-Rainbow/Pods-Rainbow-resources.sh",
-				"${PODS_CONFIGURATION_BUILD_DIR}/RNImageCropPicker/QBImagePicker.bundle",
-				"${PODS_ROOT}/../../node_modules/react-native-vector-icons/Fonts/AntDesign.ttf",
-				"${PODS_ROOT}/../../node_modules/react-native-vector-icons/Fonts/Entypo.ttf",
-				"${PODS_ROOT}/../../node_modules/react-native-vector-icons/Fonts/EvilIcons.ttf",
-				"${PODS_ROOT}/../../node_modules/react-native-vector-icons/Fonts/Feather.ttf",
-				"${PODS_ROOT}/../../node_modules/react-native-vector-icons/Fonts/FontAwesome.ttf",
-				"${PODS_ROOT}/../../node_modules/react-native-vector-icons/Fonts/FontAwesome5_Brands.ttf",
-				"${PODS_ROOT}/../../node_modules/react-native-vector-icons/Fonts/FontAwesome5_Regular.ttf",
-				"${PODS_ROOT}/../../node_modules/react-native-vector-icons/Fonts/FontAwesome5_Solid.ttf",
-				"${PODS_ROOT}/../../node_modules/react-native-vector-icons/Fonts/Fontisto.ttf",
-				"${PODS_ROOT}/../../node_modules/react-native-vector-icons/Fonts/Foundation.ttf",
-				"${PODS_ROOT}/../../node_modules/react-native-vector-icons/Fonts/Ionicons.ttf",
-				"${PODS_ROOT}/../../node_modules/react-native-vector-icons/Fonts/MaterialCommunityIcons.ttf",
-				"${PODS_ROOT}/../../node_modules/react-native-vector-icons/Fonts/MaterialIcons.ttf",
-				"${PODS_ROOT}/../../node_modules/react-native-vector-icons/Fonts/Octicons.ttf",
-				"${PODS_ROOT}/../../node_modules/react-native-vector-icons/Fonts/SimpleLineIcons.ttf",
-				"${PODS_ROOT}/../../node_modules/react-native-vector-icons/Fonts/Zocial.ttf",
-				"${PODS_CONFIGURATION_BUILD_DIR}/React-Core/AccessibilityResources.bundle",
-				"${PODS_CONFIGURATION_BUILD_DIR}/TOCropViewController/TOCropViewControllerBundle.bundle",
-=======
->>>>>>> d5c4b317
 			);
 			name = "Upload Debug Symbols to Sentry";
 			outputPaths = (
-<<<<<<< HEAD
-				"${TARGET_BUILD_DIR}/${UNLOCALIZED_RESOURCES_FOLDER_PATH}/QBImagePicker.bundle",
-				"${TARGET_BUILD_DIR}/${UNLOCALIZED_RESOURCES_FOLDER_PATH}/AntDesign.ttf",
-				"${TARGET_BUILD_DIR}/${UNLOCALIZED_RESOURCES_FOLDER_PATH}/Entypo.ttf",
-				"${TARGET_BUILD_DIR}/${UNLOCALIZED_RESOURCES_FOLDER_PATH}/EvilIcons.ttf",
-				"${TARGET_BUILD_DIR}/${UNLOCALIZED_RESOURCES_FOLDER_PATH}/Feather.ttf",
-				"${TARGET_BUILD_DIR}/${UNLOCALIZED_RESOURCES_FOLDER_PATH}/FontAwesome.ttf",
-				"${TARGET_BUILD_DIR}/${UNLOCALIZED_RESOURCES_FOLDER_PATH}/FontAwesome5_Brands.ttf",
-				"${TARGET_BUILD_DIR}/${UNLOCALIZED_RESOURCES_FOLDER_PATH}/FontAwesome5_Regular.ttf",
-				"${TARGET_BUILD_DIR}/${UNLOCALIZED_RESOURCES_FOLDER_PATH}/FontAwesome5_Solid.ttf",
-				"${TARGET_BUILD_DIR}/${UNLOCALIZED_RESOURCES_FOLDER_PATH}/Fontisto.ttf",
-				"${TARGET_BUILD_DIR}/${UNLOCALIZED_RESOURCES_FOLDER_PATH}/Foundation.ttf",
-				"${TARGET_BUILD_DIR}/${UNLOCALIZED_RESOURCES_FOLDER_PATH}/Ionicons.ttf",
-				"${TARGET_BUILD_DIR}/${UNLOCALIZED_RESOURCES_FOLDER_PATH}/MaterialCommunityIcons.ttf",
-				"${TARGET_BUILD_DIR}/${UNLOCALIZED_RESOURCES_FOLDER_PATH}/MaterialIcons.ttf",
-				"${TARGET_BUILD_DIR}/${UNLOCALIZED_RESOURCES_FOLDER_PATH}/Octicons.ttf",
-				"${TARGET_BUILD_DIR}/${UNLOCALIZED_RESOURCES_FOLDER_PATH}/SimpleLineIcons.ttf",
-				"${TARGET_BUILD_DIR}/${UNLOCALIZED_RESOURCES_FOLDER_PATH}/Zocial.ttf",
-				"${TARGET_BUILD_DIR}/${UNLOCALIZED_RESOURCES_FOLDER_PATH}/AccessibilityResources.bundle",
-				"${TARGET_BUILD_DIR}/${UNLOCALIZED_RESOURCES_FOLDER_PATH}/TOCropViewControllerBundle.bundle",
-=======
 				"$(DERIVED_FILE_DIR)/Pods-SelectTokenIntent-checkManifestLockResult.txt",
->>>>>>> d5c4b317
 			);
 			runOnlyForDeploymentPostprocessing = 0;
 			shellPath = /bin/sh;
@@ -1177,17 +1125,9 @@
 				C18FCD39273C64C90079CE28 /* TokenData.swift in Sources */,
 				6635730624939991006ACFA6 /* SafeStoreReview.m in Sources */,
 				13B07FC11A68108700A75B9A /* main.m in Sources */,
-<<<<<<< HEAD
-				66F889DB260CEF1E00E27D6E /* UIViewController+PanModalPresenter.swift in Sources */,
 				15E531DA242DAB7100797B89 /* NotificationManager.m in Sources */,
 				66A1FEB524AB641100C3F539 /* UIViewController+slack.swift in Sources */,
 				4D098C2F2811A9A5006A801A /* RNStartTime.m in Sources */,
-				66FEC91623EDA14000A0F367 /* RoundedCornerView.swift in Sources */,
-=======
-				15E531DA242DAB7100797B89 /* NotificationManager.m in Sources */,
-				66A1FEB524AB641100C3F539 /* UIViewController+slack.swift in Sources */,
-				4D098C2F2811A9A5006A801A /* RNStartTime.m in Sources */,
->>>>>>> d5c4b317
 				66A1FEB424AB641100C3F539 /* RNCMScreenStack.m in Sources */,
 				C18FCD3E273C64D60079CE28 /* PriceData.swift in Sources */,
 				15D66135277A751C0082F041 /* SelectTokenIntent.intentdefinition in Sources */,
@@ -1206,10 +1146,6 @@
 				66A1FEB624AB641100C3F539 /* RNCMScreen.m in Sources */,
 				C18FCD3F273C64D80079CE28 /* CoinGeckoToken.swift in Sources */,
 				C11640E8274DC10B00C9120A /* UIColor.swift in Sources */,
-<<<<<<< HEAD
-				A44A4EEE23EC928900B543F1 /* CoinIconWithProgressBar.swift in Sources */,
-=======
->>>>>>> d5c4b317
 				A4D04BA923D12F99008C1DEC /* Button.swift in Sources */,
 				66A1FEBC24ACBBE600C3F539 /* RNCMPortal.m in Sources */,
 				C18FCD43273C64E40079CE28 /* PriceDataProvider.swift in Sources */,
