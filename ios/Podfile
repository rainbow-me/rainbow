platform :ios, '11.0'
require_relative '../node_modules/react-native/scripts/react_native_pods'
require_relative '../node_modules/@react-native-community/cli-platform-ios/native_modules'

# Prevent Cocoapods from collecting stats, which adds time to each pod installation
ENV['COCOAPODS_DISABLE_STATS'] = 'true'


target 'Rainbow' do
  # Pods for Rainbow
  config = use_native_modules!
  use_react_native!(
    :path => config[:reactNativePath],
    # to enable hermes on iOS, change `false` to `true` and then install pods
<<<<<<< HEAD
    :hermes_enabled => true
=======
    :hermes_enabled => false
>>>>>>> 83fa5cf3
  )


  # Rainbow's Internal Modules.
  pod 'Rainbow-Internals', :path => './Internals'

  pod 'FLAnimatedImage'
  pod 'libwebp'
  pod 'RNInputMask', :path => '../node_modules/react-native-text-input-mask/ios/InputMask'

  permissions_path = '../node_modules/react-native-permissions/ios'
  pod 'Permission-Camera', :path => "#{permissions_path}/Camera.podspec"
  pod 'Permission-FaceID', :path => "#{permissions_path}/FaceID.podspec"

  pod "PanModal", :git => 'https://github.com/osdnk/PanModal', :commit => '42c1ac03b79d1333ff06c4234aba2e3e47a32c99'

  pod 'Shimmer'

  use_native_modules!

<<<<<<< HEAD
=======
  # Enables Flipper.
  #
  # Note that if you have use_frameworks! enabled, Flipper will not work and
  # you should disable these next few lines.
  if ENV['SKIP_FLIPPER'] != "true"
    use_flipper!()
  end

>>>>>>> 83fa5cf3
  post_install do |installer|
    react_native_post_install(installer)
    installer.pods_project.build_configurations.each do |config|
      config.build_settings["EXCLUDED_ARCHS[sdk=iphonesimulator*]"] = "arm64"
    end
  end
end<|MERGE_RESOLUTION|>--- conflicted
+++ resolved
@@ -12,13 +12,8 @@
   use_react_native!(
     :path => config[:reactNativePath],
     # to enable hermes on iOS, change `false` to `true` and then install pods
-<<<<<<< HEAD
     :hermes_enabled => true
-=======
-    :hermes_enabled => false
->>>>>>> 83fa5cf3
   )
-
 
   # Rainbow's Internal Modules.
   pod 'Rainbow-Internals', :path => './Internals'
@@ -37,17 +32,6 @@
 
   use_native_modules!
 
-<<<<<<< HEAD
-=======
-  # Enables Flipper.
-  #
-  # Note that if you have use_frameworks! enabled, Flipper will not work and
-  # you should disable these next few lines.
-  if ENV['SKIP_FLIPPER'] != "true"
-    use_flipper!()
-  end
-
->>>>>>> 83fa5cf3
   post_install do |installer|
     react_native_post_install(installer)
     installer.pods_project.build_configurations.each do |config|
