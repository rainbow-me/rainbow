--- conflicted
+++ resolved
@@ -45,13 +45,9 @@
   # Node modules
   pod 'RNInputMask', :path => '../node_modules/react-native-text-input-mask/ios/InputMask'
 
-<<<<<<< HEAD
-  use_native_modules!
-=======
   pod 'RNCPushNotificationIOS', :path => '../node_modules/@react-native-community/push-notification-ios'
 
 end
->>>>>>> 9e50a6cc
 
 post_install do |installer|
   # Improve the Pods project setting to match with the ones we want to have for the project
