platform :ios, '10.0'
require_relative '../node_modules/@react-native-community/cli-platform-ios/native_modules'

# Prevent Cocoapods from collecting stats, which adds time to each pod installation
ENV['COCOAPODS_DISABLE_STATS'] = 'true'

target 'Rainbow' do
  # Crashlytics
  pod 'Fabric', '~> 1.7.11'
  pod 'Crashlytics', '~> 3.10.7'

  # Firebase
  pod 'Firebase/Core', '~> 6.2.0'
  pod 'Firebase/Messaging', '~> 6.2.0'

  # Core React
<<<<<<< HEAD
  pod 'FBLazyVector', :path => "../node_modules/react-native/Libraries/FBLazyVector"
  pod 'FBReactNativeSpec', :path => "../node_modules/react-native/Libraries/FBReactNativeSpec"
  pod 'RCTRequired', :path => "../node_modules/react-native/Libraries/RCTRequired"
  pod 'RCTTypeSafety', :path =>
  "../node_modules/react-native/Libraries/TypeSafety"
=======
>>>>>>> e7dc0644
  pod 'React', :path => '../node_modules/react-native/'
  pod 'React-Core', :path => '../node_modules/react-native/React'
  pod 'React-DevSupport', :path => '../node_modules/react-native/React'
  pod 'React-RCTActionSheet', :path => '../node_modules/react-native/Libraries/ActionSheetIOS'
  pod 'React-RCTAnimation', :path => '../node_modules/react-native/Libraries/NativeAnimation'
  pod 'React-RCTBlob', :path => '../node_modules/react-native/Libraries/Blob'
  pod 'React-RCTImage', :path => '../node_modules/react-native/Libraries/Image'
  pod 'React-RCTLinking', :path => '../node_modules/react-native/Libraries/LinkingIOS'
  pod 'React-RCTNetwork', :path => '../node_modules/react-native/Libraries/Network'
  pod 'React-RCTSettings', :path => '../node_modules/react-native/Libraries/Settings'
  pod 'React-RCTText', :path => '../node_modules/react-native/Libraries/Text'
  pod 'React-RCTVibration', :path => '../node_modules/react-native/Libraries/Vibration'
  pod 'React-RCTWebSocket', :path => '../node_modules/react-native/Libraries/WebSocket'
  
  pod 'React-cxxreact', :path => '../node_modules/react-native/ReactCommon/cxxreact'
  pod 'React-jsi', :path => '../node_modules/react-native/ReactCommon/jsi'
  pod 'React-jsiexecutor', :path => '../node_modules/react-native/ReactCommon/jsiexecutor'
  pod 'React-jsinspector', :path => '../node_modules/react-native/ReactCommon/jsinspector'
 
  # React Third Party - required
  pod 'yoga', :path => '../node_modules/react-native/ReactCommon/yoga'
  pod 'DoubleConversion', :podspec => '../node_modules/react-native/third-party-podspecs/DoubleConversion.podspec'
  pod 'glog', :podspec => '../node_modules/react-native/third-party-podspecs/glog.podspec'
  pod 'Folly', :podspec => '../node_modules/react-native/third-party-podspecs/Folly.podspec'
  pod 'FLAnimatedImage'
  pod 'libwebp'
  
  use_native_modules!


end<|MERGE_RESOLUTION|>--- conflicted
+++ resolved
@@ -14,14 +14,6 @@
   pod 'Firebase/Messaging', '~> 6.2.0'
 
   # Core React
-<<<<<<< HEAD
-  pod 'FBLazyVector', :path => "../node_modules/react-native/Libraries/FBLazyVector"
-  pod 'FBReactNativeSpec', :path => "../node_modules/react-native/Libraries/FBReactNativeSpec"
-  pod 'RCTRequired', :path => "../node_modules/react-native/Libraries/RCTRequired"
-  pod 'RCTTypeSafety', :path =>
-  "../node_modules/react-native/Libraries/TypeSafety"
-=======
->>>>>>> e7dc0644
   pod 'React', :path => '../node_modules/react-native/'
   pod 'React-Core', :path => '../node_modules/react-native/React'
   pod 'React-DevSupport', :path => '../node_modules/react-native/React'
