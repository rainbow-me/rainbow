platform :ios, '10.0'
require_relative '../node_modules/@react-native-community/cli-platform-ios/native_modules'

# Prevent Cocoapods from collecting stats, which adds time to each pod installation
ENV['COCOAPODS_DISABLE_STATS'] = 'true'

target 'Rainbow' do
  # Crashlytics
  pod 'Fabric', '~> 1.7.11'
  pod 'Crashlytics', '~> 3.10.7'

  # Firebase
  pod 'Firebase/Core', '~> 6.2.0'
  pod 'Firebase/Messaging', '~> 6.2.0'

  # Core React
  pod 'FBLazyVector', :path => "../node_modules/react-native/Libraries/FBLazyVector"
  pod 'FBReactNativeSpec', :path => "../node_modules/react-native/Libraries/FBReactNativeSpec"
  pod 'RCTRequired', :path => "../node_modules/react-native/Libraries/RCTRequired"
  pod 'RCTTypeSafety', :path =>
  "../node_modules/react-native/Libraries/TypeSafety"
  pod 'React', :path => '../node_modules/react-native/'
  pod 'React-Core', :path => '../node_modules/react-native/'
  pod 'React-CoreModules', :path => '../node_modules/react-native/React/CoreModules'
  pod 'React-Core/DevSupport', :path => '../node_modules/react-native/'
  pod 'React-RCTActionSheet', :path => '../node_modules/react-native/Libraries/ActionSheetIOS'
  pod 'React-RCTAnimation', :path => '../node_modules/react-native/Libraries/NativeAnimation'
  pod 'React-RCTBlob', :path => '../node_modules/react-native/Libraries/Blob'
  pod 'React-RCTImage', :path => '../node_modules/react-native/Libraries/Image'
  pod 'React-RCTLinking', :path => '../node_modules/react-native/Libraries/LinkingIOS'
  pod 'React-RCTNetwork', :path => '../node_modules/react-native/Libraries/Network'
  pod 'React-RCTSettings', :path => '../node_modules/react-native/Libraries/Settings'
  pod 'React-RCTText', :path => '../node_modules/react-native/Libraries/Text'
  pod 'React-RCTVibration', :path => '../node_modules/react-native/Libraries/Vibration'
  pod 'React-Core/RCTWebSocket', :path => '../node_modules/react-native/'
  
  pod 'React-cxxreact', :path => '../node_modules/react-native/ReactCommon/cxxreact'
  pod 'React-jsi', :path => '../node_modules/react-native/ReactCommon/jsi'
  pod 'React-jsiexecutor', :path => '../node_modules/react-native/ReactCommon/jsiexecutor'
  pod 'React-jsinspector', :path => '../node_modules/react-native/ReactCommon/jsinspector'
 
  # React Third Party - required
  pod 'ReactCommon/jscallinvoker', :path => "../node_modules/react-native/ReactCommon"
  pod 'ReactCommon/turbomodule/core', :path => "../node_modules/react-native/ReactCommon"
  pod 'Yoga', :path => '../node_modules/react-native/ReactCommon/yoga'
  pod 'DoubleConversion', :podspec => '../node_modules/react-native/third-party-podspecs/DoubleConversion.podspec'
  pod 'glog', :podspec => '../node_modules/react-native/third-party-podspecs/glog.podspec'
  pod 'Folly', :podspec => '../node_modules/react-native/third-party-podspecs/Folly.podspec'
  pod 'FLAnimatedImage'
  pod 'libwebp'
<<<<<<< HEAD
  
=======
  pod 'CodePush', :path => '../node_modules/react-native-code-push'

>>>>>>> 30e5ec10
  use_native_modules!


end<|MERGE_RESOLUTION|>--- conflicted
+++ resolved
@@ -48,12 +48,8 @@
   pod 'Folly', :podspec => '../node_modules/react-native/third-party-podspecs/Folly.podspec'
   pod 'FLAnimatedImage'
   pod 'libwebp'
-<<<<<<< HEAD
-  
-=======
   pod 'CodePush', :path => '../node_modules/react-native-code-push'
 
->>>>>>> 30e5ec10
   use_native_modules!
 
 
