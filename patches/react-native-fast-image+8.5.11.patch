diff --git a/node_modules/react-native-fast-image/RNFastImage.podspec b/node_modules/react-native-fast-image/RNFastImage.podspec
index db0fada..54d8d5b 100644
--- a/node_modules/react-native-fast-image/RNFastImage.podspec
+++ b/node_modules/react-native-fast-image/RNFastImage.podspec
@@ -16,6 +16,6 @@ Pod::Spec.new do |s|
   s.source_files  = "ios/**/*.{h,m}"
 
   s.dependency 'React-Core'
-  s.dependency 'SDWebImage', '~> 5.11.1'
+  s.dependency 'SDWebImage', '~> 5.12.5'
   s.dependency 'SDWebImageWebPCoder', '~> 0.8.4'
 end
<<<<<<< HEAD
diff --git a/node_modules/react-native-fast-image/dist/index.cjs.js b/node_modules/react-native-fast-image/dist/index.cjs.js
index 2a49562..0b68bf5 100644
--- a/node_modules/react-native-fast-image/dist/index.cjs.js
+++ b/node_modules/react-native-fast-image/dist/index.cjs.js
@@ -4,7 +4,7 @@ var _extends = require('@babel/runtime/helpers/extends');
 var React = require('react');
 var reactNative = require('react-native');
 
-function _interopDefaultLegacy (e) { return e && typeof e === 'object' && 'default' in e ? e : { 'default': e }; }
+function _interopDefaultLegacy(e) { return e && typeof e === 'object' && 'default' in e ? e : { 'default': e }; }
 
 var _extends__default = /*#__PURE__*/_interopDefaultLegacy(_extends);
 var React__default = /*#__PURE__*/_interopDefaultLegacy(React);
@@ -47,7 +47,8 @@ function FastImageBase({
   ...props
 }) {
   if (fallback) {
-    const cleanedSource = { ...source
+    const cleanedSource = {
+      ...source
     };
     delete cleanedSource.cache;
     const resolvedSource = reactNative.Image.resolveAssetSource(cleanedSource);
@@ -95,6 +96,8 @@ FastImage.priority = priority;
 
 FastImage.preload = sources => FastImageViewNativeModule.preload(sources);
 
+FastImage.getCachePath = source => FastImageViewNativeModule.getCachePath(source)
=======
diff --git a/node_modules/react-native-fast-image/android/src/main/java/com/dylanvann/fastimage/FastImageSource.java b/node_modules/react-native-fast-image/android/src/main/java/com/dylanvann/fastimage/FastImageSource.java
index 888b38e..bb7ffc2 100644
--- a/node_modules/react-native-fast-image/android/src/main/java/com/dylanvann/fastimage/FastImageSource.java
+++ b/node_modules/react-native-fast-image/android/src/main/java/com/dylanvann/fastimage/FastImageSource.java
@@ -107,6 +107,12 @@ public class FastImageSource extends ImageSource {
     }
 
     public GlideUrl getGlideUrl() {
+        Uri uriVal = getUri();
+
+        if (Uri.EMPTY.equals(uriVal)) {
+            return null;
+        }
+
         return new GlideUrl(getUri().toString(), getHeaders());
     }
 }
diff --git a/node_modules/react-native-fast-image/android/src/main/java/com/dylanvann/fastimage/FastImageViewModule.java b/node_modules/react-native-fast-image/android/src/main/java/com/dylanvann/fastimage/FastImageViewModule.java
index 019032b..99c1e88 100644
--- a/node_modules/react-native-fast-image/android/src/main/java/com/dylanvann/fastimage/FastImageViewModule.java
+++ b/node_modules/react-native-fast-image/android/src/main/java/com/dylanvann/fastimage/FastImageViewModule.java
@@ -1,9 +1,15 @@
 package com.dylanvann.fastimage;
 
 import android.app.Activity;
+import android.support.annotation.Nullable;
 
 import com.bumptech.glide.Glide;
+import com.bumptech.glide.load.DataSource;
+import com.bumptech.glide.load.engine.GlideException;
 import com.bumptech.glide.load.model.GlideUrl;
+import com.bumptech.glide.request.RequestListener;
+import com.bumptech.glide.request.target.Target;
+import com.facebook.react.bridge.Promise;
 import com.facebook.react.bridge.Promise;
 import com.facebook.react.bridge.ReactApplicationContext;
 import com.facebook.react.bridge.ReactContextBaseJavaModule;
@@ -12,9 +18,12 @@ import com.facebook.react.bridge.ReadableArray;
 import com.facebook.react.bridge.ReadableMap;
 import com.facebook.react.views.imagehelper.ImageSource;
 
+import java.io.File;
+
 class FastImageViewModule extends ReactContextBaseJavaModule {
 
     private static final String REACT_CLASS = "FastImageView";
+    private static final String ERROR_LOAD_FAILED = "ERROR_LOAD_FAILED";
 
     FastImageViewModule(ReactApplicationContext reactContext) {
         super(reactContext);
@@ -83,4 +92,43 @@ class FastImageViewModule extends ReactContextBaseJavaModule {
         Glide.get(activity.getApplicationContext()).clearDiskCache();
         promise.resolve(null);
     }
+
+    @ReactMethod
+    public void getCachePath(final ReadableMap source, final Promise promise) {
+        final Activity activity = getCurrentActivity();
+        if (activity == null) return;
+
+        activity.runOnUiThread(new Runnable() {
+            @Override
+            public void run() {
+                final FastImageSource imageSource = FastImageViewConverter.getImageSource(activity, source);
+                final GlideUrl glideUrl = imageSource.getGlideUrl();
+
+                if (glideUrl == null) {
+                    promise.resolve(null);
+                    return;
+                }
+
+                Glide
+                    .with(activity.getApplicationContext())
+                    .asFile()
+                    .load(glideUrl)
+                    .apply(FastImageViewConverter.getOptions(activity, imageSource,  source))
+                    .listener(new RequestListener<File>() {
+                        @Override
+                        public boolean onLoadFailed(@Nullable GlideException e, Object model, Target<File> target, boolean isFirstResource) {
+                            promise.reject(ERROR_LOAD_FAILED, e);
+                            return false;
+                        }
+
+                        @Override
+                        public boolean onResourceReady(File resource, Object model, Target<File> target, DataSource dataSource, boolean isFirstResource) {
+                            promise.resolve(resource.getAbsolutePath());
+                            return false;
+                        }
+                    })
+                    .submit();
+            }
+        });
+    }
 }
diff --git a/node_modules/react-native-fast-image/dist/index.cjs.js b/node_modules/react-native-fast-image/dist/index.cjs.js
index 2a49562..456e53c 100644
--- a/node_modules/react-native-fast-image/dist/index.cjs.js
+++ b/node_modules/react-native-fast-image/dist/index.cjs.js
@@ -95,6 +95,8 @@ FastImage.priority = priority;
 
 FastImage.preload = sources => FastImageViewNativeModule.preload(sources);
 
+FastImage.getCachePath = (source: Source) => FastImageViewNativeModule.getCachePath(source)
>>>>>>> 817120e9
+
 FastImage.clearMemoryCache = () => FastImageViewNativeModule.clearMemoryCache();
 
 FastImage.clearDiskCache = () => FastImageViewNativeModule.clearDiskCache();
diff --git a/node_modules/react-native-fast-image/dist/index.d.ts b/node_modules/react-native-fast-image/dist/index.d.ts
index 8a91257..58af9b8 100644
--- a/node_modules/react-native-fast-image/dist/index.d.ts
+++ b/node_modules/react-native-fast-image/dist/index.d.ts
@@ -95,6 +95,7 @@ export interface FastImageStaticProperties {
     priority: typeof priority;
     cacheControl: typeof cacheControl;
     preload: (sources: Source[]) => void;
+    getCachePath: (source: Source) => Promise<string>
     clearMemoryCache: () => Promise<void>;
     clearDiskCache: () => Promise<void>;
 }
diff --git a/node_modules/react-native-fast-image/dist/index.js b/node_modules/react-native-fast-image/dist/index.js
<<<<<<< HEAD
index 1fc0e9d..135fa90 100644
--- a/node_modules/react-native-fast-image/dist/index.js
+++ b/node_modules/react-native-fast-image/dist/index.js
@@ -40,7 +40,8 @@ function FastImageBase({
   ...props
 }) {
   if (fallback) {
-    const cleanedSource = { ...source
+    const cleanedSource = {
+      ...source
     };
     delete cleanedSource.cache;
     const resolvedSource = Image.resolveAssetSource(cleanedSource);
@@ -88,6 +89,8 @@ FastImage.priority = priority;
 
 FastImage.preload = sources => FastImageViewNativeModule.preload(sources);
 
+FastImage.getCachePath = source => FastImageViewNativeModule.getCachePath(source)
=======
index 1fc0e9d..91b4033 100644
--- a/node_modules/react-native-fast-image/dist/index.js
+++ b/node_modules/react-native-fast-image/dist/index.js
@@ -88,6 +88,8 @@ FastImage.priority = priority;
 
 FastImage.preload = sources => FastImageViewNativeModule.preload(sources);
 
+FastImage.getCachePath = (source: Source) => FastImageViewNativeModule.getCachePath(source)
>>>>>>> 817120e9
+
 FastImage.clearMemoryCache = () => FastImageViewNativeModule.clearMemoryCache();
 
 FastImage.clearDiskCache = () => FastImageViewNativeModule.clearDiskCache();
diff --git a/node_modules/react-native-fast-image/ios/FastImage/FFFastImageViewManager.m b/node_modules/react-native-fast-image/ios/FastImage/FFFastImageViewManager.m
index a8059af..442a629 100644
--- a/node_modules/react-native-fast-image/ios/FastImage/FFFastImageViewManager.m
+++ b/node_modules/react-native-fast-image/ios/FastImage/FFFastImageViewManager.m
@@ -35,6 +35,22 @@ - (FFFastImageView*)view {
     [[SDWebImagePrefetcher sharedImagePrefetcher] prefetchURLs:urls];
 }
 
+RCT_EXPORT_METHOD(getCachePath:(nonnull FFFastImageSource *)source
+    withResolver:(RCTPromiseResolveBlock)resolve
+    andRejecter:(RCTPromiseRejectBlock)reject)
+{
+    SDWebImageManager *imageManager = [SDWebImageManager sharedManager];
+    NSString *key = [imageManager cacheKeyForURL:source.url];
+    BOOL isCached = [[SDImageCache sharedImageCache] diskImageDataExistsWithKey:key];
+
+    if (isCached) {
+        NSString *cachePath = [[SDImageCache sharedImageCache] cachePathForKey:key];
+        resolve(cachePath);
+    } else {
+        resolve([NSNull null]);
+    }
+}
+
 RCT_EXPORT_METHOD(clearMemoryCache:(RCTPromiseResolveBlock)resolve reject:(RCTPromiseRejectBlock)reject)
 {
     [SDImageCache.sharedImageCache clearMemory];<|MERGE_RESOLUTION|>--- conflicted
+++ resolved
@@ -10,36 +10,6 @@
 +  s.dependency 'SDWebImage', '~> 5.12.5'
    s.dependency 'SDWebImageWebPCoder', '~> 0.8.4'
  end
-<<<<<<< HEAD
-diff --git a/node_modules/react-native-fast-image/dist/index.cjs.js b/node_modules/react-native-fast-image/dist/index.cjs.js
-index 2a49562..0b68bf5 100644
---- a/node_modules/react-native-fast-image/dist/index.cjs.js
-+++ b/node_modules/react-native-fast-image/dist/index.cjs.js
-@@ -4,7 +4,7 @@ var _extends = require('@babel/runtime/helpers/extends');
- var React = require('react');
- var reactNative = require('react-native');
- 
--function _interopDefaultLegacy (e) { return e && typeof e === 'object' && 'default' in e ? e : { 'default': e }; }
-+function _interopDefaultLegacy(e) { return e && typeof e === 'object' && 'default' in e ? e : { 'default': e }; }
- 
- var _extends__default = /*#__PURE__*/_interopDefaultLegacy(_extends);
- var React__default = /*#__PURE__*/_interopDefaultLegacy(React);
-@@ -47,7 +47,8 @@ function FastImageBase({
-   ...props
- }) {
-   if (fallback) {
--    const cleanedSource = { ...source
-+    const cleanedSource = {
-+      ...source
-     };
-     delete cleanedSource.cache;
-     const resolvedSource = reactNative.Image.resolveAssetSource(cleanedSource);
-@@ -95,6 +96,8 @@ FastImage.priority = priority;
- 
- FastImage.preload = sources => FastImageViewNativeModule.preload(sources);
- 
-+FastImage.getCachePath = source => FastImageViewNativeModule.getCachePath(source)
-=======
 diff --git a/node_modules/react-native-fast-image/android/src/main/java/com/dylanvann/fastimage/FastImageSource.java b/node_modules/react-native-fast-image/android/src/main/java/com/dylanvann/fastimage/FastImageSource.java
 index 888b38e..bb7ffc2 100644
 --- a/node_modules/react-native-fast-image/android/src/main/java/com/dylanvann/fastimage/FastImageSource.java
@@ -143,7 +113,6 @@
  FastImage.preload = sources => FastImageViewNativeModule.preload(sources);
  
 +FastImage.getCachePath = (source: Source) => FastImageViewNativeModule.getCachePath(source)
->>>>>>> 817120e9
 +
  FastImage.clearMemoryCache = () => FastImageViewNativeModule.clearMemoryCache();
  
@@ -161,26 +130,6 @@
      clearDiskCache: () => Promise<void>;
  }
 diff --git a/node_modules/react-native-fast-image/dist/index.js b/node_modules/react-native-fast-image/dist/index.js
-<<<<<<< HEAD
-index 1fc0e9d..135fa90 100644
---- a/node_modules/react-native-fast-image/dist/index.js
-+++ b/node_modules/react-native-fast-image/dist/index.js
-@@ -40,7 +40,8 @@ function FastImageBase({
-   ...props
- }) {
-   if (fallback) {
--    const cleanedSource = { ...source
-+    const cleanedSource = {
-+      ...source
-     };
-     delete cleanedSource.cache;
-     const resolvedSource = Image.resolveAssetSource(cleanedSource);
-@@ -88,6 +89,8 @@ FastImage.priority = priority;
- 
- FastImage.preload = sources => FastImageViewNativeModule.preload(sources);
- 
-+FastImage.getCachePath = source => FastImageViewNativeModule.getCachePath(source)
-=======
 index 1fc0e9d..91b4033 100644
 --- a/node_modules/react-native-fast-image/dist/index.js
 +++ b/node_modules/react-native-fast-image/dist/index.js
@@ -189,7 +138,6 @@
  FastImage.preload = sources => FastImageViewNativeModule.preload(sources);
  
 +FastImage.getCachePath = (source: Source) => FastImageViewNativeModule.getCachePath(source)
->>>>>>> 817120e9
 +
  FastImage.clearMemoryCache = () => FastImageViewNativeModule.clearMemoryCache();
  
