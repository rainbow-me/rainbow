--- conflicted
+++ resolved
@@ -18,22 +18,15 @@
       "@rainbow-me/helpers": ["./src/helpers"],
       "@rainbow-me/hooks": ["src/hooks"],
       "@rainbow-me/navigation": ["src/navigation"],
-<<<<<<< HEAD
-=======
       "@rainbow-me/redux": ["src/redux"],      
->>>>>>> a8d0d86e
       "@rainbow-me/references": ["src/references"],
       "@rainbow-me/routes": ["src/navigation/routesNames"],
       "@rainbow-me/styles": ["src/styles"],
       "@rainbow-me/utils": ["src/utils"],
       "logger": ["src/utils/logger"],
       "react-native-cool-modals": ["src/react-native-cool-modals"],
-<<<<<<< HEAD
-      "react-native-animated-charts": ["src/react-native-animated-charts/src"],
-      "react-native-yet-another-bottom-sheet": ["src/react-native-yet-another-bottom-sheet"]
-=======
+      "react-native-yet-another-bottom-sheet": ["src/react-native-yet-another-bottom-sheet"],
       "@rainbow-me/animated-charts": ["src/react-native-animated-charts/src"]
->>>>>>> a8d0d86e
     }
   },
   "exclude": [
