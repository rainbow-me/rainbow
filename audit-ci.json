{
  "low": true,
  "package-manager": "auto",
  "allowlist": [
<<<<<<< HEAD
    1049360,
    1059820
=======
    "ws"
>>>>>>> 4766be64
  ],
  "registry": "https://registry.npmjs.org"
}<|MERGE_RESOLUTION|>--- conflicted
+++ resolved
@@ -2,12 +2,7 @@
   "low": true,
   "package-manager": "auto",
   "allowlist": [
-<<<<<<< HEAD
-    1049360,
-    1059820
-=======
     "ws"
->>>>>>> 4766be64
   ],
   "registry": "https://registry.npmjs.org"
 }