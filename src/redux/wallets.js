--- conflicted
+++ resolved
@@ -1,10 +1,6 @@
 import { captureException, captureMessage } from '@sentry/react-native';
 import { toChecksumAddress } from 'ethereumjs-util';
-<<<<<<< HEAD
-import { get, isEmpty, keys, map } from 'lodash';
-=======
-import { filter, flatMap, isEmpty, keys, values } from 'lodash';
->>>>>>> 5b151eb4
+import { isEmpty, keys } from 'lodash';
 import { backupUserDataIntoCloud } from '../handlers/cloudBackup';
 import { saveKeychainIntegrityState } from '../handlers/localstorage/globalSettings';
 import {
@@ -298,17 +294,11 @@
 
   // Fetch ENS names
   await Promise.all(
-<<<<<<< HEAD
     Object.values(wallets).flatMap(wallet => {
       const visibleAccounts = wallet.addresses?.filter(
         address => address.visible
       );
-      return map(visibleAccounts, async account => {
-=======
-    flatMap(values(wallets), wallet => {
-      const visibleAccounts = filter(wallet.addresses, 'visible');
       return visibleAccounts.map(async account => {
->>>>>>> 5b151eb4
         try {
           const ens = await fetchReverseRecordWithRetry(account.address);
           if (ens && ens !== account.address) {
