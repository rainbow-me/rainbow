--- conflicted
+++ resolved
@@ -31,11 +31,8 @@
 } from '../utils/keychainConstants';
 import {
   addressHashedColorIndex,
-<<<<<<< HEAD
   addressHashedEmoji,
-=======
   lookupAddressWithRetry,
->>>>>>> 18e4f61d
 } from '../utils/profileUtils';
 import { updateWebDataEnabled } from './showcaseTokens';
 import { lightModeThemeColors } from '@rainbow-me/styles';
