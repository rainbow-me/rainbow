import { combineReducers } from 'redux';

import actionSheetManager from './actionSheetManager';
<<<<<<< HEAD
import openFamilyTabs from './openFamilyTabs';
=======
import data from './data';
>>>>>>> 27b42132
import imageDimensionsCache from './imageDimensionsCache';
import isWalletEmpty from './isWalletEmpty';
import navigation from './navigation';
import nonce from './nonce';
import requests from './requests';
import send from './send';
import settings from './settings';
import uniswap from './uniswap';
import uniqueTokens from './uniqueTokens';
import walletconnect from './walletconnect';
import selectedWithFab from './selectedWithFab';

export default combineReducers({
  actionSheetManager,
<<<<<<< HEAD
  openFamilyTabs,
  assets,
=======
  data,
>>>>>>> 27b42132
  imageDimensionsCache,
  isWalletEmpty,
  navigation,
  nonce,
<<<<<<< HEAD
  prices,
  selectedWithFab,
=======
  requests,
>>>>>>> 27b42132
  send,
  settings,
  uniqueTokens,
  uniswap,
  walletconnect,
});<|MERGE_RESOLUTION|>--- conflicted
+++ resolved
@@ -1,15 +1,12 @@
 import { combineReducers } from 'redux';
 
 import actionSheetManager from './actionSheetManager';
-<<<<<<< HEAD
-import openFamilyTabs from './openFamilyTabs';
-=======
 import data from './data';
->>>>>>> 27b42132
 import imageDimensionsCache from './imageDimensionsCache';
 import isWalletEmpty from './isWalletEmpty';
 import navigation from './navigation';
 import nonce from './nonce';
+import openFamilyTabs from './openFamilyTabs';
 import requests from './requests';
 import send from './send';
 import settings from './settings';
@@ -20,22 +17,14 @@
 
 export default combineReducers({
   actionSheetManager,
-<<<<<<< HEAD
   openFamilyTabs,
-  assets,
-=======
   data,
->>>>>>> 27b42132
   imageDimensionsCache,
   isWalletEmpty,
   navigation,
   nonce,
-<<<<<<< HEAD
-  prices,
+  requests,
   selectedWithFab,
-=======
-  requests,
->>>>>>> 27b42132
   send,
   settings,
   uniqueTokens,
