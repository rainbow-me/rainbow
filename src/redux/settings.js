--- conflicted
+++ resolved
@@ -35,12 +35,10 @@
 export const settingsLoadState = () => async dispatch => {
   try {
     const nativeCurrency = await getNativeCurrency();
-<<<<<<< HEAD
     const testnetsEnabled = await getTestnetsEnabled();
     analytics.identify(null, { enabledTestnets: testnetsEnabled });
-=======
     analytics.identify(null, { currency: nativeCurrency });
->>>>>>> 0c28ee21
+
 
     dispatch({
       payload: { nativeCurrency, testnetsEnabled },
