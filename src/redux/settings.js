import analytics from '@segment/analytics-react-native';
import { updateLanguage } from '../languages';
import { NativeCurrencyKeys } from '@rainbow-me/entities';
import {
  getNativeCurrency,
  getNetwork,
  saveLanguage,
  saveNativeCurrency,
  saveNetwork,
<<<<<<< HEAD
} from '../handlers/localstorage/globalSettings';
import { web3SetHttpProvider } from '../handlers/web3';
import networkTypes from '../helpers/networkTypes';
import { updateLanguage } from '../languages';
import { saveString } from '../model/keychain';

import { ethereumUtils } from '../utils';
import { dataResetState } from './data';
import { explorerClearState, explorerInit } from './explorer';
=======
} from '@rainbow-me/handlers/localstorage/globalSettings';
import { web3SetHttpProvider } from '@rainbow-me/handlers/web3';
import networkTypes from '@rainbow-me/helpers/networkTypes';
import { dataResetState } from '@rainbow-me/redux/data';
import { explorerClearState, explorerInit } from '@rainbow-me/redux/explorer';
import { ethereumUtils } from '@rainbow-me/utils';
>>>>>>> 878af0f3
import logger from 'logger';

// -- Constants ------------------------------------------------------------- //
const SETTINGS_UPDATE_SETTINGS_ADDRESS =
  'settings/SETTINGS_UPDATE_SETTINGS_ADDRESS';
const SETTINGS_UPDATE_NATIVE_CURRENCY_SUCCESS =
  'settings/SETTINGS_UPDATE_NATIVE_CURRENCY_SUCCESS';
const SETTINGS_UPDATE_LANGUAGE_SUCCESS =
  'settings/SETTINGS_UPDATE_LANGUAGE_SUCCESS';
const SETTINGS_UPDATE_NETWORK_SUCCESS =
  'settings/SETTINGS_UPDATE_NETWORK_SUCCESS';

// -- Actions --------------------------------------------------------------- //
export const settingsLoadState = () => async dispatch => {
  try {
    const nativeCurrency = await getNativeCurrency();
    analytics.identify(null, { currency: nativeCurrency });

    dispatch({
      payload: nativeCurrency,
      type: SETTINGS_UPDATE_NATIVE_CURRENCY_SUCCESS,
    });
  } catch (error) {
    logger.log('Error loading native currency', error);
  }
};

export const settingsLoadNetwork = () => async dispatch => {
  try {
    const network = await getNetwork();
    const chainId = ethereumUtils.getChainIdFromNetwork(network);
    await web3SetHttpProvider(network);
    dispatch({
      payload: { chainId, network },
      type: SETTINGS_UPDATE_NETWORK_SUCCESS,
    });
  } catch (error) {
    logger.log('Error loading network settings', error);
  }
};

export const settingsUpdateAccountAddress = accountAddress => async dispatch => {
  dispatch({
    payload: accountAddress,
    type: SETTINGS_UPDATE_SETTINGS_ADDRESS,
  });
};

export const settingsUpdateNetwork = network => async dispatch => {
  const chainId = ethereumUtils.getChainIdFromNetwork(network);
  await web3SetHttpProvider(network);
  try {
    dispatch({
      payload: { chainId, network },
      type: SETTINGS_UPDATE_NETWORK_SUCCESS,
    });
    saveNetwork(network);
  } catch (error) {
    logger.log('Error updating network settings', error);
  }
};

export const settingsChangeLanguage = language => async dispatch => {
  updateLanguage(language);
  try {
    dispatch({
      payload: language,
      type: SETTINGS_UPDATE_LANGUAGE_SUCCESS,
    });
    saveLanguage(language);
    analytics.identify(null, { language: language });
  } catch (error) {
    logger.log('Error changing language', error);
  }
};

export const settingsChangeNativeCurrency = nativeCurrency => async dispatch => {
  dispatch(dataResetState());
  dispatch(explorerClearState());
  try {
    dispatch({
      payload: nativeCurrency,
      type: SETTINGS_UPDATE_NATIVE_CURRENCY_SUCCESS,
    });
    dispatch(explorerInit());
    saveNativeCurrency(nativeCurrency);
    saveString('nativeCurrency', nativeCurrency, {
      accessGroup: 'group.rainbow.me',
      service: 'rainbow.me.currency',
    });
    analytics.identify(null, { currency: nativeCurrency });
  } catch (error) {
    logger.log('Error changing native currency', error);
  }
};

// -- Reducer --------------------------------------------------------------- //
export const INITIAL_STATE = {
  accountAddress: '',
  chainId: 1,
  language: 'en',
  nativeCurrency: NativeCurrencyKeys.USD,
  network: networkTypes.mainnet,
};

export default (state = INITIAL_STATE, action) => {
  switch (action.type) {
    case SETTINGS_UPDATE_SETTINGS_ADDRESS:
      return {
        ...state,
        accountAddress: action.payload,
      };
    case SETTINGS_UPDATE_NATIVE_CURRENCY_SUCCESS:
      return {
        ...state,
        nativeCurrency: action.payload,
      };
    case SETTINGS_UPDATE_NETWORK_SUCCESS:
      return {
        ...state,
        chainId: action.payload.chainId,
        network: action.payload.network,
      };
    case SETTINGS_UPDATE_LANGUAGE_SUCCESS:
      return {
        ...state,
        language: action.payload,
      };
    default:
      return state;
  }
};<|MERGE_RESOLUTION|>--- conflicted
+++ resolved
@@ -7,24 +7,13 @@
   saveLanguage,
   saveNativeCurrency,
   saveNetwork,
-<<<<<<< HEAD
-} from '../handlers/localstorage/globalSettings';
-import { web3SetHttpProvider } from '../handlers/web3';
-import networkTypes from '../helpers/networkTypes';
-import { updateLanguage } from '../languages';
-import { saveString } from '../model/keychain';
-
-import { ethereumUtils } from '../utils';
-import { dataResetState } from './data';
-import { explorerClearState, explorerInit } from './explorer';
-=======
 } from '@rainbow-me/handlers/localstorage/globalSettings';
 import { web3SetHttpProvider } from '@rainbow-me/handlers/web3';
 import networkTypes from '@rainbow-me/helpers/networkTypes';
 import { dataResetState } from '@rainbow-me/redux/data';
 import { explorerClearState, explorerInit } from '@rainbow-me/redux/explorer';
+import { saveString } from '../model/keychain';
 import { ethereumUtils } from '@rainbow-me/utils';
->>>>>>> 878af0f3
 import logger from 'logger';
 
 // -- Constants ------------------------------------------------------------- //
