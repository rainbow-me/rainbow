import { captureMessage } from '@sentry/react-native';
import { toChecksumAddress } from 'ethereumjs-util';
import { isEmpty, keys } from 'lodash';
import { Dispatch } from 'redux';
import { ThunkDispatch } from 'redux-thunk';
import { backupUserDataIntoCloud, fetchUserDataFromCloud } from '../handlers/cloudBackup';
import { saveKeychainIntegrityState } from '../handlers/localstorage/globalSettings';
import { getWalletNames, saveWalletNames } from '../handlers/localstorage/walletNames';
import WalletBackupTypes from '../helpers/walletBackupTypes';
import WalletTypes from '../helpers/walletTypes';
import { fetchENSAvatar } from '../hooks/useENSAvatar';
import { hasKey } from '../model/keychain';
import { PreferenceActionType, setPreference } from '../model/preferences';
import {
  generateAccount,
  getAllWallets,
  getSelectedWallet,
  loadAddress,
  RainbowAccount,
  RainbowWallet,
  saveAddress,
  saveAllWallets,
  setSelectedWallet,
} from '../model/wallet';
import { addressKey, oldSeedPhraseMigratedKey, privateKeyKey, seedPhraseKey } from '../utils/keychainConstants';
import { addressHashedColorIndex, addressHashedEmoji, fetchReverseRecordWithRetry } from '../utils/profileUtils';
import { settingsUpdateAccountAddress } from './settings';
import { updateWebDataEnabled } from './showcaseTokens';
import { AppGetState, AppState } from './store';
import { fetchReverseRecord } from '@/handlers/ens';
import { lightModeThemeColors } from '@/styles';
import { RainbowError, logger } from '@/logger';

// -- Types ---------------------------------------- //

/**
 * The current state of the `wallets` reducer.
 */
interface WalletsState {
  /**
   * The current loading state of the wallet.
   */
  isWalletLoading: any;

  /**
   * The currently selected wallet.
   */
  selected: RainbowWallet | undefined;

  /**
   * An object mapping addresses to wallet names.
   */
  walletNames: { [address: string]: string };

  /**
   * An object mapping addresses to wallet objects.
   */
  wallets: { [id: string]: RainbowWallet } | null;
}

/**
 * An action for the `wallets` reducer.
 */
type WalletsAction =
  | WalletsSetIsLoadingAction
  | WalletsSetSelectedAction
  | WalletsUpdateAction
  | WalletsUpdateNamesAction
  | WalletsLoadAction
  | WalletsAddedAccountAction;

/**
 * An action that sets the wallet loading state.
 */
interface WalletsSetIsLoadingAction {
  type: typeof WALLETS_SET_IS_LOADING;
  payload: WalletsState['isWalletLoading'];
}

/**
 * An action that sets the selected wallet.
 */
interface WalletsSetSelectedAction {
  type: typeof WALLETS_SET_SELECTED;
  payload: WalletsState['selected'];
}

/**
 * An acion that updates the `wallets` in state.
 */
interface WalletsUpdateAction {
  type: typeof WALLETS_UPDATE;
  payload: WalletsState['wallets'];
}

/**
 * An action that updates `walletNames` in state.
 */
interface WalletsUpdateNamesAction {
  type: typeof WALLETS_UPDATE_NAMES;
  payload: WalletsState['walletNames'];
}

/**
 * An action that loads new wallet information.
 */
interface WalletsLoadAction {
  type: typeof WALLETS_LOAD;
  payload: Pick<WalletsState, 'selected' | 'walletNames' | 'wallets'>;
}

/**
 * An action for adding a new account to the `wallets` reducer's state.
 */
interface WalletsAddedAccountAction {
  type: typeof WALLETS_ADDED_ACCOUNT;
  payload: Pick<WalletsState, 'selected' | 'wallets'>;
}

// -- Constants --------------------------------------- //
const WALLETS_ADDED_ACCOUNT = 'wallets/WALLETS_ADDED_ACCOUNT';
const WALLETS_LOAD = 'wallets/ALL_WALLETS_LOAD';
const WALLETS_UPDATE = 'wallets/ALL_WALLETS_UPDATE';
const WALLETS_UPDATE_NAMES = 'wallets/WALLETS_UPDATE_NAMES';
const WALLETS_SET_IS_LOADING = 'wallets/WALLETS_SET_IS_LOADING';
const WALLETS_SET_SELECTED = 'wallets/SET_SELECTED';

// -- Actions ---------------------------------------- //

/**
 * Loads wallet information from storage and updates state accordingly.
 */
export const walletsLoadState =
  (profilesEnabled = false) =>
  async (dispatch: ThunkDispatch<AppState, unknown, WalletsLoadAction>, getState: AppGetState) => {
    try {
      const { accountAddress } = getState().settings;
      let addressFromKeychain: string | null = accountAddress;
      const allWalletsResult = await getAllWallets();
      const wallets = allWalletsResult?.wallets || {};
      if (isEmpty(wallets)) return;
      const selected = await getSelectedWallet();
      // Prevent irrecoverable state (no selected wallet)
      let selectedWallet = selected?.wallet;
      // Check if the selected wallet is among all the wallets
      if (selectedWallet && !wallets[selectedWallet.id]) {
        // If not then we should clear it and default to the first one
        const firstWalletKey = Object.keys(wallets)[0];
        selectedWallet = wallets[firstWalletKey];
        await setSelectedWallet(selectedWallet);
      }

      if (!selectedWallet) {
        const address = await loadAddress();
        keys(wallets).some(key => {
          const someWallet = wallets[key];
          const found = someWallet.addresses.some(account => {
            return toChecksumAddress(account.address) === toChecksumAddress(address!);
          });
          if (found) {
            selectedWallet = someWallet;
            logger.info('Found selected wallet based on loadAddress result');
          }
          return found;
        });
      }

      // Recover from broken state (account address not in selected wallet)
      if (!addressFromKeychain) {
        addressFromKeychain = await loadAddress();
        logger.info("addressFromKeychain wasn't set on settings so it is being loaded from loadAddress");
      }

      const selectedAddress = selectedWallet?.addresses.find(a => {
        return a.visible && a.address === addressFromKeychain;
      });

      // Let's select the first visible account if we don't have a selected address
      if (!selectedAddress) {
        const allWallets = Object.values(allWalletsResult?.wallets || {});
        let account = null;
        for (const wallet of allWallets) {
          for (const rainbowAccount of wallet.addresses) {
            if (rainbowAccount.visible) {
              account = rainbowAccount;
              break;
            }
          }
        }
        if (!account) return;
        await dispatch(settingsUpdateAccountAddress(account.address));
        await saveAddress(account.address);
        logger.info('Selected the first visible address because there was not selected one');
      }

      const walletNames = await getWalletNames();
      dispatch({
        payload: {
          selected: selectedWallet,
          walletNames,
          wallets,
        },
        type: WALLETS_LOAD,
      });

      dispatch(fetchWalletNames());
      profilesEnabled && dispatch(fetchWalletENSAvatars());
      return wallets;
    } catch (error) {
      logger.error(new RainbowError('Exception during walletsLoadState'), {
        message: (error as Error)?.message,
      });
    }
  };

/**
 * Saves new wallets to storage and updates state accordingly.
 *
 * @param wallets The new wallets.
 */
export const walletsUpdate = (wallets: { [key: string]: RainbowWallet }) => async (dispatch: Dispatch<WalletsUpdateAction>) => {
  await saveAllWallets(wallets);
  dispatch({
    payload: wallets,
    type: WALLETS_UPDATE,
  });
};

/**
 * Sets the selected wallet in storage and updates state accordingly.
 *
 * @param wallet The wallet to mark as selected.
 */
export const walletsSetSelected = (wallet: RainbowWallet) => async (dispatch: Dispatch<WalletsSetSelectedAction>) => {
  await setSelectedWallet(wallet);
  dispatch({
    payload: wallet,
    type: WALLETS_SET_SELECTED,
  });
};

/**
 * Marks all wallets with passed ids as backed-up
 * using a specified method and file in storage
 * and updates state accordingly.
 *
 * @param walletIds An array of wallet IDs to modify.
 * @param method The backup type used.
 * @param backupFile The backup file, if present.
 * @param updateUserMetadata Whether to update user metadata.
 */
<<<<<<< HEAD
export const setAllWalletsWithIdsAsBackedUp = (
  walletIds: RainbowWallet['id'][],
  method: RainbowWallet['backupType'],
  backupFile: RainbowWallet['backupFile'] = null,
  updateUserMetadata = true
) => async (
  dispatch: ThunkDispatch<AppState, unknown, never>,
  getState: AppGetState
) => {
  const { wallets, selected } = getState().wallets;
  const newWallets = { ...wallets };

  walletIds.forEach(walletId => {
    newWallets[walletId] = {
      ...newWallets[walletId],
      backedUp: true,
      backupDate: Date.now(),
      backupFile,
      backupType: method,
    };
  });
=======
export const setAllWalletsWithIdsAsBackedUp =
  (
    walletIds: RainbowWallet['id'][],
    method: RainbowWallet['backupType'],
    backupFile: RainbowWallet['backupFile'] = null,
    updateUserMetadata = true
  ) =>
  async (dispatch: ThunkDispatch<AppState, unknown, never>, getState: AppGetState) => {
    const { wallets, selected } = getState().wallets;
    const newWallets = { ...wallets };

    walletIds.forEach(walletId => {
      newWallets[walletId] = {
        ...newWallets[walletId],
        backedUp: true,
        // @ts-expect-error "Date" is not "string."
        backupDate: Date.now(),
        backupFile,
        backupType: method,
      };
    });
>>>>>>> 14f80d49

    await dispatch(walletsUpdate(newWallets));
    if (selected?.id && walletIds.includes(selected?.id)) {
      await dispatch(walletsSetSelected(newWallets[selected.id]));
    }

    if (method === WalletBackupTypes.cloud && updateUserMetadata) {
      try {
        await backupUserDataIntoCloud({ wallets: newWallets });
      } catch (e) {
        logger.error(new RainbowError('Saving multiple wallets UserData to cloud failed.'), {
          message: (e as Error)?.message,
        });
        throw e;
      }
    }
  };

/**
 * Marks a wallet as backed-up using a specified method and file in storage
 * and updates state accordingly.
 *
 * @param walletId The ID of the wallet to modify.
 * @param method The backup type used.
 * @param backupFile The backup file, if present.
 * @param updateUserMetadata Whether to update user metadata.
 */
<<<<<<< HEAD
export const setWalletBackedUp = (
  walletId: RainbowWallet['id'],
  method: RainbowWallet['backupType'],
  backupFile: RainbowWallet['backupFile'] = null,
  updateUserMetadata = true
) => async (
  dispatch: ThunkDispatch<AppState, unknown, never>,
  getState: AppGetState
) => {
  const { wallets, selected } = getState().wallets;
  const newWallets = { ...wallets };
  newWallets[walletId] = {
    ...newWallets[walletId],
    backedUp: true,
    backupDate: Date.now(),
    backupFile,
    backupType: method,
  };
=======
export const setWalletBackedUp =
  (
    walletId: RainbowWallet['id'],
    method: RainbowWallet['backupType'],
    backupFile: RainbowWallet['backupFile'] = null,
    updateUserMetadata = true
  ) =>
  async (dispatch: ThunkDispatch<AppState, unknown, never>, getState: AppGetState) => {
    const { wallets, selected } = getState().wallets;
    const newWallets = { ...wallets };
    newWallets[walletId] = {
      ...newWallets[walletId],
      backedUp: true,
      // @ts-expect-error "Date" is not "string."
      backupDate: Date.now(),
      backupFile,
      backupType: method,
    };
>>>>>>> 14f80d49

    await dispatch(walletsUpdate(newWallets));
    if (selected!.id === walletId) {
      await dispatch(walletsSetSelected(newWallets[walletId]));
    }

    if (method === WalletBackupTypes.cloud && updateUserMetadata) {
      try {
        await backupUserDataIntoCloud({ wallets: newWallets });
      } catch (e) {
        logger.error(new RainbowError('Saving wallet UserData to cloud failed.'), {
          message: (e as Error)?.message,
        });
        throw e;
      }
    }
  };

/**
 * Grabs user data stored in the cloud and based on this data marks wallets
 * as backed up or not
 */
export const updateWalletBackupStatusesBasedOnCloudUserData =
  () => async (dispatch: ThunkDispatch<AppState, unknown, never>, getState: AppGetState) => {
    const { wallets, selected } = getState().wallets;
    const newWallets = { ...wallets };

    let currentUserData: { wallets: { [p: string]: RainbowWallet } } | undefined;
    try {
      currentUserData = await fetchUserDataFromCloud();
    } catch (error) {
      logger.error(new RainbowError('There was an error when trying to update wallet backup statuses'), {
        error: (error as Error).message,
      });
      return;
    }
    if (currentUserData === undefined) {
      return;
    }

    // build hashmap of address to wallet based on backup metadata
    const addressToWalletLookup = new Map<string, RainbowWallet>();
    Object.values(currentUserData.wallets).forEach(wallet => {
      wallet.addresses.forEach(account => {
        addressToWalletLookup.set(account.address, wallet);
      });
    });

    /*
    marking wallet as already backed up if all addresses are backed up properly
    and linked to the same wallet
    
    we assume it's not backed up if:
    * we don't have an address in the backup metadata
    * we have an address in the backup metadata, but it's linked to multiple
      wallet ids (should never happen, but that's a sanity check)
  */
    Object.values(newWallets).forEach(wallet => {
      const localWalletId = wallet.id;

      let relatedCloudWalletId: string | null = null;
      for (const account of wallet.addresses) {
        const walletDataForCurrentAddress = addressToWalletLookup.get(account.address);
        if (!walletDataForCurrentAddress) {
          return;
        }
        if (relatedCloudWalletId === null) {
          relatedCloudWalletId = walletDataForCurrentAddress.id;
        } else if (relatedCloudWalletId !== walletDataForCurrentAddress.id) {
          logger.warn(
            'Wallet address is linked to multiple or different accounts in the cloud backup metadata. It could mean that there is an issue with the cloud backup metadata.'
          );
          return;
        }
      }

      if (relatedCloudWalletId === null) {
        return;
      }

      // update only if we checked the wallet is actually backed up
      const cloudBackupData = currentUserData?.wallets[relatedCloudWalletId];
      if (cloudBackupData) {
        newWallets[localWalletId] = {
          ...newWallets[localWalletId],
          backedUp: cloudBackupData.backedUp,
          backupDate: cloudBackupData.backupDate,
          backupFile: cloudBackupData.backupFile,
          backupType: cloudBackupData.backupType,
        };
      }
    });

    await dispatch(walletsUpdate(newWallets));
    if (selected?.id) {
      await dispatch(walletsSetSelected(newWallets[selected.id]));
    }
  };

/**
 * Clears backup status for all users' wallets
 */
export const clearAllWalletsBackupStatus = () => async (dispatch: ThunkDispatch<AppState, unknown, never>, getState: AppGetState) => {
  const { wallets } = getState().wallets;
  const newWallets = { ...wallets };
  Object.keys(newWallets).forEach(key => {
    newWallets[key].backedUp = undefined;
    newWallets[key].backupDate = undefined;
    newWallets[key].backupFile = undefined;
    newWallets[key].backupType = undefined;
  });

  await dispatch(walletsUpdate(newWallets));
};

/**
 * Updates the selected address in state.
 * @param address The new selected address.
 */
export const addressSetSelected = (address: string) => () => saveAddress(address);

/**
 * Adds a new address to an existing wallet in storage and state.
 *
 * @param id The wallet ID to update.
 * @param color The color for the new address.
 * @param name The name for the new address.
 * @returns Within a dispatch, a new mapping from wallet IDs to wallet objects.
 */
export const createAccountForWallet =
  (id: RainbowWallet['id'], color: RainbowWallet['color'], name: RainbowWallet['name']) =>
  async (dispatch: ThunkDispatch<AppState, unknown, WalletsAddedAccountAction>, getState: AppGetState) => {
    const { wallets } = getState().wallets;
    const newWallets = { ...wallets };
    let index = 0;
    newWallets[id].addresses.forEach(account => (index = Math.max(index, account.index)));
    const newIndex = index + 1;
    const account = (await generateAccount(id, newIndex))!;
    const walletColorIndex = color !== null ? color : addressHashedColorIndex(account!.address)!;
    newWallets[id].addresses.push({
      address: account.address,
      avatar: null,
      color: walletColorIndex,
      index: newIndex,
      label: name,
      visible: true,
    });

    await dispatch(updateWebDataEnabled(true, account.address));

    setPreference(PreferenceActionType.init, 'profile', account.address, {
      accountColor: lightModeThemeColors.avatarBackgrounds[walletColorIndex],
      accountSymbol: addressHashedEmoji(account.address),
    });

    // Save all the wallets
    saveAllWallets(newWallets);
    // Set the address selected (KEYCHAIN)
    await saveAddress(account.address);
    // Set the wallet selected (KEYCHAIN)
    await setSelectedWallet(newWallets[id]);

    dispatch({
      payload: { selected: newWallets[id], wallets: newWallets },
      type: WALLETS_ADDED_ACCOUNT,
    });

    return newWallets;
  };

/**
 * Fetches ENS avatars for the given `walletsState` and updates state
 * accordingly.
 *
 * @param walletsState The wallets to use for fetching avatars.
 * @param dispatch The dispatch.
 */
export const getWalletENSAvatars = async (
  walletsState: Pick<WalletsState, 'wallets' | 'walletNames' | 'selected'>,
  dispatch: ThunkDispatch<AppState, unknown, never>
) => {
  const { wallets, walletNames, selected } = walletsState;
  const walletKeys = Object.keys(wallets!);
  let updatedWallets:
    | {
        [key: string]: RainbowWallet;
      }
    | undefined;
  let promises: Promise<{
    account: RainbowAccount;
    ensChanged: boolean;
    key: string;
  }>[] = [];
  walletKeys.forEach(key => {
    const wallet = wallets![key];
    const innerPromises = wallet?.addresses?.map(async account => {
      const ens = await fetchReverseRecord(account.address);
      const currentENSName = walletNames[account.address];
      if (ens) {
        const isNewEnsName = currentENSName !== ens;
        const avatar = await fetchENSAvatar(ens);
        const newImage = avatar?.imageUrl || null;
        return {
          account: {
            ...account,
            image: newImage,
            label: isNewEnsName ? ens : account.label,
          },
          ensChanged: newImage !== account.image || isNewEnsName,
          key,
        };
      } else if (currentENSName) {
        // if user had an ENS but now is gone
        return {
          account: {
            ...account,
            image: account.image?.startsWith('~') || account.image?.startsWith('file') ? account.image : null, // if the user had an ens but the image it was a local image
            label: '',
          },
          ensChanged: true,
          key,
        };
      } else {
        return {
          account,
          ensChanged: false,
          key,
        };
      }
    });
    promises = promises.concat(innerPromises);
  });

  const newAccounts = await Promise.all(promises);
  newAccounts.forEach(({ account, key, ensChanged }) => {
    if (!ensChanged) return;
    const addresses = wallets?.[key]?.addresses;
    const index = addresses?.findIndex(({ address }) => address === account.address);
    addresses!.splice(index!, 1, account);
    updatedWallets = {
      ...(updatedWallets ?? wallets),
      [key]: {
        ...wallets![key],
        addresses: addresses!,
      },
    };
  });
  if (updatedWallets) {
    dispatch(walletsUpdate(updatedWallets));
  }
};

/**
 * Fetches wallet ENS avatars using `getWalletENSAvatars` with the current
 * wallets in state.
 */
export const fetchWalletENSAvatars = () => async (dispatch: ThunkDispatch<AppState, unknown, never>, getState: AppGetState) =>
  getWalletENSAvatars(getState().wallets, dispatch);

/**
 * Fetches wallet names and updates storage and state.
 */
export const fetchWalletNames = () => async (dispatch: Dispatch<WalletsUpdateNamesAction>, getState: AppGetState) => {
  const { wallets } = getState().wallets;
  const updatedWalletNames: { [address: string]: string } = {};

  // Fetch ENS names
  await Promise.all(
    Object.values(wallets ?? {}).flatMap(wallet => {
      const visibleAccounts = wallet.addresses?.filter(address => address.visible);
      return visibleAccounts.map(async account => {
        try {
          const ens = await fetchReverseRecordWithRetry(account.address);
          if (ens && ens !== account.address) {
            updatedWalletNames[account.address] = ens;
          }
          // eslint-disable-next-line no-empty
        } catch (error) {}
        return account;
      });
    })
  );

  dispatch({
    payload: updatedWalletNames,
    type: WALLETS_UPDATE_NAMES,
  });
  saveWalletNames(updatedWalletNames);
};

/**
 * Checks the validity of the keychain and updates storage and state
 * accordingly if the keychain is unhealthy.
 */
export const checkKeychainIntegrity = () => async (dispatch: ThunkDispatch<AppState, unknown, never>, getState: AppGetState) => {
  try {
    let healthyKeychain = true;
    logger.info('[KeychainIntegrityCheck]: starting checks');

    const hasAddress = await hasKey(addressKey);
    if (hasAddress) {
      logger.info('[KeychainIntegrityCheck]: address is ok');
    } else {
      healthyKeychain = false;
      logger.info(`[KeychainIntegrityCheck]: address is missing: ${hasAddress}`);
    }

    const hasOldSeedPhraseMigratedFlag = await hasKey(oldSeedPhraseMigratedKey);
    if (hasOldSeedPhraseMigratedFlag) {
      logger.info('[KeychainIntegrityCheck]: migrated flag is OK');
    } else {
      logger.info(`[KeychainIntegrityCheck]: migrated flag is present: ${hasOldSeedPhraseMigratedFlag}`);
    }

    const hasOldSeedphrase = await hasKey(seedPhraseKey);
    if (hasOldSeedphrase) {
      logger.info('[KeychainIntegrityCheck]: old seed is still present!');
    } else {
      logger.info(`[KeychainIntegrityCheck]: old seed is present: ${hasOldSeedphrase}`);
    }

    const { wallets, selected } = getState().wallets;
    if (!wallets) {
      logger.warn('[KeychainIntegrityCheck]: wallets are missing from redux');
    }

    if (!selected) {
      logger.warn('[KeychainIntegrityCheck]: selectedWallet is missing from redux');
    }

    const nonReadOnlyWalletKeys = keys(wallets).filter(key => wallets![key].type !== WalletTypes.readOnly);

    for (const key of nonReadOnlyWalletKeys) {
      let healthyWallet = true;
      const wallet = wallets![key];

      const seedKeyFound = await hasKey(`${key}_${seedPhraseKey}`);
      if (!seedKeyFound) {
        healthyWallet = false;
        logger.warn('[KeychainIntegrityCheck]: seed key is missing');
      } else {
        logger.info('[KeychainIntegrityCheck]: seed key is present');
      }

      for (const account of wallet.addresses) {
        const pkeyFound = await hasKey(`${account.address}_${privateKeyKey}`);
        if (!pkeyFound) {
          healthyWallet = false;
          logger.warn(`[KeychainIntegrityCheck]: pkey is missing`);
        } else {
          logger.info(`[KeychainIntegrityCheck]: pkey is present`);
        }
      }

      // Handle race condition:
      // A wallet is NOT damaged if:
      // - it's not imported
      // - and hasn't been migrated yet
      // - and the old seedphrase is still there
      if (!wallet.imported && !hasOldSeedPhraseMigratedFlag && hasOldSeedphrase) {
        healthyWallet = true;
      }

      if (!healthyWallet) {
        logger.warn('[KeychainIntegrityCheck]: declaring wallet unhealthy...');
        healthyKeychain = false;
        wallet.damaged = true;
        await dispatch(walletsUpdate(wallets!));
        // Update selected wallet if needed
        if (wallet.id === selected!.id) {
          logger.warn('[KeychainIntegrityCheck]: declaring selected wallet unhealthy...');
          await dispatch(walletsSetSelected(wallets![wallet.id]));
        }
        logger.info('[KeychainIntegrityCheck]: done updating wallets');
      }
    }
    if (!healthyKeychain) {
      captureMessage('Keychain Integrity is not OK');
    }
    logger.info('[KeychainIntegrityCheck]: check completed');
    await saveKeychainIntegrityState('done');
  } catch (e) {
    logger.error(new RainbowError("[KeychainIntegrityCheck]: error thrown'"), {
      message: (e as Error)?.message,
    });
    captureMessage('Error running keychain integrity checks');
  }
};

// -- Reducer ----------------------------------------- //
const INITIAL_STATE: WalletsState = {
  isWalletLoading: null,
  selected: undefined,
  walletNames: {},
  wallets: null,
};

export default (state = INITIAL_STATE, action: WalletsAction): WalletsState => {
  switch (action.type) {
    case WALLETS_SET_IS_LOADING:
      return { ...state, isWalletLoading: action.payload };
    case WALLETS_SET_SELECTED:
      return { ...state, selected: action.payload };
    case WALLETS_UPDATE:
      return { ...state, wallets: action.payload };
    case WALLETS_UPDATE_NAMES:
      return { ...state, walletNames: action.payload };
    case WALLETS_LOAD:
      return {
        ...state,
        selected: action.payload.selected,
        walletNames: action.payload.walletNames,
        wallets: action.payload.wallets,
      };
    case WALLETS_ADDED_ACCOUNT:
      return {
        ...state,
        selected: action.payload.selected,
        wallets: action.payload.wallets,
      };
    default:
      return state;
  }
};<|MERGE_RESOLUTION|>--- conflicted
+++ resolved
@@ -249,29 +249,6 @@
  * @param backupFile The backup file, if present.
  * @param updateUserMetadata Whether to update user metadata.
  */
-<<<<<<< HEAD
-export const setAllWalletsWithIdsAsBackedUp = (
-  walletIds: RainbowWallet['id'][],
-  method: RainbowWallet['backupType'],
-  backupFile: RainbowWallet['backupFile'] = null,
-  updateUserMetadata = true
-) => async (
-  dispatch: ThunkDispatch<AppState, unknown, never>,
-  getState: AppGetState
-) => {
-  const { wallets, selected } = getState().wallets;
-  const newWallets = { ...wallets };
-
-  walletIds.forEach(walletId => {
-    newWallets[walletId] = {
-      ...newWallets[walletId],
-      backedUp: true,
-      backupDate: Date.now(),
-      backupFile,
-      backupType: method,
-    };
-  });
-=======
 export const setAllWalletsWithIdsAsBackedUp =
   (
     walletIds: RainbowWallet['id'][],
@@ -287,13 +264,11 @@
       newWallets[walletId] = {
         ...newWallets[walletId],
         backedUp: true,
-        // @ts-expect-error "Date" is not "string."
         backupDate: Date.now(),
         backupFile,
         backupType: method,
       };
     });
->>>>>>> 14f80d49
 
     await dispatch(walletsUpdate(newWallets));
     if (selected?.id && walletIds.includes(selected?.id)) {
@@ -321,26 +296,6 @@
  * @param backupFile The backup file, if present.
  * @param updateUserMetadata Whether to update user metadata.
  */
-<<<<<<< HEAD
-export const setWalletBackedUp = (
-  walletId: RainbowWallet['id'],
-  method: RainbowWallet['backupType'],
-  backupFile: RainbowWallet['backupFile'] = null,
-  updateUserMetadata = true
-) => async (
-  dispatch: ThunkDispatch<AppState, unknown, never>,
-  getState: AppGetState
-) => {
-  const { wallets, selected } = getState().wallets;
-  const newWallets = { ...wallets };
-  newWallets[walletId] = {
-    ...newWallets[walletId],
-    backedUp: true,
-    backupDate: Date.now(),
-    backupFile,
-    backupType: method,
-  };
-=======
 export const setWalletBackedUp =
   (
     walletId: RainbowWallet['id'],
@@ -354,12 +309,10 @@
     newWallets[walletId] = {
       ...newWallets[walletId],
       backedUp: true,
-      // @ts-expect-error "Date" is not "string."
       backupDate: Date.now(),
       backupFile,
       backupType: method,
     };
->>>>>>> 14f80d49
 
     await dispatch(walletsUpdate(newWallets));
     if (selected!.id === walletId) {
