import { captureException, captureMessage } from '@sentry/react-native';
import { toChecksumAddress } from 'ethereumjs-util';
import { isEmpty, keys } from 'lodash';
import { Dispatch } from 'redux';
import { ThunkDispatch } from 'redux-thunk';
import { backupUserDataIntoCloud } from '../handlers/cloudBackup';
import { saveKeychainIntegrityState } from '../handlers/localstorage/globalSettings';
import {
  getWalletNames,
  saveWalletNames,
} from '../handlers/localstorage/walletNames';
import WalletBackupTypes from '../helpers/walletBackupTypes';
import WalletTypes from '../helpers/walletTypes';
import { fetchENSAvatar } from '../hooks/useENSAvatar';
import { hasKey } from '../model/keychain';
import { PreferenceActionType, setPreference } from '../model/preferences';
import {
  generateAccount,
  getAllWallets,
  getSelectedWallet,
  loadAddress,
  RainbowAccount,
  RainbowWallet,
  saveAddress,
  saveAllWallets,
  setSelectedWallet,
} from '../model/wallet';
import { logger } from '../utils';
import {
  addressKey,
  oldSeedPhraseMigratedKey,
  privateKeyKey,
  seedPhraseKey,
} from '../utils/keychainConstants';
import {
  addressHashedColorIndex,
  addressHashedEmoji,
  fetchReverseRecordWithRetry,
} from '../utils/profileUtils';
import { settingsUpdateAccountAddress } from './settings';
import { updateWebDataEnabled } from './showcaseTokens';
import { AppGetState, AppState } from './store';
import { fetchReverseRecord } from '@rainbow-me/handlers/ens';
import { WalletLoadingState } from '@rainbow-me/helpers/walletLoadingStates';
import { lightModeThemeColors } from '@rainbow-me/styles';

// -- Types ---------------------------------------- //

/**
 * The current state of the `wallets` reducer.
 */
interface WalletsState {
  /**
   * The current loading state of the wallet.
   */
  isWalletLoading: WalletLoadingState | null;

  /**
   * The currently selected wallet.
   */
  selected: RainbowWallet | undefined;

  /**
   * An object mapping addresses to wallet names.
   */
  walletNames: { [address: string]: string };

  /**
   * An object mapping addresses to wallet objects.
   */
  wallets: { [id: string]: RainbowWallet } | null;
}

/**
 * An action for the `wallets` reducer.
 */
type WalletsAction =
  | WalletsSetIsLoadingAction
  | WalletsSetSelectedAction
  | WalletsUpdateAction
  | WalletsUpdateNamesAction
  | WalletsLoadAction
  | WalletsAddedAccountAction;

/**
 * An action that sets the wallet loading state.
 */
interface WalletsSetIsLoadingAction {
  type: typeof WALLETS_SET_IS_LOADING;
  payload: WalletsState['isWalletLoading'];
}

/**
 * An action that sets the selected wallet.
 */
interface WalletsSetSelectedAction {
  type: typeof WALLETS_SET_SELECTED;
  payload: WalletsState['selected'];
}

/**
 * An acion that updates the `wallets` in state.
 */
interface WalletsUpdateAction {
  type: typeof WALLETS_UPDATE;
  payload: WalletsState['wallets'];
}

/**
 * An action that updates `walletNames` in state.
 */
interface WalletsUpdateNamesAction {
  type: typeof WALLETS_UPDATE_NAMES;
  payload: WalletsState['walletNames'];
}

/**
 * An action that loads new wallet information.
 */
interface WalletsLoadAction {
  type: typeof WALLETS_LOAD;
  payload: Pick<WalletsState, 'selected' | 'walletNames' | 'wallets'>;
}

/**
 * An action for adding a new account to the `wallets` reducer's state.
 */
interface WalletsAddedAccountAction {
  type: typeof WALLETS_ADDED_ACCOUNT;
  payload: Pick<WalletsState, 'selected' | 'wallets'>;
}

// -- Constants --------------------------------------- //
const WALLETS_ADDED_ACCOUNT = 'wallets/WALLETS_ADDED_ACCOUNT';
const WALLETS_LOAD = 'wallets/ALL_WALLETS_LOAD';
const WALLETS_UPDATE = 'wallets/ALL_WALLETS_UPDATE';
const WALLETS_UPDATE_NAMES = 'wallets/WALLETS_UPDATE_NAMES';
const WALLETS_SET_IS_LOADING = 'wallets/WALLETS_SET_IS_LOADING';
const WALLETS_SET_SELECTED = 'wallets/SET_SELECTED';

// -- Actions ---------------------------------------- //

/**
 * Loads wallet information from storage and updates state accordingly.
 */
export const walletsLoadState = (profilesEnabled: boolean = false) => async (
  dispatch: ThunkDispatch<AppState, unknown, WalletsLoadAction>,
  getState: AppGetState
) => {
  try {
    const { accountAddress } = getState().settings;
    let addressFromKeychain: string | null = accountAddress;
    const allWalletsResult = await getAllWallets();
    const wallets = allWalletsResult?.wallets || {};
    if (isEmpty(wallets)) return;
    const selected = await getSelectedWallet();
    // Prevent irrecoverable state (no selected wallet)
    let selectedWallet = selected?.wallet;
    // Check if the selected wallet is among all the wallets
    if (selectedWallet && !wallets[selectedWallet.id]) {
      // If not then we should clear it and default to the first one
      const firstWalletKey = Object.keys(wallets)[0];
      selectedWallet = wallets[firstWalletKey];
      await setSelectedWallet(selectedWallet);
    }

    if (!selectedWallet) {
      const address = await loadAddress();
      keys(wallets).some(key => {
        const someWallet = wallets[key];
        const found = someWallet.addresses.some(account => {
          return (
            toChecksumAddress(account.address) === toChecksumAddress(address!)
          );
        });
        if (found) {
          selectedWallet = someWallet;
          logger.sentry('Found selected wallet based on loadAddress result');
        }
        return found;
      });
    }

    // Recover from broken state (account address not in selected wallet)
    if (!addressFromKeychain) {
      addressFromKeychain = await loadAddress();
      logger.sentry(
        'addressFromKeychain wasnt set on settings so it is being loaded from loadAddress'
      );
    }

    const selectedAddress = selectedWallet!.addresses.find(a => {
      return a.visible && a.address === addressFromKeychain;
    });

    if (!selectedAddress) {
      const account = selectedWallet!.addresses.find(a => a.visible)!;
      await dispatch(settingsUpdateAccountAddress(account.address));
      await saveAddress(account.address);
      logger.sentry(
        'Selected the first visible address because there was not selected one'
      );
    }

    const walletNames = await getWalletNames();
    dispatch({
      payload: {
        selected: selectedWallet,
        walletNames,
        wallets,
      },
      type: WALLETS_LOAD,
    });

    dispatch(fetchWalletNames());
    profilesEnabled && dispatch(fetchWalletENSAvatars());
    return wallets;
  } catch (error) {
    logger.sentry('Exception during walletsLoadState');
    captureException(error);
  }
};

/**
 * Saves new wallets to storage and updates state accordingly.
 *
 * @param wallets The new wallets.
 */
export const walletsUpdate = (wallets: {
  [key: string]: RainbowWallet;
}) => async (dispatch: Dispatch<WalletsUpdateAction>) => {
  await saveAllWallets(wallets);
  dispatch({
    payload: wallets,
    type: WALLETS_UPDATE,
  });
};

/**
 * Sets the selected wallet in storage and updates state accordingly.
 *
 * @param wallet The wallet to mark as selected.
 */
export const walletsSetSelected = (wallet: RainbowWallet) => async (
  dispatch: Dispatch<WalletsSetSelectedAction>
) => {
  await setSelectedWallet(wallet);
  dispatch({
    payload: wallet,
    type: WALLETS_SET_SELECTED,
  });
};

/**
 * Updates the wallet loading state.
 *
 * @param val The new loading state.
 */
export const setIsWalletLoading = (val: WalletsState['isWalletLoading']) => (
  dispatch: Dispatch<WalletsSetIsLoadingAction>
) => {
  dispatch({
    payload: val,
    type: WALLETS_SET_IS_LOADING,
  });
};

/**
 * Marks a wallet as backed-up using a specified method and file in storage
 * and updates state accordingly.
 *
 * @param walletId The ID of the wallet to modify.
 * @param method The backup type used.
 * @param backupFile The backup file, if present.
 */
export const setWalletBackedUp = (
  walletId: RainbowWallet['id'],
  method: RainbowWallet['backupType'],
  backupFile: RainbowWallet['backupFile'] = null
) => async (
  dispatch: ThunkDispatch<AppState, unknown, never>,
  getState: AppGetState
) => {
  const { wallets, selected } = getState().wallets;
  const newWallets = { ...wallets };
  newWallets[walletId] = {
    ...newWallets[walletId],
    backedUp: true,
    // @ts-expect-error "Date" is not "string."
    backupDate: Date.now(),
    backupFile,
    backupType: method,
  };

  await dispatch(walletsUpdate(newWallets));
  if (selected!.id === walletId) {
    await dispatch(walletsSetSelected(newWallets[walletId]));
  }

  // Reset the loading state 1 second later
  setTimeout(() => {
    dispatch(setIsWalletLoading(null));
  }, 1000);

  if (method === WalletBackupTypes.cloud) {
    try {
      await backupUserDataIntoCloud({ wallets: newWallets });
    } catch (e) {
      logger.sentry('SAVING WALLET USERDATA FAILED');
      captureException(e);
      throw e;
    }
  }
};

/**
 * Updates the selected address in state.
 * @param address The new selected address.
 */
export const addressSetSelected = (address: string) => () =>
  saveAddress(address);

/**
 * Adds a new address to an existing wallet in storage and state.
 *
 * @param id The wallet ID to update.
 * @param color The color for the new address.
 * @param name The name for the new address.
 * @returns Within a dispatch, a new mapping from wallet IDs to wallet objects.
 */
export const createAccountForWallet = (
  id: RainbowWallet['id'],
  color: RainbowWallet['color'],
  name: RainbowWallet['name']
) => async (
  dispatch: ThunkDispatch<AppState, unknown, WalletsAddedAccountAction>,
  getState: AppGetState
) => {
  const { wallets } = getState().wallets;
  const newWallets = { ...wallets };
  let index = 0;
  newWallets[id].addresses.forEach(
    account => (index = Math.max(index, account.index))
  );
  const newIndex = index + 1;
  const account = (await generateAccount(id, newIndex))!;
  const walletColorIndex =
    color !== null ? color : addressHashedColorIndex(account!.address)!;
  newWallets[id].addresses.push({
    address: account.address,
    avatar: null,
    color: walletColorIndex,
    index: newIndex,
    label: name,
    visible: true,
  });

  await dispatch(updateWebDataEnabled(true, account.address));

  setPreference(PreferenceActionType.init, 'profile', account.address, {
    accountColor: lightModeThemeColors.avatarBackgrounds[walletColorIndex],
    accountSymbol: addressHashedEmoji(account.address),
  });

  // Save all the wallets
  saveAllWallets(newWallets);
  // Set the address selected (KEYCHAIN)
  await saveAddress(account.address);
  // Set the wallet selected (KEYCHAIN)
  await setSelectedWallet(newWallets[id]);

  dispatch({
    payload: { selected: newWallets[id], wallets: newWallets },
    type: WALLETS_ADDED_ACCOUNT,
  });

  return newWallets;
};

/**
 * Fetches ENS avatars for the given `walletsState` and updates state
 * accordingly.
 *
 * @param walletsState The wallets to use for fetching avatars.
 * @param dispatch The dispatch.
 */
export const getWalletENSAvatars = async (
  walletsState: Pick<WalletsState, 'wallets' | 'walletNames' | 'selected'>,
  dispatch: ThunkDispatch<AppState, unknown, never>
) => {
  const { wallets, walletNames, selected } = walletsState;
  const walletKeys = Object.keys(wallets!);
  let updatedWallets:
    | {
        [key: string]: RainbowWallet;
      }
    | undefined;
  let promises: Promise<{
    account: RainbowAccount;
    ensChanged: boolean;
    key: string;
  }>[] = [];
  walletKeys.forEach(key => {
    const wallet = wallets![key];
    const innerPromises = wallet?.addresses?.map(async account => {
      const ens = await fetchReverseRecord(account.address);
      const currentENSName = walletNames[account.address];
      if (ens) {
<<<<<<< HEAD
        const avatar = await fetchENSAvatar(ens);
        const newImage =
          typeof avatar?.imageUrl === 'string' &&
          avatar?.imageUrl !== account?.image
            ? avatar?.imageUrl
            : account.image;
=======
        const isNewEnsName = currentENSName !== ens;
        const avatar = await fetchENSAvatar(ens);
        const newImage = avatar?.imageUrl || null;
>>>>>>> d4614a4b
        return {
          account: {
            ...account,
            image: newImage,
            label: isNewEnsName ? ens : account.label,
          },
          ensChanged: newImage !== account.image || isNewEnsName,
          key,
        };
      } else if (currentENSName) {
        // if user had an ENS but now is gone
        return {
          account: {
            ...account,
            image:
              account.image?.startsWith('~') ||
              account.image?.startsWith('file')
                ? account.image
                : null, // if the user had an ens but the image it was a local image
            label: '',
          },
          ensChanged: true,
          key,
        };
      } else {
        return {
          account,
          ensChanged: false,
          key,
        };
      }
    });
    promises = promises.concat(innerPromises);
  });

  const newAccounts = await Promise.all(promises);
  newAccounts.forEach(({ account, key, ensChanged }) => {
    if (!ensChanged) return;
    const addresses = wallets?.[key]?.addresses;
    const index = addresses?.findIndex(
      ({ address }) => address === account.address
    );
    addresses!.splice(index!, 1, account);
    updatedWallets = {
      ...(updatedWallets ?? wallets),
      [key]: {
        ...wallets![key],
        addresses: addresses!,
      },
    };
  });
  if (updatedWallets) {
    dispatch(walletsSetSelected(updatedWallets[selected!.id]));
    dispatch(walletsUpdate(updatedWallets));
  }
};

/**
 * Fetches wallet ENS avatars using `getWalletENSAvatars` with the current
 * wallets in state.
 */
export const fetchWalletENSAvatars = () => async (
  dispatch: ThunkDispatch<AppState, unknown, never>,
  getState: AppGetState
) => getWalletENSAvatars(getState().wallets, dispatch);

/**
 * Fetches wallet names and updates storage and state.
 */
export const fetchWalletNames = () => async (
  dispatch: Dispatch<WalletsUpdateNamesAction>,
  getState: AppGetState
) => {
  const { wallets } = getState().wallets;
  const updatedWalletNames: { [address: string]: string } = {};

  // Fetch ENS names
  await Promise.all(
    Object.values(wallets ?? {}).flatMap(wallet => {
      const visibleAccounts = wallet.addresses?.filter(
        address => address.visible
      );
      return visibleAccounts.map(async account => {
        try {
          const ens = await fetchReverseRecordWithRetry(account.address);
          if (ens && ens !== account.address) {
            updatedWalletNames[account.address] = ens;
          }
          // eslint-disable-next-line no-empty
        } catch (error) {}
        return account;
      });
    })
  );

  dispatch({
    payload: updatedWalletNames,
    type: WALLETS_UPDATE_NAMES,
  });
  saveWalletNames(updatedWalletNames);
};

/**
 * Checks the validity of the keychain and updates storage and state
 * accordingly if the keychain is unhealthy.
 */
export const checkKeychainIntegrity = () => async (
  dispatch: ThunkDispatch<AppState, unknown, never>,
  getState: AppGetState
) => {
  try {
    let healthyKeychain = true;
    logger.sentry('[KeychainIntegrityCheck]: starting checks');

    const hasAddress = await hasKey(addressKey);
    if (hasAddress) {
      logger.sentry('[KeychainIntegrityCheck]: address is ok');
    } else {
      healthyKeychain = false;
      logger.sentry(
        `[KeychainIntegrityCheck]: address is missing: ${hasAddress}`
      );
    }

    const hasOldSeedPhraseMigratedFlag = await hasKey(oldSeedPhraseMigratedKey);
    if (hasOldSeedPhraseMigratedFlag) {
      logger.sentry('[KeychainIntegrityCheck]: migrated flag is OK');
    } else {
      logger.sentry(
        `[KeychainIntegrityCheck]: migrated flag is present: ${hasOldSeedPhraseMigratedFlag}`
      );
    }

    const hasOldSeedphrase = await hasKey(seedPhraseKey);
    if (hasOldSeedphrase) {
      logger.sentry('[KeychainIntegrityCheck]: old seed is still present!');
    } else {
      logger.sentry(
        `[KeychainIntegrityCheck]: old seed is present: ${hasOldSeedphrase}`
      );
    }

    const { wallets, selected } = getState().wallets;
    if (!wallets) {
      logger.sentry(
        '[KeychainIntegrityCheck]: wallets are missing from redux',
        wallets
      );
    }

    if (!selected) {
      logger.sentry(
        '[KeychainIntegrityCheck]: selectedwallet is missing from redux',
        selected
      );
    }

    const nonReadOnlyWalletKeys = keys(wallets).filter(
      key => wallets![key].type !== WalletTypes.readOnly
    );

    for (const key of nonReadOnlyWalletKeys) {
      let healthyWallet = true;
      logger.sentry(`[KeychainIntegrityCheck]: checking wallet ${key}`);
      const wallet = wallets![key];
      logger.sentry(`[KeychainIntegrityCheck]: Wallet data`, wallet);
      const seedKeyFound = await hasKey(`${key}_${seedPhraseKey}`);
      if (!seedKeyFound) {
        healthyWallet = false;
        logger.sentry('[KeychainIntegrityCheck]: seed key is missing');
      } else {
        logger.sentry('[KeychainIntegrityCheck]: seed key is present');
      }

      for (const account of wallet.addresses) {
        const pkeyFound = await hasKey(`${account.address}_${privateKeyKey}`);
        if (!pkeyFound) {
          healthyWallet = false;
          logger.sentry(
            `[KeychainIntegrityCheck]: pkey is missing for address: ${account.address}`
          );
        } else {
          logger.sentry(
            `[KeychainIntegrityCheck]: pkey is present for address: ${account.address}`
          );
        }
      }

      // Handle race condition:
      // A wallet is NOT damaged if:
      // - it's not imported
      // - and hasn't been migrated yet
      // - and the old seedphrase is still there
      if (
        !wallet.imported &&
        !hasOldSeedPhraseMigratedFlag &&
        hasOldSeedphrase
      ) {
        healthyWallet = true;
      }

      if (!healthyWallet) {
        logger.sentry(
          '[KeychainIntegrityCheck]: declaring wallet unhealthy...'
        );
        healthyKeychain = false;
        wallet.damaged = true;
        await dispatch(walletsUpdate(wallets!));
        // Update selected wallet if needed
        if (wallet.id === selected!.id) {
          logger.sentry(
            '[KeychainIntegrityCheck]: declaring selected wallet unhealthy...'
          );
          await dispatch(walletsSetSelected(wallets![wallet.id]));
        }
        logger.sentry('[KeychainIntegrityCheck]: done updating wallets');
      }
    }
    if (!healthyKeychain) {
      captureMessage('Keychain Integrity is not OK');
    }
    logger.sentry('[KeychainIntegrityCheck]: check completed');
    await saveKeychainIntegrityState('done');
  } catch (e) {
    logger.sentry('[KeychainIntegrityCheck]: error thrown', e);
    captureMessage('Error running keychain integrity checks');
  }
};

// -- Reducer ----------------------------------------- //
const INITIAL_STATE: WalletsState = {
  isWalletLoading: null,
  selected: undefined,
  walletNames: {},
  wallets: null,
};

export default (state = INITIAL_STATE, action: WalletsAction): WalletsState => {
  switch (action.type) {
    case WALLETS_SET_IS_LOADING:
      return { ...state, isWalletLoading: action.payload };
    case WALLETS_SET_SELECTED:
      return { ...state, selected: action.payload };
    case WALLETS_UPDATE:
      return { ...state, wallets: action.payload };
    case WALLETS_UPDATE_NAMES:
      return { ...state, walletNames: action.payload };
    case WALLETS_LOAD:
      return {
        ...state,
        selected: action.payload.selected,
        walletNames: action.payload.walletNames,
        wallets: action.payload.wallets,
      };
    case WALLETS_ADDED_ACCOUNT:
      return {
        ...state,
        selected: action.payload.selected,
        wallets: action.payload.wallets,
      };
    default:
      return state;
  }
};<|MERGE_RESOLUTION|>--- conflicted
+++ resolved
@@ -406,18 +406,9 @@
       const ens = await fetchReverseRecord(account.address);
       const currentENSName = walletNames[account.address];
       if (ens) {
-<<<<<<< HEAD
-        const avatar = await fetchENSAvatar(ens);
-        const newImage =
-          typeof avatar?.imageUrl === 'string' &&
-          avatar?.imageUrl !== account?.image
-            ? avatar?.imageUrl
-            : account.image;
-=======
         const isNewEnsName = currentENSName !== ens;
         const avatar = await fetchENSAvatar(ens);
         const newImage = avatar?.imageUrl || null;
->>>>>>> d4614a4b
         return {
           account: {
             ...account,
