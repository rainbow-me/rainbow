--- conflicted
+++ resolved
@@ -40,16 +40,10 @@
 import { settingsUpdateAccountAddress } from './settings';
 import { updateWebDataEnabled } from './showcaseTokens';
 import { AppGetState, AppState } from './store';
-<<<<<<< HEAD
-import { fetchReverseRecord } from '@rainbow-me/handlers/ens';
-import { isEmpty } from '@rainbow-me/helpers/utilities';
-import { WalletLoadingState } from '@rainbow-me/helpers/walletLoadingStates';
-import { lightModeThemeColors } from '@rainbow-me/styles';
-=======
 import { fetchReverseRecord } from '@/handlers/ens';
 import { WalletLoadingState } from '@/helpers/walletLoadingStates';
 import { lightModeThemeColors } from '@/styles';
->>>>>>> c0ef4cbd
+import { isEmpty } from '@/helpers/utilities';
 
 // -- Types ---------------------------------------- //
 
