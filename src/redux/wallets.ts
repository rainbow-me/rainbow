import { captureException, captureMessage } from '@sentry/react-native';
import { toChecksumAddress } from 'ethereumjs-util';
<<<<<<< HEAD
import isEmpty from 'lodash/isEmpty';
=======
>>>>>>> 5bbc8848
import keys from 'lodash/keys';
import { Dispatch } from 'redux';
import { ThunkDispatch } from 'redux-thunk';
import { backupUserDataIntoCloud } from '../handlers/cloudBackup';
import { saveKeychainIntegrityState } from '../handlers/localstorage/globalSettings';
import {
  getWalletNames,
  saveWalletNames,
} from '../handlers/localstorage/walletNames';
import WalletBackupTypes from '../helpers/walletBackupTypes';
import WalletTypes from '../helpers/walletTypes';
import { fetchENSAvatar } from '../hooks/useENSAvatar';
import { hasKey } from '../model/keychain';
import { PreferenceActionType, setPreference } from '../model/preferences';
import {
  generateAccount,
  getAllWallets,
  getSelectedWallet,
  loadAddress,
  RainbowAccount,
  RainbowWallet,
  saveAddress,
  saveAllWallets,
  setSelectedWallet,
} from '../model/wallet';
import { logger } from '../utils';
import {
  addressKey,
  oldSeedPhraseMigratedKey,
  privateKeyKey,
  seedPhraseKey,
} from '../utils/keychainConstants';
import {
  addressHashedColorIndex,
  addressHashedEmoji,
  fetchReverseRecordWithRetry,
} from '../utils/profileUtils';
import { settingsUpdateAccountAddress } from './settings';
import { updateWebDataEnabled } from './showcaseTokens';
import { AppGetState, AppState } from './store';
import { fetchReverseRecord } from '@rainbow-me/handlers/ens';
import { isEmpty } from '@rainbow-me/helpers/utilities';
import { WalletLoadingState } from '@rainbow-me/helpers/walletLoadingStates';
import { lightModeThemeColors } from '@rainbow-me/styles';

// -- Types ---------------------------------------- //

/**
 * The current state of the `wallets` reducer.
 */
interface WalletsState {
  /**
   * The current loading state of the wallet.
   */
  isWalletLoading: WalletLoadingState | null;

  /**
   * The currently selected wallet.
   */
  selected: RainbowWallet | undefined;

  /**
   * An object mapping addresses to wallet names.
   */
  walletNames: { [address: string]: string };

  /**
   * An object mapping addresses to wallet objects.
   */
  wallets: { [id: string]: RainbowWallet } | null;
}

/**
 * An action for the `wallets` reducer.
 */
type WalletsAction =
  | WalletsSetIsLoadingAction
  | WalletsSetSelectedAction
  | WalletsUpdateAction
  | WalletsUpdateNamesAction
  | WalletsLoadAction
  | WalletsAddedAccountAction;

/**
 * An action that sets the wallet loading state.
 */
interface WalletsSetIsLoadingAction {
  type: typeof WALLETS_SET_IS_LOADING;
  payload: WalletsState['isWalletLoading'];
}

/**
 * An action that sets the selected wallet.
 */
interface WalletsSetSelectedAction {
  type: typeof WALLETS_SET_SELECTED;
  payload: WalletsState['selected'];
}

/**
 * An acion that updates the `wallets` in state.
 */
interface WalletsUpdateAction {
  type: typeof WALLETS_UPDATE;
  payload: WalletsState['wallets'];
}

/**
 * An action that updates `walletNames` in state.
 */
interface WalletsUpdateNamesAction {
  type: typeof WALLETS_UPDATE_NAMES;
  payload: WalletsState['walletNames'];
}

/**
 * An action that loads new wallet information.
 */
interface WalletsLoadAction {
  type: typeof WALLETS_LOAD;
  payload: Pick<WalletsState, 'selected' | 'walletNames' | 'wallets'>;
}

/**
 * An action for adding a new account to the `wallets` reducer's state.
 */
interface WalletsAddedAccountAction {
  type: typeof WALLETS_ADDED_ACCOUNT;
  payload: Pick<WalletsState, 'selected' | 'wallets'>;
}

// -- Constants --------------------------------------- //
const WALLETS_ADDED_ACCOUNT = 'wallets/WALLETS_ADDED_ACCOUNT';
const WALLETS_LOAD = 'wallets/ALL_WALLETS_LOAD';
const WALLETS_UPDATE = 'wallets/ALL_WALLETS_UPDATE';
const WALLETS_UPDATE_NAMES = 'wallets/WALLETS_UPDATE_NAMES';
const WALLETS_SET_IS_LOADING = 'wallets/WALLETS_SET_IS_LOADING';
const WALLETS_SET_SELECTED = 'wallets/SET_SELECTED';

// -- Actions ---------------------------------------- //

/**
 * Loads wallet information from storage and updates state accordingly.
 */
export const walletsLoadState = (profilesEnabled: boolean = false) => async (
  dispatch: ThunkDispatch<AppState, unknown, WalletsLoadAction>,
  getState: AppGetState
) => {
  try {
    const { accountAddress } = getState().settings;
    let addressFromKeychain: string | null = accountAddress;
    const allWalletsResult = await getAllWallets();
    const wallets = allWalletsResult?.wallets || {};
    if (isEmpty(wallets)) return;
    const selected = await getSelectedWallet();
    // Prevent irrecoverable state (no selected wallet)
    let selectedWallet = selected?.wallet;
    // Check if the selected wallet is among all the wallets
    if (selectedWallet && !wallets[selectedWallet.id]) {
      // If not then we should clear it and default to the first one
      const firstWalletKey = Object.keys(wallets)[0];
      selectedWallet = wallets[firstWalletKey];
      await setSelectedWallet(selectedWallet);
    }

    if (!selectedWallet) {
      const address = await loadAddress();
      keys(wallets).some(key => {
        const someWallet = wallets[key];
        const found = someWallet.addresses.some(account => {
          return (
            toChecksumAddress(account.address) === toChecksumAddress(address!)
          );
        });
        if (found) {
          selectedWallet = someWallet;
          logger.sentry('Found selected wallet based on loadAddress result');
        }
        return found;
      });
    }

    // Recover from broken state (account address not in selected wallet)
    if (!addressFromKeychain) {
      addressFromKeychain = await loadAddress();
      logger.sentry(
        'addressFromKeychain wasnt set on settings so it is being loaded from loadAddress'
      );
    }

    const selectedAddress = selectedWallet!.addresses.find(a => {
      return a.visible && a.address === addressFromKeychain;
    });

    if (!selectedAddress) {
      const account = selectedWallet!.addresses.find(a => a.visible)!;
      await dispatch(settingsUpdateAccountAddress(account.address));
      await saveAddress(account.address);
      logger.sentry(
        'Selected the first visible address because there was not selected one'
      );
    }

    const walletNames = await getWalletNames();
    dispatch({
      payload: {
        selected: selectedWallet,
        walletNames,
        wallets,
      },
      type: WALLETS_LOAD,
    });

    dispatch(fetchWalletNames());
    profilesEnabled && dispatch(fetchWalletENSAvatars());
    return wallets;
  } catch (error) {
    logger.sentry('Exception during walletsLoadState');
    captureException(error);
  }
};

/**
 * Saves new wallets to storage and updates state accordingly.
 *
 * @param wallets The new wallets.
 */
export const walletsUpdate = (wallets: {
  [key: string]: RainbowWallet;
}) => async (dispatch: Dispatch<WalletsUpdateAction>) => {
  await saveAllWallets(wallets);
  dispatch({
    payload: wallets,
    type: WALLETS_UPDATE,
  });
};

/**
 * Sets the selected wallet in storage and updates state accordingly.
 *
 * @param wallet The wallet to mark as selected.
 */
export const walletsSetSelected = (wallet: RainbowWallet) => async (
  dispatch: Dispatch<WalletsSetSelectedAction>
) => {
  await setSelectedWallet(wallet);
  dispatch({
    payload: wallet,
    type: WALLETS_SET_SELECTED,
  });
};

/**
 * Updates the wallet loading state.
 *
 * @param val The new loading state.
 */
export const setIsWalletLoading = (val: WalletsState['isWalletLoading']) => (
  dispatch: Dispatch<WalletsSetIsLoadingAction>
) => {
  dispatch({
    payload: val,
    type: WALLETS_SET_IS_LOADING,
  });
};

/**
 * Marks a wallet as backed-up using a specified method and file in storage
 * and updates state accordingly.
 *
 * @param walletId The ID of the wallet to modify.
 * @param method The backup type used.
 * @param backupFile The backup file, if present.
 */
export const setWalletBackedUp = (
  walletId: RainbowWallet['id'],
  method: RainbowWallet['backupType'],
  backupFile: RainbowWallet['backupFile'] = null
) => async (
  dispatch: ThunkDispatch<AppState, unknown, never>,
  getState: AppGetState
) => {
  const { wallets, selected } = getState().wallets;
  const newWallets = { ...wallets };
  newWallets[walletId] = {
    ...newWallets[walletId],
    backedUp: true,
    // @ts-expect-error "Date" is not "string."
    backupDate: Date.now(),
    backupFile,
    backupType: method,
  };

  await dispatch(walletsUpdate(newWallets));
  if (selected!.id === walletId) {
    await dispatch(walletsSetSelected(newWallets[walletId]));
  }

  // Reset the loading state 1 second later
  setTimeout(() => {
    dispatch(setIsWalletLoading(null));
  }, 1000);

  if (method === WalletBackupTypes.cloud) {
    try {
      await backupUserDataIntoCloud({ wallets: newWallets });
    } catch (e) {
      logger.sentry('SAVING WALLET USERDATA FAILED');
      captureException(e);
      throw e;
    }
  }
};

/**
 * Updates the selected address in state.
 * @param address The new selected address.
 */
export const addressSetSelected = (address: string) => () =>
  saveAddress(address);

/**
 * Adds a new address to an existing wallet in storage and state.
 *
 * @param id The wallet ID to update.
 * @param color The color for the new address.
 * @param name The name for the new address.
 * @returns Within a dispatch, a new mapping from wallet IDs to wallet objects.
 */
export const createAccountForWallet = (
  id: RainbowWallet['id'],
  color: RainbowWallet['color'],
  name: RainbowWallet['name']
) => async (
  dispatch: ThunkDispatch<AppState, unknown, WalletsAddedAccountAction>,
  getState: AppGetState
) => {
  const { wallets } = getState().wallets;
  const newWallets = { ...wallets };
  let index = 0;
  newWallets[id].addresses.forEach(
    account => (index = Math.max(index, account.index))
  );
  const newIndex = index + 1;
  const account = (await generateAccount(id, newIndex))!;
  const walletColorIndex =
    color !== null ? color : addressHashedColorIndex(account!.address)!;
  newWallets[id].addresses.push({
    address: account.address,
    avatar: null,
    color: walletColorIndex,
    index: newIndex,
    label: name,
    visible: true,
  });

  await dispatch(updateWebDataEnabled(true, account.address));

  setPreference(PreferenceActionType.init, 'profile', account.address, {
    accountColor: lightModeThemeColors.avatarBackgrounds[walletColorIndex],
    accountSymbol: addressHashedEmoji(account.address),
  });

  // Save all the wallets
  saveAllWallets(newWallets);
  // Set the address selected (KEYCHAIN)
  await saveAddress(account.address);
  // Set the wallet selected (KEYCHAIN)
  await setSelectedWallet(newWallets[id]);

  dispatch({
    payload: { selected: newWallets[id], wallets: newWallets },
    type: WALLETS_ADDED_ACCOUNT,
  });

  return newWallets;
};

/**
 * Fetches ENS avatars for the given `walletsState` and updates state
 * accordingly.
 *
 * @param walletsState The wallets to use for fetching avatars.
 * @param dispatch The dispatch.
 */
export const getWalletENSAvatars = async (
  walletsState: Pick<WalletsState, 'wallets' | 'walletNames' | 'selected'>,
  dispatch: ThunkDispatch<AppState, unknown, never>
) => {
  const { wallets, walletNames, selected } = walletsState;
  const walletKeys = Object.keys(wallets!);
  let updatedWallets:
    | {
        [key: string]: RainbowWallet;
      }
    | undefined;
  let promises: Promise<{
    account: RainbowAccount;
    ensChanged: boolean;
    key: string;
  }>[] = [];
  walletKeys.forEach(key => {
    const wallet = wallets![key];
    const innerPromises = wallet?.addresses?.map(async account => {
      const ens = await fetchReverseRecord(account.address);
      const currentENSName = walletNames[account.address];
      if (ens) {
        const isNewEnsName = currentENSName !== ens;
        const avatar = await fetchENSAvatar(ens);
        const newImage = avatar?.imageUrl || null;
        return {
          account: {
            ...account,
            image: newImage,
            label: isNewEnsName ? ens : account.label,
          },
          ensChanged: newImage !== account.image || isNewEnsName,
          key,
        };
      } else if (currentENSName) {
        // if user had an ENS but now is gone
        return {
          account: {
            ...account,
            image:
              account.image?.startsWith('~') ||
              account.image?.startsWith('file')
                ? account.image
                : null, // if the user had an ens but the image it was a local image
            label: '',
          },
          ensChanged: true,
          key,
        };
      } else {
        return {
          account,
          ensChanged: false,
          key,
        };
      }
    });
    promises = promises.concat(innerPromises);
  });

  const newAccounts = await Promise.all(promises);
  newAccounts.forEach(({ account, key, ensChanged }) => {
    if (!ensChanged) return;
    const addresses = wallets?.[key]?.addresses;
    const index = addresses?.findIndex(
      ({ address }) => address === account.address
    );
    addresses!.splice(index!, 1, account);
    updatedWallets = {
      ...(updatedWallets ?? wallets),
      [key]: {
        ...wallets![key],
        addresses: addresses!,
      },
    };
  });
  if (updatedWallets) {
    dispatch(walletsSetSelected(updatedWallets[selected!.id]));
    dispatch(walletsUpdate(updatedWallets));
  }
};

/**
 * Fetches wallet ENS avatars using `getWalletENSAvatars` with the current
 * wallets in state.
 */
export const fetchWalletENSAvatars = () => async (
  dispatch: ThunkDispatch<AppState, unknown, never>,
  getState: AppGetState
) => getWalletENSAvatars(getState().wallets, dispatch);

/**
 * Fetches wallet names and updates storage and state.
 */
export const fetchWalletNames = () => async (
  dispatch: Dispatch<WalletsUpdateNamesAction>,
  getState: AppGetState
) => {
  const { wallets } = getState().wallets;
  const updatedWalletNames: { [address: string]: string } = {};

  // Fetch ENS names
  await Promise.all(
    Object.values(wallets ?? {}).flatMap(wallet => {
      const visibleAccounts = wallet.addresses?.filter(
        address => address.visible
      );
      return visibleAccounts.map(async account => {
        try {
          const ens = await fetchReverseRecordWithRetry(account.address);
          if (ens && ens !== account.address) {
            updatedWalletNames[account.address] = ens;
          }
          // eslint-disable-next-line no-empty
        } catch (error) {}
        return account;
      });
    })
  );

  dispatch({
    payload: updatedWalletNames,
    type: WALLETS_UPDATE_NAMES,
  });
  saveWalletNames(updatedWalletNames);
};

/**
 * Checks the validity of the keychain and updates storage and state
 * accordingly if the keychain is unhealthy.
 */
export const checkKeychainIntegrity = () => async (
  dispatch: ThunkDispatch<AppState, unknown, never>,
  getState: AppGetState
) => {
  try {
    let healthyKeychain = true;
    logger.sentry('[KeychainIntegrityCheck]: starting checks');

    const hasAddress = await hasKey(addressKey);
    if (hasAddress) {
      logger.sentry('[KeychainIntegrityCheck]: address is ok');
    } else {
      healthyKeychain = false;
      logger.sentry(
        `[KeychainIntegrityCheck]: address is missing: ${hasAddress}`
      );
    }

    const hasOldSeedPhraseMigratedFlag = await hasKey(oldSeedPhraseMigratedKey);
    if (hasOldSeedPhraseMigratedFlag) {
      logger.sentry('[KeychainIntegrityCheck]: migrated flag is OK');
    } else {
      logger.sentry(
        `[KeychainIntegrityCheck]: migrated flag is present: ${hasOldSeedPhraseMigratedFlag}`
      );
    }

    const hasOldSeedphrase = await hasKey(seedPhraseKey);
    if (hasOldSeedphrase) {
      logger.sentry('[KeychainIntegrityCheck]: old seed is still present!');
    } else {
      logger.sentry(
        `[KeychainIntegrityCheck]: old seed is present: ${hasOldSeedphrase}`
      );
    }

    const { wallets, selected } = getState().wallets;
    if (!wallets) {
      logger.sentry(
        '[KeychainIntegrityCheck]: wallets are missing from redux',
        wallets
      );
    }

    if (!selected) {
      logger.sentry(
        '[KeychainIntegrityCheck]: selectedwallet is missing from redux',
        selected
      );
    }

    const nonReadOnlyWalletKeys = keys(wallets).filter(
      key => wallets![key].type !== WalletTypes.readOnly
    );

    for (const key of nonReadOnlyWalletKeys) {
      let healthyWallet = true;
      logger.sentry(`[KeychainIntegrityCheck]: checking wallet ${key}`);
      const wallet = wallets![key];
      logger.sentry(`[KeychainIntegrityCheck]: Wallet data`, wallet);
      const seedKeyFound = await hasKey(`${key}_${seedPhraseKey}`);
      if (!seedKeyFound) {
        healthyWallet = false;
        logger.sentry('[KeychainIntegrityCheck]: seed key is missing');
      } else {
        logger.sentry('[KeychainIntegrityCheck]: seed key is present');
      }

      for (const account of wallet.addresses) {
        const pkeyFound = await hasKey(`${account.address}_${privateKeyKey}`);
        if (!pkeyFound) {
          healthyWallet = false;
          logger.sentry(
            `[KeychainIntegrityCheck]: pkey is missing for address: ${account.address}`
          );
        } else {
          logger.sentry(
            `[KeychainIntegrityCheck]: pkey is present for address: ${account.address}`
          );
        }
      }

      // Handle race condition:
      // A wallet is NOT damaged if:
      // - it's not imported
      // - and hasn't been migrated yet
      // - and the old seedphrase is still there
      if (
        !wallet.imported &&
        !hasOldSeedPhraseMigratedFlag &&
        hasOldSeedphrase
      ) {
        healthyWallet = true;
      }

      if (!healthyWallet) {
        logger.sentry(
          '[KeychainIntegrityCheck]: declaring wallet unhealthy...'
        );
        healthyKeychain = false;
        wallet.damaged = true;
        await dispatch(walletsUpdate(wallets!));
        // Update selected wallet if needed
        if (wallet.id === selected!.id) {
          logger.sentry(
            '[KeychainIntegrityCheck]: declaring selected wallet unhealthy...'
          );
          await dispatch(walletsSetSelected(wallets![wallet.id]));
        }
        logger.sentry('[KeychainIntegrityCheck]: done updating wallets');
      }
    }
    if (!healthyKeychain) {
      captureMessage('Keychain Integrity is not OK');
    }
    logger.sentry('[KeychainIntegrityCheck]: check completed');
    await saveKeychainIntegrityState('done');
  } catch (e) {
    logger.sentry('[KeychainIntegrityCheck]: error thrown', e);
    captureMessage('Error running keychain integrity checks');
  }
};

// -- Reducer ----------------------------------------- //
const INITIAL_STATE: WalletsState = {
  isWalletLoading: null,
  selected: undefined,
  walletNames: {},
  wallets: null,
};

export default (state = INITIAL_STATE, action: WalletsAction): WalletsState => {
  switch (action.type) {
    case WALLETS_SET_IS_LOADING:
      return { ...state, isWalletLoading: action.payload };
    case WALLETS_SET_SELECTED:
      return { ...state, selected: action.payload };
    case WALLETS_UPDATE:
      return { ...state, wallets: action.payload };
    case WALLETS_UPDATE_NAMES:
      return { ...state, walletNames: action.payload };
    case WALLETS_LOAD:
      return {
        ...state,
        selected: action.payload.selected,
        walletNames: action.payload.walletNames,
        wallets: action.payload.wallets,
      };
    case WALLETS_ADDED_ACCOUNT:
      return {
        ...state,
        selected: action.payload.selected,
        wallets: action.payload.wallets,
      };
    default:
      return state;
  }
};<|MERGE_RESOLUTION|>--- conflicted
+++ resolved
@@ -1,9 +1,5 @@
 import { captureException, captureMessage } from '@sentry/react-native';
 import { toChecksumAddress } from 'ethereumjs-util';
-<<<<<<< HEAD
-import isEmpty from 'lodash/isEmpty';
-=======
->>>>>>> 5bbc8848
 import keys from 'lodash/keys';
 import { Dispatch } from 'redux';
 import { ThunkDispatch } from 'redux-thunk';
