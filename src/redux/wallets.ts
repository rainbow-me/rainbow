import { captureException, captureMessage } from '@sentry/react-native';
import { toChecksumAddress } from 'ethereumjs-util';
import { isEmpty, keys } from 'lodash';
import { Dispatch } from 'redux';
import { ThunkDispatch } from 'redux-thunk';
import { backupUserDataIntoCloud } from '../handlers/cloudBackup';
import { saveKeychainIntegrityState } from '../handlers/localstorage/globalSettings';
import {
  getWalletNames,
  saveWalletNames,
} from '../handlers/localstorage/walletNames';
import WalletBackupTypes from '../helpers/walletBackupTypes';
import WalletTypes from '../helpers/walletTypes';
import { fetchENSAvatar } from '../hooks/useENSAvatar';
import { hasKey } from '../model/keychain';
import { PreferenceActionType, setPreference } from '../model/preferences';
import {
  generateAccount,
  getAllWallets,
  getSelectedWallet,
  loadAddress,
  RainbowAccount,
  RainbowWallet,
  saveAddress,
  saveAllWallets,
  setSelectedWallet,
} from '../model/wallet';
import { logger } from '../utils';
import {
  addressKey,
  oldSeedPhraseMigratedKey,
  privateKeyKey,
  seedPhraseKey,
} from '../utils/keychainConstants';
import {
  addressHashedColorIndex,
  addressHashedEmoji,
  fetchReverseRecordWithRetry,
} from '../utils/profileUtils';
import { settingsUpdateAccountAddress } from './settings';
import { updateWebDataEnabled } from './showcaseTokens';
import { AppGetState, AppState } from './store';
<<<<<<< HEAD
import { fetchReverseRecord } from '@rainbow-me/handlers/ens';
import { fetchRainbowProfile } from '@rainbow-me/handlers/rainbowProfiles';
import { WalletLoadingState } from '@rainbow-me/helpers/walletLoadingStates';
import { lightModeThemeColors } from '@rainbow-me/styles';
=======
import { fetchReverseRecord } from '@/handlers/ens';
import { WalletLoadingState } from '@/helpers/walletLoadingStates';
import { lightModeThemeColors } from '@/styles';
>>>>>>> 95c6a9b3

// -- Types ---------------------------------------- //

/**
 * The current state of the `wallets` reducer.
 */
interface WalletsState {
  /**
   * The current loading state of the wallet.
   */
  isWalletLoading: WalletLoadingState | null;

  /**
   * The currently selected wallet.
   */
  selected: RainbowWallet | undefined;

  /**
   * An object mapping addresses to wallet names.
   */
  walletNames: { [address: string]: string };

  /**
   * An object mapping addresses to wallet objects.
   */
  wallets: { [id: string]: RainbowWallet } | null;
}

/**
 * An action for the `wallets` reducer.
 */
type WalletsAction =
  | WalletsSetIsLoadingAction
  | WalletsSetSelectedAction
  | WalletsUpdateAction
  | WalletsUpdateNamesAction
  | WalletsLoadAction
  | WalletsAddedAccountAction;

/**
 * An action that sets the wallet loading state.
 */
interface WalletsSetIsLoadingAction {
  type: typeof WALLETS_SET_IS_LOADING;
  payload: WalletsState['isWalletLoading'];
}

/**
 * An action that sets the selected wallet.
 */
interface WalletsSetSelectedAction {
  type: typeof WALLETS_SET_SELECTED;
  payload: WalletsState['selected'];
}

/**
 * An acion that updates the `wallets` in state.
 */
interface WalletsUpdateAction {
  type: typeof WALLETS_UPDATE;
  payload: WalletsState['wallets'];
}

/**
 * An action that updates `walletNames` in state.
 */
interface WalletsUpdateNamesAction {
  type: typeof WALLETS_UPDATE_NAMES;
  payload: WalletsState['walletNames'];
}

/**
 * An action that loads new wallet information.
 */
interface WalletsLoadAction {
  type: typeof WALLETS_LOAD;
  payload: Pick<WalletsState, 'selected' | 'walletNames' | 'wallets'>;
}

/**
 * An action for adding a new account to the `wallets` reducer's state.
 */
interface WalletsAddedAccountAction {
  type: typeof WALLETS_ADDED_ACCOUNT;
  payload: Pick<WalletsState, 'selected' | 'wallets'>;
}

// -- Constants --------------------------------------- //
const WALLETS_ADDED_ACCOUNT = 'wallets/WALLETS_ADDED_ACCOUNT';
const WALLETS_LOAD = 'wallets/ALL_WALLETS_LOAD';
const WALLETS_UPDATE = 'wallets/ALL_WALLETS_UPDATE';
const WALLETS_UPDATE_NAMES = 'wallets/WALLETS_UPDATE_NAMES';
const WALLETS_SET_IS_LOADING = 'wallets/WALLETS_SET_IS_LOADING';
const WALLETS_SET_SELECTED = 'wallets/SET_SELECTED';

// -- Actions ---------------------------------------- //

/**
 * Loads wallet information from storage and updates state accordingly.
 */
export const walletsLoadState = (profilesEnabled: boolean = false) => async (
  dispatch: ThunkDispatch<AppState, unknown, WalletsLoadAction>,
  getState: AppGetState
) => {
  try {
    const { accountAddress } = getState().settings;
    let addressFromKeychain: string | null = accountAddress;
    const allWalletsResult = await getAllWallets();
    const wallets = allWalletsResult?.wallets || {};
    if (isEmpty(wallets)) return;
    const selected = await getSelectedWallet();
    // Prevent irrecoverable state (no selected wallet)
    let selectedWallet = selected?.wallet;
    // Check if the selected wallet is among all the wallets
    if (selectedWallet && !wallets[selectedWallet.id]) {
      // If not then we should clear it and default to the first one
      const firstWalletKey = Object.keys(wallets)[0];
      selectedWallet = wallets[firstWalletKey];
      await setSelectedWallet(selectedWallet);
    }

    if (!selectedWallet) {
      const address = await loadAddress();
      keys(wallets).some(key => {
        const someWallet = wallets[key];
        const found = someWallet.addresses.some(account => {
          return (
            toChecksumAddress(account.address) === toChecksumAddress(address!)
          );
        });
        if (found) {
          selectedWallet = someWallet;
          logger.sentry('Found selected wallet based on loadAddress result');
        }
        return found;
      });
    }

    // Recover from broken state (account address not in selected wallet)
    if (!addressFromKeychain) {
      addressFromKeychain = await loadAddress();
      logger.sentry(
        'addressFromKeychain wasnt set on settings so it is being loaded from loadAddress'
      );
    }

    const selectedAddress = selectedWallet!.addresses.find(a => {
      return a.visible && a.address === addressFromKeychain;
    });

    if (!selectedAddress) {
      const account = selectedWallet!.addresses.find(a => a.visible)!;
      await dispatch(settingsUpdateAccountAddress(account.address));
      await saveAddress(account.address);
      logger.sentry(
        'Selected the first visible address because there was not selected one'
      );
    }

    const walletNames = await getWalletNames();
    dispatch({
      payload: {
        selected: selectedWallet,
        walletNames,
        wallets,
      },
      type: WALLETS_LOAD,
    });

    dispatch(fetchWalletNames());
    profilesEnabled && dispatch(fetchWalletENSAvatars());
    return wallets;
  } catch (error) {
    logger.sentry('Exception during walletsLoadState');
    captureException(error);
  }
};

/**
 * Saves new wallets to storage and updates state accordingly.
 *
 * @param wallets The new wallets.
 */
export const walletsUpdate = (wallets: {
  [key: string]: RainbowWallet;
}) => async (dispatch: Dispatch<WalletsUpdateAction>) => {
  await saveAllWallets(wallets);
  dispatch({
    payload: wallets,
    type: WALLETS_UPDATE,
  });
};

/**
 * Sets the selected wallet in storage and updates state accordingly.
 *
 * @param wallet The wallet to mark as selected.
 */
export const walletsSetSelected = (wallet: RainbowWallet) => async (
  dispatch: Dispatch<WalletsSetSelectedAction>
) => {
  await setSelectedWallet(wallet);
  dispatch({
    payload: wallet,
    type: WALLETS_SET_SELECTED,
  });
};

/**
 * Updates the wallet loading state.
 *
 * @param val The new loading state.
 */
export const setIsWalletLoading = (val: WalletsState['isWalletLoading']) => (
  dispatch: Dispatch<WalletsSetIsLoadingAction>
) => {
  dispatch({
    payload: val,
    type: WALLETS_SET_IS_LOADING,
  });
};

/**
 * Marks a wallet as backed-up using a specified method and file in storage
 * and updates state accordingly.
 *
 * @param walletId The ID of the wallet to modify.
 * @param method The backup type used.
 * @param backupFile The backup file, if present.
 */
export const setWalletBackedUp = (
  walletId: RainbowWallet['id'],
  method: RainbowWallet['backupType'],
  backupFile: RainbowWallet['backupFile'] = null
) => async (
  dispatch: ThunkDispatch<AppState, unknown, never>,
  getState: AppGetState
) => {
  const { wallets, selected } = getState().wallets;
  const newWallets = { ...wallets };
  newWallets[walletId] = {
    ...newWallets[walletId],
    backedUp: true,
    // @ts-expect-error "Date" is not "string."
    backupDate: Date.now(),
    backupFile,
    backupType: method,
  };

  await dispatch(walletsUpdate(newWallets));
  if (selected!.id === walletId) {
    await dispatch(walletsSetSelected(newWallets[walletId]));
  }

  // Reset the loading state 1 second later
  setTimeout(() => {
    dispatch(setIsWalletLoading(null));
  }, 1000);

  if (method === WalletBackupTypes.cloud) {
    try {
      await backupUserDataIntoCloud({ wallets: newWallets });
    } catch (e) {
      logger.sentry('SAVING WALLET USERDATA FAILED');
      captureException(e);
      throw e;
    }
  }
};

/**
 * Updates the selected address in state.
 * @param address The new selected address.
 */
export const addressSetSelected = (address: string) => () =>
  saveAddress(address);

/**
 * Adds a new address to an existing wallet in storage and state.
 *
 * @param id The wallet ID to update.
 * @param color The color for the new address.
 * @param name The name for the new address.
 * @returns Within a dispatch, a new mapping from wallet IDs to wallet objects.
 */
export const createAccountForWallet = (
  id: RainbowWallet['id'],
  name: RainbowWallet['name']
) => async (
  dispatch: ThunkDispatch<AppState, unknown, WalletsAddedAccountAction>,
  getState: AppGetState
) => {
  const { wallets } = getState().wallets;
  const newWallets = { ...wallets };
  let index = 0;
  newWallets[id].addresses.forEach(
    account => (index = Math.max(index, account.index))
  );
  const newIndex = index + 1;
  const account = (await generateAccount(id, newIndex))!;
  const walletColor =
    lightModeThemeColors.avatarBackgrounds[
      addressHashedColorIndex(account.address) || 0
    ];
  const walletEmoji = addressHashedEmoji(account.address);

  newWallets[id].addresses.push({
    address: account.address,
    avatar: null,
    color: walletColor,
    emoji: walletEmoji,
    index: newIndex,
    label: name,
    visible: true,
  });

  await dispatch(updateWebDataEnabled(true, account.address));

  setPreference(PreferenceActionType.init, 'profile', account.address, {
    accountColor: walletColor,
    accountSymbol: walletEmoji,
  });

  // Save all the wallets
  saveAllWallets(newWallets);
  // Set the address selected (KEYCHAIN)
  await saveAddress(account.address);
  // Set the wallet selected (KEYCHAIN)
  await setSelectedWallet(newWallets[id]);

  dispatch({
    payload: { selected: newWallets[id], wallets: newWallets },
    type: WALLETS_ADDED_ACCOUNT,
  });

  return newWallets;
};

/**
 * Fetches ENS avatars for the given `walletsState` and updates state
 * accordingly.
 *
 * @param walletsState The wallets to use for fetching avatars.
 * @param dispatch The dispatch.
 */
export const getWalletENSAvatars = async (
  walletsState: Pick<WalletsState, 'wallets' | 'walletNames' | 'selected'>,
  dispatch: ThunkDispatch<AppState, unknown, never>
) => {
  const { wallets, walletNames, selected } = walletsState;
  const walletKeys = Object.keys(wallets!);
  let updatedWallets:
    | {
        [key: string]: RainbowWallet;
      }
    | undefined;
  let promises: Promise<{
    account: RainbowAccount;
    ensChanged: boolean;
    key: string;
  }>[] = [];
  walletKeys.forEach(key => {
    const wallet = wallets![key];
    const innerPromises = wallet?.addresses?.map(async account => {
      const ens = await fetchReverseRecord(account.address);
      const currentENSName = walletNames[account.address];
      if (ens) {
        const isNewEnsName = currentENSName !== ens;
        const avatar = await fetchENSAvatar(ens);
        const newImage = avatar?.imageUrl || null;
        return {
          account: {
            ...account,
            image: newImage,
            label: isNewEnsName ? ens : account.label,
          },
          ensChanged: newImage !== account.image || isNewEnsName,
          key,
        };
      } else if (currentENSName) {
        // if user had an ENS but now is gone
        return {
          account: {
            ...account,
            image:
              account.image?.startsWith('~') ||
              account.image?.startsWith('file')
                ? account.image
                : null, // if the user had an ens but the image it was a local image
            label: '',
          },
          ensChanged: true,
          key,
        };
      } else {
        return {
          account,
          ensChanged: false,
          key,
        };
      }
    });
    promises = promises.concat(innerPromises);
  });

  const newAccounts = await Promise.all(promises);
  newAccounts.forEach(({ account, key, ensChanged }) => {
    if (!ensChanged) return;
    const addresses = wallets?.[key]?.addresses;
    const index = addresses?.findIndex(
      ({ address }) => address === account.address
    );
    addresses!.splice(index!, 1, account);
    updatedWallets = {
      ...(updatedWallets ?? wallets),
      [key]: {
        ...wallets![key],
        addresses: addresses!,
      },
    };
  });
  if (updatedWallets) {
    dispatch(walletsSetSelected(updatedWallets[selected!.id]));
    dispatch(walletsUpdate(updatedWallets));
  }
};

/**
 * Fetches wallet ENS avatars using `getWalletENSAvatars` with the current
 * wallets in state.
 */
export const fetchWalletENSAvatars = () => async (
  dispatch: ThunkDispatch<AppState, unknown, never>,
  getState: AppGetState
) => getWalletENSAvatars(getState().wallets, dispatch);

/**
 * Fetches Rainbow profiles for the given `walletsState` and updates state
 * accordingly.
 *
 * @param walletsState The wallets to use for fetching Rainbow profiles.
 * @param dispatch The dispatch.
 */
export const getWalletRainbowProfiles = async (
  walletsState: Pick<WalletsState, 'wallets' | 'walletNames' | 'selected'>,
  dispatch: ThunkDispatch<AppState, unknown, never>
) => {
  const { wallets, selected } = walletsState;
  const walletKeys = Object.keys(wallets as any);
  let updatedWallets: any;
  let promises: any = [];
  walletKeys.forEach(key => {
    const wallet = (wallets as any)[key];
    const innerPromises = wallet?.addresses?.map(async (account: any) => {
      const rainbowProfile = await fetchRainbowProfile(account.address);
      if (
        rainbowProfile?.color &&
        rainbowProfile.emoji &&
        (rainbowProfile.color !== account.color ||
          rainbowProfile.emoji !== account.emoji)
      ) {
        return {
          account: {
            ...account,
            color: rainbowProfile.color,
            emoji: rainbowProfile.emoji,
          },
          key,
          updated: true,
        };
      } else {
        return { account, key, updated: false };
      }
    });
    promises = promises.concat(innerPromises);
  });

  const newAccounts = await Promise.all(promises);
  newAccounts.forEach(({ account, key, updated }: any) => {
    if (!updated) return;
    const addresses = wallets?.[key]?.addresses;
    if (!addresses) return;
    const index = addresses?.findIndex(
      ({ address }) => address === account.address
    );
    addresses.splice(index, 1, account);
    updatedWallets = {
      ...(updatedWallets ?? wallets),
      [key]: {
        ...wallets[key],
        addresses,
      },
    };
  });
  if (updatedWallets && selected) {
    dispatch(walletsSetSelected(updatedWallets[selected.id]));
    dispatch(walletsUpdate(updatedWallets));
  }
};

/**
 * Fetches wallet Rainbow profiles using `getWalletRainbowProfiles` with the current
 * wallets in state.
 */
export const fetchWalletRainbowProfiles = () => async (
  dispatch: ThunkDispatch<AppState, unknown, never>,
  getState: AppGetState
) => getWalletRainbowProfiles(getState().wallets, dispatch);

/**
 * Fetches wallet names and updates storage and state.
 */
export const fetchWalletNames = () => async (
  dispatch: Dispatch<WalletsUpdateNamesAction>,
  getState: AppGetState
) => {
  const { wallets } = getState().wallets;
  const updatedWalletNames: { [address: string]: string } = {};

  // Fetch ENS names
  await Promise.all(
    Object.values(wallets ?? {}).flatMap(wallet => {
      const visibleAccounts = wallet.addresses?.filter(
        address => address.visible
      );
      return visibleAccounts.map(async account => {
        try {
          const ens = await fetchReverseRecordWithRetry(account.address);
          if (ens && ens !== account.address) {
            updatedWalletNames[account.address] = ens;
          }
          // eslint-disable-next-line no-empty
        } catch (error) {}
        return account;
      });
    })
  );

  dispatch({
    payload: updatedWalletNames,
    type: WALLETS_UPDATE_NAMES,
  });
  saveWalletNames(updatedWalletNames);
};

/**
 * Checks the validity of the keychain and updates storage and state
 * accordingly if the keychain is unhealthy.
 */
export const checkKeychainIntegrity = () => async (
  dispatch: ThunkDispatch<AppState, unknown, never>,
  getState: AppGetState
) => {
  try {
    let healthyKeychain = true;
    logger.sentry('[KeychainIntegrityCheck]: starting checks');

    const hasAddress = await hasKey(addressKey);
    if (hasAddress) {
      logger.sentry('[KeychainIntegrityCheck]: address is ok');
    } else {
      healthyKeychain = false;
      logger.sentry(
        `[KeychainIntegrityCheck]: address is missing: ${hasAddress}`
      );
    }

    const hasOldSeedPhraseMigratedFlag = await hasKey(oldSeedPhraseMigratedKey);
    if (hasOldSeedPhraseMigratedFlag) {
      logger.sentry('[KeychainIntegrityCheck]: migrated flag is OK');
    } else {
      logger.sentry(
        `[KeychainIntegrityCheck]: migrated flag is present: ${hasOldSeedPhraseMigratedFlag}`
      );
    }

    const hasOldSeedphrase = await hasKey(seedPhraseKey);
    if (hasOldSeedphrase) {
      logger.sentry('[KeychainIntegrityCheck]: old seed is still present!');
    } else {
      logger.sentry(
        `[KeychainIntegrityCheck]: old seed is present: ${hasOldSeedphrase}`
      );
    }

    const { wallets, selected } = getState().wallets;
    if (!wallets) {
      logger.sentry(
        '[KeychainIntegrityCheck]: wallets are missing from redux',
        wallets
      );
    }

    if (!selected) {
      logger.sentry(
        '[KeychainIntegrityCheck]: selectedwallet is missing from redux',
        selected
      );
    }

    const nonReadOnlyWalletKeys = keys(wallets).filter(
      key => wallets![key].type !== WalletTypes.readOnly
    );

    for (const key of nonReadOnlyWalletKeys) {
      let healthyWallet = true;
      logger.sentry(`[KeychainIntegrityCheck]: checking wallet ${key}`);
      const wallet = wallets![key];
      logger.sentry(`[KeychainIntegrityCheck]: Wallet data`, wallet);
      const seedKeyFound = await hasKey(`${key}_${seedPhraseKey}`);
      if (!seedKeyFound) {
        healthyWallet = false;
        logger.sentry('[KeychainIntegrityCheck]: seed key is missing');
      } else {
        logger.sentry('[KeychainIntegrityCheck]: seed key is present');
      }

      for (const account of wallet.addresses) {
        const pkeyFound = await hasKey(`${account.address}_${privateKeyKey}`);
        if (!pkeyFound) {
          healthyWallet = false;
          logger.sentry(
            `[KeychainIntegrityCheck]: pkey is missing for address: ${account.address}`
          );
        } else {
          logger.sentry(
            `[KeychainIntegrityCheck]: pkey is present for address: ${account.address}`
          );
        }
      }

      // Handle race condition:
      // A wallet is NOT damaged if:
      // - it's not imported
      // - and hasn't been migrated yet
      // - and the old seedphrase is still there
      if (
        !wallet.imported &&
        !hasOldSeedPhraseMigratedFlag &&
        hasOldSeedphrase
      ) {
        healthyWallet = true;
      }

      if (!healthyWallet) {
        logger.sentry(
          '[KeychainIntegrityCheck]: declaring wallet unhealthy...'
        );
        healthyKeychain = false;
        wallet.damaged = true;
        await dispatch(walletsUpdate(wallets!));
        // Update selected wallet if needed
        if (wallet.id === selected!.id) {
          logger.sentry(
            '[KeychainIntegrityCheck]: declaring selected wallet unhealthy...'
          );
          await dispatch(walletsSetSelected(wallets![wallet.id]));
        }
        logger.sentry('[KeychainIntegrityCheck]: done updating wallets');
      }
    }
    if (!healthyKeychain) {
      captureMessage('Keychain Integrity is not OK');
    }
    logger.sentry('[KeychainIntegrityCheck]: check completed');
    await saveKeychainIntegrityState('done');
  } catch (e) {
    logger.sentry('[KeychainIntegrityCheck]: error thrown', e);
    captureMessage('Error running keychain integrity checks');
  }
};

// -- Reducer ----------------------------------------- //
const INITIAL_STATE: WalletsState = {
  isWalletLoading: null,
  selected: undefined,
  walletNames: {},
  wallets: null,
};

export default (state = INITIAL_STATE, action: WalletsAction): WalletsState => {
  switch (action.type) {
    case WALLETS_SET_IS_LOADING:
      return { ...state, isWalletLoading: action.payload };
    case WALLETS_SET_SELECTED:
      return { ...state, selected: action.payload };
    case WALLETS_UPDATE:
      return { ...state, wallets: action.payload };
    case WALLETS_UPDATE_NAMES:
      return { ...state, walletNames: action.payload };
    case WALLETS_LOAD:
      return {
        ...state,
        selected: action.payload.selected,
        walletNames: action.payload.walletNames,
        wallets: action.payload.wallets,
      };
    case WALLETS_ADDED_ACCOUNT:
      return {
        ...state,
        selected: action.payload.selected,
        wallets: action.payload.wallets,
      };
    default:
      return state;
  }
};<|MERGE_RESOLUTION|>--- conflicted
+++ resolved
@@ -40,16 +40,10 @@
 import { settingsUpdateAccountAddress } from './settings';
 import { updateWebDataEnabled } from './showcaseTokens';
 import { AppGetState, AppState } from './store';
-<<<<<<< HEAD
-import { fetchReverseRecord } from '@rainbow-me/handlers/ens';
-import { fetchRainbowProfile } from '@rainbow-me/handlers/rainbowProfiles';
-import { WalletLoadingState } from '@rainbow-me/helpers/walletLoadingStates';
-import { lightModeThemeColors } from '@rainbow-me/styles';
-=======
+import { fetchRainbowProfile } from '@/handlers/rainbowProfiles';
 import { fetchReverseRecord } from '@/handlers/ens';
 import { WalletLoadingState } from '@/helpers/walletLoadingStates';
 import { lightModeThemeColors } from '@/styles';
->>>>>>> 95c6a9b3
 
 // -- Types ---------------------------------------- //
 
