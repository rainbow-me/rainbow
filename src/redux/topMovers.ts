<<<<<<< HEAD
import { map } from 'lodash';
import { ThunkDispatch } from 'redux-thunk';
=======
>>>>>>> a1d661b8
import {
  getTopMovers,
  saveTopGainers,
  saveTopLosers,
} from '../handlers/localstorage/topMovers';
import { emitChartsRequest } from './explorer';
import { AppDispatch, AppGetState, AppState } from './store';
import { parseAsset, parseAssetsNative } from '@rainbow-me/parsers';

interface ZerionAsset {
  asset_code: string;
  decimals: number;
  name: string;
  price: ZerionAssetPrice;
  symbol: string;
}

interface ZerionAssetInfo {
  asset: ZerionAsset;
}

export interface ZerionAssetInfoResponse {
  meta: {
    order_by: {
      'relative_changes.1d': string;
    };
  };
  payload: {
    info: ZerionAssetInfo[];
  };
}

interface ZerionAssetPrice {
  changed_at: number;
  relative_change_24h: number;
  value: number;
}

interface TopMover {
  address: string;
  decimals: number;
  name: string;
  price: ZerionAssetPrice;
  symbol: string;
}

interface TopMoversState {
  gainers: TopMover[];
  losers: TopMover[];
}

interface TopMoversLoadSuccessAction {
  type: typeof TOP_MOVERS_LOAD_SUCCESS;
  payload: TopMoversState;
}

interface TopMoversUpdateGainersAction {
  type: typeof TOP_MOVERS_UPDATE_GAINERS;
  payload: TopMoversState['gainers'];
}

interface TopMoversUpdateLosersAction {
  type: typeof TOP_MOVERS_UPDATE_LOSERS;
  payload: TopMoversState['losers'];
}

export type TopMoversActionType =
  | TopMoversLoadSuccessAction
  | TopMoversUpdateGainersAction
  | TopMoversUpdateLosersAction;

// -- Constants --------------------------------------- //
const TOP_MOVERS_UPDATE_GAINERS = 'topMovers/TOP_MOVERS_UPDATE_GAINERS';
const TOP_MOVERS_UPDATE_LOSERS = 'topMovers/TOP_MOVERS_UPDATE_LOSERS';
const TOP_MOVERS_LOAD_SUCCESS = 'topMovers/TOP_MOVERS_LOAD_SUCCESS';
const TOP_MOVERS_LOAD_FAILURE = 'topMovers/TOP_MOVERS_LOAD_FAILURE';

// -- Actions ---------------------------------------- //
export const topMoversLoadState = () => async (dispatch: AppDispatch) => {
  try {
    const topMovers = await getTopMovers();
    dispatch({
      payload: topMovers,
      type: TOP_MOVERS_LOAD_SUCCESS,
    });
  } catch (error) {
    dispatch({ type: TOP_MOVERS_LOAD_FAILURE });
  }
};

const MIN_MOVERS = 3;

export const updateTopMovers = (message: ZerionAssetInfoResponse) => (
  dispatch: ThunkDispatch<
    AppState,
    unknown,
    TopMoversUpdateLosersAction | TopMoversUpdateGainersAction
  >,
  getState: AppGetState
) => {
  const { nativeCurrency } = getState().settings;
  const orderByDirection = message.meta.order_by['relative_changes.1d'];
  const assets = message?.payload?.info?.map(({ asset }) => {
    return parseAsset(asset);
  });

  const info: TopMover[] = parseAssetsNative(assets, nativeCurrency);

  const assetCodes = info.map(asset => asset.address);
  dispatch(emitChartsRequest(assetCodes));

  if (orderByDirection === 'asc') {
    // If it's less than 5 better not to show anything lol
    const fixedLosers = info.filter(({ price }: { price: any }) => {
      const { relative_change_24h } = price || {};
      return typeof relative_change_24h === 'number' && relative_change_24h < 0;
    });

    const isEnoughTopLosers = fixedLosers.length >= MIN_MOVERS;
    dispatch({
      payload: isEnoughTopLosers ? fixedLosers : [],
      type: TOP_MOVERS_UPDATE_LOSERS,
    });
    saveTopLosers(isEnoughTopLosers ? fixedLosers : []);
  } else {
    const fixedGainers = info.filter(({ price }: { price: any }) => {
      const { relative_change_24h } = price || {};
      return typeof relative_change_24h === 'number' && relative_change_24h > 0;
    });
    const isEnoughTopGainers = fixedGainers.length >= MIN_MOVERS;

    dispatch({
      payload: isEnoughTopGainers ? fixedGainers : [],
      type: TOP_MOVERS_UPDATE_GAINERS,
    });
    saveTopGainers(isEnoughTopGainers ? fixedGainers : []);
  }
};

// -- Reducer ----------------------------------------- //
const INITIAL_STATE = {
  gainers: [],
  losers: [],
};

export default (state = INITIAL_STATE, action: TopMoversActionType) => {
  switch (action.type) {
    case TOP_MOVERS_LOAD_SUCCESS:
      return {
        ...state,
        gainers: action.payload.gainers,
        losers: action.payload.losers,
      };
    case TOP_MOVERS_UPDATE_GAINERS:
      return {
        ...state,
        gainers: action.payload,
      };
    case TOP_MOVERS_UPDATE_LOSERS:
      return {
        ...state,
        losers: action.payload,
      };
    default:
      return state;
  }
};<|MERGE_RESOLUTION|>--- conflicted
+++ resolved
@@ -1,8 +1,4 @@
-<<<<<<< HEAD
-import { map } from 'lodash';
 import { ThunkDispatch } from 'redux-thunk';
-=======
->>>>>>> a1d661b8
 import {
   getTopMovers,
   saveTopGainers,
