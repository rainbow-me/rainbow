--- conflicted
+++ resolved
@@ -1,11 +1,7 @@
 import { BigNumber } from '@ethersproject/bignumber';
 import { Contract } from '@ethersproject/contracts';
 import { ChainId } from '@uniswap/sdk';
-<<<<<<< HEAD
-import { chunk, forEach, get, keys } from 'lodash';
-=======
-import { chunk, forEach, keys, map } from 'lodash';
->>>>>>> 717935d4
+import { chunk, forEach, keys } from 'lodash';
 import { web3Provider } from '../handlers/web3';
 import { MULTICALL_ABI, MULTICALL_NETWORKS } from '../references/uniswap';
 import { AppDispatch, AppGetState } from './store';
