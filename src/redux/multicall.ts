import { BigNumber } from '@ethersproject/bignumber';
import { Contract } from '@ethersproject/contracts';
import { ChainId } from '@uniswap/sdk';
<<<<<<< HEAD
import { chunk, get, keys, map } from 'lodash';
=======
import { chunk, forEach, keys, map } from 'lodash';
>>>>>>> 717935d4
import { web3Provider } from '../handlers/web3';
import { MULTICALL_ABI, MULTICALL_NETWORKS } from '../references/uniswap';
import { AppDispatch, AppGetState } from './store';
import logger from 'logger';

// -- Constants ------------------------------------------------------------- //
const MULTICALL_UPDATE_RESULTS = 'multicall/MULTICALL_UPDATE_RESULTS';
const MULTICALL_ADD_LISTENERS = 'multicall/MULTICALL_ADD_LISTENERS';
const MULTICALL_CLEAR_STATE = 'multicall/MULTICALL_CLEAR_STATE';

// chunk calls to not exceed the gas limit
const CALL_CHUNK_SIZE = 500;

// -- Actions --------------------------------------------------------------- //
export interface MulticallState {
  listeners: {
    // on a per-chain basis
    [chainId in ChainId]?: {
      // stores how many listeners there are for each call key
      [callKey: string]: number;
    };
  };

  results: {
    [chainId in ChainId]?: {
      [callKey: string]: {
        data?: string | null;
        blockNumber?: number;
        fetchingBlockNumber?: number;
      };
    };
  };
}

interface MulticallUpdateResultsAction {
  type: typeof MULTICALL_UPDATE_RESULTS;
  payload: MulticallState['results'];
}

interface MulticallAddListenersAction {
  type: typeof MULTICALL_ADD_LISTENERS;
  payload: MulticallState['listeners'];
}

interface MulticallClearStateAction {
  type: typeof MULTICALL_CLEAR_STATE;
}

export type MulticallActionTypes =
  | MulticallUpdateResultsAction
  | MulticallAddListenersAction
  | MulticallClearStateAction;

export interface Call {
  address: string;
  callData: string;
}

export function toCallKey(call: Call): string {
  return `${call.address}-${call.callData}`;
}

export function parseCallKey(callKey: string): Call {
  const pcs = callKey.split('-');
  return {
    address: pcs[0],
    callData: pcs[1],
  };
}

export const multicallAddListeners = ({
  calls,
  chainId,
}: {
  calls: Call[];
  chainId: ChainId;
}) => (dispatch: AppDispatch, getState: AppGetState) => {
  const { listeners: existingListeners } = getState().multicall;
  const updatedListeners = {
    ...existingListeners,
  };

  const listenersForChainId = {
    ...updatedListeners[chainId],
  };

  calls.forEach(call => {
    const callKey = toCallKey(call);
    listenersForChainId[callKey] =
      (updatedListeners?.[chainId]?.[callKey] ?? 0) + 1;
  });

  updatedListeners[chainId] = listenersForChainId;

  dispatch({
    payload: updatedListeners,
    type: MULTICALL_ADD_LISTENERS,
  });
};

const multicallUpdateResults = ({
  blockNumber,
  chainId,
  results,
}: {
  blockNumber: number;
  chainId: ChainId;
  results: Record<string, string | null>;
}) => (dispatch: AppDispatch, getState: AppGetState) => {
  const { results: existingResults } = getState().multicall;
  const updatedResults = {
    ...existingResults,
  };

  const resultsForChainId = {
    ...updatedResults[chainId],
  };

<<<<<<< HEAD
  if (results) {
    Object.keys(results).forEach(callKey => {
      const current = get(existingResults, `[${chainId}][${callKey}]`);
      if ((current?.blockNumber ?? 0) > blockNumber) return;
      resultsForChainId[callKey] = {
        blockNumber,
        data: results[callKey],
      };
    });
  }
=======
  forEach(keys(results), callKey => {
    const current = existingResults?.[chainId]?.[callKey];
    if ((current?.blockNumber ?? 0) > blockNumber) return;
    resultsForChainId[callKey] = {
      blockNumber,
      data: results[callKey],
    };
  });
>>>>>>> 717935d4

  updatedResults[chainId] = resultsForChainId;

  dispatch({
    payload: updatedResults,
    type: MULTICALL_UPDATE_RESULTS,
  });
};

/**
 * Return the keys that need to be refetched
 * @param callResults current call result state
 * @param listeningKeys each call key mapped to how old the data can be in blocks
 * @param chainId the current chain id
 * @param latestBlockNumber the latest block number
 */
function outdatedListeningKeys(
  callResults: MulticallState['results'],
  listeningKeys: string[],
  chainId: ChainId | undefined,
  latestBlockNumber: number | undefined
): string[] {
  if (!chainId) return [];
  const results = callResults[chainId];
  // no results at all, load everything
  if (!results) return listeningKeys;

  return listeningKeys.filter(callKey => {
    const data = callResults?.[chainId]?.[callKey];
    // no data, must fetch
    if (!data) return true;

    // already fetching it for a recent enough block, don't refetch it
    if (
      data.fetchingBlockNumber &&
      latestBlockNumber &&
      data.fetchingBlockNumber >= latestBlockNumber
    )
      return false;

    // if data is newer than latestBlockNumber, don't fetch it
    return !(
      data.blockNumber &&
      latestBlockNumber &&
      data.blockNumber >= latestBlockNumber
    );
  });
}

export function activeListeningKeys(
  allListeners: MulticallState['listeners'],
  chainId?: ChainId
): string[] {
  if (!allListeners || !chainId) return [];
  const listeners = allListeners[chainId];
  if (!listeners) return [];
  return keys(listeners);
}

export const multicallUpdateOutdatedListeners = (
  latestBlockNumber?: number
) => (dispatch: AppDispatch, getState: AppGetState) => {
  const { chainId } = getState().settings;
  const { listeners, results } = getState().multicall;
  const listeningKeys = activeListeningKeys(listeners, chainId);
  const outdatedCallKeys = outdatedListeningKeys(
    results,
    listeningKeys,
    chainId,
    latestBlockNumber
  );

  const calls = map(outdatedCallKeys, key => parseCallKey(key));
  const chunkedCalls = chunk(calls, CALL_CHUNK_SIZE);

  const multicallContract = new Contract(
    MULTICALL_NETWORKS[chainId as ChainId],
    MULTICALL_ABI,
    web3Provider!
  );

  chunkedCalls.forEach((chunk, chunkIndex) => {
    multicallContract
      .aggregate(
        map(chunk, obj => {
          return [obj.address, obj.callData];
        })
      )
      .then(([resultsBlockNumber, returnData]: [BigNumber, string[]]) => {
        // accumulates the length of all previous indices
        const firstCallKeyIndex = chunkIndex * CALL_CHUNK_SIZE;
        const lastCallKeyIndex = firstCallKeyIndex + returnData.length;

        const results = outdatedCallKeys
          .slice(firstCallKeyIndex, lastCallKeyIndex)
          .reduce<{ [callKey: string]: string | null }>((memo, callKey, i) => {
            memo[callKey] = returnData[i] ?? null;
            return memo;
          }, {});

        dispatch(
          multicallUpdateResults({
            blockNumber: resultsBlockNumber.toNumber(),
            chainId,
            results,
          })
        );
      })
      .catch((error: any) => {
        logger.log(
          '### [multicall redux, aggregate call] - Failed to fetch multicall',
          error
        );
      });
  });
};

export const multicallClearState = () => (dispatch: AppDispatch) => {
  dispatch({
    type: MULTICALL_CLEAR_STATE,
  });
};

// -- Reducer --------------------------------------------------------------- //
export const INITIAL_MULTICALL_STATE: MulticallState = {
  listeners: {},
  results: {},
};

export default (
  state = INITIAL_MULTICALL_STATE,
  action: MulticallActionTypes
) => {
  switch (action.type) {
    case MULTICALL_ADD_LISTENERS:
      return {
        ...state,
        listeners: action.payload,
      };
    case MULTICALL_UPDATE_RESULTS:
      return {
        ...state,
        results: action.payload,
      };
    case MULTICALL_CLEAR_STATE:
      return {
        ...INITIAL_MULTICALL_STATE,
      };
    default:
      return state;
  }
};<|MERGE_RESOLUTION|>--- conflicted
+++ resolved
@@ -1,11 +1,7 @@
 import { BigNumber } from '@ethersproject/bignumber';
 import { Contract } from '@ethersproject/contracts';
 import { ChainId } from '@uniswap/sdk';
-<<<<<<< HEAD
-import { chunk, get, keys, map } from 'lodash';
-=======
-import { chunk, forEach, keys, map } from 'lodash';
->>>>>>> 717935d4
+import { chunk, keys, map } from 'lodash';
 import { web3Provider } from '../handlers/web3';
 import { MULTICALL_ABI, MULTICALL_NETWORKS } from '../references/uniswap';
 import { AppDispatch, AppGetState } from './store';
@@ -124,10 +120,9 @@
     ...updatedResults[chainId],
   };
 
-<<<<<<< HEAD
   if (results) {
     Object.keys(results).forEach(callKey => {
-      const current = get(existingResults, `[${chainId}][${callKey}]`);
+      const current = existingResults?.[chainId]?.[callKey];
       if ((current?.blockNumber ?? 0) > blockNumber) return;
       resultsForChainId[callKey] = {
         blockNumber,
@@ -135,16 +130,6 @@
       };
     });
   }
-=======
-  forEach(keys(results), callKey => {
-    const current = existingResults?.[chainId]?.[callKey];
-    if ((current?.blockNumber ?? 0) > blockNumber) return;
-    resultsForChainId[callKey] = {
-      blockNumber,
-      data: results[callKey],
-    };
-  });
->>>>>>> 717935d4
 
   updatedResults[chainId] = resultsForChainId;
 
