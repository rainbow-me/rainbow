--- conflicted
+++ resolved
@@ -39,12 +39,7 @@
   peerMeta
 ) => (dispatch, getState) => {
   const { requests } = getState().requests;
-<<<<<<< HEAD
-  if (!requests[requestId]) return null;
-
-=======
   const { walletConnectors } = getState().walletconnect;
->>>>>>> 2af66d53
   const { accountAddress, network, nativeCurrency } = getState().settings;
   const walletConnector = walletConnectors[peerId];
   const chainId = walletConnector._chainId;
