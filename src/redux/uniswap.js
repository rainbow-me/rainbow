--- conflicted
+++ resolved
@@ -22,7 +22,6 @@
 import {
   getAllExchanges,
   getLiquidityInfo,
-  getPair,
   getReserve,
   getTestnetUniswapPairs,
 } from '../handlers/uniswap';
@@ -51,8 +50,6 @@
 const UNISWAP_UPDATE_TOKEN_RESERVES = 'uniswap/UNISWAP_UPDATE_TOKEN_RESERVES';
 const UNISWAP_UPDATE_INPUT_CURRENCY_AND_RESERVE =
   'uniswap/UNISWAP_UPDATE_INPUT_CURRENCY_AND_RESERVE';
-const UNISWAP_UPDATE_INPUT_OUTPUT_PAIR =
-  'uniswap/UNISWAP_UPDATE_INPUT_OUTPUT_PAIR';
 const UNISWAP_UPDATE_OUTPUT_CURRENCY_AND_RESERVE =
   'uniswap/UNISWAP_UPDATE_OUTPUT_CURRENCY_AND_RESERVE';
 const UNISWAP_UPDATE_LIQUIDITY_TOKENS =
@@ -137,30 +134,6 @@
 };
 
 export const uniswapUpdateInputCurrency = inputCurrency => async dispatch => {
-<<<<<<< HEAD
-  console.log(inputCurrency);
-  const [inputReserve] = await getReserve(get(inputCurrency, 'address', null));
-  dispatch({
-    payload: {
-      inputCurrency,
-      inputReserve,
-    },
-    type: UNISWAP_UPDATE_INPUT_CURRENCY_AND_RESERVE,
-  });
-};
-
-export const uniswapUpdateOutputCurrency = outputCurrency => async dispatch => {
-  const [outputReserve] = await getReserve(
-    get(outputCurrency, 'address', null)
-  );
-  dispatch({
-    payload: {
-      outputCurrency,
-      outputReserve,
-    },
-    type: UNISWAP_UPDATE_OUTPUT_CURRENCY_AND_RESERVE,
-  });
-=======
   try {
     const inputReserve = await getReserve(get(inputCurrency, 'address', null));
     dispatch({
@@ -204,7 +177,6 @@
     });
     logger.log('Error updating output currency reserve', error);
   }
->>>>>>> 4393a88e
 };
 
 export const uniswapClearCurrenciesAndReserves = () => dispatch =>
