import produce from 'immer';
<<<<<<< HEAD
import without from 'lodash/without';
=======
import concat from 'lodash/concat';
>>>>>>> 69a618ee
import { Dispatch } from 'redux';
import { getPreference } from '../model/preferences';
import { AppGetState } from './store';
import {
  getShowcaseTokens,
  getWebDataEnabled,
  saveShowcaseTokens,
  saveWebDataEnabled,
} from '@rainbow-me/handlers/localstorage/accountLocal';
import networkTypes from '@rainbow-me/helpers/networkTypes';
import { excludeSpecifiedStrings } from '@rainbow-me/helpers/utilities';

// -- Constants --------------------------------------- //

const SHOWCASE_TOKENS_LOAD_SUCCESS =
  'showcaseTokens/SHOWCASE_TOKENS_LOAD_SUCCESS';
const SHOWCASE_TOKENS_LOAD_FAILURE =
  'showcaseTokens/SHOWCASE_TOKENS_LOAD_FAILURE';
const UPDATE_WEB_DATA_ENABLED = 'showcaseTokens/UPDATE_WEB_DATA_ENABLED';
const SHOWCASE_TOKENS_UPDATE = 'showcaseTokens/UPDATE_SHOWCASE_TOKENS';

// -- Actions --------------------------------------------------------------- //

/**
 * Represents the state for the `showcaseTokens` reducer.
 */
interface ShowcaseTokensState {
  /**
   * The current array of showcased token IDs.
   */
  showcaseTokens: string[];

  /**
   * Whether or not web data is enabled for the user.
   */
  webDataEnabled: boolean;
}

/**
 * An action for the `showcaseTokens` reducer.
 */
type ShowcaseTokensAction =
  | ShowcaseTokensLoadSuccessAction
  | ShowcaseTokensLoadFailureAction
  | ShowcaseTokensUpdateWebDataEnabledAction
  | ShowcaseTokensUpdateAction;

/**
 * The action used when information about showcased tokens has been loaded
 * successfully.
 */
interface ShowcaseTokensLoadSuccessAction {
  type: typeof SHOWCASE_TOKENS_LOAD_SUCCESS;
  payload: {
    showcaseTokens: string[];
    webDataEnabled: boolean;
  };
}

/**
 * The action used when loading information about showcased tokens fails.
 */
interface ShowcaseTokensLoadFailureAction {
  type: typeof SHOWCASE_TOKENS_LOAD_FAILURE;
}

/**
 * The action for updating whether or not web data is enabled.
 */
interface ShowcaseTokensUpdateWebDataEnabledAction {
  type: typeof UPDATE_WEB_DATA_ENABLED;
  payload: boolean;
}

/**
 * The action for updating showcased token IDs.
 */
interface ShowcaseTokensUpdateAction {
  type: typeof SHOWCASE_TOKENS_UPDATE;
  payload: string[];
}

/**
 * Loads showcased token IDs and web-data settings from local storage and
 * updates state.
 */
export const showcaseTokensLoadState = () => async (
  dispatch: Dispatch<
    ShowcaseTokensLoadSuccessAction | ShowcaseTokensLoadFailureAction
  >,
  getState: AppGetState
) => {
  try {
    const { accountAddress, network } = getState().settings;

    let showcaseTokens = await getShowcaseTokens(accountAddress, network);

    // if web data is enabled, fetch values from cloud
    const pref = await getWebDataEnabled(accountAddress, network);
    if (pref) {
      const showcaseTokensFromCloud = (await getPreference(
        'showcase',
        accountAddress
      )) as any | undefined;
      if (
        showcaseTokensFromCloud?.showcase?.ids &&
        showcaseTokensFromCloud?.showcase?.ids.length > 0
      ) {
        showcaseTokens = showcaseTokensFromCloud.showcase.ids;
      }
    }

    dispatch({
      payload: {
        showcaseTokens,
        webDataEnabled: !!pref,
      },
      type: SHOWCASE_TOKENS_LOAD_SUCCESS,
    });
  } catch (error) {
    dispatch({ type: SHOWCASE_TOKENS_LOAD_FAILURE });
  }
};

/**
 * Adds a token ID to the showcase in state and updates local storage.
 *
 * @param tokenId The new token ID.
 */
export const addShowcaseToken = (tokenId: string) => (
  dispatch: Dispatch<ShowcaseTokensUpdateAction>,
  getState: AppGetState
) => {
  const { accountAddress, network } = getState().settings;
  const { showcaseTokens = [] } = getState().showcaseTokens;
  const updatedShowcaseTokens = showcaseTokens.concat(tokenId);
  dispatch({
    payload: updatedShowcaseTokens,
    type: SHOWCASE_TOKENS_UPDATE,
  });
  saveShowcaseTokens(updatedShowcaseTokens, accountAddress, network);
};

/**
 * Removes a token ID from the showcase in state and updates local storage.
 *
 * @param tokenId The token ID to remove.
 */
export const removeShowcaseToken = (tokenId: string) => (
  dispatch: Dispatch<ShowcaseTokensUpdateAction>,
  getState: AppGetState
) => {
  const { accountAddress, network } = getState().settings;
  const { showcaseTokens } = getState().showcaseTokens;

  const updatedShowcaseTokens = excludeSpecifiedStrings(
    showcaseTokens,
    tokenId
  );

  dispatch({
    payload: updatedShowcaseTokens,
    type: SHOWCASE_TOKENS_UPDATE,
  });

  saveShowcaseTokens(updatedShowcaseTokens, accountAddress, network);
};

/**
 * Updates whether or not web data should be enabled in state and
 * local storage.
 *
 * @param enabled Whether or not web data should be enabled.
 * @param address The current user's address.
 * @param network The current network.
 */
export const updateWebDataEnabled = (
  enabled: boolean,
  address: string,
  network = networkTypes.mainnet
) => async (dispatch: Dispatch<ShowcaseTokensUpdateWebDataEnabledAction>) => {
  dispatch({
    payload: enabled,
    type: UPDATE_WEB_DATA_ENABLED,
  });
  await saveWebDataEnabled(enabled, address.toLowerCase(), network);
};

// -- Reducer ----------------------------------------- //

const INITIAL_STATE: ShowcaseTokensState = {
  showcaseTokens: [],
  webDataEnabled: false,
};

export default (
  state: ShowcaseTokensState = INITIAL_STATE,
  action: ShowcaseTokensAction
): ShowcaseTokensState =>
  produce(state, draft => {
    if (action.type === SHOWCASE_TOKENS_UPDATE) {
      draft.showcaseTokens = action.payload;
    } else if (action.type === SHOWCASE_TOKENS_LOAD_SUCCESS) {
      draft.showcaseTokens = action.payload.showcaseTokens;
      draft.webDataEnabled = action.payload.webDataEnabled;
    } else if (action.type === UPDATE_WEB_DATA_ENABLED) {
      draft.webDataEnabled = action.payload;
    }
  });<|MERGE_RESOLUTION|>--- conflicted
+++ resolved
@@ -1,9 +1,4 @@
 import produce from 'immer';
-<<<<<<< HEAD
-import without from 'lodash/without';
-=======
-import concat from 'lodash/concat';
->>>>>>> 69a618ee
 import { Dispatch } from 'redux';
 import { getPreference } from '../model/preferences';
 import { AppGetState } from './store';
