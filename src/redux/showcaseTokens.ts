import produce from 'immer';
<<<<<<< HEAD
import { concat, toLower } from 'lodash';
=======
import { concat, without } from 'lodash';
>>>>>>> 50b74352
import { Dispatch } from 'redux';
import { getPreference } from '../model/preferences';
import { AppGetState } from './store';
import {
  getShowcaseTokens,
  getWebDataEnabled,
  saveShowcaseTokens,
  saveWebDataEnabled,
} from '@rainbow-me/handlers/localstorage/accountLocal';
import networkTypes from '@rainbow-me/helpers/networkTypes';
import { excludeSpecifiedStrings } from '@rainbow-me/helpers/utilities';

// -- Constants --------------------------------------- //

const SHOWCASE_TOKENS_LOAD_SUCCESS =
  'showcaseTokens/SHOWCASE_TOKENS_LOAD_SUCCESS';
const SHOWCASE_TOKENS_LOAD_FAILURE =
  'showcaseTokens/SHOWCASE_TOKENS_LOAD_FAILURE';
const UPDATE_WEB_DATA_ENABLED = 'showcaseTokens/UPDATE_WEB_DATA_ENABLED';
const SHOWCASE_TOKENS_UPDATE = 'showcaseTokens/UPDATE_SHOWCASE_TOKENS';

// -- Actions --------------------------------------------------------------- //

/**
 * Represents the state for the `showcaseTokens` reducer.
 */
interface ShowcaseTokensState {
  /**
   * The current array of showcased token IDs.
   */
  showcaseTokens: string[];

  /**
   * Whether or not web data is enabled for the user.
   */
  webDataEnabled: boolean;
}

/**
 * An action for the `showcaseTokens` reducer.
 */
type ShowcaseTokensAction =
  | ShowcaseTokensLoadSuccessAction
  | ShowcaseTokensLoadFailureAction
  | ShowcaseTokensUpdateWebDataEnabledAction
  | ShowcaseTokensUpdateAction;

/**
 * The action used when information about showcased tokens has been loaded
 * successfully.
 */
interface ShowcaseTokensLoadSuccessAction {
  type: typeof SHOWCASE_TOKENS_LOAD_SUCCESS;
  payload: {
    showcaseTokens: string[];
    webDataEnabled: boolean;
  };
}

/**
 * The action used when loading information about showcased tokens fails.
 */
interface ShowcaseTokensLoadFailureAction {
  type: typeof SHOWCASE_TOKENS_LOAD_FAILURE;
}

/**
 * The action for updating whether or not web data is enabled.
 */
interface ShowcaseTokensUpdateWebDataEnabledAction {
  type: typeof UPDATE_WEB_DATA_ENABLED;
  payload: boolean;
}

/**
 * The action for updating showcased token IDs.
 */
interface ShowcaseTokensUpdateAction {
  type: typeof SHOWCASE_TOKENS_UPDATE;
  payload: string[];
}

/**
 * Loads showcased token IDs and web-data settings from local storage and
 * updates state.
 */
export const showcaseTokensLoadState = () => async (
  dispatch: Dispatch<
    ShowcaseTokensLoadSuccessAction | ShowcaseTokensLoadFailureAction
  >,
  getState: AppGetState
) => {
  try {
    const { accountAddress, network } = getState().settings;

    let showcaseTokens = await getShowcaseTokens(accountAddress, network);

    // if web data is enabled, fetch values from cloud
    const pref = await getWebDataEnabled(accountAddress, network);
    if (pref) {
      const showcaseTokensFromCloud = (await getPreference(
        'showcase',
        accountAddress
      )) as any | undefined;
      if (
        showcaseTokensFromCloud?.showcase?.ids &&
        showcaseTokensFromCloud?.showcase?.ids.length > 0
      ) {
        showcaseTokens = showcaseTokensFromCloud.showcase.ids;
      }
    }

    dispatch({
      payload: {
        showcaseTokens,
        webDataEnabled: !!pref,
      },
      type: SHOWCASE_TOKENS_LOAD_SUCCESS,
    });
  } catch (error) {
    dispatch({ type: SHOWCASE_TOKENS_LOAD_FAILURE });
  }
};

/**
 * Adds a token ID to the showcase in state and updates local storage.
 *
 * @param tokenId The new token ID.
 */
export const addShowcaseToken = (tokenId: string) => (
  dispatch: Dispatch<ShowcaseTokensUpdateAction>,
  getState: AppGetState
) => {
  const { accountAddress, network } = getState().settings;
  const { showcaseTokens } = getState().showcaseTokens;
  const updatedShowcaseTokens = concat(showcaseTokens, tokenId);
  dispatch({
    payload: updatedShowcaseTokens,
    type: SHOWCASE_TOKENS_UPDATE,
  });
  saveShowcaseTokens(updatedShowcaseTokens, accountAddress, network);
};

/**
 * Removes a token ID from the showcase in state and updates local storage.
 *
 * @param tokenId The token ID to remove.
 */
export const removeShowcaseToken = (tokenId: string) => (
  dispatch: Dispatch<ShowcaseTokensUpdateAction>,
  getState: AppGetState
) => {
  const { accountAddress, network } = getState().settings;
  const { showcaseTokens } = getState().showcaseTokens;

  const updatedShowcaseTokens = excludeSpecifiedStrings(
    showcaseTokens,
    tokenId
  );

  dispatch({
    payload: updatedShowcaseTokens,
    type: SHOWCASE_TOKENS_UPDATE,
  });

  saveShowcaseTokens(updatedShowcaseTokens, accountAddress, network);
};

/**
 * Updates whether or not web data should be enabled in state and
 * local storage.
 *
 * @param enabled Whether or not web data should be enabled.
 * @param address The current user's address.
 * @param network The current network.
 */
export const updateWebDataEnabled = (
  enabled: boolean,
  address: string,
  network = networkTypes.mainnet
) => async (dispatch: Dispatch<ShowcaseTokensUpdateWebDataEnabledAction>) => {
  dispatch({
    payload: enabled,
    type: UPDATE_WEB_DATA_ENABLED,
  });
  await saveWebDataEnabled(enabled, address.toLowerCase(), network);
};

// -- Reducer ----------------------------------------- //

const INITIAL_STATE: ShowcaseTokensState = {
  showcaseTokens: [],
  webDataEnabled: false,
};

export default (
  state: ShowcaseTokensState = INITIAL_STATE,
  action: ShowcaseTokensAction
): ShowcaseTokensState =>
  produce(state, draft => {
    if (action.type === SHOWCASE_TOKENS_UPDATE) {
      draft.showcaseTokens = action.payload;
    } else if (action.type === SHOWCASE_TOKENS_LOAD_SUCCESS) {
      draft.showcaseTokens = action.payload.showcaseTokens;
      draft.webDataEnabled = action.payload.webDataEnabled;
    } else if (action.type === UPDATE_WEB_DATA_ENABLED) {
      draft.webDataEnabled = action.payload;
    }
  });<|MERGE_RESOLUTION|>--- conflicted
+++ resolved
@@ -1,9 +1,5 @@
 import produce from 'immer';
-<<<<<<< HEAD
-import { concat, toLower } from 'lodash';
-=======
-import { concat, without } from 'lodash';
->>>>>>> 50b74352
+import concat from 'lodash/concat';
 import { Dispatch } from 'redux';
 import { getPreference } from '../model/preferences';
 import { AppGetState } from './store';
