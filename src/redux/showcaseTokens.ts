--- conflicted
+++ resolved
@@ -1,8 +1,4 @@
 import produce from 'immer';
-<<<<<<< HEAD
-import concat from 'lodash/concat';
-=======
->>>>>>> 0e5226a2
 import without from 'lodash/without';
 import { Dispatch } from 'redux';
 import { getPreference } from '../model/preferences';
