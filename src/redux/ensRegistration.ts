<<<<<<< HEAD
=======
import { subDays } from 'date-fns';
import { omit } from 'lodash';
import { Dispatch } from 'react';
>>>>>>> aa3a3bcd
import { AppDispatch, AppGetState } from './store';
import {
  ENSRegistrations,
  ENSRegistrationState,
  Records,
  RegistrationParameters,
  TransactionRegistrationParameters,
} from '@rainbow-me/entities';
<<<<<<< HEAD
import { ENS_RECORDS } from '@rainbow-me/helpers/ens';
import { omitFlatten } from '@rainbow-me/helpers/utilities';
=======
import {
  getLocalENSRegistrations,
  saveLocalENSRegistrations,
} from '@rainbow-me/handlers/localstorage/accountLocal';
import { NetworkTypes } from '@rainbow-me/helpers';
import { REGISTRATION_MODES } from '@rainbow-me/helpers/ens';
>>>>>>> aa3a3bcd

const ENS_REGISTRATION_SET_CHANGED_RECORDS =
  'ensRegistration/ENS_REGISTRATION_SET_CHANGED_RECORDS';
const ENS_REGISTRATION_SET_INITIAL_RECORDS =
  'ensRegistration/ENS_REGISTRATION_SET_INITIAL_RECORDS';
const ENS_REGISTRATION_UPDATE_DURATION =
  'ensRegistration/ENS_REGISTRATION_UPDATE_DURATION';
const ENS_REGISTRATION_UPDATE_RECORDS =
  'ensRegistration/ENS_REGISTRATION_UPDATE_RECORDS';
const ENS_REGISTRATION_UPDATE_RECORD_BY_KEY =
  'ensRegistration/ENS_REGISTRATION_UPDATE_RECORD_BY_KEY';
const ENS_REGISTRATION_REMOVE_RECORD_BY_KEY =
  'ensRegistration/ENS_REGISTRATION_REMOVE_RECORD_BY_KEY';
const ENS_REMOVE_EXPIRED_REGISTRATIONS =
  'ensRegistration/ENS_REMOVE_EXPIRED_REGISTRATIONS';
const ENS_CONTINUE_REGISTRATION = 'ensRegistration/ENS_CONTINUE_REGISTRATION';
const ENS_START_REGISTRATION = 'ensRegistration/ENS_START_REGISTRATION';
const ENS_SAVE_COMMIT_REGISTRATION_PARAMETERS =
  'ensRegistration/ENS_SAVE_COMMIT_REGISTRATION_PARAMETERS';
const ENS_CLEAR_CURRENT_REGISTRATION_NAME =
  'ensRegistration/CLEAR_CURRENT_REGISTRATION_NAME';
const ENS_UPDATE_REGISTRATION_PARAMETERS =
  'ensRegistration/ENS_UPDATE_REGISTRATION_PARAMETERS';
const ENS_REMOVE_REGISTRATION_BY_NAME =
  'ensRegistration/ENS_REMOVE_REGISTRATION_BY_NAME';
const ENS_LOAD_STATE = 'ensRegistration/ENS_LOAD_STATE';

interface EnsRegistrationSetChangedRecordsAction {
  type: typeof ENS_REGISTRATION_SET_CHANGED_RECORDS;
  payload: ENSRegistrationState;
}

interface EnsRegistrationSetInitialRecordsAction {
  type: typeof ENS_REGISTRATION_SET_INITIAL_RECORDS;
  payload: ENSRegistrationState;
}

interface EnsRegistrationUpdateDurationAction {
  type: typeof ENS_REGISTRATION_UPDATE_DURATION;
  payload: { registrations: ENSRegistrations };
}

interface EnsRegistrationUpdateRecordsAction {
  type: typeof ENS_REGISTRATION_UPDATE_RECORDS;
  payload: { registrations: ENSRegistrations };
}

interface EnsRegistrationUpdateRecordByKeyAction {
  type: typeof ENS_REGISTRATION_UPDATE_RECORD_BY_KEY;
  payload: { registrations: ENSRegistrations };
}

interface EnsRegistrationRemoveRecordByKeyAction {
  type: typeof ENS_REGISTRATION_REMOVE_RECORD_BY_KEY;
  payload: { registrations: ENSRegistrations };
}

interface EnsRegistrationRemoveRegistrationByName {
  type: typeof ENS_REMOVE_REGISTRATION_BY_NAME;
  payload: { registrations: ENSRegistrations };
}

interface EnsRegistrationContinueRegistrationAction {
  type: typeof ENS_CONTINUE_REGISTRATION;
  payload: { registrations: ENSRegistrations };
}

interface EnsRegistrationStartRegistrationAction {
  type: typeof ENS_START_REGISTRATION;
  payload: ENSRegistrationState;
}

interface EnsRegistrationSaveCommitRegistrationParametersAction {
  type: typeof ENS_SAVE_COMMIT_REGISTRATION_PARAMETERS;
  payload: { registrations: ENSRegistrations };
}

interface EnsRegistrationLoadState {
  type: typeof ENS_LOAD_STATE;
  payload: { registrations: ENSRegistrations };
}

interface EnsRemoveExpiredRegistrationsAction {
  type: typeof ENS_REMOVE_EXPIRED_REGISTRATIONS;
  payload: { registrations: ENSRegistrations };
}

interface EnsUpdateTransactionRegistrationParameters {
  type: typeof ENS_UPDATE_REGISTRATION_PARAMETERS;
  payload: { registrations: ENSRegistrations };
}

interface EnsClearCurrentRegistrationNameAction {
  type: typeof ENS_CLEAR_CURRENT_REGISTRATION_NAME;
}

export type EnsRegistrationActionTypes =
  | EnsRegistrationSetChangedRecordsAction
  | EnsRegistrationSetInitialRecordsAction
  | EnsRegistrationUpdateDurationAction
  | EnsRegistrationUpdateRecordsAction
  | EnsRegistrationUpdateRecordByKeyAction
  | EnsRegistrationRemoveRecordByKeyAction
  | EnsRegistrationRemoveRegistrationByName
  | EnsRegistrationContinueRegistrationAction
  | EnsRegistrationStartRegistrationAction
  | EnsRegistrationSaveCommitRegistrationParametersAction
  | EnsClearCurrentRegistrationNameAction
  | EnsRegistrationLoadState
  | EnsRemoveExpiredRegistrationsAction
  | EnsUpdateTransactionRegistrationParameters;

// -- Actions ---------------------------------------- //

/**
 * Loads initial state from account local storage.
 */
export const ensRegistrationsLoadState = () => async (
  dispatch: Dispatch<EnsRegistrationLoadState>,
  getState: AppGetState
) => {
  const { accountAddress, network } = getState().settings;
  try {
    const registrations = await getLocalENSRegistrations(
      accountAddress,
      network
    );
    dispatch({
      payload: { registrations },
      type: ENS_LOAD_STATE,
    });
    // eslint-disable-next-line no-empty
  } catch (error) {}
};

export const startRegistration = (
  name: string,
  mode: keyof typeof REGISTRATION_MODES
) => async (dispatch: AppDispatch, getState: AppGetState) => {
  const {
    ensRegistration: { registrations },
    settings: { accountAddress },
  } = getState();
  const lcAccountAddress = accountAddress.toLowerCase();
  const accountRegistrations = registrations?.[lcAccountAddress] || {};
  const registration = accountRegistrations[name] || {};

  const updatedEnsRegistrationManager = {
    currentRegistrationName: name,
    registrations: {
      ...registrations,
      [lcAccountAddress]: {
        ...accountRegistrations,
        [name]: { ...registration, mode, name },
      },
    },
  };
  dispatch({
    payload: updatedEnsRegistrationManager,
    type: ENS_START_REGISTRATION,
  });
};

export const continueRegistration = (name: string) => async (
  dispatch: AppDispatch
) => {
  const updatedEnsRegistrationManager = {
    currentRegistrationName: name,
  };
  dispatch({
    payload: updatedEnsRegistrationManager,
    type: ENS_CONTINUE_REGISTRATION,
  });
};

export const removeExpiredRegistrations = () => async (
  dispatch: AppDispatch,
  getState: AppGetState
) => {
  const {
    ensRegistration: { registrations },
    settings: { accountAddress },
  } = getState();

  const accountRegistrations =
    registrations?.[accountAddress.toLowerCase()] || [];

  const registrationsArray = Object.values(accountRegistrations);

  const sevenDaysAgoMs = subDays(new Date(), 7).getTime();

  const activeRegistrations = registrationsArray.filter(registration =>
    registration?.commitTransactionConfirmedAt
      ? registration?.commitTransactionConfirmedAt >= sevenDaysAgoMs
      : true
  );

  dispatch({
    payload: activeRegistrations,
    type: ENS_REMOVE_EXPIRED_REGISTRATIONS,
  });
};

export const setInitialRecords = (records: Records) => async (
  dispatch: AppDispatch,
  getState: AppGetState
) => {
  const {
    ensRegistration: { registrations, currentRegistrationName },
    settings: { accountAddress },
  } = getState();
  const lcAccountAddress = accountAddress.toLowerCase();
  const accountRegistrations = registrations?.[lcAccountAddress] || {};
  const registration = accountRegistrations[currentRegistrationName] || {};

  const updatedEnsRegistrationManagerForAccount = {
    registrations: {
      ...registrations,
      [lcAccountAddress]: {
        ...accountRegistrations,
        [currentRegistrationName]: {
          ...registration,
          initialRecords: records,
          records,
        },
      },
    },
  };
  dispatch({
    payload: updatedEnsRegistrationManagerForAccount,
    type: ENS_REGISTRATION_SET_INITIAL_RECORDS,
  });
};

export const setChangedRecords = (changedRecords: Records) => async (
  dispatch: AppDispatch,
  getState: AppGetState
) => {
  const {
    ensRegistration: { registrations, currentRegistrationName },
    settings: { accountAddress },
  } = getState();
  const lcAccountAddress = accountAddress.toLowerCase();
  const accountRegistrations = registrations?.[lcAccountAddress] || {};
  const registration = accountRegistrations[currentRegistrationName] || {};

  const updatedEnsRegistrationManagerForAccount = {
    registrations: {
      ...registrations,
      [lcAccountAddress]: {
        ...accountRegistrations,
        [currentRegistrationName]: {
          ...registration,
          changedRecords,
        },
      },
    },
  };
  dispatch({
    payload: updatedEnsRegistrationManagerForAccount,
    type: ENS_REGISTRATION_SET_CHANGED_RECORDS,
  });
};

export const updateRecords = (records: Records) => async (
  dispatch: AppDispatch,
  getState: AppGetState
) => {
  const {
    ensRegistration: { registrations, currentRegistrationName },
    settings: { accountAddress },
  } = getState();
  const lcAccountAddress = accountAddress.toLowerCase();
  const accountRegistrations = registrations?.[lcAccountAddress] || {};
  const registration = accountRegistrations[currentRegistrationName] || {};

  const updatedEnsRegistrationManagerForAccount = {
    registrations: {
      ...registrations,
      [lcAccountAddress]: {
        ...accountRegistrations,
        [currentRegistrationName]: { ...registration, records },
      },
    },
  };
  dispatch({
    payload: updatedEnsRegistrationManagerForAccount,
    type: ENS_REGISTRATION_UPDATE_RECORDS,
  });
};

export const updateRecordByKey = (key: string, value: string) => async (
  dispatch: AppDispatch,
  getState: AppGetState
) => {
  const {
    ensRegistration: { registrations, currentRegistrationName },
    settings: { accountAddress },
  } = getState();
  const lcAccountAddress = accountAddress.toLowerCase();

  const accountRegistrations = registrations?.[lcAccountAddress] || {};
  const registration = accountRegistrations[currentRegistrationName] || {};
  const registrationRecords = registration?.records || {};
  const updatedEnsRegistrationManagerForAccount = {
    registrations: {
      ...registrations,
      [lcAccountAddress]: {
        ...accountRegistrations,
        [currentRegistrationName]: {
          ...registration,
          records: { ...registrationRecords, [key]: value },
        },
      },
    },
  };
  dispatch({
    payload: updatedEnsRegistrationManagerForAccount,
    type: ENS_REGISTRATION_UPDATE_RECORDS,
  });
};

<<<<<<< HEAD
export const removeRecordByKey = (
  accountAddress: EthereumAddress,
  key: keyof typeof ENS_RECORDS
) => async (dispatch: AppDispatch, getState: AppGetState) => {
=======
export const removeRecordByKey = (key: string) => async (
  dispatch: AppDispatch,
  getState: AppGetState
) => {
>>>>>>> aa3a3bcd
  const {
    ensRegistration: { registrations, currentRegistrationName },
    settings: { accountAddress },
  } = getState();

  const lcAccountAddress = accountAddress.toLowerCase();
  const accountRegistrations = registrations?.[lcAccountAddress] || {};
  const registration = accountRegistrations[currentRegistrationName] || {};
  const registrationRecords = registration?.records || {};

  const newRecords = omitFlatten(registrationRecords, key);

  const updatedEnsRegistrationManagerForAccount = {
    registrations: {
      ...registrations,
      [lcAccountAddress]: {
        ...accountRegistrations,
        [currentRegistrationName]: {
          ...registration,
          records: newRecords,
        },
      },
    },
  };

  dispatch({
    payload: updatedEnsRegistrationManagerForAccount,
    type: ENS_REGISTRATION_REMOVE_RECORD_BY_KEY,
  });
};

export const saveCommitRegistrationParameters = (
  registrationParameters:
    | RegistrationParameters
    | TransactionRegistrationParameters
) => async (dispatch: AppDispatch, getState: AppGetState) => {
  const {
    ensRegistration: { registrations, currentRegistrationName },
    settings: { accountAddress },
  } = getState();
  const lcAccountAddress = accountAddress.toLowerCase();
  const accountRegistrations = registrations?.[lcAccountAddress] || {};
  const registration = accountRegistrations[currentRegistrationName] || {};
  const updatedEnsRegistrationManager = {
    registrations: {
      ...registrations,
      [lcAccountAddress]: {
        ...accountRegistrations,
        [currentRegistrationName]: {
          ...registration,
          ...registrationParameters,
        },
      },
    },
  };

  saveLocalENSRegistrations(
    updatedEnsRegistrationManager.registrations,
    accountAddress,
    NetworkTypes.mainnet
  );

  dispatch({
    payload: updatedEnsRegistrationManager,
    type: ENS_SAVE_COMMIT_REGISTRATION_PARAMETERS,
  });
};

export const clearCurrentRegistrationName = () => async (
  dispatch: AppDispatch
) => {
  dispatch({
    type: ENS_CLEAR_CURRENT_REGISTRATION_NAME,
  });
};

export const updateTransactionRegistrationParameters = (
  registrationParameters: TransactionRegistrationParameters
) => async (dispatch: AppDispatch, getState: AppGetState) => {
  const {
    ensRegistration: { registrations, currentRegistrationName },
    settings: { accountAddress },
  } = getState();

  const lcAccountAddress = accountAddress.toLowerCase();
  const accountRegistrations = registrations?.[lcAccountAddress] || {};
  const registration = accountRegistrations[currentRegistrationName] || {};
  const updatedEnsRegistrationManager = {
    registrations: {
      ...registrations,
      [lcAccountAddress]: {
        ...accountRegistrations,
        [currentRegistrationName]: {
          ...registration,
          ...registrationParameters,
        },
      },
    },
  };

  saveLocalENSRegistrations(
    updatedEnsRegistrationManager.registrations,
    accountAddress,
    NetworkTypes.mainnet
  );

  dispatch({
    payload: updatedEnsRegistrationManager,
    type: ENS_UPDATE_REGISTRATION_PARAMETERS,
  });
};

export const removeRegistrationByName = (name: string) => async (
  dispatch: AppDispatch,
  getState: AppGetState
) => {
  const {
    ensRegistration: { registrations },
    settings: { accountAddress },
  } = getState();

  const lcAccountAddress = accountAddress.toLowerCase();
  const accountRegistrations = registrations?.[lcAccountAddress] || {};
  delete accountRegistrations?.[name];
  const updatedEnsRegistrationManager = {
    registrations: {
      ...registrations,
      [lcAccountAddress]: {
        ...accountRegistrations,
      },
    },
  };

  saveLocalENSRegistrations(
    updatedEnsRegistrationManager.registrations,
    accountAddress,
    NetworkTypes.mainnet
  );

  dispatch({
    payload: updatedEnsRegistrationManager,
    type: ENS_UPDATE_REGISTRATION_PARAMETERS,
  });
};

// -- Reducer ----------------------------------------- //
const INITIAL_STATE: ENSRegistrationState = {
  currentRegistrationName: '',
  registrations: {},
};

export default (
  state = INITIAL_STATE,
  action: EnsRegistrationActionTypes
): ENSRegistrationState => {
  switch (action.type) {
    case ENS_START_REGISTRATION:
      return {
        ...state,
        ...action.payload,
      };
    case ENS_REGISTRATION_SET_CHANGED_RECORDS:
      return {
        ...state,
        ...action.payload,
      };
    case ENS_REGISTRATION_SET_INITIAL_RECORDS:
      return {
        ...state,
        ...action.payload,
      };
    case ENS_REGISTRATION_UPDATE_DURATION:
      return {
        ...state,
        ...action.payload,
      };
    case ENS_REGISTRATION_UPDATE_RECORDS:
      return {
        ...state,
        ...action.payload,
      };
    case ENS_REGISTRATION_UPDATE_RECORD_BY_KEY:
      return {
        ...state,
        ...action.payload,
      };
    case ENS_REGISTRATION_REMOVE_RECORD_BY_KEY:
      return {
        ...state,
        ...action.payload,
      };
    case ENS_REMOVE_EXPIRED_REGISTRATIONS:
      return {
        ...state,
        ...action.payload,
      };
    case ENS_SAVE_COMMIT_REGISTRATION_PARAMETERS:
      return {
        ...state,
        ...action.payload,
      };
    case ENS_UPDATE_REGISTRATION_PARAMETERS:
      return {
        ...state,
        ...action.payload,
      };
    case ENS_REMOVE_REGISTRATION_BY_NAME:
      return {
        ...state,
        ...action.payload,
      };
    case ENS_CLEAR_CURRENT_REGISTRATION_NAME:
      return {
        ...state,
        currentRegistrationName: '',
      };
    case ENS_LOAD_STATE:
      return {
        ...state,
        ...action.payload,
      };
    default:
      return state;
  }
};<|MERGE_RESOLUTION|>--- conflicted
+++ resolved
@@ -1,9 +1,5 @@
-<<<<<<< HEAD
-=======
 import { subDays } from 'date-fns';
-import { omit } from 'lodash';
 import { Dispatch } from 'react';
->>>>>>> aa3a3bcd
 import { AppDispatch, AppGetState } from './store';
 import {
   ENSRegistrations,
@@ -12,17 +8,13 @@
   RegistrationParameters,
   TransactionRegistrationParameters,
 } from '@rainbow-me/entities';
-<<<<<<< HEAD
-import { ENS_RECORDS } from '@rainbow-me/helpers/ens';
-import { omitFlatten } from '@rainbow-me/helpers/utilities';
-=======
 import {
   getLocalENSRegistrations,
   saveLocalENSRegistrations,
 } from '@rainbow-me/handlers/localstorage/accountLocal';
 import { NetworkTypes } from '@rainbow-me/helpers';
-import { REGISTRATION_MODES } from '@rainbow-me/helpers/ens';
->>>>>>> aa3a3bcd
+import { ENS_RECORDS, REGISTRATION_MODES } from '@rainbow-me/helpers/ens';
+import { omitFlatten } from '@rainbow-me/helpers/utilities';
 
 const ENS_REGISTRATION_SET_CHANGED_RECORDS =
   'ensRegistration/ENS_REGISTRATION_SET_CHANGED_RECORDS';
@@ -345,17 +337,10 @@
   });
 };
 
-<<<<<<< HEAD
-export const removeRecordByKey = (
-  accountAddress: EthereumAddress,
-  key: keyof typeof ENS_RECORDS
-) => async (dispatch: AppDispatch, getState: AppGetState) => {
-=======
 export const removeRecordByKey = (key: string) => async (
   dispatch: AppDispatch,
   getState: AppGetState
 ) => {
->>>>>>> aa3a3bcd
   const {
     ensRegistration: { registrations, currentRegistrationName },
     settings: { accountAddress },
@@ -366,7 +351,7 @@
   const registration = accountRegistrations[currentRegistrationName] || {};
   const registrationRecords = registration?.records || {};
 
-  const newRecords = omitFlatten(registrationRecords, key);
+  const newRecords = omitFlatten(registrationRecords, key as ENS_RECORDS);
 
   const updatedEnsRegistrationManagerForAccount = {
     registrations: {
