--- conflicted
+++ resolved
@@ -1,8 +1,4 @@
 import { subDays } from 'date-fns';
-<<<<<<< HEAD
-import omit from 'lodash/omit';
-=======
->>>>>>> ff35b533
 import { Dispatch } from 'react';
 import { AppDispatch, AppGetState } from './store';
 import {
