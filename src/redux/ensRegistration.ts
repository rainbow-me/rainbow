import { omit } from 'lodash';
import { Dispatch } from 'react';
import { AppDispatch, AppGetState } from './store';
import {
  ENSRegistrations,
  ENSRegistrationState,
  EthereumAddress,
  Records,
  RegistrationParameters,
  TransactionRegistrationParameters,
} from '@rainbow-me/entities';
import {
  getLocalENSRegistrations,
  saveLocalENSRegistrations,
} from '@rainbow-me/handlers/localstorage/accountLocal';
import { NetworkTypes } from '@rainbow-me/helpers';

const ENS_REGISTRATION_SET_EXISTING_RECORDS =
  'ensRegistration/ENS_REGISTRATION_SET_EXISTING_RECORDS';
const ENS_REGISTRATION_UPDATE_DURATION =
  'ensRegistration/ENS_REGISTRATION_UPDATE_DURATION';
const ENS_REGISTRATION_UPDATE_RECORDS =
  'ensRegistration/ENS_REGISTRATION_UPDATE_RECORDS';
const ENS_REGISTRATION_UPDATE_RECORD_BY_KEY =
  'ensRegistration/ENS_REGISTRATION_UPDATE_RECORD_BY_KEY';
const ENS_REGISTRATION_REMOVE_RECORD_BY_KEY =
  'ensRegistration/ENS_REGISTRATION_REMOVE_RECORD_BY_KEY';
const ENS_CONTINUE_REGISTRATION = 'ensRegistration/ENS_CONTINUE_REGISTRATION';
const ENS_START_REGISTRATION = 'ensRegistration/ENS_START_REGISTRATION';
const ENS_SAVE_COMMIT_REGISTRATION_PARAMETERS =
  'ensRegistration/ENS_SAVE_COMMIT_REGISTRATION_PARAMETERS';
<<<<<<< HEAD
const ENS_CLEAR_CURRENT_REGISTRATION_NAME =
  'ensRegistration/CLEAR_CURRENT_REGISTRATION_NAME';

interface EnsRegistrationSetExistingRecordsAction {
  type: typeof ENS_REGISTRATION_SET_EXISTING_RECORDS;
  payload: ENSRegistrationState;
}
=======
const ENS_UPDATE_REGISTRATION_PARAMETERS =
  'ensRegistration/ENS_UPDATE_REGISTRATION_PARAMETERS';
const ENS_LOAD_STATE = 'ensRegistration/ENS_LOAD_STATE';
>>>>>>> f4671027

interface EnsRegistrationUpdateDurationAction {
  type: typeof ENS_REGISTRATION_UPDATE_DURATION;
  payload: { registrations: ENSRegistrations };
}

interface EnsRegistrationUpdateRecordsAction {
  type: typeof ENS_REGISTRATION_UPDATE_RECORDS;
  payload: { registrations: ENSRegistrations };
}

interface EnsRegistrationUpdateRecordByKeyAction {
  type: typeof ENS_REGISTRATION_UPDATE_RECORD_BY_KEY;
  payload: { registrations: ENSRegistrations };
}

interface EnsRegistrationRemoveRecordByKeyAction {
  type: typeof ENS_REGISTRATION_REMOVE_RECORD_BY_KEY;
  payload: { registrations: ENSRegistrations };
}

interface EnsRegistrationContinueRegistrationAction {
  type: typeof ENS_CONTINUE_REGISTRATION;
  payload: { registrations: ENSRegistrations };
}

interface EnsRegistrationStartRegistrationAction {
  type: typeof ENS_START_REGISTRATION;
  payload: ENSRegistrationState;
}

interface EnsRegistrationSaveCommitRegistrationParametersAction {
  type: typeof ENS_SAVE_COMMIT_REGISTRATION_PARAMETERS;
  payload: { registrations: ENSRegistrations };
}

interface EnsRegistrationLoadState {
  type: typeof ENS_LOAD_STATE;
  payload: { registrations: ENSRegistrations };
}

interface EnsupdateTransactionRegistrationParameters {
  type: typeof ENS_UPDATE_REGISTRATION_PARAMETERS;
  payload: { registrations: ENSRegistrations };
}

interface EnsClearCurrentRegistrationNameAction {
  type: typeof ENS_CLEAR_CURRENT_REGISTRATION_NAME;
}

export type EnsRegistrationActionTypes =
  | EnsRegistrationSetExistingRecordsAction
  | EnsRegistrationUpdateDurationAction
  | EnsRegistrationUpdateRecordsAction
  | EnsRegistrationUpdateRecordByKeyAction
  | EnsRegistrationRemoveRecordByKeyAction
  | EnsRegistrationContinueRegistrationAction
  | EnsRegistrationStartRegistrationAction
  | EnsRegistrationSaveCommitRegistrationParametersAction
<<<<<<< HEAD
  | EnsClearCurrentRegistrationNameAction;
=======
  | EnsRegistrationLoadState
  | EnsupdateTransactionRegistrationParameters;
>>>>>>> f4671027

// -- Actions ---------------------------------------- //

/**
 * Loads initial state from account local storage.
 */
export const ensRegistrationsLoadState = () => async (
  dispatch: Dispatch<EnsRegistrationLoadState>,
  getState: AppGetState
) => {
  const { accountAddress, network } = getState().settings;
  try {
    const registrations = await getLocalENSRegistrations(
      accountAddress,
      network
    );
    dispatch({
      payload: { registrations },
      type: ENS_LOAD_STATE,
    });
    // eslint-disable-next-line no-empty
  } catch (error) {}
};

export const startRegistration = (
  accountAddress: EthereumAddress,
  name: string,
  mode: 'create' | 'edit' = 'create'
) => async (dispatch: AppDispatch, getState: AppGetState) => {
  const {
    ensRegistration: { registrations },
  } = getState();
  const lcAccountAddress = accountAddress.toLowerCase();
  const accountRegistrations = registrations?.[lcAccountAddress] || {};
  const registration = accountRegistrations[name] || {};

  const updatedEnsRegistrationManager = {
    currentRegistrationName: name,
    registrations: {
      ...registrations,
      [lcAccountAddress]: {
        ...accountRegistrations,
        [name]: { ...registration, mode, name },
      },
    },
  };
  dispatch({
    payload: updatedEnsRegistrationManager,
    type: ENS_START_REGISTRATION,
  });
};

export const continueRegistration = (name: string) => async (
  dispatch: AppDispatch
) => {
  const updatedEnsRegistrationManager = {
    currentRegistrationName: name,
  };
  dispatch({
    payload: updatedEnsRegistrationManager,
    type: ENS_CONTINUE_REGISTRATION,
  });
};

export const updateRegistrationDuration = (
  accountAddress: EthereumAddress,
  duration: number
) => async (dispatch: AppDispatch, getState: AppGetState) => {
  const {
    ensRegistration: { registrations, currentRegistrationName },
  } = getState();
  const lcAccountAddress = accountAddress.toLowerCase();

  const accountRegistrations = registrations?.[lcAccountAddress] || {};
  const registration = accountRegistrations[currentRegistrationName] || {};

  const updatedEnsRegistrationManager = {
    registrations: {
      ...registrations,
      [lcAccountAddress]: {
        ...accountRegistrations,
        [currentRegistrationName]: { ...registration, duration },
      },
    },
  };
  dispatch({
    payload: updatedEnsRegistrationManager,
    type: ENS_REGISTRATION_UPDATE_DURATION,
  });
};

export const setExistingRecords = (
  accountAddress: EthereumAddress,
  records: Records
) => async (dispatch: AppDispatch, getState: AppGetState) => {
  const {
    ensRegistration: { registrations, currentRegistrationName },
  } = getState();
  const lcAccountAddress = accountAddress.toLowerCase();
  const accountRegistrations = registrations?.[lcAccountAddress] || {};
  const registration = accountRegistrations[currentRegistrationName] || {};

  const updatedEnsRegistrationManagerForAccount = {
    registrations: {
      ...registrations,
      [lcAccountAddress]: {
        ...accountRegistrations,
        [currentRegistrationName]: {
          ...registration,
          existingRecords: records,
          records,
        },
      },
    },
  };
  dispatch({
    payload: updatedEnsRegistrationManagerForAccount,
    type: ENS_REGISTRATION_SET_EXISTING_RECORDS,
  });
};

export const updateRecords = (
  accountAddress: EthereumAddress,
  records: Records
) => async (dispatch: AppDispatch, getState: AppGetState) => {
  const {
    ensRegistration: { registrations, currentRegistrationName },
  } = getState();
  const lcAccountAddress = accountAddress.toLowerCase();
  const accountRegistrations = registrations?.[lcAccountAddress] || {};
  const registration = accountRegistrations[currentRegistrationName] || {};

  const updatedEnsRegistrationManagerForAccount = {
    registrations: {
      ...registrations,
      [lcAccountAddress]: {
        ...accountRegistrations,
        [currentRegistrationName]: { ...registration, records },
      },
    },
  };
  dispatch({
    payload: updatedEnsRegistrationManagerForAccount,
    type: ENS_REGISTRATION_UPDATE_RECORDS,
  });
};

export const updateRecordByKey = (
  accountAddress: EthereumAddress,
  key: string,
  value: string
) => async (dispatch: AppDispatch, getState: AppGetState) => {
  const {
    ensRegistration: { registrations, currentRegistrationName },
  } = getState();
  const lcAccountAddress = accountAddress.toLowerCase();

  const accountRegistrations = registrations?.[lcAccountAddress] || {};
  const registration = accountRegistrations[currentRegistrationName] || {};
  const registrationRecords = registration?.records || {};

  const updatedEnsRegistrationManagerForAccount = {
    registrations: {
      ...registrations,
      [lcAccountAddress]: {
        ...accountRegistrations,
        [currentRegistrationName]: {
          ...registration,
          records: { ...registrationRecords, [key]: value },
        },
      },
    },
  };
  dispatch({
    payload: updatedEnsRegistrationManagerForAccount,
    type: ENS_REGISTRATION_UPDATE_RECORDS,
  });
};

export const removeRecordByKey = (
  accountAddress: EthereumAddress,
  key: string
) => async (dispatch: AppDispatch, getState: AppGetState) => {
  const {
    ensRegistration: { registrations, currentRegistrationName },
  } = getState();

  const lcAccountAddress = accountAddress.toLowerCase();
  const accountRegistrations = registrations?.[lcAccountAddress] || {};
  const registration = accountRegistrations[currentRegistrationName] || {};
  const registrationRecords = registration?.records || {};

  const newRecords = omit(registrationRecords, key) as Records;

  const updatedEnsRegistrationManagerForAccount = {
    registrations: {
      ...registrations,
      [lcAccountAddress]: {
        ...accountRegistrations,
        [currentRegistrationName]: {
          ...registration,
          records: newRecords,
        },
      },
    },
  };

  dispatch({
    payload: updatedEnsRegistrationManagerForAccount,
    type: ENS_REGISTRATION_REMOVE_RECORD_BY_KEY,
  });
};

export const saveCommitRegistrationParameters = (
  accountAddress: EthereumAddress,
  registrationParameters: RegistrationParameters
) => async (dispatch: AppDispatch, getState: AppGetState) => {
  const {
    ensRegistration: { registrations, currentRegistrationName },
  } = getState();

  const lcAccountAddress = accountAddress.toLowerCase();
  const accountRegistrations = registrations?.[lcAccountAddress] || {};
  const registration = accountRegistrations[currentRegistrationName] || {};
  const updatedEnsRegistrationManager = {
    registrations: {
      ...registrations,
      [lcAccountAddress]: {
        ...accountRegistrations,
        [currentRegistrationName]: {
          ...registration,
          ...registrationParameters,
        },
      },
    },
  };

  saveLocalENSRegistrations(
    updatedEnsRegistrationManager.registrations,
    accountAddress,
    NetworkTypes.mainnet
  );

  dispatch({
    payload: updatedEnsRegistrationManager,
    type: ENS_SAVE_COMMIT_REGISTRATION_PARAMETERS,
  });
};

<<<<<<< HEAD
export const clearCurrentRegistrationName = () => async (
  dispatch: AppDispatch
) => {
  dispatch({
    type: ENS_CLEAR_CURRENT_REGISTRATION_NAME,
=======
export const updateTransactionRegistrationParameters = (
  accountAddress: EthereumAddress,
  registrationParameters: TransactionRegistrationParameters
) => async (dispatch: AppDispatch, getState: AppGetState) => {
  const {
    ensRegistration: { registrations, currentRegistrationName },
  } = getState();

  const lcAccountAddress = accountAddress.toLowerCase();
  const accountRegistrations = registrations?.[lcAccountAddress] || {};
  const registration = accountRegistrations[currentRegistrationName] || {};
  const updatedEnsRegistrationManager = {
    registrations: {
      ...registrations,
      [lcAccountAddress]: {
        ...accountRegistrations,
        [currentRegistrationName]: {
          ...registration,
          ...registrationParameters,
        },
      },
    },
  };

  saveLocalENSRegistrations(
    updatedEnsRegistrationManager.registrations,
    accountAddress,
    NetworkTypes.mainnet
  );

  dispatch({
    payload: updatedEnsRegistrationManager,
    type: ENS_UPDATE_REGISTRATION_PARAMETERS,
>>>>>>> f4671027
  });
};

// -- Reducer ----------------------------------------- //
const INITIAL_STATE: ENSRegistrationState = {
  currentRegistrationName: '',
  registrations: {},
};

export default (
  state = INITIAL_STATE,
  action: EnsRegistrationActionTypes
): ENSRegistrationState => {
  switch (action.type) {
    case ENS_START_REGISTRATION:
      return {
        ...state,
        ...action.payload,
      };
    case ENS_REGISTRATION_SET_EXISTING_RECORDS:
      return {
        ...state,
        ...action.payload,
      };
    case ENS_REGISTRATION_UPDATE_DURATION:
      return {
        ...state,
        ...action.payload,
      };
    case ENS_REGISTRATION_UPDATE_RECORDS:
      return {
        ...state,
        ...action.payload,
      };
    case ENS_REGISTRATION_UPDATE_RECORD_BY_KEY:
      return {
        ...state,
        ...action.payload,
      };
    case ENS_REGISTRATION_REMOVE_RECORD_BY_KEY:
      return {
        ...state,
        ...action.payload,
      };
    case ENS_SAVE_COMMIT_REGISTRATION_PARAMETERS:
      return {
        ...state,
        ...action.payload,
      };
<<<<<<< HEAD
    case ENS_CLEAR_CURRENT_REGISTRATION_NAME:
      return {
        ...state,
        currentRegistrationName: '',
=======
    case ENS_UPDATE_REGISTRATION_PARAMETERS:
      return {
        ...state,
        ...action.payload,
      };
    case ENS_LOAD_STATE:
      return {
        ...state,
        ...action.payload,
>>>>>>> f4671027
      };
    default:
      return state;
  }
};<|MERGE_RESOLUTION|>--- conflicted
+++ resolved
@@ -15,8 +15,10 @@
 } from '@rainbow-me/handlers/localstorage/accountLocal';
 import { NetworkTypes } from '@rainbow-me/helpers';
 
-const ENS_REGISTRATION_SET_EXISTING_RECORDS =
-  'ensRegistration/ENS_REGISTRATION_SET_EXISTING_RECORDS';
+const ENS_REGISTRATION_SET_CHANGED_RECORDS =
+  'ensRegistration/ENS_REGISTRATION_SET_CHANGED_RECORDS';
+const ENS_REGISTRATION_SET_INITIAL_RECORDS =
+  'ensRegistration/ENS_REGISTRATION_SET_INITIAL_RECORDS';
 const ENS_REGISTRATION_UPDATE_DURATION =
   'ensRegistration/ENS_REGISTRATION_UPDATE_DURATION';
 const ENS_REGISTRATION_UPDATE_RECORDS =
@@ -29,19 +31,21 @@
 const ENS_START_REGISTRATION = 'ensRegistration/ENS_START_REGISTRATION';
 const ENS_SAVE_COMMIT_REGISTRATION_PARAMETERS =
   'ensRegistration/ENS_SAVE_COMMIT_REGISTRATION_PARAMETERS';
-<<<<<<< HEAD
 const ENS_CLEAR_CURRENT_REGISTRATION_NAME =
   'ensRegistration/CLEAR_CURRENT_REGISTRATION_NAME';
-
-interface EnsRegistrationSetExistingRecordsAction {
-  type: typeof ENS_REGISTRATION_SET_EXISTING_RECORDS;
-  payload: ENSRegistrationState;
-}
-=======
 const ENS_UPDATE_REGISTRATION_PARAMETERS =
   'ensRegistration/ENS_UPDATE_REGISTRATION_PARAMETERS';
 const ENS_LOAD_STATE = 'ensRegistration/ENS_LOAD_STATE';
->>>>>>> f4671027
+
+interface EnsRegistrationSetChangedRecordsAction {
+  type: typeof ENS_REGISTRATION_SET_CHANGED_RECORDS;
+  payload: ENSRegistrationState;
+}
+
+interface EnsRegistrationSetInitialRecordsAction {
+  type: typeof ENS_REGISTRATION_SET_INITIAL_RECORDS;
+  payload: ENSRegistrationState;
+}
 
 interface EnsRegistrationUpdateDurationAction {
   type: typeof ENS_REGISTRATION_UPDATE_DURATION;
@@ -83,7 +87,7 @@
   payload: { registrations: ENSRegistrations };
 }
 
-interface EnsupdateTransactionRegistrationParameters {
+interface EnsUpdateTransactionRegistrationParameters {
   type: typeof ENS_UPDATE_REGISTRATION_PARAMETERS;
   payload: { registrations: ENSRegistrations };
 }
@@ -93,7 +97,8 @@
 }
 
 export type EnsRegistrationActionTypes =
-  | EnsRegistrationSetExistingRecordsAction
+  | EnsRegistrationSetChangedRecordsAction
+  | EnsRegistrationSetInitialRecordsAction
   | EnsRegistrationUpdateDurationAction
   | EnsRegistrationUpdateRecordsAction
   | EnsRegistrationUpdateRecordByKeyAction
@@ -101,12 +106,9 @@
   | EnsRegistrationContinueRegistrationAction
   | EnsRegistrationStartRegistrationAction
   | EnsRegistrationSaveCommitRegistrationParametersAction
-<<<<<<< HEAD
-  | EnsClearCurrentRegistrationNameAction;
-=======
+  | EnsClearCurrentRegistrationNameAction
   | EnsRegistrationLoadState
-  | EnsupdateTransactionRegistrationParameters;
->>>>>>> f4671027
+  | EnsUpdateTransactionRegistrationParameters;
 
 // -- Actions ---------------------------------------- //
 
@@ -198,7 +200,7 @@
   });
 };
 
-export const setExistingRecords = (
+export const setInitialRecords = (
   accountAddress: EthereumAddress,
   records: Records
 ) => async (dispatch: AppDispatch, getState: AppGetState) => {
@@ -216,7 +218,7 @@
         ...accountRegistrations,
         [currentRegistrationName]: {
           ...registration,
-          existingRecords: records,
+          initialRecords: records,
           records,
         },
       },
@@ -224,7 +226,36 @@
   };
   dispatch({
     payload: updatedEnsRegistrationManagerForAccount,
-    type: ENS_REGISTRATION_SET_EXISTING_RECORDS,
+    type: ENS_REGISTRATION_SET_INITIAL_RECORDS,
+  });
+};
+
+export const setChangedRecords = (
+  accountAddress: EthereumAddress,
+  changedRecords: Records
+) => async (dispatch: AppDispatch, getState: AppGetState) => {
+  const {
+    ensRegistration: { registrations, currentRegistrationName },
+  } = getState();
+  const lcAccountAddress = accountAddress.toLowerCase();
+  const accountRegistrations = registrations?.[lcAccountAddress] || {};
+  const registration = accountRegistrations[currentRegistrationName] || {};
+
+  const updatedEnsRegistrationManagerForAccount = {
+    registrations: {
+      ...registrations,
+      [lcAccountAddress]: {
+        ...accountRegistrations,
+        [currentRegistrationName]: {
+          ...registration,
+          changedRecords,
+        },
+      },
+    },
+  };
+  dispatch({
+    payload: updatedEnsRegistrationManagerForAccount,
+    type: ENS_REGISTRATION_SET_CHANGED_RECORDS,
   });
 };
 
@@ -356,13 +387,14 @@
   });
 };
 
-<<<<<<< HEAD
 export const clearCurrentRegistrationName = () => async (
   dispatch: AppDispatch
 ) => {
   dispatch({
     type: ENS_CLEAR_CURRENT_REGISTRATION_NAME,
-=======
+  });
+};
+
 export const updateTransactionRegistrationParameters = (
   accountAddress: EthereumAddress,
   registrationParameters: TransactionRegistrationParameters
@@ -396,7 +428,6 @@
   dispatch({
     payload: updatedEnsRegistrationManager,
     type: ENS_UPDATE_REGISTRATION_PARAMETERS,
->>>>>>> f4671027
   });
 };
 
@@ -416,7 +447,12 @@
         ...state,
         ...action.payload,
       };
-    case ENS_REGISTRATION_SET_EXISTING_RECORDS:
+    case ENS_REGISTRATION_SET_CHANGED_RECORDS:
+      return {
+        ...state,
+        ...action.payload,
+      };
+    case ENS_REGISTRATION_SET_INITIAL_RECORDS:
       return {
         ...state,
         ...action.payload,
@@ -446,22 +482,20 @@
         ...state,
         ...action.payload,
       };
-<<<<<<< HEAD
+    case ENS_UPDATE_REGISTRATION_PARAMETERS:
+      return {
+        ...state,
+        ...action.payload,
+      };
     case ENS_CLEAR_CURRENT_REGISTRATION_NAME:
       return {
         ...state,
         currentRegistrationName: '',
-=======
-    case ENS_UPDATE_REGISTRATION_PARAMETERS:
-      return {
-        ...state,
-        ...action.payload,
       };
     case ENS_LOAD_STATE:
       return {
         ...state,
         ...action.payload,
->>>>>>> f4671027
       };
     default:
       return state;
