--- conflicted
+++ resolved
@@ -1,8 +1,4 @@
-<<<<<<< HEAD
 import reverse from 'lodash/reverse';
-=======
-import { mapValues, reverse, toLower } from 'lodash';
->>>>>>> b8b4f082
 import { Dispatch } from 'redux';
 import { AppGetState } from './store';
 import ChartTypes, { ChartType } from '@rainbow-me/helpers/chartTypes';
@@ -159,7 +155,7 @@
   const { charts: existingCharts } = getState().charts;
   const assetCharts = message?.payload?.charts ?? {};
   const { nativeCurrency } = getState().settings;
-<<<<<<< HEAD
+
   if (nativeCurrency?.toLowerCase() === message?.meta?.currency) {
     const newChartData = Object.entries(assetCharts).reduce<
       ChartsState['charts']
@@ -177,21 +173,6 @@
       }
       return acc;
     }, {});
-=======
-  if (toLower(nativeCurrency) === message?.meta?.currency) {
-    const newChartData = mapValues(assetCharts, (chartData, address) => {
-      if (chartType) {
-        return {
-          ...existingCharts[address],
-          // .slice to prevent mutation
-          [chartType]: reverse(chartData?.slice()),
-        };
-      }
-      return {
-        ...existingCharts[address],
-      };
-    });
->>>>>>> b8b4f082
 
     const updatedCharts = {
       ...existingCharts,
