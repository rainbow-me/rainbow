--- conflicted
+++ resolved
@@ -1,8 +1,4 @@
-<<<<<<< HEAD
-import { get, mapValues, reverse } from 'lodash';
-=======
-import { mapValues, reverse, toLower } from 'lodash';
->>>>>>> 5b151eb4
+import { mapValues, reverse } from 'lodash';
 import { Dispatch } from 'redux';
 import { AppGetState } from './store';
 import ChartTypes, { ChartType } from '@rainbow-me/helpers/chartTypes';
@@ -159,15 +155,8 @@
   const { charts: existingCharts } = getState().charts;
   const assetCharts = message?.payload?.charts ?? {};
   const { nativeCurrency } = getState().settings;
-<<<<<<< HEAD
+
   if (nativeCurrency.toLowerCase() === message?.meta?.currency) {
-    const newChartData = mapValues(assetCharts, (chartData, address) => ({
-      ...existingCharts[address],
-      // .slice to prevent mutation
-      [chartType]: reverse(chartData?.slice()),
-    }));
-=======
-  if (toLower(nativeCurrency) === message?.meta?.currency) {
     const newChartData = mapValues(assetCharts, (chartData, address) => {
       if (chartType) {
         return {
@@ -181,7 +170,6 @@
       };
     });
 
->>>>>>> 5b151eb4
     const updatedCharts = {
       ...existingCharts,
       ...newChartData,
