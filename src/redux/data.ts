--- conflicted
+++ resolved
@@ -78,19 +78,9 @@
   ethUSDPrice: number | undefined | null;
 
   /**
-<<<<<<< HEAD
-   * Parsed asset information for generic loaded assets.
-   */
-  genericAssets: {
-    [assetAddress: string]: ParsedAddressAsset;
-  };
-
-  isLoadingTransactions: boolean;
-  /**
-=======
->>>>>>> cf2e8f30
    * Whether or not transactions are currently being loaded.
    */
+  isLoadingTransactions: boolean;
 
   /**
    * Pending transactions for this account.
@@ -844,14 +834,9 @@
 // -- Reducer ----------------------------------------- //
 const INITIAL_STATE: DataState = {
   ethUSDPrice: null,
-<<<<<<< HEAD
-  genericAssets: {},
-=======
   isLoadingTransactions: true,
->>>>>>> cf2e8f30
   pendingTransactions: [],
   portfolios: {},
-  isLoadingTransactions: false,
   transactions: [],
 };
 
