--- conflicted
+++ resolved
@@ -1,9 +1,5 @@
 import { StaticJsonRpcProvider, TransactionResponse } from '@ethersproject/providers';
-<<<<<<< HEAD
-import { isEmpty, isNil, mapValues } from 'lodash';
-=======
-import { isEmpty, isNil, partition } from 'lodash';
->>>>>>> 92081944
+import { isEmpty, isNil } from 'lodash';
 import { Dispatch } from 'redux';
 import { ThunkDispatch } from 'redux-thunk';
 import { AppGetState, AppState } from './store';
