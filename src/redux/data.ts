import {
  StaticJsonRpcProvider,
  TransactionResponse,
} from '@ethersproject/providers';
import { isEmpty, isNil, mapValues, partition } from 'lodash';
import { Dispatch } from 'redux';
import { ThunkDispatch } from 'redux-thunk';
import { decrementNonce, incrementNonce } from './nonceManager';
import { AppGetState, AppState } from './store';
import {
  NativeCurrencyKeys,
  NewTransactionOrAddCashTransaction,
  ParsedAddressAsset,
  RainbowTransaction,
  TransactionStatus,
  ZerionAsset,
  ZerionTransaction,
} from '@/entities';
import appEvents from '@/handlers/appEvents';
import {
  getLocalPendingTransactions,
  getLocalTransactions,
  saveLocalPendingTransactions,
  saveLocalTransactions,
} from '@/handlers/localstorage/accountLocal';
import { getProviderForNetwork } from '@/handlers/web3';
import WalletTypes from '@/helpers/walletTypes';
import { Navigation } from '@/navigation';
import { triggerOnSwipeLayout } from '@/navigation/onNavigationStateChange';
import { Network } from '@/helpers/networkTypes';
import { parseAsset, parseNewTransaction, parseTransactions } from '@/parsers';
import { ETH_ADDRESS } from '@/references';
import Routes from '@/navigation/routesNames';
import { ethereumUtils, isLowerCaseMatch } from '@/utils';
import logger from '@/utils/logger';
import {
  fetchWalletENSDataAfterRegistration,
  getPendingTransactionData,
  getTransactionFlashbotStatus,
  getTransactionReceiptStatus,
  getTransactionSocketStatus,
} from '@/handlers/transactions';
import { SwapType } from '@rainbow-me/swaps';
import { logger as loggr } from '@/logger';
import { queryClient } from '@/react-query';
import { nftsQueryKey } from '@/resources/nfts';

const BACKUP_SHEET_DELAY_MS = android ? 10000 : 3000;

let pendingTransactionsHandle: ReturnType<typeof setTimeout> | null = null;
const TXN_WATCHER_MAX_TRIES = 60;
const TXN_WATCHER_MAX_TRIES_LAYER_2 = 200;
const TXN_WATCHER_POLL_INTERVAL = 5000; // 5 seconds

// -- Constants --------------------------------------- //

const DATA_UPDATE_ETH_USD = 'data/DATA_UPDATE_ETH_USD';

const DATA_LOAD_TRANSACTIONS_REQUEST = 'data/DATA_LOAD_TRANSACTIONS_REQUEST';
const DATA_LOAD_TRANSACTIONS_SUCCESS = 'data/DATA_LOAD_TRANSACTIONS_SUCCESS';
const DATA_LOAD_TRANSACTIONS_FAILURE = 'data/DATA_LOAD_TRANSACTIONS_FAILURE';

export const DATA_UPDATE_PENDING_TRANSACTIONS_SUCCESS =
  'data/DATA_UPDATE_PENDING_TRANSACTIONS_SUCCESS';

const DATA_CLEAR_STATE = 'data/DATA_CLEAR_STATE';

// -- Actions ---------------------------------------- //

/**
 * The state for the `data` reducer.
 */
export interface DataState {
  /**
   * The ETH price in USD.
   */
  ethUSDPrice: number | undefined | null;

  /**
   * Whether or not transactions are currently being loaded.
   */
  isLoadingTransactions: boolean;

  /**
   * Pending transactions for this account.
   */
  pendingTransactions: RainbowTransaction[];

  /**
   * Transactions for this account.
   */
  transactions: RainbowTransaction[];
}

/**
 * An action for the `data` reducer.
 */
type DataAction =
<<<<<<< HEAD
  | DataUpdateGenericAssetsAction
=======
  | DataUpdatePortfoliosAction
>>>>>>> b784b8fc
  | DataUpdateEthUsdAction
  | DataLoadTransactionsRequestAction
  | DataLoadTransactionSuccessAction
  | DataLoadTransactionsFailureAction
  | DataUpdatePendingTransactionSuccessAction
  | DataClearStateAction;

/**
<<<<<<< HEAD
 * The action to update `genericAssets`.
 */
export interface DataUpdateGenericAssetsAction {
  type: typeof DATA_UPDATE_GENERIC_ASSETS;
  payload: DataState['genericAssets'];
=======
 * The action to update `portfolios`.
 */
interface DataUpdatePortfoliosAction {
  type: typeof DATA_UPDATE_PORTFOLIOS;
  payload: DataState['portfolios'];
>>>>>>> b784b8fc
}

/**
 * The action to update `ethUSDPrice`.
 */
interface DataUpdateEthUsdAction {
  type: typeof DATA_UPDATE_ETH_USD;
  payload: number | undefined;
}

/**
 * The action to set `isLoadingTransactions` to `true`.
 */
interface DataLoadTransactionsRequestAction {
  type: typeof DATA_LOAD_TRANSACTIONS_REQUEST;
}

/**
 * The action used to update transactions and indicate that loading transactions
 * was successful.
 */
interface DataLoadTransactionSuccessAction {
  type: typeof DATA_LOAD_TRANSACTIONS_SUCCESS;
  payload: DataState['transactions'];
}

/**
 * The action used to indicate that loading a transaction failed.
 */
interface DataLoadTransactionsFailureAction {
  type: typeof DATA_LOAD_TRANSACTIONS_FAILURE;
}

/**
 * The action used to indicate that transactions were added successfully,
 * with a payload including the entire new array for `transactions`.
 */
interface DataUpdatePendingTransactionSuccessAction {
  type: typeof DATA_UPDATE_PENDING_TRANSACTIONS_SUCCESS;
  payload: DataState['transactions'];
}

/**
 * The action used to clear the state.
 */
interface DataClearStateAction {
  type: typeof DATA_CLEAR_STATE;
}

// Zerion types:

/**
 * A message from the Zerion API indicating that assets were received.
 */
export interface AddressAssetsReceivedMessage {
  payload?: {
    assets?: {
      [id: string]: {
        asset: ZerionAsset;
      };
    };
  };
  meta?: MessageMeta;
}

/**
 * A message from the Zerion API indicating that transaction data was received.
 */
export interface TransactionsReceivedMessage {
  payload?: {
    transactions?: ZerionTransaction[];
  };
  meta?: MessageMeta;
}

/**
 * A message from the Zerion API indicating that asset data was received. Note,
 * an actual message directly from Zerion would only include `ZerionAsset`
 * as the value type in the `prices` map, but this message type is also used
 * when manually invoking `assetPricesReceived` with fallback values.
 */
export interface AssetPricesReceivedMessage {
  payload?: {
    prices?: {
      [id: string]: ZerionAsset;
    };
  };
  meta?: MessageMeta;
}

/**
 * A message from the Zerion API indicating that asset prices were changed.
 */
export interface AssetPricesChangedMessage {
  payload?: {
    prices?: ZerionAsset[];
  };
  meta?: MessageMeta & { asset_code?: string };
}

/**
 * Metadata for a message from the Zerion API.
 */
export interface MessageMeta {
  address?: string;
  addresses?: string[];
  currency?: string;
  status?: string;
  chain_id?: Network; // L2
}

/**
 * A message from the Zerion API.
 */
type DataMessage =
  | AddressAssetsReceivedMessage
  | TransactionsReceivedMessage
  | AssetPricesReceivedMessage
  | AssetPricesChangedMessage;

// The success code used to determine if an incoming message is successful.
export const DISPERSION_SUCCESS_CODE = 'ok';

// Functions:

/**
 * Loads initial state from account local storage.
 */
export const dataLoadState = () => async (
  dispatch: ThunkDispatch<
    AppState,
    unknown,
    | DataLoadTransactionSuccessAction
    | DataLoadTransactionsRequestAction
    | DataLoadTransactionsFailureAction
    | DataUpdatePendingTransactionSuccessAction
  >,
  getState: AppGetState
) => {
  const { accountAddress, network } = getState().settings;

  try {
    dispatch({ type: DATA_LOAD_TRANSACTIONS_REQUEST });
    const transactions = await getLocalTransactions(accountAddress, network);
    const pendingTransactions = await getLocalPendingTransactions(
      accountAddress,
      network
    );
    const isCurrentAccountAddress =
      accountAddress === getState().settings.accountAddress;
    if (!isCurrentAccountAddress) return;

    dispatch({
      payload: pendingTransactions,
      type: DATA_UPDATE_PENDING_TRANSACTIONS_SUCCESS,
    });
    dispatch({
      payload: transactions,
      type: DATA_LOAD_TRANSACTIONS_SUCCESS,
    });
  } catch (error) {
    dispatch({ type: DATA_LOAD_TRANSACTIONS_FAILURE });
  }
};

/**
 * Resets state and unsubscribes
 * from listeners and timeouts.
 */
export const dataResetState = () => (
  dispatch: Dispatch<DataClearStateAction>
) => {
  pendingTransactionsHandle && clearTimeout(pendingTransactionsHandle);
  dispatch({ type: DATA_CLEAR_STATE });
};

/**
 * Checks whether or not metadata received from Zerion is valid.
 *
 * @param message The message received from Zerion.
 */
const checkMeta = (message: DataMessage | undefined) => (
  _: Dispatch<never>,
  getState: AppGetState
) => {
  const { accountAddress, nativeCurrency } = getState().settings;
  const address = message?.meta?.address || message?.meta?.addresses?.[0];
  const currency = message?.meta?.currency;
  return (
    isLowerCaseMatch(address!, accountAddress) &&
    isLowerCaseMatch(currency!, nativeCurrency)
  );
};

/**
 * Checks to see if a network's nonce should be incremented for an acount
 * based on incoming transaction data, and if so, updates state.
 *
 * @param transactionData Incoming transaction data.
 */
const checkForUpdatedNonce = (transactionData: ZerionTransaction[]) => (
  dispatch: ThunkDispatch<AppState, unknown, never>,
  getState: AppGetState
) => {
  if (transactionData.length) {
    const { accountAddress, network } = getState().settings;
    const txSortedByDescendingNonce = transactionData
      .filter(tx => {
        const addressFrom = tx?.address_from;
        return (
          addressFrom &&
          addressFrom.toLowerCase() === accountAddress.toLowerCase()
        );
      })
      .sort(({ nonce: n1 }, { nonce: n2 }) => (n2 ?? 0) - (n1 ?? 0));
    const [latestTx] = txSortedByDescendingNonce;
    const addressFrom = latestTx?.address_from;
    const nonce = latestTx?.nonce;
    if (addressFrom && nonce) {
      // @ts-ignore-next-line
      dispatch(incrementNonce(addressFrom!, nonce, network));
    }
  }
};

/**
 * Handles a `TransactionsReceivedMessage` message from Zerion and updates
 * state and account local storage accordingly.
 *
 * @param message The `TransactionsReceivedMessage`, or undefined.
 * @param appended Whether or not transactions are being appended.
 */
export const transactionsReceived = (
  message: TransactionsReceivedMessage | undefined,
  appended = false
) => async (
  dispatch: ThunkDispatch<
    AppState,
    unknown,
    DataLoadTransactionSuccessAction | DataUpdatePendingTransactionSuccessAction
  >,
  getState: AppGetState
) => {
  loggr.debug('transactionsReceived', {
    message: {
      ...message,
      payload: {
        transactions: message?.payload?.transactions?.length,
      },
    },
    appended,
  });

  const isValidMeta = dispatch(checkMeta(message));

  if (!isValidMeta) {
    loggr.debug('transactionsReceived: !isValidMeta', { message });
    return;
  }

  const transactionData = message?.payload?.transactions ?? [];

  const { network } = getState().settings;
  let currentNetwork = network;
  if (currentNetwork === Network.mainnet && message?.meta?.chain_id) {
    currentNetwork = message?.meta?.chain_id;
  }
  if (transactionData.length && currentNetwork === Network.mainnet) {
    loggr.debug('transactionsReceived: dispatching checkForUpdatedNonce');
    dispatch(checkForUpdatedNonce(transactionData));
  }

  const { accountAddress, nativeCurrency } = getState().settings;
  const { pendingTransactions, transactions } = getState().data;
  const { selected } = getState().wallets;

  loggr.debug('transactionsReceived: attempting to parse transactions');

  const {
    parsedTransactions,
    potentialNftTransaction,
  } = await parseTransactions(
    transactionData,
    accountAddress,
    nativeCurrency,
    transactions,
    pendingTransactions,
    undefined,
    currentNetwork,
    appended
  );

  const isCurrentAccountAddress =
    accountAddress === getState().settings.accountAddress;
  if (!isCurrentAccountAddress) {
    loggr.debug(
      'transactionsReceived: transaction accountAddress does not match current accountAddress',
      {
        transactionAccountAddress: accountAddress,
        currentAccountAddress: getState().settings.accountAddress,
      }
    );
    return;
  }

  if (appended && potentialNftTransaction) {
    setTimeout(() => {
      queryClient.invalidateQueries({
        queryKey: nftsQueryKey({ address: accountAddress }),
      });
    }, 60000);
  }

  const txHashes = parsedTransactions.map(tx => ethereumUtils.getHash(tx));
  const updatedPendingTransactions = pendingTransactions.filter(
    tx => !txHashes.includes(ethereumUtils.getHash(tx))
  );

  dispatch({
    payload: updatedPendingTransactions,
    type: DATA_UPDATE_PENDING_TRANSACTIONS_SUCCESS,
  });
  dispatch({
    payload: parsedTransactions,
    type: DATA_LOAD_TRANSACTIONS_SUCCESS,
  });
  saveLocalTransactions(parsedTransactions, accountAddress, network);
  saveLocalPendingTransactions(
    updatedPendingTransactions,
    accountAddress,
    network
  );

  if (appended && parsedTransactions.length) {
    if (
      selected &&
      !selected.backedUp &&
      !selected.imported &&
      selected.type !== WalletTypes.readOnly &&
      selected.type !== WalletTypes.bluetooth
    ) {
      setTimeout(() => {
        triggerOnSwipeLayout(() =>
          Navigation.handleAction(Routes.BACKUP_SHEET, { single: true })
        );
      }, BACKUP_SHEET_DELAY_MS);
    }
  }
};

const callbacksOnAssetReceived: {
  [address: string]: ((asset: ParsedAddressAsset) => unknown) | undefined;
} = {};

/**
 * Saves a callback function to be called when an asset's price is loaded.
 *
 * @param address The asset's address.
 * @param action The callback.
 */
export function scheduleActionOnAssetReceived(
  address: string,
  action: (asset: ParsedAddressAsset) => unknown
) {
  callbacksOnAssetReceived[address.toLowerCase()] = action;
}

/**
 * Handles a `AssetPricesReceivedMessage` from Zerion and updates state.
 *
 * @param message The message, or undefined.
 */
export const assetPricesReceived = (
  message: AssetPricesReceivedMessage | undefined
) => (dispatch: Dispatch<DataUpdateEthUsdAction>, getState: AppGetState) => {
  const newAssetPrices = message?.payload?.prices ?? {};
  const { nativeCurrency } = getState().settings;

  if (
    message?.meta?.currency?.toLowerCase() ===
      NativeCurrencyKeys.USD.toLowerCase() &&
    newAssetPrices[ETH_ADDRESS]
  ) {
    const value = newAssetPrices[ETH_ADDRESS]?.price?.value;
    dispatch({
      payload: value,
      type: DATA_UPDATE_ETH_USD,
    });
  }
};

/**
 * Handles a `AssetPricesChangedMessage` from Zerion and updates state.
 *
 * @param message The message.
 */
export const assetPricesChanged = (
  message: AssetPricesChangedMessage | undefined
) => (dispatch: Dispatch<DataUpdateEthUsdAction>, getState: AppGetState) => {
  const { nativeCurrency } = getState().settings;

  const price = message?.payload?.prices?.[0]?.price;
  const assetAddress = message?.meta?.asset_code;
  if (isNil(price) || isNil(assetAddress)) return;

  if (
    message?.meta?.currency?.toLowerCase() ===
      NativeCurrencyKeys.USD.toLowerCase() &&
    assetAddress === ETH_ADDRESS
  ) {
    dispatch({
      payload: price?.value,
      type: DATA_UPDATE_ETH_USD,
    });
  }
};

/**
 * Updates state and account local storage with a new transaction.
 *
 * @param txDetails The transaction details to parse.
 * @param accountAddressToUpdate The account to add the transaction to, or null
 * to default to the currently selected account.
 * @param disableTxnWatcher Whether or not to disable the pending transaction
 * watcher.
 * @param provider A `StaticJsonRpcProvider` to use for watching the pending
 * transaction, or null to use the default provider.
 */
export const dataAddNewTransaction = (
  txDetails: NewTransactionOrAddCashTransaction,
  accountAddressToUpdate: string | null = null,
  disableTxnWatcher = false,
  provider: StaticJsonRpcProvider | null = null
) => async (
  dispatch: ThunkDispatch<
    AppState,
    unknown,
    DataUpdatePendingTransactionSuccessAction
  >,
  getState: AppGetState
) => {
  loggr.debug('dataAddNewTransaction', {}, loggr.DebugContext.f2c);

  const { pendingTransactions } = getState().data;
  const { accountAddress, nativeCurrency, network } = getState().settings;

  if (
    accountAddressToUpdate &&
    accountAddressToUpdate.toLowerCase() !== accountAddress.toLowerCase()
  ) {
    loggr.debug(
      'dataAddNewTransaction: accountAddressToUpdate does not match accountAddress',
      {},
      loggr.DebugContext.f2c
    );
    return;
  }

  try {
    const parsedTransaction = await parseNewTransaction(
      txDetails,
      nativeCurrency
    );

    const _pendingTransactions = [parsedTransaction, ...pendingTransactions];
    dispatch({
      payload: _pendingTransactions,
      type: DATA_UPDATE_PENDING_TRANSACTIONS_SUCCESS,
    });
    saveLocalPendingTransactions(_pendingTransactions, accountAddress, network);

    loggr.debug(
      'dataAddNewTransaction: adding pending transactions',
      {},
      loggr.DebugContext.f2c
    );

    if (parsedTransaction.from && parsedTransaction.nonce) {
      dispatch(
        // @ts-ignore-next-line
        incrementNonce(
          parsedTransaction.from,
          parsedTransaction.nonce,
          parsedTransaction.network
        )
      );
    }
    if (
      !disableTxnWatcher ||
      network !== Network.mainnet ||
      parsedTransaction?.network
    ) {
      loggr.debug(
        'dataAddNewTransaction: watching new pending transactions',
        {},
        loggr.DebugContext.f2c
      );
      dispatch(
        watchPendingTransactions(
          accountAddress,
          parsedTransaction.network
            ? TXN_WATCHER_MAX_TRIES_LAYER_2
            : TXN_WATCHER_MAX_TRIES,
          null,
          // @ts-expect-error `watchPendingTransactions` only takes 3 arguments.
          provider
        )
      );
    }

    loggr.debug('dataAddNewTransaction: complete', {}, loggr.DebugContext.f2c);

    return parsedTransaction;
  } catch (error) {
    loggr.error(new Error('dataAddNewTransaction: failed'), { error });
  }
};

export const dataRemovePendingTransaction = (
  txHash: string,
  network: Network
) => async (
  dispatch: ThunkDispatch<
    AppState,
    unknown,
    DataUpdatePendingTransactionSuccessAction
  >,
  getState: AppGetState
) => {
  loggr.debug('dataRemovePendingTransaction', { txHash });

  const { pendingTransactions } = getState().data;
  const { accountAddress } = getState().settings;

  const _pendingTransactions = pendingTransactions.filter(tx => {
    // if we find the pending tx, filter it out
    if (tx.hash === txHash && tx.network === network) {
      loggr.debug('dataRemovePendingTransaction: removed tx', { txHash });
      return false;
    } else {
      return true;
    }
  });

  dispatch({
    payload: _pendingTransactions,
    type: DATA_UPDATE_PENDING_TRANSACTIONS_SUCCESS,
  });
  saveLocalPendingTransactions(_pendingTransactions, accountAddress, network);
};

/**
 * Watches pending transactions and updates state and account local storage
 * when new data is available.
 *
 * @param provider A `StaticJsonRpcProvider`, or null to use the default
 * provider.
 * @param currentNonce The nonce of the last confirmed transaction, used to
 * determine if a transaction has been dropped.
 */
export const dataWatchPendingTransactions = (
  provider: StaticJsonRpcProvider | null = null,
  currentNonce = -1
) => async (
  dispatch: ThunkDispatch<
    AppState,
    unknown,
    DataLoadTransactionSuccessAction | DataUpdatePendingTransactionSuccessAction
  >,
  getState: AppGetState
) => {
  const { pendingTransactions: pending } = getState().data;
  if (isEmpty(pending)) {
    return true;
  }
  let txStatusesDidChange = false;
  const updatedPendingTransactions = await Promise.all(
    pending.map(async tx => {
      const updatedPendingTransaction: RainbowTransaction = { ...tx };
      const txHash = ethereumUtils.getHash(tx) || '';
      let pendingTransactionData: {
        title: string;
        minedAt: number | null;
        pending: boolean;
        status: TransactionStatus;
      } | null = {
        status: TransactionStatus.sending,
        title: tx?.title || TransactionStatus.sending,
        minedAt: null,
        pending: true,
      };
      try {
        logger.log('Checking pending tx with hash', txHash);
        const p =
          (await getProviderForNetwork(updatedPendingTransaction.network)) ||
          provider;
        const txObj: TransactionResponse | undefined = await p.getTransaction(
          txHash
        );
        // if the nonce of last confirmed tx is higher than this pending tx then it got dropped
        const nonceAlreadyIncluded = currentNonce > (tx?.nonce ?? txObj.nonce);
        if (
          (txObj && txObj?.blockNumber && txObj?.blockHash) ||
          nonceAlreadyIncluded
        ) {
          // When speeding up a non "normal tx" we need to resubscribe
          // because zerion "append" event isn't reliable
          logger.log('TX CONFIRMED!', txObj);
          if (!nonceAlreadyIncluded) {
            appEvents.emit('transactionConfirmed', {
              ...txObj,
              internalType: tx.type,
            });
          }
          if (tx?.ensRegistration) {
            fetchWalletENSDataAfterRegistration();
          }
          const transactionStatus = await getTransactionReceiptStatus(
            updatedPendingTransaction,
            nonceAlreadyIncluded,
            txObj
          );

          // approvals are not via socket so we dont want to check their status with them.
          const isApproveTx =
            transactionStatus === TransactionStatus.approved ||
            transactionStatus === TransactionStatus.approving;
          if (
            updatedPendingTransaction?.swap?.type === SwapType.crossChain &&
            !isApproveTx
          ) {
            pendingTransactionData = await getTransactionSocketStatus(
              updatedPendingTransaction
            );
            if (!pendingTransactionData.pending) {
              appEvents.emit('transactionConfirmed', {
                ...txObj,
                internalType: tx.type,
              });
              txStatusesDidChange = true;
            }
          } else {
            pendingTransactionData = getPendingTransactionData(
              updatedPendingTransaction,
              transactionStatus
            );
            txStatusesDidChange = true;
          }
        } else if (tx.flashbots) {
          pendingTransactionData = await getTransactionFlashbotStatus(
            updatedPendingTransaction,
            txHash
          );
          if (pendingTransactionData && !pendingTransactionData.pending) {
            txStatusesDidChange = true;
            // decrement the nonce since it was dropped
            // @ts-ignore-next-line
            dispatch(decrementNonce(tx.from!, tx.nonce!, Network.mainnet));
          }
        }
        if (pendingTransactionData) {
          updatedPendingTransaction.title = pendingTransactionData.title;
          updatedPendingTransaction.status = pendingTransactionData.status;
          updatedPendingTransaction.pending = pendingTransactionData.pending;
          updatedPendingTransaction.minedAt = pendingTransactionData.minedAt;
        }
      } catch (error) {
        logger.log('Error watching pending txn', error);
      }
      return updatedPendingTransaction;
    })
  );

  if (txStatusesDidChange) {
    const { accountAddress, network } = getState().settings;
    const [newDataTransactions, pendingTransactions] = partition(
      updatedPendingTransactions.filter(
        ({ status }) => status !== TransactionStatus.unknown
      ),
      tx => !tx.pending
    );
    dispatch({
      payload: pendingTransactions,
      type: DATA_UPDATE_PENDING_TRANSACTIONS_SUCCESS,
    });
    saveLocalPendingTransactions(pendingTransactions, accountAddress, network);

    const { transactions } = getState().data;
    const updatedTransactions = newDataTransactions.concat(transactions);
    dispatch({
      payload: updatedTransactions,
      type: DATA_LOAD_TRANSACTIONS_SUCCESS,
    });
    saveLocalTransactions(updatedTransactions, accountAddress, network);
    if (!pendingTransactions?.length) {
      return true;
    }
  }
  return false;
};

/**
 * Updates a transaction in state and account local storage and watches it,
 * if `watch` is true.
 *
 * @param txHash The transaction hash to update.
 * @param txObj The updated transaction data.
 * @param watch Whether or not to watch the new transaction.
 * @param provider A `StaticJsonRpcProvider`, or null to use the default
 * provider.
 */
export const dataUpdateTransaction = (
  txHash: string,
  txObj: RainbowTransaction,
  watch: boolean,
  provider: StaticJsonRpcProvider | null = null
) => async (
  dispatch: ThunkDispatch<
    AppState,
    unknown,
    DataUpdatePendingTransactionSuccessAction
  >,
  getState: AppGetState
) => {
  const { pendingTransactions } = getState().data;

  const allOtherTx = pendingTransactions.filter(tx => tx.hash !== txHash);
  const updatedTransactions = [txObj].concat(allOtherTx);

  dispatch({
    payload: updatedTransactions,
    type: DATA_UPDATE_PENDING_TRANSACTIONS_SUCCESS,
  });
  const { accountAddress, network } = getState().settings;
  saveLocalPendingTransactions(updatedTransactions, accountAddress, network);
  // Always watch cancellation and speed up
  if (watch) {
    dispatch(
      watchPendingTransactions(
        accountAddress,
        txObj.network ? TXN_WATCHER_MAX_TRIES_LAYER_2 : TXN_WATCHER_MAX_TRIES,
        provider
      )
    );
  }
};

/**
 * Checks the current account's transaction count and subscribes to pending
 * transaction updates using `dataWatchPendingTransactions`.
 *
 * @param accountAddressToWatch The address to watch. If this does not match
 * the currently selected address, the subscription is not started.
 * @param provider A `StaticJsonRpcProvider`, or null to use the default
 * provider.
 */
export const checkPendingTransactionsOnInitialize = (
  accountAddressToWatch: string,
  provider: StaticJsonRpcProvider | null = null
) => async (
  dispatch: ThunkDispatch<AppState, unknown, never>,
  getState: AppGetState
) => {
  const {
    accountAddress: currentAccountAddress,
    network,
  } = getState().settings;
  if (currentAccountAddress !== accountAddressToWatch) return;
  const providerForNetwork = await getProviderForNetwork(network);
  const currentNonce = await (
    provider || providerForNetwork
  ).getTransactionCount(currentAccountAddress, 'latest');
  const notPendingTxs = await dispatch(
    dataWatchPendingTransactions(provider, currentNonce)
  );
  if (!notPendingTxs) {
    dispatch(
      watchPendingTransactions(
        currentAccountAddress,
        TXN_WATCHER_MAX_TRIES,
        null
      )
    );
  }
};

/**
 * Repeatedly attempts to subscribe to transaction updates using
 * `dataWatchPendingTransactions` until there are no more pending transactions
 * or `remainingTries` attempts are exhausted.
 *
 * @param accountAddressToWatch The account address to watch. If this does
 * not match the currently selected address, the subscription is not started.
 * @param remainingTries The remaining number of attempts.
 * @param provider A `StaticJsonRpcProvider`, or null to use the default
 * provider.
 */
export const watchPendingTransactions = (
  accountAddressToWatch: string,
  remainingTries: number = TXN_WATCHER_MAX_TRIES,
  provider: StaticJsonRpcProvider | null = null
) => async (
  dispatch: ThunkDispatch<AppState, unknown, never>,
  getState: AppGetState
) => {
  pendingTransactionsHandle && clearTimeout(pendingTransactionsHandle);
  if (remainingTries === 0) return;

  const { accountAddress: currentAccountAddress } = getState().settings;
  if (currentAccountAddress !== accountAddressToWatch) return;

  const done = await dispatch(dataWatchPendingTransactions(provider));

  if (!done) {
    pendingTransactionsHandle = setTimeout(() => {
      dispatch(
        watchPendingTransactions(
          accountAddressToWatch,
          remainingTries - 1,
          provider
        )
      );
    }, TXN_WATCHER_POLL_INTERVAL);
  }
};

// -- Reducer ----------------------------------------- //
const INITIAL_STATE: DataState = {
  ethUSDPrice: null,
  isLoadingTransactions: true,
  pendingTransactions: [],
  transactions: [],
};

export default (state: DataState = INITIAL_STATE, action: DataAction) => {
  switch (action.type) {
<<<<<<< HEAD
    case DATA_UPDATE_GENERIC_ASSETS:
      return { ...state, genericAssets: action.payload };
=======
    case DATA_UPDATE_PORTFOLIOS:
      return {
        ...state,
        portfolios: action.payload,
      };
>>>>>>> b784b8fc
    case DATA_UPDATE_ETH_USD:
      return {
        ...state,
        ethUSDPrice: action.payload,
      };
    case DATA_LOAD_TRANSACTIONS_REQUEST:
      return {
        ...state,
        isLoadingTransactions: true,
      };
    case DATA_LOAD_TRANSACTIONS_SUCCESS:
      return {
        ...state,
        isLoadingTransactions: false,
        transactions: action.payload,
      };
    case DATA_LOAD_TRANSACTIONS_FAILURE:
      return {
        ...state,
        isLoadingTransactions: false,
      };
    case DATA_UPDATE_PENDING_TRANSACTIONS_SUCCESS:
      return {
        ...state,
        pendingTransactions: action.payload,
      };
    case DATA_CLEAR_STATE:
      return {
        ...state,
        ...INITIAL_STATE,
      };
    default:
      return state;
  }
};<|MERGE_RESOLUTION|>--- conflicted
+++ resolved
@@ -2,7 +2,7 @@
   StaticJsonRpcProvider,
   TransactionResponse,
 } from '@ethersproject/providers';
-import { isEmpty, isNil, mapValues, partition } from 'lodash';
+import { isEmpty, isNil, partition } from 'lodash';
 import { Dispatch } from 'redux';
 import { ThunkDispatch } from 'redux-thunk';
 import { decrementNonce, incrementNonce } from './nonceManager';
@@ -96,33 +96,12 @@
  * An action for the `data` reducer.
  */
 type DataAction =
-<<<<<<< HEAD
-  | DataUpdateGenericAssetsAction
-=======
-  | DataUpdatePortfoliosAction
->>>>>>> b784b8fc
   | DataUpdateEthUsdAction
   | DataLoadTransactionsRequestAction
   | DataLoadTransactionSuccessAction
   | DataLoadTransactionsFailureAction
   | DataUpdatePendingTransactionSuccessAction
   | DataClearStateAction;
-
-/**
-<<<<<<< HEAD
- * The action to update `genericAssets`.
- */
-export interface DataUpdateGenericAssetsAction {
-  type: typeof DATA_UPDATE_GENERIC_ASSETS;
-  payload: DataState['genericAssets'];
-=======
- * The action to update `portfolios`.
- */
-interface DataUpdatePortfoliosAction {
-  type: typeof DATA_UPDATE_PORTFOLIOS;
-  payload: DataState['portfolios'];
->>>>>>> b784b8fc
-}
 
 /**
  * The action to update `ethUSDPrice`.
@@ -958,16 +937,6 @@
 
 export default (state: DataState = INITIAL_STATE, action: DataAction) => {
   switch (action.type) {
-<<<<<<< HEAD
-    case DATA_UPDATE_GENERIC_ASSETS:
-      return { ...state, genericAssets: action.payload };
-=======
-    case DATA_UPDATE_PORTFOLIOS:
-      return {
-        ...state,
-        portfolios: action.payload,
-      };
->>>>>>> b784b8fc
     case DATA_UPDATE_ETH_USD:
       return {
         ...state,
