--- conflicted
+++ resolved
@@ -4,12 +4,6 @@
 import isValidDomain from 'is-valid-domain';
 import {
   find,
-<<<<<<< HEAD
-  includes,
-=======
-  isEmpty,
-  isNil,
->>>>>>> df7cdfdd
   keyBy,
   keys,
   mapKeys,
