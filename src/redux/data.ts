--- conflicted
+++ resolved
@@ -13,11 +13,6 @@
   mapKeys,
   mapValues,
   partition,
-<<<<<<< HEAD
-  property,
-=======
-  pickBy,
->>>>>>> 5b151eb4
   toLower,
   toUpper,
   uniqBy,
