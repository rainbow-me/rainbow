import { ObservableQuery } from '@apollo/client';
import { StaticJsonRpcProvider } from '@ethersproject/providers';
import { getUnixTime, startOfMinute, sub } from 'date-fns';
import isValidDomain from 'is-valid-domain';
<<<<<<< HEAD
import { find, isEmpty, isNil, keys, partition, toUpper, uniqBy } from 'lodash';
import debounce from 'lodash/debounce';
=======
import {
  find,
  isEmpty,
  isNil,
  keyBy,
  keys,
  mapKeys,
  mapValues,
  partition,
  toUpper,
  uniqBy,
} from 'lodash';
>>>>>>> 50b74352
import { MMKV } from 'react-native-mmkv';
import { Dispatch } from 'redux';
import { ThunkDispatch } from 'redux-thunk';
import { uniswapClient } from '../apollo/client';
import {
  UNISWAP_24HOUR_PRICE_QUERY,
  UNISWAP_PRICES_QUERY,
} from '../apollo/queries';
import { BooleanMap } from '../hooks/useCoinListEditOptions';
import { addCashUpdatePurchases } from './addCash';
import {
  cancelDebouncedUpdateGenericAssets,
  debouncedUpdateGenericAssets,
} from './helpers/debouncedUpdateGenericAssets';
import { decrementNonce, incrementNonce } from './nonceManager';
import { AppGetState, AppState } from './store';
import { uniqueTokensRefreshState } from './uniqueTokens';
import { uniswapUpdateLiquidityTokens } from './uniswapLiquidity';
import {
  AssetTypes,
  NativeCurrencyKeys,
  NewTransactionOrAddCashTransaction,
  ParsedAddressAsset,
  RainbowTransaction,
  TransactionDirection,
  TransactionStatus,
  TransactionType,
  TransactionTypes,
  ZerionAsset,
  ZerionAssetFallback,
  ZerionTransaction,
} from '@rainbow-me/entities';
import appEvents from '@rainbow-me/handlers/appEvents';
import {
  getAccountAssetsData,
  getAssetPricesFromUniswap,
  getLocalPendingTransactions,
  getLocalTransactions,
  saveAccountAssetsData,
  saveAccountEmptyState,
  saveAssetPricesFromUniswap,
  saveLocalPendingTransactions,
  saveLocalTransactions,
} from '@rainbow-me/handlers/localstorage/accountLocal';
import {
  getProviderForNetwork,
  isL2Network,
  web3Provider,
} from '@rainbow-me/handlers/web3';
import WalletTypes from '@rainbow-me/helpers/walletTypes';
import { Navigation } from '@rainbow-me/navigation';
import { triggerOnSwipeLayout } from '@rainbow-me/navigation/onNavigationStateChange';
import { Network } from '@rainbow-me/networkTypes';
import {
  getTitle,
  getTransactionLabel,
  parseAccountAssets,
  parseAsset,
  parseNewTransaction,
  parseTransactions,
} from '@rainbow-me/parsers';
import { setHiddenCoins } from '@rainbow-me/redux/editOptions';
import {
  coingeckoIdsFallback,
  DPI_ADDRESS,
  ETH_ADDRESS,
  ETH_COINGECKO_ID,
  shitcoins,
} from '@rainbow-me/references';
import Routes from '@rainbow-me/routes';
import { delay, isZero, multiply, pickBy } from '@rainbow-me/utilities';
import {
  ethereumUtils,
  getBlocksFromTimestamps,
  isLowerCaseMatch,
  TokensListenedCache,
} from '@rainbow-me/utils';
import logger from 'logger';

const storage = new MMKV();

/**
 * Adds new hidden coins for an address and updates key-value storage.
 *
 * @param coins New coin IDs.
 * @param dispatch The Redux dispatch.
 * @param address The address to hide coins for.
 */
function addHiddenCoins(
  coins: string[],
  dispatch: ThunkDispatch<AppState, unknown, never>,
  address: string
) {
  const storageKey = 'hidden-coins-obj-' + address;
  const storageEntity = storage.getString(storageKey);
  const list = Object.keys(storageEntity ? JSON.parse(storageEntity) : {});
  const newHiddenCoins = [
    ...list.filter((i: string) => !coins.includes(i)),
    ...coins,
  ].reduce((acc, curr) => {
    acc[curr] = true;
    return acc;
  }, {} as BooleanMap);
  dispatch(setHiddenCoins(newHiddenCoins));
  storage.set(storageKey, JSON.stringify(newHiddenCoins));
}

const BACKUP_SHEET_DELAY_MS = android ? 10000 : 3000;

let pendingTransactionsHandle: ReturnType<typeof setTimeout> | null = null;
let genericAssetsHandle: ReturnType<typeof setTimeout> | null = null;
const TXN_WATCHER_MAX_TRIES = 60;
const TXN_WATCHER_MAX_TRIES_LAYER_2 = 200;
const TXN_WATCHER_POLL_INTERVAL = 5000; // 5 seconds
const GENERIC_ASSETS_REFRESH_INTERVAL = 60000; // 1 minute
const GENERIC_ASSETS_FALLBACK_TIMEOUT = 10000; // 10 seconds

export const COINGECKO_IDS_ENDPOINT =
  'https://api.coingecko.com/api/v3/coins/list?include_platform=true&asset_platform_id=ethereum';

// -- Constants --------------------------------------- //

const DATA_UPDATE_GENERIC_ASSETS = 'data/DATA_UPDATE_GENERIC_ASSETS';
const DATA_UPDATE_ETH_USD = 'data/DATA_UPDATE_ETH_USD';
const DATA_UPDATE_PORTFOLIOS = 'data/DATA_UPDATE_PORTFOLIOS';
const DATA_UPDATE_UNISWAP_PRICES_SUBSCRIPTION =
  'data/DATA_UPDATE_UNISWAP_PRICES_SUBSCRIPTION';

export const DATA_LOAD_ACCOUNT_ASSETS_DATA_REQUEST =
  'data/DATA_LOAD_ACCOUNT_ASSETS_DATA_REQUEST';
export const DATA_LOAD_ACCOUNT_ASSETS_DATA_RECEIVED =
  'data/DATA_LOAD_ACCOUNT_ASSETS_DATA_RECEIVED';
const DATA_LOAD_ACCOUNT_ASSETS_DATA_SUCCESS =
  'data/DATA_LOAD_ACCOUNT_ASSETS_DATA_SUCCESS';
const DATA_LOAD_ACCOUNT_ASSETS_DATA_FAILURE =
  'data/DATA_LOAD_ACCOUNT_ASSETS_DATA_FAILURE';
export const DATA_LOAD_ACCOUNT_ASSETS_DATA_FINALIZED =
  'data/DATA_LOAD_ACCOUNT_ASSETS_DATA_FINALIZED';

const DATA_LOAD_ASSET_PRICES_FROM_UNISWAP_SUCCESS =
  'data/DATA_LOAD_ASSET_PRICES_FROM_UNISWAP_SUCCESS';

const DATA_LOAD_TRANSACTIONS_REQUEST = 'data/DATA_LOAD_TRANSACTIONS_REQUEST';
const DATA_LOAD_TRANSACTIONS_SUCCESS = 'data/DATA_LOAD_TRANSACTIONS_SUCCESS';
const DATA_LOAD_TRANSACTIONS_FAILURE = 'data/DATA_LOAD_TRANSACTIONS_FAILURE';

const DATA_UPDATE_PENDING_TRANSACTIONS_SUCCESS =
  'data/DATA_UPDATE_PENDING_TRANSACTIONS_SUCCESS';

const DATA_UPDATE_REFETCH_SAVINGS = 'data/DATA_UPDATE_REFETCH_SAVINGS';

const DATA_CLEAR_STATE = 'data/DATA_CLEAR_STATE';

// -- Actions ---------------------------------------- //

/**
 * The state for the `data` reducer.
 */
export interface DataState {
  /**
   * Parsed asset information for assets belonging to this account.
   */
  accountAssetsData: {
    [uniqueId: string]: ParsedAddressAsset;
  };

  /**
   * Uniswap price data for assets.
   */
  assetPricesFromUniswap: {
    [assetAddress: string]: UniswapAssetPriceData;
  };

  /**
   * The ETH price in USD.
   */
  ethUSDPrice: number | undefined | null;

  /**
   * Parsed asset information for generic loaded assets.
   */
  genericAssets: {
    [assetAddress: string]: ParsedAddressAsset;
  };

  /**
   * Whether or not assets are currently being loaded.
   */
  isLoadingAssets: boolean;

  /**
   * Whether or not transactions are currently being loaded.
   */
  isLoadingTransactions: boolean;

  /**
   * Pending transactions for this account.
   */
  pendingTransactions: RainbowTransaction[];

  /**
   * Zerion portfolio information keyed by account address.
   */
  portfolios: {
    [accountAddress: string]: ZerionPortfolio;
  };

  /**
   * Whether or not savings should be reset.
   */
  shouldRefetchSavings: boolean;

  /**
   * Transactions for this account.
   */
  transactions: RainbowTransaction[];

  /**
   * A GraphQL query for Uniswap data.
   */
  uniswapPricesQuery: ObservableQuery<
    UniswapPricesQueryData,
    UniswapPricesQueryVariables
  > | null;

  /**
   * An active subscription for data from `uniswapPricesQuery`.
   */
  uniswapPricesSubscription: ZenObservable.Subscription | null;
}

/**
 * An action for the `data` reducer.
 */
type DataAction =
  | DataUpdateUniswapPricesSubscriptionAction
  | DataUpdateRefetchSavingsAction
  | DataUpdateGenericAssetsAction
  | DataUpdatePortfoliosAction
  | DataUpdateEthUsdAction
  | DataLoadTransactionsRequestAction
  | DataLoadTransactionSuccessAction
  | DataLoadTransactionsFailureAction
  | DataLoadAccountAssetsDataRequestAction
  | DataLoadAssetPricesFromUniswapSuccessAction
  | DataLoadAccountAssetsDataReceivedAction
  | DataLoadAccountAssetsDataSuccessAction
  | DataLoadAccountAssetsDataFailureAction
  | DataLoadAccountAssetsDataFinalizedAction
  | DataUpdatePendingTransactionSuccessAction
  | DataClearStateAction;

/**
 * The action to update the Uniswap prices query and subscription.
 */
interface DataUpdateUniswapPricesSubscriptionAction {
  type: typeof DATA_UPDATE_UNISWAP_PRICES_SUBSCRIPTION;
  payload: {
    uniswapPricesQuery: DataState['uniswapPricesQuery'];
    uniswapPricesSubscription: DataState['uniswapPricesSubscription'];
  };
}

/**
 * The action to change `shouldRefetchSavings`.
 */
interface DataUpdateRefetchSavingsAction {
  type: typeof DATA_UPDATE_REFETCH_SAVINGS;
  payload: boolean;
}

/**
 * The action to update `genericAssets`.
 */
export interface DataUpdateGenericAssetsAction {
  type: typeof DATA_UPDATE_GENERIC_ASSETS;
  payload: DataState['genericAssets'];
}

/**
 * The action to update `portfolios`.
 */
interface DataUpdatePortfoliosAction {
  type: typeof DATA_UPDATE_PORTFOLIOS;
  payload: DataState['portfolios'];
}

/**
 * The action to update `ethUSDPrice`.
 */
interface DataUpdateEthUsdAction {
  type: typeof DATA_UPDATE_ETH_USD;
  payload: number | undefined;
}

/**
 * The action to set `isLoadingTransactions` to `true`.
 */
interface DataLoadTransactionsRequestAction {
  type: typeof DATA_LOAD_TRANSACTIONS_REQUEST;
}

/**
 * The action used to update transactions and indicate that loading transactions
 * was successful.
 */
interface DataLoadTransactionSuccessAction {
  type: typeof DATA_LOAD_TRANSACTIONS_SUCCESS;
  payload: DataState['transactions'];
}

/**
 * The action used to indicate that loading a transaction failed.
 */
interface DataLoadTransactionsFailureAction {
  type: typeof DATA_LOAD_TRANSACTIONS_FAILURE;
}

/**
 * The action to set `isLoadingAssets` to `true`.
 */
interface DataLoadAccountAssetsDataRequestAction {
  type: typeof DATA_LOAD_ACCOUNT_ASSETS_DATA_REQUEST;
}

/**
 * The action to update `accountAssetsData` and indicate that data has been
 * received.
 */
interface DataLoadAccountAssetsDataReceivedAction {
  type: typeof DATA_LOAD_ACCOUNT_ASSETS_DATA_RECEIVED;
  payload: DataState['accountAssetsData'];
}

/**
 * The action to update `assetPricesFromUniswap` and indicate data has been
 * fetched successfully.
 */
interface DataLoadAssetPricesFromUniswapSuccessAction {
  type: typeof DATA_LOAD_ASSET_PRICES_FROM_UNISWAP_SUCCESS;
  payload: DataState['assetPricesFromUniswap'];
}

/**
 * The action to update `accountAssetsData` and indicate that loading was
 * successful.
 */
interface DataLoadAccountAssetsDataSuccessAction {
  type: typeof DATA_LOAD_ACCOUNT_ASSETS_DATA_SUCCESS;
  payload: DataState['accountAssetsData'];
}

/**
 * The action used to incidate that loading account asset data failed.
 */
interface DataLoadAccountAssetsDataFailureAction {
  type: typeof DATA_LOAD_ACCOUNT_ASSETS_DATA_FAILURE;
}

/**
 * The action used to incidate that loading *all* account assets is finished.
 */
export interface DataLoadAccountAssetsDataFinalizedAction {
  type: typeof DATA_LOAD_ACCOUNT_ASSETS_DATA_FINALIZED;
}

/**
 * The action used to indicate that transactions were added successfully,
 * with a payload including the entire new array for `transactions`.
 */
interface DataUpdatePendingTransactionSuccessAction {
  type: typeof DATA_UPDATE_PENDING_TRANSACTIONS_SUCCESS;
  payload: DataState['transactions'];
}

/**
 * The action used to clear the state while maintaining generic asset data.
 */
interface DataClearStateAction {
  type: typeof DATA_CLEAR_STATE;
}

// Uniswap types:

/**
 * Price data loaded from a Uniswap query.
 */
interface UniswapPricesQueryData {
  tokens: {
    id: string;
    derivedETH: string;
    symbol: string;
    name: string;
    decimals: string;
  }[];
}

/**
 * Variables included in the Uniswap price query.
 */
interface UniswapPricesQueryVariables {
  addresses: string[];
}

/**
 * Data stored following a successful Uniswap query.
 */
interface UniswapAssetPriceData {
  price: string;
  relativePriceChange: number;
  tokenAddress: string;
}

// Coingecko types:

/**
 * Data loaded from the Coingecko API when the `last_updated_at` field is
 * requested. Keys of the format `[currency_id]` and `[currency_id]_24h_change`
 * are also included.
 */
interface CoingeckoApiResponseWithLastUpdate {
  [coingeckoId: string]: {
    [currencyIdOr24hChange: string]: number;
    last_updated_at: number;
  };
}

// Zerion types:

/**
 * Data loaded from the Zerion API for a portfolio. See
 * https://docs.zerion.io/websockets/models#portfolio for details.
 */
interface ZerionPortfolio {
  assets_value: number;
  deposited_value: number;
  borrowed_value: number;
  locked_value: number;
  staked_value: number;
  bsc_assets_value: number;
  polygon_assets_value: number;
  total_value: number;
  absolute_change_24h: number;
  relative_change_24h?: number;
}

/**
 * A message from the Zerion API indicating that assets were received.
 */
export interface AddressAssetsReceivedMessage {
  payload?: {
    assets?: {
      [id: string]: {
        asset: ZerionAsset | ZerionAssetFallback;
      };
    };
  };
  meta?: MessageMeta;
}

/**
 * A message from the Zerion API indicating that portfolio data was received.
 */
export interface PortfolioReceivedMessage {
  payload?: {
    portfolio?: ZerionPortfolio;
  };
  meta?: MessageMeta;
}

/**
 * A message from the Zerion API indicating that transaction data was received.
 */
export interface TransactionsReceivedMessage {
  payload?: {
    transactions?: ZerionTransaction[];
  };
  meta?: MessageMeta;
}

/**
 * A message from the Zerion API indicating that transactions were removed.
 */
export interface TransactionsRemovedMessage {
  payload?: {
    transactions?: ZerionTransaction[];
  };
  meta?: MessageMeta;
}

/**
 * A message from the Zerion API indicating that asset data was received. Note,
 * an actual message directly from Zerion would only include `ZerionAsset`
 * as the value type in the `prices` map, but this message type is also used
 * when manually invoking `assetPricesReceived` with fallback values.
 */
export interface AssetPricesReceivedMessage {
  payload?: {
    prices?: {
      [id: string]: ZerionAsset | ZerionAssetFallback;
    };
  };
  meta?: MessageMeta;
}

/**
 * A message from the Zerion API indicating that asset prices were changed.
 */
export interface AssetPricesChangedMessage {
  payload?: {
    prices?: ZerionAsset[];
  };
  meta?: MessageMeta & { asset_code?: string };
}

/**
 * Metadata for a message from the Zerion API.
 */
export interface MessageMeta {
  address?: string;
  currency?: string;
  status?: string;
  chain_id?: Network; // L2
}

/**
 * A message from the Zerion API.
 */
type DataMessage =
  | AddressAssetsReceivedMessage
  | PortfolioReceivedMessage
  | TransactionsReceivedMessage
  | TransactionsRemovedMessage
  | AssetPricesReceivedMessage
  | AssetPricesChangedMessage;

// The success code used to determine if an incoming message is successful.
export const DISPERSION_SUCCESS_CODE = 'ok';

// Functions:

/**
 * Loads initial state from account local storage.
 */
export const dataLoadState = () => async (
  dispatch: ThunkDispatch<
    AppState,
    unknown,
    | DataLoadAssetPricesFromUniswapSuccessAction
    | DataLoadAccountAssetsDataRequestAction
    | DataLoadAccountAssetsDataSuccessAction
    | DataLoadAccountAssetsDataFailureAction
    | DataLoadTransactionSuccessAction
    | DataLoadTransactionsRequestAction
    | DataLoadTransactionsFailureAction
    | DataUpdatePendingTransactionSuccessAction
  >,
  getState: AppGetState
) => {
  const { accountAddress, network } = getState().settings;
  try {
    const assetPricesFromUniswap = await getAssetPricesFromUniswap(
      accountAddress,
      network
    );
    dispatch({
      payload: assetPricesFromUniswap,
      type: DATA_LOAD_ASSET_PRICES_FROM_UNISWAP_SUCCESS,
    });
    // eslint-disable-next-line no-empty
  } catch (error) {}
  try {
    dispatch({ type: DATA_LOAD_ACCOUNT_ASSETS_DATA_REQUEST });
    const accountAssetsData = await getAccountAssetsData(
      accountAddress,
      network
    );

    if (!isEmpty(accountAssetsData)) {
      dispatch({
        payload: accountAssetsData,
        type: DATA_LOAD_ACCOUNT_ASSETS_DATA_SUCCESS,
      });
    }
  } catch (error) {
    dispatch({ type: DATA_LOAD_ACCOUNT_ASSETS_DATA_FAILURE });
  }
  try {
    dispatch({ type: DATA_LOAD_TRANSACTIONS_REQUEST });
    const transactions = await getLocalTransactions(accountAddress, network);
    const pendingTransactions = await getLocalPendingTransactions(
      accountAddress,
      network
    );
    dispatch({
      payload: pendingTransactions,
      type: DATA_UPDATE_PENDING_TRANSACTIONS_SUCCESS,
    });
    dispatch({
      payload: transactions,
      type: DATA_LOAD_TRANSACTIONS_SUCCESS,
    });
  } catch (error) {
    dispatch({ type: DATA_LOAD_TRANSACTIONS_FAILURE });
  }
  genericAssetsHandle = setTimeout(() => {
    dispatch(genericAssetsFallback());
  }, GENERIC_ASSETS_FALLBACK_TIMEOUT);
};

/**
 * Fetches asset prices from the Coingecko API.
 *
 * @param coingeckoIds The Coingecko IDs to fetch asset prices for.
 * @param nativeCurrency The native currency use for reporting asset prices.
 * @returns The Coingecko API response, or undefined if the fetch is
 * unsuccessful.
 */
export const fetchAssetPricesWithCoingecko = async (
  coingeckoIds: (string | undefined)[],
  nativeCurrency: string
): Promise<CoingeckoApiResponseWithLastUpdate | undefined> => {
  try {
    const url = `https://api.coingecko.com/api/v3/simple/price?ids=${coingeckoIds
      .filter(val => !!val)
      .sort()
      .join(
        ','
      )}&vs_currencies=${nativeCurrency}&include_24hr_change=true&include_last_updated_at=true`;
    const priceRequest = await fetch(url);
    return priceRequest.json();
  } catch (e) {
    logger.log(`Error trying to fetch ${coingeckoIds} prices`, e);
  }
};

/**
 * Loads generic asset prices from fallback data and updates state, in the
 * event that Zerion is unavailable.
 */
const genericAssetsFallback = () => async (
  dispatch: ThunkDispatch<AppState, unknown, never>,
  getState: AppGetState
) => {
  logger.log('ZERION IS DOWN! ENABLING GENERIC ASSETS FALLBACK');
  const { nativeCurrency } = getState().settings;
  const formattedNativeCurrency = nativeCurrency.toLowerCase();
  let ids: typeof coingeckoIdsFallback;
  try {
    const request = await fetch(COINGECKO_IDS_ENDPOINT);
    ids = await request.json();
  } catch (e) {
    ids = coingeckoIdsFallback;
  }

  const allAssets: ZerionAssetFallback[] = [
    {
      asset_code: ETH_ADDRESS,
      coingecko_id: ETH_COINGECKO_ID,
      decimals: 18,
      name: 'Ethereum',
      symbol: 'ETH',
    },
    {
      asset_code: DPI_ADDRESS,
      coingecko_id: 'defipulse-index',
      decimals: 18,
      name: 'DefiPulse Index',
      symbol: 'DPI',
    },
  ];

  keys(TokensListenedCache?.[nativeCurrency]).forEach(address => {
    const coingeckoAsset = ids.find(
      ({ platforms: { ethereum: tokenAddress } }) =>
        tokenAddress.toLowerCase() === address
    );

    if (coingeckoAsset) {
      allAssets.push({
        asset_code: address,
        coingecko_id: coingeckoAsset?.id,
        name: coingeckoAsset.name,
        symbol: toUpper(coingeckoAsset.symbol),
      });
    }
  });

  const allAssetsUnique = uniqBy(allAssets, token => token.asset_code);

  let prices: CoingeckoApiResponseWithLastUpdate = {};
  const pricePageSize = 80;
  const pages = Math.ceil(allAssetsUnique.length / pricePageSize);
  try {
    for (let currentPage = 0; currentPage < pages; currentPage++) {
      const from = currentPage * pricePageSize;
      const to = from + pricePageSize;
      const currentPageIds = allAssetsUnique
        .slice(from, to)
        .map(({ coingecko_id }) => coingecko_id);

      const pricesForCurrentPage = await fetchAssetPricesWithCoingecko(
        currentPageIds,
        formattedNativeCurrency
      );
      await delay(1000);
      prices = { ...prices, ...pricesForCurrentPage };
    }
  } catch (e) {
    logger.sentry('error loading generic asset prices from coingecko', e);
  }

  if (!isEmpty(prices)) {
    Object.keys(prices).forEach(key => {
      for (let uniqueAsset of allAssetsUnique) {
        if (uniqueAsset.coingecko_id?.toLowerCase() === key.toLowerCase()) {
          uniqueAsset.price = {
            changed_at: prices[key].last_updated_at,
            relative_change_24h:
              prices[key][`${formattedNativeCurrency}_24h_change`],
            value: prices[key][`${formattedNativeCurrency}`],
          };
          break;
        }
      }
    });
  }

  const allPrices: {
    [id: string]: ZerionAssetFallback;
  } = {};

  allAssetsUnique.forEach(asset => {
    allPrices[asset.asset_code] = asset;
  });

  dispatch(
    assetPricesReceived(
      {
        meta: {
          currency: 'usd',
          status: DISPERSION_SUCCESS_CODE,
        },
        payload: { prices: allPrices },
      },
      true
    )
  );

  genericAssetsHandle = setTimeout(() => {
    logger.log('updating generic assets via fallback');
    dispatch(genericAssetsFallback());
  }, GENERIC_ASSETS_REFRESH_INTERVAL);
};

/**
 * Disables the generic asset fallback timeout if one is set.
 */
export const disableGenericAssetsFallbackIfNeeded = () => {
  if (genericAssetsHandle) {
    clearTimeout(genericAssetsHandle);
  }
};

/**
 * Resets state, with the exception of generic asset prices, and unsubscribes
 * from listeners and timeouts.
 */
export const dataResetState = () => (
  dispatch: Dispatch<DataClearStateAction>,
  getState: AppGetState
) => {
  const { uniswapPricesSubscription } = getState().data;
  uniswapPricesSubscription?.unsubscribe?.();
  // cancel any debounced updates so we won't override any new data with stale debounced ones
  cancelDebouncedUpdateGenericAssets();

  pendingTransactionsHandle && clearTimeout(pendingTransactionsHandle);
  genericAssetsHandle && clearTimeout(genericAssetsHandle);

  dispatch({ type: DATA_CLEAR_STATE });
};

/**
 * Updates account asset data in state for a specific asset and saves to account
 * local storage.
 *
 * @param assetData The updated asset, which replaces or adds to the current
 * account's asset data based on it's `uniqueId`.
 */
export const dataUpdateAsset = (assetData: ParsedAddressAsset) => (
  dispatch: Dispatch<DataLoadAccountAssetsDataSuccessAction>,
  getState: AppGetState
) => {
  const { accountAddress, network } = getState().settings;
  const { accountAssetsData } = getState().data;
  const updatedAssetsData = {
    ...accountAssetsData,
    [assetData.uniqueId]: assetData,
  };
  dispatch({
    payload: updatedAssetsData,
    type: DATA_LOAD_ACCOUNT_ASSETS_DATA_SUCCESS,
  });
  saveAccountAssetsData(updatedAssetsData, accountAddress, network);
};

/**
 * Replaces the account asset data in state and saves to account local storage.
 *
 * @param assetsData The new asset data.
 */
export const dataUpdateAssets = (assetsData: {
  [uniqueId: string]: ParsedAddressAsset;
}) => (
  dispatch: Dispatch<DataLoadAccountAssetsDataSuccessAction>,
  getState: AppGetState
) => {
  const { accountAddress, network } = getState().settings;
  if (!isEmpty(assetsData)) {
    saveAccountAssetsData(assetsData, accountAddress, network);
    // Change the state since the account isn't empty anymore
    saveAccountEmptyState(false, accountAddress, network);
    dispatch({
      payload: assetsData,
      type: DATA_LOAD_ACCOUNT_ASSETS_DATA_SUCCESS,
    });
  }
};

/**
 * Checks whether or not metadata received from Zerion is valid.
 *
 * @param message The message received from Zerion.
 */
const checkMeta = (message: DataMessage | undefined) => (
  dispatch: Dispatch<never>,
  getState: AppGetState
) => {
  const { accountAddress, nativeCurrency } = getState().settings;
  const address = message?.meta?.address;
  const currency = message?.meta?.currency;
  return (
    isLowerCaseMatch(address!, accountAddress) &&
    isLowerCaseMatch(currency!, nativeCurrency)
  );
};

/**
 * Checks to see if new savings are available based on incoming transaction data,
 * and if so, updates state to request refetching savings.
 *
 * @param transactionsData Incoming transaction data.
 */
const checkForConfirmedSavingsActions = (
  transactionsData: ZerionTransaction[]
) => (dispatch: ThunkDispatch<AppState, unknown, never>) => {
  const foundConfirmedSavings = find(
    transactionsData,
    (transaction: ZerionTransaction) =>
      (transaction?.type === 'deposit' || transaction?.type === 'withdraw') &&
      transaction?.status === 'confirmed'
  );
  if (foundConfirmedSavings) {
    dispatch(updateRefetchSavings(true));
  }
};

/**
 * Checks to see if a network's nonce should be incremented for an acount
 * based on incoming transaction data, and if so, updates state.
 *
 * @param transactionData Incoming transaction data.
 */
const checkForUpdatedNonce = (transactionData: ZerionTransaction[]) => (
  dispatch: ThunkDispatch<AppState, unknown, never>,
  getState: AppGetState
) => {
  if (transactionData.length) {
    const { accountAddress, network } = getState().settings;
    const txSortedByDescendingNonce = transactionData
      .filter(
        ({ address_from }) =>
          address_from?.toLowerCase() === accountAddress.toLowerCase()
      )
      .sort(({ nonce: n1 }, { nonce: n2 }) => (n2 ?? 0) - (n1 ?? 0));
    const [latestTx] = txSortedByDescendingNonce;
    const { address_from, nonce } = latestTx;
    if (nonce) {
      dispatch(incrementNonce(address_from!, nonce, network));
    }
  }
};

/**
 * Checks to see if a network's nonce should be decremented for an account
 * based on incoming transaction data, and if so, updates state.
 *
 * @param removedTransactions Removed transaction data.
 */
const checkForRemovedNonce = (removedTransactions: RainbowTransaction[]) => (
  dispatch: ThunkDispatch<AppState, unknown, never>,
  getState: AppGetState
) => {
  if (removedTransactions.length) {
    const { accountAddress, network } = getState().settings;
    const txSortedByAscendingNonce = removedTransactions
      .filter(({ from }) => from === accountAddress)
      .sort(({ nonce: n1 }, { nonce: n2 }) => (n1 ?? 0) - (n2 ?? 0));
    const [lowestNonceTx] = txSortedByAscendingNonce;
    const { nonce } = lowestNonceTx;
    dispatch(decrementNonce(accountAddress, nonce!, network));
  }
};

/**
 * Handles an incoming portfolio data message from Zerion and updates state
 * accordidngly.
 *
 * @param message The `PortfolioReceivedMessage`, or undefined.
 */
export const portfolioReceived = (
  message: PortfolioReceivedMessage | undefined
) => async (
  dispatch: Dispatch<DataUpdatePortfoliosAction>,
  getState: AppGetState
) => {
  if (message?.meta?.status !== DISPERSION_SUCCESS_CODE) return;
  if (!message?.payload?.portfolio) return;

  const { portfolios } = getState().data;

  const newPortfolios = { ...portfolios };
  newPortfolios[message.meta.address!] = message.payload.portfolio;

  dispatch({
    payload: newPortfolios,
    type: DATA_UPDATE_PORTFOLIOS,
  });
};

/**
 * Handles a `TransactionsReceivedMessage` message from Zerion and updates
 * state and account local storage accordingly.
 *
 * @param message The `TransactionsReceivedMessage`, or undefined.
 * @param appended Whether or not transactions are being appended.
 */
export const transactionsReceived = (
  message: TransactionsReceivedMessage | undefined,
  appended = false
) => async (
  dispatch: ThunkDispatch<
    AppState,
    unknown,
    DataLoadTransactionSuccessAction | DataUpdatePendingTransactionSuccessAction
  >,
  getState: AppGetState
) => {
  const isValidMeta = dispatch(checkMeta(message));
  if (!isValidMeta) return;
  const transactionData = message?.payload?.transactions ?? [];
  if (appended) {
    dispatch(checkForConfirmedSavingsActions(transactionData));
  }
  if (transactionData.length) {
    dispatch(checkForUpdatedNonce(transactionData));
  }

  const { accountAddress, nativeCurrency } = getState().settings;
  const { purchaseTransactions } = getState().addCash;
  const { pendingTransactions, transactions } = getState().data;
  const { selected } = getState().wallets;

  let { network } = getState().settings;
  if (network === Network.mainnet && message?.meta?.chain_id) {
    network = message?.meta?.chain_id;
  }
  const {
    parsedTransactions,
    potentialNftTransaction,
  } = await parseTransactions(
    transactionData,
    accountAddress,
    nativeCurrency,
    transactions,
    purchaseTransactions,
    network,
    appended
  );
  if (appended && potentialNftTransaction) {
    setTimeout(() => {
      dispatch(uniqueTokensRefreshState());
    }, 60000);
  }
  const txHashes = parsedTransactions.map(tx => ethereumUtils.getHash(tx));
  const updatedPendingTransactions = pendingTransactions.filter(
    tx => !txHashes.includes(ethereumUtils.getHash(tx))
  );
  dispatch({
    payload: updatedPendingTransactions,
    type: DATA_UPDATE_PENDING_TRANSACTIONS_SUCCESS,
  });
  dispatch({
    payload: parsedTransactions,
    type: DATA_LOAD_TRANSACTIONS_SUCCESS,
  });
  dispatch(updatePurchases(parsedTransactions));
  saveLocalTransactions(parsedTransactions, accountAddress, network);
  saveLocalPendingTransactions(
    updatedPendingTransactions,
    accountAddress,
    network
  );

  if (appended && parsedTransactions.length) {
    if (
      selected &&
      !selected.backedUp &&
      !selected.imported &&
      selected.type !== WalletTypes.readOnly
    ) {
      setTimeout(() => {
        triggerOnSwipeLayout(() =>
          Navigation.handleAction(Routes.BACKUP_SHEET, { single: true })
        );
      }, BACKUP_SHEET_DELAY_MS);
    }
  }
};

/**
 * Handles a `TransactionsRemovedMessage` from Zerion and updates state and
 * account local storage.
 *
 * @param message The incoming `TransactionsRemovedMessage` or undefined.
 */
export const transactionsRemoved = (
  message: TransactionsRemovedMessage | undefined
) => async (
  dispatch: ThunkDispatch<AppState, unknown, DataLoadTransactionSuccessAction>,
  getState: AppGetState
) => {
  const isValidMeta = dispatch(checkMeta(message));
  if (!isValidMeta) return;

  const transactionData = message?.payload?.transactions ?? [];
  if (!transactionData.length) {
    return;
  }
  const { accountAddress, network } = getState().settings;
  const { transactions } = getState().data;
  const removeHashes = transactionData.map(txn => txn.hash);
  logger.log('[data] - remove txn hashes', removeHashes);
  const [updatedTransactions, removedTransactions] = partition(
    transactions,
    txn => !removeHashes.includes(ethereumUtils.getHash(txn) || '')
  );

  dispatch({
    payload: updatedTransactions,
    type: DATA_LOAD_TRANSACTIONS_SUCCESS,
  });

  dispatch(checkForRemovedNonce(removedTransactions));
  saveLocalTransactions(updatedTransactions, accountAddress, network);
};

/**
 * Handles an `AddressAssetsReceivedMessage` from Zerion and updates state and
 * account local storage.
 *
 * @param message The message.
 * @param append Whether or not the asset data is being appended.
 * @param change Whether or not an existing asset is being changed.
 * @param removed Whether or not an asset is being removed.
 * @param assetsNetwork The asset's network.
 */
export const addressAssetsReceived = (
  message: AddressAssetsReceivedMessage,
  append: boolean = false,
  change: boolean = false,
  removed: boolean = false,
  assetsNetwork: Network | null = null
) => (
  dispatch: ThunkDispatch<
    AppState,
    unknown,
    DataLoadAccountAssetsDataReceivedAction
  >,
  getState: AppGetState
) => {
  const isValidMeta = dispatch(checkMeta(message));
  if (!isValidMeta) return;
  const { accountAddress, network } = getState().settings;
  const responseAddress = message?.meta?.address;
  const addressMatch =
    accountAddress?.toLowerCase() === responseAddress?.toLowerCase();
  if (!addressMatch) return;

  const { uniqueTokens } = getState().uniqueTokens;
  const newAssets = message?.payload?.assets ?? {};
  let updatedAssets = pickBy(
    newAssets,
    asset =>
      asset?.asset?.type !== AssetTypes.compound &&
      asset?.asset?.type !== AssetTypes.trash &&
      !shitcoins.includes(asset?.asset?.asset_code?.toLowerCase())
  );

  if (removed) {
    updatedAssets = Object.entries(newAssets).reduce<{
      [id: string]: {
        asset: ZerionAsset | ZerionAssetFallback;
        quantity: number;
      };
    }>((acc, [key, asset]) => {
      acc[key] = {
        ...asset,
        quantity: 0,
      };
      return acc;
    }, {});
  }

  let parsedAssets = parseAccountAssets(updatedAssets, uniqueTokens) as {
    [id: string]: ParsedAddressAsset;
  };

  const liquidityTokens = Object.values(parsedAssets).filter(
    asset => asset?.type === AssetTypes.uniswapV2
  );

  // remove V2 LP tokens
  parsedAssets = pickBy(
    parsedAssets,
    asset => asset?.type !== AssetTypes.uniswapV2
  );

  const isL2 = assetsNetwork && isL2Network(assetsNetwork);
  if (!isL2 && !assetsNetwork) {
    dispatch(
      uniswapUpdateLiquidityTokens(liquidityTokens, append || change || removed)
    );
  }

  const { accountAssetsData: existingAccountAssetsData } = getState().data;
  parsedAssets = {
    ...existingAccountAssetsData,
    ...parsedAssets,
  };

  parsedAssets = pickBy(
    parsedAssets,
    asset => !!Number(asset?.balance?.amount)
  );

  saveAccountAssetsData(parsedAssets, accountAddress, network);
  if (!isEmpty(parsedAssets)) {
    // Change the state since the account isn't empty anymore
    saveAccountEmptyState(false, accountAddress, network);
  }

  dispatch({
    payload: parsedAssets,
    type: DATA_LOAD_ACCOUNT_ASSETS_DATA_RECEIVED,
  });
  if (!change) {
    const missingPriceAssetAddresses: string[] = Object.values(parsedAssets)
      .filter(asset => isNil(asset?.price))
      .map(asset => asset.address);

    dispatch(subscribeToMissingPrices(missingPriceAssetAddresses));
  }

  const assetsWithScamURL: string[] = Object.values(parsedAssets)
    .filter(asset => isValidDomain(asset.name) && !asset.isVerified)
    .map(asset => asset.uniqueId);

  addHiddenCoins(assetsWithScamURL, dispatch, accountAddress);
};

/**
 * Subscribes to asset prices on Uniswap and updates state and local storage
 * when price data is loaded.
 *
 * @param addresses The asset addresses to subscribe to.
 */
const subscribeToMissingPrices = (addresses: string[]) => (
  dispatch: Dispatch<
    | DataLoadAssetPricesFromUniswapSuccessAction
    | DataUpdateUniswapPricesSubscriptionAction
  >,
  getState: AppGetState
) => {
  const { accountAddress, network } = getState().settings;
  const { uniswapPricesQuery } = getState().data;

  if (uniswapPricesQuery) {
    uniswapPricesQuery.refetch({ addresses });
  } else {
    const newQuery = uniswapClient.watchQuery<
      UniswapPricesQueryData,
      UniswapPricesQueryVariables
    >({
      fetchPolicy: 'no-cache',
      pollInterval: 30000, // 30 seconds
      query: UNISWAP_PRICES_QUERY,
      variables: {
        addresses,
      },
    });

    const newSubscription = newQuery.subscribe({
      next: async ({ data }) => {
        try {
          if (data?.tokens) {
            const nativePriceOfEth = ethereumUtils.getEthPriceUnit();
            const tokenAddresses: string[] = data.tokens.map(token => token.id);

            const yesterday = getUnixTime(
              startOfMinute(sub(Date.now(), { days: 1 }))
            );
            const [{ number: yesterdayBlock }] = await getBlocksFromTimestamps([
              yesterday,
            ]);

            const historicalPriceCalls = tokenAddresses.map(address =>
              get24HourPrice(address, yesterdayBlock)
            );
            const historicalPriceResults = await Promise.all(
              historicalPriceCalls
            );
            const { chartsEthUSDDay } = getState().charts;
            const ethereumPriceOneDayAgo = chartsEthUSDDay?.[0]?.[1];

            const missingHistoricalPrices = historicalPriceResults.reduce<
              Record<string, string>
            >((acc, value) => {
              if (!value?.id) return acc;
              acc[value.id] = multiply(
                ethereumPriceOneDayAgo,
                value?.derivedETH!
              );
              return acc;
            }, {});

            const mappedPricingData = data.tokens.reduce<
              Record<string, UniswapPricesQueryData['tokens'][0]>
            >((acc, value) => {
              if (!value?.id) return acc;
              acc[value.id] = value;
              return acc;
            }, {});

            const missingPrices = data.tokens.reduce<Record<string, string>>(
              (acc, token) => {
                if (!token?.id) return acc;
                acc[token.id] = multiply(nativePriceOfEth, token.derivedETH);
                return acc;
              },
              {}
            );

            const missingPriceInfo = Object.entries(missingPrices).reduce<
              Record<string, UniswapAssetPriceData>
            >((acc, [key, currentPrice]) => {
              const historicalPrice = missingHistoricalPrices?.[key];
              // mappedPricingData[key].id will be a `string`, assuming `key`
              // is present, but `get` resolves to an incorrect type, so must
              // be casted.
              const tokenAddress = mappedPricingData?.[key]?.id;

              const relativePriceChange = historicalPrice
                ? // @ts-expect-error TypeScript disallows string arithmetic,
                  // even though it works correctly.
                  ((currentPrice - historicalPrice) / currentPrice) * 100
                : 0;
              acc[key] = {
                price: currentPrice,
                relativePriceChange,
                tokenAddress,
              };

              return acc;
            }, {});

            const tokenPricingInfo = Object.entries(missingPriceInfo).reduce<
              Record<string, UniswapAssetPriceData>
            >((acc, [_, value]) => {
              acc[value.tokenAddress] = value;
              return acc;
            }, {});

            saveAssetPricesFromUniswap(
              tokenPricingInfo,
              accountAddress,
              network
            );
            dispatch({
              payload: tokenPricingInfo,
              type: DATA_LOAD_ASSET_PRICES_FROM_UNISWAP_SUCCESS,
            });
          }
        } catch (error) {
          logger.log(
            'Error fetching historical prices from the subgraph',
            error
          );
        }
      },
    });
    dispatch({
      payload: {
        uniswapPricesQuery: newQuery,
        uniswapPricesSubscription: newSubscription,
      },
      type: DATA_UPDATE_UNISWAP_PRICES_SUBSCRIPTION,
    });
  }
};

/**
 * Fetches a single asset's 24-hour price data from Uniswap.
 *
 * @param address The asset address.
 * @param yesterday The numerical representation of yesterday's date.
 * @returns The loaded price data, or null on failure.
 */
const get24HourPrice = async (
  address: string,
  yesterday: number
): Promise<UniswapPricesQueryData['tokens'][0] | null> => {
  try {
    const result = await uniswapClient.query({
      fetchPolicy: 'no-cache',
      query: UNISWAP_24HOUR_PRICE_QUERY(address, yesterday),
    });
    return result?.data?.tokens?.[0];
  } catch (error) {
    logger.log('Error getting missing 24hour price', error);
    return null;
  }
};

const callbacksOnAssetReceived: {
  [address: string]: ((asset: ParsedAddressAsset) => unknown) | undefined;
} = {};

/**
 * Saves a callback function to be called when an asset's price is loaded.
 *
 * @param address The asset's address.
 * @param action The callback.
 */
export function scheduleActionOnAssetReceived(
  address: string,
  action: (asset: ParsedAddressAsset) => unknown
) {
  callbacksOnAssetReceived[address.toLowerCase()] = action;
}

/**
 * Handles a `AssetPricesReceivedMessage` from Zerion and updates state.
 *
 * @param message The message, or undefined.
 * @param fromFallback Whether or not this message is provided as a fallback.
 */
export const assetPricesReceived = (
  message: AssetPricesReceivedMessage | undefined,
  fromFallback: boolean = false
) => (
  dispatch: Dispatch<DataUpdateGenericAssetsAction | DataUpdateEthUsdAction>,
  getState: AppGetState
) => {
  if (!fromFallback) {
    disableGenericAssetsFallbackIfNeeded();
  }
  const newAssetPrices = message?.payload?.prices ?? {};
  const { nativeCurrency } = getState().settings;

  if (nativeCurrency.toLowerCase() === message?.meta?.currency) {
    if (isEmpty(newAssetPrices)) return;
    const parsedAssets = Object.entries(newAssetPrices).reduce(
      (acc, [key, asset]) => {
        acc[key] = parseAsset(asset) as ParsedAddressAsset;
        return acc;
      },
      {} as {
        [id: string]: ParsedAddressAsset;
      }
    );
    const { genericAssets } = getState().data;

    const updatedAssets = {
      ...genericAssets,
      ...parsedAssets,
    };

    const assetAddresses = Object.keys(parsedAssets);

    for (let address of assetAddresses) {
      callbacksOnAssetReceived[address.toLowerCase()]?.(parsedAssets[address]);
      callbacksOnAssetReceived[address.toLowerCase()] = undefined;
    }

    dispatch({
      payload: updatedAssets,
      type: DATA_UPDATE_GENERIC_ASSETS,
    });
  }
  if (
    message?.meta?.currency?.toLowerCase() ===
      NativeCurrencyKeys.USD.toLowerCase() &&
    newAssetPrices[ETH_ADDRESS]
  ) {
    const value = newAssetPrices[ETH_ADDRESS]?.price?.value;
    dispatch({
      payload: value,
      type: DATA_UPDATE_ETH_USD,
    });
  }
};

/**
 * Handles a `AssetPricesChangedMessage` from Zerion and updates state.
 *
 * @param message The message.
 */
export const assetPricesChanged = (
  message: AssetPricesChangedMessage | undefined
) => (
  dispatch: Dispatch<DataUpdateGenericAssetsAction | DataUpdateEthUsdAction>,
  getState: AppGetState
) => {
  const { nativeCurrency } = getState().settings;

  const price = message?.payload?.prices?.[0]?.price;
  const assetAddress = message?.meta?.asset_code;
  if (isNil(price) || isNil(assetAddress)) return;

  if (nativeCurrency?.toLowerCase() === message?.meta?.currency) {
    const { genericAssets } = getState().data;
    const genericAsset = {
      ...genericAssets?.[assetAddress],
      price,
    };
    const updatedAssets = {
      ...genericAssets,
      [assetAddress]: genericAsset,
    } as {
      [address: string]: ParsedAddressAsset;
    };

    debouncedUpdateGenericAssets(
      {
        payload: updatedAssets,
        type: DATA_UPDATE_GENERIC_ASSETS,
      },
      dispatch
    );
  }
  if (
    message?.meta?.currency?.toLowerCase() ===
      NativeCurrencyKeys.USD.toLowerCase() &&
    assetAddress === ETH_ADDRESS
  ) {
    dispatch({
      payload: price?.value,
      type: DATA_UPDATE_ETH_USD,
    });
  }
};

/**
 * Updates state and account local storage with a new transaction.
 *
 * @param txDetails The transaction details to parse.
 * @param accountAddressToUpdate The account to add the transaction to, or null
 * to default to the currently selected account.
 * @param disableTxnWatcher Whether or not to disable the pending transaction
 * watcher.
 * @param provider A `StaticJsonRpcProvider` to use for watching the pending
 * transaction, or null to use the default provider.
 */
export const dataAddNewTransaction = (
  txDetails: NewTransactionOrAddCashTransaction,
  accountAddressToUpdate: string | null = null,
  disableTxnWatcher: boolean = false,
  provider: StaticJsonRpcProvider | null = null
) => async (
  dispatch: ThunkDispatch<
    AppState,
    unknown,
    DataUpdatePendingTransactionSuccessAction
  >,
  getState: AppGetState
) => {
  const { pendingTransactions } = getState().data;
  const { accountAddress, nativeCurrency, network } = getState().settings;
  if (
    accountAddressToUpdate &&
    accountAddressToUpdate.toLowerCase() !== accountAddress.toLowerCase()
  )
    return;
  try {
    const parsedTransaction = await parseNewTransaction(
      txDetails,
      nativeCurrency
    );
    const _pendingTransactions = [parsedTransaction, ...pendingTransactions];
    dispatch({
      payload: _pendingTransactions,
      type: DATA_UPDATE_PENDING_TRANSACTIONS_SUCCESS,
    });
    saveLocalPendingTransactions(_pendingTransactions, accountAddress, network);
    if (parsedTransaction.from && parsedTransaction.nonce) {
      dispatch(
        incrementNonce(
          parsedTransaction.from,
          parsedTransaction.nonce,
          parsedTransaction.network
        )
      );
    }
    if (
      !disableTxnWatcher ||
      network !== Network.mainnet ||
      parsedTransaction?.network
    ) {
      dispatch(
        watchPendingTransactions(
          accountAddress,
          parsedTransaction.network
            ? TXN_WATCHER_MAX_TRIES_LAYER_2
            : TXN_WATCHER_MAX_TRIES,
          null,
          // @ts-expect-error `watchPendingTransactions` only takes 3 arguments.
          provider
        )
      );
    }
    return parsedTransaction;
    // eslint-disable-next-line no-empty
  } catch (error) {}
};

/**
 * Returns the `TransactionStatus` that represents completion for a given
 * transaction type.
 *
 * @param type The transaction type.
 * @returns The confirmed status.
 */
const getConfirmedState = (type: TransactionType): TransactionStatus => {
  switch (type) {
    case TransactionTypes.authorize:
      return TransactionStatus.approved;
    case TransactionTypes.deposit:
      return TransactionStatus.deposited;
    case TransactionTypes.withdraw:
      return TransactionStatus.withdrew;
    case TransactionTypes.receive:
      return TransactionStatus.received;
    case TransactionTypes.purchase:
      return TransactionStatus.purchased;
    default:
      return TransactionStatus.sent;
  }
};

/**
 * Watches pending transactions and updates state and account local storage
 * when new data is available.
 *
 * @param provider A `StaticJsonRpcProvider`, or null to use the default
 * provider.
 * @param currentNonce The nonce of the last confirmed transaction, used to
 * determine if a transaction has been dropped.
 */
export const dataWatchPendingTransactions = (
  provider: StaticJsonRpcProvider | null = null,
  currentNonce: number = -1
) => async (
  dispatch: ThunkDispatch<
    AppState,
    unknown,
    DataLoadTransactionSuccessAction | DataUpdatePendingTransactionSuccessAction
  >,
  getState: AppGetState
) => {
  const { pendingTransactions: pending } = getState().data;
  if (isEmpty(pending)) {
    return true;
  }
  let txStatusesDidChange = false;
  const updatedPendingTransactions = await Promise.all(
    pending.map(async tx => {
      const updatedPending = { ...tx };
      const txHash = ethereumUtils.getHash(tx);
      try {
        logger.log('Checking pending tx with hash', txHash);
        const p =
          provider || (await getProviderForNetwork(updatedPending.network));
        const txObj = await p.getTransaction(txHash!);
        // if the nonce of last confirmed tx is higher than this pending tx then it got dropped
        const nonceAlreadyIncluded = currentNonce > tx.nonce!;
        if ((txObj?.blockNumber && txObj?.blockHash) || nonceAlreadyIncluded) {
          // When speeding up a non "normal tx" we need to resubscribe
          // because zerion "append" event isn't reliable
          logger.log('TX CONFIRMED!', txObj);
          if (!nonceAlreadyIncluded) {
            appEvents.emit('transactionConfirmed', txObj);
          }
          const minedAt = Math.floor(Date.now() / 1000);
          txStatusesDidChange = true;
          // @ts-expect-error `txObj` is not typed as having a `status` field.
          if (txObj && !isZero(txObj.status)) {
            const isSelf = tx?.from!.toLowerCase() === tx?.to!.toLowerCase();
            const newStatus = getTransactionLabel({
              direction: isSelf
                ? TransactionDirection.self
                : TransactionDirection.out,
              pending: false,
              protocol: tx?.protocol,
              status:
                tx.status === TransactionStatus.cancelling
                  ? TransactionStatus.cancelled
                  : getConfirmedState(tx.type),
              type: tx?.type,
            });
            updatedPending.status = newStatus;
          } else if (nonceAlreadyIncluded) {
            updatedPending.status = TransactionStatus.unknown;
          } else {
            updatedPending.status = TransactionStatus.failed;
          }
          const title = getTitle({
            protocol: tx.protocol,
            status: updatedPending.status,
            type: tx.type,
          });
          updatedPending.title = title;
          updatedPending.pending = false;
          updatedPending.minedAt = minedAt;
        }
      } catch (error) {
        logger.log('Error watching pending txn', error);
      }
      return updatedPending;
    })
  );

  if (txStatusesDidChange) {
    const { accountAddress, network } = getState().settings;
    const [newDataTransactions, pendingTransactions] = partition(
      updatedPendingTransactions.filter(
        ({ status }) => status !== TransactionStatus.unknown
      ),
      tx => !tx.pending
    );
    dispatch({
      payload: pendingTransactions,
      type: DATA_UPDATE_PENDING_TRANSACTIONS_SUCCESS,
    });
    saveLocalPendingTransactions(pendingTransactions, accountAddress, network);

    const { transactions } = getState().data;
    const updatedTransactions = newDataTransactions.concat(transactions);
    dispatch({
      payload: updatedTransactions,
      type: DATA_LOAD_TRANSACTIONS_SUCCESS,
    });
    saveLocalTransactions(updatedTransactions, accountAddress, network);
    dispatch(updatePurchases(updatedTransactions));

    if (!pendingTransactions?.length) {
      return true;
    }
  }
  return false;
};

/**
 * Updates a transaction in state and account local storage and watches it,
 * if `watch` is true.
 *
 * @param txHash The transaction hash to update.
 * @param txObj The updated transaction data.
 * @param watch Whether or not to watch the new transaction.
 * @param provider A `StaticJsonRpcProvider`, or null to use the default
 * provider.
 */
export const dataUpdateTransaction = (
  txHash: string,
  txObj: RainbowTransaction,
  watch: boolean,
  provider: StaticJsonRpcProvider | null = null
) => async (
  dispatch: ThunkDispatch<
    AppState,
    unknown,
    DataUpdatePendingTransactionSuccessAction
  >,
  getState: AppGetState
) => {
  const { pendingTransactions } = getState().data;

  const allOtherTx = pendingTransactions.filter(tx => tx.hash !== txHash);
  const updatedTransactions = [txObj].concat(allOtherTx);

  dispatch({
    payload: updatedTransactions,
    type: DATA_UPDATE_PENDING_TRANSACTIONS_SUCCESS,
  });
  const { accountAddress, network } = getState().settings;
  saveLocalPendingTransactions(updatedTransactions, accountAddress, network);
  // Always watch cancellation and speed up
  if (watch) {
    dispatch(
      watchPendingTransactions(
        accountAddress,
        txObj.network ? TXN_WATCHER_MAX_TRIES_LAYER_2 : TXN_WATCHER_MAX_TRIES,
        provider
      )
    );
  }
};

/**
 * Updates purchases using the `addCash` reducer to reflect new transaction data.
 * Called when new transaction information is loaded.
 *
 * @param updatedTransactions The array of updated transactions.
 */
const updatePurchases = (updatedTransactions: RainbowTransaction[]) => (
  dispatch: ThunkDispatch<AppState, unknown, never>
) => {
  const confirmedPurchases = updatedTransactions.filter(txn => {
    return (
      txn.type === TransactionTypes.purchase &&
      txn.status !== TransactionStatus.purchasing
    );
  });
  dispatch(addCashUpdatePurchases(confirmedPurchases));
};

/**
 * Checks the current account's transaction count and subscribes to pending
 * transaction updates using `dataWatchPendingTransactions`.
 *
 * @param accountAddressToWatch The address to watch. If this does not match
 * the currently selected address, the subscription is not started.
 * @param provider A `StaticJsonRpcProvider`, or null to use the default
 * provider.
 */
export const checkPendingTransactionsOnInitialize = (
  accountAddressToWatch: string,
  provider: StaticJsonRpcProvider | null = null
) => async (
  dispatch: ThunkDispatch<AppState, unknown, never>,
  getState: AppGetState
) => {
  const { accountAddress: currentAccountAddress } = getState().settings;
  if (currentAccountAddress !== accountAddressToWatch) return;
  const currentNonce = await (provider || web3Provider).getTransactionCount(
    currentAccountAddress,
    'latest'
  );
  await dispatch(dataWatchPendingTransactions(provider, currentNonce));
};

/**
 * Repeatedly attempts to subscribe to transaction updates using
 * `dataWatchPendingTransactions` until there are no more pending transactions
 * or `remainingTries` attempts are exhausted.
 *
 * @param accountAddressToWatch The account address to watch. If this does
 * not match the currently selected address, the subscription is not started.
 * @param remainingTries The remaining number of attempts.
 * @param provider A `StaticJsonRpcProvider`, or null to use the default
 * provider.
 */
export const watchPendingTransactions = (
  accountAddressToWatch: string,
  remainingTries: number = TXN_WATCHER_MAX_TRIES,
  provider: StaticJsonRpcProvider | null = null
) => async (
  dispatch: ThunkDispatch<AppState, unknown, never>,
  getState: AppGetState
) => {
  pendingTransactionsHandle && clearTimeout(pendingTransactionsHandle);
  if (remainingTries === 0) return;

  const { accountAddress: currentAccountAddress } = getState().settings;
  if (currentAccountAddress !== accountAddressToWatch) return;

  const done = await dispatch(dataWatchPendingTransactions(provider));

  if (!done) {
    pendingTransactionsHandle = setTimeout(() => {
      dispatch(
        watchPendingTransactions(
          accountAddressToWatch,
          remainingTries - 1,
          provider
        )
      );
    }, TXN_WATCHER_POLL_INTERVAL);
  }
};

/**
 * Updates state to indicate whether or not savings data should be refetched.
 *
 * @param fetch Whether or not savings should be refetched.
 */
export const updateRefetchSavings = (fetch: boolean) => (
  dispatch: Dispatch<DataUpdateRefetchSavingsAction>
) =>
  dispatch({
    payload: fetch,
    type: DATA_UPDATE_REFETCH_SAVINGS,
  });

// -- Reducer ----------------------------------------- //
const INITIAL_STATE: DataState = {
  accountAssetsData: {}, // for account-specific assets
  assetPricesFromUniswap: {},
  ethUSDPrice: null,
  genericAssets: {},
  isLoadingAssets: true,
  isLoadingTransactions: true,
  pendingTransactions: [],
  portfolios: {},
  shouldRefetchSavings: false,
  transactions: [],
  uniswapPricesQuery: null,
  uniswapPricesSubscription: null,
};

export default (state: DataState = INITIAL_STATE, action: DataAction) => {
  switch (action.type) {
    case DATA_UPDATE_UNISWAP_PRICES_SUBSCRIPTION:
      return {
        ...state,
        uniswapPricesQuery: action.payload.uniswapPricesQuery,
        uniswapPricesSubscription: action.payload.uniswapPricesSubscription,
      };
    case DATA_UPDATE_REFETCH_SAVINGS:
      return { ...state, shouldRefetchSavings: action.payload };
    case DATA_UPDATE_GENERIC_ASSETS:
      return { ...state, genericAssets: action.payload };
    case DATA_UPDATE_PORTFOLIOS:
      return {
        ...state,
        portfolios: action.payload,
      };
    case DATA_UPDATE_ETH_USD:
      return {
        ...state,
        ethUSDPrice: action.payload,
      };
    case DATA_LOAD_TRANSACTIONS_REQUEST:
      return {
        ...state,
        isLoadingTransactions: true,
      };
    case DATA_LOAD_TRANSACTIONS_SUCCESS:
      return {
        ...state,
        isLoadingTransactions: false,
        transactions: action.payload,
      };
    case DATA_LOAD_TRANSACTIONS_FAILURE:
      return {
        ...state,
        isLoadingTransactions: false,
      };
    case DATA_LOAD_ACCOUNT_ASSETS_DATA_REQUEST:
      return {
        ...state,
        isLoadingAssets: true,
      };
    case DATA_LOAD_ASSET_PRICES_FROM_UNISWAP_SUCCESS:
      return {
        ...state,
        assetPricesFromUniswap: action.payload,
      };
    case DATA_LOAD_ACCOUNT_ASSETS_DATA_RECEIVED: {
      return {
        ...state,
        accountAssetsData: action.payload,
      };
    }
    case DATA_LOAD_ACCOUNT_ASSETS_DATA_SUCCESS: {
      return {
        ...state,
        accountAssetsData: action.payload,
        isLoadingAssets: false,
      };
    }
    case DATA_LOAD_ACCOUNT_ASSETS_DATA_FAILURE:
      return {
        ...state,
        isLoadingAssets: false,
      };
    case DATA_LOAD_ACCOUNT_ASSETS_DATA_FINALIZED: {
      return {
        ...state,
        isLoadingAssets: false,
      };
    }
    case DATA_UPDATE_PENDING_TRANSACTIONS_SUCCESS:
      return {
        ...state,
        pendingTransactions: action.payload,
      };
    case DATA_CLEAR_STATE:
      return {
        ...state,
        ...INITIAL_STATE,
        genericAssets: state.genericAssets,
      };
    default:
      return state;
  }
};<|MERGE_RESOLUTION|>--- conflicted
+++ resolved
@@ -2,23 +2,7 @@
 import { StaticJsonRpcProvider } from '@ethersproject/providers';
 import { getUnixTime, startOfMinute, sub } from 'date-fns';
 import isValidDomain from 'is-valid-domain';
-<<<<<<< HEAD
 import { find, isEmpty, isNil, keys, partition, toUpper, uniqBy } from 'lodash';
-import debounce from 'lodash/debounce';
-=======
-import {
-  find,
-  isEmpty,
-  isNil,
-  keyBy,
-  keys,
-  mapKeys,
-  mapValues,
-  partition,
-  toUpper,
-  uniqBy,
-} from 'lodash';
->>>>>>> 50b74352
 import { MMKV } from 'react-native-mmkv';
 import { Dispatch } from 'redux';
 import { ThunkDispatch } from 'redux-thunk';
