import { StaticJsonRpcProvider } from '@ethersproject/providers';
import isValidDomain from 'is-valid-domain';
<<<<<<< HEAD
import { find, isEmpty, isNil, keys, partition, toUpper, uniqBy } from 'lodash';
=======
import {
  find,
  isEmpty,
  isNil,
  keys,
  mapValues,
  partition,
  toUpper,
  uniqBy,
} from 'lodash';
>>>>>>> 14320c43
import { MMKV } from 'react-native-mmkv';
import { Dispatch } from 'redux';
import { ThunkDispatch } from 'redux-thunk';
import { BooleanMap } from '../hooks/useCoinListEditOptions';
import { addCashUpdatePurchases } from './addCash';
import {
  cancelDebouncedUpdateGenericAssets,
  debouncedUpdateGenericAssets,
} from './helpers/debouncedUpdateGenericAssets';
import { decrementNonce, incrementNonce } from './nonceManager';
import { AppGetState, AppState } from './store';
import { uniqueTokensRefreshState } from './uniqueTokens';
import { uniswapUpdateLiquidityTokens } from './uniswapLiquidity';
import {
  AssetTypes,
  NativeCurrencyKeys,
  NewTransactionOrAddCashTransaction,
  ParsedAddressAsset,
  RainbowTransaction,
  TransactionDirection,
  TransactionStatus,
  TransactionType,
  TransactionTypes,
  ZerionAsset,
  ZerionAssetFallback,
  ZerionTransaction,
} from '@rainbow-me/entities';
import appEvents from '@rainbow-me/handlers/appEvents';
import {
  getAccountAssetsData,
  getLocalPendingTransactions,
  getLocalTransactions,
  saveAccountAssetsData,
  saveAccountEmptyState,
  saveLocalPendingTransactions,
  saveLocalTransactions,
} from '@rainbow-me/handlers/localstorage/accountLocal';
import {
  getProviderForNetwork,
  isL2Network,
  web3Provider,
} from '@rainbow-me/handlers/web3';
import WalletTypes from '@rainbow-me/helpers/walletTypes';
import { Navigation } from '@rainbow-me/navigation';
import { triggerOnSwipeLayout } from '@rainbow-me/navigation/onNavigationStateChange';
import { Network } from '@rainbow-me/networkTypes';
import {
  getTitle,
  getTransactionLabel,
  parseAccountAssets,
  parseAsset,
  parseNewTransaction,
  parseTransactions,
} from '@rainbow-me/parsers';
import { setHiddenCoins } from '@rainbow-me/redux/editOptions';
import {
  coingeckoIdsFallback,
  DPI_ADDRESS,
  ETH_ADDRESS,
  ETH_COINGECKO_ID,
  shitcoins,
} from '@rainbow-me/references';
import Routes from '@rainbow-me/routes';
import { delay, isZero, pickBy } from '@rainbow-me/utilities';
import {
  ethereumUtils,
  isLowerCaseMatch,
  TokensListenedCache,
} from '@rainbow-me/utils';
import logger from 'logger';

const storage = new MMKV();

/**
 * Adds new hidden coins for an address and updates key-value storage.
 *
 * @param coins New coin IDs.
 * @param dispatch The Redux dispatch.
 * @param address The address to hide coins for.
 */
function addHiddenCoins(
  coins: string[],
  dispatch: ThunkDispatch<AppState, unknown, never>,
  address: string
) {
  const storageKey = 'hidden-coins-obj-' + address;
  const storageEntity = storage.getString(storageKey);
  const list = Object.keys(storageEntity ? JSON.parse(storageEntity) : {});
  const newHiddenCoins = [
    ...list.filter((i: string) => !coins.includes(i)),
    ...coins,
  ].reduce((acc, curr) => {
    acc[curr] = true;
    return acc;
  }, {} as BooleanMap);
  dispatch(setHiddenCoins(newHiddenCoins));
  storage.set(storageKey, JSON.stringify(newHiddenCoins));
}

const BACKUP_SHEET_DELAY_MS = android ? 10000 : 3000;

let pendingTransactionsHandle: ReturnType<typeof setTimeout> | null = null;
let genericAssetsHandle: ReturnType<typeof setTimeout> | null = null;
const TXN_WATCHER_MAX_TRIES = 60;
const TXN_WATCHER_MAX_TRIES_LAYER_2 = 200;
const TXN_WATCHER_POLL_INTERVAL = 5000; // 5 seconds
const GENERIC_ASSETS_REFRESH_INTERVAL = 60000; // 1 minute
const GENERIC_ASSETS_FALLBACK_TIMEOUT = 10000; // 10 seconds

export const COINGECKO_IDS_ENDPOINT =
  'https://api.coingecko.com/api/v3/coins/list?include_platform=true&asset_platform_id=ethereum';

// -- Constants --------------------------------------- //

const DATA_UPDATE_GENERIC_ASSETS = 'data/DATA_UPDATE_GENERIC_ASSETS';
const DATA_UPDATE_ETH_USD = 'data/DATA_UPDATE_ETH_USD';
const DATA_UPDATE_PORTFOLIOS = 'data/DATA_UPDATE_PORTFOLIOS';

export const DATA_LOAD_ACCOUNT_ASSETS_DATA_REQUEST =
  'data/DATA_LOAD_ACCOUNT_ASSETS_DATA_REQUEST';
export const DATA_LOAD_ACCOUNT_ASSETS_DATA_RECEIVED =
  'data/DATA_LOAD_ACCOUNT_ASSETS_DATA_RECEIVED';
const DATA_LOAD_ACCOUNT_ASSETS_DATA_SUCCESS =
  'data/DATA_LOAD_ACCOUNT_ASSETS_DATA_SUCCESS';
const DATA_LOAD_ACCOUNT_ASSETS_DATA_FAILURE =
  'data/DATA_LOAD_ACCOUNT_ASSETS_DATA_FAILURE';
export const DATA_LOAD_ACCOUNT_ASSETS_DATA_FINALIZED =
  'data/DATA_LOAD_ACCOUNT_ASSETS_DATA_FINALIZED';

const DATA_LOAD_TRANSACTIONS_REQUEST = 'data/DATA_LOAD_TRANSACTIONS_REQUEST';
const DATA_LOAD_TRANSACTIONS_SUCCESS = 'data/DATA_LOAD_TRANSACTIONS_SUCCESS';
const DATA_LOAD_TRANSACTIONS_FAILURE = 'data/DATA_LOAD_TRANSACTIONS_FAILURE';

const DATA_UPDATE_PENDING_TRANSACTIONS_SUCCESS =
  'data/DATA_UPDATE_PENDING_TRANSACTIONS_SUCCESS';

const DATA_UPDATE_REFETCH_SAVINGS = 'data/DATA_UPDATE_REFETCH_SAVINGS';

const DATA_CLEAR_STATE = 'data/DATA_CLEAR_STATE';

// -- Actions ---------------------------------------- //

/**
 * The state for the `data` reducer.
 */
export interface DataState {
  /**
   * Parsed asset information for assets belonging to this account.
   */
  accountAssetsData: {
    [uniqueId: string]: ParsedAddressAsset;
  };

  /**
   * The ETH price in USD.
   */
  ethUSDPrice: number | undefined | null;

  /**
   * Parsed asset information for generic loaded assets.
   */
  genericAssets: {
    [assetAddress: string]: ParsedAddressAsset;
  };

  /**
   * Whether or not assets are currently being loaded.
   */
  isLoadingAssets: boolean;

  /**
   * Whether or not transactions are currently being loaded.
   */
  isLoadingTransactions: boolean;

  /**
   * Pending transactions for this account.
   */
  pendingTransactions: RainbowTransaction[];

  /**
   * Zerion portfolio information keyed by account address.
   */
  portfolios: {
    [accountAddress: string]: ZerionPortfolio;
  };

  /**
   * Whether or not savings should be reset.
   */
  shouldRefetchSavings: boolean;

  /**
   * Transactions for this account.
   */
  transactions: RainbowTransaction[];
}

/**
 * An action for the `data` reducer.
 */
type DataAction =
  | DataUpdateRefetchSavingsAction
  | DataUpdateGenericAssetsAction
  | DataUpdatePortfoliosAction
  | DataUpdateEthUsdAction
  | DataLoadTransactionsRequestAction
  | DataLoadTransactionSuccessAction
  | DataLoadTransactionsFailureAction
  | DataLoadAccountAssetsDataRequestAction
  | DataLoadAccountAssetsDataReceivedAction
  | DataLoadAccountAssetsDataSuccessAction
  | DataLoadAccountAssetsDataFailureAction
  | DataLoadAccountAssetsDataFinalizedAction
  | DataUpdatePendingTransactionSuccessAction
  | DataClearStateAction;

/**
 * The action to change `shouldRefetchSavings`.
 */
interface DataUpdateRefetchSavingsAction {
  type: typeof DATA_UPDATE_REFETCH_SAVINGS;
  payload: boolean;
}

/**
 * The action to update `genericAssets`.
 */
export interface DataUpdateGenericAssetsAction {
  type: typeof DATA_UPDATE_GENERIC_ASSETS;
  payload: DataState['genericAssets'];
}

/**
 * The action to update `portfolios`.
 */
interface DataUpdatePortfoliosAction {
  type: typeof DATA_UPDATE_PORTFOLIOS;
  payload: DataState['portfolios'];
}

/**
 * The action to update `ethUSDPrice`.
 */
interface DataUpdateEthUsdAction {
  type: typeof DATA_UPDATE_ETH_USD;
  payload: number | undefined;
}

/**
 * The action to set `isLoadingTransactions` to `true`.
 */
interface DataLoadTransactionsRequestAction {
  type: typeof DATA_LOAD_TRANSACTIONS_REQUEST;
}

/**
 * The action used to update transactions and indicate that loading transactions
 * was successful.
 */
interface DataLoadTransactionSuccessAction {
  type: typeof DATA_LOAD_TRANSACTIONS_SUCCESS;
  payload: DataState['transactions'];
}

/**
 * The action used to indicate that loading a transaction failed.
 */
interface DataLoadTransactionsFailureAction {
  type: typeof DATA_LOAD_TRANSACTIONS_FAILURE;
}

/**
 * The action to set `isLoadingAssets` to `true`.
 */
interface DataLoadAccountAssetsDataRequestAction {
  type: typeof DATA_LOAD_ACCOUNT_ASSETS_DATA_REQUEST;
}

/**
 * The action to update `accountAssetsData` and indicate that data has been
 * received.
 */
interface DataLoadAccountAssetsDataReceivedAction {
  type: typeof DATA_LOAD_ACCOUNT_ASSETS_DATA_RECEIVED;
  payload: DataState['accountAssetsData'];
}

/**
 * The action to update `accountAssetsData` and indicate that loading was
 * successful.
 */
interface DataLoadAccountAssetsDataSuccessAction {
  type: typeof DATA_LOAD_ACCOUNT_ASSETS_DATA_SUCCESS;
  payload: DataState['accountAssetsData'];
}

/**
 * The action used to incidate that loading account asset data failed.
 */
interface DataLoadAccountAssetsDataFailureAction {
  type: typeof DATA_LOAD_ACCOUNT_ASSETS_DATA_FAILURE;
}

/**
 * The action used to incidate that loading *all* account assets is finished.
 */
export interface DataLoadAccountAssetsDataFinalizedAction {
  type: typeof DATA_LOAD_ACCOUNT_ASSETS_DATA_FINALIZED;
}

/**
 * The action used to indicate that transactions were added successfully,
 * with a payload including the entire new array for `transactions`.
 */
interface DataUpdatePendingTransactionSuccessAction {
  type: typeof DATA_UPDATE_PENDING_TRANSACTIONS_SUCCESS;
  payload: DataState['transactions'];
}

/**
 * The action used to clear the state while maintaining generic asset data.
 */
interface DataClearStateAction {
  type: typeof DATA_CLEAR_STATE;
}

// Coingecko types:

/**
 * Data loaded from the Coingecko API when the `last_updated_at` field is
 * requested. Keys of the format `[currency_id]` and `[currency_id]_24h_change`
 * are also included.
 */
interface CoingeckoApiResponseWithLastUpdate {
  [coingeckoId: string]: {
    [currencyIdOr24hChange: string]: number;
    last_updated_at: number;
  };
}

// Zerion types:

/**
 * Data loaded from the Zerion API for a portfolio. See
 * https://docs.zerion.io/websockets/models#portfolio for details.
 */
interface ZerionPortfolio {
  assets_value: number;
  deposited_value: number;
  borrowed_value: number;
  locked_value: number;
  staked_value: number;
  bsc_assets_value: number;
  polygon_assets_value: number;
  total_value: number;
  absolute_change_24h: number;
  relative_change_24h?: number;
}

/**
 * A message from the Zerion API indicating that assets were received.
 */
export interface AddressAssetsReceivedMessage {
  payload?: {
    assets?: {
      [id: string]: {
        asset: ZerionAsset | ZerionAssetFallback;
      };
    };
  };
  meta?: MessageMeta;
}

/**
 * A message from the Zerion API indicating that portfolio data was received.
 */
export interface PortfolioReceivedMessage {
  payload?: {
    portfolio?: ZerionPortfolio;
  };
  meta?: MessageMeta;
}

/**
 * A message from the Zerion API indicating that transaction data was received.
 */
export interface TransactionsReceivedMessage {
  payload?: {
    transactions?: ZerionTransaction[];
  };
  meta?: MessageMeta;
}

/**
 * A message from the Zerion API indicating that transactions were removed.
 */
export interface TransactionsRemovedMessage {
  payload?: {
    transactions?: ZerionTransaction[];
  };
  meta?: MessageMeta;
}

/**
 * A message from the Zerion API indicating that asset data was received. Note,
 * an actual message directly from Zerion would only include `ZerionAsset`
 * as the value type in the `prices` map, but this message type is also used
 * when manually invoking `assetPricesReceived` with fallback values.
 */
export interface AssetPricesReceivedMessage {
  payload?: {
    prices?: {
      [id: string]: ZerionAsset | ZerionAssetFallback;
    };
  };
  meta?: MessageMeta;
}

/**
 * A message from the Zerion API indicating that asset prices were changed.
 */
export interface AssetPricesChangedMessage {
  payload?: {
    prices?: ZerionAsset[];
  };
  meta?: MessageMeta & { asset_code?: string };
}

/**
 * Metadata for a message from the Zerion API.
 */
export interface MessageMeta {
  address?: string;
  currency?: string;
  status?: string;
  chain_id?: Network; // L2
}

/**
 * A message from the Zerion API.
 */
type DataMessage =
  | AddressAssetsReceivedMessage
  | PortfolioReceivedMessage
  | TransactionsReceivedMessage
  | TransactionsRemovedMessage
  | AssetPricesReceivedMessage
  | AssetPricesChangedMessage;

// The success code used to determine if an incoming message is successful.
export const DISPERSION_SUCCESS_CODE = 'ok';

// Functions:

/**
 * Loads initial state from account local storage.
 */
export const dataLoadState = () => async (
  dispatch: ThunkDispatch<
    AppState,
    unknown,
    | DataLoadAccountAssetsDataRequestAction
    | DataLoadAccountAssetsDataSuccessAction
    | DataLoadAccountAssetsDataFailureAction
    | DataLoadTransactionSuccessAction
    | DataLoadTransactionsRequestAction
    | DataLoadTransactionsFailureAction
    | DataUpdatePendingTransactionSuccessAction
  >,
  getState: AppGetState
) => {
  const { accountAddress, network } = getState().settings;
  try {
    dispatch({ type: DATA_LOAD_ACCOUNT_ASSETS_DATA_REQUEST });
    const accountAssetsData = await getAccountAssetsData(
      accountAddress,
      network
    );

    const isCurrentAccountAddress =
      accountAddress === getState().settings.accountAddress;
    if (!isCurrentAccountAddress) return;

    if (!isEmpty(accountAssetsData)) {
      dispatch({
        payload: accountAssetsData,
        type: DATA_LOAD_ACCOUNT_ASSETS_DATA_SUCCESS,
      });
    }
  } catch (error) {
    dispatch({ type: DATA_LOAD_ACCOUNT_ASSETS_DATA_FAILURE });
  }
  try {
    dispatch({ type: DATA_LOAD_TRANSACTIONS_REQUEST });
    const transactions = await getLocalTransactions(accountAddress, network);
    const pendingTransactions = await getLocalPendingTransactions(
      accountAddress,
      network
    );
    const isCurrentAccountAddress =
      accountAddress === getState().settings.accountAddress;
    if (!isCurrentAccountAddress) return;

    dispatch({
      payload: pendingTransactions,
      type: DATA_UPDATE_PENDING_TRANSACTIONS_SUCCESS,
    });
    dispatch({
      payload: transactions,
      type: DATA_LOAD_TRANSACTIONS_SUCCESS,
    });
  } catch (error) {
    dispatch({ type: DATA_LOAD_TRANSACTIONS_FAILURE });
  }
  genericAssetsHandle = setTimeout(() => {
    dispatch(genericAssetsFallback());
  }, GENERIC_ASSETS_FALLBACK_TIMEOUT);
};

/**
 * Fetches asset prices from the Coingecko API.
 *
 * @param coingeckoIds The Coingecko IDs to fetch asset prices for.
 * @param nativeCurrency The native currency use for reporting asset prices.
 * @returns The Coingecko API response, or undefined if the fetch is
 * unsuccessful.
 */
export const fetchAssetPricesWithCoingecko = async (
  coingeckoIds: (string | undefined)[],
  nativeCurrency: string
): Promise<CoingeckoApiResponseWithLastUpdate | undefined> => {
  try {
    const url = `https://api.coingecko.com/api/v3/simple/price?ids=${coingeckoIds
      .filter(val => !!val)
      .sort()
      .join(
        ','
      )}&vs_currencies=${nativeCurrency}&include_24hr_change=true&include_last_updated_at=true`;
    const priceRequest = await fetch(url);
    return priceRequest.json();
  } catch (e) {
    logger.log(`Error trying to fetch ${coingeckoIds} prices`, e);
  }
};

/**
 * Loads generic asset prices from fallback data and updates state, in the
 * event that Zerion is unavailable.
 */
const genericAssetsFallback = () => async (
  dispatch: ThunkDispatch<AppState, unknown, never>,
  getState: AppGetState
) => {
  logger.log('ZERION IS DOWN! ENABLING GENERIC ASSETS FALLBACK');
  const { nativeCurrency } = getState().settings;
  const formattedNativeCurrency = nativeCurrency.toLowerCase();
  let ids: typeof coingeckoIdsFallback;
  try {
    const request = await fetch(COINGECKO_IDS_ENDPOINT);
    ids = await request.json();
  } catch (e) {
    ids = coingeckoIdsFallback;
  }

  const allAssets: ZerionAssetFallback[] = [
    {
      asset_code: ETH_ADDRESS,
      coingecko_id: ETH_COINGECKO_ID,
      decimals: 18,
      name: 'Ethereum',
      symbol: 'ETH',
    },
    {
      asset_code: DPI_ADDRESS,
      coingecko_id: 'defipulse-index',
      decimals: 18,
      name: 'DefiPulse Index',
      symbol: 'DPI',
    },
  ];

  keys(TokensListenedCache?.[nativeCurrency]).forEach(address => {
    const coingeckoAsset = ids.find(
      ({ platforms: { ethereum: tokenAddress } }) =>
        tokenAddress.toLowerCase() === address
    );

    if (coingeckoAsset) {
      allAssets.push({
        asset_code: address,
        coingecko_id: coingeckoAsset?.id,
        name: coingeckoAsset.name,
        symbol: toUpper(coingeckoAsset.symbol),
      });
    }
  });

  const allAssetsUnique = uniqBy(allAssets, token => token.asset_code);

  let prices: CoingeckoApiResponseWithLastUpdate = {};
  const pricePageSize = 80;
  const pages = Math.ceil(allAssetsUnique.length / pricePageSize);
  try {
    for (let currentPage = 0; currentPage < pages; currentPage++) {
      const from = currentPage * pricePageSize;
      const to = from + pricePageSize;
      const currentPageIds = allAssetsUnique
        .slice(from, to)
        .map(({ coingecko_id }) => coingecko_id);

      const pricesForCurrentPage = await fetchAssetPricesWithCoingecko(
        currentPageIds,
        formattedNativeCurrency
      );
      await delay(1000);
      prices = { ...prices, ...pricesForCurrentPage };
    }
  } catch (e) {
    logger.sentry('error loading generic asset prices from coingecko', e);
  }

  if (!isEmpty(prices)) {
    Object.keys(prices).forEach(key => {
      for (let uniqueAsset of allAssetsUnique) {
        if (uniqueAsset.coingecko_id?.toLowerCase() === key.toLowerCase()) {
          uniqueAsset.price = {
            changed_at: prices[key].last_updated_at,
            relative_change_24h:
              prices[key][`${formattedNativeCurrency}_24h_change`],
            value: prices[key][`${formattedNativeCurrency}`],
          };
          break;
        }
      }
    });
  }

  const allPrices: {
    [id: string]: ZerionAssetFallback;
  } = {};

  allAssetsUnique.forEach(asset => {
    allPrices[asset.asset_code] = asset;
  });

  dispatch(
    assetPricesReceived(
      {
        meta: {
          currency: 'usd',
          status: DISPERSION_SUCCESS_CODE,
        },
        payload: { prices: allPrices },
      },
      true
    )
  );

  genericAssetsHandle = setTimeout(() => {
    logger.log('updating generic assets via fallback');
    dispatch(genericAssetsFallback());
  }, GENERIC_ASSETS_REFRESH_INTERVAL);
};

/**
 * Disables the generic asset fallback timeout if one is set.
 */
export const disableGenericAssetsFallbackIfNeeded = () => {
  if (genericAssetsHandle) {
    clearTimeout(genericAssetsHandle);
  }
};

/**
 * Resets state, with the exception of generic asset prices, and unsubscribes
 * from listeners and timeouts.
 */
export const dataResetState = () => (
  dispatch: Dispatch<DataClearStateAction>
) => {
  // cancel any debounced updates so we won't override any new data with stale debounced ones
  cancelDebouncedUpdateGenericAssets();

  pendingTransactionsHandle && clearTimeout(pendingTransactionsHandle);
  genericAssetsHandle && clearTimeout(genericAssetsHandle);

  dispatch({ type: DATA_CLEAR_STATE });
};

/**
 * Updates account asset data in state for a specific asset and saves to account
 * local storage.
 *
 * @param assetData The updated asset, which replaces or adds to the current
 * account's asset data based on it's `uniqueId`.
 */
export const dataUpdateAsset = (assetData: ParsedAddressAsset) => (
  dispatch: Dispatch<DataLoadAccountAssetsDataSuccessAction>,
  getState: AppGetState
) => {
  const { accountAddress, network } = getState().settings;
  const { accountAssetsData } = getState().data;
  const updatedAssetsData = {
    ...accountAssetsData,
    [assetData.uniqueId]: assetData,
  };
  dispatch({
    payload: updatedAssetsData,
    type: DATA_LOAD_ACCOUNT_ASSETS_DATA_SUCCESS,
  });
  saveAccountAssetsData(updatedAssetsData, accountAddress, network);
};

/**
 * Replaces the account asset data in state and saves to account local storage.
 *
 * @param assetsData The new asset data.
 */
export const dataUpdateAssets = (assetsData: {
  [uniqueId: string]: ParsedAddressAsset;
}) => (
  dispatch: Dispatch<DataLoadAccountAssetsDataSuccessAction>,
  getState: AppGetState
) => {
  const { accountAddress, network } = getState().settings;
  if (!isEmpty(assetsData)) {
    saveAccountAssetsData(assetsData, accountAddress, network);
    // Change the state since the account isn't empty anymore
    saveAccountEmptyState(false, accountAddress, network);
    dispatch({
      payload: assetsData,
      type: DATA_LOAD_ACCOUNT_ASSETS_DATA_SUCCESS,
    });
  }
};

/**
 * Checks whether or not metadata received from Zerion is valid.
 *
 * @param message The message received from Zerion.
 */
const checkMeta = (message: DataMessage | undefined) => (
  dispatch: Dispatch<never>,
  getState: AppGetState
) => {
  const { accountAddress, nativeCurrency } = getState().settings;
  const address = message?.meta?.address;
  const currency = message?.meta?.currency;
  return (
    isLowerCaseMatch(address!, accountAddress) &&
    isLowerCaseMatch(currency!, nativeCurrency)
  );
};

/**
 * Checks to see if new savings are available based on incoming transaction data,
 * and if so, updates state to request refetching savings.
 *
 * @param transactionsData Incoming transaction data.
 */
const checkForConfirmedSavingsActions = (
  transactionsData: ZerionTransaction[]
) => (dispatch: ThunkDispatch<AppState, unknown, never>) => {
  const foundConfirmedSavings = find(
    transactionsData,
    (transaction: ZerionTransaction) =>
      (transaction?.type === 'deposit' || transaction?.type === 'withdraw') &&
      transaction?.status === 'confirmed'
  );
  if (foundConfirmedSavings) {
    dispatch(updateRefetchSavings(true));
  }
};

/**
 * Checks to see if a network's nonce should be incremented for an acount
 * based on incoming transaction data, and if so, updates state.
 *
 * @param transactionData Incoming transaction data.
 */
const checkForUpdatedNonce = (transactionData: ZerionTransaction[]) => (
  dispatch: ThunkDispatch<AppState, unknown, never>,
  getState: AppGetState
) => {
  if (transactionData.length) {
    const { accountAddress, network } = getState().settings;
    const txSortedByDescendingNonce = transactionData
      .filter(tx => {
        const addressFrom = tx?.address_from;
        return (
          addressFrom &&
          addressFrom.toLowerCase() === accountAddress.toLowerCase()
        );
      })
      .sort(({ nonce: n1 }, { nonce: n2 }) => (n2 ?? 0) - (n1 ?? 0));
    const [latestTx] = txSortedByDescendingNonce;
    const addressFrom = latestTx?.address_from;
    const nonce = latestTx?.nonce;
    if (addressFrom && nonce) {
      // @ts-ignore-next-line
      dispatch(incrementNonce(addressFrom!, nonce, network));
    }
  }
};

/**
 * Checks to see if a network's nonce should be decremented for an account
 * based on incoming transaction data, and if so, updates state.
 *
 * @param removedTransactions Removed transaction data.
 */
const checkForRemovedNonce = (removedTransactions: RainbowTransaction[]) => (
  dispatch: ThunkDispatch<AppState, unknown, never>,
  getState: AppGetState
) => {
  if (removedTransactions.length) {
    const { accountAddress, network } = getState().settings;
    const txSortedByAscendingNonce = removedTransactions
      .filter(({ from }) => from === accountAddress)
      .sort(({ nonce: n1 }, { nonce: n2 }) => (n1 ?? 0) - (n2 ?? 0));
    const [lowestNonceTx] = txSortedByAscendingNonce;
    const { nonce } = lowestNonceTx;
    // @ts-ignore-next-line
    dispatch(decrementNonce(accountAddress, nonce!, network));
  }
};

/**
 * Handles an incoming portfolio data message from Zerion and updates state
 * accordidngly.
 *
 * @param message The `PortfolioReceivedMessage`, or undefined.
 */
export const portfolioReceived = (
  message: PortfolioReceivedMessage | undefined
) => async (
  dispatch: Dispatch<DataUpdatePortfoliosAction>,
  getState: AppGetState
) => {
  if (message?.meta?.status !== DISPERSION_SUCCESS_CODE) return;
  if (!message?.payload?.portfolio) return;

  const { portfolios } = getState().data;

  const newPortfolios = { ...portfolios };
  newPortfolios[message.meta.address!] = message.payload.portfolio;

  dispatch({
    payload: newPortfolios,
    type: DATA_UPDATE_PORTFOLIOS,
  });
};

/**
 * Handles a `TransactionsReceivedMessage` message from Zerion and updates
 * state and account local storage accordingly.
 *
 * @param message The `TransactionsReceivedMessage`, or undefined.
 * @param appended Whether or not transactions are being appended.
 */
export const transactionsReceived = (
  message: TransactionsReceivedMessage | undefined,
  appended = false
) => async (
  dispatch: ThunkDispatch<
    AppState,
    unknown,
    DataLoadTransactionSuccessAction | DataUpdatePendingTransactionSuccessAction
  >,
  getState: AppGetState
) => {
  const isValidMeta = dispatch(checkMeta(message));
  if (!isValidMeta) return;
  const transactionData = message?.payload?.transactions ?? [];
  if (appended) {
    dispatch(checkForConfirmedSavingsActions(transactionData));
  }

  const { network } = getState().settings;
  let currentNetwork = network;
  if (currentNetwork === Network.mainnet && message?.meta?.chain_id) {
    currentNetwork = message?.meta?.chain_id;
  }
  if (transactionData.length && currentNetwork === Network.mainnet) {
    dispatch(checkForUpdatedNonce(transactionData));
  }

  const { accountAddress, nativeCurrency } = getState().settings;
  const { purchaseTransactions } = getState().addCash;
  const { pendingTransactions, transactions } = getState().data;
  const { selected } = getState().wallets;

  const {
    parsedTransactions,
    potentialNftTransaction,
  } = await parseTransactions(
    transactionData,
    accountAddress,
    nativeCurrency,
    transactions,
    purchaseTransactions,
    currentNetwork,
    appended
  );

  const isCurrentAccountAddress =
    accountAddress === getState().settings.accountAddress;
  if (!isCurrentAccountAddress) return;

  if (appended && potentialNftTransaction) {
    setTimeout(() => {
      dispatch(uniqueTokensRefreshState());
    }, 60000);
  }
  const txHashes = parsedTransactions.map(tx => ethereumUtils.getHash(tx));
  const updatedPendingTransactions = pendingTransactions.filter(
    tx => !txHashes.includes(ethereumUtils.getHash(tx))
  );

  dispatch({
    payload: updatedPendingTransactions,
    type: DATA_UPDATE_PENDING_TRANSACTIONS_SUCCESS,
  });
  dispatch({
    payload: parsedTransactions,
    type: DATA_LOAD_TRANSACTIONS_SUCCESS,
  });
  dispatch(updatePurchases(parsedTransactions));
  saveLocalTransactions(parsedTransactions, accountAddress, network);
  saveLocalPendingTransactions(
    updatedPendingTransactions,
    accountAddress,
    network
  );

  if (appended && parsedTransactions.length) {
    if (
      selected &&
      !selected.backedUp &&
      !selected.imported &&
      selected.type !== WalletTypes.readOnly
    ) {
      setTimeout(() => {
        triggerOnSwipeLayout(() =>
          Navigation.handleAction(Routes.BACKUP_SHEET, { single: true })
        );
      }, BACKUP_SHEET_DELAY_MS);
    }
  }
};

/**
 * Handles a `TransactionsRemovedMessage` from Zerion and updates state and
 * account local storage.
 *
 * @param message The incoming `TransactionsRemovedMessage` or undefined.
 */
export const transactionsRemoved = (
  message: TransactionsRemovedMessage | undefined
) => async (
  dispatch: ThunkDispatch<AppState, unknown, DataLoadTransactionSuccessAction>,
  getState: AppGetState
) => {
  const isValidMeta = dispatch(checkMeta(message));
  if (!isValidMeta) return;

  const transactionData = message?.payload?.transactions ?? [];
  if (!transactionData.length) {
    return;
  }
  const { accountAddress, network } = getState().settings;
  const { transactions } = getState().data;
  const removeHashes = transactionData.map(txn => txn.hash);
  logger.log('[data] - remove txn hashes', removeHashes);
  const [updatedTransactions, removedTransactions] = partition(
    transactions,
    txn => !removeHashes.includes(ethereumUtils.getHash(txn) || '')
  );

  dispatch({
    payload: updatedTransactions,
    type: DATA_LOAD_TRANSACTIONS_SUCCESS,
  });

  dispatch(checkForRemovedNonce(removedTransactions));
  saveLocalTransactions(updatedTransactions, accountAddress, network);
};

/**
 * Handles an `AddressAssetsReceivedMessage` from Zerion and updates state and
 * account local storage.
 *
 * @param message The message.
 * @param append Whether or not the asset data is being appended.
 * @param change Whether or not an existing asset is being changed.
 * @param removed Whether or not an asset is being removed.
 * @param assetsNetwork The asset's network.
 */
export const addressAssetsReceived = (
  message: AddressAssetsReceivedMessage,
  append: boolean = false,
  change: boolean = false,
  removed: boolean = false,
  assetsNetwork: Network | null = null
) => (
  dispatch: ThunkDispatch<
    AppState,
    unknown,
    DataLoadAccountAssetsDataReceivedAction
  >,
  getState: AppGetState
) => {
  const isValidMeta = dispatch(checkMeta(message));
  if (!isValidMeta) return;
  const { accountAddress, network } = getState().settings;
  const responseAddress = message?.meta?.address;
  const addressMatch =
    accountAddress?.toLowerCase() === responseAddress?.toLowerCase();
  if (!addressMatch) return;

  const { uniqueTokens } = getState().uniqueTokens;
  const newAssets = message?.payload?.assets ?? {};
  let updatedAssets = pickBy(
    newAssets,
    asset =>
      asset?.asset?.type !== AssetTypes.compound &&
      asset?.asset?.type !== AssetTypes.trash &&
      !shitcoins.includes(asset?.asset?.asset_code?.toLowerCase())
  );

  if (removed) {
    updatedAssets = Object.entries(newAssets).reduce<{
      [id: string]: {
        asset: ZerionAsset | ZerionAssetFallback;
        quantity: number;
      };
    }>((acc, [key, asset]) => {
      acc[key] = {
        ...asset,
        quantity: 0,
      };
      return acc;
    }, {});
  }

  let parsedAssets = parseAccountAssets(updatedAssets, uniqueTokens) as {
    [id: string]: ParsedAddressAsset;
  };

  const liquidityTokens = Object.values(parsedAssets).filter(
    asset => asset?.type === AssetTypes.uniswapV2
  );

  // remove V2 LP tokens
  parsedAssets = pickBy(
    parsedAssets,
    asset => asset?.type !== AssetTypes.uniswapV2
  );

  const isL2 = assetsNetwork && isL2Network(assetsNetwork);
  if (!isL2 && !assetsNetwork) {
    dispatch(
      // @ts-ignore
      uniswapUpdateLiquidityTokens(liquidityTokens, append || change || removed)
    );
  }

  const { accountAssetsData: existingAccountAssetsData } = getState().data;
  parsedAssets = {
    ...existingAccountAssetsData,
    ...parsedAssets,
  };

  parsedAssets = pickBy(
    parsedAssets,
    asset => !!Number(asset?.balance?.amount)
  );

  saveAccountAssetsData(parsedAssets, accountAddress, network);
  if (!isEmpty(parsedAssets)) {
    // Change the state since the account isn't empty anymore
    saveAccountEmptyState(false, accountAddress, network);
  }

  const assetsWithScamURL: string[] = Object.values(parsedAssets)
    .filter(
      asset =>
        ((asset?.name && isValidDomain(asset?.name.replaceAll(' ', ''))) ||
          (asset?.symbol && isValidDomain(asset.symbol))) &&
        !asset.isVerified
    )
    .map(asset => asset.uniqueId);

  // we need to store hidden coins before storing parsedAssets
  // so all the selectors that depend on both will have hidden coins by that time
  // to be able to filter them
  addHiddenCoins(assetsWithScamURL, dispatch, accountAddress);
<<<<<<< HEAD
};

/**
 * Subscribes to asset prices on Uniswap and updates state and local storage
 * when price data is loaded.
 *
 * @param addresses The asset addresses to subscribe to.
 */
const subscribeToMissingPrices = (addresses: string[]) => (
  dispatch: Dispatch<
    | DataLoadAssetPricesFromUniswapSuccessAction
    | DataUpdateUniswapPricesSubscriptionAction
  >,
  getState: AppGetState
) => {
  const { accountAddress, network } = getState().settings;
  const { uniswapPricesQuery } = getState().data;

  if (uniswapPricesQuery) {
    uniswapPricesQuery.refetch({ addresses });
  } else {
    const newQuery = uniswapClient.watchQuery<
      UniswapPricesQueryData,
      UniswapPricesQueryVariables
    >({
      fetchPolicy: 'no-cache',
      pollInterval: 30000, // 30 seconds
      query: UNISWAP_PRICES_QUERY,
      variables: {
        addresses,
      },
    });

    const newSubscription = newQuery.subscribe({
      next: async ({ data }) => {
        try {
          if (data?.tokens) {
            const nativePriceOfEth = ethereumUtils.getEthPriceUnit();
            const tokenAddresses: string[] = data.tokens.map(token => token.id);

            const yesterday = getUnixTime(
              startOfMinute(sub(Date.now(), { days: 1 }))
            );
            const [{ number: yesterdayBlock }] = await getBlocksFromTimestamps([
              yesterday,
            ]);

            const historicalPriceCalls = tokenAddresses.map(address =>
              get24HourPrice(address, yesterdayBlock)
            );
            const historicalPriceResults = await Promise.all(
              historicalPriceCalls
            );
            const { chartsEthUSDDay } = getState().charts;
            const ethereumPriceOneDayAgo = chartsEthUSDDay?.[0]?.[1];

            const missingHistoricalPrices = historicalPriceResults.reduce<
              Record<string, string>
            >((acc, value) => {
              if (!value?.id) return acc;
              acc[value.id] = multiply(
                ethereumPriceOneDayAgo,
                value?.derivedETH!
              );
              return acc;
            }, {});

            const mappedPricingData = data.tokens.reduce<
              Record<string, UniswapPricesQueryData['tokens'][0]>
            >((acc, value) => {
              if (!value?.id) return acc;
              acc[value.id] = value;
              return acc;
            }, {});

            const missingPrices = data.tokens.reduce<Record<string, string>>(
              (acc, token) => {
                if (!token?.id) return acc;
                acc[token.id] = multiply(nativePriceOfEth, token.derivedETH);
                return acc;
              },
              {}
            );

            const missingPriceInfo = Object.entries(missingPrices).reduce<
              Record<string, UniswapAssetPriceData>
            >((acc, [key, currentPrice]) => {
              const historicalPrice = missingHistoricalPrices?.[key];
              // mappedPricingData[key].id will be a `string`, assuming `key`
              // is present, but `get` resolves to an incorrect type, so must
              // be casted.
              const tokenAddress = mappedPricingData?.[key]?.id;

              const relativePriceChange = historicalPrice
                ? // @ts-expect-error TypeScript disallows string arithmetic,
                  // even though it works correctly.
                  ((currentPrice - historicalPrice) / currentPrice) * 100
                : 0;
              acc[key] = {
                price: currentPrice,
                relativePriceChange,
                tokenAddress,
              };

              return acc;
            }, {});

            const tokenPricingInfo = Object.entries(missingPriceInfo).reduce<
              Record<string, UniswapAssetPriceData>
            >((acc, [_, value]) => {
              acc[value.tokenAddress] = value;
              return acc;
            }, {});

            saveAssetPricesFromUniswap(
              tokenPricingInfo,
              accountAddress,
              network
            );
            dispatch({
              payload: tokenPricingInfo,
              type: DATA_LOAD_ASSET_PRICES_FROM_UNISWAP_SUCCESS,
            });
          }
        } catch (error) {
          logger.log(
            'Error fetching historical prices from the subgraph',
            error
          );
        }
      },
    });
    dispatch({
      payload: {
        uniswapPricesQuery: newQuery,
        uniswapPricesSubscription: newSubscription,
      },
      type: DATA_UPDATE_UNISWAP_PRICES_SUBSCRIPTION,
    });
  }
};
=======
>>>>>>> 14320c43

  dispatch({
    payload: parsedAssets,
    type: DATA_LOAD_ACCOUNT_ASSETS_DATA_RECEIVED,
  });
};

const callbacksOnAssetReceived: {
  [address: string]: ((asset: ParsedAddressAsset) => unknown) | undefined;
} = {};

/**
 * Saves a callback function to be called when an asset's price is loaded.
 *
 * @param address The asset's address.
 * @param action The callback.
 */
export function scheduleActionOnAssetReceived(
  address: string,
  action: (asset: ParsedAddressAsset) => unknown
) {
  callbacksOnAssetReceived[address.toLowerCase()] = action;
}

/**
 * Handles a `AssetPricesReceivedMessage` from Zerion and updates state.
 *
 * @param message The message, or undefined.
 * @param fromFallback Whether or not this message is provided as a fallback.
 */
export const assetPricesReceived = (
  message: AssetPricesReceivedMessage | undefined,
  fromFallback: boolean = false
) => (
  dispatch: Dispatch<DataUpdateGenericAssetsAction | DataUpdateEthUsdAction>,
  getState: AppGetState
) => {
  if (!fromFallback) {
    disableGenericAssetsFallbackIfNeeded();
  }
  const newAssetPrices = message?.payload?.prices ?? {};
  const { nativeCurrency } = getState().settings;

  if (nativeCurrency.toLowerCase() === message?.meta?.currency) {
    if (isEmpty(newAssetPrices)) return;
    const parsedAssets = Object.entries(newAssetPrices).reduce(
      (acc, [key, asset]) => {
        acc[key] = parseAsset(asset) as ParsedAddressAsset;
        return acc;
      },
      {} as {
        [id: string]: ParsedAddressAsset;
      }
    );
    const { genericAssets } = getState().data;

    const updatedAssets = {
      ...genericAssets,
      ...parsedAssets,
    };

    const assetAddresses = Object.keys(parsedAssets);

    for (let address of assetAddresses) {
      callbacksOnAssetReceived[address.toLowerCase()]?.(parsedAssets[address]);
      callbacksOnAssetReceived[address.toLowerCase()] = undefined;
    }

    dispatch({
      payload: updatedAssets,
      type: DATA_UPDATE_GENERIC_ASSETS,
    });
  }
  if (
    message?.meta?.currency?.toLowerCase() ===
      NativeCurrencyKeys.USD.toLowerCase() &&
    newAssetPrices[ETH_ADDRESS]
  ) {
    const value = newAssetPrices[ETH_ADDRESS]?.price?.value;
    dispatch({
      payload: value,
      type: DATA_UPDATE_ETH_USD,
    });
  }
};

/**
 * Handles a `AssetPricesChangedMessage` from Zerion and updates state.
 *
 * @param message The message.
 */
export const assetPricesChanged = (
  message: AssetPricesChangedMessage | undefined
) => (
  dispatch: Dispatch<DataUpdateGenericAssetsAction | DataUpdateEthUsdAction>,
  getState: AppGetState
) => {
  const { nativeCurrency } = getState().settings;

  const price = message?.payload?.prices?.[0]?.price;
  const assetAddress = message?.meta?.asset_code;
  if (isNil(price) || isNil(assetAddress)) return;

  if (nativeCurrency?.toLowerCase() === message?.meta?.currency) {
    const { genericAssets } = getState().data;
    const genericAsset = {
      ...genericAssets?.[assetAddress],
      price,
    };
    const updatedAssets = {
      ...genericAssets,
      [assetAddress]: genericAsset,
    } as {
      [address: string]: ParsedAddressAsset;
    };

    debouncedUpdateGenericAssets(
      {
        payload: updatedAssets,
        type: DATA_UPDATE_GENERIC_ASSETS,
      },
      dispatch
    );
  }
  if (
    message?.meta?.currency?.toLowerCase() ===
      NativeCurrencyKeys.USD.toLowerCase() &&
    assetAddress === ETH_ADDRESS
  ) {
    dispatch({
      payload: price?.value,
      type: DATA_UPDATE_ETH_USD,
    });
  }
};

/**
 * Updates state and account local storage with a new transaction.
 *
 * @param txDetails The transaction details to parse.
 * @param accountAddressToUpdate The account to add the transaction to, or null
 * to default to the currently selected account.
 * @param disableTxnWatcher Whether or not to disable the pending transaction
 * watcher.
 * @param provider A `StaticJsonRpcProvider` to use for watching the pending
 * transaction, or null to use the default provider.
 */
export const dataAddNewTransaction = (
  txDetails: NewTransactionOrAddCashTransaction,
  accountAddressToUpdate: string | null = null,
  disableTxnWatcher: boolean = false,
  provider: StaticJsonRpcProvider | null = null
) => async (
  dispatch: ThunkDispatch<
    AppState,
    unknown,
    DataUpdatePendingTransactionSuccessAction
  >,
  getState: AppGetState
) => {
  const { pendingTransactions } = getState().data;
  const { accountAddress, nativeCurrency, network } = getState().settings;
  if (
    accountAddressToUpdate &&
    accountAddressToUpdate.toLowerCase() !== accountAddress.toLowerCase()
  )
    return;
  try {
    const parsedTransaction = await parseNewTransaction(
      txDetails,
      nativeCurrency
    );
    const _pendingTransactions = [parsedTransaction, ...pendingTransactions];
    dispatch({
      payload: _pendingTransactions,
      type: DATA_UPDATE_PENDING_TRANSACTIONS_SUCCESS,
    });
    saveLocalPendingTransactions(_pendingTransactions, accountAddress, network);
    if (parsedTransaction.from && parsedTransaction.nonce) {
      dispatch(
        // @ts-ignore-next-line
        incrementNonce(
          parsedTransaction.from,
          parsedTransaction.nonce,
          parsedTransaction.network
        )
      );
    }
    if (
      !disableTxnWatcher ||
      network !== Network.mainnet ||
      parsedTransaction?.network
    ) {
      dispatch(
        watchPendingTransactions(
          accountAddress,
          parsedTransaction.network
            ? TXN_WATCHER_MAX_TRIES_LAYER_2
            : TXN_WATCHER_MAX_TRIES,
          null,
          // @ts-expect-error `watchPendingTransactions` only takes 3 arguments.
          provider
        )
      );
    }
    return parsedTransaction;
    // eslint-disable-next-line no-empty
  } catch (error) {}
};

/**
 * Returns the `TransactionStatus` that represents completion for a given
 * transaction type.
 *
 * @param type The transaction type.
 * @returns The confirmed status.
 */
const getConfirmedState = (type: TransactionType): TransactionStatus => {
  switch (type) {
    case TransactionTypes.authorize:
      return TransactionStatus.approved;
    case TransactionTypes.deposit:
      return TransactionStatus.deposited;
    case TransactionTypes.withdraw:
      return TransactionStatus.withdrew;
    case TransactionTypes.receive:
      return TransactionStatus.received;
    case TransactionTypes.purchase:
      return TransactionStatus.purchased;
    default:
      return TransactionStatus.sent;
  }
};

/**
 * Watches pending transactions and updates state and account local storage
 * when new data is available.
 *
 * @param provider A `StaticJsonRpcProvider`, or null to use the default
 * provider.
 * @param currentNonce The nonce of the last confirmed transaction, used to
 * determine if a transaction has been dropped.
 */
export const dataWatchPendingTransactions = (
  provider: StaticJsonRpcProvider | null = null,
  currentNonce: number = -1
) => async (
  dispatch: ThunkDispatch<
    AppState,
    unknown,
    DataLoadTransactionSuccessAction | DataUpdatePendingTransactionSuccessAction
  >,
  getState: AppGetState
) => {
  const { pendingTransactions: pending } = getState().data;
  if (isEmpty(pending)) {
    return true;
  }
  let txStatusesDidChange = false;
  const updatedPendingTransactions = await Promise.all(
    pending.map(async tx => {
      const updatedPending = { ...tx };
      const txHash = ethereumUtils.getHash(tx);
      try {
        logger.log('Checking pending tx with hash', txHash);
        const p =
          provider || (await getProviderForNetwork(updatedPending.network));
        const txObj = await p.getTransaction(txHash!);
        // if the nonce of last confirmed tx is higher than this pending tx then it got dropped
        const nonceAlreadyIncluded = currentNonce > tx.nonce!;
        if ((txObj?.blockNumber && txObj?.blockHash) || nonceAlreadyIncluded) {
          // When speeding up a non "normal tx" we need to resubscribe
          // because zerion "append" event isn't reliable
          logger.log('TX CONFIRMED!', txObj);
          if (!nonceAlreadyIncluded) {
            appEvents.emit('transactionConfirmed', {
              ...txObj,
              internalType: tx.type,
            });
          }
          const minedAt = Math.floor(Date.now() / 1000);
          txStatusesDidChange = true;
          let receipt;
          try {
            if (txObj) {
              receipt = await txObj.wait();
            }
          } catch (e: any) {
            // https://docs.ethers.io/v5/api/providers/types/#providers-TransactionResponse
            if (e.transaction) {
              // if a transaction field exists, it was confirmed but failed
              updatedPending.status = TransactionStatus.failed;
            } else {
              // cancelled or replaced
              updatedPending.status = TransactionStatus.cancelled;
            }
          }
          const status = receipt?.status || 0;
          if (!isZero(status)) {
            const isSelf = tx?.from!.toLowerCase() === tx?.to!.toLowerCase();
            const newStatus = getTransactionLabel({
              direction: isSelf
                ? TransactionDirection.self
                : TransactionDirection.out,
              pending: false,
              protocol: tx?.protocol,
              status:
                tx.status === TransactionStatus.cancelling
                  ? TransactionStatus.cancelled
                  : getConfirmedState(tx.type),
              type: tx?.type,
            });
            updatedPending.status = newStatus;
          } else if (nonceAlreadyIncluded) {
            updatedPending.status = TransactionStatus.unknown;
          } else {
            updatedPending.status = TransactionStatus.failed;
          }
          const title = getTitle({
            protocol: tx.protocol,
            status: updatedPending.status,
            type: tx.type,
          });
          updatedPending.title = title;
          updatedPending.pending = false;
          updatedPending.minedAt = minedAt;
        } else {
          if (tx.flashbots) {
            const fbStatus = await fetch(
              `https://protect.flashbots.net/tx/${txHash}`
            );
            const fbResponse = await fbStatus.json();
            logger.debug('Flashbots response', fbResponse);
            // Make sure it wasn't dropped after 25 blocks or never made it
            if (
              fbResponse.status === 'FAILED' ||
              fbResponse.status === 'CANCELLED'
            ) {
              txStatusesDidChange = true;
              updatedPending.status = TransactionStatus.dropped;
              const title = getTitle({
                protocol: tx.protocol,
                status: updatedPending.status,
                type: tx.type,
              });
              updatedPending.title = title;
              updatedPending.pending = false;
              const minedAt = Math.floor(Date.now() / 1000);
              updatedPending.minedAt = minedAt;
              // decrement the nonce since it was dropped
              // @ts-ignore-next-line
              dispatch(decrementNonce(tx.from!, tx.nonce!, Network.mainnet));
            }
          }
        }
      } catch (error) {
        logger.log('Error watching pending txn', error);
      }
      return updatedPending;
    })
  );

  if (txStatusesDidChange) {
    const { accountAddress, network } = getState().settings;
    const [newDataTransactions, pendingTransactions] = partition(
      updatedPendingTransactions.filter(
        ({ status }) => status !== TransactionStatus.unknown
      ),
      tx => !tx.pending
    );
    dispatch({
      payload: pendingTransactions,
      type: DATA_UPDATE_PENDING_TRANSACTIONS_SUCCESS,
    });
    saveLocalPendingTransactions(pendingTransactions, accountAddress, network);

    const { transactions } = getState().data;
    const updatedTransactions = newDataTransactions.concat(transactions);
    dispatch({
      payload: updatedTransactions,
      type: DATA_LOAD_TRANSACTIONS_SUCCESS,
    });
    saveLocalTransactions(updatedTransactions, accountAddress, network);
    dispatch(updatePurchases(updatedTransactions));

    if (!pendingTransactions?.length) {
      return true;
    }
  }
  return false;
};

/**
 * Updates a transaction in state and account local storage and watches it,
 * if `watch` is true.
 *
 * @param txHash The transaction hash to update.
 * @param txObj The updated transaction data.
 * @param watch Whether or not to watch the new transaction.
 * @param provider A `StaticJsonRpcProvider`, or null to use the default
 * provider.
 */
export const dataUpdateTransaction = (
  txHash: string,
  txObj: RainbowTransaction,
  watch: boolean,
  provider: StaticJsonRpcProvider | null = null
) => async (
  dispatch: ThunkDispatch<
    AppState,
    unknown,
    DataUpdatePendingTransactionSuccessAction
  >,
  getState: AppGetState
) => {
  const { pendingTransactions } = getState().data;

  const allOtherTx = pendingTransactions.filter(tx => tx.hash !== txHash);
  const updatedTransactions = [txObj].concat(allOtherTx);

  dispatch({
    payload: updatedTransactions,
    type: DATA_UPDATE_PENDING_TRANSACTIONS_SUCCESS,
  });
  const { accountAddress, network } = getState().settings;
  saveLocalPendingTransactions(updatedTransactions, accountAddress, network);
  // Always watch cancellation and speed up
  if (watch) {
    dispatch(
      watchPendingTransactions(
        accountAddress,
        txObj.network ? TXN_WATCHER_MAX_TRIES_LAYER_2 : TXN_WATCHER_MAX_TRIES,
        provider
      )
    );
  }
};

/**
 * Updates purchases using the `addCash` reducer to reflect new transaction data.
 * Called when new transaction information is loaded.
 *
 * @param updatedTransactions The array of updated transactions.
 */
const updatePurchases = (updatedTransactions: RainbowTransaction[]) => (
  dispatch: ThunkDispatch<AppState, unknown, never>
) => {
  const confirmedPurchases = updatedTransactions.filter(txn => {
    return (
      txn.type === TransactionTypes.purchase &&
      txn.status !== TransactionStatus.purchasing
    );
  });
  dispatch(addCashUpdatePurchases(confirmedPurchases));
};

/**
 * Checks the current account's transaction count and subscribes to pending
 * transaction updates using `dataWatchPendingTransactions`.
 *
 * @param accountAddressToWatch The address to watch. If this does not match
 * the currently selected address, the subscription is not started.
 * @param provider A `StaticJsonRpcProvider`, or null to use the default
 * provider.
 */
export const checkPendingTransactionsOnInitialize = (
  accountAddressToWatch: string,
  provider: StaticJsonRpcProvider | null = null
) => async (
  dispatch: ThunkDispatch<AppState, unknown, never>,
  getState: AppGetState
) => {
  const { accountAddress: currentAccountAddress } = getState().settings;
  if (currentAccountAddress !== accountAddressToWatch) return;
  const currentNonce = await (provider || web3Provider).getTransactionCount(
    currentAccountAddress,
    'latest'
  );
  await dispatch(dataWatchPendingTransactions(provider, currentNonce));
};

/**
 * Repeatedly attempts to subscribe to transaction updates using
 * `dataWatchPendingTransactions` until there are no more pending transactions
 * or `remainingTries` attempts are exhausted.
 *
 * @param accountAddressToWatch The account address to watch. If this does
 * not match the currently selected address, the subscription is not started.
 * @param remainingTries The remaining number of attempts.
 * @param provider A `StaticJsonRpcProvider`, or null to use the default
 * provider.
 */
export const watchPendingTransactions = (
  accountAddressToWatch: string,
  remainingTries: number = TXN_WATCHER_MAX_TRIES,
  provider: StaticJsonRpcProvider | null = null
) => async (
  dispatch: ThunkDispatch<AppState, unknown, never>,
  getState: AppGetState
) => {
  pendingTransactionsHandle && clearTimeout(pendingTransactionsHandle);
  if (remainingTries === 0) return;

  const { accountAddress: currentAccountAddress } = getState().settings;
  if (currentAccountAddress !== accountAddressToWatch) return;

  const done = await dispatch(dataWatchPendingTransactions(provider));

  if (!done) {
    pendingTransactionsHandle = setTimeout(() => {
      dispatch(
        watchPendingTransactions(
          accountAddressToWatch,
          remainingTries - 1,
          provider
        )
      );
    }, TXN_WATCHER_POLL_INTERVAL);
  }
};

/**
 * Updates state to indicate whether or not savings data should be refetched.
 *
 * @param fetch Whether or not savings should be refetched.
 */
export const updateRefetchSavings = (fetch: boolean) => (
  dispatch: Dispatch<DataUpdateRefetchSavingsAction>
) =>
  dispatch({
    payload: fetch,
    type: DATA_UPDATE_REFETCH_SAVINGS,
  });

// -- Reducer ----------------------------------------- //
const INITIAL_STATE: DataState = {
  accountAssetsData: {}, // for account-specific assets
  ethUSDPrice: null,
  genericAssets: {},
  isLoadingAssets: true,
  isLoadingTransactions: true,
  pendingTransactions: [],
  portfolios: {},
  shouldRefetchSavings: false,
  transactions: [],
};

export default (state: DataState = INITIAL_STATE, action: DataAction) => {
  switch (action.type) {
    case DATA_UPDATE_REFETCH_SAVINGS:
      return { ...state, shouldRefetchSavings: action.payload };
    case DATA_UPDATE_GENERIC_ASSETS:
      return { ...state, genericAssets: action.payload };
    case DATA_UPDATE_PORTFOLIOS:
      return {
        ...state,
        portfolios: action.payload,
      };
    case DATA_UPDATE_ETH_USD:
      return {
        ...state,
        ethUSDPrice: action.payload,
      };
    case DATA_LOAD_TRANSACTIONS_REQUEST:
      return {
        ...state,
        isLoadingTransactions: true,
      };
    case DATA_LOAD_TRANSACTIONS_SUCCESS:
      return {
        ...state,
        isLoadingTransactions: false,
        transactions: action.payload,
      };
    case DATA_LOAD_TRANSACTIONS_FAILURE:
      return {
        ...state,
        isLoadingTransactions: false,
      };
    case DATA_LOAD_ACCOUNT_ASSETS_DATA_REQUEST:
      return {
        ...state,
        isLoadingAssets: true,
      };
    case DATA_LOAD_ACCOUNT_ASSETS_DATA_RECEIVED: {
      return {
        ...state,
        accountAssetsData: action.payload,
      };
    }
    case DATA_LOAD_ACCOUNT_ASSETS_DATA_SUCCESS: {
      return {
        ...state,
        accountAssetsData: action.payload,
        isLoadingAssets: false,
      };
    }
    case DATA_LOAD_ACCOUNT_ASSETS_DATA_FAILURE:
      return {
        ...state,
        isLoadingAssets: false,
      };
    case DATA_LOAD_ACCOUNT_ASSETS_DATA_FINALIZED: {
      return {
        ...state,
        isLoadingAssets: false,
      };
    }
    case DATA_UPDATE_PENDING_TRANSACTIONS_SUCCESS:
      return {
        ...state,
        pendingTransactions: action.payload,
      };
    case DATA_CLEAR_STATE:
      return {
        ...state,
        ...INITIAL_STATE,
        genericAssets: state.genericAssets,
      };
    default:
      return state;
  }
};<|MERGE_RESOLUTION|>--- conflicted
+++ resolved
@@ -1,19 +1,6 @@
 import { StaticJsonRpcProvider } from '@ethersproject/providers';
 import isValidDomain from 'is-valid-domain';
-<<<<<<< HEAD
 import { find, isEmpty, isNil, keys, partition, toUpper, uniqBy } from 'lodash';
-=======
-import {
-  find,
-  isEmpty,
-  isNil,
-  keys,
-  mapValues,
-  partition,
-  toUpper,
-  uniqBy,
-} from 'lodash';
->>>>>>> 14320c43
 import { MMKV } from 'react-native-mmkv';
 import { Dispatch } from 'redux';
 import { ThunkDispatch } from 'redux-thunk';
@@ -1112,150 +1099,6 @@
   // so all the selectors that depend on both will have hidden coins by that time
   // to be able to filter them
   addHiddenCoins(assetsWithScamURL, dispatch, accountAddress);
-<<<<<<< HEAD
-};
-
-/**
- * Subscribes to asset prices on Uniswap and updates state and local storage
- * when price data is loaded.
- *
- * @param addresses The asset addresses to subscribe to.
- */
-const subscribeToMissingPrices = (addresses: string[]) => (
-  dispatch: Dispatch<
-    | DataLoadAssetPricesFromUniswapSuccessAction
-    | DataUpdateUniswapPricesSubscriptionAction
-  >,
-  getState: AppGetState
-) => {
-  const { accountAddress, network } = getState().settings;
-  const { uniswapPricesQuery } = getState().data;
-
-  if (uniswapPricesQuery) {
-    uniswapPricesQuery.refetch({ addresses });
-  } else {
-    const newQuery = uniswapClient.watchQuery<
-      UniswapPricesQueryData,
-      UniswapPricesQueryVariables
-    >({
-      fetchPolicy: 'no-cache',
-      pollInterval: 30000, // 30 seconds
-      query: UNISWAP_PRICES_QUERY,
-      variables: {
-        addresses,
-      },
-    });
-
-    const newSubscription = newQuery.subscribe({
-      next: async ({ data }) => {
-        try {
-          if (data?.tokens) {
-            const nativePriceOfEth = ethereumUtils.getEthPriceUnit();
-            const tokenAddresses: string[] = data.tokens.map(token => token.id);
-
-            const yesterday = getUnixTime(
-              startOfMinute(sub(Date.now(), { days: 1 }))
-            );
-            const [{ number: yesterdayBlock }] = await getBlocksFromTimestamps([
-              yesterday,
-            ]);
-
-            const historicalPriceCalls = tokenAddresses.map(address =>
-              get24HourPrice(address, yesterdayBlock)
-            );
-            const historicalPriceResults = await Promise.all(
-              historicalPriceCalls
-            );
-            const { chartsEthUSDDay } = getState().charts;
-            const ethereumPriceOneDayAgo = chartsEthUSDDay?.[0]?.[1];
-
-            const missingHistoricalPrices = historicalPriceResults.reduce<
-              Record<string, string>
-            >((acc, value) => {
-              if (!value?.id) return acc;
-              acc[value.id] = multiply(
-                ethereumPriceOneDayAgo,
-                value?.derivedETH!
-              );
-              return acc;
-            }, {});
-
-            const mappedPricingData = data.tokens.reduce<
-              Record<string, UniswapPricesQueryData['tokens'][0]>
-            >((acc, value) => {
-              if (!value?.id) return acc;
-              acc[value.id] = value;
-              return acc;
-            }, {});
-
-            const missingPrices = data.tokens.reduce<Record<string, string>>(
-              (acc, token) => {
-                if (!token?.id) return acc;
-                acc[token.id] = multiply(nativePriceOfEth, token.derivedETH);
-                return acc;
-              },
-              {}
-            );
-
-            const missingPriceInfo = Object.entries(missingPrices).reduce<
-              Record<string, UniswapAssetPriceData>
-            >((acc, [key, currentPrice]) => {
-              const historicalPrice = missingHistoricalPrices?.[key];
-              // mappedPricingData[key].id will be a `string`, assuming `key`
-              // is present, but `get` resolves to an incorrect type, so must
-              // be casted.
-              const tokenAddress = mappedPricingData?.[key]?.id;
-
-              const relativePriceChange = historicalPrice
-                ? // @ts-expect-error TypeScript disallows string arithmetic,
-                  // even though it works correctly.
-                  ((currentPrice - historicalPrice) / currentPrice) * 100
-                : 0;
-              acc[key] = {
-                price: currentPrice,
-                relativePriceChange,
-                tokenAddress,
-              };
-
-              return acc;
-            }, {});
-
-            const tokenPricingInfo = Object.entries(missingPriceInfo).reduce<
-              Record<string, UniswapAssetPriceData>
-            >((acc, [_, value]) => {
-              acc[value.tokenAddress] = value;
-              return acc;
-            }, {});
-
-            saveAssetPricesFromUniswap(
-              tokenPricingInfo,
-              accountAddress,
-              network
-            );
-            dispatch({
-              payload: tokenPricingInfo,
-              type: DATA_LOAD_ASSET_PRICES_FROM_UNISWAP_SUCCESS,
-            });
-          }
-        } catch (error) {
-          logger.log(
-            'Error fetching historical prices from the subgraph',
-            error
-          );
-        }
-      },
-    });
-    dispatch({
-      payload: {
-        uniswapPricesQuery: newQuery,
-        uniswapPricesSubscription: newSubscription,
-      },
-      type: DATA_UPDATE_UNISWAP_PRICES_SUBSCRIPTION,
-    });
-  }
-};
-=======
->>>>>>> 14320c43
 
   dispatch({
     payload: parsedAssets,
