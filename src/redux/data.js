--- conflicted
+++ resolved
@@ -737,7 +737,6 @@
     const { transactions } = getState().data;
     const { accountAddress, nativeCurrency, network } = getState().settings;
     if (
-<<<<<<< HEAD
       accountAddressToUpdate &&
       toLower(accountAddressToUpdate) !== toLower(accountAddress)
     )
@@ -746,20 +745,6 @@
       const parsedTransaction = await parseNewTransaction(
         txDetails,
         nativeCurrency
-=======
-      !disableTxnWatcher ||
-      network !== networkTypes.mainnet ||
-      parsedTransaction?.network
-    ) {
-      dispatch(
-        watchPendingTransactions(
-          accountAddress,
-          parsedTransaction.network
-            ? TXN_WATCHER_MAX_TRIES_LAYER_2
-            : TXN_WATCHER_MAX_TRIES,
-          provider
-        )
->>>>>>> 0cd980dd
       );
       const _transactions = [parsedTransaction, ...transactions];
       dispatch({
@@ -805,7 +790,6 @@
   }
 };
 
-<<<<<<< HEAD
 export const dataWatchPendingTransactions = (
   cb = null,
   provider = null
@@ -818,22 +802,12 @@
       transactions,
       txn => txn.pending
     );
-=======
-export const dataWatchPendingTransactions = (provider = null) => async (
-  dispatch,
-  getState
-) => {
-  const { transactions } = getState().data;
-  if (!transactions.length) return true;
-  let txStatusesDidChange = false;
->>>>>>> 0cd980dd
 
     if (isEmpty(pending)) {
       return true;
     }
     let txStatusesDidChange = false;
 
-<<<<<<< HEAD
     const updatedPendingTransactions = await Promise.all(
       pending.map(async tx => {
         const updatedPending = { ...tx };
@@ -875,37 +849,6 @@
               protocol: tx.protocol,
               status: updatedPending.status,
               type: tx.type,
-=======
-  if (isEmpty(pending)) return true;
-
-  const updatedPendingTransactions = await Promise.all(
-    pending.map(async tx => {
-      const updatedPending = { ...tx };
-      const txHash = ethereumUtils.getHash(tx);
-      try {
-        logger.log('Checking pending tx with hash', txHash);
-        const txObj = await (provider || web3Provider).getTransaction(txHash);
-        if (txObj && txObj.blockNumber && txObj.blockHash) {
-          // When speeding up a non "normal tx" we need to resubscribe
-          // because zerion "append" event isn't reliable
-          logger.log('TX CONFIRMED!', txObj);
-          appEvents.emit('transactionConfirmed', txObj);
-          const minedAt = Math.floor(Date.now() / 1000);
-          txStatusesDidChange = true;
-          const isSelf = toLower(tx?.from) === toLower(tx?.to);
-          if (!isZero(txObj.status)) {
-            const newStatus = getTransactionLabel({
-              direction: isSelf
-                ? TransactionDirections.self
-                : TransactionDirections.out,
-              pending: false,
-              protocol: tx?.protocol,
-              status:
-                tx.status === TransactionStatusTypes.cancelling
-                  ? TransactionStatusTypes.cancelled
-                  : getConfirmedState(tx.type),
-              type: tx?.type,
->>>>>>> 0cd980dd
             });
             updatedPending.title = title;
             updatedPending.pending = false;
@@ -963,28 +906,11 @@
         watchPendingTransactions(
           accountAddress,
           txObj.network ? TXN_WATCHER_MAX_TRIES_LAYER_2 : TXN_WATCHER_MAX_TRIES,
-          cb,
           provider
         )
       );
     }
   });
-<<<<<<< HEAD
-=======
-  const { accountAddress, network } = getState().settings;
-  saveLocalTransactions(updatedTransactions, accountAddress, network);
-  // Always watch cancellation and speed up
-  if (watch) {
-    dispatch(
-      watchPendingTransactions(
-        accountAddress,
-        txObj.network ? TXN_WATCHER_MAX_TRIES_LAYER_2 : TXN_WATCHER_MAX_TRIES,
-        provider
-      )
-    );
-  }
-};
->>>>>>> 0cd980dd
 
 const updatePurchases = updatedTransactions => dispatch => {
   const confirmedPurchases = filter(updatedTransactions, txn => {
