import { Mutex } from 'async-mutex';
import { getUnixTime, startOfMinute, sub } from 'date-fns';
import isValidDomain from 'is-valid-domain';
import {
  concat,
  filter,
  get,
  includes,
  isEmpty,
  isNil,
  keyBy,
  keys,
  map,
  mapKeys,
  mapValues,
  partition,
  property,
  remove,
  toLower,
  toUpper,
  uniqBy,
  values,
} from 'lodash';
import { uniswapClient } from '../apollo/client';
import {
  UNISWAP_24HOUR_PRICE_QUERY,
  UNISWAP_PRICES_QUERY,
} from '../apollo/queries';
/* eslint-disable-next-line import/no-cycle */
import { addCashUpdatePurchases } from './addCash';
import { addCoinsToHiddenList } from './editOptions';
// eslint-disable-next-line import/no-cycle
import { uniqueTokensRefreshState } from './uniqueTokens';
/* eslint-disable-next-line import/no-cycle */
import { uniswapUpdateLiquidityTokens } from './uniswapLiquidity';
import {
  AssetTypes,
  TransactionDirections,
  TransactionStatusTypes,
  TransactionTypes,
} from '@rainbow-me/entities';
import appEvents from '@rainbow-me/handlers/appEvents';
import { isL2Asset } from '@rainbow-me/handlers/assets';
import {
  getAssetPricesFromUniswap,
  getAssets,
  getLocalTransactions,
  saveAccountEmptyState,
  saveAssetPricesFromUniswap,
  saveAssets,
  saveLocalTransactions,
} from '@rainbow-me/handlers/localstorage/accountLocal';
import { getProviderForNetwork, isL2Network } from '@rainbow-me/handlers/web3';
import WalletTypes from '@rainbow-me/helpers/walletTypes';
import { Navigation } from '@rainbow-me/navigation';
import { triggerOnSwipeLayout } from '@rainbow-me/navigation/onNavigationStateChange';
import networkTypes from '@rainbow-me/networkTypes';
import {
  getTitle,
  getTransactionLabel,
  parseAccountAssets,
  parseAsset,
  parseNewTransaction,
  parseTransactions,
} from '@rainbow-me/parsers';
import {
  coingeckoIdsFallback,
  DPI_ADDRESS,
  ETH_ADDRESS,
  ETH_COINGECKO_ID,
  shitcoins,
} from '@rainbow-me/references';
import Routes from '@rainbow-me/routes';
import { delay, isZero, multiply } from '@rainbow-me/utilities';
import {
  ethereumUtils,
  getBlocksFromTimestamps,
  isLowerCaseMatch,
  TokensListenedCache,
} from '@rainbow-me/utils';
import logger from 'logger';

const BACKUP_SHEET_DELAY_MS = 3000;

let pendingTransactionsHandle = null;
let genericAssetsHandle = null;
const TXN_WATCHER_MAX_TRIES = 60;
const TXN_WATCHER_MAX_TRIES_LAYER_2 = 200;
const TXN_WATCHER_POLL_INTERVAL = 5000; // 5 seconds
const GENERIC_ASSETS_REFRESH_INTERVAL = 60000; // 1 minute
const GENERIC_ASSETS_FALLBACK_TIMEOUT = 10000; // 10 seconds

export const COINGECKO_IDS_ENDPOINT =
  'https://api.coingecko.com/api/v3/coins/list?include_platform=true&asset_platform_id=ethereum';

// -- Constants --------------------------------------- //

const DATA_UPDATE_ASSET_PRICES_FROM_UNISWAP =
  'data/DATA_UPDATE_ASSET_PRICES_FROM_UNISWAP';
const DATA_UPDATE_ASSETS = 'data/DATA_UPDATE_ASSETS';
const DATA_UPDATE_GENERIC_ASSETS = 'data/DATA_UPDATE_GENERIC_ASSETS';
const DATA_UPDATE_ETH_USD = 'data/DATA_UPDATE_ETH_USD';
const DATA_UPDATE_ETH_USD_CHARTS = 'data/DATA_UPDATE_ETH_USD_CHARTS';
const DATA_UPDATE_PORTFOLIOS = 'data/DATA_UPDATE_PORTFOLIOS';
const DATA_UPDATE_TRANSACTIONS = 'data/DATA_UPDATE_TRANSACTIONS';
const DATA_UPDATE_UNISWAP_PRICES_SUBSCRIPTION =
  'data/DATA_UPDATE_UNISWAP_PRICES_SUBSCRIPTION';

const DATA_LOAD_ASSETS_REQUEST = 'data/DATA_LOAD_ASSETS_REQUEST';
const DATA_LOAD_ASSETS_SUCCESS = 'data/DATA_LOAD_ASSETS_SUCCESS';
const DATA_LOAD_ASSETS_FAILURE = 'data/DATA_LOAD_ASSETS_FAILURE';

const DATA_LOAD_ASSET_PRICES_FROM_UNISWAP_SUCCESS =
  'data/DATA_LOAD_ASSET_PRICES_FROM_UNISWAP_SUCCESS';

const DATA_LOAD_TRANSACTIONS_REQUEST = 'data/DATA_LOAD_TRANSACTIONS_REQUEST';
const DATA_LOAD_TRANSACTIONS_SUCCESS = 'data/DATA_LOAD_TRANSACTIONS_SUCCESS';
const DATA_LOAD_TRANSACTIONS_FAILURE = 'data/DATA_LOAD_TRANSACTIONS_FAILURE';

const DATA_ADD_NEW_TRANSACTION_SUCCESS =
  'data/DATA_ADD_NEW_TRANSACTION_SUCCESS';

const DATA_ADD_NEW_SUBSCRIBER = 'data/DATA_ADD_NEW_SUBSCRIBER';
const DATA_UPDATE_REFETCH_SAVINGS = 'data/DATA_UPDATE_REFETCH_SAVINGS';

const DATA_CLEAR_STATE = 'data/DATA_CLEAR_STATE';

const mutex = new Mutex();

const withRunExclusive = async callback => await mutex.runExclusive(callback);

// -- Actions ---------------------------------------- //
export const dataLoadState = () => async (dispatch, getState) =>
  withRunExclusive(async () => {
    const { accountAddress, network } = getState().settings;
    try {
      const assetPricesFromUniswap = await getAssetPricesFromUniswap(
        accountAddress,
        network
      );
      dispatch({
        payload: assetPricesFromUniswap,
        type: DATA_LOAD_ASSET_PRICES_FROM_UNISWAP_SUCCESS,
      });
      // eslint-disable-next-line no-empty
    } catch (error) {}
    try {
      dispatch({ type: DATA_LOAD_ASSETS_REQUEST });
      const assets = await getAssets(accountAddress, network);
      dispatch({
        payload: assets,
        type: DATA_LOAD_ASSETS_SUCCESS,
      });
    } catch (error) {
      dispatch({ type: DATA_LOAD_ASSETS_FAILURE });
    }
    try {
      dispatch({ type: DATA_LOAD_TRANSACTIONS_REQUEST });
      const transactions = await getLocalTransactions(accountAddress, network);
      dispatch({
        payload: transactions,
        type: DATA_LOAD_TRANSACTIONS_SUCCESS,
      });
    } catch (error) {
      dispatch({ type: DATA_LOAD_TRANSACTIONS_FAILURE });
    }
    genericAssetsHandle = setTimeout(() => {
      dispatch(genericAssetsFallback());
    }, GENERIC_ASSETS_FALLBACK_TIMEOUT);
  });

export const fetchAssetPricesWithCoingecko = async (
  coingeckoIds,
  nativeCurrency
) => {
  try {
    const url = `https://api.coingecko.com/api/v3/simple/price?ids=${coingeckoIds
      .filter(val => !!val)
      .sort()
      .join(
        ','
      )}&vs_currencies=${nativeCurrency}&include_24hr_change=true&include_last_updated_at=true`;
    const priceRequest = await fetch(url);
    return priceRequest.json();
  } catch (e) {
    logger.log(`Error trying to fetch ${coingeckoIds} prices`, e);
  }
};

export const fetchCoingeckoIds = async () => {
  let ids;
  try {
    const request = await fetch(COINGECKO_IDS_ENDPOINT);
    ids = await request.json();
  } catch (e) {
    ids = coingeckoIdsFallback;
  }

  const idsMap = {};
  ids.forEach(({ id, platforms: { ethereum: tokenAddress } }) => {
    const address = tokenAddress && toLower(tokenAddress);
    if (address && address.substr(0, 2) === '0x') {
      idsMap[address] = id;
    }
  });
  return idsMap;
};

const genericAssetsFallback = () => async (dispatch, getState) => {
  logger.log('ZERION IS DOWN! ENABLING GENERIC ASSETS FALLBACK');
  const { nativeCurrency } = getState().settings;
  const formattedNativeCurrency = toLower(nativeCurrency);
  let ids;
  try {
    const request = await fetch(COINGECKO_IDS_ENDPOINT);
    ids = await request.json();
  } catch (e) {
    ids = coingeckoIdsFallback;
  }

  const allAssets = [
    {
      asset_code: ETH_ADDRESS,
      coingecko_id: ETH_COINGECKO_ID,
      decimals: 18,
      name: 'Ethereum',
      symbol: 'ETH',
    },
    {
      asset_code: DPI_ADDRESS,
      coingecko_id: 'defipulse-index',
      decimals: 18,
      name: 'DefiPulse Index',
      symbol: 'DPI',
    },
  ];

  keys(TokensListenedCache?.[nativeCurrency]).forEach(address => {
    const coingeckoAsset = ids.find(
      ({ platforms: { ethereum: tokenAddress } }) =>
        toLower(tokenAddress) === address
    );

    if (coingeckoAsset) {
      allAssets.push({
        asset_code: address,
        coingecko_id: coingeckoAsset?.id,
        name: coingeckoAsset.name,
        symbol: toUpper(coingeckoAsset.symbol),
      });
    }
  });

  const allAssetsUnique = uniqBy(allAssets, token => token.asset_code);

  let prices = {};
  const pricePageSize = 80;
  const pages = Math.ceil(allAssetsUnique.length / pricePageSize);
  try {
    for (let currentPage = 0; currentPage < pages; currentPage++) {
      const from = currentPage * pricePageSize;
      const to = from + pricePageSize;
      const currentPageIds = allAssetsUnique
        .slice(from, to)
        .map(({ coingecko_id }) => coingecko_id);

      const pricesForCurrentPage = await fetchAssetPricesWithCoingecko(
        currentPageIds,
        formattedNativeCurrency
      );
      await delay(1000);
      prices = { ...prices, ...pricesForCurrentPage };
    }
  } catch (e) {
    logger.sentry('error loading generic asset prices from coingecko', e);
  }

  if (!isEmpty(prices)) {
    Object.keys(prices).forEach(key => {
      for (let i = 0; i < allAssetsUnique.length; i++) {
        if (toLower(allAssetsUnique[i].coingecko_id) === toLower(key)) {
          allAssetsUnique[i].price = {
            changed_at: prices[key].last_updated_at,
            relative_change_24h:
              prices[key][`${formattedNativeCurrency}_24h_change`],
            value: prices[key][`${formattedNativeCurrency}`],
          };
          break;
        }
      }
    });
  }

  const allPrices = {};

  allAssetsUnique.forEach(asset => {
    allPrices[asset.asset_code] = asset;
  });

  dispatch(
    assetPricesReceived(
      {
        meta: {
          currency: 'usd',
          status: 'ok',
        },
        payload: { prices: allPrices },
      },
      true
    )
  );

  genericAssetsHandle = setTimeout(() => {
    logger.log('updating generic assets via fallback');
    dispatch(genericAssetsFallback());
  }, GENERIC_ASSETS_REFRESH_INTERVAL);
};

const disableGenericAssetsFallbackIfNeeded = () => {
  if (genericAssetsHandle) {
    clearTimeout(genericAssetsHandle);
  }
};

export const dataResetState = () => (dispatch, getState) => {
  const { uniswapPricesSubscription } = getState().data;
  uniswapPricesSubscription &&
    uniswapPricesSubscription.unsubscribe &&
    uniswapPricesSubscription.unsubscribe();
  pendingTransactionsHandle && clearTimeout(pendingTransactionsHandle);
  genericAssetsHandle && clearTimeout(genericAssetsHandle);
  dispatch({ type: DATA_CLEAR_STATE });
};

export const dataUpdateAssets = assets => (dispatch, getState) => {
  const { accountAddress, network } = getState().settings;
  if (assets.length) {
    saveAssets(assets, accountAddress, network);
    // Change the state since the account isn't empty anymore
    saveAccountEmptyState(false, accountAddress, network);
    dispatch({
      payload: assets,
      type: DATA_UPDATE_ASSETS,
    });
  }
};

const checkMeta = message => (dispatch, getState) => {
  const { accountAddress, nativeCurrency } = getState().settings;
  const address = message?.meta?.address;
  const currency = message?.meta?.currency;
  return (
    isLowerCaseMatch(address, accountAddress) &&
    isLowerCaseMatch(currency, nativeCurrency)
  );
};

const checkForConfirmedSavingsActions = transactionsData => dispatch => {
  const foundConfirmedSavings = find(
    transactionsData,
    transaction =>
      (transaction?.type === 'deposit' || transaction?.type === 'withdraw') &&
      transaction?.status === 'confirmed'
  );
  if (foundConfirmedSavings) {
    dispatch(updateRefetchSavings(true));
  }
};

export const portfolioReceived = message => async (dispatch, getState) => {
  if (message?.meta?.status !== 'ok') return;
  if (!message?.payload?.portfolio) return;

  const { portfolios } = getState().data;

  const newPortfolios = { ...portfolios };
  newPortfolios[message.meta.address] = message.payload.portfolio;

  dispatch({
    payload: newPortfolios,
    type: DATA_UPDATE_PORTFOLIOS,
  });
};

export const transactionsReceived = (message, appended = false) => async (
  dispatch,
  getState
) =>
  withRunExclusive(async () => {
    const isValidMeta = dispatch(checkMeta(message));
    if (!isValidMeta) return;
    const transactionData = message?.payload?.transactions ?? [];
    if (appended) {
      dispatch(checkForConfirmedSavingsActions(transactionData));
    }

    const { accountAddress, nativeCurrency, network } = getState().settings;
    const { purchaseTransactions } = getState().addCash;
    const { transactions } = getState().data;
    const { selected } = getState().wallets;

    const { parsedTransactions, potentialNftTransaction } = parseTransactions(
      transactionData,
      accountAddress,
      nativeCurrency,
      transactions,
      purchaseTransactions,
      network,
      appended
    );
    if (appended && potentialNftTransaction) {
      setTimeout(() => {
        dispatch(uniqueTokensRefreshState());
      }, 60000);
    }
    dispatch({
      payload: parsedTransactions,
      type: DATA_UPDATE_TRANSACTIONS,
    });
    dispatch(updatePurchases(parsedTransactions));
    saveLocalTransactions(parsedTransactions, accountAddress, network);
    if (appended && parsedTransactions.length) {
      if (
        selected &&
        !selected.backedUp &&
        !selected.imported &&
        selected.type !== WalletTypes.readOnly
      ) {
        setTimeout(() => {
          triggerOnSwipeLayout(() =>
            Navigation.handleAction(Routes.BACKUP_SHEET, { single: true })
          );
        }, BACKUP_SHEET_DELAY_MS);
      }
    }
  });

export const transactionsRemoved = message => async (dispatch, getState) =>
  withRunExclusive(() => {
    const isValidMeta = dispatch(checkMeta(message));
    if (!isValidMeta) return;

    const transactionData = message?.payload?.transactions ?? [];
    if (!transactionData.length) {
      return;
    }
    const { accountAddress, network } = getState().settings;
    const { transactions } = getState().data;
    const removeHashes = map(transactionData, txn => txn.hash);
    logger.log('[data] - remove txn hashes', removeHashes);
    const updatedTransactions = filter(
      transactions,
      txn => !includes(removeHashes, ethereumUtils.getHash(txn))
    );

    dispatch({
      payload: updatedTransactions,
      type: DATA_UPDATE_TRANSACTIONS,
    });
    saveLocalTransactions(updatedTransactions, accountAddress, network);
  });

export const addressAssetsReceived = (
  message,
  append = false,
  change = false,
  removed = false,
  assetsNetwork = null
) => (dispatch, getState) => {
  const isValidMeta = dispatch(checkMeta(message));
  if (!isValidMeta) return;
  const { accountAddress, network } = getState().settings;
  const { uniqueTokens } = getState().uniqueTokens;
  const payload = values(message?.payload?.assets ?? {});
  let assets = filter(
    payload,
    asset =>
      asset?.asset?.type !== AssetTypes.compound &&
      asset?.asset?.type !== AssetTypes.trash
  );

  if (removed) {
    assets = map(payload, asset => {
      return {
        ...asset,
        quantity: 0,
      };
    });
  }

  // Remove spammy tokens
  remove(assets, asset =>
    shitcoins.includes(toLower(asset?.asset?.asset_code))
  );

  let parsedAssets = parseAccountAssets(assets, uniqueTokens);

  // remove V2 LP tokens
  const liquidityTokens = remove(
    parsedAssets,
    asset => asset?.type === AssetTypes.uniswapV2
  );

  const isL2 = assetsNetwork && isL2Network(assetsNetwork);

  if (!isL2) {
    dispatch(
      uniswapUpdateLiquidityTokens(liquidityTokens, append || change || removed)
    );
  }

  const { assets: existingAssets } = getState().data;
  if (append || change || removed) {
    parsedAssets = uniqBy(
      concat(parsedAssets, existingAssets),
      item => item.uniqueId
    );
  } else if (isL2) {
    // We need to replace all the assets for that network completely
    const { assets: existingAssets } = getState().data;
    const restOfTheAssets = existingAssets.filter(
      asset => asset.network !== assetsNetwork
    );

    parsedAssets = uniqBy(
      concat(parsedAssets, restOfTheAssets),
      item => item.uniqueId
    );
  } else {
    // We need to merge the response with all l2 assets
    // to prevent L2 assets temporarily dissapearing
    const { assets: existingAssets } = getState().data;
    const l2Assets = existingAssets.filter(asset => isL2Asset(asset.type));
    parsedAssets = uniqBy(
      network === networkTypes.mainnet
        ? concat(parsedAssets, l2Assets)
        : parsedAssets,
      item => item.uniqueId
    );
  }

  parsedAssets = parsedAssets.filter(asset => !!Number(asset?.balance?.amount));

  saveAssets(parsedAssets, accountAddress, network);
  if (parsedAssets.length > 0) {
    // Change the state since the account isn't empty anymore
    saveAccountEmptyState(false, accountAddress, network);
  }

  dispatch({
    payload: parsedAssets,
    type: DATA_UPDATE_ASSETS,
  });
  if (!change) {
    const missingPriceAssetAddresses = map(
      filter(parsedAssets, asset => isNil(asset.price)),
      property('address')
    );
    dispatch(subscribeToMissingPrices(missingPriceAssetAddresses));
  }

  //Hide tokens with a url as their token name
  const assetsWithScamURL = parsedAssets
    .filter(asset => isValidDomain(asset.name) && !asset.isVerified)
    .map(({ address }) => address);
  dispatch(addCoinsToHiddenList(assetsWithScamURL));

  // Hide coins with price = 0 that are currently not pinned
  if (isL2) {
    const assetsWithNoPrice = parsedAssets
      .filter(asset => asset.price?.value === 0)
      .map(({ address }) => address);
    dispatch(addCoinsToHiddenList(assetsWithNoPrice));
  }
};

const subscribeToMissingPrices = addresses => (dispatch, getState) => {
  const { accountAddress, network } = getState().settings;
  const { uniswapPricesQuery } = getState().data;

  if (uniswapPricesQuery) {
    uniswapPricesQuery.refetch({ addresses });
  } else {
    const newQuery = uniswapClient.watchQuery({
      fetchPolicy: 'no-cache',
      pollInterval: 15000, // 15 seconds
      query: UNISWAP_PRICES_QUERY,
      variables: {
        addresses,
      },
    });

    const newSubscription = newQuery.subscribe({
      next: async ({ data }) => {
        try {
          if (data?.tokens) {
            const nativePriceOfEth = ethereumUtils.getEthPriceUnit();
            const tokenAddresses = map(data.tokens, property('id'));

            const yesterday = getUnixTime(
              startOfMinute(sub(Date.now(), { days: 1 }))
            );
            const [{ number: yesterdayBlock }] = await getBlocksFromTimestamps([
              yesterday,
            ]);

            const historicalPriceCalls = map(tokenAddresses, address =>
              get24HourPrice(address, yesterdayBlock)
            );
            const historicalPriceResults = await Promise.all(
              historicalPriceCalls
            );
            const mappedHistoricalData = keyBy(historicalPriceResults, 'id');
            const { chartsEthUSDDay } = getState().charts;
            const ethereumPriceOneDayAgo = chartsEthUSDDay?.[0]?.[1];

            const missingHistoricalPrices = mapValues(
              mappedHistoricalData,
              value => multiply(ethereumPriceOneDayAgo, value?.derivedETH)
            );

            const mappedPricingData = keyBy(data.tokens, 'id');
            const missingPrices = mapValues(mappedPricingData, token =>
              multiply(nativePriceOfEth, token.derivedETH)
            );
            const missingPriceInfo = mapValues(
              missingPrices,
              (currentPrice, key) => {
                const historicalPrice = get(
                  missingHistoricalPrices,
                  `[${key}]`
                );
                const tokenAddress = get(mappedPricingData, `[${key}].id`);
                const relativePriceChange = historicalPrice
                  ? ((currentPrice - historicalPrice) / currentPrice) * 100
                  : 0;
                return {
                  price: currentPrice,
                  relativePriceChange,
                  tokenAddress,
                };
              }
            );
            const tokenPricingInfo = mapKeys(missingPriceInfo, 'tokenAddress');

            saveAssetPricesFromUniswap(
              tokenPricingInfo,
              accountAddress,
              network
            );
            dispatch({
              payload: tokenPricingInfo,
              type: DATA_UPDATE_ASSET_PRICES_FROM_UNISWAP,
            });
          }
        } catch (error) {
          logger.log(
            'Error fetching historical prices from the subgraph',
            error
          );
        }
      },
    });
    dispatch({
      payload: {
        uniswapPricesQuery: newQuery,
        uniswapPricesSubscription: newSubscription,
      },
      type: DATA_UPDATE_UNISWAP_PRICES_SUBSCRIPTION,
    });
  }
};

const get24HourPrice = async (address, yesterday) => {
  try {
    const result = await uniswapClient.query({
      fetchPolicy: 'no-cache',
      query: UNISWAP_24HOUR_PRICE_QUERY(address, yesterday),
    });
    return result?.data?.tokens?.[0];
  } catch (error) {
    logger.log('Error getting missing 24hour price', error);
    return null;
  }
};

export const assetPricesReceived = (message, fromFallback = false) => (
  dispatch,
  getState
) => {
  if (!fromFallback) {
    disableGenericAssetsFallbackIfNeeded();
  }
  const assets = message?.payload?.prices ?? {};
  const { nativeCurrency } = getState().settings;

  if (toLower(nativeCurrency) === message?.meta?.currency) {
    if (isEmpty(assets)) return;
    const parsedAssets = mapValues(assets, asset => parseAsset(asset));
    const { genericAssets } = getState().data;

    const updatedAssets = {
      ...genericAssets,
      ...parsedAssets,
    };

    dispatch({
      payload: updatedAssets,
      type: DATA_UPDATE_GENERIC_ASSETS,
    });
  }
  if (message?.meta?.currency === 'usd' && assets[ETH_ADDRESS]) {
    const value = assets[ETH_ADDRESS]?.price?.value;
    dispatch({
      payload: value,
      type: DATA_UPDATE_ETH_USD,
    });
  }
};

export const assetPricesChanged = message => (dispatch, getState) => {
  const price = message?.payload?.prices?.[0]?.price;
  const assetAddress = message?.meta?.asset_code;
  if (isNil(price) || isNil(assetAddress)) return;
  const { genericAssets } = getState().data;
  const genericAsset = {
    ...get(genericAssets, assetAddress),
    price,
  };
  const updatedAssets = {
    ...genericAssets,
    [assetAddress]: genericAsset,
  };
  dispatch({
    payload: updatedAssets,
    type: DATA_UPDATE_GENERIC_ASSETS,
  });
};

export const dataAddNewTransaction = (
  txDetails,
  accountAddressToUpdate = null,
  disableTxnWatcher = false,
  provider = null
) => async (dispatch, getState) =>
  withRunExclusive(async () => {
    const { transactions } = getState().data;
    const { accountAddress, nativeCurrency, network } = getState().settings;
    if (
      accountAddressToUpdate &&
      toLower(accountAddressToUpdate) !== toLower(accountAddress)
    )
      return;
    try {
      const parsedTransaction = await parseNewTransaction(
        txDetails,
        nativeCurrency
      );
      const _transactions = [parsedTransaction, ...transactions];
      dispatch({
        payload: _transactions,
        type: DATA_ADD_NEW_TRANSACTION_SUCCESS,
      });
      saveLocalTransactions(_transactions, accountAddress, network);
      if (
        !disableTxnWatcher ||
        network !== networkTypes.mainnet ||
        parsedTransaction?.network
      ) {
        dispatch(
          watchPendingTransactions(
            accountAddress,
            parsedTransaction.network
              ? TXN_WATCHER_MAX_TRIES_LAYER_2
              : TXN_WATCHER_MAX_TRIES,
            null,
            provider
          )
        );
      }
      return parsedTransaction;
      // eslint-disable-next-line no-empty
    } catch (error) {}
  });

const getConfirmedState = type => {
  switch (type) {
    case TransactionTypes.authorize:
      return TransactionStatusTypes.approved;
    case TransactionTypes.deposit:
      return TransactionStatusTypes.deposited;
    case TransactionTypes.withdraw:
      return TransactionStatusTypes.withdrew;
    case TransactionTypes.receive:
      return TransactionStatusTypes.received;
    case TransactionTypes.purchase:
      return TransactionStatusTypes.purchased;
    default:
      return TransactionStatusTypes.sent;
  }
};

export const dataWatchPendingTransactions = (
<<<<<<< HEAD
  provider = null,
  currentNonce = -1
) => async (dispatch, getState) => {
  const { transactions } = getState().data;
  if (!transactions.length) return true;
  let txStatusesDidChange = false;
=======
  cb = null,
  provider = null
) => async (dispatch, getState) =>
  withRunExclusive(async () => {
    const { transactions } = getState().data;
    if (!transactions.length) return true;

    const [pending, remainingTransactions] = partition(
      transactions,
      txn => txn.pending
    );
>>>>>>> 5a2d7433

    if (isEmpty(pending)) {
      return true;
    }
    let txStatusesDidChange = false;

<<<<<<< HEAD
  if (isEmpty(pending)) return true;
  const p = provider || web3Provider;
  const updatedPendingTransactions = await Promise.all(
    pending.map(async tx => {
      const updatedPending = { ...tx };
      const txHash = ethereumUtils.getHash(tx);
      try {
        const txObj = await p.getTransaction(txHash);
        // if the nonce of last confirmed tx is higher than this pending tx then it got dropped
        const nonceAlreadyIncluded = currentNonce > tx.nonce;
        if (
          (txObj && txObj.blockNumber && txObj.blockHash) ||
          nonceAlreadyIncluded
        ) {
          // When speeding up a non "normal tx" we need to resubscribe
          // because zerion "append" event isn't reliable
          logger.log('TX CONFIRMED!', txObj);
          if (!nonceAlreadyIncluded) {
            appEvents.emit('transactionConfirmed', txObj);
          }
          const minedAt = Math.floor(Date.now() / 1000);
          txStatusesDidChange = true;
          if (txObj && !isZero(txObj.status)) {
            const isSelf = toLower(tx?.from) === toLower(tx?.to);
            const newStatus = getTransactionLabel({
              direction: isSelf
                ? TransactionDirections.self
                : TransactionDirections.out,
              pending: false,
              protocol: tx?.protocol,
              status:
                tx.status === TransactionStatusTypes.cancelling
                  ? TransactionStatusTypes.cancelled
                  : getConfirmedState(tx.type),
              type: tx?.type,
            });
            updatedPending.status = newStatus;
          } else if (nonceAlreadyIncluded) {
            updatedPending.status = TransactionStatusTypes.unknown;
          } else {
            updatedPending.status = TransactionStatusTypes.failed;
=======
    const updatedPendingTransactions = await Promise.all(
      pending.map(async tx => {
        const updatedPending = { ...tx };
        const txHash = ethereumUtils.getHash(tx);
        try {
          logger.log('Checking pending tx with hash', txHash);
          const p =
            provider || (await getProviderForNetwork(updatedPending.network));
          const txObj = await p.getTransaction(txHash);
          if (txObj && txObj.blockNumber && txObj.blockHash) {
            // When speeding up a non "normal tx" we need to resubscribe
            // because zerion "append" event isn't reliable
            logger.log('TX CONFIRMED!', txObj);
            appEvents.emit('transactionConfirmed', txObj);
            if (cb) {
              logger.log('executing cb', cb);
              cb(tx);
              return;
            }
            const minedAt = Math.floor(Date.now() / 1000);
            txStatusesDidChange = true;
            const isSelf = toLower(tx?.from) === toLower(tx?.to);
            if (!isZero(txObj.status)) {
              const newStatus = getTransactionLabel({
                direction: isSelf
                  ? TransactionDirections.self
                  : TransactionDirections.out,
                pending: false,
                protocol: tx?.protocol,
                status:
                  tx.status === TransactionStatusTypes.cancelling
                    ? TransactionStatusTypes.cancelled
                    : getConfirmedState(tx.type),
                type: tx?.type,
              });
              updatedPending.status = newStatus;
            } else {
              updatedPending.status = TransactionStatusTypes.failed;
            }
            const title = getTitle({
              protocol: tx.protocol,
              status: updatedPending.status,
              type: tx.type,
            });
            updatedPending.title = title;
            updatedPending.pending = false;
            updatedPending.minedAt = minedAt;
>>>>>>> 5a2d7433
          }
        } catch (error) {
          logger.log('Error watching pending txn', error);
        }
<<<<<<< HEAD
      } catch (error) {
        logger.log('Error watching pending txn', error);
      }
      return updatedPending;
    })
  );

  if (txStatusesDidChange) {
    const filteredPendingTransactions = updatedPendingTransactions?.filter(
      ({ status }) => status !== TransactionStatusTypes.unknown
    );
    const updatedTransactions = concat(
      filteredPendingTransactions,
      remainingTransactions
    );

    dispatch(updatePurchases(updatedTransactions));
    const { accountAddress, network } = getState().settings;
    dispatch({
      payload: updatedTransactions,
      type: DATA_UPDATE_TRANSACTIONS,
    });
    saveLocalTransactions(updatedTransactions, accountAddress, network);
=======
        return updatedPending;
      })
    );
    const updatedTransactions = concat(
      updatedPendingTransactions,
      remainingTransactions
    );

    if (txStatusesDidChange) {
      dispatch(updatePurchases(updatedTransactions));
      const { accountAddress, network } = getState().settings;
      dispatch({
        payload: updatedTransactions,
        type: DATA_UPDATE_TRANSACTIONS,
      });
      saveLocalTransactions(updatedTransactions, accountAddress, network);
>>>>>>> 5a2d7433

      const pendingTx = updatedTransactions.find(tx => tx.pending);
      if (!pendingTx) {
        return true;
      }
    }
    return false;
  });

export const dataUpdateTransaction = (
  txHash,
  txObj,
  watch,
  provider = null
) => async (dispatch, getState) =>
  withRunExclusive(async () => {
    const { transactions } = getState().data;

    const allOtherTx = transactions.filter(tx => tx.hash !== txHash);
    const updatedTransactions = [txObj].concat(allOtherTx);

    dispatch({
      payload: updatedTransactions,
      type: DATA_UPDATE_TRANSACTIONS,
    });
    const { accountAddress, network } = getState().settings;
    saveLocalTransactions(updatedTransactions, accountAddress, network);
    // Always watch cancellation and speed up
    if (watch) {
      dispatch(
        watchPendingTransactions(
          accountAddress,
          txObj.network ? TXN_WATCHER_MAX_TRIES_LAYER_2 : TXN_WATCHER_MAX_TRIES,
          provider
        )
      );
    }
  });

const updatePurchases = updatedTransactions => dispatch => {
  const confirmedPurchases = filter(updatedTransactions, txn => {
    return (
      txn.type === TransactionTypes.purchase &&
      txn.status !== TransactionStatusTypes.purchasing
    );
  });
  dispatch(addCashUpdatePurchases(confirmedPurchases));
};

<<<<<<< HEAD
export const watchPendingTransactionsOnInitialize = (
  accountAddressToWatch,
  provider = null
) => async (dispatch, getState) => {
  const { accountAddress: currentAccountAddress } = getState().settings;
  if (currentAccountAddress !== accountAddressToWatch) return;
  const currentNonce = await (provider || web3Provider).getTransactionCount(
    currentAccountAddress,
    'latest'
  );
  await dispatch(dataWatchPendingTransactions(provider, currentNonce));
};

=======
>>>>>>> 5a2d7433
export const watchPendingTransactions = (
  accountAddressToWatch,
  remainingTries = TXN_WATCHER_MAX_TRIES,
  provider = null
) => async (dispatch, getState) => {
  pendingTransactionsHandle && clearTimeout(pendingTransactionsHandle);
  if (remainingTries === 0) return;

  const { accountAddress: currentAccountAddress } = getState().settings;
  if (currentAccountAddress !== accountAddressToWatch) return;

  const done = await dispatch(dataWatchPendingTransactions(provider));

  if (!done) {
    pendingTransactionsHandle = setTimeout(() => {
      dispatch(
        watchPendingTransactions(
          accountAddressToWatch,
          remainingTries - 1,
          provider
        )
      );
    }, TXN_WATCHER_POLL_INTERVAL);
  }
};

export const addNewSubscriber = (subscriber, type) => (dispatch, getState) => {
  const { subscribers } = getState().data;
  const newSubscribers = { ...subscribers };
  newSubscribers[type] = concat(newSubscribers[type], subscriber);

  dispatch({
    payload: newSubscribers,
    type: DATA_ADD_NEW_SUBSCRIBER,
  });
};

export const updateRefetchSavings = fetch => dispatch =>
  dispatch({
    payload: fetch,
    type: DATA_UPDATE_REFETCH_SAVINGS,
  });

// -- Reducer ----------------------------------------- //
const INITIAL_STATE = {
  assetPricesFromUniswap: {},
  assets: [], // for account-specific assets
  ethUSDCharts: null,
  ethUSDPrice: null,
  genericAssets: {},
  isLoadingAssets: true,
  isLoadingTransactions: true,
  portfolios: {},
  shouldRefetchSavings: false,
  subscribers: {
    appended: [],
    received: [],
  },
  transactions: [],
  uniswapPricesQuery: null,
  uniswapPricesSubscription: null,
};

export default (state = INITIAL_STATE, action) => {
  switch (action.type) {
    case DATA_UPDATE_UNISWAP_PRICES_SUBSCRIPTION:
      return {
        ...state,
        uniswapPricesQuery: action.payload.uniswapPricesQuery,
        uniswapPricesSubscription: action.payload.uniswapPricesSubscription,
      };
    case DATA_UPDATE_REFETCH_SAVINGS:
      return { ...state, shouldRefetchSavings: action.payload };
    case DATA_UPDATE_ASSET_PRICES_FROM_UNISWAP:
      return { ...state, assetPricesFromUniswap: action.payload };
    case DATA_UPDATE_GENERIC_ASSETS:
      return { ...state, genericAssets: action.payload };
    case DATA_UPDATE_ASSETS:
      return { ...state, assets: action.payload, isLoadingAssets: false };
    case DATA_UPDATE_TRANSACTIONS:
      return {
        ...state,
        isLoadingTransactions: false,
        transactions: action.payload,
      };
    case DATA_UPDATE_PORTFOLIOS:
      return {
        ...state,
        portfolios: action.payload,
      };
    case DATA_UPDATE_ETH_USD:
      return {
        ...state,
        ethUSDPrice: action.payload,
      };
    case DATA_UPDATE_ETH_USD_CHARTS:
      return {
        ...state,
        ethUSDCharts: action.payload,
      };
    case DATA_LOAD_TRANSACTIONS_REQUEST:
      return {
        ...state,
        isLoadingTransactions: true,
      };
    case DATA_LOAD_TRANSACTIONS_SUCCESS:
      return {
        ...state,
        isLoadingTransactions: false,
        transactions: action.payload,
      };
    case DATA_LOAD_TRANSACTIONS_FAILURE:
      return {
        ...state,
        isLoadingTransactions: false,
      };
    case DATA_LOAD_ASSETS_REQUEST:
      return {
        ...state,
        isLoadingAssets: true,
      };
    case DATA_LOAD_ASSET_PRICES_FROM_UNISWAP_SUCCESS:
      return {
        ...state,
        assetPricesFromUniswap: action.payload,
      };
    case DATA_LOAD_ASSETS_SUCCESS:
      return {
        ...state,
        assets: action.payload,
        isLoadingAssets: false,
      };
    case DATA_LOAD_ASSETS_FAILURE:
      return {
        ...state,
        isLoadingAssets: false,
      };
    case DATA_ADD_NEW_TRANSACTION_SUCCESS:
      return {
        ...state,
        transactions: action.payload,
      };
    case DATA_ADD_NEW_SUBSCRIBER:
      return {
        ...state,
        subscribers: action.payload,
      };
    case DATA_CLEAR_STATE:
      return {
        ...state,
        ...INITIAL_STATE,
        genericAssets: state.genericAssets,
      };
    default:
      return state;
  }
};<|MERGE_RESOLUTION|>--- conflicted
+++ resolved
@@ -50,7 +50,11 @@
   saveAssets,
   saveLocalTransactions,
 } from '@rainbow-me/handlers/localstorage/accountLocal';
-import { getProviderForNetwork, isL2Network } from '@rainbow-me/handlers/web3';
+import {
+  getProviderForNetwork,
+  isL2Network,
+  web3Provider,
+} from '@rainbow-me/handlers/web3';
 import WalletTypes from '@rainbow-me/helpers/walletTypes';
 import { Navigation } from '@rainbow-me/navigation';
 import { triggerOnSwipeLayout } from '@rainbow-me/navigation/onNavigationStateChange';
@@ -801,16 +805,8 @@
 };
 
 export const dataWatchPendingTransactions = (
-<<<<<<< HEAD
   provider = null,
   currentNonce = -1
-) => async (dispatch, getState) => {
-  const { transactions } = getState().data;
-  if (!transactions.length) return true;
-  let txStatusesDidChange = false;
-=======
-  cb = null,
-  provider = null
 ) => async (dispatch, getState) =>
   withRunExclusive(async () => {
     const { transactions } = getState().data;
@@ -820,79 +816,33 @@
       transactions,
       txn => txn.pending
     );
->>>>>>> 5a2d7433
-
-    if (isEmpty(pending)) {
-      return true;
-    }
+
     let txStatusesDidChange = false;
-
-<<<<<<< HEAD
-  if (isEmpty(pending)) return true;
-  const p = provider || web3Provider;
-  const updatedPendingTransactions = await Promise.all(
-    pending.map(async tx => {
-      const updatedPending = { ...tx };
-      const txHash = ethereumUtils.getHash(tx);
-      try {
-        const txObj = await p.getTransaction(txHash);
-        // if the nonce of last confirmed tx is higher than this pending tx then it got dropped
-        const nonceAlreadyIncluded = currentNonce > tx.nonce;
-        if (
-          (txObj && txObj.blockNumber && txObj.blockHash) ||
-          nonceAlreadyIncluded
-        ) {
-          // When speeding up a non "normal tx" we need to resubscribe
-          // because zerion "append" event isn't reliable
-          logger.log('TX CONFIRMED!', txObj);
-          if (!nonceAlreadyIncluded) {
-            appEvents.emit('transactionConfirmed', txObj);
-          }
-          const minedAt = Math.floor(Date.now() / 1000);
-          txStatusesDidChange = true;
-          if (txObj && !isZero(txObj.status)) {
-            const isSelf = toLower(tx?.from) === toLower(tx?.to);
-            const newStatus = getTransactionLabel({
-              direction: isSelf
-                ? TransactionDirections.self
-                : TransactionDirections.out,
-              pending: false,
-              protocol: tx?.protocol,
-              status:
-                tx.status === TransactionStatusTypes.cancelling
-                  ? TransactionStatusTypes.cancelled
-                  : getConfirmedState(tx.type),
-              type: tx?.type,
-            });
-            updatedPending.status = newStatus;
-          } else if (nonceAlreadyIncluded) {
-            updatedPending.status = TransactionStatusTypes.unknown;
-          } else {
-            updatedPending.status = TransactionStatusTypes.failed;
-=======
+    if (isEmpty(pending)) return true;
+
+    const p = provider || web3Provider;
     const updatedPendingTransactions = await Promise.all(
       pending.map(async tx => {
         const updatedPending = { ...tx };
         const txHash = ethereumUtils.getHash(tx);
         try {
-          logger.log('Checking pending tx with hash', txHash);
-          const p =
-            provider || (await getProviderForNetwork(updatedPending.network));
           const txObj = await p.getTransaction(txHash);
-          if (txObj && txObj.blockNumber && txObj.blockHash) {
+          // if the nonce of last confirmed tx is higher than this pending tx then it got dropped
+          const nonceAlreadyIncluded = currentNonce > tx.nonce;
+          if (
+            (txObj && txObj.blockNumber && txObj.blockHash) ||
+            nonceAlreadyIncluded
+          ) {
             // When speeding up a non "normal tx" we need to resubscribe
             // because zerion "append" event isn't reliable
             logger.log('TX CONFIRMED!', txObj);
-            appEvents.emit('transactionConfirmed', txObj);
-            if (cb) {
-              logger.log('executing cb', cb);
-              cb(tx);
-              return;
+            if (!nonceAlreadyIncluded) {
+              appEvents.emit('transactionConfirmed', txObj);
             }
             const minedAt = Math.floor(Date.now() / 1000);
             txStatusesDidChange = true;
-            const isSelf = toLower(tx?.from) === toLower(tx?.to);
-            if (!isZero(txObj.status)) {
+            if (txObj && !isZero(txObj.status)) {
+              const isSelf = toLower(tx?.from) === toLower(tx?.to);
               const newStatus = getTransactionLabel({
                 direction: isSelf
                   ? TransactionDirections.self
@@ -906,6 +856,8 @@
                 type: tx?.type,
               });
               updatedPending.status = newStatus;
+            } else if (nonceAlreadyIncluded) {
+              updatedPending.status = TransactionStatusTypes.unknown;
             } else {
               updatedPending.status = TransactionStatusTypes.failed;
             }
@@ -917,45 +869,23 @@
             updatedPending.title = title;
             updatedPending.pending = false;
             updatedPending.minedAt = minedAt;
->>>>>>> 5a2d7433
           }
         } catch (error) {
           logger.log('Error watching pending txn', error);
         }
-<<<<<<< HEAD
-      } catch (error) {
-        logger.log('Error watching pending txn', error);
-      }
-      return updatedPending;
-    })
-  );
-
-  if (txStatusesDidChange) {
-    const filteredPendingTransactions = updatedPendingTransactions?.filter(
-      ({ status }) => status !== TransactionStatusTypes.unknown
-    );
-    const updatedTransactions = concat(
-      filteredPendingTransactions,
-      remainingTransactions
-    );
-
-    dispatch(updatePurchases(updatedTransactions));
-    const { accountAddress, network } = getState().settings;
-    dispatch({
-      payload: updatedTransactions,
-      type: DATA_UPDATE_TRANSACTIONS,
-    });
-    saveLocalTransactions(updatedTransactions, accountAddress, network);
-=======
         return updatedPending;
       })
     );
-    const updatedTransactions = concat(
-      updatedPendingTransactions,
-      remainingTransactions
-    );
 
     if (txStatusesDidChange) {
+      const filteredPendingTransactions = updatedPendingTransactions?.filter(
+        ({ status }) => status !== TransactionStatusTypes.unknown
+      );
+      const updatedTransactions = concat(
+        filteredPendingTransactions,
+        remainingTransactions
+      );
+
       dispatch(updatePurchases(updatedTransactions));
       const { accountAddress, network } = getState().settings;
       dispatch({
@@ -963,7 +893,6 @@
         type: DATA_UPDATE_TRANSACTIONS,
       });
       saveLocalTransactions(updatedTransactions, accountAddress, network);
->>>>>>> 5a2d7433
 
       const pendingTx = updatedTransactions.find(tx => tx.pending);
       if (!pendingTx) {
@@ -1013,7 +942,6 @@
   dispatch(addCashUpdatePurchases(confirmedPurchases));
 };
 
-<<<<<<< HEAD
 export const watchPendingTransactionsOnInitialize = (
   accountAddressToWatch,
   provider = null
@@ -1027,8 +955,6 @@
   await dispatch(dataWatchPendingTransactions(provider, currentNonce));
 };
 
-=======
->>>>>>> 5a2d7433
 export const watchPendingTransactions = (
   accountAddressToWatch,
   remainingTries = TXN_WATCHER_MAX_TRIES,
