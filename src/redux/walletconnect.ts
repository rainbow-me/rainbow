import { captureException } from '@sentry/react-native';
import WalletConnect from '@walletconnect/client';
import { parseWalletConnectUri } from '@walletconnect/utils';
import lang from 'i18n-js';
<<<<<<< HEAD
import clone from 'lodash/clone';
import isEmpty from 'lodash/isEmpty';
import mapValues from 'lodash/mapValues';
import values from 'lodash/values';
import { Alert, AppState, InteractionManager, Linking } from 'react-native';
=======
import { clone, isEmpty, mapValues, values } from 'lodash';
import { AppState, InteractionManager, Linking } from 'react-native';
>>>>>>> 0458d49e
import {
  // @ts-ignore
  IS_TESTING,
} from 'react-native-dotenv';
import Minimizer from 'react-native-minimizer';
import { Dispatch } from 'redux';
import { ThunkDispatch } from 'redux-thunk';
import URL, { qs } from 'url-parse';
import {
  getAllValidWalletConnectSessions,
  removeWalletConnectSessions,
  saveWalletConnectSession,
} from '../handlers/localstorage/walletconnectSessions';
import { sendRpcCall } from '../handlers/web3';
import { dappLogoOverride, dappNameOverride } from '../helpers/dappNameHandler';
import WalletTypes from '../helpers/walletTypes';
import { getFCMToken } from '../model/firebase';
import { Navigation } from '../navigation';
import { isSigningMethod } from '../utils/signingMethods';
import { addRequestToApprove, RequestData } from './requests';
import { AppGetState, AppState as StoreAppState } from './store';
import { WrappedAlert as Alert } from '@/helpers/alert';
import { analytics } from '@rainbow-me/analytics';
import { enableActionsOnReadOnlyWallet } from '@rainbow-me/config/debug';
import { findWalletWithAccount } from '@rainbow-me/helpers/findWalletWithAccount';
import networkTypes from '@rainbow-me/helpers/networkTypes';
import {
  convertHexToString,
  delay,
  omitBy,
  pickBy,
} from '@rainbow-me/helpers/utilities';
import WalletConnectApprovalSheetType from '@rainbow-me/helpers/walletConnectApprovalSheetTypes';
import Routes from '@rainbow-me/routes';
import { ethereumUtils, watchingAlert } from '@rainbow-me/utils';
import logger from 'logger';

// -- Variables --------------------------------------- //
let showRedirectSheetThreshold = 300;

// -- Types --------------------------------------- //

/**
 * Represents the state of the `walletconnect` reducer.
 */
interface WalletconnectState {
  /**
   * Whether or not the connector is currently pending redirection.
   */
  pendingRedirect: boolean;

  /**
   * An object mapping peer IDs to `WalletConnect` instances for pending requests.
   */
  pendingRequests: { [key: string]: WalletConnect };

  /**
   * An object mapping peer IDs to `WalletConnect` instances for approves
   * requests. Connectors are moved here after being removed from
   * `pendingRequests`.
   */
  walletConnectors: { [key: string]: WalletConnect };

  /**
   * Currently active WalletConnect URIs.
   */
  walletConnectUris: string[];
}

/**
 * An action for the `walletconnect` reducer.
 */
type WalletconnectAction =
  | WalletconnectUpdateRequestsAction
  | WalletconnectUpdateConnectorsAction
  | WalletconnectClearStateAction
  | WalletconnectSetPendingRedirectAction
  | WalletconnectRemovePendingRedirectAction
  | WalletconnectAddUriAction;

/**
 * An action that updates `pendingRequests` for this reducer.
 */
interface WalletconnectUpdateRequestsAction {
  type: typeof WALLETCONNECT_UPDATE_REQUESTS;
  payload: WalletconnectState['pendingRequests'];
}

/**
 * An action that updates `walletConnectors` for this reducer.
 */
interface WalletconnectUpdateConnectorsAction {
  type: typeof WALLETCONNECT_UPDATE_CONNECTORS;
  payload: WalletconnectState['walletConnectors'];
}

/**
 * An action that clears the `walletconnect` reducer's state.
 */
interface WalletconnectClearStateAction {
  type: typeof WALLETCONNECT_CLEAR_STATE;
}

/**
 * An action that sets `pendingRedirect` to true.
 */
interface WalletconnectSetPendingRedirectAction {
  type: typeof WALLETCONNECT_SET_PENDING_REDIRECT;
}

/**
 * An action that sets `pendingRedirect` to false.
 */
interface WalletconnectRemovePendingRedirectAction {
  type: typeof WALLETCONNECT_REMOVE_PENDING_REDIRECT;
}

/**
 * An action that updates `walletConnectUris` in state.
 */
interface WalletconnectAddUriAction {
  payload: WalletconnectState['walletConnectUris'];
  type: typeof WALLETCONNECT_ADD_URI;
}

/**
 * Represents a WalletConnect result passed to a callback function.
 */
type WalletconnectResultType =
  | 'timedOut'
  | 'sign'
  | 'transaction'
  | 'sign-canceled'
  | 'transaction-canceled'
  | 'connect'
  | 'reject';

/**
 * Route parameters sent to a WalletConnect approval sheet.
 */
interface WalletconnectApprovalSheetRouteParams {
  callback: (
    approved: boolean,
    chainId: number,
    accountAddress: string,
    peerId: RequestData['peerId'],
    dappScheme: RequestData['dappScheme'],
    dappName: RequestData['dappName'],
    dappUrl: RequestData['dappUrl']
  ) => Promise<unknown>;
  receivedTimestamp: number;
  meta?: {
    chainId: number;
  } & Pick<
    RequestData,
    'dappName' | 'dappScheme' | 'dappUrl' | 'imageUrl' | 'peerId'
  >;
  timeout?: ReturnType<typeof setTimeout> | null;
  timedOut?: boolean;
}

/**
 * A callback for a WalletConnect request.
 */
type WalletconnectRequestCallback = (
  type: WalletconnectResultType,
  scheme?: string | null
) => unknown;

// -- Constants --------------------------------------- //
const BIOMETRICS_ANIMATION_DELAY = 569;

const WALLETCONNECT_UPDATE_REQUESTS =
  'walletconnect/WALLETCONNECT_UPDATE_REQUESTS';

const WALLETCONNECT_UPDATE_CONNECTORS =
  'walletconnect/WALLETCONNECT_UPDATE_CONNECTORS';

const WALLETCONNECT_CLEAR_STATE = 'walletconnect/WALLETCONNECT_CLEAR_STATE';

const WALLETCONNECT_SET_PENDING_REDIRECT =
  'walletconnect/WALLETCONNECT_SET_PENDING_REDIRECT';
const WALLETCONNECT_REMOVE_PENDING_REDIRECT =
  'walletconnect/WALLETCONNECT_REMOVE_PENDING_REDIRECT';
const WALLETCONNECT_ADD_URI = 'walletconnect/WALLETCONNECT_ADD_URI';

// -- Actions ---------------------------------------- //

/**
 * Loads options for a new WalletConnect instance.
 *
 * @returns The options.
 */
const getNativeOptions = async () => {
  const language = 'en'; // TODO use lang from settings
  let token = null;
  try {
    token = await getFCMToken();
  } catch (error) {
    logger.log(
      'Error getting FCM token, ignoring token for WC connection',
      error
    );
  }

  const nativeOptions = {
    clientMeta: {
      description: 'Rainbow makes exploring Ethereum fun and accessible 🌈',
      icons: ['https://avatars2.githubusercontent.com/u/48327834?s=200&v=4'],
      name: '🌈 Rainbow',
      ssl: true,
      url: 'https://rainbow.me',
    },
    push: token
      ? {
          language,
          peerMeta: true,
          token,
          type: 'fcm',
          url: 'https://wcpush.rainbow.me',
        }
      : undefined,
  };

  return nativeOptions;
};

/**
 * Updates the state to mark as pending redirection.
 */
export const walletConnectSetPendingRedirect = () => (
  dispatch: Dispatch<WalletconnectSetPendingRedirectAction>
) => {
  dispatch({
    type: WALLETCONNECT_SET_PENDING_REDIRECT,
  });
};

/**
 * Updaets the state to disable a pending redirect and either redirect or
 * remove the pending connector.
 *
 * @param type The result type to use. This determines the action taken if
 * a scheme is not specified.
 * @param scheme The scheme to open, if specified.
 */
export const walletConnectRemovePendingRedirect = (
  type: WalletconnectResultType,
  scheme?: string | null
) => (dispatch: Dispatch<WalletconnectRemovePendingRedirectAction>) => {
  dispatch({
    type: WALLETCONNECT_REMOVE_PENDING_REDIRECT,
  });
  const lastActiveTime = new Date().getTime();
  if (scheme) {
    Linking.openURL(`${scheme}://`);
  } else if (type !== 'timedOut') {
    if (type === 'sign' || type === 'transaction') {
      showRedirectSheetThreshold += BIOMETRICS_ANIMATION_DELAY;
      setTimeout(() => {
        Minimizer.goBack();
      }, BIOMETRICS_ANIMATION_DELAY);
    } else if (type === 'sign-canceled' || type === 'transaction-canceled') {
      setTimeout(() => {
        Minimizer.goBack();
      }, 300);
    } else {
      Minimizer.goBack();
    }
    // If it's still active after showRedirectSheetThreshold
    // We need to show the redirect sheet cause the redirect
    // didn't work
    setTimeout(() => {
      const now = new Date().getTime();
      const delta = now - lastActiveTime;
      if (AppState.currentState === 'active' && delta < 1000) {
        return Navigation.handleAction(Routes.WALLET_CONNECT_REDIRECT_SHEET, {
          type,
        });
      }
      return;
    }, showRedirectSheetThreshold);
  }
};

/**
 * Handles an incoming WalletConnect session request and updates state
 * accordingly.
 *
 * @param uri The WalletConnect URI.
 * @param callback The callback function to use.
 */
export const walletConnectOnSessionRequest = (
  uri: string,
  callback?: WalletconnectRequestCallback
) => async (
  dispatch: ThunkDispatch<StoreAppState, unknown, never>,
  getState: AppGetState
) => {
  // branch and linking are triggering this twice
  // also branch trigger this when the app is coming back from background
  // so this is a way to handle this case without persisting anything
  const { walletConnectUris } = getState().walletconnect;
  if (walletConnectUris.includes(uri)) return;
  dispatch(saveWalletConnectUri(uri));

  let timeout: ReturnType<typeof setTimeout> | null = null;
  let walletConnector: WalletConnect | null = null;
  const receivedTimestamp = Date.now();
  try {
    const { clientMeta, push } = await getNativeOptions();
    try {
      // Don't initiate a new session if we have already established one using this walletconnect URI
      const allSessions = await getAllValidWalletConnectSessions();
      const wcUri = parseWalletConnectUri(uri);

      const alreadyConnected = Object.values(allSessions).some(session => {
        return (
          session.handshakeTopic === wcUri.handshakeTopic &&
          session.key === wcUri.key
        );
      });

      if (alreadyConnected) {
        return;
      }

      walletConnector = new WalletConnect({ clientMeta, uri }, push);
      let meta: WalletconnectApprovalSheetRouteParams['meta'] | false = false;
      let navigated = false;
      let timedOut = false;
      let routeParams: WalletconnectApprovalSheetRouteParams = {
        callback: async (
          approved,
          chainId,
          accountAddress,
          peerId,
          dappScheme,
          dappName,
          dappUrl
        ) => {
          if (approved) {
            dispatch(setPendingRequest(peerId, walletConnector!));
            dispatch(
              walletConnectApproveSession(
                peerId,
                callback,
                dappScheme,
                chainId,
                accountAddress
              )
            );
            analytics.track('Approved new WalletConnect session', {
              dappName,
              dappUrl,
            });
          } else if (!timedOut) {
            await dispatch(
              walletConnectRejectSession(peerId, walletConnector!)
            );
            callback?.('reject', dappScheme);
            analytics.track('Rejected new WalletConnect session', {
              dappName,
              dappUrl,
            });
          } else {
            callback?.('timedOut', dappScheme);
            const url = new URL(uri);
            // @ts-ignore
            const bridge = qs.parse(url?.query)?.bridge;
            analytics.track('New WalletConnect session time out', {
              bridge,
              dappName,
              dappUrl,
            });
          }
        },
        receivedTimestamp,
      };

      walletConnector?.on('session_request', (error, payload) => {
        clearTimeout(timeout!);
        if (error) {
          analytics.track('Error on wc session_request', {
            // @ts-ignore
            error,
            payload,
          });
          logger.log('Error on wc session_request', payload);
          captureException(error);
          throw error;
        }
        const { peerId, peerMeta, chainId } = payload.params[0];

        const imageUrl =
          dappLogoOverride(peerMeta?.url) || peerMeta?.icons?.[0];
        const dappName = dappNameOverride(peerMeta?.url) || peerMeta?.name;
        const dappUrl = peerMeta?.url;
        const dappScheme = peerMeta?.scheme;

        analytics.track('Showing Walletconnect session request', {
          dappName,
          dappUrl,
        });

        meta = {
          chainId,
          dappName,
          dappScheme,
          dappUrl,
          imageUrl,
          peerId,
        };

        // If we already showed the sheet
        // We need navigate to the same route with the updated params
        // which now includes the meta
        if (navigated && !timedOut) {
          routeParams = { ...routeParams, meta, timeout };
          Navigation.handleAction(
            Routes.WALLET_CONNECT_APPROVAL_SHEET,
            routeParams
          );
        }
      });

      let waitingFn: (callback: () => unknown, timeout: number) => unknown =
        InteractionManager.runAfterInteractions;
      if (IS_TESTING === 'true') {
        waitingFn = setTimeout;
      }

      waitingFn(async () => {
        if (IS_TESTING !== 'true') {
          // Wait until the app is idle so we can navigate
          // This usually happens only when coming from a cold start
          while (!getState().appState.walletReady) {
            await delay(300);
          }
        }

        // We need to add a timeout in case the bridge is down
        // to explain the user what's happening
        timeout = setTimeout(() => {
          meta = android ? Navigation.getActiveRoute()?.params?.meta : meta;
          if (meta) return;
          timedOut = true;
          routeParams = { ...routeParams, timedOut };
          Navigation.handleAction(
            Routes.WALLET_CONNECT_APPROVAL_SHEET,
            routeParams
          );
        }, 20000);

        // If we have the meta, send it
        meta = android ? Navigation.getActiveRoute()?.params?.meta : meta;
        if (meta) {
          routeParams = { ...routeParams, meta };
        }
        navigated = true;
        Navigation.handleAction(
          Routes.WALLET_CONNECT_APPROVAL_SHEET,
          routeParams
        );
      }, 2000);
    } catch (error: any) {
      clearTimeout(timeout!);
      logger.log('Exception during wc session_request', error);
      analytics.track('Exception on wc session_request', {
        error,
      });
      captureException(error);
      Alert.alert(lang.t('wallet.wallet_connect.error'));
    }
  } catch (error: any) {
    clearTimeout(timeout!);
    logger.log('FCM exception during wc session_request', error);
    analytics.track('FCM exception on wc session_request', {
      error,
    });
    captureException(error);
    Alert.alert(lang.t('wallet.wallet_connect.missing_fcm'));
  }
};

/**
 * Starts listening for requests on a given `WalletConnect` instance.
 *
 * @param walletConnector The `WalletConnect` instance to listen for requests
 * on.
 */
const listenOnNewMessages = (walletConnector: WalletConnect) => (
  dispatch: ThunkDispatch<StoreAppState, unknown, never>,
  getState: AppGetState
) => {
  walletConnector.on('call_request', async (error, payload) => {
    logger.log('WC Request!', error, payload);
    if (error) {
      analytics.track('Error on wc call_request', {
        // @ts-ignore
        error,
        payload,
      });
      logger.log('Error on wc call_request');
      captureException(error);
      throw error;
    }
    const { clientId, peerId, peerMeta } = walletConnector;
    const imageUrl = dappLogoOverride(peerMeta?.url) || peerMeta?.icons?.[0];
    const dappName = dappNameOverride(peerMeta?.url) || peerMeta?.name;
    const dappUrl = peerMeta?.url;
    const requestId = payload.id;
    if (
      payload.method === 'wallet_addEthereumChain' ||
      payload.method === `wallet_switchEthereumChain`
    ) {
      const { chainId } = payload.params[0];
      const currentNetwork = ethereumUtils.getNetworkFromChainId(
        // @ts-expect-error "_chainId" is private.
        Number(walletConnector._chainId)
      );
      const supportedChains = [
        networkTypes.mainnet,
        networkTypes.ropsten,
        networkTypes.kovan,
        networkTypes.goerli,
        networkTypes.polygon,
        networkTypes.optimism,
        networkTypes.arbitrum,
      ].map(network => ethereumUtils.getChainIdFromNetwork(network).toString());
      const numericChainId = convertHexToString(chainId);
      if (supportedChains.includes(numericChainId)) {
        dispatch(walletConnectSetPendingRedirect());
        Navigation.handleAction(Routes.WALLET_CONNECT_APPROVAL_SHEET, {
          callback: async (approved: boolean) => {
            if (approved) {
              walletConnector.approveRequest({
                id: requestId,
                result: null,
              });
              const { accountAddress } = getState().settings;
              logger.log('Updating session for chainID', numericChainId);
              await walletConnector.updateSession({
                accounts: [accountAddress],
                // @ts-expect-error "numericChainId" is a string, not a number.
                chainId: numericChainId,
              });
              dispatch(setWalletConnector(walletConnector));
              saveWalletConnectSession(
                walletConnector.peerId,
                walletConnector.session
              );
              analytics.track('Approved WalletConnect network switch', {
                chainId,
                dappName,
                // @ts-ignore
                dappUrl,
              });
              dispatch(walletConnectRemovePendingRedirect('connect'));
            } else {
              walletConnector.rejectRequest({
                error: { message: 'User rejected request' },
                id: requestId,
              });
              analytics.track('Rejected new WalletConnect chain request', {
                dappName,
                // @ts-ignore
                dappUrl,
              });
            }
          },
          chainId: Number(numericChainId),
          currentNetwork,
          meta: {
            dappName,
            dappUrl,
            imageUrl,
          },
          type: WalletConnectApprovalSheetType.switch_chain,
        });
      } else {
        logger.log('NOT SUPPORTED CHAIN');
        walletConnector.rejectRequest({
          error: { message: 'Chain currently not supported' },
          id: requestId,
        });
      }

      return;
    } else if (!isSigningMethod(payload.method)) {
      sendRpcCall(payload)
        .then(result => {
          walletConnector.approveRequest({
            id: payload.id,
            result,
          });
        })
        .catch(error => {
          walletConnector.rejectRequest({
            error,
            id: payload.id,
          });
        });
      return;
    } else {
      const { wallets } = getState().wallets;
      // @ts-expect-error "_accounts" is private.
      const address = walletConnector._accounts?.[0];
      const selectedWallet = findWalletWithAccount(wallets!, address);
      const isReadOnlyWallet = selectedWallet!.type === WalletTypes.readOnly;
      if (isReadOnlyWallet && !enableActionsOnReadOnlyWallet) {
        watchingAlert();
        walletConnector.rejectRequest({
          error: { message: 'JSON RPC method not supported' },
          id: payload.id,
        });
        return;
      }
      const { requests: pendingRequests } = getState().requests;
      const request = !pendingRequests[requestId]
        ? dispatch(
            addRequestToApprove(clientId, peerId, requestId, payload, peerMeta)
          )
        : null;
      if (request) {
        Navigation.handleAction(Routes.CONFIRM_REQUEST, {
          openAutomatically: true,
          transactionDetails: request,
        });
        InteractionManager.runAfterInteractions(() => {
          analytics.track('Showing Walletconnect signing request', {
            dappName,
            // @ts-ignore
            dappUrl,
          });
        });
      }
    }
  });
  walletConnector.on('disconnect', error => {
    if (error) {
      throw error;
    }
    dispatch(
      walletConnectDisconnectAllByDappUrl(walletConnector.peerMeta!.url, false)
    );
  });
  return walletConnector;
};

/**
 * Begins listening to WalletConnect events on existing connections.
 */
export const walletConnectLoadState = () => async (
  dispatch: ThunkDispatch<
    StoreAppState,
    unknown,
    WalletconnectUpdateConnectorsAction
  >,
  getState: AppGetState
) => {
  while (!getState().walletconnect.walletConnectors) {
    await delay(300);
  }
  const { walletConnectors } = getState().walletconnect;
  let newWalletConnectors = {};
  try {
    const allSessions = await getAllValidWalletConnectSessions();
    const { clientMeta, push } = await getNativeOptions();

    newWalletConnectors = mapValues(allSessions, session => {
      const connector = walletConnectors[session.peerId];
      // @ts-expect-error "_transport" is private.
      const connectorConnected = connector?._transport.connected;
      if (!connectorConnected) {
        // @ts-expect-error "_eventManager" is private.
        if (connector?._eventManager) {
          // @ts-expect-error "_eventManager" is private.
          connector._eventManager = null;
        }
        const walletConnector = new WalletConnect(
          { clientMeta, session },
          push
        );
        return dispatch(listenOnNewMessages(walletConnector));
      }
      return connector;
    });
  } catch (error) {
    analytics.track('Error on walletConnectLoadState', {
      // @ts-ignore
      error,
    });
    logger.log('Error on wc walletConnectLoadState', error);
    captureException(error);
    newWalletConnectors = {};
  }
  if (!isEmpty(newWalletConnectors)) {
    dispatch({
      payload: newWalletConnectors,
      type: WALLETCONNECT_UPDATE_CONNECTORS,
    });
  }
};

/**
 * Updates the pending requests to include a new connector.
 *
 * @param peerId The peer ID for the pending request.
 * @param walletConnector The `WalletConnect` instance for the pending request.
 */
export const setPendingRequest = (
  peerId: string,
  walletConnector: WalletConnect
) => (
  dispatch: Dispatch<WalletconnectUpdateRequestsAction>,
  getState: AppGetState
) => {
  const { pendingRequests } = getState().walletconnect;
  const updatedPendingRequests = {
    ...pendingRequests,
    [peerId]: walletConnector,
  };
  dispatch({
    payload: updatedPendingRequests,
    type: WALLETCONNECT_UPDATE_REQUESTS,
  });
};

/**
 * Gets an existing pending request for a given peer ID.
 *
 * @param peerId The peer ID for the pending request.
 * @returns Within a dispatch, returns the pending request's `WalletConnector`,
 * or undefined.
 */
export const getPendingRequest = (peerId: string) => (
  _: Dispatch,
  getState: AppGetState
) => {
  const { pendingRequests } = getState().walletconnect;
  return pendingRequests[peerId];
};

/**
 * Removes a pending request from state given a peer ID.
 * @param peerId The peer ID for the pending request to remove.
 */
export const removePendingRequest = (peerId: string) => (
  dispatch: Dispatch<WalletconnectUpdateRequestsAction>,
  getState: AppGetState
) => {
  const { pendingRequests } = getState().walletconnect;
  const updatedPendingRequests = pendingRequests;
  if (updatedPendingRequests[peerId]) {
    // eslint-disable-next-line @typescript-eslint/no-dynamic-delete
    delete updatedPendingRequests[peerId];
  }
  dispatch({
    payload: updatedPendingRequests,
    type: WALLETCONNECT_UPDATE_REQUESTS,
  });
};

/**
 * Updates the state's `walletConnectors` to include a new instance based on
 * its `peerId`.
 *
 * @param walletConnector The new `WalletConnect` instance.
 */
export const setWalletConnector = (walletConnector: WalletConnect) => (
  dispatch: Dispatch<WalletconnectUpdateConnectorsAction>,
  getState: AppGetState
) => {
  const { walletConnectors } = getState().walletconnect;
  const updatedWalletConnectors = {
    ...walletConnectors,
    [walletConnector.peerId]: walletConnector,
  };
  dispatch({
    payload: updatedWalletConnectors,
    type: WALLETCONNECT_UPDATE_CONNECTORS,
  });
};

/**
 * Gets a `WalletConnect` instance from `walletConnectors` in state based on a
 * peer ID.
 *
 * @param peerId The peer ID for the `WalletConnect` instance.
 * @returns Within a dispatch, the `WalletConnect` instance.
 */
export const getWalletConnector = (peerId: string) => (
  _: Dispatch,
  getState: AppGetState
) => {
  const { walletConnectors } = getState().walletconnect;
  const walletConnector = walletConnectors[peerId];
  return walletConnector;
};

/**
 * Removes a `WalletConnect` instance from the state's `walletConnectors` based
 * on its peer ID.
 *
 * @param peerId The peer ID of the `WalletConnect` instance to remove.
 */
export const removeWalletConnector = (peerId: string) => (
  dispatch: Dispatch<WalletconnectUpdateConnectorsAction>,
  getState: AppGetState
) => {
  const { walletConnectors } = getState().walletconnect;
  const updatedWalletConnectors = walletConnectors;
  if (updatedWalletConnectors[peerId]) {
    // eslint-disable-next-line @typescript-eslint/no-dynamic-delete
    delete updatedWalletConnectors[peerId];
  }
  dispatch({
    payload: updatedWalletConnectors,
    type: WALLETCONNECT_UPDATE_CONNECTORS,
  });
};

/**
 * Updates the account address and chain ID for all connectors that match
 * a given URL and updates state accordingly.
 *
 * @param dappUrl The URL to filter by.
 * @param accountAddress The account address to use.
 * @param chainId The chain ID to use.
 */
export const walletConnectUpdateSessionConnectorByDappUrl = (
  dappUrl: RequestData['dappUrl'],
  accountAddress: string,
  chainId: number
) => (
  dispatch: Dispatch<WalletconnectUpdateConnectorsAction>,
  getState: AppGetState
) => {
  const { walletConnectors } = getState().walletconnect;
  const connectors = pickBy(walletConnectors, connector => {
    return connector?.peerMeta?.url === dappUrl;
  });
  const newSessionData = {
    accounts: [accountAddress],
    chainId,
  };
  values(connectors).forEach(connector => {
    connector.updateSession(newSessionData);
    saveWalletConnectSession(connector.peerId, connector.session);
  });
  dispatch({
    payload: clone(walletConnectors),
    type: WALLETCONNECT_UPDATE_CONNECTORS,
  });
};

/**
 * Approves a WalletConnect session and updates state accordingly.
 *
 * @param peerId The peer ID for the request.
 * @param callback The callback to use upon connection.
 * @param dappScheme The scheme to pass to the callback.
 * @param chainId The chain ID to use in the approval.
 * @param accountAddress The account address to use in the approval.
 */
export const walletConnectApproveSession = (
  peerId: string,
  callback: WalletconnectRequestCallback | undefined,
  dappScheme: RequestData['dappScheme'],
  chainId: number,
  accountAddress: string
) => (dispatch: ThunkDispatch<StoreAppState, unknown, never>) => {
  const walletConnector = dispatch(getPendingRequest(peerId));
  walletConnector.approveSession({
    accounts: [accountAddress],
    chainId,
  });

  dispatch(removePendingRequest(peerId));
  saveWalletConnectSession(walletConnector.peerId, walletConnector.session);

  const listeningWalletConnector = dispatch(
    listenOnNewMessages(walletConnector)
  );

  dispatch(setWalletConnector(listeningWalletConnector));
  if (callback) {
    callback('connect', dappScheme);
  }
};

/**
 * Rejects a WalletConnect session and updates state accordingly.
 *
 * @param peerId The peer ID for the request to reject.
 * @param walletConnector The `WalletConnect` instance to reject.
 */
export const walletConnectRejectSession = (
  peerId: string,
  walletConnector: WalletConnect
) => (dispatch: ThunkDispatch<StoreAppState, unknown, never>) => {
  walletConnector.rejectSession();
  dispatch(removePendingRequest(peerId));
};

/**
 * Removes all current WalletConnect sessions matching a given URL and
 * updates state to remove instances from `walletConnectors` as necessary.
 *
 * @param dappUrl The URL to filter by.
 * @param killSession Whether or not to kill the corresponding WalletConnect
 * session.
 */
export const walletConnectDisconnectAllByDappUrl = (
  dappUrl: string,
  killSession = true
) => async (
  dispatch: Dispatch<WalletconnectUpdateConnectorsAction>,
  getState: AppGetState
) => {
  const { walletConnectors } = getState().walletconnect;
  const matchingWalletConnectors = values(
    pickBy(
      walletConnectors,
      connector => connector?.peerMeta?.url === dappUrl || !connector?.peerMeta
    )
  );
  try {
    const peerIds = values(
      mapValues(
        matchingWalletConnectors,
        (walletConnector: WalletConnect) => walletConnector.peerId
      )
    );
    await removeWalletConnectSessions(peerIds);

    if (killSession) {
      matchingWalletConnectors.forEach(connector => connector?.killSession());
    }

    dispatch({
      payload: omitBy(
        walletConnectors,
        connector => connector?.peerMeta?.url === dappUrl
      ),
      type: WALLETCONNECT_UPDATE_CONNECTORS,
    });
  } catch (error) {
    Alert.alert(lang.t('wallet.wallet_connect.failed_to_disconnect'));
  }
};

/**
 * Responds to a `WalletConnect` request.
 *
 * @param peerId The peer ID of the session to respond to.
 * @param requestId The request ID to respond to.
 * @param response The response to send.
 */
export const walletConnectSendStatus = (
  peerId: string,
  requestId: number,
  response: { result?: any; error?: any }
) => async (_: Dispatch, getState: AppGetState) => {
  const walletConnector = getState().walletconnect.walletConnectors[peerId];
  if (walletConnector) {
    const { result, error } = response;
    try {
      if (result) {
        await walletConnector.approveRequest({ id: requestId, result });
      } else {
        await walletConnector.rejectRequest({
          error,
          id: requestId,
        });
      }
    } catch (error) {
      Alert.alert(
        lang.t('wallet.wallet_connect.failed_to_send_request_status')
      );
    }
  } else {
    Alert.alert(
      lang.t(
        'wallet.wallet_connect.walletconnect_session_has_expired_while_trying_to_send'
      )
    );
  }
};

/**
 * Adds a new WalletConnect URI to state.
 *
 * @param uri The new URI.
 */
export const saveWalletConnectUri = (uri: string) => async (
  dispatch: Dispatch<WalletconnectAddUriAction>,
  getState: AppGetState
) => {
  const { walletConnectUris } = getState().walletconnect;
  const newWalletConnectUris = [...walletConnectUris, uri];
  dispatch({
    payload: newWalletConnectUris,
    type: WALLETCONNECT_ADD_URI,
  });
};

// -- Reducer ----------------------------------------- //
const INITIAL_STATE: WalletconnectState = {
  pendingRedirect: false,
  pendingRequests: {},
  walletConnectors: {},
  walletConnectUris: [],
};

export default (
  state = INITIAL_STATE,
  action: WalletconnectAction
): WalletconnectState => {
  switch (action.type) {
    case WALLETCONNECT_UPDATE_REQUESTS:
      return { ...state, pendingRequests: action.payload };
    case WALLETCONNECT_UPDATE_CONNECTORS:
      return { ...state, walletConnectors: action.payload };
    case WALLETCONNECT_CLEAR_STATE:
      return { ...state, ...INITIAL_STATE };
    case WALLETCONNECT_SET_PENDING_REDIRECT:
      return { ...state, pendingRedirect: true };
    case WALLETCONNECT_REMOVE_PENDING_REDIRECT:
      return { ...state, pendingRedirect: false };
    case WALLETCONNECT_ADD_URI:
      return { ...state, walletConnectUris: action.payload };
    default:
      return state;
  }
};<|MERGE_RESOLUTION|>--- conflicted
+++ resolved
@@ -2,16 +2,11 @@
 import WalletConnect from '@walletconnect/client';
 import { parseWalletConnectUri } from '@walletconnect/utils';
 import lang from 'i18n-js';
-<<<<<<< HEAD
 import clone from 'lodash/clone';
 import isEmpty from 'lodash/isEmpty';
 import mapValues from 'lodash/mapValues';
 import values from 'lodash/values';
-import { Alert, AppState, InteractionManager, Linking } from 'react-native';
-=======
-import { clone, isEmpty, mapValues, values } from 'lodash';
 import { AppState, InteractionManager, Linking } from 'react-native';
->>>>>>> 0458d49e
 import {
   // @ts-ignore
   IS_TESTING,
