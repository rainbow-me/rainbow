--- conflicted
+++ resolved
@@ -2,11 +2,7 @@
 import WalletConnect from '@walletconnect/client';
 import { parseWalletConnectUri } from '@walletconnect/utils';
 import lang from 'i18n-js';
-<<<<<<< HEAD
-import { isEmpty, mapValues, values } from 'lodash';
-=======
-import { clone, mapValues, values } from 'lodash';
->>>>>>> bea6ffdf
+import { mapValues, values } from 'lodash';
 import { AppState, InteractionManager, Linking } from 'react-native';
 import {
   // @ts-ignore
