--- conflicted
+++ resolved
@@ -89,17 +89,12 @@
   },
 ];
 
-<<<<<<< HEAD
-const assetPricesSubscription = (pairs, currency, action = 'subscribe') => {
-  const assetCodes = concat(keys(pairs), ETH_ADDRESS, DPI_ADDRESS);
-=======
 const assetPricesSubscription = (
   tokenAddresses,
   currency,
   action = 'subscribe'
 ) => {
   const assetCodes = concat(tokenAddresses, ETH_ADDRESS, DPI_ADDRESS);
->>>>>>> 833f9a1d
   return [
     action,
     {
@@ -173,11 +168,7 @@
   }
   if (!isNil(assetsSocket)) {
     assetsSocket.emit(
-<<<<<<< HEAD
-      ...assetPricesSubscription(pairs, nativeCurrency, 'unsubscribe')
-=======
       ...assetPricesSubscription(keys(pairs), nativeCurrency, 'unsubscribe')
->>>>>>> 833f9a1d
     );
     assetsSocket.close();
   }
@@ -259,13 +250,10 @@
   newAssetsSocket.on(messages.CONNECT, () => {
     dispatch(emitAssetRequest(keys(pairs)));
     dispatch(emitAssetInfoRequest());
-<<<<<<< HEAD
-=======
     if (!disableCharts) {
       // We need this for Uniswap Pools profit calculation
       dispatch(emitChartsRequest([ETH_ADDRESS, DPI_ADDRESS], ChartTypes.month));
     }
->>>>>>> 833f9a1d
   });
 
   if (network === NetworkTypes.mainnet) {
@@ -286,15 +274,6 @@
   }
 };
 
-<<<<<<< HEAD
-const toAssetSubscriptionPayload = tokensArray => {
-  const payload = {};
-  tokensArray.forEach(address => (payload[address] = true));
-  return payload;
-};
-
-=======
->>>>>>> 833f9a1d
 export const emitAssetRequest = assetAddress => (dispatch, getState) => {
   const { nativeCurrency } = getState().settings;
   const { assetsSocket } = getState().explorer;
@@ -309,14 +288,7 @@
 
   if (newAssetsCodes.length > 0) {
     assetsSocket?.emit(
-<<<<<<< HEAD
-      ...assetPricesSubscription(
-        toAssetSubscriptionPayload(newAssetsCodes),
-        nativeCurrency
-      )
-=======
       ...assetPricesSubscription(newAssetsCodes, nativeCurrency)
->>>>>>> 833f9a1d
     );
   }
 };
@@ -340,23 +312,6 @@
 ) => (dispatch, getState) => {
   const { nativeCurrency } = getState().settings;
   const { assetsSocket } = getState().explorer;
-<<<<<<< HEAD
-
-  let assetCodes;
-  if (assetAddress) {
-    assetCodes = Array.isArray(assetAddress) ? assetAddress : [assetAddress];
-  } else {
-    const { assets } = getState().data;
-    const assetAddresses = map(assets, 'address');
-
-    const { liquidityTokens } = getState().uniswapLiquidity;
-    const lpTokenAddresses = map(liquidityTokens, token => token.address);
-
-    assetCodes = concat(assetAddresses, lpTokenAddresses, DPI_ADDRESS);
-  }
-
-  assetsSocket?.emit(...chartsRetrieval(assetCodes, nativeCurrency, chartType));
-=======
   const assetCodes = Array.isArray(assetAddress)
     ? assetAddress
     : [assetAddress];
@@ -365,7 +320,6 @@
       ...chartsRetrieval(assetCodes, nativeCurrency, chartType)
     );
   }
->>>>>>> 833f9a1d
 };
 
 const listenOnAssetMessages = socket => dispatch => {
@@ -410,14 +364,6 @@
 
   socket.on(messages.ADDRESS_ASSETS.RECEIVED, message => {
     dispatch(addressAssetsReceived(message));
-<<<<<<< HEAD
-    if (!disableCharts) {
-      //dispatch(emitChartsRequest());
-      // We need this for Uniswap Pools profit calculation
-      dispatch(emitChartsRequest([ETH_ADDRESS, DPI_ADDRESS], ChartTypes.month));
-    }
-=======
->>>>>>> 833f9a1d
     if (isValidAssetsResponseFromZerion(message)) {
       logger.log(
         '😬 Cancelling fallback data provider listener. Zerion is good!'
