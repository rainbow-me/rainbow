--- conflicted
+++ resolved
@@ -85,13 +85,8 @@
   },
 ];
 
-<<<<<<< HEAD
-const assetsSubscription = (pairs, currency, action = 'subscribe') => {
+const assetPricesSubscription = (pairs, currency, action = 'subscribe') => {
   const assetCodes = concat(keys(pairs), ETH_ADDRESS, DPI_ADDRESS);
-=======
-const assetPricesSubscription = (pairs, currency, action = 'subscribe') => {
-  const assetCodes = concat(keys(pairs), 'eth');
->>>>>>> fc79c542
   return [
     action,
     {
