import { concat, isEmpty, isNil, keys, toLower } from 'lodash';
import { DATA_API_KEY, DATA_ORIGIN } from 'react-native-dotenv';
import io from 'socket.io-client';
import { assetChartsReceived, DEFAULT_CHART_TYPE } from './charts';
/* eslint-disable-next-line import/no-cycle */
import {
  addressAssetsReceived,
  assetPricesChanged,
  assetPricesReceived,
  transactionsReceived,
  transactionsRemoved,
} from './data';
/* eslint-disable-next-line import/no-cycle */
import {
  fallbackExplorerClearState,
  fallbackExplorerInit,
} from './fallbackExplorer';
import { updateTopMovers } from './topMovers';
import { disableCharts, forceFallbackProvider } from '@rainbow-me/config/debug';
import ChartTypes from '@rainbow-me/helpers/chartTypes';
import currencyTypes from '@rainbow-me/helpers/currencyTypes';
import NetworkTypes from '@rainbow-me/helpers/networkTypes';
import { DPI_ADDRESS, ETH_ADDRESS } from '@rainbow-me/references';
import { TokensListenedCache } from '@rainbow-me/utils';
import logger from 'logger';

// -- Constants --------------------------------------- //
const EXPLORER_UPDATE_SOCKETS = 'explorer/EXPLORER_UPDATE_SOCKETS';
const EXPLORER_CLEAR_STATE = 'explorer/EXPLORER_CLEAR_STATE';
const EXPLORER_ENABLE_FALLBACK = 'explorer/EXPLORER_ENABLE_FALLBACK';
const EXPLORER_DISABLE_FALLBACK = 'explorer/EXPLORER_DISABLE_FALLBACK';
const EXPLORER_SET_FALLBACK_HANDLER = 'explorer/EXPLORER_SET_FALLBACK_HANDLER';

let assetInfoHandle = null;

const TRANSACTIONS_LIMIT = 1000;
const ZERION_ASSETS_TIMEOUT = 15000; // 15 seconds
const ASSET_INFO_TIMEOUT = 10 * 60 * 1000; // 10 minutes

const messages = {
  ADDRESS_ASSETS: {
    APPENDED: 'appended address assets',
    CHANGED: 'changed address assets',
    RECEIVED: 'received address assets',
    REMOVED: 'removed address assets',
  },
  ADDRESS_TRANSACTIONS: {
    APPENDED: 'appended address transactions',
    CHANGED: 'changed address transactions',
    RECEIVED: 'received address transactions',
    REMOVED: 'removed address transactions',
  },
  ASSET_CHARTS: {
    APPENDED: 'appended chart points',
    CHANGED: 'changed chart points',
    RECEIVED: 'received assets charts',
  },
  ASSET_INFO: {
    RECEIVED: 'received assets info',
  },
  ASSETS: {
    CHANGED: 'changed assets prices',
    RECEIVED: 'received assets prices',
  },
  CONNECT: 'connect',
  DISCONNECT: 'disconnect',
  ERROR: 'error',
  RECONNECT_ATTEMPT: 'reconnect_attempt',
};

// -- Actions ---------------------------------------- //
const createSocket = endpoint =>
  io(`wss://api-v4.zerion.io/${endpoint}`, {
    extraHeaders: { origin: DATA_ORIGIN },
    query: {
      api_token: `${DATA_API_KEY}`,
    },
    transports: ['websocket'],
  });

const addressSubscription = (address, currency, action = 'subscribe') => [
  action,
  {
    payload: {
      address,
      currency: toLower(currency),
      transactions_limit: TRANSACTIONS_LIMIT,
    },
    scope: ['assets', 'transactions'],
  },
];

const assetPricesSubscription = (
  tokenAddresses,
  currency,
  action = 'subscribe'
) => {
  const assetCodes = concat(tokenAddresses, ETH_ADDRESS, DPI_ADDRESS);
  return [
    action,
    {
      payload: {
        asset_codes: assetCodes,
        currency: toLower(currency),
      },
      scope: ['prices'],
    },
  ];
};

const ethUSDSubscription = [
  'subscribe',
  {
    payload: {
      asset_codes: [ETH_ADDRESS],
<<<<<<< HEAD
      currency: 'usd',
=======
      currency: currencyTypes.usd,
>>>>>>> a03a1ff8
    },
    scope: ['prices'],
  },
];

const assetInfoRequest = (currency, order = 'desc') => [
  'get',
  {
    payload: {
      currency: toLower(currency),
      limit: 12,
      offset: 0,
      order_by: {
        'relative_changes.1d': order,
      },
      search_query: '#Token is:verified',
    },
    scope: ['info'],
  },
];

const chartsRetrieval = (assetCodes, currency, chartType, action = 'get') => [
  action,
  {
    payload: {
      asset_codes: assetCodes,
      charts_type: chartType,
      currency: toLower(currency),
    },
    scope: ['charts'],
  },
];

export const fetchAssetPrices = assetAddress => (dispatch, getState) => {
  const { assetsSocket } = getState().explorer;
  const { nativeCurrency } = getState().settings;

  const payload = [
    'get',
    {
      payload: {
        asset_codes: [assetAddress],
        currency: toLower(nativeCurrency),
      },
      scope: ['prices'],
    },
  ];
  assetsSocket.emit(...payload);
};

const explorerUnsubscribe = () => (dispatch, getState) => {
  const {
    addressSocket,
    addressSubscribed,
    assetsSocket,
  } = getState().explorer;
  const { nativeCurrency } = getState().settings;
  const { pairs } = getState().uniswap;
  if (!isNil(addressSocket)) {
    addressSocket.emit(
      ...addressSubscription(addressSubscribed, nativeCurrency, 'unsubscribe')
    );
    addressSocket.close();
  }
  if (!isNil(assetsSocket)) {
    assetsSocket.emit(
      ...assetPricesSubscription(keys(pairs), nativeCurrency, 'unsubscribe')
    );
    assetsSocket.close();
  }
};

const disableFallbackIfNeeded = () => (dispatch, getState) => {
  const { fallback, assetsTimeoutHandler } = getState().explorer;

  if (fallback) {
    logger.log('😬 Disabling fallback data provider!');
    dispatch(fallbackExplorerClearState());
  }
  assetsTimeoutHandler && clearTimeout(assetsTimeoutHandler);

  dispatch({
    type: EXPLORER_DISABLE_FALLBACK,
  });
};

const isValidAssetsResponseFromZerion = msg => {
  // Check that the payload meta is valid
  if (msg?.meta?.status === 'ok') {
    // Check that there's an assets property in the payload
    if (msg.payload?.assets) {
      const assets = keys(msg.payload.assets);
      // Check that we have assets
      if (assets.length > 0) {
        return true;
      }
    }
  }
  return false;
};

export const explorerClearState = () => dispatch => {
  dispatch(disableFallbackIfNeeded());
  dispatch(explorerUnsubscribe());
  dispatch({ type: EXPLORER_CLEAR_STATE });
};

export const explorerInit = () => async (dispatch, getState) => {
  const { network, accountAddress, nativeCurrency } = getState().settings;
  const { pairs } = getState().uniswap;
  const { addressSocket, assetsSocket } = getState().explorer;

  // if there is another socket unsubscribe first
  if (addressSocket || assetsSocket) {
    dispatch(explorerUnsubscribe());
    dispatch(disableFallbackIfNeeded());
  }

  // Fallback to the testnet data provider
  // if we're not on mainnnet
  if (network !== NetworkTypes.mainnet || forceFallbackProvider) {
    return dispatch(fallbackExplorerInit());
  }

  const newAddressSocket = createSocket('address');
  const newAssetsSocket = createSocket('assets');
  dispatch({
    payload: {
      addressSocket: newAddressSocket,
      addressSubscribed: accountAddress,
      assetsSocket: newAssetsSocket,
    },
    type: EXPLORER_UPDATE_SOCKETS,
  });

  dispatch(listenOnAddressMessages(newAddressSocket));

  newAddressSocket.on(messages.CONNECT, () => {
    newAddressSocket.emit(
      ...addressSubscription(accountAddress, nativeCurrency)
    );
  });

  dispatch(listenOnAssetMessages(newAssetsSocket));

  newAssetsSocket.on(messages.CONNECT, () => {
    dispatch(emitAssetRequest(keys(pairs)));
    dispatch(emitAssetInfoRequest());
    if (!disableCharts) {
      // We need this for Uniswap Pools profit calculation
      dispatch(emitChartsRequest([ETH_ADDRESS, DPI_ADDRESS], ChartTypes.month));
<<<<<<< HEAD
      dispatch(emitChartsRequest([ETH_ADDRESS], ChartTypes.month, 'usd'));
=======
      dispatch(
        emitChartsRequest([ETH_ADDRESS], ChartTypes.month, currencyTypes.usd)
      );
>>>>>>> a03a1ff8
    }
  });

  if (network === NetworkTypes.mainnet) {
    const assetsTimeoutHandler = setTimeout(() => {
      logger.log('😬 Zerion timeout. Falling back!');
      dispatch(fallbackExplorerInit());
      dispatch({
        type: EXPLORER_ENABLE_FALLBACK,
      });
    }, ZERION_ASSETS_TIMEOUT);

    dispatch({
      payload: {
        assetsTimeoutHandler,
      },
      type: EXPLORER_SET_FALLBACK_HANDLER,
    });
  }
};

export const emitAssetRequest = assetAddress => (dispatch, getState) => {
  const { nativeCurrency } = getState().settings;
  const { assetsSocket } = getState().explorer;

  const assetCodes = Array.isArray(assetAddress)
    ? assetAddress
    : [assetAddress];

  const newAssetsCodes = assetCodes.filter(
    code => !TokensListenedCache[code + nativeCurrency]
  );

  newAssetsCodes.forEach(code => (TokensListenedCache[code] = true));

  if (newAssetsCodes.length > 0) {
    assetsSocket?.emit(
      ...assetPricesSubscription(newAssetsCodes, nativeCurrency)
    );
    assetsSocket?.emit(...ethUSDSubscription);
  }
};

export const emitAssetInfoRequest = () => (dispatch, getState) => {
  assetInfoHandle && clearTimeout(assetInfoHandle);

  const { nativeCurrency } = getState().settings;
  const { assetsSocket } = getState().explorer;
  assetsSocket?.emit(...assetInfoRequest(nativeCurrency));
  assetsSocket?.emit(...assetInfoRequest(nativeCurrency, 'asc'));

  assetInfoHandle = setTimeout(() => {
    dispatch(emitAssetInfoRequest());
  }, ASSET_INFO_TIMEOUT);
};

export const emitChartsRequest = (
  assetAddress,
  chartType = DEFAULT_CHART_TYPE,
  givenNativeCurrency
) => (dispatch, getState) => {
  const nativeCurrency =
    givenNativeCurrency || getState().settings.nativeCurrency;
  const { assetsSocket } = getState().explorer;
  const assetCodes = Array.isArray(assetAddress)
    ? assetAddress
    : [assetAddress];
  if (!isEmpty(assetCodes)) {
    assetsSocket?.emit(
      ...chartsRetrieval(assetCodes, nativeCurrency, chartType)
    );
  }
};

const listenOnAssetMessages = socket => dispatch => {
  socket.on(messages.ASSET_INFO.RECEIVED, message => {
    dispatch(updateTopMovers(message));
  });

  socket.on(messages.ASSETS.RECEIVED, message => {
    dispatch(assetPricesReceived(message));
  });

  socket.on(messages.ASSETS.CHANGED, message => {
    dispatch(assetPricesChanged(message));
  });

  socket.on(messages.ASSET_CHARTS.RECEIVED, message => {
    // logger.log('charts received', message?.payload?.charts);
    dispatch(assetChartsReceived(message));
  });
};

const listenOnAddressMessages = socket => dispatch => {
  socket.on(messages.ADDRESS_TRANSACTIONS.RECEIVED, message => {
    // logger.log('txns received', message?.payload?.transactions);
    dispatch(transactionsReceived(message));
  });

  socket.on(messages.ADDRESS_TRANSACTIONS.APPENDED, message => {
    logger.log('txns appended', message?.payload?.transactions);
    dispatch(transactionsReceived(message, true));
  });

  socket.on(messages.ADDRESS_TRANSACTIONS.CHANGED, message => {
    logger.log('txns changed', message?.payload?.transactions);
    dispatch(transactionsReceived(message, true));
  });

  socket.on(messages.ADDRESS_TRANSACTIONS.REMOVED, message => {
    logger.log('txns removed', message?.payload?.transactions);
    dispatch(transactionsRemoved(message));
  });

  socket.on(messages.ADDRESS_ASSETS.RECEIVED, message => {
    dispatch(addressAssetsReceived(message));
    if (isValidAssetsResponseFromZerion(message)) {
      logger.log(
        '😬 Cancelling fallback data provider listener. Zerion is good!'
      );
      dispatch(disableFallbackIfNeeded());
    }
  });

  socket.on(messages.ADDRESS_ASSETS.APPENDED, message => {
    dispatch(addressAssetsReceived(message, true));
    dispatch(disableFallbackIfNeeded());
  });

  socket.on(messages.ADDRESS_ASSETS.CHANGED, message => {
    dispatch(addressAssetsReceived(message, false, true));
    dispatch(disableFallbackIfNeeded());
  });

  socket.on(messages.ADDRESS_ASSETS.REMOVED, message => {
    dispatch(addressAssetsReceived(message, false, false, true));
    dispatch(disableFallbackIfNeeded());
  });
};

// -- Reducer ----------------------------------------- //
const INITIAL_STATE = {
  addressSocket: null,
  addressSubscribed: null,
  assetsSocket: null,
  assetsTimeoutHandler: null,
  fallback: false,
};

export default (state = INITIAL_STATE, action) => {
  switch (action.type) {
    case EXPLORER_UPDATE_SOCKETS:
      return {
        ...state,
        addressSocket: action.payload.addressSocket,
        addressSubscribed: action.payload.addressSubscribed,
        assetsSocket: action.payload.assetsSocket,
      };
    case EXPLORER_CLEAR_STATE:
      return {
        ...state,
        ...INITIAL_STATE,
      };
    case EXPLORER_DISABLE_FALLBACK:
      return {
        ...state,
        assetsTimeoutHandler: null,
        fallback: false,
      };
    case EXPLORER_ENABLE_FALLBACK:
      return {
        ...state,
        fallback: true,
      };
    case EXPLORER_SET_FALLBACK_HANDLER:
      return {
        ...state,
        assetsTimeoutHandler: action.payload.assetsTimeoutHandler,
      };
    default:
      return state;
  }
};<|MERGE_RESOLUTION|>--- conflicted
+++ resolved
@@ -113,11 +113,7 @@
   {
     payload: {
       asset_codes: [ETH_ADDRESS],
-<<<<<<< HEAD
-      currency: 'usd',
-=======
       currency: currencyTypes.usd,
->>>>>>> a03a1ff8
     },
     scope: ['prices'],
   },
@@ -269,13 +265,9 @@
     if (!disableCharts) {
       // We need this for Uniswap Pools profit calculation
       dispatch(emitChartsRequest([ETH_ADDRESS, DPI_ADDRESS], ChartTypes.month));
-<<<<<<< HEAD
-      dispatch(emitChartsRequest([ETH_ADDRESS], ChartTypes.month, 'usd'));
-=======
       dispatch(
         emitChartsRequest([ETH_ADDRESS], ChartTypes.month, currencyTypes.usd)
       );
->>>>>>> a03a1ff8
     }
   });
 
