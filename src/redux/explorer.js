<<<<<<< HEAD
import { concat, isEmpty, isNil, keyBy, keys } from 'lodash';
=======
import { isEmpty, isNil, keyBy, keys, toLower } from 'lodash';
>>>>>>> 1de430bd
import io from 'socket.io-client';
import { getExperimetalFlag, L2_TXS } from '../config/experimental';
import config from '../model/config';
import { assetChartsReceived, DEFAULT_CHART_TYPE } from './charts';
import {
  addressAssetsReceived,
  assetPricesChanged,
  assetPricesReceived,
  disableGenericAssetsFallbackIfNeeded,
  portfolioReceived,
  transactionsReceived,
  transactionsRemoved,
} from './data';
/* eslint-disable-next-line import/no-cycle */
import {
  fallbackExplorerClearState,
  fallbackExplorerInit,
  fetchOnchainBalances,
  onMainnetAssetDiscoveryResponse,
} from './fallbackExplorer';
// eslint-disable-next-line import/no-cycle
import { optimismExplorerInit } from './optimismExplorer';
import { updateTopMovers } from './topMovers';
import { disableCharts, forceFallbackProvider } from '@rainbow-me/config/debug';
import { getProviderForNetwork, isHardHat } from '@rainbow-me/handlers/web3';
import ChartTypes from '@rainbow-me/helpers/chartTypes';
import currencyTypes from '@rainbow-me/helpers/currencyTypes';
import NetworkTypes from '@rainbow-me/helpers/networkTypes';
import {
  DPI_ADDRESS,
  ETH_ADDRESS,
  MATIC_MAINNET_ADDRESS,
} from '@rainbow-me/references';
import { ethereumUtils, TokensListenedCache } from '@rainbow-me/utils';
import logger from 'logger';

// -- Constants --------------------------------------- //
const EXPLORER_UPDATE_SOCKETS = 'explorer/EXPLORER_UPDATE_SOCKETS';
const EXPLORER_CLEAR_STATE = 'explorer/EXPLORER_CLEAR_STATE';
const EXPLORER_ENABLE_FALLBACK = 'explorer/EXPLORER_ENABLE_FALLBACK';
const EXPLORER_DISABLE_FALLBACK = 'explorer/EXPLORER_DISABLE_FALLBACK';
const EXPLORER_SET_FALLBACK_HANDLER = 'explorer/EXPLORER_SET_FALLBACK_HANDLER';

let assetInfoHandle = null;

const TRANSACTIONS_LIMIT = 250;
const ZERION_ASSETS_TIMEOUT = 15000; // 15 seconds
const ASSET_INFO_TIMEOUT = 10 * 60 * 1000; // 10 minutes

const messages = {
  ADDRESS_ASSETS: {
    APPENDED: 'appended address assets',
    CHANGED: 'changed address assets',
    RECEIVED: 'received address assets',
    RECEIVED_ARBITRUM: 'received address arbitrum-assets',
    RECEIVED_OPTIMISM: 'received address optimism-assets',
    RECEIVED_POLYGON: 'received address polygon-assets',
    REMOVED: 'removed address assets',
  },
  ADDRESS_PORTFOLIO: {
    RECEIVED: 'received address portfolio',
  },
  ADDRESS_TRANSACTIONS: {
    APPENDED: 'appended address transactions',
    CHANGED: 'changed address transactions',
    RECEIVED: 'received address transactions',
    RECEIVED_ARBITRUM: 'received address arbitrum-transactions',
    RECEIVED_OPTIMISM: 'received address optimism-transactions',
    RECEIVED_POLYGON: 'received address polygon-transactions',
    REMOVED: 'removed address transactions',
  },
  ASSET_CHARTS: {
    APPENDED: 'appended chart points',
    CHANGED: 'changed chart points',
    RECEIVED: 'received assets charts',
  },
  ASSET_INFO: {
    RECEIVED: 'received assets info',
  },
  ASSETS: {
    CHANGED: 'changed assets prices',
    RECEIVED: 'received assets prices',
  },
  CONNECT: 'connect',
  DISCONNECT: 'disconnect',
  ERROR: 'error',
  MAINNET_ASSET_DISCOVERY: 'received address mainnet-assets-discovery',
  RECONNECT_ATTEMPT: 'reconnect_attempt',
};

// -- Actions ---------------------------------------- //
const createSocket = endpoint =>
  io(`${config.data_endpoint}/${endpoint}`, {
    extraHeaders: { origin: config.data_origin },
    query: {
      api_token: config.data_api_key,
    },
    transports: ['websocket'],
  });

const addressSubscription = (address, currency, action = 'subscribe') => [
  action,
  {
    payload: {
      address,
      currency: currency?.toLowerCase(),
      transactions_limit: TRANSACTIONS_LIMIT,
    },
    scope: ['assets', 'transactions'],
  },
];

const portfolioSubscription = (address, currency, action = 'get') => [
  action,
  {
    payload: {
      address,
      currency: currency?.toLowerCase(),
      portfolio_fields: 'all',
    },
    scope: ['portfolio'],
  },
];

const mainnetAssetDisovery = (address, currency, action = 'get') => [
  action,
  {
    payload: {
      address,
      currency: currency?.toLowerCase(),
    },
    scope: ['mainnet-assets-discovery'],
  },
];

const assetPricesSubscription = (
  tokenAddresses,
  currency,
  action = 'subscribe'
) => {
  const assetCodes = tokenAddresses.concat(
    ETH_ADDRESS,
    DPI_ADDRESS,
    MATIC_MAINNET_ADDRESS
  );
  return [
    action,
    {
      payload: {
        asset_codes: assetCodes,
        currency: currency?.toLowerCase(),
      },
      scope: ['prices'],
    },
  ];
};

const ethUSDSubscription = [
  'subscribe',
  {
    payload: {
      asset_codes: [ETH_ADDRESS],
      currency: currencyTypes.usd,
    },
    scope: ['prices'],
  },
];

const assetInfoRequest = (currency, order = 'desc') => [
  'get',
  {
    payload: {
      currency: currency?.toLowerCase(),
      limit: 12,
      offset: 0,
      order_by: {
        'relative_changes.1d': order,
      },
      search_query: '#Token is:verified',
    },
    scope: ['info'],
  },
];

const addressAssetsRequest = (address, currency) => [
  'get',
  {
    payload: {
      address,
      currency: currency?.toLowerCase(),
    },
    scope: ['assets'],
  },
];

const l2AddressTransactionHistoryRequest = (address, currency) => [
  'get',
  {
    payload: {
      address,
      currency: currency?.toLowerCase(),
      transactions_limit: TRANSACTIONS_LIMIT,
    },
    scope: [
      `${NetworkTypes.arbitrum}-transactions`,
      `${NetworkTypes.optimism}-transactions`,
      `${NetworkTypes.polygon}-transactions`,
    ],
  },
];

const chartsRetrieval = (assetCodes, currency, chartType, action = 'get') => [
  action,
  {
    payload: {
      asset_codes: assetCodes,
      charts_type: chartType,
      currency: currency?.toLowerCase(),
    },
    scope: ['charts'],
  },
];

export const fetchAssetPrices = assetAddress => (dispatch, getState) => {
  const { assetsSocket } = getState().explorer;
  const { nativeCurrency } = getState().settings;

  const payload = [
    'get',
    {
      payload: {
        asset_codes: [assetAddress],
        currency: nativeCurrency.toLowerCase(),
      },
      scope: ['prices'],
    },
  ];
  assetsSocket?.emit(...payload);
};

const explorerUnsubscribe = () => (dispatch, getState) => {
  const {
    addressSocket,
    addressSubscribed,
    assetsSocket,
  } = getState().explorer;
  const { nativeCurrency } = getState().settings;
  const { pairs } = getState().uniswap;
  if (!isNil(addressSocket)) {
    addressSocket.emit(
      ...addressSubscription(addressSubscribed, nativeCurrency, 'unsubscribe')
    );
    addressSocket.close();
  }
  if (!isNil(assetsSocket)) {
    assetsSocket.emit(
      ...assetPricesSubscription(keys(pairs), nativeCurrency, 'unsubscribe')
    );
    assetsSocket.close();
  }
};

const disableFallbackIfNeeded = () => (dispatch, getState) => {
  const { fallback, assetsTimeoutHandler } = getState().explorer;

  if (fallback) {
    logger.log('😬 Disabling fallback data provider!');
    dispatch(fallbackExplorerClearState());
  }
  assetsTimeoutHandler && clearTimeout(assetsTimeoutHandler);

  dispatch({
    type: EXPLORER_DISABLE_FALLBACK,
  });
};

const isValidAssetsResponseFromZerion = msg => {
  // Check that the payload meta is valid
  if (msg?.meta?.status === 'ok') {
    // Check that there's an assets property in the payload
    if (msg.payload?.assets) {
      const assets = keys(msg.payload.assets);
      // Check that we have assets
      if (assets.length > 0) {
        return true;
      }
    }
  }
  return false;
};

export const explorerClearState = () => dispatch => {
  dispatch(disableFallbackIfNeeded());
  dispatch(explorerUnsubscribe());
  dispatch({ type: EXPLORER_CLEAR_STATE });
};

export const explorerInit = () => async (dispatch, getState) => {
  const { network, accountAddress, nativeCurrency } = getState().settings;
  const { pairs } = getState().uniswap;
  const { addressSocket, assetsSocket } = getState().explorer;

  // if there is another socket unsubscribe first
  if (addressSocket || assetsSocket) {
    dispatch(explorerUnsubscribe());
    dispatch(disableFallbackIfNeeded());
  }

  // Fallback to the testnet data provider
  // if we're not on mainnnet
  const provider = await getProviderForNetwork(network);
  const providerUrl = provider?.connection?.url;
  if (
    isHardHat(providerUrl) ||
    network !== NetworkTypes.mainnet ||
    forceFallbackProvider
  ) {
    return dispatch(fallbackExplorerInit());
  }

  const newAddressSocket = createSocket('address');
  const newAssetsSocket = createSocket('assets');
  dispatch({
    payload: {
      addressSocket: newAddressSocket,
      addressSubscribed: accountAddress,
      assetsSocket: newAssetsSocket,
    },
    type: EXPLORER_UPDATE_SOCKETS,
  });

  dispatch(listenOnAddressMessages(newAddressSocket));

  newAddressSocket.on(messages.CONNECT, () => {
    newAddressSocket.emit(
      ...addressSubscription(accountAddress, nativeCurrency)
    );
  });

  dispatch(listenOnAssetMessages(newAssetsSocket));

  newAssetsSocket.on(messages.CONNECT, () => {
    const newAssetsEmitted = dispatch(emitAssetRequest(keys(pairs)));
    if (!newAssetsEmitted) {
      disableGenericAssetsFallbackIfNeeded();
    }

    dispatch(emitAssetInfoRequest());
    if (!disableCharts) {
      // We need this for Uniswap Pools profit calculation
      dispatch(emitChartsRequest([ETH_ADDRESS, DPI_ADDRESS], ChartTypes.month));
      dispatch(
        emitChartsRequest([ETH_ADDRESS], ChartTypes.month, currencyTypes.usd)
      );
      dispatch(
        emitChartsRequest([ETH_ADDRESS], ChartTypes.day, currencyTypes.usd)
      );
    }
  });

  if (network === NetworkTypes.mainnet) {
    const assetsTimeoutHandler = setTimeout(() => {
      logger.log('😬 Zerion timeout. Falling back!');
      dispatch(fallbackExplorerInit());
      dispatch({
        type: EXPLORER_ENABLE_FALLBACK,
      });
    }, ZERION_ASSETS_TIMEOUT);

    dispatch({
      payload: {
        assetsTimeoutHandler,
      },
      type: EXPLORER_SET_FALLBACK_HANDLER,
    });
  }
};

export const emitMainnetAssetDiscoveryRequest = (dispatch, getState) => {
  const { addressSocket } = getState().explorer;
  const { accountAddress, nativeCurrency } = getState().settings;
  addressSocket.emit(...mainnetAssetDisovery(accountAddress, nativeCurrency));
};

export const emitPortfolioRequest = (address, currency) => (
  dispatch,
  getState
) => {
  const nativeCurrency = currency || getState().settings.nativeCurrency;
  const { addressSocket } = getState().explorer;

  addressSocket?.emit(...portfolioSubscription(address, nativeCurrency));
};

export const emitAssetRequest = assetAddress => (dispatch, getState) => {
  const { nativeCurrency } = getState().settings;
  const { assetsSocket } = getState().explorer;

  const assetCodes = Array.isArray(assetAddress)
    ? assetAddress
    : [assetAddress];

  const newAssetsCodes = assetCodes.filter(
    code => !TokensListenedCache?.[nativeCurrency]?.[code]
  );

  newAssetsCodes.forEach(code => {
    if (!TokensListenedCache?.[nativeCurrency]) {
      TokensListenedCache[nativeCurrency] = {};
    }
    assetsSocket && (TokensListenedCache[nativeCurrency][code] = true);
  });

  if (assetsSocket) {
    if (newAssetsCodes.length > 0) {
      assetsSocket.emit(
        ...assetPricesSubscription(newAssetsCodes, nativeCurrency)
      );
      assetsSocket.emit(...ethUSDSubscription);
      return true;
    }
  } else {
    setTimeout(() => emitAssetRequest(assetAddress), 100);
  }
  return false;
};

export const emitAssetInfoRequest = () => (dispatch, getState) => {
  assetInfoHandle && clearTimeout(assetInfoHandle);

  const { nativeCurrency } = getState().settings;
  const { assetsSocket } = getState().explorer;
  assetsSocket?.emit(...assetInfoRequest(nativeCurrency));
  assetsSocket?.emit(...assetInfoRequest(nativeCurrency, 'asc'));

  assetInfoHandle = setTimeout(() => {
    dispatch(emitAssetInfoRequest());
  }, ASSET_INFO_TIMEOUT);
};

export const emitChartsRequest = (
  assetAddress,
  chartType = DEFAULT_CHART_TYPE,
  givenNativeCurrency
) => (dispatch, getState) => {
  const nativeCurrency =
    givenNativeCurrency || getState().settings.nativeCurrency;
  const { assetsSocket } = getState().explorer;
  const assetCodes = Array.isArray(assetAddress)
    ? assetAddress
    : [assetAddress];
  if (!isEmpty(assetCodes)) {
    assetsSocket?.emit(
      ...chartsRetrieval(assetCodes, nativeCurrency, chartType)
    );
  }
};

export const emitL2TransactionHistoryRequest = () => (dispatch, getState) => {
  const { accountAddress, nativeCurrency } = getState().settings;
  const { addressSocket } = getState().explorer;
  addressSocket.emit(
    ...l2AddressTransactionHistoryRequest(accountAddress, nativeCurrency)
  );
};

const listenOnAssetMessages = socket => dispatch => {
  socket.on(messages.ASSET_INFO.RECEIVED, message => {
    dispatch(updateTopMovers(message));
  });

  socket.on(messages.ASSETS.RECEIVED, message => {
    dispatch(assetPricesReceived(message));
  });

  socket.on(messages.ASSETS.CHANGED, message => {
    dispatch(assetPricesChanged(message));
  });

  socket.on(messages.ASSET_CHARTS.RECEIVED, message => {
    // logger.log('charts received', message?.payload?.charts);
    dispatch(assetChartsReceived(message));
  });
};

export const explorerInitL2 = (network = null) => (dispatch, getState) => {
  if (getState().settings.network === NetworkTypes.mainnet) {
    switch (network) {
      case NetworkTypes.arbitrum:
      case NetworkTypes.polygon:
        // Fetch all assets from refraction
        dispatch(fetchAssetsFromRefraction());
        break;
      case NetworkTypes.optimism:
        // Start watching optimism assets
        dispatch(fetchAssetsFromRefraction());
        // Once covalent supports is official, we should get rid of the optimism explorer
        dispatch(optimismExplorerInit());
        break;
      default:
        // Start watching all L2 assets
        dispatch(fetchAssetsFromRefraction());
        dispatch(optimismExplorerInit());
    }
  }
};

const fetchAssetsFromRefraction = () => (_dispatch, getState) => {
  const { accountAddress, nativeCurrency } = getState().settings;
  const { addressSocket } = getState().explorer;
  addressSocket.emit(...addressAssetsRequest(accountAddress, nativeCurrency));
};

const l2AddressAssetsReceived = (message, network) => (dispatch, getState) => {
  const { genericAssets } = getState().data;

  const newAssets = message?.payload?.assets?.map(asset => {
    const mainnetAddress = asset?.asset?.mainnet_address?.toLowerCase() ?? '';
    const fallbackAsset =
      mainnetAddress &&
      (ethereumUtils.getAccountAsset(mainnetAddress) ||
        genericAssets[mainnetAddress]);

    if (fallbackAsset) {
      return {
        ...asset,
        asset: {
          ...asset?.asset,
          price: {
            ...asset?.asset?.price,
            ...fallbackAsset.price,
          },
        },
      };
    }
    return asset;
  });

  // temporary until backend supports sending back map for L2 data
  const newAssetsMap = keyBy(
    newAssets,
    asset => `${asset.asset.asset_code}_${asset.asset.network}`
  );
  const updatedMessage = {
    ...message,
    payload: {
      ...message?.payload,
      assets: newAssetsMap,
    },
  };

  dispatch(addressAssetsReceived(updatedMessage, false, false, false, network));
};

const listenOnAddressMessages = socket => dispatch => {
  socket.on(messages.ADDRESS_PORTFOLIO.RECEIVED, message => {
    dispatch(portfolioReceived(message));
  });

  socket.on(messages.ADDRESS_TRANSACTIONS.RECEIVED, message => {
    // logger.log('mainnet txns received', message?.payload?.transactions);

    if (getExperimetalFlag(L2_TXS)) {
      dispatch(emitL2TransactionHistoryRequest());
    }
    dispatch(transactionsReceived(message));
  });

  socket.on(messages.ADDRESS_TRANSACTIONS.RECEIVED_ARBITRUM, message => {
    // logger.log('arbitrum txns received', message?.payload?.transactions);
    dispatch(transactionsReceived(message));
  });

  socket.on(messages.ADDRESS_TRANSACTIONS.RECEIVED_OPTIMISM, message => {
    // logger.log('optimism txns received', message?.payload?.transactions);
    dispatch(transactionsReceived(message));
  });

  socket.on(messages.ADDRESS_TRANSACTIONS.RECEIVED_POLYGON, message => {
    // logger.log('polygon txns received', message?.payload?.transactions);
    dispatch(transactionsReceived(message));
  });

  socket.on(messages.ADDRESS_TRANSACTIONS.APPENDED, message => {
    logger.log('txns appended', message?.payload?.transactions);
    dispatch(transactionsReceived(message, true));
    // Fetch balances onchain to override zerion's
    // which is likely behind
    dispatch(fetchOnchainBalances({ keepPolling: false, withPrices: false }));
  });

  socket.on(messages.ADDRESS_TRANSACTIONS.CHANGED, message => {
    logger.log('txns changed', message?.payload?.transactions);
    dispatch(transactionsReceived(message, true));
    // Fetch balances onchain to override zerion's
    // which is likely behind
    dispatch(fetchOnchainBalances({ keepPolling: false, withPrices: false }));
  });

  socket.on(messages.ADDRESS_TRANSACTIONS.REMOVED, message => {
    logger.log('txns removed', message?.payload?.transactions);
    dispatch(transactionsRemoved(message));
    // Fetch balances onchain to override zerion's
    // which is likely behind
    dispatch(fetchOnchainBalances({ keepPolling: false, withPrices: false }));
  });

  socket.on(messages.ADDRESS_ASSETS.RECEIVED_ARBITRUM, message => {
    dispatch(l2AddressAssetsReceived(message, NetworkTypes.arbitrum));
  });

  socket.on(messages.ADDRESS_ASSETS.RECEIVED_OPTIMISM, message => {
    dispatch(l2AddressAssetsReceived(message, NetworkTypes.optimism));
  });

  socket.on(messages.ADDRESS_ASSETS.RECEIVED_POLYGON, message => {
    dispatch(l2AddressAssetsReceived(message, NetworkTypes.polygon));
  });

  socket.on(messages.ADDRESS_ASSETS.RECEIVED, message => {
    dispatch(addressAssetsReceived(message));
    if (isValidAssetsResponseFromZerion(message)) {
      logger.log(
        '😬 Cancelling fallback data provider listener. Zerion is good!'
      );
      dispatch(disableFallbackIfNeeded());
      dispatch(optimismExplorerInit());
      // Fetch balances onchain to override zerion's
      // which is likely behind
      dispatch(fetchOnchainBalances({ keepPolling: false, withPrices: false }));
    }
  });

  socket.on(messages.ADDRESS_ASSETS.APPENDED, message => {
    dispatch(addressAssetsReceived(message, true));
    dispatch(disableFallbackIfNeeded());
    // Fetch balances onchain to override zerion's
    // which is likely behind
    dispatch(fetchOnchainBalances({ keepPolling: false, withPrices: false }));
  });

  socket.on(messages.ADDRESS_ASSETS.CHANGED, message => {
    dispatch(addressAssetsReceived(message, false, true));
    dispatch(disableFallbackIfNeeded());
    // Fetch balances onchain to override zerion's
    // which is likely behind
    dispatch(fetchOnchainBalances({ keepPolling: false, withPrices: false }));
  });

  socket.on(messages.ADDRESS_ASSETS.REMOVED, message => {
    dispatch(addressAssetsReceived(message, false, false, true));
    dispatch(disableFallbackIfNeeded());
    // Fetch balances onchain to override zerion's
    // which is likely behind
    dispatch(fetchOnchainBalances({ keepPolling: false, withPrices: false }));
  });

  socket.on(messages.MAINNET_ASSET_DISCOVERY, message => {
    onMainnetAssetDiscoveryResponse(message);
  });
};

// -- Reducer ----------------------------------------- //
const INITIAL_STATE = {
  addressSocket: null,
  addressSubscribed: null,
  assetsSocket: null,
  assetsTimeoutHandler: null,
  fallback: false,
};

export default (state = INITIAL_STATE, action) => {
  switch (action.type) {
    case EXPLORER_UPDATE_SOCKETS:
      return {
        ...state,
        addressSocket: action.payload.addressSocket,
        addressSubscribed: action.payload.addressSubscribed,
        assetsSocket: action.payload.assetsSocket,
      };
    case EXPLORER_CLEAR_STATE:
      return {
        ...state,
        ...INITIAL_STATE,
      };
    case EXPLORER_DISABLE_FALLBACK:
      return {
        ...state,
        assetsTimeoutHandler: null,
        fallback: false,
      };
    case EXPLORER_ENABLE_FALLBACK:
      return {
        ...state,
        fallback: true,
      };
    case EXPLORER_SET_FALLBACK_HANDLER:
      return {
        ...state,
        assetsTimeoutHandler: action.payload.assetsTimeoutHandler,
      };
    default:
      return state;
  }
};<|MERGE_RESOLUTION|>--- conflicted
+++ resolved
@@ -1,8 +1,4 @@
-<<<<<<< HEAD
-import { concat, isEmpty, isNil, keyBy, keys } from 'lodash';
-=======
-import { isEmpty, isNil, keyBy, keys, toLower } from 'lodash';
->>>>>>> 1de430bd
+import { isEmpty, isNil, keyBy, keys } from 'lodash';
 import io from 'socket.io-client';
 import { getExperimetalFlag, L2_TXS } from '../config/experimental';
 import config from '../model/config';
