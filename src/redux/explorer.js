--- conflicted
+++ resolved
@@ -421,11 +421,7 @@
     switch (network) {
       case NetworkTypes.arbitrum:
       case NetworkTypes.polygon:
-<<<<<<< HEAD
-        // Start fetch all assets from refraction
-=======
-        // Start watching arbitrum and polygon assets
->>>>>>> b55aafcb
+        // Fetch all assets from refraction
         dispatch(fetchAssetsFromRefraction());
         break;
       case NetworkTypes.optimism:
