--- conflicted
+++ resolved
@@ -1,9 +1,3 @@
-<<<<<<< HEAD
-import filter from 'lodash/filter';
-import values from 'lodash/values';
-=======
-import { omit } from 'lodash';
->>>>>>> 1a58938a
 import { Dispatch } from 'redux';
 import { AppGetState } from './store';
 import { maybeSignUri } from '@rainbow-me/handlers/imgix';
