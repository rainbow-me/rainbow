import { Dispatch } from 'redux';
import { SignClientTypes } from '@walletconnect/types';
import { AppGetState } from './store';
import { maybeSignUri } from '@/handlers/imgix';
import { getLocalRequests, removeLocalRequest, saveLocalRequests } from '@/handlers/localstorage/walletconnectRequests';
import { omitFlatten } from '@/helpers/utilities';
import { getRequestDisplayDetails } from '@/parsers';
import { logger } from '@/logger';
import { ChainId } from '@/__swaps__/types/chains';

// -- Constants --------------------------------------- //

export const REQUESTS_UPDATE_REQUESTS_TO_APPROVE = 'requests/REQUESTS_UPDATE_REQUESTS_TO_APPROVE';
const REQUESTS_CLEAR_STATE = 'requests/REQUESTS_CLEAR_STATE';

// Requests expire automatically after 1 hour
const EXPIRATION_THRESHOLD_IN_MS = 1000 * 60 * 60;

// -- Actions ----------------------------------------- //

export interface RequestData {
  dappName: string;
  imageUrl: string | undefined;
  address: string;
  chainId: ChainId;
  dappUrl: string;
  payload: any;
  displayDetails: RequestDisplayDetails | null | Record<string, never>;
}
/**
 * A request stored in state.
 */
export interface WalletconnectRequestData extends RequestData {
  /**
   * The WalletConnect client ID for the request.
   */
  clientId: string;

  /**
   * The WalletConnect peer ID for the request.
   */
  peerId: string;

  /**
   * The request ID.
   */
  requestId: number;

  /**
   * The URL scheme to use for re-opening the dapp, or null.
   */
  dappScheme: string | null;

  /**
   * The display details loaded for the request.
   */
  displayDetails: RequestDisplayDetails | null | Record<string, never>;

  /**
   * Adds additional data to the request and serves as a notice that this
   * request originated from a WC v2 session
   */
  walletConnectV2RequestValues?: {
    sessionRequestEvent: SignClientTypes.EventArguments['session_request'];
    address: string;
    chainId: number;
    onComplete?: (type: string) => void;
  };
}

/**
 * Display details loaded for a request.
 */
export interface RequestDisplayDetails {
  /**
   * Data loaded for the request, depending on the type of request.
   */
  request: any;

  /**
   * The timestamp for the request.
   */
  timestampInMs: number;
}

/**
 * Represents the current state of the `requests` reducer.
 */
interface RequestsState {
  /**
   * Current requests, as an object mapping request IDs to `WalletconnectRequestData`
   * objects.
   */
  requests: {
    [requestId: number]: WalletconnectRequestData;
  };
}

/**
 * An action for the `requests` reducer.
 */
type RequestsAction = RequestsUpdateRequestsToApproveAction | RequestsClearStateAction;

/**
 * The action for updating the requests to approve in state.
 */
interface RequestsUpdateRequestsToApproveAction {
  type: typeof REQUESTS_UPDATE_REQUESTS_TO_APPROVE;
  payload: RequestsState['requests'];
}

/**
 * The action for resetting the state.
 */
interface RequestsClearStateAction {
  type: typeof REQUESTS_CLEAR_STATE;
}

/**
 * Loads requests from local storage into state.
 */
export const requestsLoadState = () => async (dispatch: Dispatch<RequestsUpdateRequestsToApproveAction>, getState: AppGetState) => {
  const { accountAddress, network } = getState().settings;
  try {
    const requests = await getLocalRequests(accountAddress, network);
    const _requests = requests || {};
    dispatch({ payload: _requests, type: REQUESTS_UPDATE_REQUESTS_TO_APPROVE });
    // eslint-disable-next-line no-empty
  } catch (error) {}
};

/**
 * Adds a new request to state and updates local storage.
 *
 * @param clientId The WalletConnect client ID.
 * @param peerId The WalletConnect peer ID.
 * @param requestId The WalletConnect request ID.
 * @param payload The request payload.
 * @param peerMeta The WalletConnect peer metadata.
 */
export const addRequestToApprove =
  (
    clientId: string,
    peerId: string,
    requestId: number,
    payload: any,
    peerMeta:
      | undefined
      | null
      | {
          name?: string;
          url?: string;
          scheme?: string;
          icons?: string[];
        }
  ) =>
  async (dispatch: Dispatch<RequestsUpdateRequestsToApproveAction>, getState: AppGetState) => {
    const { requests } = getState().requests;
    const { walletConnectors } = getState().walletconnect;
    const { accountAddress, network, nativeCurrency } = getState().settings;
    const walletConnector = walletConnectors[peerId];
    // @ts-expect-error "_chainId" is private.
    const chainId = walletConnector._chainId;
    // @ts-expect-error "_accounts" is private.
    const address = walletConnector._accounts[0];
<<<<<<< HEAD
    const dappNetwork = ethereumUtils.getNetworkFromChainId(Number(chainId));
    const displayDetails = await getRequestDisplayDetails(payload, nativeCurrency, dappNetwork);
=======
    const displayDetails = getRequestDisplayDetails(payload, nativeCurrency, chainId);
>>>>>>> dc159c88
    const oneHourAgoTs = Date.now() - EXPIRATION_THRESHOLD_IN_MS;
    // @ts-expect-error This fails to compile as `displayDetails` does not
    // always return an object with `timestampInMs`. Still, the error thrown
    // by an invalid access might be caught or expected elsewhere, so for now
    // `ts-expect-error` is used.
    if (displayDetails.timestampInMs < oneHourAgoTs) {
      logger.debug(`[redux/requests]: [${requestId}] request expired!`);
      return;
    }
    const unsafeImageUrl = peerMeta?.icons?.[0];
    const imageUrl = maybeSignUri(unsafeImageUrl, { w: 200 });
    const dappName = peerMeta?.name || 'Unknown Dapp';
    const dappUrl = peerMeta?.url || 'Unknown Url';
    const dappScheme = peerMeta?.scheme || null;

    const request: WalletconnectRequestData = {
      address,
      chainId,
      clientId,
      dappName,
      dappScheme,
      dappUrl,
      displayDetails,
      imageUrl,
      payload,
      peerId,
      requestId,
    };
    const updatedRequests = { ...requests, [requestId]: request };
    dispatch({
      payload: updatedRequests,
      type: REQUESTS_UPDATE_REQUESTS_TO_APPROVE,
    });
    saveLocalRequests(updatedRequests, accountAddress, network);
    return request;
  };

/**
 * Filters requests that match a given client ID.
 *
 * @param topic The client ID to filter for.
 * @returns The matching requests.
 */
export const requestsForTopic =
  (topic: string | undefined) =>
  (dispatch: unknown, getState: AppGetState): WalletconnectRequestData[] => {
    const { requests } = getState().requests;
    return Object.values(requests).filter(({ clientId }) => clientId === topic);
  };

/**
 * Resets the state.
 */
export const requestsResetState = () => (dispatch: Dispatch<RequestsClearStateAction>) => dispatch({ type: REQUESTS_CLEAR_STATE });

/**
 * Removes a request from state by its request ID.
 *
 * @param requestId The request ID to remove.
 */
export const removeRequest = (requestId: number) => (dispatch: Dispatch<RequestsUpdateRequestsToApproveAction>, getState: AppGetState) => {
  const { accountAddress, network } = getState().settings;
  const { requests } = getState().requests;
  const updatedRequests = omitFlatten(requests, [requestId]);
  removeLocalRequest(accountAddress, network, requestId);
  dispatch({
    payload: updatedRequests,
    type: REQUESTS_UPDATE_REQUESTS_TO_APPROVE,
  });
};

// -- Reducer ----------------------------------------- //

const INITIAL_STATE: RequestsState = {
  requests: {},
};

export default (state: RequestsState = INITIAL_STATE, action: RequestsAction): RequestsState => {
  switch (action.type) {
    case REQUESTS_UPDATE_REQUESTS_TO_APPROVE:
      return {
        ...state,
        requests: action.payload,
      };
    case REQUESTS_CLEAR_STATE:
      return {
        ...state,
        ...INITIAL_STATE,
      };
    default:
      return state;
  }
};<|MERGE_RESOLUTION|>--- conflicted
+++ resolved
@@ -163,12 +163,7 @@
     const chainId = walletConnector._chainId;
     // @ts-expect-error "_accounts" is private.
     const address = walletConnector._accounts[0];
-<<<<<<< HEAD
-    const dappNetwork = ethereumUtils.getNetworkFromChainId(Number(chainId));
-    const displayDetails = await getRequestDisplayDetails(payload, nativeCurrency, dappNetwork);
-=======
-    const displayDetails = getRequestDisplayDetails(payload, nativeCurrency, chainId);
->>>>>>> dc159c88
+    const displayDetails = await getRequestDisplayDetails(payload, nativeCurrency, chainId);
     const oneHourAgoTs = Date.now() - EXPIRATION_THRESHOLD_IN_MS;
     // @ts-expect-error This fails to compile as `displayDetails` does not
     // always return an object with `timestampInMs`. Still, the error thrown
