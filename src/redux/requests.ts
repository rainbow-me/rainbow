<<<<<<< HEAD
import get from 'lodash/get';
=======
import { filter, omit, values } from 'lodash';
>>>>>>> 244422b5
import { Dispatch } from 'redux';
import { AppGetState } from './store';
import { maybeSignUri } from '@rainbow-me/handlers/imgix';
import {
  getLocalRequests,
  removeLocalRequest,
  saveLocalRequests,
} from '@rainbow-me/handlers/localstorage/walletconnectRequests';
import {
  dappLogoOverride,
  dappNameOverride,
} from '@rainbow-me/helpers/dappNameHandler';
import { omitFlatten } from '@rainbow-me/helpers/utilities';
import { getRequestDisplayDetails } from '@rainbow-me/parsers';
import { ethereumUtils } from '@rainbow-me/utils';
import logger from 'logger';

// -- Constants --------------------------------------- //

const REQUESTS_UPDATE_REQUESTS_TO_APPROVE =
  'requests/REQUESTS_UPDATE_REQUESTS_TO_APPROVE';
const REQUESTS_CLEAR_STATE = 'requests/REQUESTS_CLEAR_STATE';

// Requests expire automatically after 1 hour
const EXPIRATION_THRESHOLD_IN_MS = 1000 * 60 * 60;

// -- Actions ----------------------------------------- //

/**
 * A request stored in state.
 */
interface RequestData {
  /**
   * The WalletConnect client ID for the request.
   */
  clientId: string;

  /**
   * The WalletConnect peer ID for the request.
   */
  peerId: string;

  /**
   * The request ID.
   */
  requestId: number;

  /**
   * The name of the dapp the user is connecting to.
   */
  dappName: string;

  /**
   * The URL scheme to use for re-opening the dapp, or null.
   */
  dappScheme: string | null;

  /**
   * The URL for the dapp.
   */
  dappUrl: string;

  /**
   * The display details loaded for the request.
   */
  displayDetails: RequestDisplayDetails | null | {};

  /**
   * The image URL for the dapp, or undefined.
   */
  imageUrl: string | undefined;

  /**
   * The payload for the request.
   */
  payload: any;
}

/**
 * Display details loaded for a request.
 */
interface RequestDisplayDetails {
  /**
   * Data loaded for the request, depending on the type of request.
   */
  request: any;

  /**
   * The timestamp for the request.
   */
  timestampInMs: number;
}

/**
 * Represents the current state of the `requests` reducer.
 */
interface RequestsState {
  /**
   * Current requests, as an object mapping request IDs to `RequestData`
   * objects.
   */
  requests: {
    [requestId: number]: RequestData;
  };
}

/**
 * An action for the `requests` reducer.
 */
type RequestsAction =
  | RequestsUpdateRequestsToApproveAction
  | RequestsClearStateAction;

/**
 * The action for updating the requests to approve in state.
 */
interface RequestsUpdateRequestsToApproveAction {
  type: typeof REQUESTS_UPDATE_REQUESTS_TO_APPROVE;
  payload: RequestsState['requests'];
}

/**
 * The action for resetting the state.
 */
interface RequestsClearStateAction {
  type: typeof REQUESTS_CLEAR_STATE;
}

/**
 * Loads requests from local storage into state.
 */
export const requestsLoadState = () => async (
  dispatch: Dispatch<RequestsUpdateRequestsToApproveAction>,
  getState: AppGetState
) => {
  const { accountAddress, network } = getState().settings;
  try {
    const requests = await getLocalRequests(accountAddress, network);
    const _requests = requests || {};
    dispatch({ payload: _requests, type: REQUESTS_UPDATE_REQUESTS_TO_APPROVE });
    // eslint-disable-next-line no-empty
  } catch (error) {}
};

/**
 * Adds a new request to state and updates local storage.
 *
 * @param clientId The WalletConnect client ID.
 * @param peerId The WalletConnect peer ID.
 * @param requestId The WalletConnect request ID.
 * @param payload The request payload.
 * @param peerMeta The WalletConnect peer metadata.
 */
export const addRequestToApprove = (
  clientId: string,
  peerId: string,
  requestId: number,
  payload: any,
  peerMeta:
    | undefined
    | {
        name?: string;
        url?: string;
        scheme?: string;
        icons?: string;
      }
) => (
  dispatch: Dispatch<RequestsUpdateRequestsToApproveAction>,
  getState: AppGetState
) => {
  const { requests } = getState().requests;
  const { walletConnectors } = getState().walletconnect;
  const { accountAddress, network, nativeCurrency } = getState().settings;
  const walletConnector = walletConnectors[peerId];
  const chainId = walletConnector._chainId;
  const dappNetwork = ethereumUtils.getNetworkFromChainId(Number(chainId));
  const displayDetails = getRequestDisplayDetails(
    payload,
    nativeCurrency,
    dappNetwork
  );
  const oneHourAgoTs = Date.now() - EXPIRATION_THRESHOLD_IN_MS;
  // @ts-expect-error This fails to compile as `displayDetails` does not
  // always return an object with `timestampInMs`. Still, the error thrown
  // by an invalid access might be caught or expected elsewhere, so for now
  // `ts-expect-error` is used.
  if (displayDetails.timestampInMs < oneHourAgoTs) {
    logger.log('request expired!');
    return;
  }
  const unsafeImageUrl =
    dappLogoOverride(peerMeta?.url) || peerMeta?.icons?.[0];
  const imageUrl = maybeSignUri(unsafeImageUrl);
  const dappName =
    dappNameOverride(peerMeta?.url) || peerMeta?.name || 'Unknown Dapp';
  const dappUrl = peerMeta?.url || 'Unknown Url';
  const dappScheme = peerMeta?.scheme || null;

  const request: RequestData = {
    clientId,
    dappName,
    dappScheme,
    dappUrl,
    displayDetails,
    imageUrl,
    payload,
    peerId,
    requestId,
  };
  const updatedRequests = { ...requests, [requestId]: request };
  dispatch({
    payload: updatedRequests,
    type: REQUESTS_UPDATE_REQUESTS_TO_APPROVE,
  });
  saveLocalRequests(updatedRequests, accountAddress, network);
  return request;
};

/**
 * Filters requests that match a given client ID.
 *
 * @param topic The client ID to filter for.
 * @returns The matching requests.
 */
export const requestsForTopic = (topic: string) => (
  dispatch: unknown,
  getState: AppGetState
): RequestData[] => {
  const { requests } = getState().requests;
  return Object.values(requests).filter(({ clientId }) => clientId === topic);
};

/**
 * Resets the state.
 */
export const requestsResetState = () => (
  dispatch: Dispatch<RequestsClearStateAction>
) => dispatch({ type: REQUESTS_CLEAR_STATE });

/**
 * Removes a request from state by its request ID.
 *
 * @param requestId The request ID to remove.
 */
export const removeRequest = (requestId: number) => (
  dispatch: Dispatch<RequestsUpdateRequestsToApproveAction>,
  getState: AppGetState
) => {
  const { accountAddress, network } = getState().settings;
  const { requests } = getState().requests;
  const updatedRequests = omitFlatten(requests, [requestId]);
  removeLocalRequest(accountAddress, network, requestId);
  dispatch({
    payload: updatedRequests,
    type: REQUESTS_UPDATE_REQUESTS_TO_APPROVE,
  });
};

// -- Reducer ----------------------------------------- //

const INITIAL_STATE: RequestsState = {
  requests: {},
};

export default (
  state: RequestsState = INITIAL_STATE,
  action: RequestsAction
): RequestsState => {
  switch (action.type) {
    case REQUESTS_UPDATE_REQUESTS_TO_APPROVE:
      return {
        ...state,
        requests: action.payload,
      };
    case REQUESTS_CLEAR_STATE:
      return {
        ...state,
        ...INITIAL_STATE,
      };
    default:
      return state;
  }
};<|MERGE_RESOLUTION|>--- conflicted
+++ resolved
@@ -1,8 +1,3 @@
-<<<<<<< HEAD
-import get from 'lodash/get';
-=======
-import { filter, omit, values } from 'lodash';
->>>>>>> 244422b5
 import { Dispatch } from 'redux';
 import { AppGetState } from './store';
 import { maybeSignUri } from '@rainbow-me/handlers/imgix';
