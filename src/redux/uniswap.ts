--- conflicted
+++ resolved
@@ -14,16 +14,10 @@
   getUniswapFavoritesMetadata as getUniswapFavoritesMetadataLS,
   saveUniswapFavorites,
   saveUniswapFavoritesMetadata,
-<<<<<<< HEAD
-} from '@rainbow-me/handlers/localstorage/uniswap';
-import { getTestnetUniswapPairs } from '@rainbow-me/handlers/uniswap';
-import { Network } from '@rainbow-me/helpers/networkTypes';
-import { excludeSpecifiedStrings } from '@rainbow-me/helpers/utilities';
-=======
 } from '@/handlers/localstorage/uniswap';
 import { getTestnetUniswapPairs } from '@/handlers/uniswap';
 import { Network } from '@/helpers/networkTypes';
->>>>>>> c0ef4cbd
+import { excludeSpecifiedStrings } from '@/helpers/utilities';
 import {
   DefaultUniswapFavorites,
   DefaultUniswapFavoritesMeta,
@@ -194,7 +188,7 @@
 const getUniswapFavoritesMetadata = async (
   addresses: EthereumAddress[]
 ): Promise<UniswapFavoriteTokenData> => {
-  let favoritesMetadata: UniswapFavoriteTokenData = {};
+  const favoritesMetadata: UniswapFavoriteTokenData = {};
   try {
     const newFavoritesMeta = await getUniswapV2Tokens(
       addresses.map(address => {
