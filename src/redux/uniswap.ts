--- conflicted
+++ resolved
@@ -244,14 +244,8 @@
 
   const updatedFavorites = add
     ? uniq(normalizedFavorites.concat(assetAddress))
-<<<<<<< HEAD
-    : Array.isArray(assetAddress)
-    ? without(normalizedFavorites, ...assetAddress)
-    : without(normalizedFavorites, assetAddress);
-=======
     : excludeSpecifiedStrings(normalizedFavorites, assetAddress);
 
->>>>>>> d869d8ca
   const updatedFavoritesMeta =
     (await getUniswapFavoritesMetadata(updatedFavorites)) || favoritesMeta;
   dispatch({
