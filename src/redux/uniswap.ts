--- conflicted
+++ resolved
@@ -1,13 +1,8 @@
 import produce from 'immer';
-<<<<<<< HEAD
-import { concat, map, toLower, uniq, without } from 'lodash';
-=======
 import concat from 'lodash/concat';
-import isArray from 'lodash/isArray';
 import toLower from 'lodash/toLower';
 import uniq from 'lodash/uniq';
 import without from 'lodash/without';
->>>>>>> b8b4f082
 import { Dispatch } from 'redux';
 import { AppGetState } from './store';
 import {
