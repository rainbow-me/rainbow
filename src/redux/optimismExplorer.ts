--- conflicted
+++ resolved
@@ -11,23 +11,12 @@
 } from './data';
 import { emitAssetRequest, emitChartsRequest } from './explorer';
 import { AppGetState, AppState } from './store';
-<<<<<<< HEAD
-import { ZerionAsset } from '@rainbow-me/entities';
-import { getProviderForNetwork } from '@rainbow-me/handlers/web3';
-import networkInfo from '@rainbow-me/helpers/networkInfo';
-import { Network } from '@rainbow-me/helpers/networkTypes';
-import { isEmpty, pickBy } from '@rainbow-me/helpers/utilities';
-=======
 import { ZerionAsset } from '@/entities';
 import { getProviderForNetwork } from '@/handlers/web3';
 import networkInfo from '@/helpers/networkInfo';
 import { Network } from '@/helpers/networkTypes';
-import { pickBy } from '@/helpers/utilities';
->>>>>>> c0ef4cbd
-import {
-  balanceCheckerContractAbiOVM,
-  chainAssets,
-} from '@/references';
+import { isEmpty, pickBy } from '@/helpers/utilities';
+import { balanceCheckerContractAbiOVM, chainAssets } from '@/references';
 import logger from '@/utils/logger';
 
 /**
