--- conflicted
+++ resolved
@@ -1,10 +1,6 @@
 import { Contract } from '@ethersproject/contracts';
 import { captureException } from '@sentry/react-native';
-<<<<<<< HEAD
-import { keyBy, mapValues, toLower } from 'lodash';
-=======
-import { isEmpty, keyBy, mapValues } from 'lodash';
->>>>>>> 39410229
+import { keyBy, mapValues } from 'lodash';
 import isEqual from 'react-fast-compare';
 import { Dispatch } from 'redux';
 import { ThunkDispatch } from 'redux-thunk';
