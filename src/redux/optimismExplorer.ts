import { Contract } from '@ethersproject/contracts';
import { captureException } from '@sentry/react-native';
<<<<<<< HEAD
import { isEmpty, keyBy, toLower } from 'lodash';
=======
import { isEmpty, keyBy, mapValues } from 'lodash';
>>>>>>> 39410229
import isEqual from 'react-fast-compare';
import { Dispatch } from 'redux';
import { ThunkDispatch } from 'redux-thunk';
import {
  addressAssetsReceived,
  DISPERSION_SUCCESS_CODE,
  fetchAssetPricesWithCoingecko,
} from './data';
import { emitAssetRequest, emitChartsRequest } from './explorer';
import { AppGetState, AppState } from './store';
import { ZerionAsset } from '@rainbow-me/entities';
import { getProviderForNetwork } from '@rainbow-me/handlers/web3';
import networkInfo from '@rainbow-me/helpers/networkInfo';
import { Network } from '@rainbow-me/helpers/networkTypes';
import { pickBy } from '@rainbow-me/helpers/utilities';
import {
  balanceCheckerContractAbiOVM,
  chainAssets,
} from '@rainbow-me/references';
import logger from 'logger';

/**
 * The last `ChainAsset`s update payload. Used for skipping redundant payloads.
 */
let lastUpdatePayload: {
  assets: {
    [key in Network]?: ChainAsset;
  };
} | null = null;

// -- Constants --------------------------------------- //
const OPTIMISM_EXPLORER_CLEAR_STATE = 'explorer/OPTIMISM_EXPLORER_CLEAR_STATE';
const OPTIMISM_EXPLORER_SET_HANDLERS =
  'explorer/OPTIMISM_EXPLORER_SET_HANDLERS';

const UPDATE_BALANCE_AND_PRICE_FREQUENCY = 60000;

// -- Types ------------------------------------------- //

/**
 * The state for the `optimismExplorer` reducer.
 */
interface OptimismExplorerState {
  /**
   * A handler for the balance-fetching timeout, or `null` if the timeout
   * has not been started.
   */
  optimismExplorerBalancesHandle: ReturnType<typeof setTimeout> | null;
}

/**
 * An chain asset's data, which extends from `ZerionAsset` but also includes
 * a `coingecko_id` and `mainnet_address`.
 */
interface ChainAssetData extends ZerionAsset {
  coingecko_id: string;
  mainnet_address: string;
}

/**
 * A chain asset, including its asset data and balance quantity.
 */
interface ChainAsset {
  asset: ChainAssetData;
  quantity: string | number;
}

// -- Actions ----------------------------------------- //

/**
 * The action for updating the asset or balance timeout handles in state.
 */
interface OptimismExplorerSetHandlersAction {
  type: typeof OPTIMISM_EXPLORER_SET_HANDLERS;
  payload: {
    optimismExplorerBalancesHandle: OptimismExplorerState['optimismExplorerBalancesHandle'];
  };
}

/**
 * The action for clearing the state of the `optimismExplorer` reducer.
 */
interface OptimismExplorerClearStateAction {
  type: typeof OPTIMISM_EXPLORER_CLEAR_STATE;
}

/**
 * An action for the `optimismExplorer` reducer.
 */
type OptimismExplorerAction =
  | OptimismExplorerSetHandlersAction
  | OptimismExplorerClearStateAction;

/**
 * Fetches asset balances on the Optimism network.
 *
 * @param tokens The tokens addresses to fetch balances for.
 * @param address The address to fetch the balance of.
 * @returns An object containing token addresses as keys and balance strings as
 * values, or `null` if an error occurs.
 */
const fetchAssetBalances = async (
  tokens: string[],
  address: string
): Promise<{
  [tokenAddress: string]: string;
} | null> => {
  try {
    const abi = balanceCheckerContractAbiOVM;

    const contractAddress =
      networkInfo[Network.optimism].balance_checker_contract_address;
    const optimismProvider = await getProviderForNetwork(Network.optimism);

    const balanceCheckerContract = new Contract(
      contractAddress,
      abi,
      optimismProvider
    );
    const values = await balanceCheckerContract.balances([address], tokens);
    const balances: {
      [address: string]: {
        [tokenAddress: string]: string;
      };
    } = {};
    [address].forEach((addr, addrIdx) => {
      balances[addr] = {};
      tokens.forEach((tokenAddr, tokenIdx) => {
        const balance = values[addrIdx * tokens.length + tokenIdx];
        balances[addr][tokenAddr] = balance.toString();
      });
    });
    return balances[address];
  } catch (e) {
    logger.sentry(
      'Error fetching balances from balanceCheckerContract',
      Network.optimism,
      e
    );
    captureException(new Error('fallbackExplorer::balanceChecker failure'));
    return null;
  }
};

/**
 * Initializes the Optimism explorer by loading assets, balances, and charts
 * and updating state accordingly.
 */
export const optimismExplorerInit = () => async (
  dispatch: ThunkDispatch<AppState, unknown, OptimismExplorerSetHandlersAction>,
  getState: AppGetState
) => {
  if (networkInfo[Network.optimism]?.disabled) return;
  const { accountAddress, nativeCurrency } = getState().settings;
  const formattedNativeCurrency = nativeCurrency.toLowerCase();

  const fetchAssetsBalancesAndPrices = async () => {
    const assets = keyBy(
      chainAssets[Network.optimism] as ChainAsset[],
      asset => `${asset.asset.asset_code}_${Network.optimism}`
    );

    const tokenAddresses = Object.values(
      assets
    ).map(({ asset: { asset_code } }) => asset_code.toLowerCase());

    const balances = await fetchAssetBalances(tokenAddresses, accountAddress);

    let updatedAssets = assets;
    if (balances) {
<<<<<<< HEAD
      updatedAssets = Object.entries(assets).reduce<{
        [x: string]: ChainAsset;
      }>((acc, [key, assetAndQuantity]) => {
        const assetCode = assetAndQuantity.asset.asset_code?.toLowerCase();
        acc[key] = {
=======
      updatedAssets = mapValues(assets, assetAndQuantity => {
        const assetCode = assetAndQuantity.asset.asset_code.toLowerCase();
        return {
>>>>>>> 39410229
          asset: {
            ...assetAndQuantity.asset,
          },
          quantity: balances?.[assetCode],
        };
        return acc;
      }, {});
    }

    let assetsWithBalance = pickBy(updatedAssets, asset => asset.quantity > 0);

    if (!isEmpty(assetsWithBalance)) {
      dispatch(emitAssetRequest(tokenAddresses));
      dispatch(emitChartsRequest(tokenAddresses));

      const coingeckoIds = Object.values(assetsWithBalance).map(
        ({ asset }) => asset.coingecko_id
      );
      const prices = await fetchAssetPricesWithCoingecko(
        coingeckoIds,
        formattedNativeCurrency
      );

      if (prices) {
<<<<<<< HEAD
        assetsWithBalance = Object.entries(assetsWithBalance).reduce<{
          [x: string]: ChainAsset;
        }>((acc, [key, assetWithBalance]) => {
          const assetCoingeckoId = assetWithBalance.asset.coingecko_id.toLowerCase();
          const assetWithBalanceValue = prices[assetCoingeckoId]
            ? {
                ...assetWithBalance,
                asset: {
                  ...assetWithBalance.asset,
                  // It is technically possible for `asset?.price` to be defined
                  // but have undefined values. However, in this case we assume
                  // that either `asset?.price` is defined with values, or it's
                  // undefined and we use the fallback.
                  price: {
                    changed_at: prices[assetCoingeckoId].last_updated_at,
                    relative_change_24h:
                      prices[assetCoingeckoId][
                        `${formattedNativeCurrency}_24h_change`
                      ],
                    value: prices[assetCoingeckoId][formattedNativeCurrency],
                  },
=======
        assetsWithBalance = mapValues(assetsWithBalance, assetWithBalance => {
          const assetCoingeckoId = assetWithBalance.asset.coingecko_id.toLowerCase();
          if (prices[assetCoingeckoId]) {
            return {
              ...assetWithBalance,
              asset: {
                ...assetWithBalance.asset,
                // It is technically possible for `asset?.price` to be defined
                // but have undefined values. However, in this case we assume
                // that either `asset?.price` is defined with values, or it's
                // undefined and we use the fallback.
                price: {
                  changed_at: prices[assetCoingeckoId].last_updated_at,
                  relative_change_24h:
                    prices[assetCoingeckoId][
                      `${formattedNativeCurrency}_24h_change`
                    ],
                  value: prices[assetCoingeckoId][formattedNativeCurrency],
>>>>>>> 39410229
                },
              }
            : assetWithBalance;
          acc[key] = assetWithBalanceValue;
          return acc;
        }, {});
      }

      const newPayload = { assets: assetsWithBalance };

      if (balances && !isEqual(lastUpdatePayload, newPayload)) {
        dispatch(
          addressAssetsReceived(
            {
              meta: {
                address: accountAddress,
                currency: nativeCurrency,
                status: DISPERSION_SUCCESS_CODE,
              },
              payload: newPayload,
            },
            false,
            false,
            false,
            Network.optimism
          )
        );
        lastUpdatePayload = newPayload;
      }
    }

    const optimismExplorerBalancesHandle = setTimeout(
      fetchAssetsBalancesAndPrices,
      // This seems incorrect, as `assetsWithBalance` is an object, not an array.
      // However, since `assetsWithBalance` technically maps strings to assets,
      // it does compile.
      !assetsWithBalance.length
        ? UPDATE_BALANCE_AND_PRICE_FREQUENCY * 2
        : UPDATE_BALANCE_AND_PRICE_FREQUENCY
    );

    dispatch({
      payload: {
        optimismExplorerBalancesHandle,
      },
      type: OPTIMISM_EXPLORER_SET_HANDLERS,
    });
  };
  fetchAssetsBalancesAndPrices();
};

/**
 * Clears the state of the Optimism explorer and clears any timeouts.
 */
export const optimismExplorerClearState = () => (
  dispatch: Dispatch<OptimismExplorerClearStateAction>,
  getState: AppGetState
) => {
  const { optimismExplorerBalancesHandle } = getState().optimismExplorer;

  optimismExplorerBalancesHandle &&
    clearTimeout(optimismExplorerBalancesHandle);
  dispatch({ type: OPTIMISM_EXPLORER_CLEAR_STATE });
};

// -- Reducer ----------------------------------------- //
const INITIAL_STATE: OptimismExplorerState = {
  optimismExplorerBalancesHandle: null,
};

export default (state = INITIAL_STATE, action: OptimismExplorerAction) => {
  switch (action.type) {
    case OPTIMISM_EXPLORER_CLEAR_STATE:
      return {
        ...state,
        ...INITIAL_STATE,
      };
    case OPTIMISM_EXPLORER_SET_HANDLERS:
      return {
        ...state,
        optimismExplorerBalancesHandle:
          action.payload.optimismExplorerBalancesHandle,
      };
    default:
      return state;
  }
};<|MERGE_RESOLUTION|>--- conflicted
+++ resolved
@@ -1,10 +1,6 @@
 import { Contract } from '@ethersproject/contracts';
 import { captureException } from '@sentry/react-native';
-<<<<<<< HEAD
-import { isEmpty, keyBy, toLower } from 'lodash';
-=======
-import { isEmpty, keyBy, mapValues } from 'lodash';
->>>>>>> 39410229
+import { isEmpty, keyBy } from 'lodash';
 import isEqual from 'react-fast-compare';
 import { Dispatch } from 'redux';
 import { ThunkDispatch } from 'redux-thunk';
@@ -175,17 +171,11 @@
 
     let updatedAssets = assets;
     if (balances) {
-<<<<<<< HEAD
       updatedAssets = Object.entries(assets).reduce<{
         [x: string]: ChainAsset;
       }>((acc, [key, assetAndQuantity]) => {
         const assetCode = assetAndQuantity.asset.asset_code?.toLowerCase();
         acc[key] = {
-=======
-      updatedAssets = mapValues(assets, assetAndQuantity => {
-        const assetCode = assetAndQuantity.asset.asset_code.toLowerCase();
-        return {
->>>>>>> 39410229
           asset: {
             ...assetAndQuantity.asset,
           },
@@ -210,7 +200,6 @@
       );
 
       if (prices) {
-<<<<<<< HEAD
         assetsWithBalance = Object.entries(assetsWithBalance).reduce<{
           [x: string]: ChainAsset;
         }>((acc, [key, assetWithBalance]) => {
@@ -232,26 +221,6 @@
                       ],
                     value: prices[assetCoingeckoId][formattedNativeCurrency],
                   },
-=======
-        assetsWithBalance = mapValues(assetsWithBalance, assetWithBalance => {
-          const assetCoingeckoId = assetWithBalance.asset.coingecko_id.toLowerCase();
-          if (prices[assetCoingeckoId]) {
-            return {
-              ...assetWithBalance,
-              asset: {
-                ...assetWithBalance.asset,
-                // It is technically possible for `asset?.price` to be defined
-                // but have undefined values. However, in this case we assume
-                // that either `asset?.price` is defined with values, or it's
-                // undefined and we use the fallback.
-                price: {
-                  changed_at: prices[assetCoingeckoId].last_updated_at,
-                  relative_change_24h:
-                    prices[assetCoingeckoId][
-                      `${formattedNativeCurrency}_24h_change`
-                    ],
-                  value: prices[assetCoingeckoId][formattedNativeCurrency],
->>>>>>> 39410229
                 },
               }
             : assetWithBalance;
