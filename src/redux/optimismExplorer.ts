import { Contract } from '@ethersproject/contracts';
import { captureException } from '@sentry/react-native';
<<<<<<< HEAD
import isEmpty from 'lodash/isEmpty';
import keyBy from 'lodash/keyBy';
import mapValues from 'lodash/mapValues';
=======
import { keyBy, mapValues } from 'lodash';
>>>>>>> 5bbc8848
import isEqual from 'react-fast-compare';
import { Dispatch } from 'redux';
import { ThunkDispatch } from 'redux-thunk';
import {
  addressAssetsReceived,
  DISPERSION_SUCCESS_CODE,
  fetchAssetPricesWithCoingecko,
} from './data';
import { emitAssetRequest, emitChartsRequest } from './explorer';
import { AppGetState, AppState } from './store';
import { ZerionAsset } from '@rainbow-me/entities';
import { getProviderForNetwork } from '@rainbow-me/handlers/web3';
import networkInfo from '@rainbow-me/helpers/networkInfo';
import { Network } from '@rainbow-me/helpers/networkTypes';
import { isEmpty, pickBy } from '@rainbow-me/helpers/utilities';
import {
  balanceCheckerContractAbiOVM,
  chainAssets,
} from '@rainbow-me/references';
import logger from 'logger';

/**
 * The last `ChainAsset`s update payload. Used for skipping redundant payloads.
 */
let lastUpdatePayload: {
  assets: {
    [key in Network]?: ChainAsset;
  };
} | null = null;

// -- Constants --------------------------------------- //
const OPTIMISM_EXPLORER_CLEAR_STATE = 'explorer/OPTIMISM_EXPLORER_CLEAR_STATE';
const OPTIMISM_EXPLORER_SET_HANDLERS =
  'explorer/OPTIMISM_EXPLORER_SET_HANDLERS';

const UPDATE_BALANCE_AND_PRICE_FREQUENCY = 60000;

// -- Types ------------------------------------------- //

/**
 * The state for the `optimismExplorer` reducer.
 */
interface OptimismExplorerState {
  /**
   * A handler for the balance-fetching timeout, or `null` if the timeout
   * has not been started.
   */
  optimismExplorerBalancesHandle: ReturnType<typeof setTimeout> | null;
}

/**
 * An chain asset's data, which extends from `ZerionAsset` but also includes
 * a `coingecko_id` and `mainnet_address`.
 */
interface ChainAssetData extends ZerionAsset {
  coingecko_id: string;
  mainnet_address: string;
}

/**
 * A chain asset, including its asset data and balance quantity.
 */
interface ChainAsset {
  asset: ChainAssetData;
  quantity: string | number;
}

// -- Actions ----------------------------------------- //

/**
 * The action for updating the asset or balance timeout handles in state.
 */
interface OptimismExplorerSetHandlersAction {
  type: typeof OPTIMISM_EXPLORER_SET_HANDLERS;
  payload: {
    optimismExplorerBalancesHandle: OptimismExplorerState['optimismExplorerBalancesHandle'];
  };
}

/**
 * The action for clearing the state of the `optimismExplorer` reducer.
 */
interface OptimismExplorerClearStateAction {
  type: typeof OPTIMISM_EXPLORER_CLEAR_STATE;
}

/**
 * An action for the `optimismExplorer` reducer.
 */
type OptimismExplorerAction =
  | OptimismExplorerSetHandlersAction
  | OptimismExplorerClearStateAction;

/**
 * Fetches asset balances on the Optimism network.
 *
 * @param tokens The tokens addresses to fetch balances for.
 * @param address The address to fetch the balance of.
 * @returns An object containing token addresses as keys and balance strings as
 * values, or `null` if an error occurs.
 */
const fetchAssetBalances = async (
  tokens: string[],
  address: string
): Promise<{
  [tokenAddress: string]: string;
} | null> => {
  try {
    const abi = balanceCheckerContractAbiOVM;

    const contractAddress =
      networkInfo[Network.optimism].balance_checker_contract_address;
    const optimismProvider = await getProviderForNetwork(Network.optimism);

    const balanceCheckerContract = new Contract(
      contractAddress,
      abi,
      optimismProvider
    );
    const values = await balanceCheckerContract.balances([address], tokens);
    const balances: {
      [address: string]: {
        [tokenAddress: string]: string;
      };
    } = {};
    [address].forEach((addr, addrIdx) => {
      balances[addr] = {};
      tokens.forEach((tokenAddr, tokenIdx) => {
        const balance = values[addrIdx * tokens.length + tokenIdx];
        balances[addr][tokenAddr] = balance.toString();
      });
    });
    return balances[address];
  } catch (e) {
    logger.sentry(
      'Error fetching balances from balanceCheckerContract',
      Network.optimism,
      e
    );
    captureException(new Error('fallbackExplorer::balanceChecker failure'));
    return null;
  }
};

/**
 * Initializes the Optimism explorer by loading assets, balances, and charts
 * and updating state accordingly.
 */
export const optimismExplorerInit = () => async (
  dispatch: ThunkDispatch<AppState, unknown, OptimismExplorerSetHandlersAction>,
  getState: AppGetState
) => {
  if (networkInfo[Network.optimism]?.disabled) return;
  const { accountAddress, nativeCurrency } = getState().settings;
  const formattedNativeCurrency = nativeCurrency.toLowerCase();

  const fetchAssetsBalancesAndPrices = async () => {
    const assets = keyBy(
      chainAssets[Network.optimism] as ChainAsset[],
      asset => `${asset.asset.asset_code}_${Network.optimism}`
    );

    const tokenAddresses = Object.values(
      assets
    ).map(({ asset: { asset_code } }) => asset_code.toLowerCase());

    const balances = await fetchAssetBalances(tokenAddresses, accountAddress);

    let updatedAssets = assets;
    if (balances) {
      updatedAssets = mapValues(assets, assetAndQuantity => {
        const assetCode = assetAndQuantity.asset.asset_code.toLowerCase();
        return {
          asset: {
            ...assetAndQuantity.asset,
          },
          quantity: balances?.[assetCode],
        };
      });
    }

    let assetsWithBalance = pickBy(updatedAssets, asset => asset.quantity > 0);

    if (!isEmpty(assetsWithBalance)) {
      dispatch(emitAssetRequest(tokenAddresses));
      dispatch(emitChartsRequest(tokenAddresses));

      const coingeckoIds = Object.values(assetsWithBalance).map(
        ({ asset }) => asset.coingecko_id
      );
      const prices = await fetchAssetPricesWithCoingecko(
        coingeckoIds,
        formattedNativeCurrency
      );

      if (prices) {
        assetsWithBalance = mapValues(assetsWithBalance, assetWithBalance => {
          const assetCoingeckoId = assetWithBalance.asset.coingecko_id.toLowerCase();
          if (prices[assetCoingeckoId]) {
            return {
              ...assetWithBalance,
              asset: {
                ...assetWithBalance.asset,
                // It is technically possible for `asset?.price` to be defined
                // but have undefined values. However, in this case we assume
                // that either `asset?.price` is defined with values, or it's
                // undefined and we use the fallback.
                price: {
                  changed_at: prices[assetCoingeckoId].last_updated_at,
                  relative_change_24h:
                    prices[assetCoingeckoId][
                      `${formattedNativeCurrency}_24h_change`
                    ],
                  value: prices[assetCoingeckoId][formattedNativeCurrency],
                },
              },
            };
          }
          return assetWithBalance;
        });
      }

      const newPayload = { assets: assetsWithBalance };

      if (balances && !isEqual(lastUpdatePayload, newPayload)) {
        dispatch(
          addressAssetsReceived(
            {
              meta: {
                address: accountAddress,
                currency: nativeCurrency,
                status: DISPERSION_SUCCESS_CODE,
              },
              payload: newPayload,
            },
            false,
            false,
            false,
            Network.optimism
          )
        );
        lastUpdatePayload = newPayload;
      }
    }

    const optimismExplorerBalancesHandle = setTimeout(
      fetchAssetsBalancesAndPrices,
      // This seems incorrect, as `assetsWithBalance` is an object, not an array.
      // However, since `assetsWithBalance` technically maps strings to assets,
      // it does compile.
      !assetsWithBalance.length
        ? UPDATE_BALANCE_AND_PRICE_FREQUENCY * 2
        : UPDATE_BALANCE_AND_PRICE_FREQUENCY
    );

    dispatch({
      payload: {
        optimismExplorerBalancesHandle,
      },
      type: OPTIMISM_EXPLORER_SET_HANDLERS,
    });
  };
  fetchAssetsBalancesAndPrices();
};

/**
 * Clears the state of the Optimism explorer and clears any timeouts.
 */
export const optimismExplorerClearState = () => (
  dispatch: Dispatch<OptimismExplorerClearStateAction>,
  getState: AppGetState
) => {
  const { optimismExplorerBalancesHandle } = getState().optimismExplorer;

  optimismExplorerBalancesHandle &&
    clearTimeout(optimismExplorerBalancesHandle);
  dispatch({ type: OPTIMISM_EXPLORER_CLEAR_STATE });
};

// -- Reducer ----------------------------------------- //
const INITIAL_STATE: OptimismExplorerState = {
  optimismExplorerBalancesHandle: null,
};

export default (state = INITIAL_STATE, action: OptimismExplorerAction) => {
  switch (action.type) {
    case OPTIMISM_EXPLORER_CLEAR_STATE:
      return {
        ...state,
        ...INITIAL_STATE,
      };
    case OPTIMISM_EXPLORER_SET_HANDLERS:
      return {
        ...state,
        optimismExplorerBalancesHandle:
          action.payload.optimismExplorerBalancesHandle,
      };
    default:
      return state;
  }
};<|MERGE_RESOLUTION|>--- conflicted
+++ resolved
@@ -1,12 +1,7 @@
 import { Contract } from '@ethersproject/contracts';
 import { captureException } from '@sentry/react-native';
-<<<<<<< HEAD
-import isEmpty from 'lodash/isEmpty';
 import keyBy from 'lodash/keyBy';
 import mapValues from 'lodash/mapValues';
-=======
-import { keyBy, mapValues } from 'lodash';
->>>>>>> 5bbc8848
 import isEqual from 'react-fast-compare';
 import { Dispatch } from 'redux';
 import { ThunkDispatch } from 'redux-thunk';
