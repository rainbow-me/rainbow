import { get, mapValues, reverse } from 'lodash';
import ChartTypes from '../helpers/chartTypes';

// -- Constants --------------------------------------- //
const CHARTS_UPDATE_CHART_TYPE = 'charts/CHARTS_UPDATE_CHART_TYPE';
const CHARTS_UPDATE = 'charts/CHARTS_UPDATE';

export const DEFAULT_CHART_TYPE = ChartTypes.day;

// -- Actions ---------------------------------------- //
<<<<<<< HEAD
export const chartsLoadState = () => async (dispatch, getState) => {
  const { accountAddress, network } = getState().settings;
  try {
    dispatch({ type: CHARTS_LOAD_REQUEST });
    const charts = await getAccountCharts(accountAddress, network);
    dispatch({
      payload: charts,
      type: CHARTS_LOAD_SUCCESS,
    });
  } catch (error) {
    dispatch({ type: CHARTS_LOAD_FAILURE });
  }
};

export const chartsClearState = () => dispatch =>
  dispatch({ type: CHARTS_CLEAR_STATE });

=======
>>>>>>> 833f9a1d
export const chartsUpdateChartType = (chartType, dpi) => dispatch =>
  dispatch({
    dpi,
    payload: chartType,
    type: CHARTS_UPDATE_CHART_TYPE,
  });

export const assetChartsReceived = message => (dispatch, getState) => {
  const chartType = get(message, 'meta.charts_type');
  const { charts: existingCharts } = getState().charts;
  const assetCharts = get(message, 'payload.charts', {});
  const newChartData = mapValues(assetCharts, (chartData, address) => ({
    ...existingCharts[address],
    [chartType]: reverse(chartData),
  }));
  const updatedCharts = {
    ...existingCharts,
    ...newChartData,
  };
  dispatch({
    payload: updatedCharts,
    type: CHARTS_UPDATE,
  });
};

// -- Reducer ----------------------------------------- //
const INITIAL_STATE = {
  charts: {},
  chartType: DEFAULT_CHART_TYPE,
  chartTypeDPI: DEFAULT_CHART_TYPE,
  fetchingCharts: false,
  fetchingChartsDPI: false,
};

export default (state = INITIAL_STATE, action) => {
  switch (action.type) {
    case CHARTS_UPDATE_CHART_TYPE:
      return {
        ...state,
        [action.dpi ? 'chartTypeDPI' : 'chartType']: action.payload,
        [action.dpi ? 'fetchingChartsDPI' : 'fetchingCharts']: true,
<<<<<<< HEAD
      };
    case CHARTS_LOAD_REQUEST:
      return {
        ...state,
        fetchingCharts: true,
      };
    case CHARTS_LOAD_SUCCESS:
      return {
        ...state,
        charts: action.payload,
        fetchingCharts: false,
        fetchingChartsDPI: false,
      };
    case CHARTS_LOAD_FAILURE:
      return {
        ...state,
        fetchingCharts: false,
        fetchingChartsDPI: false,
=======
>>>>>>> 833f9a1d
      };
    case CHARTS_UPDATE:
      return {
        ...state,
        charts: action.payload,
        fetchingCharts: false,
        fetchingChartsDPI: false,
<<<<<<< HEAD
      };
    case CHARTS_CLEAR_STATE:
      return {
        ...state,
        ...INITIAL_STATE,
=======
>>>>>>> 833f9a1d
      };
    default:
      return state;
  }
};<|MERGE_RESOLUTION|>--- conflicted
+++ resolved
@@ -8,26 +8,6 @@
 export const DEFAULT_CHART_TYPE = ChartTypes.day;
 
 // -- Actions ---------------------------------------- //
-<<<<<<< HEAD
-export const chartsLoadState = () => async (dispatch, getState) => {
-  const { accountAddress, network } = getState().settings;
-  try {
-    dispatch({ type: CHARTS_LOAD_REQUEST });
-    const charts = await getAccountCharts(accountAddress, network);
-    dispatch({
-      payload: charts,
-      type: CHARTS_LOAD_SUCCESS,
-    });
-  } catch (error) {
-    dispatch({ type: CHARTS_LOAD_FAILURE });
-  }
-};
-
-export const chartsClearState = () => dispatch =>
-  dispatch({ type: CHARTS_CLEAR_STATE });
-
-=======
->>>>>>> 833f9a1d
 export const chartsUpdateChartType = (chartType, dpi) => dispatch =>
   dispatch({
     dpi,
@@ -69,27 +49,6 @@
         ...state,
         [action.dpi ? 'chartTypeDPI' : 'chartType']: action.payload,
         [action.dpi ? 'fetchingChartsDPI' : 'fetchingCharts']: true,
-<<<<<<< HEAD
-      };
-    case CHARTS_LOAD_REQUEST:
-      return {
-        ...state,
-        fetchingCharts: true,
-      };
-    case CHARTS_LOAD_SUCCESS:
-      return {
-        ...state,
-        charts: action.payload,
-        fetchingCharts: false,
-        fetchingChartsDPI: false,
-      };
-    case CHARTS_LOAD_FAILURE:
-      return {
-        ...state,
-        fetchingCharts: false,
-        fetchingChartsDPI: false,
-=======
->>>>>>> 833f9a1d
       };
     case CHARTS_UPDATE:
       return {
@@ -97,14 +56,6 @@
         charts: action.payload,
         fetchingCharts: false,
         fetchingChartsDPI: false,
-<<<<<<< HEAD
-      };
-    case CHARTS_CLEAR_STATE:
-      return {
-        ...state,
-        ...INITIAL_STATE,
-=======
->>>>>>> 833f9a1d
       };
     default:
       return state;
