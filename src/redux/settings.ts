import analytics from '@segment/analytics-react-native';
import { Dispatch } from 'redux';
import { ThunkDispatch } from 'redux-thunk';
<<<<<<< HEAD
import { updateLanguageLocale } from '../languages';
=======
import { updateLanguage } from '../languages';
import { saveString } from '../model/keychain';
>>>>>>> 89b18695
import { NativeCurrencyKeys } from '@rainbow-me/entities';
import {
  getLanguage,
  getNativeCurrency,
  getNetwork,
  saveLanguage,
  saveNativeCurrency,
  saveNetwork,
} from '@rainbow-me/handlers/localstorage/globalSettings';
import { web3SetHttpProvider } from '@rainbow-me/handlers/web3';
import { Network } from '@rainbow-me/helpers/networkTypes';
import { dataResetState } from '@rainbow-me/redux/data';
import { explorerClearState, explorerInit } from '@rainbow-me/redux/explorer';
import { AppState } from '@rainbow-me/redux/store';
import { ethereumUtils } from '@rainbow-me/utils';
import logger from 'logger';

// -- Constants ------------------------------------------------------------- //
const SETTINGS_UPDATE_SETTINGS_ADDRESS =
  'settings/SETTINGS_UPDATE_SETTINGS_ADDRESS';
const SETTINGS_UPDATE_NATIVE_CURRENCY_SUCCESS =
  'settings/SETTINGS_UPDATE_NATIVE_CURRENCY_SUCCESS';
const SETTINGS_UPDATE_LANGUAGE_SUCCESS =
  'settings/SETTINGS_UPDATE_LANGUAGE_SUCCESS';
const SETTINGS_UPDATE_NETWORK_SUCCESS =
  'settings/SETTINGS_UPDATE_NETWORK_SUCCESS';

// -- Actions --------------------------------------------------------------- //

/**
 * The current `settings` state.
 */
interface SettingsState {
  accountAddress: string;
  chainId: number;
  language: string;
  nativeCurrency: string;
  network: Network;
}

/**
 * A `settings` Redux action.
 */
type SettingsStateUpdateAction =
  | SettingsStateUpdateSettingsAddressAction
  | SettingsStateUpdateNativeCurrencySuccessAction
  | SettingsStateUpdateNetworkSuccessAction
  | SettingsStateUpdateLanguageSuccessAction;

interface SettingsStateUpdateSettingsAddressAction {
  type: typeof SETTINGS_UPDATE_SETTINGS_ADDRESS;
  payload: SettingsState['accountAddress'];
}

interface SettingsStateUpdateNativeCurrencySuccessAction {
  type: typeof SETTINGS_UPDATE_NATIVE_CURRENCY_SUCCESS;
  payload: SettingsState['nativeCurrency'];
}

interface SettingsStateUpdateNetworkSuccessAction {
  type: typeof SETTINGS_UPDATE_NETWORK_SUCCESS;
  payload: {
    chainId: SettingsState['chainId'];
    network: SettingsState['network'];
  };
}

interface SettingsStateUpdateLanguageSuccessAction {
  type: typeof SETTINGS_UPDATE_LANGUAGE_SUCCESS;
  payload: SettingsState['language'];
}

export const settingsLoadState = () => async (
  dispatch: Dispatch<SettingsStateUpdateNativeCurrencySuccessAction>
) => {
  try {
    const nativeCurrency = await getNativeCurrency();
    analytics.identify(null, { currency: nativeCurrency });

    dispatch({
      payload: nativeCurrency,
      type: SETTINGS_UPDATE_NATIVE_CURRENCY_SUCCESS,
    });
  } catch (error) {
    logger.log('Error loading native currency', error);
  }
};

export const settingsLoadNetwork = () => async (
  dispatch: Dispatch<SettingsStateUpdateNetworkSuccessAction>
) => {
  try {
    const network = await getNetwork();
    const chainId = ethereumUtils.getChainIdFromNetwork(network);
    await web3SetHttpProvider(network);
    dispatch({
      payload: { chainId, network },
      type: SETTINGS_UPDATE_NETWORK_SUCCESS,
    });
  } catch (error) {
    logger.log('Error loading network settings', error);
  }
};

export const settingsLoadLanguage = () => async (
  dispatch: Dispatch<SettingsStateUpdateLanguageSuccessAction>
) => {
  try {
    const language = await getLanguage();
    updateLanguageLocale(language);
    dispatch({
      payload: language,
      type: SETTINGS_UPDATE_LANGUAGE_SUCCESS,
    });
  } catch (error) {
    logger.log('Error loading language settings', error);
  }
};

export const settingsUpdateAccountAddress = (accountAddress: string) => async (
  dispatch: Dispatch<SettingsStateUpdateSettingsAddressAction>
) => {
  dispatch({
    payload: accountAddress,
    type: SETTINGS_UPDATE_SETTINGS_ADDRESS,
  });
};

export const settingsUpdateNetwork = (network: Network) => async (
  dispatch: Dispatch<SettingsStateUpdateNetworkSuccessAction>
) => {
  const chainId = ethereumUtils.getChainIdFromNetwork(network);
  await web3SetHttpProvider(network);
  try {
    dispatch({
      payload: { chainId, network },
      type: SETTINGS_UPDATE_NETWORK_SUCCESS,
    });
    saveNetwork(network);
  } catch (error) {
    logger.log('Error updating network settings', error);
  }
};

export const settingsChangeLanguage = (language: string) => async (
  dispatch: Dispatch<SettingsStateUpdateLanguageSuccessAction>
) => {
  updateLanguageLocale(language);
  try {
    dispatch({
      payload: language,
      type: SETTINGS_UPDATE_LANGUAGE_SUCCESS,
    });
    saveLanguage(language);
    analytics.identify(null, { language: language });
  } catch (error) {
    logger.log('Error changing language', error);
  }
};

export const settingsChangeNativeCurrency = (nativeCurrency: string) => async (
  dispatch: ThunkDispatch<
    AppState,
    unknown,
    SettingsStateUpdateNativeCurrencySuccessAction
  >
) => {
  dispatch(dataResetState());
  dispatch(explorerClearState());
  try {
    dispatch({
      payload: nativeCurrency,
      type: SETTINGS_UPDATE_NATIVE_CURRENCY_SUCCESS,
    });
    dispatch(explorerInit());
    saveNativeCurrency(nativeCurrency);
    saveString('nativeCurrency', nativeCurrency, {
      accessGroup: 'group.rainbow.me',
      service: 'rainbow.me.currency',
    });
    analytics.identify(null, { currency: nativeCurrency });
  } catch (error) {
    logger.log('Error changing native currency', error);
  }
};

// -- Reducer --------------------------------------------------------------- //
export const INITIAL_STATE: SettingsState = {
  accountAddress: '',
  chainId: 1,
  language: 'en',
  nativeCurrency: NativeCurrencyKeys.USD,
  network: Network.mainnet,
};

export default (state = INITIAL_STATE, action: SettingsStateUpdateAction) => {
  switch (action.type) {
    case SETTINGS_UPDATE_SETTINGS_ADDRESS:
      return {
        ...state,
        accountAddress: action.payload,
      };
    case SETTINGS_UPDATE_NATIVE_CURRENCY_SUCCESS:
      return {
        ...state,
        nativeCurrency: action.payload,
      };
    case SETTINGS_UPDATE_NETWORK_SUCCESS:
      return {
        ...state,
        chainId: action.payload.chainId,
        network: action.payload.network,
      };
    case SETTINGS_UPDATE_LANGUAGE_SUCCESS:
      return {
        ...state,
        language: action.payload,
      };
    default:
      return state;
  }
};<|MERGE_RESOLUTION|>--- conflicted
+++ resolved
@@ -1,12 +1,8 @@
 import analytics from '@segment/analytics-react-native';
 import { Dispatch } from 'redux';
 import { ThunkDispatch } from 'redux-thunk';
-<<<<<<< HEAD
 import { updateLanguageLocale } from '../languages';
-=======
-import { updateLanguage } from '../languages';
 import { saveString } from '../model/keychain';
->>>>>>> 89b18695
 import { NativeCurrencyKeys } from '@rainbow-me/entities';
 import {
   getLanguage,
