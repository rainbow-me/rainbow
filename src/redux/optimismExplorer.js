--- conflicted
+++ resolved
@@ -1,10 +1,6 @@
 import { Contract } from '@ethersproject/contracts';
 import { captureException } from '@sentry/react-native';
-<<<<<<< HEAD
-import { isEmpty, keyBy, map, mapValues, pickBy } from 'lodash';
-=======
-import { isEmpty, keyBy, mapValues, pickBy, toLower } from 'lodash';
->>>>>>> 5b151eb4
+import { isEmpty, keyBy, mapValues, pickBy } from 'lodash';
 import isEqual from 'react-fast-compare';
 import { addressAssetsReceived, fetchAssetPricesWithCoingecko } from './data';
 // eslint-disable-next-line import/no-cycle
@@ -75,15 +71,9 @@
       asset => `${asset.asset.asset_code}_${optimismNetwork}`
     );
 
-<<<<<<< HEAD
-    const tokenAddresses = map(assets, ({ asset: { asset_code } }) =>
-      asset_code.toLowerCase()
-    );
-=======
     const tokenAddresses = Object.values(
       assets
-    ).map(({ asset: { asset_code } }) => toLower(asset_code));
->>>>>>> 5b151eb4
+    ).map(({ asset: { asset_code } }) => asset_code.toLowerCase());
 
     const balances = await fetchAssetBalances(
       tokenAddresses,
