--- conflicted
+++ resolved
@@ -62,15 +62,9 @@
     const message = get(payload, 'params[1]');
     return getMessageDisplayDetails(message);
   }
-<<<<<<< HEAD
-  if (payload.method === 'eth_signTypedData' ||
-    payload.method === 'eth_signTypedData_v3') {
+  if (payload.method === 'eth_signTypedData'
+    || payload.method === 'eth_signTypedData_v3') {
     const request = get(payload, 'params[1]', null);
-=======
-  if (callData.method === 'eth_signTypedData'
-      || callData.method === 'eth_signTypedData_v3') {
-    const request = get(callData, 'params[1]', null);
->>>>>>> 6f5b7166
     const jsonRequest = JSON.stringify(request.message);
     return getTypedDataDisplayDetails(jsonRequest);
   }
@@ -173,60 +167,29 @@
   const { assets } = getState().assets;
   const transactionDisplayDetails = getRequestDisplayDetails(payload, assets, prices, nativeCurrency);
   const transaction = {
-<<<<<<< HEAD
+    dappName,
+    payload,
     peerId,
     requestId,
-    payload,
-    transactionDisplayDetails,
-=======
-    callData,
-    callId,
->>>>>>> 6f5b7166
-    dappName,
-    sessionId,
     transactionDisplayDetails,
   };
-<<<<<<< HEAD
   const updatedTransactions = { ...transactionsToApprove, [requestId]: transaction };
   dispatch({ type: WALLETCONNECT_UPDATE_TRANSACTIONS_TO_APPROVE, payload: updatedTransactions });
-=======
-  const updatedTransactions = { ...transactionsToApprove, [callId]: transaction };
-  dispatch({ payload: updatedTransactions, type: WALLETCONNECT_UPDATE_TRANSACTIONS_TO_APPROVE });
->>>>>>> 6f5b7166
   saveLocalRequests(accountAddress, network, updatedTransactions);
   return transaction;
 };
 
 export const transactionIfExists = (requestId) => (dispatch, getState) => {
   const { transactionsToApprove } = getState().transactionsToApprove;
-<<<<<<< HEAD
   return transactionsToApprove && transactionsToApprove[requestId];
-=======
-  const { accountAddress, network, nativeCurrency } = getState().settings;
-  const { prices } = getState().prices;
-  const { assets } = getState().assets;
-  const transactionsWithDisplayDetails = mapValues(transactions, (transactionDetails) => {
-    const transactionDisplayDetails = getRequestDisplayDetails(transactionDetails.callData, assets, prices, nativeCurrency);
-    return { ...transactionDetails, transactionDisplayDetails };
-  });
-  const updatedTransactions = { ...transactionsToApprove, ...transactionsWithDisplayDetails };
-  dispatch({ payload: updatedTransactions, type: WALLETCONNECT_UPDATE_TRANSACTIONS_TO_APPROVE });
-  saveLocalRequests(accountAddress, network, updatedTransactions);
->>>>>>> 6f5b7166
 };
 
 export const removeTransaction = (requestId) => (dispatch, getState) => {
   const { accountAddress, network } = getState().settings;
   const { transactionsToApprove } = getState().transactionsToApprove;
-<<<<<<< HEAD
   const updatedTransactions = omit(transactionsToApprove, [requestId]);
   removeLocalRequest(accountAddress, network, requestId);
   dispatch({ type: WALLETCONNECT_UPDATE_TRANSACTIONS_TO_APPROVE, payload: updatedTransactions });
-=======
-  const updatedTransactions = omit(transactionsToApprove, [callId]);
-  removeLocalRequest(accountAddress, network, callId);
-  dispatch({ payload: updatedTransactions, type: WALLETCONNECT_UPDATE_TRANSACTIONS_TO_APPROVE });
->>>>>>> 6f5b7166
 };
 
 // -- Reducer ----------------------------------------- //
