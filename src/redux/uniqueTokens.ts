--- conflicted
+++ resolved
@@ -1,10 +1,6 @@
 import analytics from '@segment/analytics-react-native';
 import { captureException } from '@sentry/react-native';
-<<<<<<< HEAD
-import { isEmpty, uniqBy, without } from 'lodash';
-=======
-import { concat, uniqBy, without } from 'lodash';
->>>>>>> cf9b50c5
+import { uniqBy, without } from 'lodash';
 import { Dispatch } from 'redux';
 import { ThunkDispatch } from 'redux-thunk';
 import {
@@ -331,7 +327,7 @@
     const optimismArbitrumNFTs = await getNftsByWalletAddress(accountAddress);
 
     if (optimismArbitrumNFTs.length > 0) {
-      uniqueTokens = concat(uniqueTokens, optimismArbitrumNFTs);
+      uniqueTokens = uniqueTokens.concat(optimismArbitrumNFTs);
     }
 
     //we only care about analytics for mainnet + L2's
