--- conflicted
+++ resolved
@@ -1,9 +1,5 @@
 import { captureException } from '@sentry/react-native';
 import uniqBy from 'lodash/uniqBy';
-<<<<<<< HEAD
-import without from 'lodash/without';
-=======
->>>>>>> d869d8ca
 import { Dispatch } from 'redux';
 import { ThunkDispatch } from 'redux-thunk';
 import {
