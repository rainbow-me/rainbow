<<<<<<< HEAD
import { filter, isEmpty, uniqBy } from 'lodash';
=======
import { concat, isEmpty, uniqBy } from 'lodash';
>>>>>>> 1a58938a
import { Dispatch } from 'redux';
import { ThunkDispatch } from 'redux-thunk';
import { emitChartsRequest } from './explorer';
import { AppGetState, AppState } from './store';
import { ParsedAddressAsset } from '@rainbow-me/entities';
import {
  getLiquidity,
  saveLiquidity,
} from '@rainbow-me/handlers/localstorage/uniswap';

// -- Constants ------------------------------------------------------------- //

const UNISWAP_UPDATE_LIQUIDITY_TOKENS =
  'uniswap/UNISWAP_UPDATE_LIQUIDITY_TOKENS';
const UNISWAP_LP_TOKENS_CLEAR_STATE = 'uniswap/UNISWAP_LP_TOKENS_CLEAR_STATE';

const UNISWAP_POOLS_DETAILS = 'uniswap/UNISWAP_POOLS_DETAILS';

// -- Actions --------------------------------------------------------------- //

/**
 * Details for a token within a Uniswap pool.
 */
interface UniswapPoolToken {
  id: string;
  name: string;
  symbol: string;
}

/**
 * Fully loaded details for a Uniswap pool from the dispersion API.
 */
interface UniswapPoolAddressDetailsFull {
  address: string | undefined;
  annualized_fees: number;
  liquidity: number;
  oneDayVolumeUSD: number;
  profit30d: number | undefined;
  symbol: string;
  token0: UniswapPoolToken;
  token1: UniswapPoolToken;
  tokenNames: string;
  type: string;
}

/**
 * Partially loaded details for a Uniswap pool from The Graph API.
 */
type UniswapPoolAddressDetailsPartial = Pick<
  UniswapPoolAddressDetailsFull,
  'annualized_fees' | 'liquidity' | 'oneDayVolumeUSD'
>;

/**
 * Details for a loaded Uniswap pool.
 */
type UniswapPoolAddressDetails =
  | UniswapPoolAddressDetailsFull
  | UniswapPoolAddressDetailsPartial;

/**
 * Represents the current state of the `uniswapLiquidity` reducer.
 */
interface UniswapLiquidityState {
  /**
   * An array of loaded liquidity tokens.
   */
  liquidityTokens: ParsedAddressAsset[];

  /**
   * An object mapping pool addresses to pool details.
   */
  poolsDetails: {
    [address: string]: UniswapPoolAddressDetails;
  };
}

/**
 * An action for the `uniswapLiquidity` reducer.
 */
type UniswapLiquidityAction =
  | UniswapUpdateLiquidityTokensAction
  | UniswapLpTokensClearStateAction
  | UniswapPoolDetailsAction;

/**
 * The action for updating liquidity tokens.
 */
interface UniswapUpdateLiquidityTokensAction {
  type: typeof UNISWAP_UPDATE_LIQUIDITY_TOKENS;
  payload: UniswapLiquidityState['liquidityTokens'];
}

/**
 * The action for resetting the state.
 */
interface UniswapLpTokensClearStateAction {
  type: typeof UNISWAP_LP_TOKENS_CLEAR_STATE;
}

/**
 * The action for updating the pool details.
 */
interface UniswapPoolDetailsAction {
  type: typeof UNISWAP_POOLS_DETAILS;
  payload: UniswapLiquidityState['poolsDetails'];
}

/**
 * Loads liquidity tokens from local storage and updates state.
 */
export const uniswapLiquidityLoadState = () => async (
  dispatch: Dispatch<UniswapUpdateLiquidityTokensAction>,
  getState: AppGetState
) => {
  const { accountAddress, network } = getState().settings;
  try {
    const liquidityTokens = await getLiquidity(accountAddress, network);
    dispatch({
      payload: liquidityTokens,
      type: UNISWAP_UPDATE_LIQUIDITY_TOKENS,
    });
    // eslint-disable-next-line no-empty
  } catch (error) {}
};

/**
 * Resets the state.
 */
export const uniswapLiquidityResetState = () => (
  dispatch: Dispatch<UniswapLpTokensClearStateAction>
) => dispatch({ type: UNISWAP_LP_TOKENS_CLEAR_STATE });

/**
 * Updates pool details in state by changing the keys included in
 * `poolDetailsUpdate` to their new values.
 *
 * @param poolDetailsUpdate The object of pool detail updates.
 */
export const setPoolsDetails = (
  poolDetailsUpdate: UniswapPoolDetailsAction['payload']
) => (dispatch: Dispatch<UniswapPoolDetailsAction>) =>
  dispatch({ payload: poolDetailsUpdate, type: UNISWAP_POOLS_DETAILS });

/**
 * Updates liquidity tokens in state by either appending or replacing with
 * new tokens. If tokens are being replaced, a new chart request is emitted.
 *
 * @param liquidityTokens The liquidity tokens to update.
 * @param appendOrChange Whether this update should append the provided tokens,
 * as opposed to replacing the tokens in state.
 */
export const uniswapUpdateLiquidityTokens = (
  liquidityTokens: ParsedAddressAsset[],
  appendOrChange: boolean
) => (
  dispatch: ThunkDispatch<
    AppState,
    unknown,
    UniswapUpdateLiquidityTokensAction
  >,
  getState: AppGetState
) => {
  if (appendOrChange && isEmpty(liquidityTokens)) return;
  let updatedLiquidityTokens = liquidityTokens;
  if (appendOrChange) {
    const {
      liquidityTokens: existingLiquidityTokens,
    } = getState().uniswapLiquidity;
<<<<<<< HEAD
    updatedLiquidityTokens = filter(
      uniqBy(
        updatedLiquidityTokens.concat(existingLiquidityTokens),
        token => token.address
      ),
      token => !!Number(token?.balance?.amount ?? 0)
    );
=======
    updatedLiquidityTokens = uniqBy(
      concat(updatedLiquidityTokens, existingLiquidityTokens),
      token => token.address
    ).filter(token => !!Number(token?.balance?.amount ?? 0));
>>>>>>> 1a58938a
  } else {
    const assetCodes = liquidityTokens.map(token => token.address);
    dispatch(emitChartsRequest(assetCodes));
  }
  const { accountAddress, network } = getState().settings;
  dispatch({
    payload: updatedLiquidityTokens,
    type: UNISWAP_UPDATE_LIQUIDITY_TOKENS,
  });
  saveLiquidity(updatedLiquidityTokens, accountAddress, network);
};

// -- Reducer --------------------------------------------------------------- //

export const INITIAL_UNISWAP_LIQUIDITY_STATE: UniswapLiquidityState = {
  liquidityTokens: [],
  poolsDetails: {},
};

export default (
  state: UniswapLiquidityState = INITIAL_UNISWAP_LIQUIDITY_STATE,
  action: UniswapLiquidityAction
): UniswapLiquidityState => {
  switch (action.type) {
    case UNISWAP_UPDATE_LIQUIDITY_TOKENS:
      return { ...state, liquidityTokens: action.payload };
    case UNISWAP_POOLS_DETAILS:
      return {
        ...state,
        poolsDetails: { ...state.poolsDetails, ...action.payload },
      };
    case UNISWAP_LP_TOKENS_CLEAR_STATE:
      return INITIAL_UNISWAP_LIQUIDITY_STATE;
    default:
      return state;
  }
};<|MERGE_RESOLUTION|>--- conflicted
+++ resolved
@@ -1,8 +1,4 @@
-<<<<<<< HEAD
-import { filter, isEmpty, uniqBy } from 'lodash';
-=======
-import { concat, isEmpty, uniqBy } from 'lodash';
->>>>>>> 1a58938a
+import { isEmpty, uniqBy } from 'lodash';
 import { Dispatch } from 'redux';
 import { ThunkDispatch } from 'redux-thunk';
 import { emitChartsRequest } from './explorer';
@@ -172,20 +168,11 @@
     const {
       liquidityTokens: existingLiquidityTokens,
     } = getState().uniswapLiquidity;
-<<<<<<< HEAD
-    updatedLiquidityTokens = filter(
-      uniqBy(
-        updatedLiquidityTokens.concat(existingLiquidityTokens),
-        token => token.address
-      ),
-      token => !!Number(token?.balance?.amount ?? 0)
-    );
-=======
+
     updatedLiquidityTokens = uniqBy(
-      concat(updatedLiquidityTokens, existingLiquidityTokens),
+      updatedLiquidityTokens.concat(existingLiquidityTokens),
       token => token.address
     ).filter(token => !!Number(token?.balance?.amount ?? 0));
->>>>>>> 1a58938a
   } else {
     const assetCodes = liquidityTokens.map(token => token.address);
     dispatch(emitChartsRequest(assetCodes));
