--- conflicted
+++ resolved
@@ -1,12 +1,6 @@
-<<<<<<< HEAD
 import concat from 'lodash/concat';
-import filter from 'lodash/filter';
 import isEmpty from 'lodash/isEmpty';
 import uniqBy from 'lodash/uniqBy';
-import { AppState } from 'react-native';
-=======
-import { concat, isEmpty, uniqBy } from 'lodash';
->>>>>>> ff35b533
 import { Dispatch } from 'redux';
 import { ThunkDispatch } from 'redux-thunk';
 import { emitChartsRequest } from './explorer';
