<<<<<<< HEAD
import { concat, uniqBy } from 'lodash';
=======
import { isEmpty, uniqBy } from 'lodash';
>>>>>>> 0e5226a2
import { Dispatch } from 'redux';
import { ThunkDispatch } from 'redux-thunk';
import { emitChartsRequest } from './explorer';
import { AppGetState, AppState } from './store';
import { ParsedAddressAsset } from '@rainbow-me/entities';
import {
  getLiquidity,
  saveLiquidity,
} from '@rainbow-me/handlers/localstorage/uniswap';
import { isEmpty } from '@rainbow-me/helpers/utilities';

// -- Constants ------------------------------------------------------------- //

const UNISWAP_UPDATE_LIQUIDITY_TOKENS =
  'uniswap/UNISWAP_UPDATE_LIQUIDITY_TOKENS';
const UNISWAP_LP_TOKENS_CLEAR_STATE = 'uniswap/UNISWAP_LP_TOKENS_CLEAR_STATE';

const UNISWAP_POOLS_DETAILS = 'uniswap/UNISWAP_POOLS_DETAILS';

// -- Actions --------------------------------------------------------------- //

/**
 * Details for a token within a Uniswap pool.
 */
interface UniswapPoolToken {
  id: string;
  name: string;
  symbol: string;
}

/**
 * Fully loaded details for a Uniswap pool from the dispersion API.
 */
export interface UniswapPoolAddressDetailsFull {
  address: string | undefined;
  annualized_fees: number;
  liquidity: number;
  oneDayVolumeUSD: number;
  profit30d: number | undefined;
  symbol: string;
  token0: UniswapPoolToken;
  token1: UniswapPoolToken;
  tokenNames: string;
  type: string;
}

/**
 * Partially loaded details for a Uniswap pool from The Graph API.
 */
type UniswapPoolAddressDetailsPartial = Pick<
  UniswapPoolAddressDetailsFull,
  'annualized_fees' | 'liquidity' | 'oneDayVolumeUSD'
>;

/**
 * Details for a loaded Uniswap pool.
 */
type UniswapPoolAddressDetails =
  | UniswapPoolAddressDetailsFull
  | UniswapPoolAddressDetailsPartial;

/**
 * Represents the current state of the `uniswapLiquidity` reducer.
 */
interface UniswapLiquidityState {
  /**
   * An array of loaded liquidity tokens.
   */
  liquidityTokens: ParsedAddressAsset[];

  /**
   * An object mapping pool addresses to pool details.
   */
  poolsDetails: {
    [address: string]: UniswapPoolAddressDetails;
  };
}

/**
 * An action for the `uniswapLiquidity` reducer.
 */
type UniswapLiquidityAction =
  | UniswapUpdateLiquidityTokensAction
  | UniswapLpTokensClearStateAction
  | UniswapPoolDetailsAction;

/**
 * The action for updating liquidity tokens.
 */
interface UniswapUpdateLiquidityTokensAction {
  type: typeof UNISWAP_UPDATE_LIQUIDITY_TOKENS;
  payload: UniswapLiquidityState['liquidityTokens'];
}

/**
 * The action for resetting the state.
 */
interface UniswapLpTokensClearStateAction {
  type: typeof UNISWAP_LP_TOKENS_CLEAR_STATE;
}

/**
 * The action for updating the pool details.
 */
interface UniswapPoolDetailsAction {
  type: typeof UNISWAP_POOLS_DETAILS;
  payload: UniswapLiquidityState['poolsDetails'];
}

/**
 * Loads liquidity tokens from local storage and updates state.
 */
export const uniswapLiquidityLoadState = () => async (
  dispatch: Dispatch<UniswapUpdateLiquidityTokensAction>,
  getState: AppGetState
) => {
  const { accountAddress, network } = getState().settings;
  try {
    const liquidityTokens = await getLiquidity(accountAddress, network);
    dispatch({
      payload: liquidityTokens,
      type: UNISWAP_UPDATE_LIQUIDITY_TOKENS,
    });
    // eslint-disable-next-line no-empty
  } catch (error) {}
};

/**
 * Resets the state.
 */
export const uniswapLiquidityResetState = () => (
  dispatch: Dispatch<UniswapLpTokensClearStateAction>
) => dispatch({ type: UNISWAP_LP_TOKENS_CLEAR_STATE });

/**
 * Updates pool details in state by changing the keys included in
 * `poolDetailsUpdate` to their new values.
 *
 * @param poolDetailsUpdate The object of pool detail updates.
 */
export const setPoolsDetails = (
  poolDetailsUpdate: UniswapPoolDetailsAction['payload']
) => (dispatch: Dispatch<UniswapPoolDetailsAction>) =>
  dispatch({ payload: poolDetailsUpdate, type: UNISWAP_POOLS_DETAILS });

/**
 * Updates liquidity tokens in state by either appending or replacing with
 * new tokens. If tokens are being replaced, a new chart request is emitted.
 *
 * @param liquidityTokens The liquidity tokens to update.
 * @param appendOrChange Whether this update should append the provided tokens,
 * as opposed to replacing the tokens in state.
 */
export const uniswapUpdateLiquidityTokens = (
  liquidityTokens: ParsedAddressAsset[],
  appendOrChange: boolean
) => (
  dispatch: ThunkDispatch<
    AppState,
    unknown,
    UniswapUpdateLiquidityTokensAction
  >,
  getState: AppGetState
) => {
  if (appendOrChange && isEmpty(liquidityTokens)) return;
  let updatedLiquidityTokens = liquidityTokens;
  if (appendOrChange) {
    const {
      liquidityTokens: existingLiquidityTokens,
    } = getState().uniswapLiquidity;

    updatedLiquidityTokens = uniqBy(
      updatedLiquidityTokens.concat(existingLiquidityTokens),
      token => token.address
    ).filter(token => !!Number(token?.balance?.amount ?? 0));
  } else {
    const assetCodes = liquidityTokens.map(token => token.address);
    dispatch(emitChartsRequest(assetCodes));
  }
  const { accountAddress, network } = getState().settings;
  dispatch({
    payload: updatedLiquidityTokens,
    type: UNISWAP_UPDATE_LIQUIDITY_TOKENS,
  });
  saveLiquidity(updatedLiquidityTokens, accountAddress, network);
};

// -- Reducer --------------------------------------------------------------- //

export const INITIAL_UNISWAP_LIQUIDITY_STATE: UniswapLiquidityState = {
  liquidityTokens: [],
  poolsDetails: {},
};

export default (
  state: UniswapLiquidityState = INITIAL_UNISWAP_LIQUIDITY_STATE,
  action: UniswapLiquidityAction
): UniswapLiquidityState => {
  switch (action.type) {
    case UNISWAP_UPDATE_LIQUIDITY_TOKENS:
      return { ...state, liquidityTokens: action.payload };
    case UNISWAP_POOLS_DETAILS:
      return {
        ...state,
        poolsDetails: { ...state.poolsDetails, ...action.payload },
      };
    case UNISWAP_LP_TOKENS_CLEAR_STATE:
      return INITIAL_UNISWAP_LIQUIDITY_STATE;
    default:
      return state;
  }
};<|MERGE_RESOLUTION|>--- conflicted
+++ resolved
@@ -1,8 +1,4 @@
-<<<<<<< HEAD
-import { concat, uniqBy } from 'lodash';
-=======
-import { isEmpty, uniqBy } from 'lodash';
->>>>>>> 0e5226a2
+import uniqBy from 'lodash/uniqBy';
 import { Dispatch } from 'redux';
 import { ThunkDispatch } from 'redux-thunk';
 import { emitChartsRequest } from './explorer';
