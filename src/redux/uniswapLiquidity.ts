--- conflicted
+++ resolved
@@ -1,8 +1,4 @@
-<<<<<<< HEAD
-import { concat, isEmpty, map, uniqBy } from 'lodash';
-=======
-import { concat, filter, isEmpty, uniqBy } from 'lodash';
->>>>>>> 5b151eb4
+import { concat, isEmpty, uniqBy } from 'lodash';
 import { AppState } from 'react-native';
 import { Dispatch } from 'redux';
 import { ThunkDispatch } from 'redux-thunk';
