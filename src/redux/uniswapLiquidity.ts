--- conflicted
+++ resolved
@@ -1,9 +1,4 @@
-<<<<<<< HEAD
 import { concat, isEmpty, uniqBy } from 'lodash';
-import { AppState } from 'react-native';
-=======
-import { concat, filter, isEmpty, uniqBy } from 'lodash';
->>>>>>> cbbe0a35
 import { Dispatch } from 'redux';
 import { ThunkDispatch } from 'redux-thunk';
 import { emitChartsRequest } from './explorer';
