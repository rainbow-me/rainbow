--- conflicted
+++ resolved
@@ -1,7 +1,3 @@
-<<<<<<< HEAD
-=======
-import { commonStorage, web3Provider } from '@rainbow-me/rainbow-common';
->>>>>>> 42b8c7e1
 import analytics from '@segment/analytics-react-native';
 import {
   forEach,
@@ -101,19 +97,11 @@
 };
 
 const signingMethods = [
-<<<<<<< HEAD
-	"eth_sendTransaction",
-	"eth_signTransaction",
-	"personal_sign",
-	"eth_sign",
-	"eth_signTypedData",
-=======
   "eth_sendTransaction",
   "eth_signTransaction",
   "personal_sign",
   "eth_sign",
   "eth_signTypedData",
->>>>>>> 42b8c7e1
 ];
 
 const listenOnNewMessages = walletConnector => (dispatch, getState) => {
@@ -136,11 +124,7 @@
         });
       return;
     }
-<<<<<<< HEAD
     dispatch(addRequestToApprove(clientId, peerId, requestId, payload, peerMeta));
-=======
-    dispatch(addTransactionToApprove(clientId, peerId, requestId, payload, peerMeta));
->>>>>>> 42b8c7e1
   });
   walletConnector.on('disconnect', (error, payload) => {
     if (error) throw error;
