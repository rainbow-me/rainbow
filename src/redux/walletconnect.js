--- conflicted
+++ resolved
@@ -21,12 +21,7 @@
 import WalletTypes from '../helpers/walletTypes';
 import { getFCMToken } from '../model/firebase';
 import { Navigation } from '../navigation';
-<<<<<<< HEAD
 import Routes from '../navigation/routesNames';
-import { logger } from '../utils';
-=======
-import Routes from '../screens/Routes/routesNames';
->>>>>>> 29b9d04c
 import { isSigningMethod } from '../utils/signingMethods';
 import { addRequestToApprove } from './requests';
 
