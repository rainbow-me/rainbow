--- conflicted
+++ resolved
@@ -3,19 +3,7 @@
 import WalletConnect from '@walletconnect/client';
 import { parseWalletConnectUri } from '@walletconnect/utils';
 import lang from 'i18n-js';
-import {
-  clone,
-  forEach,
-  get,
-  isEmpty,
-  mapValues,
-<<<<<<< HEAD
-  omitBy,
-=======
-  pickBy,
->>>>>>> ba93bb9f
-  values,
-} from 'lodash';
+import { clone, forEach, get, isEmpty, mapValues, values } from 'lodash';
 import { Alert, AppState, InteractionManager, Linking } from 'react-native';
 import { IS_TESTING } from 'react-native-dotenv';
 import Minimizer from 'react-native-minimizer';
@@ -38,11 +26,8 @@
 import {
   convertHexToString,
   delay,
-<<<<<<< HEAD
+  omitBy,
   pickBy,
-=======
-  omitBy,
->>>>>>> ba93bb9f
 } from '@rainbow-me/helpers/utilities';
 import WalletConnectApprovalSheetType from '@rainbow-me/helpers/walletConnectApprovalSheetTypes';
 import Routes from '@rainbow-me/routes';
