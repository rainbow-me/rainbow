--- conflicted
+++ resolved
@@ -357,30 +357,13 @@
       return;
     }
 
-    const tokenAddresses = map(assets, ({ asset: { asset_code } }) =>
+    const tokenAddresses = Object.values(
+      assets
+    ).map(({ asset: { asset_code } }) =>
       asset_code === ETH_ADDRESS
         ? ETHEREUM_ADDRESS_FOR_BALANCE_CONTRACT
         : toLower(asset_code)
     );
-<<<<<<< HEAD
-    dispatch({
-      payload: {
-        fallbackExplorerBalancesHandle,
-      },
-      type: FALLBACK_EXPLORER_SET_BALANCE_HANDLER,
-    });
-    return;
-  }
-
-  const tokenAddresses = Object.values(
-    assets
-  ).map(({ asset: { asset_code } }) =>
-    asset_code === ETH_ADDRESS
-      ? ETHEREUM_ADDRESS_FOR_BALANCE_CONTRACT
-      : toLower(asset_code)
-  );
-=======
->>>>>>> 05cfbe21
 
     const balances = await fetchAssetBalances(
       tokenAddresses,
@@ -410,26 +393,14 @@
       });
     }
 
-<<<<<<< HEAD
-  if (withPrices) {
-    const coingeckoIds = Object.values(updatedAssets).map(
-      ({ asset: { coingecko_id } }) => coingecko_id
-    );
-    const prices = await fetchAssetPricesWithCoingecko(
-      coingeckoIds,
-      formattedNativeCurrency
-    );
-=======
     if (withPrices) {
-      const coingeckoIds = map(
-        updatedAssets,
+      const coingeckoIds = Object.values(updatedAssets).map(
         ({ asset: { coingecko_id } }) => coingecko_id
       );
       const prices = await fetchAssetPricesWithCoingecko(
         coingeckoIds,
         formattedNativeCurrency
       );
->>>>>>> 05cfbe21
 
       if (prices) {
         updatedAssets = mapValues(updatedAssets, asset => {
