--- conflicted
+++ resolved
@@ -126,28 +126,7 @@
         contractAddress = ETH_ADDRESS;
       }
 
-<<<<<<< HEAD
       const coingeckoId = coingeckoIds[contractAddress.toLowerCase()];
-      let price = {
-        changed_at: updatedAt,
-        relative_change_24h: 0,
-        value: isETH ? item.quote_rate : 0,
-      };
-
-      // Overrides
-      const fallbackAsset =
-        ethereumUtils.getAccountAsset(contractAddress) ||
-        genericAssets[contractAddress.toLowerCase()];
-
-      if (fallbackAsset) {
-        price = {
-          ...price,
-          ...fallbackAsset.price,
-        };
-      }
-=======
-      const coingeckoId = coingeckoIds[toLower(contractAddress)];
->>>>>>> b9c1ffc2
 
       return {
         asset: {
