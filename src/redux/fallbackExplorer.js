import { Contract } from '@ethersproject/contracts';
import { captureException } from '@sentry/react-native';
<<<<<<< HEAD
import { get, isEmpty, keyBy, map, toLower, uniqBy } from 'lodash';
=======
import { isEmpty, keyBy, mapValues, toLower, uniqBy } from 'lodash';
>>>>>>> b8b4f082
import isEqual from 'react-fast-compare';
import { ETHERSCAN_API_KEY } from 'react-native-dotenv';
import { addressAssetsReceived, fetchAssetPricesWithCoingecko } from './data';
// eslint-disable-next-line import/no-cycle
import { emitMainnetAssetDiscoveryRequest, explorerInitL2 } from './explorer';
import { AssetTypes } from '@rainbow-me/entities';
import { getAssetsFromCovalent } from '@rainbow-me/handlers/covalent';
import { web3Provider } from '@rainbow-me/handlers/web3';
import networkInfo from '@rainbow-me/helpers/networkInfo';
import NetworkTypes from '@rainbow-me/helpers/networkTypes';
import {
  balanceCheckerContractAbi,
  chainAssets,
  COVALENT_ETH_ADDRESS,
  ETH_ADDRESS,
  ETH_COINGECKO_ID,
  migratedTokens,
} from '@rainbow-me/references';
import { delay } from '@rainbow-me/utilities';
import { ethereumUtils } from '@rainbow-me/utils';
import logger from 'logger';

let lastUpdatePayload = null;
// -- Constants --------------------------------------- //
const FALLBACK_EXPLORER_CLEAR_STATE = 'explorer/FALLBACK_EXPLORER_CLEAR_STATE';
const FALLBACK_EXPLORER_SET_ASSETS = 'explorer/FALLBACK_EXPLORER_SET_ASSETS';
const FALLBACK_EXPLORER_SET_BALANCE_HANDLER =
  'explorer/FALLBACK_EXPLORER_SET_BALANCE_HANDLER';
const FALLBACK_EXPLORER_SET_HANDLERS =
  'explorer/FALLBACK_EXPLORER_SET_HANDLERS';
const FALLBACK_EXPLORER_SET_LATEST_TX_BLOCK_NUMBER =
  'explorer/FALLBACK_EXPLORER_SET_LATEST_TX_BLOCK_NUMBER';

const ETHEREUM_ADDRESS_FOR_BALANCE_CONTRACT =
  '0x0000000000000000000000000000000000000000';

const UPDATE_BALANCE_AND_PRICE_FREQUENCY = 10000;
const DISCOVER_NEW_ASSETS_FREQUENCY = 13000;

// Some contracts like SNX / SUSD use an ERC20 proxy
// some of those tokens have been migrated to a new address
// We need to use the current address to fetch the correct price
const getCurrentAddress = address => {
  return migratedTokens[address] || address;
};

const findNewAssetsToWatch = () => async (dispatch, getState) => {
  const { accountAddress } = getState().settings;
  const { mainnetAssets, latestTxBlockNumber } = getState().fallbackExplorer;
  const { coingeckoIds } = getState().additionalAssetsData;

  const newAssets = await findAssetsToWatch(
    accountAddress,
    latestTxBlockNumber,
    dispatch,
    coingeckoIds
  );

  if (newAssets.length > 0) {
    logger.log('😬 Found new assets!', newAssets);

    // dedupe
    const newMainnetAssets = {
      ...mainnetAssets,
      ...newAssets,
    };

    dispatch({
      payload: {
        mainnetAssets: newMainnetAssets,
      },
      type: FALLBACK_EXPLORER_SET_ASSETS,
    });
  }
};

const getPrice = (contractAddress, updatedAt, genericAssets, quoteRate) => {
  const isETH =
    contractAddress.toLowerCase() === COVALENT_ETH_ADDRESS.toLowerCase;
  if (isETH) {
    contractAddress = ETH_ADDRESS;
  }

  let price = {
    changed_at: updatedAt,
    relative_change_24h: 0,
    value: isETH ? quoteRate : 0,
  };

  // Overrides
  const fallbackAsset =
    ethereumUtils.getAccountAsset(contractAddress) ||
    genericAssets[contractAddress?.toLowerCase()];

  if (fallbackAsset) {
    price = {
      ...price,
      ...fallbackAsset.price,
    };
  }
  return {
    value: 0,
    ...price,
  };
};

const getMainnetAssetsFromCovalent = async (
  chainId,
  accountAddress,
  type,
  currency,
  coingeckoIds,
  genericAssets
) => {
  const data = await getAssetsFromCovalent(chainId, accountAddress, currency);
  if (data) {
    const updatedAt = new Date(data.updated_at).getTime();
    const assets = data.items.map(item => {
      let contractAddress = item.contract_address;
      const isETH = toLower(contractAddress) === toLower(COVALENT_ETH_ADDRESS);
      if (isETH) {
        contractAddress = ETH_ADDRESS;
      }

      const coingeckoId = coingeckoIds[toLower(contractAddress)];

      return {
        asset: {
          asset_code: contractAddress,
          coingecko_id: coingeckoId,
          decimals: item.contract_decimals,
          icon_url: item.logo_url,
          name: item.contract_name,
          price: getPrice(
            contractAddress,
            updatedAt,
            genericAssets,
            item.quote_rate
          ),
          symbol: item.contract_ticker_symbol,
          type,
        },
        quantity: item.balance,
      };
    });

    return keyBy(assets, 'asset.asset_code');
  }
  return null;
};

const findAssetsToWatch = async (
  address,
  latestTxBlockNumber,
  dispatch,
  coingeckoIds
) => {
  // 1 - Discover the list of tokens for the address
  const tokensInWallet = await discoverTokens(
    coingeckoIds,
    address,
    latestTxBlockNumber,
    dispatch
  );
  if (latestTxBlockNumber && tokensInWallet.length === 0) {
    return [];
  }

  const tokens = [
    ...tokensInWallet,
    {
      asset: {
        asset_code: ETH_ADDRESS,
        coingecko_id: ETH_COINGECKO_ID,
        decimals: 18,
        name: 'Ethereum',
        symbol: 'ETH',
      },
    },
  ];
  return keyBy(tokens, 'asset.asset_code');
};

const getTokenType = tx => {
  if (tx.tokenSymbol === 'UNI-V1') return AssetTypes.uniswap;
  if (tx.tokenSymbol === 'UNI-V2') return AssetTypes.uniswapV2;
  if (
    toLower(tx.tokenName).indexOf('compound') !== -1 &&
    tx.tokenSymbol !== 'COMP'
  )
    return AssetTypes.compound;
  return undefined;
};

const discoverTokens = async (
  coingeckoIds,
  address,
  latestTxBlockNumber,
  dispatch
) => {
  let page = 1;
  const offset = 1000;
  let allTxs = [];
  let poll = true;
  while (poll) {
    const txs = await getTokenTxDataFromEtherscan(
      address,
      page,
      offset,
      latestTxBlockNumber
    );
    if (txs && txs.length > 0) {
      allTxs = allTxs.concat(txs);
      if (txs.length < offset) {
        // Last page
        poll = false;
      } else {
        // Keep polling
        page++;
        await delay(260);
      }
    } else {
      // No txs
      poll = false;
    }
  }

  // Filter txs by contract address
  if (allTxs.length > 0) {
    const nextlatestTxBlockNumber = Number(allTxs[0].blockNumber) + 1;
    dispatch({
      payload: {
        latestTxBlockNumber: nextlatestTxBlockNumber,
      },
      type: FALLBACK_EXPLORER_SET_LATEST_TX_BLOCK_NUMBER,
    });

    return uniqBy(
      allTxs.map(tx => {
        const type = getTokenType(tx);
        return {
          asset: {
            asset_code: getCurrentAddress(tx.contractAddress.toLowerCase()),
            coingecko_id: coingeckoIds[tx.contractAddress.toLowerCase()],
            decimals: Number(tx.tokenDecimal),
            name: tx.tokenName,
            symbol: tx.tokenSymbol,
            type,
          },
        };
      }),
      token => token.asset.asset_code
    );
  }
  return [];
};

const getTokenTxDataFromEtherscan = async (
  address,
  page,
  offset,
  latestTxBlockNumber
) => {
  let url = `https://api.etherscan.io/api?module=account&action=tokentx&address=${address}&page=${page}&offset=${offset}&sort=desc&apikey=${ETHERSCAN_API_KEY}`;
  if (latestTxBlockNumber) {
    url += `&startBlock=${latestTxBlockNumber}`;
  }
  const request = await fetch(url);
  const { status, result } = await request.json();
  if (status === '1' && result?.length > 0) {
    return result;
  }
  return null;
};

const fetchAssetBalances = async (tokens, address, network) => {
  const balanceCheckerContract = new Contract(
    networkInfo[network]?.balance_checker_contract_address,
    balanceCheckerContractAbi,
    web3Provider
  );
  try {
    const values = await balanceCheckerContract.balances([address], tokens);
    const balances = {};
    [address].forEach((addr, addrIdx) => {
      balances[addr] = {};
      tokens.forEach((tokenAddr, tokenIdx) => {
        const balance = values[addrIdx * tokens.length + tokenIdx];
        balances[addr][tokenAddr] = balance.toString();
      });
    });
    return balances[address];
  } catch (e) {
    logger.sentry(
      'Error fetching balances from balanceCheckerContract',
      network,
      e
    );
    captureException(new Error('fallbackExplorer::balanceChecker failure'));
    return null;
  }
};

const assetDiscoveryCallbackQueue = {};

export const onMainnetAssetDiscoveryResponse = response => {
  const queueKey =
    response?.meta?.address?.toLowerCase() +
    response?.meta?.currency?.toLowerCase();
  const callbacks = assetDiscoveryCallbackQueue[queueKey];
  if (!callbacks) {
    return;
  }
  assetDiscoveryCallbackQueue[queueKey] = undefined;
  for (let callback of callbacks) {
    callback(response.payload.assets);
  }
};

export const fetchOnchainBalances = ({
  keepPolling = true,
  withPrices = true,
}) => async (dispatch, getState) => {
  logger.log('😬 FallbackExplorer:: fetchOnchainBalances');
  const { network, accountAddress, nativeCurrency } = getState().settings;
  const { accountAssetsData, genericAssets } = getState().data;
  const { coingeckoIds } = getState().additionalAssetsData;
  const formattedNativeCurrency = toLower(nativeCurrency);
  const { mainnetAssets } = getState().fallbackExplorer;
  const callback = async covalentMainnetAssets => {
    const chainAssetsMap = keyBy(chainAssets[network], 'asset.asset_code');

    let assets =
      network === NetworkTypes.mainnet
        ? covalentMainnetAssets
          ? {
              ...mainnetAssets,
              ...covalentMainnetAssets,
            }
          : mainnetAssets
        : chainAssetsMap;

    const isEmptyAssets = isEmpty(assets);
    if (isEmptyAssets && !isEmpty(accountAssetsData)) {
      assets = Object.entries(accountAssetsData).reduce((acc, [key, asset]) => {
        acc[key] = {
          asset: {
            asset_code: asset.address,
            decimals: asset.decimals,
            icon_url: asset.icon_url,
            name: asset.name,
            price: asset.price,
            symbol: asset.symbol,
          },
          quantity: 0,
        };
        return acc;
      }, {});
    }

    if (isEmptyAssets || (isEmptyAssets && keepPolling)) {
      const fallbackExplorerBalancesHandle = setTimeout(
        () => dispatch(fetchOnchainBalances({ keepPolling, withPrices })),
        10000
      );
      dispatch({
        payload: {
          fallbackExplorerBalancesHandle,
        },
        type: FALLBACK_EXPLORER_SET_BALANCE_HANDLER,
      });
      return;
    }

    const tokenAddresses = Object.values(
      assets
    ).map(({ asset: { asset_code } }) =>
      asset_code === ETH_ADDRESS
        ? ETHEREUM_ADDRESS_FOR_BALANCE_CONTRACT
        : toLower(asset_code)
    );

    const balances = await fetchAssetBalances(
      tokenAddresses,
      accountAddress,
      network
    );

    let updatedAssets = assets;
    if (balances) {
      updatedAssets = Object.entries(assets).reduce(
        (acc, [key, assetAndQuantity]) => {
          const assetCode = assetAndQuantity.asset.asset_code.toLowerCase();

          acc[key] = {
            asset: {
              ...assetAndQuantity.asset,
              asset_code:
                assetCode === ETHEREUM_ADDRESS_FOR_BALANCE_CONTRACT
                  ? ETH_ADDRESS
                  : assetCode,
            },
            quantity:
              balances?.[
                assetCode === ETH_ADDRESS
                  ? ETHEREUM_ADDRESS_FOR_BALANCE_CONTRACT
                  : assetCode
              ],
          };
          return acc;
        },
        {}
      );
    }

    if (withPrices) {
      const coingeckoIds = Object.values(updatedAssets).map(
        ({ asset: { coingecko_id } }) => coingecko_id
      );
      const prices = await fetchAssetPricesWithCoingecko(
        coingeckoIds,
        formattedNativeCurrency
      );

      if (prices) {
        updatedAssets = Object.entries(updatedAssets).reduce(
          (acc, [key, asset]) => {
            const assetCoingeckoId = asset.asset.coingecko_id.toLowerCase();

            if (prices[assetCoingeckoId]) {
              acc[key] = {
                ...asset,
                asset: {
                  ...asset.asset,
                  price: {
                    changed_at: prices[assetCoingeckoId].last_updated_at,
                    relative_change_24h:
                      prices[assetCoingeckoId][
                        `${formattedNativeCurrency}_24h_change`
                      ],
                    value:
                      prices[assetCoingeckoId][`${formattedNativeCurrency}`],
                  },
                },
              };
              return acc;
            }
            acc[key] = asset;
            return acc;
          },
          {}
        );
      }
    }

    logger.log('😬 FallbackExplorer updating assets');

    const newPayload = { assets: updatedAssets };

    if (balances && (!keepPolling || !isEqual(lastUpdatePayload, newPayload))) {
      dispatch(
        addressAssetsReceived(
          {
            meta: {
              address: accountAddress,
              currency: nativeCurrency,
              status: 'ok',
            },
            payload: newPayload,
          },
          false,
          false,
          false,
          network
        )
      );
      lastUpdatePayload = newPayload;
    }

    if (keepPolling) {
      const fallbackExplorerBalancesHandle = setTimeout(
        () => dispatch(fetchOnchainBalances({ keepPolling, withPrices })),
        UPDATE_BALANCE_AND_PRICE_FREQUENCY
      );
      let fallbackExplorerAssetsHandle = null;
      if (NetworkTypes.mainnet === network) {
        fallbackExplorerAssetsHandle = setTimeout(
          () => dispatch(findNewAssetsToWatch()),
          DISCOVER_NEW_ASSETS_FREQUENCY
        );
      }

      dispatch({
        payload: {
          fallbackExplorerAssetsHandle,
          fallbackExplorerBalancesHandle,
        },
        type: FALLBACK_EXPLORER_SET_HANDLERS,
      });
    }
  };

  if (network === NetworkTypes.mainnet) {
    const receiveCovalentResponse = assets => {
      // Fix prices
      const parsedAssets = {};
      for (let [key, asset] of Object.entries(assets)) {
        parsedAssets[key] = {
          ...asset,
          asset: {
            ...asset.asset,
            price: getPrice(
              asset.asset.asset_code,
              asset.asset.price?.updatedAt,
              genericAssets,
              asset.asset.price?.value
            ),
          },
        };
      }

      callback(parsedAssets);
    };

    dispatch(emitMainnetAssetDiscoveryRequest);
    const queueKey =
      accountAddress.toLowerCase() + nativeCurrency.toLowerCase();
    assetDiscoveryCallbackQueue[queueKey] =
      assetDiscoveryCallbackQueue[queueKey] ?? [];
    assetDiscoveryCallbackQueue[queueKey].push(receiveCovalentResponse);
  } else {
    const chainId = ethereumUtils.getChainIdFromNetwork(network);
    const covalentMainnetAssets = await getMainnetAssetsFromCovalent(
      chainId,
      accountAddress,
      AssetTypes.token,
      formattedNativeCurrency,
      coingeckoIds,
      genericAssets
    );
    callback(covalentMainnetAssets);
  }
};

export const fallbackExplorerInit = () => async (dispatch, getState) => {
  const { accountAddress, network } = getState().settings;
  const { latestTxBlockNumber, mainnetAssets } = getState().fallbackExplorer;
  const { coingeckoIds } = getState().additionalAssetsData;
  // If mainnet, we need to get all the info
  // 1 - Coingecko ids
  // 2 - All tokens list
  // 3 - Etherscan token transfer transactions
  if (NetworkTypes.mainnet === network) {
    const newMainnetAssets = await findAssetsToWatch(
      accountAddress,
      latestTxBlockNumber,
      dispatch,
      coingeckoIds
    );

    await dispatch({
      payload: {
        mainnetAssets: {
          ...mainnetAssets,
          ...newMainnetAssets,
        },
      },
      type: FALLBACK_EXPLORER_SET_ASSETS,
    });
    dispatch(explorerInitL2());
  }

  dispatch(fetchOnchainBalances({ keepPolling: true, withPrices: true }));
};

export const fallbackExplorerClearState = () => (dispatch, getState) => {
  const {
    fallbackExplorerBalancesHandle,
    fallbackExplorerAssetsHandle,
  } = getState().fallbackExplorer;

  fallbackExplorerBalancesHandle &&
    clearTimeout(fallbackExplorerBalancesHandle);
  fallbackExplorerAssetsHandle && clearTimeout(fallbackExplorerAssetsHandle);
  dispatch({ type: FALLBACK_EXPLORER_CLEAR_STATE });
};

// -- Reducer ----------------------------------------- //
const INITIAL_STATE = {
  fallbackExplorerAssetsHandle: null,
  fallbackExplorerBalancesHandle: null,
  latestTxBlockNumber: null,
  mainnetAssets: {},
};

export default (state = INITIAL_STATE, action) => {
  switch (action.type) {
    case FALLBACK_EXPLORER_SET_ASSETS:
      return {
        ...state,
        mainnetAssets: action.payload.mainnetAssets,
      };
    case FALLBACK_EXPLORER_CLEAR_STATE:
      return {
        ...state,
        ...INITIAL_STATE,
      };
    case FALLBACK_EXPLORER_SET_LATEST_TX_BLOCK_NUMBER:
      return {
        ...state,
        latestTxBlockNumber: action.payload.latestTxBlockNumber,
      };
    case FALLBACK_EXPLORER_SET_HANDLERS:
      return {
        ...state,
        fallbackExplorerAssetsHandle:
          action.payload.fallbackExplorerAssetsHandle,
        fallbackExplorerBalancesHandle:
          action.payload.fallbackExplorerBalancesHandle,
      };
    case FALLBACK_EXPLORER_SET_BALANCE_HANDLER:
      return {
        ...state,
        fallbackExplorerBalancesHandle:
          action.payload.fallbackExplorerBalancesHandle,
      };
    default:
      return state;
  }
};<|MERGE_RESOLUTION|>--- conflicted
+++ resolved
@@ -1,10 +1,6 @@
 import { Contract } from '@ethersproject/contracts';
 import { captureException } from '@sentry/react-native';
-<<<<<<< HEAD
-import { get, isEmpty, keyBy, map, toLower, uniqBy } from 'lodash';
-=======
-import { isEmpty, keyBy, mapValues, toLower, uniqBy } from 'lodash';
->>>>>>> b8b4f082
+import { isEmpty, keyBy, toLower, uniqBy } from 'lodash';
 import isEqual from 'react-fast-compare';
 import { ETHERSCAN_API_KEY } from 'react-native-dotenv';
 import { addressAssetsReceived, fetchAssetPricesWithCoingecko } from './data';
