--- conflicted
+++ resolved
@@ -1,10 +1,6 @@
 import produce from 'immer';
-<<<<<<< HEAD
-import { isArray, without } from 'lodash';
 import uniq from 'lodash/uniq';
-=======
-import { concat, uniq, without } from 'lodash';
->>>>>>> 8f240da1
+import without from 'lodash/without';
 import { InteractionManager } from 'react-native';
 import { Dispatch } from 'redux';
 import { ThunkDispatch } from 'redux-thunk';
@@ -200,13 +196,8 @@
     // add or remove
     if (listIndex !== null) {
       const updatedListTokens = add
-<<<<<<< HEAD
         ? uniq(allNewLists[listIndex].tokens.concat(assetAddress))
-        : isArray(assetAddress)
-=======
-        ? uniq(concat(allNewLists[listIndex].tokens, assetAddress))
         : Array.isArray(assetAddress)
->>>>>>> 8f240da1
         ? without(allNewLists[listIndex].tokens, ...assetAddress)
         : without(allNewLists[listIndex].tokens, assetAddress);
       if (add) {
