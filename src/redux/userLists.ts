import produce from 'immer';
import uniq from 'lodash/uniq';
import without from 'lodash/without';
import { InteractionManager } from 'react-native';
import { Dispatch } from 'redux';
import { ThunkDispatch } from 'redux-thunk';
import { UserList } from '@rainbow-me/entities';
import {
  getSelectedUserList,
  getUserLists,
  saveSelectedUserList,
  saveUserLists,
} from '@rainbow-me/handlers/localstorage/userLists';
import { excludeSpecifiedStrings } from '@rainbow-me/helpers/utilities';
import { emitAssetRequest } from '@rainbow-me/redux/explorer';
import { AppGetState, AppState } from '@rainbow-me/redux/store';
import { uniswapUpdateFavorites } from '@rainbow-me/redux/uniswap';
import {
  DefaultTokenLists,
  TokenListsExtendedRecord,
} from '@rainbow-me/references';

// -- Constants ------------------------------------------------------------- //
const USER_LISTS_READY = 'userLists/USER_LISTS_READY';
const USER_LISTS_LOAD_REQUEST = 'userLists/USER_LISTS_LOAD_REQUEST';
const USER_LISTS_LOAD_SUCCESS = 'userLists/USER_LISTS_LOAD_SUCCESS';
const USER_LISTS_LOAD_FAILURE = 'userLists/USER_LISTS_LOAD_FAILURE';

const USER_LISTS_UPDATE_LISTS = 'userLists/USER_LISTS_UPDATE_LISTS';
const USER_LISTS_CLEAR_STATE = 'userLists/USER_LISTS_CLEAR_STATE';
const USER_LISTS_SET_SELECTED_LIST = 'userLists/USER_LISTS_SET_SELECTED_LIST';
const FAVORITES_LIST_ID = 'favorites';

// -- Actions --------------------------------------------------------------- //

/**
 * The current `userLists` state.
 */
interface UserListsState {
  lists: UserList[];
  loadingUserLists: boolean;
  ready: boolean;
  selectedList: string | null;
}

/**
 * A `userLists` Redux action.
 */
type UserListsAction =
  | UserListsLoadRequestAction
  | UserListsLoadSuccessAction
  | UserListsSetSelectedListAction
  | UserListsUpdateListsAction
  | UserListsFailureAction
  | UserListsReadyAction
  | UserListsClearStateAction;

interface UserListsLoadRequestAction {
  type: typeof USER_LISTS_LOAD_REQUEST;
}

interface UserListsLoadSuccessAction {
  type: typeof USER_LISTS_LOAD_SUCCESS;
  payload: UserList[];
}

interface UserListsSetSelectedListAction {
  type: typeof USER_LISTS_SET_SELECTED_LIST;
  payload: string;
}

interface UserListsUpdateListsAction {
  type: typeof USER_LISTS_UPDATE_LISTS;
  payload: UserList[];
}

interface UserListsFailureAction {
  type: typeof USER_LISTS_LOAD_FAILURE;
}

interface UserListsReadyAction {
  type: typeof USER_LISTS_READY;
}

interface UserListsClearStateAction {
  type: typeof USER_LISTS_CLEAR_STATE;
}

export const userListsLoadState = () => async (
  dispatch: ThunkDispatch<
    AppState,
    unknown,
    | UserListsLoadSuccessAction
    | UserListsLoadRequestAction
    | UserListsReadyAction
    | UserListsFailureAction
  >,
  getState: AppGetState
) => {
  const { network } = getState().settings;

  dispatch({ type: USER_LISTS_LOAD_REQUEST });
  try {
    const defaultLists =
      (DefaultTokenLists as TokenListsExtendedRecord)[network] || [];
    const userLists: UserList[] = await getUserLists();
    const lists = userLists?.length ? userLists : defaultLists;
    let allAddresses: string[] = [];
    lists.forEach((list: { tokens: any }) => {
      allAddresses = [...allAddresses, ...list.tokens];
    });
    dispatch({
      payload: lists,
      type: USER_LISTS_LOAD_SUCCESS,
    });
    const selectedUserList = (await getSelectedUserList()) || FAVORITES_LIST_ID;
    dispatch(userListsSetSelectedList(selectedUserList, false));
    dispatch(emitAssetRequest(allAddresses));
    dispatch({
      type: USER_LISTS_READY,
    });
  } catch (error) {
    dispatch({ type: USER_LISTS_LOAD_FAILURE });
  }
};

export const userListsSetSelectedList = (
  listId: string,
  save: boolean = true
) => (dispatch: Dispatch<UserListsSetSelectedListAction>) => {
  dispatch({
    payload: listId,
    type: USER_LISTS_SET_SELECTED_LIST,
  });
  if (save) {
    InteractionManager.runAfterInteractions(() => {
      saveSelectedUserList(listId);
    });
  }
};

export const userListsClearList = (listId: string) => (
  dispatch: Dispatch<UserListsUpdateListsAction>,
  getState: AppGetState
) => {
  const { lists } = getState().userLists;
  const allNewLists = [...lists];

  // Find the list index
  let listIndex = null;
  allNewLists.find((list, index) => {
    if (list?.id === listId) {
      listIndex = index;
      return true;
    }
    return false;
  });

  // update the list
  if (listIndex !== null) {
    const newList = { ...allNewLists[listIndex] };
    newList.tokens = [];
    allNewLists[listIndex] = newList;

    dispatch({
      payload: allNewLists,
      type: USER_LISTS_UPDATE_LISTS,
    });
    saveUserLists(allNewLists);
  }
};

export const userListsUpdateList = (
  assetAddress: string | string[],
  listId: string,
  add = true
) => (
  dispatch: ThunkDispatch<AppState, unknown, UserListsUpdateListsAction>,
  getState: AppGetState
) => {
  if (listId === FAVORITES_LIST_ID) {
    dispatch(uniswapUpdateFavorites(assetAddress, add));
  } else {
    const { lists } = getState().userLists;
    const allNewLists = [...lists];

    // Find the list index
    let listIndex = null;
    allNewLists.find((list, index) => {
      if (list?.id === listId) {
        listIndex = index;
        return true;
      }
      return false;
    });

    // add or remove
    if (listIndex !== null) {
      const updatedListTokens = add
        ? uniq(allNewLists[listIndex].tokens.concat(assetAddress))
<<<<<<< HEAD
        : Array.isArray(assetAddress)
        ? without(allNewLists[listIndex].tokens, ...assetAddress)
        : without(allNewLists[listIndex].tokens, assetAddress);
=======
        : excludeSpecifiedStrings(allNewLists[listIndex].tokens, assetAddress);

>>>>>>> d869d8ca
      if (add) {
        dispatch(emitAssetRequest(assetAddress));
      }

      // update the list
      const newList = { ...allNewLists[listIndex] };
      newList.tokens = updatedListTokens;
      allNewLists[listIndex] = newList;

      dispatch({
        payload: allNewLists,
        type: USER_LISTS_UPDATE_LISTS,
      });
      saveUserLists(allNewLists);
    }
  }
};

// -- Reducer --------------------------------------------------------------- //
export const INITIAL_USER_LISTS_STATE: UserListsState = {
  lists: [],
  loadingUserLists: false,
  ready: false,
  selectedList: null,
};

export default (state = INITIAL_USER_LISTS_STATE, action: UserListsAction) =>
  produce(state, draft => {
    switch (action.type) {
      case USER_LISTS_LOAD_REQUEST:
        draft.loadingUserLists = true;
        break;
      case USER_LISTS_LOAD_SUCCESS:
        draft.lists = action.payload;
        draft.loadingUserLists = false;
        break;
      case USER_LISTS_SET_SELECTED_LIST:
        draft.selectedList = action.payload;
        break;
      case USER_LISTS_UPDATE_LISTS:
        draft.lists = action.payload;
        break;
      case USER_LISTS_LOAD_FAILURE:
        draft.loadingUserLists = false;
        break;
      case USER_LISTS_READY:
        draft.ready = true;
        break;
      case USER_LISTS_CLEAR_STATE:
        return INITIAL_USER_LISTS_STATE;
      default:
        break;
    }
  });<|MERGE_RESOLUTION|>--- conflicted
+++ resolved
@@ -1,6 +1,5 @@
 import produce from 'immer';
 import uniq from 'lodash/uniq';
-import without from 'lodash/without';
 import { InteractionManager } from 'react-native';
 import { Dispatch } from 'redux';
 import { ThunkDispatch } from 'redux-thunk';
@@ -198,14 +197,8 @@
     if (listIndex !== null) {
       const updatedListTokens = add
         ? uniq(allNewLists[listIndex].tokens.concat(assetAddress))
-<<<<<<< HEAD
-        : Array.isArray(assetAddress)
-        ? without(allNewLists[listIndex].tokens, ...assetAddress)
-        : without(allNewLists[listIndex].tokens, assetAddress);
-=======
         : excludeSpecifiedStrings(allNewLists[listIndex].tokens, assetAddress);
 
->>>>>>> d869d8ca
       if (add) {
         dispatch(emitAssetRequest(assetAddress));
       }
