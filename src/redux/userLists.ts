--- conflicted
+++ resolved
@@ -1,13 +1,7 @@
 import produce from 'immer';
-<<<<<<< HEAD
-import concat from 'lodash/concat';
 import isArray from 'lodash/isArray';
 import uniq from 'lodash/uniq';
 import without from 'lodash/without';
-=======
-import { isArray, without } from 'lodash';
-import uniq from 'lodash/uniq';
->>>>>>> 0e5226a2
 import { InteractionManager } from 'react-native';
 import { Dispatch } from 'redux';
 import { ThunkDispatch } from 'redux-thunk';
