import { AppDispatch, AppGetState } from './store';
import { EthereumAddress, NonceManager } from '@/entities';
import {
  getNonceManager,
  saveNonceManager,
<<<<<<< HEAD
} from '@rainbow-me/handlers/localstorage/nonceManager';
import { Network } from '@rainbow-me/helpers/networkTypes';
import { isNil } from '@rainbow-me/helpers/utilities';
import logger from 'logger';
=======
} from '@/handlers/localstorage/nonceManager';
import { Network } from '@/helpers/networkTypes';
import logger from '@/utils/logger';
>>>>>>> c0ef4cbd

interface NonceManagerLoadSuccessAction {
  type: typeof NONCE_MANAGER_LOAD_SUCCESS;
  payload: NonceManager;
}

interface NonceManagerUpdateNonceAction {
  type: typeof NONCE_MANAGER_UPDATE_NONCE;
  payload: NonceManager;
}

type NonceManagerActionType =
  | NonceManagerLoadSuccessAction
  | NonceManagerUpdateNonceAction;

// -- Constants --------------------------------------- //
const NONCE_MANAGER_LOAD_SUCCESS = 'NONCE_MANAGER_LOAD_SUCCESS';
const NONCE_MANAGER_LOAD_FAILURE = 'NONCE_MANAGER_LOAD_FAILURE';
const NONCE_MANAGER_UPDATE_NONCE = 'NONCE_MANAGER_UPDATE_NONCE';

// -- Actions ---------------------------------------- //
export const nonceManagerLoadState = () => async (dispatch: AppDispatch) => {
  try {
    const nonceManager = await getNonceManager();
    if (nonceManager) {
      dispatch({
        payload: nonceManager,
        type: NONCE_MANAGER_LOAD_SUCCESS,
      });
    }
  } catch (error) {
    dispatch({ type: NONCE_MANAGER_LOAD_FAILURE });
  }
};

export const incrementNonce = (
  accountAddress: EthereumAddress,
  nonce: number,
  network = Network.mainnet
) => (dispatch: AppDispatch) =>
  dispatch(updateNonce(accountAddress, nonce, network));

export const decrementNonce = (
  accountAddress: EthereumAddress,
  nonce: number,
  network = Network.mainnet
) => (dispatch: AppDispatch) =>
  dispatch(updateNonce(accountAddress, nonce, network, false));

export const updateNonce = (
  accountAddress: EthereumAddress,
  nonce: number,
  network = Network.mainnet,
  increment: boolean = true
) => (dispatch: AppDispatch, getState: AppGetState) => {
  const { nonceManager: currentNonceData } = getState();
  const currentNonce =
    currentNonceData[accountAddress.toLowerCase()]?.[network]?.nonce;
  const counterShouldBeUpdated =
    isNil(currentNonce) ||
    (increment ? currentNonce < nonce : currentNonce >= nonce);

  if (counterShouldBeUpdated) {
    const newNonce = increment ? nonce : nonce - 1;
    logger.log('Updating nonce: ', accountAddress, network, newNonce);

    const lcAccountAddress = accountAddress.toLowerCase();
    const updatedNonceManager = {
      ...currentNonceData,
      [lcAccountAddress]: {
        ...(currentNonceData[lcAccountAddress] || {}),
        [network]: { nonce: newNonce },
      },
    };
    dispatch({
      payload: updatedNonceManager,
      type: NONCE_MANAGER_UPDATE_NONCE,
    });
    saveNonceManager(updatedNonceManager);
  }
};

// -- Reducer ----------------------------------------- //
const INITIAL_STATE: NonceManager = {};

export default (state = INITIAL_STATE, action: NonceManagerActionType) => {
  switch (action.type) {
    case NONCE_MANAGER_LOAD_SUCCESS:
      return {
        ...state,
        ...action.payload,
      };
    case NONCE_MANAGER_UPDATE_NONCE:
      return {
        ...state,
        ...action.payload,
      };
    default:
      return state;
  }
};<|MERGE_RESOLUTION|>--- conflicted
+++ resolved
@@ -3,16 +3,10 @@
 import {
   getNonceManager,
   saveNonceManager,
-<<<<<<< HEAD
-} from '@rainbow-me/handlers/localstorage/nonceManager';
-import { Network } from '@rainbow-me/helpers/networkTypes';
-import { isNil } from '@rainbow-me/helpers/utilities';
-import logger from 'logger';
-=======
 } from '@/handlers/localstorage/nonceManager';
 import { Network } from '@/helpers/networkTypes';
 import logger from '@/utils/logger';
->>>>>>> c0ef4cbd
+import { isNil } from '@/helpers/utilities';
 
 interface NonceManagerLoadSuccessAction {
   type: typeof NONCE_MANAGER_LOAD_SUCCESS;
