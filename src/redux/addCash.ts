--- conflicted
+++ resolved
@@ -1,10 +1,6 @@
 import analytics from '@segment/analytics-react-native';
 import { captureException, captureMessage } from '@sentry/react-native';
-<<<<<<< HEAD
-import { find, toLower } from 'lodash';
-=======
-import { map, toLower } from 'lodash';
->>>>>>> 809f83cc
+import toLower from 'lodash/toLower';
 import { Dispatch } from 'redux';
 import { ThunkDispatch } from 'redux-thunk';
 import { dataAddNewTransaction } from './data';
