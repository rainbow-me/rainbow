--- conflicted
+++ resolved
@@ -47,16 +47,7 @@
   weiToGwei,
 } from '@rainbow-me/parsers';
 import { ethUnits, supportedNativeCurrencies } from '@rainbow-me/references';
-<<<<<<< HEAD
-import {
-  fromWei,
-  greaterThan,
-  greaterThanOrEqualTo,
-  multiply,
-} from '@rainbow-me/utilities';
-=======
 import { multiply } from '@rainbow-me/utilities';
->>>>>>> 839a29b6
 import { ethereumUtils, gasUtils } from '@rainbow-me/utils';
 import logger from 'logger';
 
