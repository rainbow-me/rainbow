--- conflicted
+++ resolved
@@ -9,10 +9,6 @@
 }
 
 export interface UniqueAsset {
-<<<<<<< HEAD
-  familyName: string;
-  uniqueId: string;
-=======
   animation_url?: string | null;
   current_price?: string | null;
   description?: string | null;
@@ -22,7 +18,6 @@
   image_thumbnail_url?: string | null;
   image_url?: string | null;
   last_sale?: UniqueAssetLastSale | null;
->>>>>>> dda865e0
   name: string;
   permalink: string;
   sell_orders?: {
@@ -35,7 +30,7 @@
     trait_type: string;
     value: string | number;
     display_type: string;
-  };
+  }[];
   asset_contract: AssetContract;
   background: string | null;
   collection: {
