--- conflicted
+++ resolved
@@ -23,14 +23,9 @@
   images: {
     highResUrl?: string | null;
     lowResUrl?: string | null;
-<<<<<<< HEAD
-    animatedUrl?: string | null;
-    mimeType?: string | null;
-=======
     mimeType?: string | null;
     animatedUrl?: string | null;
     animatedMimeType?: string | null;
->>>>>>> 863327c4
   };
   type: AssetType;
   collectionName?: string | null;
