import { EthereumAddress } from '.';
import { Chain } from '@wagmi/chains';
<<<<<<< HEAD
import { ChainId } from '@/chains/types';
=======
import { ChainId } from '@/state/backendNetworks/types';
>>>>>>> a34ec484
import { TokenColors } from '@/graphql/__generated__/metadata';

export interface ZerionAssetPrice {
  value: number;
  relative_change_24h: number | null;
  changed_at: number;
}

export interface Asset {
  address: EthereumAddress;
  decimals: number;
  name: string;
  symbol: string;
}

export interface Token extends Asset {
  chainId: ChainId;
}

export interface ZerionAsset {
  asset_code: string;
  name: string;
  symbol: string;
  decimals: number;
  type?: string;
  icon_url?: string | null;
  price?: ZerionAssetPrice | null;
}

export interface AssetContract {
  address?: string;
  name?: string;
  nft_version?: string;
  schema_name?: string;
  symbol?: string;
  total_supply?: number | null;
}

// Represents fields in `RainbowToken` that are not present in `Asset`. These
// fields can be included in `ParsedAddressAsset`.
type RainbowTokenOwnFields = Omit<RainbowToken, keyof Asset>;

// `ParsedAddressAsset` extends both `Asset` as well as `Partial<RainbowTokenOwnFields>`
// since `parseAsset` loads token metadata and includes it in the resulting
// `ParsedAddressAsset`. The token metadata is of the type `RainbowToken`, but
// some fields overlap with the guaranteed `Asset` fields, so the
// `Partial<RainbowTokenOwnFields>` type is used.
export interface ParsedAddressAsset extends Asset, Partial<RainbowTokenOwnFields> {
  balance?: {
    amount?: string;
    display?: string;
  };
  chainId: number;
  color?: string;
  colors?: TokenColors;
  icon_url?: string;
  price?: {
    changed_at?: number;
    relative_change_24h?: number;
    value?: number;
  };
  asset_contract?: AssetContract;
  type?: string;
  id?: string;
  uniqueId: string;
  native?: {
    balance?: {
      amount?: string;
      display?: string;
    };
    change?: string;
    price?: {
      amount?: string;
      display?: string;
    };
  };
  mainnet_address?: EthereumAddress;
  isNativeAsset?: boolean;
  network: string;
}

export interface SwappableAsset extends ParsedAddressAsset {
  native?: {
    price?: {
      amount?: string;
    };
  };
  implementations?: {
    [network: string]: { address: EthereumAddress; decimals: number };
  };
}

export interface TokenSearchNetwork {
  address: string;
  decimals: number;
}

export interface TokenSearchToken {
  decimals: number;
  highLiquidity: boolean;
  name: string;
  symbol: string;
  uniqueId: string;
  colors: { primary: string; fallback: string };
  icon_url: string;
  color: string;
  shadowColor: string;
  rainbowMetadataId: number;
  isRainbowCurated: boolean;
  isVerified: boolean;
  networks: {
    [chainId in Chain['id']]: TokenSearchNetwork;
  };
}

export interface RainbowToken extends Asset {
  chainId: ChainId;
  color?: string;
  highLiquidity?: boolean;
  totalLiquidity?: number;
  favorite?: boolean;
  isRainbowCurated?: boolean;
  isVerified?: boolean;
  shadowColor?: string;
  uniqueId: string;
  type?: string;
  network: string;
  mainnet_address?: EthereumAddress;
  networks?: any;
}

export interface IndexToken extends Asset {
  amount: string;
}

export interface TokenMetadata {
  address: EthereumAddress;
  name: string;
  symbol: string;
  color?: string;
  isRainbowCurated?: boolean;
  isVerified?: boolean;
  shadowColor?: string;
  chainId?: number;
  decimals?: number;
}<|MERGE_RESOLUTION|>--- conflicted
+++ resolved
@@ -1,10 +1,6 @@
 import { EthereumAddress } from '.';
 import { Chain } from '@wagmi/chains';
-<<<<<<< HEAD
-import { ChainId } from '@/chains/types';
-=======
 import { ChainId } from '@/state/backendNetworks/types';
->>>>>>> a34ec484
 import { TokenColors } from '@/graphql/__generated__/metadata';
 
 export interface ZerionAssetPrice {
