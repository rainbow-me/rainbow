import { AssetType } from './assetTypes';
<<<<<<< HEAD
import { ChainId } from 'rainbow-swaps';
=======
import { EthereumAddress } from '.';
>>>>>>> dfc139a9

interface ZerionAssetPrice {
  value: number;
  relative_change_24h: number | null;
  changed_at: number;
}

export interface Asset {
  address: EthereumAddress;
  decimals: number;
  name: string;
  symbol: string;
}

export interface Token extends Asset {
  chainId: ChainId;
}

export interface ZerionAsset {
  asset_code: string;
  name: string;
  symbol: string;
  decimals: number;
  type: AssetType | null;
  icon_url?: string | null;
  price?: ZerionAssetPrice | null;
}

export interface SavingsAsset extends Asset {
  contractAddress: string;
}

export interface ParsedAddressAsset extends Asset {
  balance?: {
    amount?: string;
    display?: string;
  };
  color?: string;
  icon_url?: string;
  price?: {
    changed_at?: number;
    relative_change_24h?: number;
    value?: number;
  };
  asset_contract?: {
    address?: string;
    name?: string;
    nft_version?: string;
    schema_name?: string;
    symbol?: string;
    total_supply?: number | null;
  };
  type?: string;
  id: string;
  uniqueId: string;
  mainnet_address?: EthereumAddress;
  isNativeAsset?: boolean;
}

export interface UniswapCurrency extends ParsedAddressAsset {
  native?: {
    price?: {
      amount?: string;
    };
  };
}

export interface RainbowToken extends Asset {
  color?: string;
  highLiquidity?: boolean;
  totalLiquidity?: number;
  favorite?: boolean;
  isRainbowCurated?: boolean;
  isVerified?: boolean;
  shadowColor?: string;
  uniqueId: string;
}

export interface IndexToken extends Asset {
  amount: string;
}<|MERGE_RESOLUTION|>--- conflicted
+++ resolved
@@ -1,9 +1,6 @@
 import { AssetType } from './assetTypes';
-<<<<<<< HEAD
+import { EthereumAddress } from '.';
 import { ChainId } from 'rainbow-swaps';
-=======
-import { EthereumAddress } from '.';
->>>>>>> dfc139a9
 
 interface ZerionAssetPrice {
   value: number;
