--- conflicted
+++ resolved
@@ -5,47 +5,29 @@
 import { getOptimismNetworkObject } from './optimism';
 import { getPolygonNetworkObject } from './polygon';
 import { Network, NetworkProperties } from './types';
-<<<<<<< HEAD
-import { ZoraNetworkObject } from './zora';
-import { GnosisNetworkObject } from './gnosis';
-import store from '@/redux/store';
-import * as ls from '@/storage';
-=======
 import { getZoraNetworkObject } from './zora';
 import { getGnosisNetworkObject } from './gnosis';
 import { getBaseNetworkObject } from './base';
->>>>>>> afbab59b
+import store from '@/redux/store';
+import * as ls from '@/storage';
+
 
 /**
  * Array of all Rainbow Networks
  * the ordering is the default sorting
  */
 export const RainbowNetworks = [
-<<<<<<< HEAD
-  MainnetNetworkObject,
-  ArbitrumNetworkObject,
-  OptimismNetworkObject,
-  PolygonNetworkObject,
-  ZoraNetworkObject,
-  GnosisNetworkObject,
-  GoerliNetworkObject,
-  BSCNetworkObject,
-=======
-  // L2s
+  getMainnetNetworkObject(),
   getArbitrumNetworkObject(),
   getBaseNetworkObject(),
-  getBSCNetworkObject(),
   getOptimismNetworkObject(),
   getPolygonNetworkObject(),
   getZoraNetworkObject(),
   getGnosisNetworkObject(),
+  getGoerliNetworkObject(),
+  getBSCNetworkObject(),
 
-  // Testnets
-  getGoerliNetworkObject(),
 
-  // Mainnet
-  getMainnetNetworkObject(),
->>>>>>> afbab59b
 ];
 
 /**
