--- conflicted
+++ resolved
@@ -9,10 +9,7 @@
 import { getGnosisNetworkObject } from './gnosis';
 import { getBaseNetworkObject } from './base';
 import { getAvalancheNetworkObject } from './avalanche';
-<<<<<<< HEAD
-=======
 import { getBlastNetworkObject } from './blast';
->>>>>>> 048a38ba
 import store from '@/redux/store';
 import * as ls from '@/storage';
 
@@ -31,10 +28,7 @@
   getGoerliNetworkObject(),
   getBSCNetworkObject(),
   getAvalancheNetworkObject(),
-<<<<<<< HEAD
-=======
   getBlastNetworkObject(),
->>>>>>> 048a38ba
 ];
 
 /**
