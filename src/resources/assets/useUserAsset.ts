--- conflicted
+++ resolved
@@ -1,10 +1,6 @@
-<<<<<<< HEAD
 import { ChainId } from '@/__swaps__/types/chains';
-import { getCachedProviderForNetwork, isHardHat } from '@/handlers/web3';
 import { Network } from '@/helpers';
-=======
 import { getIsHardhatConnected } from '@/handlers/web3';
->>>>>>> aebb26d3
 import { useAccountSettings } from '@/hooks';
 import { getNetworkObj } from '@/networks';
 import { selectUserAssetWithUniqueId } from '@/resources/assets/assetSelectors';
