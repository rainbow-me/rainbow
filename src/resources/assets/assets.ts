import lang from 'i18n-js';
import isEmpty from 'lodash/isEmpty';
import { MMKV } from 'react-native-mmkv';
import { NativeCurrencyKey, ParsedAddressAsset } from '@/entities';
import { isNativeAsset } from '@/handlers/assets';
import { Network } from '@/helpers/networkTypes';
import { convertRawAmountToBalance } from '@/helpers/utilities';
import { BooleanMap } from '@/hooks/useCoinListEditOptions';
import { queryClient } from '@/react-query';
import { setHiddenCoins } from '@/redux/editOptions';
import store from '@/redux/store';
import { positionsQueryKey } from '@/resources/defi/PositionsQuery';
import { RainbowPositions } from '@/resources/defi/types';
import { ethereumUtils } from '@/utils';
import {
  AddysAddressAsset,
  AddysAsset,
  ParsedAsset,
  RainbowAddressAssets,
} from './types';
import { getUniqueId } from '@/utils/ethereumUtils';

const storage = new MMKV();

const MAINNET_CHAIN_ID = ethereumUtils.getChainIdFromNetwork(Network.mainnet);

export const filterPositionsData = (
  address: string,
  currency: NativeCurrencyKey,
  assetsData: RainbowAddressAssets
): RainbowAddressAssets => {
  const positionsObj: RainbowPositions | undefined = queryClient.getQueryData(
    positionsQueryKey({ address, currency })
  );
  const positionTokens = positionsObj?.positionTokens || [];

  if (isEmpty(positionTokens)) {
    return assetsData;
  }

  return Object.keys(assetsData)
    .filter(
      uniqueId =>
        !positionTokens.find(positionToken => positionToken === uniqueId)
    )
    .reduce((cur, uniqueId) => {
      return Object.assign(cur, {
        [uniqueId]: assetsData[uniqueId],
      });
    }, {});
};

export function parseAsset({
  address,
  asset,
}: {
  address: string;
  asset: AddysAsset;
}): ParsedAsset {
  const chainName = asset?.network;
  const network = chainName;
  const chainId = ethereumUtils.getChainIdFromNetwork(chainName);
  const mainnetAddress = asset?.networks?.[MAINNET_CHAIN_ID]?.address;
  const uniqueId = getUniqueId(address, network);

  const parsedAsset = {
    address,
    color: asset?.colors?.primary,
    colors: asset?.colors,
    chainId,
    chainName,
    decimals: asset?.decimals,
    id: address,
    icon_url: asset?.icon_url,
    isNativeAsset: isNativeAsset(address, chainName),
    name: asset?.name || lang.t('account.unknown_token'),
    mainnet_address: mainnetAddress,
    // mainnetAddress,
    network,
    // networks: asset?.networks,
    price: asset?.price,
    symbol: asset?.symbol,
<<<<<<< HEAD
    type: asset.type || 'token',
=======
    type: asset?.type,
>>>>>>> b314bd6b
    uniqueId,
  };

  return parsedAsset;
}

export function parseAddressAsset({
  assetData,
}: {
  assetData: AddysAddressAsset;
}): ParsedAddressAsset {
  const asset = assetData?.asset;
  const quantity = assetData?.quantity;
  const address = assetData?.asset?.asset_code;
  const parsedAsset = parseAsset({
    address,
    asset,
  });
  return {
    ...parsedAsset,
    balance: convertRawAmountToBalance(quantity, asset),
<<<<<<< HEAD
    type: asset.type,
=======
>>>>>>> b314bd6b
  };
}

/**
 * Adds new hidden coins for an address and updates key-value storage.
 *
 * @param coins New coin IDs.
 * @param address The address to hide coins for.
 */
function addHiddenCoins(coins: string[], address: string) {
  const { dispatch } = store;
  const storageKey = 'hidden-coins-obj-' + address;
  const storageEntity = storage.getString(storageKey);
  const list = Object.keys(storageEntity ? JSON.parse(storageEntity) : {});
  const newHiddenCoins = [
    ...list.filter((i: string) => !coins.includes(i)),
    ...coins,
  ].reduce((acc, curr) => {
    acc[curr] = true;
    return acc;
  }, {} as BooleanMap);
  dispatch(setHiddenCoins(newHiddenCoins));
  storage.set(storageKey, JSON.stringify(newHiddenCoins));
}<|MERGE_RESOLUTION|>--- conflicted
+++ resolved
@@ -80,11 +80,7 @@
     // networks: asset?.networks,
     price: asset?.price,
     symbol: asset?.symbol,
-<<<<<<< HEAD
-    type: asset.type || 'token',
-=======
     type: asset?.type,
->>>>>>> b314bd6b
     uniqueId,
   };
 
@@ -106,10 +102,6 @@
   return {
     ...parsedAsset,
     balance: convertRawAmountToBalance(quantity, asset),
-<<<<<<< HEAD
-    type: asset.type,
-=======
->>>>>>> b314bd6b
   };
 }
 
