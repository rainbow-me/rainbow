import lang from 'i18n-js';
import isEmpty from 'lodash/isEmpty';
import { MMKV } from 'react-native-mmkv';
import { NativeCurrencyKey, ParsedAddressAsset } from '@/entities';
import { isNativeAsset } from '@/handlers/assets';
import { convertRawAmountToBalance } from '@/helpers/utilities';
import { BooleanMap } from '@/hooks/useCoinListEditOptions';
import { queryClient } from '@/react-query';
import { setHiddenCoins } from '@/redux/editOptions';
import store from '@/redux/store';
import { positionsQueryKey } from '@/resources/defi/PositionsQuery';
import { RainbowPositions } from '@/resources/defi/types';
import { AddysAddressAsset, AddysAsset, ParsedAsset, RainbowAddressAssets } from './types';
import { getUniqueId } from '@/utils/ethereumUtils';
<<<<<<< HEAD
import { ChainId } from '@/state/backendNetworks/types';
import { useBackendNetworksStore } from '@/state/backendNetworks/backendNetworks';
=======
import { chainsIdByName } from '@/chains';
import { ChainId } from '@/chains/types';
>>>>>>> 384662a6

const storage = new MMKV();

export const filterPositionsData = (
  address: string,
  currency: NativeCurrencyKey,
  assetsData: RainbowAddressAssets
): RainbowAddressAssets => {
  const positionsObj: RainbowPositions | undefined = queryClient.getQueryData(positionsQueryKey({ address, currency }));
  const positionTokens = positionsObj?.positionTokens || [];

  if (isEmpty(positionTokens)) {
    return assetsData;
  }

  return Object.keys(assetsData)
    .filter(uniqueId => !positionTokens.find(positionToken => positionToken === uniqueId))
    .reduce((cur, uniqueId) => {
      return Object.assign(cur, {
        [uniqueId]: assetsData[uniqueId],
      });
    }, {});
};

export function parseAsset({ address, asset }: { address: string; asset: AddysAsset }): ParsedAsset {
  const network = asset?.network;
  const chainId = useBackendNetworksStore.getState().getChainsIdByName()[network];
  const mainnetAddress = asset?.networks?.[ChainId.mainnet]?.address;
  const uniqueId = getUniqueId(address, chainId);

  const parsedAsset = {
    address,
    color: asset?.colors?.primary,
    colors: asset.colors,
    chainId,
    chainName: network,
    decimals: asset?.decimals,
    id: address,
    icon_url: asset?.icon_url,
    isNativeAsset: isNativeAsset(address, chainId),
    name: asset?.name || lang.t('account.unknown_token'),
    mainnet_address: mainnetAddress,
    mainnetAddress,
    network,
    networks: asset?.networks,
    price: asset?.price,
    symbol: asset?.symbol,
    type: asset?.type,
    uniqueId,
    transferable: asset?.transferable,
  };

  return parsedAsset;
}

export function parseAddressAsset({ assetData }: { assetData: AddysAddressAsset }): ParsedAddressAsset {
  const asset = assetData?.asset;
  const quantity = assetData?.quantity;
  const address = assetData?.asset?.asset_code;

  const parsedAsset = parseAsset({
    address,
    asset,
  });
  return {
    ...parsedAsset,
    balance: convertRawAmountToBalance(quantity, asset),
  };
}

/**
 * Adds new hidden coins for an address and updates key-value storage.
 *
 * @param coins New coin IDs.
 * @param address The address to hide coins for.
 */
function addHiddenCoins(coins: string[], address: string) {
  const { dispatch } = store;
  const storageKey = 'hidden-coins-obj-' + address;
  const storageEntity = storage.getString(storageKey);
  const list = Object.keys(storageEntity ? JSON.parse(storageEntity) : {});
  const newHiddenCoins = [...list.filter((i: string) => !coins.includes(i)), ...coins].reduce((acc, curr) => {
    acc[curr] = true;
    return acc;
  }, {} as BooleanMap);
  dispatch(setHiddenCoins(newHiddenCoins));
  storage.set(storageKey, JSON.stringify(newHiddenCoins));
}<|MERGE_RESOLUTION|>--- conflicted
+++ resolved
@@ -12,13 +12,8 @@
 import { RainbowPositions } from '@/resources/defi/types';
 import { AddysAddressAsset, AddysAsset, ParsedAsset, RainbowAddressAssets } from './types';
 import { getUniqueId } from '@/utils/ethereumUtils';
-<<<<<<< HEAD
+import { useBackendNetworksStore } from '@/state/backendNetworks/backendNetworks';
 import { ChainId } from '@/state/backendNetworks/types';
-import { useBackendNetworksStore } from '@/state/backendNetworks/backendNetworks';
-=======
-import { chainsIdByName } from '@/chains';
-import { ChainId } from '@/chains/types';
->>>>>>> 384662a6
 
 const storage = new MMKV();
 
