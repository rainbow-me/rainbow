import { createQueryKey, QueryConfig, QueryFunctionArgs } from '@/react-query';
import { useQuery } from '@tanstack/react-query';
import { RainbowError, logger } from '@/logger';
import { metadataPOSTClient } from '@/graphql';
import { TransactionErrorType, TransactionScanResultType, TransactionSimulationResult } from '@/graphql/__generated__/metadataPOST';
import { isNil } from 'lodash';
<<<<<<< HEAD
import { RequestData } from '@/redux/requests';
import { ChainId } from '@/state/backendNetworks/types';
=======
import { RequestData } from '@/walletConnect/types';
import { ChainId } from '@/chains/types';
>>>>>>> 384662a6

type SimulationArgs = {
  address: string;
  chainId: ChainId;
  isMessageRequest: boolean;
  nativeCurrency: string;
  req: any; // Replace 'any' with the correct type for 'req'
  requestMessage: string;
  simulationUnavailable: boolean;
  transactionDetails: RequestData;
};

type SimulationResult = {
  simulationData: TransactionSimulationResult | undefined;
  simulationError: TransactionErrorType | undefined;
  simulationScanResult: TransactionScanResultType | undefined;
};

const simulationQueryKey = ({
  address,
  chainId,
  isMessageRequest,
  nativeCurrency,
  req,
  requestMessage,
  simulationUnavailable,
  transactionDetails,
}: SimulationArgs) =>
  createQueryKey(
    'txSimulation',
    {
      address,
      chainId,
      isMessageRequest,
      nativeCurrency,
      req,
      requestMessage,
      simulationUnavailable,
      transactionDetails,
    },
    { persisterVersion: 1 }
  );

const fetchSimulation = async ({
  queryKey: [{ address, chainId, isMessageRequest, nativeCurrency, req, requestMessage, simulationUnavailable, transactionDetails }],
}: QueryFunctionArgs<typeof simulationQueryKey>): Promise<SimulationResult> => {
  try {
    let simulationData;

    if (isMessageRequest) {
      simulationData = await metadataPOSTClient.simulateMessage({
        address,
        chainId,
        message: {
          method: transactionDetails?.payload?.method,
          params: [requestMessage],
        },
        domain: transactionDetails?.dappUrl,
      });

      if (isNil(simulationData?.simulateMessage?.simulation) && isNil(simulationData?.simulateMessage?.error)) {
        return {
          simulationData: { in: [], out: [], approvals: [] },
          simulationError: undefined,
          simulationScanResult: simulationData?.simulateMessage?.scanning?.result,
        };
      } else if (simulationData?.simulateMessage?.error && !simulationUnavailable) {
        return {
          simulationData: undefined,
          simulationError: simulationData?.simulateMessage?.error?.type,
          simulationScanResult: simulationData?.simulateMessage?.scanning?.result,
        };
      } else if (simulationData.simulateMessage?.simulation && !simulationUnavailable) {
        return {
          simulationData: simulationData.simulateMessage?.simulation,
          simulationError: undefined,
          simulationScanResult: simulationData?.simulateMessage?.scanning?.result,
        };
      }
    } else {
      simulationData = await metadataPOSTClient.simulateTransactions({
        chainId,
        currency: nativeCurrency?.toLowerCase(),
        transactions: [
          {
            from: req?.from,
            to: req?.to,
            data: req?.data || '0x',
            value: req?.value || '0x0',
          },
        ],
        domain: transactionDetails?.dappUrl,
      });

      if (isNil(simulationData?.simulateTransactions?.[0]?.simulation) && isNil(simulationData?.simulateTransactions?.[0]?.error)) {
        return {
          simulationData: { in: [], out: [], approvals: [] },
          simulationError: undefined,
          simulationScanResult: simulationData?.simulateTransactions?.[0]?.scanning?.result,
        };
      } else if (simulationData?.simulateTransactions?.[0]?.error) {
        return {
          simulationData: undefined,
          simulationError: simulationData?.simulateTransactions?.[0]?.error?.type,
          simulationScanResult: simulationData?.simulateTransactions[0]?.scanning?.result,
        };
      } else if (simulationData.simulateTransactions?.[0]?.simulation) {
        return {
          simulationData: simulationData.simulateTransactions[0]?.simulation,
          simulationError: undefined,
          simulationScanResult: simulationData?.simulateTransactions[0]?.scanning?.result,
        };
      }
    }

    return {
      simulationData: undefined,
      simulationError: undefined,
      simulationScanResult: undefined,
    };
  } catch (error) {
    logger.error(new RainbowError('Error while simulating'), { error });
    throw error;
  }
};

export const useSimulation = (
  args: SimulationArgs,
  config: QueryConfig<SimulationResult, Error, ReturnType<typeof simulationQueryKey>> = {}
) => {
  return useQuery(simulationQueryKey(args), fetchSimulation, {
    enabled: !!args.address && !!args.chainId,
    retry: 3,
    refetchOnWindowFocus: false,
    staleTime: Infinity,
    ...config,
  });
};<|MERGE_RESOLUTION|>--- conflicted
+++ resolved
@@ -4,13 +4,8 @@
 import { metadataPOSTClient } from '@/graphql';
 import { TransactionErrorType, TransactionScanResultType, TransactionSimulationResult } from '@/graphql/__generated__/metadataPOST';
 import { isNil } from 'lodash';
-<<<<<<< HEAD
-import { RequestData } from '@/redux/requests';
+import { RequestData } from '@/walletConnect/types';
 import { ChainId } from '@/state/backendNetworks/types';
-=======
-import { RequestData } from '@/walletConnect/types';
-import { ChainId } from '@/chains/types';
->>>>>>> 384662a6
 
 type SimulationArgs = {
   address: string;
