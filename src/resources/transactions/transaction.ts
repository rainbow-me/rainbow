import {
  NativeCurrencyKey,
  TransactionApiResponse,
  TransactionStatus,
  MinedTransaction,
  RainbowTransaction,
  TransactionType,
} from '@/entities';
import { createQueryKey, queryClient, QueryFunctionArgs, QueryFunctionResult } from '@/react-query';
import { useQuery } from '@tanstack/react-query';
import { consolidatedTransactionsQueryFunction, consolidatedTransactionsQueryKey } from './consolidatedTransactions';
import { rainbowFetch } from '@/rainbow-fetch';
import { ADDYS_BASE_URL, ADDYS_API_KEY } from 'react-native-dotenv';
import { parseTransaction } from '@/parsers/transactions';
import { RainbowError, logger } from '@/logger';
import { ChainId } from '@/state/backendNetworks/types';
import { useBackendNetworksStore } from '@/state/backendNetworks/backendNetworks';
import { createPublicClient, http, Hash, PublicClient, TransactionReceipt } from 'viem';
import { foundry } from 'viem/chains';
import { Platform } from 'react-native';
import { IS_TEST } from '@/env';
import { useAccountAddress } from '@/state/wallets/walletsStore';
<<<<<<< HEAD
=======
import { userAssetsStoreManager } from '@/state/assets/userAssetsStoreManager';
>>>>>>> 123d45e0

export const e2eAnvilConfirmedTransactions: RainbowTransaction[] = [];

// Anvil uses a different RPC URL for Android emulators
const ANVIL_RPC_URL = IS_TEST && Platform.OS === 'android' ? 'http://10.0.2.2:8545' : 'http://127.0.0.1:8545';

export const anvilChain = {
  ...foundry,
  id: 1337,
  name: 'Ethereum',
  network: 'ethereum',
  rpcUrls: {
    public: { http: [ANVIL_RPC_URL] },
    default: { http: [ANVIL_RPC_URL] },
  },
} as const;

let localPublicClient: PublicClient | null = null;
if (IS_TEST) {
  localPublicClient = createPublicClient({
    chain: anvilChain,
    transport: http(ANVIL_RPC_URL),
  });
}

export type ConsolidatedTransactionsResult = QueryFunctionResult<typeof consolidatedTransactionsQueryFunction>;
export type PaginatedTransactions = { pages: ConsolidatedTransactionsResult[] };

export type TransactionArgs = {
  hash: string;
  address: string;
  currency: NativeCurrencyKey;
  chainId: ChainId;
  originalType?: TransactionType;
};

export type BackendTransactionArgs = {
  hash: string;
  chainId: ChainId;
  enabled: boolean;
};

export const transactionQueryKey = ({ hash, address, currency, chainId, originalType }: TransactionArgs) =>
  createQueryKey('transactions', { address, currency, chainId, hash, originalType }, { persisterVersion: 1 });

export const fetchTransaction = async ({
  queryKey: [{ address, currency, chainId, hash, originalType }],
}: QueryFunctionArgs<typeof transactionQueryKey>): Promise<RainbowTransaction | null> => {
  if (IS_TEST && localPublicClient && chainId === anvilChain.id) {
    try {
      const client = localPublicClient as PublicClient;
      const receipt: TransactionReceipt = await client.getTransactionReceipt({
        hash: hash as Hash,
      });

      if (!receipt) {
        return null;
      }

      const status = receipt.status === 'success' ? TransactionStatus.confirmed : TransactionStatus.failed;

      // Use originalType if available, otherwise fallback to a generic type for title construction
      const transactionTypeForTitle = originalType || 'contract_interaction';

      let titleKey: string;
      if (status === TransactionStatus.confirmed) {
        titleKey = `${transactionTypeForTitle}.confirmed`;
      } else if (status === TransactionStatus.failed) {
        titleKey = `${transactionTypeForTitle}.failed`;
      } else {
        titleKey = transactionTypeForTitle;
      }
      const minedTx: MinedTransaction = {
        hash: receipt.transactionHash,
        blockNumber: Number(receipt.blockNumber),
        from: receipt.from,
        to: receipt.to,
        status,
        chainId,
        minedAt: Math.floor(Date.now() / 1000),
        confirmations: 1,
        gasUsed: receipt.gasUsed.toString(),
        title: titleKey,
        type: (originalType || 'contract_interaction') as TransactionType,
        network: anvilChain.network,
        address: address,
        value: '0',
        nonce: 0,
        data: receipt.logsBloom,
      };

      // Add to our E2E cache if confirmed and not already present
      if (status === TransactionStatus.confirmed) {
        if (!e2eAnvilConfirmedTransactions.find(tx => tx.hash === minedTx.hash)) {
          e2eAnvilConfirmedTransactions.unshift(minedTx);
        }
      }

      return minedTx;
    } catch (e) {
      logger.error(new RainbowError('[transaction][e2e]: Failed to fetch transaction from Anvil'), {
        message: (e as Error)?.message,
        hash,
      });
      return null;
    }
  }
  try {
    const url = `${ADDYS_BASE_URL}/${chainId}/${address}/transactions/${hash}`;
    const response = await rainbowFetch<{ payload: { transaction: TransactionApiResponse } }>(url, {
      method: 'get',
      params: {
        currency: currency.toLowerCase(),
      },
      timeout: 20000,
      headers: {
        Authorization: `Bearer ${ADDYS_API_KEY}`,
      },
    });

    const tx = response?.data?.payload?.transaction;
    if (!tx || !tx?.status || (tx?.status as string) === '') {
      return null;
    }
    const parsedTx = await parseTransaction(tx, currency, chainId);
    if (!parsedTx) throw new Error('Failed to parse transaction');
    return parsedTx;
  } catch (e) {
    logger.error(new RainbowError('[transaction]: Failed to fetch transaction'), {
      message: (e as Error)?.message,
    });
    return null;
  }
};

// ///////////////////////////////////////////////
// Query Function

export const transactionFetchQuery = async ({
  address,
  currency,
  chainId,
  hash,
  originalType,
}: {
  address: string;
  currency: NativeCurrencyKey;
  chainId: ChainId;
  hash: string;
  originalType?: TransactionType;
}) => queryClient.fetchQuery(transactionQueryKey({ address, currency, chainId, hash, originalType }), fetchTransaction);

export function useBackendTransaction({ hash, chainId }: BackendTransactionArgs) {
<<<<<<< HEAD
  const { nativeCurrency } = useAccountSettings();
=======
  const nativeCurrency = userAssetsStoreManager(state => state.currency);
>>>>>>> 123d45e0
  const accountAddress = useAccountAddress();

  const paginatedTransactionsKey = consolidatedTransactionsQueryKey({
    address: accountAddress,
    currency: nativeCurrency,
    chainIds: useBackendNetworksStore.getState().getSupportedMainnetChainIds(),
  });

  const params: TransactionArgs = {
    hash: hash,
    address: accountAddress,
    currency: nativeCurrency,
    chainId: chainId,
  };

  return useQuery(transactionQueryKey(params), fetchTransaction, {
    enabled: !!hash && !!accountAddress && !!chainId,
    initialData: () => {
      const queryData = queryClient.getQueryData<PaginatedTransactions>(paginatedTransactionsKey);
      const pages = queryData?.pages || [];
      for (const page of pages) {
        const tx = page.transactions.find(tx => tx.hash === hash);
        if (tx) {
          return tx;
        }
        return {};
      }
    },
    initialDataUpdatedAt: () => queryClient.getQueryState(paginatedTransactionsKey)?.dataUpdatedAt,
  });
}

export const useTransaction = ({ chainId, hash }: { chainId: ChainId; hash: string }) => {
  const {
    data: backendTransaction,
    isLoading: backendTransactionIsLoading,
    isFetched: backendTransactionIsFetched,
  } = useBackendTransaction({
    hash,
    chainId,
    enabled: !!hash && !!chainId,
  });

  return {
    data: backendTransaction,
    isLoading: backendTransactionIsLoading,
    isFetched: backendTransactionIsFetched,
  };
};<|MERGE_RESOLUTION|>--- conflicted
+++ resolved
@@ -20,10 +20,7 @@
 import { Platform } from 'react-native';
 import { IS_TEST } from '@/env';
 import { useAccountAddress } from '@/state/wallets/walletsStore';
-<<<<<<< HEAD
-=======
 import { userAssetsStoreManager } from '@/state/assets/userAssetsStoreManager';
->>>>>>> 123d45e0
 
 export const e2eAnvilConfirmedTransactions: RainbowTransaction[] = [];
 
@@ -177,11 +174,7 @@
 }) => queryClient.fetchQuery(transactionQueryKey({ address, currency, chainId, hash, originalType }), fetchTransaction);
 
 export function useBackendTransaction({ hash, chainId }: BackendTransactionArgs) {
-<<<<<<< HEAD
-  const { nativeCurrency } = useAccountSettings();
-=======
   const nativeCurrency = userAssetsStoreManager(state => state.currency);
->>>>>>> 123d45e0
   const accountAddress = useAccountAddress();
 
   const paginatedTransactionsKey = consolidatedTransactionsQueryKey({
