--- conflicted
+++ resolved
@@ -148,12 +148,7 @@
     }
   }
   try {
-<<<<<<< HEAD
     const { data } = await getPlatformClient().get<GetTransactionByHashResponse>('/GetTransactionByHash', {
-=======
-    const url = `/${chainId}/${address}/transactions/${hash}`;
-    const response = await getAddysHttpClient().get<TransactionData>(url, {
->>>>>>> 75bdfdca
       params: {
         currency: currency.toLowerCase(),
         hash,
@@ -163,7 +158,6 @@
       signal: abortController?.signal,
     });
 
-<<<<<<< HEAD
     const tx = data?.result;
     if (!tx || !tx?.status || (tx?.status as string) === '') {
       return null;
@@ -171,13 +165,11 @@
     const parsedTx = await parseTransaction(tx, currency, chainId);
     if (!parsedTx) throw new Error('Failed to parse transaction');
     return parsedTx;
-=======
-    const transaction = normalizeTransactionResponse(response).data.payload.transaction;
-    const parsed = parseTransaction(transaction, currency, chainId);
-    if (!parsed) throw new Error('Failed to parse transaction');
-
-    return parsed;
->>>>>>> 75bdfdca
+    // const transaction = normalizeTransactionResponse(response).data.payload.transaction;
+    // const parsed = parseTransaction(transaction, currency, chainId);
+    // if (!parsed) throw new Error('Failed to parse transaction');
+
+    // return parsed;
   } catch (e) {
     logger.error(new RainbowError('[transaction]: Failed to fetch transaction', e));
     return null;
