import { NativeCurrencyKey } from '@/entities';
import { AddysClaimable, Claimable } from './types';
import { convertRawAmountToBalance, convertRawAmountToNativeDisplay, greaterThan } from '@/helpers/utilities';
import { parseAsset } from '@/resources/assets/assets';
import { Network } from '@/chains/types';
import { chainsName } from '@/chains';

export const parseClaimables = (claimables: AddysClaimable[], currency: NativeCurrencyKey): Claimable[] => {
  return claimables
    .map(claimable => {
      if (
        !(claimable.claim_action_type === 'transaction' || claimable.claim_action_type === 'sponsored') ||
        !claimable.claim_action?.length
      ) {
        return undefined;
      }

      const baseClaimable = {
        asset: parseAsset({
          address: claimable.asset.asset_code,
          asset: {
            ...claimable.asset,
            network: chainsName[claimable.network] as Network,
            transferable: claimable.asset.transferable ?? false,
          },
        }),
        chainId: claimable.network,
        name: claimable.name,
        uniqueId: claimable.unique_id,
<<<<<<< HEAD
=======
        analyticsId: `claimables${claimable.type.replace(/(^|-)([a-z])/g, (_, __, letter) => letter.toUpperCase())}`, // one-two-three -> OneTwoThree
>>>>>>> 101697b5
        iconUrl: claimable.dapp.icon_url,
        value: {
          claimAsset: convertRawAmountToBalance(claimable.amount, claimable.asset),
          nativeAsset: convertRawAmountToNativeDisplay(claimable.amount, claimable.asset.decimals, claimable.asset.price.value, currency),
<<<<<<< HEAD
=======
          usd: claimable.total_usd_value,
>>>>>>> 101697b5
        },
      };

      if (claimable.claim_action_type === 'transaction') {
        return {
          ...baseClaimable,
          type: 'transaction' as const,
          action: {
            to: claimable.claim_action[0].address_to,
            data: claimable.claim_action[0].calldata,
          },
        };
      } else if (claimable.claim_action_type === 'sponsored') {
        return {
          ...baseClaimable,
          type: 'sponsored' as const,
          action: { method: claimable.claim_action[0].method, url: claimable.claim_action[0].url },
        };
      }
    })
    .filter((c): c is Claimable => !!c)
    .sort((a, b) => (greaterThan(a.value.claimAsset.amount ?? '0', b.value.claimAsset.amount ?? '0') ? -1 : 1));
};<|MERGE_RESOLUTION|>--- conflicted
+++ resolved
@@ -27,18 +27,12 @@
         chainId: claimable.network,
         name: claimable.name,
         uniqueId: claimable.unique_id,
-<<<<<<< HEAD
-=======
         analyticsId: `claimables${claimable.type.replace(/(^|-)([a-z])/g, (_, __, letter) => letter.toUpperCase())}`, // one-two-three -> OneTwoThree
->>>>>>> 101697b5
         iconUrl: claimable.dapp.icon_url,
         value: {
           claimAsset: convertRawAmountToBalance(claimable.amount, claimable.asset),
           nativeAsset: convertRawAmountToNativeDisplay(claimable.amount, claimable.asset.decimals, claimable.asset.price.value, currency),
-<<<<<<< HEAD
-=======
           usd: claimable.total_usd_value,
->>>>>>> 101697b5
         },
       };
 
