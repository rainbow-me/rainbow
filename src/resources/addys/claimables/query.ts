--- conflicted
+++ resolved
@@ -5,13 +5,13 @@
 import { useBackendNetworksStore } from '@/state/backendNetworks/backendNetworks';
 import { getAddysHttpClient } from '../client';
 import { Address } from 'viem';
-<<<<<<< HEAD
 import {
   convertRawAmountToBalance,
   greaterThan,
   convertAmountAndPriceToNativeDisplay,
   isZero,
-  convertAmountToNativeDisplayWorklet,
+  convertAmountToNativeDisplay,
+  add,
 } from '@/helpers/utilities';
 import { metadataPOSTClient } from '@/graphql';
 import { getNativeAssetForNetwork } from '@/utils/ethereumUtils';
@@ -20,12 +20,6 @@
 import { throttle } from 'lodash';
 import { analyticsV2 } from '@/analytics';
 import { ClaimablesStore } from '@/state/claimables/claimables';
-import { sumWorklet } from '@/safe-math/SafeMath';
-=======
-
-// ///////////////////////////////////////////////
-// Query Types
->>>>>>> 573e14a9
 
 export type ClaimablesArgs = {
   address: Address | string | null;
@@ -100,8 +94,8 @@
 
     return {
       claimables: sortedClaimables,
-      totalValue: convertAmountToNativeDisplayWorklet(
-        sortedClaimables.reduce((acc, claimable) => sumWorklet(acc, claimable.value.nativeAsset.amount || '0'), '0'),
+      totalValue: convertAmountToNativeDisplay(
+        sortedClaimables.reduce((acc, claimable) => add(acc, claimable.value.nativeAsset.amount || '0'), '0'),
         currency
       ),
     };
