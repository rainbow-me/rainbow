import { NativeCurrencyKey } from '@/entities';
import { RainbowFetchClient } from '@/rainbow-fetch';
import { QueryConfigWithSelect, QueryFunctionArgs, QueryFunctionResult, createQueryKey } from '@/react-query';
import { useQuery } from '@tanstack/react-query';
import { ADDYS_API_KEY } from 'react-native-dotenv';
import { ConsolidatedClaimablesResponse } from './types';
import { logger, RainbowError } from '@/logger';
import { parseClaimables } from './utils';
import { useRemoteConfig } from '@/model/remoteConfig';
import { CLAIMABLES, useExperimentalFlag } from '@/config';
import { IS_TEST } from '@/env';
import { SUPPORTED_CHAIN_IDS } from '@/chains';

export const ADDYS_BASE_URL = 'https://addys.p.rainbow.me/v3';

export const addysHttp = new RainbowFetchClient({
  baseURL: ADDYS_BASE_URL,
  headers: {
    Authorization: `Bearer ${ADDYS_API_KEY}`,
  },
});

// ///////////////////////////////////////////////
// Query Types

export type ClaimablesArgs = {
  address: string;
  currency: NativeCurrencyKey;
};

// ///////////////////////////////////////////////
// Query Key

export const claimablesQueryKey = ({ address, currency }: ClaimablesArgs) =>
<<<<<<< HEAD
  createQueryKey('claimables', { address, currency }, { persisterVersion: 3 });
=======
  createQueryKey('claimables', { address, currency }, { persisterVersion: 4 });
>>>>>>> 101697b5

type ClaimablesQueryKey = ReturnType<typeof claimablesQueryKey>;

// ///////////////////////////////////////////////
// Query Function

async function claimablesQueryFunction({ queryKey: [{ address, currency }] }: QueryFunctionArgs<typeof claimablesQueryKey>) {
  try {
    const url = `/${SUPPORTED_CHAIN_IDS.join(',')}/${address}/claimables`;
    const { data } = await addysHttp.get<ConsolidatedClaimablesResponse>(url, {
      params: {
        currency: currency.toLowerCase(),
      },
      timeout: 20000,
    });

    if (data.metadata.status !== 'ok') {
      logger.error(new RainbowError('[userAssetsQueryFunction]: Failed to fetch user assets (API error)'), {
        message: data.metadata.errors,
      });
    }

    return parseClaimables(data.payload.claimables, currency);
  } catch (e) {
    logger.error(new RainbowError('[userAssetsQueryFunction]: Failed to fetch user assets (client error)'), {
      message: (e as Error)?.message,
    });
  }
}

type ClaimablesResult = QueryFunctionResult<typeof claimablesQueryFunction>;

// ///////////////////////////////////////////////
// Query Hook

export function useClaimables(
  { address, currency }: ClaimablesArgs,
  config: QueryConfigWithSelect<ClaimablesResult, Error, ClaimablesResult, ClaimablesQueryKey> = {}
) {
  const { claimables: remoteFlag } = useRemoteConfig();
  const localFlag = useExperimentalFlag(CLAIMABLES);

  return useQuery(claimablesQueryKey({ address, currency }), claimablesQueryFunction, {
    ...config,
    enabled: !!address && (remoteFlag || localFlag) && !IS_TEST,
    staleTime: 1000 * 60 * 2,
    refetchInterval: 1000 * 60 * 2,
    cacheTime: 1000 * 60 * 60 * 24,
  });
}<|MERGE_RESOLUTION|>--- conflicted
+++ resolved
@@ -32,11 +32,7 @@
 // Query Key
 
 export const claimablesQueryKey = ({ address, currency }: ClaimablesArgs) =>
-<<<<<<< HEAD
-  createQueryKey('claimables', { address, currency }, { persisterVersion: 3 });
-=======
   createQueryKey('claimables', { address, currency }, { persisterVersion: 4 });
->>>>>>> 101697b5
 
 type ClaimablesQueryKey = ReturnType<typeof claimablesQueryKey>;
 
