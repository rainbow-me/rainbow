--- conflicted
+++ resolved
@@ -37,10 +37,7 @@
   asset: AddysAsset;
   amount: string;
   dapp: DApp;
-<<<<<<< HEAD
-=======
   total_usd_value: number;
->>>>>>> 101697b5
 }
 
 interface AddysTransactionClaimable extends AddysBaseClaimable {
