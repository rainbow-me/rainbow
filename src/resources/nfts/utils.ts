import { UniqueAsset, AssetType } from '@/entities';
import { gretch } from 'gretchen';
import { paths } from '@reservoir0x/reservoir-sdk';
import { RainbowError, logger } from '@/logger';
import { handleSignificantDecimals } from '@/helpers/utilities';
import { IS_PROD } from '@/env';
import { RESERVOIR_API_KEY_DEV, RESERVOIR_API_KEY_PROD } from 'react-native-dotenv';
import { handleNFTImages } from '@/utils/handleNFTImages';
import { GetNftsByCollectionQuery } from '@/graphql/__generated__/arc';
import { ChainId, Network } from '@/state/backendNetworks/types';
import { Address, isAddress } from 'viem';

const SUPPORTED_NETWORKS = [Network.mainnet, Network.polygon, Network.bsc, Network.arbitrum, Network.optimism, Network.base, Network.zora];

type ErrorResponse = {
  errors: {
    message: string;
  }[];
};

type SuccessResponse = paths['/collections/v6']['get']['responses']['200']['schema'];

export async function fetchReservoirNFTFloorPrice(nft: UniqueAsset): Promise<string | undefined> {
  if (SUPPORTED_NETWORKS.includes(nft.network)) {
    try {
      const res = await gretch<SuccessResponse, ErrorResponse>(
        `https://api${nft.network === Network.mainnet ? '' : `-${nft.network}`}.reservoir.tools/collections/v6?contract=${
          nft.contractAddress
        }`,
        {
          method: 'GET',
          headers: {
            'x-api-key': IS_PROD ? RESERVOIR_API_KEY_PROD : RESERVOIR_API_KEY_DEV,
          },
        }
      ).json();
      if (res?.data?.collections?.[0]?.floorAsk?.price?.amount?.decimal && res?.data?.collections?.[0]?.floorAsk?.price?.currency?.symbol) {
        const roundedDecimal = handleSignificantDecimals(
          res?.data?.collections?.[0]?.floorAsk?.price?.amount?.decimal,
          18,
          3,
          undefined,
          false
        );
        return `${roundedDecimal} ${res?.data?.collections?.[0]?.floorAsk?.price?.currency?.symbol}`;
      }
    } catch (e) {
      logger.error(new RainbowError(`[nfts]: Error fetching NFT floor price from Reservoir: ${e}`));
    }
  }
  return undefined;
}

export function parseUniqueId(uniqueId: string): {
  network?: Network;
  contractAddress: Address;
  tokenId: string;
} {
  const parts = uniqueId.split('_');
  if (parts.length === 2 && isAddress(parts[0])) {
    const [contractAddress, tokenId] = parts;
    return {
      contractAddress: contractAddress as Address,
      tokenId,
    };
  }
  const [network, contractAddress, tokenId] = parts;
  return {
    network: network as Network,
    contractAddress: contractAddress as Address,
    tokenId,
  };
}

export function parseUniqueAsset(
  nft: GetNftsByCollectionQuery['nftsByCollection'][number],
  chainIds: Record<Network, ChainId>
): UniqueAsset {
  const { network = Network.mainnet, contractAddress, tokenId } = parseUniqueId(nft.uniqueId);

  const { highResUrl: imageUrl, lowResUrl } = handleNFTImages({
    originalUrl: nft.images.highResUrl,
    previewUrl: nft.images.lowResUrl,
    mimeType: nft.images.mimeType,
  });

  return {
    ...nft,
    type: nft.type as AssetType,
    standard: nft.standard,
    images: {
      highResUrl: imageUrl,
      lowResUrl: lowResUrl,
      mimeType: nft.images.mimeType,
<<<<<<< HEAD
    },
    uniqueId: nft.uniqueId as `${Network}_${Address}_${number}`,
=======
      animatedUrl: nft.images.animatedUrl,
      animatedMimeType: nft.images.animatedMimeType,
    },
    uniqueId: nft.uniqueId.toLowerCase() as `${Network}_${Address}_${number}`,
>>>>>>> 863327c4
    tokenId,
    contractAddress,
    network,
    chainId: chainIds[network],
  };
}<|MERGE_RESOLUTION|>--- conflicted
+++ resolved
@@ -92,15 +92,10 @@
       highResUrl: imageUrl,
       lowResUrl: lowResUrl,
       mimeType: nft.images.mimeType,
-<<<<<<< HEAD
-    },
-    uniqueId: nft.uniqueId as `${Network}_${Address}_${number}`,
-=======
       animatedUrl: nft.images.animatedUrl,
       animatedMimeType: nft.images.animatedMimeType,
     },
     uniqueId: nft.uniqueId.toLowerCase() as `${Network}_${Address}_${number}`,
->>>>>>> 863327c4
     tokenId,
     contractAddress,
     network,
