--- conflicted
+++ resolved
@@ -1,14 +1,3 @@
-<<<<<<< HEAD
-import { UniqueAsset } from '@/entities';
-import { arcClient } from '@/graphql';
-import { NftCollectionSortCriterion, SortDirection } from '@/graphql/__generated__/arc';
-import { QueryConfigWithSelect, createQueryKey, queryClient } from '@/react-query';
-import { fetchSimpleHashNFTListing } from '@/resources/nfts/simplehash';
-import { simpleHashNFTToUniqueAsset } from '@/resources/nfts/simplehash/utils';
-import { ChainId } from '@/state/backendNetworks/types';
-import { QueryFunction, useQuery } from '@tanstack/react-query';
-import { isImportedWallet } from '@/state/wallets/walletsStore';
-=======
 import { QueryFunction, useQuery } from '@tanstack/react-query';
 import { QueryConfigWithSelect, createQueryKey, queryClient } from '@/react-query';
 import { SimpleHashListing } from '@/resources/nfts/simplehash/types';
@@ -18,7 +7,6 @@
 import { NftCollectionSortCriterion, SortDirection } from '@/graphql/__generated__/arc';
 import { ChainId } from '@/state/backendNetworks/types';
 import { time } from '@/utils/time';
->>>>>>> 25ffbe94
 
 const NFTS_STALE_TIME = time.minutes(10);
 const NFTS_CACHE_TIME = time.hours(1);
@@ -81,15 +69,8 @@
   sortDirection?: SortDirection;
   config?: QueryConfigWithSelect<NFTData, unknown, TSelected, NFTQueryKey>;
 }) {
-<<<<<<< HEAD
-  const isImported = isImportedWallet(address);
-
-  const { data, error, isLoading, isInitialLoading } = useQuery(nftsQueryKey({ address, sortBy, sortDirection }), fetchNFTData, {
-    cacheTime: isImported ? NFTS_CACHE_TIME_INTERNAL : NFTS_CACHE_TIME_EXTERNAL,
-=======
   const { data, error, isLoading, isInitialLoading } = useQuery(nftsQueryKey({ address, sortBy, sortDirection }), fetchNFTData, {
     cacheTime: NFTS_CACHE_TIME,
->>>>>>> 25ffbe94
     enabled: !!address,
     staleTime: NFTS_STALE_TIME,
     ...config,
