import { QueryFunction, useQuery } from '@tanstack/react-query';
import { QueryConfigWithSelect, createQueryKey, queryClient } from '@/react-query';
import { SimpleHashListing } from '@/resources/nfts/simplehash/types';
import { simpleHashNFTToUniqueAsset } from '@/resources/nfts/simplehash/utils';
import { UniqueAsset } from '@/entities';
import { arcClient } from '@/graphql';
import { ChainId } from '@/state/backendNetworks/types';
import { time } from '@/utils/time';

const NFTS_STALE_TIME = time.minutes(10);
const NFTS_CACHE_TIME = time.minutes(10);

export const nftsQueryKey = ({ address }: { address: string }) => createQueryKey('legacy-nfts', { address }, { persisterVersion: 3 });

<<<<<<< HEAD
export function invalidateAddressNftsQueries(address: string) {
  return queryClient.invalidateQueries(createQueryKey('nfts', { address }));
}
=======
export const invalidateAddressNftsQueries = (address: string) => {
  queryClient.invalidateQueries(nftsQueryKey({ address }));
};
>>>>>>> c40903ea

export const nftListingQueryKey = ({
  contractAddress,
  tokenId,
  chainId,
}: {
  contractAddress: string;
  tokenId: string;
  chainId: Omit<ChainId, ChainId.goerli>;
}) => createQueryKey('nftListing', { contractAddress, tokenId, chainId });

export interface NFTData {
  nfts: UniqueAsset[];
  nftIndexMap: Record<string, number>;
}

type NFTQueryKey = ReturnType<typeof nftsQueryKey>;

const STABLE_OBJECT = Object.freeze({});
const STABLE_ARRAY: UniqueAsset[] = [];

export const fetchNFTData: QueryFunction<NFTData, NFTQueryKey> = async ({ queryKey }) => {
  const [{ address }] = queryKey;
  const queryResponse = await arcClient.getNFTs({ walletAddress: address });

  const nfts = queryResponse?.nftsV2?.map(nft => simpleHashNFTToUniqueAsset(nft, address));

  const nftIndexMap = nfts?.reduce<Record<string, number>>((acc, nft, index) => {
    acc[nft.uniqueId.toLowerCase()] = index;
    return acc;
  }, {});

  return { nfts: nfts ?? STABLE_ARRAY, nftIndexMap: nftIndexMap ?? STABLE_OBJECT };
};

const FALLBACK_DATA: NFTData = { nfts: STABLE_ARRAY, nftIndexMap: STABLE_OBJECT };

export const useLegacyNFTs = function useLegacyNFTs<TSelected = NFTData>({
  address,
  config,
}: {
  address: string;
  config?: QueryConfigWithSelect<NFTData, unknown, TSelected, NFTQueryKey>;
}) {
  const { data, error, isLoading, isInitialLoading } = useQuery(nftsQueryKey({ address }), fetchNFTData, {
    cacheTime: NFTS_CACHE_TIME,
    enabled: !!address,
    staleTime: NFTS_STALE_TIME,
    ...config,
  });

  return {
    data: (config?.select ? data ?? config.select(FALLBACK_DATA) : data ?? FALLBACK_DATA) as TSelected,
    error,
    isLoading,
    isInitialLoading,
  };
};

const NULL_LISTING: { data: SimpleHashListing | null; error: null; isInitialLoading: false; isLoading: false } = {
  data: null,
  error: null,
  isInitialLoading: false,
  isLoading: false,
};

// Relies on SimpleHash API
// eslint-disable-next-line @typescript-eslint/no-unused-vars
export function useNFTListing(_: { contractAddress: string; tokenId: string; chainId: Omit<ChainId, ChainId.goerli> }) {
  return NULL_LISTING;
  // return useQuery(
  //   nftListingQueryKey({ contractAddress, tokenId, chainId }),
  //   async () => (await fetchSimpleHashNFTListing(contractAddress, tokenId, chainId)) ?? null,
  //   {
  //     enabled: !!chainId && !!contractAddress && !!tokenId,
  //     staleTime: time.seconds(30),
  //     cacheTime: time.seconds(30),
  //   }
  // );
}<|MERGE_RESOLUTION|>--- conflicted
+++ resolved
@@ -12,15 +12,9 @@
 
 export const nftsQueryKey = ({ address }: { address: string }) => createQueryKey('legacy-nfts', { address }, { persisterVersion: 3 });
 
-<<<<<<< HEAD
-export function invalidateAddressNftsQueries(address: string) {
-  return queryClient.invalidateQueries(createQueryKey('nfts', { address }));
-}
-=======
 export const invalidateAddressNftsQueries = (address: string) => {
   queryClient.invalidateQueries(nftsQueryKey({ address }));
 };
->>>>>>> c40903ea
 
 export const nftListingQueryKey = ({
   contractAddress,
