import { useInfiniteQuery, useQuery } from '@tanstack/react-query';
import { createQueryKey } from '@/react-query';
import { NFT } from '@/resources/nfts/types';
import { fetchSimplehashNFTs } from '@/resources/nfts/simplehash';
import { useEffect } from 'react';
import {
  filterSimplehashNFTs,
  simplehashNFTToUniqueAsset,
} from '@/resources/nfts/simplehash/utils';
import { rainbowFetch } from '@/rainbow-fetch';
import { useAccountSettings } from '@/hooks';

const NFTS_LIMIT = 2000;
<<<<<<< HEAD
const STALE_TIME = 600000; // 10 minutes
=======
const NFTS_REFETCH_INTERVAL = 240000; // 4 minutes
const NFTS_STALE_TIME = 300000; // 5 minutes
const POLYGON_ALLOWLIST_STALE_TIME = 600000; // 10 minutes
>>>>>>> 579d3024

export const nftsQueryKey = ({ address }: { address: string }) =>
  createQueryKey('nfts', { address }, { persisterVersion: 1 });

function usePolygonAllowlist() {
  return useQuery<string[]>({
    queryKey: ['polygon-allowlist'],
    queryFn: async () =>
      (
        await rainbowFetch(
          'https://metadata.p.rainbow.me/token-list/137-allowlist.json',
          { method: 'get' }
        )
      ).data.data.addresses,
<<<<<<< HEAD
    {
      staleTime: STALE_TIME,
    }
  );
}

export async function fetchLegacyNFTs(address: string): Promise<UniqueAsset[]> {
  let finished = false;
  let cursor: string | undefined;
  let freshNFTs: UniqueAsset[] = [];

  while (!finished) {
    // eslint-disable-next-line no-await-in-loop
    const [simplehashResponse, polygonAllowlist] = await Promise.all([
      fetchSimplehashNFTs(address, cursor),
      fetchPolygonAllowlist(),
    ]);

    const { nfts: simplehashNFTs, nextCursor } = simplehashResponse;

    const newNFTs = simplehashNFTs
      .filter(nft => {
        if (nft.chain === SimplehashChain.Polygon) {
          return polygonAllowlist.includes(nft.contract_address);
        }
        return true;
      })
      .map(simplehashNFTToUniqueAsset);

    freshNFTs = [...newNFTs, ...freshNFTs];

    if (nextCursor && freshNFTs.length < NFTS_LIMIT) {
      cursor = nextCursor;
    } else {
      // eslint-disable-next-line require-atomic-updates
      finished = true;
    }

    const currentNFTs =
      queryClient.getQueryData<UniqueAsset[]>(nftsQueryKey({ address })) ?? [];

    // iteratively update query data with new NFTs until the limit is hit
    if (currentNFTs.length < NFTS_LIMIT) {
      queryClient.setQueryData<UniqueAsset[]>(
        nftsQueryKey({ address }),
        cachedNFTs => uniqBy([...newNFTs, ...(cachedNFTs ?? [])], 'uniqueId')
      );
    }
  }

  // once we successfully fetch all NFTs, replace all cached NFTs with fresh ones
  queryClient.setQueryData<UniqueAsset[]>(
    nftsQueryKey({ address }),
    () => freshNFTs
  );

  return freshNFTs;
=======
    staleTime: POLYGON_ALLOWLIST_STALE_TIME,
  });
>>>>>>> 579d3024
}

export function useNFTs(): NFT[] {
  // normal react query where we get new NFT formatted data
  return [];
}

<<<<<<< HEAD
export function useLegacyNFTs(
  address: string
): { nfts: UniqueAsset[]; isLoading: boolean } {
  const queryClient = useQueryClient();
  const mounted = useIsMounted();

  const queryKey = nftsQueryKey({ address });

  // listen for query udpates
  const { data, isStale } = useQuery<UniqueAsset[]>(queryKey, async () => [], {
    enabled: false,
    staleTime: STALE_TIME,
  });

  const [cursor, setCursor] = useState<string>();
  const [isFinished, finish] = useReducer(() => true, !isStale);
  const [freshNFTs, setFreshNFTs] = useState<UniqueAsset[]>([]);

  const nfts = data ?? [];

  useEffect(() => {
    // stream in NFTs one simplehash response page at a time
    const fetchNFTs = async () => {
      const [simplehashResponse, polygonAllowlist] = await Promise.all([
        fetchSimplehashNFTs(address, cursor),
        fetchPolygonAllowlist(),
      ]);

      const { nfts: simplehashNFTs, nextCursor } = simplehashResponse;

      const newNFTs = simplehashNFTs
        .filter(nft => {
          if (nft.chain === SimplehashChain.Polygon) {
            return polygonAllowlist.includes(nft.contract_address);
          }
          return true;
        })
        .map(simplehashNFTToUniqueAsset);

      const updatedFreshNFTs = [...newNFTs, ...freshNFTs];
      setFreshNFTs(updatedFreshNFTs);

      if (nextCursor && updatedFreshNFTs.length < NFTS_LIMIT) {
        setCursor(nextCursor);
      } else {
        finish();
      }

      // iteratively update query data with new NFTs until the limit is hit
      if (nfts.length < NFTS_LIMIT) {
        queryClient.setQueryData<UniqueAsset[]>(queryKey, cachedNFTs =>
          uniqBy([...newNFTs, ...(cachedNFTs ?? [])], 'uniqueId')
        );
      }
    };
    if (address && !isFinished && mounted.current) {
      fetchNFTs();
    }
  }, [
    address,
    cursor,
    freshNFTs,
    isFinished,
    mounted,
    nfts.length,
    queryClient,
    queryKey,
  ]);

  useEffect(() => {
    // once we successfully fetch all NFTs, replace all cached NFTs with fresh ones
    if (isFinished && freshNFTs.length > 0) {
      queryClient.setQueryData<UniqueAsset[]>(queryKey, () => freshNFTs);
=======
export function useLegacyNFTs({ address }: { address: string }) {
  const { accountAddress } = useAccountSettings();
  const isOwner = accountAddress === address;
  const { data: polygonAllowlist } = usePolygonAllowlist();
  const {
    data,
    error,
    fetchNextPage,
    hasNextPage,
    isFetching,
    isFetchingNextPage,
  } = useInfiniteQuery({
    queryKey: nftsQueryKey({ address }),
    queryFn: async ({ pageParam }) => {
      const { data, nextCursor } = await fetchSimplehashNFTs(
        address,
        pageParam
      );
      const newNFTs = filterSimplehashNFTs(data, polygonAllowlist).map(
        simplehashNFTToUniqueAsset
      );
      return {
        data: newNFTs,
        nextCursor,
      };
    },
    getNextPageParam: lastPage => lastPage.nextCursor,
    keepPreviousData: true,
    // this query will automatically refresh every 4 minutes
    // this way we can minimize the amount of time the user sees partial/no data
    refetchInterval: isOwner ? NFTS_REFETCH_INTERVAL : false,
    refetchIntervalInBackground: isOwner,
    // we still need to set a stale time because unlike the refetch interval,
    // this will persist across app instances
    staleTime: NFTS_STALE_TIME,
    enabled: !!polygonAllowlist && !!address,
  });

  const nfts = data?.pages ? data.pages.flatMap(page => page.data) : [];

  useEffect(() => {
    if (hasNextPage && !isFetchingNextPage && nfts.length < NFTS_LIMIT) {
      fetchNextPage();
>>>>>>> 579d3024
    }
  }, [hasNextPage, fetchNextPage, isFetchingNextPage, nfts.length]);

  return {
    data: nfts,
    error,
    isFetching,
  };
}<|MERGE_RESOLUTION|>--- conflicted
+++ resolved
@@ -11,13 +11,9 @@
 import { useAccountSettings } from '@/hooks';
 
 const NFTS_LIMIT = 2000;
-<<<<<<< HEAD
-const STALE_TIME = 600000; // 10 minutes
-=======
 const NFTS_REFETCH_INTERVAL = 240000; // 4 minutes
 const NFTS_STALE_TIME = 300000; // 5 minutes
 const POLYGON_ALLOWLIST_STALE_TIME = 600000; // 10 minutes
->>>>>>> 579d3024
 
 export const nftsQueryKey = ({ address }: { address: string }) =>
   createQueryKey('nfts', { address }, { persisterVersion: 1 });
@@ -32,68 +28,8 @@
           { method: 'get' }
         )
       ).data.data.addresses,
-<<<<<<< HEAD
-    {
-      staleTime: STALE_TIME,
-    }
-  );
-}
-
-export async function fetchLegacyNFTs(address: string): Promise<UniqueAsset[]> {
-  let finished = false;
-  let cursor: string | undefined;
-  let freshNFTs: UniqueAsset[] = [];
-
-  while (!finished) {
-    // eslint-disable-next-line no-await-in-loop
-    const [simplehashResponse, polygonAllowlist] = await Promise.all([
-      fetchSimplehashNFTs(address, cursor),
-      fetchPolygonAllowlist(),
-    ]);
-
-    const { nfts: simplehashNFTs, nextCursor } = simplehashResponse;
-
-    const newNFTs = simplehashNFTs
-      .filter(nft => {
-        if (nft.chain === SimplehashChain.Polygon) {
-          return polygonAllowlist.includes(nft.contract_address);
-        }
-        return true;
-      })
-      .map(simplehashNFTToUniqueAsset);
-
-    freshNFTs = [...newNFTs, ...freshNFTs];
-
-    if (nextCursor && freshNFTs.length < NFTS_LIMIT) {
-      cursor = nextCursor;
-    } else {
-      // eslint-disable-next-line require-atomic-updates
-      finished = true;
-    }
-
-    const currentNFTs =
-      queryClient.getQueryData<UniqueAsset[]>(nftsQueryKey({ address })) ?? [];
-
-    // iteratively update query data with new NFTs until the limit is hit
-    if (currentNFTs.length < NFTS_LIMIT) {
-      queryClient.setQueryData<UniqueAsset[]>(
-        nftsQueryKey({ address }),
-        cachedNFTs => uniqBy([...newNFTs, ...(cachedNFTs ?? [])], 'uniqueId')
-      );
-    }
-  }
-
-  // once we successfully fetch all NFTs, replace all cached NFTs with fresh ones
-  queryClient.setQueryData<UniqueAsset[]>(
-    nftsQueryKey({ address }),
-    () => freshNFTs
-  );
-
-  return freshNFTs;
-=======
     staleTime: POLYGON_ALLOWLIST_STALE_TIME,
   });
->>>>>>> 579d3024
 }
 
 export function useNFTs(): NFT[] {
@@ -101,81 +37,6 @@
   return [];
 }
 
-<<<<<<< HEAD
-export function useLegacyNFTs(
-  address: string
-): { nfts: UniqueAsset[]; isLoading: boolean } {
-  const queryClient = useQueryClient();
-  const mounted = useIsMounted();
-
-  const queryKey = nftsQueryKey({ address });
-
-  // listen for query udpates
-  const { data, isStale } = useQuery<UniqueAsset[]>(queryKey, async () => [], {
-    enabled: false,
-    staleTime: STALE_TIME,
-  });
-
-  const [cursor, setCursor] = useState<string>();
-  const [isFinished, finish] = useReducer(() => true, !isStale);
-  const [freshNFTs, setFreshNFTs] = useState<UniqueAsset[]>([]);
-
-  const nfts = data ?? [];
-
-  useEffect(() => {
-    // stream in NFTs one simplehash response page at a time
-    const fetchNFTs = async () => {
-      const [simplehashResponse, polygonAllowlist] = await Promise.all([
-        fetchSimplehashNFTs(address, cursor),
-        fetchPolygonAllowlist(),
-      ]);
-
-      const { nfts: simplehashNFTs, nextCursor } = simplehashResponse;
-
-      const newNFTs = simplehashNFTs
-        .filter(nft => {
-          if (nft.chain === SimplehashChain.Polygon) {
-            return polygonAllowlist.includes(nft.contract_address);
-          }
-          return true;
-        })
-        .map(simplehashNFTToUniqueAsset);
-
-      const updatedFreshNFTs = [...newNFTs, ...freshNFTs];
-      setFreshNFTs(updatedFreshNFTs);
-
-      if (nextCursor && updatedFreshNFTs.length < NFTS_LIMIT) {
-        setCursor(nextCursor);
-      } else {
-        finish();
-      }
-
-      // iteratively update query data with new NFTs until the limit is hit
-      if (nfts.length < NFTS_LIMIT) {
-        queryClient.setQueryData<UniqueAsset[]>(queryKey, cachedNFTs =>
-          uniqBy([...newNFTs, ...(cachedNFTs ?? [])], 'uniqueId')
-        );
-      }
-    };
-    if (address && !isFinished && mounted.current) {
-      fetchNFTs();
-    }
-  }, [
-    address,
-    cursor,
-    freshNFTs,
-    isFinished,
-    mounted,
-    nfts.length,
-    queryClient,
-    queryKey,
-  ]);
-
-  useEffect(() => {
-    // once we successfully fetch all NFTs, replace all cached NFTs with fresh ones
-    if (isFinished && freshNFTs.length > 0) {
-      queryClient.setQueryData<UniqueAsset[]>(queryKey, () => freshNFTs);
-=======
 export function useLegacyNFTs({ address }: { address: string }) {
   const { accountAddress } = useAccountSettings();
   const isOwner = accountAddress === address;
@@ -219,7 +80,6 @@
   useEffect(() => {
     if (hasNextPage && !isFetchingNextPage && nfts.length < NFTS_LIMIT) {
       fetchNextPage();
->>>>>>> 579d3024
     }
   }, [hasNextPage, fetchNextPage, isFetchingNextPage, nfts.length]);
 
