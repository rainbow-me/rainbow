import {
  useInfiniteQuery,
  useQuery,
  useQueryClient,
} from '@tanstack/react-query';
import { createQueryKey, queryClient } from '@/react-query';
import { NFT } from '@/resources/nfts/types';
import { UniqueAsset } from '@/entities/uniqueAssets';
import { useIsMounted } from '@/hooks';
import { fetchSimplehashNFTs } from '@/resources/nfts/simplehash';
import { useEffect, useReducer, useState } from 'react';
import { uniqBy } from 'lodash';
import { simplehashNFTToUniqueAsset } from '@/resources/nfts/simplehash/utils';
import { rainbowFetch } from '@/rainbow-fetch';
import { SimplehashChain } from '@/resources/nfts/simplehash/types';
import { POAP_NFT_ADDRESS } from '@/references';

const NFTS_LIMIT = 2000;
<<<<<<< HEAD
const NFTS_STALE_TIME = 300000; // 5 minutes
const POLYGON_ALLOWLIST_STALE_TIME = 600000; // 10 minutes
=======
const STALE_TIME = 600000; // 10 minutes
>>>>>>> e97e2633

export const nftsQueryKey = ({ address }: { address: string }) =>
  createQueryKey('nfts', { address }, { persisterVersion: 1 });

async function fetchPolygonAllowlist(): Promise<string[]> {
  return await queryClient.fetchQuery(
    ['polygon-allowlist'],
    async () =>
      (
        await rainbowFetch(
          'https://metadata.p.rainbow.me/token-list/137-allowlist.json',
          { method: 'get' }
        )
      ).data.data.addresses,
    {
      staleTime: STALE_TIME,
    }
  );
}

export function usePolygonAllowlist() {
  return useQuery<string[]>({
    queryKey: ['polygon-allowlist'],
    queryFn: async () =>
      (
        await rainbowFetch(
          'https://metadata.p.rainbow.me/token-list/137-allowlist.json',
          { method: 'get' }
        )
      ).data.data.addresses,
    staleTime: POLYGON_ALLOWLIST_STALE_TIME,
  });
}

export async function fetchLegacyNFTs(address: string): Promise<UniqueAsset[]> {
  let finished = false;
  let cursor: string | undefined;
  let freshNFTs: UniqueAsset[] = [];

  while (!finished) {
    // eslint-disable-next-line no-await-in-loop
    const [simplehashResponse, polygonAllowlist] = await Promise.all([
      fetchSimplehashNFTs(address, cursor),
      fetchPolygonAllowlist(),
    ]);

    const { data: simplehashNFTs, nextCursor } = simplehashResponse;

    const newNFTs = simplehashNFTs
      .filter(nft => {
        if (nft.chain === SimplehashChain.Polygon) {
          return polygonAllowlist.includes(nft.contract_address);
        }
        return true;
      })
      .map(simplehashNFTToUniqueAsset);

    freshNFTs = freshNFTs.concat(newNFTs);

    if (nextCursor && freshNFTs.length < NFTS_LIMIT) {
      cursor = nextCursor;
    } else {
      // eslint-disable-next-line require-atomic-updates
      finished = true;
    }

    const currentNFTs =
      queryClient.getQueryData<UniqueAsset[]>(nftsQueryKey({ address })) ?? [];

    // iteratively update query data with new NFTs until the limit is hit
    if (currentNFTs.length < NFTS_LIMIT) {
      queryClient.setQueryData<UniqueAsset[]>(
        nftsQueryKey({ address }),
        cachedNFTs =>
          cachedNFTs ? uniqBy(cachedNFTs.concat(newNFTs), 'uniqueId') : newNFTs
      );
    }
  }

  // once we successfully fetch all NFTs, replace all cached NFTs with fresh ones
  queryClient.setQueryData<UniqueAsset[]>(
    nftsQueryKey({ address }),
    () => freshNFTs
  );

  return freshNFTs;
}

export function useNFTs(): NFT[] {
  // normal react query where we get new NFT formatted data
  return [];
}

export function useLegacyNFTs(
  address: string
): { nfts: UniqueAsset[]; isLoading: boolean } {
  const queryClient = useQueryClient();
  const mounted = useIsMounted();

  const queryKey = nftsQueryKey({ address });

  // listen for query udpates
  const { data, isStale } = useQuery<UniqueAsset[]>(queryKey, async () => [], {
    enabled: false,
    staleTime: STALE_TIME,
  });

  const [cursor, setCursor] = useState<string>();
  const [isFinished, finish] = useReducer(() => true, !isStale);
  const [freshNFTs, setFreshNFTs] = useState<UniqueAsset[]>([]);

  const nfts = data ?? [];

  useEffect(() => {
    // stream in NFTs one simplehash response page at a time
    const fetchNFTs = async () => {
      const [simplehashResponse, polygonAllowlist] = await Promise.all([
        fetchSimplehashNFTs(address, cursor),
        fetchPolygonAllowlist(),
      ]);

      const { data: simplehashNFTs, nextCursor } = simplehashResponse;

      const newNFTs = simplehashNFTs
        .filter(nft => {
          if (nft.chain === SimplehashChain.Polygon) {
            return polygonAllowlist.includes(nft.contract_address);
          }
          return true;
        })
        .map(simplehashNFTToUniqueAsset);

      const updatedFreshNFTs = freshNFTs.concat(newNFTs);
      setFreshNFTs(updatedFreshNFTs);

      if (nextCursor && updatedFreshNFTs.length < NFTS_LIMIT) {
        setCursor(nextCursor);
      } else {
        finish();
      }

      // iteratively update query data with new NFTs until the limit is hit
      if (nfts.length < NFTS_LIMIT) {
        queryClient.setQueryData<UniqueAsset[]>(queryKey, cachedNFTs =>
          cachedNFTs ? uniqBy(cachedNFTs.concat(newNFTs), 'uniqueId') : newNFTs
        );
      }
    };
    if (address && !isFinished && mounted.current) {
      fetchNFTs();
    }
  }, [
    address,
    cursor,
    freshNFTs,
    isFinished,
    mounted,
    nfts.length,
    queryClient,
    queryKey,
  ]);

  useEffect(() => {
    // once we successfully fetch all NFTs, replace all cached NFTs with fresh ones
    if (isFinished && freshNFTs.length > 0) {
      queryClient.setQueryData<UniqueAsset[]>(queryKey, () => freshNFTs);
    }
  }, [freshNFTs, isFinished, queryClient, queryKey]);

  return { nfts, isLoading: !isFinished };
}

export function useStreamingLegacyNFTs({ address }: { address: string }) {
  const mounted = useIsMounted();
  const { data: polygonAllowlist } = usePolygonAllowlist();
  const {
    data,
    error,
    fetchNextPage,
    hasNextPage,
    isFetching,
    isFetchingNextPage,
  } = useInfiniteQuery({
    queryKey: nftsQueryKey({ address }),
    queryFn: async ({ pageParam }) => {
      const { data, nextCursor } = await fetchSimplehashNFTs(
        address,
        pageParam
      );
      const newNFTs = data
        .filter(nft => {
          if (
            !nft.name ||
            !nft.collection?.name ||
            !nft.contract_address ||
            !nft.token_id
          ) {
            return false;
          }
          if (nft.chain === SimplehashChain.Polygon) {
            return polygonAllowlist?.includes(nft.contract_address);
          }
          if (nft.chain === SimplehashChain.Gnosis) {
            return nft.contract_address.toLowerCase() === POAP_NFT_ADDRESS;
          }
          return true;
        })
        .map(simplehashNFTToUniqueAsset);
      return {
        data: newNFTs,
        nextCursor,
      };
    },
    getNextPageParam: lastPage => lastPage.nextCursor,
    keepPreviousData: true,
    staleTime: NFTS_STALE_TIME,
    enabled: !!polygonAllowlist && !!address,
  });

  const nfts = data ? data.pages.flatMap(page => page.data) : [];

  useEffect(() => {
    if (
      hasNextPage &&
      !isFetchingNextPage &&
      mounted.current &&
      nfts.length < NFTS_LIMIT
    ) {
      fetchNextPage();
    }
  }, [hasNextPage, fetchNextPage, isFetchingNextPage, mounted, nfts.length]);

  return {
    data: nfts,
    error,
    isFetching,
  };
}<|MERGE_RESOLUTION|>--- conflicted
+++ resolved
@@ -16,12 +16,8 @@
 import { POAP_NFT_ADDRESS } from '@/references';
 
 const NFTS_LIMIT = 2000;
-<<<<<<< HEAD
 const NFTS_STALE_TIME = 300000; // 5 minutes
 const POLYGON_ALLOWLIST_STALE_TIME = 600000; // 10 minutes
-=======
-const STALE_TIME = 600000; // 10 minutes
->>>>>>> e97e2633
 
 export const nftsQueryKey = ({ address }: { address: string }) =>
   createQueryKey('nfts', { address }, { persisterVersion: 1 });
@@ -37,7 +33,7 @@
         )
       ).data.data.addresses,
     {
-      staleTime: STALE_TIME,
+      staleTime: POLYGON_ALLOWLIST_STALE_TIME,
     }
   );
 }
@@ -126,7 +122,7 @@
   // listen for query udpates
   const { data, isStale } = useQuery<UniqueAsset[]>(queryKey, async () => [], {
     enabled: false,
-    staleTime: STALE_TIME,
+    staleTime: NFTS_STALE_TIME,
   });
 
   const [cursor, setCursor] = useState<string>();
