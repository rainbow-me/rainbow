--- conflicted
+++ resolved
@@ -1,28 +1,14 @@
-<<<<<<< HEAD
+import { QueryFunction, useQuery } from '@tanstack/react-query';
+import { QueryConfigWithSelect, createQueryKey, queryClient } from '@/react-query';
+import { fetchSimpleHashNFTListing } from '@/resources/nfts/simplehash';
+import { simpleHashNFTToUniqueAsset } from '@/resources/nfts/simplehash/utils';
+import { useSelector } from 'react-redux';
+import { AppState } from '@/redux/store';
 import { UniqueAsset } from '@/entities';
 import { arcClient } from '@/graphql';
 import { NftCollectionSortCriterion, SortDirection } from '@/graphql/__generated__/arc';
-import { Network } from '@/helpers';
-import { QueryConfigWithSelect, createQueryKey, queryClient } from '@/react-query';
-import { AppState } from '@/redux/store';
-=======
-import { QueryFunction, useQuery } from '@tanstack/react-query';
-import { QueryConfigWithSelect, createQueryKey } from '@/react-query';
->>>>>>> 265bc252
-import { fetchSimpleHashNFTListing } from '@/resources/nfts/simplehash';
-import { simpleHashNFTToUniqueAsset } from '@/resources/nfts/simplehash/utils';
-import { QueryFunction, useQuery } from '@tanstack/react-query';
-import { useSelector } from 'react-redux';
-<<<<<<< HEAD
 import { createSelector } from 'reselect';
-=======
-import { AppState } from '@/redux/store';
-import { UniqueAsset } from '@/entities';
-import { arcClient } from '@/graphql';
-import { createSelector } from 'reselect';
-import { NftCollectionSortCriterion } from '@/graphql/__generated__/arc';
 import { ChainId } from '@/networks/types';
->>>>>>> 265bc252
 
 const NFTS_STALE_TIME = 600000; // 10 minutes
 const NFTS_CACHE_TIME_EXTERNAL = 3600000; // 1 hour
