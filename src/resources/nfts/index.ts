--- conflicted
+++ resolved
@@ -8,12 +8,7 @@
 import { arcClient } from '@/graphql';
 import { NftCollectionSortCriterion, SortDirection } from '@/graphql/__generated__/arc';
 import { createSelector } from 'reselect';
-<<<<<<< HEAD
-import { ChainId } from '@/networks/types';
-=======
-import { NftCollectionSortCriterion } from '@/graphql/__generated__/arc';
 import { ChainId } from '@/chains/types';
->>>>>>> a0d629f2
 
 const NFTS_STALE_TIME = 600000; // 10 minutes
 const NFTS_CACHE_TIME_EXTERNAL = 3600000; // 1 hour
