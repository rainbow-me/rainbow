import { useInfiniteQuery, useQuery } from '@tanstack/react-query';
import { createQueryKey, queryClient } from '@/react-query';
import { NFT } from '@/resources/nfts/types';
import { fetchSimpleHashNFTs } from '@/resources/nfts/simplehash';
import { useEffect } from 'react';
import {
  filterSimpleHashNFTs,
  simpleHashNFTToUniqueAsset,
} from '@/resources/nfts/simplehash/utils';
import { rainbowFetch } from '@/rainbow-fetch';
import { useAccountSettings } from '@/hooks';

const NFTS_LIMIT = 2000;
const NFTS_REFETCH_INTERVAL = 240000; // 4 minutes
const NFTS_STALE_TIME = 300000; // 5 minutes
const POLYGON_ALLOWLIST_STALE_TIME = 600000; // 10 minutes

export const nftsQueryKey = ({ address }: { address: string }) =>
  createQueryKey('nfts', { address }, { persisterVersion: 1 });

function usePolygonAllowlist() {
  return useQuery<string[]>({
    queryKey: ['polygon-allowlist'],
    queryFn: async () =>
      (
        await rainbowFetch(
          'https://metadata.p.rainbow.me/token-list/137-allowlist.json',
          { method: 'get' }
        )
      ).data.data.addresses,
    staleTime: POLYGON_ALLOWLIST_STALE_TIME,
  });
}

function fetchPolygonAllowlist() {
  return queryClient.fetchQuery<string[]>(
    ['polygon-allowlist'],
    async () =>
      (
        await rainbowFetch(
          'https://metadata.p.rainbow.me/token-list/137-allowlist.json',
          { method: 'get' }
        )
      ).data.data.addresses,
    { staleTime: POLYGON_ALLOWLIST_STALE_TIME }
  );
}

export function useNFTs(): NFT[] {
  // normal react query where we get new NFT formatted data
  return [];
}

export function useLegacyNFTs({ address }: { address: string }) {
  const { accountAddress } = useAccountSettings();
  const isOwner = accountAddress === address;
  const {
    data,
    error,
    fetchNextPage,
    hasNextPage,
    isFetching,
    isFetchingNextPage,
  } = useInfiniteQuery({
    queryKey: nftsQueryKey({ address }),
    queryFn: async ({ pageParam }) => {
<<<<<<< HEAD
      const [simplehashResponse, polygonAllowlist] = await Promise.all([
        fetchSimplehashNFTs(address, pageParam),
        fetchPolygonAllowlist(),
      ]);
      const { data, nextCursor } = simplehashResponse;
      const newNFTs = filterSimplehashNFTs(data, polygonAllowlist).map(
        simplehashNFTToUniqueAsset
=======
      const { data, nextCursor } = await fetchSimpleHashNFTs(
        address,
        pageParam
      );
      const newNFTs = filterSimpleHashNFTs(data, polygonAllowlist).map(
        simpleHashNFTToUniqueAsset
>>>>>>> 08284792
      );
      return {
        data: newNFTs,
        nextCursor,
      };
    },
    getNextPageParam: lastPage => lastPage.nextCursor,
    keepPreviousData: true,
    // this query will automatically refresh every 4 minutes
    // this way we can minimize the amount of time the user sees partial/no data
    refetchInterval: isOwner ? NFTS_REFETCH_INTERVAL : false,
    refetchIntervalInBackground: isOwner,
    // we still need to set a stale time because unlike the refetch interval,
    // this will persist across app instances
    staleTime: NFTS_STALE_TIME,
    enabled: !!address,
  });

  const nfts = data?.pages ? data.pages.flatMap(page => page.data) : [];

  useEffect(() => {
    if (hasNextPage && !isFetchingNextPage && nfts.length < NFTS_LIMIT) {
      fetchNextPage();
    }
  }, [hasNextPage, fetchNextPage, isFetchingNextPage, nfts.length]);

  return {
    data: nfts,
    error,
    isFetching,
  };
}<|MERGE_RESOLUTION|>--- conflicted
+++ resolved
@@ -1,4 +1,4 @@
-import { useInfiniteQuery, useQuery } from '@tanstack/react-query';
+import { useInfiniteQuery } from '@tanstack/react-query';
 import { createQueryKey, queryClient } from '@/react-query';
 import { NFT } from '@/resources/nfts/types';
 import { fetchSimpleHashNFTs } from '@/resources/nfts/simplehash';
@@ -17,20 +17,6 @@
 
 export const nftsQueryKey = ({ address }: { address: string }) =>
   createQueryKey('nfts', { address }, { persisterVersion: 1 });
-
-function usePolygonAllowlist() {
-  return useQuery<string[]>({
-    queryKey: ['polygon-allowlist'],
-    queryFn: async () =>
-      (
-        await rainbowFetch(
-          'https://metadata.p.rainbow.me/token-list/137-allowlist.json',
-          { method: 'get' }
-        )
-      ).data.data.addresses,
-    staleTime: POLYGON_ALLOWLIST_STALE_TIME,
-  });
-}
 
 function fetchPolygonAllowlist() {
   return queryClient.fetchQuery<string[]>(
@@ -64,22 +50,13 @@
   } = useInfiniteQuery({
     queryKey: nftsQueryKey({ address }),
     queryFn: async ({ pageParam }) => {
-<<<<<<< HEAD
       const [simplehashResponse, polygonAllowlist] = await Promise.all([
-        fetchSimplehashNFTs(address, pageParam),
+        fetchSimpleHashNFTs(address, pageParam),
         fetchPolygonAllowlist(),
       ]);
       const { data, nextCursor } = simplehashResponse;
-      const newNFTs = filterSimplehashNFTs(data, polygonAllowlist).map(
-        simplehashNFTToUniqueAsset
-=======
-      const { data, nextCursor } = await fetchSimpleHashNFTs(
-        address,
-        pageParam
-      );
       const newNFTs = filterSimpleHashNFTs(data, polygonAllowlist).map(
         simpleHashNFTToUniqueAsset
->>>>>>> 08284792
       );
       return {
         data: newNFTs,
