--- conflicted
+++ resolved
@@ -1,16 +1,10 @@
 import { AssetType } from '@/entities';
 import { UniqueAsset } from '@/entities/uniqueAssets';
 import {
-<<<<<<< HEAD
-  SimplehashNFT,
-  SimplehashChain,
-  SimplehashFloorPrice,
-  SimplehashMarketplaceId,
-  SimplehashPaymentTokenId,
-=======
   SimpleHashNFT,
   SimpleHashChain,
->>>>>>> 08284792
+  SimpleHashFloorPrice,
+  SimpleHashMarketplaceId,
 } from '@/resources/nfts/simplehash/types';
 import { Network } from '@/helpers/networkTypes';
 import { handleAndSignImages } from '@/utils/handleAndSignImages';
@@ -68,20 +62,6 @@
   }
 }
 
-<<<<<<< HEAD
-=======
-export function getPriceFromLastSale(
-  lastSale: SimpleHashNFT['last_sale']
-): number | undefined {
-  return lastSale && lastSale?.total_price
-    ? Math.round(
-        (lastSale.total_price / 1_000_000_000_000_000_000 + Number.EPSILON) *
-          1000
-      ) / 1000
-    : undefined;
-}
-
->>>>>>> 08284792
 /**
  * This function filters out NFTs that do not have a name, collection name,
  * contract address, or token id. It also filters out Polygon NFTs that are
@@ -104,13 +84,8 @@
     ) {
       return false;
     }
-<<<<<<< HEAD
-    if (polygonAllowlist && nft.chain === SimplehashChain.Polygon) {
+    if (polygonAllowlist && nft.chain === SimpleHashChain.Polygon) {
       return polygonAllowlist?.includes(nft.contract_address?.toLowerCase());
-=======
-    if (polygonAllowlist && nft.chain === SimpleHashChain.Polygon) {
-      return polygonAllowlist?.includes(nft.contract_address);
->>>>>>> 08284792
     }
     if (nft.chain === SimpleHashChain.Gnosis) {
       return nft.contract_address.toLowerCase() === POAP_NFT_ADDRESS;
@@ -132,10 +107,9 @@
   const marketplace = nft.collection.marketplace_pages?.[0];
 
   const floorPrice = collection?.floor_prices?.find(
-    (floorPrice: SimplehashFloorPrice) =>
-      floorPrice?.marketplace_id === SimplehashMarketplaceId.Opensea &&
-      floorPrice?.payment_token?.payment_token_id ===
-        SimplehashPaymentTokenId.Ethereum
+    (floorPrice: SimpleHashFloorPrice) =>
+      floorPrice?.marketplace_id === SimpleHashMarketplaceId.OpenSea &&
+      floorPrice?.payment_token?.payment_token_id === 'ethereum.native'
   );
 
   return {
@@ -174,8 +148,7 @@
     image_thumbnail_url: lowResUrl,
     image_url: imageUrl,
     isPoap: nft.contract_address.toLowerCase() === POAP_NFT_ADDRESS,
-<<<<<<< HEAD
-    isSendable: nft.chain === SimplehashChain.Ethereum,
+    isSendable: nft.chain === SimpleHashChain.Ethereum,
     lastPrice: nft?.last_sale?.unit_price
       ? convertRawAmountToDecimalFormat(
           nft.last_sale.unit_price,
@@ -183,10 +156,6 @@
           3
         )
       : undefined,
-=======
-    isSendable: nft.chain === SimpleHashChain.Ethereum,
-    lastPrice: getPriceFromLastSale(nft.last_sale) || null,
->>>>>>> 08284792
     lastSalePaymentToken: nft.last_sale?.payment_token?.symbol,
     lowResUrl: lowResUrl || null,
     marketplaceCollectionUrl: marketplace?.collection_url,
