import { AssetType, AssetTypes } from '@/entities';
import { UniqueAsset } from '@/entities/uniqueAssets';
import {
  SimpleHashNFT,
  ValidatedSimpleHashNFT,
  SimpleHashChain,
  SimpleHashFloorPrice,
  SimpleHashMarketplaceId,
  SimpleHashTrait,
  SimpleHashMarketplace,
} from '@/resources/nfts/simplehash/types';
import { Network } from '@/helpers/networkTypes';
import { handleAndSignImages } from '@/utils/handleAndSignImages';
import { ENS_NFT_CONTRACT_ADDRESS, POAP_NFT_ADDRESS } from '@/references';
import { convertRawAmountToRoundedDecimal } from '@/helpers/utilities';
<<<<<<< HEAD
import {
  NFT,
  NFTFloorPrice,
  NFTMarketplace,
  NFTMarketplaceId,
  NFTTrait,
  PolygonAllowlist,
} from '../types';
import svgToPngIfNeeded from '@/handlers/svgs';
import { maybeSignUri } from '@/handlers/imgix';
import { CardSize } from '@/components/unique-token/CardSize';
import { isNil } from 'lodash';
import { UniqueTokenType, uniqueTokenTypes } from '@/utils/uniqueTokens';
import { PixelRatio } from 'react-native';
import { deviceUtils } from '@/utils';
import { TokenStandard } from '@/handlers/web3';

const ENS_COLLECTION_NAME = 'ENS';
const SVG_MIME_TYPE = 'image/svg+xml';
const pixelRatio = PixelRatio.get();
const deviceWidth = deviceUtils.dimensions.width;
const size = deviceWidth * pixelRatio;
const MAX_IMAGE_SCALE = 3;
const FULL_NFT_IMAGE_SIZE = size * MAX_IMAGE_SCALE;
const GOOGLE_USER_CONTENT_URL = 'https://lh3.googleusercontent.com/';
=======
import { PolygonAllowlist } from '../types';
import { ERC1155, ERC721 } from '@/handlers/web3';
import { maybeSignUri } from '@/handlers/imgix';
>>>>>>> 115d95b0

/**
 * Returns a `SimpleHashChain` from a given `Network`. Can return undefined if
 * a `Network` has no counterpart in SimpleHash.
 * @param network `Network`
 * @returns `SimpleHashChain` or `undefined`
 */
export function getSimpleHashChainFromNetwork(
  network: Omit<Network, Network.goerli>
): SimpleHashChain | undefined {
  switch (network) {
    case Network.mainnet:
      return SimpleHashChain.Ethereum;
    case Network.polygon:
      return SimpleHashChain.Polygon;
    case Network.arbitrum:
      return SimpleHashChain.Arbitrum;
    case Network.optimism:
      return SimpleHashChain.Optimism;
    case Network.bsc:
      return SimpleHashChain.Bsc;
    default:
      return undefined;
  }
}

/**
 * Returns a `Network` from a `SimpleHashChain`. If an invalid value is
 * forcably passed in, it will throw.
 * @param chain `SimpleHashChain`
 * @returns `Network`
 */
export function getNetworkFromSimpleHashChain(chain: SimpleHashChain): Network {
  switch (chain) {
    case SimpleHashChain.Ethereum:
    case SimpleHashChain.Gnosis:
      return Network.mainnet;
    case SimpleHashChain.Polygon:
      return Network.polygon;
    case SimpleHashChain.Arbitrum:
      return Network.arbitrum;
    case SimpleHashChain.Optimism:
      return Network.optimism;
    case SimpleHashChain.Bsc:
      return Network.bsc;
    default:
      /*
       * Throws here because according to TS types, we should NEVER hit this
       * default branch in the logic
       */
      throw new Error(
        `getNetworkFromSimpleHashChain received unknown chain: ${chain}`
      );
  }
}

/**
 * Filters out NFTs that do not have a name, collection name,
 * contract address, or token id, Gnosis NFTs that are not POAPs,
 * NFTs that are not on a supported `Network`, and Polygon NFTs
 * that are not present in the provided allowlist.
 * @param nfts array of `SimpleHashNFT`s
 * @param polygonAllowlist array of Polygon nft contract addresses to allowlist
 * @returns filtered array of `ValidatedSimpleHashNFT`s
 */
export function filterSimpleHashNFTs(
  nfts: SimpleHashNFT[],
  polygonAllowlist?: PolygonAllowlist
): ValidatedSimpleHashNFT[] {
  return nfts
    .filter(nft => {
      const lowercasedContractAddress = nft.contract_address?.toLowerCase();
      const network = getNetworkFromSimpleHashChain(nft.chain);

      const isMissingRequiredFields =
        !nft.name ||
        !nft.collection?.name ||
        !nft.contract_address ||
        !nft.token_id ||
        !network;
      const isPolygonAndNotAllowed =
        polygonAllowlist &&
        nft.chain === SimpleHashChain.Polygon &&
        !polygonAllowlist[lowercasedContractAddress];
      const isGnosisAndNotPOAP =
        nft.chain === SimpleHashChain.Gnosis &&
        lowercasedContractAddress !== POAP_NFT_ADDRESS;

      if (
        isMissingRequiredFields ||
        isPolygonAndNotAllowed ||
        isGnosisAndNotPOAP
      ) {
        return false;
      }

      return true;
    })
    .map(nft => ({
      ...nft,
      name: nft.name!,
      contract_address: nft.contract_address,
      chain: getNetworkFromSimpleHashChain(nft.chain),
      collection: { ...nft.collection, name: nft.collection.name! },
      token_id: nft.token_id!,
    }));
}

/**
 * Maps a `SimpleHashNFT` to a `UniqueAsset`.
 * @param nft `SimpleHashNFT`
 * @returns `UniqueAsset`
 */
export function simpleHashNFTToUniqueAsset(
  nft: ValidatedSimpleHashNFT
): UniqueAsset {
  const collection = nft.collection;
  const lowercasedContractAddress = nft.contract_address?.toLowerCase();
  const { imageUrl, lowResUrl } = handleAndSignImages(
    // @ts-ignore
    nft.image_url,
    nft.previews.image_large_url,
    nft.extra_metadata?.image_original_url
  );

  const marketplace = nft.collection.marketplace_pages?.[0];

  const floorPrice = collection?.floor_prices?.find(
    (floorPrice: SimpleHashFloorPrice) =>
      floorPrice?.marketplace_id === SimpleHashMarketplaceId.OpenSea &&
      floorPrice?.payment_token?.payment_token_id === 'ethereum.native'
  );

  const isENS = lowercasedContractAddress === ENS_NFT_CONTRACT_ADDRESS;

  const standard = nft.contract.type;

  return {
    animation_url: maybeSignUri(
      nft?.video_url ?? nft.extra_metadata?.animation_original_url ?? undefined,
      { fm: 'mp4' }
    ),
    asset_contract: {
      address: lowercasedContractAddress,
      name: nft.contract.name || undefined,
      schema_name: standard,
      symbol: nft.contract.symbol || undefined,
    },
    background: nft.background_color,
    collection: {
      description: collection.description,
      discord_url: collection.discord_url,
      external_url: collection.external_url,
      image_url: collection.image_url,
      name: isENS ? 'ENS' : collection.name,
      slug: marketplace?.marketplace_collection_id ?? '',
      twitter_username: collection.twitter_username,
    },
    description: nft.description,
    external_link: nft.external_url,
    familyImage: collection.image_url,
    familyName: isENS ? 'ENS' : collection.name,
    floorPriceEth:
      floorPrice?.value !== null && floorPrice?.value !== undefined
        ? convertRawAmountToRoundedDecimal(
            floorPrice?.value,
            floorPrice?.payment_token?.decimals,
            // TODO: switch to 3 once OS is gone, doing this to match OS
            4
          )
        : undefined,
    fullUniqueId: `${nft.chain}_${nft.contract_address}_${nft.token_id}`,
    id: nft.token_id,
    image_original_url: nft.extra_metadata?.image_original_url,
    image_preview_url: lowResUrl,
    image_thumbnail_url: lowResUrl,
    image_url: imageUrl,
    isPoap: nft.contract_address.toLowerCase() === POAP_NFT_ADDRESS,
    isSendable:
<<<<<<< HEAD
      nft.chain === Network.mainnet &&
      (standard === TokenStandard.ERC1155 || standard === TokenStandard.ERC721),
=======
      nft.chain !== SimpleHashChain.Gnosis &&
      (standard === ERC1155 || standard === ERC721),
>>>>>>> 115d95b0
    lastPrice:
      nft?.last_sale?.unit_price !== null &&
      nft?.last_sale?.unit_price !== undefined
        ? convertRawAmountToRoundedDecimal(
            nft?.last_sale?.unit_price,
            nft?.last_sale?.payment_token?.decimals,
            3
          )
        : null,
    lastSalePaymentToken: nft.last_sale?.payment_token?.symbol,
    lowResUrl: lowResUrl || null,
    marketplaceCollectionUrl: marketplace?.collection_url,
    marketplaceId: marketplace?.marketplace_id ?? null,
    marketplaceName: marketplace?.marketplace_name ?? null,
    name: nft.name,
    network: nft.chain,
    permalink: marketplace?.nft_url ?? '',
    // @ts-ignore TODO
    traits: nft.extra_metadata?.attributes ?? [],
    type: AssetType.nft,
    uniqueId: isENS
      ? nft.name ?? `${nft.contract_address}_${nft.token_id}`
      : `${nft.contract_address}_${nft.token_id}`,
    urlSuffixForAsset: `${nft.contract_address}/${nft.token_id}`,
  };
}

/**
 * Reformats, resizes and signs images provided by simplehash.
 * @param original original image url
 * @param preview preview image url
 * @param isSVG whether the original image is an svg
 * @returns fullResPngUrl, lowResPngUrl, fullResUrl
 */
function handleImages(
  original: string | null | undefined,
  preview: string | null | undefined,
  isSVG: boolean
): {
  fullResPngUrl: string | undefined;
  lowResPngUrl: string | undefined;
  fullResUrl: string | undefined;
} {
  if (!original && !preview) {
    return {
      fullResPngUrl: undefined,
      lowResPngUrl: undefined,
      fullResUrl: undefined,
    };
  }

  const nonSVGUrl =
    // simplehash previews are (supposedly) never svgs
    // they are (supposed to be) google cdn urls that are suffixed with an image size parameter
    // we need to trim off the size suffix to get the full size image
    preview?.startsWith?.(GOOGLE_USER_CONTENT_URL)
      ? preview.replace(/=s\d+$/, '')
      : // fallback to the original image url if we don't have a preview url of the expected format
        svgToPngIfNeeded(original);

  const fullResPngUrl = maybeSignUri(nonSVGUrl, {
    fm: 'png',
    w: FULL_NFT_IMAGE_SIZE,
  });
  const lowResPngUrl = maybeSignUri(nonSVGUrl, {
    fm: 'png',
    w: CardSize,
  });
  const fullResUrl = isSVG && original ? original : fullResPngUrl;

  return { fullResPngUrl, lowResPngUrl, fullResUrl };
}

/**
 * Returns an NFT's `UniqueTokenType`.
 * @param contractAddress NFT contract address
 * @returns `UniqueTokenType`
 */
function getUniqueTokenType(contractAddress: string): UniqueTokenType {
  switch (contractAddress) {
    case POAP_NFT_ADDRESS:
      return uniqueTokenTypes.POAP;
    case ENS_NFT_CONTRACT_ADDRESS:
      return uniqueTokenTypes.ENS;
    default:
      return uniqueTokenTypes.NFT;
  }
}

/**
 * Converts a `SimpleHashMarketplaceId` to a `NFTMarketplaceId`, or returns undefined
 * @param marketplaceId `SimpleHashMarketplaceId`
 * @returns `NFTMarketplaceId` or `undefined`
 */
function getInternalMarketplaceIdFromSimpleHashMarketplaceId(
  marketplaceId: SimpleHashMarketplaceId
): NFTMarketplaceId | undefined {
  switch (marketplaceId) {
    case SimpleHashMarketplaceId.OpenSea:
      return NFTMarketplaceId.OpenSea;
    default:
      return undefined;
  }
}

/**
 * Maps a `ValidatedSimpleHashNFT` to a `NFT`. Use `filterSimpleHashNFTs` to
 * generate an array of `ValidatedSimpleHashNFT`s.
 * @param nft `ValidatedSimpleHashNFT`
 * @returns `NFT`
 */
export function simpleHashNFTToInternalNFT(nft: ValidatedSimpleHashNFT): NFT {
  const collection = nft.collection;
  const lowercasedContractAddress = nft.contract_address.toLowerCase();

  const uniqueTokenType = getUniqueTokenType(lowercasedContractAddress);

  const { fullResPngUrl, lowResPngUrl, fullResUrl } = handleImages(
    nft.image_url ?? nft.extra_metadata?.image_original_url,
    nft.previews?.image_large_url,
    nft.image_properties?.mime_type === SVG_MIME_TYPE
  );

  // filter out unsupported marketplaces
  const marketplaces = nft.collection.marketplace_pages
    .filter(
      m =>
        !!getInternalMarketplaceIdFromSimpleHashMarketplaceId(m.marketplace_id)
    )
    .map((m: SimpleHashMarketplace) => {
      const marketplace: NFTMarketplace = {
        collectionId: m?.marketplace_collection_id,
        collectionUrl: m?.collection_url,
        marketplaceId: getInternalMarketplaceIdFromSimpleHashMarketplaceId(
          m.marketplace_id
        )!,
        name: m?.marketplace_name,
        nftUrl: m?.nft_url,
      };

      return marketplace;
    });

  // filter out traits that are missing key attributes
  const traits = nft.extra_metadata?.attributes
    ? nft.extra_metadata.attributes
        .filter((t: SimpleHashTrait) => !isNil(t.trait_type) && !isNil(t.value))
        .map((t: SimpleHashTrait) => {
          const trait: NFTTrait = {
            displayType: t.display_type!,
            traitType: t.trait_type,
            value: t.value,
          };

          return trait;
        })
    : [];

  // filter out floor prices that are from unsupported marketplaces or have invalid payment tokens
  const floorPrices = collection.floor_prices
    .filter(
      (f: SimpleHashFloorPrice) =>
        getInternalMarketplaceIdFromSimpleHashMarketplaceId(f.marketplace_id) &&
        f.payment_token?.name &&
        f.payment_token?.symbol
    )
    .map((f: SimpleHashFloorPrice) => {
      const floorPrice: NFTFloorPrice = {
        marketplaceId: getInternalMarketplaceIdFromSimpleHashMarketplaceId(
          f.marketplace_id
        )!,
        paymentToken: {
          address: f.payment_token.address,
          decimals: f.payment_token.decimals,
          name: f.payment_token.name!,
          symbol: f.payment_token.symbol!,
        },
        value: f.value,
      };

      return floorPrice;
    });

  return {
    backgroundColor: nft.background_color ?? undefined,
    collection: {
      description: collection.description ?? undefined,
      discord: collection.discord_url ?? undefined,
      externalUrl: collection.external_url ?? undefined,
      floorPrices,
      imageUrl: collection.image_url
        ? maybeSignUri(collection.image_url)
        : undefined,
      name:
        uniqueTokenType === uniqueTokenTypes.ENS
          ? ENS_COLLECTION_NAME
          : collection.name,
      simpleHashSpamScore: collection?.spam_score ?? undefined,
      twitter: collection.twitter_username ?? undefined,
    },
    contract: {
      address: lowercasedContractAddress,
      name: nft.contract.name ?? undefined,
      schema_name: nft.contract.type,
      symbol: nft.contract.symbol ?? undefined,
    },
    description: nft.description ?? undefined,
    externalUrl: nft.external_url ?? undefined,
    images: {
      blurhash: nft.previews?.blurhash ?? undefined,
      fullResPngUrl,
      fullResUrl,
      lowResPngUrl,
      // mimeType only corresponds to fullResUrl
      mimeType: nft.image_properties?.mime_type ?? undefined,
    },
    isSendable:
      nft.chain === Network.mainnet &&
      (nft.contract.type === TokenStandard.ERC721 ||
        nft.contract.type === TokenStandard.ERC1155),
    lastSale:
      nft.last_sale?.payment_token?.name &&
      nft.last_sale?.payment_token?.symbol &&
      !isNil(nft.last_sale?.unit_price)
        ? {
            paymentToken: {
              address: nft.last_sale?.payment_token.address,
              decimals: nft.last_sale?.payment_token.decimals,
              name: nft.last_sale?.payment_token.name,
              symbol: nft.last_sale?.payment_token.symbol,
            },
            value: nft.last_sale?.unit_price,
          }
        : undefined,
    marketplaces,
    name: nft.name,
    network: nft.chain,
    predominantColor: nft.previews?.predominant_color ?? undefined,
    tokenId: nft.token_id,
    traits,
    type: AssetTypes.nft as AssetType,
    uniqueId: `${nft.chain}_${nft.contract_address}_${nft.token_id}`,
    uniqueTokenType,
    video: {
      mimeType: nft.video_properties?.mime_type ?? undefined,
      url: maybeSignUri(
        nft.video_url ??
          nft.extra_metadata?.animation_original_url ??
          undefined,
        { fm: 'mp4' }
      ),
    },
  };
}<|MERGE_RESOLUTION|>--- conflicted
+++ resolved
@@ -13,7 +13,6 @@
 import { handleAndSignImages } from '@/utils/handleAndSignImages';
 import { ENS_NFT_CONTRACT_ADDRESS, POAP_NFT_ADDRESS } from '@/references';
 import { convertRawAmountToRoundedDecimal } from '@/helpers/utilities';
-<<<<<<< HEAD
 import {
   NFT,
   NFTFloorPrice,
@@ -39,11 +38,6 @@
 const MAX_IMAGE_SCALE = 3;
 const FULL_NFT_IMAGE_SIZE = size * MAX_IMAGE_SCALE;
 const GOOGLE_USER_CONTENT_URL = 'https://lh3.googleusercontent.com/';
-=======
-import { PolygonAllowlist } from '../types';
-import { ERC1155, ERC721 } from '@/handlers/web3';
-import { maybeSignUri } from '@/handlers/imgix';
->>>>>>> 115d95b0
 
 /**
  * Returns a `SimpleHashChain` from a given `Network`. Can return undefined if
@@ -180,6 +174,8 @@
   const isENS = lowercasedContractAddress === ENS_NFT_CONTRACT_ADDRESS;
 
   const standard = nft.contract.type;
+
+  const isPoap = nft.contract_address.toLowerCase() === POAP_NFT_ADDRESS;
 
   return {
     animation_url: maybeSignUri(
@@ -221,15 +217,11 @@
     image_preview_url: lowResUrl,
     image_thumbnail_url: lowResUrl,
     image_url: imageUrl,
-    isPoap: nft.contract_address.toLowerCase() === POAP_NFT_ADDRESS,
+    isPoap,
     isSendable:
-<<<<<<< HEAD
-      nft.chain === Network.mainnet &&
-      (standard === TokenStandard.ERC1155 || standard === TokenStandard.ERC721),
-=======
-      nft.chain !== SimpleHashChain.Gnosis &&
-      (standard === ERC1155 || standard === ERC721),
->>>>>>> 115d95b0
+      !isPoap &&
+      (nft.contract.type === TokenStandard.ERC721 ||
+        nft.contract.type === TokenStandard.ERC1155),
     lastPrice:
       nft?.last_sale?.unit_price !== null &&
       nft?.last_sale?.unit_price !== undefined
@@ -447,7 +439,7 @@
       mimeType: nft.image_properties?.mime_type ?? undefined,
     },
     isSendable:
-      nft.chain === Network.mainnet &&
+      uniqueTokenType !== uniqueTokenTypes.POAP &&
       (nft.contract.type === TokenStandard.ERC721 ||
         nft.contract.type === TokenStandard.ERC1155),
     lastSale:
@@ -473,14 +465,9 @@
     type: AssetTypes.nft as AssetType,
     uniqueId: `${nft.chain}_${nft.contract_address}_${nft.token_id}`,
     uniqueTokenType,
-    video: {
-      mimeType: nft.video_properties?.mime_type ?? undefined,
-      url: maybeSignUri(
-        nft.video_url ??
-          nft.extra_metadata?.animation_original_url ??
-          undefined,
-        { fm: 'mp4' }
-      ),
-    },
+    video_url: maybeSignUri(
+      nft.video_url ?? nft.extra_metadata?.animation_original_url ?? undefined,
+      { fm: 'mp4' }
+    ),
   };
 }