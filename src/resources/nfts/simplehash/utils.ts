import { AssetType, UniqueAsset } from '@/entities';
import { ENS_NFT_CONTRACT_ADDRESS, POAP_NFT_ADDRESS } from '@/references';
import { convertRawAmountToRoundedDecimal } from '@/helpers/utilities';
import { handleNFTImages } from '@/utils/handleNFTImages';
import { NftTokenType, SimpleHashNft } from '@/graphql/__generated__/arc';
import { Network } from '@/state/backendNetworks/types';
import { useBackendNetworksStore } from '@/state/backendNetworks/backendNetworks';
import { Address } from 'viem';

/**
 * @deprecated Should not use this and instead use parseUniqueAsset: https://github.com/rainbow-me/rainbow/blob/2559ee2a5924404de5e723fb11a8e3723c98842d/src/resources/nfts/utils.ts#L75
 * Maps a `SimpleHashNFT` to a `UniqueAsset`.
 * @param nft `SimpleHashNFT`
 * @returns `UniqueAsset`
 */
export function simpleHashNFTToUniqueAsset(nft: SimpleHashNft, address: string): UniqueAsset {
  const chainsIdByName = useBackendNetworksStore.getState().getChainsIdByName();

  const collection = nft.collection;
  const lowercasedContractAddress = nft.contract_address?.toLowerCase();

  const { highResUrl: imageUrl, lowResUrl } = handleNFTImages({
    originalUrl: nft.image_url ?? nft.extra_metadata?.image_original_url,
    previewUrl: nft.previews?.image_small_url,
    mimeType: nft.image_properties?.mime_type,
  });

  const marketplace = nft.collection.marketplace_pages?.[0];
  const floorPrice = collection?.floor_prices?.find(
    floorPrice => floorPrice?.marketplace_id === 'opensea' && floorPrice?.payment_token?.payment_token_id === 'ethereum.native'
  );

  const isENS = lowercasedContractAddress === ENS_NFT_CONTRACT_ADDRESS;
  const isPoap = nft.contract_address.toLowerCase() === POAP_NFT_ADDRESS;
  const standard = nft.contract?.type;

  return {
    type: isENS ? AssetType.ens : isPoap ? AssetType.poap : AssetType.nft,
    standard: standard as NftTokenType,
    images: {
      highResUrl: imageUrl,
      lowResUrl: lowResUrl,
      animatedUrl: nft.video_url ?? nft.audio_url ?? nft.model_url ?? nft.extra_metadata?.animation_original_url ?? undefined,
<<<<<<< HEAD
=======
      animatedMimeType: nft.video_properties?.mime_type ?? nft.audio_properties?.mime_type ?? nft.image_properties?.mime_type ?? undefined,
>>>>>>> 863327c4
      mimeType: nft.image_properties?.mime_type,
    },
    uniqueId: `${nft.chain}_${nft.contract_address}_${nft.token_id}` as `${Network}_${Address}_${number}`,
    tokenId: nft.token_id,
    name: nft.name,
    chainId: chainsIdByName[nft.chain],
    contractAddress: lowercasedContractAddress as Address,
    network: nft.chain as Network,
    isSendable: !isPoap && (nft.contract?.type === NftTokenType.Erc721 || nft.contract?.type === NftTokenType.Erc1155),
    acquiredAt: nft.owners?.find(o => o.owner_address === address)?.last_acquired_date ?? undefined,
    backgroundColor: nft.background_color || nft.previews?.predominant_color,
    description: nft.description,
    collectionName: collection.name,
    collectionImageUrl: collection.image_url,
    collectionDescription: collection.description,
    collectionUrl: collection.external_url,
    traits: nft.extra_metadata?.attributes?.map(attr => ({ value: attr.value ?? '', trait_type: attr.trait_type ?? '' })) ?? [],
    discordUrl: collection.discord_url,
    twitterUrl: collection.twitter_username ? `https://x.com/${collection.twitter_username}` : undefined,
    websiteUrl: collection.external_url,
    floorPrice:
      floorPrice?.value !== null && floorPrice?.value !== undefined
        ? convertRawAmountToRoundedDecimal(
            floorPrice?.value,
            floorPrice?.payment_token?.decimals ?? undefined,
            // TODO: switch to 3 once OS is gone, doing this to match OS
            4
          )
        : undefined,
    marketplaceName: marketplace?.collection_url ? marketplace.marketplace_name : undefined,
    marketplaceUrl: marketplace?.collection_url,
  };
}<|MERGE_RESOLUTION|>--- conflicted
+++ resolved
@@ -41,10 +41,7 @@
       highResUrl: imageUrl,
       lowResUrl: lowResUrl,
       animatedUrl: nft.video_url ?? nft.audio_url ?? nft.model_url ?? nft.extra_metadata?.animation_original_url ?? undefined,
-<<<<<<< HEAD
-=======
       animatedMimeType: nft.video_properties?.mime_type ?? nft.audio_properties?.mime_type ?? nft.image_properties?.mime_type ?? undefined,
->>>>>>> 863327c4
       mimeType: nft.image_properties?.mime_type,
     },
     uniqueId: `${nft.chain}_${nft.contract_address}_${nft.token_id}` as `${Network}_${Address}_${number}`,
