--- conflicted
+++ resolved
@@ -33,79 +33,6 @@
 const FULL_NFT_IMAGE_SIZE = size * MAX_IMAGE_SCALE;
 const GOOGLE_USER_CONTENT_URL = 'https://lh3.googleusercontent.com/';
 
-<<<<<<< HEAD
-// same thing here, seems like only difference is we use mainnet instead of ethereum
-/**
- * Returns a `SimpleHashChain` from a given `Network`. Can return undefined if
- * a `Network` has no counterpart in SimpleHash.
- * @param network `Network`
- * @returns `SimpleHashChain` or `undefined`
- */
-export function getSimpleHashChainFromNetwork(network: Omit<Network, Network.goerli>): SimpleHashChain | undefined {
-  switch (network) {
-    case Network.mainnet:
-      return SimpleHashChain.Ethereum;
-    case Network.polygon:
-      return SimpleHashChain.Polygon;
-    case Network.arbitrum:
-      return SimpleHashChain.Arbitrum;
-    case Network.optimism:
-      return SimpleHashChain.Optimism;
-    case Network.bsc:
-      return SimpleHashChain.Bsc;
-    case Network.zora:
-      return SimpleHashChain.Zora;
-    case Network.avalanche:
-      return SimpleHashChain.Avalanche;
-    case Network.blast:
-      return SimpleHashChain.Blast;
-    case Network.degen:
-      return SimpleHashChain.Degen;
-    default:
-      return undefined;
-  }
-}
-
-/**
- * Returns a `Network` from a `SimpleHashChain`. If an invalid value is
- * forcably passed in, it will throw.
- * @param chain `SimpleHashChain`
- * @returns `Network`
- */
-export function getNetworkFromSimpleHashChain(chain: SimpleHashChain): Network {
-  switch (chain) {
-    case SimpleHashChain.Ethereum:
-    case SimpleHashChain.Gnosis:
-      return Network.mainnet;
-    case SimpleHashChain.Polygon:
-      return Network.polygon;
-    case SimpleHashChain.Arbitrum:
-      return Network.arbitrum;
-    case SimpleHashChain.Optimism:
-      return Network.optimism;
-    case SimpleHashChain.Bsc:
-      return Network.bsc;
-    case SimpleHashChain.Zora:
-      return Network.zora;
-    case SimpleHashChain.Base:
-      return Network.base;
-    case SimpleHashChain.Avalanche:
-      return Network.avalanche;
-    case SimpleHashChain.Blast:
-      return Network.blast;
-    case SimpleHashChain.Degen:
-      return Network.degen;
-    default:
-      /*
-       * Throws here because according to TS types, we should NEVER hit this
-       * default branch in the logic
-       */
-      throw new Error(`getNetworkFromSimpleHashChain received unknown chain: ${chain}`);
-  }
-}
-
-=======
->>>>>>> 8143ba43
 /**
  * Filters out NFTs that do not have a name, collection name,
  * contract address, or token id, Gnosis NFTs that are not POAPs,
