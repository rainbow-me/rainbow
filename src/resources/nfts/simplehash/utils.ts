--- conflicted
+++ resolved
@@ -10,10 +10,7 @@
 import { handleAndSignImages } from '@/utils/handleAndSignImages';
 import { POAP_NFT_ADDRESS } from '@/references';
 import { convertRawAmountToRoundedDecimal } from '@/helpers/utilities';
-<<<<<<< HEAD
-=======
 import { PolygonAllowlist } from '../types';
->>>>>>> 7331855a
 
 /**
  * Returns a `SimpleHashChain` from a given `Network`. Can return undefined if
@@ -101,11 +98,7 @@
       return false;
     }
     if (polygonAllowlist && nft.chain === SimpleHashChain.Polygon) {
-<<<<<<< HEAD
-      return polygonAllowlist.includes(lowercasedContractAddress);
-=======
       return !!polygonAllowlist[lowercasedContractAddress];
->>>>>>> 7331855a
     }
     if (nft.chain === SimpleHashChain.Gnosis) {
       return lowercasedContractAddress === POAP_NFT_ADDRESS;
