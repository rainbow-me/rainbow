--- conflicted
+++ resolved
@@ -5,24 +5,12 @@
   SimpleHashChain,
   SimpleHashFloorPrice,
   SimpleHashMarketplaceId,
-<<<<<<< HEAD
-  SimpleHashTrait,
-  SimpleHashMarketplace,
-=======
->>>>>>> 6aa7bb81
 } from '@/resources/nfts/simplehash/types';
 import { Network } from '@/helpers/networkTypes';
 import { handleAndSignImages } from '@/utils/handleAndSignImages';
 import { ENS_NFT_CONTRACT_ADDRESS, POAP_NFT_ADDRESS } from '@/references';
 import { convertRawAmountToRoundedDecimal } from '@/helpers/utilities';
-<<<<<<< HEAD
-import { NFT, NFTMarketplace, NFTTrait } from '../types';
-import { UniqueTokenType, uniqueTokenTypes } from '@/utils/uniqueTokens';
-import { isNil } from 'lodash';
-import { ERC1155, ERC721 } from '@/handlers/web3';
-=======
 import { PolygonAllowlist } from '../types';
->>>>>>> 6aa7bb81
 
 /**
  * Returns a `SimpleHashChain` from a given `Network`. Can return undefined if
@@ -99,11 +87,7 @@
       return false;
     }
     if (polygonAllowlist && nft.chain === SimpleHashChain.Polygon) {
-<<<<<<< HEAD
-      return polygonAllowlist.includes(lowercasedContractAddress);
-=======
       return !!polygonAllowlist[lowercasedContractAddress];
->>>>>>> 6aa7bb81
     }
     if (nft.chain === SimpleHashChain.Gnosis) {
       return lowercasedContractAddress === POAP_NFT_ADDRESS;
@@ -130,11 +114,8 @@
       floorPrice?.payment_token?.payment_token_id === 'ethereum.native'
   );
 
-<<<<<<< HEAD
-=======
   const isENS = nft.contract_address.toLowerCase() === ENS_NFT_CONTRACT_ADDRESS;
 
->>>>>>> 6aa7bb81
   return {
     animation_url: nft?.video_url,
     asset_contract: {
@@ -149,22 +130,14 @@
       discord_url: collection.discord_url,
       external_url: collection.external_url,
       image_url: collection.image_url,
-<<<<<<< HEAD
-      name: collection.name || '',
-=======
       name: isENS ? 'ENS' : collection.name ?? '',
->>>>>>> 6aa7bb81
       slug: marketplace?.marketplace_collection_id ?? '',
       twitter_username: collection.twitter_username,
     },
     description: nft.description,
     external_link: nft.external_url,
     familyImage: collection.image_url,
-<<<<<<< HEAD
-    familyName: collection.name,
-=======
     familyName: isENS ? 'ENS' : collection.name,
->>>>>>> 6aa7bb81
     floorPriceEth:
       floorPrice?.value !== null && floorPrice?.value !== undefined
         ? convertRawAmountToRoundedDecimal(
