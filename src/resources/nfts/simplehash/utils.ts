import { AssetType, AssetTypes } from '@/entities';
import { UniqueAsset } from '@/entities/uniqueAssets';
import {
  SimpleHashNFT,
  SimpleHashChain,
  SimpleHashFloorPrice,
  SimpleHashMarketplaceId,
  SimpleHashTrait,
  SimpleHashMarketplace,
} from '@/resources/nfts/simplehash/types';
import { Network } from '@/helpers/networkTypes';
import { handleAndSignImages } from '@/utils/handleAndSignImages';
import { ENS_NFT_CONTRACT_ADDRESS, POAP_NFT_ADDRESS } from '@/references';
import { convertRawAmountToRoundedDecimal } from '@/helpers/utilities';
<<<<<<< HEAD
import {
  NFT,
  NFTFloorPrice,
  NFTMarketplace,
  NFTMarketplaceId,
  NFTTrait,
  PolygonAllowlist,
} from '../types';
import svgToPngIfNeeded from '@/handlers/svgs';
import { maybeSignUri } from '@/handlers/imgix';
import { CardSize } from '@/components/unique-token/CardSize';
import { isNil } from 'lodash';
import { UniqueTokenType, uniqueTokenTypes } from '@/utils/uniqueTokens';
import { PixelRatio } from 'react-native';
import { deviceUtils } from '@/utils';
import { TokenStandard } from '@/handlers/web3';

const ENS_COLLECTION_NAME = 'ENS';
const SVG_MIME_TYPE = 'image/svg+xml';
const pixelRatio = PixelRatio.get();
const deviceWidth = deviceUtils.dimensions.width;
const size = deviceWidth * pixelRatio;
const MAX_IMAGE_SCALE = 3;
const FULL_NFT_IMAGE_SIZE = size * MAX_IMAGE_SCALE;
const GOOGLE_USER_CONTENT_URL = 'https://lh3.googleusercontent.com/';
=======
import { PolygonAllowlist } from '../types';
import { ERC1155, ERC721 } from '@/handlers/web3';
>>>>>>> f56e3050

/**
 * Returns a `SimpleHashChain` from a given `Network`. Can return undefined if
 * a `Network` has no counterpart in SimpleHash.
 * @param network `Network`
 * @returns `SimpleHashChain` or `undefined`
 */
export function getSimpleHashChainFromNetwork(
  network: Omit<Network, Network.goerli>
): SimpleHashChain | undefined {
  switch (network) {
    case Network.mainnet:
      return SimpleHashChain.Ethereum;
    case Network.polygon:
      return SimpleHashChain.Polygon;
    case Network.arbitrum:
      return SimpleHashChain.Arbitrum;
    case Network.optimism:
      return SimpleHashChain.Optimism;
    case Network.bsc:
      return SimpleHashChain.Bsc;
    default:
      return undefined;
  }
}

/**
 * Returns a `Network` from a `SimpleHashChain`. If an invalid value is
 * forcably passed in, it will throw.
 * @param chain `SimpleHashChain`
 * @returns `Network`
 */
export function getNetworkFromSimpleHashChain(chain: SimpleHashChain): Network {
  switch (chain) {
    case SimpleHashChain.Ethereum:
    case SimpleHashChain.Gnosis:
      return Network.mainnet;
    case SimpleHashChain.Polygon:
      return Network.polygon;
    case SimpleHashChain.Arbitrum:
      return Network.arbitrum;
    case SimpleHashChain.Optimism:
      return Network.optimism;
    case SimpleHashChain.Bsc:
      return Network.bsc;
    default:
      /*
       * Throws here because according to TS types, we should NEVER hit this
       * default branch in the logic
       */
      throw new Error(
        `getNetworkFromSimpleHashChain received unknown chain: ${chain}`
      );
  }
}

/**
 * Filters out NFTs that do not have a name, collection name,
 * contract address, or token id, Gnosis NFTs that are not POAPs,
 * NFTs that are not on a supported `Network`, and Polygon NFTs
 * that are not present in the provided allowlist.
 * @param nfts array of `SimpleHashNFT`s
 * @param polygonAllowlist array of Polygon nft contract addresses to allowlist
 * @returns filtered array of `SimpleHashNFT`s
 */
export function filterSimpleHashNFTs(
  nfts: SimpleHashNFT[],
  polygonAllowlist?: PolygonAllowlist
): SimpleHashNFT[] {
  return nfts.filter(nft => {
    const lowercasedContractAddress = nft.contract_address?.toLowerCase();
    const network = getNetworkFromSimpleHashChain(nft.chain);
    if (
      !nft.name ||
      !nft.collection?.name ||
      !nft.contract_address ||
      !nft.token_id ||
      !network
    ) {
      return false;
    }
    if (polygonAllowlist && nft.chain === SimpleHashChain.Polygon) {
      return !!polygonAllowlist[lowercasedContractAddress];
    }
    if (nft.chain === SimpleHashChain.Gnosis) {
      return lowercasedContractAddress === POAP_NFT_ADDRESS;
    }
    return true;
  });
}

/**
 * Maps a `SimpleHashNFT` to a `UniqueAsset`.
 * @param nft `SimpleHashNFT`
 * @returns `UniqueAsset`
 */
export function simpleHashNFTToUniqueAsset(nft: SimpleHashNFT): UniqueAsset {
  const collection = nft.collection;
  const lowercasedContractAddress = nft.contract_address?.toLowerCase();
  const { imageUrl, lowResUrl } = handleAndSignImages(
    // @ts-ignore
    nft.image_url,
    nft.previews.image_large_url,
    nft.extra_metadata?.image_original_url
  );

  const marketplace = nft.collection.marketplace_pages?.[0];

  const floorPrice = collection?.floor_prices?.find(
    (floorPrice: SimpleHashFloorPrice) =>
      floorPrice?.marketplace_id === SimpleHashMarketplaceId.OpenSea &&
      floorPrice?.payment_token?.payment_token_id === 'ethereum.native'
  );

  const isENS = lowercasedContractAddress === ENS_NFT_CONTRACT_ADDRESS;

  const standard = nft.contract.type;

  return {
    animation_url: nft?.video_url,
    asset_contract: {
      address: lowercasedContractAddress,
      name: nft.contract.name || undefined,
      schema_name: standard,
      symbol: nft.contract.symbol || undefined,
    },
    background: nft.background_color,
    collection: {
      description: collection.description,
      discord_url: collection.discord_url,
      external_url: collection.external_url,
      image_url: collection.image_url,
      name: isENS ? 'ENS' : collection.name ?? '',
      slug: marketplace?.marketplace_collection_id ?? '',
      twitter_username: collection.twitter_username,
    },
    description: nft.description,
    external_link: nft.external_url,
    familyImage: collection.image_url,
    familyName: isENS ? 'ENS' : collection.name,
    floorPriceEth:
      floorPrice?.value !== null && floorPrice?.value !== undefined
        ? convertRawAmountToRoundedDecimal(
            floorPrice?.value,
            floorPrice?.payment_token?.decimals,
            // TODO: switch to 3 once OS is gone, doing this to match OS
            4
          )
        : undefined,
    fullUniqueId: `${nft.chain}_${nft.contract_address}_${nft.token_id}`,
    // @ts-ignore TODO
    id: nft.token_id,
    image_original_url: nft.extra_metadata?.image_original_url,
    image_preview_url: lowResUrl,
    image_thumbnail_url: lowResUrl,
    image_url: imageUrl,
    isPoap: nft.contract_address.toLowerCase() === POAP_NFT_ADDRESS,
    isSendable:
      nft.chain === SimpleHashChain.Ethereum &&
      (standard === ERC1155 || standard === ERC721),
    lastPrice:
      nft?.last_sale?.unit_price !== null &&
      nft?.last_sale?.unit_price !== undefined
        ? convertRawAmountToRoundedDecimal(
            nft?.last_sale?.unit_price,
            nft?.last_sale?.payment_token?.decimals,
            3
          )
        : null,
    lastSalePaymentToken: nft.last_sale?.payment_token?.symbol,
    lowResUrl: lowResUrl || null,
    marketplaceCollectionUrl: marketplace?.collection_url,
    marketplaceId: marketplace?.marketplace_id ?? null,
    marketplaceName: marketplace?.marketplace_name ?? null,
    name: nft.name || '',
    network: getNetworkFromSimpleHashChain(nft.chain),
    permalink: marketplace?.nft_url ?? '',
    // @ts-ignore TODO
    traits: nft.extra_metadata?.attributes ?? [],
    type: AssetType.nft,
    uniqueId: isENS
      ? nft.name ?? `${nft.contract_address}_${nft.token_id}`
      : `${nft.contract_address}_${nft.token_id}`,
    urlSuffixForAsset: `${nft.contract_address}/${nft.token_id}`,
  };
}

/**
 * Reformats, resizes and signs images provided by simplehash.
 * @param original original image url
 * @param preview preview image url
 * @param isSVG whether the original image is an svg
 * @returns fullResPngUrl, lowResPngUrl, fullResUrl
 */
function handleImages(
  original: string | null | undefined,
  preview: string | null | undefined,
  isSVG: boolean
): {
  fullResPngUrl: string | undefined;
  lowResPngUrl: string | undefined;
  fullResUrl: string | undefined;
} {
  const nonSVGUrl =
    // simplehash previews are (supposedly) never svgs
    // they are (supposed to be) google cdn urls that are suffixed with an image size parameter
    // we need to trim off the size suffix to get the full size image
    preview?.startsWith?.(GOOGLE_USER_CONTENT_URL)
      ? preview.replace(/=s\d+$/, '')
      : // fallback to the original image url if we don't have a preview url of the expected format
        svgToPngIfNeeded(original);

  const fullResPngUrl = maybeSignUri(nonSVGUrl, {
    fm: 'png',
    w: FULL_NFT_IMAGE_SIZE,
  });
  const lowResPngUrl = maybeSignUri(nonSVGUrl, {
    fm: 'png',
    w: CardSize,
  });
  const fullResUrl = isSVG && original ? original : fullResPngUrl;

  return { fullResPngUrl, lowResPngUrl, fullResUrl };
}

/**
 * Returns an NFT's `UniqueTokenType`.
 * @param contractAddress NFT contract address
 * @returns `UniqueTokenType`
 */
function getUniqueTokenType(contractAddress: string): UniqueTokenType {
  switch (contractAddress) {
    case POAP_NFT_ADDRESS:
      return uniqueTokenTypes.POAP;
    case ENS_NFT_CONTRACT_ADDRESS:
      return uniqueTokenTypes.ENS;
    default:
      return uniqueTokenTypes.NFT;
  }
}

/**
 * Converts a `SimpleHashMarketplaceId` to a `NFTMarketplaceId`, or returns undefined
 * @param marketplaceId `SimpleHashMarketplaceId`
 * @returns `NFTMarketplaceId` or `undefined`
 */
function getInternalMarketplaceIdFromSimpleHashMarketplaceId(
  marketplaceId: SimpleHashMarketplaceId
): NFTMarketplaceId | undefined {
  switch (marketplaceId) {
    case SimpleHashMarketplaceId.OpenSea:
      return NFTMarketplaceId.OpenSea;
    default:
      return undefined;
  }
}

/**
 * Maps a `SimpleHashNFT` to a `NFT`.
 * @param nft `SimpleHashNFT`
 * @returns `NFT`
 */
export function simpleHashNFTToInternalNFT(nft: SimpleHashNFT): NFT {
  const collection = nft.collection;
  const lowercasedContractAddress = nft.contract_address.toLowerCase();
  const network = getNetworkFromSimpleHashChain(nft.chain);

  const uniqueTokenType = getUniqueTokenType(lowercasedContractAddress);

  const { fullResPngUrl, lowResPngUrl, fullResUrl } = handleImages(
    nft.image_url ?? nft.extra_metadata?.image_original_url,
    nft.previews?.image_large_url,
    nft.image_properties?.mime_type === SVG_MIME_TYPE
  );

  const marketplaces = nft.collection.marketplace_pages
    .filter(
      (marketplace: SimpleHashMarketplace) =>
        // filter out unsupported marketplaces
        !!getInternalMarketplaceIdFromSimpleHashMarketplaceId(
          marketplace.marketplace_id
        )
    )
    .map(
      (marketplace: SimpleHashMarketplace) =>
        ({
          collectionId: marketplace?.marketplace_collection_id,
          collectionUrl: marketplace?.collection_url,
          marketplaceId: getInternalMarketplaceIdFromSimpleHashMarketplaceId(
            marketplace.marketplace_id
          ),
          name: marketplace?.marketplace_name,
          nftUrl: marketplace?.nft_url,
        } as NFTMarketplace)
    );

  const traits =
    nft.extra_metadata?.attributes
      // filter out traits that are missing key attributes
      ?.filter(
        (trait: SimpleHashTrait) =>
          !isNil(trait.trait_type) && !isNil(trait.value)
      )
      ?.map(
        (trait: SimpleHashTrait) =>
          ({
            displayType: trait?.display_type,
            traitType: trait.trait_type,
            value: trait.value,
          } as NFTTrait)
      ) ?? [];

  const floorPrices = collection.floor_prices
    // filter out floor prices that are from unsupported marketplaces or have invalid payment tokens
    .filter(
      (floorPrice: SimpleHashFloorPrice) =>
        getInternalMarketplaceIdFromSimpleHashMarketplaceId(
          floorPrice.marketplace_id
        ) &&
        floorPrice.payment_token?.name &&
        floorPrice.payment_token?.symbol
    )
    .map(
      (floorPrice: SimpleHashFloorPrice) =>
        ({
          marketplaceId: getInternalMarketplaceIdFromSimpleHashMarketplaceId(
            floorPrice.marketplace_id
          ),
          paymentToken: {
            address: floorPrice.payment_token.address,
            decimals: floorPrice.payment_token.decimals,
            name: floorPrice.payment_token.name,
            symbol: floorPrice.payment_token.symbol,
          },
          value: floorPrice.value,
        } as NFTFloorPrice)
    );

  return {
    backgroundColor: nft.background_color ?? undefined,
    collection: {
      description: collection.description ?? undefined,
      discord: collection.discord_url ?? undefined,
      externalUrl: collection.external_url ?? undefined,
      floorPrices,
      imageUrl: collection.image_url
        ? maybeSignUri(collection.image_url)
        : undefined,
      name:
        uniqueTokenType === uniqueTokenTypes.ENS
          ? ENS_COLLECTION_NAME
          : collection.name ?? undefined,
      simpleHashSpamScore: collection?.spam_score ?? undefined,
      twitter: collection.twitter_username ?? undefined,
    },
    contract: {
      address: lowercasedContractAddress,
      name: nft.contract.name ?? undefined,
      schema_name: nft.contract.type,
      symbol: nft.contract.symbol ?? undefined,
    },
    description: nft.description ?? undefined,
    externalUrl: nft.external_url ?? undefined,
    images: {
      blurhash: nft.previews?.blurhash ?? undefined,
      fullResPngUrl,
      fullResUrl,
      lowResPngUrl,
      // mimeType only corresponds to fullResUrl
      mimeType: nft.image_properties?.mime_type ?? undefined,
    },
    isSendable:
      // can't send poaps because they're on gnosis
      uniqueTokenType !== uniqueTokenTypes.POAP &&
      (nft.contract.type === TokenStandard.ERC721 ||
        nft.contract.type === TokenStandard.ERC1155),
    lastSale:
      nft.last_sale?.payment_token?.name &&
      nft.last_sale?.payment_token?.symbol &&
      !isNil(nft.last_sale?.unit_price)
        ? {
            paymentToken: {
              address: nft.last_sale?.payment_token.address,
              decimals: nft.last_sale?.payment_token.decimals,
              name: nft.last_sale?.payment_token.name,
              symbol: nft.last_sale?.payment_token.symbol,
            },
            value: nft.last_sale?.unit_price,
          }
        : undefined,
    marketplaces,
    name: nft.name ?? undefined,
    network,
    predominantColor: nft.previews?.predominant_color ?? undefined,
    tokenId: nft.token_id ?? undefined,
    traits,
    type: AssetTypes.nft as AssetType,
    uniqueId: `${network}_${nft.contract_address}_${nft.token_id}`,
    uniqueTokenType,
    video: {
      mimeType: nft.video_properties?.mime_type ?? undefined,
      url: nft.video_url ?? undefined,
    },
  };
}<|MERGE_RESOLUTION|>--- conflicted
+++ resolved
@@ -12,7 +12,6 @@
 import { handleAndSignImages } from '@/utils/handleAndSignImages';
 import { ENS_NFT_CONTRACT_ADDRESS, POAP_NFT_ADDRESS } from '@/references';
 import { convertRawAmountToRoundedDecimal } from '@/helpers/utilities';
-<<<<<<< HEAD
 import {
   NFT,
   NFTFloorPrice,
@@ -38,10 +37,6 @@
 const MAX_IMAGE_SCALE = 3;
 const FULL_NFT_IMAGE_SIZE = size * MAX_IMAGE_SCALE;
 const GOOGLE_USER_CONTENT_URL = 'https://lh3.googleusercontent.com/';
-=======
-import { PolygonAllowlist } from '../types';
-import { ERC1155, ERC721 } from '@/handlers/web3';
->>>>>>> f56e3050
 
 /**
  * Returns a `SimpleHashChain` from a given `Network`. Can return undefined if
@@ -201,7 +196,7 @@
     isPoap: nft.contract_address.toLowerCase() === POAP_NFT_ADDRESS,
     isSendable:
       nft.chain === SimpleHashChain.Ethereum &&
-      (standard === ERC1155 || standard === ERC721),
+      (standard === TokenStandard.ERC1155 || standard === TokenStandard.ERC721),
     lastPrice:
       nft?.last_sale?.unit_price !== null &&
       nft?.last_sale?.unit_price !== undefined
@@ -414,8 +409,7 @@
       mimeType: nft.image_properties?.mime_type ?? undefined,
     },
     isSendable:
-      // can't send poaps because they're on gnosis
-      uniqueTokenType !== uniqueTokenTypes.POAP &&
+      nft.chain === SimpleHashChain.Ethereum &&
       (nft.contract.type === TokenStandard.ERC721 ||
         nft.contract.type === TokenStandard.ERC1155),
     lastSale:
