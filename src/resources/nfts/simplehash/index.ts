import { NFT_API_KEY, NFT_API_URL } from 'react-native-dotenv';
import { RainbowFetchClient } from '@/rainbow-fetch';
import { Network } from '@/helpers';
import { getSimpleHashChainFromNetwork } from '@/resources/nfts/simplehash/utils';
import {
  SimpleHashChain,
  SimpleHashListing,
  SimpleHashNFT,
  SimpleHashMarketplaceId,
} from '@/resources/nfts/simplehash/types';
<<<<<<< HEAD
import { RainbowNetworks } from '@/networks';
=======
import { UniqueAsset } from '@/entities';
import { RainbowError, logger } from '@/logger';
>>>>>>> 21cb654d

export const START_CURSOR = 'start';

const nftApi = new RainbowFetchClient({
  baseURL: `https://${NFT_API_URL}/api/v0`,
});

const createCursorSuffix = (cursor: string) =>
  cursor === START_CURSOR ? '' : `&cursor=${cursor}`;

export async function fetchSimpleHashNFT(
  contractAddress: string,
  tokenId: string,
  network: Omit<Network, Network.goerli> = Network.mainnet
): Promise<SimpleHashNFT | undefined> {
  const chain = getSimpleHashChainFromNetwork(network);

  if (!chain) {
    throw new Error(
      `fetchSimpleHashNFT: no SimpleHash chain for network: ${network}`
    );
  }

  const response = await nftApi.get(
    `/nfts/${chain}/${contractAddress}/${tokenId}`,
    {
      headers: {
        'Accept': 'application/json',
        'Content-Type': 'application/json',
        'x-api-key': NFT_API_KEY,
      },
    }
  );
  return response?.data;
}

export async function fetchSimpleHashNFTs(
  walletAddress: string,
  cursor: string = START_CURSOR
): Promise<{ data: SimpleHashNFT[]; nextCursor: string | null }> {
  const chainsParam = RainbowNetworks.filter(network => network.features.nfts)
    .map(network => network.nfts?.simplehashNetwork || network.value)
    .join(',');
  const cursorSuffix = createCursorSuffix(cursor);
  const response = await nftApi.get(
    `/nfts/owners?chains=${chainsParam}&wallet_addresses=${walletAddress}${cursorSuffix}`,
    {
      headers: {
        'Accept': 'application/json',
        'Content-Type': 'application/json',
        'x-api-key': NFT_API_KEY,
      },
    }
  );
  return {
    data: response?.data?.nfts ?? [],
    nextCursor: response?.data?.next_cursor,
  };
}

export async function fetchSimpleHashNFTListing(
  contractAddress: string,
  tokenId: string,
  network: Omit<Network, Network.goerli> = Network.mainnet
): Promise<SimpleHashListing | undefined> {
  // array of all eth listings on OpenSea for this token
  let listings: SimpleHashListing[] = [];
  let cursor = START_CURSOR;
  const chain = getSimpleHashChainFromNetwork(network);

  while (cursor) {
    const cursorSuffix = createCursorSuffix(cursor);
    // eslint-disable-next-line no-await-in-loop
    const response = await nftApi.get(
      // OpenSea ETH offers only for now
      `/nfts/listings/${chain}/${contractAddress}/${tokenId}?marketplaces=${SimpleHashMarketplaceId.OpenSea}${cursorSuffix}`,
      {
        headers: {
          'Accept': 'application/json',
          'Content-Type': 'application/json',
          'x-api-key': NFT_API_KEY,
        },
      }
    );
    cursor = response?.data?.next_cursor;
    // aggregate array of eth listings on OpenSea
    listings = [
      ...listings,
      response?.data?.listings?.find(
        (listing: SimpleHashListing) =>
          listing?.payment_token?.payment_token_id === 'ethereum.native'
      ),
    ];
  }
  // cheapest eth listing
  const cheapestListing = listings.reduce((prev, curr) =>
    curr.price < prev.price ? curr : prev
  );
  return cheapestListing;
}

/**
 * Given an NFT, refresh its contract metadata on SimpleHash. If we can't,
 * refresh metadata for this NFT only.
 * @param nft
 */
export async function refreshNFTContractMetadata(nft: UniqueAsset) {
  const chain = nft.isPoap
    ? SimpleHashChain.Gnosis
    : getSimpleHashChainFromNetwork(nft.network);

  if (!chain) {
    logger.error(
      new RainbowError(
        `refreshNFTContractMetadata: no SimpleHash chain for network: ${nft.network}`
      )
    );
  }

  try {
    await nftApi.post(
      `/nfts/refresh/${chain}/${nft.asset_contract.address}`,
      {},
      {
        headers: {
          'Accept': 'application/json',
          'Content-Type': 'application/json',
          'x-api-key': NFT_API_KEY,
        },
      }
    );
  } catch {
    logger.warn(
      `refreshNFTContractMetadata: failed to refresh metadata for NFT contract ${nft.asset_contract.address}, falling back to refreshing NFT #${nft.id}`
    );
    try {
      // If the collection has > 20k NFTs, the above request will fail.
      // In that case, we need to refresh the given NFT individually.
      await nftApi.post(
        `/nfts/refresh/${chain}/${nft.asset_contract.address}/${nft.id}`,
        {},
        {
          headers: {
            'Accept': 'application/json',
            'Content-Type': 'application/json',
            'x-api-key': NFT_API_KEY,
          },
        }
      );
    } catch {
      logger.error(
        new RainbowError(
          `refreshNFTContractMetadata: failed to refresh metadata for NFT #${nft.id} after failing to refresh metadata for NFT contract ${nft.asset_contract.address}`
        )
      );
    }
  }
}<|MERGE_RESOLUTION|>--- conflicted
+++ resolved
@@ -8,12 +8,9 @@
   SimpleHashNFT,
   SimpleHashMarketplaceId,
 } from '@/resources/nfts/simplehash/types';
-<<<<<<< HEAD
 import { RainbowNetworks } from '@/networks';
-=======
 import { UniqueAsset } from '@/entities';
 import { RainbowError, logger } from '@/logger';
->>>>>>> 21cb654d
 
 export const START_CURSOR = 'start';
 
