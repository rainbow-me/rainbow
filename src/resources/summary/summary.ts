--- conflicted
+++ resolved
@@ -17,10 +17,9 @@
     addresses: {
       [key: Address]: {
         meta: {
-<<<<<<< HEAD
           rainbow: {
             transactions: number;
-=======
+          };
           farcaster?: {
             object: string;
             fid: number;
@@ -42,7 +41,6 @@
             };
             verified_accounts: string[];
             power_badge: boolean;
->>>>>>> 29ec1a06
           };
         };
         summary: {
