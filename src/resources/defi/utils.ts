--- conflicted
+++ resolved
@@ -394,14 +394,9 @@
 
   // these are tokens that would be represented twice if shown in the token list, such as a Sushiswap LP token
   const tokensToExcludeFromTokenList: string[] = [];
-
-<<<<<<< HEAD
   const chainsIdByName = useBackendNetworksStore.getState().getChainsIdByName();
 
-  parsedPositions.forEach(({ deposits }) => {
-=======
   positions.forEach(({ deposits }) => {
->>>>>>> d4d70d8f
     deposits.forEach(({ asset }) => {
       if (asset.defi_position) {
         const uniqueId = ethereumUtils.getUniqueId(asset.asset_code.toLowerCase(), chainsIdByName[asset.network]);
