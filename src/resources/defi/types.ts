<<<<<<< HEAD
import { NativeCurrencyKey, ZerionAsset } from '@/entities';
import { Network } from '@/state/backendNetworks/types';
=======
import { NativeCurrencyKey } from '@/entities';
import { ChainId, Network } from '@/chains/types';
import { AddysAsset } from '@/resources/addys/types';
>>>>>>> d4d70d8f

export type AddysPositionsResponse =
  | {
      meta: Record<string, any>;
      payload: {
        positions: Position[];
      };
    }
  | Record<string, never>;

export type PositionsArgs = {
  address: string;
  currency: NativeCurrencyKey;
};

export type NativeDisplay = {
  amount: string;
  display: string;
};

export type PositionAsset = AddysAsset & {
  network: Network;
  chain_id: ChainId;
};

export type PositionDapp = {
  name: string;
  url: string;
  icon_url: string;
  colors: {
    primary: string;
    fallback: string;
    shadow: string;
  };
};

export type UnderlyingAsset = {
  asset: PositionAsset;
  quantity: string;
};

export type PositionsTotals = {
  totals: NativeDisplay;
  totalLocked: string;
  borrows: NativeDisplay;
  claimables: NativeDisplay;
  deposits: NativeDisplay;
  stakes: NativeDisplay;
};
export type Claimable = {
  asset: PositionAsset;
  quantity: string;
  omit_from_total?: boolean;
};
export type Deposit = {
  asset: PositionAsset;
  quantity: string;
  apr?: string;
  apy?: string;
  total_asset?: string; // what does this mean?
  omit_from_total?: boolean;
  underlying?: UnderlyingAsset[];
};
export type Borrow = {
  apr: string;
  apy: string;
  asset: PositionAsset;
  quantity: string;
  total_asset: string; // what does this mean?
  omit_from_total?: boolean;
  underlying: UnderlyingAsset[];
};
export type Stake = {
  asset: PositionAsset;
  quantity: string;
  apr?: string;
  apy?: string;
  total_asset?: string; // what does this mean?
  omit_from_total?: boolean;
  underlying?: UnderlyingAsset[];
};

export type RainbowUnderlyingAsset = UnderlyingAsset & { native: NativeDisplay };

export type RainbowClaimable = {
  asset: PositionAsset;
  quantity: string;
  native: NativeDisplay;
  omit_from_total?: boolean;
  dappVersion?: string;
};
export type RainbowDeposit = {
  asset: PositionAsset;
  quantity: string;
  isLp: boolean;
  isConcentratedLiquidity: boolean;
  totalValue: string;
  underlying: RainbowUnderlyingAsset[];
  omit_from_total?: boolean;
  apr?: string;
  apy?: string;
  dappVersion?: string;
  total_asset?: string; // what does this mean?
};
export type RainbowBorrow = {
  asset: PositionAsset;
  quantity: string;
  apr: string;
  apy: string;
  total_asset: string; // what does this mean?
  totalValue: string;
  omit_from_total?: boolean;
  dappVersion?: string;
  underlying: RainbowUnderlyingAsset[];
};
export type RainbowStake = {
  asset: PositionAsset;
  quantity: string;
  isLp: boolean;
  isConcentratedLiquidity: boolean;
  totalValue: string;
  omit_from_total?: boolean;
  underlying: RainbowUnderlyingAsset[];
  dappVersion?: string;
  apr?: string;
  apy?: string;
};

// TODO: need to add dapp metadata once its added via BE
export type Position = {
  type: string;
  claimables: Claimable[];
  borrows: Borrow[];
  stakes: Stake[];
  deposits: Deposit[];
  dapp: PositionDapp;
};

export type RainbowPosition = {
  type: string;
  totals: PositionsTotals;
  claimables: RainbowClaimable[];
  borrows: RainbowBorrow[];
  deposits: RainbowDeposit[];
  stakes: RainbowStake[];
  dapp: PositionDapp;
};

export type RainbowPositions = {
  totals: PositionsTotals & { total: NativeDisplay };
  positionTokens: string[];
  positions: RainbowPosition[];
};<|MERGE_RESOLUTION|>--- conflicted
+++ resolved
@@ -1,11 +1,6 @@
-<<<<<<< HEAD
-import { NativeCurrencyKey, ZerionAsset } from '@/entities';
-import { Network } from '@/state/backendNetworks/types';
-=======
 import { NativeCurrencyKey } from '@/entities';
-import { ChainId, Network } from '@/chains/types';
+import { Network, ChainId } from '@/state/backendNetworks/types';
 import { AddysAsset } from '@/resources/addys/types';
->>>>>>> d4d70d8f
 
 export type AddysPositionsResponse =
   | {
