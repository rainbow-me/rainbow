--- conflicted
+++ resolved
@@ -275,20 +275,11 @@
     
     let isSlack = self.presentingViewController?.responds(to: NSSelectorFromString("unhackParent")) ?? false
     
-<<<<<<< HEAD
-    if (isSlack) {
-      if let parentConfig: RNCMScreenView = self.presentingViewController?.value(forKey: "config") as? RNCMScreenView {
-        let isHidden: Bool = parentConfig.value(forKey: "_hidden") as? Bool ?? false
-        if (isHidden) {
-          self.presentingViewController!.dismiss(animated: false)
-        }
-=======
     if isSlack {
       let parentConfig: RNCMScreenView? = self.presentingViewController?.value(forKey: "config") as? RNCMScreenView
       let isHidden: Bool = parentConfig?.value(forKey: "_hidden") as? Bool ?? false
       if (isHidden) {
         self.presentingViewController!.dismiss(animated: false)
->>>>>>> d8454538
       }
     }
   }
