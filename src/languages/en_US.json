{
  "translation": {
    "account": {
      "hide": "Hide",
      "label_24h": "24h",
      "label_asset": "Asset",
      "label_price": "Price",
      "label_quantity": "Quantity",
      "label_status": "Status",
      "label_total": "Total",
      "low_market_value": "with low market value",
      "no_market_value": "with no market value",
      "show": "Show",
      "show_all": "Show all",
      "show_less": "Show less",
      "tab_balances": "Balances",
      "tab_balances_empty_state": "Balance",
      "tab_balances_tooltip": "Ethereum and Token Balances",
      "tab_claimables": "Claimables",
      "tab_collectibles": "Collectibles",
      "tab_interactions": "Interactions",
      "tab_interactions_tooltip": "Smart Contract Interactions",
      "tab_investments": "Pools",
      "tab_savings": "Savings",
      "tab_showcase": "Showcase",
      "tab_points": "Points",
      "tab_positions": "Positions",
      "tab_rewards": "Rewards",
      "tab_transactions": "Transactions",
      "tab_transactions_tooltip": "Transactions and Token Transfers",
      "tab_uniquetokens": "Unique Tokens",
      "tab_uniquetokens_tooltip": "Unique Tokens",
      "token": "token",
      "tokens": "tokens",
      "tx_failed": "Failed",
      "tx_fee": "Fee",
      "tx_from": "From",
      "tx_from_lowercase": "from",
      "tx_hash": "Transaction Hash",
      "tx_pending": "Pending",
      "tx_received": "Received",
      "tx_self": "Self",
      "tx_sent": "Sent",
      "tx_timestamp": "Timestamp",
      "tx_to": "To",
      "tx_to_lowercase": "to",
      "unknown_token": "Unknown Token"
    },
    "activity_list": {
      "empty_state": {
        "default_label": "No transactions yet",
        "recycler_label": "No transactions yet",
        "testnet_label": "Your testnet transaction history starts now!"
      }
    },
    "add_funds": {
      "eth": {
        "or_send_eth": "or send ETH to your wallet",
        "send_from_another_source": "Send from Coinbase or another exchange—or ask a friend!"
      },
      "limit_left_this_week": "$%{remainingLimit} left this week",
      "limit_left_this_year": "$%{remainingLimit} left this year",
      "test_eth": {
        "add_from_faucet": "Add from faucet",
        "or_send_test_eth": "or send test ETH to your wallet",
        "request_test_eth": "Request test ETH through the %{testnetName} faucet",
        "send_test_eth_from_another_source": "Send test ETH from another %{testnetName} wallet—or ask a friend!"
      },
      "to_get_started_android": "To get started, buy some ETH",
      "to_get_started_ios": "To get started, buy some ETH with Apple Pay",
      "weekly_limit_reached": "Weekly limit reached",
      "yearly_limit_reached": "Yearly limit reached"
    },
    "assets": {
      "unkown_token": "Unknown Token"
    },
    "avatar_builder": {
      "emoji_categories": {
        "activities": "Activities",
        "animals": "Animals & Nature",
        "flags": "Flags",
        "food": "Food & Drink",
        "objects": "Objects",
        "smileys": "Smileys & People",
        "symbols": "Symbols",
        "travel": "Travel & Places"
      }
    },
    "back_up": {
      "errors": {
        "keychain_access": "You need to authenticate to proceed with the Backup process",
        "decrypting_data": "Incorrect password! Please try again.",
        "no_backups_found": "We couldn't find your previous backup!",
        "cant_get_encrypted_data": "We couldn't access your backup at this time. Please try again later.",
        "missing_pin": "Something went wrong while processing your PIN code. Please try again later.",
        "generic": "Error while trying to backup. Error code: %{errorCodes}",
        "no_keys_found": "No keys found. Please try again.",
        "backup_not_found": "Backup not found. Please try again.",
        "no_account_found": "Unable to retrieve backup files. Make sure you're logged in."
      },
      "wrong_pin": "The PIN code you entered was incorrect and we can't make a backup. Please try again with the correct code.",
      "already_backed_up": {
        "backed_up": "Backed up",
        "backed_up_manually": "Backed up manually",
        "backed_up_message": "Your wallet is backed up",
        "imported": "Imported",
        "imported_message": "Your wallet was imported"
      },
      "wallet_group_title_plural": "Wallet Group %{walletGroupNumber}",
      "wallet_group_title_singular": "Wallet Group",
      "private_key_plural": "Private Key %{privateKeyNumber}",
      "private_key_singluar": "Private Key",
      "backup_deleted_successfully": "Backups Deleted Successfully",
      "cloud": {
        "no_backups": "No backups found",
        "failed_to_fetch_backups": "Failed to fetch backups",
        "retry": "Retry",
        "fetching_backups": "Retrieving backups from %{cloudPlatformName}",
        "back_up_to_platform": "Back up to %{cloudPlatformName}",
        "restore_from_platform": "Restore from %{cloudPlatformName}",
        "restoration_in_progress": "Restoration in progress",
        "how_would_you_like_to_backup": "How would you like to back up your wallet?",
        "manage_platform_backups": "View %{cloudPlatformName} Backups",
        "cloud_platform_backup_settings": "%{cloudPlatformName} Backup Settings",
        "cloud_backup": "Cloud Backup",
        "backing_up": "Backing up...",
        "backup_success": "Back up Successful",
        "backup_failed": "Backup Failed",
        "manual_backup": "Manual backup",
        "back_to_cloud_platform_now": "Back Up to %{cloudPlatform} Now",
        "add_wallet_to_cloud_backups": "Add this wallet to your cloud backup?",
        "enable_cloud_backups": "Enable Cloud Backups",
        "mayber_later": "Maybe Later",
        "recommended_for_beginners": "Recommended for beginners.",
        "choose_backup": "Choose the backup you’d like to restore",
        "backup_to_cloud_now": "Back Up to %{cloudPlatformName} Now",
        "choose_backup_cloud_description": "Securely back up your wallet to %{cloudPlatform} so you can restore it if you lose your device or get a new one.",
        "choose_backup_manual_description": "Back up your wallet manually by saving your secret phrase in a secure location.",
        "enable_cloud_backups_description": "If you prefer to back up your wallets manually, you can do so below.",
        "latest_backup": "Last Backup: %{date}",
        "back_up_all_wallets_to_cloud": "Back Up All Wallets to %{cloudPlatformName}",
        "most_recent_backup": "Most Recent Backup",
        "out_of_date": "Out of Date",
        "up_to_date": "Up to Date",
        "older_backups": "Older Backups",
        "no_older_backups": "No Older Backups",
        "older_backups_title": "%{date} at %{time}",
        "password": {
          "a_password_youll_remember_part_one": "This password is",
          "not": "not",
          "a_password_youll_remember_part_two": "recoverable. Make sure you choose a password you'll remember.",
          "backup_password": "Password",
          "choose_a_password": "Create a password to secure your backup",
          "confirm_backup": "Confirm Backup",
          "enter_backup_password": "Enter your backup password",
          "to_restore_from_backup": "To restore from this backup, enter the password you created when you backed up",
          "confirm_password": "Confirm password",
          "confirm_placeholder": "Reenter Password",
          "it_cant_be_recovered": "It can't be recovered!",
          "minimum_characters": "Minimum %{minimumLength} characters",
          "passwords_dont_match": "Passwords don't match",
          "strength": {
            "level1": "Weak password",
            "level2": "Good password",
            "level3": "Great password",
            "level4": "Strong password"
          },
          "use_a_longer_password": "Use a longer password"
        }
      },
      "confirm_password": {
        "add_to_cloud_platform": "Add to %{cloudPlatformName} Backup",
        "backup_password_placeholder": "Backup Password",
        "confirm_backup": "Confirm Backup",
        "enter_backup_description": "To add this wallet to your %{cloudPlatformName} backup, enter your existing backup password",
        "enter_backup_password": "Enter backup password"
      },
      "explainers": {
        "backup": "Don't forget this password! It is separate from your %{cloudPlatformName} password, and you should save it in a secure location.\n\nYou will need it in order to restore your wallet from the backup in the future.",
        "add_to_backups": "You have more than one wallet that needs backed up. Due to security reasons, we are currently only able to back up one wallet at a time.",
        "if_lose_cloud": "If you lose this device, you can recover your encrypted wallet backup from %{cloudPlatformName}.",
        "if_lose_imported": "If you lose this device, you can restore your wallet with the key you originally imported.",
        "if_lose_manual": "If you lose this device, you can restore your wallet with the secret phrase you saved."
      },
      "manual": {
        "backup_manually": "Back Up Manually",
        "label": "Save your %{typeName}",
        "with_your_label": "Your %{typeName}",
        "backup_manually_now": "Would you like to back up this wallet?",
        "back_up_now": "Back Up Now",
        "already_backed_up": "Already backed up",
        "pkey": {
          "confirm_save": "􀆅 I've saved my key",
          "save_them": "Copy it and save it in your password manager, or in another secure spot.",
          "these_keys": "This is the key to your wallet!",
          "description": "Anyone who has this key can access your wallet! You should never share it."
        },
        "seed": {
          "confirm_save": "􀆅 I've saved these words",
          "save_them": "Write them down or save them in your password manager.",
          "these_keys": "These words are the keys to your wallet!",
          "description": "These words are the keys to your wallet. Make sure you save them in a secure location."
        },
        "create_new_secret_phrase": "Create a New Secret Phrase"
      },
      "needs_backup": {
        "back_up_your_wallet": "Back up your wallet",
        "dont_risk": "Don't risk your money! Back up your wallet so you can recover it if you lose this device.",
        "not_backed_up": "Not backed up"
      },
      "restore_cloud": {
        "backup_password_placeholder": "Backup Password",
        "confirm_backup": "Confirm Backup",
        "enter_backup_password": "Enter backup password",
        "enter_backup_password_description": "To restore your wallet, enter the backup password you created",
        "error_while_restoring": "Error while restoring backup",
        "incorrect_pin_code": "Incorrect PIN code",
        "incorrect_password": "Incorrect Password",
        "restore_from_cloud_platform": "Restore from %{cloudPlatformName}"
      },
      "secret": {
        "anyone_who_has_these": "Anyone who has these words can access your entire wallet!",
        "biometrically_secured": "Your account has been secured with biometric data, like fingerprint or face identification. To see your recovery phrase, turn on biometrics in your phone’s settings.",
        "no_seed_phrase": "We couldn't retrieve your seed phrase. Please ensure you've properly authenticated using biometric data, such as your fingerprint or face identification, or entered your PIN code correctly.",
        "copy_to_clipboard": "Copy to Clipboard",
        "for_your_eyes_only": "For your eyes only",
        "private_key_title": "Private Key",
        "secret_phrase_title": "Secret Phrase",
        "show_recovery": "Show Recovery %{typeName}",
        "view_private_key": "View private key",
        "view_secret_phrase": "View secret phrase",
        "you_need_to_authenticate": "You need to authenticate in order to access your recovery %{typeName}"
      },
      "warning": {
        "before_you_proceed": "Before you proceed",
        "title": "View your %{typeName}",
        "never_share": "Never share your %{typeName} or enter it into apps or websites.",
        "access": "Anyone who has your %{typeName} can access your entire wallet.",
        "hide": "Make sure nobody can see your screen when viewing your %{typeName}.",
        "support": "Rainbow Support will never ask you for your %{typeName}.",
        "button": "􀎽 Show %{typeName}"
      }
    },
    "bluetooth": {
      "powered_off_alert": {
        "title": "Bluetooth is off",
        "message": "Please turn on Bluetooth to use this feature",
        "open_settings": "Open Settings",
        "cancel": "Cancel"
      },
      "permissions_alert": {
        "title": "Bluetooth Permissions",
        "message": "Please enable Bluetooth permissions in your settings to use this feature",
        "open_settings": "Open Settings",
        "cancel": "Cancel"
      }
    },
    "button": {
      "add": "Add",
      "add_cash": "Add Cash",
      "add_to_list": "Add to List",
      "all": "All",
      "attempt_cancellation": "Attempt Cancellation",
      "buy_eth": "Buy Ethereum",
      "cancel": "Cancel",
      "close": "Close",
      "confirm": "Confirm",
      "confirm_exchange": {
        "deposit": "Hold to Deposit",
        "enter_amount": "Enter an Amount",
        "fetching_quote": "Fetching Quote",
        "insufficient_eth": "Insufficient ETH",
        "insufficient_bnb": "Insufficient BNB",
        "insufficient_funds": "Insufficient Funds",
        "insufficient_liquidity": "􀅵 Insufficient Liquidity",
        "fee_on_transfer": "􀅵 Fee on Transfer Token",
        "no_route_found": "􀅵 No route found",
        "insufficient_matic": "Insufficient MATIC",
        "insufficient_token": "Insufficient %{tokenName}",
        "invalid_fee": "Invalid Fee",
        "invalid_fee_lowercase": "Invalid fee",
        "loading": "Loading...",
        "no_quote_available": "􀅵 No Quote Available",
        "review": "Review",
        "submitting": "Submitting",
        "swap": "Hold to Swap",
        "bridge": "Hold to Bridge",
        "swap_anyway": "Swap Anyway",
        "symbol_balance_too_low": "%{symbol} balance too low",
        "view_details": "View Details",
        "withdraw": "Hold to Withdraw"
      },
      "connect": "Connect",
      "connect_walletconnect": "Use WalletConnect",
      "continue": "Continue",
      "delete": "Delete",
      "dismiss": "Dismiss",
      "disconnect_account": "Log Out",
      "donate": "Donate ETH",
      "done": "Done",
      "edit": "Edit",
      "exchange": "Exchange",
      "exchange_again": "Exchange Again",
      "exchange_search_placeholder": "Search tokens",
      "exchange_search_placeholder_network": "Search tokens on %{network}",
      "favorites": "Favorites",
      "go_back": "Go Back",
      "go_back_lowercase": "Go back",
      "got_it": "Got it",
      "hide": "Hide",
      "hold_to_authorize": {
        "authorizing": "Authorizing",
        "confirming_on_ledger": "Confirming on Ledger",
        "hold_keyword": "Hold",
        "tap_keyword": "Tap"
      },
      "hold_to_send": "Hold to Send",
      "import": "Import",
      "learn_more": "Learn more",
      "less": "Less",
      "loading": "Loading",
      "more": "More",
      "my_qr_code": "My QR Code",
      "next": "Next",
      "no_thanks": "No thanks",
      "notify_me": "Get notified",
      "offline": "Offline",
      "ok": "OK",
      "okay": "Okay",
      "paste": "Paste",
      "paste_address": "Paste",
      "paste_seed_phrase": "Paste",
      "pin": "Pin",
      "proceed": "Proceed",
      "proceed_anyway": "Proceed Anyway",
      "receive": "Receive",
      "remove": "Remove",
      "save": "Save",
      "send": "Send",
      "send_another": "Send Another",
      "share": "Share",
      "swap": "Swap",
      "try_again": "Try again",
      "unhide": "Unhide",
      "unpin": "Unpin",
      "view": "View",
      "watch_this_wallet": "Watch this Wallet",
      "hidden": "Hidden"
    },
    "cards": {
      "ens_create_profile": {
        "title": "Create your ENS profile",
        "body": "Replace your wallet address with a profile owned entirely by you."
      },
      "ens_search": {
        "mini_title": "ENS",
        "title": "Register a .eth name"
      },
      "eth": {
        "today": "today"
      },
      "gas": {
        "average": "Average",
        "gwei": "Gwei",
        "high": "High",
        "loading": "Loading…",
        "low": "Low",
        "network_fees": "Network fees",
        "surging": "Surging",
        "very_low": "Very low"
      },
      "learn": {
        "learn": "Learn",
        "cards": {
          "get_started": {
            "title": "Get Started with Rainbow",
            "description": "Welcome to Rainbow! We're so glad you're here. We've created this guide to help with the basics of Rainbow and get you started on your new Web3 and Ethereum journey."
          },
          "backups": {
            "title": "The Importance of Backups",
            "description": "Keeping your wallet safe, secure, and backed up is essential to wallet ownership. Here we’ll chat about why it’s important to backup your wallet and the different methods that you can backup with."
          },
          "crypto_and_wallets": {
            "title": "Crypto and Wallets",
            "description": "On a really simple level, a wallet is just a personal and unique cryptographic key (as shown below). Wallet apps like Rainbow are user interfaces that allow you to create, store, and manage cryptographic keys without having to have technical skills or knowledge."
          },
          "protect_wallet": {
            "title": "Protect Your Wallet",
            "description": "One of the best parts of having an Ethereum wallet like Rainbow is that you are in total control of your money. Unlike a bank account from Wells Fargo or a crypto exchange like Coinbase, we do not hold your assets on your behalf."
          },
          "connect_to_dapp": {
            "title": "Connect to a Website or App",
            "description": "Now that you have an Ethereum wallet, you can login to certain websites using it. Instead of creating new accounts and passwords for every website you interact with, you'll just connect your wallet instead."
          },
          "avoid_scams": {
            "title": "Avoid Crypto Scams",
            "description": "Here at Rainbow, one of our goals is to make exploring the new world of Ethereum fun, friendly, and safe. You know what's not any of those things? Scams. They're mean, and no one likes them. We want to help you avoid them, so we wrote this brief guide to help you do exactly that!"
          },
          "understanding_web3": {
            "title": "Understanding Web3",
            "description": "The internet has been evolving ever since it was created, and it has been through many eras. Web1 started during the 1990s, and it was a period marked by people connecting to the internet and reading what was there, but not publishing or contributing themselves."
          },
          "manage_connections": {
            "title": "Manage Connections and Networks",
            "description": "Many of the websites or applications you connect your wallet to require you to be using a specific network. Currently, most websites use the main Ethereum network and new connections to your wallet usually default to this network."
          },
          "supported_networks": {
            "title": "Supported Networks",
            "description": "Up until recently, Rainbow and many other blockchain projects have only been compatible with Ethereum—the world's public decentralized ledger. Ethereum is extremely secure and highly reliable, but it isn't always well suited for speed and efficiency."
          },
          "collect_nfts": {
            "title": "Collect NFTs on OpenSea",
            "description": "NFTs are digital collectibles that can be owned and traded. The acronym \"NFT\" stands for non-fungible token, and they can come in the form of anything from digital trading cards to digital art. There are even NFTs that act like certificates of authenticity for physical items."
          }
        },
        "categories": {
          "essentials": "Essentials",
          "staying_safe": "Staying Safe",
          "beginners_guides": "Beginner's Guides",
          "blockchains_and_fees": "Blockchains and Fees",
          "what_is_web3": "What is Web3?",
          "apps_and_connections": "Apps and Connections",
          "navigating_your_wallet": "Navigating your Wallet"
        }
      },
      "ledger": {
        "title": "Pair a Hardware Wallet",
        "body": "Connect your Ledger Nano X to Rainbow through Bluetooth."
      },
      "receive": {
        "receive_assets": "Receive assets",
        "copy_address": "Copy Address",
        "description": "You can also long press your\naddress above to copy it."
      }
    },
    "check_identifier": {
      "title": "Authentication Needed",
      "description": "It looks like you may have switched devices or reinstalled Rainbow. Please authenticate so that we can validate your keychain data is still in a healthy state.",
      "action": "Authenticate",
      "dismiss": "Dismiss",
      "error_alert": {
        "title": "Error Validating Keychain",
        "message": "We encountered an error while validating your keychain data. Please try again. If the issue persists, please contact support.",
        "contact_support": "Contact Support",
        "cancel": "Cancel"
      },
      "failure_alert": {
        "title": "Invalid Keychain Data",
        "message": "We were unable to verify the integrity of your keychain data. Please restore your wallet and try again. If the issue persists, please contact support.",
        "action": "Continue"
      }
    },
    "claimables": {
      "panel": {
        "estimating_gas_fee": "Estimating Gas Fee...",
        "gas_error": "Gas Error",
        "quote_error": "Quote Error",
        "no_route_found": "No Route Found",
        "fetching_quote": "Fetching Quote...",
        "select_a_network": "Select a Network",
        "select_a_token": "Select a Token",
        "amount_to_claim_on_network": "%{amount} to claim on %{network}",
        "claim": "Claim",
        "claiming": "Claiming",
        "claim_in_progress": "Claim in Progress...",
        "claimed": "Claimed!",
        "claiming_failed": "Claim Failed",
        "insufficient_funds": "Insufficient Funds",
        "claim_amount": "Claim %{amount}",
        "done": "Done",
        "try_again": "Try Again",
        "tokens_on_the_way": "Tokens on the way!",
        "a_token": "a token",
        "a_network": "a network",
        "swap_failed": "Swap Failed",
        "receive": "Receive",
        "on": "on"
      }
    },
    "cloud": {
      "backup_success": "Your wallet has been backed up successfully!"
    },
    "contacts": {
      "contact_row": {
        "balance_eth": "%{balanceEth} ETH"
      },
      "contacts_title": "Contacts",
      "input_placeholder": "Name",
      "my_wallets": "My wallets",
      "options": {
        "add": "Add Contact",
        "cancel": "Cancel",
        "delete": "Delete Contact",
        "edit": "Edit Contact",
        "view": "View Profile"
      },
      "send_header": "Send",
      "suggestions": "Suggestions",
      "to_header": "To",
      "watching": "Watching"
    },
    "deeplinks": {
      "couldnt_recognize_url": "Uh oh! We couldn’t recognize this URL!",
      "tried_to_use_android": "Tried to use Android bundle",
      "tried_to_use_ios": "Tried to use iOS bundle"
    },
    "developer_settings": {
      "alert": "Alert",
      "applied": "APPLIED",
      "backups_deleted_successfully": "Backups deleted successfully",
      "clear_async_storage": "Clear async storage",
      "clear_pending_txs": "Clear Pending Transactions",
      "clear_image_cache": "Clear Image Cache",
      "clear_image_metadata_cache": "Clear Image Metadata Cache",
      "clear_local_storage": "Clear local storage",
      "clear_mmkv_storage": "Clear MMKV storage",
      "connect_to_hardhat": "Connect to hardhat",
      "disconnect_to_hardhat": "Disconnect from hardhat",
      "crash_app_render_error": "Crash app (render error)",
      "enable_testnets": "Enable Testnets",
      "installing_update": "Installing update",
      "navigation_entry_point": "Navigation entry point",
      "no_update": "No update",
      "not_applied": "NOT APPLIED",
      "notifications_debug": "Notifications Debug",
      "remove_all_backups": "Remove all backups",
      "keychain": {
        "menu_title": "Reset Keychain",
        "delete_wallets": "Delete all wallets",
        "alert_title": "Careful!",
        "alert_body": "🚨🚨🚨 \nThis will permanently delete all of your wallets private keys & data, please make sure you have everything backed up before proceeding!! \n🚨🚨🚨"
      },
      "restart_app": "Restart app",
      "reset_experimental_config": "Reset experimental config",
      "status": "Status",
      "sync_codepush": "Sync codepush"
    },
    "discover": {
      "pulse": {
        "pulse_description": "All the top DeFi tokens in one",
        "today_suffix": "today",
        "trading_at_prefix": "Trading at"
      },
      "search": {
        "profiles": "Profiles",
        "search_ethereum": "Search all of Ethereum",
        "search_ethereum_short": "Search Ethereum",
        "search": "Search",
        "discover": "Discover"
      },
      "strategies": {
        "strategies_title": "Strategies",
        "yearn_finance_description": "Smart yield strategies from yearn.finance"
      },
      "title_discover": "Discover",
      "title_search": "Search",
      "top_movers": {
        "disabled_testnets": "Top movers are disabled on Testnets",
        "top_movers_title": "Top Movers"
      },
      "uniswap": {
        "data": {
          "annualized_fees": "Annualized fees",
          "pool_size": "Pool size",
          "profit_30_days": "30d profit",
          "volume_24_hours": "24h volume"
        },
        "disabled_testnets": "Pools are disabled on Testnets",
        "error_loading_uniswap": "There was an error loading Uniswap pool data",
        "show_more": "Show more",
        "title_pools": "Uniswap Pools"
      },
      "op_rewards": {
        "card_subtitle": "Earn OP tokens every time you bridge to or swap on Optimism.",
        "card_title": "$OP Rewards",
        "button_title": "\uDBC1\uDC1A View My Earnings"
      }
    },
    "error_boundary": {
      "error_boundary_oops": "Oops!",
      "restart_rainbow": "Restart Rainbow",
      "something_went_wrong": "Something went wrong.",
      "wallets_are_safe": "Don't worry, your wallets are safe! Just restart the app to get back to business."
    },
    "exchange": {
      "coin_row": {
        "expires_in": "Expires in %{minutes}m",
        "from_divider": "from",
        "to_divider": "to",
        "view_on": "View on %{blockExplorerName}",
        "view_on_etherscan": "View on Etherscan",
        "copy_contract_address": "Copy Contract Address"
      },
      "all_networks": "All Networks",
      "filter_by_network": "Filter by Network",
      "my_tokens": "My Tokens",
      "flip": "Flip",
      "max": "Max",
      "movers": {
        "loser": "Loser",
        "mover": "Mover"
      },
      "long_wait": {
        "prefix": "Long Wait",
        "time": "Up to %{estimatedWaitTime} to swap"
      },
      "no_results": {
        "description": "Some tokens don't have enough liquidity to perform a successful swap.",
        "description_l2": "Some tokens don't have enough layer 2 liquidity to perform a successful swap.",
        "description_no_assets": "You don't have any tokens to %{action}.",
        "nothing_found": "Nothing found",
        "nothing_here": "Nothing here!",
        "nothing_to_send": "Nothing to send"
      },
      "quote_errors": {
        "501": "No quote available",
        "no_quote_available": "No quote available",
        "502": "Insufficient liquidity",
        "insufficient_liquidity": "Insufficient liquidity",
        "503": "Fee on Transfer Token",
        "fee_on_transfer": "Fee on Transfer Token",
        "504": "No route found",
        "no_route_found": "No route found"
      },
      "price_impact": {
        "long_wait": {
          "title": "Long wait",
          "description": "Approx. %{time}",
          "description_prefix": "Approx."
        },
        "unknown_price": {
          "title": "Market Value Unknown",
          "description": "If you decide to continue, be sure that you are satisfied receiving the quoted amount."
        },
        "losing_prefix": "Losing",
        "small_market": "Small Market",
        "small_market_try_smaller_amount": "Small market — try a smaller amount",
        "you_are_losing": "You're losing %{priceImpact}",
        "you_are_losing_prefix": "You're losing",
        "no_data": "Market Value Unknown",
        "label": "Possible loss",
        "no_data_subtitle": "If you decide to continue, be sure that you are satisfied with the quoted amount"
      },
      "source": {
        "rainbow": "Auto",
        "0x": "0x",
        "1inch": "1inch"
      },
      "settings": "Settings",
      "use_defaults": "Use Defaults",
      "done": "Done",
      "losing": "Losing",
      "high": "High",
      "slippage_tolerance": "Max Slippage",
      "source_picker": "Route Swaps via",
      "swapping_for_prefix": "Swapping for",
      "view_details": "View Details",
      "token_sections": {
        "bridgeTokenSection": "􀊝 Bridge",
        "crosschainMatchSection": "􀤆 On other networks",
        "favoriteTokenSection": "􀋃 Favorites",
        "lowLiquidityTokenSection": "􀇿 Low Liquidity",
        "unverifiedTokenSection": "􀇿 Unverified",
        "verifiedTokenSection": "􀇻 Verified",
        "unswappableTokenSection": "􀘰 No trade routes"
      }
    },
    "expanded_state": {
      "asset": {
        "about_asset": "About %{assetName}",
        "balance": "Balance",
        "get_asset": "Get %{assetSymbol}",
        "market_cap": "Market cap",
        "read_more_button": "Read more",
        "available_networks": "Available on %{availableNetworks} networks",
        "available_network": "Available on the %{availableNetwork} network",
        "available_networkv2": "Only available on %{availableNetwork}",
        "l2_disclaimer": "This %{symbol} is on the %{network} network",
        "l2_disclaimer_send": "Sending on the %{network} network",
        "l2_disclaimer_dapp": "This app on the %{network} network",
        "social": {
          "facebook": "Facebook",
          "homepage": "Homepage",
          "reddit": "Reddit",
          "telegram": "Telegram",
          "twitter": "Twitter"
        },
        "uniswap_liquidity": "Uniswap liquidity",
        "value": "Value",
        "volume_24_hours": "24h volume"
      },
      "chart": {
        "all_time": "All Time",
        "date": {
          "months": {
            "month_00": "Jan",
            "month_01": "Feb",
            "month_02": "Mar",
            "month_03": "Apr",
            "month_04": "May",
            "month_05": "Jun",
            "month_06": "Jul",
            "month_07": "Aug",
            "month_08": "Sep",
            "month_09": "Oct",
            "month_10": "Nov",
            "month_11": "Dec"
          }
        },
        "no_price_data": "No price data",
        "past_timespan": "Past %{formattedTimespan}",
        "today": "Today",
        "token_pool": "%{tokenName} Pool"
      },
      "contact_profile": {
        "name": "Name"
      },
      "liquidity_pool": {
        "annualized_fees": "Annualized fees",
        "fees_earned": "Fees earned",
        "half": "Half",
        "pool_makeup": "Pool makeup",
        "pool_shares": "Pool shares",
        "pool_size": "Pool size",
        "pool_volume_24h": "24h pool volume",
        "total_value": "Total value",
        "underlying_tokens": "Underlying tokens"
      },
      "nft_brief_token_info": {
        "for_sale": "For sale",
        "last_sale": "Last sale price"
      },
      "swap": {
        "swap": "Swap",
        "bridge": "Bridge",
        "losing": "Losing",
        "on": "On",
        "off": "Off",
        "price_impact": "Price impact",
        "price_row_per_token": "per",
        "slippage_message": "This is a small market, so you’re getting a bad price. Try a smaller trade!",
        "swapping_via": "Swapping via",
        "unicorn_one": "that unicorn one",
        "uniswap_v2": "Uniswap v2",
        "view_on": "View on %{blockExplorerName}",
        "network_switcher": "Swapping on the %{network} network",
        "settling_time": "Estimated settling time",
        "swap_max_alert": {
          "title": "Are you sure?",
          "message": "You are about to swap all the %{inputCurrencyAddress} available in your wallet. If you want to swap back to %{inputCurrencyAddress}, you may not be able to afford the fee.\n\nWould you like to auto adjust the balance to leave some %{inputCurrencyAddress}?",
          "no_thanks": "No thanks",
          "auto_adjust": "Auto adjust"
        },
        "swap_max_insufficient_alert": {
          "title": "Insufficient %{symbol}",
          "message": "You have insufficient %{symbol} to cover the fees to swap the maximum amount."
        }
      },
      "swap_details": {
        "reward": "Reward",
        "exchange_rate": "Exchange rate",
        "rainbow_fee": "Included Rainbow fee",
        "refuel": "Extra network tokens",
        "review": "Review",
        "show_details": "More details",
        "hide_details": "Hide details",
        "price_impact": "Difference in value",
        "minimum_received": "Minimum received",
        "maximum_sold": "Maximum sold",
        "token_contract": "%{token} contract",
        "number_of_exchanges": "%{number} Exchanges",
        "number_of_steps": "%{number} Steps",
        "input_exchange_rate": "1 %{inputSymbol} for %{executionRate} %{outputSymbol}",
        "output_exchange_rate": "1 %{outputSymbol} for %{executionRate} %{inputSymbol}"
      },
      "swap_details_v2": {
        "automatic": "Auto",
        "degen_mode": "Degen Mode",
        "degen_mode_description": "Skip the review step to swap faster",
        "maximum_sold": "Maximum Sold",
        "minimum_received": "Minimum Received",
        "preferred_network": "Preferred Network",
        "rainbow_fee": "Included Rainbow Fee",
        "settings": "Settings"
      },
      "token_index": {
        "get_token": "Get %{assetSymbol}",
        "makeup_of_token": "Makeup of 1 %{assetSymbol}",
        "underlying_tokens": "Underlying tokens"
      },
      "unique": {
        "save": {
          "access_to_photo_library_was_denied": "Access to photo library was denied",
          "failed_to_save_image": "Failed to save Image",
          "image_download_permission": "Image Download Permission",
          "nft_image": "NFT image",
          "your_permission_is_required": "Your permission is required to save images to your device"
        }
      },
      "unique_expanded": {
        "about": "About %{assetFamilyName}",
        "attributes": "Attributes",
        "collection_website": "Collection Website",
        "configuration": "Configuration",
        "copy": "Copy",
        "copy_token_id": "Copy Token ID",
        "description": "Description",
        "discord": "Discord",
        "edit": "Edit",
        "expires_in": "Expires in",
        "expires_on": "Expires on",
        "floor_price": "Floor price",
        "for_sale": "For sale",
        "in_showcase": "In Showcase",
        "last_sale_price": "Last sale price",
        "manager": "Manager",
        "open_in_web_browser": "Open in Web Browser",
        "owner": "Owner",
        "profile_info": "Profile Info",
        "properties": "Properties",
        "registrant": "Registrant",
        "resolver": "Resolver",
        "save_to_photos": "Save to Photos",
        "sell_for_x": "Sell for %{price}",
        "set_primary_name": "Set as my ENS name",
        "share_token_info": "Share %{uniqueTokenName} Info",
        "showcase": "Showcase",
        "toast_added_to_showcase": "Added to showcase",
        "toast_removed_from_showcase": "Removed from showcase",
        "refreshing": "Refreshing metadata...",
        "reported": "Reported as spam",
        "twitter": "Twitter",
        "view_all_with_property": "View All with Property",
        "view_collection": "View Collection",
        "view_on_marketplace": "View on Marketplace...",
        "view_on_block_explorer": "View on %{blockExplorerName}",
        "view_on_marketplace_name": "View on %{marketplaceName}",
        "view_on_platform": "View on %{platform}",
        "view_on_web": "View on Web",
        "refresh": "Refresh Metadata",
        "report": "Report as Spam",
        "hide": "Hide",
        "unhide": "Unhide"
      }
    },
    "app_icon_unlock_sheet": {
      "smol_description": "You found Treasure! Because you hold a Smolverse NFT, you've unlocked a Custom Icon!",
      "smol_title": "You've unlocked\nRainbow 􀆄 SMOL",
      "optimism_description": "To celebrate NFTs on Optimism, Rainbow and Optimism teamed up to drop a limited edition App Icon for the Optimistic Explorers like you!",
      "optimism_title": "You've unlocked\nRainbow 􀆄 Optimism",
      "zora_description": "A special edition Rainbow Zorb icon that's made for magical pondering.",
      "zora_title": "You've unlocked\nRainbow 􀆄 Zora",
      "finiliar_description": "A special edition Rainbow Fini icon that keeps you up to date on the price of gas, rain or shine.",
      "finiliar_title": "You've unlocked a\nRainbow Fini",
      "golddoge_description": "A limited edition golden Rainbow app icon in celebration of Kabosu's 17th birthday.",
      "golddoge_title": "You've unlocked\nRainbow 􀆄 DOGE",
      "raindoge_description": "A limited edition Rainbow app icon in celebration of Kabosu's 17th birthday.",
      "raindoge_title": "You've unlocked\nRainbow 􀆄 The Doge NFT",
      "pooly_description": "A special edition Rainbow Pooly icon for supporters of freedom.",
      "pooly_title": "You've unlocked a\nRainbow Pooly",
      "zorb_description": "A special edition Rainbow Zorb:\n100% of what you love, faster and more efficient.",
      "zorb_title": "You've unlocked\nRainbow Zorb Energy!",
      "poolboy_description": "A special edition Rainbow x Poolsuite Icon for onchain summer.",
      "poolboy_title": "You've unlocked the\nRainbow Poolboy!",
      "adworld_description": "As a Rainbow World Citizen, you can now unlock a special edition\nAdWorld x Rainbow App Icon.",
      "adworld_title": "Welcome to Rainbow World!",
      "farcaster_description": "Our most boring app icon ever, inspired by Warpcast's bland minimalism.",
      "farcaster_title": "You've unlocked\nRainbowcast",
      "redacted_description": "A stupi-exclusive Rainbow icon for the true Gdupi enjoyers.",
      "redacted_title": "You've unlocked\n Redacted Rainbow",
      "button": "Snag the icon"
    },
    "explain": {
      "output_disabled": {
        "text": "For %{fromNetwork}, Rainbow can't prepare swaps based on the amount of %{outputToken} you'd like to receive. \n\n Try entering the amount of %{inputToken} you’d like to swap instead.",
        "title": "Enter %{inputToken} Instead",
        "title_crosschain": "Enter %{fromNetwork} %{inputToken} Instead",
        "text_crosschain": "Rainbow can't prepare swaps based on the amount of %{outputToken} you'd like to receive. \n\n Try entering the amount of %{inputToken} you’d like to swap instead.",
        "text_bridge": "Rainbow can't prepare a bridge based on the amount of %{outputToken} you'd like to receive at the %{toNetwork} destination. \n\n Try entering the amount of %{fromNetwork} %{inputToken} you’d like to bridge instead.",
        "title_empty": "Choose a Token"
      },
      "available_networks": {
        "text": "%{tokenSymbol} is available on %{networks}. To move %{tokenSymbol} between networks, use a Bridge like Hop.",
        "title_plural": "Available on %{length} Networks",
        "title_singular": "Available on the %{network} Network"
      },
      "default_network_explainer": {
        "text": "%{chainName} is a Layer 2 network that runs on top of Ethereum, enabling cheaper and faster transactions while still benefiting from the underlying security of Ethereum.",
        "title": "What's %{chainName}?"
      },
      "arbitrum": {
        "text": "Arbitrum is a Layer 2 network that runs on top of Ethereum, enabling cheaper and faster transactions while still benefiting from the underlying security of Ethereum.\n\nIt bundles lots of transactions together in a \"roll up\" before sending them down to live permanently on Ethereum.",
        "title": "What's Arbitrum?"
      },
      "add_to_backups": {
        "title": "Backing up %{walletName}"
      },
      "backup": {
        "title": "Important"
      },
      "base_fee": {
        "text_falling": "\n\nFees are dropping right now!",
        "text_prefix": "The base fee is set by the Ethereum network and changes depending on how busy the network is.",
        "text_rising": "\n\nFees are rising right now! It’s best to use a higher max base fee to avoid a stuck transaction.",
        "text_stable": "\n\nNetwork traffic is stable right now. Have fun!",
        "text_surging": "\n\nFees are unusually high right now! Unless your transaction is urgent, it’s best to wait for fees to drop.",
        "title": "Current base fee"
      },
      "failed_walletconnect": {
        "text": "Uh oh, something went wrong! The site may be experiencing a connection outage. Please try again later or contact the site’s team for more details.",
        "title": "Connection failed"
      },
      "failed_wc_invalid_methods": {
        "text": "The dapp requested wallet signing (RPC) methods that are unsupported by Rainbow.",
        "title": "Connection failed"
      },
      "failed_wc_invalid_chains": {
        "text": "The dapp requested network(s) that are unsupported by Rainbow.",
        "title": "Connection failed"
      },
      "failed_wc_invalid_chain": {
        "text": "The network specified in this request is not supported by Rainbow.",
        "title": "Handling failed"
      },
      "floor_price": {
        "text": "A collection's floor price is the lowest asking price across all the items currently for sale in a collection.",
        "title": "Collection floor price"
      },
      "gas": {
        "text": "This is the \"gas fee\" used by the %{networkName} blockchain to securely validate your transaction.\n\nThis fee varies depending on the complexity of your transaction and how busy the network is!",
        "title": "%{networkName} network fee"
      },
      "max_base_fee": {
        "text": "This is the maximum base fee you’re willing to pay for this transaction.\n\nSetting a higher max base fee prevents your transaction from getting stuck if fees rise.",
        "title": "Max base fee"
      },
      "miner_tip": {
        "text": "The miner tip goes directly to the miner who confirms your transaction on the network.\n\nA higher tip makes your transaction more likely to be confirmed quickly.",
        "title": "Miner tip"
      },
      "apechain": {
        "text": "ApeChain is a Layer 3 network that runs on top of Arbitrum Orbit and Ethereum.\n\nIt significantly enhances ApeCoin's utility, fostering a robust and dynamic economy driven by $APE.",
        "title": "What's ApeChain?"
      },
      "avalanche": {
        "text": "Avalanche is a sidechain, a distinct network that runs alongside Ethereum and is compatible with it.\n\nIt allows for cheaper and faster transactions, but unlike Layer 2 networks, Avalanche has its own security and consensus mechanisms that differ from Ethereum.",
        "title": "What's Avalanche?"
      },
      "base": {
        "text": "Base is a Layer 2 network that runs on top of Ethereum, enabling cheaper and faster transactions while still benefiting from the underlying security of Ethereum.\n\nIt bundles lots of transactions together in a \"roll up\" before sending them down to live permanently on Ethereum.",
        "title": "What's Base?"
      },
      "blast": {
        "text": "Blast is a Layer 2 network that runs on top of Ethereum, enabling cheaper and faster transactions while still benefiting from the underlying security of Ethereum.\n\nIt bundles lots of transactions together in a \"roll up\" before sending them down to live permanently on Ethereum.",
        "title": "What's Blast?"
      },
      "bsc": {
        "text": "Binance Smart Chain (BSC) is the blockchain for the trading platform Binance. \n\nBSC allows for cheaper and faster transactions, but unlike a Layer 2 network, it has its own security and consensus mechanisms that differ from Ethereum.",
        "title": "What's Binance Smart Chain?"
      },
      "degen": {
        "text": "Degen Chain is a Layer 3 network that runs on top of Arbitrum Orbit and Ethereum.",
        "title": "What's Degen Chain?"
      },
      "gravity": {
        "text": "Gravity is a high-performance Layer 1 blockchain built by Galxe, achieving over one gigagas per second throughput and sub-second finality.\n\nIt utilizes a pipelined AptosBFT consensus engine and a parallel EVM runtime, maintaining Proof-of-Stake security through restaking technology.",
        "title": "What's Gravity?"
      },
      "gnosis": {
        "text": "Gnosis Chain is a community-owned Ethereum sidechain operated by a diverse set of validators worldwide.\n\nIt focuses on resilience and credible neutrality, offering cheaper and faster transactions while maintaining its own security and consensus mechanisms.",
        "title": "What's Gnosis?"
      },
      "ink": {
        "text": "Ink is a Layer 2 network built on the OP Stack, designed to scale Ethereum by providing sub-second block times and low transaction fees.\n\nUnleashed by Kraken, and part of the Superchain, Ink aims to enhance performance and accessibility for decentralized finance (DeFi) applications.",
        "title": "What's Ink?"
      },
      "linea": {
        "text": "Linea is a secure, low-cost, Ethereum-equivalent Layer 2 blockchain developed by ConsenSys.\n\nIt enables faster and more affordable transactions without compromising security and decentralization, aiming to onboard the next billion users to web3.",
        "title": "What's Linea?"
      },
      "optimism": {
        "text": "Optimism is a Layer 2 network that runs on top of Ethereum, enabling cheaper and faster transactions while still benefiting from the underlying security of Ethereum.\n\nIt bundles lots of transactions together in a \"roll up\" before sending them down to live permanently on Ethereum.",
        "title": "What's Optimism?"
      },
      "polygon": {
        "text": "Polygon is a sidechain, a distinct network that runs alongside Ethereum and is compatible with it.\n\nIt allows for cheaper and faster transactions, but unlike Layer 2 networks, Polygon has its own security and consensus mechanisms that differ from Ethereum.",
        "title": "What's Polygon?"
      },
      "scroll": {
        "text": "Scroll is a Layer 2 solution built atop Ethereum, aiming to enhance scalability and transaction efficiency.\n\nIt employs roll-up technology to bundle transactions, which are then submitted to Ethereum, benefiting from its security infrastructure.",
        "title": "What's Scroll?"
      },
      "sanko": {
        "text": "Sanko is a Layer 3 network that runs on top of Arbitrum and Ethereum, focusing on NFTs and gaming.\n\nIt uses AnyTrust Data Availability and fraud proofs for state validation, allowing for faster and cheaper transactions while leveraging Ethereum's security. Sanko features a native token called DMT and employs whitelisted validators for proposing and challenging state roots.",
        "title": "What's Sanko?"
      },
      "zksync": {
        "text": "ZKsync is a Layer 2 protocol designed to scale Ethereum using advanced zero-knowledge cryptographic proofs.\n\nIt enhances Ethereum’s throughput while maintaining decentralization and security, enabling faster and cheaper transactions.",
        "title": "What's Zksync?"
      },
      "zora": {
        "text": "Zora is a Layer 2 network that runs on top of Ethereum, enabling cheaper and faster transactions while still benefiting from the underlying security of Ethereum.\n\nIt bundles lots of transactions together in a \"roll up\" before sending them down to live permanently on Ethereum.",
        "title": "What's Zora?"
      },
      "read_more": "Read More",
      "learn_more": "Learn More",
      "sending_to_contract": {
        "text": "The address you entered is for a smart contract.\n\nExcept for rare situations, you probably shouldn't do this. You could lose your assets or they might go to the wrong place.\n\nDouble check the address, verify it with the recipient, or contact support first.",
        "title": "Hold your horses!"
      },
      "verified": {
        "text": "Tokens with a verified badge mean they have appeared on at least 3 other outside token lists.\n\nAlways do your own research to ensure you are interacting with a token you trust.",
        "title": "Verified Tokens"
      },
      "unverified": {
        "fragment1": "Rainbow surfaces as many tokens as possible, but anyone can create a token, or claim to represent a project with a fake contract. \n\n Please review the ",
        "fragment2": "token contract",
        "fragment3": " and always do research to ensure that you interact with tokens you trust.",
        "title": "%{symbol} is Unverified",
        "go_back": "Go back"
      },
      "obtain_l2_asset": {
        "fragment1": "You'll need to get other tokens on %{networkName} to swap for %{networkName} %{tokenName}. \n\n Bridging tokens to %{networkName} is easy using a bridge like Hop. Still curious? ",
        "fragment2": "Read more",
        "fragment3": " about bridges.",
        "title": "No Tokens on %{networkName}"
      },
      "insufficient_liquidity": {
        "fragment1": "The exchanges don't have enough of the tokens you requested to complete this transaction. \n\n Still curious? ",
        "fragment2": "Read more",
        "fragment3": " about AMMs and token liquidity.",
        "title": "Insufficient Liquidity"
      },
      "fee_on_transfer": {
        "fragment1": "This swap will fail in Rainbow because the %{tokenName} contract adds extra fees.  \n\n Read ",
        "fragment2": "our guide",
        "fragment3": " for help swapping this token!",
        "title": "Fee on Transfer Token"
      },
      "no_route_found": {
        "fragment1": "We couldn’t find a route for this swap. ",
        "fragment2": "A route may not exist for this swap, or the amount may be too small.",
        "title": "No routes found"
      },
      "no_quote": {
        "title": "No quote available",
        "text": "We couldn’t find quotes for this swap. This could be because there isn’t enough liquidity to swap or problems with how the token is implemented."
      },
      "cross_chain_swap": {
        "title": "Expect Bridge Delays",
        "text": "This swap may take longer than expected to complete. \n\n Cross-chain swaps require bridging funds to the destination network, and bridges can sometimes take longer than expected to transfer funds. Your funds will remain safe during this time."
      },
      "go_to_hop_with_icon": {
        "text": "Go to the Hop Bridge 􀮶"
      },
      "rainbow_fee": {
        "text": "Rainbow takes a %{feePercentage} fee from swaps. It’s part of what enables us to give you the best Ethereum experience possible."
      },
      "swap_routing": {
        "text": "By default, Rainbow chooses the cheapest route possible for your swap. If you prefer to specifically use either 0x or 1inch, you can do that too.",
        "title": "Swap Routing",
        "still_curious": {
          "fragment1": "Still curious? ",
          "fragment2": "Read more",
          "fragment3": " about our approach to routing swaps."
        }
      },
      "slippage": {
        "text": "Slippage occurs when the price of a swap changes during the time between you submitting your transaction and its confirmation. \n\nSetting a higher slippage tolerance increases the likelihood your swap will be successful, but may result in you getting a worse price.",
        "title": "Slippage",
        "still_curious": {
          "fragment1": "Still curious? ",
          "fragment2": "Read more",
          "fragment3": " about slippage and how it affects swaps."
        }
      },
      "swap_refuel": {
        "title": "No %{networkName} %{gasToken} detected",
        "text": "You won’t be able to use %{networkName} without %{networkName} %{gasToken}. We can seamlessly bundle it with this bridge using about $3 of ETH from your wallet.",
        "button": "Add $3 of %{networkName} %{gasToken}"
      },
      "swap_refuel_deduct": {
        "title": "No %{networkName} %{gasToken} detected",
        "text": "You won’t be able to use %{networkName} without %{networkName} %{gasToken}. We can seamlessly bundle it with this bridge using about $3 of ETH subtracted from this swap.",
        "button": "Adjust and add $3 of %{gasToken}"
      },
      "swap_refuel_notice": {
        "title": "No %{networkName} %{gasToken} detected",
        "text": "You won’t be able to use %{networkName} without %{networkName} %{gasToken}. If you go through with this transaction, you won’t be able to swap, bridge or transfer your %{networkName} tokens without adding %{networkName} %{gasToken} to your wallet.",
        "button": "Proceed anyway"
      }
    },
    "fedora": {
      "cannot_verify_bundle": "Cannot verify the bundle! This might be a scam. Installation blocked.",
      "error": "ERROR",
      "fedora": "Fedora",
      "this_will_override_bundle": "This will override your bundle. Be careful. Are you a Rainbow employee?",
      "wait": "wait"
    },
    "fields": {
      "address": {
        "long_placeholder": "Name, ENS, or address",
        "short_placeholder": "ENS or address"
      }
    },
    "gas": {
      "gas_settings": "Gas Settings",
      "card": {
        "falling": "Falling",
        "rising": "Rising",
        "stable": "Stable",
        "surging": "Surging"
      },
      "speeds": {
        "slow": "Slow",
        "normal": "Normal",
        "fast": "Fast",
        "urgent": "Urgent",
        "custom": "Custom"
      },
      "unable_to_determine_selected_gas": "Unable to determine selected gas",
      "network_fee": "Est. Network Fee",
      "current_base_fee": "Current base fee",
      "max_base_fee": "Max base fee",
      "miner_tip": "Miner tip",
      "gas_price": "Gas price",
      "max_transaction_fee": "Max transaction fee",
      "warning_separator": "·",
      "lower_than_suggested": "Low · may get stuck",
      "higher_than_suggested": "High · overpaying",
      "likely_to_fail": "Low · likely to fail",
      "max_base_fee_too_low_error": "Low · likely to fail",
      "tip_too_low_error": "Low · likely to fail",
      "alert_message_higher_miner_tip_needed": "Setting a higher miner tip is recommended to avoid issues.",
      "alert_message_higher_max_base_fee_needed": "Setting a higher max base fee is recommended to avoid issues.",
      "alert_message_lower": "Double check that you entered the correct amount—you’re likely paying more than you need to!",
      "alert_title_higher_max_base_fee_needed": "Low max base fee–transaction may get stuck!",
      "alert_title_higher_miner_tip_needed": "Low miner tip–transaction may get stuck!",
      "alert_title_lower_max_base_fee_needed": "High max base fee!",
      "alert_title_lower_miner_tip_needed": "High miner tip!",
      "proceed_anyway": "Proceed Anyway",
      "edit_max_bass_fee": "Edit Max Base Fee",
      "edit_miner_tip": "Edit Miner Tip"
    },
    "homepage": {
      "back": "Back to rainbow.me",
      "coming_soon": "Coming soon.",
      "connect_ledger": {
        "button": "Connect to Ledger",
        "description": "Connect and sign with your ",
        "link_text": "Ledger hardware wallet",
        "link_title": "Buy a Ledger hardware wallet"
      },
      "connect_metamask": {
        "button": "Connect to MetaMask",
        "description": "Connect to the ",
        "link_text": "MetaMask browser wallet",
        "link_title": "MetaMask browser wallet"
      },
      "connect_trezor": {
        "button": "Connect to Trezor",
        "description": "Connect and sign with your ",
        "link_text": "Trezor hardware wallet",
        "link_title": "Buy a Trezor hardware wallet"
      },
      "connect_trustwallet": {
        "button": "Connect to Trust Wallet",
        "description_part_one": "Use the ",
        "description_part_three": " app to connect.",
        "description_part_two": " Ethereum ",
        "link_text_browser": "dapp browser",
        "link_text_wallet": "Trust Wallet",
        "link_title_browser": "Discover Trust DApp Browser",
        "link_title_wallet": "Discover Trust Wallet"
      },
      "connect_walletconnect": {
        "button": "Use WalletConnect",
        "button_mobile": "Connect with WalletConnect",
        "description": "Scan a QR code to link your mobile wallet ",
        "description_mobile": "Connect to any wallet that supports ",
        "link_text": "using WalletConnect",
        "link_text_mobile": "WalletConnect",
        "link_title": "Use WalletConnect",
        "link_title_mobile": "Connect with WalletConnect"
      },
      "reassurance": {
        "access_link": "No access to your funds",
        "assessment": "Results of our security assessment",
        "security": "We work incredibly hard to make sure your funds are safe. This tool never touches your private keys, so that greatly reduces the surface area for attack. If you are familiar with programming, you can check out our code on GitHub.",
        "security_title": "How secure is Manager?",
        "source": "View our source code",
        "text_mobile": "You need to use an Ethereum Wallet to access Balance Manager to view, send and exchange your Ether and Ethereum-based tokens.",
        "tracking_link": "We do not track you",
        "work": "This is a web-based tool to help you manage the funds in your wallet. It does this by connecting to your wallet through its Application Programming Interface (API). Here are some important points about how we designed Balance Manager:",
        "work_title": "How does Manager work?"
      },
      "discover_web3": "Discover Web3"
    },
    "image_picker": {
      "cancel": "Cancel",
      "confirm": "Enable library access",
      "message": "This allows Rainbow to use your photos from your library",
      "title": "Rainbow would like to access your photos"
    },
    "input": {
      "asset_amount": "Amount",
      "donation_address": "Balance Manager Address",
      "email": "Email",
      "email_placeholder": "your@email.com",
      "input_placeholder": "Type here",
      "input_text": "Input",
      "password": "Password",
      "password_placeholder": "••••••••••",
      "private_key": "Private Key",
      "recipient_address": "Recipient Address"
    },
    "list": {
      "share": {
        "check_out_my_wallet": "Check out my collectibles on 🌈 Rainbow at %{showcaseUrl}",
        "check_out_this_wallet": "Check out this wallet's collectibles on 🌈 Rainbow at %{showcaseUrl}"
      }
    },
    "message": {
      "click_to_copy_to_clipboard": "Click to copy to clipboard",
      "coming_soon": "Coming soon...",
      "exchange_not_available": "We are no longer supporting Shapeshift due to their new KYC requirements. We are working on support for different exchange providers.",
      "failed_ledger_connection": "Failed to connect to Ledger, please check your device",
      "failed_request": "Failed request, please refresh",
      "failed_trezor_connection": "Failed to connect to Trezor, please check your device",
      "failed_trezor_popup_blocked": "Please allow popups on Balance to use your Trezor",
      "learn_more": "Learn more",
      "no_interactions": "No interactions found for this account",
      "no_transactions": "No transactions found for this account",
      "no_unique_tokens": "No unique tokens found for this account",
      "opensea_footer": " is a marketplace for unique (or 'non-fungible') tokens. People trade on the marketplace and that gives them value. You can pawn your tokens to get money. All of this runs on Ethereum. ",
      "opensea_header": "How does this work under the hood?",
      "page_not_found": "404 Page Not Found",
      "please_connect_ledger": "Please connect and unlock Ledger then select Ethereum",
      "please_connect_trezor": "Please connect your Trezor and follow the instructions",
      "power_by": "Powered by",
      "walletconnect_not_unlocked": "Please connect using WalletConnect",
      "web3_not_available": "Please install the MetaMask Chrome extension",
      "web3_not_unlocked": "Please unlock your MetaMask wallet",
      "web3_unknown_network": "Unknown network, please switch to another one"
    },
    "mints": {
      "mints_sheet": {
        "mints": "Mints",
        "no_data_found": "No data found.",
        "card": {
          "x_ago": "%{timeElapsed} ago",
          "one_mint_past_hour": "1 mint past hour",
          "x_mints_past_hour": "%{numMints} mints past hour",
          "x_mints": "%{numMints} mints",
          "mint": "Mint",
          "free": "FREE"
        }
      },
      "mints_card": {
        "view_all_mints": "View All Mints",
        "mints": "Mints",
        "collection_cell": { "free": "FREE" }
      },
      "featured_mint_card": {
        "featured_mint": "Featured Mint",
        "one_mint": "1 mint",
        "x_mints": "%{numMints} mints",
        "x_past_hour": "%{numMints} past hour"
      },
      "filter": { "all": "All", "free": "Free", "paid": "Paid" }
    },
    "modal": {
      "approve_tx": "Approve transaction on %{walletType}",
      "back_up": {
        "alerts": {
          "cloud_not_enabled": {
            "description": "Looks like iCloud drive is not enabled on your device.\n\n Do you want to see how to enable it?",
            "label": "iCloud Not Enabled",
            "no_thanks": "No thanks",
            "show_me": "Yes, Show me"
          }
        },
        "default": {
          "button": {
            "cloud": "Back up your wallet",
            "cloud_platform": "Back up to %{cloudPlatformName}",
            "manual": "Back up manually"
          },
          "description": "Don't lose your wallet! Save an encrypted copy to %{cloudPlatformName}",
          "title": "How would you like to back up your wallet?"
        },
        "existing": {
          "button": {
            "later": "Maybe later",
            "now": "Back up now"
          },
          "description": "You have wallets that have not been backed up yet. Back them up in case you lose this device.",
          "title": "Would you like to back up?"
        },
        "imported": {
          "button": {
            "back_up": "Back up to %{cloudPlatformName}",
            "no_thanks": "No thanks"
          },
          "description": "Don't lose your wallet! Save an encrypted copy to %{cloudPlatformName}.",
          "title": "Would you like to back up?"
        }
      },
      "confirm_tx": "Confirm transaction from %{walletName}",
      "default_wallet": " Wallet",
      "deposit_dropdown_label": "Exchange my",
      "deposit_input_label": "Pay",
      "donate_title": "Send from %{walletName} to Balance Manager",
      "exchange_fee": "Exchange Fee",
      "exchange_max": "Exchange max",
      "exchange_title": "Exchange from %{walletName}",
      "external_link_warning": {
        "go_back": "Go back",
        "visit_external_link": "Visit external link?",
        "you_are_attempting_to_visit": "You are attempting to visit a link that is not affiliated with Rainbow."
      },
      "gas_average": "Average",
      "gas_fast": "Fast",
      "gas_fee": "Fee",
      "gas_slow": "Slow",
      "helper_max": "Max",
      "helper_min": "Min",
      "helper_price": "Price",
      "helper_rate": "Rate",
      "helper_value": "Value",
      "invalid_address": "Invalid Address",
      "new": "New",
      "previous_short": "Prev.",
      "receive_title": "Receive to %{walletName}",
      "send_max": "Send max",
      "send_title": "Send from %{walletName}",
      "tx_confirm_amount": "Amount",
      "tx_confirm_fee": "Transaction Fee",
      "tx_confirm_recipient": "Recipient",
      "tx_confirm_sender": "Sender",
      "tx_fee": "Transaction Fee",
      "tx_hash": "Transaction Hash",
      "tx_verify": "Verify your transaction here",
      "withdrawal_dropdown_label": "For",
      "withdrawal_input_label": "Get"
    },
    "minting": {
      "hold_to_mint": "Hold To Mint",
      "minting": "Minting...",
      "minted": "Minted",
      "mint_unavailable": "Mint Unavailable",
      "mint_on_mintdotfun": "􀮶 Mint on mint.fun",
      "error_minting": "Error Minting",
      "mint_price": "Mint Price",
      "free": "Free",
      "by": "By",
      "unknown": "unknown",
      "max": "Max",
      "nft_count": "%{number} NFTs",
      "description": "Description",
      "total_minted": "Total Minted",
      "first_event": "First Event",
      "last_event": "Last Event",
      "max_supply": "Max Supply",
      "contract": "Contract",
      "network": "Network",
      "could_not_find_collection": "Could not find collection",
      "unable_to_find_check_again": "We are unable to find this collection, double check the address and network or try again later",
      "mintdotfun_unsupported_network": "Mint.fun does not support this network"
    },
    "nfts": {
      "selling": "Selling",
      "sort": {
        "ABC": "Alphabetical",
        "abc": "Alphabetical",
        "MOST_RECENT": "Recent",
        "most_recent": "Recent",
        "FLOOR_PRICE": "Floor Price",
        "floor_price": "Floor Price",
        "order": {
          "asc": "Ascending order",
          "desc": "Descending order"
        }
      },
      "empty": "Collectibles",
      "collect_now": "Collect Now",
      "will_appear_here": "Your Collectibles Will Appear Here"
    },
    "nft_offers": {
      "card": {
        "title": { "singular": "1 Offer", "plural": "%{numOffers} Offers" },
        "button": "View All Offers",
        "expired": "Expired"
      },
      "sheet": {
        "title": "Offers",
        "total": "Total",
        "above_floor": "above floor",
        "below_floor": "below floor",
        "no_offers_found": "No offers found"
      },
      "sort_menu": {
        "highest": "Highest",
        "from_floor": "From Floor",
        "recent": "Recent"
      },
      "single_offer_sheet": {
        "title": "Offer",
        "expires_in": "Expires in %{timeLeft}",
        "floor_price": "Floor Price",
        "marketplace": "Marketplace",
        "marketplace_fees": "%{marketplace} Fees",
        "creator_royalties": "Creator Royalties",
        "receive": "Receive",
        "proceeds": "Proceeds",
        "view_offer": "View Offer",
        "offer_expired": "Offer Expired",
        "expired": "Expired",
        "hold_to_sell": "Hold to Sell",
        "selling": "Selling",
        "error": {
          "title": "Error selling NFT",
          "message": "Please contact Rainbow support for assistance."
        }
      }
    },
    "notification": {
      "error": {
        "failed_get_account_tx": "Failed to get Account transactions",
        "failed_get_gas_prices": "Failed to get Ethereum Gas prices",
        "failed_get_tx_fee": "Failed to estimate Transaction fee",
        "failed_scanning_qr_code": "Failed to scan QR code, please try again",
        "generic_error": "Something went wrong, please try again",
        "insufficient_balance": "Insufficient balance in this account",
        "insufficient_for_fees": "Insufficient balance to cover transaction fees",
        "invalid_address": "Address is invalid, please check again",
        "invalid_address_scanned": "Invalid Address Scanned, please try again",
        "invalid_private_key_scanned": "Invalid Private Key Scanned, please try again",
        "no_accounts_found": "No Ethereum Accounts Found"
      },
      "info": {
        "address_copied_to_clipboard": "Address copied to clipboard"
      }
    },
    "points": {
      "placeholder": {
        "coming_soon_title": "Coming Soon",
        "coming_soon_description": "Points are just around the corner.\nStart earning today."
      },
      "claim": {
        "title": "Claim your points",
        "title_rewards_line_1": "Welcome to",
        "title_rewards_line_2": "Rainbow Rewards",
        "subtitle": "Points are here. Find out how many you've been awarded.",
        "subtitle_rewards": "Get rewarded for using Rainbow. Do stuff onchain, get points, earn ETH.",
        "get_started": "Get Started",
        "use_referral_code": "Use Referral Code"
      },
      "referral": {
        "title": "Enter your referral code",
        "subtitle": "Enter a referral code below to claim your points bonus.",
        "back": "Back",
        "error": "Something went wrong. Please restart the app and try again.",
        "get_started": "Get Started",
        "invalid_code": "Invalid Code"
      },
      "notifications": {
        "enable": "Enable Points Notifications",
        "disable": "Disable Points Notifications"
      },
      "points": {
        "referral_code": "Referral Code",
        "share_link": "Share Link",
        "next_drop": "Next Drop",
        "your_rank": "Your Rank",
        "no_change": "No Change",
        "of_x": "Of %{totalUsers}",
        "referrals": "Referrals",
        "streak": "Streak",
        "longest_yet": "Longest yet",
        "day": "day",
        "days": "days",
        "leaderboard": "Leaderboard",
        "sunday": "Sun",
        "monday": "Mon",
        "tuesday": "Tue",
        "wednesday": "Wed",
        "thursday": "Thu",
        "friday": "Fri",
        "saturday": "Sat",
        "today": "Today",
        "error": "Oops!\nPlease pull to refresh.",
        "points": "points",
        "points_capitalized": "Points",
        "referral_code_copied": "Referral code copied",
        "earn_points_for_referring": "Earn points when your referrals swap $100 through Rainbow, plus earn 10% of the points your referrals earn",
        "already_claimed_points": "Sorry! You have already claimed your points.",
        "now": "Now",
        "unranked": "Unranked",
        "points_to_rank": "750 points to rank",
        "ranking": "Placed #%{rank}",
        "available_to_claim": "Available to Claim",
        "claim": "Claim %{value}",
        "choose_claim_network": "Choose Claim Network",
        "claim_on_network": "Claim on %{network}",
        "claimed_on_network": "Claimed on %{network}",
        "claiming_on_network": "Claiming on %{network}",
        "error_claiming": "Claim Failed",
        "free_to_claim": "Free to Claim",
        "has_bridge_fee": "Has Bridge Fee",
        "claim_rewards": "Claim Rewards",
        "earned_last_week": "Earned Last Week",
        "top_10_earner": "Top 10 Earner",
        "zero_points": "0 Points",
        "no_weekly_rank": "No Weekly Rank",
        "none": "None",
        "my_earnings": "My Earnings",
        "claimed_earnings": "Claimed Earnings",
        "current_value": "Current Value",
        "rainbow_users_have_earned": "Rainbow users have earned",
        "earn_eth_rewards": "Earn ETH Rewards",
        "rewards_explainer": "Every week, the top weekly points earners will receive a portion of Rainbow’s onchain revenue. Collect points by swapping or transacting in Rainbow, using dapps, or referring friends.",
        "my_points": "My Points",
        "refer_friends": "Refer Friends",
        "try_again": "Try Again",
        "bridge_error": "Partial Success",
        "bridge_error_explainer": "Your rewards were successfully claimed on Optimism, but the transfer to %{network} failed. If you'd like, you can bridge your rewards manually using the Swap feature."
      },
      "console": {
        "claim_bonus_paragraph": "You'll receive an additional 100 points once you swap at least $100 through Rainbow",
        "welcome_bonus": "Welcome Bonus",
        "true_believer": "True Believer",
        "registration_complete": "Registration complete",
        "account": "Account",
        "points_you_have": "You Have",
        "points_earned": "Points Earned",
        "share_bonus_paragraph_one": "You're all set!",
        "share_bonus_paragraph_two": "Keep earning points by swapping, bridging, minting, referring friends, and more",
        "share_bonus_paragraph_three": "The more you use Rainbow, the more you'll be rewarded",
        "calculation_complete": "Calculation complete",
        "metamask_swaps": "MetaMask Swaps",
        "wallet_balance": "Wallet Balance",
        "rainbow_nfts_owned": "Rainbow NFTs Owned",
        "rainbow_swaps": "Rainbow Swaps",
        "calculating_points": "Calculating points",
        "access_granted": "Access granted",
        "sign_in_with_wallet": "Sign in with your wallet",
        "auth_required": "Authorization required",
        "proceed_to_share": "Continue",
        "skip_referral": "Skip",
        "sign_in": "Sign In",
        "try_a_swap": "Try a Swap",
        "get_some_eth": "Get Some ETH",
        "generic_alert": "Something went wrong, please try again.",
        "existing_user_alert": "Points already claimed. Please restart the app to refresh.",
        "invalid_referral_code_alert": "Invalid referral code. Please double check your code and try again.",
        "no_balance_alert": "To enroll in Points, you must have a non-zero wallet balance.",
        "referral_link_is_ready": "Your referral link is ready",
        "referral_link_bonus_text": "Tweet your referral link and get an extra 250 points",
        "referral_link_bonus_text_extended": "Plus you'll earn 10% of the points earned by anyone you refer",
        "complete_onboarding": "Done",
        "share_to_x": "Share to X",
        "hardware_wallet_alert": "Hardware wallet support is coming soon!",
        "view_weekly_earnings_week_of": "Week of %{startOfWeek} - %{endOfWeek}",
        "view_weekly_earnings_title": "Counting earned points",
        "view_weekly_earnings_counted": "Weekly earnings counted",
        "view_weekly_earnings_close_button": "Close",
        "view_weekly_earnings_retroactive_points": "Retroactive Points",
        "view_weekly_earnings_bonus_points": "Bonus Points",
        "view_weekly_earnings_activity": "Your Activity",
        "view_weekly_earnings_referral_activity": "Referral Activity",
        "view_weekly_earnings_total_earnings": "Total",
        "view_weekly_earnings_new_referrals": "New Referrals",
        "wallet_balance_required": "Wallet balance required",
        "require_balance_paragraph_one": "To continue, ensure you have an ETH balance on one of the following networks:",
        "require_balance_paragraph_two": "Or alternatively, a MATIC balance on Polygon or a BNB balance on BSC",
        "fund_my_wallet": "Fund My Wallet",
        "points": "Points"
      }
    },
    "pools": {
      "deposit": "Deposit",
      "pools_title": "Pools",
      "withdraw": "Withdraw"
    },
    "profiles": {
      "actions": {
        "edit_profile": "Edit profile",
        "unwatch_ens": "Unwatch %{ensName}",
        "unwatch_ens_title": "Are you sure you want to unwatch %{ensName}?",
        "watch": "Watch",
        "watching": "Watching"
      },
      "banner": {
        "register_name": "Create Your ENS Profile",
        "and_create_ens_profile": "Search available .eth names"
      },
      "select_ens_name": "My ENS Names",
      "confirm": {
        "confirm_registration": "Confirm Registration",
        "confirm_updates": "Confirm Updates",
        "duration_plural": "%{content} years",
        "duration_singular": "1 year",
        "estimated_fees": "Estimated network fees",
        "estimated_total": "Estimated total",
        "estimated_total_eth": "Estimated total in ETH",
        "extend_by": "Extend by",
        "extend_registration": "Extend Registration",
        "hold_to_begin": "Hold to Begin",
        "hold_to_confirm": "Hold to Confirm",
        "hold_to_extend": "Hold to Extend",
        "hold_to_register": "Hold to Register",
        "insufficient_bnb": "Insufficient BNB",
        "insufficient_eth": "Insufficient ETH",
        "last_step": "One last step",
        "last_step_description": "Confirm below to register your name and configure your profile",
        "new_expiration_date": "New expiration date",
        "registration_cost": "Registration cost",
        "registration_details": "Registration Details",
        "registration_duration": "Register name for",
        "requesting_register": "Requesting to Register",
        "reserving_name": "Reserving Your Name",
        "set_ens_name": "Set as my primary ENS name",
        "set_name_registration": "Set as Primary Name",
        "speed_up": "Speed Up",
        "suggestion": "Buy more years now to save on fees",
        "transaction_pending": "Transaction pending",
        "transaction_pending_description": "You’ll be taken to the next step automatically when this transaction confirms on the blockchain",
        "wait_one_minute": "Wait for one minute",
        "wait_one_minute_description": "This waiting period ensures that another person can’t register this name before you do"
      },
      "create": {
        "add_cover": "Add Cover",
        "back": "􀆉 Back",
        "bio": "Bio",
        "bio_placeholder": "Add a bio to your profile",
        "btc": "Bitcoin",
        "cancel": "Cancel",
        "choose_nft": "Choose an NFT",
        "content": "Content",
        "content_placeholder": "Add a content hash",
        "discord": "Discord",
        "doge": "Dogecoin",
        "email": "Email",
        "invalid_email": "Invalid email",
        "email_placeholder": "Add your email",
        "invalid_username": "Invalid %{app} username",
        "eth": "Ethereum",
        "github": "GitHub",
        "instagram": "Instagram",
        "invalid_asset": "Invalid %{coin} address",
        "invalid_content_hash": "Invalid content hash",
        "keywords": "Keywords",
        "keywords_placeholder": "Add keywords",
        "label": "Create your profile",
        "ltc": "Litecoin",
        "name": "Name",
        "name_placeholder": "Add a display name",
        "notice": "Notice",
        "notice_placeholder": "Add a notice",
        "pronouns": "Pronouns",
        "pronouns_placeholder": "Add pronouns",
        "reddit": "Reddit",
        "remove": "Remove",
        "review": "Review",
        "skip": "Skip",
        "snapchat": "Snapchat",
        "telegram": "Telegram",
        "twitter": "Twitter",
        "upload_photo": "Upload a Photo",
        "uploading": "Uploading",
        "username_placeholder": "username",
        "wallet_placeholder": "Add a %{coin} address",
        "website": "Website",
        "invalid_website": "Invalid URL",
        "website_placeholder": "Add your website"
      },
      "details": {
        "add_to_contacts": "Add to Contacts",
        "copy_address": "Copy Address",
        "open_wallet": "Open Wallet",
        "remove_from_contacts": "Remove from Contacts",
        "share": "Share",
        "view_on_etherscan": "View on Etherscan"
      },
      "edit": {
        "label": "Edit your profile"
      },
      "intro": {
        "choose_another_name": "Choose another ENS name",
        "create_your": "Create Your",
        "ens_profile": "ENS Profile",
        "find_your_name": "Find your name",
        "my_ens_names": "My ENS Names",
        "portable_identity_info": {
          "description": "Carry your ENS name and profile between websites. No more signups.",
          "title": "A portable digital identity"
        },
        "search_new_ens": "Find a New Name",
        "search_new_name": "Search for a new ENS name",
        "stored_on_blockchain_info": {
          "description": "Your profile is stored directly on Ethereum and owned by you.",
          "title": "Stored on Ethereum"
        },
        "edit_name": "Edit %{name}",
        "use_existing_name": "Use an existing ENS name",
        "use_name": "Use %{name}",
        "wallet_address_info": {
          "description": "Send to ENS names instead of hard-to-remember wallet addresses.",
          "title": "A better wallet address"
        }
      },
      "pending_registrations": {
        "alert_cancel": "Cancel",
        "alert_confirm": "Proceed Anyway",
        "alert_message": "`You are about to stop the registration process.\n  You'd need to start it again which means you'll need to send an additional transaction.`",
        "alert_title": "Are you sure?",
        "finish": "Finish",
        "in_progress": "In progress"
      },
      "profile_avatar": {
        "choose_from_library": "Choose from Library",
        "create_profile": "Create Profile",
        "edit_profile": "Edit Profile",
        "pick_emoji": "Pick an Emoji",
        "shuffle_emoji": "Shuffle Emoji",
        "remove_photo": "Remove Photo",
        "view_profile": "View Profile"
      },
      "search": {
        "header": "Find your name",
        "description": "Search available ENS names",
        "available": "🥳 Available",
        "taken": "😭 Taken",
        "registered_on": "This name was last registered on %{content}",
        "price": "%{content} / Year",
        "expiration": "Til %{content}",
        "3_char_min": "Minimum 3 characters",
        "already_registering_name": "You are already registering this name",
        "estimated_total_cost_1": "Estimated total cost of",
        "estimated_total_cost_2": "with current network fees",
        "loading_fees": "Loading network fees…",
        "clear": "􀅉 Clear",
        "continue": "Continue 􀆊",
        "finish": "Finish 􀆊",
        "and_create_ens_profile": "Search available .eth names",
        "register_name": "Create Your ENS Profile"
      },
      "search_validation": {
        "invalid_domain": "This is an invalid domain",
        "tld_not_supported": "This TLD is not supported",
        "subdomains_not_supported": "Subdomains are not supported",
        "invalid_length": "Your name must be at least 3 characters",
        "invalid_special_characters": "Your name cannot include special characters"
      },
      "records": {
        "since": "Since"
      }
    },
    "promos": {
      "swaps_launch": {
        "primary_button": "􀖅 Try a swap",
        "secondary_button": "Maybe later",
        "info_row_1": {
          "title": "Swap all your favorite tokens",
          "description": "Rainbow searches everywhere to find the best rate for your trade."
        },
        "info_row_2": {
          "title": "Swap directly on L2",
          "description": "Fast and cheap swaps on Arbitrum, Optimism, Polygon and BSC."
        },
        "info_row_3": {
          "title": "Flashbots protection",
          "description": "Price protection, plus no fees on failed swaps. Enable in swap settings."
        },
        "header": "Swaps on Rainbow",
        "subheader": "REINTRODUCING"
      },
      "notifications_launch": {
        "primary_button": {
          "permissions_enabled": "Configure",
          "permissions_not_enabled": "Enable"
        },
        "secondary_button": "Not Now",
        "info_row_1": {
          "title": "For all your wallet activity",
          "description": "Get notified about activity in your wallets or wallets you’re watching."
        },
        "info_row_2": {
          "title": "Lightning fast",
          "description": "Know the instant a transaction confirms on the blockchain."
        },
        "info_row_3": {
          "title": "Customizable",
          "description": "Sends, receives, sales, mints, swaps, and more. Choose what you want."
        },
        "header": "Notifications",
        "subheader": "INTRODUCING"
      }
    },
    "nft_offers_launch": {
      "primary_button": {
        "has_offers": "View Offers",
        "not_has_offers": "Close"
      },
      "secondary_button": "Maybe Later",
      "info_row_1": {
        "title": "All your offers in one place",
        "description": "View your offers across all NFT marketplaces."
      },
      "info_row_2": {
        "title": "Accept from Rainbow",
        "description": "Accept offers in a single tap and swap to the token of your choosing."
      },
      "info_row_3": {
        "title": "Smart sort modes",
        "description": "Compare to floor prices, or view your highest or most recent offers."
      },
      "header": "Offers",
      "subheader": "INTRODUCING"
    },
    "review": {
      "alert": {
        "are_you_enjoying_rainbow": "Are you enjoying Rainbow? 🥰",
        "leave_a_review": "Leave a review on the App Store!",
        "no": "No",
        "yes": "Yes"
      }
    },
    "poaps": {
      "title": "You found a POAP!",
      "view_on_poap": "View on POAP 􀮶",
      "mint_poap": "􀑒 Mint POAP",
      "minting": "Minting...",
      "minted": "POAP Minted!",
      "error": "Error Minting",
      "error_messages": {
        "limit_exceeded": "This POAP is fully minted out!",
        "event_expired": "This POAP mint is expired!",
        "unknown": "Unknown Error"
      }
    },
    "rewards": {
      "total_earnings": "Total Earnings",
      "you_earned": "You've earned ",
      "pending_earnings": "Pending Earnings",
      "next_airdrop": "Next Airdrop",
      "last_airdrop": "Last Airdrop",
      "my_stats": "My Stats",
      "swapped": "Swapped",
      "bridged": "Bridged",
      "position": "Position",
      "leaderboard": "Leaderboard",
      "leaderboard_data_refresh_notice": "Updates periodically throughout the day. Check back soon if your recent activity isn’t reflected.",
      "program_paused": "\uDBC0\uDE97 Paused",
      "program_paused_description": "The contest is currently paused and will resume again soon. Check back later for updates.",
      "program_finished": "\uDBC1\uDF2A Ended",
      "program_finished_description": "The first contest has ended. The final leaderboard and bonus rewards are shown below.",
      "days_left": "%{days} days left",
      "data_powered_by": "Data powered by",
      "current_value": "Current Value",
      "rewards_claimed": "Weekly Rewards Claimed",
      "refreshes_next_week": "Refreshes next week",
      "all_rewards_claimed": "All rewards have been claimed this week",
      "rainbow_users_claimed": "Rainbow users claimed %{amount}",
      "refreshes_in_with_days": "Refreshes in %{days} days %{hours} hours",
      "refreshes_in_without_days": "Refreshes in %{hours} hours",
      "percent": "%{percent}% reward",
      "error_title": "Something went wrong",
      "error_text": "Please check your internet connection and check back later.",
      "ended_title": "Program ended",
      "ended_text": "Stay tuned for what we have in store for you next!",
      "info": {
        "title": "Earn OP for swapping and bridging",
        "description": "Get cash back by swapping on or bridging to Optimism. Rewards distributed monthly."
      },
      "op": {
        "airdrop_timing": {
          "title": "Airdrops Every Month",
          "text": "Swap on Optimism or bridge to Optimism to earn OP rewards. At the end of each month, the rewards you’ve earned will be airdropped to your wallet."
        },
        "amount_distributed": {
          "title": "67,850 OP Every Week",
          "text": "Up to 67,850 OP in rewards will be distributed every week. If weekly rewards run out, rewards will temporarily pause and resume the following week."
        },
        "bridge": {
          "title": "Earn %{percent}% on Bridging",
          "text": "While rewards are live, bridging verified tokens to Optimism will earn you approximately %{percent}% back in OP.\n\nStats update periodically throughout the day. Check back soon if you don’t see your recent bridging reflected here."
        },
        "swap": {
          "title": "Earn %{percent}% on Swaps",
          "text": "While rewards are live, swapping verified tokens on Optimism will earn you approximately %{percent}% back in OP.\n\nStats update periodically throughout the day. Check back soon if you don’t see your recent swaps reflected here."
        },
        "position": {
          "title": "Leaderboard Position",
          "text": "The more OP you earn by swapping and bridging, the higher you’ll climb on the leaderboard. If you’re in the top 100 at the end of the contest, you’ll get bonus rewards of up to 8,000 OP."
        }
      }
    },
    "positions": {
      "lp_range_status": {
        "full_range": "Full Range",
        "out_of_range": "Out of Range",
        "in_range": "In Range"
      },
      "open_dapp": "Open 􀮶",
      "deposits": "Deposits",
      "borrows": "Borrows",
      "stakes": "Staked",
      "rewards": "Rewards",
      "pools": "Pools"
    },
    "savings": {
      "deposit": "Deposit",
      "deposit_from_wallet": "Deposit from Wallet",
      "earned_lifetime_interest": "Earned %{lifetimeAccruedInterest}",
      "earnings": {
        "100_year": "100-Year",
        "10_year": "10-Year",
        "20_year": "20-Year",
        "50_year": "50-Year",
        "5_year": "5-Year",
        "est": "Est.",
        "label": "Earnings",
        "monthly": "Monthly",
        "yearly": "Yearly"
      },
      "get_prefix": "Get",
      "label": "Savings",
      "on_your_dollars_suffix": "on your dollars",
      "percentage": "%{percentage}%",
      "percentage_apy": "%{percentage}% APY",
      "with_digital_dollars_line_1": "With digital dollars like Dai, saving",
      "with_digital_dollars_line_2": "earns you more than ever before",
      "withdraw": "Withdraw",
      "zero_currency": "$0.00"
    },
    "send_feedback": {
      "copy_email": "Copy email address",
      "email_error": {
        "description": "Would you like to manually copy our feedback email address to your clipboard?",
        "title": "Error launching email client"
      },
      "no_thanks": "No thanks"
    },
    "settings": {
      "backup": "Wallets & Backup",
      "delete_backups": "Delete All %{cloudPlatform} Backups",
      "confirm_delete_backups": "Confirm and Delete Backups",
      "manage_backups": "Manage %{cloudPlatformOrEmail} Backups",
      "confirm_delete_backups_description": "Are you sure you want to delete your %{cloudPlatform} wallet backups?",
      "google_account_used": "Google account used for backups",
      "backup_switch_google_account": "Switch Google Account",
      "backup_sign_out": "Sign out",
      "backup_sign_in": "Sign in",
      "backup_loading": "Loading...",
      "backup_google_account": "Google Account",
      "currency": {
        "title": "Currency",
        "ETH": "Ethereum",
        "USD": "United States Dollar",
        "EUR": "Euro",
        "GBP": "British Pound",
        "AUD": "Australian Dollar",
        "CNY": "Chinese Yuan",
        "KRW": "South Korean Won",
        "JPY": "Japanese Yen",
        "RUB": "Russian Ruble",
        "INR": "Indian Rupee",
        "TRY": "Turkish Lira",
        "CAD": "Canadian Dollar",
        "NZD": "New Zealand Dollar",
        "ZAR": "South African Rand"
      },
      "app_icon": "App Icon",
      "developer": "Developer Settings",
      "done": "Done",
      "feedback_and_reports": "Feedback & Bug Reports",
      "feedback_and_support": "Feedback and Support",
      "follow_us_on_twitter": "Follow us on Twitter",
      "hey_friend_message": "👋️ Hey friend! You should download Rainbow, it's my favorite Ethereum wallet 🌈️🌈️🌈️🌈️🌈️🌈️🌈️🌈️🌈️🌈️",
      "label": "Settings",
      "language": "Language",
      "learn": "Learn about Ethereum",
      "network": "Network",
      "notifications": "Notifications",
      "notifications_section": {
        "my_wallets": "My Wallets",
        "points": "Points",
        "watched_wallets": "Watched Wallets",
        "allow_notifications": "Allow Notifications",
        "sent": "Sent",
        "received": "Received",
        "purchased": "Purchased",
        "sold": "Sold",
        "minted": "Minted",
        "swapped": "Swapped",
        "approvals": "Approved",
        "other": "Contracts & More",
        "all": "All",
        "off": "Off",
        "plus_n_more": "+ %{n} more",
        "no_permissions": "Looks like your notification permissions are disabled. Please enable them in Settings to receive notifications from Rainbow.",
        "no_watched_wallets": "You are not watching any wallets.",
        "no_owned_wallets": "You do not have any wallets in Rainbow. Create a wallet or import one with your secret phrase.",
        "open_system_settings": "Open Settings",
        "unsupported_network": "Notifications are only available for Ethereum Mainnet transactions at this time.",
        "change_network": "Change your Network",
        "no_first_time_permissions": "Please allow Rainbow to send you notifications.",
        "first_time_allow_notifications": "Allow Notifications",
        "error_alert_title": "Subscription Failed",
        "error_alert_content": "Please try again later.",
        "offline_alert_content": "It appears you have no internet connection.\n\nPlease try again later.",
        "no_settings_for_address_title": "No settings for this wallet",
        "no_settings_for_address_content": "There are no settings for this wallet.\nPlease try restarting the app or try again later."
      },
      "privacy": "Privacy",
      "privacy_section": {
        "public_showcase": "Public Showcase",
        "when_public": "When public, your NFT Showcase will be visible on your Rainbow profile!",
        "when_public_prefix": "When public, your NFT Showcase will be visible on your Rainbow web profile! You can view your profile at",
        "view_profile": "View your profile",
        "analytics_toggle": "Analytics",
        "analytics_toggle_description": "Help Rainbow improve its products and services by allowing analytics of usage data. Collected data is not associated with you or your account."
      },
      "restore": "Restore to original deployment",
      "review": "Review Rainbow",
      "share_rainbow": "Share Rainbow",
      "theme": "Theme",
      "theme_section": {
        "system": "System",
        "dark": "Dark",
        "light": "Light"
      },
      "icon_change": {
        "title": "Confirm icon change",
        "warning": "Changing your icon may cause Rainbow to restart.",
        "confirm": "Confirm",
        "cancel": "Cancel"
      }
    },
    "subscribe_form": {
      "email_already_subscribed": "Sorry, you've already signed up with this email",
      "generic_error": "Oops, something went wrong",
      "sending": "Sending...",
      "successful": "Check your email",
      "too_many_signup_request": "Too many signup requests, please try again later"
    },
    "swap": {
      "actions": {
        "hold_to_swap": "Hold to Swap",
        "hold_to_bridge": "Hold to Bridge",
        "save": "Save",
        "enter_amount": "Enter Amount",
        "review": "Review",
        "fetching_prices": "Fetching",
        "swapping": "Swapping",
        "select_token": "Select Token",
        "insufficient_funds": "Insufficient Funds",
        "insufficient": "Insufficient",
        "quote_error": "Quote Error"
      },
      "aggregators": {
        "rainbow": "Rainbow"
      },
      "bridging": "Bridging",
      "swapping": "Swapping",
      "max": "Max",
      "select": "Select",
      "token_to_get": "Token to Get",
      "token_to_swap": "Token to Swap",
      "no_balance": "No Balance",
      "find_a_token_to_buy": "Find a token to buy",
      "search_your_tokens": "Search your tokens",
      "error_executing_swap": "Error executing swap",
      "tokens_input": {
        "tokens": "Tokens",
        "sort": "Sort",
        "available": "available",
        "token_balance": "Token Balance",
        "networks": "Networks",
        "filter_by_network": "Filter by Network",
        "switch_networks": "Switch Networks",
        "nothing_found": "Nothing found",
        "nothing_found_description": "Some tokens don't have enough liquidity to perform a successful %{action}.",
        "nothing_found_description_l2": "Some tokens don't have enough layer 2 liquidity to perform a successful %{action}.",
        "output_quotes_disabled": "Output quotes disabled"
      },
      "choose_token": "Choose Token",
      "gas": {
        "custom": "Custom",
        "edit_price": "Edit Gas Price",
        "enter_price": "Enter Gas Price",
        "estimated_fee": "Estimated fee",
        "fast": "Fast",
        "network_fee": "Network Fee",
        "normal": "Normal",
        "slow": "Slow"
      },
      "loading": "Loading...",
      "modal_types": {
        "bridge": "Bridge",
        "confirm": "Confirm",
        "deposit": "Deposit",
        "receive": "Receive",
        "swap": "Swap",
        "get_symbol_with": "Get %{symbol} with",
        "withdraw": "Withdraw",
        "withdraw_symbol": "Withdraw %{symbol}"
      },
      "unknown": "Unknown",
      "warning": {
        "cost": {
          "are_you_sure_title": "Are you sure?",
          "this_transaction_will_cost_you_more": "This transaction will cost you more than the value you are swapping to, are you sure you want to continue?"
        },
        "edit_price": "Edit Gas Price",
        "invalid_price": {
          "message": "You need to enter a valid amount",
          "title": "Invalid Gas Price"
        },
        "too_high": {
          "message": "Double check that you entered the correct amount—you’re likely paying more than you need to!",
          "title": "High gas price!"
        },
        "too_low": {
          "message": "Setting a higher gas price is recommended to avoid issues.",
          "title": "Low gas price–transaction might get stuck!"
        }
      }
    },
    "token_search": {
      "section_header": {
        "recent": "Recent",
        "popular": "Popular in Rainbow",
        "favorites": "Favorites",
        "bridge": "Bridge",
        "verified": "Verified",
        "unverified": "Unverified",
        "on_other_networks": "On Other Networks"
      }
    },
    "transactions": {
      "actions": {
        "addToContacts": "Add to Contacts",
        "cancel": "☠️ Cancel",
        "close": "Close",
        "speedUp": "🚀 Speed Up",
        "trySwapAgain": "Try Swap Again",
        "viewContact": "View Contact"
      },
      "pending_title": "Pending",
      "dropped_title": "Dropped",
      "type": {
        "savings": "Savings",
        "cancelled": "Transaction Cancelled",
        "burn": {
          "pending": "Burning",
          "confirmed": "Burned",
          "failed": "Burn Failed"
        },
        "cancel": {
          "pending": "Cancelling",
          "confirmed": "Cancelled",
          "failed": "Cancel Failed"
        },
        "speed_up": {
          "pending": "Speeding Up",
          "confirmed": "Sped Up",
          "failed": "Speed Up Failed"
        },
        "send": {
          "pending": "Sending",
          "confirmed": "Sent",
          "failed": "Send Failed"
        },
        "receive": {
          "pending": "Receiving",
          "confirmed": "Received",
          "failed": "Receive Failed"
        },
        "withdraw": {
          "pending": "Withdrawing",
          "confirmed": "Withdrew",
          "failed": "Withdraw Failed"
        },
        "deposit": {
          "pending": "Depositing",
          "confirmed": "Deposited",
          "failed": "Deposit Failed"
        },
        "mint": {
          "pending": "Minting",
          "confirmed": "Minted",
          "failed": "Mint Failed"
        },
        "approve": {
          "pending": "Approving",
          "confirmed": "Approved",
          "failed": "Approve Failed"
        },
        "contract_interaction": {
          "pending": "Interaction Pending",
          "confirmed": "Interacted",
          "failed": "Interaction Failed"
        },
        "swap": {
          "pending": "Swapping",
          "confirmed": "Swapped",
          "failed": "Swap Failed"
        },
        "borrow": {
          "pending": "Borrowing",
          "confirmed": "Borrowed",
          "failed": "Borrow Failed"
        },
        "claim": {
          "pending": "Claiming",
          "confirmed": "Claimed",
          "failed": "Claim Failed"
        },
        "deployment": {
          "pending": "Deploying",
          "confirmed": "Deployed",
          "failed": "Deploy Failed"
        },
        "repay": {
          "pending": "Repaying",
          "confirmed": "Repayed",
          "failed": "Repay Failed"
        },
        "stake": {
          "pending": "Staking",
          "confirmed": "Staked",
          "failed": "Stake Failed"
        },
        "unstake": {
          "pending": "Unstaking",
          "confirmed": "Unstaked",
          "failed": "Unstake Failed"
        },
        "purchase": {
          "pending": "Purchasing",
          "confirmed": "Purchased",
          "failed": "Purchase Failed"
        },
        "revoke": {
          "pending": "Revoking",
          "confirmed": "Revoked",
          "failed": "Revoke Failed"
        },
        "sale": {
          "pending": "Selling",
          "confirmed": "Sold",
          "failed": "Sale Failed"
        },
        "bridge": {
          "pending": "Bridging",
          "confirmed": "Bridged",
          "failed": "Bridge Failed"
        },
        "airdrop": {
          "pending": "",
          "confirmed": "Airdropped",
          "failed": ""
        },
        "wrap": {
          "pending": "Wrapping",
          "confirmed": "Wrapped",
          "failed": "Wrap Failed"
        },
        "unwrap": {
          "pending": "Unwrapping",
          "confirmed": "Unwrapped",
          "failed": "Unwrap Failed"
        },
        "bid": {
          "pending": "Bidding",
          "confirmed": "Bid",
          "failed": "Bid Failed"
        }
      },
      "approvals": {
        "no_allowance": "No Allowance",
        "unlimited": "Unlimited"
      },
      "no_value": "No value",
      "savings": "Savings",
      "signed": "Signed",
      "contract_interaction": "Contract Interaction",
      "deposited_with_token": "Deposited %{name}",
      "withdrew_with_token": "Withdrew %{name}"
    },
    "transaction_details": {
      "from": "From",
      "to": "To",
      "value": "Value",
      "hash": "Tx Hash",
      "you": "You",
      "network_fee": "Network Fee",
      "hash_copied": "\uDBC0\uDC63 Transaction hash copied",
      "address_copied": "\uDBC0\uDC63 Address copied",
      "try_again": "\uDBC0\uDD49 Try again",
      "context_menu": {
        "copy_address": "Copy Address",
        "send": "Send",
        "add_contact": "Add to Contacts",
        "edit_contact": "Edit Contact"
      },
      "actions_menu": {
        "speed_up": "Speed Up",
        "cancel": "Cancel",
        "remove": "Remove"
      }
    },
    "time": {
      "today_caps": "Today",
      "today": "today",
      "yesterday_caps": "Yesterday",
      "yesterday": "yesterday",
      "this_month_caps": "This Month",
      "days": {
        "long": {
          "plural": "days",
          "singular": "day"
        },
        "micro": "d",
        "short": {
          "plural": "days",
          "singular": "day"
        }
      },
      "hours": {
        "long": {
          "plural": "hours",
          "singular": "hour"
        },
        "micro": "h",
        "short": {
          "plural": "hrs",
          "singular": "hr"
        }
      },
      "milliseconds": {
        "long": {
          "plural": "milliseconds",
          "singular": "millisecond"
        },
        "micro": "ms",
        "short": {
          "plural": "ms",
          "singular": "ms"
        }
      },
      "minutes": {
        "long": {
          "plural": "minutes",
          "singular": "minute"
        },
        "micro": "m",
        "short": {
          "plural": "mins",
          "singular": "min"
        }
      },
      "now": "Now",
      "seconds": {
        "long": {
          "plural": "seconds",
          "singular": "second"
        },
        "micro": "s",
        "short": {
          "plural": "secs",
          "singular": "sec"
        }
      }
    },
    "toasts": {
      "copied": "Copied \"%{copiedText}\"",
      "invalid_paste": "You can't paste that here"
    },
    "tokens_tab": {
      "unknown_token": "Unknown Token"
    },
    "hardware_wallets": {
      "pair_your_nano": "Pair your Nano X",
      "connect_your_ledger": "Connect your Ledger Nano X to Rainbow through Bluetooth. If this is your first time, Rainbow will ask for Bluetooth access.",
      "learn_more_about_ledger": "Learn more about Ledger",
      "pair_a_new_ledger": "Pair a new Ledger",
      "looking_for_devices": "Looking for devices",
      "confirm_on_device": "Confirm on device",
      "transaction_rejected": "Transaction rejected",
      "please_try_again": "Please try again if you'd like to continue",
      "connected_and_ready": "Your ledger is connected, please review and confirm the transaction on your device.",
      "make_sure_bluetooth_enabled": "Make sure you have Bluetooth enabled and your Ledger Nano X is unlocked.",
      "device_connected": "Device connected",
      "almost_done": "Almost done. Before you finish you need to enable blind signing on your Ledger device.",
      "enable_blind_signing": "Enable blind signing",
      "blind_signing_enabled": "Blind signing enabled",
      "blind_signing_description": "Blind signing enables your device to approve signing a smart contract transactions.",
      "learn_more": "Learn More",
      "finish_importing": "Finish importing",
      "blind_signing_instructions": {
        "step_1": {
          "title": "On Ledger, open the ETH app",
          "description": "Connect and unlock your device and open the Ethereum (ETH) application."
        },
        "step_2": {
          "title": "Navigate to settings",
          "description": "Press the right button to navigate to Settings. Then press both buttons to validate your Ledger device displays Blind Signing."
        },
        "step_3": {
          "title": "Enable blind signing",
          "description": "Press both buttons to enable blind signing for transactions. If the device displays Enabled, you're good to go."
        }
      },
      "unlock_ledger": "Unlock Ledger",
      "open_eth_app": "Open the ETH app",
      "open_eth_app_description": "The Ethereum app needs to be open on your Ledger to proceed with the transaction.",
      "enter_passcode": "Enter your passcode to unlock your Ledger. Once unlocked, open the Ethereum app by pressing both buttons at once.",
      "errors": {
        "off_or_locked": "Make sure your device is unlocked",
        "no_eth_app": "Open the Eth App on your device",
        "unknown": "Unknown Error, close and reopen this sheet"
      },
      "pairing_error_alert": {
        "title": "Error Connecting",
        "body": "Please try again, if issues persist close the app and try again"
      }
    },
    "wallet": {
      "action": {
        "add_another": "Add another wallet",
        "cancel": "Cancel",
        "copy_contract_address": "Copy Contract Address",
        "delete": "Delete Wallet",
        "delete_confirm": "Are you sure you want to delete this wallet?",
        "edit": "Edit Wallet",
        "hide": "Hide",
        "create_wallet_group": "Create Group",
        "create_wallet_group_placeholder": "Wallet Group %{numWalletGroups}",
        "import_wallet": "Add Wallet",
        "input": "Transaction Input",
        "notifications": {
          "action_title": "Notification Settings",
          "alert_title": "No settings for this wallet",
          "alert_message": "There are no settings for this wallet.\nPlease try restarting the app or try again later."
        },
        "pair_hardware_wallet": "Pair a Ledger Nano X",
        "paste": "Paste",
        "pin": "Pin",
        "reject": "Reject",
        "remove": "Remove Wallet",
        "remove_confirm": "Are you sure you want to remove this wallet?",
        "send": "Send",
        "to": "To",
        "unhide": "Unhide",
        "unpin": "Unpin",
        "value": "Value",
        "view_on": "View on %{blockExplorerName}"
      },
      "add_cash": {
        "card_notice": "Works with most debit cards",
        "interstitial": {
          "other_amount": "Other amount"
        },
        "need_help_button_email_subject": "support",
        "need_help_button_label": "Get Support",
        "on_the_way_line_1": "Your %{currencySymbol} is on the way",
        "on_the_way_line_2": "and will arrive shortly",
        "purchase_failed_order_id": "Order ID: %{orderId}",
        "purchase_failed_subtitle": "You were not charged.",
        "purchase_failed_support_subject": "Purchase Failed",
        "purchase_failed_support_subject_with_order_id": "Purchase Failed - Order %{orderId}",
        "purchase_failed_title": "Sorry, your purchase failed.",
        "purchasing_dai_requires_eth_message": "Before you can purchase DAI you must have some ETH in your wallet!",
        "purchasing_dai_requires_eth_title": "You don't have any ETH!",
        "running_checks": "Running checks...",
        "success_message": "It's here 🥳",
        "watching_mode_confirm_message": "The wallet you have open is read-only, so you can’t control what’s inside. Are you sure you want to add cash to %{truncatedAddress}?",
        "watching_mode_confirm_title": "You’re in Watching Mode"
      },
      "add_cash_v2": {
        "sheet_title": "Choose a payment option to buy crypto",
        "fees_title": "Fees",
        "instant_title": "Instant",
        "method_title": "Method",
        "methods_title": "Method",
        "network_title": "Network",
        "networks_title": "Networks",
        "generic_error": {
          "title": "Something went wrong",
          "message": "Our team has been notified and will look into it ASAP.",
          "button": "OK"
        },
        "unauthenticated_ratio_error": {
          "title": "We're sorry, you failed authentication",
          "message": "For your safety, you must authenticate before you can purchase crypto with Ratio."
        },
        "support_emails": {
          "help": "I Need Help Buying Crypto With %{provider}",
          "account_recovery": "Account Recovery for Crypto Purchasing"
        },
        "sheet_empty_state": {
          "title": "Can't find your preferred provider?",
          "description": "Check back soon for more options"
        },
        "explain_sheet": {
          "semi_supported": {
            "title": "Purchase successful!",
            "text": "We don't fully support this asset yet, but we're working on it! You should see it appear in your wallet soon."
          }
        }
      },
      "alert": {
        "finish_importing": "Finish Importing",
        "looks_like_imported_public_address": "\nIt looks like you imported this wallet using only its public address. In order to control what's inside, you'll need to import the private key or secret phrase first.",
        "nevermind": "Nevermind",
        "this_wallet_in_watching_mode": "This wallet is currently in \"Watching\" mode!"
      },
      "alerts": {
        "dont_have_asset_in_wallet": "Looks like you don't have that asset in your wallet...",
        "invalid_ethereum_url": "Invalid ethereum url",
        "ooops": "Ooops!",
        "this_action_not_supported": "This action is currently not supported :("
      },
      "assets": {
        "no_price": "Small Balances"
      },
      "authenticate": {
        "alert": {
          "current_authentication_not_secure_enough": "Your current authentication method (Face Recognition) is not secure enough, please go to \"Settings > Biometrics & Security\" and enable an alternative biometric method like Fingerprint or Iris.",
          "error": "Error"
        },
        "please": "Please authenticate",
        "please_seed_phrase": "Please authenticate to view private key"
      },
      "back_ups": {
        "wallet_count": "%{numAccounts} wallet",
        "wallet_count_gt_one": "%{numAccounts} wallets",
        "and_more_wallets": "And %{moreWalletCount} more wallets",
        "create_new_wallet": "Create a New Wallet",
        "create_new_wallet_description": "Create a new wallet using this Secret Phrase",
        "backed_up": "Backed up",
        "backed_up_manually": "Backed up manually",
        "imported": "Imported",
        "cloud_backup_title": "Cloud Backup",
        "not_backed_up": "Not backed up",
        "not_backed_up_to_cloud_message": "This %{backupType} isn't in your last backup. Back up to %{cloudPlatform} now so you can restore it if you lose your device or get a new one.",
        "not_backed_up_message": "This %{backupType} isn't backed up. Back up now so you can restore it if you lose your device or get a new one.",
        "backed_up_message": "You opted to save this %{backupType} yourself. Make sure you have it stored in a secure location.",
        "backed_up_to_cloud_message": "All your wallets are backed up to %{cloudPlatform}. If you lose your device or get a new one, you'll be able to recover the wallets displayed below.",
        "cloud_backup_out_of_date_description": "Some of your wallets aren't in your last backup. Back up to %{cloudPlatform} now so you can restore them if you lose your device or get a new one.",
        "cloud_backup_description": "Securely back up your wallets to %{cloudPlatform} so you can restore them if you lose your device or get a new one.",
        "cloud_backup_link": "Learn more…",
        "view_secret_phrase": "View Secret Phrase",
        "view_private_key": "View Private Key",
        "copy_wallet_address": "Copy wallet address"
      },
      "balance_title": "Balance",
      "buy": "Buy",
      "change_wallet": {
        "loading_balance": "Loading Balance...",
        "balance_eth": "%{balanceEth} ETH",
        "watching": "Watching",
        "ledger": "Ledger"
      },
      "connected_apps": "Connected Apps",
      "copy": "Copy",
      "copy_address": "Copy Address",
      "diagnostics": {
        "authenticate_with_pin": "Authenticate with PIN",
        "restore": {
          "address": "Address",
          "created_at": "Created at",
          "heads_up_title": "Heads up!",
          "key": "Key",
          "label": "Label",
          "restore": "Restore",
          "secret": "Secret",
          "this_action_will_completely_replace": "This action will completely replace this wallet. Are you sure?",
          "type": "Type",
          "yes_i_understand": "Yes, I understand"
        },
        "secret": {
          "copy_secret": "Copy Secret",
          "okay_i_understand": "Ok, I understand",
          "reminder_title": "Reminder",
          "these_words_are_for_your_eyes_only": "These words are for your eyes only. Your secret phrase gives access to your entire wallet. \n\n       Be very careful with it."
        },
        "uuid": "Your UUID",
        "uuid_copied": "\uDBC0\uDC63 UUID copied",
        "uuid_description": "This identifier allows us to find your application error and crash reports.",
        "loading": "Loading...",
        "app_state_diagnostics_title": "App State",
        "app_state_diagnostics_description": "Allows you to take a snapshot of the application state so that you can share it with our support team.",
        "wallet_diagnostics_title": "Wallet",
        "sheet_title": "Diagnostics",
        "pin_auth_title": "PIN Authentication",
        "you_need_to_authenticate_with_your_pin": "You need to authenticate with your PIN in order to access your Wallet secrets",
        "share_application_state": "Share application state dump",
        "wallet_details_title": "Wallet details",
        "wallet_details_description": "Below are the details of all wallets added to Rainbow."
      },
      "error_displaying_address": "Error displaying address",
      "feedback": {
        "cancel": "No thanks",
        "choice": "Would you like to manually copy our feedback email address to your clipboard?",
        "copy_email_address": "Copy email address",
        "email_subject": "📱 Rainbow Beta Feedback",
        "error": "Error launching email client",
        "send": "Send Feedback"
      },
      "import_failed_invalid_private_key": "Import failed due to an invalid private key. Please try again.",
      "intro": {
        "create_wallet": "Create a Wallet",
        "instructions": "Please do not store more in your wallet than you are willing to lose.",
        "warning": "This is alpha software.",
        "welcome": "Welcome to Rainbow"
      },
      "invalid_ens_name": "This is not a valid ENS name",
      "invalid_unstoppable_name": "This is not a valid Unstoppable name",
      "label": "Wallets",
      "loading": {
        "error": "There has been an error loading the wallet. Please kill the app and retry.",
        "message": "Loading"
      },
      "message_signing": {
        "failed_signing": "Failed to sign message",
        "message": "Message",
        "request": "Message Signing Request",
        "sign": "Sign Message"
      },
      "my_account_address": "My account address:",
      "network_title": "Network",
      "new": {
        "add_wallet_sheet": {
          "options": {
            "cloud": {
              "description_restore_sheet": "If you previously backed up to %{cloudPlatform}, tap here to restore it.",
              "description_with_latest_backup_date": "Latest back up %{fromNow} at %{time}",
              "title": "Restore from %{platform}",
              "no_backups": "No backups found",
              "no_google_backups": "We couldn't find any backup on Google Drive. Make sure you are logged in with the right account."
            },
            "create_new": {
              "description": "Create a new wallet on one of your seed phrases",
              "title": "Create a new wallet"
            },
            "hardware_wallet": {
              "description": "Add accounts from your Bluetooth hardware wallet",
              "title": "Connect your hardware wallet"
            },
            "seed": {
              "description": "Use your Secret Phrase from Rainbow, MetaMask, or another wallet",
              "title": "Import a Secret Phrase or Private Key"
            },
            "watch": {
              "description": "Watch an ENS name or a public address",
              "title": "Watch a wallet"
            }
          },
          "first_wallet": {
            "description": "Import your own wallet or watch someone else's",
            "title": "Add your first wallet"
          },
          "additional_wallet": {
            "description": "Create a new wallet or add an existing one",
            "title": "Add another wallet"
          }
        },
        "import_or_watch_wallet_sheet": {
          "paste": "Paste",
          "continue": "Continue",
          "import": {
            "title": "Restore a wallet",
            "description": "Restore with a recovery phrase or private key from Rainbow or another crypto wallet",
            "placeholder": "Enter a recovery phrase or private key",
            "button": "Import"
          },
          "watch": {
            "title": "Watch an address",
            "placeholder": "Enter an Ethereum address or ENS name",
            "button": "Watch"
          },
          "watch_or_import": {
            "title": "Add a wallet",
            "placeholder": "Enter a secret phrase, private key, Ethereum address, or ENS name"
          }
        },
        "alert": {
          "looks_like_already_imported": "Looks like you already imported this wallet!",
          "oops": "Oops!"
        },
        "already_have_wallet": "I already have one",
        "create_wallet": "Create Wallet",
        "enter_seeds_placeholder": "Secret phrase, private key, Ethereum address, or ENS name",
        "get_new_wallet": "Get a new wallet",
        "import_wallet": "Import Wallet",
        "name_wallet": "Name your wallet",
        "terms": "By proceeding, you agree to Rainbow’s ",
        "terms_link": "Terms of Use"
      },
      "pin_authentication": {
        "choose_your_pin": "Choose your PIN",
        "confirm_your_pin": "Confirm your PIN",
        "still_blocked": "Still blocked",
        "too_many_tries": "Too many tries!",
        "type_your_pin": "Type your PIN",
        "you_need_to_wait_minutes_plural": "You need to wait %{minutesCount} minutes before trying again",
        "you_still_need_to_wait": "You still need to wait ~ %{timeAmount} %{unitName} before trying again"
      },
      "push_notifications": {
        "please_enable_body": "It looks like you are using WalletConnect. Please enable push notifications to be notified of transaction requests from WalletConnect.",
        "please_enable_title": "Rainbow would like to send you push notifications"
      },
      "qr": {
        "camera_access_needed": "Enabling this allows you to scan QR codes so you can connect to dApps and discover wallets.",
        "enable_camera_access": "Enable camera access",
        "error_mounting_camera": "Error mounting camera",
        "find_a_code": "Find a code to scan",
        "qr_1_app_connected": "1 Connected App",
        "qr_multiple_apps_connected": "%{appsConnectedCount} Connected Apps",
        "scan_to_pay_or_connect": "Camera access needed",
        "simulator_mode": "Simulator Mode",
        "sorry_could_not_be_recognized": "Sorry, this QR code could not be recognized.",
        "unrecognized_qr_code_title": "Unrecognized QR Code"
      },
      "settings": {
        "copy_address": "Copy address",
        "copy_address_capitalized": "Copy Address",
        "copy_seed_phrase": "Copy Secret Phrase",
        "hide_seed_phrase": "Hide Secret Phrase",
        "show_seed_phrase": "Show Secret Phrase"
      },
      "something_went_wrong_importing": "Something went wrong while importing. Please try again!",
      "sorry_cannot_add_ens": "Sorry, we cannot add this ENS name at this time. Please try again later!",
      "sorry_cannot_add_unstoppable": "Sorry, we cannot add this Unstoppable name at this time. Please try again later!",
      "speed_up": {
        "problem_while_fetching_transaction_data": "There was a problem while fetching the transaction data. Please try again...",
        "unable_to_speed_up": "Unable to speed up transaction"
      },
      "transaction": {
        "alert": {
          "authentication": "Authentication Failed",
          "cancelled_transaction": "Failed to send cancelled transaction to WalletConnect",
          "connection_expired": "Connection Expired",
          "failed_sign_message": "Failed to sign message",
          "failed_transaction": "Failed to send transaction",
          "failed_transaction_status": "Failed to send failed transaction status",
          "invalid_transaction": "Invalid transaction",
          "please_go_back_and_reconnect": "Please go back to the dapp and reconnect it to your wallet",
          "transaction_status": "Failed to send transaction status"
        },
        "speed_up": {
          "speed_up_title": "Speed up transaction",
          "cancel_tx_title": "Cancel transaction",
          "speed_up_text": "This will attempt to cancel your pending transaction. It requires broadcasting another transaction!",
          "cancel_tx_text": "This will speed up your pending transaction by replacing it. There’s still a chance your original transaction will confirm first!"
        },
        "checkboxes": {
          "clear_profile_information": "Clear profile information",
          "point_name_to_recipient": "Point this name to the recipient’s wallet address",
          "transfer_control": "Transfer control to the recipient",
          "has_a_wallet_that_supports": "The address I’m sending to supports %{networkName}",
          "im_not_sending_to_an_exchange": "I’m not sending to an exchange"
        },
        "errors": {
          "unpredictable_gas": "Oh no! We were unable to estimate the gas limit. Please try again.",
          "insufficient_funds": "Oh no! The gas price changed and you no longer have enough funds for this transaction. Please try again with a lower amount.",
          "generic": "Oh no! There was a problem submitting the transaction. Please try again."
        },
        "complete_check": "Complete check",
        "ens_configuration_options": "ENS configuration options",
        "confirm": "Confirm transaction",
        "max": "Max",
        "placeholder_title": "Placeholder",
        "request": "Transaction Request",
        "send": "Send Transaction",
        "sending_title": "Sending",
        "you_own_this_wallet": "You own this wallet",
        "first_time_send": "First time send",
        "previous_sends": "%{number} previous sends"
      },
      "wallet_connect": {
        "error": "Error initializing with WalletConnect",
        "failed_to_disconnect": "Failed to disconnect all WalletConnect sessions",
        "failed_to_send_request_status": "Failed to send request status to WalletConnect.",
        "missing_fcm": "Unable to initialize WalletConnect: missing push notification token. Please try again.",
        "walletconnect_session_has_expired_while_trying_to_send": "WalletConnect session has expired while trying to send request status. Please reconnect."
      },
      "wallet_title": "Wallet"
    },
    "support": {
      "error_alert": {
        "copy_email_address": "Copy email address",
        "no_thanks": "No thanks",
        "message": "Would you like to manually copy our support email address to your clipboard?",
        "title": "Error launching email client",
        "subject": "Rainbow Support"
      },
      "wallet_alert": {
        "message_support": "Message Support",
        "close": "Close",
        "learn_more": "Learn More",
        "message": "If you've recently swapped phones, you may need to reimport your wallets. For all other help, please reach out to support! \n\nWe'll get back to you soon!",
        "title": "An error occurred"
      }
    },
    "walletconnect": {
      "connecting": "Connecting",
      "loading": "Loading",
      "requests": "Requests",
      "wants_to_connect": "wants to connect to your wallet",
      "wants_to_connect_to_network": "wants to connect to the %{network} network",
      "available_networks": "Available Networks",
      "change_network": "Change Network",
      "connected_apps": "Connected apps",
      "no_connected_apps": "No Connected apps yet 😢",
      "disconnect": "Disconnect",
      "go_back_to_your_browser": "Go back to your browser",
      "paste_uri": {
        "button": "Paste session URI",
        "message": "Paste WalletConnect URI below",
        "title": "New WalletConnect Session"
      },
      "none": "None",
      "switch_network": "Switch Network",
      "switch_wallet": "Switch Wallet",
      "titles": {
        "connect": "You're connected!",
        "reject": "Connection canceled",
        "sign": "Message signed!",
        "sign_canceled": "Transaction canceled!",
        "transaction_canceled": "Transaction canceled!",
        "transaction_sent": "Transaction sent!"
      },
      "unknown_application": "Unknown Application",
      "connection_failed": "Connection failed",
      "failed_to_connect_to": "Failed to connect to %{appName}",
      "go_back": "Go back",
      "requesting_network": "Requesting %{num} network",
      "requesting_networks": "Requesting %{num} networks",
      "unknown_dapp": "Unknown Dapp",
      "unknown_url": "Unknown URL",
      "approval_sheet_network": "Network",
      "approval_sheet_networks": "%{length} Networks",
      "auth": {
        "signin_title": "Sign In",
        "signin_prompt": "Do you want to sign into %{name} with your wallet?",
        "signin_with": "Sign in with",
        "signin_button": "Continue",
        "signin_notice": "By continuing, you’ll sign a free message proving you own this wallet",
        "error_alert_title": "Authentication failed",
        "error_alert_description": "Something went wrong. Please try again, or reach out to our support team."
      },
      "menu_options": {
        "disconnect": "Disconnect",
        "connect": "Connect",
        "switch_wallet": "Switch Wallet",
        "switch_network": "Switch Network",
        "available_networks": "Available Networks"
      },
      "errors": {
        "go_back": "Go back",
        "generic_title": "Connection failed",
        "generic_error": "Something went wrong. Please try again, or reach out to our support team.",
        "pairing_timeout": "This session timed-out before a connection could be established. This is usually due to a network error. Please try again.",
        "pairing_unsupported_methods": "The dapp requested wallet RPC methods that are unsupported by Rainbow.",
        "pairing_unsupported_networks": "The dapp requested network(s) that are unsupported by Rainbow.",
        "read_only_wallet_on_signing_method": "It looks like you're using a read-only wallet, which is not allowed for this request.",
        "namespaces_invalid": "There was an issue with the namespaces requested by the dapp. Please try again or contact Rainbow and/or dapp support teams.",
        "request_invalid": "The request contained invalid parameters. Please try again or contact Rainbow and/or dapp support teams.",
        "eth_sign": "Rainbow does not support legacy eth_sign due to security concerns.  \n Please contact Rainbow and/or dapp support teams if you have any questions.",
        "request_unsupported_network": "The network specified in this request is not supported by Rainbow.",
        "request_unsupported_methods": "The RPC method(s) specified in this request are not supported by Rainbow.",
        "no_accounts_found": "No accounts found in approved namespaces."
      },
      "dapp_warnings": {
        "info_alert": {
          "title": "This app is likely malicious",
          "description": "Signing messages or transactions from this app could result in losing your assets"
        }
      },
      "simulation": {
        "titles": {
          "message_request": "Message Request",
          "transaction_request": "Transaction Request"
        },
        "simulation_card": {
          "titles": {
            "not_enough_native_balance": "Not Enough %{symbol}",
            "likely_to_fail": "Likely to Fail",
            "simulation_unavailable": "Simulation Unavailable",
            "simulation_result": "Simulated Result",
            "simulating": "Simulating",
            "proceed_carefully": "Proceed Carefully",
            "suspicious_transaction": "Suspicious Transaction"
          },
          "messages": {
            "no_changes": "No Changes Detected",
            "need_more_native": "You’ll need more %{symbol} on %{network} to pay for this transaction. Get some %{symbol} below to continue with this request.",
            "unavailable_personal_sign": "Simulation for personal signs is not yet supported",
            "unavailable_zora_network": "Simulation on Zora is not yet supported",
            "failed_to_simulate": "The simulation failed, which suggests your transaction is likely to fail. This may be an issue with the app you’re using.",
            "tx_api_error": "We are unable to determine whether or not your transaction will succeed or fail. Proceed with caution.",
            "warning": "No known malicious behavior was detected, but this transaction has characteristics that may pose a risk to your wallet.",
            "malicious": "Signing this transaction could result in losing access to everything in your wallet."
          },
          "event_row": {
            "unlimited": "Unlimited",
            "types": {
              "send": "Send",
              "receive": "Receive",
              "approve": "Approve",
              "revoke": "Revoke"
            }
          }
        },
        "details_card": {
          "title": "Details",
          "types": {
            "chain": "Network",
            "contract": "Contract",
            "contract_created": "Contract Created",
            "to": "To",
            "function": "Function",
            "source_code": "Source Code",
            "nonce": "Nonce"
          },
          "unknown": "Unknown"
        },
        "message_card": {
          "title": "Message",
          "copy": "Copy"
        },
        "profile_section": {
          "signing_with": "Signing with",
          "free_to_sign": "Free to sign",
          "no_native_balance": "No %{symbol}",
          "on_network": "on %{network}"
        },
        "buttons": {
          "cancel": "Cancel",
          "confirm": "􀎽 Confirm",
          "confirming": "Confirming",
          "get_native_token": "Get %{symbol}",
          "buy_native_token": "Buy %{symbol}"
        },
        "formatted_dates": {
          "today": "Today",
          "day_ago": "day ago",
          "days_ago": "days ago",
          "week_ago": "week ago",
          "weeks_ago": "weeks ago",
          "month_ago": "month ago",
          "months_ago": "months ago"
        }
      }
    },
    "warning": {
      "user_is_offline": "Connection offline, please check your internet connection",
      "user_is_online": "Connected! You're back online"
    },
    "dapp_browser": {
      "address_bar": {
        "input_placeholder": "Search or enter website"
      },
      "control_panel": {
        "connected": "Connected",
        "not_connected": "Not Connected",
        "switch_wallet": "Switch Wallet",
        "switch_network": "Switch Network",
        "disconnect": "Disconnect",
        "favorite": "Favorite",
        "undo_favorite": "Undo",
        "connect": "Connect",
        "swap": "Swap",
        "bridge": "Bridge",
        "more": "More"
      },
      "error": {
        "title": "Something went wrong",
        "default_msg": "There was an error loading the page. Please try again."
      },
      "no_wc_needed": {
        "title": "Ooops!",
        "description": "Seems like you're trying to connect to this dapp via WalletConnect. This is no longer necessary with Rainbow's in-app browser. Go back and choose \"MetaMask\" and everything should work just fine.",
        "cta": "Got it"
      },
      "provider_error": {
        "unsupported_chain": "Unsupported Chain",
        "no_active_session": "You need to connect to the dapp before attempting to switch chains"
      },
      "homepage": {
        "trending": "Trending",
        "recents": "Recents",
        "favorites": "Favorites"
      },
      "search": {
        "find_apps_and_more": "Find apps and more",
        "more_results": "More Results",
        "search": "Search"
      },
      "menus": {
        "favorite": "Favorite",
        "home": "Home",
        "undo_favorite": "Undo Favorite",
        "remove": "Remove",
        "forward": "Forward",
        "back": "Back",
        "share": "Share",
        "close_all_tabs": "Close All %{numberOfClosableTabs} Tabs",
        "close_both_tabs": "Close Both Tabs",
        "close_this_tab": "Close This Tab",
        "close_tab": "Close Tab",
        "new_tab": "New Tab"
      }
    },
    "trending_tokens": {
      "all": "All",
      "no_results": {
        "title": "No results",
        "body": "Try browsing a larger timeframe or a different network or category."
      },
      "and": "and",
      "and_others": {
        "one": "and %{count} other",
        "other": "and %{count} others"
      },
      "filters": {
        "categories": {
          "TRENDING": "Trending",
          "NEW": "New",
          "FARCASTER": "Farcaster"
        },
        "sort": {
          "RECOMMENDED": "Sort",
          "VOLUME": "Volume",
          "MARKET_CAP": "Market Cap",
          "TOP_GAINERS": "Top Gainers",
          "TOP_LOSERS": "Top Losers"
        },
        "time": {
          "H12": "12h",
          "H24": "24h",
          "D7": "1 Week",
          "D3": "1 Month"
        }
      }
    },
    "network_switcher": {
      "customize_networks_banner": {
        "title": "Customize Networks",
        "tap_the": "Tap the",
        "button_to_set_up": "button below to set up"
      },
      "drag_here_to_unpin": "Drag here to unpin networks",
      "edit": "Edit",
      "networks": "Networks",
      "drag_to_rearrange": "Drag to rearrange",
      "show_less": "Show less",
<<<<<<< HEAD
=======
      "more": "More",
>>>>>>> 0acafeb7
      "show_more": "More Networks",
      "all_networks": "All Networks"
    },
    "done": "Done",
    "copy": "Copy",
    "paste": "Paste"
  }
}<|MERGE_RESOLUTION|>--- conflicted
+++ resolved
@@ -3061,10 +3061,7 @@
       "networks": "Networks",
       "drag_to_rearrange": "Drag to rearrange",
       "show_less": "Show less",
-<<<<<<< HEAD
-=======
       "more": "More",
->>>>>>> 0acafeb7
       "show_more": "More Networks",
       "all_networks": "All Networks"
     },
