--- conflicted
+++ resolved
@@ -1270,13 +1270,9 @@
         "error": "Oops!\nPlease pull to refresh.",
         "points": "points",
         "referral_code_copied": "Referral code copied",
-<<<<<<< HEAD
-        "earn_points_for_referring": "Earn points for referring friends once they swap $100 through Rainbow",
+        "earn_points_for_referring": "Earn points when your referrals swap $100 through Rainbow, plus earn 10% of the points your referrals earn",
+        "now": "Now",
         "already_claimed_points": "Sorry! You have already claimed your points."
-=======
-        "earn_points_for_referring": "Earn points when your referrals swap $100 through Rainbow, plus earn 10% of the points your referrals earn",
-        "now": "Now"
->>>>>>> f8514bf2
       },
       "console": {
         "claim_bonus_paragraph": "You'll receive an additional 100 points once you swap at least $100 through Rainbow",
