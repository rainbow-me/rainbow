{
  "translation": {
    "account": {
      "hide": "Hide",
      "label_24h": "24h",
      "label_asset": "Asset",
      "label_price": "Price",
      "label_quantity": "Quantity",
      "label_status": "Status",
      "label_total": "Total",
      "low_market_value": "with low market value",
      "no_market_value": "with no market value",
      "show": "Show",
      "show_all": "Show all",
      "show_less": "Show less",
      "tab_balances": "Balances",
      "tab_balances_empty_state": "Balance",
      "tab_balances_tooltip": "Ethereum and Token Balances",
      "tab_collectibles": "Collectibles",
      "tab_interactions": "Interactions",
      "tab_interactions_tooltip": "Smart Contract Interactions",
      "tab_investments": "Pools",
      "tab_savings": "Savings",
      "tab_showcase": "Showcase",
      "tab_points": "Points",
      "tab_positions": "Positions",
      "tab_transactions": "Transactions",
      "tab_transactions_tooltip": "Transactions and Token Transfers",
      "tab_uniquetokens": "Unique Tokens",
      "tab_uniquetokens_tooltip": "Unique Tokens",
      "token": "token",
      "tokens": "tokens",
      "tx_failed": "Failed",
      "tx_fee": "Fee",
      "tx_from": "From",
      "tx_from_lowercase": "from",
      "tx_hash": "Transaction Hash",
      "tx_pending": "Pending",
      "tx_received": "Received",
      "tx_self": "Self",
      "tx_sent": "Sent",
      "tx_timestamp": "Timestamp",
      "tx_to": "To",
      "tx_to_lowercase": "to",
      "unknown_token": "Unknown Token"
    },
    "activity_list": {
      "empty_state": {
        "default_label": "No transactions yet",
        "recycler_label": "No transactions yet",
        "testnet_label": "Your testnet transaction history starts now!"
      }
    },
    "add_funds": {
      "eth": {
        "or_send_eth": "or send ETH to your wallet",
        "send_from_another_source": "Send from Coinbase or another exchange—or ask a friend!"
      },
      "limit_left_this_week": "$%{remainingLimit} left this week",
      "limit_left_this_year": "$%{remainingLimit} left this year",
      "test_eth": {
        "add_from_faucet": "Add from faucet",
        "or_send_test_eth": "or send test ETH to your wallet",
        "request_test_eth": "Request test ETH through the %{testnetName} faucet",
        "send_test_eth_from_another_source": "Send test ETH from another %{testnetName} wallet—or ask a friend!"
      },
      "to_get_started_android": "To get started, buy some ETH",
      "to_get_started_ios": "To get started, buy some ETH with Apple Pay",
      "weekly_limit_reached": "Weekly limit reached",
      "yearly_limit_reached": "Yearly limit reached"
    },
    "assets": {
      "unkown_token": "Unknown Token"
    },
    "avatar_builder": {
      "emoji_categories": {
        "activities": "Activities",
        "animals": "Animals & Nature",
        "flags": "Flags",
        "food": "Food & Drink",
        "objects": "Objects",
        "smileys": "Smileys & People",
        "symbols": "Symbols",
        "travel": "Travel & Places"
      }
    },
    "back_up": {
      "errors": {
        "keychain_access": "You need to authenticate to proceed with the Backup process",
        "decrypting_data": "Incorrect password! Please try again.",
        "no_backups_found": "We couldn't find your previous backup!",
        "cant_get_encrypted_data": "We couldn't access your backup at this time. Please try again later.",
        "missing_pin": "Something went wrong while processing your PIN code. Please try again later.",
        "generic": "Error while trying to backup. Error code: %{errorCodes}"
      },
      "wrong_pin": "The PIN code you entered was incorrect and we can't make a backup. Please try again with the correct code.",
      "already_backed_up": {
        "backed_up": "Backed up",
        "backed_up_manually": "Backed up manually",
        "backed_up_message": "Your wallet is backed up",
        "imported": "Imported",
        "imported_message": "Your wallet was imported"
      },
      "backup_deleted_successfully": "Backups Deleted Successfully",
      "cloud": {
        "back_up_to_platform": "Back up to %{cloudPlatformName}",
        "manage_platform_backups": "Manage %{cloudPlatformName} Backups",
        "password": {
          "a_password_youll_remember": "Please use a password you'll remember.",
          "backup_password": "Backup Password",
          "choose_a_password": "Choose a password",
          "confirm_backup": "Confirm Backup",
          "confirm_password": "Confirm password",
          "confirm_placeholder": "Confirm Password",
          "it_cant_be_recovered": "It can't be recovered!",
          "minimum_characters": "Minimum %{minimumLength} characters",
          "passwords_dont_match": "Passwords don't match",
          "strength": {
            "level1": "Weak password",
            "level2": "Good password",
            "level3": "Great password",
            "level4": "Strong password"
          },
          "use_a_longer_password": "Use a longer password"
        }
      },
      "confirm_password": {
        "add_to_cloud_platform": "Add to %{cloudPlatformName} Backup",
        "backup_password_placeholder": "Backup Password",
        "confirm_backup": "Confirm Backup",
        "enter_backup_description": "To add this wallet to your %{cloudPlatformName} backup, enter your existing backup password",
        "enter_backup_password": "Enter backup password"
      },
      "explainers": {
        "backup": "Don't forget this password! It is separate from your %{cloudPlatformName} password, and you should save it in a secure location.\n\nYou will need it in order to restore your wallet from the backup in the future.",
        "if_lose_cloud": "If you lose this device, you can recover your encrypted wallet backup from %{cloudPlatformName}.",
        "if_lose_imported": "If you lose this device, you can restore your wallet with the key you originally imported.",
        "if_lose_manual": "If you lose this device, you can restore your wallet with the secret phrase you saved."
      },
      "manual": {
        "label": "Your secret phrase",
        "pkey": {
          "confirm_save": "I’ve saved my key",
          "save_them": "Copy it and save it in your password manager, or in another secure spot.",
          "these_keys": "This is the key to your wallet!"
        },
        "seed": {
          "confirm_save": "I’ve saved these words",
          "save_them": "Write them down or save them in your password manager.",
          "these_keys": "These words are the keys to your wallet!"
        }
      },
      "needs_backup": {
        "back_up_your_wallet": "Back up your wallet",
        "dont_risk": "Don't risk your money! Back up your wallet so you can recover it if you lose this device.",
        "not_backed_up": "Not backed up"
      },
      "restore_cloud": {
        "backup_password_placeholder": "Backup Password",
        "confirm_backup": "Confirm Backup",
        "enter_backup_password": "Enter backup password",
        "enter_backup_password_description": "To restore your wallet, enter the backup password you created",
        "error_while_restoring": "Error while restoring backup",
        "incorrect_pin_code": "Incorrect PIN code",
        "incorrect_password": "Incorrect Password",
        "restore_from_cloud_platform": "Restore from %{cloudPlatformName}"
      },
      "secret": {
        "anyone_who_has_these": "Anyone who has these words can access your entire wallet!",
        "biometrically_secured": "Your account has been secured with biometric data, like fingerprint or face identification. To see your recovery phrase, turn on biometrics in your phone’s settings.",
        "no_seed_phrase": "We couldn't retrieve your seed phrase. Please ensure you've properly authenticated using biometric data, such as your fingerprint or face identification, or entered your PIN code correctly.",
        "copy_to_clipboard": "Copy to clipboard",
        "for_your_eyes_only": "For your eyes only",
        "private_key_title": "Private Key",
        "secret_phrase_title": "Secret Phrase",
        "show_recovery": "Show Recovery %{typeName}",
        "view_private_key": "View private key",
        "view_secret_phrase": "View secret phrase",
        "you_need_to_authenticate": "You need to authenticate in order to access your recovery %{typeName}"
      }
    },
    "bluetooth": {
      "powered_off_alert": {
        "title": "Bluetooth is off",
        "message": "Please turn on Bluetooth to use this feature",
        "open_settings": "Open Settings",
        "cancel": "Cancel"
      },
      "permissions_alert": {
        "title": "Bluetooth Permissions",
        "message": "Please enable Bluetooth permissions in your settings to use this feature",
        "open_settings": "Open Settings",
        "cancel": "Cancel"
      }
    },
    "button": {
      "add": "Add",
      "add_cash": "Add Cash",
      "add_to_list": "Add to List",
      "all": "All",
      "attempt_cancellation": "Attempt Cancellation",
      "buy_eth": "Buy Ethereum",
      "cancel": "Cancel",
      "close": "Close",
      "confirm": "Confirm",
      "confirm_exchange": {
        "deposit": "Hold to Deposit",
        "enter_amount": "Enter an Amount",
        "fetching_quote": "Fetching Quote",
        "insufficient_eth": "Insufficient ETH",
        "insufficient_bnb": "Insufficient BNB",
        "insufficient_funds": "Insufficient Funds",
        "insufficient_liquidity": "􀅵 Insufficient Liquidity",
        "fee_on_transfer": "􀅵 Fee on Transfer Token",
        "no_route_found": "􀅵 No route found",
        "insufficient_matic": "Insufficient MATIC",
        "insufficient_token": "Insufficient %{tokenName}",
        "invalid_fee": "Invalid Fee",
        "invalid_fee_lowercase": "Invalid fee",
        "loading": "Loading...",
        "no_quote_available": "􀅵 No Quote Available",
        "review": "Review",
        "submitting": "Submitting",
        "swap": "Hold to Swap",
        "bridge": "Hold to Bridge",
        "swap_anyway": "Swap Anyway",
        "symbol_balance_too_low": "%{symbol} balance too low",
        "view_details": "View Details",
        "withdraw": "Hold to Withdraw"
      },
      "connect": "Connect",
      "connect_walletconnect": "Use WalletConnect",
      "continue": "Continue",
      "delete": "Delete",
      "dismiss": "Dismiss",
      "disconnect_account": "Log Out",
      "donate": "Donate ETH",
      "done": "Done",
      "edit": "Edit",
      "exchange": "Exchange",
      "exchange_again": "Exchange Again",
      "exchange_search_placeholder": "Search tokens",
      "exchange_search_placeholder_network": "Search tokens on %{network}",
      "favorites": "Favorites",
      "go_back": "Go Back",
      "go_back_lowercase": "Go back",
      "got_it": "Got it",
      "hide": "Hide",
      "hold_to_authorize": {
        "authorizing": "Authorizing",
        "confirming_on_ledger": "Confirming on Ledger",
        "hold_keyword": "Hold",
        "tap_keyword": "Tap"
      },
      "hold_to_send": "Hold to Send",
      "import": "Import",
      "learn_more": "Learn more",
      "less": "Less",
      "loading": "Loading",
      "more": "More",
      "my_qr_code": "My QR Code",
      "next": "Next",
      "no_thanks": "No thanks",
      "notify_me": "Get notified",
      "offline": "Offline",
      "ok": "OK",
      "okay": "Okay",
      "paste": "Paste",
      "paste_address": "Paste",
      "paste_seed_phrase": "Paste",
      "pin": "Pin",
      "proceed": "Proceed",
      "proceed_anyway": "Proceed Anyway",
      "receive": "Receive",
      "remove": "Remove",
      "save": "Save",
      "send": "Send",
      "send_another": "Send Another",
      "share": "Share",
      "swap": "Swap",
      "try_again": "Try again",
      "unhide": "Unhide",
      "unpin": "Unpin",
      "view": "View",
      "watch_this_wallet": "Watch this Wallet",
      "hidden": "Hidden"
    },
    "cards": {
      "ens_create_profile": {
        "title": "Create your ENS profile",
        "body": "Replace your wallet address with a profile owned entirely by you."
      },
      "ens_search": {
        "mini_title": "ENS",
        "title": "Register a .eth name"
      },
      "eth": {
        "today": "today"
      },
      "gas": {
        "average": "Average",
        "gwei": "Gwei",
        "high": "High",
        "loading": "Loading…",
        "low": "Low",
        "network_fees": "Network fees",
        "surging": "Surging",
        "very_low": "Very low"
      },
      "learn": {
        "learn": "Learn",
        "cards": {
          "get_started": {
            "title": "Get Started with Rainbow",
            "description": "Welcome to Rainbow! We're so glad you're here. We've created this guide to help with the basics of Rainbow and get you started on your new Web3 and Ethereum journey."
          },
          "backups": {
            "title": "The Importance of Backups",
            "description": "Keeping your wallet safe, secure, and backed up is essential to wallet ownership. Here we’ll chat about why it’s important to backup your wallet and the different methods that you can backup with."
          },
          "crypto_and_wallets": {
            "title": "Crypto and Wallets",
            "description": "On a really simple level, a wallet is just a personal and unique cryptographic key (as shown below). Wallet apps like Rainbow are user interfaces that allow you to create, store, and manage cryptographic keys without having to have technical skills or knowledge."
          },
          "protect_wallet": {
            "title": "Protect Your Wallet",
            "description": "One of the best parts of having an Ethereum wallet like Rainbow is that you are in total control of your money. Unlike a bank account from Wells Fargo or a crypto exchange like Coinbase, we do not hold your assets on your behalf."
          },
          "connect_to_dapp": {
            "title": "Connect to a Website or App",
            "description": "Now that you have an Ethereum wallet, you can login to certain websites using it. Instead of creating new accounts and passwords for every website you interact with, you'll just connect your wallet instead."
          },
          "avoid_scams": {
            "title": "Avoid Crypto Scams",
            "description": "Here at Rainbow, one of our goals is to make exploring the new world of Ethereum fun, friendly, and safe. You know what's not any of those things? Scams. They're mean, and no one likes them. We want to help you avoid them, so we wrote this brief guide to help you do exactly that!"
          },
          "understanding_web3": {
            "title": "Understanding Web3",
            "description": "The internet has been evolving ever since it was created, and it has been through many eras. Web1 started during the 1990s, and it was a period marked by people connecting to the internet and reading what was there, but not publishing or contributing themselves."
          },
          "manage_connections": {
            "title": "Manage Connections and Networks",
            "description": "Many of the websites or applications you connect your wallet to require you to be using a specific network. Currently, most websites use the main Ethereum network and new connections to your wallet usually default to this network."
          },
          "supported_networks": {
            "title": "Supported Networks",
            "description": "Up until recently, Rainbow and many other blockchain projects have only been compatible with Ethereum—the world's public decentralized ledger. Ethereum is extremely secure and highly reliable, but it isn't always well suited for speed and efficiency."
          },
          "collect_nfts": {
            "title": "Collect NFTs on OpenSea",
            "description": "NFTs are digital collectibles that can be owned and traded. The acronym \"NFT\" stands for non-fungible token, and they can come in the form of anything from digital trading cards to digital art. There are even NFTs that act like certificates of authenticity for physical items."
          }
        },
        "categories": {
          "essentials": "Essentials",
          "staying_safe": "Staying Safe",
          "beginners_guides": "Beginner's Guides",
          "blockchains_and_fees": "Blockchains and Fees",
          "what_is_web3": "What is Web3?",
          "apps_and_connections": "Apps and Connections",
          "navigating_your_wallet": "Navigating your Wallet"
        }
      },
      "ledger": {
        "title": "Pair a Hardware Wallet",
        "body": "Connect your Ledger Nano X to Rainbow through Bluetooth."
      },
      "receive": {
        "receive_assets": "Receive assets",
        "copy_address": "Copy Address",
        "description": "You can also long press your\naddress above to copy it."
      }
    },
    "cloud": {
      "backup_success": "Your wallet has been backed up successfully!"
    },
    "contacts": {
      "contact_row": {
        "balance_eth": "%{balanceEth} ETH"
      },
      "contacts_title": "Contacts",
      "input_placeholder": "Name",
      "my_wallets": "My wallets",
      "options": {
        "add": "Add Contact",
        "cancel": "Cancel",
        "delete": "Delete Contact",
        "edit": "Edit Contact",
        "view": "View Profile"
      },
      "send_header": "Send",
      "suggestions": "Suggestions",
      "to_header": "To",
      "watching": "Watching"
    },
    "deeplinks": {
      "couldnt_recognize_url": "Uh oh! We couldn’t recognize this URL!",
      "tried_to_use_android": "Tried to use Android bundle",
      "tried_to_use_ios": "Tried to use iOS bundle"
    },
    "developer_settings": {
      "alert": "Alert",
      "applied": "APPLIED",
      "backups_deleted_successfully": "Backups deleted successfully",
      "clear_async_storage": "Clear async storage",
      "clear_pending_txs": "Clear Pending Transactions",
      "clear_image_cache": "Clear Image Cache",
      "clear_image_metadata_cache": "Clear Image Metadata Cache",
      "clear_local_storage": "Clear local storage",
      "clear_mmkv_storage": "Clear MMKV storage",
      "connect_to_hardhat": "Connect to hardhat",
      "crash_app_render_error": "Crash app (render error)",
      "enable_testnets": "Enable Testnets",
      "installing_update": "Installing update",
      "navigation_entry_point": "Navigation entry point",
      "no_update": "No update",
      "not_applied": "NOT APPLIED",
      "notifications_debug": "Notifications Debug",
      "remove_all_backups": "Remove all backups",
      "keychain": {
        "menu_title": "Reset Keychain",
        "delete_wallets": "Delete all wallets",
        "alert_title": "Careful!",
        "alert_body": "🚨🚨🚨 \nThis will permanently delete all of your wallets private keys & data, please make sure you have everything backed up before proceeding!! \n🚨🚨🚨"
      },
      "restart_app": "Restart app",
      "reset_experimental_config": "Reset experimental config",
      "status": "Status",
      "sync_codepush": "Sync codepush"
    },
    "discover": {
      "pulse": {
        "pulse_description": "All the top DeFi tokens in one",
        "today_suffix": "today",
        "trading_at_prefix": "Trading at"
      },
      "search": {
        "profiles": "Profiles",
        "search_ethereum": "Search all of Ethereum",
        "search_ethereum_short": "Search Ethereum",
        "search": "Search",
        "discover": "Discover"
      },
      "strategies": {
        "strategies_title": "Strategies",
        "yearn_finance_description": "Smart yield strategies from yearn.finance"
      },
      "title_discover": "Discover",
      "title_search": "Search",
      "top_movers": {
        "disabled_testnets": "Top movers are disabled on Testnets",
        "top_movers_title": "Top Movers"
      },
      "uniswap": {
        "data": {
          "annualized_fees": "Annualized fees",
          "pool_size": "Pool size",
          "profit_30_days": "30d profit",
          "volume_24_hours": "24h volume"
        },
        "disabled_testnets": "Pools are disabled on Testnets",
        "error_loading_uniswap": "There was an error loading Uniswap pool data",
        "show_more": "Show more",
        "title_pools": "Uniswap Pools"
      },
      "op_rewards": {
        "card_subtitle": "Earn OP tokens every time you bridge to or swap on Optimism.",
        "card_title": "$OP Rewards",
        "button_title": "\uDBC1\uDC1A View My Earnings"
      }
    },
    "error_boundary": {
      "error_boundary_oops": "Oops!",
      "restart_rainbow": "Restart Rainbow",
      "something_went_wrong": "Something went wrong.",
      "wallets_are_safe": "Don't worry, your wallets are safe! Just restart the app to get back to business."
    },
    "exchange": {
      "coin_row": {
        "expires_in": "Expires in %{minutes}m",
        "from_divider": "from",
        "to_divider": "to",
        "view_on": "View on %{blockExplorerName}",
        "view_on_etherscan": "View on Etherscan"
      },
      "flip": "Flip",
      "max": "Max",
      "movers": {
        "loser": "Loser",
        "mover": "Mover"
      },
      "long_wait": {
        "prefix": "Long Wait",
        "time": "Up to %{estimatedWaitTime} to swap"
      },
      "no_results": {
        "description": "Some tokens don't have enough liquidity to perform a successful swap.",
        "description_l2": "Some tokens don't have enough layer 2 liquidity to perform a successful swap.",
        "description_no_assets": "You don't have any tokens to %{action}.",
        "nothing_found": "Nothing found",
        "nothing_here": "Nothing here!",
        "nothing_to_send": "Nothing to send"
      },
      "price_impact": {
        "losing_prefix": "Losing",
        "small_market": "Small Market",
        "label": "Possible loss"
      },
      "source": {
        "rainbow": "Auto",
        "0x": "0x",
        "1inch": "1inch"
      },
      "settings": "Settings",
      "use_defaults": "Use Defaults",
      "done": "Done",
      "losing": "Losing",
      "high": "High",
      "slippage_tolerance": "Max Slippage",
      "source_picker": "Route Swaps via",
      "use_flashbots": "Use Flashbots",
      "swapping_for_prefix": "Swapping for",
      "view_details": "View Details",
      "token_sections": {
        "bridgeTokenSection": "􀊝 Bridge",
        "crosschainMatchSection": "􀤆 On other networks",
        "favoriteTokenSection": "􀋃 Favorites",
        "lowLiquidityTokenSection": "􀇿 Low Liquidity",
        "unverifiedTokenSection": "􀇿 Unverified",
        "verifiedTokenSection": "􀇻 Verified",
        "unswappableTokenSection": "􀘰 No trade routes"
      }
    },
    "expanded_state": {
      "asset": {
        "about_asset": "About %{assetName}",
        "balance": "Balance",
        "get_asset": "Get %{assetSymbol}",
        "market_cap": "Market cap",
        "read_more_button": "Read more",
        "available_networks": "Available on %{availableNetworks} networks",
        "available_network": "Available on the %{availableNetwork} network",
        "available_networkv2": "Only available on %{availableNetwork}",
        "l2_disclaimer": "This %{symbol} is on the %{network} network",
        "l2_disclaimer_send": "Sending on the %{network} network",
        "l2_disclaimer_dapp": "This app on the %{network} network",
        "social": {
          "facebook": "Facebook",
          "homepage": "Homepage",
          "reddit": "Reddit",
          "telegram": "Telegram",
          "twitter": "Twitter"
        },
        "uniswap_liquidity": "Uniswap liquidity",
        "value": "Value",
        "volume_24_hours": "24h volume"
      },
      "chart": {
        "all_time": "All Time",
        "date": {
          "months": {
            "month_00": "Jan",
            "month_01": "Feb",
            "month_02": "Mar",
            "month_03": "Apr",
            "month_04": "May",
            "month_05": "Jun",
            "month_06": "Jul",
            "month_07": "Aug",
            "month_08": "Sep",
            "month_09": "Oct",
            "month_10": "Nov",
            "month_11": "Dec"
          }
        },
        "no_price_data": "No price data",
        "past_timespan": "Past %{formattedTimespan}",
        "today": "Today",
        "token_pool": "%{tokenName} Pool"
      },
      "contact_profile": {
        "name": "Name"
      },
      "liquidity_pool": {
        "annualized_fees": "Annualized fees",
        "fees_earned": "Fees earned",
        "half": "Half",
        "pool_makeup": "Pool makeup",
        "pool_shares": "Pool shares",
        "pool_size": "Pool size",
        "pool_volume_24h": "24h pool volume",
        "total_value": "Total value",
        "underlying_tokens": "Underlying tokens"
      },
      "nft_brief_token_info": {
        "for_sale": "For sale",
        "last_sale": "Last sale price"
      },
      "swap": {
        "swap": "Swap",
        "bridge": "Bridge",
        "flashbots_protect": "Flashbots Protect",
        "losing": "Losing",
        "on": "On",
        "price_impact": "Price impact",
        "price_row_per_token": "per",
        "slippage_message": "This is a small market, so you’re getting a bad price. Try a smaller trade!",
        "swapping_via": "Swapping via",
        "unicorn_one": "that unicorn one",
        "uniswap_v2": "Uniswap v2",
        "view_on": "View on %{blockExplorerName}",
        "network_switcher": "Swapping on the %{network} network",
        "settling_time": "Estimated settling time",
        "swap_max_alert": {
          "title": "Are you sure?",
          "message": "You are about to swap all the %{inputCurrencyAddress} available in your wallet. If you want to swap back to %{inputCurrencyAddress}, you may not be able to afford the fee.\n\nWould you like to auto adjust the balance to leave some %{inputCurrencyAddress}?",
          "no_thanks": "No thanks",
          "auto_adjust": "Auto adjust"
        },
        "swap_max_insufficient_alert": {
          "title": "Insufficient %{symbol}",
          "message": "You have insufficient %{symbol} to cover the fees to swap the maximum amount."
        }
      },
      "swap_details": {
        "reward": "Reward",
        "exchange_rate": "Exchange rate",
        "rainbow_fee": "Included Rainbow fee",
        "refuel": "Extra network tokens",
        "review": "Review",
        "show_details": "More details",
        "hide_details": "Hide details",
        "price_impact": "Difference in value",
        "minimum_received": "Minimum received",
        "maximum_sold": "Maximum sold",
        "token_contract": "%{token} contract",
        "number_of_exchanges": "%{number} Exchanges",
        "number_of_steps": "%{number} Steps",
        "input_exchange_rate": "1 %{inputSymbol} for %{executionRate} %{outputSymbol}",
        "output_exchange_rate": "1 %{outputSymbol} for %{executionRate} %{inputSymbol}"
      },
      "token_index": {
        "get_token": "Get %{assetSymbol}",
        "makeup_of_token": "Makeup of 1 %{assetSymbol}",
        "underlying_tokens": "Underlying tokens"
      },
      "unique": {
        "save": {
          "access_to_photo_library_was_denied": "Access to photo library was denied",
          "failed_to_save_image": "Failed to save Image",
          "image_download_permission": "Image Download Permission",
          "nft_image": "NFT image",
          "your_permission_is_required": "Your permission is required to save images to your device"
        }
      },
      "unique_expanded": {
        "about": "About %{assetFamilyName}",
        "attributes": "Attributes",
        "collection_website": "Collection Website",
        "configuration": "Configuration",
        "copy": "Copy",
        "copy_token_id": "Copy Token ID",
        "description": "Description",
        "discord": "Discord",
        "edit": "Edit",
        "expires_in": "Expires in",
        "expires_on": "Expires on",
        "floor_price": "Floor price",
        "for_sale": "For sale",
        "in_showcase": "In Showcase",
        "last_sale_price": "Last sale price",
        "manager": "Manager",
        "open_in_web_browser": "Open in Web Browser",
        "owner": "Owner",
        "profile_info": "Profile Info",
        "properties": "Properties",
        "registrant": "Registrant",
        "resolver": "Resolver",
        "save_to_photos": "Save to Photos",
        "sell_for_x": "Sell for %{price}",
        "set_primary_name": "Set as my ENS name",
        "share_token_info": "Share %{uniqueTokenName} Info",
        "showcase": "Showcase",
        "toast_added_to_showcase": "Added to showcase",
        "toast_removed_from_showcase": "Removed from showcase",
        "refreshing": "Refreshing metadata...",
        "reported": "Reported as spam",
        "twitter": "Twitter",
        "view_all_with_property": "View All with Property",
        "view_collection": "View Collection",
        "view_on_marketplace": "View on Marketplace...",
        "view_on_block_explorer": "View on %{blockExplorerName}",
        "view_on_marketplace_name": "View on %{marketplaceName}",
        "view_on_platform": "View on %{platform}",
        "view_on_web": "View on Web",
        "refresh": "Refresh Metadata",
        "report": "Report as Spam",
        "hide": "Hide",
        "unhide": "Unhide"
      }
    },
    "app_icon_unlock_sheet": {
      "smol_description": "You found Treasure! Because you hold a Smolverse NFT, you've unlocked a Custom Icon!",
      "smol_title": "You've unlocked\nRainbow 􀆄 SMOL",
      "optimism_description": "To celebrate NFTs on Optimism, Rainbow and Optimism teamed up to drop a limited edition App Icon for the Optimistic Explorers like you!",
      "optimism_title": "You've unlocked\nRainbow 􀆄 Optimism",
      "zora_description": "A special edition Rainbow Zorb icon that's made for magical pondering.",
      "zora_title": "You've unlocked\nRainbow 􀆄 Zora",
      "finiliar_description": "A special edition Rainbow Fini icon that keeps you up to date on the price of gas, rain or shine.",
      "finiliar_title": "You've unlocked a\nRainbow Fini",
      "golddoge_description": "A limited edition golden Rainbow app icon in celebration of Kabosu's 17th birthday.",
      "golddoge_title": "You've unlocked\nRainbow 􀆄 DOGE",
      "raindoge_description": "A limited edition Rainbow app icon in celebration of Kabosu's 17th birthday.",
      "raindoge_title": "You've unlocked\nRainbow 􀆄 The Doge NFT",
      "pooly_description": "A special edition Rainbow Pooly icon for supporters of freedom.",
      "pooly_title": "You've unlocked a\nRainbow Pooly",
      "zorb_description": "A special edition Rainbow Zorb:\n100% of what you love, faster and more efficient.",
      "zorb_title": "You've unlocked\nRainbow Zorb Energy!",
      "poolboy_description": "A special edition Rainbow x Poolsuite Icon for onchain summer.",
      "poolboy_title": "You've unlocked the\nRainbow Poolboy!",
      "adworld_description": "As a Rainbow World Citizen, you can now unlock a special edition\nAdWorld x Rainbow App Icon.",
      "adworld_title": "Welcome to Rainbow World!",
      "farcaster_description": "Our most boring app icon ever, inspired by Warpcast's bland minimalism.",
      "farcaster_title": "You've unlocked\nRainbowcast",
      "button": "Snag the icon"
    },
    "explain": {
      "output_disabled": {
        "text": "For %{fromNetwork}, Rainbow can't prepare swaps based on the amount of %{outputToken} you'd like to receive. \n\n Try entering the amount of %{inputToken} you’d like to swap instead.",
        "title": "Enter %{inputToken} Instead",
        "title_crosschain": "Enter %{fromNetwork} %{inputToken} Instead",
        "text_crosschain": "Rainbow can't prepare swaps based on the amount of %{outputToken} you'd like to receive. \n\n Try entering the amount of %{inputToken} you’d like to swap instead.",
        "text_bridge": "Rainbow can't prepare a bridge based on the amount of %{outputToken} you'd like to receive at the %{toNetwork} destination. \n\n Try entering the amount of %{fromNetwork} %{inputToken} you’d like to bridge instead.",
        "title_empty": "Choose a Token"
      },
      "available_networks": {
        "text": "%{tokenSymbol} is available on %{networks}. To move %{tokenSymbol} between networks, use a Bridge like Hop.",
        "title_plural": "Available on %{length} Networks",
        "title_singular": "Available on the %{network} Network"
      },
      "arbitrum": {
        "text": "Arbitrum is a Layer 2 network that runs on top of Ethereum, enabling cheaper and faster transactions while still benefiting from the underlying security of Ethereum.\n\nIt bundles lots of transactions together in a \"roll up\" before sending them down to live permanently on Ethereum.",
        "title": "What's Arbitrum?"
      },
      "backup": {
        "title": "Important"
      },
      "base_fee": {
        "text_falling": "\n\nFees are dropping right now!",
        "text_prefix": "The base fee is set by the Ethereum network and changes depending on how busy the network is.",
        "text_rising": "\n\nFees are rising right now! It’s best to use a higher max base fee to avoid a stuck transaction.",
        "text_stable": "\n\nNetwork traffic is stable right now. Have fun!",
        "text_surging": "\n\nFees are unusually high right now! Unless your transaction is urgent, it’s best to wait for fees to drop.",
        "title": "Current base fee"
      },
      "failed_walletconnect": {
        "text": "Uh oh, something went wrong! The site may be experiencing a connection outage. Please try again later or contact the site’s team for more details.",
        "title": "Connection failed"
      },
      "failed_wc_invalid_methods": {
        "text": "The dapp requested wallet signing (RPC) methods that are unsupported by Rainbow.",
        "title": "Connection failed"
      },
      "failed_wc_invalid_chains": {
        "text": "The dapp requested network(s) that are unsupported by Rainbow.",
        "title": "Connection failed"
      },
      "failed_wc_invalid_chain": {
        "text": "The network specified in this request is not supported by Rainbow.",
        "title": "Handling failed"
      },
      "floor_price": {
        "text": "A collection's floor price is the lowest asking price across all the items currently for sale in a collection.",
        "title": "Collection floor price"
      },
      "gas": {
        "text": "This is the \"gas fee\" used by the %{networkName} blockchain to securely validate your transaction.\n\nThis fee varies depending on the complexity of your transaction and how busy the network is!",
        "title": "%{networkName} network fee"
      },
      "max_base_fee": {
        "text": "This is the maximum base fee you’re willing to pay for this transaction.\n\nSetting a higher max base fee prevents your transaction from getting stuck if fees rise.",
        "title": "Max base fee"
      },
      "miner_tip": {
        "text": "The miner tip goes directly to the miner who confirms your transaction on the network.\n\nA higher tip makes your transaction more likely to be confirmed quickly.",
        "title": "Miner tip"
      },
      "optimism": {
        "text": "Optimism is a Layer 2 network that runs on top of Ethereum, enabling cheaper and faster transactions while still benefiting from the underlying security of Ethereum.\n\nIt bundles lots of transactions together in a \"roll up\" before sending them down to live permanently on Ethereum.",
        "title": "What's Optimism?"
      },
      "base": {
        "text": "Base is a Layer 2 network that runs on top of Ethereum, enabling cheaper and faster transactions while still benefiting from the underlying security of Ethereum.\n\nIt bundles lots of transactions together in a \"roll up\" before sending them down to live permanently on Ethereum.",
        "title": "What's Base"
      },
      "avalanche": {
<<<<<<< HEAD
        "text": "Avalanche is a sidechain, a distinct network that runs alongside Ethereum and is compatible with it.\n\nIt allows for cheaper and faster transactions, but unlike Layer 2 networks, Avalanche has its own security and consensus mechanisms that differ from Ethereum.",
        "title": "What's Avalanche"
      },
=======
        "text": "Avalanche is a Layer 2 network that runs on top of Ethereum, enabling cheaper and faster transactions while still benefiting from the underlying security of Ethereum.\n\nIt bundles lots of transactions together in a \"roll up\" before sending them down to live permanently on Ethereum.",
        "title": "What's Avalanche"
      },
      "blast": {
        "text": "Blast is a Layer 2 network that runs on top of Ethereum, enabling cheaper and faster transactions while still benefiting from the underlying security of Ethereum.\n\nIt bundles lots of transactions together in a \"roll up\" before sending them down to live permanently on Ethereum.",
        "title": "What's Blast"
      },
>>>>>>> 048a38ba
      "zora": {
        "text": "Zora is a Layer 2 network that runs on top of Ethereum, enabling cheaper and faster transactions while still benefiting from the underlying security of Ethereum.\n\nIt bundles lots of transactions together in a \"roll up\" before sending them down to live permanently on Ethereum.",
        "title": "What's Zora?"
      },
      "polygon": {
        "text": "Polygon is a sidechain, a distinct network that runs alongside Ethereum and is compatible with it.\n\nIt allows for cheaper and faster transactions, but unlike Layer 2 networks, Polygon has its own security and consensus mechanisms that differ from Ethereum.",
        "title": "What's Polygon?"
      },
      "bsc": {
        "text": "Binance Smart Chain (BSC) is the blockchain for the trading platform Binance. \n\nBSC allows for cheaper and faster transactions, but unlike a Layer 2 network, it has its own security and consensus mechanisms that differ from Ethereum.",
        "title": "What's Binance Smart Chain?"
      },
      "read_more": "Read More",
      "learn_more": "Learn More",
      "sending_to_contract": {
        "text": "The address you entered is for a smart contract.\n\nExcept for rare situations, you probably shouldn't do this. You could lose your assets or they might go to the wrong place.\n\nDouble check the address, verify it with the recipient, or contact support first.",
        "title": "Hold your horses!"
      },
      "verified": {
        "text": "Tokens with a verified badge mean they have appeared on at least 3 other outside token lists.\n\nAlways do your own research to ensure you are interacting with a token you trust.",
        "title": "Verified Tokens"
      },
      "unverified": {
        "fragment1": "Rainbow surfaces as many tokens as possible, but anyone can create a token, or claim to represent a project with a fake contract. \n\n Please review the ",
        "fragment2": "token contract",
        "fragment3": " and always do research to ensure that you interact with tokens you trust.",
        "title": "%{symbol} is Unverified",
        "go_back": "Go back"
      },
      "obtain_l2_asset": {
        "fragment1": "You'll need to get other tokens on %{networkName} to swap for %{networkName} %{tokenName}. \n\n Bridging tokens to %{networkName} is easy using a bridge like Hop. Still curious? ",
        "fragment2": "Read more",
        "fragment3": " about bridges.",
        "title": "No Tokens on %{networkName}"
      },
      "insufficient_liquidity": {
        "fragment1": "The exchanges don't have enough of the tokens you requested to complete this transaction. \n\n Still curious? ",
        "fragment2": "Read more",
        "fragment3": " about AMMs and token liquidity.",
        "title": "Insufficient Liquidity"
      },
      "fee_on_transfer": {
        "fragment1": "This swap will fail in Rainbow because the %{tokenName} contract adds extra fees.  \n\n Read ",
        "fragment2": "our guide",
        "fragment3": " for help swapping this token!",
        "title": "Fee on Transfer Token"
      },
      "no_route_found": {
        "fragment1": "We couldn’t find a route for this swap. ",
        "fragment2": "A route may not exist for this swap, or the amount may be too small.",
        "title": "No routes found"
      },
      "no_quote": {
        "title": "No quote available",
        "text": "We couldn’t find quotes for this swap. This could be because there isn’t enough liquidity to swap or problems with how the token is implemented."
      },
      "cross_chain_swap": {
        "title": "Expect Bridge Delays",
        "text": "This swap may take longer than expected to complete. \n\n Cross-chain swaps require bridging funds to the destination network, and bridges can sometimes take longer than expected to transfer funds. Your funds will remain safe during this time."
      },
      "go_to_hop_with_icon": {
        "text": "Go to the Hop Bridge 􀮶"
      },
      "rainbow_fee": {
        "text": "Rainbow takes a %{feePercentage} fee from swaps. It’s part of what enables us to give you the best Ethereum experience possible."
      },
      "swap_routing": {
        "text": "By default, Rainbow chooses the cheapest route possible for your swap. If you prefer to specifically use either 0x or 1inch, you can do that too.",
        "title": "Swap Routing",
        "still_curious": {
          "fragment1": "Still curious? ",
          "fragment2": "Read more",
          "fragment3": " about our approach to routing swaps."
        }
      },
      "slippage": {
        "text": "Slippage occurs when the price of a swap changes during the time between you submitting your transaction and its confirmation. \n\nSetting a higher slippage tolerance increases the likelihood your swap will be successful, but may result in you getting a worse price.",
        "title": "Slippage",
        "still_curious": {
          "fragment1": "Still curious? ",
          "fragment2": "Read more",
          "fragment3": " about slippage and how it affects swaps."
        }
      },
      "flashbots": {
        "text": "Flashbots protects your transactions from frontrunning and sandwich attacks which might result in you getting a worse price or your transaction failing.",
        "title": "Flashbots",
        "still_curious": {
          "fragment1": "Still curious? ",
          "fragment2": "Read more",
          "fragment3": " about Flashbots and the protection it offers."
        }
      },
      "swap_refuel": {
        "title": "No %{networkName} %{gasToken} detected",
        "text": "You won’t be able to use %{networkName} without %{networkName} %{gasToken}. We can seamlessly bundle it with this bridge using about $3 of ETH from your wallet.",
        "button": "Add $3 of %{networkName} %{gasToken}"
      },
      "swap_refuel_deduct": {
        "title": "No %{networkName} %{gasToken} detected",
        "text": "You won’t be able to use %{networkName} without %{networkName} %{gasToken}. We can seamlessly bundle it with this bridge using about $3 of ETH subtracted from this swap.",
        "button": "Adjust and add $3 of %{gasToken}"
      },
      "swap_refuel_notice": {
        "title": "No %{networkName} %{gasToken} detected",
        "text": "You won’t be able to use %{networkName} without %{networkName} %{gasToken}. If you go through with this transaction, you won’t be able to swap, bridge or transfer your %{networkName} tokens without adding %{networkName} %{gasToken} to your wallet.",
        "button": "Proceed anyway"
      }
    },
    "fedora": {
      "cannot_verify_bundle": "Cannot verify the bundle! This might be a scam. Installation blocked.",
      "error": "ERROR",
      "fedora": "Fedora",
      "this_will_override_bundle": "This will override your bundle. Be careful. Are you a Rainbow employee?",
      "wait": "wait"
    },
    "fields": {
      "address": {
        "long_placeholder": "Name, ENS, or address",
        "short_placeholder": "ENS or address"
      }
    },
    "gas": {
      "card": {
        "falling": "Falling",
        "rising": "Rising",
        "stable": "Stable",
        "surging": "Surging"
      },
      "speeds": {
        "slow": "Slow",
        "normal": "Normal",
        "fast": "Fast",
        "urgent": "Urgent",
        "custom": "Custom"
      },
      "network_fee": "Est. network fee",
      "current_base_fee": "Current base fee",
      "max_base_fee": "Max base fee",
      "miner_tip": "Miner tip",
      "max_transaction_fee": "Max transaction fee",
      "warning_separator": "·",
      "lower_than_suggested": "Low · may get stuck",
      "higher_than_suggested": "High · overpaying",
      "max_base_fee_too_low_error": "Low · likely to fail",
      "tip_too_low_error": "Low · likely to fail",
      "alert_message_higher_miner_tip_needed": "Setting a higher miner tip is recommended to avoid issues.",
      "alert_message_higher_max_base_fee_needed": "Setting a higher max base fee is recommended to avoid issues.",
      "alert_message_lower": "Double check that you entered the correct amount—you’re likely paying more than you need to!",
      "alert_title_higher_max_base_fee_needed": "Low max base fee–transaction may get stuck!",
      "alert_title_higher_miner_tip_needed": "Low miner tip–transaction may get stuck!",
      "alert_title_lower_max_base_fee_needed": "High max base fee!",
      "alert_title_lower_miner_tip_needed": "High miner tip!",
      "proceed_anyway": "Proceed Anyway",
      "edit_max_bass_fee": "Edit Max Base Fee",
      "edit_miner_tip": "Edit Miner Tip"
    },
    "homepage": {
      "back": "Back to rainbow.me",
      "coming_soon": "Coming soon.",
      "connect_ledger": {
        "button": "Connect to Ledger",
        "description": "Connect and sign with your ",
        "link_text": "Ledger hardware wallet",
        "link_title": "Buy a Ledger hardware wallet"
      },
      "connect_metamask": {
        "button": "Connect to MetaMask",
        "description": "Connect to the ",
        "link_text": "MetaMask browser wallet",
        "link_title": "MetaMask browser wallet"
      },
      "connect_trezor": {
        "button": "Connect to Trezor",
        "description": "Connect and sign with your ",
        "link_text": "Trezor hardware wallet",
        "link_title": "Buy a Trezor hardware wallet"
      },
      "connect_trustwallet": {
        "button": "Connect to Trust Wallet",
        "description_part_one": "Use the ",
        "description_part_three": " app to connect.",
        "description_part_two": " Ethereum ",
        "link_text_browser": "dapp browser",
        "link_text_wallet": "Trust Wallet",
        "link_title_browser": "Discover Trust DApp Browser",
        "link_title_wallet": "Discover Trust Wallet"
      },
      "connect_walletconnect": {
        "button": "Use WalletConnect",
        "button_mobile": "Connect with WalletConnect",
        "description": "Scan a QR code to link your mobile wallet ",
        "description_mobile": "Connect to any wallet that supports ",
        "link_text": "using WalletConnect",
        "link_text_mobile": "WalletConnect",
        "link_title": "Use WalletConnect",
        "link_title_mobile": "Connect with WalletConnect"
      },
      "reassurance": {
        "access_link": "No access to your funds",
        "assessment": "Results of our security assessment",
        "security": "We work incredibly hard to make sure your funds are safe. This tool never touches your private keys, so that greatly reduces the surface area for attack. If you are familiar with programming, you can check out our code on GitHub.",
        "security_title": "How secure is Manager?",
        "source": "View our source code",
        "text_mobile": "You need to use an Ethereum Wallet to access Balance Manager to view, send and exchange your Ether and Ethereum-based tokens.",
        "tracking_link": "We do not track you",
        "work": "This is a web-based tool to help you manage the funds in your wallet. It does this by connecting to your wallet through its Application Programming Interface (API). Here are some important points about how we designed Balance Manager:",
        "work_title": "How does Manager work?"
      },
      "discover_web3": "Discover Web3"
    },
    "image_picker": {
      "cancel": "Cancel",
      "confirm": "Enable library access",
      "message": "This allows Rainbow to use your photos from your library",
      "title": "Rainbow would like to access your photos"
    },
    "input": {
      "asset_amount": "Amount",
      "donation_address": "Balance Manager Address",
      "email": "Email",
      "email_placeholder": "your@email.com",
      "input_placeholder": "Type here",
      "input_text": "Input",
      "password": "Password",
      "password_placeholder": "••••••••••",
      "private_key": "Private Key",
      "recipient_address": "Recipient Address"
    },
    "list": {
      "share": {
        "check_out_my_wallet": "Check out my collectibles on 🌈 Rainbow at %{showcaseUrl}",
        "check_out_this_wallet": "Check out this wallet's collectibles on 🌈 Rainbow at %{showcaseUrl}"
      }
    },
    "message": {
      "click_to_copy_to_clipboard": "Click to copy to clipboard",
      "coming_soon": "Coming soon...",
      "exchange_not_available": "We are no longer supporting Shapeshift due to their new KYC requirements. We are working on support for different exchange providers.",
      "failed_ledger_connection": "Failed to connect to Ledger, please check your device",
      "failed_request": "Failed request, please refresh",
      "failed_trezor_connection": "Failed to connect to Trezor, please check your device",
      "failed_trezor_popup_blocked": "Please allow popups on Balance to use your Trezor",
      "learn_more": "Learn more",
      "no_interactions": "No interactions found for this account",
      "no_transactions": "No transactions found for this account",
      "no_unique_tokens": "No unique tokens found for this account",
      "opensea_footer": " is a marketplace for unique (or 'non-fungible') tokens. People trade on the marketplace and that gives them value. You can pawn your tokens to get money. All of this runs on Ethereum. ",
      "opensea_header": "How does this work under the hood?",
      "page_not_found": "404 Page Not Found",
      "please_connect_ledger": "Please connect and unlock Ledger then select Ethereum",
      "please_connect_trezor": "Please connect your Trezor and follow the instructions",
      "power_by": "Powered by",
      "walletconnect_not_unlocked": "Please connect using WalletConnect",
      "web3_not_available": "Please install the MetaMask Chrome extension",
      "web3_not_unlocked": "Please unlock your MetaMask wallet",
      "web3_unknown_network": "Unknown network, please switch to another one"
    },
    "mints": {
      "mints_sheet": {
        "mints": "Mints",
        "no_data_found": "No data found.",
        "card": {
          "x_ago": "%{timeElapsed} ago",
          "one_mint_past_hour": "1 mint past hour",
          "x_mints_past_hour": "%{numMints} mints past hour",
          "x_mints": "%{numMints} mints",
          "mint": "Mint",
          "free": "FREE"
        }
      },
      "mints_card": {
        "view_all_mints": "View All Mints",
        "mints": "Mints",
        "collection_cell": { "free": "FREE" }
      },
      "featured_mint_card": {
        "featured_mint": "Featured Mint",
        "one_mint": "1 mint",
        "x_mints": "%{numMints} mints",
        "x_past_hour": "%{numMints} past hour"
      },
      "filter": { "all": "All", "free": "Free", "paid": "Paid" }
    },
    "modal": {
      "approve_tx": "Approve transaction on %{walletType}",
      "back_up": {
        "alerts": {
          "cloud_not_enabled": {
            "description": "Looks like iCloud drive is not enabled on your device.\n\n Do you want to see how to enable it?",
            "label": "iCloud Not Enabled",
            "no_thanks": "No thanks",
            "show_me": "Yes, Show me"
          }
        },
        "default": {
          "button": {
            "cloud": "Back up your wallet",
            "cloud_platform": "Back up to %{cloudPlatformName}",
            "manual": "Back up manually"
          },
          "description": "Don't lose your wallet! Save an encrypted copy to %{cloudPlatformName}",
          "title": "Back up your wallet"
        },
        "existing": {
          "button": {
            "later": "Maybe later",
            "now": "Back up now"
          },
          "description": "You have wallets that have not been backed up yet. Back them up in case you lose this device.",
          "title": "Would you like to back up?"
        },
        "imported": {
          "button": {
            "back_up": "Back up to %{cloudPlatformName}",
            "no_thanks": "No thanks"
          },
          "description": "Don't lose your wallet! Save an encrypted copy to %{cloudPlatformName}.",
          "title": "Would you like to back up?"
        }
      },
      "confirm_tx": "Confirm transaction from %{walletName}",
      "default_wallet": " Wallet",
      "deposit_dropdown_label": "Exchange my",
      "deposit_input_label": "Pay",
      "donate_title": "Send from %{walletName} to Balance Manager",
      "exchange_fee": "Exchange Fee",
      "exchange_max": "Exchange max",
      "exchange_title": "Exchange from %{walletName}",
      "external_link_warning": {
        "go_back": "Go back",
        "visit_external_link": "Visit external link?",
        "you_are_attempting_to_visit": "You are attempting to visit a link that is not affiliated with Rainbow."
      },
      "gas_average": "Average",
      "gas_fast": "Fast",
      "gas_fee": "Fee",
      "gas_slow": "Slow",
      "helper_max": "Max",
      "helper_min": "Min",
      "helper_price": "Price",
      "helper_rate": "Rate",
      "helper_value": "Value",
      "invalid_address": "Invalid Address",
      "new": "New",
      "previous_short": "Prev.",
      "receive_title": "Receive to %{walletName}",
      "send_max": "Send max",
      "send_title": "Send from %{walletName}",
      "tx_confirm_amount": "Amount",
      "tx_confirm_fee": "Transaction Fee",
      "tx_confirm_recipient": "Recipient",
      "tx_confirm_sender": "Sender",
      "tx_fee": "Transaction Fee",
      "tx_hash": "Transaction Hash",
      "tx_verify": "Verify your transaction here",
      "withdrawal_dropdown_label": "For",
      "withdrawal_input_label": "Get"
    },
    "minting": {
      "hold_to_mint": "Hold To Mint",
      "minting": "Minting...",
      "minted": "Minted",
      "mint_unavailable": "Mint Unavailable",
      "mint_on_mintdotfun": "􀮶 Mint on mint.fun",
      "error_minting": "Error Minting",
      "mint_price": "Mint Price",
      "free": "Free",
      "by": "By",
      "unknown": "unknown",
      "max": "Max",
      "nft_count": "%{number} NFTs",
      "description": "Description",
      "total_minted": "Total Minted",
      "first_event": "First Event",
      "last_event": "Last Event",
      "max_supply": "Max Supply",
      "contract": "Contract",
      "network": "Network",
      "could_not_find_collection": "Could not find collection",
      "unable_to_find_check_again": "We are unable to find this collection, double check the address and network or try again later",
      "mintdotfun_unsupported_network": "Mint.fun does not support this network"
    },
    "nfts": {
      "selling": "Selling",
      "sort": {
        "abc": "Alphabetical",
        "most_recent": "Recent",
        "floor_price": "Floor Price"
      }
    },
    "nft_offers": {
      "card": {
        "title": { "singular": "1 Offer", "plural": "%{numOffers} Offers" },
        "button": "View All Offers",
        "expired": "Expired"
      },
      "sheet": {
        "title": "Offers",
        "total": "Total",
        "above_floor": "above floor",
        "below_floor": "below floor",
        "no_offers_found": "No offers found"
      },
      "sort_menu": {
        "highest": "Highest",
        "from_floor": "From Floor",
        "recent": "Recent"
      },
      "single_offer_sheet": {
        "title": "Offer",
        "expires_in": "Expires in %{timeLeft}",
        "floor_price": "Floor Price",
        "marketplace": "Marketplace",
        "marketplace_fees": "%{marketplace} Fees",
        "creator_royalties": "Creator Royalties",
        "receive": "Receive",
        "proceeds": "Proceeds",
        "view_offer": "View Offer",
        "offer_expired": "Offer Expired",
        "expired": "Expired",
        "hold_to_sell": "Hold to Sell",
        "error": {
          "title": "Error selling NFT",
          "message": "Please contact Rainbow support for assistance."
        }
      }
    },
    "notification": {
      "error": {
        "failed_get_account_tx": "Failed to get Account transactions",
        "failed_get_gas_prices": "Failed to get Ethereum Gas prices",
        "failed_get_tx_fee": "Failed to estimate Transaction fee",
        "failed_scanning_qr_code": "Failed to scan QR code, please try again",
        "generic_error": "Something went wrong, please try again",
        "insufficient_balance": "Insufficient balance in this account",
        "insufficient_for_fees": "Insufficient balance to cover transaction fees",
        "invalid_address": "Address is invalid, please check again",
        "invalid_address_scanned": "Invalid Address Scanned, please try again",
        "invalid_private_key_scanned": "Invalid Private Key Scanned, please try again",
        "no_accounts_found": "No Ethereum Accounts Found"
      },
      "info": {
        "address_copied_to_clipboard": "Address copied to clipboard"
      }
    },
    "points": {
      "placeholder": {
        "coming_soon_title": "Coming Soon",
        "coming_soon_description": "Points are just around the corner.\nStart earning today."
      },
      "claim": {
        "title": "Claim your points",
        "subtitle": "Points are here. Find out how many you've been awarded.",
        "get_started": "Get Started",
        "use_referral_code": "Use Referral Code"
      },
      "referral": {
        "title": "Enter your referral code",
        "subtitle": "Enter a referral code below to claim your bonus reward.",
        "back": "Back",
        "error": "Something went wrong. Please restart the app and try again.",
        "get_started": "Get Started",
        "invalid_code": "Invalid Code"
      },
      "notifications": {
        "enable": "Enable Points Notifications",
        "disable": "Disable Points Notifications"
      },
      "points": {
        "referral_code": "Referral Code",
        "share_link": "Share Link",
        "next_drop": "Next Drop",
        "your_rank": "Your Rank",
        "of_x": "Of %{totalUsers}",
        "referrals": "Referrals",
        "streak": "Streak",
        "longest_yet": "Longest yet",
        "day": "day",
        "days": "days",
        "leaderboard": "Leaderboard",
        "sunday": "Sun",
        "monday": "Mon",
        "tuesday": "Tue",
        "wednesday": "Wed",
        "thursday": "Thu",
        "friday": "Fri",
        "saturday": "Sat",
        "today": "Today",
        "error": "Oops!\nPlease pull to refresh.",
        "points": "points",
        "referral_code_copied": "Referral code copied",
        "earn_points_for_referring": "Earn points when your referrals swap $100 through Rainbow, plus earn 10% of the points your referrals earn",
        "already_claimed_points": "Sorry! You have already claimed your points.",
        "now": "Now",
        "unranked": "Unranked",
        "points_to_rank": "750 points to rank"
      },
      "console": {
        "claim_bonus_paragraph": "You'll receive an additional 100 points once you swap at least $100 through Rainbow",
        "welcome_bonus": "Welcome Bonus",
        "true_believer": "True Believer",
        "registration_complete": "Registration complete",
        "account": "Account",
        "points_you_have": "You Have",
        "points_earned": "Points Earned",
        "share_bonus_paragraph_one": "You're all set!",
        "share_bonus_paragraph_two": "Keep earning points by swapping, bridging, minting, referring friends, and more",
        "share_bonus_paragraph_three": "The more you use Rainbow, the more you'll be rewarded",
        "calculation_complete": "Calculation complete",
        "metamask_swaps": "MetaMask Swaps",
        "wallet_balance": "Wallet Balance",
        "rainbow_nfts_owned": "Rainbow NFTs Owned",
        "rainbow_swaps": "Rainbow Swaps",
        "calculating_points": "Calculating points",
        "access_granted": "Access granted",
        "sign_in_with_wallet": "Sign in with your wallet",
        "auth_required": "Authorization required",
        "proceed_to_share": "Continue",
        "skip_referral": "Skip",
        "sign_in": "Sign In",
        "try_a_swap": "Try a Swap",
        "get_some_eth": "Get Some ETH",
        "generic_alert": "Something went wrong, please try again.",
        "existing_user_alert": "Points already claimed. Please restart the app to refresh.",
        "invalid_referral_code_alert": "Invalid referral code. Please double check your code and try again.",
        "no_balance_alert": "To enroll in Points, you must have a non-zero wallet balance.",
        "referral_link_is_ready": "Your referral link is ready",
        "referral_link_bonus_text": "Tweet your referral link and get an extra 250 points",
        "referral_link_bonus_text_extended": "Plus you'll earn 10% of the points earned by anyone you refer",
        "complete_onboarding": "Done",
        "share_to_x": "Share to X",
        "hardware_wallet_alert": "Hardware wallet support is coming soon!",
        "view_weekly_earnings_week_of": "Week of %{startOfWeek} - %{endOfWeek}",
        "view_weekly_earnings_title": "Counting earned points",
        "view_weekly_earnings_counted": "Weekly earnings counted",
        "view_weekly_earnings_close_button": "Close",
        "view_weekly_earnings_retroactive_points": "Retroactive points",
        "view_weekly_earnings_activity": "Your Activity",
        "view_weekly_earnings_referral_activity": "Referral Activity",
        "view_weekly_earnings_total_earnings": "Total",
        "view_weekly_earnings_new_referrals": "New Referrals",
        "wallet_balance_required": "Wallet balance required",
        "require_balance_paragraph_one": "To continue, ensure you have an ETH balance on one of the following networks:",
        "require_balance_paragraph_two": "Or alternatively, a MATIC balance on Polygon or a BNB balance on BSC",
        "fund_my_wallet": "Fund My Wallet",
        "points": "Points"
      }
    },
    "pools": {
      "deposit": "Deposit",
      "pools_title": "Pools",
      "withdraw": "Withdraw"
    },
    "profiles": {
      "actions": {
        "edit_profile": "Edit profile",
        "unwatch_ens": "Unwatch %{ensName}",
        "unwatch_ens_title": "Are you sure you want to unwatch %{ensName}?",
        "watch": "Watch",
        "watching": "Watching"
      },
      "banner": {
        "register_name": "Create Your ENS Profile",
        "and_create_ens_profile": "Search available .eth names"
      },
      "select_ens_name": "My ENS Names",
      "confirm": {
        "confirm_registration": "Confirm Registration",
        "confirm_updates": "Confirm Updates",
        "duration_plural": "%{content} years",
        "duration_singular": "1 year",
        "estimated_fees": "Estimated network fees",
        "estimated_total": "Estimated total",
        "estimated_total_eth": "Estimated total in ETH",
        "extend_by": "Extend by",
        "extend_registration": "Extend Registration",
        "hold_to_begin": "Hold to Begin",
        "hold_to_confirm": "Hold to Confirm",
        "hold_to_extend": "Hold to Extend",
        "hold_to_register": "Hold to Register",
        "insufficient_bnb": "Insufficient BNB",
        "insufficient_eth": "Insufficient ETH",
        "last_step": "One last step",
        "last_step_description": "Confirm below to register your name and configure your profile",
        "new_expiration_date": "New expiration date",
        "registration_cost": "Registration cost",
        "registration_details": "Registration Details",
        "registration_duration": "Register name for",
        "requesting_register": "Requesting to Register",
        "reserving_name": "Reserving Your Name",
        "set_ens_name": "Set as my primary ENS name",
        "set_name_registration": "Set as Primary Name",
        "speed_up": "Speed Up",
        "suggestion": "Buy more years now to save on fees",
        "transaction_pending": "Transaction pending",
        "transaction_pending_description": "You’ll be taken to the next step automatically when this transaction confirms on the blockchain",
        "wait_one_minute": "Wait for one minute",
        "wait_one_minute_description": "This waiting period ensures that another person can’t register this name before you do"
      },
      "create": {
        "add_cover": "Add Cover",
        "back": "􀆉 Back",
        "bio": "Bio",
        "bio_placeholder": "Add a bio to your profile",
        "btc": "Bitcoin",
        "cancel": "Cancel",
        "choose_nft": "Choose an NFT",
        "content": "Content",
        "content_placeholder": "Add a content hash",
        "discord": "Discord",
        "doge": "Dogecoin",
        "email": "Email",
        "invalid_email": "Invalid email",
        "email_placeholder": "Add your email",
        "invalid_username": "Invalid %{app} username",
        "eth": "Ethereum",
        "github": "GitHub",
        "instagram": "Instagram",
        "invalid_asset": "Invalid %{coin} address",
        "invalid_content_hash": "Invalid content hash",
        "keywords": "Keywords",
        "keywords_placeholder": "Add keywords",
        "label": "Create your profile",
        "ltc": "Litecoin",
        "name": "Name",
        "name_placeholder": "Add a display name",
        "notice": "Notice",
        "notice_placeholder": "Add a notice",
        "pronouns": "Pronouns",
        "pronouns_placeholder": "Add pronouns",
        "reddit": "Reddit",
        "remove": "Remove",
        "review": "Review",
        "skip": "Skip",
        "snapchat": "Snapchat",
        "telegram": "Telegram",
        "twitter": "Twitter",
        "upload_photo": "Upload a Photo",
        "uploading": "Uploading",
        "username_placeholder": "username",
        "wallet_placeholder": "Add a %{coin} address",
        "website": "Website",
        "invalid_website": "Invalid URL",
        "website_placeholder": "Add your website"
      },
      "details": {
        "add_to_contacts": "Add to Contacts",
        "copy_address": "Copy Address",
        "open_wallet": "Open Wallet",
        "remove_from_contacts": "Remove from Contacts",
        "share": "Share",
        "view_on_etherscan": "View on Etherscan"
      },
      "edit": {
        "label": "Edit your profile"
      },
      "intro": {
        "choose_another_name": "Choose another ENS name",
        "create_your": "Create Your",
        "ens_profile": "ENS Profile",
        "find_your_name": "Find your name",
        "my_ens_names": "My ENS Names",
        "portable_identity_info": {
          "description": "Carry your ENS name and profile between websites. No more signups.",
          "title": "A portable digital identity"
        },
        "search_new_ens": "Find a New Name",
        "search_new_name": "Search for a new ENS name",
        "stored_on_blockchain_info": {
          "description": "Your profile is stored directly on Ethereum and owned by you.",
          "title": "Stored on Ethereum"
        },
        "edit_name": "Edit %{name}",
        "use_existing_name": "Use an existing ENS name",
        "use_name": "Use %{name}",
        "wallet_address_info": {
          "description": "Send to ENS names instead of hard-to-remember wallet addresses.",
          "title": "A better wallet address"
        }
      },
      "pending_registrations": {
        "alert_cancel": "Cancel",
        "alert_confirm": "Proceed Anyway",
        "alert_message": "`You are about to stop the registration process.\n  You'd need to start it again which means you'll need to send an additional transaction.`",
        "alert_title": "Are you sure?",
        "finish": "Finish",
        "in_progress": "In progress"
      },
      "profile_avatar": {
        "choose_from_library": "Choose from Library",
        "create_profile": "Create Profile",
        "edit_profile": "Edit Profile",
        "pick_emoji": "Pick an Emoji",
        "shuffle_emoji": "Shuffle Emoji",
        "remove_photo": "Remove Photo",
        "view_profile": "View Profile"
      },
      "search": {
        "header": "Find your name",
        "description": "Search available ENS names",
        "available": "🥳 Available",
        "taken": "😭 Taken",
        "registered_on": "This name was last registered on %{content}",
        "price": "%{content} / Year",
        "expiration": "Til %{content}",
        "3_char_min": "Minimum 3 characters",
        "already_registering_name": "You are already registering this name",
        "estimated_total_cost_1": "Estimated total cost of",
        "estimated_total_cost_2": "with current network fees",
        "loading_fees": "Loading network fees…",
        "clear": "􀅉 Clear",
        "continue": "Continue 􀆊",
        "finish": "Finish 􀆊",
        "and_create_ens_profile": "Search available .eth names",
        "register_name": "Create Your ENS Profile"
      },
      "search_validation": {
        "invalid_domain": "This is an invalid domain",
        "tld_not_supported": "This TLD is not supported",
        "subdomains_not_supported": "Subdomains are not supported",
        "invalid_length": "Your name must be at least 3 characters",
        "invalid_special_characters": "Your name cannot include special characters"
      },
      "records": {
        "since": "Since"
      }
    },
    "promos": {
      "swaps_launch": {
        "primary_button": "􀖅 Try a swap",
        "secondary_button": "Maybe later",
        "info_row_1": {
          "title": "Swap all your favorite tokens",
          "description": "Rainbow searches everywhere to find the best rate for your trade."
        },
        "info_row_2": {
          "title": "Swap directly on L2",
          "description": "Fast and cheap swaps on Arbitrum, Optimism, Polygon and BSC."
        },
        "info_row_3": {
          "title": "Flashbots protection",
          "description": "Price protection, plus no fees on failed swaps. Enable in swap settings."
        },
        "header": "Swaps on Rainbow",
        "subheader": "REINTRODUCING"
      },
      "notifications_launch": {
        "primary_button": {
          "permissions_enabled": "Configure",
          "permissions_not_enabled": "Enable"
        },
        "secondary_button": "Not Now",
        "info_row_1": {
          "title": "For all your wallet activity",
          "description": "Get notified about activity in your wallets or wallets you’re watching."
        },
        "info_row_2": {
          "title": "Lightning fast",
          "description": "Know the instant a transaction confirms on the blockchain."
        },
        "info_row_3": {
          "title": "Customizable",
          "description": "Sends, receives, sales, mints, swaps, and more. Choose what you want."
        },
        "header": "Notifications",
        "subheader": "INTRODUCING"
      }
    },
    "nft_offers_launch": {
      "primary_button": {
        "has_offers": "View Offers",
        "not_has_offers": "Close"
      },
      "secondary_button": "Maybe Later",
      "info_row_1": {
        "title": "All your offers in one place",
        "description": "View your offers across all NFT marketplaces."
      },
      "info_row_2": {
        "title": "Accept from Rainbow",
        "description": "Accept offers in a single tap and swap to the token of your choosing."
      },
      "info_row_3": {
        "title": "Smart sort modes",
        "description": "Compare to floor prices, or view your highest or most recent offers."
      },
      "header": "Offers",
      "subheader": "INTRODUCING"
    },
    "review": {
      "alert": {
        "are_you_enjoying_rainbow": "Are you enjoying Rainbow? 🥰",
        "leave_a_review": "Leave a review on the App Store!",
        "no": "No",
        "yes": "Yes"
      }
    },
    "poaps": {
      "title": "You found a POAP!",
      "view_on_poap": "View on POAP 􀮶",
      "mint_poap": "􀑒 Mint POAP",
      "minting": "Minting...",
      "minted": "POAP Minted!",
      "error": "Error Minting",
      "error_messages": {
        "limit_exceeded": "This POAP is fully minted out!",
        "event_expired": "This POAP mint is expired!",
        "unknown": "Unknown Error"
      }
    },
    "rewards": {
      "total_earnings": "Total Earnings",
      "you_earned": "You've earned ",
      "pending_earnings": "Pending Earnings",
      "next_airdrop": "Next Airdrop",
      "last_airdrop": "Last Airdrop",
      "my_stats": "My Stats",
      "swapped": "Swapped",
      "bridged": "Bridged",
      "position": "Position",
      "leaderboard": "Leaderboard",
      "leaderboard_data_refresh_notice": "Updates periodically throughout the day. Check back soon if your recent activity isn’t reflected.",
      "program_paused": "\uDBC0\uDE97 Paused",
      "program_paused_description": "The contest is currently paused and will resume again soon. Check back later for updates.",
      "program_finished": "\uDBC1\uDF2A Ended",
      "program_finished_description": "The first contest has ended. The final leaderboard and bonus rewards are shown below.",
      "days_left": "%{days} days left",
      "data_powered_by": "Data powered by",
      "current_value": "Current Value",
      "rewards_claimed": "Weekly Rewards Claimed",
      "refreshes_next_week": "Refreshes next week",
      "all_rewards_claimed": "All rewards have been claimed this week",
      "rainbow_users_claimed": "Rainbow users claimed %{amount}",
      "refreshes_in_with_days": "Refreshes in %{days} days %{hours} hours",
      "refreshes_in_without_days": "Refreshes in %{hours} hours",
      "percent": "%{percent}% reward",
      "error_title": "Something went wrong",
      "error_text": "Please check your internet connection and check back later.",
      "ended_title": "Program ended",
      "ended_text": "Stay tuned for what we have in store for you next!",
      "info": {
        "title": "Earn OP for swapping and bridging",
        "description": "Get cash back by swapping on or bridging to Optimism. Rewards distributed monthly."
      },
      "op": {
        "airdrop_timing": {
          "title": "Airdrops Every Month",
          "text": "Swap on Optimism or bridge to Optimism to earn OP rewards. At the end of each month, the rewards you’ve earned will be airdropped to your wallet."
        },
        "amount_distributed": {
          "title": "67,850 OP Every Week",
          "text": "Up to 67,850 OP in rewards will be distributed every week. If weekly rewards run out, rewards will temporarily pause and resume the following week."
        },
        "bridge": {
          "title": "Earn %{percent}% on Bridging",
          "text": "While rewards are live, bridging verified tokens to Optimism will earn you approximately %{percent}% back in OP.\n\nStats update periodically throughout the day. Check back soon if you don’t see your recent bridging reflected here."
        },
        "swap": {
          "title": "Earn %{percent}% on Swaps",
          "text": "While rewards are live, swapping verified tokens on Optimism will earn you approximately %{percent}% back in OP.\n\nStats update periodically throughout the day. Check back soon if you don’t see your recent swaps reflected here."
        },
        "position": {
          "title": "Leaderboard Position",
          "text": "The more OP you earn by swapping and bridging, the higher you’ll climb on the leaderboard. If you’re in the top 100 at the end of the contest, you’ll get bonus rewards of up to 8,000 OP."
        }
      }
    },
    "positions": {
      "open_dapp": "Open 􀮶",
      "deposits": "Deposits",
      "borrows": "Borrows",
      "rewards": "Rewards"
    },
    "savings": {
      "deposit": "Deposit",
      "deposit_from_wallet": "Deposit from Wallet",
      "earned_lifetime_interest": "Earned %{lifetimeAccruedInterest}",
      "earnings": {
        "100_year": "100-Year",
        "10_year": "10-Year",
        "20_year": "20-Year",
        "50_year": "50-Year",
        "5_year": "5-Year",
        "est": "Est.",
        "label": "Earnings",
        "monthly": "Monthly",
        "yearly": "Yearly"
      },
      "get_prefix": "Get",
      "label": "Savings",
      "on_your_dollars_suffix": "on your dollars",
      "percentage": "%{percentage}%",
      "percentage_apy": "%{percentage}% APY",
      "with_digital_dollars_line_1": "With digital dollars like Dai, saving",
      "with_digital_dollars_line_2": "earns you more than ever before",
      "withdraw": "Withdraw",
      "zero_currency": "$0.00"
    },
    "send_feedback": {
      "copy_email": "Copy email address",
      "email_error": {
        "description": "Would you like to manually copy our feedback email address to your clipboard?",
        "title": "Error launching email client"
      },
      "no_thanks": "No thanks"
    },
    "settings": {
      "backup": "Backup",
      "google_account_used": "Google account used for backups",
      "backup_switch_google_account": "Switch Google Account",
      "backup_sign_out": "Sign out",
      "backup_sign_in": "Sign in",
      "backup_loading": "Loading...",
      "backup_google_account": "Google Account",
      "currency": "Currency",
      "app_icon": "App Icon",
      "dev": "Dev",
      "developer": "Developer Settings",
      "done": "Done",
      "feedback_and_reports": "Feedback & Bug Reports",
      "feedback_and_support": "Feedback and Support",
      "follow_us_on_twitter": "Follow us on Twitter",
      "hey_friend_message": "👋️ Hey friend! You should download Rainbow, it's my favorite Ethereum wallet 🌈️🌈️🌈️🌈️🌈️🌈️🌈️🌈️🌈️🌈️",
      "label": "Settings",
      "language": "Language",
      "learn": "Learn about Ethereum",
      "network": "Network",
      "notifications": "Notifications",
      "notifications_section": {
        "my_wallets": "My Wallets",
        "points": "Points",
        "watched_wallets": "Watched Wallets",
        "allow_notifications": "Allow Notifications",
        "sent": "Sent",
        "received": "Received",
        "purchased": "Purchased",
        "sold": "Sold",
        "minted": "Minted",
        "swapped": "Swapped",
        "approvals": "Approved",
        "other": "Contracts & More",
        "all": "All",
        "off": "Off",
        "plus_n_more": "+ %{n} more",
        "no_permissions": "Looks like your notification permissions are disabled. Please enable them in Settings to receive notifications from Rainbow.",
        "no_watched_wallets": "You are not watching any wallets.",
        "no_owned_wallets": "You do not have any wallets in Rainbow. Create a wallet or import one with your secret phrase.",
        "open_system_settings": "Open Settings",
        "unsupported_network": "Notifications are only available for Ethereum Mainnet transactions at this time.",
        "change_network": "Change your Network",
        "no_first_time_permissions": "Please allow Rainbow to send you notifications.",
        "first_time_allow_notifications": "Allow Notifications",
        "error_alert_title": "Subscription Failed",
        "error_alert_content": "Please try again later.",
        "offline_alert_content": "It appears you have no internet connection.\n\nPlease try again later.",
        "no_settings_for_address_title": "No settings for this wallet",
        "no_settings_for_address_content": "There are no settings for this wallet.\nPlease try restarting the app or try again later."
      },
      "privacy": "Privacy",
      "privacy_section": {
        "public_showcase": "Public Showcase",
        "when_public": "When public, your NFT Showcase will be visible on your Rainbow profile!",
        "when_public_prefix": "When public, your NFT Showcase will be visible on your Rainbow web profile! You can view your profile at",
        "view_profile": "View your profile",
        "analytics_toggle": "Analytics",
        "analytics_toggle_description": "Help Rainbow improve its products and services by allowing analytics of usage data. Collected data is not associated with you or your account."
      },
      "restore": "Restore to original deployment",
      "review": "Review Rainbow",
      "share_rainbow": "Share Rainbow",
      "theme": "Theme",
      "theme_section": {
        "system": "System",
        "dark": "Dark",
        "light": "Light"
      },
      "icon_change": {
        "title": "Confirm icon change",
        "warning": "Changing your icon may cause Rainbow to restart.",
        "confirm": "Confirm",
        "cancel": "Cancel"
      }
    },
    "subscribe_form": {
      "email_already_subscribed": "Sorry, you've already signed up with this email",
      "generic_error": "Oops, something went wrong",
      "sending": "Sending...",
      "successful": "Check your email",
      "too_many_signup_request": "Too many signup requests, please try again later"
    },
    "swap": {
      "choose_token": "Choose Token",
      "gas": {
        "custom": "Custom",
        "edit_price": "Edit Gas Price",
        "enter_price": "Enter Gas Price",
        "estimated_fee": "Estimated fee",
        "fast": "Fast",
        "network_fee": "Network Fee",
        "normal": "Normal",
        "slow": "Slow"
      },
      "loading": "Loading...",
      "modal_types": {
        "confirm": "Confirm",
        "deposit": "Deposit",
        "receive": "Receive",
        "swap": "Swap",
        "get_symbol_with": "Get %{symbol} with",
        "withdraw": "Withdraw",
        "withdraw_symbol": "Withdraw %{symbol}"
      },
      "warning": {
        "cost": {
          "are_you_sure_title": "Are you sure?",
          "this_transaction_will_cost_you_more": "This transaction will cost you more than the value you are swapping to, are you sure you want to continue?"
        },
        "edit_price": "Edit Gas Price",
        "invalid_price": {
          "message": "You need to enter a valid amount",
          "title": "Invalid Gas Price"
        },
        "too_high": {
          "message": "Double check that you entered the correct amount—you’re likely paying more than you need to!",
          "title": "High gas price!"
        },
        "too_low": {
          "message": "Setting a higher gas price is recommended to avoid issues.",
          "title": "Low gas price–transaction might get stuck!"
        }
      }
    },
    "transactions": {
      "actions": {
        "addToContacts": "Add to Contacts",
        "cancel": "☠️ Cancel",
        "close": "Close",
        "speedUp": "🚀 Speed Up",
        "trySwapAgain": "Try Swap Again",
        "viewContact": "View Contact"
      },
      "pending_title": "Pending",
      "dropped_title": "Dropped",
      "type": {
        "savings": "Savings",
        "cancelled": "Transaction Cancelled",
        "burn": {
          "pending": "Burning",
          "confirmed": "Burned",
          "failed": "Burn Failed"
        },
        "cancel": {
          "pending": "Cancelling",
          "confirmed": "Cancelled",
          "failed": "Cancel Failed"
        },
        "speed_up": {
          "pending": "Speeding Up",
          "confirmed": "Sped Up",
          "failed": "Speed Up Failed"
        },
        "send": {
          "pending": "Sending",
          "confirmed": "Sent",
          "failed": "Send Failed"
        },
        "receive": {
          "pending": "",
          "confirmed": "Received",
          "failed": ""
        },
        "withdraw": {
          "pending": "Withdrawing",
          "confirmed": "Withdrew",
          "failed": "Withdraw Failed"
        },
        "deposit": {
          "pending": "Depositing",
          "confirmed": "Deposited",
          "failed": "Deposit Failed"
        },
        "mint": {
          "pending": "Minting",
          "confirmed": "Minted",
          "failed": "Mint Failed"
        },
        "approve": {
          "pending": "Approving",
          "confirmed": "Approved",
          "failed": "Approve Failed"
        },
        "contract_interaction": {
          "pending": "Interaction Pending",
          "confirmed": "Interacted",
          "failed": "Interaction Failed"
        },
        "swap": {
          "pending": "Swapping",
          "confirmed": "Swapped",
          "failed": "Swap Failed"
        },
        "borrow": {
          "pending": "Borrowing",
          "confirmed": "Borrowed",
          "failed": "Borrow Failed"
        },
        "claim": {
          "pending": "Claiming",
          "confirmed": "Claimed",
          "failed": "Claim Failed"
        },
        "deployment": {
          "pending": "Deploying",
          "confirmed": "Deployed",
          "failed": "Deploy Failed"
        },
        "repay": {
          "pending": "Repaying",
          "confirmed": "Repayed",
          "failed": "Repay Failed"
        },
        "stake": {
          "pending": "Staking",
          "confirmed": "Staked",
          "failed": "Stake Failed"
        },
        "unstake": {
          "pending": "Unstaking",
          "confirmed": "Unstaked",
          "failed": "Unstake Failed"
        },
        "purchase": {
          "pending": "Purchasing",
          "confirmed": "Purchased",
          "failed": "Purchase Failed"
        },
        "revoke": {
          "pending": "Revoking",
          "confirmed": "Revoked",
          "failed": "Revoke Failed"
        },
        "sale": {
          "pending": "Selling",
          "confirmed": "Sold",
          "failed": "Sale Failed"
        },
        "bridge": {
          "pending": "Bridging",
          "confirmed": "Bridged",
          "failed": "Bridge Failed"
        },
        "airdrop": {
          "pending": "",
          "confirmed": "Airdropped",
          "failed": ""
        },
        "wrap": {
          "pending": "Wrapping",
          "confirmed": "Wrapped",
          "failed": "Wrap Failed"
        },
        "unwrap": {
          "pending": "Unwrapping",
          "confirmed": "Unwrapped",
          "failed": "Unwrap Failed"
        },
        "bid": {
          "pending": "Bidding",
          "confirmed": "Bid",
          "failed": "Bid Failed"
        }
      },
      "approvals": {
        "no_allowance": "No Allowance",
        "unlimited": "Unlimited"
      },
      "no_value": "No value",
      "savings": "Savings",
      "signed": "Signed",
      "contract_interaction": "Contract Interaction",
      "deposited_with_token": "Deposited %{name}",
      "withdrew_with_token": "Withdrew %{name}"
    },
    "transaction_details": {
      "from": "From",
      "to": "To",
      "value": "Value",
      "hash": "Tx Hash",
      "network_fee": "Network Fee",
      "hash_copied": "\uDBC0\uDC63 Transaction hash copied",
      "address_copied": "\uDBC0\uDC63 Address copied",
      "try_again": "\uDBC0\uDD49 Try again",
      "context_menu": {
        "copy_address": "Copy Address",
        "send": "Send",
        "add_contact": "Add to Contacts",
        "edit_contact": "Edit Contact"
      },
      "actions_menu": {
        "speed_up": "Speed Up",
        "cancel": "Cancel",
        "remove": "Remove"
      }
    },
    "time": {
      "today_caps": "Today",
      "today": "today",
      "yesterday_caps": "Yesterday",
      "yesterday": "yesterday",
      "this_month_caps": "This Month",
      "days": {
        "long": {
          "plural": "days",
          "singular": "day"
        },
        "micro": "d",
        "short": {
          "plural": "days",
          "singular": "day"
        }
      },
      "hours": {
        "long": {
          "plural": "hours",
          "singular": "hour"
        },
        "micro": "h",
        "short": {
          "plural": "hrs",
          "singular": "hr"
        }
      },
      "milliseconds": {
        "long": {
          "plural": "milliseconds",
          "singular": "millisecond"
        },
        "micro": "ms",
        "short": {
          "plural": "ms",
          "singular": "ms"
        }
      },
      "minutes": {
        "long": {
          "plural": "minutes",
          "singular": "minute"
        },
        "micro": "m",
        "short": {
          "plural": "mins",
          "singular": "min"
        }
      },
      "now": "Now",
      "seconds": {
        "long": {
          "plural": "seconds",
          "singular": "second"
        },
        "micro": "s",
        "short": {
          "plural": "secs",
          "singular": "sec"
        }
      }
    },
    "toasts": {
      "copied": "Copied \"%{copiedText}\"",
      "invalid_paste": "You can't paste that here"
    },
    "hardware_wallets": {
      "pair_your_nano": "Pair your Nano X",
      "connect_your_ledger": "Connect your Ledger Nano X to Rainbow through Bluetooth. If this is your first time, Rainbow will ask for Bluetooth access.",
      "learn_more_about_ledger": "Learn more about Ledger",
      "pair_a_new_ledger": "Pair a new Ledger",
      "looking_for_devices": "Looking for devices",
      "confirm_on_device": "Confirm on device",
      "transaction_rejected": "Transaction rejected",
      "please_try_again": "Please try again if you'd like to continue",
      "connected_and_ready": "Your ledger is connected, please review and confirm the transaction on your device.",
      "make_sure_bluetooth_enabled": "Make sure you have Bluetooth enabled and your Ledger Nano X is unlocked.",
      "device_connected": "Device connected",
      "almost_done": "Almost done. Before you finish you need to enable blind signing on your Ledger device.",
      "enable_blind_signing": "Enable blind signing",
      "blind_signing_enabled": "Blind signing enabled",
      "blind_signing_description": "Blind signing enables your device to approve signing a smart contract transactions.",
      "learn_more": "Learn More",
      "finish_importing": "Finish importing",
      "blind_signing_instructions": {
        "step_1": {
          "title": "On Ledger, open the ETH app",
          "description": "Connect and unlock your device and open the Ethereum (ETH) application."
        },
        "step_2": {
          "title": "Navigate to settings",
          "description": "Press the right button to navigate to Settings. Then press both buttons to validate your Ledger device displays Blind Signing."
        },
        "step_3": {
          "title": "Enable blind signing",
          "description": "Press both buttons to enable blind signing for transactions. If the device displays Enabled, you're good to go."
        }
      },
      "unlock_ledger": "Unlock Ledger",
      "open_eth_app": "Open the ETH app",
      "open_eth_app_description": "The Ethereum app needs to be open on your Ledger to proceed with the transaction.",
      "enter_passcode": "Enter your passcode to unlock your Ledger. Once unlocked, open the Ethereum app by pressing both buttons at once.",
      "errors": {
        "off_or_locked": "Make sure your device is unlocked",
        "no_eth_app": "Open the Eth App on your device",
        "unknown": "Unknown Error, close and reopen this sheet"
      },
      "pairing_error_alert": {
        "title": "Error Connecting",
        "body": "Please try again, if issues persist close the app and try again"
      }
    },
    "wallet": {
      "action": {
        "add_another": "Add another wallet",
        "cancel": "Cancel",
        "copy_contract_address": "Copy Contract Address",
        "delete": "Delete Wallet",
        "delete_confirm": "Are you sure you want to delete this wallet?",
        "edit": "Edit Wallet",
        "hide": "Hide",
        "import_wallet": "Add Wallet",
        "input": "Transaction Input",
        "notifications": {
          "action_title": "Notification Settings",
          "alert_title": "No settings for this wallet",
          "alert_message": "There are no settings for this wallet.\nPlease try restarting the app or try again later."
        },
        "pair_hardware_wallet": "Pair a Ledger Nano X",
        "paste": "Paste",
        "pin": "Pin",
        "reject": "Reject",
        "remove": "Remove Wallet",
        "remove_confirm": "Are you sure you want to remove this wallet?",
        "send": "Send",
        "to": "To",
        "unhide": "Unhide",
        "unpin": "Unpin",
        "value": "Value",
        "view_on": "View on %{blockExplorerName}"
      },
      "add_cash": {
        "card_notice": "Works with most debit cards",
        "interstitial": {
          "other_amount": "Other amount"
        },
        "need_help_button_email_subject": "support",
        "need_help_button_label": "Get Support",
        "on_the_way_line_1": "Your %{currencySymbol} is on the way",
        "on_the_way_line_2": "and will arrive shortly",
        "purchase_failed_order_id": "Order ID: %{orderId}",
        "purchase_failed_subtitle": "You were not charged.",
        "purchase_failed_support_subject": "Purchase Failed",
        "purchase_failed_support_subject_with_order_id": "Purchase Failed - Order %{orderId}",
        "purchase_failed_title": "Sorry, your purchase failed.",
        "purchasing_dai_requires_eth_message": "Before you can purchase DAI you must have some ETH in your wallet!",
        "purchasing_dai_requires_eth_title": "You don't have any ETH!",
        "running_checks": "Running checks...",
        "success_message": "It's here 🥳",
        "watching_mode_confirm_message": "The wallet you have open is read-only, so you can’t control what’s inside. Are you sure you want to add cash to %{truncatedAddress}?",
        "watching_mode_confirm_title": "You’re in Watching Mode"
      },
      "add_cash_v2": {
        "sheet_title": "Choose a payment option to buy crypto",
        "fees_title": "Fees",
        "instant_title": "Instant",
        "method_title": "Method",
        "methods_title": "Method",
        "network_title": "Network",
        "networks_title": "Networks",
        "generic_error": {
          "title": "Something went wrong",
          "message": "Our team has been notified and will look into it ASAP.",
          "button": "OK"
        },
        "unauthenticated_ratio_error": {
          "title": "We're sorry, you failed authentication",
          "message": "For your safety, you must authenticate before you can purchase crypto with Ratio."
        },
        "support_emails": {
          "help": "I Need Help Buying Crypto With %{provider}",
          "account_recovery": "Account Recovery for Crypto Purchasing"
        },
        "sheet_empty_state": {
          "title": "Can't find your preferred provider?",
          "description": "Check back soon for more options"
        },
        "explain_sheet": {
          "semi_supported": {
            "title": "Purchase successful!",
            "text": "We don't fully support this asset yet, but we're working on it! You should see it appear in your wallet soon."
          }
        }
      },
      "alert": {
        "finish_importing": "Finish Importing",
        "looks_like_imported_public_address": "\nIt looks like you imported this wallet using only its public address. In order to control what's inside, you'll need to import the private key or secret phrase first.",
        "nevermind": "Nevermind",
        "this_wallet_in_watching_mode": "This wallet is currently in \"Watching\" mode!"
      },
      "alerts": {
        "dont_have_asset_in_wallet": "Looks like you don't have that asset in your wallet...",
        "invalid_ethereum_url": "Invalid ethereum url",
        "ooops": "Ooops!",
        "this_action_not_supported": "This action is currently not supported :("
      },
      "assets": {
        "no_price": "Small Balances"
      },
      "authenticate": {
        "alert": {
          "current_authentication_not_secure_enough": "Your current authentication method (Face Recognition) is not secure enough, please go to \"Settings > Biometrics & Security\" and enable an alternative biometric method like Fingerprint or Iris.",
          "error": "Error"
        },
        "please": "Please authenticate",
        "please_seed_phrase": "Please authenticate to view private key"
      },
      "back_ups": {
        "and_1_more_wallet": "And 1 more wallet",
        "and_more_wallets": "And %{moreWalletCount} more wallets",
        "backed_up": "Backed up",
        "backed_up_manually": "Backed up manually",
        "imported": "Imported"
      },
      "balance_title": "Balance",
      "buy": "Buy",
      "change_wallet": {
        "balance_eth": "%{balanceEth} ETH",
        "watching": "Watching",
        "ledger": "Ledger"
      },
      "connected_apps": "Connected Apps",
      "copy": "Copy",
      "copy_address": "Copy Address",
      "diagnostics": {
        "authenticate_with_pin": "Authenticate with PIN",
        "restore": {
          "address": "Address",
          "created_at": "Created at",
          "heads_up_title": "Heads up!",
          "key": "Key",
          "label": "Label",
          "restore": "Restore",
          "secret": "Secret",
          "this_action_will_completely_replace": "This action will completely replace this wallet. Are you sure?",
          "type": "Type",
          "yes_i_understand": "Yes, I understand"
        },
        "secret": {
          "copy_secret": "Copy Secret",
          "okay_i_understand": "Ok, I understand",
          "reminder_title": "Reminder",
          "these_words_are_for_your_eyes_only": "These words are for your eyes only. Your secret phrase gives access to your entire wallet. \n\n       Be very careful with it."
        },
        "uuid": "Your UUID",
        "uuid_copied": "\uDBC0\uDC63 UUID copied",
        "uuid_description": "This identifier allows us to find your application error and crash reports.",
        "loading": "Loading...",
        "app_state_diagnostics_title": "App State",
        "app_state_diagnostics_description": "Allows you to take a snapshot of the application state so that you can share it with our support team.",
        "wallet_diagnostics_title": "Wallet",
        "sheet_title": "Diagnostics",
        "pin_auth_title": "PIN Authentication",
        "you_need_to_authenticate_with_your_pin": "You need to authenticate with your PIN in order to access your Wallet secrets",
        "share_application_state": "Share application state dump",
        "wallet_details_title": "Wallet details",
        "wallet_details_description": "Below are the details of all wallets added to Rainbow."
      },
      "error_displaying_address": "Error displaying address",
      "feedback": {
        "cancel": "No thanks",
        "choice": "Would you like to manually copy our feedback email address to your clipboard?",
        "copy_email_address": "Copy email address",
        "email_subject": "📱 Rainbow Beta Feedback",
        "error": "Error launching email client",
        "send": "Send Feedback"
      },
      "import_failed_invalid_private_key": "Import failed due to an invalid private key. Please try again.",
      "intro": {
        "create_wallet": "Create a Wallet",
        "instructions": "Please do not store more in your wallet than you are willing to lose.",
        "warning": "This is alpha software.",
        "welcome": "Welcome to Rainbow"
      },
      "invalid_ens_name": "This is not a valid ENS name",
      "invalid_unstoppable_name": "This is not a valid Unstoppable name",
      "label": "Wallets",
      "loading": {
        "error": "There has been an error loading the wallet. Please kill the app and retry.",
        "message": "Loading"
      },
      "message_signing": {
        "failed_signing": "Failed to sign message",
        "message": "Message",
        "request": "Message Signing Request",
        "sign": "Sign Message"
      },
      "my_account_address": "My account address:",
      "network_title": "Network",
      "new": {
        "add_wallet_sheet": {
          "options": {
            "cloud": {
              "description_android": "If you previously backed up your wallet on Google Drive, tap here to restore it.",
              "description_ios_one_wallet": "You have 1 wallet backed up",
              "description_ios_multiple_wallets": "You have %{walletCount} wallets backed up",
              "title": "Restore from %{platform}",
              "no_backups": "No backups found",
              "no_google_backups": "We couldn't find any backup on Google Drive. Make sure you are logged in with the right account."
            },
            "create_new": {
              "description": "Create a new wallet on one of your seed phrases",
              "title": "Create a new wallet"
            },
            "hardware_wallet": {
              "description": "Add accounts from your Bluetooth hardware wallet",
              "title": "Connect your hardware wallet"
            },
            "seed": {
              "description": "Use your recovery phrase from Rainbow or another crypto wallet",
              "title": "Restore with a recovery phrase or private key"
            },
            "watch": {
              "description": "Watch a public address or ENS name",
              "title": "Watch an Ethereum address"
            }
          },
          "first_wallet": {
            "description": "Import your own wallet or watch someone else's",
            "title": "Add your first wallet"
          },
          "additional_wallet": {
            "description": "Create a new wallet or add an existing one",
            "title": "Add another wallet"
          }
        },
        "import_or_watch_wallet_sheet": {
          "paste": "Paste",
          "continue": "Continue",
          "import": {
            "title": "Restore a wallet",
            "description": "Restore with a recovery phrase or private key from Rainbow or another crypto wallet",
            "placeholder": "Enter a recovery phrase or private key",
            "button": "Import"
          },
          "watch": {
            "title": "Watch an address",
            "placeholder": "Enter an Ethereum address or ENS name",
            "button": "Watch"
          },
          "watch_or_import": {
            "title": "Add a wallet",
            "placeholder": "Enter a secret phrase, private key, Ethereum address, or ENS name"
          }
        },
        "alert": {
          "looks_like_already_imported": "Looks like you already imported this wallet!",
          "oops": "Oops!"
        },
        "already_have_wallet": "I already have one",
        "create_wallet": "Create Wallet",
        "enter_seeds_placeholder": "Secret phrase, private key, Ethereum address, or ENS name",
        "get_new_wallet": "Get a new wallet",
        "import_wallet": "Import Wallet",
        "name_wallet": "Name your wallet",
        "terms": "By proceeding, you agree to Rainbow’s ",
        "terms_link": "Terms of Use"
      },
      "pin_authentication": {
        "choose_your_pin": "Choose your PIN",
        "confirm_your_pin": "Confirm your PIN",
        "still_blocked": "Still blocked",
        "too_many_tries": "Too many tries!",
        "type_your_pin": "Type your PIN",
        "you_need_to_wait_minutes_plural": "You need to wait %{minutesCount} minutes before trying again",
        "you_still_need_to_wait": "You still need to wait ~ %{timeAmount} %{unitName} before trying again"
      },
      "push_notifications": {
        "please_enable_body": "It looks like you are using WalletConnect. Please enable push notifications to be notified of transaction requests from WalletConnect.",
        "please_enable_title": "Rainbow would like to send you push notifications"
      },
      "qr": {
        "camera_access_needed": "Enabling this allows you to scan QR codes so you can connect to dApps and discover wallets.",
        "enable_camera_access": "Enable camera access",
        "error_mounting_camera": "Error mounting camera",
        "find_a_code": "Find a code to scan",
        "qr_1_app_connected": "1 Connected App",
        "qr_multiple_apps_connected": "%{appsConnectedCount} Connected Apps",
        "scan_to_pay_or_connect": "Camera access needed",
        "simulator_mode": "Simulator Mode",
        "sorry_could_not_be_recognized": "Sorry, this QR code could not be recognized.",
        "unrecognized_qr_code_title": "Unrecognized QR Code"
      },
      "settings": {
        "copy_address": "Copy address",
        "copy_address_capitalized": "Copy Address",
        "copy_seed_phrase": "Copy Secret Phrase",
        "hide_seed_phrase": "Hide Secret Phrase",
        "show_seed_phrase": "Show Secret Phrase"
      },
      "something_went_wrong_importing": "Something went wrong while importing. Please try again!",
      "sorry_cannot_add_ens": "Sorry, we cannot add this ENS name at this time. Please try again later!",
      "sorry_cannot_add_unstoppable": "Sorry, we cannot add this Unstoppable name at this time. Please try again later!",
      "speed_up": {
        "problem_while_fetching_transaction_data": "There was a problem while fetching the transaction data. Please try again...",
        "unable_to_speed_up": "Unable to speed up transaction"
      },
      "transaction": {
        "alert": {
          "authentication": "Authentication Failed",
          "cancelled_transaction": "Failed to send cancelled transaction to WalletConnect",
          "connection_expired": "Connection Expired",
          "failed_sign_message": "Failed to sign message",
          "failed_transaction": "Failed to send transaction",
          "failed_transaction_status": "Failed to send failed transaction status",
          "invalid_transaction": "Invalid transaction",
          "please_go_back_and_reconnect": "Please go back to the dapp and reconnect it to your wallet",
          "transaction_status": "Failed to send transaction status"
        },
        "speed_up": {
          "speed_up_title": "Speed up transaction",
          "cancel_tx_title": "Cancel transaction",
          "speed_up_text": "This will attempt to cancel your pending transaction. It requires broadcasting another transaction!",
          "cancel_tx_text": "This will speed up your pending transaction by replacing it. There’s still a chance your original transaction will confirm first!"
        },
        "checkboxes": {
          "clear_profile_information": "Clear profile information",
          "point_name_to_recipient": "Point this name to the recipient’s wallet address",
          "transfer_control": "Transfer control to the recipient",
          "has_a_wallet_that_supports": "The address I’m sending to supports %{networkName}",
          "im_not_sending_to_an_exchange": "I’m not sending to an exchange"
        },
        "errors": {
          "unpredictable_gas": "Oh no! We were unable to estimate the gas limit. Please try again.",
          "insufficient_funds": "Oh no! The gas price changed and you no longer have enough funds for this transaction. Please try again with a lower amount.",
          "generic": "Oh no! There was a problem submitting the transaction. Please try again."
        },
        "complete_checks": "Complete checks",
        "ens_configuration_options": "ENS configuration options",
        "confirm": "Confirm transaction",
        "max": "Max",
        "placeholder_title": "Placeholder",
        "request": "Transaction Request",
        "send": "Send Transaction",
        "sending_title": "Sending",
        "you_own_this_wallet": "You own this wallet",
        "first_time_send": "First time send",
        "previous_sends": "%{number} previous sends"
      },
      "wallet_connect": {
        "error": "Error initializing with WalletConnect",
        "failed_to_disconnect": "Failed to disconnect all WalletConnect sessions",
        "failed_to_send_request_status": "Failed to send request status to WalletConnect.",
        "missing_fcm": "Unable to initialize WalletConnect: missing push notification token. Please try again.",
        "walletconnect_session_has_expired_while_trying_to_send": "WalletConnect session has expired while trying to send request status. Please reconnect."
      },
      "wallet_title": "Wallet"
    },
    "support": {
      "error_alert": {
        "copy_email_address": "Copy email address",
        "no_thanks": "No thanks",
        "message": "Would you like to manually copy our support email address to your clipboard?",
        "title": "Error launching email client",
        "subject": "Rainbow Support"
      },
      "wallet_alert": {
        "message_support": "Message Support",
        "close": "Close",
        "learn_more": "Learn More",
        "message": "If you've recently swapped phones, you may need to reimport your wallets. For all other help, please reach out to support! \n\nWe'll get back to you soon!",
        "title": "An error occurred"
      }
    },
    "walletconnect": {
      "requests": "Requests",
      "wants_to_connect": "wants to connect to your wallet",
      "wants_to_connect_to_network": "wants to connect to the %{network} network",
      "available_networks": "Available Networks",
      "change_network": "Change Network",
      "connected_apps": "Connected apps",
      "no_connected_apps": "No Connected apps yet 😢",
      "disconnect": "Disconnect",
      "go_back_to_your_browser": "Go back to your browser",
      "paste_uri": {
        "button": "Paste session URI",
        "message": "Paste WalletConnect URI below",
        "title": "New WalletConnect Session"
      },
      "none": "None",
      "switch_network": "Switch Network",
      "switch_wallet": "Switch Wallet",
      "titles": {
        "connect": "You're connected!",
        "reject": "Connection canceled",
        "sign": "Message signed!",
        "sign_canceled": "Transaction canceled!",
        "transaction_canceled": "Transaction canceled!",
        "transaction_sent": "Transaction sent!"
      },
      "unknown_application": "Unknown Application",
      "connection_failed": "Connection failed",
      "failed_to_connect_to": "Failed to connect to %{appName}",
      "go_back": "Go back",
      "requesting_network": "Requesting %{num} network",
      "requesting_networks": "Requesting %{num} networks",
      "unknown_dapp": "Unknown Dapp",
      "unknown_url": "Unknown URL",
      "approval_sheet_network": "Network",
      "approval_sheet_networks": "%{length} Networks",
      "auth": {
        "signin_title": "Sign In",
        "signin_prompt": "Do you want to sign into %{name} with your wallet?",
        "signin_with": "Sign in with",
        "signin_button": "Continue",
        "signin_notice": "By continuing, you’ll sign a free message proving you own this wallet",
        "error_alert_title": "Authentication failed",
        "error_alert_description": "Something went wrong. Please try again, or reach out to our support team."
      },
      "menu_options": {
        "disconnect": "Disconnect",
        "switch_wallet": "Switch Wallet",
        "switch_network": "Switch Network",
        "available_networks": "Available Networks"
      },
      "errors": {
        "go_back": "Go back",
        "generic_title": "Connection failed",
        "generic_error": "Something went wrong. Please try again, or reach out to our support team.",
        "pairing_timeout": "This session timed-out before a connection could be established. This is usually due to a network error. Please try again.",
        "pairing_unsupported_methods": "The dapp requested wallet RPC methods that are unsupported by Rainbow.",
        "pairing_unsupported_networks": "The dapp requested network(s) that are unsupported by Rainbow.",
        "read_only_wallet_on_signing_method": "It looks like you're using a read-only wallet, which is not allowed for this request.",
        "namespaces_invalid": "There was an issue with the namespaces requested by the dapp. Please try again or contact Rainbow and/or dapp support teams.",
        "request_invalid": "The request contained invalid parameters. Please try again or contact Rainbow and/or dapp support teams.",
        "eth_sign": "Rainbow does not support legacy eth_sign due to security concerns.  \n Please contact Rainbow and/or dapp support teams if you have any questions.",
        "request_unsupported_network": "The network specified in this request is not supported by Rainbow.",
        "request_unsupported_methods": "The RPC method(s) specified in this request are not supported by Rainbow.",
        "no_accounts_found": "No accounts found in approved namespaces."
      },
      "dapp_warnings": {
        "info_alert": {
          "title": "This app is likely malicious",
          "description": "Signing messages or transactions from this app could result in losing your assets"
        }
      },
      "simulation": {
        "titles": {
          "message_request": "Message Request",
          "transaction_request": "Transaction Request"
        },
        "simulation_card": {
          "titles": {
            "not_enough_native_balance": "Not Enough %{symbol}",
            "likely_to_fail": "Likely to Fail",
            "simulation_unavailable": "Simulation Unavailable",
            "simulation_result": "Simulated Result",
            "simulating": "Simulating",
            "proceed_carefully": "Proceed Carefully",
            "suspicious_transaction": "Suspicious Transaction"
          },
          "messages": {
            "no_changes": "No Changes Detected",
            "need_more_native": "You’ll need more %{symbol} on %{network} to pay for this transaction. Get some %{symbol} below to continue with this request.",
            "unavailable_personal_sign": "Simulation for personal signs is not yet supported",
            "unavailable_zora_network": "Simulation on Zora is not yet supported",
            "failed_to_simulate": "The simulation failed, which suggests your transaction is likely to fail. This may be an issue with the app you’re using.",
            "warning": "No known malicious behavior was detected, but this transaction has characteristics that may pose a risk to your wallet.",
            "malicious": "Signing this transaction could result in losing access to everything in your wallet."
          },
          "event_row": {
            "unlimited": "Unlimited",
            "types": {
              "send": "Send",
              "receive": "Receive",
              "approve": "Approve",
              "revoke": "Revoke"
            }
          }
        },
        "details_card": {
          "title": "Details",
          "types": {
            "chain": "Network",
            "contract": "Contract",
            "contract_created": "Contract Created",
            "to": "To",
            "function": "Function",
            "source_code": "Source Code",
            "nonce": "Nonce"
          },
          "unknown": "Unknown"
        },
        "message_card": {
          "title": "Message",
          "copy": "Copy"
        },
        "profile_section": {
          "signing_with": "Signing with",
          "free_to_sign": "Free to sign",
          "no_native_balance": "No %{symbol}",
          "on_network": "on %{network}"
        },
        "buttons": {
          "cancel": "Cancel",
          "confirm": "􀎽 Confirm",
          "get_native_token": "Get %{symbol}",
          "buy_native_token": "Buy %{symbol}"
        },
        "formatted_dates": {
          "today": "Today",
          "day_ago": "day ago",
          "days_ago": "days ago",
          "week_ago": "week ago",
          "weeks_ago": "weeks ago",
          "month_ago": "month ago",
          "months_ago": "months ago"
        }
      }
    },
    "warning": {
      "user_is_offline": "Connection offline, please check your internet connection",
      "user_is_online": "Connected! You're back online"
    }
  }
}<|MERGE_RESOLUTION|>--- conflicted
+++ resolved
@@ -794,19 +794,13 @@
         "title": "What's Base"
       },
       "avalanche": {
-<<<<<<< HEAD
         "text": "Avalanche is a sidechain, a distinct network that runs alongside Ethereum and is compatible with it.\n\nIt allows for cheaper and faster transactions, but unlike Layer 2 networks, Avalanche has its own security and consensus mechanisms that differ from Ethereum.",
-        "title": "What's Avalanche"
-      },
-=======
-        "text": "Avalanche is a Layer 2 network that runs on top of Ethereum, enabling cheaper and faster transactions while still benefiting from the underlying security of Ethereum.\n\nIt bundles lots of transactions together in a \"roll up\" before sending them down to live permanently on Ethereum.",
         "title": "What's Avalanche"
       },
       "blast": {
         "text": "Blast is a Layer 2 network that runs on top of Ethereum, enabling cheaper and faster transactions while still benefiting from the underlying security of Ethereum.\n\nIt bundles lots of transactions together in a \"roll up\" before sending them down to live permanently on Ethereum.",
         "title": "What's Blast"
       },
->>>>>>> 048a38ba
       "zora": {
         "text": "Zora is a Layer 2 network that runs on top of Ethereum, enabling cheaper and faster transactions while still benefiting from the underlying security of Ethereum.\n\nIt bundles lots of transactions together in a \"roll up\" before sending them down to live permanently on Ethereum.",
         "title": "What's Zora?"
