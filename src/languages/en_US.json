--- conflicted
+++ resolved
@@ -3161,7 +3161,6 @@
       "all_networks": "All Networks"
     },
     "token_launcher": {
-<<<<<<< HEAD
       "airdrop": {
         "address_or_ens": "Address or ENS",
         "suggested_users": "SUGGESTED USERS",
@@ -3261,8 +3260,7 @@
         },
         "add_more": "Add More"
       },
-      "discard_and_exit": "Discard & Exit"
-=======
+      "discard_and_exit": "Discard & Exit",
       "airdrops_sheet": {
         "claim_button_text": "Claim",
         "empty_state_title": "No Airdrops Yet",
@@ -3280,7 +3278,6 @@
           "line_two": "your Coin"
         }
       }
->>>>>>> 7676a3a4
     },
     "done": "Done",
     "copy": "Copy",
