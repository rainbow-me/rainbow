{
  "translation": {
    "account": {
      "hide": "Hide",
      "label_24h": "24h",
      "label_asset": "Asset",
      "label_price": "Price",
      "label_quantity": "Quantity",
      "label_status": "Status",
      "label_total": "Total",
      "low_market_value": "with low market value",
      "no_market_value": "with no market value",
      "show": "Show",
      "show_all": "Show all",
      "show_less": "Show less",
      "tab_balances": "Balances",
      "tab_balances_empty_state": "Balance",
      "tab_balances_tooltip": "Ethereum and Token Balances",
      "tab_collectibles": "Collectibles",
      "tab_interactions": "Interactions",
      "tab_interactions_tooltip": "Smart Contract Interactions",
      "tab_investments": "Pools",
      "tab_savings": "Savings",
      "tab_showcase": "Showcase",
      "tab_points": "Points",
      "tab_positions": "Positions",
      "tab_transactions": "Transactions",
      "tab_transactions_tooltip": "Transactions and Token Transfers",
      "tab_uniquetokens": "Unique Tokens",
      "tab_uniquetokens_tooltip": "Unique Tokens",
      "token": "token",
      "tokens": "tokens",
      "tx_failed": "Failed",
      "tx_fee": "Fee",
      "tx_from": "From",
      "tx_from_lowercase": "from",
      "tx_hash": "Transaction Hash",
      "tx_pending": "Pending",
      "tx_received": "Received",
      "tx_self": "Self",
      "tx_sent": "Sent",
      "tx_timestamp": "Timestamp",
      "tx_to": "To",
      "tx_to_lowercase": "to",
      "unknown_token": "Unknown Token"
    },
    "activity_list": {
      "empty_state": {
        "default_label": "No transactions yet",
        "recycler_label": "No transactions yet",
        "testnet_label": "Your testnet transaction history starts now!"
      }
    },
    "add_funds": {
      "eth": {
        "or_send_eth": "or send ETH to your wallet",
        "send_from_another_source": "Send from Coinbase or another exchange—or ask a friend!"
      },
      "limit_left_this_week": "$%{remainingLimit} left this week",
      "limit_left_this_year": "$%{remainingLimit} left this year",
      "test_eth": {
        "add_from_faucet": "Add from faucet",
        "or_send_test_eth": "or send test ETH to your wallet",
        "request_test_eth": "Request test ETH through the %{testnetName} faucet",
        "send_test_eth_from_another_source": "Send test ETH from another %{testnetName} wallet—or ask a friend!"
      },
      "to_get_started_android": "To get started, buy some ETH",
      "to_get_started_ios": "To get started, buy some ETH with Apple Pay",
      "weekly_limit_reached": "Weekly limit reached",
      "yearly_limit_reached": "Yearly limit reached"
    },
    "assets": {
      "unkown_token": "Unknown Token"
    },
    "avatar_builder": {
      "emoji_categories": {
        "activities": "Activities",
        "animals": "Animals & Nature",
        "flags": "Flags",
        "food": "Food & Drink",
        "objects": "Objects",
        "smileys": "Smileys & People",
        "symbols": "Symbols",
        "travel": "Travel & Places"
      }
    },
    "back_up": {
      "errors": {
        "keychain_access": "You need to authenticate to proceed with the Backup process",
        "decrypting_data": "Incorrect password! Please try again.",
        "no_backups_found": "We couldn't find your previous backup!",
        "cant_get_encrypted_data": "We couldn't access your backup at this time. Please try again later.",
        "missing_pin": "Something went wrong while processing your PIN code. Please try again later.",
        "generic": "Error while trying to backup. Error code: %{errorCodes}"
      },
      "wrong_pin": "The PIN code you entered was incorrect and we can't make a backup. Please try again with the correct code.",
      "already_backed_up": {
        "backed_up": "Backed up",
        "backed_up_manually": "Backed up manually",
        "backed_up_message": "Your wallet is backed up",
        "imported": "Imported",
        "imported_message": "Your wallet was imported"
      },
      "backup_deleted_successfully": "Backups Deleted Successfully",
      "cloud": {
        "back_up_to_platform": "Back up to %{cloudPlatformName}",
        "manage_platform_backups": "Manage %{cloudPlatformName} Backups",
        "password": {
          "a_password_youll_remember": "Please use a password you'll remember.",
          "backup_password": "Backup Password",
          "choose_a_password": "Choose a password",
          "confirm_backup": "Confirm Backup",
          "confirm_password": "Confirm password",
          "confirm_placeholder": "Confirm Password",
          "it_cant_be_recovered": "It can't be recovered!",
          "minimum_characters": "Minimum %{minimumLength} characters",
          "passwords_dont_match": "Passwords don't match",
          "strength": {
            "level1": "Weak password",
            "level2": "Good password",
            "level3": "Great password",
            "level4": "Strong password"
          },
          "use_a_longer_password": "Use a longer password"
        }
      },
      "confirm_password": {
        "add_to_cloud_platform": "Add to %{cloudPlatformName} Backup",
        "backup_password_placeholder": "Backup Password",
        "confirm_backup": "Confirm Backup",
        "enter_backup_description": "To add this wallet to your %{cloudPlatformName} backup, enter your existing backup password",
        "enter_backup_password": "Enter backup password"
      },
      "explainers": {
        "backup": "Don't forget this password! It is separate from your %{cloudPlatformName} password, and you should save it in a secure location.\n\nYou will need it in order to restore your wallet from the backup in the future.",
        "if_lose_cloud": "If you lose this device, you can recover your encrypted wallet backup from %{cloudPlatformName}.",
        "if_lose_imported": "If you lose this device, you can restore your wallet with the key you originally imported.",
        "if_lose_manual": "If you lose this device, you can restore your wallet with the secret phrase you saved."
      },
      "manual": {
        "label": "Your secret phrase",
        "pkey": {
          "confirm_save": "I’ve saved my key",
          "save_them": "Copy it and save it in your password manager, or in another secure spot.",
          "these_keys": "This is the key to your wallet!"
        },
        "seed": {
          "confirm_save": "I’ve saved these words",
          "save_them": "Write them down or save them in your password manager.",
          "these_keys": "These words are the keys to your wallet!"
        }
      },
      "needs_backup": {
        "back_up_your_wallet": "Back up your wallet",
        "dont_risk": "Don't risk your money! Back up your wallet so you can recover it if you lose this device.",
        "not_backed_up": "Not backed up"
      },
      "restore_cloud": {
        "backup_password_placeholder": "Backup Password",
        "confirm_backup": "Confirm Backup",
        "enter_backup_password": "Enter backup password",
        "enter_backup_password_description": "To restore your wallet, enter the backup password you created",
        "error_while_restoring": "Error while restoring backup",
        "incorrect_pin_code": "Incorrect PIN code",
        "incorrect_password": "Incorrect Password",
        "restore_from_cloud_platform": "Restore from %{cloudPlatformName}"
      },
      "secret": {
        "anyone_who_has_these": "Anyone who has these words can access your entire wallet!",
        "biometrically_secured": "Your account has been secured with biometric data, like fingerprint or face identification. To see your recovery phrase, turn on biometrics in your phone’s settings.",
        "no_seed_phrase": "We couldn't retrieve your seed phrase. Please ensure you've properly authenticated using biometric data, such as your fingerprint or face identification, or entered your PIN code correctly.",
        "copy_to_clipboard": "Copy to clipboard",
        "for_your_eyes_only": "For your eyes only",
        "private_key_title": "Private Key",
        "secret_phrase_title": "Secret Phrase",
        "show_recovery": "Show Recovery %{typeName}",
        "view_private_key": "View private key",
        "view_secret_phrase": "View secret phrase",
        "you_need_to_authenticate": "You need to authenticate in order to access your recovery %{typeName}"
      }
    },
    "bluetooth": {
      "powered_off_alert": {
        "title": "Bluetooth is off",
        "message": "Please turn on Bluetooth to use this feature",
        "open_settings": "Open Settings",
        "cancel": "Cancel"
      },
      "permissions_alert": {
        "title": "Bluetooth Permissions",
        "message": "Please enable Bluetooth permissions in your settings to use this feature",
        "open_settings": "Open Settings",
        "cancel": "Cancel"
      }
    },
    "button": {
      "add": "Add",
      "add_cash": "Add Cash",
      "add_to_list": "Add to List",
      "all": "All",
      "attempt_cancellation": "Attempt Cancellation",
      "buy_eth": "Buy Ethereum",
      "cancel": "Cancel",
      "close": "Close",
      "confirm": "Confirm",
      "confirm_exchange": {
        "deposit": "Hold to Deposit",
        "enter_amount": "Enter an Amount",
        "fetching_quote": "Fetching Quote",
        "insufficient_eth": "Insufficient ETH",
        "insufficient_bnb": "Insufficient BNB",
        "insufficient_funds": "Insufficient Funds",
        "insufficient_liquidity": "􀅵 Insufficient Liquidity",
        "fee_on_transfer": "􀅵 Fee on Transfer Token",
        "no_route_found": "􀅵 No route found",
        "insufficient_matic": "Insufficient MATIC",
        "insufficient_token": "Insufficient %{tokenName}",
        "invalid_fee": "Invalid Fee",
        "invalid_fee_lowercase": "Invalid fee",
        "loading": "Loading...",
        "no_quote_available": "􀅵 No Quote Available",
        "review": "Review",
        "submitting": "Submitting",
        "swap": "Hold to Swap",
        "bridge": "Hold to Bridge",
        "swap_anyway": "Swap Anyway",
        "symbol_balance_too_low": "%{symbol} balance too low",
        "view_details": "View Details",
        "withdraw": "Hold to Withdraw"
      },
      "connect": "Connect",
      "connect_walletconnect": "Use WalletConnect",
      "continue": "Continue",
      "delete": "Delete",
      "dismiss": "Dismiss",
      "disconnect_account": "Log Out",
      "donate": "Donate ETH",
      "done": "Done",
      "edit": "Edit",
      "exchange": "Exchange",
      "exchange_again": "Exchange Again",
      "exchange_search_placeholder": "Search tokens",
      "exchange_search_placeholder_network": "Search tokens on %{network}",
      "favorites": "Favorites",
      "go_back": "Go Back",
      "go_back_lowercase": "Go back",
      "got_it": "Got it",
      "hide": "Hide",
      "hold_to_authorize": {
        "authorizing": "Authorizing",
        "confirming_on_ledger": "Confirming on Ledger",
        "hold_keyword": "Hold",
        "tap_keyword": "Tap"
      },
      "hold_to_send": "Hold to Send",
      "import": "Import",
      "learn_more": "Learn more",
      "less": "Less",
      "loading": "Loading",
      "more": "More",
      "my_qr_code": "My QR Code",
      "next": "Next",
      "no_thanks": "No thanks",
      "notify_me": "Get notified",
      "offline": "Offline",
      "ok": "OK",
      "okay": "Okay",
      "paste": "Paste",
      "paste_address": "Paste",
      "paste_seed_phrase": "Paste",
      "pin": "Pin",
      "proceed": "Proceed",
      "proceed_anyway": "Proceed Anyway",
      "receive": "Receive",
      "remove": "Remove",
      "save": "Save",
      "send": "Send",
      "send_another": "Send Another",
      "share": "Share",
      "swap": "Swap",
      "try_again": "Try again",
      "unhide": "Unhide",
      "unpin": "Unpin",
      "view": "View",
      "watch_this_wallet": "Watch this Wallet",
      "hidden": "Hidden"
    },
    "cards": {
      "ens_create_profile": {
        "title": "Create your ENS profile",
        "body": "Replace your wallet address with a profile owned entirely by you."
      },
      "ens_search": {
        "mini_title": "ENS",
        "title": "Register a .eth name"
      },
      "eth": {
        "today": "today"
      },
      "gas": {
        "average": "Average",
        "gwei": "Gwei",
        "high": "High",
        "loading": "Loading…",
        "low": "Low",
        "network_fees": "Network fees",
        "surging": "Surging",
        "very_low": "Very low"
      },
      "learn": {
        "learn": "Learn",
        "cards": {
          "get_started": {
            "title": "Get Started with Rainbow",
            "description": "Welcome to Rainbow! We're so glad you're here. We've created this guide to help with the basics of Rainbow and get you started on your new Web3 and Ethereum journey."
          },
          "backups": {
            "title": "The Importance of Backups",
            "description": "Keeping your wallet safe, secure, and backed up is essential to wallet ownership. Here we’ll chat about why it’s important to backup your wallet and the different methods that you can backup with."
          },
          "crypto_and_wallets": {
            "title": "Crypto and Wallets",
            "description": "On a really simple level, a wallet is just a personal and unique cryptographic key (as shown below). Wallet apps like Rainbow are user interfaces that allow you to create, store, and manage cryptographic keys without having to have technical skills or knowledge."
          },
          "protect_wallet": {
            "title": "Protect Your Wallet",
            "description": "One of the best parts of having an Ethereum wallet like Rainbow is that you are in total control of your money. Unlike a bank account from Wells Fargo or a crypto exchange like Coinbase, we do not hold your assets on your behalf."
          },
          "connect_to_dapp": {
            "title": "Connect to a Website or App",
            "description": "Now that you have an Ethereum wallet, you can login to certain websites using it. Instead of creating new accounts and passwords for every website you interact with, you'll just connect your wallet instead."
          },
          "avoid_scams": {
            "title": "Avoid Crypto Scams",
            "description": "Here at Rainbow, one of our goals is to make exploring the new world of Ethereum fun, friendly, and safe. You know what's not any of those things? Scams. They're mean, and no one likes them. We want to help you avoid them, so we wrote this brief guide to help you do exactly that!"
          },
          "understanding_web3": {
            "title": "Understanding Web3",
            "description": "The internet has been evolving ever since it was created, and it has been through many eras. Web1 started during the 1990s, and it was a period marked by people connecting to the internet and reading what was there, but not publishing or contributing themselves."
          },
          "manage_connections": {
            "title": "Manage Connections and Networks",
            "description": "Many of the websites or applications you connect your wallet to require you to be using a specific network. Currently, most websites use the main Ethereum network and new connections to your wallet usually default to this network."
          },
          "supported_networks": {
            "title": "Supported Networks",
            "description": "Up until recently, Rainbow and many other blockchain projects have only been compatible with Ethereum—the world's public decentralized ledger. Ethereum is extremely secure and highly reliable, but it isn't always well suited for speed and efficiency."
          },
          "collect_nfts": {
            "title": "Collect NFTs on OpenSea",
            "description": "NFTs are digital collectibles that can be owned and traded. The acronym \"NFT\" stands for non-fungible token, and they can come in the form of anything from digital trading cards to digital art. There are even NFTs that act like certificates of authenticity for physical items."
          }
        },
        "categories": {
          "essentials": "Essentials",
          "staying_safe": "Staying Safe",
          "beginners_guides": "Beginner's Guides",
          "blockchains_and_fees": "Blockchains and Fees",
          "what_is_web3": "What is Web3?",
          "apps_and_connections": "Apps and Connections",
          "navigating_your_wallet": "Navigating your Wallet"
        }
      },
      "ledger": {
        "title": "Pair a Hardware Wallet",
        "body": "Connect your Ledger Nano X to Rainbow through Bluetooth."
      },
      "receive": {
        "receive_assets": "Receive assets",
        "copy_address": "Copy Address",
        "description": "You can also long press your\naddress above to copy it."
      }
    },
    "cloud": {
      "backup_success": "Your wallet has been backed up successfully!"
    },
    "contacts": {
      "contact_row": {
        "balance_eth": "%{balanceEth} ETH"
      },
      "contacts_title": "Contacts",
      "input_placeholder": "Name",
      "my_wallets": "My wallets",
      "options": {
        "add": "Add Contact",
        "cancel": "Cancel",
        "delete": "Delete Contact",
        "edit": "Edit Contact",
        "view": "View Profile"
      },
      "send_header": "Send",
      "suggestions": "Suggestions",
      "to_header": "To",
      "watching": "Watching"
    },
    "deeplinks": {
      "couldnt_recognize_url": "Uh oh! We couldn’t recognize this URL!",
      "tried_to_use_android": "Tried to use Android bundle",
      "tried_to_use_ios": "Tried to use iOS bundle"
    },
    "developer_settings": {
      "alert": "Alert",
      "applied": "APPLIED",
      "backups_deleted_successfully": "Backups deleted successfully",
      "clear_async_storage": "Clear async storage",
      "clear_pending_txs": "Clear Pending Transactions",
      "clear_image_cache": "Clear Image Cache",
      "clear_image_metadata_cache": "Clear Image Metadata Cache",
      "clear_local_storage": "Clear local storage",
      "clear_mmkv_storage": "Clear MMKV storage",
      "connect_to_hardhat": "Connect to hardhat",
      "crash_app_render_error": "Crash app (render error)",
      "enable_testnets": "Enable Testnets",
      "installing_update": "Installing update",
      "navigation_entry_point": "Navigation entry point",
      "no_update": "No update",
      "not_applied": "NOT APPLIED",
      "notifications_debug": "Notifications Debug",
      "remove_all_backups": "Remove all backups",
      "keychain": {
        "menu_title": "Reset Keychain",
        "delete_wallets": "Delete all wallets",
        "alert_title": "Careful!",
        "alert_body": "🚨🚨🚨 \nThis will permanently delete all of your wallets private keys & data, please make sure you have everything backed up before proceeding!! \n🚨🚨🚨"
      },
      "restart_app": "Restart app",
      "reset_experimental_config": "Reset experimental config",
      "status": "Status",
      "sync_codepush": "Sync codepush"
    },
    "discover": {
      "pulse": {
        "pulse_description": "All the top DeFi tokens in one",
        "today_suffix": "today",
        "trading_at_prefix": "Trading at"
      },
      "search": {
        "profiles": "Profiles",
        "search_ethereum": "Search all of Ethereum",
        "search_ethereum_short": "Search Ethereum",
        "search": "Search",
        "discover": "Discover"
      },
      "strategies": {
        "strategies_title": "Strategies",
        "yearn_finance_description": "Smart yield strategies from yearn.finance"
      },
      "title_discover": "Discover",
      "title_search": "Search",
      "top_movers": {
        "disabled_testnets": "Top movers are disabled on Testnets",
        "top_movers_title": "Top Movers"
      },
      "uniswap": {
        "data": {
          "annualized_fees": "Annualized fees",
          "pool_size": "Pool size",
          "profit_30_days": "30d profit",
          "volume_24_hours": "24h volume"
        },
        "disabled_testnets": "Pools are disabled on Testnets",
        "error_loading_uniswap": "There was an error loading Uniswap pool data",
        "show_more": "Show more",
        "title_pools": "Uniswap Pools"
      },
      "op_rewards": {
        "card_subtitle": "Earn OP tokens every time you bridge to or swap on Optimism.",
        "card_title": "$OP Rewards",
        "button_title": "\uDBC1\uDC1A View My Earnings"
      }
    },
    "error_boundary": {
      "error_boundary_oops": "Oops!",
      "restart_rainbow": "Restart Rainbow",
      "something_went_wrong": "Something went wrong.",
      "wallets_are_safe": "Don't worry, your wallets are safe! Just restart the app to get back to business."
    },
    "exchange": {
      "coin_row": {
        "expires_in": "Expires in %{minutes}m",
        "from_divider": "from",
        "to_divider": "to",
        "view_on": "View on %{blockExplorerName}",
        "view_on_etherscan": "View on Etherscan"
      },
      "flip": "Flip",
      "max": "Max",
      "movers": {
        "loser": "Loser",
        "mover": "Mover"
      },
      "long_wait": {
        "prefix": "Long Wait",
        "time": "Up to %{estimatedWaitTime} to swap"
      },
      "no_results": {
        "description": "Some tokens don't have enough liquidity to perform a successful swap.",
        "description_l2": "Some tokens don't have enough layer 2 liquidity to perform a successful swap.",
        "description_no_assets": "You don't have any tokens to %{action}.",
        "nothing_found": "Nothing found",
        "nothing_here": "Nothing here!",
        "nothing_to_send": "Nothing to send"
      },
      "price_impact": {
        "losing_prefix": "Losing",
        "small_market": "Small Market",
        "label": "Possible loss"
      },
      "source": {
        "rainbow": "Auto",
        "0x": "0x",
        "1inch": "1inch"
      },
      "settings": "Settings",
      "use_defaults": "Use Defaults",
      "done": "Done",
      "losing": "Losing",
      "high": "High",
      "slippage_tolerance": "Max Slippage",
      "source_picker": "Route Swaps via",
      "use_flashbots": "Use Flashbots",
      "swapping_for_prefix": "Swapping for",
      "view_details": "View Details",
      "token_sections": {
        "bridgeTokenSection": "􀊝 Bridge",
        "crosschainMatchSection": "􀤆 On other networks",
        "favoriteTokenSection": "􀋃 Favorites",
        "lowLiquidityTokenSection": "􀇿 Low Liquidity",
        "unverifiedTokenSection": "􀇿 Unverified",
        "verifiedTokenSection": "􀇻 Verified",
        "unswappableTokenSection": "􀘰 No trade routes"
      }
    },
    "expanded_state": {
      "asset": {
        "about_asset": "About %{assetName}",
        "balance": "Balance",
        "get_asset": "Get %{assetSymbol}",
        "market_cap": "Market cap",
        "read_more_button": "Read more",
        "available_networks": "Available on %{availableNetworks} networks",
        "available_network": "Available on the %{availableNetwork} network",
        "available_networkv2": "Only available on %{availableNetwork}",
        "l2_disclaimer": "This %{symbol} is on the %{network} network",
        "l2_disclaimer_send": "Sending on the %{network} network",
        "l2_disclaimer_dapp": "This app on the %{network} network",
        "social": {
          "facebook": "Facebook",
          "homepage": "Homepage",
          "reddit": "Reddit",
          "telegram": "Telegram",
          "twitter": "Twitter"
        },
        "uniswap_liquidity": "Uniswap liquidity",
        "value": "Value",
        "volume_24_hours": "24h volume"
      },
      "chart": {
        "all_time": "All Time",
        "date": {
          "months": {
            "month_00": "Jan",
            "month_01": "Feb",
            "month_02": "Mar",
            "month_03": "Apr",
            "month_04": "May",
            "month_05": "Jun",
            "month_06": "Jul",
            "month_07": "Aug",
            "month_08": "Sep",
            "month_09": "Oct",
            "month_10": "Nov",
            "month_11": "Dec"
          }
        },
        "no_price_data": "No price data",
        "past_timespan": "Past %{formattedTimespan}",
        "today": "Today",
        "token_pool": "%{tokenName} Pool"
      },
      "contact_profile": {
        "name": "Name"
      },
      "liquidity_pool": {
        "annualized_fees": "Annualized fees",
        "fees_earned": "Fees earned",
        "half": "Half",
        "pool_makeup": "Pool makeup",
        "pool_shares": "Pool shares",
        "pool_size": "Pool size",
        "pool_volume_24h": "24h pool volume",
        "total_value": "Total value",
        "underlying_tokens": "Underlying tokens"
      },
      "nft_brief_token_info": {
        "for_sale": "For sale",
        "last_sale": "Last sale price"
      },
      "swap": {
        "swap": "Swap",
        "bridge": "Bridge",
        "flashbots_protect": "Flashbots Protect",
        "losing": "Losing",
        "on": "On",
        "price_impact": "Price impact",
        "price_row_per_token": "per",
        "slippage_message": "This is a small market, so you’re getting a bad price. Try a smaller trade!",
        "swapping_via": "Swapping via",
        "unicorn_one": "that unicorn one",
        "uniswap_v2": "Uniswap v2",
        "view_on": "View on %{blockExplorerName}",
        "network_switcher": "Swapping on the %{network} network",
        "settling_time": "Estimated settling time",
        "swap_max_alert": {
          "title": "Are you sure?",
          "message": "You are about to swap all the %{inputCurrencyAddress} available in your wallet. If you want to swap back to %{inputCurrencyAddress}, you may not be able to afford the fee.\n\nWould you like to auto adjust the balance to leave some %{inputCurrencyAddress}?",
          "no_thanks": "No thanks",
          "auto_adjust": "Auto adjust"
        },
        "swap_max_insufficient_alert": {
          "title": "Insufficient %{symbol}",
          "message": "You have insufficient %{symbol} to cover the fees to swap the maximum amount."
        }
      },
      "swap_details": {
        "reward": "Reward",
        "exchange_rate": "Exchange rate",
        "rainbow_fee": "Included Rainbow fee",
        "refuel": "Extra network tokens",
        "review": "Review",
        "show_details": "More details",
        "hide_details": "Hide details",
        "price_impact": "Difference in value",
        "minimum_received": "Minimum received",
        "maximum_sold": "Maximum sold",
        "token_contract": "%{token} contract",
        "number_of_exchanges": "%{number} Exchanges",
        "number_of_steps": "%{number} Steps",
        "input_exchange_rate": "1 %{inputSymbol} for %{executionRate} %{outputSymbol}",
        "output_exchange_rate": "1 %{outputSymbol} for %{executionRate} %{inputSymbol}"
      },
      "token_index": {
        "get_token": "Get %{assetSymbol}",
        "makeup_of_token": "Makeup of 1 %{assetSymbol}",
        "underlying_tokens": "Underlying tokens"
      },
      "unique": {
        "save": {
          "access_to_photo_library_was_denied": "Access to photo library was denied",
          "failed_to_save_image": "Failed to save Image",
          "image_download_permission": "Image Download Permission",
          "nft_image": "NFT image",
          "your_permission_is_required": "Your permission is required to save images to your device"
        }
      },
      "unique_expanded": {
        "about": "About %{assetFamilyName}",
        "attributes": "Attributes",
        "collection_website": "Collection Website",
        "configuration": "Configuration",
        "copy": "Copy",
        "copy_token_id": "Copy Token ID",
        "description": "Description",
        "discord": "Discord",
        "edit": "Edit",
        "expires_in": "Expires in",
        "expires_on": "Expires on",
        "floor_price": "Floor price",
        "for_sale": "For sale",
        "in_showcase": "In Showcase",
        "last_sale_price": "Last sale price",
        "manager": "Manager",
        "open_in_web_browser": "Open in Web Browser",
        "owner": "Owner",
        "profile_info": "Profile Info",
        "properties": "Properties",
        "registrant": "Registrant",
        "resolver": "Resolver",
        "save_to_photos": "Save to Photos",
        "sell_for_x": "Sell for %{price}",
        "set_primary_name": "Set as my ENS name",
        "share_token_info": "Share %{uniqueTokenName} Info",
        "showcase": "Showcase",
        "toast_added_to_showcase": "Added to showcase",
        "toast_removed_from_showcase": "Removed from showcase",
        "refreshing": "Refreshing metadata...",
        "reported": "Reported as spam",
        "twitter": "Twitter",
        "view_all_with_property": "View All with Property",
        "view_collection": "View Collection",
        "view_on_marketplace": "View on Marketplace...",
        "view_on_block_explorer": "View on %{blockExplorerName}",
        "view_on_marketplace_name": "View on %{marketplaceName}",
        "view_on_platform": "View on %{platform}",
        "view_on_web": "View on Web",
        "refresh": "Refresh Metadata",
        "report": "Report as Spam",
        "hide": "Hide",
        "unhide": "Unhide"
      }
    },
    "app_icon_unlock_sheet": {
      "smol_description": "You found Treasure! Because you hold a Smolverse NFT, you've unlocked a Custom Icon!",
      "smol_title": "You've unlocked\nRainbow 􀆄 SMOL",
      "optimism_description": "To celebrate NFTs on Optimism, Rainbow and Optimism teamed up to drop a limited edition App Icon for the Optimistic Explorers like you!",
      "optimism_title": "You've unlocked\nRainbow 􀆄 Optimism",
      "zora_description": "A special edition Rainbow Zorb icon that's made for magical pondering.",
      "zora_title": "You've unlocked\nRainbow 􀆄 Zora",
      "finiliar_description": "A special edition Rainbow Fini icon that keeps you up to date on the price of gas, rain or shine.",
      "finiliar_title": "You've unlocked a\nRainbow Fini",
      "golddoge_description": "A limited edition golden Rainbow app icon in celebration of Kabosu's 17th birthday.",
      "golddoge_title": "You've unlocked\nRainbow 􀆄 DOGE",
      "raindoge_description": "A limited edition Rainbow app icon in celebration of Kabosu's 17th birthday.",
      "raindoge_title": "You've unlocked\nRainbow 􀆄 The Doge NFT",
      "pooly_description": "A special edition Rainbow Pooly icon for supporters of freedom.",
      "pooly_title": "You've unlocked a\nRainbow Pooly",
      "zorb_description": "A special edition Rainbow Zorb:\n100% of what you love, faster and more efficient.",
      "zorb_title": "You've unlocked\nRainbow Zorb Energy!",
      "poolboy_description": "A special edition Rainbow x Poolsuite Icon for onchain summer.",
      "poolboy_title": "You've unlocked the\nRainbow Poolboy!",
      "adworld_description": "As a Rainbow World Citizen, you can now unlock a special edition\nAdWorld x Rainbow App Icon.",
      "adworld_title": "Welcome to Rainbow World!",
      "farcaster_description": "Our most boring app icon ever, inspired by Warpcast's bland minimalism.",
      "farcaster_title": "You've unlocked\nRainbowcast",
      "button": "Snag the icon"
    },
    "explain": {
      "output_disabled": {
        "text": "For %{fromNetwork}, Rainbow can't prepare swaps based on the amount of %{outputToken} you'd like to receive. \n\n Try entering the amount of %{inputToken} you’d like to swap instead.",
        "title": "Enter %{inputToken} Instead",
        "title_crosschain": "Enter %{fromNetwork} %{inputToken} Instead",
        "text_crosschain": "Rainbow can't prepare swaps based on the amount of %{outputToken} you'd like to receive. \n\n Try entering the amount of %{inputToken} you’d like to swap instead.",
        "text_bridge": "Rainbow can't prepare a bridge based on the amount of %{outputToken} you'd like to receive at the %{toNetwork} destination. \n\n Try entering the amount of %{fromNetwork} %{inputToken} you’d like to bridge instead.",
        "title_empty": "Choose a Token"
      },
      "available_networks": {
        "text": "%{tokenSymbol} is available on %{networks}. To move %{tokenSymbol} between networks, use a Bridge like Hop.",
        "title_plural": "Available on %{length} Networks",
        "title_singular": "Available on the %{network} Network"
      },
      "arbitrum": {
        "text": "Arbitrum is a Layer 2 network that runs on top of Ethereum, enabling cheaper and faster transactions while still benefiting from the underlying security of Ethereum.\n\nIt bundles lots of transactions together in a \"roll up\" before sending them down to live permanently on Ethereum.",
        "title": "What's Arbitrum?"
      },
      "backup": {
        "title": "Important"
      },
      "base_fee": {
        "text_falling": "\n\nFees are dropping right now!",
        "text_prefix": "The base fee is set by the Ethereum network and changes depending on how busy the network is.",
        "text_rising": "\n\nFees are rising right now! It’s best to use a higher max base fee to avoid a stuck transaction.",
        "text_stable": "\n\nNetwork traffic is stable right now. Have fun!",
        "text_surging": "\n\nFees are unusually high right now! Unless your transaction is urgent, it’s best to wait for fees to drop.",
        "title": "Current base fee"
      },
      "failed_walletconnect": {
        "text": "Uh oh, something went wrong! The site may be experiencing a connection outage. Please try again later or contact the site’s team for more details.",
        "title": "Connection failed"
      },
      "failed_wc_invalid_methods": {
        "text": "The dapp requested wallet signing (RPC) methods that are unsupported by Rainbow.",
        "title": "Connection failed"
      },
      "failed_wc_invalid_chains": {
        "text": "The dapp requested network(s) that are unsupported by Rainbow.",
        "title": "Connection failed"
      },
      "failed_wc_invalid_chain": {
        "text": "The network specified in this request is not supported by Rainbow.",
        "title": "Handling failed"
      },
      "floor_price": {
        "text": "A collection's floor price is the lowest asking price across all the items currently for sale in a collection.",
        "title": "Collection floor price"
      },
      "gas": {
        "text": "This is the \"gas fee\" used by the %{networkName} blockchain to securely validate your transaction.\n\nThis fee varies depending on the complexity of your transaction and how busy the network is!",
        "title": "%{networkName} network fee"
      },
      "max_base_fee": {
        "text": "This is the maximum base fee you’re willing to pay for this transaction.\n\nSetting a higher max base fee prevents your transaction from getting stuck if fees rise.",
        "title": "Max base fee"
      },
      "miner_tip": {
        "text": "The miner tip goes directly to the miner who confirms your transaction on the network.\n\nA higher tip makes your transaction more likely to be confirmed quickly.",
        "title": "Miner tip"
      },
      "optimism": {
        "text": "Optimism is a Layer 2 network that runs on top of Ethereum, enabling cheaper and faster transactions while still benefiting from the underlying security of Ethereum.\n\nIt bundles lots of transactions together in a \"roll up\" before sending them down to live permanently on Ethereum.",
        "title": "What's Optimism?"
      },
      "base": {
        "text": "Base is a Layer 2 network that runs on top of Ethereum, enabling cheaper and faster transactions while still benefiting from the underlying security of Ethereum.\n\nIt bundles lots of transactions together in a \"roll up\" before sending them down to live permanently on Ethereum.",
        "title": "What's Base"
      },
      "avalanche": {
        "text": "Avalanche is a sidechain, a distinct network that runs alongside Ethereum and is compatible with it.\n\nIt allows for cheaper and faster transactions, but unlike Layer 2 networks, Avalanche has its own security and consensus mechanisms that differ from Ethereum.",
        "title": "What's Avalanche"
      },
      "blast": {
        "text": "Blast is a Layer 2 network that runs on top of Ethereum, enabling cheaper and faster transactions while still benefiting from the underlying security of Ethereum.\n\nIt bundles lots of transactions together in a \"roll up\" before sending them down to live permanently on Ethereum.",
        "title": "What's Blast"
      },
      "zora": {
        "text": "Zora is a Layer 2 network that runs on top of Ethereum, enabling cheaper and faster transactions while still benefiting from the underlying security of Ethereum.\n\nIt bundles lots of transactions together in a \"roll up\" before sending them down to live permanently on Ethereum.",
        "title": "What's Zora?"
      },
      "polygon": {
        "text": "Polygon is a sidechain, a distinct network that runs alongside Ethereum and is compatible with it.\n\nIt allows for cheaper and faster transactions, but unlike Layer 2 networks, Polygon has its own security and consensus mechanisms that differ from Ethereum.",
        "title": "What's Polygon?"
      },
      "bsc": {
        "text": "Binance Smart Chain (BSC) is the blockchain for the trading platform Binance. \n\nBSC allows for cheaper and faster transactions, but unlike a Layer 2 network, it has its own security and consensus mechanisms that differ from Ethereum.",
        "title": "What's Binance Smart Chain?"
      },
      "read_more": "Read More",
      "learn_more": "Learn More",
      "sending_to_contract": {
        "text": "The address you entered is for a smart contract.\n\nExcept for rare situations, you probably shouldn't do this. You could lose your assets or they might go to the wrong place.\n\nDouble check the address, verify it with the recipient, or contact support first.",
        "title": "Hold your horses!"
      },
      "verified": {
        "text": "Tokens with a verified badge mean they have appeared on at least 3 other outside token lists.\n\nAlways do your own research to ensure you are interacting with a token you trust.",
        "title": "Verified Tokens"
      },
      "unverified": {
        "fragment1": "Rainbow surfaces as many tokens as possible, but anyone can create a token, or claim to represent a project with a fake contract. \n\n Please review the ",
        "fragment2": "token contract",
        "fragment3": " and always do research to ensure that you interact with tokens you trust.",
        "title": "%{symbol} is Unverified",
        "go_back": "Go back"
      },
      "obtain_l2_asset": {
        "fragment1": "You'll need to get other tokens on %{networkName} to swap for %{networkName} %{tokenName}. \n\n Bridging tokens to %{networkName} is easy using a bridge like Hop. Still curious? ",
        "fragment2": "Read more",
        "fragment3": " about bridges.",
        "title": "No Tokens on %{networkName}"
      },
      "insufficient_liquidity": {
        "fragment1": "The exchanges don't have enough of the tokens you requested to complete this transaction. \n\n Still curious? ",
        "fragment2": "Read more",
        "fragment3": " about AMMs and token liquidity.",
        "title": "Insufficient Liquidity"
      },
      "fee_on_transfer": {
        "fragment1": "This swap will fail in Rainbow because the %{tokenName} contract adds extra fees.  \n\n Read ",
        "fragment2": "our guide",
        "fragment3": " for help swapping this token!",
        "title": "Fee on Transfer Token"
      },
      "no_route_found": {
        "fragment1": "We couldn’t find a route for this swap. ",
        "fragment2": "A route may not exist for this swap, or the amount may be too small.",
        "title": "No routes found"
      },
      "no_quote": {
        "title": "No quote available",
        "text": "We couldn’t find quotes for this swap. This could be because there isn’t enough liquidity to swap or problems with how the token is implemented."
      },
      "cross_chain_swap": {
        "title": "Expect Bridge Delays",
        "text": "This swap may take longer than expected to complete. \n\n Cross-chain swaps require bridging funds to the destination network, and bridges can sometimes take longer than expected to transfer funds. Your funds will remain safe during this time."
      },
      "go_to_hop_with_icon": {
        "text": "Go to the Hop Bridge 􀮶"
      },
      "rainbow_fee": {
        "text": "Rainbow takes a %{feePercentage} fee from swaps. It’s part of what enables us to give you the best Ethereum experience possible."
      },
      "swap_routing": {
        "text": "By default, Rainbow chooses the cheapest route possible for your swap. If you prefer to specifically use either 0x or 1inch, you can do that too.",
        "title": "Swap Routing",
        "still_curious": {
          "fragment1": "Still curious? ",
          "fragment2": "Read more",
          "fragment3": " about our approach to routing swaps."
        }
      },
      "slippage": {
        "text": "Slippage occurs when the price of a swap changes during the time between you submitting your transaction and its confirmation. \n\nSetting a higher slippage tolerance increases the likelihood your swap will be successful, but may result in you getting a worse price.",
        "title": "Slippage",
        "still_curious": {
          "fragment1": "Still curious? ",
          "fragment2": "Read more",
          "fragment3": " about slippage and how it affects swaps."
        }
      },
      "flashbots": {
        "text": "Flashbots protects your transactions from frontrunning and sandwich attacks which might result in you getting a worse price or your transaction failing.",
        "title": "Flashbots",
        "still_curious": {
          "fragment1": "Still curious? ",
          "fragment2": "Read more",
          "fragment3": " about Flashbots and the protection it offers."
        }
      },
      "swap_refuel": {
        "title": "No %{networkName} %{gasToken} detected",
        "text": "You won’t be able to use %{networkName} without %{networkName} %{gasToken}. We can seamlessly bundle it with this bridge using about $3 of ETH from your wallet.",
        "button": "Add $3 of %{networkName} %{gasToken}"
      },
      "swap_refuel_deduct": {
        "title": "No %{networkName} %{gasToken} detected",
        "text": "You won’t be able to use %{networkName} without %{networkName} %{gasToken}. We can seamlessly bundle it with this bridge using about $3 of ETH subtracted from this swap.",
        "button": "Adjust and add $3 of %{gasToken}"
      },
      "swap_refuel_notice": {
        "title": "No %{networkName} %{gasToken} detected",
        "text": "You won’t be able to use %{networkName} without %{networkName} %{gasToken}. If you go through with this transaction, you won’t be able to swap, bridge or transfer your %{networkName} tokens without adding %{networkName} %{gasToken} to your wallet.",
        "button": "Proceed anyway"
      }
    },
    "fedora": {
      "cannot_verify_bundle": "Cannot verify the bundle! This might be a scam. Installation blocked.",
      "error": "ERROR",
      "fedora": "Fedora",
      "this_will_override_bundle": "This will override your bundle. Be careful. Are you a Rainbow employee?",
      "wait": "wait"
    },
    "fields": {
      "address": {
        "long_placeholder": "Name, ENS, or address",
        "short_placeholder": "ENS or address"
      }
    },
    "gas": {
      "card": {
        "falling": "Falling",
        "rising": "Rising",
        "stable": "Stable",
        "surging": "Surging"
      },
      "speeds": {
        "slow": "Slow",
        "normal": "Normal",
        "fast": "Fast",
        "urgent": "Urgent",
        "custom": "Custom"
      },
      "network_fee": "Est. network fee",
      "current_base_fee": "Current base fee",
      "max_base_fee": "Max base fee",
      "miner_tip": "Miner tip",
      "max_transaction_fee": "Max transaction fee",
      "warning_separator": "·",
      "lower_than_suggested": "Low · may get stuck",
      "higher_than_suggested": "High · overpaying",
      "max_base_fee_too_low_error": "Low · likely to fail",
      "tip_too_low_error": "Low · likely to fail",
      "alert_message_higher_miner_tip_needed": "Setting a higher miner tip is recommended to avoid issues.",
      "alert_message_higher_max_base_fee_needed": "Setting a higher max base fee is recommended to avoid issues.",
      "alert_message_lower": "Double check that you entered the correct amount—you’re likely paying more than you need to!",
      "alert_title_higher_max_base_fee_needed": "Low max base fee–transaction may get stuck!",
      "alert_title_higher_miner_tip_needed": "Low miner tip–transaction may get stuck!",
      "alert_title_lower_max_base_fee_needed": "High max base fee!",
      "alert_title_lower_miner_tip_needed": "High miner tip!",
      "proceed_anyway": "Proceed Anyway",
      "edit_max_bass_fee": "Edit Max Base Fee",
      "edit_miner_tip": "Edit Miner Tip"
    },
    "homepage": {
      "back": "Back to rainbow.me",
      "coming_soon": "Coming soon.",
      "connect_ledger": {
        "button": "Connect to Ledger",
        "description": "Connect and sign with your ",
        "link_text": "Ledger hardware wallet",
        "link_title": "Buy a Ledger hardware wallet"
      },
      "connect_metamask": {
        "button": "Connect to MetaMask",
        "description": "Connect to the ",
        "link_text": "MetaMask browser wallet",
        "link_title": "MetaMask browser wallet"
      },
      "connect_trezor": {
        "button": "Connect to Trezor",
        "description": "Connect and sign with your ",
        "link_text": "Trezor hardware wallet",
        "link_title": "Buy a Trezor hardware wallet"
      },
      "connect_trustwallet": {
        "button": "Connect to Trust Wallet",
        "description_part_one": "Use the ",
        "description_part_three": " app to connect.",
        "description_part_two": " Ethereum ",
        "link_text_browser": "dapp browser",
        "link_text_wallet": "Trust Wallet",
        "link_title_browser": "Discover Trust DApp Browser",
        "link_title_wallet": "Discover Trust Wallet"
      },
      "connect_walletconnect": {
        "button": "Use WalletConnect",
        "button_mobile": "Connect with WalletConnect",
        "description": "Scan a QR code to link your mobile wallet ",
        "description_mobile": "Connect to any wallet that supports ",
        "link_text": "using WalletConnect",
        "link_text_mobile": "WalletConnect",
        "link_title": "Use WalletConnect",
        "link_title_mobile": "Connect with WalletConnect"
      },
      "reassurance": {
        "access_link": "No access to your funds",
        "assessment": "Results of our security assessment",
        "security": "We work incredibly hard to make sure your funds are safe. This tool never touches your private keys, so that greatly reduces the surface area for attack. If you are familiar with programming, you can check out our code on GitHub.",
        "security_title": "How secure is Manager?",
        "source": "View our source code",
        "text_mobile": "You need to use an Ethereum Wallet to access Balance Manager to view, send and exchange your Ether and Ethereum-based tokens.",
        "tracking_link": "We do not track you",
        "work": "This is a web-based tool to help you manage the funds in your wallet. It does this by connecting to your wallet through its Application Programming Interface (API). Here are some important points about how we designed Balance Manager:",
        "work_title": "How does Manager work?"
      },
      "discover_web3": "Discover Web3"
    },
    "image_picker": {
      "cancel": "Cancel",
      "confirm": "Enable library access",
      "message": "This allows Rainbow to use your photos from your library",
      "title": "Rainbow would like to access your photos"
    },
    "input": {
      "asset_amount": "Amount",
      "donation_address": "Balance Manager Address",
      "email": "Email",
      "email_placeholder": "your@email.com",
      "input_placeholder": "Type here",
      "input_text": "Input",
      "password": "Password",
      "password_placeholder": "••••••••••",
      "private_key": "Private Key",
      "recipient_address": "Recipient Address"
    },
    "list": {
      "share": {
        "check_out_my_wallet": "Check out my collectibles on 🌈 Rainbow at %{showcaseUrl}",
        "check_out_this_wallet": "Check out this wallet's collectibles on 🌈 Rainbow at %{showcaseUrl}"
      }
    },
    "message": {
      "click_to_copy_to_clipboard": "Click to copy to clipboard",
      "coming_soon": "Coming soon...",
      "exchange_not_available": "We are no longer supporting Shapeshift due to their new KYC requirements. We are working on support for different exchange providers.",
      "failed_ledger_connection": "Failed to connect to Ledger, please check your device",
      "failed_request": "Failed request, please refresh",
      "failed_trezor_connection": "Failed to connect to Trezor, please check your device",
      "failed_trezor_popup_blocked": "Please allow popups on Balance to use your Trezor",
      "learn_more": "Learn more",
      "no_interactions": "No interactions found for this account",
      "no_transactions": "No transactions found for this account",
      "no_unique_tokens": "No unique tokens found for this account",
      "opensea_footer": " is a marketplace for unique (or 'non-fungible') tokens. People trade on the marketplace and that gives them value. You can pawn your tokens to get money. All of this runs on Ethereum. ",
      "opensea_header": "How does this work under the hood?",
      "page_not_found": "404 Page Not Found",
      "please_connect_ledger": "Please connect and unlock Ledger then select Ethereum",
      "please_connect_trezor": "Please connect your Trezor and follow the instructions",
      "power_by": "Powered by",
      "walletconnect_not_unlocked": "Please connect using WalletConnect",
      "web3_not_available": "Please install the MetaMask Chrome extension",
      "web3_not_unlocked": "Please unlock your MetaMask wallet",
      "web3_unknown_network": "Unknown network, please switch to another one"
    },
    "mints": {
      "mints_sheet": {
        "mints": "Mints",
        "no_data_found": "No data found.",
        "card": {
          "x_ago": "%{timeElapsed} ago",
          "one_mint_past_hour": "1 mint past hour",
          "x_mints_past_hour": "%{numMints} mints past hour",
          "x_mints": "%{numMints} mints",
          "mint": "Mint",
          "free": "FREE"
        }
      },
      "mints_card": {
        "view_all_mints": "View All Mints",
        "mints": "Mints",
        "collection_cell": { "free": "FREE" }
      },
      "featured_mint_card": {
        "featured_mint": "Featured Mint",
        "one_mint": "1 mint",
        "x_mints": "%{numMints} mints",
        "x_past_hour": "%{numMints} past hour"
      },
      "filter": { "all": "All", "free": "Free", "paid": "Paid" }
    },
    "modal": {
      "approve_tx": "Approve transaction on %{walletType}",
      "back_up": {
        "alerts": {
          "cloud_not_enabled": {
            "description": "Looks like iCloud drive is not enabled on your device.\n\n Do you want to see how to enable it?",
            "label": "iCloud Not Enabled",
            "no_thanks": "No thanks",
            "show_me": "Yes, Show me"
          }
        },
        "default": {
          "button": {
            "cloud": "Back up your wallet",
            "cloud_platform": "Back up to %{cloudPlatformName}",
            "manual": "Back up manually"
          },
          "description": "Don't lose your wallet! Save an encrypted copy to %{cloudPlatformName}",
          "title": "Back up your wallet"
        },
        "existing": {
          "button": {
            "later": "Maybe later",
            "now": "Back up now"
          },
          "description": "You have wallets that have not been backed up yet. Back them up in case you lose this device.",
          "title": "Would you like to back up?"
        },
        "imported": {
          "button": {
            "back_up": "Back up to %{cloudPlatformName}",
            "no_thanks": "No thanks"
          },
          "description": "Don't lose your wallet! Save an encrypted copy to %{cloudPlatformName}.",
          "title": "Would you like to back up?"
        }
      },
      "confirm_tx": "Confirm transaction from %{walletName}",
      "default_wallet": " Wallet",
      "deposit_dropdown_label": "Exchange my",
      "deposit_input_label": "Pay",
      "donate_title": "Send from %{walletName} to Balance Manager",
      "exchange_fee": "Exchange Fee",
      "exchange_max": "Exchange max",
      "exchange_title": "Exchange from %{walletName}",
      "external_link_warning": {
        "go_back": "Go back",
        "visit_external_link": "Visit external link?",
        "you_are_attempting_to_visit": "You are attempting to visit a link that is not affiliated with Rainbow."
      },
      "gas_average": "Average",
      "gas_fast": "Fast",
      "gas_fee": "Fee",
      "gas_slow": "Slow",
      "helper_max": "Max",
      "helper_min": "Min",
      "helper_price": "Price",
      "helper_rate": "Rate",
      "helper_value": "Value",
      "invalid_address": "Invalid Address",
      "new": "New",
      "previous_short": "Prev.",
      "receive_title": "Receive to %{walletName}",
      "send_max": "Send max",
      "send_title": "Send from %{walletName}",
      "tx_confirm_amount": "Amount",
      "tx_confirm_fee": "Transaction Fee",
      "tx_confirm_recipient": "Recipient",
      "tx_confirm_sender": "Sender",
      "tx_fee": "Transaction Fee",
      "tx_hash": "Transaction Hash",
      "tx_verify": "Verify your transaction here",
      "withdrawal_dropdown_label": "For",
      "withdrawal_input_label": "Get"
    },
    "minting": {
      "hold_to_mint": "Hold To Mint",
      "minting": "Minting...",
      "minted": "Minted",
      "mint_unavailable": "Mint Unavailable",
      "mint_on_mintdotfun": "􀮶 Mint on mint.fun",
      "error_minting": "Error Minting",
      "mint_price": "Mint Price",
      "free": "Free",
      "by": "By",
      "unknown": "unknown",
      "max": "Max",
      "nft_count": "%{number} NFTs",
      "description": "Description",
      "total_minted": "Total Minted",
      "first_event": "First Event",
      "last_event": "Last Event",
      "max_supply": "Max Supply",
      "contract": "Contract",
      "network": "Network",
      "could_not_find_collection": "Could not find collection",
      "unable_to_find_check_again": "We are unable to find this collection, double check the address and network or try again later",
      "mintdotfun_unsupported_network": "Mint.fun does not support this network"
    },
    "nfts": {
      "selling": "Selling",
      "sort": {
        "abc": "Alphabetical",
        "most_recent": "Recent",
        "floor_price": "Floor Price"
      }
    },
    "nft_offers": {
      "card": {
        "title": { "singular": "1 Offer", "plural": "%{numOffers} Offers" },
        "button": "View All Offers",
        "expired": "Expired"
      },
      "sheet": {
        "title": "Offers",
        "total": "Total",
        "above_floor": "above floor",
        "below_floor": "below floor",
        "no_offers_found": "No offers found"
      },
      "sort_menu": {
        "highest": "Highest",
        "from_floor": "From Floor",
        "recent": "Recent"
      },
      "single_offer_sheet": {
        "title": "Offer",
        "expires_in": "Expires in %{timeLeft}",
        "floor_price": "Floor Price",
        "marketplace": "Marketplace",
        "marketplace_fees": "%{marketplace} Fees",
        "creator_royalties": "Creator Royalties",
        "receive": "Receive",
        "proceeds": "Proceeds",
        "view_offer": "View Offer",
        "offer_expired": "Offer Expired",
        "expired": "Expired",
        "hold_to_sell": "Hold to Sell",
        "selling": "Selling",
        "error": {
          "title": "Error selling NFT",
          "message": "Please contact Rainbow support for assistance."
        }
      }
    },
    "notification": {
      "error": {
        "failed_get_account_tx": "Failed to get Account transactions",
        "failed_get_gas_prices": "Failed to get Ethereum Gas prices",
        "failed_get_tx_fee": "Failed to estimate Transaction fee",
        "failed_scanning_qr_code": "Failed to scan QR code, please try again",
        "generic_error": "Something went wrong, please try again",
        "insufficient_balance": "Insufficient balance in this account",
        "insufficient_for_fees": "Insufficient balance to cover transaction fees",
        "invalid_address": "Address is invalid, please check again",
        "invalid_address_scanned": "Invalid Address Scanned, please try again",
        "invalid_private_key_scanned": "Invalid Private Key Scanned, please try again",
        "no_accounts_found": "No Ethereum Accounts Found"
      },
      "info": {
        "address_copied_to_clipboard": "Address copied to clipboard"
      }
    },
    "points": {
      "placeholder": {
        "coming_soon_title": "Coming Soon",
        "coming_soon_description": "Points are just around the corner.\nStart earning today."
      },
      "claim": {
        "title": "Claim your points",
        "subtitle": "Points are here. Find out how many you've been awarded.",
        "get_started": "Get Started",
        "use_referral_code": "Use Referral Code"
      },
      "referral": {
        "title": "Enter your referral code",
        "subtitle": "Enter a referral code below to claim your bonus reward.",
        "back": "Back",
        "error": "Something went wrong. Please restart the app and try again.",
        "get_started": "Get Started",
        "invalid_code": "Invalid Code"
      },
      "notifications": {
        "enable": "Enable Points Notifications",
        "disable": "Disable Points Notifications"
      },
      "points": {
        "referral_code": "Referral Code",
        "share_link": "Share Link",
        "next_drop": "Next Drop",
        "your_rank": "Your Rank",
        "of_x": "Of %{totalUsers}",
        "referrals": "Referrals",
        "streak": "Streak",
        "longest_yet": "Longest yet",
        "day": "day",
        "days": "days",
        "leaderboard": "Leaderboard",
        "sunday": "Sun",
        "monday": "Mon",
        "tuesday": "Tue",
        "wednesday": "Wed",
        "thursday": "Thu",
        "friday": "Fri",
        "saturday": "Sat",
        "today": "Today",
        "error": "Oops!\nPlease pull to refresh.",
        "points": "points",
        "referral_code_copied": "Referral code copied",
        "earn_points_for_referring": "Earn points when your referrals swap $100 through Rainbow, plus earn 10% of the points your referrals earn",
        "already_claimed_points": "Sorry! You have already claimed your points.",
        "now": "Now",
        "unranked": "Unranked",
        "points_to_rank": "750 points to rank"
      },
      "console": {
        "claim_bonus_paragraph": "You'll receive an additional 100 points once you swap at least $100 through Rainbow",
        "welcome_bonus": "Welcome Bonus",
        "true_believer": "True Believer",
        "registration_complete": "Registration complete",
        "account": "Account",
        "points_you_have": "You Have",
        "points_earned": "Points Earned",
        "share_bonus_paragraph_one": "You're all set!",
        "share_bonus_paragraph_two": "Keep earning points by swapping, bridging, minting, referring friends, and more",
        "share_bonus_paragraph_three": "The more you use Rainbow, the more you'll be rewarded",
        "calculation_complete": "Calculation complete",
        "metamask_swaps": "MetaMask Swaps",
        "wallet_balance": "Wallet Balance",
        "rainbow_nfts_owned": "Rainbow NFTs Owned",
        "rainbow_swaps": "Rainbow Swaps",
        "calculating_points": "Calculating points",
        "access_granted": "Access granted",
        "sign_in_with_wallet": "Sign in with your wallet",
        "auth_required": "Authorization required",
        "proceed_to_share": "Continue",
        "skip_referral": "Skip",
        "sign_in": "Sign In",
        "try_a_swap": "Try a Swap",
        "get_some_eth": "Get Some ETH",
        "generic_alert": "Something went wrong, please try again.",
        "existing_user_alert": "Points already claimed. Please restart the app to refresh.",
        "invalid_referral_code_alert": "Invalid referral code. Please double check your code and try again.",
        "no_balance_alert": "To enroll in Points, you must have a non-zero wallet balance.",
        "referral_link_is_ready": "Your referral link is ready",
        "referral_link_bonus_text": "Tweet your referral link and get an extra 250 points",
        "referral_link_bonus_text_extended": "Plus you'll earn 10% of the points earned by anyone you refer",
        "complete_onboarding": "Done",
        "share_to_x": "Share to X",
        "hardware_wallet_alert": "Hardware wallet support is coming soon!",
        "view_weekly_earnings_week_of": "Week of %{startOfWeek} - %{endOfWeek}",
        "view_weekly_earnings_title": "Counting earned points",
        "view_weekly_earnings_counted": "Weekly earnings counted",
        "view_weekly_earnings_close_button": "Close",
        "view_weekly_earnings_retroactive_points": "Retroactive Points",
        "view_weekly_earnings_bonus_points": "Bonus Points",
        "view_weekly_earnings_activity": "Your Activity",
        "view_weekly_earnings_referral_activity": "Referral Activity",
        "view_weekly_earnings_total_earnings": "Total",
        "view_weekly_earnings_new_referrals": "New Referrals",
        "wallet_balance_required": "Wallet balance required",
        "require_balance_paragraph_one": "To continue, ensure you have an ETH balance on one of the following networks:",
        "require_balance_paragraph_two": "Or alternatively, a MATIC balance on Polygon or a BNB balance on BSC",
        "fund_my_wallet": "Fund My Wallet",
        "points": "Points"
      }
    },
    "pools": {
      "deposit": "Deposit",
      "pools_title": "Pools",
      "withdraw": "Withdraw"
    },
    "profiles": {
      "actions": {
        "edit_profile": "Edit profile",
        "unwatch_ens": "Unwatch %{ensName}",
        "unwatch_ens_title": "Are you sure you want to unwatch %{ensName}?",
        "watch": "Watch",
        "watching": "Watching"
      },
      "banner": {
        "register_name": "Create Your ENS Profile",
        "and_create_ens_profile": "Search available .eth names"
      },
      "select_ens_name": "My ENS Names",
      "confirm": {
        "confirm_registration": "Confirm Registration",
        "confirm_updates": "Confirm Updates",
        "duration_plural": "%{content} years",
        "duration_singular": "1 year",
        "estimated_fees": "Estimated network fees",
        "estimated_total": "Estimated total",
        "estimated_total_eth": "Estimated total in ETH",
        "extend_by": "Extend by",
        "extend_registration": "Extend Registration",
        "hold_to_begin": "Hold to Begin",
        "hold_to_confirm": "Hold to Confirm",
        "hold_to_extend": "Hold to Extend",
        "hold_to_register": "Hold to Register",
        "insufficient_bnb": "Insufficient BNB",
        "insufficient_eth": "Insufficient ETH",
        "last_step": "One last step",
        "last_step_description": "Confirm below to register your name and configure your profile",
        "new_expiration_date": "New expiration date",
        "registration_cost": "Registration cost",
        "registration_details": "Registration Details",
        "registration_duration": "Register name for",
        "requesting_register": "Requesting to Register",
        "reserving_name": "Reserving Your Name",
        "set_ens_name": "Set as my primary ENS name",
        "set_name_registration": "Set as Primary Name",
        "speed_up": "Speed Up",
        "suggestion": "Buy more years now to save on fees",
        "transaction_pending": "Transaction pending",
        "transaction_pending_description": "You’ll be taken to the next step automatically when this transaction confirms on the blockchain",
        "wait_one_minute": "Wait for one minute",
        "wait_one_minute_description": "This waiting period ensures that another person can’t register this name before you do"
      },
      "create": {
        "add_cover": "Add Cover",
        "back": "􀆉 Back",
        "bio": "Bio",
        "bio_placeholder": "Add a bio to your profile",
        "btc": "Bitcoin",
        "cancel": "Cancel",
        "choose_nft": "Choose an NFT",
        "content": "Content",
        "content_placeholder": "Add a content hash",
        "discord": "Discord",
        "doge": "Dogecoin",
        "email": "Email",
        "invalid_email": "Invalid email",
        "email_placeholder": "Add your email",
        "invalid_username": "Invalid %{app} username",
        "eth": "Ethereum",
        "github": "GitHub",
        "instagram": "Instagram",
        "invalid_asset": "Invalid %{coin} address",
        "invalid_content_hash": "Invalid content hash",
        "keywords": "Keywords",
        "keywords_placeholder": "Add keywords",
        "label": "Create your profile",
        "ltc": "Litecoin",
        "name": "Name",
        "name_placeholder": "Add a display name",
        "notice": "Notice",
        "notice_placeholder": "Add a notice",
        "pronouns": "Pronouns",
        "pronouns_placeholder": "Add pronouns",
        "reddit": "Reddit",
        "remove": "Remove",
        "review": "Review",
        "skip": "Skip",
        "snapchat": "Snapchat",
        "telegram": "Telegram",
        "twitter": "Twitter",
        "upload_photo": "Upload a Photo",
        "uploading": "Uploading",
        "username_placeholder": "username",
        "wallet_placeholder": "Add a %{coin} address",
        "website": "Website",
        "invalid_website": "Invalid URL",
        "website_placeholder": "Add your website"
      },
      "details": {
        "add_to_contacts": "Add to Contacts",
        "copy_address": "Copy Address",
        "open_wallet": "Open Wallet",
        "remove_from_contacts": "Remove from Contacts",
        "share": "Share",
        "view_on_etherscan": "View on Etherscan"
      },
      "edit": {
        "label": "Edit your profile"
      },
      "intro": {
        "choose_another_name": "Choose another ENS name",
        "create_your": "Create Your",
        "ens_profile": "ENS Profile",
        "find_your_name": "Find your name",
        "my_ens_names": "My ENS Names",
        "portable_identity_info": {
          "description": "Carry your ENS name and profile between websites. No more signups.",
          "title": "A portable digital identity"
        },
        "search_new_ens": "Find a New Name",
        "search_new_name": "Search for a new ENS name",
        "stored_on_blockchain_info": {
          "description": "Your profile is stored directly on Ethereum and owned by you.",
          "title": "Stored on Ethereum"
        },
        "edit_name": "Edit %{name}",
        "use_existing_name": "Use an existing ENS name",
        "use_name": "Use %{name}",
        "wallet_address_info": {
          "description": "Send to ENS names instead of hard-to-remember wallet addresses.",
          "title": "A better wallet address"
        }
      },
      "pending_registrations": {
        "alert_cancel": "Cancel",
        "alert_confirm": "Proceed Anyway",
        "alert_message": "`You are about to stop the registration process.\n  You'd need to start it again which means you'll need to send an additional transaction.`",
        "alert_title": "Are you sure?",
        "finish": "Finish",
        "in_progress": "In progress"
      },
      "profile_avatar": {
        "choose_from_library": "Choose from Library",
        "create_profile": "Create Profile",
        "edit_profile": "Edit Profile",
        "pick_emoji": "Pick an Emoji",
        "shuffle_emoji": "Shuffle Emoji",
        "remove_photo": "Remove Photo",
        "view_profile": "View Profile"
      },
      "search": {
        "header": "Find your name",
        "description": "Search available ENS names",
        "available": "🥳 Available",
        "taken": "😭 Taken",
        "registered_on": "This name was last registered on %{content}",
        "price": "%{content} / Year",
        "expiration": "Til %{content}",
        "3_char_min": "Minimum 3 characters",
        "already_registering_name": "You are already registering this name",
        "estimated_total_cost_1": "Estimated total cost of",
        "estimated_total_cost_2": "with current network fees",
        "loading_fees": "Loading network fees…",
        "clear": "􀅉 Clear",
        "continue": "Continue 􀆊",
        "finish": "Finish 􀆊",
        "and_create_ens_profile": "Search available .eth names",
        "register_name": "Create Your ENS Profile"
      },
      "search_validation": {
        "invalid_domain": "This is an invalid domain",
        "tld_not_supported": "This TLD is not supported",
        "subdomains_not_supported": "Subdomains are not supported",
        "invalid_length": "Your name must be at least 3 characters",
        "invalid_special_characters": "Your name cannot include special characters"
      },
      "records": {
        "since": "Since"
      }
    },
    "promos": {
      "swaps_launch": {
        "primary_button": "􀖅 Try a swap",
        "secondary_button": "Maybe later",
        "info_row_1": {
          "title": "Swap all your favorite tokens",
          "description": "Rainbow searches everywhere to find the best rate for your trade."
        },
        "info_row_2": {
          "title": "Swap directly on L2",
          "description": "Fast and cheap swaps on Arbitrum, Optimism, Polygon and BSC."
        },
        "info_row_3": {
          "title": "Flashbots protection",
          "description": "Price protection, plus no fees on failed swaps. Enable in swap settings."
        },
        "header": "Swaps on Rainbow",
        "subheader": "REINTRODUCING"
      },
      "notifications_launch": {
        "primary_button": {
          "permissions_enabled": "Configure",
          "permissions_not_enabled": "Enable"
        },
        "secondary_button": "Not Now",
        "info_row_1": {
          "title": "For all your wallet activity",
          "description": "Get notified about activity in your wallets or wallets you’re watching."
        },
        "info_row_2": {
          "title": "Lightning fast",
          "description": "Know the instant a transaction confirms on the blockchain."
        },
        "info_row_3": {
          "title": "Customizable",
          "description": "Sends, receives, sales, mints, swaps, and more. Choose what you want."
        },
        "header": "Notifications",
        "subheader": "INTRODUCING"
      }
    },
    "nft_offers_launch": {
      "primary_button": {
        "has_offers": "View Offers",
        "not_has_offers": "Close"
      },
      "secondary_button": "Maybe Later",
      "info_row_1": {
        "title": "All your offers in one place",
        "description": "View your offers across all NFT marketplaces."
      },
      "info_row_2": {
        "title": "Accept from Rainbow",
        "description": "Accept offers in a single tap and swap to the token of your choosing."
      },
      "info_row_3": {
        "title": "Smart sort modes",
        "description": "Compare to floor prices, or view your highest or most recent offers."
      },
      "header": "Offers",
      "subheader": "INTRODUCING"
    },
    "review": {
      "alert": {
        "are_you_enjoying_rainbow": "Are you enjoying Rainbow? 🥰",
        "leave_a_review": "Leave a review on the App Store!",
        "no": "No",
        "yes": "Yes"
      }
    },
    "poaps": {
      "title": "You found a POAP!",
      "view_on_poap": "View on POAP 􀮶",
      "mint_poap": "􀑒 Mint POAP",
      "minting": "Minting...",
      "minted": "POAP Minted!",
      "error": "Error Minting",
      "error_messages": {
        "limit_exceeded": "This POAP is fully minted out!",
        "event_expired": "This POAP mint is expired!",
        "unknown": "Unknown Error"
      }
    },
    "rewards": {
      "total_earnings": "Total Earnings",
      "you_earned": "You've earned ",
      "pending_earnings": "Pending Earnings",
      "next_airdrop": "Next Airdrop",
      "last_airdrop": "Last Airdrop",
      "my_stats": "My Stats",
      "swapped": "Swapped",
      "bridged": "Bridged",
      "position": "Position",
      "leaderboard": "Leaderboard",
      "leaderboard_data_refresh_notice": "Updates periodically throughout the day. Check back soon if your recent activity isn’t reflected.",
      "program_paused": "\uDBC0\uDE97 Paused",
      "program_paused_description": "The contest is currently paused and will resume again soon. Check back later for updates.",
      "program_finished": "\uDBC1\uDF2A Ended",
      "program_finished_description": "The first contest has ended. The final leaderboard and bonus rewards are shown below.",
      "days_left": "%{days} days left",
      "data_powered_by": "Data powered by",
      "current_value": "Current Value",
      "rewards_claimed": "Weekly Rewards Claimed",
      "refreshes_next_week": "Refreshes next week",
      "all_rewards_claimed": "All rewards have been claimed this week",
      "rainbow_users_claimed": "Rainbow users claimed %{amount}",
      "refreshes_in_with_days": "Refreshes in %{days} days %{hours} hours",
      "refreshes_in_without_days": "Refreshes in %{hours} hours",
      "percent": "%{percent}% reward",
      "error_title": "Something went wrong",
      "error_text": "Please check your internet connection and check back later.",
      "ended_title": "Program ended",
      "ended_text": "Stay tuned for what we have in store for you next!",
      "info": {
        "title": "Earn OP for swapping and bridging",
        "description": "Get cash back by swapping on or bridging to Optimism. Rewards distributed monthly."
      },
      "op": {
        "airdrop_timing": {
          "title": "Airdrops Every Month",
          "text": "Swap on Optimism or bridge to Optimism to earn OP rewards. At the end of each month, the rewards you’ve earned will be airdropped to your wallet."
        },
        "amount_distributed": {
          "title": "67,850 OP Every Week",
          "text": "Up to 67,850 OP in rewards will be distributed every week. If weekly rewards run out, rewards will temporarily pause and resume the following week."
        },
        "bridge": {
          "title": "Earn %{percent}% on Bridging",
          "text": "While rewards are live, bridging verified tokens to Optimism will earn you approximately %{percent}% back in OP.\n\nStats update periodically throughout the day. Check back soon if you don’t see your recent bridging reflected here."
        },
        "swap": {
          "title": "Earn %{percent}% on Swaps",
          "text": "While rewards are live, swapping verified tokens on Optimism will earn you approximately %{percent}% back in OP.\n\nStats update periodically throughout the day. Check back soon if you don’t see your recent swaps reflected here."
        },
        "position": {
          "title": "Leaderboard Position",
          "text": "The more OP you earn by swapping and bridging, the higher you’ll climb on the leaderboard. If you’re in the top 100 at the end of the contest, you’ll get bonus rewards of up to 8,000 OP."
        }
      }
    },
    "positions": {
      "open_dapp": "Open 􀮶",
      "deposits": "Deposits",
      "borrows": "Borrows",
      "rewards": "Rewards"
    },
    "savings": {
      "deposit": "Deposit",
      "deposit_from_wallet": "Deposit from Wallet",
      "earned_lifetime_interest": "Earned %{lifetimeAccruedInterest}",
      "earnings": {
        "100_year": "100-Year",
        "10_year": "10-Year",
        "20_year": "20-Year",
        "50_year": "50-Year",
        "5_year": "5-Year",
        "est": "Est.",
        "label": "Earnings",
        "monthly": "Monthly",
        "yearly": "Yearly"
      },
      "get_prefix": "Get",
      "label": "Savings",
      "on_your_dollars_suffix": "on your dollars",
      "percentage": "%{percentage}%",
      "percentage_apy": "%{percentage}% APY",
      "with_digital_dollars_line_1": "With digital dollars like Dai, saving",
      "with_digital_dollars_line_2": "earns you more than ever before",
      "withdraw": "Withdraw",
      "zero_currency": "$0.00"
    },
    "send_feedback": {
      "copy_email": "Copy email address",
      "email_error": {
        "description": "Would you like to manually copy our feedback email address to your clipboard?",
        "title": "Error launching email client"
      },
      "no_thanks": "No thanks"
    },
    "settings": {
      "backup": "Backup",
      "google_account_used": "Google account used for backups",
      "backup_switch_google_account": "Switch Google Account",
      "backup_sign_out": "Sign out",
      "backup_sign_in": "Sign in",
      "backup_loading": "Loading...",
      "backup_google_account": "Google Account",
      "currency": "Currency",
      "app_icon": "App Icon",
      "dev": "Dev",
      "developer": "Developer Settings",
      "done": "Done",
      "feedback_and_reports": "Feedback & Bug Reports",
      "feedback_and_support": "Feedback and Support",
      "follow_us_on_twitter": "Follow us on Twitter",
      "hey_friend_message": "👋️ Hey friend! You should download Rainbow, it's my favorite Ethereum wallet 🌈️🌈️🌈️🌈️🌈️🌈️🌈️🌈️🌈️🌈️",
      "label": "Settings",
      "language": "Language",
      "learn": "Learn about Ethereum",
      "network": "Network",
      "notifications": "Notifications",
      "notifications_section": {
        "my_wallets": "My Wallets",
        "points": "Points",
        "watched_wallets": "Watched Wallets",
        "allow_notifications": "Allow Notifications",
        "sent": "Sent",
        "received": "Received",
        "purchased": "Purchased",
        "sold": "Sold",
        "minted": "Minted",
        "swapped": "Swapped",
        "approvals": "Approved",
        "other": "Contracts & More",
        "all": "All",
        "off": "Off",
        "plus_n_more": "+ %{n} more",
        "no_permissions": "Looks like your notification permissions are disabled. Please enable them in Settings to receive notifications from Rainbow.",
        "no_watched_wallets": "You are not watching any wallets.",
        "no_owned_wallets": "You do not have any wallets in Rainbow. Create a wallet or import one with your secret phrase.",
        "open_system_settings": "Open Settings",
        "unsupported_network": "Notifications are only available for Ethereum Mainnet transactions at this time.",
        "change_network": "Change your Network",
        "no_first_time_permissions": "Please allow Rainbow to send you notifications.",
        "first_time_allow_notifications": "Allow Notifications",
        "error_alert_title": "Subscription Failed",
        "error_alert_content": "Please try again later.",
        "offline_alert_content": "It appears you have no internet connection.\n\nPlease try again later.",
        "no_settings_for_address_title": "No settings for this wallet",
        "no_settings_for_address_content": "There are no settings for this wallet.\nPlease try restarting the app or try again later."
      },
      "privacy": "Privacy",
      "privacy_section": {
        "public_showcase": "Public Showcase",
        "when_public": "When public, your NFT Showcase will be visible on your Rainbow profile!",
        "when_public_prefix": "When public, your NFT Showcase will be visible on your Rainbow web profile! You can view your profile at",
        "view_profile": "View your profile",
        "analytics_toggle": "Analytics",
        "analytics_toggle_description": "Help Rainbow improve its products and services by allowing analytics of usage data. Collected data is not associated with you or your account."
      },
      "restore": "Restore to original deployment",
      "review": "Review Rainbow",
      "share_rainbow": "Share Rainbow",
      "theme": "Theme",
      "theme_section": {
        "system": "System",
        "dark": "Dark",
        "light": "Light"
      },
      "icon_change": {
        "title": "Confirm icon change",
        "warning": "Changing your icon may cause Rainbow to restart.",
        "confirm": "Confirm",
        "cancel": "Cancel"
      }
    },
    "subscribe_form": {
      "email_already_subscribed": "Sorry, you've already signed up with this email",
      "generic_error": "Oops, something went wrong",
      "sending": "Sending...",
      "successful": "Check your email",
      "too_many_signup_request": "Too many signup requests, please try again later"
    },
    "swap": {
      "choose_token": "Choose Token",
      "gas": {
        "custom": "Custom",
        "edit_price": "Edit Gas Price",
        "enter_price": "Enter Gas Price",
        "estimated_fee": "Estimated fee",
        "fast": "Fast",
        "network_fee": "Network Fee",
        "normal": "Normal",
        "slow": "Slow"
      },
      "loading": "Loading...",
      "modal_types": {
        "confirm": "Confirm",
        "deposit": "Deposit",
        "receive": "Receive",
        "swap": "Swap",
        "get_symbol_with": "Get %{symbol} with",
        "withdraw": "Withdraw",
        "withdraw_symbol": "Withdraw %{symbol}"
      },
      "warning": {
        "cost": {
          "are_you_sure_title": "Are you sure?",
          "this_transaction_will_cost_you_more": "This transaction will cost you more than the value you are swapping to, are you sure you want to continue?"
        },
        "edit_price": "Edit Gas Price",
        "invalid_price": {
          "message": "You need to enter a valid amount",
          "title": "Invalid Gas Price"
        },
        "too_high": {
          "message": "Double check that you entered the correct amount—you’re likely paying more than you need to!",
          "title": "High gas price!"
        },
        "too_low": {
          "message": "Setting a higher gas price is recommended to avoid issues.",
          "title": "Low gas price–transaction might get stuck!"
        }
      }
    },
    "transactions": {
      "actions": {
        "addToContacts": "Add to Contacts",
        "cancel": "☠️ Cancel",
        "close": "Close",
        "speedUp": "🚀 Speed Up",
        "trySwapAgain": "Try Swap Again",
        "viewContact": "View Contact"
      },
      "pending_title": "Pending",
      "dropped_title": "Dropped",
      "type": {
        "savings": "Savings",
        "cancelled": "Transaction Cancelled",
        "burn": {
          "pending": "Burning",
          "confirmed": "Burned",
          "failed": "Burn Failed"
        },
        "cancel": {
<<<<<<< HEAD
          "pending": "Canceling",
          "confirmed": "Cancelled",
          "failed": "Cancel Failed"
        },
=======
          "pending": "Cancelling",
          "confirmed": "Cancelled",
          "failed": "Cancel Failed"
        },
        "speed_up": {
          "pending": "Speeding Up",
          "confirmed": "Sped Up",
          "failed": "Speed Up Failed"
        },
>>>>>>> 0c00f6a2
        "send": {
          "pending": "Sending",
          "confirmed": "Sent",
          "failed": "Send Failed"
        },
        "receive": {
          "pending": "",
          "confirmed": "Received",
          "failed": ""
        },
        "withdraw": {
          "pending": "Withdrawing",
          "confirmed": "Withdrew",
          "failed": "Withdraw Failed"
        },
        "deposit": {
          "pending": "Depositing",
          "confirmed": "Deposited",
          "failed": "Deposit Failed"
        },
        "mint": {
          "pending": "Minting",
          "confirmed": "Minted",
          "failed": "Mint Failed"
        },
        "approve": {
          "pending": "Approving",
          "confirmed": "Approved",
          "failed": "Approve Failed"
        },
        "contract_interaction": {
          "pending": "Interaction Pending",
          "confirmed": "Interacted",
          "failed": "Interaction Failed"
        },
        "swap": {
          "pending": "Swapping",
          "confirmed": "Swapped",
          "failed": "Swap Failed"
        },
        "borrow": {
          "pending": "Borrowing",
          "confirmed": "Borrowed",
          "failed": "Borrow Failed"
        },
        "claim": {
          "pending": "Claiming",
          "confirmed": "Claimed",
          "failed": "Claim Failed"
        },
        "deployment": {
          "pending": "Deploying",
          "confirmed": "Deployed",
          "failed": "Deploy Failed"
        },
        "repay": {
          "pending": "Repaying",
          "confirmed": "Repayed",
          "failed": "Repay Failed"
        },
        "stake": {
          "pending": "Staking",
          "confirmed": "Staked",
          "failed": "Stake Failed"
        },
        "unstake": {
          "pending": "Unstaking",
          "confirmed": "Unstaked",
          "failed": "Unstake Failed"
        },
        "purchase": {
          "pending": "Purchasing",
          "confirmed": "Purchased",
          "failed": "Purchase Failed"
        },
        "revoke": {
          "pending": "Revoking",
          "confirmed": "Revoked",
          "failed": "Revoke Failed"
        },
        "sale": {
          "pending": "Selling",
          "confirmed": "Sold",
          "failed": "Sale Failed"
        },
        "bridge": {
          "pending": "Bridging",
          "confirmed": "Bridged",
          "failed": "Bridge Failed"
        },
        "airdrop": {
          "pending": "",
          "confirmed": "Airdropped",
          "failed": ""
        },
        "wrap": {
          "pending": "Wrapping",
          "confirmed": "Wrapped",
          "failed": "Wrap Failed"
        },
        "unwrap": {
          "pending": "Unwrapping",
          "confirmed": "Unwrapped",
          "failed": "Unwrap Failed"
        },
        "bid": {
          "pending": "Bidding",
          "confirmed": "Bid",
          "failed": "Bid Failed"
        }
      },
      "approvals": {
        "no_allowance": "No Allowance",
        "unlimited": "Unlimited"
      },
      "no_value": "No value",
      "savings": "Savings",
      "signed": "Signed",
      "contract_interaction": "Contract Interaction",
      "deposited_with_token": "Deposited %{name}",
      "withdrew_with_token": "Withdrew %{name}"
    },
    "transaction_details": {
      "from": "From",
      "to": "To",
      "value": "Value",
      "hash": "Tx Hash",
      "network_fee": "Network Fee",
      "hash_copied": "\uDBC0\uDC63 Transaction hash copied",
      "address_copied": "\uDBC0\uDC63 Address copied",
      "try_again": "\uDBC0\uDD49 Try again",
      "context_menu": {
        "copy_address": "Copy Address",
        "send": "Send",
        "add_contact": "Add to Contacts",
        "edit_contact": "Edit Contact"
      },
      "actions_menu": {
        "speed_up": "Speed Up",
        "cancel": "Cancel",
        "remove": "Remove"
      }
    },
    "time": {
      "today_caps": "Today",
      "today": "today",
      "yesterday_caps": "Yesterday",
      "yesterday": "yesterday",
      "this_month_caps": "This Month",
      "days": {
        "long": {
          "plural": "days",
          "singular": "day"
        },
        "micro": "d",
        "short": {
          "plural": "days",
          "singular": "day"
        }
      },
      "hours": {
        "long": {
          "plural": "hours",
          "singular": "hour"
        },
        "micro": "h",
        "short": {
          "plural": "hrs",
          "singular": "hr"
        }
      },
      "milliseconds": {
        "long": {
          "plural": "milliseconds",
          "singular": "millisecond"
        },
        "micro": "ms",
        "short": {
          "plural": "ms",
          "singular": "ms"
        }
      },
      "minutes": {
        "long": {
          "plural": "minutes",
          "singular": "minute"
        },
        "micro": "m",
        "short": {
          "plural": "mins",
          "singular": "min"
        }
      },
      "now": "Now",
      "seconds": {
        "long": {
          "plural": "seconds",
          "singular": "second"
        },
        "micro": "s",
        "short": {
          "plural": "secs",
          "singular": "sec"
        }
      }
    },
    "toasts": {
      "copied": "Copied \"%{copiedText}\"",
      "invalid_paste": "You can't paste that here"
    },
    "hardware_wallets": {
      "pair_your_nano": "Pair your Nano X",
      "connect_your_ledger": "Connect your Ledger Nano X to Rainbow through Bluetooth. If this is your first time, Rainbow will ask for Bluetooth access.",
      "learn_more_about_ledger": "Learn more about Ledger",
      "pair_a_new_ledger": "Pair a new Ledger",
      "looking_for_devices": "Looking for devices",
      "confirm_on_device": "Confirm on device",
      "transaction_rejected": "Transaction rejected",
      "please_try_again": "Please try again if you'd like to continue",
      "connected_and_ready": "Your ledger is connected, please review and confirm the transaction on your device.",
      "make_sure_bluetooth_enabled": "Make sure you have Bluetooth enabled and your Ledger Nano X is unlocked.",
      "device_connected": "Device connected",
      "almost_done": "Almost done. Before you finish you need to enable blind signing on your Ledger device.",
      "enable_blind_signing": "Enable blind signing",
      "blind_signing_enabled": "Blind signing enabled",
      "blind_signing_description": "Blind signing enables your device to approve signing a smart contract transactions.",
      "learn_more": "Learn More",
      "finish_importing": "Finish importing",
      "blind_signing_instructions": {
        "step_1": {
          "title": "On Ledger, open the ETH app",
          "description": "Connect and unlock your device and open the Ethereum (ETH) application."
        },
        "step_2": {
          "title": "Navigate to settings",
          "description": "Press the right button to navigate to Settings. Then press both buttons to validate your Ledger device displays Blind Signing."
        },
        "step_3": {
          "title": "Enable blind signing",
          "description": "Press both buttons to enable blind signing for transactions. If the device displays Enabled, you're good to go."
        }
      },
      "unlock_ledger": "Unlock Ledger",
      "open_eth_app": "Open the ETH app",
      "open_eth_app_description": "The Ethereum app needs to be open on your Ledger to proceed with the transaction.",
      "enter_passcode": "Enter your passcode to unlock your Ledger. Once unlocked, open the Ethereum app by pressing both buttons at once.",
      "errors": {
        "off_or_locked": "Make sure your device is unlocked",
        "no_eth_app": "Open the Eth App on your device",
        "unknown": "Unknown Error, close and reopen this sheet"
      },
      "pairing_error_alert": {
        "title": "Error Connecting",
        "body": "Please try again, if issues persist close the app and try again"
      }
    },
    "wallet": {
      "action": {
        "add_another": "Add another wallet",
        "cancel": "Cancel",
        "copy_contract_address": "Copy Contract Address",
        "delete": "Delete Wallet",
        "delete_confirm": "Are you sure you want to delete this wallet?",
        "edit": "Edit Wallet",
        "hide": "Hide",
        "import_wallet": "Add Wallet",
        "input": "Transaction Input",
        "notifications": {
          "action_title": "Notification Settings",
          "alert_title": "No settings for this wallet",
          "alert_message": "There are no settings for this wallet.\nPlease try restarting the app or try again later."
        },
        "pair_hardware_wallet": "Pair a Ledger Nano X",
        "paste": "Paste",
        "pin": "Pin",
        "reject": "Reject",
        "remove": "Remove Wallet",
        "remove_confirm": "Are you sure you want to remove this wallet?",
        "send": "Send",
        "to": "To",
        "unhide": "Unhide",
        "unpin": "Unpin",
        "value": "Value",
        "view_on": "View on %{blockExplorerName}"
      },
      "add_cash": {
        "card_notice": "Works with most debit cards",
        "interstitial": {
          "other_amount": "Other amount"
        },
        "need_help_button_email_subject": "support",
        "need_help_button_label": "Get Support",
        "on_the_way_line_1": "Your %{currencySymbol} is on the way",
        "on_the_way_line_2": "and will arrive shortly",
        "purchase_failed_order_id": "Order ID: %{orderId}",
        "purchase_failed_subtitle": "You were not charged.",
        "purchase_failed_support_subject": "Purchase Failed",
        "purchase_failed_support_subject_with_order_id": "Purchase Failed - Order %{orderId}",
        "purchase_failed_title": "Sorry, your purchase failed.",
        "purchasing_dai_requires_eth_message": "Before you can purchase DAI you must have some ETH in your wallet!",
        "purchasing_dai_requires_eth_title": "You don't have any ETH!",
        "running_checks": "Running checks...",
        "success_message": "It's here 🥳",
        "watching_mode_confirm_message": "The wallet you have open is read-only, so you can’t control what’s inside. Are you sure you want to add cash to %{truncatedAddress}?",
        "watching_mode_confirm_title": "You’re in Watching Mode"
      },
      "add_cash_v2": {
        "sheet_title": "Choose a payment option to buy crypto",
        "fees_title": "Fees",
        "instant_title": "Instant",
        "method_title": "Method",
        "methods_title": "Method",
        "network_title": "Network",
        "networks_title": "Networks",
        "generic_error": {
          "title": "Something went wrong",
          "message": "Our team has been notified and will look into it ASAP.",
          "button": "OK"
        },
        "unauthenticated_ratio_error": {
          "title": "We're sorry, you failed authentication",
          "message": "For your safety, you must authenticate before you can purchase crypto with Ratio."
        },
        "support_emails": {
          "help": "I Need Help Buying Crypto With %{provider}",
          "account_recovery": "Account Recovery for Crypto Purchasing"
        },
        "sheet_empty_state": {
          "title": "Can't find your preferred provider?",
          "description": "Check back soon for more options"
        },
        "explain_sheet": {
          "semi_supported": {
            "title": "Purchase successful!",
            "text": "We don't fully support this asset yet, but we're working on it! You should see it appear in your wallet soon."
          }
        }
      },
      "alert": {
        "finish_importing": "Finish Importing",
        "looks_like_imported_public_address": "\nIt looks like you imported this wallet using only its public address. In order to control what's inside, you'll need to import the private key or secret phrase first.",
        "nevermind": "Nevermind",
        "this_wallet_in_watching_mode": "This wallet is currently in \"Watching\" mode!"
      },
      "alerts": {
        "dont_have_asset_in_wallet": "Looks like you don't have that asset in your wallet...",
        "invalid_ethereum_url": "Invalid ethereum url",
        "ooops": "Ooops!",
        "this_action_not_supported": "This action is currently not supported :("
      },
      "assets": {
        "no_price": "Small Balances"
      },
      "authenticate": {
        "alert": {
          "current_authentication_not_secure_enough": "Your current authentication method (Face Recognition) is not secure enough, please go to \"Settings > Biometrics & Security\" and enable an alternative biometric method like Fingerprint or Iris.",
          "error": "Error"
        },
        "please": "Please authenticate",
        "please_seed_phrase": "Please authenticate to view private key"
      },
      "back_ups": {
        "and_1_more_wallet": "And 1 more wallet",
        "and_more_wallets": "And %{moreWalletCount} more wallets",
        "backed_up": "Backed up",
        "backed_up_manually": "Backed up manually",
        "imported": "Imported"
      },
      "balance_title": "Balance",
      "buy": "Buy",
      "change_wallet": {
        "balance_eth": "%{balanceEth} ETH",
        "watching": "Watching",
        "ledger": "Ledger"
      },
      "connected_apps": "Connected Apps",
      "copy": "Copy",
      "copy_address": "Copy Address",
      "diagnostics": {
        "authenticate_with_pin": "Authenticate with PIN",
        "restore": {
          "address": "Address",
          "created_at": "Created at",
          "heads_up_title": "Heads up!",
          "key": "Key",
          "label": "Label",
          "restore": "Restore",
          "secret": "Secret",
          "this_action_will_completely_replace": "This action will completely replace this wallet. Are you sure?",
          "type": "Type",
          "yes_i_understand": "Yes, I understand"
        },
        "secret": {
          "copy_secret": "Copy Secret",
          "okay_i_understand": "Ok, I understand",
          "reminder_title": "Reminder",
          "these_words_are_for_your_eyes_only": "These words are for your eyes only. Your secret phrase gives access to your entire wallet. \n\n       Be very careful with it."
        },
        "uuid": "Your UUID",
        "uuid_copied": "\uDBC0\uDC63 UUID copied",
        "uuid_description": "This identifier allows us to find your application error and crash reports.",
        "loading": "Loading...",
        "app_state_diagnostics_title": "App State",
        "app_state_diagnostics_description": "Allows you to take a snapshot of the application state so that you can share it with our support team.",
        "wallet_diagnostics_title": "Wallet",
        "sheet_title": "Diagnostics",
        "pin_auth_title": "PIN Authentication",
        "you_need_to_authenticate_with_your_pin": "You need to authenticate with your PIN in order to access your Wallet secrets",
        "share_application_state": "Share application state dump",
        "wallet_details_title": "Wallet details",
        "wallet_details_description": "Below are the details of all wallets added to Rainbow."
      },
      "error_displaying_address": "Error displaying address",
      "feedback": {
        "cancel": "No thanks",
        "choice": "Would you like to manually copy our feedback email address to your clipboard?",
        "copy_email_address": "Copy email address",
        "email_subject": "📱 Rainbow Beta Feedback",
        "error": "Error launching email client",
        "send": "Send Feedback"
      },
      "import_failed_invalid_private_key": "Import failed due to an invalid private key. Please try again.",
      "intro": {
        "create_wallet": "Create a Wallet",
        "instructions": "Please do not store more in your wallet than you are willing to lose.",
        "warning": "This is alpha software.",
        "welcome": "Welcome to Rainbow"
      },
      "invalid_ens_name": "This is not a valid ENS name",
      "invalid_unstoppable_name": "This is not a valid Unstoppable name",
      "label": "Wallets",
      "loading": {
        "error": "There has been an error loading the wallet. Please kill the app and retry.",
        "message": "Loading"
      },
      "message_signing": {
        "failed_signing": "Failed to sign message",
        "message": "Message",
        "request": "Message Signing Request",
        "sign": "Sign Message"
      },
      "my_account_address": "My account address:",
      "network_title": "Network",
      "new": {
        "add_wallet_sheet": {
          "options": {
            "cloud": {
              "description_android": "If you previously backed up your wallet on Google Drive, tap here to restore it.",
              "description_ios_one_wallet": "You have 1 wallet backed up",
              "description_ios_multiple_wallets": "You have %{walletCount} wallets backed up",
              "title": "Restore from %{platform}",
              "no_backups": "No backups found",
              "no_google_backups": "We couldn't find any backup on Google Drive. Make sure you are logged in with the right account."
            },
            "create_new": {
              "description": "Create a new wallet on one of your seed phrases",
              "title": "Create a new wallet"
            },
            "hardware_wallet": {
              "description": "Add accounts from your Bluetooth hardware wallet",
              "title": "Connect your hardware wallet"
            },
            "seed": {
              "description": "Use your recovery phrase from Rainbow or another crypto wallet",
              "title": "Restore with a recovery phrase or private key"
            },
            "watch": {
              "description": "Watch a public address or ENS name",
              "title": "Watch an Ethereum address"
            }
          },
          "first_wallet": {
            "description": "Import your own wallet or watch someone else's",
            "title": "Add your first wallet"
          },
          "additional_wallet": {
            "description": "Create a new wallet or add an existing one",
            "title": "Add another wallet"
          }
        },
        "import_or_watch_wallet_sheet": {
          "paste": "Paste",
          "continue": "Continue",
          "import": {
            "title": "Restore a wallet",
            "description": "Restore with a recovery phrase or private key from Rainbow or another crypto wallet",
            "placeholder": "Enter a recovery phrase or private key",
            "button": "Import"
          },
          "watch": {
            "title": "Watch an address",
            "placeholder": "Enter an Ethereum address or ENS name",
            "button": "Watch"
          },
          "watch_or_import": {
            "title": "Add a wallet",
            "placeholder": "Enter a secret phrase, private key, Ethereum address, or ENS name"
          }
        },
        "alert": {
          "looks_like_already_imported": "Looks like you already imported this wallet!",
          "oops": "Oops!"
        },
        "already_have_wallet": "I already have one",
        "create_wallet": "Create Wallet",
        "enter_seeds_placeholder": "Secret phrase, private key, Ethereum address, or ENS name",
        "get_new_wallet": "Get a new wallet",
        "import_wallet": "Import Wallet",
        "name_wallet": "Name your wallet",
        "terms": "By proceeding, you agree to Rainbow’s ",
        "terms_link": "Terms of Use"
      },
      "pin_authentication": {
        "choose_your_pin": "Choose your PIN",
        "confirm_your_pin": "Confirm your PIN",
        "still_blocked": "Still blocked",
        "too_many_tries": "Too many tries!",
        "type_your_pin": "Type your PIN",
        "you_need_to_wait_minutes_plural": "You need to wait %{minutesCount} minutes before trying again",
        "you_still_need_to_wait": "You still need to wait ~ %{timeAmount} %{unitName} before trying again"
      },
      "push_notifications": {
        "please_enable_body": "It looks like you are using WalletConnect. Please enable push notifications to be notified of transaction requests from WalletConnect.",
        "please_enable_title": "Rainbow would like to send you push notifications"
      },
      "qr": {
        "camera_access_needed": "Enabling this allows you to scan QR codes so you can connect to dApps and discover wallets.",
        "enable_camera_access": "Enable camera access",
        "error_mounting_camera": "Error mounting camera",
        "find_a_code": "Find a code to scan",
        "qr_1_app_connected": "1 Connected App",
        "qr_multiple_apps_connected": "%{appsConnectedCount} Connected Apps",
        "scan_to_pay_or_connect": "Camera access needed",
        "simulator_mode": "Simulator Mode",
        "sorry_could_not_be_recognized": "Sorry, this QR code could not be recognized.",
        "unrecognized_qr_code_title": "Unrecognized QR Code"
      },
      "settings": {
        "copy_address": "Copy address",
        "copy_address_capitalized": "Copy Address",
        "copy_seed_phrase": "Copy Secret Phrase",
        "hide_seed_phrase": "Hide Secret Phrase",
        "show_seed_phrase": "Show Secret Phrase"
      },
      "something_went_wrong_importing": "Something went wrong while importing. Please try again!",
      "sorry_cannot_add_ens": "Sorry, we cannot add this ENS name at this time. Please try again later!",
      "sorry_cannot_add_unstoppable": "Sorry, we cannot add this Unstoppable name at this time. Please try again later!",
      "speed_up": {
        "problem_while_fetching_transaction_data": "There was a problem while fetching the transaction data. Please try again...",
        "unable_to_speed_up": "Unable to speed up transaction"
      },
      "transaction": {
        "alert": {
          "authentication": "Authentication Failed",
          "cancelled_transaction": "Failed to send cancelled transaction to WalletConnect",
          "connection_expired": "Connection Expired",
          "failed_sign_message": "Failed to sign message",
          "failed_transaction": "Failed to send transaction",
          "failed_transaction_status": "Failed to send failed transaction status",
          "invalid_transaction": "Invalid transaction",
          "please_go_back_and_reconnect": "Please go back to the dapp and reconnect it to your wallet",
          "transaction_status": "Failed to send transaction status"
        },
        "speed_up": {
          "speed_up_title": "Speed up transaction",
          "cancel_tx_title": "Cancel transaction",
          "speed_up_text": "This will attempt to cancel your pending transaction. It requires broadcasting another transaction!",
          "cancel_tx_text": "This will speed up your pending transaction by replacing it. There’s still a chance your original transaction will confirm first!"
        },
        "checkboxes": {
          "clear_profile_information": "Clear profile information",
          "point_name_to_recipient": "Point this name to the recipient’s wallet address",
          "transfer_control": "Transfer control to the recipient",
          "has_a_wallet_that_supports": "The address I’m sending to supports %{networkName}",
          "im_not_sending_to_an_exchange": "I’m not sending to an exchange"
        },
        "errors": {
          "unpredictable_gas": "Oh no! We were unable to estimate the gas limit. Please try again.",
          "insufficient_funds": "Oh no! The gas price changed and you no longer have enough funds for this transaction. Please try again with a lower amount.",
          "generic": "Oh no! There was a problem submitting the transaction. Please try again."
        },
        "complete_checks": "Complete checks",
        "ens_configuration_options": "ENS configuration options",
        "confirm": "Confirm transaction",
        "max": "Max",
        "placeholder_title": "Placeholder",
        "request": "Transaction Request",
        "send": "Send Transaction",
        "sending_title": "Sending",
        "you_own_this_wallet": "You own this wallet",
        "first_time_send": "First time send",
        "previous_sends": "%{number} previous sends"
      },
      "wallet_connect": {
        "error": "Error initializing with WalletConnect",
        "failed_to_disconnect": "Failed to disconnect all WalletConnect sessions",
        "failed_to_send_request_status": "Failed to send request status to WalletConnect.",
        "missing_fcm": "Unable to initialize WalletConnect: missing push notification token. Please try again.",
        "walletconnect_session_has_expired_while_trying_to_send": "WalletConnect session has expired while trying to send request status. Please reconnect."
      },
      "wallet_title": "Wallet"
    },
    "support": {
      "error_alert": {
        "copy_email_address": "Copy email address",
        "no_thanks": "No thanks",
        "message": "Would you like to manually copy our support email address to your clipboard?",
        "title": "Error launching email client",
        "subject": "Rainbow Support"
      },
      "wallet_alert": {
        "message_support": "Message Support",
        "close": "Close",
        "learn_more": "Learn More",
        "message": "If you've recently swapped phones, you may need to reimport your wallets. For all other help, please reach out to support! \n\nWe'll get back to you soon!",
        "title": "An error occurred"
      }
    },
    "walletconnect": {
      "requests": "Requests",
      "wants_to_connect": "wants to connect to your wallet",
      "wants_to_connect_to_network": "wants to connect to the %{network} network",
      "available_networks": "Available Networks",
      "change_network": "Change Network",
      "connected_apps": "Connected apps",
      "no_connected_apps": "No Connected apps yet 😢",
      "disconnect": "Disconnect",
      "go_back_to_your_browser": "Go back to your browser",
      "paste_uri": {
        "button": "Paste session URI",
        "message": "Paste WalletConnect URI below",
        "title": "New WalletConnect Session"
      },
      "none": "None",
      "switch_network": "Switch Network",
      "switch_wallet": "Switch Wallet",
      "titles": {
        "connect": "You're connected!",
        "reject": "Connection canceled",
        "sign": "Message signed!",
        "sign_canceled": "Transaction canceled!",
        "transaction_canceled": "Transaction canceled!",
        "transaction_sent": "Transaction sent!"
      },
      "unknown_application": "Unknown Application",
      "connection_failed": "Connection failed",
      "failed_to_connect_to": "Failed to connect to %{appName}",
      "go_back": "Go back",
      "requesting_network": "Requesting %{num} network",
      "requesting_networks": "Requesting %{num} networks",
      "unknown_dapp": "Unknown Dapp",
      "unknown_url": "Unknown URL",
      "approval_sheet_network": "Network",
      "approval_sheet_networks": "%{length} Networks",
      "auth": {
        "signin_title": "Sign In",
        "signin_prompt": "Do you want to sign into %{name} with your wallet?",
        "signin_with": "Sign in with",
        "signin_button": "Continue",
        "signin_notice": "By continuing, you’ll sign a free message proving you own this wallet",
        "error_alert_title": "Authentication failed",
        "error_alert_description": "Something went wrong. Please try again, or reach out to our support team."
      },
      "menu_options": {
        "disconnect": "Disconnect",
        "switch_wallet": "Switch Wallet",
        "switch_network": "Switch Network",
        "available_networks": "Available Networks"
      },
      "errors": {
        "go_back": "Go back",
        "generic_title": "Connection failed",
        "generic_error": "Something went wrong. Please try again, or reach out to our support team.",
        "pairing_timeout": "This session timed-out before a connection could be established. This is usually due to a network error. Please try again.",
        "pairing_unsupported_methods": "The dapp requested wallet RPC methods that are unsupported by Rainbow.",
        "pairing_unsupported_networks": "The dapp requested network(s) that are unsupported by Rainbow.",
        "read_only_wallet_on_signing_method": "It looks like you're using a read-only wallet, which is not allowed for this request.",
        "namespaces_invalid": "There was an issue with the namespaces requested by the dapp. Please try again or contact Rainbow and/or dapp support teams.",
        "request_invalid": "The request contained invalid parameters. Please try again or contact Rainbow and/or dapp support teams.",
        "eth_sign": "Rainbow does not support legacy eth_sign due to security concerns.  \n Please contact Rainbow and/or dapp support teams if you have any questions.",
        "request_unsupported_network": "The network specified in this request is not supported by Rainbow.",
        "request_unsupported_methods": "The RPC method(s) specified in this request are not supported by Rainbow.",
        "no_accounts_found": "No accounts found in approved namespaces."
      },
      "dapp_warnings": {
        "info_alert": {
          "title": "This app is likely malicious",
          "description": "Signing messages or transactions from this app could result in losing your assets"
        }
      },
      "simulation": {
        "titles": {
          "message_request": "Message Request",
          "transaction_request": "Transaction Request"
        },
        "simulation_card": {
          "titles": {
            "not_enough_native_balance": "Not Enough %{symbol}",
            "likely_to_fail": "Likely to Fail",
            "simulation_unavailable": "Simulation Unavailable",
            "simulation_result": "Simulated Result",
            "simulating": "Simulating",
            "proceed_carefully": "Proceed Carefully",
            "suspicious_transaction": "Suspicious Transaction"
          },
          "messages": {
            "no_changes": "No Changes Detected",
            "need_more_native": "You’ll need more %{symbol} on %{network} to pay for this transaction. Get some %{symbol} below to continue with this request.",
            "unavailable_personal_sign": "Simulation for personal signs is not yet supported",
            "unavailable_zora_network": "Simulation on Zora is not yet supported",
            "failed_to_simulate": "The simulation failed, which suggests your transaction is likely to fail. This may be an issue with the app you’re using.",
            "warning": "No known malicious behavior was detected, but this transaction has characteristics that may pose a risk to your wallet.",
            "malicious": "Signing this transaction could result in losing access to everything in your wallet."
          },
          "event_row": {
            "unlimited": "Unlimited",
            "types": {
              "send": "Send",
              "receive": "Receive",
              "approve": "Approve",
              "revoke": "Revoke"
            }
          }
        },
        "details_card": {
          "title": "Details",
          "types": {
            "chain": "Network",
            "contract": "Contract",
            "contract_created": "Contract Created",
            "to": "To",
            "function": "Function",
            "source_code": "Source Code",
            "nonce": "Nonce"
          },
          "unknown": "Unknown"
        },
        "message_card": {
          "title": "Message",
          "copy": "Copy"
        },
        "profile_section": {
          "signing_with": "Signing with",
          "free_to_sign": "Free to sign",
          "no_native_balance": "No %{symbol}",
          "on_network": "on %{network}"
        },
        "buttons": {
          "cancel": "Cancel",
          "confirm": "􀎽 Confirm",
          "get_native_token": "Get %{symbol}",
          "buy_native_token": "Buy %{symbol}"
        },
        "formatted_dates": {
          "today": "Today",
          "day_ago": "day ago",
          "days_ago": "days ago",
          "week_ago": "week ago",
          "weeks_ago": "weeks ago",
          "month_ago": "month ago",
          "months_ago": "months ago"
        }
      }
    },
    "warning": {
      "user_is_offline": "Connection offline, please check your internet connection",
      "user_is_online": "Connected! You're back online"
    },
    "dapp_browser": {
      "address_bar": {
        "input_placeholder": "Search or enter website"
      }
    }
  }
}<|MERGE_RESOLUTION|>--- conflicted
+++ resolved
@@ -1856,12 +1856,6 @@
           "failed": "Burn Failed"
         },
         "cancel": {
-<<<<<<< HEAD
-          "pending": "Canceling",
-          "confirmed": "Cancelled",
-          "failed": "Cancel Failed"
-        },
-=======
           "pending": "Cancelling",
           "confirmed": "Cancelled",
           "failed": "Cancel Failed"
@@ -1871,7 +1865,6 @@
           "confirmed": "Sped Up",
           "failed": "Speed Up Failed"
         },
->>>>>>> 0c00f6a2
         "send": {
           "pending": "Sending",
           "confirmed": "Sent",
