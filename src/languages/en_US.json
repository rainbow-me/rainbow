--- conflicted
+++ resolved
@@ -1235,10 +1235,6 @@
       }
     },
     "points": {
-<<<<<<< HEAD
-      "coming_soon_title": "Coming Soon",
-      "coming_soon_description": "Points are just around the corner.\nStart earning today."
-=======
       "placeholder": {
         "coming_soon_title": "Coming Soon",
         "coming_soon_description": "Points are just around the corner.\nStart earning today."
@@ -1319,7 +1315,6 @@
         "share_to_x": "Share to X",
         "hardware_wallet_alert": "Hardware wallet support is coming soon!"
       }
->>>>>>> 34d14e56
     },
     "pools": {
       "deposit": "Deposit",
@@ -2427,26 +2422,18 @@
             "likely_to_fail": "Likely to Fail",
             "simulation_unavailable": "Simulation Unavailable",
             "simulation_result": "Simulated Result",
-<<<<<<< HEAD
-            "simulating": "Simulating"
-=======
             "simulating": "Simulating",
             "proceed_carefully": "Proceed Carefully",
             "suspicious_transaction": "Suspicious Transaction"
->>>>>>> 34d14e56
           },
           "messages": {
             "no_changes": "No Changes Detected",
             "need_more_native": "You’ll need more %{symbol} on %{network} to pay for this transaction. Get some %{symbol} below to continue with this request.",
             "unavailable_personal_sign": "Simulation for personal signs is not yet supported",
             "unavailable_zora_network": "Simulation on Zora is not yet supported",
-<<<<<<< HEAD
-            "failed_to_simulate": "The simulation failed, which suggests your transaction is likely to fail. This may be an issue with the app you’re using."
-=======
             "failed_to_simulate": "The simulation failed, which suggests your transaction is likely to fail. This may be an issue with the app you’re using.",
             "warning": "No known malicious behavior was detected, but this transaction has characteristics that may pose a risk to your wallet.",
             "malicious": "Signing this transaction could result in losing access to everything in your wallet."
->>>>>>> 34d14e56
           },
           "event_row": {
             "unlimited": "Unlimited",
