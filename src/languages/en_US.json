--- conflicted
+++ resolved
@@ -1328,12 +1328,8 @@
         "wallet_balance_required": "Wallet balance required",
         "require_balance_paragraph_one": "To continue, ensure you have an ETH balance on one of the following networks:",
         "require_balance_paragraph_two": "Or alternatively, a MATIC balance on Polygon or a BNB balance on BSC",
-<<<<<<< HEAD
         "fund_my_wallet": "Fund My Wallet",
         "points": "Points"
-=======
-        "fund_my_wallet": "Fund My Wallet"
->>>>>>> ed1df89a
       }
     },
     "pools": {
