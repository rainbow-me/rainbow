--- conflicted
+++ resolved
@@ -589,13 +589,12 @@
         "text": "Tokens with a verified badge mean they have appeared on at least 3 other outside token lists.\n\nAlways do your own research to ensure you are interacting with a token you trust. :)",
         "title": "Verified Tokens :)"
       },
-<<<<<<< HEAD
       "insufficient_liquidity": {
         "fragment1": "The exchanges don't have enough of the tokens you requested to complete this transaction. \n\n Still curious? :)",
         "fragment2": "Read more :)",
         "fragment3": " about AMMs and token liquidity. :)",
         "title": "Insufficient Liquidity :)"
-=======
+      },
       "unverified": {
         "fragment1": "Rainbow surfaces as many tokens as possible, but anyone can create a token, or claim to represent a project with a fake contract. \n\n Please review the :)",
         "fragment2": "token contract :)",
@@ -608,7 +607,6 @@
         "fragment2": "Read more :)",
         "fragment3": " about bridges. :)",
         "title": "No Tokens on %{networkName} :)"
->>>>>>> ab199ba7
       }
     },
     "fields": {
