--- conflicted
+++ resolved
@@ -1523,18 +1523,6 @@
       "invalid_paste": "You can't paste that here :)"
     },
     "hardware_wallets": {
-<<<<<<< HEAD
-      "pair_your_nano": "Pair your Nano X",
-      "connect_your_ledger": "Connect your Ledger Nano X to Rainbow through Bluetooth. If this is your first time, Rainbow will ask for Bluetooth access.",
-      "learn_more_about_ledger": "Learn more about Ledger",
-      "pair_a_new_ledger": "Pair a new Ledger",
-      "looking_for_devices": "Looking for devices",
-      "make_sure_bluetooth_enabled": "Make sure you have Bluetooth enabled and your Ledger Nano X is unlocked.",
-      "errors": {
-        "off_or_locked": "Make sure your device is unlocked",
-        "no_eth_app": "Open the Eth App on your device",
-        "unknown": "Unknown Error, close and reopen this sheet"
-=======
       "pair_your_nano": "Pair your Nano X :)",
       "connect_your_ledger": "Connect your Ledger Nano X to Rainbow through Bluetooth. If this is your first time, Rainbow will ask for Bluetooth access. :)",
       "learn_more_about_ledger": "Learn more about Ledger :)",
@@ -1560,7 +1548,11 @@
           "title": "Enable blind signing :)",
           "description": "Press both buttons to enable blind signing for transactions. If the device displays Enabled, you're good to go. :)"
         }
->>>>>>> 22d7bb0d
+      },
+      "errors": {
+        "off_or_locked": "Make sure your device is unlocked :)",
+        "no_eth_app": "Open the Eth App on your device :)",
+        "unknown": "Unknown Error, close and reopen this sheet :)"
       }
     },
     "wallet": {
