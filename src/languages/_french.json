{
  "translation": {
    "account": {
      "hide": "Masquer",
      "label_24h": "24 h",
      "label_asset": "Actif",
      "label_price": "Prix",
      "label_quantity": "Quantité",
      "label_status": "État",
      "label_total": "Total",
      "low_market_value": "avec une faible valeur marchande",
      "no_market_value": "avec aucune valeur marchande",
      "show": "Afficher",
      "show_all": "Afficher tout",
      "show_less": "Afficher moins",
      "tab_balances": "Soldes",
      "tab_balances_tooltip": "Soldes en Ethereum et en tokens",
      "tab_collectibles": "Collections",
      "tab_interactions": "Interactions",
      "tab_interactions_tooltip": "Interactions de smart-contracts",
<<<<<<< HEAD
=======
      "tab_investments": "Investissements",
      "tab_savings": "Epargnes",
>>>>>>> d8184031
      "tab_transactions": "Transactions",
      "tab_transactions_tooltip": "Transactions et transferts de tokens",
      "tab_uniquetokens": "Tokens uniques",
      "tab_uniquetokens_tooltip": "Tokens uniques",
      "token": "token",
      "tokens": "tokens",
      "tx_failed": "Échoué",
      "tx_fee": "Frais",
      "tx_from": "De",
      "tx_hash": "Hachage de transaction",
      "tx_pending": "En attente",
      "tx_received": "Reçu",
      "tx_self": "Moi",
      "tx_sent": "Envoyé",
      "tx_timestamp": "Horodatage",
      "tx_to": "À",
      "unknown_token": "Token inconnu"
    },
    "activity_list": {
      "empty_state": {
        "default_label": "No transactions yet :)",
        "recycler_label": "No transactions yet :)",
        "testnet_label": "Your testnet transaction history starts now! :)"
      }
    },
<<<<<<< HEAD
    "avatar_builder": {
      "emoji_categories": {
        "activities": "Activities :)",
        "animals": "Animals & Nature :)",
        "flags": "Flags :)",
        "food": "Food & Drink :)",
        "objects": "Objects :)",
        "smileys": "Smileys & People :)",
        "symbols": "Symbols :)",
        "travel": "Travel & Places :)"
      }
    },
    "back_up": {
      "cloud": {
        "password": {
          "backup_placeholder": "Backup Password :)",
          "choose": "Choose a password :)",
          "confirm_backup": "Confirm Backup :)",
          "confirm_label": "Confirm password :)",
          "confirm_placeholder": "Confirm Password :)",
          "minimum_characters": "Minimum %{minimumLength} characters :)",
          "not_matching": "Passwords don't match :)",
          "not_recoverable": "It can't be recovered! :)",
          "remember": "Please use a password you'll remember. :)",
          "strength": {
            "level1": "Weak password :)",
            "level2": "Good password :)",
            "level3": "Great password :)",
            "level4": "Strong password password :)"
          },
          "use_longer_password": "Use a longer password :)"
        }
      },
      "confirm_password": {
        "add_to_cloud_platform": "Add to %{cloudPlatformName} Backup :)",
        "backup_password_placeholder": "Backup Password :)",
        "confirm_backup": "Confirm Backup :)",
        "enter_backup": "Enter backup password :)",
        "enter_backup_description": "To add this wallet to your %{cloudPlatformName} backup, enter your existing backup password :)"
      },
=======
    "back_up": {
>>>>>>> d8184031
      "manual": {
        "label": "Back up manually :)",
        "pkey": {
          "confirm_save": "I've saved my key :)",
          "save_them": "Copy it and save it in your password manager, or in another secure spot. :)",
          "these_keys": "This is the key to your wallet! :)"
        },
        "seed": {
          "confirm_save": "I've saved these words :)",
          "save_them": "Write them down or save them in your password manager. :)",
          "these_keys": "These words are the keys to your wallet! :)"
        }
<<<<<<< HEAD
      },
      "restore_cloud": {
        "backup_password_placeholder": "Backup Password :)",
        "confirm_backup": "Confirm Backup :)",
        "enter_backup_password": "Enter backup password :)",
        "enter_backup_password_description": "To restore your wallet, enter the backup password you created :)",
        "error_alert": "Error while restoring backup :)",
        "incorrect_password": "Incorrect Password :)",
        "restore_from_cloud_platform": "Restore from %{cloudPlatformName} :)"
      },
      "restore_sheet": {
        "from_backup": {
          "ios": {
            "description_multiple_backups": "You have %{walletsBackedUpCount} wallets backed up :)",
            "description_one_backup": "You have 1 wallet backed up :)"
          },
          "non_ios": {
            "description_cloud_platform": "If you previously backed up your wallet on %{cloudPlatformName} tap here to restore it. :)"
          },
          "restore_from_cloud_platform": "Restore from %{cloudPlatformName} :)"
        },
        "from_key": {
          "description": "Use your recovery phrase from Rainbow or another crypto wallet :)",
          "label": "Restore with a recovery phrase or private key :) "
        },
        "watch_address": {
          "description": "Watch a public address or ENS name :)",
          "label": "Watch an Ethereum address  :) "
        }
      }
    },
    "button": {
      "cancel": "Annuler",
      "close": "Fermer",
      "confirm": "Confirmer",
      "connect_walletconnect": "Utiliser WalletConnect",
      "donate": "Donner de l’ETH",
=======
      }
    },
    "button": {
      "add": "Ajouter",
      "add_cash": "Ajouter de l'argent",
      "all": "Tous",
      "cancel": "Annuler",
      "close": "Fermer",
      "confirm": "Confirmer",
      "confirm_exchange": {
        "deposit": "Tenir pour Déposer",
        "enter_amount": "Entrez un Montant",
        "fetching_details": "Fetching Details... :)",
        "insufficient_eth": "ETH Insuffisants",
        "insufficient_funds": "Fonds Insuffisants",
        "insufficient_liquidity": "Insufficient Liquidity :)",
        "invalid_fee": "Frais Non Valides",
        "swap": "Tenir pour Swap",
        "swap_anyway": "Echanger quand Même",
        "view_details": "View Details :)",
        "withdraw": "Tenir pour Retirer"
      },
      "connect_walletconnect": "Utiliser WalletConnect",
      "delete": "Effacer",
      "donate": "Donner de l’ETH",
      "done": "Terminé",
      "edit": "Modifier",
      "enter": "Entrer",
      "etherscan": "🔍 Affichage à Etherscan :)",
>>>>>>> d8184031
      "exchange": "Échanger",
      "exchange_again": "Échanger encore",
      "exchange_search_uniswap": "Cherche",
      "go_back": "Retourner",
      "hide": "Cacher",
<<<<<<< HEAD
      "hold_to_authorize": {
        "authorizing": "Authorizing :)",
        "hold_keyword": "Tenir",
        "tap_keyword": "Tap :)"
      },
=======
>>>>>>> d8184031
      "import": "Importer",
      "learn_more": "En savoir plus",
      "less": "Moins",
      "loading": "Se charge",
      "no_thanks": "No thanks :)",
      "notify_me": "Recevoir des notifications",
      "offline": "Hors connexion",
      "ok": "D'accord",
      "okay": "Okay :)",
<<<<<<< HEAD
      "paste_address": "Paste :)",
      "paste_seed_phrase": "Coller",
=======
      "paste": "Coller",
>>>>>>> d8184031
      "pin": "Epingler",
      "proceed": "Proceed :)",
      "receive": "Recevoir",
      "send": "Envoyer",
      "send_another": "Envoyer un autre",
<<<<<<< HEAD
      "try_again": "Réessayer",
=======
      "share": "Share :)",
      "swap": "Swap",
      "try_again": "Réessayer",
      "unhide": "Afficher",
      "unpin": "Détacher",
>>>>>>> d8184031
      "view": "Affichage"
    },
    "cloud": {
      "backup_success": "Your wallet has been backed up successfully!"
    },
    "contacts": {
<<<<<<< HEAD
      "contact_row": {
        "balance_eth": "%{balanceEth} ETH :)"
      },
=======
>>>>>>> d8184031
      "options": {
        "add": "Ajouter le contact",
        "cancel": "Annuler",
        "delete": "Effacer le contact",
        "edit": "Modifier le contact"
      }
    },
<<<<<<< HEAD
    "discover": {
      "lists": {
        "empty_description": "This list is empty! :)",
        "title": "Lists :)"
      },
      "pulse": {
        "description": "All the top DeFi tokens in one :)",
        "today_suffix": "today :)",
        "trading_at_prefix": "Trading at :)"
      },
      "search": {
        "ens": "Ethereum Name Service :)",
        "search_ethereum": "Search all of Ethereum :)"
      },
      "strategies": {
        "description": "Smart yield strategies from yearn.finance :)",
        "title": "Strategies :)"
      },
      "title_discover": "Discover :)",
      "title_search": "Search :)",
      "top_movers": {
        "disabled_testnets": "Top movers are disabled on Testnets :)",
        "title": "Top Movers :)"
      },
      "uniswap": {
        "data": {
          "annualized_fees": "Annualized fees :)",
          "pool_size": "Pool size :)",
          "profit_30_days": "30d profit :)",
          "volume_24_hours": "24h volume :)"
        },
        "disabled_testnets": "Pools are disabled on Testnets :)",
        "error_message": "There was an error loading Uniswap pool data :)",
        "show_more": "Show more :)",
        "title_pools": "Uniswap Pools :)"
      }
    },
    "error_boundary": {
      "description": "Don't worry, your wallets are safe! Just restart the app to get back to business. :)",
      "intro": "Oops! :)",
      "restart_button": "Restart Rainbow :)",
      "title": "Something went wrong. :)"
    },
    "exchange": {
      "coin_row": {
        "copy_address": "Copy Contract Address :)",
        "expires_in": "Expires in %{minutes}m :)",
        "from_divider": "from :)",
        "to_divider": "to :)",
        "view_on": "View on %{blockExplorerName} :)",
        "view_on_etherscan": "View on Etherscan :)"
      },
      "flip": "Flip :)",
      "max": "Max :)",
      "movers": {
        "loser": "Loser :)",
        "mover": "Mover :)"
      },
      "price_impact": {
        "losing_prefix": "Losing :)",
        "small_market": "Small Market :)"
      },
      "swapping_for_prefix": "Swapping for :)",
      "unverified_token": {
        "description": "This token has not been verified! Rainbow surfaces all tokens that exist on Uniswap. Anyone can create a token, including fake versions of existing tokens and tokens that claim to represent projects that do not have a token. Please do your own research and be careful when interacting with unverified tokens! :)",
        "go_back": "Go Back :)",
        "proceed_anyway": "Proceed Anyway :)",
        "title": "Unverified Token :)"
      },
      "view_details": "View Details :)"
    },
    "expanded_state": {
      "asset": {
        "about_asset": "About %{assetName} :)",
        "balance": "Balance :)",
        "get_asset": "Get %{assetSymbol} :)",
        "market_cap": "Market cap :)",
        "read_more_button": "Read more :)",
        "social": {
          "facebook": "Facebook :)",
          "homepage": "Homepage :)",
          "reddit": "Reddit :)",
          "telegram": "Telegram :)",
          "twitter": "Twitter :)"
        },
        "uniswap_liquidity": "Uniswap liquidity :)",
        "value": "Value :)",
        "volume_24_hours": "24h volume :)"
      },
      "chart": {
        "date": {
          "months": {
            "month_00": "Jan :)",
            "month_01": "Feb :)",
            "month_02": "Mar :)",
            "month_03": "Apr :)",
            "month_04": "May :)",
            "month_05": "Jun :)",
            "month_06": "Jul :)",
            "month_07": "Aug :)",
            "month_08": "Sep :)",
            "month_09": "Oct :)",
            "month_10": "Nov :)",
            "month_11": "Dec :)"
          }
        },
        "no_price_data": "No price data :)",
        "token_pool": "%{tokenName} Poll :)"
      },
      "liquidity_pool": {
        "annualized_fees": "Annualized fees :)",
        "fees_earned": "Fees earned :)",
        "half": "Half :)",
        "pool_makeup": "Pool makeup :)",
        "pool_shares": "Pool shares :)",
        "pool_size": "Pool size :)",
        "pool_volume_24h": "24h pool volume :)",
        "total_value": "Total value :)",
        "underlying_tokens": "Underlying tokens :)"
      },
      "supported_countries": {
        "supported_countries": "Supported Countries :)",
        "us_except": "United States (except Texas and New York) :)"
      },
      "swap": {
        "copy": "Copy Contract Address :)",
        "losing": "Losing :)",
        "slippage_message": "This is a small market, so you’re getting a bad price. Try a smaller trade! :)",
        "swapping_via": "Swapping via :)",
        "unicorn_one": "that unicorn one :)",
        "uniswap_v2": "Uniswap v2 :)",
        "view_on": "View on %{blockExplorerName} :)"
      },
      "swap_details": {
        "review": "Review :)"
      },
      "token_index": {
        "get_token": "Get %{assetSymbol} :)",
        "makeup_of_token": "Makeup of 1 %{assetSymbol} :)",
        "underlying_tokens": "Underlying tokens :)"
      },
      "unique": {
        "view_on_opensea": "View on OpenSea :)"
      },
      "unique_expanded": {
        "about": "About %{assetFamilyName} :)",
        "attributes": "Attributes :)",
        "description": "Description :)",
        "showcase": "Showcase :)",
        "toast_added_to_showcase": "Added to showcase :)",
        "toast_removed_from_showcase": "Removed from showcase :)"
      }
    },
    "fields": {
      "address": {
        "long_placeholder": "Name, ENS, or address :)",
        "short_placeholder": "ENS or address :)"
      }
    },
=======
>>>>>>> d8184031
    "homepage": {
      "coming_soon": "À venir.",
      "connect_ledger": {
        "button": "Se connecter à Ledger",
        "description": "Connectez-vous et signez vos transactions avec votre ",
        "link_text": "portefeuille matériel Ledger",
        "link_title": "Acheter un hardware wallet Ledger"
      },
      "connect_metamask": {
        "button": "Se connecter à MetaMask",
        "description": "Connectez-vous au ",
        "link_text": "portefeuille navigateur MetaMask",
        "link_title": "portefeuille navigateur MetaMask"
      },
      "connect_trezor": {
        "button": "Se connecter à Trezor",
        "description": " Connectez-vous et signez vos transactions avec votre ",
        "link_text": "portefeuille matériel Trezor",
        "link_title": "Acheter un hardware wallet Trezor"
      },
      "connect_walletconnect": {
        "button": "Utilisez WalletConnect",
        "description": "Connectez-vous et signez vos transactions avec votre ",
        "link_text": "portefeuille mobile WalletConnect",
        "link_title": "portefeuille mobile WalletConnect"
      }
    },
    "input": {
      "asset_amount": "Quantité",
      "donation_address": "Adresse du Balance Manager",
      "email": "Adresse de courriel",
      "email_placeholder": "votre@courriel.com",
      "input_placeholder": "Saisissez ici",
      "input_text": "Input",
      "password": "Mot de passe",
      "password_placeholder": "••••••••••",
      "private_key": "Clé privée",
      "recipient_address": "Adresse du destinataire"
    },
    "message": {
      "click_to_copy_to_clipboard": "Cliquez ici pour copier dans les presse-papiers",
      "coming_soon": "À venir...",
      "exchange_not_available": "L’échange n’est pas disponible dans votre région",
      "failed_ledger_connection": "Erreur de connexion à Ledger, veuillez vérifier votre appareil",
      "failed_request": "Requête échouée, veuillez rafraîchir la page",
      "failed_trezor_connection": "Erreur de connexion à Trezor, veuillez vérifier votre appareil",
      "failed_trezor_popup_blocked": "Veuillez permettre l’affichage de fenêtres contextuelles de Balance",
      "learn_more": "En savoir plus",
      "no_interactions": "Aucune interaction n’a été trouvée pour ce compte",
      "no_transactions": "Aucune transaction n’a été trouvée pour ce compte",
      "no_unique_tokens": "Aucun token unique n’a été trouvé pour ce compte ",
      "opensea_footer": " est un marché de tokens uniques (non-fongible). En échangeant sur ce marché, on augmente de la valeur de ces tokens. Vous pouvez vendre vos tokens pour de l’argent. Tout cela utilise l’Ethereum. ",
      "opensea_header": "Comment est-ce que cela marche « sous le capot ? »",
      "page_not_found": "404 Page introuvable",
      "please_connect_ledger": "Veuillez choisir Ethereum après la connexion et le déverrouillage de Ledger",
      "please_connect_trezor": "Veuillez vous connecter à Trezor puis suivez les instructions",
      "power_by": "Réalisé par",
      "web3_not_available": "Veuillez installer l’extension Chrome de MetaMask",
      "web3_not_unlocked": "Veuillez déverrouiller votre wallet MetaMask",
      "web3_unknown_network": "Réseau inconnu, veuillez basculer vers un autre"
    },
    "modal": {
<<<<<<< HEAD
      "approve_tx": "Permettre une transaction de {{walletType}}",
      "confirm_tx": "Confirmer une transaction de {{walletName}}",
      "default_wallet": " Wallet",
      "deposit_dropdown_label": "Échanger mes",
      "deposit_input_label": "Payer",
      "donate_title": "Envoyer de {{walletName}} au Balance Manager",
      "exchange_fee": "Frais d’échange",
      "exchange_max": "Échanger la valeur max",
      "exchange_title": "Échanger de {{walletName}}",
=======
      "approve_tx": "Permettre une transaction de %{walletType}",
      "back_up": {
        "alerts": {
          "cloud_not_enabled": {
            "description": "Looks like iCloud drive is not enabled on your device.\n\n Do you want to see how to enable it? :)",
            "label": "iCloud not enabled :)",
            "no_thanks": "No thanks :)",
            "show_me": "Yes, Show me :)"
          }
        },
        "default": {
          "button": {
            "cloud": "Back up your wallet :)",
            "manual": "Back up manually :)"
          },
          "description": "Don't lose your wallet! Save an encrypted copy to %{cloudPlatformName} :)",
          "title": "Back up your wallet :)"
        },
        "existing": {
          "button": {
            "later": "Maybe later :)",
            "now": "Back up now :)"
          },
          "description": "You have wallets that have not been backed up yet. Back them up in case you lose this device. :)",
          "title": "Would you like to back up? :)"
        },
        "imported": {
          "button": {
            "back_up": "Back up to %{cloudPlatformName} :)",
            "no_thanks": "No thanks :)"
          },
          "description": "Don't lose your wallet! Save an encrypted copy to %{cloudPlatformName}. :)",
          "title": "Would you like to back up? :)"
        }
      },
      "confirm_tx": "Confirmer une transaction de %{walletName}",
      "default_wallet": "Wallet",
      "deposit_dropdown_label": "Échanger mes",
      "deposit_input_label": "Payer",
      "donate_title": "Envoyer de %{walletName} au Balance Manager",
      "exchange_fee": "Frais d’échange",
      "exchange_max": "Échanger la valeur max",
      "exchange_title": "Échanger de %{walletName}",
>>>>>>> d8184031
      "gas_average": "Moyen",
      "gas_fast": "Vite",
      "gas_fee": "Frais",
      "gas_slow": "Lent",
      "helper_balance": "Solde",
      "helper_max": "Max",
      "helper_min": "Min",
      "helper_price": "Prix",
      "helper_rate": "Taux",
      "helper_value": "Valeur",
      "invalid_address": "Adresse non valide",
      "new": "New",
      "previous_short": "Préc.",
<<<<<<< HEAD
      "receive_title": "Recevoir à {{walletName}}",
      "send_max": "Envoyer la valeur max",
      "send_title": "Envoyer de {{walletName}}",
=======
      "receive_title": "Recevoir à %{walletName}",
      "send_max": "Envoyer la valeur max",
      "send_title": "Envoyer de %{walletName}",
>>>>>>> d8184031
      "tx_confirm_amount": "Quantité",
      "tx_confirm_fee": "Frais de transaction",
      "tx_confirm_recipient": "Bénéficiaire",
      "tx_confirm_sender": "Payeur",
      "tx_fee": "Frais de transaction",
      "tx_hash": "Hachage de transaction",
      "tx_verify": "Vérifiez votre transaction ici",
      "withdrawal_dropdown_label": "pour",
      "withdrawal_input_label": "Obtenir"
    },
    "notification": {
      "error": {
        "failed_get_account_tx": "Échec de l’obtention des transactions de compte",
        "failed_get_gas_prices": "Échec de l’obtention des prix de Gas d’Ethereum",
        "failed_get_tx_fee": "Échec de l’estimation des frais de transaction",
        "failed_scanning_qr_code": "Impossible de scanner le code QR, veuillez réessayer",
        "generic_error": "Une erreur s’est produite, veuillez réessayer",
        "insufficient_balance": "Ce compte a un solde insuffisant",
        "insufficient_for_fees": "Solde insuffisant pour payer les frais de transaction",
        "invalid_address": "Adresse non valide, veuillez la vérifier",
        "invalid_address_scanned": "Adresse non valide, veuillez réessayer",
        "invalid_private_key_scanned": "Clé privée non valide, veuillez réessayer",
        "no_accounts_found": "Aucun compte Ethereum n’a été trouvé"
      },
      "info": {
        "address_copied_to_clipboard": "L’adresse a été copiée dans le presse-papiers"
      }
    },
<<<<<<< HEAD
=======
    "pools": {
      "balance": "Soldes",
      "deposit": "Dépôt",
      "label": "Pools",
      "per_share": "par action",
      "pool": "Pool",
      "pool_shares": "Partages de Pool",
      "total_value": "Valeur totale",
      "withdraw": "Retrait"
    },
    "savings": {
      "deposit": "Dépôt",
      "earnings": {
        "100_year": "100-Ans",
        "10_year": "10-Ans",
        "20_year": "20-Ans",
        "50_year": "50-Ans",
        "5_year": "5-Ans",
        "est": "Est.",
        "label": "Gains",
        "monthly": "Mensuel",
        "yearly": "Annuel"
      },
      "label": "Epargne",
      "withdraw": "Retrait"
    },
    "send_feedback": {
      "copy_email": "Copy email address :)",
      "email_error": {
        "description": "Would you like to manually copy our feedback email address to your clipboard? :)",
        "title": "Error launching email client :)"
      },
      "no_thanks": "No thanks :)"
    },
    "settings": {
      "back": "Retour",
      "backup": "Sauvegarder",
      "currency": "Devise",
      "dev": "Dev :)",
      "developer": "Developer Settings :)",
      "done": "Terminé",
      "feedback_and_reports": "Feedback & Bug Reports :)",
      "feedback_and_support": "Feedback & Support :)",
      "follow_twitter": "Follow Us on Twitter :)",
      "label": "Réglages",
      "language": "Langue",
      "learn": "Learn about Rainbow and Ethereum :)",
      "network": "Réseau",
      "privacy": "Privacy :)",
      "review": "Review Rainbow :)",
      "share": "Share Rainbow:)",
      "theme": "Theme :)"
    },
>>>>>>> d8184031
    "subscribe_form": {
      "email_already_subscribed": "Désolé, vous vous êtes déjà inscrit avec cette adresse de courriel",
      "generic_error": "Oups, une erreur s’est produite",
      "sending": "En train d’en envoyer...",
      "successful": "Veuillez consulter vos courriels",
      "too_many_signup_request": "Nous avons détecté trop de demandes d’inscription, veuillez réessayer plus tard"
<<<<<<< HEAD
=======
    },
    "swap": {
      "choose_token": "Choisir le Jeton",
      "gas": {
        "custom": "Personnalisé",
        "edit_price": "Modifier le prix du gaz",
        "enter_price": "Enter Gas Price :)",
        "fast": "Rapide",
        "network_fee": "Frais de Réseau",
        "normal": "Normal",
        "slow": "Lent"
      },
      "label": "Swap",
      "loading": "Loading...",
      "max": "Max",
      "modal_types": {
        "confirm": "Confirme dans",
        "deposit": "Dépôts dans",
        "swap": "Swaps en",
        "withdraw": "Se retire dans"
      },
      "warning": {
        "edit_price": "Modifier le prix du gaz",
        "invalid_price": {
          "message": "Vous devez entrer un montant valide",
          "title": "Prix du gaz invalide"
        },
        "proceed_anyway": "Continuer malgré tout",
        "too_high": {
          "message": "Vérifiez à nouveau que vous avez saisi le montant correct. Vous paierez probablement plus que nécessaire!",
          "title": "Prix de l'essence élevé!"
        },
        "too_low": {
          "message": "Il est recommandé de fixer un prix du gaz plus élevé pour éviter les problèmes.",
          "title": "Prix de l'essence bas - la transaction pourrait rester bloquée!"
        }
      }
>>>>>>> d8184031
    },
    "time": {
      "days": {
        "long": {
          "plural": "jours",
          "singular": "jour"
        },
        "micro": "j",
        "short": {
          "plural": "jours",
          "singular": "jour"
        }
      },
      "hours": {
        "long": {
          "plural": "heures",
          "singular": "heure"
        },
        "micro": "h",
        "short": {
          "plural": "hres",
          "singular": "h"
        }
      },
      "milliseconds": {
        "long": {
          "plural": "millisecondes",
          "singular": "milliseconde"
        },
        "micro": "ms",
        "short": {
          "plural": "ms",
          "singular": "ms"
        }
      },
      "minutes": {
        "long": {
          "plural": "minutes",
          "singular": "minute"
        },
        "micro": "m",
        "short": {
          "plural": "mins",
          "singular": "min"
        }
      },
      "now": "Maintenant",
      "seconds": {
        "long": {
          "plural": "secondes",
          "singular": "seconde"
        },
        "micro": "s",
        "short": {
          "plural": "secs",
          "singular": "sec"
        }
      }
    },
    "wallet": {
      "action": {
        "add_existing": "Ajouter un portefeuille existant",
        "cancel": "Annuler",
        "create_new": "Créez un nouveau portefeuille",
        "delete": "Supprimer le Portefeuille",
        "delete_confirm": "Voulez-vous vraiment supprimer ce portefeuille",
        "edit": "Moadifier le Portefeuille",
        "hide": "Hide :)",
        "import_wallet": "Importer un portefeuille",
        "paste": "Coller",
        "pin": "Pin :)",
        "reject": "Refuser",
        "send": "Envoyer",
        "to": "À",
        "unhide": "Unhide :)",
        "unpin": "Unpin :)",
        "value": "Value :)",
        "view_on": "View on %{blockExplorerName} :)"
      },
<<<<<<< HEAD
      "assets": {
        "no_price": "actifs sans données de prix"
      },
      "authenticate": {
        "please": "Veuillez vous authentifier",
        "please_seed_phrase": "Veuillez vous authentifier pour afficher votre clé mnémonique"
      },
      "change_wallet": {
        "balance_eth": "%{balanceEth} ETH :)",
        "watching": "Watching :)"
=======
      "add_cash": {
        "card_notice": "Works with most debit cards :)",
        "interstitial": {
          "buy_eth": "To get started, buy some ETH with Apple Pay :)",
          "other_amount": "Other amount :) ",
          "send_description": "Send from Coinbase or another exchange—or ask a friend! :)",
          "send_eth": "or send ETH to your wallet :)"
        },
        "need_help_button_email_subject": "support :)",
        "need_help_button_label": "Get Support :)",
        "on_the_way_line_1": "Your %{currencySymbol} is on the way :)",
        "on_the_way_line_2": "and will arrive shortly :)",
        "purchase_failed_order_id": "Order ID: %{orderId} :)",
        "purchase_failed_subtitle": "You were not charged. :)",
        "purchase_failed_support_subject": "Purchase Failed :)",
        "purchase_failed_support_subject_with_order_id": "Purchase Failed - Order %{orderId} :)",
        "purchase_failed_title": "Sorry, your purchase failed. :)",
        "purchasing_dai_requires_eth_message": "Before you can purchase DAI you must have some ETH in your wallet! :)",
        "purchasing_dai_requires_eth_title": "You don't have any ETH! :)",
        "running_checks": "Running checks... :)",
        "success_message": "It's here 🥳 :)",
        "watching_mode_confirm_message": "The wallet you have open is read-only, so you can’t control what’s inside. Are you sure you want to add cash to %{truncatedAddress}? :)",
        "watching_mode_confirm_title": "You’re in Watching Mode :)"
      },
      "assets": {
        "no_price": "actifs sans données de prix"
      },
      "authenticate": {
        "please": "Veuillez vous authentifier",
        "please_seed_phrase": "Veuillez vous authentifier pour afficher votre clé mnémonique"
>>>>>>> d8184031
      },
      "copy_address": "Copy Address",
      "feedback": {
        "cancel": "Non merci",
        "choice": "Souhaitez-vous copier manuellement l'adresse email de feedback dans votre presse papier ?",
        "copy_email_address": "Copier adresse email",
        "email_subject": "📱 Feedback pour l'alpha du wallet Rainbow",
        "error": "Erreur lors du chargement de votre client mail",
        "send": "Envoyer feedback"
      },
      "intro": {
        "create_wallet": "Créez un portefeuille",
        "instructions": "Veuillez ne pas stocker dans votre portefeuille plus que vous n'êtes prêt à perdre.",
        "warning": "Ceci est une version alpha de l'application.",
        "welcome": "Bienvenue sur Rainbow"
      },
<<<<<<< HEAD
=======
      "label": "Portefeuilles",
>>>>>>> d8184031
      "loading": {
        "error": "Une erreur est survenue lors du chargement du portefeuille. Veuillez redémarrer l'application.",
        "message": "Chargement"
      },
      "message_signing": {
        "message": "Message :)",
        "request": "Message Signing Request :)"
      },
      "new": {
        "already_have_wallet": "I already have on :) ",
        "create_wallet": "Créez un portefeuille",
        "ens_invalid": "Ce n'est pas un nom ENS valide",
        "ens_try_again": "Désolé, nous ne pouvons pas ajouter ce nom ENS pour le moment. Veuillez réessayer plus tard!",
        "enter_seeds_placeholder": "Phrase de départ, clé privée, adresse Ethereum ou nom ENS",
        "get_new_wallet": "Get a new wallet :)",
        "import_wallet": "Import Wallet :)",
        "name_wallet": "Nommez votre portefeuille"
      },
      "push_notifications": {
        "please_enable_body": "It looks like you are using WalletConnect. Please enable push notifications to be notified of transaction requests from WalletConnect. :)",
        "please_enable_title": "Rainbow would like to send you push notifications :)"
      },
      "receive": "Recovoir",
<<<<<<< HEAD
=======
      "restore": {
        "phrase_key": {
          "description": "Use your recovery phrase from Rainbow or another crypto wallet :)",
          "label": "Restore with a recovery phrase or private key :) "
        },
        "watch": {
          "description": "Watch a public address or ENS name :)",
          "label": "Watch an Ethereum address  :) "
        }
      },
>>>>>>> d8184031
      "settings": {
        "copy_address": "Copier adresse",
        "copy_address_capitalized": "Copier Adresse",
        "copy_seed_phrase": "Copier clé mnémonique",
        "hide_seed_phrase": "Cacher clé mnémonique",
        "show_seed_phrase": "Afficher clé mnémonique"
      },
      "transaction": {
        "alert": {
          "authentication": "L'authentication a échouée",
          "cancelled_transaction": "Échec de l'envoie de la transaction annulée à WalletConnect",
          "failed_sign_message": "Failed to sign message :)",
          "failed_transaction": "Failed to send transaction :)",
          "failed_transaction_status": "Échec de l'envoie du status de la transaction échouée",
          "transaction_status": "Échec de l'envoie du status de la transaction"
        },
        "confirm": "Confirmer transaction",
        "request": "Demande de transaction",
        "send": "Envoyer transaction"
      },
      "unrecognized_qrcode": "Sorry, this QR code could not be recognized. :)",
      "unrecognized_qrcode_title": "Unrecognized QR Code :)",
      "wallet_connect": {
        "error": "Erreur d'initialisation avec WalletConnect",
        "missing_fcm": "Unable to initialize WalletConnect: missing push notification token. Please try again. :)"
      }
    },
<<<<<<< HEAD
=======
    "walletconnect": {
      "learn_more": "Apprendre encore plus",
      "paste_uri": {
        "button": "Coller l'URI de session",
        "message": "Collez l'URI WalletConnect ci-dessous",
        "title": "Nouvelle session WalletConnect"
      },
      "scan_to_connect": {
        "description": "WalletConnect vous permet de vous connecter à des sites Web de bureau en scannant un code QR",
        "label": "Scannez pour connecter votre portefeuille"
      },
      "scan_to_send": {
        "description": "Vous pouvez scanner un code QR pour envoyer de l'argent",
        "label": "Numériser pour envoyer"
      }
    },
>>>>>>> d8184031
    "warning": {
      "user_is_offline": "Hors connexion, veuillez vérifier votre connexion Internet",
      "user_is_online": "Connexion réussie ! Vous êtes encore connecté à Internet"
    }
  }
}<|MERGE_RESOLUTION|>--- conflicted
+++ resolved
@@ -18,11 +18,8 @@
       "tab_collectibles": "Collections",
       "tab_interactions": "Interactions",
       "tab_interactions_tooltip": "Interactions de smart-contracts",
-<<<<<<< HEAD
-=======
       "tab_investments": "Investissements",
       "tab_savings": "Epargnes",
->>>>>>> d8184031
       "tab_transactions": "Transactions",
       "tab_transactions_tooltip": "Transactions et transferts de tokens",
       "tab_uniquetokens": "Tokens uniques",
@@ -48,7 +45,6 @@
         "testnet_label": "Your testnet transaction history starts now! :)"
       }
     },
-<<<<<<< HEAD
     "avatar_builder": {
       "emoji_categories": {
         "activities": "Activities :)",
@@ -89,9 +85,6 @@
         "enter_backup": "Enter backup password :)",
         "enter_backup_description": "To add this wallet to your %{cloudPlatformName} backup, enter your existing backup password :)"
       },
-=======
-    "back_up": {
->>>>>>> d8184031
       "manual": {
         "label": "Back up manually :)",
         "pkey": {
@@ -104,7 +97,6 @@
           "save_them": "Write them down or save them in your password manager. :)",
           "these_keys": "These words are the keys to your wallet! :)"
         }
-<<<<<<< HEAD
       },
       "restore_cloud": {
         "backup_password_placeholder": "Backup Password :)",
@@ -134,15 +126,6 @@
           "description": "Watch a public address or ENS name :)",
           "label": "Watch an Ethereum address  :) "
         }
-      }
-    },
-    "button": {
-      "cancel": "Annuler",
-      "close": "Fermer",
-      "confirm": "Confirmer",
-      "connect_walletconnect": "Utiliser WalletConnect",
-      "donate": "Donner de l’ETH",
-=======
       }
     },
     "button": {
@@ -172,20 +155,16 @@
       "edit": "Modifier",
       "enter": "Entrer",
       "etherscan": "🔍 Affichage à Etherscan :)",
->>>>>>> d8184031
       "exchange": "Échanger",
       "exchange_again": "Échanger encore",
       "exchange_search_uniswap": "Cherche",
       "go_back": "Retourner",
       "hide": "Cacher",
-<<<<<<< HEAD
       "hold_to_authorize": {
         "authorizing": "Authorizing :)",
         "hold_keyword": "Tenir",
         "tap_keyword": "Tap :)"
       },
-=======
->>>>>>> d8184031
       "import": "Importer",
       "learn_more": "En savoir plus",
       "less": "Moins",
@@ -195,38 +174,28 @@
       "offline": "Hors connexion",
       "ok": "D'accord",
       "okay": "Okay :)",
-<<<<<<< HEAD
+      "paste": "Coller",
       "paste_address": "Paste :)",
       "paste_seed_phrase": "Coller",
-=======
-      "paste": "Coller",
->>>>>>> d8184031
       "pin": "Epingler",
       "proceed": "Proceed :)",
       "receive": "Recevoir",
       "send": "Envoyer",
       "send_another": "Envoyer un autre",
-<<<<<<< HEAD
-      "try_again": "Réessayer",
-=======
       "share": "Share :)",
       "swap": "Swap",
       "try_again": "Réessayer",
       "unhide": "Afficher",
       "unpin": "Détacher",
->>>>>>> d8184031
       "view": "Affichage"
     },
     "cloud": {
       "backup_success": "Your wallet has been backed up successfully!"
     },
     "contacts": {
-<<<<<<< HEAD
       "contact_row": {
         "balance_eth": "%{balanceEth} ETH :)"
       },
-=======
->>>>>>> d8184031
       "options": {
         "add": "Ajouter le contact",
         "cancel": "Annuler",
@@ -234,7 +203,6 @@
         "edit": "Modifier le contact"
       }
     },
-<<<<<<< HEAD
     "discover": {
       "lists": {
         "empty_description": "This list is empty! :)",
@@ -342,7 +310,7 @@
           }
         },
         "no_price_data": "No price data :)",
-        "token_pool": "%{tokenName} Poll :)"
+        "token_pool": "%{tokenName} Pool :)"
       },
       "liquidity_pool": {
         "annualized_fees": "Annualized fees :)",
@@ -394,8 +362,6 @@
         "short_placeholder": "ENS or address :)"
       }
     },
-=======
->>>>>>> d8184031
     "homepage": {
       "coming_soon": "À venir.",
       "connect_ledger": {
@@ -458,17 +424,6 @@
       "web3_unknown_network": "Réseau inconnu, veuillez basculer vers un autre"
     },
     "modal": {
-<<<<<<< HEAD
-      "approve_tx": "Permettre une transaction de {{walletType}}",
-      "confirm_tx": "Confirmer une transaction de {{walletName}}",
-      "default_wallet": " Wallet",
-      "deposit_dropdown_label": "Échanger mes",
-      "deposit_input_label": "Payer",
-      "donate_title": "Envoyer de {{walletName}} au Balance Manager",
-      "exchange_fee": "Frais d’échange",
-      "exchange_max": "Échanger la valeur max",
-      "exchange_title": "Échanger de {{walletName}}",
-=======
       "approve_tx": "Permettre une transaction de %{walletType}",
       "back_up": {
         "alerts": {
@@ -512,7 +467,6 @@
       "exchange_fee": "Frais d’échange",
       "exchange_max": "Échanger la valeur max",
       "exchange_title": "Échanger de %{walletName}",
->>>>>>> d8184031
       "gas_average": "Moyen",
       "gas_fast": "Vite",
       "gas_fee": "Frais",
@@ -526,15 +480,9 @@
       "invalid_address": "Adresse non valide",
       "new": "New",
       "previous_short": "Préc.",
-<<<<<<< HEAD
-      "receive_title": "Recevoir à {{walletName}}",
-      "send_max": "Envoyer la valeur max",
-      "send_title": "Envoyer de {{walletName}}",
-=======
       "receive_title": "Recevoir à %{walletName}",
       "send_max": "Envoyer la valeur max",
       "send_title": "Envoyer de %{walletName}",
->>>>>>> d8184031
       "tx_confirm_amount": "Quantité",
       "tx_confirm_fee": "Frais de transaction",
       "tx_confirm_recipient": "Bénéficiaire",
@@ -563,8 +511,6 @@
         "address_copied_to_clipboard": "L’adresse a été copiée dans le presse-papiers"
       }
     },
-<<<<<<< HEAD
-=======
     "pools": {
       "balance": "Soldes",
       "deposit": "Dépôt",
@@ -578,11 +524,11 @@
     "savings": {
       "deposit": "Dépôt",
       "earnings": {
-        "100_year": "100-Ans",
+        "5_year": "5-Ans",
         "10_year": "10-Ans",
         "20_year": "20-Ans",
         "50_year": "50-Ans",
-        "5_year": "5-Ans",
+        "100_year": "100-Ans",
         "est": "Est.",
         "label": "Gains",
         "monthly": "Mensuel",
@@ -618,15 +564,12 @@
       "share": "Share Rainbow:)",
       "theme": "Theme :)"
     },
->>>>>>> d8184031
     "subscribe_form": {
       "email_already_subscribed": "Désolé, vous vous êtes déjà inscrit avec cette adresse de courriel",
       "generic_error": "Oups, une erreur s’est produite",
       "sending": "En train d’en envoyer...",
       "successful": "Veuillez consulter vos courriels",
       "too_many_signup_request": "Nous avons détecté trop de demandes d’inscription, veuillez réessayer plus tard"
-<<<<<<< HEAD
-=======
     },
     "swap": {
       "choose_token": "Choisir le Jeton",
@@ -664,7 +607,6 @@
           "title": "Prix de l'essence bas - la transaction pourrait rester bloquée!"
         }
       }
->>>>>>> d8184031
     },
     "time": {
       "days": {
@@ -744,18 +686,6 @@
         "value": "Value :)",
         "view_on": "View on %{blockExplorerName} :)"
       },
-<<<<<<< HEAD
-      "assets": {
-        "no_price": "actifs sans données de prix"
-      },
-      "authenticate": {
-        "please": "Veuillez vous authentifier",
-        "please_seed_phrase": "Veuillez vous authentifier pour afficher votre clé mnémonique"
-      },
-      "change_wallet": {
-        "balance_eth": "%{balanceEth} ETH :)",
-        "watching": "Watching :)"
-=======
       "add_cash": {
         "card_notice": "Works with most debit cards :)",
         "interstitial": {
@@ -786,7 +716,10 @@
       "authenticate": {
         "please": "Veuillez vous authentifier",
         "please_seed_phrase": "Veuillez vous authentifier pour afficher votre clé mnémonique"
->>>>>>> d8184031
+      },
+      "change_wallet": {
+        "balance_eth": "%{balanceEth} ETH :)",
+        "watching": "Watching :)"
       },
       "copy_address": "Copy Address",
       "feedback": {
@@ -803,10 +736,7 @@
         "warning": "Ceci est une version alpha de l'application.",
         "welcome": "Bienvenue sur Rainbow"
       },
-<<<<<<< HEAD
-=======
       "label": "Portefeuilles",
->>>>>>> d8184031
       "loading": {
         "error": "Une erreur est survenue lors du chargement du portefeuille. Veuillez redémarrer l'application.",
         "message": "Chargement"
@@ -830,8 +760,6 @@
         "please_enable_title": "Rainbow would like to send you push notifications :)"
       },
       "receive": "Recovoir",
-<<<<<<< HEAD
-=======
       "restore": {
         "phrase_key": {
           "description": "Use your recovery phrase from Rainbow or another crypto wallet :)",
@@ -842,7 +770,6 @@
           "label": "Watch an Ethereum address  :) "
         }
       },
->>>>>>> d8184031
       "settings": {
         "copy_address": "Copier adresse",
         "copy_address_capitalized": "Copier Adresse",
@@ -870,8 +797,6 @@
         "missing_fcm": "Unable to initialize WalletConnect: missing push notification token. Please try again. :)"
       }
     },
-<<<<<<< HEAD
-=======
     "walletconnect": {
       "learn_more": "Apprendre encore plus",
       "paste_uri": {
@@ -888,7 +813,6 @@
         "label": "Numériser pour envoyer"
       }
     },
->>>>>>> d8184031
     "warning": {
       "user_is_offline": "Hors connexion, veuillez vérifier votre connexion Internet",
       "user_is_online": "Connexion réussie ! Vous êtes encore connecté à Internet"
