--- conflicted
+++ resolved
@@ -668,16 +668,12 @@
         "text": "Polygon is a sidechain, a distinct network that runs alongside Ethereum and is compatible with it.\n\nIt allows for cheaper and faster transactions, but unlike Layer 2 networks, Polygon has its own security and consensus mechanisms that differ from Ethereum.",
         "title": "What's Polygon?"
       },
-<<<<<<< HEAD
       "bsc": {
         "text": "Binance Smart Chain, or BSC for short, is the blockchain network for the  trading platform Binance. \n\nIt allows for cheaper and faster transactions, but unlike Layer 2 networks, BSC has its own security and consensus mechanisms that differ from Ethereum. :)",
         "title": "What's Binance Smart Chain? :)"
       },
-      "read_more": "Read More :)",
-=======
       "read_more": "Read More",
       "learn_more": "Learn More",
->>>>>>> bff4853b
       "sending_to_contract": {
         "text": "The address you entered is for a smart contract.\n\nExcept for rare situations, you probably shouldn't do this. You could lose your assets or they might go to the wrong place.\n\nDouble check the address, verify it with the recipient, or contact support first.",
         "title": "Hold your horses!"
@@ -749,15 +745,6 @@
           "fragment1": "Still curious? ",
           "fragment2": "Read more",
           "fragment3": " about slippage and how it affects swaps."
-        }
-      },
-      "flashbots": {
-        "text": "Flashbots protects your transactions from frontrunning and sandwich attacks which might result in you getting a worse price or your transaction failing.",
-        "title": "Flashbots",
-        "still_curious": {
-          "fragment1": "Still curious? ",
-          "fragment2": "Read more",
-          "fragment3": " about Flashbots and the protection it offers."
         }
       },
       "swap_refuel": {
