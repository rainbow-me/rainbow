{
  "translation": {
    "account": {
      "hide": "Masquer",
      "label_24h": "24 h",
      "label_asset": "Actif",
      "label_price": "Prix",
      "label_quantity": "Quantité",
      "label_status": "État",
      "label_total": "Total",
      "low_market_value": "avec une faible valeur marchande",
      "no_market_value": "avec aucune valeur marchande",
      "show": "Afficher",
      "show_all": "Afficher tout",
      "show_less": "Afficher moins",
      "tab_balances": "Soldes",
      "tab_balances_empty_state": "Balance",
      "tab_balances_tooltip": "Soldes en Ethereum et en tokens",
      "tab_collectibles": "Collections",
      "tab_interactions": "Interactions",
      "tab_interactions_tooltip": "Interactions de smart-contracts",
      "tab_investments": "Investissements",
      "tab_savings": "Epargnes",
      "tab_transactions": "Transactions",
      "tab_transactions_tooltip": "Transactions et transferts de tokens",
      "tab_uniquetokens": "Tokens uniques",
      "tab_uniquetokens_tooltip": "Tokens uniques",
      "token": "token",
      "tokens": "tokens",
      "tx_failed": "Échoué",
      "tx_fee": "Frais",
      "tx_from": "De",
      "tx_from_lowercase": "from :)",
      "tx_hash": "Hachage de transaction",
      "tx_pending": "En attente",
      "tx_received": "Reçu",
      "tx_self": "Moi",
      "tx_sent": "Envoyé",
      "tx_timestamp": "Horodatage",
      "tx_to": "À",
      "tx_to_lowercase": "to :)",
      "unknown_token": "Token inconnu"
    },
    "activity_list": {
      "empty_state": {
        "default_label": "No transactions yet :)",
        "recycler_label": "No transactions yet :)",
        "testnet_label": "Your testnet transaction history starts now! :)"
      }
    },
    "add_funds": {
      "eth": {
        "or_send_eth": "or send ETH to your wallet :)",
        "send_from_another_source": "Send from Coinbase or another exchange—or ask a friend! :)"
      },
      "limit_left_this_week": "$%{remainingLimit} left this week :)",
      "limit_left_this_year": "$%{remainingLimit} left this year :)",
      "test_eth": {
        "add_from_faucet": "Add from faucet :)",
        "or_send_test_eth": "or send test ETH to your wallet :)",
        "request_test_eth": "Request test ETH through the %{testnetName} faucet :)",
        "send_test_eth_from_another_source": "Send test ETH from another %{testnetName} wallet—or ask a friend! :)"
      },
      "to_get_started_android": "To get started, buy some ETH :)",
      "to_get_started_ios": "To get started, buy some ETH with Apple Pay :)",
      "weekly_limit_reached": "Weekly limit reached :)",
      "yearly_limit_reached": "Yearly limit reached :)"
    },
    "avatar_builder": {
      "emoji_categories": {
        "activities": "Activities :)",
        "animals": "Animals & Nature :)",
        "flags": "Flags :)",
        "food": "Food & Drink :)",
        "objects": "Objects :)",
        "smileys": "Smileys & People :)",
        "symbols": "Symbols :)",
        "travel": "Travel & Places :)"
      }
    },
    "back_up": {
      "already_backed_up": {
        "backed_up": "Backed up :)",
        "backed_up_manually": "Backed up manually :)",
        "backed_up_message": "Your wallet is backed up :)",
        "imported": "Imported :)",
        "imported_message": "Your wallet was imported :)"
      },
      "backup_deleted_successfully": "Backups Deleted Successfully :)",
      "cloud": {
        "back_up_to_platform": "Back up to %{cloudPlatformName}",
        "manage_platform_backups": "Manage %{cloudPlatformName} Backups :)",
        "password": {
          "a_password_youll_remember": "Please use a password you'll remember. :)",
          "backup_password": "Backup Password :)",
          "choose_a_password": "Choose a password :)",
          "confirm_backup": "Confirm Backup :)",
          "confirm_password": "Confirm password :)",
          "confirm_placeholder": "Confirm Password :)",
          "it_cant_be_recovered": "It can't be recovered! :)",
          "minimum_characters": "Minimum %{minimumLength} characters :)",
          "passwords_dont_match": "Passwords don't match :)",
          "strength": {
            "level1": "Weak password :)",
            "level2": "Good password :)",
            "level3": "Great password :)",
            "level4": "Strong password password :)"
          },
          "use_a_longer_password": "Use a longer password :)"
        }
      },
      "confirm_password": {
        "add_to_cloud_platform": "Add to %{cloudPlatformName} Backup :)",
        "backup_password_placeholder": "Backup Password :)",
        "confirm_backup": "Confirm Backup :)",
        "enter_backup_description": "To add this wallet to your %{cloudPlatformName} backup, enter your existing backup password :)",
        "enter_backup_password": "Enter backup password :)"
      },
      "explainers": {
        "backup": "Don't forget this password! It is separate from your %{cloudPlatformName} password, and you should save it in a secure location.\n\nYou will need it in order to restore your wallet from the backup in the future. :)",
        "if_lose_cloud": "If you lose this device, you can recover your encrypted wallet backup from %{cloudPlatformName}. :)",
        "if_lose_imported": "If you lose this device, you can restore your wallet with the key you originally imported. :)",
        "if_lose_manual": "If you lose this device, you can restore your wallet with the secret phrase you saved. :)"
      },
      "manual": {
        "label": "Back up manually :)",
        "pkey": {
          "confirm_save": "I've saved my key :)",
          "save_them": "Copy it and save it in your password manager, or in another secure spot. :)",
          "these_keys": "This is the key to your wallet! :)"
        },
        "seed": {
          "confirm_save": "I've saved these words :)",
          "save_them": "Write them down or save them in your password manager. :)",
          "these_keys": "These words are the keys to your wallet! :)"
        }
      },
      "needs_backup": {
        "back_up_your_wallet": "Back up your wallet :)",
        "dont_risk": "Don't risk your money! Back up your wallet so you can recover it if you lose this device. :)",
        "not_backed_up": "Not backed up :)"
      },
      "restore_cloud": {
        "backup_password_placeholder": "Backup Password :)",
        "confirm_backup": "Confirm Backup :)",
        "enter_backup_password": "Enter backup password :)",
        "enter_backup_password_description": "To restore your wallet, enter the backup password you created :)",
        "error_while_restoring": "Error while restoring backup :)",
        "incorrect_password": "Incorrect Password :)",
        "restore_from_cloud_platform": "Restore from %{cloudPlatformName} :)"
      },
      "secret": {
        "anyone_who_has_these": "Anyone who has these words can access your entire wallet! :)",
        "biometrically_secured": "Your account has been secured with biometric data, like fingerprint or face identification. To see your recovery phrase, turn on biometrics in your phone’s settings. :)",
        "copy_to_clipboard": "Copy to clipboard :)",
        "for_your_eyes_only": "For your eyes only :)",
        "private_key_title": "Private Key :)",
        "secret_phrase_title": "Secret Phrase :)",
        "show_recovery": "Show Recovery %{typeName} :)",
        "view_private_key": "View private key :)",
        "view_secret_phrase": "View secret phrase :)",
        "you_need_to_authenticate": "You need to authenticate in order to access your recovery %{typeName} :)"
      }
    },
    "bluetooth": {
      "powered_off_alert": {
        "title": "Bluetooth is off :)",
        "message": "Please turn on Bluetooth to use this feature :)",
        "open_settings": "Open Settings :)",
        "cancel": "Cancel :)"
      },
      "permissions_alert": {
        "title": "Bluetooth Permissions :)",
        "message": "Please enable Bluetooth permissions in your settings to use this feature :)",
        "open_settings": "Open Settings :)",
        "cancel": "Cancel :)"
      }
    },
    "button": {
      "add": "Ajouter",
      "add_cash": "Ajouter de l'argent",
      "add_to_list": "Add to List :)",
      "all": "Tous",
      "attempt_cancellation": "Attempt Cancellation :)",
      "buy_eth": "Buy Ethereum :)",
      "cancel": "Annuler",
      "close": "Fermer",
      "confirm": "Confirmer",
      "confirm_exchange": {
        "deposit": "Tenir pour Déposer",
        "enter_amount": "Entrez un Montant",
        "fetching_quote": "Fetching Quote :)",
        "insufficient_bnb": "BNB Insuffisants",
        "insufficient_eth": "ETH Insuffisants",
        "insufficient_funds": "Fonds Insuffisants",
        "insufficient_liquidity": "􀅵 Insufficient Liquidity :)",
        "no_route_found": "􀅵 No route found :)",
        "insufficient_matic": "MATIC Insuffisants",
        "insufficient_token": "Insufficient %{tokenName} :)",
        "invalid_fee": "Frais Non Valides",
        "invalid_fee_lowercase": "Frais non valides",
        "loading": "Loading... :)",
        "no_quote_available": "􀅵 No Quote Available :)",
        "review": "Review :)",
        "submitting": "Submitting :)",
        "swap": "Tenir pour Swap",
        "bridge": "Tenir pour Bridge",
        "swap_anyway": "Echanger quand Même",
        "symbol_balance_too_low": "%{symbol} balance too low :)",
        "view_details": "View Details :)",
        "withdraw": "Tenir pour Retirer"
      },
      "connect": "Connect :)",
      "connect_walletconnect": "Utiliser WalletConnect",
      "continue": "Continue :)",
      "delete": "Effacer",
      "disconnect_account": "Log out",
      "donate": "Donner de l’ETH",
      "done": "Terminé",
      "edit": "Modifier",
      "exchange": "Échanger",
      "exchange_again": "Échanger encore",
      "exchange_search_placeholder": "Cherche",
      "exchange_search_placeholder_network": "Search tokens on %{network} :)",
      "go_back": "Retourner",
      "go_back_lowercase": "Go back :)",
      "got_it": "Got it :)",
      "hide": "Cacher",
      "hold_to_authorize": {
        "authorizing": "Authorizing :)",
        "confirming_on_ledger": "Confirming on Ledger :)",
        "hold_keyword": "Tenir",
        "tap_keyword": "Tap :)"
      },
      "hold_to_send": "Hold to Send :)",
      "import": "Importer",
      "learn_more": "En savoir plus",
      "less": "Moins",
      "loading": "Se charge",
      "more": "More",
      "my_qr_code": "My QR Code",
      "next": "Next :)",
      "no_thanks": "No thanks",
      "notify_me": "Recevoir des notifications",
      "offline": "Hors connexion",
      "ok": "D'accord",
      "okay": "Okay :)",
      "paste": "Coller",
      "paste_address": "Paste :)",
      "paste_seed_phrase": "Coller",
      "pin": "Epingler",
      "proceed": "Proceed :)",
      "proceed_anyway": "Proceed Anyway :)",
      "receive": "Recevoir",
      "remove": "Remove :)",
      "save": "Save :)",
      "send": "Envoyer",
      "send_another": "Envoyer un autre",
      "share": "Share :)",
      "swap": "Swap",
      "try_again": "Réessayer",
      "unhide": "Afficher",
      "unpin": "Détacher",
      "view": "Affichage",
      "watch_this_wallet": "Watch this Wallet :)",
      "hidden": "Caché"
    },
    "cards": {
      "dpi": {
        "title": "DeFi Pulse Index :)",
        "body": "All the top decentralized finance tokens in one. Track the industry. :)",
        "view": "View :)"
      },
      "ens_search": {
        "mini_title": "ENS :)",
        "title": "Register a .eth name :)"
      },
      "ens_create_profile": {
        "title": "Create your ENS profile :)",
        "body": "Replace your wallet address with a profile owned entirely by you. :)"
      },
      "eth": {
        "buy_ethereum": "Buy Ethereum :)",
        "today": "today :)"
      },
      "gas": {
        "average": "Average :)",
        "gwei": "Gwei :)",
        "high": "High :)",
        "loading": "Loading… :)",
        "low": "Low :)",
        "network_fees": "Network fees :)",
        "surging": "Surging :)",
        "very_low": "Very low :)"
      },
      "learn": {
        "learn": "Learn :)",
        "cards": {
          "get_started": {
            "title": "Get Started with Rainbow :)",
            "description": "Welcome to Rainbow! We're so glad you're here. Weve created this guide to help with the basics of Rainbow and get you started on your new Web3 and Ethereum journey. :)"
          },
          "backups": {
            "title": "The Importance of Backups :)",
            "description": "Keeping your wallet safe, secure, and backed up is essential to wallet ownership. Here we’ll chat about why it’s important to backup your wallet and the different methods that you can backup with. :)"
          },
          "crypto_and_wallets": {
            "title": "Crypto and Wallets :)",
            "description": "On a really simple level, a wallet is just a personal and unique cryptographic key (as shown below). Wallet apps like Rainbow are user interfaces that allow you to create, store, and manage cryptographic keys without having to have technical skills or knowledge. :)"
          },
          "protect_wallet": {
            "title": "Protect Your Wallet :)",
            "description": "One of the best parts of having an Ethereum wallet like Rainbow is that you are in total control of your money. Unlike a bank account from Wells Fargo or a crypto exchange like Coinbase, we do not hold your assets on your behalf. :)"
          },
          "connect_to_dapp": {
            "title": "Connect to a Website or App :)",
            "description": "Now that you have an Ethereum wallet, you can login to certain websites using it. Instead of creating new accounts and passwords for every website you interact with, you'll just connect your wallet instead. :)"
          },
          "avoid_scams": {
            "title": "Avoid Crypto Scams :)",
            "description": "Here at Rainbow, one of our goals is to make exploring the new world of Ethereum fun, friendly, and safe. You know what's not any of those things? Scams. They're mean, and no one likes them. We want to help you avoid them, so we wrote this brief guide to help you do exactly that! :)"
          },
          "understanding_web3": {
            "title": "Understanding Web3 :)",
            "description": "The internet has been evolving ever since it was created, and it has been through many eras. Web1 started during the 1990s, and it was a period marked by people connecting to the internet and reading what was there, but not publishing or contributing themselves. :)"
          },
          "manage_connections": {
            "title": "Manage Connections and Networks :)",
            "description": "Many of the websites or applications you connect your wallet to require you to be using a specific network. Currently, most websites use the main Ethereum network and new connections to your wallet usually default to this network. :)"
          },
          "supported_networks": {
            "title": "Supported Networks :)",
            "description": "Up until recently, Rainbow and many other blockchain projects have only been compatible with Ethereum—the world's public decentralized ledger. Ethereum is extremely secure and highly reliable, but it isn't always well suited for speed and efficiency. :)"
          },
          "collect_nfts": {
            "title": "Collect NFTs on OpenSea :)",
            "description": "NFTs are digital collectibles that can be owned and traded. The acronym \"NFT\" stands for non-fungible token, and they can come in the form of anything from digital trading cards to digital art. There are even NFTs that act like certificates of authenticity for physical items. :)"
          }
        },
        "categories": {
          "essentials": "Essentials :)",
          "staying_safe": "Staying Safe :)",
          "beginners_guides": "Beginner's Guides :)",
          "blockchains_and_fees": "Blockchains and Fees :)",
          "what_is_web3": "What is Web3? :)",
          "apps_and_connections": "Apps and Connections :)",
          "navigating_your_wallet": "Navigating your Wallet :)"
        }
      },
      "ledger": {
        "title": "Pair a Hardware Wallet :)",
        "body": "Connect your Ledger Nano X to Rainbow through Bluetooth. :)"
      },
      "receive": {
        "receive_assets": "Receive assets :)",
        "copy_address": "Copy Address :)",
        "description": "You can also long press your\naddress above to copy it. :)"
      }
    },
    "cloud": {
      "backup_success": "Your wallet has been backed up successfully!"
    },
    "contacts": {
      "contact_row": {
        "balance_eth": "%{balanceEth} ETH :)"
      },
      "contacts_title": "Contacts :)",
      "input_placeholder": "Nom",
      "my_wallets": "My wallets :)",
      "options": {
        "add": "Ajouter le contact",
        "cancel": "Annuler",
        "delete": "Effacer le contact",
        "edit": "Modifier le contact",
        "view": "Voir le profil"
      },
      "send_header": "Send :)",
      "suggestions": "Suggestions :)",
      "to_header": "To :)",
      "watching": "Watching :)"
    },
    "deeplinks": {
      "couldnt_recognize_url": "Uh oh! We couldn’t recognize this URL! :)",
      "tried_to_use_android": "Tried to use Android bundle :)",
      "tried_to_use_ios": "Tried to use iOS bundle :)"
    },
    "developer_settings": {
      "alert": "Alert :)",
      "applied": "APPLIED :)",
      "backups_deleted_successfully": "Backups deleted successfully :)",
      "clear_async_storage": "Clear async storage :)",
      "clear_image_cache": "Clear Image Cache :)",
      "clear_image_metadata_cache": "Clear Image Metadata Cache :)",
      "clear_local_storage": "Clear local storage :)",
      "clear_mmkv_storage": "Clear MMKV storage :)",
      "connect_to_hardhat": "Connect to hardhat :)",
      "crash_app_render_error": "Crash app (render error) :)",
      "enable_testnets": "Enable Testnets :)",
      "installing_update": "Installing update :)",
      "navigation_entry_point": "Navigation entry point :)",
      "no_update": "No update :)",
      "not_applied": "NOT APPLIED :)",
      "notifications_debug": "Notifications Debug :)",
      "remove_all_backups": "Remove all backups :)",
      "reset_keychain": "Reset Keychain :)",
      "restart_app": "Restart app :)",
      "reset_experimental_config": "Reset experimental config :)",
      "status": "Status :)",
      "sync_codepush": "Sync codepush :)"
    },
    "discover": {
      "lists": {
        "lists_title": "Lists :)",
        "this_list_is_empty": "This list is empty! :)"
      },
      "pulse": {
        "pulse_description": "All the top DeFi tokens in one :)",
        "today_suffix": "today :)",
        "trading_at_prefix": "Trading at :)"
      },
      "search": {
        "profiles": "Profiles :)",
        "search_ethereum": "Search all of Ethereum :)",
        "search_ethereum_short": "Search Ethereum :)"
      },
      "strategies": {
        "strategies_title": "Strategies :)",
        "yearn_finance_description": "Smart yield strategies from yearn.finance :)"
      },
      "title_discover": "Discover :)",
      "title_search": "Search :)",
      "top_movers": {
        "disabled_testnets": "Top movers are disabled on Testnets :)",
        "top_movers_title": "Top Movers :)"
      },
      "uniswap": {
        "data": {
          "annualized_fees": "Annualized fees :)",
          "pool_size": "Pool size :)",
          "profit_30_days": "30d profit :)",
          "volume_24_hours": "24h volume :)"
        },
        "disabled_testnets": "Pools are disabled on Testnets :)",
        "error_loading_uniswap": "There was an error loading Uniswap pool data :)",
        "show_more": "Show more :)",
        "title_pools": "Uniswap Pools :)"
      },
      "op_rewards": {
        "card_subtitle": "Earn OP tokens every time you bridge to or swap on Optimism. :)",
        "card_title": "$OP Rewards :)",
        "button_title": "\uDBC1\uDC1A View My Earnings :)"
      }
    },
    "error_boundary": {
      "error_boundary_oops": "Oops! :)",
      "restart_rainbow": "Restart Rainbow :)",
      "something_went_wrong": "Something went wrong. :)",
      "wallets_are_safe": "Don't worry, your wallets are safe! Just restart the app to get back to business. :)"
    },
    "exchange": {
      "coin_row": {
        "expires_in": "Expires in %{minutes}m :)",
        "from_divider": "from :)",
        "to_divider": "to :)",
        "view_on": "View on %{blockExplorerName} :)",
        "view_on_etherscan": "View on Etherscan :)"
      },
      "flip": "Flip :)",
      "max": "Max :)",
      "movers": {
        "loser": "Loser :)",
        "mover": "Mover :)"
      },
      "long_wait": {
        "prefix": "Long Wait",
        "time": "Up to %{estimatedWaitTime} to swap"
      },
      "no_results": {
        "description": "Some tokens don't have enough liquidity to perform a successful swap.: )",
        "description_l2": "Some tokens don't have enough layer 2 liquidity to perform a successful swap. :)",
        "description_no_assets": "You don't have any tokens to %{action}. :)",
        "nothing_found": "Nothing found :)",
        "nothing_here": "Nothing here! :)",
        "nothing_to_send": "Nothing to send :)"
      },
      "price_impact": {
        "losing_prefix": "Losing :)",
        "small_market": "Small Market :)",
        "label": "Possible loss :)"
      },
      "source": {
        "rainbow": "Auto :)",
        "0x": "0x :)",
        "1inch": "1inch :)"
      },
      "settings": "Settings :)",
      "use_defaults": "Use Defaults :)",
      "done": "Done :)",
      "losing": "Losing",
      "high": "High",
      "slippage_tolerance": "Slippage Tolerance :)",
      "source_picker": "Route Swaps via :)",
      "use_flashbots": "Use Flashbots :)",
      "swapping_for_prefix": "Swapping for :)",
      "view_details": "View Details :)",
      "token_sections": {
        "bridgeTokenSection": "􀊝 Bridge",
        "crosschainMatchSection": "􀤆 On other networks",
        "favoriteTokenSection": "􀋃 Favorites",
        "lowLiquidityTokenSection": "􀇿 Low Liquidity",
        "unverifiedTokenSection": "􀇿 Unverified",
        "verifiedTokenSection": "􀇻 Verified",
        "unswappableTokenSection": "􀘰 No trade routes"
      }
    },
    "expanded_state": {
      "asset": {
        "about_asset": "About %{assetName} :)",
        "balance": "Balance :)",
        "get_asset": "Get %{assetSymbol} :)",
        "market_cap": "Market cap :)",
        "read_more_button": "Read more :)",
        "available_networks": "Available on %{availableNetworks} networks :)",
        "available_network": "Available on the %{availableNetwork} network :)",
        "available_networkv2": "Available on the %{availableNetwork} network :)",
        "social": {
          "facebook": "Facebook :)",
          "homepage": "Homepage :)",
          "reddit": "Reddit :)",
          "telegram": "Telegram :)",
          "twitter": "Twitter :)"
        },
        "uniswap_liquidity": "Uniswap liquidity :)",
        "value": "Value :)",
        "volume_24_hours": "24h volume :)"
      },
      "chart": {
        "all_time": "All Time :)",
        "date": {
          "months": {
            "month_00": "Jan :)",
            "month_01": "Feb :)",
            "month_02": "Mar :)",
            "month_03": "Apr :)",
            "month_04": "May :)",
            "month_05": "Jun :)",
            "month_06": "Jul :)",
            "month_07": "Aug :)",
            "month_08": "Sep :)",
            "month_09": "Oct :)",
            "month_10": "Nov :)",
            "month_11": "Dec :)"
          }
        },
        "no_price_data": "No price data :)",
        "past_timespan": "Past %{formattedTimespan} :)",
        "today": "Today :)",
        "token_pool": "%{tokenName} Pool :)"
      },
      "contact_profile": {
        "name": "Name :)"
      },
      "liquidity_pool": {
        "annualized_fees": "Annualized fees :)",
        "fees_earned": "Fees earned :)",
        "half": "Half :)",
        "pool_makeup": "Pool makeup :)",
        "pool_shares": "Pool shares :)",
        "pool_size": "Pool size :)",
        "pool_volume_24h": "24h pool volume :)",
        "total_value": "Total value :)",
        "underlying_tokens": "Underlying tokens :)"
      },
      "nft_brief_token_info": {
        "for_sale": "For sale",
        "last_sale": "Last sale price"
      },
      "supported_countries": {
        "supported_countries": "Supported Countries :)",
        "us_except": "United States (except Texas and New York) :)"
      },
      "swap": {
        "swap": "Swap",
        "bridge": "Bridge",
        "flashbots_protect": "Flashbots Protect :)",
        "losing": "Losing :)",
        "on": "On :)",
        "price_impact": "Price impact :)",
        "price_row_per_token": "per :)",
        "slippage_message": "This is a small market, so you’re getting a bad price. Try a smaller trade! :)",
        "swapping_via": "Swapping via :)",
        "unicorn_one": "that unicorn one :)",
        "uniswap_v2": "Uniswap v2 :)",
        "view_on": "View on %{blockExplorerName} :)",
        "network_switcher": "Swapping on the %{network} network :)",
        "settling_time": "Estimated settling time :)",
        "swap_max_alert": {
          "title": "Are you sure? :)",
          "message": "You are about to swap all the %{inputCurrencyAddress} available in your wallet. If you want to swap back to %{inputCurrencyAddress}, you may not be able to afford the fee.\n\nWould you like to auto adjust the balance to leave some %{inputCurrencyAddress}? :)",
          "no_thanks": "No thanks :)",
          "auto_adjust": "Auto adjust :)"
        },
        "swap_max_insufficient_alert": {
          "title": "Insufficient %{symbol} :)",
          "message": "You have insufficient %{symbol} to cover the fees to swap the maximum amount. :)"
        }
      },
      "swap_details": {
        "exchange_rate": "Exchange rate :)",
        "rainbow_fee": "Included Rainbow fee :)",
        "refuel": "Extra network tokens",
        "review": "Review :)",
        "show_details": "More details :)",
        "hide_details": "Hide details :)",
        "price_impact": "Difference in value :)",
        "minimum_received": "Minimum received :)",
        "maximum_sold": "Maximum sold :)",
        "token_contract": "%{token} contract :)",
        "number_of_exchanges": "%{number} Exchanges :)",
        "number_of_steps": "%{number} Steps :)",
        "input_exchange_rate": "1 %{inputSymbol} pour %{executionRate} %{outputSymbol}",
        "output_exchange_rate": "1 %{outputSymbol} pour %{executionRate} %{inputSymbol}"
      },
      "token_index": {
        "get_token": "Get %{assetSymbol} :)",
        "makeup_of_token": "Makeup of 1 %{assetSymbol} :)",
        "underlying_tokens": "Underlying tokens :)"
      },
      "unique": {
        "save": {
          "access_to_photo_library_was_denied": "Access to photo library was denied :)",
          "failed_to_save_image": "Failed to save Image :)",
          "image_download_permission": "Image Download Permission :)",
          "nft_image": "NFT image :)",
          "your_permission_is_required": "Your permission is required to save images to your device :)"
        }
      },
      "unique_expanded": {
        "about": "About %{assetFamilyName} :)",
        "attributes": "Attributes :)",
        "collection_website": "Collection Website :)",
        "configuration": "Configuration :)",
        "copy": "Copy :)",
        "copy_token_id": "Copy Token ID :)",
        "description": "Description :)",
        "discord": "Discord",
        "edit": "Edit :)",
        "expires_in": "Expires in :)",
        "expires_on": "Expires on :)",
        "floor_price": "Floor price :)",
        "for_sale": "For sale :)",
        "in_showcase": "In Showcase :)",
        "last_sale_price": "Last sale price :)",
        "manager": "Manager :)",
        "open_in_web_browser": "Open in Web Browser :)",
        "owner": "Owner :)",
        "profile_info": "Profile Info :)",
        "properties": "Properties :)",
        "registrant": "Registrant :)",
        "resolver": "Resolver",
        "save_to_photos": "Save to Photos :)",
        "set_primary_name": "Set as my ENS name :)",
        "share_token_info": "Share %{uniqueTokenName} Info :)",
        "showcase": "Showcase :)",
        "toast_added_to_showcase": "Added to showcase :)",
        "toast_removed_from_showcase": "Removed from showcase :)",
        "twitter": "Twitter",
        "view_all_with_property": "View All with Property :)",
        "view_collection": "View Collection :)",
        "view_on_marketplace": "View on Marketplace...",
        "view_on_block_explorer": "View on %{blockExplorerName} :)",
        "view_on_marketplace_name": "View on %{marketplaceName} :)",
        "view_on_platform": "View on %{platform} :)",
        "view_on_web": "View on Web :)",
        "hide": "Hide",
        "unhide": "Unhide"
      }
    },
    "explain": {
      "icon_unlock": {
        "smol_text": "You found Treasure! Because you hold a Smolverse NFT, you've unlocked a Custom Icon! :)",
        "optimism_text": "To celebrate NFTs on Optimism, Rainbow and Optimism teamed up to drop a limited edition App Icon for the Optimistic Explorers like you! :)",
        "zora_text": "A special edition Rainbow Zorb icon that's made for magical pondering. :)",
        "golddoge_text": "A limited edition golden Rainbow app icon in celebration of Kabosu's 17th birthday. :)",
        "raindoge_text": "A limited edition Rainbow app icon in celebration of Kabosu's 17th birthday. :)",
        "pooly_text": "A special edition Rainbow Pooly icon for supporters of freedom. :)",
        "pooly_title": "You've unlocked a\nRainbow Pooly :)",
        "title": "You've unlocked\nRainbow 􀆄 %{partner} :)",
        "button": "Snag the icon :)"
      },
      "output_disabled": {
        "text": "For %{fromNetwork}, Rainbow can't prepare swaps based on the amount of %{outputToken} you'd like to receive. \n\n Try entering the amount of %{inputToken} you’d like to swap instead.",
        "title": "Enter %{inputToken} Instead",
        "title_crosschain": "Enter %{fromNetwork} %{inputToken} Instead",
        "text_crosschain": "Rainbow can't prepare swaps based on the amount of %{outputToken} you'd like to receive. \n\n Try entering the amount of %{inputToken} you’d like to swap instead.",
        "text_bridge": "Rainbow can't prepare a bridge based on the amount of %{outputToken} you'd like to receive at the %{toNetwork} destination. \n\n Try entering the amount of %{fromNetwork} %{inputToken} you’d like to bridge instead.",
        "title_empty": "Choose a Token"
      },
      "available_networks": {
        "text": "%{tokenSymbol} is available on %{networks}. To move %{tokenSymbol} between networks, use a Bridge like Hop.",
        "title_plural": "Available on %{length} Networks",
        "title_singular": "Available on the %{network} Network"
      },
      "arbitrum": {
        "text": "Arbitrum is a Layer 2 network that runs on top of Ethereum, enabling cheaper and faster transactions while still benefiting from the underlying security of Ethereum.\n\nIt bundles lots of transactions together in a \"roll up\" before sending them down to live permanently on Ethereum.",
        "title": "What's Arbitrum?"
      },
      "backup": {
        "title": "Important"
      },
      "base_fee": {
        "text_falling": "\n\nFees are dropping right now!",
        "text_prefix": "The base fee is set by the Ethereum network and changes depending on how busy the network is.",
        "text_rising": "\n\nFees are rising right now! It’s best to use a higher max base fee to avoid a stuck transaction.",
        "text_stable": "\n\nNetwork traffic is stable right now. Have fun!",
        "text_surging": "\n\nFees are unusually high right now! Unless your transaction is urgent, it’s best to wait for fees to drop.",
        "title": "Current base fee"
      },
      "failed_walletconnect": {
        "text": "Uh oh, something went wrong! The site may be experiencing a connection outage. Please try again later or contact the site’s team for more details.",
        "title": "Connection failed"
      },
      "failed_wc_invalid_methods": {
        "text": "The dapp requested wallet signing (RPC) methods that are unsupported by Rainbow. :)",
        "title": "Connection failed :)"
      },
      "floor_price": {
        "text": "A collection's floor price is the lowest asking price across all the items currently for sale in a collection.",
        "title": "Collection floor price"
      },
      "gas": {
        "text": "This is the \"gas fee\" used by the %{networkName} blockchain to securely validate your transaction.\n\nThis fee varies depending on the complexity of your transaction and how busy the network is!",
        "title": "%{networkName} network fee"
      },
      "max_base_fee": {
        "text": "This is the maximum base fee you’re willing to pay for this transaction.\n\nSetting a higher max base fee prevents your transaction from getting stuck if fees rise.",
        "title": "Max base fee"
      },
      "miner_tip": {
        "text": "The miner tip goes directly to the miner who confirms your transaction on the network.\n\nA higher tip makes your transaction more likely to be confirmed quickly.",
        "title": "Miner tip"
      },
      "optimism": {
        "text": "Optimism is a Layer 2 network that runs on top of Ethereum, enabling cheaper and faster transactions while still benefiting from the underlying security of Ethereum.\n\nIt bundles lots of transactions together in a \"roll up\" before sending them down to live permanently on Ethereum.",
        "title": "What's Optimism?"
      },
      "polygon": {
        "text": "Polygon is a sidechain, a distinct network that runs alongside Ethereum and is compatible with it.\n\nIt allows for cheaper and faster transactions, but unlike Layer 2 networks, Polygon has its own security and consensus mechanisms that differ from Ethereum.",
        "title": "What's Polygon?"
      },
      "bsc": {
        "text": "Binance Smart Chain, or BSC for short, is the blockchain network for the  trading platform Binance. \n\nIt allows for cheaper and faster transactions, but unlike Layer 2 networks, BSC has its own security and consensus mechanisms that differ from Ethereum. :)",
        "title": "What's Binance Smart Chain? :)"
      },
      "read_more": "Read More",
      "learn_more": "Learn More",
      "sending_to_contract": {
        "text": "The address you entered is for a smart contract.\n\nExcept for rare situations, you probably shouldn't do this. You could lose your assets or they might go to the wrong place.\n\nDouble check the address, verify it with the recipient, or contact support first.",
        "title": "Hold your horses!"
      },
      "verified": {
        "text": "Tokens with a verified badge mean they have appeared on at least 3 other outside token lists.\n\nAlways do your own research to ensure you are interacting with a token you trust.",
        "title": "Verified Tokens"
      },
      "unverified": {
        "fragment1": "Rainbow surfaces as many tokens as possible, but anyone can create a token, or claim to represent a project with a fake contract. \n\n Please review the ",
        "fragment2": "token contract",
        "fragment3": " and always do research to ensure that you interact with tokens you trust.",
        "title": "%{symbol} is Unverified",
        "go_back": "Go back"
      },
      "obtain_l2_asset": {
        "fragment1": "You'll need to get other tokens on %{networkName} to swap for %{networkName} %{tokenName}. \n\n Bridging tokens to %{networkName} is easy using a bridge like Hop. Still curious? ",
        "fragment2": "Read more",
        "fragment3": " about bridges.",
        "title": "No Tokens on %{networkName}"
      },
      "insufficient_liquidity": {
        "fragment1": "The exchanges don't have enough of the tokens you requested to complete this transaction. \n\n Still curious? ",
        "fragment2": "Read more",
        "fragment3": " about AMMs and token liquidity.",
        "title": "Insufficient Liquidity"
      },
      "no_route_found": {
        "fragment1": "We couldn’t find a route for this swap. ",
        "fragment2": "A route may not exist for this swap, or the amount may be too small.",
        "title": "No routes found"
      },
      "no_quote": {
        "title": "No quote available",
        "text": "We couldn’t find quotes for this swap. This could be because there isn’t enough liquidity to swap or problems with how the token is implemented."
      },
      "cross_chain_swap": {
        "title": "Expect Bridge Delays",
        "text": "This swap may take longer than expected to complete. \n\n Cross-chain swaps require bridging funds to the destination network, and bridges can sometimes take longer than expected to transfer funds. Your funds will remain safe during this time."
      },
      "go_to_hop_with_icon": {
        "text": "Go to the Hop Bridge 􀮶"
      },
      "rainbow_fee": {
        "text": "Rainbow takes a %{feePercentage} fee from swaps. It’s part of what enables us to give you the best Ethereum experience possible."
      },
      "swap_routing": {
        "text": "By default, Rainbow chooses the cheapest route possible for your swap. If you prefer to specifically use either 0x or 1inch, you can do that too.",
        "title": "Swap Routing",
        "still_curious": {
          "fragment1": "Still curious? ",
          "fragment2": "Read more",
          "fragment3": " about our approach to routing swaps."
        }
      },
      "wyre_degradation": {
        "text": "Because of the ongoing Ethereum network upgrade known as \"The Merge,\" our partners have temporarily paused crypto purchasing.",
        "title": "It's happening \nThe Merge is underway",
        "still_curious": {
          "fragment1": "This is a precautionary step to ensure accurate pricing and the safety of user funds. Still curious? ",
          "fragment2": "Learn more",
          "fragment3": ""
        }
      },
      "slippage": {
        "text": "Slippage occurs when the price of a swap changes during the time between you submitting your transaction and its confirmation. \n\nSetting a higher slippage tolerance increases the likelihood your swap will be successful, but may result in you getting a worse price.",
        "title": "Slippage",
        "still_curious": {
          "fragment1": "Still curious? ",
          "fragment2": "Read more",
          "fragment3": " about slippage and how it affects swaps."
        }
      },
      "flashbots": {
        "text": "Flashbots protects your transactions from frontrunning and sandwich attacks which might result in you getting a worse price or your transaction failing.",
        "title": "Flashbots",
        "still_curious": {
          "fragment1": "Still curious? ",
          "fragment2": "Read more",
          "fragment3": " about Flashbots and the protection it offers."
        }
      },
      "swap_refuel": {
        "title": "No %{networkName} %{gasToken} detected",
        "text": "You won’t be able to use %{networkName} without %{networkName} %{gasToken}. We can seamlessly bundle it with this bridge using about $3 of ETH from your wallet.",
        "button": "Add $3 of %{networkName} %{gasToken}"
      },
      "swap_refuel_deduct": {
        "title": "No %{networkName} %{gasToken} detected",
        "text": "You won’t be able to use %{networkName} without %{networkName} %{gasToken}. We can seamlessly bundle it with this bridge using about $3 of ETH subtracted from this swap.",
        "button": "Adjust and add $3 of %{gasToken}"
      },
      "swap_refuel_notice": {
        "title": "No %{networkName} %{gasToken} detected",
        "text": "You won’t be able to use %{networkName} without %{networkName} %{gasToken}. If you go through with this transaction, you won’t be able to swap, bridge or transfer your %{networkName} tokens without adding %{networkName} %{gasToken} to your wallet.",
        "button": "Proceed anyway"
      }
    },
    "fedora": {
      "cannot_verify_bundle": "Cannot verify the bundle! This might be a scam. Installation blocked. :)",
      "error": "ERROR :)",
      "fedora": "Fedora :)",
      "this_will_override_bundle": "This will override your bundle. Be careful. Are you a Rainbow employee? :)",
      "wait": "wait :)"
    },
    "fields": {
      "address": {
        "long_placeholder": "Name, ENS, or address :)",
        "short_placeholder": "ENS or address :)"
      }
    },
    "gas": {
      "network_fee": "Frais de réseau",
      "current_base_fee": "Current base fee",
      "max_base_fee": "Max base fee",
      "miner_tip": "Miner tip",
      "max_transaction_fee": "Max transaction fee",
      "warning_separator": "·",
      "lower_than_suggested": "Low · may get stuck",
      "higher_than_suggested": "High · overpaying",
      "max_base_fee_too_low_error": "Low · likely to fail",
      "tip_too_low_error": "Low · likely to fail",
      "alert_message_higher_miner_tip_needed": "Setting a higher miner tip is recommended to avoid issues.",
      "alert_message_higher_max_base_fee_needed": "Setting a higher max base fee is recommended to avoid issues.",
      "alert_message_lower": "Double check that you entered the correct amount—you’re likely paying more than you need to!",
      "alert_title_higher_max_base_fee_needed": "Low max base fee–transaction may get stuck!",
      "alert_title_higher_miner_tip_needed": "Low miner tip–transaction may get stuck!",
      "alert_title_lower_max_base_fee_needed": "High max base fee!",
      "alert_title_lower_miner_tip_needed": "High miner tip!",
      "proceed_anyway": "Proceed Anyway",
      "edit_max_bass_fee": "Edit Max Base Fee",
      "edit_miner_tip": "Edit Miner Tip"
    },
    "homepage": {
      "back": "Back to rainbow.me",
      "coming_soon": "À venir.",
      "connect_ledger": {
        "button": "Se connecter à Ledger",
        "description": "Connectez-vous et signez vos transactions avec votre ",
        "link_text": "portefeuille matériel Ledger",
        "link_title": "Acheter un hardware wallet Ledger"
      },
      "connect_metamask": {
        "button": "Se connecter à MetaMask",
        "description": "Connectez-vous au ",
        "link_text": "portefeuille navigateur MetaMask",
        "link_title": "portefeuille navigateur MetaMask"
      },
      "connect_trezor": {
        "button": "Se connecter à Trezor",
        "description": " Connectez-vous et signez vos transactions avec votre ",
        "link_text": "portefeuille matériel Trezor",
        "link_title": "Acheter un hardware wallet Trezor"
      },
      "connect_trustwallet": {
        "button": "Connect to Trust Wallet",
        "description_part_one": "Use the ",
        "description_part_three": " app to connect.",
        "description_part_two": " Ethereum ",
        "link_text_browser": "dapp browser",
        "link_text_wallet": "Trust Wallet",
        "link_title_browser": "Discover Trust DApp Browser",
        "link_title_wallet": "Discover Trust Wallet"
      },
      "connect_walletconnect": {
        "button": "Utilisez WalletConnect",
        "button_mobile": "Connect with WalletConnect",
        "description": "Connectez-vous et signez vos transactions avec votre ",
        "description_mobile": "Connect to any wallet that supports ",
        "link_text": "portefeuille mobile WalletConnect",
        "link_text_mobile": "WalletConnect",
        "link_title": "portefeuille mobile WalletConnect",
        "link_title_mobile": "Connect with WalletConnect"
      },
      "reassurance": {
        "access_link": "No access to your funds",
        "assessment": "Results of our security assessment",
        "security": "We work incredibly hard to make sure your funds are safe. This tool never touches your private keys, so that greatly reduces the surface area for attack. If you are familiar with programming, you can check out our code on GitHub.",
        "security_title": "How secure is Manager?",
        "source": "View our source code",
        "text_mobile": "You need to use an Ethereum Wallet to access Balance Manager to view, send and exchange your Ether and Ethereum-based tokens.",
        "tracking_link": "We do not track you",
        "work": "This is a web-based tool to help you manage the funds in your wallet. It does this by connecting to your wallet through its Application Programming Interface (API). Here are some important points about how we designed Balance Manager:",
        "work_title": "How does Manager work?"
      },
      "discover_web3": "Discover Web3 :)"
    },
    "image_picker": {
      "cancel": "Cancel :)",
      "confirm": "Enable library access :)",
      "message": "This allows Rainbow to use your photos from your library :)",
      "title": "Rainbow would like to access your photos :)"
    },
    "input": {
      "asset_amount": "Quantité",
      "donation_address": "Adresse du Balance Manager",
      "email": "Adresse de courriel",
      "email_placeholder": "votre@courriel.com",
      "input_placeholder": "Saisissez ici",
      "input_text": "Input",
      "password": "Mot de passe",
      "password_placeholder": "••••••••••",
      "private_key": "Clé privée",
      "recipient_address": "Adresse du destinataire"
    },
    "list": {
      "share": {
        "check_out_my_wallet": "Check out my collectibles on 🌈 Rainbow at %{showcaseUrl} :)",
        "check_out_this_wallet": "Check out this wallet's collectibles on 🌈 Rainbow at %{showcaseUrl} :)"
      }
    },
    "message": {
      "click_to_copy_to_clipboard": "Cliquez ici pour copier dans les presse-papiers",
      "coming_soon": "À venir...",
      "exchange_not_available": "L’échange n’est pas disponible dans votre région",
      "failed_ledger_connection": "Erreur de connexion à Ledger, veuillez vérifier votre appareil",
      "failed_request": "Requête échouée, veuillez rafraîchir la page",
      "failed_trezor_connection": "Erreur de connexion à Trezor, veuillez vérifier votre appareil",
      "failed_trezor_popup_blocked": "Veuillez permettre l’affichage de fenêtres contextuelles de Balance",
      "learn_more": "En savoir plus",
      "no_interactions": "Aucune interaction n’a été trouvée pour ce compte",
      "no_transactions": "Aucune transaction n’a été trouvée pour ce compte",
      "no_unique_tokens": "Aucun token unique n’a été trouvé pour ce compte ",
      "opensea_footer": " est un marché de tokens uniques (non-fongible). En échangeant sur ce marché, on augmente de la valeur de ces tokens. Vous pouvez vendre vos tokens pour de l’argent. Tout cela utilise l’Ethereum. ",
      "opensea_header": "Comment est-ce que cela marche « sous le capot ? »",
      "page_not_found": "404 Page introuvable",
      "please_connect_ledger": "Veuillez choisir Ethereum après la connexion et le déverrouillage de Ledger",
      "please_connect_trezor": "Veuillez vous connecter à Trezor puis suivez les instructions",
      "power_by": "Réalisé par",
      "walletconnect_not_unlocked": "Please connect using WalletConnect",
      "web3_not_available": "Veuillez installer l’extension Chrome de MetaMask",
      "web3_not_unlocked": "Veuillez déverrouiller votre wallet MetaMask",
      "web3_unknown_network": "Réseau inconnu, veuillez basculer vers un autre"
    },
    "modal": {
      "approve_tx": "Permettre une transaction de %{walletType}",
      "back_up": {
        "alerts": {
          "cloud_not_enabled": {
            "description": "Looks like iCloud drive is not enabled on your device.\n\n Do you want to see how to enable it? :)",
            "label": "iCloud not enabled :)",
            "no_thanks": "No thanks :)",
            "show_me": "Yes, Show me :)"
          }
        },
        "default": {
          "button": {
            "cloud": "Back up your wallet :)",
            "cloud_platform": "Back up to %{cloudPlatformName} :)",
            "manual": "Back up manually :)"
          },
          "description": "Don't lose your wallet! Save an encrypted copy to %{cloudPlatformName} :)",
          "title": "Back up your wallet :)"
        },
        "existing": {
          "button": {
            "later": "Maybe later :)",
            "now": "Back up now :)"
          },
          "description": "You have wallets that have not been backed up yet. Back them up in case you lose this device. :)",
          "title": "Would you like to back up? :)"
        },
        "imported": {
          "button": {
            "back_up": "Back up to %{cloudPlatformName} :)",
            "no_thanks": "No thanks :)"
          },
          "description": "Don't lose your wallet! Save an encrypted copy to %{cloudPlatformName}. :)",
          "title": "Would you like to back up? :)"
        }
      },
      "confirm_tx": "Confirmer une transaction de %{walletName}",
      "default_wallet": "Wallet",
      "deposit_dropdown_label": "Échanger mes",
      "deposit_input_label": "Payer",
      "donate_title": "Envoyer de %{walletName} au Balance Manager",
      "exchange_fee": "Frais d’échange",
      "exchange_max": "Échanger la valeur max",
      "exchange_title": "Échanger de %{walletName}",
      "external_link_warning": {
        "go_back": "Go back :)",
        "visit_external_link": "Visit external link? :)",
        "you_are_attempting_to_visit": "You are attempting to visit a link that is not affiliated with Rainbow. :)"
      },
      "gas_average": "Moyen",
      "gas_fast": "Vite",
      "gas_fee": "Frais",
      "gas_slow": "Lent",
      "helper_max": "Max",
      "helper_min": "Min",
      "helper_price": "Prix",
      "helper_rate": "Taux",
      "helper_value": "Valeur",
      "invalid_address": "Adresse non valide",
      "new": "New",
      "previous_short": "Préc.",
      "receive_title": "Recevoir à %{walletName}",
      "send_max": "Envoyer la valeur max",
      "send_title": "Envoyer de %{walletName}",
      "tx_confirm_amount": "Quantité",
      "tx_confirm_fee": "Frais de transaction",
      "tx_confirm_recipient": "Bénéficiaire",
      "tx_confirm_sender": "Payeur",
      "tx_fee": "Frais de transaction",
      "tx_hash": "Hachage de transaction",
      "tx_verify": "Vérifiez votre transaction ici",
      "withdrawal_dropdown_label": "pour",
      "withdrawal_input_label": "Obtenir"
    },
    "notification": {
      "error": {
        "failed_get_account_tx": "Échec de l’obtention des transactions de compte",
        "failed_get_gas_prices": "Échec de l’obtention des prix de Gas d’Ethereum",
        "failed_get_tx_fee": "Échec de l’estimation des frais de transaction",
        "failed_scanning_qr_code": "Impossible de scanner le code QR, veuillez réessayer",
        "generic_error": "Une erreur s’est produite, veuillez réessayer",
        "insufficient_balance": "Ce compte a un solde insuffisant",
        "insufficient_for_fees": "Solde insuffisant pour payer les frais de transaction",
        "invalid_address": "Adresse non valide, veuillez la vérifier",
        "invalid_address_scanned": "Adresse non valide, veuillez réessayer",
        "invalid_private_key_scanned": "Clé privée non valide, veuillez réessayer",
        "no_accounts_found": "Aucun compte Ethereum n’a été trouvé"
      },
      "info": {
        "address_copied_to_clipboard": "L’adresse a été copiée dans le presse-papiers"
      }
    },
    "pools": {
      "deposit": "Dépôt",
      "pools_title": "Pools :)",
      "withdraw": "Retrait"
    },
    "profiles": {
      "actions": {
        "edit_profile": "Edit profile :)",
        "unwatch_ens": "Unwatch %{ensName} :)",
        "unwatch_ens_title": "Are you sure you want to unwatch %{ensName}? :)",
        "watch": "Watch :)",
        "watching": "Watching :)"
      },
      "banner": {
        "and_create_ens_profile": "Search available .eth names :)",
        "register_name": "Create Your ENS Profile :)"
      },
      "select_ens_name": "My ENS Names :)",
      "search": {
        "header": "Find your name",
        "description": "Search available ENS names",
        "available": "🥳 Available",
        "taken": "😭 Taken",
        "registered_on": "This name was last registered on %{content}",
        "price": "%{content} / Year",
        "expiration": "Til %{content}",
        "3_char_min": "Minimum 3 characters",
        "already_registering_name": "You are already registering this name",
        "estimated_total_cost_1": "Estimated total cost of",
        "estimated_total_cost_2": "with current network fees",
        "loading_fees": "Loading network fees…",
        "clear": "􀅉 Clear",
        "continue": "Continue 􀆊",
        "finish": "Finish 􀆊",
        "and_create_ens_profile": "Search available .eth names",
        "register_name": "Create Your ENS Profile"
      },
      "search_validation": {
        "invalid_domain": "This is an invalid domain :)",
        "tld_not_supported": "This TLD is not supported :)",
        "subdomains_not_supported": "Subdomains are not supported :)",
        "invalid_length": "Your name must be at least 3 characters :)",
        "invalid_special_characters": "Your name cannot include special characters :)"
      },
      "confirm": {
        "confirm_registration": "Confirm Registration :)",
        "confirm_updates": "Confirm Updates :)",
        "duration_plural": "%{content} years :)",
        "duration_singular": "1 year :)",
        "estimated_fees": "Estimated network fees :)",
        "estimated_total": "Estimated total :)",
        "estimated_total_eth": "Estimated total in ETH :)",
        "extend_by": "Extend by :)",
        "extend_registration": "Extend Registration :)",
        "hold_to_begin": "Hold to Begin :)",
        "hold_to_confirm": "Hold to Confirm :)",
        "hold_to_extend": "Hold to Extend :)",
        "hold_to_register": "Hold to Register :)",
        "insufficient_eth": "Insufficient ETH :)",
        "insufficient_bnb": "Insufficient BNB :)",
        "last_step": "One last step :)",
        "last_step_description": "Confirm below to register your name and configure your profile :)",
        "new_expiration_date": "New expiration date :)",
        "registration_cost": "Registration cost :)",
        "registration_details": "Registration Details :)",
        "registration_duration": "Register name for :)",
        "requesting_register": "Requesting to Register :)",
        "reserving_name": "Reserving Your Name :)",
        "set_ens_name": "Set as my primary ENS name :)",
        "set_name_registration": "Set as Primary Name :)",
        "speed_up": "Speed Up :)",
        "suggestion": "Buy more years now to save on fees :)",
        "transaction_pending": "Transaction pending :)",
        "transaction_pending_description": "You’ll be taken to the next step automatically when this transaction confirms on the blockchain :)",
        "wait_one_minute": "Wait for one minute :)",
        "wait_one_minute_description": "This waiting period ensures that another person can’t register this name before you do :)"
      },
      "create": {
        "add_cover": "Add Cover :)",
        "back": "􀆉 Back :)",
        "bio": "Bio :)",
        "bio_placeholder": "Add a bio to your profile :)",
        "btc": "Bitcoin :)",
        "cancel": "Cancel :)",
        "choose_nft": "Choose an NFT :)",
        "content": "Content :)",
        "content_placeholder": "Add a content hash :)",
        "discord": "Discord :)",
        "doge": "Dogecoin :)",
        "email": "Email :)",
        "invalid_email": "Invalid email :)",
        "email_placeholder": "Add your email :)",
        "invalid_username": "Invalid %{app} username :)",
        "eth": "Ethereum :)",
        "github": "GitHub :)",
        "instagram": "Instagram :)",
        "invalid_asset": "Invalid %{coin} address :)",
        "invalid_content_hash": "Invalid content hash :)",
        "keywords": "Keywords :)",
        "keywords_placeholder": "Add keywords :)",
        "label": "Create your profile :)",
        "ltc": "Litecoin :)",
        "name": "Name :)",
        "name_placeholder": "Add a display name :)",
        "notice": "Notice :)",
        "notice_placeholder": "Add a notice :)",
        "pronouns": "Pronouns :)",
        "pronouns_placeholder": "Add pronouns :)",
        "reddit": "Reddit :)",
        "remove": "Remove :)",
        "review": "Review :)",
        "skip": "Skip :)",
        "snapchat": "Snapchat :)",
        "telegram": "Telegram :)",
        "twitter": "Twitter :)",
        "upload_photo": "Upload a Photo :)",
        "uploading": "Uploading :)",
        "username_placeholder": "username :)",
        "wallet_placeholder": "Add a %{coin} address :)",
        "website": "Website :)",
        "invalid_website": "Invalid URL :)",
        "website_placeholder": "Add your website :)"
      },
      "details": {
        "add_to_contacts": "Add to Contacts",
        "copy_address": "Copy Address",
        "open_wallet": "Open Wallet",
        "remove_from_contacts": "Remove from Contacts",
        "share": "Share",
        "view_on_etherscan": "View on Etherscan"
      },
      "edit": {
        "label": "Edit your profile :)"
      },
      "intro": {
        "choose_another_name": "Choose another ENS name",
        "create_your": "Create Your",
        "ens_profile": "ENS Profile",
        "find_your_name": "Find your name",
        "my_ens_names": "My ENS Names",
        "portable_identity_info": {
          "description": "Carry your ENS name and profile between websites. No more signups.",
          "title": "A portable digital identity"
        },
        "search_new_ens": "Find a New Name",
        "search_new_name": "Search for a new ENS name",
        "stored_on_blockchain_info": {
          "description": "Your profile is stored directly on Ethereum and owned by you.",
          "title": "Stored on Ethereum"
        },
        "edit_name": "Edit %{name}",
        "use_existing_name": "Use an existing ENS name",
        "use_name": "Use %{name}",
        "wallet_address_info": {
          "description": "Send to ENS names instead of hard-to-remember wallet addresses.",
          "title": "A better wallet address"
        }
      },
      "pending_registrations": {
        "alert_cancel": "Cancel :)",
        "alert_confirm": "Proceed Anyway :)",
        "alert_message": "`You are about to stop the registration process.\n  You'd need to start it again which means you'll need to send an additional transaction.` :)",
        "alert_title": "Are you sure? :)",
        "finish": "Finish :)",
        "in_progress": "In progress :)"
      },
      "profile_avatar": {
        "choose_from_library": "Choose from Library :)",
        "create_profile": "Create Profile :)",
        "edit_profile": "Edit Profile :)",
        "pick_emoji": "Pick an Emoji :)",
        "shuffle_emoji": "Shuffle Emoji :)",
        "remove_photo": "Remove Photo :)",
        "view_profile": "View Profile :)"
      },
      "records": {
        "since": "Since :)"
      }
    },
    "promos": {
      "swaps_launch": {
        "primary_button": "􀖅 Try a swap :)",
        "secondary_button": "Maybe later :)",
        "info_row_1": {
          "title": "Swap all your favorite tokens :)",
          "description": "Rainbow searches everywhere to find the best rate for your trade. :)"
        },
        "info_row_2": {
          "title": "Swap directly on L2 :)",
          "description": "Fast and cheap swaps on Arbitrum, Optimism and Polygon. :)"
        },
        "info_row_3": {
          "title": "Flashbots protection :)",
          "description": "Price protection, plus no fees on failed swaps. Enable in swap settings. :)"
        },
        "header": "Swaps on Rainbow :)",
        "subheader": "REINTRODUCING :)"
      },
      "notifications_launch": {
        "primary_button": {
          "permissions_enabled": "Configure",
          "permissions_not_enabled": "Enable"
        },
        "secondary_button": "Not Now",
        "info_row_1": {
          "title": "For all your wallet activity",
          "description": "Get notified about activity in your wallets or wallets you’re watching."
        },
        "info_row_2": {
          "title": "Lightning fast",
          "description": "Know the instant a transaction confirms on the blockchain."
        },
        "info_row_3": {
          "title": "Customizable",
          "description": "Sends, receives, sales, mints, swaps, and more. Choose what you want."
        },
        "header": "Notifications",
        "subheader": "INTRODUCING"
      }
    },
    "review": {
      "alert": {
        "are_you_enjoying_rainbow": "Are you enjoying Rainbow? 🥰 :)",
        "leave_a_review": "Leave a review on the App Store! :)",
        "no": "No :)",
        "yes": "Yes :)"
      }
    },
    "rewards": {
      "total_earnings": "Total Earnings :)",
      "you_earned": "You've earned  :)",
      "pending_earnings": "Pending Earnings :)",
      "next_airdrop": "Next Airdrop :)",
      "last_airdrop": "Last Airdrop :)",
      "my_stats": "My Stats :)",
      "swapped": "Swapped :)",
      "bridged": "Bridged :)",
      "position": "Position :)",
      "leaderboard": "Leaderboard :)",
      "leaderboard_data_refresh_notice": "Updates periodically throughout the day. Check back soon if your recent activity isn’t reflected. :)",
      "program_paused": "\uDBC0\uDE97 Paused :)",
      "program_paused_description": "The contest will be resumed soon, please check back later. :)",
      "program_finished": "\uDBC1\uDF2A Ended :)",
      "program_finished_description": "The contest ended, the leaderboard shows the results from the last week of the contest :)",
      "days_left": "%{days} days left :)",
      "data_powered_by": "Data powered by :)",
      "current_value": "Current Value :)",
      "rewards_claimed": "Weekly Rewards Claimed :)",
      "refreshes_next_week": "Refreshes next week :)",
      "all_rewards_claimed": "All rewards have been claimed this week :)",
      "rainbow_users_claimed": "Rainbow users claimed %{amount} :)",
      "refreshes_in_with_days": "Refreshes in %{days} days %{hours} hours :)",
      "refreshes_in_without_days": "Refreshes in %{hours} hours :)",
      "percent": "%{percent}% reward :)",
      "error_title": "Something went wrong :)",
      "error_text": "Please check your internet connection and check back later. :)",
      "ended_title": "Program ended :)",
      "ended_text": "Stay tuned for what we have in store for you next! :)",
      "op": {
        "airdrop_timing": {
          "title": "Airdrops Every Week :)",
          "text": "Swap on Optimism or bridge to Optimism to earn OP rewards. At the end of each week, the rewards you’ve earned will be airdropped to your wallet. :)"
        },
        "amount_distributed": {
          "title": "28,000 OP Every Week :)",
          "text": "Up to 28,000 OP in rewards will be distributed every week. If weekly rewards run out, rewards will temporarily pause and resume the following week. :)"
        },
        "bridge": {
          "title": "Earn 0.125% on Bridging :)",
          "text": "While rewards are live, bridging verified tokens to Optimism will earn you approximately 0.125% back in OP.\n\nStats update periodically throughout the day. Check back soon if you don’t see your recent bridging reflected here. :)"
        },
        "swap": {
          "title": "Earn 0.425% on Swaps :)",
          "text": "While rewards are live, swapping verified tokens on Optimism will earn you approximately 0.425% back in OP.\n\nStats update periodically throughout the day. Check back soon if you don’t see your recent swaps reflected here. :)"
        },
        "position": {
          "title": "Leaderboard Position :)",
          "text": "The more OP you earn by swapping and bridging, the higher you’ll climb on the leaderboard. If you’re in the top 100 at the end of the contest, you’ll get bonus rewards of up to 8,000 OP. :)"
        }
      }
    },
    "savings": {
      "deposit": "Dépôt",
      "deposit_from_wallet": "Deposit from Wallet :)",
      "earned_lifetime_interest": "Earned %{lifetimeAccruedInterest} :)",
      "earnings": {
        "100_year": "100-Ans",
        "10_year": "10-Ans",
        "20_year": "20-Ans",
        "50_year": "50-Ans",
        "5_year": "5-Ans",
        "est": "Est.",
        "label": "Gains",
        "monthly": "Mensuel",
        "yearly": "Annuel"
      },
      "get_prefix": "Get :)",
      "label": "Epargne",
      "on_your_dollars_suffix": "on your dollars :)",
      "percentage": "%{percentage}% :)",
      "percentage_apy": "%{percentage}% APY :)",
      "with_digital_dollars_line_1": "With digital dollars like Dai, saving :)",
      "with_digital_dollars_line_2": "earns you more than ever before :)",
      "withdraw": "Retrait",
      "zero_currency": "$0.00 :)"
    },
    "send_feedback": {
      "copy_email": "Copy email address :)",
      "email_error": {
        "description": "Would you like to manually copy our feedback email address to your clipboard? :)",
        "title": "Error launching email client :)"
      },
      "no_thanks": "No thanks :)"
    },
    "settings": {
      "backup": "Sauvegarder",
      "currency": "Devise",
      "app_icon": "App Icon",
      "dev": "Dev :)",
      "developer": "Developer Settings :)",
      "done": "Terminé",
      "feedback_and_reports": "Feedback & Bug Reports :)",
      "feedback_and_support": "Feedback & Support :)",
      "follow_us_on_twitter": "Follow Us on Twitter :)",
      "hey_friend_message": "👋️ Hey friend! You should download Rainbow, it's my favorite Ethereum wallet 🌈️🌈️🌈️🌈️🌈️🌈️🌈️🌈️🌈️🌈️ :)",
      "label": "Réglages",
      "language": "Langue",
      "learn": "Learn about Rainbow and Ethereum :)",
      "network": "Réseau",
      "notifications": "Notifications :)",
      "notifications_section": {
        "my_wallets": "My Wallets :)",
        "watched_wallets": "Watched Wallets :)",
        "allow_notifications": "Allow Notifications :)",
        "sent": "Sent :)",
        "received": "Received :)",
        "purchased": "Purchased :)",
        "sold": "Sold :)",
        "minted": "Minted :)",
        "swapped": "Swapped :)",
        "approvals": "Approved :)",
        "other": "Contracts & More :)",
        "all": "All :)",
        "off": "Off :)",
        "plus_n_more": "+ %{n} more :)",
        "no_permissions": "Looks like your notification permissions are disabled. Please enable them in Settings to receive notifications from Rainbow. :)",
        "no_watched_wallets": "You are not watching any wallets. :)",
        "no_owned_wallets": "You do not have any wallets in Rainbow. Create a wallet or import one with your secret phrase. :)",
        "open_system_settings": "Open Settings :)",
        "unsupported_network": "Notifications are only available for Ethereum Mainnet transactions at this time. :)",
        "change_network": "Change your Network :)",
        "no_first_time_permissions": "Please allow Rainbow to send you notifications. :)",
        "first_time_allow_notifications": "Allow Notifications :)",
        "error_alert_title": "Subscription Failed :)",
        "error_alert_content": "Please try again later. :)",
        "offline_alert_content": "It appears you have no internet connection.\n\nPlease try again later. :)",
        "no_settings_for_address_title": "No settings for this wallet",
        "no_settings_for_address_content": "There are no settings for this wallet.\nPlease try restarting the app or try again later."
      },
      "privacy": "Privacy :)",
      "privacy_section": {
        "public_showcase": "Public Showcase :)",
        "when_public": "When public, your NFT Showcase will be visible on your Rainbow profile! :)",
        "when_public_prefix": "When public, your NFT Showcase will be visible on your Rainbow web profile! You can view your profile at :)",
        "view_profile": "View your profile :)",
        "analytics_toggle": "Analytics :)",
        "analytics_toggle_description": "Help Rainbow improve its products and services by allowing analytics of usage data. Collected data is not associated with you or your account. :)"
      },
      "restore": "Restore to original deployment :)",
      "review": "Review Rainbow :)",
      "share_rainbow": "Share Rainbow :)",
      "theme": "Theme :)",
      "theme_section": {
        "system": "System",
        "dark": "Dark",
        "light": "Light"
      },
      "icon_change": {
        "title": "Confirm icon change",
        "warning": "Changing your icon may cause Rainbow to restart.",
        "confirm": "Confirm",
        "cancel": "Cancel"
      }
    },
    "subscribe_form": {
      "email_already_subscribed": "Désolé, vous vous êtes déjà inscrit avec cette adresse de courriel",
      "generic_error": "Oups, une erreur s’est produite",
      "sending": "En train d’en envoyer...",
      "successful": "Veuillez consulter vos courriels",
      "too_many_signup_request": "Nous avons détecté trop de demandes d’inscription, veuillez réessayer plus tard"
    },
    "swap": {
      "choose_token": "Choisir le Jeton",
      "gas": {
        "custom": "Personnalisé",
        "edit_price": "Modifier le prix du gaz",
        "enter_price": "Enter Gas Price :)",
        "estimated_fee": "Estimated fee :)",
        "fast": "Rapide",
        "network_fee": "Frais de Réseau",
        "normal": "Normal",
        "slow": "Lent"
      },
      "loading": "Loading...",
      "modal_types": {
        "confirm": "Confirme dans",
        "deposit": "Dépôts dans",
        "receive": "Receive",
        "swap": "Swaps en",
        "get_symbol_with": "Get %{symbol} with",
        "withdraw": "Se retire dans",
        "withdraw_symbol": "Withdraw %{symbol} :)"
      },
      "warning": {
        "cost": {
          "are_you_sure_title": "Are you sure? :)",
          "this_transaction_will_cost_you_more": "This transaction will cost you more than the value you are swapping to, are you sure you want to continue? :)"
        },
        "edit_price": "Modifier le prix du gaz",
        "invalid_price": {
          "message": "Vous devez entrer un montant valide",
          "title": "Prix du gaz invalide"
        },
        "too_high": {
          "message": "Vérifiez à nouveau que vous avez saisi le montant correct. Vous paierez probablement plus que nécessaire!",
          "title": "Prix de l'essence élevé!"
        },
        "too_low": {
          "message": "Il est recommandé de fixer un prix du gaz plus élevé pour éviter les problèmes.",
          "title": "Prix de l'essence bas - la transaction pourrait rester bloquée!"
        }
      }
    },
    "transaction_details": {
      "from": "From :)",
      "to": "To :)",
      "value": "Value :)",
      "hash": "Tx Hash :)",
      "network_fee": "Network Fee :)",
      "hash_copied": "\uDBC0\uDC63 Transaction hash copied :)",
      "address_copied": "\uDBC0\uDC63 Address copied :)",
      "try_again": "\uDBC0\uDD49 Try again :)",
      "context_menu": {
        "copy_address": "Copy Address :)",
        "send": "Send :)",
        "add_contact": "Add to Contacts :)",
        "edit_contact": "Edit Contact :)"
      },
      "actions_menu": {
        "speed_up": "Speed Up :)",
        "cancel": "Cancel :)"
      }
    },
    "time": {
      "days": {
        "long": {
          "plural": "jours",
          "singular": "jour"
        },
        "micro": "j",
        "short": {
          "plural": "jours",
          "singular": "jour"
        }
      },
      "hours": {
        "long": {
          "plural": "heures",
          "singular": "heure"
        },
        "micro": "h",
        "short": {
          "plural": "hres",
          "singular": "h"
        }
      },
      "milliseconds": {
        "long": {
          "plural": "millisecondes",
          "singular": "milliseconde"
        },
        "micro": "ms",
        "short": {
          "plural": "ms",
          "singular": "ms"
        }
      },
      "minutes": {
        "long": {
          "plural": "minutes",
          "singular": "minute"
        },
        "micro": "m",
        "short": {
          "plural": "mins",
          "singular": "min"
        }
      },
      "now": "Maintenant",
      "seconds": {
        "long": {
          "plural": "secondes",
          "singular": "seconde"
        },
        "micro": "s",
        "short": {
          "plural": "secs",
          "singular": "sec"
        }
      }
    },
    "toasts": {
      "copied": "Copied \"%{copiedText}\" :)",
      "invalid_paste": "You can't paste that here :)"
    },
    "hardware_wallets": {
      "pair_your_nano": "Pair your Nano X :)",
      "connect_your_ledger": "Connect your Ledger Nano X to Rainbow through Bluetooth. If this is your first time, Rainbow will ask for Bluetooth access. :)",
      "learn_more_about_ledger": "Learn more about Ledger :)",
      "pair_a_new_ledger": "Pair a new Ledger :)",
      "looking_for_devices": "Looking for devices :)",
      "make_sure_bluetooth_enabled": "Make sure you have Bluetooth enabled and your Ledger Nano X is unlocked. :)",
<<<<<<< HEAD
      "device_connected": "Device connected :)",
      "confirm_on_device": "Confirm on device :)",
      "transaction_rejected": "Transaction rejected :)",
      "please_try_again": "Please try again if you'd like to continue :)",
      "connected_and_ready": "Your ledger is connected, please review and confirm the transaction on your device. :)",
=======
      "device_connected": "Device connected",
>>>>>>> 6b302f7e
      "almost_done": "Almost done. Before you finish you need to enable blind signing on your Ledger device. :)",
      "enable_blind_signing": "Enable blind signing :)",
      "blind_signing_description": "Blind signing enables your device to approve signing a smart contract transactions. :)",
      "learn_more": "Learn More :)",
      "finish_importing": "Finish importing :)",
      "blind_signing_instructions": {
        "step_1": {
          "title": "On Ledger, open the ETH app :)",
          "description": "Connect and unlock your device and open the Ethereum (ETH) application. :)"
        },
        "step_2": {
          "title": "Navigate to settings :)",
          "description": "Press the right button to navigate to Settings. Then press both buttons to validate your Ledger device displays Blind Signing. :)"
        },
        "step_3": {
          "title": "Enable blind signing :)",
          "description": "Press both buttons to enable blind signing for transactions. If the device displays Enabled, you're good to go. :)"
        }
      },
      "unlock_ledger": "Unlock Ledger :)",
      "open_eth_app": "Open the ETH app :)",
      "open_eth_app_description": "The Ethereum app needs to be open on your Ledger to proceed with the transaction. :)",
      "enter_passcode": "Enter your passcode to unlock your Ledger. Once unlocked, open the Ethereum app by pressing both buttons at once. :)",
      "errors": {
        "off_or_locked": "Make sure your device is unlocked :)",
        "no_eth_app": "Open the Eth App on your device :)",
        "unknown": "Unknown Error, close and reopen this sheet :)"
      }
    },
    "wallet": {
      "action": {
        "add_another": "Add another wallet :)",
        "cancel": "Annuler",
        "copy_contract_address": "Copy Contract Address :)",
        "delete": "Supprimer le Portefeuille",
        "delete_confirm": "Voulez-vous vraiment supprimer ce portefeuille",
        "edit": "Moadifier le Portefeuille",
        "hide": "Hide :)",
        "import_wallet": "Importer un portefeuille",
        "input": "Transaction Input",
        "notifications": {
          "action_title": "Notification Settings",
          "alert_title": "No settings for this wallet",
          "alert_message": "There are no settings for this wallet.\nPlease try restarting the app or try again later."
        },
        "pair_hardware_wallet": "Pair a Ledger Nano X :)",
        "paste": "Coller",
        "pin": "Pin :)",
        "reject": "Refuser",
        "remove": "Remove Wallet :)",
        "remove_confirm": "Are you sure you want to remove this wallet? :)",
        "send": "Envoyer",
        "to": "À",
        "unhide": "Unhide :)",
        "unpin": "Unpin :)",
        "value": "Value :)",
        "view_on": "View on %{blockExplorerName} :)"
      },
      "add_cash": {
        "card_notice": "Works with most debit cards :)",
        "interstitial": {
          "other_amount": "Other amount :) "
        },
        "need_help_button_email_subject": "support :)",
        "need_help_button_label": "Get Support :)",
        "on_the_way_line_1": "Your %{currencySymbol} is on the way :)",
        "on_the_way_line_2": "and will arrive shortly :)",
        "purchase_failed_order_id": "Order ID: %{orderId} :)",
        "purchase_failed_subtitle": "You were not charged. :)",
        "purchase_failed_support_subject": "Purchase Failed :)",
        "purchase_failed_support_subject_with_order_id": "Purchase Failed - Order %{orderId} :)",
        "purchase_failed_title": "Sorry, your purchase failed. :)",
        "purchasing_dai_requires_eth_message": "Before you can purchase DAI you must have some ETH in your wallet! :)",
        "purchasing_dai_requires_eth_title": "You don't have any ETH! :)",
        "running_checks": "Running checks... :)",
        "success_message": "It's here 🥳 :)",
        "watching_mode_confirm_message": "The wallet you have open is read-only, so you can’t control what’s inside. Are you sure you want to add cash to %{truncatedAddress}? :)",
        "watching_mode_confirm_title": "You’re in Watching Mode :)"
      },
      "alert": {
        "finish_importing": "Finish Importing :)",
        "looks_like_imported_public_address": "\nIt looks like you imported this wallet using only its public address. In order to control what's inside, you'll need to import the private key or secret phrase first. :)",
        "nevermind": "Nevermind :)",
        "this_wallet_in_watching_mode": "This wallet is currently in \"Watching\" mode! :)"
      },
      "alerts": {
        "dont_have_asset_in_wallet": "Looks like you don't have that asset in your wallet... :)",
        "invalid_ethereum_url": "Invalid ethereum url :)",
        "ooops": "Ooops! :)",
        "this_action_not_supported": "This action is currently not supported :( :)"
      },
      "assets": {
        "no_price": "actifs sans données de prix"
      },
      "authenticate": {
        "alert": {
          "current_authentication_not_secure_enough": "Your current authentication method (Face Recognition) is not secure enough, please go to \"Settings > Biometrics & Security\" and enable an alternative biometric method like Fingerprint or Iris. :)",
          "error": "Error :)"
        },
        "please": "Veuillez vous authentifier",
        "please_seed_phrase": "Veuillez vous authentifier pour afficher votre clé mnémonique"
      },
      "back_ups": {
        "and_1_more_wallet": "And 1 more wallet :)",
        "and_more_wallets": "And %{moreWalletCount} more wallets :)",
        "backed_up": "Backed up :)",
        "backed_up_manually": "Backed up manually :)",
        "imported": "Imported :)"
      },
      "balance_title": "Solde",
      "buy": "Buy",
      "change_wallet": {
        "balance_eth": "%{balanceEth} ETH :)",
        "watching": "Watching :)",
        "ledger": "Ledger :)"
      },
      "connected_apps": "Connected Apps",
      "copy": "Copy",
      "copy_address": "Copy Address",
      "diagnostics": {
        "authenticate_with_pin": "Authenticate with PIN :)",
        "restore": {
          "address": "Address :)",
          "created_at": "Created at :)",
          "heads_up_title": "Heads up! :)",
          "key": "Key :)",
          "label": "Label :)",
          "restore": "Restore :)",
          "secret": "Secret :)",
          "this_action_will_completely_replace": "This action will completely replace this wallet. Are you sure? :)",
          "type": "Type :)",
          "yes_i_understand": "Yes, I understand :)"
        },
        "secret": {
          "copy_secret": "Copy Secret :)",
          "okay_i_understand": "Ok, I understand :)",
          "reminder_title": "Reminder :)",
          "these_words_are_for_your_eyes_only": "These words are for your eyes only. Your secret phrase gives access to your entire wallet. \n\n       Be very careful with it. :)"
        },
        "uuid": "UUID :)",
        "wallet_diagnostics_title": "Wallet Diagnostics :)",
        "you_need_to_authenticate_with_your_pin": "You need to authenticate with your PIN in order to access your Wallet secrets :)"
      },
      "error_displaying_address": "Error displaying address :)",
      "feedback": {
        "cancel": "Non merci",
        "choice": "Souhaitez-vous copier manuellement l'adresse email de feedback dans votre presse papier ?",
        "copy_email_address": "Copier adresse email",
        "email_subject": "📱 Feedback pour l'alpha du wallet Rainbow",
        "error": "Erreur lors du chargement de votre client mail",
        "send": "Envoyer feedback"
      },
      "import_failed_invalid_private_key": "Import failed due to an invalid private key. Please try again. :)",
      "intro": {
        "create_wallet": "Créez un portefeuille",
        "instructions": "Veuillez ne pas stocker dans votre portefeuille plus que vous n'êtes prêt à perdre.",
        "warning": "Ceci est une version alpha de l'application.",
        "welcome": "Bienvenue sur Rainbow"
      },
      "invalid_ens_name": "This is not a valid ENS name :)",
      "invalid_unstoppable_name": "This is not a valid Unstoppable name :)",
      "label": "Portefeuilles",
      "loading": {
        "error": "Une erreur est survenue lors du chargement du portefeuille. Veuillez redémarrer l'application.",
        "message": "Chargement"
      },
      "message_signing": {
        "failed_signing": "Failed to sign message",
        "message": "Message",
        "request": "Message Signing Request",
        "sign": "Sign Message"
      },
      "my_account_address": "My account address: :)",
      "network_title": "Network :)",
      "new": {
        "add_wallet_sheet": {
          "options": {
            "cloud": {
              "description_android": "If you previously backed up your wallet on Google Drive, tap here to restore it. :)",
              "description_ios_one_wallet": "You have 1 wallet backed up :)",
              "description_ios_multiple_wallets": "You have %{walletCount} wallets backed up :)",
              "title": "Restore from %{platform} :)",
              "no_backups": "No backups found :)",
              "no_google_backups": "We couldn't find any backup on Google Drive. Make sure you are logged in with the right account. :)"
            },
            "create_new": {
              "description": "Create a new wallet on one of your seed phrases :)",
              "title": "Create a new wallet :)"
            },
            "hardware_wallet": {
              "description": "Add accounts from your Bluetooth hardware wallet :)",
              "title": "Connect your hardware wallet :)"
            },
            "seed": {
              "description": "Use your recovery phrase from Rainbow or another crypto wallet :)",
              "title": "Restore with a recovery phrase or private key :)"
            },
            "watch": {
              "description": "Watch a public address or ENS name :)",
              "title": "Watch an Ethereum address :)"
            }
          },
          "first_wallet": {
            "description": "Import your own wallet or watch someone else's :)",
            "title": "Add your first wallet :)"
          },
          "additional_wallet": {
            "description": "Create a new wallet or add an existing one :)",
            "title": "Add another wallet :)"
          }
        },
        "import_or_watch_wallet_sheet": {
          "paste": "Paste :)",
          "continue": "Continue :)",
          "import": {
            "title": "Restore a wallet :)",
            "description": "Restore with a recovery phrase or private key from Rainbow or another crypto wallet :)",
            "placeholder": "Enter a recovery phrase or private key :)",
            "button": "Import :)"
          },
          "watch": {
            "title": "Watch an address :)",
            "placeholder": "Enter an Ethereum address or ENS name :)",
            "button": "Watch :)"
          },
          "watch_or_import": {
            "title": "Add a wallet :)",
            "placeholder": "Enter a secret phrase, private key, Ethereum address, or ENS name :)"
          }
        },
        "alert": {
          "looks_like_already_imported": "Looks like you already imported this wallet! :)",
          "oops": "Oops! :)"
        },
        "already_have_wallet": "I already have on :) ",
        "create_wallet": "Créez un portefeuille",
        "enter_seeds_placeholder": "Phrase de départ, clé privée, adresse Ethereum ou nom ENS",
        "get_new_wallet": "Get a new wallet :)",
        "import_wallet": "Import Wallet :)",
        "name_wallet": "Nommez votre portefeuille",
        "terms": "By proceeding, you agree to Rainbow’s  :)",
        "terms_link": "Terms of Use :)"
      },
      "pin_authentication": {
        "choose_your_pin": "Choose your PIN :)",
        "confirm_your_pin": "Confirm your PIN :)",
        "still_blocked": "Still blocked :)",
        "too_many_tries": "Too many tries! :)",
        "type_your_pin": "Type your PIN :)",
        "you_need_to_wait_minutes_plural": "You need to wait %{minutesCount} minutes before trying again :)",
        "you_still_need_to_wait": "You still need to wait ~ %{timeAmount} %{unitName} before trying again :)"
      },
      "push_notifications": {
        "please_enable_body": "It looks like you are using WalletConnect. Please enable push notifications to be notified of transaction requests from WalletConnect. :)",
        "please_enable_title": "Rainbow would like to send you push notifications :)"
      },
      "qr": {
        "camera_access_needed": "Camera access needed to scan! :)",
        "enable_camera_access": "Enable camera access :)",
        "error_mounting_camera": "Error mounting camera :)",
        "find_a_code": "Find a code to scan :)",
        "qr_1_app_connected": "1 Connected App :)",
        "qr_multiple_apps_connected": "%{appsConnectedCount} Connected Apps :)",
        "scan_to_pay_or_connect": "Scan to pay or connect :)",
        "simulator_mode": "Simulator Mode :)",
        "sorry_could_not_be_recognized": "Sorry, this QR code could not be recognized. :)",
        "unrecognized_qr_code_title": "Unrecognized QR Code :)"
      },
      "settings": {
        "copy_address": "Copier adresse",
        "copy_address_capitalized": "Copier Adresse",
        "copy_seed_phrase": "Copier clé mnémonique",
        "hide_seed_phrase": "Cacher clé mnémonique",
        "show_seed_phrase": "Afficher clé mnémonique"
      },
      "something_went_wrong_importing": "Something went wrong while importing. Please try again! :)",
      "sorry_cannot_add_ens": "Sorry, we cannot add this ENS name at this time. Please try again later! :)",
      "sorry_cannot_add_unstoppable": "Sorry, we cannot add this Unstoppable name at this time. Please try again later! :)",
      "speed_up": {
        "problem_while_fetching_transaction_data": "There was a problem while fetching the transaction data. Please try again... :)",
        "unable_to_speed_up": "Unable to speed up transaction :)"
      },
      "transaction": {
        "alert": {
          "authentication": "L'authentication a échouée",
          "cancelled_transaction": "Échec de l'envoie de la transaction annulée à WalletConnect",
          "connection_expired": "Connection Expired :)",
          "failed_sign_message": "Failed to sign message :)",
          "failed_transaction": "Failed to send transaction :)",
          "failed_transaction_status": "Échec de l'envoie du status de la transaction échouée",
          "invalid_transaction": "Invalid transaction :)",
          "please_go_back_and_reconnect": "Please go back to the dapp and reconnect it to your wallet :)",
          "transaction_status": "Échec de l'envoie du status de la transaction"
        },
        "checkboxes": {
          "clear_profile_information": "Clear profile information",
          "point_name_to_recipient": "Point this name to the recipient’s wallet address",
          "transfer_control": "Transfer control to the recipient",
          "has_a_wallet_that_supports": "The person I’m sending to has a wallet that supports %{networkName}",
          "im_not_sending_to_an_exchange": "I’m not sending to an exchange"
        },
        "complete_checks": "Complete checks :)",
        "ens_configuration_options": "ENS configuration options",
        "confirm": "Confirmer transaction",
        "max": "Max :)",
        "placeholder_title": "Placeholder :)",
        "request": "Demande de transaction",
        "send": "Envoyer transaction",
        "sending_title": "Sending :)"
      },
      "wallet_connect": {
        "error": "Erreur d'initialisation avec WalletConnect",
        "failed_to_disconnect": "Failed to disconnect all WalletConnect sessions :)",
        "failed_to_send_request_status": "Failed to send request status to WalletConnect. :)",
        "missing_fcm": "Unable to initialize WalletConnect: missing push notification token. Please try again. :)",
        "walletconnect_session_has_expired_while_trying_to_send": "WalletConnect session has expired while trying to send request status. Please reconnect. :)"
      },
      "wallet_title": "Wallet :)"
    },
    "walletconnect": {
      "available_networks": "Available Networks :)",
      "change_network": "Change Network :)",
      "connected_apps": "Connected apps :)",
      "disconnect": "Disconnect :)",
      "go_back_to_your_browser": "Go back to your browser :)",
      "paste_uri": {
        "button": "Coller l'URI de session",
        "message": "Collez l'URI WalletConnect ci-dessous",
        "title": "Nouvelle session WalletConnect"
      },
      "scam": {
        "heads_up_title": "Heads up! :)",
        "ignore_this_request": "Ignore This Request :)",
        "we_found_this_website_in_a_list": "We found this website in a list of malicious crypto scams.\n\n We recommend that you ignore this request and stop using this website immediately :)"
      },
      "switch_network": "Switch Network :)",
      "switch_wallet": "Switch Wallet :)",
      "titles": {
        "connect": "You're connected! :)",
        "reject": "Connection canceled :)",
        "sign": "Message signed! :)",
        "sign_canceled": "Transaction canceled! :)",
        "transaction_canceled": "Transaction canceled! :)",
        "transaction_sent": "Transaction sent! :)"
      },
      "unknown_application": "Unknown Application :)",
      "connection_failed": "Connection failed :)",
      "failed_to_connect_to": "Failed to connect to %{appName} :)",
      "go_back": "Go back :)",
      "requesting_network": "Requesting %{num} network :)",
      "requesting_networks": "Requesting %{num} networks :)",
      "unknown_dapp": "Unknown Dapp :)",
      "unknown_url": "Unknown URL :)",
      "approval_sheet_network": "Network :)",
      "approval_sheet_networks": "%{length} Networks :)"
    },
    "warning": {
      "user_is_offline": "Hors connexion, veuillez vérifier votre connexion Internet",
      "user_is_online": "Connexion réussie ! Vous êtes encore connecté à Internet"
    }
  }
}<|MERGE_RESOLUTION|>--- conflicted
+++ resolved
@@ -1603,15 +1603,11 @@
       "pair_a_new_ledger": "Pair a new Ledger :)",
       "looking_for_devices": "Looking for devices :)",
       "make_sure_bluetooth_enabled": "Make sure you have Bluetooth enabled and your Ledger Nano X is unlocked. :)",
-<<<<<<< HEAD
       "device_connected": "Device connected :)",
       "confirm_on_device": "Confirm on device :)",
       "transaction_rejected": "Transaction rejected :)",
       "please_try_again": "Please try again if you'd like to continue :)",
       "connected_and_ready": "Your ledger is connected, please review and confirm the transaction on your device. :)",
-=======
-      "device_connected": "Device connected",
->>>>>>> 6b302f7e
       "almost_done": "Almost done. Before you finish you need to enable blind signing on your Ledger device. :)",
       "enable_blind_signing": "Enable blind signing :)",
       "blind_signing_description": "Blind signing enables your device to approve signing a smart contract transactions. :)",
