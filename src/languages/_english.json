--- conflicted
+++ resolved
@@ -673,11 +673,8 @@
       "icon_unlock": {
         "smol_text": "You found Treasure! Because you hold a Smolverse NFT, you’ve unlocked a Custom Icon!",
         "optimism_text": "To celebrate NFTs on Optimism, Rainbow and Optimism teamed up to drop a limited edition App Icon for the Optimistic Explorers like you!",
-<<<<<<< HEAD
         "zora_text": "A special edition Rainbow Zorb icon that’s made for magical pondering.",
-=======
         "golddoge_text": "A limited edition golden Rainbow app icon in celebration of Kabosu's 17th birthday.",
->>>>>>> 80dd062b
         "title": "You've unlocked\nRainbow 􀆄 %{partner}",
         "button": "Snag the icon"
       },
