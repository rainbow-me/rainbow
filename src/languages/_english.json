{
  "translation": {
    "account": {
      "hide": "Hide",
      "label_24h": "24h",
      "label_asset": "Asset",
      "label_price": "Price",
      "label_quantity": "Quantity",
      "label_status": "Status",
      "label_total": "Total",
      "low_market_value": "with low market value",
      "no_market_value": "with no market value",
      "show": "Show",
      "show_all": "Show all",
      "show_less": "Show less",
      "tab_balances": "Balances",
      "tab_balances_empty_state": "Balance",
      "tab_balances_tooltip": "Ethereum and Token Balances",
      "tab_collectibles": "Collectibles",
      "tab_interactions": "Interactions",
      "tab_interactions_tooltip": "Smart Contract Interactions",
      "tab_investments": "Pools",
      "tab_savings": "Savings",
      "tab_transactions": "Transactions",
      "tab_transactions_tooltip": "Transactions and Token Transfers",
      "tab_uniquetokens": "Unique Tokens",
      "tab_uniquetokens_tooltip": "Unique Tokens",
      "token": "token",
      "tokens": "tokens",
      "tx_failed": "Failed",
      "tx_fee": "Fee",
      "tx_from": "From",
      "tx_from_lowercase": "from",
      "tx_hash": "Transaction Hash",
      "tx_pending": "Pending",
      "tx_received": "Received",
      "tx_self": "Self",
      "tx_sent": "Sent",
      "tx_timestamp": "Timestamp",
      "tx_to": "To",
      "tx_to_lowercase": "to",
      "unknown_token": "Unknown Token"
    },
    "activity_list": {
      "empty_state": {
        "default_label": "No transactions yet",
        "recycler_label": "No transactions yet",
        "testnet_label": "Your testnet transaction history starts now!"
      }
    },
    "add_funds": {
      "eth": {
        "or_send_eth": "or send ETH to your wallet",
        "send_from_another_source": "Send from Coinbase or another exchange—or ask a friend!"
      },
      "limit_left_this_week": "$%{remainingLimit} left this week",
      "limit_left_this_year": "$%{remainingLimit} left this year",
      "test_eth": {
        "add_from_faucet": "Add from faucet",
        "or_send_test_eth": "or send test ETH to your wallet",
        "request_test_eth": "Request test ETH through the %{testnetName} faucet",
        "send_test_eth_from_another_source": "Send test ETH from another %{testnetName} wallet—or ask a friend!"
      },
      "to_get_started_android": "To get started, buy some ETH",
      "to_get_started_ios": "To get started, buy some ETH with Apple Pay",
      "weekly_limit_reached": "Weekly limit reached",
      "yearly_limit_reached": "Yearly limit reached"
    },
    "avatar_builder": {
      "emoji_categories": {
        "activities": "Activities",
        "animals": "Animals & Nature",
        "flags": "Flags",
        "food": "Food & Drink",
        "objects": "Objects",
        "smileys": "Smileys & People",
        "symbols": "Symbols",
        "travel": "Travel & Places"
      }
    },
    "back_up": {
      "already_backed_up": {
        "backed_up": "Backed up",
        "backed_up_manually": "Backed up manually",
        "backed_up_message": "Your wallet is backed up",
        "imported": "Imported",
        "imported_message": "Your wallet was imported"
      },
      "backup_deleted_successfully": "Backups Deleted Successfully",
      "cloud": {
        "back_up_to_platform": "Back up to %{cloudPlatformName}",
        "manage_platform_backups": "Manage %{cloudPlatformName} Backups",
        "password": {
          "a_password_youll_remember": "Please use a password you'll remember.",
          "backup_password": "Backup Password",
          "choose_a_password": "Choose a password",
          "confirm_backup": "Confirm Backup",
          "confirm_password": "Confirm password",
          "confirm_placeholder": "Confirm Password",
          "it_cant_be_recovered": "It can't be recovered!",
          "minimum_characters": "Minimum %{minimumLength} characters",
          "passwords_dont_match": "Passwords don't match",
          "strength": {
            "level1": "Weak password",
            "level2": "Good password",
            "level3": "Great password",
            "level4": "Strong password"
          },
          "use_a_longer_password": "Use a longer password"
        }
      },
      "confirm_password": {
        "add_to_cloud_platform": "Add to %{cloudPlatformName} Backup",
        "backup_password_placeholder": "Backup Password",
        "confirm_backup": "Confirm Backup",
        "enter_backup_description": "To add this wallet to your %{cloudPlatformName} backup, enter your existing backup password",
        "enter_backup_password": "Enter backup password"
      },
      "explainers": {
        "backup": "Don't forget this password! It is separate from your %{cloudPlatformName} password, and you should save it in a secure location.\n\nYou will need it in order to restore your wallet from the backup in the future.",
        "if_lose_cloud": "If you lose this device, you can recover your encrypted wallet backup from %{cloudPlatformName}.",
        "if_lose_imported": "If you lose this device, you can restore your wallet with the key you originally imported.",
        "if_lose_manual": "If you lose this device, you can restore your wallet with the secret phrase you saved."
      },
      "manual": {
        "label": "Your secret phrase",
        "pkey": {
          "confirm_save": "I’ve saved my key",
          "save_them": "Copy it and save it in your password manager, or in another secure spot.",
          "these_keys": "This is the key to your wallet!"
        },
        "seed": {
          "confirm_save": "I’ve saved these words",
          "save_them": "Write them down or save them in your password manager.",
          "these_keys": "These words are the keys to your wallet!"
        }
      },
      "needs_backup": {
        "back_up_your_wallet": "Back up your wallet",
        "dont_risk": "Don't risk your money! Back up your wallet so you can recover it if you lose this device.",
        "not_backed_up": "Not backed up"
      },
      "restore_cloud": {
        "backup_password_placeholder": "Backup Password",
        "confirm_backup": "Confirm Backup",
        "enter_backup_password": "Enter backup password",
        "enter_backup_password_description": "To restore your wallet, enter the backup password you created",
        "error_while_restoring": "Error while restoring backup",
        "incorrect_password": "Incorrect Password",
        "restore_from_cloud_platform": "Restore from %{cloudPlatformName}"
      },
      "secret": {
        "anyone_who_has_these": "Anyone who has these words can access your entire wallet!",
        "biometrically_secured": "Your account has been secured with biometric data, like fingerprint or face identification. To see your recovery phrase, turn on biometrics in your phone’s settings.",
        "copy_to_clipboard": "Copy to clipboard",
        "for_your_eyes_only": "For your eyes only",
        "private_key_title": "Private Key",
        "secret_phrase_title": "Secret Phrase",
        "show_recovery": "Show Recovery %{typeName}",
        "view_private_key": "View private key",
        "view_secret_phrase": "View secret phrase",
        "you_need_to_authenticate": "You need to authenticate in order to access your recovery %{typeName}"
      }
    },
    "button": {
      "add": "Add",
      "add_cash": "Add Cash",
      "add_to_list": "Add to List",
      "all": "All",
      "attempt_cancellation": "Attempt Cancellation",
      "buy_eth": "Buy Ethereum",
      "cancel": "Cancel",
      "close": "Close",
      "confirm": "Confirm",
      "confirm_exchange": {
        "deposit": "Hold to Deposit",
        "enter_amount": "Enter an Amount",
        "fetching_quote": "Fetching Quote",
        "insufficient_eth": "Insufficient ETH",
        "insufficient_bnb": "Insufficient BNB",
        "insufficient_funds": "Insufficient Funds",
        "insufficient_liquidity": "􀅵 Insufficient Liquidity",
        "no_route_found": "􀅵 No route found",
        "insufficient_matic": "Insufficient MATIC",
        "insufficient_token": "Insufficient %{tokenName}",
        "invalid_fee": "Invalid Fee",
        "invalid_fee_lowercase": "Invalid fee",
        "loading": "Loading...",
        "no_quote_available": "􀅵 No Quote Available",
        "review": "Review",
        "submitting": "Submitting",
        "swap": "Hold to Swap",
        "bridge": "Hold to Bridge",
        "swap_anyway": "Swap Anyway",
        "symbol_balance_too_low": "%{symbol} balance too low",
        "view_details": "View Details",
        "withdraw": "Hold to Withdraw"
      },
      "connect": "Connect",
      "connect_walletconnect": "Use WalletConnect",
      "continue": "Continue",
      "delete": "Delete",
      "disconnect_account": "Log Out",
      "donate": "Donate ETH",
      "done": "Done",
      "edit": "Edit",
      "exchange": "Exchange",
      "exchange_again": "Exchange Again",
      "exchange_search_placeholder": "Search tokens",
      "exchange_search_placeholder_network": "Search tokens on %{network}",
      "go_back": "Go Back",
      "go_back_lowercase": "Go back",
      "got_it": "Got it",
      "hide": "Hide",
      "hold_to_authorize": {
        "authorizing": "Authorizing",
        "confirming_on_ledger": "Confirming on Ledger",
        "hold_keyword": "Hold",
        "tap_keyword": "Tap"
      },
      "hold_to_send": "Hold to Send",
      "import": "Import",
      "learn_more": "Learn more",
      "less": "Less",
      "loading": "Loading",
      "more": "More",
      "my_qr_code": "My QR Code",
      "next": "Next",
      "no_thanks": "No thanks",
      "notify_me": "Get notified",
      "offline": "Offline",
      "ok": "OK",
      "okay": "Okay",
      "paste": "Paste",
      "paste_address": "Paste",
      "paste_seed_phrase": "Paste",
      "pin": "Pin",
      "proceed": "Proceed",
      "proceed_anyway": "Proceed Anyway",
      "receive": "Receive",
      "remove": "Remove",
      "save": "Save",
      "send": "Send",
      "send_another": "Send Another",
      "share": "Share",
      "swap": "Swap",
      "try_again": "Try again",
      "unhide": "Unhide",
      "unpin": "Unpin",
      "view": "View",
      "watch_this_wallet": "Watch this Wallet",
      "hidden": "Hidden"
    },
    "cards": {
      "dpi": {
        "title": "DeFi Pulse Index",
        "body": "All the top decentralized finance tokens in one. Track the industry.",
        "view": "View"
      },
      "ens_create_profile": {
        "title": "Create your ENS profile",
        "body": "Replace your wallet address with a profile owned entirely by you."
      },
      "ens_search": {
        "mini_title": "ENS",
        "title": "Register a .eth name"
      },
      "eth": {
        "today": "today"
      },
      "gas": {
        "average": "Average",
        "gwei": "Gwei",
        "high": "High",
        "loading": "Loading…",
        "low": "Low",
        "network_fees": "Network fees",
        "surging": "Surging",
        "very_low": "Very low"
      },
      "learn": {
        "learn": "Learn",
        "cards": {
          "get_started": {
            "title": "Get Started with Rainbow",
            "description": "Welcome to Rainbow! We're so glad you're here. Weve created this guide to help with the basics of Rainbow and get you started on your new Web3 and Ethereum journey."
          },
          "backups": {
            "title": "The Importance of Backups",
            "description": "Keeping your wallet safe, secure, and backed up is essential to wallet ownership. Here we’ll chat about why it’s important to backup your wallet and the different methods that you can backup with."
          },
          "crypto_and_wallets": {
            "title": "Crypto and Wallets",
            "description": "On a really simple level, a wallet is just a personal and unique cryptographic key (as shown below). Wallet apps like Rainbow are user interfaces that allow you to create, store, and manage cryptographic keys without having to have technical skills or knowledge."
          },
          "protect_wallet": {
            "title": "Protect Your Wallet",
            "description": "One of the best parts of having an Ethereum wallet like Rainbow is that you are in total control of your money. Unlike a bank account from Wells Fargo or a crypto exchange like Coinbase, we do not hold your assets on your behalf."
          },
          "connect_to_dapp": {
            "title": "Connect to a Website or App",
            "description": "Now that you have an Ethereum wallet, you can login to certain websites using it. Instead of creating new accounts and passwords for every website you interact with, you'll just connect your wallet instead."
          },
          "avoid_scams": {
            "title": "Avoid Crypto Scams",
            "description": "Here at Rainbow, one of our goals is to make exploring the new world of Ethereum fun, friendly, and safe. You know what's not any of those things? Scams. They're mean, and no one likes them. We want to help you avoid them, so we wrote this brief guide to help you do exactly that!"
          },
          "understanding_web3": {
            "title": "Understanding Web3",
            "description": "The internet has been evolving ever since it was created, and it has been through many eras. Web1 started during the 1990s, and it was a period marked by people connecting to the internet and reading what was there, but not publishing or contributing themselves."
          },
          "manage_connections": {
            "title": "Manage Connections and Networks",
            "description": "Many of the websites or applications you connect your wallet to require you to be using a specific network. Currently, most websites use the main Ethereum network and new connections to your wallet usually default to this network."
          },
          "supported_networks": {
            "title": "Supported Networks",
            "description": "Up until recently, Rainbow and many other blockchain projects have only been compatible with Ethereum—the world's public decentralized ledger. Ethereum is extremely secure and highly reliable, but it isn't always well suited for speed and efficiency."
          },
          "collect_nfts": {
            "title": "Collect NFTs on OpenSea",
            "description": "NFTs are digital collectibles that can be owned and traded. The acronym \"NFT\" stands for non-fungible token, and they can come in the form of anything from digital trading cards to digital art. There are even NFTs that act like certificates of authenticity for physical items."
          }
        },
        "categories": {
          "essentials": "Essentials",
          "staying_safe": "Staying Safe",
          "beginners_guides": "Beginner's Guides",
          "blockchains_and_fees": "Blockchains and Fees",
          "what_is_web3": "What is Web3?",
          "apps_and_connections": "Apps and Connections",
          "navigating_your_wallet": "Navigating your Wallet"
        }
      },
      "receive": {
        "receive_assets": "Receive assets",
        "copy_address": "Copy Address",
        "description": "You can also long press your\naddress above to copy it."
      }
    },
    "cloud": {
      "backup_success": "Your wallet has been backed up successfully!"
    },
    "contacts": {
      "contact_row": {
        "balance_eth": "%{balanceEth} ETH"
      },
      "contacts_title": "Contacts",
      "input_placeholder": "Name",
      "my_wallets": "My wallets",
      "options": {
        "add": "Add Contact",
        "cancel": "Cancel",
        "delete": "Delete Contact",
        "edit": "Edit Contact",
        "view": "View Profile"
      },
      "send_header": "Send",
      "suggestions": "Suggestions",
      "to_header": "To",
      "watching": "Watching"
    },
    "deeplinks": {
      "couldnt_recognize_url": "Uh oh! We couldn’t recognize this URL!",
      "tried_to_use_android": "Tried to use Android bundle",
      "tried_to_use_ios": "Tried to use iOS bundle"
    },
    "developer_settings": {
      "alert": "Alert",
      "applied": "APPLIED",
      "backups_deleted_successfully": "Backups deleted successfully",
      "clear_async_storage": "Clear async storage",
      "clear_image_cache": "Clear Image Cache",
      "clear_image_metadata_cache": "Clear Image Metadata Cache",
      "clear_local_storage": "Clear local storage",
      "clear_mmkv_storage": "Clear MMKV storage",
      "connect_to_hardhat": "Connect to hardhat",
      "crash_app_render_error": "Crash app (render error)",
      "enable_testnets": "Enable Testnets",
      "installing_update": "Installing update",
      "navigation_entry_point": "Navigation entry point",
      "no_update": "No update",
      "not_applied": "NOT APPLIED",
      "notifications_debug": "Notifications Debug",
      "remove_all_backups": "Remove all backups",
      "reset_keychain": "Reset Keychain",
      "restart_app": "Restart app",
      "reset_experimental_config": "Reset experimental config",
      "status": "Status",
      "sync_codepush": "Sync codepush"
    },
    "discover": {
      "lists": {
        "lists_title": "Lists",
        "this_list_is_empty": "This list is empty!"
      },
      "pulse": {
        "pulse_description": "All the top DeFi tokens in one",
        "today_suffix": "today",
        "trading_at_prefix": "Trading at"
      },
      "search": {
        "profiles": "Profiles",
        "search_ethereum": "Search all of Ethereum",
        "search_ethereum_short": "Search Ethereum"
      },
      "strategies": {
        "strategies_title": "Strategies",
        "yearn_finance_description": "Smart yield strategies from yearn.finance"
      },
      "title_discover": "Discover",
      "title_search": "Search",
      "top_movers": {
        "disabled_testnets": "Top movers are disabled on Testnets",
        "top_movers_title": "Top Movers"
      },
      "uniswap": {
        "data": {
          "annualized_fees": "Annualized fees",
          "pool_size": "Pool size",
          "profit_30_days": "30d profit",
          "volume_24_hours": "24h volume"
        },
        "disabled_testnets": "Pools are disabled on Testnets",
        "error_loading_uniswap": "There was an error loading Uniswap pool data",
        "show_more": "Show more",
        "title_pools": "Uniswap Pools"
      },
      "op_rewards": {
        "card_subtitle": "Earn OP tokens every time you bridge to or swap on Optimism.",
        "card_title": "$OP Rewards",
        "button_title": "\uDBC1\uDC1A View My Earnings"
      }
    },
    "error_boundary": {
      "error_boundary_oops": "Oops!",
      "restart_rainbow": "Restart Rainbow",
      "something_went_wrong": "Something went wrong.",
      "wallets_are_safe": "Don't worry, your wallets are safe! Just restart the app to get back to business."
    },
    "exchange": {
      "coin_row": {
        "expires_in": "Expires in %{minutes}m",
        "from_divider": "from",
        "to_divider": "to",
        "view_on": "View on %{blockExplorerName}",
        "view_on_etherscan": "View on Etherscan"
      },
      "flip": "Flip",
      "max": "Max",
      "movers": {
        "loser": "Loser",
        "mover": "Mover"
      },
      "long_wait": {
        "prefix": "Long Wait",
        "time": "Up to %{estimatedWaitTime} to swap"
      },
      "no_results": {
        "description": "Some tokens don't have enough liquidity to perform a successful swap.",
        "description_l2": "Some tokens don't have enough layer 2 liquidity to perform a successful swap.",
        "description_no_assets": "You don't have any tokens to %{action}.",
        "nothing_found": "Nothing found",
        "nothing_here": "Nothing here!",
        "nothing_to_send": "Nothing to send"
      },
      "price_impact": {
        "losing_prefix": "Losing",
        "small_market": "Small Market",
        "label": "Possible loss"
      },
      "source": {
        "rainbow": "Auto",
        "0x": "0x",
        "1inch": "1inch"
      },
      "settings": "Settings",
      "use_defaults": "Use Defaults",
      "done": "Done",
      "losing": "Losing",
      "high": "High",
      "slippage_tolerance": "Max Slippage",
      "source_picker": "Route Swaps via",
      "use_flashbots": "Use Flashbots",
      "swapping_for_prefix": "Swapping for",
      "view_details": "View Details",
      "token_sections": {
        "bridgeTokenSection": "􀊝 Bridge",
        "crosschainMatchSection": "􀤆 On other networks",
        "favoriteTokenSection": "􀋃 Favorites",
        "lowLiquidityTokenSection": "􀇿 Low Liquidity",
        "unverifiedTokenSection": "􀇿 Unverified",
        "verifiedTokenSection": "􀇻 Verified",
        "unswappableTokenSection": "􀘰 No trade routes"
      }
    },
    "expanded_state": {
      "asset": {
        "about_asset": "About %{assetName}",
        "balance": "Balance",
        "get_asset": "Get %{assetSymbol}",
        "market_cap": "Market cap",
        "read_more_button": "Read more",
        "available_networks": "Available on %{availableNetworks} networks",
        "available_network": "Available on the %{availableNetwork} network",
        "available_networkv2": "Also available on %{availableNetwork}",
        "social": {
          "facebook": "Facebook",
          "homepage": "Homepage",
          "reddit": "Reddit",
          "telegram": "Telegram",
          "twitter": "Twitter"
        },
        "uniswap_liquidity": "Uniswap liquidity",
        "value": "Value",
        "volume_24_hours": "24h volume"
      },
      "chart": {
        "all_time": "All Time",
        "date": {
          "months": {
            "month_00": "Jan",
            "month_01": "Feb",
            "month_02": "Mar",
            "month_03": "Apr",
            "month_04": "May",
            "month_05": "Jun",
            "month_06": "Jul",
            "month_07": "Aug",
            "month_08": "Sep",
            "month_09": "Oct",
            "month_10": "Nov",
            "month_11": "Dec"
          }
        },
        "no_price_data": "No price data",
        "past_timespan": "Past %{formattedTimespan}",
        "today": "Today",
        "token_pool": "%{tokenName} Pool"
      },
      "contact_profile": {
        "name": "Name"
      },
      "liquidity_pool": {
        "annualized_fees": "Annualized fees",
        "fees_earned": "Fees earned",
        "half": "Half",
        "pool_makeup": "Pool makeup",
        "pool_shares": "Pool shares",
        "pool_size": "Pool size",
        "pool_volume_24h": "24h pool volume",
        "total_value": "Total value",
        "underlying_tokens": "Underlying tokens"
      },
      "nft_brief_token_info": {
        "for_sale": "For sale",
        "last_sale": "Last sale price"
      },
      "supported_countries": {
        "supported_countries": "Supported Countries",
        "us_except": "United States (except Texas and New York)"
      },
      "swap": {
        "swap": "Swap",
        "bridge": "Bridge",
        "flashbots_protect": "Flashbots Protect",
        "losing": "Losing",
        "on": "On",
        "price_impact": "Price impact",
        "price_row_per_token": "per",
        "slippage_message": "This is a small market, so you’re getting a bad price. Try a smaller trade!",
        "swapping_via": "Swapping via",
        "unicorn_one": "that unicorn one",
        "uniswap_v2": "Uniswap v2",
        "view_on": "View on %{blockExplorerName}",
        "network_switcher": "Swapping on the %{network} network",
        "settling_time": "Estimated settling time",
        "swap_max_alert": {
          "title": "Are you sure?",
          "message": "You are about to swap all the %{inputCurrencyAddress} available in your wallet. If you want to swap back to %{inputCurrencyAddress}, you may not be able to afford the fee.\n\nWould you like to auto adjust the balance to leave some %{inputCurrencyAddress}?",
          "no_thanks": "No thanks",
          "auto_adjust": "Auto adjust"
        },
        "swap_max_insufficient_alert": {
          "title": "Insufficient %{symbol}",
          "message": "You have insufficient %{symbol} to cover the fees to swap the maximum amount."
        }
      },
      "swap_details": {
        "exchange_rate": "Exchange rate",
        "rainbow_fee": "Included Rainbow fee",
        "refuel": "Extra network tokens",
        "review": "Review",
        "show_details": "More details",
        "hide_details": "Hide details",
        "price_impact": "Difference in value",
        "minimum_received": "Minimum received",
        "maximum_sold": "Maximum sold",
        "token_contract": "%{token} contract",
        "number_of_exchanges": "%{number} Exchanges",
        "number_of_steps": "%{number} Steps",
        "input_exchange_rate": "1 %{inputSymbol} for %{executionRate} %{outputSymbol}",
        "output_exchange_rate": "1 %{outputSymbol} for %{executionRate} %{inputSymbol}"
      },
      "token_index": {
        "get_token": "Get %{assetSymbol}",
        "makeup_of_token": "Makeup of 1 %{assetSymbol}",
        "underlying_tokens": "Underlying tokens"
      },
      "unique": {
        "save": {
          "access_to_photo_library_was_denied": "Access to photo library was denied",
          "failed_to_save_image": "Failed to save Image",
          "image_download_permission": "Image Download Permission",
          "nft_image": "NFT image",
          "your_permission_is_required": "Your permission is required to save images to your device"
        }
      },
      "unique_expanded": {
        "about": "About %{assetFamilyName}",
        "attributes": "Attributes",
        "collection_website": "Collection Website",
        "configuration": "Configuration",
        "copy": "Copy",
        "copy_token_id": "Copy Token ID",
        "description": "Description",
        "discord": "Discord",
        "edit": "Edit",
        "expires_in": "Expires in",
        "expires_on": "Expires on",
        "floor_price": "Floor price",
        "for_sale": "For sale",
        "in_showcase": "In Showcase",
        "last_sale_price": "Last sale price",
        "manager": "Manager",
        "open_in_web_browser": "Open in Web Browser",
        "owner": "Owner",
        "profile_info": "Profile Info",
        "properties": "Properties",
        "registrant": "Registrant",
        "resolver": "Resolver",
        "save_to_photos": "Save to Photos",
        "set_primary_name": "Set as my ENS name",
        "share_token_info": "Share %{uniqueTokenName} Info",
        "showcase": "Showcase",
        "toast_added_to_showcase": "Added to showcase",
        "toast_removed_from_showcase": "Removed from showcase",
        "twitter": "Twitter",
        "view_all_with_property": "View All with Property",
        "view_collection": "View Collection",
        "view_on_marketplace": "View on Marketplace...",
        "view_on_block_explorer": "View on %{blockExplorerName}",
        "view_on_marketplace_name": "View on %{marketplaceName}",
        "view_on_platform": "View on %{platform}",
        "view_on_web": "View on Web",
        "hide": "Hide",
        "unhide": "Unhide"
      }
    },
    "explain": {
      "icon_unlock": {
        "smol_text": "You found Treasure! Because you hold a Smolverse NFT, you’ve unlocked a Custom Icon!",
        "optimism_text": "To celebrate NFTs on Optimism, Rainbow and Optimism teamed up to drop a limited edition App Icon for the Optimistic Explorers like you!",
        "zora_text": "A special edition Rainbow Zorb icon that’s made for magical pondering.",
        "golddoge_text": "A limited edition golden Rainbow app icon in celebration of Kabosu's 17th birthday.",
        "raindoge_text": "A limited edition Rainbow app icon in celebration of Kabosu’s 17th birthday.",
        "title": "You've unlocked\nRainbow 􀆄 %{partner}",
        "button": "Snag the icon"
      },
      "output_disabled": {
        "text": "For %{fromNetwork}, Rainbow can't prepare swaps based on the amount of %{outputToken} you'd like to receive. \n\n Try entering the amount of %{inputToken} you’d like to swap instead.",
        "title": "Enter %{inputToken} Instead",
        "title_crosschain": "Enter %{fromNetwork} %{inputToken} Instead",
        "text_crosschain": "Rainbow can't prepare swaps based on the amount of %{outputToken} you'd like to receive. \n\n Try entering the amount of %{inputToken} you’d like to swap instead.",
        "text_bridge": "Rainbow can't prepare a bridge based on the amount of %{outputToken} you'd like to receive at the %{toNetwork} destination. \n\n Try entering the amount of %{fromNetwork} %{inputToken} you’d like to bridge instead.",
        "title_empty": "Choose a Token"
      },
      "available_networks": {
        "text": "%{tokenSymbol} is available on %{networks}. To move %{tokenSymbol} between networks, use a Bridge like Hop.",
        "title_plural": "Available on %{length} Networks",
        "title_singular": "Available on the %{network} Network"
      },
      "arbitrum": {
        "text": "Arbitrum is a Layer 2 network that runs on top of Ethereum, enabling cheaper and faster transactions while still benefiting from the underlying security of Ethereum.\n\nIt bundles lots of transactions together in a \"roll up\" before sending them down to live permanently on Ethereum.",
        "title": "What's Arbitrum?"
      },
      "backup": {
        "title": "Important"
      },
      "base_fee": {
        "text_falling": "\n\nFees are dropping right now!",
        "text_prefix": "The base fee is set by the Ethereum network and changes depending on how busy the network is.",
        "text_rising": "\n\nFees are rising right now! It’s best to use a higher max base fee to avoid a stuck transaction.",
        "text_stable": "\n\nNetwork traffic is stable right now. Have fun!",
        "text_surging": "\n\nFees are unusually high right now! Unless your transaction is urgent, it’s best to wait for fees to drop.",
        "title": "Current base fee"
      },
      "failed_walletconnect": {
        "text": "Uh oh, something went wrong! The site may be experiencing a connection outage. Please try again later or contact the site’s team for more details.",
        "title": "Connection failed"
      },
      "failed_wc_invalid_methods": {
        "text": "The dapp requested wallet signing (RPC) methods that are unsupported by Rainbow.",
        "title": "Connection failed"
      },
      "floor_price": {
        "text": "A collection's floor price is the lowest asking price across all the items currently for sale in a collection.",
        "title": "Collection floor price"
      },
      "gas": {
        "text": "This is the \"gas fee\" used by the %{networkName} blockchain to securely validate your transaction.\n\nThis fee varies depending on the complexity of your transaction and how busy the network is!",
        "title": "%{networkName} network fee"
      },
      "max_base_fee": {
        "text": "This is the maximum base fee you’re willing to pay for this transaction.\n\nSetting a higher max base fee prevents your transaction from getting stuck if fees rise.",
        "title": "Max base fee"
      },
      "miner_tip": {
        "text": "The miner tip goes directly to the miner who confirms your transaction on the network.\n\nA higher tip makes your transaction more likely to be confirmed quickly.",
        "title": "Miner tip"
      },
      "optimism": {
        "text": "Optimism is a Layer 2 network that runs on top of Ethereum, enabling cheaper and faster transactions while still benefiting from the underlying security of Ethereum.\n\nIt bundles lots of transactions together in a \"roll up\" before sending them down to live permanently on Ethereum.",
        "title": "What's Optimism?"
      },
      "polygon": {
        "text": "Polygon is a sidechain, a distinct network that runs alongside Ethereum and is compatible with it.\n\nIt allows for cheaper and faster transactions, but unlike Layer 2 networks, Polygon has its own security and consensus mechanisms that differ from Ethereum.",
        "title": "What's Polygon?"
      },
      "bsc": {
        "text": "Binance Smart Chain, or BSC for short, is the blockchain network for the  trading platform Binance. \n\nIt allows for cheaper and faster transactions, but unlike Layer 2 networks, BSC has its own security and consensus mechanisms that differ from Ethereum.",
        "title": "What's Binance Smart Chain?"
      },
      "read_more": "Read More",
      "learn_more": "Learn More",
      "sending_to_contract": {
        "text": "The address you entered is for a smart contract.\n\nExcept for rare situations, you probably shouldn't do this. You could lose your assets or they might go to the wrong place.\n\nDouble check the address, verify it with the recipient, or contact support first.",
        "title": "Hold your horses!"
      },
      "verified": {
        "text": "Tokens with a verified badge mean they have appeared on at least 3 other outside token lists.\n\nAlways do your own research to ensure you are interacting with a token you trust.",
        "title": "Verified Tokens"
      },
      "unverified": {
        "fragment1": "Rainbow surfaces as many tokens as possible, but anyone can create a token, or claim to represent a project with a fake contract. \n\n Please review the ",
        "fragment2": "token contract",
        "fragment3": " and always do research to ensure that you interact with tokens you trust.",
        "title": "%{symbol} is Unverified",
        "go_back": "Go back"
      },
      "obtain_l2_asset": {
        "fragment1": "You'll need to get other tokens on %{networkName} to swap for %{networkName} %{tokenName}. \n\n Bridging tokens to %{networkName} is easy using a bridge like Hop. Still curious? ",
        "fragment2": "Read more",
        "fragment3": " about bridges.",
        "title": "No Tokens on %{networkName}"
      },
      "insufficient_liquidity": {
        "fragment1": "The exchanges don't have enough of the tokens you requested to complete this transaction. \n\n Still curious? ",
        "fragment2": "Read more",
        "fragment3": " about AMMs and token liquidity.",
        "title": "Insufficient Liquidity"
      },
      "no_route_found": {
        "fragment1": "We couldn’t find a route for this swap. ",
        "fragment2": "A route may not exist for this swap, or the amount may be too small.",
        "title": "No routes found"
      },
      "no_quote": {
        "title": "No quote available",
        "text": "We couldn’t find quotes for this swap. This could be because there isn’t enough liquidity to swap or problems with how the token is implemented."
      },
      "cross_chain_swap": {
        "title": "Expect Bridge Delays",
        "text": "This swap may take longer than expected to complete. \n\n Cross-chain swaps require bridging funds to the destination network, and bridges can sometimes take longer than expected to transfer funds. Your funds will remain safe during this time."
      },
      "go_to_hop_with_icon": {
        "text": "Go to the Hop Bridge 􀮶"
      },
      "rainbow_fee": {
        "text": "Rainbow takes a %{feePercentage} fee from swaps. It’s part of what enables us to give you the best Ethereum experience possible."
      },
      "swap_routing": {
        "text": "By default, Rainbow chooses the cheapest route possible for your swap. If you prefer to specifically use either 0x or 1inch, you can do that too.",
        "title": "Swap Routing",
        "still_curious": {
          "fragment1": "Still curious? ",
          "fragment2": "Read more",
          "fragment3": " about our approach to routing swaps."
        }
      },
      "wyre_degradation": {
        "text": "Because of the ongoing Ethereum network upgrade known as \"The Merge,\" our partners have temporarily paused crypto purchasing.",
        "title": "It's happening \nThe Merge is underway",
        "still_curious": {
          "fragment1": "This is a precautionary step to ensure accurate pricing and the safety of user funds. Still curious? ",
          "fragment2": "Learn more",
          "fragment3": ""
        }
      },
      "slippage": {
        "text": "Slippage occurs when the price of a swap changes during the time between you submitting your transaction and its confirmation. \n\nSetting a higher slippage tolerance increases the likelihood your swap will be successful, but may result in you getting a worse price.",
        "title": "Slippage",
        "still_curious": {
          "fragment1": "Still curious? ",
          "fragment2": "Read more",
          "fragment3": " about slippage and how it affects swaps."
        }
      },
      "flashbots": {
        "text": "Flashbots protects your transactions from frontrunning and sandwich attacks which might result in you getting a worse price or your transaction failing.",
        "title": "Flashbots",
        "still_curious": {
          "fragment1": "Still curious? ",
          "fragment2": "Read more",
          "fragment3": " about Flashbots and the protection it offers."
        }
      },
      "swap_refuel": {
        "title": "No %{networkName} %{gasToken} detected",
        "text": "You won’t be able to use %{networkName} without %{networkName} %{gasToken}. We can seamlessly bundle it with this bridge using about $3 of ETH from your wallet.",
        "button": "Add $3 of %{networkName} %{gasToken}"
      },
      "swap_refuel_deduct": {
        "title": "No %{networkName} %{gasToken} detected",
        "text": "You won’t be able to use %{networkName} without %{networkName} %{gasToken}. We can seamlessly bundle it with this bridge using about $3 of ETH subtracted from this swap.",
        "button": "Adjust and add $3 of %{gasToken}"
      },
      "swap_refuel_notice": {
        "title": "No %{networkName} %{gasToken} detected",
        "text": "You won’t be able to use %{networkName} without %{networkName} %{gasToken}. If you go through with this transaction, you won’t be able to swap, bridge or transfer your %{networkName} tokens without adding %{networkName} %{gasToken} to your wallet.",
        "button": "Proceed anyway"
      }
    },
    "fedora": {
      "cannot_verify_bundle": "Cannot verify the bundle! This might be a scam. Installation blocked.",
      "error": "ERROR",
      "fedora": "Fedora",
      "this_will_override_bundle": "This will override your bundle. Be careful. Are you a Rainbow employee?",
      "wait": "wait"
    },
    "fields": {
      "address": {
        "long_placeholder": "Name, ENS, or address",
        "short_placeholder": "ENS or address"
      }
    },
    "gas": {
      "network_fee": "Est. network fee",
      "current_base_fee": "Current base fee",
      "max_base_fee": "Max base fee",
      "miner_tip": "Miner tip",
      "max_transaction_fee": "Max transaction fee",
      "warning_separator": "·",
      "lower_than_suggested": "Low · may get stuck",
      "higher_than_suggested": "High · overpaying",
      "max_base_fee_too_low_error": "Low · likely to fail",
      "tip_too_low_error": "Low · likely to fail",
      "alert_message_higher_miner_tip_needed": "Setting a higher miner tip is recommended to avoid issues.",
      "alert_message_higher_max_base_fee_needed": "Setting a higher max base fee is recommended to avoid issues.",
      "alert_message_lower": "Double check that you entered the correct amount—you’re likely paying more than you need to!",
      "alert_title_higher_max_base_fee_needed": "Low max base fee–transaction may get stuck!",
      "alert_title_higher_miner_tip_needed": "Low miner tip–transaction may get stuck!",
      "alert_title_lower_max_base_fee_needed": "High max base fee!",
      "alert_title_lower_miner_tip_needed": "High miner tip!",
      "proceed_anyway": "Proceed Anyway",
      "edit_max_bass_fee": "Edit Max Base Fee",
      "edit_miner_tip": "Edit Miner Tip"
    },
    "homepage": {
      "back": "Back to rainbow.me",
      "coming_soon": "Coming soon.",
      "connect_ledger": {
        "button": "Connect to Ledger",
        "description": "Connect and sign with your ",
        "link_text": "Ledger hardware wallet",
        "link_title": "Buy a Ledger hardware wallet"
      },
      "connect_metamask": {
        "button": "Connect to MetaMask",
        "description": "Connect to the ",
        "link_text": "MetaMask browser wallet",
        "link_title": "MetaMask browser wallet"
      },
      "connect_trezor": {
        "button": "Connect to Trezor",
        "description": "Connect and sign with your ",
        "link_text": "Trezor hardware wallet",
        "link_title": "Buy a Trezor hardware wallet"
      },
      "connect_trustwallet": {
        "button": "Connect to Trust Wallet",
        "description_part_one": "Use the ",
        "description_part_three": " app to connect.",
        "description_part_two": " Ethereum ",
        "link_text_browser": "dapp browser",
        "link_text_wallet": "Trust Wallet",
        "link_title_browser": "Discover Trust DApp Browser",
        "link_title_wallet": "Discover Trust Wallet"
      },
      "connect_walletconnect": {
        "button": "Use WalletConnect",
        "button_mobile": "Connect with WalletConnect",
        "description": "Scan a QR code to link your mobile wallet ",
        "description_mobile": "Connect to any wallet that supports ",
        "link_text": "using WalletConnect",
        "link_text_mobile": "WalletConnect",
        "link_title": "Use WalletConnect",
        "link_title_mobile": "Connect with WalletConnect"
      },
      "reassurance": {
        "access_link": "No access to your funds",
        "assessment": "Results of our security assessment",
        "security": "We work incredibly hard to make sure your funds are safe. This tool never touches your private keys, so that greatly reduces the surface area for attack. If you are familiar with programming, you can check out our code on GitHub.",
        "security_title": "How secure is Manager?",
        "source": "View our source code",
        "text_mobile": "You need to use an Ethereum Wallet to access Balance Manager to view, send and exchange your Ether and Ethereum-based tokens.",
        "tracking_link": "We do not track you",
        "work": "This is a web-based tool to help you manage the funds in your wallet. It does this by connecting to your wallet through its Application Programming Interface (API). Here are some important points about how we designed Balance Manager:",
        "work_title": "How does Manager work?"
      },
      "discover_web3": "Discover Web3"
    },
    "image_picker": {
      "cancel": "Cancel",
      "confirm": "Enable library access",
      "message": "This allows Rainbow to use your photos from your library",
      "title": "Rainbow would like to access your photos"
    },
    "input": {
      "asset_amount": "Amount",
      "donation_address": "Balance Manager Address",
      "email": "Email",
      "email_placeholder": "your@email.com",
      "input_placeholder": "Type here",
      "input_text": "Input",
      "password": "Password",
      "password_placeholder": "••••••••••",
      "private_key": "Private Key",
      "recipient_address": "Recipient Address"
    },
    "list": {
      "share": {
        "check_out_my_wallet": "Check out my collectibles on 🌈 Rainbow at %{showcaseUrl}",
        "check_out_this_wallet": "Check out this wallet's collectibles on 🌈 Rainbow at %{showcaseUrl}"
      }
    },
    "message": {
      "click_to_copy_to_clipboard": "Click to copy to clipboard",
      "coming_soon": "Coming soon...",
      "exchange_not_available": "We are no longer supporting Shapeshift due to their new KYC requirements. We are working on support for different exchange providers.",
      "failed_ledger_connection": "Failed to connect to Ledger, please check your device",
      "failed_request": "Failed request, please refresh",
      "failed_trezor_connection": "Failed to connect to Trezor, please check your device",
      "failed_trezor_popup_blocked": "Please allow popups on Balance to use your Trezor",
      "learn_more": "Learn more",
      "no_interactions": "No interactions found for this account",
      "no_transactions": "No transactions found for this account",
      "no_unique_tokens": "No unique tokens found for this account",
      "opensea_footer": " is a market place for unique (or 'non-fungible') tokens. People trade on the marketspace and that gives them value. You can pawn your tokens to get money. All of this runs on Ethereum. ",
      "opensea_header": "How does this work under the hood?",
      "page_not_found": "404 Page Not Found",
      "please_connect_ledger": "Please connect and unlock Ledger then select Ethereum",
      "please_connect_trezor": "Please connect your Trezor and follow the instructions",
      "power_by": "Powered by",
      "walletconnect_not_unlocked": "Please connect using WalletConnect",
      "web3_not_available": "Please install the MetaMask Chrome extension",
      "web3_not_unlocked": "Please unlock your MetaMask wallet",
      "web3_unknown_network": "Unknown network, please switch to another one"
    },
    "modal": {
      "approve_tx": "Approve transaction on %{walletType}",
      "back_up": {
        "alerts": {
          "cloud_not_enabled": {
            "description": "Looks like iCloud drive is not enabled on your device.\n\n Do you want to see how to enable it?",
            "label": "iCloud Not Enabled",
            "no_thanks": "No thanks",
            "show_me": "Yes, Show me"
          }
        },
        "default": {
          "button": {
            "cloud": "Back up your wallet",
            "cloud_platform": "Back up to %{cloudPlatformName}",
            "manual": "Back up manually"
          },
          "description": "Don't lose your wallet! Save an encrypted copy to %{cloudPlatformName}",
          "title": "Back up your wallet"
        },
        "existing": {
          "button": {
            "later": "Maybe later",
            "now": "Back up now"
          },
          "description": "You have wallets that have not been backed up yet. Back them up in case you lose this device.",
          "title": "Would you like to back up?"
        },
        "imported": {
          "button": {
            "back_up": "Back up to %{cloudPlatformName}",
            "no_thanks": "No thanks"
          },
          "description": "Don't lose your wallet! Save an encrypted copy to %{cloudPlatformName}.",
          "title": "Would you like to back up?"
        }
      },
      "confirm_tx": "Confirm transaction from %{walletName}",
      "default_wallet": " Wallet",
      "deposit_dropdown_label": "Exchange my",
      "deposit_input_label": "Pay",
      "donate_title": "Send from %{walletName} to Balance Manager",
      "exchange_fee": "Exchange Fee",
      "exchange_max": "Exchange max",
      "exchange_title": "Exchange from %{walletName}",
      "external_link_warning": {
        "go_back": "Go back",
        "visit_external_link": "Visit external link?",
        "you_are_attempting_to_visit": "You are attempting to visit a link that is not affiliated with Rainbow."
      },
      "gas_average": "Average",
      "gas_fast": "Fast",
      "gas_fee": "Fee",
      "gas_slow": "Slow",
      "helper_max": "Max",
      "helper_min": "Min",
      "helper_price": "Price",
      "helper_rate": "Rate",
      "helper_value": "Value",
      "invalid_address": "Invalid Address",
      "new": "New",
      "previous_short": "Prev.",
      "receive_title": "Receive to %{walletName}",
      "send_max": "Send max",
      "send_title": "Send from %{walletName}",
      "tx_confirm_amount": "Amount",
      "tx_confirm_fee": "Transaction Fee",
      "tx_confirm_recipient": "Recipient",
      "tx_confirm_sender": "Sender",
      "tx_fee": "Transaction Fee",
      "tx_hash": "Transaction Hash",
      "tx_verify": "Verify your transaction here",
      "withdrawal_dropdown_label": "For",
      "withdrawal_input_label": "Get"
    },
    "notification": {
      "error": {
        "failed_get_account_tx": "Failed to get Account transactions",
        "failed_get_gas_prices": "Failed to get Ethereum Gas prices",
        "failed_get_tx_fee": "Failed to estimate Transaction fee",
        "failed_scanning_qr_code": "Failed to scan QR code, please try again",
        "generic_error": "Something went wrong, please try again",
        "insufficient_balance": "Insufficient balance in this account",
        "insufficient_for_fees": "Insufficient balance to cover transaction fees",
        "invalid_address": "Address is invalid, please check again",
        "invalid_address_scanned": "Invalid Address Scanned, please try again",
        "invalid_private_key_scanned": "Invalid Private Key Scanned, please try again",
        "no_accounts_found": "No Ethereum Accounts Found"
      },
      "info": {
        "address_copied_to_clipboard": "Address copied to clipboard"
      }
    },
    "pools": {
      "deposit": "Deposit",
      "pools_title": "Pools",
      "withdraw": "Withdraw"
    },
    "profiles": {
      "actions": {
        "edit_profile": "Edit profile",
        "unwatch_ens": "Unwatch %{ensName}",
        "unwatch_ens_title": "Are you sure you want to unwatch %{ensName}?",
        "watch": "Watch",
        "watching": "Watching"
      },
      "banner": {
        "register_name": "Create Your ENS Profile",
        "and_create_ens_profile": "Search available .eth names"
      },
      "select_ens_name": "My ENS Names",
      "confirm": {
        "confirm_registration": "Confirm Registration",
        "confirm_updates": "Confirm Updates",
        "duration_plural": "%{content} years",
        "duration_singular": "1 year",
        "estimated_fees": "Estimated network fees",
        "estimated_total": "Estimated total",
        "estimated_total_eth": "Estimated total in ETH",
        "extend_by": "Extend by",
        "extend_registration": "Extend Registration",
        "hold_to_begin": "Hold to Begin",
        "hold_to_confirm": "Hold to Confirm",
        "hold_to_extend": "Hold to Extend",
        "hold_to_register": "Hold to Register",
        "insufficient_bnb": "Insufficient BNB",
        "insufficient_eth": "Insufficient ETH",
        "last_step": "One last step",
        "last_step_description": "Confirm below to register your name and configure your profile",
        "new_expiration_date": "New expiration date",
        "registration_cost": "Registration cost",
        "registration_details": "Registration Details",
        "registration_duration": "Register name for",
        "requesting_register": "Requesting to Register",
        "reserving_name": "Reserving Your Name",
        "set_ens_name": "Set as my primary ENS name",
        "set_name_registration": "Set as Primary Name",
        "speed_up": "Speed Up",
        "suggestion": "Buy more years now to save on fees",
        "transaction_pending": "Transaction pending",
        "transaction_pending_description": "You’ll be taken to the next step automatically when this transaction confirms on the blockchain",
        "wait_one_minute": "Wait for one minute",
        "wait_one_minute_description": "This waiting period ensures that another person can’t register this name before you do"
      },
      "create": {
        "add_cover": "Add Cover",
        "back": "􀆉 Back",
        "bio": "Bio",
        "bio_placeholder": "Add a bio to your profile",
        "btc": "Bitcoin",
        "cancel": "Cancel",
        "choose_nft": "Choose an NFT",
        "content": "Content",
        "content_placeholder": "Add a content hash",
        "discord": "Discord",
        "doge": "Dogecoin",
        "email": "Email",
        "invalid_email": "Invalid email",
        "email_placeholder": "Add your email",
        "invalid_username": "Invalid %{app} username",
        "eth": "Ethereum",
        "github": "GitHub",
        "instagram": "Instagram",
        "invalid_asset": "Invalid %{coin} address",
        "invalid_content_hash": "Invalid content hash",
        "keywords": "Keywords",
        "keywords_placeholder": "Add keywords",
        "label": "Create your profile",
        "ltc": "Litecoin",
        "name": "Name",
        "name_placeholder": "Add a display name",
        "notice": "Notice",
        "notice_placeholder": "Add a notice",
        "pronouns": "Pronouns",
        "pronouns_placeholder": "Add pronouns",
        "reddit": "Reddit",
        "remove": "Remove",
        "review": "Review",
        "skip": "Skip",
        "snapchat": "Snapchat",
        "telegram": "Telegram",
        "twitter": "Twitter",
        "upload_photo": "Upload a Photo",
        "uploading": "Uploading",
        "username_placeholder": "username",
        "wallet_placeholder": "Add a %{coin} address",
        "website": "Website",
        "invalid_website": "Invalid URL",
        "website_placeholder": "Add your website"
      },
      "details": {
        "add_to_contacts": "Add to Contacts",
        "copy_address": "Copy Address",
        "open_wallet": "Open Wallet",
        "remove_from_contacts": "Remove from Contacts",
        "share": "Share",
        "view_on_etherscan": "View on Etherscan"
      },
      "edit": {
        "label": "Edit your profile"
      },
      "intro": {
        "choose_another_name": "Choose another ENS name",
        "create_your": "Create Your",
        "ens_profile": "ENS Profile",
        "find_your_name": "Find your name",
        "my_ens_names": "My ENS Names",
        "portable_identity_info": {
          "description": "Carry your ENS name and profile between websites. No more signups.",
          "title": "A portable digital identity"
        },
        "search_new_ens": "Find a New Name",
        "search_new_name": "Search for a new ENS name",
        "stored_on_blockchain_info": {
          "description": "Your profile is stored directly on Ethereum and owned by you.",
          "title": "Stored on Ethereum"
        },
        "edit_name": "Edit %{name}",
        "use_existing_name": "Use an existing ENS name",
        "use_name": "Use %{name}",
        "wallet_address_info": {
          "description": "Send to ENS names instead of hard-to-remember wallet addresses.",
          "title": "A better wallet address"
        }
      },
      "pending_registrations": {
        "alert_cancel": "Cancel",
        "alert_confirm": "Proceed Anyway",
        "alert_message": "`You are about to stop the registration process.\n  You'd need to start it again which means you'll need to send an additional transaction.`",
        "alert_title": "Are you sure?",
        "finish": "Finish",
        "in_progress": "In progress"
      },
      "profile_avatar": {
        "choose_from_library": "Choose from Library",
        "create_profile": "Create Profile",
        "edit_profile": "Edit Profile",
        "pick_emoji": "Pick an Emoji",
        "shuffle_emoji": "Shuffle Emoji",
        "remove_photo": "Remove Photo",
        "view_profile": "View Profile"
      },
      "search": {
        "header": "Find your name",
        "description": "Search available ENS names",
        "available": "🥳 Available",
        "taken": "😭 Taken",
        "registered_on": "This name was last registered on %{content}",
        "price": "%{content} / Year",
        "expiration": "Til %{content}",
        "3_char_min": "Minimum 3 characters",
        "already_registering_name": "You are already registering this name",
        "estimated_total_cost_1": "Estimated total cost of",
        "estimated_total_cost_2": "with current network fees",
        "loading_fees": "Loading network fees…",
        "clear": "􀅉 Clear",
        "continue": "Continue 􀆊",
        "finish": "Finish 􀆊",
        "and_create_ens_profile": "Search available .eth names",
        "register_name": "Create Your ENS Profile"
      },
      "search_validation": {
        "invalid_domain": "This is an invalid domain",
        "tld_not_supported": "This TLD is not supported",
        "subdomains_not_supported": "Subdomains are not supported",
        "invalid_length": "Your name must be at least 3 characters",
        "invalid_special_characters": "Your name cannot include special characters"
      },
      "records": {
        "since": "Since"
      }
    },
    "promos": {
      "swaps_launch": {
        "primary_button": "􀖅 Try a swap",
        "secondary_button": "Maybe later",
        "info_row_1": {
          "title": "Swap all your favorite tokens",
          "description": "Rainbow searches everywhere to find the best rate for your trade."
        },
        "info_row_2": {
          "title": "Swap directly on L2",
          "description": "Fast and cheap swaps on Arbitrum, Optimism, Polygon and BSC."
        },
        "info_row_3": {
          "title": "Flashbots protection",
          "description": "Price protection, plus no fees on failed swaps. Enable in swap settings."
        },
        "header": "Swaps on Rainbow",
        "subheader": "REINTRODUCING"
      },
      "notifications_launch": {
        "primary_button": {
          "permissions_enabled": "Configure",
          "permissions_not_enabled": "Enable"
        },
        "secondary_button": "Not Now",
        "info_row_1": {
          "title": "For all your wallet activity",
          "description": "Get notified about activity in your wallets or wallets you’re watching."
        },
        "info_row_2": {
          "title": "Lightning fast",
          "description": "Know the instant a transaction confirms on the blockchain."
        },
        "info_row_3": {
          "title": "Customizable",
          "description": "Sends, receives, sales, mints, swaps, and more. Choose what you want."
        },
        "header": "Notifications",
        "subheader": "INTRODUCING"
      }
    },
    "review": {
      "alert": {
        "are_you_enjoying_rainbow": "Are you enjoying Rainbow? 🥰",
        "leave_a_review": "Leave a review on the App Store!",
        "no": "No",
        "yes": "Yes"
      }
    },
    "rewards": {
      "total_earnings": "Total Earnings",
      "multiplier": "Multiplier",
      "you_earned": "You've earned ",
      "pending_earnings": "Pending Earnings",
      "next_airdrop": "Next Airdrop"
    },
    "savings": {
      "deposit": "Deposit",
      "deposit_from_wallet": "Deposit from Wallet",
      "earned_lifetime_interest": "Earned %{lifetimeAccruedInterest}",
      "earnings": {
        "100_year": "100-Year",
        "10_year": "10-Year",
        "20_year": "20-Year",
        "50_year": "50-Year",
        "5_year": "5-Year",
        "est": "Est.",
        "label": "Earnings",
        "monthly": "Monthly",
        "yearly": "Yearly"
      },
      "get_prefix": "Get",
      "label": "Savings",
      "on_your_dollars_suffix": "on your dollars",
      "percentage": "%{percentage}%",
      "percentage_apy": "%{percentage}% APY",
      "with_digital_dollars_line_1": "With digital dollars like Dai, saving",
      "with_digital_dollars_line_2": "earns you more than ever before",
      "withdraw": "Withdraw",
      "zero_currency": "$0.00"
    },
    "send_feedback": {
      "copy_email": "Copy email address",
      "email_error": {
        "description": "Would you like to manually copy our feedback email address to your clipboard?",
        "title": "Error launching email client"
      },
      "no_thanks": "No thanks"
    },
    "settings": {
      "backup": "Backup",
      "currency": "Currency",
      "app_icon": "App Icon",
      "dev": "Dev",
      "developer": "Developer Settings",
      "done": "Done",
      "feedback_and_reports": "Feedback & Bug Reports",
      "feedback_and_support": "Feedback and Support",
      "follow_us_on_twitter": "Follow us on Twitter",
      "hey_friend_message": "👋️ Hey friend! You should download Rainbow, it's my favorite Ethereum wallet 🌈️🌈️🌈️🌈️🌈️🌈️🌈️🌈️🌈️🌈️",
      "label": "Settings",
      "language": "Language",
      "learn": "Learn about Ethereum",
      "network": "Network",
      "notifications": "Notifications",
      "notifications_section": {
        "my_wallets": "My Wallets",
        "watched_wallets": "Watched Wallets",
        "allow_notifications": "Allow Notifications",
        "sent": "Sent",
        "received": "Received",
        "purchased": "Purchased",
        "sold": "Sold",
        "minted": "Minted",
        "swapped": "Swapped",
        "approvals": "Approved",
        "other": "Contracts & More",
        "all": "All",
        "off": "Off",
        "plus_n_more": "+ %{n} more",
        "no_permissions": "Looks like your notification permissions are disabled. Please enable them in Settings to receive notifications from Rainbow.",
        "no_watched_wallets": "You are not watching any wallets.",
        "no_owned_wallets": "You do not have any wallets in Rainbow. Create a wallet or import one with your secret phrase.",
        "open_system_settings": "Open Settings",
        "unsupported_network": "Notifications are only available for Ethereum Mainnet transactions at this time.",
        "change_network": "Change your Network",
        "no_first_time_permissions": "Please allow Rainbow to send you notifications.",
        "first_time_allow_notifications": "Allow Notifications",
        "error_alert_title": "Subscription Failed",
        "error_alert_content": "Please try again later.",
        "offline_alert_content": "It appears you have no internet connection.\n\nPlease try again later.",
        "no_settings_for_address_title": "No settings for this wallet",
        "no_settings_for_address_content": "There are no settings for this wallet.\nPlease try restarting the app or try again later."
      },
      "privacy": "Privacy",
      "privacy_section": {
        "public_showcase": "Public Showcase",
        "when_public": "When public, your NFT Showcase will be visible on your Rainbow profile!",
        "when_public_prefix": "When public, your NFT Showcase will be visible on your Rainbow web profile! You can view your profile at",
        "view_profile": "View your profile",
        "analytics_toggle": "Analytics",
        "analytics_toggle_description": "Help Rainbow improve its products and services by allowing analytics of usage data. Collected data is not associated with you or your account."
      },
      "restore": "Restore to original deployment",
      "review": "Review Rainbow",
      "share_rainbow": "Share Rainbow",
      "theme": "Theme",
      "theme_section": {
        "system": "System",
        "dark": "Dark",
        "light": "Light"
      },
      "icon_change": {
        "title": "Confirm icon change",
        "warning": "Changing your icon may cause Rainbow to restart.",
        "confirm": "Confirm",
        "cancel": "Cancel"
      }
    },
    "subscribe_form": {
      "email_already_subscribed": "Sorry, you've already signed up with this email",
      "generic_error": "Oops, something went wrong",
      "sending": "Sending...",
      "successful": "Check your email",
      "too_many_signup_request": "Too many signup requests, please try again later"
    },
    "swap": {
      "choose_token": "Choose Token",
      "gas": {
        "custom": "Custom",
        "edit_price": "Edit Gas Price",
        "enter_price": "Enter Gas Price",
        "estimated_fee": "Estimated fee",
        "fast": "Fast",
        "network_fee": "Network Fee",
        "normal": "Normal",
        "slow": "Slow"
      },
      "loading": "Loading...",
      "modal_types": {
        "confirm": "Confirm",
        "deposit": "Deposit",
        "receive": "Receive",
        "swap": "Swap",
        "get_symbol_with": "Get %{symbol} with",
        "withdraw": "Withdraw",
        "withdraw_symbol": "Withdraw %{symbol}"
      },
      "warning": {
        "cost": {
          "are_you_sure_title": "Are you sure?",
          "this_transaction_will_cost_you_more": "This transaction will cost you more than the value you are swapping to, are you sure you want to continue?"
        },
        "edit_price": "Edit Gas Price",
        "invalid_price": {
          "message": "You need to enter a valid amount",
          "title": "Invalid Gas Price"
        },
        "too_high": {
          "message": "Double check that you entered the correct amount—you’re likely paying more than you need to!",
          "title": "High gas price!"
        },
        "too_low": {
          "message": "Setting a higher gas price is recommended to avoid issues.",
          "title": "Low gas price–transaction might get stuck!"
        }
      }
    },
    "transaction_details": {
      "from": "From",
      "to": "To",
      "value": "Value",
      "hash": "Tx Hash",
      "network_fee": "Network Fee",
      "hash_copied": "\uDBC0\uDC63 Transaction hash copied",
      "address_copied": "\uDBC0\uDC63 Address copied",
      "try_again": "\uDBC0\uDD49 Try again",
      "context_menu": {
        "copy_address": "Copy Address",
        "send": "Send",
        "add_contact": "Add to Contacts",
        "edit_contact": "Edit Contact"
      },
      "actions_menu": {
        "speed_up": "Speed Up",
        "cancel": "Cancel"
      }
    },
    "time": {
      "days": {
        "long": {
          "plural": "days",
          "singular": "day"
        },
        "micro": "d",
        "short": {
          "plural": "days",
          "singular": "day"
        }
      },
      "hours": {
        "long": {
          "plural": "hours",
          "singular": "hour"
        },
        "micro": "h",
        "short": {
          "plural": "hrs",
          "singular": "hr"
        }
      },
      "milliseconds": {
        "long": {
          "plural": "milliseconds",
          "singular": "millisecond"
        },
        "micro": "ms",
        "short": {
          "plural": "ms",
          "singular": "ms"
        }
      },
      "minutes": {
        "long": {
          "plural": "minutes",
          "singular": "minute"
        },
        "micro": "m",
        "short": {
          "plural": "mins",
          "singular": "min"
        }
      },
      "now": "Now",
      "seconds": {
        "long": {
          "plural": "seconds",
          "singular": "second"
        },
        "micro": "s",
        "short": {
          "plural": "secs",
          "singular": "sec"
        }
      }
    },
    "toasts": {
      "copied": "Copied \"%{copiedText}\"",
      "invalid_paste": "You can't paste that here"
    },
    "hardware_wallets": {
      "pair_your_nano": "Pair your Nano X",
      "connect_your_ledger": "Connect your Ledger Nano X to Rainbow through Bluetooth. If this is your first time, Rainbow will ask for Bluetooth access.",
      "learn_more_about_ledger": "Learn more about Ledger",
      "pair_a_new_ledger": "Pair a new Ledger",
      "looking_for_devices": "Looking for devices",
      "make_sure_bluetooth_enabled": "Make sure you have Bluetooth enabled and your Ledger Nano X is unlocked.",
      "pair_successful": "Pair successful",
      "almost_done": "Almost done. Before you finish you need to enable blind signing on your Ledger device.",
      "enable_blind_signing": "Enable blind signing",
      "blind_signing_description": "Blind signing enables your device to approve signing a smart contract transactions.",
      "learn_more": "Learn More",
      "blind_signing_enabled": "Blind signing is enabled",
      "blind_signing_instructions": {
        "step_1": {
          "title": "On Ledger, open the ETH app",
          "description": "Connect and unlock your device and open the Ethereum (ETH) application."
        },
        "step_2": {
          "title": "Navigate to settings",
          "description": "Press the right button to navigate to Settings. Then press both buttons to validate your Ledger device displays Blind Signing."
        },
        "step_3": {
          "title": "Enable blind signing",
          "description": "Press both buttons to enable blind signing for transactions. If the device displays Enabled, you're good to go."
        }
      },
<<<<<<< HEAD
      "unlock_ledger": "Unlock Ledger",
      "open_eth_app": "Open the ETH app",
      "open_eth_app_description": "The Ethereum app needs to be open on your Ledger to proceed with the transaction.",
      "enter_passcode": "Enter your passcode to unlock your Ledger. Once unlocked, open the Ethereum app by pressing both buttons at once."
=======
      "errors": {
        "off_or_locked": "Make sure your device is unlocked",
        "no_eth_app": "Open the Eth App on your device",
        "unknown": "Unknown Error, close and reopen this sheet"
      }
>>>>>>> e69e9743
    },
    "wallet": {
      "action": {
        "add_another": "Add another wallet",
        "cancel": "Cancel",
        "copy_contract_address": "Copy Contract Address",
        "delete": "Delete Wallet",
        "delete_confirm": "Are you sure you want to delete this wallet?",
        "edit": "Edit Wallet",
        "hide": "Hide",
        "import_wallet": "Add Wallet",
        "input": "Transaction Input",
        "notifications": {
          "action_title": "Notification Settings",
          "alert_title": "No settings for this wallet",
          "alert_message": "There are no settings for this wallet.\nPlease try restarting the app or try again later."
        },
        "pair_hardware_wallet": "Pair a Ledger Nano X",
        "paste": "Paste",
        "pin": "Pin",
        "reject": "Reject",
        "remove": "Remove Wallet",
        "remove_confirm": "Are you sure you want to remove this wallet?",
        "send": "Send",
        "to": "To",
        "unhide": "Unhide",
        "unpin": "Unpin",
        "value": "Value",
        "view_on": "View on %{blockExplorerName}"
      },
      "add_cash": {
        "card_notice": "Works with most debit cards",
        "interstitial": {
          "other_amount": "Other amount"
        },
        "need_help_button_email_subject": "support",
        "need_help_button_label": "Get Support",
        "on_the_way_line_1": "Your %{currencySymbol} is on the way",
        "on_the_way_line_2": "and will arrive shortly",
        "purchase_failed_order_id": "Order ID: %{orderId}",
        "purchase_failed_subtitle": "You were not charged.",
        "purchase_failed_support_subject": "Purchase Failed",
        "purchase_failed_support_subject_with_order_id": "Purchase Failed - Order %{orderId}",
        "purchase_failed_title": "Sorry, your purchase failed.",
        "purchasing_dai_requires_eth_message": "Before you can purchase DAI you must have some ETH in your wallet!",
        "purchasing_dai_requires_eth_title": "You don't have any ETH!",
        "running_checks": "Running checks...",
        "success_message": "It's here 🥳",
        "watching_mode_confirm_message": "The wallet you have open is read-only, so you can’t control what’s inside. Are you sure you want to add cash to %{truncatedAddress}?",
        "watching_mode_confirm_title": "You’re in Watching Mode"
      },
      "alert": {
        "finish_importing": "Finish Importing",
        "looks_like_imported_public_address": "\nIt looks like you imported this wallet using only its public address. In order to control what's inside, you'll need to import the private key or secret phrase first.",
        "nevermind": "Nevermind",
        "this_wallet_in_watching_mode": "This wallet is currently in \"Watching\" mode!"
      },
      "alerts": {
        "dont_have_asset_in_wallet": "Looks like you don't have that asset in your wallet...",
        "invalid_ethereum_url": "Invalid ethereum url",
        "ooops": "Ooops!",
        "this_action_not_supported": "This action is currently not supported :("
      },
      "assets": {
        "no_price": "Small Balances"
      },
      "authenticate": {
        "alert": {
          "current_authentication_not_secure_enough": "Your current authentication method (Face Recognition) is not secure enough, please go to \"Settings > Biometrics & Security\" and enable an alternative biometric method like Fingerprint or Iris.",
          "error": "Error"
        },
        "please": "Please authenticate",
        "please_seed_phrase": "Please authenticate to view private key"
      },
      "back_ups": {
        "and_1_more_wallet": "And 1 more wallet",
        "and_more_wallets": "And %{moreWalletCount} more wallets",
        "backed_up": "Backed up",
        "backed_up_manually": "Backed up manually",
        "imported": "Imported"
      },
      "balance_title": "Balance",
      "buy": "Buy",
      "change_wallet": {
        "balance_eth": "%{balanceEth} ETH",
        "watching": "Watching"
      },
      "connected_apps": "Connected Apps",
      "copy": "Copy",
      "copy_address": "Copy Address",
      "diagnostics": {
        "authenticate_with_pin": "Authenticate with PIN",
        "restore": {
          "address": "Address",
          "created_at": "Created at",
          "heads_up_title": "Heads up!",
          "key": "Key",
          "label": "Label",
          "restore": "Restore",
          "secret": "Secret",
          "this_action_will_completely_replace": "This action will completely replace this wallet. Are you sure?",
          "type": "Type",
          "yes_i_understand": "Yes, I understand"
        },
        "secret": {
          "copy_secret": "Copy Secret",
          "okay_i_understand": "Ok, I understand",
          "reminder_title": "Reminder",
          "these_words_are_for_your_eyes_only": "These words are for your eyes only. Your secret phrase gives access to your entire wallet. \n\n       Be very careful with it."
        },
        "uuid": "UUID",
        "wallet_diagnostics_title": "Wallet Diagnostics",
        "you_need_to_authenticate_with_your_pin": "You need to authenticate with your PIN in order to access your Wallet secrets"
      },
      "error_displaying_address": "Error displaying address",
      "feedback": {
        "cancel": "No thanks",
        "choice": "Would you like to manually copy our feedback email address to your clipboard?",
        "copy_email_address": "Copy email address",
        "email_subject": "📱 Rainbow Beta Feedback",
        "error": "Error launching email client",
        "send": "Send Feedback"
      },
      "import_failed_invalid_private_key": "Import failed due to an invalid private key. Please try again.",
      "intro": {
        "create_wallet": "Create a Wallet",
        "instructions": "Please do not store more in your wallet than you are willing to lose.",
        "warning": "This is alpha software.",
        "welcome": "Welcome to Rainbow"
      },
      "invalid_ens_name": "This is not a valid ENS name",
      "invalid_unstoppable_name": "This is not a valid Unstoppable name",
      "label": "Wallets",
      "loading": {
        "error": "There has been an error loading the wallet. Please kill the app and retry.",
        "message": "Loading"
      },
      "message_signing": {
        "failed_signing": "Failed to sign message",
        "message": "Message",
        "request": "Message Signing Request",
        "sign": "Sign Message"
      },
      "my_account_address": "My account address:",
      "network_title": "Network",
      "new": {
        "add_wallet_sheet": {
          "options": {
            "cloud": {
              "description_android": "If you previously backed up your wallet on Google Drive, tap here to restore it.",
              "description_ios_one_wallet": "You have 1 wallet backed up",
              "description_ios_multiple_wallets": "You have %{walletCount} wallets backed up",
              "title": "Restore from %{platform}",
              "no_backups": "No backups found",
              "no_google_backups": "We couldn't find any backup on Google Drive. Make sure you are logged in with the right account."
            },
            "create_new": {
              "description": "Create a new wallet on one of your seed phrases",
              "title": "Create a new wallet"
            },
            "hardware_wallet": {
              "description": "Add accounts from your Bluetooth hardware wallet",
              "title": "Connect your hardware wallet"
            },
            "seed": {
              "description": "Use your recovery phrase from Rainbow or another crypto wallet",
              "title": "Restore with a recovery phrase or private key"
            },
            "watch": {
              "description": "Watch a public address or ENS name",
              "title": "Watch an Ethereum address"
            }
          },
          "first_wallet": {
            "description": "Import your own wallet or watch someone else's",
            "title": "Add your first wallet"
          },
          "additional_wallet": {
            "description": "Create a new wallet or add an existing one",
            "title": "Add another wallet"
          }
        },
        "import_or_watch_wallet_sheet": {
          "paste": "Paste",
          "continue": "Continue",
          "import": {
            "title": "Restore a wallet",
            "description": "Restore with a recovery phrase or private key from Rainbow or another crypto wallet",
            "placeholder": "Enter a recovery phrase or private key",
            "button": "Import"
          },
          "watch": {
            "title": "Watch an address",
            "placeholder": "Enter an Ethereum address or ENS name",
            "button": "Watch"
          },
          "watch_or_import": {
            "title": "Add a wallet",
            "placeholder": "Enter a secret phrase, private key, Ethereum address, or ENS name"
          }
        },
        "alert": {
          "looks_like_already_imported": "Looks like you already imported this wallet!",
          "oops": "Oops!"
        },
        "already_have_wallet": "I already have one",
        "create_wallet": "Create Wallet",
        "enter_seeds_placeholder": "Secret phrase, private key, Ethereum address, or ENS name",
        "get_new_wallet": "Get a new wallet",
        "import_wallet": "Import Wallet",
        "name_wallet": "Name your wallet",
        "terms": "By proceeding, you agree to Rainbow’s ",
        "terms_link": "Terms of Use"
      },
      "pin_authentication": {
        "choose_your_pin": "Choose your PIN",
        "confirm_your_pin": "Confirm your PIN",
        "still_blocked": "Still blocked",
        "too_many_tries": "Too many tries!",
        "type_your_pin": "Type your PIN",
        "you_need_to_wait_minutes_plural": "You need to wait %{minutesCount} minutes before trying again",
        "you_still_need_to_wait": "You still need to wait ~ %{timeAmount} %{unitName} before trying again"
      },
      "push_notifications": {
        "please_enable_body": "It looks like you are using WalletConnect. Please enable push notifications to be notified of transaction requests from WalletConnect.",
        "please_enable_title": "Rainbow would like to send you push notifications"
      },
      "qr": {
        "camera_access_needed": "Camera access needed to scan!",
        "enable_camera_access": "Enable camera access",
        "error_mounting_camera": "Error mounting camera",
        "find_a_code": "Find a code to scan",
        "qr_1_app_connected": "1 Connected App",
        "qr_multiple_apps_connected": "%{appsConnectedCount} Connected Apps",
        "scan_to_pay_or_connect": "Scan to pay or connect",
        "simulator_mode": "Simulator Mode",
        "sorry_could_not_be_recognized": "Sorry, this QR code could not be recognized.",
        "unrecognized_qr_code_title": "Unrecognized QR Code"
      },
      "settings": {
        "copy_address": "Copy address",
        "copy_address_capitalized": "Copy Address",
        "copy_seed_phrase": "Copy Secret Phrase",
        "hide_seed_phrase": "Hide Secret Phrase",
        "show_seed_phrase": "Show Secret Phrase"
      },
      "something_went_wrong_importing": "Something went wrong while importing. Please try again!",
      "sorry_cannot_add_ens": "Sorry, we cannot add this ENS name at this time. Please try again later!",
      "sorry_cannot_add_unstoppable": "Sorry, we cannot add this Unstoppable name at this time. Please try again later!",
      "speed_up": {
        "problem_while_fetching_transaction_data": "There was a problem while fetching the transaction data. Please try again...",
        "unable_to_speed_up": "Unable to speed up transaction"
      },
      "transaction": {
        "alert": {
          "authentication": "Authentication Failed",
          "cancelled_transaction": "Failed to send cancelled transaction to WalletConnect",
          "connection_expired": "Connection Expired",
          "failed_sign_message": "Failed to sign message",
          "failed_transaction": "Failed to send transaction",
          "failed_transaction_status": "Failed to send failed transaction status",
          "invalid_transaction": "Invalid transaction",
          "please_go_back_and_reconnect": "Please go back to the dapp and reconnect it to your wallet",
          "transaction_status": "Failed to send transaction status"
        },
        "checkboxes": {
          "clear_profile_information": "Clear profile information",
          "point_name_to_recipient": "Point this name to the recipient’s wallet address",
          "transfer_control": "Transfer control to the recipient",
          "has_a_wallet_that_supports": "The person I’m sending to has a wallet that supports %{networkName}",
          "im_not_sending_to_an_exchange": "I’m not sending to an exchange"
        },
        "complete_checks": "Complete checks",
        "ens_configuration_options": "ENS configuration options",
        "confirm": "Confirm transaction",
        "max": "Max",
        "placeholder_title": "Placeholder",
        "request": "Transaction Request",
        "send": "Send Transaction",
        "sending_title": "Sending"
      },
      "wallet_connect": {
        "error": "Error initializing with WalletConnect",
        "failed_to_disconnect": "Failed to disconnect all WalletConnect sessions",
        "failed_to_send_request_status": "Failed to send request status to WalletConnect.",
        "missing_fcm": "Unable to initialize WalletConnect: missing push notification token. Please try again.",
        "walletconnect_session_has_expired_while_trying_to_send": "WalletConnect session has expired while trying to send request status. Please reconnect."
      },
      "wallet_title": "Wallet"
    },
    "walletconnect": {
      "available_networks": "Available Networks",
      "change_network": "Change Network",
      "connected_apps": "Connected apps",
      "disconnect": "Disconnect",
      "go_back_to_your_browser": "Go back to your browser",
      "paste_uri": {
        "button": "Paste session URI",
        "message": "Paste WalletConnect URI below",
        "title": "New WalletConnect Session"
      },
      "scam": {
        "heads_up_title": "Heads up!",
        "ignore_this_request": "Ignore This Request",
        "we_found_this_website_in_a_list": "We found this website in a list of malicious crypto scams.\n\n We recommend that you ignore this request and stop using this website immediately"
      },
      "switch_network": "Switch Network",
      "switch_wallet": "Switch Wallet",
      "titles": {
        "connect": "You're connected!",
        "reject": "Connection canceled",
        "sign": "Message signed!",
        "sign_canceled": "Transaction canceled!",
        "transaction_canceled": "Transaction canceled!",
        "transaction_sent": "Transaction sent!"
      },
      "unknown_application": "Unknown Application",
      "connection_failed": "Connection failed",
      "failed_to_connect_to": "Failed to connect to %{appName}",
      "go_back": "Go back",
      "requesting_network": "Requesting %{num} network",
      "requesting_networks": "Requesting %{num} networks",
      "unknown_dapp": "Unknown Dapp",
      "unknown_url": "Unknown URL"
    },
    "warning": {
      "user_is_offline": "Connection offline, please check your internet connection",
      "user_is_online": "Connected! You're back online"
    }
  }
}<|MERGE_RESOLUTION|>--- conflicted
+++ resolved
@@ -1556,18 +1556,15 @@
           "description": "Press both buttons to enable blind signing for transactions. If the device displays Enabled, you're good to go."
         }
       },
-<<<<<<< HEAD
       "unlock_ledger": "Unlock Ledger",
       "open_eth_app": "Open the ETH app",
       "open_eth_app_description": "The Ethereum app needs to be open on your Ledger to proceed with the transaction.",
-      "enter_passcode": "Enter your passcode to unlock your Ledger. Once unlocked, open the Ethereum app by pressing both buttons at once."
-=======
+      "enter_passcode": "Enter your passcode to unlock your Ledger. Once unlocked, open the Ethereum app by pressing both buttons at once.",
       "errors": {
         "off_or_locked": "Make sure your device is unlocked",
         "no_eth_app": "Open the Eth App on your device",
         "unknown": "Unknown Error, close and reopen this sheet"
       }
->>>>>>> e69e9743
     },
     "wallet": {
       "action": {
