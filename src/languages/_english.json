--- conflicted
+++ resolved
@@ -46,7 +46,6 @@
         "testnet_label": "Your testnet transaction history starts now!"
       }
     },
-<<<<<<< HEAD
     "avatar_builder": {
       "emoji_categories": {
         "activities": "Activities",
@@ -87,9 +86,6 @@
         "enter_backup": "Enter backup password",
         "enter_backup_description": "To add this wallet to your %{cloudPlatformName} backup, enter your existing backup password"
       },
-=======
-    "back_up": {
->>>>>>> d8184031
       "manual": {
         "label": "Your secret phrase",
         "pkey": {
@@ -102,7 +98,6 @@
           "save_them": "Write them down or save them in your password manager.",
           "these_keys": "These words are the keys to your wallet!"
         }
-<<<<<<< HEAD
       },
       "restore_cloud": {
         "backup_password_placeholder": "Backup Password",
@@ -132,8 +127,6 @@
           "description": "Watch a public address or ENS name",
           "label": "Watch an Ethereum address"
         }
-=======
->>>>>>> d8184031
       }
     },
     "button": {
@@ -149,15 +142,11 @@
         "insufficient_eth": "Insufficient ETH",
         "insufficient_funds": "Insufficient Funds",
         "insufficient_liquidity": "Insufficient Liquidity",
-<<<<<<< HEAD
-=======
         "invalid_fee": "Invalid Fee",
->>>>>>> d8184031
         "swap": "Hold to Swap",
         "swap_anyway": "Swap Anyway",
         "view_details": "View Details",
         "withdraw": "Hold to Withdraw"
-<<<<<<< HEAD
       },
       "connect_walletconnect": "Use WalletConnect",
       "delete": "Delete",
@@ -183,6 +172,7 @@
       "offline": "Offline",
       "ok": "OK",
       "okay": "Okay",
+      "paste": "Paste",
       "paste_address": "Paste",
       "paste_seed_phrase": "Paste",
       "pin": "Pin",
@@ -318,7 +308,7 @@
           }
         },
         "no_price_data": "No price data",
-        "token_pool": "%{tokenName} Poll"
+        "token_pool": "%{tokenName} Pool"
       },
       "liquidity_pool": {
         "annualized_fees": "Annualized fees",
@@ -368,50 +358,6 @@
       "address": {
         "long_placeholder": "Name, ENS, or address",
         "short_placeholder": "ENS or address"
-=======
-      },
-      "connect_walletconnect": "Use WalletConnect",
-      "delete": "Delete",
-      "disconnect_account": "Log Out",
-      "donate": "Donate ETH",
-      "done": "Done",
-      "edit": "Edit",
-      "exchange": "Exchange",
-      "exchange_again": "Exchange Again",
-      "exchange_search_uniswap": "Search Uniswap",
-      "go_back": "Go Back",
-      "hide": "Hide",
-      "import": "Import",
-      "learn_more": "Learn more",
-      "less": "Less",
-      "loading": "Loading",
-      "notify_me": "Get notified",
-      "offline": "Offline",
-      "ok": "OK",
-      "okay": "Okay",
-      "paste": "Paste",
-      "pin": "Pin",
-      "proceed": "Proceed",
-      "receive": "Receive",
-      "send": "Send",
-      "send_another": "Send Another",
-      "share": "Share",
-      "swap": "Swap",
-      "try_again": "Try again",
-      "unhide": "Unhide",
-      "unpin": "Unpin",
-      "view": "View"
-    },
-    "cloud": {
-      "backup_success": "Your wallet has been backed up successfully!"
-    },
-    "contacts": {
-      "options": {
-        "add": "Add Contact",
-        "cancel": "Cancel",
-        "delete": "Delete Contact",
-        "edit": "Edit Contact"
->>>>>>> d8184031
       }
     },
     "homepage": {
@@ -503,17 +449,6 @@
       "web3_unknown_network": "Unknown network, please switch to another one"
     },
     "modal": {
-<<<<<<< HEAD
-      "approve_tx": "Approve transaction on {{walletType}}",
-      "confirm_tx": "Confirm transaction from {{walletName}}",
-      "default_wallet": " Wallet",
-      "deposit_dropdown_label": "Exchange my",
-      "deposit_input_label": "Pay",
-      "donate_title": "Send from {{walletName}} to Balance Manager",
-      "exchange_fee": "Exchange Fee",
-      "exchange_max": "Exchange max",
-      "exchange_title": "Exchange from {{walletName}}",
-=======
       "approve_tx": "Approve transaction on %{walletType}",
       "back_up": {
         "alerts": {
@@ -557,7 +492,6 @@
       "exchange_fee": "Exchange Fee",
       "exchange_max": "Exchange max",
       "exchange_title": "Exchange from %{walletName}",
->>>>>>> d8184031
       "gas_average": "Average",
       "gas_fast": "Fast",
       "gas_fee": "Fee",
@@ -571,15 +505,9 @@
       "invalid_address": "Invalid Address",
       "new": "New",
       "previous_short": "Prev.",
-<<<<<<< HEAD
-      "receive_title": "Receive to {{walletName}}",
-      "send_max": "Send max",
-      "send_title": "Send from {{walletName}}",
-=======
       "receive_title": "Receive to %{walletName}",
       "send_max": "Send max",
       "send_title": "Send from %{walletName}",
->>>>>>> d8184031
       "tx_confirm_amount": "Amount",
       "tx_confirm_fee": "Transaction Fee",
       "tx_confirm_recipient": "Recipient",
@@ -608,8 +536,6 @@
         "address_copied_to_clipboard": "Address copied to clipboard"
       }
     },
-<<<<<<< HEAD
-=======
     "pools": {
       "deposit": "Deposit",
       "withdraw": "Withdraw"
@@ -617,11 +543,11 @@
     "savings": {
       "deposit": "Deposit",
       "earnings": {
-        "100_year": "100-Year",
+        "5_year": "5-Year",
         "10_year": "10-Year",
         "20_year": "20-Year",
         "50_year": "50-Year",
-        "5_year": "5-Year",
+        "100_year": "100-Year",
         "est": "Est.",
         "label": "Earnings",
         "monthly": "Monthly",
@@ -654,15 +580,12 @@
       "review": "Review Rainbow",
       "theme": "Theme"
     },
->>>>>>> d8184031
     "subscribe_form": {
       "email_already_subscribed": "Sorry, you've already signed up with this email",
       "generic_error": "Oops, something went wrong",
       "sending": "Sending...",
       "successful": "Check your email",
       "too_many_signup_request": "Too many signup requests, please try again later"
-<<<<<<< HEAD
-=======
     },
     "swap": {
       "choose_token": "Choose Token",
@@ -698,7 +621,6 @@
           "title": "Low gas price–transaction might get stuck!"
         }
       }
->>>>>>> d8184031
     },
     "time": {
       "days": {
@@ -774,20 +696,6 @@
         "reject": "Reject",
         "send": "Send",
         "to": "To",
-<<<<<<< HEAD
-        "value": "Value"
-      },
-      "assets": {
-        "no_price": "Small Balances"
-      },
-      "authenticate": {
-        "please": "Please authenticate",
-        "please_seed_phrase": "Please authenticate to view private key"
-      },
-      "change_wallet": {
-        "balance_eth": "%{balanceEth} ETH",
-        "watching": "Watching"
-=======
         "unhide": "Unhide",
         "unpin": "Unpin",
         "value": "Value",
@@ -820,7 +728,10 @@
       "authenticate": {
         "please": "Please authenticate",
         "please_seed_phrase": "Please authenticate to view private key"
->>>>>>> d8184031
+      },
+      "change_wallet": {
+        "balance_eth": "%{balanceEth} ETH",
+        "watching": "Watching"
       },
       "copy_address": "Copy Address",
       "feedback": {
@@ -837,10 +748,7 @@
         "warning": "This is alpha software.",
         "welcome": "Welcome to Rainbow"
       },
-<<<<<<< HEAD
-=======
       "label": "Wallets",
->>>>>>> d8184031
       "loading": {
         "error": "There has been an error loading the wallet. Please kill the app and retry.",
         "message": "Loading"
@@ -863,8 +771,6 @@
         "please_enable_body": "It looks like you are using WalletConnect. Please enable push notifications to be notified of transaction requests from WalletConnect.",
         "please_enable_title": "Rainbow would like to send you push notifications"
       },
-<<<<<<< HEAD
-=======
       "restore": {
         "phrase_key": {
           "description": "Use your secret phrase from Rainbow or another crypto wallet",
@@ -875,7 +781,6 @@
           "label": "Watch an Ethereum address"
         }
       },
->>>>>>> d8184031
       "settings": {
         "copy_address": "Copy address",
         "copy_address_capitalized": "Copy Address",
@@ -901,8 +806,6 @@
       "wallet_connect": {
         "error": "Error initializing with WalletConnect",
         "missing_fcm": "Unable to initialize WalletConnect: missing push notification token. Please try again."
-<<<<<<< HEAD
-=======
       }
     },
     "walletconnect": {
@@ -910,7 +813,6 @@
         "button": "Paste session URI",
         "message": "Paste WalletConnect URI below",
         "title": "New WalletConnect Session"
->>>>>>> d8184031
       }
     },
     "warning": {
