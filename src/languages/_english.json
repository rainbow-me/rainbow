{
  "translation": {
    "account": {
      "hide": "Hide",
      "label_24h": "24h",
      "label_asset": "Asset",
      "label_price": "Price",
      "label_quantity": "Quantity",
      "label_status": "Status",
      "label_total": "Total",
      "low_market_value": "with low market value",
      "no_market_value": "with no market value",
      "show": "Show",
      "show_all": "Show all",
      "show_less": "Show less",
      "tab_balances": "Balances",
      "tab_balances_empty_state": "Balance",
      "tab_balances_tooltip": "Ethereum and Token Balances",
      "tab_collectibles": "Collectibles",
      "tab_interactions": "Interactions",
      "tab_interactions_tooltip": "Smart Contract Interactions",
      "tab_investments": "Pools",
      "tab_savings": "Savings",
      "tab_transactions": "Transactions",
      "tab_transactions_tooltip": "Transactions and Token Transfers",
      "tab_uniquetokens": "Unique Tokens",
      "tab_uniquetokens_tooltip": "Unique Tokens",
      "token": "token",
      "tokens": "tokens",
      "tx_failed": "Failed",
      "tx_fee": "Fee",
      "tx_from": "From",
      "tx_from_lowercase": "from",
      "tx_hash": "Transaction Hash",
      "tx_pending": "Pending",
      "tx_received": "Received",
      "tx_self": "Self",
      "tx_sent": "Sent",
      "tx_timestamp": "Timestamp",
      "tx_to": "To",
      "tx_to_lowercase": "to",
      "unknown_token": "Unknown Token"
    },
    "activity_list": {
      "empty_state": {
        "default_label": "No transactions yet",
        "recycler_label": "No transactions yet",
        "testnet_label": "Your testnet transaction history starts now!"
      }
    },
    "add_funds": {
      "eth": {
        "or_send_eth": "or send ETH to your wallet",
        "send_from_another_source": "Send from Coinbase or another exchange—or ask a friend!"
      },
      "limit_left_this_week": "$%{remainingLimit} left this week",
      "limit_left_this_year": "$%{remainingLimit} left this year",
      "test_eth": {
        "add_from_faucet": "Add from faucet",
        "or_send_test_eth": "or send test ETH to your wallet",
        "request_test_eth": "Request test ETH through the %{testnetName} faucet",
        "send_test_eth_from_another_source": "Send test ETH from another %{testnetName} wallet—or ask a friend!"
      },
      "to_get_started_android": "To get started, buy some ETH",
      "to_get_started_ios": "To get started, buy some ETH with Apple Pay",
      "weekly_limit_reached": "Weekly limit reached",
      "yearly_limit_reached": "Yearly limit reached"
    },
    "avatar_builder": {
      "emoji_categories": {
        "activities": "Activities",
        "animals": "Animals & Nature",
        "flags": "Flags",
        "food": "Food & Drink",
        "objects": "Objects",
        "smileys": "Smileys & People",
        "symbols": "Symbols",
        "travel": "Travel & Places"
      }
    },
    "back_up": {
      "already_backed_up": {
        "backed_up": "Backed up",
        "backed_up_manually": "Backed up manually",
        "backed_up_message": "Your wallet is backed up",
        "imported": "Imported",
        "imported_message": "Your wallet was imported"
      },
      "backup_deleted_successfully": "Backups Deleted Successfully",
      "cloud": {
        "back_up_to_platform": "Back up to %{cloudPlatformName}",
        "manage_platform_backups": "Manage %{cloudPlatformName} Backups",
        "password": {
          "a_password_youll_remember": "Please use a password you'll remember.",
          "backup_password": "Backup Password",
          "choose_a_password": "Choose a password",
          "confirm_backup": "Confirm Backup",
          "confirm_password": "Confirm password",
          "confirm_placeholder": "Confirm Password",
          "it_cant_be_recovered": "It can't be recovered!",
          "minimum_characters": "Minimum %{minimumLength} characters",
          "passwords_dont_match": "Passwords don't match",
          "strength": {
            "level1": "Weak password",
            "level2": "Good password",
            "level3": "Great password",
            "level4": "Strong password"
          },
          "use_a_longer_password": "Use a longer password"
        }
      },
      "confirm_password": {
        "add_to_cloud_platform": "Add to %{cloudPlatformName} Backup",
        "backup_password_placeholder": "Backup Password",
        "confirm_backup": "Confirm Backup",
        "enter_backup_description": "To add this wallet to your %{cloudPlatformName} backup, enter your existing backup password",
        "enter_backup_password": "Enter backup password"
      },
      "explainers": {
        "backup": "Don't forget this password! It is separate from your %{cloudPlatformName} password, and you should save it in a secure location.\n\nYou will need it in order to restore your wallet from the backup in the future.",
        "if_lose_cloud": "If you lose this device, you can recover your encrypted wallet backup from %{cloudPlatformName}.",
        "if_lose_imported": "If you lose this device, you can restore your wallet with the key you originally imported.",
        "if_lose_manual": "If you lose this device, you can restore your wallet with the secret phrase you saved."
      },
      "manual": {
        "label": "Your secret phrase",
        "pkey": {
          "confirm_save": "I’ve saved my key",
          "save_them": "Copy it and save it in your password manager, or in another secure spot.",
          "these_keys": "This is the key to your wallet!"
        },
        "seed": {
          "confirm_save": "I’ve saved these words",
          "save_them": "Write them down or save them in your password manager.",
          "these_keys": "These words are the keys to your wallet!"
        }
      },
      "needs_backup": {
        "back_up_your_wallet": "Back up your wallet",
        "dont_risk": "Don't risk your money! Back up your wallet so you can recover it if you lose this device.",
        "not_backed_up": "Not backed up"
      },
      "restore_cloud": {
        "backup_password_placeholder": "Backup Password",
        "confirm_backup": "Confirm Backup",
        "enter_backup_password": "Enter backup password",
        "enter_backup_password_description": "To restore your wallet, enter the backup password you created",
        "error_while_restoring": "Error while restoring backup",
        "incorrect_password": "Incorrect Password",
        "restore_from_cloud_platform": "Restore from %{cloudPlatformName}"
      },
      "secret": {
        "anyone_who_has_these": "Anyone who has these words can access your entire wallet!",
        "biometrically_secured": "Your account has been secured with biometric data, like fingerprint or face identification. To see your recovery phrase, turn on biometrics in your phone’s settings.",
        "copy_to_clipboard": "Copy to clipboard",
        "for_your_eyes_only": "For your eyes only",
        "private_key_title": "Private Key",
        "secret_phrase_title": "Secret Phrase",
        "show_recovery": "Show Recovery %{typeName}",
        "view_private_key": "View private key",
        "view_secret_phrase": "View secret phrase",
        "you_need_to_authenticate": "You need to authenticate in order to access your recovery %{typeName}"
      }
    },
    "button": {
      "add": "Add",
      "add_cash": "Add Cash",
      "add_to_list": "Add to List",
      "all": "All",
      "attempt_cancellation": "Attempt Cancellation",
      "buy_eth": "Buy Ethereum",
      "cancel": "Cancel",
      "close": "Close",
      "confirm": "Confirm",
      "confirm_exchange": {
        "deposit": "Hold to Deposit",
        "enter_amount": "Enter an Amount",
        "fetching_quote": "Fetching Quote",
        "insufficient_eth": "Insufficient ETH",
        "insufficient_bnb": "Insufficient BNB",
        "insufficient_funds": "Insufficient Funds",
        "insufficient_liquidity": "􀅵 Insufficient Liquidity",
        "no_route_found": "􀅵 No route found",
        "insufficient_matic": "Insufficient MATIC",
        "insufficient_token": "Insufficient %{tokenName}",
        "invalid_fee": "Invalid Fee",
        "invalid_fee_lowercase": "Invalid fee",
        "loading": "Loading...",
        "no_quote_available": "􀅵 No Quote Available",
        "review": "Review",
        "submitting": "Submitting",
        "swap": "Hold to Swap",
        "bridge": "Hold to Bridge",
        "swap_anyway": "Swap Anyway",
        "symbol_balance_too_low": "%{symbol} balance too low",
        "view_details": "View Details",
        "withdraw": "Hold to Withdraw"
      },
      "connect": "Connect",
      "connect_walletconnect": "Use WalletConnect",
      "continue": "Continue",
      "delete": "Delete",
      "disconnect_account": "Log Out",
      "donate": "Donate ETH",
      "done": "Done",
      "edit": "Edit",
      "exchange": "Exchange",
      "exchange_again": "Exchange Again",
      "exchange_search_placeholder": "Search tokens",
      "exchange_search_placeholder_network": "Search tokens on %{network}",
      "go_back": "Go Back",
      "go_back_lowercase": "Go back",
      "got_it": "Got it",
      "hide": "Hide",
      "hold_to_authorize": {
        "authorizing": "Authorizing",
        "hold_keyword": "Hold",
        "tap_keyword": "Tap"
      },
      "hold_to_send": "Hold to Send",
      "import": "Import",
      "learn_more": "Learn more",
      "less": "Less",
      "loading": "Loading",
      "more": "More",
      "my_qr_code": "My QR Code",
      "no_thanks": "No thanks",
      "notify_me": "Get notified",
      "offline": "Offline",
      "ok": "OK",
      "okay": "Okay",
      "paste": "Paste",
      "paste_address": "Paste",
      "paste_seed_phrase": "Paste",
      "pin": "Pin",
      "proceed": "Proceed",
      "proceed_anyway": "Proceed Anyway",
      "receive": "Receive",
      "remove": "Remove",
      "save": "Save",
      "send": "Send",
      "send_another": "Send Another",
      "share": "Share",
      "swap": "Swap",
      "try_again": "Try again",
      "unhide": "Unhide",
      "unpin": "Unpin",
      "view": "View",
      "watch_this_wallet": "Watch this Wallet",
      "hidden": "Hidden"
    },
    "cards": {
      "dpi": {
        "title": "DeFi Pulse Index",
        "body": "All the top decentralized finance tokens in one. Track the industry.",
        "view": "View"
      },
      "ens_create_profile": {
        "title": "Create your ENS profile",
        "body": "Replace your wallet address with a profile owned entirely by you."
      },
      "ens_search": {
        "mini_title": "ENS",
        "title": "Register a .eth name"
      },
      "eth": { "today": "today" },
      "gas": {
        "average": "Average",
        "gwei": "Gwei",
        "high": "High",
        "loading": "Loading…",
        "low": "Low",
        "network_fees": "Network fees",
        "surging": "Surging",
        "very_low": "Very low"
      },
      "learn": {
        "learn": "Learn",
        "cards": {
          "get_started": {
            "title": "Get Started with Rainbow",
            "description": "Welcome to Rainbow! We're so glad you're here. Weve created this guide to help with the basics of Rainbow and get you started on your new Web3 and Ethereum journey."
          },
          "backups": {
            "title": "The Importance of Backups",
            "description": "Keeping your wallet safe, secure, and backed up is essential to wallet ownership. Here we’ll chat about why it’s important to backup your wallet and the different methods that you can backup with."
          },
          "crypto_and_wallets": {
            "title": "Crypto and Wallets",
            "description": "On a really simple level, a wallet is just a personal and unique cryptographic key (as shown below). Wallet apps like Rainbow are user interfaces that allow you to create, store, and manage cryptographic keys without having to have technical skills or knowledge."
          },
          "protect_wallet": {
            "title": "Protect Your Wallet",
            "description": "One of the best parts of having an Ethereum wallet like Rainbow is that you are in total control of your money. Unlike a bank account from Wells Fargo or a crypto exchange like Coinbase, we do not hold your assets on your behalf."
          },
          "connect_to_dapp": {
            "title": "Connect to a Website or App",
            "description": "Now that you have an Ethereum wallet, you can login to certain websites using it. Instead of creating new accounts and passwords for every website you interact with, you'll just connect your wallet instead."
          },
          "avoid_scams": {
            "title": "Avoid Crypto Scams",
            "description": "Here at Rainbow, one of our goals is to make exploring the new world of Ethereum fun, friendly, and safe. You know what's not any of those things? Scams. They're mean, and no one likes them. We want to help you avoid them, so we wrote this brief guide to help you do exactly that!"
          },
          "understanding_web3": {
            "title": "Understanding Web3",
            "description": "The internet has been evolving ever since it was created, and it has been through many eras. Web1 started during the 1990s, and it was a period marked by people connecting to the internet and reading what was there, but not publishing or contributing themselves."
          },
          "manage_connections": {
            "title": "Manage Connections and Networks",
            "description": "Many of the websites or applications you connect your wallet to require you to be using a specific network. Currently, most websites use the main Ethereum network and new connections to your wallet usually default to this network."
          },
          "supported_networks": {
            "title": "Supported Networks",
            "description": "Up until recently, Rainbow and many other blockchain projects have only been compatible with Ethereum—the world's public decentralized ledger. Ethereum is extremely secure and highly reliable, but it isn't always well suited for speed and efficiency."
          },
          "collect_nfts": {
            "title": "Collect NFTs on OpenSea",
            "description": "NFTs are digital collectibles that can be owned and traded. The acronym \"NFT\" stands for non-fungible token, and they can come in the form of anything from digital trading cards to digital art. There are even NFTs that act like certificates of authenticity for physical items."
          }
        },
        "categories": {
          "essentials": "Essentials",
          "staying_safe": "Staying Safe",
          "beginners_guides": "Beginner's Guides",
          "blockchains_and_fees": "Blockchains and Fees",
          "what_is_web3": "What is Web3?",
          "apps_and_connections": "Apps and Connections",
          "navigating_your_wallet": "Navigating your Wallet"
        }
      },
      "receive": {
        "receive_assets": "Receive assets",
        "copy_address": "Copy Address",
        "description": "You can also long press your\naddress above to copy it."
      }
    },
    "cloud": {
      "backup_success": "Your wallet has been backed up successfully!"
    },
    "contacts": {
      "contact_row": {
        "balance_eth": "%{balanceEth} ETH"
      },
      "contacts_title": "Contacts",
      "input_placeholder": "Name",
      "my_wallets": "My wallets",
      "options": {
        "add": "Add Contact",
        "cancel": "Cancel",
        "delete": "Delete Contact",
        "edit": "Edit Contact",
        "view": "View Profile"
      },
      "send_header": "Send",
      "suggestions": "Suggestions",
      "to_header": "To",
      "watching": "Watching"
    },
    "deeplinks": {
      "couldnt_recognize_url": "Uh oh! We couldn’t recognize this URL!",
      "tried_to_use_android": "Tried to use Android bundle",
      "tried_to_use_ios": "Tried to use iOS bundle"
    },
    "developer_settings": {
      "alert": "Alert",
      "applied": "APPLIED",
      "backups_deleted_successfully": "Backups deleted successfully",
      "clear_async_storage": "Clear async storage",
      "clear_image_cache": "Clear Image Cache",
      "clear_image_metadata_cache": "Clear Image Metadata Cache",
      "clear_local_storage": "Clear local storage",
      "clear_mmkv_storage": "Clear MMKV storage",
      "connect_to_hardhat": "Connect to hardhat",
      "crash_app_render_error": "Crash app (render error)",
      "enable_testnets": "Enable Testnets",
      "installing_update": "Installing update",
      "no_update": "No update",
      "not_applied": "NOT APPLIED",
      "notifications_debug": "Notifications Debug",
      "remove_all_backups": "Remove all backups",
      "reset_keychain": "Reset Keychain",
      "restart_app": "Restart app",
      "reset_experimental_config": "Reset experimental config",
      "status": "Status",
      "sync_codepush": "Sync codepush"
    },
    "discover": {
      "lists": {
        "lists_title": "Lists",
        "this_list_is_empty": "This list is empty!"
      },
      "pulse": {
        "pulse_description": "All the top DeFi tokens in one",
        "today_suffix": "today",
        "trading_at_prefix": "Trading at"
      },
      "search": {
        "profiles": "Profiles",
        "search_ethereum": "Search all of Ethereum",
        "search_ethereum_short": "Search Ethereum"
      },
      "strategies": {
        "strategies_title": "Strategies",
        "yearn_finance_description": "Smart yield strategies from yearn.finance"
      },
      "title_discover": "Discover",
      "title_search": "Search",
      "top_movers": {
        "disabled_testnets": "Top movers are disabled on Testnets",
        "top_movers_title": "Top Movers"
      },
      "uniswap": {
        "data": {
          "annualized_fees": "Annualized fees",
          "pool_size": "Pool size",
          "profit_30_days": "30d profit",
          "volume_24_hours": "24h volume"
        },
        "disabled_testnets": "Pools are disabled on Testnets",
        "error_loading_uniswap": "There was an error loading Uniswap pool data",
        "show_more": "Show more",
        "title_pools": "Uniswap Pools"
      }
    },
    "error_boundary": {
      "error_boundary_oops": "Oops!",
      "restart_rainbow": "Restart Rainbow",
      "something_went_wrong": "Something went wrong.",
      "wallets_are_safe": "Don't worry, your wallets are safe! Just restart the app to get back to business."
    },
    "exchange": {
      "coin_row": {
        "expires_in": "Expires in %{minutes}m",
        "from_divider": "from",
        "to_divider": "to",
        "view_on": "View on %{blockExplorerName}",
        "view_on_etherscan": "View on Etherscan"
      },
      "flip": "Flip",
      "max": "Max",
      "movers": {
        "loser": "Loser",
        "mover": "Mover"
      },
      "long_wait": {
        "prefix": "Long Wait",
        "time": "Up to %{estimatedWaitTime} to swap"
      },
      "no_results": {
        "description": "Some tokens don't have enough liquidity to perform a successful swap.",
        "description_l2": "Some tokens don't have enough layer 2 liquidity to perform a successful swap.",
        "description_no_assets": "You don't have any tokens to %{action}.",
        "nothing_found": "Nothing found",
        "nothing_here": "Nothing here!",
        "nothing_to_send": "Nothing to send"
      },
      "price_impact": {
        "losing_prefix": "Losing",
        "small_market": "Small Market",
        "label": "Possible loss"
      },
      "source": {
        "rainbow": "Auto",
        "0x": "0x",
        "1inch": "1inch"
      },
      "settings": "Settings",
      "use_defaults": "Use Defaults",
      "done": "Done",
      "losing": "Losing",
      "high": "High",
      "slippage_tolerance": "Max Slippage",
      "source_picker": "Route Swaps via",
      "use_flashbots": "Use Flashbots",
      "swapping_for_prefix": "Swapping for",
      "view_details": "View Details",
      "token_sections": {
        "bridgeTokenSection": "􀊝 Bridge",
        "crosschainMatchSection": "􀤆 On other networks",
        "favoriteTokenSection": "􀋃 Favorites",
        "lowLiquidityTokenSection": "􀇿 Low Liquidity",
        "unverifiedTokenSection": "􀇿 Unverified",
        "verifiedTokenSection": "􀇻 Verified",
        "unswappableTokenSection": "􀘰 No trade routes"
      }
    },
    "expanded_state": {
      "asset": {
        "about_asset": "About %{assetName}",
        "balance": "Balance",
        "get_asset": "Get %{assetSymbol}",
        "market_cap": "Market cap",
        "read_more_button": "Read more",
        "available_networks": "Available on %{availableNetworks} networks",
        "available_network": "Available on the %{availableNetwork} network",
        "available_networkv2": "Also available on %{availableNetwork}",
        "social": {
          "facebook": "Facebook",
          "homepage": "Homepage",
          "reddit": "Reddit",
          "telegram": "Telegram",
          "twitter": "Twitter"
        },
        "uniswap_liquidity": "Uniswap liquidity",
        "value": "Value",
        "volume_24_hours": "24h volume"
      },
      "chart": {
        "all_time": "All Time",
        "date": {
          "months": {
            "month_00": "Jan",
            "month_01": "Feb",
            "month_02": "Mar",
            "month_03": "Apr",
            "month_04": "May",
            "month_05": "Jun",
            "month_06": "Jul",
            "month_07": "Aug",
            "month_08": "Sep",
            "month_09": "Oct",
            "month_10": "Nov",
            "month_11": "Dec"
          }
        },
        "no_price_data": "No price data",
        "past_timespan": "Past %{formattedTimespan}",
        "today": "Today",
        "token_pool": "%{tokenName} Pool"
      },
      "contact_profile": {
        "name": "Name"
      },
      "liquidity_pool": {
        "annualized_fees": "Annualized fees",
        "fees_earned": "Fees earned",
        "half": "Half",
        "pool_makeup": "Pool makeup",
        "pool_shares": "Pool shares",
        "pool_size": "Pool size",
        "pool_volume_24h": "24h pool volume",
        "total_value": "Total value",
        "underlying_tokens": "Underlying tokens"
      },
      "nft_brief_token_info": {
        "for_sale": "For sale",
        "last_sale": "Last sale price"
      },
      "supported_countries": {
        "supported_countries": "Supported Countries",
        "us_except": "United States (except Texas and New York)"
      },
      "swap": {
        "swap": "Swap",
        "bridge": "Bridge",
        "flashbots_protect": "Flashbots Protect",
        "losing": "Losing",
        "on": "On",
        "price_impact": "Price impact",
        "price_row_per_token": "per",
        "slippage_message": "This is a small market, so you’re getting a bad price. Try a smaller trade!",
        "swapping_via": "Swapping via",
        "unicorn_one": "that unicorn one",
        "uniswap_v2": "Uniswap v2",
        "view_on": "View on %{blockExplorerName}",
        "network_switcher": "Swapping on the %{network} network",
        "settling_time": "Estimated settling time",
        "swap_max_alert": {
          "title": "Are you sure?",
          "message": "You are about to swap all the %{inputCurrencyAddress} available in your wallet. If you want to swap back to %{inputCurrencyAddress}, you may not be able to afford the fee.\n\nWould you like to auto adjust the balance to leave some %{inputCurrencyAddress}?",
          "no_thanks": "No thanks",
          "auto_adjust": "Auto adjust"
        },
        "swap_max_insufficient_alert": {
          "title": "Insufficient %{symbol}",
          "message": "You have insufficient %{symbol} to cover the fees to swap the maximum amount."
        }
      },
      "swap_details": {
        "exchange_rate": "Exchange rate",
        "rainbow_fee": "Included Rainbow fee",
        "refuel": "Extra network tokens",
        "review": "Review",
        "show_details": "More details",
        "hide_details": "Hide details",
        "price_impact": "Difference in value",
        "minimum_received": "Minimum received",
        "maximum_sold": "Maximum sold",
        "token_contract": "%{token} contract",
        "number_of_exchanges": "%{number} Exchanges",
        "number_of_steps": "%{number} Steps",
        "input_exchange_rate": "1 %{inputSymbol} for %{executionRate} %{outputSymbol}",
        "output_exchange_rate": "1 %{outputSymbol} for %{executionRate} %{inputSymbol}"
      },
      "token_index": {
        "get_token": "Get %{assetSymbol}",
        "makeup_of_token": "Makeup of 1 %{assetSymbol}",
        "underlying_tokens": "Underlying tokens"
      },
      "unique": {
        "save": {
          "access_to_photo_library_was_denied": "Access to photo library was denied",
          "failed_to_save_image": "Failed to save Image",
          "image_download_permission": "Image Download Permission",
          "nft_image": "NFT image",
          "your_permission_is_required": "Your permission is required to save images to your device"
        }
      },
      "unique_expanded": {
        "about": "About %{assetFamilyName}",
        "attributes": "Attributes",
        "collection_website": "Collection Website",
        "configuration": "Configuration",
        "copy": "Copy",
        "copy_token_id": "Copy Token ID",
        "description": "Description",
        "discord": "Discord",
        "edit": "Edit",
        "expires_in": "Expires in",
        "expires_on": "Expires on",
        "floor_price": "Floor price",
        "for_sale": "For sale",
        "in_showcase": "In Showcase",
        "last_sale_price": "Last sale price",
        "manager": "Manager",
        "open_in_web_browser": "Open in Web Browser",
        "owner": "Owner",
        "profile_info": "Profile Info",
        "properties": "Properties",
        "registrant": "Registrant",
        "resolver": "Resolver",
        "save_to_photos": "Save to Photos",
        "set_primary_name": "Set as my ENS name",
        "share_token_info": "Share %{uniqueTokenName} Info",
        "showcase": "Showcase",
        "toast_added_to_showcase": "Added to showcase",
        "toast_removed_from_showcase": "Removed from showcase",
        "twitter": "Twitter",
        "view_all_with_property": "View All with Property",
        "view_collection": "View Collection",
        "view_on_marketplace": "View on Marketplace...",
        "view_on_block_explorer": "View on %{blockExplorerName}",
        "view_on_marketplace_name": "View on %{marketplaceName}",
        "view_on_platform": "View on %{platform}",
        "view_on_web": "View on Web",
        "hide": "Hide",
        "unhide": "Unhide"
      }
    },
    "explain": {
      "icon_unlock": {
        "smol_text": "You found Treasure! Because you hold a Smolverse NFT, you’ve unlocked a Custom Icon!",
        "optimism_text": "To celebrate NFTs on Optimism, Rainbow and Optimism teamed up to drop a limited edition App Icon for the Optimistic Explorers like you!",
        "zora_text": "A special edition Rainbow Zorb icon that’s made for magical pondering.",
        "golddoge_text": "A limited edition golden Rainbow app icon in celebration of Kabosu's 17th birthday.",
        "raindoge_text": "A limited edition Rainbow app icon in celebration of Kabosu’s 17th birthday.",
        "title": "You've unlocked\nRainbow 􀆄 %{partner}",
        "button": "Snag the icon"
      },
      "output_disabled": {
        "text": "For %{fromNetwork}, Rainbow can't prepare swaps based on the amount of %{outputToken} you'd like to receive. \n\n Try entering the amount of %{inputToken} you’d like to swap instead.",
        "title": "Enter %{inputToken} Instead",
        "title_crosschain": "Enter %{fromNetwork} %{inputToken} Instead",
        "text_crosschain": "Rainbow can't prepare swaps based on the amount of %{outputToken} you'd like to receive. \n\n Try entering the amount of %{inputToken} you’d like to swap instead.",
        "text_bridge": "Rainbow can't prepare a bridge based on the amount of %{outputToken} you'd like to receive at the %{toNetwork} destination. \n\n Try entering the amount of %{fromNetwork} %{inputToken} you’d like to bridge instead.",
        "title_empty": "Choose a Token"
      },
      "available_networks": {
        "text": "%{tokenSymbol} is available on %{networks}. To move %{tokenSymbol} between networks, use a Bridge like Hop.",
        "title_plural": "Available on %{length} Networks",
        "title_singular": "Available on the %{network} Network"
      },
      "arbitrum": {
        "text": "Arbitrum is a Layer 2 network that runs on top of Ethereum, enabling cheaper and faster transactions while still benefiting from the underlying security of Ethereum.\n\nIt bundles lots of transactions together in a \"roll up\" before sending them down to live permanently on Ethereum.",
        "title": "What's Arbitrum?"
      },
      "backup": {
        "title": "Important"
      },
      "base_fee": {
        "text_falling": "\n\nFees are dropping right now!",
        "text_prefix": "The base fee is set by the Ethereum network and changes depending on how busy the network is.",
        "text_rising": "\n\nFees are rising right now! It’s best to use a higher max base fee to avoid a stuck transaction.",
        "text_stable": "\n\nNetwork traffic is stable right now. Have fun!",
        "text_surging": "\n\nFees are unusually high right now! Unless your transaction is urgent, it’s best to wait for fees to drop.",
        "title": "Current base fee"
      },
      "failed_walletconnect": {
        "text": "Uh oh, something went wrong! The site may be experiencing a connection outage. Please try again later or contact the site’s team for more details.",
        "title": "Connection failed"
      },
      "floor_price": {
        "text": "A collection's floor price is the lowest asking price across all the items currently for sale in a collection.",
        "title": "Collection floor price"
      },
      "gas": {
        "text": "This is the \"gas fee\" used by the %{networkName} blockchain to securely validate your transaction.\n\nThis fee varies depending on the complexity of your transaction and how busy the network is!",
        "title": "%{networkName} network fee"
      },
      "max_base_fee": {
        "text": "This is the maximum base fee you’re willing to pay for this transaction.\n\nSetting a higher max base fee prevents your transaction from getting stuck if fees rise.",
        "title": "Max base fee"
      },
      "miner_tip": {
        "text": "The miner tip goes directly to the miner who confirms your transaction on the network.\n\nA higher tip makes your transaction more likely to be confirmed quickly.",
        "title": "Miner tip"
      },
      "optimism": {
        "text": "Optimism is a Layer 2 network that runs on top of Ethereum, enabling cheaper and faster transactions while still benefiting from the underlying security of Ethereum.\n\nIt bundles lots of transactions together in a \"roll up\" before sending them down to live permanently on Ethereum.",
        "title": "What's Optimism?"
      },
      "polygon": {
        "text": "Polygon is a sidechain, a distinct network that runs alongside Ethereum and is compatible with it.\n\nIt allows for cheaper and faster transactions, but unlike Layer 2 networks, Polygon has its own security and consensus mechanisms that differ from Ethereum.",
        "title": "What's Polygon?"
      },
      "bsc": {
        "text": "Binance Smart Chain, or BSC for short, is the blockchain network for the  trading platform Binance. \n\nIt allows for cheaper and faster transactions, but unlike Layer 2 networks, BSC has its own security and consensus mechanisms that differ from Ethereum.",
        "title": "What's Binance Smart Chain?"
      },
      "read_more": "Read More",
      "learn_more": "Learn More",
      "sending_to_contract": {
        "text": "The address you entered is for a smart contract.\n\nExcept for rare situations, you probably shouldn't do this. You could lose your assets or they might go to the wrong place.\n\nDouble check the address, verify it with the recipient, or contact support first.",
        "title": "Hold your horses!"
      },
      "verified": {
        "text": "Tokens with a verified badge mean they have appeared on at least 3 other outside token lists.\n\nAlways do your own research to ensure you are interacting with a token you trust.",
        "title": "Verified Tokens"
      },
      "unverified": {
        "fragment1": "Rainbow surfaces as many tokens as possible, but anyone can create a token, or claim to represent a project with a fake contract. \n\n Please review the ",
        "fragment2": "token contract",
        "fragment3": " and always do research to ensure that you interact with tokens you trust.",
        "title": "%{symbol} is Unverified",
        "go_back": "Go back"
      },
      "obtain_l2_asset": {
        "fragment1": "You'll need to get other tokens on %{networkName} to swap for %{networkName} %{tokenName}. \n\n Bridging tokens to %{networkName} is easy using a bridge like Hop. Still curious? ",
        "fragment2": "Read more",
        "fragment3": " about bridges.",
        "title": "No Tokens on %{networkName}"
      },
      "insufficient_liquidity": {
        "fragment1": "The exchanges don't have enough of the tokens you requested to complete this transaction. \n\n Still curious? ",
        "fragment2": "Read more",
        "fragment3": " about AMMs and token liquidity.",
        "title": "Insufficient Liquidity"
      },
      "no_route_found": {
        "fragment1": "We couldn’t find a route for this swap. ",
        "fragment2": "A route may not exist for this swap, or the amount may be too small.",
        "title": "No routes found"
      },
      "no_quote": {
        "title": "No quote available",
        "text": "We couldn’t find quotes for this swap. This could be because there isn’t enough liquidity to swap or problems with how the token is implemented."
      },
      "cross_chain_swap": {
        "title": "Expect Bridge Delays",
        "text": "This swap may take longer than expected to complete. \n\n Cross-chain swaps require bridging funds to the destination network, and bridges can sometimes take longer than expected to transfer funds. Your funds will remain safe during this time."
      },
      "go_to_hop_with_icon": {
        "text": "Go to the Hop Bridge 􀮶"
      },
      "rainbow_fee": {
        "text": "Rainbow takes a %{feePercentage} fee from swaps. It’s part of what enables us to give you the best Ethereum experience possible."
      },
      "swap_routing": {
        "text": "By default, Rainbow chooses the cheapest route possible for your swap. If you prefer to specifically use either 0x or 1inch, you can do that too.",
        "title": "Swap Routing",
        "still_curious": {
          "fragment1": "Still curious? ",
          "fragment2": "Read more",
          "fragment3": " about our approach to routing swaps."
        }
      },
      "wyre_degradation": {
        "text": "Because of the ongoing Ethereum network upgrade known as \"The Merge,\" our partners have temporarily paused crypto purchasing.",
        "title": "It's happening \nThe Merge is underway",
        "still_curious": {
          "fragment1": "This is a precautionary step to ensure accurate pricing and the safety of user funds. Still curious? ",
          "fragment2": "Learn more",
          "fragment3": ""
        }
      },
      "slippage": {
        "text": "Slippage occurs when the price of a swap changes during the time between you submitting your transaction and its confirmation. \n\nSetting a higher slippage tolerance increases the likelihood your swap will be successful, but may result in you getting a worse price.",
        "title": "Slippage",
        "still_curious": {
          "fragment1": "Still curious? ",
          "fragment2": "Read more",
          "fragment3": " about slippage and how it affects swaps."
        }
      },
      "flashbots": {
        "text": "Flashbots protects your transactions from frontrunning and sandwich attacks which might result in you getting a worse price or your transaction failing.",
        "title": "Flashbots",
        "still_curious": {
          "fragment1": "Still curious? ",
          "fragment2": "Read more",
          "fragment3": " about Flashbots and the protection it offers."
        }
      },
      "swap_refuel": {
        "title": "No %{networkName} %{gasToken} detected",
        "text": "You won’t be able to use %{networkName} without %{networkName} %{gasToken}. We can seamlessly bundle it with this bridge using about $3 of ETH from your wallet.",
        "button": "Add $3 of %{networkName} %{gasToken}"
      },
      "swap_refuel_deduct": {
        "title": "No %{networkName} %{gasToken} detected",
        "text": "You won’t be able to use %{networkName} without %{networkName} %{gasToken}. We can seamlessly bundle it with this bridge using about $3 of ETH subtracted from this swap.",
        "button": "Adjust and add $3 of %{gasToken}"
      },
      "swap_refuel_notice": {
        "title": "No %{networkName} %{gasToken} detected",
        "text": "You won’t be able to use %{networkName} without %{networkName} %{gasToken}. If you go through with this transaction, you won’t be able to swap, bridge or transfer your %{networkName} tokens without adding %{networkName} %{gasToken} to your wallet.",
        "button": "Proceed anyway"
      }
    },
    "fedora": {
      "cannot_verify_bundle": "Cannot verify the bundle! This might be a scam. Installation blocked.",
      "error": "ERROR",
      "fedora": "Fedora",
      "this_will_override_bundle": "This will override your bundle. Be careful. Are you a Rainbow employee?",
      "wait": "wait"
    },
    "fields": {
      "address": {
        "long_placeholder": "Name, ENS, or address",
        "short_placeholder": "ENS or address"
      }
    },
    "gas": {
      "network_fee": "Est. network fee",
      "current_base_fee": "Current base fee",
      "max_base_fee": "Max base fee",
      "miner_tip": "Miner tip",
      "max_transaction_fee": "Max transaction fee",
      "warning_separator": "·",
      "lower_than_suggested": "Low · may get stuck",
      "higher_than_suggested": "High · overpaying",
      "max_base_fee_too_low_error": "Low · likely to fail",
      "tip_too_low_error": "Low · likely to fail",
      "alert_message_higher_miner_tip_needed": "Setting a higher miner tip is recommended to avoid issues.",
      "alert_message_higher_max_base_fee_needed": "Setting a higher max base fee is recommended to avoid issues.",
      "alert_message_lower": "Double check that you entered the correct amount—you’re likely paying more than you need to!",
      "alert_title_higher_max_base_fee_needed": "Low max base fee–transaction may get stuck!",
      "alert_title_higher_miner_tip_needed": "Low miner tip–transaction may get stuck!",
      "alert_title_lower_max_base_fee_needed": "High max base fee!",
      "alert_title_lower_miner_tip_needed": "High miner tip!",
      "proceed_anyway": "Proceed Anyway",
      "edit_max_bass_fee": "Edit Max Base Fee",
      "edit_miner_tip": "Edit Miner Tip"
    },
    "homepage": {
      "back": "Back to rainbow.me",
      "coming_soon": "Coming soon.",
      "connect_ledger": {
        "button": "Connect to Ledger",
        "description": "Connect and sign with your ",
        "link_text": "Ledger hardware wallet",
        "link_title": "Buy a Ledger hardware wallet"
      },
      "connect_metamask": {
        "button": "Connect to MetaMask",
        "description": "Connect to the ",
        "link_text": "MetaMask browser wallet",
        "link_title": "MetaMask browser wallet"
      },
      "connect_trezor": {
        "button": "Connect to Trezor",
        "description": "Connect and sign with your ",
        "link_text": "Trezor hardware wallet",
        "link_title": "Buy a Trezor hardware wallet"
      },
      "connect_trustwallet": {
        "button": "Connect to Trust Wallet",
        "description_part_one": "Use the ",
        "description_part_three": " app to connect.",
        "description_part_two": " Ethereum ",
        "link_text_browser": "dapp browser",
        "link_text_wallet": "Trust Wallet",
        "link_title_browser": "Discover Trust DApp Browser",
        "link_title_wallet": "Discover Trust Wallet"
      },
      "connect_walletconnect": {
        "button": "Use WalletConnect",
        "button_mobile": "Connect with WalletConnect",
        "description": "Scan a QR code to link your mobile wallet ",
        "description_mobile": "Connect to any wallet that supports ",
        "link_text": "using WalletConnect",
        "link_text_mobile": "WalletConnect",
        "link_title": "Use WalletConnect",
        "link_title_mobile": "Connect with WalletConnect"
      },
      "reassurance": {
        "access_link": "No access to your funds",
        "assessment": "Results of our security assessment",
        "security": "We work incredibly hard to make sure your funds are safe. This tool never touches your private keys, so that greatly reduces the surface area for attack. If you are familiar with programming, you can check out our code on GitHub.",
        "security_title": "How secure is Manager?",
        "source": "View our source code",
        "text_mobile": "You need to use an Ethereum Wallet to access Balance Manager to view, send and exchange your Ether and Ethereum-based tokens.",
        "tracking_link": "We do not track you",
        "work": "This is a web-based tool to help you manage the funds in your wallet. It does this by connecting to your wallet through its Application Programming Interface (API). Here are some important points about how we designed Balance Manager:",
        "work_title": "How does Manager work?"
      },
      "discover_web3": "Discover Web3"
    },
    "image_picker": {
      "cancel": "Cancel",
      "confirm": "Enable library access",
      "message": "This allows Rainbow to use your photos from your library",
      "title": "Rainbow would like to access your photos"
    },
    "input": {
      "asset_amount": "Amount",
      "donation_address": "Balance Manager Address",
      "email": "Email",
      "email_placeholder": "your@email.com",
      "input_placeholder": "Type here",
      "input_text": "Input",
      "password": "Password",
      "password_placeholder": "••••••••••",
      "private_key": "Private Key",
      "recipient_address": "Recipient Address"
    },
    "list": {
      "share": {
        "check_out_my_wallet": "Check out my collectibles on 🌈 Rainbow at %{showcaseUrl}",
        "check_out_this_wallet": "Check out this wallet's collectibles on 🌈 Rainbow at %{showcaseUrl}"
      }
    },
    "message": {
      "click_to_copy_to_clipboard": "Click to copy to clipboard",
      "coming_soon": "Coming soon...",
      "exchange_not_available": "We are no longer supporting Shapeshift due to their new KYC requirements. We are working on support for different exchange providers.",
      "failed_ledger_connection": "Failed to connect to Ledger, please check your device",
      "failed_request": "Failed request, please refresh",
      "failed_trezor_connection": "Failed to connect to Trezor, please check your device",
      "failed_trezor_popup_blocked": "Please allow popups on Balance to use your Trezor",
      "learn_more": "Learn more",
      "no_interactions": "No interactions found for this account",
      "no_transactions": "No transactions found for this account",
      "no_unique_tokens": "No unique tokens found for this account",
      "opensea_footer": " is a market place for unique (or 'non-fungible') tokens. People trade on the marketspace and that gives them value. You can pawn your tokens to get money. All of this runs on Ethereum. ",
      "opensea_header": "How does this work under the hood?",
      "page_not_found": "404 Page Not Found",
      "please_connect_ledger": "Please connect and unlock Ledger then select Ethereum",
      "please_connect_trezor": "Please connect your Trezor and follow the instructions",
      "power_by": "Powered by",
      "walletconnect_not_unlocked": "Please connect using WalletConnect",
      "web3_not_available": "Please install the MetaMask Chrome extension",
      "web3_not_unlocked": "Please unlock your MetaMask wallet",
      "web3_unknown_network": "Unknown network, please switch to another one"
    },
    "modal": {
      "approve_tx": "Approve transaction on %{walletType}",
      "back_up": {
        "alerts": {
          "cloud_not_enabled": {
            "description": "Looks like iCloud drive is not enabled on your device.\n\n Do you want to see how to enable it?",
            "label": "iCloud Not Enabled",
            "no_thanks": "No thanks",
            "show_me": "Yes, Show me"
          }
        },
        "default": {
          "button": {
            "cloud": "Back up your wallet",
            "cloud_platform": "Back up to %{cloudPlatformName}",
            "manual": "Back up manually"
          },
          "description": "Don't lose your wallet! Save an encrypted copy to %{cloudPlatformName}",
          "title": "Back up your wallet"
        },
        "existing": {
          "button": {
            "later": "Maybe later",
            "now": "Back up now"
          },
          "description": "You have wallets that have not been backed up yet. Back them up in case you lose this device.",
          "title": "Would you like to back up?"
        },
        "imported": {
          "button": {
            "back_up": "Back up to %{cloudPlatformName}",
            "no_thanks": "No thanks"
          },
          "description": "Don't lose your wallet! Save an encrypted copy to %{cloudPlatformName}.",
          "title": "Would you like to back up?"
        }
      },
      "confirm_tx": "Confirm transaction from %{walletName}",
      "default_wallet": " Wallet",
      "deposit_dropdown_label": "Exchange my",
      "deposit_input_label": "Pay",
      "donate_title": "Send from %{walletName} to Balance Manager",
      "exchange_fee": "Exchange Fee",
      "exchange_max": "Exchange max",
      "exchange_title": "Exchange from %{walletName}",
      "external_link_warning": {
        "go_back": "Go back",
        "visit_external_link": "Visit external link?",
        "you_are_attempting_to_visit": "You are attempting to visit a link that is not affiliated with Rainbow."
      },
      "gas_average": "Average",
      "gas_fast": "Fast",
      "gas_fee": "Fee",
      "gas_slow": "Slow",
      "helper_max": "Max",
      "helper_min": "Min",
      "helper_price": "Price",
      "helper_rate": "Rate",
      "helper_value": "Value",
      "invalid_address": "Invalid Address",
      "new": "New",
      "previous_short": "Prev.",
      "receive_title": "Receive to %{walletName}",
      "send_max": "Send max",
      "send_title": "Send from %{walletName}",
      "tx_confirm_amount": "Amount",
      "tx_confirm_fee": "Transaction Fee",
      "tx_confirm_recipient": "Recipient",
      "tx_confirm_sender": "Sender",
      "tx_fee": "Transaction Fee",
      "tx_hash": "Transaction Hash",
      "tx_verify": "Verify your transaction here",
      "withdrawal_dropdown_label": "For",
      "withdrawal_input_label": "Get"
    },
    "notification": {
      "error": {
        "failed_get_account_tx": "Failed to get Account transactions",
        "failed_get_gas_prices": "Failed to get Ethereum Gas prices",
        "failed_get_tx_fee": "Failed to estimate Transaction fee",
        "failed_scanning_qr_code": "Failed to scan QR code, please try again",
        "generic_error": "Something went wrong, please try again",
        "insufficient_balance": "Insufficient balance in this account",
        "insufficient_for_fees": "Insufficient balance to cover transaction fees",
        "invalid_address": "Address is invalid, please check again",
        "invalid_address_scanned": "Invalid Address Scanned, please try again",
        "invalid_private_key_scanned": "Invalid Private Key Scanned, please try again",
        "no_accounts_found": "No Ethereum Accounts Found"
      },
      "info": {
        "address_copied_to_clipboard": "Address copied to clipboard"
      }
    },
    "pools": {
      "deposit": "Deposit",
      "pools_title": "Pools",
      "withdraw": "Withdraw"
    },
    "profiles": {
      "actions": {
        "edit_profile": "Edit profile",
        "unwatch_ens": "Unwatch %{ensName}",
        "unwatch_ens_title": "Are you sure you want to unwatch %{ensName}?",
        "watch": "Watch",
        "watching": "Watching"
      },
      "banner": {
        "register_name": "Create Your ENS Profile",
        "and_create_ens_profile": "Search available .eth names"
      },
      "select_ens_name": "My ENS Names",
      "confirm": {
        "confirm_registration": "Confirm Registration",
        "confirm_updates": "Confirm Updates",
        "duration_plural": "%{content} years",
        "duration_singular": "1 year",
        "estimated_fees": "Estimated network fees",
        "estimated_total": "Estimated total",
        "estimated_total_eth": "Estimated total in ETH",
        "extend_by": "Extend by",
        "extend_registration": "Extend Registration",
        "hold_to_begin": "Hold to Begin",
        "hold_to_confirm": "Hold to Confirm",
        "hold_to_extend": "Hold to Extend",
        "hold_to_register": "Hold to Register",
        "insufficient_bnb": "Insufficient BNB",
        "insufficient_eth": "Insufficient ETH",
        "last_step": "One last step",
        "last_step_description": "Confirm below to register your name and configure your profile",
        "new_expiration_date": "New expiration date",
        "registration_cost": "Registration cost",
        "registration_details": "Registration Details",
        "registration_duration": "Register name for",
        "requesting_register": "Requesting to Register",
        "reserving_name": "Reserving Your Name",
        "set_ens_name": "Set as my primary ENS name",
        "set_name_registration": "Set as Primary Name",
        "speed_up": "Speed Up",
        "suggestion": "Buy more years now to save on fees",
        "transaction_pending": "Transaction pending",
        "transaction_pending_description": "You’ll be taken to the next step automatically when this transaction confirms on the blockchain",
        "wait_one_minute": "Wait for one minute",
        "wait_one_minute_description": "This waiting period ensures that another person can’t register this name before you do"
      },
      "create": {
        "add_cover": "Add Cover",
        "back": "􀆉 Back",
        "bio": "Bio",
        "bio_placeholder": "Add a bio to your profile",
        "btc": "Bitcoin",
        "cancel": "Cancel",
        "choose_nft": "Choose an NFT",
        "content": "Content",
        "content_placeholder": "Add a content hash",
        "discord": "Discord",
        "doge": "Dogecoin",
        "email": "Email",
        "invalid_email": "Invalid email",
        "email_placeholder": "Add your email",
        "invalid_username": "Invalid %{app} username",
        "eth": "Ethereum",
        "github": "GitHub",
        "instagram": "Instagram",
        "invalid_asset": "Invalid %{coin} address",
        "invalid_content_hash": "Invalid content hash",
        "keywords": "Keywords",
        "keywords_placeholder": "Add keywords",
        "label": "Create your profile",
        "ltc": "Litecoin",
        "name": "Name",
        "name_placeholder": "Add a display name",
        "notice": "Notice",
        "notice_placeholder": "Add a notice",
        "pronouns": "Pronouns",
        "pronouns_placeholder": "Add pronouns",
        "reddit": "Reddit",
        "remove": "Remove",
        "review": "Review",
        "skip": "Skip",
        "snapchat": "Snapchat",
        "telegram": "Telegram",
        "twitter": "Twitter",
        "upload_photo": "Upload a Photo",
        "uploading": "Uploading",
        "username_placeholder": "username",
        "wallet_placeholder": "Add a %{coin} address",
        "website": "Website",
        "invalid_website": "Invalid URL",
        "website_placeholder": "Add your website"
      },
      "details": {
        "add_to_contacts": "Add to Contacts",
        "copy_address": "Copy Address",
        "open_wallet": "Open Wallet",
        "remove_from_contacts": "Remove from Contacts",
        "share": "Share",
        "view_on_etherscan": "View on Etherscan"
      },
      "edit": {
        "label": "Edit your profile"
      },
      "intro": {
        "choose_another_name": "Choose another ENS name",
        "create_your": "Create Your",
        "ens_profile": "ENS Profile",
        "find_your_name": "Find your name",
        "my_ens_names": "My ENS Names",
        "portable_identity_info": {
          "description": "Carry your ENS name and profile between websites. No more signups.",
          "title": "A portable digital identity"
        },
        "search_new_ens": "Find a New Name",
        "search_new_name": "Search for a new ENS name",
        "stored_on_blockchain_info": {
          "description": "Your profile is stored directly on Ethereum and owned by you.",
          "title": "Stored on Ethereum"
        },
        "edit_name": "Edit %{name}",
        "use_existing_name": "Use an existing ENS name",
        "use_name": "Use %{name}",
        "wallet_address_info": {
          "description": "Send to ENS names instead of hard-to-remember wallet addresses.",
          "title": "A better wallet address"
        }
      },
      "pending_registrations": {
        "alert_cancel": "Cancel",
        "alert_confirm": "Proceed Anyway",
        "alert_message": "`You are about to stop the registration process.\n  You'd need to start it again which means you'll need to send an additional transaction.`",
        "alert_title": "Are you sure?",
        "finish": "Finish",
        "in_progress": "In progress"
      },
      "profile_avatar": {
        "choose_from_library": "Choose from Library",
        "create_profile": "Create Profile",
        "edit_profile": "Edit Profile",
        "pick_emoji": "Pick an Emoji",
        "shuffle_emoji": "Shuffle Emoji",
        "remove_photo": "Remove Photo",
        "view_profile": "View Profile"
      },
      "search": {
        "header": "Find your name",
        "description": "Search available ENS names",
        "available": "🥳 Available",
        "taken": "😭 Taken",
        "registered_on": "This name was last registered on %{content}",
        "price": "%{content} / Year",
        "expiration": "Til %{content}",
        "3_char_min": "Minimum 3 characters",
        "already_registering_name": "You are already registering this name",
        "estimated_total_cost_1": "Estimated total cost of",
        "estimated_total_cost_2": "with current network fees",
        "loading_fees": "Loading network fees…",
        "clear": "􀅉 Clear",
        "continue": "Continue 􀆊",
        "finish": "Finish 􀆊",
        "and_create_ens_profile": "Search available .eth names",
        "register_name": "Create Your ENS Profile"
      },
      "search_validation": {
        "invalid_domain": "This is an invalid domain",
        "tld_not_supported": "This TLD is not supported",
        "subdomains_not_supported": "Subdomains are not supported",
        "invalid_length": "Your name must be at least 3 characters",
        "invalid_special_characters": "Your name cannot include special characters"
      },
      "records": {
        "since": "Since"
      }
    },
    "promos": {
      "swaps_launch": {
        "primary_button": "􀖅 Try a swap",
        "secondary_button": "Maybe later",
        "info_row_1": {
          "title": "Swap all your favorite tokens",
          "description": "Rainbow searches everywhere to find the best rate for your trade."
        },
        "info_row_2": {
          "title": "Swap directly on L2",
          "description": "Fast and cheap swaps on Arbitrum, Optimism, Polygon and BSC."
        },
        "info_row_3": {
          "title": "Flashbots protection",
          "description": "Price protection, plus no fees on failed swaps. Enable in swap settings."
        },
        "header": "Swaps on Rainbow",
        "subheader": "REINTRODUCING"
      }
    },
    "review": {
      "alert": {
        "are_you_enjoying_rainbow": "Are you enjoying Rainbow? 🥰",
        "leave_a_review": "Leave a review on the App Store!",
        "no": "No",
        "yes": "Yes"
      }
    },
    "savings": {
      "deposit": "Deposit",
      "deposit_from_wallet": "Deposit from Wallet",
      "earned_lifetime_interest": "Earned %{lifetimeAccruedInterest}",
      "earnings": {
        "100_year": "100-Year",
        "10_year": "10-Year",
        "20_year": "20-Year",
        "50_year": "50-Year",
        "5_year": "5-Year",
        "est": "Est.",
        "label": "Earnings",
        "monthly": "Monthly",
        "yearly": "Yearly"
      },
      "get_prefix": "Get",
      "label": "Savings",
      "on_your_dollars_suffix": "on your dollars",
      "percentage": "%{percentage}%",
      "percentage_apy": "%{percentage}% APY",
      "with_digital_dollars_line_1": "With digital dollars like Dai, saving",
      "with_digital_dollars_line_2": "earns you more than ever before",
      "withdraw": "Withdraw",
      "zero_currency": "$0.00"
    },
    "send_feedback": {
      "copy_email": "Copy email address",
      "email_error": {
        "description": "Would you like to manually copy our feedback email address to your clipboard?",
        "title": "Error launching email client"
      },
      "no_thanks": "No thanks"
    },
    "settings": {
      "backup": "Backup",
      "currency": "Currency",
      "app_icon": "App Icon",
      "dev": "Dev",
      "developer": "Developer Settings",
      "done": "Done",
      "feedback_and_reports": "Feedback & Bug Reports",
      "feedback_and_support": "Feedback and Support",
      "follow_us_on_twitter": "Follow us on Twitter",
      "hey_friend_message": "👋️ Hey friend! You should download Rainbow, it's my favorite Ethereum wallet 🌈️🌈️🌈️🌈️🌈️🌈️🌈️🌈️🌈️🌈️",
      "label": "Settings",
      "language": "Language",
      "learn": "Learn about Ethereum",
      "network": "Network",
      "notifications": "Notifications",
      "notifications_section": {
        "my_wallets": "My Wallets",
        "watched_wallets": "Watched Wallets",
        "allow_notifications": "Allow Notifications",
        "sent": "Sent",
        "received": "Received",
        "purchased": "Purchased",
        "sold": "Sold",
        "minted": "Minted",
        "swapped": "Swapped",
        "approvals": "Approved",
        "other": "Contracts & More",
        "all": "All",
        "off": "Off",
        "plus_n_more": "+ %{n} more",
        "no_permissions": "Looks like your notification permissions are disabled. Please enable them in Settings to receive notifications from Rainbow.",
        "no_watched_wallets": "You are not watching any wallets.",
        "no_owned_wallets": "You do not have any wallets in Rainbow. Create a wallet or import one with your secret phrase.",
        "open_system_settings": "Open Settings",
        "unsupported_network": "Notifications are only available for Ethereum Mainnet transactions at this time.",
        "change_network": "Change your Network",
        "no_first_time_permissions": "Please allow Rainbow to send you notifications.",
        "first_time_allow_notifications": "Allow Notifications",
        "error_alert_title": "Subscription Failed",
        "error_alert_content": "Please try again later.",
        "offline_alert_content": "It appears you have no internet connection.\n\nPlease try again later.",
        "no_settings_for_address_title": "No settings for this wallet",
        "no_settings_for_address_content": "There are no settings for this wallet.\nPlease try restarting the app or try again later."
      },
      "privacy": "Privacy",
      "privacy_section": {
        "public_showcase": "Public Showcase",
        "when_public": "When public, your NFT Showcase will be visible on your Rainbow profile!",
        "when_public_prefix": "When public, your NFT Showcase will be visible on your Rainbow web profile! You can view your profile at",
        "view_profile": "View your profile",
        "analytics_toggle": "Analytics",
        "analytics_toggle_description": "Help Rainbow improve its products and services by allowing analytics of usage data. Collected data is not associated with you or your account."
      },
      "restore": "Restore to original deployment",
      "review": "Review Rainbow",
      "share_rainbow": "Share Rainbow",
      "theme": "Theme",
      "theme_section": {
        "system": "System",
        "dark": "Dark",
        "light": "Light"
      },
      "icon_change": {
        "title": "Confirm icon change",
        "warning": "Changing your icon may cause Rainbow to restart.",
        "confirm": "Confirm",
        "cancel": "Cancel"
      }
    },
    "subscribe_form": {
      "email_already_subscribed": "Sorry, you've already signed up with this email",
      "generic_error": "Oops, something went wrong",
      "sending": "Sending...",
      "successful": "Check your email",
      "too_many_signup_request": "Too many signup requests, please try again later"
    },
    "swap": {
      "choose_token": "Choose Token",
      "gas": {
        "custom": "Custom",
        "edit_price": "Edit Gas Price",
        "enter_price": "Enter Gas Price",
        "estimated_fee": "Estimated fee",
        "fast": "Fast",
        "network_fee": "Network Fee",
        "normal": "Normal",
        "slow": "Slow"
      },
      "loading": "Loading...",
      "modal_types": {
        "confirm": "Confirm",
        "deposit": "Deposit",
        "receive": "Receive",
        "swap": "Swap",
        "get_symbol_with": "Get %{symbol} with",
        "withdraw": "Withdraw",
        "withdraw_symbol": "Withdraw %{symbol}"
      },
      "warning": {
        "cost": {
          "are_you_sure_title": "Are you sure?",
          "this_transaction_will_cost_you_more": "This transaction will cost you more than the value you are swapping to, are you sure you want to continue?"
        },
        "edit_price": "Edit Gas Price",
        "invalid_price": {
          "message": "You need to enter a valid amount",
          "title": "Invalid Gas Price"
        },
        "too_high": {
          "message": "Double check that you entered the correct amount—you’re likely paying more than you need to!",
          "title": "High gas price!"
        },
        "too_low": {
          "message": "Setting a higher gas price is recommended to avoid issues.",
          "title": "Low gas price–transaction might get stuck!"
        }
      }
    },
    "transaction_details": {
      "value": "Value",
      "hash": "Tx Hash",
      "network_fee": "Network Fee"
    },
    "time": {
      "days": {
        "long": {
          "plural": "days",
          "singular": "day"
        },
        "micro": "d",
        "short": {
          "plural": "days",
          "singular": "day"
        }
      },
      "hours": {
        "long": {
          "plural": "hours",
          "singular": "hour"
        },
        "micro": "h",
        "short": {
          "plural": "hrs",
          "singular": "hr"
        }
      },
      "milliseconds": {
        "long": {
          "plural": "milliseconds",
          "singular": "millisecond"
        },
        "micro": "ms",
        "short": {
          "plural": "ms",
          "singular": "ms"
        }
      },
      "minutes": {
        "long": {
          "plural": "minutes",
          "singular": "minute"
        },
        "micro": "m",
        "short": {
          "plural": "mins",
          "singular": "min"
        }
      },
      "now": "Now",
      "seconds": {
        "long": {
          "plural": "seconds",
          "singular": "second"
        },
        "micro": "s",
        "short": {
          "plural": "secs",
          "singular": "sec"
        }
      }
    },
    "toasts": {
      "copied": "Copied \"%{copiedText}\"",
      "invalid_paste": "You can't paste that here"
    },
    "hardware_wallets": {
      "pair_your_nano": "Pair your Nano X",
      "connect_your_ledger": "Connect your Ledger Nano X to Rainbow through Bluetooth. If this is your first time, Rainbow will ask for Bluetooth access.",
      "learn_more_about_ledger": "Learn more about Ledger",
      "pair_a_new_ledger": "Pair a new Ledger",
      "looking_for_devices": "Looking for devices",
      "make_sure_bluetooth_enabled": "Make sure you have Bluetooth enabled and your Ledger Nano X is unlocked."
    },
    "wallet": {
      "action": {
        "add_another": "Add another wallet",
        "cancel": "Cancel",
        "copy_contract_address": "Copy Contract Address",
        "delete": "Delete Wallet",
        "delete_confirm": "Are you sure you want to delete this wallet?",
        "edit": "Edit Wallet",
        "hide": "Hide",
        "import_wallet": "Add Wallet",
        "input": "Transaction Input",
        "notifications": {
          "action_title": "Notification Settings",
          "alert_title": "No settings for this wallet",
          "alert_message": "There are no settings for this wallet.\nPlease try restarting the app or try again later."
        },
        "pair_hardware_wallet": "Pair a Ledger Nano X",
        "paste": "Paste",
        "pin": "Pin",
        "reject": "Reject",
        "remove": "Remove Wallet",
        "remove_confirm": "Are you sure you want to remove this wallet?",
        "send": "Send",
        "to": "To",
        "unhide": "Unhide",
        "unpin": "Unpin",
        "value": "Value",
        "view_on": "View on %{blockExplorerName}"
      },
      "add_cash": {
        "card_notice": "Works with most debit cards",
        "interstitial": {
          "other_amount": "Other amount"
        },
        "need_help_button_email_subject": "support",
        "need_help_button_label": "Get Support",
        "on_the_way_line_1": "Your %{currencySymbol} is on the way",
        "on_the_way_line_2": "and will arrive shortly",
        "purchase_failed_order_id": "Order ID: %{orderId}",
        "purchase_failed_subtitle": "You were not charged.",
        "purchase_failed_support_subject": "Purchase Failed",
        "purchase_failed_support_subject_with_order_id": "Purchase Failed - Order %{orderId}",
        "purchase_failed_title": "Sorry, your purchase failed.",
        "purchasing_dai_requires_eth_message": "Before you can purchase DAI you must have some ETH in your wallet!",
        "purchasing_dai_requires_eth_title": "You don't have any ETH!",
        "running_checks": "Running checks...",
        "success_message": "It's here 🥳",
        "watching_mode_confirm_message": "The wallet you have open is read-only, so you can’t control what’s inside. Are you sure you want to add cash to %{truncatedAddress}?",
        "watching_mode_confirm_title": "You’re in Watching Mode"
      },
      "alert": {
        "finish_importing": "Finish Importing",
        "looks_like_imported_public_address": "\nIt looks like you imported this wallet using only its public address. In order to control what's inside, you'll need to import the private key or secret phrase first.",
        "nevermind": "Nevermind",
        "this_wallet_in_watching_mode": "This wallet is currently in \"Watching\" mode!"
      },
      "alerts": {
        "dont_have_asset_in_wallet": "Looks like you don't have that asset in your wallet...",
        "invalid_ethereum_url": "Invalid ethereum url",
        "ooops": "Ooops!",
        "this_action_not_supported": "This action is currently not supported :("
      },
      "assets": {
        "no_price": "Small Balances"
      },
      "authenticate": {
        "alert": {
          "current_authentication_not_secure_enough": "Your current authentication method (Face Recognition) is not secure enough, please go to \"Settings > Biometrics & Security\" and enable an alternative biometric method like Fingerprint or Iris.",
          "error": "Error"
        },
        "please": "Please authenticate",
        "please_seed_phrase": "Please authenticate to view private key"
      },
      "back_ups": {
        "and_1_more_wallet": "And 1 more wallet",
        "and_more_wallets": "And %{moreWalletCount} more wallets",
        "backed_up": "Backed up",
        "backed_up_manually": "Backed up manually",
        "imported": "Imported"
      },
      "balance_title": "Balance",
      "buy": "Buy",
      "change_wallet": {
        "balance_eth": "%{balanceEth} ETH",
        "watching": "Watching"
      },
      "connected_apps": "Connected Apps",
      "copy": "Copy",
      "copy_address": "Copy Address",
      "diagnostics": {
        "authenticate_with_pin": "Authenticate with PIN",
        "restore": {
          "address": "Address",
          "created_at": "Created at",
          "heads_up_title": "Heads up!",
          "key": "Key",
          "label": "Label",
          "restore": "Restore",
          "secret": "Secret",
          "this_action_will_completely_replace": "This action will completely replace this wallet. Are you sure?",
          "type": "Type",
          "yes_i_understand": "Yes, I understand"
        },
        "secret": {
          "copy_secret": "Copy Secret",
          "okay_i_understand": "Ok, I understand",
          "reminder_title": "Reminder",
          "these_words_are_for_your_eyes_only": "These words are for your eyes only. Your secret phrase gives access to your entire wallet. \n\n       Be very careful with it."
        },
        "uuid": "UUID",
        "wallet_diagnostics_title": "Wallet Diagnostics",
        "you_need_to_authenticate_with_your_pin": "You need to authenticate with your PIN in order to access your Wallet secrets"
      },
      "error_displaying_address": "Error displaying address",
      "feedback": {
        "cancel": "No thanks",
        "choice": "Would you like to manually copy our feedback email address to your clipboard?",
        "copy_email_address": "Copy email address",
        "email_subject": "📱 Rainbow Beta Feedback",
        "error": "Error launching email client",
        "send": "Send Feedback"
      },
      "import_failed_invalid_private_key": "Import failed due to an invalid private key. Please try again.",
      "intro": {
        "create_wallet": "Create a Wallet",
        "instructions": "Please do not store more in your wallet than you are willing to lose.",
        "warning": "This is alpha software.",
        "welcome": "Welcome to Rainbow"
      },
      "invalid_ens_name": "This is not a valid ENS name",
      "invalid_unstoppable_name": "This is not a valid Unstoppable name",
      "label": "Wallets",
      "loading": {
        "error": "There has been an error loading the wallet. Please kill the app and retry.",
        "message": "Loading"
      },
      "message_signing": {
        "failed_signing": "Failed to sign message",
        "message": "Message",
        "request": "Message Signing Request",
        "sign": "Sign Message"
      },
      "my_account_address": "My account address:",
      "network_title": "Network",
      "new": {
<<<<<<< HEAD
        "add_wallet_sheet": {
          "options": {
            "cloud": {
              "description_android": "If you previously backed up your wallet on Google Drive, tap here to restore it.",
              "description_ios_one_wallet": "You have 1 wallet backed up",
              "description_ios_multiple_wallets": "You have %{walletCount} wallets backed up",
              "title": "Restore from %{platform}",
              "no_backups": "No backups found",
              "no_google_backups": "We couldn't find any backup on Google Drive. Make sure you are logged in with the right account."
            },
            "create_new": {
              "description": "Create a new wallet on one of your seed phrases",
              "title": "Create a new wallet"
            },
            "hardware_wallet": {
              "description": "Add accounts from your Bluetooth hardware wallet",
              "title": "Connect your hardware wallet"
            },
            "seed": {
              "description": "Use your recovery phrase from Rainbow or another crypto wallet",
              "title": "Restore with a recovery phrase or private key"
            },
            "watch": {
              "description": "Watch a public address or ENS name",
              "title": "Watch an Ethereum address"
            }
          },
          "description": "Create a new wallet or add an existing one",
          "title": "Add another wallet"
        },
        "import_or_watch_wallet_sheet": {
=======
        "add_wallet": {
          "cloud": {
            "description_android": "If you previously backed up your wallet on Google Drive, tap here to restore it.",
            "description_ios_one_wallet": "You have 1 wallet backed up",
            "description_ios_multiple_wallets": "You have %{walletCount} wallets backed up",
            "title": "Restore from %{platform}",
            "no_backups": "No backups found",
            "no_google_backups": "We couldn't find any backup on Google Drive. Make sure you are logged in with the right account."
          },
          "create_new": {
            "description": "Create a new wallet on one of your seed phrases",
            "title": "Create a new wallet"
          },
          "hardware_wallet": {
            "description": "Add accounts from your Bluetooth hardware wallet",
            "title": "Connect your hardware wallet"
          },
          "seed": {
            "description": "Use your recovery phrase from Rainbow or another crypto wallet",
            "title": "Restore with a recovery phrase or private key"
          },
          "sheet": {
            "description": "Create a new wallet or add an existing one",
            "title": "Add another wallet"
          },
          "watch": {
            "description": "Watch a public address or ENS name",
            "title": "Watch an Ethereum address"
          }
        },
        "import_seed_phrase_sheet": {
>>>>>>> 6630e743
          "paste": "Paste",
          "continue": "Continue",
          "import": {
            "title": "Restore a wallet",
            "description": "Restore with a recovery phrase or private key from Rainbow or another crypto wallet",
            "placeholder": "Enter a recovery phrase or private key",
            "button": "Import"
          },
          "watch": {
            "title": "Watch an address",
            "placeholder": "Enter an Ethereum address or ENS name",
            "button": "Watch"
          },
          "watch_or_import": {
            "title": "Add a wallet",
            "placeholder": "Enter a secret phrase, private key, Ethereum address, or ENS name"
          }
        },
        "alert": {
          "looks_like_already_imported": "Looks like you already imported this wallet!",
          "oops": "Oops!"
        },
        "already_have_wallet": "I already have one",
        "create_wallet": "Create Wallet",
        "enter_seeds_placeholder": "Secret phrase, private key, Ethereum address, or ENS name",
        "get_new_wallet": "Get a new wallet",
        "import_wallet": "Import Wallet",
        "name_wallet": "Name your wallet",
        "terms": "By proceeding, you agree to Rainbow’s ",
        "terms_link": "Terms of Use"
      },
      "pin_authentication": {
        "choose_your_pin": "Choose your PIN",
        "confirm_your_pin": "Confirm your PIN",
        "still_blocked": "Still blocked",
        "too_many_tries": "Too many tries!",
        "type_your_pin": "Type your PIN",
        "you_need_to_wait_minutes_plural": "You need to wait %{minutesCount} minutes before trying again",
        "you_still_need_to_wait": "You still need to wait ~ %{timeAmount} %{unitName} before trying again"
      },
      "push_notifications": {
        "please_enable_body": "It looks like you are using WalletConnect. Please enable push notifications to be notified of transaction requests from WalletConnect.",
        "please_enable_title": "Rainbow would like to send you push notifications"
      },
      "qr": {
        "camera_access_needed": "Camera access needed to scan!",
        "enable_camera_access": "Enable camera access",
        "error_mounting_camera": "Error mounting camera",
        "find_a_code": "Find a code to scan",
        "qr_1_app_connected": "1 Connected App",
        "qr_multiple_apps_connected": "%{appsConnectedCount} Connected Apps",
        "scan_to_pay_or_connect": "Scan to pay or connect",
        "simulator_mode": "Simulator Mode",
        "sorry_could_not_be_recognized": "Sorry, this QR code could not be recognized.",
        "unrecognized_qr_code_title": "Unrecognized QR Code"
      },
      "settings": {
        "copy_address": "Copy address",
        "copy_address_capitalized": "Copy Address",
        "copy_seed_phrase": "Copy Secret Phrase",
        "hide_seed_phrase": "Hide Secret Phrase",
        "show_seed_phrase": "Show Secret Phrase"
      },
      "something_went_wrong_importing": "Something went wrong while importing. Please try again!",
      "sorry_cannot_add_ens": "Sorry, we cannot add this ENS name at this time. Please try again later!",
      "sorry_cannot_add_unstoppable": "Sorry, we cannot add this Unstoppable name at this time. Please try again later!",
      "speed_up": {
        "problem_while_fetching_transaction_data": "There was a problem while fetching the transaction data. Please try again...",
        "unable_to_speed_up": "Unable to speed up transaction"
      },
      "transaction": {
        "alert": {
          "authentication": "Authentication Failed",
          "cancelled_transaction": "Failed to send cancelled transaction to WalletConnect",
          "connection_expired": "Connection Expired",
          "failed_sign_message": "Failed to sign message",
          "failed_transaction": "Failed to send transaction",
          "failed_transaction_status": "Failed to send failed transaction status",
          "invalid_transaction": "Invalid transaction",
          "please_go_back_and_reconnect": "Please go back to the dapp and reconnect it to your wallet",
          "transaction_status": "Failed to send transaction status"
        },
        "checkboxes": {
          "clear_profile_information": "Clear profile information",
          "point_name_to_recipient": "Point this name to the recipient’s wallet address",
          "transfer_control": "Transfer control to the recipient",
          "has_a_wallet_that_supports": "The person I’m sending to has a wallet that supports %{networkName}",
          "im_not_sending_to_an_exchange": "I’m not sending to an exchange"
        },
        "complete_checks": "Complete checks",
        "ens_configuration_options": "ENS configuration options",
        "confirm": "Confirm transaction",
        "max": "Max",
        "placeholder_title": "Placeholder",
        "request": "Transaction Request",
        "send": "Send Transaction",
        "sending_title": "Sending"
      },
      "wallet_connect": {
        "error": "Error initializing with WalletConnect",
        "failed_to_disconnect": "Failed to disconnect all WalletConnect sessions",
        "failed_to_send_request_status": "Failed to send request status to WalletConnect.",
        "missing_fcm": "Unable to initialize WalletConnect: missing push notification token. Please try again.",
        "walletconnect_session_has_expired_while_trying_to_send": "WalletConnect session has expired while trying to send request status. Please reconnect."
      },
      "wallet_title": "Wallet"
    },
    "walletconnect": {
      "available_networks": "Available Networks",
      "change_network": "Change Network",
      "connected_apps": "Connected apps",
      "disconnect": "Disconnect",
      "go_back_to_your_browser": "Go back to your browser",
      "paste_uri": {
        "button": "Paste session URI",
        "message": "Paste WalletConnect URI below",
        "title": "New WalletConnect Session"
      },
      "scam": {
        "heads_up_title": "Heads up!",
        "ignore_this_request": "Ignore This Request",
        "we_found_this_website_in_a_list": "We found this website in a list of malicious crypto scams.\n\n We recommend that you ignore this request and stop using this website immediately"
      },
      "switch_network": "Switch Network",
      "switch_wallet": "Switch Wallet",
      "titles": {
        "connect": "You're connected!",
        "reject": "Connection canceled",
        "sign": "Message signed!",
        "sign_canceled": "Transaction canceled!",
        "transaction_canceled": "Transaction canceled!",
        "transaction_sent": "Transaction sent!"
      },
      "unknown_application": "Unknown Application",
      "connection_failed": "Connection failed",
      "failed_to_connect_to": "Failed to connect to %{appName}",
      "go_back": "Go back",
      "requesting_network": "Requesting %{num} network",
      "requesting_networks": "Requesting %{num} networks",
      "unknown_dapp": "Unknown Dapp",
      "unknown_url": "Unknown URL"
    },
    "warning": {
      "user_is_offline": "Connection offline, please check your internet connection",
      "user_is_online": "Connected! You're back online"
    }
  }
}<|MERGE_RESOLUTION|>--- conflicted
+++ resolved
@@ -1625,7 +1625,6 @@
       "my_account_address": "My account address:",
       "network_title": "Network",
       "new": {
-<<<<<<< HEAD
         "add_wallet_sheet": {
           "options": {
             "cloud": {
@@ -1657,39 +1656,6 @@
           "title": "Add another wallet"
         },
         "import_or_watch_wallet_sheet": {
-=======
-        "add_wallet": {
-          "cloud": {
-            "description_android": "If you previously backed up your wallet on Google Drive, tap here to restore it.",
-            "description_ios_one_wallet": "You have 1 wallet backed up",
-            "description_ios_multiple_wallets": "You have %{walletCount} wallets backed up",
-            "title": "Restore from %{platform}",
-            "no_backups": "No backups found",
-            "no_google_backups": "We couldn't find any backup on Google Drive. Make sure you are logged in with the right account."
-          },
-          "create_new": {
-            "description": "Create a new wallet on one of your seed phrases",
-            "title": "Create a new wallet"
-          },
-          "hardware_wallet": {
-            "description": "Add accounts from your Bluetooth hardware wallet",
-            "title": "Connect your hardware wallet"
-          },
-          "seed": {
-            "description": "Use your recovery phrase from Rainbow or another crypto wallet",
-            "title": "Restore with a recovery phrase or private key"
-          },
-          "sheet": {
-            "description": "Create a new wallet or add an existing one",
-            "title": "Add another wallet"
-          },
-          "watch": {
-            "description": "Watch a public address or ENS name",
-            "title": "Watch an Ethereum address"
-          }
-        },
-        "import_seed_phrase_sheet": {
->>>>>>> 6630e743
           "paste": "Paste",
           "continue": "Continue",
           "import": {
