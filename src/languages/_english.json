{
  "translation": {
    "account": {
      "hide": "Hide",
      "label_24h": "24h",
      "label_asset": "Asset",
      "label_price": "Price",
      "label_quantity": "Quantity",
      "label_status": "Status",
      "label_total": "Total",
      "low_market_value": "with low market value",
      "no_market_value": "with no market value",
      "show": "Show",
      "show_all": "Show all",
      "show_less": "Show less",
      "tab_balances": "Balances",
      "tab_balances_empty_state": "Balance",
      "tab_balances_tooltip": "Ethereum and Token Balances",
      "tab_collectibles": "Collectibles",
      "tab_interactions": "Interactions",
      "tab_interactions_tooltip": "Smart Contract Interactions",
      "tab_investments": "Pools",
      "tab_savings": "Savings",
      "tab_transactions": "Transactions",
      "tab_transactions_tooltip": "Transactions and Token Transfers",
      "tab_uniquetokens": "Unique Tokens",
      "tab_uniquetokens_tooltip": "Unique Tokens",
      "token": "token",
      "tokens": "tokens",
      "tx_failed": "Failed",
      "tx_fee": "Fee",
      "tx_from": "From",
      "tx_hash": "Transaction Hash",
      "tx_pending": "Pending",
      "tx_received": "Received",
      "tx_self": "Self",
      "tx_sent": "Sent",
      "tx_timestamp": "Timestamp",
      "tx_to": "To",
      "unknown_token": "Unknown Token"
    },
    "activity_list": {
      "empty_state": {
        "default_label": "No transactions yet",
        "recycler_label": "No transactions yet",
        "testnet_label": "Your testnet transaction history starts now!"
      }
    },
    "avatar_builder": {
      "emoji_categories": {
        "activities": "Activities",
        "animals": "Animals & Nature",
        "flags": "Flags",
        "food": "Food & Drink",
        "objects": "Objects",
        "smileys": "Smileys & People",
        "symbols": "Symbols",
        "travel": "Travel & Places"
      }
    },
    "back_up": {
      "cloud": {
        "password": {
          "backup_password": "Backup Password",
          "choose_a_password": "Choose a password",
          "confirm_backup": "Confirm Backup",
          "confirm_password": "Confirm password",
          "confirm_placeholder": "Confirm Password",
          "minimum_characters": "Minimum %{minimumLength} characters",
          "passwords_dont_match": "Passwords don't match",
          "it_cant_be_recovered": "It can't be recovered!",
          "a_password_youll_remember": "Please use a password you'll remember.",
          "strength": {
            "level1": "Weak password",
            "level2": "Good password",
            "level3": "Great password",
            "level4": "Strong password"
          },
          "use_a_longer_password": "Use a longer password"
        }
      },
      "confirm_password": {
        "add_to_cloud_platform": "Add to %{cloudPlatformName} Backup",
        "backup_password_placeholder": "Backup Password",
        "confirm_backup": "Confirm Backup",
        "enter_backup_password": "Enter backup password",
        "enter_backup_description": "To add this wallet to your %{cloudPlatformName} backup, enter your existing backup password"
      },
      "explainers": {
        "backup": "Don't forget this password! It is separate from your %{cloudPlatformName} password, and you should save it in a secure location.\n\nYou will need it in order to restore your wallet from the backup in the future."
      },
      "manual": {
        "label": "Your secret phrase",
        "pkey": {
          "confirm_save": "I’ve saved my key",
          "save_them": "Copy it and save it in your password manager, or in another secure spot.",
          "these_keys": "This is the key to your wallet!"
        },
        "seed": {
          "confirm_save": "I’ve saved these words",
          "save_them": "Write them down or save them in your password manager.",
          "these_keys": "These words are the keys to your wallet!"
        }
      },
      "restore_cloud": {
        "backup_password_placeholder": "Backup Password",
        "confirm_backup": "Confirm Backup",
        "enter_backup_password": "Enter backup password",
        "enter_backup_password_description": "To restore your wallet, enter the backup password you created",
        "error_while_restoring": "Error while restoring backup",
        "incorrect_password": "Incorrect Password",
        "restore_from_cloud_platform": "Restore from %{cloudPlatformName}"
      },
      "restore_sheet": {
        "from_backup": {
          "ios": {
            "you_have_multiple_wallets": "You have %{walletsBackedUpCount} wallets backed up",
            "you_have_1_wallet": "You have 1 wallet backed up"
          },
          "non_ios": {
            "if_you_previously_backed_up": "If you previously backed up your wallet on %{cloudPlatformName} tap here to restore it."
          },
          "restore_from_cloud_platform": "Restore from %{cloudPlatformName}"
        },
        "from_key": {
          "secret_phrase_description": "Use your secret phrase from Rainbow or another crypto wallet",
          "secret_phrase_title": "Restore with a secret phrase or private key"
        },
        "watch_address": {
          "watch_description": "Watch a public address or ENS name",
          "watch_title": "Watch an Ethereum address"
        }
      }
    },
    "button": {
      "add_cash": "Add Cash",
      "all": "All",
      "cancel": "Cancel",
      "close": "Close",
      "confirm": "Confirm",
      "confirm_exchange": {
        "deposit": "Hold to Deposit",
        "enter_amount": "Enter an Amount",
        "fetching_details": "Fetching Details...",
        "insufficient_eth": "Insufficient ETH",
        "insufficient_funds": "Insufficient Funds",
        "insufficient_liquidity": "Insufficient Liquidity",
        "invalid_fee": "Invalid Fee",
        "swap": "Hold to Swap",
        "swap_anyway": "Swap Anyway",
        "view_details": "View Details",
        "withdraw": "Hold to Withdraw"
      },
      "connect_walletconnect": "Use WalletConnect",
      "delete": "Delete",
      "disconnect_account": "Log Out",
      "donate": "Donate ETH",
      "done": "Done",
      "edit": "Edit",
      "exchange": "Exchange",
      "exchange_again": "Exchange Again",
      "exchange_search_uniswap": "Search Uniswap",
      "go_back": "Go Back",
      "hide": "Hide",
      "hold_to_authorize": {
        "authorizing": "Authorizing",
        "hold_keyword": "Hold",
        "tap_keyword": "Tap"
      },
      "import": "Import",
      "learn_more": "Learn more",
      "less": "Less",
      "loading": "Loading",
      "notify_me": "Get notified",
      "offline": "Offline",
      "ok": "OK",
      "okay": "Okay",
      "paste": "Paste",
      "paste_address": "Paste",
      "paste_seed_phrase": "Paste",
      "pin": "Pin",
      "proceed": "Proceed",
      "receive": "Receive",
      "send": "Send",
      "send_another": "Send Another",
      "share": "Share",
      "swap": "Swap",
      "try_again": "Try again",
      "unhide": "Unhide",
      "unpin": "Unpin",
      "view": "View"
    },
    "cloud": {
      "backup_success": "Your wallet has been backed up successfully!"
    },
    "contacts": {
      "contact_row": {
        "balance_eth": "%{balanceEth} ETH"
      },
      "options": {
        "add": "Add Contact",
        "cancel": "Cancel",
        "delete": "Delete Contact",
        "edit": "Edit Contact"
      }
    },
    "discover": {
      "lists": {
        "this_list_is_empty": "This list is empty!",
        "lists_title": "Lists"
      },
      "pulse": {
        "pulse_description": "All the top DeFi tokens in one",
        "today_suffix": "today",
        "trading_at_prefix": "Trading at"
      },
      "search": {
        "ethereum_name_service": "Ethereum Name Service",
        "search_ethereum": "Search all of Ethereum"
      },
      "strategies": {
        "yearn_finance_description": "Smart yield strategies from yearn.finance",
        "strategies_title": "Strategies"
      },
      "title_discover": "Discover",
      "title_search": "Search",
      "top_movers": {
        "disabled_testnets": "Top movers are disabled on Testnets",
        "top_movers_title": "Top Movers"
      },
      "uniswap": {
        "data": {
          "annualized_fees": "Annualized fees",
          "pool_size": "Pool size",
          "profit_30_days": "30d profit",
          "volume_24_hours": "24h volume"
        },
        "disabled_testnets": "Pools are disabled on Testnets",
        "error_loading_uniswap": "There was an error loading Uniswap pool data",
        "show_more": "Show more",
        "title_pools": "Uniswap Pools"
      }
    },
    "error_boundary": {
      "wallets_are_safe": "Don't worry, your wallets are safe! Just restart the app to get back to business.",
      "error_boundary_oops": "Oops!",
      "restart_rainbow": "Restart Rainbow",
      "something_went_wrong": "Something went wrong."
    },
    "exchange": {
      "coin_row": {
        "copy_address": "Copy Contract Address",
        "expires_in": "Expires in %{minutes}m",
        "from_divider": "from",
        "to_divider": "to",
        "view_on": "View on %{blockExplorerName}",
        "view_on_etherscan": "View on Etherscan"
      },
      "flip": "Flip",
      "max": "Max",
      "movers": {
        "loser": "Loser",
        "mover": "Mover"
      },
      "price_impact": {
        "losing_prefix": "Losing",
        "small_market": "Small Market"
      },
      "swapping_for_prefix": "Swapping for",
      "unverified_token": {
        "token_not_verified": "This token has not been verified! Rainbow surfaces all tokens that exist on Uniswap. Anyone can create a token, including fake versions of existing tokens and tokens that claim to represent projects that do not have a token. Please do your own research and be careful when interacting with unverified tokens!",
        "go_back": "Go Back",
        "proceed_anyway": "Proceed Anyway",
        "unverified_token_title": "Unverified Token"
      },
      "view_details": "View Details"
    },
    "expanded_state": {
      "asset": {
        "about_asset": "About %{assetName}",
        "balance": "Balance",
        "get_asset": "Get %{assetSymbol}",
        "market_cap": "Market cap",
        "read_more_button": "Read more",
        "social": {
          "facebook": "Facebook",
          "homepage": "Homepage",
          "reddit": "Reddit",
          "telegram": "Telegram",
          "twitter": "Twitter"
        },
        "uniswap_liquidity": "Uniswap liquidity",
        "value": "Value",
        "volume_24_hours": "24h volume"
      },
      "chart": {
        "date": {
          "months": {
            "month_00": "Jan",
            "month_01": "Feb",
            "month_02": "Mar",
            "month_03": "Apr",
            "month_04": "May",
            "month_05": "Jun",
            "month_06": "Jul",
            "month_07": "Aug",
            "month_08": "Sep",
            "month_09": "Oct",
            "month_10": "Nov",
            "month_11": "Dec"
          }
        },
        "no_price_data": "No price data",
        "token_pool": "%{tokenName} Pool"
      },
      "liquidity_pool": {
        "annualized_fees": "Annualized fees",
        "fees_earned": "Fees earned",
        "half": "Half",
        "pool_makeup": "Pool makeup",
        "pool_shares": "Pool shares",
        "pool_size": "Pool size",
        "pool_volume_24h": "24h pool volume",
        "total_value": "Total value",
        "underlying_tokens": "Underlying tokens"
      },
      "nft_brief_token_info": {
        "for_sale": "For sale",
        "last_sale": "Last sale price"
      },
      "supported_countries": {
        "supported_countries": "Supported Countries",
        "us_except": "United States (except Texas and New York)"
      },
      "swap": {
        "copy_contract_address": "Copy Contract Address",
        "losing": "Losing",
        "slippage_message": "This is a small market, so you’re getting a bad price. Try a smaller trade!",
        "swapping_via": "Swapping via",
        "unicorn_one": "that unicorn one",
        "uniswap_v2": "Uniswap v2",
        "view_on": "View on %{blockExplorerName}"
      },
      "swap_details": {
        "review": "Review"
      },
      "token_index": {
        "get_token": "Get %{assetSymbol}",
        "makeup_of_token": "Makeup of 1 %{assetSymbol}",
        "underlying_tokens": "Underlying tokens"
      },
      "unique": {
        "view_on_opensea": "View on OpenSea"
      },
      "unique_expanded": {
        "about": "About %{assetFamilyName}",
        "advanced": "Advanced",
        "attributes": "Attributes",
        "configuration": "Configuration",
        "copy": "Copy",
        "description": "Description",
        "edit": "Edit",
        "in_showcase": "In Showcase",
        "opensea": "Opensea",
        "owner": "Owner",
        "profile_info": "Profile Info",
        "properties": "Properties",
        "registrant": "Registrant",
        "resolver": "Resolver",
        "showcase": "Showcase",
        "toast_added_to_showcase": "Added to showcase",
        "toast_removed_from_showcase": "Removed from showcase",
        "view_on_opensea": "View on Opensea",
        "view_on_platform": "View on %{platform}"
      }
    },
    "fields": {
      "address": {
        "long_placeholder": "Name, ENS, or address",
        "short_placeholder": "ENS or address"
      }
    },
    "homepage": {
      "back": "Back to rainbow.me",
      "coming_soon": "Coming soon.",
      "connect_ledger": {
        "button": "Connect to Ledger",
        "description": "Connect and sign with your ",
        "link_text": "Ledger hardware wallet",
        "link_title": "Buy a Ledger hardware wallet"
      },
      "connect_metamask": {
        "button": "Connect to MetaMask",
        "description": "Connect to the ",
        "link_text": "MetaMask browser wallet",
        "link_title": "MetaMask browser wallet"
      },
      "connect_trezor": {
        "button": "Connect to Trezor",
        "description": "Connect and sign with your ",
        "link_text": "Trezor hardware wallet",
        "link_title": "Buy a Trezor hardware wallet"
      },
      "connect_trustwallet": {
        "button": "Connect to Trust Wallet",
        "description_part_one": "Use the ",
        "description_part_three": " app to connect.",
        "description_part_two": " Ethereum ",
        "link_text_browser": "dapp browser",
        "link_text_wallet": "Trust Wallet",
        "link_title_browser": "Discover Trust DApp Browser",
        "link_title_wallet": "Discover Trust Wallet"
      },
      "connect_walletconnect": {
        "button": "Use WalletConnect",
        "button_mobile": "Connect with WalletConnect",
        "description": "Scan a QR code to link your mobile wallet ",
        "description_mobile": "Connect to any wallet that supports ",
        "link_text": "using WalletConnect",
        "link_text_mobile": "WalletConnect",
        "link_title": "Use WalletConnect",
        "link_title_mobile": "Connect with WalletConnect"
      },
      "reassurance": {
        "access_link": "No access to your funds",
        "assessment": "Results of our security assessment",
        "security": "We work incredibly hard to make sure your funds are safe. This tool never touches your private keys, so that greatly reduces the surface area for attack. If you are familiar with programming, you can check out our code on GitHub.",
        "security_title": "How secure is Manager?",
        "source": "View our source code",
        "text_mobile": "You need to use an Ethereum Wallet to access Balance Manager to view, send and exchange your Ether and Ethereum-based tokens.",
        "tracking_link": "We do not track you",
        "work": "This is a web-based tool to help you manage the funds in your wallet. It does this by connecting to your wallet through its Application Programming Interface (API). Here are some important points about how we designed Balance Manager:",
        "work_title": "How does Manager work?"
      }
    },
    "input": {
      "asset_amount": "Amount",
      "donation_address": "Balance Manager Address",
      "email": "Email",
      "email_placeholder": "your@email.com",
      "input_placeholder": "Type here",
      "input_text": "Input",
      "password": "Password",
      "password_placeholder": "••••••••••",
      "private_key": "Private Key",
      "recipient_address": "Recipient Address"
    },
    "image_picker": {
      "title": "Rainbow would like to access your photos",
      "message": "This allows Rainbow to use your photos from your library",
      "confirm": "Enable library access",
      "cancel": "Cancel"
    },
    "message": {
      "click_to_copy_to_clipboard": "Click to copy to clipboard",
      "coming_soon": "Coming soon...",
      "exchange_not_available": "We are no longer supporting Shapeshift due to their new KYC requirements. We are working on support for different exchange providers.",
      "failed_ledger_connection": "Failed to connect to Ledger, please check your device",
      "failed_request": "Failed request, please refresh",
      "failed_trezor_connection": "Failed to connect to Trezor, please check your device",
      "failed_trezor_popup_blocked": "Please allow popups on Balance to use your Trezor",
      "learn_more": "Learn more",
      "no_interactions": "No interactions found for this account",
      "no_transactions": "No transactions found for this account",
      "no_unique_tokens": "No unique tokens found for this account",
      "opensea_footer": " is a market place for unique (or 'non-fungible') tokens. People trade on the marketspace and that gives them value. You can pawn your tokens to get money. All of this runs on Ethereum. ",
      "opensea_header": "How does this work under the hood?",
      "page_not_found": "404 Page Not Found",
      "please_connect_ledger": "Please connect and unlock Ledger then select Ethereum",
      "please_connect_trezor": "Please connect your Trezor and follow the instructions",
      "power_by": "Powered by",
      "walletconnect_not_unlocked": "Please connect using WalletConnect",
      "web3_not_available": "Please install the MetaMask Chrome extension",
      "web3_not_unlocked": "Please unlock your MetaMask wallet",
      "web3_unknown_network": "Unknown network, please switch to another one"
    },
    "modal": {
      "approve_tx": "Approve transaction on %{walletType}",
      "back_up": {
        "alerts": {
          "cloud_not_enabled": {
            "description": "Looks like iCloud drive is not enabled on your device.\n\n Do you want to see how to enable it?",
            "label": "iCloud Not Enabled",
            "no_thanks": "No thanks",
            "show_me": "Yes, Show me"
          }
        },
        "default": {
          "button": {
            "cloud": "Back up your wallet",
            "manual": "Back up manually"
          },
          "description": "Don't lose your wallet! Save an encrypted copy to %{cloudPlatformName}",
          "title": "Back up your wallet"
        },
        "existing": {
          "button": {
            "later": "Maybe later",
            "now": "Back up now"
          },
          "description": "You have wallets that have not been backed up yet. Back them up in case you lose this device.",
          "title": "Would you like to back up?"
        },
        "imported": {
          "button": {
            "back_up": "Back up to %{cloudPlatformName}",
            "no_thanks": "No thanks"
          },
          "description": "Don't lose your wallet! Save an encrypted copy to %{cloudPlatformName}.",
          "title": "Would you like to back up?"
        }
      },
      "confirm_tx": "Confirm transaction from %{walletName}",
      "default_wallet": " Wallet",
      "deposit_dropdown_label": "Exchange my",
      "deposit_input_label": "Pay",
      "donate_title": "Send from %{walletName} to Balance Manager",
      "exchange_fee": "Exchange Fee",
      "exchange_max": "Exchange max",
      "exchange_title": "Exchange from %{walletName}",
      "gas_average": "Average",
      "gas_fast": "Fast",
      "gas_fee": "Fee",
      "gas_slow": "Slow",
      "helper_balance": "Balance",
      "helper_max": "Max",
      "helper_min": "Min",
      "helper_price": "Price",
      "helper_rate": "Rate",
      "helper_value": "Value",
      "invalid_address": "Invalid Address",
      "new": "New",
      "previous_short": "Prev.",
      "receive_title": "Receive to %{walletName}",
      "send_max": "Send max",
      "send_title": "Send from %{walletName}",
      "tx_confirm_amount": "Amount",
      "tx_confirm_fee": "Transaction Fee",
      "tx_confirm_recipient": "Recipient",
      "tx_confirm_sender": "Sender",
      "tx_fee": "Transaction Fee",
      "tx_hash": "Transaction Hash",
      "tx_verify": "Verify your transaction here",
      "withdrawal_dropdown_label": "For",
      "withdrawal_input_label": "Get"
    },
    "notification": {
      "error": {
        "failed_get_account_tx": "Failed to get Account transactions",
        "failed_get_gas_prices": "Failed to get Ethereum Gas prices",
        "failed_get_tx_fee": "Failed to estimate Transaction fee",
        "failed_scanning_qr_code": "Failed to scan QR code, please try again",
        "generic_error": "Something went wrong, please try again",
        "insufficient_balance": "Insufficient balance in this account",
        "insufficient_for_fees": "Insufficient balance to cover transaction fees",
        "invalid_address": "Address is invalid, please check again",
        "invalid_address_scanned": "Invalid Address Scanned, please try again",
        "invalid_private_key_scanned": "Invalid Private Key Scanned, please try again",
        "no_accounts_found": "No Ethereum Accounts Found"
      },
      "info": {
        "address_copied_to_clipboard": "Address copied to clipboard"
      }
    },
    "pools": {
      "deposit": "Deposit",
      "withdraw": "Withdraw"
    },
    "profiles": {
      "actions": {
        "watching": "Watching",
        "watch": "Watch",
        "edit_profile": "Edit profile"
      },
      "banner": {
        "register_name": "Register a .eth Name",
        "and_create_ens_profile": "& create your ENS profile"
      },
      "details": {
        "add_to_contacts": "Add to Contacts",
        "copy_address": "Copy Address",
        "view_on_etherscan": "View on Etherscan"
      },
      "search": {
        "header": "Find your name",
        "description": "Search available profile names",
        "available": "🥳 Available",
        "taken": "😭 Taken",
        "registered_on": "This name was last registered on %{content}",
        "price": "%{content} / Year",
        "expiration": "Til %{content}",
        "3_char_min": "Minimum 3 characters",
        "estimated_total_cost_1": "Estimated total cost of",
        "estimated_total_cost_2": "with current network fees",
        "loading_fees": "Loading network fees...",
        "clear": "􀅉 Clear",
        "continue": "Continue on 􀆊"
      },
      "create": {
        "description": "Create your profile",
        "add_cover": "Add Cover",
        "name": "Name",
        "bio": "Bio",
        "website": "Website",
        "back": "􀆉 Back",
        "skip": "Skip",
        "username_placeholder": "username",
        "name_placeholder": "Add a display name",
        "bio_placeholder": "Add a bio to your profile",
        "website_placeholder": "Add your website",
        "review": "Review",
        "choose_nft": "Choose NFT",
        "upload_photo": "Upload photo"
      },
      "confirm": {
        "confirm_purchase": "Confirm purchase",
        "registration_details": "Registration Details",
        "requesting_register": "Requesting to Register",
        "reserving_name": "Reserving Your Name",
        "confirm_registration": "Confirm Registration",
        "start_registration": "Start Registration",
        "confirm_update": "Confirm Update",
        "confirm_renew": "Hold to Extend",
        "suggestion": "Buy more years now to save on fees",
        "set_ens_name": "Set as my ENS name",
        "registration_duration": "Register name for",
        "new_expiration_date": "New expiration date",
        "extend_by": "Extend by",
        "registration_cost": "Registration cost",
        "current_fees": "Current network fee",
        "estimated_total_eth": "Estimated total in ETH",
        "estimated_total": "Estimated total",
        "duration_plural": "%{content} years",
        "duration_singular": "1 year",
        "commit_button": "Hold to Commit",
        "insufficient_eth": "Insufficient ETH",
<<<<<<< HEAD
        "speed_up": "Speed Up",
        "extend_registration": "Extend Registration"
=======
        "speed_up": "Speed Up"
>>>>>>> f815e870
      },
      "profile_avatar": {
        "choose_from_library": "Choose from Library",
        "create_profile": "Create your Profile",
        "edit_profile": "Edit Profile",
        "pick_emoji": "Pick an Emoji",
        "remove_photo": "Remove Photo",
        "view_profile": "View Profile"
      }
    },
    "savings": {
      "deposit": "Deposit",
      "earnings": {
        "100_year": "100-Year",
        "10_year": "10-Year",
        "20_year": "20-Year",
        "50_year": "50-Year",
        "5_year": "5-Year",
        "est": "Est.",
        "label": "Earnings",
        "monthly": "Monthly",
        "yearly": "Yearly"
      },
      "label": "Savings",
      "withdraw": "Withdraw"
    },
    "send_feedback": {
      "copy_email": "Copy email address",
      "email_error": {
        "description": "Would you like to manually copy our feedback email address to your clipboard?",
        "title": "Error launching email client"
      },
      "no_thanks": "No thanks"
    },
    "settings": {
      "backup": "Backup",
      "currency": "Currency",
      "dev": "Dev",
      "developer": "Developer Settings",
      "done": "Done",
      "feedback_and_reports": "Feedback & Bug Reports",
      "feedback_and_support": "Feedback and Support",
      "label": "Settings",
      "language": "Language",
      "learn": "Learn about Rainbow and Ethereum",
      "learn_short": "Learn about Rainbow :)",
      "network": "Network",
      "privacy": "Privacy",
      "review": "Review Rainbow",
      "theme": "Theme"
    },
    "subscribe_form": {
      "email_already_subscribed": "Sorry, you've already signed up with this email",
      "generic_error": "Oops, something went wrong",
      "sending": "Sending...",
      "successful": "Check your email",
      "too_many_signup_request": "Too many signup requests, please try again later"
    },
    "swap": {
      "choose_token": "Choose Token",
      "gas": {
        "custom": "Custom",
        "edit_price": "Edit Gas Price",
        "enter_price": "Enter Gas Price",
        "fast": "Fast",
        "network_fee": "Network Fee",
        "normal": "Normal",
        "slow": "Slow"
      },
      "loading": "Loading...",
      "modal_types": {
        "confirm": "Confirm",
        "deposit": "Deposit",
        "swap": "Swap",
        "withdraw": "Withdraw"
      },
      "warning": {
        "edit_price": "Edit Gas Price",
        "invalid_price": {
          "message": "You need to enter a valid amount",
          "title": "Invalid Gas Price"
        },
        "proceed_anyway": "Proceed Anyway",
        "too_high": {
          "message": "Double check that you entered the correct amount—you’re likely paying more than you need to!",
          "title": "High gas price!"
        },
        "too_low": {
          "message": "Setting a higher gas price is recommended to avoid issues.",
          "title": "Low gas price–transaction might get stuck!"
        }
      }
    },
    "time": {
      "days": {
        "long": {
          "plural": "days",
          "singular": "day"
        },
        "micro": "d",
        "short": {
          "plural": "days",
          "singular": "day"
        }
      },
      "hours": {
        "long": {
          "plural": "hours",
          "singular": "hour"
        },
        "micro": "h",
        "short": {
          "plural": "hrs",
          "singular": "hr"
        }
      },
      "milliseconds": {
        "long": {
          "plural": "milliseconds",
          "singular": "millisecond"
        },
        "micro": "ms",
        "short": {
          "plural": "ms",
          "singular": "ms"
        }
      },
      "minutes": {
        "long": {
          "plural": "minutes",
          "singular": "minute"
        },
        "micro": "m",
        "short": {
          "plural": "mins",
          "singular": "min"
        }
      },
      "now": "Now",
      "seconds": {
        "long": {
          "plural": "seconds",
          "singular": "second"
        },
        "micro": "s",
        "short": {
          "plural": "secs",
          "singular": "sec"
        }
      }
    },
    "wallet": {
      "action": {
        "add_existing": "Add an existing wallet",
        "cancel": "Cancel",
        "create_new": "Create a new wallet",
        "delete": "Delete Wallet",
        "delete_confirm": "Are you sure you want to delete this wallet?",
        "edit": "Edit Wallet",
        "hide": "Hide",
        "import_wallet": "Add Wallet",
        "input": "Transaction Input",
        "paste": "Paste",
        "pin": "Pin",
        "reject": "Reject",
        "send": "Send",
        "to": "To",
        "unhide": "Unhide",
        "unpin": "Unpin",
        "value": "Value",
        "view_on": "View on %{blockExplorerName}"
      },
      "add_cash": {
        "card_notice": "Works with most debit cards",
        "interstitial": {
          "other_amount": "Other amount"
        },
        "need_help_button_email_subject": "support",
        "need_help_button_label": "Get Support",
        "on_the_way_line_1": "Your %{currencySymbol} is on the way",
        "on_the_way_line_2": "and will arrive shortly",
        "purchase_failed_order_id": "Order ID: %{orderId}",
        "purchase_failed_subtitle": "You were not charged.",
        "purchase_failed_support_subject": "Purchase Failed",
        "purchase_failed_support_subject_with_order_id": "Purchase Failed - Order %{orderId}",
        "purchase_failed_title": "Sorry, your purchase failed.",
        "purchasing_dai_requires_eth_message": "Before you can purchase DAI you must have some ETH in your wallet!",
        "purchasing_dai_requires_eth_title": "You don't have any ETH!",
        "running_checks": "Running checks...",
        "success_message": "It's here 🥳",
        "watching_mode_confirm_message": "The wallet you have open is read-only, so you can’t control what’s inside. Are you sure you want to add cash to %{truncatedAddress}?",
        "watching_mode_confirm_title": "You’re in Watching Mode"
      },
      "assets": {
        "no_price": "Small Balances"
      },
      "authenticate": {
        "please": "Please authenticate",
        "please_seed_phrase": "Please authenticate to view private key"
      },
      "change_wallet": {
        "balance_eth": "%{balanceEth} ETH",
        "watching": "Watching"
      },
      "copy_address": "Copy Address",
      "feedback": {
        "cancel": "No thanks",
        "choice": "Would you like to manually copy our feedback email address to your clipboard?",
        "copy_email_address": "Copy email address",
        "email_subject": "📱 Rainbow Beta Feedback",
        "error": "Error launching email client",
        "send": "Send Feedback"
      },
      "intro": {
        "create_wallet": "Create a Wallet",
        "instructions": "Please do not store more in your wallet than you are willing to lose.",
        "warning": "This is alpha software.",
        "welcome": "Welcome to Rainbow"
      },
      "label": "Wallets",
      "loading": {
        "error": "There has been an error loading the wallet. Please kill the app and retry.",
        "message": "Loading"
      },
      "message_signing": {
        "failed_signing": "Failed to sign message",
        "message": "Message",
        "request": "Message Signing Request",
        "sign": "Sign Message"
      },
      "new": {
        "already_have_wallet": "I already have one",
        "create_wallet": "Create Wallet",
        "enter_seeds_placeholder": "Secret phrase, private key, Ethereum address, or ENS name",
        "get_new_wallet": "Get a new wallet",
        "import_wallet": "Import Wallet",
        "name_wallet": "Name your wallet"
      },
      "push_notifications": {
        "please_enable_body": "It looks like you are using WalletConnect. Please enable push notifications to be notified of transaction requests from WalletConnect.",
        "please_enable_title": "Rainbow would like to send you push notifications"
      },
      "settings": {
        "copy_address": "Copy address",
        "copy_address_capitalized": "Copy Address",
        "copy_seed_phrase": "Copy Secret Phrase",
        "hide_seed_phrase": "Hide Secret Phrase",
        "show_seed_phrase": "Show Secret Phrase"
      },
      "transaction": {
        "alert": {
          "authentication": "Authentication Failed",
          "cancelled_transaction": "Failed to send cancelled transaction to WalletConnect",
          "failed_sign_message": "Failed to sign message",
          "failed_transaction": "Failed to send transaction",
          "failed_transaction_status": "Failed to send failed transaction status",
          "transaction_status": "Failed to send transaction status"
        },
        "confirm": "Confirm transaction",
        "request": "Transaction Request",
        "send": "Send Transaction"
      },
      "unrecognized_qrcode": "Sorry, this QR code could not be recognized.",
      "unrecognized_qrcode_title": "Unrecognized QR Code",
      "wallet_connect": {
        "error": "Error initializing with WalletConnect",
        "missing_fcm": "Unable to initialize WalletConnect: missing push notification token. Please try again."
      }
    },
    "walletconnect": {
      "paste_uri": {
        "button": "Paste session URI",
        "message": "Paste WalletConnect URI below",
        "title": "New WalletConnect Session"
      }
    },
    "warning": {
      "user_is_offline": "Connection offline, please check your internet connection",
      "user_is_online": "Connected! You're back online"
    }
  }
}<|MERGE_RESOLUTION|>--- conflicted
+++ resolved
@@ -634,12 +634,8 @@
         "duration_singular": "1 year",
         "commit_button": "Hold to Commit",
         "insufficient_eth": "Insufficient ETH",
-<<<<<<< HEAD
         "speed_up": "Speed Up",
         "extend_registration": "Extend Registration"
-=======
-        "speed_up": "Speed Up"
->>>>>>> f815e870
       },
       "profile_avatar": {
         "choose_from_library": "Choose from Library",
