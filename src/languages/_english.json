{
  "translation": {
    "account": {
      "hide": "Hide",
      "label_24h": "24h",
      "label_asset": "Asset",
      "label_price": "Price",
      "label_quantity": "Quantity",
      "label_status": "Status",
      "label_total": "Total",
      "low_market_value": "with low market value",
      "no_market_value": "with no market value",
      "show": "Show",
      "show_all": "Show all",
      "show_less": "Show less",
      "tab_balances": "Balances",
      "tab_balances_empty_state": "Balance",
      "tab_balances_tooltip": "Ethereum and Token Balances",
      "tab_collectibles": "Collectibles",
      "tab_interactions": "Interactions",
      "tab_interactions_tooltip": "Smart Contract Interactions",
      "tab_investments": "Pools",
      "tab_savings": "Savings",
      "tab_transactions": "Transactions",
      "tab_transactions_tooltip": "Transactions and Token Transfers",
      "tab_uniquetokens": "Unique Tokens",
      "tab_uniquetokens_tooltip": "Unique Tokens",
      "token": "token",
      "tokens": "tokens",
      "tx_failed": "Failed",
      "tx_fee": "Fee",
      "tx_from": "From",
      "tx_from_lowercase": "from",
      "tx_hash": "Transaction Hash",
      "tx_pending": "Pending",
      "tx_received": "Received",
      "tx_self": "Self",
      "tx_sent": "Sent",
      "tx_timestamp": "Timestamp",
      "tx_to": "To",
      "tx_to_lowercase": "to",
      "unknown_token": "Unknown Token"
    },
    "activity_list": {
      "empty_state": {
        "default_label": "No transactions yet",
        "recycler_label": "No transactions yet",
        "testnet_label": "Your testnet transaction history starts now!"
      }
    },
    "add_funds": {
      "eth": {
        "or_send_eth": "or send ETH to your wallet",
        "send_from_another_source": "Send from Coinbase or another exchange—or ask a friend!"
      },
      "limit_left_this_week": "$%{remainingLimit} left this week",
      "limit_left_this_year": "$%{remainingLimit} left this year",
      "test_eth": {
        "add_from_faucet": "Add from faucet",
        "or_send_test_eth": "or send test ETH to your wallet",
        "request_test_eth": "Request test ETH through the %{testnetName} faucet",
        "send_test_eth_from_another_source": "Send test ETH from another %{testnetName} wallet—or ask a friend!"
      },
      "to_get_started_android": "To get started, buy some ETH",
      "to_get_started_ios": "To get started, buy some ETH with Apple Pay",
      "weekly_limit_reached": "Weekly limit reached",
      "yearly_limit_reached": "Yearly limit reached"
    },
    "avatar_builder": {
      "emoji_categories": {
        "activities": "Activities",
        "animals": "Animals & Nature",
        "flags": "Flags",
        "food": "Food & Drink",
        "objects": "Objects",
        "smileys": "Smileys & People",
        "symbols": "Symbols",
        "travel": "Travel & Places"
      }
    },
    "back_up": {
      "already_backed_up": {
        "backed_up": "Backed up",
        "backed_up_manually": "Backed up manually",
        "backed_up_message": "Your wallet is backed up",
        "imported": "Imported",
        "imported_message": "Your wallet was imported"
      },
      "backup_deleted_successfully": "Backups Deleted Successfully",
      "cloud": {
        "back_up_to_platform": "Back up to %{cloudPlatformName}",
        "manage_platform_backups": "Manage %{cloudPlatformName} Backups",
        "password": {
          "a_password_youll_remember": "Please use a password you'll remember.",
          "backup_password": "Backup Password",
          "choose_a_password": "Choose a password",
          "confirm_backup": "Confirm Backup",
          "confirm_password": "Confirm password",
          "confirm_placeholder": "Confirm Password",
          "it_cant_be_recovered": "It can't be recovered!",
          "minimum_characters": "Minimum %{minimumLength} characters",
          "passwords_dont_match": "Passwords don't match",
          "strength": {
            "level1": "Weak password",
            "level2": "Good password",
            "level3": "Great password",
            "level4": "Strong password"
          },
          "use_a_longer_password": "Use a longer password"
        }
      },
      "confirm_password": {
        "add_to_cloud_platform": "Add to %{cloudPlatformName} Backup",
        "backup_password_placeholder": "Backup Password",
        "confirm_backup": "Confirm Backup",
        "enter_backup_description": "To add this wallet to your %{cloudPlatformName} backup, enter your existing backup password",
        "enter_backup_password": "Enter backup password"
      },
      "explainers": {
        "backup": "Don't forget this password! It is separate from your %{cloudPlatformName} password, and you should save it in a secure location.\n\nYou will need it in order to restore your wallet from the backup in the future.",
        "if_lose_cloud": "If you lose this device, you can recover your encrypted wallet backup from %{cloudPlatformName}.",
        "if_lose_imported": "If you lose this device, you can restore your wallet with the key you originally imported.",
        "if_lose_manual": "If you lose this device, you can restore your wallet with the secret phrase you saved."
      },
      "manual": {
        "label": "Your secret phrase",
        "pkey": {
          "confirm_save": "I’ve saved my key",
          "save_them": "Copy it and save it in your password manager, or in another secure spot.",
          "these_keys": "This is the key to your wallet!"
        },
        "seed": {
          "confirm_save": "I’ve saved these words",
          "save_them": "Write them down or save them in your password manager.",
          "these_keys": "These words are the keys to your wallet!"
        }
      },
      "needs_backup": {
        "back_up_your_wallet": "Back up your wallet",
        "dont_risk": "Don't risk your money! Back up your wallet so you can recover it if you lose this device.",
        "not_backed_up": "Not backed up"
      },
      "restore_cloud": {
        "backup_password_placeholder": "Backup Password",
        "confirm_backup": "Confirm Backup",
        "enter_backup_password": "Enter backup password",
        "enter_backup_password_description": "To restore your wallet, enter the backup password you created",
        "error_while_restoring": "Error while restoring backup",
        "incorrect_password": "Incorrect Password",
        "restore_from_cloud_platform": "Restore from %{cloudPlatformName}"
      },
      "restore_sheet": {
        "from_backup": {
          "ios": {
            "you_have_1_wallet": "You have 1 wallet backed up",
            "you_have_multiple_wallets": "You have %{walletsBackedUpCount} wallets backed up"
          },
          "non_ios": {
            "if_you_previously_backed_up": "If you previously backed up your wallet on %{cloudPlatformName} tap here to restore it."
          },
          "restore_from_cloud_platform": "Restore from %{cloudPlatformName}"
        },
        "from_key": {
          "secret_phrase_description": "Use your secret phrase from Rainbow or another crypto wallet",
          "secret_phrase_title": "Restore with a secret phrase or private key"
        },
        "no_backups_found": "No Backups found",
        "watch_address": {
          "watch_description": "Watch a public address or ENS name",
          "watch_title": "Watch an Ethereum address"
        },
        "we_couldnt_find_google_drive": "We couldn't find any backup on Google Drive. Make sure you are logged in with the right account."
      },
      "secret": {
        "anyone_who_has_these": "Anyone who has these words can access your entire wallet!",
        "biometrically_secured": "Your account has been secured with biometric data, like fingerprint or face identification. To see your recovery phrase, turn on biometrics in your phone’s settings.",
        "copy_to_clipboard": "Copy to clipboard",
        "for_your_eyes_only": "For your eyes only",
        "private_key_title": "Private Key",
        "secret_phrase_title": "Secret Phrase",
        "show_recovery": "Show Recovery %{typeName}",
        "view_private_key": "View private key",
        "view_secret_phrase": "View secret phrase",
        "you_need_to_authenticate": "You need to authenticate in order to access your recovery %{typeName}"
      }
    },
    "button": {
      "add": "Add",
      "add_cash": "Add Cash",
      "add_to_list": "Add to List",
      "all": "All",
      "attempt_cancellation": "Attempt Cancellation",
      "buy_more_eth": "Buy more ETH",
      "cancel": "Cancel",
      "close": "Close",
      "confirm": "Confirm",
      "confirm_exchange": {
        "deposit": "Hold to Deposit",
        "enter_amount": "Enter an Amount",
        "fetching_quote": "Fetching Quote",
        "insufficient_eth": "Insufficient ETH",
        "insufficient_funds": "Insufficient Funds",
        "insufficient_liquidity": "􀅵 Insufficient Liquidity",
        "no_route_found": "􀅵 No route found",
        "insufficient_matic": "Insufficient MATIC",
        "insufficient_token": "Insufficient %{tokenName}",
        "invalid_fee": "Invalid Fee",
        "invalid_fee_lowercase": "Invalid fee",
        "loading": "Loading...",
        "no_quote_available": "􀅵 No Quote Available",
        "review": "Review",
        "submitting": "Submitting",
        "swap": "Hold to Swap",
        "swap_anyway": "Swap Anyway",
        "symbol_balance_too_low": "%{symbol} balance too low",
        "view_details": "View Details",
        "withdraw": "Hold to Withdraw"
      },
      "connect": "Connect",
      "connect_walletconnect": "Use WalletConnect",
      "continue": "Continue",
      "delete": "Delete",
      "disconnect_account": "Log Out",
      "donate": "Donate ETH",
      "done": "Done",
      "edit": "Edit",
      "exchange": "Exchange",
      "exchange_again": "Exchange Again",
      "exchange_search_placeholder": "Search tokens",
      "go_back": "Go Back",
      "go_back_lowercase": "Go back",
      "got_it": "Got it",
      "hide": "Hide",
      "hold_to_authorize": {
        "authorizing": "Authorizing",
        "hold_keyword": "Hold",
        "tap_keyword": "Tap"
      },
      "hold_to_send": "Hold to Send",
      "import": "Import",
      "learn_more": "Learn more",
      "less": "Less",
      "loading": "Loading",
      "no_thanks": "No thanks",
      "notify_me": "Get notified",
      "offline": "Offline",
      "ok": "OK",
      "okay": "Okay",
      "paste": "Paste",
      "paste_address": "Paste",
      "paste_seed_phrase": "Paste",
      "pin": "Pin",
      "proceed": "Proceed",
      "proceed_anyway": "Proceed Anyway",
      "receive": "Receive",
      "remove": "Remove",
      "save": "Save",
      "send": "Send",
      "send_another": "Send Another",
      "share": "Share",
      "swap": "Swap",
      "try_again": "Try again",
      "unhide": "Unhide",
      "unpin": "Unpin",
      "view": "View",
      "watch_this_wallet": "Watch this Wallet",
      "hidden": "Hidden"
    },
    "cloud": {
      "backup_success": "Your wallet has been backed up successfully!"
    },
    "contacts": {
      "contact_row": {
        "balance_eth": "%{balanceEth} ETH"
      },
      "contacts_title": "Contacts",
      "input_placeholder": "Name",
      "my_wallets": "My wallets",
      "options": {
        "add": "Add Contact",
        "cancel": "Cancel",
        "delete": "Delete Contact",
        "edit": "Edit Contact",
        "view": "View Profile"
      },
      "send_header": "Send",
      "suggestions": "Suggestions",
      "to_header": "To",
      "watching": "Watching"
    },
    "deeplinks": {
      "couldnt_recognize_url": "Uh oh! We couldn’t recognize this URL!",
      "tried_to_use_android": "Tried to use Android bundle",
      "tried_to_use_ios": "Tried to use iOS bundle"
    },
    "developer_settings": {
      "alert": "Alert",
      "applied": "APPLIED",
      "backups_deleted_successfully": "Backups deleted successfully",
      "clear_async_storage": "Clear async storage",
      "clear_image_cache": "Clear Image Cache",
      "clear_image_metadata_cache": "Clear Image Metadata Cache",
      "clear_local_storage": "Clear local storage",
      "clear_mmkv_storage": "Clear MMKV storage",
      "connect_to_hardhat": "Connect to hardhat",
      "crash_app_render_error": "Crash app (render error)",
      "enable_testnets": "Enable Testnets",
      "installing_update": "Installing update",
      "no_update": "No update",
      "not_applied": "NOT APPLIED",
      "notifications_debug": "Notifications Debug",
      "remove_all_backups": "Remove all backups",
      "reset_keychain": "Reset Keychain",
      "restart_app": "Restart app",
      "reset_experimental_config": "Reset experimental config",
      "status": "Status",
      "sync_codepush": "Sync codepush"
    },
    "discover": {
      "dpi": {
        "title": "DeFi Pulse Index",
        "body": "All the top decentralized finance tokens in one. Track the industry.",
        "view": "View"
      },
      "ens_create_profile": {
        "title": "Create your ENS profile",
        "body": "Replace your wallet address with a profile owned entirely by you."
      },
      "ens_search": {
        "mini_title": "ENS",
        "title_part_1": "Register a ",
        "title_part_2": ".eth name"
      },
      "gas": {
        "average": "Average",
        "gwei": "Gwei",
        "high": "High",
        "loading": "Loading…",
        "low": "Low",
        "network_fees": "Network fees",
        "surging": "Surging",
        "very_low": "Very low"
      },
      "lists": {
        "lists_title": "Lists",
        "this_list_is_empty": "This list is empty!"
      },
      "pulse": {
        "pulse_description": "All the top DeFi tokens in one",
        "today_suffix": "today",
        "trading_at_prefix": "Trading at"
      },
      "search": {
        "profiles": "Profiles",
        "search_ethereum": "Search all of Ethereum",
        "search_ethereum_short": "Search Ethereum"
      },
      "strategies": {
        "strategies_title": "Strategies",
        "yearn_finance_description": "Smart yield strategies from yearn.finance"
      },
      "title_discover": "Discover",
      "title_search": "Search",
      "top_movers": {
        "disabled_testnets": "Top movers are disabled on Testnets",
        "top_movers_title": "Top Movers"
      },
      "uniswap": {
        "data": {
          "annualized_fees": "Annualized fees",
          "pool_size": "Pool size",
          "profit_30_days": "30d profit",
          "volume_24_hours": "24h volume"
        },
        "disabled_testnets": "Pools are disabled on Testnets",
        "error_loading_uniswap": "There was an error loading Uniswap pool data",
        "show_more": "Show more",
        "title_pools": "Uniswap Pools"
      }
    },
    "error_boundary": {
      "error_boundary_oops": "Oops!",
      "restart_rainbow": "Restart Rainbow",
      "something_went_wrong": "Something went wrong.",
      "wallets_are_safe": "Don't worry, your wallets are safe! Just restart the app to get back to business."
    },
    "exchange": {
      "coin_row": {
        "expires_in": "Expires in %{minutes}m",
        "from_divider": "from",
        "to_divider": "to",
        "view_on": "View on %{blockExplorerName}",
        "view_on_etherscan": "View on Etherscan"
      },
      "flip": "Flip",
      "max": "Max",
      "movers": {
        "loser": "Loser",
        "mover": "Mover"
      },
      "price_impact": {
        "losing_prefix": "Losing",
        "small_market": "Small Market",
        "label": "Possible loss"
      },
      "source": {
        "rainbow": "Auto",
        "0x": "0x",
        "1inch": "1inch"
      },
      "settings": "Settings",
      "use_defaults": "Use Defaults",
      "done": "Done",
      "losing": "Losing",
      "high": "High",
      "slippage_tolerance": "Max Slippage",
      "source_picker": "Route Swaps via",
      "use_flashbots": "Use Flashbots",
      "flashbots_protected": "Flashbots Protect enabled",
      "swapping_for_prefix": "Swapping for",
      "view_details": "View Details"
    },
    "expanded_state": {
      "asset": {
        "about_asset": "About %{assetName}",
        "balance": "Balance",
        "get_asset": "Get %{assetSymbol}",
        "market_cap": "Market cap",
        "read_more_button": "Read more",
        "available_networks": "Available on %{availableNetworks} networks",
        "available_network": "Available on the %{availableNetwork} network",
        "available_networkv2": "Also available on %{availableNetwork}",
        "social": {
          "facebook": "Facebook",
          "homepage": "Homepage",
          "reddit": "Reddit",
          "telegram": "Telegram",
          "twitter": "Twitter"
        },
        "uniswap_liquidity": "Uniswap liquidity",
        "value": "Value",
        "volume_24_hours": "24h volume"
      },
      "chart": {
        "all_time": "All Time",
        "date": {
          "months": {
            "month_00": "Jan",
            "month_01": "Feb",
            "month_02": "Mar",
            "month_03": "Apr",
            "month_04": "May",
            "month_05": "Jun",
            "month_06": "Jul",
            "month_07": "Aug",
            "month_08": "Sep",
            "month_09": "Oct",
            "month_10": "Nov",
            "month_11": "Dec"
          }
        },
        "no_price_data": "No price data",
        "past_timespan": "Past %{formattedTimespan}",
        "today": "Today",
        "token_pool": "%{tokenName} Pool"
      },
      "contact_profile": {
        "name": "Name"
      },
      "liquidity_pool": {
        "annualized_fees": "Annualized fees",
        "fees_earned": "Fees earned",
        "half": "Half",
        "pool_makeup": "Pool makeup",
        "pool_shares": "Pool shares",
        "pool_size": "Pool size",
        "pool_volume_24h": "24h pool volume",
        "total_value": "Total value",
        "underlying_tokens": "Underlying tokens"
      },
      "nft_brief_token_info": {
        "for_sale": "For sale",
        "last_sale": "Last sale price"
      },
      "supported_countries": {
        "supported_countries": "Supported Countries",
        "us_except": "United States (except Texas and New York)"
      },
      "swap": {
        "flashbots_protect": "Flashbots Protect",
        "losing": "Losing",
        "on": "On",
        "price_impact": "Price impact",
        "price_row_per_token": "per",
        "slippage_message": "This is a small market, so you’re getting a bad price. Try a smaller trade!",
        "swapping_via": "Swapping via",
        "unicorn_one": "that unicorn one",
        "uniswap_v2": "Uniswap v2",
        "view_on": "View on %{blockExplorerName}",
        "network_switcher": "Swapping on the %{network} network",
        "swap_max_alert": {
          "title": "Are you sure?",
          "message": "You are about to swap all the %{inputCurrencyAddress} available in your wallet. If you want to swap back to %{inputCurrencyAddress}, you may not be able to afford the fee.\n\nWould you like to auto adjust the balance to leave some %{inputCurrencyAddress}?",
          "no_thanks": "No thanks",
          "auto_adjust": "Auto adjust"
        },
        "swap_max_insufficient_alert": {
          "title": "Insufficient %{symbol}",
          "message": "You have insufficient %{symbol} to cover the fees to swap the maximum amount."
        }
      },
      "swap_details": {
        "exchange_rate": "Exchange rate",
        "rainbow_fee": "Included Rainbow fee",
        "refuel": "Extra network tokens",
        "review": "Review",
        "show_details": "More details",
        "hide_details": "Hide details",
        "price_impact": "Difference in value",
        "minimum_received": "Minimum received",
        "maximum_sold": "Maximum sold",
        "token_contract": "%{token} contract",
        "number_of_exchanges": "%{number} Exchanges",
        "input_exchange_rate": "1 %{inputSymbol} for %{executionRate} %{outputSymbol}",
        "output_exchange_rate": "1 %{outputSymbol} for %{executionRate} %{inputSymbol}"
      },
      "token_index": {
        "get_token": "Get %{assetSymbol}",
        "makeup_of_token": "Makeup of 1 %{assetSymbol}",
        "underlying_tokens": "Underlying tokens"
      },
      "unique": {
        "save": {
          "access_to_photo_library_was_denied": "Access to photo library was denied",
          "failed_to_save_image": "Failed to save Image",
          "image_download_permission": "Image Download Permission",
          "nft_image": "NFT image",
          "your_permission_is_required": "Your permission is required to save images to your device"
        }
      },
      "unique_expanded": {
        "about": "About %{assetFamilyName}",
        "attributes": "Attributes",
        "collection_website": "Collection Website",
        "configuration": "Configuration",
        "copy": "Copy",
        "copy_token_id": "Copy Token ID",
        "description": "Description",
        "discord": "Discord",
        "edit": "Edit",
        "expires_in": "Expires in",
        "expires_on": "Expires on",
        "floor_price": "Floor price",
        "for_sale": "For sale",
        "in_showcase": "In Showcase",
        "last_sale_price": "Last sale price",
        "manager": "Manager",
        "open_in_web_browser": "Open in Web Browser",
        "owner": "Owner",
        "profile_info": "Profile Info",
        "properties": "Properties",
        "registrant": "Registrant",
        "resolver": "Resolver",
        "save_to_photos": "Save to Photos",
        "set_primary_name": "Set as my ENS name",
        "share_token_info": "Share %{uniqueTokenName} Info",
        "showcase": "Showcase",
        "toast_added_to_showcase": "Added to showcase",
        "toast_removed_from_showcase": "Removed from showcase",
        "twitter": "Twitter",
        "view_all_with_property": "View All with Property",
        "view_collection": "View Collection",
        "view_on_block_explorer": "View on %{blockExplorerName}",
        "view_on_marketplace_name": "View on %{marketplaceName}",
        "view_on_platform": "View on %{platform}",
        "view_on_web": "View on Web",
        "hide": "Hide",
        "unhide": "Unhide"
      }
    },
    "explain": {
      "icon_unlock": {
        "smol_text": "You found Treasure! Because you hold a Smolverse NFT, you’ve unlocked a Custom Icon!",
        "optimism_text": "To celebrate NFTs on Optimism, Rainbow and Optimism teamed up to drop a limited edition App Icon for the Optimistic Explorers like you!",
        "title": "You've unlocked\nRainbow 􀆄 %{partner}",
        "button": "Snag the icon"
      },
      "output_disabled": {
        "text": "For %{network}, Rainbow can't prepare swaps based on the amount of %{outputToken} you'd like to receive. \n\n Try entering the amount of %{inputToken} you’d like to swap instead.",
        "title": "Enter %{inputToken} Instead",
        "title_empty": "Choose a Token"
      },
      "available_networks": {
        "text": "%{tokenSymbol} is available on %{networks}. To move %{tokenSymbol} between networks, use a Bridge like Hop.",
        "title_plural": "Available on %{length} Networks",
        "title_singular": "Available on the %{network} Network"
      },
      "arbitrum": {
        "text": "Arbitrum is a Layer 2 network that runs on top of Ethereum, enabling cheaper and faster transactions while still benefiting from the underlying security of Ethereum.\n\nIt bundles lots of transactions together in a \"roll up\" before sending them down to live permanently on Ethereum.",
        "title": "What's Arbitrum?"
      },
      "backup": {
        "title": "Important"
      },
      "base_fee": {
        "text_falling": "\n\nFees are dropping right now!",
        "text_prefix": "The base fee is set by the Ethereum network and changes depending on how busy the network is.",
        "text_rising": "\n\nFees are rising right now! It’s best to use a higher max base fee to avoid a stuck transaction.",
        "text_stable": "\n\nNetwork traffic is stable right now. Have fun!",
        "text_surging": "\n\nFees are unusually high right now! Unless your transaction is urgent, it’s best to wait for fees to drop.",
        "title": "Current base fee"
      },
      "failed_walletconnect": {
        "text": "Uh oh, something went wrong! The site may be experiencing a connection outage. Please try again later or contact the site’s team for more details.",
        "title": "Connection failed"
      },
      "floor_price": {
        "text": "A collection's floor price is the lowest asking price across all the items currently for sale in a collection.",
        "title": "Collection floor price"
      },
      "gas": {
        "text": "This is the \"gas fee\" used by the %{networkName} blockchain to securely validate your transaction.\n\nThis fee varies depending on the complexity of your transaction and how busy the network is!",
        "title": "%{networkName} network fee"
      },
      "max_base_fee": {
        "text": "This is the maximum base fee you’re willing to pay for this transaction.\n\nSetting a higher max base fee prevents your transaction from getting stuck if fees rise.",
        "title": "Max base fee"
      },
      "miner_tip": {
        "text": "The miner tip goes directly to the miner who confirms your transaction on the network.\n\nA higher tip makes your transaction more likely to be confirmed quickly.",
        "title": "Miner tip"
      },
      "optimism": {
        "text": "Optimism is a Layer 2 network that runs on top of Ethereum, enabling cheaper and faster transactions while still benefiting from the underlying security of Ethereum.\n\nIt bundles lots of transactions together in a \"roll up\" before sending them down to live permanently on Ethereum.",
        "title": "What's Optimism?"
      },
      "polygon": {
        "text": "Polygon is a sidechain, a distinct network that runs alongside Ethereum and is compatible with it.\n\nIt allows for cheaper and faster transactions, but unlike Layer 2 networks, Polygon has its own security and consensus mechanisms that differ from Ethereum.",
        "title": "What's Polygon?"
      },
      "read_more": "Read More",
      "learn_more": "Learn More",
      "sending_to_contract": {
        "text": "The address you entered is for a smart contract.\n\nExcept for rare situations, you probably shouldn't do this. You could lose your assets or they might go to the wrong place.\n\nDouble check the address, verify it with the recipient, or contact support first.",
        "title": "Hold your horses!"
      },
      "verified": {
        "text": "Tokens with a verified badge mean they have appeared on at least 3 other outside token lists.\n\nAlways do your own research to ensure you are interacting with a token you trust.",
        "title": "Verified Tokens"
      },
      "unverified": {
        "fragment1": "Rainbow surfaces as many tokens as possible, but anyone can create a token, or claim to represent a project with a fake contract. \n\n Please review the ",
        "fragment2": "token contract",
        "fragment3": " and always do research to ensure that you interact with tokens you trust.",
        "title": "%{symbol} is Unverified",
        "go_back": "Go back"
      },
      "obtain_l2_asset": {
        "fragment1": "You'll need to get other tokens on %{networkName} to swap for %{networkName} %{tokenName}. \n\n Bridging tokens to %{networkName} is easy using a bridge like Hop. Still curious? ",
        "fragment2": "Read more",
        "fragment3": " about bridges.",
        "title": "No Tokens on %{networkName}"
      },
      "insufficient_liquidity": {
        "fragment1": "The exchanges don't have enough of the tokens you requested to complete this transaction. \n\n Still curious? ",
        "fragment2": "Read more",
        "fragment3": " about AMMs and token liquidity.",
        "title": "Insufficient Liquidity"
      },
      "no_route_found": {
        "fragment1": "We couldn’t find a route for this swap. ",
        "fragment2": "A route may not exist for this swap, or the amount may be too small.",
        "title": "No routes found"
      },
      "no_quote": {
        "title": "No quote available",
        "text": "We couldn’t find quotes for this swap. This could be because there isn’t enough liquidity to swap or problems with how the token is implemented."
      },
      "go_to_hop_with_icon": {
        "text": "Go to the Hop Bridge 􀮶"
      },
      "rainbow_fee": {
        "text": "Rainbow takes a %{feePercentage} fee from swaps. It’s part of what enables us to give you the best Ethereum experience possible."
      },
      "swap_routing": {
        "text": "By default, Rainbow chooses the cheapest route possible for your swap. If you prefer to specifically use either 0x or 1inch, you can do that too.",
        "title": "Swap Routing",
        "still_curious": {
          "fragment1": "Still curious? ",
          "fragment2": "Read more",
          "fragment3": " about our approach to routing swaps."
        }
      },
      "wyre_degradation": {
        "text": "Because of the ongoing Ethereum network upgrade known as \"The Merge,\" our partners have temporarily paused crypto purchasing.",
        "title": "It's happening \nThe Merge is underway",
        "still_curious": {
          "fragment1": "This is a precautionary step to ensure accurate pricing and the safety of user funds. Still curious? ",
          "fragment2": "Learn more",
          "fragment3": ""
        }
      },
      "slippage": {
        "text": "Slippage occurs when the price of a swap changes during the time between you submitting your transaction and its confirmation. \n\nSetting a higher slippage tolerance increases the likelihood your swap will be successful, but may result in you getting a worse price.",
        "title": "Slippage",
        "still_curious": {
          "fragment1": "Still curious? ",
          "fragment2": "Read more",
          "fragment3": " about slippage and how it affects swaps."
        }
      },
      "flashbots": {
        "text": "Flashbots protects your transactions from frontrunning and sandwich attacks which might result in you getting a worse price or your transaction failing.",
        "title": "Flashbots",
        "still_curious": {
          "fragment1": "Still curious? ",
          "fragment2": "Read more",
          "fragment3": " about Flashbots and the protection it offers."
        }
      },
      "swap_refuel": {
<<<<<<< HEAD
        "title": "No %{gasToken} detected",
        "text": "You won’t be able to use %{networkName} without %{networkName} %{gasToken}. We can seamlessly bundle it with this bridge using about $3 of ETH from your wallet.",
        "button": "Add $3 of %{networkName} %{gasToken}"
      },
      "swap_refuel_deduct": {
        "title": "No %{gasToken} detected",
        "text": "You won’t be able to use %{networkName} without %{networkName} %{gasToken}. We can seamlessly bundle it with this bridge using about $3 of ETH subtracted from this swap.",
        "button": "Adjust and add $3 of %{gasToken}"
      },
      "swap_refuel_notice": {
        "title": "No %{gasToken} detected",
        "text": "You won’t be able to use %{networkName} without %{networkName} %{gasToken}. If you go through with this transaction, you won’t be able to swap, bridge or transfer your %{networkName} tokens without adding %{networkName} %{gasToken} to your wallet.",
        "button": "Proceed anyway"
=======
        "title": "No %{networkName} %{gasToken} detected",
        "text": "You won’t be able to use %{networkName} without %{networkName} %{gasToken}. We can seamlessly bundle it with this bridge using about $3 of ETH from your wallet.",
        "button": "Add $3 of %{networkName} %{gasToken}"
>>>>>>> df114a88
      }
    },
    "fedora": {
      "cannot_verify_bundle": "Cannot verify the bundle! This might be a scam. Installation blocked.",
      "error": "ERROR",
      "fedora": "Fedora",
      "this_will_override_bundle": "This will override your bundle. Be careful. Are you a Rainbow employee?",
      "wait": "wait"
    },
    "fields": {
      "address": {
        "long_placeholder": "Name, ENS, or address",
        "short_placeholder": "ENS or address"
      }
    },
    "gas": {
      "network_fee": "Est. network fee",
      "current_base_fee": "Current base fee",
      "max_base_fee": "Max base fee",
      "miner_tip": "Miner tip",
      "max_transaction_fee": "Max transaction fee",
      "warning_separator": "·",
      "lower_than_suggested": "Low · may get stuck",
      "higher_than_suggested": "High · overpaying",
      "max_base_fee_too_low_error": "Low · likely to fail",
      "tip_too_low_error": "Low · likely to fail",
      "alert_message_higher_miner_tip_needed": "Setting a higher miner tip is recommended to avoid issues.",
      "alert_message_higher_max_base_fee_needed": "Setting a higher max base fee is recommended to avoid issues.",
      "alert_message_lower": "Double check that you entered the correct amount—you’re likely paying more than you need to!",
      "alert_title_higher_max_base_fee_needed": "Low max base fee–transaction may get stuck!",
      "alert_title_higher_miner_tip_needed": "Low miner tip–transaction may get stuck!",
      "alert_title_lower_max_base_fee_needed": "High max base fee!",
      "alert_title_lower_miner_tip_needed": "High miner tip!",
      "proceed_anyway": "Proceed Anyway",
      "edit_max_bass_fee": "Edit Max Base Fee",
      "edit_miner_tip": "Edit Miner Tip"
    },
    "homepage": {
      "back": "Back to rainbow.me",
      "coming_soon": "Coming soon.",
      "connect_ledger": {
        "button": "Connect to Ledger",
        "description": "Connect and sign with your ",
        "link_text": "Ledger hardware wallet",
        "link_title": "Buy a Ledger hardware wallet"
      },
      "connect_metamask": {
        "button": "Connect to MetaMask",
        "description": "Connect to the ",
        "link_text": "MetaMask browser wallet",
        "link_title": "MetaMask browser wallet"
      },
      "connect_trezor": {
        "button": "Connect to Trezor",
        "description": "Connect and sign with your ",
        "link_text": "Trezor hardware wallet",
        "link_title": "Buy a Trezor hardware wallet"
      },
      "connect_trustwallet": {
        "button": "Connect to Trust Wallet",
        "description_part_one": "Use the ",
        "description_part_three": " app to connect.",
        "description_part_two": " Ethereum ",
        "link_text_browser": "dapp browser",
        "link_text_wallet": "Trust Wallet",
        "link_title_browser": "Discover Trust DApp Browser",
        "link_title_wallet": "Discover Trust Wallet"
      },
      "connect_walletconnect": {
        "button": "Use WalletConnect",
        "button_mobile": "Connect with WalletConnect",
        "description": "Scan a QR code to link your mobile wallet ",
        "description_mobile": "Connect to any wallet that supports ",
        "link_text": "using WalletConnect",
        "link_text_mobile": "WalletConnect",
        "link_title": "Use WalletConnect",
        "link_title_mobile": "Connect with WalletConnect"
      },
      "reassurance": {
        "access_link": "No access to your funds",
        "assessment": "Results of our security assessment",
        "security": "We work incredibly hard to make sure your funds are safe. This tool never touches your private keys, so that greatly reduces the surface area for attack. If you are familiar with programming, you can check out our code on GitHub.",
        "security_title": "How secure is Manager?",
        "source": "View our source code",
        "text_mobile": "You need to use an Ethereum Wallet to access Balance Manager to view, send and exchange your Ether and Ethereum-based tokens.",
        "tracking_link": "We do not track you",
        "work": "This is a web-based tool to help you manage the funds in your wallet. It does this by connecting to your wallet through its Application Programming Interface (API). Here are some important points about how we designed Balance Manager:",
        "work_title": "How does Manager work?"
      }
    },
    "image_picker": {
      "cancel": "Cancel",
      "confirm": "Enable library access",
      "message": "This allows Rainbow to use your photos from your library",
      "title": "Rainbow would like to access your photos"
    },
    "input": {
      "asset_amount": "Amount",
      "donation_address": "Balance Manager Address",
      "email": "Email",
      "email_placeholder": "your@email.com",
      "input_placeholder": "Type here",
      "input_text": "Input",
      "password": "Password",
      "password_placeholder": "••••••••••",
      "private_key": "Private Key",
      "recipient_address": "Recipient Address"
    },
    "list": {
      "nothing_here": "Nothing here!",
      "share": {
        "check_out_my_wallet": "Check out my collectibles on 🌈 Rainbow at %{showcaseUrl}",
        "check_out_this_wallet": "Check out this wallet's collectibles on 🌈 Rainbow at %{showcaseUrl}"
      }
    },
    "message": {
      "click_to_copy_to_clipboard": "Click to copy to clipboard",
      "coming_soon": "Coming soon...",
      "exchange_not_available": "We are no longer supporting Shapeshift due to their new KYC requirements. We are working on support for different exchange providers.",
      "failed_ledger_connection": "Failed to connect to Ledger, please check your device",
      "failed_request": "Failed request, please refresh",
      "failed_trezor_connection": "Failed to connect to Trezor, please check your device",
      "failed_trezor_popup_blocked": "Please allow popups on Balance to use your Trezor",
      "learn_more": "Learn more",
      "no_interactions": "No interactions found for this account",
      "no_transactions": "No transactions found for this account",
      "no_unique_tokens": "No unique tokens found for this account",
      "opensea_footer": " is a market place for unique (or 'non-fungible') tokens. People trade on the marketspace and that gives them value. You can pawn your tokens to get money. All of this runs on Ethereum. ",
      "opensea_header": "How does this work under the hood?",
      "page_not_found": "404 Page Not Found",
      "please_connect_ledger": "Please connect and unlock Ledger then select Ethereum",
      "please_connect_trezor": "Please connect your Trezor and follow the instructions",
      "power_by": "Powered by",
      "walletconnect_not_unlocked": "Please connect using WalletConnect",
      "web3_not_available": "Please install the MetaMask Chrome extension",
      "web3_not_unlocked": "Please unlock your MetaMask wallet",
      "web3_unknown_network": "Unknown network, please switch to another one"
    },
    "modal": {
      "approve_tx": "Approve transaction on %{walletType}",
      "back_up": {
        "alerts": {
          "cloud_not_enabled": {
            "description": "Looks like iCloud drive is not enabled on your device.\n\n Do you want to see how to enable it?",
            "label": "iCloud Not Enabled",
            "no_thanks": "No thanks",
            "show_me": "Yes, Show me"
          }
        },
        "default": {
          "button": {
            "cloud": "Back up your wallet",
            "cloud_platform": "Back up to %{cloudPlatformName}",
            "manual": "Back up manually"
          },
          "description": "Don't lose your wallet! Save an encrypted copy to %{cloudPlatformName}",
          "title": "Back up your wallet"
        },
        "existing": {
          "button": {
            "later": "Maybe later",
            "now": "Back up now"
          },
          "description": "You have wallets that have not been backed up yet. Back them up in case you lose this device.",
          "title": "Would you like to back up?"
        },
        "imported": {
          "button": {
            "back_up": "Back up to %{cloudPlatformName}",
            "no_thanks": "No thanks"
          },
          "description": "Don't lose your wallet! Save an encrypted copy to %{cloudPlatformName}.",
          "title": "Would you like to back up?"
        }
      },
      "confirm_tx": "Confirm transaction from %{walletName}",
      "default_wallet": " Wallet",
      "deposit_dropdown_label": "Exchange my",
      "deposit_input_label": "Pay",
      "donate_title": "Send from %{walletName} to Balance Manager",
      "exchange_fee": "Exchange Fee",
      "exchange_max": "Exchange max",
      "exchange_title": "Exchange from %{walletName}",
      "external_link_warning": {
        "go_back": "Go back",
        "visit_external_link": "Visit external link?",
        "you_are_attempting_to_visit": "You are attempting to visit a link that is not affiliated with Rainbow."
      },
      "gas_average": "Average",
      "gas_fast": "Fast",
      "gas_fee": "Fee",
      "gas_slow": "Slow",
      "helper_max": "Max",
      "helper_min": "Min",
      "helper_price": "Price",
      "helper_rate": "Rate",
      "helper_value": "Value",
      "invalid_address": "Invalid Address",
      "new": "New",
      "previous_short": "Prev.",
      "receive_title": "Receive to %{walletName}",
      "send_max": "Send max",
      "send_title": "Send from %{walletName}",
      "tx_confirm_amount": "Amount",
      "tx_confirm_fee": "Transaction Fee",
      "tx_confirm_recipient": "Recipient",
      "tx_confirm_sender": "Sender",
      "tx_fee": "Transaction Fee",
      "tx_hash": "Transaction Hash",
      "tx_verify": "Verify your transaction here",
      "withdrawal_dropdown_label": "For",
      "withdrawal_input_label": "Get"
    },
    "notification": {
      "error": {
        "failed_get_account_tx": "Failed to get Account transactions",
        "failed_get_gas_prices": "Failed to get Ethereum Gas prices",
        "failed_get_tx_fee": "Failed to estimate Transaction fee",
        "failed_scanning_qr_code": "Failed to scan QR code, please try again",
        "generic_error": "Something went wrong, please try again",
        "insufficient_balance": "Insufficient balance in this account",
        "insufficient_for_fees": "Insufficient balance to cover transaction fees",
        "invalid_address": "Address is invalid, please check again",
        "invalid_address_scanned": "Invalid Address Scanned, please try again",
        "invalid_private_key_scanned": "Invalid Private Key Scanned, please try again",
        "no_accounts_found": "No Ethereum Accounts Found"
      },
      "info": {
        "address_copied_to_clipboard": "Address copied to clipboard"
      }
    },
    "pools": {
      "deposit": "Deposit",
      "pools_title": "Pools",
      "withdraw": "Withdraw"
    },
    "profiles": {
      "actions": {
        "edit_profile": "Edit profile",
        "unwatch_ens": "Unwatch %{ensName}",
        "unwatch_ens_title": "Are you sure you want to unwatch %{ensName}?",
        "watch": "Watch",
        "watching": "Watching"
      },
      "banner": {
        "register_name": "Create Your ENS Profile",
        "and_create_ens_profile": "Search available .eth names"
      },
      "select_ens_name": "My ENS Names",
      "confirm": {
        "confirm_registration": "Confirm Registration",
        "confirm_updates": "Confirm Updates",
        "duration_plural": "%{content} years",
        "duration_singular": "1 year",
        "estimated_fees": "Estimated network fees",
        "estimated_total": "Estimated total",
        "estimated_total_eth": "Estimated total in ETH",
        "extend_by": "Extend by",
        "extend_registration": "Extend Registration",
        "hold_to_begin": "Hold to Begin",
        "hold_to_confirm": "Hold to Confirm",
        "hold_to_extend": "Hold to Extend",
        "hold_to_register": "Hold to Register",
        "insufficient_eth": "Insufficient ETH",
        "last_step": "One last step",
        "last_step_description": "Confirm below to register your name and configure your profile",
        "new_expiration_date": "New expiration date",
        "registration_cost": "Registration cost",
        "registration_details": "Registration Details",
        "registration_duration": "Register name for",
        "requesting_register": "Requesting to Register",
        "reserving_name": "Reserving Your Name",
        "set_ens_name": "Set as my primary ENS name",
        "set_name_registration": "Set as Primary Name",
        "speed_up": "Speed Up",
        "suggestion": "Buy more years now to save on fees",
        "transaction_pending": "Transaction pending",
        "transaction_pending_description": "You’ll be taken to the next step automatically when this transaction confirms on the blockchain",
        "wait_one_minute": "Wait for one minute",
        "wait_one_minute_description": "This waiting period ensures that another person can’t register this name before you do"
      },
      "create": {
        "add_cover": "Add Cover",
        "back": "􀆉 Back",
        "bio": "Bio",
        "bio_placeholder": "Add a bio to your profile",
        "btc": "Bitcoin",
        "cancel": "Cancel",
        "choose_nft": "Choose an NFT",
        "content": "Content",
        "content_placeholder": "Add a content hash",
        "discord": "Discord",
        "doge": "Dogecoin",
        "email": "Email",
        "invalid_email": "Invalid email",
        "email_placeholder": "Add your email",
        "invalid_username": "Invalid %{app} username",
        "eth": "Ethereum",
        "github": "GitHub",
        "instagram": "Instagram",
        "invalid_asset": "Invalid %{coin} address",
        "invalid_content_hash": "Invalid content hash",
        "keywords": "Keywords",
        "keywords_placeholder": "Add keywords",
        "label": "Create your profile",
        "ltc": "Litecoin",
        "name": "Name",
        "name_placeholder": "Add a display name",
        "notice": "Notice",
        "notice_placeholder": "Add a notice",
        "pronouns": "Pronouns",
        "pronouns_placeholder": "Add pronouns",
        "reddit": "Reddit",
        "remove": "Remove",
        "review": "Review",
        "skip": "Skip",
        "snapchat": "Snapchat",
        "telegram": "Telegram",
        "twitter": "Twitter",
        "upload_photo": "Upload a Photo",
        "uploading": "Uploading",
        "username_placeholder": "username",
        "wallet_placeholder": "Add a %{coin} address",
        "website": "Website",
        "invalid_website": "Invalid URL",
        "website_placeholder": "Add your website"
      },
      "details": {
        "add_to_contacts": "Add to Contacts",
        "copy_address": "Copy Address",
        "open_wallet": "Open Wallet",
        "remove_from_contacts": "Remove from Contacts",
        "share": "Share",
        "view_on_etherscan": "View on Etherscan"
      },
      "edit": {
        "label": "Edit your profile"
      },
      "intro": {
        "choose_another_name": "Choose another ENS name",
        "create_your": "Create Your",
        "ens_profile": "ENS Profile",
        "find_your_name": "Find your name",
        "my_ens_names": "My ENS Names",
        "portable_identity_info": {
          "description": "Carry your ENS name and profile between websites. No more signups.",
          "title": "A portable digital identity"
        },
        "search_new_ens": "Find a New Name",
        "search_new_name": "Search for a new ENS name",
        "stored_on_blockchain_info": {
          "description": "Your profile is stored directly on Ethereum and owned by you.",
          "title": "Stored on Ethereum"
        },
        "edit_name": "Edit %{name}",
        "use_existing_name": "Use an existing ENS name",
        "use_name": "Use %{name}",
        "wallet_address_info": {
          "description": "Send to ENS names instead of hard-to-remember wallet addresses.",
          "title": "A better wallet address"
        }
      },
      "pending_registrations": {
        "alert_cancel": "Cancel",
        "alert_confirm": "Proceed Anyway",
        "alert_message": "`You are about to stop the registration process.\n  You'd need to start it again which means you'll need to send an additional transaction.`",
        "alert_title": "Are you sure?",
        "finish": "Finish",
        "in_progress": "In progress"
      },
      "profile_avatar": {
        "choose_from_library": "Choose from Library",
        "create_profile": "Create your Profile",
        "edit_profile": "Edit Profile",
        "pick_emoji": "Pick an Emoji",
        "shuffle_emoji": "Shuffle Emoji",
        "remove_photo": "Remove Photo",
        "view_profile": "View Profile"
      },
      "search": {
        "header": "Find your name",
        "description": "Search available ENS names",
        "available": "🥳 Available",
        "taken": "😭 Taken",
        "registered_on": "This name was last registered on %{content}",
        "price": "%{content} / Year",
        "expiration": "Til %{content}",
        "3_char_min": "Minimum 3 characters",
        "already_registering_name": "You are already registering this name",
        "estimated_total_cost_1": "Estimated total cost of",
        "estimated_total_cost_2": "with current network fees",
        "loading_fees": "Loading network fees…",
        "clear": "􀅉 Clear",
        "continue": "Continue 􀆊",
        "finish": "Finish 􀆊",
        "and_create_ens_profile": "Search available .eth names",
        "register_name": "Create Your ENS Profile"
      },
      "search_validation": {
        "invalid_domain": "This is an invalid domain",
        "tld_not_supported": "This TLD is not supported",
        "subdomains_not_supported": "Subdomains are not supported",
        "invalid_length": "Your name must be at least 3 characters",
        "invalid_special_characters": "Your name cannot include special characters"
      },
      "records": {
        "since": "Since"
      }
    },
    "promos": {
      "swaps_launch": {
        "primary_button": "􀖅 Try a swap",
        "secondary_button": "Maybe later",
        "info_row_1": {
          "title": "Swap all your favorite tokens",
          "description": "Rainbow searches everywhere to find the best rate for your trade."
        },
        "info_row_2": {
          "title": "Swap directly on L2",
          "description": "Fast and cheap swaps on Arbitrum, Optimism and Polygon."
        },
        "info_row_3": {
          "title": "Flashbots protection",
          "description": "Price protection, plus no fees on failed swaps. Enable in swap settings."
        },
        "header": "Swaps on Rainbow",
        "subheader": "REINTRODUCING"
      }
    },
    "review": {
      "alert": {
        "are_you_enjoying_rainbow": "Are you enjoying Rainbow? 🥰",
        "leave_a_review": "Leave a review on the App Store!",
        "no": "No",
        "yes": "Yes"
      }
    },
    "savings": {
      "deposit": "Deposit",
      "deposit_from_wallet": "Deposit from Wallet",
      "earned_lifetime_interest": "Earned %{lifetimeAccruedInterest}",
      "earnings": {
        "100_year": "100-Year",
        "10_year": "10-Year",
        "20_year": "20-Year",
        "50_year": "50-Year",
        "5_year": "5-Year",
        "est": "Est.",
        "label": "Earnings",
        "monthly": "Monthly",
        "yearly": "Yearly"
      },
      "get_prefix": "Get",
      "label": "Savings",
      "on_your_dollars_suffix": "on your dollars",
      "percentage": "%{percentage}%",
      "percentage_apy": "%{percentage}% APY",
      "with_digital_dollars_line_1": "With digital dollars like Dai, saving",
      "with_digital_dollars_line_2": "earns you more than ever before",
      "withdraw": "Withdraw",
      "zero_currency": "$0.00"
    },
    "send_feedback": {
      "copy_email": "Copy email address",
      "email_error": {
        "description": "Would you like to manually copy our feedback email address to your clipboard?",
        "title": "Error launching email client"
      },
      "no_thanks": "No thanks"
    },
    "settings": {
      "backup": "Backup",
      "currency": "Currency",
      "app_icon": "App Icon",
      "dev": "Dev",
      "developer": "Developer Settings",
      "done": "Done",
      "feedback_and_reports": "Feedback & Bug Reports",
      "feedback_and_support": "Feedback and Support",
      "follow_us_on_twitter": "Follow us on Twitter",
      "hey_friend_message": "👋️ Hey friend! You should download Rainbow, it's my favorite Ethereum wallet 🌈️🌈️🌈️🌈️🌈️🌈️🌈️🌈️🌈️🌈️",
      "label": "Settings",
      "language": "Language",
      "learn": "Learn about Ethereum",
      "network": "Network",
      "notifications": "Notifications",
      "notifications_section": {
        "my_wallets": "My Wallets",
        "watched_wallets": "Watched Wallets",
        "allow_notifications": "Allow Notifications",
        "sent": "Sent",
        "received": "Received",
        "purchased": "Purchased",
        "sold": "Sold",
        "minted": "Minted",
        "swapped": "Swapped",
        "approvals": "Approved",
        "other": "Contracts & More",
        "all": "All",
        "off": "Off",
        "plus_n_more": "+ %{n} more",
        "no_permissions": "Looks like your notification permissions are disabled. Please enable them in Settings to receive notifications from Rainbow.",
        "no_watched_wallets": "You are not watching any wallets.",
        "no_owned_wallets": "You do not have any wallets in Rainbow. Create a wallet or import one with your secret phrase.",
        "open_system_settings": "Open Settings",
        "unsupported_network": "Notifications are only available for Ethereum Mainnet transactions at this time.",
        "change_network": "Change your Network",
        "no_first_time_permissions": "Please allow Rainbow to send you notifications.",
        "first_time_allow_notifications": "Allow Notifications"
      },
      "privacy": "Privacy",
      "privacy_section": {
        "public_showcase": "Public Showcase",
        "when_public": "When public, your NFT Showcase will be visible on your Rainbow profile!",
        "when_public_prefix": "When public, your NFT Showcase will be visible on your Rainbow web profile! You can view your profile at",
        "view_profile": "View your profile"
      },
      "restore": "Restore to original deployment",
      "review": "Review Rainbow",
      "share_rainbow": "Share Rainbow",
      "theme": "Theme",
      "theme_section": {
        "system": "System",
        "dark": "Dark",
        "light": "Light"
      },
      "icon_change": {
        "title": "Confirm icon change",
        "warning": "Changing your icon may cause Rainbow to restart.",
        "confirm": "Confirm",
        "cancel": "Cancel"
      }
    },
    "subscribe_form": {
      "email_already_subscribed": "Sorry, you've already signed up with this email",
      "generic_error": "Oops, something went wrong",
      "sending": "Sending...",
      "successful": "Check your email",
      "too_many_signup_request": "Too many signup requests, please try again later"
    },
    "swap": {
      "choose_token": "Choose Token",
      "gas": {
        "custom": "Custom",
        "edit_price": "Edit Gas Price",
        "enter_price": "Enter Gas Price",
        "estimated_fee": "Estimated fee",
        "fast": "Fast",
        "network_fee": "Network Fee",
        "normal": "Normal",
        "slow": "Slow"
      },
      "loading": "Loading...",
      "modal_types": {
        "confirm": "Confirm",
        "deposit": "Deposit",
        "receive": "Receive",
        "swap": "Swap",
        "get_symbol_with": "Get %{symbol} with",
        "withdraw": "Withdraw",
        "withdraw_symbol": "Withdraw %{symbol}"
      },
      "warning": {
        "cost": {
          "are_you_sure_title": "Are you sure?",
          "this_transaction_will_cost_you_more": "This transaction will cost you more than the value you are swapping to, are you sure you want to continue?"
        },
        "edit_price": "Edit Gas Price",
        "invalid_price": {
          "message": "You need to enter a valid amount",
          "title": "Invalid Gas Price"
        },
        "too_high": {
          "message": "Double check that you entered the correct amount—you’re likely paying more than you need to!",
          "title": "High gas price!"
        },
        "too_low": {
          "message": "Setting a higher gas price is recommended to avoid issues.",
          "title": "Low gas price–transaction might get stuck!"
        }
      }
    },
    "time": {
      "days": {
        "long": {
          "plural": "days",
          "singular": "day"
        },
        "micro": "d",
        "short": {
          "plural": "days",
          "singular": "day"
        }
      },
      "hours": {
        "long": {
          "plural": "hours",
          "singular": "hour"
        },
        "micro": "h",
        "short": {
          "plural": "hrs",
          "singular": "hr"
        }
      },
      "milliseconds": {
        "long": {
          "plural": "milliseconds",
          "singular": "millisecond"
        },
        "micro": "ms",
        "short": {
          "plural": "ms",
          "singular": "ms"
        }
      },
      "minutes": {
        "long": {
          "plural": "minutes",
          "singular": "minute"
        },
        "micro": "m",
        "short": {
          "plural": "mins",
          "singular": "min"
        }
      },
      "now": "Now",
      "seconds": {
        "long": {
          "plural": "seconds",
          "singular": "second"
        },
        "micro": "s",
        "short": {
          "plural": "secs",
          "singular": "sec"
        }
      }
    },
    "toasts": {
      "copied": "Copied \"%{copiedText}\"",
      "invalid_paste": "You can't paste that here"
    },
    "hardware_wallets": {
      "pair_your_nano": "Pair your Nano X",
      "connect_your_ledger": "Connect your Ledger Nano X to Rainbow through Bluetooth. If this is your first time, Rainbow will ask for Bluetooth access.",
      "learn_more_about_ledger": "Learn more about Ledger",
      "pair_a_new_ledger": "Pair a new Ledger",
      "looking_for_devices": "Looking for devices",
      "make_sure_bluetooth_enabled": "Make sure you have Bluetooth enabled and your Ledger Nano X is unlocked."
    },
    "wallet": {
      "action": {
        "add_existing": "Add an existing wallet",
        "cancel": "Cancel",
        "copy_contract_address": "Copy Contract Address",
        "create_new": "Create a new wallet",
        "delete": "Delete Wallet",
        "delete_confirm": "Are you sure you want to delete this wallet?",
        "edit": "Edit Wallet",
        "hide": "Hide",
        "import_wallet": "Add Wallet",
        "input": "Transaction Input",
        "notifications": "Notification Settings",
        "pair_hardware_wallet": "Pair a hardware wallet",
        "paste": "Paste",
        "pin": "Pin",
        "reject": "Reject",
        "remove": "Remove Wallet",
        "remove_confirm": "Are you sure you want to remove this wallet?",
        "send": "Send",
        "to": "To",
        "unhide": "Unhide",
        "unpin": "Unpin",
        "value": "Value",
        "view_on": "View on %{blockExplorerName}"
      },
      "add_cash": {
        "card_notice": "Works with most debit cards",
        "interstitial": {
          "other_amount": "Other amount"
        },
        "need_help_button_email_subject": "support",
        "need_help_button_label": "Get Support",
        "on_the_way_line_1": "Your %{currencySymbol} is on the way",
        "on_the_way_line_2": "and will arrive shortly",
        "purchase_failed_order_id": "Order ID: %{orderId}",
        "purchase_failed_subtitle": "You were not charged.",
        "purchase_failed_support_subject": "Purchase Failed",
        "purchase_failed_support_subject_with_order_id": "Purchase Failed - Order %{orderId}",
        "purchase_failed_title": "Sorry, your purchase failed.",
        "purchasing_dai_requires_eth_message": "Before you can purchase DAI you must have some ETH in your wallet!",
        "purchasing_dai_requires_eth_title": "You don't have any ETH!",
        "running_checks": "Running checks...",
        "success_message": "It's here 🥳",
        "watching_mode_confirm_message": "The wallet you have open is read-only, so you can’t control what’s inside. Are you sure you want to add cash to %{truncatedAddress}?",
        "watching_mode_confirm_title": "You’re in Watching Mode"
      },
      "alert": {
        "finish_importing": "Finish Importing",
        "looks_like_imported_public_address": "\nIt looks like you imported this wallet using only its public address. In order to control what's inside, you'll need to import the private key or secret phrase first.",
        "nevermind": "Nevermind",
        "this_wallet_in_watching_mode": "This wallet is currently in \"Watching\" mode!"
      },
      "alerts": {
        "dont_have_asset_in_wallet": "Looks like you don't have that asset in your wallet...",
        "invalid_ethereum_url": "Invalid ethereum url",
        "ooops": "Ooops!",
        "this_action_not_supported": "This action is currently not supported :("
      },
      "assets": {
        "no_price": "Small Balances"
      },
      "authenticate": {
        "alert": {
          "current_authentication_not_secure_enough": "Your current authentication method (Face Recognition) is not secure enough, please go to \"Settings > Biometrics & Security\" and enable an alternative biometric method like Fingerprint or Iris.",
          "error": "Error"
        },
        "please": "Please authenticate",
        "please_seed_phrase": "Please authenticate to view private key"
      },
      "back_ups": {
        "and_1_more_wallet": "And 1 more wallet",
        "and_more_wallets": "And %{moreWalletCount} more wallets",
        "backed_up": "Backed up",
        "backed_up_manually": "Backed up manually",
        "imported": "Imported"
      },
      "balance_title": "Balance",
      "change_wallet": {
        "balance_eth": "%{balanceEth} ETH",
        "watching": "Watching"
      },
      "copy_address": "Copy Address",
      "diagnostics": {
        "authenticate_with_pin": "Authenticate with PIN",
        "restore": {
          "address": "Address",
          "created_at": "Created at",
          "heads_up_title": "Heads up!",
          "key": "Key",
          "label": "Label",
          "restore": "Restore",
          "secret": "Secret",
          "this_action_will_completely_replace": "This action will completely replace this wallet. Are you sure?",
          "type": "Type",
          "yes_i_understand": "Yes, I understand"
        },
        "secret": {
          "copy_secret": "Copy Secret",
          "okay_i_understand": "Ok, I understand",
          "reminder_title": "Reminder",
          "these_words_are_for_your_eyes_only": "These words are for your eyes only. Your secret phrase gives access to your entire wallet. \n\n       Be very careful with it."
        },
        "uuid": "UUID",
        "wallet_diagnostics_title": "Wallet Diagnostics",
        "you_need_to_authenticate_with_your_pin": "You need to authenticate with your PIN in order to access your Wallet secrets"
      },
      "error_displaying_address": "Error displaying address",
      "feedback": {
        "cancel": "No thanks",
        "choice": "Would you like to manually copy our feedback email address to your clipboard?",
        "copy_email_address": "Copy email address",
        "email_subject": "📱 Rainbow Beta Feedback",
        "error": "Error launching email client",
        "send": "Send Feedback"
      },
      "import_failed_invalid_private_key": "Import failed due to an invalid private key. Please try again.",
      "intro": {
        "create_wallet": "Create a Wallet",
        "instructions": "Please do not store more in your wallet than you are willing to lose.",
        "warning": "This is alpha software.",
        "welcome": "Welcome to Rainbow"
      },
      "invalid_ens_name": "This is not a valid ENS name",
      "invalid_unstoppable_name": "This is not a valid Unstoppable name",
      "label": "Wallets",
      "loading": {
        "error": "There has been an error loading the wallet. Please kill the app and retry.",
        "message": "Loading"
      },
      "message_signing": {
        "failed_signing": "Failed to sign message",
        "message": "Message",
        "request": "Message Signing Request",
        "sign": "Sign Message"
      },
      "my_account_address": "My account address:",
      "network_title": "Network",
      "new": {
        "alert": {
          "looks_like_already_imported": "Looks like you already imported this wallet!",
          "oops": "Oops!"
        },
        "already_have_wallet": "I already have one",
        "create_wallet": "Create Wallet",
        "enter_seeds_placeholder": "Secret phrase, private key, Ethereum address, or ENS name",
        "get_new_wallet": "Get a new wallet",
        "import_wallet": "Import Wallet",
        "name_wallet": "Name your wallet",
        "terms": "By proceeding, you agree to Rainbow’s ",
        "terms_link": "Terms of Use"
      },
      "pin_authentication": {
        "choose_your_pin": "Choose your PIN",
        "confirm_your_pin": "Confirm your PIN",
        "still_blocked": "Still blocked",
        "too_many_tries": "Too many tries!",
        "type_your_pin": "Type your PIN",
        "you_need_to_wait_minutes_plural": "You need to wait %{minutesCount} minutes before trying again",
        "you_still_need_to_wait": "You still need to wait ~ %{timeAmount} %{unitName} before trying again"
      },
      "push_notifications": {
        "please_enable_body": "It looks like you are using WalletConnect. Please enable push notifications to be notified of transaction requests from WalletConnect.",
        "please_enable_title": "Rainbow would like to send you push notifications"
      },
      "qr": {
        "camera_access_needed": "Camera access needed to scan!",
        "enable_camera_access": "Enable camera access",
        "error_mounting_camera": "Error mounting camera",
        "find_a_code": "Find a code to scan",
        "qr_1_app_connected": "1 app connected",
        "qr_multiple_apps_connected": "%{appsConnectedCount} apps connected",
        "scan_to_pay_or_connect": "Scan to pay or connect",
        "simulator_mode": "Simulator Mode",
        "sorry_could_not_be_recognized": "Sorry, this QR code could not be recognized.",
        "unrecognized_qr_code_title": "Unrecognized QR Code"
      },
      "settings": {
        "copy_address": "Copy address",
        "copy_address_capitalized": "Copy Address",
        "copy_seed_phrase": "Copy Secret Phrase",
        "hide_seed_phrase": "Hide Secret Phrase",
        "show_seed_phrase": "Show Secret Phrase"
      },
      "something_went_wrong_importing": "Something went wrong while importing. Please try again!",
      "sorry_cannot_add_ens": "Sorry, we cannot add this ENS name at this time. Please try again later!",
      "sorry_cannot_add_unstoppable": "Sorry, we cannot add this Unstoppable name at this time. Please try again later!",
      "speed_up": {
        "problem_while_fetching_transaction_data": "There was a problem while fetching the transaction data. Please try again...",
        "unable_to_speed_up": "Unable to speed up transaction"
      },
      "transaction": {
        "alert": {
          "authentication": "Authentication Failed",
          "cancelled_transaction": "Failed to send cancelled transaction to WalletConnect",
          "connection_expired": "Connection Expired",
          "failed_sign_message": "Failed to sign message",
          "failed_transaction": "Failed to send transaction",
          "failed_transaction_status": "Failed to send failed transaction status",
          "invalid_transaction": "Invalid transaction",
          "please_go_back_and_reconnect": "Please go back to the dapp and reconnect it to your wallet",
          "transaction_status": "Failed to send transaction status"
        },
        "checkboxes": {
          "clear_profile_information": "Clear profile information",
          "point_name_to_recipient": "Point this name to the recipient’s wallet address",
          "transfer_control": "Transfer control to the recipient",
          "has_a_wallet_that_supports": "The person I’m sending to has a wallet that supports %{networkName}",
          "im_not_sending_to_an_exchange": "I’m not sending to an exchange"
        },
        "complete_checks": "Complete checks",
        "ens_configuration_options": "ENS configuration options",
        "confirm": "Confirm transaction",
        "max": "Max",
        "placeholder_title": "Placeholder",
        "request": "Transaction Request",
        "send": "Send Transaction",
        "sending_title": "Sending"
      },
      "wallet_connect": {
        "error": "Error initializing with WalletConnect",
        "failed_to_disconnect": "Failed to disconnect all WalletConnect sessions",
        "failed_to_send_request_status": "Failed to send request status to WalletConnect.",
        "missing_fcm": "Unable to initialize WalletConnect: missing push notification token. Please try again.",
        "walletconnect_session_has_expired_while_trying_to_send": "WalletConnect session has expired while trying to send request status. Please reconnect."
      },
      "wallet_title": "Wallet"
    },
    "walletconnect": {
      "available_networks": "Available Networks",
      "change_network": "Change Network",
      "connected_apps": "Connected apps",
      "disconnect": "Disconnect",
      "go_back_to_your_browser": "Go back to your browser",
      "paste_uri": {
        "button": "Paste session URI",
        "message": "Paste WalletConnect URI below",
        "title": "New WalletConnect Session"
      },
      "scam": {
        "heads_up_title": "Heads up!",
        "ignore_this_request": "Ignore This Request",
        "we_found_this_website_in_a_list": "We found this website in a list of malicious crypto scams.\n\n We recommend that you ignore this request and stop using this website immediately"
      },
      "switch_network": "Switch Network",
      "switch_wallet": "Switch Wallet",
      "titles": {
        "connect": "You're connected!",
        "reject": "Connection canceled",
        "sign": "Message signed!",
        "sign_canceled": "Transaction canceled!",
        "transaction_canceled": "Transaction canceled!",
        "transaction_sent": "Transaction sent!"
      },
      "unknown_application": "Unknown Application"
    },
    "warning": {
      "user_is_offline": "Connection offline, please check your internet connection",
      "user_is_online": "Connected! You're back online"
    }
  }
}<|MERGE_RESOLUTION|>--- conflicted
+++ resolved
@@ -719,25 +719,19 @@
         }
       },
       "swap_refuel": {
-<<<<<<< HEAD
-        "title": "No %{gasToken} detected",
-        "text": "You won’t be able to use %{networkName} without %{networkName} %{gasToken}. We can seamlessly bundle it with this bridge using about $3 of ETH from your wallet.",
-        "button": "Add $3 of %{networkName} %{gasToken}"
-      },
-      "swap_refuel_deduct": {
-        "title": "No %{gasToken} detected",
-        "text": "You won’t be able to use %{networkName} without %{networkName} %{gasToken}. We can seamlessly bundle it with this bridge using about $3 of ETH subtracted from this swap.",
-        "button": "Adjust and add $3 of %{gasToken}"
-      },
-      "swap_refuel_notice": {
-        "title": "No %{gasToken} detected",
-        "text": "You won’t be able to use %{networkName} without %{networkName} %{gasToken}. If you go through with this transaction, you won’t be able to swap, bridge or transfer your %{networkName} tokens without adding %{networkName} %{gasToken} to your wallet.",
-        "button": "Proceed anyway"
-=======
         "title": "No %{networkName} %{gasToken} detected",
         "text": "You won’t be able to use %{networkName} without %{networkName} %{gasToken}. We can seamlessly bundle it with this bridge using about $3 of ETH from your wallet.",
         "button": "Add $3 of %{networkName} %{gasToken}"
->>>>>>> df114a88
+      },
+      "swap_refuel_deduct": {
+        "title": "No %{networkName} %{gasToken} detected",
+        "text": "You won’t be able to use %{networkName} without %{networkName} %{gasToken}. We can seamlessly bundle it with this bridge using about $3 of ETH subtracted from this swap.",
+        "button": "Adjust and add $3 of %{gasToken}"
+      },
+      "swap_refuel_notice": {
+        "title": "No %{networkName} %{gasToken} detected",
+        "text": "You won’t be able to use %{networkName} without %{networkName} %{gasToken}. If you go through with this transaction, you won’t be able to swap, bridge or transfer your %{networkName} tokens without adding %{networkName} %{gasToken} to your wallet.",
+        "button": "Proceed anyway"
       }
     },
     "fedora": {
