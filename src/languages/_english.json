--- conflicted
+++ resolved
@@ -450,24 +450,15 @@
         "about": "About %{assetFamilyName}",
         "advanced": "Advanced",
         "attributes": "Attributes",
-<<<<<<< HEAD
         "configuration": "Configuration",
         "copy": "Copy",
-        "description": "Description",
         "edit": "Edit",
-        "in_showcase": "In Showcase",
-        "opensea": "Opensea",
         "owner": "Owner",
         "profile_info": "Profile Info",
-        "properties": "Properties",
         "registrant": "Registrant",
         "resolver": "Resolver",
-        "showcase": "Showcase",
-        "toast_added_to_showcase": "Added to showcase",
-        "toast_removed_from_showcase": "Removed from showcase",
         "view_on_opensea": "View on Opensea",
-        "view_on_platform": "View on %{platform}"
-=======
+        "view_on_platform": "View on %{platform}",
         "collection_website": "Collection Website",
         "copy_token_id": "Copy Token ID",
         "description": "Description",
@@ -542,7 +533,6 @@
       "verified": {
         "text": "Tokens with a verified badge mean they have appeared on at least 3 other outside token lists.\n\nAlways do your own research to ensure you are interacting with a token you trust.",
         "title": "Verified Tokens"
->>>>>>> ba80975b
       }
     },
     "fields": {
@@ -616,20 +606,18 @@
       "private_key": "Private Key",
       "recipient_address": "Recipient Address"
     },
-<<<<<<< HEAD
     "image_picker": {
       "title": "Rainbow would like to access your photos",
       "message": "This allows Rainbow to use your photos from your library",
       "confirm": "Enable library access",
       "cancel": "Cancel"
-=======
+    },
     "list": {
       "nothing_here": "Nothing here!",
       "share": {
         "check_out_my_wallet": "Check out my collectibles on 🌈 Rainbow at %{showcaseUrl}",
         "check_out_this_wallet": "Check out this wallet's collectibles on 🌈 Rainbow at %{showcaseUrl}"
       }
->>>>>>> ba80975b
     },
     "message": {
       "click_to_copy_to_clipboard": "Click to copy to clipboard",
