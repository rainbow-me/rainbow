--- conflicted
+++ resolved
@@ -359,12 +359,9 @@
       "settings": "Settings",
       "use_defaults": "Use Defaults",
       "done": "Done",
-<<<<<<< HEAD
-      "slippage_tolerance": "Max Slippage",
-=======
+      "losing": "Losing",
       "slippage_tolerance": "Slippage Tolerance",
       "source_picker": "Route Swaps via",
->>>>>>> 4dca9d5e
       "use_flashbots": "Use Flashbots",
       "flashbots_protected": "Flashbots Protect enabled",
       "swapping_for_prefix": "Swapping for",
