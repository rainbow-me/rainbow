--- conflicted
+++ resolved
@@ -1073,7 +1073,6 @@
       "withdrawal_dropdown_label": "For",
       "withdrawal_input_label": "Get"
     },
-<<<<<<< HEAD
     "nft_offers": {
       "card": {
         "title": { "singular": "1 Offer", "plural": "%{numOffers} Offers" },
@@ -1089,17 +1088,6 @@
         "highest": "Highest",
         "from_floor": "From Floor",
         "recent": "Recent"
-=======
-    "nftOffers": {
-      "card": {
-        "title": { "singular": "1 Offer", "plural": "%{numOffers} Offers" },
-        "sortCriteria": {
-          "highest": "Highest",
-          "fromFloor": "From Floor",
-          "recent": "Recent"
-        },
-        "button": "View All Offers"
->>>>>>> 395cb860
       }
     },
     "notification": {
