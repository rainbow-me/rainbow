--- conflicted
+++ resolved
@@ -632,7 +632,6 @@
         "review": "Review",
         "choose_nft": "Choose NFT",
         "upload_photo": "Upload photo",
-<<<<<<< HEAD
         "eth": "Ethereum",
         "btc": "Bitcoin",
         "ltc": "Litecoin",
@@ -658,10 +657,8 @@
         "email_submit_message": "Please enter a valid email",
         "website_submit_message": "Please enter a valid email",
         "invalid_asset": "Invalid %{coin} address",
-        "invalid_content_hash": "Invalid content hash"
-=======
+        "invalid_content_hash": "Invalid content hash",
         "remove": "Remove"
->>>>>>> bb9355ba
       },
       "confirm": {
         "confirm_purchase": "Confirm purchase",
