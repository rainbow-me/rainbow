--- conflicted
+++ resolved
@@ -453,23 +453,13 @@
         "configuration": "Configuration",
         "copy": "Copy",
         "edit": "Edit",
-<<<<<<< HEAD
-        "in_showcase": "In Showcase",
         "manager": "Manager",
-        "opensea": "Opensea",
-=======
->>>>>>> 9fe8e608
         "owner": "Owner",
         "set_primary_name": "Set as my ENS name",
         "profile_info": "Profile Info",
-<<<<<<< HEAD
         "properties": "Properties",
-=======
         "registrant": "Registrant",
->>>>>>> 9fe8e608
         "resolver": "Resolver",
-        "view_on_opensea": "View on Opensea",
-        "view_on_platform": "View on %{platform}",
         "collection_website": "Collection Website",
         "copy_token_id": "Copy Token ID",
         "description": "Description",
@@ -479,18 +469,15 @@
         "in_showcase": "In Showcase",
         "last_sale_price": "Last sale price",
         "opensea": "OpenSea",
-        "properties": "Properties",
         "save_to_photos": "Save to Photos",
         "share_token_info": "Share %{uniqueTokenName} Info",
         "showcase": "Showcase",
         "toast_added_to_showcase": "Added to showcase",
         "toast_removed_from_showcase": "Removed from showcase",
-<<<<<<< HEAD
         "view_on_opensea": "View on Opensea",
         "view_on_platform": "View on %{platform}",
         "expires_in": "Expires in",
-        "expires_on": "Expires on"
-=======
+        "expires_on": "Expires on",
         "twitter": "Twitter",
         "view_all_with_property": "View All With Property",
         "view_collection": "View Collection",
@@ -550,7 +537,6 @@
       "verified": {
         "text": "Tokens with a verified badge mean they have appeared on at least 3 other outside token lists.\n\nAlways do your own research to ensure you are interacting with a token you trust.",
         "title": "Verified Tokens"
->>>>>>> 9fe8e608
       }
     },
     "fields": {
@@ -560,7 +546,7 @@
       }
     },
     "gas": {
-      "network_fee": "Est. network fee",
+      "network_fee": "Est. network fee"
     },
     "homepage": {
       "back": "Back to rainbow.me",
