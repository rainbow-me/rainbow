import '@/languages';
import * as Sentry from '@sentry/react-native';
import React, { memo, useCallback, useEffect, useState } from 'react';
import { Provider as ReduxProvider } from 'react-redux';
import { AppRegistry, Dimensions, LogBox, StyleSheet, View } from 'react-native';
import { Toaster } from 'sonner-native';
import { MobileWalletProtocolProvider } from '@coinbase/mobile-wallet-protocol-host';
import { DeeplinkHandler } from '@/components/DeeplinkHandler';
import { useApplicationSetup } from '@/hooks/useApplicationSetup';
import { GestureHandlerRootView } from 'react-native-gesture-handler';
import { SafeAreaProvider, initialWindowMetrics } from 'react-native-safe-area-context';
import { enableScreens } from 'react-native-screens';
import { RecoilRoot } from 'recoil';
import ErrorBoundary from '@/components/error-boundary/ErrorBoundary';
import { OfflineToast } from '@/components/toasts';
import { designSystemPlaygroundEnabled, reactNativeDisableYellowBox, showNetworkRequests, showNetworkResponses } from '@/config/debug';
import monitorNetwork from '@/debugging/network';
import { Playground } from '@/design-system/playground/Playground';
import RainbowContextWrapper from '@/helpers/RainbowContext';
import { setNavigationRef } from '@/navigation/Navigation';
import { PersistQueryClientProvider, persistOptions, queryClient } from '@/react-query';
import store from '@/redux/store';
import { MainThemeProvider } from '@/theme/ThemeContext';
import { InitialRouteContext } from '@/navigation/initialRoute';
import { NotificationsHandler } from '@/notifications/NotificationsHandler';
import { analytics } from '@/analytics';
import { getOrCreateDeviceId } from '@/analytics/utils';
import { logger, RainbowError } from '@/logger';
import * as ls from '@/storage';
import { migrate } from '@/migrations';
import { initializeReservoirClient } from '@/resources/reservoir/client';
import { initializeRemoteConfig } from '@/model/remoteConfig';
<<<<<<< HEAD
=======
import { loadSettingsData } from '@/state/settings/loadSettingsData';
import { NavigationContainerRef } from '@react-navigation/native';
import { RootStackParamList } from '@/navigation/types';
>>>>>>> e251542b
import { IS_DEV, IS_PROD, IS_TEST } from '@/env';
import Routes from '@/navigation/Routes';
import { BackupsSync } from '@/state/sync/BackupsSync';
import { AbsolutePortalRoot } from './components/AbsolutePortal';
import { PerformanceProfiler } from '@shopify/react-native-performance';
import { PerformanceReports, PerformanceReportSegments, PerformanceTracking } from './performance/tracking';
import { TestDeeplinkHandler } from './components/TestDeeplinkHandler';
import { RainbowToastDisplay } from '@/components/rainbow-toast/RainbowToast';

if (IS_DEV) {
  reactNativeDisableYellowBox && LogBox.ignoreAllLogs();
  (showNetworkRequests || showNetworkResponses) && monitorNetwork(showNetworkRequests, showNetworkResponses);
}

enableScreens();

const sx = StyleSheet.create({
  container: {
    flex: 1,
    overflow: 'hidden',
  },
});

function AppComponent() {
<<<<<<< HEAD
  const initialRoute = useApplicationSetup();
=======
  const { initialRoute } = useApplicationSetup();

  const handleNavigatorRef = useCallback((ref: NavigationContainerRef<RootStackParamList>) => {
    Navigation.setTopLevelNavigator(ref);
  }, []);
>>>>>>> e251542b

  const onNavigationReady = useCallback(() => {
    PerformanceTracking.logReportSegmentRelative(PerformanceReports.appStartup, PerformanceReportSegments.appStartup.mountNavigation);
    PerformanceTracking.startReportSegment(
      PerformanceReports.appStartup,
      PerformanceReportSegments.appStartup.initialScreenInteractiveRender
    );
  }, []);

  return (
    <>
      <View style={sx.container}>
        {initialRoute && (
          <InitialRouteContext.Provider value={initialRoute}>
            <Routes onReady={onNavigationReady} ref={setNavigationRef} />
          </InitialRouteContext.Provider>
        )}
        <OfflineToast />
        <Toaster />
      </View>
      <NotificationsHandler />
      <DeeplinkHandler initialRoute={initialRoute} />
      {IS_TEST && <TestDeeplinkHandler />}
      <BackupsSync />
      <AbsolutePortalRoot />
    </>
  );
}

const App = memo(AppComponent);

function Root() {
  const [initializing, setInitializing] = useState(true);

  useEffect(() => {
    initializeApplication()
      .then(() => {
        logger.debug(`[App]: Application initialized with Sentry and analytics`);
      })
      .catch(error => {
        logger.error(new RainbowError(`[App]: initializeApplication failed`), {
          data: {
            error,
          },
        });
      })
      .finally(() => {
        setInitializing(false);
      });

    initializeReservoirClient();
  }, [setInitializing]);

  return initializing ? null : (
    <PerformanceProfiler useRenderTimeouts={false} enabled={IS_PROD} onReportPrepared={onReportPrepared}>
      {/* @ts-expect-error - Property 'children' does not exist on type 'IntrinsicAttributes & IntrinsicClassAttributes<Provider<AppStateUpdateAction | ChartsUpdateAction | ContactsAction | ... 13 more ... | WalletsAction>> & Readonly<...>' */}
      <ReduxProvider store={store}>
        <RecoilRoot>
          <PersistQueryClientProvider client={queryClient} persistOptions={persistOptions}>
            <MobileWalletProtocolProvider secureStorage={ls.mwp} sessionExpiryDays={7}>
              <SafeAreaProvider initialMetrics={initialWindowMetrics}>
                <MainThemeProvider>
                  <GestureHandlerRootView style={sx.container}>
                    <RainbowContextWrapper>
                      <ErrorBoundary>
                        <App />
                        <RainbowToastDisplay />
                      </ErrorBoundary>
                    </RainbowContextWrapper>
                  </GestureHandlerRootView>
                </MainThemeProvider>
              </SafeAreaProvider>
            </MobileWalletProtocolProvider>
          </PersistQueryClientProvider>
        </RecoilRoot>
      </ReduxProvider>
    </PerformanceProfiler>
  );
}

/** Wrapping Root allows Sentry to accurately track startup times */
const RootWithSentry = Sentry.wrap(Root);

const PlaygroundWithReduxStore = () => (
  // @ts-expect-error - Property 'children' does not exist on type 'IntrinsicAttributes & IntrinsicClassAttributes<Provider<AppStateUpdateAction | ChartsUpdateAction | ContactsAction | ... 13 more ... | WalletsAction>> & Readonly<...>'
  <ReduxProvider store={store}>
    <MainThemeProvider>
      <GestureHandlerRootView style={sx.container}>
        <Playground />
      </GestureHandlerRootView>
    </MainThemeProvider>
  </ReduxProvider>
);

AppRegistry.registerComponent('Rainbow', () => (designSystemPlaygroundEnabled ? PlaygroundWithReduxStore : RootWithSentry));

// The report param is not currently used as we have our own time tracking, but it is available at the time we want to finish the app startup report
function onReportPrepared() {
  PerformanceTracking.logReportSegmentRelative(PerformanceReports.appStartup, PerformanceReportSegments.appStartup.tti);
  PerformanceTracking.finishReportSegment(
    PerformanceReports.appStartup,
    PerformanceReportSegments.appStartup.initialScreenInteractiveRender
  );
  PerformanceTracking.finishReport(PerformanceReports.appStartup);
}

async function initializeApplication() {
  PerformanceTracking.startReportSegment(PerformanceReports.appStartup, PerformanceReportSegments.appStartup.initRootComponent);

  await Promise.all([
    initializeRemoteConfig(),
    migrate(),
    loadSettingsData(), // load i18n early for first-render
  ]);

  const isReturningUser = ls.device.get(['isReturningUser']);
  const [deviceId, deviceIdWasJustCreated] = await getOrCreateDeviceId();

  // Initial telemetry; amended with wallet context later in `initializeWallet`
  Sentry.setUser({ id: deviceId });
  analytics.setDeviceId(deviceId);
  analytics.identify();

  /**
   * We previously relied on the existence of a deviceId on keychain to
   * determine if a user was new or not. For backwards compat, we do this
   * still with `deviceIdWasJustCreated`, but we also set a new value on
   * local storage `isReturningUser` so that other parts of the app can
   * read from that, if necessary.
   *
   * This block of code will only run once.
   */
  if (deviceIdWasJustCreated && !isReturningUser) {
    // on very first open, set some default data and fire event
    logger.debug(`[App]: User opened application for the first time`);

    const { width: screenWidth, height: screenHeight, scale: screenScale } = Dimensions.get('screen');

    analytics.identify({ screenHeight, screenWidth, screenScale });
    analytics.track(analytics.event.firstAppOpen);
  }

  /**
   * Always set this — we may have just migrated deviceId with
   * `getOrCreateDeviceId`, which would mean `deviceIdWasJustCreated` would
   * be false and the new-user block of code above won't run.
   *
   * But by this point in the `initializeApplication`, we've handled new
   * user events and migrations, so we need to make sure this is set to
   * `true`.
   */
  ls.device.set(['isReturningUser'], true);

  PerformanceTracking.finishReportSegment(PerformanceReports.appStartup, PerformanceReportSegments.appStartup.initRootComponent);
}<|MERGE_RESOLUTION|>--- conflicted
+++ resolved
@@ -30,12 +30,7 @@
 import { migrate } from '@/migrations';
 import { initializeReservoirClient } from '@/resources/reservoir/client';
 import { initializeRemoteConfig } from '@/model/remoteConfig';
-<<<<<<< HEAD
-=======
 import { loadSettingsData } from '@/state/settings/loadSettingsData';
-import { NavigationContainerRef } from '@react-navigation/native';
-import { RootStackParamList } from '@/navigation/types';
->>>>>>> e251542b
 import { IS_DEV, IS_PROD, IS_TEST } from '@/env';
 import Routes from '@/navigation/Routes';
 import { BackupsSync } from '@/state/sync/BackupsSync';
@@ -60,15 +55,7 @@
 });
 
 function AppComponent() {
-<<<<<<< HEAD
   const initialRoute = useApplicationSetup();
-=======
-  const { initialRoute } = useApplicationSetup();
-
-  const handleNavigatorRef = useCallback((ref: NavigationContainerRef<RootStackParamList>) => {
-    Navigation.setTopLevelNavigator(ref);
-  }, []);
->>>>>>> e251542b
 
   const onNavigationReady = useCallback(() => {
     PerformanceTracking.logReportSegmentRelative(PerformanceReports.appStartup, PerformanceReportSegments.appStartup.mountNavigation);
