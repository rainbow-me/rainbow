--- conflicted
+++ resolved
@@ -336,8 +336,13 @@
     // @ts-expect-error - Property 'children' does not exist on type 'IntrinsicAttributes & IntrinsicClassAttributes<Provider<AppStateUpdateAction | ChartsUpdateAction | ContactsAction | ... 13 more ... | WalletsAction>> & Readonly<...>'
     <ReduxProvider store={store}>
       <RecoilRoot>
-<<<<<<< HEAD
-        <PersistQueryClientProvider client={queryClient} persistOptions={persistOptions}>
+        <PersistQueryClientProvider
+          client={queryClient}
+          persistOptions={persistOptions}
+          onSuccess={() => {
+            prefetchDefaultFavorites();
+          }}
+        >
           <MobileWalletProtocolProvider secureStorage={ls.mwp} sessionExpiryDays={7}>
             <SafeAreaProvider>
               <MainThemeProvider>
@@ -353,28 +358,6 @@
               </MainThemeProvider>
             </SafeAreaProvider>
           </MobileWalletProtocolProvider>
-=======
-        <PersistQueryClientProvider
-          client={queryClient}
-          persistOptions={persistOptions}
-          onSuccess={() => {
-            prefetchDefaultFavorites();
-          }}
-        >
-          <SafeAreaProvider>
-            <MainThemeProvider>
-              <GestureHandlerRootView style={{ flex: 1 }}>
-                <RainbowContextWrapper>
-                  <SharedValuesProvider>
-                    <ErrorBoundary>
-                      <AppWithRedux walletReady={false} />
-                    </ErrorBoundary>
-                  </SharedValuesProvider>
-                </RainbowContextWrapper>
-              </GestureHandlerRootView>
-            </MainThemeProvider>
-          </SafeAreaProvider>
->>>>>>> c1f0d5f2
         </PersistQueryClientProvider>
       </RecoilRoot>
     </ReduxProvider>
