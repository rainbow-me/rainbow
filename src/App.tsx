--- conflicted
+++ resolved
@@ -39,10 +39,6 @@
 import { BackupsSync } from '@/state/sync/BackupsSync';
 import { AbsolutePortalRoot } from './components/AbsolutePortal';
 import { TestDeeplinkHandler } from './components/TestDeeplinkHandler';
-<<<<<<< HEAD
-import { ReducedMotionConfig, ReduceMotion } from 'react-native-reanimated';
-=======
->>>>>>> 22fbb12d
 
 if (IS_DEV) {
   reactNativeDisableYellowBox && LogBox.ignoreAllLogs();
@@ -82,10 +78,6 @@
       <NotificationsHandler walletReady={walletReady} />
       <DeeplinkHandler initialRoute={initialRoute} walletReady={walletReady} />
       {IS_TEST && <TestDeeplinkHandler />}
-<<<<<<< HEAD
-      {IS_TEST && <ReducedMotionConfig mode={ReduceMotion.Always} />}
-=======
->>>>>>> 22fbb12d
       <BackupsSync />
       <AbsolutePortalRoot />
     </>
