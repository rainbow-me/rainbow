--- conflicted
+++ resolved
@@ -37,12 +37,9 @@
 import { IS_ANDROID, IS_DEV } from '@/env';
 import { prefetchDefaultFavorites } from '@/resources/favorites';
 import Routes from '@/navigation/Routes';
-<<<<<<< HEAD
 import { BackupsSync } from '@/state/sync/BackupsSync';
-=======
 import { BackendNetworks } from '@/components/BackendNetworks';
 import { AbsolutePortalRoot } from './components/AbsolutePortal';
->>>>>>> 0acafeb7
 
 if (IS_DEV) {
   reactNativeDisableYellowBox && LogBox.ignoreAllLogs();
@@ -75,11 +72,6 @@
         {initialRoute && (
           <InitialRouteContext.Provider value={initialRoute}>
             <Routes ref={handleNavigatorRef} />
-<<<<<<< HEAD
-=======
-            <PortalConsumer />
-            <AbsolutePortalRoot />
->>>>>>> 0acafeb7
           </InitialRouteContext.Provider>
         )}
         <OfflineToast />
@@ -88,6 +80,8 @@
       <NotificationsHandler walletReady={walletReady} />
       <DeeplinkHandler initialRoute={initialRoute} walletReady={walletReady} />
       <BackupsSync />
+      <BackendNetworks />
+      <AbsolutePortalRoot />
     </>
   );
 }
