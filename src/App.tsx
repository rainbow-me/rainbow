import '@/languages';
import * as Sentry from '@sentry/react-native';
import React, { useCallback, useEffect, useState, memo } from 'react';
import { AppRegistry, Dimensions, LogBox, StyleSheet, View } from 'react-native';
import { Toaster } from 'sonner-native';
import { MobileWalletProtocolProvider } from '@coinbase/mobile-wallet-protocol-host';
import { DeeplinkHandler } from '@/components/DeeplinkHandler';
import { useApplicationSetup } from '@/hooks/useApplicationSetup';
import { GestureHandlerRootView } from 'react-native-gesture-handler';
import { SafeAreaProvider, initialWindowMetrics } from 'react-native-safe-area-context';
import { enableScreens } from 'react-native-screens';
import { connect, Provider as ReduxProvider, shallowEqual } from 'react-redux';
import { RecoilRoot } from 'recoil';
import ErrorBoundary from '@/components/error-boundary/ErrorBoundary';
import { OfflineToast } from '@/components/toasts';
import { designSystemPlaygroundEnabled, reactNativeDisableYellowBox, showNetworkRequests, showNetworkResponses } from '@/config/debug';
import monitorNetwork from '@/debugging/network';
import { Playground } from '@/design-system/playground/Playground';
import RainbowContextWrapper from '@/helpers/RainbowContext';
import { Navigation } from '@/navigation';
import { PersistQueryClientProvider, persistOptions, queryClient } from '@/react-query';
import store, { AppDispatch, type AppState } from '@/redux/store';
import { MainThemeProvider } from '@/theme/ThemeContext';
import { SharedValuesProvider } from '@/helpers/SharedValuesContext';
import { InitialRouteContext } from '@/navigation/initialRoute';
import { NotificationsHandler } from '@/notifications/NotificationsHandler';
import { analytics } from '@/analytics';
import { getOrCreateDeviceId } from '@/analytics/utils';
import { logger, RainbowError } from '@/logger';
import * as ls from '@/storage';
import { migrate } from '@/migrations';
import { initializeReservoirClient } from '@/resources/reservoir/client';
import { ReviewPromptAction } from '@/storage/schema';
import { initializeRemoteConfig } from '@/model/remoteConfig';
import { NavigationContainerRef } from '@react-navigation/native';
import { RootStackParamList } from '@/navigation/types';
import { IS_DEV } from '@/env';
import Routes from '@/navigation/Routes';
import { BackupsSync } from '@/state/sync/BackupsSync';
import { AbsolutePortalRoot } from './components/AbsolutePortal';
import { PerformanceProfiler } from '@shopify/react-native-performance';
import { PerformanceReports, PerformanceReportSegments, PerformanceTracking } from './performance/tracking';

if (IS_DEV) {
  reactNativeDisableYellowBox && LogBox.ignoreAllLogs();
  (showNetworkRequests || showNetworkResponses) && monitorNetwork(showNetworkRequests, showNetworkResponses);
}

enableScreens();

const sx = StyleSheet.create({
  container: {
    flex: 1,
    overflow: 'hidden',
  },
});

interface AppProps {
  walletReady: boolean;
}

function App() {
  const { initialRoute } = useApplicationSetup();
  const handleNavigatorRef = useCallback((ref: NavigationContainerRef<RootStackParamList>) => {
    Navigation.setTopLevelNavigator(ref);
  }, []);

  const onNavigationReady = useCallback(() => {
    PerformanceTracking.logReportSegmentRelative(PerformanceReports.appStartup, PerformanceReportSegments.appStartup.mountNavigation);
    PerformanceTracking.startReportSegment(
      PerformanceReports.appStartup,
      PerformanceReportSegments.appStartup.initialScreenInteractiveRender
    );
  }, []);

  return (
    <>
      <View style={sx.container}>
        {initialRoute && (
          <InitialRouteContext.Provider value={initialRoute}>
            <Routes onReady={onNavigationReady} ref={handleNavigatorRef} />
          </InitialRouteContext.Provider>
        )}
        <OfflineToast />
        <Toaster />
      </View>
      <NotificationsHandler />
      <DeeplinkHandler initialRoute={initialRoute} />
      <BackupsSync />
      <AbsolutePortalRoot />
    </>
  );
}

const AppWithRedux = connect<AppProps, AppDispatch, Record<string, never>, AppState>(
  state => ({
    walletReady: state.appState.walletReady,
  }),
  null,
  null,
  {
    areStatesEqual: (next, prev) => {
      // Only update if walletReady actually changed
      return next.appState.walletReady === prev.appState.walletReady;
    },
    areOwnPropsEqual: shallowEqual,
  }
)(memo(App));

function Root() {
  const [initializing, setInitializing] = useState(true);

  useEffect(() => {
    async function initializeApplication() {
      PerformanceTracking.startReportSegment(PerformanceReports.appStartup, PerformanceReportSegments.appStartup.initRootComponent);
      await Promise.all([initializeRemoteConfig(), migrate(), analytics.initializeRudderstack()]);

      const isReturningUser = ls.device.get(['isReturningUser']);
      const [deviceId, deviceIdWasJustCreated] = await getOrCreateDeviceId();

      // Initial telemetry; amended with wallet context later in `useInitializeWallet`
      Sentry.setUser({ id: deviceId });
      analytics.setDeviceId(deviceId);
      analytics.identify();

      const isReviewInitialized = ls.review.get(['initialized']);
      if (!isReviewInitialized) {
        ls.review.set(['hasReviewed'], false);
        ls.review.set(
          ['actions'],
          Object.values(ReviewPromptAction).map(action => ({
            id: action,
            numOfTimesDispatched: 0,
          }))
        );

        ls.review.set(['timeOfLastPrompt'], 0);
        ls.review.set(['initialized'], true);
      }

      /**
       * We previously relied on the existence of a deviceId on keychain to
       * determine if a user was new or not. For backwards compat, we do this
       * still with `deviceIdWasJustCreated`, but we also set a new value on
       * local storage `isReturningUser` so that other parts of the app can
       * read from that, if necessary.
       *
       * This block of code will only run once.
       */
      if (deviceIdWasJustCreated && !isReturningUser) {
        // on very first open, set some default data and fire event
        logger.debug(`[App]: User opened application for the first time`);

        const { width: screenWidth, height: screenHeight, scale: screenScale } = Dimensions.get('screen');

        analytics.identify({ screenHeight, screenWidth, screenScale });
        analytics.track(analytics.event.firstAppOpen);
      }

      /**
       * Always set this — we may have just migrated deviceId with
       * `getOrCreateDeviceId`, which would mean `deviceIdWasJustCreated` would
       * be false and the new-user block of code above won't run.
       *
       * But by this point in the `initializeApplication`, we've handled new
       * user events and migrations, so we need to make sure this is set to
       * `true`.
       */
      ls.device.set(['isReturningUser'], true);

      PerformanceTracking.finishReportSegment(PerformanceReports.appStartup, PerformanceReportSegments.appStartup.initRootComponent);
    }

    initializeApplication()
      .then(() => {
        logger.debug(`[App]: Application initialized with Sentry and analytics`);
      })
      .catch(error => {
        logger.error(new RainbowError(`[App]: initializeApplication failed`), {
          data: {
            error,
          },
        });
      })
      .finally(() => {
        setInitializing(false);
      });

    initializeReservoirClient();
  }, [setInitializing]);

  // The report param is not currently used as we have our own time tracking, but it is available at the time we want to finish the app startup report
  const onReportPrepared = useCallback(() => {
    PerformanceTracking.logReportSegmentRelative(PerformanceReports.appStartup, PerformanceReportSegments.appStartup.tti);
    PerformanceTracking.finishReportSegment(
      PerformanceReports.appStartup,
      PerformanceReportSegments.appStartup.initialScreenInteractiveRender
    );
    PerformanceTracking.finishReport(PerformanceReports.appStartup);
  }, []);

  return initializing ? null : (
<<<<<<< HEAD
    // @ts-expect-error - Property 'children' does not exist on type 'IntrinsicAttributes & IntrinsicClassAttributes<Provider<AppStateUpdateAction | ChartsUpdateAction | ContactsAction | ... 13 more ... | WalletsAction>> & Readonly<...>'
    <ReduxProvider store={store}>
      <RecoilRoot>
        <PersistQueryClientProvider client={queryClient} persistOptions={persistOptions}>
          <MobileWalletProtocolProvider secureStorage={ls.mwp} sessionExpiryDays={7}>
            <SafeAreaProvider initialMetrics={initialWindowMetrics}>
              <MainThemeProvider>
                <GestureHandlerRootView style={sx.container}>
                  <RainbowContextWrapper>
                    <SharedValuesProvider>
                      <ErrorBoundary>
                        <AppWithRedux />
                      </ErrorBoundary>
                    </SharedValuesProvider>
                  </RainbowContextWrapper>
                </GestureHandlerRootView>
              </MainThemeProvider>
            </SafeAreaProvider>
          </MobileWalletProtocolProvider>
        </PersistQueryClientProvider>
      </RecoilRoot>
    </ReduxProvider>
=======
    <PerformanceProfiler useRenderTimeouts={false} onReportPrepared={onReportPrepared}>
      {/* @ts-expect-error - Property 'children' does not exist on type 'IntrinsicAttributes & IntrinsicClassAttributes<Provider<AppStateUpdateAction | ChartsUpdateAction | ContactsAction | ... 13 more ... | WalletsAction>> & Readonly<...>' */}
      <ReduxProvider store={store}>
        <RecoilRoot>
          <PersistQueryClientProvider client={queryClient} persistOptions={persistOptions}>
            <MobileWalletProtocolProvider secureStorage={ls.mwp} sessionExpiryDays={7}>
              <SafeAreaProvider initialMetrics={initialWindowMetrics}>
                <MainThemeProvider>
                  <GestureHandlerRootView style={sx.container}>
                    <RainbowContextWrapper>
                      <SharedValuesProvider>
                        <ErrorBoundary>
                          <AppWithRedux walletReady={false} />
                        </ErrorBoundary>
                      </SharedValuesProvider>
                    </RainbowContextWrapper>
                  </GestureHandlerRootView>
                </MainThemeProvider>
              </SafeAreaProvider>
            </MobileWalletProtocolProvider>
          </PersistQueryClientProvider>
        </RecoilRoot>
      </ReduxProvider>
    </PerformanceProfiler>
>>>>>>> e7d09097
  );
}

/** Wrapping Root allows Sentry to accurately track startup times */
const RootWithSentry = Sentry.wrap(Root);

const PlaygroundWithReduxStore = () => (
  // @ts-expect-error - Property 'children' does not exist on type 'IntrinsicAttributes & IntrinsicClassAttributes<Provider<AppStateUpdateAction | ChartsUpdateAction | ContactsAction | ... 13 more ... | WalletsAction>> & Readonly<...>'
  <ReduxProvider store={store}>
    <Playground />
  </ReduxProvider>
);

AppRegistry.registerComponent('Rainbow', () => (designSystemPlaygroundEnabled ? PlaygroundWithReduxStore : RootWithSentry));<|MERGE_RESOLUTION|>--- conflicted
+++ resolved
@@ -200,30 +200,6 @@
   }, []);
 
   return initializing ? null : (
-<<<<<<< HEAD
-    // @ts-expect-error - Property 'children' does not exist on type 'IntrinsicAttributes & IntrinsicClassAttributes<Provider<AppStateUpdateAction | ChartsUpdateAction | ContactsAction | ... 13 more ... | WalletsAction>> & Readonly<...>'
-    <ReduxProvider store={store}>
-      <RecoilRoot>
-        <PersistQueryClientProvider client={queryClient} persistOptions={persistOptions}>
-          <MobileWalletProtocolProvider secureStorage={ls.mwp} sessionExpiryDays={7}>
-            <SafeAreaProvider initialMetrics={initialWindowMetrics}>
-              <MainThemeProvider>
-                <GestureHandlerRootView style={sx.container}>
-                  <RainbowContextWrapper>
-                    <SharedValuesProvider>
-                      <ErrorBoundary>
-                        <AppWithRedux />
-                      </ErrorBoundary>
-                    </SharedValuesProvider>
-                  </RainbowContextWrapper>
-                </GestureHandlerRootView>
-              </MainThemeProvider>
-            </SafeAreaProvider>
-          </MobileWalletProtocolProvider>
-        </PersistQueryClientProvider>
-      </RecoilRoot>
-    </ReduxProvider>
-=======
     <PerformanceProfiler useRenderTimeouts={false} onReportPrepared={onReportPrepared}>
       {/* @ts-expect-error - Property 'children' does not exist on type 'IntrinsicAttributes & IntrinsicClassAttributes<Provider<AppStateUpdateAction | ChartsUpdateAction | ContactsAction | ... 13 more ... | WalletsAction>> & Readonly<...>' */}
       <ReduxProvider store={store}>
@@ -236,7 +212,7 @@
                     <RainbowContextWrapper>
                       <SharedValuesProvider>
                         <ErrorBoundary>
-                          <AppWithRedux walletReady={false} />
+                          <AppWithRedux />
                         </ErrorBoundary>
                       </SharedValuesProvider>
                     </RainbowContextWrapper>
@@ -248,7 +224,6 @@
         </RecoilRoot>
       </ReduxProvider>
     </PerformanceProfiler>
->>>>>>> e7d09097
   );
 }
 
