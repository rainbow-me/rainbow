import PushNotificationIOS from '@react-native-community/push-notification-ios';
import messaging from '@react-native-firebase/messaging';
import analytics from '@segment/analytics-react-native';
import { init as initSentry, setRelease } from '@sentry/react-native';
import { get } from 'lodash';
import nanoid from 'nanoid/non-secure';
import PropTypes from 'prop-types';
import React, { Component, createContext } from 'react';
import { AppRegistry, AppState, unstable_enableLogBox } from 'react-native';
import branch from 'react-native-branch';
// eslint-disable-next-line import/default
import CodePush from 'react-native-code-push';
import {
  REACT_APP_SEGMENT_API_WRITE_KEY,
  SENTRY_ENDPOINT,
  SENTRY_ENVIRONMENT,
} from 'react-native-dotenv';
// eslint-disable-next-line import/default
import RNIOS11DeviceCheck from 'react-native-ios11-devicecheck';
import { SafeAreaProvider } from 'react-native-safe-area-context';
import { enableScreens } from 'react-native-screens';
import VersionNumber from 'react-native-version-number';
import { connect, Provider } from 'react-redux';
import { compose, withProps } from 'recompact';
import { FlexItem } from './components/layout';
import { OfflineToast, TestnetToast } from './components/toasts';
import {
  reactNativeDisableYellowBox,
  reactNativeEnableLogbox,
  showNetworkRequests,
  showNetworkResponses,
} from './config/debug';

import { isNewOnboardingFlowAvailable } from './config/experimental';
import monitorNetwork from './debugging/network';
import handleDeeplink from './handlers/deeplinks';
import DevContextWrapper from './helpers/DevContext';
import { withAccountSettings } from './hoc';
import { registerTokenRefreshListener, saveFCMToken } from './model/firebase';
import * as keychain from './model/keychain';
import { loadAddress } from './model/wallet';
import { Navigation } from './navigation';
// eslint-disable-next-line import/no-cycle
import RoutesComponent from './navigation/Routes';
import Routes from './navigation/routesNames';
import { requestsForTopic } from './redux/requests';
import store from './redux/store';
import { walletConnectLoadState } from './redux/walletconnect';
import { logger } from './utils';

const WALLETCONNECT_SYNC_DELAY = 500;

if (__DEV__) {
  console.disableYellowBox = reactNativeDisableYellowBox;
  reactNativeEnableLogbox && unstable_enableLogBox();
  (showNetworkRequests || showNetworkResponses) &&
    monitorNetwork(showNetworkRequests, showNetworkResponses);
} else {
  initSentry({ dsn: SENTRY_ENDPOINT, environment: SENTRY_ENVIRONMENT });
}

CodePush.getUpdateMetadata().then(update => {
  if (update) {
    setRelease(`me.rainbow-${update.appVersion}-codepush:${update.label}`);
  } else {
    setRelease(`me.rainbow-${VersionNumber.appVersion}`);
  }
});

enableScreens();

export const InitialRouteContext = createContext(null);

class App extends Component {
  static propTypes = {
    requestsForTopic: PropTypes.func,
  };

  state = { appState: AppState.currentState, initialRoute: null };

  async componentDidMount() {
    this.identifyFlow();
    AppState.addEventListener('change', this.handleAppStateChange);
    await this.handleInitializeAnalytics();
    saveFCMToken();
    this.onTokenRefreshListener = registerTokenRefreshListener();

    this.foregroundNotificationListener = messaging().onMessage(
      this.onRemoteNotification
    );

    this.backgroundNotificationListener = messaging().onNotificationOpenedApp(
      remoteMessage => {
        setTimeout(() => {
          const topic = get(remoteMessage, 'data.topic');
          this.onPushNotificationOpened(topic);
        }, WALLETCONNECT_SYNC_DELAY);
      }
    );

    this.branchListener = branch.subscribe(({ error, params, uri }) => {
      if (error) {
        logger.error('Error from Branch: ' + error);
      }

      if (params['+non_branch_link']) {
        const nonBranchUrl = params['+non_branch_link'];
        handleDeeplink(nonBranchUrl);
        return;
      } else if (!params['+clicked_branch_link']) {
        // Indicates initialization success and some other conditions.
        // No link was opened.
        return;
      } else if (uri) {
        handleDeeplink(uri);
      }
    });
  }

  componentWillUnmount() {
    AppState.removeEventListener('change', this.handleAppStateChange);
    this.onTokenRefreshListener();
    this.foregroundNotificationListener();
    this.backgroundNotificationListener();
    this.branchListener();
  }
  identifyFlow = async () => {
    if (isNewOnboardingFlowAvailable) {
      const address = await loadAddress();
      if (address) {
        this.setState({ initialRoute: Routes.SWIPE_LAYOUT });
      } else {
        this.setState({ initialRoute: Routes.WELCOME_SCREEN });
      }
    } else {
      this.setState({ initialRoute: Routes.WELCOME_SCREEN });
    }
    setTimeout(() => {
      Navigation.handleAction(Routes.BACKUP_SHEET, {
        option: 'imported',
      });
    }, 1000);
  };
  onRemoteNotification = notification => {
    const topic = get(notification, 'data.topic');
    setTimeout(() => {
      this.onPushNotificationOpened(topic);
    }, WALLETCONNECT_SYNC_DELAY);
  };

  handleOpenLinkingURL = url => {
    handleDeeplink(url);
  };

  onPushNotificationOpened = topic => {
    const { requestsForTopic } = this.props;
    const requests = requestsForTopic(topic);
    if (requests) {
      // WC requests will open automatically
      return false;
    }
    // In the future, here  is where we should
    // handle all other kinds of push notifications
    // For ex. incoming txs, etc.
  };

  handleInitializeAnalytics = async () => {
    // Comment the line below to debug analytics
    if (__DEV__) return false;
    const storedIdentifier = await keychain.loadString(
      'analyticsUserIdentifier'
    );

    if (!storedIdentifier) {
      const identifier = await RNIOS11DeviceCheck.getToken()
        .then(deviceId => deviceId)
        .catch(() => nanoid());
      await keychain.saveString('analyticsUserIdentifier', identifier);
      analytics.identify(identifier);
    }

    await analytics.setup(REACT_APP_SEGMENT_API_WRITE_KEY, {
      ios: {
        trackDeepLinks: true,
      },
      trackAppLifecycleEvents: true,
      trackAttributionData: true,
    });
  };

  handleAppStateChange = async nextAppState => {
    if (nextAppState === 'active') {
      PushNotificationIOS.removeAllDeliveredNotifications();
    }

    // Restore WC connectors when going from BG => FG
    if (this.state.appState === 'background' && nextAppState === 'active') {
      store.dispatch(walletConnectLoadState());
    }

    this.setState({ appState: nextAppState });

    analytics.track('State change', {
      category: 'app state',
      label: nextAppState,
    });
  };

  handleNavigatorRef = navigatorRef =>
    Navigation.setTopLevelNavigator(navigatorRef);

  render = () => (
<<<<<<< HEAD
    <SafeAreaProvider>
      <Provider store={store}>
        <FlexItem>
          {this.state.initialRoute && (
            <InitialRouteContext.Provider value={this.state.initialRoute}>
              <RoutesComponent ref={this.handleNavigatorRef} />
            </InitialRouteContext.Provider>
          )}
          <OfflineToast />
          <TestnetToast network={this.props.network} />
        </FlexItem>
      </Provider>
    </SafeAreaProvider>
=======
    <DevContextWrapper>
      <SafeAreaProvider>
        <Provider store={store}>
          <FlexItem>
            <RoutesComponent ref={this.handleNavigatorRef} />
            <OfflineToast />
            <TestnetToast network={this.props.network} />
          </FlexItem>
        </Provider>
      </SafeAreaProvider>
    </DevContextWrapper>
>>>>>>> 3226f404
  );
}

const AppWithRedux = compose(
  withProps({ store }),
  withAccountSettings,
  connect(null, {
    requestsForTopic,
  })
)(App);

const AppWithCodePush = CodePush({
  checkFrequency: CodePush.CheckFrequency.ON_APP_RESUME,
  installMode: CodePush.InstallMode.ON_NEXT_RESUME,
})(AppWithRedux);

AppRegistry.registerComponent('Rainbow', () => AppWithCodePush);<|MERGE_RESOLUTION|>--- conflicted
+++ resolved
@@ -31,7 +31,6 @@
   showNetworkResponses,
 } from './config/debug';
 
-import { isNewOnboardingFlowAvailable } from './config/experimental';
 import monitorNetwork from './debugging/network';
 import handleDeeplink from './handlers/deeplinks';
 import DevContextWrapper from './helpers/DevContext';
@@ -125,16 +124,13 @@
     this.branchListener();
   }
   identifyFlow = async () => {
-    if (isNewOnboardingFlowAvailable) {
-      const address = await loadAddress();
-      if (address) {
-        this.setState({ initialRoute: Routes.SWIPE_LAYOUT });
-      } else {
-        this.setState({ initialRoute: Routes.WELCOME_SCREEN });
-      }
+    const address = await loadAddress();
+    if (address) {
+      this.setState({ initialRoute: Routes.SWIPE_LAYOUT });
     } else {
       this.setState({ initialRoute: Routes.WELCOME_SCREEN });
     }
+
     setTimeout(() => {
       Navigation.handleAction(Routes.BACKUP_SHEET, {
         option: 'imported',
@@ -210,33 +206,21 @@
     Navigation.setTopLevelNavigator(navigatorRef);
 
   render = () => (
-<<<<<<< HEAD
-    <SafeAreaProvider>
-      <Provider store={store}>
-        <FlexItem>
-          {this.state.initialRoute && (
-            <InitialRouteContext.Provider value={this.state.initialRoute}>
-              <RoutesComponent ref={this.handleNavigatorRef} />
-            </InitialRouteContext.Provider>
-          )}
-          <OfflineToast />
-          <TestnetToast network={this.props.network} />
-        </FlexItem>
-      </Provider>
-    </SafeAreaProvider>
-=======
     <DevContextWrapper>
       <SafeAreaProvider>
         <Provider store={store}>
           <FlexItem>
-            <RoutesComponent ref={this.handleNavigatorRef} />
+            {this.state.initialRoute && (
+              <InitialRouteContext.Provider value={this.state.initialRoute}>
+                <RoutesComponent ref={this.handleNavigatorRef} />
+              </InitialRouteContext.Provider>
+            )}
             <OfflineToast />
             <TestnetToast network={this.props.network} />
           </FlexItem>
         </Provider>
       </SafeAreaProvider>
     </DevContextWrapper>
->>>>>>> 3226f404
   );
 }
 
