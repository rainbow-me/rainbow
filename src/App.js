--- conflicted
+++ resolved
@@ -60,11 +60,8 @@
 import { walletConnectLoadState } from './redux/walletconnect';
 import { rainbowTokenList } from './references';
 import { ethereumUtils } from './utils';
-<<<<<<< HEAD
+import { analyticsUserIdentifier } from './utils/keychainConstants';
 import { SharedValuesProvider } from '@rainbow-me/helpers/SharedValuesContext';
-=======
-import { analyticsUserIdentifier } from './utils/keychainConstants';
->>>>>>> 6a55c058
 import Routes from '@rainbow-me/routes';
 import logger from 'logger';
 import { Portal } from 'react-native-cool-modals/Portal';
