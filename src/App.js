import { EventEmitter } from 'events';
import PushNotificationIOS from '@react-native-community/push-notification-ios';
import messaging from '@react-native-firebase/messaging';
import analytics from '@segment/analytics-react-native';
import { init as initSentry, setRelease } from '@sentry/react-native';
import { get } from 'lodash';
import nanoid from 'nanoid/non-secure';
import PropTypes from 'prop-types';
import React, { Component } from 'react';
import { AppRegistry, AppState, unstable_enableLogBox } from 'react-native';
import branch from 'react-native-branch';
// eslint-disable-next-line import/default
import CodePush from 'react-native-code-push';

import {
  REACT_APP_SEGMENT_API_WRITE_KEY,
  SENTRY_ENDPOINT,
  SENTRY_ENVIRONMENT,
} from 'react-native-dotenv';
// eslint-disable-next-line import/default
import RNIOS11DeviceCheck from 'react-native-ios11-devicecheck';
import { SafeAreaProvider } from 'react-native-safe-area-context';
import { enableScreens } from 'react-native-screens';
import VersionNumber from 'react-native-version-number';
import { connect, Provider } from 'react-redux';
import { compose, withProps } from 'recompact';
import { FlexItem } from './components/layout';
import { OfflineToast, TestnetToast } from './components/toasts';
import {
  reactNativeDisableYellowBox,
  reactNativeEnableLogbox,
  showNetworkRequests,
  showNetworkResponses,
} from './config/debug';
import { InitialRouteContext } from './context/initialRoute';
import monitorNetwork from './debugging/network';
import handleDeeplink from './handlers/deeplinks';
import {
  getUserBackupState,
  saveUserBackupState,
} from './handlers/localstorage/globalSettings';
import DevContextWrapper from './helpers/DevContext';
import BackupStateTypes from './helpers/backupStateTypes';
import { withAccountSettings } from './hoc';
import { registerTokenRefreshListener, saveFCMToken } from './model/firebase';
import * as keychain from './model/keychain';
import { loadAddress } from './model/wallet';
import { Navigation } from './navigation';
import RoutesComponent from './navigation/Routes';
import Routes from './navigation/routesNames';
import { addNewSubscriber } from './redux/data';
import { requestsForTopic } from './redux/requests';
import store from './redux/store';
import { walletConnectLoadState } from './redux/walletconnect';
import { logger } from 'logger';
import { Portal } from 'react-native-cool-modals/Portal';

const WALLETCONNECT_SYNC_DELAY = 500;

if (__DEV__) {
  console.disableYellowBox = reactNativeDisableYellowBox;
  reactNativeEnableLogbox && unstable_enableLogBox();
  (showNetworkRequests || showNetworkResponses) &&
    monitorNetwork(showNetworkRequests, showNetworkResponses);
} else {
  initSentry({ dsn: SENTRY_ENDPOINT, environment: SENTRY_ENVIRONMENT });
}

CodePush.getUpdateMetadata().then(update => {
  if (update) {
    setRelease(`me.rainbow-${update.appVersion}-codepush:${update.label}`);
  } else {
    setRelease(`me.rainbow-${VersionNumber.appVersion}`);
  }
});

enableScreens();

class App extends Component {
  static propTypes = {
    requestsForTopic: PropTypes.func,
  };

  state = { appState: AppState.currentState, initialRoute: null };

  async componentDidMount() {
    this.identifyFlow();
    AppState.addEventListener('change', this.handleAppStateChange);
    await this.handleInitializeAnalytics();
    saveFCMToken();
    this.onTokenRefreshListener = registerTokenRefreshListener();

    this.foregroundNotificationListener = messaging().onMessage(
      this.onRemoteNotification
    );

    this.backgroundNotificationListener = messaging().onNotificationOpenedApp(
      remoteMessage => {
        setTimeout(() => {
          const topic = get(remoteMessage, 'data.topic');
          this.onPushNotificationOpened(topic);
        }, WALLETCONNECT_SYNC_DELAY);
      }
    );

    this.branchListener = branch.subscribe(({ error, params, uri }) => {
      if (error) {
        logger.error('Error from Branch: ' + error);
      }

      if (params['+non_branch_link']) {
        const nonBranchUrl = params['+non_branch_link'];
        handleDeeplink(nonBranchUrl);
        return;
      } else if (!params['+clicked_branch_link']) {
        // Indicates initialization success and some other conditions.
        // No link was opened.
        return;
      } else if (uri) {
        handleDeeplink(uri);
      }
    });
  }

  componentWillUnmount() {
    AppState.removeEventListener('change', this.handleAppStateChange);
    this.onTokenRefreshListener();
    this.foregroundNotificationListener();
    this.backgroundNotificationListener();
    this.branchListener();
  }

  identifyFlow = async () => {
    const address = await loadAddress();
    if (address) {
      this.setState({ initialRoute: Routes.SWIPE_LAYOUT });

      // Previously existing users should see the backup sheet right after app launch
      // Uncomment the line below to get in the existing user state(before icloud)
      // await saveUserBackupState(BackupStateTypes.immediate);
      const backupState = await getUserBackupState();
      if (backupState === BackupStateTypes.immediate) {
        setTimeout(() => {
          Navigation.handleAction(Routes.BACKUP_SHEET, {
            // option: 'existing_user',
          });
        }, 1000);
        // New users who are now get an incoming tx
        // now need to go through the backup flow
      } else if (backupState === BackupStateTypes.ready) {
        const incomingTxListener = new EventEmitter();
        incomingTxListener.on('incoming_transaction', async type => {
          await saveUserBackupState(BackupStateTypes.pending);
          setTimeout(
            () => {
              Navigation.handleAction(Routes.BACKUP_SHEET);
            },
            type === 'appended' ? 30000 : 1000
          );
          incomingTxListener.removeAllListeners();
        });
        // Incoming handles new transactions during runtime
        store.dispatch(addNewSubscriber(incomingTxListener, 'appended'));
        // Received will trigger when there's incoming transactions
        // during startup
        // store.dispatch(addNewSubscriber(incomingTxListener, 'received'));
      } else if (backupState === BackupStateTypes.pending) {
        setTimeout(() => {
          Navigation.handleAction(Routes.BACKUP_SHEET);
        }, 1000);
      }
    } else {
      this.setState({ initialRoute: Routes.WELCOME_SCREEN });
    }
  };
  onRemoteNotification = notification => {
    const topic = get(notification, 'data.topic');
    setTimeout(() => {
      this.onPushNotificationOpened(topic);
    }, WALLETCONNECT_SYNC_DELAY);
  };

  handleOpenLinkingURL = url => {
    handleDeeplink(url);
  };

  onPushNotificationOpened = topic => {
    const { requestsForTopic } = this.props;
    const requests = requestsForTopic(topic);
    if (requests) {
      // WC requests will open automatically
      return false;
    }
    // In the future, here  is where we should
    // handle all other kinds of push notifications
    // For ex. incoming txs, etc.
  };

  handleInitializeAnalytics = async () => {
    // Comment the line below to debug analytics
    if (__DEV__) return false;
    const storedIdentifier = await keychain.loadString(
      'analyticsUserIdentifier'
    );

    if (!storedIdentifier) {
      const identifier = await RNIOS11DeviceCheck.getToken()
        .then(deviceId => deviceId)
        .catch(() => nanoid());
      await keychain.saveString('analyticsUserIdentifier', identifier);
      analytics.identify(identifier);
    }

    await analytics.setup(REACT_APP_SEGMENT_API_WRITE_KEY, {
      ios: {
        trackDeepLinks: true,
      },
      trackAppLifecycleEvents: true,
      trackAttributionData: true,
    });
  };

  handleAppStateChange = async nextAppState => {
    if (nextAppState === 'active') {
      PushNotificationIOS.removeAllDeliveredNotifications();
    }

    // Restore WC connectors when going from BG => FG
    if (this.state.appState === 'background' && nextAppState === 'active') {
      store.dispatch(walletConnectLoadState());
    }

    this.setState({ appState: nextAppState });

    analytics.track('State change', {
      category: 'app state',
      label: nextAppState,
    });
  };

  handleNavigatorRef = navigatorRef =>
    Navigation.setTopLevelNavigator(navigatorRef);

  render = () => (
    <DevContextWrapper>
<<<<<<< HEAD
      <SafeAreaProvider>
        <Provider store={store}>
          <FlexItem>
            {this.state.initialRoute && (
              <InitialRouteContext.Provider value={this.state.initialRoute}>
                <RoutesComponent ref={this.handleNavigatorRef} />
              </InitialRouteContext.Provider>
            )}
            <OfflineToast />
            <TestnetToast network={this.props.network} />
          </FlexItem>
        </Provider>
      </SafeAreaProvider>
=======
      <Portal>
        <SafeAreaProvider>
          <Provider store={store}>
            <FlexItem>
              <RoutesComponent ref={this.handleNavigatorRef} />
              <OfflineToast />
              <TestnetToast network={this.props.network} />
            </FlexItem>
          </Provider>
        </SafeAreaProvider>
      </Portal>
>>>>>>> ff671d70
    </DevContextWrapper>
  );
}

const AppWithRedux = compose(
  withProps({ store }),
  withAccountSettings,
  connect(null, {
    requestsForTopic,
  })
)(App);

const AppWithCodePush = CodePush({
  checkFrequency: CodePush.CheckFrequency.ON_APP_RESUME,
  installMode: CodePush.InstallMode.ON_NEXT_RESUME,
})(AppWithRedux);

AppRegistry.registerComponent('Rainbow', () => AppWithCodePush);<|MERGE_RESOLUTION|>--- conflicted
+++ resolved
@@ -243,33 +243,21 @@
 
   render = () => (
     <DevContextWrapper>
-<<<<<<< HEAD
-      <SafeAreaProvider>
-        <Provider store={store}>
-          <FlexItem>
-            {this.state.initialRoute && (
-              <InitialRouteContext.Provider value={this.state.initialRoute}>
-                <RoutesComponent ref={this.handleNavigatorRef} />
-              </InitialRouteContext.Provider>
-            )}
-            <OfflineToast />
-            <TestnetToast network={this.props.network} />
-          </FlexItem>
-        </Provider>
-      </SafeAreaProvider>
-=======
       <Portal>
         <SafeAreaProvider>
           <Provider store={store}>
             <FlexItem>
-              <RoutesComponent ref={this.handleNavigatorRef} />
+              {this.state.initialRoute && (
+                <InitialRouteContext.Provider value={this.state.initialRoute}>
+                  <RoutesComponent ref={this.handleNavigatorRef} />
+                </InitialRouteContext.Provider>
+              )}
               <OfflineToast />
               <TestnetToast network={this.props.network} />
             </FlexItem>
           </Provider>
         </SafeAreaProvider>
       </Portal>
->>>>>>> ff671d70
     </DevContextWrapper>
   );
 }
