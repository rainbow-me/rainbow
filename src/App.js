import './languages';
import * as Sentry from '@sentry/react-native';
import React, { Component } from 'react';
import { AppRegistry, AppState, Dimensions, InteractionManager, Linking, LogBox, View } from 'react-native';

import { SafeAreaProvider } from 'react-native-safe-area-context';
import { enableScreens } from 'react-native-screens';
import { connect, Provider as ReduxProvider } from 'react-redux';
import { RecoilRoot } from 'recoil';
import PortalConsumer from './components/PortalConsumer';
import ErrorBoundary from './components/error-boundary/ErrorBoundary';
import { OfflineToast } from './components/toasts';
import { designSystemPlaygroundEnabled, reactNativeDisableYellowBox, showNetworkRequests, showNetworkResponses } from './config/debug';
import monitorNetwork from './debugging/network';
import { Playground } from './design-system/playground/Playground';
import { TransactionType } from './entities';
import appEvents from './handlers/appEvents';
import handleDeeplink from './handlers/deeplinks';
import { runWalletBackupStatusChecks } from './handlers/walletReadyEvents';
import { getCachedProviderForNetwork, isHardHat, isL2Network } from './handlers/web3';
import RainbowContextWrapper from './helpers/RainbowContext';
import isTestFlight from './helpers/isTestFlight';
import networkTypes from './helpers/networkTypes';
import * as keychain from '@/model/keychain';
import { loadAddress } from './model/wallet';
import { Navigation } from './navigation';
// eslint-disable-next-line import/no-unresolved
import RoutesComponent from './navigation/Routes';
import { PerformanceContextMap } from './performance/PerformanceContextMap';
import { PerformanceTracking } from './performance/tracking';
import { PerformanceMetrics } from './performance/tracking/types/PerformanceMetrics';
import { PersistQueryClientProvider, persistOptions, queryClient } from './react-query';
import store from './redux/store';
import { walletConnectLoadState } from './redux/walletconnect';
import { userAssetsQueryKey } from '@/resources/assets/UserAssetsQuery';
import { MainThemeProvider } from './theme/ThemeContext';
import { ethereumUtils } from './utils';
import { branchListener } from './utils/branch';
import { addressKey } from './utils/keychainConstants';
import { SharedValuesProvider } from '@/helpers/SharedValuesContext';
import { InitialRouteContext } from '@/navigation/initialRoute';
import Routes from '@/navigation/routesNames';
import { Portal } from '@/react-native-cool-modals/Portal';
import { NotificationsHandler } from '@/notifications/NotificationsHandler';
import { analyticsV2 } from '@/analytics';
import { getOrCreateDeviceId, securelyHashWalletAddress } from '@/analytics/utils';
import { logger, RainbowError } from '@/logger';
import * as ls from '@/storage';
import { migrate } from '@/migrations';
import { initListeners as initWalletConnectListeners } from '@/walletConnect';
import { saveFCMToken } from '@/notifications/tokens';
import branch from 'react-native-branch';
import { initializeReservoirClient } from '@/resources/reservoir/client';
import { ReviewPromptAction } from '@/storage/schema';
import { handleReviewPromptAction } from '@/utils/reviewAlert';
import { initializeRemoteConfig } from '@/model/remoteConfig';
<<<<<<< HEAD
import { RemoteCardsSync } from './state/sync/RemoteCardsSync';
import { RemotePromoSheetSync } from './state/sync/RemotePromoSheetSync';
=======
import { IS_DEV } from './env';
>>>>>>> 66422314
import { checkIdentifierOnLaunch } from './model/backup';

if (IS_DEV) {
  reactNativeDisableYellowBox && LogBox.ignoreAllLogs();
  (showNetworkRequests || showNetworkResponses) && monitorNetwork(showNetworkRequests, showNetworkResponses);
}

enableScreens();

const containerStyle = { flex: 1 };

class OldApp extends Component {
  state = {
    appState: AppState.currentState,
    initialRoute: null,
    eventSubscription: null,
  };

  /**
   * There's a race condition in Branch's RN SDK. From a cold start, Branch
   * doesn't always handle an initial URL, so we need to check for it here and
   * then pass it to Branch to do its thing.
   *
   * @see https://github.com/BranchMetrics/react-native-branch-deep-linking-attribution/issues/673#issuecomment-1220974483
   */
  async setupDeeplinking() {
    const initialUrl = await Linking.getInitialURL();

    // main Branch handler
    this.branchListener = await branchListener(url => {
      logger.debug(`Branch: listener called`, {}, logger.DebugContext.deeplinks);

      try {
        handleDeeplink(url, this.state.initialRoute);
      } catch (e) {
        logger.error(new RainbowError('Error opening deeplink'), {
          message: e.message,
          url,
        });
      }
    });

    // if we have an initial URL, pass it to Branch
    if (initialUrl) {
      logger.debug(`App: has initial URL, opening with Branch`, { initialUrl });
      branch.openURL(initialUrl);
    }
  }

  async componentDidMount() {
    if (!__DEV__ && isTestFlight) {
      logger.info(`Test flight usage - ${isTestFlight}`);
    }

    this.identifyFlow();
    const eventSub = AppState?.addEventListener('change', this?.handleAppStateChange);
    this.setState({ eventSubscription: eventSub });
    appEvents.on('transactionConfirmed', this.handleTransactionConfirmed);

    const p1 = analyticsV2.initializeRudderstack();
    const p2 = this.setupDeeplinking();
    const p3 = saveFCMToken();
    await Promise.all([p1, p2, p3]);

    /**
     * Needs to be called AFTER FCM token is loaded
     */
    initWalletConnectListeners();

    PerformanceTracking.finishMeasuring(PerformanceMetrics.loadRootAppComponent);
    analyticsV2.track(analyticsV2.event.applicationDidMount);
  }

  componentDidUpdate(prevProps) {
    if (!prevProps.walletReady && this.props.walletReady) {
      // Everything we need to do after the wallet is ready goes here
      logger.info('✅ Wallet ready!');
      runWalletBackupStatusChecks();
    }
  }

  componentWillUnmount() {
    this.state.eventSubscription.remove();
    this.branchListener();
  }

  identifyFlow = async () => {
    const address = await loadAddress();

    if (address) {
      setTimeout(() => {
        InteractionManager.runAfterInteractions(() => {
          handleReviewPromptAction(ReviewPromptAction.TimesLaunchedSinceInstall);
        });
      }, 10_000);

      checkIdentifierOnLaunch();
    }

    const initialRoute = address ? Routes.SWIPE_LAYOUT : Routes.WELCOME_SCREEN;
    this.setState({ initialRoute });
    PerformanceContextMap.set('initialRoute', initialRoute);
  };

  handleAppStateChange = async nextAppState => {
    // Restore WC connectors when going from BG => FG
    if (this.state.appState === 'background' && nextAppState === 'active') {
      store.dispatch(walletConnectLoadState());
    }
    this.setState({ appState: nextAppState });

    analyticsV2.track(analyticsV2.event.appStateChange, {
      category: 'app state',
      label: nextAppState,
    });
  };

  handleNavigatorRef = navigatorRef => {
    this.navigatorRef = navigatorRef;
    Navigation.setTopLevelNavigator(navigatorRef);
  };

  handleTransactionConfirmed = tx => {
    const network = tx.chainId ? ethereumUtils.getNetworkFromChainId(tx.chainId) : tx.network || networkTypes.mainnet;
    const isL2 = isL2Network(network);

    const provider = getCachedProviderForNetwork(network);
    const providerUrl = provider?.connection?.url;
    const connectedToHardhat = isHardHat(providerUrl);

    const updateBalancesAfter = (timeout, isL2, network) => {
      const { accountAddress, nativeCurrency } = store.getState().settings;
      setTimeout(() => {
        logger.debug('Reloading balances for network', network);
        if (isL2) {
          if (tx.internalType !== TransactionType.authorize) {
            // for swaps, we don't want to trigger update balances on unlock txs
            queryClient.invalidateQueries({
              queryKey: userAssetsQueryKey({
                address: accountAddress,
                currency: nativeCurrency,
                connectedToHardhat,
              }),
            });
          }
        } else {
          queryClient.invalidateQueries({
            queryKey: userAssetsQueryKey({
              address: accountAddress,
              currency: nativeCurrency,
              connectedToHardhat,
            }),
          });
        }
      }, timeout);
    };
    logger.debug('reloading balances soon...');
    updateBalancesAfter(2000, isL2, network);
    updateBalancesAfter(isL2 ? 10000 : 5000, isL2, network);
  };

  render() {
    return (
      <Portal>
        <View style={containerStyle}>
          {this.state.initialRoute && (
<<<<<<< HEAD
            <InitialRouteContext.Provider value={this.state.initialRoute}>
              <RoutesComponent onReady={this.handleSentryNavigationIntegration} ref={this.handleNavigatorRef} />
              <PortalConsumer />
            </InitialRouteContext.Provider>
=======
            <RemotePromoSheetProvider isWalletReady={this.props.walletReady}>
              <RemoteCardProvider>
                <InitialRouteContext.Provider value={this.state.initialRoute}>
                  <RoutesComponent ref={this.handleNavigatorRef} />
                  <PortalConsumer />
                </InitialRouteContext.Provider>
              </RemoteCardProvider>
            </RemotePromoSheetProvider>
>>>>>>> 66422314
          )}
          <OfflineToast />

          {/* NOTE: Components below render null and only keep state in sync */}
          <RemoteCardsSync />
          <RemotePromoSheetSync />
        </View>
        <NotificationsHandler walletReady={this.props.walletReady} />
      </Portal>
    );
  }
}

const OldAppWithRedux = connect(state => ({
  walletReady: state.appState.walletReady,
}))(OldApp);

function App() {
  return <OldAppWithRedux />;
}

function Root() {
  const [initializing, setInitializing] = React.useState(true);

  React.useEffect(() => {
    async function initializeApplication() {
      await initializeRemoteConfig();
      await migrate();

      const isReturningUser = ls.device.get(['isReturningUser']);
      const [deviceId, deviceIdWasJustCreated] = await getOrCreateDeviceId();
      const currentWalletAddress = await keychain.loadString(addressKey);
      const currentWalletAddressHash =
        typeof currentWalletAddress === 'string' ? securelyHashWalletAddress(currentWalletAddress) : undefined;

      Sentry.setUser({
        id: deviceId,
        currentWalletAddress: currentWalletAddressHash,
      });

      /**
       * Add helpful values to `analyticsV2` instance
       */
      analyticsV2.setDeviceId(deviceId);
      if (currentWalletAddressHash) {
        analyticsV2.setCurrentWalletAddressHash(currentWalletAddressHash);
      }

      /**
       * `analyticsv2` has all it needs to function.
       */
      analyticsV2.identify({});

      const isReviewInitialized = ls.review.get(['initialized']);
      if (!isReviewInitialized) {
        ls.review.set(['hasReviewed'], false);
        ls.review.set(
          ['actions'],
          Object.values(ReviewPromptAction).map(action => ({
            id: action,
            numOfTimesDispatched: 0,
          }))
        );

        ls.review.set(['timeOfLastPrompt'], 0);
        ls.review.set(['initialized'], true);
      }

      /**
       * We previously relied on the existence of a deviceId on keychain to
       * determine if a user was new or not. For backwards compat, we do this
       * still with `deviceIdWasJustCreated`, but we also set a new value on
       * local storage `isReturningUser` so that other parts of the app can
       * read from that, if necessary.
       *
       * This block of code will only run once.
       */
      if (deviceIdWasJustCreated && !isReturningUser) {
        // on very first open, set some default data and fire event
        logger.info(`User opened application for the first time`);

        const { width: screenWidth, height: screenHeight, scale: screenScale } = Dimensions.get('screen');

        analyticsV2.identify({ screenHeight, screenWidth, screenScale });
        analyticsV2.track(analyticsV2.event.firstAppOpen);
      }

      /**
       * Always set this — we may have just migrated deviceId with
       * `getOrCreateDeviceId`, which would mean `deviceIdWasJustCreated` would
       * be false and the new-user block of code above won't run.
       *
       * But by this point in the `initializeApplication`, we've handled new
       * user events and migrations, so we need to make sure this is set to
       * `true`.
       */
      ls.device.set(['isReturningUser'], true);
    }

    initializeApplication()
      .then(() => {
        logger.debug(`Application initialized with Sentry and analytics`);

        // init complete, load the rest of the app
        setInitializing(false);
      })
      .catch(() => {
        logger.error(new RainbowError(`initializeApplication failed`));

        // for failure, continue to rest of the app for now
        setInitializing(false);
      });
    initializeReservoirClient();
  }, [setInitializing]);

  return initializing ? null : (
    <ReduxProvider store={store}>
      <RecoilRoot>
        <PersistQueryClientProvider client={queryClient} persistOptions={persistOptions}>
          <SafeAreaProvider>
            <MainThemeProvider>
              <RainbowContextWrapper>
                <SharedValuesProvider>
                  <ErrorBoundary>
                    <App />
                  </ErrorBoundary>
                </SharedValuesProvider>
              </RainbowContextWrapper>
            </MainThemeProvider>
          </SafeAreaProvider>
        </PersistQueryClientProvider>
      </RecoilRoot>
    </ReduxProvider>
  );
}

/** Wrapping Root allows Sentry to accurately track startup times */
const RootWithSentry = Sentry.wrap(Root);

const PlaygroundWithReduxStore = () => (
  <ReduxProvider store={store}>
    <Playground />
  </ReduxProvider>
);

AppRegistry.registerComponent('Rainbow', () => (designSystemPlaygroundEnabled ? PlaygroundWithReduxStore : RootWithSentry));<|MERGE_RESOLUTION|>--- conflicted
+++ resolved
@@ -54,12 +54,9 @@
 import { ReviewPromptAction } from '@/storage/schema';
 import { handleReviewPromptAction } from '@/utils/reviewAlert';
 import { initializeRemoteConfig } from '@/model/remoteConfig';
-<<<<<<< HEAD
 import { RemoteCardsSync } from './state/sync/RemoteCardsSync';
 import { RemotePromoSheetSync } from './state/sync/RemotePromoSheetSync';
-=======
 import { IS_DEV } from './env';
->>>>>>> 66422314
 import { checkIdentifierOnLaunch } from './model/backup';
 
 if (IS_DEV) {
@@ -226,21 +223,10 @@
       <Portal>
         <View style={containerStyle}>
           {this.state.initialRoute && (
-<<<<<<< HEAD
             <InitialRouteContext.Provider value={this.state.initialRoute}>
-              <RoutesComponent onReady={this.handleSentryNavigationIntegration} ref={this.handleNavigatorRef} />
+              <RoutesComponent ref={this.handleNavigatorRef} />
               <PortalConsumer />
             </InitialRouteContext.Provider>
-=======
-            <RemotePromoSheetProvider isWalletReady={this.props.walletReady}>
-              <RemoteCardProvider>
-                <InitialRouteContext.Provider value={this.state.initialRoute}>
-                  <RoutesComponent ref={this.handleNavigatorRef} />
-                  <PortalConsumer />
-                </InitialRouteContext.Provider>
-              </RemoteCardProvider>
-            </RemotePromoSheetProvider>
->>>>>>> 66422314
           )}
           <OfflineToast />
 
