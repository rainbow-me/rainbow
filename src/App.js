--- conflicted
+++ resolved
@@ -273,25 +273,15 @@
       <Portal>
         <View style={containerStyle}>
           {this.state.initialRoute && (
-<<<<<<< HEAD
-            <InitialRouteContext.Provider value={this.state.initialRoute}>
-              <AppRouterContainer
-                onReady={this.handleSentryNavigationIntegration}
-                ref={this.handleNavigatorRef}
-              />
-              <PortalConsumer />
-            </InitialRouteContext.Provider>
-=======
             <RemotePromoSheetProvider isWalletReady={this.props.walletReady}>
               <InitialRouteContext.Provider value={this.state.initialRoute}>
-                <RoutesComponent
+                <AppRouterContainer
                   onReady={this.handleSentryNavigationIntegration}
                   ref={this.handleNavigatorRef}
                 />
                 <PortalConsumer />
               </InitialRouteContext.Provider>
             </RemotePromoSheetProvider>
->>>>>>> 34d14e56
           )}
           <OfflineToast />
         </View>
