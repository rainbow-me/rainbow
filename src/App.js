import PushNotificationIOS from '@react-native-community/push-notification-ios';
import messaging from '@react-native-firebase/messaging';
import analytics from '@segment/analytics-react-native';
import { init as initSentry, setRelease } from '@sentry/react-native';
import { get } from 'lodash';
import nanoid from 'nanoid/non-secure';
import PropTypes from 'prop-types';
import React, { Component } from 'react';
import {
  AppRegistry,
  AppState,
  NativeModules,
  StatusBar,
  unstable_enableLogBox,
} from 'react-native';
import branch from 'react-native-branch';
// eslint-disable-next-line import/default
import CodePush from 'react-native-code-push';

import {
  REACT_APP_SEGMENT_API_WRITE_KEY,
  SENTRY_ENDPOINT,
  SENTRY_ENVIRONMENT,
} from 'react-native-dotenv';
// eslint-disable-next-line import/default
import RNIOS11DeviceCheck from 'react-native-ios11-devicecheck';
import { SafeAreaProvider } from 'react-native-safe-area-context';
import { enableScreens } from 'react-native-screens';
import VersionNumber from 'react-native-version-number';
import { connect, Provider } from 'react-redux';
import { compose, withProps } from 'recompact';
import { FlexItem } from './components/layout';
import { OfflineToast, TestnetToast } from './components/toasts';
import {
  reactNativeDisableYellowBox,
  reactNativeEnableLogbox,
  showNetworkRequests,
  showNetworkResponses,
} from './config/debug';
import { InitialRouteContext } from './context/initialRoute';
import monitorNetwork from './debugging/network';
import handleDeeplink from './handlers/deeplinks';
import {
  runKeychainIntegrityChecks,
  runWalletBackupStatusChecks,
} from './handlers/walletReadyEvents';
import DevContextWrapper from './helpers/DevContext';
import { withAccountSettings, withAppState } from './hoc';
import { registerTokenRefreshListener, saveFCMToken } from './model/firebase';
import * as keychain from './model/keychain';
import { loadAddress } from './model/wallet';
import { Navigation } from './navigation';
import RoutesComponent from './navigation/Routes';
import { requestsForTopic } from './redux/requests';
import store from './redux/store';
import { walletConnectLoadState } from './redux/walletconnect';
import Routes from '@rainbow-me/routes';
import logger from 'logger';
import { Portal } from 'react-native-cool-modals/Portal';

const WALLETCONNECT_SYNC_DELAY = 500;

StatusBar.pushStackEntry({ animated: true, barStyle: 'dark-content' });

if (__DEV__) {
  console.disableYellowBox = reactNativeDisableYellowBox;
  reactNativeEnableLogbox && unstable_enableLogBox();
  (showNetworkRequests || showNetworkResponses) &&
    monitorNetwork(showNetworkRequests, showNetworkResponses);
} else {
  initSentry({ dsn: SENTRY_ENDPOINT, environment: SENTRY_ENVIRONMENT });
}

CodePush.getUpdateMetadata(CodePush.UpdateState.RUNNING).then(update => {
  if (update) {
    setRelease(
      `me.rainbow-${VersionNumber.appVersion}-codepush:${update.label}`
    );
  } else {
    setRelease(`me.rainbow-${VersionNumber.appVersion}`);
  }
});

enableScreens();

class App extends Component {
  static propTypes = {
    requestsForTopic: PropTypes.func,
  };

  state = { appState: AppState.currentState, initialRoute: null };

  async componentDidMount() {
    if (!__DEV__ && NativeModules.RNTestFlight) {
      const { isTestFlight } = NativeModules.RNTestFlight.getConstants();
      logger.sentry(`Test flight usage - ${isTestFlight}`);
    }
    this.identifyFlow();
    AppState.addEventListener('change', this.handleAppStateChange);
    await this.handleInitializeAnalytics();
    saveFCMToken();
    this.onTokenRefreshListener = registerTokenRefreshListener();

    this.foregroundNotificationListener = messaging().onMessage(
      this.onRemoteNotification
    );

    this.backgroundNotificationListener = messaging().onNotificationOpenedApp(
      remoteMessage => {
        setTimeout(() => {
          const topic = get(remoteMessage, 'data.topic');
          this.onPushNotificationOpened(topic);
        }, WALLETCONNECT_SYNC_DELAY);
      }
    );

    this.branchListener = branch.subscribe(({ error, params, uri }) => {
      if (error) {
        logger.error('Error from Branch: ' + error);
      }

      if (params['+non_branch_link']) {
        const nonBranchUrl = params['+non_branch_link'];
        handleDeeplink(nonBranchUrl);
        return;
      } else if (!params['+clicked_branch_link']) {
        // Indicates initialization success and some other conditions.
        // No link was opened.
        return;
      } else if (uri) {
        handleDeeplink(uri);
      }
    });
  }

  componentDidUpdate(prevProps) {
    if (!prevProps.walletReady && this.props.walletReady) {
      // Everything we need to do after the wallet is ready goes here
      logger.sentry('✅ Wallet ready!');
      runKeychainIntegrityChecks();
<<<<<<< HEAD
      if (ios) {
        runWalletBackupStatusChecks();
      }
=======
      runWalletBackupStatusChecks();
>>>>>>> e45c9bea
    }
  }

  componentWillUnmount() {
    AppState.removeEventListener('change', this.handleAppStateChange);
    this.onTokenRefreshListener();
    this.foregroundNotificationListener();
    this.backgroundNotificationListener();
    this.branchListener();
  }

  identifyFlow = async () => {
    const address = await loadAddress();
    if (address) {
      this.setState({ initialRoute: Routes.SWIPE_LAYOUT });
    } else {
      this.setState({ initialRoute: Routes.WELCOME_SCREEN });
    }
  };

  onRemoteNotification = notification => {
    const topic = get(notification, 'data.topic');
    setTimeout(() => {
      this.onPushNotificationOpened(topic);
    }, WALLETCONNECT_SYNC_DELAY);
  };

  handleOpenLinkingURL = url => {
    handleDeeplink(url);
  };

  onPushNotificationOpened = topic => {
    const { requestsForTopic } = this.props;
    const requests = requestsForTopic(topic);
    if (requests) {
      // WC requests will open automatically
      return false;
    }
    // In the future, here  is where we should
    // handle all other kinds of push notifications
    // For ex. incoming txs, etc.
  };

  handleInitializeAnalytics = async () => {
    // Comment the line below to debug analytics
    if (__DEV__) return false;
    const storedIdentifier = await keychain.loadString(
      'analyticsUserIdentifier'
    );

    if (!storedIdentifier) {
      const identifier = await RNIOS11DeviceCheck.getToken()
        .then(deviceId => deviceId)
        .catch(() => nanoid());
      await keychain.saveString('analyticsUserIdentifier', identifier);
      analytics.identify(identifier);
    }

    await analytics.setup(REACT_APP_SEGMENT_API_WRITE_KEY, {
      ios: {
        trackDeepLinks: true,
      },
      trackAppLifecycleEvents: true,
      trackAttributionData: true,
    });
  };

  handleAppStateChange = async nextAppState => {
    if (nextAppState === 'active') {
      PushNotificationIOS.removeAllDeliveredNotifications();
    }

    // Restore WC connectors when going from BG => FG
    if (this.state.appState === 'background' && nextAppState === 'active') {
      store.dispatch(walletConnectLoadState());
    }

    this.setState({ appState: nextAppState });

    analytics.track('State change', {
      category: 'app state',
      label: nextAppState,
    });
  };

  handleNavigatorRef = navigatorRef =>
    Navigation.setTopLevelNavigator(navigatorRef);

  render = () => (
    <DevContextWrapper>
      <Portal>
        <SafeAreaProvider>
          <Provider store={store}>
            <FlexItem>
              {this.state.initialRoute && (
                <InitialRouteContext.Provider value={this.state.initialRoute}>
                  <RoutesComponent ref={this.handleNavigatorRef} />
                </InitialRouteContext.Provider>
              )}
              <OfflineToast />
              <TestnetToast network={this.props.network} />
            </FlexItem>
          </Provider>
        </SafeAreaProvider>
      </Portal>
    </DevContextWrapper>
  );
}

const AppWithRedux = compose(
  withProps({ store }),
  withAccountSettings,
  withAppState,
  connect(null, {
    requestsForTopic,
  })
)(App);

const AppWithCodePush = CodePush({
  checkFrequency: CodePush.CheckFrequency.ON_APP_RESUME,
  installMode: CodePush.InstallMode.ON_NEXT_RESUME,
})(AppWithRedux);

AppRegistry.registerComponent('Rainbow', () => AppWithCodePush);<|MERGE_RESOLUTION|>--- conflicted
+++ resolved
@@ -138,13 +138,7 @@
       // Everything we need to do after the wallet is ready goes here
       logger.sentry('✅ Wallet ready!');
       runKeychainIntegrityChecks();
-<<<<<<< HEAD
-      if (ios) {
-        runWalletBackupStatusChecks();
-      }
-=======
       runWalletBackupStatusChecks();
->>>>>>> e45c9bea
     }
   }
 
