import './languages';
import messaging from '@react-native-firebase/messaging';
import analytics from '@segment/analytics-react-native';
import * as Sentry from '@sentry/react-native';
import { get } from 'lodash';
import { nanoid } from 'nanoid/non-secure';
import PropTypes from 'prop-types';
import React, { Component, createRef } from 'react';
import {
  AppRegistry,
  AppState,
  InteractionManager,
  Linking,
  LogBox,
  NativeModules,
  StatusBar,
  View,
} from 'react-native';
// eslint-disable-next-line import/default
import codePush from 'react-native-code-push';
import {
  IS_TESTING,
  REACT_APP_SEGMENT_API_WRITE_KEY,
  SENTRY_ENDPOINT,
  SENTRY_ENVIRONMENT,
} from 'react-native-dotenv';

// eslint-disable-next-line import/default
import RNIOS11DeviceCheck from 'react-native-ios11-devicecheck';
import { SafeAreaProvider } from 'react-native-safe-area-context';
import { enableScreens } from 'react-native-screens';
import VersionNumber from 'react-native-version-number';
import { QueryClientProvider } from 'react-query';
import { connect, Provider } from 'react-redux';
import { RecoilRoot } from 'recoil';
import PortalConsumer from './components/PortalConsumer';
import ErrorBoundary from './components/error-boundary/ErrorBoundary';
import { FedoraToast, OfflineToast } from './components/toasts';
import {
  designSystemPlaygroundEnabled,
  reactNativeDisableYellowBox,
  showNetworkRequests,
  showNetworkResponses,
} from './config/debug';
import { MainThemeProvider } from './context/ThemeContext';
import { InitialRouteContext } from './context/initialRoute';
import monitorNetwork from './debugging/network';
import { Playground } from './design-system/playground/Playground';
import appEvents from './handlers/appEvents';
import handleDeeplink from './handlers/deeplinks';
import { runWalletBackupStatusChecks } from './handlers/walletReadyEvents';
import { isL2Network } from './handlers/web3';
import RainbowContextWrapper from './helpers/RainbowContext';
import networkTypes from './helpers/networkTypes';
import { registerTokenRefreshListener, saveFCMToken } from './model/firebase';
import * as keychain from './model/keychain';
import { loadAddress } from './model/wallet';
import { Navigation } from './navigation';
import RoutesComponent from './navigation/Routes';
import { queryClient } from './react-query/queryClient';
import { explorerInitL2 } from './redux/explorer';
import { fetchOnchainBalances } from './redux/fallbackExplorer';
import { requestsForTopic } from './redux/requests';
import store from './redux/store';
import { uniswapPairsInit } from './redux/uniswap';
import { walletConnectLoadState } from './redux/walletconnect';
import { rainbowTokenList } from './references';
import { branchListener } from './utils/branch';
import { analyticsUserIdentifier } from './utils/keychainConstants';
import {
  CODE_PUSH_DEPLOYMENT_KEY,
  isCustomBuild,
} from '@rainbow-me/handlers/fedora';
import { SharedValuesProvider } from '@rainbow-me/helpers/SharedValuesContext';
import Routes from '@rainbow-me/routes';
import logger from 'logger';
import { Portal } from 'react-native-cool-modals/Portal';
const WALLETCONNECT_SYNC_DELAY = 500;

const FedoraToastRef = createRef();

StatusBar.pushStackEntry({ animated: true, barStyle: 'dark-content' });

// We need to disable React Navigation instrumentation for E2E tests
// because detox doesn't like setTimeout calls that are used inside
// When enabled detox hangs and timeouts on all test cases
const routingInstrumentation = IS_TESTING
  ? undefined
  : new Sentry.ReactNavigationInstrumentation();

if (__DEV__) {
  reactNativeDisableYellowBox && LogBox.ignoreAllLogs();
  (showNetworkRequests || showNetworkResponses) &&
    monitorNetwork(showNetworkRequests, showNetworkResponses);
} else {
  // eslint-disable-next-line no-inner-declarations
  async function initSentryAndCheckForFedoraMode() {
    let metadata;
    try {
      const config = await codePush.getCurrentPackage();
      if (!config || config.deploymentKey === CODE_PUSH_DEPLOYMENT_KEY) {
        codePush.sync({
          deploymentKey: CODE_PUSH_DEPLOYMENT_KEY,
          installMode: codePush.InstallMode.ON_NEXT_RESTART,
        });
      } else {
        isCustomBuild.value = true;
        setTimeout(() => FedoraToastRef?.current?.show(), 300);
      }

      metadata = await codePush.getUpdateMetadata();
    } catch (e) {
      logger.log('error initiating codepush settings', e);
    }
    const sentryOptions = {
      dsn: SENTRY_ENDPOINT,
      enableAutoSessionTracking: true,
      environment: SENTRY_ENVIRONMENT,
      integrations: [
        new Sentry.ReactNativeTracing({
          routingInstrumentation,
          tracingOrigins: ['localhost', /^\//],
        }),
      ],
      tracesSampleRate: 0.2,
      ...(metadata && {
        dist: metadata.label,
        release: `${metadata.appVersion} (${VersionNumber.buildVersion}) (CP ${metadata.label})`,
      }),
    };
    Sentry.init(sentryOptions);
  }
<<<<<<< HEAD
=======

>>>>>>> 1167263a
  initSentryAndCheckForFedoraMode();
}

enableScreens();

const { RNTestFlight } = NativeModules;

const containerStyle = { flex: 1 };

class App extends Component {
  static propTypes = {
    requestsForTopic: PropTypes.func,
  };

  state = { appState: AppState.currentState, initialRoute: null };

  async componentDidMount() {
    if (!__DEV__ && RNTestFlight) {
      const { isTestFlight } = RNTestFlight.getConstants();
      logger.sentry(`Test flight usage - ${isTestFlight}`);
    }
    this.identifyFlow();
    InteractionManager.runAfterInteractions(() => {
      rainbowTokenList.update();
    });
    AppState.addEventListener('change', this.handleAppStateChange);
    rainbowTokenList.on('update', this.handleTokenListUpdate);
    appEvents.on('transactionConfirmed', this.handleTransactionConfirmed);
    await this.handleInitializeAnalytics();
    saveFCMToken();
    this.onTokenRefreshListener = registerTokenRefreshListener();

    this.foregroundNotificationListener = messaging().onMessage(
      this.onRemoteNotification
    );

    this.backgroundNotificationListener = messaging().setBackgroundMessageHandler(
      async remoteMessage => {
        setTimeout(() => {
          const topic = get(remoteMessage, 'data.topic');
          this.onPushNotificationOpened(topic);
        }, WALLETCONNECT_SYNC_DELAY);
      }
    );

    this.branchListener = branchListener(this.handleOpenLinkingURL);

    // Walletconnect uses direct deeplinks
    if (android) {
      try {
        const initialUrl = await Linking.getInitialURL();
        if (initialUrl) {
          this.handleOpenLinkingURL(initialUrl);
        }
      } catch (e) {
        logger.log('Error opening deeplink', e);
      }
      Linking.addEventListener('url', ({ url }) => {
        this.handleOpenLinkingURL(url);
      });
    }
  }

  componentDidUpdate(prevProps) {
    if (!prevProps.walletReady && this.props.walletReady) {
      // Everything we need to do after the wallet is ready goes here
      logger.sentry('✅ Wallet ready!');
      runWalletBackupStatusChecks();
    }
  }

  componentWillUnmount() {
    AppState.removeEventListener('change', this.handleAppStateChange);
    rainbowTokenList?.off?.('update', this.handleTokenListUpdate);
    this.onTokenRefreshListener?.();
    this.foregroundNotificationListener?.();
    this.backgroundNotificationListener?.();
    this.branchListener?.();
  }

  identifyFlow = async () => {
    const address = await loadAddress();
    if (address) {
      this.setState({ initialRoute: Routes.SWIPE_LAYOUT });
    } else {
      this.setState({ initialRoute: Routes.WELCOME_SCREEN });
    }
  };

  async handleTokenListUpdate() {
    store.dispatch(uniswapPairsInit());
  }

  onRemoteNotification = notification => {
    const topic = get(notification, 'data.topic');
    setTimeout(() => {
      this.onPushNotificationOpened(topic);
    }, WALLETCONNECT_SYNC_DELAY);
  };

  handleOpenLinkingURL = url => {
    handleDeeplink(url, this.state.initialRoute);
  };

  onPushNotificationOpened = topic => {
    const { requestsForTopic } = this.props;
    const requests = requestsForTopic(topic);
    if (requests) {
      // WC requests will open automatically
      return false;
    }
    // In the future, here  is where we should
    // handle all other kinds of push notifications
    // For ex. incoming txs, etc.
  };

  handleInitializeAnalytics = async () => {
    // Comment the line below to debug analytics
    if (__DEV__) return false;
    const storedIdentifier = await keychain.loadString(analyticsUserIdentifier);

    if (!storedIdentifier) {
      const identifier = await RNIOS11DeviceCheck.getToken()
        .then(deviceId => deviceId)
        .catch(() => nanoid());
      await keychain.saveString(analyticsUserIdentifier, identifier);
      analytics.identify(identifier);
    }

    await analytics.setup(REACT_APP_SEGMENT_API_WRITE_KEY, {
      ios: {
        trackDeepLinks: true,
      },
      trackAppLifecycleEvents: true,
      trackAttributionData: true,
    });
  };

  handleAppStateChange = async nextAppState => {
    // Restore WC connectors when going from BG => FG
    if (this.state.appState === 'background' && nextAppState === 'active') {
      store.dispatch(walletConnectLoadState());
      InteractionManager.runAfterInteractions(() => {
        rainbowTokenList.update();
      });
    }
    this.setState({ appState: nextAppState });

    analytics.track('State change', {
      category: 'app state',
      label: nextAppState,
    });
  };

  handleNavigatorRef = navigatorRef => {
    this.navigatorRef = navigatorRef;
    Navigation.setTopLevelNavigator(navigatorRef);
  };

  handleTransactionConfirmed = tx => {
    const network = tx.network || networkTypes.mainnet;
    const isL2 = isL2Network(network);
    const updateBalancesAfter = (timeout, isL2, network) => {
      setTimeout(() => {
        logger.log('Reloading balances for network', network);
        if (isL2) {
          store.dispatch(explorerInitL2(network));
        } else {
          store.dispatch(
            fetchOnchainBalances({ keepPolling: false, withPrices: false })
          );
        }
      }, timeout);
    };
    logger.log('reloading balances soon...');
    updateBalancesAfter(2000, isL2, network);
    updateBalancesAfter(isL2 ? 10000 : 5000, isL2, network);
  };

  handleSentryNavigationIntegration = () => {
    routingInstrumentation?.registerNavigationContainer(this.navigatorRef);
  };

  render = () => (
    <MainThemeProvider>
      <RainbowContextWrapper>
        <ErrorBoundary>
          <Portal>
            <SafeAreaProvider>
              <QueryClientProvider client={queryClient}>
                <Provider store={store}>
                  <RecoilRoot>
                    <SharedValuesProvider>
                      <View style={containerStyle}>
                        {this.state.initialRoute && (
                          <InitialRouteContext.Provider
                            value={this.state.initialRoute}
                          >
                            <RoutesComponent
                              onReady={this.handleSentryNavigationIntegration}
                              ref={this.handleNavigatorRef}
                            />
                            <PortalConsumer />
                          </InitialRouteContext.Provider>
                        )}
                        <OfflineToast />
                        <FedoraToast ref={FedoraToastRef} />
                      </View>
                    </SharedValuesProvider>
                  </RecoilRoot>
                </Provider>
              </QueryClientProvider>
            </SafeAreaProvider>
          </Portal>
        </ErrorBoundary>
      </RainbowContextWrapper>
    </MainThemeProvider>
  );
}

const AppWithRedux = connect(
  ({ appState: { walletReady } }) => ({ walletReady }),
  {
    requestsForTopic,
  }
)(App);

const AppWithReduxStore = () => <AppWithRedux store={store} />;

const AppWithSentry = Sentry.wrap(AppWithReduxStore);

const codePushOptions = { checkFrequency: codePush.CheckFrequency.MANUAL };

const AppWithCodePush = codePush(codePushOptions)(AppWithSentry);

AppRegistry.registerComponent('Rainbow', () =>
  designSystemPlaygroundEnabled ? Playground : AppWithCodePush
);<|MERGE_RESOLUTION|>--- conflicted
+++ resolved
@@ -130,10 +130,6 @@
     };
     Sentry.init(sentryOptions);
   }
-<<<<<<< HEAD
-=======
-
->>>>>>> 1167263a
   initSentryAndCheckForFedoraMode();
 }
 
