--- conflicted
+++ resolved
@@ -158,12 +158,6 @@
     const address = await loadAddress();
     if (address) {
       this.setState({ initialRoute: Routes.SWIPE_LAYOUT });
-<<<<<<< HEAD
-      setTimeout(() => {
-        Platform.OS === 'ios' && this.setupIncomingNotificationListeners();
-      }, 2000);
-=======
->>>>>>> df165d35
     } else {
       this.setState({ initialRoute: Routes.WELCOME_SCREEN });
     }
