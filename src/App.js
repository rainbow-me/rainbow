import PushNotificationIOS from '@react-native-community/push-notification-ios';
import messaging from '@react-native-firebase/messaging';
import analytics from '@segment/analytics-react-native';
import { init as initSentry, setRelease } from '@sentry/react-native';
import { get } from 'lodash';
import nanoid from 'nanoid/non-secure';
import PropTypes from 'prop-types';
import React, { Component } from 'react';
import { AppRegistry, AppState, unstable_enableLogBox } from 'react-native';
import branch from 'react-native-branch';
// eslint-disable-next-line import/default
import CodePush from 'react-native-code-push';
import {
  REACT_APP_SEGMENT_API_WRITE_KEY,
  SENTRY_ENDPOINT,
  SENTRY_ENVIRONMENT,
} from 'react-native-dotenv';
// eslint-disable-next-line import/default
import RNIOS11DeviceCheck from 'react-native-ios11-devicecheck';
import { SafeAreaProvider } from 'react-native-safe-area-context';
import { enableScreens } from 'react-native-screens';
import VersionNumber from 'react-native-version-number';
import { connect, Provider } from 'react-redux';
import { compose, withProps } from 'recompact';
import { FlexItem } from './components/layout';
import { OfflineToast, TestnetToast } from './components/toasts';
import {
  reactNativeDisableYellowBox,
  reactNativeEnableLogbox,
  showNetworkRequests,
  showNetworkResponses,
} from './config/debug';

import monitorNetwork from './debugging/network';
import handleDeeplink from './handlers/deeplinks';
import { withAccountSettings } from './hoc';
import { registerTokenRefreshListener, saveFCMToken } from './model/firebase';
import * as keychain from './model/keychain';
import { Navigation } from './navigation';
import RoutesComponent from './navigation/Routes';
import { requestsForTopic } from './redux/requests';
import store from './redux/store';
<<<<<<< HEAD
=======
import { walletConnectLoadState } from './redux/walletconnect';
import RoutesComponent from './screens/Routes';
>>>>>>> 3d07e017
import { logger } from './utils';

const WALLETCONNECT_SYNC_DELAY = 500;

if (__DEV__) {
  console.disableYellowBox = reactNativeDisableYellowBox;
  reactNativeEnableLogbox && unstable_enableLogBox();
  (showNetworkRequests || showNetworkResponses) &&
    monitorNetwork(showNetworkRequests, showNetworkResponses);
} else {
  initSentry({ dsn: SENTRY_ENDPOINT, environment: SENTRY_ENVIRONMENT });
}

CodePush.getUpdateMetadata().then(update => {
  if (update) {
    setRelease(`me.rainbow-${update.appVersion}-codepush:${update.label}`);
  } else {
    setRelease(`me.rainbow-${VersionNumber.appVersion}`);
  }
});

enableScreens();

class App extends Component {
  static propTypes = {
    requestsForTopic: PropTypes.func,
  };

  state = { appState: AppState.currentState };

  async componentDidMount() {
    AppState.addEventListener('change', this.handleAppStateChange);
    await this.handleInitializeAnalytics();
    saveFCMToken();
    this.onTokenRefreshListener = registerTokenRefreshListener();

    this.foregroundNotificationListener = messaging().onMessage(
      this.onRemoteNotification
    );

    this.backgroundNotificationListener = messaging().onNotificationOpenedApp(
      remoteMessage => {
        setTimeout(() => {
          const topic = get(remoteMessage, 'data.topic');
          this.onPushNotificationOpened(topic);
        }, WALLETCONNECT_SYNC_DELAY);
      }
    );

    this.branchListener = branch.subscribe(({ error, params, uri }) => {
      if (error) {
        logger.error('Error from Branch: ' + error);
      }

      if (params['+non_branch_link']) {
        const nonBranchUrl = params['+non_branch_link'];
        handleDeeplink(nonBranchUrl);
        return;
      } else if (!params['+clicked_branch_link']) {
        // Indicates initialization success and some other conditions.
        // No link was opened.
        return;
      } else if (uri) {
        handleDeeplink(uri);
      }
    });
  }

  componentWillUnmount() {
    AppState.removeEventListener('change', this.handleAppStateChange);
    this.onTokenRefreshListener();
    this.foregroundNotificationListener();
    this.backgroundNotificationListener();
    this.branchListener();
  }

  onRemoteNotification = notification => {
    const topic = get(notification, 'data.topic');
    setTimeout(() => {
      this.onPushNotificationOpened(topic);
    }, WALLETCONNECT_SYNC_DELAY);
  };

  handleOpenLinkingURL = url => {
    handleDeeplink(url);
  };

  onPushNotificationOpened = topic => {
    const { requestsForTopic } = this.props;
    const requests = requestsForTopic(topic);
    if (requests) {
      // WC requests will open automatically
      return false;
    }
    // In the future, here  is where we should
    // handle all other kinds of push notifications
    // For ex. incoming txs, etc.
  };

  handleInitializeAnalytics = async () => {
    // Comment the line below to debug analytics
    if (__DEV__) return false;
    const storedIdentifier = await keychain.loadString(
      'analyticsUserIdentifier'
    );

    if (!storedIdentifier) {
      const identifier = await RNIOS11DeviceCheck.getToken()
        .then(deviceId => deviceId)
        .catch(() => nanoid());
      await keychain.saveString('analyticsUserIdentifier', identifier);
      analytics.identify(identifier);
    }

    await analytics.setup(REACT_APP_SEGMENT_API_WRITE_KEY, {
      ios: {
        trackDeepLinks: true,
      },
      trackAppLifecycleEvents: true,
      trackAttributionData: true,
    });
  };

  handleAppStateChange = async nextAppState => {
    if (nextAppState === 'active') {
      PushNotificationIOS.removeAllDeliveredNotifications();
      store.dispatch(walletConnectLoadState());
    }

    this.setState({ appState: nextAppState });

    analytics.track('State change', {
      category: 'app state',
      label: nextAppState,
    });
  };

  handleNavigatorRef = navigatorRef =>
    Navigation.setTopLevelNavigator(navigatorRef);

  render = () => (
    <SafeAreaProvider>
      <Provider store={store}>
        <FlexItem>
          <RoutesComponent ref={this.handleNavigatorRef} />
          <OfflineToast />
          <TestnetToast network={this.props.network} />
        </FlexItem>
      </Provider>
    </SafeAreaProvider>
  );
}

const AppWithRedux = compose(
  withProps({ store }),
  withAccountSettings,
  connect(null, {
    requestsForTopic,
  })
)(App);

const AppWithCodePush = CodePush({
  checkFrequency: CodePush.CheckFrequency.ON_APP_RESUME,
  installMode: CodePush.InstallMode.ON_NEXT_RESUME,
})(AppWithRedux);

AppRegistry.registerComponent('Rainbow', () => AppWithCodePush);<|MERGE_RESOLUTION|>--- conflicted
+++ resolved
@@ -40,11 +40,7 @@
 import RoutesComponent from './navigation/Routes';
 import { requestsForTopic } from './redux/requests';
 import store from './redux/store';
-<<<<<<< HEAD
-=======
 import { walletConnectLoadState } from './redux/walletconnect';
-import RoutesComponent from './screens/Routes';
->>>>>>> 3d07e017
 import { logger } from './utils';
 
 const WALLETCONNECT_SYNC_DELAY = 500;
