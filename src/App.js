import './languages';
import * as Sentry from '@sentry/react-native';
import React, { Component } from 'react';
import {
  AppRegistry,
  AppState,
  Dimensions,
  InteractionManager,
  Linking,
  LogBox,
  View,
} from 'react-native';

// eslint-disable-next-line import/default
import codePush from 'react-native-code-push';
import { IS_TESTING } from 'react-native-dotenv';
import { SafeAreaProvider } from 'react-native-safe-area-context';
import { enableScreens } from 'react-native-screens';
import { connect, Provider as ReduxProvider } from 'react-redux';
import { RecoilRoot } from 'recoil';
import { runCampaignChecks } from './campaigns/campaignChecks';
import PortalConsumer from './components/PortalConsumer';
import ErrorBoundary from './components/error-boundary/ErrorBoundary';
import { OfflineToast } from './components/toasts';
import {
  designSystemPlaygroundEnabled,
  reactNativeDisableYellowBox,
  showNetworkRequests,
  showNetworkResponses,
} from './config/debug';
import monitorNetwork from './debugging/network';
import { Playground } from './design-system/playground/Playground';
import { TransactionType } from './entities';
import appEvents from './handlers/appEvents';
import handleDeeplink from './handlers/deeplinks';
import {
  runFeatureAndCampaignChecks,
  runWalletBackupStatusChecks,
} from './handlers/walletReadyEvents';
import {
  getCachedProviderForNetwork,
  isHardHat,
  isL2Network,
} from './handlers/web3';
import RainbowContextWrapper from './helpers/RainbowContext';
import isTestFlight from './helpers/isTestFlight';
import networkTypes from './helpers/networkTypes';
import * as keychain from '@/model/keychain';
import { loadAddress } from './model/wallet';
import { Navigation } from './navigation';
// eslint-disable-next-line import/no-unresolved
import RoutesComponent from './navigation/Routes';
import { PerformanceContextMap } from './performance/PerformanceContextMap';
import { PerformanceTracking } from './performance/tracking';
import { PerformanceMetrics } from './performance/tracking/types/PerformanceMetrics';
import {
  PersistQueryClientProvider,
  persistOptions,
  queryClient,
} from './react-query';
import store from './redux/store';
import { walletConnectLoadState } from './redux/walletconnect';
import { rainbowTokenList } from './references';
import { userAssetsQueryKey } from '@/resources/assets/UserAssetsQuery';
import { MainThemeProvider } from './theme/ThemeContext';
import { ethereumUtils } from './utils';
import { branchListener } from './utils/branch';
import { addressKey } from './utils/keychainConstants';
import { SharedValuesProvider } from '@/helpers/SharedValuesContext';
import { InitialRouteContext } from '@/navigation/initialRoute';
import Routes from '@/navigation/routesNames';
import { Portal } from '@/react-native-cool-modals/Portal';
import { NotificationsHandler } from '@/notifications/NotificationsHandler';
import { initSentry, sentryRoutingInstrumentation } from '@/logger/sentry';
import { analyticsV2 } from '@/analytics';
import {
  getOrCreateDeviceId,
  securelyHashWalletAddress,
} from '@/analytics/utils';
import { logger, RainbowError } from '@/logger';
import * as ls from '@/storage';
import { migrate } from '@/migrations';
import { initListeners as initWalletConnectListeners } from '@/walletConnect';
import { saveFCMToken } from '@/notifications/tokens';
import branch from 'react-native-branch';
<<<<<<< HEAD
import { initializeReservoirClient } from '@/resources/nftOffers/utils';
import { ReviewPromptAction } from './storage/schema';
import { handleReviewPromptAction } from './utils/reviewAlert';
=======
import { initializeReservoirClient } from '@/resources/reservoir/client';
>>>>>>> 6f4197c9

if (__DEV__) {
  reactNativeDisableYellowBox && LogBox.ignoreAllLogs();
  (showNetworkRequests || showNetworkResponses) &&
    monitorNetwork(showNetworkRequests, showNetworkResponses);
}

enableScreens();

const containerStyle = { flex: 1 };

class OldApp extends Component {
  state = {
    appState: AppState.currentState,
    initialRoute: null,
    eventSubscription: null,
  };

  /**
   * There's a race condition in Branch's RN SDK. From a cold start, Branch
   * doesn't always handle an initial URL, so we need to check for it here and
   * then pass it to Branch to do its thing.
   *
   * @see https://github.com/BranchMetrics/react-native-branch-deep-linking-attribution/issues/673#issuecomment-1220974483
   */
  async setupDeeplinking() {
    const initialUrl = await Linking.getInitialURL();

    // main Branch handler
    this.branchListener = await branchListener(url => {
      logger.debug(
        `Branch: listener called`,
        {},
        logger.DebugContext.deeplinks
      );

      try {
        handleDeeplink(url, this.state.initialRoute);
      } catch (e) {
        logger.error(new RainbowError('Error opening deeplink'), {
          message: e.message,
          url,
        });
      }
    });

    // if we have an initial URL, pass it to Branch
    if (initialUrl) {
      logger.debug(`App: has initial URL, opening with Branch`, { initialUrl });
      branch.openURL(initialUrl);
    }
  }

  async componentDidMount() {
    if (!__DEV__ && isTestFlight) {
      logger.info(`Test flight usage - ${isTestFlight}`);
    }
    this.identifyFlow();
    InteractionManager.runAfterInteractions(() => {
      rainbowTokenList.update();
    });
    const eventSub = AppState?.addEventListener(
      'change',
      this?.handleAppStateChange
    );
    this.setState({ eventSubscription: eventSub });
    appEvents.on('transactionConfirmed', this.handleTransactionConfirmed);

    await this.setupDeeplinking();

    PerformanceTracking.finishMeasuring(
      PerformanceMetrics.loadRootAppComponent
    );
    analyticsV2.track(analyticsV2.event.applicationDidMount);

    /**
     * This must be saved in the store as early as possible
     */
    await saveFCMToken();

    /**
     * Needs to be called AFTER FCM token is loaded
     */
    initWalletConnectListeners();

    /**
     * Launch the review prompt 30 seconds after the app is launched
     * This is to avoid the review prompt showing up when the app is
     * launched and not shown yet.
     */
    InteractionManager.runAfterInteractions(() => {
      setTimeout(() => {
        handleReviewPromptAction(ReviewPromptAction.TimesLaunchedSinceInstall);
      }, 30_000);
    });
  }

  componentDidUpdate(prevProps) {
    if (!prevProps.walletReady && this.props.walletReady) {
      // Everything we need to do after the wallet is ready goes here
      logger.info('✅ Wallet ready!');
      runWalletBackupStatusChecks();

      InteractionManager.runAfterInteractions(() => {
        setTimeout(() => {
          if (IS_TESTING === 'true') {
            return;
          }
          runFeatureAndCampaignChecks();
        }, 2000);
      });
    }
  }

  componentWillUnmount() {
    this.state.eventSubscription.remove();
    this.branchListener();
  }

  identifyFlow = async () => {
    const address = await loadAddress();
    const initialRoute = address ? Routes.SWIPE_LAYOUT : Routes.WELCOME_SCREEN;
    this.setState({ initialRoute });
    PerformanceContextMap.set('initialRoute', initialRoute);
  };

  handleAppStateChange = async nextAppState => {
    // Restore WC connectors when going from BG => FG
    if (this.state.appState === 'background' && nextAppState === 'active') {
      store.dispatch(walletConnectLoadState());
      InteractionManager.runAfterInteractions(() => {
        rainbowTokenList.update();
      });
    }
    this.setState({ appState: nextAppState });

    analyticsV2.track(analyticsV2.event.appStateChange, {
      category: 'app state',
      label: nextAppState,
    });
  };

  handleNavigatorRef = navigatorRef => {
    this.navigatorRef = navigatorRef;
    Navigation.setTopLevelNavigator(navigatorRef);
  };

  handleTransactionConfirmed = tx => {
    const network = tx.chainId
      ? ethereumUtils.getNetworkFromChainId(tx.chainId)
      : tx.network || networkTypes.mainnet;
    const isL2 = isL2Network(network);

    const provider = getCachedProviderForNetwork(network);
    const providerUrl = provider?.connection?.url;
    const connectedToHardhat = isHardHat(providerUrl);

    const updateBalancesAfter = (timeout, isL2, network) => {
      const { accountAddress, nativeCurrency } = store.getState().settings;
      setTimeout(() => {
        logger.debug('Reloading balances for network', network);
        if (isL2) {
          if (tx.internalType !== TransactionType.authorize) {
            // for swaps, we don't want to trigger update balances on unlock txs
            queryClient.invalidateQueries({
              queryKey: userAssetsQueryKey({
                address: accountAddress,
                currency: nativeCurrency,
                connectedToHardhat,
              }),
            });
          }
        } else {
          queryClient.invalidateQueries({
            queryKey: userAssetsQueryKey({
              address: accountAddress,
              currency: nativeCurrency,
              connectedToHardhat,
            }),
          });
        }
      }, timeout);
    };
    logger.debug('reloading balances soon...');
    updateBalancesAfter(2000, isL2, network);
    updateBalancesAfter(isL2 ? 10000 : 5000, isL2, network);
  };

  handleSentryNavigationIntegration = () => {
    sentryRoutingInstrumentation?.registerNavigationContainer(
      this.navigatorRef
    );
  };

  render() {
    return (
      <Portal>
        <View style={containerStyle}>
          {this.state.initialRoute && (
            <InitialRouteContext.Provider value={this.state.initialRoute}>
              <RoutesComponent
                onReady={this.handleSentryNavigationIntegration}
                ref={this.handleNavigatorRef}
              />
              <PortalConsumer />
            </InitialRouteContext.Provider>
          )}
          <OfflineToast />
        </View>
        <NotificationsHandler walletReady={this.props.walletReady} />
      </Portal>
    );
  }
}

const OldAppWithRedux = connect(state => ({
  walletReady: state.appState.walletReady,
}))(OldApp);

function App() {
  return <OldAppWithRedux />;
}

function Root() {
  const [initializing, setInitializing] = React.useState(true);

  React.useEffect(() => {
    async function initializeApplication() {
      await initSentry(); // must be set up immediately

      // must happen immediately, but after Sentry
      await migrate();

      const isReturningUser = ls.device.get(['isReturningUser']);
      const [deviceId, deviceIdWasJustCreated] = await getOrCreateDeviceId();
      const currentWalletAddress = await keychain.loadString(addressKey);
      const currentWalletAddressHash =
        typeof currentWalletAddress === 'string'
          ? securelyHashWalletAddress(currentWalletAddress)
          : undefined;

      Sentry.setUser({
        id: deviceId,
        currentWalletAddress: currentWalletAddressHash,
      });

      /**
       * Add helpful values to `analyticsV2` instance
       */
      analyticsV2.setDeviceId(deviceId);
      if (currentWalletAddressHash) {
        analyticsV2.setCurrentWalletAddressHash(currentWalletAddressHash);
      }

      /**
       * `analyticsv2` has all it needs to function.
       */
      analyticsV2.identify({});

      const isReviewInitialized = ls.review.get(['initialized']);
      if (!isReviewInitialized) {
        ls.review.set(['hasReviewed'], false);
        ls.review.set(
          ['actions'],
          Object.values(ReviewPromptAction).map(action => ({
            id: action,
            numOfTimesDispatched: 0,
          }))
        );

        ls.review.set(['timeOfLastPrompt'], 0);
        ls.review.set(['initialized'], true);
      }

      /**
       * We previously relied on the existence of a deviceId on keychain to
       * determine if a user was new or not. For backwards compat, we do this
       * still with `deviceIdWasJustCreated`, but we also set a new value on
       * local storage `isReturningUser` so that other parts of the app can
       * read from that, if necessary.
       *
       * This block of code will only run once.
       */
      if (deviceIdWasJustCreated && !isReturningUser) {
        // on very first open, set some default data and fire event
        logger.info(`User opened application for the first time`);

        const {
          width: screenWidth,
          height: screenHeight,
          scale: screenScale,
        } = Dimensions.get('screen');

        analyticsV2.identify({ screenHeight, screenWidth, screenScale });
        analyticsV2.track(analyticsV2.event.firstAppOpen);
      }

      /**
       * Always set this — we may have just migrated deviceId with
       * `getOrCreateDeviceId`, which would mean `deviceIdWasJustCreated` would
       * be false and the new-user block of code above won't run.
       *
       * But by this point in the `initializeApplication`, we've handled new
       * user events and migrations, so we need to make sure this is set to
       * `true`.
       */
      ls.device.set(['isReturningUser'], true);
    }

    initializeApplication()
      .then(() => {
        logger.debug(`Application initialized with Sentry and Segment`);

        // init complete, load the rest of the app
        setInitializing(false);
      })
      .catch(e => {
        logger.error(new RainbowError(`initializeApplication failed`));

        // for failure, continue to rest of the app for now
        setInitializing(false);
      });
    initializeReservoirClient();
  }, [setInitializing]);

  return initializing ? null : (
    <ReduxProvider store={store}>
      <RecoilRoot>
        <PersistQueryClientProvider
          client={queryClient}
          persistOptions={persistOptions}
        >
          <SafeAreaProvider>
            <MainThemeProvider>
              <RainbowContextWrapper>
                <SharedValuesProvider>
                  <ErrorBoundary>
                    <App />
                  </ErrorBoundary>
                </SharedValuesProvider>
              </RainbowContextWrapper>
            </MainThemeProvider>
          </SafeAreaProvider>
        </PersistQueryClientProvider>
      </RecoilRoot>
    </ReduxProvider>
  );
}

const RootWithSentry = Sentry.wrap(Root);
const RootWithCodePush = codePush(RootWithSentry);

const PlaygroundWithReduxStore = () => (
  <ReduxProvider store={store}>
    <Playground />
  </ReduxProvider>
);

AppRegistry.registerComponent('Rainbow', () =>
  designSystemPlaygroundEnabled ? PlaygroundWithReduxStore : RootWithCodePush
);<|MERGE_RESOLUTION|>--- conflicted
+++ resolved
@@ -83,13 +83,10 @@
 import { initListeners as initWalletConnectListeners } from '@/walletConnect';
 import { saveFCMToken } from '@/notifications/tokens';
 import branch from 'react-native-branch';
-<<<<<<< HEAD
-import { initializeReservoirClient } from '@/resources/nftOffers/utils';
-import { ReviewPromptAction } from './storage/schema';
-import { handleReviewPromptAction } from './utils/reviewAlert';
-=======
 import { initializeReservoirClient } from '@/resources/reservoir/client';
->>>>>>> 6f4197c9
+import { ReviewPromptAction } from '@/storage/schema';
+import { handleReviewPromptAction } from '@/utils/reviewAlert';
+
 
 if (__DEV__) {
   reactNativeDisableYellowBox && LogBox.ignoreAllLogs();
