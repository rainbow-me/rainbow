import { ChainId, Pair, Token } from '@uniswap/sdk';
<<<<<<< HEAD
import { filter, flatMap, uniqBy } from 'lodash';
=======
import { toLower, uniqBy } from 'lodash';
>>>>>>> df7cdfdd
import { useMemo } from 'react';
import { getTokenForCurrency } from '../handlers/uniswap';
import useAccountSettings from './useAccountSettings';
import useSwapCurrencies from './useSwapCurrencies';

import {
  PAIR_GET_RESERVES_CALL_DATA,
  UNISWAP_V2_BASES,
} from '@rainbow-me/references';

export default function useUniswapCalls() {
  const { chainId } = useAccountSettings();
  const { inputCurrency, outputCurrency } = useSwapCurrencies();

  const inputToken: Token | null = useMemo(() => {
    if (!inputCurrency) return null;
    return getTokenForCurrency(inputCurrency, chainId);
  }, [chainId, inputCurrency]);

  const outputToken: Token | null = useMemo(() => {
    if (!outputCurrency) return null;
    return getTokenForCurrency(outputCurrency, chainId);
  }, [chainId, outputCurrency]);

  const bases = useMemo(() => {
    return UNISWAP_V2_BASES[chainId as ChainId] ?? [];
  }, [chainId]);

  const allPairCombinations = useMemo(() => {
    if (!inputToken || !outputToken) return [];
    const combos: [Token, Token][] = [
      // the direct pair
      [inputToken, outputToken],
      // token A against all bases
      ...bases.map((base): [Token, Token] => [inputToken, base]),
      // token B against all bases
      ...bases.map((base): [Token, Token] => [outputToken, base]),
      // each base against all bases
      ...bases.flatMap((base): [Token, Token][] =>
        bases.map(otherBase => [base, otherBase])
      ),
    ];

    const validCombos = combos.filter(
      ([inputToken, outputToken]) =>
        inputToken && outputToken && !inputToken.equals(outputToken)
    );

    const uniqCombos = uniqBy(validCombos, ([inputToken, outputToken]) =>
      Pair.getAddress(inputToken, outputToken)?.toLowerCase()
    );
    return uniqCombos;
  }, [bases, inputToken, outputToken]);

  const pairAddresses = useMemo(() => {
    return allPairCombinations.map(([inputToken, outputToken]) =>
      Pair.getAddress(inputToken, outputToken)?.toLowerCase()
    );
  }, [allPairCombinations]);

  const calls = useMemo(() => {
    return pairAddresses.map(address => ({
      address,
      callData: PAIR_GET_RESERVES_CALL_DATA,
    }));
  }, [pairAddresses]);

  return {
    allPairCombinations,
    calls,
  };
}<|MERGE_RESOLUTION|>--- conflicted
+++ resolved
@@ -1,9 +1,5 @@
 import { ChainId, Pair, Token } from '@uniswap/sdk';
-<<<<<<< HEAD
-import { filter, flatMap, uniqBy } from 'lodash';
-=======
-import { toLower, uniqBy } from 'lodash';
->>>>>>> df7cdfdd
+import uniqBy from 'lodash/uniqBy';
 import { useMemo } from 'react';
 import { getTokenForCurrency } from '../handlers/uniswap';
 import useAccountSettings from './useAccountSettings';
