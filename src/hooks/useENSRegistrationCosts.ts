--- conflicted
+++ resolved
@@ -57,13 +57,8 @@
     };
   }, [accountAddress, duration, name, nativeCurrency, rentPriceInWei]);
 
-<<<<<<< HEAD
-  const { data: estimatedFee, status } = useQuery(
-    Boolean(rentPriceInWei) && [
-=======
-  const { data: estimatedNetworkFee, status, isIdle, isLoading } = useQuery(
+  const { data: estimatedFee, status, isIdle, isLoading } = useQuery(
     [
->>>>>>> ed3fae79
       'getEstimatedNetworkFee',
       [accountAddress, name, nativeCurrency, rentPriceInWei],
     ],
