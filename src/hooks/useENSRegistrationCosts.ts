--- conflicted
+++ resolved
@@ -1,8 +1,4 @@
 import { BigNumberish } from 'ethers';
-<<<<<<< HEAD
-import isEmpty from 'lodash/isEmpty';
-=======
->>>>>>> 5bbc8848
 import { useCallback, useEffect, useMemo, useState } from 'react';
 import { useQueries } from 'react-query';
 import useENSRegistration from './useENSRegistration';
