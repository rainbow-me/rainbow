import { useCallback, useMemo } from 'react';
import { useQuery } from 'react-query';
import { useAccountSettings } from '.';
import { estimateENSRegistrationGasLimit } from '@rainbow-me/handlers/ens';
import {
  formatEstimatedNetworkFee,
  formatRentPrice,
  formatTotalRegistrationCost,
} from '@rainbow-me/helpers/ens';
import { Network } from '@rainbow-me/helpers/networkTypes';
import { add, addDisplay, multiply } from '@rainbow-me/helpers/utilities';
import { getEIP1559GasParams } from '@rainbow-me/redux/gas';
import { ethereumUtils } from '@rainbow-me/utils';

const secsInYear = 31536000;

export default function useENSRegistrationCosts({
  duration,
  name,
  rentPrice,
}: {
  duration: number;
  name: string;
  rentPrice?: { wei: number; perYear: { wei: number } };
}) {
  const { nativeCurrency, accountAddress } = useAccountSettings();

  const rentPriceInWei = rentPrice?.wei?.toString();

  const getEstimatedNetworkFee = useCallback(async () => {
    if (!rentPriceInWei) return;

    const nativeAssetPrice = ethereumUtils.getPriceOfNativeAssetForNetwork(
      Network.mainnet
    );

    const { totalRegistrationGasLimit } = await estimateENSRegistrationGasLimit(
      name,
      accountAddress,
      duration * secsInYear,
      rentPriceInWei
    );

    const { gasFeeParamsBySpeed, currentBaseFee } = await getEIP1559GasParams();

    const formattedEstimatedNetworkFee = formatEstimatedNetworkFee(
      totalRegistrationGasLimit,
      currentBaseFee.gwei,
      gasFeeParamsBySpeed.normal.maxPriorityFeePerGas.gwei,
      nativeCurrency,
      nativeAssetPrice
    );

    return {
      estimatedGasLimit: totalRegistrationGasLimit,
      estimatedNetworkFee: formattedEstimatedNetworkFee,
    };
  }, [accountAddress, duration, name, nativeCurrency, rentPriceInWei]);

  const { data: estimatedFee, status, isIdle, isLoading } = useQuery(
    [
      'getEstimatedNetworkFee',
      [accountAddress, name, nativeCurrency, rentPriceInWei],
    ],
    getEstimatedNetworkFee,
    { cacheTime: 0, enabled: Boolean(rentPriceInWei) }
  );

  const data = useMemo(() => {
    const rentPricePerYearInWei = rentPrice?.perYear?.wei?.toString();
<<<<<<< HEAD
    const nativeAssetPrice = ethereumUtils.getPriceOfNativeAssetForNetwork(
      Network.mainnet
    );

    if (rentPricePerYearInWei) {
      const rentPriceInWei = multiply(rentPricePerYearInWei, duration);
=======
    if (estimatedFee && rentPricePerYearInWei) {
      const nativeAssetPrice = ethereumUtils.getPriceOfNativeAssetForNetwork(
        Network.mainnet
      );
      const rentPrice = multiply(rentPricePerYearInWei, duration);
>>>>>>> ae3de5ac
      const estimatedRentPrice = formatRentPrice(
        rentPriceInWei,
        duration,
        nativeCurrency,
        nativeAssetPrice
      );

<<<<<<< HEAD
      if (estimatedNetworkFee) {
        const weiEstimatedTotalCost = add(
          estimatedNetworkFee.wei,
          estimatedRentPrice.wei.toString()
        );
        const displayEstimatedTotalCost = addDisplay(
          estimatedNetworkFee.display,
          estimatedRentPrice.total.display
        );
        const estimatedTotalRegistrationCost = formatTotalRegistrationCost(
          weiEstimatedTotalCost,
          nativeCurrency,
          nativeAssetPrice
        );

        return {
          estimatedNetworkFee: estimatedNetworkFee,
          estimatedRentPrice,
          estimatedTotalRegistrationCost: {
            ...estimatedTotalRegistrationCost,
            display: displayEstimatedTotalCost,
          },
        };
      }

      return { estimatedRentPrice };
=======
      const weiEstimatedTotalCost = add(
        estimatedFee.estimatedNetworkFee.wei,
        estimatedRentPrice.wei.toString()
      );
      const displayEstimatedTotalCost = addDisplay(
        estimatedFee.estimatedNetworkFee.display,
        estimatedRentPrice.total.display
      );
      const estimatedTotalRegistrationCost = formatTotalRegistrationCost(
        weiEstimatedTotalCost,
        nativeCurrency,
        nativeAssetPrice
      );

      return {
        estimatedGasLimit: estimatedFee.estimatedGasLimit,
        estimatedNetworkFee: estimatedFee.estimatedNetworkFee,
        estimatedRentPrice,
        estimatedTotalRegistrationCost: {
          ...estimatedTotalRegistrationCost,
          display: displayEstimatedTotalCost,
        },
      };
>>>>>>> ae3de5ac
    }
  }, [duration, estimatedFee, nativeCurrency, rentPrice?.perYear?.wei]);

  const isSuccess = status === 'success' && !!data?.estimatedRentPrice;

  return {
    data,
    isIdle,
    isLoading,
    isSuccess,
  };
}<|MERGE_RESOLUTION|>--- conflicted
+++ resolved
@@ -68,20 +68,12 @@
 
   const data = useMemo(() => {
     const rentPricePerYearInWei = rentPrice?.perYear?.wei?.toString();
-<<<<<<< HEAD
     const nativeAssetPrice = ethereumUtils.getPriceOfNativeAssetForNetwork(
       Network.mainnet
     );
 
     if (rentPricePerYearInWei) {
       const rentPriceInWei = multiply(rentPricePerYearInWei, duration);
-=======
-    if (estimatedFee && rentPricePerYearInWei) {
-      const nativeAssetPrice = ethereumUtils.getPriceOfNativeAssetForNetwork(
-        Network.mainnet
-      );
-      const rentPrice = multiply(rentPricePerYearInWei, duration);
->>>>>>> ae3de5ac
       const estimatedRentPrice = formatRentPrice(
         rentPriceInWei,
         duration,
@@ -89,14 +81,13 @@
         nativeAssetPrice
       );
 
-<<<<<<< HEAD
-      if (estimatedNetworkFee) {
+      if (estimatedFee) {
         const weiEstimatedTotalCost = add(
-          estimatedNetworkFee.wei,
+          estimatedFee.estimatedNetworkFee.wei,
           estimatedRentPrice.wei.toString()
         );
         const displayEstimatedTotalCost = addDisplay(
-          estimatedNetworkFee.display,
+          estimatedFee.estimatedNetworkFee.display,
           estimatedRentPrice.total.display
         );
         const estimatedTotalRegistrationCost = formatTotalRegistrationCost(
@@ -106,7 +97,8 @@
         );
 
         return {
-          estimatedNetworkFee: estimatedNetworkFee,
+          estimatedGasLimit: estimatedFee.estimatedGasLimit,
+          estimatedNetworkFee: estimatedFee.estimatedNetworkFee,
           estimatedRentPrice,
           estimatedTotalRegistrationCost: {
             ...estimatedTotalRegistrationCost,
@@ -116,31 +108,6 @@
       }
 
       return { estimatedRentPrice };
-=======
-      const weiEstimatedTotalCost = add(
-        estimatedFee.estimatedNetworkFee.wei,
-        estimatedRentPrice.wei.toString()
-      );
-      const displayEstimatedTotalCost = addDisplay(
-        estimatedFee.estimatedNetworkFee.display,
-        estimatedRentPrice.total.display
-      );
-      const estimatedTotalRegistrationCost = formatTotalRegistrationCost(
-        weiEstimatedTotalCost,
-        nativeCurrency,
-        nativeAssetPrice
-      );
-
-      return {
-        estimatedGasLimit: estimatedFee.estimatedGasLimit,
-        estimatedNetworkFee: estimatedFee.estimatedNetworkFee,
-        estimatedRentPrice,
-        estimatedTotalRegistrationCost: {
-          ...estimatedTotalRegistrationCost,
-          display: displayEstimatedTotalCost,
-        },
-      };
->>>>>>> ae3de5ac
     }
   }, [duration, estimatedFee, nativeCurrency, rentPrice?.perYear?.wei]);
 
