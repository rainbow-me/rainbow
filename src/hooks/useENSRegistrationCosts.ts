--- conflicted
+++ resolved
@@ -6,17 +6,14 @@
 import useGas from './useGas';
 import usePrevious from './usePrevious';
 import { useAccountSettings } from '.';
+import { Records } from '@rainbow-me/entities';
 import {
-<<<<<<< HEAD
   estimateENSCommitGasLimit,
   estimateENSRegisterSetRecordsAndNameGasLimit,
-=======
->>>>>>> 60397465
   estimateENSRenewGasLimit,
   estimateENSSetNameGasLimit,
   estimateENSSetRecordsGasLimit,
   fetchReverseRecord,
-  getENSRegistrationGasLimit,
 } from '@rainbow-me/handlers/ens';
 import { NetworkTypes } from '@rainbow-me/helpers';
 import {
@@ -50,22 +47,19 @@
 }
 
 export default function useENSRegistrationCosts({
-  yearsDuration,
   name: inputName,
+  records,
   rentPrice,
   sendReverseRecord,
   step,
+  yearsDuration,
 }: {
+  name: string;
+  records?: Records;
+  rentPrice: { wei: number; perYear: { wei: number } };
+  sendReverseRecord: boolean;
+  step: keyof typeof REGISTRATION_STEPS;
   yearsDuration: number;
-  name: string;
-  step: keyof typeof REGISTRATION_STEPS;
-  sendReverseRecord: boolean;
-<<<<<<< HEAD
-  rentPrice: { wei: number; perYear: { wei: number } };
-  records?: Records;
-=======
-  rentPrice?: { wei: number; perYear: { wei: number } };
->>>>>>> 60397465
 }) {
   const { nativeCurrency, accountAddress } = useAccountSettings();
   const { registrationParameters } = useENSRegistration();
@@ -118,7 +112,6 @@
     return isSufficientGas;
   }, []);
 
-<<<<<<< HEAD
   const getCommitGasLimit = useCallback(async () => {
     const salt = generateSalt();
     const newCommitGasLimit = await estimateENSCommitGasLimit({
@@ -180,31 +173,6 @@
     });
     return newRenewGasLimit || '';
   }, [duration, name]);
-=======
-  const rentPriceInWei = rentPrice?.wei?.toString();
-
-  const estimateTotalRegistrationGasLimit = useCallback(async () => {
-    const reverseRecord =
-      sendReverseRecord && (await fetchReverseRecord(accountAddress));
-
-    const {
-      commitGasLimit,
-      multicallGasLimit,
-      registerWithConfigGasLimit,
-      setNameGasLimit,
-    } = await getENSRegistrationGasLimit();
-
-    const totalRegistrationGasLimit =
-      [
-        commitGasLimit,
-        multicallGasLimit,
-        registerWithConfigGasLimit,
-        !reverseRecord && setNameGasLimit,
-      ].reduce((a, b) => add(a || 0, b || 0)) || `${ethUnits.ens_registration}`;
-
-    return totalRegistrationGasLimit;
-  }, [accountAddress, sendReverseRecord]);
->>>>>>> 60397465
 
   const getReverseRecord = useCallback(async () => {
     const reverseRecord = await fetchReverseRecord(accountAddress);
