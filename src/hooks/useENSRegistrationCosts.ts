<<<<<<< HEAD
import { BigNumber } from 'ethers';
import { useCallback, useMemo } from 'react';
import { useQuery } from 'react-query';
=======
import { BigNumberish } from 'ethers';
import { isEmpty } from 'lodash';
import { useCallback, useEffect, useMemo, useState } from 'react';
import { useQueries } from 'react-query';
import useENSRegistration from './useENSRegistration';
import useGas from './useGas';
import usePrevious from './usePrevious';
>>>>>>> 3c3defec
import { useAccountSettings } from '.';
import {
  estimateENSCommitGasLimit,
  estimateENSRegisterSetRecordsAndNameGasLimit,
  estimateENSRenewGasLimit,
  estimateENSSetNameGasLimit,
  estimateENSSetRecordsGasLimit,
  fetchReverseRecord,
} from '@rainbow-me/handlers/ens';
import { NetworkTypes } from '@rainbow-me/helpers';
import {
  ENS_DOMAIN,
  formatEstimatedNetworkFee,
  formatRentPrice,
  formatTotalRegistrationCost,
  generateSalt,
  getRentPrice,
  REGISTRATION_MODES,
  REGISTRATION_STEPS,
} from '@rainbow-me/helpers/ens';
import { Network } from '@rainbow-me/helpers/networkTypes';
<<<<<<< HEAD
import { addDisplay, multiply } from '@rainbow-me/helpers/utilities';
import { getEIP1559GasParams } from '@rainbow-me/redux/gas';
import { timeUnits } from '@rainbow-me/references';
import { ethereumUtils } from '@rainbow-me/utils';
=======
import {
  add,
  addBuffer,
  addDisplay,
  fromWei,
  greaterThanOrEqualTo,
  multiply,
} from '@rainbow-me/helpers/utilities';
import { ethUnits, timeUnits } from '@rainbow-me/references';
import { ethereumUtils, gasUtils } from '@rainbow-me/utils';

enum QUERY_KEYS {
  GET_COMMIT_GAS_LIMIT = 'GET_COMMIT_GAS_LIMIT',
  GET_RENEW_GAS_LIMIT = 'GET_RENEW_GAS_LIMIT',
  GET_REVERSE_RECORD = 'GET_REVERSE_RECORD',
  GET_REGISTER_RAP_GAS_LIMIT = 'GET_REGISTER_RAP_GAS_LIMIT',
  GET_SET_NAME_GAS_LIMIT = 'GET_SET_NAME_GAS_LIMIT',
  GET_SET_RECORDS_GAS_LIMIT = 'GET_SET_RECORDS_GAS_LIMIT',
}

const QUERY_STALE_TIME = 15000;
const { NORMAL } = gasUtils;
>>>>>>> 3c3defec

export default function useENSRegistrationCosts({
  name: inputName,
  rentPrice,
  sendReverseRecord,
  step,
  yearsDuration,
}: {
  name: string;
  rentPrice?: { wei: BigNumberish; perYear: { wei: string } };
  sendReverseRecord?: boolean;
  step: keyof typeof REGISTRATION_STEPS;
  yearsDuration: number;
}) {
  const { nativeCurrency, accountAddress } = useAccountSettings();
  const { registrationParameters, mode } = useENSRegistration();
  const duration = yearsDuration * timeUnits.secs.year;
  const name = inputName.replace(ENS_DOMAIN, '');
  const {
    gasFeeParamsBySpeed: useGasGasFeeParamsBySpeed,
    currentBlockParams: useGasCurrentBlockParams,
    updateTxFee,
    startPollingGasFees,
    isSufficientGas: useGasIsSufficientGas,
    isValidGas: useGasIsValidGas,
    gasLimit: useGasGasLimit,
    selectedGasFeeOption,
  } = useGas();

  const [gasFeeParams, setGasFeeParams] = useState({
    currentBaseFee: useGasCurrentBlockParams?.baseFeePerGas,
    gasFeeParamsBySpeed: useGasGasFeeParamsBySpeed,
  });

  const nameUpdated = useMemo(() => {
    return registrationParameters?.name !== name && name?.length > 2;
  }, [name, registrationParameters?.name]);

  const changedRecords = useMemo(
    () => registrationParameters?.changedRecords || {},
    [registrationParameters?.changedRecords]
  );
  const [currentStepGasLimit, setCurrentStepGasLimit] = useState('');

  const [isValidGas, setIsValidGas] = useState(false);
  const [isSufficientGas, setIsSufficientGas] = useState(false);

  const prevIsSufficientGas = usePrevious(isSufficientGas);
  const prevIsValidGas = usePrevious(isValidGas);

  const rentPriceInWei = rentPrice?.wei?.toString();

  const checkIfSufficientEth = useCallback((wei: string) => {
    const nativeAsset = ethereumUtils.getNetworkNativeAsset(
      NetworkTypes.mainnet
    );
    const balanceAmount = nativeAsset?.balance?.amount || 0;
    const txFeeAmount = fromWei(wei);
    const isSufficientGas = greaterThanOrEqualTo(balanceAmount, txFeeAmount);
    return isSufficientGas;
  }, []);

  const getCommitGasLimit = useCallback(async () => {
    const salt = generateSalt();
    const newCommitGasLimit = await estimateENSCommitGasLimit({
      duration,
      name,
      ownerAddress: accountAddress,
      rentPrice: rentPriceInWei as string,
      salt,
    });
    return newCommitGasLimit || '';
  }, [accountAddress, duration, name, rentPriceInWei]);

  const getRegisterRapGasLimit = useCallback(async () => {
    const newRegisterRapGasLimit = await estimateENSRegisterSetRecordsAndNameGasLimit(
      {
        duration,
        name,
        ownerAddress: accountAddress,
        records: changedRecords,
        rentPrice: registrationParameters?.rentPrice,
        salt: registrationParameters?.salt,
        setReverseRecord: sendReverseRecord,
      }
    );
    return newRegisterRapGasLimit || '';
  }, [
    accountAddress,
    duration,
    name,
    registrationParameters?.rentPrice,
    registrationParameters?.salt,
    sendReverseRecord,
    changedRecords,
  ]);

  const getSetRecordsGasLimit = useCallback(async () => {
    const newSetRecordsGasLimit = await estimateENSSetRecordsGasLimit({
      name: `${name}${ENS_DOMAIN}`,
      ownerAddress:
        mode === REGISTRATION_MODES.EDIT ? accountAddress : undefined,
      records: changedRecords,
    });
    return newSetRecordsGasLimit || '';
  }, [changedRecords, name, accountAddress, mode]);

  const getSetNameGasLimit = useCallback(async () => {
    const newSetNameGasLimit = await estimateENSSetNameGasLimit({
      name: `${name}${ENS_DOMAIN}`,
      ownerAddress: accountAddress,
    });
    return newSetNameGasLimit || '';
  }, [accountAddress, name]);

  const getRenewGasLimit = useCallback(async () => {
    const cleanName = registrationParameters?.name?.replace(ENS_DOMAIN, '');
    const rentPrice = await getRentPrice(cleanName, duration);
    const newRenewGasLimit = await estimateENSRenewGasLimit({
      duration,
      name: cleanName,
      rentPrice: rentPrice?.toString(),
    });
    return newRenewGasLimit || '';
  }, [registrationParameters?.name, duration]);

  const getReverseRecord = useCallback(async () => {
    const reverseRecord = await fetchReverseRecord(accountAddress);
    return Boolean(reverseRecord);
  }, [accountAddress]);

  const queries = useQueries([
    {
      enabled: step === REGISTRATION_STEPS.COMMIT && nameUpdated,
      queryFn: getCommitGasLimit,
      queryKey: [QUERY_KEYS.GET_COMMIT_GAS_LIMIT, name],
      staleTime: QUERY_STALE_TIME,
    },
    {
      enabled:
        (step === REGISTRATION_STEPS.COMMIT ||
          step === REGISTRATION_STEPS.SET_NAME) &&
        nameUpdated,
      queryFn: getSetNameGasLimit,
      queryKey: [QUERY_KEYS.GET_SET_NAME_GAS_LIMIT, name],
      staleTime: QUERY_STALE_TIME,
    },
    {
      enabled:
        step === REGISTRATION_STEPS.COMMIT || step === REGISTRATION_STEPS.EDIT,
      queryFn: getSetRecordsGasLimit,
      queryKey: [QUERY_KEYS.GET_SET_RECORDS_GAS_LIMIT, name, changedRecords],
      staleTime: QUERY_STALE_TIME,
    },
    {
      enabled:
        (step === REGISTRATION_STEPS.COMMIT ||
          step === REGISTRATION_STEPS.REGISTER) &&
        nameUpdated,
      queryFn: getReverseRecord,
      queryKey: [QUERY_KEYS.GET_REVERSE_RECORD, name],
      staleTime: QUERY_STALE_TIME,
    },
    {
      enabled: step === REGISTRATION_STEPS.RENEW,
      queryFn: getRenewGasLimit,
      queryKey: [
        QUERY_KEYS.GET_RENEW_GAS_LIMIT,
        registrationParameters?.name,
        duration,
      ],
      staleTime: QUERY_STALE_TIME,
    },
    {
      enabled: step === REGISTRATION_STEPS.REGISTER,
      queryFn: getRegisterRapGasLimit,
      queryKey: [
        QUERY_KEYS.GET_REGISTER_RAP_GAS_LIMIT,
        sendReverseRecord,
        nameUpdated,
        changedRecords,
      ],
      staleTime: QUERY_STALE_TIME,
    },
  ]);

  const queriesByKey = useMemo(
    () => ({
      GET_COMMIT_GAS_LIMIT: queries[0],
      GET_REGISTER_RAP_GAS_LIMIT: queries[5],
      GET_RENEW_GAS_LIMIT: queries[4],
      GET_REVERSE_RECORD: queries[3],
      GET_SET_NAME_GAS_LIMIT: queries[1],
      GET_SET_RECORDS_GAS_LIMIT: queries[2],
    }),
    [queries]
  );

  const commitGasLimit = useMemo(
    () => queriesByKey.GET_COMMIT_GAS_LIMIT.data || '',
    [queriesByKey]
  );
  const renewGasLimit = useMemo(
    () => queriesByKey.GET_RENEW_GAS_LIMIT.data || '',
    [queriesByKey]
  );
  const setRecordsGasLimit = useMemo(
    () => queriesByKey.GET_SET_RECORDS_GAS_LIMIT.data || '',
    [queriesByKey.GET_SET_RECORDS_GAS_LIMIT]
  );
  const registerRapGasLimit = useMemo(
    () => queriesByKey.GET_REGISTER_RAP_GAS_LIMIT.data || '',
    [queriesByKey.GET_REGISTER_RAP_GAS_LIMIT]
  );
  const setNameGasLimit = useMemo(
    () => queriesByKey.GET_SET_NAME_GAS_LIMIT.data || '',
    [queriesByKey.GET_SET_NAME_GAS_LIMIT]
  );
  const hasReverseRecord = useMemo(
    () => queriesByKey.GET_REVERSE_RECORD.data || false,
    [queriesByKey.GET_REVERSE_RECORD]
  );

  const stepGasLimit = useMemo(
    () => ({
      [REGISTRATION_STEPS.COMMIT]: commitGasLimit,
      [REGISTRATION_STEPS.RENEW]: renewGasLimit,
      [REGISTRATION_STEPS.EDIT]: setRecordsGasLimit,
      [REGISTRATION_STEPS.REGISTER]: registerRapGasLimit,
      [REGISTRATION_STEPS.SET_NAME]: setNameGasLimit,
      [REGISTRATION_STEPS.WAIT_COMMIT_CONFIRMATION]: null,
      [REGISTRATION_STEPS.WAIT_ENS_COMMITMENT]: null,
    }),
    [
      commitGasLimit,
      registerRapGasLimit,
      renewGasLimit,
      setNameGasLimit,
      setRecordsGasLimit,
    ]
  );

  const estimatedFee = useMemo(() => {
    const nativeAssetPrice = ethereumUtils.getPriceOfNativeAssetForNetwork(
      Network.mainnet
    );
    const { gasFeeParamsBySpeed, currentBaseFee } = gasFeeParams;

    let estimatedGasLimit = '';
    if (step === REGISTRATION_STEPS.COMMIT) {
      estimatedGasLimit = [
        commitGasLimit,
        setRecordsGasLimit,
        // gas limit estimat for registerWithConfig fails if there's no commit tx sent first
        `${ethUnits.ens_register_with_config}`,
        !hasReverseRecord ? setNameGasLimit : '',
      ].reduce((a, b) => add(a || 0, b || 0));
    } else if (step === REGISTRATION_STEPS.RENEW) {
      estimatedGasLimit = renewGasLimit;
    } else if (step === REGISTRATION_STEPS.SET_NAME) {
      estimatedGasLimit = setNameGasLimit;
    } else if (step === REGISTRATION_STEPS.EDIT) {
      estimatedGasLimit = setRecordsGasLimit;
    } else if (step === REGISTRATION_STEPS.REGISTER) {
      estimatedGasLimit = registerRapGasLimit;
    }

    const formattedEstimatedNetworkFee = formatEstimatedNetworkFee(
      estimatedGasLimit,
      currentBaseFee?.gwei,
      gasFeeParamsBySpeed?.[selectedGasFeeOption || NORMAL]
        ?.maxPriorityFeePerGas?.gwei,
      nativeCurrency,
      nativeAssetPrice
    );

    return {
      estimatedGasLimit,
      estimatedNetworkFee: formattedEstimatedNetworkFee,
    };
  }, [
    gasFeeParams,
    step,
    nativeCurrency,
    commitGasLimit,
    setRecordsGasLimit,
    hasReverseRecord,
    setNameGasLimit,
    renewGasLimit,
    registerRapGasLimit,
    selectedGasFeeOption,
  ]);

  useEffect(() => {
    if (
      useGasIsSufficientGas !== null &&
      useGasIsSufficientGas !== prevIsSufficientGas
    ) {
      setIsSufficientGas(useGasIsSufficientGas);
    }
  }, [prevIsSufficientGas, setIsSufficientGas, useGasIsSufficientGas]);

  useEffect(() => {
    if (useGasIsValidGas !== null && useGasIsValidGas !== prevIsValidGas) {
      setIsValidGas(useGasIsValidGas);
    }
  }, [prevIsSufficientGas, prevIsValidGas, setIsValidGas, useGasIsValidGas]);

  useEffect(() => {
    if (!currentStepGasLimit) startPollingGasFees();
  }, [currentStepGasLimit, startPollingGasFees, step]);

  useEffect(() => {
    if (
      !isEmpty(useGasGasFeeParamsBySpeed) &&
      gasFeeParams.gasFeeParamsBySpeed !== useGasGasFeeParamsBySpeed &&
      gasFeeParams.currentBaseFee !== useGasCurrentBlockParams.baseFeePerGas &&
      useGasCurrentBlockParams.baseFeePerGas
    ) {
      setGasFeeParams({
        currentBaseFee: useGasCurrentBlockParams.baseFeePerGas,
        gasFeeParamsBySpeed: useGasGasFeeParamsBySpeed,
      });
    }
  }, [
    gasFeeParams.currentBaseFee,
    gasFeeParams.gasFeeParamsBySpeed,
    setGasFeeParams,
    useGasCurrentBlockParams,
    useGasGasFeeParamsBySpeed,
  ]);

  useEffect(() => {
    if (
      stepGasLimit[step] &&
      (!useGasGasLimit || currentStepGasLimit !== stepGasLimit[step]) &&
      !isEmpty(useGasGasFeeParamsBySpeed)
    ) {
      updateTxFee(stepGasLimit?.[step], null);
      setCurrentStepGasLimit(stepGasLimit?.[step] || '');
    }
  }, [
    currentStepGasLimit,
    step,
    stepGasLimit,
    updateTxFee,
    setCurrentStepGasLimit,
    useGasGasFeeParamsBySpeed,
    useGasGasLimit,
  ]);

  const data = useMemo(() => {
    const rentPricePerYearInWei = rentPrice?.perYear?.wei?.toString();
    const nativeAssetPrice = ethereumUtils.getPriceOfNativeAssetForNetwork(
      Network.mainnet
    );

    if (rentPricePerYearInWei) {
      const rentPriceInWei = multiply(rentPricePerYearInWei, yearsDuration);
      const estimatedRentPrice = formatRentPrice(
        rentPriceInWei,
        duration,
        nativeCurrency,
        nativeAssetPrice
      );
<<<<<<< HEAD

      if (estimatedFee) {
        const weiEstimatedTotalCost = BigNumber.from(
          estimatedFee.estimatedNetworkFee.wei
        )
          .add(BigNumber.from(estimatedRentPrice.wei))
          .toString();
=======
      if (
        estimatedFee?.estimatedGasLimit &&
        estimatedFee?.estimatedNetworkFee?.amount
      ) {
        const weiEstimatedTotalCost = add(
          estimatedFee.estimatedNetworkFee.wei,
          estimatedRentPrice.wei.toString()
        );
>>>>>>> 3c3defec
        const displayEstimatedTotalCost = addDisplay(
          estimatedFee.estimatedNetworkFee.display,
          estimatedRentPrice.total.display
        );
        const estimatedTotalRegistrationCost = formatTotalRegistrationCost(
          weiEstimatedTotalCost,
          nativeCurrency,
          nativeAssetPrice
        );

        const isSufficientGasForRegistration = checkIfSufficientEth(
          addBuffer(
            add(
              estimatedFee?.estimatedNetworkFee?.wei,
              estimatedRentPrice?.wei?.toString()
            ),
            1.1
          )
        );

        return {
          estimatedGasLimit: estimatedFee.estimatedGasLimit,
          estimatedNetworkFee: estimatedFee.estimatedNetworkFee,
          estimatedRentPrice,
          estimatedTotalRegistrationCost: {
            ...estimatedTotalRegistrationCost,
            display: displayEstimatedTotalCost,
          },
          gasFeeParamsBySpeed: useGasGasFeeParamsBySpeed,
          hasReverseRecord,
          isSufficientGas,
          isSufficientGasForRegistration,
          isSufficientGasForStep:
            stepGasLimit[step] && isValidGas && isSufficientGas,
          isValidGas,
          stepGasLimit: stepGasLimit[step],
        };
      }

      return { estimatedRentPrice };
    }
  }, [
    checkIfSufficientEth,
    duration,
    estimatedFee,
    hasReverseRecord,
    isSufficientGas,
    isValidGas,
    nativeCurrency,
    rentPrice?.perYear?.wei,
    step,
    stepGasLimit,
    useGasGasFeeParamsBySpeed,
    yearsDuration,
  ]);

  const gasFeeReady = useMemo(
    () =>
      !isEmpty(useGasGasFeeParamsBySpeed) && !isEmpty(useGasCurrentBlockParams),
    [useGasCurrentBlockParams, useGasGasFeeParamsBySpeed]
  );

  const { isSuccess, isLoading, isIdle } = useMemo(() => {
    const statusQueries = queries.slice(0, 2);
    const isSuccess =
      !statusQueries.some(a => a.status !== 'success') &&
      !!data?.estimatedRentPrice &&
      gasFeeReady;
    const isLoading =
      statusQueries
        .map(({ isLoading }) => isLoading)
        .reduce((a, b) => a || b) && !gasFeeReady;
    const isIdle = statusQueries
      .map(({ isIdle }) => ({ isIdle }))
      .reduce((a, b) => a && b);
    return { isIdle, isLoading, isSuccess };
  }, [data?.estimatedRentPrice, gasFeeReady, queries]);

  return {
    data,
    isIdle,
    isLoading,
    isSuccess,
  };
}<|MERGE_RESOLUTION|>--- conflicted
+++ resolved
@@ -1,16 +1,10 @@
-<<<<<<< HEAD
-import { BigNumber } from 'ethers';
-import { useCallback, useMemo } from 'react';
-import { useQuery } from 'react-query';
-=======
-import { BigNumberish } from 'ethers';
+import { BigNumber, BigNumberish } from 'ethers';
 import { isEmpty } from 'lodash';
 import { useCallback, useEffect, useMemo, useState } from 'react';
 import { useQueries } from 'react-query';
 import useENSRegistration from './useENSRegistration';
 import useGas from './useGas';
 import usePrevious from './usePrevious';
->>>>>>> 3c3defec
 import { useAccountSettings } from '.';
 import {
   estimateENSCommitGasLimit,
@@ -32,12 +26,6 @@
   REGISTRATION_STEPS,
 } from '@rainbow-me/helpers/ens';
 import { Network } from '@rainbow-me/helpers/networkTypes';
-<<<<<<< HEAD
-import { addDisplay, multiply } from '@rainbow-me/helpers/utilities';
-import { getEIP1559GasParams } from '@rainbow-me/redux/gas';
-import { timeUnits } from '@rainbow-me/references';
-import { ethereumUtils } from '@rainbow-me/utils';
-=======
 import {
   add,
   addBuffer,
@@ -60,7 +48,6 @@
 
 const QUERY_STALE_TIME = 15000;
 const { NORMAL } = gasUtils;
->>>>>>> 3c3defec
 
 export default function useENSRegistrationCosts({
   name: inputName,
@@ -317,7 +304,7 @@
         // gas limit estimat for registerWithConfig fails if there's no commit tx sent first
         `${ethUnits.ens_register_with_config}`,
         !hasReverseRecord ? setNameGasLimit : '',
-      ].reduce((a, b) => add(a || 0, b || 0));
+      ].reduce((a, b) => BigNumber.from(a).add(b).toString(), '');
     } else if (step === REGISTRATION_STEPS.RENEW) {
       estimatedGasLimit = renewGasLimit;
     } else if (step === REGISTRATION_STEPS.SET_NAME) {
@@ -325,7 +312,7 @@
     } else if (step === REGISTRATION_STEPS.EDIT) {
       estimatedGasLimit = setRecordsGasLimit;
     } else if (step === REGISTRATION_STEPS.REGISTER) {
-      estimatedGasLimit = registerRapGasLimit;
+      estimatedGasLimit = registerRapGasLimit.toString();
     }
 
     const formattedEstimatedNetworkFee = formatEstimatedNetworkFee(
@@ -400,7 +387,7 @@
       !isEmpty(useGasGasFeeParamsBySpeed)
     ) {
       updateTxFee(stepGasLimit?.[step], null);
-      setCurrentStepGasLimit(stepGasLimit?.[step] || '');
+      setCurrentStepGasLimit(stepGasLimit?.[step]?.toString() || '');
     }
   }, [
     currentStepGasLimit,
@@ -426,24 +413,16 @@
         nativeCurrency,
         nativeAssetPrice
       );
-<<<<<<< HEAD
-
-      if (estimatedFee) {
+
+      if (
+        estimatedFee?.estimatedGasLimit &&
+        estimatedFee?.estimatedNetworkFee?.amount
+      ) {
         const weiEstimatedTotalCost = BigNumber.from(
           estimatedFee.estimatedNetworkFee.wei
         )
           .add(BigNumber.from(estimatedRentPrice.wei))
           .toString();
-=======
-      if (
-        estimatedFee?.estimatedGasLimit &&
-        estimatedFee?.estimatedNetworkFee?.amount
-      ) {
-        const weiEstimatedTotalCost = add(
-          estimatedFee.estimatedNetworkFee.wei,
-          estimatedRentPrice.wei.toString()
-        );
->>>>>>> 3c3defec
         const displayEstimatedTotalCost = addDisplay(
           estimatedFee.estimatedNetworkFee.display,
           estimatedRentPrice.total.display
