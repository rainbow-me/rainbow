--- conflicted
+++ resolved
@@ -17,10 +17,6 @@
 export { default as useBiometryType } from './useBiometryType';
 export { default as useBlockPolling } from './useBlockPolling';
 export { default as useBooleanState } from './useBooleanState';
-<<<<<<< HEAD
-=======
-export { default as useCharts } from './useCharts';
->>>>>>> 54eb77fc
 export { default as useClipboard } from './useClipboard';
 export { default as useCoinListEdited } from './useCoinListEdited';
 export { default as useCoinListEditOptions } from './useCoinListEditOptions';
