--- conflicted
+++ resolved
@@ -28,7 +28,6 @@
 export { default as useCollectible } from './useCollectible';
 export { default as useColorForAsset } from './useColorForAsset';
 export { default as useContacts } from './useContacts';
-export { default as useDebounceString } from './useDebounceString';
 export { default as useDimensions } from './useDimensions';
 export { default as useDPI } from './useDPI';
 export { default as useEffectDebugger } from './useEffectDebugger';
@@ -127,10 +126,6 @@
 export { default as useUniswapCurrencyList } from './useUniswapCurrencyList';
 export { default as useENSRegistration } from './useENSRegistration';
 export { default as useENSRegistrationCosts } from './useENSRegistrationCosts';
-<<<<<<< HEAD
 export { default as useENSProfile } from './useENSProfile';
 export { default as useENSRegistrationActionHandler } from './useENSRegistrationActionHandler';
-export { default as useENSPendingRegistrations } from './useENSPendingRegistrations';
-=======
-export { default as useENSProfile } from './useENSProfile';
->>>>>>> 4543a3ee
+export { default as useENSPendingRegistrations } from './useENSPendingRegistrations';