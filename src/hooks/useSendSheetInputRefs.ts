import { useRef } from 'react';
import { TextInput } from 'react-native';
import useMagicAutofocus from './useMagicAutofocus';

export default function useSendSheetInputRefs() {
  const assetInputRef = useRef<TextInput>();
  const nativeCurrencyInputRef = useRef<TextInput | null>(null);

<<<<<<< HEAD
  const {
    handleFocus,
    lastFocusedInputHandle,
    setLastFocusedInputHandle,
  } = useMagicAutofocus(nativeCurrencyInputRef, undefined, true);
=======
  const { handleFocus, lastFocusedInputHandle, setLastFocusedInputHandle } = useMagicAutofocus(nativeCurrencyInputRef, null, true);
>>>>>>> 14f80d49

  return {
    assetInputRef,
    handleFocus,
    lastFocusedInputHandle,
    nativeCurrencyInputRef,
    setLastFocusedInputHandle,
  };
}<|MERGE_RESOLUTION|>--- conflicted
+++ resolved
@@ -6,15 +6,7 @@
   const assetInputRef = useRef<TextInput>();
   const nativeCurrencyInputRef = useRef<TextInput | null>(null);
 
-<<<<<<< HEAD
-  const {
-    handleFocus,
-    lastFocusedInputHandle,
-    setLastFocusedInputHandle,
-  } = useMagicAutofocus(nativeCurrencyInputRef, undefined, true);
-=======
-  const { handleFocus, lastFocusedInputHandle, setLastFocusedInputHandle } = useMagicAutofocus(nativeCurrencyInputRef, null, true);
->>>>>>> 14f80d49
+  const { handleFocus, lastFocusedInputHandle, setLastFocusedInputHandle } = useMagicAutofocus(nativeCurrencyInputRef, undefined, true);
 
   return {
     assetInputRef,
