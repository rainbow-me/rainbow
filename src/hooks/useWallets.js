<<<<<<< HEAD
import toLower from 'lodash/toLower';
=======
>>>>>>> ff35b533
import { useCallback, useMemo } from 'react';
import { useDispatch, useSelector } from 'react-redux';
import { createSelector } from 'reselect';
import { findLatestBackUp } from '../model/backup';
import {
  addressSetSelected,
  setIsWalletLoading as rawSetIsWalletLoading,
  walletsSetSelected,
} from '../redux/wallets';
import useInitializeWallet from './useInitializeWallet';
import { toChecksumAddress } from '@rainbow-me/handlers/web3';
import WalletTypes from '@rainbow-me/helpers/walletTypes';
import logger from 'logger';

const walletSelector = createSelector(
  ({ wallets: { isWalletLoading, selected = {}, walletNames, wallets } }) => ({
    isWalletLoading,
    selectedWallet: selected,
    walletNames,
    wallets,
  }),
  ({ isWalletLoading, selectedWallet, walletNames, wallets }) => ({
    isWalletLoading,
    latestBackup: findLatestBackUp(wallets) || false,
    selectedWallet,
    walletNames,
    wallets,
  })
);

export default function useWallets() {
  const initializeWallet = useInitializeWallet();
  const dispatch = useDispatch();
  const {
    isWalletLoading,
    latestBackup,
    selectedWallet,
    walletNames,
    wallets,
  } = useSelector(walletSelector);

  const setIsWalletLoading = useCallback(
    isLoading => dispatch(rawSetIsWalletLoading(isLoading)),
    [dispatch]
  );

  const isDamaged = useMemo(() => {
    const bool = selectedWallet?.damaged;
    if (bool) {
      logger.sentry('Wallet is damaged. Check values below:');
      logger.sentry('selectedWallet: ', selectedWallet);
      logger.sentry('wallets: ', wallets);
    }
    return bool;
  }, [selectedWallet, wallets]);

  const switchToWalletWithAddress = async address => {
    const walletKey = Object.keys(wallets).find(key => {
      // Addresses
      return wallets[key].addresses.find(
        account => account.address.toLowerCase() === address.toLowerCase()
      );
    });

    if (!walletKey) return;
    const p1 = dispatch(walletsSetSelected(wallets[walletKey]));
    const p2 = dispatch(addressSetSelected(toChecksumAddress(address)));
    await Promise.all([p1, p2]);
    return initializeWallet(null, null, null, false, false, null, true);
  };

  return {
    isDamaged,
    isReadOnlyWallet: selectedWallet.type === WalletTypes.readOnly,
    isWalletLoading,
    latestBackup,
    selectedWallet,
    setIsWalletLoading,
    switchToWalletWithAddress,
    walletNames,
    wallets,
  };
}<|MERGE_RESOLUTION|>--- conflicted
+++ resolved
@@ -1,7 +1,3 @@
-<<<<<<< HEAD
-import toLower from 'lodash/toLower';
-=======
->>>>>>> ff35b533
 import { useCallback, useMemo } from 'react';
 import { useDispatch, useSelector } from 'react-redux';
 import { createSelector } from 'reselect';
