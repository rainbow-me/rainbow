--- conflicted
+++ resolved
@@ -112,12 +112,7 @@
         // We want to make it clear why are we requesting faceID twice
         // So we delayed it to make sure the user can read before seeing the auth prompt
         await delay(1500);
-<<<<<<< HEAD
         fetchedPassword = (await fetchBackupPassword()) ?? undefined;
-        setIsWalletLoading(null);
-=======
-        fetchedPassword = await fetchBackupPassword();
->>>>>>> 9ee24cc8
         await delay(300);
         wasPasswordFetched = true;
       }
