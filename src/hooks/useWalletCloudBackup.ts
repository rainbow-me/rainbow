import { captureException } from '@sentry/react-native';
import lang from 'i18n-js';
import { values } from 'lodash';
import { useCallback } from 'react';
import { Linking } from 'react-native';
import { useDispatch } from 'react-redux';
import {
  addWalletToCloudBackup,
  backupWalletToCloud,
  fetchBackupPassword,
} from '../model/backup';
import { setWalletBackedUp } from '../redux/wallets';
import { cloudPlatform } from '../utils/platform';
import useWallets from './useWallets';
<<<<<<< HEAD
import { WrappedAlert as Alert } from '@/helpers/alert';
=======
import { analytics } from '@rainbow-me/analytics';
>>>>>>> cc364600
import {
  CLOUD_BACKUP_ERRORS,
  isCloudBackupAvailable,
} from '@rainbow-me/handlers/cloudBackup';
import { delay } from '@rainbow-me/helpers/utilities';
import WalletBackupTypes from '@rainbow-me/helpers/walletBackupTypes';
import { WalletLoadingStates } from '@rainbow-me/helpers/walletLoadingStates';
import logger from 'logger';

function getUserError(e: any) {
  switch (e.message) {
    case CLOUD_BACKUP_ERRORS.KEYCHAIN_ACCESS_ERROR:
      return 'You need to authenticate to proceed with the Backup process';
    case CLOUD_BACKUP_ERRORS.ERROR_DECRYPTING_DATA:
      return 'Incorrect password! Please try again.';
    case CLOUD_BACKUP_ERRORS.NO_BACKUPS_FOUND:
    case CLOUD_BACKUP_ERRORS.SPECIFIC_BACKUP_NOT_FOUND:
      return `We couldn't find your previous backup!`;
    case CLOUD_BACKUP_ERRORS.ERROR_GETTING_ENCRYPTED_DATA:
      return `We couldn't access your backup at this time. Please try again later.`;
    default:
      return `Error while trying to backup. Error code: ${values(
        CLOUD_BACKUP_ERRORS
      ).indexOf(e.message)}`;
  }
}

export default function useWalletCloudBackup() {
  const dispatch = useDispatch();
  const { latestBackup, setIsWalletLoading, wallets } = useWallets();

  const walletCloudBackup = useCallback(
    async ({
      handleNoLatestBackup,
      handlePasswordNotFound,
      onError,
      onSuccess,
      password,
      walletId,
    }) => {
      const isAvailable = await isCloudBackupAvailable();
      if (!isAvailable) {
        analytics.track('iCloud not enabled', {
          category: 'backup',
        });
        Alert.alert(
          lang.t('modal.back_up.alerts.cloud_not_enabled.label'),
          lang.t('modal.back_up.alerts.cloud_not_enabled.description'),
          [
            {
              onPress: () => {
                Linking.openURL('https://support.apple.com/en-us/HT204025');
                analytics.track('View how to Enable iCloud', {
                  category: 'backup',
                });
              },
              text: lang.t('modal.back_up.alerts.cloud_not_enabled.show_me'),
            },
            {
              onPress: () => {
                analytics.track('Ignore how to enable iCloud', {
                  category: 'backup',
                });
              },
              style: 'cancel',
              text: lang.t('modal.back_up.alerts.cloud_not_enabled.no_thanks'),
            },
          ]
        );
        return;
      }

      if (!password && !latestBackup) {
        // No password, No latest backup meaning
        // it's a first time backup so we need to show the password sheet
        !!handleNoLatestBackup && handleNoLatestBackup();
        return;
      }

      let fetchedPassword = password;
      let wasPasswordFetched = false;
      if (latestBackup && !password) {
        // We have a backup but don't have the password, try fetching password
        setIsWalletLoading(WalletLoadingStates.FETCHING_PASSWORD);
        // We want to make it clear why are we requesting faceID twice
        // So we delayed it to make sure the user can read before seeing the auth prompt
        await delay(1500);
        fetchedPassword = await fetchBackupPassword();
        setIsWalletLoading(null);
        await delay(300);
        wasPasswordFetched = true;
      }

      // If we still can't get the password, handle password not found
      if (!fetchedPassword) {
        !!handlePasswordNotFound && handlePasswordNotFound();
        return;
      }

      setIsWalletLoading(WalletLoadingStates.BACKING_UP_WALLET);
      // We want to make it clear why are we requesting faceID twice
      // So we delayed it to make sure the user can read before seeing the auth prompt
      if (wasPasswordFetched) {
        await delay(1500);
      }

      // We have the password and we need to add it to an existing backup
      logger.log('password fetched correctly');

      let updatedBackupFile = null;
      try {
        if (!latestBackup) {
          logger.log(`backing up to ${cloudPlatform}`, wallets[walletId]);
          updatedBackupFile = await backupWalletToCloud(
            fetchedPassword,
            wallets[walletId]
          );
        } else {
          logger.log(
            `adding wallet to ${cloudPlatform} backup`,
            wallets[walletId]
          );
          updatedBackupFile = await addWalletToCloudBackup(
            fetchedPassword,
            wallets[walletId],
            // @ts-expect-error ts-migrate(2345) FIXME: Argument of type 'string | true' is not assignable... Remove this comment to see the full error message
            latestBackup
          );
        }
      } catch (e) {
        const userError = getUserError(e);
        !!onError && onError(userError);
        logger.sentry(
          `error while trying to backup wallet to ${cloudPlatform}`
        );
        captureException(e);
        analytics.track(`Error during ${cloudPlatform} Backup`, {
          category: 'backup',
          error: userError,
          label: cloudPlatform,
        });
        return null;
      }

      try {
        logger.log('backup completed!');
        await dispatch(
          setWalletBackedUp(
            walletId,
            WalletBackupTypes.cloud,
            updatedBackupFile
          )
        );
        logger.log('backup saved everywhere!');
        !!onSuccess && onSuccess();
      } catch (e) {
        logger.sentry('error while trying to save wallet backup state');
        captureException(e);
        const userError = getUserError(
          new Error(CLOUD_BACKUP_ERRORS.WALLET_BACKUP_STATUS_UPDATE_FAILED)
        );
        !!onError && onError(userError);
        analytics.track('Error updating Backup status', {
          category: 'backup',
          label: cloudPlatform,
        });
      }
    },
    [dispatch, latestBackup, setIsWalletLoading, wallets]
  );

  return walletCloudBackup;
}<|MERGE_RESOLUTION|>--- conflicted
+++ resolved
@@ -12,11 +12,8 @@
 import { setWalletBackedUp } from '../redux/wallets';
 import { cloudPlatform } from '../utils/platform';
 import useWallets from './useWallets';
-<<<<<<< HEAD
 import { WrappedAlert as Alert } from '@/helpers/alert';
-=======
 import { analytics } from '@rainbow-me/analytics';
->>>>>>> cc364600
 import {
   CLOUD_BACKUP_ERRORS,
   isCloudBackupAvailable,
