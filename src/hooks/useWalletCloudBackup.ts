--- conflicted
+++ resolved
@@ -6,19 +6,12 @@
 import WalletBackupTypes from '@/helpers/walletBackupTypes';
 import * as i18n from '@/languages';
 import { logger, RainbowError } from '@/logger';
-<<<<<<< HEAD
-=======
 import { backupsStore } from '@/state/backups/backups';
->>>>>>> 7e55190f
 import { setWalletBackedUp, useWallets } from '@/state/wallets/walletsStore';
 import { openInBrowser } from '@/utils/openInBrowser';
 import { values } from 'lodash';
 import { useCallback } from 'react';
-<<<<<<< HEAD
-import { backupWalletToCloud } from '../model/backup';
-=======
 import { addWalletToCloudBackup, backupWalletToCloud } from '../model/backup';
->>>>>>> 7e55190f
 import { cloudPlatform } from '../utils/platform';
 
 export function getUserError(e: Error) {
