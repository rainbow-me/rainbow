--- conflicted
+++ resolved
@@ -1,8 +1,3 @@
-<<<<<<< HEAD
-import { toLower } from 'lodash';
-=======
-import sortBy from 'lodash/sortBy';
->>>>>>> 583c7d88
 import { useCallback, useEffect, useMemo, useState } from 'react';
 import { useQuery } from 'react-query';
 import { useDispatch, useSelector } from 'react-redux';
