<<<<<<< HEAD
import { useNavigation, useRoute } from '@react-navigation/native';
import { useCallback } from 'react';
import { Alert, InteractionManager } from 'react-native';
=======
import { useCallback, useMemo } from 'react';
import { Alert, InteractionManager } from 'react-native';
import { useNavigationState } from 'react-navigation-hooks';
import AssetInputTypes from '../helpers/assetInputTypes';
import { useNavigation } from '../navigation/Navigation';
>>>>>>> caf3df5b
import useAsset from './useAsset';
import useWallets from './useWallets';

export default function useExpandedStateNavigation(inputType) {
  const { goBack, navigate } = useNavigation();
  const { params } = useRoute();
  const { isReadOnlyWallet } = useWallets();

  const asset = useAsset(params.asset);

  const navigationPayload = useMemo(() => {
    switch (inputType) {
      case AssetInputTypes.in:
        return {
          inputAsset: asset,
        };
      case AssetInputTypes.out:
        return { outputAsset: asset };
      default:
        return { asset };
    }
  }, [asset, inputType]);

  return useCallback(
    routeName => {
      if (isReadOnlyWallet) {
        return Alert.alert(`You need to import the wallet in order to do this`);
      }

      InteractionManager.runAfterInteractions(() => goBack());
      InteractionManager.runAfterInteractions(() =>
        setTimeout(() => navigate(routeName, navigationPayload), 50)
      );
    },
    [goBack, isReadOnlyWallet, navigate, navigationPayload]
  );
}<|MERGE_RESOLUTION|>--- conflicted
+++ resolved
@@ -1,14 +1,8 @@
-<<<<<<< HEAD
-import { useNavigation, useRoute } from '@react-navigation/native';
-import { useCallback } from 'react';
-import { Alert, InteractionManager } from 'react-native';
-=======
+import { useRoute } from '@react-navigation/native';
 import { useCallback, useMemo } from 'react';
 import { Alert, InteractionManager } from 'react-native';
-import { useNavigationState } from 'react-navigation-hooks';
 import AssetInputTypes from '../helpers/assetInputTypes';
 import { useNavigation } from '../navigation/Navigation';
->>>>>>> caf3df5b
 import useAsset from './useAsset';
 import useWallets from './useWallets';
 
