--- conflicted
+++ resolved
@@ -3,7 +3,6 @@
 import { useCallback } from 'react';
 import { useDispatch } from 'react-redux';
 import { useAccountAddress, getIsReadOnlyWallet } from '@/state/wallets/walletsStore';
-import { promiseUtils } from '../utils';
 import { prefetchAccountENSDomains } from './useAccountENSDomains';
 import useMigrateShowcaseAndHidden from './useMigrateShowcaseAndHidden';
 
@@ -16,36 +15,11 @@
   const loadAccountLateData = useCallback(async () => {
     logger.debug('[useLoadAccountLateData]: Load wallet account late data');
 
-    const promises = [];
-
-<<<<<<< HEAD
-    if (!isReadOnlyWallet) {
-=======
-    // showcase & hidden tokens from firebase
-    const p1 = dispatch(showcaseTokensUpdateStateFromWeb());
-    const p2 = dispatch(hiddenTokensUpdateStateFromWeb());
-
-    promises.push(p1, p2);
-
     if (!getIsReadOnlyWallet()) {
->>>>>>> 63929b5a
-      // ENS registration info
-      const p1 = dispatch(ensRegistrationsLoadState());
-      const p2 = prefetchAccountENSDomains({ accountAddress });
-
-      promises.push(p1, p2);
+      await Promise.allSettled([dispatch(ensRegistrationsLoadState()), prefetchAccountENSDomains({ accountAddress })]);
+      await migrateShowcaseAndHidden();
     }
-
-    // @ts-expect-error ts-migrate(2345) FIXME: Argument of type '((dispatch: ThunkDispatch<{ read... Remove this comment to see the full error message
-<<<<<<< HEAD
-    await promiseUtils.PromiseAllWithFails(promises);
-
-    await migrateShowcaseAndHidden();
-  }, [accountAddress, dispatch, isReadOnlyWallet, migrateShowcaseAndHidden]);
-=======
-    return promiseUtils.PromiseAllWithFails(promises);
-  }, [accountAddress, dispatch]);
->>>>>>> 63929b5a
+  }, [accountAddress, dispatch, migrateShowcaseAndHidden]);
 
   return loadAccountLateData;
 }