import { logger } from '@/logger';
import { ensRegistrationsLoadState } from '@/redux/ensRegistration';
import { hiddenTokensUpdateStateFromWeb } from '@/redux/hiddenTokens';
<<<<<<< HEAD
import useMigrateShowcaseAndHidden from './useMigrateShowcaseAndHidden';

export default function useLoadAccountLateData() {
  const migrateShowcaseAndHidden = useMigrateShowcaseAndHidden();
  const { accountAddress } = useAccountSettings();
  const { isReadOnlyWallet } = useWallets();
=======
import { showcaseTokensUpdateStateFromWeb } from '@/redux/showcaseTokens';
import { useCallback } from 'react';
import { useDispatch } from 'react-redux';
import { useAccountAddress, useIsReadOnlyWallet } from '@/state/wallets/walletsStore';
import { promiseUtils } from '../utils';
import { prefetchAccountENSDomains } from './useAccountENSDomains';

export default function useLoadAccountLateData() {
  const accountAddress = useAccountAddress();
  const isReadOnlyWallet = useIsReadOnlyWallet();
>>>>>>> 917fdb15
  const dispatch = useDispatch();

  const loadAccountLateData = useCallback(async () => {
    logger.debug('[useLoadAccountLateData]: Load wallet account late data');

    const promises = [];

    // showcase & hidden tokens from firebase
    const p1 = dispatch(showcaseTokensUpdateStateFromWeb());
    const p2 = dispatch(hiddenTokensUpdateStateFromWeb());

    promises.push(p1, p2);

    if (!isReadOnlyWallet) {
      // ENS registration info
      const p3 = dispatch(ensRegistrationsLoadState());
      const p4 = prefetchAccountENSDomains({ accountAddress });

      promises.push(p3, p4);
    }

    // @ts-expect-error ts-migrate(2345) FIXME: Argument of type '((dispatch: ThunkDispatch<{ read... Remove this comment to see the full error message
    await promiseUtils.PromiseAllWithFails(promises);

    await migrateShowcaseAndHidden();
  }, [accountAddress, dispatch, isReadOnlyWallet, migrateShowcaseAndHidden]);

  return loadAccountLateData;
}<|MERGE_RESOLUTION|>--- conflicted
+++ resolved
@@ -1,25 +1,19 @@
 import { logger } from '@/logger';
 import { ensRegistrationsLoadState } from '@/redux/ensRegistration';
 import { hiddenTokensUpdateStateFromWeb } from '@/redux/hiddenTokens';
-<<<<<<< HEAD
-import useMigrateShowcaseAndHidden from './useMigrateShowcaseAndHidden';
-
-export default function useLoadAccountLateData() {
-  const migrateShowcaseAndHidden = useMigrateShowcaseAndHidden();
-  const { accountAddress } = useAccountSettings();
-  const { isReadOnlyWallet } = useWallets();
-=======
 import { showcaseTokensUpdateStateFromWeb } from '@/redux/showcaseTokens';
 import { useCallback } from 'react';
 import { useDispatch } from 'react-redux';
 import { useAccountAddress, useIsReadOnlyWallet } from '@/state/wallets/walletsStore';
 import { promiseUtils } from '../utils';
 import { prefetchAccountENSDomains } from './useAccountENSDomains';
+import useMigrateShowcaseAndHidden from './useMigrateShowcaseAndHidden';
 
 export default function useLoadAccountLateData() {
+  const migrateShowcaseAndHidden = useMigrateShowcaseAndHidden();
+
   const accountAddress = useAccountAddress();
   const isReadOnlyWallet = useIsReadOnlyWallet();
->>>>>>> 917fdb15
   const dispatch = useDispatch();
 
   const loadAccountLateData = useCallback(async () => {
