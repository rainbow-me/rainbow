import { RouteProp, useRoute } from '@react-navigation/native';
import { useCallback, useEffect, useRef } from 'react';
import { EmitterSubscription, Keyboard, KeyboardEventListener } from 'react-native';
import { useDispatch, useSelector } from 'react-redux';
import KeyboardTypes from '@/helpers/keyboardTypes';
import { Route } from '@/navigation/routesNames';
import { RootStackParamList } from '@/navigation/types';
import { setKeyboardHeight } from '@/redux/keyboardHeight';
import { AppState } from '@/redux/store';
<<<<<<< HEAD
import { useNavigationStore } from '@/state/navigation/navigationStore';
import { useSafeAreaInsets } from 'react-native-safe-area-context';
import { IS_ANDROID } from '@/env';
=======
import { isRouteActive } from '@/state/navigation/navigationStore';
>>>>>>> 80374aa3

interface UseKeyboardHeightOptions {
  keyboardType?: keyof typeof KeyboardTypes;
  shouldListen?: boolean;
}

const keyboardHeightsSelector = (state: AppState) => state.keyboardHeight.keyboardHeight;

export default function useKeyboardHeight(options: UseKeyboardHeightOptions = {}) {
  // keyboards can different heights depending on whether
  // things like "autofill" or "autocomplete" are enabled on the target input.
  const { keyboardType = KeyboardTypes.default, shouldListen = true } = options;
  const listenerRef = useRef<EmitterSubscription>(undefined);
  const insets = useSafeAreaInsets();
  // Android keyboard height doesn't include the bottom inset.
  const extraHeight = IS_ANDROID ? insets.bottom : 0;

  const dispatch = useDispatch();

  const cachedKeyboardHeights = useSelector(keyboardHeightsSelector);
  const heightForKeyboardType = cachedKeyboardHeights?.[keyboardType as keyof typeof cachedKeyboardHeights];

  const { name: routeName } = useRoute<RouteProp<RootStackParamList, Route>>();

  const handleKeyboardDidShow: KeyboardEventListener = useCallback(
    event => {
<<<<<<< HEAD
      const newHeight = Math.floor(event.endCoordinates.height + extraHeight);
      const isRouteActive = useNavigationStore.getState().isRouteActive(routeName);
=======
      const newHeight = Math.floor(event.endCoordinates.height);
      const isActiveRoute = isRouteActive(routeName);
>>>>>>> 80374aa3
      if (
        // We don't want to set the height cache when the screen is out of focus.
        isActiveRoute &&
        // Only update if there is no existing height in the cache.
        (!heightForKeyboardType || newHeight !== heightForKeyboardType)
      ) {
        dispatch(
          setKeyboardHeight({
            height: newHeight,
            keyboardType: keyboardType as keyof typeof KeyboardTypes,
          })
        );
      }
    },
    [dispatch, heightForKeyboardType, keyboardType, routeName, extraHeight]
  );

  const addListener = useCallback(() => {
    if (listenerRef.current) return;

    listenerRef.current = Keyboard.addListener('keyboardDidShow', handleKeyboardDidShow);
  }, [handleKeyboardDidShow]);

  const removeListener = useCallback(() => {
    if (listenerRef.current === undefined) return;

    listenerRef.current.remove();
    listenerRef.current = undefined;
  }, []);

  useEffect(() => {
    if (shouldListen) {
      addListener();
    } else {
      removeListener();
    }

    return removeListener;
  }, [shouldListen, addListener, removeListener]);

  return heightForKeyboardType || cachedKeyboardHeights.default || 0;
}<|MERGE_RESOLUTION|>--- conflicted
+++ resolved
@@ -2,18 +2,14 @@
 import { useCallback, useEffect, useRef } from 'react';
 import { EmitterSubscription, Keyboard, KeyboardEventListener } from 'react-native';
 import { useDispatch, useSelector } from 'react-redux';
+import { useSafeAreaInsets } from 'react-native-safe-area-context';
 import KeyboardTypes from '@/helpers/keyboardTypes';
 import { Route } from '@/navigation/routesNames';
 import { RootStackParamList } from '@/navigation/types';
 import { setKeyboardHeight } from '@/redux/keyboardHeight';
 import { AppState } from '@/redux/store';
-<<<<<<< HEAD
-import { useNavigationStore } from '@/state/navigation/navigationStore';
-import { useSafeAreaInsets } from 'react-native-safe-area-context';
 import { IS_ANDROID } from '@/env';
-=======
 import { isRouteActive } from '@/state/navigation/navigationStore';
->>>>>>> 80374aa3
 
 interface UseKeyboardHeightOptions {
   keyboardType?: keyof typeof KeyboardTypes;
@@ -40,13 +36,8 @@
 
   const handleKeyboardDidShow: KeyboardEventListener = useCallback(
     event => {
-<<<<<<< HEAD
       const newHeight = Math.floor(event.endCoordinates.height + extraHeight);
-      const isRouteActive = useNavigationStore.getState().isRouteActive(routeName);
-=======
-      const newHeight = Math.floor(event.endCoordinates.height);
       const isActiveRoute = isRouteActive(routeName);
->>>>>>> 80374aa3
       if (
         // We don't want to set the height cache when the screen is out of focus.
         isActiveRoute &&
