--- conflicted
+++ resolved
@@ -1,10 +1,7 @@
 import { useMemo } from 'react';
 import { useQuery } from 'react-query';
-<<<<<<< HEAD
 import useAccountProfile from './useAccountProfile';
-=======
 import { prefetchENSAvatar } from './useENSAvatar';
->>>>>>> 73b12680
 import { EnsAccountRegistratonsData } from '@rainbow-me/apollo/queries';
 import { fetchAccountRegistrations } from '@rainbow-me/handlers/ens';
 import {
@@ -58,29 +55,10 @@
   );
 }
 
-<<<<<<< HEAD
-async function fetchAccountENSImages(name: string) {
-  return queryClient.fetchQuery(
-    imagesQueryKey({ name }),
-    async () => await fetchImages(name),
-    {
-      staleTime: 120000,
-    }
-  );
-}
-
 export default function useAccountENSDomains() {
   const { accountAddress, accountENS } = useAccountProfile();
 
   const { data: domains, isLoading, isSuccess } = useQuery<
-=======
-export default function useAccountENSDomains({
-  accountAddress,
-}: {
-  accountAddress: string;
-}) {
-  return useQuery<
->>>>>>> 73b12680
     EnsAccountRegistratonsData['account']['registrations'][number]['domain'][]
   >(
     queryKey({ accountAddress }),
