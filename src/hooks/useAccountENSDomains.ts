import { uniqBy } from 'lodash';
import { useMemo } from 'react';
import { useQuery } from 'react-query';
import useAccountProfile from './useAccountProfile';
import { prefetchENSAvatar } from './useENSAvatar';
<<<<<<< HEAD
import { EnsDomain } from '@/apollo/queries';
import { fetchAccountRegistrations } from '@/handlers/ens';
=======
import { EnsDomain } from '@rainbow-me/apollo/queries';
import { fetchAccountDomains } from '@rainbow-me/handlers/ens';
>>>>>>> ba0ef92e
import {
  getENSDomains,
  setENSDomains,
} from '@/handlers/localstorage/ens';
import { queryClient } from '@/react-query/queryClient';

const queryKey = ({ accountAddress }: { accountAddress: string }) => [
  'domains',
  accountAddress,
];

const STALE_TIME = 10000;

async function fetchAccountENSDomains({
  accountAddress,
}: {
  accountAddress: string;
}) {
  const result = await fetchAccountDomains(accountAddress);
  const { domains: controlledDomains, registrations } =
    result.data?.account || {};
  const registarDomains = registrations?.map(({ domain }) => domain);

  const domains = uniqBy(
    [...(controlledDomains || []), ...(registarDomains || [])],
    'name'
  );
  return domains.map(domain => {
    prefetchENSAvatar(domain.name, { cacheFirst: true });
    return domain;
  });
}

async function fetchENSDomainsWithCache({
  accountAddress,
}: {
  accountAddress: string;
}) {
  const cachedDomains = await getENSDomains(accountAddress);
  if (cachedDomains)
    queryClient.setQueryData(queryKey({ accountAddress }), cachedDomains);
  const ensDomains = await fetchAccountENSDomains({ accountAddress });
  setENSDomains(accountAddress, ensDomains);
  return ensDomains;
}

export async function prefetchAccountENSDomains({
  accountAddress,
}: {
  accountAddress: string;
}) {
  queryClient.prefetchQuery(
    queryKey({ accountAddress }),
    async () => await fetchENSDomainsWithCache({ accountAddress }),
    { staleTime: STALE_TIME }
  );
}

export default function useAccountENSDomains() {
  const { accountAddress, accountENS } = useAccountProfile();

  const { data: domains, isLoading, isFetched, isSuccess } = useQuery<
    EnsDomain[]
  >(
    queryKey({ accountAddress }),
    async () => fetchENSDomainsWithCache({ accountAddress }),
    {
      enabled: Boolean(accountAddress),
    }
  );

  const {
    controlledDomains,
    primaryDomain,
    nonPrimaryDomains,
  } = useMemo(() => {
    const controlledDomains = domains?.filter(
      ({ owner }) => owner?.id?.toLowerCase() === accountAddress?.toLowerCase()
    );
    return {
      controlledDomains,
      nonPrimaryDomains:
        controlledDomains?.filter(({ name }) => accountENS !== name) || [],
      primaryDomain: controlledDomains?.find(({ name }) => accountENS === name),
    };
  }, [accountAddress, accountENS, domains]);

  const uniqueDomain = useMemo(() => {
    return primaryDomain
      ? primaryDomain
      : nonPrimaryDomains?.length === 1
      ? nonPrimaryDomains?.[0]
      : null;
  }, [nonPrimaryDomains, primaryDomain]);

  return {
    controlledDomains,
    domains,
    isFetched,
    isLoading,
    isSuccess,
    nonPrimaryDomains,
    primaryDomain,
    uniqueDomain,
  };
}<|MERGE_RESOLUTION|>--- conflicted
+++ resolved
@@ -3,13 +3,8 @@
 import { useQuery } from 'react-query';
 import useAccountProfile from './useAccountProfile';
 import { prefetchENSAvatar } from './useENSAvatar';
-<<<<<<< HEAD
 import { EnsDomain } from '@/apollo/queries';
-import { fetchAccountRegistrations } from '@/handlers/ens';
-=======
-import { EnsDomain } from '@rainbow-me/apollo/queries';
-import { fetchAccountDomains } from '@rainbow-me/handlers/ens';
->>>>>>> ba0ef92e
+import { fetchAccountDomains } from '@/handlers/ens';
 import {
   getENSDomains,
   setENSDomains,
