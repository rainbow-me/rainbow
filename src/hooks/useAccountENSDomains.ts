import { uniqBy } from 'lodash';
import { useMemo } from 'react';
import { useQuery } from 'react-query';
import useAccountProfile from './useAccountProfile';
import { prefetchENSAvatar } from './useENSAvatar';
<<<<<<< HEAD
import { UseQueryData } from '@/react-query/types';
import { fetchAccountDomains } from '@rainbow-me/handlers/ens';
=======
import { EnsDomain } from '@rainbow-me/apollo/queries';
import { fetchAccountRegistrations } from '@rainbow-me/handlers/ens';
>>>>>>> 217b220f
import {
  getENSDomains,
  setENSDomains,
} from '@rainbow-me/handlers/localstorage/ens';
import { queryClient } from '@rainbow-me/react-query/queryClient';

const queryKey = ({ accountAddress }: { accountAddress: string }) => [
  'domains',
  accountAddress,
];

const STALE_TIME = 10000;

async function fetchAccountENSDomains({
  accountAddress,
}: {
  accountAddress: string;
}) {
  const result = await fetchAccountDomains(accountAddress);
  const { domains: controlledDomains, registrations } =
    result.data?.account || {};
  const registarDomains = registrations.map(({ domain }) => domain);

  const domains = uniqBy([...controlledDomains, ...registarDomains], 'name');
  return domains.map(domain => {
    prefetchENSAvatar(domain.name, { cacheFirst: true });
    return domain;
  });
}

async function fetchENSDomainsWithCache({
  accountAddress,
}: {
  accountAddress: string;
}) {
  const cachedDomains = await getENSDomains(accountAddress);
  if (cachedDomains)
    queryClient.setQueryData(queryKey({ accountAddress }), cachedDomains);
  const ensDomains = await fetchAccountENSDomains({ accountAddress });
  setENSDomains(accountAddress, ensDomains);
  return ensDomains;
}

export async function prefetchAccountENSDomains({
  accountAddress,
}: {
  accountAddress: string;
}) {
  queryClient.prefetchQuery(
    queryKey({ accountAddress }),
    async () => await fetchENSDomainsWithCache({ accountAddress }),
    { staleTime: STALE_TIME }
  );
}

export default function useAccountENSDomains() {
  const { accountAddress, accountENS } = useAccountProfile();

  const { data: domains, isLoading, isFetched, isSuccess } = useQuery<
<<<<<<< HEAD
    UseQueryData<typeof fetchENSDomainsWithCache>
=======
    EnsDomain[]
>>>>>>> 217b220f
  >(
    queryKey({ accountAddress }),
    async () => fetchENSDomainsWithCache({ accountAddress }),
    {
      enabled: Boolean(accountAddress),
    }
  );

  const {
    controlledDomains,
    primaryDomain,
    nonPrimaryDomains,
  } = useMemo(() => {
    const controlledDomains = domains?.filter(
      ({ owner }) => owner?.id?.toLowerCase() === accountAddress?.toLowerCase()
    );
    return {
      controlledDomains,
      nonPrimaryDomains:
        controlledDomains?.filter(({ name }) => accountENS !== name) || [],
      primaryDomain: controlledDomains?.find(({ name }) => accountENS === name),
    };
  }, [accountAddress, accountENS, domains]);

  const uniqueDomain = useMemo(() => {
    return primaryDomain
      ? primaryDomain
      : nonPrimaryDomains?.length === 1
      ? nonPrimaryDomains?.[0]
      : null;
  }, [nonPrimaryDomains, primaryDomain]);

  return {
    controlledDomains,
    domains,
    isFetched,
    isLoading,
    isSuccess,
    nonPrimaryDomains,
    primaryDomain,
    uniqueDomain,
  };
}<|MERGE_RESOLUTION|>--- conflicted
+++ resolved
@@ -3,13 +3,8 @@
 import { useQuery } from 'react-query';
 import useAccountProfile from './useAccountProfile';
 import { prefetchENSAvatar } from './useENSAvatar';
-<<<<<<< HEAD
-import { UseQueryData } from '@/react-query/types';
+import { EnsDomain } from '@rainbow-me/apollo/queries';
 import { fetchAccountDomains } from '@rainbow-me/handlers/ens';
-=======
-import { EnsDomain } from '@rainbow-me/apollo/queries';
-import { fetchAccountRegistrations } from '@rainbow-me/handlers/ens';
->>>>>>> 217b220f
 import {
   getENSDomains,
   setENSDomains,
@@ -31,9 +26,12 @@
   const result = await fetchAccountDomains(accountAddress);
   const { domains: controlledDomains, registrations } =
     result.data?.account || {};
-  const registarDomains = registrations.map(({ domain }) => domain);
+  const registarDomains = registrations?.map(({ domain }) => domain);
 
-  const domains = uniqBy([...controlledDomains, ...registarDomains], 'name');
+  const domains = uniqBy(
+    [...(controlledDomains || []), ...(registarDomains || [])],
+    'name'
+  );
   return domains.map(domain => {
     prefetchENSAvatar(domain.name, { cacheFirst: true });
     return domain;
@@ -69,11 +67,7 @@
   const { accountAddress, accountENS } = useAccountProfile();
 
   const { data: domains, isLoading, isFetched, isSuccess } = useQuery<
-<<<<<<< HEAD
-    UseQueryData<typeof fetchENSDomainsWithCache>
-=======
     EnsDomain[]
->>>>>>> 217b220f
   >(
     queryKey({ accountAddress }),
     async () => fetchENSDomainsWithCache({ accountAddress }),
