--- conflicted
+++ resolved
@@ -1,17 +1,11 @@
-<<<<<<< HEAD
 import { useQuery } from '@tanstack/react-query';
-=======
 import { uniqBy } from 'lodash';
->>>>>>> ccd3146e
 import { useMemo } from 'react';
 import useAccountProfile from './useAccountProfile';
 import { prefetchENSAvatar } from './useENSAvatar';
 import { EnsDomain } from '@/apollo/queries';
 import { fetchAccountDomains } from '@/handlers/ens';
-import {
-  getENSDomains,
-  setENSDomains,
-} from '@/handlers/localstorage/ens';
+import { getENSDomains, setENSDomains } from '@/handlers/localstorage/ens';
 import { queryClient } from '@/react-query/queryClient';
 
 const queryKey = ({ accountAddress }: { accountAddress: string }) => [
