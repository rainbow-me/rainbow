import { SwappableAsset } from '@/entities';
import { walletFilter } from '@/handlers/tokenSearch';
import { useCoinListEditOptions } from '@/hooks';
import { ETH_ADDRESS } from '@/references';
import { EthereumAddress, ETH_ADDRESS as ETH_ADDRESS_AGGREGATORS } from '@rainbow-me/swaps';
import { useCallback, useEffect, useMemo, useRef } from 'react';
<<<<<<< HEAD
import { useUserAssetsStore } from '@/state/assets/userAssets';
import { RainbowNetworkObjects, getNetworkObject, getSwappableNetworks } from '@/networks';
import { Network } from '@/networks/types';
=======
import { ChainId } from '@/chains/types';
import { supportedSwapChainIds } from '@/chains';
>>>>>>> 64d13878

type SwappableAddresses = Record<ChainId, EthereumAddress[]>;

export const useSwappableUserAssets = (params: { outputCurrency: SwappableAsset }) => {
  const { outputCurrency } = params;
  const sortedAssets = useUserAssetsStore(state => state.legacyUserAssets);
  const assetsInWallet = sortedAssets as SwappableAsset[];
  const { hiddenCoinsObj } = useCoinListEditOptions();

  const swappableAssetsRef = useRef<SwappableAddresses>(
    supportedSwapChainIds.reduce((acc, chainId) => {
      acc[chainId] = [];
      return acc;
    }, {} as SwappableAddresses)
  );

  const filteredAssetsInWallet = (assetsInWallet || []).filter(asset => {
    // filter out hidden tokens
    if (hiddenCoinsObj[asset.uniqueId]) return true;

    // filter out networks where swaps are not enabled
    if (supportedSwapChainIds.includes(asset.chainId)) return true;

    return false;
  });

  const getSwappableAddressesForChainId = useCallback(
    async (addresses: EthereumAddress[], chainId: keyof SwappableAddresses) => {
      try {
        if (outputCurrency) {
          const outputChainId = outputCurrency.chainId;
          if (outputChainId !== chainId) {
            const swappableAddresses = (await walletFilter({
              addresses,
              fromChainId: chainId,
              toChainId: outputChainId,
            })) as string[];

            swappableAssetsRef.current[chainId] = swappableAddresses;
          } else {
            swappableAssetsRef.current[chainId] = addresses;
          }
        }
      } catch (e) {
        swappableAssetsRef.current[chainId] = addresses;
      }
    },
    [outputCurrency]
  );

  const getSwappableAddressesInWallet = useCallback(async () => {
    const walletFilterRequests: Promise<void>[] = [];
    supportedSwapChainIds.forEach(chainId => {
      const assetsAddressesOnChain = filteredAssetsInWallet
        .filter(asset => (asset?.chainId || ChainId.mainnet) === chainId)
        .map(asset => (asset?.address === ETH_ADDRESS ? ETH_ADDRESS_AGGREGATORS : asset?.address));
      if (assetsAddressesOnChain.length) {
        walletFilterRequests.push(getSwappableAddressesForChainId(assetsAddressesOnChain, chainId));
      }
    });
    await Promise.all(walletFilterRequests);
  }, [filteredAssetsInWallet, getSwappableAddressesForChainId]);

  const swappableUserAssets = useMemo(
    () =>
      filteredAssetsInWallet.filter(asset => {
        const assetChainId = asset?.chainId || ChainId.mainnet;
        const assetAddress = asset?.address === ETH_ADDRESS ? ETH_ADDRESS_AGGREGATORS : asset?.address;

        const isSwappable = swappableAssetsRef.current[assetChainId]?.includes(assetAddress);
        return isSwappable;
      }),
    [filteredAssetsInWallet]
  );

  const unswappableUserAssets = useMemo(
    () =>
      filteredAssetsInWallet.filter(asset => {
        const assetChainId = asset?.chainId || ChainId.mainnet;
        const assetAddress = asset?.address === ETH_ADDRESS ? ETH_ADDRESS_AGGREGATORS : asset?.address;
        const isNotSwappable = !swappableAssetsRef.current[assetChainId]?.includes(assetAddress);
        return isNotSwappable;
      }),
    [filteredAssetsInWallet]
  );

  useEffect(() => {
    getSwappableAddressesInWallet();
  }, [getSwappableAddressesInWallet]);

  if (!outputCurrency) {
    return {
      swappableUserAssets: filteredAssetsInWallet,
      unswappableUserAssets: [],
    };
  }

  return {
    swappableUserAssets,
    unswappableUserAssets,
  };
};<|MERGE_RESOLUTION|>--- conflicted
+++ resolved
@@ -4,14 +4,9 @@
 import { ETH_ADDRESS } from '@/references';
 import { EthereumAddress, ETH_ADDRESS as ETH_ADDRESS_AGGREGATORS } from '@rainbow-me/swaps';
 import { useCallback, useEffect, useMemo, useRef } from 'react';
-<<<<<<< HEAD
 import { useUserAssetsStore } from '@/state/assets/userAssets';
-import { RainbowNetworkObjects, getNetworkObject, getSwappableNetworks } from '@/networks';
-import { Network } from '@/networks/types';
-=======
 import { ChainId } from '@/chains/types';
 import { supportedSwapChainIds } from '@/chains';
->>>>>>> 64d13878
 
 type SwappableAddresses = Record<ChainId, EthereumAddress[]>;
 
