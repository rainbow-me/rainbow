--- conflicted
+++ resolved
@@ -15,13 +15,9 @@
 import useTimeout from './useTimeout';
 import useWalletENSAvatar from './useWalletENSAvatar';
 import useWallets from './useWallets';
-<<<<<<< HEAD
 import { analytics } from '@/analytics';
+import { WrappedAlert as Alert } from '@/helpers/alert';
 import walletTypes from '@/helpers/walletTypes';
-=======
-import { WrappedAlert as Alert } from '@/helpers/alert';
-import { analytics } from '@rainbow-me/analytics';
->>>>>>> a38f3f29
 import { PROFILES, useExperimentalFlag } from '@rainbow-me/config';
 import { fetchReverseRecord } from '@rainbow-me/handlers/ens';
 import {
