import { isValidAddress } from 'ethereumjs-util';
import lang from 'i18n-js';
import { keys } from 'lodash';
import { useCallback, useEffect, useMemo, useRef, useState } from 'react';
import { InteractionManager, Keyboard, TextInput } from 'react-native';
import { useDispatch } from 'react-redux';
import useAccountSettings from './useAccountSettings';
import { fetchENSAvatar } from './useENSAvatar';
import useInitializeWallet from './useInitializeWallet';
import useIsWalletEthZero from './useIsWalletEthZero';
import useMagicAutofocus from './useMagicAutofocus';
import usePrevious from './usePrevious';
import useWalletENSAvatar from './useWalletENSAvatar';
import useWallets from './useWallets';
import { WrappedAlert as Alert } from '@/helpers/alert';
import { analytics, analyticsV2 } from '@/analytics';
import { PROFILES, useExperimentalFlag } from '@/config';
import { fetchReverseRecord } from '@/handlers/ens';
import { getProvider, isValidBluetoothDeviceId, resolveUnstoppableDomain } from '@/handlers/web3';
import { isENSAddressFormat, isUnstoppableAddressFormat, isValidWallet } from '@/helpers/validators';
import WalletBackupStepTypes from '@/helpers/walletBackupStepTypes';
import { walletInit } from '@/model/wallet';
import { Navigation, useNavigation } from '@/navigation';
import { walletsLoadState } from '@/redux/wallets';
import Routes from '@/navigation/routesNames';
import { sanitizeSeedPhrase } from '@/utils';
import { deriveAccountFromWalletInput } from '@/utils/wallet';
import { logger, RainbowError } from '@/logger';
import { handleReviewPromptAction } from '@/utils/reviewAlert';
import { ReviewPromptAction } from '@/storage/schema';
<<<<<<< HEAD
import { ChainId } from '@/chains/types';
import { backupsStore } from '@/state/backups/backups';
import { IS_TEST } from '@/env';
=======
import { checkWalletsForBackupStatus } from '@/screens/SettingsSheet/utils';
import walletBackupTypes from '@/helpers/walletBackupTypes';
import { ChainId } from '@/state/backendNetworks/types';
>>>>>>> cdd382ae

export default function useImportingWallet({ showImportModal = true } = {}) {
  const { accountAddress } = useAccountSettings();
  const { selectedWallet, wallets } = useWallets();

  const { getParent: dangerouslyGetParent, navigate, replace, setParams } = useNavigation();
  const initializeWallet = useInitializeWallet();
  const isWalletEthZero = useIsWalletEthZero();
  const [isImporting, setImporting] = useState(false);
  const [seedPhrase, setSeedPhrase] = useState('');
  const [color, setColor] = useState<string | null>(null);
  const [name, setName] = useState<string | null>(null);
  const [image, setImage] = useState<string | null>(null);
  const [busy, setBusy] = useState(false);
  const [checkedWallet, setCheckedWallet] = useState<Awaited<ReturnType<typeof deriveAccountFromWalletInput>> | null>(null);
  const [resolvedAddress, setResolvedAddress] = useState<string | null>(null);
  const wasImporting = usePrevious(isImporting);
  const { updateWalletENSAvatars } = useWalletENSAvatar();
  const profilesEnabled = useExperimentalFlag(PROFILES);

  const { backupProvider } = backupsStore(state => ({
    backupProvider: state.backupProvider,
  }));

  const inputRef = useRef<TextInput>(null);

  const { handleFocus } = useMagicAutofocus(inputRef);

  const isSecretValid = useMemo(() => {
    return seedPhrase !== accountAddress && isValidWallet(seedPhrase);
  }, [accountAddress, seedPhrase]);

  const handleSetImporting = useCallback(
    (newImportingState: boolean) => {
      setImporting(newImportingState);
      setParams({ gesturesEnabled: !newImportingState });
    },
    [setParams]
  );

  const handleSetSeedPhrase = useCallback(
    (text: string) => {
      if (isImporting) return null;
      return setSeedPhrase(text);
    },
    [isImporting]
  );

  const startImportProfile = useCallback(
    (name: any, forceColor: any, address: any = null, avatarUrl: any) => {
      const importWallet = (color: string, name: string, image: string) =>
        InteractionManager.runAfterInteractions(() => {
          if (color !== null) setColor(color);
          if (name) setName(name);
          if (image) setImage(image);
          handleSetImporting(true);
        });

      if (showImportModal) {
        android && Keyboard.dismiss();
        navigate(Routes.MODAL_SCREEN, {
          actionType: 'Import',
          additionalPadding: true,
          address,
          asset: [],
          forceColor,
          isNewProfile: true,
          onCloseModal: ({ color, name, image }: { color: string; name: string; image: string }) => {
            importWallet(color, name, image);
          },
          profile: { image: avatarUrl, name },
          type: 'wallet_profile',
          withoutStatusBar: true,
        });
      } else {
        importWallet(forceColor, name, avatarUrl);
      }
    },
    [handleSetImporting, navigate, showImportModal]
  );

  const handlePressImportButton = useCallback(
    async ({
      forceColor,
      forceAddress = '',
      forceEmoji,
      avatarUrl,
      type = 'import',
    }: {
      forceColor?: string | number;
      forceAddress?: string;
      forceEmoji?: string;
      avatarUrl?: string;
      type?: 'import' | 'watch';
    } = {}) => {
      setBusy(true);
      analytics.track('Tapped "Import" button');
      // guard against pressEvent coming in as forceColor if
      // handlePressImportButton is used as onClick handler
      const guardedForceColor = typeof forceColor === 'string' || typeof forceColor === 'number' ? forceColor : null;
      if ((!isSecretValid || !seedPhrase) && !forceAddress) return null;
      setBusy(true);
      const input = sanitizeSeedPhrase(seedPhrase || forceAddress);
      let name: string | null = null;
      // Validate ENS
      if (isENSAddressFormat(input)) {
        try {
          const provider = getProvider({ chainId: ChainId.mainnet });
          const [address, avatar] = await Promise.all([
            provider.resolveName(input),
            !avatarUrl && profilesEnabled && fetchENSAvatar(input, { swallowError: true }),
          ]);
          if (!address) {
            setBusy(false);
            Alert.alert(lang.t('wallet.invalid_ens_name'));
            return;
          }
          setResolvedAddress(address);
          name = forceEmoji ? `${forceEmoji} ${input}` : input;
          const finalAvatarUrl = avatarUrl || (avatar && avatar?.imageUrl);
          setBusy(false);

          if (type === 'watch') {
            analyticsV2.track(analyticsV2.event.watchWallet, {
              addressOrEnsName: input, // ENS name
              address,
            });
          }

          startImportProfile(name, guardedForceColor, address, finalAvatarUrl);
          analytics.track('Show wallet profile modal for ENS address', {
            address,
            input,
          });
        } catch (e) {
          setBusy(false);
          Alert.alert(lang.t('wallet.sorry_cannot_add_ens'));
          return;
        }
        // Look up ENS for 0x address
      } else if (isUnstoppableAddressFormat(input)) {
        try {
          const address = await resolveUnstoppableDomain(input);
          if (!address) {
            setBusy(false);
            Alert.alert(lang.t('wallet.invalid_unstoppable_name'));
            return;
          }
          setResolvedAddress(address);
          name = forceEmoji ? `${forceEmoji} ${input}` : input;
          setBusy(false);

          if (type === 'watch') {
            analyticsV2.track(analyticsV2.event.watchWallet, {
              addressOrEnsName: input, // unstoppable domain name
              address,
            });
          }

          // @ts-expect-error ts-migrate(2554) FIXME: Expected 4 arguments, but got 3.
          startImportProfile(name, guardedForceColor, address);
          analytics.track('Show wallet profile modal for Unstoppable address', {
            address,
            input,
          });
        } catch (e) {
          setBusy(false);
          Alert.alert(lang.t('wallet.sorry_cannot_add_unstoppable'));
          return;
        }
      } else if (isValidAddress(input)) {
        let finalAvatarUrl: string | null | undefined = avatarUrl;
        let ens = input;
        try {
          ens = await fetchReverseRecord(input);
          if (ens && ens !== input) {
            name = forceEmoji ? `${forceEmoji} ${ens}` : ens;
            if (!avatarUrl && profilesEnabled) {
              const avatar = await fetchENSAvatar(name, { swallowError: true });
              finalAvatarUrl = avatar?.imageUrl;
            }
          }

          analytics.track('Show wallet profile modal for read only wallet', {
            ens,
            input,
          });
        } catch (e) {
          logger.error(new RainbowError(`[useImportingWallet]: Error resolving ENS during wallet import: ${e}`));
        }
        setBusy(false);

        if (type === 'watch') {
          analyticsV2.track(analyticsV2.event.watchWallet, {
            addressOrEnsName: ens,
            address: input,
          });
        }

        startImportProfile(name, guardedForceColor, input, finalAvatarUrl);
      } else {
        try {
          setTimeout(async () => {
            const walletResult = await deriveAccountFromWalletInput(input);
            setCheckedWallet(walletResult);
            if (!walletResult.address) {
              logger.error(new RainbowError('[useImportingWallet]: walletResult address is undefined'));
              return null;
            }
            const ens = await fetchReverseRecord(walletResult.address);
            let finalAvatarUrl: string | null | undefined = avatarUrl;
            if (ens && ens !== input) {
              name = forceEmoji ? `${forceEmoji} ${ens}` : ens;
              if (!finalAvatarUrl && profilesEnabled) {
                const avatar = await fetchENSAvatar(name, {
                  swallowError: true,
                });
                finalAvatarUrl = avatar?.imageUrl;
              }
            }
            setBusy(false);

            if (type === 'watch') {
              analyticsV2.track(analyticsV2.event.watchWallet, {
                addressOrEnsName: ens,
                address: input,
              });
            }

            startImportProfile(name, guardedForceColor, walletResult.address, finalAvatarUrl);
            analytics.track('Show wallet profile modal for imported wallet', {
              address: walletResult.address,
              type: walletResult.type,
            });
          }, 100);
        } catch (error) {
          logger.error(new RainbowError(`[useImportingWallet]: Error looking up ENS for imported HD type wallet: ${error}`));
          setBusy(false);
        }
      }
    },
    [isSecretValid, profilesEnabled, seedPhrase, startImportProfile]
  );

  const dispatch = useDispatch();

  useEffect(() => {
    if (!wasImporting && isImporting) {
      const asyncFn = async () => {
        const input = resolvedAddress ? resolvedAddress : sanitizeSeedPhrase(seedPhrase);

        if (!showImportModal) {
          await walletInit(
            // @ts-expect-error ts-migrate(2345) FIXME: Argument of type 'string | null' is not assignable... Remove this comment to see the full error message
            input,
            color,
            name ? name : '',
            false,
            checkedWallet,
            undefined,
            image,
            true
          );
          await dispatch(walletsLoadState());
          handleSetImporting(false);
        } else {
          const previousWalletCount = keys(wallets).length;
          initializeWallet(
            input,
            // @ts-expect-error Initialize wallet is not typed properly now, will be fixed with a refactoring. TODO: remove comment when changing intializeWallet
            color,
            name ? name : '',
            false,
            false,
            checkedWallet,
            undefined,
            image
          )
            .then(success => {
              ios && handleSetImporting(false);
              if (success) {
                dangerouslyGetParent?.()?.goBack();
                InteractionManager.runAfterInteractions(async () => {
                  if (previousWalletCount === 0) {
                    // on Android replacing is not working well, so we navigate and then remove the screen below
                    const action = navigate;
                    action(Routes.SWIPE_LAYOUT, {
                      params: { initialized: true },
                      screen: Routes.WALLET_SCREEN,
                    });
                  } else {
                    dangerouslyGetParent?.()?.goBack();

                    navigate(Routes.SWIPE_LAYOUT, {
                      params: { initialized: true },
                      screen: Routes.WALLET_SCREEN,
                    });
                  }
                  if (android) {
                    handleSetImporting(false);
                  }

                  setTimeout(() => {
                    InteractionManager.runAfterInteractions(() => {
                      handleReviewPromptAction(ReviewPromptAction.WatchWallet);
                    });
                  }, 1_000);

                  setTimeout(() => {
                    // If it's not read only or hardware, show the backup sheet
                    if (
                      !(
                        isENSAddressFormat(input) ||
                        isUnstoppableAddressFormat(input) ||
                        isValidAddress(input) ||
                        isValidBluetoothDeviceId(input)
                      )
                    ) {
                      if (!IS_TEST) {
                        Navigation.handleAction(Routes.BACKUP_SHEET, {
                          step: WalletBackupStepTypes.backup_prompt,
                        });
                      }
                    }
                  }, 1000);

                  analytics.track('Imported seed phrase', {
                    isWalletEthZero,
                  });
                });
              } else {
                if (android) {
                  handleSetImporting(false);
                }
                // Wait for error messages then refocus
                setTimeout(() => {
                  inputRef.current?.focus();
                  // @ts-expect-error ts-migrate(2554) FIXME: Expected 8-9 arguments, but got 0.
                  initializeWallet();
                }, 100);
              }
            })
            .catch(error => {
              handleSetImporting(false);
              android && handleSetImporting(false);
              logger.error(new RainbowError(`[useImportingWallet]: Error importing seed phrase: ${error}`));
              setTimeout(() => {
                inputRef.current?.focus();
                // @ts-expect-error ts-migrate(2554) FIXME: Expected 8-9 arguments, but got 0.
                initializeWallet();
              }, 100);
            });
        }
      };
      asyncFn();
    }
  }, [
    checkedWallet,
    color,
    isWalletEthZero,
    handleSetImporting,
    initializeWallet,
    isImporting,
    name,
    navigate,
    replace,
    resolvedAddress,
    seedPhrase,
    selectedWallet.id,
    selectedWallet.type,
    wallets,
    wasImporting,
    updateWalletENSAvatars,
    image,
    dispatch,
    showImportModal,
    profilesEnabled,
    dangerouslyGetParent,
    backupProvider,
  ]);

  return {
    busy,
    handleFocus,
    handlePressImportButton,
    handleSetSeedPhrase,
    inputRef,
    isImporting,
    isSecretValid,
    seedPhrase,
  };
}<|MERGE_RESOLUTION|>--- conflicted
+++ resolved
@@ -28,15 +28,9 @@
 import { logger, RainbowError } from '@/logger';
 import { handleReviewPromptAction } from '@/utils/reviewAlert';
 import { ReviewPromptAction } from '@/storage/schema';
-<<<<<<< HEAD
-import { ChainId } from '@/chains/types';
+import { ChainId } from '@/state/backendNetworks/types';
 import { backupsStore } from '@/state/backups/backups';
 import { IS_TEST } from '@/env';
-=======
-import { checkWalletsForBackupStatus } from '@/screens/SettingsSheet/utils';
-import walletBackupTypes from '@/helpers/walletBackupTypes';
-import { ChainId } from '@/state/backendNetworks/types';
->>>>>>> cdd382ae
 
 export default function useImportingWallet({ showImportModal = true } = {}) {
   const { accountAddress } = useAccountSettings();
