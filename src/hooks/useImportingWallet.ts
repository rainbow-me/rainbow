--- conflicted
+++ resolved
@@ -48,16 +48,10 @@
   const isWalletEthZero = useIsWalletEthZero();
   const [isImporting, setImporting] = useState(false);
   const [seedPhrase, setSeedPhrase] = useState('');
-<<<<<<< HEAD
-  const [name, setName] = useState(null);
-  const [image, setImage] = useState(null);
-  const [color, setColor] = useState(null);
-  const [emoji, setEmoji] = useState(null);
-=======
+  const [emoji, setEmoji] = useState<string | null>(null);
   const [color, setColor] = useState<string | null>(null);
   const [name, setName] = useState<string | null>(null);
   const [image, setImage] = useState<string | null>(null);
->>>>>>> 15863f12
   const [busy, setBusy] = useState(false);
   const [checkedWallet, setCheckedWallet] = useState(null);
   const [resolvedAddress, setResolvedAddress] = useState(null);
@@ -99,16 +93,11 @@
   );
 
   const startImportProfile = useCallback(
-<<<<<<< HEAD
     async (name, address = null, avatarUrl = null) => {
       const rainbowProfile = await fetchRainbowProfile(address);
       setColor(rainbowProfile?.color);
       setEmoji(rainbowProfile?.emoji);
       const importWallet = (name: any, image: any) =>
-=======
-    (name, forceColor, address = null, avatarUrl) => {
-      const importWallet = (color: string, name: string, image: string) =>
->>>>>>> 15863f12
         InteractionManager.runAfterInteractions(() => {
           if (name) setName(name);
           if (image) setImage(image);
@@ -122,8 +111,7 @@
           address,
           asset: [],
           isNewProfile: true,
-<<<<<<< HEAD
-          onCloseModal: ({ name, image }: any) => {
+          onCloseModal: ({ name, image }: { name: string; image: string }) => {
             importWallet(name, image);
           },
           profile: {
@@ -131,18 +119,6 @@
             emoji: rainbowProfile?.emoji,
             image: avatarUrl,
             name,
-=======
-          onCloseModal: ({
-            color,
-            name,
-            image,
-          }: {
-            color: string;
-            name: string;
-            image: string;
-          }) => {
-            importWallet(color, name, image);
->>>>>>> 15863f12
           },
           type: 'wallet_profile',
           withoutStatusBar: true,
