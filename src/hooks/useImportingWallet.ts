import { isValidAddress } from 'ethereumjs-util';
import lang from 'i18n-js';
import { keys } from 'lodash';
import { useCallback, useEffect, useMemo, useRef, useState } from 'react';
import { InteractionManager, Keyboard } from 'react-native';
// @ts-expect-error ts-migrate(2305) FIXME: Module '"react-native-dotenv"' has no exported mem... Remove this comment to see the full error message
import { IS_TESTING } from 'react-native-dotenv';
import { useDispatch } from 'react-redux';
import useAccountSettings from './useAccountSettings';
import useInitializeWallet from './useInitializeWallet';
import useIsWalletEthZero from './useIsWalletEthZero';
import useMagicAutofocus from './useMagicAutofocus';
import usePrevious from './usePrevious';
import useTimeout from './useTimeout';
import useWalletENSAvatar from './useWalletENSAvatar';
import useWallets from './useWallets';
<<<<<<< HEAD
import { WrappedAlert as Alert } from '@/helpers/alert';
=======
import { analytics } from '@rainbow-me/analytics';
>>>>>>> cc364600
import { PROFILES, useExperimentalFlag } from '@rainbow-me/config';
import { fetchImages, fetchReverseRecord } from '@rainbow-me/handlers/ens';
import {
  resolveUnstoppableDomain,
  web3Provider,
} from '@rainbow-me/handlers/web3';
import {
  isENSAddressFormat,
  isUnstoppableAddressFormat,
  isValidWallet,
} from '@rainbow-me/helpers/validators';
import WalletBackupStepTypes from '@rainbow-me/helpers/walletBackupStepTypes';
import { WalletLoadingStates } from '@rainbow-me/helpers/walletLoadingStates';
import { walletInit } from '@rainbow-me/model/wallet';
import { Navigation, useNavigation } from '@rainbow-me/navigation';
import { useRemoveFirst } from '@rainbow-me/navigation/useRemoveFirst';
import { walletsLoadState } from '@rainbow-me/redux/wallets';
import Routes from '@rainbow-me/routes';
import { ethereumUtils, sanitizeSeedPhrase } from '@rainbow-me/utils';
import logger from 'logger';

export default function useImportingWallet({ showImportModal = true } = {}) {
  const { accountAddress } = useAccountSettings();
  const { selectedWallet, setIsWalletLoading, wallets } = useWallets();

  // @ts-expect-error ts-migrate(2339) FIXME: Property 'replace' does not exist on type '{ dispa... Remove this comment to see the full error message
  const { goBack, navigate, replace, setParams } = useNavigation();
  const initializeWallet = useInitializeWallet();
  const isWalletEthZero = useIsWalletEthZero();
  const [isImporting, setImporting] = useState(false);
  const [seedPhrase, setSeedPhrase] = useState('');
  const [color, setColor] = useState(null);
  const [name, setName] = useState(null);
  const [image, setImage] = useState(null);
  const [busy, setBusy] = useState(false);
  const [checkedWallet, setCheckedWallet] = useState(null);
  const [resolvedAddress, setResolvedAddress] = useState(null);
  const [startAnalyticsTimeout] = useTimeout();
  const wasImporting = usePrevious(isImporting);
  const { updateWalletENSAvatars } = useWalletENSAvatar();
  const profilesEnabled = useExperimentalFlag(PROFILES);

  const inputRef = useRef(null);

  useEffect(() => {
    android &&
      setTimeout(() => {
        // @ts-expect-error ts-migrate(2339) FIXME: Property 'focus' does not exist on type 'never'.
        inputRef.current?.focus();
      }, 500);
  }, []);
  // @ts-expect-error ts-migrate(2554) FIXME: Expected 2-4 arguments, but got 1.
  const { handleFocus } = useMagicAutofocus(inputRef);

  const isSecretValid = useMemo(() => {
    return seedPhrase !== accountAddress && isValidWallet(seedPhrase);
  }, [accountAddress, seedPhrase]);

  const handleSetImporting = useCallback(
    newImportingState => {
      setImporting(newImportingState);
      setParams({ gesturesEnabled: !newImportingState });
    },
    [setParams]
  );

  const handleSetSeedPhrase = useCallback(
    text => {
      if (isImporting) return null;
      return setSeedPhrase(text);
    },
    [isImporting]
  );

  const startImportProfile = useCallback(
    (name, forceColor, address = null, avatarUrl) => {
      const importWallet = (color: any, name: any, image: any) =>
        InteractionManager.runAfterInteractions(() => {
          if (color !== null) setColor(color);
          if (name) setName(name);
          if (image) setImage(image);
          handleSetImporting(true);
        });

      if (showImportModal) {
        android && Keyboard.dismiss();
        navigate(Routes.MODAL_SCREEN, {
          actionType: 'Import',
          additionalPadding: true,
          address,
          asset: [],
          forceColor,
          isNewProfile: true,
          onCloseModal: ({ color, name, image }: any) => {
            importWallet(color, name, image);
          },
          profile: { image: avatarUrl, name },
          type: 'wallet_profile',
          withoutStatusBar: true,
        });
      } else {
        importWallet(name, forceColor, avatarUrl);
      }
    },
    [handleSetImporting, navigate, showImportModal]
  );

  const handlePressImportButton = useCallback(
    async (forceColor, forceAddress, forceEmoji = null, avatarUrl) => {
      analytics.track('Tapped "Import" button');
      // guard against pressEvent coming in as forceColor if
      // handlePressImportButton is used as onClick handler
      let guardedForceColor =
        typeof forceColor === 'string' || typeof forceColor === 'number'
          ? forceColor
          : null;
      if ((!isSecretValid || !seedPhrase) && !forceAddress) return null;
      const input = sanitizeSeedPhrase(seedPhrase || forceAddress);
      let name: any = null;
      // Validate ENS
      if (isENSAddressFormat(input)) {
        try {
          const [address, images] = await Promise.all([
            web3Provider.resolveName(input),
            !avatarUrl && profilesEnabled && fetchImages(input),
          ]);
          if (!address) {
            Alert.alert(lang.t('wallet.invalid_ens_name'));
            return;
          }
          // @ts-expect-error ts-migrate(2345) FIXME: Argument of type 'string' is not assignable to par... Remove this comment to see the full error message
          setResolvedAddress(address);
          name = forceEmoji ? `${forceEmoji} ${input}` : input;
          avatarUrl = avatarUrl || images?.avatarUrl;
          startImportProfile(name, guardedForceColor, address, avatarUrl);
          analytics.track('Show wallet profile modal for ENS address', {
            address,
            input,
          });
        } catch (e) {
          Alert.alert(lang.t('wallet.sorry_cannot_add_ens'));
          return;
        }
        // Look up ENS for 0x address
      } else if (isUnstoppableAddressFormat(input)) {
        try {
          const address = await resolveUnstoppableDomain(input);
          if (!address) {
            Alert.alert(lang.t('wallet.invalid_unstoppable_name'));
            return;
          }
          // @ts-expect-error ts-migrate(2345) FIXME: Argument of type 'string' is not assignable to par... Remove this comment to see the full error message
          setResolvedAddress(address);
          name = forceEmoji ? `${forceEmoji} ${input}` : input;
          // @ts-expect-error ts-migrate(2554) FIXME: Expected 4 arguments, but got 3.
          startImportProfile(name, guardedForceColor, address);
          analytics.track('Show wallet profile modal for Unstoppable address', {
            address,
            input,
          });
        } catch (e) {
          Alert.alert(lang.t('wallet.sorry_cannot_add_unstoppable'));
          return;
        }
      } else if (isValidAddress(input)) {
        try {
          const ens = await web3Provider.lookupAddress(input);
          if (ens && ens !== input) {
            name = forceEmoji ? `${forceEmoji} ${ens}` : ens;
            if (!avatarUrl && profilesEnabled) {
              const images = await fetchImages(name);
              avatarUrl = images?.avatarUrl;
            }
          }
          analytics.track('Show wallet profile modal for read only wallet', {
            ens,
            input,
          });
        } catch (e) {
          logger.log(`Error resolving ENS during wallet import`, e);
        }
        // @ts-expect-error ts-migrate(2554) FIXME: Expected 4 arguments, but got 3.
        startImportProfile(name, guardedForceColor, input);
      } else {
        try {
          setBusy(true);
          setTimeout(async () => {
            const walletResult = await ethereumUtils.deriveAccountFromWalletInput(
              input
            );
            // @ts-expect-error ts-migrate(2345) FIXME: Argument of type '{ address: string; isHDWallet: b... Remove this comment to see the full error message
            setCheckedWallet(walletResult);
            const ens = await fetchReverseRecord(walletResult.address);
            if (ens && ens !== input) {
              name = forceEmoji ? `${forceEmoji} ${ens}` : ens;
              if (!avatarUrl && profilesEnabled) {
                const images = await fetchImages(name);
                avatarUrl = images?.avatarUrl;
              }
            }
            setBusy(false);
            startImportProfile(
              name,
              guardedForceColor,
              walletResult.address,
              avatarUrl
            );
            analytics.track('Show wallet profile modal for imported wallet', {
              address: walletResult.address,
              type: walletResult.type,
            });
          }, 100);
        } catch (error) {
          logger.log('Error looking up ENS for imported HD type wallet', error);
          setBusy(false);
        }
      }
    },
    [isSecretValid, profilesEnabled, seedPhrase, startImportProfile]
  );

  const dispatch = useDispatch();
  const removeFirst = useRemoveFirst();

  useEffect(() => {
    if (!wasImporting && isImporting) {
      startAnalyticsTimeout(async () => {
        const input = resolvedAddress
          ? resolvedAddress
          : sanitizeSeedPhrase(seedPhrase);

        if (!showImportModal) {
          await walletInit(
            // @ts-expect-error ts-migrate(2345) FIXME: Argument of type 'string | null' is not assignable... Remove this comment to see the full error message
            input,
            color,
            name ? name : '',
            false,
            checkedWallet,
            undefined,
            image,
            true
          );
          await dispatch(walletsLoadState(profilesEnabled));
          handleSetImporting(false);
        } else {
          const previousWalletCount = keys(wallets).length;
          initializeWallet(
            input,
            color,
            name ? name : '',
            false,
            false,
            checkedWallet,
            undefined,
            image
          )
            .then(success => {
              ios && handleSetImporting(false);
              if (success) {
                goBack();
                InteractionManager.runAfterInteractions(async () => {
                  if (previousWalletCount === 0) {
                    // on Android replacing is not working well, so we navigate and then remove the screen below
                    const action = ios ? replace : navigate;
                    action(Routes.SWIPE_LAYOUT, {
                      params: { initialized: true },
                      screen: Routes.WALLET_SCREEN,
                    });
                  } else {
                    navigate(Routes.WALLET_SCREEN, { initialized: true });
                  }
                  if (android) {
                    handleSetImporting(false);
                    InteractionManager.runAfterInteractions(() =>
                      setIsWalletLoading(null)
                    );
                    removeFirst();
                  }

                  setTimeout(() => {
                    // If it's not read only, show the backup sheet
                    if (
                      !(
                        isENSAddressFormat(input) ||
                        isUnstoppableAddressFormat(input) ||
                        isValidAddress(input)
                      )
                    ) {
                      IS_TESTING !== 'true' &&
                        Navigation.handleAction(Routes.BACKUP_SHEET, {
                          single: true,
                          step: WalletBackupStepTypes.imported,
                        });
                    }
                  }, 1000);

                  analytics.track('Imported seed phrase', {
                    isWalletEthZero,
                  });
                });
              } else {
                if (android) {
                  setIsWalletLoading(null);
                  handleSetImporting(false);
                }
                // Wait for error messages then refocus
                setTimeout(() => {
                  // @ts-expect-error ts-migrate(2339) FIXME: Property 'focus' does not exist on type 'never'.
                  inputRef.current?.focus();
                  // @ts-expect-error ts-migrate(2554) FIXME: Expected 8-9 arguments, but got 0.
                  initializeWallet();
                }, 100);
              }
            })
            .catch(error => {
              handleSetImporting(false);
              android && handleSetImporting(false);
              logger.error('error importing seed phrase: ', error);
              setTimeout(() => {
                // @ts-expect-error ts-migrate(2339) FIXME: Property 'focus' does not exist on type 'never'.
                inputRef.current?.focus();
                // @ts-expect-error ts-migrate(2554) FIXME: Expected 8-9 arguments, but got 0.
                initializeWallet();
              }, 100);
            });
        }
      }, 50);
    }
  }, [
    checkedWallet,
    color,
    isWalletEthZero,
    handleSetImporting,
    goBack,
    initializeWallet,
    isImporting,
    name,
    navigate,
    replace,
    resolvedAddress,
    seedPhrase,
    selectedWallet.id,
    selectedWallet.type,
    startAnalyticsTimeout,
    wallets,
    wasImporting,
    updateWalletENSAvatars,
    image,
    dispatch,
    showImportModal,
    profilesEnabled,
    removeFirst,
    setIsWalletLoading,
  ]);

  useEffect(() => {
    setIsWalletLoading(
      isImporting
        ? showImportModal
          ? WalletLoadingStates.IMPORTING_WALLET
          : WalletLoadingStates.IMPORTING_WALLET_SILENTLY
        : null
    );
  }, [isImporting, setIsWalletLoading, showImportModal]);

  return {
    busy,
    handleFocus,
    handlePressImportButton,
    handleSetSeedPhrase,
    inputRef,
    isImporting,
    isSecretValid,
    seedPhrase,
  };
}<|MERGE_RESOLUTION|>--- conflicted
+++ resolved
@@ -14,11 +14,8 @@
 import useTimeout from './useTimeout';
 import useWalletENSAvatar from './useWalletENSAvatar';
 import useWallets from './useWallets';
-<<<<<<< HEAD
 import { WrappedAlert as Alert } from '@/helpers/alert';
-=======
 import { analytics } from '@rainbow-me/analytics';
->>>>>>> cc364600
 import { PROFILES, useExperimentalFlag } from '@rainbow-me/config';
 import { fetchImages, fetchReverseRecord } from '@rainbow-me/handlers/ens';
 import {
