import walletTypes from '@/helpers/walletTypes';
import { AllRainbowWallets } from '@/model/wallet';
<<<<<<< HEAD
import { queryClient } from '@/react-query';
import store from '@/redux/store';
import { AddysSummary, addysSummaryQueryKey } from '@/resources/summary/summary';
=======
import { getWalletSummary } from '@/state/wallets/useWalletSummaryStore';
import { useAccountAddress, useWallets } from '@/state/wallets/walletsStore';
>>>>>>> 649ec233
import { isLowerCaseMatch } from '@/utils';
import { isEmpty } from 'lodash';
import { useEffect, useMemo, useState } from 'react';
import { Address } from 'viem';
<<<<<<< HEAD
import { useAccountAddress, useWallets } from '@/state/wallets/walletsStore';
=======
>>>>>>> 649ec233

const getWalletForAddress = (wallets: AllRainbowWallets | null, address: string) => {
  return Object.values(wallets || {}).find(wallet => (wallet.addresses || []).some(addr => isLowerCaseMatch(addr.address, address)));
};

export const useFarcasterAccountForWallets = () => {
  const [farcasterWalletAddress, setFarcasterWalletAddress] = useState<Address | undefined>();
  const accountAddress = useAccountAddress();
  const wallets = useWallets();

  const allAddresses = useMemo(
    () => Object.values(wallets || {}).flatMap(wallet => (wallet.addresses || []).map(account => account.address as Address)),
    [wallets]
  );

  useEffect(() => {
<<<<<<< HEAD
    const summaryData = queryClient.getQueryData<AddysSummary>(
      addysSummaryQueryKey({
        addresses: allAddresses,
        currency: store.getState().settings.nativeCurrency,
      })
    );
=======
    const summaryData = getWalletSummary();
>>>>>>> 649ec233
    const addresses = summaryData?.data.addresses;

    if (!addresses || isEmpty(addresses) || isEmpty(wallets)) {
      setFarcasterWalletAddress(undefined);
      return;
    }

    const selectedAddressFid = addresses[accountAddress]?.meta?.farcaster?.fid;
    if (selectedAddressFid && getWalletForAddress(wallets, accountAddress)?.type !== walletTypes.readOnly) {
      setFarcasterWalletAddress(accountAddress);
      return;
    }

    const farcasterWalletAddress = Object.keys(addresses).find(addr => {
      const address = addr as Address;
      const faracsterId = summaryData?.data.addresses[address]?.meta?.farcaster?.fid;
      if (faracsterId && getWalletForAddress(wallets, address)?.type !== walletTypes.readOnly) {
        return address;
      }
    }) as Address | undefined;

    if (farcasterWalletAddress) {
      setFarcasterWalletAddress(farcasterWalletAddress);
      return;
    }
    setFarcasterWalletAddress(undefined);
  }, [wallets, allAddresses, accountAddress]);

  return farcasterWalletAddress;
};<|MERGE_RESOLUTION|>--- conflicted
+++ resolved
@@ -1,21 +1,11 @@
 import walletTypes from '@/helpers/walletTypes';
 import { AllRainbowWallets } from '@/model/wallet';
-<<<<<<< HEAD
-import { queryClient } from '@/react-query';
-import store from '@/redux/store';
-import { AddysSummary, addysSummaryQueryKey } from '@/resources/summary/summary';
-=======
 import { getWalletSummary } from '@/state/wallets/useWalletSummaryStore';
 import { useAccountAddress, useWallets } from '@/state/wallets/walletsStore';
->>>>>>> 649ec233
 import { isLowerCaseMatch } from '@/utils';
 import { isEmpty } from 'lodash';
 import { useEffect, useMemo, useState } from 'react';
 import { Address } from 'viem';
-<<<<<<< HEAD
-import { useAccountAddress, useWallets } from '@/state/wallets/walletsStore';
-=======
->>>>>>> 649ec233
 
 const getWalletForAddress = (wallets: AllRainbowWallets | null, address: string) => {
   return Object.values(wallets || {}).find(wallet => (wallet.addresses || []).some(addr => isLowerCaseMatch(addr.address, address)));
@@ -32,16 +22,7 @@
   );
 
   useEffect(() => {
-<<<<<<< HEAD
-    const summaryData = queryClient.getQueryData<AddysSummary>(
-      addysSummaryQueryKey({
-        addresses: allAddresses,
-        currency: store.getState().settings.nativeCurrency,
-      })
-    );
-=======
     const summaryData = getWalletSummary();
->>>>>>> 649ec233
     const addresses = summaryData?.data.addresses;
 
     if (!addresses || isEmpty(addresses) || isEmpty(wallets)) {
