--- conflicted
+++ resolved
@@ -1,23 +1,13 @@
 import walletTypes from '@/helpers/walletTypes';
 import { AllRainbowWallets } from '@/model/wallet';
-import { queryClient } from '@/react-query';
-<<<<<<< HEAD
-import useWallets from './useWallets';
-import { useEffect, useMemo, useState } from 'react';
-import { addysSummaryQueryKey, useAddysSummary } from '@/resources/addys/summary';
-import { Address } from 'viem';
-import useAccountSettings from './useAccountSettings';
-=======
->>>>>>> 4b9ce465
-import store from '@/redux/store';
-import { addysSummaryQueryKey, useAddysSummary } from '@/resources/summary/summary';
 import { isLowerCaseMatch } from '@/utils';
 import { isEmpty } from 'lodash';
 import { useEffect, useMemo, useState } from 'react';
 import { Address } from 'viem';
 import { useAccountAddress, useWallets } from '@/state/wallets/walletsStore';
 
-type SummaryData = ReturnType<typeof useAddysSummary>['data'];
+// TODO
+type SummaryData = any;
 
 const getWalletForAddress = (wallets: AllRainbowWallets | null, address: string) => {
   return Object.values(wallets || {}).find(wallet => (wallet.addresses || []).some(addr => isLowerCaseMatch(addr.address, address)));
@@ -34,12 +24,15 @@
   );
 
   useEffect(() => {
-    const summaryData = queryClient.getQueryData<SummaryData>(
-      addysSummaryQueryKey({
-        addresses: allAddresses,
-        currency: store.getState().settings.nativeCurrency,
-      })
-    );
+    // TODO
+    const summaryData = null as any;
+
+    // queryClient.getQueryData<SummaryData>(
+    //   addysSummaryQueryKey({
+    //     addresses: allAddresses,
+    //     currency: store.getState().settings.nativeCurrency,
+    //   })
+    // );
     const addresses = summaryData?.data.addresses;
 
     if (!addresses || isEmpty(addresses) || isEmpty(wallets)) {
