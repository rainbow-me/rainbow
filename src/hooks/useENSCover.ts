<<<<<<< HEAD
import { useQuery } from '@tanstack/react-query';
import { fetchImage } from '@rainbow-me/handlers/ens';
import { getENSData, saveENSData } from '@rainbow-me/handlers/localstorage/ens';
import { queryClient } from '@rainbow-me/react-query/queryClient';
import { QueryConfig, UseQueryData } from '@rainbow-me/react-query/types';
=======
import { useQuery } from 'react-query';
import { fetchImage } from '@/handlers/ens';
import { getENSData, saveENSData } from '@/handlers/localstorage/ens';
import { queryClient } from '@/react-query/queryClient';
import { QueryConfig, UseQueryData } from '@/react-query/types';
>>>>>>> ccd3146e

export const ensCoverQueryKey = (name: string) => ['ens-header', name];

const STALE_TIME = 10000;

export async function fetchENSCover(
  name: string,
  { cacheFirst }: { cacheFirst?: boolean } = {}
) {
  const cachedCover = await getENSData('header', name);
  if (cachedCover) {
    queryClient.setQueryData(ensCoverQueryKey(name), cachedCover);
    if (cacheFirst) return cachedCover as { imageUrl?: string | null };
  }
  const cover = await fetchImage('header', name);
  saveENSData('header', name, cover);
  return cover;
}

export async function prefetchENSCover(
  name: string,
  { cacheFirst }: { cacheFirst?: boolean } = {}
) {
  queryClient.prefetchQuery(
    ensCoverQueryKey(name),
    async () => fetchENSCover(name, { cacheFirst }),
    { staleTime: STALE_TIME }
  );
}

export default function useENSCover(
  name: string,
  config?: QueryConfig<typeof fetchENSCover>
) {
  return useQuery<UseQueryData<typeof fetchENSCover>>(
    ensCoverQueryKey(name),
    async () => fetchENSCover(name),
    {
      ...config,
      // Data will be stale for 10s to avoid dupe queries
      staleTime: STALE_TIME,
    }
  );
}<|MERGE_RESOLUTION|>--- conflicted
+++ resolved
@@ -1,16 +1,8 @@
-<<<<<<< HEAD
 import { useQuery } from '@tanstack/react-query';
-import { fetchImage } from '@rainbow-me/handlers/ens';
-import { getENSData, saveENSData } from '@rainbow-me/handlers/localstorage/ens';
-import { queryClient } from '@rainbow-me/react-query/queryClient';
-import { QueryConfig, UseQueryData } from '@rainbow-me/react-query/types';
-=======
-import { useQuery } from 'react-query';
 import { fetchImage } from '@/handlers/ens';
 import { getENSData, saveENSData } from '@/handlers/localstorage/ens';
 import { queryClient } from '@/react-query/queryClient';
 import { QueryConfig, UseQueryData } from '@/react-query/types';
->>>>>>> ccd3146e
 
 export const ensCoverQueryKey = (name: string) => ['ens-header', name];
 
