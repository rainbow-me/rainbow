--- conflicted
+++ resolved
@@ -1,15 +1,9 @@
-<<<<<<< HEAD
 import { isEmpty, omit } from 'lodash';
-import { useCallback, useEffect, useState } from 'react';
+import { useCallback, useEffect, useMemo } from 'react';
 import { useDispatch } from 'react-redux';
+import { atom, useRecoilState } from 'recoil';
 import { useAccountSettings, useENSProfile } from '.';
 import { Records } from '@rainbow-me/entities';
-=======
-import { isEmpty } from 'lodash';
-import { useCallback, useEffect, useMemo } from 'react';
-import { useDispatch, useSelector } from 'react-redux';
-import { atom, useRecoilState } from 'recoil';
->>>>>>> b25451fe
 import { textRecordFields } from '@rainbow-me/helpers/ens';
 import {
   removeRecordByKey,
@@ -30,27 +24,16 @@
 export default function useENSProfileForm({
   defaultFields,
 }: {
-<<<<<<< HEAD
-  defaultFields: any[];
-}) {
+  defaultFields?: any[];
+} = {}) {
   const { accountAddress } = useAccountSettings();
   const { name, records } = useENSProfile();
 
   const dispatch = useDispatch();
 
-  const [selectedFields, setSelectedFields] = useState(defaultFields);
-=======
-  defaultFields?: any[];
-} = {}) {
-  const records = useSelector(
-    ({ ensRegistration }: AppState) => ensRegistration.records
-  );
-  const dispatch = useDispatch();
-
   const [selectedFields, setSelectedFields] = useRecoilState(
     selectedFieldsAtom
   );
->>>>>>> b25451fe
   useEffect(() => {
     // If there are existing records in the global state, then we
     // populate with that.
@@ -58,23 +41,14 @@
       // @ts-ignore
       setSelectedFields(Object.keys(records).map(key => textRecordFields[key]));
     } else {
-<<<<<<< HEAD
-      setSelectedFields(defaultFields);
-    }
-  }, [name]); // eslint-disable-line react-hooks/exhaustive-deps
-
-  const [values, setValues] = useState(records);
-  useEffect(() => setValues(records), [name]); // eslint-disable-line react-hooks/exhaustive-deps
-=======
       if (defaultFields) {
         setSelectedFields(defaultFields as any);
       }
     }
-  }, []); // eslint-disable-line react-hooks/exhaustive-deps
+  }, [name]); // eslint-disable-line react-hooks/exhaustive-deps
 
   const [values, setValues] = useRecoilState(valuesAtom);
-  useEffect(() => setValues(records), [records, setValues]);
->>>>>>> b25451fe
+  useEffect(() => setValues(records), [name]); // eslint-disable-line react-hooks/exhaustive-deps
 
   // Set initial records in redux depending on user input (defaultFields)
   useEffect(() => {
@@ -94,11 +68,7 @@
       setSelectedFields(selectedFields);
       dispatch(updateRecordByKey(accountAddress, fieldToAdd.key, ''));
     },
-<<<<<<< HEAD
-    [accountAddress, dispatch]
-=======
-    [dispatch, setSelectedFields]
->>>>>>> b25451fe
+    [accountAddress, dispatch, setSelectedFields]
   );
 
   const onRemoveField = useCallback(
@@ -107,11 +77,7 @@
       dispatch(removeRecordByKey(accountAddress, fieldToRemove.key));
       setValues(values => omit(values, fieldToRemove.key) as Records);
     },
-<<<<<<< HEAD
-    [accountAddress, dispatch]
-=======
-    [dispatch, setSelectedFields, setValues]
->>>>>>> b25451fe
+    [accountAddress, dispatch, setSelectedFields, setValues]
   );
 
   const onBlurField = useCallback(
