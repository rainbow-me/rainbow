--- conflicted
+++ resolved
@@ -107,12 +107,8 @@
       }, {});
       updateRecords(records);
     }
-<<<<<<< HEAD
-  }, [defaultFields, dispatch, defaultRecords, selectedFields, updateRecords]);
-=======
     // eslint-disable-next-line react-hooks/exhaustive-deps
   }, [isEmpty(defaultRecords), dispatch, selectedFields, updateRecords]);
->>>>>>> cee83fd0
 
   const onAddField = useCallback(
     (fieldToAdd, selectedFields) => {
