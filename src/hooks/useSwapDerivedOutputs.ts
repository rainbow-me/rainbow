import {
  ETH_ADDRESS as ETH_ADDRESS_AGGREGATORS,
  getQuote,
  Quote,
  QuoteError,
} from '@rainbow-me/swaps';
import { useQuery } from '@tanstack/react-query';
import { useCallback, useMemo } from 'react';
// DO NOT REMOVE THESE COMMENTED ENV VARS
// eslint-disable-next-line @typescript-eslint/no-unused-vars
import { IS_APK_BUILD, IS_TESTING } from 'react-native-dotenv';
// eslint-disable-next-line @typescript-eslint/no-unused-vars
import isTestFlight from '@/helpers/isTestFlight';
import { useDispatch, useSelector } from 'react-redux';
import { Token } from '../entities/tokens';
import useAccountSettings from './useAccountSettings';
import { analytics } from '@/analytics';
<<<<<<< HEAD
import { EthereumAddress } from '@rainbow-me/entities';
import { isNativeAsset } from '@rainbow-me/handlers/assets';
// eslint-disable-next-line @typescript-eslint/no-unused-vars
import isTestFlight from '@rainbow-me/helpers/isTestFlight';
import { AppState } from '@rainbow-me/redux/store';
import {
  Source,
  SwapModalField,
  updateSwapQuote,
} from '@rainbow-me/redux/swap';
=======
import { EthereumAddress } from '@/entities';
import { isNativeAsset } from '@/handlers/assets';
import { AppState } from '@/redux/store';
import { Source, SwapModalField, updateSwapQuote } from '@/redux/swap';
>>>>>>> 837b79a9
import {
  convertAmountFromNativeValue,
  convertAmountToNativeAmount,
  convertAmountToRawAmount,
  convertNumberToString,
  convertRawAmountToDecimalFormat,
  isZero,
  updatePrecisionToDisplay,
} from '@/helpers/utilities';
import { ethereumUtils } from '@/utils';
import Logger from '@/utils/logger';

const SWAP_POLLING_INTERVAL = 5000;
enum DisplayValue {
  input = 'inputAmountDisplay',
  output = 'outputAmountDisplay',
  native = 'nativeAmountDisplay',
}

const getSource = (source: Source | null) => {
  if (source === Source.AggregatorRainbow) return null;
  return source;
};

const getInputAmount = async (
  outputAmount: string | null,
  inputToken: Token,
  outputToken: Token | null,
  inputPrice: string | null,
  slippage: number,
  source: Source | null,
  fromAddress: EthereumAddress,
  chainId = 1
) => {
  if (!outputAmount || isZero(outputAmount) || !outputToken) {
    return {
      inputAmount: null,
      inputAmountDisplay: null,
      tradeDetails: null,
    };
  }

  try {
    const network = ethereumUtils.getNetworkFromChainId(chainId);
    const buyTokenAddress = isNativeAsset(outputToken?.address, network)
      ? ETH_ADDRESS_AGGREGATORS
      : outputToken?.address;
    const sellTokenAddress = isNativeAsset(inputToken?.address, network)
      ? ETH_ADDRESS_AGGREGATORS
      : inputToken?.address;

    const buyAmount = convertAmountToRawAmount(
      convertNumberToString(outputAmount),
      outputToken.decimals
    );
    const realSource = getSource(source);
    const quoteParams = {
      buyAmount,
      buyTokenAddress,
      chainId: Number(chainId),
      fromAddress,
      sellTokenAddress,
      // Add 5% slippage for testing to prevent flaky tests
      slippage: IS_TESTING !== 'true' ? slippage : 5,
      source: realSource,
    };

    const rand = Math.floor(Math.random() * 100);
    Logger.debug('Getting quote ', rand, { quoteParams });
    // @ts-ignore About to get quote
    const quote: Quote = await getQuote(quoteParams);
    Logger.debug('Got quote', rand, quote);

    if (!quote || !quote.sellAmount) {
      const quoteError = (quote as unknown) as QuoteError;
      if (quoteError.error) {
        Logger.log('Quote Error', {
          code: quoteError.error_code,
          msg: quoteError.message,
        });
        return {
          inputAmount: null,
          inputAmountDisplay: null,
          quoteError: quoteError,
          tradeDetails: null,
        };
      }
      return {
        inputAmount: null,
        inputAmountDisplay: null,
        tradeDetails: null,
      };
    }

    const inputAmount = convertRawAmountToDecimalFormat(
      quote.sellAmount.toString(),
      inputToken.decimals
    );

    const inputAmountDisplay =
      inputAmount && inputPrice
        ? updatePrecisionToDisplay(inputAmount, inputPrice)
        : inputAmount
        ? quote.buyAmount
        : null;

    quote.inputTokenDecimals = inputToken.decimals;
    quote.outputTokenDecimals = outputToken.decimals;

    return {
      inputAmount,
      inputAmountDisplay,
      tradeDetails: quote,
    };
  } catch (e) {
    return {
      inputAmount: null,
      inputAmountDisplay: null,
      tradeDetails: null,
    };
  }
};

const getOutputAmount = async (
  inputAmount: string | null,
  inputToken: Token,
  outputToken: Token | null,
  outputPrice: string | number | null | undefined,
  slippage: number,
  source: Source,
  fromAddress: EthereumAddress,
  chainId = 1
) => {
  if (!inputAmount || isZero(inputAmount) || !outputToken) {
    return {
      outputAmount: null,
      outputAmountDisplay: null,
      tradeDetails: null,
    };
  }

  try {
    const network = ethereumUtils.getNetworkFromChainId(chainId);
    const buyTokenAddress = isNativeAsset(outputToken?.address, network)
      ? ETH_ADDRESS_AGGREGATORS
      : outputToken?.address;
    const sellTokenAddress = isNativeAsset(inputToken?.address, network)
      ? ETH_ADDRESS_AGGREGATORS
      : inputToken?.address;

    const sellAmount = convertAmountToRawAmount(
      convertNumberToString(inputAmount),
      inputToken.decimals
    );
    const realSource = getSource(source);
    const quoteParams = {
      buyAmount: null || '0',
      buyTokenAddress,
      chainId: Number(chainId),
      fromAddress,
      sellAmount,
      sellTokenAddress,
      // Add 5% slippage for testing to prevent flaky tests
      slippage: IS_TESTING !== 'true' ? slippage : 5,
      source: realSource,
    };

    const rand = Math.floor(Math.random() * 100);
    Logger.debug('Getting quote ', rand, { quoteParams });
    // @ts-ignore About to get quote
    const quote: Quote = await getQuote(quoteParams);
    Logger.debug('Got quote', rand, quote);

    if (!quote || !quote.buyAmount) {
      const quoteError = (quote as unknown) as QuoteError;
      if (quoteError.error) {
        Logger.log('Quote Error', {
          code: quoteError.error_code,
          msg: quoteError.message,
        });
        return {
          outputAmount: null,
          outputAmountDisplay: null,
          quoteError,
          tradeDetails: null,
        };
      }
      return {
        outputAmount: null,
        outputAmountDisplay: null,
        tradeDetails: null,
      };
    }
    const outputAmount = convertRawAmountToDecimalFormat(
      quote.buyAmount.toString(),
      outputToken.decimals
    );
    const outputAmountDisplay = updatePrecisionToDisplay(
      outputAmount,
      outputPrice
    );

    quote.inputTokenDecimals = inputToken.decimals;
    quote.outputTokenDecimals = outputToken.decimals;

    return {
      outputAmount,
      outputAmountDisplay,
      tradeDetails: quote,
    };
  } catch (e) {
    return {
      outputAmount: null,
      outputAmountDisplay: null,
      tradeDetails: null,
    };
  }
};

const derivedValues: { [key in SwapModalField]: string | null } = {
  [SwapModalField.input]: null,
  [SwapModalField.native]: null,
  [SwapModalField.output]: null,
};

const displayValues: { [key in DisplayValue]: string | null } = {
  [DisplayValue.input]: null,
  [DisplayValue.output]: null,
  [DisplayValue.native]: null,
};

export default function useSwapDerivedOutputs(chainId: number, type: string) {
  const dispatch = useDispatch();
  const { accountAddress } = useAccountSettings();

  const independentField = useSelector(
    (state: AppState) => state.swap.independentField
  );
  const independentValue = useSelector(
    (state: AppState) => state.swap.independentValue
  );
  const maxInputUpdate = useSelector(
    (state: AppState) => state.swap.maxInputUpdate
  );
  const inputCurrency = useSelector(
    (state: AppState) => state.swap.inputCurrency
  );
  const outputCurrency = useSelector(
    (state: AppState) => state.swap.outputCurrency
  );
  const slippageInBips = useSelector(
    (state: AppState) => state.swap.slippageInBips
  );

  const source = useSelector((state: AppState) => state.swap.source);

  const genericAssets = useSelector(
    (state: AppState) => state.data.genericAssets
  );

  const inputPrice = useMemo(() => {
    const price = ethereumUtils.getAssetPrice(
      inputCurrency?.mainnet_address ?? inputCurrency?.address
    );
    return price !== 0 ? price : inputCurrency?.price?.value;
  }, [inputCurrency]);

  const outputPrice =
    genericAssets[outputCurrency?.mainnet_address || outputCurrency?.address]
      ?.price?.value;

  const resetSwapInputs = useCallback(() => {
    derivedValues[SwapModalField.input] = null;
    derivedValues[SwapModalField.output] = null;
    derivedValues[SwapModalField.native] = null;
    displayValues[DisplayValue.input] = null;
    displayValues[DisplayValue.output] = null;
    displayValues[DisplayValue.native] = null;
    dispatch(
      updateSwapQuote({
        derivedValues,
        displayValues,
        quoteError: null,
        tradeDetails: null,
      })
    );
    return {
      quoteError: null,
      result: { derivedValues, displayValues, tradeDetails: null },
    };
  }, [dispatch]);

  const getTradeDetails = useCallback(async () => {
    let tradeDetails = null;

    if (independentValue === '0.') {
      switch (independentField) {
        case SwapModalField.input:
          displayValues[DisplayValue.input] = independentValue;
          displayValues[DisplayValue.output] = null;
          displayValues[DisplayValue.native] = null;
          break;
        case SwapModalField.output:
          displayValues[DisplayValue.input] = null;
          displayValues[DisplayValue.output] = independentValue;
          displayValues[DisplayValue.native] = null;
          break;
        case SwapModalField.native:
          displayValues[DisplayValue.input] = null;
          displayValues[DisplayValue.output] = null;
          displayValues[DisplayValue.native] = independentValue;
          break;
      }

      return {
        quoteError: null,
        result: {
          derivedValues,
          displayValues,
          tradeDetails,
        },
      };
    }

    if (!independentValue) {
      return resetSwapInputs();
    }

    const inputToken = inputCurrency;
    const outputToken = outputCurrency;
    const slippagePercentage = slippageInBips / 100;
    let quoteError: QuoteError | undefined;

    if (independentField === SwapModalField.input) {
      derivedValues[SwapModalField.input] = independentValue;

      displayValues[DisplayValue.input] = independentValue;

      const nativeValue = inputPrice
        ? convertAmountToNativeAmount(independentValue, inputPrice)
        : null;

      derivedValues[SwapModalField.native] = nativeValue;
      displayValues[DisplayValue.native] = nativeValue;

      if (derivedValues[SwapModalField.input] !== independentValue) return;
      const {
        outputAmount,
        outputAmountDisplay,
        tradeDetails: newTradeDetails,
        quoteError: newQuoteError,
      } = await getOutputAmount(
        independentValue,
        inputToken,
        outputToken,
        outputPrice,
        slippagePercentage,
        source,
        accountAddress,
        chainId
      );
      // if original value changed, ignore new quote
      if (derivedValues[SwapModalField.input] !== independentValue) return;

      tradeDetails = newTradeDetails;
      quoteError = newQuoteError;
      derivedValues[SwapModalField.output] = outputAmount;
      // @ts-ignore next-line
      displayValues[DisplayValue.output] = outputAmount
        ? outputAmountDisplay?.toString()
        : null;

      independentValue;
    } else if (independentField === SwapModalField.native) {
      const inputAmount =
        independentValue && inputPrice
          ? convertAmountFromNativeValue(
              independentValue,
              inputPrice,
              inputCurrency.decimals
            )
          : null;

      derivedValues[SwapModalField.native] = independentValue;
      displayValues[DisplayValue.native] = independentValue;
      derivedValues[SwapModalField.input] = inputAmount;

      const inputAmountDisplay = updatePrecisionToDisplay(
        inputAmount,
        inputPrice,
        true
      );
      displayValues[DisplayValue.input] = inputAmountDisplay;

      if (derivedValues[SwapModalField.native] !== independentValue) return;
      const {
        outputAmount,
        outputAmountDisplay,
        tradeDetails: newTradeDetails,
        quoteError: newQuoteError,
      } = await getOutputAmount(
        inputAmount,
        inputToken,
        outputToken,
        outputPrice,
        slippagePercentage,
        source,
        accountAddress,
        chainId
      );
      // if original value changed, ignore new quote
      if (derivedValues[SwapModalField.native] !== independentValue) return;

      tradeDetails = newTradeDetails;
      quoteError = newQuoteError;
      derivedValues[SwapModalField.output] = outputAmount;
      displayValues[DisplayValue.output] =
        outputAmountDisplay?.toString() || null;
    } else {
      if (!outputToken || !inputToken) {
        return {
          quoteError: null,
          result: {
            derivedValues,
            displayValues,
            tradeDetails,
          },
        };
      }
      derivedValues[SwapModalField.output] = independentValue;
      displayValues[DisplayValue.output] = independentValue;

      if (derivedValues[SwapModalField.output] !== independentValue) return;
      const {
        inputAmount,
        inputAmountDisplay,
        tradeDetails: newTradeDetails,
        quoteError: newQuoteError,
      } = await getInputAmount(
        independentValue,
        inputToken,
        outputToken,
        inputPrice.toString(),
        slippagePercentage,
        source,
        accountAddress,
        chainId
      );
      // if original value changed, ignore new quote
      if (derivedValues[SwapModalField.output] !== independentValue) return;
      quoteError = newQuoteError;

      tradeDetails = newTradeDetails;
      derivedValues[SwapModalField.input] = inputAmount || '0';
      // @ts-ignore next-line
      displayValues[DisplayValue.input] = inputAmountDisplay;
      const nativeValue =
        inputPrice && inputAmount
          ? convertAmountToNativeAmount(inputAmount, inputPrice)
          : null;

      derivedValues[SwapModalField.native] = nativeValue;
      displayValues[DisplayValue.native] = nativeValue;
    }

    const data = {
      derivedValues,
      displayValues,
      doneLoadingReserves: true,
      quoteError,
      tradeDetails,
    };

    dispatch(
      updateSwapQuote({
        derivedValues: data.derivedValues,
        displayValues: data.displayValues,
        tradeDetails: data.tradeDetails,
      })
    );
    const slippage = slippageInBips / 100;
    analytics.track(`Updated ${type} details`, {
      aggregator: data.tradeDetails?.source || '',
      inputTokenAddress: inputToken?.address || '',
      inputTokenName: inputToken?.name || '',
      inputTokenSymbol: inputToken?.symbol || '',
      liquiditySources: (data.tradeDetails?.protocols as any[]) || [],
      network: ethereumUtils.getNetworkFromChainId(chainId),
      outputTokenAddress: outputToken?.address || '',
      outputTokenName: outputToken?.name || '',
      outputTokenSymbol: outputToken?.symbol || '',
      slippage: isNaN(slippage) ? 'Error calculating slippage.' : slippage,
      type,
    });

    return { quoteError, result: data };
  }, [
    accountAddress,
    chainId,
    dispatch,
    independentField,
    independentValue,
    inputCurrency,
    inputPrice,
    outputCurrency,
    outputPrice,
    resetSwapInputs,
    slippageInBips,
    source,
    type,
  ]);
  const { data, isLoading } = useQuery({
    queryFn: getTradeDetails,
    queryKey: [
      'getTradeDetails',
      independentField,
      independentValue,
      derivedValues[SwapModalField.output],
      derivedValues[SwapModalField.input],
      derivedValues[SwapModalField.native],
      inputCurrency,
      outputCurrency,
      inputPrice,
      outputPrice,
      maxInputUpdate,
      slippageInBips,
      source,
    ],
    ...(IS_TESTING !== 'true'
      ? { refetchInterval: SWAP_POLLING_INTERVAL }
      : {}),
  });

  return {
    loading: isLoading && Boolean(independentValue),
    quoteError: data?.quoteError || null,
    resetSwapInputs,
    result: data?.result || {
      derivedValues,
      displayValues,
      tradeDetails: null,
    },
  };
}<|MERGE_RESOLUTION|>--- conflicted
+++ resolved
@@ -15,23 +15,10 @@
 import { Token } from '../entities/tokens';
 import useAccountSettings from './useAccountSettings';
 import { analytics } from '@/analytics';
-<<<<<<< HEAD
-import { EthereumAddress } from '@rainbow-me/entities';
-import { isNativeAsset } from '@rainbow-me/handlers/assets';
-// eslint-disable-next-line @typescript-eslint/no-unused-vars
-import isTestFlight from '@rainbow-me/helpers/isTestFlight';
-import { AppState } from '@rainbow-me/redux/store';
-import {
-  Source,
-  SwapModalField,
-  updateSwapQuote,
-} from '@rainbow-me/redux/swap';
-=======
 import { EthereumAddress } from '@/entities';
 import { isNativeAsset } from '@/handlers/assets';
 import { AppState } from '@/redux/store';
 import { Source, SwapModalField, updateSwapQuote } from '@/redux/swap';
->>>>>>> 837b79a9
 import {
   convertAmountFromNativeValue,
   convertAmountToNativeAmount,
