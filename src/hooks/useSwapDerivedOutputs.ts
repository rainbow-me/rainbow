import {
  CrosschainQuote,
  ETH_ADDRESS as ETH_ADDRESS_AGGREGATORS,
  getCrosschainQuote,
  getQuote,
  Quote,
  QuoteError,
  QuoteParams,
  Source,
  SwapType,
} from '@rainbow-me/swaps';
import { useQuery } from '@tanstack/react-query';
import { useCallback, useMemo, useState } from 'react';
// DO NOT REMOVE THESE COMMENTED ENV VARS
// eslint-disable-next-line @typescript-eslint/no-unused-vars
import { IS_APK_BUILD, IS_TESTING } from 'react-native-dotenv';
// eslint-disable-next-line @typescript-eslint/no-unused-vars
import isTestFlight from '@/helpers/isTestFlight';
import { useDispatch, useSelector } from 'react-redux';
import { SwappableAsset } from '../entities/tokens';
import useAccountSettings from './useAccountSettings';
import { analytics } from '@/analytics';
import { AssetType, EthereumAddress } from '@/entities';
import { isNativeAsset } from '@/handlers/assets';
import { AppState } from '@/redux/store';
import { SwapModalField, updateSwapQuote } from '@/redux/swap';
import {
  convertAmountFromNativeValue,
  convertAmountToNativeAmount,
  convertAmountToRawAmount,
  convertNumberToString,
  convertRawAmountToDecimalFormat,
  isZero,
  updatePrecisionToDisplay,
} from '@/helpers/utilities';
import { ethereumUtils } from '@/utils';
import Logger from '@/utils/logger';

const SWAP_POLLING_INTERVAL = 5000;

enum DisplayValue {
  input = 'inputAmountDisplay',
  output = 'outputAmountDisplay',
  native = 'nativeAmountDisplay',
}

const getSource = (source: Source) => {
  if (source === Source.Aggregator0x || source === Source.Aggregotor1inch)
    return source;
  return null;
};

const getInputAmount = async (
  outputAmount: string | null,
  inputToken: SwappableAsset | null,
  outputToken: SwappableAsset,
  inputPrice: string | null,
  slippage: number,
  source: Source,
  fromAddress: EthereumAddress
): Promise<{
  inputAmount: string | null;
  inputAmountDisplay: string | null;
  quoteError?: QuoteError;
  tradeDetails: Quote | CrosschainQuote | null;
} | null> => {
  if (!inputToken || !outputAmount || isZero(outputAmount) || !outputToken)
    return null;

  try {
    const outputChainId = ethereumUtils.getChainIdFromType(
      outputToken?.type || 'token'
    );
    const outputNetwork = ethereumUtils.getNetworkFromChainId(outputChainId);

    const inputChainId = ethereumUtils.getChainIdFromType(
      inputToken?.type || 'token'
    );
    const inputNetwork = ethereumUtils.getNetworkFromChainId(inputChainId);

    const inputTokenAddress = isNativeAsset(inputToken?.address, inputNetwork)
      ? ETH_ADDRESS_AGGREGATORS
      : inputToken?.address;

    const outputTokenAddress = isNativeAsset(
      outputToken?.address,
      outputNetwork
    )
      ? ETH_ADDRESS_AGGREGATORS
      : outputToken?.address;

    const isCrosschainSwap = inputNetwork !== outputNetwork;
    if (isCrosschainSwap) return null;

    const buyAmount = convertAmountToRawAmount(
      convertNumberToString(outputAmount),
      outputToken.decimals
    );
    const quoteSource = getSource(source);
    const quoteParams: QuoteParams = {
      buyAmount,
      buyTokenAddress: outputTokenAddress,
<<<<<<< HEAD
      chainId: Number(outputChainId),
=======
      chainId: Number(inputChainId),
>>>>>>> a5c19537
      fromAddress,
      sellTokenAddress: inputTokenAddress,
      // Add 5% slippage for testing to prevent flaky tests
      slippage: IS_TESTING !== 'true' ? slippage : 5,
      ...(quoteSource ? { source } : {}),
      swapType: SwapType.normal,
<<<<<<< HEAD
      toChainId: Number(inputChainId),
=======
>>>>>>> a5c19537
    };

    const rand = Math.floor(Math.random() * 100);
    Logger.debug('Getting quote ', rand, { quoteParams });
    const quote = await getQuote(quoteParams);

    // if no quote, if quote is error or there's no sell amount
    if (!quote || (quote as QuoteError).error || !(quote as Quote).sellAmount) {
      if ((quote as QuoteError).error) {
        const quoteError = (quote as unknown) as QuoteError;
        Logger.log('Quote Error', {
          code: quoteError.error_code,
          msg: quoteError.message,
        });
        return {
          inputAmount: null,
          inputAmountDisplay: null,
          quoteError: quoteError,
          tradeDetails: null,
        };
      }
      return null;
    }
    const quoteTradeDetails = quote as Quote;
    const inputAmount = convertRawAmountToDecimalFormat(
      quoteTradeDetails.sellAmount.toString(),
      inputToken.decimals
    );

    const inputAmountToDisplay =
      inputAmount && inputPrice
        ? updatePrecisionToDisplay(inputAmount, inputPrice)
        : null;

    return {
      inputAmount,
<<<<<<< HEAD
      inputAmountDisplay:
        inputAmountToDisplay || inputAmount
          ? String(quoteTradeDetails.buyAmount)
          : null,
=======
      inputAmountDisplay,
>>>>>>> a5c19537
      tradeDetails: {
        ...quoteTradeDetails,
        inputTokenDecimals: inputToken.decimals,
        outputTokenDecimals: outputToken.decimals,
      },
    };
  } catch (e) {
    return null;
  }
};

const getOutputAmount = async (
  inputAmount: string | null,
  inputToken: SwappableAsset,
  outputToken: SwappableAsset | null,
  outputPrice: string | number | null | undefined,
  slippage: number,
  source: Source,
<<<<<<< HEAD
  fromAddress: EthereumAddress,
  refuel: boolean
=======
  fromAddress: EthereumAddress
>>>>>>> a5c19537
): Promise<{
  outputAmount: string | null;
  outputAmountDisplay: string | null;
  tradeDetails: Quote | CrosschainQuote | null;
  quoteError?: QuoteError;
} | null> => {
  if (!inputAmount || isZero(inputAmount) || !outputToken) return null;

  try {
    const outputChainId = ethereumUtils.getChainIdFromType(
      outputToken?.type || AssetType.token
    );
    const outputNetwork = ethereumUtils.getNetworkFromChainId(outputChainId);
    const buyTokenAddress = isNativeAsset(outputToken?.address, outputNetwork)
      ? ETH_ADDRESS_AGGREGATORS
      : outputToken?.address;
    const inputChainId = ethereumUtils.getChainIdFromType(
      inputToken?.type || AssetType.token
    );
    const inputNetwork = ethereumUtils.getNetworkFromChainId(inputChainId);

    const sellTokenAddress = isNativeAsset(inputToken?.address, inputNetwork)
      ? ETH_ADDRESS_AGGREGATORS
      : inputToken?.address;

    const sellAmount = convertAmountToRawAmount(
      convertNumberToString(inputAmount),
      inputToken.decimals
    );
    const isCrosschainSwap = outputNetwork !== inputNetwork;
    const quoteSource = getSource(source);
    const quoteParams: QuoteParams = {
      buyTokenAddress,
      chainId: Number(inputChainId),
      fromAddress,
      sellAmount,
      sellTokenAddress,
      // Add 5% slippage for testing to prevent flaky tests
      slippage: IS_TESTING !== 'true' ? slippage : 5,
      ...(quoteSource ? { source } : {}),
      swapType: isCrosschainSwap ? SwapType.crossChain : SwapType.normal,
      toChainId: Number(outputChainId),
<<<<<<< HEAD
      refuel,
=======
      refuel: false,
>>>>>>> a5c19537
    };

    const rand = Math.floor(Math.random() * 100);
    Logger.debug('Getting quote ', rand, { quoteParams });

    const quote:
      | Quote
      | CrosschainQuote
      | QuoteError
      | null = await (isCrosschainSwap ? getCrosschainQuote : getQuote)(
      quoteParams
    );
    Logger.debug('Got quote', rand, quote);

    if (
      !quote ||
      (quote as QuoteError)?.error ||
      !(quote as Quote)?.buyAmount
    ) {
      const quoteError = quote as QuoteError;
      if (quoteError.error) {
        Logger.log('Quote Error', {
          code: quoteError.error_code,
          msg: quoteError.message,
        });
        return {
          quoteError,
          outputAmount: null,
          outputAmountDisplay: null,
          tradeDetails: null,
        };
      }
      return null;
    }

    const tradeDetails = quote as Quote | CrosschainQuote;
    const outputAmount = convertRawAmountToDecimalFormat(
      tradeDetails.buyAmount.toString(),
      outputToken.decimals
    );
    const outputAmountDisplay = updatePrecisionToDisplay(
      outputAmount,
      outputPrice
    );

    return {
      outputAmount,
      outputAmountDisplay,
      tradeDetails: {
        ...tradeDetails,
        inputTokenDecimals: inputToken.decimals,
        outputTokenDecimals: outputToken.decimals,
      },
    };
  } catch (e) {
    return null;
  }
};

const derivedValues: { [key in SwapModalField]: string | null } = {
  [SwapModalField.input]: null,
  [SwapModalField.native]: null,
  [SwapModalField.output]: null,
};

const displayValues: { [key in DisplayValue]: string | null } = {
  [DisplayValue.input]: null,
  [DisplayValue.output]: null,
  [DisplayValue.native]: null,
};

export default function useSwapDerivedOutputs(type: string) {
  const dispatch = useDispatch();
  const { accountAddress } = useAccountSettings();

  const independentField = useSelector(
    (state: AppState) => state.swap.independentField
  );
  const independentValue = useSelector(
    (state: AppState) => state.swap.independentValue
  );
  const maxInputUpdate = useSelector(
    (state: AppState) => state.swap.maxInputUpdate
  );
  const inputCurrency = useSelector(
    (state: AppState) => state.swap.inputCurrency
  );
  const outputCurrency = useSelector(
    (state: AppState) => state.swap.outputCurrency
  );
  const slippageInBips = useSelector(
    (state: AppState) => state.swap.slippageInBips
  );

  const source = useSelector((state: AppState) => state.swap.source);

  const genericAssets = useSelector(
    (state: AppState) => state.data.genericAssets
  );

  const [refuel, setRefuel] = useState(false);

  const inputPrice = useMemo(() => {
    const price = ethereumUtils.getAssetPrice(
      inputCurrency?.mainnet_address ?? inputCurrency?.address
    );
    return price !== 0 ? price : inputCurrency?.price?.value;
  }, [inputCurrency]);

  const outputPrice =
    genericAssets[outputCurrency?.mainnet_address || outputCurrency?.address]
      ?.price?.value;

  const resetSwapInputs = useCallback(() => {
    derivedValues[SwapModalField.input] = null;
    derivedValues[SwapModalField.output] = null;
    derivedValues[SwapModalField.native] = null;
    displayValues[DisplayValue.input] = null;
    displayValues[DisplayValue.output] = null;
    displayValues[DisplayValue.native] = null;
    dispatch(
      updateSwapQuote({
        derivedValues,
        displayValues,
        quoteError: null,
        tradeDetails: null,
      })
    );
    return {
      quoteError: null,
      result: { derivedValues, displayValues, tradeDetails: null },
    };
  }, [dispatch]);

  const getTradeDetails = useCallback(async () => {
    if (!independentValue) {
      return resetSwapInputs();
    }

    if (independentValue === '0.') {
      switch (independentField) {
        case SwapModalField.input:
          displayValues[DisplayValue.input] = independentValue;
          displayValues[DisplayValue.output] = null;
          displayValues[DisplayValue.native] = null;
          break;
        case SwapModalField.output:
          displayValues[DisplayValue.input] = null;
          displayValues[DisplayValue.output] = independentValue;
          displayValues[DisplayValue.native] = null;
          break;
        case SwapModalField.native:
          displayValues[DisplayValue.input] = null;
          displayValues[DisplayValue.output] = null;
          displayValues[DisplayValue.native] = independentValue;
          break;
      }

      return {
        quoteError: null,
        result: {
          derivedValues,
          displayValues,
          tradeDetails: null,
        },
      };
    }

    let tradeDetails = null;
    const slippagePercentage = slippageInBips / 100;
    let quoteError: QuoteError | undefined;

    if (independentField === SwapModalField.input) {
      const nativeValue = inputPrice
        ? convertAmountToNativeAmount(independentValue, inputPrice)
        : null;
      derivedValues[SwapModalField.input] = independentValue;
      displayValues[DisplayValue.input] = independentValue;
      derivedValues[SwapModalField.native] = nativeValue;
      displayValues[DisplayValue.native] = nativeValue;

      if (derivedValues[SwapModalField.input] !== independentValue) return;

      const outputAmountData = await getOutputAmount(
        independentValue,
        inputCurrency,
        outputCurrency,
        outputPrice,
        slippagePercentage,
        source,
<<<<<<< HEAD
        accountAddress,
        refuel
=======
        accountAddress
>>>>>>> a5c19537
      );

      // if original value changed, ignore new quote
      if (
        derivedValues[SwapModalField.input] !== independentValue ||
        !outputAmountData
      )
        return null;

      const {
        outputAmount,
        outputAmountDisplay,
        tradeDetails: newTradeDetails,
        quoteError: newQuoteError,
      } = outputAmountData;

      tradeDetails = newTradeDetails;
      quoteError = newQuoteError;
      derivedValues[SwapModalField.output] = outputAmount;
      displayValues[DisplayValue.output] = outputAmountDisplay;
    } else if (independentField === SwapModalField.native) {
      const inputAmount =
        independentValue && inputPrice
          ? convertAmountFromNativeValue(
              independentValue,
              inputPrice,
              inputCurrency.decimals
            )
          : null;

      const inputAmountDisplay = updatePrecisionToDisplay(
        inputAmount,
        inputPrice,
        true
      );
      derivedValues[SwapModalField.native] = independentValue;
      displayValues[DisplayValue.native] = independentValue;
      derivedValues[SwapModalField.input] = inputAmount;
      displayValues[DisplayValue.input] = inputAmountDisplay;

      if (derivedValues[SwapModalField.native] !== independentValue) return;

      const outputAmountData = await getOutputAmount(
        inputAmount,
        inputCurrency,
        outputCurrency,
        outputPrice,
        slippagePercentage,
        source,
<<<<<<< HEAD
        accountAddress,
        refuel
=======
        accountAddress
>>>>>>> a5c19537
      );
      // if original value changed, ignore new quote
      if (
        derivedValues[SwapModalField.native] !== independentValue ||
        !outputAmountData
      )
        return null;

      const {
        outputAmount,
        outputAmountDisplay,
        tradeDetails: newTradeDetails,
        quoteError: newQuoteError,
      } = outputAmountData;

      tradeDetails = newTradeDetails;
      quoteError = newQuoteError;
      derivedValues[SwapModalField.output] = outputAmount;
      displayValues[DisplayValue.output] = outputAmountDisplay;
    } else {
      if (!outputCurrency || !inputCurrency) {
        return {
          quoteError: null,
          result: {
            derivedValues,
            displayValues,
            tradeDetails,
          },
        };
      }
      derivedValues[SwapModalField.output] = independentValue;
      displayValues[DisplayValue.output] = independentValue;

      if (derivedValues[SwapModalField.output] !== independentValue) return;

      const inputAmountData = await getInputAmount(
        independentValue,
        inputCurrency,
        outputCurrency,
        inputPrice,
        slippagePercentage,
        source,
        accountAddress
      );

      // if original value changed, ignore new quote
      if (
        derivedValues[SwapModalField.output] !== independentValue ||
        !inputAmountData
      )
        return null;

      const {
        inputAmount,
        inputAmountDisplay,
        tradeDetails: newTradeDetails,
        quoteError: newQuoteError,
      } = inputAmountData;

      const nativeValue =
        inputPrice && inputAmount
          ? convertAmountToNativeAmount(inputAmount, inputPrice)
          : null;

      quoteError = newQuoteError;
      tradeDetails = newTradeDetails;
      derivedValues[SwapModalField.input] = inputAmount;
      displayValues[DisplayValue.input] = inputAmountDisplay;
      derivedValues[SwapModalField.native] = nativeValue;
      displayValues[DisplayValue.native] = nativeValue;
    }

    const data = {
      derivedValues,
      displayValues,
      quoteError,
      tradeDetails,
    };

    dispatch(
      updateSwapQuote({
        derivedValues: data.derivedValues,
        displayValues: data.displayValues,
        tradeDetails: data.tradeDetails,
      })
    );
    analytics.track(`Updated ${type} details`, {
      aggregator: data.tradeDetails?.source || '',
      inputTokenAddress: inputCurrency?.address || '',
      inputTokenName: inputCurrency?.name || '',
      inputTokenSymbol: inputCurrency?.symbol || '',
      liquiditySources: (data.tradeDetails?.protocols as any[]) || [],
      network: ethereumUtils.getNetworkFromChainId(inputCurrency.chainId),
      outputTokenAddress: outputCurrency?.address || '',
      outputTokenName: outputCurrency?.name || '',
      outputTokenSymbol: outputCurrency?.symbol || '',
      slippage: isNaN(slippagePercentage)
        ? 'Error calculating slippage.'
        : slippagePercentage,
      type,
    });

    return { quoteError, result: data };
  }, [
    accountAddress,
    dispatch,
    independentField,
    independentValue,
    inputCurrency,
    inputPrice,
    outputCurrency,
    outputPrice,
    resetSwapInputs,
    slippageInBips,
    source,
    type,
    refuel,
  ]);
  const { data, isLoading } = useQuery({
    queryFn: getTradeDetails,
    queryKey: [
      'getTradeDetails',
      independentField,
      independentValue,
      inputCurrency,
      outputCurrency,
      inputPrice,
      outputPrice,
      maxInputUpdate,
      slippageInBips,
      source,
      refuel,
    ],
    ...(IS_TESTING !== 'true'
      ? { refetchInterval: SWAP_POLLING_INTERVAL }
      : {}),
  });

  return {
    loading: isLoading && Boolean(independentValue),
    quoteError: data?.quoteError || null,
    resetSwapInputs,
    setRefuel,
    result: data?.result || {
      derivedValues,
      displayValues,
      tradeDetails: null,
    },
  };
}<|MERGE_RESOLUTION|>--- conflicted
+++ resolved
@@ -100,21 +100,13 @@
     const quoteParams: QuoteParams = {
       buyAmount,
       buyTokenAddress: outputTokenAddress,
-<<<<<<< HEAD
-      chainId: Number(outputChainId),
-=======
       chainId: Number(inputChainId),
->>>>>>> a5c19537
       fromAddress,
       sellTokenAddress: inputTokenAddress,
       // Add 5% slippage for testing to prevent flaky tests
       slippage: IS_TESTING !== 'true' ? slippage : 5,
       ...(quoteSource ? { source } : {}),
       swapType: SwapType.normal,
-<<<<<<< HEAD
-      toChainId: Number(inputChainId),
-=======
->>>>>>> a5c19537
     };
 
     const rand = Math.floor(Math.random() * 100);
@@ -151,14 +143,7 @@
 
     return {
       inputAmount,
-<<<<<<< HEAD
-      inputAmountDisplay:
-        inputAmountToDisplay || inputAmount
-          ? String(quoteTradeDetails.buyAmount)
-          : null,
-=======
       inputAmountDisplay,
->>>>>>> a5c19537
       tradeDetails: {
         ...quoteTradeDetails,
         inputTokenDecimals: inputToken.decimals,
@@ -177,12 +162,8 @@
   outputPrice: string | number | null | undefined,
   slippage: number,
   source: Source,
-<<<<<<< HEAD
   fromAddress: EthereumAddress,
   refuel: boolean
-=======
-  fromAddress: EthereumAddress
->>>>>>> a5c19537
 ): Promise<{
   outputAmount: string | null;
   outputAmountDisplay: string | null;
@@ -225,11 +206,7 @@
       ...(quoteSource ? { source } : {}),
       swapType: isCrosschainSwap ? SwapType.crossChain : SwapType.normal,
       toChainId: Number(outputChainId),
-<<<<<<< HEAD
       refuel,
-=======
-      refuel: false,
->>>>>>> a5c19537
     };
 
     const rand = Math.floor(Math.random() * 100);
@@ -420,12 +397,8 @@
         outputPrice,
         slippagePercentage,
         source,
-<<<<<<< HEAD
         accountAddress,
         refuel
-=======
-        accountAddress
->>>>>>> a5c19537
       );
 
       // if original value changed, ignore new quote
@@ -475,12 +448,8 @@
         outputPrice,
         slippagePercentage,
         source,
-<<<<<<< HEAD
         accountAddress,
         refuel
-=======
-        accountAddress
->>>>>>> a5c19537
       );
       // if original value changed, ignore new quote
       if (
