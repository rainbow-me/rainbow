import {
  ETH_ADDRESS as ETH_ADDRESS_AGGREGATORS,
  getQuote,
  Quote,
  QuoteError,
} from '@rainbow-me/swaps';
import { useQuery } from '@tanstack/react-query';
import { useCallback, useMemo } from 'react';
<<<<<<< HEAD
import { IS_TESTING } from 'react-native-dotenv';
import { useQuery } from 'react-query';
=======
// @ts-expect-error ts-migrate(2305) FIXME: Module '"react-native-dotenv"' has no exported mem... Remove this comment to see the full error message
// eslint-disable-next-line @typescript-eslint/no-unused-vars
import { IS_APK_BUILD, IS_TESTING } from 'react-native-dotenv';
>>>>>>> 1c074704
import { useDispatch, useSelector } from 'react-redux';
import { Token } from '../entities/tokens';
import useAccountSettings from './useAccountSettings';
import { analytics } from '@/analytics';
import { EthereumAddress } from '@/entities';
import { isNativeAsset } from '@/handlers/assets';
// eslint-disable-next-line @typescript-eslint/no-unused-vars
import isTestFlight from '@/helpers/isTestFlight';
import { AppState } from '@/redux/store';
import { Source, SwapModalField, updateSwapQuote } from '@/redux/swap';
import {
  convertAmountFromNativeValue,
  convertAmountToNativeAmount,
  convertAmountToRawAmount,
  convertNumberToString,
  convertRawAmountToDecimalFormat,
  isZero,
  updatePrecisionToDisplay,
} from '@/helpers/utilities';
import { ethereumUtils } from '@/utils';
import Logger from '@/utils/logger';

const SWAP_POLLING_INTERVAL = 5000;
enum DisplayValue {
  input = 'inputAmountDisplay',
  output = 'outputAmountDisplay',
  native = 'nativeAmountDisplay',
}

const getSource = (source: Source | null) => {
  if (source === Source.AggregatorRainbow) return null;
  return source;
};

const getInputAmount = async (
  outputAmount: string | null,
  inputToken: Token,
  outputToken: Token | null,
  inputPrice: string | null,
  slippage: number,
  source: Source | null,
  fromAddress: EthereumAddress,
  chainId = 1
) => {
  if (!outputAmount || isZero(outputAmount) || !outputToken) {
    return {
      inputAmount: null,
      inputAmountDisplay: null,
      tradeDetails: null,
    };
  }

  try {
    const network = ethereumUtils.getNetworkFromChainId(chainId);
    const buyTokenAddress = isNativeAsset(outputToken?.address, network)
      ? ETH_ADDRESS_AGGREGATORS
      : outputToken?.address;
    const sellTokenAddress = isNativeAsset(inputToken?.address, network)
      ? ETH_ADDRESS_AGGREGATORS
      : inputToken?.address;

    const buyAmount = convertAmountToRawAmount(
      convertNumberToString(outputAmount),
      outputToken.decimals
    );
    const realSource = getSource(source);
    const quoteParams = {
      buyAmount,
      buyTokenAddress,
      chainId: Number(chainId),
      fromAddress,
      sellTokenAddress,
      // Add 5% slippage for testing to prevent flaky tests
      slippage: IS_TESTING !== 'true' ? slippage : 5,
      source: realSource,
    };

    const rand = Math.floor(Math.random() * 100);
    Logger.debug('Getting quote ', rand, { quoteParams });
    // @ts-ignore About to get quote
    const quote: Quote = await getQuote(quoteParams);
    Logger.debug('Got quote', rand, quote);

    if (!quote || !quote.sellAmount) {
      const quoteError = (quote as unknown) as QuoteError;
      if (quoteError.error) {
        Logger.log('Quote Error', {
          code: quoteError.error_code,
          msg: quoteError.message,
        });
        return {
          inputAmount: null,
          inputAmountDisplay: null,
          quoteError: quoteError,
          tradeDetails: null,
        };
      }
      return {
        inputAmount: null,
        inputAmountDisplay: null,
        tradeDetails: null,
      };
    }

    const inputAmount = convertRawAmountToDecimalFormat(
      quote.sellAmount.toString(),
      inputToken.decimals
    );

    const inputAmountDisplay =
      inputAmount && inputPrice
        ? updatePrecisionToDisplay(inputAmount, inputPrice)
        : inputAmount
        ? quote.buyAmount
        : null;

    quote.inputTokenDecimals = inputToken.decimals;
    quote.outputTokenDecimals = outputToken.decimals;

    return {
      inputAmount,
      inputAmountDisplay,
      tradeDetails: quote,
    };
  } catch (e) {
    return {
      inputAmount: null,
      inputAmountDisplay: null,
      tradeDetails: null,
    };
  }
};

const getOutputAmount = async (
  inputAmount: string | null,
  inputToken: Token,
  outputToken: Token | null,
  outputPrice: string | number | null | undefined,
  slippage: number,
  source: Source,
  fromAddress: EthereumAddress,
  chainId = 1
) => {
  if (!inputAmount || isZero(inputAmount) || !outputToken) {
    return {
      outputAmount: null,
      outputAmountDisplay: null,
      tradeDetails: null,
    };
  }

  try {
    const network = ethereumUtils.getNetworkFromChainId(chainId);
    const buyTokenAddress = isNativeAsset(outputToken?.address, network)
      ? ETH_ADDRESS_AGGREGATORS
      : outputToken?.address;
    const sellTokenAddress = isNativeAsset(inputToken?.address, network)
      ? ETH_ADDRESS_AGGREGATORS
      : inputToken?.address;

    const sellAmount = convertAmountToRawAmount(
      convertNumberToString(inputAmount),
      inputToken.decimals
    );
    const realSource = getSource(source);
    const quoteParams = {
      buyAmount: null || '0',
      buyTokenAddress,
      chainId: Number(chainId),
      fromAddress,
      sellAmount,
      sellTokenAddress,
      // Add 5% slippage for testing to prevent flaky tests
      slippage: IS_TESTING !== 'true' ? slippage : 5,
      source: realSource,
    };

    const rand = Math.floor(Math.random() * 100);
    Logger.debug('Getting quote ', rand, { quoteParams });
    // @ts-ignore About to get quote
    const quote: Quote = await getQuote(quoteParams);
    Logger.debug('Got quote', rand, quote);

    if (!quote || !quote.buyAmount) {
      const quoteError = (quote as unknown) as QuoteError;
      if (quoteError.error) {
        Logger.log('Quote Error', {
          code: quoteError.error_code,
          msg: quoteError.message,
        });
        return {
          outputAmount: null,
          outputAmountDisplay: null,
          quoteError,
          tradeDetails: null,
        };
      }
      return {
        outputAmount: null,
        outputAmountDisplay: null,
        tradeDetails: null,
      };
    }
    const outputAmount = convertRawAmountToDecimalFormat(
      quote.buyAmount.toString(),
      outputToken.decimals
    );
    const outputAmountDisplay = updatePrecisionToDisplay(
      outputAmount,
      outputPrice
    );

    quote.inputTokenDecimals = inputToken.decimals;
    quote.outputTokenDecimals = outputToken.decimals;

    return {
      outputAmount,
      outputAmountDisplay,
      tradeDetails: quote,
    };
  } catch (e) {
    return {
      outputAmount: null,
      outputAmountDisplay: null,
      tradeDetails: null,
    };
  }
};

const derivedValues: { [key in SwapModalField]: string | null } = {
  [SwapModalField.input]: null,
  [SwapModalField.native]: null,
  [SwapModalField.output]: null,
};

const displayValues: { [key in DisplayValue]: string | null } = {
  [DisplayValue.input]: null,
  [DisplayValue.output]: null,
  [DisplayValue.native]: null,
};

export default function useSwapDerivedOutputs(chainId: number, type: string) {
  const dispatch = useDispatch();
  const { accountAddress } = useAccountSettings();

  const independentField = useSelector(
    (state: AppState) => state.swap.independentField
  );
  const independentValue = useSelector(
    (state: AppState) => state.swap.independentValue
  );
  const maxInputUpdate = useSelector(
    (state: AppState) => state.swap.maxInputUpdate
  );
  const inputCurrency = useSelector(
    (state: AppState) => state.swap.inputCurrency
  );
  const outputCurrency = useSelector(
    (state: AppState) => state.swap.outputCurrency
  );
  const slippageInBips = useSelector(
    (state: AppState) => state.swap.slippageInBips
  );

  const source = useSelector((state: AppState) => state.swap.source);

  const genericAssets = useSelector(
    (state: AppState) => state.data.genericAssets
  );

  const inputPrice = useMemo(() => {
    const price = ethereumUtils.getAssetPrice(
      inputCurrency?.mainnet_address ?? inputCurrency?.address
    );
    return price !== 0 ? price : inputCurrency?.price?.value;
  }, [inputCurrency]);

  const outputPrice =
    genericAssets[outputCurrency?.mainnet_address || outputCurrency?.address]
      ?.price?.value;

  const resetSwapInputs = useCallback(() => {
    derivedValues[SwapModalField.input] = null;
    derivedValues[SwapModalField.output] = null;
    derivedValues[SwapModalField.native] = null;
    displayValues[DisplayValue.input] = null;
    displayValues[DisplayValue.output] = null;
    displayValues[DisplayValue.native] = null;
    dispatch(
      updateSwapQuote({
        derivedValues,
        displayValues,
        quoteError: null,
        tradeDetails: null,
      })
    );
    return {
      quoteError: null,
      result: { derivedValues, displayValues, tradeDetails: null },
    };
  }, [dispatch]);

  const getTradeDetails = useCallback(async () => {
    let tradeDetails = null;

    if (independentValue === '0.') {
      switch (independentField) {
        case SwapModalField.input:
          displayValues[DisplayValue.input] = independentValue;
          displayValues[DisplayValue.output] = null;
          displayValues[DisplayValue.native] = null;
          break;
        case SwapModalField.output:
          displayValues[DisplayValue.input] = null;
          displayValues[DisplayValue.output] = independentValue;
          displayValues[DisplayValue.native] = null;
          break;
        case SwapModalField.native:
          displayValues[DisplayValue.input] = null;
          displayValues[DisplayValue.output] = null;
          displayValues[DisplayValue.native] = independentValue;
          break;
      }

      return {
        quoteError: null,
        result: {
          derivedValues,
          displayValues,
        },
      };
    }

    if (!independentValue) {
      return resetSwapInputs();
    }

    const inputToken = inputCurrency;
    const outputToken = outputCurrency;
    const slippagePercentage = slippageInBips / 100;
    let quoteError: QuoteError | undefined;

    if (independentField === SwapModalField.input) {
      derivedValues[SwapModalField.input] = independentValue;

      displayValues[DisplayValue.input] = independentValue;

      const nativeValue = inputPrice
        ? convertAmountToNativeAmount(independentValue, inputPrice)
        : null;

      derivedValues[SwapModalField.native] = nativeValue;
      displayValues[DisplayValue.native] = nativeValue;

      if (derivedValues[SwapModalField.input] !== independentValue) return;
      const {
        outputAmount,
        outputAmountDisplay,
        tradeDetails: newTradeDetails,
        quoteError: newQuoteError,
      } = await getOutputAmount(
        independentValue,
        inputToken,
        outputToken,
        outputPrice,
        slippagePercentage,
        source,
        accountAddress,
        chainId
      );
      // if original value changed, ignore new quote
      if (derivedValues[SwapModalField.input] !== independentValue) return;

      tradeDetails = newTradeDetails;
      quoteError = newQuoteError;
      derivedValues[SwapModalField.output] = outputAmount;
      // @ts-ignore next-line
      displayValues[DisplayValue.output] = outputAmount
        ? outputAmountDisplay?.toString()
        : null;

      independentValue;
    } else if (independentField === SwapModalField.native) {
      const inputAmount =
        independentValue && inputPrice
          ? convertAmountFromNativeValue(
              independentValue,
              inputPrice,
              inputCurrency.decimals
            )
          : null;

      derivedValues[SwapModalField.native] = independentValue;
      displayValues[DisplayValue.native] = independentValue;
      derivedValues[SwapModalField.input] = inputAmount;

      const inputAmountDisplay = updatePrecisionToDisplay(
        inputAmount,
        inputPrice,
        true
      );
      displayValues[DisplayValue.input] = inputAmountDisplay;

      if (derivedValues[SwapModalField.native] !== independentValue) return;
      const {
        outputAmount,
        outputAmountDisplay,
        tradeDetails: newTradeDetails,
        quoteError: newQuoteError,
      } = await getOutputAmount(
        inputAmount,
        inputToken,
        outputToken,
        outputPrice,
        slippagePercentage,
        source,
        accountAddress,
        chainId
      );
      // if original value changed, ignore new quote
      if (derivedValues[SwapModalField.native] !== independentValue) return;

      tradeDetails = newTradeDetails;
      quoteError = newQuoteError;
      derivedValues[SwapModalField.output] = outputAmount;
      displayValues[DisplayValue.output] =
        outputAmountDisplay?.toString() || null;
    } else {
      if (!outputToken || !inputToken) {
        return {
          quoteError: null,
          result: {
            derivedValues,
            displayValues,
            tradeDetails,
          },
        };
      }
      derivedValues[SwapModalField.output] = independentValue;
      displayValues[DisplayValue.output] = independentValue;

      if (derivedValues[SwapModalField.output] !== independentValue) return;
      const {
        inputAmount,
        inputAmountDisplay,
        tradeDetails: newTradeDetails,
        quoteError: newQuoteError,
      } = await getInputAmount(
        independentValue,
        inputToken,
        outputToken,
        inputPrice.toString(),
        slippagePercentage,
        source,
        accountAddress,
        chainId
      );
      // if original value changed, ignore new quote
      if (derivedValues[SwapModalField.output] !== independentValue) return;
      quoteError = newQuoteError;

      tradeDetails = newTradeDetails;
      derivedValues[SwapModalField.input] = inputAmount || '0';
      // @ts-ignore next-line
      displayValues[DisplayValue.input] = inputAmountDisplay;
      const nativeValue =
        inputPrice && inputAmount
          ? convertAmountToNativeAmount(inputAmount, inputPrice)
          : null;

      derivedValues[SwapModalField.native] = nativeValue;
      displayValues[DisplayValue.native] = nativeValue;
    }

    const data = {
      derivedValues,
      displayValues,
      doneLoadingReserves: true,
      quoteError,
      tradeDetails,
    };

    dispatch(
      updateSwapQuote({
        derivedValues: data.derivedValues,
        displayValues: data.displayValues,
        tradeDetails: data.tradeDetails,
      })
    );
    const slippage = slippageInBips / 100;
    analytics.track(`Updated ${type} details`, {
      aggregator: data.tradeDetails?.source || '',
      inputTokenAddress: inputToken?.address || '',
      inputTokenName: inputToken?.name || '',
      inputTokenSymbol: inputToken?.symbol || '',
      liquiditySources: (data.tradeDetails?.protocols as any[]) || [],
      network: ethereumUtils.getNetworkFromChainId(chainId),
      outputTokenAddress: outputToken?.address || '',
      outputTokenName: outputToken?.name || '',
      outputTokenSymbol: outputToken?.symbol || '',
      slippage: isNaN(slippage) ? 'Error calculating slippage.' : slippage,
      type,
    });

    return { quoteError, result: data };
  }, [
    accountAddress,
    chainId,
    dispatch,
    independentField,
    independentValue,
    inputCurrency,
    inputPrice,
    outputCurrency,
    outputPrice,
    resetSwapInputs,
    slippageInBips,
    source,
    type,
  ]);
  const { data, isLoading } = useQuery({
    queryFn: getTradeDetails,
    queryKey: [
      'getTradeDetails',
      independentField,
      independentValue,
      derivedValues[SwapModalField.output],
      derivedValues[SwapModalField.input],
      derivedValues[SwapModalField.native],
      inputCurrency,
      outputCurrency,
      inputPrice,
      outputPrice,
      maxInputUpdate,
      slippageInBips,
      source,
    ],
    ...(IS_TESTING !== 'true'
      ? { refetchInterval: SWAP_POLLING_INTERVAL }
      : {}),
  });

  return {
    loading: isLoading && Boolean(independentValue),
    quoteError: data?.quoteError || null,
    resetSwapInputs,
    result: data?.result || {
      derivedValues,
      displayValues,
      tradeDetails: null,
    },
  };
}<|MERGE_RESOLUTION|>--- conflicted
+++ resolved
@@ -6,22 +6,13 @@
 } from '@rainbow-me/swaps';
 import { useQuery } from '@tanstack/react-query';
 import { useCallback, useMemo } from 'react';
-<<<<<<< HEAD
 import { IS_TESTING } from 'react-native-dotenv';
-import { useQuery } from 'react-query';
-=======
-// @ts-expect-error ts-migrate(2305) FIXME: Module '"react-native-dotenv"' has no exported mem... Remove this comment to see the full error message
-// eslint-disable-next-line @typescript-eslint/no-unused-vars
-import { IS_APK_BUILD, IS_TESTING } from 'react-native-dotenv';
->>>>>>> 1c074704
 import { useDispatch, useSelector } from 'react-redux';
 import { Token } from '../entities/tokens';
 import useAccountSettings from './useAccountSettings';
 import { analytics } from '@/analytics';
 import { EthereumAddress } from '@/entities';
 import { isNativeAsset } from '@/handlers/assets';
-// eslint-disable-next-line @typescript-eslint/no-unused-vars
-import isTestFlight from '@/helpers/isTestFlight';
 import { AppState } from '@/redux/store';
 import { Source, SwapModalField, updateSwapQuote } from '@/redux/swap';
 import {
