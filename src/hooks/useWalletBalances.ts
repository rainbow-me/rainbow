import { add, convertAmountToNativeDisplay } from '@/helpers/utilities';
import { userAssetsStoreManager } from '@/state/assets/userAssetsStoreManager';
import { useWalletSummary } from '@/state/wallets/useWalletSummaryStore';
import { getWalletAddresses, getWallets } from '@/state/wallets/walletsStore';
import { useMemo } from 'react';
import { Address } from 'viem';
<<<<<<< HEAD
import useAccountSettings from './useAccountSettings';
import { useAddysSummary } from '@/resources/summary/summary';
import { add, convertAmountToNativeDisplay } from '@/helpers/utilities';
=======
>>>>>>> 649ec233

export type WalletBalance = {
  assetBalanceAmount: string;
  assetBalanceDisplay: string;
  positionsBalanceAmount: string;
  positionsBalanceDisplay: string;
  totalBalanceAmount: string;
  totalBalanceDisplay: string;
};

export type WalletBalanceResult = {
  balances: Record<Address, WalletBalance>;
};

/**
 * Hook to fetch balances for all wallets
 * @deprecated - you probably want to use useWalletsWithBalancesAndNames instead which accounts for hidden assets balances
 * @param wallets - All Rainbow wallets
 * @returns Balances for all wallets
 */
<<<<<<< HEAD
const useWalletBalances = (wallets: AllRainbowWallets): WalletBalanceResult => {
  const { nativeCurrency } = useAccountSettings();

  const allAddresses = useMemo(
    () => Object.values(wallets).flatMap(wallet => (wallet.addresses || []).map(account => account.address as Address)),
    [wallets]
  );

  const { data: summaryData, isLoading } = useAddysSummary({
    addresses: allAddresses,
    currency: nativeCurrency,
  });
=======
const useWalletBalances = (): WalletBalanceResult => {
  const summaryData = useWalletSummary();
>>>>>>> 649ec233

  const balances = useMemo(() => {
    const result: Record<Address, WalletBalance> = {};
    const wallets = getWallets();

    if (!summaryData || !wallets) {
      return result;
    }

    const nativeCurrency = userAssetsStoreManager.getState().currency;
    const allAddresses = getWalletAddresses(wallets);

    for (const address of allAddresses) {
      const lowerCaseAddress = address.toLowerCase() as Address;
      const summary = summaryData.addresses?.[lowerCaseAddress]?.summary;

      if (!summary) {
        continue;
      }

      const assetBalance = summary.asset_value?.toString() || '0';
      const positionsBalance = summary.positions_value?.toString() || '0';
      const claimablesBalance = summary.claimables_value?.toString() || '0';

      const totalAccountBalance = add(assetBalance, add(positionsBalance, claimablesBalance));

      result[lowerCaseAddress] = {
        assetBalanceAmount: assetBalance,
        assetBalanceDisplay: convertAmountToNativeDisplay(assetBalance, nativeCurrency),
        positionsBalanceAmount: positionsBalance,
        positionsBalanceDisplay: convertAmountToNativeDisplay(positionsBalance, nativeCurrency),
        totalBalanceAmount: totalAccountBalance,
        totalBalanceDisplay: convertAmountToNativeDisplay(totalAccountBalance, nativeCurrency),
      };
    }

    return result;
  }, [summaryData]);

  return {
    balances,
  };
};

export default useWalletBalances;<|MERGE_RESOLUTION|>--- conflicted
+++ resolved
@@ -4,12 +4,6 @@
 import { getWalletAddresses, getWallets } from '@/state/wallets/walletsStore';
 import { useMemo } from 'react';
 import { Address } from 'viem';
-<<<<<<< HEAD
-import useAccountSettings from './useAccountSettings';
-import { useAddysSummary } from '@/resources/summary/summary';
-import { add, convertAmountToNativeDisplay } from '@/helpers/utilities';
-=======
->>>>>>> 649ec233
 
 export type WalletBalance = {
   assetBalanceAmount: string;
@@ -30,23 +24,8 @@
  * @param wallets - All Rainbow wallets
  * @returns Balances for all wallets
  */
-<<<<<<< HEAD
-const useWalletBalances = (wallets: AllRainbowWallets): WalletBalanceResult => {
-  const { nativeCurrency } = useAccountSettings();
-
-  const allAddresses = useMemo(
-    () => Object.values(wallets).flatMap(wallet => (wallet.addresses || []).map(account => account.address as Address)),
-    [wallets]
-  );
-
-  const { data: summaryData, isLoading } = useAddysSummary({
-    addresses: allAddresses,
-    currency: nativeCurrency,
-  });
-=======
 const useWalletBalances = (): WalletBalanceResult => {
   const summaryData = useWalletSummary();
->>>>>>> 649ec233
 
   const balances = useMemo(() => {
     const result: Record<Address, WalletBalance> = {};
