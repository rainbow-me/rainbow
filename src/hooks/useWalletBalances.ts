import { useMemo } from 'react';
import { Address } from 'viem';
import useAccountSettings from './useAccountSettings';
import { useWalletSummary } from '@/state/wallets/useWalletSummaryStore';
import { add, convertAmountToNativeDisplay } from '@/helpers/utilities';
<<<<<<< HEAD
import { useWalletAddresses } from '@/state/wallets/walletsStore';
=======
import { useAccountAddress } from '@/state/wallets/walletsStore';

const QUERY_CONFIG = {
  staleTime: 60_000, // 1 minute
  cacheTime: 1000 * 60 * 60 * 24, // 24 hours
  refetchInterval: 120_000, // 2 minutes
};
>>>>>>> 7e55190f

export type WalletBalance = {
  assetBalanceAmount: string;
  assetBalanceDisplay: string;
  positionsBalanceAmount: string;
  positionsBalanceDisplay: string;
  totalBalanceAmount: string;
  totalBalanceDisplay: string;
};

export type WalletBalanceResult = {
  balances: Record<Address, WalletBalance>;
  isLoading: boolean;
};

/**
 * Hook to fetch balances for all wallets
 * @deprecated - you probably want to use useWalletsWithBalancesAndNames instead which accounts for hidden assets balances
 * @param wallets - All Rainbow wallets
 * @returns Balances for all wallets
 */
const useWalletBalances = (): WalletBalanceResult => {
  const { nativeCurrency } = useAccountSettings();
  const [summaryData, { isInitialLoading: isLoading }] = useWalletSummary();
  const allAddresses = useWalletAddresses();

  const balances = useMemo(() => {
    const result: Record<Address, WalletBalance> = {};

    if (isLoading) return result;

    for (const address of allAddresses) {
      const lowerCaseAddress = address.toLowerCase() as Address;
      const assetBalance = summaryData?.addresses?.[lowerCaseAddress]?.summary?.asset_value?.toString() || '0';
      const positionsBalance = summaryData?.addresses?.[lowerCaseAddress]?.summary?.positions_value?.toString() || '0';
      const claimablesBalance = summaryData?.addresses?.[lowerCaseAddress]?.summary?.claimables_value?.toString() || '0';

      const totalAccountBalance = add(assetBalance, add(positionsBalance, claimablesBalance));

      result[lowerCaseAddress] = {
        assetBalanceAmount: assetBalance,
        assetBalanceDisplay: convertAmountToNativeDisplay(assetBalance, nativeCurrency),
        positionsBalanceAmount: positionsBalance,
        positionsBalanceDisplay: convertAmountToNativeDisplay(positionsBalance, nativeCurrency),
        totalBalanceAmount: totalAccountBalance,
        totalBalanceDisplay: convertAmountToNativeDisplay(totalAccountBalance, nativeCurrency),
      };
    }

    return result;
  }, [isLoading, allAddresses, summaryData?.addresses, nativeCurrency]);

  return {
    balances,
    isLoading,
  };
};

export default useWalletBalances;<|MERGE_RESOLUTION|>--- conflicted
+++ resolved
@@ -1,19 +1,15 @@
+import { add, convertAmountToNativeDisplay } from '@/helpers/utilities';
+import { useWalletSummary } from '@/state/wallets/useWalletSummaryStore';
 import { useMemo } from 'react';
 import { Address } from 'viem';
 import useAccountSettings from './useAccountSettings';
-import { useWalletSummary } from '@/state/wallets/useWalletSummaryStore';
-import { add, convertAmountToNativeDisplay } from '@/helpers/utilities';
-<<<<<<< HEAD
 import { useWalletAddresses } from '@/state/wallets/walletsStore';
-=======
-import { useAccountAddress } from '@/state/wallets/walletsStore';
 
 const QUERY_CONFIG = {
   staleTime: 60_000, // 1 minute
   cacheTime: 1000 * 60 * 60 * 24, // 24 hours
   refetchInterval: 120_000, // 2 minutes
 };
->>>>>>> 7e55190f
 
 export type WalletBalance = {
   assetBalanceAmount: string;
