import { find, matchesProperty } from 'lodash';
import { useEffect, useMemo } from 'react';
import { useQueryClient } from 'react-query';
import { useDispatch, useSelector } from 'react-redux';
import { useAdditionalRecyclerAssetListData } from '../components/asset-list/RecyclerAssetList2/core/Contexts';
import useAccountSettings from './useAccountSettings';
import { uniqueTokensQueryKey } from './useFetchUniqueTokens';
import { revalidateUniqueToken } from '@rainbow-me/redux/uniqueTokens';

export default function useCollectible(
  initialAsset,
  { revalidateInBackground = false } = {}
) {
  // Retrieve the unique tokens belonging to the current account address.
  const selfUniqueTokens = useSelector(
    ({ uniqueTokens: { uniqueTokens } }) => uniqueTokens
  );
  const { accountAddress } = useAccountSettings();
  // Retrieve the unique tokens belonging to the targeted asset list account
  // (e.g. viewing another persons ENS profile via `ProfileSheet`)
  // "External" unique tokens are tokens that belong to another address (not the current account address).
  const { externalAddress } = useAdditionalRecyclerAssetListData(0);
  const queryClient = useQueryClient();
  const externalUniqueTokens = useMemo(() => {
<<<<<<< HEAD
    return queryClient.getQueryData(uniqueTokensQueryKey({ address })) || [];
  }, [queryClient, address]);
  const isExternal = Boolean(address) && address !== accountAddress;
  // Use the appropriate tokens based on if the user is viewing the
  // current accounts tokens, or external tokens (e.g. ProfileSheet)
  const uniqueTokens = useMemo(
    () => (isExternal ? externalUniqueTokens : selfUniqueTokens),
    [externalUniqueTokens, isExternal, selfUniqueTokens]
=======
    return (
      queryClient.getQueryData(
        uniqueTokensQueryKey({ address: externalAddress })
      ) || []
    );
  }, [queryClient, externalAddress]);

  // Use the appropriate tokens based on if the user is viewing the
  // current accounts tokens, or external tokens (e.g. ProfileSheet)
  const uniqueTokens = useMemo(
    () => (externalAddress ? externalUniqueTokens : selfUniqueTokens),
    [externalAddress, externalUniqueTokens, selfUniqueTokens]
>>>>>>> 85d6804e
  );

  const asset = useMemo(() => {
    let matched = find(
      uniqueTokens,
      matchesProperty('uniqueId', initialAsset?.uniqueId)
    );
    return matched || asset;
  }, [initialAsset, uniqueTokens]);

  useRevalidateInBackground({
    contractAddress: asset?.asset_contract?.address,
    enabled: revalidateInBackground && !isExternal,
    isExternal,
    tokenId: asset?.id,
  });

  return { ...asset, isExternal };
}

function useRevalidateInBackground({
  contractAddress,
  tokenId,
  isExternal,
  enabled,
}) {
  const dispatch = useDispatch();
  useEffect(() => {
    // If `forceUpdate` is truthy, we want to force refresh the metadata from OpenSea &
    // update in the background. Useful for refreshing ENS metadata to resolve "Unknown ENS name".
    if (enabled && contractAddress) {
      // Revalidate the updated asset in the background & update the `uniqueTokens` cache.
      dispatch(
        revalidateUniqueToken(contractAddress, tokenId, {
          forceUpdate: true,
        })
      );
    }
  }, [contractAddress, dispatch, enabled, isExternal, tokenId]);
}<|MERGE_RESOLUTION|>--- conflicted
+++ resolved
@@ -22,29 +22,19 @@
   const { externalAddress } = useAdditionalRecyclerAssetListData(0);
   const queryClient = useQueryClient();
   const externalUniqueTokens = useMemo(() => {
-<<<<<<< HEAD
-    return queryClient.getQueryData(uniqueTokensQueryKey({ address })) || [];
-  }, [queryClient, address]);
-  const isExternal = Boolean(address) && address !== accountAddress;
-  // Use the appropriate tokens based on if the user is viewing the
-  // current accounts tokens, or external tokens (e.g. ProfileSheet)
-  const uniqueTokens = useMemo(
-    () => (isExternal ? externalUniqueTokens : selfUniqueTokens),
-    [externalUniqueTokens, isExternal, selfUniqueTokens]
-=======
     return (
       queryClient.getQueryData(
         uniqueTokensQueryKey({ address: externalAddress })
       ) || []
     );
   }, [queryClient, externalAddress]);
-
+  const isExternal =
+    Boolean(externalAddress) && externalAddress !== accountAddress;
   // Use the appropriate tokens based on if the user is viewing the
   // current accounts tokens, or external tokens (e.g. ProfileSheet)
   const uniqueTokens = useMemo(
-    () => (externalAddress ? externalUniqueTokens : selfUniqueTokens),
-    [externalAddress, externalUniqueTokens, selfUniqueTokens]
->>>>>>> 85d6804e
+    () => (isExternal ? externalUniqueTokens : selfUniqueTokens),
+    [externalUniqueTokens, isExternal, selfUniqueTokens]
   );
 
   const asset = useMemo(() => {
