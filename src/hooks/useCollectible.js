<<<<<<< HEAD
import { find, matchesProperty } from 'lodash';
import { useEffect, useMemo } from 'react';
=======
import { useMemo } from 'react';
>>>>>>> 911e4e74
import { useQueryClient } from 'react-query';
import { useDispatch, useSelector } from 'react-redux';
import { useAdditionalRecyclerAssetListData } from '../components/asset-list/RecyclerAssetList2/core/Contexts';
import useAccountSettings from './useAccountSettings';
import { uniqueTokensQueryKey } from './useFetchUniqueTokens';
import { revalidateUniqueToken } from '@rainbow-me/redux/uniqueTokens';

export default function useCollectible(
  initialAsset,
  { revalidateInBackground = false } = {}
) {
  // Retrieve the unique tokens belonging to the current account address.
  const selfUniqueTokens = useSelector(
    ({ uniqueTokens: { uniqueTokens } }) => uniqueTokens
  );
  const { accountAddress } = useAccountSettings();
  // Retrieve the unique tokens belonging to the targeted asset list account
  // (e.g. viewing another persons ENS profile via `ProfileSheet`)
  // "External" unique tokens are tokens that belong to another address (not the current account address).
  const { externalAddress } = useAdditionalRecyclerAssetListData(0);
  const queryClient = useQueryClient();
  const externalUniqueTokens = useMemo(() => {
    return (
      queryClient.getQueryData(
        uniqueTokensQueryKey({ address: externalAddress })
      ) || []
    );
  }, [queryClient, externalAddress]);
  const isExternal =
    Boolean(externalAddress) && externalAddress !== accountAddress;
  // Use the appropriate tokens based on if the user is viewing the
  // current accounts tokens, or external tokens (e.g. ProfileSheet)
  const uniqueTokens = useMemo(
    () => (isExternal ? externalUniqueTokens : selfUniqueTokens),
    [externalUniqueTokens, isExternal, selfUniqueTokens]
  );

<<<<<<< HEAD
  const asset = useMemo(() => {
    let matched = find(
      uniqueTokens,
      matchesProperty('uniqueId', initialAsset?.uniqueId)
=======
  return useMemo(() => {
    let matched = uniqueTokens.find(
      uniqueToken => uniqueToken.uniqueId === asset?.uniqueId
>>>>>>> 911e4e74
    );

    return matched || asset;
  }, [initialAsset, uniqueTokens]);

  useRevalidateInBackground({
    contractAddress: asset?.asset_contract?.address,
    enabled: revalidateInBackground && !isExternal,
    isExternal,
    tokenId: asset?.id,
  });

  return { ...asset, isExternal };
}

function useRevalidateInBackground({
  contractAddress,
  tokenId,
  isExternal,
  enabled,
}) {
  const dispatch = useDispatch();
  useEffect(() => {
    // If `forceUpdate` is truthy, we want to force refresh the metadata from OpenSea &
    // update in the background. Useful for refreshing ENS metadata to resolve "Unknown ENS name".
    if (enabled && contractAddress) {
      // Revalidate the updated asset in the background & update the `uniqueTokens` cache.
      dispatch(
        revalidateUniqueToken(contractAddress, tokenId, {
          forceUpdate: true,
        })
      );
    }
  }, [contractAddress, dispatch, enabled, isExternal, tokenId]);
}<|MERGE_RESOLUTION|>--- conflicted
+++ resolved
@@ -1,9 +1,4 @@
-<<<<<<< HEAD
-import { find, matchesProperty } from 'lodash';
-import { useEffect, useMemo } from 'react';
-=======
 import { useMemo } from 'react';
->>>>>>> 911e4e74
 import { useQueryClient } from 'react-query';
 import { useDispatch, useSelector } from 'react-redux';
 import { useAdditionalRecyclerAssetListData } from '../components/asset-list/RecyclerAssetList2/core/Contexts';
@@ -41,16 +36,9 @@
     [externalUniqueTokens, isExternal, selfUniqueTokens]
   );
 
-<<<<<<< HEAD
   const asset = useMemo(() => {
-    let matched = find(
-      uniqueTokens,
-      matchesProperty('uniqueId', initialAsset?.uniqueId)
-=======
-  return useMemo(() => {
     let matched = uniqueTokens.find(
-      uniqueToken => uniqueToken.uniqueId === asset?.uniqueId
->>>>>>> 911e4e74
+      uniqueToken => uniqueToken.uniqueId === initialAsset?.uniqueId
     );
 
     return matched || asset;
