--- conflicted
+++ resolved
@@ -2,49 +2,48 @@
 import { useMutation, useQueryClient } from '@tanstack/react-query';
 import { analytics } from '@/analytics';
 import { UniqueAsset } from '@/entities';
-<<<<<<< HEAD
-import { useIsReadOnlyWallet, useAccountAddress } from '@/state/wallets/walletsStore';
+import { useAccountAddress, getIsReadOnlyWallet } from '@/state/wallets/walletsStore';
 import useFetchHiddenTokens, { hiddenTokensQueryKey } from './useFetchHiddenTokens';
 import { getPreference, PreferenceActionType, setPreference } from '@/model/preferences';
 import { logger } from '@/logger';
 
 export default function useHiddenTokens(address?: string) {
   const queryClient = useQueryClient();
-  const isReadOnlyWallet = useIsReadOnlyWallet();
   const accountAddress = useAccountAddress();
-=======
-import { addHiddenToken as rawAddHiddenToken, removeHiddenToken as rawRemoveHiddenToken } from '../redux/hiddenTokens';
-import { getIsReadOnlyWallet } from '@/state/wallets/walletsStore';
-import useWebData from './useWebData';
-
-export default function useHiddenTokens() {
-  const dispatch = useDispatch();
-  const { updateWebHidden } = useWebData();
->>>>>>> 63929b5a
-
   const addressToUse = address || accountAddress;
 
   const { data: hiddenTokens = [] } = useFetchHiddenTokens({ address: addressToUse });
 
   const addHiddenTokenMutation = useMutation({
     mutationFn: async (asset: UniqueAsset) => {
+      const isReadOnlyWallet = getIsReadOnlyWallet();
+      if (isReadOnlyWallet) return hiddenTokens;
+
       const lowercasedUniqueId = asset.uniqueId.toLowerCase();
+      logger.debug('[useHiddenTokens] Adding hidden token', {
+        asset: lowercasedUniqueId,
+        addressToUse,
+        isReadOnlyWallet,
+        currentHiddenTokens: hiddenTokens,
+      });
+
       const newHiddenTokens = [...hiddenTokens, lowercasedUniqueId];
-      if (!isReadOnlyWallet) {
-        const response = await getPreference('hidden', addressToUse);
-        if (!response || !response.hidden.ids.length) {
-          logger.debug('[useHiddenTokens] Initializing hidden tokens');
-          await setPreference(PreferenceActionType.init, 'hidden', addressToUse, newHiddenTokens);
-        } else {
-          logger.debug(`[useHiddenTokens] Adding hidden token ${lowercasedUniqueId} to hidden tokens`);
-          await setPreference(PreferenceActionType.update, 'hidden', addressToUse, newHiddenTokens);
-        }
-        analytics.track(analytics.event.toggledAnNFTAsHidden, {
-          collectionContractAddress: asset.contractAddress,
-          collectionName: asset.collectionName,
-          isHidden: true,
-        });
+      logger.debug(`[useHiddenTokens] New hidden tokens: ${newHiddenTokens}`);
+
+      const response = await getPreference('hidden', addressToUse);
+      if (!response || !response.hidden.ids.length) {
+        logger.debug('[useHiddenTokens] Initializing hidden tokens');
+        await setPreference(PreferenceActionType.init, 'hidden', addressToUse, newHiddenTokens);
+      } else {
+        logger.debug(`[useHiddenTokens] Adding hidden token ${lowercasedUniqueId} to hidden tokens`);
+        await setPreference(PreferenceActionType.update, 'hidden', addressToUse, newHiddenTokens);
       }
+
+      analytics.track(analytics.event.toggledAnNFTAsHidden, {
+        collectionContractAddress: asset.contractAddress,
+        collectionName: asset.collectionName,
+        isHidden: true,
+      });
 
       return newHiddenTokens;
     },
@@ -67,23 +66,34 @@
 
   const removeHiddenTokenMutation = useMutation({
     mutationFn: async (asset: UniqueAsset) => {
+      const isReadOnlyWallet = getIsReadOnlyWallet();
+      if (isReadOnlyWallet) return hiddenTokens;
+
       const lowercasedUniqueId = asset.uniqueId.toLowerCase();
+      logger.debug('[useHiddenTokens] Removing hidden token', {
+        asset: lowercasedUniqueId,
+        addressToUse,
+        isReadOnlyWallet,
+        currentHiddenTokens: hiddenTokens,
+      });
+
       const newHiddenTokens = hiddenTokens.filter(id => id !== lowercasedUniqueId);
-      if (!isReadOnlyWallet) {
-        const response = await getPreference('hidden', addressToUse);
-        if (!response || !response.hidden.ids.length) {
-          logger.debug('[useHiddenTokens] Initializing hidden tokens');
-          await setPreference(PreferenceActionType.init, 'hidden', addressToUse, newHiddenTokens);
-        } else {
-          logger.debug(`[useHiddenTokens] Removing hidden token ${lowercasedUniqueId} from hidden tokens`);
-          await setPreference(PreferenceActionType.update, 'hidden', addressToUse, newHiddenTokens);
-        }
-        analytics.track(analytics.event.toggledAnNFTAsHidden, {
-          collectionContractAddress: asset.contractAddress,
-          collectionName: asset.collectionName,
-          isHidden: false,
-        });
+      logger.debug(`[useHiddenTokens] New hidden tokens: ${newHiddenTokens}`);
+
+      const response = await getPreference('hidden', addressToUse);
+      if (!response || !response.hidden.ids.length) {
+        logger.debug('[useHiddenTokens] Initializing hidden tokens');
+        await setPreference(PreferenceActionType.init, 'hidden', addressToUse, newHiddenTokens);
+      } else {
+        logger.debug(`[useHiddenTokens] Removing hidden token ${lowercasedUniqueId} from hidden tokens`);
+        await setPreference(PreferenceActionType.update, 'hidden', addressToUse, newHiddenTokens);
       }
+
+      analytics.track(analytics.event.toggledAnNFTAsHidden, {
+        collectionContractAddress: asset.contractAddress,
+        collectionName: asset.collectionName,
+        isHidden: false,
+      });
 
       return newHiddenTokens;
     },
@@ -106,44 +116,16 @@
 
   const addHiddenToken = useCallback(
     async (asset: UniqueAsset) => {
-<<<<<<< HEAD
       return addHiddenTokenMutation.mutateAsync(asset);
     },
     [addHiddenTokenMutation]
-=======
-      dispatch(rawAddHiddenToken(asset.fullUniqueId));
-      const isReadOnlyWallet = getIsReadOnlyWallet();
-      !isReadOnlyWallet && updateWebHidden([...hiddenTokens, asset.fullUniqueId]);
-
-      analytics.track(analytics.event.toggledAnNFTAsHidden, {
-        collectionContractAddress: asset.asset_contract.address || null,
-        collectionName: asset.collection.name,
-        isHidden: true,
-      });
-    },
-    [dispatch, hiddenTokens, updateWebHidden]
->>>>>>> 63929b5a
   );
 
   const removeHiddenToken = useCallback(
     async (asset: UniqueAsset) => {
-<<<<<<< HEAD
       return removeHiddenTokenMutation.mutateAsync(asset);
     },
     [removeHiddenTokenMutation]
-=======
-      dispatch(rawRemoveHiddenToken(asset.fullUniqueId));
-      const isReadOnlyWallet = getIsReadOnlyWallet();
-      !isReadOnlyWallet && updateWebHidden(hiddenTokens.filter(id => id !== asset.fullUniqueId));
-
-      analytics.track(analytics.event.toggledAnNFTAsHidden, {
-        collectionContractAddress: asset.asset_contract.address || null,
-        collectionName: asset.collection.name,
-        isHidden: false,
-      });
-    },
-    [dispatch, hiddenTokens, updateWebHidden]
->>>>>>> 63929b5a
   );
 
   return {
