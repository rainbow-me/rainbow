import * as i18n from '@/languages';
import { isNil } from 'lodash';
import { useCallback } from 'react';
import { useDispatch } from 'react-redux';
import runMigrations from '../model/migrations';
import { walletInit } from '../model/wallet';
import { PerformanceTracking } from '@/performance/tracking';
import { appStateUpdate } from '../redux/appState';
import { settingsLoadNetwork, settingsUpdateAccountAddress } from '../redux/settings';
import { walletsLoadState } from '../redux/wallets';
import useAccountSettings from './useAccountSettings';
import useHideSplashScreen from './useHideSplashScreen';
import useLoadAccountData from './useLoadAccountData';
import useLoadGlobalEarlyData from './useLoadGlobalEarlyData';
import useOpenSmallBalances from './useOpenSmallBalances';
import { WrappedAlert as Alert } from '@/helpers/alert';
import { runKeychainIntegrityChecks } from '@/handlers/walletReadyEvents';
import { RainbowError, ensureError, logger } from '@/logger';
import { getOrCreateDeviceId, getWalletContext } from '@/analytics/utils';
import * as Sentry from '@sentry/react-native';
import { analytics } from '@/analytics';
import { Address } from 'viem';
import { event } from '@/analytics/event';

export default function useInitializeWallet() {
  const dispatch = useDispatch();

  const loadAccountData = useLoadAccountData();
  const loadGlobalEarlyData = useLoadGlobalEarlyData();
  const { network } = useAccountSettings();
  const hideSplashScreen = useHideSplashScreen();
  const { setIsSmallBalancesOpen } = useOpenSmallBalances();

  type WalletStatus = 'unknown' | 'new' | 'imported' | 'old';

  function getWalletStatus(isNew: boolean, isImporting: boolean): WalletStatus {
    if (isNew) {
      return 'new';
    } else if (isImporting) {
      return 'imported';
    } else {
      return 'old';
    }
  }

  const initializeWallet = useCallback(
    async (
      // @ts-expect-error This callback will be refactored to use a single object param with full TS typings
      seedPhrase,
      color = null,
      name = null,
      shouldRunMigrations = false,
      overwrite = false,
      checkedWallet = null,
      // @ts-expect-error This callback will be refactored to use a single object param with full TS typings
      switching,
      // @ts-expect-error This callback will be refactored to use a single object param with full TS typings
      image,
      silent = false
    ) => {
      let walletStatus: WalletStatus = 'unknown';
      try {
        PerformanceTracking.startMeasuring(event.performanceInitializeWallet);
        logger.debug('[useInitializeWallet]: Start wallet setup');

        const isImporting = !!seedPhrase;
        logger.debug(`[useInitializeWallet]: isImporting? ${isImporting}`);

        if (shouldRunMigrations && !seedPhrase) {
          logger.debug('[useInitializeWallet]: shouldRunMigrations && !seedPhrase? => true');
          await dispatch(walletsLoadState());
          logger.debug('[useInitializeWallet]: walletsLoadState call #1');
          await runMigrations();
          logger.debug('[useInitializeWallet]: done with migrations');
        }

        setIsSmallBalancesOpen(false);

        // Load the network first
        await dispatch(settingsLoadNetwork());

        const { isNew, walletAddress } = await walletInit(seedPhrase, color, name, overwrite, checkedWallet, network, image, silent);
        walletStatus = getWalletStatus(isNew, isImporting);

        logger.debug('[useInitializeWallet]: walletInit returned', {
          isNew,
          walletAddress,
        });

        // Capture wallet context in telemetry
        // walletType maybe undefied after initial wallet creation
        const { walletType, walletAddressHash } = await getWalletContext(walletAddress as Address);
        const [deviceId] = await getOrCreateDeviceId();

        Sentry.setUser({
          id: deviceId,
          walletAddressHash,
          walletType,
        });

        // Allows calling telemetry before currentAddress is available (i.e. onboarding)
        if (walletType || walletAddressHash) analytics.setWalletContext({ walletAddressHash, walletType });
        analytics.setDeviceId(deviceId);
        analytics.identify();

        if (!switching) {
          // Run keychain integrity checks right after walletInit
          // Except when switching wallets!
          await runKeychainIntegrityChecks();
        }

        if (seedPhrase || isNew) {
          logger.debug('[useInitializeWallet]: walletsLoadState call #2');
          await dispatch(walletsLoadState());
        }

        if (isNil(walletAddress)) {
          logger.debug('[useInitializeWallet]: walletAddress is nil');
          Alert.alert(i18n.t(i18n.l.wallet.import_failed_invalid_private_key));
          if (!isImporting) {
            dispatch(appStateUpdate({ walletReady: true }));
          }
          return null;
        }

        if (!(isNew || isImporting)) {
          await loadGlobalEarlyData();
          logger.debug('[useInitializeWallet]: loaded global data...');
        }

        await dispatch(settingsUpdateAccountAddress(walletAddress));
        logger.debug('[useInitializeWallet]: updated settings address', {
          walletAddress,
        });

        // Newly created / imported accounts have no data in localstorage
        if (!(isNew || isImporting)) {
          await loadAccountData();
          logger.debug('[useInitializeWallet]: loaded account data', {
            network,
          });
        }

        dispatch(appStateUpdate({ walletReady: true }));
        logger.debug('[useInitializeWallet]: 💰 Wallet initialized');

<<<<<<< HEAD
        PerformanceTracking.finishMeasuring(PerformanceMetrics.useInitializeWallet, {
          walletStatus,
        });

        return walletAddress;
      } catch (e) {
        const error = ensureError(e);
        PerformanceTracking.clearMeasure(PerformanceMetrics.useInitializeWallet);
        logger.error(new RainbowError('[useInitializeWallet]: Error while initializing wallet', error), {
          walletStatus,
        });
        analyticsV2.track(event.walletInitializationFailed, {
          error: error.message,
          walletStatus,
=======
        PerformanceTracking.finishMeasuring(event.performanceInitializeWallet, {
          walletStatus: getWalletStatusForPerformanceMetrics(isNew, isImporting),
        });

        return walletAddress;
      } catch (error) {
        PerformanceTracking.clearMeasure(event.performanceInitializeWallet);
        logger.error(new RainbowError('[useInitializeWallet]: Error while initializing wallet'), {
          error,
>>>>>>> 64f36345
        });
        // TODO specify error states more granular
        if (!switching) {
          await runKeychainIntegrityChecks();
        }

        try {
          hideSplashScreen();
        } catch (err) {
          logger.error(new RainbowError('[useInitializeWallet]: Error while hiding splash screen'), {
            error: err,
          });
        }

        Alert.alert(i18n.t(i18n.l.wallet.something_went_wrong_importing));
        dispatch(appStateUpdate({ walletReady: true }));
        return null;
      }
    },
    [dispatch, hideSplashScreen, loadAccountData, loadGlobalEarlyData, network, setIsSmallBalancesOpen]
  );

  return initializeWallet;
}<|MERGE_RESOLUTION|>--- conflicted
+++ resolved
@@ -144,32 +144,20 @@
         dispatch(appStateUpdate({ walletReady: true }));
         logger.debug('[useInitializeWallet]: 💰 Wallet initialized');
 
-<<<<<<< HEAD
-        PerformanceTracking.finishMeasuring(PerformanceMetrics.useInitializeWallet, {
+        PerformanceTracking.finishMeasuring(event.performanceInitializeWallet, {
           walletStatus,
         });
 
         return walletAddress;
       } catch (e) {
         const error = ensureError(e);
-        PerformanceTracking.clearMeasure(PerformanceMetrics.useInitializeWallet);
+        PerformanceTracking.clearMeasure(event.performanceInitializeWallet);
         logger.error(new RainbowError('[useInitializeWallet]: Error while initializing wallet', error), {
           walletStatus,
         });
         analyticsV2.track(event.walletInitializationFailed, {
           error: error.message,
           walletStatus,
-=======
-        PerformanceTracking.finishMeasuring(event.performanceInitializeWallet, {
-          walletStatus: getWalletStatusForPerformanceMetrics(isNew, isImporting),
-        });
-
-        return walletAddress;
-      } catch (error) {
-        PerformanceTracking.clearMeasure(event.performanceInitializeWallet);
-        logger.error(new RainbowError('[useInitializeWallet]: Error while initializing wallet'), {
-          error,
->>>>>>> 64f36345
         });
         // TODO specify error states more granular
         if (!switching) {
