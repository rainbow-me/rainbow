--- conflicted
+++ resolved
@@ -80,7 +80,6 @@
         // Load the network first
         await dispatch(settingsLoadNetwork());
 
-<<<<<<< HEAD
         const { isNew, walletAddress } = await walletInit(
           seedPhrase,
           color,
@@ -92,10 +91,7 @@
           silent,
           userPin
         );
-=======
-        const { isNew, walletAddress } = await walletInit(seedPhrase, color, name, overwrite, checkedWallet, network, image, silent);
-        walletStatus = getWalletStatus(isNew, isImporting);
->>>>>>> 24689b94
+
 
         logger.debug('[useInitializeWallet]: walletInit returned', {
           isNew,
