--- conflicted
+++ resolved
@@ -30,10 +30,7 @@
             uniqueTokens,
             showcaseTokens,
             sellingTokens,
-<<<<<<< HEAD
-=======
             [],
->>>>>>> 0d91b39d
             type
           )
         : [],
