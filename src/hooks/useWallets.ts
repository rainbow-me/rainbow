import { useCallback, useMemo } from 'react';
import { useDispatch, useSelector } from 'react-redux';
import { createSelector } from 'reselect';
import { findLatestBackUp } from '../model/backup';
import { addressSetSelected, walletsSetSelected } from '../redux/wallets';
import useInitializeWallet from './useInitializeWallet';
import { toChecksumAddress } from '@/handlers/web3';
import WalletTypes from '@/helpers/walletTypes';
import { RainbowAccount, RainbowWallet } from '@/model/wallet';
import { AppState } from '@/redux/store';
import logger from '@/utils/logger';
import { WalletLoadingState } from '@/helpers/walletLoadingStates';

const walletSelector = createSelector(
  ({
    wallets: {
      isWalletLoading,
      selected = {} as RainbowWallet,
      walletNames,
      wallets,
    },
  }: AppState) => ({
    isWalletLoading,
    selectedWallet: selected as any,
    walletNames,
    wallets,
  }),
  ({ isWalletLoading, selectedWallet, walletNames, wallets }) => ({
    isWalletLoading,
    latestBackup: findLatestBackUp(wallets),
    selectedWallet,
    walletNames,
    wallets,
  })
);

export default function useWallets() {
  const initializeWallet = useInitializeWallet();
  const dispatch = useDispatch();
  const {
    isWalletLoading,
    latestBackup,
    selectedWallet,
    walletNames,
    wallets,
  } = useSelector(walletSelector);

<<<<<<< HEAD
  const setIsWalletLoading = useCallback(
    (isLoading: WalletLoadingState | null) =>
      dispatch(rawSetIsWalletLoading(isLoading)),
    [dispatch]
  );

=======
>>>>>>> 9ee24cc8
  const isDamaged = useMemo(() => {
    const bool = selectedWallet?.damaged;
    if (bool) {
      logger.sentry('Wallet is damaged. Check values below:');
      logger.sentry('selectedWallet: ', selectedWallet);
      logger.sentry('wallets: ', wallets);
    }
    return bool;
  }, [selectedWallet, wallets]);

  const switchToWalletWithAddress = async (
    address: string
  ): Promise<string | null> => {
    const walletKey = Object.keys(wallets!).find(key => {
      // Addresses
      return wallets![key].addresses.find(
        (account: RainbowAccount) =>
          account.address.toLowerCase() === address.toLowerCase()
      );
    });

    if (!walletKey) return null;
    const p1 = dispatch(walletsSetSelected(wallets![walletKey]));
    const p2 = dispatch(addressSetSelected(toChecksumAddress(address)!));
    await Promise.all([p1, p2]);
    // @ts-expect-error ts-migrate(2554) FIXME: Expected 8-9 arguments, but got 7.
    return initializeWallet(null, null, null, false, false, null, true);
  };

  return {
    isDamaged,
    isReadOnlyWallet: selectedWallet.type === WalletTypes.readOnly,
    isHardwareWallet: !!selectedWallet.deviceId,
    isWalletLoading,
    latestBackup,
    selectedWallet,
    switchToWalletWithAddress,
    walletNames,
    wallets,
  };
}<|MERGE_RESOLUTION|>--- conflicted
+++ resolved
@@ -9,7 +9,6 @@
 import { RainbowAccount, RainbowWallet } from '@/model/wallet';
 import { AppState } from '@/redux/store';
 import logger from '@/utils/logger';
-import { WalletLoadingState } from '@/helpers/walletLoadingStates';
 
 const walletSelector = createSelector(
   ({
@@ -45,15 +44,6 @@
     wallets,
   } = useSelector(walletSelector);
 
-<<<<<<< HEAD
-  const setIsWalletLoading = useCallback(
-    (isLoading: WalletLoadingState | null) =>
-      dispatch(rawSetIsWalletLoading(isLoading)),
-    [dispatch]
-  );
-
-=======
->>>>>>> 9ee24cc8
   const isDamaged = useMemo(() => {
     const bool = selectedWallet?.damaged;
     if (bool) {
