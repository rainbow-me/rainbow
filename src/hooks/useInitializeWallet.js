import { captureException } from '@sentry/react-native';
import { isNil } from 'lodash';
import { useCallback } from 'react';
import { Alert } from 'react-native';
import { useDispatch } from 'react-redux';
import runMigrations from '../model/migrations';
import { walletInit } from '../model/wallet';
import { appStateUpdate } from '../redux/appState';
import {
  settingsLoadNetwork,
  settingsUpdateAccountAddress,
} from '../redux/settings';
import { walletsLoadState } from '../redux/wallets';
import useAccountSettings from './useAccountSettings';
import useHideSplashScreen from './useHideSplashScreen';
import useInitializeAccountData from './useInitializeAccountData';
import useLoadAccountData from './useLoadAccountData';
import useLoadGlobalData from './useLoadGlobalData';
import useResetAccountState from './useResetAccountState';
import logger from 'logger';

export default function useInitializeWallet() {
  const dispatch = useDispatch();
  const resetAccountState = useResetAccountState();
  const loadAccountData = useLoadAccountData();
  const loadGlobalData = useLoadGlobalData();
  const initializeAccountData = useInitializeAccountData();

  const { network } = useAccountSettings();
  const hideSplashScreen = useHideSplashScreen();

  const initializeWallet = useCallback(
    async (
      seedPhrase,
      color = null,
      name = null,
      shouldRunMigrations = false,
      overwrite = false,
      checkedWallet = null
    ) => {
      try {
        logger.sentry('Start wallet setup');

        await resetAccountState();
        logger.sentry('resetAccountState ran ok');

        const isImporting = !!seedPhrase;
        logger.sentry('isImporting?', isImporting);

        if (shouldRunMigrations && !seedPhrase) {
          logger.sentry('shouldRunMigrations && !seedPhrase? => true');
          await dispatch(walletsLoadState());
          logger.sentry('walletsLoadState call #1');
          await runMigrations();
          logger.sentry('done with migrations');
        }

        // Load the network first
        await dispatch(settingsLoadNetwork());
        logger.sentry('done loading network');

        const { isNew, walletAddress } = await walletInit(
          seedPhrase,
          color,
          name,
          overwrite,
<<<<<<< HEAD
          network
=======
          checkedWallet
>>>>>>> 43706da6
        );

        logger.sentry('walletInit returned ', {
          isNew,
          walletAddress,
        });

        if (seedPhrase || isNew) {
          logger.sentry('walletsLoadState call #2');
          await dispatch(walletsLoadState());
        }

        if (isNil(walletAddress)) {
          logger.sentry('walletAddress is nil');
          Alert.alert(
            'Import failed due to an invalid private key. Please try again.'
          );
          if (!isImporting) {
            dispatch(appStateUpdate({ walletReady: true }));
          }
          return null;
        }

        if (!(isNew || isImporting)) {
          await loadGlobalData();
          logger.sentry('loaded global data...');
        }

        await dispatch(settingsUpdateAccountAddress(walletAddress));
        logger.sentry('updated settings address', walletAddress);

        if (!(isNew || isImporting)) {
          await loadAccountData(network);
          logger.sentry('loaded account data', network);
        }

        hideSplashScreen();
        logger.sentry('Hide splash screen');
        initializeAccountData();
        if (!isImporting) {
          dispatch(appStateUpdate({ walletReady: true }));
        }

        logger.sentry('💰 Wallet initialized');
        return walletAddress;
      } catch (error) {
        logger.sentry('Error while initializing wallet');
        // TODO specify error states more granular
        hideSplashScreen();
        captureException(error);
        Alert.alert('Something went wrong while importing. Please try again!');
        dispatch(appStateUpdate({ walletReady: true }));
        return null;
      }
    },
    [
      resetAccountState,
      dispatch,
      hideSplashScreen,
      initializeAccountData,
      loadGlobalData,
      loadAccountData,
      network,
    ]
  );

  return initializeWallet;
}<|MERGE_RESOLUTION|>--- conflicted
+++ resolved
@@ -64,11 +64,8 @@
           color,
           name,
           overwrite,
-<<<<<<< HEAD
+          checkedWallet,
           network
-=======
-          checkedWallet
->>>>>>> 43706da6
         );
 
         logger.sentry('walletInit returned ', {
