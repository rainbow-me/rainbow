--- conflicted
+++ resolved
@@ -124,11 +124,6 @@
 
         if (!switching) {
           dispatch(uniswapPairsInit());
-<<<<<<< HEAD
-          initializeDiscoverData();
-=======
-          dispatch(uniswapGetAllExchanges());
->>>>>>> b8685621
           dispatch(additionalDataCoingeckoIds);
         }
 
