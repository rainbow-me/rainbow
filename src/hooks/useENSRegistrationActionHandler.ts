import { useNavigation } from '@react-navigation/core';
import { differenceInSeconds } from 'date-fns';
import { useCallback, useEffect, useMemo, useRef, useState } from 'react';
<<<<<<< HEAD
// @ts-expect-error
import { IS_TESTING } from 'react-native-dotenv';
=======
import {
  // @ts-ignore
  IS_TESTING,
} from 'react-native-dotenv';
>>>>>>> 60397465
import { Image } from 'react-native-image-crop-picker';
import { useDispatch } from 'react-redux';
import { useRecoilValue } from 'recoil';
import { avatarMetadataAtom } from '../components/ens-registration/RegistrationAvatar/RegistrationAvatar';
import { coverMetadataAtom } from '../components/ens-registration/RegistrationCover/RegistrationCover';
import { ENSActionParameters, RapActionTypes } from '../raps/common';
import useTransactions from './useTransactions';
import { useAccountSettings, useCurrentNonce, useENSRegistration } from '.';
import { Records, RegistrationParameters } from '@rainbow-me/entities';
import { fetchResolver } from '@rainbow-me/handlers/ens';
import { uploadImage } from '@rainbow-me/handlers/pinata';
import { isHardHat, web3Provider } from '@rainbow-me/handlers/web3';
import {
  ENS_DOMAIN,
  generateSalt,
  getRentPrice,
  REGISTRATION_MODES,
  REGISTRATION_STEPS,
} from '@rainbow-me/helpers/ens';
import { loadWallet } from '@rainbow-me/model/wallet';
import { executeRap } from '@rainbow-me/raps';
import {
  saveCommitRegistrationParameters,
  updateTransactionRegistrationParameters,
} from '@rainbow-me/redux/ensRegistration';
import { timeUnits } from '@rainbow-me/references';
import Routes from '@rainbow-me/routes';
import { logger } from '@rainbow-me/utils';

// add waiting buffer
const ENS_SECONDS_WAIT = 60;

const getBlockMsTimestamp = (block: { timestamp: number }) =>
  block.timestamp * 1000;

const formatENSActionParams = (
  registrationParameters: RegistrationParameters
): ENSActionParameters => {
  return {
    duration: registrationParameters?.duration,
    name: registrationParameters?.name,
    ownerAddress: registrationParameters?.ownerAddress,
    records: registrationParameters?.records,
    rentPrice: registrationParameters?.rentPrice,
    salt: registrationParameters?.salt,
    setReverseRecord: registrationParameters?.setReverseRecord,
  };
};

export default function useENSRegistrationActionHandler(
  {
    sendReverseRecord,
    yearsDuration,
  }: {
    yearsDuration: number;
    sendReverseRecord: boolean;
  } = {} as any
) {
  const dispatch = useDispatch();
  const { accountAddress, network } = useAccountSettings();
  const getNextNonce = useCurrentNonce(accountAddress, network);
  const { registrationParameters, mode } = useENSRegistration();
  const { navigate } = useNavigation();
  const { getTransactionByHash } = useTransactions();

  const timeout = useRef<NodeJS.Timeout>();

  const [
    secondsSinceCommitConfirmed,
    setSecondsSinceCommitConfirmed,
  ] = useState(
    registrationParameters?.commitTransactionConfirmedAt
      ? differenceInSeconds(
          Date.now(),
          registrationParameters.commitTransactionConfirmedAt
        )
      : -1
  );

  const isTesting = useMemo(
    () => IS_TESTING === 'true' && isHardHat(web3Provider.connection.url),
    []
  );

  const [readyToRegister, setReadyToRegister] = useState<boolean>(
    isTesting || secondsSinceCommitConfirmed > 60
  );
  // flag to wait 10 secs before we get the tx block, to be able to simulate not confirmed tx when testing
  const shouldLoopForConfirmation = useRef(isTesting);
  const avatarMetadata = useRecoilValue(avatarMetadataAtom);
  const coverMetadata = useRecoilValue(coverMetadataAtom);

  const duration = yearsDuration * timeUnits.secs.year;

  // actions
  const commitAction = useCallback(
    async (callback: () => void) => {
      const wallet = await loadWallet();
      if (!wallet) {
        return;
      }
      const salt = generateSalt();

      const [nonce, rentPrice] = await Promise.all([
        getNextNonce(),
        getRentPrice(
          registrationParameters.name.replace(ENS_DOMAIN, ''),
          duration
        ),
      ]);

      const commitEnsRegistrationParameters: ENSActionParameters = {
        ...formatENSActionParams(registrationParameters),
        duration,
        nonce,
        ownerAddress: accountAddress,
        records: registrationParameters.changedRecords,
        rentPrice: rentPrice.toString(),
        salt,
      };

      await executeRap(
        wallet,
        RapActionTypes.commitENS,
        commitEnsRegistrationParameters,
        callback
      );
    },
    [getNextNonce, registrationParameters, duration, accountAddress]
  );

  const speedUpCommitAction = useCallback(
    async (accentColor: string) => {
      // we want to speed up the last commit tx sent
      const commitTransactionHash =
        registrationParameters?.commitTransactionHash;
      const saveCommitTransactionHash = (hash: string) => {
        dispatch(
          saveCommitRegistrationParameters(accountAddress, {
            commitTransactionHash: hash,
          })
        );
      };
      commitTransactionHash &&
        navigate(Routes.SPEED_UP_AND_CANCEL_SHEET, {
          accentColor,
          onSendTransactionCallback: saveCommitTransactionHash,
          tx: getTransactionByHash(commitTransactionHash),
          type: 'speed_up',
        });
    },
    [
      accountAddress,
      dispatch,
      getTransactionByHash,
      navigate,
      registrationParameters?.commitTransactionHash,
    ]
  );

  const registerAction = useCallback(
    async (callback: () => void) => {
      const {
        name,
        duration,
      } = registrationParameters as RegistrationParameters;

      const wallet = await loadWallet();
      if (!wallet) {
        return;
      }

      const [nonce, rentPrice, changedRecords] = await Promise.all([
        getNextNonce(),
        getRentPrice(name.replace(ENS_DOMAIN, ''), duration),
        uploadRecordImages(registrationParameters.changedRecords, {
          avatar: avatarMetadata,
          cover: coverMetadata,
        }),
      ]);

      const registerEnsRegistrationParameters: ENSActionParameters = {
        ...formatENSActionParams(registrationParameters),
        duration,
        nonce,
        ownerAddress: accountAddress,
        records: changedRecords,
        rentPrice: rentPrice.toString(),
        setReverseRecord: sendReverseRecord,
      };

      await executeRap(
        wallet,
        RapActionTypes.registerENS,
        registerEnsRegistrationParameters,
        callback
      );
    },
    [
      accountAddress,
      avatarMetadata,
      coverMetadata,
      getNextNonce,
      registrationParameters,
      sendReverseRecord,
    ]
  );

  const renewAction = useCallback(
    async (callback: () => void) => {
      const {
        name,
        duration,
      } = registrationParameters as RegistrationParameters;

      const wallet = await loadWallet();
      if (!wallet) {
        return;
      }

      const nonce = await getNextNonce();
      const rentPrice = await getRentPrice(
        name.replace(ENS_DOMAIN, ''),
        duration
      );

      const registerEnsRegistrationParameters: ENSActionParameters = {
        ...formatENSActionParams(registrationParameters),
        duration,
        nonce,
        rentPrice: rentPrice.toString(),
      };

      await executeRap(
        wallet,
        RapActionTypes.renewENS,
        registerEnsRegistrationParameters,
        callback
      );
    },
    [getNextNonce, registrationParameters]
  );

  const setNameAction = useCallback(
    async (callback: () => void) => {
      const { name } = registrationParameters as RegistrationParameters;

      const wallet = await loadWallet();
      if (!wallet) {
        return;
      }

      const nonce = await getNextNonce();

      const registerEnsRegistrationParameters: ENSActionParameters = {
        ...formatENSActionParams(registrationParameters),
        name,
        nonce,
        ownerAddress: accountAddress,
      };

      await executeRap(
        wallet,
        RapActionTypes.setNameENS,
        registerEnsRegistrationParameters,
        callback
      );
    },
    [accountAddress, getNextNonce, registrationParameters]
  );

  const setRecordsAction = useCallback(
    async (callback: () => void) => {
      const wallet = await loadWallet();
      if (!wallet) {
        return;
      }

      const [nonce, changedRecords, resolver] = await Promise.all([
        getNextNonce(),
        uploadRecordImages(registrationParameters.changedRecords, {
          avatar: avatarMetadata,
          cover: coverMetadata,
        }),
        fetchResolver(registrationParameters.name),
      ]);

      const setRecordsEnsRegistrationParameters: ENSActionParameters = {
        ...formatENSActionParams(registrationParameters),
        nonce,
        ownerAddress: accountAddress,
        records: changedRecords,
        resolverAddress: resolver.address,
      };

      await executeRap(
        wallet,
        RapActionTypes.setRecordsENS,
        setRecordsEnsRegistrationParameters,
        callback
      );
    },
    [
      accountAddress,
      avatarMetadata,
      coverMetadata,
      getNextNonce,
      registrationParameters,
    ]
  );

  const registrationStep = useMemo(() => {
    if (mode === REGISTRATION_MODES.EDIT) return REGISTRATION_STEPS.EDIT;
    if (mode === REGISTRATION_MODES.RENEW) return REGISTRATION_STEPS.RENEW;
    if (mode === REGISTRATION_MODES.SET_NAME)
      return REGISTRATION_STEPS.SET_NAME;
    // still waiting for the COMMIT tx to be sent
    if (!registrationParameters.commitTransactionHash)
      return REGISTRATION_STEPS.COMMIT;
    // COMMIT tx sent, but not confirmed yet
    if (!registrationParameters.commitTransactionConfirmedAt)
      return REGISTRATION_STEPS.WAIT_COMMIT_CONFIRMATION;
    // COMMIT tx was confirmed but 60 secs haven't passed yet
    // or current block is not 60 secs ahead of COMMIT tx block
    if (secondsSinceCommitConfirmed < ENS_SECONDS_WAIT || !readyToRegister)
      return REGISTRATION_STEPS.WAIT_ENS_COMMITMENT;
    return REGISTRATION_STEPS.REGISTER;
  }, [
    mode,
    registrationParameters.commitTransactionConfirmedAt,
    registrationParameters.commitTransactionHash,
    secondsSinceCommitConfirmed,
    readyToRegister,
  ]);

  const actions = useMemo(
    () => ({
      [REGISTRATION_STEPS.COMMIT]: commitAction,
      [REGISTRATION_STEPS.EDIT]: setRecordsAction,
      [REGISTRATION_STEPS.REGISTER]: registerAction,
      [REGISTRATION_STEPS.RENEW]: renewAction,
      [REGISTRATION_STEPS.SET_NAME]: setNameAction,
      [REGISTRATION_STEPS.WAIT_COMMIT_CONFIRMATION]: speedUpCommitAction,
      [REGISTRATION_STEPS.WAIT_ENS_COMMITMENT]: () => null,
    }),
    [
      commitAction,
      registerAction,
      renewAction,
      setNameAction,
      setRecordsAction,
      speedUpCommitAction,
    ]
  );

  const watchCommitTransaction = useCallback(async () => {
    let confirmed = false;
    try {
      const tx = await web3Provider.getTransaction(
        registrationParameters?.commitTransactionHash || ''
      );
      const block = await web3Provider.getBlock(tx.blockHash || '');
      if (!shouldLoopForConfirmation.current && block?.timestamp) {
        const now = Date.now();
        const msBlockTimestamp = getBlockMsTimestamp(block);
        // hardhat block timestamp is behind
        const timeDifference = isTesting ? now - msBlockTimestamp : 0;
        const commitTransactionConfirmedAt = msBlockTimestamp + timeDifference;
        const secs = differenceInSeconds(now, commitTransactionConfirmedAt);
        setSecondsSinceCommitConfirmed(secs);
        dispatch(
          updateTransactionRegistrationParameters(accountAddress, {
            commitTransactionConfirmedAt,
          })
        );
        confirmed = true;
      } else if (shouldLoopForConfirmation.current) {
        shouldLoopForConfirmation.current = false;
      }
    } catch (e) {
      //
    }
    return confirmed;
  }, [
    accountAddress,
    dispatch,
    isTesting,
    registrationParameters?.commitTransactionHash,
  ]);

  const startPollingWatchCommitTransaction = useCallback(async () => {
    timeout.current && clearTimeout(timeout.current);
    if (registrationStep !== REGISTRATION_STEPS.WAIT_COMMIT_CONFIRMATION)
      return;
    const confirmed = await watchCommitTransaction();
    if (!confirmed) {
      timeout.current = setTimeout(
        () => startPollingWatchCommitTransaction(),
        10000
      );
    }
  }, [registrationStep, watchCommitTransaction]);

  useEffect(() => {
    if (registrationStep === REGISTRATION_STEPS.WAIT_COMMIT_CONFIRMATION) {
      startPollingWatchCommitTransaction();
    }
    // eslint-disable-next-line react-hooks/exhaustive-deps
  }, [registrationStep]);

  useEffect(() => {
    let interval: NodeJS.Timer;
    if (registrationStep === REGISTRATION_STEPS.WAIT_ENS_COMMITMENT) {
      interval = setInterval(() => {
        setSecondsSinceCommitConfirmed(seconds => seconds + 1);
      }, 1000);
    }
    return () => clearInterval(interval);
  }, [registrationStep, secondsSinceCommitConfirmed]);

  useEffect(() => {
    // we need to check from blocks if the time has passed or not
    const checkRegisterBlockTimestamp = async () => {
      try {
        const block = await web3Provider.getBlock('latest');
        const msBlockTimestamp = getBlockMsTimestamp(block);
        const secs = differenceInSeconds(
          msBlockTimestamp,
          registrationParameters?.commitTransactionConfirmedAt ||
            msBlockTimestamp
        );
        if (secs > ENS_SECONDS_WAIT) setReadyToRegister(true);
        // eslint-disable-next-line no-empty
      } catch (e) {}
    };
    if (secondsSinceCommitConfirmed >= ENS_SECONDS_WAIT) {
      checkRegisterBlockTimestamp();
    }
  }, [
    isTesting,
    registrationParameters?.commitTransactionConfirmedAt,
    registrationStep,
    secondsSinceCommitConfirmed,
  ]);

  useEffect(() => () => timeout.current && clearTimeout(timeout.current), []);
  return {
    action: actions[registrationStep],
    step: registrationStep,
  };
}

async function uploadRecordImages(
  records: Partial<Records> | undefined,
  imageMetadata: { avatar?: Image; cover?: Image }
) {
  const uploadRecordImage = async (key: 'avatar' | 'cover') => {
    if (
      (records?.[key]?.startsWith('~') || records?.[key]?.startsWith('file')) &&
      imageMetadata[key]
    ) {
      try {
        const { url } = await uploadImage({
          filename: imageMetadata[key]?.filename || '',
          mime: imageMetadata[key]?.mime || '',
          path: imageMetadata[key]?.path || '',
        });
        return url;
      } catch (error) {
        logger.sentry('[uploadRecordImages] Failed to upload image.', error);
        return undefined;
      }
    }
    return records?.[key];
  };

  const [avatar, cover] = await Promise.all([
    uploadRecordImage('avatar'),
    uploadRecordImage('cover'),
  ]);

  return {
    ...records,
    avatar,
    cover,
  };
}<|MERGE_RESOLUTION|>--- conflicted
+++ resolved
@@ -1,15 +1,10 @@
 import { useNavigation } from '@react-navigation/core';
 import { differenceInSeconds } from 'date-fns';
 import { useCallback, useEffect, useMemo, useRef, useState } from 'react';
-<<<<<<< HEAD
-// @ts-expect-error
-import { IS_TESTING } from 'react-native-dotenv';
-=======
 import {
   // @ts-ignore
   IS_TESTING,
 } from 'react-native-dotenv';
->>>>>>> 60397465
 import { Image } from 'react-native-image-crop-picker';
 import { useDispatch } from 'react-redux';
 import { useRecoilValue } from 'recoil';
