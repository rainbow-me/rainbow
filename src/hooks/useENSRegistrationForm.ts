--- conflicted
+++ resolved
@@ -96,11 +96,7 @@
       }
     }
     // eslint-disable-next-line react-hooks/exhaustive-deps
-<<<<<<< HEAD
-  }, [name, defaultRecords, isEmpty(defaultRecords)]);
-=======
   }, [name, defaultRecords]);
->>>>>>> 098cd96f
 
   const [valuesMap, setValuesMap] = useRecoilState(valuesAtom);
   const values = useMemo(() => valuesMap[name] || {}, [name, valuesMap]);
@@ -113,11 +109,7 @@
       }));
     },
     // eslint-disable-next-line react-hooks/exhaustive-deps
-<<<<<<< HEAD
-    [name, defaultRecords, isEmpty(defaultRecords)]
-=======
     [name, defaultRecords]
->>>>>>> 098cd96f
   );
 
   // Set initial records in redux depending on user input (defaultFields)
