import { isEmpty, omit } from 'lodash';
import { useCallback, useEffect, useMemo, useState } from 'react';
import { atom, useRecoilState } from 'recoil';
import { useENSModifiedRegistration, useENSRegistration } from '.';
import { Records } from '@rainbow-me/entities';
import {
  ENS_RECORDS,
  REGISTRATION_MODES,
  TextRecordField,
  textRecordFields,
} from '@rainbow-me/helpers/ens';

const disabledAtom = atom({
  default: false,
  key: 'ensProfileForm.disabled',
});

const errorsAtom = atom<{ [name: string]: string }>({
  default: {},
  key: 'ensProfileForm.errors',
});

const isValidatingAtom = atom({
  default: false,
  key: 'ensProfileForm.isValidating',
});

const selectedFieldsAtom = atom<TextRecordField[]>({
  default: [],
  key: 'ensProfileForm.selectedFields',
});

const submittingAtom = atom({
  default: false,
  key: 'ensProfileForm.submitting',
});

export const valuesAtom = atom<{ [name: string]: Partial<Records> }>({
  default: {},
  key: 'ensProfileForm.values',
});

const defaultInitialRecords = {
  [ENS_RECORDS.displayName]: '',
  [ENS_RECORDS.description]: '',
  [ENS_RECORDS.url]: '',
  [ENS_RECORDS.twitter]: '',
};

const cleanFormRecords = (initialRecords: Records) => {
  // delete these to show an empty form if the user only have one of these set
  // eslint-disable-next-line @typescript-eslint/no-unused-vars
  const { ETH, avatar, cover, ...cleanFormRecords } = initialRecords;
  // if ENS has some records, only show those
  if (Object.keys(cleanFormRecords).length) return initialRecords;
  return { ...defaultInitialRecords, ...initialRecords };
};

export default function useENSRegistrationForm({
  defaultFields,
  initializeForm,
}: {
  defaultFields?: TextRecordField[];
  /** A flag that indicates if a new form should be initialised */
  initializeForm?: boolean;
} = {}) {
  const {
    name,
    mode,
    initialRecords,
    records: allRecords,
    removeRecordByKey,
    updateRecordByKey,
    updateRecords,
  } = useENSRegistration();
  const { changedRecords, isSuccess } = useENSModifiedRegistration();

  // The initial records will be the existing records belonging to the profile in "edit mode",
  // but will be all of the records in "create mode".
  const defaultRecords = useMemo(() => {
    return mode === REGISTRATION_MODES.EDIT
      ? cleanFormRecords(initialRecords)
      : allRecords;
    // eslint-disable-next-line react-hooks/exhaustive-deps
  }, [initialRecords, mode]);

  const [errors, setErrors] = useRecoilState(errorsAtom);
  const [submitting, setSubmitting] = useRecoilState(submittingAtom);
  const [isValidating, setIsValidating] = useRecoilState(isValidatingAtom);

  const [disabled, setDisabled] = useRecoilState(disabledAtom);
  useEffect(() => {
    // If we are in edit mode, we want to disable the "Review" button
    // when there are no changed records.
    // Note: We don't want to do this in create mode as we have the "Skip"
    // button.
    setDisabled(mode === REGISTRATION_MODES.EDIT && isEmpty(changedRecords));
  }, [changedRecords, mode, setDisabled]);

  const [selectedFields, setSelectedFields] = useRecoilState(
    selectedFieldsAtom
  );
  useEffect(() => {
    if (!initializeForm) return;
    // If there are existing records in the global state, then we
    // populate with that.
    if (!isEmpty(defaultRecords)) {
      setSelectedFields(
        // @ts-ignore
        Object.keys(defaultRecords)
          // @ts-ignore
          .map(key => textRecordFields[key])
          .filter(Boolean)
      );
    } else {
      if (defaultFields) {
        setSelectedFields(defaultFields);
      }
    }
    // eslint-disable-next-line react-hooks/exhaustive-deps
  }, [name, defaultRecords]);

  const [valuesMap, setValuesMap] = useRecoilState(valuesAtom);
  const values = useMemo(() => valuesMap[name] || {}, [name, valuesMap]);
  useEffect(
    () => {
      if (!initializeForm) return;
      setValuesMap(values => ({
        ...values,
        [name]: defaultRecords,
      }));
    },
    // eslint-disable-next-line react-hooks/exhaustive-deps
    [name, defaultRecords]
  );

  // Set initial records in redux depending on user input (defaultFields)
  useEffect(() => {
    if (!initializeForm) return;
    if (defaultFields && isEmpty(defaultRecords)) {
      const records = defaultFields.reduce((records, field) => {
        return {
          ...records,
          [field.key]: '',
        };
      }, {});
      updateRecords(records);
    }
    // eslint-disable-next-line react-hooks/exhaustive-deps
  }, [isEmpty(defaultRecords), updateRecords]);

  const onAddField = useCallback(
    (fieldToAdd, selectedFields) => {
      setSelectedFields(selectedFields);
      updateRecordByKey(fieldToAdd.key, '');
    },
    [setSelectedFields, updateRecordByKey]
  );

  const onRemoveField = useCallback(
    (fieldToRemove, selectedFields = undefined) => {
      if (!isEmpty(errors)) {
        setErrors(errors => {
          const newErrors = omit(errors, fieldToRemove.key);
          return newErrors;
        });
      }
      if (selectedFields) {
        setSelectedFields(selectedFields);
      }
      removeRecordByKey(fieldToRemove.key);
      setValuesMap(values => ({
        ...values,
        [name]: omit(values?.[name] || {}, fieldToRemove.key) as Records,
      }));
    },
    [
      errors,
      name,
      removeRecordByKey,
      setErrors,
      setSelectedFields,
      setValuesMap,
    ]
  );

  const onBlurField = useCallback(
    ({ key, value }) => {
      setValuesMap(values => ({
        ...values,
        [name]: { ...values?.[name], [key]: value },
      }));
      updateRecordByKey(key, value);
    },
    [name, setValuesMap, updateRecordByKey]
  );

  const onChangeField = useCallback(
    ({ key, value }) => {
      setIsValidating(true);
      const validation = textRecordFields[key as ENS_RECORDS]?.validation;
      if (validation) {
        const { message, validator } = validation;
        const isValid = !value || validator(value);
        isValid
          ? key in errors && setErrors(omit(errors, key))
          : setErrors({ ...errors, [key]: message });
      }
      setIsValidating(false);
      setValuesMap(values => ({
        ...values,
        [name]: { ...values?.[name], [key]: value },
      }));
      updateRecordByKey(key, value);
    },
    [errors, name, setErrors, setIsValidating, setValuesMap, updateRecordByKey]
  );

  const blurFields = useCallback(() => {
    updateRecords(values);
  }, [updateRecords, values]);

  const isEmptyValues = Object.values(values).filter(x => x).length === 0;

  const [isLoading, setIsLoading] = useState(
    mode === REGISTRATION_MODES.EDIT && (!isSuccess || isEmptyValues)
  );

  useEffect(() => {
    if (mode === REGISTRATION_MODES.EDIT) {
      if (isSuccess || !isEmptyValues) {
        setTimeout(() => setIsLoading(false), 200);
      } else {
        setIsLoading(true);
      }
    }
  }, [mode, isSuccess, isEmptyValues]);

  const clearValues = useCallback(() => {
    setValuesMap({});
  }, [setValuesMap]);

  const empty = useMemo(() => !Object.values(values).some(Boolean), [values]);

  const submit = useCallback(
    async submitFn => {
      setSubmitting(true);
      try {
        await submitFn();
        // eslint-disable-next-line no-empty
      } catch (err) {}

      setTimeout(() => {
        setSubmitting(false);
      }, 100);
    },
    [setSubmitting]
  );

  return {
    blurFields,
    clearValues,
    disabled,
    errors,
    isEmpty: empty,
    isLoading,
<<<<<<< HEAD
    isValidating,
=======
    isSuccess,
>>>>>>> 73b12680
    onAddField,
    onBlurField,
    onChangeField,
    onRemoveField,
    selectedFields,
    setDisabled,
    submit,
    submitting,
    values,
  };
}<|MERGE_RESOLUTION|>--- conflicted
+++ resolved
@@ -264,11 +264,8 @@
     errors,
     isEmpty: empty,
     isLoading,
-<<<<<<< HEAD
+    isSuccess,
     isValidating,
-=======
-    isSuccess,
->>>>>>> 73b12680
     onAddField,
     onBlurField,
     onChangeField,
