--- conflicted
+++ resolved
@@ -1,8 +1,3 @@
-<<<<<<< HEAD
-import { omit } from 'lodash';
-=======
-import { isEmpty } from 'lodash';
->>>>>>> df7cdfdd
 import { useCallback, useEffect, useMemo, useState } from 'react';
 import { atom, useRecoilState } from 'recoil';
 import { useENSModifiedRegistration, useENSRegistration } from '.';
