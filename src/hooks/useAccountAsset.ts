--- conflicted
+++ resolved
@@ -4,13 +4,8 @@
 import { useUserAssetsStore } from '@/state/assets/userAssets';
 
 // this is meant to be used for assets contained in the current wallet
-<<<<<<< HEAD
-export default function useAccountAsset(uniqueId: string, nativeCurrency: string | undefined = undefined) {
+export default function useAccountAsset(uniqueId: string, nativeCurrency: NativeCurrencyKey | undefined = undefined) {
   const accountAsset = useUserAssetsStore(state => state.getLegacyUserAsset(uniqueId));
-=======
-export default function useAccountAsset(uniqueId: string, nativeCurrency: NativeCurrencyKey | undefined = undefined) {
-  const { data: accountAsset } = useUserAsset(uniqueId);
->>>>>>> 20a73a54
 
   // this is temporary for FastBalanceCoinRow to make a tiny bit faster
   // we pass nativeCurrency only in that case
