import { Contract } from '@ethersproject/contracts';
<<<<<<< HEAD
import { forEach, isEmpty, keys, values } from 'lodash';
=======
import { get, isEmpty, keys } from 'lodash';
>>>>>>> 1d1f9b5d
import { useCallback } from 'react';
import { useQuery } from 'react-query';
import useAccountSettings from './useAccountSettings';
import {
  saveWalletBalances,
  WALLET_BALANCES_FROM_STORAGE,
} from '@rainbow-me/handlers/localstorage/walletBalances';
import { web3Provider } from '@rainbow-me/handlers/web3';
import networkInfo from '@rainbow-me/helpers/networkInfo';
import { queryClient } from '@rainbow-me/react-query/queryClient';
import { balanceCheckerContractAbi } from '@rainbow-me/references';
import { fromWei, handleSignificantDecimals } from '@rainbow-me/utilities';
import logger from 'logger';

const ETH_ADDRESS = '0x0000000000000000000000000000000000000000';

const useWalletBalances = wallets => {
  const { network } = useAccountSettings();

  const fetchBalances = useCallback(async () => {
    const walletBalances = {};

    // Get list of addresses to get balances for
    Object.values(wallets).forEach(wallet => {
      wallet.addresses.forEach(account => {
        walletBalances[account.address] = '0.00';
      });
    });

    try {
      // Check all the ETH balances at once
      const balanceCheckerContract = new Contract(
        networkInfo[network]?.balance_checker_contract_address,
        balanceCheckerContractAbi,
        web3Provider
      );

      const balances = await balanceCheckerContract.balances(
        keys(walletBalances),
        [ETH_ADDRESS]
      );

      Object.keys(walletBalances).forEach((address, index) => {
        const amountInETH = fromWei(balances[index].toString());
        const formattedBalance = handleSignificantDecimals(amountInETH, 4);
        walletBalances[address] = formattedBalance;
      });
      saveWalletBalances(walletBalances);
    } catch (e) {
      logger.log('Error fetching ETH balances in batch', e);
    }

    return walletBalances;
  }, [network, wallets]);

  const { data } = useQuery(['walletBalances'], fetchBalances, {
    enabled: !isEmpty(wallets),
  });

  const resultFromStorage = queryClient.getQueryData(
    WALLET_BALANCES_FROM_STORAGE
  );

  if (isEmpty(data) && !isEmpty(resultFromStorage)) {
    return resultFromStorage;
  }

  if (isEmpty(data)) {
    return {};
  }

  return data;
};

export default useWalletBalances;<|MERGE_RESOLUTION|>--- conflicted
+++ resolved
@@ -1,9 +1,5 @@
 import { Contract } from '@ethersproject/contracts';
-<<<<<<< HEAD
-import { forEach, isEmpty, keys, values } from 'lodash';
-=======
-import { get, isEmpty, keys } from 'lodash';
->>>>>>> 1d1f9b5d
+import { isEmpty, keys } from 'lodash';
 import { useCallback } from 'react';
 import { useQuery } from 'react-query';
 import useAccountSettings from './useAccountSettings';
