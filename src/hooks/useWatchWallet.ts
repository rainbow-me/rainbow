--- conflicted
+++ resolved
@@ -4,14 +4,9 @@
 import Routes from '@/navigation/routesNames';
 import { setSelectedWallet, useAccountAddress, useWallets } from '@/state/wallets/walletsStore';
 import { doesWalletsContainAddress } from '@/utils';
-<<<<<<< HEAD
 import { useNavigation } from '@react-navigation/native';
 import { useCallback, useMemo } from 'react';
 import ReactNativeHapticFeedback from 'react-native-haptic-feedback';
-=======
-import { RainbowError, logger } from '@/logger';
-import { walletLoadingStore } from '@/state/walletLoading/walletLoading';
->>>>>>> 6b41e304
 
 export default function useWatchWallet({
   address: primaryAddress,
