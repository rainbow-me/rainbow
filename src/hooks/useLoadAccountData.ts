--- conflicted
+++ resolved
@@ -27,14 +27,7 @@
       const p2 = dispatch(requestsLoadState());
       const p3 = dispatch(walletConnectLoadState());
 
-<<<<<<< HEAD
-      // add cash
-      const p4 = dispatch(addCashLoadState());
-
-      promises.push(p2, p3, p4);
-=======
-      promises.push(p3, p4);
->>>>>>> 3a74ef4c
+      promises.push(p2, p3);
 
       // @ts-expect-error ts-migrate(2345) FIXME: Argument of type '((dispatch: ThunkDispatch<{ read... Remove this comment to see the full error message
       return promiseUtils.PromiseAllWithFails(promises);
