--- conflicted
+++ resolved
@@ -13,7 +13,6 @@
 import { positionsQueryKey } from '@/resources/defi/PositionsQuery';
 import { Address } from 'viem';
 import { addysSummaryQueryKey } from '@/resources/summary/summary';
-import { useNftSort } from './useNFTsSortBy';
 import useWallets from './useWallets';
 import { useConnectedToHardhatStore } from '@/state/connectedToHardhat';
 
@@ -22,12 +21,7 @@
   const { accountAddress, nativeCurrency } = useAccountSettings();
   const [isRefreshing, setIsRefreshing] = useState(false);
   const profilesEnabled = useExperimentalFlag(PROFILES);
-<<<<<<< HEAD
-  const { nftSort, nftSortDirection } = useNftSort();
-=======
-  const { nftSort } = useNftSort();
   const { connectedToHardhat } = useConnectedToHardhatStore();
->>>>>>> 265bc252
 
   const { wallets } = useWallets();
 
@@ -37,13 +31,7 @@
   );
 
   const fetchAccountData = useCallback(async () => {
-<<<<<<< HEAD
-    const connectedToHardhat = getIsHardhatConnected();
-
     invalidateAddressNftsQueries(accountAddress);
-=======
-    queryClient.invalidateQueries(nftsQueryKey({ address: accountAddress, sortBy: nftSort }));
->>>>>>> 265bc252
     queryClient.invalidateQueries(positionsQueryKey({ address: accountAddress as Address, currency: nativeCurrency }));
     queryClient.invalidateQueries(addysSummaryQueryKey({ addresses: allAddresses, currency: nativeCurrency }));
     queryClient.invalidateQueries(userAssetsQueryKey({ address: accountAddress, currency: nativeCurrency, connectedToHardhat }));
@@ -65,11 +53,7 @@
       logger.error(new RainbowError(`[useRefreshAccountData]: Error refreshing data: ${error}`));
       throw error;
     }
-<<<<<<< HEAD
-  }, [accountAddress, allAddresses, dispatch, nativeCurrency, nftSort, nftSortDirection, profilesEnabled]);
-=======
-  }, [accountAddress, allAddresses, connectedToHardhat, dispatch, nativeCurrency, nftSort, profilesEnabled]);
->>>>>>> 265bc252
+  }, [accountAddress, allAddresses, connectedToHardhat, dispatch, nativeCurrency, profilesEnabled]);
 
   const refresh = useCallback(async () => {
     if (isRefreshing) return;
