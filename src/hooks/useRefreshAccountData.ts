import { PROFILES, useExperimentalFlag } from '@/config';
import { logger, RainbowError } from '@/logger';
import { createQueryKey, queryClient } from '@/react-query';
import { usePositionsStore } from '@/state/positions/positions';
import { useClaimablesStore } from '@/state/claimables/claimables';
import { addysSummaryQueryKey } from '@/resources/summary/summary';
import { userAssetsStore } from '@/state/assets/userAssets';
import { useBackendNetworksStore } from '@/state/backendNetworks/backendNetworks';
<<<<<<< HEAD
import { time } from '@/utils';
import delay from 'delay';
import { useCallback, useMemo, useState } from 'react';
import { Address } from 'viem';
import { refreshWalletENSAvatars, refreshWalletNames, useWalletsStore } from '@/state/wallets/walletsStore';
import useAccountSettings from './useAccountSettings';
=======
import { fetchWalletENSAvatars, fetchWalletNames } from '../redux/wallets';
import useAccountSettings from './useAccountSettings';
import useWallets from './useWallets';
import { time } from '@/utils';
import { analytics } from '@/analytics';

// minimum duration we want the "Pull to Refresh" animation to last
const MIN_REFRESH_DURATION = 1_250;
>>>>>>> 08dbabd7

export default function useRefreshAccountData() {
  const { accountAddress, nativeCurrency } = useAccountSettings();
  const [isRefreshing, setIsRefreshing] = useState(false);
  const profilesEnabled = useExperimentalFlag(PROFILES);
  const wallets = useWalletsStore(state => state.wallets);

  const allAddresses = useMemo(
    () => Object.values(wallets || {}).flatMap(wallet => (wallet.addresses || []).map(account => account.address as Address)),
    [wallets]
  );

  const fetchAccountData = useCallback(async () => {
    const getWalletNames = dispatch(fetchWalletNames());
    const getWalletENSAvatars = profilesEnabled ? dispatch(fetchWalletENSAvatars()) : null;

    // These queries can take too long to fetch, so we do not wait for them
    queryClient.invalidateQueries([
      addysSummaryQueryKey({ addresses: allAddresses, currency: nativeCurrency }),
      createQueryKey('nfts', { address: accountAddress }),
    ]);

<<<<<<< HEAD
    try {
      const getWalletNames = refreshWalletNames();
      const getWalletENSAvatars = profilesEnabled ? refreshWalletENSAvatars() : null;

      return Promise.all([
        delay(1250), // minimum duration we want the "Pull to Refresh" animation to last
        getWalletNames,
        getWalletENSAvatars,
      ]);
    } catch (error) {
      logger.error(new RainbowError(`[useRefreshAccountData]: Error refreshing data: ${error}`));
      throw error;
    }
  }, [accountAddress, allAddresses, nativeCurrency, profilesEnabled]);
=======
    await Promise.all([
      delay(MIN_REFRESH_DURATION),
      getWalletNames,
      getWalletENSAvatars,
      userAssetsStore.getState().fetch(undefined, { staleTime: 0 }),
      useBackendNetworksStore.getState().fetch(undefined, { staleTime: time.seconds(30) }),
      usePositionsStore.getState().fetch(undefined, { staleTime: time.seconds(5) }),
      useClaimablesStore.getState().fetch(undefined, { staleTime: time.seconds(5) }),
    ]);
  }, [accountAddress, allAddresses, dispatch, nativeCurrency, profilesEnabled]);
>>>>>>> 08dbabd7

  const refresh = useCallback(async () => {
    if (isRefreshing) return;

    setIsRefreshing(true);

    try {
      const start = performance.now();
      await fetchAccountData();
      analytics.track(analytics.event.refreshAccountData, {
        duration: performance.now() - start,
      });
    } catch (error) {
      logger.error(new RainbowError(`[useRefreshAccountData]: Error calling fetchAccountData`, error));
    } finally {
      setIsRefreshing(false);
    }
  }, [fetchAccountData, isRefreshing]);

  return {
    isRefreshing,
    refresh,
  };
}<|MERGE_RESOLUTION|>--- conflicted
+++ resolved
@@ -1,28 +1,21 @@
+import { analytics } from '@/analytics';
 import { PROFILES, useExperimentalFlag } from '@/config';
 import { logger, RainbowError } from '@/logger';
 import { createQueryKey, queryClient } from '@/react-query';
-import { usePositionsStore } from '@/state/positions/positions';
-import { useClaimablesStore } from '@/state/claimables/claimables';
 import { addysSummaryQueryKey } from '@/resources/summary/summary';
 import { userAssetsStore } from '@/state/assets/userAssets';
 import { useBackendNetworksStore } from '@/state/backendNetworks/backendNetworks';
-<<<<<<< HEAD
+import { useClaimablesStore } from '@/state/claimables/claimables';
+import { usePositionsStore } from '@/state/positions/positions';
+import { refreshWalletENSAvatars, refreshWalletNames, useWalletsStore } from '@/state/wallets/walletsStore';
 import { time } from '@/utils';
 import delay from 'delay';
 import { useCallback, useMemo, useState } from 'react';
 import { Address } from 'viem';
-import { refreshWalletENSAvatars, refreshWalletNames, useWalletsStore } from '@/state/wallets/walletsStore';
 import useAccountSettings from './useAccountSettings';
-=======
-import { fetchWalletENSAvatars, fetchWalletNames } from '../redux/wallets';
-import useAccountSettings from './useAccountSettings';
-import useWallets from './useWallets';
-import { time } from '@/utils';
-import { analytics } from '@/analytics';
 
 // minimum duration we want the "Pull to Refresh" animation to last
 const MIN_REFRESH_DURATION = 1_250;
->>>>>>> 08dbabd7
 
 export default function useRefreshAccountData() {
   const { accountAddress, nativeCurrency } = useAccountSettings();
@@ -36,8 +29,8 @@
   );
 
   const fetchAccountData = useCallback(async () => {
-    const getWalletNames = dispatch(fetchWalletNames());
-    const getWalletENSAvatars = profilesEnabled ? dispatch(fetchWalletENSAvatars()) : null;
+    const getWalletNames = refreshWalletNames();
+    const getWalletENSAvatars = profilesEnabled ? refreshWalletENSAvatars() : null;
 
     // These queries can take too long to fetch, so we do not wait for them
     queryClient.invalidateQueries([
@@ -45,22 +38,6 @@
       createQueryKey('nfts', { address: accountAddress }),
     ]);
 
-<<<<<<< HEAD
-    try {
-      const getWalletNames = refreshWalletNames();
-      const getWalletENSAvatars = profilesEnabled ? refreshWalletENSAvatars() : null;
-
-      return Promise.all([
-        delay(1250), // minimum duration we want the "Pull to Refresh" animation to last
-        getWalletNames,
-        getWalletENSAvatars,
-      ]);
-    } catch (error) {
-      logger.error(new RainbowError(`[useRefreshAccountData]: Error refreshing data: ${error}`));
-      throw error;
-    }
-  }, [accountAddress, allAddresses, nativeCurrency, profilesEnabled]);
-=======
     await Promise.all([
       delay(MIN_REFRESH_DURATION),
       getWalletNames,
@@ -70,8 +47,7 @@
       usePositionsStore.getState().fetch(undefined, { staleTime: time.seconds(5) }),
       useClaimablesStore.getState().fetch(undefined, { staleTime: time.seconds(5) }),
     ]);
-  }, [accountAddress, allAddresses, dispatch, nativeCurrency, profilesEnabled]);
->>>>>>> 08dbabd7
+  }, [accountAddress, allAddresses, nativeCurrency, profilesEnabled]);
 
   const refresh = useCallback(async () => {
     if (isRefreshing) return;
