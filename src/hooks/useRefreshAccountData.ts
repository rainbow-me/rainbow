--- conflicted
+++ resolved
@@ -14,11 +14,8 @@
 import { Address } from 'viem';
 import { useNftsStore } from '@/state/nfts/nfts';
 import { PAGE_SIZE } from '@/state/nfts/createNftsStore';
-<<<<<<< HEAD
-=======
 import { hiddenTokensQueryKey } from '@/hooks/useFetchHiddenTokens';
 import { showcaseTokensQueryKey } from '@/hooks/useFetchShowcaseTokens';
->>>>>>> 863327c4
 
 // minimum duration we want the "Pull to Refresh" animation to last
 const MIN_REFRESH_DURATION = 1_250;
