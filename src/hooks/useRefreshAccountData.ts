import { analytics } from '@/analytics';
import { logger, RainbowError } from '@/logger';
import { createQueryKey, queryClient } from '@/react-query';
import { userAssetsStore } from '@/state/assets/userAssets';
import { useBackendNetworksStore } from '@/state/backendNetworks/backendNetworks';
import { useClaimablesStore } from '@/state/claimables/claimables';
import { usePositionsStore } from '@/state/positions/positions';
import { refetchWalletSummary } from '@/state/wallets/useWalletSummaryStore';
import { getAccountAddress, refreshWalletInfo } from '@/state/wallets/walletsStore';
import { time } from '@/utils';
import delay from 'delay';
import { useCallback, useState } from 'react';
import { useNftsStore } from '@/state/nfts/nfts';
import { PAGE_SIZE } from '@/state/nfts/createNftsStore';
import { hiddenTokensQueryKey } from '@/hooks/useFetchHiddenTokens';
import { showcaseTokensQueryKey } from '@/hooks/useFetchShowcaseTokens';

// minimum duration we want the "Pull to Refresh" animation to last
const MIN_REFRESH_DURATION = 1_250;

export const refreshAccountData = async () => {
  const accountAddress = getAccountAddress();

  // These queries can take too long to fetch, so we do not wait for them
  refetchWalletSummary();
  queryClient.invalidateQueries(createQueryKey('nfts', { address: accountAddress }));
  queryClient.invalidateQueries(showcaseTokensQueryKey({ address: accountAddress }));
  queryClient.invalidateQueries(hiddenTokensQueryKey({ address: accountAddress }));

  await Promise.all([
    delay(MIN_REFRESH_DURATION),
    refreshWalletInfo({ addresses: [accountAddress] }),
    userAssetsStore.getState().fetch(undefined, { staleTime: 0 }),
    useBackendNetworksStore.getState().fetch(undefined, { staleTime: time.seconds(30) }),
    usePositionsStore.getState().fetch(undefined, { staleTime: time.seconds(5) }),
    useClaimablesStore.getState().fetch(undefined, { staleTime: time.seconds(5) }),
<<<<<<< HEAD
    useNftsStore.getState().fetch({ limit: PAGE_SIZE }, { staleTime: time.seconds(5) }),
  ]);
=======
  ]).then(() => refreshWalletInfo({ useCachedENS: true }));
>>>>>>> 5dddafba
};

export default function useRefreshAccountData() {
  const [isRefreshing, setIsRefreshing] = useState(false);

  const refresh = useCallback(async () => {
    if (isRefreshing) return;

    setIsRefreshing(true);

    try {
      const start = performance.now();
      await refreshAccountData();
      analytics.track(analytics.event.refreshAccountData, {
        duration: performance.now() - start,
      });
    } catch (error) {
      logger.error(new RainbowError(`[useRefreshAccountData]: Error calling fetchAccountData`, error));
    } finally {
      setIsRefreshing(false);
    }
  }, [isRefreshing]);

  return {
    isRefreshing,
    refresh,
  };
}<|MERGE_RESOLUTION|>--- conflicted
+++ resolved
@@ -34,12 +34,8 @@
     useBackendNetworksStore.getState().fetch(undefined, { staleTime: time.seconds(30) }),
     usePositionsStore.getState().fetch(undefined, { staleTime: time.seconds(5) }),
     useClaimablesStore.getState().fetch(undefined, { staleTime: time.seconds(5) }),
-<<<<<<< HEAD
     useNftsStore.getState().fetch({ limit: PAGE_SIZE }, { staleTime: time.seconds(5) }),
-  ]);
-=======
   ]).then(() => refreshWalletInfo({ useCachedENS: true }));
->>>>>>> 5dddafba
 };
 
 export default function useRefreshAccountData() {
