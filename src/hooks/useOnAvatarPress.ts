import { toLower } from 'lodash';
import { useCallback, useMemo } from 'react';
import { Linking } from 'react-native';
<<<<<<< HEAD
import analytics from '@segment/analytics-react-native';
import ImagePicker from 'react-native-image-crop-picker';
=======
>>>>>>> 78ea228c
import { useDispatch } from 'react-redux';
import { RainbowAccount } from '../model/wallet';
import { useNavigation } from '../navigation/Navigation';
import useAccountProfile from './useAccountProfile';
import useENSProfile from './useENSProfile';
import useImagePicker from './useImagePicker';
import useUpdateEmoji from './useUpdateEmoji';
import useWallets from './useWallets';
import {
  enableActionsOnReadOnlyWallet,
  PROFILES,
  useExperimentalFlag,
} from '@rainbow-me/config';
import { walletsSetSelected, walletsUpdate } from '@rainbow-me/redux/wallets';
import Routes from '@rainbow-me/routes';
import { buildRainbowUrl, showActionSheetWithOptions } from '@rainbow-me/utils';

export default () => {
  const { wallets, selectedWallet, isReadOnlyWallet } = useWallets();
  const dispatch = useDispatch();
  const { navigate } = useNavigation();
  const {
    accountAddress,
    accountColor,
    accountName,
    accountImage,
    accountENS,
  } = useAccountProfile();
  const profilesEnabled = useExperimentalFlag(PROFILES);
  const ensProfile = useENSProfile(accountENS, {
    enabled: Boolean(accountENS),
  });
  const { openPicker } = useImagePicker();

  const onAvatarRemovePhoto = useCallback(async () => {
    const newWallets = {
      ...wallets,
      [selectedWallet.id]: {
        ...wallets[selectedWallet.id],
        addresses: wallets[
          selectedWallet.id
        ].addresses.map((account: RainbowAccount) =>
          toLower(account.address) === toLower(accountAddress)
            ? { ...account, image: null }
            : account
        ),
      },
    };

    dispatch(walletsSetSelected(newWallets[selectedWallet.id]));
    await dispatch(walletsUpdate(newWallets));
  }, [dispatch, selectedWallet, accountAddress, wallets]);

  const processPhoto = useCallback(
    (image: any) => {
      const stringIndex = image?.path.indexOf('/tmp');
      const newWallets = {
        ...wallets,
        [selectedWallet.id]: {
          ...wallets[selectedWallet.id],
          addresses: wallets[
            selectedWallet.id
          ].addresses.map((account: RainbowAccount) =>
            toLower(account.address) === toLower(accountAddress)
              ? { ...account, image: `~${image?.path.slice(stringIndex)}` }
              : account
          ),
        },
      };

      dispatch(walletsSetSelected(newWallets[selectedWallet.id]));
      dispatch(walletsUpdate(newWallets));
    },
    [accountAddress, dispatch, selectedWallet.id, wallets]
  );

  const onAvatarPickEmoji = useCallback(() => {
    navigate(Routes.AVATAR_BUILDER, {
      initialAccountColor: accountColor,
      initialAccountName: accountName,
    });
  }, [accountColor, accountName, navigate]);

  const onAvatarChooseImage = useCallback(async () => {
    const image = await openPicker({
      cropperCircleOverlay: true,
      cropping: true,
    });
    processPhoto(image);
  }, [openPicker, processPhoto]);

  const onAvatarCreateProfile = useCallback(() => {
    navigate(Routes.REGISTER_ENS_NAVIGATOR);
  }, [navigate]);

  const onAvatarWebProfile = useCallback(() => {
    const rainbowURL = buildRainbowUrl(null, accountENS, accountAddress);
    if (rainbowURL) {
      Linking.openURL(rainbowURL);
    }
  }, [accountAddress, accountENS]);

  const { setNextEmoji } = useUpdateEmoji();

  const onAvatarPress = useCallback(() => {
    if (android) {
      setNextEmoji();
      return;
    }

    const isENSProfile = profilesEnabled && ensProfile?.isOwner;

    const avatarActionSheetOptions = (isENSProfile
      ? [
          'View Profile',
          ...(!isReadOnlyWallet || enableActionsOnReadOnlyWallet
            ? ['Edit Profile']
            : []),
        ]
      : [
          'Choose from Library',
          ...(!accountImage ? ['Pick an Emoji'] : []),
          ...(accountImage ? ['Remove Photo'] : []),
          ...(!isReadOnlyWallet || enableActionsOnReadOnlyWallet
            ? ['Create your Profile']
            : []),
        ]
    ).concat(ios ? ['Cancel'] : []);

    const callback = async (buttonIndex: Number) => {
      if (isENSProfile) {
        if (buttonIndex === 0) {
          navigate(Routes.PROFILE_SHEET, {
            address: accountENS,
          });
          analytics.track('Viewed ENS profile', {
            category: 'profiles',
            ens: accountENS,
            from: 'Transaction list',
          });
        } else if (buttonIndex === 1 && !isReadOnlyWallet) {
          navigate(Routes.REGISTER_ENS_NAVIGATOR, {
            ensName: accountENS,
            mode: 'edit',
          });
        }
      } else {
        if (buttonIndex === 0) {
          onAvatarChooseImage();
        } else if (buttonIndex === 1) {
          if (!accountImage) {
            onAvatarPickEmoji();
          }
          if (accountImage) {
            onAvatarRemovePhoto();
          }
        } else if (buttonIndex === 2) {
          onAvatarCreateProfile();
        }
      }
    };
    showActionSheetWithOptions(
      {
        cancelButtonIndex: avatarActionSheetOptions.length - 1,
        destructiveButtonIndex:
          !isENSProfile && accountImage
            ? avatarActionSheetOptions.length - 2
            : undefined,
        options: avatarActionSheetOptions,
      },
      (buttonIndex: Number) => callback(buttonIndex)
    );
  }, [
    profilesEnabled,
    ensProfile?.isOwner,
    isReadOnlyWallet,
    accountImage,
    setNextEmoji,
    navigate,
    accountENS,
    onAvatarChooseImage,
    onAvatarCreateProfile,
    onAvatarPickEmoji,
    onAvatarRemovePhoto,
  ]);

  const avatarOptions = useMemo(
    () => [
      {
        id: 'newimage',
        label: 'Choose from Library',
        uiImage: 'photo',
      },
      ...(!accountImage
        ? [
            {
              id: 'newemoji',
              label: 'Pick an Emoji',
              uiImage: 'face.smiling',
            },
          ]
        : []),
      ...(accountImage
        ? [
            {
              id: 'removeimage',
              label: 'Remove Photo',
              uiImage: 'trash',
            },
          ]
        : []),
      {
        id: 'webprofile',
        label: 'View Web Profile',
        uiImage: 'safari',
      },
    ],
    [accountImage]
  );

  return {
    avatarOptions,
    onAvatarChooseImage,
    onAvatarCreateProfile,
    onAvatarPickEmoji,
    onAvatarPress,
    onAvatarRemovePhoto,
    onAvatarWebProfile,
  };
};<|MERGE_RESOLUTION|>--- conflicted
+++ resolved
@@ -1,11 +1,7 @@
 import { toLower } from 'lodash';
 import { useCallback, useMemo } from 'react';
 import { Linking } from 'react-native';
-<<<<<<< HEAD
 import analytics from '@segment/analytics-react-native';
-import ImagePicker from 'react-native-image-crop-picker';
-=======
->>>>>>> 78ea228c
 import { useDispatch } from 'react-redux';
 import { RainbowAccount } from '../model/wallet';
 import { useNavigation } from '../navigation/Navigation';
