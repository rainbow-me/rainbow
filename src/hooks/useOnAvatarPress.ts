<<<<<<< HEAD
import analytics from '@segment/analytics-react-native';
=======
>>>>>>> f815e870
import lang from 'i18n-js';
import { toLower } from 'lodash';
import { useCallback, useMemo } from 'react';
import { Linking } from 'react-native';
import { useDispatch } from 'react-redux';
import { RainbowAccount } from '../model/wallet';
import { useNavigation } from '../navigation/Navigation';
import useAccountProfile from './useAccountProfile';
import useENSProfile from './useENSProfile';
import useENSRegistration from './useENSRegistration';
import useImagePicker from './useImagePicker';
import useWallets from './useWallets';
import { PROFILES, useExperimentalFlag } from '@rainbow-me/config';
import { REGISTRATION_MODES } from '@rainbow-me/helpers/ens';
import { walletsSetSelected, walletsUpdate } from '@rainbow-me/redux/wallets';
import Routes from '@rainbow-me/routes';
import { buildRainbowUrl, showActionSheetWithOptions } from '@rainbow-me/utils';

export default () => {
  const { wallets, selectedWallet, isReadOnlyWallet } = useWallets();
  const dispatch = useDispatch();
  const { navigate } = useNavigation();
  const {
    accountAddress,
    accountColor,
    accountName,
    accountImage,
    accountENS,
  } = useAccountProfile();
  const profilesEnabled = useExperimentalFlag(PROFILES);
  const ensProfile = useENSProfile(accountENS, {
    enabled: Boolean(accountENS),
  });
  const { openPicker } = useImagePicker();

  const onAvatarRemovePhoto = useCallback(async () => {
    const newWallets = {
      ...wallets,
      [selectedWallet.id]: {
        ...wallets[selectedWallet.id],
        addresses: wallets[
          selectedWallet.id
        ].addresses.map((account: RainbowAccount) =>
          toLower(account.address) === toLower(accountAddress)
            ? { ...account, image: null }
            : account
        ),
      },
    };

    dispatch(walletsSetSelected(newWallets[selectedWallet.id]));
    await dispatch(walletsUpdate(newWallets));
  }, [dispatch, selectedWallet, accountAddress, wallets]);

  const processPhoto = useCallback(
    (image: any) => {
      const stringIndex = image?.path.indexOf('/tmp');
      const newWallets = {
        ...wallets,
        [selectedWallet.id]: {
          ...wallets[selectedWallet.id],
          addresses: wallets[
            selectedWallet.id
          ].addresses.map((account: RainbowAccount) =>
            toLower(account.address) === toLower(accountAddress)
              ? { ...account, image: `~${image?.path.slice(stringIndex)}` }
              : account
          ),
        },
      };

      dispatch(walletsSetSelected(newWallets[selectedWallet.id]));
      dispatch(walletsUpdate(newWallets));
    },
    [accountAddress, dispatch, selectedWallet.id, wallets]
  );

  const onAvatarPickEmoji = useCallback(() => {
    navigate(Routes.AVATAR_BUILDER, {
      initialAccountColor: accountColor,
      initialAccountName: accountName,
    });
  }, [accountColor, accountName, navigate]);

  const onAvatarChooseImage = useCallback(async () => {
    const image = await openPicker({
      cropperCircleOverlay: true,
      cropping: true,
    });
    processPhoto(image);
  }, [openPicker, processPhoto]);

  const onAvatarCreateProfile = useCallback(() => {
    navigate(Routes.REGISTER_ENS_NAVIGATOR);
  }, [navigate]);

  const onAvatarWebProfile = useCallback(() => {
    const rainbowURL = buildRainbowUrl(null, accountENS, accountAddress);
    if (rainbowURL) {
      Linking.openURL(rainbowURL);
    }
  }, [accountAddress, accountENS]);

<<<<<<< HEAD
=======
  const { setNextEmoji } = useUpdateEmoji();

  const { startRegistration } = useENSRegistration();

>>>>>>> f815e870
  const onAvatarPress = useCallback(() => {
    const isENSProfile = profilesEnabled && ensProfile?.isOwner;
    const avatarActionSheetOptions = (isENSProfile
      ? [
          lang.t('profiles.profile_avatar.view_profile'),
<<<<<<< HEAD
          !isReadOnlyWallet && lang.t('profiles.profile_avatar.edit_profile'),
        ]
      : [
          lang.t('profiles.profile_avatar.choose_from_library'),
          lang.t(
            `profiles.profile_avatar.${
              accountImage ? 'remove_photo' : 'pick_emoji'
            }`
          ),
          !isReadOnlyWallet && lang.t('profiles.profile_avatar.create_profile'),
=======
          ...(!isReadOnlyWallet || enableActionsOnReadOnlyWallet
            ? [lang.t('profiles.profile_avatar.edit_profile')]
            : []),
        ]
      : [
          lang.t('profiles.profile_avatar.choose_from_library'),
          ...(!accountImage
            ? [lang.t(`profiles.profile_avatar.pick_emoji`)]
            : []),
          ...(accountImage
            ? [lang.t(`profiles.profile_avatar.remove_photo`)]
            : []),
          ...(!isReadOnlyWallet || enableActionsOnReadOnlyWallet
            ? [lang.t('profiles.profile_avatar.create_profile')]
            : []),
>>>>>>> f815e870
        ]
    )
      .concat(ios && ['Cancel'])
      .filter(element => Boolean(element));

    const callback = async (buttonIndex: Number) => {
      if (isENSProfile) {
        if (buttonIndex === 0) {
          navigate(Routes.PROFILE_SHEET, {
            address: accountENS,
          });
          analytics.track('Viewed ENS profile', {
            category: 'profiles',
            ens: accountENS,
            from: 'Transaction list',
          });
        } else if (buttonIndex === 1 && !isReadOnlyWallet) {
          startRegistration(accountENS, 'edit');
          navigate(Routes.REGISTER_ENS_NAVIGATOR, {
            ensName: accountENS,
            mode: REGISTRATION_MODES.EDIT,
          });
        }
      } else {
        if (buttonIndex === 0) {
          onAvatarChooseImage();
        } else if (buttonIndex === 1) {
          if (accountImage) {
            onAvatarRemovePhoto();
          } else {
            onAvatarPickEmoji();
          }
        } else if (buttonIndex === 2) {
          onAvatarCreateProfile();
        }
      }
    };

    showActionSheetWithOptions(
      {
        cancelButtonIndex: avatarActionSheetOptions.length - 1,
        destructiveButtonIndex:
          !isENSProfile && accountImage
            ? avatarActionSheetOptions.length - 2
            : undefined,
        options: avatarActionSheetOptions,
      },
      (buttonIndex: Number) => callback(buttonIndex)
    );
  }, [
    profilesEnabled,
    ensProfile?.isOwner,
    isReadOnlyWallet,
    accountImage,
    navigate,
    accountENS,
    startRegistration,
    onAvatarChooseImage,
    onAvatarPickEmoji,
    onAvatarRemovePhoto,
    onAvatarCreateProfile,
  ]);

  const avatarOptions = useMemo(
    () => [
      {
        id: 'newimage',
        label: 'Choose from Library',
        uiImage: 'photo',
      },
      ...(!accountImage
        ? [
            {
              id: 'newemoji',
              label: 'Pick an Emoji',
              uiImage: 'face.smiling',
            },
          ]
        : []),
      ...(accountImage
        ? [
            {
              id: 'removeimage',
              label: 'Remove Photo',
              uiImage: 'trash',
            },
          ]
        : []),
      {
        id: 'webprofile',
        label: 'View Web Profile',
        uiImage: 'safari',
      },
    ],
    [accountImage]
  );

  return {
    avatarOptions,
    onAvatarChooseImage,
    onAvatarCreateProfile,
    onAvatarPickEmoji,
    onAvatarPress,
    onAvatarRemovePhoto,
    onAvatarWebProfile,
  };
};<|MERGE_RESOLUTION|>--- conflicted
+++ resolved
@@ -1,7 +1,4 @@
-<<<<<<< HEAD
 import analytics from '@segment/analytics-react-native';
-=======
->>>>>>> f815e870
 import lang from 'i18n-js';
 import { toLower } from 'lodash';
 import { useCallback, useMemo } from 'react';
@@ -105,19 +102,13 @@
     }
   }, [accountAddress, accountENS]);
 
-<<<<<<< HEAD
-=======
-  const { setNextEmoji } = useUpdateEmoji();
-
   const { startRegistration } = useENSRegistration();
 
->>>>>>> f815e870
   const onAvatarPress = useCallback(() => {
     const isENSProfile = profilesEnabled && ensProfile?.isOwner;
     const avatarActionSheetOptions = (isENSProfile
       ? [
           lang.t('profiles.profile_avatar.view_profile'),
-<<<<<<< HEAD
           !isReadOnlyWallet && lang.t('profiles.profile_avatar.edit_profile'),
         ]
       : [
@@ -128,23 +119,6 @@
             }`
           ),
           !isReadOnlyWallet && lang.t('profiles.profile_avatar.create_profile'),
-=======
-          ...(!isReadOnlyWallet || enableActionsOnReadOnlyWallet
-            ? [lang.t('profiles.profile_avatar.edit_profile')]
-            : []),
-        ]
-      : [
-          lang.t('profiles.profile_avatar.choose_from_library'),
-          ...(!accountImage
-            ? [lang.t(`profiles.profile_avatar.pick_emoji`)]
-            : []),
-          ...(accountImage
-            ? [lang.t(`profiles.profile_avatar.remove_photo`)]
-            : []),
-          ...(!isReadOnlyWallet || enableActionsOnReadOnlyWallet
-            ? [lang.t('profiles.profile_avatar.create_profile')]
-            : []),
->>>>>>> f815e870
         ]
     )
       .concat(ios && ['Cancel'])
@@ -162,7 +136,7 @@
             from: 'Transaction list',
           });
         } else if (buttonIndex === 1 && !isReadOnlyWallet) {
-          startRegistration(accountENS, 'edit');
+          startRegistration(accountENS, REGISTRATION_MODES.EDIT);
           navigate(Routes.REGISTER_ENS_NAVIGATOR, {
             ensName: accountENS,
             mode: REGISTRATION_MODES.EDIT,
