--- conflicted
+++ resolved
@@ -6,10 +6,7 @@
 import { RainbowAccount } from '../model/wallet';
 import { useNavigation } from '../navigation/Navigation';
 import useAccountProfile from './useAccountProfile';
-<<<<<<< HEAD
 import { enableActionsOnReadOnlyWallet } from '@rainbow-me/config';
-=======
->>>>>>> bd601bc2
 import useENSProfile from './useENSProfile';
 import useUpdateEmoji from './useUpdateEmoji';
 import useWallets from './useWallets';
@@ -115,51 +112,33 @@
         accountAddress?.toLowerCase();
 
     const avatarActionSheetOptions = (isENSProfile
-<<<<<<< HEAD
       ? [
           'View Profile',
           ...(!isReadOnlyWallet || enableActionsOnReadOnlyWallet
             ? ['Edit Profile']
             : []),
         ]
-=======
-      ? ['View Profile', ...(!isReadOnlyWallet ? ['Edit Profile'] : [])]
->>>>>>> bd601bc2
       : [
           'Choose from Library',
           ...(!accountImage ? ['Pick an Emoji'] : []),
           ...(accountImage ? ['Remove Photo'] : []),
-<<<<<<< HEAD
           ...(!isReadOnlyWallet || enableActionsOnReadOnlyWallet
             ? ['Create your Profile']
             : []),
-=======
->>>>>>> bd601bc2
         ]
     ).concat(ios ? ['Cancel'] : []);
 
     const callback = async (buttonIndex: Number) => {
       if (isENSProfile) {
-<<<<<<< HEAD
-        if (buttonIndex === 1) {
-=======
         if (buttonIndex === 0) {
           navigate(Routes.PROFILE_SHEET, {
             address: accountENS,
           });
         } else if (buttonIndex === 1 && !isReadOnlyWallet) {
->>>>>>> bd601bc2
           navigate(Routes.REGISTER_ENS_NAVIGATOR, {
             ensName: accountENS,
             mode: 'edit',
           });
-<<<<<<< HEAD
-        } else if (buttonIndex === 0) {
-          navigate(Routes.PROFILE_SHEET, {
-            address: accountENS,
-          });
-=======
->>>>>>> bd601bc2
         }
       } else {
         if (buttonIndex === 0) {
@@ -190,10 +169,7 @@
   }, [
     profilesEnabled,
     ensProfile?.data?.owner?.address,
-<<<<<<< HEAD
     enableActionsOnReadOnlyWallet,
-=======
->>>>>>> bd601bc2
     accountAddress,
     isReadOnlyWallet,
     accountImage,
