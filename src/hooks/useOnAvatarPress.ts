--- conflicted
+++ resolved
@@ -151,78 +151,16 @@
 
   const isReadOnly = isReadOnlyWallet && !enableActionsOnReadOnlyWallet;
 
-<<<<<<< HEAD
-  const onAvatarPress = useCallback(() => {
-    const isENSProfile = profilesEnabled && profileEnabled && isOwner;
-
-    const avatarActionSheetOptions = (!isReadOnly
-      ? [
-          ...(isENSProfile
-            ? [
-                ...(!hasENSAvatar
-                  ? [
-                      lang.t('profiles.profile_avatar.choose_from_library'),
-                      !accountImage
-                        ? lang.t(`profiles.profile_avatar.pick_emoji`)
-                        : lang.t(`profiles.profile_avatar.remove_photo`),
-                    ]
-                  : []),
-                lang.t('profiles.profile_avatar.view_profile'),
-                lang.t('profiles.profile_avatar.edit_profile'),
-              ]
-            : [
-                lang.t('profiles.profile_avatar.choose_from_library'),
-                !accountImage
-                  ? lang.t(`profiles.profile_avatar.pick_emoji`)
-                  : lang.t(`profiles.profile_avatar.remove_photo`),
-                profilesEnabled &&
-                  lang.t('profiles.profile_avatar.create_profile'),
-              ]),
-        ]
-      : [isENSProfile && lang.t('profiles.profile_avatar.view_profile')]
-    ).filter(option => Boolean(option));
-
-    if (ios && avatarActionSheetOptions.length) {
-      avatarActionSheetOptions.push('Cancel');
-    }
-
-    const callback = async (buttonIndex: Number) => {
+  const isENSProfile = profilesEnabled && profileEnabled && isOwner;
+
+  const callback = useCallback(
+    async (buttonIndex: Number) => {
       switch (buttonIndex) {
         case 0:
           if (isReadOnly) {
             if (isENSProfile) {
               onAvatarViewProfile();
             }
-=======
-  const isENSProfile = profilesEnabled && profileEnabled && isOwner;
-
-  const callback = useCallback(
-    async (buttonIndex: Number) => {
-      if (isENSProfile) {
-        if (buttonIndex === 0) {
-          analytics.track('Viewed ENS profile', {
-            category: 'profiles',
-            ens: accountENS,
-            from: 'Transaction list',
-          });
-          navigate(Routes.PROFILE_SHEET, {
-            address: accountENS,
-            fromRoute: 'ProfileAvatar',
-          });
-        } else if (buttonIndex === 1 && !isReadOnlyWallet) {
-          startRegistration(accountENS, REGISTRATION_MODES.EDIT);
-          navigate(Routes.REGISTER_ENS_NAVIGATOR, {
-            ensName: accountENS,
-            mode: REGISTRATION_MODES.EDIT,
-          });
-        }
-      } else {
-        if (buttonIndex === 0) {
-          onAvatarChooseImage();
-        } else if (buttonIndex === 1) {
-          if (accountImage) {
-            onAvatarRemovePhoto();
->>>>>>> 85321f13
           } else {
             if (hasENSAvatar) {
               onAvatarViewProfile();
@@ -267,45 +205,50 @@
       }
     },
     [
-      accountENS,
       accountImage,
+      hasENSAvatar,
       isENSProfile,
-      isReadOnlyWallet,
-      navigate,
+      isReadOnly,
       onAvatarChooseImage,
       onAvatarCreateProfile,
+      onAvatarEditProfile,
       onAvatarPickEmoji,
       onAvatarRemovePhoto,
-      profilesEnabled,
-      startRegistration,
+      onAvatarViewProfile,
     ]
   );
 
-  const avatarActionSheetOptions = useMemo(
-    () =>
-      (isENSProfile
-        ? [
-            lang.t('profiles.profile_avatar.view_profile'),
-            (!isReadOnlyWallet || enableActionsOnReadOnlyWallet) &&
+  const avatarActionSheetOptions = (!isReadOnly
+    ? [
+        ...(isENSProfile
+          ? [
+              ...(!hasENSAvatar
+                ? [
+                    lang.t('profiles.profile_avatar.choose_from_library'),
+                    !accountImage
+                      ? lang.t(`profiles.profile_avatar.pick_emoji`)
+                      : lang.t(`profiles.profile_avatar.remove_photo`),
+                  ]
+                : []),
+              lang.t('profiles.profile_avatar.view_profile'),
               lang.t('profiles.profile_avatar.edit_profile'),
-          ]
-        : [
-            lang.t('profiles.profile_avatar.choose_from_library'),
-            !accountImage
-              ? lang.t('profiles.profile_avatar.pick_emoji')
-              : lang.t('profiles.profile_avatar.remove_photo'),
-            profilesEnabled &&
-              (!isReadOnlyWallet || enableActionsOnReadOnlyWallet) &&
-              lang.t('profiles.profile_avatar.create_profile'),
-          ]
-      )
-        .filter(option => Boolean(option))
-        .concat(ios ? ['Cancel'] : []),
-    [accountImage, isENSProfile, isReadOnlyWallet, profilesEnabled]
-  );
+            ]
+          : [
+              lang.t('profiles.profile_avatar.choose_from_library'),
+              !accountImage
+                ? lang.t(`profiles.profile_avatar.pick_emoji`)
+                : lang.t(`profiles.profile_avatar.remove_photo`),
+              profilesEnabled &&
+                lang.t('profiles.profile_avatar.create_profile'),
+            ]),
+      ]
+    : [isENSProfile && lang.t('profiles.profile_avatar.view_profile')]
+  ).filter(option => Boolean(option));
 
   const onAvatarPress = useCallback(() => {
-    if (profileEnabled) return;
+    if (ios && avatarActionSheetOptions.length) {
+      avatarActionSheetOptions.push('Cancel');
+    }
 
     if (avatarActionSheetOptions.length) {
       showActionSheetWithOptions(
@@ -319,25 +262,11 @@
       );
     }
   }, [
-    profileEnabled,
-<<<<<<< HEAD
-    isOwner,
+    avatarActionSheetOptions,
     isReadOnly,
     hasENSAvatar,
     accountImage,
-    onAvatarViewProfile,
-    onAvatarChooseImage,
-    onAvatarEditProfile,
-    onAvatarRemovePhoto,
-    onAvatarPickEmoji,
-    onAvatarCreateProfile,
-=======
-    isENSProfile,
-    avatarActionSheetOptions,
-    accountImage,
-    profilesEnabled,
     callback,
->>>>>>> 85321f13
   ]);
 
   const avatarOptions = useMemo(
