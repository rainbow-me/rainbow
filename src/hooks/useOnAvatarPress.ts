import lang from 'i18n-js';
import { useCallback, useEffect, useMemo } from 'react';
import { Linking } from 'react-native';
import { useDispatch } from 'react-redux';
import { RainbowAccount } from '../model/wallet';
import { useNavigation } from '../navigation/Navigation';
import useAccountProfile from './useAccountProfile';
import useENSAvatar, { prefetchENSAvatar } from './useENSAvatar';
import { prefetchENSCover } from './useENSCover';
import useENSOwner from './useENSOwner';
import { prefetchENSRecords } from './useENSRecords';
import useENSRegistration from './useENSRegistration';
import useImagePicker from './useImagePicker';
import useUpdateEmoji from './useUpdateEmoji';
import useWallets from './useWallets';
import { analytics } from '@rainbow-me/analytics';
import {
  enableActionsOnReadOnlyWallet,
  PROFILES,
  useExperimentalFlag,
} from '@rainbow-me/config';
import { REGISTRATION_MODES } from '@rainbow-me/helpers/ens';
import { walletsSetSelected, walletsUpdate } from '@rainbow-me/redux/wallets';
import Routes from '@rainbow-me/routes';
import { buildRainbowUrl, showActionSheetWithOptions } from '@rainbow-me/utils';

export default () => {
  const { wallets, selectedWallet, isReadOnlyWallet } = useWallets();
  const dispatch = useDispatch();
  const { navigate } = useNavigation();
  const {
    accountAddress,
    accountColor,
    accountName,
    accountImage,
    accountENS,
  } = useAccountProfile();
  const profilesEnabled = useExperimentalFlag(PROFILES);
  const profileEnabled = Boolean(accountENS);

  const { isOwner } = useENSOwner(accountENS, {
    enabled: profileEnabled && profilesEnabled,
  });

  const { data: avatar } = useENSAvatar(accountENS, {
    enabled: profileEnabled && profilesEnabled,
  });
  const hasENSAvatar = Boolean(avatar?.imageUrl);

  const { openPicker } = useImagePicker();
  const { startRegistration } = useENSRegistration();
<<<<<<< HEAD
=======
  const { setNextEmoji } = useUpdateEmoji();
>>>>>>> 0d91b39d

  useEffect(() => {
    if (accountENS) {
      prefetchENSAvatar(accountENS);
      prefetchENSCover(accountENS);
      prefetchENSRecords(accountENS);
    }
  }, [accountENS]);

  const onAvatarRemovePhoto = useCallback(async () => {
    const newWallets = {
      ...wallets,
      [selectedWallet.id]: {
        ...wallets[selectedWallet.id],
        addresses: wallets[
          selectedWallet.id
        ].addresses.map((account: RainbowAccount) =>
          account.address.toLowerCase() === accountAddress?.toLowerCase()
            ? { ...account, image: null }
            : account
        ),
      },
    };

    dispatch(walletsSetSelected(newWallets[selectedWallet.id]));
    await dispatch(walletsUpdate(newWallets));
  }, [dispatch, selectedWallet, accountAddress, wallets]);

  const processPhoto = useCallback(
    (image: any) => {
      const stringIndex = image?.path.indexOf('/tmp');
      const imagePath = ios
        ? `~${image?.path.slice(stringIndex)}`
        : image?.path;
      const newWallets = {
        ...wallets,
        [selectedWallet.id]: {
          ...wallets[selectedWallet.id],
          addresses: wallets[
            selectedWallet.id
          ].addresses.map((account: RainbowAccount) =>
            account.address.toLowerCase() === accountAddress?.toLowerCase()
              ? { ...account, image: imagePath }
              : account
          ),
        },
      };

      dispatch(walletsSetSelected(newWallets[selectedWallet.id]));
      dispatch(walletsUpdate(newWallets));
    },
    [accountAddress, dispatch, selectedWallet.id, wallets]
  );

  const onAvatarPickEmoji = useCallback(() => {
    navigate(Routes.AVATAR_BUILDER, {
      initialAccountColor: accountColor,
      initialAccountName: accountName,
    });
  }, [accountColor, accountName, navigate]);

  const onAvatarChooseImage = useCallback(async () => {
    const image = await openPicker({
      cropperCircleOverlay: true,
      cropping: true,
    });
    if (!image) return;
    processPhoto(image);
  }, [openPicker, processPhoto]);

  const onAvatarCreateProfile = useCallback(() => {
    navigate(Routes.REGISTER_ENS_NAVIGATOR);
  }, [navigate]);

  const onAvatarWebProfile = useCallback(() => {
    const rainbowURL = buildRainbowUrl(null, accountENS, accountAddress);
    if (rainbowURL) {
      Linking.openURL(rainbowURL);
    }
  }, [accountAddress, accountENS]);

  const onAvatarViewProfile = useCallback(() => {
    analytics.track('Viewed ENS profile', {
      category: 'profiles',
      ens: accountENS,
      from: 'Transaction list',
    });
    navigate(Routes.PROFILE_SHEET, {
      address: accountENS,
      fromRoute: 'ProfileAvatar',
    });
  }, [accountENS, navigate]);
<<<<<<< HEAD

  const onAvatarEditProfile = useCallback(() => {
    startRegistration(accountENS, REGISTRATION_MODES.EDIT);
    navigate(Routes.REGISTER_ENS_NAVIGATOR, {
      ensName: accountENS,
      mode: REGISTRATION_MODES.EDIT,
    });
  }, [accountENS, navigate, startRegistration]);

  const isReadOnly = isReadOnlyWallet && !enableActionsOnReadOnlyWallet;

=======

  const onAvatarEditProfile = useCallback(() => {
    startRegistration(accountENS, REGISTRATION_MODES.EDIT);
    navigate(Routes.REGISTER_ENS_NAVIGATOR, {
      ensName: accountENS,
      mode: REGISTRATION_MODES.EDIT,
    });
  }, [accountENS, navigate, startRegistration]);

  const isReadOnly = isReadOnlyWallet && !enableActionsOnReadOnlyWallet;

>>>>>>> 0d91b39d
  const isENSProfile = profilesEnabled && profileEnabled && isOwner;

  const callback = useCallback(
    async (buttonIndex: Number) => {
<<<<<<< HEAD
      switch (buttonIndex) {
        case 0:
          if (isReadOnly) {
            if (isENSProfile) {
              onAvatarViewProfile();
            }
          } else {
            if (hasENSAvatar) {
              onAvatarViewProfile();
            } else {
              onAvatarChooseImage();
            }
          }
          break;
        case 1:
          if (!isReadOnly) {
            if (isENSProfile && hasENSAvatar) {
              onAvatarEditProfile();
            } else {
              if (accountImage) {
                onAvatarRemovePhoto();
              } else {
                onAvatarPickEmoji();
              }
            }
          }
          break;
        case 2:
          if (!isReadOnly) {
            if (isENSProfile) {
              if (!hasENSAvatar) {
                onAvatarViewProfile();
              }
            } else {
              onAvatarCreateProfile();
            }
          }
          break;
        case 3:
          if (!isReadOnly) {
            if (isENSProfile && !hasENSAvatar) {
              onAvatarEditProfile();
            }
          }
          break;
        default:
          break;
=======
      if (buttonIndex === 0) {
        if (isENSProfile) {
          if (!isReadOnly) {
            onAvatarEditProfile();
          } else {
            onAvatarViewProfile();
          }
        } else {
          if (!isReadOnly) {
            onAvatarCreateProfile();
          } else {
            onAvatarChooseImage();
          }
        }
      } else if (buttonIndex === 1) {
        if (isENSProfile) {
          if (!isReadOnly) {
            onAvatarViewProfile();
          } else {
            if (!hasENSAvatar) {
              onAvatarChooseImage();
            }
          }
        } else {
          if (!isReadOnly) {
            onAvatarChooseImage();
          } else {
            if (!accountImage) {
              if (ios) {
                onAvatarPickEmoji();
              } else {
                setNextEmoji();
              }
            } else {
              onAvatarRemovePhoto();
            }
          }
        }
      } else if (buttonIndex === 2) {
        if (!hasENSAvatar) {
          if (isENSProfile) {
            if (!isReadOnly) {
              onAvatarChooseImage();
            } else {
              if (!accountImage) {
                if (ios) {
                  onAvatarPickEmoji();
                } else {
                  setNextEmoji();
                }
              } else {
                onAvatarRemovePhoto();
              }
            }
          } else {
            if (!isReadOnly) {
              if (!accountImage) {
                if (ios) {
                  onAvatarPickEmoji();
                } else {
                  setNextEmoji();
                }
              } else {
                onAvatarRemovePhoto();
              }
            }
          }
        }
      } else if (buttonIndex === 3) {
        if (!hasENSAvatar && !isReadOnly) {
          if (!accountImage) {
            if (ios) {
              onAvatarPickEmoji();
            } else {
              setNextEmoji();
            }
          } else {
            onAvatarRemovePhoto();
          }
        }
>>>>>>> 0d91b39d
      }
    },
    [
      accountImage,
      hasENSAvatar,
      isENSProfile,
      isReadOnly,
      onAvatarChooseImage,
      onAvatarCreateProfile,
      onAvatarEditProfile,
      onAvatarPickEmoji,
      onAvatarRemovePhoto,
      onAvatarViewProfile,
<<<<<<< HEAD
    ]
  );

  const avatarActionSheetOptions = (!isReadOnly
    ? [
        ...(isENSProfile
          ? [
              ...(!hasENSAvatar
                ? [
                    lang.t('profiles.profile_avatar.choose_from_library'),
                    !accountImage
                      ? lang.t(`profiles.profile_avatar.pick_emoji`)
                      : lang.t(`profiles.profile_avatar.remove_photo`),
                  ]
                : []),
              lang.t('profiles.profile_avatar.view_profile'),
              lang.t('profiles.profile_avatar.edit_profile'),
            ]
          : [
              lang.t('profiles.profile_avatar.choose_from_library'),
              !accountImage
                ? lang.t(`profiles.profile_avatar.pick_emoji`)
                : lang.t(`profiles.profile_avatar.remove_photo`),
              profilesEnabled &&
                lang.t('profiles.profile_avatar.create_profile'),
            ]),
      ]
    : [isENSProfile && lang.t('profiles.profile_avatar.view_profile')]
  ).filter(option => Boolean(option));
  if (ios && avatarActionSheetOptions.length) {
    avatarActionSheetOptions.push('Cancel');
  }

  const onAvatarPress = useCallback(() => {
    if (avatarActionSheetOptions.length) {
      showActionSheetWithOptions(
        {
          cancelButtonIndex: avatarActionSheetOptions.length - 1,
          destructiveButtonIndex:
            !isReadOnly && !hasENSAvatar && accountImage ? 1 : undefined,
          options: avatarActionSheetOptions,
        },
        (buttonIndex: Number) => callback(buttonIndex)
      );
    }
  }, [
    avatarActionSheetOptions,
    isReadOnly,
    hasENSAvatar,
    accountImage,
    callback,
  ]);
=======
      setNextEmoji,
    ]
  );

  const avatarActionSheetOptions = (hasENSAvatar
    ? [
        !isReadOnly && lang.t('profiles.profile_avatar.edit_profile'),
        lang.t('profiles.profile_avatar.view_profile'),
      ]
    : [
        isENSProfile &&
          !isReadOnly &&
          lang.t('profiles.profile_avatar.edit_profile'),
        isENSProfile && lang.t('profiles.profile_avatar.view_profile'),
        !isENSProfile &&
          !isReadOnly &&
          lang.t('profiles.profile_avatar.create_profile'),
        lang.t('profiles.profile_avatar.choose_from_library'),
        !accountImage
          ? ios
            ? lang.t('profiles.profile_avatar.pick_emoji')
            : lang.t('profiles.profile_avatar.shuffle_emoji')
          : lang.t('profiles.profile_avatar.remove_photo'),
      ]
  )
    .filter(option => Boolean(option))
    .concat(ios ? ['Cancel'] : []);

  const onAvatarPress = useCallback(() => {
    showActionSheetWithOptions(
      {
        cancelButtonIndex: avatarActionSheetOptions.length - 1,
        destructiveButtonIndex:
          !hasENSAvatar && accountImage
            ? avatarActionSheetOptions.length - 2
            : undefined,
        options: avatarActionSheetOptions,
      },
      (buttonIndex: Number) => callback(buttonIndex)
    );
  }, [avatarActionSheetOptions, hasENSAvatar, accountImage, callback]);
>>>>>>> 0d91b39d

  const avatarOptions = useMemo(
    () => [
      {
        id: 'newimage',
        label: 'Choose from Library',
        uiImage: 'photo',
      },
      ...(!accountImage
        ? [
            {
              id: 'newemoji',
              label: 'Pick an Emoji',
              uiImage: 'face.smiling',
            },
          ]
        : []),
      ...(accountImage
        ? [
            {
              id: 'removeimage',
              label: 'Remove Photo',
              uiImage: 'trash',
            },
          ]
        : []),
      {
        id: 'webprofile',
        label: 'View Web Profile',
        uiImage: 'safari',
      },
    ],
    [accountImage]
  );

  return {
    avatarActionSheetOptions,
    avatarOptions,
    onAvatarChooseImage,
    onAvatarCreateProfile,
    onAvatarPickEmoji,
    onAvatarPress,
    onAvatarRemovePhoto,
    onAvatarWebProfile,
    onSelectionCallback: callback,
  };
};<|MERGE_RESOLUTION|>--- conflicted
+++ resolved
@@ -49,10 +49,7 @@
 
   const { openPicker } = useImagePicker();
   const { startRegistration } = useENSRegistration();
-<<<<<<< HEAD
-=======
   const { setNextEmoji } = useUpdateEmoji();
->>>>>>> 0d91b39d
 
   useEffect(() => {
     if (accountENS) {
@@ -145,7 +142,6 @@
       fromRoute: 'ProfileAvatar',
     });
   }, [accountENS, navigate]);
-<<<<<<< HEAD
 
   const onAvatarEditProfile = useCallback(() => {
     startRegistration(accountENS, REGISTRATION_MODES.EDIT);
@@ -157,72 +153,10 @@
 
   const isReadOnly = isReadOnlyWallet && !enableActionsOnReadOnlyWallet;
 
-=======
-
-  const onAvatarEditProfile = useCallback(() => {
-    startRegistration(accountENS, REGISTRATION_MODES.EDIT);
-    navigate(Routes.REGISTER_ENS_NAVIGATOR, {
-      ensName: accountENS,
-      mode: REGISTRATION_MODES.EDIT,
-    });
-  }, [accountENS, navigate, startRegistration]);
-
-  const isReadOnly = isReadOnlyWallet && !enableActionsOnReadOnlyWallet;
-
->>>>>>> 0d91b39d
   const isENSProfile = profilesEnabled && profileEnabled && isOwner;
 
   const callback = useCallback(
     async (buttonIndex: Number) => {
-<<<<<<< HEAD
-      switch (buttonIndex) {
-        case 0:
-          if (isReadOnly) {
-            if (isENSProfile) {
-              onAvatarViewProfile();
-            }
-          } else {
-            if (hasENSAvatar) {
-              onAvatarViewProfile();
-            } else {
-              onAvatarChooseImage();
-            }
-          }
-          break;
-        case 1:
-          if (!isReadOnly) {
-            if (isENSProfile && hasENSAvatar) {
-              onAvatarEditProfile();
-            } else {
-              if (accountImage) {
-                onAvatarRemovePhoto();
-              } else {
-                onAvatarPickEmoji();
-              }
-            }
-          }
-          break;
-        case 2:
-          if (!isReadOnly) {
-            if (isENSProfile) {
-              if (!hasENSAvatar) {
-                onAvatarViewProfile();
-              }
-            } else {
-              onAvatarCreateProfile();
-            }
-          }
-          break;
-        case 3:
-          if (!isReadOnly) {
-            if (isENSProfile && !hasENSAvatar) {
-              onAvatarEditProfile();
-            }
-          }
-          break;
-        default:
-          break;
-=======
       if (buttonIndex === 0) {
         if (isENSProfile) {
           if (!isReadOnly) {
@@ -303,7 +237,6 @@
             onAvatarRemovePhoto();
           }
         }
->>>>>>> 0d91b39d
       }
     },
     [
@@ -317,60 +250,6 @@
       onAvatarPickEmoji,
       onAvatarRemovePhoto,
       onAvatarViewProfile,
-<<<<<<< HEAD
-    ]
-  );
-
-  const avatarActionSheetOptions = (!isReadOnly
-    ? [
-        ...(isENSProfile
-          ? [
-              ...(!hasENSAvatar
-                ? [
-                    lang.t('profiles.profile_avatar.choose_from_library'),
-                    !accountImage
-                      ? lang.t(`profiles.profile_avatar.pick_emoji`)
-                      : lang.t(`profiles.profile_avatar.remove_photo`),
-                  ]
-                : []),
-              lang.t('profiles.profile_avatar.view_profile'),
-              lang.t('profiles.profile_avatar.edit_profile'),
-            ]
-          : [
-              lang.t('profiles.profile_avatar.choose_from_library'),
-              !accountImage
-                ? lang.t(`profiles.profile_avatar.pick_emoji`)
-                : lang.t(`profiles.profile_avatar.remove_photo`),
-              profilesEnabled &&
-                lang.t('profiles.profile_avatar.create_profile'),
-            ]),
-      ]
-    : [isENSProfile && lang.t('profiles.profile_avatar.view_profile')]
-  ).filter(option => Boolean(option));
-  if (ios && avatarActionSheetOptions.length) {
-    avatarActionSheetOptions.push('Cancel');
-  }
-
-  const onAvatarPress = useCallback(() => {
-    if (avatarActionSheetOptions.length) {
-      showActionSheetWithOptions(
-        {
-          cancelButtonIndex: avatarActionSheetOptions.length - 1,
-          destructiveButtonIndex:
-            !isReadOnly && !hasENSAvatar && accountImage ? 1 : undefined,
-          options: avatarActionSheetOptions,
-        },
-        (buttonIndex: Number) => callback(buttonIndex)
-      );
-    }
-  }, [
-    avatarActionSheetOptions,
-    isReadOnly,
-    hasENSAvatar,
-    accountImage,
-    callback,
-  ]);
-=======
       setNextEmoji,
     ]
   );
@@ -412,7 +291,6 @@
       (buttonIndex: Number) => callback(buttonIndex)
     );
   }, [avatarActionSheetOptions, hasENSAvatar, accountImage, callback]);
->>>>>>> 0d91b39d
 
   const avatarOptions = useMemo(
     () => [
