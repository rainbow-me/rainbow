--- conflicted
+++ resolved
@@ -209,12 +209,12 @@
     ]
   );
 
-<<<<<<< HEAD
   const avatarContextMenuConfig = {
     menuTitle: '',
     menuItems: [
       isENSProfile &&
-        !isReadOnly && {
+        !isReadOnly &&
+        !isZeroETH && {
           actionKey: 'editProfile',
           actionTitle: lang.t('profiles.profile_avatar.edit_profile'),
           icon: {
@@ -231,7 +231,8 @@
         },
       },
       !isENSProfile &&
-        !isReadOnly && {
+        !isReadOnly &&
+        !isZeroETH && {
           actionKey: 'createProfile',
           actionTitle: lang.t('profiles.profile_avatar.create_profile'),
           icon: {
@@ -270,26 +271,6 @@
 
   const avatarActionSheetOptions = avatarContextMenuConfig.menuItems
     .map(item => item.actionTitle)
-=======
-  const avatarActionSheetOptions = [
-    isENSProfile &&
-      !isReadOnly &&
-      !isZeroETH &&
-      lang.t('profiles.profile_avatar.edit_profile'),
-    isENSProfile && lang.t('profiles.profile_avatar.view_profile'),
-    !isENSProfile &&
-      !isReadOnly &&
-      !isZeroETH &&
-      lang.t('profiles.profile_avatar.create_profile'),
-    lang.t('profiles.profile_avatar.choose_from_library'),
-    !accountImage
-      ? ios
-        ? lang.t('profiles.profile_avatar.pick_emoji')
-        : lang.t('profiles.profile_avatar.shuffle_emoji')
-      : lang.t('profiles.profile_avatar.remove_photo'),
-  ]
-    .filter(option => Boolean(option))
->>>>>>> c621e429
     .concat(ios ? ['Cancel'] : []);
 
   const onAvatarPressProfile = useCallback(() => {
