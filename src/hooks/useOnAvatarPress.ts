--- conflicted
+++ resolved
@@ -156,7 +156,6 @@
 
     const avatarActionSheetOptions = (!isReadOnly
       ? [
-<<<<<<< HEAD
           ...(isENSProfile
             ? [
                 ...(!hasENSAvatar
@@ -178,20 +177,6 @@
                 profilesEnabled &&
                   lang.t('profiles.profile_avatar.create_profile'),
               ]),
-=======
-          lang.t('profiles.profile_avatar.view_profile'),
-          (!isReadOnlyWallet || enableActionsOnReadOnlyWallet) &&
-            lang.t('profiles.profile_avatar.edit_profile'),
-        ]
-      : [
-          lang.t('profiles.profile_avatar.choose_from_library'),
-          !accountImage
-            ? lang.t('profiles.profile_avatar.pick_emoji')
-            : lang.t('profiles.profile_avatar.remove_photo'),
-          profilesEnabled &&
-            (!isReadOnlyWallet || enableActionsOnReadOnlyWallet) &&
-            lang.t('profiles.profile_avatar.create_profile'),
->>>>>>> 868bb5e6
         ]
       : [isENSProfile && lang.t('profiles.profile_avatar.view_profile')]
     ).filter(option => Boolean(option));
