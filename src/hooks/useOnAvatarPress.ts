--- conflicted
+++ resolved
@@ -11,7 +11,11 @@
 import useENSRegistration from './useENSRegistration';
 import useImagePicker from './useImagePicker';
 import useWallets from './useWallets';
-import { PROFILES, useExperimentalFlag } from '@rainbow-me/config';
+import {
+  enableActionsOnReadOnlyWallet,
+  PROFILES,
+  useExperimentalFlag,
+} from '@rainbow-me/config';
 import { REGISTRATION_MODES } from '@rainbow-me/helpers/ens';
 import { walletsSetSelected, walletsUpdate } from '@rainbow-me/redux/wallets';
 import Routes from '@rainbow-me/routes';
@@ -109,7 +113,6 @@
     const avatarActionSheetOptions = (isENSProfile
       ? [
           lang.t('profiles.profile_avatar.view_profile'),
-<<<<<<< HEAD
           (!isReadOnlyWallet || enableActionsOnReadOnlyWallet) &&
             lang.t('profiles.profile_avatar.edit_profile'),
         ]
@@ -123,22 +126,6 @@
     )
       .filter(option => Boolean(option))
       .concat(ios ? ['Cancel'] : []);
-=======
-          !isReadOnlyWallet && lang.t('profiles.profile_avatar.edit_profile'),
-        ]
-      : [
-          lang.t('profiles.profile_avatar.choose_from_library'),
-          lang.t(
-            `profiles.profile_avatar.${
-              accountImage ? 'remove_photo' : 'pick_emoji'
-            }`
-          ),
-          !isReadOnlyWallet && lang.t('profiles.profile_avatar.create_profile'),
-        ]
-    )
-      .concat(ios && ['Cancel'])
-      .filter(element => Boolean(element));
->>>>>>> 6baa727c
 
     const callback = async (buttonIndex: Number) => {
       if (isENSProfile) {
@@ -163,13 +150,9 @@
           onAvatarChooseImage();
         } else if (buttonIndex === 1) {
           if (accountImage) {
-<<<<<<< HEAD
-            onAvatarCreateProfile();
-=======
             onAvatarRemovePhoto();
           } else {
             onAvatarPickEmoji();
->>>>>>> 6baa727c
           }
         } else if (buttonIndex === 2) {
           if (accountImage) {
