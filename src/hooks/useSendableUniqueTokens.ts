import { useSelector } from 'react-redux';
import { createSelector } from 'reselect';
<<<<<<< HEAD
import { groupBy } from '@rainbow-me/helpers/utilities';
=======
import { UniqueAsset } from '@rainbow-me/entities';
import { AppState } from '@rainbow-me/redux/store';
>>>>>>> 202cc72d

const uniqueTokensSelector = (state: AppState) =>
  state.uniqueTokens.uniqueTokens;

const sendableUniqueTokens = (uniqueTokens: UniqueAsset[]) => {
  const sendableUniqueTokens = uniqueTokens?.filter(
    (uniqueToken: any) => uniqueToken.isSendable
  );
  const grouped = groupBy(sendableUniqueTokens, token => token.familyName);

  const families = Object.keys(grouped).sort();
  let sendableTokens = [];
  for (let i = 0; i < families.length; i++) {
    let newObject = {};
    newObject = {
      data: grouped[families[i]],
      familyId: i,
      familyImage: grouped[families[i]][0].familyImage,
      name: families[i],
    };
    sendableTokens.push(newObject);
  }
  return { sendableUniqueTokens: sendableTokens, uniqueTokens };
};

const sendableUniqueTokensSelector = createSelector(
  [uniqueTokensSelector],
  sendableUniqueTokens
);

export default function useSendableUniqueTokens() {
  return useSelector(sendableUniqueTokensSelector);
}<|MERGE_RESOLUTION|>--- conflicted
+++ resolved
@@ -1,11 +1,8 @@
 import { useSelector } from 'react-redux';
 import { createSelector } from 'reselect';
-<<<<<<< HEAD
+import { UniqueAsset } from '@rainbow-me/entities';
 import { groupBy } from '@rainbow-me/helpers/utilities';
-=======
-import { UniqueAsset } from '@rainbow-me/entities';
 import { AppState } from '@rainbow-me/redux/store';
->>>>>>> 202cc72d
 
 const uniqueTokensSelector = (state: AppState) =>
   state.uniqueTokens.uniqueTokens;
@@ -14,6 +11,7 @@
   const sendableUniqueTokens = uniqueTokens?.filter(
     (uniqueToken: any) => uniqueToken.isSendable
   );
+  // @ts-expect-error ts-migrate FIXME: Type 'undefined' is not assignable to type 'string'.
   const grouped = groupBy(sendableUniqueTokens, token => token.familyName);
 
   const families = Object.keys(grouped).sort();
