--- conflicted
+++ resolved
@@ -3,14 +3,8 @@
 import { useLegacyNFTs } from '@/resources/nfts';
 import { useMemo } from 'react';
 
-<<<<<<< HEAD
-export default function useSendableUniqueTokens() {
-  const { accountAddress } = useAccountSettings();
-=======
 export default function useUniqueTokens() {
-  const { nftSort, nftSortDirection } = useNftSort();
   const accountAddress = useAccountAddress();
->>>>>>> 917fdb15
   const {
     data: { nfts: uniqueTokens },
     isLoading: isFetchingNfts,
