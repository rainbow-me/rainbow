import { IS_ANDROID } from '@/env';
import { authenticateWithPIN } from '@/handlers/authentication';
import {
  GoogleDriveUserData,
  deleteAllBackups,
  getGoogleAccountUserData,
  login,
  logoutFromGoogleDrive as logout,
} from '@/handlers/cloudBackup';
import { WrappedAlert as Alert } from '@/helpers/alert';
import * as keychain from '@/keychain';
<<<<<<< HEAD
import * as i18n from '@/languages';
import { RainbowError, logger } from '@/logger';
import { clearAllWalletsBackupStatus } from '@/state/wallets/walletsStore';
import { CloudBackupState, backupsStore } from '@/state/backups/backups';
import { showActionSheetWithOptions } from '@/utils';
import lang from 'i18n-js';
import { useCallback, useEffect, useState } from 'react';
import { useDispatch } from 'react-redux';
import { cloudPlatform } from '../utils/platform';
=======
import { maybeAuthenticateWithPIN } from '@/handlers/authentication';
>>>>>>> 71be1461

export default function useManageCloudBackups() {
  const dispatch = useDispatch();
  const [accountDetails, setAccountDetails] = useState<GoogleDriveUserData | undefined>(undefined);

  useEffect(() => {
    getGoogleAccountUserData()
      .then(accountDetails => {
        setAccountDetails(accountDetails ?? undefined);
      })
      .catch(error => {
        logger.error(new RainbowError(`[useManageCloudBackups]: Error Fetching google account data for Backups Section`), {
          error: (error as Error).message,
        });
      });
  }, []);

  const manageCloudBackups = useCallback(() => {
    const buttons = [
      i18n.t(i18n.l.settings.delete_backups, { cloudPlatform }),
      IS_ANDROID ? i18n.t(i18n.l.settings.backup_switch_google_account) : undefined,
      i18n.t(i18n.l.button.cancel),
    ].filter(Boolean);

    const getTitleForPlatform = () => {
      if (IS_ANDROID && accountDetails?.email) {
        return i18n.t(i18n.l.settings.manage_backups, {
          cloudPlatformOrEmail: accountDetails.email,
        });
      }
      return i18n.t(i18n.l.settings.manage_backups, {
        cloudPlatformOrEmail: cloudPlatform,
      });
    };

    const removeBackupStateFromAllWallets = () => {
      clearAllWalletsBackupStatus();
    };

    const logoutFromGoogleDrive = async () => {
      await logout();
      backupsStore.setState({
        backupProvider: undefined,
        backups: { files: [] },
        mostRecentBackup: undefined,
        status: CloudBackupState.NotAvailable,
      });
    };

    const loginToGoogleDrive = async () => {
      try {
        await login();
        const accountDetails = await getGoogleAccountUserData();
        backupsStore.getState().syncAndFetchBackups();
        setAccountDetails(accountDetails ?? undefined);
      } catch (error) {
        logger.error(new RainbowError(`[useManageCloudBackups]: Logging into Google Drive failed.`), {
          error: (error as Error).message,
        });
      }
    };

    showActionSheetWithOptions(
      {
        cancelButtonIndex: IS_ANDROID ? 2 : 1,
        destructiveButtonIndex: IS_ANDROID ? 0 : 1,
        options: buttons,
        title: getTitleForPlatform(),
      },
      async buttonIndex => {
        if (buttonIndex === 0) {
          showActionSheetWithOptions(
            {
              cancelButtonIndex: 1,
              destructiveButtonIndex: 0,
              message: i18n.t(i18n.l.settings.confirm_delete_backups_description, { cloudPlatform }),
              options: [i18n.t(i18n.l.settings.confirm_delete_backups), i18n.t(i18n.l.button.cancel)],
            },
            async nextButtonIndex => {
              if (nextButtonIndex === 0) {
                try {
                  try {
                    await maybeAuthenticateWithPIN();
                  } catch (e) {
                    Alert.alert(i18n.t(i18n.l.back_up.wrong_pin));
                    return;
                  }

                  // Prompt for authentication before allowing them to delete backups
                  await keychain.getAllKeys();

                  if (IS_ANDROID) {
                    logoutFromGoogleDrive();
                    setAccountDetails(undefined);
                  }
                  removeBackupStateFromAllWallets();

                  await deleteAllBackups();
                  Alert.alert(lang.t('back_up.backup_deleted_successfully'));
                } catch (e) {
                  logger.error(new RainbowError(`[useManageCloudBackups]: Error deleting all backups`), {
                    error: (e as Error).message,
                  });

                  Alert.alert(lang.t('back_up.errors.keychain_access'));
                }
              }
            }
          );
        }

        if (buttonIndex === 1 && IS_ANDROID) {
          logoutFromGoogleDrive();
          setAccountDetails(undefined);
          loginToGoogleDrive();
        }
      }
    );
  }, [dispatch, accountDetails]);

  return { manageCloudBackups };
}<|MERGE_RESOLUTION|>--- conflicted
+++ resolved
@@ -1,5 +1,5 @@
 import { IS_ANDROID } from '@/env';
-import { authenticateWithPIN } from '@/handlers/authentication';
+import { maybeAuthenticateWithPIN } from '@/handlers/authentication';
 import {
   GoogleDriveUserData,
   deleteAllBackups,
@@ -9,19 +9,15 @@
 } from '@/handlers/cloudBackup';
 import { WrappedAlert as Alert } from '@/helpers/alert';
 import * as keychain from '@/keychain';
-<<<<<<< HEAD
 import * as i18n from '@/languages';
 import { RainbowError, logger } from '@/logger';
+import { CloudBackupState, backupsStore } from '@/state/backups/backups';
 import { clearAllWalletsBackupStatus } from '@/state/wallets/walletsStore';
-import { CloudBackupState, backupsStore } from '@/state/backups/backups';
 import { showActionSheetWithOptions } from '@/utils';
 import lang from 'i18n-js';
 import { useCallback, useEffect, useState } from 'react';
 import { useDispatch } from 'react-redux';
 import { cloudPlatform } from '../utils/platform';
-=======
-import { maybeAuthenticateWithPIN } from '@/handlers/authentication';
->>>>>>> 71be1461
 
 export default function useManageCloudBackups() {
   const dispatch = useDispatch();
