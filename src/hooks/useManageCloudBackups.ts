--- conflicted
+++ resolved
@@ -3,21 +3,6 @@
 import { useDispatch } from 'react-redux';
 import { cloudPlatform } from '../utils/platform';
 import { WrappedAlert as Alert } from '@/helpers/alert';
-<<<<<<< HEAD
-import { deleteAllBackups, fetchUserDataFromCloud, logoutFromGoogleDrive } from '@/handlers/cloudBackup';
-import { clearAllWalletsBackupStatus } from '@/redux/wallets';
-import { showActionSheetWithOptions } from '@/utils';
-import { IS_ANDROID } from '@/env';
-import { RainbowError, logger } from '@/logger';
-
-export default function useManageCloudBackups() {
-  const dispatch = useDispatch();
-
-  const manageCloudBackups = useCallback(() => {
-    const buttons = [`Delete All ${cloudPlatform} Backups`, IS_ANDROID ? 'Change Google Drive Account' : undefined, 'Cancel'].filter(
-      Boolean
-    );
-=======
 import { GoogleDriveUserData, getGoogleAccountUserData, deleteAllBackups, logoutFromGoogleDrive } from '@/handlers/cloudBackup';
 import { clearAllWalletsBackupStatus, updateWalletBackupStatusesBasedOnCloudUserData } from '@/redux/wallets';
 import { showActionSheetWithOptions } from '@/utils';
@@ -74,7 +59,6 @@
         });
       }
     };
->>>>>>> 83ad4208
 
     showActionSheetWithOptions(
       {
@@ -108,23 +92,6 @@
         }
 
         if (_buttonIndex === 1 && IS_ANDROID) {
-<<<<<<< HEAD
-          await logoutFromGoogleDrive();
-          await dispatch(clearAllWalletsBackupStatus());
-
-          try {
-            await fetchUserDataFromCloud();
-            logger.info(`Downloaded ${cloudPlatform} backup info`);
-          } catch (e) {
-            logger.error(new RainbowError('Error fetching user data from cloud'), {
-              extra: { error: e },
-            });
-          }
-        }
-      }
-    );
-  }, [dispatch]);
-=======
           logoutFromGoogleDrive();
           setAccountDetails(undefined);
           removeBackupStateFromAllWallets().then(() => loginToGoogleDrive());
@@ -132,7 +99,6 @@
       }
     );
   }, [dispatch, accountDetails]);
->>>>>>> 83ad4208
 
   return { manageCloudBackups };
 }