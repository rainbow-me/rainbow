--- conflicted
+++ resolved
@@ -6,6 +6,7 @@
 import { REGISTRATION_MODES } from '@rainbow-me/helpers/ens';
 import * as ensRedux from '@rainbow-me/redux/ensRegistration';
 import { AppState } from '@rainbow-me/redux/store';
+import { isENSNFTAvatar, parseENSNFTAvatar } from '@rainbow-me/utils';
 import getENSNFTAvatarUrl from '@rainbow-me/utils/getENSNFTAvatarUrl';
 
 export default function useENSRegistration({
@@ -111,8 +112,6 @@
       profileQuery.data?.images?.avatarUrl;
     let coverUrl = profileQuery.data?.images?.coverUrl;
 
-<<<<<<< HEAD
-=======
     if (records.avatar) {
       const isNFTAvatar = isENSNFTAvatar(records.avatar);
       if (isNFTAvatar) {
@@ -135,7 +134,6 @@
       }
     }
 
->>>>>>> 6baa727c
     return {
       avatarUrl,
       coverUrl,
