import { useCallback, useMemo } from 'react';
import { useQuery } from 'react-query';
import { useAccountSettings } from '.';
import {
  estimateENSRegistrationGasLimit,
  fetchRegistrationDate,
} from '@rainbow-me/handlers/ens';
import {
  getAvailable,
  getNameExpires,
  getRentPrice,
} from '@rainbow-me/helpers/ens';
import { Network } from '@rainbow-me/helpers/networkTypes';
import {
  add,
  convertAmountAndPriceToNativeDisplay,
  divide,
  fromWei,
  multiply,
} from '@rainbow-me/helpers/utilities';
<<<<<<< HEAD
import { gweiToWei } from '@rainbow-me/parsers';
import { getEIP1559GasParams } from '@rainbow-me/redux/gas';
import { ethereumUtils } from '@rainbow-me/utils';
=======
import { ethereumUtils, validateENS } from '@rainbow-me/utils';
>>>>>>> 88c86d1d

const secsInYear = 31536000;

const getRentPricePerYear = (rentPrice: string, duration: number) =>
  divide(rentPrice, duration);

const formatRentPrice = (
  rentPrice: string,
  duration: number,
  nativeCurrency: any,
  nativeAssetPrice: any
) => {
  const rentPriceInETH = fromWei(rentPrice.toString());
  const rentPricePerYear = getRentPricePerYear(rentPriceInETH, duration);
  const { amount, display } = convertAmountAndPriceToNativeDisplay(
    rentPriceInETH,
    nativeAssetPrice,
    nativeCurrency
  );
  const {
    display: displayPerYear,
    amount: amountPerYear,
  } = convertAmountAndPriceToNativeDisplay(
    rentPricePerYear,
    nativeAssetPrice,
    nativeCurrency,
    undefined,
    true
  );

  return {
    perYear: {
      amount: amountPerYear,
      display: displayPerYear,
    },
    total: {
      amount,
      display,
    },
    wei: rentPrice.toString(),
  };
};

const formatEstimatedNetworkFee = (
  gasLimit: string,
  maxBaseFee: string,
  maxPriorityFee: string,
  nativeCurrency: any,
  nativeAssetPrice: any
) => {
  const networkFeeInWei = multiply(
    gweiToWei(add(maxBaseFee, maxPriorityFee)),
    gasLimit
  );
  const networkFeeInEth = fromWei(networkFeeInWei);

  const { amount, display } = convertAmountAndPriceToNativeDisplay(
    networkFeeInEth,
    nativeAssetPrice,
    nativeCurrency
  );

  return {
    amount,
    display,
    wei: networkFeeInWei,
  };
};

const formatTotalRegistrationCost = (
  wei: string,
  nativeCurrency: any,
  nativeAssetPrice: any
) => {
  const networkFeeInEth = fromWei(wei);

  const { amount, display } = convertAmountAndPriceToNativeDisplay(
    networkFeeInEth,
    nativeAssetPrice,
    nativeCurrency
  );

  return {
    amount,
    display,
    wei,
  };
};

const formatTime = (timestamp: string) => {
  const date = new Date(Number(timestamp) * 1000);
  return `${date.toLocaleDateString()}`;
};

export default function useENSRegistration({
  duration,
  name,
}: {
  duration: number;
  name: string;
}) {
  const { nativeCurrency, accountAddress } = useAccountSettings();
  const isValidLength = useMemo(() => name.length > 2, [name.length]);

<<<<<<< HEAD
  const getRegistrationValues = useCallback(async () => {
    const isAvailable = await getAvailable(name);
    if (isAvailable) {
      const rentPrice = await getRentPrice(name, duration * secsInYear);
      const nativeAssetPrice = ethereumUtils.getPriceOfNativeAssetForNetwork(
        Network.mainnet
      );
      const formattedRentPrice = formatRentPrice(
        rentPrice,
        duration,
        nativeCurrency,
        nativeAssetPrice
      );
      const gasLimit = await estimateENSRegistrationGasLimit(
        name,
        accountAddress,
        duration * secsInYear,
        rentPrice.toString()
      );

      const {
        gasFeeParamsBySpeed,
        currentBaseFee,
      } = await getEIP1559GasParams();

      const formattedEstimatedNetworkFee = formatEstimatedNetworkFee(
        gasLimit,
        currentBaseFee.gwei,
        gasFeeParamsBySpeed.normal.maxPriorityFeePerGas.gwei,
        nativeCurrency,
        nativeAssetPrice
      );

      const weiEstimatedTotalCost = add(
        formattedEstimatedNetworkFee.wei,
        formattedRentPrice.wei
      );
      const totalRegistrationCost = formatTotalRegistrationCost(
        weiEstimatedTotalCost,
        nativeCurrency,
        nativeAssetPrice
      );

      return {
        available: isAvailable,
        estimatedTotalRegistrationCost: totalRegistrationCost,
        expirationDate: null,
        registrationDate: null,
        rentPrice: formattedRentPrice,
      };
    } else {
      // we need the expiration and registration date when is not available
      const registrationDate = await fetchRegistrationDate(name + '.eth');
      const nameExpires = await getNameExpires(name);
      const formattedRegistrarionDate = formatTime(registrationDate);
      const formattedExpirationDate = formatTime(nameExpires);

      return {
        available: isAvailable,
        expirationDate: formattedExpirationDate,
        registrationDate: formattedRegistrarionDate,
        rentPrice: null,
      };
    }
  }, [name, duration, nativeCurrency, accountAddress]);
=======
  const getRegistrationValues = useCallback(
    async (_, name) => {
      const ensValidation = validateENS(`${name}.eth`, {
        includeSubdomains: false,
      });
      if (!ensValidation.valid) {
        return {
          code: ensValidation.code,
          hint: ensValidation.hint,
          valid: false,
        };
      }

      const isAvailable = await getAvailable(name);
      if (isAvailable) {
        // we need the price only if is available
        const rentPrice = await getRentPrice(name, duration * secsInYear);
        const formattedRentPrice = formatRentPrice(
          rentPrice,
          duration,
          nativeCurrency
        );
        return {
          available: true,
          rentPrice: formattedRentPrice,
          valid: true,
        };
      } else {
        // we need the expiration and registration date when is not available
        const registrationDate = await fetchRegistrationDate(name + '.eth');
        const nameExpires = await getNameExpires(name);
        const formattedRegistrarionDate = formatTime(registrationDate);
        const formattedExpirationDate = formatTime(nameExpires);
>>>>>>> 88c86d1d

        return {
          available: false,
          expirationDate: formattedExpirationDate,
          registrationDate: formattedRegistrarionDate,
          valid: true,
        };
      }
    },
    [duration, nativeCurrency]
  );

  const { data, status } = useQuery(
    isValidLength && ['registration', name],
    getRegistrationValues,
    { retry: 0 }
  );

  const newStatus = isValidLength ? status : 'idle';

  const isIdle = newStatus === 'idle';
  const isLoading = newStatus === 'loading';
  const isAvailable = newStatus === 'success' && data?.available === true;
  const isRegistered = newStatus === 'success' && data?.available === false;
  const isInvalid = newStatus === 'success' && !data?.valid;

  return {
    data,
    isAvailable,
    isIdle,
    isInvalid,
    isLoading,
    isRegistered,
  };
}<|MERGE_RESOLUTION|>--- conflicted
+++ resolved
@@ -18,13 +18,9 @@
   fromWei,
   multiply,
 } from '@rainbow-me/helpers/utilities';
-<<<<<<< HEAD
 import { gweiToWei } from '@rainbow-me/parsers';
 import { getEIP1559GasParams } from '@rainbow-me/redux/gas';
-import { ethereumUtils } from '@rainbow-me/utils';
-=======
 import { ethereumUtils, validateENS } from '@rainbow-me/utils';
->>>>>>> 88c86d1d
 
 const secsInYear = 31536000;
 
@@ -129,8 +125,18 @@
   const { nativeCurrency, accountAddress } = useAccountSettings();
   const isValidLength = useMemo(() => name.length > 2, [name.length]);
 
-<<<<<<< HEAD
   const getRegistrationValues = useCallback(async () => {
+    const ensValidation = validateENS(`${name}.eth`, {
+      includeSubdomains: false,
+    });
+    if (!ensValidation.valid) {
+      return {
+        code: ensValidation.code,
+        hint: ensValidation.hint,
+        valid: false,
+      };
+    }
+
     const isAvailable = await getAvailable(name);
     if (isAvailable) {
       const rentPrice = await getRentPrice(name, duration * secsInYear);
@@ -195,52 +201,6 @@
       };
     }
   }, [name, duration, nativeCurrency, accountAddress]);
-=======
-  const getRegistrationValues = useCallback(
-    async (_, name) => {
-      const ensValidation = validateENS(`${name}.eth`, {
-        includeSubdomains: false,
-      });
-      if (!ensValidation.valid) {
-        return {
-          code: ensValidation.code,
-          hint: ensValidation.hint,
-          valid: false,
-        };
-      }
-
-      const isAvailable = await getAvailable(name);
-      if (isAvailable) {
-        // we need the price only if is available
-        const rentPrice = await getRentPrice(name, duration * secsInYear);
-        const formattedRentPrice = formatRentPrice(
-          rentPrice,
-          duration,
-          nativeCurrency
-        );
-        return {
-          available: true,
-          rentPrice: formattedRentPrice,
-          valid: true,
-        };
-      } else {
-        // we need the expiration and registration date when is not available
-        const registrationDate = await fetchRegistrationDate(name + '.eth');
-        const nameExpires = await getNameExpires(name);
-        const formattedRegistrarionDate = formatTime(registrationDate);
-        const formattedExpirationDate = formatTime(nameExpires);
->>>>>>> 88c86d1d
-
-        return {
-          available: false,
-          expirationDate: formattedExpirationDate,
-          registrationDate: formattedRegistrarionDate,
-          valid: true,
-        };
-      }
-    },
-    [duration, nativeCurrency]
-  );
 
   const { data, status } = useQuery(
     isValidLength && ['registration', name],
