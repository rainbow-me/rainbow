--- conflicted
+++ resolved
@@ -78,30 +78,6 @@
   const { nativeCurrency } = useAccountSettings();
   const isValidLength = useMemo(() => name.length > 2, [name.length]);
 
-<<<<<<< HEAD
-  const getRegistrationValues = useCallback(async () => {
-    const isAvailable = await getAvailable(name);
-    if (isAvailable) {
-      // we need the price only if is available
-      const rentPrice = await getRentPrice(name, duration * secsInYear);
-      const formattedRentPrice = formatRentPrice(
-        rentPrice,
-        duration,
-        nativeCurrency
-      );
-      return {
-        available: isAvailable,
-        expirationDate: null,
-        registrationDate: null,
-        rentPrice: formattedRentPrice,
-      };
-    } else {
-      // we need the expiration and registration date when is not available
-      const registrationDate = await fetchRegistrationDate(name + '.eth');
-      const nameExpires = await getNameExpires(name);
-      const formattedRegistrarionDate = formatTime(registrationDate, false);
-      const formattedExpirationDate = formatTime(nameExpires);
-=======
   const getRegistrationValues = useCallback(
     async (_, name) => {
       const ensValidation = validateENS(`${name}.eth`, {
@@ -114,7 +90,6 @@
           valid: false,
         };
       }
->>>>>>> 8a6e174d
 
       const isAvailable = await getAvailable(name);
       if (isAvailable) {
@@ -134,7 +109,7 @@
         // we need the expiration and registration date when is not available
         const registrationDate = await fetchRegistrationDate(name + '.eth');
         const nameExpires = await getNameExpires(name);
-        const formattedRegistrarionDate = formatTime(registrationDate);
+        const formattedRegistrarionDate = formatTime(registrationDate, false);
         const formattedExpirationDate = formatTime(nameExpires);
 
         return {
