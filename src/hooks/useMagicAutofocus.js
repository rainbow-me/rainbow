import { useFocusEffect, useIsFocused } from '@react-navigation/native';
import { useCallback, useRef } from 'react';
import { InteractionManager, TextInput } from 'react-native';
import isNativeStackAvailable from '../helpers/isNativeStackAvailable';
import { setListener } from '../navigation/nativeStackHelpers';
import useInteraction from './useInteraction';

const { currentlyFocusedInput, focusTextInput } = TextInput.State;

let timeout = null;
let delay = false;

export function delayNext() {
  if (timeout !== null) {
    clearTimeout(timeout);
    timeout = null;
  }
  delay = true;
}

export default function useMagicAutofocus(
  defaultAutofocusInputRef,
  customTriggerFocusCallback,
  shouldFocusOnNavigateOnAndroid = false,
  showAfterInteractions = false
) {
  const isScreenFocused = useIsFocused();
  const lastFocusedInputHandle = useRef(null);

  const handleFocus = useCallback(({ target }) => {
    lastFocusedInputHandle.current = target.getNativeRef();
  }, []);

  const setLastFocusedInputHandle = useCallback(ref => {
    lastFocusedInputHandle.current = ref.current;
  }, []);

  const triggerFocus = useCallback(() => {
    if (!lastFocusedInputHandle.current) {
      return focusTextInput(defaultAutofocusInputRef.current);
    }

    if (customTriggerFocusCallback) {
      const nextInput = customTriggerFocusCallback(lastFocusedInputHandle);
      return nextInput && focusTextInput(nextInput);
    }

    if (lastFocusedInputHandle.current !== currentlyFocusedInput()) {
      return focusTextInput(lastFocusedInputHandle.current);
    }
  }, [customTriggerFocusCallback, defaultAutofocusInputRef]);

  const [createRefocusInteraction] = useInteraction();
  const fallbackRefocusLastInput = useCallback(() => {
    createRefocusInteraction(() => {
      if (isScreenFocused) {
        triggerFocus();
      }
    });
  }, [createRefocusInteraction, isScreenFocused, triggerFocus]);

  // ✨️ Make the magic happen
  useFocusEffect(
    useCallback(() => {
      if (android && !shouldFocusOnNavigateOnAndroid) {
        return;
      }

      setListener(triggerFocus);
      if (delay) {
        InteractionManager.runAfterInteractions(() => {
          if (timeout !== null) {
            clearTimeout(timeout);
            timeout = null;
          }
          timeout = setTimeout(() => {
            triggerFocus();
            delay = false;
          }, 200);
        });
<<<<<<< HEAD
      } else if (!isNativeStackAvailable) {
        // We need to do this in order to assure that the input gets focused
        // when using fallback stacks.
=======
      } else {
        if (showAfterInteractions) {
          InteractionManager.runAfterInteractions(triggerFocus);
        } else {
          triggerFocus();
        }
      }

      // We need to do this in order to assure that the input gets focused
      // when using fallback stacks.
      if (!isNativeStackAvailable) {
>>>>>>> f4325986
        InteractionManager.runAfterInteractions(fallbackRefocusLastInput);
      } else {
        if (showAfterInteractions) {
          InteractionManager.runAfterInteractions(() => {
            triggerFocus();
          });
        } else {
          triggerFocus();
        }
      }

      return () => {
        setListener(null);
      };
    }, [
      fallbackRefocusLastInput,
      shouldFocusOnNavigateOnAndroid,
      showAfterInteractions,
      triggerFocus,
    ])
  );

  return {
    handleFocus,
    lastFocusedInputHandle,
    setLastFocusedInputHandle,
    triggerFocus,
  };
}<|MERGE_RESOLUTION|>--- conflicted
+++ resolved
@@ -78,11 +78,6 @@
             delay = false;
           }, 200);
         });
-<<<<<<< HEAD
-      } else if (!isNativeStackAvailable) {
-        // We need to do this in order to assure that the input gets focused
-        // when using fallback stacks.
-=======
       } else {
         if (showAfterInteractions) {
           InteractionManager.runAfterInteractions(triggerFocus);
@@ -94,7 +89,6 @@
       // We need to do this in order to assure that the input gets focused
       // when using fallback stacks.
       if (!isNativeStackAvailable) {
->>>>>>> f4325986
         InteractionManager.runAfterInteractions(fallbackRefocusLastInput);
       } else {
         if (showAfterInteractions) {
