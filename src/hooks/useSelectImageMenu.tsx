import React, { useCallback } from 'react';
import ImagePicker, { Image, Options } from 'react-native-image-crop-picker';
import { ContextMenuButton } from 'react-native-ios-context-menu';
import { useMutation } from 'react-query';
import {
  uploadImage,
  UploadImageReturnData,
} from '@rainbow-me/handlers/pinata';
<<<<<<< HEAD
import { useNavigation } from '@rainbow-me/navigation';
import Routes from '@rainbow-me/routes';
=======
import { showActionSheetWithOptions } from '@rainbow-me/utils';
>>>>>>> 90638669

type Action = 'library' /* | 'nft'*/;

const items = {
  library: {
    actionKey: 'library',
    actionTitle: 'Upload photo',
    icon: {
      imageValue: {
        systemName: 'photo',
      },
      type: 'IMAGE_SYSTEM',
    },
  },
  // nft: {
  //   actionKey: 'nft',
  //   actionTitle: 'Choose NFT',
  //   icon: {
  //     imageValue: {
  //       systemName: 'cube',
  //     },
  //     type: 'IMAGE_SYSTEM',
  //   },
  // },
};

export default function useSelectImageMenu({
  imagePickerOptions,
  menuItems = ['library'],
  onChangeImage,
  onUploading,
  onUploadSuccess,
  onUploadError,
  uploadToIPFS = false,
}: {
  imagePickerOptions?: Options;
  menuItems?: Action[];
  onChangeImage?: ({ asset, image }: { asset?: any; image?: Image }) => void;
  onUploading?: ({ image }: { image: Image }) => void;
  onUploadSuccess?: ({
    data,
    image,
  }: {
    data: UploadImageReturnData;
    image: Image;
  }) => void;
  onUploadError?: ({ error, image }: { error: unknown; image: Image }) => void;
  uploadToIPFS?: boolean;
} = {}) {
  const { navigate } = useNavigation();

  const { isLoading: isUploading, mutateAsync: upload } = useMutation(
    'ensImageUpload',
    uploadImage
  );

  const handleSelectImage = useCallback(async () => {
    const image = await ImagePicker.openPicker({
      ...imagePickerOptions,
      includeBase64: true,
      mediaType: 'photo',
    });
    onChangeImage?.({ image });

    if (uploadToIPFS) {
      onUploading?.({ image });
      try {
        const data = await upload({
          filename: image.filename || '',
          mime: image.mime,
          path: image.path,
        });
        onUploadSuccess?.({ data, image });
      } catch (err) {
        onUploadError?.({ error: err, image });
      }
    }
  }, [
    imagePickerOptions,
    onChangeImage,
    onUploadError,
    onUploadSuccess,
    onUploading,
    upload,
    uploadToIPFS,
  ]);

  const handleSelectNFT = useCallback(() => {
    navigate(Routes.SELECT_UNIQUE_TOKEN_SHEET, {
      onSelect: asset => onChangeImage({ asset }),
      springDamping: 1,
      topOffset: 0,
    });
  }, [navigate, onChangeImage]);

  const handlePressMenuItem = useCallback(
    ({ nativeEvent: { actionKey } }) => {
      if (actionKey === 'library') {
        handleSelectImage();
      }
      if (actionKey === 'nft') {
        handleSelectNFT();
      }
    },
    [handleSelectImage, handleSelectNFT]
  );

  const handleAndroidPress = useCallback(() => {
    const actionSheetOptions = menuItems
      .map(item => items[item]?.actionTitle)
      .filter(x => x) as any;

    showActionSheetWithOptions(
      {
        options: actionSheetOptions,
      },
      async (buttonIndex: Number) => {
        if (buttonIndex === 0) {
          handleSelectImage();
        } else if (buttonIndex === 1) {
          handleSelectImage();
        }
      }
    );
  }, [handleSelectImage, menuItems]);

  const ContextMenu = useCallback(
    ({ children }) => (
      <ContextMenuButton
        enableContextMenu
        menuConfig={{
          menuItems: menuItems.map(item => items[item]) as any,
          menuTitle: '',
        }}
        {...(android ? { onPress: handleAndroidPress } : {})}
        isMenuPrimaryAction
        onPressMenuItem={handlePressMenuItem}
        useActionSheetFallback={false}
      >
        {children}
      </ContextMenuButton>
    ),
    [handleAndroidPress, handlePressMenuItem, menuItems]
  );

  return { ContextMenu, isUploading };
}<|MERGE_RESOLUTION|>--- conflicted
+++ resolved
@@ -6,14 +6,11 @@
   uploadImage,
   UploadImageReturnData,
 } from '@rainbow-me/handlers/pinata';
-<<<<<<< HEAD
 import { useNavigation } from '@rainbow-me/navigation';
 import Routes from '@rainbow-me/routes';
-=======
 import { showActionSheetWithOptions } from '@rainbow-me/utils';
->>>>>>> 90638669
 
-type Action = 'library' /* | 'nft'*/;
+type Action = 'library' | 'nft';
 
 const items = {
   library: {
@@ -26,16 +23,16 @@
       type: 'IMAGE_SYSTEM',
     },
   },
-  // nft: {
-  //   actionKey: 'nft',
-  //   actionTitle: 'Choose NFT',
-  //   icon: {
-  //     imageValue: {
-  //       systemName: 'cube',
-  //     },
-  //     type: 'IMAGE_SYSTEM',
-  //   },
-  // },
+  nft: {
+    actionKey: 'nft',
+    actionTitle: 'Choose NFT',
+    icon: {
+      imageValue: {
+        systemName: 'cube',
+      },
+      type: 'IMAGE_SYSTEM',
+    },
+  },
 };
 
 export default function useSelectImageMenu({
