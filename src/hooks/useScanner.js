--- conflicted
+++ resolved
@@ -97,8 +97,8 @@
       haptics.notificationSuccess();
       analytics.track('Scanned WalletConnect QR code');
       await checkPushNotificationPermissions();
+      onSuccess();
 
-<<<<<<< HEAD
       const { query, pathname } = new URL(qrCodeData);
       if (qrCodeData && query) {
         const [, version] = pathname.split('@');
@@ -106,21 +106,11 @@
           walletConnectPair(qrCodeData);
         } else {
           try {
-            await walletConnectOnSessionRequest(qrCodeData, () => {
-              setTimeout(enableScanning, 2000);
-            });
+            await walletConnectOnSessionRequest(qrCodeData, () => {});
           } catch (e) {
             logger.log('walletConnectOnSessionRequest exception', e);
-            setTimeout(enableScanning, 2000);
           }
         }
-=======
-      onSuccess();
-      try {
-        await walletConnectOnSessionRequest(qrCodeData, () => {});
-      } catch (e) {
-        logger.log('walletConnectOnSessionRequest exception', e);
->>>>>>> 6e7bbd45
       }
     },
     [walletConnectOnSessionRequest, onSuccess]
