import analytics from '@segment/analytics-react-native';
import { captureException } from '@sentry/react-native';
import { values } from 'lodash';
import { useCallback } from 'react';
import { Alert, Linking } from 'react-native';
import { useDispatch } from 'react-redux';
<<<<<<< HEAD
import { isCloudBackupAvailable } from '../handlers/cloudBackup';
import { delay } from '../helpers/utilities';
=======
import {
  CLOUD_BACKUP_ERRORS,
  isCloudBackupAvailable,
} from '../handlers/cloudBackup';
>>>>>>> 8b0426d4
import WalletBackupTypes from '../helpers/walletBackupTypes';
import walletLoadingStates from '../helpers/walletLoadingStates';
import {
  addWalletToCloudBackup,
  backupWalletToCloud,
  fetchBackupPassword,
} from '../model/backup';
import { setIsWalletLoading, setWalletBackedUp } from '../redux/wallets';
import useWallets from './useWallets';
import logger from 'logger';

function getUserError(e) {
  switch (e.message) {
    case CLOUD_BACKUP_ERRORS.KEYCHAIN_ACCESS_ERROR:
      return 'You need to authenticate to proceed with the Backup process';
    case CLOUD_BACKUP_ERRORS.ERROR_DECRYPTING_DATA:
      return 'Incorrect password! Please try again.';
    case CLOUD_BACKUP_ERRORS.NO_BACKUPS_FOUND:
    case CLOUD_BACKUP_ERRORS.SPECIFIC_BACKUP_NOT_FOUND:
      return `We couldn't find your previous backup!`;
    case CLOUD_BACKUP_ERRORS.ERROR_GETTING_ENCRYPTED_DATA:
      return `We couldn't access your backup at this time. Please try again later.`;
    default:
      return `Error while trying to backup. Error code: ${values(
        CLOUD_BACKUP_ERRORS
      ).indexOf(e.message)}`;
  }
}

export default function useWalletCloudBackup() {
  const dispatch = useDispatch();
  const { latestBackup, wallets } = useWallets();

  const walletCloudBackup = useCallback(
    async ({
      handleNoLatestBackup,
      handlePasswordNotFound,
      onError,
      onSuccess,
      password,
      walletId,
    }) => {
      const isAvailable = await isCloudBackupAvailable();
      if (!isAvailable) {
        Alert.alert(
          'iCloud Not Enabled',
          `Looks like iCloud drive is not enabled on your device.
          Do you want to see how to enable it?`,
          [
            {
              onPress: () => {
                Linking.openURL('https://support.apple.com/en-us/HT204025');
              },
              text: 'Yes, Show me',
            },
            {
              style: 'cancel',
              text: 'No thanks',
            },
          ]
        );
        return;
      }

      if (!password && !latestBackup) {
        // No password, No latest backup meaning
        // it's a first time backup so we need to show the password sheet
        handleNoLatestBackup && handleNoLatestBackup();
        return;
      }

      let fetchedPassword = password;
      let wasPasswordFetched = false;
      if (latestBackup && !password) {
        // We have a backup but don't have the password, try fetching password
        dispatch(setIsWalletLoading(walletLoadingStates.FETCHING_PASSWORD));
        // We want to make it clear why are we requesting faceID twice
        // So we delayed it to make sure the user can read before seeing the auth prompt
        await delay(1500);
        fetchedPassword = await fetchBackupPassword();
        dispatch(setIsWalletLoading(null));
        await delay(300);
        wasPasswordFetched = true;
      }

      // If we still can't get the password, handle password not found
      if (!fetchedPassword) {
        handlePasswordNotFound && handlePasswordNotFound();
        return;
      }

      dispatch(setIsWalletLoading(walletLoadingStates.BACKING_UP_WALLET));
      // We want to make it clear why are we requesting faceID twice
      // So we delayed it to make sure the user can read before seeing the auth prompt
      if (wasPasswordFetched) {
        await delay(1500);
      }

      // We have the password and we need to add it to an existing backup
      logger.log('password fetched correctly');

      let updatedBackupFile = null;
      try {
        if (!latestBackup) {
          logger.log('backing up to icloud', wallets[walletId]);
          updatedBackupFile = await backupWalletToCloud(
            fetchedPassword,
            wallets[walletId]
          );
        } else {
          logger.log('adding wallet to icloud backup', wallets[walletId]);
          updatedBackupFile = await addWalletToCloudBackup(
            fetchedPassword,
            wallets[walletId],
            latestBackup
          );
        }
      } catch (e) {
        const userError = getUserError(e);
        onError && onError(userError);
        logger.sentry('error while trying to backup wallet to icloud');
        captureException(e);
        analytics.track('Error during iCloud Backup', {
          category: 'backup',
          error: userError,
          label: 'icloud',
        });
        return null;
      }

      try {
        logger.log('backup completed!');
        await dispatch(
          setWalletBackedUp(
            walletId,
            WalletBackupTypes.cloud,
            updatedBackupFile
          )
        );
        logger.log('backup saved everywhere!');
        onSuccess && onSuccess();
      } catch (e) {
        logger.sentry('error while trying to save wallet backup state');
        captureException(e);
        const userError = getUserError(
          new Error(CLOUD_BACKUP_ERRORS.WALLET_BACKUP_STATUS_UPDATE_FAILED)
        );
        onError && onError(userError);
        analytics.track('Error updating Backup status', {
          category: 'backup',
          label: 'icloud',
        });
      }
    },
    [dispatch, latestBackup, wallets]
  );

  return walletCloudBackup;
}<|MERGE_RESOLUTION|>--- conflicted
+++ resolved
@@ -4,15 +4,11 @@
 import { useCallback } from 'react';
 import { Alert, Linking } from 'react-native';
 import { useDispatch } from 'react-redux';
-<<<<<<< HEAD
-import { isCloudBackupAvailable } from '../handlers/cloudBackup';
-import { delay } from '../helpers/utilities';
-=======
 import {
   CLOUD_BACKUP_ERRORS,
   isCloudBackupAvailable,
 } from '../handlers/cloudBackup';
->>>>>>> 8b0426d4
+import { delay } from '../helpers/utilities';
 import WalletBackupTypes from '../helpers/walletBackupTypes';
 import walletLoadingStates from '../helpers/walletLoadingStates';
 import {
