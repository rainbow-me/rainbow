import { useRoute } from '@react-navigation/native';
import { useCallback, useEffect, useMemo, useState } from 'react';
import isEqual from 'react-fast-compare';
import { useDispatch, useSelector } from 'react-redux';
import { createSelector } from 'reselect';
import { useCallbackOne } from 'use-memo-one';
import { disableCharts } from '../../config/debug';
import { DEFAULT_CHART_TYPE } from '../../redux/charts';
import { emitChartsRequest } from '../../redux/explorer';
import { daysFromTheFirstTx } from '../../utils/ethereumUtils';
<<<<<<< HEAD
import { isEmpty } from '@rainbow-me/helpers/utilities';
import { useNavigation } from '@rainbow-me/navigation';
=======
import { useNavigation } from '@/navigation';
>>>>>>> c0ef4cbd

const formatChartData = (chart: any) => {
  if (!chart || isEmpty(chart)) return null;
  // @ts-expect-error ts-migrate(7031) FIXME: Binding element 'x' implicitly has an 'any' type.
  return chart.map(([x, y]) => ({ x, y }));
};

const chartSelector = createSelector(
  ({ charts: { charts, fetchingCharts } }) => ({
    charts,
    fetchingCharts,
  }),
  (_: any, address: any) => address,
  (state, { address, chartType }) => {
    const { charts, fetchingCharts } = state;
    const chartsForAsset = {
      ...charts?.[address],
    };
    return {
      chart: formatChartData(chartsForAsset?.[chartType]),
      chartsForAsset,
      fetchingCharts,
    };
  }
);

export default function useChartData(asset: any, secondStore: any) {
  const [daysFromFirstTx, setDaysFromFirstTx] = useState(1000);
  const dispatch = useDispatch();
  const { setParams } = useNavigation();

  const {
    // @ts-expect-error ts-migrate(2339) FIXME: Property 'chartType' does not exist on type 'Reado... Remove this comment to see the full error message
    params: { chartType = DEFAULT_CHART_TYPE },
  } = useRoute();
  const { address, price: priceObject } = asset;

  const { value: price } = priceObject || {};

  const { chart, chartsForAsset, fetchingCharts } = useSelector(
    // @ts-expect-error ts-migrate(2345) FIXME: Argument of type '(state: never) => { chart: any; ... Remove this comment to see the full error message
    useCallbackOne(
      state => chartSelector(state, { address, chartType, secondStore }),
      [address, secondStore, chartType]
    ),
    isEqual
  );

  useEffect(() => {
    async function fetchDays() {
      const days = await daysFromTheFirstTx(asset.address);
      // @ts-expect-error ts-migrate(2345) FIXME: Argument of type 'unknown' is not assignable to pa... Remove this comment to see the full error message
      setDaysFromFirstTx(days);
    }
    if (asset.address) {
      fetchDays();
    }
  }, [asset]);

  useEffect(() => {
    if (!disableCharts) {
      dispatch(emitChartsRequest(address, chartType));
    }
  }, [address, chartType, dispatch]);

  const updateChartType = useCallback(
    type => {
      setParams({ chartType: type });
    },
    [setParams]
  );

  // add current price at the very end
  const filteredData = useMemo(() => {
    const now = Math.floor(Date.now() / 1000);
    // Filter tokens with no data
    const validDataPoint =
      (!!chart && chart.find(({ y }: any) => y > 0)) || false;
    if (!validDataPoint) return null;

    return chart
      ?.filter(({ x }: any) => x <= now)
      .slice(0, chart.length - 1)
      .concat({ x: now, y: price });
  }, [chart, price]);

  return {
    chart: filteredData,
    charts: chartsForAsset,
    chartType,
    fetchingCharts,
    showMonth: daysFromFirstTx > 7,
    showYear: daysFromFirstTx > 30,
    updateChartType,
  };
}<|MERGE_RESOLUTION|>--- conflicted
+++ resolved
@@ -8,12 +8,8 @@
 import { DEFAULT_CHART_TYPE } from '../../redux/charts';
 import { emitChartsRequest } from '../../redux/explorer';
 import { daysFromTheFirstTx } from '../../utils/ethereumUtils';
-<<<<<<< HEAD
-import { isEmpty } from '@rainbow-me/helpers/utilities';
-import { useNavigation } from '@rainbow-me/navigation';
-=======
 import { useNavigation } from '@/navigation';
->>>>>>> c0ef4cbd
+import { isEmpty } from '@/helpers/utilities';
 
 const formatChartData = (chart: any) => {
   if (!chart || isEmpty(chart)) return null;
