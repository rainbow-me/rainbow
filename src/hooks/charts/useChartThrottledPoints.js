--- conflicted
+++ resolved
@@ -89,13 +89,9 @@
   heightWithoutChart,
   isPool,
   uniBalance = true,
-<<<<<<< HEAD
-  dpi,
+  secondStore,
   shortHeightWithChart,
   shortHeightWithoutChart,
-=======
-  secondStore,
->>>>>>> 4b53b12b
 }) {
   const { nativeCurrency } = useAccountSettings();
 
