--- conflicted
+++ resolved
@@ -1,7 +1,7 @@
 import { format } from 'date-fns';
 import { useCallback, useEffect, useMemo, useState } from 'react';
 import { useQuery } from 'react-query';
-import { useAccountSettings, useENSPendingTransactions } from '.';
+import { useAccountSettings, useENSLocalTransactions } from '.';
 import { fetchRegistrationDate } from '@rainbow-me/handlers/ens';
 import {
   ENS_DOMAIN,
@@ -42,7 +42,7 @@
   const name = inputName.replace(ENS_DOMAIN, '');
   const { nativeCurrency } = useAccountSettings();
 
-  const { pendingRegistrationTransaction } = useENSPendingTransactions({
+  const { commitTransactionHash } = useENSLocalTransactions({
     name: `${name}${ENS_DOMAIN}`,
   });
 
@@ -63,23 +63,19 @@
       };
     }
 
-<<<<<<< HEAD
-    if (pendingRegistrationTransaction) {
+    if (commitTransactionHash) {
       return {
         available: false,
+        pending: true,
         valid: true,
       };
     }
 
-    const isAvailable = await getAvailable(name);
-    const rentPrice = await getRentPrice(name, duration);
-=======
     const [isAvailable, rentPrice] = await Promise.all([
       getAvailable(name, contract),
       getRentPrice(name, duration, contract),
     ]);
 
->>>>>>> 11981e86
     const nativeAssetPrice = ethereumUtils.getPriceOfNativeAssetForNetwork(
       Network.mainnet
     );
@@ -112,28 +108,19 @@
         valid: true,
       };
     }
-<<<<<<< HEAD
   }, [
     name,
-    pendingRegistrationTransaction,
+    commitTransactionHash,
+    contract,
     duration,
     yearsDuration,
     nativeCurrency,
   ]);
-=======
-  }, [contract, duration, name, nativeCurrency, yearsDuration]);
->>>>>>> 11981e86
 
   const { data, status, isIdle, isLoading } = useQuery(
     [
       'getRegistrationValues',
-      [
-        duration,
-        name,
-        nativeCurrency,
-        yearsDuration,
-        pendingRegistrationTransaction,
-      ],
+      [duration, name, nativeCurrency, yearsDuration, commitTransactionHash],
     ],
     getRegistrationValues,
     {
