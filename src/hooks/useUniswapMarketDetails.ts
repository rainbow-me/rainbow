--- conflicted
+++ resolved
@@ -13,16 +13,8 @@
   greaterThanOrEqualTo,
   isZero,
   updatePrecisionToDisplay,
-<<<<<<< HEAD
-} from '../helpers/utilities';
-import useAccountSettings from './useAccountSettings';
-import useUniswapPairs from './useUniswapPairs';
-import { Asset } from '@rainbow-me/entities';
+} from '@rainbow-me/utilities';
 import logger from 'logger';
-=======
-} from '@rainbow-me/utilities';
-import { logger } from '@rainbow-me/utils';
->>>>>>> 805bb65d
 
 const DEFAULT_NATIVE_INPUT_AMOUNT = 50;
 
@@ -77,26 +69,11 @@
   const [tradeDetails, setTradeDetails] = useState<Trade | null>(null);
   const { chainId } = useAccountSettings();
 
-<<<<<<< HEAD
-  const { allPairs, doneLoadingResults } = useUniswapPairs(
-    inputCurrency,
-    outputCurrency
-  );
-
+  const { allPairs, doneLoadingResults } = useUniswapPairs();
   const swapNotNeeded = useMemo(
     () => isSavings && inputCurrency?.address === defaultInputAddress,
     [defaultInputAddress, inputCurrency, isSavings]
   );
-=======
-  const { allPairs, doneLoadingResults } = useUniswapPairs();
-  const swapNotNeeded = useMemo(() => {
-    return (
-      (isDeposit || isWithdrawal) &&
-      get(inputCurrency, 'address') === defaultInputAddress
-    );
-  }, [defaultInputAddress, inputCurrency, isDeposit, isWithdrawal]);
-  const isMissingCurrency = !inputCurrency || !outputCurrency;
->>>>>>> 805bb65d
 
   const isMissingAmounts =
     (isEmpty(inputAmount) || isZero(inputAmount || 0)) &&
@@ -264,13 +241,7 @@
     isMissingAmounts,
     maxInputBalance,
     outputAmount,
-<<<<<<< HEAD
-    setIsSufficientBalance,
-=======
     swapUpdateIsSufficientBalance,
-    calculateInputGivenOutputChange,
-    calculateOutputGivenInputChange,
->>>>>>> 805bb65d
   ]);
 
   useEffect(() => {
