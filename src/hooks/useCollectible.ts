--- conflicted
+++ resolved
@@ -15,20 +15,7 @@
   const selfUniqueTokens = useSelector(
     ({ uniqueTokens: { uniqueTokens } }: AppState) => uniqueTokens
   );
-<<<<<<< HEAD
-  const { accountAddress } = useAccountSettings();
-  const queryClient = useQueryClient();
-  const externalUniqueTokens = useMemo(() => {
-    return (
-      queryClient.getQueryData<UniqueAsset[]>(
-        uniqueTokensQueryKey({ address: externalAddress })
-      ) || []
-    );
-  }, [queryClient, externalAddress]);
-  const isExternal =
-    Boolean(externalAddress) && externalAddress !== accountAddress;
-=======
-  const { data: externalUniqueTokens } = useQuery(
+  const { data: externalUniqueTokens } = useQuery<UniqueAsset[]>(
     uniqueTokensQueryKey({ address: externalAddress }),
     // We just want to watch for changes in the query key,
     // so just supplying a noop function & staleTime of Infinity.
@@ -36,7 +23,6 @@
     { staleTime: Infinity }
   );
   const isExternal = Boolean(externalAddress);
->>>>>>> 4a51d835
   // Use the appropriate tokens based on if the user is viewing the
   // current accounts tokens, or external tokens (e.g. ProfileSheet)
   const uniqueTokens = useMemo(
@@ -45,7 +31,7 @@
   );
 
   const asset = useMemo(() => {
-    let matched = uniqueTokens.find(
+    let matched = uniqueTokens!.find(
       (uniqueToken: UniqueAsset) =>
         uniqueToken.uniqueId === initialAsset?.uniqueId
     );
