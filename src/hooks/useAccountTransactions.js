import { useCallback, useMemo, useState } from 'react';
import { useSelector } from 'react-redux';
import { buildTransactionsSectionsSelector } from '../helpers/buildTransactionsSectionsSelector';
import NetworkTypes from '../helpers/networkTypes';
import useContacts from './useContacts';
import useRequests from './useRequests';

export const NOE_PAGE = 30;

export default function useAccountTransactions(initialized, isFocused) {
  const { isLoadingTransactions, network, transactions } = useSelector(
    ({
      data: { isLoadingTransactions, transactions },
      settings: { network },
    }) => ({
      isLoadingTransactions,
      network,
      transactions,
    })
  );

  const [page, setPage] = useState(1);
<<<<<<< HEAD
  const nextPage = useCallback(() => setPage(page => page + 1), [setPage]);
=======
  const nextPage = useCallback(() => setPage(page => page + 1), []);
>>>>>>> 224c0799

  const slicedTransaction = useMemo(
    () => transactions.slice(0, page * NOE_PAGE),
    [transactions, page]
  );

  const transactionsCount = useMemo(() => {
    return slicedTransaction.length;
  }, [slicedTransaction]);

  const { contacts } = useContacts();
  const { requests } = useRequests();

  const accountState = {
    contacts,
    initialized,
    isFocused,
    requests,
    transactions: slicedTransaction,
  };

  const { sections } = buildTransactionsSectionsSelector(accountState);

  const remainingItemsLabel = useMemo(() => {
    const remainingLength = transactions.length - slicedTransaction.length;
    if (remainingLength === 0) {
      return null;
    }
    if (transactions.length - slicedTransaction.length <= NOE_PAGE) {
      return `Show last ${remainingLength} transactions.`;
    }
    return `Show ${NOE_PAGE} more transactions...`;
  }, [slicedTransaction.length, transactions.length]);

  return {
    isLoadingTransactions:
      network === NetworkTypes.mainnet ? isLoadingTransactions : false,
    nextPage,
    remainingItemsLabel,
    sections,
    transactions: slicedTransaction,
    transactionsCount,
  };
}<|MERGE_RESOLUTION|>--- conflicted
+++ resolved
@@ -20,11 +20,7 @@
   );
 
   const [page, setPage] = useState(1);
-<<<<<<< HEAD
-  const nextPage = useCallback(() => setPage(page => page + 1), [setPage]);
-=======
   const nextPage = useCallback(() => setPage(page => page + 1), []);
->>>>>>> 224c0799
 
   const slicedTransaction = useMemo(
     () => transactions.slice(0, page * NOE_PAGE),
