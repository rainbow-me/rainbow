--- conflicted
+++ resolved
@@ -14,18 +14,10 @@
 import { useBackendNetworksStore } from '@/state/backendNetworks/backendNetworks';
 
 export const useWatchPendingTransactions = ({ address }: { address: string }) => {
-<<<<<<< HEAD
   const storePendingTransactions = usePendingTransactionsStore(state => state.pendingTransactions);
   const setPendingTransactions = usePendingTransactionsStore(state => state.setPendingTransactions);
 
-  const { connectedToHardhat } = useConnectedToHardhatStore();
-=======
-  const { storePendingTransactions, setPendingTransactions } = usePendingTransactionsStore(state => ({
-    storePendingTransactions: state.pendingTransactions,
-    setPendingTransactions: state.setPendingTransactions,
-  }));
   const { connectedToAnvil } = useConnectedToAnvilStore();
->>>>>>> 7a2ade35
 
   const pendingTransactions = useMemo(() => storePendingTransactions[address] || [], [address, storePendingTransactions]);
 
