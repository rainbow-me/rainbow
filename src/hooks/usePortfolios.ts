--- conflicted
+++ resolved
@@ -2,11 +2,8 @@
 import { useCallback } from 'react';
 import { useSelector } from 'react-redux';
 import { analytics } from '@rainbow-me/analytics';
-<<<<<<< HEAD
 import { isNil } from '@rainbow-me/helpers/utilities';
-=======
 import { AppState } from '@rainbow-me/redux/store';
->>>>>>> 0458d49e
 import logger from 'logger';
 
 export default function usePortfolios() {
