--- conflicted
+++ resolved
@@ -37,7 +37,6 @@
     dominantColor ? State.loaded : State.init
   );
   useEffect(() => {
-<<<<<<< HEAD
     if (!dominantColor) {
       setState(State.init);
     }
@@ -45,9 +44,6 @@
 
   useEffect(() => {
     if (state === State.init && nonSvgUrl && url) {
-=======
-    if (state === State.init && nonSvgUrl) {
->>>>>>> fbfafc70
       const lowResUrl = getLowResUrl(nonSvgUrl) as string;
       setState(State.loading);
       getDominantColorFromImage(lowResUrl, colorToMeasureAgainst).then(color =>
@@ -55,7 +51,13 @@
         setPersistentDominantColor(color)
       );
     }
-  }, [colorToMeasureAgainst, setPersistentDominantColor, state, nonSvgUrl]);
+  }, [
+    colorToMeasureAgainst,
+    setPersistentDominantColor,
+    state,
+    nonSvgUrl,
+    url,
+  ]);
 
   return {
     result: dominantColor,
