--- conflicted
+++ resolved
@@ -13,7 +13,6 @@
   index: number
 ) => {
   const transactionsInTimeline =
-<<<<<<< HEAD
     index >= 0 ? purchaseTransactions.slice(0, index) : purchaseTransactions;
 
   const purchasedAmount = transactionsInTimeline.reduce(
@@ -27,15 +26,6 @@
       return acc + amount;
     },
     0
-=======
-    index >= 0 ? take(purchaseTransactions, index) : purchaseTransactions;
-  const purchasedAmount = sumBy(transactionsInTimeline, txn =>
-    txn.status === TransactionStatusTypes.failed
-      ? 0
-      : txn.sourceAmount
-      ? Number(txn.sourceAmount)
-      : 0
->>>>>>> 202cc72d
   );
 
   return limit - purchasedAmount;
