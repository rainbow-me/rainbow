import GraphemeSplitter from 'grapheme-splitter';
import { useCallback } from 'react';
import { useDispatch, useSelector } from 'react-redux';
import {
  getPreference,
  PreferenceActionType,
  setPreference,
} from '../model/preferences';
import useAccountProfile from './useAccountProfile';
import useAccountSettings from './useAccountSettings';
import useWallets from './useWallets';
import { findWalletWithAccount } from '@rainbow-me/helpers/findWalletWithAccount';
import { containsEmoji } from '@rainbow-me/helpers/strings';
import WalletTypes from '@rainbow-me/helpers/walletTypes';
import { updateWebDataEnabled } from '@rainbow-me/redux/showcaseTokens';
import { AppState } from '@rainbow-me/redux/store';
import logger from 'logger';

const getAccountSymbol = (name: string) => {
  if (!name) {
    return null;
  }
  const accountSymbol = new GraphemeSplitter().splitGraphemes(name)[0];
  return accountSymbol;
};

const wipeNotEmoji = (text: string) => {
  const characters = new GraphemeSplitter().splitGraphemes(text);
  if (characters.length !== 1) {
    return null;
  }
  return containsEmoji(text) ? text : null;
};

export default function useWebData() {
  const { accountAddress } = useAccountSettings();
  const dispatch = useDispatch();
  const { wallets } = useWallets();

<<<<<<< HEAD
  const { showcaseTokens, webDataEnabled, hiddenTokens } = useSelector(
    ({
      // @ts-expect-error ts-migrate(2339) FIXME: Property 'hidden' does not exist on type '... Remove this comment to see the full error message
      hiddenTokens: { hiddenTokens },
      // @ts-expect-error ts-migrate(2339) FIXME: Property 'showcaseTokens' does not exist on type '... Remove this comment to see the full error message
      showcaseTokens: { webDataEnabled, showcaseTokens },
    }) => ({
      hiddenTokens,
=======
  const { showcaseTokens, webDataEnabled } = useSelector(
    ({ showcaseTokens: { webDataEnabled, showcaseTokens } }: AppState) => ({
>>>>>>> 0458d49e
      showcaseTokens,
      webDataEnabled,
    })
  );

  // @ts-expect-error ts-migrate(2304) FIXME: Cannot find name 'useTheme'.
  const { colors } = useTheme();
  const { accountSymbol, accountColor } = useAccountProfile();

  const initWebData = useCallback(
    async showcaseTokens => {
      await setPreference(
        PreferenceActionType.init,
        'showcase',
        accountAddress,
        showcaseTokens
      );

      await setPreference(
        PreferenceActionType.init,
        'hidden',
        accountAddress,
        hiddenTokens
      );

      await setPreference(
        PreferenceActionType.init,
        'profile',
        accountAddress,
        {
          accountColor: colors.avatarBackgrounds[accountColor],
          accountSymbol: wipeNotEmoji(accountSymbol as string),
        }
      );

      dispatch(updateWebDataEnabled(true, accountAddress));
    },
    [
      accountAddress,
      accountColor,
      accountSymbol,
      colors.avatarBackgrounds,
      dispatch,
      hiddenTokens,
    ]
  );

  const wipeWebData = useCallback(async () => {
    if (!webDataEnabled) return;
    await setPreference(PreferenceActionType.wipe, 'showcase', accountAddress);
    await setPreference(PreferenceActionType.wipe, 'hidden', accountAddress);
    await setPreference(PreferenceActionType.wipe, 'profile', accountAddress);
    dispatch(updateWebDataEnabled(false, accountAddress));
  }, [accountAddress, dispatch, webDataEnabled]);

  const updateWebProfile = useCallback(
    async (address, name, color) => {
      if (!webDataEnabled) return;
      const wallet = findWalletWithAccount(wallets!, address);
      // @ts-expect-error ts-migrate(2532) FIXME: Object is possibly 'undefined'.
      if (wallet.type === WalletTypes.readOnly) return;
      const data = {
        accountColor: color || accountColor,
        accountSymbol: wipeNotEmoji(
          name ? getAccountSymbol(name)! : (accountSymbol as string)
        ),
      };
      await setPreference(
        PreferenceActionType.update,
        'profile',
        address,
        data
      );
    },
    [accountColor, accountSymbol, wallets, webDataEnabled]
  );

  const getWebProfile = useCallback(async address => {
    const response = address && (await getPreference('profile', address));
    return response?.profile;
  }, []);

  const updateWebShowcase = useCallback(
    async assetIds => {
      if (!webDataEnabled) return;
      const response = await getPreference('showcase', accountAddress);
      // If the showcase is populated, just updated it
      // @ts-expect-error ts-migrate(2339) FIXME: Property 'ids' does not exist on type 'Object'.
      if (response?.ids?.length > 0) {
        setPreference(
          PreferenceActionType.update,
          'showcase',
          accountAddress,
          assetIds
        );
      } else {
        // Initialize showcase and profiles
        await initWebData(assetIds);
        logger.log('showcase initialized!');
      }
    },
    [accountAddress, initWebData, webDataEnabled]
  );

  const updateWebHidden = useCallback(
    async assetIds => {
      if (!webDataEnabled) return;
      const response = await getPreference('hidden', accountAddress);
      // If the showcase is populated, just updated it
      // @ts-expect-error
      if (response?.ids?.length > 0) {
        setPreference(
          PreferenceActionType.update,
          'hidden',
          accountAddress,
          assetIds
        );
      } else {
        await setPreference(
          PreferenceActionType.init,
          'hidden',
          accountAddress,
          assetIds
        );

        logger.log('hidden initialized!');
      }
    },
    [accountAddress, webDataEnabled]
  );

  const initializeShowcaseIfNeeded = useCallback(async () => {
    try {
      // If local showcase is not empty
      if (showcaseTokens?.length > 0) {
        // If webdata is enabled
        if (webDataEnabled) {
          const response = await getPreference('showcase', accountAddress);
          // If the showcase is populated, nothing to do
          // @ts-expect-error ts-migrate(2339) FIXME: Property 'ids' does not exist on type 'Object'.
          if (response?.ids?.length > 0) {
            logger.log('showcase already initialized. skipping');
          } else {
            // Initialize
            await initWebData(showcaseTokens);
            logger.log('showcase initialized!');
          }
        }
      }
    } catch (e) {
      logger.log('Error trying to initiailze showcase');
    }
  }, [accountAddress, initWebData, showcaseTokens, webDataEnabled]);

  return {
    getWebProfile,
    initializeShowcaseIfNeeded,
    initWebData,
    updateWebHidden,
    updateWebProfile,
    updateWebShowcase,
    webDataEnabled,
    wipeWebData,
  };
}<|MERGE_RESOLUTION|>--- conflicted
+++ resolved
@@ -37,19 +37,12 @@
   const dispatch = useDispatch();
   const { wallets } = useWallets();
 
-<<<<<<< HEAD
   const { showcaseTokens, webDataEnabled, hiddenTokens } = useSelector(
     ({
-      // @ts-expect-error ts-migrate(2339) FIXME: Property 'hidden' does not exist on type '... Remove this comment to see the full error message
       hiddenTokens: { hiddenTokens },
-      // @ts-expect-error ts-migrate(2339) FIXME: Property 'showcaseTokens' does not exist on type '... Remove this comment to see the full error message
       showcaseTokens: { webDataEnabled, showcaseTokens },
-    }) => ({
+    }: AppState) => ({
       hiddenTokens,
-=======
-  const { showcaseTokens, webDataEnabled } = useSelector(
-    ({ showcaseTokens: { webDataEnabled, showcaseTokens } }: AppState) => ({
->>>>>>> 0458d49e
       showcaseTokens,
       webDataEnabled,
     })
