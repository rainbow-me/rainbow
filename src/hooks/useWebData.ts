import { useCallback, useMemo } from 'react';
import { useDispatch, useSelector } from 'react-redux';
import {
  getPreference,
  PreferenceActionType,
  setPreference,
} from '../model/preferences';
import useAccountProfile from './useAccountProfile';
import useAccountSettings from './useAccountSettings';
import useWallets from './useWallets';
import { findWalletWithAccount } from '@rainbow-me/helpers/findWalletWithAccount';
import WalletTypes from '@rainbow-me/helpers/walletTypes';
import { updateWebDataEnabled } from '@rainbow-me/redux/showcaseTokens';
<<<<<<< HEAD
import { colors } from '@rainbow-me/styles';
import { profileUtils } from '@rainbow-me/utils';
import logger from 'logger';

=======
import { AppState } from '@rainbow-me/redux/store';
import logger from 'logger';

const getAccountSymbol = (name: string) => {
  if (!name) {
    return null;
  }
  const accountSymbol = new GraphemeSplitter().splitGraphemes(name)[0];
  return accountSymbol;
};

const wipeNotEmoji = (text: string) => {
  const characters = new GraphemeSplitter().splitGraphemes(text);
  if (characters.length !== 1) {
    return null;
  }
  return containsEmoji(text) ? text : null;
};

>>>>>>> 15863f12
export default function useWebData() {
  const { accountAddress } = useAccountSettings();
  const { accountColor, accountSymbol } = useAccountProfile();
  const dispatch = useDispatch();
  const { wallets } = useWallets();

  const { showcaseTokens, webDataEnabled } = useSelector(
    ({ showcaseTokens: { webDataEnabled, showcaseTokens } }: AppState) => ({
      showcaseTokens,
      webDataEnabled,
    })
  );

  const addressHashedColor = useMemo(
    () =>
      colors.avatarBackgrounds[
        profileUtils.addressHashedColorIndex(accountAddress) || 0
      ],
    [accountAddress]
  );
  const addressHashedEmoji = useMemo(
    () => profileUtils.addressHashedEmoji(accountAddress),
    [accountAddress]
  );

  const initWebData = useCallback(
    async showcaseTokens => {
      await setPreference(
        PreferenceActionType.init,
        'showcase',
        accountAddress,
        showcaseTokens
      );

      await setPreference(
        PreferenceActionType.init,
        'profile',
        accountAddress,
        {
<<<<<<< HEAD
          accountColor: accountColor || addressHashedColor,
          accountSymbol: accountSymbol || addressHashedEmoji,
=======
          accountColor: colors.avatarBackgrounds[accountColor],
          accountSymbol: wipeNotEmoji(accountSymbol as string),
>>>>>>> 15863f12
        }
      );

      dispatch(updateWebDataEnabled(true, accountAddress));
    },
    [
      accountAddress,
      accountColor,
      accountSymbol,
      addressHashedColor,
      addressHashedEmoji,
      dispatch,
    ]
  );

  const wipeWebData = useCallback(async () => {
    if (!webDataEnabled) return;
    await setPreference(PreferenceActionType.wipe, 'showcase', accountAddress);
    await setPreference(PreferenceActionType.wipe, 'hidden', accountAddress);
    await setPreference(PreferenceActionType.wipe, 'profile', accountAddress);
    dispatch(updateWebDataEnabled(false, accountAddress));
  }, [accountAddress, dispatch, webDataEnabled]);

  const updateWebProfile = useCallback(
    async (address, color, emoji) => {
      if (!webDataEnabled) return;
      const wallet = findWalletWithAccount(wallets!, address);
      // @ts-expect-error ts-migrate(2532) FIXME: Object is possibly 'undefined'.
      if (wallet.type === WalletTypes.readOnly) return;
      const data = {
<<<<<<< HEAD
        accountColor: color,
        accountSymbol: emoji,
=======
        accountColor: color || accountColor,
        accountSymbol: wipeNotEmoji(
          name ? getAccountSymbol(name)! : (accountSymbol as string)
        ),
>>>>>>> 15863f12
      };
      await setPreference(
        PreferenceActionType.update,
        'profile',
        address,
        data
      );
    },
    [wallets, webDataEnabled]
  );

  const getWebProfile = useCallback(async address => {
    const response = address && (await getPreference('profile', address));
    return response?.profile;
  }, []);

  const updateWebShowcase = useCallback(
    async assetIds => {
      if (!webDataEnabled) return;
      const response = await getPreference('showcase', accountAddress);
      // If the showcase is populated, just updated it
      // @ts-expect-error ts-migrate(2339) FIXME: Property 'ids' does not exist on type 'Object'.
      if (response?.ids?.length > 0) {
        setPreference(
          PreferenceActionType.update,
          'showcase',
          accountAddress,
          assetIds
        );
      } else {
        // Initialize showcase and profiles
        await initWebData(assetIds);
        logger.log('showcase initialized!');
      }
    },
    [accountAddress, initWebData, webDataEnabled]
  );

  const updateWebHidden = useCallback(
    async assetIds => {
      if (!webDataEnabled) return;
      const response = await getPreference('hidden', accountAddress);
      // If the showcase is populated, just updated it
      // @ts-expect-error
      if (response?.ids?.length > 0) {
        setPreference(
          PreferenceActionType.update,
          'hidden',
          accountAddress,
          assetIds
        );
      } else {
        await setPreference(
          PreferenceActionType.init,
          'hidden',
          accountAddress,
          assetIds
        );

        logger.log('hidden initialized!');
      }
    },
    [accountAddress, webDataEnabled]
  );

  const initializeShowcaseIfNeeded = useCallback(async () => {
    try {
      // If local showcase is not empty
      if (showcaseTokens?.length > 0) {
        // If webdata is enabled
        if (webDataEnabled) {
          const response = await getPreference('showcase', accountAddress);
          // If the showcase is populated, nothing to do
          // @ts-expect-error ts-migrate(2339) FIXME: Property 'ids' does not exist on type 'Object'.
          if (response?.ids?.length > 0) {
            logger.log('showcase already initialized. skipping');
          } else {
            // Initialize
            await initWebData(showcaseTokens);
            logger.log('showcase initialized!');
          }
        }
      }
    } catch (e) {
      logger.log('Error trying to initiailze showcase');
    }
  }, [accountAddress, initWebData, showcaseTokens, webDataEnabled]);

  return {
    getWebProfile,
    initializeShowcaseIfNeeded,
    initWebData,
    updateWebHidden,
    updateWebProfile,
    updateWebShowcase,
    webDataEnabled,
    wipeWebData,
  };
}<|MERGE_RESOLUTION|>--- conflicted
+++ resolved
@@ -11,32 +11,11 @@
 import { findWalletWithAccount } from '@rainbow-me/helpers/findWalletWithAccount';
 import WalletTypes from '@rainbow-me/helpers/walletTypes';
 import { updateWebDataEnabled } from '@rainbow-me/redux/showcaseTokens';
-<<<<<<< HEAD
+import { AppState } from '@rainbow-me/redux/store';
 import { colors } from '@rainbow-me/styles';
 import { profileUtils } from '@rainbow-me/utils';
 import logger from 'logger';
 
-=======
-import { AppState } from '@rainbow-me/redux/store';
-import logger from 'logger';
-
-const getAccountSymbol = (name: string) => {
-  if (!name) {
-    return null;
-  }
-  const accountSymbol = new GraphemeSplitter().splitGraphemes(name)[0];
-  return accountSymbol;
-};
-
-const wipeNotEmoji = (text: string) => {
-  const characters = new GraphemeSplitter().splitGraphemes(text);
-  if (characters.length !== 1) {
-    return null;
-  }
-  return containsEmoji(text) ? text : null;
-};
-
->>>>>>> 15863f12
 export default function useWebData() {
   const { accountAddress } = useAccountSettings();
   const { accountColor, accountSymbol } = useAccountProfile();
@@ -76,13 +55,8 @@
         'profile',
         accountAddress,
         {
-<<<<<<< HEAD
           accountColor: accountColor || addressHashedColor,
           accountSymbol: accountSymbol || addressHashedEmoji,
-=======
-          accountColor: colors.avatarBackgrounds[accountColor],
-          accountSymbol: wipeNotEmoji(accountSymbol as string),
->>>>>>> 15863f12
         }
       );
 
@@ -113,15 +87,8 @@
       // @ts-expect-error ts-migrate(2532) FIXME: Object is possibly 'undefined'.
       if (wallet.type === WalletTypes.readOnly) return;
       const data = {
-<<<<<<< HEAD
         accountColor: color,
         accountSymbol: emoji,
-=======
-        accountColor: color || accountColor,
-        accountSymbol: wipeNotEmoji(
-          name ? getAccountSymbol(name)! : (accountSymbol as string)
-        ),
->>>>>>> 15863f12
       };
       await setPreference(
         PreferenceActionType.update,
