import { useCallback, useMemo } from 'react';
import { useQuery } from 'react-query';
import { fetchENSRecords } from './useENSRecords';
import useWallets from './useWallets';
<<<<<<< HEAD
import { analytics } from '@/analytics';
import { EthereumAddress } from '@/entities';
import { fetchAccountRegistrations } from '@/handlers/ens';
import { ENS_RECORDS } from '@/helpers/ens';
import walletTypes from '@/helpers/walletTypes';
import { RainbowWallet } from '@/model/wallet';
=======
import { analytics } from '@rainbow-me/analytics';
import { EthereumAddress } from '@rainbow-me/entities';
import { fetchAccountDomains } from '@rainbow-me/handlers/ens';
import { ENS_RECORDS } from '@rainbow-me/helpers/ens';
import walletTypes from '@rainbow-me/helpers/walletTypes';
import { RainbowWallet } from '@rainbow-me/model/wallet';
>>>>>>> ba0ef92e

export default function useTrackENSProfile() {
  const { walletNames, wallets } = useWallets();

  const addresses = useMemo(
    () =>
      Object.values<RainbowWallet | undefined>(wallets || {})
        .filter(wallet => wallet?.type !== walletTypes.readOnly)
        .reduce(
          (addresses: EthereumAddress[], wallet: RainbowWallet | undefined) =>
            addresses.concat(
              wallet?.addresses.map(
                ({ address }: { address: EthereumAddress }) => address
              )!
            ),
          []
        ),
    [wallets]
  );

  const getTrackProfilesData = useCallback(async () => {
    const data = {
      numberOfENSOwned: 0,
      numberOfENSWithAvatarOrCoverSet: 0,
      numberOfENSWithOtherMetadataSet: 0,
      numberOfENSWithPrimaryNameSet: 0,
    };
    for (const i in addresses) {
      const ens = walletNames[addresses[i]];
      if (ens) {
        const { records } = await fetchENSRecords(ens);
        const registrations = await fetchAccountDomains(addresses[i]);
        data.numberOfENSOwned +=
          registrations?.data?.account?.registrations?.length || 0;
        data.numberOfENSWithAvatarOrCoverSet +=
          records?.avatar || records?.header ? 1 : 0;

        data.numberOfENSWithOtherMetadataSet = Object.keys(records ?? {}).some(
          key => key !== ENS_RECORDS.header && key !== ENS_RECORDS.avatar
        )
          ? 1
          : 0;
        data.numberOfENSWithPrimaryNameSet += 1;
      }
    }
    return data;
  }, [addresses, walletNames]);

  const { data, isSuccess } = useQuery(
    ['getTrackProfilesData', [addresses]],
    getTrackProfilesData,
    { enabled: Boolean(addresses.length), retry: 0 }
  );

  const trackENSProfile = useCallback(() => {
    isSuccess && analytics.identify(undefined, data);
  }, [isSuccess, data]);

  return { trackENSProfile };
}<|MERGE_RESOLUTION|>--- conflicted
+++ resolved
@@ -2,21 +2,12 @@
 import { useQuery } from 'react-query';
 import { fetchENSRecords } from './useENSRecords';
 import useWallets from './useWallets';
-<<<<<<< HEAD
 import { analytics } from '@/analytics';
 import { EthereumAddress } from '@/entities';
-import { fetchAccountRegistrations } from '@/handlers/ens';
+import { fetchAccountDomains } from '@/handlers/ens';
 import { ENS_RECORDS } from '@/helpers/ens';
 import walletTypes from '@/helpers/walletTypes';
 import { RainbowWallet } from '@/model/wallet';
-=======
-import { analytics } from '@rainbow-me/analytics';
-import { EthereumAddress } from '@rainbow-me/entities';
-import { fetchAccountDomains } from '@rainbow-me/handlers/ens';
-import { ENS_RECORDS } from '@rainbow-me/helpers/ens';
-import walletTypes from '@rainbow-me/helpers/walletTypes';
-import { RainbowWallet } from '@rainbow-me/model/wallet';
->>>>>>> ba0ef92e
 
 export default function useTrackENSProfile() {
   const { walletNames, wallets } = useWallets();
