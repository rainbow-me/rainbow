import { useCallback, useMemo } from 'react';
import { useQuery } from 'react-query';
import { fetchENSRecords } from './useENSRecords';
import useWallets from './useWallets';
import { analytics } from '@rainbow-me/analytics';
import { EthereumAddress } from '@rainbow-me/entities';
import { fetchAccountRegistrations } from '@rainbow-me/handlers/ens';
import { ENS_RECORDS } from '@rainbow-me/helpers/ens';
import walletTypes from '@rainbow-me/helpers/walletTypes';

export default function useTrackENSProfile() {
  const { walletNames, wallets } = useWallets();

  const addresses = useMemo(
    () =>
      Object.values(wallets || {})
        .filter((wallet: any) => wallet?.type !== walletTypes.readOnly)
        .reduce(
          (addresses: EthereumAddress[], wallet: any) =>
            addresses.concat(
              wallet?.addresses.map(
                ({ address }: { address: EthereumAddress }) => address
              )
            ),
          []
        ),
    [wallets]
  );

  const getTrackProfilesData = useCallback(async () => {
    const data = {
      numberOfENSOwned: 0,
      numberOfENSWithAvatarOrCoverSet: 0,
      numberOfENSWithOtherMetadataSet: 0,
      numberOfENSWithPrimaryNameSet: 0,
    };
    for (const i in addresses) {
      const ens = walletNames[addresses[i]];
      if (ens) {
        const { records } = await fetchENSRecords(ens);
        const registrations = await fetchAccountRegistrations(addresses[i]);
        data.numberOfENSOwned +=
          registrations?.data?.account?.registrations?.length || 0;
        data.numberOfENSWithAvatarOrCoverSet +=
<<<<<<< HEAD
          records?.avatar || records?.cover ? 1 : 0;

        data.numberOfENSWithOtherMetadataSet = Object.keys(records ?? {}).some(
          key => key !== ENS_RECORDS.cover && key !== ENS_RECORDS.avatar
=======
          records?.avatar || records?.header ? 1 : 0;

        data.numberOfENSWithOtherMetadataSet = Object.keys(records ?? {}).some(
          key => key !== ENS_RECORDS.header && key !== ENS_RECORDS.avatar
>>>>>>> 0d91b39d
        )
          ? 1
          : 0;
        data.numberOfENSWithPrimaryNameSet += 1;
      }
    }
    return data;
  }, [addresses, walletNames]);

  const { data, isSuccess } = useQuery(
    ['getTrackProfilesData', [addresses]],
    getTrackProfilesData,
    { enabled: Boolean(addresses.length), retry: 0 }
  );

  const trackENSProfile = useCallback(() => {
    isSuccess && analytics.identify(undefined, data);
  }, [isSuccess, data]);

  return { trackENSProfile };
}<|MERGE_RESOLUTION|>--- conflicted
+++ resolved
@@ -42,17 +42,10 @@
         data.numberOfENSOwned +=
           registrations?.data?.account?.registrations?.length || 0;
         data.numberOfENSWithAvatarOrCoverSet +=
-<<<<<<< HEAD
-          records?.avatar || records?.cover ? 1 : 0;
-
-        data.numberOfENSWithOtherMetadataSet = Object.keys(records ?? {}).some(
-          key => key !== ENS_RECORDS.cover && key !== ENS_RECORDS.avatar
-=======
           records?.avatar || records?.header ? 1 : 0;
 
         data.numberOfENSWithOtherMetadataSet = Object.keys(records ?? {}).some(
           key => key !== ENS_RECORDS.header && key !== ENS_RECORDS.avatar
->>>>>>> 0d91b39d
         )
           ? 1
           : 0;
