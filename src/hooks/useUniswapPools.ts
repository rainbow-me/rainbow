--- conflicted
+++ resolved
@@ -238,11 +238,7 @@
 
   const top40PairsSorted = useMemo(() => {
     if (!pairs) return null;
-<<<<<<< HEAD
-    // @ts-expect-error FIXME: Property 'slice' does not exist on type 'never'
-=======
     // @ts-expect-error FIXME: Property 'slice' does not exist on type 'never'.
->>>>>>> 6652933d
     let sortedPairs = pairs.slice().sort(sortByKeyHelper(sortField));
     if (sortDirection === SORT_DIRECTION.DESC) {
       sortedPairs = sortedPairs.reverse();
@@ -269,16 +265,8 @@
 
               address: pair.token1?.id,
             };
-<<<<<<< HEAD
       pair.tokens = [token0, token1];
       tmpAllTokens.push(pair.tokens[0]?.id?.toLowerCase());
-=======
-
-      pair.tokens = [token0, token1];
-
-      tmpAllTokens.push(pair.tokens[0]?.id?.toLowerCase());
-
->>>>>>> 6652933d
       tmpAllTokens.push(pair.tokens[1]?.id?.toLowerCase());
       const pairAdjustedForCurrency = {
         ...pair,
