import { useCallback, useMemo } from 'react';
import { useDispatch, useSelector } from 'react-redux';
import { AppState } from '../redux/store';
import usePrevious from './usePrevious';
import {
  CurrentBlockParams,
  GasFee,
  GasFeeParams,
  GasFeeParamsBySpeed,
  GasFeesBySpeed,
  LegacyGasFee,
  LegacyGasFeeParams,
  ParsedAddressAsset,
  SelectedGasFee,
} from '@/entities';
import { fromWei, greaterThan, greaterThanOrEqualTo } from '@/helpers/utilities';
import {
  gasPricesStartPolling,
  gasPricesStopPolling,
  gasUpdateDefaultGasLimit,
  gasUpdateGasFeeOption,
  gasUpdateToCustomGasFee,
  gasUpdateTxFee,
} from '@/redux/gas';
import { ethereumUtils } from '@/utils';
import {
  EXTERNAL_TOKEN_CACHE_TIME,
  EXTERNAL_TOKEN_STALE_TIME,
  externalTokenQueryKey,
  fetchExternalToken,
} from '@/resources/assets/externalAssetsQuery';
import useAccountSettings from './useAccountSettings';
<<<<<<< HEAD
import { ChainId } from '@/state/backendNetworks/types';
=======
import { ChainId } from '@/chains/types';
import { useQueries } from '@tanstack/react-query';
import { chainsNativeAsset } from '@/chains';
>>>>>>> 384662a6

const checkSufficientGas = (txFee: LegacyGasFee | GasFee, chainId: ChainId, nativeAsset?: ParsedAddressAsset) => {
  const isLegacyGasNetwork = !(txFee as GasFee)?.maxFee;
  const txFeeValue = isLegacyGasNetwork ? (txFee as LegacyGasFee)?.estimatedFee : (txFee as GasFee)?.maxFee;
  const networkNativeAsset = nativeAsset || ethereumUtils.getNetworkNativeAsset({ chainId });
  const balanceAmount = networkNativeAsset?.balance?.amount || 0;
  const txFeeAmount = fromWei(txFeeValue?.value?.amount);
  const isSufficientGas = greaterThanOrEqualTo(balanceAmount, txFeeAmount);
  return isSufficientGas;
};

const checkValidGas = (selectedGasParams: LegacyGasFeeParams | GasFeeParams) => {
  const isLegacyGasNetwork = !!(selectedGasParams as LegacyGasFeeParams)?.gasPrice;
  const gasValue = isLegacyGasNetwork
    ? (selectedGasParams as LegacyGasFeeParams)?.gasPrice
    : (selectedGasParams as GasFeeParams)?.maxBaseFee;
  const isValidGas = Boolean(gasValue?.amount) && greaterThan(gasValue?.amount, 0.00000000001);
  return isValidGas;
};

const checkGasReady = (txFee: LegacyGasFee | GasFee, selectedGasParams: LegacyGasFeeParams | GasFeeParams) => {
  const isLegacyGasNetwork = !!(selectedGasParams as LegacyGasFeeParams)?.gasPrice;
  const gasValue = isLegacyGasNetwork
    ? (selectedGasParams as LegacyGasFeeParams)?.gasPrice
    : (selectedGasParams as GasFeeParams)?.maxBaseFee;
  const txFeeValue = isLegacyGasNetwork ? (txFee as LegacyGasFee)?.estimatedFee : (txFee as GasFee)?.maxFee;
  return Boolean(gasValue?.amount) && Boolean(txFeeValue?.value?.amount);
};

export default function useGas({ nativeAsset }: { nativeAsset?: ParsedAddressAsset } = {}) {
  const dispatch = useDispatch();
  const { nativeCurrency } = useAccountSettings();

  // keep native assets up to date for gas price calculations
  // NOTE: We only fetch the native asset for mainnet and chains that don't use ETH as their native token
  const chainsToFetch = Object.entries(chainsNativeAsset).filter(
    ([chainId, { symbol }]) => +chainId === ChainId.mainnet || symbol.toLowerCase() !== 'eth'
  );
  useQueries({
    queries: chainsToFetch.map(([chainId, { address }]) => ({
      queryKey: externalTokenQueryKey({ address, chainId: parseInt(chainId, 10), currency: nativeCurrency }),
      queryFn: () => fetchExternalToken({ address, chainId: parseInt(chainId, 10), currency: nativeCurrency }),
      staleTime: EXTERNAL_TOKEN_STALE_TIME,
      cacheTime: EXTERNAL_TOKEN_CACHE_TIME,
      enabled: !!address,
    })),
  });

  const gasData: {
    currentBlockParams: CurrentBlockParams;
    customGasFeeModifiedByUser: boolean;
    gasFeeParamsBySpeed: GasFeeParamsBySpeed;
    gasFeesBySpeed: GasFeesBySpeed;
    gasLimit: string;
    selectedGasFee: SelectedGasFee;
    selectedGasFeeOption: string;
    chainId: ChainId;
    l1GasFeeOptimism: string;
  } = useSelector(
    ({
      gas: {
        currentBlockParams,
        customGasFeeModifiedByUser,
        gasFeeParamsBySpeed,
        gasFeesBySpeed,
        gasLimit,
        l1GasFeeOptimism,
        selectedGasFee,
        chainId,
      },
    }: AppState) => ({
      currentBlockParams,
      customGasFeeModifiedByUser,
      gasFeeParamsBySpeed,
      gasFeesBySpeed,
      gasLimit,
      l1GasFeeOptimism,
      selectedGasFee,
      selectedGasFeeOption: selectedGasFee.option,
      chainId,
    })
  );

  const prevSelectedGasFee = usePrevious(gasData?.selectedGasFee);

  const isSufficientGas = useMemo(
    () => checkSufficientGas(gasData?.selectedGasFee?.gasFee, gasData?.chainId, nativeAsset),
    [gasData?.selectedGasFee?.gasFee, gasData?.chainId, nativeAsset]
  );

  const isValidGas = useMemo(() => checkValidGas(gasData?.selectedGasFee?.gasFeeParams), [gasData?.selectedGasFee]);

  const isGasReady = useMemo(
    () => checkGasReady(gasData?.selectedGasFee?.gasFee, gasData?.selectedGasFee?.gasFeeParams),
    [gasData?.selectedGasFee?.gasFee, gasData?.selectedGasFee?.gasFeeParams]
  );

  const startPollingGasFees = useCallback(
    (chainId = ChainId.mainnet, flashbots = false) => dispatch(gasPricesStartPolling(chainId, flashbots)),
    [dispatch]
  );
  const stopPollingGasFees = useCallback(() => dispatch(gasPricesStopPolling()), [dispatch]);

  const updateDefaultGasLimit = useCallback((defaultGasLimit?: number) => dispatch(gasUpdateDefaultGasLimit(defaultGasLimit)), [dispatch]);

  const updateGasFeeOption = useCallback((option: string) => dispatch(gasUpdateGasFeeOption(option)), [dispatch]);

  const updateTxFee = useCallback(
    (newGasLimit: any, overrideGasOption?: any, l1GasFeeOptimism: any = null) => {
      dispatch(gasUpdateTxFee(newGasLimit, overrideGasOption, l1GasFeeOptimism));
    },
    [dispatch]
  );

  const updateToCustomGasFee = useCallback((gasParams: GasFeeParams) => dispatch(gasUpdateToCustomGasFee(gasParams)), [dispatch]);

  const getTotalGasPrice = useCallback(() => {
    const txFee = gasData?.selectedGasFee?.gasFee;
    const isLegacyGasNetwork = !!(txFee as LegacyGasFee)?.estimatedFee;
    const txFeeValue = isLegacyGasNetwork ? (txFee as LegacyGasFee)?.estimatedFee : (txFee as GasFee)?.maxFee;

    const txFeeAmount = fromWei(txFeeValue?.value?.amount);
    return txFeeAmount;
  }, [gasData?.selectedGasFee?.gasFee]);

  return {
    isGasReady,
    isSufficientGas,
    isValidGas,
    prevSelectedGasFee,
    startPollingGasFees,
    stopPollingGasFees,
    updateDefaultGasLimit,
    updateGasFeeOption,
    updateToCustomGasFee,
    updateTxFee,
    getTotalGasPrice,
    ...gasData,
  };
}<|MERGE_RESOLUTION|>--- conflicted
+++ resolved
@@ -30,13 +30,9 @@
   fetchExternalToken,
 } from '@/resources/assets/externalAssetsQuery';
 import useAccountSettings from './useAccountSettings';
-<<<<<<< HEAD
 import { ChainId } from '@/state/backendNetworks/types';
-=======
-import { ChainId } from '@/chains/types';
 import { useQueries } from '@tanstack/react-query';
-import { chainsNativeAsset } from '@/chains';
->>>>>>> 384662a6
+import { useBackendNetworksStore } from '@/state/backendNetworks/backendNetworks';
 
 const checkSufficientGas = (txFee: LegacyGasFee | GasFee, chainId: ChainId, nativeAsset?: ParsedAddressAsset) => {
   const isLegacyGasNetwork = !(txFee as GasFee)?.maxFee;
@@ -69,6 +65,8 @@
 export default function useGas({ nativeAsset }: { nativeAsset?: ParsedAddressAsset } = {}) {
   const dispatch = useDispatch();
   const { nativeCurrency } = useAccountSettings();
+
+  const chainsNativeAsset = useBackendNetworksStore.getState().getChainsNativeAsset();
 
   // keep native assets up to date for gas price calculations
   // NOTE: We only fetch the native asset for mainnet and chains that don't use ETH as their native token
