--- conflicted
+++ resolved
@@ -5,16 +5,12 @@
 import { ContextMenuButton } from 'react-native-ios-context-menu';
 import URL from 'url-parse';
 import useClipboard from './useClipboard';
-<<<<<<< HEAD
+import useENSRegistration from './useENSRegistration';
 import {
   ENS_RECORDS,
   REGISTRATION_MODES,
   textRecordFields,
 } from '@rainbow-me/helpers/ens';
-=======
-import useENSRegistration from './useENSRegistration';
-import { ENS_RECORDS, textRecordFields } from '@rainbow-me/helpers/ens';
->>>>>>> f815e870
 import { useNavigation } from '@rainbow-me/navigation';
 import Routes from '@rainbow-me/routes';
 import { showActionSheetWithOptions } from '@rainbow-me/utils';
@@ -171,7 +167,7 @@
         setClipboard(recordValue);
       }
       if (actionKey === 'edit' && ensName) {
-        startRegistration(ensName, 'edit');
+        startRegistration(ensName, REGISTRATION_MODES.EDIT);
         navigate(Routes.REGISTER_ENS_NAVIGATOR, {
           autoFocusKey: recordKey,
           ensName,
