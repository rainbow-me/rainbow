<<<<<<< HEAD
import { useMemo } from 'react';
=======
import { useEffect, useMemo } from 'react';
>>>>>>> 0c00f6a2
import { buildTransactionsSections } from '../helpers/buildTransactionsSectionsSelector';
import useAccountSettings from './useAccountSettings';
import useContacts from './useContacts';
import useRequests from './useRequests';
import { useNavigation } from '@/navigation';
import { useTheme } from '@/theme';
<<<<<<< HEAD
import { getCachedProviderForNetwork, isHardHat } from '@/handlers/web3';
import { useUserAssets } from '@/resources/assets/UserAssetsQuery';
import { useConsolidatedTransactions } from '@/resources/transactions/consolidatedTransactions';
import { RainbowTransaction } from '@/entities';
import { usePendingTransactionsStore } from '@/state/pendingTransactions';
=======
import { useConsolidatedTransactions } from '@/resources/transactions/consolidatedTransactions';
import { RainbowTransaction } from '@/entities';
import { pendingTransactionsStore, usePendingTransactionsStore } from '@/state/pendingTransactions';
import { RainbowNetworks } from '@/networks';
import { Network } from '@/networks/types';
import { nonceStore } from '@/state/nonces';
>>>>>>> 0c00f6a2

export const NOE_PAGE = 30;

export default function useAccountTransactions() {
<<<<<<< HEAD
  const { network: currentNetwork, accountAddress, nativeCurrency } = useAccountSettings();
  const provider = getCachedProviderForNetwork(currentNetwork);
  const providerUrl = provider?.connection?.url;
  const connectedToHardhat = isHardHat(providerUrl);
  const { data: userAssets } = useUserAssets({
=======
  const { accountAddress, nativeCurrency } = useAccountSettings();

  const { pendingTransactions: storePendingTransactions } = usePendingTransactionsStore();

  const pendingTransactions = useMemo(() => {
    const txs = storePendingTransactions[accountAddress] || [];
    return txs;
  }, [accountAddress, storePendingTransactions]);

  const { data, fetchNextPage, hasNextPage } = useConsolidatedTransactions({
>>>>>>> 0c00f6a2
    address: accountAddress,
    currency: nativeCurrency,
  });

<<<<<<< HEAD
  const { pendingTransactions: storePendingTransactions } = usePendingTransactionsStore();

  const pendingTransactions = useMemo(() => {
    const txs = storePendingTransactions[accountAddress] || [];
    return txs;
  }, [accountAddress, storePendingTransactions]);

  const { data, fetchNextPage, hasNextPage } = useConsolidatedTransactions({
    address: accountAddress,
    currency: nativeCurrency,
  });

  const pages = data?.pages;

  const transactions: RainbowTransaction[] = useMemo(() => pages?.flatMap(p => p.transactions) || [], [pages]);

=======
  const pages = data?.pages;

  useEffect(() => {
    if (!data?.pages) return;
    const latestTransactions = data.pages
      .map(p => p.transactions)
      .flat()
      .filter(t => t.from?.toLowerCase() === accountAddress?.toLowerCase())
      .reduce(
        (latestTxMap, currentTx) => {
          const currentNetwork = currentTx?.network;
          if (currentNetwork) {
            const latestTx = latestTxMap.get(currentNetwork);
            if (!latestTx) {
              latestTxMap.set(currentNetwork, currentTx);
            }
          }
          return latestTxMap;
        },
        new Map(RainbowNetworks.map(chain => [chain.value, null as RainbowTransaction | null]))
      );
    watchForPendingTransactionsReportedByRainbowBackend({
      currentAddress: accountAddress,
      latestTransactions,
    });
  }, [accountAddress, data?.pages]);

  function watchForPendingTransactionsReportedByRainbowBackend({
    currentAddress,
    latestTransactions,
  }: {
    currentAddress: string;
    latestTransactions: Map<Network, RainbowTransaction | null>;
  }) {
    const { setNonce } = nonceStore.getState();
    const { setPendingTransactions, pendingTransactions: storePendingTransactions } = pendingTransactionsStore.getState();
    const pendingTransactions = storePendingTransactions[currentAddress] || [];
    const networks = RainbowNetworks.filter(({ enabled, networkType }) => enabled && networkType !== 'testnet');
    for (const network of networks) {
      const latestTxConfirmedByBackend = latestTransactions.get(network.value);
      if (latestTxConfirmedByBackend) {
        const latestNonceConfirmedByBackend = latestTxConfirmedByBackend.nonce || 0;
        const [latestPendingTx] = pendingTransactions.filter(tx => tx?.network === network.value);

        let currentNonce;
        if (latestPendingTx) {
          const latestPendingNonce = latestPendingTx?.nonce || 0;
          const latestTransactionIsPending = latestPendingNonce > latestNonceConfirmedByBackend;
          currentNonce = latestTransactionIsPending ? latestPendingNonce : latestNonceConfirmedByBackend;
        } else {
          currentNonce = latestNonceConfirmedByBackend;
        }

        setNonce({
          address: currentAddress,
          network: network.value,
          currentNonce,
          latestConfirmedNonce: latestNonceConfirmedByBackend,
        });
      }
    }

    const updatedPendingTransactions = pendingTransactions?.filter(tx => {
      const txNonce = tx.nonce || 0;
      const latestTx = latestTransactions.get(tx.network);
      const latestTxNonce = latestTx?.nonce || 0;
      // still pending or backend is not returning confirmation yet
      // if !latestTx means that is the first tx of the wallet
      return !latestTx || txNonce > latestTxNonce;
    });

    setPendingTransactions({
      address: currentAddress,
      pendingTransactions: updatedPendingTransactions,
    });
  }

  const transactions: RainbowTransaction[] = useMemo(() => pages?.flatMap(p => p.transactions) || [], [pages]);

>>>>>>> 0c00f6a2
  const allTransactions = useMemo(() => pendingTransactions.concat(transactions), [pendingTransactions, transactions]);

  const slicedTransaction = useMemo(() => allTransactions, [allTransactions]);

  const { contacts } = useContacts();
  const { requests } = useRequests();
  const theme = useTheme();
  const { navigate } = useNavigation();

  const accountState = {
    accountAddress,
    contacts,
    navigate,
    requests,
    theme,
    transactions: slicedTransaction,
    nativeCurrency,
  };

  const { sections } = buildTransactionsSections(accountState);

  const remainingItemsLabel = useMemo(() => {
<<<<<<< HEAD
    console.log({ hasNextPage });
=======
>>>>>>> 0c00f6a2
    if (!hasNextPage) {
      return null;
    }
    return `Show ${NOE_PAGE} more transactions...`;
  }, [hasNextPage]);

  return {
    isLoadingTransactions: !!allTransactions,
    nextPage: fetchNextPage,
    remainingItemsLabel,
    sections,
    transactions: ios ? allTransactions : slicedTransaction,
    transactionsCount: slicedTransaction.length,
  };
}<|MERGE_RESOLUTION|>--- conflicted
+++ resolved
@@ -1,55 +1,22 @@
-<<<<<<< HEAD
-import { useMemo } from 'react';
-=======
 import { useEffect, useMemo } from 'react';
->>>>>>> 0c00f6a2
 import { buildTransactionsSections } from '../helpers/buildTransactionsSectionsSelector';
 import useAccountSettings from './useAccountSettings';
 import useContacts from './useContacts';
 import useRequests from './useRequests';
 import { useNavigation } from '@/navigation';
 import { useTheme } from '@/theme';
-<<<<<<< HEAD
-import { getCachedProviderForNetwork, isHardHat } from '@/handlers/web3';
-import { useUserAssets } from '@/resources/assets/UserAssetsQuery';
-import { useConsolidatedTransactions } from '@/resources/transactions/consolidatedTransactions';
-import { RainbowTransaction } from '@/entities';
-import { usePendingTransactionsStore } from '@/state/pendingTransactions';
-=======
 import { useConsolidatedTransactions } from '@/resources/transactions/consolidatedTransactions';
 import { RainbowTransaction } from '@/entities';
 import { pendingTransactionsStore, usePendingTransactionsStore } from '@/state/pendingTransactions';
 import { RainbowNetworks } from '@/networks';
 import { Network } from '@/networks/types';
 import { nonceStore } from '@/state/nonces';
->>>>>>> 0c00f6a2
 
 export const NOE_PAGE = 30;
 
 export default function useAccountTransactions() {
-<<<<<<< HEAD
-  const { network: currentNetwork, accountAddress, nativeCurrency } = useAccountSettings();
-  const provider = getCachedProviderForNetwork(currentNetwork);
-  const providerUrl = provider?.connection?.url;
-  const connectedToHardhat = isHardHat(providerUrl);
-  const { data: userAssets } = useUserAssets({
-=======
   const { accountAddress, nativeCurrency } = useAccountSettings();
 
-  const { pendingTransactions: storePendingTransactions } = usePendingTransactionsStore();
-
-  const pendingTransactions = useMemo(() => {
-    const txs = storePendingTransactions[accountAddress] || [];
-    return txs;
-  }, [accountAddress, storePendingTransactions]);
-
-  const { data, fetchNextPage, hasNextPage } = useConsolidatedTransactions({
->>>>>>> 0c00f6a2
-    address: accountAddress,
-    currency: nativeCurrency,
-  });
-
-<<<<<<< HEAD
   const { pendingTransactions: storePendingTransactions } = usePendingTransactionsStore();
 
   const pendingTransactions = useMemo(() => {
@@ -62,11 +29,6 @@
     currency: nativeCurrency,
   });
 
-  const pages = data?.pages;
-
-  const transactions: RainbowTransaction[] = useMemo(() => pages?.flatMap(p => p.transactions) || [], [pages]);
-
-=======
   const pages = data?.pages;
 
   useEffect(() => {
@@ -146,7 +108,6 @@
 
   const transactions: RainbowTransaction[] = useMemo(() => pages?.flatMap(p => p.transactions) || [], [pages]);
 
->>>>>>> 0c00f6a2
   const allTransactions = useMemo(() => pendingTransactions.concat(transactions), [pendingTransactions, transactions]);
 
   const slicedTransaction = useMemo(() => allTransactions, [allTransactions]);
@@ -169,10 +130,6 @@
   const { sections } = buildTransactionsSections(accountState);
 
   const remainingItemsLabel = useMemo(() => {
-<<<<<<< HEAD
-    console.log({ hasNextPage });
-=======
->>>>>>> 0c00f6a2
     if (!hasNextPage) {
       return null;
     }
