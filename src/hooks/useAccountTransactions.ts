import { useCallback, useMemo, useState } from 'react';
import { useSelector } from 'react-redux';
import { buildTransactionsSectionsSelector } from '../helpers/buildTransactionsSectionsSelector';
import NetworkTypes from '../helpers/networkTypes';
import useAccountSettings from './useAccountSettings';
import useContacts from './useContacts';
import useRequests from './useRequests';
<<<<<<< HEAD
import { AppState } from '@rainbow-me/redux/store';
=======
import { transactionPressBuilder } from '@rainbow-me/helpers/transactionPressHandler';
import { useNavigation } from '@rainbow-me/navigation';
import { useTheme } from '@rainbow-me/theme';
>>>>>>> 6f5853ad

export const NOE_PAGE = 30;

export default function useAccountTransactions(
  initialized: boolean,
  isFocused: boolean
) {
  const {
    accountAssetsData,
    isLoadingTransactions,
    network,
    pendingTransactions,
    transactions,
  } = useSelector(
    ({
<<<<<<< HEAD
      data: { isLoadingTransactions, pendingTransactions, transactions },
      settings: { network },
    }: AppState) => ({
=======
      // @ts-expect-error ts-migrate(2339) FIXME: Property 'data' does not exist on type 'DefaultRoo... Remove this comment to see the full error message
      data: {
        isLoadingTransactions,
        pendingTransactions,
        transactions,
        accountAssetsData,
      },
      // @ts-expect-error ts-migrate(2339) FIXME: Property 'settings' does not exist on type 'Defaul... Remove this comment to see the full error message
      settings: { network },
    }) => ({
      accountAssetsData,
>>>>>>> 6f5853ad
      isLoadingTransactions,
      network,
      pendingTransactions,
      transactions,
    })
  );

  const allTransactions = useMemo(
    () => pendingTransactions.concat(transactions),
    [pendingTransactions, transactions]
  );

  const [page, setPage] = useState(1);
  const nextPage = useCallback(() => setPage(page => page + 1), []);

  const slicedTransaction: any[] = useMemo(
    () => allTransactions.slice(0, page * NOE_PAGE),
    [allTransactions, page]
  );

  const mainnetAddresses = useMemo(
    () =>
      accountAssetsData
        ? slicedTransaction.reduce((acc, txn) => {
            acc[`${txn.address}_${txn.network}`] =
              accountAssetsData[
                `${txn.address}_${txn.network}`
              ]?.mainnet_address;

            return acc;
          }, {})
        : [],
    [accountAssetsData, slicedTransaction]
  );

  const { contacts } = useContacts();
  const { requests } = useRequests();
  const { accountAddress } = useAccountSettings();
  const theme = useTheme();
  const { navigate } = useNavigation();
  const onTransactionPress = useCallback(
    transactionPressBuilder({ navigate }),
    [navigate]
  );

  const accountState = {
    accountAddress,
    contacts,
    initialized,
    isFocused,
    mainnetAddresses,
    onTransactionPress,
    requests,
    theme,
    transactions: slicedTransaction,
  };

  const { sections } = buildTransactionsSectionsSelector(accountState);

  const remainingItemsLabel = useMemo(() => {
    const remainingLength = allTransactions.length - slicedTransaction.length;
    if (remainingLength === 0) {
      return null;
    }
    if (remainingLength <= NOE_PAGE) {
      return `Show last ${remainingLength} transactions.`;
    }
    return `Show ${NOE_PAGE} more transactions...`;
  }, [slicedTransaction.length, allTransactions.length]);

  return {
    isLoadingTransactions:
      network === NetworkTypes.mainnet ? isLoadingTransactions : false,
    nextPage,
    remainingItemsLabel,
    sections,
    transactions: ios ? allTransactions : slicedTransaction,
    transactionsCount: slicedTransaction.length,
  };
}<|MERGE_RESOLUTION|>--- conflicted
+++ resolved
@@ -5,13 +5,10 @@
 import useAccountSettings from './useAccountSettings';
 import useContacts from './useContacts';
 import useRequests from './useRequests';
-<<<<<<< HEAD
-import { AppState } from '@rainbow-me/redux/store';
-=======
 import { transactionPressBuilder } from '@rainbow-me/helpers/transactionPressHandler';
 import { useNavigation } from '@rainbow-me/navigation';
+import { AppState } from '@rainbow-me/redux/store';
 import { useTheme } from '@rainbow-me/theme';
->>>>>>> 6f5853ad
 
 export const NOE_PAGE = 30;
 
@@ -27,23 +24,15 @@
     transactions,
   } = useSelector(
     ({
-<<<<<<< HEAD
-      data: { isLoadingTransactions, pendingTransactions, transactions },
-      settings: { network },
-    }: AppState) => ({
-=======
-      // @ts-expect-error ts-migrate(2339) FIXME: Property 'data' does not exist on type 'DefaultRoo... Remove this comment to see the full error message
       data: {
         isLoadingTransactions,
         pendingTransactions,
         transactions,
         accountAssetsData,
       },
-      // @ts-expect-error ts-migrate(2339) FIXME: Property 'settings' does not exist on type 'Defaul... Remove this comment to see the full error message
       settings: { network },
-    }) => ({
+    }: AppState) => ({
       accountAssetsData,
->>>>>>> 6f5853ad
       isLoadingTransactions,
       network,
       pendingTransactions,
