--- conflicted
+++ resolved
@@ -1,12 +1,9 @@
 import { useMemo } from 'react';
-import { useSelector } from 'react-redux';
 import { buildTransactionsSections } from '../helpers/buildTransactionsSectionsSelector';
-import NetworkTypes from '../helpers/networkTypes';
 import useAccountSettings from './useAccountSettings';
 import useContacts from './useContacts';
 import useRequests from './useRequests';
 import { useNavigation } from '@/navigation';
-import { AppState } from '@/redux/store';
 import { useTheme } from '@/theme';
 import { getCachedProviderForNetwork, isHardHat } from '@/handlers/web3';
 import { useUserAssets } from '@/resources/assets/UserAssetsQuery';
@@ -16,17 +13,8 @@
 
 export const NOE_PAGE = 30;
 
-<<<<<<< HEAD
 export default function useAccountTransactions() {
-  const {
-    network: currentNetwork,
-    accountAddress,
-    nativeCurrency,
-  } = useAccountSettings();
-=======
-export default function useAccountTransactions(initialized: boolean, isFocused: boolean) {
   const { network: currentNetwork, accountAddress, nativeCurrency } = useAccountSettings();
->>>>>>> bea7da5e
   const provider = getCachedProviderForNetwork(currentNetwork);
   const providerUrl = provider?.connection?.url;
   const connectedToHardhat = isHardHat(providerUrl);
@@ -36,10 +24,7 @@
     connectedToHardhat,
   });
 
-<<<<<<< HEAD
-  const {
-    pendingTransactions: storePendingTransactions,
-  } = usePendingTransactionsStore();
+  const { pendingTransactions: storePendingTransactions } = usePendingTransactionsStore();
 
   const pendingTransactions = useMemo(() => {
     const txs = storePendingTransactions[accountAddress] || [];
@@ -53,53 +38,25 @@
   });
   const pages = data?.pages;
 
-  const transactions: RainbowTransaction[] = useMemo(
-    () => pages?.flatMap(p => p.transactions) || [],
-    [pages]
-=======
-  const { isLoadingTransactions, network, pendingTransactions, transactions } = useSelector(
-    ({ data: { isLoadingTransactions, pendingTransactions, transactions }, settings: { network } }: AppState) => ({
-      isLoadingTransactions,
-      network,
-      pendingTransactions,
-      transactions,
-    })
->>>>>>> bea7da5e
-  );
+  const transactions: RainbowTransaction[] = useMemo(() => pages?.flatMap(p => p.transactions) || [], [pages]);
 
   const allTransactions = useMemo(() => pendingTransactions.concat(transactions), [pendingTransactions, transactions]);
 
-<<<<<<< HEAD
   const slicedTransaction = useMemo(() => allTransactions, [allTransactions]);
-=======
-  const [page, setPage] = useState(1);
-  const nextPage = useCallback(() => setPage(page => page + 1), []);
-
-  const slicedTransaction: any[] = useMemo(() => allTransactions.slice(0, page * NOE_PAGE), [allTransactions, page]);
->>>>>>> bea7da5e
 
   const mainnetAddresses = useMemo(
     () =>
       userAssets
-<<<<<<< HEAD
-        ? slicedTransaction.reduce(
-            (acc: { [key: string]: string }, txn: RainbowTransaction) => {
-              if (txn?.network && txn?.address) {
-                const asset =
-                  userAssets[`${txn.address}_${txn.network}`]?.mainnet_address;
-                if (asset) {
-                  acc[`${txn.address}_${txn.network}`] = asset;
-                }
+        ? slicedTransaction.reduce((acc: { [key: string]: string }, txn: RainbowTransaction) => {
+            if (txn?.network && txn?.address) {
+              const asset = userAssets[`${txn.address}_${txn.network}`]?.mainnet_address;
+              if (asset) {
+                acc[`${txn.address}_${txn.network}`] = asset;
               }
-=======
-        ? slicedTransaction.reduce((acc, txn) => {
-            acc[`${txn.address}_${txn.network}`] = userAssets[`${txn.address}_${txn.network}`]?.mainnet_address;
->>>>>>> bea7da5e
+            }
 
-              return acc;
-            },
-            {}
-          )
+            return acc;
+          }, {})
         : {},
     [userAssets, slicedTransaction]
   );
@@ -134,13 +91,8 @@
   }, [slicedTransaction.length, allTransactions.length]);
 
   return {
-<<<<<<< HEAD
     isLoadingTransactions: !!allTransactions,
     nextPage: fetchNextPage,
-=======
-    isLoadingTransactions: network === NetworkTypes.mainnet ? isLoadingTransactions : false,
-    nextPage,
->>>>>>> bea7da5e
     remainingItemsLabel,
     sections,
     transactions: ios ? allTransactions : slicedTransaction,
