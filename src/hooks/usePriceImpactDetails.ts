--- conflicted
+++ resolved
@@ -1,15 +1,10 @@
 import { useSelector } from 'react-redux';
 import useAccountSettings from './useAccountSettings';
-<<<<<<< HEAD
-import { useTheme } from '@rainbow-me/context';
 import { RainbowToken, SwappableAsset } from '@rainbow-me/entities';
 import { Network } from '@rainbow-me/helpers';
 import { AppState } from '@rainbow-me/redux/store';
 import { ETH_ADDRESS, WETH_ADDRESS } from '@rainbow-me/references';
-=======
-import { AppState } from '@rainbow-me/redux/store';
 import { useTheme } from '@rainbow-me/theme';
->>>>>>> 5a9ff59f
 import {
   convertAmountAndPriceToNativeDisplay,
   convertAmountToNativeAmount,
