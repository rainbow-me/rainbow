import { mapValues, values } from 'lodash';
import { useCallback } from 'react';
import { useDispatch, useSelector } from 'react-redux';
import { createSelector } from 'reselect';
import { sortList } from '../helpers/sortList';
import {
  walletConnectDisconnectAllByDappUrl as rawWalletConnectDisconnectAllByDappUrl,
  walletConnectOnSessionRequest as rawWalletConnectOnSessionRequest,
  walletConnectUpdateSessionConnectorByDappUrl as rawWalletConnectUpdateSessionConnectorByDappUrl,
} from '../redux/walletconnect';
<<<<<<< HEAD
import { groupBy } from '@rainbow-me/helpers/utilities';
=======
import { AppState } from '@rainbow-me/redux/store';
>>>>>>> 202cc72d

const formatDappData = (connections: any) =>
  values(
    mapValues(connections, connection => ({
      account: connection?.[0].accounts?.[0],
      chainId: connection?.[0].chainId,
      dappIcon: connection?.[0].peerMeta?.icons?.[0],
      dappName: connection?.[0].peerMeta?.name,
      dappUrl: connection?.[0].peerMeta?.url,
      handshakeId: connection?.[0]._handshakeId,
      peerId: connection?.[0].peerId, // unix timestamp in microseconds when connection was made
    }))
  );

const walletConnectSelector = createSelector(
  (state: AppState) => state.walletconnect.walletConnectors,
  walletConnectors => {
    const sorted = sortList(values(walletConnectors), 'peerMeta.name');
    const groupedByDappName = groupBy(sorted, ({ peerMeta }) => peerMeta.url);
    const mostRecent = sortList(sorted, '_handshakeId', 'desc');

    const sortedByMostRecentHandshake = groupBy(
      mostRecent,
      ({ peerMeta }) => peerMeta.url
    );
    return {
      mostRecentWalletConnectors: formatDappData(sortedByMostRecentHandshake),
      sortedWalletConnectors: sorted,
      walletConnectorsByDappName: formatDappData(groupedByDappName),
      walletConnectorsCount: sorted.length,
    };
  }
);

export default function useWalletConnectConnections() {
  const dispatch = useDispatch();
  const {
    sortedWalletConnectors,
    mostRecentWalletConnectors,
    walletConnectorsByDappName,
    walletConnectorsCount,
  } = useSelector(walletConnectSelector);

  const walletConnectDisconnectAllByDappUrl = useCallback(
    dappUrl => dispatch(rawWalletConnectDisconnectAllByDappUrl(dappUrl)),
    [dispatch]
  );

  const walletConnectOnSessionRequest = useCallback(
    (uri, callback) =>
      dispatch(rawWalletConnectOnSessionRequest(uri, callback)),
    [dispatch]
  );

  const walletConnectUpdateSessionConnectorByDappUrl = useCallback(
    (dappUrl, accountAddress, chainId) =>
      dispatch(
        rawWalletConnectUpdateSessionConnectorByDappUrl(
          dappUrl,
          accountAddress,
          chainId
        )
      ),
    [dispatch]
  );

  return {
    mostRecentWalletConnectors,
    sortedWalletConnectors,
    walletConnectDisconnectAllByDappUrl,
    walletConnectOnSessionRequest,
    walletConnectorsByDappName,
    walletConnectorsCount,
    walletConnectUpdateSessionConnectorByDappUrl,
  };
}<|MERGE_RESOLUTION|>--- conflicted
+++ resolved
@@ -8,11 +8,8 @@
   walletConnectOnSessionRequest as rawWalletConnectOnSessionRequest,
   walletConnectUpdateSessionConnectorByDappUrl as rawWalletConnectUpdateSessionConnectorByDappUrl,
 } from '../redux/walletconnect';
-<<<<<<< HEAD
 import { groupBy } from '@rainbow-me/helpers/utilities';
-=======
 import { AppState } from '@rainbow-me/redux/store';
->>>>>>> 202cc72d
 
 const formatDappData = (connections: any) =>
   values(
@@ -31,11 +28,13 @@
   (state: AppState) => state.walletconnect.walletConnectors,
   walletConnectors => {
     const sorted = sortList(values(walletConnectors), 'peerMeta.name');
+    // @ts-expect-error FIXME: Object is possibly 'null'.
     const groupedByDappName = groupBy(sorted, ({ peerMeta }) => peerMeta.url);
     const mostRecent = sortList(sorted, '_handshakeId', 'desc');
 
     const sortedByMostRecentHandshake = groupBy(
       mostRecent,
+      // @ts-expect-error FIXME: Object is possibly 'null'.
       ({ peerMeta }) => peerMeta.url
     );
     return {
