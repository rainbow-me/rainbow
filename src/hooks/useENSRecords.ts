<<<<<<< HEAD
import { useQuery } from '@tanstack/react-query';
import { Records } from '@rainbow-me/entities';
import { fetchCoinAddresses, fetchRecords } from '@rainbow-me/handlers/ens';
import { getENSData, saveENSData } from '@rainbow-me/handlers/localstorage/ens';
import { ENS_RECORDS } from '@rainbow-me/helpers/ens';
import { queryClient } from '@rainbow-me/react-query/queryClient';
import { QueryConfig, UseQueryData } from '@rainbow-me/react-query/types';
=======
import { useQuery } from 'react-query';
import { Records } from '@/entities';
import { fetchCoinAddresses, fetchRecords } from '@/handlers/ens';
import { getENSData, saveENSData } from '@/handlers/localstorage/ens';
import { ENS_RECORDS } from '@/helpers/ens';
import { queryClient } from '@/react-query/queryClient';
import { QueryConfig, UseQueryData } from '@/react-query/types';
>>>>>>> ccd3146e

export const ensRecordsQueryKey = ({
  name,
  supportedOnly,
}: {
  name: string;
  supportedOnly?: boolean;
}) => ['ens-records', name, supportedOnly];

const STALE_TIME = 10000;

export async function fetchENSRecords(
  name: string,
  {
    cacheFirst,
    supportedOnly = true,
  }: { cacheFirst?: boolean; supportedOnly?: boolean } = {}
) {
  const cachedRecords: {
    coinAddresses: { [key in ENS_RECORDS]: string };
    records: Partial<Records>;
  } | null = await getENSData('records', name);

  if (cachedRecords) {
    queryClient.setQueryData(
      ensRecordsQueryKey({ name, supportedOnly }),
      cachedRecords
    );
    if (cacheFirst) return cachedRecords;
  }
  const records = await fetchRecords(name, { supportedOnly });
  const coinAddresses = await fetchCoinAddresses(name, { supportedOnly });
  const data = { coinAddresses, records };
  saveENSData('records', name, data);
  return data;
}

export async function prefetchENSRecords(
  name: string,
  {
    cacheFirst,
    supportedOnly = true,
  }: { cacheFirst?: boolean; supportedOnly?: boolean } = {}
) {
  queryClient.prefetchQuery(
    ensRecordsQueryKey({ name, supportedOnly }),
    async () => fetchENSRecords(name, { cacheFirst, supportedOnly }),
    { staleTime: STALE_TIME }
  );
}

export default function useENSRecords(
  name: string,
  {
    supportedOnly = true,
    ...config
  }: QueryConfig<typeof fetchENSRecords> & { supportedOnly?: boolean } = {}
) {
  return useQuery<UseQueryData<typeof fetchENSRecords>>(
    ensRecordsQueryKey({ name, supportedOnly }),
    async () => fetchENSRecords(name, { supportedOnly }),
    {
      ...config,
      // Data will be stale for 10s to avoid dupe queries
      staleTime: STALE_TIME,
    }
  );
}<|MERGE_RESOLUTION|>--- conflicted
+++ resolved
@@ -1,20 +1,10 @@
-<<<<<<< HEAD
 import { useQuery } from '@tanstack/react-query';
-import { Records } from '@rainbow-me/entities';
-import { fetchCoinAddresses, fetchRecords } from '@rainbow-me/handlers/ens';
-import { getENSData, saveENSData } from '@rainbow-me/handlers/localstorage/ens';
-import { ENS_RECORDS } from '@rainbow-me/helpers/ens';
-import { queryClient } from '@rainbow-me/react-query/queryClient';
-import { QueryConfig, UseQueryData } from '@rainbow-me/react-query/types';
-=======
-import { useQuery } from 'react-query';
 import { Records } from '@/entities';
 import { fetchCoinAddresses, fetchRecords } from '@/handlers/ens';
 import { getENSData, saveENSData } from '@/handlers/localstorage/ens';
 import { ENS_RECORDS } from '@/helpers/ens';
 import { queryClient } from '@/react-query/queryClient';
 import { QueryConfig, UseQueryData } from '@/react-query/types';
->>>>>>> ccd3146e
 
 export const ensRecordsQueryKey = ({
   name,
