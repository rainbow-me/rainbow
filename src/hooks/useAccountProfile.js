--- conflicted
+++ resolved
@@ -10,13 +10,10 @@
   const wallets = useWallets();
   const { selectedWallet, walletNames } = wallets;
 
-<<<<<<< HEAD
   const { accountAddress } = useAccountSettings();
   const { network } = useAccountSettings();
-=======
   const settings = useAccountSettings();
-  const { accountAddress } = settings;
->>>>>>> ad9e556b
+  const { accountAddress, accountAddress } = settings;
 
   if (!selectedWallet) {
     return {};
