import GraphemeSplitter from 'grapheme-splitter';
import { get, toUpper } from 'lodash';
import { removeFirstEmojiFromString } from '../helpers/emojiHandler';
import networkTypes from '../helpers/networkTypes';
import { address } from '../utils/abbreviations';
import useAccountSettings from './useAccountSettings';
import useWallets from './useWallets';

export default function useAccountProfile() {
  const wallets = useWallets();
  const { selectedWallet, walletNames } = wallets;

  const { network } = useAccountSettings();
  const settings = useAccountSettings();
  const { accountAddress } = settings;

  if (!selectedWallet) {
    return {};
  }

  if (!accountAddress) {
    return {};
  }

  if (!selectedWallet?.addresses?.length) {
    return {};
  }

  const accountENS = get(walletNames, `${accountAddress}`);

  const selectedAccount = selectedWallet.addresses.find(
    account => account.address === accountAddress
  );

  if (!selectedAccount) {
    return {};
  }

<<<<<<< HEAD
  const { label, color, index, image } = selectedAccount;
=======
  const { label, color, index } = selectedAccount;
  const accountColor = color;
>>>>>>> 54eb77fc

  const accountName = removeFirstEmojiFromString(
    network === networkTypes.mainnet
      ? label || accountENS || address(accountAddress, 6, 4)
      : label === accountENS
      ? address(accountAddress, 6, 4)
      : label || address(accountAddress, 6, 4)
  ).join('');

  const labelOrAccountName =
    accountName === label ? toUpper(accountName) : label;
  const accountSymbol = new GraphemeSplitter().splitGraphemes(
    network === networkTypes.mainnet
      ? labelOrAccountName || toUpper(accountENS) || `${index + 1}`
      : label === accountENS
      ? toUpper(accountName)
      : toUpper(label) || toUpper(accountName)
  )[0];
<<<<<<< HEAD
  const accountColor = color;
  const accountImage = image;
=======
>>>>>>> 54eb77fc

  return {
    accountAddress,
    accountColor,
    accountENS,
    accountImage,
    accountName,
    accountSymbol,
  };
}<|MERGE_RESOLUTION|>--- conflicted
+++ resolved
@@ -36,12 +36,7 @@
     return {};
   }
 
-<<<<<<< HEAD
   const { label, color, index, image } = selectedAccount;
-=======
-  const { label, color, index } = selectedAccount;
-  const accountColor = color;
->>>>>>> 54eb77fc
 
   const accountName = removeFirstEmojiFromString(
     network === networkTypes.mainnet
@@ -60,11 +55,8 @@
       ? toUpper(accountName)
       : toUpper(label) || toUpper(accountName)
   )[0];
-<<<<<<< HEAD
   const accountColor = color;
   const accountImage = image;
-=======
->>>>>>> 54eb77fc
 
   return {
     accountAddress,
