import analytics from '@segment/analytics-react-native';
import { isValidAddress } from 'ethereumjs-util';
import { keys } from 'lodash';
import { useCallback, useEffect, useMemo, useRef, useState } from 'react';
import { Alert, InteractionManager, Keyboard } from 'react-native';
import { IS_TESTING } from 'react-native-dotenv';
import useAccountSettings from './useAccountSettings';
import useInitializeWallet from './useInitializeWallet';
import useIsWalletEthZero from './useIsWalletEthZero';
import useMagicAutofocus from './useMagicAutofocus';
import usePrevious from './usePrevious';
import useTimeout from './useTimeout';
import useWalletENSAvatar from './useWalletENSAvatar';
import useWallets from './useWallets';
import { PROFILES, useExperimentalFlag } from '@rainbow-me/config';
import { fetchImages } from '@rainbow-me/handlers/ens';
import {
  resolveUnstoppableDomain,
  web3Provider,
} from '@rainbow-me/handlers/web3';
import {
  isENSAddressFormat,
  isUnstoppableAddressFormat,
  isValidWallet,
} from '@rainbow-me/helpers/validators';
import WalletBackupStepTypes from '@rainbow-me/helpers/walletBackupStepTypes';
import walletLoadingStates from '@rainbow-me/helpers/walletLoadingStates';
import { Navigation, useNavigation } from '@rainbow-me/navigation';
import Routes from '@rainbow-me/routes';
import { ethereumUtils, sanitizeSeedPhrase } from '@rainbow-me/utils';
import logger from 'logger';

export default function useImportingWallet() {
  const { accountAddress } = useAccountSettings();
  const { selectedWallet, setIsWalletLoading, wallets } = useWallets();

  const { goBack, navigate, replace, setParams } = useNavigation();
  const initializeWallet = useInitializeWallet();
  const isWalletEthZero = useIsWalletEthZero();
  const [isImporting, setImporting] = useState(false);
  const [seedPhrase, setSeedPhrase] = useState('');
  const [color, setColor] = useState(null);
  const [name, setName] = useState(null);
  const [image, setImage] = useState(null);
  const [busy, setBusy] = useState(false);
  const [checkedWallet, setCheckedWallet] = useState(null);
  const [resolvedAddress, setResolvedAddress] = useState(null);
  const [startAnalyticsTimeout] = useTimeout();
  const wasImporting = usePrevious(isImporting);
  const { updateWalletENSAvatars } = useWalletENSAvatar();
  const profilesEnabled = useExperimentalFlag(PROFILES);

  const inputRef = useRef(null);

  useEffect(() => {
    android &&
      setTimeout(() => {
        inputRef.current?.focus();
      }, 500);
  }, []);
  const { handleFocus } = useMagicAutofocus(inputRef);

  const isSecretValid = useMemo(() => {
    return seedPhrase !== accountAddress && isValidWallet(seedPhrase);
  }, [accountAddress, seedPhrase]);

  const handleSetImporting = useCallback(
    newImportingState => {
      setImporting(newImportingState);
      setParams({ gesturesEnabled: !newImportingState });
    },
    [setParams]
  );

  const handleSetSeedPhrase = useCallback(
    text => {
      if (isImporting) return null;
      return setSeedPhrase(text);
    },
    [isImporting]
  );

  const showWalletProfileModal = useCallback(
    (name, forceColor, address = null, avatarUrl) => {
      android && Keyboard.dismiss();
      navigate(Routes.MODAL_SCREEN, {
        actionType: 'Import',
        additionalPadding: true,
        address,
        asset: [],
        forceColor,
        isNewProfile: true,
        onCloseModal: ({ color, name, image }) => {
          InteractionManager.runAfterInteractions(() => {
            if (color !== null) setColor(color);
            if (name) setName(name);
            if (image) setImage(image);
            handleSetImporting(true);
          });
        },
        profile: { image: avatarUrl, name },
        type: 'wallet_profile',
        withoutStatusBar: true,
      });
    },
    [handleSetImporting, navigate]
  );

  const handlePressImportButton = useCallback(
    async (forceColor, forceAddress, forceEmoji = null, avatarUrl) => {
      analytics.track('Tapped "Import" button');
      // guard against pressEvent coming in as forceColor if
      // handlePressImportButton is used as onClick handler
      let guardedForceColor =
        typeof forceColor === 'string' || typeof forceColor === 'number'
          ? forceColor
          : null;
      if ((!isSecretValid || !seedPhrase) && !forceAddress) return null;
      const input = sanitizeSeedPhrase(seedPhrase || forceAddress);
      let name = null;
      // Validate ENS
      if (isENSAddressFormat(input)) {
        try {
          const [address, images] = await Promise.all([
            web3Provider.resolveName(input),
            !avatarUrl && profilesEnabled && fetchImages(input),
          ]);
          if (!address) {
            Alert.alert('This is not a valid ENS name');
            return;
          }
          setResolvedAddress(address);
          name = forceEmoji ? `${forceEmoji} ${input}` : input;
<<<<<<< HEAD
=======
          avatarUrl = avatarUrl || images?.avatarUrl;
>>>>>>> bd601bc2
          showWalletProfileModal(name, guardedForceColor, address, avatarUrl);
          analytics.track('Show wallet profile modal for ENS address', {
            address,
            input,
          });
        } catch (e) {
          Alert.alert(
            'Sorry, we cannot add this ENS name at this time. Please try again later!'
          );
          return;
        }
        // Look up ENS for 0x address
      } else if (isUnstoppableAddressFormat(input)) {
        try {
          const address = await resolveUnstoppableDomain(input);
          if (!address) {
            Alert.alert('This is not a valid Unstoppable name');
            return;
          }
          setResolvedAddress(address);
          name = forceEmoji ? `${forceEmoji} ${input}` : input;
          showWalletProfileModal(name, guardedForceColor, address);
          analytics.track('Show wallet profile modal for Unstoppable address', {
            address,
            input,
          });
        } catch (e) {
          Alert.alert(
            'Sorry, we cannot add this Unstoppable name at this time. Please try again later!'
          );
          return;
        }
      } else if (isValidAddress(input)) {
        try {
          const ens = await web3Provider.lookupAddress(input);
          if (ens && ens !== input) {
            name = forceEmoji ? `${forceEmoji} ${ens}` : ens;
            if (!avatarUrl && profilesEnabled) {
              const images = await fetchImages(name);
              avatarUrl = images?.avatarUrl;
            }
          }
          analytics.track('Show wallet profile modal for read only wallet', {
            ens,
            input,
          });
        } catch (e) {
          logger.log(`Error resolving ENS during wallet import`, e);
        }
        showWalletProfileModal(name, guardedForceColor, input);
      } else {
        try {
          setBusy(true);
          setTimeout(async () => {
            const walletResult = await ethereumUtils.deriveAccountFromWalletInput(
              input
            );
            setCheckedWallet(walletResult);
            const ens = await web3Provider.lookupAddress(walletResult.address);
            if (ens && ens !== input) {
              name = forceEmoji ? `${forceEmoji} ${ens}` : ens;
              if (!avatarUrl && profilesEnabled) {
                const images = await fetchImages(name);
                avatarUrl = images?.avatarUrl;
              }
            }
            setBusy(false);
            showWalletProfileModal(
              name,
              guardedForceColor,
              walletResult.address,
              avatarUrl
            );
            analytics.track('Show wallet profile modal for imported wallet', {
              address: walletResult.address,
              type: walletResult.type,
            });
          }, 100);
        } catch (error) {
          logger.log('Error looking up ENS for imported HD type wallet', error);
          setBusy(false);
        }
      }
    },
    [isSecretValid, profilesEnabled, seedPhrase, showWalletProfileModal]
  );

  useEffect(() => {
    if (!wasImporting && isImporting) {
      startAnalyticsTimeout(async () => {
        const input = resolvedAddress
          ? resolvedAddress
          : sanitizeSeedPhrase(seedPhrase);

        const previousWalletCount = keys(wallets).length;
        initializeWallet(
          input,
          color,
          name ? name : '',
          false,
          false,
          checkedWallet,
          undefined,
          image
        )
          .then(success => {
            handleSetImporting(false);
            if (success) {
              goBack();
              InteractionManager.runAfterInteractions(async () => {
                if (previousWalletCount === 0) {
                  replace(Routes.SWIPE_LAYOUT, {
                    params: { initialized: true },
                    screen: Routes.WALLET_SCREEN,
                  });
                } else {
                  navigate(Routes.WALLET_SCREEN, { initialized: true });
                }

                setTimeout(() => {
                  // If it's not read only, show the backup sheet
                  if (
                    !(
                      isENSAddressFormat(input) ||
                      isUnstoppableAddressFormat(input) ||
                      isValidAddress(input)
                    )
                  ) {
                    IS_TESTING !== 'true' &&
                      Navigation.handleAction(Routes.BACKUP_SHEET, {
                        single: true,
                        step: WalletBackupStepTypes.imported,
                      });
                  }
                }, 1000);

                analytics.track('Imported seed phrase', {
                  isWalletEthZero,
                });
              });
            } else {
              // Wait for error messages then refocus
              setTimeout(() => {
                inputRef.current?.focus();
                initializeWallet();
              }, 100);
            }
          })
          .catch(error => {
            handleSetImporting(false);
            logger.error('error importing seed phrase: ', error);
            setTimeout(() => {
              inputRef.current?.focus();
              initializeWallet();
            }, 100);
          });
      }, 50);
    }
  }, [
    checkedWallet,
    color,
    isWalletEthZero,
    handleSetImporting,
    goBack,
    initializeWallet,
    isImporting,
    name,
    navigate,
    replace,
    resolvedAddress,
    seedPhrase,
    selectedWallet.id,
    selectedWallet.type,
    startAnalyticsTimeout,
    wallets,
    wasImporting,
<<<<<<< HEAD
=======
    updateWalletENSAvatars,
>>>>>>> bd601bc2
    image,
  ]);

  useEffect(() => {
    setIsWalletLoading(
      isImporting ? walletLoadingStates.IMPORTING_WALLET : null
    );
  }, [isImporting, setIsWalletLoading]);

  return {
    busy,
    handleFocus,
    handlePressImportButton,
    handleSetSeedPhrase,
    inputRef,
    isSecretValid,
    seedPhrase,
  };
}<|MERGE_RESOLUTION|>--- conflicted
+++ resolved
@@ -131,10 +131,7 @@
           }
           setResolvedAddress(address);
           name = forceEmoji ? `${forceEmoji} ${input}` : input;
-<<<<<<< HEAD
-=======
           avatarUrl = avatarUrl || images?.avatarUrl;
->>>>>>> bd601bc2
           showWalletProfileModal(name, guardedForceColor, address, avatarUrl);
           analytics.track('Show wallet profile modal for ENS address', {
             address,
@@ -311,10 +308,7 @@
     startAnalyticsTimeout,
     wallets,
     wasImporting,
-<<<<<<< HEAD
-=======
     updateWalletENSAvatars,
->>>>>>> bd601bc2
     image,
   ]);
 
