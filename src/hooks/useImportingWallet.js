import analytics from '@segment/analytics-react-native';
import { isValidAddress } from 'ethereumjs-util';
import lang from 'i18n-js';
import { keys } from 'lodash';
import { useCallback, useEffect, useMemo, useRef, useState } from 'react';
import { Alert, InteractionManager, Keyboard } from 'react-native';
import { IS_TESTING } from 'react-native-dotenv';
import { useDispatch } from 'react-redux';
import useAccountSettings from './useAccountSettings';
import useInitializeWallet from './useInitializeWallet';
import useIsWalletEthZero from './useIsWalletEthZero';
import useMagicAutofocus from './useMagicAutofocus';
import usePrevious from './usePrevious';
import useTimeout from './useTimeout';
import useWalletENSAvatar from './useWalletENSAvatar';
import useWallets from './useWallets';
import { PROFILES, useExperimentalFlag } from '@rainbow-me/config';
import { fetchImages, fetchReverseRecord } from '@rainbow-me/handlers/ens';
import {
  resolveUnstoppableDomain,
  web3Provider,
} from '@rainbow-me/handlers/web3';
import {
  isENSAddressFormat,
  isUnstoppableAddressFormat,
  isValidWallet,
} from '@rainbow-me/helpers/validators';
import WalletBackupStepTypes from '@rainbow-me/helpers/walletBackupStepTypes';
import { WalletLoadingStates } from '@rainbow-me/helpers/walletLoadingStates';
import { walletInit } from '@rainbow-me/model/wallet';
import { Navigation, useNavigation } from '@rainbow-me/navigation';
import { walletsLoadState } from '@rainbow-me/redux/wallets';
import Routes from '@rainbow-me/routes';
import { ethereumUtils, sanitizeSeedPhrase } from '@rainbow-me/utils';
import match from '@rainbow-me/utils/match';
import { errorsCode, matchError } from '@rainbow-me/utils/matchError';
import logger from 'logger';

export default function useImportingWallet({ showImportModal = true } = {}) {
  const { accountAddress } = useAccountSettings();
  const { selectedWallet, setIsWalletLoading, wallets } = useWallets();

  const { goBack, navigate, replace, setParams } = useNavigation();
  const initializeWallet = useInitializeWallet();
  const isWalletEthZero = useIsWalletEthZero();
  const [isImporting, setImporting] = useState(false);
  const [seedPhrase, setSeedPhrase] = useState('');
  const [color, setColor] = useState(null);
  const [name, setName] = useState(null);
  const [image, setImage] = useState(null);
  const [busy, setBusy] = useState(false);
  const [checkedWallet, setCheckedWallet] = useState(null);
  const [resolvedAddress, setResolvedAddress] = useState(null);
  const [startAnalyticsTimeout] = useTimeout();
  const wasImporting = usePrevious(isImporting);
  const { updateWalletENSAvatars } = useWalletENSAvatar();
  const profilesEnabled = useExperimentalFlag(PROFILES);

  const inputRef = useRef(null);

  useEffect(() => {
    android &&
      setTimeout(() => {
        inputRef.current?.focus();
      }, 500);
  }, []);
  const { handleFocus } = useMagicAutofocus(inputRef);

  const isSecretValid = useMemo(() => {
    return seedPhrase !== accountAddress && isValidWallet(seedPhrase);
  }, [accountAddress, seedPhrase]);

  const handleSetImporting = useCallback(
    newImportingState => {
      setImporting(newImportingState);
      setParams({ gesturesEnabled: !newImportingState });
    },
    [setParams]
  );

  const handleSetSeedPhrase = useCallback(
    text => {
      if (isImporting) return null;
      return setSeedPhrase(text);
    },
    [isImporting]
  );

  const startImportProfile = useCallback(
    (name, forceColor, address = null, avatarUrl) => {
      const importWallet = (color, name, image) =>
        InteractionManager.runAfterInteractions(() => {
          if (color !== null) setColor(color);
          if (name) setName(name);
          if (image) setImage(image);
          handleSetImporting(true);
        });

      if (showImportModal) {
        android && Keyboard.dismiss();
        navigate(Routes.MODAL_SCREEN, {
          actionType: 'Import',
          additionalPadding: true,
          address,
          asset: [],
          forceColor,
          isNewProfile: true,
          onCloseModal: ({ color, name, image }) => {
            importWallet(color, name, image);
          },
          profile: { image: avatarUrl, name },
          type: 'wallet_profile',
          withoutStatusBar: true,
        });
      } else {
        importWallet(name, forceColor, avatarUrl);
      }
    },
    [handleSetImporting, navigate, showImportModal]
  );

  const handlePressImportButton = useCallback(
    async (forceColor, forceAddress, forceEmoji = null, avatarUrl) => {
      analytics.track('Tapped "Import" button');
      // guard against pressEvent coming in as forceColor if
      // handlePressImportButton is used as onClick handler
      let guardedForceColor =
        typeof forceColor === 'string' || typeof forceColor === 'number'
          ? forceColor
          : null;
      if ((!isSecretValid || !seedPhrase) && !forceAddress) return null;
      const input = sanitizeSeedPhrase(seedPhrase || forceAddress);
      let name = null;
<<<<<<< HEAD

      try {
        // Validate ENS
        if (isENSAddressFormat(input)) {
          try {
            const address = await web3Provider.resolveName(input);
            if (!address) {
              throw errorsCode.NOT_VALID_ENS;
            }
            setResolvedAddress(address);
            name = forceEmoji ? `${forceEmoji} ${input}` : input;
            showWalletProfileModal(name, guardedForceColor, address);
            analytics.track('Show wallet profile modal for ENS address', {
              address,
              input,
            });
          } catch (e) {
            throw errorsCode.CANNOT_ADD_ENS;
          }
          // Look up ENS for 0x address
        } else if (isUnstoppableAddressFormat(input)) {
          try {
            const address = await resolveUnstoppableDomain(input);
            if (!address) {
              throw errorsCode.NOT_VALID_UNSTOPPABLE_NAME;
            }
            setResolvedAddress(address);
            name = forceEmoji ? `${forceEmoji} ${input}` : input;
            showWalletProfileModal(name, guardedForceColor, address);
            analytics.track(
              'Show wallet profile modal for Unstoppable address',
              {
                address,
                input,
              }
            );
          } catch (e) {
            throw errorsCode.CANNOT_ADD_UNSTOPPABLE_NAME;
          }
        } else if (isValidAddress(input)) {
          try {
            const ens = await web3Provider.lookupAddress(input);
=======
      // Validate ENS
      if (isENSAddressFormat(input)) {
        try {
          const [address, images] = await Promise.all([
            web3Provider.resolveName(input),
            !avatarUrl && profilesEnabled && fetchImages(input),
          ]);
          if (!address) {
            Alert.alert(lang.t('wallet.invalid_ens_name'));
            return;
          }
          setResolvedAddress(address);
          name = forceEmoji ? `${forceEmoji} ${input}` : input;
          avatarUrl = avatarUrl || images?.avatarUrl;
          startImportProfile(name, guardedForceColor, address, avatarUrl);
          analytics.track('Show wallet profile modal for ENS address', {
            address,
            input,
          });
        } catch (e) {
          Alert.alert(lang.t('wallet.sorry_cannot_add_ens'));
          return;
        }
        // Look up ENS for 0x address
      } else if (isUnstoppableAddressFormat(input)) {
        try {
          const address = await resolveUnstoppableDomain(input);
          if (!address) {
            Alert.alert(lang.t('wallet.invalid_unstoppable_name'));
            return;
          }
          setResolvedAddress(address);
          name = forceEmoji ? `${forceEmoji} ${input}` : input;
          startImportProfile(name, guardedForceColor, address);
          analytics.track('Show wallet profile modal for Unstoppable address', {
            address,
            input,
          });
        } catch (e) {
          Alert.alert(lang.t('wallet.sorry_cannot_add_unstoppable'));
          return;
        }
      } else if (isValidAddress(input)) {
        try {
          const ens = await web3Provider.lookupAddress(input);
          if (ens && ens !== input) {
            name = forceEmoji ? `${forceEmoji} ${ens}` : ens;
            if (!avatarUrl && profilesEnabled) {
              const images = await fetchImages(name);
              avatarUrl = images?.avatarUrl;
            }
          }
          analytics.track('Show wallet profile modal for read only wallet', {
            ens,
            input,
          });
        } catch (e) {
          logger.log(`Error resolving ENS during wallet import`, e);
        }
        startImportProfile(name, guardedForceColor, input);
      } else {
        try {
          setBusy(true);
          setTimeout(async () => {
            const walletResult = await ethereumUtils.deriveAccountFromWalletInput(
              input
            );
            setCheckedWallet(walletResult);
            const ens = await fetchReverseRecord(walletResult.address);
>>>>>>> cf9b50c5
            if (ens && ens !== input) {
              name = forceEmoji ? `${forceEmoji} ${ens}` : ens;
              if (!avatarUrl && profilesEnabled) {
                const images = await fetchImages(name);
                avatarUrl = images?.avatarUrl;
              }
            }
<<<<<<< HEAD
            analytics.track('Show wallet profile modal for read only wallet', {
              ens,
              input,
=======
            setBusy(false);
            startImportProfile(
              name,
              guardedForceColor,
              walletResult.address,
              avatarUrl
            );
            analytics.track('Show wallet profile modal for imported wallet', {
              address: walletResult.address,
              type: walletResult.type,
>>>>>>> cf9b50c5
            });
          } catch (e) {
            logger.log(`Error resolving ENS during wallet import`, e);
          }
          showWalletProfileModal(name, guardedForceColor, input);
        } else {
          try {
            setBusy(true);
            setTimeout(async () => {
              const walletResult = await ethereumUtils.deriveAccountFromWalletInput(
                input
              );
              setCheckedWallet(walletResult);
              const ens = await web3Provider.lookupAddress(
                walletResult.address
              );
              if (ens && ens !== input) {
                name = forceEmoji ? `${forceEmoji} ${ens}` : ens;
              }
              setBusy(false);
              showWalletProfileModal(
                name,
                guardedForceColor,
                walletResult.address
              );
              analytics.track('Show wallet profile modal for imported wallet', {
                address: walletResult.address,
                type: walletResult.type,
              });
            }, 100);
          } catch (error) {
            logger.log(
              'Error looking up ENS for imported HD type wallet',
              error
            );
            setBusy(false);
          }
        }
      } catch (error) {
        const matched = matchError(error);
        const textForAlert = match(
          lang.t('errors.connectWithSupport'),
          [matched.NOT_VALID_ENS, 'This is not a valid ENS name'],
          [
            matched.CANNOT_ADD_ENS,
            'Sorry, we cannot add this ENS name at this time. Please try again later!',
          ],
          [
            matched.NOT_VALID_UNSTOPPABLE_NAME,
            'This is not a valid Unstoppable name',
          ],
          [
            matched.CANNOT_ADD_UNSTOPPABLE_NAME,
            'Sorry, we cannot add this Unstoppable name at this time. Please try again later!',
          ]
        );

        Alert.alert(textForAlert);
      }
    },
    [isSecretValid, profilesEnabled, seedPhrase, startImportProfile]
  );

  const dispatch = useDispatch();

  useEffect(() => {
    if (!wasImporting && isImporting) {
      startAnalyticsTimeout(async () => {
        const input = resolvedAddress
          ? resolvedAddress
          : sanitizeSeedPhrase(seedPhrase);

        if (!showImportModal) {
          await walletInit(
            input,
            color,
            name ? name : '',
            false,
            checkedWallet,
            undefined,
            image,
            true
          );
          await dispatch(walletsLoadState(profilesEnabled));
          handleSetImporting(false);
        } else {
          const previousWalletCount = keys(wallets).length;
          initializeWallet(
            input,
            color,
            name ? name : '',
            false,
            false,
            checkedWallet,
            undefined,
            image
          )
            .then(success => {
              handleSetImporting(false);
              if (success) {
                goBack();
                InteractionManager.runAfterInteractions(async () => {
                  if (previousWalletCount === 0) {
                    replace(Routes.SWIPE_LAYOUT, {
                      params: { initialized: true },
                      screen: Routes.WALLET_SCREEN,
                    });
                  } else {
                    navigate(Routes.WALLET_SCREEN, { initialized: true });
                  }

                  setTimeout(() => {
                    // If it's not read only, show the backup sheet
                    if (
                      !(
                        isENSAddressFormat(input) ||
                        isUnstoppableAddressFormat(input) ||
                        isValidAddress(input)
                      )
                    ) {
                      IS_TESTING !== 'true' &&
                        Navigation.handleAction(Routes.BACKUP_SHEET, {
                          single: true,
                          step: WalletBackupStepTypes.imported,
                        });
                    }
                  }, 1000);

                  analytics.track('Imported seed phrase', {
                    isWalletEthZero,
                  });
                });
              } else {
                // Wait for error messages then refocus
                setTimeout(() => {
                  inputRef.current?.focus();
                  initializeWallet();
                }, 100);
              }
            })
            .catch(error => {
              handleSetImporting(false);
              logger.error('error importing seed phrase: ', error);
              setTimeout(() => {
                inputRef.current?.focus();
                initializeWallet();
              }, 100);
            });
        }
      }, 50);
    }
  }, [
    checkedWallet,
    color,
    isWalletEthZero,
    handleSetImporting,
    goBack,
    initializeWallet,
    isImporting,
    name,
    navigate,
    replace,
    resolvedAddress,
    seedPhrase,
    selectedWallet.id,
    selectedWallet.type,
    startAnalyticsTimeout,
    wallets,
    wasImporting,
    updateWalletENSAvatars,
    image,
    dispatch,
    showImportModal,
    profilesEnabled,
  ]);

  useEffect(() => {
    setIsWalletLoading(
      isImporting
        ? showImportModal
          ? WalletLoadingStates.IMPORTING_WALLET
          : WalletLoadingStates.IMPORTING_WALLET_SILENTLY
        : null
    );
  }, [isImporting, setIsWalletLoading, showImportModal]);

  return {
    busy,
    handleFocus,
    handlePressImportButton,
    handleSetSeedPhrase,
    inputRef,
    isImporting,
    isSecretValid,
    seedPhrase,
  };
}<|MERGE_RESOLUTION|>--- conflicted
+++ resolved
@@ -131,19 +131,22 @@
       if ((!isSecretValid || !seedPhrase) && !forceAddress) return null;
       const input = sanitizeSeedPhrase(seedPhrase || forceAddress);
       let name = null;
-<<<<<<< HEAD
 
       try {
         // Validate ENS
         if (isENSAddressFormat(input)) {
           try {
-            const address = await web3Provider.resolveName(input);
+            const [address, images] = await Promise.all([
+              web3Provider.resolveName(input),
+              !avatarUrl && profilesEnabled && fetchImages(input),
+            ]);
             if (!address) {
               throw errorsCode.NOT_VALID_ENS;
             }
             setResolvedAddress(address);
             name = forceEmoji ? `${forceEmoji} ${input}` : input;
-            showWalletProfileModal(name, guardedForceColor, address);
+            avatarUrl = avatarUrl || images?.avatarUrl;
+            startImportProfile(name, guardedForceColor, address, avatarUrl);
             analytics.track('Show wallet profile modal for ENS address', {
               address,
               input,
@@ -160,7 +163,7 @@
             }
             setResolvedAddress(address);
             name = forceEmoji ? `${forceEmoji} ${input}` : input;
-            showWalletProfileModal(name, guardedForceColor, address);
+            startImportProfile(name, guardedForceColor, address);
             analytics.track(
               'Show wallet profile modal for Unstoppable address',
               {
@@ -174,77 +177,6 @@
         } else if (isValidAddress(input)) {
           try {
             const ens = await web3Provider.lookupAddress(input);
-=======
-      // Validate ENS
-      if (isENSAddressFormat(input)) {
-        try {
-          const [address, images] = await Promise.all([
-            web3Provider.resolveName(input),
-            !avatarUrl && profilesEnabled && fetchImages(input),
-          ]);
-          if (!address) {
-            Alert.alert(lang.t('wallet.invalid_ens_name'));
-            return;
-          }
-          setResolvedAddress(address);
-          name = forceEmoji ? `${forceEmoji} ${input}` : input;
-          avatarUrl = avatarUrl || images?.avatarUrl;
-          startImportProfile(name, guardedForceColor, address, avatarUrl);
-          analytics.track('Show wallet profile modal for ENS address', {
-            address,
-            input,
-          });
-        } catch (e) {
-          Alert.alert(lang.t('wallet.sorry_cannot_add_ens'));
-          return;
-        }
-        // Look up ENS for 0x address
-      } else if (isUnstoppableAddressFormat(input)) {
-        try {
-          const address = await resolveUnstoppableDomain(input);
-          if (!address) {
-            Alert.alert(lang.t('wallet.invalid_unstoppable_name'));
-            return;
-          }
-          setResolvedAddress(address);
-          name = forceEmoji ? `${forceEmoji} ${input}` : input;
-          startImportProfile(name, guardedForceColor, address);
-          analytics.track('Show wallet profile modal for Unstoppable address', {
-            address,
-            input,
-          });
-        } catch (e) {
-          Alert.alert(lang.t('wallet.sorry_cannot_add_unstoppable'));
-          return;
-        }
-      } else if (isValidAddress(input)) {
-        try {
-          const ens = await web3Provider.lookupAddress(input);
-          if (ens && ens !== input) {
-            name = forceEmoji ? `${forceEmoji} ${ens}` : ens;
-            if (!avatarUrl && profilesEnabled) {
-              const images = await fetchImages(name);
-              avatarUrl = images?.avatarUrl;
-            }
-          }
-          analytics.track('Show wallet profile modal for read only wallet', {
-            ens,
-            input,
-          });
-        } catch (e) {
-          logger.log(`Error resolving ENS during wallet import`, e);
-        }
-        startImportProfile(name, guardedForceColor, input);
-      } else {
-        try {
-          setBusy(true);
-          setTimeout(async () => {
-            const walletResult = await ethereumUtils.deriveAccountFromWalletInput(
-              input
-            );
-            setCheckedWallet(walletResult);
-            const ens = await fetchReverseRecord(walletResult.address);
->>>>>>> cf9b50c5
             if (ens && ens !== input) {
               name = forceEmoji ? `${forceEmoji} ${ens}` : ens;
               if (!avatarUrl && profilesEnabled) {
@@ -252,27 +184,14 @@
                 avatarUrl = images?.avatarUrl;
               }
             }
-<<<<<<< HEAD
             analytics.track('Show wallet profile modal for read only wallet', {
               ens,
               input,
-=======
-            setBusy(false);
-            startImportProfile(
-              name,
-              guardedForceColor,
-              walletResult.address,
-              avatarUrl
-            );
-            analytics.track('Show wallet profile modal for imported wallet', {
-              address: walletResult.address,
-              type: walletResult.type,
->>>>>>> cf9b50c5
             });
           } catch (e) {
             logger.log(`Error resolving ENS during wallet import`, e);
           }
-          showWalletProfileModal(name, guardedForceColor, input);
+          startImportProfile(name, guardedForceColor, input);
         } else {
           try {
             setBusy(true);
@@ -281,17 +200,20 @@
                 input
               );
               setCheckedWallet(walletResult);
-              const ens = await web3Provider.lookupAddress(
-                walletResult.address
-              );
+              const ens = await fetchReverseRecord(walletResult.address);
               if (ens && ens !== input) {
                 name = forceEmoji ? `${forceEmoji} ${ens}` : ens;
+                if (!avatarUrl && profilesEnabled) {
+                  const images = await fetchImages(name);
+                  avatarUrl = images?.avatarUrl;
+                }
               }
               setBusy(false);
-              showWalletProfileModal(
+              startImportProfile(
                 name,
                 guardedForceColor,
-                walletResult.address
+                walletResult.address,
+                avatarUrl
               );
               analytics.track('Show wallet profile modal for imported wallet', {
                 address: walletResult.address,
