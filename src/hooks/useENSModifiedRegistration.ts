--- conflicted
+++ resolved
@@ -28,13 +28,9 @@
     const isNFT = isENSNFTRecord(recordValue);
     if (isNFT) {
       const { contractAddress, tokenId } = parseENSNFTRecord(records?.[key] || '');
-<<<<<<< HEAD
-      const uniqueToken = uniqueTokens.find(token => token.contractAddress === contractAddress && token.tokenId === tokenId);
-=======
       const uniqueToken = uniqueTokens.find(
         token => isLowerCaseMatch(token.contractAddress, contractAddress) && isLowerCaseMatch(token.tokenId, tokenId)
       );
->>>>>>> 863327c4
       if (uniqueToken?.images.highResUrl) {
         imageUrl = svgToPngIfNeeded(uniqueToken.images.highResUrl, false);
       } else if (uniqueToken?.images.lowResUrl) {
