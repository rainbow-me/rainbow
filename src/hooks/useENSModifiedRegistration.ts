--- conflicted
+++ resolved
@@ -118,19 +118,6 @@
   // (these should be used for SET_TEXT txns instead of `records` to save
   // gas).
   const changedRecords = useMemo(() => {
-<<<<<<< HEAD
-    //get element from  Object.entries(records) with values which not included in Object.entries(initialRecords)
-    const entriesToChange = Object.entries(records).filter(
-      ([recordKey, recordValue]) => {
-        return !Object.entries(initialRecords).some(
-          ([initRecordKey, initRecordValue]) => {
-            return (
-              recordKey === initRecordKey && recordValue === initRecordValue
-            );
-          }
-        );
-      }
-=======
     const initialRecordsWithDeprecated = Object.entries(
       deprecatedTextRecordFields
     ).reduce((records, [deprecatedKey, key]) => {
@@ -141,11 +128,16 @@
       };
     }, initialRecords);
 
-    const entriesToChange = differenceWith(
-      Object.entries(records),
-      Object.entries(initialRecordsWithDeprecated),
-      isEqual
->>>>>>> 1c074704
+    const entriesToChange = Object.entries(records).filter(
+      ([recordKey, recordValue]) => {
+        return !Object.entries(initialRecordsWithDeprecated).some(
+          ([initRecordKey, initRecordValue]) => {
+            return (
+              recordKey === initRecordKey && recordValue === initRecordValue
+            );
+          }
+        );
+      }
     ) as [keyof Records, string][];
 
     const changedRecords = entriesToChange.reduce(
