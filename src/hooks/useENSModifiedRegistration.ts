--- conflicted
+++ resolved
@@ -183,11 +183,7 @@
       records,
       changedRecords,
       uniqueTokens,
-<<<<<<< HEAD
-      profileQuery.data?.images?.avatarUrl,
-=======
       avatar?.imageUrl,
->>>>>>> 5e19de99
       mode
     );
     const coverUrl = getImageUrl(
@@ -195,11 +191,7 @@
       records,
       changedRecords,
       uniqueTokens,
-<<<<<<< HEAD
-      profileQuery.data?.images?.coverUrl,
-=======
       cover?.imageUrl,
->>>>>>> 5e19de99
       mode
     );
 
@@ -208,11 +200,6 @@
       coverUrl,
     };
   }, [
-<<<<<<< HEAD
-    profileQuery.data?.images?.avatarUrl,
-    profileQuery.data?.images?.coverUrl,
-=======
->>>>>>> 5e19de99
     records,
     changedRecords,
     uniqueTokens,
