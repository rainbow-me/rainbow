import { useQuery } from 'react-query';
<<<<<<< HEAD
import { useDispatch, useSelector } from 'react-redux';
import { useAccountSettings } from '.';
import { ENSRegistrationState, Records } from '@rainbow-me/entities';
import { fetchRecords } from '@rainbow-me/handlers/ens';
import * as ensRedux from '@rainbow-me/redux/ensRegistration';
import { AppState } from '@rainbow-me/redux/store';
import { isENSNFTAvatar, parseENSNFTAvatar } from '@rainbow-me/utils';

export default function useENSProfile({
  setInitialRecordsWhenInEditMode = false,
}: {
  /** When true, an update to `initialRecords` will be triggered when the flow is in "edit mode". */
  setInitialRecordsWhenInEditMode?: boolean;
} = {}) {
  const { accountAddress } = useAccountSettings();

  const {
    mode,
    name,
    initialRecords,
    records,
    registrationParameters,
  } = useSelector(({ ensRegistration }: AppState) => {
    const {
      currentRegistrationName,
      registrations,
    } = ensRegistration as ENSRegistrationState;
    const registrationParameters =
      registrations?.[accountAddress?.toLowerCase()]?.[
        currentRegistrationName
      ] || {};

    const initialRecords = registrationParameters?.initialRecords || {};
    const records = registrationParameters?.records || {};
    const mode = registrationParameters?.mode || {};
    return {
      initialRecords,
      mode,
      name: currentRegistrationName,
      records,
      registrationParameters,
    };
  });

  const dispatch = useDispatch();
  const removeRecordByKey = useCallback(
    (key: string) => dispatch(ensRedux.removeRecordByKey(accountAddress, key)),
    [accountAddress, dispatch]
  );
  const startRegistration = useCallback(
    (name: string, mode: 'create' | 'edit') =>
      dispatch(ensRedux.startRegistration(accountAddress, name, mode)),
    [accountAddress, dispatch]
  );
  const updateRecordByKey = useCallback(
    (key: string, value: string) =>
      dispatch(ensRedux.updateRecordByKey(accountAddress, key, value)),
    [accountAddress, dispatch]
  );
  const updateRecords = useCallback(
    (records: Records) =>
      dispatch(ensRedux.updateRecords(accountAddress, records)),
    [accountAddress, dispatch]
  );
  const clearCurrentRegistrationName = useCallback(
    () => dispatch(ensRedux.clearCurrentRegistrationName()),
    [dispatch]
  );

  const recordsQuery = useQuery(['records', name], () => fetchRecords(name), {
    enabled: mode === 'edit',
    notifyOnChangeProps: [
      'data',
      'error',
      'isIdle',
      'isLoading',
      'isSuccess',
      'isError',
    ],
  });
  useEffect(() => {
    if (
      setInitialRecordsWhenInEditMode &&
      mode === 'edit' &&
      recordsQuery.isSuccess
    ) {
      dispatch(
        ensRedux.setInitialRecords(
          accountAddress,
          recordsQuery.data.records as Records
        )
      );
    }
  }, [
    accountAddress,
    dispatch,
    mode,
    recordsQuery.data?.records,
    recordsQuery.isSuccess,
    setInitialRecordsWhenInEditMode,
  ]);

  // Since `records.avatar` is not a reliable source for an avatar URL
  // (the avatar can be an NFT), then if the avatar is an NFT, we will
  // parse it to obtain the URL.
  const uniqueTokens = useSelector(
    ({ uniqueTokens }: AppState) => uniqueTokens.uniqueTokens
  );
  const images = useMemo(() => {
    let avatarUrl = recordsQuery.data?.images?.avatarUrl;
    let coverUrl = recordsQuery.data?.images?.coverUrl;

    if (records.avatar) {
      const isNFTAvatar = isENSNFTAvatar(records.avatar);
      if (isNFTAvatar) {
        const { contractAddress, tokenId } = parseENSNFTAvatar(records?.avatar);
        const uniqueToken = uniqueTokens.find(
          token =>
            token.asset_contract.address === contractAddress &&
            token.id === tokenId
        );
        if (uniqueToken?.image_thumbnail_url) {
          avatarUrl = uniqueToken?.image_thumbnail_url;
        }
      } else if (
        records.avatar.startsWith('http') ||
        (records.avatar.startsWith('/') &&
          !records.avatar.match(/^\/(ipfs|ipns)/))
      ) {
        avatarUrl = records.avatar;
      }
    }

    return {
      avatarUrl,
      coverUrl,
    };
  }, [
    records.avatar,
    recordsQuery.data?.images?.avatarUrl,
    recordsQuery.data?.images?.coverUrl,
    uniqueTokens,
  ]);

  // Derive the records that should be added or removed from the profile
  // (these should be used for SET_TEXT txns instead of `records` to save
  // gas).
  const changedRecords = useMemo(() => {
    const entriesToChange = differenceWith(
      Object.entries(records),
      Object.entries(initialRecords),
      isEqual
    ) as [keyof Records, string][];
    const changedRecords = entriesToChange.reduce(
      (recordsToAdd: Partial<Records>, [key, value]) => ({
        ...recordsToAdd,
        [key]: value,
      }),
      {}
    );

    const keysToRemove = differenceWith(
      Object.keys(initialRecords),
      Object.keys(records),
      isEqual
    ) as (keyof Records)[];
    const removedRecords = keysToRemove.reduce(
      (recordsToAdd: Partial<Records>, key) => ({
        ...recordsToAdd,
        [key]: '',
      }),
      {}
    );

    return {
      ...changedRecords,
      ...removedRecords,
    };
  }, [initialRecords, records]);
  useEffect(() => {
    dispatch(ensRedux.setChangedRecords(accountAddress, changedRecords));
  }, [accountAddress, changedRecords, dispatch]);

  return {
    changedRecords,
    clearCurrentRegistrationName,
    images,
    initialRecords,
    mode,
    name,
    records,
    recordsQuery,
    registrationParameters,
    removeRecordByKey,
    startRegistration,
    updateRecordByKey,
    updateRecords,
  };
=======
import { fetchProfile } from '@rainbow-me/handlers/ens';
import { QueryConfig, UseQueryData } from '@rainbow-me/react-query/types';

export default function useENSProfile(
  name: string,
  config?: QueryConfig<typeof fetchProfile>
) {
  const { data, isLoading, isSuccess } = useQuery<
    UseQueryData<typeof fetchProfile>
  >(['ens-profile', name], () => fetchProfile(name), config);

  return { data, isLoading, isSuccess };
>>>>>>> 4e25c70f
}<|MERGE_RESOLUTION|>--- conflicted
+++ resolved
@@ -1,204 +1,4 @@
 import { useQuery } from 'react-query';
-<<<<<<< HEAD
-import { useDispatch, useSelector } from 'react-redux';
-import { useAccountSettings } from '.';
-import { ENSRegistrationState, Records } from '@rainbow-me/entities';
-import { fetchRecords } from '@rainbow-me/handlers/ens';
-import * as ensRedux from '@rainbow-me/redux/ensRegistration';
-import { AppState } from '@rainbow-me/redux/store';
-import { isENSNFTAvatar, parseENSNFTAvatar } from '@rainbow-me/utils';
-
-export default function useENSProfile({
-  setInitialRecordsWhenInEditMode = false,
-}: {
-  /** When true, an update to `initialRecords` will be triggered when the flow is in "edit mode". */
-  setInitialRecordsWhenInEditMode?: boolean;
-} = {}) {
-  const { accountAddress } = useAccountSettings();
-
-  const {
-    mode,
-    name,
-    initialRecords,
-    records,
-    registrationParameters,
-  } = useSelector(({ ensRegistration }: AppState) => {
-    const {
-      currentRegistrationName,
-      registrations,
-    } = ensRegistration as ENSRegistrationState;
-    const registrationParameters =
-      registrations?.[accountAddress?.toLowerCase()]?.[
-        currentRegistrationName
-      ] || {};
-
-    const initialRecords = registrationParameters?.initialRecords || {};
-    const records = registrationParameters?.records || {};
-    const mode = registrationParameters?.mode || {};
-    return {
-      initialRecords,
-      mode,
-      name: currentRegistrationName,
-      records,
-      registrationParameters,
-    };
-  });
-
-  const dispatch = useDispatch();
-  const removeRecordByKey = useCallback(
-    (key: string) => dispatch(ensRedux.removeRecordByKey(accountAddress, key)),
-    [accountAddress, dispatch]
-  );
-  const startRegistration = useCallback(
-    (name: string, mode: 'create' | 'edit') =>
-      dispatch(ensRedux.startRegistration(accountAddress, name, mode)),
-    [accountAddress, dispatch]
-  );
-  const updateRecordByKey = useCallback(
-    (key: string, value: string) =>
-      dispatch(ensRedux.updateRecordByKey(accountAddress, key, value)),
-    [accountAddress, dispatch]
-  );
-  const updateRecords = useCallback(
-    (records: Records) =>
-      dispatch(ensRedux.updateRecords(accountAddress, records)),
-    [accountAddress, dispatch]
-  );
-  const clearCurrentRegistrationName = useCallback(
-    () => dispatch(ensRedux.clearCurrentRegistrationName()),
-    [dispatch]
-  );
-
-  const recordsQuery = useQuery(['records', name], () => fetchRecords(name), {
-    enabled: mode === 'edit',
-    notifyOnChangeProps: [
-      'data',
-      'error',
-      'isIdle',
-      'isLoading',
-      'isSuccess',
-      'isError',
-    ],
-  });
-  useEffect(() => {
-    if (
-      setInitialRecordsWhenInEditMode &&
-      mode === 'edit' &&
-      recordsQuery.isSuccess
-    ) {
-      dispatch(
-        ensRedux.setInitialRecords(
-          accountAddress,
-          recordsQuery.data.records as Records
-        )
-      );
-    }
-  }, [
-    accountAddress,
-    dispatch,
-    mode,
-    recordsQuery.data?.records,
-    recordsQuery.isSuccess,
-    setInitialRecordsWhenInEditMode,
-  ]);
-
-  // Since `records.avatar` is not a reliable source for an avatar URL
-  // (the avatar can be an NFT), then if the avatar is an NFT, we will
-  // parse it to obtain the URL.
-  const uniqueTokens = useSelector(
-    ({ uniqueTokens }: AppState) => uniqueTokens.uniqueTokens
-  );
-  const images = useMemo(() => {
-    let avatarUrl = recordsQuery.data?.images?.avatarUrl;
-    let coverUrl = recordsQuery.data?.images?.coverUrl;
-
-    if (records.avatar) {
-      const isNFTAvatar = isENSNFTAvatar(records.avatar);
-      if (isNFTAvatar) {
-        const { contractAddress, tokenId } = parseENSNFTAvatar(records?.avatar);
-        const uniqueToken = uniqueTokens.find(
-          token =>
-            token.asset_contract.address === contractAddress &&
-            token.id === tokenId
-        );
-        if (uniqueToken?.image_thumbnail_url) {
-          avatarUrl = uniqueToken?.image_thumbnail_url;
-        }
-      } else if (
-        records.avatar.startsWith('http') ||
-        (records.avatar.startsWith('/') &&
-          !records.avatar.match(/^\/(ipfs|ipns)/))
-      ) {
-        avatarUrl = records.avatar;
-      }
-    }
-
-    return {
-      avatarUrl,
-      coverUrl,
-    };
-  }, [
-    records.avatar,
-    recordsQuery.data?.images?.avatarUrl,
-    recordsQuery.data?.images?.coverUrl,
-    uniqueTokens,
-  ]);
-
-  // Derive the records that should be added or removed from the profile
-  // (these should be used for SET_TEXT txns instead of `records` to save
-  // gas).
-  const changedRecords = useMemo(() => {
-    const entriesToChange = differenceWith(
-      Object.entries(records),
-      Object.entries(initialRecords),
-      isEqual
-    ) as [keyof Records, string][];
-    const changedRecords = entriesToChange.reduce(
-      (recordsToAdd: Partial<Records>, [key, value]) => ({
-        ...recordsToAdd,
-        [key]: value,
-      }),
-      {}
-    );
-
-    const keysToRemove = differenceWith(
-      Object.keys(initialRecords),
-      Object.keys(records),
-      isEqual
-    ) as (keyof Records)[];
-    const removedRecords = keysToRemove.reduce(
-      (recordsToAdd: Partial<Records>, key) => ({
-        ...recordsToAdd,
-        [key]: '',
-      }),
-      {}
-    );
-
-    return {
-      ...changedRecords,
-      ...removedRecords,
-    };
-  }, [initialRecords, records]);
-  useEffect(() => {
-    dispatch(ensRedux.setChangedRecords(accountAddress, changedRecords));
-  }, [accountAddress, changedRecords, dispatch]);
-
-  return {
-    changedRecords,
-    clearCurrentRegistrationName,
-    images,
-    initialRecords,
-    mode,
-    name,
-    records,
-    recordsQuery,
-    registrationParameters,
-    removeRecordByKey,
-    startRegistration,
-    updateRecordByKey,
-    updateRecords,
-  };
-=======
 import { fetchProfile } from '@rainbow-me/handlers/ens';
 import { QueryConfig, UseQueryData } from '@rainbow-me/react-query/types';
 
@@ -211,5 +11,4 @@
   >(['ens-profile', name], () => fetchProfile(name), config);
 
   return { data, isLoading, isSuccess };
->>>>>>> 4e25c70f
 }