import { useQuery } from 'react-query';
import useAccountSettings from './useAccountSettings';
import { ensAddressQueryKey, fetchENSAddress } from './useENSAddress';
import { ensAvatarQueryKey, fetchENSAvatar } from './useENSAvatar';
import { ensCoverQueryKey, fetchENSCover } from './useENSCover';
import { ensOwnerQueryKey, fetchENSOwner } from './useENSOwner';
import { ensRecordsQueryKey, fetchENSRecords } from './useENSRecords';
import { ensRegistrantQueryKey, fetchENSRegistrant } from './useENSRegistrant';
import { ensResolverQueryKey, fetchENSResolver } from './useENSResolver';
import useWallets from './useWallets';
import {
  getENSProfile,
  saveENSProfile,
} from '@rainbow-me/handlers/localstorage/ens';
import { queryClient } from '@rainbow-me/react-query/queryClient';
import { QueryConfig, UseQueryData } from '@rainbow-me/react-query/types';

const queryKey = (
  name: string,
  { supportedRecordsOnly }: { supportedRecordsOnly?: boolean } = {}
) => ['ens-profile', name, { supportedRecordsOnly }];

const STALE_TIME = 10000;

async function fetchENSProfile(
  name: string,
  { supportedRecordsOnly = true }: { supportedRecordsOnly?: boolean } = {}
) {
  const cachedProfile = await getENSProfile(name);
  if (cachedProfile) {
    queryClient.setQueryData(
      queryKey(name, { supportedRecordsOnly }),
      cachedProfile
    );
  }

  const [
    address,
    avatar,
<<<<<<< HEAD
    cover,
=======
    header,
>>>>>>> 0d91b39d
    owner,
    { coinAddresses, records },
    { registration, registrant },
    resolver,
  ] = await Promise.all([
    queryClient.fetchQuery(ensAddressQueryKey(name), () =>
      fetchENSAddress(name)
    ),
    queryClient.fetchQuery(ensAvatarQueryKey(name), () => fetchENSAvatar(name)),
    queryClient.fetchQuery(ensCoverQueryKey(name), () => fetchENSCover(name)),
    queryClient.fetchQuery(ensOwnerQueryKey(name), () => fetchENSOwner(name)),
    queryClient.fetchQuery(ensRecordsQueryKey({ name }), () =>
      fetchENSRecords(name, { supportedOnly: supportedRecordsOnly })
    ),
    queryClient.fetchQuery(ensRegistrantQueryKey(name), () =>
      fetchENSRegistrant(name)
    ),
    queryClient.fetchQuery(ensResolverQueryKey(name), () =>
      fetchENSResolver(name)
    ),
  ]);

  const profile = {
    address,
    coinAddresses,
    images: {
      avatar,
<<<<<<< HEAD
      cover,
=======
      header,
>>>>>>> 0d91b39d
    },
    owner,
    records,
    registrant,
    registration,
    resolver,
  };
  saveENSProfile(name, profile);
  return profile;
}

export async function prefetchENSProfile(name: string) {
  queryClient.prefetchQuery(queryKey(name), async () => fetchENSProfile(name), {
    staleTime: STALE_TIME,
  });
}

/**
 * @description Hook to fetch a whole ENS profile.
 *
 * WARNING: This will invoke several requests to the RPC. You may
 * be better off using the individual hooks (e.g. `useENSAvatar`, `useENSRecords`, etc)
 * if you do not need everything.
 */
export default function useENSProfile(
  name: string,
  {
    supportedRecordsOnly = true,
    ...config
  }: QueryConfig<typeof fetchENSProfile> & {
    supportedRecordsOnly?: boolean;
  } = {}
) {
  const { accountAddress } = useAccountSettings();
  const { walletNames } = useWallets();
  const { data, isLoading, isSuccess } = useQuery<
    UseQueryData<typeof fetchENSProfile>
  >(
    queryKey(name, { supportedRecordsOnly }),
    async () => fetchENSProfile(name, { supportedRecordsOnly }),
    {
      ...config,
      // Data will be stale for 10s to avoid dupe queries
      staleTime: STALE_TIME,
    }
  );

  const isOwner =
    data?.owner?.address?.toLowerCase() === accountAddress?.toLowerCase();
  const isRegistrant =
    data?.registrant?.address?.toLowerCase() === accountAddress?.toLowerCase();

  // if a ENS NFT is sent, the ETH coinAddress record doesn't change
  // if the user tries to use it to set primary name the tx will go through
  // but the name won't be set. Disabling it to avoid these cases
  const isSetNameEnabled =
    data?.coinAddresses?.ETH?.toLowerCase() === accountAddress?.toLowerCase();

  const isPrimaryName =
    walletNames?.[accountAddress]?.toLowerCase() === name?.toLowerCase();

  return {
    data,
    isLoading,
    isOwner,
    isPrimaryName,
    isRegistrant,
    isSetNameEnabled,
    isSuccess,
  };
}<|MERGE_RESOLUTION|>--- conflicted
+++ resolved
@@ -37,11 +37,7 @@
   const [
     address,
     avatar,
-<<<<<<< HEAD
-    cover,
-=======
     header,
->>>>>>> 0d91b39d
     owner,
     { coinAddresses, records },
     { registration, registrant },
@@ -69,11 +65,7 @@
     coinAddresses,
     images: {
       avatar,
-<<<<<<< HEAD
-      cover,
-=======
       header,
->>>>>>> 0d91b39d
     },
     owner,
     records,
