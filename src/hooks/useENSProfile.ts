import { differenceWith, isEqual } from 'lodash';
import { useCallback, useEffect, useMemo } from 'react';
import { useQuery } from 'react-query';
import { useDispatch, useSelector } from 'react-redux';
import { useAccountSettings } from '.';
import { ENSRegistrationState, Records } from '@rainbow-me/entities';
import { fetchRecords } from '@rainbow-me/handlers/ens';
import * as ensRedux from '@rainbow-me/redux/ensRegistration';
import { AppState } from '@rainbow-me/redux/store';

export default function useENSProfile({
  setExistingRecordsWhenInEditMode = false,
}: {
  /** When true, an update to `existingRecords` will be triggered when the flow is in "edit mode". */
  setExistingRecordsWhenInEditMode?: boolean;
} = {}) {
  const { accountAddress } = useAccountSettings();
<<<<<<< HEAD

  const {
    mode,
    existingRecords,
    records,
    name,
    registrationParameters,
  } = useSelector(({ ensRegistration }: AppState) => {
    const {
      currentRegistrationName,
      registrations,
    } = ensRegistration as ENSRegistrationState;
    const registrationParameters =
      registrations?.[accountAddress?.toLowerCase()]?.[
        currentRegistrationName
      ] || {};
    const existingRecords = registrationParameters?.existingRecords || {};
    const records = registrationParameters?.records || {};
    const mode = registrationParameters?.mode || {};
    return {
      existingRecords,
      mode,
      name: currentRegistrationName,
      records,
      registrationParameters,
    };
  });

=======
  const { name, records, registrationParameters } = useSelector(
    ({ ensRegistration }: AppState) => {
      const {
        currentRegistrationName,
        registrations,
      } = ensRegistration as ENSRegistrationState;
      const registrationParameters =
        registrations?.[accountAddress?.toLowerCase()]?.[
          currentRegistrationName
        ] || {};
      return {
        name: currentRegistrationName,
        records: registrationParameters.records,
        registrationParameters,
      };
    }
  );
>>>>>>> f4671027
  const dispatch = useDispatch();
  const removeRecordByKey = useCallback(
    (key: string) => dispatch(ensRedux.removeRecordByKey(accountAddress, key)),
    [accountAddress, dispatch]
  );
  const startRegistration = useCallback(
    (name: string, mode: 'create' | 'edit') =>
      dispatch(ensRedux.startRegistration(accountAddress, name, mode)),
    [accountAddress, dispatch]
  );
  const updateRecordByKey = useCallback(
    (key: string, value: string) =>
      dispatch(ensRedux.updateRecordByKey(accountAddress, key, value)),
    [accountAddress, dispatch]
  );
  const updateRecords = useCallback(
    (records: Records) =>
      dispatch(ensRedux.updateRecords(accountAddress, records)),
    [accountAddress, dispatch]
  );
  const clearCurrentRegistrationName = useCallback(
    () => dispatch(ensRedux.clearCurrentRegistrationName()),
    [dispatch]
  );

  const recordsQuery = useQuery(['records', name], () => fetchRecords(name), {
    enabled: mode === 'edit',
    notifyOnChangeProps: [
      'data',
      'error',
      'isIdle',
      'isLoading',
      'isSuccess',
      'isError',
    ],
  });
  useEffect(() => {
    if (
      setExistingRecordsWhenInEditMode &&
      mode === 'edit' &&
      recordsQuery.isSuccess
    ) {
      dispatch(
        ensRedux.setExistingRecords(
          accountAddress,
          recordsQuery.data.records as Records
        )
      );
    }
  }, [
    accountAddress,
    dispatch,
    mode,
    recordsQuery.data?.records,
    recordsQuery.isSuccess,
    setExistingRecordsWhenInEditMode,
  ]);

  // Since `records.avatar` is not a reliable source for an avatar URL
  // (the avatar can be an NFT), then if the avatar is an NFT, we will
  // parse it to obtain the URL.
<<<<<<< HEAD
  const images = useMemo(() => {
    return (
      recordsQuery.data?.images || { avatarUrl: undefined, coverUrl: undefined }
    );
  }, [recordsQuery.data?.images]);

  // Derive the records that should be added or removed from the profile
  // (these should be used for SET_TEXT txns instead of `records` to save
  // gas).
  const changedRecords = useMemo(() => {
    const entriesToChange = differenceWith(
      Object.entries(records),
      Object.entries(existingRecords),
      isEqual
    ) as [keyof Records, string][];
    const changedRecords = entriesToChange.reduce(
      (recordsToAdd: Partial<Records>, [key, value]) => ({
        ...recordsToAdd,
        [key]: value,
      }),
      {}
    );

    const keysToRemove = differenceWith(
      Object.keys(existingRecords),
      Object.keys(records),
      isEqual
    ) as (keyof Records)[];
    const removedRecords = keysToRemove.reduce(
      (recordsToAdd: Partial<Records>, key) => ({
        ...recordsToAdd,
        [key]: '',
      }),
      {}
    );

    return {
      ...changedRecords,
      ...removedRecords,
    };
  }, [existingRecords, records]);
=======
  const uniqueTokens = useSelector(
    ({ uniqueTokens }: AppState) => uniqueTokens.uniqueTokens
  );
  const avatarUrl = useMemo(() => {
    if (records?.avatar) {
      const isNFTAvatar = isENSNFTAvatar(records?.avatar);
      if (isNFTAvatar) {
        const { contractAddress, tokenId } = parseENSNFTAvatar(records?.avatar);
        const uniqueToken = uniqueTokens.find(
          token =>
            token.asset_contract.address === contractAddress &&
            token.id === tokenId
        );
        return uniqueToken?.image_thumbnail_url;
      }
    }
    return registrationParameters.records?.avatar;
  }, [records?.avatar, registrationParameters.records?.avatar, uniqueTokens]);
>>>>>>> f4671027

  return {
    changedRecords,
    clearCurrentRegistrationName,
    existingRecords,
    images,
    mode,
    name,
    records,
    recordsQuery,
    registrationParameters,
    removeRecordByKey,
    startRegistration,
    updateRecordByKey,
    updateRecords,
  };
}<|MERGE_RESOLUTION|>--- conflicted
+++ resolved
@@ -7,21 +7,21 @@
 import { fetchRecords } from '@rainbow-me/handlers/ens';
 import * as ensRedux from '@rainbow-me/redux/ensRegistration';
 import { AppState } from '@rainbow-me/redux/store';
+import { isENSNFTAvatar, parseENSNFTAvatar } from '@rainbow-me/utils';
 
 export default function useENSProfile({
-  setExistingRecordsWhenInEditMode = false,
+  setInitialRecordsWhenInEditMode = false,
 }: {
-  /** When true, an update to `existingRecords` will be triggered when the flow is in "edit mode". */
-  setExistingRecordsWhenInEditMode?: boolean;
+  /** When true, an update to `initialRecords` will be triggered when the flow is in "edit mode". */
+  setInitialRecordsWhenInEditMode?: boolean;
 } = {}) {
   const { accountAddress } = useAccountSettings();
-<<<<<<< HEAD
 
   const {
     mode,
-    existingRecords,
+    name,
+    initialRecords,
     records,
-    name,
     registrationParameters,
   } = useSelector(({ ensRegistration }: AppState) => {
     const {
@@ -32,11 +32,11 @@
       registrations?.[accountAddress?.toLowerCase()]?.[
         currentRegistrationName
       ] || {};
-    const existingRecords = registrationParameters?.existingRecords || {};
+    const initialRecords = registrationParameters?.initialRecords || {};
     const records = registrationParameters?.records || {};
     const mode = registrationParameters?.mode || {};
     return {
-      existingRecords,
+      initialRecords,
       mode,
       name: currentRegistrationName,
       records,
@@ -44,25 +44,6 @@
     };
   });
 
-=======
-  const { name, records, registrationParameters } = useSelector(
-    ({ ensRegistration }: AppState) => {
-      const {
-        currentRegistrationName,
-        registrations,
-      } = ensRegistration as ENSRegistrationState;
-      const registrationParameters =
-        registrations?.[accountAddress?.toLowerCase()]?.[
-          currentRegistrationName
-        ] || {};
-      return {
-        name: currentRegistrationName,
-        records: registrationParameters.records,
-        registrationParameters,
-      };
-    }
-  );
->>>>>>> f4671027
   const dispatch = useDispatch();
   const removeRecordByKey = useCallback(
     (key: string) => dispatch(ensRedux.removeRecordByKey(accountAddress, key)),
@@ -101,12 +82,12 @@
   });
   useEffect(() => {
     if (
-      setExistingRecordsWhenInEditMode &&
+      setInitialRecordsWhenInEditMode &&
       mode === 'edit' &&
       recordsQuery.isSuccess
     ) {
       dispatch(
-        ensRedux.setExistingRecords(
+        ensRedux.setInitialRecords(
           accountAddress,
           recordsQuery.data.records as Records
         )
@@ -118,18 +99,44 @@
     mode,
     recordsQuery.data?.records,
     recordsQuery.isSuccess,
-    setExistingRecordsWhenInEditMode,
+    setInitialRecordsWhenInEditMode,
   ]);
 
   // Since `records.avatar` is not a reliable source for an avatar URL
   // (the avatar can be an NFT), then if the avatar is an NFT, we will
   // parse it to obtain the URL.
-<<<<<<< HEAD
+  const uniqueTokens = useSelector(
+    ({ uniqueTokens }: AppState) => uniqueTokens.uniqueTokens
+  );
   const images = useMemo(() => {
-    return (
-      recordsQuery.data?.images || { avatarUrl: undefined, coverUrl: undefined }
-    );
-  }, [recordsQuery.data?.images]);
+    let avatarUrl = recordsQuery.data?.images?.avatarUrl;
+    let coverUrl = recordsQuery.data?.images?.coverUrl;
+
+    if (records.avatar) {
+      const isNFTAvatar = isENSNFTAvatar(records.avatar);
+      if (isNFTAvatar) {
+        const { contractAddress, tokenId } = parseENSNFTAvatar(records?.avatar);
+        const uniqueToken = uniqueTokens.find(
+          token =>
+            token.asset_contract.address === contractAddress &&
+            token.id === tokenId
+        );
+        if (uniqueToken?.image_thumbnail_url) {
+          avatarUrl = uniqueToken?.image_thumbnail_url;
+        }
+      }
+    }
+
+    return {
+      avatarUrl,
+      coverUrl,
+    };
+  }, [
+    records.avatar,
+    recordsQuery.data?.images?.avatarUrl,
+    recordsQuery.data?.images?.coverUrl,
+    uniqueTokens,
+  ]);
 
   // Derive the records that should be added or removed from the profile
   // (these should be used for SET_TEXT txns instead of `records` to save
@@ -137,7 +144,7 @@
   const changedRecords = useMemo(() => {
     const entriesToChange = differenceWith(
       Object.entries(records),
-      Object.entries(existingRecords),
+      Object.entries(initialRecords),
       isEqual
     ) as [keyof Records, string][];
     const changedRecords = entriesToChange.reduce(
@@ -149,7 +156,7 @@
     );
 
     const keysToRemove = differenceWith(
-      Object.keys(existingRecords),
+      Object.keys(initialRecords),
       Object.keys(records),
       isEqual
     ) as (keyof Records)[];
@@ -165,33 +172,16 @@
       ...changedRecords,
       ...removedRecords,
     };
-  }, [existingRecords, records]);
-=======
-  const uniqueTokens = useSelector(
-    ({ uniqueTokens }: AppState) => uniqueTokens.uniqueTokens
-  );
-  const avatarUrl = useMemo(() => {
-    if (records?.avatar) {
-      const isNFTAvatar = isENSNFTAvatar(records?.avatar);
-      if (isNFTAvatar) {
-        const { contractAddress, tokenId } = parseENSNFTAvatar(records?.avatar);
-        const uniqueToken = uniqueTokens.find(
-          token =>
-            token.asset_contract.address === contractAddress &&
-            token.id === tokenId
-        );
-        return uniqueToken?.image_thumbnail_url;
-      }
-    }
-    return registrationParameters.records?.avatar;
-  }, [records?.avatar, registrationParameters.records?.avatar, uniqueTokens]);
->>>>>>> f4671027
+  }, [initialRecords, records]);
+  useEffect(() => {
+    dispatch(ensRedux.setChangedRecords(accountAddress, changedRecords));
+  }, [accountAddress, changedRecords, dispatch]);
 
   return {
     changedRecords,
     clearCurrentRegistrationName,
-    existingRecords,
     images,
+    initialRecords,
     mode,
     name,
     records,
