--- conflicted
+++ resolved
@@ -16,14 +16,8 @@
     const p2 = dispatch(requestsResetState());
     const p3 = dispatch(uniswapResetState());
     const p4 = dispatch(uniswapLiquidityResetState());
-<<<<<<< HEAD
-    const p5 = dispatch(addCashClearState());
-    // @ts-expect-error ts-migrate(2739) FIXME: Type '(dispatch: any) => void' is missing the foll... Remove this comment to see the full error message
-    await promiseUtils.PromiseAllWithFails([p0, p1, p2, p3, p4, p5]);
-=======
     // @ts-expect-error ts-migrate(2739) FIXME: Type '(dispatch: any) => void' is missing the foll... Remove this comment to see the full error message
     await promiseUtils.PromiseAllWithFails([p0, p1, p2, p3, p4]);
->>>>>>> 6aa7bb81
   }, [dispatch]);
 
   return resetAccountState;
