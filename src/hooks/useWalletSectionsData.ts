import { useMemo } from 'react';
import { useSelector } from 'react-redux';
import useAccountSettings from './useAccountSettings';
import useCoinListEditOptions from './useCoinListEditOptions';
import useCoinListEdited from './useCoinListEdited';
import useHiddenTokens from './useHiddenTokens';
import useIsWalletEthZero from './useIsWalletEthZero';
import useSavingsAccount from './useSavingsAccount';
import useShowcaseTokens from './useShowcaseTokens';
import useSortedAccountAssets from './useSortedAccountAssets';
import { AppState } from '@/redux/store';
import {
  buildBriefWalletSectionsSelector,
  buildWalletSectionsSelector,
} from '@rainbow-me/helpers/buildWalletSections';
import { readableUniswapSelector } from '@rainbow-me/helpers/uniswapLiquidityTokenInfoSelector';

interface Props {
  type?: string;
  withVideos?: boolean;
}
export default function useWalletSectionsData({
  type,
  withVideos = true,
}: Props = {}) {
  const sortedAccountData = useSortedAccountAssets();
  const isWalletEthZero = useIsWalletEthZero();

  const { language, network, nativeCurrency } = useAccountSettings();
  const allUniqueTokens = useSelector(
    (state: AppState) => state.uniqueTokens.uniqueTokens
  );
  const uniswap = useSelector(readableUniswapSelector);
  const { showcaseTokens } = useShowcaseTokens();
  const { hiddenTokens } = useHiddenTokens();

  const {
    hiddenCoinsObj: hiddenCoins,
    pinnedCoinsObj: pinnedCoins,
  } = useCoinListEditOptions();

  const { refetchSavings, savings, shouldRefetchSavings } = useSavingsAccount(
    true
  );

  const { isCoinListEdited } = useCoinListEdited();

  const isImage = (uniqueToken: any) => !uniqueToken.animation_url;

  const uniqueImageTokens = useMemo(
    () => allUniqueTokens.filter((uniqueToken: any) => isImage(uniqueToken)),
    [allUniqueTokens]
  );

  const walletSections = useMemo(() => {
    const accountInfo = {
      hiddenCoins,
      isCoinListEdited,
      language,
      nativeCurrency,
      network,
      pinnedCoins,
      savings,
      uniqueTokens: withVideos ? allUniqueTokens : uniqueImageTokens,
      ...sortedAccountData,
      ...uniswap,
      // @ts-expect-error ts-migrate(2698) FIXME: Spread types may only be created from object types... Remove this comment to see the full error message
      ...isWalletEthZero,
<<<<<<< HEAD
=======
      hiddenTokens,
>>>>>>> 0d91b39d
      listType: type,
      showcaseTokens,
    };

    const sectionsData = buildWalletSectionsSelector(accountInfo);
    const briefSectionsData = buildBriefWalletSectionsSelector(accountInfo);
    const hasNFTs = allUniqueTokens.length > 0;

    return {
      hasNFTs,
      isWalletEthZero,
      refetchSavings,
      shouldRefetchSavings,
      ...sectionsData,
      briefSectionsData,
    };
  }, [
    allUniqueTokens,
    hiddenCoins,
    hiddenTokens,
    isCoinListEdited,
    isWalletEthZero,
    language,
    nativeCurrency,
    network,
    pinnedCoins,
    refetchSavings,
    savings,
    shouldRefetchSavings,
    showcaseTokens,
    sortedAccountData,
    type,
    uniqueImageTokens,
    uniswap,
    withVideos,
  ]);
  return walletSections;
}<|MERGE_RESOLUTION|>--- conflicted
+++ resolved
@@ -66,10 +66,7 @@
       ...uniswap,
       // @ts-expect-error ts-migrate(2698) FIXME: Spread types may only be created from object types... Remove this comment to see the full error message
       ...isWalletEthZero,
-<<<<<<< HEAD
-=======
       hiddenTokens,
->>>>>>> 0d91b39d
       listType: type,
       showcaseTokens,
     };
