--- conflicted
+++ resolved
@@ -86,21 +86,10 @@
     hiddenCoins,
     isCoinListEdited,
     isLoadingUserAssets,
-<<<<<<< HEAD
-    isReadOnlyWallet,
-    isWalletEthZero,
-=======
->>>>>>> 34d14e56
     language,
     nativeCurrency,
     network,
     pinnedCoins,
-<<<<<<< HEAD
-    showcaseTokens,
-    sortedAssets,
-    type,
-=======
->>>>>>> 34d14e56
     sendableUniqueTokens,
     sortedAssets,
     isWalletEthZero,
