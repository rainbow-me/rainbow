import { useEffect, useMemo } from 'react';
import useAccountSettings from './useAccountSettings';
import useCoinListEditOptions from './useCoinListEditOptions';
import useCoinListEdited from './useCoinListEdited';
import useHiddenTokens from './useHiddenTokens';
import useIsWalletEthZero from './useIsWalletEthZero';
import useSendableUniqueTokens from './useSendableUniqueTokens';
import useShowcaseTokens from './useShowcaseTokens';
import useWallets from './useWallets';
import { buildBriefWalletSectionsSelector } from '@/helpers/buildWalletSections';
import { useSortedUserAssets } from '@/resources/assets/useSortedUserAssets';
import { useLegacyNFTs } from '@/resources/nfts';
import useNftSort from './useNFTsSortBy';
import useWalletsWithBalancesAndNames from './useWalletsWithBalancesAndNames';
import { useRemoteConfig } from '@/model/remoteConfig';
import { usePositions } from '@/resources/defi/PositionsQuery';
import { useClaimables } from '@/resources/addys/claimables/query';
import { useExperimentalConfig } from '@/config/experimentalHooks';
import { useUserAssetsStore } from '@/state/assets/userAssets';
<<<<<<< HEAD
import { convertAmountToNativeDisplay, subtract } from '@/helpers/utilities';
=======
import { analyticsV2 } from '@/analytics';
import { Claimable } from '@/resources/addys/claimables/types';
import { throttle } from 'lodash';

// user properties analytics for claimables that executes at max once every 2 min
const throttledClaimablesAnalytics = throttle(
  (claimables: Claimable[]) => {
    let totalUSDValue = 0;
    const claimablesUSDValues: {
      [key: string]: number;
    } = {};

    claimables.forEach(claimable => {
      const attribute = `${claimable.analyticsId}USDValue`;
      totalUSDValue += claimable.value.usd;

      if (claimablesUSDValues[attribute] !== undefined) {
        claimablesUSDValues[attribute] += claimable.value.usd;
      } else {
        claimablesUSDValues[attribute] = claimable.value.usd;
      }
    });

    analyticsV2.identify({ claimablesAmount: claimables.length, claimablesUSDValue: totalUSDValue, ...claimablesUSDValues });
  },
  2 * 60 * 1000,
  { trailing: false }
);
>>>>>>> ca1856e1

export default function useWalletSectionsData({
  type,
}: {
  type?: string;
} = {}) {
  const { selectedWallet, isReadOnlyWallet } = useWallets();
  const { isLoading: isLoadingUserAssets, data: sortedAssets = [] } = useSortedUserAssets();
  const isWalletEthZero = useIsWalletEthZero();

  const { nftSort } = useNftSort();

  const { accountAddress, language, network, nativeCurrency } = useAccountSettings();
  const { sendableUniqueTokens } = useSendableUniqueTokens();
  const {
    data: { nfts: allUniqueTokens },
    isLoading: isFetchingNfts,
  } = useLegacyNFTs({
    address: accountAddress,
    sortBy: nftSort,
  });
  const { data: positions } = usePositions({ address: accountAddress, currency: nativeCurrency });
  const { data: claimables } = useClaimables({ address: accountAddress, currency: nativeCurrency });

  // claimables analytics
  useEffect(() => {
    if (claimables?.length) {
      throttledClaimablesAnalytics(claimables);
    }
    return () => {
      throttledClaimablesAnalytics.cancel();
    };
  }, [claimables]);

  const walletsWithBalancesAndNames = useWalletsWithBalancesAndNames();

  const accountWithBalance = walletsWithBalancesAndNames[selectedWallet.id]?.addresses.find(
    address => address.address.toLowerCase() === accountAddress.toLowerCase()
  );

  const { showcaseTokens } = useShowcaseTokens();
  const { hiddenTokens } = useHiddenTokens();

  const remoteConfig = useRemoteConfig();
  const experimentalConfig = useExperimentalConfig();

  const hiddenAssets = useUserAssetsStore(state => state.hiddenAssets);
  const hiddenBalance = accountWithBalance?.hiddenBalances ?? '0';
  const totalBalance = accountWithBalance?.balances?.totalBalanceAmount ?? '0';

  const { pinnedCoinsObj: pinnedCoins } = useCoinListEditOptions();

  const { isCoinListEdited } = useCoinListEdited();

  const walletSections = useMemo(() => {
    const accountInfo = {
      hiddenAssets,
      isCoinListEdited,
      isLoadingUserAssets,
      language,
      nativeCurrency,
      network,
      pinnedCoins,
      sendableUniqueTokens,
      sortedAssets,
      accountBalanceDisplay: convertAmountToNativeDisplay(subtract(totalBalance, hiddenBalance), nativeCurrency),
      isLoadingBalance: !accountWithBalance?.balances,
      // @ts-expect-error ts-migrate(2698) FIXME: Spread types may only be created from object types... Remove this comment to see the full error message
      ...isWalletEthZero,
      hiddenTokens,
      isReadOnlyWallet,
      listType: type,
      showcaseTokens,
      uniqueTokens: allUniqueTokens,
      isFetchingNfts,
      nftSort,
      remoteConfig,
      experimentalConfig,
      positions,
      claimables,
    };

    const { briefSectionsData, isEmpty } = buildBriefWalletSectionsSelector(accountInfo);
    const hasNFTs = allUniqueTokens.length > 0;

    return {
      hasNFTs,
      isEmpty,
      isLoadingBalance: !accountWithBalance?.balances,
      isLoadingUserAssets,
      isWalletEthZero,
      briefSectionsData,
    };
  }, [
    hiddenAssets,
    isCoinListEdited,
    isLoadingUserAssets,
    language,
    nativeCurrency,
    network,
    pinnedCoins,
    sendableUniqueTokens,
    sortedAssets,
    accountWithBalance?.balances,
    isWalletEthZero,
    hiddenTokens,
    isReadOnlyWallet,
    type,
    showcaseTokens,
    allUniqueTokens,
    isFetchingNfts,
    nftSort,
    remoteConfig,
    experimentalConfig,
    positions,
    claimables,
  ]);
  return walletSections;
}<|MERGE_RESOLUTION|>--- conflicted
+++ resolved
@@ -17,9 +17,7 @@
 import { useClaimables } from '@/resources/addys/claimables/query';
 import { useExperimentalConfig } from '@/config/experimentalHooks';
 import { useUserAssetsStore } from '@/state/assets/userAssets';
-<<<<<<< HEAD
 import { convertAmountToNativeDisplay, subtract } from '@/helpers/utilities';
-=======
 import { analyticsV2 } from '@/analytics';
 import { Claimable } from '@/resources/addys/claimables/types';
 import { throttle } from 'lodash';
@@ -48,7 +46,6 @@
   2 * 60 * 1000,
   { trailing: false }
 );
->>>>>>> ca1856e1
 
 export default function useWalletSectionsData({
   type,
@@ -152,6 +149,8 @@
     pinnedCoins,
     sendableUniqueTokens,
     sortedAssets,
+    totalBalance,
+    hiddenBalance,
     accountWithBalance?.balances,
     isWalletEthZero,
     hiddenTokens,
