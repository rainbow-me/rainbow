--- conflicted
+++ resolved
@@ -16,9 +16,7 @@
 import { usePositions } from '@/resources/defi/PositionsQuery';
 import { useClaimables } from '@/resources/addys/claimables/query';
 import { useExperimentalConfig } from '@/config/experimentalHooks';
-<<<<<<< HEAD
 import { useUserAssetsStore } from '@/state/assets/userAssets';
-=======
 import { analyticsV2 } from '@/analytics';
 import { Claimable } from '@/resources/addys/claimables/types';
 import { throttle } from 'lodash';
@@ -47,7 +45,6 @@
   2 * 60 * 1000,
   { trailing: false }
 );
->>>>>>> 101697b5
 
 export default function useWalletSectionsData({
   type,
