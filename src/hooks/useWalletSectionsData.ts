--- conflicted
+++ resolved
@@ -10,11 +10,10 @@
 import useWalletsWithBalancesAndNames from './useWalletsWithBalancesAndNames';
 import { useUserAssetsStore } from '@/state/assets/userAssets';
 import { useRemoteConfig } from '@/model/remoteConfig';
-<<<<<<< HEAD
 import { usePositionsStore } from '@/state/positions/positions';
 import { useClaimablesStore } from '@/state/claimables/claimables';
 import { CLAIMABLES, DEFI_POSITIONS, REMOTE_CARDS, useExperimentalConfig } from '@/config/experimentalHooks';
-import { analyticsV2 } from '@/analytics';
+import { analytics } from '@/analytics';
 import { useNftSort } from './useNFTsSortBy';
 import { remoteCardsStore } from '@/state/remoteCards/remoteCards';
 import { CellTypes } from '@/components/asset-list/RecyclerAssetList2/core/ViewTypes';
@@ -30,43 +29,6 @@
   isLoadingBalance: boolean;
   hasNFTs: boolean;
 }
-=======
-import { usePositions } from '@/resources/defi/PositionsQuery';
-import { useClaimables } from '@/resources/addys/claimables/query';
-import { useExperimentalConfig } from '@/config/experimentalHooks';
-import { analytics } from '@/analytics';
-import { Claimable } from '@/resources/addys/claimables/types';
-import { throttle } from 'lodash';
-import { usePoints } from '@/resources/points';
-import { convertAmountAndPriceToNativeDisplay, convertRawAmountToBalance } from '@/helpers/utilities';
-import { useNativeAsset } from '@/utils/ethereumUtils';
-import { ChainId } from '@/state/backendNetworks/types';
-
-// user properties analytics for claimables that executes at max once every 2 min
-const throttledClaimablesAnalytics = throttle(
-  (claimables: Claimable[]) => {
-    let totalUSDValue = 0;
-    const claimablesUSDValues: {
-      [key: string]: number;
-    } = {};
-
-    claimables.forEach(claimable => {
-      const attribute = `claimable-${claimable.analyticsId}-USDValue`;
-      totalUSDValue += claimable.value.usd;
-
-      if (claimablesUSDValues[attribute] !== undefined) {
-        claimablesUSDValues[attribute] += claimable.value.usd;
-      } else {
-        claimablesUSDValues[attribute] = claimable.value.usd;
-      }
-    });
-
-    analytics.identify({ claimablesAmount: claimables.length, claimablesUSDValue: totalUSDValue, ...claimablesUSDValues });
-  },
-  2 * 60 * 1000,
-  { trailing: false }
-);
->>>>>>> e7d09097
 
 export default function useWalletSectionsData({
   type,
