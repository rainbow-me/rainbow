--- conflicted
+++ resolved
@@ -171,7 +171,7 @@
   query lookup($name: String!, $amount: Int!) {
     domains(
       first: $amount
-      where: { name_starts_with: $name, resolvedAddress_not: \"${AddressZero}\" }
+      # where: { name_starts_with: $name, resolvedAddress_not: \"${AddressZero}\" }
       orderBy: labelName
       orderDirection: asc
     ) {
@@ -226,27 +226,6 @@
   }
 `;
 
-<<<<<<< HEAD
-export type EnsAccountDomainsData = {
-  account: {
-    // Account "controller" domains (controlled by the account)
-    domains: {
-      name: string;
-      labelhash: string;
-      owner: {
-        id: string;
-      };
-    }[];
-    // Account "registrar" domains (owned by the account)
-    registrations: {
-      domain: {
-        name: string;
-        labelhash: string;
-        owner: {
-          id: string;
-        };
-      };
-=======
 export type EnsDomain = {
   name: string;
   labelhash: string;
@@ -255,11 +234,13 @@
   };
 };
 
-export type EnsAccountRegistratonsData = {
+export type EnsAccountDomainsData = {
   account?: {
-    registrations?: {
+    // Account "controller" domains (controlled by the account)
+    domains?: EnsDomain[];
+    // Account "registrar" domains (owned by the account)
+    registrations: {
       domain: EnsDomain;
->>>>>>> 217b220f
     }[];
   };
 };
