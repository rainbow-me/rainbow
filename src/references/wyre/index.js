import keys from 'lodash/keys';
<<<<<<< HEAD
=======
import upperFirst from 'lodash/upperFirst';
>>>>>>> 59156d8e
import { orderExceptions } from './orderExceptions';
import { wyreSupportedCountries } from './supportedCountries';
import { upperFirst } from '@rainbow-me/helpers/utilities';

const WYRE_SUPPORTED_COUNTRIES_ISO = keys(wyreSupportedCountries);

const getWyreErrorOverride = error => {
  const { errorCategory, errorCode, errorMessage } = error;
  const errorMessageDetails = orderExceptions?.[errorCategory]?.[errorCode];
  if (!errorMessageDetails) {
    return {
      ...error,
      errorMessage: upperFirst(errorMessage),
      tryAgain: true,
    };
  }
  const { message, tryAgain } = errorMessageDetails;
  return {
    ...error,
    errorMessage: upperFirst(message || errorMessage),
    tryAgain,
  };
};

export {
  getWyreErrorOverride,
  wyreSupportedCountries,
  WYRE_SUPPORTED_COUNTRIES_ISO,
};<|MERGE_RESOLUTION|>--- conflicted
+++ resolved
@@ -1,11 +1,7 @@
 import keys from 'lodash/keys';
-<<<<<<< HEAD
-=======
 import upperFirst from 'lodash/upperFirst';
->>>>>>> 59156d8e
 import { orderExceptions } from './orderExceptions';
 import { wyreSupportedCountries } from './supportedCountries';
-import { upperFirst } from '@rainbow-me/helpers/utilities';
 
 const WYRE_SUPPORTED_COUNTRIES_ISO = keys(wyreSupportedCountries);
 
