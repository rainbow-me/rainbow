--- conflicted
+++ resolved
@@ -29,15 +29,6 @@
     "decimals": 18,
     "exchangeAddress": "0x87d80DBD37E551F58680B4217b23aF6a752DA83F"
   },
-<<<<<<< HEAD
-=======
-  "0x26E75307Fc0C021472fEb8F727839531F112f317": {
-    "name": "Crypto20",
-    "symbol": "C20",
-    "decimals": 18,
-    "exchangeAddress": "0xF7B5A4b934658025390ff69dB302BC7F2AC4a542"
-  },
->>>>>>> 4ea5e02f
   "0xF5DCe57282A584D2746FaF1593d3121Fcac444dC": {
     "name": "Compound Dai",
     "symbol": "cDAI",
@@ -62,17 +53,6 @@
     "decimals": 9,
     "exchangeAddress": "0xb92dE8B30584392Af27726D5ce04Ef3c4e5c9924"
   },
-<<<<<<< HEAD
-=======
-
-  "0xc719d010B63E5bbF2C0551872CD5316ED26AcD83": {
-    "name": "Decentralized Insurance Protocol",
-    "symbol": "DIP",
-    "decimals": 18,
-    "exchangeAddress": "0x61792F290e5100FBBcBb2309F03A1Bab869fb850"
-  },
-
->>>>>>> 4ea5e02f
   "0x4946Fcea7C692606e8908002e55A582af44AC121": {
     "name": "FOAM",
     "symbol": "FOAM",
@@ -133,15 +113,6 @@
     "decimals": 18,
     "exchangeAddress": "0xd4777E164c6C683E10593E08760B803D58529a8E"
   },
-<<<<<<< HEAD
-=======
-  "0xD29F0b5b3F50b07Fe9a9511F7d86F4f4bAc3f8c4": {
-    "name": "Liquidity.Network Token",
-    "symbol": "LQD",
-    "decimals": 18,
-    "exchangeAddress": "0xe3406e7D0155E0a83236eC25D34Cd3D903036669"
-  },
->>>>>>> 4ea5e02f
   "0xA4e8C3Ec456107eA67d3075bF9e3DF3A75823DB0": {
     "name": "LoomToken",
     "symbol": "LOOM",
@@ -166,15 +137,6 @@
     "decimals": 18,
     "exchangeAddress": "0x9a7A75E66B325a3BD46973B2b57c9b8d9D26a621"
   },
-<<<<<<< HEAD
-=======
-  "0x80f222a749a2e18Eb7f676D371F19ad7EFEEe3b7": {
-    "name": "Magnolia Token",
-    "symbol": "MGN",
-    "decimals": 18,
-    "exchangeAddress": "0xdd80Ca8062c7Ef90FcA2547E6a2A126C596e611F"
-  },
->>>>>>> 4ea5e02f
   "0x9f8F72aA9304c8B593d555F12eF6589cC3A579A2": {
     "name": "Maker",
     "symbol": "MKR",
@@ -187,15 +149,6 @@
     "decimals": 18,
     "exchangeAddress": "0xA931F4eB165AC307fD7431b5EC6eADde53E14b0C"
   },
-<<<<<<< HEAD
-=======
-  "0x957c30aB0426e0C93CD8241E2c60392d08c6aC8e": {
-    "name": "Modum Token",
-    "symbol": "MOD",
-    "decimals": 0,
-    "exchangeAddress": "0xCCB98654CD486216fFF273dd025246588E77cFC1"
-  },
->>>>>>> 4ea5e02f
   "0xB62132e35a6c13ee1EE0f84dC5d40bad8d815206": {
     "name": "Nexo",
     "symbol": "NEXO",
@@ -226,15 +179,6 @@
     "decimals": 18,
     "exchangeAddress": "0xA2E6B3EF205FeAEe475937c4883b24E6eB717eeF"
   },
-<<<<<<< HEAD
-=======
-  "0x687BfC3E73f6af55F0CccA8450114D107E781a0e": {
-    "name": "QChi",
-    "symbol": "QCH",
-    "decimals": 18,
-    "exchangeAddress": "0x755899F0540c3548b99E68C59AdB0f15d2695188"
-  },
->>>>>>> 4ea5e02f
   "0x255Aa6DF07540Cb5d3d297f0D0D4D84cb52bc8e6": {
     "name": "Raiden",
     "symbol": "RDN",
@@ -253,15 +197,6 @@
     "decimals": 18,
     "exchangeAddress": "0x48B04d2A05B6B604d8d5223Fd1984f191DED51af"
   },
-<<<<<<< HEAD
-=======
-  "0x168296bb09e24A88805CB9c33356536B980D3fC5": {
-    "name": "RHOC",
-    "symbol": "RHOC",
-    "decimals": 8,
-    "exchangeAddress": "0x394e524b47A3AB3D3327f7fF6629dC378c1494a3"
-  },
->>>>>>> 4ea5e02f
   "0x607F4C5BB672230e8672085532f7e901544a7375": {
     "name": "iExec",
     "symbol": "RLC",
@@ -340,15 +275,6 @@
     "decimals": 6,
     "exchangeAddress": "0x97deC872013f6B5fB443861090ad931542878126"
   },
-<<<<<<< HEAD
-=======
-  "0x8f3470A7388c05eE4e7AF3d01D8C722b0FF52374": {
-    "name": "Veritaseum",
-    "symbol": "VERI",
-    "decimals": 18,
-    "exchangeAddress": "0x17e5BF07D696eaf0d14caA4B44ff8A1E17B34de3"
-  },
->>>>>>> 4ea5e02f
   "0x2260FAC5E5542a773Aa44fBCfeDf7C193bc2C599": {
     "name": "Wrapped Bitcoin",
     "symbol": "WBTC",
