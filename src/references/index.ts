<<<<<<< HEAD
import { Network } from '@/state/backendNetworks/types';
=======
>>>>>>> 384662a6
import { Asset } from '@/entities';
import { AddressZero } from '@ethersproject/constants';

export { default as balanceCheckerContractAbi } from './balances-checker-abi.json';
export { default as chainAssets } from './chain-assets.json';
export { signatureRegistryABI, SIGNATURE_REGISTRY_ADDRESS } from './signatureRegistry';
export { default as emojis } from './emojis.json';
export { default as ensIntroMarqueeNames } from './ens-intro-marquee-names.json';
export { default as erc20ABI } from './erc20-abi.json';
export { default as tokenGateCheckerAbi } from './token-gate-checker-abi.json';
export { default as optimismGasOracleAbi } from './optimism-gas-oracle-abi.json';
export { default as ethUnits } from './ethereum-units.json';
export { default as timeUnits } from './time-units.json';
export { supportedCurrencies as supportedNativeCurrencies, type SupportedCurrencyKey, type SupportedCurrency } from './supportedCurrencies';
export { default as shitcoins } from './shitcoins';
export { default as smartContractMethods } from './smartcontract-methods.json';
export { rainbowTokenList } from './rainbow-token-list';
export { gasUnits } from './gasUnits';

export {
  ENSRegistryWithFallbackABI,
  ENSETHRegistrarControllerABI,
  ENSReverseRegistrarABI,
  ENSBaseRegistrarImplementationABI,
  ENSPublicResolverABI,
  ensRegistryAddress,
  ensETHRegistrarControllerAddress,
  ensBaseRegistrarImplementationAddress,
  ensReverseRegistrarAddress,
  ensPublicResolverAddress,
} from './ens';

export const OVM_GAS_PRICE_ORACLE = '0x420000000000000000000000000000000000000F';

// NFTs Contracts
export const ENS_NFT_CONTRACT_ADDRESS = '0x57f1887a8bf19b14fc0df6fd9b2acc9af147ea85';
export const POAP_NFT_ADDRESS = '0x22c1f6050e56d2876009903609a2cc3fef83b415';
export const CRYPTO_KITTIES_NFT_ADDRESS = '0x06012c8cf97bead5deae237070f9587f8e7a266d';
export const CRYPTO_PUNKS_NFT_ADDRESS = '0xb47e3cd837ddf8e4c57f05d70ab865de6e193bbb';

export const RAINBOW_PROFILES_BASE_URL = 'https://rainbow.me';
export const POAP_BASE_URL = 'https://poap.website/';

// Symbols
export const ETH_SYMBOL = 'ETH';

// FIXME: remove after swaps v1 removal
export const WETH_ARBITRUM_ADDRESS = '0x82af49447d8a07e3bd95bd0d56f35241523fbab1';
export const WETH_ZORA_ADDRESS = '0x4200000000000000000000000000000000000006';
export const WMATIC_POLYGON_ADDRESS = '0x0d500b1d8e8ef31e21c99d1db9a6444d3adf1270';
export const WDEGEN_DEGEN_CHAIN_ADDRESS = '0xeb54dacb4c2ccb64f8074eceea33b5ebb38e5387';
export const WBNB_BSC_ADDRESS = '0xbb4cdb9cbd36b01bd1cbaebf2de08d9173bc095c';
export const BNB_BSC_ADDRESS = AddressZero;
export const MATIC_POLYGON_ADDRESS = '0x0000000000000000000000000000000000001010';

// Default Favorites
export const ETH_ADDRESS = 'eth';
export const WETH_ADDRESS = '0xc02aaa39b223fe8d0a0e5c4f27ead9083c756cc2';
export const DAI_ADDRESS = '0x6b175474e89094c44da98b954eedeac495271d0f';
export const SOCKS_ADDRESS = '0x23b608675a2b2fb1890d3abbd85c5775c51691d5';
export const WBTC_ADDRESS = '0x2260fac5e5542a773aa44fbcfedf7c193bc2c599';
export const USDC_ADDRESS = '0xa0b86991c6218b36c1d19d4a2e9eb0ce3606eb48';

// Other Assets
export const DOG_ADDRESS = '0xbaac2b4491727d78d2b78815144570b9f2fe8899';

export type AddCashCurrencyAsset = Pick<Asset, 'decimals' | 'name' | 'symbol'>;

export type ReferrerType = 'native-app' | 'app-claim';
export const REFERRER: ReferrerType = 'native-app';
export const REFERRER_CLAIM: ReferrerType = 'app-claim';<|MERGE_RESOLUTION|>--- conflicted
+++ resolved
@@ -1,7 +1,3 @@
-<<<<<<< HEAD
-import { Network } from '@/state/backendNetworks/types';
-=======
->>>>>>> 384662a6
 import { Asset } from '@/entities';
 import { AddressZero } from '@ethersproject/constants';
 
