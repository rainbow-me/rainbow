--- conflicted
+++ resolved
@@ -27,18 +27,7 @@
   UNISWAP_V2_ROUTER_ABI,
   UNISWAP_V2_ROUTER_ADDRESS,
 } from './uniswap';
-<<<<<<< HEAD
-export { default as chains } from './chains.json';
-export { default as compoundCERC20ABI } from './compound/compound-cerc20-abi.json';
-export { default as compoundCETHABI } from './compound/compound-ceth-abi.json';
-export { default as emojis } from './emojis.json';
-export { default as erc20ABI } from './erc20-abi.json';
-export { default as ethUnits } from './ethereum-units.json';
-export { default as supportedNativeCurrencies } from './native-currencies.json';
-export { default as shitcoins } from './shitcoins.json';
 export { default as DefaultTokenLists } from './default-token-lists.json';
-=======
->>>>>>> 3c31c4e7
 
 export const ETH_ADDRESS = 'eth';
 export const WETH_ADDRESS = '0xc02aaa39b223fe8d0a0e5c4f27ead9083c756cc2';
