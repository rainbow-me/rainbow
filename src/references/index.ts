import { mapKeys, mapValues } from 'lodash';
import { savingsAssets } from './compound';
import { Asset, SavingsAsset } from '@rainbow-me/entities';

export { default as chains } from './chains.json';
export { compoundCERC20ABI, compoundCETHABI } from './compound';
<<<<<<< HEAD
=======
export { default as DefaultTokenLists } from './default-token-lists.json';
>>>>>>> 833f9a1d
export {
  defiSdkAdapterRegistryABI,
  DEFI_SDK_ADAPTER_REGISTRY_ADDRESS,
} from './defisdk';
export { default as emojis } from './emojis.json';
export { default as erc20ABI } from './erc20-abi.json';
export { default as ethUnits } from './ethereum-units.json';
export { DPI_ADDRESS } from './indexes';
export { default as supportedNativeCurrencies } from './native-currencies.json';
export { default as shitcoins } from './shitcoins.json';
export {
  CURATED_UNISWAP_TOKENS,
  PAIR_GET_RESERVES_CALL_DATA,
  PAIR_GET_RESERVES_FRAGMENT,
  PAIR_INTERFACE,
  RAINBOW_TOKEN_LIST,
  TOKEN_SAFE_LIST,
  UNISWAP_TESTNET_TOKEN_LIST,
  UNISWAP_V1_EXCHANGE_ABI,
  UNISWAP_V2_BASES,
  UNISWAP_V2_ROUTER_ABI,
  UNISWAP_V2_ROUTER_ADDRESS,
} from './uniswap';
<<<<<<< HEAD
export { default as DefaultTokenLists } from './default-token-lists.json';
=======
export {
  getWyreErrorOverride,
  wyreSupportedCountries,
  WYRE_SUPPORTED_COUNTRIES_ISO,
} from './wyre';
>>>>>>> 833f9a1d

export const ETH_ICON_URL = 'https://s3.amazonaws.com/token-icons/eth.png';

export const ETH_COINGECKO_ID = 'ethereum';
export const ETH_ADDRESS = 'eth';
export const WETH_ADDRESS = '0xc02aaa39b223fe8d0a0e5c4f27ead9083c756cc2';
export const CDAI_CONTRACT = '0x5d3a536e4d6dbd6114cc1ead35777bab948e3643';
export const SAI_ADDRESS = '0x89d24a6b4ccb1b6faa2625fe562bdd9a23260359';
export const DAI_ADDRESS = '0x6b175474e89094c44da98b954eedeac495271d0f';
export const USDC_ADDRESS = '0xa0b86991c6218b36c1d19d4a2e9eb0ce3606eb48';
export const SOCKS_ADDRESS = '0x23B608675a2B2fB1890d3ABBd85c5775c51691d5';
export const WBTC_ADDRESS = '0x2260FAC5E5542a773Aa44fBCfeDf7C193bc2C599';

export const TRANSFER_EVENT_TOPIC_LENGTH = 3;
export const TRANSFER_EVENT_KECCAK =
  '0xddf252ad1be2c89b69c2b068fc378daa952ba7f163c4a11628f55a4df523b3ef';

export const AddCashCurrencies = {
  kovan: {
    DAI: '0xc4375b7de8af5a38a93548eb8453a498222c4ff2',
    ETH: ETH_ADDRESS,
  },
  mainnet: {
    DAI: DAI_ADDRESS,
    ETH: ETH_ADDRESS,
  },
};

export const AddCashCurrencyInfo = {
  kovan: {
    '0xc4375b7de8af5a38a93548eb8453a498222c4ff2': {
      decimals: 18,
      name: 'Dai',
      symbol: 'DAI',
    },
    'eth': {
      decimals: 18,
      name: 'Ethereum',
      symbol: 'ETH',
    },
  },
  mainnet: {
    [DAI_ADDRESS]: {
      decimals: 18,
      name: 'Dai',
      symbol: 'DAI',
    },
    [ETH_ADDRESS]: {
      decimals: 18,
      name: 'Ethereum',
      symbol: 'ETH',
    },
  },
};

export const DefaultUniswapFavorites = {
  mainnet: [ETH_ADDRESS, DAI_ADDRESS, WBTC_ADDRESS, SOCKS_ADDRESS],
  rinkeby: [
    // Ethereum
    ETH_ADDRESS,
    // DAI
    '0x5592ec0cfb4dbc12d3ab100b257153436a1f0fea',
  ],
};

export const savingsAssetsList = savingsAssets;

export const savingsAssetsListByUnderlying: Record<
  string,
  Record<string, SavingsAsset>
> = mapValues(savingsAssets, (assetsByNetwork: Record<string, Asset>) =>
  mapKeys(
    mapValues(assetsByNetwork, (assetByContract, contractAddress) => ({
      ...assetByContract,
      contractAddress,
    })),
    value => value.address
  )
);<|MERGE_RESOLUTION|>--- conflicted
+++ resolved
@@ -4,10 +4,7 @@
 
 export { default as chains } from './chains.json';
 export { compoundCERC20ABI, compoundCETHABI } from './compound';
-<<<<<<< HEAD
-=======
 export { default as DefaultTokenLists } from './default-token-lists.json';
->>>>>>> 833f9a1d
 export {
   defiSdkAdapterRegistryABI,
   DEFI_SDK_ADAPTER_REGISTRY_ADDRESS,
@@ -31,15 +28,11 @@
   UNISWAP_V2_ROUTER_ABI,
   UNISWAP_V2_ROUTER_ADDRESS,
 } from './uniswap';
-<<<<<<< HEAD
-export { default as DefaultTokenLists } from './default-token-lists.json';
-=======
 export {
   getWyreErrorOverride,
   wyreSupportedCountries,
   WYRE_SUPPORTED_COUNTRIES_ISO,
 } from './wyre';
->>>>>>> 833f9a1d
 
 export const ETH_ICON_URL = 'https://s3.amazonaws.com/token-icons/eth.png';
 
