--- conflicted
+++ resolved
@@ -2,23 +2,12 @@
   filter,
   get,
   map,
-<<<<<<< HEAD
-=======
-  mapKeys,
->>>>>>> 0325bef7
   property,
   sortBy,
   values,
 } from 'lodash';
 import { connect } from 'react-redux';
-<<<<<<< HEAD
-import {
-  compose,
-  withProps,
-} from 'recompact';
-=======
 import { compose, withProps } from 'recompact';
->>>>>>> 0325bef7
 import { createSelector } from 'reselect';
 import {
   uniswapAssetAddresses,
@@ -28,17 +17,10 @@
 
 const allAssetsSelector = state => state.allAssets;
 const uniswapAssetsSelector = state => state.uniswapAssets;
-<<<<<<< HEAD
-=======
-
-export const uniswapAssetsRawLoweredKeys = mapKeys(uniswapAssetsRaw, (value, key) => toLower(key));
-export const uniswapAssetAddresses = keys(uniswapAssetsRawLoweredKeys);
->>>>>>> 0325bef7
-
 const filterUniswapAssetsByAvailability = ({ address }) => uniswapAssetAddresses.includes(address);
 
 const mapUniswapAssetItem = (asset) => {
-  const exchangeAddress = get(uniswapAssetsRawLoweredKeys, `${asset.address}.exchangeAddress`);
+  const exchangeAddress = get(uniswapAssetsClean, `${asset.address}.exchangeAddress`);
 
   return {
     ...asset,
@@ -49,15 +31,7 @@
 
 const withAssetsAvailableOnUniswap = (allAssets) => {
   const availableAssets = filter(allAssets, filterUniswapAssetsByAvailability);
-<<<<<<< HEAD
-  const assetsAvailableOnUniswap = map(availableAssets, (asset) => ({
-    ...asset,
-    exchangeAddress: get(uniswapAssetsClean, `${asset.address}.exchangeAddress`),
-  }));
-  return { assetsAvailableOnUniswap };
-=======
   return { assetsAvailableOnUniswap: map(availableAssets, mapUniswapAssetItem) };
->>>>>>> 0325bef7
 };
 
 const withSortedUniswapAssets = (unsortedUniswapAssets) => ({
