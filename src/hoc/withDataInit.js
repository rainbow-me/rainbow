--- conflicted
+++ resolved
@@ -1,9 +1,5 @@
-<<<<<<< HEAD
 import delay from 'delay';
-import { isNull } from 'lodash';
-=======
-import { isEmpty, isNil } from 'lodash';
->>>>>>> cff58cbd
+import { isNil } from 'lodash';
 import { Alert } from 'react-native';
 import { connect } from 'react-redux';
 import { compose, withHandlers } from 'recompact';
@@ -133,18 +129,14 @@
   withHandlers({
     initializeWallet: (ownProps) => async (seedPhrase) => {
       try {
-<<<<<<< HEAD
         const { isImported, isNew, walletAddress } = await walletInit(seedPhrase);
-=======
-        const { isWalletBrandNew, walletAddress } = await walletInit(seedPhrase);
         if (isNil(walletAddress)) {
           Alert.alert('Import failed due to an invalid seed phrase. Please try again.');
           return null;
         }
-        if (!isEmpty(seedPhrase)) {
+        if (isImported) {
           await ownProps.clearAccountData();
         }
->>>>>>> cff58cbd
         ownProps.settingsUpdateAccountAddress(walletAddress, 'RAINBOWWALLET');
         if (isNew) {
           ownProps.setIsWalletEthZero(true);
@@ -152,7 +144,7 @@
           await ownProps.checkEthBalance(walletAddress);
         } else {
           const isWalletEmpty = await getIsWalletEmpty(walletAddress, 'mainnet');
-          if (isNull(isWalletEmpty)) {
+          if (isNil(isWalletEmpty)) {
             await ownProps.checkEthBalance(walletAddress);
           } else {
             ownProps.setIsWalletEthZero(isWalletEmpty);
@@ -166,6 +158,7 @@
         return walletAddress;
       } catch (error) {
         // TODO specify error states more granular
+        ownProps.onHideSplashScreen();
         Alert.alert('Import failed due to an invalid seed phrase. Please try again.');
         return null;
       }
