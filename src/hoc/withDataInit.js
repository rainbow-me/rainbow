--- conflicted
+++ resolved
@@ -1,17 +1,10 @@
-<<<<<<< HEAD
-=======
 import delay from 'delay';
->>>>>>> 076ed3eb
 import { isNull } from 'lodash';
 import { Alert } from 'react-native';
 import { connect } from 'react-redux';
 import { compose, withHandlers } from 'recompact';
 import { getIsWalletEmpty } from '../handlers/commonStorage';
 import { hasEthBalance } from '../handlers/web3';
-<<<<<<< HEAD
-import { withHideSplashScreen } from '../hoc';
-=======
->>>>>>> 076ed3eb
 import {
   dataClearState,
   dataLoadState, dataInit,
@@ -101,10 +94,7 @@
       try {
         await ownProps.settingsLoadState();
       } catch (error) {
-<<<<<<< HEAD
-=======
         // TODO
->>>>>>> 076ed3eb
       }
       try {
         await ownProps.dataLoadState();
@@ -131,14 +121,6 @@
         throw error;
       }
     },
-    checkEthBalance: (ownProps) => async (walletAddress) => {
-      try {
-        const ethBalance = await hasEthBalance(walletAddress);
-        ownProps.setIsWalletEthZero(!ethBalance);
-      } catch (error) {
-        console.log('Error: Checking eth balance', error);
-      }
-    },
   }),
   withHandlers({
     initializeWallet: (ownProps) => async (seedPhrase) => {
@@ -154,11 +136,7 @@
           if (isNull(isWalletEmpty)) {
             await ownProps.checkEthBalance(walletAddress);
           } else {
-<<<<<<< HEAD
-            ownProps.setIsWalletEthZero(isWalletEmpty) 
-=======
             ownProps.setIsWalletEthZero(isWalletEmpty);
->>>>>>> 076ed3eb
           }
         }
         if (!(isImported || isNew)) {
