import { assetsRefreshState, transactionsRefreshState } from 'balance-common';
import { connect } from 'react-redux';
import { compose, withHandlers } from 'recompact';

export default Component => compose(
  connect(null, { assetsRefreshState, transactionsRefreshState }),
  withHandlers({
    refreshAccount: (ownProps) => async () => {
<<<<<<< HEAD
      ownProps.assetsRefreshState();
      await ownProps.transactionsRefreshState();
=======
      ownProps.transactionsRefreshState();
      await ownProps.assetsRefreshState();
>>>>>>> 772f5735
    },
  }),
)(Component);<|MERGE_RESOLUTION|>--- conflicted
+++ resolved
@@ -6,13 +6,8 @@
   connect(null, { assetsRefreshState, transactionsRefreshState }),
   withHandlers({
     refreshAccount: (ownProps) => async () => {
-<<<<<<< HEAD
-      ownProps.assetsRefreshState();
-      await ownProps.transactionsRefreshState();
-=======
       ownProps.transactionsRefreshState();
       await ownProps.assetsRefreshState();
->>>>>>> 772f5735
     },
   }),
 )(Component);