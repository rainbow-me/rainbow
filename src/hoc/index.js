--- conflicted
+++ resolved
@@ -3,12 +3,8 @@
 export { default as withAccountReset } from './withAccountReset';
 export { default as withAccountSettings } from './withAccountSettings';
 export { default as withAccountTransactions } from './withAccountTransactions';
-<<<<<<< HEAD
-=======
 export { default as withActionSheetManager } from './withActionSheetManager';
-export { default as withAddWalletConnector } from './withAddWalletConnector';
 export { default as withAppState } from './withAppState';
->>>>>>> 4103f4f6
 export { default as withBlurTransitionProps } from './withBlurTransitionProps';
 export { default as withFetchingPrices } from './withFetchingPrices';
 export { default as withHideSplashScreen } from './withHideSplashScreen';
