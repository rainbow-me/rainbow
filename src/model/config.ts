--- conflicted
+++ resolved
@@ -71,11 +71,8 @@
   points_enabled: boolean;
   points_fully_enabled: boolean;
   rpc_proxy_enabled: boolean;
-<<<<<<< HEAD
   remote_cards_enabled: boolean;
-=======
   remote_promo_enabled: boolean;
->>>>>>> 17f7f4d8
 }
 
 const DEFAULT_CONFIG: RainbowConfig = {
@@ -138,11 +135,8 @@
   points_enabled: true,
   points_fully_enabled: true,
   rpc_proxy_enabled: true,
-<<<<<<< HEAD
   remote_cards_enabled: false,
-=======
   remote_promo_enabled: false,
->>>>>>> 17f7f4d8
 };
 
 // Initialize with defaults in case firebase doesn't respond
@@ -197,14 +191,10 @@
         key === 'base_swaps_enabled' ||
         key === 'mints_enabled' ||
         key === 'points_enabled' ||
-<<<<<<< HEAD
-        key === 'rpc_proxy_enabled' ||
-        key === 'remote_cards_enabled'
-=======
         key === 'points_fully_enabled' ||
         key === 'rpc_proxy_enabled' ||
-        key === 'remote_promo_enabled'
->>>>>>> 17f7f4d8
+        key === 'remote_promo_enabled' ||
+        key === 'remote_cards_enabled'
       ) {
         config[key] = entry.asBoolean();
       } else {
