--- conflicted
+++ resolved
@@ -971,8 +971,7 @@
       ethereumJSWallet.getPrivateKey().toString('hex')
     );
 
-<<<<<<< HEAD
-    const newAccount = new ethers.Wallet(walletPkey);
+    const newAccount = new Wallet(walletPkey);
     // Android users without biometrics need to secure their keys with a PIN
     if (userPIN) {
       try {
@@ -985,10 +984,6 @@
       await savePrivateKey(walletAddress, walletPkey);
     }
 
-=======
-    const newAccount = new Wallet(walletPkey);
-    await savePrivateKey(walletAddress, walletPkey);
->>>>>>> 19b5acc2
     return newAccount;
   } catch (error) {
     logger.sentry('Error generating account for keychain', id);
