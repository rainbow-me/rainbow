import { captureException, captureMessage } from '@sentry/react-native';
import { signTypedData_v4, signTypedDataLegacy } from 'eth-sig-util';
import { isValidAddress, toBuffer } from 'ethereumjs-util';
import { ethers, Wallet } from 'ethers';
import {
  Arrayish,
  BigNumberish,
  HDNode,
  Hexable,
  Transaction,
} from 'ethers/utils';
import lang from 'i18n-js';
import { find, findKey, forEach, get, isEmpty } from 'lodash';
import { Alert } from 'react-native';
import { ACCESSIBLE } from 'react-native-keychain';
import { saveAccountEmptyState } from '../handlers/localstorage/accountLocal';
import {
  addHexPrefix,
  isHexString,
  isHexStringIgnorePrefix,
  isValidMnemonic,
  toChecksumAddress,
  web3Provider,
} from '../handlers/web3';
import showWalletErrorAlert from '../helpers/support';
import { EthereumWalletType } from '../helpers/walletTypes';
import { ethereumUtils } from '../utils';
import {
  addressKey,
  allWalletsKey,
  oldSeedPhraseMigratedKey,
  privateKeyKey,
  seedPhraseKey,
  selectedWalletKey,
} from '../utils/keychainConstants';
import * as keychain from './keychain';
import { colors } from '@rainbow-me/styles';
import logger from 'logger';

type EthereumAddress = string;
type EthereumPrivateKey = string;
type EthereumMnemonic = string;
type EthereumSeed = string;
type EthereumWalletSeed =
  | EthereumAddress
  | EthereumPrivateKey
  | EthereumMnemonic
  | EthereumSeed;

interface WalletInitialized {
  isNew: boolean;
  walletAddress?: EthereumAddress;
}

interface TransactionRequestParam {
  transaction: TransactionRequest;
}

interface TransactionRequest {
  to?: string | Promise<string>;
  from?: string | Promise<string>;
  nonce?: BigNumberish | Promise<BigNumberish>;
  gasLimit?: BigNumberish | Promise<BigNumberish>;
  gasPrice?: BigNumberish | Promise<BigNumberish>;
  data?: Arrayish | Promise<Arrayish>;
  value?: BigNumberish | Promise<BigNumberish>;
  chainId?: number | Promise<number>;
}

interface MessageTypeProperty {
  name: string;
  type: string;
}
interface TypedDataTypes {
  EIP712Domain: MessageTypeProperty[];
  [additionalProperties: string]: MessageTypeProperty[];
}

interface TypedData {
  types: TypedDataTypes;
  primaryType: keyof TypedDataTypes;
  domain: {
    name?: string;
    version?: string;
    chainId?: number;
    verifyingContract?: string;
  };
  message: object;
}

interface ReadOnlyWallet {
  address: EthereumAddress;
  privateKey: null;
}

interface EthereumWalletFromSeed {
  hdnode: null | HDNode.HDNode;
  isHDWallet: boolean;
  wallet: null | EthereumWallet;
  type: EthereumWalletType;
}

type EthereumWallet = Wallet | ReadOnlyWallet;

interface RainbowAccount {
  index: number;
  label: string;
  address: EthereumAddress;
  avatar: null | string;
  color: number;
  visible: boolean;
}

export interface RainbowWallet {
  addresses: RainbowAccount[];
  color: number;
  id: string;
  imported: boolean;
  name: string;
  primary: boolean;
  type: EthereumWalletType;
  backedUp: boolean;
  backupFile?: string;
  backupDate?: string;
  backupType?: string;
}

export interface AllRainbowWallets {
  [key: string]: RainbowWallet;
}

interface AllRainbowWalletsData {
  allWallets: AllRainbowWallets;
  version: string;
}

interface RainbowSelectedWalletData {
  wallet: RainbowWallet;
}

interface PrivateKeyData {
  privateKey: EthereumPrivateKey;
  version: string;
}
interface SeedPhraseData {
  seedphrase: EthereumPrivateKey;
  version: string;
}

interface MigratedSecretsResult {
  hdnode: undefined | HDNode.HDNode;
  privateKey: EthereumPrivateKey;
  seedphrase: EthereumWalletSeed;
  type: EthereumWalletType;
}

const privateKeyVersion = 1.0;
const seedPhraseVersion = 1.0;
const selectedWalletVersion = 1.0;
export const allWalletsVersion = 1.0;

const DEFAULT_HD_PATH = `m/44'/60'/0'/0`;
export const DEFAULT_WALLET_NAME = 'My Wallet';

const authenticationPrompt = lang.t('wallet.authenticate.please');
export const publicAccessControlOptions = {
  accessible: ACCESSIBLE.ALWAYS_THIS_DEVICE_ONLY,
};

export function generateSeedPhrase(): EthereumMnemonic {
  logger.sentry('Generating a new seed phrase');
  return ethers.utils.HDNode.entropyToMnemonic(ethers.utils.randomBytes(16));
}

export const walletInit = async (
  seedPhrase = null,
  color = null,
  name = null,
  overwrite = false,
<<<<<<< HEAD
=======
  checkedWallet = null,
>>>>>>> 01684bab
  network: string
): Promise<WalletInitialized> => {
  let walletAddress = null;
  let isNew = false;
  // Importing a seedphrase
  if (!isEmpty(seedPhrase)) {
    const wallet = await createWallet(
      seedPhrase,
      color,
      name,
      overwrite,
      checkedWallet
    );
    walletAddress = wallet?.address;
    return { isNew, walletAddress };
  }

  walletAddress = await loadAddress();

  if (!walletAddress) {
    const wallet = await createWallet();
    walletAddress = wallet?.address;
    isNew = true;
    await saveAccountEmptyState(true, walletAddress?.toLowerCase(), network);
  }
  return { isNew, walletAddress };
};

export const loadWallet = async (): Promise<null | Wallet> => {
  const privateKey = await loadPrivateKey();
  if (privateKey === -1) {
    return null;
  }
  if (privateKey) {
    return new ethers.Wallet(privateKey, web3Provider);
  }
  showWalletErrorAlert();
  return null;
};

export const sendTransaction = async ({
  transaction,
}: TransactionRequestParam): Promise<null | Transaction['hash']> => {
  try {
    logger.sentry('about to send transaction', transaction);
    const wallet = await loadWallet();
    if (!wallet) return null;
    try {
      const result = await wallet.sendTransaction(transaction);
      return result.hash;
    } catch (error) {
      Alert.alert(lang.t('wallet.transaction.alert.failed_transaction'));
      logger.sentry('Failed to SEND transaction, alerted user');
      captureException(error);
      return null;
    }
  } catch (error) {
    Alert.alert(lang.t('wallet.transaction.alert.authentication'));
    logger.sentry(
      'Failed to SEND transaction due to authentication, alerted user'
    );
    captureException(error);
    return null;
  }
};

export const signTransaction = async ({
  transaction,
}: TransactionRequestParam): Promise<null | string> => {
  try {
    logger.sentry('about to sign transaction', transaction);
    const wallet = await loadWallet();
    if (!wallet) return null;
    try {
      return wallet.sign(transaction);
    } catch (error) {
      Alert.alert(lang.t('wallet.transaction.alert.failed_transaction'));
      logger.sentry('Failed to SIGN transaction, alerted user');
      captureException(error);
      return null;
    }
  } catch (error) {
    Alert.alert(lang.t('wallet.transaction.alert.authentication'));
    logger.sentry(
      'Failed to SIGN transaction due to authentication, alerted user'
    );
    captureException(error);
    return null;
  }
};

export const signMessage = async (
  message: Arrayish | Hexable | string
): Promise<null | string> => {
  try {
    logger.sentry('about to sign message', message);
    const wallet = await loadWallet();
    try {
      if (wallet) {
        const signingKey = new ethers.utils.SigningKey(wallet.privateKey);
        const sigParams = await signingKey.signDigest(
          ethers.utils.arrayify(message)
        );
        return ethers.utils.joinSignature(sigParams);
      }
      return null;
    } catch (error) {
      Alert.alert(lang.t('wallet.transaction.alert.failed_sign_message'));
      logger.sentry('Failed to SIGN message, alerted user');
      captureException(error);
      return null;
    }
  } catch (error) {
    Alert.alert(lang.t('wallet.transaction.alert.authentication'));
    logger.sentry('Failed to SIGN message due to authentication, alerted user');
    captureException(error);
    return null;
  }
};

export const signPersonalMessage = async (
  message: string | Uint8Array
): Promise<null | string> => {
  try {
    logger.sentry('about to sign personal message', message);
    const wallet = await loadWallet();
    try {
      if (wallet) {
        return wallet.signMessage(
          typeof message === 'string' && isHexString(message)
            ? ethers.utils.arrayify(message)
            : message
        );
      }
      return null;
    } catch (error) {
      Alert.alert(lang.t('wallet.transaction.alert.failed_sign_message'));
      logger.sentry('Failed to SIGN personal message, alerted user');
      captureException(error);
      return null;
    }
  } catch (error) {
    Alert.alert(lang.t('wallet.transaction.alert.authentication'));
    logger.sentry(
      'Failed to SIGN personal message due to authentication, alerted user'
    );
    captureException(error);
    return null;
  }
};

export const signTypedDataMessage = async (
  message: string | TypedData
): Promise<null | string> => {
  try {
    logger.sentry('about to sign typed data  message', message);
    const wallet = await loadWallet();
    if (!wallet) return null;
    try {
      const pkeyBuffer = toBuffer(addHexPrefix(wallet.privateKey));
      let parsedData = message;
      try {
        parsedData = typeof message === 'string' && JSON.parse(message);
        // eslint-disable-next-line no-empty
      } catch (e) {}

      // There are 3 types of messages
      // v1 => basic data types
      // v3 =>  has type / domain / primaryType
      // v4 => same as v3 but also supports which supports arrays and recursive structs.
      // Because v4 is backwards compatible with v3, we're supporting only v4

      let version = 'v1';
      if (
        typeof parsedData === 'object' &&
        (parsedData.types || parsedData.primaryType || parsedData.domain)
      ) {
        version = 'v4';
      }

      switch (version) {
        case 'v4':
          return signTypedData_v4(pkeyBuffer, {
            data: parsedData,
          });
        default:
          return signTypedDataLegacy(pkeyBuffer, { data: parsedData });
      }
    } catch (error) {
      Alert.alert(lang.t('wallet.transaction.alert.failed_sign_message'));
      logger.sentry('Failed to SIGN typed data message, alerted user');
      captureException(error);
      return null;
    }
  } catch (error) {
    Alert.alert(lang.t('wallet.transaction.alert.authentication'));
    logger.sentry(
      'Failed to SIGN typed data message due to authentication, alerted user'
    );
    captureException(error);
    return null;
  }
};

export const oldLoadSeedPhrase = async (): Promise<null | EthereumWalletSeed> => {
  const seedPhrase = await keychain.loadString(seedPhraseKey, {
    authenticationPrompt,
  });
  return seedPhrase as string | null;
};

export const loadAddress = (): Promise<null | EthereumAddress> =>
  keychain.loadString(addressKey) as Promise<string | null>;

const loadPrivateKey = async (): Promise<null | EthereumPrivateKey | -1> => {
  try {
    const isSeedPhraseMigrated = await keychain.loadString(
      oldSeedPhraseMigratedKey
    );

    // We need to migrate the seedphrase & private key first
    // In that case we regenerate the existing private key to store it with the new format
    let privateKey = null;
    if (!isSeedPhraseMigrated) {
      const migratedSecrets = await migrateSecrets();
      privateKey = migratedSecrets?.privateKey;
    }

    if (!privateKey) {
      const address = await loadAddress();
      if (!address) {
        return null;
      }
      const privateKeyData = await getPrivateKey(address);
      if (privateKeyData === -1) {
        return -1;
      }
      privateKey = get(privateKeyData, 'privateKey', null);
    }

    return privateKey;
  } catch (error) {
    logger.sentry('Error in loadPrivateKey');
    captureException(error);
    return null;
  }
};

export const saveAddress = async (
  address: EthereumAddress,
  accessControlOptions = publicAccessControlOptions
): Promise<void> => {
  return keychain.saveString(addressKey, address, accessControlOptions);
};

export const identifyWalletType = (
  walletSeed: EthereumWalletSeed
): EthereumWalletType => {
  if (
    isHexStringIgnorePrefix(walletSeed) &&
    addHexPrefix(walletSeed).length === 66
  ) {
    return EthereumWalletType.privateKey;
  }

  // 12 or 24 words seed phrase
  if (isValidMnemonic(walletSeed)) {
    return EthereumWalletType.mnemonic;
  }

  // Public address (0x)
  if (isValidAddress(walletSeed)) {
    return EthereumWalletType.readOnly;
  }

  // seed
  return EthereumWalletType.seed;
};

export const getWallet = (
  walletSeed: EthereumWalletSeed
): EthereumWalletFromSeed => {
  let wallet = null;
  let hdnode = null;
  let isHDWallet = false;
  const type = identifyWalletType(walletSeed);
  switch (type) {
    case EthereumWalletType.privateKey:
      wallet = new ethers.Wallet(walletSeed);
      break;
    case EthereumWalletType.mnemonic:
      hdnode = ethers.utils.HDNode.fromMnemonic(walletSeed);
      isHDWallet = true;
      break;
    case EthereumWalletType.seed:
      hdnode = ethers.utils.HDNode.fromSeed(walletSeed);
      isHDWallet = true;
      break;
    case EthereumWalletType.readOnly:
      wallet = { address: toChecksumAddress(walletSeed), privateKey: null };
      break;
    default:
  }

  // Always generate the first account if HD node
  if (isHDWallet && hdnode) {
    const node = hdnode.derivePath(`${DEFAULT_HD_PATH}/0`);
    wallet = new ethers.Wallet(node.privateKey);
  }

  return { hdnode, isHDWallet, type, wallet };
};

export const createWallet = async (
  seed: null | EthereumSeed = null,
  color: null | number = null,
  name: null | string = null,
  overwrite: boolean = false,
  checkedWallet: null | EthereumWalletFromSeed = null
): Promise<null | EthereumWallet> => {
  const isImported = !!seed;
  logger.sentry('Creating wallet, isImported?', isImported);
  const walletSeed = seed || generateSeedPhrase();
  let addresses: RainbowAccount[] = [];
  try {
    const { hdnode, isHDWallet, type, wallet } =
      checkedWallet || getWallet(walletSeed);
    if (!wallet) return null;
    logger.sentry('[createWallet] - getWallet from seed');

    // Get all wallets
    const allWalletsResult = await getAllWallets();
    logger.sentry('[createWallet] - getAllWallets');
    const allWallets: AllRainbowWallets = get(allWalletsResult, 'wallets', {});

    let existingWalletId = null;
    if (isImported) {
      // Checking if the generated account already exists and is visible
      logger.sentry('[createWallet] - isImported >> true');
      const alreadyExistingWallet = find(
        allWallets,
        (someWallet: RainbowWallet) => {
          return !!find(
            someWallet.addresses,
            account =>
              toChecksumAddress(account.address) ===
                toChecksumAddress(wallet.address) && account.visible
          );
        }
      );

      existingWalletId = alreadyExistingWallet?.id;

      // Don't allow adding a readOnly wallet that you have already visible
      // or a private key that you already have visible as a seed or mnemonic
      const isPrivateKeyOverwritingSeedMnemonic =
        type === EthereumWalletType.privateKey &&
        (alreadyExistingWallet?.type === EthereumWalletType.seed ||
          alreadyExistingWallet?.type === EthereumWalletType.mnemonic);
      if (
        !overwrite &&
        alreadyExistingWallet &&
        (type === EthereumWalletType.readOnly ||
          isPrivateKeyOverwritingSeedMnemonic)
      ) {
        setTimeout(
          () =>
            Alert.alert(
              'Oops!',
              'Looks like you already imported this wallet!'
            ),
          1
        );
        logger.sentry('[createWallet] - already imported this wallet');
        return null;
      }
    }

    const id = existingWalletId || `wallet_${Date.now()}`;
    logger.sentry('[createWallet] - wallet ID', { id });

    // Save seed - save this first
    await saveSeedPhrase(walletSeed, id);
    logger.sentry('[createWallet] - saved seed phrase');

    // Save address
    await saveAddress(wallet.address);
    logger.sentry('[createWallet] - saved address');

    // Save private key
    await savePrivateKey(wallet.address, wallet.privateKey);
    logger.sentry('[createWallet] - saved private key');

    addresses.push({
      address: wallet.address,
      avatar: null,
      color: color !== null ? color : colors.getRandomColor(),
      index: 0,
      label: name || '',
      visible: true,
    });

    if (isHDWallet && hdnode && isImported) {
      logger.sentry('[createWallet] - isHDWallet && isImported');
      let index = 1;
      let lookup = true;
      // Starting on index 1, we are gonna hit etherscan API and check the tx history
      // for each account. If there's history we add it to the wallet.
      //(We stop once we find the first one with no history)
      while (lookup) {
        const node = hdnode.derivePath(`${DEFAULT_HD_PATH}/${index}`);
        const nextWallet = new ethers.Wallet(node.privateKey);
        let hasTxHistory = false;
        try {
          hasTxHistory = await ethereumUtils.hasPreviousTransactions(
            nextWallet.address
          );
        } catch (error) {
          logger.sentry('[createWallet] - Error getting txn history');
          captureException(error);
        }

        let discoveredAccount: RainbowAccount | undefined;
        let discoveredWalletId: RainbowWallet['id'] | undefined;
        forEach(allWallets, someWallet => {
          const existingAccount = find(
            someWallet.addresses,
            account =>
              toChecksumAddress(account.address) ===
              toChecksumAddress(nextWallet.address)
          );
          if (existingAccount) {
            discoveredAccount = existingAccount as RainbowAccount;
            discoveredWalletId = someWallet.id;
            return true;
          }
          return false;
        });

        // Remove any discovered wallets if they already exist
        // and copy over label and color if account was visible
        let color = colors.getRandomColor();
        let label = '';

        if (discoveredAccount && discoveredWalletId) {
          if (discoveredAccount.visible) {
            color = discoveredAccount.color;
            label = discoveredAccount.label ?? '';
          }
          // eslint-disable-next-line @typescript-eslint/no-dynamic-delete
          delete allWallets[discoveredWalletId];
        }

        if (hasTxHistory) {
          // Save private key
          await savePrivateKey(nextWallet.address, nextWallet.privateKey);
          logger.sentry(
            `[createWallet] - saved private key for next wallet ${index}`
          );
          addresses.push({
            address: nextWallet.address,
            avatar: null,
            color,
            index,
            label,
            visible: true,
          });
          index++;
        } else {
          lookup = false;
        }
      }
    }

    // if imported and we have only one account, we name the wallet too.
    let walletName = DEFAULT_WALLET_NAME;
    if (isImported && name) {
      if (addresses.length > 1) {
        walletName = name;
      }
    }

    let primary = false;
    // If it's not imported or it's the first one with a seed phrase
    // it's the primary wallet
    if (
      !isImported ||
      (!findKey(allWallets, ['type', EthereumWalletType.mnemonic]) &&
        type === EthereumWalletType.mnemonic)
    ) {
      primary = true;
      // Or there's no other primary wallet and this one has a seed phrase
    } else {
      const primaryWallet = findKey(allWallets, ['primary', true]);
      if (!primaryWallet && type === EthereumWalletType.mnemonic) {
        primary = true;
      }
    }

    allWallets[id] = {
      addresses,
      backedUp: false,
      color: color || 0,
      id,
      imported: isImported,
      name: walletName,
      primary,
      type,
    };

    await setSelectedWallet(allWallets[id]);
    logger.sentry('[createWallet] - setSelectedWallet');

    await saveAllWallets(allWallets);
    logger.sentry('[createWallet] - saveAllWallets');

    if (wallet) {
      return wallet;
    }
    return null;
  } catch (error) {
    logger.sentry('Error in createWallet');
    captureException(error);
    return null;
  }
};

export const savePrivateKey = async (
  address: EthereumAddress,
  privateKey: null | EthereumPrivateKey
) => {
  const privateAccessControlOptions = await keychain.getPrivateAccessControlOptions();

  const key = `${address}_${privateKeyKey}`;
  const val = {
    address,
    privateKey,
    version: privateKeyVersion,
  };

  await keychain.saveObject(key, val, privateAccessControlOptions);
};

export const getPrivateKey = async (
  address: EthereumAddress
): Promise<null | PrivateKeyData | -1> => {
  try {
    const key = `${address}_${privateKeyKey}`;
    const pkey = (await keychain.loadObject(key, {
      authenticationPrompt,
    })) as PrivateKeyData;
    return pkey || null;
  } catch (error) {
    logger.sentry('Error in getPrivateKey');
    captureException(error);
    return null;
  }
};

export const saveSeedPhrase = async (
  seedphrase: EthereumWalletSeed,
  keychain_id: RainbowWallet['id']
): Promise<void> => {
  const privateAccessControlOptions = await keychain.getPrivateAccessControlOptions();
  const key = `${keychain_id}_${seedPhraseKey}`;
  const val = {
    id: keychain_id,
    seedphrase,
    version: seedPhraseVersion,
  };

  return keychain.saveObject(key, val, privateAccessControlOptions);
};

export const getSeedPhrase = async (
  id: RainbowWallet['id']
): Promise<null | SeedPhraseData> => {
  try {
    const key = `${id}_${seedPhraseKey}`;
    const seedPhraseData = (await keychain.loadObject(key, {
      authenticationPrompt,
    })) as SeedPhraseData;
    return seedPhraseData || null;
  } catch (error) {
    logger.sentry('Error in getSeedPhrase');
    captureException(error);
    return null;
  }
};

export const setSelectedWallet = async (
  wallet: RainbowWallet
): Promise<void> => {
  const val = {
    version: selectedWalletVersion,
    wallet,
  };

  return keychain.saveObject(
    selectedWalletKey,
    val,
    publicAccessControlOptions
  );
};

export const getSelectedWallet = async (): Promise<null | RainbowSelectedWalletData> => {
  try {
    const selectedWalletData = await keychain.loadObject(selectedWalletKey);
    if (selectedWalletData) {
      return selectedWalletData as RainbowSelectedWalletData;
    }
    return null;
  } catch (error) {
    logger.sentry('Error in getSelectedWallet');
    captureException(error);
    return null;
  }
};

export const saveAllWallets = async (wallets: AllRainbowWallets) => {
  const val = {
    version: allWalletsVersion,
    wallets,
  };

  await keychain.saveObject(allWalletsKey, val, publicAccessControlOptions);
};

export const getAllWallets = async (): Promise<null | AllRainbowWalletsData> => {
  try {
    const allWallets = await keychain.loadObject(allWalletsKey);
    if (allWallets) {
      return allWallets as AllRainbowWalletsData;
    }
    return null;
  } catch (error) {
    logger.sentry('Error in getAllWallets');
    captureException(error);
    return null;
  }
};

export const generateAccount = async (
  id: RainbowWallet['id'],
  index: number
): Promise<null | EthereumWallet> => {
  try {
    const isSeedPhraseMigrated = await keychain.loadString(
      oldSeedPhraseMigratedKey
    );
    let seedphrase, hdnode;
    // We need to migrate the seedphrase & private key first
    // In that case we regenerate the existing private key to store it with the new format
    if (!isSeedPhraseMigrated) {
      const migratedSecrets = await migrateSecrets();
      hdnode = migratedSecrets?.hdnode;
      seedphrase = migratedSecrets?.seedphrase;
    }

    if (!seedphrase) {
      const seedData = await getSeedPhrase(id);
      seedphrase = seedData?.seedphrase;
      if (seedphrase) {
        hdnode = ethers.utils.HDNode.fromMnemonic(seedphrase);
      }
    }

    if (!seedphrase) {
      throw new Error(`Can't access seed phrase to create new accounts`);
    }

    if (!hdnode) {
      return null;
    }

    const node = hdnode.derivePath(`${DEFAULT_HD_PATH}/${index}`);
    const newAccount = new ethers.Wallet(node.privateKey);
    await savePrivateKey(newAccount.address, newAccount.privateKey);
    return newAccount;
  } catch (error) {
    logger.sentry('Error generating account for keychain', id);
    captureException(error);
    return null;
  }
};

const migrateSecrets = async (): Promise<MigratedSecretsResult | null> => {
  try {
    logger.sentry('migrating secrets!');
    const seedphrase = await oldLoadSeedPhrase();

    if (!seedphrase) {
      logger.sentry('old seed doesnt exist!');
      // Save the migration flag to prevent this flow in the future
      await keychain.saveString(
        oldSeedPhraseMigratedKey,
        'true',
        publicAccessControlOptions
      );
      logger.sentry(
        'Saved the migration flag to prevent this flow in the future'
      );
      return null;
    }

    logger.sentry('Got secret, now idenfifying wallet type');
    const type = identifyWalletType(seedphrase);
    logger.sentry('Got type: ', type);
    let hdnode: undefined | ethers.utils.HDNode.HDNode,
      node: undefined | ethers.utils.HDNode.HDNode,
      existingAccount: undefined | Wallet;
    switch (type) {
      case EthereumWalletType.privateKey:
        existingAccount = new ethers.Wallet(seedphrase);
        break;
      case EthereumWalletType.mnemonic:
        hdnode = ethers.utils.HDNode.fromMnemonic(seedphrase);
        break;
      case EthereumWalletType.seed:
        hdnode = ethers.utils.HDNode.fromSeed(seedphrase);
        break;
      default:
    }

    if (!existingAccount && hdnode) {
      logger.sentry('No existing account, so we have to derive it');
      node = hdnode.derivePath(`${DEFAULT_HD_PATH}/0`);
      existingAccount = new ethers.Wallet(node.privateKey);
      logger.sentry('Got existing account');
    }

    if (!existingAccount) {
      return null;
    }

    // Check that wasn't migrated already!
    const pkeyExists = await keychain.hasKey(
      `${existingAccount.address}_${privateKeyKey}`
    );
    if (!pkeyExists) {
      logger.sentry('new pkey didnt exist so we should save it');
      // Save the private key in the new format
      await savePrivateKey(existingAccount.address, existingAccount.privateKey);
      logger.sentry('new pkey saved');
    }

    const selectedWalletData = await getSelectedWallet();
    let wallet: undefined | RainbowWallet = selectedWalletData?.wallet;
    if (!wallet) {
      return null;
    }

    // Save the seedphrase in the new format
    const seedExists = await keychain.hasKey(`${wallet.id}_${seedPhraseKey}`);
    if (!seedExists) {
      logger.sentry('new seed didnt exist so we should save it');
      await saveSeedPhrase(seedphrase, wallet.id);
      logger.sentry('new seed saved');
    }
    // Save the migration flag to prevent this flow in the future
    await keychain.saveString(
      oldSeedPhraseMigratedKey,
      'true',
      publicAccessControlOptions
    );
    logger.sentry('saved migrated key');
    return {
      hdnode,
      privateKey: existingAccount.privateKey,
      seedphrase,
      type,
    };
  } catch (e) {
    logger.sentry('Error while migrating secrets');
    captureException(e);
    return null;
  }
};

export const loadSeedPhraseAndMigrateIfNeeded = async (
  id: RainbowWallet['id']
): Promise<null | EthereumWalletSeed> => {
  try {
    let seedPhrase = null;
    // First we need to check if that key already exists
    const keyFound = await keychain.hasKey(`${id}_${seedPhraseKey}`);
    if (!keyFound) {
      logger.sentry('key not found, we should have a migration pending...');
      // if it doesn't we might have a migration pending
      const isSeedPhraseMigrated = await keychain.loadString(
        oldSeedPhraseMigratedKey
      );
      logger.sentry('Migration pending?', !isSeedPhraseMigrated);

      // We need to migrate the seedphrase & private key first
      // In that case we regenerate the existing private key to store it with the new format
      if (!isSeedPhraseMigrated) {
        const migratedSecrets = await migrateSecrets();
        seedPhrase = get(migratedSecrets, 'seedphrase', null);
      } else {
        logger.sentry('Migrated flag was set but there is no key!', id);
        captureMessage('Missing seed for wallet');
      }
    } else {
      logger.sentry('Getting seed directly');
      const seedData = await getSeedPhrase(id);
      seedPhrase = get(seedData, 'seedphrase', null);
      if (seedPhrase) {
        logger.sentry('got seed succesfully');
      } else {
        captureMessage(
          'Missing seed for wallet - (Key exists but value isnt valid)!'
        );
      }
    }

    return seedPhrase;
  } catch (error) {
    logger.sentry('Error in loadSeedPhraseAndMigrateIfNeeded');
    captureException(error);
    return null;
  }
};<|MERGE_RESOLUTION|>--- conflicted
+++ resolved
@@ -177,10 +177,7 @@
   color = null,
   name = null,
   overwrite = false,
-<<<<<<< HEAD
-=======
   checkedWallet = null,
->>>>>>> 01684bab
   network: string
 ): Promise<WalletInitialized> => {
   let walletAddress = null;
