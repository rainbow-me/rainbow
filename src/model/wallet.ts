--- conflicted
+++ resolved
@@ -71,11 +71,8 @@
 import { DebugContext } from '@/logger/debugContext';
 import { IS_ANDROID } from '@/env';
 import { setHardwareTXError } from '@/navigation/HardwareWalletTxNavigator';
-<<<<<<< HEAD
 import { Signer } from '@ethersproject/abstract-signer';
-=======
 import { sanitizeTypedData } from '@/utils/signingUtils';
->>>>>>> faf3b347
 
 export type EthereumPrivateKey = string;
 type EthereumMnemonic = string;
