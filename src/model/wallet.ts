import { TransactionRequest } from '@ethersproject/abstract-provider';
import { arrayify, BytesLike, Hexable } from '@ethersproject/bytes';
import { HDNode } from '@ethersproject/hdnode';
import { Provider } from '@ethersproject/providers';
import { Transaction } from '@ethersproject/transactions';
import { Wallet } from '@ethersproject/wallet';
import {
  signTypedData,
  SignTypedDataVersion,
  TypedMessage,
} from '@metamask/eth-sig-util';
import { captureException, captureMessage } from '@sentry/react-native';
import { generateMnemonic } from 'bip39';
import { isValidAddress, toBuffer, toChecksumAddress } from 'ethereumjs-util';
import {
  hdkey as EthereumHDKey,
  default as LibWallet,
} from 'ethereumjs-wallet';
import lang from 'i18n-js';
import { findKey, isEmpty } from 'lodash';
import { getSupportedBiometryType } from 'react-native-keychain';
import { lightModeThemeColors } from '../styles/colors';
import {
  addressKey,
  allWalletsKey,
  oldSeedPhraseMigratedKey,
  pinKey,
  privateKeyKey,
  seedPhraseKey,
  selectedWalletKey,
} from '../utils/keychainConstants';
import profileUtils, {
  addressHashedColorIndex,
  addressHashedEmoji,
} from '../utils/profileUtils';
import * as keychain from './keychain';
import { PreferenceActionType, setPreference } from './preferences';
<<<<<<< HEAD
import { LedgerSigner } from '@/handlers/LedgerSigner';
=======
import { WrappedAlert as Alert } from '@/helpers/alert';
>>>>>>> a38f3f29
import { EthereumAddress } from '@rainbow-me/entities';
import AesEncryptor from '@rainbow-me/handlers/aesEncryption';
import {
  authenticateWithPIN,
  authenticateWithPINAndCreateIfNeeded,
  getExistingPIN,
} from '@rainbow-me/handlers/authentication';
import { saveAccountEmptyState } from '@rainbow-me/handlers/localstorage/accountLocal';
import {
  addHexPrefix,
  isHexString,
  isHexStringIgnorePrefix,
  isValidBluetoothDeviceId,
  isValidMnemonic,
  web3Provider,
} from '@rainbow-me/handlers/web3';
import { createSignature } from '@rainbow-me/helpers/signingWallet';
import showWalletErrorAlert from '@rainbow-me/helpers/support';
import { WalletLoadingStates } from '@rainbow-me/helpers/walletLoadingStates';
import { EthereumWalletType } from '@rainbow-me/helpers/walletTypes';
import { updateWebDataEnabled } from '@rainbow-me/redux/showcaseTokens';
import store from '@rainbow-me/redux/store';
import { setIsWalletLoading } from '@rainbow-me/redux/wallets';
import { ethereumUtils } from '@rainbow-me/utils';
import logger from 'logger';

const encryptor = new AesEncryptor();

export type EthereumPrivateKey = string;
type EthereumMnemonic = string;
type EthereumSeed = string;
export type EthereumWalletSeed =
  | EthereumAddress
  | EthereumPrivateKey
  | EthereumMnemonic
  | EthereumSeed;

interface WalletInitialized {
  isNew: boolean;
  walletAddress?: EthereumAddress;
}

interface TransactionRequestParam {
  transaction: TransactionRequest;
  existingWallet?: Wallet;
  provider?: Provider;
}

interface MessageTypeProperty {
  name: string;
  type: string;
}
interface TypedDataTypes {
  EIP712Domain: MessageTypeProperty[];
  [additionalProperties: string]: MessageTypeProperty[];
}

interface TypedData {
  types: TypedDataTypes;
  primaryType: keyof TypedDataTypes;
  domain: {
    name?: string;
    version?: string;
    chainId?: number;
    verifyingContract?: string;
  };
  message: object;
}

interface ReadOnlyWallet {
  address: EthereumAddress;
  privateKey: null;
}

interface EthereumWalletFromSeed {
  hdnode: null | HDNode;
  isHDWallet: boolean;
  wallet: null | EthereumWallet;
  type: EthereumWalletType;
  walletType: WalletLibraryType;
  root: EthereumHDKey;
  address: EthereumAddress;
}

type EthereumWallet = Wallet | ReadOnlyWallet;

export interface RainbowAccount {
  index: number;
  label: string;
  address: EthereumAddress;
  avatar: null | string;
  color: number;
  visible: boolean;
  image?: string | null;
}

export interface RainbowWallet {
  addresses: RainbowAccount[];
  color: number;
  id: string;
  imported: boolean;
  name: string;
  primary: boolean;
  type: EthereumWalletType;
  backedUp?: boolean;
  backupFile?: string | null;
  backupDate?: string;
  backupType?: string;
  damaged?: boolean;
}

export interface AllRainbowWallets {
  [key: string]: RainbowWallet;
}

interface AllRainbowWalletsData {
  wallets: AllRainbowWallets;
  version: string;
}

interface RainbowSelectedWalletData {
  wallet: RainbowWallet;
}

export interface PrivateKeyData {
  privateKey: EthereumPrivateKey;
  version: string;
}
interface SeedPhraseData {
  seedphrase: EthereumPrivateKey;
  version: string;
}

interface MigratedSecretsResult {
  hdnode: undefined | HDNode;
  privateKey: EthereumPrivateKey;
  seedphrase: EthereumWalletSeed;
  type: EthereumWalletType;
}

export enum WalletLibraryType {
  ethers = 'ethers',
  bip39 = 'bip39',
  ledgerNanoX = 'ledgerNanoX',
}

const privateKeyVersion = 1.0;
const seedPhraseVersion = 1.0;
const selectedWalletVersion = 1.0;
export const allWalletsVersion = 1.0;

export const LEDGER_LIVE = `ledgerLive`;
export const DEFAULT_HD_PATH = `m/44'/60'/0'/0`;
export const DEFAULT_WALLET_NAME = 'My Wallet';

const authenticationPrompt = lang.t('wallet.authenticate.please');

export const createdWithBiometricError = 'createdWithBiometricError';

export const walletInit = async (
  seedPhrase = undefined,
  color = null,
  name = null,
  overwrite = false,
  checkedWallet = null,
  network: string,
  image = null,
  // Import the wallet "silently" in the background (i.e. no "loading" prompts).
  silent = false
): Promise<WalletInitialized> => {
  let walletAddress = null;

  // When the `seedPhrase` is not defined in the args, then
  // this means it's a new fresh wallet created by the user.
  let isNew = typeof seedPhrase === 'undefined';

  // Importing a seedphrase
  if (!isEmpty(seedPhrase)) {
    const wallet = await createWallet(
      seedPhrase,
      color,
      name,
      overwrite,
      checkedWallet,
      image,
      silent
    );
    walletAddress = wallet?.address;
    return { isNew, walletAddress };
  }

  walletAddress = await loadAddress();

  if (!walletAddress) {
    const wallet = await createWallet();
    walletAddress = wallet?.address;
    isNew = true;
  }
  if (isNew) {
    saveAccountEmptyState(true, walletAddress?.toLowerCase(), network);
  }
  return { isNew, walletAddress };
};

const isHardwareWalletKey = (key: string | null) => {
  const data = key?.split('/');
  if (data && data.length > 1) {
    return true;
  }
  return false;
};

export const getHdPath = (key: string, index: number): string => {
  switch (key) {
    case LEDGER_LIVE:
      return `m/44'/60'/${index}'/0/0`;
    default:
      return `${DEFAULT_HD_PATH}/${index}`;
  }
};

export const loadWallet = async (
  address?: EthereumAddress | undefined,
  showErrorIfNotLoaded = true,
  provider?: Provider
): Promise<null | Wallet | LedgerSigner> => {
  const privateKey = await loadPrivateKey(address);
  if (privateKey === -1 || privateKey === -2) {
    return null;
  }
  if (isHardwareWalletKey(privateKey)) {
    const index = privateKey?.split('/')[1];
    const deviceId = privateKey?.split('/')[0];
    if (typeof index !== undefined && provider && deviceId) {
      return new LedgerSigner(
        provider,
        getHdPath(LEDGER_LIVE, Number(index)),
        deviceId
      );
    }
  } else if (privateKey) {
    // @ts-ignore
    return new Wallet(privateKey, provider || web3Provider);
  }
  if (ios && showErrorIfNotLoaded) {
    showWalletErrorAlert();
  }
  return null;
};

export const sendTransaction = async ({
  transaction,
  existingWallet,
  provider,
}: TransactionRequestParam): Promise<null | {
  result?: Transaction;
  error?: any;
}> => {
  try {
    logger.sentry('about to send transaction', transaction);
    const wallet =
      existingWallet || (await loadWallet(undefined, true, provider));
    if (!wallet) return null;
    try {
      const result = await wallet.sendTransaction(transaction);
      logger.log('tx result', result);
      return { result };
    } catch (error) {
      logger.log('Failed to SEND transaction', error);
      Alert.alert(lang.t('wallet.transaction.alert.failed_transaction'));
      logger.sentry('Error', error);
      const fakeError = new Error('Failed to send transaction');
      captureException(fakeError);
      return { error };
    }
  } catch (error) {
    Alert.alert(lang.t('wallet.transaction.alert.authentication'));
    logger.sentry(
      'Failed to SEND transaction due to authentication, alerted user'
    );
    captureException(error);
    return null;
  }
};

export const signTransaction = async ({
  transaction,
  existingWallet,
  provider,
}: TransactionRequestParam): Promise<null | {
  result?: string;
  error?: any;
}> => {
  try {
    logger.sentry('about to sign transaction', transaction);
    const wallet =
      existingWallet || (await loadWallet(undefined, true, provider));
    if (!wallet) return null;
    try {
      const result = await wallet.signTransaction(transaction);
      return { result };
    } catch (error) {
      Alert.alert(lang.t('wallet.transaction.alert.failed_transaction'));
      logger.sentry('Error', error);
      const fakeError = new Error('Failed to sign transaction');
      captureException(fakeError);
      return { error };
    }
  } catch (error) {
    Alert.alert(lang.t('wallet.transaction.alert.authentication'));
    logger.sentry(
      'Failed to SIGN transaction due to authentication, alerted user'
    );
    captureException(error);
    return null;
  }
};

export const signMessage = async (
  message: BytesLike | Hexable | number,
  existingWallet?: Wallet,
  provider?: Provider
): Promise<null | {
  result?: string;
  error?: any;
}> => {
  try {
    logger.sentry('about to sign message', message);
    const wallet =
      existingWallet || (await loadWallet(undefined, true, provider));
    try {
      if (!wallet) return null;
      const result = await wallet.signMessage(arrayify(message));
      return { result };
    } catch (error) {
      Alert.alert(lang.t('wallet.transaction.alert.failed_sign_message'));
      logger.sentry('Error', error);
      const fakeError = new Error('Failed to sign message');
      captureException(fakeError);
      return { error };
    }
  } catch (error) {
    Alert.alert(lang.t('wallet.transaction.alert.authentication'));
    logger.sentry('Failed to SIGN message due to authentication, alerted user');
    captureException(error);
    return null;
  }
};

export const signPersonalMessage = async (
  message: string | Uint8Array,
  existingWallet?: Wallet,
  provider?: Provider
): Promise<null | {
  result?: string;
  error?: any;
}> => {
  try {
    logger.sentry('about to sign personal message', message);
    const wallet =
      existingWallet || (await loadWallet(undefined, true, provider));
    try {
      if (!wallet) return null;
      const result = await wallet.signMessage(
        typeof message === 'string' && isHexString(addHexPrefix(message))
          ? arrayify(addHexPrefix(message))
          : message
      );
      return { result };
    } catch (error) {
      Alert.alert(lang.t('wallet.transaction.alert.failed_sign_message'));
      logger.sentry('Error', error);
      const fakeError = new Error('Failed to sign personal message');
      captureException(fakeError);
      return { error };
    }
  } catch (error) {
    Alert.alert(lang.t('wallet.transaction.alert.authentication'));
    logger.sentry(
      'Failed to SIGN personal message due to authentication, alerted user'
    );
    captureException(error);
    return null;
  }
};

export const signTypedDataMessage = async (
  message: string | TypedData,
  existingWallet?: Wallet,
  provider?: Provider
): Promise<null | {
  result?: string;
  error?: any;
}> => {
  try {
    logger.sentry('about to sign typed data  message', message);
    const wallet =
      existingWallet || (await loadWallet(undefined, true, provider));
    if (!wallet) return null;
    try {
      let parsedData = message;
      try {
        parsedData = typeof message === 'string' && JSON.parse(message);
        // eslint-disable-next-line no-empty
      } catch (e) {}

      // There are 3 types of messages
      // v1 => basic data types
      // v3 =>  has type / domain / primaryType
      // v4 => same as v3 but also supports which supports arrays and recursive structs.
      // Because v4 is backwards compatible with v3, we're supporting only v4

      let version = 'v1';
      if (
        typeof parsedData === 'object' &&
        (parsedData.types || parsedData.primaryType || parsedData.domain)
      ) {
        version = 'v4';
      }

      // Hardware wallets
      if (!wallet?.privateKey) {
        const result = await (wallet as LedgerSigner).signTypedDataMessage(
          parsedData,
          version === 'v1' ? true : false
        );
        return { result };
      } else {
        const pkeyBuffer = toBuffer(addHexPrefix(wallet.privateKey));
        return {
          result: signTypedData({
            data: parsedData as TypedMessage<TypedDataTypes>,
            privateKey: pkeyBuffer,
            version: version.toUpperCase() as SignTypedDataVersion,
          }),
        };
      }
    } catch (error) {
      Alert.alert(lang.t('wallet.transaction.alert.failed_sign_message'));
      logger.sentry('Error', error);
      const fakeError = new Error('Failed to sign typed data');
      captureException(fakeError);
      return { error };
    }
  } catch (error) {
    Alert.alert(lang.t('wallet.transaction.alert.authentication'));
    logger.sentry(
      'Failed to SIGN typed data message due to authentication, alerted user'
    );
    captureException(error);
    return null;
  }
};

export const oldLoadSeedPhrase = async (): Promise<null | EthereumWalletSeed> => {
  const seedPhrase = await keychain.loadString(seedPhraseKey, {
    authenticationPrompt,
  });
  return seedPhrase as string | null;
};

export const loadAddress = (): Promise<null | EthereumAddress> =>
  keychain.loadString(addressKey) as Promise<string | null>;

// @ts-ignore
const loadPrivateKey = async (
  address?: EthereumAddress | undefined
): Promise<null | EthereumPrivateKey | -1 | -2> => {
  try {
    const isSeedPhraseMigrated = await keychain.loadString(
      oldSeedPhraseMigratedKey
    );

    // We need to migrate the seedphrase & private key first
    // In that case we regenerate the existing private key to store it with the new format
    let privateKey = null;
    if (!isSeedPhraseMigrated) {
      const migratedSecrets = await migrateSecrets();
      privateKey = migratedSecrets?.privateKey;
    }

    if (!privateKey) {
      const addressToUse = address || (await loadAddress());
      if (!addressToUse) {
        return null;
      }

      const privateKeyData = await getPrivateKey(addressToUse);
      if (privateKeyData === -1) {
        return -1;
      }
      privateKey = privateKeyData?.privateKey ?? null;

      let userPIN = null;
      if (android) {
        const hasBiometricsEnabled = await getSupportedBiometryType();
        // Fallback to custom PIN
        if (!hasBiometricsEnabled) {
          try {
            userPIN = await authenticateWithPIN();
          } catch (e) {
            return null;
          }
        }
      }
      if (privateKey && userPIN) {
        privateKey = await encryptor.decrypt(userPIN, privateKey);
      }
    }

    return privateKey;
  } catch (error) {
    logger.sentry('Error in loadPrivateKey');
    captureException(error);
    return null;
  }
};

export const saveAddress = async (
  address: EthereumAddress,
  accessControlOptions = keychain.publicAccessControlOptions
): Promise<void> => {
  return keychain.saveString(addressKey, address, accessControlOptions);
};

export const identifyWalletType = (
  walletSeed: EthereumWalletSeed
): EthereumWalletType => {
  if (
    isHexStringIgnorePrefix(walletSeed) &&
    addHexPrefix(walletSeed).length === 66
  ) {
    return EthereumWalletType.privateKey;
  }
  // Bluetooth device id (Ledger nano x)
  if (isValidBluetoothDeviceId(walletSeed)) {
    return EthereumWalletType.bluetoothHardware;
  }
  // 12 or 24 words seed phrase
  if (isValidMnemonic(walletSeed)) {
    return EthereumWalletType.mnemonic;
  }
  // Public address (0x)
  if (isValidAddress(walletSeed)) {
    return EthereumWalletType.readOnly;
  }
  // seed
  return EthereumWalletType.seed;
};

export const createWallet = async (
  seed: null | EthereumSeed = null,
  color: null | number = null,
  name: null | string = null,
  overwrite: boolean = false,
  checkedWallet: null | EthereumWalletFromSeed = null,
  image: null | string = null,
  silent: boolean = false
): Promise<null | EthereumWallet> => {
  const isImported = !!seed;
  logger.sentry('Creating wallet, isImported?', isImported);
  if (!seed) {
    logger.sentry('Generating a new seed phrase');
  }
  const walletSeed = seed || generateMnemonic();
  let addresses: RainbowAccount[] = [];
  try {
    const { dispatch } = store;

    if (!silent) {
      dispatch(setIsWalletLoading(WalletLoadingStates.CREATING_WALLET));
    }

    const {
      isHDWallet,
      type,
      root,
      wallet: walletResult,
      address,
      walletType,
    } =
      checkedWallet ||
      (await ethereumUtils.deriveAccountFromWalletInput(walletSeed));
    const isReadOnlyType = type === EthereumWalletType.readOnly;
    const isHardwareWallet = type === EthereumWalletType.bluetoothHardware;
    let pkey = walletSeed;
    if (!walletResult) return null;
    const walletAddress = address;
    if (isHDWallet) {
      pkey = addHexPrefix(
        (walletResult as LibWallet).getPrivateKey().toString('hex')
      );
    } else {
      // Format is ${bluetooth device id}/${index}
      pkey = `${seed}/0`;
    }
    logger.sentry('[createWallet] - getWallet from seed');

    // Get all wallets
    const allWalletsResult = await getAllWallets();
    logger.sentry('[createWallet] - getAllWallets');
    const allWallets: AllRainbowWallets = allWalletsResult?.wallets ?? {};

    let existingWalletId = null;
    if (isImported) {
      // Checking if the generated account already exists and is visible
      logger.sentry('[createWallet] - isImported >> true');
      const alreadyExistingWallet = Object.values(allWallets).find(
        (someWallet: RainbowWallet) => {
          return !!someWallet.addresses.find(
            account =>
              toChecksumAddress(account.address) ===
                toChecksumAddress(walletAddress) && account.visible
          );
        }
      );

      existingWalletId = alreadyExistingWallet?.id;

      // Don't allow adding a readOnly wallet that you have already visible
      // or a private key that you already have visible as a seed or mnemonic
      const isPrivateKeyOverwritingSeedMnemonic =
        type === EthereumWalletType.privateKey &&
        (alreadyExistingWallet?.type === EthereumWalletType.seed ||
          alreadyExistingWallet?.type === EthereumWalletType.mnemonic);
      if (
        !overwrite &&
        alreadyExistingWallet &&
        (isReadOnlyType || isPrivateKeyOverwritingSeedMnemonic)
      ) {
        setTimeout(
          () =>
            Alert.alert(
              lang.t('wallet.new.alert.oops'),
              lang.t('wallet.new.alert.looks_like_already_imported')
            ),
          1
        );
        logger.sentry('[createWallet] - already imported this wallet');
        return null;
      }
    }

    const id = existingWalletId || `wallet_${Date.now()}`;
    logger.sentry('[createWallet] - wallet ID', { id });

    // Android users without biometrics need to secure their keys with a PIN
    let userPIN = null;
    if (android && !isReadOnlyType && !isHardwareWallet) {
      const hasBiometricsEnabled = await getSupportedBiometryType();
      // Fallback to custom PIN
      if (!hasBiometricsEnabled) {
        try {
          userPIN = await getExistingPIN();
          if (!userPIN) {
            // We gotta dismiss the modal before showing the PIN screen
            dispatch(setIsWalletLoading(null));
            userPIN = await authenticateWithPINAndCreateIfNeeded();
            dispatch(
              setIsWalletLoading(
                seed
                  ? silent
                    ? WalletLoadingStates.IMPORTING_WALLET_SILENTLY
                    : WalletLoadingStates.IMPORTING_WALLET
                  : WalletLoadingStates.CREATING_WALLET
              )
            );
          }
        } catch (e) {
          return null;
        }
      }
    }

    // Save seed - save this first
    if (userPIN) {
      // Encrypt with the PIN
      const encryptedSeed = await encryptor.encrypt(userPIN, walletSeed);
      if (encryptedSeed) {
        await saveSeedPhrase(encryptedSeed, id);
      } else {
        logger.sentry('Error encrypting seed to save it');
        return null;
      }
    } else {
      await saveSeedPhrase(walletSeed, id);
    }

    logger.sentry('[createWallet] - saved seed phrase');

    // Save address
    await saveAddress(walletAddress);
    logger.sentry('[createWallet] - saved address');

    // Save private key
    if (userPIN) {
      // Encrypt with the PIN
      const encryptedPkey = await encryptor.encrypt(userPIN, pkey);
      if (encryptedPkey) {
        await savePrivateKey(walletAddress, encryptedPkey);
      } else {
        logger.sentry('Error encrypting pkey to save it');
        return null;
      }
    } else {
      await savePrivateKey(walletAddress, pkey);
    }
    logger.sentry('[createWallet] - saved private key');

    const colorIndexForWallet =
      color !== null ? color : addressHashedColorIndex(walletAddress) || 0;

    let label = name || '';
    if (!label && isHardwareWallet) {
      label = `Ledger 1`;
    }

    addresses.push({
      address: walletAddress,
      avatar: null,
      color: colorIndexForWallet,
      image,
      index: 0,
      label,
      visible: true,
    });
    if (
      type !== EthereumWalletType.readOnly &&
      type !== EthereumWalletType.bluetoothHardware
    ) {
      // Creating signature for this wallet
      logger.sentry(`[createWallet] - generating signature`);
      await createSignature(walletAddress, pkey);
      // Enable web profile
      logger.sentry(`[createWallet] - enabling web profile`);
      store.dispatch(updateWebDataEnabled(true, walletAddress));
      // Save the color
      setPreference(PreferenceActionType.init, 'profile', address, {
        accountColor:
          lightModeThemeColors.avatarBackgrounds[colorIndexForWallet],
        accountSymbol: profileUtils.addressHashedEmoji(address),
      });
      logger.sentry(`[createWallet] - enabled web profile`);
    }

    // Initiate auto account discovery for imported wallets via seedphrase
    // or for hardware wallets
    if ((isHDWallet && root && isImported) || (isHardwareWallet && seed)) {
      logger.sentry('[createWallet] - isHDWallet && isImported');
      let index = 1;
      let lookup = true;
      // Starting on index 1, we are gonna hit etherscan API and check the tx history
      // for each account. If there's history we add it to the wallet.
      //(We stop once we find the first one with no history)
      while (lookup) {
        let nextWallet: any = null;
        if (isHardwareWallet) {
          const walletObj = await ethereumUtils.deriveAccountFromBluetoothHardwareWallet(
            seed,
            index
          );
          nextWallet = {
            address: walletObj.wallet.address,
            privateKey: walletObj.wallet.privateKey,
          };
        } else {
          const child = root?.deriveChild(index);
          const walletObj = child?.getWallet();
          const pkey = walletObj?.getPrivateKey()?.toString('hex');
          if (pkey) {
            nextWallet = new Wallet(addHexPrefix(pkey));
          }
        }

        let hasTxHistory = false;
        try {
          logger.sentry(
            '[createWallet] - checking tx history for address',
            nextWallet.address
          );

          hasTxHistory = await ethereumUtils.hasPreviousTransactions(
            nextWallet.address
          );
        } catch (error) {
          logger.sentry('[createWallet] - Error getting txn history');
          captureException(error);
        }

        let discoveredAccount: RainbowAccount | undefined;
        let discoveredWalletId: RainbowWallet['id'] | undefined;

        Object.values(allWallets).forEach(someWallet => {
          const existingAccount = someWallet.addresses.find(
            account =>
              toChecksumAddress(account.address) ===
              toChecksumAddress(nextWallet.address)
          );
          if (existingAccount) {
            discoveredAccount = existingAccount as RainbowAccount;
            discoveredWalletId = someWallet.id;
            return true;
          }
          return false;
        });

        // Remove any discovered wallets if they already exist
        // and copy over label and color if account was visible
        let colorIndexForWallet =
          addressHashedColorIndex(nextWallet.address) || 0;
        let label = '';

        if (discoveredAccount && discoveredWalletId) {
          if (discoveredAccount.visible) {
            colorIndexForWallet = discoveredAccount.color;
            label = discoveredAccount.label ?? '';
          }
          // eslint-disable-next-line @typescript-eslint/no-dynamic-delete
          delete allWallets[discoveredWalletId];
        }

        if (hasTxHistory) {
          // Save private key
          if (userPIN) {
            // Encrypt with the PIN
            const encryptedPkey = await encryptor.encrypt(
              userPIN,
              nextWallet.privateKey
            );
            if (encryptedPkey) {
              await savePrivateKey(nextWallet.address, encryptedPkey);
            } else {
              logger.sentry('Error encrypting pkey to save it');
              return null;
            }
          } else {
            await savePrivateKey(nextWallet.address, nextWallet.privateKey);
          }
          logger.sentry(
            `[createWallet] - saved private key for next wallet ${index}`
          );

          if (!label && isHardwareWallet) {
            label = `Ledger ${index + 1}`;
          }

          addresses.push({
            address: nextWallet.address,
            avatar: null,
            color: colorIndexForWallet,
            image: null,
            index,
            label,
            visible: true,
          });

          if (!isHardwareWallet) {
            // Creating signature for this wallet
            await createSignature(nextWallet.address, nextWallet.privateKey);
            // Enable web profile
            store.dispatch(updateWebDataEnabled(true, nextWallet.address));

            // Save the color
            setPreference(
              PreferenceActionType.init,
              'profile',
              nextWallet.address,
              {
                accountColor:
                  lightModeThemeColors.avatarBackgrounds[colorIndexForWallet],
                accountSymbol: addressHashedEmoji(nextWallet.address),
              }
            );

            logger.sentry(
              `[createWallet] - enabled web profile for wallet ${index}`
            );
          }

          index++;
        } else {
          lookup = false;
        }
      }
    }

    // if imported and we have only one account, we name the wallet too.
    let walletName = DEFAULT_WALLET_NAME;
    if (isImported && name) {
      if (addresses.length > 1) {
        walletName = name;
      }
    }

    let primary = false;
    // If it's not imported or it's the first one with a seed phrase
    // it's the primary wallet
    if (
      !isImported ||
      (!findKey(allWallets, ['type', EthereumWalletType.mnemonic]) &&
        type === EthereumWalletType.mnemonic)
    ) {
      primary = true;
      // Or there's no other primary wallet and this one has a seed phrase
    } else {
      const primaryWallet = findKey(allWallets, ['primary', true]);
      if (!primaryWallet && type === EthereumWalletType.mnemonic) {
        primary = true;
      }
    }

    allWallets[id] = {
      addresses,
      backedUp: false,
      color: color || 0,
      id,
      imported: isImported,
      name: walletName,
      primary,
      type,
    };

    if (!silent) {
      await setSelectedWallet(allWallets[id]);
      logger.sentry('[createWallet] - setSelectedWallet');
    }

    await saveAllWallets(allWallets);
    logger.sentry('[createWallet] - saveAllWallets');

    if (walletResult && walletAddress) {
      const ethersWallet =
        walletType === WalletLibraryType.ethers ||
        walletType === WalletLibraryType.ledgerNanoX
          ? (walletResult as Wallet)
          : new Wallet(pkey);
      setTimeout(() => {
        // on android we need to call this logic in more specific places
        if (ios || !isImported) {
          // !imported = new wallet - then we use this logic for dismissing the loading state
          dispatch(setIsWalletLoading(null));
        }
      }, 2000);

      return ethersWallet;
    }
    return null;
  } catch (error) {
    logger.sentry('Error in createWallet');
    captureException(error);
    return null;
  }
};

export const savePrivateKey = async (
  address: EthereumAddress,
  privateKey: null | EthereumPrivateKey
) => {
  const privateAccessControlOptions = await keychain.getPrivateAccessControlOptions();

  const key = `${address}_${privateKeyKey}`;
  const val = {
    address,
    privateKey,
    version: privateKeyVersion,
  };

  await keychain.saveObject(key, val, privateAccessControlOptions);
};

export const getPrivateKey = async (
  address: EthereumAddress
): Promise<null | PrivateKeyData | -1> => {
  try {
    const key = `${address}_${privateKeyKey}`;
    const pkey = (await keychain.loadObject(key, {
      authenticationPrompt,
    })) as PrivateKeyData | -2;

    if (pkey === -2) {
      Alert.alert(
        lang.t('wallet.authenticate.alert.error'),
        lang.t(
          'wallet.authenticate.alert.current_authentication_not_secure_enough'
        )
      );
      return null;
    }

    return pkey || null;
  } catch (error) {
    logger.sentry('Error in getPrivateKey');
    captureException(error);
    return null;
  }
};

export const saveSeedPhrase = async (
  seedphrase: EthereumWalletSeed,
  keychain_id: RainbowWallet['id']
): Promise<void> => {
  const privateAccessControlOptions = await keychain.getPrivateAccessControlOptions();
  const key = `${keychain_id}_${seedPhraseKey}`;
  const val = {
    id: keychain_id,
    seedphrase,
    version: seedPhraseVersion,
  };

  return keychain.saveObject(key, val, privateAccessControlOptions);
};

export const getSeedPhrase = async (
  id: RainbowWallet['id']
): Promise<null | SeedPhraseData> => {
  try {
    const key = `${id}_${seedPhraseKey}`;
    const seedPhraseData = (await keychain.loadObject(key, {
      authenticationPrompt,
    })) as SeedPhraseData | -2;

    if (seedPhraseData === -2) {
      Alert.alert(
        lang.t('wallet.authenticate.alert.error'),
        lang.t(
          'wallet.authenticate.alert.current_authentication_not_secure_enough'
        )
      );
      return null;
    }

    return seedPhraseData || null;
  } catch (error) {
    logger.sentry('Error in getSeedPhrase');
    captureException(error);
    return null;
  }
};

export const setSelectedWallet = async (
  wallet: RainbowWallet
): Promise<void> => {
  const val = {
    version: selectedWalletVersion,
    wallet,
  };

  return keychain.saveObject(
    selectedWalletKey,
    val,
    keychain.publicAccessControlOptions
  );
};

export const getSelectedWallet = async (): Promise<null | RainbowSelectedWalletData> => {
  try {
    const selectedWalletData = await keychain.loadObject(selectedWalletKey);
    if (selectedWalletData) {
      return selectedWalletData as RainbowSelectedWalletData;
    }
    return null;
  } catch (error) {
    logger.sentry('Error in getSelectedWallet');
    captureException(error);
    return null;
  }
};

export const saveAllWallets = async (wallets: AllRainbowWallets) => {
  const val = {
    version: allWalletsVersion,
    wallets,
  };

  await keychain.saveObject(
    allWalletsKey,
    val,
    keychain.publicAccessControlOptions
  );
};

export const getAllWallets = async (): Promise<null | AllRainbowWalletsData> => {
  try {
    const allWallets = await keychain.loadObject(allWalletsKey);
    if (allWallets) {
      return allWallets as AllRainbowWalletsData;
    }
    return null;
  } catch (error) {
    logger.sentry('Error in getAllWallets');
    captureException(error);
    return null;
  }
};
let callbackAfterSeeds: null | (() => void) = null;

export function setCallbackAfterObtainingSeedsFromKeychainOrError(
  callback: () => void
) {
  callbackAfterSeeds = callback;
}

export const generateAccount = async (
  id: RainbowWallet['id'],
  index: number
): Promise<null | EthereumWallet> => {
  try {
    const isSeedPhraseMigrated = await keychain.loadString(
      oldSeedPhraseMigratedKey
    );
    let seedphrase;
    // We need to migrate the seedphrase & private key first
    // In that case we regenerate the existing private key to store it with the new format
    if (!isSeedPhraseMigrated) {
      const migratedSecrets = await migrateSecrets();
      seedphrase = migratedSecrets?.seedphrase;
    }

    let userPIN = null;
    if (android) {
      const hasBiometricsEnabled = await getSupportedBiometryType();
      // Fallback to custom PIN
      if (!hasBiometricsEnabled) {
        try {
          const { dispatch } = store;
          // Hide the loading overlay while showing the pin auth screen
          dispatch(setIsWalletLoading(null));
          userPIN = await authenticateWithPINAndCreateIfNeeded();
          dispatch(setIsWalletLoading(WalletLoadingStates.CREATING_WALLET));
        } catch (e) {
          callbackAfterSeeds?.();
          callbackAfterSeeds = null;
          return null;
        }
      }
    }

    if (!seedphrase) {
      const seedData = await getSeedPhrase(id);
      callbackAfterSeeds?.();
      callbackAfterSeeds = null;
      seedphrase = seedData?.seedphrase;
      if (userPIN) {
        try {
          seedphrase = await encryptor.decrypt(userPIN, seedphrase);
        } catch (e) {
          return null;
        }
      }
    }

    callbackAfterSeeds = null;

    if (!seedphrase) {
      throw new Error(`Can't access secret phrase to create new accounts`);
    }

    const {
      wallet: ethereumJSWallet,
    } = await ethereumUtils.deriveAccountFromMnemonic(seedphrase, index);
    if (!ethereumJSWallet) return null;
    const walletAddress = addHexPrefix(
      toChecksumAddress(ethereumJSWallet.getAddress().toString('hex'))
    );
    const walletPkey = addHexPrefix(
      ethereumJSWallet.getPrivateKey().toString('hex')
    );

    const newAccount = new Wallet(walletPkey);
    // Android users without biometrics need to secure their keys with a PIN
    if (userPIN) {
      try {
        const encryptedPkey = await encryptor.encrypt(userPIN, walletPkey);
        if (encryptedPkey) {
          await savePrivateKey(walletAddress, encryptedPkey);
        } else {
          logger.sentry('Error encrypting pkey to save it');
          return null;
        }
      } catch (e) {
        return null;
      }
    } else {
      await savePrivateKey(walletAddress, walletPkey);
    }
    // Creating signature for this wallet
    await createSignature(walletAddress, walletPkey);

    return newAccount;
  } catch (error) {
    logger.sentry('Error generating account for keychain', id);
    captureException(error);
    return null;
  }
};

const migrateSecrets = async (): Promise<MigratedSecretsResult | null> => {
  try {
    logger.sentry('migrating secrets!');
    const seedphrase = await oldLoadSeedPhrase();

    if (!seedphrase) {
      logger.sentry('old seed doesnt exist!');
      // Save the migration flag to prevent this flow in the future
      await keychain.saveString(
        oldSeedPhraseMigratedKey,
        'true',
        keychain.publicAccessControlOptions
      );
      logger.sentry(
        'Saved the migration flag to prevent this flow in the future'
      );
      return null;
    }

    logger.sentry('Got secret, now idenfifying wallet type');
    const type = identifyWalletType(seedphrase);
    logger.sentry('Got type: ', type);
    let hdnode: undefined | HDNode,
      node: undefined | HDNode,
      existingAccount: undefined | Wallet;
    switch (type) {
      case EthereumWalletType.privateKey:
        existingAccount = new Wallet(addHexPrefix(seedphrase));
        break;
      case EthereumWalletType.mnemonic:
        {
          const {
            wallet: ethereumJSWallet,
          } = await ethereumUtils.deriveAccountFromMnemonic(seedphrase);
          if (!ethereumJSWallet) return null;
          const walletPkey = addHexPrefix(
            ethereumJSWallet.getPrivateKey().toString('hex')
          );

          existingAccount = new Wallet(walletPkey);
        }
        break;
      case EthereumWalletType.seed:
        hdnode = HDNode.fromSeed(seedphrase);
        break;
      default:
    }

    if (!existingAccount && hdnode) {
      logger.sentry('No existing account, so we have to derive it');
      node = hdnode.derivePath(getHdPath('default', 0));
      existingAccount = new Wallet(node.privateKey);
      logger.sentry('Got existing account');
    }

    if (!existingAccount) {
      return null;
    }

    // Check that wasn't migrated already!
    const pkeyExists = await keychain.hasKey(
      `${existingAccount.address}_${privateKeyKey}`
    );
    if (!pkeyExists) {
      logger.sentry('new pkey didnt exist so we should save it');
      // Save the private key in the new format
      await savePrivateKey(existingAccount.address, existingAccount.privateKey);
      logger.sentry('new pkey saved');
    }

    const selectedWalletData = await getSelectedWallet();
    let wallet: undefined | RainbowWallet = selectedWalletData?.wallet;
    if (!wallet) {
      return null;
    }

    // Save the seedphrase in the new format
    const seedExists = await keychain.hasKey(`${wallet.id}_${seedPhraseKey}`);
    if (!seedExists) {
      logger.sentry('new seed didnt exist so we should save it');
      await saveSeedPhrase(seedphrase, wallet.id);
      logger.sentry('new seed saved');
    }
    // Save the migration flag to prevent this flow in the future
    await keychain.saveString(
      oldSeedPhraseMigratedKey,
      'true',
      keychain.publicAccessControlOptions
    );
    logger.sentry('saved migrated key');
    return {
      hdnode,
      privateKey: existingAccount.privateKey,
      seedphrase,
      type,
    };
  } catch (e) {
    logger.sentry('Error while migrating secrets');
    captureException(e);
    return null;
  }
};

export const cleanUpWalletKeys = async (): Promise<boolean> => {
  const keys = [
    addressKey,
    allWalletsKey,
    oldSeedPhraseMigratedKey,
    pinKey,
    selectedWalletKey,
  ];

  try {
    await Promise.all(
      keys.map(key => {
        try {
          keychain.remove(key);
        } catch (e) {
          // key might not exists
          logger.log('failure to delete key', key);
        }
        return true;
      })
    );
    return true;
  } catch (e) {
    return false;
  }
};

export const loadSeedPhraseAndMigrateIfNeeded = async (
  id: RainbowWallet['id']
): Promise<null | EthereumWalletSeed> => {
  try {
    let seedPhrase = null;
    // First we need to check if that key already exists
    const keyFound = await keychain.hasKey(`${id}_${seedPhraseKey}`);
    if (!keyFound) {
      logger.sentry('key not found, we should have a migration pending...');
      // if it doesn't we might have a migration pending
      const isSeedPhraseMigrated = await keychain.loadString(
        oldSeedPhraseMigratedKey
      );
      logger.sentry('Migration pending?', !isSeedPhraseMigrated);

      // We need to migrate the seedphrase & private key first
      // In that case we regenerate the existing private key to store it with the new format
      if (!isSeedPhraseMigrated) {
        const migratedSecrets = await migrateSecrets();
        seedPhrase = migratedSecrets?.seedphrase ?? null;
      } else {
        logger.sentry('Migrated flag was set but there is no key!', id);
        captureMessage('Missing seed for wallet');
      }
    } else {
      logger.sentry('Getting seed directly');
      const seedData = await getSeedPhrase(id);
      seedPhrase = seedData?.seedphrase ?? null;
      let userPIN = null;
      if (android) {
        const hasBiometricsEnabled = await getSupportedBiometryType();
        if (!seedData && !seedPhrase && !hasBiometricsEnabled) {
          logger.sentry(
            'Wallet is created with biometric data, there is no access to the seed'
          );
          throw new Error(createdWithBiometricError);
        }
        // Fallback to check PIN
        const isSeedHasPINInfo = seedPhrase?.includes('cipher');
        if (isSeedHasPINInfo) {
          try {
            userPIN = await authenticateWithPIN();
            if (userPIN) {
              // Dencrypt with the PIN
              seedPhrase = await encryptor.decrypt(userPIN, seedPhrase);
            } else {
              return null;
            }
          } catch (e) {
            return null;
          }
        }
      }

      if (seedPhrase) {
        logger.sentry('got seed succesfully');
      } else {
        captureMessage(
          'Missing seed for wallet - (Key exists but value isnt valid)!'
        );
      }
    }

    return seedPhrase;
  } catch (error) {
    logger.sentry('Error in loadSeedPhraseAndMigrateIfNeeded');
    captureException(error);
    throw error;
  }
};<|MERGE_RESOLUTION|>--- conflicted
+++ resolved
@@ -35,11 +35,8 @@
 } from '../utils/profileUtils';
 import * as keychain from './keychain';
 import { PreferenceActionType, setPreference } from './preferences';
-<<<<<<< HEAD
 import { LedgerSigner } from '@/handlers/LedgerSigner';
-=======
 import { WrappedAlert as Alert } from '@/helpers/alert';
->>>>>>> a38f3f29
 import { EthereumAddress } from '@rainbow-me/entities';
 import AesEncryptor from '@rainbow-me/handlers/aesEncryption';
 import {
