--- conflicted
+++ resolved
@@ -19,18 +19,13 @@
 } from 'ethereumjs-wallet';
 import lang from 'i18n-js';
 import { find, findKey, forEach, get, isEmpty } from 'lodash';
-<<<<<<< HEAD
-import { Alert, Platform } from 'react-native';
+import { Alert } from 'react-native';
 import { ACCESSIBLE, getSupportedBiometryType } from 'react-native-keychain';
 import AesEncryptor from '../handlers/aesEncryption';
 import {
   authenticateWithPIN,
   getExistingPIN,
 } from '../handlers/authentication';
-=======
-import { Alert } from 'react-native';
-import { ACCESSIBLE } from 'react-native-keychain';
->>>>>>> 758a63eb
 import { saveAccountEmptyState } from '../handlers/localstorage/accountLocal';
 import {
   addHexPrefix,
