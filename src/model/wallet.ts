--- conflicted
+++ resolved
@@ -17,11 +17,7 @@
   default as LibWallet,
 } from 'ethereumjs-wallet';
 import lang from 'i18n-js';
-<<<<<<< HEAD
-import { find, findKey, get, isEmpty } from 'lodash';
-=======
-import { findKey, forEach, get, isEmpty } from 'lodash';
->>>>>>> 809f83cc
+import { findKey, get, isEmpty } from 'lodash';
 import { Alert } from 'react-native';
 import { getSupportedBiometryType } from 'react-native-keychain';
 import { lightModeThemeColors } from '../styles/colors';
@@ -736,14 +732,9 @@
 
         let discoveredAccount: RainbowAccount | undefined;
         let discoveredWalletId: RainbowWallet['id'] | undefined;
-<<<<<<< HEAD
+
         Object.values(allWallets).forEach(someWallet => {
-          const existingAccount = find(
-            someWallet.addresses,
-=======
-        forEach(allWallets, someWallet => {
           const existingAccount = someWallet.addresses.find(
->>>>>>> 809f83cc
             account =>
               toChecksumAddress(account.address) ===
               toChecksumAddress(nextWallet.address)
