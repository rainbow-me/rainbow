--- conflicted
+++ resolved
@@ -73,10 +73,7 @@
 import { setHardwareTXError } from '@/navigation/HardwareWalletTxNavigator';
 import { Signer } from '@ethersproject/abstract-signer';
 import { sanitizeTypedData } from '@/utils/signingUtils';
-<<<<<<< HEAD
-=======
 import { Network } from '@/helpers';
->>>>>>> 34d14e56
 
 export type EthereumPrivateKey = string;
 type EthereumMnemonic = string;
