--- conflicted
+++ resolved
@@ -549,12 +549,8 @@
   overwrite = false,
   checkedWallet: null | EthereumWalletFromSeed = null,
   image: null | string = null,
-<<<<<<< HEAD
   silent: boolean = false,
   clearCallbackOnStartCreation: boolean = false
-=======
-  silent = false
->>>>>>> f4e57ff3
 ): Promise<null | EthereumWallet> => {
   if (clearCallbackOnStartCreation) {
     callbackAfterSeeds?.();
