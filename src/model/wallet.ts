--- conflicted
+++ resolved
@@ -262,16 +262,10 @@
     } catch (error) {
       logger.log('Failed to SEND transaction', error);
       Alert.alert(lang.t('wallet.transaction.alert.failed_transaction'));
-<<<<<<< HEAD
-      logger.sentry('Failed to SEND transaction, alerted user');
-      captureException(error);
-      return { error };
-=======
       logger.sentry('Error', error);
       const fakeError = new Error('Failed to send transaction');
       captureException(fakeError);
       return null;
->>>>>>> 0e5e0874
     }
   } catch (error) {
     Alert.alert(lang.t('wallet.transaction.alert.authentication'));
@@ -301,16 +295,10 @@
       return { result };
     } catch (error) {
       Alert.alert(lang.t('wallet.transaction.alert.failed_transaction'));
-<<<<<<< HEAD
-      logger.sentry('Failed to SIGN transaction, alerted user');
-      captureException(error);
-      return { error };
-=======
       logger.sentry('Error', error);
       const fakeError = new Error('Failed to sign transaction');
       captureException(fakeError);
       return null;
->>>>>>> 0e5e0874
     }
   } catch (error) {
     Alert.alert(lang.t('wallet.transaction.alert.authentication'));
@@ -341,16 +329,10 @@
       return { result: joinSignature(sigParams) };
     } catch (error) {
       Alert.alert(lang.t('wallet.transaction.alert.failed_sign_message'));
-<<<<<<< HEAD
-      logger.sentry('Failed to SIGN message, alerted user');
-      captureException(error);
-      return { error };
-=======
       logger.sentry('Error', error);
       const fakeError = new Error('Failed to sign message');
       captureException(fakeError);
       return null;
->>>>>>> 0e5e0874
     }
   } catch (error) {
     Alert.alert(lang.t('wallet.transaction.alert.authentication'));
@@ -382,16 +364,10 @@
       return { result };
     } catch (error) {
       Alert.alert(lang.t('wallet.transaction.alert.failed_sign_message'));
-<<<<<<< HEAD
-      logger.sentry('Failed to SIGN personal message, alerted user');
-      captureException(error);
-      return { error };
-=======
       logger.sentry('Error', error);
       const fakeError = new Error('Failed to sign personal message');
       captureException(fakeError);
       return null;
->>>>>>> 0e5e0874
     }
   } catch (error) {
     Alert.alert(lang.t('wallet.transaction.alert.authentication'));
@@ -452,16 +428,10 @@
       }
     } catch (error) {
       Alert.alert(lang.t('wallet.transaction.alert.failed_sign_message'));
-<<<<<<< HEAD
-      logger.sentry('Failed to SIGN typed data message, alerted user');
-      captureException(error);
-      return { error };
-=======
       logger.sentry('Error', error);
       const fakeError = new Error('Failed to sign typed data');
       captureException(fakeError);
       return null;
->>>>>>> 0e5e0874
     }
   } catch (error) {
     Alert.alert(lang.t('wallet.transaction.alert.authentication'));
