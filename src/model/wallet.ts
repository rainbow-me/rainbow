--- conflicted
+++ resolved
@@ -177,11 +177,8 @@
   color = null,
   name = null,
   overwrite = false,
-<<<<<<< HEAD
+  checkedWallet = null,
   network: string
-=======
-  checkedWallet = null
->>>>>>> 43706da6
 ): Promise<WalletInitialized> => {
   let walletAddress = null;
   let isNew = false;
