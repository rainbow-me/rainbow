--- conflicted
+++ resolved
@@ -81,11 +81,7 @@
   rainbow_trending_tokens_list_enabled: boolean;
   prince_of_the_hill_enabled: boolean;
   king_of_the_hill_enabled: boolean;
-<<<<<<< HEAD
-
-=======
   candlestick_charts_enabled: boolean;
->>>>>>> 1a1ab424
   king_of_the_hill_tab_enabled: boolean;
 }
 
@@ -205,10 +201,7 @@
   rainbow_trending_tokens_list_enabled: false,
   king_of_the_hill_enabled: false,
   prince_of_the_hill_enabled: false,
-<<<<<<< HEAD
-=======
   candlestick_charts_enabled: IS_DEV || isTestFlight || false,
->>>>>>> 1a1ab424
   king_of_the_hill_tab_enabled: false,
 } as const satisfies Readonly<RainbowConfig>;
 
