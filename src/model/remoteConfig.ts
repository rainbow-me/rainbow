import { useQuery } from '@tanstack/react-query';
import { createQueryKey, queryClient } from '@/react-query';
import remoteConfig from '@react-native-firebase/remote-config';
import {
  ARBITRUM_MAINNET_RPC,
  DATA_API_KEY,
  DATA_ENDPOINT,
  DATA_ORIGIN,
  ETHEREUM_GOERLI_RPC,
  ETHEREUM_GOERLI_RPC_DEV,
  ETHEREUM_MAINNET_RPC,
  ETHEREUM_MAINNET_RPC_DEV,
  OPTIMISM_MAINNET_RPC,
  POLYGON_MAINNET_RPC,
  BASE_MAINNET_RPC,
  BASE_MAINNET_RPC_DEV,
  BSC_MAINNET_RPC,
  ZORA_MAINNET_RPC,
} from 'react-native-dotenv';
import { RainbowError, logger } from '@/logger';
import { getNetwork, saveNetwork } from '@/handlers/localstorage/globalSettings';
import { web3SetHttpProvider } from '@/handlers/web3';
import { delay } from '@/utils/delay';

interface RainbowConfig extends Record<string, string | boolean | number> {
  arbitrum_mainnet_rpc: string;
  bsc_mainnet_rpc: string;
  data_api_key: string;
  data_endpoint: string;
  data_origin: string;
  default_slippage_bips: string;
  ethereum_goerli_rpc: string;
  ethereum_mainnet_rpc: string;
  f2c_enabled: boolean;
  flashbots_enabled: boolean;
  op_nft_network: string;
  op_rewards_enabled: boolean;
  optimism_mainnet_rpc: string;
  polygon_mainnet_rpc: string;
  zora_mainnet_rpc: string;
  base_mainnet_rpc: string;
  swagg_enabled: boolean;
  trace_call_block_number_offset: number;
  profiles_enabled: boolean;

  arbitrum_enabled: boolean;
  bsc_enabled: boolean;
  polygon_enabled: boolean;
  optimism_enabled: boolean;
  zora_enabled: boolean;
  base_enabled: boolean;
  op_chains_enabled: boolean;
  mainnet_enabled: boolean;
  goerli_enabled: boolean;

  arbitrum_tx_enabled: boolean;
  base_tx_enabled: boolean;
  bsc_tx_enabled: boolean;
  polygon_tx_enabled: boolean;
  optimism_tx_enabled: boolean;
  zora_tx_enabled: boolean;
  op_chains_tx_enabled: boolean;
  mainnet_tx_enabled: boolean;
  goerli_tx_enabled: boolean;

  base_swaps_enabled: boolean;
  mints_enabled: boolean;
  points_enabled: boolean;
  points_fully_enabled: boolean;
  rpc_proxy_enabled: boolean;
  remote_cards_enabled: boolean;
  remote_promo_enabled: boolean;
  points_notifications_toggle: boolean;
<<<<<<< HEAD
  swaps_v2: boolean;
=======
  dapp_browser: boolean;
>>>>>>> d0ad9fad
}

const DEFAULT_CONFIG: RainbowConfig = {
  arbitrum_mainnet_rpc: ARBITRUM_MAINNET_RPC,
  data_api_key: DATA_API_KEY,
  data_endpoint: DATA_ENDPOINT || 'wss://api-v4.zerion.io',
  data_origin: DATA_ORIGIN,
  default_slippage_bips: JSON.stringify({
    arbitrum: 200,
    mainnet: 100,
    optimism: 200,
    polygon: 200,
    bsc: 200,
    base: 200,
    zora: 200,
  }),
  ethereum_goerli_rpc: __DEV__ ? ETHEREUM_GOERLI_RPC_DEV : ETHEREUM_GOERLI_RPC,
  ethereum_mainnet_rpc: __DEV__ ? ETHEREUM_MAINNET_RPC_DEV : ETHEREUM_MAINNET_RPC,
  f2c_enabled: true,
  flashbots_enabled: true,
  op_nft_network: 'op-mainnet',
  op_rewards_enabled: false,
  optimism_mainnet_rpc: OPTIMISM_MAINNET_RPC,
  polygon_mainnet_rpc: POLYGON_MAINNET_RPC,
  bsc_mainnet_rpc: BSC_MAINNET_RPC,
  zora_mainnet_rpc: ZORA_MAINNET_RPC,
  base_mainnet_rpc: __DEV__ ? BASE_MAINNET_RPC_DEV : BASE_MAINNET_RPC,
  swagg_enabled: true,
  trace_call_block_number_offset: 20,
  profiles_enabled: true,

  arbitrum_enabled: true,
  bsc_enabled: true,
  polygon_enabled: true,
  optimism_enabled: true,
  zora_enabled: true,
  base_enabled: true,
  op_chains_enabled: true,

  mainnet_enabled: true,

  goerli_enabled: true,

  arbitrum_tx_enabled: true,
  base_tx_enabled: true,
  bsc_tx_enabled: true,
  polygon_tx_enabled: true,
  optimism_tx_enabled: true,
  zora_tx_enabled: true,
  op_chains_tx_enabled: true,

  mainnet_tx_enabled: true,

  goerli_tx_enabled: true,

  base_swaps_enabled: false,
  mints_enabled: true,
  points_enabled: true,
  points_fully_enabled: true,
  rpc_proxy_enabled: true,
  remote_cards_enabled: false,
  remote_promo_enabled: false,
  points_notifications_toggle: true,
<<<<<<< HEAD
  swaps_v2: false,
=======
  dapp_browser: false,
>>>>>>> d0ad9fad
};

export async function fetchRemoteConfig(): Promise<RainbowConfig> {
  const config: RainbowConfig = { ...DEFAULT_CONFIG };
  try {
    await remoteConfig().fetchAndActivate();
    logger.debug('Remote config fetched successfully');
    const parameters = remoteConfig().getAll();
    Object.entries(parameters).forEach($ => {
      const [key, entry] = $;
      if (key === 'default_slippage_bips') {
        config[key] = JSON.parse(entry.asString());
      } else if (
        key === 'flashbots_enabled' ||
        key === 'f2c_enabled' ||
        key === 'swagg_enabled' ||
        key === 'op_rewards_enabled' ||
        key === 'profiles_enabled' ||
        key === 'mainnet_tx_enabled' ||
        key === 'arbitrum_tx_enabled' ||
        key === 'bsc_tx_enabled' ||
        key === 'polygon_tx_enabled' ||
        key === 'optimism_tx_enabled' ||
        key === 'zora_tx_enabled' ||
        key === 'base_tx_enabled' ||
        key === 'op_chains_tx_enabled' ||
        key === 'goerli_tx_enabled' ||
        key === 'mainnet_enabled' ||
        key === 'arbitrum_enabled' ||
        key === 'bsc_enabled' ||
        key === 'polygon_enabled' ||
        key === 'optimism_enabled' ||
        key === 'zora_enabled' ||
        key === 'base_enabled' ||
        key === 'op_chains_enabled' ||
        key === 'goerli_enabled' ||
        key === 'base_swaps_enabled' ||
        key === 'mints_enabled' ||
        key === 'points_enabled' ||
        key === 'points_fully_enabled' ||
        key === 'rpc_proxy_enabled' ||
        key === 'remote_promo_enabled' ||
        key === 'remote_cards_enabled' ||
        key === 'points_notifications_toggle' ||
<<<<<<< HEAD
        key === 'swaps_v2'
=======
        key === 'dapp_browser'
>>>>>>> d0ad9fad
      ) {
        config[key] = entry.asBoolean();
      } else {
        config[key] = entry.asString();
      }
    });
    return config;
  } catch (e) {
    logger.error(new RainbowError('Failed to fetch remote config'), {
      error: e,
    });
    throw e;
  } finally {
    logger.debug(`Current remote config:\n${JSON.stringify(config, null, 2)}`);
    const currentNetwork = await getNetwork();
    web3SetHttpProvider(currentNetwork);
    saveNetwork(currentNetwork);
  }
}

const remoteConfigQueryKey = createQueryKey('remoteConfig', {});

const QUERY_PARAMS = {
  queryKey: remoteConfigQueryKey,
  queryFn: fetchRemoteConfig,
  staleTime: 600_000, // 10 minutes,
  placeholderData: DEFAULT_CONFIG,
  retry: 3,
  retryDelay: (attempt: number) => Math.min(attempt > 1 ? 2 ** attempt * 1000 : 1000, 30 * 1000),
};

export async function initializeRemoteConfig(): Promise<void> {
  await remoteConfig().setConfigSettings({
    minimumFetchIntervalMillis: 120_000,
  });
  await remoteConfig().setDefaults(DEFAULT_CONFIG);
  await Promise.race([queryClient.prefetchQuery(QUERY_PARAMS), delay(3000)]);
}

export function getRemoteConfig(): RainbowConfig {
  return queryClient.getQueryData(remoteConfigQueryKey) ?? DEFAULT_CONFIG;
}

export function useRemoteConfig(): RainbowConfig {
  const query = useQuery<RainbowConfig>(QUERY_PARAMS);
  return query?.data ?? DEFAULT_CONFIG;
}<|MERGE_RESOLUTION|>--- conflicted
+++ resolved
@@ -71,11 +71,8 @@
   remote_cards_enabled: boolean;
   remote_promo_enabled: boolean;
   points_notifications_toggle: boolean;
-<<<<<<< HEAD
   swaps_v2: boolean;
-=======
   dapp_browser: boolean;
->>>>>>> d0ad9fad
 }
 
 const DEFAULT_CONFIG: RainbowConfig = {
@@ -139,11 +136,8 @@
   remote_cards_enabled: false,
   remote_promo_enabled: false,
   points_notifications_toggle: true,
-<<<<<<< HEAD
   swaps_v2: false,
-=======
   dapp_browser: false,
->>>>>>> d0ad9fad
 };
 
 export async function fetchRemoteConfig(): Promise<RainbowConfig> {
@@ -188,11 +182,8 @@
         key === 'remote_promo_enabled' ||
         key === 'remote_cards_enabled' ||
         key === 'points_notifications_toggle' ||
-<<<<<<< HEAD
-        key === 'swaps_v2'
-=======
+        key === 'swaps_v2' ||
         key === 'dapp_browser'
->>>>>>> d0ad9fad
       ) {
         config[key] = entry.asBoolean();
       } else {
