--- conflicted
+++ resolved
@@ -6,12 +6,7 @@
 
 export interface RainbowConfig extends Record<string, string | boolean | number> {
   default_slippage_bips: string;
-<<<<<<< HEAD
   default_slippage_bips_chainId: string;
-  ethereum_goerli_rpc: string;
-  ethereum_mainnet_rpc: string;
-=======
->>>>>>> 7f266953
   f2c_enabled: boolean;
   flashbots_enabled: boolean;
   op_nft_network: string;
@@ -79,7 +74,6 @@
     polygon: 200,
     zora: 200,
   }),
-<<<<<<< HEAD
   default_slippage_bips_chainId: JSON.stringify({
     '33139': 200,
     '42161': 200,
@@ -93,10 +87,6 @@
     '137': 200,
     '7777777': 200,
   }),
-  ethereum_goerli_rpc: __DEV__ ? ETHEREUM_GOERLI_RPC_DEV : ETHEREUM_GOERLI_RPC,
-  ethereum_mainnet_rpc: __DEV__ ? ETHEREUM_MAINNET_RPC_DEV : ETHEREUM_MAINNET_RPC,
-=======
->>>>>>> 7f266953
   f2c_enabled: true,
   flashbots_enabled: true,
   op_nft_network: 'op-mainnet',
