--- conflicted
+++ resolved
@@ -58,11 +58,8 @@
   claimables: boolean;
   nfts_enabled: boolean;
   expanded_state_v2: boolean;
-<<<<<<< HEAD
 
   trending_tokens_limit: number;
-=======
->>>>>>> 795ca68f
 }
 
 export const DEFAULT_CONFIG: RainbowConfig = {
@@ -154,12 +151,9 @@
   claimables: true,
   nfts_enabled: true,
   expanded_state_v2: false,
-<<<<<<< HEAD
 
   trending_tokens_limit: 10,
   trending_tokens_enabled: false,
-=======
->>>>>>> 795ca68f
 };
 
 export async function fetchRemoteConfig(): Promise<RainbowConfig> {
@@ -216,12 +210,9 @@
         key === 'featured_results' ||
         key === 'claimables' ||
         key === 'nfts_enabled' ||
-<<<<<<< HEAD
         key === 'expanded_state_v2' ||
-        key === 'trending_tokens_enabled'
-=======
+        key === 'trending_tokens_enabled' ||
         key === 'expanded_state_v2'
->>>>>>> 795ca68f
       ) {
         config[key] = entry.asBoolean();
       } else if (key === 'trending_tokens_limit') {
