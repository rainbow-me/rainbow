import { useQuery } from '@tanstack/react-query';
import { createQueryKey, queryClient } from '@/react-query';
import remoteConfig from '@react-native-firebase/remote-config';
import {
  ARBITRUM_MAINNET_RPC,
  DATA_API_KEY,
  DATA_ENDPOINT,
  DATA_ORIGIN,
  ETHEREUM_GOERLI_RPC,
  ETHEREUM_GOERLI_RPC_DEV,
  ETHEREUM_MAINNET_RPC,
  ETHEREUM_MAINNET_RPC_DEV,
  OPTIMISM_MAINNET_RPC,
  POLYGON_MAINNET_RPC,
  BASE_MAINNET_RPC,
  BASE_MAINNET_RPC_DEV,
  BSC_MAINNET_RPC,
  ZORA_MAINNET_RPC,
  AVALANCHE_MAINNET_RPC,
  AVALANCHE_MAINNET_RPC_DEV,
  BLAST_MAINNET_RPC,
} from 'react-native-dotenv';
import { RainbowError, logger } from '@/logger';
import { getNetwork, saveNetwork } from '@/handlers/localstorage/globalSettings';
import { web3SetHttpProvider } from '@/handlers/web3';
import { delay } from '@/utils/delay';

interface RainbowConfig extends Record<string, string | boolean | number> {
  arbitrum_mainnet_rpc: string;
  bsc_mainnet_rpc: string;
  data_api_key: string;
  data_endpoint: string;
  data_origin: string;
  default_slippage_bips: string;
  ethereum_goerli_rpc: string;
  ethereum_mainnet_rpc: string;
  f2c_enabled: boolean;
  flashbots_enabled: boolean;
  op_nft_network: string;
  op_rewards_enabled: boolean;
  optimism_mainnet_rpc: string;
  polygon_mainnet_rpc: string;
  zora_mainnet_rpc: string;
  base_mainnet_rpc: string;
  avalanche_mainnet_rpc: string;
  blast_mainnet_rpc: string;
  swagg_enabled: boolean;
  trace_call_block_number_offset: number;
  profiles_enabled: boolean;

  arbitrum_enabled: boolean;
  bsc_enabled: boolean;
  polygon_enabled: boolean;
  optimism_enabled: boolean;
  zora_enabled: boolean;
  base_enabled: boolean;
  op_chains_enabled: boolean;
  mainnet_enabled: boolean;
  goerli_enabled: boolean;
  avalanche_enabled: boolean;
  blast_enabled: boolean;

  arbitrum_tx_enabled: boolean;
  base_tx_enabled: boolean;
  bsc_tx_enabled: boolean;
  polygon_tx_enabled: boolean;
  optimism_tx_enabled: boolean;
  zora_tx_enabled: boolean;
  op_chains_tx_enabled: boolean;
  mainnet_tx_enabled: boolean;
  goerli_tx_enabled: boolean;
  avalanche_tx_enabled: boolean;
  blast_tx_enabled: boolean;

  base_swaps_enabled: boolean;
  blast_swaps_enabled: boolean;
  mints_enabled: boolean;
  points_enabled: boolean;
  points_fully_enabled: boolean;
  rpc_proxy_enabled: boolean;
  remote_cards_enabled: boolean;
  remote_promo_enabled: boolean;
  points_notifications_toggle: boolean;
  swaps_v2: boolean;
  dapp_browser: boolean;
  swaps_v2: boolean;
}

const DEFAULT_CONFIG: RainbowConfig = {
  arbitrum_mainnet_rpc: ARBITRUM_MAINNET_RPC,
  data_api_key: DATA_API_KEY,
  data_endpoint: DATA_ENDPOINT || 'wss://api-v4.zerion.io',
  data_origin: DATA_ORIGIN,
  default_slippage_bips: JSON.stringify({
    arbitrum: 200,
    mainnet: 100,
    optimism: 200,
    polygon: 200,
    bsc: 200,
    base: 200,
    zora: 200,
    avalanche: 200,
    blast: 200,
  }),
  ethereum_goerli_rpc: __DEV__ ? ETHEREUM_GOERLI_RPC_DEV : ETHEREUM_GOERLI_RPC,
  ethereum_mainnet_rpc: __DEV__ ? ETHEREUM_MAINNET_RPC_DEV : ETHEREUM_MAINNET_RPC,
  f2c_enabled: true,
  flashbots_enabled: true,
  op_nft_network: 'op-mainnet',
  op_rewards_enabled: false,
  optimism_mainnet_rpc: OPTIMISM_MAINNET_RPC,
  polygon_mainnet_rpc: POLYGON_MAINNET_RPC,
  bsc_mainnet_rpc: BSC_MAINNET_RPC,
  zora_mainnet_rpc: ZORA_MAINNET_RPC,
  base_mainnet_rpc: __DEV__ ? BASE_MAINNET_RPC_DEV : BASE_MAINNET_RPC,
  avalanche_mainnet_rpc: __DEV__ ? AVALANCHE_MAINNET_RPC_DEV : AVALANCHE_MAINNET_RPC,
  blast_mainnet_rpc: BLAST_MAINNET_RPC,
  swagg_enabled: true,
  trace_call_block_number_offset: 20,
  profiles_enabled: true,

  arbitrum_enabled: true,
  bsc_enabled: true,
  polygon_enabled: true,
  optimism_enabled: true,
  zora_enabled: true,
  base_enabled: true,
  op_chains_enabled: true,
  avalanche_enabled: true,
  blast_enabled: true,

  mainnet_enabled: true,

  goerli_enabled: true,

  arbitrum_tx_enabled: true,
  base_tx_enabled: true,
  bsc_tx_enabled: true,
  polygon_tx_enabled: true,
  optimism_tx_enabled: true,
  zora_tx_enabled: true,
  op_chains_tx_enabled: true,
  avalanche_tx_enabled: true,
  blast_tx_enabled: true,

  mainnet_tx_enabled: true,

  goerli_tx_enabled: true,

  base_swaps_enabled: false,
  blast_swaps_enabled: false,
  mints_enabled: true,
  points_enabled: true,
  points_fully_enabled: true,
  rpc_proxy_enabled: true,
  remote_cards_enabled: false,
  remote_promo_enabled: false,
  points_notifications_toggle: true,
  swaps_v2: false,
  dapp_browser: false,
  swaps_v2: false,
};

export async function fetchRemoteConfig(): Promise<RainbowConfig> {
  const config: RainbowConfig = { ...DEFAULT_CONFIG };
  try {
    await remoteConfig().fetchAndActivate();
    logger.debug('Remote config fetched successfully');
    const parameters = remoteConfig().getAll();
    Object.entries(parameters).forEach($ => {
      const [key, entry] = $;
      if (key === 'default_slippage_bips') {
        config[key] = JSON.parse(entry.asString());
      } else if (
        key === 'flashbots_enabled' ||
        key === 'f2c_enabled' ||
        key === 'swagg_enabled' ||
        key === 'op_rewards_enabled' ||
        key === 'profiles_enabled' ||
        key === 'mainnet_tx_enabled' ||
        key === 'arbitrum_tx_enabled' ||
        key === 'bsc_tx_enabled' ||
        key === 'polygon_tx_enabled' ||
        key === 'optimism_tx_enabled' ||
        key === 'zora_tx_enabled' ||
        key === 'base_tx_enabled' ||
        key === 'op_chains_tx_enabled' ||
        key === 'goerli_tx_enabled' ||
        key === 'mainnet_enabled' ||
        key === 'arbitrum_enabled' ||
        key === 'bsc_enabled' ||
        key === 'polygon_enabled' ||
        key === 'optimism_enabled' ||
        key === 'zora_enabled' ||
        key === 'base_enabled' ||
        key === 'op_chains_enabled' ||
        key === 'goerli_enabled' ||
        key === 'base_swaps_enabled' ||
        key === 'mints_enabled' ||
        key === 'points_enabled' ||
        key === 'points_fully_enabled' ||
        key === 'rpc_proxy_enabled' ||
        key === 'remote_promo_enabled' ||
        key === 'remote_cards_enabled' ||
        key === 'points_notifications_toggle' ||
<<<<<<< HEAD
        key === 'swaps_v2' ||
        key === 'dapp_browser'
=======
        key === 'dapp_browser' ||
        key === 'swaps_v2'
>>>>>>> 78c54077
      ) {
        config[key] = entry.asBoolean();
      } else {
        config[key] = entry.asString();
      }
    });
    return config;
  } catch (e) {
    logger.error(new RainbowError('Failed to fetch remote config'), {
      error: e,
    });
    throw e;
  } finally {
    logger.debug(`Current remote config:\n${JSON.stringify(config, null, 2)}`);
    const currentNetwork = await getNetwork();
    web3SetHttpProvider(currentNetwork);
    saveNetwork(currentNetwork);
  }
}

const remoteConfigQueryKey = createQueryKey('remoteConfig', {});

const QUERY_PARAMS = {
  queryKey: remoteConfigQueryKey,
  queryFn: fetchRemoteConfig,
  staleTime: 600_000, // 10 minutes,
  placeholderData: DEFAULT_CONFIG,
  retry: 3,
  retryDelay: (attempt: number) => Math.min(attempt > 1 ? 2 ** attempt * 1000 : 1000, 30 * 1000),
};

export async function initializeRemoteConfig(): Promise<void> {
  await remoteConfig().setConfigSettings({
    minimumFetchIntervalMillis: 120_000,
  });
  await remoteConfig().setDefaults(DEFAULT_CONFIG);
  await Promise.race([queryClient.prefetchQuery(QUERY_PARAMS), delay(3000)]);
}

export function getRemoteConfig(): RainbowConfig {
  return queryClient.getQueryData(remoteConfigQueryKey) ?? DEFAULT_CONFIG;
}

export function useRemoteConfig(): RainbowConfig {
  const query = useQuery<RainbowConfig>(QUERY_PARAMS);
  return query?.data ?? DEFAULT_CONFIG;
}<|MERGE_RESOLUTION|>--- conflicted
+++ resolved
@@ -203,13 +203,8 @@
         key === 'remote_promo_enabled' ||
         key === 'remote_cards_enabled' ||
         key === 'points_notifications_toggle' ||
-<<<<<<< HEAD
-        key === 'swaps_v2' ||
-        key === 'dapp_browser'
-=======
         key === 'dapp_browser' ||
         key === 'swaps_v2'
->>>>>>> 78c54077
       ) {
         config[key] = entry.asBoolean();
       } else {
