--- conflicted
+++ resolved
@@ -18,10 +18,7 @@
   ZORA_MAINNET_RPC,
   AVALANCHE_MAINNET_RPC,
   AVALANCHE_MAINNET_RPC_DEV,
-<<<<<<< HEAD
-=======
   BLAST_MAINNET_RPC,
->>>>>>> 048a38ba
 } from 'react-native-dotenv';
 import { RainbowError, logger } from '@/logger';
 import { getNetwork, saveNetwork } from '@/handlers/localstorage/globalSettings';
@@ -46,10 +43,7 @@
   zora_mainnet_rpc: string;
   base_mainnet_rpc: string;
   avalanche_mainnet_rpc: string;
-<<<<<<< HEAD
-=======
   blast_mainnet_rpc: string;
->>>>>>> 048a38ba
   swagg_enabled: boolean;
   trace_call_block_number_offset: number;
   profiles_enabled: boolean;
@@ -64,10 +58,7 @@
   mainnet_enabled: boolean;
   goerli_enabled: boolean;
   avalanche_enabled: boolean;
-<<<<<<< HEAD
-=======
   blast_enabled: boolean;
->>>>>>> 048a38ba
 
   arbitrum_tx_enabled: boolean;
   base_tx_enabled: boolean;
@@ -79,10 +70,7 @@
   mainnet_tx_enabled: boolean;
   goerli_tx_enabled: boolean;
   avalanche_tx_enabled: boolean;
-<<<<<<< HEAD
-=======
   blast_tx_enabled: boolean;
->>>>>>> 048a38ba
 
   base_swaps_enabled: boolean;
   blast_swaps_enabled: boolean;
@@ -110,10 +98,7 @@
     base: 200,
     zora: 200,
     avalanche: 200,
-<<<<<<< HEAD
-=======
     blast: 200,
->>>>>>> 048a38ba
   }),
   ethereum_goerli_rpc: __DEV__ ? ETHEREUM_GOERLI_RPC_DEV : ETHEREUM_GOERLI_RPC,
   ethereum_mainnet_rpc: __DEV__ ? ETHEREUM_MAINNET_RPC_DEV : ETHEREUM_MAINNET_RPC,
@@ -127,10 +112,7 @@
   zora_mainnet_rpc: ZORA_MAINNET_RPC,
   base_mainnet_rpc: __DEV__ ? BASE_MAINNET_RPC_DEV : BASE_MAINNET_RPC,
   avalanche_mainnet_rpc: __DEV__ ? AVALANCHE_MAINNET_RPC_DEV : AVALANCHE_MAINNET_RPC,
-<<<<<<< HEAD
-=======
   blast_mainnet_rpc: BLAST_MAINNET_RPC,
->>>>>>> 048a38ba
   swagg_enabled: true,
   trace_call_block_number_offset: 20,
   profiles_enabled: true,
@@ -143,10 +125,7 @@
   base_enabled: true,
   op_chains_enabled: true,
   avalanche_enabled: true,
-<<<<<<< HEAD
-=======
   blast_enabled: true,
->>>>>>> 048a38ba
 
   mainnet_enabled: true,
 
@@ -160,10 +139,7 @@
   zora_tx_enabled: true,
   op_chains_tx_enabled: true,
   avalanche_tx_enabled: true,
-<<<<<<< HEAD
-=======
   blast_tx_enabled: true,
->>>>>>> 048a38ba
 
   mainnet_tx_enabled: true,
 
