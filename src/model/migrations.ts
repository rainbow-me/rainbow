--- conflicted
+++ resolved
@@ -49,32 +49,6 @@
 } from '../utils/keychainConstants';
 import { hasKey, loadString, publicAccessControlOptions, saveString } from './keychain';
 import { DEFAULT_WALLET_NAME, loadAddress, RainbowAccount, RainbowWallet, saveAddress } from './wallet';
-<<<<<<< HEAD
-import { getAssets, getHiddenCoins, getPinnedCoins, saveHiddenCoins, savePinnedCoins } from '@/handlers/localstorage/accountLocal';
-import { getContacts, saveContacts } from '@/handlers/localstorage/contacts';
-import { resolveNameOrAddress } from '@/handlers/web3';
-import { returnStringFirstEmoji } from '@/helpers/emojiHandler';
-import showcaseTokens, { updateWebDataEnabled } from '@/redux/showcaseTokens';
-import { ethereumUtils, profileUtils } from '@/utils';
-import { logger, RainbowError } from '@/logger';
-import { queryClient } from '@/react-query';
-import { clearReactQueryCache } from '@/react-query/reactQueryUtils';
-import { favoritesQueryKey } from '@/resources/favorites';
-import { EthereumAddress, RainbowToken } from '@/entities';
-import { standardizeUrl, useFavoriteDappsStore } from '@/state/browser/favoriteDappsStore';
-import { useLegacyFavoriteDappsStore } from '@/state/legacyFavoriteDapps';
-import { getAddressAndChainIdFromUniqueId, getUniqueId, getUniqueIdNetwork } from '@/utils/ethereumUtils';
-import { ParsedAssetsDictByChain, ParsedSearchAsset, UniqueId } from '@/__swaps__/types/assets';
-import { userAssetsStore } from '@/state/assets/userAssets';
-import { userAssetsStoreManager } from '@/state/assets/userAssetsStoreManager';
-import { userAssetsQueryKey } from '@/__swaps__/screens/Swap/resources/assets/userAssets';
-import { useConnectedToAnvilStore } from '@/state/connectedToAnvil';
-import { selectorFilterByUserChains, selectUserAssetsList } from '@/__swaps__/screens/Swap/resources/_selectors/assets';
-import { UnlockableAppIconKey, unlockableAppIcons } from '@/appIcons/appIcons';
-import { unlockableAppIconStorage } from '@/featuresToUnlock/unlockableAppIconCheck';
-import { swapsStore } from '@/state/swaps/swapsStore';
-=======
->>>>>>> 917fdb15
 
 export default async function runMigrations() {
   // get current version
@@ -822,7 +796,7 @@
    * Delete nfts-sort-${address} from MMKV as it's no longer used
    */
   const v28 = async () => {
-    const { wallets } = store.getState().wallets;
+    const wallets = getWallets();
     if (!wallets) return;
 
     for (const wallet of Object.values(wallets)) {
@@ -833,31 +807,6 @@
   };
 
   migrations.push(v28);
-
-  // /**
-  //  *************** Migration v29 ******************
-  //  * Migrates current showcase data to full format with network data
-  //  */
-  // const v29 = async () => {
-  //   const { showcaseTokens } = store.getState().showcaseTokens;
-
-  //   /** e.g.
-  //    * {"showcaseTokens":
-  //    * [
-  //    *  "0x06012c8cf97bead5deae237070f9587f8e7a266d_1545043",
-  //    *  "0x69ded26c6efaefa3049dc693606f3bac5daaa4d8_1",
-  //    *  "0xca21d4228cdcc68d4e23807e5e370c07577dd152_12598",
-  //    *  "rainbowqa.eth",
-  //    *  "0x86fa5a5927fbaa82218743607765ec0f63e46bfa_104",
-  //    *  "0xtester.eth",
-  //    *  "0x07651181eec2e978ca46e49b9b7b4fb6ad1e0342_0",
-  //    *  "0x7492e30d60d96c58ed0f0dc2fe536098c620c4c0_12269"
-  //    * ]
-  //    */
-  //   const promises = showcaseTokens.map((token) => {
-  //     const [address, tokenId] = token.split('_');
-  //   });
-  // };
 
   logger.debug(`[runMigrations]: ready to run migrations starting on number ${currentVersion}`);
   // await setMigrationVersion(17);
