--- conflicted
+++ resolved
@@ -11,11 +11,8 @@
   setMigrationVersion,
 } from '../handlers/localstorage/migrations';
 import WalletTypes from '../helpers/walletTypes';
-<<<<<<< HEAD
 import { rainbowProfileQueryKey } from '../hooks/useRainbowProfile';
-=======
 import { BooleanMap } from '../hooks/useCoinListEditOptions';
->>>>>>> ddb9cbf7
 import store from '../redux/store';
 import { walletsSetSelected, walletsUpdate } from '../redux/wallets';
 import {
@@ -656,7 +653,46 @@
   migrations.push(v16);
 
   /*
-<<<<<<< HEAD
+  *************** Migration v17 ******************
+  Pinned coins: list -> obj
+  */
+  const v17 = async () => {
+    const { wallets } = store.getState().wallets;
+    if (!wallets) return;
+    for (let wallet of Object.values(wallets)) {
+      for (let account of (wallet as RainbowWallet).addresses) {
+        const pinnedCoins = JSON.parse(
+          mmkv.getString('pinned-coins-' + account.address) ?? '[]'
+        );
+        const hiddenCoins = JSON.parse(
+          mmkv.getString('hidden-coins-' + account.address) ?? '[]'
+        );
+        mmkv.set(
+          'hidden-coins-obj-' + account.address,
+          JSON.stringify(
+            hiddenCoins.reduce((acc: BooleanMap, curr: string) => {
+              acc[curr] = true;
+              return acc;
+            }, {} as BooleanMap)
+          )
+        );
+
+        mmkv.set(
+          'pinned-coins-obj-' + account.address,
+          JSON.stringify(
+            pinnedCoins.reduce((acc: BooleanMap, curr: string) => {
+              acc[curr] = true;
+              return acc;
+            }, {} as BooleanMap)
+          )
+        );
+      }
+    }
+  };
+
+  migrations.push(v17);
+
+  /*
    *************** Migration v18 ******************
    * Switch wallet "color" property from index to hex.
    * Create new wallet property "emoji".
@@ -743,46 +779,6 @@
   };
 
   migrations.push(v18);
-=======
-  *************** Migration v17 ******************
-  Pinned coins: list -> obj
-  */
-  const v17 = async () => {
-    const { wallets } = store.getState().wallets;
-    if (!wallets) return;
-    for (let wallet of Object.values(wallets)) {
-      for (let account of (wallet as RainbowWallet).addresses) {
-        const pinnedCoins = JSON.parse(
-          mmkv.getString('pinned-coins-' + account.address) ?? '[]'
-        );
-        const hiddenCoins = JSON.parse(
-          mmkv.getString('hidden-coins-' + account.address) ?? '[]'
-        );
-        mmkv.set(
-          'hidden-coins-obj-' + account.address,
-          JSON.stringify(
-            hiddenCoins.reduce((acc: BooleanMap, curr: string) => {
-              acc[curr] = true;
-              return acc;
-            }, {} as BooleanMap)
-          )
-        );
-
-        mmkv.set(
-          'pinned-coins-obj-' + account.address,
-          JSON.stringify(
-            pinnedCoins.reduce((acc: BooleanMap, curr: string) => {
-              acc[curr] = true;
-              return acc;
-            }, {} as BooleanMap)
-          )
-        );
-      }
-    }
-  };
-
-  migrations.push(v17);
->>>>>>> ddb9cbf7
 
   logger.sentry(
     `Migrations: ready to run migrations starting on number ${currentVersion}`
