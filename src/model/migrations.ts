--- conflicted
+++ resolved
@@ -51,44 +51,22 @@
   getPinnedCoins,
   saveHiddenCoins,
   savePinnedCoins,
-<<<<<<< HEAD
-} from '@rainbow-me/handlers/localstorage/accountLocal';
-import {
-  getContacts,
-  saveContacts,
-} from '@rainbow-me/handlers/localstorage/contacts';
-import {
-  getUserLists,
-  saveUserLists,
-} from '@rainbow-me/handlers/localstorage/userLists';
-import { fetchRainbowProfile } from '@rainbow-me/handlers/rainbowProfiles';
-import { resolveNameOrAddress } from '@rainbow-me/handlers/web3';
-import {
-  getAvatarColorHex,
-  getAvatarColorIndex,
-} from '@rainbow-me/helpers/colorHandler';
+} from '@/handlers/localstorage/accountLocal';
+import { queryClient } from '@/react-query/queryClient';
+import { getContacts, saveContacts } from '@/handlers/localstorage/contacts';
+import { getUserLists, saveUserLists } from '@/handlers/localstorage/userLists';
+import { resolveNameOrAddress } from '@/handlers/web3';
 import {
   removeFirstEmojiFromString,
   returnStringFirstEmoji,
-} from '@rainbow-me/helpers/emojiHandler';
-import { queryClient } from '@rainbow-me/react-query/queryClient';
-import { updateWebDataEnabled } from '@rainbow-me/redux/showcaseTokens';
-import { DefaultTokenLists } from '@rainbow-me/references';
-import { ethereumUtils, profileUtils } from '@rainbow-me/utils';
-import { REVIEW_ASKED_KEY } from '@rainbow-me/utils/reviewAlert';
-import logger from 'logger';
-=======
-} from '@/handlers/localstorage/accountLocal';
-import { getContacts, saveContacts } from '@/handlers/localstorage/contacts';
-import { getUserLists, saveUserLists } from '@/handlers/localstorage/userLists';
-import { resolveNameOrAddress } from '@/handlers/web3';
-import { returnStringFirstEmoji } from '@/helpers/emojiHandler';
+} from '@/helpers/emojiHandler';
 import { updateWebDataEnabled } from '@/redux/showcaseTokens';
 import { DefaultTokenLists } from '@/references';
 import { ethereumUtils, profileUtils } from '@/utils';
 import { REVIEW_ASKED_KEY } from '@/utils/reviewAlert';
 import logger from '@/utils/logger';
->>>>>>> 95c6a9b3
+import { getAvatarColorHex, getAvatarColorIndex } from '@/helpers/colorHandler';
+import { fetchRainbowProfile } from '@/handlers/rainbowProfiles';
 
 export default async function runMigrations() {
   // get current version
