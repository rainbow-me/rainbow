--- conflicted
+++ resolved
@@ -4,6 +4,7 @@
 import uniq from 'lodash/uniq';
 import RNFS from 'react-native-fs';
 import { MMKV } from 'react-native-mmkv';
+import FastImage from 'react-native-fast-image';
 import { deprecatedRemoveLocal, getGlobal } from '../handlers/localstorage/common';
 import { IMAGE_METADATA } from '../handlers/localstorage/globalSettings';
 import { getMigrationVersion, setMigrationVersion } from '../handlers/localstorage/migrations';
@@ -41,12 +42,8 @@
 import { getAddressAndChainIdFromUniqueId, getUniqueId, getUniqueIdNetwork } from '@/utils/ethereumUtils';
 import { UniqueId } from '@/__swaps__/types/assets';
 import { userAssetsStore } from '@/state/assets/userAssets';
-<<<<<<< HEAD
-import FastImage from 'react-native-fast-image';
-=======
 import { UnlockableAppIconKey, unlockableAppIcons } from '@/appIcons/appIcons';
 import { unlockableAppIconStorage } from '@/featuresToUnlock/unlockableAppIconCheck';
->>>>>>> 29ec1a06
 
 export default async function runMigrations() {
   // get current version
@@ -704,22 +701,6 @@
 
   /**
    *************** Migration v22 ******************
-<<<<<<< HEAD
-   * Clear FastImage cache to fix mainnet badge sizing issue
-   */
-  const v22 = async () => {
-    try {
-      FastImage.clearDiskCache();
-    } catch (e) {
-      logger.error(new RainbowError(`Error clearing FastImage disk cache: ${e}`));
-    }
-
-    try {
-      FastImage.clearMemoryCache();
-    } catch (e) {
-      logger.error(new RainbowError(`Error clearing FastImage memory cache: ${e}`));
-    }
-=======
    * Reset icon checks
    */
   const v22 = async () => {
@@ -728,10 +709,29 @@
       unlockableAppIconStorage.delete(appIconKey);
       logger.debug('Resetting icon status for ' + appIconKey);
     });
->>>>>>> 29ec1a06
   };
 
   migrations.push(v22);
+
+  /**
+   *************** Migration v23 ******************
+   * Clear FastImage cache to fix mainnet badge sizing issue
+   */
+  const v23 = () => {
+    try {
+      FastImage.clearDiskCache();
+    } catch (e) {
+      logger.error(new RainbowError(`Error clearing FastImage disk cache: ${e}`));
+    }
+
+    try {
+      FastImage.clearMemoryCache();
+    } catch (e) {
+      logger.error(new RainbowError(`Error clearing FastImage memory cache: ${e}`));
+    }
+  };
+
+  migrations.push(v23);
 
   logger.debug(`[runMigrations]: ready to run migrations starting on number ${currentVersion}`);
   // await setMigrationVersion(17);
@@ -742,7 +742,6 @@
 
   for (let i = currentVersion; i < migrations.length; i++) {
     logger.debug(`[runMigrations]: Running migration v${i}`);
-    // @ts-expect-error
     await migrations[i].apply(null);
     logger.debug(`[runMigrations]: Migration ${i} completed succesfully`);
     await setMigrationVersion(i + 1);
