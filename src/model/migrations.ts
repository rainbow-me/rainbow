import path from 'path';
import { captureException } from '@sentry/react-native';
import { findKey, isEmpty, isNumber, keys } from 'lodash';
import uniq from 'lodash/uniq';
import RNFS from 'react-native-fs';
import { MMKV } from 'react-native-mmkv';
import { deprecatedRemoveLocal, getGlobal } from '../handlers/localstorage/common';
import { IMAGE_METADATA } from '../handlers/localstorage/globalSettings';
import { getMigrationVersion, setMigrationVersion } from '../handlers/localstorage/migrations';
import WalletTypes from '../helpers/walletTypes';
import { BooleanMap } from '../hooks/useCoinListEditOptions';
import store from '../redux/store';
import { walletsSetSelected, walletsUpdate } from '../redux/wallets';
import { RB_TOKEN_LIST_CACHE, RB_TOKEN_LIST_ETAG } from '../references/rainbow-token-list';
import colors, { getRandomColor } from '../styles/colors';
import {
  addressKey,
  allWalletsKey,
  analyticsUserIdentifier,
  oldSeedPhraseMigratedKey,
  seedPhraseKey,
  selectedWalletKey,
  signingWallet,
  signingWalletAddress,
} from '../utils/keychainConstants';
import { hasKey, loadString, publicAccessControlOptions, saveString } from './keychain';
import { DEFAULT_WALLET_NAME, loadAddress, RainbowAccount, RainbowWallet, saveAddress } from './wallet';
import { getAssets, getHiddenCoins, getPinnedCoins, saveHiddenCoins, savePinnedCoins } from '@/handlers/localstorage/accountLocal';
import { getContacts, saveContacts } from '@/handlers/localstorage/contacts';
import { resolveNameOrAddress } from '@/handlers/web3';
import { returnStringFirstEmoji } from '@/helpers/emojiHandler';
import { updateWebDataEnabled } from '@/redux/showcaseTokens';
import { ethereumUtils, profileUtils } from '@/utils';
import { review } from '@/storage';
import { logger, RainbowError } from '@/logger';
import { queryClient } from '@/react-query';
import { favoritesQueryKey } from '@/resources/favorites';
import { EthereumAddress, RainbowToken } from '@/entities';
import { standardizeUrl, useFavoriteDappsStore } from '@/state/browser/favoriteDappsStore';
import { useLegacyFavoriteDappsStore } from '@/state/legacyFavoriteDapps';
import { getAddressAndChainIdFromUniqueId, getUniqueId, getUniqueIdNetwork } from '@/utils/ethereumUtils';
import { ParsedAssetsDictByChain, ParsedSearchAsset, UniqueId } from '@/__swaps__/types/assets';
import { userAssetsStore } from '@/state/assets/userAssets';
<<<<<<< HEAD
import { userAssetsQueryKey } from '@/__swaps__/screens/Swap/resources/assets/userAssets';
import { useConnectedToHardhatStore } from '@/state/connectedToHardhat';
import { selectorFilterByUserChains, selectUserAssetsList } from '@/__swaps__/screens/Swap/resources/_selectors/assets';
=======
import { UnlockableAppIconKey, unlockableAppIcons } from '@/appIcons/appIcons';
import { unlockableAppIconStorage } from '@/featuresToUnlock/unlockableAppIconCheck';
>>>>>>> 29ec1a06

export default async function runMigrations() {
  // get current version
  const currentVersion = Number(await getMigrationVersion());
  const migrations = [];
  const mmkv = new MMKV();

  /*
   *************** Migration v0 ******************
   * This step rewrites public keys to the keychain
   * using the updated Keychain settings (THIS_DEVICE_ONLY)
   */
  const v0 = async () => {
    const walletAddress = await loadAddress();
    if (walletAddress) {
      logger.debug('[runMigrations]: v0 migration - Save loaded address');
      await saveAddress(walletAddress);
    }
  };

  migrations.push(v0);

  /*
   *************** Migration v1 ******************
   * This step handles the migration to multiwallet
   * adding backwards compatibility for single wallets
   * that were created / imported before we launched this feature
   */
  const v1 = async () => {
    const { selected } = store.getState().wallets;

    if (!selected) {
      // Read from the old wallet data
      const address = await loadAddress();
      if (address) {
        logger.debug('[runMigrations]: v1 migration - address found');
        const id = `wallet_${Date.now()}`;
        const currentWallet = {
          addresses: [
            {
              address,
              avatar: null,
              color: getRandomColor(),
              index: 0,
              label: '',
              visible: true,
            },
          ],
          color: 0,
          id,
          imported: false,
          name: DEFAULT_WALLET_NAME,
          primary: true,
          type: WalletTypes.mnemonic,
        };

        const wallets = { [id]: currentWallet };

        logger.debug('[runMigrations]: v1 migration - update wallets and selected wallet');
        await store.dispatch(walletsUpdate(wallets));
        await store.dispatch(walletsSetSelected(currentWallet));
      }
    }
  };

  migrations.push(v1);

  /*
   *************** Migration v2 ******************
   * This step handles the addition of "primary wallets"
   * which are the only wallets allowed to create new accounts under it
   */
  const v2 = async () => {
    const { wallets, selected } = store.getState().wallets;

    if (!wallets) {
      logger.debug('[runMigrations]: Complete migration v2 early');
      return;
    }

    // Check if we have a primary wallet
    const primaryWallet = findKey(wallets, ['primary', true]);

    // If there's no primary wallet, we need to find
    // if there's a wallet with seed phrase that wasn't imported
    // and set it as primary
    if (!primaryWallet) {
      logger.debug('[runMigrations]: v2 migration - primary wallet not found');
      let primaryWalletKey = null;
      Object.keys(wallets).some(key => {
        const wallet = wallets[key];
        if (wallet.type === WalletTypes.mnemonic && !wallet.imported) {
          primaryWalletKey = key;
          return true;
        }
        return false;
      });

      // If there's no wallet with seed phrase that wasn't imported
      // let's find a wallet with seed phrase that was imported
      if (!primaryWalletKey) {
        Object.keys(wallets).some(key => {
          const wallet = wallets[key];
          if (wallet.type === WalletTypes.mnemonic) {
            primaryWalletKey = key;
            return true;
          }
          return false;
        });
      }

      if (primaryWalletKey) {
        const updatedWallets = { ...wallets };
        updatedWallets[primaryWalletKey] = {
          ...updatedWallets[primaryWalletKey],
          primary: true,
        };
        logger.debug('[runMigrations]: v2 migration - update wallets');
        await store.dispatch(walletsUpdate(updatedWallets));
        // Additionally, we need to check if it's the selected wallet
        // and if that's the case, update it too
        if (selected!.id === primaryWalletKey) {
          const updatedSelectedWallet = updatedWallets[primaryWalletKey];
          await store.dispatch(walletsSetSelected(updatedSelectedWallet));
        }
      }
    }
  };

  migrations.push(v2);

  /*
   *************** Migration v3 ******************
   * Not in use
   */

  const v3 = async () => {
    logger.debug('[runMigrations]: Ignoring migration v3');
    return true;
  };

  migrations.push(v3);

  /*
   *************** Migration v4 ******************
   * Not in use
   */

  const v4 = async () => {
    logger.debug('[runMigrations]: Ignoring migration v4');
    return true;
  };

  migrations.push(v4);

  /*
   *************** Migration v5 ******************
   * This step makes sure there are no wallets marked as damaged
   * incorrectly by the keychain integrity checks
   */
  const v5 = async () => {
    const { wallets, selected } = store.getState().wallets;

    if (!wallets) {
      logger.debug('[runMigrations]: Complete migration v5 early');
      return;
    }

    const hasMigratedFlag = await hasKey(oldSeedPhraseMigratedKey);
    if (!hasMigratedFlag) {
      logger.debug('[runMigrations]: Migration flag not set');
      const hasOldSeedphraseKey = await hasKey(seedPhraseKey);
      if (hasOldSeedphraseKey) {
        logger.debug('[runMigrations]: Old seedphrase is still there');
        let incorrectDamagedWalletId = null;
        const updatedWallets = { ...wallets };
        keys(updatedWallets).forEach(walletId => {
          if (updatedWallets[walletId].damaged && !updatedWallets[walletId].imported) {
            logger.debug(`[runMigrations]: found incorrect damaged wallet ${walletId}`);
            delete updatedWallets[walletId].damaged;
            incorrectDamagedWalletId = walletId;
          }
        });
        logger.debug('[runMigrations]: updating all wallets');
        await store.dispatch(walletsUpdate(updatedWallets));
        logger.debug('[runMigrations]: done updating all wallets');
        // Additionally, we need to check if it's the selected wallet
        // and if that's the case, update it too
        if (selected!.id === incorrectDamagedWalletId) {
          logger.debug('[runMigrations]: need to update the selected wallet');
          const updatedSelectedWallet = updatedWallets[incorrectDamagedWalletId];
          await store.dispatch(walletsSetSelected(updatedSelectedWallet));
          logger.debug('[runMigrations]: selected wallet updated');
        }
      }
    }
  };

  migrations.push(v5);

  /**
   * NOTICE: this migration is no longer in use. userLists has been removed.
   */
  /* Fix dollars => stablecoins */
  const v6 = async () => {
    logger.debug('[runMigrations]: Ignoring migration v6');
    // try {
    //   const userLists = await getUserLists();
    //   const newLists = userLists.map((list: { id: string }) => {
    //     if (list?.id !== 'dollars') {
    //       return list;
    //     }
    //     return DefaultTokenLists['mainnet'].find(
    //       ({ id }) => id === 'stablecoins'
    //     );
    //   });
    //   await saveUserLists(newLists);
    // } catch (e) {
    //   logger.log('ignoring lists migrations');
    // }
  };

  migrations.push(v6);

  /* Turning ON web data for all accounts */
  const v7 = async () => {
    const { wallets } = store.getState().wallets;
    if (!wallets) return;
    const walletKeys = Object.keys(wallets);
    // eslint-disable-next-line @typescript-eslint/prefer-for-of
    for (let i = 0; i < walletKeys.length; i++) {
      const wallet = wallets[walletKeys[i]];
      if (wallet.type !== WalletTypes.readOnly) {
        // eslint-disable-next-line @typescript-eslint/prefer-for-of
        for (let x = 0; x < (wallet.addresses || []).length; x++) {
          const { address } = (wallet.addresses || [])[x];
          logger.debug(`[runMigrations]: setting web profiles for address ${address}`);
          await store.dispatch(updateWebDataEnabled(true, address));
        }
      }
    }
  };

  migrations.push(v7);

  const v8 = async () => {
    logger.debug('[runMigrations]: wiping old metadata');
    await deprecatedRemoveLocal(IMAGE_METADATA);
  };

  migrations.push(v8);

  /*
   *************** Migration v9 ******************
   * This step makes sure all wallets' color property (index)
   * are updated to point to the new webProfile colors. Do the
   * same for contacts
   */
  const v9 = async () => {
    // map from old color index to closest new color's index
    const newColorIndexes = [0, 4, 12, 21, 1, 20, 4, 9, 10];
    try {
      const { selected, wallets } = store.getState().wallets;
      if (!wallets) return;
      const walletKeys = Object.keys(wallets);
      const updatedWallets = { ...wallets };
      // eslint-disable-next-line @typescript-eslint/prefer-for-of
      for (let i = 0; i < walletKeys.length; i++) {
        const wallet = wallets[walletKeys[i]];
        const newAddresses = (wallet.addresses || []).map((account: RainbowAccount) => {
          const accountEmoji = returnStringFirstEmoji(account?.label);
          return {
            ...account,
            ...(!accountEmoji && {
              label: `${profileUtils.addressHashedEmoji(account.address)} ${account.label}`,
            }),
            color: (accountEmoji ? newColorIndexes[account.color] : profileUtils.addressHashedColorIndex(account.address)) || 0,
          };
        });
        const newWallet = { ...wallet, addresses: newAddresses };
        updatedWallets[walletKeys[i]] = newWallet;
      }
      logger.debug('[runMigrations]: update wallets in store to index new colors');
      await store.dispatch(walletsUpdate(updatedWallets));

      const selectedWalletId = selected?.id;
      if (selectedWalletId) {
        logger.debug('[runMigrations]: update selected wallet to index new color');
        await store.dispatch(walletsSetSelected(updatedWallets[selectedWalletId]));
      }

      // migrate contacts to new color index
      const contacts = await getContacts();
      const updatedContacts = { ...contacts };
      if (!contacts) return;
      const contactKeys = Object.keys(contacts);
      // eslint-disable-next-line @typescript-eslint/prefer-for-of
      for (let j = 0; j < contactKeys.length; j++) {
        const contact = contacts[contactKeys[j]];
        updatedContacts[contactKeys[j]] = {
          ...contact,
          color: isNumber(contact.color)
            ? newColorIndexes[contact.color]
            : typeof contact.color === 'string' && colors.avatarBackgrounds.includes(contact.color)
              ? colors.avatarBackgrounds.indexOf(contact.color)
              : getRandomColor(),
        };
      }
      logger.debug('[runMigrations]: update contacts to index new colors');
      await saveContacts(updatedContacts);
    } catch (error) {
      logger.error(new RainbowError(`[runMigrations]: Migration v9 failed: ${error}`));
    }
  };

  migrations.push(v9);

  /*
   *************** Migration v10 ******************
   * This step makes sure all contacts have an emoji set based on the address
   */
  const v10 = async () => {
    try {
      // migrate contacts to corresponding emoji
      const contacts = await getContacts();
      const updatedContacts = { ...contacts };
      if (!contacts) return;
      const contactKeys = Object.keys(contacts);
      // eslint-disable-next-line @typescript-eslint/prefer-for-of
      for (let j = 0; j < contactKeys.length; j++) {
        const contact = contacts[contactKeys[j]];
        let nickname = contact.nickname;
        if (!returnStringFirstEmoji(nickname)) {
          let address = null;
          try {
            address = await resolveNameOrAddress(contact.address);
            if (address) {
              const emoji = profileUtils.addressHashedEmoji(address);
              const color = profileUtils.addressHashedColorIndex(address);
              nickname = `${emoji} ${nickname}`;
              updatedContacts[contactKeys[j]] = {
                ...contact,
                color,
                nickname,
              };
            }
          } catch (error) {
            const migrationError = new Error(`Error during v10 migration contact address resolution for ${contact.address}`);
            captureException(migrationError);
            continue;
          }
        }
      }
      logger.debug('[runMigrations]: update contacts to add emojis / colors');
      await saveContacts(updatedContacts);
    } catch (error) {
      logger.error(new RainbowError(`[runMigrations]: Migration v10 failed: ${error}`));
    }
  };

  migrations.push(v10);

  /*
   *************** Migration v11 ******************
   * This step resets review timers if we havnt asked in the last 2 weeks prior to running this
   */
  const v11 = async () => {
    const hasReviewed = review.get(['hasReviewed']);
    if (hasReviewed) {
      logger.debug('[runMigrations]: Migration v11: exiting early - already reviewed');
      return;
    }

    const reviewAsked = review.get(['timeOfLastPrompt']);
    const TWO_WEEKS = 14 * 24 * 60 * 60 * 1000;
    const TWO_MONTHS = 2 * 30 * 24 * 60 * 60 * 1000;

    if (Number(reviewAsked) > Date.now() - TWO_WEEKS) {
      logger.debug('[runMigrations]: Migration v11: exiting early - not reviewed in the last 2 weeks');
      return;
    }

    review.set(['timeOfLastPrompt'], Date.now() - TWO_MONTHS);
    logger.debug('[runMigrations]: Migration v11: updated review timeOfLastPrompt');
  };

  migrations.push(v11);

  /*
   *************** Migration v12 ******************
   * Migrates the hidden and pinned l2 assets to new format
   */
  const v12 = async () => {
    const { network } = store.getState().settings;
    const { wallets } = store.getState().wallets;
    if (!wallets) return;
    const walletKeys = Object.keys(wallets);
    // eslint-disable-next-line @typescript-eslint/prefer-for-of
    for (let i = 0; i < walletKeys.length; i++) {
      const wallet = wallets[walletKeys[i]];
      // eslint-disable-next-line @typescript-eslint/prefer-for-of
      for (let x = 0; x < (wallet.addresses || []).length; x++) {
        const { address } = (wallet.addresses || [])[x];

        const assets = await getAssets(address, network);
        const hiddenCoins = await getHiddenCoins(address, network);
        const pinnedCoins = await getPinnedCoins(address, network);

        logger.debug(`[runMigrations]: pinnedCoins: ${JSON.stringify({ pinnedCoins }, null, 2)}`);
        logger.debug(`[runMigrations]: hiddenCoins: ${JSON.stringify({ hiddenCoins }, null, 2)}`);

        const pinnedCoinsMigrated = pinnedCoins.map((address: string) => {
          const asset = assets?.find((asset: any) => asset.address === address.toLowerCase());
          return getUniqueIdNetwork(asset?.address, network);
        });

        const hiddenCoinsMigrated = hiddenCoins.map((address: string) => {
          const asset = ethereumUtils.getAsset(assets, address);
          return getUniqueIdNetwork(asset?.address, network);
        });

        logger.debug(`[runMigrations]: pinnedCoinsMigrated: ${JSON.stringify({ pinnedCoinsMigrated }, null, 2)}`);
        logger.debug(`[runMigrations]: hiddenCoinsMigrated: ${JSON.stringify({ hiddenCoinsMigrated }, null, 2)}`);

        await savePinnedCoins(uniq(pinnedCoinsMigrated), address, network);
        await saveHiddenCoins(uniq(hiddenCoinsMigrated), address, network);
      }
    }
  };

  migrations.push(v12);

  /*
   *************** Migration v13 ******************
   * Migrates the public keychain items to the new setting
   */
  const v13 = async () => {
    try {
      const keysToMigrate = [
        analyticsUserIdentifier,
        allWalletsKey,
        addressKey,
        selectedWalletKey,
        oldSeedPhraseMigratedKey,
        signingWallet,
        signingWalletAddress,
      ];

      // Add existing signatures
      // which look like'signature_0x...'
      const { wallets } = store.getState().wallets;
      if (Object.keys(wallets!).length > 0) {
        for (const wallet of Object.values(wallets!)) {
          for (const account of (wallet as RainbowWallet).addresses) {
            keysToMigrate.push(`signature_${account.address}`);
          }
        }
      }

      for (const key of keysToMigrate) {
        try {
          const value = await loadString(key);
          if (typeof value === 'string') {
            await saveString(key, value, publicAccessControlOptions);
            logger.debug(`[runMigrations]: key migrated: ${key}`);
          }
        } catch (error) {
          logger.error(new RainbowError(`[runMigrations]: Error migration 13 :: key ${key}: ${error}`));
        }
      }
    } catch (error) {
      logger.error(new RainbowError(`[runMigrations]: Migration v13 failed: ${error}`));
    }
  };

  migrations.push(v13);

  /*
   *************** Migration v14 ******************
   * Migrates from local storage to mmkv
   * for hidden coins, pinned coins, savings toggle, and open families
   */
  const v14 = async () => {
    const { network } = store.getState().settings;
    const { wallets } = store.getState().wallets;
    if (!wallets) return;
    for (const wallet of Object.values(wallets)) {
      for (const account of (wallet as RainbowWallet).addresses) {
        const hiddenCoins = await getHiddenCoins(account.address, network);
        const pinnedCoins = await getPinnedCoins(account.address, network);

        mmkv.set('pinned-coins-' + account.address, JSON.stringify(pinnedCoins));
        mmkv.set('hidden-coins-' + account.address, JSON.stringify(hiddenCoins));
      }
    }
  };

  migrations.push(v14);

  /*
   *************** Migration v15 ******************
   Ignored
   */
  const v15 = async () => {
    logger.debug('[runMigrations]: Ignoring migration v15');
    return true;
  };

  migrations.push(v15);

  /*
   *************** Migration v16 ******************
   Removes cached Rainbow token list from a cached json file
   in the file system, since we now store fetched from the server files in MMKV now
   */
  const v16 = async () => {
    try {
      RNFS.unlink(path.join(RNFS.CachesDirectoryPath, `${RB_TOKEN_LIST_CACHE}.json`)).catch(() => {
        // we don't care if it fails
      });

      RNFS.unlink(path.join(RNFS.CachesDirectoryPath, `${RB_TOKEN_LIST_ETAG}.json`)).catch(() => {
        // we don't care if it fails
      });
    } catch (error: any) {
      logger.error(new RainbowError(`[runMigrations]: Migration v16 failed: ${error}`));
    }
  };

  migrations.push(v16);

  /*
  *************** Migration v17 ******************
  Pinned coins: list -> obj
  */
  const v17 = async () => {
    const { wallets } = store.getState().wallets;
    if (!wallets) return;
    for (const wallet of Object.values(wallets)) {
      for (const account of (wallet as RainbowWallet).addresses) {
        const pinnedCoins = JSON.parse(mmkv.getString('pinned-coins-' + account.address) ?? '[]');
        const hiddenCoins = JSON.parse(mmkv.getString('hidden-coins-' + account.address) ?? '[]');
        mmkv.set(
          'hidden-coins-obj-' + account.address,
          JSON.stringify(
            hiddenCoins.reduce((acc: BooleanMap, curr: string) => {
              acc[curr] = true;
              return acc;
            }, {} as BooleanMap)
          )
        );

        mmkv.set(
          'pinned-coins-obj-' + account.address,
          JSON.stringify(
            pinnedCoins.reduce((acc: BooleanMap, curr: string) => {
              acc[curr] = true;
              return acc;
            }, {} as BooleanMap)
          )
        );
      }
    }
  };

  migrations.push(v17);

  /**
   *************** Migration v18 ******************
   Move favorites from local storage to react query persistent cache (AsyncStorage)
   */
  const v18 = async () => {
    const favoritesMetadata = await getGlobal('uniswapFavoritesMetadata', undefined, '0.1.0');

    if (favoritesMetadata) {
      const lowercasedFavoritesMetadata: Record<EthereumAddress, RainbowToken> = {};
      Object.keys(favoritesMetadata).forEach((address: string) => {
        lowercasedFavoritesMetadata[address.toLowerCase()] = favoritesMetadata[address];
      });
      queryClient.setQueryData(favoritesQueryKey, lowercasedFavoritesMetadata);
    }
  };

  migrations.push(v18);

  /**
   *************** Migration v19 ******************
   * Deleted migration
   */
  const v19 = async () => {
    return;
  };

  migrations.push(v19);

  /**
   *************** Migration v20 ******************
   * Migrates dapp browser favorites store from createStore to createRainbowStore
   */
  const v20 = async () => {
    const initializeLegacyStore = () => {
      return new Promise<void>(resolve => {
        // Give the async legacy store a moment to initialize
        setTimeout(() => {
          resolve();
        }, 1000);
      });
    };

    await initializeLegacyStore();
    const legacyFavorites = useLegacyFavoriteDappsStore.getState().favoriteDapps;

    if (legacyFavorites.length > 0) {
      // Re-standardize URLs to ensure they're in the correct format
      for (const favorite of legacyFavorites) {
        favorite.url = standardizeUrl(favorite.url);
      }
      useFavoriteDappsStore.setState({ favoriteDapps: legacyFavorites });
      useLegacyFavoriteDappsStore.setState({ favoriteDapps: [] });
    }
  };

  migrations.push(v20);

  /**
   *************** Migration v21 ******************
   * Migrate hidden coins from MMKV to Zustand
   */
  const v21 = async () => {
    const { wallets } = store.getState().wallets;
    if (!wallets) return;

    for (const wallet of Object.values(wallets)) {
      for (const { address } of (wallet as RainbowWallet).addresses) {
        const hiddenCoins = JSON.parse(mmkv.getString('hidden-coins-obj-' + address) ?? '{}');
        if (isEmpty(hiddenCoins)) continue;

        const hiddenAssets = Object.keys(hiddenCoins).reduce<UniqueId[]>((acc: UniqueId[], key) => {
          // we need to run it through this funciton because users could have legacy coins when we had network-based uniqueId
          const { address, chainId } = getAddressAndChainIdFromUniqueId(key);
          const uniqueId = getUniqueId(address, chainId);
          acc.push(uniqueId);
          return acc;
        }, []);

        userAssetsStore.getState(address).setHiddenAssets(hiddenAssets);

        // remove the old hidden coins obj storage
        mmkv.delete('hidden-coins-obj-' + address);
      }
    }
  };

  migrations.push(v21);

  /**
   *************** Migration v22 ******************
<<<<<<< HEAD
   * Populate `legacyUserAssets` attribute in `userAssetsStore`
   */
  const v22 = async () => {
    const state = store.getState();
    const { wallets } = state.wallets;
    const { nativeCurrency } = state.settings;

    if (!wallets) return;

    for (const wallet of Object.values(wallets)) {
      for (const { address } of (wallet as RainbowWallet).addresses) {
        const { connectedToHardhat } = useConnectedToHardhatStore.getState();
        const queryKey = userAssetsQueryKey({ address, currency: nativeCurrency, testnetMode: connectedToHardhat });
        const queryData: ParsedAssetsDictByChain | undefined = queryClient.getQueryData(queryKey);

        if (!queryData) continue;

        const userAssets = selectorFilterByUserChains({
          data: queryData,
          selector: selectUserAssetsList,
        });
        userAssetsStore.getState(address).setUserAssets(userAssets as ParsedSearchAsset[]);
      }
    }
=======
   * Reset icon checks
   */
  const v22 = async () => {
    // For each appIcon, delete the handled flag
    (Object.keys(unlockableAppIcons) as UnlockableAppIconKey[]).map(appIconKey => {
      unlockableAppIconStorage.delete(appIconKey);
      logger.debug('Resetting icon status for ' + appIconKey);
    });
>>>>>>> 29ec1a06
  };

  migrations.push(v22);

  logger.debug(`[runMigrations]: ready to run migrations starting on number ${currentVersion}`);
  // await setMigrationVersion(17);
  if (migrations.length === currentVersion) {
    logger.debug(`[runMigrations]: Nothing to run`);
    return;
  }

  for (let i = currentVersion; i < migrations.length; i++) {
    logger.debug(`[runMigrations]: Running migration v${i}`);
    // @ts-expect-error
    await migrations[i].apply(null);
    logger.debug(`[runMigrations]: Migration ${i} completed succesfully`);
    await setMigrationVersion(i + 1);
  }
}<|MERGE_RESOLUTION|>--- conflicted
+++ resolved
@@ -41,14 +41,11 @@
 import { getAddressAndChainIdFromUniqueId, getUniqueId, getUniqueIdNetwork } from '@/utils/ethereumUtils';
 import { ParsedAssetsDictByChain, ParsedSearchAsset, UniqueId } from '@/__swaps__/types/assets';
 import { userAssetsStore } from '@/state/assets/userAssets';
-<<<<<<< HEAD
 import { userAssetsQueryKey } from '@/__swaps__/screens/Swap/resources/assets/userAssets';
 import { useConnectedToHardhatStore } from '@/state/connectedToHardhat';
 import { selectorFilterByUserChains, selectUserAssetsList } from '@/__swaps__/screens/Swap/resources/_selectors/assets';
-=======
 import { UnlockableAppIconKey, unlockableAppIcons } from '@/appIcons/appIcons';
 import { unlockableAppIconStorage } from '@/featuresToUnlock/unlockableAppIconCheck';
->>>>>>> 29ec1a06
 
 export default async function runMigrations() {
   // get current version
@@ -706,32 +703,6 @@
 
   /**
    *************** Migration v22 ******************
-<<<<<<< HEAD
-   * Populate `legacyUserAssets` attribute in `userAssetsStore`
-   */
-  const v22 = async () => {
-    const state = store.getState();
-    const { wallets } = state.wallets;
-    const { nativeCurrency } = state.settings;
-
-    if (!wallets) return;
-
-    for (const wallet of Object.values(wallets)) {
-      for (const { address } of (wallet as RainbowWallet).addresses) {
-        const { connectedToHardhat } = useConnectedToHardhatStore.getState();
-        const queryKey = userAssetsQueryKey({ address, currency: nativeCurrency, testnetMode: connectedToHardhat });
-        const queryData: ParsedAssetsDictByChain | undefined = queryClient.getQueryData(queryKey);
-
-        if (!queryData) continue;
-
-        const userAssets = selectorFilterByUserChains({
-          data: queryData,
-          selector: selectUserAssetsList,
-        });
-        userAssetsStore.getState(address).setUserAssets(userAssets as ParsedSearchAsset[]);
-      }
-    }
-=======
    * Reset icon checks
    */
   const v22 = async () => {
@@ -740,10 +711,39 @@
       unlockableAppIconStorage.delete(appIconKey);
       logger.debug('Resetting icon status for ' + appIconKey);
     });
->>>>>>> 29ec1a06
   };
 
   migrations.push(v22);
+
+  /**
+   *************** Migration v23 ******************
+   * Populate `legacyUserAssets` attribute in `userAssetsStore`
+   */
+  const v23 = async () => {
+    const state = store.getState();
+    const { wallets } = state.wallets;
+    const { nativeCurrency } = state.settings;
+
+    if (!wallets) return;
+
+    for (const wallet of Object.values(wallets)) {
+      for (const { address } of (wallet as RainbowWallet).addresses) {
+        const { connectedToHardhat } = useConnectedToHardhatStore.getState();
+        const queryKey = userAssetsQueryKey({ address, currency: nativeCurrency, testnetMode: connectedToHardhat });
+        const queryData: ParsedAssetsDictByChain | undefined = queryClient.getQueryData(queryKey);
+
+        if (!queryData) continue;
+
+        const userAssets = selectorFilterByUserChains({
+          data: queryData,
+          selector: selectUserAssetsList,
+        });
+        userAssetsStore.getState(address).setUserAssets(userAssets as ParsedSearchAsset[]);
+      }
+    }
+  };
+
+  migrations.push(v23);
 
   logger.debug(`[runMigrations]: ready to run migrations starting on number ${currentVersion}`);
   // await setMigrationVersion(17);
