--- conflicted
+++ resolved
@@ -171,11 +171,7 @@
       // Restore only wallets that were backed up in cloud
       // or wallets that are read-only
       const walletsToRestore: AllRainbowWallets = {};
-<<<<<<< HEAD
-      Object.values(userData.wallets).forEach(wallet => {
-=======
       Object.values(userData?.wallets ?? {}).forEach(wallet => {
->>>>>>> 950da549
         if (
           (wallet.backedUp &&
             wallet.backupDate &&
