--- conflicted
+++ resolved
@@ -470,11 +470,7 @@
   const privateAccessControlOptions = await keychain.getPrivateAccessControlOptions();
 
   await keychain.saveString('RainbowBackupPassword', password, privateAccessControlOptions);
-<<<<<<< HEAD
-  //saveBackupPassword(password);
-=======
   saveBackupPassword(password);
->>>>>>> b45ad3bd
 }
 
 // Attempts to fetch the password to decrypt the backup from the iCloud keychain
