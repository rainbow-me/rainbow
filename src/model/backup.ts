import { captureException } from '@sentry/react-native';
import { endsWith } from 'lodash';
import { CLOUD_BACKUP_ERRORS, encryptAndSaveDataToCloud, getDataFromCloud } from '@/handlers/cloudBackup';
import WalletBackupTypes from '../helpers/walletBackupTypes';
import WalletTypes from '../helpers/walletTypes';
import { allWalletsKey, pinKey, privateKeyKey, seedPhraseKey, selectedWalletKey } from '@/utils/keychainConstants';
import * as keychain from '@/model/keychain';
import * as kc from '@/keychain';
import { AllRainbowWallets, allWalletsVersion, createWallet, RainbowWallet } from './wallet';
import { analytics } from '@/analytics';
import oldLogger from '@/utils/logger';
import { logger, RainbowError } from '@/logger';
import { IS_ANDROID } from '@/env';
import AesEncryptor from '../handlers/aesEncryption';
import { authenticateWithPINAndCreateIfNeeded, decryptPIN } from '@/handlers/authentication';

const encryptor = new AesEncryptor();
const PIN_REGEX = /^\d{4}$/;

export interface CloudBackups {
  files: Backup[];
}

export interface Backup {
  isDirectory: boolean;
  isFile: boolean;
  lastModified: string;
  name: string;
  path: string;
  size: number;
  uri: string;
}

export const parseTimestampFromFilename = (filename: string) => {
  return Number(
    filename
      .replace('.backup_', '')
      .replace('backup_', '')
      .replace('.json', '')
      .replace('.icloud', '')
      .replace('rainbow.me/wallet-backups/', '')
  );
};

type BackupPassword = string;

interface BackedUpData {
  [key: string]: string;
}

export interface BackupUserData {
  wallets: AllRainbowWallets;
}

async function extractSecretsForWallet(wallet: RainbowWallet) {
  const allKeys = await keychain.loadAllKeys();
  if (!allKeys) throw new Error(CLOUD_BACKUP_ERRORS.KEYCHAIN_ACCESS_ERROR);
  const secrets = {} as { [key: string]: string };

  const allowedPkeysKeys = wallet?.addresses?.map(account => `${account.address}_${privateKeyKey}`);

  allKeys.forEach(item => {
    // Ignore allWalletsKey
    if (item.username === allWalletsKey) {
      return;
    }

    // Ignore selected wallet
    if (item.username === selectedWalletKey) {
      return;
    }

    // Ignore another wallets seeds
    if (item.username.indexOf(`_${seedPhraseKey}`) !== -1 && item.username !== `${wallet.id}_${seedPhraseKey}`) {
      return;
    }

    // Ignore other wallets PKeys
    if (item.username.indexOf(`_${privateKeyKey}`) !== -1 && !(allowedPkeysKeys?.indexOf(item.username) > -1)) {
      return;
    }

    secrets[item.username] = item.password;
  });
  return secrets;
}

export async function backupWalletToCloud({
  password,
  wallet,
  userPIN,
}: {
  password: BackupPassword;
  wallet: RainbowWallet;
  userPIN?: string;
}) {
  const now = Date.now();
  const secrets = await extractSecretsForWallet(wallet);
  const processedSecrets = await decryptAllPinEncryptedSecretsIfNeeded(secrets, userPIN);
  const data = {
    createdAt: now,
    secrets: processedSecrets,
  };
  return encryptAndSaveDataToCloud(data, password, `backup_${now}.json`);
}

export async function addWalletToCloudBackup({
  password,
  wallet,
  filename,
  userPIN,
}: {
  password: BackupPassword;
  wallet: RainbowWallet;
  filename: string;
  userPIN?: string;
}): Promise<null | boolean> {
  // @ts-ignore
  const backup = await getDataFromCloud(password, filename);
  const now = Date.now();
  const newSecretsToBeAddedToBackup = await extractSecretsForWallet(wallet);
  const processedNewSecrets = await decryptAllPinEncryptedSecretsIfNeeded(newSecretsToBeAddedToBackup, userPIN);
  backup.updatedAt = now;
  // Merge existing secrets with the ones from this wallet
  backup.secrets = {
    ...backup.secrets,
    ...processedNewSecrets,
  };
  return encryptAndSaveDataToCloud(backup, password, filename);
}

// we decrypt seedphrase and private key before backing up
async function decryptAllPinEncryptedSecretsIfNeeded(secrets: Record<string, string>, userPIN?: string) {
  const processedSecrets = { ...secrets };
  // We need to decrypt PIN code encrypted secrets before backup
  const hasBiometricsEnabled = await kc.getSupportedBiometryType();
  if (IS_ANDROID && !hasBiometricsEnabled) {
    /*
     * The PIN code is passed as an argument.
     * Authentication is handled at the call site.
     * If we don't have PIN information, we throw an error.
     * Both for the developer and the user if something goes wrong.
     */
    if (userPIN === undefined) {
      throw new Error(CLOUD_BACKUP_ERRORS.MISSING_PIN);
    }

    // We go through each secret here and try to decrypt it if it's needed
    await Promise.all(
      Object.keys(processedSecrets).map(async key => {
        const secret = processedSecrets[key];
        const theKeyIsASeedPhrase = endsWith(key, seedPhraseKey);
        const theKeyIsAPrivateKey = endsWith(key, privateKeyKey);

        if (theKeyIsASeedPhrase) {
          const parsedSecret = JSON.parse(secret);
          const seedphrase = parsedSecret.seedphrase;

          if (userPIN && seedphrase && seedphrase?.includes('cipher')) {
            const decryptedSeedPhrase = await encryptor.decrypt(userPIN, seedphrase);
            processedSecrets[key] = JSON.stringify({
              ...parsedSecret,
              seedphrase: decryptedSeedPhrase,
            });
          }
        } else if (theKeyIsAPrivateKey) {
          const parsedSecret = JSON.parse(secret);
          const privateKey = parsedSecret.privateKey;

          if (userPIN && privateKey && privateKey.includes('cipher')) {
            const decryptedPrivateKey = await encryptor.decrypt(userPIN, privateKey);
            processedSecrets[key] = JSON.stringify({
              ...parsedSecret,
              privateKey: decryptedPrivateKey,
            });
          }
        }
      })
    );

    return processedSecrets;
  } else {
    return secrets;
  }
}

<<<<<<< HEAD
export function findLatestBackUp(
  wallets: AllRainbowWallets | null
): string | null {
  let latestBackup: number | null = null;
=======
export function findLatestBackUp(wallets: AllRainbowWallets | null): string | null {
  let latestBackup: string | null = null;
>>>>>>> 14f80d49
  let filename: string | null = null;

  if (wallets) {
    Object.values(wallets).forEach(wallet => {
      // Check if there's a wallet backed up
      if (wallet.backedUp && wallet.backupDate && wallet.backupFile && wallet.backupType === WalletBackupTypes.cloud) {
        // If there is one, let's grab the latest backup
        if (!latestBackup || Number(wallet.backupDate) > latestBackup) {
          filename = wallet.backupFile;
          latestBackup = Number(wallet.backupDate);
        }
      }
    });
  }
  return filename;
}

export const RestoreCloudBackupResultStates = {
  success: 'success',
  failedWhenRestoring: 'failedWhenRestoring',
  incorrectPassword: 'incorrectPassword',
  incorrectPinCode: 'incorrectPinCode',
} as const;

type RestoreCloudBackupResultStatesType = (typeof RestoreCloudBackupResultStates)[keyof typeof RestoreCloudBackupResultStates];

/**
 * Restores a cloud backup.
 */
export async function restoreCloudBackup({
  password,
  userData,
  backupSelected,
}: {
  password: BackupPassword;
  userData: BackupUserData | null;
  backupSelected: string | null;
}): Promise<RestoreCloudBackupResultStatesType> {
  // We support two flows
  // Restoring from the welcome screen, which uses the userData to rebuild the wallet
  // Restoring a specific backup from settings => Backup, which uses only the keys stored.

  try {
    const filename = backupSelected || (userData && findLatestBackUp(userData?.wallets));
    if (!filename) {
      return RestoreCloudBackupResultStates.failedWhenRestoring;
    }
    // 2- download that backup
    // @ts-ignore
    const data = await getDataFromCloud(password, filename);
    if (!data) {
      return RestoreCloudBackupResultStates.incorrectPassword;
    }

    let userPIN: string | undefined;
    const hasBiometricsEnabled = await kc.getSupportedBiometryType();
    if (IS_ANDROID && !hasBiometricsEnabled) {
      try {
        userPIN = await authenticateWithPINAndCreateIfNeeded();
      } catch (e) {
        return RestoreCloudBackupResultStates.incorrectPinCode;
      }
    }

    const dataToRestore = {
      ...data.secrets,
    };

    let backupToRestoreTiemstamp;
    if (userData?.wallets) {
      const firstWalletBackupFile = Object.values(userData.wallets)[0]
        ?.backupFile;
      if (typeof firstWalletBackupFile === 'string') {
        backupToRestoreTiemstamp = parseTimestampFromFilename(
          firstWalletBackupFile
        );
      }
    }

    let restoredSuccessfully = false;
    if (backupToRestoreTiemstamp === data.createdAt) {
      // Restore only wallets that were backed up in cloud
      // or wallets that are read-only
      const walletsToRestore: AllRainbowWallets = {};
      Object.values(userData?.wallets ?? {}).forEach(wallet => {
        if (
          (wallet.backedUp && wallet.backupDate && wallet.backupFile && wallet.backupType === WalletBackupTypes.cloud) ||
          wallet.type === WalletTypes.readOnly
        ) {
          walletsToRestore[wallet.id] = wallet;
        }
      });

      // All wallets
      dataToRestore[allWalletsKey] = {
        version: allWalletsVersion,
        wallets: walletsToRestore,
      };
      restoredSuccessfully = await restoreCurrentBackupIntoKeychain(dataToRestore, userPIN);
    } else {
      restoredSuccessfully = await restoreSpecificBackupIntoKeychain(dataToRestore, userPIN);
    }

    return restoredSuccessfully ? RestoreCloudBackupResultStates.success : RestoreCloudBackupResultStates.failedWhenRestoring;
  } catch (error) {
    const message = (error as Error).message;
    if (message === CLOUD_BACKUP_ERRORS.ERROR_DECRYPTING_DATA) {
      return RestoreCloudBackupResultStates.incorrectPassword;
    }
    logger.error(new RainbowError('Error while restoring back up'), {
      message,
    });
    return RestoreCloudBackupResultStates.failedWhenRestoring;
  }
}

async function restoreSpecificBackupIntoKeychain(backedUpData: BackedUpData, userPin?: string): Promise<boolean> {
  const encryptedBackupPinData = backedUpData[pinKey];

  try {
    // Re-import all the seeds (and / or pkeys) one by one
    for (const key of Object.keys(backedUpData)) {
      if (endsWith(key, seedPhraseKey)) {
        const valueStr = backedUpData[key];
        const parsedValue = JSON.parse(valueStr);
        // We only need to decrypt from backup since createWallet encrypts itself
        let processedSeedPhrase = parsedValue.seedphrase;
        if (processedSeedPhrase && processedSeedPhrase.includes('cipher')) {
          const backupPIN = await decryptPIN(encryptedBackupPinData);
          processedSeedPhrase = await decryptSecretFromBackupPin({
            secret: parsedValue.seedphrase,
            backupPIN,
          });
        }
        await createWallet({
          seed: processedSeedPhrase,
          overwrite: true,
          userPin,
        });
      }
    }
    return true;
  } catch (e) {
    oldLogger.sentry('error in restoreSpecificBackupIntoKeychain');
    captureException(e);
    return false;
  }
}

async function restoreCurrentBackupIntoKeychain(backedUpData: BackedUpData, newPIN?: string): Promise<boolean> {
  try {
    // Access control config per each type of key
    const privateAccessControlOptions = await keychain.getPrivateAccessControlOptions();
    const encryptedBackupPinData = backedUpData[pinKey];
    const backupPIN = await decryptPIN(encryptedBackupPinData);

    await Promise.all(
      Object.keys(backedUpData).map(async key => {
        let value = backedUpData[key];
        const theKeyIsASeedPhrase = endsWith(key, seedPhraseKey);
        const theKeyIsAPrivateKey = endsWith(key, privateKeyKey);
        const accessControl: typeof kc.publicAccessControlOptions =
          theKeyIsASeedPhrase || theKeyIsAPrivateKey ? privateAccessControlOptions : kc.publicAccessControlOptions;

        /*
         * Backups that were saved encrypted with PIN to the cloud need to be
         * decrypted with the backup PIN first, and then if we still need
         * to store them as encrypted,
         * we need to re-encrypt them with a new PIN
         */
        if (theKeyIsASeedPhrase) {
          const parsedValue = JSON.parse(value);
          parsedValue.seedphrase = await decryptSecretFromBackupPin({
            secret: parsedValue.seedphrase,
            backupPIN,
          });
          value = JSON.stringify(parsedValue);
        } else if (theKeyIsAPrivateKey) {
          const parsedValue = JSON.parse(value);
          parsedValue.privateKey = await decryptSecretFromBackupPin({
            secret: parsedValue.privateKey,
            backupPIN,
          });
          value = JSON.stringify(parsedValue);
        }

        /*
         * Since we're decrypting the data that was saved as PIN code encrypted,
         * we will allow the user to create a new PIN code.
         * We store the old PIN code in the backup, but we don't want to restore it,
         * since it will override the new PIN code that we just saved to keychain.
         */
        if (key === pinKey) {
          return;
        }

        if (typeof value === 'string') {
          return kc.set(key, value, {
            ...accessControl,
            androidEncryptionPin: newPIN,
          });
        } else {
          return kc.setObject(key, value, {
            ...accessControl,
            androidEncryptionPin: newPIN,
          });
        }
      })
    );

    return true;
  } catch (e) {
    oldLogger.sentry('error in restoreBackupIntoKeychain');
    captureException(e);
    return false;
  }
}

async function decryptSecretFromBackupPin({ secret, backupPIN }: { secret?: string; backupPIN?: string }) {
  let processedSecret = secret;

  if (!processedSecret) {
    return processedSecret;
  }

  /*
   * We need to decrypt the secret with the PIN stored in the backup
   * It is required for old backups created before we started storing
   * secrets in backups without PIN encryption
   */
  if (backupPIN && processedSecret.includes('cipher') && PIN_REGEX.test(backupPIN)) {
    const decryptedSecret = await encryptor.decrypt(backupPIN, processedSecret);

    if (decryptedSecret) {
      processedSecret = decryptedSecret;
    } else {
      logger.error(new RainbowError('Failed to decrypt backed up seed phrase using backup PIN.'));
      return processedSecret;
    }
  }

  return processedSecret;
}

// Attempts to save the password to decrypt the backup from the iCloud keychain
export async function saveBackupPassword(password: BackupPassword): Promise<void> {
  try {
    if (ios) {
      await kc.setSharedWebCredentials('Backup Password', password);
      analytics.track('Saved backup password on iCloud');
    }
  } catch (e) {
    analytics.track("Didn't save backup password on iCloud");
  }
}

// Attempts to fetch the password to decrypt the backup from the iCloud keychain
export async function fetchBackupPassword(): Promise<null | BackupPassword> {
  if (android) {
    return null;
  }

  try {
    const { value: results } = await kc.getSharedWebCredentials();
    if (results) {
      return results.password as BackupPassword;
    }
    return null;
  } catch (e) {
    oldLogger.sentry('Error while fetching backup password', e);
    captureException(e);
    return null;
  }
}<|MERGE_RESOLUTION|>--- conflicted
+++ resolved
@@ -184,15 +184,8 @@
   }
 }
 
-<<<<<<< HEAD
-export function findLatestBackUp(
-  wallets: AllRainbowWallets | null
-): string | null {
+export function findLatestBackUp(wallets: AllRainbowWallets | null): string | null {
   let latestBackup: number | null = null;
-=======
-export function findLatestBackUp(wallets: AllRainbowWallets | null): string | null {
-  let latestBackup: string | null = null;
->>>>>>> 14f80d49
   let filename: string | null = null;
 
   if (wallets) {
@@ -263,12 +256,9 @@
 
     let backupToRestoreTiemstamp;
     if (userData?.wallets) {
-      const firstWalletBackupFile = Object.values(userData.wallets)[0]
-        ?.backupFile;
+      const firstWalletBackupFile = Object.values(userData.wallets)[0]?.backupFile;
       if (typeof firstWalletBackupFile === 'string') {
-        backupToRestoreTiemstamp = parseTimestampFromFilename(
-          firstWalletBackupFile
-        );
+        backupToRestoreTiemstamp = parseTimestampFromFilename(firstWalletBackupFile);
       }
     }
 
