--- conflicted
+++ resolved
@@ -40,51 +40,25 @@
   KEYCHAIN_AUTH_FAILED:
     'The user name or passphrase you entered is not correct.',
   KEYCHAIN_BAD_REQ: 'Bad parameter or invalid state for operation.',
-<<<<<<< HEAD
   KEYCHAIN_CANCEL: 'Cancel',
   KEYCHAIN_DECODE: 'Unable to decode the provided data.',
   KEYCHAIN_DUPLICATE_ITEM: 'The specified item already exists in the keychain.',
   KEYCHAIN_ERROR_AUTHENTICATING: 'Error authenticating', //keychain cell was created with Face and user try to read with PIN, android only
   KEYCHAIN_FACE_UNLOCK_CANCEL: 'Face Unlock canceled by user',
-=======
-
-  //custom error
-  KEYCHAIN_CANCEL: 'Cancel',
-
-  KEYCHAIN_DECODE: 'Unable to decode the provided data.',
-  KEYCHAIN_DUPLICATE_ITEM: 'The specified item already exists in the keychain.',
-
-  //custom error
-  KEYCHAIN_ERROR_AUTHENTICATING: 'Error authenticating',
-  KEYCHAIN_FACE_UNLOCK_CANCEL: 'Face Unlock canceled by user',
-
->>>>>>> 30e3f834
   KEYCHAIN_INTERACTION_NOT_ALLOWED: 'User interaction is not allowed.',
   KEYCHAIN_IO: 'I/O error.',
   KEYCHAIN_ITEM_NOT_FOUND:
     'The specified item could not be found in the keychain.',
-<<<<<<< HEAD
   KEYCHAIN_MISSING_ENTITLEMENTS:
     "Internal error when a required entitlement isn't present.",
   KEYCHAIN_NOT_AUTHENTICATED: 'Wrapped error: User not authenticated',
   KEYCHAIN_NOT_AVAILABLE:
     'No keychain is available. You may need to restart your computer.',
-=======
-
-  KEYCHAIN_NOT_AUTHENTICATED: 'Wrapped error: User not authenticated',
->>>>>>> 30e3f834
   KEYCHAIN_OP_WR: 'File already open with with write permission.',
   KEYCHAIN_PARAM:
     'One or more parameters passed to a function where not valid.',
   KEYCHAIN_UNIMPLEMENTED: 'Function or operation not implemented.',
   KEYCHAIN_USER_CANCELED: 'User canceled the operation.',
-<<<<<<< HEAD
-=======
-  KEYCHAIN_MISSING_ENTITLEMENTS:
-    "Internal error when a required entitlement isn't present.",
-    KEYCHAIN_NOT_AVAILABLE:
-    'No keychain is available. You may need to restart your computer.',
->>>>>>> 30e3f834
 };
 
 export async function saveString(
@@ -119,11 +93,7 @@
 export async function loadString(
   key: string,
   options?: Options,
-<<<<<<< HEAD
   isErrorBubbling = false
-=======
-  throwable = false
->>>>>>> 30e3f834
 ): Promise<null | string> {
   try {
     const credentials = await getInternetCredentials(key, options);
@@ -157,16 +127,12 @@
           `Keychain: failed to load string for key: ${key} error: ${err}`
         );
         captureException(err);
-<<<<<<< HEAD
         analytics.track('Error on getting credentials from keychain', {
           error: err,
           os: ios ? 'ios' : 'android',
         });
 
         if (!isErrorBubbling) return null;
-=======
-        if (!throwable) return null;
->>>>>>> 30e3f834
         throw e;
       }
     }
@@ -174,11 +140,7 @@
       `Keychain: failed to load string for key: ${key} error: ${err}`
     );
     captureException(err);
-<<<<<<< HEAD
     if (!isErrorBubbling) return null;
-=======
-    if (!throwable) return null;
->>>>>>> 30e3f834
     throw errCode || err;
   }
 }
