import analytics from '@segment/analytics-react-native';
import { captureException, captureMessage } from '@sentry/react-native';
<<<<<<< HEAD
// import { forEach, isNil } from 'lodash';
=======
import isNil from 'lodash/isNil';
>>>>>>> cf9b50c5
import DeviceInfo from 'react-native-device-info';
// @ts-expect-error
import { IS_TESTING } from 'react-native-dotenv';
import {
  ACCESS_CONTROL,
  ACCESSIBLE,
  AUTHENTICATION_TYPE,
  canImplyAuthentication,
  getAllInternetCredentials,
  // getAllInternetCredentialsKeys,
  getInternetCredentials,
  getSupportedBiometryType,
  hasInternetCredentials,
  Options,
  resetInternetCredentials,
  Result,
  setInternetCredentials,
  UserCredentials,
} from 'react-native-keychain';
import { delay, getKeyByValue } from '../helpers/utilities';
import logger from 'logger';

// interface AnonymousKey {
//   length: number;
//   nil: boolean;
//   type: string;
// }

// interface AnonymousKeyData {
//   [key: string]: AnonymousKey;
// }

export const keychainErrKey = {
  KEYCHAIN_ALLOCATE: 'Failed to allocate memory.',
  KEYCHAIN_AUTH_FAILED:
    'The user name or passphrase you entered is not correct.',
  KEYCHAIN_BAD_REQ: 'Bad parameter or invalid state for operation.',
  KEYCHAIN_CANCEL: 'Cancel',
  KEYCHAIN_DECODE: 'Unable to decode the provided data.',
  KEYCHAIN_DUPLICATE_ITEM: 'The specified item already exists in the keychain.',
  KEYCHAIN_ERROR_AUTHENTICATING: 'Error authenticating', //keychain cell was created with Face and user try to read with PIN, android only
  KEYCHAIN_FACE_UNLOCK_CANCEL: 'Face Unlock canceled by user',
  KEYCHAIN_INTERACTION_NOT_ALLOWED: 'User interaction is not allowed.',
  KEYCHAIN_IO: 'I/O error.',
  KEYCHAIN_ITEM_NOT_FOUND:
    'The specified item could not be found in the keychain.',
  KEYCHAIN_MISSING_ENTITLEMENTS:
    "Internal error when a required entitlement isn't present.",
  KEYCHAIN_NOT_AUTHENTICATED: 'Wrapped error: User not authenticated',
  KEYCHAIN_NOT_AVAILABLE:
    'No keychain is available. You may need to restart your computer.',
  KEYCHAIN_OP_WR: 'File already open with with write permission.',
  KEYCHAIN_PARAM:
    'One or more parameters passed to a function where not valid.',
  KEYCHAIN_UNIMPLEMENTED: 'Function or operation not implemented.',
  KEYCHAIN_USER_CANCELED: 'User canceled the operation.',
};

export async function saveString(
  key: string,
  value: string,
  accessControlOptions: Options
): Promise<void> {
  return new Promise(async (resolve, reject) => {
    try {
      await setInternetCredentials(key, key, value, accessControlOptions);
      logger.sentry(`Keychain: saved string for key: ${key}`);
      resolve();
    } catch (e) {
      logger.sentry(`Keychain: failed to save string for key: ${key}`, e);
      captureMessage('Keychain write first attempt failed');
      await delay(1000);
      try {
        let acOptions = accessControlOptions;
        // This is a bug on iOS 14 and 15 simulators
        // See https://github.com/oblador/react-native-keychain/issues/509
        if (IS_TESTING === 'true') {
          acOptions.accessControl = undefined;
        }
        await setInternetCredentials(key, key, value, acOptions);
        logger.sentry(
          `Keychain: saved string for key: ${key} on second attempt`
        );
        resolve();
      } catch (e) {
        logger.sentry(`Keychain: failed to save string for key: ${key}`, e);
        captureMessage('Keychain write second attempt failed');
        reject(e);
      }
    }
  });
}

export async function loadString(
  key: string,
  options?: Options,
  isErrorBubbling = false
): Promise<null | string> {
  try {
    const credentials = await getInternetCredentials(key, options);

    if (credentials) {
      logger.log(`Keychain: loaded string for key: ${key}`);
      return credentials.password;
    }
    logger.sentry(`Keychain: string does not exist for key: ${key}`);
    return null;
  } catch (err: any) {
    const errMsg = err?.message.split('msg: ')[1];
    const errCode = getKeyByValue(keychainErrKey, errMsg || err?.message);

    if (errCode === keychainErrKey.KEYCHAIN_AUTH_FAILED) {
      // Try reading from keychain once more
      captureMessage('Keychain read first attempt failed');
      await delay(1000);
      try {
        const credentials = await getInternetCredentials(key, options);
        if (credentials) {
          logger.log(
            `Keychain: loaded string for key on second attempt: ${key}`
          );
          return credentials.password;
        }
        logger.sentry(`Keychain: string does not exist for key: ${key}`);
      } catch (e) {
        captureMessage('Keychain read second attempt failed');
        logger.sentry(
          `Keychain: failed to load string for key: ${key} error: ${err}`
        );
        captureException(err);
        analytics.track('Error on getting credentials from keychain', {
          error: err,
          os: ios ? 'ios' : 'android',
        });

        if (!isErrorBubbling) return null;
        throw e;
      }
    }
    logger.sentry(
      `Keychain: failed to load string for key: ${key} error: ${err}`
    );
    captureException(err);
    if (!isErrorBubbling) return null;
    throw errCode || err;
  }
}

export async function saveObject(
  key: string,
  value: Object,
  accessControlOptions: Options
): Promise<void> {
  const jsonValue = JSON.stringify(value);
  return saveString(key, jsonValue, accessControlOptions);
}

export async function loadObject(
  key: string,
  options?: Options
): Promise<null | Object> {
  try {
    const jsonValue = await loadString(key, options, true);
    if (!jsonValue) return null;

    const objectValue = JSON.parse(jsonValue);
    logger.log(`Keychain: parsed object for key: ${key}`);
    return objectValue;
  } catch (err) {
    logger.sentry(
      `Keychain: failed to parse object for key: ${key} error: ${err}`
    );
    captureException(err);
    throw err;
  }
}

export async function remove(key: string): Promise<void> {
  try {
    await resetInternetCredentials(key);
    logger.log(`Keychain: removed value for key: ${key}`);
  } catch (err) {
    logger.log(
      `Keychain: failed to remove value for key: ${key} error: ${err}`
    );
    captureException(err);
  }
}

export async function loadAllKeys(): Promise<null | UserCredentials[]> {
  try {
    const response = await getAllInternetCredentials();
    if (response) {
      return response.results;
    }
<<<<<<< HEAD
    return null;
  } catch (err: any) {
    const errMsg = err?.message.split('msg: ')[1];
    const errCode = getKeyByValue(keychainErrKey, errMsg || err?.message);
=======
  } catch (err) {
    logger.sentry(`Keychain: failed to loadAllKeys error: ${err}`);
    captureException(err);
  }
  return null;
}

export async function getAllKeysAnonymized(): Promise<null | AnonymousKeyData> {
  const data: AnonymousKeyData = {};
  const results = await loadAllKeys();
  results?.forEach(result => {
    data[result?.username] = {
      length: result?.password?.length,
      nil: isNil(result?.password),
      type: typeof result?.password,
    };
  });
  return data;
}
>>>>>>> cf9b50c5

    logger.sentry(`Keychain: failed to loadAllKeys error: ${err}`);
    captureException(err);
    throw errCode;
  }
}

export async function hasKey(key: string): Promise<boolean | Result> {
  try {
    const result = await hasInternetCredentials(key);
    return result;
  } catch (err) {
    logger.sentry(
      `Keychain: failed to check if key ${key} exists -  error: ${err}`
    );
    captureException(err);
  }
  return false;
}

export async function wipeKeychain(): Promise<void> {
  try {
    const results = await loadAllKeys();
    if (results) {
      await Promise.all(
        results?.map(result => resetInternetCredentials(result.username))
      );
      logger.log('keychain wiped!');
    }
  } catch (e) {
    logger.sentry('error while wiping keychain');
    captureException(e);
    throw e;
  }
}

export const publicAccessControlOptions = {
  accessible: ACCESSIBLE.WHEN_UNLOCKED_THIS_DEVICE_ONLY,
};

export async function getPrivateAccessControlOptions(): Promise<Options> {
  let res = {};
  try {
    let canAuthenticate;

    if (ios) {
      canAuthenticate = await canImplyAuthentication({
        authenticationType: AUTHENTICATION_TYPE.DEVICE_PASSCODE_OR_BIOMETRICS,
      });
    } else {
      const hasBiometricsEnabled = await getSupportedBiometryType();
      canAuthenticate = !!hasBiometricsEnabled;
    }

    let isSimulator = false;

    if (canAuthenticate) {
      isSimulator = __DEV__ && (await DeviceInfo.isEmulator());
    }
    if (canAuthenticate && !isSimulator) {
      res = {
        accessControl: ios
          ? ACCESS_CONTROL.USER_PRESENCE
          : ACCESS_CONTROL.BIOMETRY_CURRENT_SET_OR_DEVICE_PASSCODE,
        accessible: ACCESSIBLE.WHEN_UNLOCKED_THIS_DEVICE_ONLY,
      };
    }
    // eslint-disable-next-line no-empty
  } catch (e) {}

  return res;
}<|MERGE_RESOLUTION|>--- conflicted
+++ resolved
@@ -1,10 +1,5 @@
 import analytics from '@segment/analytics-react-native';
 import { captureException, captureMessage } from '@sentry/react-native';
-<<<<<<< HEAD
-// import { forEach, isNil } from 'lodash';
-=======
-import isNil from 'lodash/isNil';
->>>>>>> cf9b50c5
 import DeviceInfo from 'react-native-device-info';
 // @ts-expect-error
 import { IS_TESTING } from 'react-native-dotenv';
@@ -200,38 +195,29 @@
     if (response) {
       return response.results;
     }
-<<<<<<< HEAD
+
     return null;
   } catch (err: any) {
     const errMsg = err?.message.split('msg: ')[1];
     const errCode = getKeyByValue(keychainErrKey, errMsg || err?.message);
-=======
-  } catch (err) {
     logger.sentry(`Keychain: failed to loadAllKeys error: ${err}`);
     captureException(err);
-  }
-  return null;
-}
-
-export async function getAllKeysAnonymized(): Promise<null | AnonymousKeyData> {
-  const data: AnonymousKeyData = {};
-  const results = await loadAllKeys();
-  results?.forEach(result => {
-    data[result?.username] = {
-      length: result?.password?.length,
-      nil: isNil(result?.password),
-      type: typeof result?.password,
-    };
-  });
-  return data;
-}
->>>>>>> cf9b50c5
-
-    logger.sentry(`Keychain: failed to loadAllKeys error: ${err}`);
-    captureException(err);
     throw errCode;
   }
 }
+
+// export async function getAllKeysAnonymized(): Promise<null | AnonymousKeyData> {
+//   const data: AnonymousKeyData = {};
+//   const results = await loadAllKeys();
+//   results?.forEach(result => {
+//     data[result?.username] = {
+//       length: result?.password?.length,
+//       nil: isNil(result?.password),
+//       type: typeof result?.password,
+//     };
+//   });
+//   return data;
+// }
 
 export async function hasKey(key: string): Promise<boolean | Result> {
   try {
