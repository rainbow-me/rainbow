--- conflicted
+++ resolved
@@ -27,22 +27,12 @@
 
 export const walletInit = async (seedPhrase = null) => {
   let walletAddress = null;
-<<<<<<< HEAD
   let isImported = false;
   let isNew = false;
-  if (seedPhrase) {
-    walletAddress = await createWallet(seedPhrase);
-    isImported = true;
-  }
-  if (!walletAddress) {
-    walletAddress = await loadAddress();
-=======
-  let isWalletBrandNew = false;
   if (!isEmpty(seedPhrase)) {
     walletAddress = await createWallet(seedPhrase);
-    isWalletBrandNew = !isNil(walletAddress);
-    return { isWalletBrandNew, walletAddress };
->>>>>>> cff58cbd
+    isImported = !isNil(walletAddress);
+    return { isImported, isNew, walletAddress };
   }
   walletAddress = await loadAddress();
   if (!walletAddress) {
@@ -134,37 +124,28 @@
   }
 };
 
-<<<<<<< HEAD
 const createWallet = async (seed) => {
-  // TODO better error handling
   const walletSeed = seed || generateSeedPhrase();
   let wallet = null;
-  if (isHexStringIgnorePrefix(walletSeed)
-      && addHexPrefix(walletSeed).length === 66) {
-		wallet = new ethers.Wallet(walletSeed);
-  } else if (isValidMnemonic(walletSeed)) {
-    wallet = ethers.Wallet.fromMnemonic(walletSeed);
-  } else {
-    let hdnode = ethers.utils.HDNode.fromSeed(walletSeed);
-    let node = hdnode.derivePath("m/44'/60'/0'/0/0");
-    wallet = new ethers.Wallet(node.privateKey);
-  }
-  if (wallet) {
-    saveWalletDetails(walletSeed, wallet.privateKey, wallet.address);
-    return wallet.address;
-  }
-  return null;
-=======
-const createWallet = async (seedPhrase) => {
-  const walletSeedPhrase = seedPhrase || generateSeedPhrase();
   try {
-    const wallet = ethers.Wallet.fromMnemonic(walletSeedPhrase);
-    saveWalletDetails(walletSeedPhrase, wallet.privateKey, wallet.address);
-    return wallet.address;
+    if (isHexStringIgnorePrefix(walletSeed)
+        && addHexPrefix(walletSeed).length === 66) {
+      wallet = new ethers.Wallet(walletSeed);
+    } else if (isValidMnemonic(walletSeed)) {
+      wallet = ethers.Wallet.fromMnemonic(walletSeed);
+    } else {
+      let hdnode = ethers.utils.HDNode.fromSeed(walletSeed);
+      let node = hdnode.derivePath("m/44'/60'/0'/0/0");
+      wallet = new ethers.Wallet(node.privateKey);
+    }
+    if (wallet) {
+      saveWalletDetails(walletSeed, wallet.privateKey, wallet.address);
+      return wallet.address;
+    }
+    return null;
   } catch (error) {
     return null;
   }
->>>>>>> cff58cbd
 };
 
 const saveWalletDetails = async (seedPhrase, privateKey, address) => {
