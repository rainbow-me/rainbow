--- conflicted
+++ resolved
@@ -67,7 +67,6 @@
   }
 };
 
-<<<<<<< HEAD
 export const signMessage = async (message, authenticationPrompt = lang.t('account.authenticate.please')) => {
   try {
     const wallet = await loadWallet(authenticationPrompt);
@@ -84,11 +83,7 @@
   }
 };
 
-export const loadSeedPhrase = async () => {
-  const authenticationPrompt = lang.t('account.authenticate.please_seed_phrase');
-=======
 export const loadSeedPhrase = async (authenticationPrompt = lang.t('account.authenticate.please_seed_phrase')) => {
->>>>>>> 16352889
   const seedPhrase = await keychain.loadString(seedPhraseKey, { authenticationPrompt });
   return seedPhrase;
 };
