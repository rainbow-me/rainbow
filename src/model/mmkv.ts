--- conflicted
+++ resolved
@@ -4,11 +4,8 @@
   ACCOUNT: 'ACCOUNT',
   ASPECT_RATIO: 'ASPECT_RATIO',
   DOMINANT_COLOR: 'DOMINANT_COLOR',
-<<<<<<< HEAD
   IMGIX_CACHE: 'IMGIX_CACHE',
-=======
   RAINBOW_TOKEN_LIST: 'RAINBOW_TOKEN_LIST',
->>>>>>> 5d7f5af1
 };
 
 export const clearAllStorages = () => {
