import { captureException } from '@sentry/react-native';
import DeviceInfo from 'react-native-device-info';
import {
  ACCESS_CONTROL,
  ACCESSIBLE,
  AUTHENTICATION_TYPE,
  canImplyAuthentication,
  getAllInternetCredentials,
  getInternetCredentials,
<<<<<<< HEAD
  hasInternetCredentials,
=======
  requestSharedWebCredentials,
>>>>>>> eac17162
  resetInternetCredentials,
  setInternetCredentials,
  setSharedWebCredentials,
} from 'react-native-keychain';
import logger from 'logger';
<<<<<<< HEAD
const RAINBOW_BACKUP_KEY = 'rainbowBackup';
=======
const KEYCHAIN_ITEM_LOST_ERROR =
  'Error: The user name or passphrase you entered is not correct.';
//'Error: User canceled the operation.';
// ^^ Swap these error messages to test the flow by cancelling the faceID flow

export const keychainEventEmitter = new EventEmitter();
>>>>>>> eac17162

// NOTE: implement access control for iOS keychain
export async function saveString(key, value, accessControlOptions) {
  try {
    await setInternetCredentials(key, key, value, accessControlOptions);
    logger.log(`Keychain: saved string for key: ${key}`);
  } catch (err) {
    logger.log(`Keychain: failed to save string for key: ${key} error: ${err}`);
    captureException(err);
  }
}

export async function loadString(key, authenticationPrompt) {
  try {
    const credentials = await getInternetCredentials(key, authenticationPrompt);
    if (credentials) {
      logger.log(`Keychain: loaded string for key: ${key}`);
      return credentials.password;
    }
    logger.log(`Keychain: string does not exist for key: ${key}`);
  } catch (err) {
    logger.log(`Keychain: failed to load string for key: ${key} error: ${err}`);
    captureException(err);
  }
  return null;
}

export async function loadAllKeys(authenticationPrompt) {
  try {
    const { results } = await getAllInternetCredentials(authenticationPrompt);
    return results;
  } catch (err) {
    logger.log(`Keychain: failed to loadAllKeys error: ${err}`);
    captureException(err);
  }
  return null;
}

export async function hasKey(key) {
  try {
    const result = await hasInternetCredentials(key);
    return result;
  } catch (err) {
    logger.log(`Keychain: failed to check if key exists -  error: ${err}`);
    captureException(err);
  }
  return null;
}

export async function saveObject(key, value, accessControlOptions) {
  const jsonValue = JSON.stringify(value);
  await saveString(key, jsonValue, accessControlOptions);
}

export async function loadObject(key, authenticationPrompt) {
  const jsonValue = await loadString(key, authenticationPrompt);
  try {
    const objectValue = JSON.parse(jsonValue);
    logger.log(`Keychain: parsed object for key: ${key}`);
    return objectValue;
  } catch (err) {
    logger.log(
      `Keychain: failed to parse object for key: ${key} error: ${err}`
    );
    captureException(err);
  }
  return null;
}

export async function remove(key) {
  try {
    await resetInternetCredentials(key);
    logger.log(`Keychain: removed value for key: ${key}`);
  } catch (err) {
    logger.log(
      `Keychain: failed to remove value for key: ${key} error: ${err}`
    );
    captureException(err);
  }
}

export async function restoreBackupIntoKeychain(backedUpData) {
  // Access control config per each type of key
  const publicAccessControlOptions = {
    accessible: ACCESSIBLE.ALWAYS_THIS_DEVICE_ONLY,
  };

  let privateAccessControlOptions = {};
  const canAuthenticate = await canImplyAuthentication({
    authenticationType: AUTHENTICATION_TYPE.DEVICE_PASSCODE_OR_BIOMETRICS,
  });

  let isSimulator = false;

  if (canAuthenticate) {
    isSimulator = __DEV__ && (await DeviceInfo.isEmulator());
  }
  if (canAuthenticate && !isSimulator) {
    privateAccessControlOptions = {
      accessControl: ACCESS_CONTROL.USER_PRESENCE,
      accessible: ACCESSIBLE.WHEN_UNLOCKED_THIS_DEVICE_ONLY,
    };
  }

  Object.keys(backedUpData).forEach(async key => {
    const value = backedUpData[key];
    let accessControl = publicAccessControlOptions;
    if (
      (key.indexOf('rainbowSeedPhrase') !== -1 ||
        key.indexOf('rainbowPrivateKey') !== -1) &&
      key !== 'rainbowSeedPhraseMigratedKey'
    ) {
      accessControl = privateAccessControlOptions;
    }
    if (typeof value === 'string') {
      await saveString(key, value, accessControl);
    } else {
      await saveObject(key, value, accessControl);
    }
  });

  // Save the migration flag
  // to prevent this flow in the future
  await saveString(
    'rainbowSeedPhraseMigratedKey',
    'true',
    publicAccessControlOptions
  );

  return true;
}

// Attempts to save the password to decrypt the backup from the iCloud keychain
export async function saveBackupPassword(password) {
  try {
    await setSharedWebCredentials('rainbow.me', 'Backup Password', password);
  } catch (e) {
    logger.log('Error while backing up password', e);
  }
}

// Attempts to fetch the password to decrypt the backup from the iCloud keychain
export async function fetchBackupPassword() {
  try {
    const results = await requestSharedWebCredentials();
    return results.password;
  } catch (e) {
    logger.log('Error while fetching backup password', e);
  }
}

// For dev purposes only
export async function wipeKeychain() {
  try {
    const results = await loadAllKeys();
    results.forEach(async result => {
      await resetInternetCredentials(result.username);
    });
    logger.log('keychain wiped!');
  } catch (e) {
    logger.log('error while wiping keychain', e);
  }
}<|MERGE_RESOLUTION|>--- conflicted
+++ resolved
@@ -7,26 +7,13 @@
   canImplyAuthentication,
   getAllInternetCredentials,
   getInternetCredentials,
-<<<<<<< HEAD
   hasInternetCredentials,
-=======
   requestSharedWebCredentials,
->>>>>>> eac17162
   resetInternetCredentials,
   setInternetCredentials,
   setSharedWebCredentials,
 } from 'react-native-keychain';
 import logger from 'logger';
-<<<<<<< HEAD
-const RAINBOW_BACKUP_KEY = 'rainbowBackup';
-=======
-const KEYCHAIN_ITEM_LOST_ERROR =
-  'Error: The user name or passphrase you entered is not correct.';
-//'Error: User canceled the operation.';
-// ^^ Swap these error messages to test the flow by cancelling the faceID flow
-
-export const keychainEventEmitter = new EventEmitter();
->>>>>>> eac17162
 
 // NOTE: implement access control for iOS keychain
 export async function saveString(key, value, accessControlOptions) {
