import {
  assetNeedsUnlocking,
  estimateApprove,
  getDepositGasLimit,
} from './actions';
import {
  createNewAction,
  createNewRap,
  RapAction,
  RapActionTypes,
  SwapActionParameters,
} from './common';
import { Asset } from '@rainbow-me/entities';
import { estimateSwapGasLimit } from '@rainbow-me/handlers/uniswap';
import store from '@rainbow-me/redux/store';
import {
  ethUnits,
  savingsAssetsListByUnderlying,
  UNISWAP_V2_ROUTER_ADDRESS,
} from '@rainbow-me/references';
import { add } from '@rainbow-me/utilities';
import logger from 'logger';

export const estimateSwapAndDepositCompound = async (
  swapParameters: SwapActionParameters
) => {
  const { inputAmount, outputAmount, tradeDetails } = swapParameters;
  const {
    inputCurrency,
    outputCurrency,
    slippageInBips: slippage,
  } = store.getState().swap;
  const { accountAddress, chainId, network } = store.getState().settings;
  const requiresSwap = !!outputCurrency;
  let gasLimits: (string | number)[] = [];
  if (requiresSwap) {
    if (!inputCurrency) return ethUnits.basic_deposit;

    const swapAssetNeedsUnlocking = await assetNeedsUnlocking(
      accountAddress,
      inputAmount,
      inputCurrency,
      UNISWAP_V2_ROUTER_ADDRESS
    );
    if (swapAssetNeedsUnlocking) {
      const unlockGasLimit = await estimateApprove(
        accountAddress,
        inputCurrency.address,
        UNISWAP_V2_ROUTER_ADDRESS
      );
      gasLimits = gasLimits.concat(unlockGasLimit);
    }

    const { gasLimit: swapGasLimit } = await estimateSwapGasLimit({
      accountAddress,
      chainId,
      inputCurrency,
      outputCurrency,
      slippage,
      tradeDetails,
    });
    gasLimits = gasLimits.concat(swapGasLimit);
  }
  const tokenToDeposit: Asset = requiresSwap ? outputCurrency : inputCurrency;
  const cTokenContract =
    savingsAssetsListByUnderlying[network][tokenToDeposit.address]
      .contractAddress;
  const amountToDeposit = requiresSwap ? outputAmount : inputAmount;

  if (!amountToDeposit) return ethUnits.basic_deposit;

  const depositAssetNeedsUnlocking = await assetNeedsUnlocking(
    accountAddress,
    amountToDeposit,
    tokenToDeposit,
    cTokenContract
  );

  if (depositAssetNeedsUnlocking) {
    const depositGasLimit = await estimateApprove(
      accountAddress,
      tokenToDeposit.address,
      cTokenContract
    );
    gasLimits = gasLimits.concat(depositGasLimit);
  }

  const depositGasLimit = getDepositGasLimit(inputCurrency);
<<<<<<< HEAD
  gasLimits = concat(gasLimits, depositGasLimit);
  return reduce(gasLimits, (acc, limit) => add(acc, limit), 0);
=======
  gasLimits = gasLimits.concat(depositGasLimit);
  return gasLimits.reduce((acc, limit) => add(acc, limit), '0');
>>>>>>> 63b38d1d
};

export const createSwapAndDepositCompoundRap = async (
  swapParameters: SwapActionParameters
) => {
  const { inputAmount, outputAmount, tradeDetails } = swapParameters;
  const { inputCurrency, outputCurrency } = store.getState().swap;
  const { accountAddress, network } = store.getState().settings;
  const requiresSwap = !!outputCurrency;
  logger.log('[swap and deposit] currencies', inputCurrency, outputCurrency);
  logger.log('[swap and deposit] amounts', inputAmount, outputAmount);
  let actions: RapAction[] = [];
  if (requiresSwap) {
    logger.log(
      '[swap and deposit] inputCurr is not the same as the output currency'
    );
    const swapAssetNeedsUnlocking = await assetNeedsUnlocking(
      accountAddress,
      inputAmount,
      inputCurrency,
      UNISWAP_V2_ROUTER_ADDRESS
    );
    if (swapAssetNeedsUnlocking) {
      // create unlock for swap rap
      const unlock = createNewAction(RapActionTypes.unlock, {
        amount: inputAmount,
        assetToUnlock: inputCurrency,
        contractAddress: UNISWAP_V2_ROUTER_ADDRESS,
      });
      actions = actions.concat(unlock);
      logger.log('[swap and deposit] making unlock for swap func');
    }

    // create a swap rap
    const swap = createNewAction(RapActionTypes.swap, {
      inputAmount,
      tradeDetails,
    });
    actions = actions.concat(swap);
    logger.log('[swap and deposit] making swap func');
  }

  const tokenToDeposit = requiresSwap ? outputCurrency : inputCurrency;
  const cTokenContract =
    savingsAssetsListByUnderlying[network][tokenToDeposit.address]
      .contractAddress;
  logger.log('ctokencontract', cTokenContract);

  // create unlock token on Compound rap
  const depositAssetNeedsUnlocking = await assetNeedsUnlocking(
    accountAddress,
    requiresSwap ? (outputAmount as string) : inputAmount,
    tokenToDeposit,
    cTokenContract
  );
  if (depositAssetNeedsUnlocking) {
    logger.log('[swap and deposit] making unlock token func');
    const unlockTokenToDeposit = createNewAction(RapActionTypes.unlock, {
      amount: requiresSwap ? outputAmount : inputAmount,
      assetToUnlock: tokenToDeposit,
      contractAddress: cTokenContract,
    });
    actions = actions.concat(unlockTokenToDeposit);
  }

  // create a deposit rap
  logger.log('[swap and deposit] making deposit func');
  const deposit = createNewAction(RapActionTypes.depositCompound, {
    inputAmount,
    outputAmount,
  });
  actions = actions.concat(deposit);

  // create the overall rap
  const newRap = createNewRap(actions);
  return newRap;
};<|MERGE_RESOLUTION|>--- conflicted
+++ resolved
@@ -86,13 +86,8 @@
   }
 
   const depositGasLimit = getDepositGasLimit(inputCurrency);
-<<<<<<< HEAD
-  gasLimits = concat(gasLimits, depositGasLimit);
-  return reduce(gasLimits, (acc, limit) => add(acc, limit), 0);
-=======
   gasLimits = gasLimits.concat(depositGasLimit);
-  return gasLimits.reduce((acc, limit) => add(acc, limit), '0');
->>>>>>> 63b38d1d
+  return gasLimits.reduce((acc, limit) => add(acc, limit), 0);
 };
 
 export const createSwapAndDepositCompoundRap = async (
