--- conflicted
+++ resolved
@@ -1,8 +1,5 @@
-<<<<<<< HEAD
 import { AddressZero } from '@ethersproject/constants';
-import { concat, isEmpty } from 'lodash';
-=======
->>>>>>> f8bfafc0
+import { isEmpty } from 'lodash';
 import {
   createNewENSAction,
   createNewRap,
@@ -29,7 +26,6 @@
   );
   const validRecords = recordsForTransactionAreValid(ensRegistrationRecords);
   if (validRecords) {
-<<<<<<< HEAD
     const txType = getTransactionTypeForRecords(ensRegistrationRecords);
     if (txType) {
       const rapActionType = getRapActionTypeForTxType(txType);
@@ -38,21 +34,9 @@
           rapActionType,
           ensActionParameters
         );
-        actions = concat(actions, recordsAction);
+        actions = actions.concat(recordsAction);
       }
     }
-=======
-    const shouldUseMulticall = shouldUseMulticallTransaction(
-      ensRegistrationRecords
-    );
-    const recordsAction = createNewENSAction(
-      shouldUseMulticall
-        ? RapActionTypes.multicallENS
-        : RapActionTypes.setTextENS,
-      ensActionParameters
-    );
-    actions = actions.concat(recordsAction);
->>>>>>> f8bfafc0
   }
 
   if (ensActionParameters.setReverseRecord) {
@@ -60,7 +44,7 @@
       RapActionTypes.setNameENS,
       ensActionParameters
     );
-    actions = concat(actions, setName);
+    actions = actions.concat(setName);
   }
 
   // create the overall rap
@@ -84,7 +68,6 @@
   );
   const validRecords = recordsForTransactionAreValid(ensRegistrationRecords);
   if (validRecords) {
-<<<<<<< HEAD
     const txType = getTransactionTypeForRecords(ensRegistrationRecords);
     if (txType) {
       const rapActionType = getRapActionTypeForTxType(txType);
@@ -93,21 +76,9 @@
           rapActionType,
           ensActionParameters
         );
-        actions = concat(actions, recordsAction);
+        actions = actions.concat(recordsAction);
       }
     }
-=======
-    const shouldUseMulticall = shouldUseMulticallTransaction(
-      ensRegistrationRecords
-    );
-    const recordsAction = createNewENSAction(
-      shouldUseMulticall
-        ? RapActionTypes.multicallENS
-        : RapActionTypes.setTextENS,
-      ensActionParameters
-    );
-    actions = actions.concat(recordsAction);
->>>>>>> f8bfafc0
   }
 
   if (ensActionParameters.setReverseRecord) {
@@ -199,7 +170,7 @@
             ...ensActionParameters,
             records: newRecords,
           });
-          actions = concat(actions, recordsAction);
+          actions = actions.concat(recordsAction);
         }
       }
     }
@@ -208,14 +179,14 @@
       ...ensActionParameters,
       records: { ETH: toAddress },
     });
-    actions = concat(actions, setName);
+    actions = actions.concat(setName);
   }
   if (transferControl && toAddress) {
     const transferControl = createNewENSAction(RapActionTypes.reclaimENS, {
       ...ensActionParameters,
       toAddress,
     });
-    actions = concat(actions, transferControl);
+    actions = actions.concat(transferControl);
   }
 
   // create the overall rap
