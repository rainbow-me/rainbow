--- conflicted
+++ resolved
@@ -6,37 +6,13 @@
 } from 'react-native-dotenv';
 import { Rap, RapActionTypes, RapENSActionParameters } from '../common';
 import { analytics } from '@/analytics';
-<<<<<<< HEAD
-import {
-  ENSRegistrationRecords,
-  NewTransaction,
-  TransactionGasParamAmounts,
-} from '@/entities';
-import {
-  estimateENSTransactionGasLimit,
-  formatRecordsForTransaction,
-} from '@/handlers/ens';
-import { toHex } from '@/handlers/web3';
-import { NetworkTypes } from '@/helpers';
-import {
-  ENSRegistrationTransactionType,
-  getENSExecutionDetails,
-  REGISTRATION_MODES,
-} from '@/helpers/ens';
-
-import {
-  saveCommitRegistrationParameters,
-  updateTransactionRegistrationParameters,
-} from '@/redux/ensRegistration';
-=======
-import { ENSRegistrationRecords, TransactionGasParamAmounts } from '@/entities';
+import { ENSRegistrationRecords, NewTransaction, TransactionGasParamAmounts } from '@/entities';
 import { estimateENSTransactionGasLimit, formatRecordsForTransaction } from '@/handlers/ens';
 import { toHex } from '@/handlers/web3';
 import { NetworkTypes } from '@/helpers';
 import { ENSRegistrationTransactionType, getENSExecutionDetails, REGISTRATION_MODES } from '@/helpers/ens';
-import { dataAddNewTransaction } from '@/redux/data';
+
 import { saveCommitRegistrationParameters, updateTransactionRegistrationParameters } from '@/redux/ensRegistration';
->>>>>>> bea7da5e
 import store from '@/redux/store';
 import { ethereumUtils } from '@/utils';
 import logger from '@/utils/logger';
@@ -477,16 +453,8 @@
 
   logger.log(`[${actionName}] response`, tx);
 
-<<<<<<< HEAD
-  const nativeAsset = await ethereumUtils.getNetworkNativeAsset(
-    NetworkTypes.mainnet
-  );
+  const nativeAsset = await ethereumUtils.getNetworkNativeAsset(NetworkTypes.mainnet);
   const newTransaction: NewTransaction = {
-=======
-  const nativeAsset = await ethereumUtils.getNetworkNativeAsset(NetworkTypes.mainnet);
-  const newTransaction = {
-    amount: 0,
->>>>>>> bea7da5e
     asset: nativeAsset,
     data: tx.data,
     ensCommitRegistrationName: type === ENSRegistrationTransactionType.COMMIT ? name : undefined,
