--- conflicted
+++ resolved
@@ -1,10 +1,6 @@
 import { Wallet } from '@ethersproject/wallet';
 import { captureException } from '@sentry/react-native';
-<<<<<<< HEAD
-import { Rap, RapENSActionParameters } from '../common';
-=======
-import { Rap, RapActionParameters, RapActionTypes } from '../common';
->>>>>>> d638f65a
+import { Rap, RapActionTypes, RapENSActionParameters } from '../common';
 import { estimateENSTransactionGasLimit } from '@rainbow-me/handlers/ens';
 import { toHex } from '@rainbow-me/handlers/web3';
 import { NetworkTypes } from '@rainbow-me/helpers';
@@ -381,13 +377,9 @@
   parameters: RapENSActionParameters,
   baseNonce?: number
 ): Promise<number | undefined> => {
-<<<<<<< HEAD
-  const actionName = 'registerWithConfig';
-=======
->>>>>>> d638f65a
   return ensAction(
     wallet,
-    RapActionTypes.registerENS,
+    RapActionTypes.registerWithConfigENS,
     index,
     parameters,
     ENSRegistrationTransactionType.REGISTER_WITH_CONFIG,
