import { Wallet } from '@ethersproject/wallet';
import analytics from '@segment/analytics-react-native';
import { captureException } from '@sentry/react-native';
import {
  // @ts-ignore
  IS_TESTING,
} from 'react-native-dotenv';
import { Rap, RapActionTypes, RapENSActionParameters } from '../common';
import { ENSRegistrationRecords } from '@rainbow-me/entities';
import {
  estimateENSTransactionGasLimit,
  formatRecordsForTransaction,
} from '@rainbow-me/handlers/ens';
import { toHex } from '@rainbow-me/handlers/web3';
import { NetworkTypes } from '@rainbow-me/helpers';
import {
  ENSRegistrationTransactionType,
  getENSExecutionDetails,
  REGISTRATION_MODES,
} from '@rainbow-me/helpers/ens';
import { dataAddNewTransaction } from '@rainbow-me/redux/data';
import {
  saveCommitRegistrationParameters,
  updateTransactionRegistrationParameters,
} from '@rainbow-me/redux/ensRegistration';
import store from '@rainbow-me/redux/store';
import { ethereumUtils } from '@rainbow-me/utils';
import logger from 'logger';
const executeCommit = async (
  name?: string,
  duration?: number,
  ownerAddress?: string,
  rentPrice?: string,
  salt?: string,
  gasLimit?: string | null,
  maxFeePerGas?: string,
  maxPriorityFeePerGas?: string,
  wallet?: Wallet,
  nonce: number | null = null
) => {
  const { contract, methodArguments, value } = await getENSExecutionDetails({
    duration,
    name,
    ownerAddress,
    rentPrice,
    salt,
    type: ENSRegistrationTransactionType.COMMIT,
    wallet,
  });

  return (
    methodArguments &&
    contract?.commit(...methodArguments, {
      gasLimit: gasLimit ? toHex(gasLimit) : undefined,
      maxFeePerGas: maxFeePerGas ? toHex(maxFeePerGas) : undefined,
      maxPriorityFeePerGas: maxPriorityFeePerGas
        ? toHex(maxPriorityFeePerGas)
        : undefined,
      nonce: nonce ? toHex(nonce) : undefined,
      ...(value ? { value } : {}),
    })
  );
};

const executeRegisterWithConfig = async (
  name?: string,
  duration?: number,
  ownerAddress?: string,
  rentPrice?: string,
  salt?: string,
  gasLimit?: string | null,
  maxFeePerGas?: string,
  maxPriorityFeePerGas?: string,
  wallet?: Wallet,
  nonce: number | null = null
) => {
  const { contract, methodArguments, value } = await getENSExecutionDetails({
    duration,
    name,
    ownerAddress,
    rentPrice,
    salt,
    type: ENSRegistrationTransactionType.REGISTER_WITH_CONFIG,
    wallet,
  });
  return (
    methodArguments &&
    contract?.registerWithConfig(...methodArguments, {
      gasLimit: gasLimit ? toHex(gasLimit) : undefined,
      maxFeePerGas: maxFeePerGas ? toHex(maxFeePerGas) : undefined,
      maxPriorityFeePerGas: maxPriorityFeePerGas
        ? toHex(maxPriorityFeePerGas)
        : undefined,
      nonce: nonce ? toHex(nonce) : undefined,
      ...(value ? { value } : {}),
    })
  );
};

const executeMulticall = async (
  name?: string,
  records?: ENSRegistrationRecords,
  gasLimit?: string | null,
  maxFeePerGas?: string,
  maxPriorityFeePerGas?: string,
  wallet?: Wallet,
  nonce: number | null = null
) => {
  const { contract, methodArguments, value } = await getENSExecutionDetails({
    name,
    records,
    type: ENSRegistrationTransactionType.MULTICALL,
    wallet,
  });
  return (
    methodArguments &&
    contract?.multicall(...methodArguments, {
      gasLimit: gasLimit ? toHex(gasLimit) : undefined,
      maxFeePerGas: maxFeePerGas ? toHex(maxFeePerGas) : undefined,
      maxPriorityFeePerGas: maxPriorityFeePerGas
        ? toHex(maxPriorityFeePerGas)
        : undefined,
      nonce: nonce ? toHex(nonce) : undefined,
      ...(value ? { value } : {}),
    })
  );
};

const executeRenew = async (
  name?: string,
  duration?: number,
  ownerAddress?: string,
  rentPrice?: string,
  gasLimit?: string | null,
  maxFeePerGas?: string,
  maxPriorityFeePerGas?: string,
  wallet?: Wallet,
  nonce: number | null = null
) => {
  const { contract, methodArguments, value } = await getENSExecutionDetails({
    duration,
    name,
    ownerAddress,
    rentPrice,
    type: ENSRegistrationTransactionType.RENEW,
    wallet,
  });

  return (
    methodArguments &&
    contract?.renew(...methodArguments, {
      gasLimit: gasLimit ? toHex(gasLimit) : undefined,
      maxFeePerGas: maxFeePerGas ? toHex(maxFeePerGas) : undefined,
      maxPriorityFeePerGas: maxPriorityFeePerGas
        ? toHex(maxPriorityFeePerGas)
        : undefined,
      nonce: nonce ? toHex(nonce) : undefined,
      ...(value ? { value } : {}),
    })
  );
};

const executeSetName = async (
  name?: string,
  ownerAddress?: string,
  gasLimit?: string | null,
  maxFeePerGas?: string,
  maxPriorityFeePerGas?: string,
  wallet?: Wallet,
  nonce: number | null = null
) => {
  const { contract, methodArguments, value } = await getENSExecutionDetails({
    name,
    ownerAddress,
    type: ENSRegistrationTransactionType.SET_NAME,
    wallet,
  });

  return (
    methodArguments &&
    contract?.setName(...methodArguments, {
      gasLimit: gasLimit ? toHex(gasLimit) : undefined,
      maxFeePerGas: maxFeePerGas ? toHex(maxFeePerGas) : undefined,
      maxPriorityFeePerGas: maxPriorityFeePerGas
        ? toHex(maxPriorityFeePerGas)
        : undefined,
      nonce: nonce ? toHex(nonce) : undefined,
      ...(value ? { value } : {}),
    })
  );
};

const executeSetAddr = async (
  name?: string,
  records?: ENSRegistrationRecords,
  gasLimit?: string | null,
  maxFeePerGas?: string,
  maxPriorityFeePerGas?: string,
  wallet?: Wallet,
  nonce: number | null = null
) => {
  const { contract, methodArguments, value } = await getENSExecutionDetails({
    name,
    records,
    type: ENSRegistrationTransactionType.SET_ADDR,
    wallet,
  });

  return (
    methodArguments &&
    contract?.setAddr(...methodArguments, {
      gasLimit: gasLimit ? toHex(gasLimit) : undefined,
      maxFeePerGas: maxFeePerGas ? toHex(maxFeePerGas) : undefined,
      maxPriorityFeePerGas: maxPriorityFeePerGas
        ? toHex(maxPriorityFeePerGas)
        : undefined,
      nonce: nonce ? toHex(nonce) : undefined,
      ...(value ? { value } : {}),
    })
  );
};

const executeSetText = async (
  name?: string,
  records?: ENSRegistrationRecords,
  gasLimit?: string | null,
  maxFeePerGas?: string,
  maxPriorityFeePerGas?: string,
  wallet?: Wallet,
  nonce: number | null = null
) => {
  const { contract, methodArguments, value } = await getENSExecutionDetails({
    name,
    records,
    type: ENSRegistrationTransactionType.SET_TEXT,
    wallet,
  });

  return (
    methodArguments &&
    contract?.setText(...methodArguments, {
      gasLimit: gasLimit ? toHex(gasLimit) : undefined,
      maxFeePerGas: maxFeePerGas ? toHex(maxFeePerGas) : undefined,
      maxPriorityFeePerGas: maxPriorityFeePerGas
        ? toHex(maxPriorityFeePerGas)
        : undefined,
      nonce: nonce ? toHex(nonce) : undefined,
      ...(value ? { value } : {}),
    })
  );
};

const executeSetOwner = async (
  name?: string,
  ownerAddress?: string,
  records?: ENSRegistrationRecords,
  gasLimit?: string | null,
  maxFeePerGas?: string,
  maxPriorityFeePerGas?: string,
  wallet?: Wallet,
  nonce: number | null = null
) => {
  const { contract, methodArguments, value } = await getENSExecutionDetails({
    name,
    ownerAddress,
    records,
    type: ENSRegistrationTransactionType.SET_OWNER,
    wallet,
  });

  return (
    methodArguments &&
    contract?.setOwner(...methodArguments, {
      gasLimit: gasLimit ? toHex(gasLimit) : undefined,
      maxFeePerGas: maxFeePerGas ? toHex(maxFeePerGas) : undefined,
      maxPriorityFeePerGas: maxPriorityFeePerGas
        ? toHex(maxPriorityFeePerGas)
        : undefined,
      nonce: nonce ? toHex(nonce) : undefined,
      ...(value ? { value } : {}),
    })
  );
};

const ensAction = async (
  wallet: Wallet,
  actionName: string,
  index: number,
  parameters: RapENSActionParameters,
  type: ENSRegistrationTransactionType,
  baseNonce?: number
): Promise<number | undefined> => {
  logger.log(`[${actionName}] base nonce`, baseNonce, 'index:', index);
  const { dispatch } = store;
  const { accountAddress: ownerAddress } = store.getState().settings;
  const { selectedGasFee } = store.getState().gas;
  const { name, duration, rentPrice, records, salt, mode } = parameters;

  logger.log(`[${actionName}] rap for`, name);

  let gasLimit;
  const ensRegistrationRecords = formatRecordsForTransaction(records);
  try {
    logger.sentry(
      `[${actionName}] estimate gas`,
      {
        ...parameters,
      },
      type
    );

    // when registering the ENS if we try to estimate gas for setting records
    // (MULTICALL || SET_TEXT) it's going to fail if we put the account address
    // since the account doesn't have the ENS yet
    const notUseOwnerAddress =
      IS_TESTING !== 'true' &&
      mode === REGISTRATION_MODES.CREATE &&
      (type === ENSRegistrationTransactionType.MULTICALL ||
        type === ENSRegistrationTransactionType.SET_TEXT);

    gasLimit = await estimateENSTransactionGasLimit({
      duration,
      name,
      ownerAddress: notUseOwnerAddress ? undefined : ownerAddress,
      records: ensRegistrationRecords,
      rentPrice,
      salt,
      type,
    });
  } catch (e) {
    logger.sentry(`[${actionName}] Error estimating gas`);
    captureException(e);
    throw e;
  }
  let tx;
  let maxFeePerGas;
  let maxPriorityFeePerGas;
  try {
    maxFeePerGas = selectedGasFee?.gasFeeParams?.maxFeePerGas?.amount;
    maxPriorityFeePerGas =
      selectedGasFee?.gasFeeParams?.maxPriorityFeePerGas?.amount;

    logger.sentry(`[${actionName}] about to ${type}`, {
      ...parameters,
    });
    const nonce = baseNonce ? baseNonce + index : null;

    switch (type) {
      case ENSRegistrationTransactionType.COMMIT:
        tx = await executeCommit(
          name,
          duration,
          ownerAddress,
          rentPrice,
          salt,
          gasLimit,
          maxFeePerGas,
          maxPriorityFeePerGas,
          wallet,
          nonce
        );
        dispatch(
          // @ts-ignore
          saveCommitRegistrationParameters({
            commitTransactionHash: tx?.hash,
            duration,
            name,
            ownerAddress,
            records,
            rentPrice,
            salt,
          })
        );
        analytics.track('Initiated ENS registration', {
          category: 'profiles',
        });
        break;
      case ENSRegistrationTransactionType.MULTICALL:
        tx = await executeMulticall(
          name,
          ensRegistrationRecords,
          gasLimit,
          maxFeePerGas,
          maxPriorityFeePerGas,
          wallet,
          nonce
        );
        analytics.track('Edited ENS records', {
          category: 'profiles',
        });
        break;
      case ENSRegistrationTransactionType.REGISTER_WITH_CONFIG:
        tx = await executeRegisterWithConfig(
          name,
          duration,
          ownerAddress,
          rentPrice,
          salt,
          gasLimit,
          maxFeePerGas,
          maxPriorityFeePerGas,
          wallet,
          nonce
        );
        dispatch(
          // @ts-ignore
          updateTransactionRegistrationParameters({
            registerTransactionHash: tx?.hash,
          })
        );
        analytics.track('Completed ENS registration', {
          category: 'profiles',
        });
        break;
      case ENSRegistrationTransactionType.RENEW:
        tx = await executeRenew(
          name,
          duration,
          ownerAddress,
          rentPrice,
          gasLimit,
          maxFeePerGas,
          maxPriorityFeePerGas,
          wallet,
          nonce
        );
        analytics.track('Extended ENS', {
          category: 'profiles',
        });
        break;
      case ENSRegistrationTransactionType.SET_TEXT:
        tx = await executeSetText(
          name,
          ensRegistrationRecords,
          gasLimit,
          maxFeePerGas,
          maxPriorityFeePerGas,
          wallet,
          nonce
        );
        analytics.track('Edited ENS records', {
          category: 'profiles',
        });
        break;
      case ENSRegistrationTransactionType.SET_ADDR:
        tx = await executeSetAddr(
          name,
          ensRegistrationRecords,
          gasLimit,
          maxFeePerGas,
          maxPriorityFeePerGas,
          wallet,
          nonce
        );
        analytics.track('Edited ENS records', {
          category: 'profiles',
        });
        break;
      case ENSRegistrationTransactionType.SET_OWNER:
        tx = await executeSetOwner(
          name,
<<<<<<< HEAD
          ownerAddress,
=======
          parameters.ownerAddress || ownerAddress,
>>>>>>> c16353fb
          ensRegistrationRecords,
          gasLimit,
          maxFeePerGas,
          maxPriorityFeePerGas,
          wallet,
          nonce
        );
        analytics.track('Transferred ENS control', {
          category: 'profiles',
        });
        break;
      case ENSRegistrationTransactionType.SET_NAME:
        tx = await executeSetName(
          name,
          ownerAddress,
          gasLimit,
          maxFeePerGas,
          maxPriorityFeePerGas,
          wallet,
          nonce
        );
        analytics.track('Set ENS to primary ', {
          category: 'profiles',
        });
    }
  } catch (e) {
    logger.sentry(`[${actionName}] Error executing`);
    captureException(e);
    throw e;
  }

  logger.log(`[${actionName}] response`, tx);

  const nativeAsset = await ethereumUtils.getNetworkNativeAsset(
    NetworkTypes.mainnet
  );
  const newTransaction = {
    amount: 0,
    asset: nativeAsset,
    data: tx.data,
    from: ownerAddress,
    gasLimit,
    hash: tx?.hash,
    maxFeePerGas,
    maxPriorityFeePerGas,
    nonce: tx?.nonce,
    to: tx?.to,
    value: toHex(tx.value),
  };
  logger.log(`[${actionName}] adding new txn`, newTransaction);
  // @ts-expect-error Since src/redux/data.js is not typed yet, `accountAddress`
  // being a string conflicts with the inferred type of "null" for the second
  // parameter.
  await dispatch(dataAddNewTransaction(newTransaction, ownerAddress));
  return tx?.nonce;
};

const commitENS = async (
  wallet: Wallet,
  currentRap: Rap,
  index: number,
  parameters: RapENSActionParameters,
  baseNonce?: number
): Promise<number | undefined> => {
  return ensAction(
    wallet,
    RapActionTypes.commitENS,
    index,
    parameters,
    ENSRegistrationTransactionType.COMMIT,
    baseNonce
  );
};

const multicallENS = async (
  wallet: Wallet,
  currentRap: Rap,
  index: number,
  parameters: RapENSActionParameters,
  baseNonce?: number
): Promise<number | undefined> => {
  return ensAction(
    wallet,
    RapActionTypes.multicallENS,
    index,
    parameters,
    ENSRegistrationTransactionType.MULTICALL,
    baseNonce
  );
};

const registerWithConfig = async (
  wallet: Wallet,
  currentRap: Rap,
  index: number,
  parameters: RapENSActionParameters,
  baseNonce?: number
): Promise<number | undefined> => {
  return ensAction(
    wallet,
    RapActionTypes.registerWithConfigENS,
    index,
    parameters,
    ENSRegistrationTransactionType.REGISTER_WITH_CONFIG,
    baseNonce
  );
};

const renewENS = async (
  wallet: Wallet,
  currentRap: Rap,
  index: number,
  parameters: RapENSActionParameters,
  baseNonce?: number
): Promise<number | undefined> => {
  return ensAction(
    wallet,
    RapActionTypes.renewENS,
    index,
    parameters,
    ENSRegistrationTransactionType.RENEW,
    baseNonce
  );
};

const setNameENS = async (
  wallet: Wallet,
  currentRap: Rap,
  index: number,
  parameters: RapENSActionParameters,
  baseNonce?: number
): Promise<number | undefined> => {
  return ensAction(
    wallet,
    RapActionTypes.setNameENS,
    index,
    parameters,
    ENSRegistrationTransactionType.SET_NAME,
    baseNonce
  );
};

const setAddrENS = async (
  wallet: Wallet,
  currentRap: Rap,
  index: number,
  parameters: RapENSActionParameters,
  baseNonce?: number
): Promise<number | undefined> => {
  return ensAction(
    wallet,
    RapActionTypes.setAddrENS,
    index,
    parameters,
    ENSRegistrationTransactionType.SET_ADDR,
    baseNonce
  );
};

const setOwnerENS = async (
  wallet: Wallet,
  currentRap: Rap,
  index: number,
  parameters: RapENSActionParameters,
  baseNonce?: number
): Promise<number | undefined> => {
  return ensAction(
    wallet,
    RapActionTypes.setOwnerENS,
    index,
    parameters,
    ENSRegistrationTransactionType.SET_OWNER,
    baseNonce
  );
};

const setTextENS = async (
  wallet: Wallet,
  currentRap: Rap,
  index: number,
  parameters: RapENSActionParameters,
  baseNonce?: number
): Promise<number | undefined> => {
  return ensAction(
    wallet,
    RapActionTypes.setTextENS,
    index,
    parameters,
    ENSRegistrationTransactionType.SET_TEXT,
    baseNonce
  );
};

export default {
  commitENS,
  multicallENS,
  registerWithConfig,
  renewENS,
  setAddrENS,
  setNameENS,
  setOwnerENS,
  setTextENS,
};<|MERGE_RESOLUTION|>--- conflicted
+++ resolved
@@ -459,11 +459,7 @@
       case ENSRegistrationTransactionType.SET_OWNER:
         tx = await executeSetOwner(
           name,
-<<<<<<< HEAD
-          ownerAddress,
-=======
           parameters.ownerAddress || ownerAddress,
->>>>>>> c16353fb
           ensRegistrationRecords,
           gasLimit,
           maxFeePerGas,
