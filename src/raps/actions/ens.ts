import { Signer } from '@ethersproject/abstract-signer';
import { captureException } from '@sentry/react-native';
import {
  // @ts-ignore
  IS_TESTING,
} from 'react-native-dotenv';
import { Rap, RapActionTypes, RapENSActionParameters } from '../common';
import { analytics } from '@/analytics';
import { ENSRegistrationRecords, NewTransaction, TransactionGasParamAmounts } from '@/entities';
import { estimateENSTransactionGasLimit, formatRecordsForTransaction } from '@/handlers/ens';
import { toHex } from '@/handlers/web3';
import { NetworkTypes } from '@/helpers';
import { ENSRegistrationTransactionType, getENSExecutionDetails, REGISTRATION_MODES } from '@/helpers/ens';

import { saveCommitRegistrationParameters, updateTransactionRegistrationParameters } from '@/redux/ensRegistration';
import store from '@/redux/store';
import { ethereumUtils } from '@/utils';
import logger from '@/utils/logger';
import { parseGasParamAmounts } from '@/parsers';
import { addNewTransaction } from '@/state/pendingTransactions';
import { Network } from '@/networks/types';

const executeCommit = async (
  name?: string,
  duration?: number,
  ownerAddress?: string,
  rentPrice?: string,
  salt?: string,
  gasLimit?: string | null,
  maxFeePerGas?: string,
  maxPriorityFeePerGas?: string,
  wallet?: Signer,
  nonce: number | null = null
) => {
  const { contract, methodArguments, value } = await getENSExecutionDetails({
    duration,
    name,
    ownerAddress,
    rentPrice,
    salt,
    type: ENSRegistrationTransactionType.COMMIT,
    wallet,
  });

  return (
    methodArguments &&
    contract?.commit(...methodArguments, {
      gasLimit: gasLimit ? toHex(gasLimit) : undefined,
      maxFeePerGas: maxFeePerGas ? toHex(maxFeePerGas) : undefined,
      maxPriorityFeePerGas: maxPriorityFeePerGas ? toHex(maxPriorityFeePerGas) : undefined,
      nonce: nonce ? toHex(nonce) : undefined,
      ...(value ? { value } : {}),
    })
  );
};

const executeRegisterWithConfig = async (
  name?: string,
  duration?: number,
  ownerAddress?: string,
  rentPrice?: string,
  salt?: string,
  gasLimit?: string | null,
  maxFeePerGas?: string,
  maxPriorityFeePerGas?: string,
  wallet?: Signer,
  nonce: number | null = null
) => {
  const { contract, methodArguments, value } = await getENSExecutionDetails({
    duration,
    name,
    ownerAddress,
    rentPrice,
    salt,
    type: ENSRegistrationTransactionType.REGISTER_WITH_CONFIG,
    wallet,
  });
  return (
    methodArguments &&
    contract?.registerWithConfig(...methodArguments, {
      gasLimit: gasLimit ? toHex(gasLimit) : undefined,
      maxFeePerGas: maxFeePerGas ? toHex(maxFeePerGas) : undefined,
      maxPriorityFeePerGas: maxPriorityFeePerGas ? toHex(maxPriorityFeePerGas) : undefined,
      nonce: nonce ? toHex(nonce) : undefined,
      ...(value ? { value } : {}),
    })
  );
};

const executeMulticall = async (
  name?: string,
  records?: ENSRegistrationRecords,
  gasLimit?: string | null,
  maxFeePerGas?: string,
  maxPriorityFeePerGas?: string,
  wallet?: Signer,
  nonce: number | null = null
) => {
  const { contract, methodArguments, value } = await getENSExecutionDetails({
    name,
    records,
    type: ENSRegistrationTransactionType.MULTICALL,
    wallet,
  });
  return (
    methodArguments &&
    contract?.multicall(...methodArguments, {
      gasLimit: gasLimit ? toHex(gasLimit) : undefined,
      maxFeePerGas: maxFeePerGas ? toHex(maxFeePerGas) : undefined,
      maxPriorityFeePerGas: maxPriorityFeePerGas ? toHex(maxPriorityFeePerGas) : undefined,
      nonce: nonce ? toHex(nonce) : undefined,
      ...(value ? { value } : {}),
    })
  );
};

const executeRenew = async (
  name?: string,
  duration?: number,
  ownerAddress?: string,
  rentPrice?: string,
  gasLimit?: string | null,
  maxFeePerGas?: string,
  maxPriorityFeePerGas?: string,
  wallet?: Signer,
  nonce: number | null = null
) => {
  const { contract, methodArguments, value } = await getENSExecutionDetails({
    duration,
    name,
    ownerAddress,
    rentPrice,
    type: ENSRegistrationTransactionType.RENEW,
    wallet,
  });

  return (
    methodArguments &&
    contract?.renew(...methodArguments, {
      gasLimit: gasLimit ? toHex(gasLimit) : undefined,
      maxFeePerGas: maxFeePerGas ? toHex(maxFeePerGas) : undefined,
      maxPriorityFeePerGas: maxPriorityFeePerGas ? toHex(maxPriorityFeePerGas) : undefined,
      nonce: nonce ? toHex(nonce) : undefined,
      ...(value ? { value } : {}),
    })
  );
};

const executeSetName = async (
  name?: string,
  ownerAddress?: string,
  gasLimit?: string | null,
  maxFeePerGas?: string,
  maxPriorityFeePerGas?: string,
  wallet?: Signer,
  nonce: number | null = null
) => {
  const { contract, methodArguments, value } = await getENSExecutionDetails({
    name,
    ownerAddress,
    type: ENSRegistrationTransactionType.SET_NAME,
    wallet,
  });

  return (
    methodArguments &&
    contract?.setName(...methodArguments, {
      gasLimit: gasLimit ? toHex(gasLimit) : undefined,
      maxFeePerGas: maxFeePerGas ? toHex(maxFeePerGas) : undefined,
      maxPriorityFeePerGas: maxPriorityFeePerGas ? toHex(maxPriorityFeePerGas) : undefined,
      nonce: nonce ? toHex(nonce) : undefined,
      ...(value ? { value } : {}),
    })
  );
};

const executeSetAddr = async (
  name?: string,
  records?: ENSRegistrationRecords,
  gasLimit?: string | null,
  maxFeePerGas?: string,
  maxPriorityFeePerGas?: string,
  wallet?: Signer,
  nonce: number | null = null
) => {
  const { contract, methodArguments, value } = await getENSExecutionDetails({
    name,
    records,
    type: ENSRegistrationTransactionType.SET_ADDR,
    wallet,
  });

  return (
    methodArguments &&
    contract?.setAddr(...methodArguments, {
      gasLimit: gasLimit ? toHex(gasLimit) : undefined,
      maxFeePerGas: maxFeePerGas ? toHex(maxFeePerGas) : undefined,
      maxPriorityFeePerGas: maxPriorityFeePerGas ? toHex(maxPriorityFeePerGas) : undefined,
      nonce: nonce ? toHex(nonce) : undefined,
      ...(value ? { value } : {}),
    })
  );
};

const executeSetContenthash = async (
  name?: string,
  records?: ENSRegistrationRecords,
  gasLimit?: string | null,
  maxFeePerGas?: string,
  maxPriorityFeePerGas?: string,
  wallet?: Signer,
  nonce: number | null = null
) => {
  const { contract, methodArguments, value } = await getENSExecutionDetails({
    name,
    records,
    type: ENSRegistrationTransactionType.SET_CONTENTHASH,
    wallet,
  });

  return (
    methodArguments &&
    contract?.setContenthash(...methodArguments, {
      gasLimit: gasLimit ? toHex(gasLimit) : undefined,
      maxFeePerGas: maxFeePerGas ? toHex(maxFeePerGas) : undefined,
      maxPriorityFeePerGas: maxPriorityFeePerGas ? toHex(maxPriorityFeePerGas) : undefined,
      nonce: nonce ? toHex(nonce) : undefined,
      ...(value ? { value } : {}),
    })
  );
};

const executeSetText = async (
  name?: string,
  records?: ENSRegistrationRecords,
  gasLimit?: string | null,
  maxFeePerGas?: string,
  maxPriorityFeePerGas?: string,
  wallet?: Signer,
  nonce: number | null = null
) => {
  const { contract, methodArguments, value } = await getENSExecutionDetails({
    name,
    records,
    type: ENSRegistrationTransactionType.SET_TEXT,
    wallet,
  });

  return (
    methodArguments &&
    contract?.setText(...methodArguments, {
      gasLimit: gasLimit ? toHex(gasLimit) : undefined,
      maxFeePerGas: maxFeePerGas ? toHex(maxFeePerGas) : undefined,
      maxPriorityFeePerGas: maxPriorityFeePerGas ? toHex(maxPriorityFeePerGas) : undefined,
      nonce: nonce ? toHex(nonce) : undefined,
      ...(value ? { value } : {}),
    })
  );
};

const executeReclaim = async (
  name?: string,
  toAddress?: string,
  records?: ENSRegistrationRecords,
  gasLimit?: string | null,
  maxFeePerGas?: string,
  maxPriorityFeePerGas?: string,
  wallet?: Signer,
  nonce: number | null = null
) => {
  const { contract, methodArguments, value } = await getENSExecutionDetails({
    name,
    records,
    toAddress,
    type: ENSRegistrationTransactionType.RECLAIM,
    wallet,
  });

  return (
    methodArguments &&
    contract?.reclaim(...methodArguments, {
      gasLimit: gasLimit ? toHex(gasLimit) : undefined,
      maxFeePerGas: maxFeePerGas ? toHex(maxFeePerGas) : undefined,
      maxPriorityFeePerGas: maxPriorityFeePerGas ? toHex(maxPriorityFeePerGas) : undefined,
      nonce: nonce ? toHex(nonce) : undefined,
      ...(value ? { value } : {}),
    })
  );
};

const ensAction = async (
  wallet: Signer,
  actionName: string,
  index: number,
  parameters: RapENSActionParameters,
  type: ENSRegistrationTransactionType,
  baseNonce?: number
): Promise<number | undefined> => {
  logger.log(`[${actionName}] base nonce`, baseNonce, 'index:', index);
  const { dispatch } = store;
  const { accountAddress: ownerAddress } = store.getState().settings;
  const { selectedGasFee } = store.getState().gas;

  const { name, duration, rentPrice, records, salt, toAddress, mode } = parameters;

  logger.log(`[${actionName}] rap for`, name);

  let gasLimit;
  const ensRegistrationRecords = formatRecordsForTransaction(records);
  try {
    logger.sentry(
      `[${actionName}] estimate gas`,
      {
        ...parameters,
      },
      type
    );

    // when registering the ENS if we try to estimate gas for setting records
    // (MULTICALL || SET_TEXT) it's going to fail if we put the account address
    // since the account doesn't have the ENS yet
    const notUseOwnerAddress =
      IS_TESTING !== 'true' &&
      mode === REGISTRATION_MODES.CREATE &&
      (type === ENSRegistrationTransactionType.MULTICALL || type === ENSRegistrationTransactionType.SET_TEXT);

    gasLimit = await estimateENSTransactionGasLimit({
      duration,
      name,
      ownerAddress: notUseOwnerAddress ? undefined : ownerAddress,
      records: ensRegistrationRecords,
      rentPrice,
      salt,
      toAddress,
      type,
    });
  } catch (e) {
    logger.sentry(`[${actionName}] Error estimating gas`);
    captureException(e);
    throw e;
  }
  let tx;
  let maxFeePerGas;
  let maxPriorityFeePerGas;
  try {
    const gasParams = parseGasParamAmounts(selectedGasFee) as TransactionGasParamAmounts;
    maxFeePerGas = gasParams.maxFeePerGas;
    maxPriorityFeePerGas = gasParams.maxPriorityFeePerGas;

    logger.sentry(`[${actionName}] about to ${type}`, {
      ...parameters,
    });
    const nonce = baseNonce ? baseNonce + index : null;

    switch (type) {
      case ENSRegistrationTransactionType.COMMIT:
        tx = await executeCommit(
          name,
          duration,
          ownerAddress,
          rentPrice,
          salt,
          gasLimit,
          maxFeePerGas,
          maxPriorityFeePerGas,
          wallet,
          nonce
        );
        dispatch(
          saveCommitRegistrationParameters({
            commitTransactionHash: tx?.hash,
            duration,
            name,
            ownerAddress,
            records,
            rentPrice,
            salt,
          })
        );
        analytics.track('Initiated ENS registration', {
          category: 'profiles',
        });
        break;
      case ENSRegistrationTransactionType.MULTICALL:
        tx = await executeMulticall(name, ensRegistrationRecords, gasLimit, maxFeePerGas, maxPriorityFeePerGas, wallet, nonce);
        analytics.track('Edited ENS records', {
          category: 'profiles',
        });
        break;
      case ENSRegistrationTransactionType.REGISTER_WITH_CONFIG:
        tx = await executeRegisterWithConfig(
          name,
          duration,
          ownerAddress,
          rentPrice,
          salt,
          gasLimit,
          maxFeePerGas,
          maxPriorityFeePerGas,
          wallet,
          nonce
        );
        dispatch(
          updateTransactionRegistrationParameters({
            registerTransactionHash: tx?.hash,
          })
        );
        analytics.track('Completed ENS registration', {
          category: 'profiles',
        });
        break;
      case ENSRegistrationTransactionType.RENEW:
        tx = await executeRenew(name, duration, ownerAddress, rentPrice, gasLimit, maxFeePerGas, maxPriorityFeePerGas, wallet, nonce);
        analytics.track('Extended ENS', {
          category: 'profiles',
        });
        break;
      case ENSRegistrationTransactionType.SET_TEXT:
        tx = await executeSetText(name, ensRegistrationRecords, gasLimit, maxFeePerGas, maxPriorityFeePerGas, wallet, nonce);
        analytics.track('Edited ENS records', {
          category: 'profiles',
        });
        break;
      case ENSRegistrationTransactionType.SET_CONTENTHASH:
        tx = await executeSetContenthash(name, ensRegistrationRecords, gasLimit, maxFeePerGas, maxPriorityFeePerGas, wallet, nonce);
        analytics.track('Edited ENS records', {
          category: 'profiles',
        });
        break;
      case ENSRegistrationTransactionType.SET_ADDR:
        tx = await executeSetAddr(name, ensRegistrationRecords, gasLimit, maxFeePerGas, maxPriorityFeePerGas, wallet, nonce);
        analytics.track('Edited ENS records', {
          category: 'profiles',
        });
        break;
      case ENSRegistrationTransactionType.RECLAIM:
        tx = await executeReclaim(name, toAddress, ensRegistrationRecords, gasLimit, maxFeePerGas, maxPriorityFeePerGas, wallet, nonce);
        analytics.track('Transferred ENS control', {
          category: 'profiles',
        });
        break;
      case ENSRegistrationTransactionType.SET_NAME:
        tx = await executeSetName(name, ownerAddress, gasLimit, maxFeePerGas, maxPriorityFeePerGas, wallet, nonce);
        analytics.track('Set ENS to primary ', {
          category: 'profiles',
        });
    }
  } catch (e) {
    logger.sentry(`[${actionName}] Error executing`);
    captureException(e);
    throw e;
  }

  logger.log(`[${actionName}] response`, tx);

<<<<<<< HEAD
  const nativeAsset = await ethereumUtils.getNetworkNativeAsset(NetworkTypes.mainnet);
  const newTransaction: NewTransaction = {
    asset: nativeAsset,
=======
  const newTransaction: NewTransaction = {
>>>>>>> 0c00f6a2
    data: tx.data,
    ensCommitRegistrationName: type === ENSRegistrationTransactionType.COMMIT ? name : undefined,
    ensRegistration: true,
    from: ownerAddress,
    hash: tx?.hash,
    maxFeePerGas,
    maxPriorityFeePerGas,
    nonce: tx?.nonce,
    type: 'contract_interaction',
    contract: {
      name: 'ENS',
<<<<<<< HEAD
      iconUrl: 'https://ens.domains/images/favicon-32x32.png',
=======
      iconUrl: 'https://rainbowme-res.cloudinary.com/image/upload/v1668565116/dapps/ens.domains.png',
>>>>>>> 0c00f6a2
    },
    to: tx?.to,
    value: toHex(tx.value),
    network: NetworkTypes.mainnet,
    status: 'pending',
  };
  logger.log(`[${actionName}] adding new txn`, newTransaction);

  addNewTransaction({
    address: ownerAddress,
    transaction: newTransaction,
    network: Network.mainnet,
  });
  return tx?.nonce;
};

const commitENS = async (
  wallet: Signer,
  currentRap: Rap,
  index: number,
  parameters: RapENSActionParameters,
  baseNonce?: number
): Promise<number | undefined> => {
  return ensAction(wallet, RapActionTypes.commitENS, index, parameters, ENSRegistrationTransactionType.COMMIT, baseNonce);
};

const multicallENS = async (
  wallet: Signer,
  currentRap: Rap,
  index: number,
  parameters: RapENSActionParameters,
  baseNonce?: number
): Promise<number | undefined> => {
  return ensAction(wallet, RapActionTypes.multicallENS, index, parameters, ENSRegistrationTransactionType.MULTICALL, baseNonce);
};

const registerWithConfig = async (
  wallet: Signer,
  currentRap: Rap,
  index: number,
  parameters: RapENSActionParameters,
  baseNonce?: number
): Promise<number | undefined> => {
  return ensAction(
    wallet,
    RapActionTypes.registerWithConfigENS,
    index,
    parameters,
    ENSRegistrationTransactionType.REGISTER_WITH_CONFIG,
    baseNonce
  );
};

const renewENS = async (
  wallet: Signer,
  currentRap: Rap,
  index: number,
  parameters: RapENSActionParameters,
  baseNonce?: number
): Promise<number | undefined> => {
  return ensAction(wallet, RapActionTypes.renewENS, index, parameters, ENSRegistrationTransactionType.RENEW, baseNonce);
};

const setNameENS = async (
  wallet: Signer,
  currentRap: Rap,
  index: number,
  parameters: RapENSActionParameters,
  baseNonce?: number
): Promise<number | undefined> => {
  return ensAction(wallet, RapActionTypes.setNameENS, index, parameters, ENSRegistrationTransactionType.SET_NAME, baseNonce);
};

const setAddrENS = async (
  wallet: Signer,
  currentRap: Rap,
  index: number,
  parameters: RapENSActionParameters,
  baseNonce?: number
): Promise<number | undefined> => {
  return ensAction(wallet, RapActionTypes.setAddrENS, index, parameters, ENSRegistrationTransactionType.SET_ADDR, baseNonce);
};

const reclaimENS = async (
  wallet: Signer,
  currentRap: Rap,
  index: number,
  parameters: RapENSActionParameters,
  baseNonce?: number
): Promise<number | undefined> => {
  return ensAction(wallet, RapActionTypes.reclaimENS, index, parameters, ENSRegistrationTransactionType.RECLAIM, baseNonce);
};

const setTextENS = async (
  wallet: Signer,
  currentRap: Rap,
  index: number,
  parameters: RapENSActionParameters,
  baseNonce?: number
): Promise<number | undefined> => {
  return ensAction(wallet, RapActionTypes.setTextENS, index, parameters, ENSRegistrationTransactionType.SET_TEXT, baseNonce);
};

const setContenthashENS = async (
  wallet: Signer,
  currentRap: Rap,
  index: number,
  parameters: RapENSActionParameters,
  baseNonce?: number
): Promise<number | undefined> => {
  return ensAction(wallet, RapActionTypes.setContenthashENS, index, parameters, ENSRegistrationTransactionType.SET_CONTENTHASH, baseNonce);
};

export default {
  commitENS,
  multicallENS,
  reclaimENS,
  registerWithConfig,
  renewENS,
  setAddrENS,
  setContenthashENS,
  setNameENS,
  setTextENS,
};<|MERGE_RESOLUTION|>--- conflicted
+++ resolved
@@ -453,13 +453,7 @@
 
   logger.log(`[${actionName}] response`, tx);
 
-<<<<<<< HEAD
-  const nativeAsset = await ethereumUtils.getNetworkNativeAsset(NetworkTypes.mainnet);
   const newTransaction: NewTransaction = {
-    asset: nativeAsset,
-=======
-  const newTransaction: NewTransaction = {
->>>>>>> 0c00f6a2
     data: tx.data,
     ensCommitRegistrationName: type === ENSRegistrationTransactionType.COMMIT ? name : undefined,
     ensRegistration: true,
@@ -471,11 +465,7 @@
     type: 'contract_interaction',
     contract: {
       name: 'ENS',
-<<<<<<< HEAD
-      iconUrl: 'https://ens.domains/images/favicon-32x32.png',
-=======
       iconUrl: 'https://rainbowme-res.cloudinary.com/image/upload/v1668565116/dapps/ens.domains.png',
->>>>>>> 0c00f6a2
     },
     to: tx?.to,
     value: toHex(tx.value),
