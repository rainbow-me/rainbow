import { MaxUint256 } from '@ethersproject/constants';
import { Contract } from '@ethersproject/contracts';
import { Signer } from '@ethersproject/abstract-signer';
import { ALLOWS_PERMIT, PermitSupportedTokenList, RAINBOW_ROUTER_CONTRACT_ADDRESS } from '@rainbow-me/swaps';
import { captureException } from '@sentry/react-native';
import { isNull } from 'lodash';
import { alwaysRequireApprove } from '../../config/debug';
<<<<<<< HEAD
import {
  Rap,
  RapExchangeActionParameters,
  UnlockActionParameters,
} from '../common';
import { Asset, NewTransaction } from '@/entities';
=======
import { Rap, RapExchangeActionParameters, UnlockActionParameters } from '../common';
import { Asset, TransactionStatus, TransactionType } from '@/entities';
>>>>>>> bea7da5e
import { getProviderForNetwork, toHex } from '@/handlers/web3';
import { parseGasParamAmounts } from '@/parsers';

import store from '@/redux/store';
import { erc20ABI, ETH_ADDRESS, ethUnits } from '@/references';
import { convertAmountToRawAmount, greaterThan } from '@/helpers/utilities';
import { AllowancesCache, ethereumUtils } from '@/utils';
import { overrideWithFastSpeedIfNeeded } from '../utils';
import logger from '@/utils/logger';
import { ParsedAsset } from '@/resources/assets/types';
import { addNewTransaction } from '@/state/pendingTransactionsStore';

export const estimateApprove = async (
  owner: string,
  tokenAddress: string,
  spender: string,
  chainId = 1,
  allowsPermit = true
): Promise<number | string> => {
  try {
    if (allowsPermit && ALLOWS_PERMIT[tokenAddress?.toLowerCase() as keyof PermitSupportedTokenList]) {
      return '0';
    }

    const network = ethereumUtils.getNetworkFromChainId(chainId);
    const provider = await getProviderForNetwork(network);
    logger.sentry('exchange estimate approve', {
      owner,
      spender,
      tokenAddress,
    });
    const tokenContract = new Contract(tokenAddress, erc20ABI, provider);
    const gasLimit = await tokenContract.estimateGas.approve(spender, MaxUint256, {
      from: owner,
    });
    return gasLimit ? gasLimit.toString() : ethUnits.basic_approval;
  } catch (error) {
    logger.sentry('error estimateApproveWithExchange');
    captureException(error);
    return ethUnits.basic_approval;
  }
};

const getRawAllowance = async (owner: string, token: Asset, spender: string, chainId = 1) => {
  try {
    const network = ethereumUtils.getNetworkFromChainId(chainId);
    const provider = await getProviderForNetwork(network);
    const { address: tokenAddress } = token;
    const tokenContract = new Contract(tokenAddress, erc20ABI, provider);
    const allowance = await tokenContract.allowance(owner, spender);
    return allowance.toString();
  } catch (error) {
    logger.sentry('error getRawAllowance');
    captureException(error);
    return null;
  }
};

const executeApprove = async (
  tokenAddress: string,
  spender: string,
  gasLimit: number | string,
  gasParams:
    | {
        gasPrice: string;
        maxFeePerGas?: undefined;
        maxPriorityFeePerGas?: undefined;
      }
    | {
        maxFeePerGas: string;
        maxPriorityFeePerGas: string;
        gasPrice?: undefined;
      },
  wallet: Signer,
  nonce: number | null = null,
  chainId = 1
) => {
  const exchange = new Contract(tokenAddress, erc20ABI, wallet);
  return exchange.approve(spender, MaxUint256, {
    gasLimit: toHex(gasLimit) || undefined,
    // In case it's an L2 with legacy gas price like arbitrum
    gasPrice: gasParams.gasPrice,
    // EIP-1559 like networks
    maxFeePerGas: gasParams.maxFeePerGas,
    maxPriorityFeePerGas: gasParams.maxPriorityFeePerGas,
    nonce: nonce ? toHex(nonce) : undefined,
  });
};

const actionName = 'unlock';

const unlock = async (
  wallet: Signer,
  currentRap: Rap,
  index: number,
  parameters: RapExchangeActionParameters,
  baseNonce?: number
): Promise<number | undefined> => {
  logger.log(`[${actionName}] base nonce`, baseNonce, 'index:', index);
  const { dispatch } = store;
  const { accountAddress } = store.getState().settings;
  const { gasFeeParamsBySpeed, selectedGasFee } = store.getState().gas;
  const { assetToUnlock, contractAddress, chainId } = parameters as UnlockActionParameters;
  const { address: assetAddress } = assetToUnlock;

  logger.log(`[${actionName}] rap for`, assetToUnlock);

  let gasLimit;
  try {
    logger.sentry(`[${actionName}] estimate gas`, {
      assetAddress,
      contractAddress,
    });
    const contractAllowsPermit = contractAddress === RAINBOW_ROUTER_CONTRACT_ADDRESS;
    gasLimit = await estimateApprove(accountAddress, assetAddress, contractAddress, chainId, contractAllowsPermit);
  } catch (e) {
    logger.sentry(`[${actionName}] Error estimating gas`);
    captureException(e);
    throw e;
  }
  let approval;
  let gasParams = parseGasParamAmounts(selectedGasFee);

  try {
    gasParams = overrideWithFastSpeedIfNeeded({
      gasParams,
      chainId,
      gasFeeParamsBySpeed,
    });

    logger.sentry(`[${actionName}] about to approve`, {
      assetAddress,
      contractAddress,
      gasLimit,
    });
    const nonce = baseNonce ? baseNonce + index : null;
    approval = await executeApprove(assetAddress, contractAddress, gasLimit, gasParams, wallet, nonce, chainId);
  } catch (e) {
    logger.sentry(`[${actionName}] Error approving`);
    captureException(e);
    throw e;
  }
  const walletAddress = await wallet.getAddress();
  const cacheKey = `${walletAddress}|${assetAddress}|${contractAddress}`.toLowerCase();

  // Cache the approved value
  AllowancesCache.cache[cacheKey] = MaxUint256.toString();

  logger.log(`[${actionName}] response`, approval);

  const newTransaction: NewTransaction = {
    asset: assetToUnlock as ParsedAsset,
    data: approval.data,
    from: accountAddress,
    gasLimit,
    hash: approval?.hash,
    type: 'approve',
    network: ethereumUtils.getNetworkFromChainId(Number(chainId)),
    nonce: approval?.nonce,
    to: approval?.to,
    value: toHex(approval.value),
    ...gasParams,
  };
  logger.log(`[${actionName}] adding new txn`, newTransaction);
  addNewTransaction({
    address: accountAddress,
    transaction: newTransaction,
    network: newTransaction.network,
  });
  return approval?.nonce;
};

export const assetNeedsUnlocking = async (
  accountAddress: string,
  amount: string,
  assetToUnlock: Asset,
  contractAddress: string,
  chainId = 1
) => {
  logger.log('checking asset needs unlocking');
  const { address } = assetToUnlock;
  if (address === ETH_ADDRESS) return false;
  if (alwaysRequireApprove) return true;

  const cacheKey = `${accountAddress}|${address}|${contractAddress}`.toLowerCase();

  const allowance = await getRawAllowance(accountAddress, assetToUnlock, contractAddress, chainId);

  logger.log('raw allowance', allowance.toString());
  // Cache that value
  if (!isNull(allowance)) {
    AllowancesCache.cache[cacheKey] = allowance;
  }

  const rawAmount = convertAmountToRawAmount(amount, assetToUnlock.decimals);
  const needsUnlocking = !greaterThan(allowance, rawAmount);
  logger.log('asset needs unlocking?', needsUnlocking, allowance.toString());
  return needsUnlocking;
};

export default unlock;<|MERGE_RESOLUTION|>--- conflicted
+++ resolved
@@ -5,17 +5,8 @@
 import { captureException } from '@sentry/react-native';
 import { isNull } from 'lodash';
 import { alwaysRequireApprove } from '../../config/debug';
-<<<<<<< HEAD
-import {
-  Rap,
-  RapExchangeActionParameters,
-  UnlockActionParameters,
-} from '../common';
+import { Rap, RapExchangeActionParameters, UnlockActionParameters } from '../common';
 import { Asset, NewTransaction } from '@/entities';
-=======
-import { Rap, RapExchangeActionParameters, UnlockActionParameters } from '../common';
-import { Asset, TransactionStatus, TransactionType } from '@/entities';
->>>>>>> bea7da5e
 import { getProviderForNetwork, toHex } from '@/handlers/web3';
 import { parseGasParamAmounts } from '@/parsers';
 
@@ -177,6 +168,7 @@
     nonce: approval?.nonce,
     to: approval?.to,
     value: toHex(approval.value),
+    status: 'pending',
     ...gasParams,
   };
   logger.log(`[${actionName}] adding new txn`, newTransaction);
