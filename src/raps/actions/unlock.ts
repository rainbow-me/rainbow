import { MaxUint256 } from '@ethersproject/constants';
import { Contract } from '@ethersproject/contracts';
import { Wallet } from '@ethersproject/wallet';
import { ALLOWS_PERMIT, PermitSupportedTokenList } from '@rainbow-me/swaps';
import { captureException } from '@sentry/react-native';
import { alwaysRequireApprove } from '../../config/debug';
import {
  Rap,
  RapExchangeActionParameters,
  UnlockActionParameters,
} from '../common';
import {
  Asset,
  TransactionStatus,
  TransactionType,
<<<<<<< HEAD
} from '@rainbow-me/entities';
import { getProviderForNetwork, toHex } from '@rainbow-me/handlers/web3';
import { parseGasParamsForTransaction } from '@rainbow-me/parsers';
import { dataAddNewTransaction } from '@rainbow-me/redux/data';
import store from '@rainbow-me/redux/store';
import { erc20ABI, ETH_ADDRESS, ethUnits } from '@rainbow-me/references';
import {
  convertAmountToRawAmount,
  greaterThan,
  isNull,
} from '@rainbow-me/utilities';
import { AllowancesCache, ethereumUtils, gasUtils } from '@rainbow-me/utils';
import logger from 'logger';
=======
} from '@/entities';
import { getProviderForNetwork, toHex } from '@/handlers/web3';
import { parseGasParamsForTransaction } from '@/parsers';
import { dataAddNewTransaction } from '@/redux/data';
import store from '@/redux/store';
import { erc20ABI, ETH_ADDRESS, ethUnits } from '@/references';
import { convertAmountToRawAmount, greaterThan } from '@/helpers/utilities';
import { AllowancesCache, ethereumUtils, gasUtils } from '@/utils';
import logger from '@/utils/logger';
>>>>>>> c0ef4cbd

export const estimateApprove = async (
  owner: string,
  tokenAddress: string,
  spender: string,
  chainId: number = 1
): Promise<number | string> => {
  try {
    const network = ethereumUtils.getNetworkFromChainId(chainId);
    const provider = await getProviderForNetwork(network);
    if (
      ALLOWS_PERMIT[
        tokenAddress?.toLowerCase() as keyof PermitSupportedTokenList
      ]
    ) {
      return '0';
    }

    logger.sentry('exchange estimate approve', {
      owner,
      spender,
      tokenAddress,
    });
    const tokenContract = new Contract(tokenAddress, erc20ABI, provider);
    const gasLimit = await tokenContract.estimateGas.approve(
      spender,
      MaxUint256,
      {
        from: owner,
      }
    );
    return gasLimit ? gasLimit.toString() : ethUnits.basic_approval;
  } catch (error) {
    logger.sentry('error estimateApproveWithExchange');
    captureException(error);
    return ethUnits.basic_approval;
  }
};

const getRawAllowance = async (
  owner: string,
  token: Asset,
  spender: string,
  chainId: number = 1
) => {
  try {
    const network = ethereumUtils.getNetworkFromChainId(chainId);
    const provider = await getProviderForNetwork(network);
    const { address: tokenAddress } = token;
    const tokenContract = new Contract(tokenAddress, erc20ABI, provider);
    const allowance = await tokenContract.allowance(owner, spender);
    return allowance.toString();
  } catch (error) {
    logger.sentry('error getRawAllowance');
    captureException(error);
    return null;
  }
};

const executeApprove = async (
  tokenAddress: string,
  spender: string,
  gasLimit: number | string,
  gasParams:
    | {
        gasPrice: string;
        maxFeePerGas?: undefined;
        maxPriorityFeePerGas?: undefined;
      }
    | {
        maxFeePerGas: string;
        maxPriorityFeePerGas: string;
        gasPrice?: undefined;
      },
  wallet: Wallet,
  nonce: number | null = null,
  chainId: number = 1
) => {
  const network = ethereumUtils.getNetworkFromChainId(chainId);
  let provider = await getProviderForNetwork(network);
  const walletToUse = new Wallet(wallet.privateKey, provider);

  const exchange = new Contract(tokenAddress, erc20ABI, walletToUse);
  return exchange.approve(spender, MaxUint256, {
    gasLimit: toHex(gasLimit) || undefined,
    // In case it's an L2 with legacy gas price like arbitrum
    gasPrice: gasParams.gasPrice || undefined,
    // EIP-1559 like networks
    maxFeePerGas: gasParams.maxFeePerGas || undefined,
    maxPriorityFeePerGas: gasParams.maxPriorityFeePerGas || undefined,
    nonce: nonce ? toHex(nonce) : undefined,
  });
};

const actionName = 'unlock';

const unlock = async (
  wallet: Wallet,
  currentRap: Rap,
  index: number,
  parameters: RapExchangeActionParameters,
  baseNonce?: number
): Promise<number | undefined> => {
  logger.log(`[${actionName}] base nonce`, baseNonce, 'index:', index);
  const { dispatch } = store;
  const { accountAddress } = store.getState().settings;
  const { gasFeeParamsBySpeed, selectedGasFee } = store.getState().gas;
  const {
    assetToUnlock,
    contractAddress,
    chainId,
  } = parameters as UnlockActionParameters;
  const { address: assetAddress } = assetToUnlock;

  logger.log(`[${actionName}] rap for`, assetToUnlock);

  let gasLimit;
  try {
    logger.sentry(`[${actionName}] estimate gas`, {
      assetAddress,
      contractAddress,
    });
    gasLimit = await estimateApprove(
      accountAddress,
      assetAddress,
      contractAddress,
      chainId
    );
  } catch (e) {
    logger.sentry(`[${actionName}] Error estimating gas`);
    captureException(e);
    throw e;
  }
  let approval;
  let gasParams = parseGasParamsForTransaction(selectedGasFee);
  // if swap isn't the last action, use fast gas or custom (whatever is faster)
  if (
    !gasParams.maxFeePerGas ||
    !gasParams.maxPriorityFeePerGas ||
    !gasParams.gasPrice
  ) {
    try {
      // approvals should always use fast gas or custom (whatever is faster)
      const fastMaxFeePerGas =
        gasFeeParamsBySpeed?.[gasUtils.FAST]?.maxFeePerGas?.amount;
      const fastMaxPriorityFeePerGas =
        gasFeeParamsBySpeed?.[gasUtils.FAST]?.maxPriorityFeePerGas?.amount;

      if (greaterThan(fastMaxFeePerGas, gasParams?.maxFeePerGas || 0)) {
        gasParams.maxFeePerGas = fastMaxFeePerGas;
      }
      if (
        greaterThan(
          fastMaxPriorityFeePerGas,
          gasParams?.maxPriorityFeePerGas || 0
        )
      ) {
        gasParams.maxPriorityFeePerGas = fastMaxPriorityFeePerGas;
      }

      logger.sentry(`[${actionName}] about to approve`, {
        assetAddress,
        contractAddress,
        gasLimit,
      });
      const nonce = baseNonce ? baseNonce + index : null;
      approval = await executeApprove(
        assetAddress,
        contractAddress,
        gasLimit,
        gasParams,
        wallet,
        nonce,
        chainId
      );
    } catch (e) {
      logger.sentry(`[${actionName}] Error approving`);
      captureException(e);
      throw e;
    }
  }

  const cacheKey = `${wallet.address}|${assetAddress}|${contractAddress}`.toLowerCase();

  // Cache the approved value
  AllowancesCache.cache[cacheKey] = MaxUint256.toString();

  logger.log(`[${actionName}] response`, approval);

  const newTransaction = {
    amount: 0,
    asset: assetToUnlock,
    data: approval.data,
    from: accountAddress,
    gasLimit,
    hash: approval?.hash,
    network: ethereumUtils.getNetworkFromChainId(Number(chainId)),
    nonce: approval?.nonce,
    status: TransactionStatus.approving,
    to: approval?.to,
    type: TransactionType.authorize,
    value: toHex(approval.value),
    ...gasParams,
  };
  logger.log(`[${actionName}] adding new txn`, newTransaction);
  // @ts-expect-error Since src/redux/data.js is not typed yet, `accountAddress`
  // being a string conflicts with the inferred type of "null" for the second
  // parameter.
  await dispatch(dataAddNewTransaction(newTransaction, accountAddress));
  return approval?.nonce;
};

export const assetNeedsUnlocking = async (
  accountAddress: string,
  amount: string,
  assetToUnlock: Asset,
  contractAddress: string,
  chainId = 1
) => {
  logger.log('checking asset needs unlocking');
  const { address } = assetToUnlock;
  if (address === ETH_ADDRESS) return false;
  if (alwaysRequireApprove) return true;

  const cacheKey = `${accountAddress}|${address}|${contractAddress}`.toLowerCase();

  let allowance;
  // Check on cache first
  // if (AllowancesCache.cache[cacheKey]) {
  //   allowance = AllowancesCache.cache[cacheKey];
  // } else {
  allowance = await getRawAllowance(
    accountAddress,
    assetToUnlock,
    contractAddress,
    chainId
  );

  // Cache that value
  // if (!isNull(allowance)) {
  //   AllowancesCache.cache[cacheKey] = allowance;
  // }
  //}

  logger.log('raw allowance', allowance.toString());
  // Cache that value
  if (!isNull(allowance)) {
    AllowancesCache.cache[cacheKey] = allowance;
  }

  const rawAmount = convertAmountToRawAmount(amount, assetToUnlock.decimals);
  const needsUnlocking = !greaterThan(allowance, rawAmount);
  logger.log('asset needs unlocking?', needsUnlocking, allowance.toString());
  return needsUnlocking;
};

export default unlock;<|MERGE_RESOLUTION|>--- conflicted
+++ resolved
@@ -9,35 +9,19 @@
   RapExchangeActionParameters,
   UnlockActionParameters,
 } from '../common';
-import {
-  Asset,
-  TransactionStatus,
-  TransactionType,
-<<<<<<< HEAD
-} from '@rainbow-me/entities';
-import { getProviderForNetwork, toHex } from '@rainbow-me/handlers/web3';
-import { parseGasParamsForTransaction } from '@rainbow-me/parsers';
-import { dataAddNewTransaction } from '@rainbow-me/redux/data';
-import store from '@rainbow-me/redux/store';
-import { erc20ABI, ETH_ADDRESS, ethUnits } from '@rainbow-me/references';
-import {
-  convertAmountToRawAmount,
-  greaterThan,
-  isNull,
-} from '@rainbow-me/utilities';
-import { AllowancesCache, ethereumUtils, gasUtils } from '@rainbow-me/utils';
-import logger from 'logger';
-=======
-} from '@/entities';
+import { Asset, TransactionStatus, TransactionType } from '@/entities';
 import { getProviderForNetwork, toHex } from '@/handlers/web3';
 import { parseGasParamsForTransaction } from '@/parsers';
 import { dataAddNewTransaction } from '@/redux/data';
 import store from '@/redux/store';
 import { erc20ABI, ETH_ADDRESS, ethUnits } from '@/references';
-import { convertAmountToRawAmount, greaterThan } from '@/helpers/utilities';
 import { AllowancesCache, ethereumUtils, gasUtils } from '@/utils';
 import logger from '@/utils/logger';
->>>>>>> c0ef4cbd
+import {
+  convertAmountToRawAmount,
+  greaterThan,
+  isNull,
+} from '@/helpers/utilities';
 
 export const estimateApprove = async (
   owner: string,
