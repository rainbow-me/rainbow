--- conflicted
+++ resolved
@@ -1,9 +1,6 @@
 import { Wallet } from '@ethersproject/wallet';
 import { captureException } from '@sentry/react-native';
-<<<<<<< HEAD
 import { get, toLower } from 'lodash';
-=======
->>>>>>> dfc139a9
 import { Rap, RapActionParameters, SwapActionParameters } from '../common';
 import {
   ProtocolType,
@@ -38,21 +35,12 @@
   } = parameters as SwapActionParameters;
   const { dispatch } = store;
   const { accountAddress, chainId } = store.getState().settings;
-<<<<<<< HEAD
   const { inputCurrency } = store.getState().swap;
-  const { gasPrices, selectedGasPrice } = store.getState().gas;
-=======
-  const {
-    inputCurrency,
-    outputCurrency,
-    slippageInBips: slippage,
-  } = store.getState().swap;
   const { gasFeeParamsBySpeed, selectedGasFee } = store.getState().gas;
 
   let maxFeePerGas = selectedGasFee?.gasFeeParams?.maxFeePerGas?.amount;
   let maxPriorityFeePerGas =
     selectedGasFee?.gasFeeParams?.maxPriorityFeePerGas?.amount;
->>>>>>> dfc139a9
 
   // if swap isn't the last action, use fast gas or custom (whatever is faster)
   if (
@@ -98,14 +86,8 @@
     swap = await executeSwap({
       chainId,
       gasLimit,
-<<<<<<< HEAD
-      gasPrice,
-=======
-      inputCurrency,
       maxFeePerGas,
       maxPriorityFeePerGas,
-      methodName,
->>>>>>> dfc139a9
       nonce,
       permit: !!permit,
       tradeDetails,
@@ -146,7 +128,11 @@
     value: toHex(swap.value),
   };
   logger.log(`[${actionName}] adding new txn`, newTransaction);
-<<<<<<< HEAD
+
+
+  // @ts-expect-error Since src/redux/data.js is not typed yet, `accountAddress`
+  // being a string conflicts with the inferred type of "null" for the second
+  // parameter.
   await dispatch(
     dataAddNewTransaction(
       newTransaction,
@@ -155,13 +141,6 @@
       wallet?.provider as any
     )
   );
-=======
-
-  // @ts-expect-error Since src/redux/data.js is not typed yet, `accountAddress`
-  // being a string conflicts with the inferred type of "null" for the second
-  // parameter.
-  await dispatch(dataAddNewTransaction(newTransaction, accountAddress, true));
->>>>>>> dfc139a9
   return swap?.nonce;
 };
 
