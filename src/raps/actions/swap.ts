--- conflicted
+++ resolved
@@ -129,21 +129,15 @@
   };
   logger.log(`[${actionName}] adding new txn`, newTransaction);
 
-<<<<<<< HEAD
   await dispatch(
     dataAddNewTransaction(
+      // @ts-ignore
       newTransaction,
-      // @ts-expect-error Since src/redux/data.js is not typed yet, `accountAddress`
-      // being a string conflicts with the inferred type of "null" for the second
-      // parameter.
       accountAddress,
       false,
       wallet?.provider as any
     )
   );
-=======
-  await dispatch(dataAddNewTransaction(newTransaction, accountAddress, true));
->>>>>>> 146413d5
   return swap?.nonce;
 };
 
