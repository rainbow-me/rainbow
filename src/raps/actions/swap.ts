--- conflicted
+++ resolved
@@ -110,7 +110,6 @@
     value: swap.value,
   };
   logger.log(`[${actionName}] adding new txn`, newTransaction);
-<<<<<<< HEAD
   await dispatch(
     dataAddNewTransaction(
       newTransaction,
@@ -119,10 +118,6 @@
       wallet?.provider as any
     )
   );
-=======
-
-  await dispatch(dataAddNewTransaction(newTransaction, accountAddress, true));
->>>>>>> 27e36704
   return swap?.nonce;
 };
 
