--- conflicted
+++ resolved
@@ -21,11 +21,6 @@
 import { NewTransaction } from '@/entities/transactions';
 import { TxHash } from '@/resources/transactions/types';
 import { add } from '@/helpers/utilities';
-<<<<<<< HEAD
-import { isLowerCaseMatch } from '@/utils';
-import { isUnwrapNative, isWrapNative } from '@/handlers/swap';
-=======
->>>>>>> bae85e5c
 import { addNewTransaction } from '@/state/pendingTransactions';
 import { RainbowError, logger } from '@/logger';
 
