--- conflicted
+++ resolved
@@ -2,17 +2,8 @@
 import { Signer } from '@ethersproject/abstract-signer';
 import { ChainId, CrosschainQuote, fillCrosschainQuote, SwapType } from '@rainbow-me/swaps';
 import { captureException } from '@sentry/react-native';
-<<<<<<< HEAD
-import {
-  CrosschainSwapActionParameters,
-  Rap,
-  RapExchangeActionParameters,
-} from '../common';
+import { CrosschainSwapActionParameters, Rap, RapExchangeActionParameters } from '../common';
 import { NewTransaction } from '@/entities';
-=======
-import { CrosschainSwapActionParameters, Rap, RapExchangeActionParameters } from '../common';
-import { ProtocolType, TransactionStatus, TransactionType } from '@/entities';
->>>>>>> bea7da5e
 
 import { toHex } from '@/handlers/web3';
 import { parseGasParamAmounts } from '@/parsers';
