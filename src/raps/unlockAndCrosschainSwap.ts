import { ALLOWS_PERMIT, ChainId, ETH_ADDRESS as ETH_ADDRESS_AGGREGATOR, PermitSupportedTokenList, WRAPPED_ASSET } from '@rainbow-me/swaps';
import { Address } from 'viem';

import { ETH_ADDRESS } from '../references';
import { isNativeAsset } from '@/handlers/assets';
import { add } from '@/helpers/utilities';
import { ethereumUtils, isLowerCaseMatch } from '@/utils';

import { assetNeedsUnlocking, estimateApprove } from './actions';
import { estimateCrosschainSwapGasLimit } from './actions/crosschainSwap';
import { createNewAction, createNewRap } from './common';
import { RapAction, RapSwapActionParameters, RapUnlockActionParameters } from './references';

export const estimateUnlockAndCrosschainSwap = async (swapParameters: RapSwapActionParameters<'crosschainSwap'>) => {
  const { sellAmount, quote, chainId, assetToSell } = swapParameters;

  const {
    from: accountAddress,
    sellTokenAddress,
    buyTokenAddress,
    allowanceTarget,
  } = quote as {
    from: Address;
    sellTokenAddress: Address;
    buyTokenAddress: Address;
    allowanceTarget: Address;
  };

  const isNativeAssetUnwrapping =
    (isLowerCaseMatch(sellTokenAddress, WRAPPED_ASSET?.[chainId]) && isLowerCaseMatch(buyTokenAddress, ETH_ADDRESS)) ||
    isLowerCaseMatch(buyTokenAddress, ETH_ADDRESS_AGGREGATOR);

  let gasLimits: (string | number)[] = [];
  let swapAssetNeedsUnlocking = false;

  // TODO: MARK - Replace this once we migrate network => chainId
  const network = ethereumUtils.getNetworkFromChainId(chainId);
  // Aggregators represent native asset as 0xEeeeeEeeeEeEeeEeEeEeeEEEeeeeEeeeeeeeEEeE
<<<<<<< HEAD
  const nativeAsset = isLowerCaseMatch(ETH_ADDRESS_AGGREGATOR, sellTokenAddress) || isNativeAsset(assetToSell.address, network);

  if (!isNativeAssetUnwrapping && !nativeAsset) {
    swapAssetNeedsUnlocking = await assetNeedsUnlocking({
      owner: accountAddress,
      amount: sellAmount,
      assetToUnlock: assetToSell,
      spender: allowanceTarget,
      chainId,
    });
  }

  let unlockGasLimit;

  if (swapAssetNeedsUnlocking) {
    unlockGasLimit = await estimateApprove({
      owner: accountAddress,
      tokenAddress: sellTokenAddress,
      spender: allowanceTarget,
      chainId,
    });
    gasLimits = gasLimits.concat(unlockGasLimit);
=======
  const nativeAsset =
    ETH_ADDRESS_AGGREGATOR.toLowerCase() === inputCurrency.address?.toLowerCase() ||
    isNativeAsset(inputCurrency.address, ethereumUtils.getNetworkFromChainId(Number(chainId)));

  const shouldNotHaveApproval = tradeDetails.no_approval !== undefined && tradeDetails.no_approval;
  if (!nativeAsset && routeAllowanceTargetAddress && !shouldNotHaveApproval) {
    swapAssetNeedsUnlocking = await assetNeedsUnlocking(accountAddress, inputAmount, inputCurrency, routeAllowanceTargetAddress, chainId);
    if (swapAssetNeedsUnlocking) {
      const unlockGasLimit = await estimateApprove(accountAddress, inputCurrency.address, routeAllowanceTargetAddress, chainId, false);
      gasLimits = gasLimits.concat(unlockGasLimit);
    }
>>>>>>> f56e50de
  }

  const swapGasLimit = await estimateCrosschainSwapGasLimit({
    chainId,
    requiresApprove: swapAssetNeedsUnlocking,
    quote,
  });

  const gasLimit = gasLimits.concat(swapGasLimit).reduce((acc, limit) => add(acc, limit), '0');

  return gasLimit.toString();
};

export const createUnlockAndCrosschainSwapRap = async (swapParameters: RapSwapActionParameters<'crosschainSwap'>) => {
  let actions: RapAction<'crosschainSwap' | 'unlock'>[] = [];
  const { sellAmount, assetToBuy, quote, chainId, assetToSell } = swapParameters;

  const {
    from: accountAddress,
    sellTokenAddress,
    buyTokenAddress,
    allowanceTarget,
  } = quote as {
    from: Address;
    sellTokenAddress: Address;
    buyTokenAddress: Address;
    allowanceTarget: Address;
  };

  const isNativeAssetUnwrapping =
    isLowerCaseMatch(sellTokenAddress, WRAPPED_ASSET[`${chainId}`]) &&
    isLowerCaseMatch(buyTokenAddress, ETH_ADDRESS) &&
    chainId === ChainId.mainnet;

  // Aggregators represent native asset as 0xEeeeeEeeeEeEeeEeEeEeeEEEeeeeEeeeeeeeEEeE
  const nativeAsset = isLowerCaseMatch(ETH_ADDRESS_AGGREGATOR, sellTokenAddress) || assetToSell?.isNativeAsset;

  let swapAssetNeedsUnlocking = false;
<<<<<<< HEAD

  if (!isNativeAssetUnwrapping && !nativeAsset) {
    swapAssetNeedsUnlocking = await assetNeedsUnlocking({
      owner: accountAddress,
      amount: sellAmount,
      assetToUnlock: assetToSell,
      spender: allowanceTarget,
      chainId,
    });
  }
  const allowsPermit =
    !nativeAsset && chainId === ChainId.mainnet && ALLOWS_PERMIT[assetToSell.address?.toLowerCase() as keyof PermitSupportedTokenList];

  if (swapAssetNeedsUnlocking && !allowsPermit) {
    const unlock = createNewAction('unlock', {
      fromAddress: accountAddress,
      amount: sellAmount,
      assetToUnlock: assetToSell,
      chainId,
      contractAddress: quote.to,
    } as RapUnlockActionParameters);
    actions = actions.concat(unlock);
=======
  const shouldNotHaveApproval = tradeDetails.no_approval !== undefined && tradeDetails.no_approval;
  if (!nativeAsset && routeAllowanceTargetAddress && !shouldNotHaveApproval) {
    swapAssetNeedsUnlocking = await assetNeedsUnlocking(accountAddress, inputAmount, inputCurrency, routeAllowanceTargetAddress, chainId);
    if (swapAssetNeedsUnlocking) {
      const unlock = createNewAction(RapActionTypes.unlock, {
        amount: inputAmount,
        assetToUnlock: inputCurrency,
        chainId,
        contractAddress: routeAllowanceTargetAddress,
      });
      actions = actions.concat(unlock);
    }
>>>>>>> f56e50de
  }

  // create a swap rap
  const swap = createNewAction('crosschainSwap', {
    chainId,
    permit: swapAssetNeedsUnlocking && allowsPermit,
    requiresApprove: swapAssetNeedsUnlocking && !allowsPermit,
    quote,
    meta: swapParameters.meta,
    assetToSell,
    sellAmount,
    assetToBuy,
  } satisfies RapSwapActionParameters<'crosschainSwap'>);
  actions = actions.concat(swap);

  // create the overall rap
  const newRap = createNewRap(actions);
  return newRap;
};<|MERGE_RESOLUTION|>--- conflicted
+++ resolved
@@ -19,11 +19,13 @@
     sellTokenAddress,
     buyTokenAddress,
     allowanceTarget,
+    no_approval,
   } = quote as {
     from: Address;
     sellTokenAddress: Address;
     buyTokenAddress: Address;
     allowanceTarget: Address;
+    no_approval: boolean;
   };
 
   const isNativeAssetUnwrapping =
@@ -36,10 +38,11 @@
   // TODO: MARK - Replace this once we migrate network => chainId
   const network = ethereumUtils.getNetworkFromChainId(chainId);
   // Aggregators represent native asset as 0xEeeeeEeeeEeEeeEeEeEeeEEEeeeeEeeeeeeeEEeE
-<<<<<<< HEAD
   const nativeAsset = isLowerCaseMatch(ETH_ADDRESS_AGGREGATOR, sellTokenAddress) || isNativeAsset(assetToSell.address, network);
 
-  if (!isNativeAssetUnwrapping && !nativeAsset) {
+  const shouldNotHaveApproval = no_approval !== undefined && no_approval;
+
+  if (!isNativeAssetUnwrapping && !nativeAsset && allowanceTarget && !shouldNotHaveApproval) {
     swapAssetNeedsUnlocking = await assetNeedsUnlocking({
       owner: accountAddress,
       amount: sellAmount,
@@ -59,19 +62,6 @@
       chainId,
     });
     gasLimits = gasLimits.concat(unlockGasLimit);
-=======
-  const nativeAsset =
-    ETH_ADDRESS_AGGREGATOR.toLowerCase() === inputCurrency.address?.toLowerCase() ||
-    isNativeAsset(inputCurrency.address, ethereumUtils.getNetworkFromChainId(Number(chainId)));
-
-  const shouldNotHaveApproval = tradeDetails.no_approval !== undefined && tradeDetails.no_approval;
-  if (!nativeAsset && routeAllowanceTargetAddress && !shouldNotHaveApproval) {
-    swapAssetNeedsUnlocking = await assetNeedsUnlocking(accountAddress, inputAmount, inputCurrency, routeAllowanceTargetAddress, chainId);
-    if (swapAssetNeedsUnlocking) {
-      const unlockGasLimit = await estimateApprove(accountAddress, inputCurrency.address, routeAllowanceTargetAddress, chainId, false);
-      gasLimits = gasLimits.concat(unlockGasLimit);
-    }
->>>>>>> f56e50de
   }
 
   const swapGasLimit = await estimateCrosschainSwapGasLimit({
@@ -94,11 +84,13 @@
     sellTokenAddress,
     buyTokenAddress,
     allowanceTarget,
+    no_approval,
   } = quote as {
     from: Address;
     sellTokenAddress: Address;
     buyTokenAddress: Address;
     allowanceTarget: Address;
+    no_approval: boolean;
   };
 
   const isNativeAssetUnwrapping =
@@ -109,10 +101,11 @@
   // Aggregators represent native asset as 0xEeeeeEeeeEeEeeEeEeEeeEEEeeeeEeeeeeeeEEeE
   const nativeAsset = isLowerCaseMatch(ETH_ADDRESS_AGGREGATOR, sellTokenAddress) || assetToSell?.isNativeAsset;
 
+  const shouldNotHaveApproval = no_approval !== undefined && no_approval;
+
   let swapAssetNeedsUnlocking = false;
-<<<<<<< HEAD
 
-  if (!isNativeAssetUnwrapping && !nativeAsset) {
+  if (!isNativeAssetUnwrapping && !nativeAsset && allowanceTarget && !shouldNotHaveApproval) {
     swapAssetNeedsUnlocking = await assetNeedsUnlocking({
       owner: accountAddress,
       amount: sellAmount,
@@ -133,20 +126,6 @@
       contractAddress: quote.to,
     } as RapUnlockActionParameters);
     actions = actions.concat(unlock);
-=======
-  const shouldNotHaveApproval = tradeDetails.no_approval !== undefined && tradeDetails.no_approval;
-  if (!nativeAsset && routeAllowanceTargetAddress && !shouldNotHaveApproval) {
-    swapAssetNeedsUnlocking = await assetNeedsUnlocking(accountAddress, inputAmount, inputCurrency, routeAllowanceTargetAddress, chainId);
-    if (swapAssetNeedsUnlocking) {
-      const unlock = createNewAction(RapActionTypes.unlock, {
-        amount: inputAmount,
-        assetToUnlock: inputCurrency,
-        chainId,
-        contractAddress: routeAllowanceTargetAddress,
-      });
-      actions = actions.concat(unlock);
-    }
->>>>>>> f56e50de
   }
 
   // create a swap rap
