import { Provider } from '@ethersproject/abstract-provider';
import { Logger } from '@ethersproject/logger';
import { Signer } from 'ethers';
import { CrosschainQuote, Quote, SwapType } from '@rainbow-me/swaps';
import { captureException } from '@sentry/react-native';
import {
  depositCompound,
  ens,
  swap,
  crosschainSwap,
  unlock,
  withdrawCompound,
} from './actions';
import {
  createCommitENSRap,
  createRegisterENSRap,
  createRenewENSRap,
  createSetNameENSRap,
  createSetRecordsENSRap,
  createTransferENSRap,
} from './registerENS';
import {
  createSwapAndDepositCompoundRap,
  estimateSwapAndDepositCompound,
} from './swapAndDepositCompound';
import { createUnlockAndSwapRap, estimateUnlockAndSwap } from './unlockAndSwap';
import {
  createWithdrawFromCompoundRap,
  estimateWithdrawFromCompound,
} from './withdrawFromCompound';
import { analytics } from '@/analytics';
import { Asset, EthereumAddress, Records, SwappableAsset } from '@/entities';
import {
  estimateENSCommitGasLimit,
  estimateENSRegisterSetRecordsAndNameGasLimit,
  estimateENSRenewGasLimit,
  estimateENSSetNameGasLimit,
  estimateENSSetRecordsGasLimit,
} from '@/handlers/ens';
import { ExchangeModalTypes } from '@/helpers';
import { REGISTRATION_MODES } from '@/helpers/ens';
import logger from '@/utils/logger';
import {
  createUnlockAndCrosschainSwapRap,
  estimateUnlockAndCrosschainSwap,
} from './unlockAndCrosschainSwap';
import { Source, SwapModalField } from '@/redux/swap';

const {
  commitENS,
  registerWithConfig,
  multicallENS,
  setAddrENS,
  reclaimENS,
  setContenthashENS,
  setTextENS,
  setNameENS,
  renewENS,
} = ens;

export enum RapActionType {
  depositCompound = 'depositCompound',
  swap = 'swap',
  crosschainSwap = 'crosschainSwap',
  unlock = 'unlock',
  withdrawCompound = 'withdrawCompound',
  commitENS = 'commitENS',
  registerENS = 'registerENS',
  multicallENS = 'multicallENS',
  renewENS = 'renewENS',
  setAddrENS = 'setAddrENS',
  reclaimENS = 'reclaimENS',
  setContenthashENS = 'setContenthashENS',
  setTextENS = 'setTextENS',
  setNameENS = 'setNameENS',
}

export interface RapExchangeActionParameters {
  amount?: string | null;
  assetToUnlock?: Asset;
  contractAddress?: string;
  inputAmount?: string | null;
  outputAmount?: string | null;
  tradeDetails?: Quote;
  permit?: boolean;
  flashbots?: boolean;
  chainId?: number;
  requiresApprove?: boolean;
  meta?: SwapMetadata;
}

export interface RapENSActionParameters {
  duration: number;
  name: string;
  ownerAddress: EthereumAddress;
  rentPrice: string;
  records?: Records;
  salt: string;
  toAddress?: string;
  mode?: keyof typeof REGISTRATION_MODES;
}

export interface UnlockActionParameters {
  amount: string;
  assetToUnlock: Asset;
  contractAddress: string;
  chainId: number;
}

export type SwapMetadata = {
  flashbots: boolean;
  slippage: number;
  route: Source;
  inputAsset: SwappableAsset;
  outputAsset: SwappableAsset;
  independentField: SwapModalField;
  independentValue: string;
};

export interface BaseSwapActionParameters {
  inputAmount: string;
  nonce?: number;
  outputAmount: string;
  permit?: boolean;
  flashbots?: boolean;
  provider?: Provider;
  chainId: number;
  requiresApprove?: boolean;
  swapType?: SwapType;
  meta?: SwapMetadata;
}

export interface SwapActionParameters extends BaseSwapActionParameters {
  tradeDetails: Quote;
}

export interface CrosschainSwapActionParameters
  extends BaseSwapActionParameters {
  tradeDetails: CrosschainQuote;
}

export interface ENSActionParameters {
  duration: number;
  nonce?: number;
  name: string;
  rentPrice: string;
  ownerAddress: string;
  toAddress?: string;
  salt: string;
  records?: Records;
  setReverseRecord?: boolean;
  resolverAddress?: EthereumAddress;
  clearRecords?: boolean;
  setAddress?: boolean;
  transferControl?: boolean;
  mode?: keyof typeof REGISTRATION_MODES;
}

export interface RapActionTransaction {
  hash: string | null;
}

enum RAP_TYPE {
  EXCHANGE = 'EXCHANGE',
  ENS = 'ENS',
}

export type RapAction = RapSwapAction | RapENSAction;

export interface RapSwapAction {
  parameters: RapExchangeActionParameters;
  transaction: RapActionTransaction;
  type: RapActionType;
}

export interface RapENSAction {
  parameters: RapENSActionParameters;
  transaction: RapActionTransaction;
  type: RapActionType;
}

export interface Rap {
  actions: RapAction[];
}

export interface ENSRap {
  actions: RapENSAction[];
}

interface RapActionResponse {
  baseNonce?: number | null;
  errorMessage: string | null;
}

interface EthersError extends Error {
  code?: string | null;
}

const NOOP = () => null;

export const RapActionTypes = {
  commitENS: 'commitENS' as RapActionType,
  depositCompound: 'depositCompound' as RapActionType,
  multicallENS: 'multicallENS' as RapActionType,
  reclaimENS: 'reclaimENS' as RapActionType,
  registerENS: 'registerENS' as RapActionType,
  registerWithConfigENS: 'registerWithConfigENS' as RapActionType,
  renewENS: 'renewENS' as RapActionType,
  setAddrENS: 'setAddrENS' as RapActionType,
  setContenthashENS: 'setContenthashENS' as RapActionType,
  setNameENS: 'setNameENS' as RapActionType,
  setRecordsENS: 'setRecordsENS' as RapActionType,
  setTextENS: 'setTextENS' as RapActionType,
  swap: 'swap' as RapActionType,
  crosschainSwap: 'crosschainSwap' as RapActionType,
  transferENS: 'transferENS' as RapActionType,
  unlock: 'unlock' as RapActionType,
  withdrawCompound: 'withdrawCompound' as RapActionType,
};

export const getSwapRapTypeByExchangeType = (
  type: string,
  isCrosschainSwap: boolean
) => {
  switch (type) {
    case ExchangeModalTypes.withdrawal:
      return RapActionTypes.withdrawCompound;
    case ExchangeModalTypes.deposit:
      return RapActionTypes.depositCompound;
    default:
      if (isCrosschainSwap) {
        return RapActionTypes.crosschainSwap;
      }
      return RapActionTypes.swap;
  }
};

const createSwapRapByType = (
  type: keyof typeof RapActionTypes,
  swapParameters: SwapActionParameters | CrosschainSwapActionParameters
) => {
  switch (type) {
    case RapActionTypes.depositCompound:
      return createSwapAndDepositCompoundRap(swapParameters);
    case RapActionTypes.withdrawCompound:
      return createWithdrawFromCompoundRap(swapParameters);
    case RapActionTypes.crosschainSwap:
      return createUnlockAndCrosschainSwapRap(
        swapParameters as CrosschainSwapActionParameters
      );
    default:
      return createUnlockAndSwapRap(swapParameters);
  }
};

const createENSRapByType = (
  type: string,
  ensRegistrationParameters: ENSActionParameters
) => {
  switch (type) {
    case RapActionTypes.registerENS:
      return createRegisterENSRap(ensRegistrationParameters);
    case RapActionTypes.renewENS:
      return createRenewENSRap(ensRegistrationParameters);
    case RapActionTypes.setNameENS:
      return createSetNameENSRap(ensRegistrationParameters);
    case RapActionTypes.setRecordsENS:
      return createSetRecordsENSRap(ensRegistrationParameters);
    case RapActionTypes.transferENS:
      return createTransferENSRap(ensRegistrationParameters);
    case RapActionTypes.commitENS:
    default:
      return createCommitENSRap(ensRegistrationParameters);
  }
};

export const getSwapRapEstimationByType = (
  type: keyof typeof RapActionTypes,
  swapParameters: SwapActionParameters | CrosschainSwapActionParameters
) => {
  switch (type) {
    case RapActionTypes.depositCompound:
      return estimateSwapAndDepositCompound(swapParameters);
    case RapActionTypes.swap:
      return estimateUnlockAndSwap(swapParameters);
    case RapActionTypes.crosschainSwap:
      return estimateUnlockAndCrosschainSwap(
        swapParameters as CrosschainSwapActionParameters
      );
    case RapActionTypes.withdrawCompound:
      return estimateWithdrawFromCompound();
    default:
      return null;
  }
};

export const getENSRapEstimationByType = (
  type: string,
  ensRegistrationParameters: ENSActionParameters
) => {
  switch (type) {
    case RapActionTypes.commitENS:
      return estimateENSCommitGasLimit(ensRegistrationParameters);
    case RapActionTypes.registerENS:
      return estimateENSRegisterSetRecordsAndNameGasLimit(
        ensRegistrationParameters
      );
    case RapActionTypes.renewENS:
      return estimateENSRenewGasLimit(ensRegistrationParameters);
    case RapActionTypes.setNameENS:
      return estimateENSSetNameGasLimit(ensRegistrationParameters);
    case RapActionTypes.setRecordsENS:
      return estimateENSSetRecordsGasLimit(ensRegistrationParameters);
    default:
      return null;
  }
};

const findSwapActionByType = (type: RapActionType) => {
  switch (type) {
    case RapActionTypes.unlock:
      return unlock;
    case RapActionTypes.swap:
      return swap;
    case RapActionTypes.depositCompound:
      return depositCompound;
    case RapActionTypes.withdrawCompound:
      return withdrawCompound;
    case RapActionTypes.crosschainSwap:
      return crosschainSwap;
    default:
      return NOOP;
  }
};

const findENSActionByType = (type: RapActionType) => {
  switch (type) {
    case RapActionTypes.commitENS:
      return commitENS;
    case RapActionTypes.registerWithConfigENS:
      return registerWithConfig;
    case RapActionTypes.multicallENS:
      return multicallENS;
    case RapActionTypes.setAddrENS:
      return setAddrENS;
    case RapActionTypes.setContenthashENS:
      return setContenthashENS;
    case RapActionTypes.setTextENS:
      return setTextENS;
    case RapActionTypes.setNameENS:
      return setNameENS;
    case RapActionTypes.reclaimENS:
      return reclaimENS;
    case RapActionTypes.renewENS:
      return renewENS;
    default:
      return NOOP;
  }
};

const getRapFullName = (actions: RapAction[]) => {
  const actionTypes = actions.map(action => action.type);
  return actionTypes.join(' + ');
};

const parseError = (error: EthersError): string => {
  const errorCode = error?.code;
  switch (errorCode) {
    case Logger.errors.UNPREDICTABLE_GAS_LIMIT:
      return 'Oh no! We were unable to estimate the gas limit. Please try again.';
    case Logger.errors.INSUFFICIENT_FUNDS:
      return 'Oh no! The gas price changed and you no longer have enough funds for this transaction. Please try again with a lower amount.';
    default:
      return 'Oh no! There was a problem submitting the transaction. Please try again.';
  }
};

const executeAction = async (
  action: RapAction,
  wallet: Signer,
  rap: Rap,
  index: number,
  rapName: string,
  baseNonce?: number
): Promise<RapActionResponse> => {
  logger.log('[1 INNER] index', index);
  const { type, parameters } = action;
  let nonce;
  try {
    logger.log('[2 INNER] executing type', type);
    const rapType = getRapTypeFromActionType(type);
    if (rapType === RAP_TYPE.ENS) {
      const actionPromise = findENSActionByType(type);
      nonce = await actionPromise(
        wallet,
        rap,
        index,
        parameters as RapENSActionParameters,
        baseNonce
      );
      return { baseNonce: nonce, errorMessage: null };
    } else {
      const actionPromise = findSwapActionByType(type);
      nonce = await actionPromise(
        wallet,
        rap,
        index,
        parameters as RapExchangeActionParameters,
        baseNonce
      );
      return { baseNonce: nonce, errorMessage: null };
    }
  } catch (error: any) {
    logger.debug('Rap blew up', error);
    logger.sentry('[3 INNER] error running action, code:', error?.code);
    captureException(error);
    analytics.track('Rap failed', {
      category: 'raps',
      failed_action: type,
      label: rapName,
    });
    // If the first action failed, return an error message
    if (index === 0) {
      const errorMessage = parseError(error);
      logger.log('[4 INNER] displaying error message', errorMessage);
      return { baseNonce: null, errorMessage };
    }
    return { baseNonce: null, errorMessage: null };
  }
};

const getRapTypeFromActionType = (actionType: RapActionType) => {
  switch (actionType) {
    case RapActionTypes.swap:
    case RapActionTypes.crosschainSwap:
    case RapActionTypes.unlock:
    case RapActionTypes.depositCompound:
    case RapActionTypes.withdrawCompound:
      return RAP_TYPE.EXCHANGE;
    case RapActionTypes.commitENS:
    case RapActionTypes.registerENS:
    case RapActionTypes.registerWithConfigENS:
    case RapActionTypes.multicallENS:
    case RapActionTypes.renewENS:
    case RapActionTypes.setNameENS:
    case RapActionTypes.setAddrENS:
    case RapActionTypes.reclaimENS:
    case RapActionTypes.setContenthashENS:
    case RapActionTypes.setTextENS:
    case RapActionTypes.setRecordsENS:
    case RapActionTypes.transferENS:
      return RAP_TYPE.ENS;
  }
  return '';
};

export const executeRap = async (
  wallet: Signer,
  type: RapActionType,
  parameters: SwapActionParameters | ENSActionParameters,
  callback: (success?: boolean, errorMessage?: string | null) => void
) => {
  const rapType = getRapTypeFromActionType(type);

  let rap: Rap = { actions: [] };
  if (rapType === RAP_TYPE.EXCHANGE) {
    rap = await createSwapRapByType(type, parameters as SwapActionParameters);
  } else if (rapType === RAP_TYPE.ENS) {
    rap = await createENSRapByType(type, parameters as ENSActionParameters);
  }

  const { actions } = rap;
  const rapName = getRapFullName(actions);

  analytics.track('Rap started', {
    category: 'raps',
    label: rapName,
  });

  let nonce = parameters?.nonce;

  logger.log('[common - executing rap]: actions', actions);
  if (actions.length) {
    const firstAction = actions[0];
    const { baseNonce, errorMessage } = await executeAction(
      firstAction,
      wallet,
      rap,
      0,
      rapName,
      nonce
    );
<<<<<<< HEAD
    try {
      if (baseNonce) {
        for (let index = 1; index < actions.length; index++) {
          const action = actions[index];
          await executeAction(action, wallet, rap, index, rapName, baseNonce);
        }
        nonce = baseNonce + actions.length - 1;
        callback(true);
      } else {
        // Callback with failure state
        callback(false, errorMessage);
=======

    if (typeof baseNonce === 'number') {
      for (let index = 1; index < actions.length; index++) {
        const action = actions[index];
        await executeAction(action, wallet, rap, index, rapName, baseNonce);
>>>>>>> 95a3e3e8
      }
    } catch (e) {
      callback(false);
    }
  }

  analytics.track('Rap completed', {
    category: 'raps',
    label: rapName,
  });
  logger.log('[common - executing rap] finished execute rap function');

  return { nonce };
};

export const createNewRap = (actions: RapAction[]) => {
  return {
    actions,
  };
};

export const createNewAction = (
  type: RapActionType,
  parameters: RapExchangeActionParameters
): RapSwapAction => {
  const newAction = {
    parameters,
    rapType: RAP_TYPE.EXCHANGE,
    transaction: { confirmed: null, hash: null },
    type,
  };

  logger.log('[common] Creating a new action', newAction);
  return newAction;
};

export const createNewENSAction = (
  type: RapActionType,
  parameters: ENSActionParameters
): RapENSAction => {
  const newAction = {
    parameters,
    transaction: { confirmed: null, hash: null },
    type,
  };

  logger.log('[common] Creating a new action', newAction);
  return newAction;
};<|MERGE_RESOLUTION|>--- conflicted
+++ resolved
@@ -490,28 +490,17 @@
       rapName,
       nonce
     );
-<<<<<<< HEAD
-    try {
-      if (baseNonce) {
-        for (let index = 1; index < actions.length; index++) {
-          const action = actions[index];
-          await executeAction(action, wallet, rap, index, rapName, baseNonce);
-        }
-        nonce = baseNonce + actions.length - 1;
-        callback(true);
-      } else {
-        // Callback with failure state
-        callback(false, errorMessage);
-=======
 
     if (typeof baseNonce === 'number') {
       for (let index = 1; index < actions.length; index++) {
         const action = actions[index];
         await executeAction(action, wallet, rap, index, rapName, baseNonce);
->>>>>>> 95a3e3e8
       }
-    } catch (e) {
-      callback(false);
+      nonce = baseNonce + actions.length - 1;
+      callback(true);
+    } else {
+      // Callback with failure state
+      callback(false, errorMessage);
     }
   }
 
