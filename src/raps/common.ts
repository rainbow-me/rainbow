--- conflicted
+++ resolved
@@ -89,10 +89,7 @@
   ownerAddress: string;
   salt: string;
   records?: Records;
-<<<<<<< HEAD
   setReverseRecord?: boolean;
-=======
->>>>>>> 56df3948
 }
 
 export interface RapActionTransaction {
@@ -338,10 +335,6 @@
   const rapType = getRapTypeFromActionType(type);
 
   let rap: Rap = { actions: [] };
-<<<<<<< HEAD
-
-=======
->>>>>>> 56df3948
   if (rapType === RAP_TYPE.EXCHANGE) {
     rap = await createSwapRapByType(type, parameters as SwapActionParameters);
   } else if (rapType === RAP_TYPE.ENS) {
