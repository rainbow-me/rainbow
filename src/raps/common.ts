import { Logger } from '@ethersproject/logger';
import { Wallet } from '@ethersproject/wallet';
import analytics from '@segment/analytics-react-native';
import { captureException } from '@sentry/react-native';
import { Trade } from '@uniswap/sdk';
import { join, map } from 'lodash';
import {
  depositCompound,
  ens,
  swap,
  unlock,
  withdrawCompound,
} from './actions';
import { createCommitENSRap } from './registerENS';
import {
  createSwapAndDepositCompoundRap,
  estimateSwapAndDepositCompound,
} from './swapAndDepositCompound';
import { createUnlockAndSwapRap, estimateUnlockAndSwap } from './unlockAndSwap';
import {
  createWithdrawFromCompoundRap,
  estimateWithdrawFromCompound,
} from './withdrawFromCompound';
import { createRegisterENSRap } from '.';
import { Asset, EthereumAddress, Records } from '@rainbow-me/entities';
import {
  estimateENSCommitGasLimit,
  estimateENSRegisterSetRecordsAndNameGasLimit,
} from '@rainbow-me/handlers/ens';
import ExchangeModalTypes from '@rainbow-me/helpers/exchangeModalTypes';
import logger from 'logger';

const {
  commitENS,
  registerWithConfig,
  multicallENS,
  setTextENS,
  setNameENS,
} = ens;

export enum RapActionType {
  depositCompound = 'depositCompound',
  swap = 'swap',
  unlock = 'unlock',
  withdrawCompound = 'withdrawCompound',
  commitENS = 'commitENS',
  registerENS = 'registerENS',
  multicallENS = 'multicallENS',
  setTextENS = 'setTextENS',
  setNameENS = 'setNameENS',
}

export interface RapEchangeActionParameters {
  amount?: string | null;
  assetToUnlock?: Asset;
  contractAddress?: string;
  inputAmount?: string | null;
  outputAmount?: string | null;
  tradeDetails?: Trade;
}

export interface RapENSActionParameters {
  duration: number;
  name: string;
  ownerAddress: EthereumAddress;
  rentPrice: string;
  records?: Records;
  salt: string;
}

export interface UnlockActionParameters {
  amount: string;
  assetToUnlock: Asset;
  contractAddress: string;
}

export interface SwapActionParameters {
  inputAmount: string;
  nonce: number;
  outputAmount: string;
  tradeDetails: Trade;
}

export interface ENSActionParameters {
  nonce?: number;
  name: string;
  duration: number;
  rentPrice: string;
  ownerAddress: string;
  salt: string;
  records?: Records;
<<<<<<< HEAD
=======
  setReverseRecord?: boolean;
>>>>>>> e2826b17
}

export interface RapActionTransaction {
  hash: string | null;
}

enum RAP_TYPE {
  EXCHANGE = 'EXCHANGE',
  ENS = 'ENS',
}

export type RapAction = RapSwapAction | RapENSAction;

export interface RapSwapAction {
  parameters: RapEchangeActionParameters;
  transaction: RapActionTransaction;
  type: RapActionType;
}

export interface RapENSAction {
  parameters: RapENSActionParameters;
  transaction: RapActionTransaction;
  type: RapActionType;
}

export interface Rap {
  actions: RapAction[];
}

export interface ENSRap {
  actions: RapENSAction[];
}

interface RapActionResponse {
  baseNonce?: number | null;
  errorMessage: string | null;
}

interface EthersError extends Error {
  code?: string | null;
}

const NOOP = () => null;

export const RapActionTypes = {
  commitENS: 'commitENS' as RapActionType,
  depositCompound: 'depositCompound' as RapActionType,
  multicallENS: 'multicallENS' as RapActionType,
  registerENS: 'registerENS' as RapActionType,
  registerWithConfigENS: 'registerWithConfigENS' as RapActionType,
  setNameENS: 'setNameENS' as RapActionType,
  setTextENS: 'setTextENS' as RapActionType,
  swap: 'swap' as RapActionType,
  unlock: 'unlock' as RapActionType,
  withdrawCompound: 'withdrawCompound' as RapActionType,
};

const createSwapRapByType = (
  type: string,
  swapParameters: SwapActionParameters
) => {
  switch (type) {
    case ExchangeModalTypes.deposit:
      return createSwapAndDepositCompoundRap(swapParameters);
    case ExchangeModalTypes.withdrawal:
      return createWithdrawFromCompoundRap(swapParameters);
    default:
      return createUnlockAndSwapRap(swapParameters);
  }
};

const createENSRapByType = (
  type: string,
  ensRegistrationParameters: ENSActionParameters
) => {
  switch (type) {
    case RapActionTypes.registerENS:
      return createRegisterENSRap(ensRegistrationParameters);
    case RapActionTypes.commitENS:
    default:
      return createCommitENSRap(ensRegistrationParameters);
  }
};

export const getSwapRapEstimationByType = (
  type: string,
  swapParameters: SwapActionParameters
) => {
  switch (type) {
    case ExchangeModalTypes.deposit:
      return estimateSwapAndDepositCompound(swapParameters);
    case ExchangeModalTypes.swap:
      return estimateUnlockAndSwap(swapParameters);
    case ExchangeModalTypes.withdrawal:
      return estimateWithdrawFromCompound();
    default:
      return null;
  }
};

export const getENSRapEstimationByType = (
  type: string,
  ensRegistrationParameters: ENSActionParameters
) => {
  switch (type) {
    case RapActionTypes.commitENS:
      return estimateENSCommitGasLimit(ensRegistrationParameters);
    case RapActionTypes.registerENS:
      return estimateENSRegisterSetRecordsAndNameGasLimit(
        ensRegistrationParameters
      );
    default:
      return null;
  }
};

const findSwapActionByType = (type: RapActionType) => {
  switch (type) {
    case RapActionTypes.unlock:
      return unlock;
    case RapActionTypes.swap:
      return swap;
    case RapActionTypes.depositCompound:
      return depositCompound;
    case RapActionTypes.withdrawCompound:
      return withdrawCompound;
    default:
      return NOOP;
  }
};

const findENSActionByType = (type: RapActionType) => {
  switch (type) {
    case RapActionTypes.commitENS:
      return commitENS;
    case RapActionTypes.registerWithConfigENS:
      return registerWithConfig;
    case RapActionTypes.multicallENS:
      return multicallENS;
    case RapActionTypes.setTextENS:
      return setTextENS;
    case RapActionTypes.setNameENS:
      return setNameENS;
    default:
      return NOOP;
  }
};

const getRapFullName = (actions: RapAction[]) => {
  const actionTypes = map(actions, 'type');
  return join(actionTypes, ' + ');
};

const parseError = (error: EthersError): string => {
  const errorCode = error?.code;
  switch (errorCode) {
    case Logger.errors.UNPREDICTABLE_GAS_LIMIT:
      return 'Oh no! We were unable to estimate the gas limit. Please try again.';
    case Logger.errors.INSUFFICIENT_FUNDS:
      return 'Oh no! The gas price changed and you no longer have enough funds for this transaction. Please try again with a lower amount.';
    default:
      return 'Oh no! There was a problem submitting the transaction. Please try again.';
  }
};

const executeAction = async (
  action: RapAction,
  wallet: Wallet,
  rap: Rap,
  index: number,
  rapName: string,
  baseNonce?: number
): Promise<RapActionResponse> => {
  logger.log('[1 INNER] index', index);
  const { type, parameters } = action;
  let nonce;
  try {
    logger.log('[2 INNER] executing type', type);
    const rapType = getRapTypeFromActionType(type);
    if (rapType === RAP_TYPE.ENS) {
      const actionPromise = findENSActionByType(type);
      nonce = await actionPromise(
        wallet,
        rap,
        index,
        parameters as RapENSActionParameters,
        baseNonce
      );
      return { baseNonce: nonce, errorMessage: null };
    } else {
      const actionPromise = findSwapActionByType(type);
      nonce = await actionPromise(
        wallet,
        rap,
        index,
        parameters as RapEchangeActionParameters,
        baseNonce
      );
      return { baseNonce: nonce, errorMessage: null };
    }
  } catch (error: any) {
    logger.sentry('[3 INNER] error running action, code:', error?.code);
    captureException(error);
    analytics.track('Rap failed', {
      category: 'raps',
      failed_action: type,
      label: rapName,
    });
    // If the first action failed, return an error message
    if (index === 0) {
      const errorMessage = parseError(error);
      logger.log('[4 INNER] displaying error message', errorMessage);
      return { baseNonce: null, errorMessage };
    }
    return { baseNonce: null, errorMessage: null };
  }
};

const getRapTypeFromActionType = (actionType: RapActionType) => {
  switch (actionType) {
    case RapActionTypes.swap:
    case RapActionTypes.unlock:
    case RapActionTypes.depositCompound:
    case RapActionTypes.withdrawCompound:
      return RAP_TYPE.EXCHANGE;
    case RapActionTypes.commitENS:
    case RapActionTypes.registerENS:
    case RapActionTypes.registerWithConfigENS:
    case RapActionTypes.multicallENS:
    case RapActionTypes.setNameENS:
    case RapActionTypes.setTextENS:
      return RAP_TYPE.ENS;
  }
  return '';
};

export const executeRap = async (
  wallet: Wallet,
  type: RapActionType,
  parameters: SwapActionParameters | ENSActionParameters,
  callback: (success?: boolean, errorMessage?: string | null) => void
) => {
  const rapType = getRapTypeFromActionType(type);

  let rap: Rap = { actions: [] };
  if (rapType === RAP_TYPE.EXCHANGE) {
    rap = await createSwapRapByType(type, parameters as SwapActionParameters);
  } else if (rapType === RAP_TYPE.ENS) {
    rap = await createENSRapByType(type, parameters as ENSActionParameters);
  }

  const { actions } = rap;
  const rapName = getRapFullName(actions);

  analytics.track('Rap started', {
    category: 'raps',
    label: rapName,
  });

  logger.log('[common - executing rap]: actions', actions);
  if (actions.length) {
    const firstAction = actions[0];
    const nonce = parameters?.nonce;
    const { baseNonce, errorMessage } = await executeAction(
      firstAction,
      wallet,
      rap,
      0,
      rapName,
      nonce
    );
    if (baseNonce) {
      for (let index = 1; index < actions.length; index++) {
        const action = actions[index];
        await executeAction(action, wallet, rap, index, rapName, baseNonce);
      }
      callback(true);
    } else {
      // Callback with failure state
      callback(false, errorMessage);
    }
  }

  analytics.track('Rap completed', {
    category: 'raps',
    label: rapName,
  });
  logger.log('[common - executing rap] finished execute rap function');
};

export const createNewRap = (actions: RapAction[]) => {
  return {
    actions,
  };
};

export const createNewAction = (
  type: RapActionType,
  parameters: RapEchangeActionParameters
): RapSwapAction => {
  const newAction = {
    parameters,
    rapType: RAP_TYPE.EXCHANGE,
    transaction: { confirmed: null, hash: null },
    type,
  };

  logger.log('[common] Creating a new action', newAction);
  return newAction;
};

export const createNewENSAction = (
  type: RapActionType,
  parameters: ENSActionParameters
): RapENSAction => {
  const newAction = {
    parameters,
    transaction: { confirmed: null, hash: null },
    type,
  };

  logger.log('[common] Creating a new action', newAction);
  return newAction;
};<|MERGE_RESOLUTION|>--- conflicted
+++ resolved
@@ -89,10 +89,7 @@
   ownerAddress: string;
   salt: string;
   records?: Records;
-<<<<<<< HEAD
-=======
   setReverseRecord?: boolean;
->>>>>>> e2826b17
 }
 
 export interface RapActionTransaction {
