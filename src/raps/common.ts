--- conflicted
+++ resolved
@@ -44,10 +44,7 @@
   registerWithConfig,
   multicallENS,
   setAddrENS,
-<<<<<<< HEAD
-=======
   setOwnerENS,
->>>>>>> c8c0d4d9
   setTextENS,
   setNameENS,
   renewENS,
@@ -63,10 +60,7 @@
   multicallENS = 'multicallENS',
   renewENS = 'renewENS',
   setAddrENS = 'setAddrENS',
-<<<<<<< HEAD
-=======
   setOwnerENS = 'setOwnerENS',
->>>>>>> c8c0d4d9
   setTextENS = 'setTextENS',
   setNameENS = 'setNameENS',
 }
@@ -373,10 +367,7 @@
     case RapActionTypes.renewENS:
     case RapActionTypes.setNameENS:
     case RapActionTypes.setAddrENS:
-<<<<<<< HEAD
-=======
     case RapActionTypes.setOwnerENS:
->>>>>>> c8c0d4d9
     case RapActionTypes.setTextENS:
     case RapActionTypes.setRecordsENS:
     case RapActionTypes.transferENS:
