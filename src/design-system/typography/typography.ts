--- conflicted
+++ resolved
@@ -1,10 +1,5 @@
 /* eslint-disable sort-keys-fix/sort-keys-fix */
 import { precomputeValues } from '@capsizecss/core';
-<<<<<<< HEAD
-import pick from 'lodash/pick';
-=======
-import { mapValues } from 'lodash';
->>>>>>> b8b4f082
 import { PixelRatio, Platform } from 'react-native';
 import { ForegroundColor } from './../color/palettes';
 import { fontWeights } from './fontWeights';
