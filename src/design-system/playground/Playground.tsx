--- conflicted
+++ resolved
@@ -80,11 +80,12 @@
 };
 
 const ExamplePreview = ({
+  examples,
   name,
   subTitle,
   meta,
+  wrapper,
   Example,
-  examples,
 }: Example & { meta: Meta }) => {
   return (
     <Stack space="19px">
@@ -105,7 +106,7 @@
               : undefined
           }
         >
-          <CodePreview Example={Example} />
+          <CodePreview Example={Example} wrapper={wrapper} />
         </View>
       )}
       {examples?.map((example, i) => (
@@ -133,36 +134,19 @@
         </Inline>
       </TouchableOpacity>
       {open
-<<<<<<< HEAD
-        ? examples?.map(({ name, Example, wrapper }, index) =>
-            Example ? (
-              <Stack key={index} space="12px">
-                <Heading size="18px" weight="bold">
-                  {name}
-                </Heading>
-                <View
-                  style={
-                    meta.category === 'Layout' && name !== 'Box'
-                      ? styles.layoutContainer
-                      : undefined
-                  }
-                >
-                  <CodePreview Example={Example} wrapper={wrapper} />
-                </View>
-              </Stack>
-=======
-        ? examples?.map(({ name, subTitle, Example, examples }, index) =>
-            Example || examples ? (
-              <ExamplePreview
-                Example={Example}
-                examples={examples}
-                key={index}
-                meta={meta}
-                name={name}
-                subTitle={subTitle}
-              />
->>>>>>> 37fbd861
-            ) : null
+        ? examples?.map(
+            ({ name, subTitle, Example, examples, wrapper }, index) =>
+              Example || examples ? (
+                <ExamplePreview
+                  Example={Example}
+                  examples={examples}
+                  key={index}
+                  meta={meta}
+                  name={name}
+                  subTitle={subTitle}
+                  wrapper={wrapper}
+                />
+              ) : null
           )
         : null}
     </Stack>
