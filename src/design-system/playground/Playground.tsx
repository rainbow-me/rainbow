--- conflicted
+++ resolved
@@ -6,8 +6,7 @@
   TouchableOpacity,
   View,
 } from 'react-native';
-<<<<<<< HEAD
-import { useHideSplashScreen } from '../../hooks';
+import useHideSplashScreen from '../../hooks/useHideSplashScreen';
 import {
   Box,
   ColorModeProvider,
@@ -18,42 +17,12 @@
   Stack,
 } from '../';
 import { ColorMode } from '../color/palettes';
-import backgroundDocs from '../components/BackgroundProvider/BackgroundProvider.docs';
-import bleedDocs from '../components/Bleed/Bleed.docs';
-import boxDocs from '../components/Box/Box.docs';
-import columnsDocs from '../components/Columns/Columns.docs';
-import dividerDocs from '../components/Divider/Divider.docs';
-import headingDocs from '../components/Heading/Heading.docs';
-import inlineDocs from '../components/Inline/Inline.docs';
-import insetDocs from '../components/Inset/Inset.docs';
-import markdownTextDocs from '../components/MarkdownText/MarkdownText.docs';
-import rowDocs from '../components/Row/Row.docs';
-import stackDocs from '../components/Stack/Stack.docs';
-import textDocs from '../components/Text/Text.docs';
-import textLinkDocs from '../components/TextLink/TextLink.docs';
-import { Docs } from './Docs';
-
-const allDocs = [
-  backgroundDocs,
-  bleedDocs,
-  boxDocs,
-  columnsDocs,
-  dividerDocs,
-  headingDocs,
-  inlineDocs,
-  insetDocs,
-  markdownTextDocs,
-  rowDocs,
-  stackDocs,
-  textDocs,
-  textLinkDocs,
-=======
-import useHideSplashScreen from '../../hooks/useHideSplashScreen';
-import { Heading, Inline, Inset, Stack } from '../';
 import backgroundPlayground from '../components/BackgroundProvider/BackgroundProvider.playground';
 import bleedPlayground from '../components/Bleed/Bleed.playground';
 import boxPlayground from '../components/Box/Box.playground';
 import columnsPlayground from '../components/Columns/Columns.playground';
+import debugLayoutPlayground from '../components/DebugLayout/DebugLayout.playground';
+import dividerPlayground from '../components/Divider/Divider.playground';
 import headingPlayground from '../components/Heading/Heading.playground';
 import inlinePlayground from '../components/Inline/Inline.playground';
 import insetPlayground from '../components/Inset/Inset.playground';
@@ -70,6 +39,8 @@
   boxPlayground,
   bleedPlayground,
   columnsPlayground,
+  debugLayoutPlayground,
+  dividerPlayground,
   headingPlayground,
   inlinePlayground,
   insetPlayground,
@@ -78,7 +49,6 @@
   stackPlayground,
   textPlayground,
   textLinkPlayground,
->>>>>>> 26008313
 ];
 
 const styles = StyleSheet.create({
@@ -158,7 +128,6 @@
   );
 
   return (
-<<<<<<< HEAD
     <HideSplashScreen>
       <ColorModeProvider value={colorMode}>
         <Box background="body" flexGrow={1}>
@@ -172,13 +141,8 @@
                   <Heading>Color mode: {colorMode}</Heading>
                 </TouchableOpacity>
                 <Divider />
-                {allDocs.map(({ name, category, examples }, index) => (
-                  <DocsRow
-                    category={category}
-                    examples={examples}
-                    key={index}
-                    name={name}
-                  />
+                {allDocs.map(({ meta, examples }, index) => (
+                  <DocsRow examples={examples} key={index} meta={meta} />
                 ))}
               </Stack>
             </Inset>
@@ -186,17 +150,5 @@
         </Box>
       </ColorModeProvider>
     </HideSplashScreen>
-=======
-    <ScrollView contentInsetAdjustmentBehavior="automatic">
-      {android ? <View style={{ height: StatusBar.currentHeight }} /> : null}
-      <Inset space="19px">
-        <Stack space="24px">
-          {allDocs.map(({ meta, examples }, index) => (
-            <DocsRow examples={examples} key={index} meta={meta} />
-          ))}
-        </Stack>
-      </Inset>
-    </ScrollView>
->>>>>>> 26008313
   );
 };