/* eslint-disable sort-keys-fix/sort-keys-fix */
import React from 'react';

import { Box } from '../components/Box/Box';
import { Columns } from '../components/Columns/Columns';
import { Stack } from '../components/Stack/Stack';
import { Text } from '../components/Text/Text';
import { Docs as DocsType } from '../docs/types';
import source from '../docs/utils/source.macro';

import { ColorModeProvider } from './ColorMode';
import {
  BackgroundColor,
  backgroundColors,
  ColorMode,
<<<<<<< HEAD
  foregroundColors,
=======
  textColors,
>>>>>>> 070a18b2
} from './palettes';

const BackgroundColors = ({ mode }: { mode: ColorMode }) => (
  <Stack space="24px">
    <Text size="18px" weight="bold">
      {mode} mode
    </Text>
    <ColorModeProvider value={mode}>
      {(Object.keys(backgroundColors) as (keyof typeof backgroundColors)[]).map(
        (color: BackgroundColor) => (
          <Box background={color} key={color} padding="24px">
            <Text size="18px" weight="bold">
              {color}
            </Text>
          </Box>
        )
      )}
    </ColorModeProvider>
  </Stack>
);

const ForegroundColors = ({ mode }: { mode: ColorMode }) => (
  <Stack space="24px">
    <Text size="18px" weight="bold">
      {mode} mode
    </Text>
    <ColorModeProvider value={mode}>
      <Box background="body" padding="24px">
        <Stack space="12px">
<<<<<<< HEAD
          {(Object.keys(
            foregroundColors
          ) as (keyof typeof foregroundColors)[]).map((color: any) => (
=======
          {textColors.map(color => (
>>>>>>> 070a18b2
            <Text color={color} key={color} size="18px" weight="bold">
              {color}
            </Text>
          ))}
        </Stack>
      </Box>
    </ColorModeProvider>
  </Stack>
);

const docs: DocsType = {
  meta: {
    name: 'Colors',
    category: 'Color',
  },
  examples: [
    {
      name: 'Background colors',
      enableCodeSnippet: false,
      enablePlayroom: false,
      Example: () =>
        source(
          <Columns space="24px">
            <BackgroundColors mode="light" />
            <BackgroundColors mode="dark" />
          </Columns>
        ),
    },
    {
      name: 'Foreground colors',
      enableCodeSnippet: false,
      enablePlayroom: false,
      Example: () =>
        source(
          <Columns space="24px">
            <ForegroundColors mode="light" />
            <ForegroundColors mode="dark" />
          </Columns>
        ),
    },
  ],
};

export default docs;<|MERGE_RESOLUTION|>--- conflicted
+++ resolved
@@ -13,11 +13,7 @@
   BackgroundColor,
   backgroundColors,
   ColorMode,
-<<<<<<< HEAD
-  foregroundColors,
-=======
   textColors,
->>>>>>> 070a18b2
 } from './palettes';
 
 const BackgroundColors = ({ mode }: { mode: ColorMode }) => (
@@ -47,13 +43,7 @@
     <ColorModeProvider value={mode}>
       <Box background="body" padding="24px">
         <Stack space="12px">
-<<<<<<< HEAD
-          {(Object.keys(
-            foregroundColors
-          ) as (keyof typeof foregroundColors)[]).map((color: any) => (
-=======
           {textColors.map(color => (
->>>>>>> 070a18b2
             <Text color={color} key={color} size="18px" weight="bold">
               {color}
             </Text>
