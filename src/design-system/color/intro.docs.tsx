import React from 'react';

import { Box } from '../components/Box/Box';
import { Text } from '../components/Text/Text';
import * as Docs from '../docs/components';
import { Docs as DocsType } from '../docs/types';
import source from '../docs/utils/source.macro';

const docs: DocsType = {
  meta: {
    category: 'Color',
    name: 'Introduction',
  },
  description: (
    <>
      <Docs.Text>
        Color is modeled based on why something should be a certain color,
        defined with semantic names that allow them to adjust based on context.
        This makes it trivial to re-use components in different environments
        without having to manually adjust foreground colors.
      </Docs.Text>
      <Docs.Text>
        For example, let&apos;s assume we have the following piece of text:
      </Docs.Text>
      <Docs.CodePreview
        Example={() =>
          source(
            <Text color="label" size="17pt" weight="bold">
              Lorem ipsum
            </Text>
          )
        }
        disableActions
        showCode
      />
      <Docs.Text>
        By default, this text will either be dark or light based on whether the
        app is in light mode or dark mode.
      </Docs.Text>
      <Docs.Text>
        Now, imagine that this text was nested inside of a dark container across
        both light and dark modes:
      </Docs.Text>
      <Docs.CodePreview
        Example={() =>
          source(
            <>
<<<<<<< HEAD
              <Box background="blue" padding="19px">
                <Text color="label" size="17pt" weight="bold">
                  Lorem ipsum
                </Text>
              </Box>
              <Box background="purple" padding="19px">
                <Text color="label" size="17pt" weight="bold">
=======
              <Box background="swap" padding="20px">
                <Text color="secondary50" size="17pt">
                  Lorem ipsum
                </Text>
              </Box>
              <Box background="action" padding="20px">
                <Text color="secondary50" size="17pt">
>>>>>>> 8b4be48a
                  Lorem ipsum
                </Text>
              </Box>
            </>
          )
        }
        disableActions
        showCode
      />
      <Docs.Text>
        Typically in this scenario we&apos;d need to alter the text color so
        that it has sufficient contrast against the background. However, when
        setting a background with <Docs.Code>Box</Docs.Code>, the color mode is
        automatically configured for nested elements based on whether the
        background is dark or light, meaning that foreground colors usually
        won&apos;t need to be changed.
      </Docs.Text>
    </>
  ),
};

export default docs;<|MERGE_RESOLUTION|>--- conflicted
+++ resolved
@@ -45,23 +45,13 @@
         Example={() =>
           source(
             <>
-<<<<<<< HEAD
-              <Box background="blue" padding="19px">
-                <Text color="label" size="17pt" weight="bold">
+              <Box background="blue" padding="20px">
+                <Text color="label" size="17pt">
                   Lorem ipsum
                 </Text>
               </Box>
-              <Box background="purple" padding="19px">
-                <Text color="label" size="17pt" weight="bold">
-=======
-              <Box background="swap" padding="20px">
-                <Text color="secondary50" size="17pt">
-                  Lorem ipsum
-                </Text>
-              </Box>
-              <Box background="action" padding="20px">
-                <Text color="secondary50" size="17pt">
->>>>>>> 8b4be48a
+              <Box background="purple" padding="20px">
+                <Text color="label" size="17pt">
                   Lorem ipsum
                 </Text>
               </Box>
