--- conflicted
+++ resolved
@@ -217,11 +217,7 @@
       mode: 'light',
     },
     dark: {
-<<<<<<< HEAD
       color: '#191A1C',
-=======
-      color: deprecatedColors.darker,
->>>>>>> d5c4b317
       mode: 'dark',
     },
   },
@@ -231,11 +227,7 @@
       mode: 'light',
     },
     dark: {
-<<<<<<< HEAD
       color: '#1B1C1E',
-=======
-      color: deprecatedColors.darker,
->>>>>>> d5c4b317
       mode: 'dark',
     },
   },
@@ -245,11 +237,7 @@
       mode: 'light',
     },
     dark: {
-<<<<<<< HEAD
       color: '#242529',
-=======
-      color: deprecatedColors.dark,
->>>>>>> d5c4b317
       mode: 'dark',
     },
   },
