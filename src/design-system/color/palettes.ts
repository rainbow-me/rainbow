import { mapValues } from 'lodash';

export const colors = {
  appleBlue: '#0E76FD',
  appleBlueLight: '#1F87FF',
  black: '#000000',
  blackTint: '#12131a',
<<<<<<< HEAD
  dark: '#1E2028',
  darker: '#12131A',
  grey: 'rgb(60, 66, 82)',
=======
  grey: '#3C4252',
>>>>>>> 9aad8462
  grey06: 'rgba(60, 66, 82, 0.06)',
  grey10: 'rgba(60, 66, 82, 0.1)',
  grey15: 'rgba(60, 66, 82, 0.15)',
  grey20: 'rgba(60, 66, 82, 0.2)',
  grey25: 'rgba(60, 66, 82, 0.25)',
  grey30: 'rgba(60, 66, 82, 0.3)',
  grey40: 'rgba(60, 66, 82, 0.4)',
  grey50: 'rgba(60, 66, 82, 0.5)',
  grey60: 'rgba(60, 66, 82, 0.6)',
  grey70: 'rgba(60, 66, 82, 0.7)',
  grey80: 'rgba(60, 66, 82, 0.8)',
  greyDark: '#25292E',
  offwhite: '#F5F5F7',
  paleBlue: '#579DFF',
  sky: '#E0E8FF',
  sky06: 'rgba(224, 232, 255, 0.06)',
  sky10: 'rgba(224, 232, 255, 0.1)',
  sky15: 'rgba(224, 232, 255, 0.15)',
  sky20: 'rgba(224, 232, 255, 0.2)',
  sky25: 'rgba(224, 232, 255, 0.25)',
  sky30: 'rgba(224, 232, 255, 0.3)',
  sky40: 'rgba(224, 232, 255, 0.4)',
  sky50: 'rgba(224, 232, 255, 0.5)',
  sky60: 'rgba(224, 232, 255, 0.6)',
  sky70: 'rgba(224, 232, 255, 0.7)',
  sky80: 'rgba(224, 232, 255, 0.8)',
  swapPurple: '#575CFF',
  white: '#FFFFFF',
  white06: 'rgba(255, 255, 255, 0.06)',
  white10: 'rgba(255, 255, 255, 0.1)',
  white15: 'rgba(255, 255, 255, 0.15)',
  white20: 'rgba(255, 255, 255, 0.2)',
  white25: 'rgba(255, 255, 255, 0.25)',
  white30: 'rgba(255, 255, 255, 0.3)',
  white40: 'rgba(255, 255, 255, 0.4)',
  white50: 'rgba(255, 255, 255, 0.5)',
  white60: 'rgba(255, 255, 255, 0.6)',
  white70: 'rgba(255, 255, 255, 0.7)',
  white80: 'rgba(255, 255, 255, 0.8)',
  white90: 'rgba(255, 255, 255, 0.9)',
} as const;

export type ColorMode = 'light' | 'lightTinted' | 'dark' | 'darkTinted';

export type ContextualColorValue<Value> = {
  light: Value;
  lightTinted?: Value;
  dark: Value;
  darkTinted?: Value;
};

export type BackgroundColor =
  | 'body'
  | 'action'
  | 'swap'
  | 'card'
  | 'cardBackdrop';

export type BackgroundColorValue = {
  color: string;
  mode: ColorMode;
};

export const defaultAccentColor: BackgroundColorValue = {
  color: colors.paleBlue,
  mode: 'darkTinted',
};

export const backgroundColors: Record<
  BackgroundColor,
  BackgroundColorValue | ContextualColorValue<BackgroundColorValue>
> = {
  action: {
    dark: {
      color: colors.appleBlueLight,
      mode: 'darkTinted',
    },
    light: {
      color: colors.appleBlue,
      mode: 'darkTinted',
    },
  },
  body: {
    dark: {
      color: colors.blackTint,
      mode: 'dark',
    },
    darkTinted: {
      color: colors.blackTint,
      mode: 'darkTinted',
    },
    light: {
      color: colors.white,
      mode: 'light',
    },
    lightTinted: {
      color: colors.white,
      mode: 'lightTinted',
    },
  },
  card: {
    dark: {
      color: colors.dark,
      mode: 'dark',
    },
    light: {
      color: colors.white,
      mode: 'light',
    },
  },
  cardBackdrop: {
    dark: {
      color: colors.darker,
      mode: 'dark',
    },
    light: {
      color: colors.offwhite,
      mode: 'light',
    },
  },
  swap: {
    color: colors.swapPurple,
    mode: 'darkTinted',
  },
};

export type ForegroundColor =
  | 'action'
  | 'divider20'
  | 'divider40'
  | 'divider60'
  | 'divider80'
  | 'divider100'
  | 'primary'
  | 'secondary'
  | 'secondary06'
  | 'secondary10'
  | 'secondary15'
  | 'secondary20'
  | 'secondary25'
  | 'secondary30'
  | 'secondary40'
  | 'secondary50'
  | 'secondary60'
  | 'secondary70'
  | 'secondary80'
  | 'shadow'
  | 'swap';

export const foregroundColors: Record<
  ForegroundColor,
  string | ContextualColorValue<string>
> = {
  action: {
    dark: colors.appleBlueLight,
    light: colors.appleBlue,
  },
  divider100: {
    dark: 'rgba(60, 66, 82, 0.6)',
    darkTinted: 'rgba(255, 255, 255, 0.15)',
    light: 'rgba(60, 66, 82, 0.12)',
  },
  divider20: {
    dark: 'rgba(60, 66, 82, 0.025)',
    darkTinted: 'rgba(255, 255, 255, 0.01)',
    light: 'rgba(60, 66, 82, 0.01)',
  },
  divider40: {
    dark: 'rgba(60, 66, 82, 0.0375)',
    darkTinted: 'rgba(255, 255, 255, 0.0375)',
    light: 'rgba(60, 66, 82, 0.015)',
  },
  divider60: {
    dark: 'rgba(60, 66, 82, 0.05)',
    darkTinted: 'rgba(255, 255, 255, 0.05)',
    light: 'rgba(60, 66, 82, 0.02)',
  },
  divider80: {
    dark: 'rgba(60, 66, 82, 0.075)',
    darkTinted: 'rgba(255, 255, 255, 0.075)',
    light: 'rgba(60, 66, 82, 0.03)',
  },
  primary: {
    dark: colors.sky,
    darkTinted: colors.white,
    light: colors.greyDark,
    lightTinted: colors.greyDark,
  },
  secondary: {
    dark: colors.sky,
    darkTinted: colors.white90,
    light: colors.grey,
  },
  secondary06: {
    dark: colors.sky06,
    darkTinted: colors.white06,
    light: colors.grey06,
  },
  secondary10: {
    dark: colors.sky10,
    darkTinted: colors.white10,
    light: colors.grey10,
  },
  secondary15: {
    dark: colors.sky15,
    darkTinted: colors.white15,
    light: colors.grey15,
  },
  secondary20: {
    dark: colors.sky20,
    darkTinted: colors.white20,
    light: colors.grey20,
  },
  secondary25: {
    dark: colors.sky25,
    darkTinted: colors.white25,
    light: colors.grey25,
  },
  secondary30: {
    dark: colors.sky30,
    darkTinted: colors.white30,
    light: colors.grey30,
  },
  secondary40: {
    dark: colors.sky40,
    darkTinted: colors.white40,
    light: colors.grey40,
  },
  secondary50: {
    dark: colors.sky50,
    darkTinted: colors.white50,
    light: colors.grey50,
  },
  secondary60: {
    dark: colors.sky60,
    darkTinted: colors.white60,
    light: colors.grey60,
  },
  secondary70: {
    dark: colors.sky70,
    darkTinted: colors.white70,
    light: colors.grey70,
  },
  secondary80: {
    dark: colors.sky80,
    darkTinted: colors.white80,
    light: colors.grey80,
  },
  shadow: {
    dark: colors.black,
    darkTinted: colors.black,
    light: colors.greyDark,
    lightTinted: colors.greyDark,
  },
  swap: colors.swapPurple,
};

/**
 * @description Accepts an object with values defined for each color mode and
 * resolves the value based on the requested color mode. This is useful because
 * some color modes can inherit from others, e.g. `"dark"` and `"darkTinted"`.
 */
export function getValueForColorMode<Value>(
  value: Value | ContextualColorValue<Value>,
  colorMode: ColorMode
): Value {
  if (typeof value === 'object' && 'light' in value) {
    if (colorMode === 'darkTinted') {
      return value.darkTinted ?? value.dark;
    }

    if (colorMode === 'lightTinted') {
      return value.lightTinted ?? value.light;
    }

    return value[colorMode];
  }

  return value;
}

export type Palette = {
  backgroundColors: Record<BackgroundColor, BackgroundColorValue>;
  foregroundColors: Record<ForegroundColor, string>;
};

function createPalette(colorMode: ColorMode): Palette {
  return {
    backgroundColors: mapValues(backgroundColors, value => {
      if ('color' in value) {
        return value;
      }

      if (colorMode === 'darkTinted') {
        return value.darkTinted ?? value.dark;
      }

      if (colorMode === 'lightTinted') {
        return value.lightTinted ?? value.light;
      }

      return value[colorMode];
    }),
    foregroundColors: mapValues(foregroundColors, value =>
      getValueForColorMode(value, colorMode)
    ),
  };
}

export const palettes: Record<ColorMode, Palette> = {
  dark: createPalette('dark'),
  darkTinted: createPalette('darkTinted'),
  light: createPalette('light'),
  lightTinted: createPalette('lightTinted'),
};

function selectForegroundColors<
  SelectedColors extends readonly (ForegroundColor | 'accent')[]
>(...colors: SelectedColors): SelectedColors {
  return colors;
}

export const textColors = selectForegroundColors(
  'accent',
  'action',
  'primary',
  'secondary',
  'secondary30',
  'secondary40',
  'secondary50',
  'secondary60',
  'secondary70',
  'secondary80'
);
export type TextColor = typeof textColors[number];

export const shadowColors = selectForegroundColors(
  'shadow',
  'accent',
  'swap',
  'action'
);
export type ShadowColor = typeof shadowColors[number];

export const dividerColors = selectForegroundColors(
  'divider20',
  'divider40',
  'divider60',
  'divider80',
  'divider100'
);
export type DividerColor = typeof dividerColors[number];<|MERGE_RESOLUTION|>--- conflicted
+++ resolved
@@ -5,13 +5,9 @@
   appleBlueLight: '#1F87FF',
   black: '#000000',
   blackTint: '#12131a',
-<<<<<<< HEAD
   dark: '#1E2028',
   darker: '#12131A',
   grey: 'rgb(60, 66, 82)',
-=======
-  grey: '#3C4252',
->>>>>>> 9aad8462
   grey06: 'rgba(60, 66, 82, 0.06)',
   grey10: 'rgba(60, 66, 82, 0.1)',
   grey15: 'rgba(60, 66, 82, 0.15)',
