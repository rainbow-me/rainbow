import { mapValues } from 'lodash';

export const colors = {
  appleBlue: '#0E76FD',
  black: '#000000',
  blackTint: '#12131a',
  grey: 'rgb(60, 66, 66)',
  grey10: 'rgba(60, 66, 66, 0.1)',
  grey20: 'rgba(60, 66, 66, 0.2)',
  grey30: 'rgba(60, 66, 66, 0.3)',
  grey40: 'rgba(60, 66, 66, 0.4)',
  grey50: 'rgba(60, 66, 66, 0.5)',
  grey60: 'rgba(60, 66, 66, 0.6)',
  grey70: 'rgba(60, 66, 66, 0.7)',
  grey80: 'rgba(60, 66, 66, 0.8)',
  greyDark: '#25292E',
  paleBlue: '#579DFF',
  sky: 'rgb(224, 232, 255)',
  sky10: 'rgba(224, 232, 255, 0.1)',
  sky20: 'rgba(224, 232, 255, 0.2)',
  sky30: 'rgba(224, 232, 255, 0.3)',
  sky40: 'rgba(224, 232, 255, 0.4)',
  sky50: 'rgba(224, 232, 255, 0.5)',
  sky60: 'rgba(224, 232, 255, 0.6)',
  sky70: 'rgba(224, 232, 255, 0.7)',
  sky80: 'rgba(224, 232, 255, 0.8)',
  swapPurple: '#575CFF',
  white: '#FFFFFF',
  white10: 'rgba(255, 255, 255, 0.1)',
  white20: 'rgba(255, 255, 255, 0.2)',
  white30: 'rgba(255, 255, 255, 0.3)',
  white40: 'rgba(255, 255, 255, 0.4)',
  white50: 'rgba(255, 255, 255, 0.5)',
  white60: 'rgba(255, 255, 255, 0.6)',
  white70: 'rgba(255, 255, 255, 0.7)',
  white80: 'rgba(255, 255, 255, 0.8)',
  white90: 'rgba(255, 255, 255, 0.9)',
} as const;

export type ColorMode = 'light' | 'lightTinted' | 'dark' | 'darkTinted';

export type ContextualColorValue<Value> = {
  light: Value;
  lightTinted?: Value;
  dark: Value;
  darkTinted?: Value;
};

export type BackgroundColor = 'body' | 'action' | 'swap';

export type BackgroundColorValue = {
  color: string;
  mode: ColorMode;
};

export const defaultAccentColor: BackgroundColorValue = {
  color: colors.paleBlue,
  mode: 'darkTinted',
};

export const backgroundColors: Record<
  BackgroundColor,
  BackgroundColorValue | ContextualColorValue<BackgroundColorValue>
> = {
  action: {
    color: colors.appleBlue,
    mode: 'darkTinted',
  },
  body: {
    dark: {
      color: colors.blackTint,
      mode: 'dark',
    },
    light: {
      color: colors.white,
      mode: 'light',
    },
  },
  swap: {
    color: colors.swapPurple,
    mode: 'darkTinted',
  },
};

export type ForegroundColor =
  | 'action'
  | 'divider20'
  | 'divider40'
  | 'divider60'
  | 'divider80'
  | 'primary'
  | 'secondary'
  | 'secondary10'
  | 'secondary20'
  | 'secondary30'
  | 'secondary40'
  | 'secondary50'
  | 'secondary60'
  | 'secondary70'
  | 'secondary80'
  | 'shadow'
  | 'swap';

export const foregroundColors: Record<
  ForegroundColor,
  string | ContextualColorValue<string>
> = {
  action: colors.appleBlue,
  divider20: {
    dark: 'rgba(60, 66, 82, 0.025)',
    darkTinted: 'rgba(255, 255, 255, 0.01)',
    light: 'rgba(60, 66, 82, 0.01)',
  },
  divider40: {
    dark: 'rgba(60, 66, 82, 0.0375)',
    darkTinted: 'rgba(255, 255, 255, 0.0375)',
    light: 'rgba(60, 66, 82, 0.015)',
  },
  divider60: {
    dark: 'rgba(60, 66, 82, 0.05)',
    darkTinted: 'rgba(255, 255, 255, 0.05)',
    light: 'rgba(60, 66, 82, 0.02)',
  },
  divider80: {
    dark: 'rgba(60, 66, 82, 0.075)',
    darkTinted: 'rgba(255, 255, 255, 0.075)',
    light: 'rgba(60, 66, 82, 0.03)',
  },
  primary: {
    dark: colors.sky,
    darkTinted: colors.white,
    light: colors.grey,
    lightTinted: colors.greyDark,
  },
  secondary: {
    dark: colors.sky,
    darkTinted: colors.white90,
    light: colors.grey,
  },
  secondary10: {
    dark: colors.sky10,
    darkTinted: colors.white10,
    light: colors.grey10,
  },
  secondary20: {
    dark: colors.sky20,
    darkTinted: colors.white20,
    light: colors.grey20,
  },
  secondary30: {
    dark: colors.sky30,
    darkTinted: colors.white30,
    light: colors.grey30,
  },
  secondary40: {
    dark: colors.sky40,
    darkTinted: colors.white40,
    light: colors.grey40,
  },
  secondary50: {
    dark: colors.sky50,
    darkTinted: colors.white50,
    light: colors.grey50,
  },
  secondary60: {
    dark: colors.sky60,
    darkTinted: colors.white60,
    light: colors.grey60,
  },
  secondary70: {
    dark: colors.sky70,
    darkTinted: colors.white70,
    light: colors.grey70,
  },
  secondary80: {
    dark: colors.sky80,
    darkTinted: colors.white80,
    light: colors.grey80,
  },
  shadow: {
    dark: colors.black,
    darkTinted: colors.black,
    light: colors.blackTint,
    lightTinted: colors.blackTint,
  },
  swap: colors.swapPurple,
};

/**
 * @description Accepts an object with values defined for each color mode and
 * resolves the value based on the requested color mode. This is useful because
 * some color modes can inherit from others, e.g. `"dark"` and `"darkTinted"`.
 */
export function getValueForColorMode<Value>(
  value: Value | ContextualColorValue<Value>,
  colorMode: ColorMode
): Value {
  if (typeof value === 'object' && 'light' in value) {
    if (colorMode === 'darkTinted') {
      return value.darkTinted ?? value.dark;
    }

    if (colorMode === 'lightTinted') {
      return value.lightTinted ?? value.light;
    }

    return value[colorMode];
  }

  return value;
}

export type Palette = {
  backgroundColors: Record<BackgroundColor, BackgroundColorValue>;
  foregroundColors: Record<ForegroundColor, string>;
};

function createPalette(colorMode: ColorMode): Palette {
  return {
    backgroundColors: mapValues(backgroundColors, value => {
      if ('color' in value) {
        return value;
      }

      if (colorMode === 'darkTinted') {
        return value.darkTinted ?? value.dark;
      }

      if (colorMode === 'lightTinted') {
        return value.lightTinted ?? value.light;
      }

      return value[colorMode];
    }),
    foregroundColors: mapValues(foregroundColors, value =>
      getValueForColorMode(value, colorMode)
    ),
  };
}

export const palettes: Record<ColorMode, Palette> = {
  dark: createPalette('dark'),
  darkTinted: createPalette('darkTinted'),
  light: createPalette('light'),
  lightTinted: createPalette('lightTinted'),
};

function selectForegroundColors<
  SelectedColors extends readonly (ForegroundColor | 'accent')[]
>(...colors: SelectedColors): SelectedColors {
  return colors;
}

export const textColors = selectForegroundColors(
  'accent',
  'action',
  'primary',
  'secondary',
  'secondary30',
  'secondary40',
  'secondary50',
  'secondary60',
  'secondary70',
  'secondary80'
);
export type TextColor = typeof textColors[number];

<<<<<<< HEAD
export const shadowColors = selectForegroundColors(
  'shadow',
  'accent',
  'swap',
  'action'
);
export type ShadowColor = typeof shadowColors[number];
=======
export const dividerColors = selectForegroundColors(
  'divider20',
  'divider40',
  'divider60',
  'divider80'
);
export type DividerColor = typeof dividerColors[number];
>>>>>>> 070a18b2
<|MERGE_RESOLUTION|>--- conflicted
+++ resolved
@@ -265,7 +265,6 @@
 );
 export type TextColor = typeof textColors[number];
 
-<<<<<<< HEAD
 export const shadowColors = selectForegroundColors(
   'shadow',
   'accent',
@@ -273,12 +272,11 @@
   'action'
 );
 export type ShadowColor = typeof shadowColors[number];
-=======
+
 export const dividerColors = selectForegroundColors(
   'divider20',
   'divider40',
   'divider60',
   'divider80'
 );
-export type DividerColor = typeof dividerColors[number];
->>>>>>> 070a18b2
+export type DividerColor = typeof dividerColors[number];