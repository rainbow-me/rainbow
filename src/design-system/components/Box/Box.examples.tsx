--- conflicted
+++ resolved
@@ -139,21 +139,12 @@
   Example: () =>
     source(
       <Stack space="12px">
-<<<<<<< HEAD
-        <Box background="accent" height="30px" padding="24px" />
-        <Box background="accent" height="40px" padding="24px" />
-        <Box background="accent" height="46px" padding="24px" />
-        <Box background="accent" height="56px" padding="24px" />
-        <Box background="accent" height="64px" padding="24px" />
-        <Box background="accent" height={{ custom: 30 }} padding="24px" />
-=======
         <Box background="accent" height="30px" />
         <Box background="accent" height="40px" />
         <Box background="accent" height="46px" />
         <Box background="accent" height="56px" />
         <Box background="accent" height="64px" />
         <Box background="accent" height={{ custom: 30 }} />
->>>>>>> afe72d89
       </Stack>
     ),
 };