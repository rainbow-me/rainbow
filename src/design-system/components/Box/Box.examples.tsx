import React from 'react';

import { Example } from '../../docs/types';
import source from '../../docs/utils/source.macro';
import { Placeholder } from '../../playground/Placeholder';
import { Column, Columns } from '../Columns/Columns';
import { Inset } from '../Inset/Inset';
import { Stack } from '../Stack/Stack';
import { Text } from '../Text/Text';
import { Box } from './Box';

export const background: Example = {
  name: 'Background',
  Example: () =>
    source(
      <>
<<<<<<< HEAD
        <Box background="surface" padding="19px">
          <Text color="label" size="17pt" weight="bold">
            surface
          </Text>
        </Box>
        <Box background="surfaceSecondary" padding="19px">
          <Text color="label" size="17pt" weight="bold">
            surfaceSecondary
          </Text>
        </Box>
        <Box background="surfaceTertiary" padding="19px">
          <Text color="label" size="17pt" weight="bold">
            surfaceTertiary
          </Text>
        </Box>
        <Box background="fill" padding="19px">
          <Text color="label" size="17pt" weight="bold">
            fill
          </Text>
        </Box>
        <Box background="fillSecondary" padding="19px">
          <Text color="label" size="17pt" weight="bold">
            fillSecondary
          </Text>
        </Box>
        <Box background="fillTertiary" padding="19px">
          <Text color="label" size="17pt" weight="bold">
            fillTertiary
          </Text>
        </Box>
        <Box background="accent" padding="19px">
          <Text color="label" size="17pt" weight="bold">
            accent
          </Text>
        </Box>
        <Box background="blue" padding="19px">
          <Text color="label" size="17pt" weight="bold">
            blue
          </Text>
        </Box>
        <Box background="green" padding="19px">
          <Text color="label" size="17pt" weight="bold">
            green
          </Text>
        </Box>
        <Box background="red" padding="19px">
          <Text color="label" size="17pt" weight="bold">
            red
          </Text>
        </Box>
        <Box background="purple" padding="19px">
          <Text color="label" size="17pt" weight="bold">
            purple
          </Text>
        </Box>
        <Box background="pink" padding="19px">
          <Text color="label" size="17pt" weight="bold">
            pink
          </Text>
        </Box>
        <Box background="orange" padding="19px">
          <Text color="label" size="17pt" weight="bold">
            orange
          </Text>
        </Box>
        <Box background="yellow" padding="19px">
          <Text color="label" size="17pt" weight="bold">
            yellow
          </Text>
        </Box>
        <Box background="body (Deprecated)" padding="19px">
          <Text color="label" size="17pt" weight="bold">
            body (Deprecated)
          </Text>
        </Box>
        <Box background="action (Deprecated)" padding="19px">
          <Text color="label" size="17pt" weight="bold">
            action (Deprecated)
          </Text>
        </Box>
        <Box background="swap (Deprecated)" padding="19px">
          <Text color="label" size="17pt" weight="bold">
            swap (Deprecated)
=======
        <Box background="body" padding="20px">
          <Text size="17pt" weight="bold">
            Body
          </Text>
        </Box>
        <Box background="accent" padding="20px">
          <Text size="17pt" weight="bold">
            Accent
          </Text>
        </Box>
        <Box background="action" padding="20px">
          <Text size="17pt" weight="bold">
            Action
          </Text>
        </Box>
        <Box background="swap" padding="20px">
          <Text size="17pt" weight="bold">
            Swap
>>>>>>> 8b4be48a
          </Text>
        </Box>
      </>
    ),
};

export const padding: Example = {
  name: 'Padding',
  Example: () =>
    source(
      <Stack space="12px">
<<<<<<< HEAD
        <Box background="surface" padding="19px">
          <Placeholder />
        </Box>
        <Box background="surface" paddingHorizontal="19px">
          <Placeholder />
        </Box>
        <Box background="surface" paddingVertical="19px">
          <Placeholder />
        </Box>
        <Box background="surface" paddingLeft="19px">
          <Placeholder />
        </Box>
        <Box background="surface" paddingRight="19px">
          <Placeholder />
        </Box>
        <Box background="surface" paddingTop="19px">
          <Placeholder />
        </Box>
        <Box background="surface" paddingBottom="19px">
=======
        <Box background="body" padding="20px">
          <Placeholder />
        </Box>
        <Box background="body" paddingHorizontal="20px">
          <Placeholder />
        </Box>
        <Box background="body" paddingVertical="20px">
          <Placeholder />
        </Box>
        <Box background="body" paddingLeft="20px">
          <Placeholder />
        </Box>
        <Box background="body" paddingRight="20px">
          <Placeholder />
        </Box>
        <Box background="body" paddingTop="20px">
          <Placeholder />
        </Box>
        <Box background="body" paddingBottom="20px">
>>>>>>> 8b4be48a
          <Placeholder />
        </Box>
      </Stack>
    ),
};

export const margin: Example = {
  name: 'Margin',
  Example: () =>
    source(
      <Stack space="12px">
<<<<<<< HEAD
        <Box background="surface" margin="-19px">
          <Placeholder />
        </Box>
        <Inset vertical="19px">
          <Box background="surface" marginHorizontal="-19px">
            <Placeholder />
          </Box>
        </Inset>
        <Box background="surface" marginVertical="-19px">
          <Placeholder />
        </Box>
        <Inset vertical="19px">
          <Box background="surface" marginLeft="-19px">
            <Placeholder />
          </Box>
        </Inset>
        <Box background="surface" marginRight="-19px">
          <Placeholder />
        </Box>
        <Inset vertical="19px">
          <Box background="surface" marginTop="-19px">
            <Placeholder />
          </Box>
        </Inset>
        <Box background="surface" marginBottom="-19px">
=======
        <Box background="body" margin="-20px">
          <Placeholder />
        </Box>
        <Inset vertical="20px">
          <Box background="body" marginHorizontal="-20px">
            <Placeholder />
          </Box>
        </Inset>
        <Box background="body" marginVertical="-20px">
          <Placeholder />
        </Box>
        <Inset vertical="20px">
          <Box background="body" marginLeft="-20px">
            <Placeholder />
          </Box>
        </Inset>
        <Box background="body" marginRight="-20px">
          <Placeholder />
        </Box>
        <Inset vertical="20px">
          <Box background="body" marginTop="-20px">
            <Placeholder />
          </Box>
        </Inset>
        <Box background="body" marginBottom="-20px">
>>>>>>> 8b4be48a
          <Placeholder />
        </Box>
      </Stack>
    ),
};

export const borderRadius: Example = {
  name: 'Border radius',
  Example: () =>
    source(
      <Stack space="24px">
        <Box background="accent" borderRadius={16} padding="20px" />
        <Box background="accent" borderLeftRadius={16} padding="20px" />
        <Box background="accent" borderRightRadius={16} padding="20px" />
        <Box background="accent" borderTopRadius={16} padding="20px" />
        <Box background="accent" borderBottomRadius={16} padding="20px" />
        <Box background="accent" borderBottomLeftRadius={16} padding="20px" />
        <Box background="accent" borderBottomRightRadius={16} padding="20px" />
        <Box background="accent" borderTopLeftRadius={16} padding="20px" />
        <Box background="accent" borderTopRightRadius={16} padding="20px" />
      </Stack>
    ),
};

export const widths: Example = {
  name: 'Widths',
  Example: () =>
    source(
      <Stack space="12px">
        <Box background="accent" padding="24px" width="1/3" />
        <Box background="accent" padding="24px" width="full" />
        <Box background="accent" padding="24px" width={{ custom: 30 }} />
      </Stack>
    ),
};

export const heights: Example = {
  name: 'Heights',
  Example: () =>
    source(
      <Stack space="12px">
        <Box background="accent" height="30px" />
        <Box background="accent" height="40px" />
        <Box background="accent" height="46px" />
        <Box background="accent" height="56px" />
        <Box background="accent" height="64px" />
        <Box background="accent" height={{ custom: 30 }} />
      </Stack>
    ),
};

export const shadows: Example = {
  name: 'Shadows',
  Example: () =>
    source(<Box background="surface" padding="24px" shadow="30px light" />),
};

export const shadowsWithSizes: Example = {
  name: 'Shadows',
  subTitle: 'Sizes',
  Example: () =>
    source(
      <Stack space="32px">
        <Columns space="32px">
          <Column width="1/3" />
          <Column width="1/3">
<<<<<<< HEAD
            <Box background="surface" padding="15px" shadow="9px medium" />
=======
            <Box background="body" padding="16px" shadow="9px medium" />
>>>>>>> 8b4be48a
          </Column>
        </Columns>
        <Columns space="32px">
          <Column width="1/3" />
          <Column width="1/3">
<<<<<<< HEAD
            <Box background="surface" padding="15px" shadow="12px medium" />
          </Column>
          <Column width="1/3">
            <Box background="surface" padding="15px" shadow="12px heavy" />
=======
            <Box background="body" padding="16px" shadow="12px medium" />
          </Column>
          <Column width="1/3">
            <Box background="body" padding="16px" shadow="12px heavy" />
>>>>>>> 8b4be48a
          </Column>
        </Columns>
        <Columns space="32px">
          <Column width="1/3">
<<<<<<< HEAD
            <Box background="surface" padding="15px" shadow="21px light" />
          </Column>
          <Column width="1/3" />
          <Column width="1/3">
            <Box background="surface" padding="15px" shadow="21px heavy" />
          </Column>
        </Columns>
        <Columns space="30px">
          <Box background="surface" padding="15px" shadow="30px light" />
          <Box background="surface" padding="15px" shadow="30px medium" />
          <Box background="surface" padding="15px" shadow="30px heavy" />
=======
            <Box background="body" padding="16px" shadow="21px light" />
          </Column>
          <Column width="1/3" />
          <Column width="1/3">
            <Box background="body" padding="16px" shadow="21px heavy" />
          </Column>
        </Columns>
        <Columns space="32px">
          <Box background="body" padding="16px" shadow="30px light" />
          <Box background="body" padding="16px" shadow="30px medium" />
          <Box background="body" padding="16px" shadow="30px heavy" />
>>>>>>> 8b4be48a
        </Columns>
      </Stack>
    ),
};

export const shadowsWithColors: Example = {
  name: 'Shadows',
  subTitle: 'Colors',
  Example: () =>
    source(
<<<<<<< HEAD
      <Columns space="30px">
        <Box background="surface" padding="15px" shadow="12px medium accent" />
        <Box
          background="surface"
          padding="15px"
          shadow="21px heavy swap (Deprecated)"
        />
        <Box
          background="surface"
          padding="15px"
          shadow="30px heavy action (Deprecated)"
        />
=======
      <Columns space="32px">
        <Box background="body" padding="16px" shadow="12px medium accent" />
        <Box background="body" padding="16px" shadow="21px heavy swap" />
        <Box background="body" padding="16px" shadow="30px heavy action" />
>>>>>>> 8b4be48a
      </Columns>
    ),
};

export const shadowsWithCustom: Example = {
  name: 'Shadows',
  subTitle: 'Custom shadows',
  Example: () =>
    source(
      <Columns space="32px">
        <Box
<<<<<<< HEAD
          background="surface"
          padding="15px"
=======
          background="body"
          padding="16px"
>>>>>>> 8b4be48a
          shadow={{
            custom: {
              ios: [
                {
                  offset: { x: 0, y: 5 },
                  opacity: 0.05,
                  blur: 10,
                },
                {
                  offset: { x: 0, y: 10 },
                  opacity: 0.15,
                  blur: 20,
                },
              ],
              android: {
                elevation: 15,
                opacity: 0.5,
              },
            },
          }}
        />
        <Box
<<<<<<< HEAD
          background="surface"
          padding="15px"
=======
          background="body"
          padding="16px"
>>>>>>> 8b4be48a
          shadow={{
            custom: {
              ios: [
                {
                  color: { custom: '#FF54BB' },
                  offset: { x: 0, y: 2 },
                  opacity: 0.5,
                  blur: 5,
                },
                {
                  color: 'swap (Deprecated)',
                  offset: { x: 0, y: 4 },
                  opacity: 0.5,
                  blur: 10,
                },
                {
                  color: 'shadow',
                  offset: { x: 0, y: 4 },
                  opacity: 0.5,
                  blur: 15,
                },
              ],
              android: {
                color: { custom: '#FF54BB' },
                elevation: 15,
                opacity: 1,
              },
            },
          }}
        />
      </Columns>
    ),
};<|MERGE_RESOLUTION|>--- conflicted
+++ resolved
@@ -14,110 +14,89 @@
   Example: () =>
     source(
       <>
-<<<<<<< HEAD
-        <Box background="surface" padding="19px">
+        <Box background="surface" padding="20px">
           <Text color="label" size="17pt" weight="bold">
             surface
           </Text>
         </Box>
-        <Box background="surfaceSecondary" padding="19px">
+        <Box background="surfaceSecondary" padding="20px">
           <Text color="label" size="17pt" weight="bold">
             surfaceSecondary
           </Text>
         </Box>
-        <Box background="surfaceTertiary" padding="19px">
+        <Box background="surfaceTertiary" padding="20px">
           <Text color="label" size="17pt" weight="bold">
             surfaceTertiary
           </Text>
         </Box>
-        <Box background="fill" padding="19px">
+        <Box background="fill" padding="20px">
           <Text color="label" size="17pt" weight="bold">
             fill
           </Text>
         </Box>
-        <Box background="fillSecondary" padding="19px">
+        <Box background="fillSecondary" padding="20px">
           <Text color="label" size="17pt" weight="bold">
             fillSecondary
           </Text>
         </Box>
-        <Box background="fillTertiary" padding="19px">
+        <Box background="fillTertiary" padding="20px">
           <Text color="label" size="17pt" weight="bold">
             fillTertiary
           </Text>
         </Box>
-        <Box background="accent" padding="19px">
+        <Box background="accent" padding="20px">
           <Text color="label" size="17pt" weight="bold">
             accent
           </Text>
         </Box>
-        <Box background="blue" padding="19px">
+        <Box background="blue" padding="20px">
           <Text color="label" size="17pt" weight="bold">
             blue
           </Text>
         </Box>
-        <Box background="green" padding="19px">
+        <Box background="green" padding="20px">
           <Text color="label" size="17pt" weight="bold">
             green
           </Text>
         </Box>
-        <Box background="red" padding="19px">
+        <Box background="red" padding="20px">
           <Text color="label" size="17pt" weight="bold">
             red
           </Text>
         </Box>
-        <Box background="purple" padding="19px">
+        <Box background="purple" padding="20px">
           <Text color="label" size="17pt" weight="bold">
             purple
           </Text>
         </Box>
-        <Box background="pink" padding="19px">
+        <Box background="pink" padding="20px">
           <Text color="label" size="17pt" weight="bold">
             pink
           </Text>
         </Box>
-        <Box background="orange" padding="19px">
+        <Box background="orange" padding="20px">
           <Text color="label" size="17pt" weight="bold">
             orange
           </Text>
         </Box>
-        <Box background="yellow" padding="19px">
+        <Box background="yellow" padding="20px">
           <Text color="label" size="17pt" weight="bold">
             yellow
           </Text>
         </Box>
-        <Box background="body (Deprecated)" padding="19px">
+        <Box background="body (Deprecated)" padding="20px">
           <Text color="label" size="17pt" weight="bold">
             body (Deprecated)
           </Text>
         </Box>
-        <Box background="action (Deprecated)" padding="19px">
+        <Box background="action (Deprecated)" padding="20px">
           <Text color="label" size="17pt" weight="bold">
             action (Deprecated)
           </Text>
         </Box>
-        <Box background="swap (Deprecated)" padding="19px">
+        <Box background="swap (Deprecated)" padding="20px">
           <Text color="label" size="17pt" weight="bold">
             swap (Deprecated)
-=======
-        <Box background="body" padding="20px">
-          <Text size="17pt" weight="bold">
-            Body
-          </Text>
-        </Box>
-        <Box background="accent" padding="20px">
-          <Text size="17pt" weight="bold">
-            Accent
-          </Text>
-        </Box>
-        <Box background="action" padding="20px">
-          <Text size="17pt" weight="bold">
-            Action
-          </Text>
-        </Box>
-        <Box background="swap" padding="20px">
-          <Text size="17pt" weight="bold">
-            Swap
->>>>>>> 8b4be48a
           </Text>
         </Box>
       </>
@@ -129,47 +108,25 @@
   Example: () =>
     source(
       <Stack space="12px">
-<<<<<<< HEAD
-        <Box background="surface" padding="19px">
-          <Placeholder />
-        </Box>
-        <Box background="surface" paddingHorizontal="19px">
-          <Placeholder />
-        </Box>
-        <Box background="surface" paddingVertical="19px">
-          <Placeholder />
-        </Box>
-        <Box background="surface" paddingLeft="19px">
-          <Placeholder />
-        </Box>
-        <Box background="surface" paddingRight="19px">
-          <Placeholder />
-        </Box>
-        <Box background="surface" paddingTop="19px">
-          <Placeholder />
-        </Box>
-        <Box background="surface" paddingBottom="19px">
-=======
-        <Box background="body" padding="20px">
-          <Placeholder />
-        </Box>
-        <Box background="body" paddingHorizontal="20px">
-          <Placeholder />
-        </Box>
-        <Box background="body" paddingVertical="20px">
-          <Placeholder />
-        </Box>
-        <Box background="body" paddingLeft="20px">
-          <Placeholder />
-        </Box>
-        <Box background="body" paddingRight="20px">
-          <Placeholder />
-        </Box>
-        <Box background="body" paddingTop="20px">
-          <Placeholder />
-        </Box>
-        <Box background="body" paddingBottom="20px">
->>>>>>> 8b4be48a
+        <Box background="surface" padding="20px">
+          <Placeholder />
+        </Box>
+        <Box background="surface" paddingHorizontal="20px">
+          <Placeholder />
+        </Box>
+        <Box background="surface" paddingVertical="20px">
+          <Placeholder />
+        </Box>
+        <Box background="surface" paddingLeft="20px">
+          <Placeholder />
+        </Box>
+        <Box background="surface" paddingRight="20px">
+          <Placeholder />
+        </Box>
+        <Box background="surface" paddingTop="20px">
+          <Placeholder />
+        </Box>
+        <Box background="surface" paddingBottom="20px">
           <Placeholder />
         </Box>
       </Stack>
@@ -181,59 +138,31 @@
   Example: () =>
     source(
       <Stack space="12px">
-<<<<<<< HEAD
-        <Box background="surface" margin="-19px">
-          <Placeholder />
-        </Box>
-        <Inset vertical="19px">
-          <Box background="surface" marginHorizontal="-19px">
+        <Box background="surface" margin="-20px">
+          <Placeholder />
+        </Box>
+        <Inset vertical="20px">
+          <Box background="surface" marginHorizontal="-20px">
             <Placeholder />
           </Box>
         </Inset>
-        <Box background="surface" marginVertical="-19px">
-          <Placeholder />
-        </Box>
-        <Inset vertical="19px">
-          <Box background="surface" marginLeft="-19px">
+        <Box background="surface" marginVertical="-20px">
+          <Placeholder />
+        </Box>
+        <Inset vertical="20px">
+          <Box background="surface" marginLeft="-20px">
             <Placeholder />
           </Box>
         </Inset>
-        <Box background="surface" marginRight="-19px">
-          <Placeholder />
-        </Box>
-        <Inset vertical="19px">
-          <Box background="surface" marginTop="-19px">
+        <Box background="surface" marginRight="-20px">
+          <Placeholder />
+        </Box>
+        <Inset vertical="20px">
+          <Box background="surface" marginTop="-20px">
             <Placeholder />
           </Box>
         </Inset>
-        <Box background="surface" marginBottom="-19px">
-=======
-        <Box background="body" margin="-20px">
-          <Placeholder />
-        </Box>
-        <Inset vertical="20px">
-          <Box background="body" marginHorizontal="-20px">
-            <Placeholder />
-          </Box>
-        </Inset>
-        <Box background="body" marginVertical="-20px">
-          <Placeholder />
-        </Box>
-        <Inset vertical="20px">
-          <Box background="body" marginLeft="-20px">
-            <Placeholder />
-          </Box>
-        </Inset>
-        <Box background="body" marginRight="-20px">
-          <Placeholder />
-        </Box>
-        <Inset vertical="20px">
-          <Box background="body" marginTop="-20px">
-            <Placeholder />
-          </Box>
-        </Inset>
-        <Box background="body" marginBottom="-20px">
->>>>>>> 8b4be48a
+        <Box background="surface" marginBottom="-20px">
           <Placeholder />
         </Box>
       </Stack>
@@ -300,56 +229,31 @@
         <Columns space="32px">
           <Column width="1/3" />
           <Column width="1/3">
-<<<<<<< HEAD
-            <Box background="surface" padding="15px" shadow="9px medium" />
-=======
-            <Box background="body" padding="16px" shadow="9px medium" />
->>>>>>> 8b4be48a
+            <Box background="surface" padding="16px" shadow="9px medium" />
           </Column>
         </Columns>
         <Columns space="32px">
           <Column width="1/3" />
           <Column width="1/3">
-<<<<<<< HEAD
-            <Box background="surface" padding="15px" shadow="12px medium" />
-          </Column>
-          <Column width="1/3">
-            <Box background="surface" padding="15px" shadow="12px heavy" />
-=======
-            <Box background="body" padding="16px" shadow="12px medium" />
-          </Column>
-          <Column width="1/3">
-            <Box background="body" padding="16px" shadow="12px heavy" />
->>>>>>> 8b4be48a
+            <Box background="surface" padding="16px" shadow="12px medium" />
+          </Column>
+          <Column width="1/3">
+            <Box background="surface" padding="16px" shadow="12px heavy" />
           </Column>
         </Columns>
         <Columns space="32px">
           <Column width="1/3">
-<<<<<<< HEAD
-            <Box background="surface" padding="15px" shadow="21px light" />
+            <Box background="surface" padding="16px" shadow="21px light" />
           </Column>
           <Column width="1/3" />
           <Column width="1/3">
-            <Box background="surface" padding="15px" shadow="21px heavy" />
-          </Column>
-        </Columns>
-        <Columns space="30px">
-          <Box background="surface" padding="15px" shadow="30px light" />
-          <Box background="surface" padding="15px" shadow="30px medium" />
-          <Box background="surface" padding="15px" shadow="30px heavy" />
-=======
-            <Box background="body" padding="16px" shadow="21px light" />
-          </Column>
-          <Column width="1/3" />
-          <Column width="1/3">
-            <Box background="body" padding="16px" shadow="21px heavy" />
+            <Box background="surface" padding="16px" shadow="21px heavy" />
           </Column>
         </Columns>
         <Columns space="32px">
-          <Box background="body" padding="16px" shadow="30px light" />
-          <Box background="body" padding="16px" shadow="30px medium" />
-          <Box background="body" padding="16px" shadow="30px heavy" />
->>>>>>> 8b4be48a
+          <Box background="surface" padding="16px" shadow="30px light" />
+          <Box background="surface" padding="16px" shadow="30px medium" />
+          <Box background="surface" padding="16px" shadow="30px heavy" />
         </Columns>
       </Stack>
     ),
@@ -360,25 +264,18 @@
   subTitle: 'Colors',
   Example: () =>
     source(
-<<<<<<< HEAD
-      <Columns space="30px">
-        <Box background="surface" padding="15px" shadow="12px medium accent" />
+      <Columns space="32px">
+        <Box background="surface" padding="16px" shadow="12px medium accent" />
         <Box
           background="surface"
-          padding="15px"
+          padding="16px"
           shadow="21px heavy swap (Deprecated)"
         />
         <Box
           background="surface"
-          padding="15px"
+          padding="16px"
           shadow="30px heavy action (Deprecated)"
         />
-=======
-      <Columns space="32px">
-        <Box background="body" padding="16px" shadow="12px medium accent" />
-        <Box background="body" padding="16px" shadow="21px heavy swap" />
-        <Box background="body" padding="16px" shadow="30px heavy action" />
->>>>>>> 8b4be48a
       </Columns>
     ),
 };
@@ -390,13 +287,8 @@
     source(
       <Columns space="32px">
         <Box
-<<<<<<< HEAD
           background="surface"
-          padding="15px"
-=======
-          background="body"
           padding="16px"
->>>>>>> 8b4be48a
           shadow={{
             custom: {
               ios: [
@@ -419,13 +311,8 @@
           }}
         />
         <Box
-<<<<<<< HEAD
           background="surface"
-          padding="15px"
-=======
-          background="body"
           padding="16px"
->>>>>>> 8b4be48a
           shadow={{
             custom: {
               ios: [
