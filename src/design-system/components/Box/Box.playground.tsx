/* eslint-disable sort-keys-fix/sort-keys-fix */
import { Playground } from '../../docs/types';

import * as examples from './Box.examples';
import meta from './Box.meta';

const playground: Playground = {
  meta,
  examples: [
    examples.background,
    examples.padding,
    examples.margin,
    examples.borderRadius,
    examples.widths,
<<<<<<< HEAD
    {
      ...examples.shadows,
      examples: [
        examples.shadowsWithSizes,
        examples.shadowsWithColors,
        examples.shadowsWithCustom,
      ],
    },
=======
    examples.heights,
>>>>>>> b417a2dc
  ],
};

export default playground;<|MERGE_RESOLUTION|>--- conflicted
+++ resolved
@@ -12,7 +12,7 @@
     examples.margin,
     examples.borderRadius,
     examples.widths,
-<<<<<<< HEAD
+    examples.heights,
     {
       ...examples.shadows,
       examples: [
@@ -21,9 +21,6 @@
         examples.shadowsWithCustom,
       ],
     },
-=======
-    examples.heights,
->>>>>>> b417a2dc
   ],
 };
 
