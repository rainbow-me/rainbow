--- conflicted
+++ resolved
@@ -56,16 +56,12 @@
   right?: PositionSpace;
   top?: PositionSpace;
   width?: Width;
-<<<<<<< HEAD
   backgroundColor?: string;
   shadowColor?: string;
   elevation?: number;
   shadowOpacity?: number;
   shadowRadius?: number;
-  overflow?: 'hidden' | 'visible' | 'scroll';
-=======
   overflow?: 'visible' | 'hidden' | 'scroll' | 'auto';
->>>>>>> eac19c04
 } & (
   | {
       borderBottomRadius?: number;
