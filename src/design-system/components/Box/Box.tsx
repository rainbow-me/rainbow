import { flatten } from 'lodash';
import React, { forwardRef, ReactNode, useMemo } from 'react';
import { View } from 'react-native';
import { useForegroundColors } from '../../color/useForegroundColor';
import { Shadow, ShadowColor, shadows } from '../../layout/shadow';
import { NegativeSpace, negativeSpace, Space, space } from '../../layout/space';
import {
  BackgroundProvider,
  BackgroundProviderProps,
} from '../BackgroundProvider/BackgroundProvider';
import { ApplyShadow } from '../private/ApplyShadow/ApplyShadow';
import type * as Polymorphic from './polymorphic';

const fraction = (numerator: number, denominator: number) =>
  `${(numerator * 100) / denominator}%`;

const widths = {
  '1/2': fraction(1, 2),
  '1/3': fraction(1, 3),
  '1/4': fraction(1, 4),
  '1/5': fraction(1, 5),
  '2/3': fraction(2, 3),
  '2/5': fraction(2, 5),
  '3/4': fraction(3, 4),
  '3/5': fraction(3, 5),
  '4/5': fraction(4, 5),
  full: '100%', // eslint-disable-line prettier/prettier
} as const;

function resolveToken<TokenName extends string, TokenValue, CustomValue>(
  scale: Record<TokenName, TokenValue>,
  value: TokenName | { custom: CustomValue } | undefined
) {
  return value
    ? typeof value === 'object'
      ? value.custom
      : scale[value]
    : undefined;
}

export type BoxProps = {
  alignItems?: 'flex-start' | 'flex-end' | 'center' | 'stretch';
  borderRadius?: number;
  borderTopLeftRadius?: number;
  borderTopRightRadius?: number;
  borderBottomLeftRadius?: number;
  borderBottomRightRadius?: number;
  children?: ReactNode;
  flexBasis?: 0;
  flexDirection?: 'row' | 'row-reverse' | 'column';
  flexGrow?: 0 | 1;
  flexShrink?: 0 | 1;
  flexWrap?: 'wrap';
  justifyContent?:
    | 'flex-start'
    | 'flex-end'
    | 'center'
    | 'space-between'
    | 'space-around';
  margin?: NegativeSpace;
  marginBottom?: NegativeSpace;
  marginHorizontal?: NegativeSpace;
  marginLeft?: NegativeSpace;
  marginRight?: NegativeSpace;
  marginTop?: NegativeSpace;
  marginVertical?: NegativeSpace;
  padding?: Space;
  paddingBottom?: Space;
  paddingHorizontal?: Space;
  paddingLeft?: Space;
  paddingRight?: Space;
  paddingTop?: Space;
  paddingVertical?: Space;
  width?: keyof typeof widths;
} & (
  | {
      borderBottomRadius?: number;
      borderLeftRadius?: never;
      borderRightRadius?: never;
      borderTopRadius?: number;
    }
  | {
      borderBottomRadius?: never;
      borderLeftRadius?: number;
      borderRightRadius?: number;
      borderTopRadius?: never;
    }
) &
  (
    | {
        background?: BackgroundProviderProps['color'];
        shadow?: never;
      }
    | {
        background: BackgroundProviderProps['color'];
        shadow: Shadow;
      }
  );

type PolymorphicBox = Polymorphic.ForwardRefComponent<typeof View, BoxProps>;

/**
 * @description Renders a single `View` element with standard styling. Any
 * background color set via the `background` prop will be used to automatically
 * set the color mode for nested elements. To render another element instead,
 * you can provide the `as` prop, e.g. `<Box as={Animated.View}>`
 */
export const Box = forwardRef(function Box(
  {
    alignItems,
    as: Component = View,
    background,
    borderBottomRadius,
    borderBottomLeftRadius,
    borderBottomRightRadius,
    borderLeftRadius,
    borderRadius,
    borderRightRadius,
    borderTopLeftRadius,
    borderTopRadius,
    borderTopRightRadius,
    children,
    flexBasis,
    flexDirection,
    flexGrow,
    flexShrink,
    flexWrap,
    justifyContent,
    margin: marginProp,
    marginBottom: marginBottomProp,
    marginHorizontal: marginHorizontalProp,
    marginLeft: marginLeftProp,
    marginRight: marginRightProp,
    marginTop: marginTopProp,
    marginVertical: marginVerticalProp,
    padding: paddingProp,
    paddingBottom: paddingBottomProp,
    paddingHorizontal: paddingHorizontalProp,
    paddingLeft: paddingLeftProp,
    paddingRight: paddingRightProp,
    paddingTop: paddingTopProp,
    paddingVertical: paddingVerticalProp,
    shadow,
    style: styleProp,
    width,
    ...restProps
  },
  ref
) {
  const margin = resolveToken(negativeSpace, marginProp);
  const marginBottom = resolveToken(negativeSpace, marginBottomProp);
  const marginHorizontal = resolveToken(negativeSpace, marginHorizontalProp);
  const marginLeft = resolveToken(negativeSpace, marginLeftProp);
  const marginRight = resolveToken(negativeSpace, marginRightProp);
  const marginTop = resolveToken(negativeSpace, marginTopProp);
  const marginVertical = resolveToken(negativeSpace, marginVerticalProp);

  const padding = resolveToken(space, paddingProp);
  const paddingBottom = resolveToken(space, paddingBottomProp);
  const paddingHorizontal = resolveToken(space, paddingHorizontalProp);
  const paddingLeft = resolveToken(space, paddingLeftProp);
  const paddingRight = resolveToken(space, paddingRightProp);
  const paddingTop = resolveToken(space, paddingTopProp);
  const paddingVertical = resolveToken(space, paddingVerticalProp);

  const shadows = useShadow(shadow);

  const styles = useMemo(() => {
    return {
      alignItems,
      borderBottomLeftRadius:
        borderBottomLeftRadius ??
        borderBottomRadius ??
        borderLeftRadius ??
        borderRadius,
      borderBottomRightRadius:
        borderBottomRightRadius ??
        borderBottomRadius ??
        borderRightRadius ??
        borderRadius,
      borderTopLeftRadius:
        borderTopLeftRadius ??
        borderTopRadius ??
        borderLeftRadius ??
        borderRadius,
      borderTopRightRadius:
        borderTopRightRadius ??
        borderTopRadius ??
        borderRightRadius ??
        borderRadius,
      flexBasis,
      flexDirection,
      flexGrow,
      flexShrink,
      flexWrap,
      justifyContent,
      margin,
      marginBottom,
      marginHorizontal,
      marginLeft,
      marginRight,
      marginTop,
      marginVertical,
      padding,
      paddingBottom,
      paddingHorizontal,
      paddingLeft,
      paddingRight,
      paddingTop,
      paddingVertical,
      width: width ? widths[width] : undefined,
    };
  }, [
    alignItems,
    borderBottomRadius,
    borderBottomLeftRadius,
    borderBottomRightRadius,
    borderLeftRadius,
    borderRadius,
    borderRightRadius,
    borderTopLeftRadius,
    borderTopRadius,
    borderTopRightRadius,
    flexBasis,
    flexDirection,
    flexGrow,
    flexShrink,
    flexWrap,
    justifyContent,
    margin,
    marginBottom,
    marginHorizontal,
    marginLeft,
    marginRight,
    marginTop,
    marginVertical,
    padding,
    paddingBottom,
    paddingHorizontal,
    paddingLeft,
    paddingRight,
    paddingTop,
    paddingVertical,
    width,
  ]);

  const style = useMemo(() => {
    const stylesArray = [styles, styleProp];

    // We flatten the styles array in case it's passed to Animated.View.
    // This won't be needed with v2.3+ of react-native-reanimated.
    return Component === View ? stylesArray : flatten(stylesArray);
  }, [styles, styleProp, Component]);

  return background ? (
    <BackgroundProvider color={background} style={style}>
      {backgroundStyle => (
<<<<<<< HEAD
        <ApplyShadow
          backgroundColor={backgroundStyle.backgroundColor}
          shadows={shadows}
        >
          <Component
            style={[backgroundStyle, ...style]}
            {...restProps}
            ref={ref}
          >
            {children}
          </Component>
        </ApplyShadow>
=======
        <Component style={backgroundStyle} {...restProps} ref={ref}>
          {children}
        </Component>
>>>>>>> 070a18b2
      )}
    </BackgroundProvider>
  ) : (
    <Component style={style} {...restProps} ref={ref}>
      {children}
    </Component>
  );
}) as PolymorphicBox;

function useShadow(shadowProp: BoxProps['shadow']) {
  const shadow = resolveToken(shadows, shadowProp);

  const shadowColors = useMemo(() => {
    if (shadow) {
      return shadow.map(({ color }) => color || 'shadow');
    }
    return ['shadow' as ShadowColor];
  }, [shadow]);
  const colors = useForegroundColors(shadowColors);

  return useMemo(
    () =>
      shadow
        ? shadow.map((item, index) => {
            const { offset, blur, opacity } = item;
            return {
              color: colors[index],
              offset: {
                height: offset.y,
                width: offset.x,
              },
              opacity,
              radius: blur,
            };
          })
        : undefined,
    [colors, shadow]
  );
}<|MERGE_RESOLUTION|>--- conflicted
+++ resolved
@@ -1,6 +1,6 @@
 import { flatten } from 'lodash';
 import React, { forwardRef, ReactNode, useMemo } from 'react';
-import { View } from 'react-native';
+import { StyleSheet, View } from 'react-native';
 import { useForegroundColors } from '../../color/useForegroundColor';
 import { Shadow, ShadowColor, shadows } from '../../layout/shadow';
 import { NegativeSpace, negativeSpace, Space, space } from '../../layout/space';
@@ -254,25 +254,12 @@
 
   return background ? (
     <BackgroundProvider color={background} style={style}>
-      {backgroundStyle => (
-<<<<<<< HEAD
-        <ApplyShadow
-          backgroundColor={backgroundStyle.backgroundColor}
-          shadows={shadows}
-        >
-          <Component
-            style={[backgroundStyle, ...style]}
-            {...restProps}
-            ref={ref}
-          >
+      {({ backgroundColor, backgroundStyle }) => (
+        <ApplyShadow backgroundColor={backgroundColor} shadows={shadows}>
+          <Component style={backgroundStyle} {...restProps} ref={ref}>
             {children}
           </Component>
         </ApplyShadow>
-=======
-        <Component style={backgroundStyle} {...restProps} ref={ref}>
-          {children}
-        </Component>
->>>>>>> 070a18b2
       )}
     </BackgroundProvider>
   ) : (
