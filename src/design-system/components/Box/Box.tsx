import { flatten } from 'lodash';
import React, { forwardRef, ReactNode, useMemo } from 'react';
import { View } from 'react-native';
<<<<<<< HEAD
import {
  useForegroundColor,
  useForegroundColors,
} from '../../color/useForegroundColor';
import {
  defaultShadowColor,
  Shadow,
  ShadowColor,
  shadows,
} from '../../layout/shadow';
import { NegativeSpace, negativeSpace, Space, space } from '../../layout/space';
=======
import { Height, heights, Width, widths } from '../../layout/size';
import {
  NegativeSpace,
  negativeSpace,
  positionSpace,
  PositionSpace,
  Space,
  space,
} from '../../layout/space';
>>>>>>> b417a2dc
import {
  BackgroundProvider,
  BackgroundProviderProps,
} from '../BackgroundProvider/BackgroundProvider';
import { ApplyShadow } from '../private/ApplyShadow/ApplyShadow';
import type * as Polymorphic from './polymorphic';

const positions = ['absolute'] as const;
type Position = typeof positions[number];

export function resolveToken<TokenName extends string, TokenValue, CustomValue>(
  scale: Record<TokenName, TokenValue>,
  value: TokenName | { custom: CustomValue } | undefined
) {
  return value
    ? typeof value === 'object'
      ? value.custom
      : scale[value]
    : undefined;
}

export type BoxProps = {
  alignItems?: 'flex-start' | 'flex-end' | 'center' | 'stretch';
  borderRadius?: number;
  borderTopLeftRadius?: number;
  borderTopRightRadius?: number;
  borderBottomLeftRadius?: number;
  borderBottomRightRadius?: number;
  bottom?: PositionSpace;
  children?: ReactNode;
  flexBasis?: 0;
  flexDirection?: 'row' | 'row-reverse' | 'column';
  flexGrow?: 0 | 1;
  flexShrink?: 0 | 1;
  flexWrap?: 'wrap';
  height?: Height;
  left?: PositionSpace;
  justifyContent?:
    | 'flex-start'
    | 'flex-end'
    | 'center'
    | 'space-between'
    | 'space-around';
  margin?: NegativeSpace;
  marginBottom?: NegativeSpace;
  marginHorizontal?: NegativeSpace;
  marginLeft?: NegativeSpace;
  marginRight?: NegativeSpace;
  marginTop?: NegativeSpace;
  marginVertical?: NegativeSpace;
  padding?: Space;
  paddingBottom?: Space;
  paddingHorizontal?: Space;
  paddingLeft?: Space;
  paddingRight?: Space;
  paddingTop?: Space;
  paddingVertical?: Space;
  position?: Position;
  right?: PositionSpace;
  top?: PositionSpace;
  width?: Width;
} & (
  | {
      borderBottomRadius?: number;
      borderLeftRadius?: never;
      borderRightRadius?: never;
      borderTopRadius?: number;
    }
  | {
      borderBottomRadius?: never;
      borderLeftRadius?: number;
      borderRightRadius?: number;
      borderTopRadius?: never;
    }
) &
  (
    | {
        background?: BackgroundProviderProps['color'];
        shadow?: never;
      }
    | {
        background: BackgroundProviderProps['color'];
        shadow: Shadow;
      }
  );

type PolymorphicBox = Polymorphic.ForwardRefComponent<typeof View, BoxProps>;

/**
 * @description Renders a single `View` element with standard styling. Any
 * background color set via the `background` prop will be used to automatically
 * set the color mode for nested elements. To render another element instead,
 * you can provide the `as` prop, e.g. `<Box as={Animated.View}>`
 */
export const Box = forwardRef(function Box(
  {
    alignItems,
    as: Component = View,
    background,
    borderBottomRadius,
    borderBottomLeftRadius,
    borderBottomRightRadius,
    borderLeftRadius,
    borderRadius,
    borderRightRadius,
    borderTopLeftRadius,
    borderTopRadius,
    borderTopRightRadius,
    bottom: bottomProp,
    children,
    flexBasis,
    flexDirection,
    flexGrow,
    flexShrink,
    flexWrap,
    justifyContent,
    height: heightProp,
    left: leftProp,
    margin: marginProp,
    marginBottom: marginBottomProp,
    marginHorizontal: marginHorizontalProp,
    marginLeft: marginLeftProp,
    marginRight: marginRightProp,
    marginTop: marginTopProp,
    marginVertical: marginVerticalProp,
    padding: paddingProp,
    paddingBottom: paddingBottomProp,
    paddingHorizontal: paddingHorizontalProp,
    paddingLeft: paddingLeftProp,
    paddingRight: paddingRightProp,
    paddingTop: paddingTopProp,
    paddingVertical: paddingVerticalProp,
<<<<<<< HEAD
    shadow,
=======
    position,
    right: rightProp,
>>>>>>> b417a2dc
    style: styleProp,
    top: topProp,
    width: widthProp,
    ...restProps
  },
  ref
) {
  const margin = resolveToken(negativeSpace, marginProp);
  const marginBottom = resolveToken(negativeSpace, marginBottomProp);
  const marginHorizontal = resolveToken(negativeSpace, marginHorizontalProp);
  const marginLeft = resolveToken(negativeSpace, marginLeftProp);
  const marginRight = resolveToken(negativeSpace, marginRightProp);
  const marginTop = resolveToken(negativeSpace, marginTopProp);
  const marginVertical = resolveToken(negativeSpace, marginVerticalProp);

  const padding = resolveToken(space, paddingProp);
  const paddingBottom = resolveToken(space, paddingBottomProp);
  const paddingHorizontal = resolveToken(space, paddingHorizontalProp);
  const paddingLeft = resolveToken(space, paddingLeftProp);
  const paddingRight = resolveToken(space, paddingRightProp);
  const paddingTop = resolveToken(space, paddingTopProp);
  const paddingVertical = resolveToken(space, paddingVerticalProp);

<<<<<<< HEAD
  const shadows = useShadow(shadow);
=======
  const bottom = resolveToken(positionSpace, bottomProp);
  const left = resolveToken(positionSpace, leftProp);
  const right = resolveToken(positionSpace, rightProp);
  const top = resolveToken(positionSpace, topProp);

  const width = resolveToken(widths, widthProp);
  const height = resolveToken(heights, heightProp);
>>>>>>> b417a2dc

  const styles = useMemo(() => {
    return {
      alignItems,
      borderBottomLeftRadius:
        borderBottomLeftRadius ??
        borderBottomRadius ??
        borderLeftRadius ??
        borderRadius,
      borderBottomRightRadius:
        borderBottomRightRadius ??
        borderBottomRadius ??
        borderRightRadius ??
        borderRadius,
      borderTopLeftRadius:
        borderTopLeftRadius ??
        borderTopRadius ??
        borderLeftRadius ??
        borderRadius,
      borderTopRightRadius:
        borderTopRightRadius ??
        borderTopRadius ??
        borderRightRadius ??
        borderRadius,
      bottom,
      flexBasis,
      flexDirection,
      flexGrow,
      flexShrink,
      flexWrap,
      height,
      justifyContent,
      left,
      margin,
      marginBottom,
      marginHorizontal,
      marginLeft,
      marginRight,
      marginTop,
      marginVertical,
      padding,
      paddingBottom,
      paddingHorizontal,
      paddingLeft,
      paddingRight,
      paddingTop,
      paddingVertical,
      position,
      right,
      top,
      width,
    };
  }, [
    alignItems,
    borderBottomLeftRadius,
    borderBottomRadius,
    borderLeftRadius,
    borderRadius,
    borderBottomRightRadius,
    borderRightRadius,
    borderTopLeftRadius,
    borderTopRadius,
    borderTopRightRadius,
    bottom,
    flexBasis,
    flexDirection,
    flexGrow,
    flexShrink,
    flexWrap,
    height,
    justifyContent,
    left,
    margin,
    marginBottom,
    marginHorizontal,
    marginLeft,
    marginRight,
    marginTop,
    marginVertical,
    padding,
    paddingBottom,
    paddingHorizontal,
    paddingLeft,
    paddingRight,
    paddingTop,
    paddingVertical,
    position,
    right,
    top,
    width,
  ]);

  const style = useMemo(() => {
    const stylesArray = [styles, styleProp];

    // We flatten the styles array in case it's passed to Animated.View.
    // This won't be needed with v2.3+ of react-native-reanimated.
    return Component === View ? stylesArray : flatten(stylesArray);
  }, [styles, styleProp, Component]);

  return background ? (
    <BackgroundProvider color={background} style={style}>
      {({ backgroundColor, backgroundStyle }) => (
        <ApplyShadow backgroundColor={backgroundColor} shadows={shadows}>
          <Component style={backgroundStyle} {...restProps} ref={ref}>
            {children}
          </Component>
        </ApplyShadow>
      )}
    </BackgroundProvider>
  ) : (
    <Component style={style} {...restProps} ref={ref}>
      {children}
    </Component>
  );
}) as PolymorphicBox;

function useShadow(shadowProp: BoxProps['shadow']) {
  const shadow = resolveToken(shadows, shadowProp);

  const iosColors = useMemo(() => {
    if (shadow) {
      return shadow.ios.map(({ color }) => color || defaultShadowColor);
    }
    return [defaultShadowColor as ShadowColor];
  }, [shadow]);
  const iosShadowColors = useForegroundColors(iosColors);

  const androidColor = useForegroundColor(
    shadow?.android.color || defaultShadowColor
  );

  return useMemo(
    () =>
      shadow
        ? {
            android: {
              ...shadow.android,
              color: androidColor,
            },
            ios: shadow.ios.map((item, index) => {
              const { offset, blur, opacity } = item;
              return {
                color: iosShadowColors[index],
                offset: {
                  height: offset.y,
                  width: offset.x,
                },
                opacity,
                radius: blur,
              };
            }),
          }
        : undefined,
    [androidColor, iosShadowColors, shadow]
  );
}<|MERGE_RESOLUTION|>--- conflicted
+++ resolved
@@ -1,7 +1,6 @@
 import { flatten } from 'lodash';
 import React, { forwardRef, ReactNode, useMemo } from 'react';
 import { View } from 'react-native';
-<<<<<<< HEAD
 import {
   useForegroundColor,
   useForegroundColors,
@@ -12,8 +11,6 @@
   ShadowColor,
   shadows,
 } from '../../layout/shadow';
-import { NegativeSpace, negativeSpace, Space, space } from '../../layout/space';
-=======
 import { Height, heights, Width, widths } from '../../layout/size';
 import {
   NegativeSpace,
@@ -23,7 +20,6 @@
   Space,
   space,
 } from '../../layout/space';
->>>>>>> b417a2dc
 import {
   BackgroundProvider,
   BackgroundProviderProps,
@@ -156,12 +152,9 @@
     paddingRight: paddingRightProp,
     paddingTop: paddingTopProp,
     paddingVertical: paddingVerticalProp,
-<<<<<<< HEAD
     shadow,
-=======
     position,
     right: rightProp,
->>>>>>> b417a2dc
     style: styleProp,
     top: topProp,
     width: widthProp,
@@ -185,9 +178,6 @@
   const paddingTop = resolveToken(space, paddingTopProp);
   const paddingVertical = resolveToken(space, paddingVerticalProp);
 
-<<<<<<< HEAD
-  const shadows = useShadow(shadow);
-=======
   const bottom = resolveToken(positionSpace, bottomProp);
   const left = resolveToken(positionSpace, leftProp);
   const right = resolveToken(positionSpace, rightProp);
@@ -195,7 +185,8 @@
 
   const width = resolveToken(widths, widthProp);
   const height = resolveToken(heights, heightProp);
->>>>>>> b417a2dc
+
+  const shadows = useShadow(shadow);
 
   const styles = useMemo(() => {
     return {
