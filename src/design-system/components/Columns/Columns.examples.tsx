import React from 'react';

import { Example } from '../../docs/types';
import source from '../../docs/utils/source.macro';
import { Placeholder } from '../../playground/Placeholder';
import { Stack } from '../Stack/Stack';
import { Text } from '../Text/Text';
import { Column, Columns } from './Columns';

const loremIpsum =
  'Lorem ipsum dolor sit amet, consectetur adipiscing elit, sed do eiusmod tempor incididunt ut labore et dolore magna aliqua.';

export const basicUsage: Example = {
  name: 'Basic usage',
  Example: () =>
    source(
      <Columns space="20px">
        <Placeholder />
        <Placeholder />
      </Columns>
    ),
};

export const customSpace: Example = {
  name: 'Custom space',
  Example: () =>
    source(
      <Columns space={{ custom: 7 }}>
        <Placeholder />
        <Placeholder />
      </Columns>
    ),
};

export const customWidths: Example = {
  name: 'Custom widths',
  Example: () =>
    source(
      <Stack space="20px">
        <Columns space="20px">
          <Column width="1/2">
            <Placeholder />
          </Column>
          <Column width="1/2">
            <Placeholder />
          </Column>
        </Columns>

        <Columns space="20px">
          <Column width="1/3">
            <Placeholder />
          </Column>
          <Column width="1/3">
            <Placeholder />
          </Column>
          <Column width="1/3">
            <Placeholder />
          </Column>
        </Columns>

        <Columns space="20px">
          <Column width="2/3">
            <Placeholder />
          </Column>
          <Column width="1/3">
            <Placeholder />
          </Column>
        </Columns>

        <Columns space="20px">
          <Column width="1/4">
            <Placeholder />
          </Column>
          <Column width="1/4">
            <Placeholder />
          </Column>
          <Column width="1/4">
            <Placeholder />
          </Column>
          <Column width="1/4">
            <Placeholder />
          </Column>
        </Columns>

        <Columns space="20px">
          <Column width="1/4">
            <Placeholder />
          </Column>
          <Column width="1/2">
            <Placeholder />
          </Column>
          <Column width="1/4">
            <Placeholder />
          </Column>
        </Columns>

        <Columns space="20px">
          <Column width="1/4">
            <Placeholder />
          </Column>
          <Column width="3/4">
            <Placeholder />
          </Column>
        </Columns>

        <Columns space="20px">
          <Column width="1/5">
            <Placeholder />
          </Column>
          <Column width="2/5">
            <Placeholder />
          </Column>
          <Column width="2/5">
            <Placeholder />
          </Column>
        </Columns>

        <Columns space="20px">
          <Column width="1/5">
            <Placeholder />
          </Column>
          <Column width="3/5">
            <Placeholder />
          </Column>
          <Column width="1/5">
            <Placeholder />
          </Column>
        </Columns>

        <Columns space="20px">
          <Column width="1/5">
            <Placeholder />
          </Column>
          <Column width="4/5">
            <Placeholder />
          </Column>
        </Columns>
      </Stack>
    ),
};

export const columnWithContentWidth: Example = {
  name: 'Column with content width',
  Example: () =>
    source(
      <Columns space="20px">
        <Placeholder />
        <Column width="content">
          <Placeholder width={100} />
        </Column>
      </Columns>
    ),
};

export const nestedColumns: Example = {
  name: 'Nested columns',
  Example: () =>
    source(
      <Columns space="12px">
        <Placeholder />
        <Columns space="12px">
          <Placeholder />
          <Placeholder />
        </Columns>
      </Columns>
    ),
};

export const nestedColumnsWithExplicitWidths: Example = {
  name: 'Nested columns with explicit widths',
  Example: () =>
    source(
      <Columns space="12px">
        <Placeholder />
        <Columns space="12px">
          <Column width="1/3">
            <Placeholder />
          </Column>
          <Placeholder />
        </Columns>
      </Columns>
    ),
};

export const nestedColumnsWithExplicitWidthsContent: Example = {
  name: 'Nested columns with explicit widths (content)',
  Example: () =>
    source(
      <Columns space="20px">
        <Placeholder />
        <Column width="content">
          <Columns space="6px">
            <Column width="content">
              <Placeholder width={60} />
            </Column>
            <Column width="content">
              <Placeholder width={60} />
            </Column>
          </Columns>
        </Column>
      </Columns>
    ),
};

export const centerAlignedVertically: Example = {
  name: 'Center-aligned vertically',
  Example: () =>
    source(
      <Columns alignVertical="center" space="20px">
        <Placeholder height={30} />
        <Placeholder height={60} />
        <Placeholder height={20} />
      </Columns>
    ),
};

export const bottomAlignedVertically: Example = {
  name: 'Bottom-aligned vertically',
  Example: () =>
    source(
      <Columns alignVertical="bottom" space="20px">
        <Placeholder height={30} />
        <Placeholder height={60} />
        <Placeholder height={20} />
      </Columns>
    ),
};

export const centerAlignedHorizontally: Example = {
  name: 'Center-aligned horizontally',
  Example: () =>
    source(
      <Columns alignHorizontal="center" space="20px">
        <Column width="1/4">
          <Placeholder height={30} />
        </Column>
        <Column width="1/4">
          <Placeholder height={60} />
        </Column>
      </Columns>
    ),
};

export const rightAlignedHorizontally: Example = {
  name: 'Right-aligned horizontally',
  Example: () =>
    source(
      <Columns alignHorizontal="right" space="20px">
        <Column width="1/4">
          <Placeholder height={30} />
        </Column>
        <Column width="1/4">
          <Placeholder height={60} />
        </Column>
      </Columns>
    ),
};

export const justifiedHorizontally: Example = {
  name: 'Justified horizontally',
  Example: () =>
    source(
      <Columns alignHorizontal="justify" space="20px">
        <Column width="1/4">
          <Placeholder height={30} />
        </Column>
        <Column width="1/4">
          <Placeholder height={60} />
        </Column>
      </Columns>
    ),
};

export const fullHeightColumnFlexGrow: Example = {
  name: 'Full-height column via flexGrow',
  Example: () =>
    source(
      <Columns alignVertical="bottom" space="32px">
        <Placeholder flexGrow={1} />
        <Placeholder height={30} />
        <Placeholder height={100} />
        <Placeholder height={60} />
      </Columns>
    ),
};

export const dynamicWidthContent: Example = {
  name: 'Dynamic width content',
  Example: () =>
    source(
<<<<<<< HEAD
      <Columns space="19px">
        <Text color="label" size="17pt">
          Lorem
        </Text>
        <Text color="label" size="17pt">
          {loremIpsum}
        </Text>
=======
      <Columns space="20px">
        <Text size="17pt">Lorem</Text>
        <Text size="17pt">{loremIpsum}</Text>
>>>>>>> 8b4be48a
      </Columns>
    ),
};<|MERGE_RESOLUTION|>--- conflicted
+++ resolved
@@ -288,19 +288,13 @@
   name: 'Dynamic width content',
   Example: () =>
     source(
-<<<<<<< HEAD
-      <Columns space="19px">
+      <Columns space="20px">
         <Text color="label" size="17pt">
           Lorem
         </Text>
         <Text color="label" size="17pt">
           {loremIpsum}
         </Text>
-=======
-      <Columns space="20px">
-        <Text size="17pt">Lorem</Text>
-        <Text size="17pt">{loremIpsum}</Text>
->>>>>>> 8b4be48a
       </Columns>
     ),
 };