/* eslint-disable sort-keys-fix/sort-keys-fix */
import React from 'react';

import * as Docs from '../../docs/components';
import { Docs as DocsType } from '../../docs/types';

import * as examples from './Bleed.examples';
import meta from './Bleed.meta';

const docs: DocsType = {
  meta,
  description: (
    <>
      <Docs.Text>
        Renders a <Docs.Strong>container with negative margins</Docs.Strong>{' '}
        allowing content to{' '}
        <Docs.TextLink href="https://en.wikipedia.org/wiki/Bleed_(printing)">
          &quot;bleed&quot;
        </Docs.TextLink>{' '}
        into the surrounding layout. This effectively works as the opposite of{' '}
        <Docs.Strong>Inset</Docs.Strong> and is designed to support visually
        breaking out of a parent container without having to refactor the entire
        component tree.
      </Docs.Text>
      <Docs.Text>
        If there is only a single child node, no space or separators will be
        rendered.
      </Docs.Text>
    </>
  ),
  examples: [
    {
<<<<<<< HEAD
      name: 'Basic usage',
      Example: () => (
        <Inset space="19px">
          <Stack space="19px">
            <Placeholder />
            <Bleed horizontal="19px">
              <Placeholder />
            </Bleed>
            <Placeholder />
          </Stack>
        </Inset>
      ),
=======
      ...examples.basicUsage,
      showFrame: true,
>>>>>>> 26008313
    },
    {
<<<<<<< HEAD
      name: 'Custom space',
      Example: () => (
        <Inset space={{ custom: 17 }}>
          <Stack space={{ custom: 17 }}>
            <Placeholder />
            <Bleed horizontal={{ custom: 17 }}>
              <Placeholder />
            </Bleed>
            <Placeholder />
          </Stack>
        </Inset>
      ),
    },

    {
      name: 'Horizontal',
      Example: () => (
        <Inset space="19px">
          <Stack space="19px">
            <Placeholder />
            <Bleed horizontal="19px">
              <Placeholder />
            </Bleed>
            <Placeholder />
          </Stack>
        </Inset>
      ),
    },

    {
      name: 'Vertical',
      Example: () => (
        <Inset space="19px">
          <Stack space="19px">
            <Placeholder />
            <Bleed vertical="19px">
              <Placeholder />
            </Bleed>
            <Placeholder />
          </Stack>
        </Inset>
      ),
=======
      ...examples.customSpace,
      showFrame: true,
>>>>>>> 26008313
    },
    {
<<<<<<< HEAD
      name: 'Right',
      Example: () => (
        <Inset space="19px">
          <Stack space="19px">
            <Placeholder />
            <Bleed right="19px">
              <Placeholder />
            </Bleed>
            <Placeholder />
          </Stack>
        </Inset>
      ),
=======
      ...examples.right,
      showFrame: true,
>>>>>>> 26008313
    },
    {
<<<<<<< HEAD
      name: 'Left',
      Example: () => (
        <Inset space="19px">
          <Stack space="19px">
            <Placeholder />
            <Bleed left="19px">
              <Placeholder />
            </Bleed>
            <Placeholder />
          </Stack>
        </Inset>
      ),
=======
      ...examples.left,
      showFrame: true,
>>>>>>> 26008313
    },
    {
<<<<<<< HEAD
      name: 'Top',
      Example: () => (
        <Inset space="19px">
          <Stack space="19px">
            <Placeholder />
            <Bleed top="19px">
              <Placeholder />
            </Bleed>
            <Placeholder />
          </Stack>
        </Inset>
      ),
=======
      ...examples.top,
      showFrame: true,
>>>>>>> 26008313
    },
    {
<<<<<<< HEAD
      name: 'Bottom',
      Example: () => (
        <Inset space="19px">
          <Stack space="19px">
            <Placeholder />
            <Bleed bottom="19px">
              <Placeholder />
            </Bleed>
            <Placeholder />
          </Stack>
        </Inset>
      ),
    },

    {
      name: 'All sides',
      Example: () => (
        <Inset space="19px">
          <Stack space="19px">
            <Placeholder />
            <Bleed space="19px">
              <Placeholder />
            </Bleed>
            <Placeholder />
          </Stack>
        </Inset>
      ),
=======
      ...examples.bottom,
      showFrame: true,
>>>>>>> 26008313
    },
  ],
};

export default docs;<|MERGE_RESOLUTION|>--- conflicted
+++ resolved
@@ -30,163 +30,40 @@
   ),
   examples: [
     {
-<<<<<<< HEAD
-      name: 'Basic usage',
-      Example: () => (
-        <Inset space="19px">
-          <Stack space="19px">
-            <Placeholder />
-            <Bleed horizontal="19px">
-              <Placeholder />
-            </Bleed>
-            <Placeholder />
-          </Stack>
-        </Inset>
-      ),
-=======
       ...examples.basicUsage,
       showFrame: true,
->>>>>>> 26008313
     },
     {
-<<<<<<< HEAD
-      name: 'Custom space',
-      Example: () => (
-        <Inset space={{ custom: 17 }}>
-          <Stack space={{ custom: 17 }}>
-            <Placeholder />
-            <Bleed horizontal={{ custom: 17 }}>
-              <Placeholder />
-            </Bleed>
-            <Placeholder />
-          </Stack>
-        </Inset>
-      ),
+      ...examples.horizontal,
+      showFrame: true,
     },
-
     {
-      name: 'Horizontal',
-      Example: () => (
-        <Inset space="19px">
-          <Stack space="19px">
-            <Placeholder />
-            <Bleed horizontal="19px">
-              <Placeholder />
-            </Bleed>
-            <Placeholder />
-          </Stack>
-        </Inset>
-      ),
+      ...examples.vertical,
+      showFrame: true,
     },
-
     {
-      name: 'Vertical',
-      Example: () => (
-        <Inset space="19px">
-          <Stack space="19px">
-            <Placeholder />
-            <Bleed vertical="19px">
-              <Placeholder />
-            </Bleed>
-            <Placeholder />
-          </Stack>
-        </Inset>
-      ),
-=======
       ...examples.customSpace,
       showFrame: true,
->>>>>>> 26008313
     },
     {
-<<<<<<< HEAD
-      name: 'Right',
-      Example: () => (
-        <Inset space="19px">
-          <Stack space="19px">
-            <Placeholder />
-            <Bleed right="19px">
-              <Placeholder />
-            </Bleed>
-            <Placeholder />
-          </Stack>
-        </Inset>
-      ),
-=======
       ...examples.right,
       showFrame: true,
->>>>>>> 26008313
     },
     {
-<<<<<<< HEAD
-      name: 'Left',
-      Example: () => (
-        <Inset space="19px">
-          <Stack space="19px">
-            <Placeholder />
-            <Bleed left="19px">
-              <Placeholder />
-            </Bleed>
-            <Placeholder />
-          </Stack>
-        </Inset>
-      ),
-=======
       ...examples.left,
       showFrame: true,
->>>>>>> 26008313
     },
     {
-<<<<<<< HEAD
-      name: 'Top',
-      Example: () => (
-        <Inset space="19px">
-          <Stack space="19px">
-            <Placeholder />
-            <Bleed top="19px">
-              <Placeholder />
-            </Bleed>
-            <Placeholder />
-          </Stack>
-        </Inset>
-      ),
-=======
       ...examples.top,
       showFrame: true,
->>>>>>> 26008313
     },
     {
-<<<<<<< HEAD
-      name: 'Bottom',
-      Example: () => (
-        <Inset space="19px">
-          <Stack space="19px">
-            <Placeholder />
-            <Bleed bottom="19px">
-              <Placeholder />
-            </Bleed>
-            <Placeholder />
-          </Stack>
-        </Inset>
-      ),
-    },
-
-    {
-      name: 'All sides',
-      Example: () => (
-        <Inset space="19px">
-          <Stack space="19px">
-            <Placeholder />
-            <Bleed space="19px">
-              <Placeholder />
-            </Bleed>
-            <Placeholder />
-          </Stack>
-        </Inset>
-      ),
-=======
       ...examples.bottom,
       showFrame: true,
->>>>>>> 26008313
+    },
+    {
+      ...examples.allSides,
+      showFrame: true,
     },
   ],
 };
