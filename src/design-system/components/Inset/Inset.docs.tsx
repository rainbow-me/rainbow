/* eslint-disable sort-keys-fix/sort-keys-fix */
import React from 'react';

import * as Docs from '../../docs/components';
import { Docs as DocsType } from '../../docs/types';

import * as examples from './Inset.examples';
import meta from './Inset.meta';

const docs: DocsType = {
  meta,
  description: (
    <Docs.Text>
      Renders a <Docs.Strong>container with equal padding</Docs.Strong> on all
      sides.
    </Docs.Text>
  ),
  examples: [
    {
<<<<<<< HEAD
      name: 'Basic usage',
      Example: () => (
        <Inset space="19px">
          <Placeholder />
        </Inset>
      ),
=======
      ...examples.basicUsage,
      showFrame: true,
>>>>>>> 26008313
    },
    {
<<<<<<< HEAD
      name: 'Custom space',
      Example: () => (
        <Inset space={{ custom: 12 }}>
          <Placeholder />
        </Inset>
      ),
=======
      ...examples.customSpace,
      showFrame: true,
>>>>>>> 26008313
    },
    {
<<<<<<< HEAD
      name: 'Horizontal space',
      Example: () => (
        <Inset horizontal="19px">
          <Placeholder />
        </Inset>
=======
      ...examples.horizontalSpace,
      description: (
        <Docs.Text>Space can also be customized per axis.</Docs.Text>
>>>>>>> 26008313
      ),
      showFrame: true,
    },
    {
<<<<<<< HEAD
      name: 'Vertical space',
      Example: () => (
        <Inset vertical="19px">
          <Placeholder />
        </Inset>
      ),
    },

    {
      name: 'Top space',
      Example: () => (
        <Inset top="19px">
          <Placeholder />
        </Inset>
      ),
    },

    {
      name: 'Bottom space',
      Example: () => (
        <Inset bottom="19px">
          <Placeholder />
        </Inset>
      ),
    },

    {
      name: 'Left space',
      Example: () => (
        <Inset left="19px">
          <Placeholder />
        </Inset>
      ),
    },

    {
      name: 'Right space',
      Example: () => (
        <Inset right="19px">
          <Placeholder />
        </Inset>
      ),
=======
      ...examples.verticalSpace,
      showFrame: true,
>>>>>>> 26008313
    },
  ],
};

export default docs;<|MERGE_RESOLUTION|>--- conflicted
+++ resolved
@@ -11,100 +11,44 @@
   meta,
   description: (
     <Docs.Text>
-      Renders a <Docs.Strong>container with equal padding</Docs.Strong> on all
-      sides.
+      Renders a <Docs.Strong>container with padding.</Docs.Strong>
     </Docs.Text>
   ),
   examples: [
     {
-<<<<<<< HEAD
-      name: 'Basic usage',
-      Example: () => (
-        <Inset space="19px">
-          <Placeholder />
-        </Inset>
-      ),
-=======
       ...examples.basicUsage,
       showFrame: true,
->>>>>>> 26008313
     },
     {
-<<<<<<< HEAD
-      name: 'Custom space',
-      Example: () => (
-        <Inset space={{ custom: 12 }}>
-          <Placeholder />
-        </Inset>
-      ),
-=======
       ...examples.customSpace,
       showFrame: true,
->>>>>>> 26008313
     },
     {
-<<<<<<< HEAD
-      name: 'Horizontal space',
-      Example: () => (
-        <Inset horizontal="19px">
-          <Placeholder />
-        </Inset>
-=======
       ...examples.horizontalSpace,
       description: (
         <Docs.Text>Space can also be customized per axis.</Docs.Text>
->>>>>>> 26008313
       ),
       showFrame: true,
     },
     {
-<<<<<<< HEAD
-      name: 'Vertical space',
-      Example: () => (
-        <Inset vertical="19px">
-          <Placeholder />
-        </Inset>
-      ),
-    },
-
-    {
-      name: 'Top space',
-      Example: () => (
-        <Inset top="19px">
-          <Placeholder />
-        </Inset>
-      ),
-    },
-
-    {
-      name: 'Bottom space',
-      Example: () => (
-        <Inset bottom="19px">
-          <Placeholder />
-        </Inset>
-      ),
-    },
-
-    {
-      name: 'Left space',
-      Example: () => (
-        <Inset left="19px">
-          <Placeholder />
-        </Inset>
-      ),
-    },
-
-    {
-      name: 'Right space',
-      Example: () => (
-        <Inset right="19px">
-          <Placeholder />
-        </Inset>
-      ),
-=======
       ...examples.verticalSpace,
       showFrame: true,
->>>>>>> 26008313
+    },
+    {
+      ...examples.topSpace,
+      showFrame: true,
+    },
+    {
+      ...examples.bottomSpace,
+      showFrame: true,
+    },
+    {
+      ...examples.leftSpace,
+      showFrame: true,
+    },
+    {
+      ...examples.rightSpace,
+      showFrame: true,
     },
   ],
 };
