--- conflicted
+++ resolved
@@ -18,11 +18,8 @@
 
 export type Example = {
   name: string;
-<<<<<<< HEAD
   wrapper?: (children: React.ReactNode) => React.ReactNode;
-=======
   subTitle?: string;
->>>>>>> e95544c0
   Example?: () => Source<React.ReactChild>;
   examples?: Example[];
 };
