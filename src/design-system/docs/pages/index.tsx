import uniqBy from 'lodash/uniqBy';
import type { NextPage } from 'next';
<<<<<<< HEAD
import Head from 'next/head';
import React, { Children, Fragment, ReactNode } from 'react';
import {
  backgroundColors,
  foregroundColors,
  textColors,
} from '../../color/palettes';
import { fontWeights } from '../../typography/fontWeights';
import { typeHierarchy } from '../../typography/typeHierarchy';
import { Radii, Space, sprinkles } from '../styles/sprinkles.css';
=======
import React from 'react';
>>>>>>> 26008313

import { DocsAccordion } from '../components/DocsAccordion';
import * as docs from '../docs';
import { Blockquote, Code, Heading, Stack, Text } from '../system';
import { sprinkles } from '../system/sprinkles.css';
import { Docs } from '../types';

const categoryOrder: [string, string[]][] = [
  ['Layout', ['Introduction', 'Box']],
  ['Typography', ['Introduction', 'Font weights', 'Font sizes']],
  ['Color', ['Introduction', 'Colors']],
];

const Home: NextPage = () => {
  const docsByCategory = Object.values(docs).reduce(
    (currentCategories: { [key: string]: Docs[] }, { default: doc }) => {
      return {
        ...currentCategories,
        [doc.meta.category]: [
          ...(currentCategories[doc.meta.category] || []),
          doc,
        ],
      };
    },
    {}
  );
  const orderedDocsByCategory: [string, Docs[]][] = categoryOrder.map(order => {
    const [category, subCategoryNames] = order;
    const subCategories = uniqBy(
      [
        ...subCategoryNames.map(
          subCategoryName =>
            docsByCategory[category].find(
              subCategory => subCategory.meta.name === subCategoryName
            ) as Docs
        ),
        ...docsByCategory[category],
      ],
      'meta.name'
    );
    return [category, subCategories];
  });

  return (
    <div
      className={sprinkles({
        display: 'flex',
        flexDirection: 'column',
        marginLeft: 'auto',
        marginRight: 'auto',
        maxWidth: '768px',
        paddingBottom: '48px',
        paddingLeft: '16px',
        paddingRight: '16px',
        paddingTop: '48px',
      })}
    >
      <Stack space="40px">
        <Heading size="32px">
          🌈🎨 Rainbow Design System Cheat Sheet 🎨🌈
        </Heading>
        <Text>
          The goal of Rainbow Design System is to make it fast and easy to build
          and maintain standard Rainbow designs. As much as possible, component
          APIs at the screen level should be high level, reading the way a
          designer would describe them.
        </Text>
        <Text>
          You ideally shouldn&apos;t have to write a bunch of low-level styling
          or manually adjust padding and margins on individual components to
          create visual balance. To achieve this, we need to start at the
          foundations and build up in layers.
        </Text>
        <Blockquote>
          <Stack space="32px">
            <Text>
              This cheat sheet is not currently intended to be exhaustive,
              instead providing an overview of the core parts of the system.
              This is still a work in progress. APIs are incomplete and likely
              to change.
            </Text>
            <Text>
              It&apos;s recommended that all code importing from{' '}
              <Code>@rainbow-me/design-system</Code> is written in TypeScript so
              that API changes are picked up.
            </Text>
          </Stack>
<<<<<<< HEAD

          <Stack space="24px">
            <Stack space="12px">
              <Title>Text Colors</Title>
              <Columns space={GRID_SPACING}>
                <Heading>Light Mode</Heading>
                <Heading>Light Tinted Mode</Heading>
                <Heading>Dark Mode</Heading>
                <Heading>Dark Tinted Mode</Heading>
              </Columns>
            </Stack>
            <Stack space="none">
              {Object.entries(foregroundColors)
                .filter(([name]) =>
                  textColors.includes(name as typeof textColors[number])
                )
                .map(([foregroundName, foreground], colorIndex, arr) => (
                  <Columns key={colorIndex} space={GRID_SPACING}>
                    {(typeof foreground === 'string'
                      ? ([
                          [foreground, 'bodyLight'],
                          [foreground, { custom: '#dee2ff' }],
                          [foreground, 'bodyDark'],
                          [foreground, { custom: '#141938' }],
                        ] as const)
                      : ([
                          [foreground.light, 'bodyLight'],
                          [
                            foreground.lightTinted ?? foreground.light,
                            { custom: '#dee2ff' },
                          ],
                          [foreground.dark, 'bodyDark'],
                          [
                            foreground.darkTinted ?? foreground.dark,
                            { custom: '#141938' },
                          ],
                        ] as const)
                    ).map(([color, backgroundColor], index) => (
                      <div
                        className={sprinkles({
                          backgroundColor:
                            typeof backgroundColor === 'string'
                              ? backgroundColor
                              : undefined,
                          borderBottomRadius:
                            colorIndex === arr.length - 1
                              ? CARD_RADIUS
                              : undefined,
                          borderTopRadius:
                            colorIndex === 0 ? CARD_RADIUS : undefined,
                          height: '100%',
                          padding: CARD_GUTTER,
                          paddingTop: colorIndex === 0 ? CARD_GUTTER : 'none',
                        })}
                        key={index}
                        style={
                          typeof backgroundColor === 'object'
                            ? { backgroundColor: backgroundColor.custom }
                            : undefined
                        }
                      >
                        <Stack space="8px">
                          <div
                            className={sprinkles({
                              fontSize: '18px',
                              fontWeight: 800,
                              wordBreak: 'break-word',
                            })}
                            style={{ color }}
                          >
                            {foregroundName}
                          </div>
                          <div
                            className={sprinkles({
                              fontSize: '18px',
                              fontWeight: 500,
                              wordBreak: 'break-word',
                            })}
                            style={{ color }}
                          >
                            {color}
                          </div>
                        </Stack>
                      </div>
                    ))}
                  </Columns>
                ))}
            </Stack>
=======
        </Blockquote>
        {orderedDocsByCategory.map(([categoryName, subCategories], i) => (
          <Stack key={i} space="16px">
            <Heading>{categoryName}</Heading>
            <div>
              {subCategories.map((docs, i) => {
                return <DocsAccordion key={i} {...docs} />;
              })}
            </div>
>>>>>>> 26008313
          </Stack>
        ))}
      </Stack>
    </div>
  );
};

export default Home;<|MERGE_RESOLUTION|>--- conflicted
+++ resolved
@@ -1,19 +1,6 @@
 import uniqBy from 'lodash/uniqBy';
 import type { NextPage } from 'next';
-<<<<<<< HEAD
-import Head from 'next/head';
-import React, { Children, Fragment, ReactNode } from 'react';
-import {
-  backgroundColors,
-  foregroundColors,
-  textColors,
-} from '../../color/palettes';
-import { fontWeights } from '../../typography/fontWeights';
-import { typeHierarchy } from '../../typography/typeHierarchy';
-import { Radii, Space, sprinkles } from '../styles/sprinkles.css';
-=======
 import React from 'react';
->>>>>>> 26008313
 
 import { DocsAccordion } from '../components/DocsAccordion';
 import * as docs from '../docs';
@@ -101,96 +88,6 @@
               that API changes are picked up.
             </Text>
           </Stack>
-<<<<<<< HEAD
-
-          <Stack space="24px">
-            <Stack space="12px">
-              <Title>Text Colors</Title>
-              <Columns space={GRID_SPACING}>
-                <Heading>Light Mode</Heading>
-                <Heading>Light Tinted Mode</Heading>
-                <Heading>Dark Mode</Heading>
-                <Heading>Dark Tinted Mode</Heading>
-              </Columns>
-            </Stack>
-            <Stack space="none">
-              {Object.entries(foregroundColors)
-                .filter(([name]) =>
-                  textColors.includes(name as typeof textColors[number])
-                )
-                .map(([foregroundName, foreground], colorIndex, arr) => (
-                  <Columns key={colorIndex} space={GRID_SPACING}>
-                    {(typeof foreground === 'string'
-                      ? ([
-                          [foreground, 'bodyLight'],
-                          [foreground, { custom: '#dee2ff' }],
-                          [foreground, 'bodyDark'],
-                          [foreground, { custom: '#141938' }],
-                        ] as const)
-                      : ([
-                          [foreground.light, 'bodyLight'],
-                          [
-                            foreground.lightTinted ?? foreground.light,
-                            { custom: '#dee2ff' },
-                          ],
-                          [foreground.dark, 'bodyDark'],
-                          [
-                            foreground.darkTinted ?? foreground.dark,
-                            { custom: '#141938' },
-                          ],
-                        ] as const)
-                    ).map(([color, backgroundColor], index) => (
-                      <div
-                        className={sprinkles({
-                          backgroundColor:
-                            typeof backgroundColor === 'string'
-                              ? backgroundColor
-                              : undefined,
-                          borderBottomRadius:
-                            colorIndex === arr.length - 1
-                              ? CARD_RADIUS
-                              : undefined,
-                          borderTopRadius:
-                            colorIndex === 0 ? CARD_RADIUS : undefined,
-                          height: '100%',
-                          padding: CARD_GUTTER,
-                          paddingTop: colorIndex === 0 ? CARD_GUTTER : 'none',
-                        })}
-                        key={index}
-                        style={
-                          typeof backgroundColor === 'object'
-                            ? { backgroundColor: backgroundColor.custom }
-                            : undefined
-                        }
-                      >
-                        <Stack space="8px">
-                          <div
-                            className={sprinkles({
-                              fontSize: '18px',
-                              fontWeight: 800,
-                              wordBreak: 'break-word',
-                            })}
-                            style={{ color }}
-                          >
-                            {foregroundName}
-                          </div>
-                          <div
-                            className={sprinkles({
-                              fontSize: '18px',
-                              fontWeight: 500,
-                              wordBreak: 'break-word',
-                            })}
-                            style={{ color }}
-                          >
-                            {color}
-                          </div>
-                        </Stack>
-                      </div>
-                    ))}
-                  </Columns>
-                ))}
-            </Stack>
-=======
         </Blockquote>
         {orderedDocsByCategory.map(([categoryName, subCategories], i) => (
           <Stack key={i} space="16px">
@@ -200,7 +97,6 @@
                 return <DocsAccordion key={i} {...docs} />;
               })}
             </div>
->>>>>>> 26008313
           </Stack>
         ))}
       </Stack>
