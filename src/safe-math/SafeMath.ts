--- conflicted
+++ resolved
@@ -52,14 +52,9 @@
 
 export const scaleUpWorklet = (bigIntNum: bigint, decimalPlaces: number): bigint => {
   'worklet';
-<<<<<<< HEAD
-  return (bigIntNum * SCALE_FACTOR) / BigInt(10) ** BigInt(decimalPlaces);
-=======
-  const scaleFactor = BigInt(10) ** BigInt(20);
   return decimalPlaces >= 0
-    ? (bigIntNum * scaleFactor) / BigInt(10) ** BigInt(decimalPlaces)
-    : bigIntNum * scaleFactor * BigInt(10) ** BigInt(-decimalPlaces);
->>>>>>> 052a80bc
+    ? (bigIntNum * SCALE_FACTOR) / BigInt(10) ** BigInt(decimalPlaces)
+    : bigIntNum * SCALE_FACTOR * BigInt(10) ** BigInt(-decimalPlaces);
 };
 
 const formatResultWorklet = (result: bigint): string => {
