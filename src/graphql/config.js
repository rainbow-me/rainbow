--- conflicted
+++ resolved
@@ -12,13 +12,8 @@
     document: './queries/metadata.graphql',
     schema: { method: 'GET', url: 'https://metadata.p.rainbow.me/v1/graph' },
   },
-<<<<<<< HEAD
-  simulation: {
-    __name: 'simulation',
-=======
   metadataPOST: {
     __name: 'metadataPOST',
->>>>>>> 34d14e56
     document: './queries/metadata.graphql',
     schema: { method: 'POST', url: 'https://metadata.p.rainbow.me/v1/graph' },
   },
