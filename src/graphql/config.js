--- conflicted
+++ resolved
@@ -21,11 +21,7 @@
     document: './queries/arc.graphql',
     schema: {
       method: 'GET',
-<<<<<<< HEAD
-      url: 'https://arc.graphql.rainbow.me/graphql',
-=======
       url: 'https://arc-graphql.rainbow.me/graphql',
->>>>>>> fe863640
     },
   },
 };