exports.config = {
  ens: {
    document: './queries/ens.graphql',
    schema: {
      method: 'POST',
      url: 'https://api.thegraph.com/subgraphs/name/ensdomains/ens',
    },
  },
  metadata: {
    document: './queries/metadata.graphql',
    schema: { method: 'GET', url: 'https://metadata.p.rainbow.me/v1/graph' },
  },
<<<<<<< HEAD
=======
  uniswap: {
    document: './queries/uniswap.graphql',
    schema: {
      method: 'POST',
      url: 'https://api.thegraph.com/subgraphs/name/ianlapham/uniswapv2',
    },
  },
  arc: {
    document: './queries/arc.graphql',
    schema: {
      method: 'GET',
      url: 'https://arc-graphql.rainbow.me/graphql',
    },
  },
  arcDev: {
    document: './queries/arc.graphql',
    schema: {
      method: 'GET',
      url: 'https://arc-graphql.rainbowdotme.workers.dev/graphql',
    },
  },
>>>>>>> 395cb860
};<|MERGE_RESOLUTION|>--- conflicted
+++ resolved
@@ -9,15 +9,6 @@
   metadata: {
     document: './queries/metadata.graphql',
     schema: { method: 'GET', url: 'https://metadata.p.rainbow.me/v1/graph' },
-  },
-<<<<<<< HEAD
-=======
-  uniswap: {
-    document: './queries/uniswap.graphql',
-    schema: {
-      method: 'POST',
-      url: 'https://api.thegraph.com/subgraphs/name/ianlapham/uniswapv2',
-    },
   },
   arc: {
     document: './queries/arc.graphql',
@@ -32,6 +23,5 @@
       method: 'GET',
       url: 'https://arc-graphql.rainbowdotme.workers.dev/graphql',
     },
-  },
->>>>>>> 395cb860
+  }
 };