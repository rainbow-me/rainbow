exports.config = {
  ens: {
    document: './queries/ens.graphql',
    schema: {
      method: 'POST',
      url: 'https://api.thegraph.com/subgraphs/name/ensdomains/ens',
    },
  },
  metadata: {
    document: './queries/metadata.graphql',
    schema: { method: 'GET', url: 'https://metadata.p.rainbow.me/v1/graph' },
  },
  uniswap: {
    document: './queries/uniswap.graphql',
    schema: {
      method: 'POST',
      url: 'https://api.thegraph.com/subgraphs/name/ianlapham/uniswapv2',
    },
  },
  arc: {
    document: './queries/arc.graphql',
    schema: {
      method: 'GET',
      url: 'https://arc-graphql.rainbow.me/graphql',
    },
  },
<<<<<<< HEAD
=======
  arcDev: {
    document: './queries/arc.graphql',
    schema: {
      method: 'GET',
      url: 'https://arc-graphql.rainbowdotme.workers.dev/graphql',
    },
  },
>>>>>>> 395cb860
};<|MERGE_RESOLUTION|>--- conflicted
+++ resolved
@@ -24,8 +24,6 @@
       url: 'https://arc-graphql.rainbow.me/graphql',
     },
   },
-<<<<<<< HEAD
-=======
   arcDev: {
     document: './queries/arc.graphql',
     schema: {
@@ -33,5 +31,4 @@
       url: 'https://arc-graphql.rainbowdotme.workers.dev/graphql',
     },
   },
->>>>>>> 395cb860
 };