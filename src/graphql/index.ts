--- conflicted
+++ resolved
@@ -2,22 +2,12 @@
 import { getFetchRequester } from './utils/getFetchRequester';
 import { getSdk as getEnsSdk } from './__generated__/ens';
 import { getSdk as getMetadataSdk } from './__generated__/metadata';
-<<<<<<< HEAD
-=======
-import { getSdk as getUniswapSdk } from './__generated__/uniswap';
 import { getSdk as getArcSdk } from './__generated__/arc';
->>>>>>> 395cb860
+
 
 export const ensClient = getEnsSdk(getFetchRequester(config.ens.schema));
 export const metadataClient = getMetadataSdk(
   getFetchRequester(config.metadata.schema)
-<<<<<<< HEAD
-);
-=======
-);
-export const uniswapClient = getUniswapSdk(
-  getFetchRequester(config.uniswap.schema)
 );
 export const arcClient = getArcSdk(getFetchRequester(config.arc.schema));
 export const arcDevClient = getArcSdk(getFetchRequester(config.arcDev.schema));
->>>>>>> 395cb860
