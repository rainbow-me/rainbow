--- conflicted
+++ resolved
@@ -119,34 +119,6 @@
   }
 }
 
-<<<<<<< HEAD
-query getPointsDataForWallet($address: String!) {
-  points(address: $address) {
-    meta {
-      distribution {
-        next
-      }
-      status
-    }
-    leaderboard {
-      accounts {
-        address
-        earnings {
-          total
-        }
-        ens
-        avatarURL
-      }
-    }
-    user {
-      referralCode
-      earnings {
-        total
-      }
-      stats {
-        position {
-          current
-=======
 fragment asset on TransactionSimulationAsset {
   assetCode
   decimals
@@ -274,7 +246,38 @@
       meta {
         to {
           ...target
->>>>>>> 51e33472
+        }
+      }
+    }
+  }
+}
+
+query getPointsDataForWallet($address: String!) {
+  points(address: $address) {
+    meta {
+      distribution {
+        next
+      }
+      status
+    }
+    leaderboard {
+      accounts {
+        address
+        earnings {
+          total
+        }
+        ens
+        avatarURL
+      }
+    }
+    user {
+      referralCode
+      earnings {
+        total
+      }
+      stats {
+        position {
+          current
         }
       }
     }
