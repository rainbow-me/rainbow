# https://metadata.p.rainbow.me/v1/graph

query getContractFunction($chainID: Int!, $hex: String!) {
  contractFunction(chainID: $chainID, hex: $hex) {
    text
  }
}

query getEnsMarquee {
  ensMarquee {
    accounts {
      name
      address
      avatar
    }
  }
}

fragment amount on RewardsAmount {
  usd
  token
}

fragment baseQuery on Rewards {
  meta {
    title
    distribution {
      next
      total
      left
    }
    status
    end
    token {
      asset {
        assetCode
        decimals
        iconURL
        name
        chainID
        symbol
      }
    }
    color
  }
}

query getRewardsDataForWallet($address: String!) {
  rewards(project: OPTIMISM, address: $address) {
    ...baseQuery
    earnings {
      total {
        ...amount
      }
      multiplier {
        amount
        breakdown {
          amount
          qualifier
        }
      }
      pending {
        ...amount
      }
      daily {
        day
        usd
        token
      }
      updatedAt
    }
    stats {
      actions {
        type
        amount {
          ...amount
        }
        rewardPercent
      }
    }
  }
}

query reverseResolveENSProfile(
  $chainID: Int!
  $address: String!
  $fields: [String!]
) {
  reverseResolveENSProfile(
    chainID: $chainID
    address: $address
    fields: $fields
  ) {
    name
    address
    resolverAddress
    reverseResolverAddress
    chainID
    fields {
      key
      value
    }
  }
}

query getdApp($shortName: String!, $url: String!, $status: Boolean!) {
  dApp(shortName: $shortName, url: $url) {
    name
    status @include(if: $status)
    colors {
      primary
      fallback
      shadow
    }
    iconURL
    url
    description
    shortName
  }
}

fragment asset on TransactionSimulationAsset {
  assetCode
  decimals
  iconURL
  name
  network
  symbol
  type
  interface
  tokenId
  status
}

fragment asset on TransactionSimulationAsset {
  assetCode
  decimals
  iconURL
  name
  network
  symbol
  type
  interface
  tokenId
  status
}
fragment change on TransactionSimulationChange {
  asset {
    ...asset
  }
  price
  quantity
}
fragment target on TransactionSimulationTarget {
  address
  name
  iconURL
  function
  created
  sourceCodeStatus
}

fragment simulationError on TransactionError {
  message
  type
}

query simulateTransactions(
  $chainId: Int!
  $transactions: [Transaction!]
  $domain: String!
) {
  simulateTransactions(
    chainID: $chainId
    transactions: $transactions
    domain: $domain
  ) {
    error {
      ...simulationError
    }
    scanning {
      result
      description
    }
    simulation {
      in {
        ...change
      }
      out {
        ...change
      }
      approvals {
        asset {
          ...asset
        }
        spender {
          ...target
        }
        quantityAllowed
        quantityAtRisk
      }
      meta {
        to {
          ...target
        }
      }
    }
  }
}

query simulateMessage(
  $address: String!
  $chainId: Int!
  $message: Message!
  $domain: String!
) {
  simulateMessage(
    address: $address
    chainID: $chainId
    message: $message
    domain: $domain
  ) {
    error {
      ...simulationError
    }
    scanning {
      result
      description
    }
    simulation {
      in {
        ...change
      }
      out {
        ...change
      }
      approvals {
        asset {
          ...asset
        }
        spender {
          ...target
        }
        quantityAllowed
        quantityAtRisk
      }
      meta {
        to {
          ...target
        }
      }
    }
  }
}

query getPointsDataForWallet($address: String!) {
  points(address: $address) {
    error {
      message
      type
    }
    meta {
      distribution {
        next
      }
      status
    }
    leaderboard {
      stats {
        total_users
        total_points
        rank_cutoff
      }
      accounts {
        address
        earnings {
          total
        }
        ens
        avatarURL
      }
    }
    user {
      referralCode
      earnings {
        total
      }
      stats {
        position {
          unranked
          current
        }
        last_airdrop {
          position {
            unranked
            current
          }
          earnings {
            total
          }
          differences {
            type
            earnings {
              total
            }
          }
        }
      }
    }
  }
}

query getPointsOnboardChallenge($address: String!, $referral: String) {
  pointsOnboardChallenge(address: $address, referral: $referral)
}

mutation onboardPoints(
  $address: String!
  $signature: String!
  $referral: String
) {
  onboardPoints(address: $address, signature: $signature, referral: $referral) {
    error {
      message
      type
    }
    meta {
      distribution {
        next
      }
      status
    }
    leaderboard {
      stats {
        total_users
        total_points
        rank_cutoff
      }
      accounts {
        address
        earnings {
          total
        }
        ens
        avatarURL
      }
    }
    user {
      referralCode
      earnings {
        total
      }
      stats {
        position {
          unranked
          current
        }
      }
      onboarding {
        earnings {
          total
        }
        categories {
          data {
            usd_amount
            total_collections
            owned_collections
          }
          type
          display_type
          earnings {
            total
          }
        }
      }
    }
  }
}

query validateReferral($code: String!) {
  validateReferral(referral: $code) {
    valid
    error {
      type
      message
    }
  }
}

mutation redeemCodeForPoints($address: String!, $redemptionCode: String!) {
  redeemCode(address: $address, code: $redemptionCode) {
    earnings {
      total
    }
    redemption_code {
      code
    }
    error {
      type
      message
    }
  }
}

<<<<<<< HEAD
fragment TokenAllTimeFragment on TokenAllTime {
  highDate
  highValue
  lowDate
  lowValue
}

fragment TokenColorsFragment on TokenColors {
  fallback
  primary
  shadow
}

fragment TokenLinkFragment on TokenLink {
  url
}

fragment TokenLinksFragment on TokenLinks {
  facebook {
    ...TokenLinkFragment
  }
  homepage {
    ...TokenLinkFragment
  }
  reddit {
    ...TokenLinkFragment
  }
  telegram {
    ...TokenLinkFragment
  }
  twitter {
    ...TokenLinkFragment
  }
}

fragment TokenPriceChartFragment on TokenPriceChart {
  points
  timeEnd
  timeStart
}

fragment TokenPriceChartsFragment on TokenPriceCharts {
  day {
    ...TokenPriceChartFragment
  }
  hour {
    ...TokenPriceChartFragment
  }
  max {
    ...TokenPriceChartFragment
  }
  month {
    ...TokenPriceChartFragment
  }
  week {
    ...TokenPriceChartFragment
  }
  year {
    ...TokenPriceChartFragment
  }
}

query externalToken($address: String!, $chainId: Int!, $currency: String) {
  token(address: $address, chainID: $chainId, currency: $currency) {
    colors {
      ...TokenColorsFragment
    }
    decimals
    iconUrl
    name
    networks
    price {
      relativeChange24h
      value
    }
    symbol
  }
}

query tokenMetadata($address: String!, $chainId: Int!, $currency: String) {
  token(address: $address, chainID: $chainId, currency: $currency) {
    circulatingSupply
    colors {
      ...TokenColorsFragment
    }
    description
    fullyDilutedValuation
    iconUrl
    links {
      ...TokenLinksFragment
    }
    marketCap
    name
    networks
    price {
      relativeChange24h
      value
    }
    totalSupply
    volume1d
=======
query priceChart(
  $chainId: Int!
  $address: String!
  $day: Boolean!
  $hour: Boolean!
  $week: Boolean!
  $month: Boolean!
  $year: Boolean!
) {
  token(chainID: $chainId, address: $address) {
    priceCharts {
      day @include(if: $day) {
        points
      }
      hour @include(if: $hour) {
        points
      }
      week @include(if: $week) {
        points
      }
      month @include(if: $month) {
        points
      }
      year @include(if: $year) {
        points
      }
    }
>>>>>>> fd2f737d
  }
}<|MERGE_RESOLUTION|>--- conflicted
+++ resolved
@@ -402,7 +402,6 @@
   }
 }
 
-<<<<<<< HEAD
 fragment TokenAllTimeFragment on TokenAllTime {
   highDate
   highValue
@@ -503,7 +502,9 @@
     }
     totalSupply
     volume1d
-=======
+  }
+}
+
 query priceChart(
   $chainId: Int!
   $address: String!
@@ -531,6 +532,5 @@
         points
       }
     }
->>>>>>> fd2f737d
   }
 }