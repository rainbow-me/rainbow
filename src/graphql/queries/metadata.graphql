--- conflicted
+++ resolved
@@ -647,7 +647,6 @@
   }
 }
 
-<<<<<<< HEAD
 query marketStats($chainID: Int!, $address: String!) {
   stats(chainID: $chainID, address: $address) {
     bucketCount
@@ -672,7 +671,11 @@
         buyers
         sellers
         priceChangePct
-=======
+      }
+    }
+  }
+}
+
 query kingOfTheHill($currency: String) {
   kingOfTheHill(currency: $currency) {
     currentKing {
@@ -733,7 +736,6 @@
       window {
         start
         end
->>>>>>> c68d2c8f
       }
     }
   }
