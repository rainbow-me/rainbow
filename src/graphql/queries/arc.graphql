--- conflicted
+++ resolved
@@ -499,14 +499,9 @@
     images {
       highResUrl
       lowResUrl
-<<<<<<< HEAD
-      animatedUrl
-      mimeType
-=======
       mimeType
       animatedUrl
       animatedMimeType
->>>>>>> 863327c4
     }
     type
     backgroundColor
@@ -539,14 +534,9 @@
     images {
       highResUrl
       lowResUrl
-<<<<<<< HEAD
-      animatedUrl
-      mimeType
-=======
       mimeType
       animatedUrl
       animatedMimeType
->>>>>>> 863327c4
     }
     type
     backgroundColor
