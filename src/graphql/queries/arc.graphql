--- conflicted
+++ resolved
@@ -101,7 +101,6 @@
   }
 }
 
-<<<<<<< HEAD
 query getReservoirCollection($contractAddress: String!, $chainId: Int!) {
   getReserviorCollection(contractAddress: $contractAddress, chainId: $chainId) {
     collection {
@@ -144,7 +143,10 @@
         endTime
         maxMintsPerWallet
       }
-=======
+    }
+  }
+}
+
 fragment mintStatus on MintStatus {
   isMintable
   price
@@ -198,7 +200,6 @@
   getMintableCollections(walletAddress: $walletAddress) {
     collections {
       ...mintableCollection
->>>>>>> 2dc0cf57
     }
   }
 }