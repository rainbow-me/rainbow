--- conflicted
+++ resolved
@@ -238,7 +238,6 @@
   }
 }
 
-<<<<<<< HEAD
 fragment card on Card {
   sys {
     id
@@ -275,7 +274,8 @@
     items {
       ...card
     }
-=======
+}
+
 query getPointsTweetIntentCollection($order: [PointsTweetIntentOrder]) {
   pointsTweetIntentCollection(order: $order) {
     items {
@@ -296,6 +296,5 @@
     text
     via
     url
->>>>>>> 17f7f4d8
   }
 }