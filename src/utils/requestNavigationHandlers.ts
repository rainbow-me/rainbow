--- conflicted
+++ resolved
@@ -343,11 +343,7 @@
   await findWalletForAddress(request.address);
 
   const nativeCurrency = store.getState().settings.nativeCurrency;
-<<<<<<< HEAD
-  const displayDetails = await getRequestDisplayDetails(request.payload, nativeCurrency, request.network);
-=======
-  const displayDetails = getRequestDisplayDetails(request.payload, nativeCurrency, request.chainId);
->>>>>>> dc159c88
+  const displayDetails = await getRequestDisplayDetails(request.payload, nativeCurrency, request.chainId);
 
   const requestWithDetails: RequestData = {
     ...request,
@@ -450,11 +446,7 @@
     onCloseScreen,
     network,
     address,
-<<<<<<< HEAD
+    chainId,
     source: RequestSource.WALLETCONNECT,
-=======
-    chainId,
-    source: 'walletconnect',
->>>>>>> dc159c88
   });
 };