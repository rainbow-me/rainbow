--- conflicted
+++ resolved
@@ -15,14 +15,13 @@
 import { handleSessionRequestResponse } from '@/walletConnect';
 import ethereumUtils, { getNetworkFromChainId } from './ethereumUtils';
 import { getRequestDisplayDetails } from '@/parsers';
-import { RainbowNetworkObjects } from '@/networks';
+import { RainbowNetworkByChainId, RainbowNetworkObjects } from '@/networks';
 import { maybeSignUri } from '@/handlers/imgix';
 import { getActiveRoute } from '@/navigation/Navigation';
 import { findWalletWithAccount } from '@/helpers/findWalletWithAccount';
 import { enableActionsOnReadOnlyWallet } from '@/config';
 import walletTypes from '@/helpers/walletTypes';
 import watchingAlert from './watchingAlert';
-<<<<<<< HEAD
 import {
   EthereumAction,
   isEthereumAction,
@@ -31,11 +30,12 @@
   RequestMessage,
   useMobileWalletProtocolHost,
 } from '@coinbase/mobile-wallet-protocol-host';
-import { ChainId } from '@/__swaps__/types/chains';
 import { logger, RainbowError } from '@/logger';
 import { noop } from 'lodash';
 import { toUtf8String } from '@ethersproject/strings';
 import { BigNumber } from '@ethersproject/bignumber';
+import { Address } from 'viem';
+import { ChainId } from '@/networks/types';
 
 export enum RequestSource {
   WALLETCONNECT = 'walletconnect',
@@ -102,7 +102,7 @@
     if (isHandshakeAction(action)) {
       logger.debug(`Processing handshake action for ${action.appId}`);
 
-      const chainIds = RainbowNetworks.filter(network => network.enabled && network.networkType !== 'testnet').map(network => network.id);
+      const chainIds = Object.values(ChainId).map(chainId => BigNumber.from(chainId).toNumber());
       const receivedTimestamp = Date.now();
 
       const dappMetadata = await fetchClientAppMetadata();
@@ -153,7 +153,8 @@
       }
 
       if (action.method === 'wallet_switchEthereumChain') {
-        const isSupportedChain = RainbowNetworks.find(network => network.id === BigNumber.from(action.params.chainId).toNumber());
+        const chainId = BigNumber.from(action.params.chainId).toNumber();
+        const isSupportedChain = Object.values(ChainId).includes(chainId);
         if (!isSupportedChain) {
           await rejectAction(action, {
             message: 'Unsupported chain',
@@ -212,10 +213,6 @@
           const success = await approveAction(action, { value: JSON.stringify(result) });
           resolve(success);
         };
-=======
-import { Address } from 'viem';
-import { ChainId } from '@/networks/types';
->>>>>>> 1552bf9e
 
         const onCancel = async (error?: Error) => {
           if (error) {
