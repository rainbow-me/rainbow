<<<<<<< HEAD
import toLower from 'lodash/toLower';
=======
>>>>>>> ff35b533
import { rainbowTokenList } from '@rainbow-me/references';

export default function checkTokenIsScam(
  name: string,
  symbol: string
): boolean {
  const nameFound = rainbowTokenList.TOKEN_SAFE_LIST[name?.toLowerCase()];
  const symbolFound = rainbowTokenList.TOKEN_SAFE_LIST[symbol?.toLowerCase()];
  return !!nameFound || !!symbolFound;
}<|MERGE_RESOLUTION|>--- conflicted
+++ resolved
@@ -1,7 +1,3 @@
-<<<<<<< HEAD
-import toLower from 'lodash/toLower';
-=======
->>>>>>> ff35b533
 import { rainbowTokenList } from '@rainbow-me/references';
 
 export default function checkTokenIsScam(
