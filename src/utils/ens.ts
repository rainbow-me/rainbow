--- conflicted
+++ resolved
@@ -24,11 +24,7 @@
     if (isNFTAvatar) {
       const { contractAddress, tokenId } = parseENSNFTRecord(avatar);
       const uniqueToken = uniqueTokens.find(
-<<<<<<< HEAD
-        token => token.contractAddress?.toLowerCase() === contractAddress.toLowerCase() && token.tokenId === tokenId
-=======
         token => isLowerCaseMatch(token.contractAddress, contractAddress) && isLowerCaseMatch(token.tokenId, tokenId)
->>>>>>> 863327c4
       );
       if (uniqueToken?.images?.highResUrl) {
         avatarUrl = uniqueToken?.images?.highResUrl;
