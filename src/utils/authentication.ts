<<<<<<< HEAD
import {
  getSupportedBiometryType,
  hasInternetCredentials,
} from 'react-native-keychain';

import { IS_ANDROID, IS_DEV } from '@/env';
import * as keychain from '@/model/keychain';
=======
import { IS_ANDROID } from '@/env';
>>>>>>> bf99a2da
import {
  authenticateWithPINAndCreateIfNeeded,
  getExistingPIN,
} from '@/handlers/authentication';
import * as keychain from '@/keychain';

const FAKE_LOCAL_AUTH_KEY = `fake-local-auth-key`;
const FAKE_LOCAL_AUTH_VALUE = `fake-local-auth-value`;

// only for iOS
async function maybeSaveFakeAuthKey() {
  if (await keychain.has(FAKE_LOCAL_AUTH_KEY)) return;
  const options = await keychain.getPrivateAccessControlOptions();
  await keychain.set(FAKE_LOCAL_AUTH_KEY, FAKE_LOCAL_AUTH_VALUE, options);
}

export async function isAuthenticated() {
<<<<<<< HEAD
  const hasBiometricsEnabled = await getSupportedBiometryType();
  if (hasBiometricsEnabled || IS_DEV) {
=======
  const hasBiometricsEnabled = await keychain.getSupportedBiometryType();
  if (hasBiometricsEnabled) {
>>>>>>> bf99a2da
    await maybeSaveFakeAuthKey();
    const options = await keychain.getPrivateAccessControlOptions();
    const { value } = await keychain.get(FAKE_LOCAL_AUTH_KEY, options);
    return Boolean(value === FAKE_LOCAL_AUTH_VALUE);
  } else if (!hasBiometricsEnabled && IS_ANDROID) {
    // if user does not have biometrics enabled, we fallback to PIN
    try {
      const pin = await authenticateWithPINAndCreateIfNeeded();
      return Boolean(pin === (await getExistingPIN()));
    } catch (e) {
      // authenticatePin will throw if user rejects pin screen
      return false;
    }
  }
}<|MERGE_RESOLUTION|>--- conflicted
+++ resolved
@@ -1,14 +1,4 @@
-<<<<<<< HEAD
-import {
-  getSupportedBiometryType,
-  hasInternetCredentials,
-} from 'react-native-keychain';
-
 import { IS_ANDROID, IS_DEV } from '@/env';
-import * as keychain from '@/model/keychain';
-=======
-import { IS_ANDROID } from '@/env';
->>>>>>> bf99a2da
 import {
   authenticateWithPINAndCreateIfNeeded,
   getExistingPIN,
@@ -26,13 +16,8 @@
 }
 
 export async function isAuthenticated() {
-<<<<<<< HEAD
-  const hasBiometricsEnabled = await getSupportedBiometryType();
+  const hasBiometricsEnabled = await keychain.getSupportedBiometryType();
   if (hasBiometricsEnabled || IS_DEV) {
-=======
-  const hasBiometricsEnabled = await keychain.getSupportedBiometryType();
-  if (hasBiometricsEnabled) {
->>>>>>> bf99a2da
     await maybeSaveFakeAuthKey();
     const options = await keychain.getPrivateAccessControlOptions();
     const { value } = await keychain.get(FAKE_LOCAL_AUTH_KEY, options);
