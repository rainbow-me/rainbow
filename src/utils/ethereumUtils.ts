import { BigNumberish } from '@ethersproject/bignumber';
import { StaticJsonRpcProvider, TransactionRequest } from '@ethersproject/providers';
import { serialize } from '@ethersproject/transactions';
import { RainbowAddressAssets } from '@/resources/assets/types';
import AsyncStorage from '@react-native-async-storage/async-storage';
import { queryClient } from '@/react-query';
// @ts-expect-error ts-migrate(7016) FIXME: Could not find a declaration file for module 'eth-... Remove this comment to see the full error message
import { parse } from 'eth-url-parser';
import { addHexPrefix, isValidAddress, toChecksumAddress } from 'ethereumjs-util';
import { Contract } from '@ethersproject/contracts';
import lang from 'i18n-js';
import { cloneDeep, isEmpty, isString, replace } from 'lodash';
import { InteractionManager, Linking } from 'react-native';
import { ETHERSCAN_API_KEY } from 'react-native-dotenv';
import { WrappedAlert as Alert } from '@/helpers/alert';
import {
  EthereumAddress,
  GasFee,
  LegacySelectedGasFee,
  NewTransaction,
  ParsedAddressAsset,
  RainbowTransaction,
  SelectedGasFee,
} from '@/entities';
import { getOnchainAssetBalance } from '@/handlers/assets';
import { getProvider, isTestnetChain, toHex } from '@/handlers/web3';
import { convertRawAmountToDecimalFormat, fromWei, greaterThan, isZero, subtract, add } from '@/helpers/utilities';
import { Navigation } from '@/navigation';
import { parseAssetNative } from '@/parsers';
import store from '@/redux/store';
import { ETH_ADDRESS, ethUnits, optimismGasOracleAbi, OVM_GAS_PRICE_ORACLE } from '@/references';
import Routes from '@/navigation/routesNames';
import { logger, RainbowError } from '@/logger';
import { IS_IOS } from '@/env';
import {
  externalTokenQueryKey,
  FormattedExternalAsset,
  fetchExternalToken,
  useExternalToken,
} from '@/resources/assets/externalAssetsQuery';
<<<<<<< HEAD
import { userAssetsQueryKey } from '@/__swaps__/screens/Swap/resources/assets/userAssets';
import { ChainId, Network } from '@/chains/types';
=======
import { ChainId, Network } from '@/state/backendNetworks/types';
>>>>>>> a34ec484
import { AddressOrEth } from '@/__swaps__/types/assets';
import { useBackendNetworksStore } from '@/state/backendNetworks/backendNetworks';
import { useConnectedToHardhatStore } from '@/state/connectedToHardhat';
import { userAssetsStore } from '@/state/assets/userAssets';

/**
 * @deprecated - use `getUniqueId` instead for chainIds
 * @desc Get the unique ID for an address and network
 * @param address - The address to get the unique ID for
 * @param network - The network to get the unique ID for
 * @returns `${address}_${network}`
 */
export const getUniqueIdNetwork = (address: EthereumAddress, network: Network) => `${address}_${network}`;

export const getUniqueId = (address: EthereumAddress, chainId: ChainId) => {
  'worklet';
  return `${address}_${chainId}`;
};

/**
 * @desc Get the address and chainId from a unique ID
 * @param uniqueId - The unique ID to get the address & (chainId || network) from
 * @returns { address: AddressOrEth; chainId: ChainId }
 */
export const getAddressAndChainIdFromUniqueId = (uniqueId: string): { address: AddressOrEth; chainId: ChainId } => {
  const parts = uniqueId.split('_');

  // If the unique ID does not contain '_', it's a mainnet address
  if (parts.length === 1) {
    return { address: parts[0] as AddressOrEth, chainId: ChainId.mainnet };
  }

  const address = parts[0] as AddressOrEth;
  const networkOrChainId = parts[1];
  // if the second part is a string, it's probably a network
  if (isNaN(Number(networkOrChainId))) {
    const chainId = useBackendNetworksStore.getState().getChainsIdByName()[networkOrChainId] || ChainId.mainnet; // Default to mainnet if unknown
    return { address, chainId };
  }

  return { address, chainId: +networkOrChainId };
};

const getNetworkNativeAsset = ({ chainId }: { chainId: ChainId }) => {
  const nativeAssetAddress = useBackendNetworksStore.getState().getChainsNativeAsset()[chainId].address;
  const nativeAssetUniqueId = getUniqueId(nativeAssetAddress, chainId);
  return getAccountAsset(nativeAssetUniqueId);
};

export const getNativeAssetForNetwork = async ({
  chainId,
  address,
}: {
  chainId: ChainId;
  address?: EthereumAddress;
}): Promise<ParsedAddressAsset | undefined> => {
  const networkNativeAsset = getNetworkNativeAsset({ chainId });
  const { accountAddress, nativeCurrency } = store.getState().settings;
  const differentWallet = address?.toLowerCase() !== accountAddress?.toLowerCase();
  let nativeAsset = differentWallet ? undefined : networkNativeAsset;

  // If the asset is on a different wallet, or not available in this wallet
  if (differentWallet || !nativeAsset) {
    const chainNativeAsset = useBackendNetworksStore.getState().getChainsNativeAsset()[chainId];
    const mainnetAddress = chainNativeAsset?.address || ETH_ADDRESS;
    const nativeAssetAddress = chainNativeAsset.address as AddressOrEth;

    const externalAsset = await queryClient.fetchQuery(
      externalTokenQueryKey({ address: nativeAssetAddress, chainId, currency: nativeCurrency }),
      async () => fetchExternalToken({ address: nativeAssetAddress, chainId, currency: nativeCurrency }),
      {
        staleTime: 60000,
      }
    );
    if (externalAsset) {
      // @ts-ignore
      nativeAsset = {
        ...externalAsset,
        network: useBackendNetworksStore.getState().getChainsName()[chainId],
        uniqueId: getUniqueId(chainNativeAsset.address, chainId),
        address: chainNativeAsset.address,
        decimals: chainNativeAsset.decimals,
        symbol: chainNativeAsset.symbol,
      };
    }

    const provider = getProvider({ chainId });
    if (nativeAsset) {
      nativeAsset.mainnet_address = mainnetAddress;
      nativeAsset.address = chainNativeAsset.address;

      const balance = await getOnchainAssetBalance(nativeAsset, address, chainId, provider);

      if (balance) {
        const assetWithBalance = {
          ...nativeAsset,
          balance,
        };
        return assetWithBalance;
      }
    }
  }
  return nativeAsset;
};

const getAsset = (accountAssets: Record<string, ParsedAddressAsset>, uniqueId: EthereumAddress = ETH_ADDRESS) => {
  const loweredUniqueId = uniqueId.toLowerCase();
  return accountAssets[loweredUniqueId];
};
const getExternalAssetFromCache = (uniqueId: string) => {
  const { nativeCurrency } = store.getState().settings;
  const { address, chainId } = getAddressAndChainIdFromUniqueId(uniqueId);

  try {
    const cachedExternalAsset = queryClient.getQueryData<FormattedExternalAsset>(
      externalTokenQueryKey({
        address,
        currency: nativeCurrency,
        chainId,
      })
    );

    return cachedExternalAsset;
  } catch (e) {
    logger.warn(`[ethereumUtils]: Error retrieving external asset from cache: ${e}`);
  }
};

const getAssetFromAllAssets = (uniqueId: EthereumAddress | undefined) => {
  const loweredUniqueId = uniqueId?.toLowerCase() ?? '';
  const accountAsset = userAssetsStore.getState().getLegacyUserAsset(loweredUniqueId);
  const externalAsset = getExternalAssetFromCache(loweredUniqueId);
  return accountAsset ?? externalAsset;
};

const getAccountAsset = (uniqueId: EthereumAddress | undefined): ParsedAddressAsset | undefined => {
  const loweredUniqueId = uniqueId?.toLowerCase() ?? '';
  return userAssetsStore.getState().getLegacyUserAsset(loweredUniqueId) ?? undefined;
};

const getAssetPrice = (
  { address, chainId }: { address: EthereumAddress; chainId: ChainId } = {
    address: ETH_ADDRESS,
    chainId: ChainId.mainnet,
  }
) => {
  const uniqueId = getUniqueId(address, chainId);
  const externalAsset = getExternalAssetFromCache(uniqueId);
  const genericPrice = externalAsset?.price?.value;
  return genericPrice || getAccountAsset(uniqueId)?.price?.value || 0;
};

export const useNativeAsset = ({ chainId }: { chainId: ChainId }) => {
  const { nativeCurrency } = store.getState().settings;
  const address = (useBackendNetworksStore.getState().getChainsNativeAsset()[chainId]?.address || ETH_ADDRESS) as AddressOrEth;

  const { data: nativeAsset } = useExternalToken({
    address,
    chainId,
    currency: nativeCurrency,
  });

  return nativeAsset;
};

const getPriceOfNativeAssetForNetwork = ({ chainId }: { chainId: ChainId }) => {
  const chainsNativeAsset = useBackendNetworksStore.getState().getChainsNativeAsset();
  const address = (chainsNativeAsset[chainId]?.address || ETH_ADDRESS) as AddressOrEth;
  return getAssetPrice({ address, chainId });
};

const getBalanceAmount = (
  selectedGasFee: SelectedGasFee | LegacySelectedGasFee,
  selected: ParsedAddressAsset,
  l1GasFeeOptimism?: BigNumberish
) => {
  const accountAsset = getAccountAsset(selected?.uniqueId);
  let amount = selected?.balance?.amount ?? accountAsset?.balance?.amount ?? '0';
  if (selected?.isNativeAsset) {
    if (!isEmpty(selectedGasFee)) {
      const gasFee = selectedGasFee?.gasFee as GasFee;
      let txFeeRaw = gasFee?.maxFee?.value.amount || gasFee?.estimatedFee?.value.amount;
      if (l1GasFeeOptimism) {
        txFeeRaw = add(l1GasFeeOptimism.toString(), txFeeRaw);
      }
      const txFeeAmount = fromWei(txFeeRaw);

      const remaining = subtract(amount, txFeeAmount);
      amount = greaterThan(remaining, 0) ? remaining : '0';
    }
  }
  return amount;
};

const getHash = (txn: RainbowTransaction | NewTransaction) => txn.hash?.split('-').shift();

export const checkWalletEthZero = () => {
  const ethAsset = getAccountAsset(ETH_ADDRESS);
  const amount = ethAsset?.balance?.amount ?? 0;
  return isZero(amount);
};

/**
 * @desc remove hex prefix
 * @param  {String} hex
 * @return {String}
 */
const removeHexPrefix = (hex: string) => replace(hex.toLowerCase(), '0x', '');

/**
 * @desc pad string to specific width and padding
 * @param  {String} n
 * @param  {Number} width
 * @param  {String} z
 * @return {String}
 */
const padLeft = (n: string, width: number, z = '0') => {
  n = n + '';
  return n.length >= width ? n : new Array(width - n.length + 1).join(z) + n;
};

/**
 * @desc get ethereum contract call data string
 * @param  {String} func
 * @param  {Array}  arrVals
 * @return {String}
 */
const getDataString = (func: string, arrVals: string[]) => {
  let val = '';
  // eslint-disable-next-line @typescript-eslint/prefer-for-of
  for (let i = 0; i < arrVals.length; i++) val += padLeft(arrVals[i], 64);
  const data = func + val;
  return data;
};

/**
 * @desc get etherscan host from network string
 * @param  {String} network
 */
function getEtherscanHostForNetwork({ chainId }: { chainId: ChainId }): string {
  const base_host = 'etherscan.io';
  const blockExplorer = useBackendNetworksStore.getState().getDefaultChains()[chainId]?.blockExplorers?.default?.url;
  const network = useBackendNetworksStore.getState().getChainsName()[chainId];

  if (network && isTestnetChain({ chainId })) {
    return `${network}.${base_host}`;
  } else {
    return blockExplorer || base_host;
  }
}

/**
 * @desc Checks if a string is a valid ethereum address
 * @param  {String} str
 * @return {Boolean}
 */
const isEthAddress = (str: string) => {
  const withHexPrefix = addHexPrefix(str);
  return isValidAddress(withHexPrefix);
};

export const fetchContractABI = async (address: EthereumAddress) => {
  const url = `https://api.etherscan.io/api?module=contract&action=getabi&address=${address}&apikey=${ETHERSCAN_API_KEY}`;
  const cachedAbi = await AsyncStorage.getItem(`abi-${address}`);
  if (cachedAbi) {
    return cachedAbi;
  }
  const response = await fetch(url);
  const parsedResponse = await response.json();
  const abi = parsedResponse.result;
  AsyncStorage.setItem(`abi-${address}`, abi);
  return abi;
};

/**
 * @desc Checks if a an address has previous transactions
 * @param  {String} address
 * @return {Promise<Boolean>}
 */
const hasPreviousTransactions = (address: EthereumAddress): Promise<boolean> => {
  return new Promise(async resolve => {
    try {
      const url = `https://aha.rainbow.me/?address=${address}`;
      const response = await fetch(url);

      if (!response.ok) {
        resolve(false);
        return;
      }

      const parsedResponse: {
        data: {
          addresses: Record<string, boolean>;
        };
      } = await response.json();

      resolve(parsedResponse?.data?.addresses[address.toLowerCase()] === true);
    } catch (e) {
      resolve(false);
    }
  });
};

/**
 * @desc Fetches the address' first transaction timestamp (in ms)
 * @param  {String} address
 * @return {Promise<number>}
 */
export const getFirstTransactionTimestamp = async (address: EthereumAddress): Promise<number | undefined> => {
  const url = `https://api.etherscan.io/api?module=account&action=txlist&address=${address}&startblock=0&endblock=99999999&sort=asc&page=1&offset=1&apikey=${ETHERSCAN_API_KEY}`;
  const response = await fetch(url);
  const parsedResponse = await response.json();
  const timestamp = parsedResponse.result[0]?.timeStamp;
  return timestamp ? timestamp * 1000 : undefined;
};

function getBlockExplorer({ chainId }: { chainId: ChainId }) {
  return useBackendNetworksStore.getState().getDefaultChains()[chainId]?.blockExplorers?.default.name || 'etherscan';
}

function openAddressInBlockExplorer({ address, chainId }: { address: EthereumAddress; chainId: ChainId }) {
  const explorer = useBackendNetworksStore.getState().getDefaultChains()[chainId]?.blockExplorers?.default?.url;
  Linking.openURL(`${explorer}/address/${address}`);
}

function openTokenEtherscanURL({ address, chainId }: { address: EthereumAddress; chainId: ChainId }) {
  if (!isString(address)) return;
  const explorer = useBackendNetworksStore.getState().getDefaultChains()[chainId]?.blockExplorers?.default?.url;
  Linking.openURL(`${explorer}/token/${address}`);
}

function openNftInBlockExplorer({ contractAddress, tokenId, chainId }: { contractAddress: string; tokenId: string; chainId: ChainId }) {
  const explorer = useBackendNetworksStore.getState().getDefaultChains()[chainId]?.blockExplorers?.default?.url;
  Linking.openURL(`${explorer}/token/${contractAddress}?a=${tokenId}`);
}

function openTransactionInBlockExplorer({ hash, chainId }: { hash: string; chainId: ChainId }) {
  const normalizedHash = hash.replace(/-.*/g, '');
  if (!isString(hash)) return;
  const explorer = useBackendNetworksStore.getState().getDefaultChains()[chainId]?.blockExplorers?.default?.url;
  Linking.openURL(`${explorer}/tx/${normalizedHash}`);
}

async function parseEthereumUrl(data: string) {
  let ethUrl;
  try {
    ethUrl = parse(data);
  } catch (e) {
    Alert.alert(lang.t('wallet.alerts.invalid_ethereum_url'));
    return;
  }

  const functionName = ethUrl.function_name;
  let asset = null;
  const chainId = (ethUrl.chain_id as ChainId) || ChainId.mainnet;
  const network = useBackendNetworksStore.getState().getChainsName()[chainId];
  let address: any = null;
  let nativeAmount: any = null;
  const { nativeCurrency } = store.getState().settings;

  if (!functionName) {
    // Send native asset
    const chainId = useBackendNetworksStore.getState().getChainsIdByName()[network];
    asset = getNetworkNativeAsset({ chainId });

    // @ts-ignore
    if (!asset || asset?.balance.amount === 0) {
      Alert.alert(lang.t('wallet.alerts.ooops'), lang.t('wallet.alerts.dont_have_asset_in_wallet'));
      return;
    }
    address = ethUrl.target_address;
    nativeAmount = ethUrl.parameters?.value && fromWei(ethUrl.parameters.value);
  } else if (functionName === 'transfer') {
    // Send ERC-20
    const targetUniqueId = getUniqueId(ethUrl.target_address, chainId);
    asset = getAccountAsset(targetUniqueId);
    // @ts-ignore
    if (!asset || asset?.balance.amount === 0) {
      Alert.alert(lang.t('wallet.alerts.ooops'), lang.t('wallet.alerts.dont_have_asset_in_wallet'));
      return;
    }
    address = ethUrl.parameters?.address;
    nativeAmount = ethUrl.parameters?.uint256 && convertRawAmountToDecimalFormat(ethUrl.parameters.uint256, asset.decimals);
  } else {
    Alert.alert(lang.t('wallet.alerts.this_action_not_supported'));
    return;
  }

  const assetWithPrice = parseAssetNative(asset, nativeCurrency);

  InteractionManager.runAfterInteractions(() => {
    const params = { address, asset: assetWithPrice, nativeAmount };
    if (IS_IOS) {
      Navigation.handleAction(Routes.SEND_FLOW, {
        params,
        screen: Routes.SEND_SHEET,
      });
    } else {
      Navigation.handleAction(Routes.SEND_FLOW, params);
    }
  });
}

const calculateL1FeeOptimism = async (
  tx: RainbowTransaction | TransactionRequest,
  provider: StaticJsonRpcProvider
): Promise<BigNumberish | undefined> => {
  const newTx = cloneDeep(tx);
  try {
    if (newTx.value) {
      newTx.value = toHex(newTx.value);
    }
    if (newTx.from) {
      newTx.nonce = Number(await provider.getTransactionCount(newTx.from));
    }

    delete newTx?.chainId;
    delete newTx?.from;
    // @ts-expect-error gas is not in type RainbowTransaction
    delete newTx?.gas;

    // contract call will fail if these are passed
    delete newTx.maxPriorityFeePerGas;
    delete newTx.maxFeePerGas;

    if (newTx.to) {
      newTx.to = toChecksumAddress(newTx.to);
    }
    if (newTx.gasLimit) {
      newTx.gasLimit = toHex(newTx.gasLimit);
    } else {
      newTx.gasLimit = toHex(newTx.data === '0x' ? ethUnits.basic_tx : ethUnits.basic_transfer);
    }
    // @ts-expect-error ts-migrate(2551) FIXME: Property 'selectedGasPrice' does not exist on type... Remove this comment to see the full error message
    const currentGasPrice = store.getState().gas.selectedGasPrice?.value?.amount;
    if (currentGasPrice) newTx.gasPrice = toHex(currentGasPrice);
    // @ts-expect-error ts-migrate(100005) FIXME: Remove this comment to see the full error message
    const serializedTx = serialize(newTx);

    const OVM_GasPriceOracle = new Contract(OVM_GAS_PRICE_ORACLE, optimismGasOracleAbi, provider);
    const l1FeeInWei = await OVM_GasPriceOracle.getL1Fee(serializedTx);
    return l1FeeInWei;
  } catch (e: any) {
    logger.error(new RainbowError(`[ethereumUtils]: error calculating l1 fee`), {
      message: e.message,
    });
  }
};

const getBasicSwapGasLimit = (chainId: ChainId) => {
  return Number(useBackendNetworksStore.getState().getChainGasUnits(chainId).basic.swap);
};

export default {
  calculateL1FeeOptimism,
  getAssetFromAllAssets,
  getAccountAsset,
  getAsset,
  getAssetPrice,
  getBalanceAmount,
  getBasicSwapGasLimit,
  getBlockExplorer,
  getDataString,
  getEtherscanHostForNetwork,
  getHash,
  getNativeAssetForNetwork,
  getNetworkNativeAsset,
  getPriceOfNativeAssetForNetwork,
  getUniqueId,
  hasPreviousTransactions,
  isEthAddress,
  openAddressInBlockExplorer,
  openNftInBlockExplorer,
  openTokenEtherscanURL,
  openTransactionInBlockExplorer,
  padLeft,
  parseEthereumUrl,
  removeHexPrefix,
};<|MERGE_RESOLUTION|>--- conflicted
+++ resolved
@@ -1,7 +1,6 @@
 import { BigNumberish } from '@ethersproject/bignumber';
 import { StaticJsonRpcProvider, TransactionRequest } from '@ethersproject/providers';
 import { serialize } from '@ethersproject/transactions';
-import { RainbowAddressAssets } from '@/resources/assets/types';
 import AsyncStorage from '@react-native-async-storage/async-storage';
 import { queryClient } from '@/react-query';
 // @ts-expect-error ts-migrate(7016) FIXME: Could not find a declaration file for module 'eth-... Remove this comment to see the full error message
@@ -38,15 +37,9 @@
   fetchExternalToken,
   useExternalToken,
 } from '@/resources/assets/externalAssetsQuery';
-<<<<<<< HEAD
-import { userAssetsQueryKey } from '@/__swaps__/screens/Swap/resources/assets/userAssets';
-import { ChainId, Network } from '@/chains/types';
-=======
 import { ChainId, Network } from '@/state/backendNetworks/types';
->>>>>>> a34ec484
 import { AddressOrEth } from '@/__swaps__/types/assets';
 import { useBackendNetworksStore } from '@/state/backendNetworks/backendNetworks';
-import { useConnectedToHardhatStore } from '@/state/connectedToHardhat';
 import { userAssetsStore } from '@/state/assets/userAssets';
 
 /**
