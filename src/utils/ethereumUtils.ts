import { BigNumberish } from '@ethersproject/bignumber';
import { Provider } from '@ethersproject/providers';
import { serialize } from '@ethersproject/transactions';
import { Wallet } from '@ethersproject/wallet';
import {
  ChainId,
  ETH_ADDRESS as ETH_ADDRESS_AGGREGATORS,
} from '@rainbow-me/swaps';
import AsyncStorage from '@react-native-async-storage/async-storage';
import { captureException } from '@sentry/react-native';
import { mnemonicToSeed } from 'bip39';
// @ts-expect-error ts-migrate(7016) FIXME: Could not find a declaration file for module 'eth-... Remove this comment to see the full error message
import { parse } from 'eth-url-parser';
import {
  addHexPrefix,
  isValidAddress,
  toChecksumAddress,
} from 'ethereumjs-util';
import { hdkey } from 'ethereumjs-wallet';
import { Contract } from 'ethers';
import lang from 'i18n-js';
<<<<<<< HEAD
import replace from 'lodash/replace';
import {
  Alert,
  InteractionManager,
  Linking,
  NativeModules,
} from 'react-native';
=======
import { isEmpty, isString, replace } from 'lodash';
import { InteractionManager, Linking, NativeModules } from 'react-native';
>>>>>>> 5617c215
// @ts-expect-error ts-migrate(2305) FIXME: Module '"react-native-dotenv"' has no exported mem... Remove this comment to see the full error message
import { ETHERSCAN_API_KEY } from 'react-native-dotenv';
import { useSelector } from 'react-redux';
import URL from 'url-parse';
import { WrappedAlert as Alert } from '@/helpers/alert';
import {
  EthereumAddress,
  GasFee,
  LegacySelectedGasFee,
  ParsedAddressAsset,
  RainbowToken,
  RainbowTransaction,
  SelectedGasFee,
} from '@rainbow-me/entities';
import { getOnchainAssetBalance } from '@rainbow-me/handlers/assets';
import {
  getProviderForNetwork,
  isTestnetNetwork,
  toHex,
} from '@rainbow-me/handlers/web3';
import isNativeStackAvailable from '@rainbow-me/helpers/isNativeStackAvailable';
import networkInfo from '@rainbow-me/helpers/networkInfo';
import { Network } from '@rainbow-me/helpers/networkTypes';
import {
  convertAmountAndPriceToNativeDisplay,
  convertAmountToPercentageDisplay,
  convertRawAmountToDecimalFormat,
  delay,
  fromWei,
  greaterThan,
  isEmpty,
  isString,
  isZero,
  subtract,
} from '@rainbow-me/helpers/utilities';
import WalletTypes from '@rainbow-me/helpers/walletTypes';
import {
  DEFAULT_HD_PATH,
  identifyWalletType,
  WalletLibraryType,
} from '@rainbow-me/model/wallet';
import type {
  EthereumPrivateKey,
  EthereumWalletSeed,
} from '@rainbow-me/model/wallet';
import { Navigation } from '@rainbow-me/navigation';
import { parseAssetNative } from '@rainbow-me/parsers';
import store from '@rainbow-me/redux/store';
import {
  ARBITRUM_BLOCK_EXPLORER_URL,
  ARBITRUM_ETH_ADDRESS,
  chains,
  ETH_ADDRESS,
  ethUnits,
  MATIC_MAINNET_ADDRESS,
  MATIC_POLYGON_ADDRESS,
  OPTIMISM_BLOCK_EXPLORER_URL,
  OPTIMISM_ETH_ADDRESS,
  optimismGasOracleAbi,
  OVM_GAS_PRICE_ORACLE,
  POLYGON_BLOCK_EXPLORER_URL,
  supportedNativeCurrencies,
} from '@rainbow-me/references';
import Routes from '@rainbow-me/routes';
import logger from 'logger';

const { RNBip39 } = NativeModules;

const getNetworkNativeAsset = (
  network: Network
): ParsedAddressAsset | undefined => {
  let nativeAssetUniqueId;
  switch (network) {
    case Network.arbitrum:
      nativeAssetUniqueId = `${ARBITRUM_ETH_ADDRESS}_${network}`;
      break;
    case Network.optimism:
      nativeAssetUniqueId = `${OPTIMISM_ETH_ADDRESS}_${network}`;
      break;
    case Network.polygon:
      nativeAssetUniqueId = `${MATIC_POLYGON_ADDRESS}_${network}`;
      break;
    default:
      nativeAssetUniqueId = ETH_ADDRESS;
  }
  return getAccountAsset(nativeAssetUniqueId);
};

const getNativeAssetForNetwork = async (
  network: Network,
  address: EthereumAddress
): Promise<ParsedAddressAsset | undefined> => {
  const networkNativeAsset = getNetworkNativeAsset(network);
  const { accountAddress } = store.getState().settings;
  let differentWallet =
    address?.toLowerCase() !== accountAddress?.toLowerCase();
  let nativeAsset = (!differentWallet && networkNativeAsset) || undefined;

  // If the asset is on a different wallet, or not available in this wallet
  if (differentWallet || !nativeAsset || isTestnetNetwork(network)) {
    const mainnetAddress =
      network === Network.polygon ? MATIC_MAINNET_ADDRESS : ETH_ADDRESS;
    nativeAsset = store.getState().data?.genericAssets?.[mainnetAddress];

    const provider = await getProviderForNetwork(network);
    if (nativeAsset) {
      if (network === Network.polygon) {
        nativeAsset.mainnet_address = mainnetAddress;
        nativeAsset.address = MATIC_POLYGON_ADDRESS;
      }
      const balance = await getOnchainAssetBalance(
        nativeAsset,
        address,
        network,
        provider
      );

      if (balance) {
        const assetWithBalance = {
          ...nativeAsset,
          balance,
        };
        return assetWithBalance;
      }
    }
  }
  return nativeAsset;
};

const getAsset = (
  accountAssets: Record<string, ParsedAddressAsset>,
  uniqueId: EthereumAddress = ETH_ADDRESS
) => {
  const loweredUniqueId = uniqueId.toLowerCase();
  return accountAssets[loweredUniqueId];
};

const getAccountAsset = (
  uniqueId: EthereumAddress | undefined
): ParsedAddressAsset | undefined => {
  const loweredUniqueId = uniqueId?.toLowerCase() ?? '';
  const accountAsset = store.getState().data?.accountAssetsData?.[
    loweredUniqueId
  ];
  return accountAsset;
};

const getAssetPrice = (address: EthereumAddress = ETH_ADDRESS): number => {
  const genericAsset = store.getState().data?.genericAssets?.[address];
  const genericPrice = genericAsset?.price?.value;
  return genericPrice || getAccountAsset(address)?.price?.value || 0;
};

export const useEth = (): ParsedAddressAsset => {
  return useSelector(
    ({
      // @ts-expect-error ts-migrate(2339) FIXME: Property 'data' does not exist on type 'DefaultRoo... Remove this comment to see the full error message
      data: {
        genericAssets: { [ETH_ADDRESS]: asset },
      },
    }) => asset
  );
};

export const useNativeAssetForNetwork = (
  network: Network
): ParsedAddressAsset => {
  const address =
    network === Network.polygon ? MATIC_MAINNET_ADDRESS : ETH_ADDRESS;
  return useSelector(
    ({
      // @ts-expect-error ts-migrate(2339) FIXME: Property 'data' does not exist on type 'DefaultRoo... Remove this comment to see the full error message
      data: {
        genericAssets: { [address]: asset },
      },
    }) => asset
  );
};

export const useEthUSDPrice = (): number => {
  // @ts-expect-error ts-migrate(2339) FIXME: Property 'data' does not exist on type 'DefaultRoo... Remove this comment to see the full error message
  return useSelector(({ data: { ethUSDPrice } }) => ethUSDPrice);
};

export const useEthUSDMonthChart = (): number => {
  // @ts-expect-error ts-migrate(2339) FIXME: Property 'charts' does not exist on type 'DefaultR... Remove this comment to see the full error message
  return useSelector(({ charts: { chartsEthUSDMonth } }) => chartsEthUSDMonth);
};

const getPriceOfNativeAssetForNetwork = (network: Network) => {
  return network === Network.polygon ? getMaticPriceUnit() : getEthPriceUnit();
};

const getEthPriceUnit = () => getAssetPrice();

const getMaticPriceUnit = () => getAssetPrice(MATIC_MAINNET_ADDRESS);

const getBalanceAmount = (
  selectedGasFee: SelectedGasFee | LegacySelectedGasFee,
  selected: ParsedAddressAsset
) => {
  const accountAsset = getAccountAsset(selected?.uniqueId);
  let amount = selected?.balance?.amount ?? accountAsset?.balance?.amount ?? 0;

  if (selected?.isNativeAsset) {
    if (!isEmpty(selectedGasFee)) {
      const gasFee = selectedGasFee?.gasFee as GasFee;
      const txFeeRaw =
        gasFee?.maxFee?.value.amount || gasFee?.estimatedFee?.value.amount;
      const txFeeAmount = fromWei(txFeeRaw);
      const remaining = subtract(amount, txFeeAmount);
      amount = greaterThan(remaining, 0) ? remaining : '0';
    }
  }
  return amount;
};

const getHash = (txn: RainbowTransaction) => txn.hash?.split('-').shift();

const formatGenericAsset = (
  asset: ParsedAddressAsset,
  nativeCurrency: keyof typeof supportedNativeCurrencies
) => {
  return {
    ...asset,
    native: {
      change: asset?.price?.relative_change_24h
        ? convertAmountToPercentageDisplay(
            `${asset?.price?.relative_change_24h}`
          )
        : '',
      price: convertAmountAndPriceToNativeDisplay(
        1,
        asset?.price?.value || 0,
        nativeCurrency
      ),
    },
  };
};

export const checkWalletEthZero = () => {
  const ethAsset = getAccountAsset(ETH_ADDRESS);
  let amount = ethAsset?.balance?.amount ?? 0;
  return isZero(amount);
};

/**
 * @desc remove hex prefix
 * @param  {String} hex
 * @return {String}
 */
const removeHexPrefix = (hex: string) => replace(hex.toLowerCase(), '0x', '');

/**
 * @desc pad string to specific width and padding
 * @param  {String} n
 * @param  {Number} width
 * @param  {String} z
 * @return {String}
 */
const padLeft = (n: string, width: number, z = '0') => {
  n = n + '';
  return n.length >= width ? n : new Array(width - n.length + 1).join(z) + n;
};

/**
 * @desc get ethereum contract call data string
 * @param  {String} func
 * @param  {Array}  arrVals
 * @return {String}
 */
const getDataString = (func: string, arrVals: string[]) => {
  let val = '';
  // eslint-disable-next-line @typescript-eslint/prefer-for-of
  for (let i = 0; i < arrVals.length; i++) val += padLeft(arrVals[i], 64);
  const data = func + val;
  return data;
};

/**
 * @desc get network string from asset type
 * @param  {String} type
 */
const getNetworkFromType = (type: string) => {
  return type === 'token' ? Network.mainnet : (type as Network);
};

/**
 * @desc get chainId from asset type
 * @param  {String} type
 */
const getChainIdFromType = (type: string) => {
  return getChainIdFromNetwork(
    type === 'token' ? Network.mainnet : (type as Network)
  );
};

/**
 * @desc get network string from chainId
 * @param  {Number} chainId
 */
const getNetworkFromChainId = (chainId: number): Network => {
  const networkData = chains.find(chain => chain.chain_id === chainId);
  return (networkData?.network as Network) ?? Network.mainnet;
};

/**
 * @desc get network string from chainId
 * @param  {Number} chainId
 */
const getNetworkNameFromChainId = (chainId: number): string | undefined => {
  const networkData = chains.find(chain => chain.chain_id === chainId);
  const networkName = networkInfo[networkData?.network ?? Network.mainnet].name;
  return networkName;
};

/**
 * @desc get chainId from network string
 * @param  {String} network
 */
const getChainIdFromNetwork = (network: Network): number => {
  const chainData = chains.find(
    chain => chain.network === network?.toLowerCase()
  );
  return chainData?.chain_id ?? 1;
};

/**
 * @desc get etherscan host from network string
 * @param  {String} network
 */
function getEtherscanHostForNetwork(network?: Network): string {
  const base_host = 'etherscan.io';
  if (network === Network.optimism) {
    return OPTIMISM_BLOCK_EXPLORER_URL;
  } else if (network === Network.polygon) {
    return POLYGON_BLOCK_EXPLORER_URL;
  } else if (network === Network.arbitrum) {
    return ARBITRUM_BLOCK_EXPLORER_URL;
  } else if (network && isTestnetNetwork(network)) {
    return `${network}.${base_host}`;
  } else {
    return base_host;
  }
}

/**
 * @desc Checks if a string is a valid ethereum address
 * @param  {String} str
 * @return {Boolean}
 */
const isEthAddress = (str: string) => {
  const withHexPrefix = addHexPrefix(str);
  return isValidAddress(withHexPrefix);
};

const fetchTxWithAlwaysCache = async (address: EthereumAddress) => {
  const url = `https://api.etherscan.io/api?module=account&action=txlist&address=${address}&tag=oldest&page=1&offset=1&apikey=${ETHERSCAN_API_KEY}`;
  const cachedTxTime = await AsyncStorage.getItem(`first-tx-${address}`);
  if (cachedTxTime) {
    return cachedTxTime;
  }
  const response = await fetch(url);
  const parsedResponse = await response.json();
  const txTime = parsedResponse.result[0].timeStamp;
  AsyncStorage.setItem(`first-tx-${address}`, txTime);
  return txTime;
};

export const fetchContractABI = async (address: EthereumAddress) => {
  const url = `https://api.etherscan.io/api?module=contract&action=getabi&address=${address}&apikey=${ETHERSCAN_API_KEY}`;
  const cachedAbi = await AsyncStorage.getItem(`abi-${address}`);
  if (cachedAbi) {
    return cachedAbi;
  }
  const response = await fetch(url);
  const parsedResponse = await response.json();
  const abi = parsedResponse.result;
  AsyncStorage.setItem(`abi-${address}`, abi);
  return abi;
};

export const daysFromTheFirstTx = (address: EthereumAddress) => {
  return new Promise(async resolve => {
    try {
      if (address === 'eth') {
        resolve(1000);
        return;
      }
      const txTime = await fetchTxWithAlwaysCache(address);
      const daysFrom = Math.floor((Date.now() / 1000 - txTime) / 60 / 60 / 24);
      resolve(daysFrom);
    } catch (e) {
      resolve(1000);
    }
  });
};
/**
 * @desc Checks if a an address has previous transactions
 * @param  {String} address
 * @return {Promise<Boolean>}
 */
const hasPreviousTransactions = (
  address: EthereumAddress
): Promise<boolean> => {
  return new Promise(async resolve => {
    try {
      const url = `https://api.etherscan.io/api?module=account&action=txlist&address=${address}&tag=latest&page=1&offset=1&apikey=${ETHERSCAN_API_KEY}`;
      const response = await fetch(url);
      const parsedResponse = await response.json();
      // Timeout needed to avoid the 5 requests / second rate limit of etherscan API
      setTimeout(() => {
        if (parsedResponse.status !== '0' && parsedResponse.result.length > 0) {
          resolve(true);
        }
        resolve(false);
      }, 260);
    } catch (e) {
      resolve(false);
    }
  });
};

/**
 * @desc Fetches the address' first transaction timestamp (in ms)
 * @param  {String} address
 * @return {Promise<number>}
 */
export const getFirstTransactionTimestamp = async (
  address: EthereumAddress
): Promise<number | undefined> => {
  const url = `https://api.etherscan.io/api?module=account&action=txlist&address=${address}&startblock=0&endblock=99999999&sort=asc&page=1&offset=1&apikey=${ETHERSCAN_API_KEY}`;
  const response = await fetch(url);
  const parsedResponse = await response.json();
  const timestamp = parsedResponse.result[0]?.timeStamp;
  return timestamp ? timestamp * 1000 : undefined;
};

const checkIfUrlIsAScam = async (url: string) => {
  try {
    const { hostname } = new URL(url);
    const exceptions = ['twitter.com'];
    if (exceptions.includes(hostname?.toLowerCase())) {
      return false;
    }
    const request = await fetch('https://api.cryptoscamdb.org/v1/scams');
    const { result } = await request.json();
    const found = result.find(
      (s: any) => s?.name?.toLowerCase() === hostname?.toLowerCase()
    );
    if (found) {
      return true;
    }
    return false;
  } catch (e) {
    logger.sentry('Error fetching cryptoscamdb.org list');
    captureException(e);
  }
};

const deriveAccountFromMnemonic = async (mnemonic: string, index = 0) => {
  let seed;
  if (ios) {
    seed = await mnemonicToSeed(mnemonic);
  } else {
    const res = await RNBip39.mnemonicToSeed({ mnemonic, passphrase: null });
    seed = new Buffer(res, 'base64');
  }
  const hdWallet = hdkey.fromMasterSeed(seed);
  const root = hdWallet.derivePath(DEFAULT_HD_PATH);
  const child = root.deriveChild(index);
  const wallet = child.getWallet();
  return {
    address: toChecksumAddress(wallet.getAddress().toString('hex')),
    isHDWallet: true,
    root,
    type: WalletTypes.mnemonic,
    wallet,
    walletType: WalletLibraryType.bip39,
  };
};

const deriveAccountFromPrivateKey = (privateKey: EthereumPrivateKey) => {
  const ethersWallet = new Wallet(addHexPrefix(privateKey));
  return {
    address: ethersWallet.address,
    isHDWallet: false,
    root: null,
    type: WalletTypes.privateKey,
    wallet: ethersWallet,
    walletType: WalletLibraryType.ethers,
  };
};

const deriveAccountFromWalletInput = (input: EthereumWalletSeed) => {
  const type = identifyWalletType(input);
  if (type === WalletTypes.privateKey) {
    return deriveAccountFromPrivateKey(input);
  } else if (type === WalletTypes.readOnly) {
    const ethersWallet = { address: addHexPrefix(input), privateKey: null };
    return {
      address: addHexPrefix(input),
      isHDWallet: false,
      root: null,
      type: WalletTypes.readOnly,
      wallet: ethersWallet,
      walletType: WalletLibraryType.ethers,
    };
  }
  return deriveAccountFromMnemonic(input);
};

function getBlockExplorer(network: Network) {
  switch (network) {
    case Network.mainnet:
      return 'etherscan';
    case Network.polygon:
      return 'polygonscan';
    case Network.optimism:
      return 'etherscan';
    case Network.arbitrum:
      return 'arbiscan';
    default:
      return 'etherscan';
  }
}

function openAddressInBlockExplorer(
  address: EthereumAddress,
  network?: Network
) {
  const etherscanHost = getEtherscanHostForNetwork(network);
  Linking.openURL(`https://${etherscanHost}/address/${address}`);
}

function openTokenEtherscanURL(address: EthereumAddress, network: Network) {
  if (!isString(address)) return;
  const etherscanHost = getEtherscanHostForNetwork(network);
  Linking.openURL(`https://${etherscanHost}/token/${address}`);
}

function openNftInBlockExplorer(
  contractAddress: string,
  tokenId: string,
  network: Network
) {
  const etherscanHost = getEtherscanHostForNetwork(network);
  Linking.openURL(
    `https://${etherscanHost}/token/${contractAddress}?a=${tokenId}`
  );
}

function openTransactionInBlockExplorer(hash: string, network: Network) {
  const normalizedHash = hash.replace(/-.*/g, '');
  if (!isString(hash)) return;
  const etherscanHost = getEtherscanHostForNetwork(network);
  Linking.openURL(`https://${etherscanHost}/tx/${normalizedHash}`);
}

async function parseEthereumUrl(data: string) {
  let ethUrl;
  try {
    ethUrl = parse(data);
  } catch (e) {
    Alert.alert(lang.t('wallet.alerts.invalid_ethereum_url'));
    return;
  }

  const functionName = ethUrl.function_name;
  let asset = null;
  const network = getNetworkFromChainId(Number(ethUrl.chain_id || 1));
  let address: any = null;
  let nativeAmount: any = null;
  const { nativeCurrency } = store.getState().settings;

  while (store.getState().data.isLoadingAssets) {
    await delay(300);
  }

  if (!functionName) {
    // Send native asset
    asset = getNetworkNativeAsset(network);

    // @ts-ignore
    if (!asset || asset?.balance.amount === 0) {
      Alert.alert(
        lang.t('wallet.alerts.ooops'),
        lang.t('wallet.alerts.dont_have_asset_in_wallet')
      );
      return;
    }
    address = ethUrl.target_address;
    nativeAmount = ethUrl.parameters?.value && fromWei(ethUrl.parameters.value);
  } else if (functionName === 'transfer') {
    // Send ERC-20
    const targetUniqueId = getUniqueId(ethUrl.target_address, network);
    asset = getAccountAsset(targetUniqueId);
    // @ts-ignore
    if (!asset || asset?.balance.amount === 0) {
      Alert.alert(
        lang.t('wallet.alerts.ooops'),
        lang.t('wallet.alerts.dont_have_asset_in_wallet')
      );
      return;
    }
    address = ethUrl.parameters?.address;
    nativeAmount =
      ethUrl.parameters?.uint256 &&
      convertRawAmountToDecimalFormat(
        ethUrl.parameters.uint256,
        asset.decimals
      );
  } else {
    Alert.alert(lang.t('wallet.alerts.this_action_not_supported'));
    return;
  }

  const assetWithPrice = parseAssetNative(asset, nativeCurrency);

  InteractionManager.runAfterInteractions(() => {
    const params = { address, asset: assetWithPrice, nativeAmount };
    if (isNativeStackAvailable || android) {
      Navigation.handleAction(Routes.SEND_FLOW, {
        params,
        screen: Routes.SEND_SHEET,
      });
    } else {
      Navigation.handleAction(Routes.SEND_FLOW, params);
    }
  });
}

const getUniqueId = (address: EthereumAddress, network: Network) =>
  network === Network.mainnet ? address : `${address}_${network}`;

const calculateL1FeeOptimism = async (
  tx: RainbowTransaction,
  provider: Provider
): Promise<BigNumberish | undefined> => {
  try {
    if (tx.value) {
      tx.value = toHex(tx.value);
    }
    if (tx.from) {
      tx.nonce = Number(await provider.getTransactionCount(tx.from));
    }
    // @ts-expect-error ts-migrate(100005) FIXME: Remove this comment to see the full error message
    delete tx.from;
    // @ts-expect-error ts-migrate(100006) FIXME: Remove this comment to see the full error message
    delete tx.gas;
    if (tx.to) {
      tx.to = toChecksumAddress(tx.to);
    }
    if (tx.gasLimit) {
      tx.gasLimit = toHex(tx.gasLimit);
    } else {
      tx.gasLimit = toHex(
        tx.data === '0x' ? ethUnits.basic_tx : ethUnits.basic_transfer
      );
    }
    // @ts-expect-error ts-migrate(2551) FIXME: Property 'selectedGasPrice' does not exist on type... Remove this comment to see the full error message
    const currentGasPrice = store.getState().gas.selectedGasPrice?.value
      ?.amount;
    if (currentGasPrice) tx.gasPrice = toHex(currentGasPrice);
    // @ts-expect-error ts-migrate(100005) FIXME: Remove this comment to see the full error message
    const serializedTx = serialize(tx);

    const OVM_GasPriceOracle = new Contract(
      OVM_GAS_PRICE_ORACLE,
      optimismGasOracleAbi,
      provider
    );
    const l1FeeInWei = await OVM_GasPriceOracle.getL1Fee(serializedTx);
    return l1FeeInWei;
  } catch (e) {
    logger.log('error calculating l1 fee', e);
  }
};

const getMultichainAssetAddress = (
  asset: RainbowToken,
  network: Network
): EthereumAddress => {
  const address = asset?.mainnet_address || asset?.address;
  let realAddress =
    address?.toLowerCase() === ETH_ADDRESS_AGGREGATORS.toLowerCase()
      ? ETH_ADDRESS
      : address;

  if (
    network === Network.optimism &&
    address.toLowerCase() === OPTIMISM_ETH_ADDRESS
  ) {
    realAddress = ETH_ADDRESS;
  } else if (
    network === Network.arbitrum &&
    address.toLowerCase() === ARBITRUM_ETH_ADDRESS
  ) {
    realAddress = ETH_ADDRESS;
  } else if (
    network === Network.polygon &&
    address.toLowerCase() === MATIC_POLYGON_ADDRESS
  ) {
    realAddress = MATIC_POLYGON_ADDRESS;
  }

  return realAddress;
};

const getBasicSwapGasLimit = (chainId: number) => {
  switch (chainId) {
    case ChainId.arbitrum:
      return ethUnits.basic_swap_arbitrum;
    case ChainId.polygon:
      return ethUnits.basic_swap_polygon;
    case ChainId.optimism:
      return ethUnits.basic_swap_optimism;
    default:
      return ethUnits.basic_swap;
  }
};

export default {
  calculateL1FeeOptimism,
  checkIfUrlIsAScam,
  deriveAccountFromMnemonic,
  deriveAccountFromPrivateKey,
  deriveAccountFromWalletInput,
  formatGenericAsset,
  getAccountAsset,
  getAsset,
  getAssetPrice,
  getBalanceAmount,
  getBasicSwapGasLimit,
  getBlockExplorer,
  getChainIdFromNetwork,
  getChainIdFromType,
  getDataString,
  getEtherscanHostForNetwork,
  getEthPriceUnit,
  getHash,
  getMaticPriceUnit,
  getMultichainAssetAddress,
  getNativeAssetForNetwork,
  getNetworkFromChainId,
  getNetworkFromType,
  getNetworkNameFromChainId,
  getNetworkNativeAsset,
  getPriceOfNativeAssetForNetwork,
  getUniqueId,
  hasPreviousTransactions,
  isEthAddress,
  openAddressInBlockExplorer,
  openNftInBlockExplorer,
  openTokenEtherscanURL,
  openTransactionInBlockExplorer,
  padLeft,
  parseEthereumUrl,
  removeHexPrefix,
};<|MERGE_RESOLUTION|>--- conflicted
+++ resolved
@@ -19,18 +19,8 @@
 import { hdkey } from 'ethereumjs-wallet';
 import { Contract } from 'ethers';
 import lang from 'i18n-js';
-<<<<<<< HEAD
 import replace from 'lodash/replace';
-import {
-  Alert,
-  InteractionManager,
-  Linking,
-  NativeModules,
-} from 'react-native';
-=======
-import { isEmpty, isString, replace } from 'lodash';
 import { InteractionManager, Linking, NativeModules } from 'react-native';
->>>>>>> 5617c215
 // @ts-expect-error ts-migrate(2305) FIXME: Module '"react-native-dotenv"' has no exported mem... Remove this comment to see the full error message
 import { ETHERSCAN_API_KEY } from 'react-native-dotenv';
 import { useSelector } from 'react-redux';
