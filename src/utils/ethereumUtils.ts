--- conflicted
+++ resolved
@@ -313,17 +313,11 @@
  * @desc get network string from chainId
  * @param  {Number} chainId
  */
-<<<<<<< HEAD
-const getNetworkFromChainId = (chainId: number): Network => {
+export const getNetworkFromChainId = (chainId: number): Network => {
   return (
     RainbowNetworks.find(network => network.id === chainId)?.value ||
     getNetworkObj(Network.mainnet).value
   );
-=======
-export const getNetworkFromChainId = (chainId: number): Network => {
-  const networkData = chains.find(chain => chain.chain_id === chainId);
-  return (networkData?.network as Network) ?? Network.mainnet;
->>>>>>> f1184d4a
 };
 
 /**
