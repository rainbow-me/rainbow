--- conflicted
+++ resolved
@@ -19,11 +19,7 @@
   EthereumAddress,
   GasFee,
   LegacySelectedGasFee,
-<<<<<<< HEAD
-  NativeCurrencyKey,
   NewTransaction,
-=======
->>>>>>> bea7da5e
   ParsedAddressAsset,
   RainbowToken,
   RainbowTransaction,
@@ -225,8 +221,7 @@
   return amount;
 };
 
-const getHash = (txn: RainbowTransaction | NewTransaction) =>
-  txn.hash?.split('-').shift();
+const getHash = (txn: RainbowTransaction | NewTransaction) => txn.hash?.split('-').shift();
 
 export const checkWalletEthZero = () => {
   const ethAsset = getAccountAsset(ETH_ADDRESS);
