--- conflicted
+++ resolved
@@ -15,11 +15,7 @@
 import { hdkey } from 'ethereumjs-wallet';
 import { Contract } from 'ethers';
 import lang from 'i18n-js';
-<<<<<<< HEAD
-import { replace, toLower } from 'lodash';
-=======
-import { isEmpty, isString, replace } from 'lodash';
->>>>>>> 39410229
+import replace from 'lodash/replace';
 import {
   Alert,
   InteractionManager,
