--- conflicted
+++ resolved
@@ -117,10 +117,10 @@
   return address?.match(/^(0x)?[0-9a-fA-F]{40}$/);
 }
 
-<<<<<<< HEAD
 export function isValidImagePath(path: string | null) {
   return path !== '~undefined';
-=======
+}
+
 export async function lookupAddressWithRetry(
   web3Provider: Provider,
   address: EthereumAddress
@@ -132,7 +132,6 @@
     } catch {}
   }
   return null;
->>>>>>> d907122e
 }
 
 export default {
