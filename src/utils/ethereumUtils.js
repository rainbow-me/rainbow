--- conflicted
+++ resolved
@@ -258,10 +258,7 @@
     walletType: WalletLibraryType.ethers,
   };
 };
-<<<<<<< HEAD
-=======
-
->>>>>>> 224c0799
+
 const deriveAccountFromMnemonicOrPrivateKey = mnemonicOrPrivateKey => {
   if (identifyWalletType(mnemonicOrPrivateKey) === WalletTypes.privateKey) {
     return deriveAccountFromPrivateKey(mnemonicOrPrivateKey);
