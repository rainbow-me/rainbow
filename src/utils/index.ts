--- conflicted
+++ resolved
@@ -33,11 +33,7 @@
 export { default as isETH } from './isETH';
 export { default as isLowerCaseMatch } from './isLowerCaseMatch';
 export { default as isNewValueForObjectPaths } from './isNewValueForObjectPaths';
-<<<<<<< HEAD
-=======
-export { default as isNewValueForPath } from './isNewValueForPath';
 export { default as labelhash } from './labelhash';
->>>>>>> aa3a3bcd
 export { default as logger } from './logger';
 export { default as magicMemo } from './magicMemo';
 export { default as measureText } from './measureText';
