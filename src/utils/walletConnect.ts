import { InteractionManager } from 'react-native';
import SignClient from '@walletconnect/sign-client';
import { SignClientTypes, SessionTypes } from '@walletconnect/types';
import { getSdkError, parseUri } from '@walletconnect/utils';
import { WC_PROJECT_ID } from 'react-native-dotenv';
import Minimizer from 'react-native-minimizer';
import { utils as ethersUtils } from 'ethers';
import { formatJsonRpcResult, formatJsonRpcError } from '@json-rpc-tools/utils';
import { gretch } from 'gretchen';
import messaging from '@react-native-firebase/messaging';

import { logger, RainbowError } from '@/logger';
import { WalletconnectApprovalSheetRouteParams } from '@/redux/walletconnect';
import { Navigation } from '@/navigation';
import { getActiveRoute } from '@/navigation/Navigation';
import Routes from '@/navigation/routesNames';
import { analytics } from '@/analytics';
import { maybeSignUri } from '@/handlers/imgix';
import { dappLogoOverride, dappNameOverride } from '@/helpers/dappNameHandler';
import { Alert } from '@/components/alerts';
import * as lang from '@/languages';
import store from '@/redux/store';
import { findWalletWithAccount } from '@/helpers/findWalletWithAccount';
import WalletTypes from '@/helpers/walletTypes';
import { ethereumUtils } from '@/utils';
import { getRequestDisplayDetails } from '@/parsers';
import {
  RequestData,
  REQUESTS_UPDATE_REQUESTS_TO_APPROVE,
  removeRequest,
} from '@/redux/requests';
import { saveLocalRequests } from '@/handlers/localstorage/walletconnectRequests';
import { events } from '@/handlers/appEvents';
import { getFCMToken } from '@/notifications/tokens';
<<<<<<< HEAD
import { chains as supportedChainConfigs } from '@/references';

enum RPCMethod {
  Sign = 'eth_sign',
  PersonalSign = 'personal_sign',
  SignTypedData = 'eth_signTypedData',
  SignTypedDataV1 = 'eth_signTypedData_v1',
  SignTypedDataV3 = 'eth_signTypedData_v3',
  SignTypedDataV4 = 'eth_signTypedData_v4',
  SendTransaction = 'eth_sendTransaction',
  /**
   * @deprecated DO NOT USE, or ask Bruno
   */
  SignTransaction = 'eth_signTransaction',
  /**
   * @deprecated DO NOT USE, or ask Bruno
   */
  SendRawTransaction = 'eth_sendRawTransaction',
}

type RPCPayload =
  | {
      method: RPCMethod.Sign | RPCMethod.PersonalSign;
      params: [string, string];
    }
  | {
      method:
        | RPCMethod.SignTypedData
        | RPCMethod.SignTypedDataV1
        | RPCMethod.SignTypedDataV3
        | RPCMethod.SignTypedDataV4;
      params: [
        string, // address
        string // stringify typed object
      ];
    }
  | {
      method: RPCMethod.SendTransaction;
      params: [
        {
          from: string;
          to: string;
          data: string;
          gasPrice: string;
          gasLimit: string;
          value: string;
        }
      ];
    }
  | {
      method: RPCMethod; // for TS safety, but others are not supported
      params: any[];
    };

let PAIRING_TIMEOUT: NodeJS.Timeout | undefined = undefined;
=======
import { IS_DEV } from '@/env';
>>>>>>> b5bf0202

/**
 * Indicates that the app should redirect or go back after the next action
 * completes
 *
 * This is a hack to get around having to muddy the scopes of our event
 * listeners. BE CAREFUL WITH THIS.
 */
let hasDeeplinkPendingRedirect = false;

/**
 * Set `hasDeeplinkPendingRedirect` to a boolean, indicating that the app
 * should redirect or go back after the next action completes
 *
 * This is a hack to get around having to muddy the scopes of our event
 * listeners. BE CAREFUL WITH THIS.
 */
export function setHasPendingDeeplinkPendingRedirect(value: boolean) {
  logger.info(`setHasPendingDeeplinkPendingRedirect`, { value });
  hasDeeplinkPendingRedirect = value;
}

/**
 * Called in case we're on mobile and have a pending redirect
 */
export function maybeGoBackAndClearHasPendingRedirect({
  delay = 0,
}: { delay?: number } = {}) {
  if (hasDeeplinkPendingRedirect) {
    InteractionManager.runAfterInteractions(() => {
      setTimeout(() => {
        setHasPendingDeeplinkPendingRedirect(false);
        Minimizer.goBack();
      }, delay);
    });
  }
}

/**
 * MAY BE UNDEFINED if WC v2 hasn't been instantiated yet
 */
export let syncSignClient: SignClient | undefined;

export const signClient = Promise.resolve(
  SignClient.init({
    projectId: WC_PROJECT_ID,
    // relayUrl: "<YOUR RELAY URL>",
    metadata: {
      name: '🌈 Rainbow',
      description: 'Rainbow makes exploring Ethereum fun and accessible 🌈',
      url: 'https://rainbow.me',
      icons: ['https://avatars2.githubusercontent.com/u/48327834?s=200&v=4'],
    },
  })
);

/**
 * For RPC requests that have [address, message] tuples (order may change),
 * return { address, message } and JSON.parse the value if it's from a typed
 * data request
 */
function parseRPCParams({
  method,
  params,
}: RPCPayload): {
  address?: string;
  message?: string;
} {
  switch (method) {
    case 'eth_sign':
    case 'personal_sign': {
      const [address, message] = params.sort(a =>
        ethersUtils.isAddress(a) ? -1 : 1
      );
      const isHexString = ethersUtils.isHexString(message);

      const decodedMessage = isHexString
        ? ethersUtils.toUtf8String(message)
        : message;

      return {
        address,
        message: decodedMessage,
      };
    }
    /**
     * @see https://eips.ethereum.org/EIPS/eip-712#specification-of-the-eth_signtypeddata-json-rpc
     * @see https://docs.metamask.io/guide/signing-data.html#a-brief-history
     */
    case 'eth_signTypedData':
    case 'eth_signTypedData_v1':
    case 'eth_signTypedData_v3':
    case 'eth_signTypedData_v4': {
      const [address, message] = params;

      return {
        address,
        message: JSON.parse(message),
      };
    }
    case 'eth_sendTransaction': {
      const [tx] = params;
      return {
        address: tx.from,
      };
    }
    default:
      return {};
  }
}

export function isSupportedSigningMethod(method: RPCMethod) {
  return [
    RPCMethod.Sign,
    RPCMethod.PersonalSign,
    RPCMethod.SignTypedData,
    RPCMethod.SignTypedDataV1,
    RPCMethod.SignTypedDataV3,
    RPCMethod.SignTypedDataV4,
  ].includes(method);
}

export function isSupportedTransactionMethod(method: RPCMethod) {
  return [RPCMethod.SendTransaction].includes(method);
}

export function isSupportedMethod(method: RPCMethod) {
  return (
    isSupportedSigningMethod(method) || isSupportedTransactionMethod(method)
  );
}

export function isSupportedChain(chainId: number) {
  for (const config of supportedChainConfigs) {
    if (config.chain_id === chainId) return true;
  }
}

/**
 * Navigates to `ExplainSheet` by way of `WalletConnectApprovalSheet`, and
 * shows the text configured by the `reason` string, which is a key of the
 * `explainers` object in `ExplainSheet`
 */
function showErrorSheet({
  reason,
  onClose,
}: { reason?: string; onClose?: () => void } = {}) {
  logger.debug(`showErrorSheet`, { reason });
  Navigation.handleAction(Routes.EXPLAIN_SHEET, {
    type: reason || 'failed_wc_connection',
    onClose,
  });
}

async function rejectProposal({
  proposal,
  reason,
}: {
  proposal: SignClientTypes.EventArguments['session_proposal'];
  reason: Parameters<typeof getSdkError>[0];
}) {
  logger.warn(`WC v2: session approval denied`, {
    reason,
    proposal,
  });

  const client = await signClient;
  const { id, proposer } = proposal.params;

  await client.reject({ id, reason: getSdkError(reason) });

  analytics.track('Rejected new WalletConnect session', {
    dappName: proposer.metadata.name,
    dappUrl: proposer.metadata.url,
  });
}

export async function pair({ uri }: { uri: string }) {
  logger.debug(`WC v2: pair`, { uri }, logger.DebugContext.walletconnect);

  /**
   * Make sure this is cleared if we get multiple pairings in rapid succession
   */
  if (PAIRING_TIMEOUT) clearTimeout(PAIRING_TIMEOUT);

  const { topic } = parseUri(uri);
  const client = await signClient;

  // listen for THIS topic pairing, and clear timeout if received
  function handler(
    proposal: SignClientTypes.EventArguments['session_proposal']
  ) {
    if (proposal.params.pairingTopic === topic) {
      if (PAIRING_TIMEOUT) clearTimeout(PAIRING_TIMEOUT);
    }
  }

  // set new timeout
  PAIRING_TIMEOUT = setTimeout(() => {
    client.off('session_proposal', handler);
    showErrorSheet();
    analytics.track('New WalletConnect session time out');
  }, 5_000);

  // CAN get fired on subsequent pairs, so need to make sure we clean up
  client.on('session_proposal', handler);

  // init pairing
  await client.core.pairing.pair({ uri });
}

export async function initListeners() {
  const client = await signClient;

  syncSignClient = client;

  logger.debug(
    `WC v2: signClient initialized, initListeners`,
    {},
    logger.DebugContext.walletconnect
  );

  client.on('session_proposal', onSessionProposal);
  client.on('session_request', onSessionRequest);

  try {
    const token = await getFCMToken();

    if (token) {
      const client_id = await client.core.crypto.getClientId();

      // initial subscription
      await subscribeToEchoServer({ token, client_id });

      /**
       * Ensure that if the FCM token changes we update the echo server
       */
      messaging().onTokenRefresh(async token => {
        await subscribeToEchoServer({ token, client_id });
      });
    } else {
      if (!IS_DEV) {
        logger.error(
          new RainbowError(
            `WC v2: FCM token not found, push notifications will not be received`
          )
        );
      }
    }
  } catch (e) {
    logger.error(new RainbowError(`WC v2: initListeners failed`), { error: e });
  }
}

async function subscribeToEchoServer({
  client_id,
  token,
}: {
  client_id: string;
  token: string;
}) {
  const res = await gretch(`https://wcpush.p.rainbow.me/clients`, {
    method: 'POST',
    json: {
      type: 'FCM',
      client_id,
      token,
    },
  }).json();

  // https://github.com/WalletConnect/echo-server/blob/a0afc940e1fc3ea8efb765fff5f4daeedec46d2a/spec/spec.md?plain=1#L14
  if (res.error || res.data?.status !== 'OK') {
    logger.error(new RainbowError(`WC v2: echo server subscription failed`), {
      error: res.error,
    });
  }
}

export async function onSessionProposal(
  proposal: SignClientTypes.EventArguments['session_proposal']
) {
  logger.debug(
    `WC v2: session_proposal`,
    {},
    logger.DebugContext.walletconnect
  );

  const receivedTimestamp = Date.now();
  const { proposer, requiredNamespaces } = proposal.params;

  const requiredNamespaceKeys = Object.keys(requiredNamespaces);
  const supportedNamespaces = requiredNamespaceKeys.filter(
    key => key === 'eip155'
  );
  const unsupportedNamespaces = requiredNamespaceKeys.filter(
    key => key !== 'eip155'
  );

  if (unsupportedNamespaces.length || !supportedNamespaces.length) {
    logger.warn(`WC v2: session proposal requested unsupported namespaces`, {
      unsupportedNamespaces,
    });
    await rejectProposal({ proposal, reason: 'UNSUPPORTED_CHAINS' });
    showErrorSheet({
      reason: 'failed_wc_invalid_chains',
      onClose() {
        maybeGoBackAndClearHasPendingRedirect();
      },
    });
    return;
  }

  const { chains, methods } = requiredNamespaces.eip155;
  // we already checked for eip155 namespace above
  const chainIds = chains!.map(chain => parseInt(chain.split('eip155:')[1]));
  const supportedChainIds = chainIds.filter(isSupportedChain);
  const unsupportedChainIds = chainIds.filter(id => !isSupportedChain(id));

  if (
    (unsupportedChainIds.length && !supportedChainIds.length) ||
    unsupportedNamespaces.length
  ) {
    logger.warn(
      `WC v2: session proposal requested unsupported networks or namespaces`,
      {
        unsupportedChainIds,
        unsupportedNamespaces,
      }
    );
    await rejectProposal({ proposal, reason: 'UNSUPPORTED_CHAINS' });
    showErrorSheet({
      reason: 'failed_wc_invalid_chains',
      onClose() {
        maybeGoBackAndClearHasPendingRedirect();
      },
    });
    return;
  } else if (unsupportedChainIds.length) {
    logger.info(`WC v2: session proposal requested unsupported networks`, {
      unsupportedChainIds,
    });
  }

  const peerMeta = proposer.metadata;
  const dappName =
    dappNameOverride(peerMeta.url) ||
    peerMeta.name ||
    lang.t(lang.l.walletconnect.unknown_dapp);

  /**
   * Log these, but it's OK if they list them now, we'll just ignore requests
   * to use them later.
   */
  const unspportedMethods = methods.filter(
    method => !isSupportedMethod(method as RPCMethod)
  );
  logger.info(`WC v2: dapp requested unsupported RPC methods`, {
    methods: unspportedMethods,
  });

  const routeParams: WalletconnectApprovalSheetRouteParams = {
    receivedTimestamp,
    meta: {
      chainIds: supportedChainIds,
      dappName,
      dappScheme: 'unused in WC v2', // only used for deeplinks from WC v1
      dappUrl: peerMeta.url || lang.t(lang.l.walletconnect.unknown_url),
      imageUrl: maybeSignUri(
        dappLogoOverride(peerMeta?.url) || peerMeta?.icons?.[0],
        { w: 200 }
      ),
      peerId: proposer.publicKey,
      isWalletConnectV2: true,
    },
    timedOut: false,
    callback: async (approved, approvedChainId, accountAddress) => {
      const client = await signClient;
      const { id, proposer, requiredNamespaces } = proposal.params;

      if (approved) {
        logger.debug(
          `WC v2: session approved`,
          {
            approved,
            approvedChainId,
            accountAddress,
          },
          logger.DebugContext.walletconnect
        );

        const namespaces: Parameters<
          typeof client.approve
        >[0]['namespaces'] = {};

        for (const [key, value] of Object.entries(requiredNamespaces)) {
          namespaces[key] = {
            accounts: [],
            methods: value.methods,
            events: value.events,
          };

          // @ts-expect-error We checked the namespace for chains prop above
          for (const chain of value.chains) {
            const chainId = parseInt(chain.split(`${key}:`)[1]);
            namespaces[key].accounts.push(
              `${key}:${chainId}:${accountAddress}`
            );
          }
        }

        logger.debug(
          `WC v2: session approved namespaces`,
          {},
          logger.DebugContext.walletconnect
        );

        try {
          /**
           * This is equivalent handling of setPendingRequest and
           * walletConnectApproveSession, since setPendingRequest is only used
           * within the /redux/walletconnect handlers
           *
           * WC v2 stores existing _pairings_ itself, so we don't need to persist
           * ourselves
           */
          const { acknowledged } = await client.approve({
            id,
            namespaces,
          });

          await acknowledged();

          // let the ConnectedDappsSheet know we've got a new one
          events.emit('walletConnectV2SessionCreated');

          maybeGoBackAndClearHasPendingRedirect();

          logger.debug(
            `WC v2: session created`,
            {},
            logger.DebugContext.walletconnect
          );

          analytics.track('Approved new WalletConnect session', {
            dappName: proposer.metadata.name,
            dappUrl: proposer.metadata.url,
          });
        } catch (e) {
          setHasPendingDeeplinkPendingRedirect(false);

          Alert({
            buttons: [
              {
                style: 'cancel',
                text: lang.t(lang.l.walletconnect.go_back),
              },
            ],
            message: lang.t(lang.l.walletconnect.failed_to_connect_to, {
              appName: dappName,
            }),
            title: lang.t(lang.l.walletconnect.connection_failed),
          });

          logger.error(new RainbowError(`WC v2: session approval failed`), {
            error: (e as Error).message,
          });
        }
      } else if (!approved) {
        await rejectProposal({ proposal, reason: 'USER_REJECTED' });
      }
    },
  };

  /**
   * We might see this at any point in the app, so only use `replace`
   * sometimes if the user is already looking at the approval sheet.
   */
  Navigation.handleAction(
    Routes.WALLET_CONNECT_APPROVAL_SHEET,
    routeParams,
    getActiveRoute()?.name === Routes.WALLET_CONNECT_APPROVAL_SHEET
  );
}

export async function onSessionRequest(
  event: SignClientTypes.EventArguments['session_request']
) {
  const client = await signClient;

  logger.debug(`WC v2: session_request`, {}, logger.DebugContext.walletconnect);

  const { id, topic } = event;
  const { method, params } = event.params.request;

  logger.debug(
    `WC v2: session_request method`,
    { method, params },
    logger.DebugContext.walletconnect
  );

  if (isSupportedMethod(method as RPCMethod)) {
    const isSigningMethod = isSupportedSigningMethod(method as RPCMethod);
    const { address, message } = parseRPCParams({
      method: method as RPCMethod,
      params,
    });
    const allWallets = store.getState().wallets.wallets;

    if (isSigningMethod) {
      if (!address || !message) {
        logger.error(
          new RainbowError(
            `WC v2: session_request exited, signing request had no address and/or messsage`
          ),
          {
            address,
            message,
          }
        );

        await client.respond({
          topic,
          response: formatJsonRpcError(id, `Invalid RPC params`),
        });

        showErrorSheet({
          onClose() {
            maybeGoBackAndClearHasPendingRedirect();
          },
        });
        return;
      }

      // for TS only, should never happen
      if (!allWallets) {
        logger.error(
          new RainbowError(
            `WC v2: allWallets is null, this should never happen`
          )
        );
        return;
      }

      const selectedWallet = findWalletWithAccount(allWallets, address);

      if (!selectedWallet || selectedWallet?.type === WalletTypes.readOnly) {
        logger.error(
          new RainbowError(
            `WC v2: session_request exited, selectedWallet was falsy or read only`
          ),
          {
            selectedWalletType: selectedWallet?.type,
          }
        );

        await client.respond({
          topic,
          response: formatJsonRpcError(id, `Wallet is read-only`),
        });

        showErrorSheet({
          onClose() {
            maybeGoBackAndClearHasPendingRedirect();
          },
        });
        return;
      }
    }

    const session = client.session.get(topic);
    const { nativeCurrency, network } = store.getState().settings;
    const chainId = Number(event.params.chainId.split(':')[1]);
    const isSupportedNetwork = isSupportedChain(chainId);

    if (!isSupportedNetwork) {
      logger.error(
        new RainbowError(`WC v2: session_request was for unsupported network`),
        {
          chainId,
        }
      );

      try {
        await client.respond({
          topic,
          response: formatJsonRpcError(id, `Network not supported`),
        });
      } catch (e) {
        logger.error(
          new RainbowError(`WC v2: error rejecting session_request`),
          {
            error: (e as Error).message,
          }
        );
      }

      showErrorSheet({
        reason: 'failed_wc_invalid_chain',
        onClose() {
          maybeGoBackAndClearHasPendingRedirect();
        },
      });

      return;
    }

    const dappNetwork = ethereumUtils.getNetworkFromChainId(chainId);
    const displayDetails = getRequestDisplayDetails(
      event.params.request,
      nativeCurrency,
      dappNetwork
    );
    const peerMeta = session.peer.metadata;
    const request: RequestData = {
      clientId: session.topic, // I don't think this is used
      peerId: session.topic, // I don't think this is used
      requestId: event.id,
      dappName:
        dappNameOverride(peerMeta.name) || peerMeta.name || 'Unknown Dapp',
      dappScheme: 'unused in WC v2', // only used for deeplinks from WC v1
      dappUrl: peerMeta.url || 'Unknown URL',
      displayDetails,
      imageUrl: maybeSignUri(
        dappLogoOverride(peerMeta.url) || peerMeta.icons[0],
        { w: 200 }
      ),
      payload: event.params.request,
      walletConnectV2RequestValues: {
        sessionRequestEvent: event,
        // @ts-ignore we assign address above
        address, // required by screen
        chainId, // required by screen
        onComplete() {
          maybeGoBackAndClearHasPendingRedirect({ delay: 300 });
        },
      },
    };

    logger.debug(
      `WC v2: handling request`,
      {},
      logger.DebugContext.walletconnect
    );

    const { requests: pendingRequests } = store.getState().requests;

    if (!pendingRequests[request.requestId]) {
      const updatedRequests = {
        ...pendingRequests,
        [request.requestId]: request,
      };
      store.dispatch({
        payload: updatedRequests,
        type: REQUESTS_UPDATE_REQUESTS_TO_APPROVE,
      });
      saveLocalRequests(updatedRequests, address, network);

      logger.debug(
        `WC v2: navigating to CONFIRM_REQUEST sheet`,
        {},
        logger.DebugContext.walletconnect
      );

      Navigation.handleAction(Routes.CONFIRM_REQUEST, {
        openAutomatically: true,
        transactionDetails: request,
      });

      analytics.track('Showing Walletconnect signing request', {
        dappName: request.dappName,
        dappUrl: request.dappUrl,
      });
    }
  } else {
    logger.error(
      new RainbowError(
        `WC v2: received unsupported session_request RPC method`
      ),
      {
        method,
      }
    );

    try {
      await client.respond({
        topic,
        response: formatJsonRpcError(id, `Method ${method} not supported`),
      });
    } catch (e) {
      logger.error(new RainbowError(`WC v2: error rejecting session_request`), {
        error: (e as Error).message,
      });
    }

    showErrorSheet({
      reason: 'failed_wc_invalid_methods',
      onClose() {
        maybeGoBackAndClearHasPendingRedirect();
      },
    });
  }
}

/**
 * Handles the result created on our confirmation screen and sends it along to the dapp via WC
 */
export async function handleSessionRequestResponse(
  {
    sessionRequestEvent,
  }: {
    sessionRequestEvent: SignClientTypes.EventArguments['session_request'];
  },
  { result, error }: { result: string; error: any }
) {
  logger.info(`WC v2: handleSessionRequestResponse`, {
    success: Boolean(result),
  });

  const client = await signClient;
  const { topic, id } = sessionRequestEvent;

  if (result) {
    const payload = {
      topic,
      response: formatJsonRpcResult(id, result),
    };
    logger.debug(
      `WC v2: handleSessionRequestResponse success`,
      {},
      logger.DebugContext.walletconnect
    );
    await client.respond(payload);
  } else {
    const payload = {
      topic,
      response: formatJsonRpcError(id, error),
    };
    logger.debug(
      `WC v2: handleSessionRequestResponse reject`,
      {},
      logger.DebugContext.walletconnect
    );
    await client.respond(payload);
  }

  store.dispatch(removeRequest(sessionRequestEvent.id));
}

/**
 * Returns all active settings in a type-safe manner.
 */
export async function getAllActiveSessions() {
  const client = await signClient;
  return client?.session?.values || [];
}

/**
 * Synchronous version of `getAllActiveSessions`. Returns all active settings
 * in a type-safe manner.
 */
export function getAllActiveSessionsSync() {
  return syncSignClient?.session?.values || [];
}

/**
 * Updates an existing session with new values
 */
export async function updateSession(
  session: SessionTypes.Struct,
  { address }: { address?: string }
) {
  const client = await signClient;

  const namespaces: Parameters<typeof client.update>[0]['namespaces'] = {};

  for (const [key, value] of Object.entries(session.requiredNamespaces)) {
    namespaces[key] = {
      accounts: [],
      methods: value.methods,
      events: value.events,
    };

    if (value.chains) {
      for (const chain of value.chains) {
        const chainId = parseInt(chain.split(`${key}:`)[1]);
        namespaces[key].accounts.push(`${key}:${chainId}:${address}`);
      }
    } else {
      logger.error(
        new RainbowError(
          `WC v2: namespace is missing chains prop when updating`
        ),
        { requiredNamespaces: session.requiredNamespaces }
      );
    }
  }

  await client.update({
    topic: session.topic,
    namespaces,
  });
}

/**
 * Initiates a disconnect from the app-end of the connection. Disconnection
 * within a dapp is handled internally by WC v2.
 */
export async function disconnectSession(session: SessionTypes.Struct) {
  const client = await signClient;

  await client.disconnect({
    topic: session.topic,
    reason: getSdkError('USER_DISCONNECTED'),
  });
}<|MERGE_RESOLUTION|>--- conflicted
+++ resolved
@@ -32,8 +32,8 @@
 import { saveLocalRequests } from '@/handlers/localstorage/walletconnectRequests';
 import { events } from '@/handlers/appEvents';
 import { getFCMToken } from '@/notifications/tokens';
-<<<<<<< HEAD
 import { chains as supportedChainConfigs } from '@/references';
+import { IS_DEV } from '@/env';
 
 enum RPCMethod {
   Sign = 'eth_sign',
@@ -88,9 +88,6 @@
     };
 
 let PAIRING_TIMEOUT: NodeJS.Timeout | undefined = undefined;
-=======
-import { IS_DEV } from '@/env';
->>>>>>> b5bf0202
 
 /**
  * Indicates that the app should redirect or go back after the next action
