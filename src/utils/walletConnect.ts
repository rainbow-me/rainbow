import { InteractionManager } from 'react-native';
import SignClient from '@walletconnect/sign-client';
import { SignClientTypes, SessionTypes } from '@walletconnect/types';
import { getSdkError, parseUri } from '@walletconnect/utils';
import { WC_PROJECT_ID } from 'react-native-dotenv';
import Minimizer from 'react-native-minimizer';
import { isAddress } from '@ethersproject/address';
import { formatJsonRpcResult, formatJsonRpcError } from '@json-rpc-tools/utils';
import { gretch } from 'gretchen';
import messaging from '@react-native-firebase/messaging';

import { logger, RainbowError } from '@/logger';
import { WalletconnectApprovalSheetRouteParams } from '@/redux/walletconnect';
import { Navigation } from '@/navigation';
import { getActiveRoute } from '@/navigation/Navigation';
import Routes from '@/navigation/routesNames';
import { analytics } from '@/analytics';
import { maybeSignUri } from '@/handlers/imgix';
import { dappLogoOverride, dappNameOverride } from '@/helpers/dappNameHandler';
import { Alert } from '@/components/alerts';
import * as lang from '@/languages';
import store from '@/redux/store';
import { findWalletWithAccount } from '@/helpers/findWalletWithAccount';
import WalletTypes from '@/helpers/walletTypes';
import { ethereumUtils } from '@/utils';
import { getRequestDisplayDetails } from '@/parsers';
import {
  RequestData,
  REQUESTS_UPDATE_REQUESTS_TO_APPROVE,
  removeRequest,
} from '@/redux/requests';
import { saveLocalRequests } from '@/handlers/localstorage/walletconnectRequests';
import { events } from '@/handlers/appEvents';
import { getFCMToken } from '@/notifications/tokens';
<<<<<<< HEAD
import { chains as supportedChainConfigs } from '@/references';
=======
import { isHexString } from '@ethersproject/bytes';
import { toUtf8String } from '@ethersproject/strings';
>>>>>>> 7fc4d6cc
import { IS_DEV } from '@/env';

enum RPCMethod {
  Sign = 'eth_sign',
  PersonalSign = 'personal_sign',
  SignTypedData = 'eth_signTypedData',
  SignTypedDataV1 = 'eth_signTypedData_v1',
  SignTypedDataV3 = 'eth_signTypedData_v3',
  SignTypedDataV4 = 'eth_signTypedData_v4',
  SendTransaction = 'eth_sendTransaction',
  /**
   * @deprecated DO NOT USE, or ask Bruno
   */
  SignTransaction = 'eth_signTransaction',
  /**
   * @deprecated DO NOT USE, or ask Bruno
   */
  SendRawTransaction = 'eth_sendRawTransaction',
}

type RPCPayload =
  | {
      method: RPCMethod.Sign | RPCMethod.PersonalSign;
      params: [string, string];
    }
  | {
      method:
        | RPCMethod.SignTypedData
        | RPCMethod.SignTypedDataV1
        | RPCMethod.SignTypedDataV3
        | RPCMethod.SignTypedDataV4;
      params: [
        string, // address
        string // stringify typed object
      ];
    }
  | {
      method: RPCMethod.SendTransaction;
      params: [
        {
          from: string;
          to: string;
          data: string;
          gasPrice: string;
          gasLimit: string;
          value: string;
        }
      ];
    }
  | {
      method: RPCMethod; // for TS safety, but others are not supported
      params: any[];
    };

let PAIRING_TIMEOUT: NodeJS.Timeout | undefined = undefined;

/**
 * Indicates that the app should redirect or go back after the next action
 * completes
 *
 * This is a hack to get around having to muddy the scopes of our event
 * listeners. BE CAREFUL WITH THIS.
 */
let hasDeeplinkPendingRedirect = false;

/**
 * Set `hasDeeplinkPendingRedirect` to a boolean, indicating that the app
 * should redirect or go back after the next action completes
 *
 * This is a hack to get around having to muddy the scopes of our event
 * listeners. BE CAREFUL WITH THIS.
 */
export function setHasPendingDeeplinkPendingRedirect(value: boolean) {
  logger.info(`setHasPendingDeeplinkPendingRedirect`, { value });
  hasDeeplinkPendingRedirect = value;
}

/**
 * Called in case we're on mobile and have a pending redirect
 */
export function maybeGoBackAndClearHasPendingRedirect({
  delay = 0,
}: { delay?: number } = {}) {
  if (hasDeeplinkPendingRedirect) {
    InteractionManager.runAfterInteractions(() => {
      setTimeout(() => {
        setHasPendingDeeplinkPendingRedirect(false);
        Minimizer.goBack();
      }, delay);
    });
  }
}

/**
 * MAY BE UNDEFINED if WC v2 hasn't been instantiated yet
 */
export let syncSignClient: SignClient | undefined;

export const signClient = Promise.resolve(
  SignClient.init({
    projectId: WC_PROJECT_ID,
    // relayUrl: "<YOUR RELAY URL>",
    metadata: {
      name: '🌈 Rainbow',
      description: 'Rainbow makes exploring Ethereum fun and accessible 🌈',
      url: 'https://rainbow.me',
      icons: ['https://avatars2.githubusercontent.com/u/48327834?s=200&v=4'],
    },
  })
);

/**
 * For RPC requests that have [address, message] tuples (order may change),
 * return { address, message } and JSON.parse the value if it's from a typed
 * data request
 */
function parseRPCParams({
  method,
  params,
<<<<<<< HEAD
}: RPCPayload): {
  address?: string;
  message?: string;
} {
  switch (method) {
    case 'eth_sign':
    case 'personal_sign': {
      const [address, message] = params.sort(a =>
        ethersUtils.isAddress(a) ? -1 : 1
      );
      const isHexString = ethersUtils.isHexString(message);

      const decodedMessage = isHexString
        ? ethersUtils.toUtf8String(message)
        : message;
=======
}: {
  method: string;
  params: string[];
}) {
  if (method === 'eth_sign' || method === 'personal_sign') {
    const [address, message] = params.sort(a => (isAddress(a) ? -1 : 1));
    const isHex = isHexString(message);

    const decodedMessage = isHex ? toUtf8String(message) : message;
>>>>>>> 7fc4d6cc

      return {
        address,
        message: decodedMessage,
      };
    }
    /**
     * @see https://eips.ethereum.org/EIPS/eip-712#specification-of-the-eth_signtypeddata-json-rpc
     * @see https://docs.metamask.io/guide/signing-data.html#a-brief-history
     */
    case 'eth_signTypedData':
    case 'eth_signTypedData_v1':
    case 'eth_signTypedData_v3':
    case 'eth_signTypedData_v4': {
      const [address, message] = params;

      return {
        address,
        message: JSON.parse(message),
      };
    }
    case 'eth_sendTransaction': {
      const [tx] = params;
      return {
        address: tx.from,
      };
    }
    default:
      return {};
  }
}

<<<<<<< HEAD
export function isSupportedSigningMethod(method: RPCMethod) {
  return [
    RPCMethod.Sign,
    RPCMethod.PersonalSign,
    RPCMethod.SignTypedData,
    RPCMethod.SignTypedDataV1,
    RPCMethod.SignTypedDataV3,
    RPCMethod.SignTypedDataV4,
  ].includes(method);
}
=======
  if (method === 'eth_signTypedData' || method === 'eth_signTypedData_v4') {
    const [address, message] = params.sort(a => (isAddress(a) ? -1 : 1));
>>>>>>> 7fc4d6cc

export function isSupportedTransactionMethod(method: RPCMethod) {
  return [RPCMethod.SendTransaction].includes(method);
}

export function isSupportedMethod(method: RPCMethod) {
  return (
    isSupportedSigningMethod(method) || isSupportedTransactionMethod(method)
  );
}

export function isSupportedChain(chainId: number) {
  for (const config of supportedChainConfigs) {
    if (config.chain_id === chainId) return true;
  }
}

/**
 * Navigates to `ExplainSheet` by way of `WalletConnectApprovalSheet`, and
 * shows the text configured by the `reason` string, which is a key of the
 * `explainers` object in `ExplainSheet`
 */
function showErrorSheet({
  reason,
  onClose,
}: { reason?: string; onClose?: () => void } = {}) {
  logger.debug(`showErrorSheet`, { reason });
  Navigation.handleAction(Routes.EXPLAIN_SHEET, {
    type: reason || 'failed_wc_connection',
    onClose,
  });
}

async function rejectProposal({
  proposal,
  reason,
}: {
  proposal: SignClientTypes.EventArguments['session_proposal'];
  reason: Parameters<typeof getSdkError>[0];
}) {
  logger.warn(`WC v2: session approval denied`, {
    reason,
    proposal,
  });

  const client = await signClient;
  const { id, proposer } = proposal.params;

  await client.reject({ id, reason: getSdkError(reason) });

  analytics.track('Rejected new WalletConnect session', {
    dappName: proposer.metadata.name,
    dappUrl: proposer.metadata.url,
  });
}

export async function pair({ uri }: { uri: string }) {
  logger.debug(`WC v2: pair`, { uri }, logger.DebugContext.walletconnect);

  /**
   * Make sure this is cleared if we get multiple pairings in rapid succession
   */
  if (PAIRING_TIMEOUT) clearTimeout(PAIRING_TIMEOUT);

  const { topic } = parseUri(uri);
  const client = await signClient;

  // listen for THIS topic pairing, and clear timeout if received
  function handler(
    proposal: SignClientTypes.EventArguments['session_proposal']
  ) {
    if (proposal.params.pairingTopic === topic) {
      if (PAIRING_TIMEOUT) clearTimeout(PAIRING_TIMEOUT);
    }
  }

  // set new timeout
  PAIRING_TIMEOUT = setTimeout(() => {
    client.off('session_proposal', handler);
    showErrorSheet();
    analytics.track('New WalletConnect session time out');
  }, 5_000);

  // CAN get fired on subsequent pairs, so need to make sure we clean up
  client.on('session_proposal', handler);

  // init pairing
  await client.core.pairing.pair({ uri });
}

export async function initListeners() {
  const client = await signClient;

  syncSignClient = client;

  logger.debug(
    `WC v2: signClient initialized, initListeners`,
    {},
    logger.DebugContext.walletconnect
  );

  client.on('session_proposal', onSessionProposal);
  client.on('session_request', onSessionRequest);

  try {
    const token = await getFCMToken();

    if (token) {
      const client_id = await client.core.crypto.getClientId();

      // initial subscription
      await subscribeToEchoServer({ token, client_id });

      /**
       * Ensure that if the FCM token changes we update the echo server
       */
      messaging().onTokenRefresh(async token => {
        await subscribeToEchoServer({ token, client_id });
      });
    } else {
      if (!IS_DEV) {
        logger.error(
          new RainbowError(
            `WC v2: FCM token not found, push notifications will not be received`
          )
        );
      }
    }
  } catch (e) {
    logger.error(new RainbowError(`WC v2: initListeners failed`), { error: e });
  }
}

async function subscribeToEchoServer({
  client_id,
  token,
}: {
  client_id: string;
  token: string;
}) {
  const res = await gretch(`https://wcpush.p.rainbow.me/clients`, {
    method: 'POST',
    json: {
      type: 'FCM',
      client_id,
      token,
    },
  }).json();

  // https://github.com/WalletConnect/echo-server/blob/a0afc940e1fc3ea8efb765fff5f4daeedec46d2a/spec/spec.md?plain=1#L14
  if (res.error || res.data?.status !== 'OK') {
    logger.error(new RainbowError(`WC v2: echo server subscription failed`), {
      error: res.error,
    });
  }
}

export async function onSessionProposal(
  proposal: SignClientTypes.EventArguments['session_proposal']
) {
  logger.debug(
    `WC v2: session_proposal`,
    {},
    logger.DebugContext.walletconnect
  );

  const receivedTimestamp = Date.now();
  const { proposer, requiredNamespaces } = proposal.params;

  const requiredNamespaceKeys = Object.keys(requiredNamespaces);
  const supportedNamespaces = requiredNamespaceKeys.filter(
    key => key === 'eip155'
  );
  const unsupportedNamespaces = requiredNamespaceKeys.filter(
    key => key !== 'eip155'
  );

  if (unsupportedNamespaces.length || !supportedNamespaces.length) {
    logger.warn(`WC v2: session proposal requested unsupported namespaces`, {
      unsupportedNamespaces,
    });
    await rejectProposal({ proposal, reason: 'UNSUPPORTED_CHAINS' });
    showErrorSheet({
      reason: 'failed_wc_invalid_chains',
      onClose() {
        maybeGoBackAndClearHasPendingRedirect();
      },
    });
    return;
  }

  const { chains, methods } = requiredNamespaces.eip155;
  // we already checked for eip155 namespace above
  const chainIds = chains!.map(chain => parseInt(chain.split('eip155:')[1]));
  const supportedChainIds = chainIds.filter(isSupportedChain);
  const unsupportedChainIds = chainIds.filter(id => !isSupportedChain(id));

  if (
    (unsupportedChainIds.length && !supportedChainIds.length) ||
    unsupportedNamespaces.length
  ) {
    logger.warn(
      `WC v2: session proposal requested unsupported networks or namespaces`,
      {
        unsupportedChainIds,
        unsupportedNamespaces,
      }
    );
    await rejectProposal({ proposal, reason: 'UNSUPPORTED_CHAINS' });
    showErrorSheet({
      reason: 'failed_wc_invalid_chains',
      onClose() {
        maybeGoBackAndClearHasPendingRedirect();
      },
    });
    return;
  } else if (unsupportedChainIds.length) {
    logger.info(`WC v2: session proposal requested unsupported networks`, {
      unsupportedChainIds,
    });
  }

  const peerMeta = proposer.metadata;
  const dappName =
    dappNameOverride(peerMeta.url) ||
    peerMeta.name ||
    lang.t(lang.l.walletconnect.unknown_dapp);

  /**
   * Log these, but it's OK if they list them now, we'll just ignore requests
   * to use them later.
   */
  const unspportedMethods = methods.filter(
    method => !isSupportedMethod(method as RPCMethod)
  );
  logger.info(`WC v2: dapp requested unsupported RPC methods`, {
    methods: unspportedMethods,
  });

  const routeParams: WalletconnectApprovalSheetRouteParams = {
    receivedTimestamp,
    meta: {
      chainIds: supportedChainIds,
      dappName,
      dappScheme: 'unused in WC v2', // only used for deeplinks from WC v1
      dappUrl: peerMeta.url || lang.t(lang.l.walletconnect.unknown_url),
      imageUrl: maybeSignUri(
        dappLogoOverride(peerMeta?.url) || peerMeta?.icons?.[0],
        { w: 200 }
      ),
      peerId: proposer.publicKey,
      isWalletConnectV2: true,
    },
    timedOut: false,
    callback: async (approved, approvedChainId, accountAddress) => {
      const client = await signClient;
      const { id, proposer, requiredNamespaces } = proposal.params;

      if (approved) {
        logger.debug(
          `WC v2: session approved`,
          {
            approved,
            approvedChainId,
            accountAddress,
          },
          logger.DebugContext.walletconnect
        );

        const namespaces: Parameters<
          typeof client.approve
        >[0]['namespaces'] = {};

        for (const [key, value] of Object.entries(requiredNamespaces)) {
          namespaces[key] = {
            accounts: [],
            methods: value.methods,
            events: value.events,
          };

          // @ts-expect-error We checked the namespace for chains prop above
          for (const chain of value.chains) {
            const chainId = parseInt(chain.split(`${key}:`)[1]);
            namespaces[key].accounts.push(
              `${key}:${chainId}:${accountAddress}`
            );
          }
        }

        logger.debug(
          `WC v2: session approved namespaces`,
          {},
          logger.DebugContext.walletconnect
        );

        try {
          /**
           * This is equivalent handling of setPendingRequest and
           * walletConnectApproveSession, since setPendingRequest is only used
           * within the /redux/walletconnect handlers
           *
           * WC v2 stores existing _pairings_ itself, so we don't need to persist
           * ourselves
           */
          const { acknowledged } = await client.approve({
            id,
            namespaces,
          });

          await acknowledged();

          // let the ConnectedDappsSheet know we've got a new one
          events.emit('walletConnectV2SessionCreated');

          maybeGoBackAndClearHasPendingRedirect();

          logger.debug(
            `WC v2: session created`,
            {},
            logger.DebugContext.walletconnect
          );

          analytics.track('Approved new WalletConnect session', {
            dappName: proposer.metadata.name,
            dappUrl: proposer.metadata.url,
          });
        } catch (e) {
          setHasPendingDeeplinkPendingRedirect(false);

          Alert({
            buttons: [
              {
                style: 'cancel',
                text: lang.t(lang.l.walletconnect.go_back),
              },
            ],
            message: lang.t(lang.l.walletconnect.failed_to_connect_to, {
              appName: dappName,
            }),
            title: lang.t(lang.l.walletconnect.connection_failed),
          });

          logger.error(new RainbowError(`WC v2: session approval failed`), {
            error: (e as Error).message,
          });
        }
      } else if (!approved) {
        await rejectProposal({ proposal, reason: 'USER_REJECTED' });
      }
    },
  };

  /**
   * We might see this at any point in the app, so only use `replace`
   * sometimes if the user is already looking at the approval sheet.
   */
  Navigation.handleAction(
    Routes.WALLET_CONNECT_APPROVAL_SHEET,
    routeParams,
    getActiveRoute()?.name === Routes.WALLET_CONNECT_APPROVAL_SHEET
  );
}

export async function onSessionRequest(
  event: SignClientTypes.EventArguments['session_request']
) {
  const client = await signClient;

  logger.debug(`WC v2: session_request`, {}, logger.DebugContext.walletconnect);

  const { id, topic } = event;
  const { method, params } = event.params.request;

  logger.debug(
    `WC v2: session_request method`,
    { method, params },
    logger.DebugContext.walletconnect
  );

  if (isSupportedMethod(method as RPCMethod)) {
    const isSigningMethod = isSupportedSigningMethod(method as RPCMethod);
    const { address, message } = parseRPCParams({
      method: method as RPCMethod,
      params,
    });
    const allWallets = store.getState().wallets.wallets;

    if (isSigningMethod) {
      if (!address || !message) {
        logger.error(
          new RainbowError(
            `WC v2: session_request exited, signing request had no address and/or messsage`
          ),
          {
            address,
            message,
          }
        );

        await client.respond({
          topic,
          response: formatJsonRpcError(id, `Invalid RPC params`),
        });

        showErrorSheet({
          onClose() {
            maybeGoBackAndClearHasPendingRedirect();
          },
        });
        return;
      }

      // for TS only, should never happen
      if (!allWallets) {
        logger.error(
          new RainbowError(
            `WC v2: allWallets is null, this should never happen`
          )
        );
        return;
      }

      const selectedWallet = findWalletWithAccount(allWallets, address);

      if (!selectedWallet || selectedWallet?.type === WalletTypes.readOnly) {
        logger.error(
          new RainbowError(
            `WC v2: session_request exited, selectedWallet was falsy or read only`
          ),
          {
            selectedWalletType: selectedWallet?.type,
          }
        );

        await client.respond({
          topic,
          response: formatJsonRpcError(id, `Wallet is read-only`),
        });

        showErrorSheet({
          onClose() {
            maybeGoBackAndClearHasPendingRedirect();
          },
        });
        return;
      }
    }

    const session = client.session.get(topic);
    const { nativeCurrency, network } = store.getState().settings;
    const chainId = Number(event.params.chainId.split(':')[1]);
    const isSupportedNetwork = isSupportedChain(chainId);

    if (!isSupportedNetwork) {
      logger.error(
        new RainbowError(`WC v2: session_request was for unsupported network`),
        {
          chainId,
        }
      );

      try {
        await client.respond({
          topic,
          response: formatJsonRpcError(id, `Network not supported`),
        });
      } catch (e) {
        logger.error(
          new RainbowError(`WC v2: error rejecting session_request`),
          {
            error: (e as Error).message,
          }
        );
      }

      showErrorSheet({
        reason: 'failed_wc_invalid_chain',
        onClose() {
          maybeGoBackAndClearHasPendingRedirect();
        },
      });

      return;
    }

    const dappNetwork = ethereumUtils.getNetworkFromChainId(chainId);
    const displayDetails = getRequestDisplayDetails(
      event.params.request,
      nativeCurrency,
      dappNetwork
    );
    const peerMeta = session.peer.metadata;
    const request: RequestData = {
      clientId: session.topic, // I don't think this is used
      peerId: session.topic, // I don't think this is used
      requestId: event.id,
      dappName:
        dappNameOverride(peerMeta.name) || peerMeta.name || 'Unknown Dapp',
      dappScheme: 'unused in WC v2', // only used for deeplinks from WC v1
      dappUrl: peerMeta.url || 'Unknown URL',
      displayDetails,
      imageUrl: maybeSignUri(
        dappLogoOverride(peerMeta.url) || peerMeta.icons[0],
        { w: 200 }
      ),
      payload: event.params.request,
      walletConnectV2RequestValues: {
        sessionRequestEvent: event,
        // @ts-ignore we assign address above
        address, // required by screen
        chainId, // required by screen
        onComplete() {
          maybeGoBackAndClearHasPendingRedirect({ delay: 300 });
        },
      },
    };

    logger.debug(
      `WC v2: handling request`,
      {},
      logger.DebugContext.walletconnect
    );

    const { requests: pendingRequests } = store.getState().requests;

    if (!pendingRequests[request.requestId]) {
      const updatedRequests = {
        ...pendingRequests,
        [request.requestId]: request,
      };
      store.dispatch({
        payload: updatedRequests,
        type: REQUESTS_UPDATE_REQUESTS_TO_APPROVE,
      });
      saveLocalRequests(updatedRequests, address, network);

      logger.debug(
        `WC v2: navigating to CONFIRM_REQUEST sheet`,
        {},
        logger.DebugContext.walletconnect
      );

      Navigation.handleAction(Routes.CONFIRM_REQUEST, {
        openAutomatically: true,
        transactionDetails: request,
      });

      analytics.track('Showing Walletconnect signing request', {
        dappName: request.dappName,
        dappUrl: request.dappUrl,
      });
    }
  } else {
    logger.error(
      new RainbowError(
        `WC v2: received unsupported session_request RPC method`
      ),
      {
        method,
      }
    );

    try {
      await client.respond({
        topic,
        response: formatJsonRpcError(id, `Method ${method} not supported`),
      });
    } catch (e) {
      logger.error(new RainbowError(`WC v2: error rejecting session_request`), {
        error: (e as Error).message,
      });
    }

    showErrorSheet({
      reason: 'failed_wc_invalid_methods',
      onClose() {
        maybeGoBackAndClearHasPendingRedirect();
      },
    });
  }
}

/**
 * Handles the result created on our confirmation screen and sends it along to the dapp via WC
 */
export async function handleSessionRequestResponse(
  {
    sessionRequestEvent,
  }: {
    sessionRequestEvent: SignClientTypes.EventArguments['session_request'];
  },
  { result, error }: { result: string; error: any }
) {
  logger.info(`WC v2: handleSessionRequestResponse`, {
    success: Boolean(result),
  });

  const client = await signClient;
  const { topic, id } = sessionRequestEvent;

  if (result) {
    const payload = {
      topic,
      response: formatJsonRpcResult(id, result),
    };
    logger.debug(
      `WC v2: handleSessionRequestResponse success`,
      {},
      logger.DebugContext.walletconnect
    );
    await client.respond(payload);
  } else {
    const payload = {
      topic,
      response: formatJsonRpcError(id, error),
    };
    logger.debug(
      `WC v2: handleSessionRequestResponse reject`,
      {},
      logger.DebugContext.walletconnect
    );
    await client.respond(payload);
  }

  store.dispatch(removeRequest(sessionRequestEvent.id));
}

/**
 * Returns all active settings in a type-safe manner.
 */
export async function getAllActiveSessions() {
  const client = await signClient;
  return client?.session?.values || [];
}

/**
 * Synchronous version of `getAllActiveSessions`. Returns all active settings
 * in a type-safe manner.
 */
export function getAllActiveSessionsSync() {
  return syncSignClient?.session?.values || [];
}

/**
 * Updates an existing session with new values
 */
export async function updateSession(
  session: SessionTypes.Struct,
  { address }: { address?: string }
) {
  const client = await signClient;

  const namespaces: Parameters<typeof client.update>[0]['namespaces'] = {};

  for (const [key, value] of Object.entries(session.requiredNamespaces)) {
    namespaces[key] = {
      accounts: [],
      methods: value.methods,
      events: value.events,
    };

    if (value.chains) {
      for (const chain of value.chains) {
        const chainId = parseInt(chain.split(`${key}:`)[1]);
        namespaces[key].accounts.push(`${key}:${chainId}:${address}`);
      }
    } else {
      logger.error(
        new RainbowError(
          `WC v2: namespace is missing chains prop when updating`
        ),
        { requiredNamespaces: session.requiredNamespaces }
      );
    }
  }

  await client.update({
    topic: session.topic,
    namespaces,
  });
}

/**
 * Initiates a disconnect from the app-end of the connection. Disconnection
 * within a dapp is handled internally by WC v2.
 */
export async function disconnectSession(session: SessionTypes.Struct) {
  const client = await signClient;

  await client.disconnect({
    topic: session.topic,
    reason: getSdkError('USER_DISCONNECTED'),
  });
}<|MERGE_RESOLUTION|>--- conflicted
+++ resolved
@@ -32,12 +32,9 @@
 import { saveLocalRequests } from '@/handlers/localstorage/walletconnectRequests';
 import { events } from '@/handlers/appEvents';
 import { getFCMToken } from '@/notifications/tokens';
-<<<<<<< HEAD
 import { chains as supportedChainConfigs } from '@/references';
-=======
 import { isHexString } from '@ethersproject/bytes';
 import { toUtf8String } from '@ethersproject/strings';
->>>>>>> 7fc4d6cc
 import { IS_DEV } from '@/env';
 
 enum RPCMethod {
@@ -157,7 +154,6 @@
 function parseRPCParams({
   method,
   params,
-<<<<<<< HEAD
 }: RPCPayload): {
   address?: string;
   message?: string;
@@ -165,25 +161,10 @@
   switch (method) {
     case 'eth_sign':
     case 'personal_sign': {
-      const [address, message] = params.sort(a =>
-        ethersUtils.isAddress(a) ? -1 : 1
-      );
-      const isHexString = ethersUtils.isHexString(message);
-
-      const decodedMessage = isHexString
-        ? ethersUtils.toUtf8String(message)
-        : message;
-=======
-}: {
-  method: string;
-  params: string[];
-}) {
-  if (method === 'eth_sign' || method === 'personal_sign') {
-    const [address, message] = params.sort(a => (isAddress(a) ? -1 : 1));
-    const isHex = isHexString(message);
-
-    const decodedMessage = isHex ? toUtf8String(message) : message;
->>>>>>> 7fc4d6cc
+      const [address, message] = params.sort(a => (isAddress(a) ? -1 : 1));
+      const isHex = isHexString(message);
+
+      const decodedMessage = isHex ? toUtf8String(message) : message;
 
       return {
         address,
@@ -216,7 +197,6 @@
   }
 }
 
-<<<<<<< HEAD
 export function isSupportedSigningMethod(method: RPCMethod) {
   return [
     RPCMethod.Sign,
@@ -227,10 +207,6 @@
     RPCMethod.SignTypedDataV4,
   ].includes(method);
 }
-=======
-  if (method === 'eth_signTypedData' || method === 'eth_signTypedData_v4') {
-    const [address, message] = params.sort(a => (isAddress(a) ? -1 : 1));
->>>>>>> 7fc4d6cc
 
 export function isSupportedTransactionMethod(method: RPCMethod) {
   return [RPCMethod.SendTransaction].includes(method);
