import SignClient from '@walletconnect/sign-client';
import { SignClientTypes, SessionTypes } from '@walletconnect/types';
import { getSdkError, parseUri } from '@walletconnect/utils';
import { WC_PROJECT_ID } from 'react-native-dotenv';
import { NavigationContainerRef } from '@react-navigation/native';
import Minimizer from 'react-native-minimizer';
import { utils as ethersUtils } from 'ethers';
import { formatJsonRpcResult, formatJsonRpcError } from '@json-rpc-tools/utils';
import { gretch } from 'gretchen';
import messaging from '@react-native-firebase/messaging';

import { logger, RainbowError } from '@/logger';
import { WalletconnectApprovalSheetRouteParams } from '@/redux/walletconnect';
import { Navigation } from '@/navigation';
import { getActiveRoute } from '@/navigation/Navigation';
import Routes from '@/navigation/routesNames';
import { analytics } from '@/analytics';
import { maybeSignUri } from '@/handlers/imgix';
import { dappLogoOverride, dappNameOverride } from '@/helpers/dappNameHandler';
import { Alert } from '@/components/alerts';
import * as lang from '@/languages';
import {
  isSigningMethod,
  isTransactionDisplayType,
} from '@/utils/signingMethods';
import store from '@/redux/store';
import { findWalletWithAccount } from '@/helpers/findWalletWithAccount';
import WalletTypes from '@/helpers/walletTypes';
import { ethereumUtils } from '@/utils';
import { getRequestDisplayDetails } from '@/parsers';
import {
  RequestData,
  REQUESTS_UPDATE_REQUESTS_TO_APPROVE,
  removeRequest,
} from '@/redux/requests';
import { saveLocalRequests } from '@/handlers/localstorage/walletconnectRequests';
<<<<<<< HEAD
import { events } from '@/handlers/appEvents';
=======
import { getFCMToken } from '@/notifications/tokens';
>>>>>>> ab4acad3

/**
 * Indicates that the app should redirect or go back after the next action
 * completes
 *
 * This is a hack to get around having to muddy the scopes of our event
 * listeners. BE CAREFUL WITH THIS.
 */
let hasDeeplinkPendingRedirect = false;

/**
 * Set `hasDeeplinkPendingRedirect` to a boolean, indicating that the app
 * should redirect or go back after the next action completes
 *
 * This is a hack to get around having to muddy the scopes of our event
 * listeners. BE CAREFUL WITH THIS.
 */
export function setHasPendingDeeplinkPendingRedirect(value: boolean) {
  logger.info(`setHasPendingDeeplinkPendingRedirect`, { value });
  hasDeeplinkPendingRedirect = value;
}

/**
 * MAY BE UNDEFINED if WC v2 hasn't been instantiated yet
 */
export let syncSignClient: SignClient | undefined;

export const signClient = Promise.resolve(
  SignClient.init({
    projectId: WC_PROJECT_ID,
    // relayUrl: "<YOUR RELAY URL>",
    metadata: {
      name: '🌈 Rainbow',
      description: 'Rainbow makes exploring Ethereum fun and accessible 🌈',
      url: 'https://rainbow.me',
      icons: ['https://avatars2.githubusercontent.com/u/48327834?s=200&v=4'],
    },
  })
);

/**
 * For RPC requests that have [address, message] tuples (order may change),
 * return { address, message } and JSON.parse the value if it's from a typed
 * data request
 */
function parseRPCParams({
  method,
  params,
}: {
  method: string;
  params: string[];
}) {
  if (method === 'eth_sign' || method === 'personal_sign') {
    const [address, message] = params.sort(a =>
      ethersUtils.isAddress(a) ? -1 : 1
    );
    const isHexString = ethersUtils.isHexString(message);

    const decodedMessage = isHexString
      ? ethersUtils.toUtf8String(message)
      : message;

    return {
      address,
      message: decodedMessage,
    };
  }

  if (method === 'eth_signTypedData' || method === 'eth_signTypedData_v4') {
    const [address, message] = params.sort(a =>
      ethersUtils.isAddress(a) ? -1 : 1
    );

    return {
      address,
      message: JSON.parse(message),
    };
  }

  return {};
}

/**
 * Navigates to `ExplainSheet` by way of `WalletConnectApprovalSheet`, and
 * shows the text configured by the `reason` string, which is a key of the
 * `explainers` object in `ExplainSheet`
 */
function showErrorSheet({ reason }: { reason?: string } = {}) {
  const route: ReturnType<
    NavigationContainerRef['getCurrentRoute']
  > = getActiveRoute();

  const routeParams: WalletconnectApprovalSheetRouteParams = {
    receivedTimestamp: Date.now(),
    timedOut: true,
    failureExplainSheetVariant: reason || 'failed_wc_connection',
    // empty, the sheet will show the error state
    async callback() {},
  };

  // end load state with `timedOut` and provide failure callback
  Navigation.handleAction(
    Routes.WALLET_CONNECT_APPROVAL_SHEET,
    routeParams,
    route?.name === Routes.WALLET_CONNECT_APPROVAL_SHEET
  );
}

async function rejectProposal({
  proposal,
  reason,
}: {
  proposal: SignClientTypes.EventArguments['session_proposal'];
  reason: Parameters<typeof getSdkError>[0];
}) {
  logger.error(new RainbowError(`WC v2: session approval denied`), {
    reason,
    proposal,
  });

  const client = await signClient;
  const { id, proposer } = proposal.params;

  await client.reject({ id, reason: getSdkError(reason) });

  setHasPendingDeeplinkPendingRedirect(false);

  analytics.track('Rejected new WalletConnect session', {
    dappName: proposer.metadata.name,
    dappUrl: proposer.metadata.url,
  });
}

export async function pair({ uri }: { uri: string }) {
  logger.debug(`WC v2: pair`, { uri }, logger.DebugContext.walletconnect);

  try {
    // show loading state as feedback for user
    Navigation.handleAction(Routes.WALLET_CONNECT_APPROVAL_SHEET, {});

    const { topic } = parseUri(uri);
    const client = await signClient;

    await client.core.pairing.pair({ uri });

    const timeout = setTimeout(() => {
      showErrorSheet();
      analytics.track('New WalletConnect session time out');
    }, 10_000);

    const handler = (
      proposal: SignClientTypes.EventArguments['session_proposal']
    ) => {
      // listen for THIS topic pairing, and clear timeout if received
      if (proposal.params.pairingTopic === topic) {
        client.off('session_proposal', handler);
        clearTimeout(timeout);
      }
    };

    client.on('session_proposal', handler);
  } catch (e) {
    logger.error(new RainbowError(`WC v2: pairing failed`), { error: e });
    showErrorSheet();
  }
}

export async function initListeners() {
  const client = await signClient;

  syncSignClient = client;

  logger.debug(
    `WC v2: signClient initialized, initListeners`,
    {},
    logger.DebugContext.walletconnect
  );

  client.on('session_proposal', onSessionProposal);
  client.on('session_request', onSessionRequest);

  try {
    const token = await getFCMToken(); // will throw
    const client_id = await client.core.crypto.getClientId();

    // initial subscription
    await subscribeToEchoServer({ token, client_id });

    /**
     * Ensure that if the FCM token changes we update the echo server
     */
    messaging().onTokenRefresh(async token => {
      await subscribeToEchoServer({ token, client_id });
    });
  } catch (e) {
    logger.error(
      new RainbowError(`WC v2: echo server FCM token retrieval failed`),
      { error: e }
    );
  }
}

async function subscribeToEchoServer({
  client_id,
  token,
}: {
  client_id: string;
  token: string;
}) {
  const res = await gretch(`https://wcpush.p.rainbow.me/clients`, {
    method: 'POST',
    json: {
      type: 'FCM',
      client_id,
      token,
    },
  }).json();

  // https://github.com/WalletConnect/echo-server/blob/a0afc940e1fc3ea8efb765fff5f4daeedec46d2a/spec/spec.md?plain=1#L14
  if (res.error || res.data?.status !== 'OK') {
    logger.error(new RainbowError(`WC v2: echo server subscription failed`), {
      error: res.error,
    });
  }
}

export async function onSessionProposal(
  proposal: SignClientTypes.EventArguments['session_proposal']
) {
  logger.debug(
    `WC v2: session_proposal`,
    {},
    logger.DebugContext.walletconnect
  );

  const receivedTimestamp = Date.now();
  const { proposer, requiredNamespaces } = proposal.params;

  /**
   * Trying to be defensive here, but I'm not sure we support this anyway so
   * probably not a big deal right now.
   */
  if (!requiredNamespaces.eip155) {
    logger.error(new RainbowError(`WC v2: missing required namespace eip155`));
    return;
  }

  const { chains, methods } = requiredNamespaces.eip155;
  const chainIds = chains.map(chain => parseInt(chain.split('eip155:')[1]));
  const peerMeta = proposer.metadata;
  const dappName =
    dappNameOverride(peerMeta.url) ||
    peerMeta.name ||
    lang.t(lang.l.walletconnect.unknown_dapp);

  for (const method of methods) {
    if (!isSigningMethod(method)) {
      await rejectProposal({ proposal, reason: 'UNSUPPORTED_METHODS' });
      showErrorSheet({ reason: 'failed_wc_invalid_methods' });
      return;
    }
  }

  const routeParams: WalletconnectApprovalSheetRouteParams = {
    receivedTimestamp,
    meta: {
      chainIds,
      dappName,
      dappScheme: 'unused in WC v2', // only used for deeplinks from WC v1
      dappUrl: peerMeta.url || lang.t(lang.l.walletconnect.unknown_url),
      imageUrl: maybeSignUri(
        dappLogoOverride(peerMeta?.url) || peerMeta?.icons?.[0]
      ),
      peerId: proposer.publicKey,
      isWalletConnectV2: true,
    },
    timedOut: false,
    callback: async (approved, approvedChainId, accountAddress) => {
      const client = await signClient;
      const { id, proposer, requiredNamespaces } = proposal.params;

      if (approved) {
        logger.debug(
          `WC v2: session approved`,
          {
            approved,
            approvedChainId,
            accountAddress,
          },
          logger.DebugContext.walletconnect
        );

        const namespaces: Parameters<
          typeof client.approve
        >[0]['namespaces'] = {};

        for (const [key, value] of Object.entries(requiredNamespaces)) {
          namespaces[key] = {
            accounts: [],
            methods: value.methods,
            events: value.events,
          };

          for (const chain of value.chains) {
            const chainId = parseInt(chain.split(`${key}:`)[1]);
            namespaces[key].accounts.push(
              `${key}:${chainId}:${accountAddress}`
            );
          }
        }

        logger.debug(
          `WC v2: session approved namespaces`,
          {},
          logger.DebugContext.walletconnect
        );

        try {
          /**
           * This is equivalent handling of setPendingRequest and
           * walletConnectApproveSession, since setPendingRequest is only used
           * within the /redux/walletconnect handlers
           *
           * WC v2 stores existing _pairings_ itself, so we don't need to persist
           * ourselves
           */
          const { acknowledged } = await client.approve({
            id,
            namespaces,
          });

          await acknowledged();

          // let the ConnectedDappsSheet know we've got a new one
          events.emit('walletConnectV2SessionCreated');

          if (hasDeeplinkPendingRedirect) {
            setHasPendingDeeplinkPendingRedirect(false);
            Minimizer.goBack();
          }

          logger.debug(
            `WC v2: session created`,
            {},
            logger.DebugContext.walletconnect
          );

          analytics.track('Approved new WalletConnect session', {
            dappName: proposer.metadata.name,
            dappUrl: proposer.metadata.url,
          });
        } catch (e) {
          setHasPendingDeeplinkPendingRedirect(false);

          Alert({
            buttons: [
              {
                style: 'cancel',
                text: lang.t(lang.l.walletconnect.go_back),
              },
            ],
            message: lang.t(lang.l.walletconnect.failed_to_connect_to, {
              appName: dappName,
            }),
            title: lang.t(lang.l.walletconnect.connection_failed),
          });

          logger.error(new RainbowError(`WC v2: session approval failed`), {
            error: (e as Error).message,
          });
        }
      } else if (!approved) {
        await rejectProposal({ proposal, reason: 'USER_REJECTED' });
      }
    },
  };

  /**
   * We might see this at any point in the app, so only use `replace`
   * sometimes if the user is already looking at the approval sheet.
   */
  Navigation.handleAction(
    Routes.WALLET_CONNECT_APPROVAL_SHEET,
    routeParams,
    getActiveRoute()?.name === Routes.WALLET_CONNECT_APPROVAL_SHEET
  );
}

export async function onSessionRequest(
  event: SignClientTypes.EventArguments['session_request']
) {
  const client = await signClient;

  logger.debug(`WC v2: session_request`, {}, logger.DebugContext.walletconnect);

  const { id, topic } = event;
  const { method, params } = event.params.request;

  if (isSigningMethod(method)) {
    // transactions aren't a `[address, message]` tuple
    const isTransactionMethod = isTransactionDisplayType(method);
    let { address, message } = parseRPCParams({ method, params });
    const allWallets = store.getState().wallets.wallets;

    if (!isTransactionMethod) {
      if (!address || !message) {
        logger.error(
          new RainbowError(
            `WC v2: session_request exited, no address or messsage`
          ),
          {
            address,
            message,
          }
        );

        await client.respond({
          topic,
          response: formatJsonRpcError(id, `Invalid RPC params`),
        });

        return;
      }

      // for TS only, should never happen
      if (!allWallets) {
        logger.error(new RainbowError(`WC v2: allWallets is null`));
        return;
      }

      const selectedWallet = findWalletWithAccount(allWallets, address);

      if (!selectedWallet || selectedWallet?.type === WalletTypes.readOnly) {
        logger.debug(
          `WC v2: session_request exited, selectedWallet was falsy or read only`,
          {},
          logger.DebugContext.walletconnect
        );

        await client.respond({
          topic,
          response: formatJsonRpcError(id, `Wallet is read-only`),
        });

        return;
      }
    } else {
      address = params[0].from;
    }

    const session = client.session.get(topic);
    const { nativeCurrency, network } = store.getState().settings;
    const chainId = Number(event.params.chainId.split(':')[1]);
    const dappNetwork = ethereumUtils.getNetworkFromChainId(chainId);
    const displayDetails = getRequestDisplayDetails(
      event.params.request,
      nativeCurrency,
      dappNetwork
    );
    const peerMeta = session.peer.metadata;
    const request: RequestData = {
      clientId: session.topic, // I don't think this is used
      peerId: session.topic, // I don't think this is used
      requestId: event.id,
      dappName:
        dappNameOverride(peerMeta.name) || peerMeta.name || 'Unknown Dapp',
      dappScheme: 'unused in WC v2', // only used for deeplinks from WC v1
      dappUrl: peerMeta.url || 'Unknown URL',
      displayDetails,
      imageUrl: maybeSignUri(
        dappLogoOverride(peerMeta.url) || peerMeta.icons[0]
      ),
      payload: event.params.request,
      walletConnectV2RequestValues: {
        sessionRequestEvent: event,
        // @ts-ignore we assign address above
        address, // required by screen
        chainId, // required by screen
      },
    };

    logger.debug(
      `WC v2: handling request`,
      {},
      logger.DebugContext.walletconnect
    );

    const { requests: pendingRequests } = store.getState().requests;

    if (!pendingRequests[request.requestId]) {
      const updatedRequests = {
        ...pendingRequests,
        [request.requestId]: request,
      };
      store.dispatch({
        payload: updatedRequests,
        type: REQUESTS_UPDATE_REQUESTS_TO_APPROVE,
      });
      saveLocalRequests(updatedRequests, address, network);

      logger.debug(
        `WC v2: navigating to CONFIRM_REQUEST sheet`,
        {},
        logger.DebugContext.walletconnect
      );

      Navigation.handleAction(Routes.CONFIRM_REQUEST, {
        openAutomatically: true,
        transactionDetails: request,
      });

      analytics.track('Showing Walletconnect signing request', {
        dappName: request.dappName,
        dappUrl: request.dappUrl,
      });
    }
  } else {
    logger.error(
      new RainbowError(
        `WC v2: received unsupported session_request RPC method`
      ),
      {
        method,
      }
    );

    await client.respond({
      topic,
      response: formatJsonRpcError(id, getSdkError('UNSUPPORTED_METHODS')),
    });
  }
}

/**
 * Handles the result created on our confirmation screen and sends it along to the dapp via WC
 */
export async function handleSessionRequestResponse(
  {
    sessionRequestEvent,
  }: {
    sessionRequestEvent: SignClientTypes.EventArguments['session_request'];
  },
  { result, error }: { result: string; error: any }
) {
  logger.info(`WC v2: handleSessionRequestResponse`, {
    success: Boolean(result),
  });

  const client = await signClient;
  const { topic, id } = sessionRequestEvent;

  if (result) {
    const payload = {
      topic,
      response: formatJsonRpcResult(id, result),
    };
    logger.debug(
      `WC v2: handleSessionRequestResponse success`,
      {},
      logger.DebugContext.walletconnect
    );
    await client.respond(payload);
  } else {
    const payload = {
      topic,
      response: formatJsonRpcError(id, error),
    };
    logger.debug(
      `WC v2: handleSessionRequestResponse reject`,
      {},
      logger.DebugContext.walletconnect
    );
    await client.respond(payload);
  }

  store.dispatch(removeRequest(sessionRequestEvent.id));
}

/**
 * Returns all active settings in a type-safe manner.
 */
export async function getAllActiveSessions() {
  const client = await signClient;
  return client?.session?.values || [];
}

/**
 * Synchronous version of `getAllActiveSessions`. Returns all active settings
 * in a type-safe manner.
 */
export function getAllActiveSessionsSync() {
  return syncSignClient?.session?.values || [];
}

/**
 * Updates an existing session with new values
 */
export async function updateSession(
  session: SessionTypes.Struct,
  { address }: { address?: string }
) {
  const client = await signClient;

  const namespaces: Parameters<typeof client.update>[0]['namespaces'] = {};

  for (const [key, value] of Object.entries(session.requiredNamespaces)) {
    namespaces[key] = {
      accounts: [],
      methods: value.methods,
      events: value.events,
    };

    for (const chain of value.chains) {
      const chainId = parseInt(chain.split(`${key}:`)[1]);
      namespaces[key].accounts.push(`${key}:${chainId}:${address}`);
    }
  }

  await client.update({
    topic: session.topic,
    namespaces,
  });
}

/**
 * Initiates a disconnect from the app-end of the connection. Disconnection
 * within a dapp is handled internally by WC v2.
 */
export async function disconnectSession(session: SessionTypes.Struct) {
  const client = await signClient;

  await client.disconnect({
    topic: session.topic,
    reason: getSdkError('USER_DISCONNECTED'),
  });
}<|MERGE_RESOLUTION|>--- conflicted
+++ resolved
@@ -34,11 +34,8 @@
   removeRequest,
 } from '@/redux/requests';
 import { saveLocalRequests } from '@/handlers/localstorage/walletconnectRequests';
-<<<<<<< HEAD
 import { events } from '@/handlers/appEvents';
-=======
 import { getFCMToken } from '@/notifications/tokens';
->>>>>>> ab4acad3
 
 /**
  * Indicates that the app should redirect or go back after the next action
