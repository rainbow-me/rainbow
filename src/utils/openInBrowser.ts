import { logger } from '@/logger';
import { Navigation } from '@/navigation';
import Routes from '@/navigation/routesNames';
import { Linking } from 'react-native';
import * as WebBrowser from 'expo-web-browser';

<<<<<<< HEAD
export const openInBrowser = (url: string | null | undefined, internal = true) => {
=======
export const openInBrowser = (url: string, useDappBrowser = true, useInAppBrowser = false) => {
>>>>>>> 917fdb15
  if (!url) {
    logger.warn(`[openInBrowser] No url provided, returning early...`);
    return;
  }

  const isDeeplink = !url.startsWith('http');

  if (isDeeplink) {
    return Linking.openURL(url).catch(error => {
      logger.warn('Failed to open deeplink', { url, error });
    });
  }

  if (useDappBrowser) {
    return Navigation.handleAction(Routes.DAPP_BROWSER_SCREEN, { url });
  }

  if (useInAppBrowser) {
    return WebBrowser.openBrowserAsync(url);
  }

  return Linking.openURL(url);
};<|MERGE_RESOLUTION|>--- conflicted
+++ resolved
@@ -4,11 +4,7 @@
 import { Linking } from 'react-native';
 import * as WebBrowser from 'expo-web-browser';
 
-<<<<<<< HEAD
-export const openInBrowser = (url: string | null | undefined, internal = true) => {
-=======
-export const openInBrowser = (url: string, useDappBrowser = true, useInAppBrowser = false) => {
->>>>>>> 917fdb15
+export const openInBrowser = (url: string | null | undefined, useDappBrowser = true, useInAppBrowser = false) => {
   if (!url) {
     logger.warn(`[openInBrowser] No url provided, returning early...`);
     return;
