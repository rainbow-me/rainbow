--- conflicted
+++ resolved
@@ -1,11 +1,6 @@
 import { INITIAL_SLIDER_POSITION } from '@/__swaps__/screens/Swap/constants';
 import { ExtendedAnimatedAssetWithColors, ParsedSearchAsset } from '@/__swaps__/types/assets';
-<<<<<<< HEAD
 import { ChainId } from '@/state/backendNetworks/types';
-import { GasSpeed } from '@/__swaps__/types/gas';
-=======
-import { ChainId } from '@/chains/types';
->>>>>>> ac0d65be
 import { RecentSwap } from '@/__swaps__/types/swap';
 import { getDefaultSlippage } from '@/__swaps__/utils/swaps';
 import { RainbowError, logger } from '@/logger';
