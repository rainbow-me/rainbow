--- conflicted
+++ resolved
@@ -36,13 +36,16 @@
   setSource: (source: Source | 'auto') => void;
   degenMode: boolean;
   setDegenMode: (degenMode: boolean) => void;
-<<<<<<< HEAD
 
   // recent swaps
   latestSwapAt: Map<ChainId, number>;
   recentSwaps: Map<ChainId, RecentSwap[]>;
   getRecentSwapsByChain: (chainId: ChainId) => RecentSwap[];
   addRecentSwap: (asset: ExtendedAnimatedAssetWithColors) => void;
+  
+  // degen mode preferences
+  preferredNetwork: ChainId | undefined;
+  setPreferredNetwork: (preferredNetwork: ChainId | undefined) => void;
 }
 
 type StateWithTransforms = Omit<Partial<SwapsState>, 'latestSwapAt' | 'recentSwaps'> & {
@@ -105,10 +108,6 @@
     },
     version,
   };
-=======
-  preferredNetwork: ChainId | undefined;
-  setPreferredNetwork: (preferredNetwork: ChainId | undefined) => void;
->>>>>>> 2256ae46
 }
 
 const updateCustomGasSettingsForFlashbots = (flashbots: boolean, chainId: ChainId) => {
@@ -155,8 +154,9 @@
 
     degenMode: false,
     setDegenMode: (degenMode: boolean) => set({ degenMode }),
-
-<<<<<<< HEAD
+    preferredNetwork: undefined,
+    setPreferredNetwork: (preferredNetwork: ChainId | undefined) => set({ preferredNetwork }),
+
     latestSwapAt: new Map(),
     recentSwaps: new Map(),
     getRecentSwapsByChain: (chainId: ChainId) => {
@@ -177,10 +177,6 @@
 
       set({ recentSwaps: new Map(recentSwaps) });
     },
-=======
-    preferredNetwork: undefined,
-    setPreferredNetwork: (preferredNetwork: ChainId | undefined) => set({ preferredNetwork }),
->>>>>>> 2256ae46
   }),
   {
     storageKey: 'swapsStore',
