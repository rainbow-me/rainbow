import { createRainbowStore } from '../internal/createRainbowStore';

export interface Site {
  name: string;
  url: string;
  image: string;
  screenshot?: string;
  timestamp: number;
}

interface BrowserHistoryStore {
  recents: Site[];
  addRecent: (site: Site) => void;
<<<<<<< HEAD
  hasVisited: (url: string) => boolean;
=======
  removeRecent: (url: string) => void;
>>>>>>> 618b900a
}

const MAX_RECENT_SIZE = 1000;

export const useBrowserHistoryStore = createRainbowStore<BrowserHistoryStore>(
  (set, get) => ({
    recents: [],

    addRecent: (site: Site) => {
      set(state => {
        let newRecents = [site, ...state.recents];
        if (newRecents.length > MAX_RECENT_SIZE) {
          newRecents = newRecents.slice(0, MAX_RECENT_SIZE);
        }
        return { recents: newRecents };
      });
    },
<<<<<<< HEAD

    hasVisited: (url: string) => {
      const state = get();
      return state.recents.some((site: { url: string }) => site.url === url);
=======
    removeRecent: (url: string) => {
      set(state => {
        const filteredRecents = state.recents.filter(site => site.url !== url);
        return { recents: filteredRecents };
      });
>>>>>>> 618b900a
    },
  }),
  {
    storageKey: 'browserHistory',
    version: 0,
  }
);<|MERGE_RESOLUTION|>--- conflicted
+++ resolved
@@ -11,11 +11,8 @@
 interface BrowserHistoryStore {
   recents: Site[];
   addRecent: (site: Site) => void;
-<<<<<<< HEAD
   hasVisited: (url: string) => boolean;
-=======
   removeRecent: (url: string) => void;
->>>>>>> 618b900a
 }
 
 const MAX_RECENT_SIZE = 1000;
@@ -33,18 +30,17 @@
         return { recents: newRecents };
       });
     },
-<<<<<<< HEAD
 
     hasVisited: (url: string) => {
       const state = get();
       return state.recents.some((site: { url: string }) => site.url === url);
-=======
+     });
+
     removeRecent: (url: string) => {
       set(state => {
         const filteredRecents = state.recents.filter(site => site.url !== url);
         return { recents: filteredRecents };
       });
->>>>>>> 618b900a
     },
   }),
   {
