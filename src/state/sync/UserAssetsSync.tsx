--- conflicted
+++ resolved
@@ -1,7 +1,4 @@
-<<<<<<< HEAD
-import { memo, useEffect } from 'react';
-=======
->>>>>>> 65b1b51e
+import { useEffect } from 'react';
 import { useAccountSettings } from '@/hooks';
 import { userAssetsStore } from '@/state/assets/userAssets';
 import { useSwapsStore } from '@/state/swaps/swapsStore';
