import { memo } from 'react';
import { useAccountSettings } from '@/hooks';
import { userAssetsStore } from '@/state/assets/userAssets';
import { useSwapsStore } from '@/state/swaps/swapsStore';
import { selectUserAssetsList, selectorFilterByUserChains } from '@/__swaps__/screens/Swap/resources/_selectors/assets';
import { ParsedSearchAsset } from '@/__swaps__/types/assets';
import { useUserAssets } from '@/__swaps__/screens/Swap/resources/assets';
<<<<<<< HEAD
import { ChainId } from '@/chains/types';
import { IS_TEST } from '@/env';
=======
import { ChainId } from '@/state/backendNetworks/types';
>>>>>>> a34ec484

function UserAssetsSyncComponent() {
  const { accountAddress, nativeCurrency: currentCurrency } = useAccountSettings();
  const isSwapsOpen = useSwapsStore(state => state.isSwapsOpen);
  const isUserAssetsStoreMissingData = userAssetsStore.getState().getUserAssets()?.length === 0;
  const enabled = (!isSwapsOpen || isUserAssetsStoreMissingData) && !!accountAddress && !!currentCurrency;

  useUserAssets(
    {
      address: accountAddress,
      currency: currentCurrency,
    },
    {
      enabled,
      select: data =>
        selectorFilterByUserChains({
          data,
          selector: selectUserAssetsList,
        }),
      onSuccess: data => {
        if (!isSwapsOpen || isUserAssetsStoreMissingData) {
          userAssetsStore.getState().setUserAssets(data as ParsedSearchAsset[]);

          const inputAsset = userAssetsStore.getState().getHighestValueNativeAsset();
          useSwapsStore.setState({
            inputAsset,
            selectedOutputChainId: inputAsset?.chainId ?? ChainId.mainnet,
          });
        }
      },
    }
  );

  return null;
}

export const UserAssetsSync = IS_TEST ? UserAssetsSyncComponent : memo(UserAssetsSyncComponent);<|MERGE_RESOLUTION|>--- conflicted
+++ resolved
@@ -5,12 +5,8 @@
 import { selectUserAssetsList, selectorFilterByUserChains } from '@/__swaps__/screens/Swap/resources/_selectors/assets';
 import { ParsedSearchAsset } from '@/__swaps__/types/assets';
 import { useUserAssets } from '@/__swaps__/screens/Swap/resources/assets';
-<<<<<<< HEAD
-import { ChainId } from '@/chains/types';
+import { ChainId } from '@/state/backendNetworks/types';
 import { IS_TEST } from '@/env';
-=======
-import { ChainId } from '@/state/backendNetworks/types';
->>>>>>> a34ec484
 
 function UserAssetsSyncComponent() {
   const { accountAddress, nativeCurrency: currentCurrency } = useAccountSettings();
