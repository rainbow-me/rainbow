import { useEffect } from 'react';
import { useAccountSettings } from '@/hooks';
import { userAssetsStore } from '@/state/assets/userAssets';
import { useSwapsStore } from '@/state/swaps/swapsStore';
import { selectUserAssetsList, selectorFilterByUserChains } from '@/__swaps__/screens/Swap/resources/_selectors/assets';
import { ParsedSearchAsset } from '@/__swaps__/types/assets';
import { useUserAssets } from '@/__swaps__/screens/Swap/resources/assets';
import { ChainId } from '@/chains/types';

export const UserAssetsSync = function UserAssetsSync() {
  const { accountAddress, nativeCurrency: currentCurrency } = useAccountSettings();
  const isSwapsOpen = useSwapsStore(state => state.isSwapsOpen);
  const isUserAssetsStoreMissingData = userAssetsStore.getState().getUserAssets()?.length === 0;
  const enabled = (!isSwapsOpen || isUserAssetsStoreMissingData) && !!accountAddress && !!currentCurrency;

  const { isLoading } = useUserAssets(
    {
      address: accountAddress,
      currency: currentCurrency,
    },
    {
<<<<<<< HEAD
      enabled: !!accountAddress && !isSwapsOpen,
=======
      enabled,
>>>>>>> 8e103ca9
      select: data =>
        selectorFilterByUserChains({
          data,
          selector: selectUserAssetsList,
        }),
      onSuccess: data => {
        if (!isSwapsOpen || isUserAssetsStoreMissingData) {
          userAssetsStore.getState().setUserAssets(data as ParsedSearchAsset[]);

          const inputAsset = userAssetsStore.getState().getHighestValueNativeAsset();
          useSwapsStore.setState({
            inputAsset,
            selectedOutputChainId: inputAsset?.chainId ?? ChainId.mainnet,
          });
        }
      },
    }
  );

  useEffect(() => {
    userAssetsStore.setState({ isLoadingUserAssets: isLoading });
    return () => userAssetsStore.setState({ isLoadingUserAssets: false });
  }, [isLoading]);

  return null;
};<|MERGE_RESOLUTION|>--- conflicted
+++ resolved
@@ -19,11 +19,7 @@
       currency: currentCurrency,
     },
     {
-<<<<<<< HEAD
-      enabled: !!accountAddress && !isSwapsOpen,
-=======
       enabled,
->>>>>>> 8e103ca9
       select: data =>
         selectorFilterByUserChains({
           data,
