<<<<<<< HEAD
=======
import { Address } from 'viem';
>>>>>>> 63936a64
import { useAccountSettings } from '@/hooks';
import { userAssetsStore } from '@/state/assets/userAssets';
import { useSwapsStore } from '@/state/swaps/swapsStore';
import { selectUserAssetsList, selectorFilterByUserChains } from '@/__swaps__/screens/Swap/resources/_selectors/assets';
import { ParsedSearchAsset } from '@/__swaps__/types/assets';
import { useUserAssets } from '@/__swaps__/screens/Swap/resources/assets';
import { ChainId } from '@/networks/types';
import { useConnectedToHardhatStore } from '../connectedToHardhat';

export const UserAssetsSync = function UserAssetsSync() {
  const { accountAddress, nativeCurrency: currentCurrency } = useAccountSettings();

  const isSwapsOpen = useSwapsStore(state => state.isSwapsOpen);
  const { connectedToHardhat } = useConnectedToHardhatStore();

  useUserAssets(
    {
      address: accountAddress,
      currency: currentCurrency,
      testnetMode: connectedToHardhat,
    },
    {
      enabled: !isSwapsOpen,
      select: data =>
        selectorFilterByUserChains({
          data,
          selector: selectUserAssetsList,
        }),
      onSuccess: data => {
        if (!isSwapsOpen) {
          userAssetsStore.getState().setUserAssets(data as ParsedSearchAsset[]);

          const inputAsset = userAssetsStore.getState().getHighestValueEth();
          useSwapsStore.setState({
            inputAsset,
            selectedOutputChainId: inputAsset?.chainId ?? ChainId.mainnet,
          });
        }
      },
    }
  );

  return null;
};<|MERGE_RESOLUTION|>--- conflicted
+++ resolved
@@ -1,7 +1,3 @@
-<<<<<<< HEAD
-=======
-import { Address } from 'viem';
->>>>>>> 63936a64
 import { useAccountSettings } from '@/hooks';
 import { userAssetsStore } from '@/state/assets/userAssets';
 import { useSwapsStore } from '@/state/swaps/swapsStore';
