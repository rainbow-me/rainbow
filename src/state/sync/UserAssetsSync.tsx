import { memo } from 'react';
import { useAccountSettings } from '@/hooks';
import { userAssetsStore } from '@/state/assets/userAssets';
import { useSwapsStore } from '@/state/swaps/swapsStore';
import { selectUserAssetsList, selectorFilterByUserChains } from '@/__swaps__/screens/Swap/resources/_selectors/assets';
import { ParsedSearchAsset } from '@/__swaps__/types/assets';
import { ChainId } from '@/__swaps__/types/chains';
import { getIsHardhatConnected } from '@/handlers/web3';
import { useUserAssets } from '@/__swaps__/screens/Swap/resources/assets';

<<<<<<< HEAD
export const UserAssetsSync = memo(function UserAssetsSync() {
  const { accountAddress, nativeCurrency: currentCurrency } = useAccountSettings();
=======
export const UserAssetsSync = function UserAssetsSync() {
  const { accountAddress: currentAddress, nativeCurrency: currentCurrency } = useAccountSettings();
>>>>>>> dc159c88

  const isSwapsOpen = useSwapsStore(state => state.isSwapsOpen);

  useUserAssets(
    {
      address: accountAddress,
      currency: currentCurrency,
      testnetMode: getIsHardhatConnected(),
    },
    {
      enabled: !isSwapsOpen,
      select: data =>
        selectorFilterByUserChains({
          data,
          selector: selectUserAssetsList,
        }),
      onSuccess: data => {
        if (!isSwapsOpen) {
          userAssetsStore.getState().setUserAssets(data as ParsedSearchAsset[]);

          const inputAsset = userAssetsStore.getState().getHighestValueEth();
          useSwapsStore.setState({
            inputAsset,
            selectedOutputChainId: inputAsset?.chainId ?? ChainId.mainnet,
          });
        }
      },
    }
  );

  return null;
};<|MERGE_RESOLUTION|>--- conflicted
+++ resolved
@@ -8,13 +8,8 @@
 import { getIsHardhatConnected } from '@/handlers/web3';
 import { useUserAssets } from '@/__swaps__/screens/Swap/resources/assets';
 
-<<<<<<< HEAD
 export const UserAssetsSync = memo(function UserAssetsSync() {
   const { accountAddress, nativeCurrency: currentCurrency } = useAccountSettings();
-=======
-export const UserAssetsSync = function UserAssetsSync() {
-  const { accountAddress: currentAddress, nativeCurrency: currentCurrency } = useAccountSettings();
->>>>>>> dc159c88
 
   const isSwapsOpen = useSwapsStore(state => state.isSwapsOpen);
 
@@ -46,4 +41,4 @@
   );
 
   return null;
-};+});