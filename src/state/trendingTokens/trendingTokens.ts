<<<<<<< HEAD
import { analyticsV2 } from '@/analytics';
import { ChainId } from '@/chains/types';
import { createRainbowStore } from '../internal/createRainbowStore';
import {
  TrendingCategory as ArcTrendingCategory,
  Timeframe as ArcTimeframe,
  TrendingSort as ArcTrendingSort,
} from '@/graphql/__generated__/arc';
=======
import { ChainId } from '@/state/backendNetworks/types';
import { createRainbowStore } from '../internal/createRainbowStore';
import { analyticsV2 } from '@/analytics';
>>>>>>> 6caad4f9

export const categories = [ArcTrendingCategory.Trending, ArcTrendingCategory.New, ArcTrendingCategory.Farcaster] as const;
export type TrendingCategory = (typeof categories)[number];
export const sortFilters = [
  ArcTrendingSort.Recommended,
  ArcTrendingSort.Volume,
  ArcTrendingSort.MarketCap,
  ArcTrendingSort.TopGainers,
  ArcTrendingSort.TopLosers,
] as const;
export type TrendingSort = (typeof sortFilters)[number];
export const timeFilters = [ArcTimeframe.H24, ArcTimeframe.D7, ArcTimeframe.D3] as const;
export type TrendingTimeframe = (typeof timeFilters)[number];

type TrendingTokensState = {
  category: (typeof categories)[number];
  chainId: undefined | ChainId;
  timeframe: (typeof timeFilters)[number];
  sort: (typeof sortFilters)[number];

  setCategory: (category: TrendingTokensState['category']) => void;
  setChainId: (chainId: TrendingTokensState['chainId']) => void;
  setTimeframe: (timeframe: TrendingTokensState['timeframe']) => void;
  setSort: (sort: TrendingTokensState['sort']) => void;
};

export const useTrendingTokensStore = createRainbowStore<TrendingTokensState>(
  set => ({
    category: ArcTrendingCategory.Trending,
    chainId: undefined,
    timeframe: ArcTimeframe.H24,
    sort: ArcTrendingSort.Recommended,
    setCategory: category => set({ category }),
    setChainId: chainId => {
      analyticsV2.track(analyticsV2.event.changeNetworkFilter, { chainId });
      set({ chainId });
    },
    setTimeframe: timeframe => {
      analyticsV2.track(analyticsV2.event.changeTimeframeFilter, { timeframe });
      set({ timeframe });
    },
    setSort: sort => {
      analyticsV2.track(analyticsV2.event.changeSortFilter, { sort });
      set({ sort });
    },
  }),
  {
    storageKey: 'trending-tokens',
    version: 1,
  }
);<|MERGE_RESOLUTION|>--- conflicted
+++ resolved
@@ -1,17 +1,11 @@
-<<<<<<< HEAD
 import { analyticsV2 } from '@/analytics';
-import { ChainId } from '@/chains/types';
+import { ChainId } from '@/state/backendNetworks/types';
 import { createRainbowStore } from '../internal/createRainbowStore';
 import {
   TrendingCategory as ArcTrendingCategory,
   Timeframe as ArcTimeframe,
   TrendingSort as ArcTrendingSort,
 } from '@/graphql/__generated__/arc';
-=======
-import { ChainId } from '@/state/backendNetworks/types';
-import { createRainbowStore } from '../internal/createRainbowStore';
-import { analyticsV2 } from '@/analytics';
->>>>>>> 6caad4f9
 
 export const categories = [ArcTrendingCategory.Trending, ArcTrendingCategory.New, ArcTrendingCategory.Farcaster] as const;
 export type TrendingCategory = (typeof categories)[number];
