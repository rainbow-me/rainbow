import isEqual from 'react-fast-compare';
import { Chain } from 'viem/chains';
import { IS_TEST } from '@/env';
import buildTimeNetworks from '@/references/networks.json';
import { fetchBackendNetworks, BackendNetworksResponse } from '@/resources/metadata/backendNetworks';
import { transformBackendNetworksToChains } from '@/state/backendNetworks/utils';
import { BackendNetwork, BackendNetworkServices, chainAnvil, chainAnvilOptimism, ChainId } from '@/state/backendNetworks/types';
import { useConnectedToAnvilStore } from '@/state/connectedToAnvil';
import { createQueryStore } from '@/state/internal/createQueryStore';
import { colors as globalColors } from '@/styles';
import { GasSpeed } from '@/__swaps__/types/gas';
import { time } from '@/utils';

const INITIAL_BACKEND_NETWORKS = buildTimeNetworks;
const DEFAULT_PRIVATE_MEMPOOL_TIMEOUT = time.minutes(2);

interface BackendNetworksData {
  backendChains: Chain[];
  backendNetworks: BackendNetworksResponse;
}

export interface BackendNetworksState {
  backendChains: Chain[];
  backendNetworks: BackendNetworksResponse;

  getSupportedChains: () => Chain[];
  getSortedSupportedChainIds: () => number[];

  getDefaultChains: () => Record<ChainId, Chain>;
  getSupportedChainIds: () => ChainId[];
  getSupportedMainnetChains: () => Chain[];
  getSupportedMainnetChainIds: () => ChainId[];
  getNeedsL1SecurityFeeChains: () => ChainId[];
  getChainsNativeAsset: () => Record<ChainId, BackendNetwork['nativeAsset']>;
  getChainsLabel: () => Record<ChainId, string>;
  getChainsPrivateMempoolTimeout: () => Record<ChainId, number>;
  getChainsName: () => Record<ChainId, string>;
  getChainsBadge: () => Record<ChainId, string>;
  getChainsIdByName: () => Record<string, ChainId>;

  getColorsForChainId: (chainId: ChainId, isDarkMode: boolean) => string;

  getChainsGasSpeeds: () => Record<ChainId, GasSpeed[]>;
  getChainsPollingInterval: () => Record<ChainId, number>;

  getChainsSimplehashNetwork: () => Record<ChainId, string>;
  filterChainIdsByService: (servicePath: (services: BackendNetworkServices) => boolean) => ChainId[];

  getMeteorologySupportedChainIds: () => ChainId[];
  getSwapSupportedChainIds: () => ChainId[];
  getSwapExactOutputSupportedChainIds: () => ChainId[];
  getBridgeExactOutputSupportedChainIds: () => ChainId[];
  getNotificationsSupportedChainIds: () => ChainId[];
  getApprovalsSupportedChainIds: () => ChainId[];
  getTransactionsSupportedChainIds: () => ChainId[];
  getSupportedAssetsChainIds: () => ChainId[];
  getSupportedPositionsChainIds: () => ChainId[];
  getTokenSearchSupportedChainIds: () => ChainId[];
  getNftSupportedChainIds: () => ChainId[];
  getFlashbotsSupportedChainIds: () => ChainId[];
  getTokenLauncherSupportedChainIds: () => ChainId[];
<<<<<<< HEAD
=======
  getTokenLauncherSupportedChainInfo: () => { chainId: ChainId; contractAddress: string }[];
>>>>>>> 2ed8222d
  getShouldDefaultToFastGasChainIds: () => ChainId[];

  getChainGasUnits: (chainId?: ChainId) => BackendNetwork['gasUnits'];
  getChainDefaultRpc: (chainId: ChainId) => string;
}

function createSelector<T>(selectorFn: (networks: BackendNetworksResponse, transformed: Chain[]) => T): () => T {
  const uninitialized = Symbol();
  let cachedResult: T | typeof uninitialized = uninitialized;
  let memoizedFn: ((networks: BackendNetworksResponse, transformed: Chain[]) => T) | null = null;
  let lastNetworks: BackendNetworksResponse | null = null;

  return () => {
    const { backendChains, backendNetworks } = useBackendNetworksStore.getState();

    if (cachedResult !== uninitialized && lastNetworks === backendNetworks) {
      return cachedResult;
    }

    if (lastNetworks !== backendNetworks) lastNetworks = backendNetworks;
    if (!memoizedFn) memoizedFn = selectorFn;

    cachedResult = memoizedFn(backendNetworks, backendChains);
    return cachedResult;
  };
}

function createParameterizedSelector<T, Args extends unknown[]>(
  selectorFn: (networks: BackendNetworksResponse, transformed: Chain[]) => (...args: Args) => T
): (...args: Args) => T {
  const uninitialized = Symbol();
  let cachedResult: T | typeof uninitialized = uninitialized;
  let lastArgs: Args | null = null;
  let memoizedFn: ((...args: Args) => T) | null = null;
  let lastNetworks: BackendNetworksResponse | null = null;

  return (...args: Args) => {
    const { backendChains, backendNetworks } = useBackendNetworksStore.getState();
    const argsChanged = !lastArgs || args.length !== lastArgs.length || args.some((arg, i) => arg !== lastArgs?.[i]);

    if (cachedResult !== uninitialized && lastNetworks === backendNetworks && !argsChanged) {
      return cachedResult;
    }

    if (!memoizedFn || lastNetworks !== backendNetworks) {
      lastNetworks = backendNetworks;
      memoizedFn = selectorFn(backendNetworks, backendChains);
    }

    lastArgs = args;
    cachedResult = memoizedFn(...args);
    return cachedResult;
  };
}

export const useBackendNetworksStore = createQueryStore<BackendNetworksResponse, never, BackendNetworksState, BackendNetworksData>(
  {
    fetcher: fetchBackendNetworks,
    transform: data => {
      return {
        backendChains: transformBackendNetworksToChains(data.networks),
        backendNetworks: data,
      };
    },
    staleTime: time.minutes(10),
  },

  (_, get) => ({
    backendChains: transformBackendNetworksToChains(INITIAL_BACKEND_NETWORKS.networks),
    backendNetworks: INITIAL_BACKEND_NETWORKS,

    getSupportedChains: createSelector((_, transformed) => {
      return IS_TEST ? [...transformed, chainAnvil, chainAnvilOptimism] : transformed;
    }),

    getSortedSupportedChainIds: createSelector((_, transformed) => {
      const allChains = IS_TEST ? [...transformed, chainAnvil, chainAnvilOptimism] : transformed;
      return allChains.sort((a, b) => a.name.localeCompare(b.name)).map(c => c.id);
    }),

    getDefaultChains: createSelector((_, transformed) => {
      const allChains = IS_TEST ? [...transformed, chainAnvil, chainAnvilOptimism] : transformed;
      return allChains.reduce(
        (acc, chain) => {
          acc[chain.id] = chain;
          return acc;
        },
        {} as Record<ChainId, Chain>
      );
    }),

    getSupportedChainIds: createSelector((_, transformed) => {
      const allChains = IS_TEST ? [...transformed, chainAnvil, chainAnvilOptimism] : transformed;
      return allChains.map(chain => chain.id);
    }),

    getSupportedMainnetChains: createSelector((_, transformed) => {
      const allChains = IS_TEST ? [...transformed, chainAnvil, chainAnvilOptimism] : transformed;
      return allChains.filter(chain => !chain.testnet);
    }),

    getSupportedMainnetChainIds: createSelector((_, transformed) => {
      const allChains = IS_TEST ? [...transformed, chainAnvil, chainAnvilOptimism] : transformed;
      return allChains.filter(chain => !chain.testnet).map(chain => chain.id);
    }),

    getNeedsL1SecurityFeeChains: createSelector(networks =>
      networks.networks
        .filter((backendNetwork: BackendNetwork) => backendNetwork.opStack)
        .map((backendNetwork: BackendNetwork) => toChainId(backendNetwork.id))
    ),

    getChainsNativeAsset: createSelector(networks =>
      networks.networks.reduce(
        (acc, backendNetwork) => {
          acc[toChainId(backendNetwork.id)] = backendNetwork.nativeAsset;
          return acc;
        },
        {} as Record<ChainId, BackendNetwork['nativeAsset']>
      )
    ),

    getChainsLabel: createSelector(networks =>
      networks.networks.reduce(
        (acc, backendNetwork) => {
          acc[toChainId(backendNetwork.id)] = backendNetwork.label;
          return acc;
        },
        {} as Record<ChainId, string>
      )
    ),

    getChainsPrivateMempoolTimeout: createSelector(networks =>
      networks.networks.reduce(
        (acc, backendNetwork) => {
          acc[toChainId(backendNetwork.id)] = backendNetwork.privateMempoolTimeout || DEFAULT_PRIVATE_MEMPOOL_TIMEOUT;
          return acc;
        },
        {} as Record<ChainId, number>
      )
    ),

    getChainsName: createSelector(networks =>
      networks.networks.reduce(
        (acc, backendNetwork) => {
          acc[toChainId(backendNetwork.id)] = backendNetwork.name;
          return acc;
        },
        {} as Record<ChainId, string>
      )
    ),

    getChainsBadge: createSelector(networks =>
      networks.networks.reduce(
        (acc, backendNetwork) => {
          acc[toChainId(backendNetwork.id)] = backendNetwork.icons.badgeURL;
          return acc;
        },
        {} as Record<ChainId, string>
      )
    ),

    getChainsIdByName: createSelector(networks =>
      networks.networks.reduce(
        (acc, backendNetwork) => {
          acc[backendNetwork.name] = toChainId(backendNetwork.id);
          return acc;
        },
        {} as Record<string, ChainId>
      )
    ),

    getColorsForChainId: createParameterizedSelector(networks => (chainId: ChainId, isDarkMode: boolean) => {
      const colors = networks.networks.find(chain => +chain.id === chainId)?.colors;
      if (!colors) {
        return isDarkMode ? globalColors.white : globalColors.black;
      }
      return isDarkMode ? colors.dark : colors.light;
    }),

    getChainsGasSpeeds: createSelector(networks => {
      return networks.networks.reduce(
        (acc, backendNetwork): Record<ChainId, GasSpeed[]> => {
          const chainId = toChainId(backendNetwork.id);
          acc[chainId] = getDefaultGasSpeeds(chainId);
          return acc;
        },
        {} as Record<ChainId, GasSpeed[]>
      );
    }),

    getChainsPollingInterval: createSelector(networks => {
      return networks.networks.reduce(
        (acc, backendNetwork) => {
          const chainId = toChainId(backendNetwork.id);
          acc[chainId] = getDefaultPollingInterval(chainId);
          return acc;
        },
        {} as Record<ChainId, number>
      );
    }),

    getChainsSimplehashNetwork: createSelector(networks =>
      networks.networks.reduce(
        (acc, backendNetwork) => {
          const chainId = toChainId(backendNetwork.id);
          acc[chainId] = getDefaultSimplehashNetwork(chainId);
          return acc;
        },
        {} as Record<ChainId, string>
      )
    ),

    filterChainIdsByService: createParameterizedSelector(
      networks => (servicePath: (services: BackendNetworkServices) => boolean) =>
        networks.networks.filter(network => servicePath(network.enabledServices)).map(network => toChainId(network.id))
    ),

    getMeteorologySupportedChainIds: createSelector(networks =>
      networks.networks.filter(network => network.enabledServices.meteorology.enabled).map(network => toChainId(network.id))
    ),

    getSwapSupportedChainIds: createSelector(networks =>
      networks.networks.filter(network => network.enabledServices.swap.enabled).map(network => toChainId(network.id))
    ),

    getSwapExactOutputSupportedChainIds: createSelector(networks =>
      networks.networks.filter(network => network.enabledServices.swap.swapExactOutput).map(network => toChainId(network.id))
    ),

    getBridgeExactOutputSupportedChainIds: createSelector(networks =>
      networks.networks.filter(network => network.enabledServices.swap.bridgeExactOutput).map(network => toChainId(network.id))
    ),

    getNotificationsSupportedChainIds: createSelector(networks =>
      networks.networks.filter(network => network.enabledServices.notifications.enabled).map(network => toChainId(network.id))
    ),

    getApprovalsSupportedChainIds: createSelector(networks =>
      networks.networks.filter(network => network.enabledServices.addys.approvals).map(network => toChainId(network.id))
    ),

    getTransactionsSupportedChainIds: createSelector(networks =>
      networks.networks.filter(network => network.enabledServices.addys.transactions).map(network => toChainId(network.id))
    ),

    getSupportedAssetsChainIds: createSelector(networks =>
      networks.networks.filter(network => network.enabledServices.addys.assets).map(network => toChainId(network.id))
    ),

    getSupportedPositionsChainIds: createSelector(networks =>
      networks.networks.filter(network => network.enabledServices.addys.positions).map(network => toChainId(network.id))
    ),

    getTokenSearchSupportedChainIds: createSelector(networks =>
      networks.networks.filter(network => network.enabledServices.tokenSearch.enabled).map(network => toChainId(network.id))
    ),

    getNftSupportedChainIds: createSelector(networks =>
      networks.networks.filter(network => network.enabledServices.nftProxy.enabled).map(network => toChainId(network.id))
    ),

    getTokenLauncherSupportedChainIds: createSelector(networks =>
      networks.networks.filter(network => network.enabledServices.launcher?.v1?.enabled).map(network => toChainId(network.id))
    ),

<<<<<<< HEAD
=======
    getTokenLauncherSupportedChainInfo: createSelector(networks =>
      networks.networks
        .filter(network => network.enabledServices.launcher?.v1?.enabled)
        .map(network => {
          return {
            chainId: toChainId(network.id),
            contractAddress: network.enabledServices.launcher?.v1?.contractAddress || '',
          };
        })
    ),

>>>>>>> 2ed8222d
    getFlashbotsSupportedChainIds: createSelector(() => [ChainId.mainnet]),

    getShouldDefaultToFastGasChainIds: createSelector(() => [ChainId.mainnet, ChainId.polygon, ChainId.goerli]),

    getChainGasUnits: createParameterizedSelector(networks => (chainId?: ChainId) => {
      const chainsGasUnits = networks.networks.reduce(
        (acc, backendNetwork: BackendNetwork) => {
          acc[toChainId(backendNetwork.id)] = backendNetwork.gasUnits;
          return acc;
        },
        {} as Record<number, BackendNetwork['gasUnits']>
      );

      return (chainId ? chainsGasUnits[chainId] : undefined) || chainsGasUnits[ChainId.mainnet];
    }),

    getChainDefaultRpc: createParameterizedSelector(() => chainId => {
      const defaultChains = get().getDefaultChains();
      switch (chainId) {
        case ChainId.mainnet:
          return useConnectedToAnvilStore.getState().connectedToAnvil
            ? chainAnvil.rpcUrls.default.http[0]
            : defaultChains[ChainId.mainnet].rpcUrls.default.http[0];
        default:
          return defaultChains[chainId].rpcUrls.default.http[0];
      }
    }),
  }),

  {
    partialize: state => ({ backendChains: state.backendChains, backendNetworks: state.backendNetworks }),
    storageKey: 'backendNetworks',
  }
);

/** -----------------------------------------------------------------------------------
 *  Backend networks helper functions.
 *  Some of these defaults, e.g. gas speeds, should eventually come from the backend.
 * ------------------------------------------------------------------------------------*/

function toChainId(id: string): ChainId {
  return parseInt(id, 10);
}

function getDefaultGasSpeeds(chainId: ChainId): GasSpeed[] {
  switch (chainId) {
    case ChainId.bsc:
    case ChainId.goerli:
    case ChainId.polygon:
      return [GasSpeed.NORMAL, GasSpeed.FAST, GasSpeed.URGENT];
    case ChainId.gnosis:
      return [GasSpeed.NORMAL];
    default:
      return [GasSpeed.NORMAL, GasSpeed.FAST, GasSpeed.URGENT, GasSpeed.CUSTOM];
  }
}

function getDefaultPollingInterval(chainId: ChainId): number {
  switch (chainId) {
    case ChainId.polygon:
      return 2_000;
    case ChainId.arbitrum:
    case ChainId.bsc:
      return 3_000;
    default:
      return 5_000;
  }
}

function getDefaultSimplehashNetwork(chainId: ChainId): string {
  switch (chainId) {
    case ChainId.apechain:
      return 'apechain';
    case ChainId.arbitrum:
      return 'arbitrum';
    case ChainId.avalanche:
      return 'avalanche';
    case ChainId.base:
      return 'base';
    case ChainId.blast:
      return 'blast';
    case ChainId.bsc:
      return 'bsc';
    case ChainId.degen:
      return 'degen';
    case ChainId.gnosis:
      return 'gnosis';
    case ChainId.goerli:
      return 'ethereum-goerli';

    // FIXME: Unsupported as of now https://docs.simplehash.com/reference/supported-chains-testnets#mainnets
    // case ChainId.gravity:
    //   return 'gravity';

    // FIXME: Unsupported as of now https://docs.simplehash.com/reference/supported-chains-testnets#mainnets
    // case ChainId.ink:
    //   return 'ink';

    case ChainId.mainnet:
      return 'ethereum';
    case ChainId.optimism:
      return 'optimism';
    case ChainId.polygon:
      return 'polygon';

    // FIXME: Unsupported as of now https://docs.simplehash.com/reference/supported-chains-testnets#mainnets
    // case ChainId.sanko:
    //   return 'sanko';

    case ChainId.scroll:
      return 'scroll';
    case ChainId.zksync:
      return 'zksync-era';
    case ChainId.zora:
      return 'zora';
    case ChainId.linea:
      return 'linea';

    default:
      return '';
  }
}<|MERGE_RESOLUTION|>--- conflicted
+++ resolved
@@ -59,10 +59,7 @@
   getNftSupportedChainIds: () => ChainId[];
   getFlashbotsSupportedChainIds: () => ChainId[];
   getTokenLauncherSupportedChainIds: () => ChainId[];
-<<<<<<< HEAD
-=======
   getTokenLauncherSupportedChainInfo: () => { chainId: ChainId; contractAddress: string }[];
->>>>>>> 2ed8222d
   getShouldDefaultToFastGasChainIds: () => ChainId[];
 
   getChainGasUnits: (chainId?: ChainId) => BackendNetwork['gasUnits'];
@@ -329,8 +326,6 @@
       networks.networks.filter(network => network.enabledServices.launcher?.v1?.enabled).map(network => toChainId(network.id))
     ),
 
-<<<<<<< HEAD
-=======
     getTokenLauncherSupportedChainInfo: createSelector(networks =>
       networks.networks
         .filter(network => network.enabledServices.launcher?.v1?.enabled)
@@ -342,7 +337,6 @@
         })
     ),
 
->>>>>>> 2ed8222d
     getFlashbotsSupportedChainIds: createSelector(() => [ChainId.mainnet]),
 
     getShouldDefaultToFastGasChainIds: createSelector(() => [ChainId.mainnet, ChainId.polygon, ChainId.goerli]),
