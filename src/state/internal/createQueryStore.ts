import { dequal } from 'dequal';
import { debounce } from 'lodash';
import { subscribeWithSelector } from 'zustand/middleware';
import { createWithEqualityFn } from 'zustand/traditional';
import { IS_DEV, IS_TEST } from '@/env';
import { RainbowError, logger } from '@/logger';
import { time } from '@/utils';
import { createRainbowStore } from './createRainbowStore';
import { SubscriptionManager } from './queryStore/classes/SubscriptionManager';
import {
  BaseQueryStoreState,
  CacheEntry,
  FetchOptions,
  InternalStateKeys,
  ParamResolvable,
  QueryStatuses,
  QueryStoreConfig,
  QueryStoreParams,
  QueryStoreState,
  QueryStoreStateCreator,
  QueryStore,
  ResolvedEnabledResult,
  ResolvedParamsResult,
  StoreState,
} from './queryStore/types';
import { $, AttachValue, SignalFunction, Unsubscribe, attachValueSubscriptionMap } from './signal';
<<<<<<< HEAD

/**
 * A set of constants representing the various stages of a query's remote data fetching process.
 */
export const QueryStatuses = {
  Error: 'error',
  Idle: 'idle',
  Loading: 'loading',
  Success: 'success',
} as const;

/**
 * Represents the current status of the query's remote data fetching operation.
 *
 * Possible values:
 * - **`'error'`**  : The most recent request encountered an error.
 * - **`'idle'`**   : No request in progress, no error, no data yet.
 * - **`'loading'`** : A request is currently in progress.
 * - **`'success'`** : The most recent request has succeeded and data is available.
 */
export type QueryStatus = (typeof QueryStatuses)[keyof typeof QueryStatuses];

/**
 * Expanded status information for the currently specified query parameters.
 */
export type QueryStatusInfo = {
  isError: boolean;
  isFetching: boolean;
  isIdle: boolean;
  isInitialLoading: boolean;
  isSuccess: boolean;
};

/**
 * Defines additional options for a data fetch operation.
 */
interface FetchOptions {
  /**
   * Overrides the store's default cacheTime for this fetch, which dictates when the data fetched in this operation
   * will become eligible for pruning.
   *
   * Has no effect if `skipStoreUpdates` is set to `true`.
   */
  cacheTime?: number;
  /**
   * Forces a fetch request even if there is fresh data available in the cache.
   *
   * Note: If a pending fetch matches the forced fetch's params, the pending promise *will* be returned.
   * @default false
   */
  force?: boolean;
  /**
   * If `true`, the fetch will simply return the data without any internal handling or side effects,
   * running in parallel with any other ongoing fetches. Use together with `force: true` if you want to
   * guarantee that a fresh fetch is triggered regardless of the current store state.
   *
   * ---
   * If set to `'withCache'`, the fetch will similarly run in parallel without affecting the store, but the
   * fetched data will be stored in the cache, as long as the store's config doesn't contain `disableCache: true`.
   * @default false
   */
  skipStoreUpdates?: boolean | 'withCache';
  /**
   * Overrides the store's default staleTime for this fetch, which dictates how fresh data must be to be returned
   * from the cache.
   */
  staleTime?: number;
  /**
   * Dictates whether the store's `queryKey` should be updated based on the params used in the fetch operation.
   * Useful if for instance you want to cache the manually fetched data, but skip updating the store's current
   * `queryKey` (which determines where `getData()` points to).
   *
   * ---
   * Defaults to `true` unless `skipStoreUpdates: true` is specified, in which case the default is `false`.
   */
  updateQueryKey?: boolean;
}

/**
 * Represents an entry in the query cache, which stores fetched data along with metadata, and error information
 * in the event the most recent fetch failed.
 */
export type CacheEntry<TData> = {
  cacheTime: number;
  data: TData | null;
} & (
  | {
      errorInfo: {
        error: Error;
        lastFailedAt: number;
        retryCount: number;
      };
      lastFetchedAt: null;
    }
  | {
      errorInfo: {
        error: Error;
        lastFailedAt: number;
        retryCount: number;
      } | null;
      lastFetchedAt: number;
    }
);

/**
 * A specialized store interface that combines Zustand's store capabilities with remote data fetching support.
 *
 * In addition to Zustand's store API (such as `getState()` and `subscribe()`), this interface provides:
 * - **`enabled`**: A boolean indicating if the store is actively fetching data.
 * - **`queryKey`**: A string representation of the current query parameter values.
 * - **`fetch(params, options)`**: Initiates a data fetch operation.
 * - **`getData(params)`**: Returns the cached data, if available, for the current query parameters.
 * - **`getStatus()`**: Returns expanded status information for the current query parameters.
 * - **`isDataExpired(override?)`**: Checks if the current data has expired based on `cacheTime`.
 * - **`isStale(override?)`**: Checks if the current data is stale based on `staleTime`.
 * - **`reset()`**: Resets the store to its initial state, clearing data and errors.
 *
 * Notes on usage:
 * - You can refetch a store using `useQueryStore.getState().refetch()`
 */
export interface QueryStore<
  TData,
  TParams extends Record<string, unknown>,
  S extends Omit<StoreState<TData, TParams>, keyof PrivateStoreState>,
> extends UseBoundStoreWithEqualityFn<StoreApi<S>> {
  /**
   * Indicates whether the store should actively fetch data.
   * When `false`, the store won't automatically refetch data.
   */
  enabled: boolean;
  /**
   * The current query key, which is a string representation of the current query parameter values.
   */
  queryKey: string;
  /**
   * Initiates a data fetch for the given parameters. If no parameters are provided, the store's
   * current parameters are used.
   * @param params - Optional parameters to pass to the fetcher function.
   * @param options - Optional {@link FetchOptions} to customize the fetch behavior.
   * @returns A promise that resolves when the fetch operation completes.
   */
  fetch: (params?: TParams | Partial<TParams>, options?: FetchOptions) => Promise<TData | null>;
  /**
   * Returns the cached data, if available, for the current query params.
   * @returns The cached data, or `null` if no data is available.
   */
  getData: (params?: TParams) => TData | null;
  /**
   * Returns expanded status information for the currently specified query parameters. The raw
   * status can be obtained by directly reading the `status` property.
   * @example
   * ```ts
   * const isInitialLoading = useMyQueryStore(state => state.getStatus().isInitialLoading);
   * ```
   * @returns An object containing boolean flags for each status.
   */
  getStatus: () => QueryStatusInfo;
  /**
   * Determines if the current data is expired based on whether `cacheTime` has been exceeded.
   * @param override - An optional override for the default cache time, in milliseconds.
   * @returns `true` if the data is expired, otherwise `false`.
   */
  isDataExpired: (override?: number) => boolean;
  /**
   * Determines if the current data is stale based on whether `staleTime` has been exceeded.
   * Stale data may be refreshed automatically in the background.
   * @param override - An optional override for the default stale time, in milliseconds.
   * @returns `true` if the data is stale, otherwise `false`.
   */
  isStale: (override?: number) => boolean;
  /**
   * Resets the store to its initial state, clearing data, error, and any cached values.
   */
  reset: () => void;
}

/**
 * The private state managed by the query store, omitted from the store's public interface.
 * This is currently a placeholder type.
 */
type PrivateStoreState = Record<never, never>;

/**
 * The full state structure managed by the query store. This type is generally internal,
 * though the state it defines can be accessed via the store's public interface.
 */
type StoreState<TData, TParams extends Record<string, unknown>> = Pick<
  QueryStore<TData, TParams, StoreState<TData, TParams>>,
  'enabled' | 'queryKey' | 'fetch' | 'getData' | 'getStatus' | 'isDataExpired' | 'isStale' | 'reset'
> & {
  error: Error | null;
  lastFetchedAt: number | null;
  queryCache: Record<string, CacheEntry<TData> | undefined>;
  status: QueryStatus;
};

/**
 * Configuration options for creating a query-enabled Rainbow store.
 */
export type QueryStoreConfig<TQueryFnData, TParams extends Record<string, unknown>, TData, S extends StoreState<TData, TParams>> = {
  /**
   * **A function responsible for fetching data from a remote source.**
   * Receives parameters of type TParams and optionally an abort controller.
   * Returns either a promise or a raw data value of type TQueryFnData.
   *
   * ---
   * `abortController` is by default available, unless either:
   * - `abortInterruptedFetches` is set to `false` in the store's config
   * - The fetch was manually triggered with `skipStoreUpdates: true`
   */
  fetcher: (params: TParams, abortController: AbortController | null) => TQueryFnData | Promise<TQueryFnData>;
  /**
   * **A callback invoked whenever a fetch operation fails.**
   * Receives the error and the current retry count.
   */
  onError?: (error: Error, retryCount: number) => void;
  /**
   * **A callback invoked whenever fresh data is successfully fetched.**
   * Receives the transformed data and the store's set function, which can optionally be used to update store state.
   */
  onFetched?: (info: {
    data: TData;
    fetch: (params?: TParams | Partial<TParams>, options?: FetchOptions) => Promise<TData | null>;
    params: TParams;
    set: (partial: S | Partial<S> | ((state: S) => S | Partial<S>)) => void;
  }) => void;
  /**
   * **A function that overrides the default behavior of setting the fetched data in the store's query cache.**
   * Receives an object containing the transformed data, the query parameters, the query key, and the store's set function.
   *
   * When using `setData`, it’s important to note that you are taking full responsibility for managing query data. If your
   * query supports variable parameters (and thus multiple query keys) and you want to cache data for each key, you’ll need
   * to manually handle storing data based on the provided `params` or `queryKey`. Naturally, you will also bear
   * responsibility for pruning this data in the event you do not want it persisted indefinitely.
   *
   * Automatic refetching per your specified `staleTime` is still managed internally by the store. While no query *data*
   * will be cached internally if `setData` is provided, metadata such as the last fetch time for each query key is still
   * cached and tracked by the store, unless caching is fully disabled via `disableCache: true`.
   */
  setData?: (info: {
    data: TData;
    params: TParams;
    queryKey: string;
    set: (partial: S | Partial<S> | ((state: S) => S | Partial<S>)) => void;
  }) => void;
  /**
   * **A function to transform the raw fetched data** (`TQueryFnData`) into another form (`TData`).
   * If not provided, the raw data returned by `fetcher` is used.
   */
  transform?: (data: TQueryFnData, params: TParams) => TData;
  /**
   * If `true`, the store will abort any partially completed fetches when:
   * - A new fetch is initiated due to a change in parameters
   * - All components subscribed to the store via selectors are unmounted
   * @default true
   */
  abortInterruptedFetches?: boolean;
  /**
   * The maximum duration, in milliseconds, that fetched data is considered fresh.
   * After this time, data is considered expired and will be refetched when requested.
   * @default time.days(7)
   */
  cacheTime?: number | ((params: TParams) => number);
  /**
   * If `true`, the store will log debug messages to the console.
   * @default false
   */
  debugMode?: boolean;
  /**
   * If `true`, the store will **not** trigger automatic refetches when data becomes stale. This is
   * useful in cases where you want to refetch data on component mount if stale, but not automatically
   * if data becomes stale while your component is already mounted.
   * @default false
   */
  disableAutoRefetching?: boolean;
  /**
   * Controls whether the store's caching mechanisms are disabled. When disabled, the store will always refetch
   * data when params change, and fetched data will not be stored unless a `setData` function is provided.
   * @default false
   */
  disableCache?: boolean;
  /**
   * When `true`, the store actively fetches and refetches data as needed.
   * When `false`, the store will not automatically fetch data until explicitly enabled.
   * @default true
   */
  enabled?: boolean | ParamResolvable<boolean, TParams, S, TData>;
  /**
   * When `true`, the store's `getData` method will always return existing data from the cache if it exists,
   * regardless of whether the cached data is expired, until the data is pruned following a successful fetch.
   *
   * Additionally, when params change while the store is enabled, `getData` will return the previous data until
   * data for the new params is available.
   * @default false
   */
  keepPreviousData?: boolean;
  /**
   * The maximum number of times to retry a failed fetch operation.
   * @default 5
   */
  maxRetries?: number;
  /**
   * Parameters to be passed to the fetcher, defined as either direct values or `ParamResolvable` functions.
   * Dynamic parameters using `AttachValue` will cause the store to refetch when their values change.
   */
  params?: {
    [K in keyof TParams]: ParamResolvable<TParams[K], TParams, S, TData>;
  };
  /**
   * The delay between retries after a fetch error occurs, in milliseconds, defined as a number or a function that
   * receives the error and current retry count and returns a number.
   *
   * @default Exponential backoff starting at 5s, doubling each retry, capped at 5m:
   * ```ts
   * retryCount => Math.min(time.seconds(5) * Math.pow(2, retryCount), time.minutes(5))
   * ```
   */
  retryDelay?: number | ((retryCount: number, error: Error) => number);
  /**
   * The duration, in milliseconds, that data is considered fresh after fetching.
   * After becoming stale, the store may automatically refetch data in the background if there are active subscribers.
   *
   * **Note:** Stale times under 5 seconds are strongly discouraged.
   * @default time.minutes(2)
   */
  staleTime?: number;
  /**
   * Suppresses warnings in the event a `staleTime` under the minimum is desired.
   * @default false
   */
  suppressStaleTimeWarning?: boolean;
};

/**
 * Represents a parameter that can be provided directly or defined via a reactive `AttachValue`.
 * A parameter can be:
 * - A static value (e.g. `string`, `number`).
 * - A function that returns an `AttachValue<T>` when given a `SignalFunction`.
 */
type ParamResolvable<T, TParams extends Record<string, unknown>, S extends StoreState<TData, TParams>, TData> =
  | T
  | (($: SignalFunction, store: UseBoundStoreWithEqualityFn<StoreApi<S>>) => AttachValue<T>);

interface ResolvedEnabledResult {
  /**
   * The reactive enabled state, if provided as a function returning an AttachValue.
   */
  enabledAttachVal: AttachValue<boolean> | null;
  /**
   * The static enabled state, if provided as a direct boolean value.
   */
  enabledDirectValue: boolean | null;
  /**
   * The final enabled state, derived from either the reactive or static value.
   */
  resolvedEnabled: boolean;
}

interface ResolvedParamsResult<TParams> {
  /**
   * Reactive parameter values wrapped in `AttachValue`, which trigger refetches when they change.
   */
  attachVals: Partial<Record<keyof TParams, AttachValue<unknown>>>;
  /**
   * Direct, non-reactive values resolved from the initial configuration.
   */
  directValues: Partial<TParams>;
  /**
   * Fully resolved parameters, merging both direct and reactive values.
   */
  resolvedParams: TParams;
}

type CustomStateCreator<Q, U> = StateCreator<Q, [], [['zustand/subscribeWithSelector', never]], U>;

/**
 * The keys that make up the internal state of the store.
 */
type InternalStateKeys = keyof (StoreState<unknown, Record<string, unknown>> & PrivateStoreState);
=======
import {
  OptionallyPersistedRainbowStore,
  PersistedRainbowStore,
  RainbowPersistConfig,
  RainbowStateCreator,
  RainbowStore,
  SubscribeArgs,
} from './types';
import { omitStoreMethods } from './utils/persistUtils';
>>>>>>> cd8093f6

const [persist, discard] = [true, false];

const SHOULD_PERSIST_INTERNAL_STATE_MAP: Record<string, boolean> = {
  /* Internal state to persist if the store is persisted */
  error: persist,
  lastFetchedAt: persist,
  queryCache: persist,
  queryKey: persist,
  status: persist,

  /* Internal state and methods to discard */
  enabled: discard,
  fetch: discard,
  getData: discard,
  getStatus: discard,
  isDataExpired: discard,
  isStale: discard,
  reset: discard,
} satisfies Record<InternalStateKeys, boolean>;

const MIN_STALE_TIME = time.seconds(5);

/**
 * Creates a persisted, query-enabled Rainbow store with data fetching capabilities.
 *
 * @template TQueryFnData - The raw data type returned by the fetcher
 * @template TParams - Parameters passed to the fetcher function
 * @template U - User-defined custom store state
 * @template TData - The transformed data type, if applicable (defaults to `TQueryFnData`)
 * @template PersistedState - The persisted state type, if a stricter type than `Partial<U>` is desired
 */
export function createQueryStore<
  TQueryFnData,
  TParams extends Record<string, unknown> = Record<string, never>,
  U = unknown,
  TData = TQueryFnData,
  PersistedState extends Partial<U> = Partial<U>,
>(
  config: QueryStoreConfig<TQueryFnData, TParams, TData, QueryStoreState<TData, TParams, U>> &
    QueryStoreParams<TParams, QueryStoreState<TData, TParams, U>, TData>,
  RainbowStateCreator: QueryStoreStateCreator<QueryStoreState<TData, TParams, U>, U>,
  persistConfig: RainbowPersistConfig<QueryStoreState<TData, TParams, U>, PersistedState>
): PersistedRainbowStore<QueryStoreState<TData, TParams, U>, PersistedState>;

/**
 * Creates a conditionally persisted, query-enabled Rainbow store with data-fetching capabilities.
 *
 * `persistConfig` may be `undefined` – the returned store exposes `persist?`.
 *
 * @template TQueryFnData - The raw data type returned by the fetcher
 * @template TParams - Parameters passed to the fetcher function
 * @template U - User-defined custom store state
 * @template TData - The transformed data type, if applicable (defaults to `TQueryFnData`)
 * @template PersistedState - The persisted state type, if a stricter type than `Partial<U>` is desired
 */
export function createQueryStore<
  TQueryFnData,
  TParams extends Record<string, unknown> = Record<string, never>,
  U = unknown,
  TData = TQueryFnData,
  PersistedState extends Partial<U> = Partial<U>,
>(
  config: QueryStoreConfig<TQueryFnData, TParams, TData, QueryStoreState<TData, TParams, U>> &
    QueryStoreParams<TParams, QueryStoreState<TData, TParams, U>, TData>,
  RainbowStateCreator: QueryStoreStateCreator<QueryStoreState<TData, TParams, U>, U>,
  persistConfig: RainbowPersistConfig<QueryStoreState<TData, TParams, U>, PersistedState> | undefined
): OptionallyPersistedRainbowStore<QueryStoreState<TData, TParams, U>, PersistedState>;

/**
 * Creates a persisted, query-enabled Rainbow store with data fetching capabilities.
 *
 * @template TQueryFnData - The raw data type returned by the fetcher
 * @template TParams - Parameters passed to the fetcher function
 * @template TData - The transformed data type, if applicable (defaults to `TQueryFnData`)
 * @template PersistedState - The persisted state type, if a stricter type than `Partial<U>` is desired
 */
export function createQueryStore<
  TQueryFnData,
  TParams extends Record<string, unknown> = Record<string, never>,
  TData = TQueryFnData,
  PersistedState extends Partial<BaseQueryStoreState<TData, TParams>> = Partial<BaseQueryStoreState<TData, TParams>>,
>(
  config: QueryStoreConfig<TQueryFnData, TParams, TData, BaseQueryStoreState<TData, TParams>> &
    QueryStoreParams<TParams, BaseQueryStoreState<TData, TParams>, TData>,
  persistConfig: RainbowPersistConfig<BaseQueryStoreState<TData, TParams>, PersistedState>
): PersistedRainbowStore<BaseQueryStoreState<TData, TParams>, PersistedState>;

/**
 * Creates a conditionally persisted, query-enabled Rainbow store with data fetching capabilities.
 *
 * @template TQueryFnData - The raw data type returned by the fetcher
 * @template TParams - Parameters passed to the fetcher function
 * @template TData - The transformed data type, if applicable (defaults to `TQueryFnData`)
 * @template PersistedState - The persisted state type, if a stricter type than `Partial<U>` is desired
 */
export function createQueryStore<
  TQueryFnData,
  TParams extends Record<string, unknown> = Record<string, never>,
  TData = TQueryFnData,
  PersistedState extends Partial<BaseQueryStoreState<TData, TParams>> = Partial<BaseQueryStoreState<TData, TParams>>,
>(
  config: QueryStoreConfig<TQueryFnData, TParams, TData, BaseQueryStoreState<TData, TParams>> &
    QueryStoreParams<TParams, BaseQueryStoreState<TData, TParams>, TData>,
  persistConfig: RainbowPersistConfig<BaseQueryStoreState<TData, TParams>, PersistedState> | undefined
): OptionallyPersistedRainbowStore<BaseQueryStoreState<TData, TParams>, PersistedState>;

/**
 * Creates a query-enabled Rainbow store with data fetching capabilities.
 *
 * @template TQueryFnData - The raw data type returned by the fetcher
 * @template TParams - Parameters passed to the fetcher function
 * @template U - User-defined custom store state
 * @template TData - The transformed data type, if applicable (defaults to `TQueryFnData`)
 */
export function createQueryStore<
  TQueryFnData,
  TParams extends Record<string, unknown> = Record<string, never>,
  U = unknown,
  TData = TQueryFnData,
>(
  config: QueryStoreConfig<TQueryFnData, TParams, TData, QueryStoreState<TData, TParams, U>> &
    QueryStoreParams<TParams, QueryStoreState<TData, TParams, U>, TData>,
  RainbowStateCreator: QueryStoreStateCreator<QueryStoreState<TData, TParams, U>, U>
): RainbowStore<QueryStoreState<TData, TParams, U>>;

/**
 * Creates a query-enabled Rainbow store with data fetching capabilities.
 *
 * @template TQueryFnData - The raw data type returned by the fetcher
 * @template TParams - Parameters passed to the fetcher function
 * @template TData - The transformed data type, if applicable (defaults to `TQueryFnData`)
 */
export function createQueryStore<TQueryFnData, TParams extends Record<string, unknown> = Record<string, never>, TData = TQueryFnData>(
  config: QueryStoreConfig<TQueryFnData, TParams, TData, BaseQueryStoreState<TData, TParams>> &
    QueryStoreParams<TParams, BaseQueryStoreState<TData, TParams>, TData>
): RainbowStore<BaseQueryStoreState<TData, TParams>>;

/**
 * Creates a query-enabled Rainbow store with data fetching capabilities.
 *
 * @template TQueryFnData - The raw data type returned by the fetcher
 * @template TParams - Parameters passed to the fetcher function
 * @template U - User-defined custom store state
 * @template TData - The transformed data type, if applicable (defaults to `TQueryFnData`)
 * @template PersistedState - The persisted state type, if a stricter type than `Partial<U>` is desired
 */
export function createQueryStore<
  TQueryFnData,
  TParams extends Record<string, unknown> = Record<string, never>,
  U = unknown,
  TData = TQueryFnData,
  PersistedState extends Partial<QueryStoreState<TData, TParams, U>> = Partial<QueryStoreState<TData, TParams, U>>,
>(
  config: QueryStoreConfig<TQueryFnData, TParams, TData, QueryStoreState<TData, TParams, U>> &
    QueryStoreParams<TParams, QueryStoreState<TData, TParams, U>, TData>,
  arg1?:
    | QueryStoreStateCreator<QueryStoreState<TData, TParams, U>, U>
    | RainbowPersistConfig<QueryStoreState<TData, TParams, U>, PersistedState>,
  arg2?: RainbowPersistConfig<QueryStoreState<TData, TParams, U>, PersistedState>
): RainbowStore<QueryStoreState<TData, TParams, U>> | RainbowStore<QueryStoreState<TData, TParams, U>, PersistedState> {
  type S = QueryStoreState<TData, TParams, U>;

  /* If arg1 is a function, it's the custom state creator; otherwise, it's the persistConfig. */
  const customStateCreator = typeof arg1 === 'function' ? arg1 : () => ({}) as U;
  const persistConfig = typeof arg1 === 'object' && 'storageKey' in arg1 ? arg1 : arg2;

  const {
    fetcher,
    onError,
    onFetched,
    setData,
    transform,
    abortInterruptedFetches = true,
    cacheTime = time.days(7),
    debugMode = false,
    disableAutoRefetching = false,
    disableCache = false,
    enabled = true,
    keepPreviousData = false,
    maxRetries = 5,
    paramChangeThrottle,
    params,
    retryDelay = defaultRetryDelay,
    staleTime = time.minutes(2),
    suppressStaleTimeWarning = false,
    useParsableQueryKey = false,
  } = config;

  if (IS_DEV && !suppressStaleTimeWarning && staleTime < MIN_STALE_TIME) {
    console.warn(
      `[createQueryStore${persistConfig?.storageKey ? `: ${persistConfig.storageKey}` : ''}] ❌ Stale times under ${
        MIN_STALE_TIME / 1000
      } seconds are not recommended. Provided staleTime: ${staleTime / 1000} seconds`
    );
  }

  const getQueryKeyFn = useParsableQueryKey ? getParsableQueryKey : getQueryKey;

  const abortError = new Error('[createQueryStore: AbortError] Fetch interrupted');
  const cacheTimeIsFunction = typeof cacheTime === 'function';
  const enableLogs = IS_DEV && debugMode;
  const paramKeys: (keyof TParams)[] = Object.keys(config.params ?? {});

  let attachVals: { enabled: AttachValue<boolean> | null; params: Partial<Record<keyof TParams, AttachValue<unknown>>> } | null = null;
  let directValues: { enabled: boolean | null; params: Partial<TParams> } | null = null;
  let paramUnsubscribes: Unsubscribe[] = [];
  let fetchAfterParamCreation = false;

  let activeAbortController: AbortController | null = null;
  let activeFetch: { key: string; promise?: Promise<TData | null> } | null = null;
  let activeRefetchTimeout: NodeJS.Timeout | null = null;
  let lastFetchKey: string | null = null;
  let lastHandledEnabled: boolean | null = null;

  const initialData = {
    enabled: typeof enabled === 'function' ? false : enabled,
    error: null,
    lastFetchedAt: null,
    queryCache: {},
    queryKey: '',
    status: QueryStatuses.Idle,
  };

  const subscriptionManager = new SubscriptionManager({
    disableAutoRefetching,
    initialEnabled: initialData.enabled,
  });

  const abortActiveFetch = () => {
    if (activeAbortController) {
      activeAbortController.abort();
      activeAbortController = null;
    }
  };

  const fetchWithAbortControl = async (params: TParams): Promise<TQueryFnData> => {
    const abortController = new AbortController();
    activeAbortController = abortController;

    try {
      return await new Promise((resolve, reject) => {
        abortController.signal.addEventListener('abort', () => reject(abortError), { once: true });

        Promise.resolve(fetcher(params, abortController)).then(resolve, reject);
      });
    } finally {
      if (activeAbortController === abortController) {
        activeAbortController = null;
      }
    }
  };

  const createState: RainbowStateCreator<S> = (set, get, api) => {
    const originalSet = api.setState;
    const handleEnabledChange = (prevEnabled: boolean, newEnabled: boolean) => {
      if (prevEnabled !== newEnabled && lastHandledEnabled !== newEnabled) {
        lastHandledEnabled = newEnabled;
        subscriptionManager.setEnabled(newEnabled);
        if (newEnabled) {
          api.getState().fetch(undefined, { updateQueryKey: true });
        } else if (activeRefetchTimeout || abortInterruptedFetches) {
          if (abortInterruptedFetches) abortActiveFetch();
          if (activeRefetchTimeout) {
            clearTimeout(activeRefetchTimeout);
            activeRefetchTimeout = null;
          }
        }
      }
    };

    const setWithEnabledHandling: typeof originalSet = (partial, replace) => {
      const isPartialFunction = typeof partial === 'function';
      if (isPartialFunction || partial.enabled !== undefined) {
        let handleNewEnabled: (() => void) | undefined;
        originalSet(state => {
          const newPartial = isPartialFunction ? partial(state) : partial;
          const newEnabled = newPartial.enabled !== undefined ? newPartial.enabled : state.enabled;
          if (newEnabled !== state.enabled) handleNewEnabled = () => handleEnabledChange(state.enabled, newEnabled);
          return newPartial;
        }, replace);
        handleNewEnabled?.();
      } else {
        originalSet(partial, replace);
      }
    };

    // Override the store's set method
    api.setState = setWithEnabledHandling;

    subscriptionManager.init({
      onSubscribe: (enabled, isFirstSubscription, shouldThrottle) => {
        if (!directValues && !attachVals && (params || typeof config.enabled === 'function')) {
          fetchAfterParamCreation = true;
          return;
        }
        if (!enabled) return;

        if (isFirstSubscription) {
          const { isStale, queryKey: storeQueryKey } = get();
          const currentParams = getCurrentResolvedParams(attachVals, directValues);
          const currentQueryKey = getQueryKeyFn(currentParams);

          if (storeQueryKey !== currentQueryKey) set(state => ({ ...state, queryKey: currentQueryKey }));

          if (isStale()) {
            baseMethods.fetch(currentParams, undefined, true);
          } else {
            scheduleNextFetch(currentParams, undefined);
          }
        } else if (disableAutoRefetching && !shouldThrottle) {
          baseMethods.fetch(undefined, undefined, true);
        }
      },

      onLastUnsubscribe: () => {
        if (activeRefetchTimeout) {
          clearTimeout(activeRefetchTimeout);
          activeRefetchTimeout = null;
        }
        if (abortInterruptedFetches) abortActiveFetch();
      },
    });

    const scheduleNextFetch = (params: TParams, options: FetchOptions | undefined) => {
      if (disableAutoRefetching || options?.skipStoreUpdates) return;
      if (staleTime <= 0 || staleTime === Infinity) return;

      if (activeRefetchTimeout) {
        clearTimeout(activeRefetchTimeout);
        activeRefetchTimeout = null;
      }

      const currentQueryKey = getQueryKeyFn(params);
      const lastFetchedAt =
        (disableCache ? lastFetchKey === currentQueryKey && get().lastFetchedAt : get().queryCache[currentQueryKey]?.lastFetchedAt) || null;
      const timeUntilRefetch = lastFetchedAt ? staleTime - (Date.now() - lastFetchedAt) : staleTime;

      activeRefetchTimeout = setTimeout(() => {
        const { enabled, subscriptionCount } = subscriptionManager.get();
        if (enabled && subscriptionCount > 0) {
          baseMethods.fetch(params, { force: true }, true);
        }
      }, timeUntilRefetch);
    };

    const baseMethods = {
      ...customStateCreator(setWithEnabledHandling, get, api),
      ...initialData,

      async fetch(params: TParams | Partial<TParams> | undefined, options: FetchOptions | undefined, isInternalFetch = false) {
        if (!options?.force && !options?.skipStoreUpdates && !subscriptionManager.get().enabled) return null;

        const { error, status } = get();
        const effectiveParams = getCompleteParams(attachVals, directValues, paramKeys, params);
        const currentQueryKey = getQueryKeyFn(effectiveParams);
        const effectiveStaleTime = options?.staleTime ?? staleTime;
        const isLoading = status === QueryStatuses.Loading;
        const skipStoreUpdates = !!options?.skipStoreUpdates;
        const shouldUpdateQueryKey =
          typeof options?.updateQueryKey === 'boolean'
            ? options.updateQueryKey
            : isInternalFetch
              ? keepPreviousData
              : // Manual fetch call default
                !skipStoreUpdates;

        if (activeFetch?.promise && activeFetch.key === currentQueryKey && isLoading) {
          if (enableLogs) console.log('[🔄 Using Active Fetch 🔄] for params:', JSON.stringify(effectiveParams));
          return activeFetch.promise;
        }

        if (abortInterruptedFetches && !skipStoreUpdates && options?.updateQueryKey !== false) {
          abortActiveFetch();
        }

        if (!options?.force) {
          /* Check for valid cached data */
          const {
            lastFetchedAt: storeLastFetchedAt,
            queryCache: { [currentQueryKey]: cacheEntry },
            queryKey: storeQueryKey,
          } = get();

          const { errorInfo, lastFetchedAt: cachedLastFetchedAt } = cacheEntry ?? {};
          const errorRetriesExhausted = errorInfo && errorInfo.retryCount >= maxRetries;
          const lastFetchedAt = (disableCache ? lastFetchKey === currentQueryKey && storeLastFetchedAt : cachedLastFetchedAt) || null;
          const isStale = !lastFetchedAt || Date.now() - lastFetchedAt >= effectiveStaleTime;

          if (!isStale && (!errorInfo || errorRetriesExhausted || skipStoreUpdates)) {
            if (
              !skipStoreUpdates &&
              !activeRefetchTimeout &&
              subscriptionManager.get().subscriptionCount > 0 &&
              staleTime !== 0 &&
              staleTime !== Infinity
            ) {
              scheduleNextFetch(effectiveParams, options);
            }
            if (shouldUpdateQueryKey && storeQueryKey !== currentQueryKey) set(state => ({ ...state, queryKey: currentQueryKey }));
            if (enableLogs) console.log('[💾 Returning Cached Data 💾] for params:', JSON.stringify(effectiveParams));
            return cacheEntry?.data ?? null;
          }
        }

        if (!skipStoreUpdates) {
          if (activeRefetchTimeout) {
            clearTimeout(activeRefetchTimeout);
            activeRefetchTimeout = null;
          }
          if (error || !isLoading) set(state => ({ ...state, error: null, status: QueryStatuses.Loading }));
          activeFetch = { key: currentQueryKey };
        }

        const effectiveCacheTime = options?.cacheTime ?? (cacheTimeIsFunction ? cacheTime(effectiveParams) : cacheTime);

        const fetchOperation = async () => {
          try {
            if (enableLogs) {
              if (!isInternalFetch && params && !hasAllRequiredParams(params, paramKeys)) {
                console.log(
                  '[🔄 Fetching with Partial Params 🔄]\n',
                  '- Provided params:',
                  `${JSON.stringify(params)}\n`,
                  '- Filled in params:',
                  `${JSON.stringify(
                    Object.fromEntries(
                      Object.keys(effectiveParams)
                        .filter(key => !(key in params))
                        .map(key => [key, effectiveParams[key]])
                    )
                  )}`
                );
              } else {
                console.log('[🔄 Fetching 🔄] for params:', JSON.stringify(effectiveParams));
              }
            }

            const rawResult = await (abortInterruptedFetches && !skipStoreUpdates
              ? fetchWithAbortControl(effectiveParams)
              : fetcher(effectiveParams, null));

            const lastFetchedAt = Date.now();
            if (enableLogs) console.log('[✅ Fetch Successful ✅] for params:', JSON.stringify(effectiveParams));

            let transformedData: TData;
            try {
              transformedData = transform ? transform(rawResult, effectiveParams) : (rawResult as TData);
            } catch (transformError) {
              throw new RainbowError(
                `[createQueryStore: ${persistConfig?.storageKey || currentQueryKey}]: transform failed`,
                transformError
              );
            }

            if (skipStoreUpdates) {
              if (enableLogs) console.log('[🥷 Successful Parallel Fetch 🥷] for params:', JSON.stringify(effectiveParams));
              if (options.skipStoreUpdates === 'withCache' && !disableCache) {
                set(state => ({
                  ...state,
                  queryCache: {
                    ...state.queryCache,
                    [currentQueryKey]: {
                      cacheTime: effectiveCacheTime,
                      data: transformedData,
                      errorInfo: null,
                      lastFetchedAt,
                    } satisfies CacheEntry<TData>,
                  },
                }));
              }
              return transformedData;
            }

            (setData ? setWithEnabledHandling : set)(state => {
              let newState: S = {
                ...state,
                error: null,
                lastFetchedAt,
                queryKey: shouldUpdateQueryKey ? currentQueryKey : state.queryKey,
                status: QueryStatuses.Success,
              };

              if (!setData && !disableCache) {
                if (enableLogs)
                  console.log(
                    '[💾 Setting Cache 💾] for params:',
                    JSON.stringify(effectiveParams),
                    '| Has previous data?:',
                    !!newState.queryCache[currentQueryKey]?.data
                  );
                newState.queryCache = {
                  ...newState.queryCache,
                  [currentQueryKey]: {
                    cacheTime: effectiveCacheTime,
                    data: transformedData,
                    errorInfo: null,
                    lastFetchedAt,
                  } satisfies CacheEntry<TData>,
                };
              } else if (setData) {
                if (enableLogs) console.log('[💾 Setting Data 💾] for params:', JSON.stringify(effectiveParams));
                setData({
                  data: transformedData,
                  params: effectiveParams,
                  queryKey: currentQueryKey,
                  set: (partial: S | Partial<S> | ((state: S) => S | Partial<S>)) => {
                    newState = typeof partial === 'function' ? { ...newState, ...partial(newState) } : { ...newState, ...partial };
                  },
                });
                if (!disableCache) {
                  newState.queryCache = {
                    ...newState.queryCache,
                    [currentQueryKey]: {
                      cacheTime: effectiveCacheTime,
                      data: null,
                      errorInfo: null,
                      lastFetchedAt,
                    } satisfies CacheEntry<TData>,
                  };
                }
              }

              return disableCache || cacheTime === Infinity
                ? newState
                : pruneCache<S, TData, TParams>(keepPreviousData, currentQueryKey, newState);
            });

            lastFetchKey = currentQueryKey;
            scheduleNextFetch(effectiveParams, options);

            if (onFetched) {
              try {
                onFetched({ data: transformedData, fetch: baseMethods.fetch, params: effectiveParams, set: setWithEnabledHandling });
              } catch (onFetchedError) {
                logger.error(
                  new RainbowError(
                    `[createQueryStore: ${persistConfig?.storageKey || currentQueryKey}]: onFetched callback failed`,
                    onFetchedError
                  )
                );
              }
            }

            return transformedData ?? null;
          } catch (error) {
            if (error === abortError) {
              if (enableLogs) console.log('[❌ Fetch Aborted ❌] for params:', JSON.stringify(effectiveParams));
              return null;
            }

            const shouldThrow = !isInternalFetch && options?.throwOnError === true;
            const typedError = error instanceof Error ? error : new Error(String(error));

            if (skipStoreUpdates) {
              logger.error(new RainbowError(`[createQueryStore: ${persistConfig?.storageKey || currentQueryKey}]: Failed to fetch data`), {
                error,
              });
              if (shouldThrow) throw typedError;
              return null;
            }

            const entry = disableCache ? undefined : get().queryCache[currentQueryKey];
            const currentRetryCount = entry?.errorInfo?.retryCount ?? 0;

            onError?.(typedError, currentRetryCount);

            if (currentRetryCount < maxRetries) {
              if (subscriptionManager.get().subscriptionCount > 0) {
                const errorRetryDelay = typeof retryDelay === 'function' ? retryDelay(currentRetryCount, typedError) : retryDelay;
                if (errorRetryDelay !== Infinity) {
                  activeRefetchTimeout = setTimeout(() => {
                    const { enabled, subscriptionCount } = subscriptionManager.get();
                    if (enabled && subscriptionCount > 0) {
                      baseMethods.fetch(params, { force: true }, true);
                    }
                  }, errorRetryDelay);
                }
              }

              set(state => ({
                ...state,
                error: typedError,
                queryCache: {
                  ...state.queryCache,
                  [currentQueryKey]: {
                    cacheTime: entry?.cacheTime ?? effectiveCacheTime,
                    data: entry?.data ?? null,
                    lastFetchedAt: entry?.lastFetchedAt ?? null,
                    errorInfo: {
                      error: typedError,
                      lastFailedAt: Date.now(),
                      retryCount: currentRetryCount + 1,
                    },
                  } satisfies CacheEntry<TData>,
                },
                queryKey: shouldUpdateQueryKey ? currentQueryKey : state.queryKey,
                status: QueryStatuses.Error,
              }));
            } else {
              /* Max retries exhausted */
              set(state => ({
                ...state,
                error: typedError,
                queryCache: {
                  ...state.queryCache,
                  [currentQueryKey]: {
                    cacheTime: entry?.cacheTime ?? effectiveCacheTime,
                    data: entry?.data ?? null,
                    lastFetchedAt: entry?.lastFetchedAt ?? null,
                    errorInfo: {
                      error: typedError,
                      lastFailedAt: Date.now(),
                      retryCount: maxRetries,
                    },
                  } satisfies CacheEntry<TData>,
                },
                queryKey: shouldUpdateQueryKey ? currentQueryKey : state.queryKey,
                status: QueryStatuses.Error,
              }));
            }

            logger.error(new RainbowError(`[createQueryStore: ${persistConfig?.storageKey || currentQueryKey}]: Failed to fetch data`), {
              error,
            });

            if (shouldThrow) throw typedError;
            return null;
          } finally {
            if (!skipStoreUpdates) activeFetch = null;
          }
        };

        if (skipStoreUpdates) return fetchOperation();

        return (activeFetch = { key: currentQueryKey, promise: fetchOperation() }).promise;
      },

      getData(params?: TParams) {
        if (disableCache) return null;
        const currentQueryKey = params ? getQueryKeyFn(params) : get().queryKey;

        const cacheEntry = get().queryCache[currentQueryKey];
        if (keepPreviousData) return cacheEntry?.data ?? null;
        const isExpired = !!cacheEntry?.lastFetchedAt && Date.now() - cacheEntry.lastFetchedAt >= cacheEntry.cacheTime;
        return isExpired ? null : cacheEntry?.data ?? null;
      },

      getStatus() {
        const { queryKey, status } = get();
        const lastFetchedAt =
          (disableCache ? lastFetchKey === queryKey && get().lastFetchedAt : get().queryCache[queryKey]?.lastFetchedAt) || null;

        return {
          isError: status === QueryStatuses.Error,
          isFetching: status === QueryStatuses.Loading,
          isIdle: status === QueryStatuses.Idle,
          isInitialLoading: !lastFetchedAt && status === QueryStatuses.Loading,
          isSuccess: status === QueryStatuses.Success,
        };
      },

      isDataExpired(cacheTimeOverride?: number) {
        const currentQueryKey = get().queryKey;
        const {
          lastFetchedAt: storeLastFetchedAt,
          queryCache: { [currentQueryKey]: cacheEntry },
        } = get();

        const lastFetchedAt = (disableCache ? lastFetchKey === currentQueryKey && storeLastFetchedAt : cacheEntry?.lastFetchedAt) || null;
        if (!lastFetchedAt) return true;

        const effectiveCacheTime = cacheTimeOverride ?? cacheEntry?.cacheTime;
        return effectiveCacheTime === undefined || Date.now() - lastFetchedAt >= effectiveCacheTime;
      },

      isStale(staleTimeOverride?: number) {
        const { queryKey } = get();
        const lastFetchedAt =
          (disableCache ? lastFetchKey === queryKey && get().lastFetchedAt : get().queryCache[queryKey]?.lastFetchedAt) || null;

        if (!lastFetchedAt) return true;
        const effectiveStaleTime = staleTimeOverride ?? staleTime;
        return Date.now() - lastFetchedAt >= effectiveStaleTime;
      },

      reset() {
        for (const unsub of paramUnsubscribes) unsub();
        paramUnsubscribes = [];
        if (activeRefetchTimeout) {
          clearTimeout(activeRefetchTimeout);
          activeRefetchTimeout = null;
        }
        if (abortInterruptedFetches) abortActiveFetch();
        activeFetch = null;
        lastFetchKey = null;
        set(state => ({ ...state, ...initialData, queryKey: getQueryKeyFn(getCurrentResolvedParams(attachVals, directValues)) }));
      },
    };

    // Override the store's subscribe method
    const originalSubscribe = api.subscribe;
    api.subscribe = ((...args: SubscribeArgs<S>) => {
      const internalUnsubscribe = subscriptionManager.subscribe();
      const unsubscribe = args.length === 1 ? originalSubscribe(args[0]) : originalSubscribe(...args);
      return () => {
        internalUnsubscribe();
        unsubscribe();
      };
    }) satisfies typeof originalSubscribe;

    return baseMethods;
  };

  const combinedPersistConfig = persistConfig?.storageKey
    ? {
        ...persistConfig,
        partialize: createBlendedPartialize<TData, TParams, S, U, PersistedState>(keepPreviousData, persistConfig.partialize),
      }
    : undefined;

  const queryStore = combinedPersistConfig
    ? createRainbowStore<S, PersistedState>(createState, combinedPersistConfig)
    : createWithEqualityFn<S>()(subscribeWithSelector(createState), Object.is);

  const { enabled: initialStoreEnabled, error, queryKey } = queryStore.getState();
  if (queryKey && !error) lastFetchKey = queryKey;

  if (params || typeof config.enabled === 'function') {
    const {
      directValues: resolvedDirectValues,
      enabledAttachVal: resolvedEnabledAttachVal,
      enabledDirectValue: resolvedEnabledDirectValue,
      attachVals: resolvedAttachVals,
    } = resolveParams<TParams, S, TData>(enabled, params, queryStore);
    attachVals = { enabled: resolvedEnabledAttachVal, params: resolvedAttachVals };
    directValues = { enabled: resolvedEnabledDirectValue, params: resolvedDirectValues };
  }

  function onParamChangeBase() {
    const newParams = getCurrentResolvedParams(attachVals, directValues);
    if (!keepPreviousData) {
      const newQueryKey = getQueryKeyFn(newParams);
      queryStore.setState(state => ({ ...state, queryKey: newQueryKey }));
    }
    queryStore.getState().fetch(newParams, { updateQueryKey: keepPreviousData });
  }

  const onParamChange =
    !IS_TEST && paramChangeThrottle
      ? debounce(
          onParamChangeBase,
          typeof paramChangeThrottle === 'number' ? paramChangeThrottle : paramChangeThrottle.delay,
          typeof paramChangeThrottle === 'number' ? { leading: false, maxWait: paramChangeThrottle, trailing: true } : paramChangeThrottle
        )
      : onParamChangeBase;

  if (attachVals?.enabled) {
    const attachVal = attachVals.enabled;
    const subscribeFn = attachValueSubscriptionMap.get(attachVal);

    if (subscribeFn) {
      let oldVal = attachVal.value;
      if (initialStoreEnabled !== oldVal) queryStore.setState(state => ({ ...state, enabled: oldVal }));
      if (oldVal) subscriptionManager.setEnabled(oldVal);

      if (enableLogs) console.log('[🌀 Enabled Subscription 🌀] Initial value:', oldVal);

      const unsub = subscribeFn(() => {
        const newVal = attachVal.value;
        if (newVal !== oldVal) {
          if (enableLogs) console.log('[🌀 Enabled Change 🌀] - [Old]:', `${oldVal},`, '[New]:', newVal);
          oldVal = newVal;
          queryStore.setState(state => ({ ...state, enabled: newVal }));
        }
      });
      paramUnsubscribes.push(unsub);
    }
  } else if (initialStoreEnabled !== initialData.enabled) {
    queryStore.setState(state => ({ ...state, enabled: initialData.enabled }));
  }

  for (const k in attachVals?.params) {
    const attachVal = attachVals.params[k];
    if (!attachVal) continue;

    const subscribeFn = attachValueSubscriptionMap.get(attachVal);
    if (enableLogs) console.log('[🌀 Param Subscription 🌀] Subscribed to param:', k);

    if (subscribeFn) {
      let oldVal = attachVal.value;
      const unsub = subscribeFn(() => {
        const newVal = attachVal.value;
        if (!dequal(oldVal, newVal)) {
          if (enableLogs) console.log('[🌀 Param Change 🌀] -', k, '- [Old]:', `${oldVal?.toString()},`, '[New]:', newVal?.toString());
          oldVal = newVal;
          onParamChange();
        }
      });
      paramUnsubscribes.push(unsub);
    }
  }

  if (fetchAfterParamCreation) onParamChange();

  return queryStore;
}

export function getQueryKey<TParams extends Record<string, unknown>>(params: TParams): string {
  return JSON.stringify(
    Object.keys(params)
      .sort()
      .map(key => params[key])
  );
}

export function getParsableQueryKey<TParams extends Record<string, unknown>>(params: TParams): string {
  return JSON.stringify(sortParamKeys(params));
}

export function parseQueryKey<TParams extends Record<string, unknown>>(queryKey: string): TParams {
  return JSON.parse(queryKey);
}

function sortParamKeys<TParams extends Record<string, unknown>>(params: TParams): TParams {
  if (typeof params !== 'object' || params === null) return params;
  return Object.keys(params)
    .sort()
    .reduce<Record<string, unknown>>((acc, key) => {
      const value = params[key];
      acc[key] = value !== null && typeof value === 'object' ? sortParamKeys(value as Record<string, unknown>) : value;
      return acc;
    }, {}) as TParams;
}

export function defaultRetryDelay(retryCount: number) {
  const baseDelay = time.seconds(5);
  const multiplier = Math.pow(2, retryCount);
  return Math.min(baseDelay * multiplier, time.minutes(5));
}

function getCompleteParams<TParams extends Record<string, unknown>>(
  attachVals: { enabled: AttachValue<boolean> | null; params: Partial<Record<keyof TParams, AttachValue<unknown>>> } | null,
  directValues: { enabled: boolean | null; params: Partial<TParams> } | null,
  paramKeys: (keyof TParams)[],
  params?: Partial<TParams>
): TParams {
  const effectiveParams = !params
    ? getCurrentResolvedParams(attachVals, directValues)
    : hasAllRequiredParams(params, paramKeys)
      ? params
      : { ...getCurrentResolvedParams(attachVals, directValues), ...params };
  return effectiveParams;
}

function getCurrentResolvedParams<TParams extends Record<string, unknown>>(
  attachVals: { enabled: AttachValue<boolean> | null; params: Partial<Record<keyof TParams, AttachValue<unknown>>> } | null,
  directValues: { enabled: boolean | null; params: Partial<TParams> } | null
): TParams {
  const currentParams: Partial<TParams> = directValues?.params ?? {};
  for (const k in attachVals?.params) {
    const attachVal = attachVals.params[k];
    if (!attachVal) continue;
    currentParams[k as keyof TParams] = attachVal.value as TParams[keyof TParams];
  }
  return currentParams as TParams;
}

function hasAllRequiredParams<TParams extends Record<string, unknown>>(
  params: Partial<TParams> | TParams,
  requiredKeys: (keyof TParams)[]
): params is TParams {
  if (!params) return false;
  for (const key of requiredKeys) {
    if (!(key in params)) return false;
  }
  return true;
}

function pruneCache<S extends StoreState<TData, TParams>, TData, TParams extends Record<string, unknown>>(
  keepPreviousData: boolean,
  keyToPreserve: string | null,
  state: S | Partial<S>
): S | Partial<S> {
  if (!state.queryCache) return state;
  const pruneTime = Date.now();
  const preserve = keyToPreserve ?? ((keepPreviousData && state.queryKey) || null);

  let prunedSomething = false;
  const newCache: Record<string, CacheEntry<TData>> = Object.create(null);

  for (const key in state.queryCache) {
    const entry = state.queryCache[key];
    const isValid = !!entry && (pruneTime - (entry.lastFetchedAt ?? entry.errorInfo.lastFailedAt) < entry.cacheTime || key === preserve);
    if (!isValid) {
      prunedSomething = true;
    } else if (!keyToPreserve && entry.errorInfo && entry.errorInfo.retryCount > 0) {
      newCache[key] = { ...entry, errorInfo: { ...entry.errorInfo, retryCount: 0 } } satisfies CacheEntry<TData>;
      prunedSomething = true;
    } else {
      newCache[key] = entry;
    }
  }

  if (!prunedSomething) return state;

  return { ...state, queryCache: newCache };
}

function isResolvableParam<T, TParams extends Record<string, unknown>, S extends StoreState<TData, TParams>, TData>(
  param: ParamResolvable<T, TParams, S, TData>
): param is ($: SignalFunction, store: RainbowStore<S>) => AttachValue<T> {
  return typeof param === 'function';
}

type StaticParamValue<T, TParams extends Record<string, unknown>, S extends StoreState<TData, TParams>, TData> = Exclude<
  ParamResolvable<T, TParams, S, TData>,
  ($: SignalFunction, store: QueryStore<TData, TParams, S>) => AttachValue<T>
>;

function isStaticParam<T, TParams extends Record<string, unknown>, S extends StoreState<TData, TParams>, TData>(
  param: ParamResolvable<T, TParams, S, TData>
): param is StaticParamValue<T, TParams, S, TData> {
  return !isResolvableParam(param);
}

function resolveParams<TParams extends Record<string, unknown>, S extends StoreState<TData, TParams> & U, TData, U = unknown>(
  enabled: boolean | ParamResolvable<boolean, TParams, S, TData>,
  params: { [K in keyof TParams]: ParamResolvable<TParams[K], TParams, S, TData> } | undefined,
  store: RainbowStore<S>
): ResolvedParamsResult<TParams> & ResolvedEnabledResult {
  const attachVals: Partial<Record<keyof TParams, AttachValue<unknown>>> = {};
  const directValues: Partial<TParams> = {};
  const resolvedParams: TParams = {} as TParams;

  for (const key in params) {
    const param = params[key];
    if (isResolvableParam<TParams[typeof key], TParams, S, TData>(param)) {
      const attachVal = param($, store);
      attachVals[key] = attachVal;
      resolvedParams[key] = attachVal.value;
    } else if (isStaticParam<TParams[typeof key], TParams, S, TData>(param)) {
      directValues[key] = param;
      resolvedParams[key] = param;
    }
  }

  let enabledAttachVal: AttachValue<boolean> | null = null;
  let enabledDirectValue: boolean | null = null;
  let resolvedEnabled: boolean;

  if (isResolvableParam(enabled)) {
    const attachVal = enabled($, store);
    resolvedEnabled = attachVal.value;
    enabledAttachVal = attachVal;
  } else {
    resolvedEnabled = enabled;
    enabledDirectValue = enabled;
  }

  return { attachVals, directValues, enabledAttachVal, enabledDirectValue, resolvedEnabled, resolvedParams };
}

function createBlendedPartialize<
  TData,
  TParams extends Record<string, unknown>,
  S extends StoreState<TData, TParams> & U,
  U = unknown,
  PersistedState extends Partial<S> = Partial<S>,
>(
  keepPreviousData: boolean,
  userPartialize: RainbowPersistConfig<S, PersistedState>['partialize'] | undefined
): (state: S) => PersistedState {
  return (state: S): PersistedState => {
    const clonedState = { ...state };
    const internalStateToPersist: Partial<S> = {};

    for (const key in clonedState) {
      if (key in SHOULD_PERSIST_INTERNAL_STATE_MAP) {
        if (SHOULD_PERSIST_INTERNAL_STATE_MAP[key]) internalStateToPersist[key] = clonedState[key];
        delete clonedState[key];
      }
    }

    return {
      ...(userPartialize ? userPartialize(clonedState) : omitStoreMethods(clonedState)),
      ...pruneCache<S, TData, TParams>(keepPreviousData, null, internalStateToPersist),
    } satisfies PersistedState;
  };
}<|MERGE_RESOLUTION|>--- conflicted
+++ resolved
@@ -24,387 +24,6 @@
   StoreState,
 } from './queryStore/types';
 import { $, AttachValue, SignalFunction, Unsubscribe, attachValueSubscriptionMap } from './signal';
-<<<<<<< HEAD
-
-/**
- * A set of constants representing the various stages of a query's remote data fetching process.
- */
-export const QueryStatuses = {
-  Error: 'error',
-  Idle: 'idle',
-  Loading: 'loading',
-  Success: 'success',
-} as const;
-
-/**
- * Represents the current status of the query's remote data fetching operation.
- *
- * Possible values:
- * - **`'error'`**  : The most recent request encountered an error.
- * - **`'idle'`**   : No request in progress, no error, no data yet.
- * - **`'loading'`** : A request is currently in progress.
- * - **`'success'`** : The most recent request has succeeded and data is available.
- */
-export type QueryStatus = (typeof QueryStatuses)[keyof typeof QueryStatuses];
-
-/**
- * Expanded status information for the currently specified query parameters.
- */
-export type QueryStatusInfo = {
-  isError: boolean;
-  isFetching: boolean;
-  isIdle: boolean;
-  isInitialLoading: boolean;
-  isSuccess: boolean;
-};
-
-/**
- * Defines additional options for a data fetch operation.
- */
-interface FetchOptions {
-  /**
-   * Overrides the store's default cacheTime for this fetch, which dictates when the data fetched in this operation
-   * will become eligible for pruning.
-   *
-   * Has no effect if `skipStoreUpdates` is set to `true`.
-   */
-  cacheTime?: number;
-  /**
-   * Forces a fetch request even if there is fresh data available in the cache.
-   *
-   * Note: If a pending fetch matches the forced fetch's params, the pending promise *will* be returned.
-   * @default false
-   */
-  force?: boolean;
-  /**
-   * If `true`, the fetch will simply return the data without any internal handling or side effects,
-   * running in parallel with any other ongoing fetches. Use together with `force: true` if you want to
-   * guarantee that a fresh fetch is triggered regardless of the current store state.
-   *
-   * ---
-   * If set to `'withCache'`, the fetch will similarly run in parallel without affecting the store, but the
-   * fetched data will be stored in the cache, as long as the store's config doesn't contain `disableCache: true`.
-   * @default false
-   */
-  skipStoreUpdates?: boolean | 'withCache';
-  /**
-   * Overrides the store's default staleTime for this fetch, which dictates how fresh data must be to be returned
-   * from the cache.
-   */
-  staleTime?: number;
-  /**
-   * Dictates whether the store's `queryKey` should be updated based on the params used in the fetch operation.
-   * Useful if for instance you want to cache the manually fetched data, but skip updating the store's current
-   * `queryKey` (which determines where `getData()` points to).
-   *
-   * ---
-   * Defaults to `true` unless `skipStoreUpdates: true` is specified, in which case the default is `false`.
-   */
-  updateQueryKey?: boolean;
-}
-
-/**
- * Represents an entry in the query cache, which stores fetched data along with metadata, and error information
- * in the event the most recent fetch failed.
- */
-export type CacheEntry<TData> = {
-  cacheTime: number;
-  data: TData | null;
-} & (
-  | {
-      errorInfo: {
-        error: Error;
-        lastFailedAt: number;
-        retryCount: number;
-      };
-      lastFetchedAt: null;
-    }
-  | {
-      errorInfo: {
-        error: Error;
-        lastFailedAt: number;
-        retryCount: number;
-      } | null;
-      lastFetchedAt: number;
-    }
-);
-
-/**
- * A specialized store interface that combines Zustand's store capabilities with remote data fetching support.
- *
- * In addition to Zustand's store API (such as `getState()` and `subscribe()`), this interface provides:
- * - **`enabled`**: A boolean indicating if the store is actively fetching data.
- * - **`queryKey`**: A string representation of the current query parameter values.
- * - **`fetch(params, options)`**: Initiates a data fetch operation.
- * - **`getData(params)`**: Returns the cached data, if available, for the current query parameters.
- * - **`getStatus()`**: Returns expanded status information for the current query parameters.
- * - **`isDataExpired(override?)`**: Checks if the current data has expired based on `cacheTime`.
- * - **`isStale(override?)`**: Checks if the current data is stale based on `staleTime`.
- * - **`reset()`**: Resets the store to its initial state, clearing data and errors.
- *
- * Notes on usage:
- * - You can refetch a store using `useQueryStore.getState().refetch()`
- */
-export interface QueryStore<
-  TData,
-  TParams extends Record<string, unknown>,
-  S extends Omit<StoreState<TData, TParams>, keyof PrivateStoreState>,
-> extends UseBoundStoreWithEqualityFn<StoreApi<S>> {
-  /**
-   * Indicates whether the store should actively fetch data.
-   * When `false`, the store won't automatically refetch data.
-   */
-  enabled: boolean;
-  /**
-   * The current query key, which is a string representation of the current query parameter values.
-   */
-  queryKey: string;
-  /**
-   * Initiates a data fetch for the given parameters. If no parameters are provided, the store's
-   * current parameters are used.
-   * @param params - Optional parameters to pass to the fetcher function.
-   * @param options - Optional {@link FetchOptions} to customize the fetch behavior.
-   * @returns A promise that resolves when the fetch operation completes.
-   */
-  fetch: (params?: TParams | Partial<TParams>, options?: FetchOptions) => Promise<TData | null>;
-  /**
-   * Returns the cached data, if available, for the current query params.
-   * @returns The cached data, or `null` if no data is available.
-   */
-  getData: (params?: TParams) => TData | null;
-  /**
-   * Returns expanded status information for the currently specified query parameters. The raw
-   * status can be obtained by directly reading the `status` property.
-   * @example
-   * ```ts
-   * const isInitialLoading = useMyQueryStore(state => state.getStatus().isInitialLoading);
-   * ```
-   * @returns An object containing boolean flags for each status.
-   */
-  getStatus: () => QueryStatusInfo;
-  /**
-   * Determines if the current data is expired based on whether `cacheTime` has been exceeded.
-   * @param override - An optional override for the default cache time, in milliseconds.
-   * @returns `true` if the data is expired, otherwise `false`.
-   */
-  isDataExpired: (override?: number) => boolean;
-  /**
-   * Determines if the current data is stale based on whether `staleTime` has been exceeded.
-   * Stale data may be refreshed automatically in the background.
-   * @param override - An optional override for the default stale time, in milliseconds.
-   * @returns `true` if the data is stale, otherwise `false`.
-   */
-  isStale: (override?: number) => boolean;
-  /**
-   * Resets the store to its initial state, clearing data, error, and any cached values.
-   */
-  reset: () => void;
-}
-
-/**
- * The private state managed by the query store, omitted from the store's public interface.
- * This is currently a placeholder type.
- */
-type PrivateStoreState = Record<never, never>;
-
-/**
- * The full state structure managed by the query store. This type is generally internal,
- * though the state it defines can be accessed via the store's public interface.
- */
-type StoreState<TData, TParams extends Record<string, unknown>> = Pick<
-  QueryStore<TData, TParams, StoreState<TData, TParams>>,
-  'enabled' | 'queryKey' | 'fetch' | 'getData' | 'getStatus' | 'isDataExpired' | 'isStale' | 'reset'
-> & {
-  error: Error | null;
-  lastFetchedAt: number | null;
-  queryCache: Record<string, CacheEntry<TData> | undefined>;
-  status: QueryStatus;
-};
-
-/**
- * Configuration options for creating a query-enabled Rainbow store.
- */
-export type QueryStoreConfig<TQueryFnData, TParams extends Record<string, unknown>, TData, S extends StoreState<TData, TParams>> = {
-  /**
-   * **A function responsible for fetching data from a remote source.**
-   * Receives parameters of type TParams and optionally an abort controller.
-   * Returns either a promise or a raw data value of type TQueryFnData.
-   *
-   * ---
-   * `abortController` is by default available, unless either:
-   * - `abortInterruptedFetches` is set to `false` in the store's config
-   * - The fetch was manually triggered with `skipStoreUpdates: true`
-   */
-  fetcher: (params: TParams, abortController: AbortController | null) => TQueryFnData | Promise<TQueryFnData>;
-  /**
-   * **A callback invoked whenever a fetch operation fails.**
-   * Receives the error and the current retry count.
-   */
-  onError?: (error: Error, retryCount: number) => void;
-  /**
-   * **A callback invoked whenever fresh data is successfully fetched.**
-   * Receives the transformed data and the store's set function, which can optionally be used to update store state.
-   */
-  onFetched?: (info: {
-    data: TData;
-    fetch: (params?: TParams | Partial<TParams>, options?: FetchOptions) => Promise<TData | null>;
-    params: TParams;
-    set: (partial: S | Partial<S> | ((state: S) => S | Partial<S>)) => void;
-  }) => void;
-  /**
-   * **A function that overrides the default behavior of setting the fetched data in the store's query cache.**
-   * Receives an object containing the transformed data, the query parameters, the query key, and the store's set function.
-   *
-   * When using `setData`, it’s important to note that you are taking full responsibility for managing query data. If your
-   * query supports variable parameters (and thus multiple query keys) and you want to cache data for each key, you’ll need
-   * to manually handle storing data based on the provided `params` or `queryKey`. Naturally, you will also bear
-   * responsibility for pruning this data in the event you do not want it persisted indefinitely.
-   *
-   * Automatic refetching per your specified `staleTime` is still managed internally by the store. While no query *data*
-   * will be cached internally if `setData` is provided, metadata such as the last fetch time for each query key is still
-   * cached and tracked by the store, unless caching is fully disabled via `disableCache: true`.
-   */
-  setData?: (info: {
-    data: TData;
-    params: TParams;
-    queryKey: string;
-    set: (partial: S | Partial<S> | ((state: S) => S | Partial<S>)) => void;
-  }) => void;
-  /**
-   * **A function to transform the raw fetched data** (`TQueryFnData`) into another form (`TData`).
-   * If not provided, the raw data returned by `fetcher` is used.
-   */
-  transform?: (data: TQueryFnData, params: TParams) => TData;
-  /**
-   * If `true`, the store will abort any partially completed fetches when:
-   * - A new fetch is initiated due to a change in parameters
-   * - All components subscribed to the store via selectors are unmounted
-   * @default true
-   */
-  abortInterruptedFetches?: boolean;
-  /**
-   * The maximum duration, in milliseconds, that fetched data is considered fresh.
-   * After this time, data is considered expired and will be refetched when requested.
-   * @default time.days(7)
-   */
-  cacheTime?: number | ((params: TParams) => number);
-  /**
-   * If `true`, the store will log debug messages to the console.
-   * @default false
-   */
-  debugMode?: boolean;
-  /**
-   * If `true`, the store will **not** trigger automatic refetches when data becomes stale. This is
-   * useful in cases where you want to refetch data on component mount if stale, but not automatically
-   * if data becomes stale while your component is already mounted.
-   * @default false
-   */
-  disableAutoRefetching?: boolean;
-  /**
-   * Controls whether the store's caching mechanisms are disabled. When disabled, the store will always refetch
-   * data when params change, and fetched data will not be stored unless a `setData` function is provided.
-   * @default false
-   */
-  disableCache?: boolean;
-  /**
-   * When `true`, the store actively fetches and refetches data as needed.
-   * When `false`, the store will not automatically fetch data until explicitly enabled.
-   * @default true
-   */
-  enabled?: boolean | ParamResolvable<boolean, TParams, S, TData>;
-  /**
-   * When `true`, the store's `getData` method will always return existing data from the cache if it exists,
-   * regardless of whether the cached data is expired, until the data is pruned following a successful fetch.
-   *
-   * Additionally, when params change while the store is enabled, `getData` will return the previous data until
-   * data for the new params is available.
-   * @default false
-   */
-  keepPreviousData?: boolean;
-  /**
-   * The maximum number of times to retry a failed fetch operation.
-   * @default 5
-   */
-  maxRetries?: number;
-  /**
-   * Parameters to be passed to the fetcher, defined as either direct values or `ParamResolvable` functions.
-   * Dynamic parameters using `AttachValue` will cause the store to refetch when their values change.
-   */
-  params?: {
-    [K in keyof TParams]: ParamResolvable<TParams[K], TParams, S, TData>;
-  };
-  /**
-   * The delay between retries after a fetch error occurs, in milliseconds, defined as a number or a function that
-   * receives the error and current retry count and returns a number.
-   *
-   * @default Exponential backoff starting at 5s, doubling each retry, capped at 5m:
-   * ```ts
-   * retryCount => Math.min(time.seconds(5) * Math.pow(2, retryCount), time.minutes(5))
-   * ```
-   */
-  retryDelay?: number | ((retryCount: number, error: Error) => number);
-  /**
-   * The duration, in milliseconds, that data is considered fresh after fetching.
-   * After becoming stale, the store may automatically refetch data in the background if there are active subscribers.
-   *
-   * **Note:** Stale times under 5 seconds are strongly discouraged.
-   * @default time.minutes(2)
-   */
-  staleTime?: number;
-  /**
-   * Suppresses warnings in the event a `staleTime` under the minimum is desired.
-   * @default false
-   */
-  suppressStaleTimeWarning?: boolean;
-};
-
-/**
- * Represents a parameter that can be provided directly or defined via a reactive `AttachValue`.
- * A parameter can be:
- * - A static value (e.g. `string`, `number`).
- * - A function that returns an `AttachValue<T>` when given a `SignalFunction`.
- */
-type ParamResolvable<T, TParams extends Record<string, unknown>, S extends StoreState<TData, TParams>, TData> =
-  | T
-  | (($: SignalFunction, store: UseBoundStoreWithEqualityFn<StoreApi<S>>) => AttachValue<T>);
-
-interface ResolvedEnabledResult {
-  /**
-   * The reactive enabled state, if provided as a function returning an AttachValue.
-   */
-  enabledAttachVal: AttachValue<boolean> | null;
-  /**
-   * The static enabled state, if provided as a direct boolean value.
-   */
-  enabledDirectValue: boolean | null;
-  /**
-   * The final enabled state, derived from either the reactive or static value.
-   */
-  resolvedEnabled: boolean;
-}
-
-interface ResolvedParamsResult<TParams> {
-  /**
-   * Reactive parameter values wrapped in `AttachValue`, which trigger refetches when they change.
-   */
-  attachVals: Partial<Record<keyof TParams, AttachValue<unknown>>>;
-  /**
-   * Direct, non-reactive values resolved from the initial configuration.
-   */
-  directValues: Partial<TParams>;
-  /**
-   * Fully resolved parameters, merging both direct and reactive values.
-   */
-  resolvedParams: TParams;
-}
-
-type CustomStateCreator<Q, U> = StateCreator<Q, [], [['zustand/subscribeWithSelector', never]], U>;
-
-/**
- * The keys that make up the internal state of the store.
- */
-type InternalStateKeys = keyof (StoreState<unknown, Record<string, unknown>> & PrivateStoreState);
-=======
 import {
   OptionallyPersistedRainbowStore,
   PersistedRainbowStore,
@@ -414,7 +33,6 @@
   SubscribeArgs,
 } from './types';
 import { omitStoreMethods } from './utils/persistUtils';
->>>>>>> cd8093f6
 
 const [persist, discard] = [true, false];
 
