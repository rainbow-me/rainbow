import equal from 'react-fast-compare';
import { StateCreator, StoreApi } from 'zustand';
import { subscribeWithSelector } from 'zustand/middleware';
import { UseBoundStoreWithEqualityFn, createWithEqualityFn } from 'zustand/traditional';
import { IS_DEV } from '@/env';
import { RainbowError, logger } from '@/logger';
import { time } from '@/utils';
import { RainbowPersistConfig, createRainbowStore, omitStoreMethods } from './createRainbowStore';
import { SubscriptionManager } from './queryStore/classes/SubscriptionManager';
import { $, AttachValue, SignalFunction, Unsubscribe, attachValueSubscriptionMap } from './signal';

/**
 * A set of constants representing the various stages of a query's remote data fetching process.
 */
export const QueryStatuses = {
  Error: 'error',
  Idle: 'idle',
  Loading: 'loading',
  Success: 'success',
} as const;

/**
 * Represents the current status of the query's remote data fetching operation.
 *
 * Possible values:
 * - **`'error'`**  : The most recent request encountered an error.
 * - **`'idle'`**   : No request in progress, no error, no data yet.
 * - **`'loading'`** : A request is currently in progress.
 * - **`'success'`** : The most recent request has succeeded and data is available.
 */
export type QueryStatus = (typeof QueryStatuses)[keyof typeof QueryStatuses];

/**
 * Expanded status information for the currently specified query parameters.
 */
export type QueryStatusInfo = {
  isError: boolean;
  isFetching: boolean;
  isIdle: boolean;
  isInitialLoading: boolean;
  isSuccess: boolean;
};

/**
 * Defines additional options for a data fetch operation.
 */
interface FetchOptions {
  /**
   * Overrides the store's default cacheTime for this fetch, which dictates when the data fetched in this operation
   * will become eligible for pruning.
   *
   * Has no effect if `skipStoreUpdates` is set to `true`.
   */
  cacheTime?: number;
  /**
   * Forces a fetch request even if there is fresh data available in the cache.
   *
   * Note: If a pending fetch matches the forced fetch's params, the pending promise *will* be returned.
   * @default false
   */
  force?: boolean;
  /**
   * If `true`, the fetch will simply return the data without any internal handling or side effects,
   * running in parallel with any other ongoing fetches. Use together with `force: true` if you want to
   * guarantee that a fresh fetch is triggered regardless of the current store state.
   *
   * ---
   * If set to `'withCache'`, the fetch will similarly run in parallel without affecting the store, but the
   * fetched data will be stored in the cache, as long as the store's config doesn't contain `disableCache: true`.
   * @default false
   */
  skipStoreUpdates?: boolean | 'withCache';
  /**
   * Overrides the store's default staleTime for this fetch, which dictates how fresh data must be to be returned
   * from the cache.
   */
  staleTime?: number;
  /**
   * Dictates whether the store's `queryKey` should be updated based on the params used in the fetch operation.
   * Useful if for instance you want to cache the manually fetched data, but skip updating the store's current
   * `queryKey` (which determines where `getData()` points to).
   *
   * ---
   * Defaults to `true` unless `skipStoreUpdates: true` is specified, in which case the default is `false`.
   */
  updateQueryKey?: boolean;
}

/**
 * Represents an entry in the query cache, which stores fetched data along with metadata, and error information
 * in the event the most recent fetch failed.
 */
export type CacheEntry<TData> = {
  cacheTime: number;
  data: TData | null;
} & (
  | {
      errorInfo: {
        error: Error;
        lastFailedAt: number;
        retryCount: number;
      };
      lastFetchedAt: null;
    }
  | {
      errorInfo: {
        error: Error;
        lastFailedAt: number;
        retryCount: number;
      } | null;
      lastFetchedAt: number;
    }
);

/**
 * A specialized store interface that combines Zustand's store capabilities with remote data fetching support.
 *
 * In addition to Zustand's store API (such as `getState()` and `subscribe()`), this interface provides:
 * - **`enabled`**: A boolean indicating if the store is actively fetching data.
 * - **`queryKey`**: A string representation of the current query parameter values.
 * - **`fetch(params, options)`**: Initiates a data fetch operation.
 * - **`getData(params)`**: Returns the cached data, if available, for the current query parameters.
 * - **`getStatus()`**: Returns expanded status information for the current query parameters.
 * - **`isDataExpired(override?)`**: Checks if the current data has expired based on `cacheTime`.
 * - **`isStale(override?)`**: Checks if the current data is stale based on `staleTime`.
 * - **`reset()`**: Resets the store to its initial state, clearing data and errors.
 */
export interface QueryStore<
  TData,
  TParams extends Record<string, unknown>,
  S extends Omit<StoreState<TData, TParams>, keyof PrivateStoreState>,
> extends UseBoundStoreWithEqualityFn<StoreApi<S>> {
  /**
   * Indicates whether the store should actively fetch data.
   * When `false`, the store won't automatically refetch data.
   */
  enabled: boolean;
  /**
   * The current query key, which is a string representation of the current query parameter values.
   */
  queryKey: string;
  /**
   * Initiates a data fetch for the given parameters. If no parameters are provided, the store's
   * current parameters are used.
   * @param params - Optional parameters to pass to the fetcher function.
   * @param options - Optional {@link FetchOptions} to customize the fetch behavior.
   * @returns A promise that resolves when the fetch operation completes.
   */
  fetch: (params?: TParams | Partial<TParams>, options?: FetchOptions) => Promise<TData | null>;
  /**
   * Returns the cached data, if available, for the current query params.
   * @returns The cached data, or `null` if no data is available.
   */
  getData: (params?: TParams) => TData | null;
  /**
   * Returns expanded status information for the currently specified query parameters. The raw
   * status can be obtained by directly reading the `status` property.
   * @example
   * ```ts
   * const isInitialLoading = useMyQueryStore(state => state.getStatus().isInitialLoading);
   * ```
   * @returns An object containing boolean flags for each status.
   */
  getStatus: () => QueryStatusInfo;
  /**
   * Determines if the current data is expired based on whether `cacheTime` has been exceeded.
   * @param override - An optional override for the default cache time, in milliseconds.
   * @returns `true` if the data is expired, otherwise `false`.
   */
  isDataExpired: (override?: number) => boolean;
  /**
   * Determines if the current data is stale based on whether `staleTime` has been exceeded.
   * Stale data may be refreshed automatically in the background.
   * @param override - An optional override for the default stale time, in milliseconds.
   * @returns `true` if the data is stale, otherwise `false`.
   */
  isStale: (override?: number) => boolean;
  /**
   * Resets the store to its initial state, clearing data, error, and any cached values.
   */
  reset: () => void;
}

/**
 * The private state managed by the query store, omitted from the store's public interface.
 * This is currently a placeholder type.
 */
type PrivateStoreState = Record<never, never>;

/**
 * The full state structure managed by the query store. This type is generally internal,
 * though the state it defines can be accessed via the store's public interface.
 */
type StoreState<TData, TParams extends Record<string, unknown>> = Pick<
  QueryStore<TData, TParams, StoreState<TData, TParams>>,
  'enabled' | 'queryKey' | 'fetch' | 'getData' | 'getStatus' | 'isDataExpired' | 'isStale' | 'reset'
> & {
  error: Error | null;
  lastFetchedAt: number | null;
  queryCache: Record<string, CacheEntry<TData> | undefined>;
  status: QueryStatus;
};

/**
 * Configuration options for creating a query-enabled Rainbow store.
 */
export type QueryStoreConfig<TQueryFnData, TParams extends Record<string, unknown>, TData, S extends StoreState<TData, TParams>> = {
  /**
   * **A function responsible for fetching data from a remote source.**
   * Receives parameters of type TParams and optionally an abort controller.
   * Returns either a promise or a raw data value of type TQueryFnData.
   *
   * ---
   * `abortController` is by default available, unless either:
   * - `abortInterruptedFetches` is set to `false` in the store's config
   * - The fetch was manually triggered with `skipStoreUpdates: true`
   */
  fetcher: (params: TParams, abortController: AbortController | null) => TQueryFnData | Promise<TQueryFnData>;
  /**
   * **A callback invoked whenever a fetch operation fails.**
   * Receives the error and the current retry count.
   */
  onError?: (error: Error, retryCount: number) => void;
  /**
   * **A callback invoked whenever fresh data is successfully fetched.**
   * Receives the transformed data and the store's set function, which can optionally be used to update store state.
   */
  onFetched?: (info: {
    data: TData;
    fetch: (params?: TParams | Partial<TParams>, options?: FetchOptions) => Promise<TData | null>;
    params: TParams;
    set: (partial: S | Partial<S> | ((state: S) => S | Partial<S>)) => void;
  }) => void;
  /**
   * **A function that overrides the default behavior of setting the fetched data in the store's query cache.**
   * Receives an object containing the transformed data, the query parameters, the query key, and the store's set function.
   *
   * When using `setData`, it’s important to note that you are taking full responsibility for managing query data. If your
   * query supports variable parameters (and thus multiple query keys) and you want to cache data for each key, you’ll need
   * to manually handle storing data based on the provided `params` or `queryKey`. Naturally, you will also bear
   * responsibility for pruning this data in the event you do not want it persisted indefinitely.
   *
   * Automatic refetching per your specified `staleTime` is still managed internally by the store. While no query *data*
   * will be cached internally if `setData` is provided, metadata such as the last fetch time for each query key is still
   * cached and tracked by the store, unless caching is fully disabled via `disableCache: true`.
   */
  setData?: (info: {
    data: TData;
    params: TParams;
    queryKey: string;
    set: (partial: S | Partial<S> | ((state: S) => S | Partial<S>)) => void;
  }) => void;
  /**
   * **A function to transform the raw fetched data** (`TQueryFnData`) into another form (`TData`).
   * If not provided, the raw data returned by `fetcher` is used.
   */
  transform?: (data: TQueryFnData, params: TParams) => TData;
  /**
   * If `true`, the store will abort any partially completed fetches when:
   * - A new fetch is initiated due to a change in parameters
   * - All components subscribed to the store via selectors are unmounted
   * @default true
   */
  abortInterruptedFetches?: boolean;
  /**
   * The maximum duration, in milliseconds, that fetched data is considered fresh.
   * After this time, data is considered expired and will be refetched when requested.
   * @default time.days(7)
   */
  cacheTime?: number | ((params: TParams) => number);
  /**
   * If `true`, the store will log debug messages to the console.
   * @default false
   */
  debugMode?: boolean;
  /**
   * If `true`, the store will **not** trigger automatic refetches when data becomes stale. This is
   * useful in cases where you want to refetch data on component mount if stale, but not automatically
   * if data becomes stale while your component is already mounted.
   * @default false
   */
  disableAutoRefetching?: boolean;
  /**
   * Controls whether the store's caching mechanisms are disabled. When disabled, the store will always refetch
   * data when params change, and fetched data will not be stored unless a `setData` function is provided.
   * @default false
   */
  disableCache?: boolean;
  /**
   * When `true`, the store actively fetches and refetches data as needed.
   * When `false`, the store will not automatically fetch data until explicitly enabled.
   * @default true
   */
  enabled?: boolean | ParamResolvable<boolean, TParams, S, TData>;
  /**
   * When `true`, the store's `getData` method will always return existing data from the cache if it exists,
   * regardless of whether the cached data is expired, until the data is pruned following a successful fetch.
   *
   * Additionally, when params change while the store is enabled, `getData` will return the previous data until
   * data for the new params is available.
   * @default false
   */
  keepPreviousData?: boolean;
  /**
   * The maximum number of times to retry a failed fetch operation.
   * @default 5
   */
  maxRetries?: number;
  /**
   * Parameters to be passed to the fetcher, defined as either direct values or `ParamResolvable` functions.
   * Dynamic parameters using `AttachValue` will cause the store to refetch when their values change.
   */
  params?: {
    [K in keyof TParams]: ParamResolvable<TParams[K], TParams, S, TData>;
  };
  /**
   * The delay between retries after a fetch error occurs, in milliseconds, defined as a number or a function that
   * receives the error and current retry count and returns a number.
   *
   * @default Exponential backoff starting at 5s, doubling each retry, capped at 5m:
   * ```ts
   * retryCount => Math.min(time.seconds(5) * Math.pow(2, retryCount), time.minutes(5))
   * ```
   */
  retryDelay?: number | ((retryCount: number, error: Error) => number);
  /**
   * The duration, in milliseconds, that data is considered fresh after fetching.
   * After becoming stale, the store may automatically refetch data in the background if there are active subscribers.
   *
   * **Note:** Stale times under 5 seconds are strongly discouraged.
   * @default time.minutes(2)
   */
  staleTime?: number;
  /**
   * Suppresses warnings in the event a `staleTime` under the minimum is desired.
   * @default false
   */
  suppressStaleTimeWarning?: boolean;
};

/**
 * Represents a parameter that can be provided directly or defined via a reactive `AttachValue`.
 * A parameter can be:
 * - A static value (e.g. `string`, `number`).
 * - A function that returns an `AttachValue<T>` when given a `SignalFunction`.
 */
type ParamResolvable<T, TParams extends Record<string, unknown>, S extends StoreState<TData, TParams>, TData> =
  | T
  | (($: SignalFunction, store: UseBoundStoreWithEqualityFn<StoreApi<S>>) => AttachValue<T>);

interface ResolvedEnabledResult {
  /**
   * The reactive enabled state, if provided as a function returning an AttachValue.
   */
  enabledAttachVal: AttachValue<boolean> | null;
  /**
   * The static enabled state, if provided as a direct boolean value.
   */
  enabledDirectValue: boolean | null;
  /**
   * The final enabled state, derived from either the reactive or static value.
   */
  resolvedEnabled: boolean;
}

interface ResolvedParamsResult<TParams> {
  /**
   * Reactive parameter values wrapped in `AttachValue`, which trigger refetches when they change.
   */
  attachVals: Partial<Record<keyof TParams, AttachValue<unknown>>>;
  /**
   * Direct, non-reactive values resolved from the initial configuration.
   */
  directValues: Partial<TParams>;
  /**
   * Fully resolved parameters, merging both direct and reactive values.
   */
  resolvedParams: TParams;
}

type CustomStateCreator<Q, U> = StateCreator<Q, [], [['zustand/subscribeWithSelector', never]], U>;

/**
 * The keys that make up the internal state of the store.
 */
type InternalStateKeys = keyof (StoreState<unknown, Record<string, unknown>> & PrivateStoreState);

const [persist, discard] = [true, false];

const SHOULD_PERSIST_INTERNAL_STATE_MAP: Record<string, boolean> = {
  /* Internal state to persist if the store is persisted */
  error: persist,
  lastFetchedAt: persist,
  queryCache: persist,
  queryKey: persist,
  status: persist,

  /* Internal state and methods to discard */
  enabled: discard,
  fetch: discard,
  getData: discard,
  getStatus: discard,
  isDataExpired: discard,
  isStale: discard,
  reset: discard,
} satisfies Record<InternalStateKeys, boolean>;

const ABORT_ERROR = new Error('[createQueryStore: AbortError] Fetch interrupted');

const MIN_STALE_TIME = time.seconds(5);

export function createQueryStore<
  TQueryFnData,
  TParams extends Record<string, unknown> = Record<string, never>,
  U = unknown,
  TData = TQueryFnData,
>(
  config: QueryStoreConfig<TQueryFnData, TParams, TData, StoreState<TData, TParams> & PrivateStoreState & U> &
    ([TParams] extends [Record<string, never>]
      ? { params?: undefined }
      : {
          params: { [K in keyof TParams]: ParamResolvable<TParams[K], TParams, StoreState<TData, TParams> & PrivateStoreState & U, TData> };
        }),
  customStateCreator: CustomStateCreator<StoreState<TData, TParams> & U, U>,
  persistConfig?: RainbowPersistConfig<StoreState<TData, TParams> & PrivateStoreState & U>
): UseBoundStoreWithEqualityFn<StoreApi<StoreState<TData, TParams> & U>>;

export function createQueryStore<TQueryFnData, TParams extends Record<string, unknown> = Record<string, never>, TData = TQueryFnData>(
  config: QueryStoreConfig<TQueryFnData, TParams, TData, StoreState<TData, TParams> & PrivateStoreState> &
    ([TParams] extends [Record<string, never>]
      ? { params?: undefined }
      : {
          params: { [K in keyof TParams]: ParamResolvable<TParams[K], TParams, StoreState<TData, TParams> & PrivateStoreState, TData> };
        }),
  persistConfig?: RainbowPersistConfig<StoreState<TData, TParams> & PrivateStoreState>
): UseBoundStoreWithEqualityFn<StoreApi<StoreState<TData, TParams>>>;

/**
 * Creates a query-enabled Rainbow store with data fetching capabilities.
 * @template TQueryFnData - The raw data type returned by the fetcher
 * @template TParams - Parameters passed to the fetcher function
 * @template U - User-defined custom store state
 * @template TData - The transformed data type, if applicable (defaults to `TQueryFnData`)
 */
export function createQueryStore<
  TQueryFnData,
  TParams extends Record<string, unknown> = Record<string, never>,
  U = unknown,
  TData = TQueryFnData,
>(
  config: QueryStoreConfig<TQueryFnData, TParams, TData, StoreState<TData, TParams> & PrivateStoreState & U> &
    ([TParams] extends [Record<string, never>]
      ? { params?: undefined }
      : {
          params: { [K in keyof TParams]: ParamResolvable<TParams[K], TParams, StoreState<TData, TParams> & PrivateStoreState & U, TData> };
        }),
  arg1?: CustomStateCreator<StoreState<TData, TParams> & U, U> | RainbowPersistConfig<StoreState<TData, TParams> & PrivateStoreState & U>,
  arg2?: RainbowPersistConfig<StoreState<TData, TParams> & PrivateStoreState & U>
): UseBoundStoreWithEqualityFn<StoreApi<StoreState<TData, TParams> & U>> {
  type S = StoreState<TData, TParams> & PrivateStoreState & U;

  /* If arg1 is a function, it's the customStateCreator; otherwise, it's the persistConfig. */
  const customStateCreator = typeof arg1 === 'function' ? arg1 : () => ({}) as U;
  const persistConfig = typeof arg1 === 'object' ? arg1 : arg2;

  const {
    abortInterruptedFetches = true,
    fetcher,
    onFetched,
    transform,
    cacheTime = time.days(7),
    debugMode = false,
    disableAutoRefetching = false,
    disableCache = false,
    enabled = true,
    keepPreviousData = false,
    maxRetries = 5,
    onError,
    params,
    retryDelay = defaultRetryDelay,
    setData,
    staleTime = time.minutes(2),
    suppressStaleTimeWarning = false,
  } = config;

  if (IS_DEV && !suppressStaleTimeWarning && staleTime < MIN_STALE_TIME) {
    console.warn(
      `[createQueryStore${persistConfig?.storageKey ? `: ${persistConfig.storageKey}` : ''}] ❌ Stale times under ${
        MIN_STALE_TIME / 1000
      } seconds are not recommended. Provided staleTime: ${staleTime / 1000} seconds`
    );
  }

  const cacheTimeIsFunction = typeof cacheTime === 'function';
  const enableLogs = IS_DEV && debugMode;
  const paramKeys: (keyof TParams)[] = Object.keys(config.params ?? {});

  let attachVals: { enabled: AttachValue<boolean> | null; params: Partial<Record<keyof TParams, AttachValue<unknown>>> } | null = null;
  let directValues: { enabled: boolean | null; params: Partial<TParams> } | null = null;
  let paramUnsubscribes: Unsubscribe[] = [];
  let fetchAfterParamCreation = false;

  let activeAbortController: AbortController | null = null;
  let activeFetch: { key: string; promise?: Promise<TData | null> } | null = null;
  let activeRefetchTimeout: NodeJS.Timeout | null = null;
  let lastFetchKey: string | null = null;
  let lastHandledEnabled: boolean | null = null;

  const initialData = {
    enabled: typeof enabled === 'function' ? false : enabled,
    error: null,
    lastFetchedAt: null,
    queryCache: {},
    queryKey: '',
    status: QueryStatuses.Idle,
  };

  const subscriptionManager = new SubscriptionManager({
    disableAutoRefetching,
    initialEnabled: initialData.enabled,
  });

  const abortActiveFetch = () => {
    if (activeAbortController) {
      activeAbortController.abort();
      activeAbortController = null;
    }
  };

  const fetchWithAbortControl = async (params: TParams): Promise<TQueryFnData> => {
    const abortController = new AbortController();
    activeAbortController = abortController;

    try {
      return await new Promise((resolve, reject) => {
        abortController.signal.addEventListener('abort', () => reject(ABORT_ERROR), { once: true });

        Promise.resolve(fetcher(params, abortController)).then(resolve, reject);
      });
    } finally {
      if (activeAbortController === abortController) {
        activeAbortController = null;
      }
    }
  };

  const createState: StateCreator<S, [], [['zustand/subscribeWithSelector', never]]> = (set, get, api) => {
    const originalSet = api.setState;
    const handleEnabledChange = (prevEnabled: boolean, newEnabled: boolean) => {
      if (prevEnabled !== newEnabled && lastHandledEnabled !== newEnabled) {
        lastHandledEnabled = newEnabled;
        subscriptionManager.setEnabled(newEnabled);
        if (newEnabled) {
          api.getState().fetch(undefined, { updateQueryKey: true });
        } else if (activeRefetchTimeout || abortInterruptedFetches) {
          if (abortInterruptedFetches) abortActiveFetch();
          if (activeRefetchTimeout) {
            clearTimeout(activeRefetchTimeout);
            activeRefetchTimeout = null;
          }
        }
      }
    };

    const setWithEnabledHandling: typeof originalSet = (partial, replace) => {
      const isPartialFunction = typeof partial === 'function';
      if (isPartialFunction || partial.enabled !== undefined) {
        let handleNewEnabled: (() => void) | undefined;
        originalSet(state => {
          const newPartial = isPartialFunction ? partial(state) : partial;
          const newEnabled = newPartial.enabled !== undefined ? newPartial.enabled : state.enabled;
          if (newEnabled !== state.enabled) handleNewEnabled = () => handleEnabledChange(state.enabled, newEnabled);
          return newPartial;
        }, replace);
        handleNewEnabled?.();
      } else {
        originalSet(partial, replace);
      }
    };

    // Override the store's setState method
    api.setState = setWithEnabledHandling;

    subscriptionManager.init({
      onSubscribe: (enabled, isFirstSubscription, shouldThrottle) => {
        if (!directValues && !attachVals && (params || typeof config.enabled === 'function')) {
          fetchAfterParamCreation = true;
          return;
        }
        if (!enabled) return;

        if (isFirstSubscription) {
          const { isStale, queryKey: storeQueryKey } = get();
          const currentParams = getCurrentResolvedParams(attachVals, directValues);
          const currentQueryKey = getQueryKey(currentParams);

          if (storeQueryKey !== currentQueryKey) set(state => ({ ...state, queryKey: currentQueryKey }));

          if (isStale()) {
            baseMethods.fetch(currentParams, undefined, true);
          } else {
            scheduleNextFetch(currentParams, undefined);
          }
        } else if (disableAutoRefetching && !shouldThrottle) {
          baseMethods.fetch(undefined, undefined, true);
        }
      },

      onLastUnsubscribe: () => {
        if (activeRefetchTimeout) {
          clearTimeout(activeRefetchTimeout);
          activeRefetchTimeout = null;
        }
        if (abortInterruptedFetches) abortActiveFetch();
      },
    });

    const scheduleNextFetch = (params: TParams, options: FetchOptions | undefined) => {
      if (disableAutoRefetching || options?.skipStoreUpdates) return;
      if (staleTime <= 0 || staleTime === Infinity) return;

      if (activeRefetchTimeout) {
        clearTimeout(activeRefetchTimeout);
        activeRefetchTimeout = null;
      }

      const currentQueryKey = getQueryKey(params);
      const lastFetchedAt =
        (disableCache ? lastFetchKey === currentQueryKey && get().lastFetchedAt : get().queryCache[currentQueryKey]?.lastFetchedAt) || null;
      const timeUntilRefetch = lastFetchedAt ? staleTime - (Date.now() - lastFetchedAt) : staleTime;

      activeRefetchTimeout = setTimeout(() => {
        const { enabled, subscriptionCount } = subscriptionManager.get();
        if (enabled && subscriptionCount > 0) {
          baseMethods.fetch(params, { force: true }, true);
        }
      }, timeUntilRefetch);
    };

    const baseMethods = {
      ...customStateCreator(setWithEnabledHandling, get, api),
      ...initialData,

      async fetch(params: TParams | Partial<TParams> | undefined, options: FetchOptions | undefined, isInternalFetch = false) {
        if (!options?.force && !options?.skipStoreUpdates && !subscriptionManager.get().enabled) return null;

        const { error, status } = get();
        const effectiveParams = getCompleteParams(attachVals, directValues, paramKeys, params);
        const currentQueryKey = getQueryKey(effectiveParams);
        const isLoading = status === QueryStatuses.Loading;
        const skipStoreUpdates = !!options?.skipStoreUpdates;
        const shouldUpdateQueryKey =
          typeof options?.updateQueryKey === 'boolean'
            ? options.updateQueryKey
            : isInternalFetch
              ? keepPreviousData
              : // Manual fetch call default
                !skipStoreUpdates;

        if (activeFetch?.promise && activeFetch.key === currentQueryKey && isLoading) {
          if (enableLogs) console.log('[🔄 Using Active Fetch 🔄] for params:', JSON.stringify(effectiveParams));
          return activeFetch.promise;
        }

        if (abortInterruptedFetches && !skipStoreUpdates && options?.updateQueryKey !== false) {
          abortActiveFetch();
        }

        if (!options?.force) {
          /* Check for valid cached data */
          const {
            lastFetchedAt: storeLastFetchedAt,
            queryCache: { [currentQueryKey]: cacheEntry },
            queryKey: storeQueryKey,
          } = get();

          const { errorInfo, lastFetchedAt: cachedLastFetchedAt } = cacheEntry ?? {};
          const errorRetriesExhausted = errorInfo && errorInfo.retryCount >= maxRetries;
          const lastFetchedAt = (disableCache ? lastFetchKey === currentQueryKey && storeLastFetchedAt : cachedLastFetchedAt) || null;
          const isStale = !lastFetchedAt || Date.now() - lastFetchedAt >= (options?.staleTime ?? staleTime);

          if (!isStale && (!errorInfo || errorRetriesExhausted || skipStoreUpdates)) {
            if (
              !skipStoreUpdates &&
              !activeRefetchTimeout &&
              subscriptionManager.get().subscriptionCount > 0 &&
              staleTime !== 0 &&
              staleTime !== Infinity
            ) {
              scheduleNextFetch(effectiveParams, options);
            }
            if (shouldUpdateQueryKey && storeQueryKey !== currentQueryKey) set(state => ({ ...state, queryKey: currentQueryKey }));
            if (enableLogs) console.log('[💾 Returning Cached Data 💾] for params:', JSON.stringify(effectiveParams));
            return cacheEntry?.data ?? null;
          }
        }

        if (!skipStoreUpdates) {
          if (activeRefetchTimeout) {
            clearTimeout(activeRefetchTimeout);
            activeRefetchTimeout = null;
          }
          if (error || !isLoading) set(state => ({ ...state, error: null, status: QueryStatuses.Loading }));
          activeFetch = { key: currentQueryKey };
        }

        const effectiveCacheTime = options?.cacheTime ?? (cacheTimeIsFunction ? cacheTime(effectiveParams) : cacheTime);

        const fetchOperation = async () => {
          try {
            if (enableLogs) {
              if (!isInternalFetch && params && !hasAllRequiredParams(params, paramKeys)) {
                console.log(
                  '[🔄 Fetching with Partial Params 🔄]\n',
                  '- Provided params:',
                  `${JSON.stringify(params)}\n`,
                  '- Filled in params:',
                  `${JSON.stringify(
                    Object.fromEntries(
                      Object.keys(effectiveParams)
                        .filter(key => !(key in params))
                        .map(key => [key, effectiveParams[key]])
                    )
                  )}`
                );
              } else {
                console.log('[🔄 Fetching 🔄] for params:', JSON.stringify(effectiveParams));
              }
            }

            const rawResult = await (abortInterruptedFetches && !skipStoreUpdates
              ? fetchWithAbortControl(effectiveParams)
              : fetcher(effectiveParams, null));

            const lastFetchedAt = Date.now();
            if (enableLogs) console.log('[✅ Fetch Successful ✅] for params:', JSON.stringify(effectiveParams));

            let transformedData: TData;
            try {
              transformedData = transform ? transform(rawResult, effectiveParams) : (rawResult as TData);
            } catch (transformError) {
              throw new RainbowError(
                `[createQueryStore: ${persistConfig?.storageKey || currentQueryKey}]: transform failed`,
                transformError
              );
            }

            if (skipStoreUpdates) {
              if (enableLogs) console.log('[🥷 Successful Parallel Fetch 🥷] for params:', JSON.stringify(effectiveParams));
              if (options.skipStoreUpdates === 'withCache' && !disableCache) {
                set(state => ({
                  ...state,
                  queryCache: {
                    ...state.queryCache,
                    [currentQueryKey]: {
                      cacheTime: effectiveCacheTime,
                      data: transformedData,
                      errorInfo: null,
                      lastFetchedAt,
                    } satisfies CacheEntry<TData>,
                  },
                }));
              }
              return transformedData;
            }

            (setData ? setWithEnabledHandling : set)(state => {
              let newState: S = {
                ...state,
                error: null,
                lastFetchedAt,
                queryKey: shouldUpdateQueryKey ? currentQueryKey : state.queryKey,
                status: QueryStatuses.Success,
              };

              if (!setData && !disableCache) {
                if (enableLogs)
                  console.log(
                    '[💾 Setting Cache 💾] for params:',
                    JSON.stringify(effectiveParams),
                    '| Has previous data?:',
                    !!newState.queryCache[currentQueryKey]?.data
                  );
                newState.queryCache = {
                  ...newState.queryCache,
                  [currentQueryKey]: {
                    cacheTime: effectiveCacheTime,
                    data: transformedData,
                    errorInfo: null,
                    lastFetchedAt,
                  } satisfies CacheEntry<TData>,
                };
              } else if (setData) {
                if (enableLogs) console.log('[💾 Setting Data 💾] for params:', JSON.stringify(effectiveParams));
                setData({
                  data: transformedData,
                  params: effectiveParams,
                  queryKey: currentQueryKey,
                  set: (partial: S | Partial<S> | ((state: S) => S | Partial<S>)) => {
                    newState = typeof partial === 'function' ? { ...newState, ...partial(newState) } : { ...newState, ...partial };
                  },
                });
                if (!disableCache) {
                  newState.queryCache = {
                    ...newState.queryCache,
                    [currentQueryKey]: {
                      cacheTime: effectiveCacheTime,
                      data: null,
                      errorInfo: null,
                      lastFetchedAt,
                    } satisfies CacheEntry<TData>,
                  };
                }
              }

              return disableCache || cacheTime === Infinity
                ? newState
                : pruneCache<S, TData, TParams>(keepPreviousData, currentQueryKey, newState);
            });

            lastFetchKey = currentQueryKey;
            scheduleNextFetch(effectiveParams, options);

            if (onFetched) {
              try {
<<<<<<< HEAD
                onFetched({ data: transformedData, fetch: baseMethods.fetch, params: effectiveParams, set: api.setState });
=======
                onFetched({ data: transformedData, fetch: baseMethods.fetch, params: effectiveParams, set: setWithEnabledHandling });
>>>>>>> 11b766ec
              } catch (onFetchedError) {
                logger.error(
                  new RainbowError(
                    `[createQueryStore: ${persistConfig?.storageKey || currentQueryKey}]: onFetched callback failed`,
                    onFetchedError
                  )
                );
              }
            }

            return transformedData ?? null;
          } catch (error) {
            if (error === ABORT_ERROR || (error instanceof Error && error.name === 'AbortError')) {
              if (enableLogs) console.log('[❌ Fetch Aborted ❌] for params:', JSON.stringify(effectiveParams));
              return null;
            }

            if (skipStoreUpdates) {
              logger.error(new RainbowError(`[createQueryStore: ${persistConfig?.storageKey || currentQueryKey}]: Failed to fetch data`), {
                error,
              });
              return null;
            }

            const typedError = error instanceof Error ? error : new Error(String(error));
            const entry = disableCache ? undefined : get().queryCache[currentQueryKey];
            const currentRetryCount = entry?.errorInfo?.retryCount ?? 0;

            onError?.(typedError, currentRetryCount);

            if (currentRetryCount < maxRetries) {
              if (subscriptionManager.get().subscriptionCount > 0) {
                const errorRetryDelay = typeof retryDelay === 'function' ? retryDelay(currentRetryCount, typedError) : retryDelay;
                if (errorRetryDelay !== Infinity) {
                  activeRefetchTimeout = setTimeout(() => {
                    const { enabled, subscriptionCount } = subscriptionManager.get();
                    if (enabled && subscriptionCount > 0) {
                      baseMethods.fetch(params, { force: true }, true);
                    }
                  }, errorRetryDelay);
                }
              }

              set(state => ({
                ...state,
                error: typedError,
                queryCache: {
                  ...state.queryCache,
                  [currentQueryKey]: {
                    cacheTime: entry?.cacheTime ?? effectiveCacheTime,
                    data: entry?.data ?? null,
                    lastFetchedAt: entry?.lastFetchedAt ?? null,
                    errorInfo: {
                      error: typedError,
                      lastFailedAt: Date.now(),
                      retryCount: currentRetryCount + 1,
                    },
                  } satisfies CacheEntry<TData>,
                },
                queryKey: shouldUpdateQueryKey ? currentQueryKey : state.queryKey,
                status: QueryStatuses.Error,
              }));
            } else {
              /* Max retries exhausted */
              set(state => ({
                ...state,
                error: typedError,
                queryCache: {
                  ...state.queryCache,
                  [currentQueryKey]: {
                    cacheTime: entry?.cacheTime ?? effectiveCacheTime,
                    data: entry?.data ?? null,
                    lastFetchedAt: entry?.lastFetchedAt ?? null,
                    errorInfo: {
                      error: typedError,
                      lastFailedAt: Date.now(),
                      retryCount: maxRetries,
                    },
                  } satisfies CacheEntry<TData>,
                },
                queryKey: shouldUpdateQueryKey ? currentQueryKey : state.queryKey,
                status: QueryStatuses.Error,
              }));
            }

            logger.error(new RainbowError(`[createQueryStore: ${persistConfig?.storageKey || currentQueryKey}]: Failed to fetch data`), {
              error,
            });

            return null;
          } finally {
            if (!skipStoreUpdates) activeFetch = null;
          }
        };

        if (skipStoreUpdates) return fetchOperation();

        return (activeFetch = { key: currentQueryKey, promise: fetchOperation() }).promise;
      },

      getData(params?: TParams) {
        if (disableCache) return null;
        const currentQueryKey = params ? getQueryKey(params) : get().queryKey;
        const cacheEntry = get().queryCache[currentQueryKey];
        if (keepPreviousData) return cacheEntry?.data ?? null;
        const isExpired = !!cacheEntry?.lastFetchedAt && Date.now() - cacheEntry.lastFetchedAt >= cacheEntry.cacheTime;
        return isExpired ? null : cacheEntry?.data ?? null;
      },

      getStatus() {
        const { queryKey, status } = get();
        const lastFetchedAt =
          (disableCache ? lastFetchKey === queryKey && get().lastFetchedAt : get().queryCache[queryKey]?.lastFetchedAt) || null;

        return {
          isError: status === QueryStatuses.Error,
          isFetching: status === QueryStatuses.Loading,
          isIdle: status === QueryStatuses.Idle,
          isInitialLoading: !lastFetchedAt && status === QueryStatuses.Loading,
          isSuccess: status === QueryStatuses.Success,
        };
      },

      isDataExpired(cacheTimeOverride?: number) {
        const currentQueryKey = get().queryKey;
        const {
          lastFetchedAt: storeLastFetchedAt,
          queryCache: { [currentQueryKey]: cacheEntry },
        } = get();

        const lastFetchedAt = (disableCache ? lastFetchKey === currentQueryKey && storeLastFetchedAt : cacheEntry?.lastFetchedAt) || null;
        if (!lastFetchedAt) return true;

        const effectiveCacheTime = cacheTimeOverride ?? cacheEntry?.cacheTime;
        return effectiveCacheTime === undefined || Date.now() - lastFetchedAt >= effectiveCacheTime;
      },

      isStale(staleTimeOverride?: number) {
        const { queryKey } = get();
        const lastFetchedAt =
          (disableCache ? lastFetchKey === queryKey && get().lastFetchedAt : get().queryCache[queryKey]?.lastFetchedAt) || null;

        if (!lastFetchedAt) return true;
        const effectiveStaleTime = staleTimeOverride ?? staleTime;
        return Date.now() - lastFetchedAt >= effectiveStaleTime;
      },

      reset() {
        for (const unsub of paramUnsubscribes) unsub();
        paramUnsubscribes = [];
        if (activeRefetchTimeout) {
          clearTimeout(activeRefetchTimeout);
          activeRefetchTimeout = null;
        }
        if (abortInterruptedFetches) abortActiveFetch();
        activeFetch = null;
        lastFetchKey = null;
        set(state => ({ ...state, ...initialData, queryKey: getQueryKey(getCurrentResolvedParams(attachVals, directValues)) }));
      },
    };

    const subscribeWithSelector = api.subscribe;

    api.subscribe = (listener: (state: S, prevState: S) => void) => {
      const internalUnsubscribe = subscriptionManager.subscribe();
      const unsubscribe = subscribeWithSelector((state: S, prevState: S) => {
        listener(state, prevState);
      });
      return () => {
        internalUnsubscribe();
        unsubscribe();
      };
    };

    return baseMethods;
  };

  const combinedPersistConfig = persistConfig
    ? {
        ...persistConfig,
        partialize: createBlendedPartialize(keepPreviousData, persistConfig.partialize),
      }
    : undefined;

  const queryStore = persistConfig?.storageKey
    ? createRainbowStore<S>(createState, combinedPersistConfig)
    : createWithEqualityFn<S>()(subscribeWithSelector(createState), Object.is);

  const { enabled: initialStoreEnabled, error, queryKey } = queryStore.getState();
  if (queryKey && !error) lastFetchKey = queryKey;

  if (params || typeof config.enabled === 'function') {
    const {
      directValues: resolvedDirectValues,
      enabledAttachVal: resolvedEnabledAttachVal,
      enabledDirectValue: resolvedEnabledDirectValue,
      attachVals: resolvedAttachVals,
    } = resolveParams<TParams, S, TData>(enabled, params, queryStore);
    attachVals = { enabled: resolvedEnabledAttachVal, params: resolvedAttachVals };
    directValues = { enabled: resolvedEnabledDirectValue, params: resolvedDirectValues };
  }

  const onParamChange = () => {
    const newParams = getCurrentResolvedParams(attachVals, directValues);
    if (!keepPreviousData) {
      const newQueryKey = getQueryKey(newParams);
      queryStore.setState(state => ({ ...state, queryKey: newQueryKey }));
    }
    queryStore.getState().fetch(newParams, { updateQueryKey: keepPreviousData });
  };

  if (attachVals?.enabled) {
    const attachVal = attachVals.enabled;
    const subscribeFn = attachValueSubscriptionMap.get(attachVal);

    if (subscribeFn) {
      let oldVal = attachVal.value;
      if (initialStoreEnabled !== oldVal) queryStore.setState(state => ({ ...state, enabled: oldVal }));
      if (oldVal) subscriptionManager.setEnabled(oldVal);

      if (enableLogs) console.log('[🌀 Enabled Subscription 🌀] Initial value:', oldVal);

      const unsub = subscribeFn(() => {
        const newVal = attachVal.value;
        if (newVal !== oldVal) {
          if (enableLogs) console.log('[🌀 Enabled Change 🌀] - [Old]:', `${oldVal},`, '[New]:', newVal);
          oldVal = newVal;
          queryStore.setState(state => ({ ...state, enabled: newVal }));
        }
      });
      paramUnsubscribes.push(unsub);
    }
  } else if (initialStoreEnabled !== initialData.enabled) {
    queryStore.setState(state => ({ ...state, enabled: initialData.enabled }));
  }

  for (const k in attachVals?.params) {
    const attachVal = attachVals.params[k];
    if (!attachVal) continue;

    const subscribeFn = attachValueSubscriptionMap.get(attachVal);
    if (enableLogs) console.log('[🌀 Param Subscription 🌀] Subscribed to param:', k);

    if (subscribeFn) {
      let oldVal = attachVal.value;
      const unsub = subscribeFn(() => {
        const newVal = attachVal.value;
        if (!equal(oldVal, newVal)) {
          if (enableLogs) console.log('[🌀 Param Change 🌀] -', k, '- [Old]:', `${oldVal?.toString()},`, '[New]:', newVal?.toString());
          oldVal = newVal;
          onParamChange();
        }
      });
      paramUnsubscribes.push(unsub);
    }
  }

  if (fetchAfterParamCreation) onParamChange();

  return queryStore;
}

export function getQueryKey<TParams extends Record<string, unknown>>(params: TParams): string {
  return JSON.stringify(
    Object.keys(params)
      .sort()
      .map(key => params[key])
  );
}

function defaultRetryDelay(retryCount: number) {
  const baseDelay = time.seconds(5);
  const multiplier = Math.pow(2, retryCount);
  return Math.min(baseDelay * multiplier, time.minutes(5));
}

function getCompleteParams<TParams extends Record<string, unknown>>(
  attachVals: { enabled: AttachValue<boolean> | null; params: Partial<Record<keyof TParams, AttachValue<unknown>>> } | null,
  directValues: { enabled: boolean | null; params: Partial<TParams> } | null,
  paramKeys: (keyof TParams)[],
  params?: Partial<TParams>
): TParams {
  const effectiveParams = !params
    ? getCurrentResolvedParams(attachVals, directValues)
    : hasAllRequiredParams(params, paramKeys)
      ? params
      : { ...getCurrentResolvedParams(attachVals, directValues), ...params };
  return effectiveParams;
}

function getCurrentResolvedParams<TParams extends Record<string, unknown>>(
  attachVals: { enabled: AttachValue<boolean> | null; params: Partial<Record<keyof TParams, AttachValue<unknown>>> } | null,
  directValues: { enabled: boolean | null; params: Partial<TParams> } | null
): TParams {
  const currentParams: Partial<TParams> = directValues?.params ?? {};
  for (const k in attachVals?.params) {
    const attachVal = attachVals.params[k];
    if (!attachVal) continue;
    currentParams[k as keyof TParams] = attachVal.value as TParams[keyof TParams];
  }
  return currentParams as TParams;
}

function hasAllRequiredParams<TParams extends Record<string, unknown>>(
  params: Partial<TParams> | TParams,
  requiredKeys: (keyof TParams)[]
): params is TParams {
  if (!params) return false;
  for (const key of requiredKeys) {
    if (!(key in params)) return false;
  }
  return true;
}

function pruneCache<S extends StoreState<TData, TParams>, TData, TParams extends Record<string, unknown>>(
  keepPreviousData: boolean,
  keyToPreserve: string | null,
  state: S | Partial<S>
): S | Partial<S> {
  if (!state.queryCache) return state;
  const pruneTime = Date.now();
  const preserve = keyToPreserve ?? ((keepPreviousData && state.queryKey) || null);

  let prunedSomething = false;
  const newCache: Record<string, CacheEntry<TData>> = Object.create(null);

  for (const key in state.queryCache) {
    const entry = state.queryCache[key];
    const isValid = !!entry && (pruneTime - (entry.lastFetchedAt ?? entry.errorInfo.lastFailedAt) < entry.cacheTime || key === preserve);
    if (!isValid) {
      prunedSomething = true;
    } else if (!keyToPreserve && entry.errorInfo && entry.errorInfo.retryCount > 0) {
      newCache[key] = { ...entry, errorInfo: { ...entry.errorInfo, retryCount: 0 } } satisfies CacheEntry<TData>;
      prunedSomething = true;
    } else {
      newCache[key] = entry;
    }
  }

  if (!prunedSomething) return state;

  return { ...state, queryCache: newCache };
}

function isResolvableParam<T, TParams extends Record<string, unknown>, S extends StoreState<TData, TParams>, TData>(
  param: ParamResolvable<T, TParams, S, TData>
): param is ($: SignalFunction, store: UseBoundStoreWithEqualityFn<StoreApi<S>>) => AttachValue<T> {
  return typeof param === 'function';
}

type StaticParamValue<T, TParams extends Record<string, unknown>, S extends StoreState<TData, TParams>, TData> = Exclude<
  ParamResolvable<T, TParams, S, TData>,
  ($: SignalFunction, store: QueryStore<TData, TParams, S>) => AttachValue<T>
>;

function isStaticParam<T, TParams extends Record<string, unknown>, S extends StoreState<TData, TParams>, TData>(
  param: ParamResolvable<T, TParams, S, TData>
): param is StaticParamValue<T, TParams, S, TData> {
  return !isResolvableParam(param);
}

function resolveParams<TParams extends Record<string, unknown>, S extends StoreState<TData, TParams> & U, TData, U = unknown>(
  enabled: boolean | ParamResolvable<boolean, TParams, S, TData>,
  params: { [K in keyof TParams]: ParamResolvable<TParams[K], TParams, S, TData> } | undefined,
  store: UseBoundStoreWithEqualityFn<StoreApi<S>>
): ResolvedParamsResult<TParams> & ResolvedEnabledResult {
  const attachVals: Partial<Record<keyof TParams, AttachValue<unknown>>> = {};
  const directValues: Partial<TParams> = {};
  const resolvedParams: TParams = {} as TParams;

  for (const key in params) {
    const param = params[key];
    if (isResolvableParam<TParams[typeof key], TParams, S, TData>(param)) {
      const attachVal = param($, store);
      attachVals[key] = attachVal;
      resolvedParams[key] = attachVal.value;
    } else if (isStaticParam<TParams[typeof key], TParams, S, TData>(param)) {
      directValues[key] = param;
      resolvedParams[key] = param;
    }
  }

  let enabledAttachVal: AttachValue<boolean> | null = null;
  let enabledDirectValue: boolean | null = null;
  let resolvedEnabled: boolean;

  if (isResolvableParam(enabled)) {
    const attachVal = enabled($, store);
    resolvedEnabled = attachVal.value;
    enabledAttachVal = attachVal;
  } else {
    resolvedEnabled = enabled;
    enabledDirectValue = enabled;
  }

  return { attachVals, directValues, enabledAttachVal, enabledDirectValue, resolvedEnabled, resolvedParams };
}

function createBlendedPartialize<TData, TParams extends Record<string, unknown>, S extends StoreState<TData, TParams> & U, U = unknown>(
  keepPreviousData: boolean,
  userPartialize: ((state: StoreState<TData, TParams> & U) => Partial<StoreState<TData, TParams> & U>) | undefined
) {
  return (state: S) => {
    const clonedState = { ...state };
    const internalStateToPersist: Partial<S> = {};

    for (const key in clonedState) {
      if (key in SHOULD_PERSIST_INTERNAL_STATE_MAP) {
        if (SHOULD_PERSIST_INTERNAL_STATE_MAP[key]) internalStateToPersist[key] = clonedState[key];
        delete clonedState[key];
      }
    }

    return {
      ...(userPartialize ? userPartialize(clonedState) : omitStoreMethods(clonedState)),
      ...pruneCache<S, TData, TParams>(keepPreviousData, null, internalStateToPersist),
    } satisfies Partial<S>;
  };
}<|MERGE_RESOLUTION|>--- conflicted
+++ resolved
@@ -823,11 +823,7 @@
 
             if (onFetched) {
               try {
-<<<<<<< HEAD
-                onFetched({ data: transformedData, fetch: baseMethods.fetch, params: effectiveParams, set: api.setState });
-=======
                 onFetched({ data: transformedData, fetch: baseMethods.fetch, params: effectiveParams, set: setWithEnabledHandling });
->>>>>>> 11b766ec
               } catch (onFetchedError) {
                 logger.error(
                   new RainbowError(
