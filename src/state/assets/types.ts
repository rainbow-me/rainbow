--- conflicted
+++ resolved
@@ -4,7 +4,7 @@
 import { ChainId } from '@/state/backendNetworks/types';
 import { QueryStoreState } from '@/state/internal/queryStore/types';
 import { OptionallyPersistedRainbowStore } from '@/state/internal/types';
-import { ParsedSearchAsset, UniqueId, UserAssetFilter } from '@/__swaps__/types/assets';
+import { ParsedAssetsDictByChain, ParsedSearchAsset, UniqueId, UserAssetFilter } from '@/__swaps__/types/assets';
 import { UserAssetsStateToPersist } from './persistence';
 import { LiveTokensData } from '../liveTokens/liveTokensStore';
 
@@ -65,7 +65,18 @@
   setHiddenAssets: (uniqueIds: UniqueId[]) => void;
   setSearchCache: (queryKey: string, filteredIds: UniqueId[]) => void;
   setSearchQuery: (query: string) => void;
-<<<<<<< HEAD
+  setUserAssets: ({
+    address,
+    chainIdsWithErrors,
+    userAssets,
+    state,
+  }: {
+    address: Address | string;
+    chainIdsWithErrors: ChainId[] | null;
+    userAssets: ParsedSearchAsset[] | ParsedAssetsDictByChain | null;
+    state: UserAssetsState | undefined;
+  }) => UserAssetsState | null;
+  updateTokens: (tokens: LiveTokensData) => void;
 }
 
 export type Asset = {
@@ -150,19 +161,4 @@
   };
   result: Record<string, UserAsset>;
   errors: { chainId: ChainId; error: string }[];
-};
-=======
-  setUserAssets: ({
-    address,
-    chainIdsWithErrors,
-    userAssets,
-    state,
-  }: {
-    address: Address | string;
-    chainIdsWithErrors: ChainId[] | null;
-    userAssets: ParsedSearchAsset[] | ParsedAssetsDictByChain | null;
-    state: UserAssetsState | undefined;
-  }) => UserAssetsState | null;
-  updateTokens: (tokens: LiveTokensData) => void;
-}
->>>>>>> fb120073
+};