--- conflicted
+++ resolved
@@ -7,12 +7,9 @@
 import { createRainbowStore } from '@/state/internal/createRainbowStore';
 import { useStore } from 'zustand';
 import { useCallback } from 'react';
-<<<<<<< HEAD
 import { getNetworkFromChainId, getUniqueId } from '@/utils/ethereumUtils';
 import { ParsedAddressAsset } from '@/entities';
-=======
 import { swapsStore } from '@/state/swaps/swapsStore';
->>>>>>> 9e3c27f6
 
 const SEARCH_CACHE_MAX_ENTRIES = 50;
 
@@ -95,7 +92,6 @@
   idsByChain: Array<[UserAssetFilter, UniqueId[]]>;
   userAssets: Array<[UniqueId, ParsedSearchAsset]>;
 };
-<<<<<<< HEAD
 
 function serializeUserAssetsState(state: Partial<UserAssetsState>, version?: number) {
   try {
@@ -106,18 +102,6 @@
       userAssets: state.userAssets ? Array.from(state.userAssets.entries()) : [],
     };
 
-=======
-
-function serializeUserAssetsState(state: Partial<UserAssetsState>, version?: number) {
-  try {
-    const transformedStateToPersist: UserAssetsStateWithTransforms = {
-      ...state,
-      chainBalances: state.chainBalances ? Array.from(state.chainBalances.entries()) : [],
-      idsByChain: state.idsByChain ? Array.from(state.idsByChain.entries()) : [],
-      userAssets: state.userAssets ? Array.from(state.userAssets.entries()) : [],
-    };
-
->>>>>>> 9e3c27f6
     return JSON.stringify({
       state: transformedStateToPersist,
       version,
@@ -127,7 +111,6 @@
     throw error;
   }
 }
-<<<<<<< HEAD
 
 function deserializeUserAssetsState(serializedState: string) {
   let parsedState: { state: UserAssetsStateWithTransforms; version: number };
@@ -239,7 +222,6 @@
           return filteredIds;
         }
       },
-
       getHighestValueEth: () => {
         const preferredNetwork = swapsStore.getState().preferredNetwork;
         const assets = get().userAssets;
@@ -268,139 +250,6 @@
         if (!asset) return null;
         return parsedSearchAssetToParsedAddressAsset(asset);
       },
-=======
-
-function deserializeUserAssetsState(serializedState: string) {
-  let parsedState: { state: UserAssetsStateWithTransforms; version: number };
-  try {
-    parsedState = JSON.parse(serializedState);
-  } catch (error) {
-    logger.error(new RainbowError(`[userAssetsStore]: Failed to parse serialized state from user assets storage`), { error });
-    throw error;
-  }
-
-  const { state, version } = parsedState;
-
-  let chainBalances = new Map<ChainId, number>();
-  try {
-    if (state.chainBalances) {
-      chainBalances = new Map(state.chainBalances);
-    }
-  } catch (error) {
-    logger.error(new RainbowError(`[userAssetsStore]: Failed to convert chainBalances from user assets storage`), { error });
-  }
-
-  let idsByChain = new Map<UserAssetFilter, UniqueId[]>();
-  try {
-    if (state.idsByChain) {
-      idsByChain = new Map(state.idsByChain);
-    }
-  } catch (error) {
-    logger.error(new RainbowError(`[userAssetsStore]: Failed to convert idsByChain from user assets storage`), { error });
-  }
-
-  let userAssetsData: Map<UniqueId, ParsedSearchAsset> = new Map();
-  try {
-    if (state.userAssets.length) {
-      userAssetsData = new Map(state.userAssets);
-    }
-  } catch (error) {
-    logger.error(new RainbowError(`[userAssetsStore]: Failed to convert userAssets from user assets storage`), { error });
-  }
-
-  return {
-    state: {
-      ...state,
-      chainBalances,
-      idsByChain,
-      userAssets: userAssetsData,
-    },
-    version,
-  };
-}
-
-export const createUserAssetsStore = (address: Address | string) =>
-  createRainbowStore<UserAssetsState>(
-    (set, get) => ({
-      chainBalances: new Map(),
-      currentAbortController: new AbortController(),
-      filter: 'all',
-      idsByChain: new Map<UserAssetFilter, UniqueId[]>(),
-      inputSearchQuery: '',
-      searchCache: new Map(),
-      userAssets: new Map(),
-
-      getBalanceSortedChainList: () => {
-        const chainBalances = [...get().chainBalances.entries()];
-        chainBalances.sort(([, balanceA], [, balanceB]) => balanceB - balanceA);
-        return chainBalances.map(([chainId]) => chainId);
-      },
-
-      getChainsWithBalance: () => {
-        const chainBalances = [...get().chainBalances.entries()];
-        const chainsWithBalances = chainBalances.filter(([, balance]) => !!balance);
-        return chainsWithBalances.map(([chainId]) => chainId);
-      },
-
-      getFilteredUserAssetIds: () => {
-        const { filter, inputSearchQuery: rawSearchQuery, selectUserAssetIds, setSearchCache } = get();
-
-        const smallBalanceThreshold = supportedNativeCurrencies[reduxStore.getState().settings.nativeCurrency].userAssetsSmallThreshold;
-
-        const inputSearchQuery = rawSearchQuery.trim().toLowerCase();
-        const queryKey = getSearchQueryKey({ filter, searchQuery: inputSearchQuery });
-
-        // Use an external function to get the cache to prevent updates in response to changes in the cache
-        const cachedData = getCurrentSearchCache()?.get(queryKey);
-
-        // Check if the search results are already cached
-        if (cachedData) {
-          return cachedData;
-        } else {
-          const chainIdFilter = filter === 'all' ? null : filter;
-          const searchRegex = inputSearchQuery.length > 0 ? new RegExp(inputSearchQuery, 'i') : null;
-
-          const filteredIds = Array.from(
-            selectUserAssetIds(
-              asset =>
-                (+asset.native?.balance?.amount ?? 0) > smallBalanceThreshold &&
-                (!chainIdFilter || asset.chainId === chainIdFilter) &&
-                (!searchRegex ||
-                  searchRegex.test(asset.name) ||
-                  searchRegex.test(asset.symbol) ||
-                  asset.address.toLowerCase() === inputSearchQuery),
-              filter
-            )
-          );
-
-          setSearchCache(queryKey, filteredIds);
-
-          return filteredIds;
-        }
-      },
-      getHighestValueEth: () => {
-        const preferredNetwork = swapsStore.getState().preferredNetwork;
-        const assets = get().userAssets;
-
-        let highestValueEth = null;
-
-        for (const [, asset] of assets) {
-          if (asset.mainnetAddress !== ETH_ADDRESS) continue;
-
-          if (preferredNetwork && asset.chainId === preferredNetwork) {
-            return asset;
-          }
-
-          if (!highestValueEth || asset.balance > highestValueEth.balance) {
-            highestValueEth = asset;
-          }
-        }
-
-        return highestValueEth;
-      },
-
-      getUserAsset: (uniqueId: UniqueId) => get().userAssets.get(uniqueId) || null,
->>>>>>> 9e3c27f6
 
       getUserAssets: () => Array.from(get().userAssets.values()) || [],
 
@@ -487,7 +336,6 @@
           // Sort the existing map by balance in descending order
           const sortedEntries = Array.from(unsortedChainBalances.entries()).sort(([, balanceA], [, balanceB]) => balanceB - balanceA);
           const chainBalances = new Map<number, number>();
-<<<<<<< HEAD
 
           sortedEntries.forEach(([chainId, balance]) => {
             chainBalances.set(chainId, balance);
@@ -545,61 +393,6 @@
   stores: Map<Address | string, UserAssetsStoreType>;
 }
 
-=======
-
-          sortedEntries.forEach(([chainId, balance]) => {
-            chainBalances.set(chainId, balance);
-            idsByChain.set(chainId, idsByChain.get(chainId) || []);
-          });
-
-          const isMap = userAssets instanceof Map;
-          const allIdsArray = isMap ? Array.from(userAssets.keys()) : userAssets.map(asset => asset.uniqueId);
-          const userAssetsMap = isMap ? userAssets : new Map(userAssets.map(asset => [asset.uniqueId, asset]));
-
-          idsByChain.set('all', allIdsArray);
-
-          const smallBalanceThreshold = supportedNativeCurrencies[reduxStore.getState().settings.nativeCurrency].userAssetsSmallThreshold;
-
-          const filteredAllIdsArray = allIdsArray.filter(id => {
-            const asset = userAssetsMap.get(id);
-            return asset && (+asset.native?.balance?.amount ?? 0) > smallBalanceThreshold;
-          });
-
-          const searchCache = new Map<string, UniqueId[]>();
-
-          Array.from(chainBalances.keys()).forEach(userAssetFilter => {
-            const filteredIds = (idsByChain.get(userAssetFilter) || []).filter(id => filteredAllIdsArray.includes(id));
-            searchCache.set(`${userAssetFilter}`, filteredIds);
-          });
-
-          searchCache.set('all', filteredAllIdsArray);
-
-          if (isMap) {
-            return { chainBalances, idsByChain, searchCache, userAssets };
-          } else
-            return {
-              chainBalances,
-              idsByChain,
-              searchCache,
-              userAssets: userAssetsMap,
-            };
-        }),
-    }),
-    {
-      storageKey: `userAssets_${address}`,
-      version: 0,
-      serializer: serializeUserAssetsState,
-      deserializer: deserializeUserAssetsState,
-    }
-  );
-
-type UserAssetsStoreType = ReturnType<typeof createUserAssetsStore>;
-
-interface StoreManagerState {
-  stores: Map<Address | string, UserAssetsStoreType>;
-}
-
->>>>>>> 9e3c27f6
 const storeManager = createRainbowStore<StoreManagerState>(() => ({
   stores: new Map(),
 }));
