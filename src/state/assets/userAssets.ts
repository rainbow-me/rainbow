import { ParsedSearchAsset, UniqueId, UserAssetFilter } from '@/__swaps__/types/assets';
import { Address } from 'viem';
import { RainbowError, logger } from '@/logger';
import reduxStore, { AppState } from '@/redux/store';
import { supportedNativeCurrencies } from '@/references';
import { createRainbowStore } from '@/state/internal/createRainbowStore';
import { useStore } from 'zustand';
<<<<<<< HEAD
import { useCallback } from 'react';
import { ParsedAddressAsset } from '@/entities';
=======
>>>>>>> 8e103ca9
import { swapsStore } from '@/state/swaps/swapsStore';
import { ChainId } from '@/chains/types';
import { chainsName, SUPPORTED_CHAIN_IDS } from '@/chains';
import { useSelector } from 'react-redux';

const SEARCH_CACHE_MAX_ENTRIES = 50;

const parsedSearchAssetToParsedAddressAsset = (asset: ParsedSearchAsset): ParsedAddressAsset => ({
  address: asset.address,
  balance: {
    amount: asset.balance.amount,
    display: asset.balance.display,
  },
  network: chainsName[asset.chainId],
  name: asset.name,
  chainId: asset.chainId,
  color: asset.colors?.primary ?? asset.colors?.fallback,
  colors: asset.colors?.primary
    ? {
        primary: asset.colors.primary,
        fallback: asset.colors.fallback,
        shadow: asset.colors.shadow,
      }
    : undefined,
  decimals: asset.decimals,
  highLiquidity: asset.highLiquidity,
  icon_url: asset.icon_url,
  id: asset.networks?.[ChainId.mainnet]?.address,
  isNativeAsset: asset.isNativeAsset,
  price: {
    changed_at: undefined,
    relative_change_24h: asset.price?.relative_change_24h,
    value: asset.price?.value,
  },
  mainnet_address: asset.mainnetAddress,
  native: {
    balance: {
      amount: asset.native.balance.amount,
      display: asset.native.balance.display,
    },
    change: asset.native.price?.change,
    price: {
      amount: asset.native.price?.amount?.toString(),
      display: asset.native.price?.display,
    },
  },
  shadowColor: asset.colors?.shadow,
  symbol: asset.symbol,
  type: asset.type,
  uniqueId: asset.uniqueId,
});

const escapeRegExp = (string: string) => string.replace(/[.*+?^${}()|[\]\\]/g, '\\$&');

const getSearchQueryKey = ({ filter, searchQuery }: { filter: UserAssetFilter; searchQuery: string }) => `${filter}${searchQuery}`;

const getDefaultCacheKeys = (): Set<string> => {
  const queryKeysToPreserve = new Set<string>();
  queryKeysToPreserve.add('all');

  for (const chainId of SUPPORTED_CHAIN_IDS) {
    queryKeysToPreserve.add(`${chainId}`);
  }
  return queryKeysToPreserve;
};

const CACHE_ITEMS_TO_PRESERVE = getDefaultCacheKeys();

export interface UserAssetsState {
  chainBalances: Map<ChainId, number>;
  currentAbortController: AbortController;
  filter: UserAssetFilter;
  idsByChain: Map<UserAssetFilter, UniqueId[]>;
  inputSearchQuery: string;
  searchCache: Map<string, UniqueId[]>;
  userAssets: Map<UniqueId, ParsedSearchAsset>;
  legacyUserAssets: ParsedAddressAsset[];
  isLoadingUserAssets: boolean;
  getBalanceSortedChainList: () => ChainId[];
  getChainsWithBalance: () => ChainId[];
  getFilteredUserAssetIds: () => UniqueId[];
  getHighestValueNativeAsset: () => ParsedSearchAsset | null;
  getUserAsset: (uniqueId: UniqueId) => ParsedSearchAsset | null;
  getLegacyUserAsset: (uniqueId: UniqueId) => ParsedAddressAsset | null;
  getUserAssets: () => ParsedSearchAsset[];
  selectUserAssetIds: (selector: (asset: ParsedSearchAsset) => boolean, filter?: UserAssetFilter) => Generator<UniqueId, void, unknown>;
  selectUserAssets: (selector: (asset: ParsedSearchAsset) => boolean) => Generator<[UniqueId, ParsedSearchAsset], void, unknown>;
  setSearchCache: (queryKey: string, filteredIds: UniqueId[]) => void;
  setSearchQuery: (query: string) => void;
<<<<<<< HEAD
  setUserAssets: (userAssets: ParsedSearchAsset[]) => void;
=======
  setUserAssets: (userAssets: Map<UniqueId, ParsedSearchAsset> | ParsedSearchAsset[]) => void;

  hiddenAssets: Set<UniqueId>;
  getHiddenAssetsIds: () => UniqueId[];
  setHiddenAssets: (uniqueIds: UniqueId[]) => void;
>>>>>>> 8e103ca9
}

type UserAssetsStateToPersist = Omit<
  Partial<UserAssetsState>,
  | 'currentAbortController'
  | 'inputSearchQuery'
  | 'searchCache'
  | 'getBalanceSortedChainList'
  | 'getChainsWithBalance'
  | 'getFilteredUserAssetIds'
  | 'getHighestValueNativeAsset'
  | 'getUserAsset'
  | 'getUserAssets'
  | 'selectUserAssetIds'
  | 'selectUserAssets'
  | 'setSearchCache'
  | 'setSearchQuery'
  | 'setUserAssets'
>;

// NOTE: We are serializing Map as an Array<[UniqueId, ParsedSearchAsset]>
type UserAssetsStateToPersistWithTransforms = Omit<
  UserAssetsStateToPersist,
  'chainBalances' | 'idsByChain' | 'userAssets' | 'hiddenAssets'
> & {
  chainBalances: Array<[ChainId, number]>;
  idsByChain: Array<[UserAssetFilter, UniqueId[]]>;
  userAssets: Array<[UniqueId, ParsedSearchAsset]>;
  hiddenAssets: UniqueId[];
};

function serializeUserAssetsState(state: UserAssetsStateToPersist, version?: number) {
  try {
    const transformedStateToPersist: UserAssetsStateToPersistWithTransforms = {
      ...state,
      chainBalances: state.chainBalances ? Array.from(state.chainBalances.entries()) : [],
      idsByChain: state.idsByChain ? Array.from(state.idsByChain.entries()) : [],
      userAssets: state.userAssets ? Array.from(state.userAssets.entries()) : [],
      hiddenAssets: state.hiddenAssets ? Array.from(state.hiddenAssets.values()) : [],
    };

    return JSON.stringify({
      state: transformedStateToPersist,
      version,
    });
  } catch (error) {
    logger.error(new RainbowError(`[userAssetsStore]: Failed to serialize state for user assets storage`), { error });
    throw error;
  }
}

function deserializeUserAssetsState(serializedState: string) {
  let parsedState: { state: UserAssetsStateToPersistWithTransforms; version: number };
  try {
    parsedState = JSON.parse(serializedState);
  } catch (error) {
    logger.error(new RainbowError(`[userAssetsStore]: Failed to parse serialized state from user assets storage`), { error });
    throw error;
  }

  const { state, version } = parsedState;

  let chainBalances = new Map<ChainId, number>();
  try {
    if (state.chainBalances) {
      chainBalances = new Map(state.chainBalances);
    }
  } catch (error) {
    logger.error(new RainbowError(`[userAssetsStore]: Failed to convert chainBalances from user assets storage`), { error });
  }

  let idsByChain = new Map<UserAssetFilter, UniqueId[]>();
  try {
    if (state.idsByChain) {
      idsByChain = new Map(state.idsByChain);
    }
  } catch (error) {
    logger.error(new RainbowError(`[userAssetsStore]: Failed to convert idsByChain from user assets storage`), { error });
  }

  let userAssetsData: Map<UniqueId, ParsedSearchAsset> = new Map();
  try {
    if (state.userAssets.length) {
      userAssetsData = new Map(state.userAssets);
    }
  } catch (error) {
    logger.error(new RainbowError(`[userAssetsStore]: Failed to convert userAssets from user assets storage`), { error });
  }

  let hiddenAssets = new Set<UniqueId>();
  try {
    if (state.hiddenAssets) {
      hiddenAssets = new Set(state.hiddenAssets);
    }
  } catch (error) {
    logger.error(new RainbowError(`[userAssetsStore]: Failed to convert hiddenAssets from user assets storage`), { error });
  }

  return {
    state: {
      ...state,
      chainBalances,
      idsByChain,
      userAssets: userAssetsData,
      hiddenAssets,
    },
    version,
  };
}

export const createUserAssetsStore = (address: Address | string) =>
  createRainbowStore<UserAssetsState>(
    (set, get) => ({
      chainBalances: new Map(),
      currentAbortController: new AbortController(),
      filter: 'all',
      idsByChain: new Map<UserAssetFilter, UniqueId[]>(),
      inputSearchQuery: '',
      searchCache: new Map(),
      userAssets: new Map(),
      legacyUserAssets: [],
      isLoadingUserAssets: false,

      getBalanceSortedChainList: () => {
        const chainBalances = [...get().chainBalances.entries()];
        chainBalances.sort(([, balanceA], [, balanceB]) => balanceB - balanceA);
        return chainBalances.map(([chainId]) => chainId);
      },

      getChainsWithBalance: () => {
        const chainBalances = [...get().chainBalances.entries()];
        const chainsWithBalances = chainBalances.filter(([, balance]) => !!balance);
        return chainsWithBalances.map(([chainId]) => chainId);
      },

      getFilteredUserAssetIds: () => {
        const { filter, inputSearchQuery: rawSearchQuery, selectUserAssetIds, setSearchCache } = get();

        const smallBalanceThreshold = supportedNativeCurrencies[reduxStore.getState().settings.nativeCurrency].userAssetsSmallThreshold;

        const inputSearchQuery = rawSearchQuery.trim().toLowerCase();
        const queryKey = getSearchQueryKey({ filter, searchQuery: inputSearchQuery });

        // Use an external function to get the cache to prevent updates in response to changes in the cache
        const cachedData = getCurrentSearchCache()?.get(queryKey);

        // Check if the search results are already cached
        if (cachedData) {
          return cachedData;
        } else {
          const chainIdFilter = filter === 'all' ? null : filter;
          const searchRegex = inputSearchQuery.length > 0 ? new RegExp(escapeRegExp(inputSearchQuery), 'i') : null;

          const filteredIds = Array.from(
            selectUserAssetIds(
              asset =>
                (+asset.native?.balance?.amount ?? 0) > smallBalanceThreshold &&
                (!chainIdFilter || asset.chainId === chainIdFilter) &&
                (!searchRegex ||
                  searchRegex.test(asset.name) ||
                  searchRegex.test(asset.symbol) ||
                  asset.address.toLowerCase() === inputSearchQuery),
              filter
            )
          );

          setSearchCache(queryKey, filteredIds);

          return filteredIds;
        }
      },
      getHighestValueNativeAsset: () => {
        const preferredNetwork = swapsStore.getState().preferredNetwork;
        const assets = get().userAssets;

        let highestValueEth = null;

        for (const [, asset] of assets) {
          if (!asset.isNativeAsset) continue;

          if (preferredNetwork && asset.chainId === preferredNetwork) {
            return asset;
          }

          if (!highestValueEth || asset.balance > highestValueEth.balance) {
            highestValueEth = asset;
          }
        }

        return highestValueEth;
      },

      getUserAsset: (uniqueId: UniqueId) => get().userAssets.get(uniqueId) || null,

      getLegacyUserAsset: (uniqueId: UniqueId) => {
        const asset = get().userAssets.get(uniqueId);
        if (!asset) return null;
        return parsedSearchAssetToParsedAddressAsset(asset);
      },

      getUserAssets: () => Array.from(get().userAssets.values()) || [],

      selectUserAssetIds: function* (selector: (asset: ParsedSearchAsset) => boolean, filter?: UserAssetFilter) {
        const { currentAbortController, idsByChain, userAssets } = get();

        const assetIds = filter ? idsByChain.get(filter) || [] : idsByChain.get('all') || [];

        for (const id of assetIds) {
          if (currentAbortController?.signal?.aborted) {
            return;
          }
          const asset = userAssets.get(id);
          if (asset && selector(asset)) {
            yield id;
          }
        }
      },

      selectUserAssets: function* (selector: (asset: ParsedSearchAsset) => boolean) {
        const { currentAbortController, userAssets } = get();

        for (const [id, asset] of userAssets) {
          if (currentAbortController?.signal?.aborted) {
            return;
          }
          if (selector(asset)) {
            yield [id, asset];
          }
        }
      },

      setSearchQuery: query =>
        set(state => {
          const { currentAbortController } = state;

          // Abort any ongoing search work
          currentAbortController?.abort?.();

          // Create a new AbortController for the new query
          const abortController = new AbortController();

          return { inputSearchQuery: query.trim().toLowerCase(), currentAbortController: abortController };
        }),

      setSearchCache: (queryKey: string, filteredIds: UniqueId[]) => {
        set(state => {
          const newCache = new Map(state.searchCache).set(queryKey, filteredIds);

          // Prune the cache if it exceeds the maximum size
          if (newCache.size > SEARCH_CACHE_MAX_ENTRIES) {
            // Get the oldest key that isn't a key to preserve
            for (const key of newCache.keys()) {
              if (!CACHE_ITEMS_TO_PRESERVE.has(key)) {
                newCache.delete(key);
                break;
              }
            }
          }

          return { searchCache: newCache };
        });
      },

      setUserAssets: (userAssets: ParsedSearchAsset[]) =>
        set(() => {
          const idsByChain = new Map<UserAssetFilter, UniqueId[]>();
          const unsortedChainBalances = new Map<ChainId, number>();

          userAssets.forEach(asset => {
            const balance = Number(asset.native.balance.amount) ?? 0;
            unsortedChainBalances.set(asset.chainId, (unsortedChainBalances.get(asset.chainId) || 0) + balance);
            idsByChain.set(asset.chainId, (idsByChain.get(asset.chainId) || []).concat(asset.uniqueId));
          });

          // Ensure all supported chains are in the map with a fallback value of 0
          SUPPORTED_CHAIN_IDS.forEach(chainId => {
            if (!unsortedChainBalances.has(chainId)) {
              unsortedChainBalances.set(chainId, 0);
              idsByChain.set(chainId, []);
            }
          });

          // Sort the existing map by balance in descending order
          const sortedEntries = Array.from(unsortedChainBalances.entries()).sort(([, balanceA], [, balanceB]) => balanceB - balanceA);
          const chainBalances = new Map<number, number>();

          sortedEntries.forEach(([chainId, balance]) => {
            chainBalances.set(chainId, balance);
            idsByChain.set(chainId, idsByChain.get(chainId) || []);
          });

          const allIdsArray = userAssets.map(asset => asset.uniqueId);
          const userAssetsMap = new Map(userAssets.map(asset => [asset.uniqueId, asset]));
          const legacyUserAssets = userAssets.map(asset => parsedSearchAssetToParsedAddressAsset(asset));

          idsByChain.set('all', allIdsArray);

          const smallBalanceThreshold = supportedNativeCurrencies[reduxStore.getState().settings.nativeCurrency].userAssetsSmallThreshold;

          const filteredAllIdsArray = allIdsArray.filter(id => {
            const asset = userAssetsMap.get(id);
            return asset && (+asset.native?.balance?.amount ?? 0) > smallBalanceThreshold;
          });

          const searchCache = new Map<string, UniqueId[]>();

          Array.from(chainBalances.keys()).forEach(userAssetFilter => {
            const filteredIds = (idsByChain.get(userAssetFilter) || []).filter(id => filteredAllIdsArray.includes(id));
            searchCache.set(`${userAssetFilter}`, filteredIds);
          });

          searchCache.set('all', filteredAllIdsArray);

          return {
            chainBalances,
            idsByChain,
            legacyUserAssets,
            searchCache,
            userAssets: userAssetsMap,
          };
        }),

      hiddenAssets: new Set<UniqueId>(),

      getHiddenAssetsIds: () => Array.from(get().hiddenAssets),

      setHiddenAssets: (uniqueIds: UniqueId[]) => {
        set(prev => {
          const hiddenAssets = new Set(prev.hiddenAssets);
          uniqueIds.forEach(uniqueId => {
            if (hiddenAssets.has(uniqueId)) {
              hiddenAssets.delete(uniqueId);
            } else {
              hiddenAssets.add(uniqueId);
            }
          });

          return { hiddenAssets };
        });
      },
    }),
    {
      storageKey: `userAssets_${address}`,
      partialize: state => ({
        chainBalances: state.chainBalances,
        filter: state.filter,
        idsByChain: state.idsByChain,
        userAssets: state.userAssets,
        hiddenAssets: state.hiddenAssets,
      }),
      version: 1,
      serializer: serializeUserAssetsState,
      deserializer: deserializeUserAssetsState,
    }
  );

type UserAssetsStoreType = ReturnType<typeof createUserAssetsStore>;

interface StoreManagerState {
  stores: Map<Address | string, UserAssetsStoreType>;
}

const storeManager = createRainbowStore<StoreManagerState>(() => ({
  stores: new Map(),
}));

function getOrCreateStore(address?: Address | string): UserAssetsStoreType {
  const accountAddress = address ?? reduxStore.getState().settings.accountAddress;
  const { stores } = storeManager.getState();
  let store = stores.get(accountAddress);

  if (!store) {
    store = createUserAssetsStore(accountAddress);
    storeManager.setState(state => ({
      stores: new Map(state.stores).set(accountAddress, store as UserAssetsStoreType),
    }));
  }

  return store;
}

export const userAssetsStore = {
  getState: (address?: Address | string) => getOrCreateStore(address).getState(),
  setState: (partial: Partial<UserAssetsState> | ((state: UserAssetsState) => Partial<UserAssetsState>), address?: Address | string) =>
    getOrCreateStore(address).setState(partial),
  subscribe: (
    selector: (state: UserAssetsState) => UserAssetsState,
    listener: (state: UserAssetsState, prevState: UserAssetsState) => void,
    options?: {
      equalityFn?: (a: UserAssetsState, b: UserAssetsState) => boolean;
      fireImmediately?: boolean;
    },
    address?: Address | string
  ) => getOrCreateStore(address).subscribe(selector, listener, options),
};

export function useUserAssetsStore<T>(selector: (state: UserAssetsState) => T) {
  const address = useSelector((state: AppState) => state.settings.accountAddress);
  const store = getOrCreateStore(address);
<<<<<<< HEAD
  return useStore(store, useCallback(selector, [address]));
=======
  return useStore(store, selector);
>>>>>>> 8e103ca9
}

function getCurrentSearchCache(): Map<string, UniqueId[]> {
  return getOrCreateStore().getState().searchCache;
}<|MERGE_RESOLUTION|>--- conflicted
+++ resolved
@@ -5,15 +5,29 @@
 import { supportedNativeCurrencies } from '@/references';
 import { createRainbowStore } from '@/state/internal/createRainbowStore';
 import { useStore } from 'zustand';
-<<<<<<< HEAD
-import { useCallback } from 'react';
 import { ParsedAddressAsset } from '@/entities';
-=======
->>>>>>> 8e103ca9
 import { swapsStore } from '@/state/swaps/swapsStore';
 import { ChainId } from '@/chains/types';
 import { chainsName, SUPPORTED_CHAIN_IDS } from '@/chains';
 import { useSelector } from 'react-redux';
+
+type UserAssetsStateToPersist = Omit<
+  Partial<UserAssetsState>,
+  | 'currentAbortController'
+  | 'inputSearchQuery'
+  | 'searchCache'
+  | 'getBalanceSortedChainList'
+  | 'getChainsWithBalance'
+  | 'getFilteredUserAssetIds'
+  | 'getHighestValueNativeAsset'
+  | 'getUserAsset'
+  | 'getUserAssets'
+  | 'selectUserAssetIds'
+  | 'selectUserAssets'
+  | 'setSearchCache'
+  | 'setSearchQuery'
+  | 'setUserAssets'
+>;
 
 const SEARCH_CACHE_MAX_ENTRIES = 50;
 
@@ -99,34 +113,12 @@
   selectUserAssets: (selector: (asset: ParsedSearchAsset) => boolean) => Generator<[UniqueId, ParsedSearchAsset], void, unknown>;
   setSearchCache: (queryKey: string, filteredIds: UniqueId[]) => void;
   setSearchQuery: (query: string) => void;
-<<<<<<< HEAD
   setUserAssets: (userAssets: ParsedSearchAsset[]) => void;
-=======
-  setUserAssets: (userAssets: Map<UniqueId, ParsedSearchAsset> | ParsedSearchAsset[]) => void;
 
   hiddenAssets: Set<UniqueId>;
   getHiddenAssetsIds: () => UniqueId[];
   setHiddenAssets: (uniqueIds: UniqueId[]) => void;
->>>>>>> 8e103ca9
 }
-
-type UserAssetsStateToPersist = Omit<
-  Partial<UserAssetsState>,
-  | 'currentAbortController'
-  | 'inputSearchQuery'
-  | 'searchCache'
-  | 'getBalanceSortedChainList'
-  | 'getChainsWithBalance'
-  | 'getFilteredUserAssetIds'
-  | 'getHighestValueNativeAsset'
-  | 'getUserAsset'
-  | 'getUserAssets'
-  | 'selectUserAssetIds'
-  | 'selectUserAssets'
-  | 'setSearchCache'
-  | 'setSearchQuery'
-  | 'setUserAssets'
->;
 
 // NOTE: We are serializing Map as an Array<[UniqueId, ParsedSearchAsset]>
 type UserAssetsStateToPersistWithTransforms = Omit<
@@ -283,7 +275,7 @@
         const preferredNetwork = swapsStore.getState().preferredNetwork;
         const assets = get().userAssets;
 
-        let highestValueEth = null;
+        let highestValueNativeAsset = null;
 
         for (const [, asset] of assets) {
           if (!asset.isNativeAsset) continue;
@@ -292,12 +284,12 @@
             return asset;
           }
 
-          if (!highestValueEth || asset.balance > highestValueEth.balance) {
-            highestValueEth = asset;
+          if (!highestValueNativeAsset || asset.balance > highestValueNativeAsset.balance) {
+            highestValueNativeAsset = asset;
           }
         }
 
-        return highestValueEth;
+        return highestValueNativeAsset;
       },
 
       getUserAsset: (uniqueId: UniqueId) => get().userAssets.get(uniqueId) || null,
@@ -444,7 +436,6 @@
               hiddenAssets.add(uniqueId);
             }
           });
-
           return { hiddenAssets };
         });
       },
@@ -507,11 +498,7 @@
 export function useUserAssetsStore<T>(selector: (state: UserAssetsState) => T) {
   const address = useSelector((state: AppState) => state.settings.accountAddress);
   const store = getOrCreateStore(address);
-<<<<<<< HEAD
-  return useStore(store, useCallback(selector, [address]));
-=======
   return useStore(store, selector);
->>>>>>> 8e103ca9
 }
 
 function getCurrentSearchCache(): Map<string, UniqueId[]> {
