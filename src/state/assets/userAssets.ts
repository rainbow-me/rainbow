import { ParsedSearchAsset, UniqueId, UserAssetFilter } from '@/__swaps__/types/assets';
import { ChainId } from '@/__swaps__/types/chains';
import { RainbowError, logger } from '@/logger';
import { SUPPORTED_CHAIN_IDS } from '@/references';
import { createRainbowStore } from '@/state/internal/createRainbowStore';
import { Address } from 'viem';
import store from '@/redux/store';
<<<<<<< HEAD
=======
import { SUPPORTED_CHAIN_IDS, supportedNativeCurrencies } from '@/references';
import { ParsedSearchAsset, UniqueId, UserAssetFilter } from '@/__swaps__/types/assets';
import { ChainId } from '@/__swaps__/types/chains';
>>>>>>> ec157e3e

const SEARCH_CACHE_MAX_ENTRIES = 50;

const getSearchQueryKey = ({ filter, searchQuery }: { filter: UserAssetFilter; searchQuery: string }) => `${filter}${searchQuery}`;

const getDefaultCacheKeys = (): Set<string> => {
  const queryKeysToPreserve = new Set<string>();
  queryKeysToPreserve.add('all');

  for (const chainId of SUPPORTED_CHAIN_IDS({ testnetMode: false })) {
    queryKeysToPreserve.add(`${chainId}`);
  }
  return queryKeysToPreserve;
};

const CACHE_ITEMS_TO_PRESERVE = getDefaultCacheKeys();

export interface UserAssetsState {
  associatedWalletAddress: Address | undefined;
  chainBalances: Map<ChainId, number>;
  currentAbortController: AbortController;
  filter: UserAssetFilter;
  idsByChain: Map<UserAssetFilter, UniqueId[]>;
  inputSearchQuery: string;
  searchCache: Map<string, UniqueId[]>;
  userAssets: Map<UniqueId, ParsedSearchAsset>;
  getBalanceSortedChainList: () => ChainId[];
  getFilteredUserAssetIds: () => UniqueId[];
  getHighestValueAsset: () => ParsedSearchAsset | null;
  getUserAsset: (uniqueId: UniqueId) => ParsedSearchAsset | null;
  getUserAssets: () => ParsedSearchAsset[];
  selectUserAssetIds: (selector: (asset: ParsedSearchAsset) => boolean, filter?: UserAssetFilter) => Generator<UniqueId, void, unknown>;
  selectUserAssets: (selector: (asset: ParsedSearchAsset) => boolean) => Generator<[UniqueId, ParsedSearchAsset], void, unknown>;
  setSearchCache: (queryKey: string, filteredIds: UniqueId[]) => void;
  setSearchQuery: (query: string) => void;
  setUserAssets: (associatedWalletAddress: Address, userAssets: Map<UniqueId, ParsedSearchAsset> | ParsedSearchAsset[]) => void;
}

// NOTE: We are serializing Map as an Array<[UniqueId, ParsedSearchAsset]>
type UserAssetsStateWithTransforms = Omit<Partial<UserAssetsState>, 'chainBalances' | 'idsByChain' | 'userAssets'> & {
  chainBalances: Array<[ChainId, number]>;
  idsByChain: Array<[UserAssetFilter, UniqueId[]]>;
  userAssets: Array<[UniqueId, ParsedSearchAsset]>;
};

function serializeUserAssetsState(state: Partial<UserAssetsState>, version?: number) {
  try {
    const transformedStateToPersist: UserAssetsStateWithTransforms = {
      ...state,
      chainBalances: state.chainBalances ? Array.from(state.chainBalances.entries()) : [],
      idsByChain: state.idsByChain ? Array.from(state.idsByChain.entries()) : [],
      userAssets: state.userAssets ? Array.from(state.userAssets.entries()) : [],
    };

    return JSON.stringify({
      state: transformedStateToPersist,
      version,
    });
  } catch (error) {
    logger.error(new RainbowError('Failed to serialize state for user assets storage'), { error });
    throw error;
  }
}

function deserializeUserAssetsState(serializedState: string) {
  let parsedState: { state: UserAssetsStateWithTransforms; version: number };
  try {
    parsedState = JSON.parse(serializedState);
  } catch (error) {
    logger.error(new RainbowError('Failed to parse serialized state from user assets storage'), { error });
    throw error;
  }

  const { state, version } = parsedState;

  let chainBalances = new Map<ChainId, number>();
  try {
    if (state.chainBalances) {
      chainBalances = new Map(state.chainBalances);
    }
  } catch (error) {
    logger.error(new RainbowError('Failed to convert chainBalances from user assets storage'), { error });
  }

  let idsByChain = new Map<UserAssetFilter, UniqueId[]>();
  try {
    if (state.idsByChain) {
      idsByChain = new Map(state.idsByChain);
    }
  } catch (error) {
    logger.error(new RainbowError('Failed to convert idsByChain from user assets storage'), { error });
  }

  let userAssetsData: Map<UniqueId, ParsedSearchAsset> = new Map();
  try {
    if (state.userAssets.length) {
      userAssetsData = new Map(state.userAssets);
    }
  } catch (error) {
    logger.error(new RainbowError('Failed to convert userAssets from user assets storage'), { error });
  }

  return {
    state: {
      ...state,
      chainBalances,
      idsByChain,
      userAssets: userAssetsData,
    },
    version,
  };
}

export const userAssetsStore = createRainbowStore<UserAssetsState>(
  (set, get) => ({
    associatedWalletAddress: undefined,
    chainBalances: new Map(),
    currentAbortController: new AbortController(),
    filter: 'all',
    idsByChain: new Map<UserAssetFilter, UniqueId[]>(),
    inputSearchQuery: '',
    searchCache: new Map(),
    userAssets: new Map(),

    getBalanceSortedChainList: () => Array.from(get().chainBalances.keys()),

    getFilteredUserAssetIds: () => {
      const { filter, inputSearchQuery: rawSearchQuery, selectUserAssetIds, setSearchCache } = get();

      const smallBalanceThreshold = supportedNativeCurrencies[store.getState().settings.nativeCurrency].userAssetsSmallThreshold;

      const inputSearchQuery = rawSearchQuery.trim().toLowerCase();
      const queryKey = getSearchQueryKey({ filter, searchQuery: inputSearchQuery });

      // Use an external function to get the cache to prevent updates in response to changes in the cache
      const cachedData = getCurrentCache().get(queryKey);

      // Check if the search results are already cached
      if (cachedData) {
        return cachedData;
      } else {
        const chainIdFilter = filter === 'all' ? null : filter;
        const searchRegex = inputSearchQuery.length > 0 ? new RegExp(inputSearchQuery, 'i') : null;

        const filteredIds = Array.from(
          selectUserAssetIds(
            asset =>
              (+asset.native?.balance?.amount ?? 0) > smallBalanceThreshold &&
              (!chainIdFilter || asset.chainId === chainIdFilter) &&
              (!searchRegex || searchRegex.test(asset.name) || searchRegex.test(asset.symbol) || searchRegex.test(asset.address)),
            filter
          )
        );

        setSearchCache(queryKey, filteredIds);

        return filteredIds;
      }
    },

    getHighestValueAsset: () => get().userAssets.values().next().value || null,

    getUserAsset: (uniqueId: UniqueId) => get().userAssets.get(uniqueId) || null,

    getUserAssets: () => Array.from(get().userAssets.values()) || [],

    selectUserAssetIds: function* (selector: (asset: ParsedSearchAsset) => boolean, filter?: UserAssetFilter) {
      const { currentAbortController, idsByChain, userAssets } = get();

      const assetIds = filter ? idsByChain.get(filter) || [] : idsByChain.get('all') || [];

      for (const id of assetIds) {
        if (currentAbortController?.signal.aborted) {
          return;
        }
        const asset = userAssets.get(id);
        if (asset && selector(asset)) {
          yield id;
        }
      }
    },

    selectUserAssets: function* (selector: (asset: ParsedSearchAsset) => boolean) {
      const { currentAbortController, userAssets } = get();

      for (const [id, asset] of userAssets) {
        if (currentAbortController?.signal.aborted) {
          return;
        }
        if (selector(asset)) {
          yield [id, asset];
        }
      }
    },

    setSearchQuery: query =>
      set(state => {
        const { currentAbortController } = state;

        // Abort any ongoing search work
        currentAbortController.abort();

        // Create a new AbortController for the new query
        const abortController = new AbortController();

        return { inputSearchQuery: query.trim().toLowerCase(), currentAbortController: abortController };
      }),

    setSearchCache: (queryKey: string, filteredIds: UniqueId[]) => {
      set(state => {
        const newCache = new Map(state.searchCache).set(queryKey, filteredIds);

        // Prune the cache if it exceeds the maximum size
        if (newCache.size > SEARCH_CACHE_MAX_ENTRIES) {
          // Get the oldest key that isn't a key to preserve
          for (const key of newCache.keys()) {
            if (!CACHE_ITEMS_TO_PRESERVE.has(key)) {
              newCache.delete(key);
              break;
            }
          }
        }

        return { searchCache: newCache };
      });
    },

    setUserAssets: (associatedWalletAddress: Address, userAssets: Map<UniqueId, ParsedSearchAsset> | ParsedSearchAsset[]) =>
      set(() => {
        const idsByChain = new Map<UserAssetFilter, UniqueId[]>();
        const unsortedChainBalances = new Map<ChainId, number>();

        userAssets.forEach(asset => {
          const balance = Number(asset.native.balance.amount) ?? 0;
          unsortedChainBalances.set(asset.chainId, (unsortedChainBalances.get(asset.chainId) || 0) + balance);
          idsByChain.set(asset.chainId, (idsByChain.get(asset.chainId) || []).concat(asset.uniqueId));
        });

        // Ensure all supported chains are in the map with a fallback value of 0
        SUPPORTED_CHAIN_IDS({ testnetMode: false }).forEach(chainId => {
          if (!unsortedChainBalances.has(chainId)) {
            unsortedChainBalances.set(chainId, 0);
            idsByChain.set(chainId, []);
          }
        });

        // Sort the existing map by balance in descending order
        const sortedEntries = Array.from(unsortedChainBalances.entries()).sort(([, balanceA], [, balanceB]) => balanceB - balanceA);
        const chainBalances = new Map<number, number>();

        sortedEntries.forEach(([chainId, balance]) => {
          chainBalances.set(chainId, balance);
          idsByChain.set(chainId, idsByChain.get(chainId) || []);
        });

        const isMap = userAssets instanceof Map;
        const allIdsArray = isMap ? Array.from(userAssets.keys()) : userAssets.map(asset => asset.uniqueId);
        const userAssetsMap = isMap ? userAssets : new Map(userAssets.map(asset => [asset.uniqueId, asset]));

        idsByChain.set('all', allIdsArray);

        const smallBalanceThreshold = supportedNativeCurrencies[store.getState().settings.nativeCurrency].userAssetsSmallThreshold;

        const filteredAllIdsArray = allIdsArray.filter(id => {
          const asset = userAssetsMap.get(id);
          return asset && (+asset.native?.balance?.amount ?? 0) > smallBalanceThreshold;
        });

        const searchCache = new Map<string, UniqueId[]>();

        Array.from(chainBalances.keys()).forEach(userAssetFilter => {
          const filteredIds = (idsByChain.get(userAssetFilter) || []).filter(id => filteredAllIdsArray.includes(id));
          searchCache.set(`${userAssetFilter}`, filteredIds);
        });

        searchCache.set('all', filteredAllIdsArray);

        if (isMap) {
          return { associatedWalletAddress, chainBalances, idsByChain, searchCache, userAssets };
        } else
          return {
            associatedWalletAddress,
            chainBalances,
            idsByChain,
            searchCache,
            userAssets: userAssetsMap,
          };
      }),
  }),
  {
    deserializer: deserializeUserAssetsState,
    partialize: state => ({
      associatedWalletAddress: state.associatedWalletAddress,
      chainBalances: state.chainBalances,
      idsByChain: state.idsByChain,
      userAssets: state.userAssets,
    }),
    serializer: serializeUserAssetsState,
    storageKey: 'userAssets',
    version: 3,
  }
);

function getCurrentCache(): Map<string, UniqueId[]> {
  return userAssetsStore.getState().searchCache;
}<|MERGE_RESOLUTION|>--- conflicted
+++ resolved
@@ -1,16 +1,10 @@
 import { ParsedSearchAsset, UniqueId, UserAssetFilter } from '@/__swaps__/types/assets';
 import { ChainId } from '@/__swaps__/types/chains';
 import { RainbowError, logger } from '@/logger';
-import { SUPPORTED_CHAIN_IDS } from '@/references';
+import store from '@/redux/store';
+import { SUPPORTED_CHAIN_IDS, supportedNativeCurrencies } from '@/references';
 import { createRainbowStore } from '@/state/internal/createRainbowStore';
 import { Address } from 'viem';
-import store from '@/redux/store';
-<<<<<<< HEAD
-=======
-import { SUPPORTED_CHAIN_IDS, supportedNativeCurrencies } from '@/references';
-import { ParsedSearchAsset, UniqueId, UserAssetFilter } from '@/__swaps__/types/assets';
-import { ChainId } from '@/__swaps__/types/chains';
->>>>>>> ec157e3e
 
 const SEARCH_CACHE_MAX_ENTRIES = 50;
 
