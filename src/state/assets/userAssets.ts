--- conflicted
+++ resolved
@@ -1,12 +1,3 @@
-<<<<<<< HEAD
-import { ParsedSearchAsset, UniqueId, UserAssetFilter } from '@/__swaps__/types/assets';
-import { ChainId } from '@/__swaps__/types/chains';
-import { add, convertAmountToNativeDisplayWorklet } from '@/__swaps__/utils/numbers';
-import { getIsHardhatConnected } from '@/handlers/web3';
-import { ethereumUtils } from '@/utils';
-import { NetworkTypes } from '@/helpers';
-=======
->>>>>>> c1f0d5f2
 import { Address } from 'viem';
 import { RainbowError, logger } from '@/logger';
 import store from '@/redux/store';
@@ -36,12 +27,6 @@
   associatedWalletAddress: Address | undefined;
   chainBalances: Map<ChainId, number>;
   currentAbortController: AbortController;
-  totalAssetNativeBalance:
-    | {
-        amount: string;
-        display: string;
-      }
-    | undefined;
   filter: UserAssetFilter;
   idsByChain: Map<UserAssetFilter, UniqueId[]>;
   inputSearchQuery: string;
@@ -53,10 +38,6 @@
   getHighestValueAsset: (usePreferredNetwork?: boolean) => ParsedSearchAsset | null;
   getUserAsset: (uniqueId: UniqueId) => ParsedSearchAsset | null;
   getUserAssets: () => ParsedSearchAsset[];
-  getTotalAssetNativeBalance: () => {
-    amount: string;
-    display: string;
-  };
   selectUserAssetIds: (selector: (asset: ParsedSearchAsset) => boolean, filter?: UserAssetFilter) => Generator<UniqueId, void, unknown>;
   selectUserAssets: (selector: (asset: ParsedSearchAsset) => boolean) => Generator<[UniqueId, ParsedSearchAsset], void, unknown>;
   setSearchCache: (queryKey: string, filteredIds: UniqueId[]) => void;
@@ -149,7 +130,6 @@
     inputSearchQuery: '',
     searchCache: new Map(),
     userAssets: new Map(),
-    totalAssetNativeBalance: undefined,
 
     getBalanceSortedChainList: () => {
       const chainBalances = [...get().chainBalances.entries()];
@@ -220,17 +200,6 @@
     getUserAsset: (uniqueId: UniqueId) => get().userAssets.get(uniqueId) || null,
 
     getUserAssets: () => Array.from(get().userAssets.values()) || [],
-
-    getTotalAssetNativeBalance: () => {
-      const { getUserAssets } = get();
-
-      const amount = getUserAssets().reduce((prev, curr) => add(prev, curr.native.balance.amount), '0');
-
-      return {
-        amount,
-        display: convertAmountToNativeDisplayWorklet(amount, store.getState().settings.nativeCurrency),
-      };
-    },
 
     selectUserAssetIds: function* (selector: (asset: ParsedSearchAsset) => boolean, filter?: UserAssetFilter) {
       const { currentAbortController, idsByChain, userAssets } = get();
