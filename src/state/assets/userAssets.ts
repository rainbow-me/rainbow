--- conflicted
+++ resolved
@@ -72,11 +72,7 @@
 >;
 
 // NOTE: We are serializing Map as an Array<[UniqueId, ParsedSearchAsset]>
-<<<<<<< HEAD
-type UserAssetsStateWithTransforms = Omit<Partial<UserAssetsState>, 'chainBalances' | 'idsByChain' | 'userAssets' | 'hiddenAssets'> & {
-=======
-type UserAssetsStateToPersistWithTransforms = Omit<UserAssetsStateToPersist, 'chainBalances' | 'idsByChain' | 'userAssets'> & {
->>>>>>> cb2b8a07
+type UserAssetsStateToPersistWithTransforms = Omit<UserAssetsStateToPersist, 'chainBalances' | 'idsByChain' | 'userAssets' | 'hiddenAssets'> & {
   chainBalances: Array<[ChainId, number]>;
   idsByChain: Array<[UserAssetFilter, UniqueId[]]>;
   userAssets: Array<[UniqueId, ParsedSearchAsset]>;
@@ -389,15 +385,13 @@
     }),
     {
       storageKey: `userAssets_${address}`,
-<<<<<<< HEAD
-=======
       partialize: state => ({
         chainBalances: state.chainBalances,
         filter: state.filter,
         idsByChain: state.idsByChain,
         userAssets: state.userAssets,
+        hiddenAssets: state.hiddenAssets,
       }),
->>>>>>> cb2b8a07
       version: 1,
       serializer: serializeUserAssetsState,
       deserializer: deserializeUserAssetsState,
