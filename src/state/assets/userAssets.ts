import { ParsedSearchAsset, UniqueId, UserAssetFilter } from '@/__swaps__/types/assets';
<<<<<<< HEAD
import { ChainId } from '@/__swaps__/types/chains';
=======
>>>>>>> 63936a64
import { Address } from 'viem';
import { RainbowError, logger } from '@/logger';
import reduxStore, { AppState } from '@/redux/store';
import { ETH_ADDRESS, SUPPORTED_CHAIN_IDS, supportedNativeCurrencies } from '@/references';
import { createRainbowStore } from '@/state/internal/createRainbowStore';
import { useStore } from 'zustand';
import { useCallback } from 'react';
import { swapsStore } from '@/state/swaps/swapsStore';
<<<<<<< HEAD
import { useSelector } from 'react-redux';
=======
import { ChainId } from '@/networks/types';
import { useConnectedToHardhatStore } from '../connectedToHardhat';
>>>>>>> 63936a64

const SEARCH_CACHE_MAX_ENTRIES = 50;

const escapeRegExp = (string: string) => string.replace(/[.*+?^${}()|[\]\\]/g, '\\$&');
const getSearchQueryKey = ({ filter, searchQuery }: { filter: UserAssetFilter; searchQuery: string }) => `${filter}${searchQuery}`;

const getDefaultCacheKeys = (): Set<string> => {
  const queryKeysToPreserve = new Set<string>();
  queryKeysToPreserve.add('all');

  for (const chainId of SUPPORTED_CHAIN_IDS({ testnetMode: false })) {
    queryKeysToPreserve.add(`${chainId}`);
  }
  return queryKeysToPreserve;
};

const CACHE_ITEMS_TO_PRESERVE = getDefaultCacheKeys();

export interface UserAssetsState {
  chainBalances: Map<ChainId, number>;
  currentAbortController: AbortController;
  filter: UserAssetFilter;
  idsByChain: Map<UserAssetFilter, UniqueId[]>;
  inputSearchQuery: string;
  searchCache: Map<string, UniqueId[]>;
  userAssets: Map<UniqueId, ParsedSearchAsset>;
  getBalanceSortedChainList: () => ChainId[];
  getChainsWithBalance: () => ChainId[];
  getFilteredUserAssetIds: () => UniqueId[];
  getHighestValueEth: () => ParsedSearchAsset | null;
  getUserAsset: (uniqueId: UniqueId) => ParsedSearchAsset | null;
  getUserAssets: () => ParsedSearchAsset[];
  selectUserAssetIds: (selector: (asset: ParsedSearchAsset) => boolean, filter?: UserAssetFilter) => Generator<UniqueId, void, unknown>;
  selectUserAssets: (selector: (asset: ParsedSearchAsset) => boolean) => Generator<[UniqueId, ParsedSearchAsset], void, unknown>;
  setSearchCache: (queryKey: string, filteredIds: UniqueId[]) => void;
  setSearchQuery: (query: string) => void;
  setUserAssets: (userAssets: Map<UniqueId, ParsedSearchAsset> | ParsedSearchAsset[]) => void;
}

// NOTE: We are serializing Map as an Array<[UniqueId, ParsedSearchAsset]>
type UserAssetsStateWithTransforms = Omit<Partial<UserAssetsState>, 'chainBalances' | 'idsByChain' | 'userAssets'> & {
  chainBalances: Array<[ChainId, number]>;
  idsByChain: Array<[UserAssetFilter, UniqueId[]]>;
  userAssets: Array<[UniqueId, ParsedSearchAsset]>;
};

function serializeUserAssetsState(state: Partial<UserAssetsState>, version?: number) {
  try {
    const transformedStateToPersist: UserAssetsStateWithTransforms = {
      ...state,
      chainBalances: state.chainBalances ? Array.from(state.chainBalances.entries()) : [],
      idsByChain: state.idsByChain ? Array.from(state.idsByChain.entries()) : [],
      userAssets: state.userAssets ? Array.from(state.userAssets.entries()) : [],
    };

    return JSON.stringify({
      state: transformedStateToPersist,
      version,
    });
  } catch (error) {
    logger.error(new RainbowError(`[userAssetsStore]: Failed to serialize state for user assets storage`), { error });
    throw error;
  }
}

function deserializeUserAssetsState(serializedState: string) {
  let parsedState: { state: UserAssetsStateWithTransforms; version: number };
  try {
    parsedState = JSON.parse(serializedState);
  } catch (error) {
    logger.error(new RainbowError(`[userAssetsStore]: Failed to parse serialized state from user assets storage`), { error });
    throw error;
  }

  const { state, version } = parsedState;

  let chainBalances = new Map<ChainId, number>();
  try {
    if (state.chainBalances) {
      chainBalances = new Map(state.chainBalances);
    }
  } catch (error) {
    logger.error(new RainbowError(`[userAssetsStore]: Failed to convert chainBalances from user assets storage`), { error });
  }

  let idsByChain = new Map<UserAssetFilter, UniqueId[]>();
  try {
    if (state.idsByChain) {
      idsByChain = new Map(state.idsByChain);
    }
  } catch (error) {
    logger.error(new RainbowError(`[userAssetsStore]: Failed to convert idsByChain from user assets storage`), { error });
  }

  let userAssetsData: Map<UniqueId, ParsedSearchAsset> = new Map();
  try {
    if (state.userAssets.length) {
      userAssetsData = new Map(state.userAssets);
    }
  } catch (error) {
    logger.error(new RainbowError(`[userAssetsStore]: Failed to convert userAssets from user assets storage`), { error });
  }

  return {
    state: {
      ...state,
      chainBalances,
      idsByChain,
      userAssets: userAssetsData,
    },
    version,
  };
}

<<<<<<< HEAD
export const createUserAssetsStore = (address: Address | string) =>
  createRainbowStore<UserAssetsState>(
    (set, get) => ({
      chainBalances: new Map(),
      currentAbortController: new AbortController(),
      filter: 'all',
      idsByChain: new Map<UserAssetFilter, UniqueId[]>(),
      inputSearchQuery: '',
      searchCache: new Map(),
      userAssets: new Map(),

      getBalanceSortedChainList: () => {
        const chainBalances = [...get().chainBalances.entries()];
        chainBalances.sort(([, balanceA], [, balanceB]) => balanceB - balanceA);
        return chainBalances.map(([chainId]) => chainId);
      },

      getChainsWithBalance: () => {
        const chainBalances = [...get().chainBalances.entries()];
        const chainsWithBalances = chainBalances.filter(([, balance]) => !!balance);
        return chainsWithBalances.map(([chainId]) => chainId);
      },

      getFilteredUserAssetIds: () => {
        const { filter, inputSearchQuery: rawSearchQuery, selectUserAssetIds, setSearchCache } = get();

        const smallBalanceThreshold = supportedNativeCurrencies[reduxStore.getState().settings.nativeCurrency].userAssetsSmallThreshold;

        const inputSearchQuery = rawSearchQuery.trim().toLowerCase();
        const queryKey = getSearchQueryKey({ filter, searchQuery: inputSearchQuery });

        // Use an external function to get the cache to prevent updates in response to changes in the cache
        const cachedData = getCurrentSearchCache()?.get(queryKey);

        // Check if the search results are already cached
        if (cachedData) {
          return cachedData;
        } else {
          const chainIdFilter = filter === 'all' ? null : filter;
          const searchRegex = inputSearchQuery.length > 0 ? new RegExp(inputSearchQuery, 'i') : null;

          const filteredIds = Array.from(
            selectUserAssetIds(
              asset =>
                (+asset.native?.balance?.amount ?? 0) > smallBalanceThreshold &&
                (!chainIdFilter || asset.chainId === chainIdFilter) &&
                (!searchRegex ||
                  searchRegex.test(asset.name) ||
                  searchRegex.test(asset.symbol) ||
                  asset.address.toLowerCase() === inputSearchQuery),
              filter
            )
          );

          setSearchCache(queryKey, filteredIds);

          return filteredIds;
        }
      },
      getHighestValueEth: () => {
        const preferredNetwork = swapsStore.getState().preferredNetwork;
        const assets = get().userAssets;
=======
export const userAssetsStore = createRainbowStore<UserAssetsState>(
  (set, get) => ({
    associatedWalletAddress: undefined,
    chainBalances: new Map(),
    currentAbortController: new AbortController(),
    filter: 'all',
    idsByChain: new Map<UserAssetFilter, UniqueId[]>(),
    inputSearchQuery: '',
    searchCache: new Map(),
    userAssets: new Map(),

    getBalanceSortedChainList: () => {
      const chainBalances = [...get().chainBalances.entries()];
      chainBalances.sort(([, balanceA], [, balanceB]) => balanceB - balanceA);
      return chainBalances.map(([chainId]) => chainId);
    },

    getChainsWithBalance: () => {
      const chainBalances = [...get().chainBalances.entries()];
      const chainsWithBalances = chainBalances.filter(([, balance]) => !!balance);
      return chainsWithBalances.map(([chainId]) => chainId);
    },

    getFilteredUserAssetIds: () => {
      const { filter, inputSearchQuery: rawSearchQuery, selectUserAssetIds, setSearchCache } = get();

      const smallBalanceThreshold = supportedNativeCurrencies[store.getState().settings.nativeCurrency].userAssetsSmallThreshold;

      const inputSearchQuery = rawSearchQuery.trim().toLowerCase();
      const queryKey = getSearchQueryKey({ filter, searchQuery: inputSearchQuery });

      // Use an external function to get the cache to prevent updates in response to changes in the cache
      const cachedData = getCurrentCache().get(queryKey);

      // Check if the search results are already cached
      if (cachedData) {
        return cachedData;
      } else {
        const chainIdFilter = filter === 'all' ? null : filter;
        const searchRegex = inputSearchQuery.length > 0 ? new RegExp(escapeRegExp(inputSearchQuery), 'i') : null;

        const filteredIds = Array.from(
          selectUserAssetIds(
            asset =>
              (+asset.native?.balance?.amount ?? 0) > smallBalanceThreshold &&
              (!chainIdFilter || asset.chainId === chainIdFilter) &&
              (!searchRegex ||
                searchRegex.test(asset.name) ||
                searchRegex.test(asset.symbol) ||
                asset.address.toLowerCase() === inputSearchQuery),
            filter
          )
        );

        setSearchCache(queryKey, filteredIds);

        return filteredIds;
      }
    },
    getHighestValueEth: () => {
      const preferredNetwork = swapsStore.getState().preferredNetwork;
      const assets = get().userAssets;
>>>>>>> 63936a64

        let highestValueEth = null;

        for (const [, asset] of assets) {
          if (asset.mainnetAddress !== ETH_ADDRESS) continue;

          if (preferredNetwork && asset.chainId === preferredNetwork) {
            return asset;
          }

          if (!highestValueEth || asset.balance > highestValueEth.balance) {
            highestValueEth = asset;
          }
        }

        return highestValueEth;
      },

      getUserAsset: (uniqueId: UniqueId) => get().userAssets.get(uniqueId) || null,

      getUserAssets: () => Array.from(get().userAssets.values()) || [],

      selectUserAssetIds: function* (selector: (asset: ParsedSearchAsset) => boolean, filter?: UserAssetFilter) {
        const { currentAbortController, idsByChain, userAssets } = get();

        const assetIds = filter ? idsByChain.get(filter) || [] : idsByChain.get('all') || [];

        for (const id of assetIds) {
          if (currentAbortController?.signal.aborted) {
            return;
          }
          const asset = userAssets.get(id);
          if (asset && selector(asset)) {
            yield id;
          }
        }
      },

      selectUserAssets: function* (selector: (asset: ParsedSearchAsset) => boolean) {
        const { currentAbortController, userAssets } = get();

        for (const [id, asset] of userAssets) {
          if (currentAbortController?.signal.aborted) {
            return;
          }
          if (selector(asset)) {
            yield [id, asset];
          }
        }
      },

      setSearchQuery: query =>
        set(state => {
          const { currentAbortController } = state;

          // Abort any ongoing search work
          currentAbortController.abort();

          // Create a new AbortController for the new query
          const abortController = new AbortController();

          return { inputSearchQuery: query.trim().toLowerCase(), currentAbortController: abortController };
        }),

      setSearchCache: (queryKey: string, filteredIds: UniqueId[]) => {
        set(state => {
          const newCache = new Map(state.searchCache).set(queryKey, filteredIds);

          // Prune the cache if it exceeds the maximum size
          if (newCache.size > SEARCH_CACHE_MAX_ENTRIES) {
            // Get the oldest key that isn't a key to preserve
            for (const key of newCache.keys()) {
              if (!CACHE_ITEMS_TO_PRESERVE.has(key)) {
                newCache.delete(key);
                break;
              }
            }
          }

          return { searchCache: newCache };
        });
      },

      setUserAssets: (userAssets: Map<UniqueId, ParsedSearchAsset> | ParsedSearchAsset[]) =>
        set(() => {
          const idsByChain = new Map<UserAssetFilter, UniqueId[]>();
          const unsortedChainBalances = new Map<ChainId, number>();

          userAssets.forEach(asset => {
            const balance = Number(asset.native.balance.amount) ?? 0;
            unsortedChainBalances.set(asset.chainId, (unsortedChainBalances.get(asset.chainId) || 0) + balance);
            idsByChain.set(asset.chainId, (idsByChain.get(asset.chainId) || []).concat(asset.uniqueId));
          });

          // Ensure all supported chains are in the map with a fallback value of 0
          SUPPORTED_CHAIN_IDS({ testnetMode: false }).forEach(chainId => {
            if (!unsortedChainBalances.has(chainId)) {
              unsortedChainBalances.set(chainId, 0);
              idsByChain.set(chainId, []);
            }
          });

<<<<<<< HEAD
          // Sort the existing map by balance in descending order
          const sortedEntries = Array.from(unsortedChainBalances.entries()).sort(([, balanceA], [, balanceB]) => balanceB - balanceA);
          const chainBalances = new Map<number, number>();
=======
        // Ensure all supported chains are in the map with a fallback value of 0
        SUPPORTED_CHAIN_IDS({ testnetMode: useConnectedToHardhatStore.getState().connectedToHardhat }).forEach(chainId => {
          if (!unsortedChainBalances.has(chainId)) {
            unsortedChainBalances.set(chainId, 0);
            idsByChain.set(chainId, []);
          }
        });
>>>>>>> 63936a64

          sortedEntries.forEach(([chainId, balance]) => {
            chainBalances.set(chainId, balance);
            idsByChain.set(chainId, idsByChain.get(chainId) || []);
          });

          const isMap = userAssets instanceof Map;
          const allIdsArray = isMap ? Array.from(userAssets.keys()) : userAssets.map(asset => asset.uniqueId);
          const userAssetsMap = isMap ? userAssets : new Map(userAssets.map(asset => [asset.uniqueId, asset]));

          idsByChain.set('all', allIdsArray);

          const smallBalanceThreshold = supportedNativeCurrencies[reduxStore.getState().settings.nativeCurrency].userAssetsSmallThreshold;

          const filteredAllIdsArray = allIdsArray.filter(id => {
            const asset = userAssetsMap.get(id);
            return asset && (+asset.native?.balance?.amount ?? 0) > smallBalanceThreshold;
          });

          const searchCache = new Map<string, UniqueId[]>();

          Array.from(chainBalances.keys()).forEach(userAssetFilter => {
            const filteredIds = (idsByChain.get(userAssetFilter) || []).filter(id => filteredAllIdsArray.includes(id));
            searchCache.set(`${userAssetFilter}`, filteredIds);
          });

          searchCache.set('all', filteredAllIdsArray);

          if (isMap) {
            return { chainBalances, idsByChain, searchCache, userAssets };
          } else
            return {
              chainBalances,
              idsByChain,
              searchCache,
              userAssets: userAssetsMap,
            };
        }),
    }),
    {
      storageKey: `userAssets_${address}`,
      version: 0,
      serializer: serializeUserAssetsState,
      deserializer: deserializeUserAssetsState,
    }
  );

type UserAssetsStoreType = ReturnType<typeof createUserAssetsStore>;

interface StoreManagerState {
  stores: Map<Address | string, UserAssetsStoreType>;
}

const storeManager = createRainbowStore<StoreManagerState>(() => ({
  stores: new Map(),
}));

function getOrCreateStore(address?: Address | string): UserAssetsStoreType {
  const accountAddress = address ?? reduxStore.getState().settings.accountAddress;
  const { stores } = storeManager.getState();
  let store = stores.get(accountAddress);

  if (!store) {
    store = createUserAssetsStore(accountAddress);
    storeManager.setState(state => ({
      stores: new Map(state.stores).set(accountAddress, store as UserAssetsStoreType),
    }));
  }

  return store;
}

export const userAssetsStore = {
  getState: () => getOrCreateStore().getState(),
  setState: (partial: Partial<UserAssetsState> | ((state: UserAssetsState) => Partial<UserAssetsState>)) =>
    getOrCreateStore().setState(partial),
};

export function useUserAssetsStore<T>(selector: (state: UserAssetsState) => T) {
  const address = useSelector((state: AppState) => state.settings.accountAddress);
  const store = getOrCreateStore(address);
  return useStore(store, useCallback(selector, []));
}

function getCurrentSearchCache(): Map<string, UniqueId[]> | undefined {
  return getOrCreateStore().getState().searchCache;
}<|MERGE_RESOLUTION|>--- conflicted
+++ resolved
@@ -1,8 +1,4 @@
 import { ParsedSearchAsset, UniqueId, UserAssetFilter } from '@/__swaps__/types/assets';
-<<<<<<< HEAD
-import { ChainId } from '@/__swaps__/types/chains';
-=======
->>>>>>> 63936a64
 import { Address } from 'viem';
 import { RainbowError, logger } from '@/logger';
 import reduxStore, { AppState } from '@/redux/store';
@@ -11,12 +7,9 @@
 import { useStore } from 'zustand';
 import { useCallback } from 'react';
 import { swapsStore } from '@/state/swaps/swapsStore';
-<<<<<<< HEAD
 import { useSelector } from 'react-redux';
-=======
 import { ChainId } from '@/networks/types';
 import { useConnectedToHardhatStore } from '../connectedToHardhat';
->>>>>>> 63936a64
 
 const SEARCH_CACHE_MAX_ENTRIES = 50;
 
@@ -131,7 +124,6 @@
   };
 }
 
-<<<<<<< HEAD
 export const createUserAssetsStore = (address: Address | string) =>
   createRainbowStore<UserAssetsState>(
     (set, get) => ({
@@ -171,7 +163,7 @@
           return cachedData;
         } else {
           const chainIdFilter = filter === 'all' ? null : filter;
-          const searchRegex = inputSearchQuery.length > 0 ? new RegExp(inputSearchQuery, 'i') : null;
+          const searchRegex = inputSearchQuery.length > 0 ? new RegExp(escapeRegExp(inputSearchQuery), 'i') : null;
 
           const filteredIds = Array.from(
             selectUserAssetIds(
@@ -194,70 +186,6 @@
       getHighestValueEth: () => {
         const preferredNetwork = swapsStore.getState().preferredNetwork;
         const assets = get().userAssets;
-=======
-export const userAssetsStore = createRainbowStore<UserAssetsState>(
-  (set, get) => ({
-    associatedWalletAddress: undefined,
-    chainBalances: new Map(),
-    currentAbortController: new AbortController(),
-    filter: 'all',
-    idsByChain: new Map<UserAssetFilter, UniqueId[]>(),
-    inputSearchQuery: '',
-    searchCache: new Map(),
-    userAssets: new Map(),
-
-    getBalanceSortedChainList: () => {
-      const chainBalances = [...get().chainBalances.entries()];
-      chainBalances.sort(([, balanceA], [, balanceB]) => balanceB - balanceA);
-      return chainBalances.map(([chainId]) => chainId);
-    },
-
-    getChainsWithBalance: () => {
-      const chainBalances = [...get().chainBalances.entries()];
-      const chainsWithBalances = chainBalances.filter(([, balance]) => !!balance);
-      return chainsWithBalances.map(([chainId]) => chainId);
-    },
-
-    getFilteredUserAssetIds: () => {
-      const { filter, inputSearchQuery: rawSearchQuery, selectUserAssetIds, setSearchCache } = get();
-
-      const smallBalanceThreshold = supportedNativeCurrencies[store.getState().settings.nativeCurrency].userAssetsSmallThreshold;
-
-      const inputSearchQuery = rawSearchQuery.trim().toLowerCase();
-      const queryKey = getSearchQueryKey({ filter, searchQuery: inputSearchQuery });
-
-      // Use an external function to get the cache to prevent updates in response to changes in the cache
-      const cachedData = getCurrentCache().get(queryKey);
-
-      // Check if the search results are already cached
-      if (cachedData) {
-        return cachedData;
-      } else {
-        const chainIdFilter = filter === 'all' ? null : filter;
-        const searchRegex = inputSearchQuery.length > 0 ? new RegExp(escapeRegExp(inputSearchQuery), 'i') : null;
-
-        const filteredIds = Array.from(
-          selectUserAssetIds(
-            asset =>
-              (+asset.native?.balance?.amount ?? 0) > smallBalanceThreshold &&
-              (!chainIdFilter || asset.chainId === chainIdFilter) &&
-              (!searchRegex ||
-                searchRegex.test(asset.name) ||
-                searchRegex.test(asset.symbol) ||
-                asset.address.toLowerCase() === inputSearchQuery),
-            filter
-          )
-        );
-
-        setSearchCache(queryKey, filteredIds);
-
-        return filteredIds;
-      }
-    },
-    getHighestValueEth: () => {
-      const preferredNetwork = swapsStore.getState().preferredNetwork;
-      const assets = get().userAssets;
->>>>>>> 63936a64
 
         let highestValueEth = null;
 
@@ -353,26 +281,16 @@
           });
 
           // Ensure all supported chains are in the map with a fallback value of 0
-          SUPPORTED_CHAIN_IDS({ testnetMode: false }).forEach(chainId => {
+          SUPPORTED_CHAIN_IDS({ testnetMode: useConnectedToHardhatStore.getState().connectedToHardhat }).forEach(chainId => {
             if (!unsortedChainBalances.has(chainId)) {
               unsortedChainBalances.set(chainId, 0);
               idsByChain.set(chainId, []);
             }
           });
 
-<<<<<<< HEAD
           // Sort the existing map by balance in descending order
           const sortedEntries = Array.from(unsortedChainBalances.entries()).sort(([, balanceA], [, balanceB]) => balanceB - balanceA);
           const chainBalances = new Map<number, number>();
-=======
-        // Ensure all supported chains are in the map with a fallback value of 0
-        SUPPORTED_CHAIN_IDS({ testnetMode: useConnectedToHardhatStore.getState().connectedToHardhat }).forEach(chainId => {
-          if (!unsortedChainBalances.has(chainId)) {
-            unsortedChainBalances.set(chainId, 0);
-            idsByChain.set(chainId, []);
-          }
-        });
->>>>>>> 63936a64
 
           sortedEntries.forEach(([chainId, balance]) => {
             chainBalances.set(chainId, balance);
