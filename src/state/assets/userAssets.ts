--- conflicted
+++ resolved
@@ -6,53 +6,47 @@
 import { ParsedSearchAsset, UniqueId, UserAssetFilter } from '@/__swaps__/types/assets';
 import { ChainId } from '@/__swaps__/types/chains';
 import { swapsStore } from '../swaps/swapsStore';
-<<<<<<< HEAD
-import { ParsedAddressAsset } from '@/entities';
-import { getNetworkFromChainId, getUniqueId } from '@/utils/ethereumUtils';
-=======
 import { useStore } from 'zustand';
 import { useCallback } from 'react';
->>>>>>> 469122d8
+import { getNetworkFromChainId, getUniqueId } from '@/utils/ethereumUtils';
+import { ParsedAddressAsset } from '@/entities';
 
 const SEARCH_CACHE_MAX_ENTRIES = 50;
 
-const parsedSearchAssetToParsedAddressAsset = (asset: ParsedSearchAsset): ParsedAddressAsset => {
-  const network = getNetworkFromChainId(asset.chainId);
-  return {
-    balance: {
-      amount: asset.balance.amount,
-      display: asset.balance.display,
-    },
-    network,
-    name: asset.name,
-    chainId: asset.chainId,
-    color: asset.colors?.primary ?? asset.colors?.fallback,
-    colors: asset.colors?.primary
-      ? {
-          primary: asset.colors.primary,
-          fallback: asset.colors.fallback,
-          shadow: asset.colors.shadow,
-        }
-      : undefined,
-    icon_url: asset.icon_url,
-    price: {
-      changed_at: undefined,
-      relative_change_24h: asset.price?.relative_change_24h,
-      value: asset.price?.value,
-    },
-    type: asset.type,
-    uniqueId: getUniqueId(asset.address, network),
-    mainnet_address: asset.mainnetAddress,
-    isNativeAsset: asset.isNativeAsset,
-    address: asset.address,
-    decimals: asset.decimals,
-    symbol: asset.symbol,
-    highLiquidity: asset.highLiquidity,
-    isVerified: asset.isVerified,
-    shadowColor: asset.colors?.shadow,
-    networks: asset.networks,
-  };
-};
+const parsedSearchAssetToParsedAddressAsset = (asset: ParsedSearchAsset): ParsedAddressAsset => ({
+  balance: {
+    amount: asset.balance.amount,
+    display: asset.balance.display,
+  },
+  network: getNetworkFromChainId(asset.chainId),
+  name: asset.name,
+  chainId: asset.chainId,
+  color: asset.colors?.primary ?? asset.colors?.fallback,
+  colors: asset.colors?.primary
+    ? {
+        primary: asset.colors.primary,
+        fallback: asset.colors.fallback,
+        shadow: asset.colors.shadow,
+      }
+    : undefined,
+  icon_url: asset.icon_url,
+  price: {
+    changed_at: undefined,
+    relative_change_24h: asset.price?.relative_change_24h,
+    value: asset.price?.value,
+  },
+  type: asset.type,
+  uniqueId: getUniqueId(asset.address, asset.chainId),
+  mainnet_address: asset.mainnetAddress,
+  isNativeAsset: asset.isNativeAsset,
+  address: asset.address,
+  decimals: asset.decimals,
+  symbol: asset.symbol,
+  highLiquidity: asset.highLiquidity,
+  isVerified: asset.isVerified,
+  shadowColor: asset.colors?.shadow,
+  networks: asset.networks,
+});
 
 const getSearchQueryKey = ({ filter, searchQuery }: { filter: UserAssetFilter; searchQuery: string }) => `${filter}${searchQuery}`;
 
@@ -91,95 +85,8 @@
   setUserAssets: (userAssets: Map<UniqueId, ParsedSearchAsset> | ParsedSearchAsset[]) => void;
 }
 
-<<<<<<< HEAD
-export type AllUserAssetsState = Map<Address, UserAssetsState>;
-
-// NOTE: We are serializing Map as an Array<[UniqueId, ParsedSearchAsset]>
-type UserAssetsStateWithTransforms = Omit<Partial<UserAssetsState>, 'chainBalances' | 'idsByChain' | 'userAssets'> & {
-  chainBalances: Array<[ChainId, number]>;
-  idsByChain: Array<[UserAssetFilter, UniqueId[]]>;
-  userAssets: Array<[UniqueId, ParsedSearchAsset]>;
-};
-
-type AllUserAssetsStateWithTransforms = Map<Address, Array<[Address, UserAssetsState]>>;
-
-function serializeUserAssetsState(state: Map<Address, Array<[Address, UserAssetsState]>>, version?: number) {
-  try {
-    const transformedStateToPersist: UserAssetsStateWithTransforms = {
-      ...state,
-      chainBalances: state.chainBalances ? Array.from(state.chainBalances.entries()) : [],
-      idsByChain: state.idsByChain ? Array.from(state.idsByChain.entries()) : [],
-      userAssets: state.userAssets ? Array.from(state.userAssets.entries()) : [],
-    };
-
-    const x = Array.from(state.entries()).map();
-
-    return JSON.stringify({
-      state: transformedStateToPersist,
-      version,
-    });
-  } catch (error) {
-    logger.error(new RainbowError(`[userAssetsStore]: Failed to serialize state for user assets storage`), { error });
-    throw error;
-  }
-}
-
-function deserializeUserAssetsState(serializedState: string) {
-  let parsedState: { state: UserAssetsStateWithTransforms; version: number };
-  try {
-    parsedState = JSON.parse(serializedState);
-  } catch (error) {
-    logger.error(new RainbowError(`[userAssetsStore]: Failed to parse serialized state from user assets storage`), { error });
-    throw error;
-  }
-
-  const { state, version } = parsedState;
-
-  let chainBalances = new Map<ChainId, number>();
-  try {
-    if (state.chainBalances) {
-      chainBalances = new Map(state.chainBalances);
-    }
-  } catch (error) {
-    logger.error(new RainbowError(`[userAssetsStore]: Failed to convert chainBalances from user assets storage`), { error });
-  }
-
-  let idsByChain = new Map<UserAssetFilter, UniqueId[]>();
-  try {
-    if (state.idsByChain) {
-      idsByChain = new Map(state.idsByChain);
-    }
-  } catch (error) {
-    logger.error(new RainbowError(`[userAssetsStore]: Failed to convert idsByChain from user assets storage`), { error });
-  }
-
-  let userAssetsData: Map<UniqueId, ParsedSearchAsset> = new Map();
-  try {
-    if (state.userAssets.length) {
-      userAssetsData = new Map(state.userAssets);
-    }
-  } catch (error) {
-    logger.error(new RainbowError(`[userAssetsStore]: Failed to convert userAssets from user assets storage`), { error });
-  }
-
-  return {
-    state: {
-      ...state,
-      chainBalances,
-      idsByChain,
-      userAssets: userAssetsData,
-    },
-    version,
-  };
-}
-
-export const userAssetsStore = createRainbowStore<UserAssetsState>(
-  (set, get) => ({
-    associatedWalletAddress: undefined,
-=======
 export const createUserAssetsStore = (address: Address | string) =>
   createRainbowStore<UserAssetsState>((set, get) => ({
->>>>>>> 469122d8
     chainBalances: new Map(),
     currentAbortController: new AbortController(),
     filter: 'all',
@@ -189,6 +96,7 @@
     userAssets: new Map(),
     legacyUserAssets: [],
     isLoadingUserAssets: false,
+
     getBalanceSortedChainList: () => {
       const chainBalances = [...get().chainBalances.entries()];
       chainBalances.sort(([, balanceA], [, balanceB]) => balanceB - balanceA);
@@ -378,11 +286,7 @@
         searchCache.set('all', filteredAllIdsArray);
 
         if (isMap) {
-<<<<<<< HEAD
-          return { associatedWalletAddress, chainBalances, idsByChain, legacyUserAssets, searchCache, userAssets };
-=======
-          return { chainBalances, idsByChain, searchCache, userAssets };
->>>>>>> 469122d8
+          return { chainBalances, idsByChain, legacyUserAssets, searchCache, userAssets };
         } else
           return {
             chainBalances,
@@ -500,24 +404,10 @@
     stores: new Map(),
   }),
   {
-<<<<<<< HEAD
-    deserializer: deserializeUserAssetsState,
-    partialize: state => ({
-      associatedWalletAddress: state.associatedWalletAddress,
-      chainBalances: state.chainBalances,
-      idsByChain: state.idsByChain,
-      userAssets: state.userAssets,
-      legacyUserAssets: state.legacyUserAssets,
-    }),
-    serializer: serializeUserAssetsState,
-    storageKey: 'userAssets',
-    version: 3,
-=======
     storageKey: 'userAssetsStoreManager',
     version: 1,
     serializer: serializeStoreManager,
     deserializer: deserializeStoreManager,
->>>>>>> 469122d8
   }
 );
 
