import { useSelector } from 'react-redux';
import { Address } from 'viem';
import reduxStore, { AppState } from '@/redux/store';
import { createStoreFactoryUtils } from '../internal/utils/factoryUtils';
import { createUserAssetsStore } from './createUserAssetsStore';
import { UserAssetsStateToPersist } from './persistence';
<<<<<<< HEAD
import { QueryEnabledUserAssetsState, UserAssetsStoreType } from './types';
=======
import { QueryEnabledUserAssetsState, UserAssetsRouter, UserAssetsStoreType } from './types';
>>>>>>> a4b97e03
import { userAssetsStoreManager } from './userAssetsStoreManager';

const { persist, portableSubscribe, rebindSubscriptions } = createStoreFactoryUtils<UserAssetsStoreType, UserAssetsStateToPersist>(
  getOrCreateStore
);

function getOrCreateStore(address?: Address | string): UserAssetsStoreType {
  const rawAddress = address?.length ? address : reduxStore.getState().settings.accountAddress;
  const { address: cachedAddress, cachedStore } = userAssetsStoreManager.getState();
  /**
   * This fallback can be removed once Redux is no longer the source of truth for the current
   * accountAddress. It's needed to ensure there's an address available immediately upon app
   * launch, which currently is not the case — the initial Redux address is an empty string.
   */
  const accountAddress = rawAddress?.length ? rawAddress : cachedAddress ?? rawAddress;

  if (cachedStore && cachedAddress === accountAddress) return cachedStore;

  const newStore = createUserAssetsStore(accountAddress);

  if (cachedStore) rebindSubscriptions(cachedStore, newStore);

  userAssetsStoreManager.setState({ address: accountAddress, cachedStore: newStore });
  return newStore;
}

function useUserAssetsStoreInternal(): QueryEnabledUserAssetsState;
function useUserAssetsStoreInternal<T>(selector: (state: QueryEnabledUserAssetsState) => T, equalityFn?: (a: T, b: T) => boolean): T;
function useUserAssetsStoreInternal<T>(
  selector?: (state: QueryEnabledUserAssetsState) => T,
  equalityFn?: (a: T, b: T) => boolean
): QueryEnabledUserAssetsState | T {
  const address = useSelector((state: AppState) => state.settings.accountAddress);
  const store = getOrCreateStore(address);
  return selector ? store(selector, equalityFn) : store();
}

<<<<<<< HEAD
export const useUserAssetsStore: UserAssetsStoreType & {
  getState(address?: Address | string): QueryEnabledUserAssetsState;
  setState(
    partial:
      | QueryEnabledUserAssetsState
      | Partial<QueryEnabledUserAssetsState>
      | ((state: QueryEnabledUserAssetsState) => QueryEnabledUserAssetsState | Partial<QueryEnabledUserAssetsState>),
    replace?: boolean,
    address?: Address | string
  ): void;
} = Object.assign(useUserAssetsStoreInternal, {
=======
export const useUserAssetsStore: UserAssetsRouter = Object.assign(useUserAssetsStoreInternal, {
>>>>>>> a4b97e03
  destroy: () => getOrCreateStore().destroy(),
  getInitialState: () => getOrCreateStore().getInitialState(),
  getState: (address?: Address | string) => getOrCreateStore(address).getState(),
  persist,
<<<<<<< HEAD
  setState: (
    partial:
      | QueryEnabledUserAssetsState
      | Partial<QueryEnabledUserAssetsState>
      | ((state: QueryEnabledUserAssetsState) => QueryEnabledUserAssetsState | Partial<QueryEnabledUserAssetsState>),
    replace?: boolean,
    address?: Address | string
  ) => getOrCreateStore(address).setState(partial, replace),
=======
  setState: (...args: Parameters<UserAssetsRouter['setState']>) => {
    const [partial, replace, address] = args;
    return getOrCreateStore(address).setState(partial, replace);
  },
>>>>>>> a4b97e03
  subscribe: portableSubscribe,
});

// TODO: Remove this and consolidate into useUserAssetsStore
export const userAssetsStore = useUserAssetsStore;<|MERGE_RESOLUTION|>--- conflicted
+++ resolved
@@ -4,11 +4,7 @@
 import { createStoreFactoryUtils } from '../internal/utils/factoryUtils';
 import { createUserAssetsStore } from './createUserAssetsStore';
 import { UserAssetsStateToPersist } from './persistence';
-<<<<<<< HEAD
-import { QueryEnabledUserAssetsState, UserAssetsStoreType } from './types';
-=======
 import { QueryEnabledUserAssetsState, UserAssetsRouter, UserAssetsStoreType } from './types';
->>>>>>> a4b97e03
 import { userAssetsStoreManager } from './userAssetsStoreManager';
 
 const { persist, portableSubscribe, rebindSubscriptions } = createStoreFactoryUtils<UserAssetsStoreType, UserAssetsStateToPersist>(
@@ -46,40 +42,15 @@
   return selector ? store(selector, equalityFn) : store();
 }
 
-<<<<<<< HEAD
-export const useUserAssetsStore: UserAssetsStoreType & {
-  getState(address?: Address | string): QueryEnabledUserAssetsState;
-  setState(
-    partial:
-      | QueryEnabledUserAssetsState
-      | Partial<QueryEnabledUserAssetsState>
-      | ((state: QueryEnabledUserAssetsState) => QueryEnabledUserAssetsState | Partial<QueryEnabledUserAssetsState>),
-    replace?: boolean,
-    address?: Address | string
-  ): void;
-} = Object.assign(useUserAssetsStoreInternal, {
-=======
 export const useUserAssetsStore: UserAssetsRouter = Object.assign(useUserAssetsStoreInternal, {
->>>>>>> a4b97e03
   destroy: () => getOrCreateStore().destroy(),
   getInitialState: () => getOrCreateStore().getInitialState(),
   getState: (address?: Address | string) => getOrCreateStore(address).getState(),
   persist,
-<<<<<<< HEAD
-  setState: (
-    partial:
-      | QueryEnabledUserAssetsState
-      | Partial<QueryEnabledUserAssetsState>
-      | ((state: QueryEnabledUserAssetsState) => QueryEnabledUserAssetsState | Partial<QueryEnabledUserAssetsState>),
-    replace?: boolean,
-    address?: Address | string
-  ) => getOrCreateStore(address).setState(partial, replace),
-=======
   setState: (...args: Parameters<UserAssetsRouter['setState']>) => {
     const [partial, replace, address] = args;
     return getOrCreateStore(address).setState(partial, replace);
   },
->>>>>>> a4b97e03
   subscribe: portableSubscribe,
 });
 
