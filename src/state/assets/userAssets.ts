--- conflicted
+++ resolved
@@ -182,14 +182,8 @@
         return filteredIds;
       }
     },
-<<<<<<< HEAD
-    getHighestValueAsset: (usePreferredNetwork = true) => {
-      const preferredNetwork = usePreferredNetwork ? swapsStore.getState().preferredNetwork : undefined;
-=======
-
     getHighestValueEth: () => {
       const preferredNetwork = swapsStore.getState().preferredNetwork;
->>>>>>> d0c2f167
       const assets = get().userAssets;
 
       let highestValueEth = null;
