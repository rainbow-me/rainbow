import { fetchReverseRecord } from '@/handlers/ens';
import WalletTypes from '@/helpers/walletTypes';
import { logger, RainbowError } from '@/logger';
import { parseTimestampFromBackupFile } from '@/model/backup';
import store from '@/redux/store';
import { lightModeThemeColors } from '@/styles';
import { captureMessage } from '@sentry/react-native';
import { toChecksumAddress } from 'ethereumjs-util';
import { isEmpty, keys } from 'lodash';
import { saveKeychainIntegrityState } from '../../handlers/localstorage/globalSettings';
import { getWalletNames, saveWalletNames } from '../../handlers/localstorage/walletNames';
import { ensureValidHex } from '../../handlers/web3';
import { removeFirstEmojiFromString, returnStringFirstEmoji } from '../../helpers/emojiHandler';
import { fetchENSAvatar } from '../../hooks/useENSAvatar';
import { hasKey } from '../../model/keychain';
import { PreferenceActionType, setPreference } from '../../model/preferences';
import {
  AllRainbowWallets,
  ensureEthereumWallet,
  generateAccount,
  getAllWallets,
  getSelectedWalletFromKeychain,
  loadAddress,
  RainbowAccount,
  RainbowWallet,
  saveAddress,
  saveAllWallets,
  setSelectedWalletInKeychain,
} from '../../model/wallet';
import { updateWebDataEnabled } from '../../redux/showcaseTokens';
import { useTheme } from '../../theme';
import { address } from '../../utils/abbreviations';
import { addressKey, oldSeedPhraseMigratedKey, privateKeyKey, seedPhraseKey } from '../../utils/keychainConstants';
import { addressHashedColorIndex, addressHashedEmoji, fetchReverseRecordWithRetry, isValidImagePath } from '../../utils/profileUtils';
import { createRainbowStore } from '../internal/createRainbowStore';
import { Address } from 'viem';
import { isLowerCaseMatch } from '../../utils';

interface WalletsState {
  walletReady: boolean;
  setWalletReady: () => void;

  selected: RainbowWallet | null;
  setSelectedWallet: (wallet: RainbowWallet, address?: string) => Promise<void>;

  walletNames: { [address: string]: string };
  updateWalletNames: (names: { [address: string]: string }) => void;

  wallets: { [id: string]: RainbowWallet } | null;
  updateWallets: (wallets: { [id: string]: RainbowWallet }) => Promise<void>;

  loadWallets: () => Promise<AllRainbowWallets | void>;

  createAccount: (data: { id: RainbowWallet['id']; name: RainbowWallet['name']; color: RainbowWallet['color'] | null }) => Promise<{
    [id: string]: RainbowWallet;
  }>;

  setAllWalletsWithIdsAsBackedUp: (
    ids: RainbowWallet['id'][],
    method: RainbowWallet['backupType'],
    backupFile?: RainbowWallet['backupFile']
  ) => void;

  setWalletBackedUp: (id: RainbowWallet['id'], method: RainbowWallet['backupType'], backupFile?: RainbowWallet['backupFile']) => void;

  clearAllWalletsBackupStatus: () => void;

  accountAddress: Address;
  setAccountAddress: (address: Address) => void;

  refreshWalletENSAvatars: () => Promise<void>;
  refreshWalletNames: () => Promise<void>;
  checkKeychainIntegrity: () => Promise<void>;

  getIsDamaged: () => boolean;
  getIsReadOnlyWallet: () => boolean;
  getIsHardwareWallet: () => boolean;
  getWalletWithAccount: (accountAddress: string) => RainbowWallet | undefined;
  getAccountProfileInfo: (props: { address: string; wallet?: RainbowWallet }) => {
    accountAddress: string;
    accountColor: number;
    accountENS?: string;
    accountImage?: string | null;
    accountName?: string;
    accountSymbol?: string | false;
  };
}

export const useWalletsStore = createRainbowStore<WalletsState>((set, get) => ({
  getIsDamaged: () => !!get().selected?.damaged,
  getIsReadOnlyWallet: () => get().selected?.type === WalletTypes.readOnly,
  getIsHardwareWallet: () => !!get().selected?.deviceId,

<<<<<<< HEAD
    walletReady: false,
    setWalletReady: () => {
      set({ walletReady: true });
    },

    selected: null,
    async setSelectedWallet(wallet, address) {
      await setWalletSelectedWallet(wallet);
      set({
        selected: wallet,
      });
      if (address) {
        saveAddress(address);
      }
    },

    walletNames: {},
    updateWalletNames(walletNames) {
      set({
        walletNames,
      });
    },
=======
  selected: null,
  async setSelectedWallet(wallet, address) {
    await setSelectedWalletInKeychain(wallet);
    set({
      selected: wallet,
    });
    if (address) {
      saveAddress(address);
    }
  },
>>>>>>> 6fec038e

  walletNames: {},
  updateWalletNames(walletNames) {
    set({
      walletNames,
    });
  },

  wallets: null,
  async updateWallets(wallets) {
    await saveAllWallets(wallets);
    set({
      wallets,
    });
  },

  // TODO follow-on and fix this type better - this is matching existing bug from before refactor
  // see PD-188
  accountAddress: `0x`,
  setAccountAddress: (accountAddress: Address) => {
    set({
      accountAddress,
    });
  },

  async loadWallets() {
    try {
      const { accountAddress } = get();
      let addressFromKeychain: string | null = accountAddress;
      const allWalletsResult = await getAllWallets();
      const wallets = allWalletsResult?.wallets || {};
      if (isEmpty(wallets)) return;
      const selected = await getSelectedWalletFromKeychain();

      // Prevent irrecoverable state (no selected wallet)
      let selectedWallet = selected?.wallet;

      // Check if the selected wallet is among all the wallets
      if (selectedWallet && !wallets[selectedWallet.id]) {
        // If not then we should clear it and default to the first one
        const firstWalletKey = Object.keys(wallets)[0];
        selectedWallet = wallets[firstWalletKey];
        await setSelectedWallet(selectedWallet);
      }

      if (!selectedWallet) {
        const address = await loadAddress();
        if (!address) {
          selectedWallet = wallets[Object.keys(wallets)[0]];
        } else {
          keys(wallets).some(key => {
            const someWallet = wallets[key];
            const found = (someWallet.addresses || []).some(account => {
              return toChecksumAddress(account.address) === toChecksumAddress(address);
            });
            if (found) {
              selectedWallet = someWallet;
              logger.debug('[walletsStore]: Found selected wallet based on loadAddress result');
            }
            return found;
          });
        }
      }

      // Recover from broken state (account address not in selected wallet)
      if (!addressFromKeychain) {
        addressFromKeychain = await loadAddress();
        logger.debug("[walletsStore]: addressFromKeychain wasn't set on settings so it is being loaded from loadAddress");
      }

      const selectedAddress = selectedWallet?.addresses.find(a => {
        return a.visible && a.address === addressFromKeychain;
      });

      // Let's select the first visible account if we don't have a selected address
      if (!selectedAddress) {
        const allWallets = Object.values(allWalletsResult?.wallets || {});
        let account = null;
        for (const wallet of allWallets) {
          for (const rainbowAccount of wallet.addresses || []) {
            if (rainbowAccount.visible) {
              account = rainbowAccount;
              break;
            }
          }
        }

        if (!account) return;
        set({
          accountAddress: ensureValidHex(account.address),
        });
        await saveAddress(account.address);
        logger.debug('[walletsStore]: Selected the first visible address because there was not selected one');
      }

<<<<<<< HEAD
      const newIndex = index + 1;
      const account = await generateAccount(id, newIndex);
      if (!account) {
        throw new Error(`No account generated`);
      }
      ensureEthereumWallet(account);

      const walletColorIndex = color !== null ? color : addressHashedColorIndex(account.address);
      if (walletColorIndex == null) {
        throw new Error(`No wallet color index`);
      }
=======
      const walletNames = await getWalletNames();
      set({
        selected: selectedWallet,
        walletNames,
        wallets,
      });
>>>>>>> 6fec038e

      return wallets;
    } catch (error) {
      logger.error(new RainbowError('[walletsStore]: Exception during walletsLoadState'), {
        message: (error as Error)?.message,
      });
    }
  },

  createAccount: async ({ id, name, color }) => {
    const { wallets } = get();
    const newWallets = { ...wallets };

    let index = 0;
    for (const account of newWallets[id].addresses) {
      index = Math.max(index, account.index);
    }

    const newIndex = index + 1;
    const account = await generateAccount(id, newIndex);
    if (!account) {
      throw new Error(`No account generated`);
    }

    const walletColorIndex = color !== null ? color : addressHashedColorIndex(account.address);
    if (walletColorIndex == null) {
      throw new Error(`No wallet color index`);
    }

    newWallets[id].addresses.push({
      address: account.address,
      avatar: null,
      color: walletColorIndex,
      index: newIndex,
      label: name,
      visible: true,
    });

    store.dispatch(updateWebDataEnabled(true, account.address));

    setPreference(PreferenceActionType.init, 'profile', account.address, {
      accountColor: lightModeThemeColors.avatarBackgrounds[walletColorIndex],
      accountSymbol: addressHashedEmoji(account.address),
    });

    // Save all the wallets
    saveAllWallets(newWallets);

    // Set the address selected (KEYCHAIN)
    await saveAddress(account.address);

    // Set the wallet selected (KEYCHAIN)
    await setSelectedWallet(newWallets[id]);

    set({ selected: newWallets[id], wallets: newWallets });

    return newWallets;
  },

  setAllWalletsWithIdsAsBackedUp: (walletIds, method, backupFile) => {
    const { wallets, selected, updateWallets, setSelectedWallet } = get();

    const newWallets = { ...wallets };

    let backupDate = Date.now();
    if (backupFile) {
      backupDate = parseTimestampFromBackupFile(backupFile) ?? Date.now();
    }

    walletIds.forEach(walletId => {
      newWallets[walletId] = {
        ...newWallets[walletId],
        backedUp: true,
        backupDate,
        backupFile,
        backupType: method,
      };
    });

    updateWallets(newWallets);

    if (selected?.id && walletIds.includes(selected?.id)) {
      setSelectedWallet(newWallets[selected.id]);
    }
  },

  setWalletBackedUp: (walletId, method, backupFile) => {
    const { wallets, selected } = get();
    const newWallets = { ...wallets };

    let backupDate = Date.now();
    if (backupFile) {
      backupDate = parseTimestampFromBackupFile(backupFile) ?? Date.now();
    }

    newWallets[walletId] = {
      ...newWallets[walletId],
      backedUp: true,
      backupDate,
      backupFile,
      backupType: method,
    };

    set({
      wallets: newWallets,
    });
    if (selected?.id === walletId) {
      set({
        selected: newWallets[walletId],
      });
    }
  },

  clearAllWalletsBackupStatus: () => {
    const { wallets } = get();
    const newWallets = { ...wallets };

    Object.keys(newWallets).forEach(key => {
      newWallets[key].backedUp = undefined;
      newWallets[key].backupDate = undefined;
      newWallets[key].backupFile = undefined;
      newWallets[key].backupType = undefined;
    });

    set({
      wallets: newWallets,
    });
  },

  refreshWalletENSAvatars: async () => {
    const { wallets, walletNames } = get();

    if (!wallets) {
      throw new Error(`No wallets`);
    }

    const walletKeys = Object.keys(wallets);

    let updatedWallets:
      | {
          [key: string]: RainbowWallet;
        }
      | undefined;

    let promises: Promise<{
      account: RainbowAccount;
      ensChanged: boolean;
      key: string;
    }>[] = [];

    walletKeys.forEach(key => {
      const wallet = wallets[key];
      const innerPromises = wallet?.addresses?.map(async account => {
        const ens = await fetchReverseRecord(account.address);
        const currentENSName = walletNames[account.address];
        if (ens) {
          const isNewEnsName = currentENSName !== ens;
          const avatar = await fetchENSAvatar(ens);
          const newImage = avatar?.imageUrl || null;
          return {
            account: {
              ...account,
              image: newImage,
              label: isNewEnsName ? ens : account.label,
            },
            ensChanged: newImage !== account.image || isNewEnsName,
            key,
          };
        } else if (currentENSName) {
          // if user had an ENS but now is gone
          return {
            account: {
              ...account,
              image: account.image?.startsWith('~') || account.image?.startsWith('file') ? account.image : null, // if the user had an ens but the image it was a local image
              label: '',
            },
            ensChanged: true,
            key,
          };
        } else {
          return {
            account,
            ensChanged: false,
            key,
          };
        }
      });

      promises = promises.concat(innerPromises);
    });

    const newAccounts = await Promise.all(promises);

    newAccounts.forEach(({ account, key, ensChanged }) => {
      if (!ensChanged) return;
      const addresses = wallets[key]?.addresses;
      if (!addresses) return;

      const index = addresses.findIndex(({ address }) => address === account.address);
      addresses.splice(index, 1, account);

      updatedWallets = {
        ...(updatedWallets ?? wallets),
        [key]: {
          ...wallets[key],
          addresses,
        },
      };
    });

    if (updatedWallets) {
      set({
        wallets: updatedWallets,
      });
    }
  },

  refreshWalletNames: async () => {
    const { wallets } = get();
    const updatedWalletNames: { [address: string]: string } = {};

    // Fetch ENS names
    await Promise.all(
      Object.values(wallets || {}).flatMap(wallet => {
        const visibleAccounts = (wallet.addresses || []).filter(address => address.visible);
        return visibleAccounts.map(async account => {
          try {
            const ens = await fetchReverseRecordWithRetry(account.address);
            if (ens && ens !== account.address) {
              updatedWalletNames[account.address] = ens;
            }
            // eslint-disable-next-line no-empty
          } catch (error) {}
          return account;
        });
      })
    );

    set({
      walletNames: updatedWalletNames,
    });
    saveWalletNames(updatedWalletNames);
  },

  checkKeychainIntegrity: async () => {
    try {
      let healthyKeychain = true;
      logger.debug('[walletsStore]: Starting keychain integrity checks');

      const hasAddress = await hasKey(addressKey);
      if (hasAddress) {
        logger.debug('[walletsStore]: address is ok');
      } else {
        healthyKeychain = false;
        logger.debug(`[walletsStore]: address is missing: ${hasAddress}`);
      }

      const hasOldSeedPhraseMigratedFlag = await hasKey(oldSeedPhraseMigratedKey);
      if (hasOldSeedPhraseMigratedFlag) {
        logger.debug('[walletsStore]: migrated flag is OK');
      } else {
        logger.debug(`[walletsStore]: migrated flag is present: ${hasOldSeedPhraseMigratedFlag}`);
      }

      const hasOldSeedphrase = await hasKey(seedPhraseKey);
      if (hasOldSeedphrase) {
        logger.debug('[walletsStore]: old seed is still present!');
      } else {
        logger.debug(`[walletsStore]: old seed is present: ${hasOldSeedphrase}`);
      }

      const { wallets, selected } = get();
      if (!wallets) {
        logger.warn('[walletsStore]: wallets are missing from redux');
        return;
      }

      if (!selected) {
        logger.warn('[walletsStore]: selectedWallet is missing from redux');
      }

      const nonReadOnlyWalletKeys = keys(wallets).filter(key => wallets[key].type !== WalletTypes.readOnly);

      for (const key of nonReadOnlyWalletKeys) {
        let healthyWallet = true;
        const wallet = wallets[key];

        const seedKeyFound = await hasKey(`${key}_${seedPhraseKey}`);
        if (!seedKeyFound) {
          healthyWallet = false;
          logger.warn('[walletsStore]: seed key is missing');
        } else {
          logger.debug('[walletsStore]: seed key is present');
        }

        for (const account of wallet.addresses || []) {
          const pkeyFound = await hasKey(`${account.address}_${privateKeyKey}`);
          if (!pkeyFound) {
            healthyWallet = false;
            logger.warn(`[walletsStore]: pkey is missing`);
          } else {
            logger.debug(`[walletsStore]: pkey is present`);
          }
        }

        // Handle race condition:
        // A wallet is NOT damaged if:
        // - it's not imported
        // - and hasn't been migrated yet
        // - and the old seedphrase is still there
        if (!wallet.imported && !hasOldSeedPhraseMigratedFlag && hasOldSeedphrase) {
          healthyWallet = true;
        }

        if (!healthyWallet) {
          logger.warn('[walletsStore]: declaring wallet unhealthy...');
          healthyKeychain = false;
          wallet.damaged = true;
          set({
            wallets,
          });

          // Update selected wallet if needed
          if (wallets && selected && wallet.id === selected.id) {
            logger.warn('[walletsStore]: declaring selected wallet unhealthy...');
            set({
              selected: wallets[wallet.id],
            });
          }
          logger.debug('[walletsStore]: done updating wallets');
        }
      }

      if (!healthyKeychain) {
        captureMessage('Keychain Integrity is not OK');
      }

      logger.debug('[walletsStore]: check completed');
      saveKeychainIntegrityState('done');
    } catch (e) {
      logger.error(new RainbowError("[walletsStore]: error thrown'"), {
        message: (e as Error)?.message,
      });
      captureMessage('Error running keychain integrity checks');
    }
  },

  getWalletWithAccount(accountAddress: string): RainbowWallet | undefined {
    const { wallets } = get();
    if (!wallets) {
      return;
    }
    const sortedKeys = Object.keys(wallets).sort();
    let walletWithAccount: RainbowWallet | undefined;
    const lowerCaseAccountAddress = accountAddress.toLowerCase();
    sortedKeys.forEach(key => {
      const wallet = wallets[key];
      const found = wallet.addresses?.find((account: RainbowAccount) => account.address?.toLowerCase() === lowerCaseAccountAddress);
      if (found) {
        walletWithAccount = wallet;
      }
    });
    return walletWithAccount;
  },

  getAccountProfileInfo: props => {
    const { selected, walletNames, getWalletWithAccount } = get();
    const accountAddress = props?.address || get().accountAddress;
    const wallet = props?.wallet || (accountAddress ? getWalletWithAccount(accountAddress) : null) || selected;

    if (!wallet || !accountAddress || !wallet?.addresses?.length) {
      return {
        accountAddress,
        accountColor: 0,
      };
    }

    const accountENS = walletNames?.[accountAddress];
    const selectedAccount = wallet.addresses?.find(account => isLowerCaseMatch(account.address, accountAddress));

    if (!selectedAccount) {
      return {
        accountAddress,
        accountColor: 0,
      };
    }

    const { label, color, image } = selectedAccount;
    const labelWithoutEmoji = label && removeFirstEmojiFromString(label);
    const accountName = labelWithoutEmoji || accountENS || address(accountAddress, 4, 4);
    const emojiAvatar = returnStringFirstEmoji(label);
    const accountSymbol = returnStringFirstEmoji(emojiAvatar || addressHashedEmoji(accountAddress));
    const accountColor = color;
    const accountImage = image && isValidImagePath(image) ? image : null;

    return {
      accountAddress,
      accountColor,
      accountENS,
      accountImage,
      accountName,
      accountSymbol,
    };
  },
}));

export const useWallets = () => useWalletsStore(state => state.wallets);
export const getAccountAddress = () => useWalletsStore.getState().accountAddress;
export const getWallets = () => useWalletsStore.getState().wallets;
export const getSelectedWallet = () => useWalletsStore.getState().selected;
export const getWalletReady = () => useWalletsStore.getState().walletReady;

export const useAccountAddress = () => useWalletsStore(state => state.accountAddress);
export const useSelectedWallet = () => useWalletsStore(state => state.selected);
export const useIsReadOnlyWallet = () => useWalletsStore(state => state.getIsReadOnlyWallet());
export const useIsHardwareWallet = () => useWalletsStore(state => state.getIsHardwareWallet());
export const useIsDamagedWallet = () => useWalletsStore(state => state.getIsDamaged());

export const isImportedWallet = (address: string): boolean => {
  const wallets = getWallets();
  if (!wallets) {
    return false;
  }
  for (const wallet of Object.values(wallets)) {
    if ((wallet.addresses || []).some(account => account.address === address)) {
      return true;
    }
  }
  return false;
};

export const useAccountProfileInfo = () => {
  const { colors } = useTheme();
  const accountAddress = useAccountAddress();
  const info = getAccountProfileInfo({
    address: accountAddress,
  });

  return {
    ...info,
    accountColorHex: info?.accountColor ? colors.avatarBackgrounds[info.accountColor] : '',
  };
};

// export static functions
export const {
  checkKeychainIntegrity,
  clearAllWalletsBackupStatus,
  createAccount,
  getAccountProfileInfo,
  getIsDamaged,
  getIsHardwareWallet,
  getIsReadOnlyWallet,
  getWalletWithAccount,
  loadWallets,
  refreshWalletENSAvatars,
  refreshWalletNames,
  setAllWalletsWithIdsAsBackedUp,
  setSelectedWallet,
  setWalletBackedUp,
  setWalletReady,
  setAccountAddress,
  updateWallets,
} = useWalletsStore.getState();<|MERGE_RESOLUTION|>--- conflicted
+++ resolved
@@ -91,30 +91,6 @@
   getIsReadOnlyWallet: () => get().selected?.type === WalletTypes.readOnly,
   getIsHardwareWallet: () => !!get().selected?.deviceId,
 
-<<<<<<< HEAD
-    walletReady: false,
-    setWalletReady: () => {
-      set({ walletReady: true });
-    },
-
-    selected: null,
-    async setSelectedWallet(wallet, address) {
-      await setWalletSelectedWallet(wallet);
-      set({
-        selected: wallet,
-      });
-      if (address) {
-        saveAddress(address);
-      }
-    },
-
-    walletNames: {},
-    updateWalletNames(walletNames) {
-      set({
-        walletNames,
-      });
-    },
-=======
   selected: null,
   async setSelectedWallet(wallet, address) {
     await setSelectedWalletInKeychain(wallet);
@@ -125,7 +101,6 @@
       saveAddress(address);
     }
   },
->>>>>>> 6fec038e
 
   walletNames: {},
   updateWalletNames(walletNames) {
@@ -140,6 +115,11 @@
     set({
       wallets,
     });
+  },
+
+  walletReady: false,
+  setWalletReady: () => {
+    set({ walletReady: true });
   },
 
   // TODO follow-on and fix this type better - this is matching existing bug from before refactor
@@ -221,26 +201,12 @@
         logger.debug('[walletsStore]: Selected the first visible address because there was not selected one');
       }
 
-<<<<<<< HEAD
-      const newIndex = index + 1;
-      const account = await generateAccount(id, newIndex);
-      if (!account) {
-        throw new Error(`No account generated`);
-      }
-      ensureEthereumWallet(account);
-
-      const walletColorIndex = color !== null ? color : addressHashedColorIndex(account.address);
-      if (walletColorIndex == null) {
-        throw new Error(`No wallet color index`);
-      }
-=======
       const walletNames = await getWalletNames();
       set({
         selected: selectedWallet,
         walletNames,
         wallets,
       });
->>>>>>> 6fec038e
 
       return wallets;
     } catch (error) {
