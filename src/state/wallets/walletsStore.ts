--- conflicted
+++ resolved
@@ -54,18 +54,9 @@
   selected: RainbowWallet | null;
   setSelectedWallet: (wallet: RainbowWallet, address?: string) => void;
 
-<<<<<<< HEAD
-  walletNames: { [address: string]: string };
-  updateWalletNames: (names: { [address: string]: string }) => void;
-
-  // walletsAddresses is just a derived value of wallets
-  wallets: { [id: string]: RainbowWallet } | null;
-  updateWallets: (wallets: { [id: string]: RainbowWallet }) => Promise<void>;
-=======
   walletNames: WalletNames;
   wallets: Wallets;
   updateWallets: (wallets: { [id: string]: RainbowWallet }) => void;
->>>>>>> 0696b3ef
 
   loadWallets: () => Promise<AllRainbowWallets | void>;
 
@@ -121,14 +112,8 @@
     walletNames: {},
 
     wallets: null,
-<<<<<<< HEAD
-    walletsAddresses: [],
-    async updateWallets(wallets) {
-      await saveAllWallets(wallets);
-=======
     updateWallets(wallets) {
       saveAllWallets(wallets);
->>>>>>> 0696b3ef
       set({
         // ensure its a new object to break any memoization downstream
         wallets: {
@@ -294,14 +279,7 @@
         ...(await getWalletsInfo({ wallets: newWallets, walletNames, useCachedENS: true })),
       });
 
-<<<<<<< HEAD
-      set({
-        selected: newWallets[id],
-        wallets: newWallets,
-      });
-=======
       setAccountAddress(ensureValidHex(account.address));
->>>>>>> 0696b3ef
 
       return newWallets;
     },
@@ -580,17 +558,13 @@
   };
 }
 
-<<<<<<< HEAD
-=======
 export const useWallets = () => useWalletsStore(state => state.wallets);
 export const useWallet = (id: string) => useWallets()?.[id];
->>>>>>> 0696b3ef
 export const getAccountAddress = () => useWalletsStore.getState().accountAddress;
 export const getWallets = () => useWalletsStore.getState().wallets;
 export const getSelectedWallet = () => useWalletsStore.getState().selected;
 export const getWalletReady = () => useWalletsStore.getState().walletReady;
 
-export const useWallets = () => useWalletsStore(state => state.wallets);
 export const useAccountAddress = () => useWalletsStore(state => state.accountAddress);
 export const useSelectedWallet = () => useWalletsStore(state => state.selected);
 export const useIsReadOnlyWallet = () => useWalletsStore(state => state.getIsReadOnlyWallet());
