import { fetchReverseRecord } from '@/handlers/ens';
import WalletTypes from '@/helpers/walletTypes';
import { logger, RainbowError } from '@/logger';
import { parseTimestampFromBackupFile } from '@/model/backup';
import store from '@/redux/store';
import { lightModeThemeColors } from '@/styles';
import { captureMessage } from '@sentry/react-native';
import { toChecksumAddress } from 'ethereumjs-util';
import { isEmpty, keys } from 'lodash';
import { saveKeychainIntegrityState } from '../../handlers/localstorage/globalSettings';
import { getWalletNames, saveWalletNames } from '../../handlers/localstorage/walletNames';
import { ensureValidHex } from '../../handlers/web3';
import { removeFirstEmojiFromString, returnStringFirstEmoji } from '../../helpers/emojiHandler';
import { fetchENSAvatar } from '../../hooks/useENSAvatar';
import { hasKey } from '../../model/keychain';
import { PreferenceActionType, setPreference } from '../../model/preferences';
import {
  AllRainbowWallets,
  ensureEthereumWallet,
  generateAccount,
  getAllWallets,
  getSelectedWalletFromKeychain,
  loadAddress,
  RainbowAccount,
  RainbowWallet,
  saveAddress,
  saveAllWallets,
  setSelectedWalletInKeychain,
} from '../../model/wallet';
import { updateWebDataEnabled } from '../../redux/showcaseTokens';
import { useTheme } from '../../theme';
import { address } from '../../utils/abbreviations';
import { addressKey, oldSeedPhraseMigratedKey, privateKeyKey, seedPhraseKey } from '../../utils/keychainConstants';
import { addressHashedColorIndex, addressHashedEmoji, fetchReverseRecordWithRetry, isValidImagePath } from '../../utils/profileUtils';
import { createRainbowStore } from '../internal/createRainbowStore';
import { Address } from 'viem';
import { isLowerCaseMatch } from '../../utils';
import { useMemo } from 'react';

interface AccountProfileInfo {
  accountAddress: string;
  accountColor: number;
  accountENS?: string;
  accountImage?: string | null;
  accountName?: string;
  accountSymbol?: string | false;
}

interface WalletsState {
  walletReady: boolean;
  setWalletReady: () => void;

  selected: RainbowWallet | null;
  setSelectedWallet: (wallet: RainbowWallet, address?: string) => Promise<void>;

  walletNames: { [address: string]: string };
  updateWalletNames: (names: { [address: string]: string }) => void;

  wallets: { [id: string]: RainbowWallet } | null;
  updateWallets: (wallets: { [id: string]: RainbowWallet }) => Promise<void>;

  loadWallets: () => Promise<AllRainbowWallets | void>;

  createAccount: (data: { id: RainbowWallet['id']; name: RainbowWallet['name']; color: RainbowWallet['color'] | null }) => Promise<{
    [id: string]: RainbowWallet;
  }>;

  setAllWalletsWithIdsAsBackedUp: (
    ids: RainbowWallet['id'][],
    method: RainbowWallet['backupType'],
    backupFile?: RainbowWallet['backupFile']
  ) => void;

  setWalletBackedUp: (id: RainbowWallet['id'], method: RainbowWallet['backupType'], backupFile?: RainbowWallet['backupFile']) => void;

  clearAllWalletsBackupStatus: () => void;

  accountAddress: Address;
  accountProfileInfo: AccountProfileInfo | null;
  setAccountAddress: (address: Address) => void;

  refreshWalletENSAvatars: () => Promise<void>;
  refreshWalletNames: () => Promise<void>;
  checkKeychainIntegrity: () => Promise<void>;

  getIsDamaged: () => boolean;
  getIsReadOnlyWallet: () => boolean;
  getIsHardwareWallet: () => boolean;
  getWalletWithAccount: (accountAddress: string) => RainbowWallet | undefined;
  getAccountProfileInfo: (props: { address: string; wallet?: RainbowWallet }) => AccountProfileInfo;
}

export const useWalletsStore = createRainbowStore<WalletsState>(
  (set, get) => ({
    getIsDamaged: () => !!get().selected?.damaged,
    getIsReadOnlyWallet: () => get().selected?.type === WalletTypes.readOnly,
    getIsHardwareWallet: () => !!get().selected?.deviceId,

    selected: null,
    async setSelectedWallet(wallet, address) {
      await setSelectedWalletInKeychain(wallet);
      set({
        selected: wallet,
      });
      if (address) {
        saveAddress(address);
      }
    },

    walletNames: {},
    updateWalletNames(walletNames) {
      set({
        walletNames,
      });
    },

    wallets: null,
    async updateWallets(wallets) {
      await saveAllWallets(wallets);
      set({
        wallets,
      });
    },

<<<<<<< HEAD
    walletReady: false,
    setWalletReady: () => {
      set({ walletReady: true });
    },

=======
>>>>>>> d6081a56
    // TODO follow-on and fix this type better - this is matching existing bug from before refactor
    // see PD-188
    accountAddress: `0x`,
    accountProfileInfo: null,
    setAccountAddress: (accountAddress: Address) => {
      set({
        accountAddress,
        accountProfileInfo: getAccountProfileInfo({ address: accountAddress }),
      });
    },

    async loadWallets() {
      try {
        const { accountAddress } = get();
        let addressFromKeychain: string | null = accountAddress;
        const allWalletsResult = await getAllWallets();
        const wallets = allWalletsResult?.wallets || {};
        if (isEmpty(wallets)) return;
        const selected = await getSelectedWalletFromKeychain();

        // Prevent irrecoverable state (no selected wallet)
        let selectedWallet = selected?.wallet;

        // Check if the selected wallet is among all the wallets
        if (selectedWallet && !wallets[selectedWallet.id]) {
          // If not then we should clear it and default to the first one
          const firstWalletKey = Object.keys(wallets)[0];
          selectedWallet = wallets[firstWalletKey];
          await setSelectedWallet(selectedWallet);
        }

        if (!selectedWallet) {
          const address = await loadAddress();
          if (!address) {
            selectedWallet = wallets[Object.keys(wallets)[0]];
          } else {
            keys(wallets).some(key => {
              const someWallet = wallets[key];
              const found = (someWallet.addresses || []).some(account => {
                return toChecksumAddress(account.address) === toChecksumAddress(address);
              });
              if (found) {
                selectedWallet = someWallet;
                logger.debug('[walletsStore]: Found selected wallet based on loadAddress result');
              }
              return found;
            });
          }
        }

        // Recover from broken state (account address not in selected wallet)
        if (!addressFromKeychain) {
          addressFromKeychain = await loadAddress();
          logger.debug("[walletsStore]: addressFromKeychain wasn't set on settings so it is being loaded from loadAddress");
        }

        const selectedAddress = selectedWallet?.addresses.find(a => {
          return a.visible && a.address === addressFromKeychain;
        });

        // Let's select the first visible account if we don't have a selected address
        if (!selectedAddress) {
          const allWallets = Object.values(allWalletsResult?.wallets || {});
          let account = null;
          for (const wallet of allWallets) {
            for (const rainbowAccount of wallet.addresses || []) {
              if (rainbowAccount.visible) {
                account = rainbowAccount;
                break;
              }
            }
          }

          if (!account) return;
          set({
            accountAddress: ensureValidHex(account.address),
          });
          await saveAddress(account.address);
          logger.debug('[walletsStore]: Selected the first visible address because there was not selected one');
        }

        const walletNames = await getWalletNames();
        set({
          selected: selectedWallet,
          walletNames,
          wallets,
        });

        return wallets;
      } catch (error) {
        logger.error(new RainbowError('[walletsStore]: Exception during walletsLoadState'), {
          message: (error as Error)?.message,
        });
      }
    },

    createAccount: async ({ id, name, color }) => {
      const { wallets } = get();
      const newWallets = { ...wallets };
<<<<<<< HEAD

      let index = 0;
      for (const account of newWallets[id].addresses) {
        index = Math.max(index, account.index);
      }

      const newIndex = index + 1;
      const account = await generateAccount(id, newIndex);
      if (!account) {
        throw new Error(`No account generated`);
      }

=======

      let index = 0;
      for (const account of newWallets[id].addresses) {
        index = Math.max(index, account.index);
      }

      const newIndex = index + 1;
      const account = await generateAccount(id, newIndex);
      if (!account) {
        throw new Error(`No account generated`);
      }

>>>>>>> d6081a56
      const walletColorIndex = color !== null ? color : addressHashedColorIndex(account.address);
      if (walletColorIndex == null) {
        throw new Error(`No wallet color index`);
      }

      newWallets[id].addresses.push({
        address: account.address,
        avatar: null,
        color: walletColorIndex,
        index: newIndex,
        label: name,
        visible: true,
      });

      store.dispatch(updateWebDataEnabled(true, account.address));

      setPreference(PreferenceActionType.init, 'profile', account.address, {
        accountColor: lightModeThemeColors.avatarBackgrounds[walletColorIndex],
        accountSymbol: addressHashedEmoji(account.address),
      });

      // Save all the wallets
      saveAllWallets(newWallets);

      // Set the address selected (KEYCHAIN)
      await saveAddress(account.address);

      // Set the wallet selected (KEYCHAIN)
      await setSelectedWallet(newWallets[id]);

      set({ selected: newWallets[id], wallets: newWallets });

      return newWallets;
    },

    setAllWalletsWithIdsAsBackedUp: (walletIds, method, backupFile) => {
      const { wallets, selected, updateWallets, setSelectedWallet } = get();

      const newWallets = { ...wallets };

      let backupDate = Date.now();
      if (backupFile) {
        backupDate = parseTimestampFromBackupFile(backupFile) ?? Date.now();
      }

      walletIds.forEach(walletId => {
        newWallets[walletId] = {
          ...newWallets[walletId],
          backedUp: true,
          backupDate,
          backupFile,
          backupType: method,
        };
      });

      updateWallets(newWallets);

      if (selected?.id && walletIds.includes(selected?.id)) {
        setSelectedWallet(newWallets[selected.id]);
      }
    },

    setWalletBackedUp: (walletId, method, backupFile) => {
      const { wallets, selected } = get();
      const newWallets = { ...wallets };

      let backupDate = Date.now();
      if (backupFile) {
        backupDate = parseTimestampFromBackupFile(backupFile) ?? Date.now();
      }

      newWallets[walletId] = {
        ...newWallets[walletId],
        backedUp: true,
        backupDate,
        backupFile,
        backupType: method,
      };

      set({
        wallets: newWallets,
      });
      if (selected?.id === walletId) {
        set({
          selected: newWallets[walletId],
        });
      }
    },

    clearAllWalletsBackupStatus: () => {
      const { wallets } = get();
      const newWallets = { ...wallets };

      Object.keys(newWallets).forEach(key => {
        newWallets[key].backedUp = undefined;
        newWallets[key].backupDate = undefined;
        newWallets[key].backupFile = undefined;
        newWallets[key].backupType = undefined;
      });

      set({
        wallets: newWallets,
      });
    },

    refreshWalletENSAvatars: async () => {
      const { wallets, walletNames } = get();

      if (!wallets) {
        throw new Error(`No wallets`);
      }

      const walletKeys = Object.keys(wallets);

      let updatedWallets:
        | {
            [key: string]: RainbowWallet;
          }
        | undefined;

      let promises: Promise<{
        account: RainbowAccount;
        ensChanged: boolean;
        key: string;
      }>[] = [];

      walletKeys.forEach(key => {
        const wallet = wallets[key];
        const innerPromises = wallet?.addresses?.map(async account => {
          const ens = await fetchReverseRecord(account.address);
          const currentENSName = walletNames[account.address];
          if (ens) {
            const isNewEnsName = currentENSName !== ens;
            const avatar = await fetchENSAvatar(ens);
            const newImage = avatar?.imageUrl || null;
            return {
              account: {
                ...account,
                image: newImage,
                label: isNewEnsName ? ens : account.label,
              },
              ensChanged: newImage !== account.image || isNewEnsName,
              key,
            };
          } else if (currentENSName) {
            // if user had an ENS but now is gone
            return {
              account: {
                ...account,
                image: account.image?.startsWith('~') || account.image?.startsWith('file') ? account.image : null, // if the user had an ens but the image it was a local image
                label: '',
              },
              ensChanged: true,
              key,
            };
          } else {
            return {
              account,
              ensChanged: false,
              key,
            };
          }
        });

        promises = promises.concat(innerPromises);
      });

      const newAccounts = await Promise.all(promises);

      newAccounts.forEach(({ account, key, ensChanged }) => {
        if (!ensChanged) return;
        const addresses = wallets[key]?.addresses;
        if (!addresses) return;

        const index = addresses.findIndex(({ address }) => address === account.address);
        addresses.splice(index, 1, account);

        updatedWallets = {
          ...(updatedWallets ?? wallets),
          [key]: {
            ...wallets[key],
            addresses,
          },
        };
      });

      if (updatedWallets) {
        set({
          wallets: updatedWallets,
        });
      }
    },

    refreshWalletNames: async () => {
      const { wallets } = get();
      const updatedWalletNames: { [address: string]: string } = {};

      // Fetch ENS names
      await Promise.all(
        Object.values(wallets || {}).flatMap(wallet => {
          const visibleAccounts = (wallet.addresses || []).filter(address => address.visible);
          return visibleAccounts.map(async account => {
            try {
              const ens = await fetchReverseRecordWithRetry(account.address);
              if (ens && ens !== account.address) {
                updatedWalletNames[account.address] = ens;
              }
              // eslint-disable-next-line no-empty
            } catch (error) {}
            return account;
          });
        })
      );

      set({
        walletNames: updatedWalletNames,
      });
      saveWalletNames(updatedWalletNames);
    },

    checkKeychainIntegrity: async () => {
      try {
        let healthyKeychain = true;
        logger.debug('[walletsStore]: Starting keychain integrity checks');

        const hasAddress = await hasKey(addressKey);
        if (hasAddress) {
          logger.debug('[walletsStore]: address is ok');
        } else {
          healthyKeychain = false;
          logger.debug(`[walletsStore]: address is missing: ${hasAddress}`);
        }

        const hasOldSeedPhraseMigratedFlag = await hasKey(oldSeedPhraseMigratedKey);
        if (hasOldSeedPhraseMigratedFlag) {
          logger.debug('[walletsStore]: migrated flag is OK');
        } else {
          logger.debug(`[walletsStore]: migrated flag is present: ${hasOldSeedPhraseMigratedFlag}`);
        }

        const hasOldSeedphrase = await hasKey(seedPhraseKey);
        if (hasOldSeedphrase) {
          logger.debug('[walletsStore]: old seed is still present!');
        } else {
          logger.debug(`[walletsStore]: old seed is present: ${hasOldSeedphrase}`);
        }

        const { wallets, selected } = get();
        if (!wallets) {
          logger.warn('[walletsStore]: wallets are missing from redux');
          return;
        }

        if (!selected) {
          logger.warn('[walletsStore]: selectedWallet is missing from redux');
        }

        const nonReadOnlyWalletKeys = keys(wallets).filter(key => wallets[key].type !== WalletTypes.readOnly);

        for (const key of nonReadOnlyWalletKeys) {
          let healthyWallet = true;
          const wallet = wallets[key];

          const seedKeyFound = await hasKey(`${key}_${seedPhraseKey}`);
          if (!seedKeyFound) {
            healthyWallet = false;
            logger.warn('[walletsStore]: seed key is missing');
          } else {
            logger.debug('[walletsStore]: seed key is present');
          }

          for (const account of wallet.addresses || []) {
            const pkeyFound = await hasKey(`${account.address}_${privateKeyKey}`);
            if (!pkeyFound) {
              healthyWallet = false;
              logger.warn(`[walletsStore]: pkey is missing`);
            } else {
              logger.debug(`[walletsStore]: pkey is present`);
            }
          }

          // Handle race condition:
          // A wallet is NOT damaged if:
          // - it's not imported
          // - and hasn't been migrated yet
          // - and the old seedphrase is still there
          if (!wallet.imported && !hasOldSeedPhraseMigratedFlag && hasOldSeedphrase) {
            healthyWallet = true;
          }

          if (!healthyWallet) {
            logger.warn('[walletsStore]: declaring wallet unhealthy...');
            healthyKeychain = false;
            wallet.damaged = true;
            set({
              wallets,
            });

            // Update selected wallet if needed
            if (wallets && selected && wallet.id === selected.id) {
              logger.warn('[walletsStore]: declaring selected wallet unhealthy...');
              set({
                selected: wallets[wallet.id],
              });
            }
            logger.debug('[walletsStore]: done updating wallets');
          }
        }

        if (!healthyKeychain) {
          captureMessage('Keychain Integrity is not OK');
        }

        logger.debug('[walletsStore]: check completed');
        saveKeychainIntegrityState('done');
      } catch (e) {
        logger.error(new RainbowError("[walletsStore]: error thrown'"), {
          message: (e as Error)?.message,
        });
        captureMessage('Error running keychain integrity checks');
      }
    },

    getWalletWithAccount(accountAddress: string): RainbowWallet | undefined {
      const { wallets } = get();
      if (!wallets) {
        return;
      }
      const sortedKeys = Object.keys(wallets).sort();
      let walletWithAccount: RainbowWallet | undefined;
      const lowerCaseAccountAddress = accountAddress.toLowerCase();
      sortedKeys.forEach(key => {
        const wallet = wallets[key];
        const found = wallet.addresses?.find((account: RainbowAccount) => account.address?.toLowerCase() === lowerCaseAccountAddress);
        if (found) {
          walletWithAccount = wallet;
        }
      });
      return walletWithAccount;
    },

    getAccountProfileInfo: props => {
      const { selected, walletNames, getWalletWithAccount } = get();
      const accountAddress = props?.address || get().accountAddress;
      const wallet = props?.wallet || (accountAddress ? getWalletWithAccount(accountAddress) : null) || selected;

      if (!wallet || !accountAddress || !wallet?.addresses?.length) {
        return {
          accountAddress,
          accountColor: 0,
        };
      }

      const accountENS = walletNames?.[accountAddress];
      const selectedAccount = wallet.addresses?.find(account => isLowerCaseMatch(account.address, accountAddress));

      if (!selectedAccount) {
        return {
          accountAddress,
          accountColor: 0,
        };
      }

      const { label, color, image } = selectedAccount;
      const labelWithoutEmoji = label && removeFirstEmojiFromString(label);
      const accountName = labelWithoutEmoji || accountENS || address(accountAddress, 4, 4);
      const emojiAvatar = returnStringFirstEmoji(label);
      const accountSymbol = returnStringFirstEmoji(emojiAvatar || addressHashedEmoji(accountAddress));
      const accountColor = color;
      const accountImage = image && isValidImagePath(image) ? image : null;

      return {
        accountAddress,
        accountColor,
        accountENS,
        accountImage,
        accountName,
        accountSymbol,
      };
    },
  }),
  {
    storageKey: 'walletsStore',
<<<<<<< HEAD
=======
    partialize: state => ({
      selected: state.selected,
      accountAddress: state.accountAddress,
      wallets: state.wallets,
      accountProfileInfo: state.accountProfileInfo,
      walletNames: state.walletNames,
    }),
>>>>>>> d6081a56
  }
);

export const useWallets = () => useWalletsStore(state => state.wallets);
export const getAccountAddress = () => useWalletsStore.getState().accountAddress;
export const getWallets = () => useWalletsStore.getState().wallets;
export const getSelectedWallet = () => useWalletsStore.getState().selected;
export const getWalletReady = () => useWalletsStore.getState().walletReady;

export const useAccountAddress = () => useWalletsStore(state => state.accountAddress);
export const useSelectedWallet = () => useWalletsStore(state => state.selected);
export const useIsReadOnlyWallet = () => useWalletsStore(state => state.getIsReadOnlyWallet());
export const useIsHardwareWallet = () => useWalletsStore(state => state.getIsHardwareWallet());
export const useIsDamagedWallet = () => useWalletsStore(state => state.getIsDamaged());

export const isImportedWallet = (address: string): boolean => {
  const wallets = getWallets();
  if (!wallets) {
    return false;
  }
  for (const wallet of Object.values(wallets)) {
    if ((wallet.addresses || []).some(account => account.address === address)) {
      return true;
    }
  }
  return false;
};

export const useAccountProfileInfo = () => {
  const { colors } = useTheme();
  // TODO (APP-2643): fix the non-null assertion / return types on info
  const info = useWalletsStore(state => state.accountProfileInfo!);
  return useMemo(() => {
    return {
      ...info,
      accountColorHex: info?.accountColor ? colors.avatarBackgrounds[info.accountColor] : '',
    };
  }, [colors.avatarBackgrounds, info]);
};

// export static functions
export const {
  checkKeychainIntegrity,
  clearAllWalletsBackupStatus,
  createAccount,
  getAccountProfileInfo,
  getIsDamaged,
  getIsHardwareWallet,
  getIsReadOnlyWallet,
  getWalletWithAccount,
  loadWallets,
  refreshWalletENSAvatars,
  refreshWalletNames,
  setAllWalletsWithIdsAsBackedUp,
  setSelectedWallet,
  setWalletBackedUp,
  setWalletReady,
  setAccountAddress,
  updateWallets,
} = useWalletsStore.getState();<|MERGE_RESOLUTION|>--- conflicted
+++ resolved
@@ -122,14 +122,11 @@
       });
     },
 
-<<<<<<< HEAD
     walletReady: false,
     setWalletReady: () => {
       set({ walletReady: true });
     },
 
-=======
->>>>>>> d6081a56
     // TODO follow-on and fix this type better - this is matching existing bug from before refactor
     // see PD-188
     accountAddress: `0x`,
@@ -229,7 +226,6 @@
     createAccount: async ({ id, name, color }) => {
       const { wallets } = get();
       const newWallets = { ...wallets };
-<<<<<<< HEAD
 
       let index = 0;
       for (const account of newWallets[id].addresses) {
@@ -242,20 +238,6 @@
         throw new Error(`No account generated`);
       }
 
-=======
-
-      let index = 0;
-      for (const account of newWallets[id].addresses) {
-        index = Math.max(index, account.index);
-      }
-
-      const newIndex = index + 1;
-      const account = await generateAccount(id, newIndex);
-      if (!account) {
-        throw new Error(`No account generated`);
-      }
-
->>>>>>> d6081a56
       const walletColorIndex = color !== null ? color : addressHashedColorIndex(account.address);
       if (walletColorIndex == null) {
         throw new Error(`No wallet color index`);
@@ -639,8 +621,6 @@
   }),
   {
     storageKey: 'walletsStore',
-<<<<<<< HEAD
-=======
     partialize: state => ({
       selected: state.selected,
       accountAddress: state.accountAddress,
@@ -648,7 +628,6 @@
       accountProfileInfo: state.accountProfileInfo,
       walletNames: state.walletNames,
     }),
->>>>>>> d6081a56
   }
 );
 
