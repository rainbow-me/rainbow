import { saveKeychainIntegrityState } from '@/handlers/localstorage/globalSettings';
import { ensureValidHex } from '@/handlers/web3';
import { removeFirstEmojiFromString, returnStringFirstEmoji } from '@/helpers/emojiHandler';
import WalletTypes from '@/helpers/walletTypes';
import { fetchENSAvatar } from '@/hooks/useENSAvatar';
import { logger, RainbowError } from '@/logger';
import { parseTimestampFromBackupFile } from '@/model/backup';
import { hasKey } from '@/model/keychain';
import { PreferenceActionType, setPreference } from '@/model/preferences';
import {
  AllRainbowWallets,
  generateAccount,
  getAllWallets,
  getSelectedWalletFromKeychain,
  loadAddress,
  RainbowAccount,
  RainbowWallet,
  saveAddress,
  saveAllWallets,
  setSelectedWalletInKeychain,
} from '@/model/wallet';
import { updateWebDataEnabled } from '@/redux/showcaseTokens';
import store from '@/redux/store';
import { lightModeThemeColors } from '@/styles';
import { useTheme } from '@/theme';
import { isLowerCaseMatch } from '@/utils';
import { address as addressAbbreviation } from '@/utils/abbreviations';
import { addressKey, oldSeedPhraseMigratedKey, privateKeyKey, seedPhraseKey } from '@/utils/keychainConstants';
import { addressHashedColorIndex, addressHashedEmoji, fetchReverseRecordWithRetry, isValidImagePath } from '@/utils/profileUtils';
import { captureMessage } from '@sentry/react-native';
import { dequal } from 'dequal';
import { toChecksumAddress } from 'ethereumjs-util';
import { isEmpty, keys } from 'lodash';
import { useMemo } from 'react';
import { Address } from 'viem';
import { createRainbowStore } from '../internal/createRainbowStore';

interface AccountProfileInfo {
  accountAddress: string;
  accountColor: number;
  accountENS?: string;
  accountImage?: string | null;
  accountName?: string;
  accountSymbol?: string | false;
}

type WalletNames = { [address: string]: string };
type Wallets = { [id: string]: RainbowWallet } | null;

interface WalletsState {
  walletReady: boolean;
  setWalletReady: () => void;

  selected: RainbowWallet | null;
  setSelectedWallet: (wallet: RainbowWallet, address?: string) => void;

<<<<<<< HEAD
  walletNames: { [address: string]: string };
  updateWalletNames: (names: { [address: string]: string }) => void;

  // walletsAddresses is just a derived value of wallets
  wallets: { [id: string]: RainbowWallet } | null;
  updateWallets: (wallets: { [id: string]: RainbowWallet }) => Promise<void>;
=======
  walletNames: WalletNames;
  wallets: Wallets;
  updateWallets: (wallets: { [id: string]: RainbowWallet }) => void;
>>>>>>> 0696b3ef

  loadWallets: () => Promise<AllRainbowWallets | void>;

  createAccount: (data: { id: RainbowWallet['id']; name: RainbowWallet['name']; color: RainbowWallet['color'] | null }) => Promise<{
    [id: string]: RainbowWallet;
  }>;

  setAllWalletsWithIdsAsBackedUp: (
    ids: RainbowWallet['id'][],
    method: RainbowWallet['backupType'],
    backupFile?: RainbowWallet['backupFile']
  ) => void;

  setWalletBackedUp: (id: RainbowWallet['id'], method: RainbowWallet['backupType'], backupFile?: RainbowWallet['backupFile']) => void;

  clearAllWalletsBackupStatus: () => void;

<<<<<<< HEAD
  accountAddress: Address | null;
  accountProfileInfo: AccountProfileInfo | null;
=======
  accountAddress: Address;
>>>>>>> 0696b3ef
  setAccountAddress: (address: Address) => void;

  getAccountProfileInfo: () => AccountProfileInfo;

  refreshWalletInfo: (props?: { skipENS?: boolean }) => Promise<void>;

  checkKeychainIntegrity: () => Promise<void>;

  getIsDamagedWallet: () => boolean;
  getIsReadOnlyWallet: () => boolean;
  getIsHardwareWallet: () => boolean;
  getWalletWithAccount: (accountAddress: string) => RainbowWallet | undefined;
}

export const useWalletsStore = createRainbowStore<WalletsState>(
  (set, get) => ({
    getIsDamagedWallet: () => !!get().selected?.damaged,
    getIsReadOnlyWallet: () => get().selected?.type === WalletTypes.readOnly,
    getIsHardwareWallet: () => !!get().selected?.deviceId,

    selected: null,
    setSelectedWallet(wallet, address) {
      setSelectedWalletInKeychain(wallet);
      set({
        selected: {
          ...wallet,
        },
      });
      if (address) {
        saveAddress(address);
        setAccountAddress(ensureValidHex(address));
      }
    },

    walletNames: {},

    wallets: null,
<<<<<<< HEAD
    walletsAddresses: [],
    async updateWallets(wallets) {
      await saveAllWallets(wallets);
=======
    updateWallets(wallets) {
      saveAllWallets(wallets);
>>>>>>> 0696b3ef
      set({
        // ensure its a new object to break any memoization downstream
        wallets: {
          ...wallets,
        },
      });
    },

    walletReady: false,
    setWalletReady: () => {
      set({ walletReady: true });
    },

<<<<<<< HEAD
    accountAddress: null,
    accountProfileInfo: null,
=======
    // TODO follow-on and fix this type better - this is matching existing bug from before refactor
    // see PD-188
    accountAddress: `0x`,
>>>>>>> 0696b3ef
    setAccountAddress: (accountAddress: Address) => {
      set({
        accountAddress,
      });
    },

    getAccountProfileInfo: () => {
      const state = get();
      const { getWalletWithAccount } = state;
      const address = state.accountAddress;
      const wallet = getWalletWithAccount(address);
      return getAccountProfileInfoFromState({ address, wallet }, state);
    },

    async loadWallets() {
      try {
        const { accountAddress, walletNames } = get();

        let addressFromKeychain: string | null = accountAddress;
        const allWalletsResult = await getAllWallets();

        const wallets = allWalletsResult?.wallets || {};

        if (isEmpty(wallets)) return;

        const selected = await getSelectedWalletFromKeychain();

        // Prevent irrecoverable state (no selected wallet)
        let selectedWallet = selected?.wallet;

        // Check if the selected wallet is among all the wallets
        if (selectedWallet && !wallets[selectedWallet.id]) {
          // If not then we should clear it and default to the first one
          const firstWalletKey = Object.keys(wallets)[0];
          selectedWallet = wallets[firstWalletKey];
          setSelectedWallet(selectedWallet);
        }

        if (!selectedWallet) {
          const address = await loadAddress();
          if (!address) {
            selectedWallet = wallets[Object.keys(wallets)[0]];
          } else {
            keys(wallets).some(key => {
              const someWallet = wallets[key];
              const found = (someWallet.addresses || []).some(account => {
                return toChecksumAddress(account.address) === toChecksumAddress(address);
              });
              if (found) {
                selectedWallet = someWallet;
                logger.debug('[walletsStore]: Found selected wallet based on loadAddress result');
              }
              return found;
            });
          }
        }

        // Recover from broken state (account address not in selected wallet)
        if (!addressFromKeychain) {
          addressFromKeychain = await loadAddress();
          logger.debug("[walletsStore]: addressFromKeychain wasn't set on settings so it is being loaded from loadAddress");
        }

        const selectedAddress = selectedWallet?.addresses.find(a => {
          return a.visible && a.address === addressFromKeychain;
        });

        // Let's select the first visible account if we don't have a selected address
        if (!selectedAddress) {
          const allWallets = Object.values(allWalletsResult?.wallets || {});
          let account = null;
          for (const wallet of allWallets) {
            for (const rainbowAccount of wallet.addresses || []) {
              if (rainbowAccount.visible) {
                account = rainbowAccount;
                break;
              }
            }
          }

          if (!account) return;
          setAccountAddress(ensureValidHex(account.address));
          saveAddress(account.address);
          logger.debug('[walletsStore]: Selected the first visible address because there was not selected one');
        }

        const walletInfo = await getWalletsInfo({ wallets, walletNames });

        set({
          selected: selectedWallet,
          ...walletInfo,
        });

        return wallets;
      } catch (error) {
        logger.error(new RainbowError('[walletsStore]: Exception during walletsLoadState'), {
          message: (error as Error)?.message,
        });
      }
    },

    createAccount: async ({ id, name, color }) => {
      const { wallets, walletNames } = get();
      const newWallets = { ...wallets };

      let index = 0;
      for (const account of newWallets[id].addresses) {
        index = Math.max(index, account.index);
      }

      const newIndex = index + 1;
      const account = await generateAccount(id, newIndex);
      if (!account) {
        throw new Error(`No account generated`);
      }

      const walletColorIndex = color !== null ? color : addressHashedColorIndex(account.address);
      if (walletColorIndex == null) {
        throw new Error(`No wallet color index`);
      }

      newWallets[id].addresses.push({
        address: account.address,
        avatar: null,
        color: walletColorIndex,
        index: newIndex,
        label: name,
        visible: true,
      });

      store.dispatch(updateWebDataEnabled(true, account.address));

      setPreference(PreferenceActionType.init, 'profile', account.address, {
        accountColor: lightModeThemeColors.avatarBackgrounds[walletColorIndex],
        accountSymbol: addressHashedEmoji(account.address),
      });

      // Save all the wallets
      saveAllWallets(newWallets);
      // Set the address selected (KEYCHAIN)
      saveAddress(account.address);
      // Set the wallet selected (KEYCHAIN)
      setSelectedWallet(newWallets[id], account.address);

      set({
        selected: newWallets[id],
        ...(await getWalletsInfo({ wallets: newWallets, walletNames, useCachedENS: true })),
      });

<<<<<<< HEAD
      set({
        selected: newWallets[id],
        wallets: newWallets,
      });
=======
      setAccountAddress(ensureValidHex(account.address));
>>>>>>> 0696b3ef

      return newWallets;
    },

    setAllWalletsWithIdsAsBackedUp: (walletIds, method, backupFile) => {
      const { wallets, selected, updateWallets, setSelectedWallet } = get();

      const newWallets = { ...wallets };

      let backupDate = Date.now();
      if (backupFile) {
        backupDate = parseTimestampFromBackupFile(backupFile) ?? Date.now();
      }

      walletIds.forEach(walletId => {
        newWallets[walletId] = {
          ...newWallets[walletId],
          backedUp: true,
          backupDate,
          backupFile,
          backupType: method,
        };
      });

      updateWallets(newWallets);

      if (selected?.id && walletIds.includes(selected?.id)) {
        setSelectedWallet(newWallets[selected.id]);
      }
    },

    setWalletBackedUp: (walletId, method, backupFile) => {
      const { wallets, selected } = get();
      const newWallets = { ...wallets };

      let backupDate = Date.now();
      if (backupFile) {
        backupDate = parseTimestampFromBackupFile(backupFile) ?? Date.now();
      }

      newWallets[walletId] = {
        ...newWallets[walletId],
        backedUp: true,
        backupDate,
        backupFile,
        backupType: method,
      };

      set({
        wallets: newWallets,
      });

      if (selected?.id === walletId) {
        set({
          selected: newWallets[walletId],
        });
      }
    },

    clearAllWalletsBackupStatus: () => {
      const { wallets } = get();
      const newWallets = { ...wallets };

      Object.keys(newWallets).forEach(key => {
        newWallets[key].backedUp = undefined;
        newWallets[key].backupDate = undefined;
        newWallets[key].backupFile = undefined;
        newWallets[key].backupType = undefined;
      });

      set({
        wallets: newWallets,
      });
    },

    refreshWalletInfo: async props => {
      const { wallets, walletNames } = get();
      const info = await getWalletsInfo({ wallets, walletNames, useCachedENS: props?.skipENS });
      if (info) {
        set(info);
      }
    },

    checkKeychainIntegrity: async () => {
      try {
        let healthyKeychain = true;
        logger.debug('[walletsStore]: Starting keychain integrity checks');

        const hasAddress = await hasKey(addressKey);
        if (hasAddress) {
          logger.debug('[walletsStore]: address is ok');
        } else {
          healthyKeychain = false;
          logger.debug(`[walletsStore]: address is missing: ${hasAddress}`);
        }

        const hasOldSeedPhraseMigratedFlag = await hasKey(oldSeedPhraseMigratedKey);
        if (hasOldSeedPhraseMigratedFlag) {
          logger.debug('[walletsStore]: migrated flag is OK');
        } else {
          logger.debug(`[walletsStore]: migrated flag is present: ${hasOldSeedPhraseMigratedFlag}`);
        }

        const hasOldSeedphrase = await hasKey(seedPhraseKey);
        if (hasOldSeedphrase) {
          logger.debug('[walletsStore]: old seed is still present!');
        } else {
          logger.debug(`[walletsStore]: old seed is present: ${hasOldSeedphrase}`);
        }

        const { wallets, selected } = get();
        if (!wallets) {
          logger.warn('[walletsStore]: wallets are missing from redux');
          return;
        }

        if (!selected) {
          logger.warn('[walletsStore]: selectedWallet is missing from redux');
        }

        const nonReadOnlyWalletKeys = keys(wallets).filter(key => wallets[key].type !== WalletTypes.readOnly);

        for (const key of nonReadOnlyWalletKeys) {
          let healthyWallet = true;
          const wallet = wallets[key];

          const seedKeyFound = await hasKey(`${key}_${seedPhraseKey}`);
          if (!seedKeyFound) {
            healthyWallet = false;
            logger.warn('[walletsStore]: seed key is missing');
          } else {
            logger.debug('[walletsStore]: seed key is present');
          }

          for (const account of wallet.addresses || []) {
            const pkeyFound = await hasKey(`${account.address}_${privateKeyKey}`);
            if (!pkeyFound) {
              healthyWallet = false;
              logger.warn(`[walletsStore]: pkey is missing`);
            } else {
              logger.debug(`[walletsStore]: pkey is present`);
            }
          }

          // Handle race condition:
          // A wallet is NOT damaged if:
          // - it's not imported
          // - and hasn't been migrated yet
          // - and the old seedphrase is still there
          if (!wallet.imported && !hasOldSeedPhraseMigratedFlag && hasOldSeedphrase) {
            healthyWallet = true;
          }

          if (!healthyWallet) {
            logger.warn('[walletsStore]: declaring wallet unhealthy...');
            healthyKeychain = false;
            wallet.damaged = true;
            set({
              wallets,
            });

            // Update selected wallet if needed
            if (wallets && selected && wallet.id === selected.id) {
              logger.warn('[walletsStore]: declaring selected wallet unhealthy...');
              set({
                selected: wallets[wallet.id],
              });
            }
            logger.debug('[walletsStore]: done updating wallets');
          }
        }

        if (!healthyKeychain) {
          captureMessage('Keychain Integrity is not OK');
        }

        logger.debug('[walletsStore]: check completed');
        saveKeychainIntegrityState('done');
      } catch (e) {
        logger.error(new RainbowError("[walletsStore]: error thrown'"), {
          message: (e as Error)?.message,
        });
        captureMessage('Error running keychain integrity checks');
      }
    },

    getWalletWithAccount(accountAddress: string): RainbowWallet | undefined {
      const { wallets } = get();
      if (!wallets) {
        return;
      }

      const lowerCaseAccountAddress = accountAddress.toLowerCase();
      for (const key of Object.keys(wallets).sort()) {
        const wallet = wallets[key];
        const found = wallet.addresses?.find(account => isLowerCaseMatch(account.address, lowerCaseAccountAddress));
        if (found) {
          return wallet;
        }
      }
    },
  }),
  {
    storageKey: 'walletsStore',
    partialize: state => ({
      selected: state.selected,
      accountAddress: state.accountAddress,
      wallets: state.wallets,
      walletNames: state.walletNames,
    }),
  }
);

type GetENSInfoProps = { wallets: Wallets; walletNames: WalletNames; useCachedENS?: boolean };

async function getWalletsInfo({ wallets, useCachedENS }: GetENSInfoProps) {
  if (!wallets) {
    throw new Error(`No wallets`);
  }

  const updatedWallets: {
    [key: string]: RainbowWallet;
  } = { ...wallets };

  let promises: Promise<{
    account: RainbowAccount;
    key: string;
  }>[] = [];

  for (const key in wallets) {
    const wallet = wallets[key];

    const innerPromises = wallet?.addresses?.map(async account => {
      if (useCachedENS && account.label && account.avatar) {
        return {
          account,
          key,
        };
      }

      const ens = await fetchReverseRecordWithRetry(account.address);
      if (ens) {
        const avatar = await fetchENSAvatar(ens);
        const newImage = avatar?.imageUrl || null;
        return {
          key,
          account: {
            ...account,
            image: newImage,
            // always prefer our label
            label: account.label || ens,
          },
        };
      }

      return {
        account,
        key,
      };
    });

    promises = promises.concat(innerPromises);
  }

  const allAccounts = await Promise.all(promises);

  const updatedWalletNames = Object.fromEntries(
    allAccounts.map(({ account }) => {
      return [account.address, removeFirstEmojiFromString(account.label || account.address)];
    })
  );

  return {
    wallets: updatedWallets,
    walletNames: updatedWalletNames,
  };
}

<<<<<<< HEAD
const MISSING_ACCOUNT_ADDRESS_ERROR = `Error: useAccountAddress hook must be used after selecting a wallet.`;

export const getAccountAddress = () => {
  const address = useWalletsStore.getState().accountAddress;
  if (!address) {
    throw new Error(MISSING_ACCOUNT_ADDRESS_ERROR);
  }
  return address;
};
=======
export const useWallets = () => useWalletsStore(state => state.wallets);
export const useWallet = (id: string) => useWallets()?.[id];
export const getAccountAddress = () => useWalletsStore.getState().accountAddress;
>>>>>>> 0696b3ef
export const getWallets = () => useWalletsStore.getState().wallets;
export const getSelectedWallet = () => useWalletsStore.getState().selected;
export const getWalletReady = () => useWalletsStore.getState().walletReady;

export const useWallets = () => useWalletsStore(state => state.wallets);
export const useAccountAddress = () => {
  const address = useWalletsStore(state => state.accountAddress);
  if (!address) {
    throw new Error(MISSING_ACCOUNT_ADDRESS_ERROR);
  }
  return address;
};
export const useSelectedWallet = () => useWalletsStore(state => state.selected);
export const useIsReadOnlyWallet = () => useWalletsStore(state => state.getIsReadOnlyWallet());
export const useIsHardwareWallet = () => useWalletsStore(state => state.getIsHardwareWallet());

export function getWalletAddresses(wallets: { [key: string]: RainbowWallet }) {
  return Object.values(wallets).flatMap(wallet => (wallet.addresses || []).map(account => ensureValidHex(account.address)));
}

export const useWalletAddresses = () => {
  const wallets = useWalletsStore(state => state.wallets);
  return useMemo(() => (wallets ? getWalletAddresses(wallets) : []), [wallets]);
};

export const isImportedWallet = (address: string): boolean => {
  const wallets = getWallets();
  if (!wallets) {
    return false;
  }
  for (const wallet of Object.values(wallets)) {
    if ((wallet.addresses || []).some(account => account.address === address)) {
      return true;
    }
  }
  return false;
};

export const useAccountProfileInfo = () => {
  const { colors } = useTheme();
<<<<<<< HEAD
  const info = useWalletsStore(state => state.accountProfileInfo);

  if (!info) {
    throw new Error(`Error: useAccountProfileInfo hook must be used after selecting a wallet.`);
  }
=======
  const info = useWalletsStore(state => state.getAccountProfileInfo(), dequal);
>>>>>>> 0696b3ef

  return useMemo(() => {
    return {
      ...info,
      accountColorHex: info?.accountColor ? colors.avatarBackgrounds[info.accountColor] : '',
    };
  }, [colors.avatarBackgrounds, info]);
};

export const getAccountProfileInfo = (props: { address: string; wallet?: RainbowWallet }) => {
  return getAccountProfileInfoFromState(props, useWalletsStore.getState());
};

const getAccountProfileInfoFromState = (props: { address: string; wallet?: RainbowWallet }, state: WalletsState): AccountProfileInfo => {
  const wallet = props.wallet || state.selected;
  const { walletNames } = state;
  const address = props.address || state.accountAddress;

  if (!wallet || !address) {
    return {
      accountAddress: address,
      accountColor: 0,
    };
  }

  const selectedAccount = wallet.addresses?.find(account => isLowerCaseMatch(account.address, address));

  if (!selectedAccount) {
    return {
      accountAddress: address,
      accountColor: 0,
    };
  }

  const { label, color, image } = selectedAccount;
  const labelWithoutEmoji = label && removeFirstEmojiFromString(label);
  const accountENS = walletNames?.[address] || '';
  const accountName = labelWithoutEmoji || accountENS || addressAbbreviation(address, 4, 4);
  const emojiAvatar = returnStringFirstEmoji(label);
  const accountSymbol = returnStringFirstEmoji(emojiAvatar || addressHashedEmoji(address));
  const accountColor = color;
  const accountImage = image && isValidImagePath(image) ? image : null;

  return {
    accountAddress: address,
    accountColor,
    accountENS,
    accountImage,
    accountName,
    accountSymbol,
  };
};

// export static functions
export const {
  checkKeychainIntegrity,
  clearAllWalletsBackupStatus,
  createAccount,
<<<<<<< HEAD
  getAccountProfileInfo,
  getIsDamagedWallet,
=======
  getIsDamaged,
>>>>>>> 0696b3ef
  getIsHardwareWallet,
  getIsReadOnlyWallet,
  getWalletWithAccount,
  loadWallets,
  refreshWalletInfo,
  setAllWalletsWithIdsAsBackedUp,
  setSelectedWallet,
  setWalletBackedUp,
  setWalletReady,
  setAccountAddress,
  updateWallets,
} = useWalletsStore.getState();<|MERGE_RESOLUTION|>--- conflicted
+++ resolved
@@ -54,18 +54,9 @@
   selected: RainbowWallet | null;
   setSelectedWallet: (wallet: RainbowWallet, address?: string) => void;
 
-<<<<<<< HEAD
-  walletNames: { [address: string]: string };
-  updateWalletNames: (names: { [address: string]: string }) => void;
-
-  // walletsAddresses is just a derived value of wallets
-  wallets: { [id: string]: RainbowWallet } | null;
-  updateWallets: (wallets: { [id: string]: RainbowWallet }) => Promise<void>;
-=======
   walletNames: WalletNames;
   wallets: Wallets;
   updateWallets: (wallets: { [id: string]: RainbowWallet }) => void;
->>>>>>> 0696b3ef
 
   loadWallets: () => Promise<AllRainbowWallets | void>;
 
@@ -83,12 +74,7 @@
 
   clearAllWalletsBackupStatus: () => void;
 
-<<<<<<< HEAD
-  accountAddress: Address | null;
-  accountProfileInfo: AccountProfileInfo | null;
-=======
   accountAddress: Address;
->>>>>>> 0696b3ef
   setAccountAddress: (address: Address) => void;
 
   getAccountProfileInfo: () => AccountProfileInfo;
@@ -126,14 +112,8 @@
     walletNames: {},
 
     wallets: null,
-<<<<<<< HEAD
-    walletsAddresses: [],
-    async updateWallets(wallets) {
-      await saveAllWallets(wallets);
-=======
     updateWallets(wallets) {
       saveAllWallets(wallets);
->>>>>>> 0696b3ef
       set({
         // ensure its a new object to break any memoization downstream
         wallets: {
@@ -147,14 +127,9 @@
       set({ walletReady: true });
     },
 
-<<<<<<< HEAD
-    accountAddress: null,
-    accountProfileInfo: null,
-=======
     // TODO follow-on and fix this type better - this is matching existing bug from before refactor
     // see PD-188
     accountAddress: `0x`,
->>>>>>> 0696b3ef
     setAccountAddress: (accountAddress: Address) => {
       set({
         accountAddress,
@@ -304,14 +279,7 @@
         ...(await getWalletsInfo({ wallets: newWallets, walletNames, useCachedENS: true })),
       });
 
-<<<<<<< HEAD
-      set({
-        selected: newWallets[id],
-        wallets: newWallets,
-      });
-=======
       setAccountAddress(ensureValidHex(account.address));
->>>>>>> 0696b3ef
 
       return newWallets;
     },
@@ -590,21 +558,9 @@
   };
 }
 
-<<<<<<< HEAD
-const MISSING_ACCOUNT_ADDRESS_ERROR = `Error: useAccountAddress hook must be used after selecting a wallet.`;
-
-export const getAccountAddress = () => {
-  const address = useWalletsStore.getState().accountAddress;
-  if (!address) {
-    throw new Error(MISSING_ACCOUNT_ADDRESS_ERROR);
-  }
-  return address;
-};
-=======
 export const useWallets = () => useWalletsStore(state => state.wallets);
 export const useWallet = (id: string) => useWallets()?.[id];
 export const getAccountAddress = () => useWalletsStore.getState().accountAddress;
->>>>>>> 0696b3ef
 export const getWallets = () => useWalletsStore.getState().wallets;
 export const getSelectedWallet = () => useWalletsStore.getState().selected;
 export const getWalletReady = () => useWalletsStore.getState().walletReady;
@@ -645,15 +601,7 @@
 
 export const useAccountProfileInfo = () => {
   const { colors } = useTheme();
-<<<<<<< HEAD
-  const info = useWalletsStore(state => state.accountProfileInfo);
-
-  if (!info) {
-    throw new Error(`Error: useAccountProfileInfo hook must be used after selecting a wallet.`);
-  }
-=======
   const info = useWalletsStore(state => state.getAccountProfileInfo(), dequal);
->>>>>>> 0696b3ef
 
   return useMemo(() => {
     return {
@@ -712,12 +660,7 @@
   checkKeychainIntegrity,
   clearAllWalletsBackupStatus,
   createAccount,
-<<<<<<< HEAD
-  getAccountProfileInfo,
   getIsDamagedWallet,
-=======
-  getIsDamaged,
->>>>>>> 0696b3ef
   getIsHardwareWallet,
   getIsReadOnlyWallet,
   getWalletWithAccount,
