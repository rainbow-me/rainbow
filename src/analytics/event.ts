import { CardType } from '@/components/cards/GenericCard';
import { LearnCategory } from '@/components/cards/utils/types';

/**
 * All events, used by `analytics.track()`
 */
export const event = {
  firstAppOpen: 'First App Open',
  applicationDidMount: 'React component tree finished initial mounting',
  pressedButton: 'Pressed Button',
  appStateChange: 'State change',
  analyticsTrackingDisabled: 'analytics_tracking.disabled',
  analyticsTrackingEnabled: 'analytics_tracking.enabled',
  swapSubmitted: 'Submitted Swap',
  // notification promo sheet was shown
  notificationsPromoShown: 'notifications_promo.shown',
  // only for iOS — initial prompt is not allowed — Android is enabled by default
  notificationsPromoPermissionsBlocked:
    'notifications_promo.permissions_blocked',
  // only for iOS, Android is enabled by default
  notificationsPromoPermissionsGranted:
    'notifications_promo.permissions_granted',
  // if initially blocked, user must go to system settings and manually turn on notys
  notificationsPromoSystemSettingsOpened:
    'notifications_promo.system_settings_opened',
  // user enabled settings, and we sent them to our in-app settings
  notificationsPromoNotificationSettingsOpened:
    'notifications_promo.notification_settings_opened',
  // user either swiped the sheet away, or clicked "Not Now"
  notificationsPromoDismissed: 'notifications_promo.dismissed',
  cardPressed: 'card.pressed',
  learnArticleOpened: 'learn_article.opened',
  learnArticleShared: 'learn_article.shared',
  qrCodeViewed: 'qr_code.viewed',
  buyButtonPressed: 'buy_button.pressed',
  addWalletFlowStarted: 'add_wallet_flow.started',
<<<<<<< HEAD
  pairHwWalletNavEntered: 'pair_hw_wallet_nav.entered',
  pairHwWalletNavExited: 'pair_hw_wallet_nav.exited',
=======
  rewardsViewedSheet: 'rewards.viewed_sheet',
  rewardsPressedPendingEarningsCard: 'rewards.pressed_pending_earnings_card',
  rewardsPressedAvailableCard: 'rewards.pressed_available_card',
  rewardsPressedPositionCard: 'rewards.pressed_position_card',
  rewardsPressedSwappedCard: 'rewards.pressed_swapped_card',
  rewardsPressedBridgedCard: 'rewards.pressed_bridged_card',
  rewardsPressedLeaderboardItem: 'rewards.pressed_leaderboard_item',
>>>>>>> 0335a94e
} as const;

/**
 * Properties corresponding to each event
 */
export type EventProperties = {
  [event.firstAppOpen]: undefined;
  [event.applicationDidMount]: undefined;
  [event.appStateChange]: {
    category: 'app state';
    label: string;
  };
  [event.pressedButton]: {
    buttonName: string;
    action: string;
  };
  [event.analyticsTrackingDisabled]: undefined;
  [event.analyticsTrackingEnabled]: undefined;
  [event.swapSubmitted]: {
    usdValue: number;
    inputCurrencySymbol: string;
    outputCurrencySymbol: string;
  };
  [event.notificationsPromoShown]: undefined;
  [event.notificationsPromoPermissionsBlocked]: undefined;
  [event.notificationsPromoPermissionsGranted]: undefined;
  [event.notificationsPromoSystemSettingsOpened]: undefined;
  [event.notificationsPromoNotificationSettingsOpened]: undefined;
  [event.notificationsPromoDismissed]: undefined;
  [event.cardPressed]: {
    cardName: string;
    routeName: string;
    cardType: CardType;
  };
  [event.learnArticleOpened]: {
    durationSeconds: number;
    url: string;
    cardId: string;
    category: LearnCategory;
    displayType: CardType;
    routeName: string;
  };
  [event.learnArticleShared]: {
    url: string;
    category: string;
    cardId: string;
    durationSeconds: number;
  };
  [event.qrCodeViewed]: {
    component: string;
  };
  [event.buyButtonPressed]: {
    amount?: number;
    componentName: string;
    newWallet?: boolean;
    routeName: string;
  };
  [event.addWalletFlowStarted]: {
    isFirstWallet: boolean;
    type: 'backup' | 'seed' | 'watch' | 'ledger_nano_x' | 'new';
  };
<<<<<<< HEAD
  [event.pairHwWalletNavEntered]: {
    entryPoint: string;
    isFirstWallet: boolean;
  };
  [event.pairHwWalletNavExited]: {
    entryPoint: string;
    isFirstWallet: boolean;
    step: string;
  };
=======
  [event.rewardsViewedSheet]: undefined;
  [event.rewardsPressedPendingEarningsCard]: undefined;
  [event.rewardsPressedAvailableCard]: undefined;
  [event.rewardsPressedPositionCard]: { position: number };
  [event.rewardsPressedSwappedCard]: undefined;
  [event.rewardsPressedBridgedCard]: undefined;
  [event.rewardsPressedLeaderboardItem]: { ens?: string };
>>>>>>> 0335a94e
};<|MERGE_RESOLUTION|>--- conflicted
+++ resolved
@@ -34,10 +34,8 @@
   qrCodeViewed: 'qr_code.viewed',
   buyButtonPressed: 'buy_button.pressed',
   addWalletFlowStarted: 'add_wallet_flow.started',
-<<<<<<< HEAD
   pairHwWalletNavEntered: 'pair_hw_wallet_nav.entered',
   pairHwWalletNavExited: 'pair_hw_wallet_nav.exited',
-=======
   rewardsViewedSheet: 'rewards.viewed_sheet',
   rewardsPressedPendingEarningsCard: 'rewards.pressed_pending_earnings_card',
   rewardsPressedAvailableCard: 'rewards.pressed_available_card',
@@ -45,7 +43,6 @@
   rewardsPressedSwappedCard: 'rewards.pressed_swapped_card',
   rewardsPressedBridgedCard: 'rewards.pressed_bridged_card',
   rewardsPressedLeaderboardItem: 'rewards.pressed_leaderboard_item',
->>>>>>> 0335a94e
 } as const;
 
 /**
@@ -107,7 +104,6 @@
     isFirstWallet: boolean;
     type: 'backup' | 'seed' | 'watch' | 'ledger_nano_x' | 'new';
   };
-<<<<<<< HEAD
   [event.pairHwWalletNavEntered]: {
     entryPoint: string;
     isFirstWallet: boolean;
@@ -117,7 +113,6 @@
     isFirstWallet: boolean;
     step: string;
   };
-=======
   [event.rewardsViewedSheet]: undefined;
   [event.rewardsPressedPendingEarningsCard]: undefined;
   [event.rewardsPressedAvailableCard]: undefined;
@@ -125,5 +120,4 @@
   [event.rewardsPressedSwappedCard]: undefined;
   [event.rewardsPressedBridgedCard]: undefined;
   [event.rewardsPressedLeaderboardItem]: { ens?: string };
->>>>>>> 0335a94e
 };