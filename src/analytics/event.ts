--- conflicted
+++ resolved
@@ -4,19 +4,19 @@
 /**
  * All events, used by `analytics.track()`
  */
-export const event = {
+export const genericEvent = {
   firstAppOpen: 'First App Open',
   applicationDidMount: 'React component tree finished initial mounting',
   pressedButton: 'Pressed Button',
   appStateChange: 'State change',
   analyticsTrackingDisabled: 'analytics_tracking.disabled',
   analyticsTrackingEnabled: 'analytics_tracking.enabled',
-<<<<<<< HEAD
   viewedQRCode: 'Viewed QR code',
+  swapSubmitted: 'Submitted Swap',
 } as const;
 
 /**
- * Events relevant to or within the swaps product
+ * Properties corresponding to each event
  */
 export const swapEvent = {
   submittedSwap: 'Submitted Swap',
@@ -47,26 +47,19 @@
 
 /**
  * Properties corresponding to our uncategorized event object `genericEvent`
-=======
-  swapSubmitted: 'Submitted Swap',
-} as const;
-
-/**
- * Properties corresponding to each event
->>>>>>> fed4b634
  */
-export type EventProperties = {
-  [event.firstAppOpen]: undefined;
-  [event.applicationDidMount]: undefined;
-  [event.appStateChange]: {
+type GenericEventProperties = {
+  // old
+  [event.generic.firstAppOpen]: undefined;
+  [event.generic.applicationDidMount]: undefined;
+  [event.generic.appStateChange]: {
     category: 'app state';
     label: string;
   };
-  [event.pressedButton]: {
+  [event.generic.pressedButton]: {
     buttonName: string;
     action: string;
   };
-<<<<<<< HEAD
 
   // new
   [event.generic.analyticsTrackingDisabled]: undefined;
@@ -81,16 +74,10 @@
  */
 type SwapEventProperties = {
   [event.swap.submittedSwap]: {
-=======
-  [event.analyticsTrackingDisabled]: undefined;
-  [event.analyticsTrackingEnabled]: undefined;
-  [event.swapSubmitted]: {
->>>>>>> fed4b634
     usdValue: number;
     inputCurrencySymbol: string;
     outputCurrencySymbol: string;
   };
-<<<<<<< HEAD
 };
 
 /**
@@ -123,7 +110,4 @@
  */
 export type EventProperties = GenericEventProperties &
   SwapEventProperties &
-  CardEventProperties;
-=======
-};
->>>>>>> fed4b634
+  CardEventProperties;