--- conflicted
+++ resolved
@@ -12,11 +12,8 @@
 import { CrosschainQuote, Quote, QuoteError } from '@rainbow-me/swaps';
 import { ENSRapActionType } from '../raps/common';
 import { AnyPerformanceLog, Screen } from '../state/performance/operations';
-<<<<<<< HEAD
 import { PairHardwareWalletNavigatorParams } from '@/navigation/types';
-=======
 import { SwapsParams } from '@/__swaps__/screens/Swap/navigateToSwaps';
->>>>>>> 052a80bc
 
 /**
  * All events, used by `analytics.track()`
