--- conflicted
+++ resolved
@@ -171,10 +171,9 @@
   tokenDetailsErc20: 'token_details.erc20',
   tokenDetailsNFT: 'token_details.nft',
 
-<<<<<<< HEAD
   // token lists (wallet, swap, send)
   tokenList: 'token_list',
-=======
+
   // trending tokens
   viewTrendingToken: 'trending_tokens.view_trending_token',
   viewRankedCategory: 'trending_tokens.view_ranked_category',
@@ -182,7 +181,6 @@
   changeTimeframeFilter: 'trending_tokens.change_timeframe_filter',
   changeSortFilter: 'trending_tokens.change_sort_filter',
   hasLinkedFarcaster: 'trending_tokens.has_linked_farcaster',
->>>>>>> 572edec6
 } as const;
 
 type SwapEventParameters<T extends 'swap' | 'crosschainSwap'> = {
@@ -730,14 +728,14 @@
     available_data: { description: boolean; image_url: boolean; floorPrice: boolean };
   };
 
-<<<<<<< HEAD
   [event.tokenList]: {
     screen: 'wallet' | 'swap' | 'send' | 'discover';
     total_tokens: number;
     no_icon: number;
     no_price?: number;
     query?: string; // query is only sent for the swap screen
-=======
+  };
+
   [event.viewTrendingToken]: {
     address: TrendingToken['address'];
     chainId: TrendingToken['chainId'];
@@ -769,6 +767,5 @@
     hasFarcaster: boolean;
     personalizedTrending: boolean;
     walletHash: string;
->>>>>>> 572edec6
   };
 };