import { CardType } from '@/components/cards/GenericCard';
import { LearnCategory } from '@/components/cards/utils/types';
import { FiatProviderName } from '@/entities/f2c';

/**
 * All events, used by `analytics.track()`
 */
export const event = {
  firstAppOpen: 'First App Open',
  applicationDidMount: 'React component tree finished initial mounting',
  pressedButton: 'Pressed Button',
  appStateChange: 'State change',
  analyticsTrackingDisabled: 'analytics_tracking.disabled',
  analyticsTrackingEnabled: 'analytics_tracking.enabled',
  swapSubmitted: 'Submitted Swap',
  // notification promo sheet was shown
  notificationsPromoShown: 'notifications_promo.shown',
  // only for iOS — initial prompt is not allowed — Android is enabled by default
  notificationsPromoPermissionsBlocked:
    'notifications_promo.permissions_blocked',
  // only for iOS, Android is enabled by default
  notificationsPromoPermissionsGranted:
    'notifications_promo.permissions_granted',
  // if initially blocked, user must go to system settings and manually turn on notys
  notificationsPromoSystemSettingsOpened:
    'notifications_promo.system_settings_opened',
  // user enabled settings, and we sent them to our in-app settings
  notificationsPromoNotificationSettingsOpened:
    'notifications_promo.notification_settings_opened',
  // user either swiped the sheet away, or clicked "Not Now"
  notificationsPromoDismissed: 'notifications_promo.dismissed',
  cardPressed: 'card.pressed',
  learnArticleOpened: 'learn_article.opened',
  learnArticleShared: 'learn_article.shared',
  qrCodeViewed: 'qr_code.viewed',
  buyButtonPressed: 'buy_button.pressed',
  addWalletFlowStarted: 'add_wallet_flow.started',
  /**
   * Called either on click or during an open event callback. We want this as
   * early in the flow as possible.
   */
  f2cProviderFlowStarted: 'f2c.provider.flow_opened',
  /**
   * Called when the provider flow is completed and the user can close the
   * modal. This event DOES NOT mean we have transaction data.
   */
  f2cProviderFlowCompleted: 'f2c.provider.flow_completed',
  /**
   * Called if a provider flow throws an error.
   */
  f2cProviderFlowErrored: 'f2c.provider.flow_errored',
  /**
   * Called when we have transaction data. This is fired a while after a
   * provider flow completes because we need to wait for the transaction to hit
   * the blockchain.
   */
  f2cTransactionReceived: 'f2c.transaction_received',
  pairHwWalletNavEntered: 'pair_hw_wallet_nav.entered',
  pairHwWalletNavExited: 'pair_hw_wallet_nav.exited',
  rewardsViewedSheet: 'rewards.viewed_sheet',
  rewardsPressedPendingEarningsCard: 'rewards.pressed_pending_earnings_card',
  rewardsPressedAvailableCard: 'rewards.pressed_available_card',
  rewardsPressedPositionCard: 'rewards.pressed_position_card',
  rewardsPressedSwappedCard: 'rewards.pressed_swapped_card',
  rewardsPressedBridgedCard: 'rewards.pressed_bridged_card',
  rewardsPressedLeaderboardItem: 'rewards.pressed_leaderboard_item',

  wcNewSessionTimeout: 'New WalletConnect session time out',
  wcNewSessionRejected: 'Rejected new WalletConnect session',
  wcNewSessionApproved: 'Approved new WalletConnect session',
  wcShowingSigningRequest: 'Showing Walletconnect signing request',

  nftOffersOpenedOffersSheet: 'Opened NFT Offers Sheet',
  nftOffersOpenedSingleOfferSheet: 'Opened NFT Single Offer Sheet',
  nftOffersViewedExternalOffer: 'Viewed external NFT Offer',
  nftOffersSelectedSortCriterion: 'Selected NFT Offers Sort Criterion',

<<<<<<< HEAD
  poapsOpenedMintSheet: 'Opened POAP mint sheet',
  poapsMintedPoap: 'Minted POAP',
  poapsViewedOnPoap: 'Viewed POAP on poap.gallery',
=======
  positionsOpenedSheet: 'Opened position Sheet',
  positionsOpenedExternalDapp: 'Viewed external dapp',
>>>>>>> a2267eae
} as const;

/**
 * Properties corresponding to each event
 */
export type EventProperties = {
  [event.firstAppOpen]: undefined;
  [event.applicationDidMount]: undefined;
  [event.appStateChange]: {
    category: 'app state';
    label: string;
  };
  [event.pressedButton]: {
    buttonName: string;
    action: string;
  };
  [event.analyticsTrackingDisabled]: undefined;
  [event.analyticsTrackingEnabled]: undefined;
  [event.swapSubmitted]: {
    usdValue: number;
    inputCurrencySymbol: string;
    outputCurrencySymbol: string;
  };
  [event.notificationsPromoShown]: undefined;
  [event.notificationsPromoPermissionsBlocked]: undefined;
  [event.notificationsPromoPermissionsGranted]: undefined;
  [event.notificationsPromoSystemSettingsOpened]: undefined;
  [event.notificationsPromoNotificationSettingsOpened]: undefined;
  [event.notificationsPromoDismissed]: undefined;
  [event.cardPressed]: {
    cardName: string;
    routeName: string;
    cardType: CardType;
  };
  [event.learnArticleOpened]: {
    durationSeconds: number;
    url: string;
    cardId: string;
    category: LearnCategory;
    displayType: CardType;
    routeName: string;
  };
  [event.learnArticleShared]: {
    url: string;
    category: string;
    cardId: string;
    durationSeconds: number;
  };
  [event.qrCodeViewed]: {
    component: string;
  };
  [event.buyButtonPressed]: {
    amount?: number;
    componentName: string;
    newWallet?: boolean;
    routeName: string;
  };
  [event.addWalletFlowStarted]: {
    isFirstWallet: boolean;
    type: 'backup' | 'seed' | 'watch' | 'ledger_nano_x' | 'new';
  };
  [event.f2cProviderFlowStarted]: {
    /**
     * Name of the provider that was selected
     */
    provider: FiatProviderName;
    /**
     * Locally-generated string ID used to associate start/complete events.
     */
    sessionId?: string;
  };
  [event.f2cProviderFlowCompleted]: {
    /**
     * Name of the provider that was selected. This should be saved along with
     * the pending transaction.
     */
    provider: FiatProviderName;
    /**
     * Locally-generated string ID used to associate start/complete events.
     * This should be saved along with the pending transaction so that when we
     * get transaction data we can emit an event with this sessionId.
     */
    sessionId?: string;
    /**
     * Whether or not we were able to determine if the onramp was successful. A
     * `true` value indicates YES, and `undefined` or `false` indicates NO, or
     * that this provider doesn't give us enough info to determine this.
     */
    success?: boolean;
    /**
     * The following properties are only available on some providers e.g. Ratio
     */
    fiat_amount?: string;
    fiat_currency?: string;
    fiat_source?: 'bank' | 'card';
    crypto_network?: string;
    crypto_amount?: string;
    crypto_price?: string;
    crypto_currency?: string;
    crypto_fee?: string;
  };
  [event.f2cProviderFlowErrored]: {
    /**
     * Name of the provider that was selected
     */
    provider: FiatProviderName;
    /**
     * Locally-generated string ID used to associate start/complete events.
     */
    sessionId?: string;
  };
  [event.f2cTransactionReceived]: {
    /**
     * Name of the provider that was selected
     */
    provider: FiatProviderName;
    /**
     * Locally-generated string ID used to associate start/complete events.
     * This should have been saved along with the pending transaction so that
     * when we get transaction data we can emit an event with this sessionId.
     */
    sessionId?: string;
  };
  [event.pairHwWalletNavEntered]: {
    entryPoint: string;
    isFirstWallet: boolean;
  };
  [event.pairHwWalletNavExited]: {
    entryPoint: string;
    isFirstWallet: boolean;
    step: string;
  };
  [event.rewardsViewedSheet]: undefined;
  [event.rewardsPressedPendingEarningsCard]: undefined;
  [event.rewardsPressedAvailableCard]: undefined;
  [event.rewardsPressedPositionCard]: { position: number };
  [event.rewardsPressedSwappedCard]: undefined;
  [event.rewardsPressedBridgedCard]: undefined;
  [event.rewardsPressedLeaderboardItem]: { ens?: string };

  [event.wcNewSessionApproved]: {
    dappName: string;
    dappUrl: string;
  };
  [event.wcNewSessionTimeout]: undefined;
  [event.wcNewSessionRejected]: {
    dappName: string;
    dappUrl: string;
  };
  [event.wcShowingSigningRequest]: {
    dappName: string;
    dappUrl: string;
  };
  [event.nftOffersOpenedOffersSheet]: {
    entryPoint: string;
  };
  [event.nftOffersOpenedSingleOfferSheet]: {
    entryPoint: string;
    offerPriceUSD: number;
    nft: {
      collectionAddress: string;
      network: string;
      tokenId: string;
    };
  };
  [event.nftOffersViewedExternalOffer]: {
    marketplace: string;
    offerPriceUSD: number;
    nft: {
      collectionAddress: string;
      tokenId: string;
      network: string;
    };
  };
  [event.nftOffersSelectedSortCriterion]: {
    sortCriterion: string;
  };
<<<<<<< HEAD
  [event.poapsMintedPoap]: {
    eventId: number;
    type: 'qrHash' | 'secretWord';
  };
  [event.poapsOpenedMintSheet]: {
    eventId: number;
    type: 'qrHash' | 'secretWord';
  };
  [event.poapsViewedOnPoap]: {
    eventId: number;
=======
  [event.positionsOpenedExternalDapp]: {
    dapp: string;
    url: string;
  };
  [event.positionsOpenedSheet]: {
    dapp: string;
>>>>>>> a2267eae
  };
};<|MERGE_RESOLUTION|>--- conflicted
+++ resolved
@@ -75,14 +75,11 @@
   nftOffersViewedExternalOffer: 'Viewed external NFT Offer',
   nftOffersSelectedSortCriterion: 'Selected NFT Offers Sort Criterion',
 
-<<<<<<< HEAD
   poapsOpenedMintSheet: 'Opened POAP mint sheet',
   poapsMintedPoap: 'Minted POAP',
   poapsViewedOnPoap: 'Viewed POAP on poap.gallery',
-=======
   positionsOpenedSheet: 'Opened position Sheet',
   positionsOpenedExternalDapp: 'Viewed external dapp',
->>>>>>> a2267eae
 } as const;
 
 /**
@@ -260,7 +257,6 @@
   [event.nftOffersSelectedSortCriterion]: {
     sortCriterion: string;
   };
-<<<<<<< HEAD
   [event.poapsMintedPoap]: {
     eventId: number;
     type: 'qrHash' | 'secretWord';
@@ -271,13 +267,12 @@
   };
   [event.poapsViewedOnPoap]: {
     eventId: number;
-=======
+  };
   [event.positionsOpenedExternalDapp]: {
     dapp: string;
     url: string;
   };
   [event.positionsOpenedSheet]: {
     dapp: string;
->>>>>>> a2267eae
   };
 };