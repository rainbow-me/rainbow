<<<<<<< HEAD
import { isNil, map, mapValues, toUpper } from 'lodash';
=======
import isNil from 'lodash/isNil';
import toUpper from 'lodash/toUpper';
>>>>>>> a19b119e
import { dedupeUniqueTokens } from './uniqueTokens';
import { AssetTypes } from '@rainbow-me/entities';
import { isNativeAsset } from '@rainbow-me/handlers/assets';
import networkTypes from '@rainbow-me/helpers/networkTypes';
import {
  add,
  convertAmountAndPriceToNativeDisplay,
  convertAmountToNativeDisplay,
  convertAmountToPercentageDisplay,
  convertRawAmountToBalance,
} from '@rainbow-me/utilities';
import { getTokenMetadata, isLowerCaseMatch } from '@rainbow-me/utils';
import { memoFn } from '@rainbow-me/utils/memoFn';

/**
 * @desc parse account assets
 * @param  {Object} [data]
 * @return The array of parsed account assets.
 */
export const parseAccountAssets = (data, uniqueTokens) => {
  const dedupedAssets = dedupeUniqueTokens(data, uniqueTokens);

  const accountAssets = {};
  for (const assetKey in dedupedAssets) {
    const assetData = dedupedAssets[assetKey];

    const asset = parseAsset(assetData.asset);

    accountAssets[assetKey] = {
      ...asset,
      balance: convertRawAmountToBalance(assetData.quantity, asset),
    };
  }

  return accountAssets;
};

// eslint-disable-next-line no-useless-escape
const sanitize = memoFn(s => s.replace(/[^a-z0-9áéíóúñü \.,_@:-]/gim, ''));

export const parseAssetName = (metadata, name) => {
  if (metadata?.name) return metadata?.name;
  return name ? sanitize(name) : 'Unknown Token';
};

export const parseAssetSymbol = (metadata, symbol) => {
  if (metadata?.symbol) return metadata?.symbol;
  return symbol ? toUpper(sanitize(symbol)) : '———';
};

/**
 * @desc parse asset
 * @param  {Object} assetData
 * @return The parsed asset.
 */
export const parseAsset = ({ asset_code: address, ...asset } = {}) => {
  const metadata = getTokenMetadata(asset.mainnet_address || address);
  const name = parseAssetName(metadata, asset.name);
  const symbol = parseAssetSymbol(metadata, asset.symbol);
  const type =
    asset.type === AssetTypes.uniswap ||
    asset.type === AssetTypes.uniswapV2 ||
    asset.type === AssetTypes.arbitrum ||
    asset.type === AssetTypes.optimism ||
    asset.type === AssetTypes.polygon
      ? asset.type
      : AssetTypes.token;

  const parsedAsset = {
    ...asset,
    ...metadata,
    address,
    isNativeAsset: isNativeAsset(
      address,
      asset.network || networkTypes.mainnet
    ),
    name,
    symbol,
    type,
    uniqueId: address
      ? asset.network && asset.network !== networkTypes.mainnet
        ? `${address}_${asset.network}`
        : address
      : name,
  };

  return parsedAsset;
};

export const parseAssetsNativeWithTotals = (assets, nativeCurrency) => {
  const assetsNative = parseAssetsNative(assets, nativeCurrency);
<<<<<<< HEAD
  const totalAmount = assetsNative.reduce(
    (total, asset) => add(total, asset?.native?.balance?.amount ?? 0),
    0
  );
=======

  let totalAmount = 0;
  for (const asset of assetsNative) {
    totalAmount = add(totalAmount, asset.native?.balance?.amount ?? 0);
  }

>>>>>>> a19b119e
  const totalDisplay = convertAmountToNativeDisplay(
    totalAmount,
    nativeCurrency
  );
  const total = { amount: totalAmount, display: totalDisplay };
  return { assetsNativePrices: assetsNative, total };
};

export const parseAssetsNative = (assets, nativeCurrency) =>
  assets.map(asset => parseAssetNative(asset, nativeCurrency));

export const parseAssetNative = (asset, nativeCurrency) => {
  const assetNativePrice = asset?.price;
  if (isNil(assetNativePrice)) {
    return asset;
  }

<<<<<<< HEAD
  const priceUnit = assetNativePrice?.value || 0;
  const nativeDisplay = convertAmountAndPriceToNativeDisplay(
    asset?.balance?.amount || 0,
=======
  const priceUnit = assetNativePrice?.value ?? 0;
  const nativeDisplay = convertAmountAndPriceToNativeDisplay(
    asset?.balance?.amount ?? 0,
>>>>>>> a19b119e
    priceUnit,
    nativeCurrency
  );
  return {
    ...asset,
    native: {
      balance: nativeDisplay,
<<<<<<< HEAD
      change: isLowerCaseMatch(asset?.symbol, nativeCurrency)
=======
      change: isLowerCaseMatch(asset.symbol, nativeCurrency)
>>>>>>> a19b119e
        ? null
        : assetNativePrice.relative_change_24h
        ? convertAmountToPercentageDisplay(assetNativePrice.relative_change_24h)
        : '',
      price: {
        amount: priceUnit,
        display: convertAmountToNativeDisplay(priceUnit, nativeCurrency),
      },
    },
  };
};<|MERGE_RESOLUTION|>--- conflicted
+++ resolved
@@ -1,9 +1,5 @@
-<<<<<<< HEAD
-import { isNil, map, mapValues, toUpper } from 'lodash';
-=======
 import isNil from 'lodash/isNil';
 import toUpper from 'lodash/toUpper';
->>>>>>> a19b119e
 import { dedupeUniqueTokens } from './uniqueTokens';
 import { AssetTypes } from '@rainbow-me/entities';
 import { isNativeAsset } from '@rainbow-me/handlers/assets';
@@ -95,19 +91,12 @@
 
 export const parseAssetsNativeWithTotals = (assets, nativeCurrency) => {
   const assetsNative = parseAssetsNative(assets, nativeCurrency);
-<<<<<<< HEAD
-  const totalAmount = assetsNative.reduce(
-    (total, asset) => add(total, asset?.native?.balance?.amount ?? 0),
-    0
-  );
-=======
 
   let totalAmount = 0;
   for (const asset of assetsNative) {
     totalAmount = add(totalAmount, asset.native?.balance?.amount ?? 0);
   }
 
->>>>>>> a19b119e
   const totalDisplay = convertAmountToNativeDisplay(
     totalAmount,
     nativeCurrency
@@ -125,15 +114,9 @@
     return asset;
   }
 
-<<<<<<< HEAD
-  const priceUnit = assetNativePrice?.value || 0;
-  const nativeDisplay = convertAmountAndPriceToNativeDisplay(
-    asset?.balance?.amount || 0,
-=======
   const priceUnit = assetNativePrice?.value ?? 0;
   const nativeDisplay = convertAmountAndPriceToNativeDisplay(
     asset?.balance?.amount ?? 0,
->>>>>>> a19b119e
     priceUnit,
     nativeCurrency
   );
@@ -141,11 +124,7 @@
     ...asset,
     native: {
       balance: nativeDisplay,
-<<<<<<< HEAD
-      change: isLowerCaseMatch(asset?.symbol, nativeCurrency)
-=======
       change: isLowerCaseMatch(asset.symbol, nativeCurrency)
->>>>>>> a19b119e
         ? null
         : assetNativePrice.relative_change_24h
         ? convertAmountToPercentageDisplay(assetNativePrice.relative_change_24h)
