import isNil from 'lodash/isNil';
import toUpper from 'lodash/toUpper';
import { dedupeUniqueTokens } from './uniqueTokens';
import { AssetTypes } from '@rainbow-me/entities';
import { isNativeAsset } from '@rainbow-me/handlers/assets';
import networkTypes from '@rainbow-me/helpers/networkTypes';
import {
  add,
  convertAmountAndPriceToNativeDisplay,
  convertAmountToNativeDisplay,
  convertAmountToPercentageDisplay,
  convertRawAmountToBalance,
} from '@rainbow-me/utilities';
import { getTokenMetadata, isLowerCaseMatch } from '@rainbow-me/utils';
import { memoFn } from '@rainbow-me/utils/memoFn';

/**
 * @desc parse account assets
 * @param  {Object} [data]
 * @return The array of parsed account assets.
 */
export const parseAccountAssets = (data, uniqueTokens) => {
  const dedupedAssets = dedupeUniqueTokens(data, uniqueTokens);

  const accountAssets = {};
  for (const assetKey in dedupedAssets) {
    const assetData = dedupedAssets[assetKey];

    const asset = parseAsset(assetData.asset);

    accountAssets[assetKey] = {
      ...asset,
      balance: convertRawAmountToBalance(assetData.quantity, asset),
    };
  }

  return accountAssets;
};

// eslint-disable-next-line no-useless-escape
const sanitize = memoFn(s => s.replace(/[^a-z0-9áéíóúñü \.,_@:-]/gim, ''));

export const parseAssetName = (metadata, name) => {
  if (metadata?.name) return metadata?.name;
  return name ? sanitize(name) : 'Unknown Token';
};

export const parseAssetSymbol = (metadata, symbol) => {
  if (metadata?.symbol) return metadata?.symbol;
  return symbol ? toUpper(sanitize(symbol)) : '———';
};

/**
 * @desc parse asset
 * @param  {Object} assetData
 * @return The parsed asset.
 */
export const parseAsset = ({ asset_code: address, ...asset } = {}) => {
  const metadata = getTokenMetadata(asset.mainnet_address || address);
  const name = parseAssetName(metadata, asset.name);
  const symbol = parseAssetSymbol(metadata, asset.symbol);
  const type =
    asset.type === AssetTypes.uniswap ||
    asset.type === AssetTypes.uniswapV2 ||
    asset.type === AssetTypes.arbitrum ||
    asset.type === AssetTypes.optimism ||
    asset.type === AssetTypes.polygon
      ? asset.type
      : AssetTypes.token;

  const parsedAsset = {
    ...asset,
    ...metadata,
    address,
    isNativeAsset: isNativeAsset(
      address,
      asset.network || networkTypes.mainnet
    ),
    name,
    symbol,
    type,
    uniqueId: address
      ? asset.network && asset.network !== networkTypes.mainnet
        ? `${address}_${asset.network}`
        : address
      : name,
  };

  return parsedAsset;
};

export const parseAssetsNativeWithTotals = (assets, nativeCurrency) => {
  const assetsNative = parseAssetsNative(assets, nativeCurrency);

  let totalAmount = 0;
  for (const asset of assetsNative) {
    totalAmount = add(totalAmount, asset.native?.balance?.amount ?? 0);
  }

  const totalDisplay = convertAmountToNativeDisplay(
    totalAmount,
    nativeCurrency
  );
  const total = { amount: totalAmount, display: totalDisplay };
  return { assetsNativePrices: assetsNative, total };
};

export const parseAssetsNative = (assets, nativeCurrency) =>
  assets.map(asset => parseAssetNative(asset, nativeCurrency));

export const parseAssetNative = (asset, nativeCurrency) => {
  const assetNativePrice = asset?.price;
  if (isNil(assetNativePrice)) {
    return asset;
  }

  const priceUnit = assetNativePrice?.value ?? 0;
  const nativeDisplay = convertAmountAndPriceToNativeDisplay(
<<<<<<< HEAD
    asset?.balance?.amountNum ?? asset?.balance?.amount ?? 0,
=======
    asset?.balance?.amount ?? 0,
>>>>>>> 4ff2fb07
    priceUnit,
    nativeCurrency
  );
  return {
    ...asset,
    native: {
      balance: nativeDisplay,
      change: isLowerCaseMatch(asset.symbol, nativeCurrency)
        ? null
        : assetNativePrice.relative_change_24h
        ? convertAmountToPercentageDisplay(assetNativePrice.relative_change_24h)
        : '',
      price: {
        amount: priceUnit,
        display: convertAmountToNativeDisplay(priceUnit, nativeCurrency),
      },
    },
  };
};<|MERGE_RESOLUTION|>--- conflicted
+++ resolved
@@ -116,11 +116,7 @@
 
   const priceUnit = assetNativePrice?.value ?? 0;
   const nativeDisplay = convertAmountAndPriceToNativeDisplay(
-<<<<<<< HEAD
     asset?.balance?.amountNum ?? asset?.balance?.amount ?? 0,
-=======
-    asset?.balance?.amount ?? 0,
->>>>>>> 4ff2fb07
     priceUnit,
     nativeCurrency
   );
