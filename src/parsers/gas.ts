<<<<<<< HEAD
import { BigNumberish, ethers } from 'ethers';
import { map, zipObject } from 'lodash';
=======
import BigNumber from 'bignumber.js';
import zipObject from 'lodash/zipObject';
>>>>>>> 5b151eb4
import { gasUtils } from '../utils';
import {
  BlocksToConfirmation,
  GasFeeParam,
  GasFeeParams,
  GasFeeParamsBySpeed,
  GasFeesBySpeed,
  GasPricesAPIData,
  LegacyGasFeeParams,
  LegacyGasFeeParamsBySpeed,
  LegacyGasFeesBySpeed,
  LegacySelectedGasFee,
  MaxPriorityFeeSuggestions,
  Numberish,
  RainbowMeteorologyData,
  SelectedGasFee,
} from '@rainbow-me/entities';
import { isHexString, toHex } from '@rainbow-me/handlers/web3';
import { getMinimalTimeUnitStringForMs } from '@rainbow-me/helpers/time';
import {
  ethUnits,
  supportedNativeCurrencies,
  timeUnits,
} from '@rainbow-me/references';
import {
  add,
  convertHexToString,
  convertRawAmountToBalance,
  convertRawAmountToNativeDisplay,
  divide,
  greaterThan,
  lessThan,
  multiply,
  toFixedDecimals,
} from '@rainbow-me/utilities';

const { CUSTOM, FAST, GasSpeedOrder, NORMAL, URGENT } = gasUtils;

const getBaseFeeMultiplier = (speed: string) => {
  switch (speed) {
    case URGENT:
      return 1.1;
    case FAST:
      return 1.05;
    case NORMAL:
    default:
      return 1;
  }
};

const parseGasDataConfirmationTime = (
  maxBaseFee: number,
  maxPriorityFee: number,
  blocksToConfirmation: BlocksToConfirmation
) => {
  let blocksToWaitForPriorityFee = 0;
  let blocksToWaitForBaseFee = 0;
  const { byPriorityFee, byBaseFee } = blocksToConfirmation;

  if (lessThan(maxPriorityFee, divide(byPriorityFee[4], 2))) {
    blocksToWaitForPriorityFee += 240;
  } else if (lessThan(maxPriorityFee, byPriorityFee[4])) {
    blocksToWaitForPriorityFee += 4;
  } else if (lessThan(maxPriorityFee, byPriorityFee[3])) {
    blocksToWaitForPriorityFee += 3;
  } else if (lessThan(maxPriorityFee, byPriorityFee[2])) {
    blocksToWaitForPriorityFee += 2;
  } else if (lessThan(maxPriorityFee, byPriorityFee[1])) {
    blocksToWaitForPriorityFee += 1;
  }

  if (lessThan(byBaseFee[4], maxBaseFee)) {
    blocksToWaitForBaseFee += 1;
  } else if (lessThan(byBaseFee[8], maxBaseFee)) {
    blocksToWaitForBaseFee += 4;
  } else if (lessThan(byBaseFee[40], maxBaseFee)) {
    blocksToWaitForBaseFee += 8;
  } else if (lessThan(byBaseFee[120], maxBaseFee)) {
    blocksToWaitForBaseFee += 40;
  } else if (lessThan(byBaseFee[240], maxBaseFee)) {
    blocksToWaitForBaseFee += 120;
  } else {
    blocksToWaitForBaseFee += 240;
  }

  // 1 hour as max estimate, 240 blocks
  const totalBlocksToWait =
    blocksToWaitForBaseFee +
    (blocksToWaitForBaseFee < 240 ? blocksToWaitForPriorityFee : 0);
  let timeAmount = 15 * totalBlocksToWait;

  return {
    amount: timeAmount,
    display: getMinimalTimeUnitStringForMs(
      multiply(timeAmount, timeUnits.ms.second)
    ),
  };
};

export const parseRainbowMeteorologyData = (
  rainbowMeterologyData: RainbowMeteorologyData
): {
  gasFeeParamsBySpeed: GasFeeParamsBySpeed;
  baseFeePerGas: GasFeeParam;
  baseFeeTrend: number;
  currentBaseFee: GasFeeParam;
  blocksToConfirmation: BlocksToConfirmation;
} => {
  const {
    baseFeeSuggestion,
    baseFeeTrend,
    maxPriorityFeeSuggestions,
    currentBaseFee,
  } = rainbowMeterologyData.data;

  const blocksToConfirmation: BlocksToConfirmation = {
    byBaseFee: rainbowMeterologyData.data.blocksToConfirmationByBaseFee,
    byPriorityFee: rainbowMeterologyData.data.blocksToConfirmationByPriorityFee,
  };

  const parsedFees: GasFeeParamsBySpeed = {};
  const parsedCurrentBaseFee = parseGasFeeParam(parseFloat(currentBaseFee));
  const parsedBaseFeeSuggestion = parseGasFeeParam(
    parseFloat(baseFeeSuggestion)
  );

  Object.keys(maxPriorityFeeSuggestions).forEach(speed => {
    const baseFeeMultiplier = getBaseFeeMultiplier(speed);
    const speedMaxBaseFee = toFixedDecimals(
      multiply(baseFeeSuggestion, baseFeeMultiplier),
      0
    );
    const maxPriorityFee =
      maxPriorityFeeSuggestions[speed as keyof MaxPriorityFeeSuggestions];
    // next version of the package will send only 2 decimals
    const cleanMaxPriorityFee = numberGweiToWei(
      Number(weiToGwei(maxPriorityFee)).toFixed(2)
    );
    // clean max base fee to only parser int gwei
    const cleanMaxBaseFee = Number(speedMaxBaseFee);
    parsedFees[speed] = {
      estimatedTime: parseGasDataConfirmationTime(
        cleanMaxBaseFee,
        cleanMaxPriorityFee,
        blocksToConfirmation
      ),
      maxFeePerGas: parseGasFeeParam(cleanMaxBaseFee),
      maxPriorityFeePerGas: parseGasFeeParam(cleanMaxPriorityFee),
      option: speed,
    };
  });

  parsedFees[CUSTOM] = {} as GasFeeParams;
  return {
    baseFeePerGas: parsedBaseFeeSuggestion,
    baseFeeTrend,
    blocksToConfirmation,
    currentBaseFee: parsedCurrentBaseFee,
    gasFeeParamsBySpeed: parsedFees,
  };
};

/**
 * @desc parse ether gas prices
 * @param {Object} data
s */
export const parseL2GasPrices = (data: GasPricesAPIData) => ({
  [FAST]: defaultGasPriceFormat(FAST, data.fastWait, data.fast),
  [NORMAL]: defaultGasPriceFormat(NORMAL, data.normalWait, data.normal),
  [URGENT]: defaultGasPriceFormat(URGENT, data.urgentWait, data.urgent),
});

export const defaultGasPriceFormat = (
  option: string,
  timeWait: Numberish,
  value: Numberish
): LegacyGasFeeParams => {
  const timeAmount = multiply(timeWait, timeUnits.ms.minute);
  const weiAmount = multiply(value, ethUnits.gwei);
  return {
    estimatedTime: {
      amount: Number(timeAmount),
      display: getMinimalTimeUnitStringForMs(timeAmount),
    },
    gasPrice: {
      amount: weiAmount,
      display: `${toFixedDecimals(value, 0)} Gwei`,
      gwei: toFixedDecimals(value, 0),
    },
    option,
  };
};

/**
 * Transform wei gas value into a `GasFeeParam` object
 * @param weiAmount - Gas value in wei unit
 * @returns
 */
export const parseGasFeeParam = (weiAmount: number): GasFeeParam => {
  return {
    amount: weiAmount,
    display: `${parseInt(weiToGwei(weiAmount), 10)} Gwei`,
    gwei: weiToGwei(weiAmount),
  };
};

/**
 * Transform EIP1559 params into a `GasFeeParams` object
 * @param option - Speed option
 * @param maxFeePerGas - `maxFeePerGas` value in gwei unit
 * @param maxPriorityFeePerGas - `maxPriorityFeePerGas` value in gwei unit
 * @param blocksToConfirmation - BlocksToConfirmation object
 * @returns GasFeeParams
 */
export const defaultGasParamsFormat = (
  option: string,
  maxFeePerGas: number,
  maxPriorityFeePerGas: number,
  blocksToConfirmation: BlocksToConfirmation
): GasFeeParams => {
  const time = parseGasDataConfirmationTime(
    maxFeePerGas,
    maxPriorityFeePerGas,
    blocksToConfirmation
  );
  return {
    estimatedTime: time,
    maxFeePerGas: parseGasFeeParam(maxFeePerGas),
    maxPriorityFeePerGas: parseGasFeeParam(maxPriorityFeePerGas),
    option,
  };
};

/**
 * @desc parse ether gas prices with updated gas limit
 * @param {Object} data
 * @param {Object} prices
 * @param {Number} gasLimit
 */
export const parseLegacyGasFeesBySpeed = (
  legacyGasFees: LegacyGasFeeParamsBySpeed,
  gasLimit: BigNumberish,
  priceUnit: BigNumberish,
<<<<<<< HEAD
  nativeCurrency: string,
  l1GasFeeOptimism: BigNumberish | null = null
=======
  nativeCurrency: keyof typeof supportedNativeCurrencies,
  l1GasFeeOptimism: BigNumber | null = null
>>>>>>> 5b151eb4
): LegacyGasFeesBySpeed => {
  const gasFeesBySpeed = GasSpeedOrder.map(speed => {
    const gasPrice = legacyGasFees?.[speed]?.gasPrice?.amount || 0;
    const estimatedFee = getTxFee(
      gasPrice,
      gasLimit,
      priceUnit,
      nativeCurrency,
      l1GasFeeOptimism
    );
    return {
      estimatedFee,
    };
  });
  return zipObject(GasSpeedOrder, gasFeesBySpeed);
};

export const parseGasFees = (
  gasFeeParams: GasFeeParams,
  baseFeePerGas: GasFeeParam,
  gasLimit: BigNumberish,
  priceUnit: BigNumberish,
  nativeCurrency: keyof typeof supportedNativeCurrencies
) => {
  const { maxPriorityFeePerGas, maxFeePerGas } = gasFeeParams || {};
  const priorityFee = maxPriorityFeePerGas?.amount || 0;
  const maxFeePerGasAmount = maxFeePerGas?.amount || 0;
  const baseFeePerGasAmount = baseFeePerGas?.amount || 0;

  // if user sets the max base fee to lower than the current base fee
  const estimatedFeePerGas = greaterThan(
    maxFeePerGasAmount,
    baseFeePerGasAmount
  )
    ? baseFeePerGasAmount
    : maxFeePerGasAmount;

  const maxFee = getTxFee(
    add(maxFeePerGasAmount, priorityFee),
    gasLimit,
    priceUnit,
    nativeCurrency
  );
  const estimatedFee = getTxFee(
    add(estimatedFeePerGas, priorityFee),
    gasLimit,
    priceUnit,
    nativeCurrency
  );
  return {
    estimatedFee,
    maxFee,
  };
};

export const parseGasFeesBySpeed = (
  gasFeeParamsBySpeed: GasFeeParamsBySpeed,
  baseFeePerGas: GasFeeParam,
  gasLimit: BigNumberish,
  priceUnit: BigNumberish,
  nativeCurrency: keyof typeof supportedNativeCurrencies
): GasFeesBySpeed => {
  const gasFeesBySpeed = GasSpeedOrder.map(speed =>
    parseGasFees(
      gasFeeParamsBySpeed[speed],
      baseFeePerGas,
      gasLimit,
      priceUnit,
      nativeCurrency
    )
  );
  return zipObject(GasSpeedOrder, gasFeesBySpeed);
};

const getTxFee = (
  gasPrice: BigNumberish,
  gasLimit: BigNumberish,
  priceUnit: BigNumberish,
<<<<<<< HEAD
  nativeCurrency: string,
  l1GasFeeOptimism: BigNumberish | null = null
=======
  nativeCurrency: keyof typeof supportedNativeCurrencies,
  l1GasFeeOptimism: BigNumber | null = null
>>>>>>> 5b151eb4
) => {
  const normalizedGasLimit = isHexString(gasLimit.toString())
    ? convertHexToString(gasLimit)
    : gasLimit;

  let amount: number = multiply(
    gasPrice.toString(),
    normalizedGasLimit.toString()
  );
  if (l1GasFeeOptimism && greaterThan(l1GasFeeOptimism.toString(), '0')) {
    amount = add(amount, l1GasFeeOptimism.toString());
  }

  return {
    native: {
      value: convertRawAmountToNativeDisplay(
        amount,
        18,
        priceUnit.toString(),
        nativeCurrency
      ),
    },
    value: {
      amount,
      display: convertRawAmountToBalance(amount, {
        decimals: 18,
      }),
    },
  };
};

export const parseGasParamsForTransaction = (
  selectedGasFee: SelectedGasFee | LegacySelectedGasFee
) => {
  const legacyGasFeeParams = (selectedGasFee as LegacySelectedGasFee)
    .gasFeeParams;
  const gasPrice = legacyGasFeeParams?.gasPrice;
  if (gasPrice) {
    return { gasPrice: toHex(gasPrice.amount) };
  }
  const gasFeeParams = (selectedGasFee as SelectedGasFee).gasFeeParams;
  return {
    maxFeePerGas: toHex(gasFeeParams.maxFeePerGas.amount),
    maxPriorityFeePerGas: toHex(gasFeeParams.maxPriorityFeePerGas.amount),
  };
};

const cleanUpNotSafeValues = (value: string, dec: number) => {
  const values = value.split('.');
  if (!values[1] || values[1].length <= dec) {
    return value;
  }
  return value[0] + value[1].substring(0, dec);
};

export const gweiToWei = (gweiAmount: BigNumberish) => {
  return ethers.utils
    .parseUnits(cleanUpNotSafeValues(gweiAmount.toString(), 9), 'gwei')
    .toString();
};

export const numberGweiToWei = (gweiAmount: BigNumberish) => {
  return ethers.utils
    .parseUnits(cleanUpNotSafeValues(gweiAmount.toString(), 9), 'gwei')
    .toNumber();
};

export const weiToGwei = (weiAmount: BigNumberish) => {
  return Number(
    ethers.utils.formatUnits(weiAmount.toString(), 'gwei')
  ).toString();
};<|MERGE_RESOLUTION|>--- conflicted
+++ resolved
@@ -1,10 +1,5 @@
-<<<<<<< HEAD
 import { BigNumberish, ethers } from 'ethers';
-import { map, zipObject } from 'lodash';
-=======
-import BigNumber from 'bignumber.js';
 import zipObject from 'lodash/zipObject';
->>>>>>> 5b151eb4
 import { gasUtils } from '../utils';
 import {
   BlocksToConfirmation,
@@ -248,13 +243,8 @@
   legacyGasFees: LegacyGasFeeParamsBySpeed,
   gasLimit: BigNumberish,
   priceUnit: BigNumberish,
-<<<<<<< HEAD
-  nativeCurrency: string,
+  nativeCurrency: keyof typeof supportedNativeCurrencies,
   l1GasFeeOptimism: BigNumberish | null = null
-=======
-  nativeCurrency: keyof typeof supportedNativeCurrencies,
-  l1GasFeeOptimism: BigNumber | null = null
->>>>>>> 5b151eb4
 ): LegacyGasFeesBySpeed => {
   const gasFeesBySpeed = GasSpeedOrder.map(speed => {
     const gasPrice = legacyGasFees?.[speed]?.gasPrice?.amount || 0;
@@ -333,13 +323,8 @@
   gasPrice: BigNumberish,
   gasLimit: BigNumberish,
   priceUnit: BigNumberish,
-<<<<<<< HEAD
-  nativeCurrency: string,
+  nativeCurrency: keyof typeof supportedNativeCurrencies,
   l1GasFeeOptimism: BigNumberish | null = null
-=======
-  nativeCurrency: keyof typeof supportedNativeCurrencies,
-  l1GasFeeOptimism: BigNumber | null = null
->>>>>>> 5b151eb4
 ) => {
   const normalizedGasLimit = isHexString(gasLimit.toString())
     ? convertHexToString(gasLimit)
