--- conflicted
+++ resolved
@@ -62,11 +62,8 @@
         accountAddress,
         nativeCurrency,
         tokenOverrides,
-<<<<<<< HEAD
-        purchaseTransactions
-=======
+        purchaseTransactions,
         network
->>>>>>> 2559eeb6
       )
     )
   );
@@ -122,11 +119,8 @@
   accountAddress,
   nativeCurrency,
   tokenOverrides,
-<<<<<<< HEAD
-  purchaseTransactions
-=======
+  purchaseTransactions,
   network
->>>>>>> 2559eeb6
 ) => {
   const transaction = pick(txn, [
     'hash',
@@ -241,12 +235,9 @@
       transaction.pending,
       transaction.status,
       internalTxn.address_to,
-<<<<<<< HEAD
       transaction.hash,
-      purchaseTransactions
-=======
+      purchaseTransactions,
       transaction.type
->>>>>>> 2559eeb6
     );
 
     return {
@@ -297,19 +288,15 @@
   pending,
   status,
   to,
-<<<<<<< HEAD
   hash,
-  purchaseTransactions
+  purchaseTransactions,
+  type
 ) => {
   if (includes(purchaseTransactions, toLower(hash))) {
     if (pending) return TransactionStatusTypes.purchasing;
     if (status !== 'failed') return TransactionStatusTypes.purchased;
   }
 
-=======
-  type
-) => {
->>>>>>> 2559eeb6
   const isFromAccount = isLowerCaseMatch(from, accountAddress);
   const isToAccount = isLowerCaseMatch(to, accountAddress);
 
