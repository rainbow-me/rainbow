--- conflicted
+++ resolved
@@ -1,8 +1,4 @@
-<<<<<<< HEAD
-import { get, isEmpty, isNil, map, pick, pickBy, remove, uniq } from 'lodash';
-=======
-import { isEmpty, isNil, pick, pickBy, remove, toLower, uniq } from 'lodash';
->>>>>>> 5b151eb4
+import { isEmpty, isNil, pick, pickBy, remove, uniq } from 'lodash';
 import { CardSize } from '../components/unique-token/CardSize';
 import { AssetTypes } from '@rainbow-me/entities';
 import { fetchMetadata, isUnknownOpenSeaENS } from '@rainbow-me/handlers/ens';
