import {
<<<<<<< HEAD
  find,
=======
  get,
>>>>>>> a19b119e
  isEmpty,
  isNil,
  map,
  pick,
  pickBy,
  remove,
  toLower,
  uniq,
} from 'lodash';
import { CardSize } from '../components/unique-token/CardSize';
import { AssetTypes } from '@rainbow-me/entities';
import { maybeSignUri } from '@rainbow-me/handlers/imgix';
import svgToPngIfNeeded from '@rainbow-me/handlers/svgs';
import isSupportedUriExtension from '@rainbow-me/helpers/isSupportedUriExtension';
import { Network } from '@rainbow-me/helpers/networkTypes';
import {
  ENS_NFT_CONTRACT_ADDRESS,
  polygonAllowList,
} from '@rainbow-me/references';
import { getFullSizeUrl } from '@rainbow-me/utils/getFullSizeUrl';
import { getLowResUrl } from '@rainbow-me/utils/getLowResUrl';

const parseLastSalePrice = lastSale =>
  lastSale
    ? Math.round(
        (lastSale?.total_price / 1000000000000000000 + Number.EPSILON) * 1000
      ) / 1000
    : null;

/**
 * @desc signs and handles low res + full res images
 * @param  {Object}
 * @return {Object}
 */

const handleAndSignImages = (
  contractAddress,
  imageUrl,
  previewUrl,
  originalUrl
) => {
  const lowResImageOptions = {
    w: CardSize,
  };
  const isSVG = isSupportedUriExtension(imageUrl, ['.svg']);

  const image = imageUrl || originalUrl || previewUrl;
  const isENS = toLower(contractAddress) === toLower(ENS_NFT_CONTRACT_ADDRESS);
  const fullImage = isENS
    ? maybeSignUri(svgToPngIfNeeded(image, true))
    : isSVG
    ? image
    : getFullSizeUrl(image);

  const lowResUrl = isSVG
    ? maybeSignUri(svgToPngIfNeeded(image), lowResImageOptions)
    : getLowResUrl(image);

  return {
    imageUrl: fullImage,
    lowResUrl,
  };
};

/**
 * @desc parse unique tokens from opensea
 * @param  {Object}
 * @return {Array}
 */

export const parseAccountUniqueTokens = data => {
  const erc721s = data?.data?.assets ?? null;
  if (isNil(erc721s)) throw new Error('Invalid data from OpenSea');
  return erc721s
    .map(
      ({
        asset_contract,
        background_color,
        collection,
        token_id,
        ...asset
      }) => {
        const { imageUrl, lowResUrl } = handleAndSignImages(
          asset_contract.address,
          asset.image_url,
          asset.image_original_url,
          asset.image_preview_url
        );
        return {
          ...pick(asset, [
            'animation_url',
            'current_price',
            'description',
            'external_link',
            'last_sale',
            'name',
            'permalink',
            'sell_orders',
            'traits',
          ]),
          asset_contract: pick(asset_contract, [
            'address',
            'name',
            'nft_version',
            'schema_name',
            'symbol',
            'total_supply',
          ]),
          background: background_color ? `#${background_color}` : null,
          collection: pick(collection, [
            'description',
            'discord_url',
            'external_url',
            'featured_image_url',
            'hidden',
            'image_url',
            'name',
            'short_description',
            'slug',
            'twitter_username',
            'wiki_link',
          ]),
          currentPrice: asset.sell_orders
            ? `${
                Number(asset.sell_orders[0].current_price) / 1000000000000000000
              } ${asset.sell_orders[0].payment_token_contract.symbol}`
            : null,
          familyImage: collection.image_url,
          familyName:
            asset_contract.address === ENS_NFT_CONTRACT_ADDRESS
              ? 'ENS'
              : collection.name,
          id: token_id,
          image_original_url: asset.image_url,
          image_url: imageUrl,
          isSendable:
            asset_contract.nft_version === '1.0' ||
            asset_contract.nft_version === '3.0' ||
            asset_contract.schema_name === 'ERC721' ||
            asset_contract.schema_name === 'ERC1155',
          lastPrice: parseLastSalePrice(asset.last_sale),
          lastPriceUsd: asset.last_sale
            ? asset.last_sale?.payment_token?.usd_price
            : null,
          lastSale: asset.last_sale,
          lastSalePaymentToken: asset.last_sale
            ? asset.last_sale.payment_token?.symbol
            : null,
          lowResUrl,
          type: AssetTypes.nft,
          uniqueId:
            asset_contract.address === ENS_NFT_CONTRACT_ADDRESS
              ? asset.name
              : `${asset_contract?.address}_${token_id}`,
          urlSuffixForAsset: `${asset_contract?.address}/${token_id}`,
        };
      }
    )
    .filter(token => !!token.familyName);
};

export const parseAccountUniqueTokensPolygon = async data => {
  let erc721s = data?.data?.results;
  if (isNil(erc721s)) throw new Error('Invalid data from OpenSea Polygon');
  erc721s = erc721s
    .map(({ asset_contract, collection, token_id, metadata, ...asset }) => {
      const { imageUrl, lowResUrl } = handleAndSignImages(
        asset_contract.address,
        asset.image_url,
        asset.image_original_url,
        asset.image_preview_url
      );
      return {
        ...pick(metadata, [
          'animation_url',
          'description',
          'external_link',
          'name',
          'traits',
        ]),
        asset_contract: pick(asset_contract, [
          'address',
          'name',
          'contract_standard',
        ]),
        background: metadata.background_color
          ? `#${metadata.background_color}`
          : null,
        collection: pick(collection, [
          'description',
          'discord_url',
          'external_url',
          'featured_image_url',
          'hidden',
          'image_url',
          'name',
          'short_description',
          'slug',
          'twitter_username',
          'wiki_link',
        ]),
        currentPrice: asset.sell_orders
          ? `${
              Number(asset.sell_orders[0].current_price) / 1000000000000000000
            } ${asset.sell_orders[0].payment_token_contract.symbol}`
          : null,
        familyImage: collection.image_url,
        familyName:
          asset_contract.address === ENS_NFT_CONTRACT_ADDRESS
            ? 'ENS'
            : collection.name,
        id: token_id,
        image_original_url: asset.image_url,
        image_url: imageUrl,
        isSendable: false,
        lastPrice: parseLastSalePrice(asset.last_sale),
        lastPriceUsd: asset.last_sale
          ? asset.last_sale?.payment_token?.usd_price
          : null,
        lastSale: asset.last_sale,
        lastSalePaymentToken: asset.last_sale
          ? asset.last_sale.payment_token?.symbol
          : null,
        lowResUrl,
        network: Network.polygon,
        permalink: asset.permalink,
        type: AssetTypes.nft,
        uniqueId: `${Network.polygon}_${asset_contract?.address}_${token_id}`,
        urlSuffixForAsset: `${asset_contract?.address}/${token_id}`,
      };
    })
    .filter(token => !!token.familyName && token.familyName !== 'POAP');

  //filter out NFTs that are not on our allow list
  remove(
    erc721s,
    NFT => !polygonAllowList.includes(toLower(NFT.asset_contract.address))
  );

  return erc721s;
};

export const getFamilies = uniqueTokens =>
  uniq(map(uniqueTokens, u => u?.asset_contract?.address ?? ''));

export const dedupeUniqueTokens = (newAssets, uniqueTokens) => {
  const uniqueTokenFamilies = getFamilies(uniqueTokens);
  let updatedAssets = newAssets;
  if (!isEmpty(newAssets)) {
    updatedAssets = pickBy(updatedAssets, newAsset => {
      const matchingElement = uniqueTokenFamilies?.find(
        uniqueTokenFamily => uniqueTokenFamily === newAsset?.asset?.asset_code
      );
      return !matchingElement;
    });
  }
  return updatedAssets;
};

export const dedupeAssetsWithFamilies = (accountAssets, families) =>
  pickBy(
    accountAssets,
    asset => !families?.find(family => family === asset?.address)
  );<|MERGE_RESOLUTION|>--- conflicted
+++ resolved
@@ -1,9 +1,4 @@
 import {
-<<<<<<< HEAD
-  find,
-=======
-  get,
->>>>>>> a19b119e
   isEmpty,
   isNil,
   map,
