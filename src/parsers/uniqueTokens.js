--- conflicted
+++ resolved
@@ -1,8 +1,3 @@
-<<<<<<< HEAD
-import isEmpty from 'lodash/isEmpty';
-import isNil from 'lodash/isNil';
-=======
->>>>>>> 5bbc8848
 import remove from 'lodash/remove';
 import uniq from 'lodash/uniq';
 import { CardSize } from '../components/unique-token/CardSize';
