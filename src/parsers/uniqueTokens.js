--- conflicted
+++ resolved
@@ -2,33 +2,16 @@
 import uniq from 'lodash/uniq';
 import { CardSize } from '../components/unique-token/CardSize';
 import { OpenseaPaymentTokens } from '@/references/opensea';
-<<<<<<< HEAD
-import { AssetTypes } from '@rainbow-me/entities';
-import { fetchMetadata, isUnknownOpenSeaENS } from '@rainbow-me/handlers/ens';
-import { maybeSignUri } from '@rainbow-me/handlers/imgix';
-import svgToPngIfNeeded from '@rainbow-me/handlers/svgs';
-import { Network } from '@rainbow-me/helpers/networkTypes';
-import {
-  isEmpty,
-  isNil,
-  pickBy,
-  pickShallow,
-} from '@rainbow-me/helpers/utilities';
-=======
 import { AssetTypes } from '@/entities';
 import { fetchMetadata, isUnknownOpenSeaENS } from '@/handlers/ens';
 import { maybeSignUri } from '@/handlers/imgix';
 import svgToPngIfNeeded from '@/handlers/svgs';
 import { Network } from '@/helpers/networkTypes';
-import { pickBy, pickShallow } from '@/helpers/utilities';
->>>>>>> c0ef4cbd
-import {
-  ENS_NFT_CONTRACT_ADDRESS,
-  polygonAllowList,
-} from '@/references';
+import { ENS_NFT_CONTRACT_ADDRESS, polygonAllowList } from '@/references';
 import { getFullSizeUrl } from '@/utils/getFullSizeUrl';
 import { getLowResUrl } from '@/utils/getLowResUrl';
 import isSVGImage from '@/utils/isSVG';
+import { isEmpty, isNil, pickBy, pickShallow } from '@/helpers/utilities';
 
 const parseLastSalePrice = lastSale =>
   lastSale
