--- conflicted
+++ resolved
@@ -1,17 +1,4 @@
-<<<<<<< HEAD
-import {
-  get,
-  isEmpty,
-  isNil,
-  map,
-  pick,
-  pickBy,
-  remove,
-  toLower,
-} from 'lodash';
-=======
-import { isEmpty, isNil, pick, pickBy, remove, toLower, uniq } from 'lodash';
->>>>>>> 5b151eb4
+import { isEmpty, isNil, pick, pickBy, remove, toLower } from 'lodash';
 import { CardSize } from '../components/unique-token/CardSize';
 import { AssetTypes } from '@rainbow-me/entities';
 import { fetchMetadata, isUnknownOpenSeaENS } from '@rainbow-me/handlers/ens';
@@ -270,14 +257,9 @@
   );
 };
 
-<<<<<<< HEAD
 export const getFamilies = uniqueTokens => [
-  ...new Set(map(uniqueTokens, u => get(u, 'asset_contract.address', ''))),
+  ...new Set(uniqueTokens.map(u => u?.asset_contract?.address ?? '')),
 ];
-=======
-export const getFamilies = uniqueTokens =>
-  uniq(uniqueTokens.map(u => u?.asset_contract?.address ?? ''));
->>>>>>> 5b151eb4
 
 export const dedupeUniqueTokens = (newAssets, uniqueTokens) => {
   const uniqueTokenFamilies = getFamilies(uniqueTokens);
