--- conflicted
+++ resolved
@@ -1,8 +1,4 @@
-<<<<<<< HEAD
 import { filter, find, get, map, pick, uniq } from 'lodash';
-=======
-import { get, map, pick, uniq } from 'lodash';
->>>>>>> 297de152
 
 /**
  * @desc parse unique tokens from opensea
