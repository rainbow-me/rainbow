import { isEmpty, isNil, remove } from 'lodash';
import uniq from 'lodash/uniq';
import { CardSize } from '../components/unique-token/CardSize';
import { OpenseaPaymentTokens } from '@/references/opensea';
import { AssetTypes } from '@/entities';
import { fetchMetadata, isUnknownOpenSeaENS } from '@/handlers/ens';
import { maybeSignUri } from '@/handlers/imgix';
import svgToPngIfNeeded from '@/handlers/svgs';
import { Network } from '@/helpers/networkTypes';
import { pickBy, pickShallow } from '@/helpers/utilities';
import { ENS_NFT_CONTRACT_ADDRESS, polygonAllowList } from '@/references';
import { getFullSizeUrl } from '@/utils/getFullSizeUrl';
import { getLowResUrl } from '@/utils/getLowResUrl';
import isSVGImage from '@/utils/isSVG';

const parseLastSalePrice = lastSale =>
  lastSale
    ? Math.round(
        (lastSale?.total_price / 1000000000000000000 + Number.EPSILON) * 1000
      ) / 1000
    : null;

const getCurrentPrice = ({ currentPrice, token }) => {
  if (!token || !currentPrice) {
    return null;
  }

  const paymentToken = OpenseaPaymentTokens.find(
    osToken => osToken.address.toLowerCase() === token.toLowerCase()
  );

  if (!currentPrice || !paymentToken) return null;
  // Use the decimals returned from the token list to calculate a human readable value. Add 1 to decimals as padEnd includes the first digit
  const price =
    Number(currentPrice) / Number('1'.padEnd(paymentToken.decimals + 1, '0'));

  return `${price} ${paymentToken.symbol}`;
};

export const getOpenSeaCollectionUrl = slug =>
  `https://opensea.io/collection/${slug}?search[sortAscending]=true&search[sortBy]=PRICE&search[toggles][0]=BUY_NOW`;

/**
 * @desc signs and handles low res + full res images
 * @param  {Object}
 * @return {Object}
 */

export const handleAndSignImages = (imageUrl, previewUrl, originalUrl) => {
  if (!imageUrl && !previewUrl && !originalUrl) {
    return { imageUrl: undefined, lowResUrl: undefined };
  }

  const lowResImageOptions = {
    w: CardSize,
  };
  const isSVG = isSVGImage(imageUrl);
  const image = imageUrl || originalUrl || previewUrl;
  const fullImage = isSVG ? image : getFullSizeUrl(image);

  const lowResUrl = isSVG
    ? maybeSignUri(svgToPngIfNeeded(image), lowResImageOptions)
    : getLowResUrl(image);

  return {
    imageUrl: fullImage,
    lowResUrl,
  };
};

/**
 * @desc parse unique tokens from opensea
 * @param  {Object}
 * @return {Array}
 */

export const parseAccountUniqueTokens = data => {
  const erc721s = data?.data?.assets ?? null;
  if (isNil(erc721s)) throw new Error('Invalid data from OpenSea');
  return erc721s
    .map(
      ({
        asset_contract,
        background_color,
        collection,
        token_id,
        ...asset
      }) => {
        const { imageUrl, lowResUrl } = handleAndSignImages(
          asset.image_url,
          asset.image_original_url,
          asset.image_preview_url
        );

        const sellOrder = asset.seaport_sell_orders?.[0];

        return {
          ...pickShallow(asset, [
            'animation_url',
            'description',
            'external_link',
            'last_sale',
            'name',
            'permalink',
            'traits',
            'seaport_sell_orders',
          ]),
          asset_contract: pickShallow(asset_contract, [
            'address',
            'name',
            'nft_version',
            'schema_name',
            'symbol',
            'total_supply',
          ]),
          background: background_color ? `#${background_color}` : null,
          collection: pickShallow(collection, [
            'description',
            'discord_url',
            'external_url',
            'featured_image_url',
            'hidden',
            'image_url',
            'name',
            'short_description',
            'slug',
            'twitter_username',
            'wiki_link',
          ]),
          currentPrice: sellOrder
            ? getCurrentPrice({
                currentPrice: sellOrder?.current_price,
                token:
                  sellOrder?.protocol_data?.parameters?.consideration?.[0]
                    ?.token,
              })
            : null,
          familyImage: collection.image_url,
          familyName:
            asset_contract.address === ENS_NFT_CONTRACT_ADDRESS
              ? 'ENS'
              : collection.name,
          /*
           * TODO replace with `chain_identifier` from OpenSea API v2 response
           * once we migrate off v1. `ethereum` here is hard-coded to match the
           * v2 response we utilize on web profiles, as opposed to
           * `Network.mainnet` that we typically use in the app.
           */
          fullUniqueId: `ethereum_${asset_contract?.address}_${token_id}`,
          id: token_id,
          image_original_url: asset.image_url,
          image_thumbnail_url: lowResUrl,
          image_url: imageUrl,
          isSendable:
            asset_contract.nft_version === '1.0' ||
            asset_contract.nft_version === '3.0' ||
            asset_contract.schema_name === 'ERC721' ||
            asset_contract.schema_name === 'ERC1155',
          lastPrice: parseLastSalePrice(asset.last_sale),
          lastPriceUsd: asset.last_sale
            ? asset.last_sale?.payment_token?.usd_price
            : null,
          lastSale: asset.last_sale,
          lastSalePaymentToken: asset.last_sale
            ? asset.last_sale.payment_token?.symbol
            : null,
          lowResUrl,
          marketplaceCollectionUrl: getOpenSeaCollectionUrl(collection.slug),
          marketplaceId: 'opensea',
          marketplaceName: 'OpenSea',
          network: Network.mainnet,
          type: AssetTypes.nft,
          uniqueId:
            asset_contract.address === ENS_NFT_CONTRACT_ADDRESS
              ? asset.name
              : `${asset_contract?.address}_${token_id}`,
          urlSuffixForAsset: `${asset_contract?.address}/${token_id}`,
        };
      }
    )
    .filter(token => !!token.familyName);
};

export const parseAccountUniqueTokensPolygon = data => {
  let erc721s = data?.data?.results;
  if (isNil(erc721s)) throw new Error('Invalid data from OpenSea Polygon');
  erc721s = erc721s
    .map(({ asset_contract, collection, token_id, metadata, ...asset }) => {
      const { imageUrl, lowResUrl } = handleAndSignImages(
        metadata.image_url,
        metadata.image_original_url,
        metadata.image_preview_url
      );

      const sellOrder = asset.seaport_sell_orders?.[0];
      return {
        ...pickShallow(metadata, [
          'animation_url',
          'description',
          'external_link',
          'name',
          'traits',
        ]),
        asset_contract: pickShallow(asset_contract, [
          'address',
          'name',
          'contract_standard',
        ]),
        background: metadata.background_color
          ? `#${metadata.background_color}`
          : null,
        collection: pickShallow(collection, [
          'description',
          'discord_url',
          'external_url',
          'featured_image_url',
          'hidden',
          'image_url',
          'name',
          'short_description',
          'slug',
          'twitter_username',
          'wiki_link',
        ]),
        currentPrice: sellOrder
          ? getCurrentPrice({
              currentPrice: sellOrder?.current_price,
              token:
                sellOrder?.protocol_data?.parameters?.consideration?.[0]?.token,
            })
          : null,
        familyImage: collection.image_url,
        familyName:
          asset_contract.address === ENS_NFT_CONTRACT_ADDRESS
            ? 'ENS'
            : collection.name,
        fullUniqueId: `${Network.polygon}_${asset_contract?.address}_${token_id}`,
        id: token_id,
        image_original_url: asset.image_url,
        image_thumbnail_url: lowResUrl,
        image_url: imageUrl,
        isSendable: false,
        lastPrice: parseLastSalePrice(asset.last_sale),
        lastPriceUsd: asset.last_sale
          ? asset.last_sale?.payment_token?.usd_price
          : null,
        lastSale: asset.last_sale,
        lastSalePaymentToken: asset.last_sale
          ? asset.last_sale.payment_token?.symbol
          : null,
        lowResUrl,
        marketplaceCollectionUrl: getOpenSeaCollectionUrl(collection.slug),
        marketplaceId: 'opensea',
        marketplaceName: 'OpenSea',
        network: Network.polygon,
        permalink: asset.permalink,
        type: AssetTypes.nft,
        uniqueId: `${Network.polygon}_${asset_contract?.address}_${token_id}`,
        urlSuffixForAsset: `${asset_contract?.address}/${token_id}`,
      };
    })
    .filter(token => !!token.familyName && token.familyName !== 'POAP');

  return erc721s;
};

export const applyENSMetadataFallbackToToken = async token => {
  const isENS =
    token?.asset_contract?.address?.toLowerCase() ===
    ENS_NFT_CONTRACT_ADDRESS.toLowerCase();
  if (isENS && isUnknownOpenSeaENS(token)) {
    const { name, image_url } = await fetchMetadata({
      tokenId: token.id,
    });
    const { imageUrl, lowResUrl } = handleAndSignImages(image_url);
    return {
      ...token,
      image_preview_url: lowResUrl,
      image_thumbnail_url: lowResUrl,
      image_url: imageUrl,
      lowResUrl,
      name,
      uniqueId: name,
    };
  }
  return token;
};

export const applyENSMetadataFallbackToTokens = async data => {
  return await Promise.all(
    data.map(async token => {
      try {
        return await applyENSMetadataFallbackToToken(token);
      } catch {
        return token;
      }
    })
  );
};

export const getFamilies = uniqueTokens =>
  uniq(uniqueTokens.map(u => u?.asset_contract?.address ?? ''));

export const dedupeUniqueTokens = (newAssets, uniqueTokens) => {
  const uniqueTokenFamilies = getFamilies(uniqueTokens);
  let updatedAssets = newAssets;
  if (!isEmpty(newAssets)) {
    updatedAssets = pickBy(updatedAssets, newAsset => {
      const matchingElement = uniqueTokenFamilies?.find(
        uniqueTokenFamily => uniqueTokenFamily === newAsset?.asset?.asset_code
      );
      return !matchingElement;
    });
  }
  return updatedAssets;
};

export const dedupeAssetsWithFamilies = (accountAssets, families) =>
  pickBy(
    accountAssets,
    asset => !families?.find(family => family === asset?.address)
  );

const getSimplehashMarketplaceInfo = simplehashNft => {
  const marketplace = simplehashNft.collection.marketplace_pages?.[0];
  if (!marketplace) return null;

  const marketplaceId = marketplace.marketplace_id;
  const marketplaceName = marketplace.marketplace_name;
  const collectionId = marketplace.marketplace_collection_id;
  const collectionUrl = marketplace.collection_url;
<<<<<<< HEAD
  const tokenId = simplehashNft.token_id;
  const network = simplehashNft.chain;
  let permalink = null;
  switch (marketplaceName) {
    case 'Quixotic':
      permalink = `https://quixotic.io/asset/${collectionId}/${tokenId}`;
      break;
    case 'Stratos':
      permalink = `https://stratosnft.io/asset/${collectionId}/${tokenId}`;
      break;
    case 'Trove':
      permalink = `https://trove.treasure.lol/collection/${collectionId}/${tokenId}`;
      break;
    case 'Opensea':
      permalink = `https://opensea.io/assets/${
        network === Network.polygon ? 'matic' : network
      }/${collectionId}/${tokenId}`;
      break;
    default:
      permalink = null;
  }
=======
  const permalink = marketplace.nft_url;

>>>>>>> 61ef4d9d
  return {
    collectionId,
    collectionUrl,
    marketplaceId,
    marketplaceName,
    permalink,
  };
};

export const parseSimplehashNfts = nftData => {
  const results = nftData?.map(simplehashNft => {
    const collection = simplehashNft.collection;

    const { imageUrl, lowResUrl } = handleAndSignImages(
      simplehashNft.image_url,
      simplehashNft.extra_metadata?.image_original_url,
      simplehashNft.previews.image_small_url
    );

    const marketplaceInfo = getSimplehashMarketplaceInfo(simplehashNft);

    const parsedNft = {
      animation_url: simplehashNft.extra_metadata?.animation_original_url,
      asset_contract: {
        address: simplehashNft.contract_address,
        name: simplehashNft.contract.name,
        schema_name: simplehashNft.contract.type,
        symbol: simplehashNft.contract.symbol,
      },
      background: simplehashNft.background_color,
      collection: {
        description: collection.description,
        discord_url: collection.discord_url,
        external_url: collection.external_url,
        image_url: collection.image_url,
        name: collection.name,
        slug: marketplaceInfo?.collectionId,
        twitter_username: collection.twitter_username,
      },
      description: simplehashNft.description,
      external_link: simplehashNft.external_url,
      familyImage: collection.image_url,
      familyName: collection.name,
      fullUniqueId: `${simplehashNft.chain}_${simplehashNft.contract_address}_${simplehashNft.token_id}`,
      id: simplehashNft.token_id,
      image_original_url: simplehashNft.extra_metadata?.image_original_url,
      image_preview_url: lowResUrl,
      image_thumbnail_url: lowResUrl,
      image_url: imageUrl,
      isPoap: false,
      isSendable: false,
      lastPrice: parseLastSalePrice(simplehashNft.last_sale?.unit_price),
      lastSalePaymentToken: simplehashNft.last_sale?.payment_token?.symbol,
      lowResUrl,
      marketplaceCollectionUrl: marketplaceInfo?.collectionUrl,
      marketplaceId: marketplaceInfo?.marketplaceId,
      marketplaceName: marketplaceInfo?.marketplaceName,
      name: simplehashNft.name,
      network: simplehashNft.chain,
      permalink: marketplaceInfo?.permalink,
      traits: simplehashNft.extra_metadata?.attributes ?? [],
      type: AssetTypes.nft,
      uniqueId: `${simplehashNft.contract_address}_${simplehashNft.token_id}`,
      urlSuffixForAsset: `${simplehashNft.contract_address}/${simplehashNft.token_id}`,
    };
    return parsedNft;
  });
  // filter out polygon NFTs that are not on our allow list
  remove(
    results,
    nft =>
      nft.network === Network.polygon &&
      !polygonAllowList.includes(nft?.asset_contract?.address?.toLowerCase())
  );
  return results;
};<|MERGE_RESOLUTION|>--- conflicted
+++ resolved
@@ -329,7 +329,6 @@
   const marketplaceName = marketplace.marketplace_name;
   const collectionId = marketplace.marketplace_collection_id;
   const collectionUrl = marketplace.collection_url;
-<<<<<<< HEAD
   const tokenId = simplehashNft.token_id;
   const network = simplehashNft.chain;
   let permalink = null;
@@ -351,10 +350,6 @@
     default:
       permalink = null;
   }
-=======
-  const permalink = marketplace.nft_url;
-
->>>>>>> 61ef4d9d
   return {
     collectionId,
     collectionUrl,
