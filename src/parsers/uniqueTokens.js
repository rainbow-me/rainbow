--- conflicted
+++ resolved
@@ -1,28 +1,11 @@
-<<<<<<< HEAD
 import { isEmpty, isNil, remove, toLower, uniq } from 'lodash';
-=======
-import {
-  get,
-  isEmpty,
-  isNil,
-  map,
-  pickBy,
-  remove,
-  toLower,
-  uniq,
-} from 'lodash';
->>>>>>> 9252cb3a
 import { CardSize } from '../components/unique-token/CardSize';
 import { AssetTypes } from '@rainbow-me/entities';
 import { fetchMetadata, isUnknownOpenSeaENS } from '@rainbow-me/handlers/ens';
 import { maybeSignUri } from '@rainbow-me/handlers/imgix';
 import svgToPngIfNeeded from '@rainbow-me/handlers/svgs';
 import { Network } from '@rainbow-me/helpers/networkTypes';
-<<<<<<< HEAD
-import { pickBy, pickFlatten } from '@rainbow-me/helpers/utilities';
-=======
-import { pickShallow } from '@rainbow-me/helpers/utilities';
->>>>>>> 9252cb3a
+import { pickBy, pickShallow } from '@rainbow-me/helpers/utilities';
 import {
   ENS_NFT_CONTRACT_ADDRESS,
   polygonAllowList,
@@ -90,11 +73,7 @@
           asset.image_preview_url
         );
         return {
-<<<<<<< HEAD
-          ...pickFlatten(asset, [
-=======
           ...pickShallow(asset, [
->>>>>>> 9252cb3a
             'animation_url',
             'current_price',
             'description',
@@ -105,11 +84,7 @@
             'sell_orders',
             'traits',
           ]),
-<<<<<<< HEAD
-          asset_contract: pickFlatten(asset_contract, [
-=======
           asset_contract: pickShallow(asset_contract, [
->>>>>>> 9252cb3a
             'address',
             'name',
             'nft_version',
@@ -118,11 +93,7 @@
             'total_supply',
           ]),
           background: background_color ? `#${background_color}` : null,
-<<<<<<< HEAD
-          collection: pickFlatten(collection, [
-=======
           collection: pickShallow(collection, [
->>>>>>> 9252cb3a
             'description',
             'discord_url',
             'external_url',
@@ -185,22 +156,14 @@
         asset.image_preview_url
       );
       return {
-<<<<<<< HEAD
-        ...pickFlatten(metadata, [
-=======
         ...pickShallow(metadata, [
->>>>>>> 9252cb3a
           'animation_url',
           'description',
           'external_link',
           'name',
           'traits',
         ]),
-<<<<<<< HEAD
-        asset_contract: pickFlatten(asset_contract, [
-=======
         asset_contract: pickShallow(asset_contract, [
->>>>>>> 9252cb3a
           'address',
           'name',
           'contract_standard',
@@ -208,11 +171,7 @@
         background: metadata.background_color
           ? `#${metadata.background_color}`
           : null,
-<<<<<<< HEAD
-        collection: pickFlatten(collection, [
-=======
         collection: pickShallow(collection, [
->>>>>>> 9252cb3a
           'description',
           'discord_url',
           'external_url',
