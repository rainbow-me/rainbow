--- conflicted
+++ resolved
@@ -1,18 +1,7 @@
-<<<<<<< HEAD
 import { reverse, slice, toUpper, uniqBy } from 'lodash';
 import orderBy from 'lodash/orderBy';
-=======
-import {
-  isEmpty,
-  orderBy,
-  partition,
-  reverse,
-  slice,
-  toUpper,
-  uniqBy,
-} from 'lodash';
 import upperFirst from 'lodash/upperFirst';
->>>>>>> 59156d8e
+
 import { parseAllTxnsOnReceive } from '../config/debug';
 import {
   AssetType,
@@ -41,7 +30,6 @@
   convertRawAmountToNativeDisplay,
   isEmpty,
   partition,
-  upperFirst,
 } from '@rainbow-me/utilities';
 import { ethereumUtils, getTokenMetadata } from '@rainbow-me/utils';
 
