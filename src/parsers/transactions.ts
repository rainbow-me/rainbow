--- conflicted
+++ resolved
@@ -1,15 +1,6 @@
-<<<<<<< HEAD
 import { slice } from 'lodash';
-=======
-import { compact, isEmpty, orderBy, partition, reverse, slice, toUpper, uniqBy, upperFirst } from 'lodash';
->>>>>>> bea7da5e
 import { parseAllTxnsOnReceive } from '../config/debug';
-import {
-  NativeCurrencyKey,
-  RainbowTransaction,
-  ZerionTransaction,
-} from '@/entities';
-<<<<<<< HEAD
+import { NativeCurrencyKey, RainbowTransaction, ZerionTransaction } from '@/entities';
 
 import {
   convertAmountAndPriceToNativeDisplay,
@@ -18,10 +9,7 @@
   toFixedDecimals,
 } from '@/helpers/utilities';
 
-import {
-  NewTransaction,
-  RainbowTransactionFee,
-} from '@/entities/transactions/transaction';
+import { NewTransaction, RainbowTransactionFee } from '@/entities/transactions/transaction';
 import { parseAddressAsset, parseAsset } from '@/resources/assets/assets';
 import { ParsedAsset } from '@/resources/assets/types';
 import { transactionTypes } from '@/entities/transactions/transactionType';
@@ -56,27 +44,9 @@
   return 'in';
 };
 
-const dataFromLastTxHash = (
-  transactionData: ZerionTransaction[],
-  transactions: RainbowTransaction[]
-): ZerionTransaction[] => {
-=======
-import { getTransactionMethodName } from '@/handlers/transactions';
-import { isL2Network } from '@/handlers/web3';
-import { Network } from '@/helpers/networkTypes';
-import { ETH_ADDRESS } from '@/references';
-import { convertRawAmountToBalance, convertRawAmountToNativeDisplay } from '@/helpers/utilities';
-import { ethereumUtils, getTokenMetadata } from '@/utils';
-import { RAINBOW_ROUTER_CONTRACT_ADDRESS, SOCKET_REGISTRY_CONTRACT_ADDRESSESS } from '@rainbow-me/swaps';
-import { RainbowTransactionFee } from '@/entities/transactions/transaction';
-import * as i18n from '@/languages';
-
-const LAST_TXN_HASH_BUFFER = 20;
-
 const dataFromLastTxHash = (transactionData: ZerionTransaction[], transactions: RainbowTransaction[]): ZerionTransaction[] => {
->>>>>>> bea7da5e
   if (__DEV__ && parseAllTxnsOnReceive) return transactionData;
-  const lastSuccessfulTxn = transactions.find(txn => !!txn.hash && !txn.pending);
+  const lastSuccessfulTxn = transactions.find(txn => !!txn.hash && txn.status !== 'pending');
   const lastTxHash = lastSuccessfulTxn?.hash;
   if (lastTxHash) {
     const lastTxnHashIndex = transactionData.findIndex(txn => lastTxHash.startsWith(txn.hash));
@@ -87,34 +57,10 @@
   return transactionData;
 };
 
-export const getAssetFromChanges = (
-  changes: TransactionChanges,
-  type: TransactionType
-) => {
-<<<<<<< HEAD
+export const getAssetFromChanges = (changes: TransactionChanges, type: TransactionType) => {
   if (type === 'sale') return changes?.find(c => c?.direction === 'out')?.asset;
   return changes?.[0]?.asset;
 };
-=======
-  /**
-   * This is empty because it previously pulled in data from our `addCash`
-   * reducer, which was deprecated and removed.
-   */
-  const purchaseTransactionHashes: RainbowTransaction[] = [];
-
-  // pending crosschain swaps transactions now depends on bridge status API
-  // so we need to persist pending txs until bridge is done even tho the tx
-  // on chain was confirmed https://github.com/rainbow-me/rainbow/pull/4189
-  const pendingCrosschainSwapsTransactionHashes = pendingTransactions
-    .filter(txn => txn.protocol === ProtocolType.socket)
-    .map(txn => ethereumUtils.getHash(txn));
-  const filteredExistingTransactions = existingTransactions.filter(
-    txn => !pendingCrosschainSwapsTransactionHashes.includes(ethereumUtils.getHash(txn))
-  );
-  const [allL2Transactions, existingWithoutL2] = partition(filteredExistingTransactions, tx => isL2Network(tx.network || ''));
-
-  const data = appended ? transactionData : dataFromLastTxHash(transactionData, existingWithoutL2);
->>>>>>> bea7da5e
 
 export const parseTransaction = async (
   transaction: TransactionApiResponse,
@@ -140,116 +86,30 @@
     }
   });
 
-<<<<<<< HEAD
-  const type = isValidTransactionType(meta.type)
-    ? meta.type
-    : 'contract_interaction';
+  const type = isValidTransactionType(meta.type) ? meta.type : 'contract_interaction';
 
   const asset: RainbowTransaction['asset'] = meta.asset?.asset_code
     ? parseAsset({ asset: meta.asset, address: meta.asset.asset_code })
     : getAssetFromChanges(changes, type);
-=======
-  const updatedResults = parsedNewTransactions.concat(existingTransactions, allL2Transactions);
-
-  const potentialNftTransaction = appended
-    ? parsedNewTransactions.find(txn => {
-        return !txn.protocol && (txn.type === TransactionType.send || txn.type === TransactionType.receive) && txn.symbol !== 'ETH';
-      })
-    : null;
->>>>>>> bea7da5e
 
   const direction = txn.direction || getDirection(type);
 
-<<<<<<< HEAD
   const description = getDescription(asset, type, meta);
-=======
-  const orderedDedupedResults = orderBy(dedupedResults, ['minedAt', 'nonce'], ['desc', 'desc']);
->>>>>>> bea7da5e
 
   const nativeAsset = changes.find(change => change?.asset.isNativeAsset);
   const nativeAssetPrice = nativeAsset?.price?.toString() || '0';
 
-<<<<<<< HEAD
-  const value = toFixedDecimals(
-    nativeAsset?.value || '',
-    nativeAsset?.asset?.decimals || 18
-  );
+  const value = toFixedDecimals(nativeAsset?.value || '', nativeAsset?.asset?.decimals || 18);
 
   // this is probably wrong, need to revisit
-  const native = convertAmountAndPriceToNativeDisplay(
-    value,
-    nativeAssetPrice,
-    nativeCurrency
-  );
+  const native = convertAmountAndPriceToNativeDisplay(value, nativeAssetPrice, nativeCurrency);
 
   const fee = getTransactionFee(txn, nativeCurrency);
-=======
-const transformTradeRefund = (internalTransactions: ZerionTransactionChange[]) => {
-  const [txnsOut, txnsIn] = partition(internalTransactions, txn => txn?.direction === TransactionDirection.out);
-  const isSuccessfulSwap = txnsOut.length === 1 && (txnsIn.length === 1 || txnsIn.length === 2);
-  if (!isSuccessfulSwap) return internalTransactions;
-
-  const txnOut = txnsOut[0];
-  const txnIn = txnsIn.find(txn => txn?.asset?.asset_code !== txnOut?.asset?.asset_code);
-  const refund = txnsIn.find(txn => txn?.asset?.asset_code === txnOut?.asset?.asset_code);
-  let updatedOut = txnOut;
-  if (refund?.value && txnOut?.value) {
-    updatedOut = {
-      ...txnOut,
-      value: txnOut.value - refund.value,
-    };
-  }
-  return compact([updatedOut, txnIn]);
-};
-
-const overrideFailedExecution = (txn: ZerionTransaction): ZerionTransaction => {
-  const isFailedExecution =
-    isEmpty(txn?.changes) &&
-    txn.status === ZerionTransactionStatus.failed &&
-    txn.type === TransactionType.execution &&
-    txn.direction === TransactionDirection.out;
-  if (!isFailedExecution) return txn;
-
-  const newTxn = {
-    ...txn,
-  };
-  const assetInternalTransaction = {
-    address_from: txn.address_from,
-    address_to: txn.address_to,
-    asset: {
-      asset_code: ETH_ADDRESS,
-      decimals: 18,
-      name: 'Ethereum',
-      symbol: 'ETH',
-    },
-    direction: TransactionDirection.out,
-    value: 0,
-  };
-  newTxn.changes = [assetInternalTransaction];
-  return newTxn;
-};
-
-const overrideAuthorizations = (txn: ZerionTransaction): ZerionTransaction => {
-  const isEmptyAuth = isEmpty(txn?.changes) && txn.type === TransactionType.authorize;
-  if (!isEmptyAuth) return txn;
->>>>>>> bea7da5e
 
   const contract = meta.contract_name && {
     name: meta.contract_name,
     iconUrl: meta.contract_icon_url,
   };
-<<<<<<< HEAD
-=======
-  newTxn.changes = [approveInternalTransaction];
-  return newTxn;
-};
-
-const overrideSelfWalletConnect = (txn: ZerionTransaction): ZerionTransaction => {
-  // logic below: prevent sending a WalletConnect 0 amount to be ignored
-  const isSelfWalletConnect =
-    isEmpty(txn?.changes) && txn.type === TransactionType.execution && txn.direction === TransactionDirection.self;
-  if (!isSelfWalletConnect) return txn;
->>>>>>> bea7da5e
 
   return {
     from: txn.address_from,
@@ -276,7 +136,6 @@
   } as RainbowTransaction;
 };
 
-<<<<<<< HEAD
 export const parseNewTransaction = (tx: NewTransaction): RainbowTransaction => {
   const asset = tx?.changes?.[0]?.asset || tx.asset;
   const methodName = 'Unknown method';
@@ -299,154 +158,12 @@
     maxFeePerGas: tx.maxFeePerGas,
     maxPriorityFeePerGas: tx.maxPriorityFeePerGas,
   };
-=======
-const swapAddresses = ((): Set<string> => {
-  const contractAddresses = new Set(Array.from(SOCKET_REGISTRY_CONTRACT_ADDRESSESS.values()).map(addr => addr.toLowerCase()));
-
-  contractAddresses.add(RAINBOW_ROUTER_CONTRACT_ADDRESS.toLowerCase());
-
-  return contractAddresses;
-})();
-
-const overrideSwap = (tx: ZerionTransaction): ZerionTransaction => {
-  const to = tx.address_to?.toLowerCase() || '';
-
-  if (swapAddresses.has(to)) {
-    return { ...tx, type: TransactionType.trade };
-  }
-  return tx;
-};
-
-const parseTransactionWithEmptyChanges = async (txn: ZerionTransaction, nativeCurrency: NativeCurrencyKey, network: Network) => {
-  const methodName = await getTransactionMethodName(txn);
-  const updatedAsset = {
-    address: ETH_ADDRESS,
-    decimals: 18,
-    name: 'ethereum',
-    symbol: 'ETH',
-  };
-  const priceUnit = 0;
-  const valueUnit = 0;
-  const nativeDisplay = convertRawAmountToNativeDisplay(0, 18, priceUnit, nativeCurrency);
-  const fee = network === Network.mainnet ? getTransactionFee(txn, nativeCurrency) : undefined;
-  return [
-    {
-      address: ETH_ADDRESS,
-      balance: isL2Network(network) ? { amount: '', display: '-' } : convertRawAmountToBalance(valueUnit, updatedAsset),
-      description: methodName || i18n.t(i18n.l.transactions.signed),
-      from: txn.address_from,
-      hash: `${txn.hash}-${0}`,
-      minedAt: txn.mined_at,
-      name: methodName || i18n.t(i18n.l.transactions.signed),
-      native: nativeDisplay,
-      network,
-      nonce: txn.nonce,
-      pending: false,
-      protocol: txn.protocol,
-      status: TransactionStatus.contract_interaction,
-      symbol: 'contract',
-      title: i18n.t(i18n.l.transactions.contract_interaction),
-      to: txn.address_to,
-      type: TransactionType.contract_interaction,
-      fee,
-    },
-  ];
-};
-
-const parseTransaction = async (
-  transaction: ZerionTransaction,
-  nativeCurrency: NativeCurrencyKey,
-  purchaseTransactionsHashes: string[],
-  network: Network
-): Promise<RainbowTransaction[]> => {
-  let txn = {
-    ...transaction,
-  };
-  txn = overrideFailedExecution(txn);
-  txn = overrideAuthorizations(txn);
-  txn = overrideSelfWalletConnect(txn);
-  txn = overrideTradeRefund(txn);
-  txn = overrideSwap(txn);
-
-  if (txn.changes.length) {
-    const fee = network === Network.mainnet ? getTransactionFee(txn, nativeCurrency) : undefined;
-    const internalTransactions = txn.changes.map((internalTxn, index): RainbowTransaction => {
-      const address = internalTxn?.asset?.asset_code?.toLowerCase() ?? '';
-      const metadata = getTokenMetadata(address);
-      const updatedAsset = {
-        address,
-        decimals: internalTxn?.asset?.decimals,
-        name: internalTxn?.asset?.name,
-        symbol: toUpper(internalTxn?.asset?.symbol ?? ''),
-        ...metadata,
-      };
-      const priceUnit = internalTxn.price ?? internalTxn?.asset?.price?.value ?? 0;
-      const valueUnit = internalTxn.value || 0;
-      const nativeDisplay = convertRawAmountToNativeDisplay(valueUnit, updatedAsset.decimals, priceUnit, nativeCurrency);
-
-      if (purchaseTransactionsHashes.includes(txn.hash.toLowerCase())) {
-        txn.type = TransactionType.purchase;
-      }
-
-      const status = getTransactionLabel({
-        direction: internalTxn.direction || txn.direction,
-        pending: false,
-        protocol: txn.protocol,
-        status: txn.status,
-        type: txn.type,
-      });
-
-      const title = getTitle({
-        protocol: txn.protocol,
-        status,
-        type: txn.type,
-      });
-
-      const description = getDescription({
-        name: updatedAsset.name,
-        status,
-        type: txn.type,
-      });
-
-      return {
-        address: updatedAsset.address.toLowerCase() === ETH_ADDRESS ? ETH_ADDRESS : updatedAsset.address,
-        balance: convertRawAmountToBalance(valueUnit, updatedAsset),
-        description,
-        from: internalTxn.address_from ?? txn.address_from,
-        hash: `${txn.hash}-${index}`,
-        minedAt: txn.mined_at,
-        name: updatedAsset.name,
-        native: isL2Network(network) ? { amount: '', display: '' } : nativeDisplay,
-        network,
-        nonce: txn.nonce,
-        pending: false,
-        protocol: txn.protocol,
-        status,
-        symbol: updatedAsset.symbol,
-        title,
-        to: internalTxn.address_to ?? txn.address_to,
-        type: txn.type,
-        fee,
-      };
-    });
-    return reverse(internalTransactions);
-  }
-  const parsedTransaction = await parseTransactionWithEmptyChanges(txn, nativeCurrency, network);
-  return parsedTransaction;
->>>>>>> bea7da5e
 };
 
 /**
  * Helper for retrieving tx fee sent by zerion, works only for mainnet only
  */
-<<<<<<< HEAD
-const getTransactionFee = (
-  txn: TransactionApiResponse,
-  nativeCurrency: NativeCurrencyKey
-): RainbowTransactionFee | undefined => {
-=======
-const getTransactionFee = (txn: ZerionTransaction, nativeCurrency: NativeCurrencyKey): RainbowTransactionFee | undefined => {
->>>>>>> bea7da5e
+const getTransactionFee = (txn: TransactionApiResponse, nativeCurrency: NativeCurrencyKey): RainbowTransactionFee | undefined => {
   if (txn.fee === null || txn.fee === undefined) {
     return undefined;
   }
@@ -471,21 +188,14 @@
   };
 };
 
-<<<<<<< HEAD
-export const getDescription = (
-  asset: ParsedAsset | undefined,
-  type: TransactionType,
-  meta: PaginatedTransactionsApiResponse['meta']
-) => {
+export const getDescription = (asset: ParsedAsset | undefined, type: TransactionType, meta: PaginatedTransactionsApiResponse['meta']) => {
   if (asset?.type === 'nft') return asset.symbol || asset.name;
   if (type === 'cancel') return 'transactions.cancelled';
 
   return asset?.name || meta.action;
 };
 
-export const isValidTransactionType = (
-  type: string | undefined
-): type is TransactionType =>
+export const isValidTransactionType = (type: string | undefined): type is TransactionType =>
   !!type &&
   //@ts-expect-error - Ts doesnt like the weird type structure here
   (transactionTypes.withChanges.includes(type as TransactionType) ||
@@ -493,137 +203,6 @@
     transactionTypes.withoutChanges.includes(type as TransactionType) ||
     type === ('sale' as TransactionType));
 
-export const transactionTypeShouldHaveChanges = (
-  type: TransactionType
-): type is TransactionWithChangesType =>
+export const transactionTypeShouldHaveChanges = (type: TransactionType): type is TransactionWithChangesType =>
   //@ts-expect-error - Ts doesnt like the weird type structure here
-  transactionTypes.withChanges.includes(type);
-=======
-export const getTitle = ({
-  protocol,
-  status,
-  type,
-}: {
-  protocol: ProtocolType | null | undefined;
-  status: TransactionStatus;
-  type?: TransactionType;
-}) => {
-  if (protocol && (type === TransactionType.deposit || type === TransactionType.withdraw)) {
-    if (
-      status === TransactionStatus.deposited ||
-      status === TransactionStatus.withdrew ||
-      status === TransactionStatus.sent ||
-      status === TransactionStatus.received
-    ) {
-      return ProtocolTypeNames?.[protocol];
-    }
-  }
-  return upperFirst(status);
-};
-
-export const getDescription = ({ name, status, type }: { name: string | null; status: TransactionStatus; type: TransactionType }) => {
-  switch (type) {
-    case TransactionType.deposit:
-      return status === TransactionStatus.depositing || status === TransactionStatus.sending
-        ? name
-        : i18n.t(i18n.l.transactions.deposited_with_token, { name: name! });
-    case TransactionType.withdraw:
-      return status === TransactionStatus.withdrawing || status === TransactionStatus.receiving
-        ? name
-        : i18n.t(i18n.l.transactions.withdrew_with_token, { name: name! });
-    default:
-      return name;
-  }
-};
-
-export const getTransactionLabel = ({
-  direction,
-  pending,
-  protocol,
-  status,
-  type,
-}: {
-  direction: TransactionDirection | null;
-  pending: boolean;
-  protocol: ProtocolType | null | undefined;
-  status: ZerionTransactionStatus | TransactionStatus;
-  type?: TransactionType;
-}) => {
-  if (status === TransactionStatus.cancelling) return TransactionStatus.cancelling;
-
-  if (status === TransactionStatus.cancelled) return TransactionStatus.cancelled;
-
-  if (status === TransactionStatus.selling || (type === TransactionType.sell && pending)) {
-    return TransactionStatus.selling;
-  }
-
-  if (status === TransactionStatus.sold || (type === TransactionType.sell && !pending)) return TransactionStatus.sold;
-
-  if (status === TransactionStatus.minting || (type === TransactionType.mint && pending)) {
-    return TransactionStatus.minting;
-  }
-
-  if (status === TransactionStatus.minted || (type === TransactionType.mint && !pending)) return TransactionStatus.minted;
-
-  if (status === TransactionStatus.speeding_up) return TransactionStatus.speeding_up;
-
-  if (pending && type === TransactionType.purchase) return TransactionStatus.purchasing;
-
-  const isFromAccount = direction === TransactionDirection.out;
-  const isToAccount = direction === TransactionDirection.in;
-  const isSelf = direction === TransactionDirection.self;
-
-  if (pending && type === TransactionType.authorize) return TransactionStatus.approving;
-
-  if (pending && type === TransactionType.deposit) {
-    if (protocol === ProtocolType.compound) {
-      return TransactionStatus.depositing;
-    } else {
-      return TransactionStatus.sending;
-    }
-  }
-
-  if (pending && type === TransactionType.withdraw) {
-    if (protocol === ProtocolType.compound) {
-      return TransactionStatus.withdrawing;
-    } else {
-      return TransactionStatus.receiving;
-    }
-  }
-
-  if (pending && isFromAccount) return TransactionStatus.sending;
-  if (pending && isToAccount) return TransactionStatus.receiving;
-
-  if (status === TransactionStatus.failed) return TransactionStatus.failed;
-  if (status === TransactionStatus.dropped) return TransactionStatus.dropped;
-
-  if (type === TransactionType.trade && isFromAccount) return TransactionStatus.swapped;
-
-  if (type === TransactionType.authorize) return TransactionStatus.approved;
-  if (type === TransactionType.purchase) return TransactionStatus.purchased;
-  if (type === TransactionType.cancel) return TransactionStatus.cancelled;
-
-  if (type === TransactionType.deposit) {
-    if (protocol === ProtocolType.compound) {
-      return TransactionStatus.deposited;
-    } else {
-      return TransactionStatus.sent;
-    }
-  }
-
-  if (type === TransactionType.withdraw) {
-    if (protocol === ProtocolType.compound) {
-      return TransactionStatus.withdrew;
-    } else {
-      return TransactionStatus.received;
-    }
-  }
-
-  if (isSelf) return TransactionStatus.self;
-
-  if (isFromAccount) return TransactionStatus.sent;
-  if (isToAccount) return TransactionStatus.received;
-
-  return TransactionStatus.unknown;
-};
->>>>>>> bea7da5e
+  transactionTypes.withChanges.includes(type);