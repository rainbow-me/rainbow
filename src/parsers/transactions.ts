--- conflicted
+++ resolved
@@ -138,21 +138,13 @@
 
 export const parseNewTransaction = (tx: NewTransaction): RainbowTransaction => {
   const asset = tx?.changes?.[0]?.asset || tx.asset;
-<<<<<<< HEAD
-  const methodName = 'Unknown method';
-=======
->>>>>>> 0c00f6a2
 
   return {
     ...tx,
     status: 'pending',
     data: tx.data,
     title: `${tx.type}.${tx.status}`,
-<<<<<<< HEAD
-    description: asset?.name || methodName,
-=======
     description: asset?.name,
->>>>>>> 0c00f6a2
     from: tx.from,
     changes: tx.changes,
     hash: tx.hash,
@@ -197,11 +189,6 @@
 
 export const getDescription = (asset: ParsedAsset | undefined, type: TransactionType, meta: PaginatedTransactionsApiResponse['meta']) => {
   if (asset?.type === 'nft') return asset.symbol || asset.name;
-<<<<<<< HEAD
-  if (type === 'cancel') return 'transactions.cancelled';
-
-=======
->>>>>>> 0c00f6a2
   return asset?.name || meta.action;
 };
 
