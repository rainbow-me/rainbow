--- conflicted
+++ resolved
@@ -355,11 +355,7 @@
           nativeCurrency
         );
 
-<<<<<<< HEAD
-        if (includes(purchaseTransactionsHashes, txn.hash.toLowerCase())) {
-=======
-        if (purchaseTransactionsHashes.includes(toLower(txn.hash))) {
->>>>>>> df7cdfdd
+        if (purchaseTransactionsHashes.includes(txn.hash.toLowerCase())) {
           txn.type = TransactionType.purchase;
         }
 
