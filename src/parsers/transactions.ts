--- conflicted
+++ resolved
@@ -34,14 +34,9 @@
 import {
   convertRawAmountToBalance,
   convertRawAmountToNativeDisplay,
-<<<<<<< HEAD
   partition,
-} from '@rainbow-me/utilities';
-import { ethereumUtils, getTokenMetadata } from '@rainbow-me/utils';
-=======
 } from '@/helpers/utilities';
 import { ethereumUtils, getTokenMetadata } from '@/utils';
->>>>>>> c0ef4cbd
 
 const LAST_TXN_HASH_BUFFER = 20;
 
