<<<<<<< HEAD
import compact from 'lodash/compact';
import isEmpty from 'lodash/isEmpty';
import orderBy from 'lodash/orderBy';
import partition from 'lodash/partition';
import reverse from 'lodash/reverse';
import slice from 'lodash/slice';
import toUpper from 'lodash/toUpper';
import uniqBy from 'lodash/uniqBy';
import upperFirst from 'lodash/upperFirst';
=======
import {
  compact,
  orderBy,
  partition,
  reverse,
  slice,
  toUpper,
  uniqBy,
  upperFirst,
} from 'lodash';
>>>>>>> 5bbc8848
import { parseAllTxnsOnReceive } from '../config/debug';
import {
  AssetType,
  EthereumAddress,
  ProtocolType,
  ProtocolTypeNames,
  RainbowTransaction,
  TransactionDirection,
  TransactionStatus,
  TransactionType,
  ZerionAsset,
  ZerionTransaction,
  ZerionTransactionChange,
  ZerionTransactionStatus,
} from '@rainbow-me/entities';
import { getTransactionMethodName } from '@rainbow-me/handlers/transactions';
import { isL2Network } from '@rainbow-me/handlers/web3';
import { Network } from '@rainbow-me/helpers/networkTypes';
import {
  ETH_ADDRESS,
  savingsAssetsList,
  supportedNativeCurrencies,
} from '@rainbow-me/references';
import {
  convertRawAmountToBalance,
  convertRawAmountToNativeDisplay,
  isEmpty,
} from '@rainbow-me/utilities';
import { ethereumUtils, getTokenMetadata } from '@rainbow-me/utils';

const LAST_TXN_HASH_BUFFER = 20;

const dataFromLastTxHash = (
  transactionData: ZerionTransaction[],
  transactions: RainbowTransaction[]
): ZerionTransaction[] => {
  if (__DEV__ && parseAllTxnsOnReceive) return transactionData;
  const lastSuccessfulTxn = transactions.find(
    txn => !!txn.hash && !txn.pending
  );
  const lastTxHash = lastSuccessfulTxn?.hash;
  if (lastTxHash) {
    const lastTxnHashIndex = transactionData.findIndex(txn =>
      lastTxHash.startsWith(txn.hash)
    );
    if (lastTxnHashIndex > -1) {
      return slice(transactionData, 0, lastTxnHashIndex + LAST_TXN_HASH_BUFFER);
    }
  }
  return transactionData;
};

export const parseTransactions = async (
  transactionData: ZerionTransaction[],
  accountAddress: EthereumAddress,
  nativeCurrency: keyof typeof supportedNativeCurrencies,
  existingTransactions: RainbowTransaction[],
  purchaseTransactions: RainbowTransaction[],
  network: Network,
  appended = false
) => {
  const purchaseTransactionHashes = purchaseTransactions.map(txn =>
    ethereumUtils.getHash(txn)
  );

  const [allL2Transactions, existingWithoutL2] = partition(
    existingTransactions,
    tx => isL2Network(tx.network || '')
  );

  const data = appended
    ? transactionData
    : dataFromLastTxHash(transactionData, existingWithoutL2);

  const newTransactionPromises = data.map(txn =>
    // @ts-expect-error ts-migrate(100002) FIXME
    parseTransaction(txn, nativeCurrency, purchaseTransactionHashes, network)
  );

  const newTransactions = await Promise.all(newTransactionPromises);
  const parsedNewTransactions = newTransactions.flat();

  const updatedResults = parsedNewTransactions.concat(
    existingTransactions,
    allL2Transactions
  );

  const potentialNftTransaction = appended
    ? parsedNewTransactions.find(txn => {
        return (
          !txn.protocol &&
          (txn.type === TransactionType.send ||
            txn.type === TransactionType.receive) &&
          txn.symbol !== 'ETH'
        );
      })
    : null;

  const dedupedResults = uniqBy(updatedResults, txn => txn.hash);

  const orderedDedupedResults = orderBy(
    dedupedResults,
    ['minedAt', 'nonce'],
    ['desc', 'desc']
  );

  return {
    parsedTransactions: orderedDedupedResults,
    potentialNftTransaction,
  };
};

const transformTradeRefund = (
  internalTransactions: ZerionTransactionChange[]
) => {
  const [txnsOut, txnsIn] = partition(
    internalTransactions,
    txn => txn?.direction === TransactionDirection.out
  );
  const isSuccessfulSwap =
    txnsOut.length === 1 && (txnsIn.length === 1 || txnsIn.length === 2);
  if (!isSuccessfulSwap) return internalTransactions;

  const txnOut = txnsOut[0];
  const txnIn = txnsIn.find(
    txn => txn?.asset?.asset_code !== txnOut?.asset?.asset_code
  );
  const refund = txnsIn.find(
    txn => txn?.asset?.asset_code === txnOut?.asset?.asset_code
  );
  let updatedOut = txnOut;
  if (refund?.value && txnOut?.value) {
    updatedOut = {
      ...txnOut,
      value: txnOut.value - refund.value,
    };
  }
  return compact([updatedOut, txnIn]);
};

const overrideFailedCompound = (
  txn: ZerionTransaction,
  network: string
): ZerionTransaction => {
  // Compound shows success status even when there are internal failures
  // We are overriding to show the user a failure state if the action actually failed
  const isFailedCompoundTxn =
    isEmpty(txn?.changes) &&
    txn.protocol === ProtocolType.compound &&
    (txn.type === TransactionType.deposit ||
      txn.type === TransactionType.withdraw);
  if (!isFailedCompoundTxn) return txn;

  const newTxn = {
    ...txn,
  };
  newTxn.status = ZerionTransactionStatus.failed;
  const asset =
    savingsAssetsList[network][txn?.address_to?.toLowerCase() ?? ''];

  const assetInternalTransaction = {
    address_from: txn.address_from,
    address_to: txn.address_to,
    asset: {
      asset_code: asset.address,
      icon_url: null,
      price: null,
      type: AssetType.compound,
      ...asset,
    },
    direction: TransactionDirection.out,
    value: 0,
  };
  newTxn.changes = [assetInternalTransaction];
  return newTxn;
};

const overrideFailedExecution = (txn: ZerionTransaction): ZerionTransaction => {
  const isFailedExecution =
    isEmpty(txn?.changes) &&
    txn.status === ZerionTransactionStatus.failed &&
    txn.type === TransactionType.execution &&
    txn.direction === TransactionDirection.out;
  if (!isFailedExecution) return txn;

  const newTxn = {
    ...txn,
  };
  const assetInternalTransaction = {
    address_from: txn.address_from,
    address_to: txn.address_to,
    asset: {
      asset_code: ETH_ADDRESS,
      decimals: 18,
      name: 'Ethereum',
      symbol: 'ETH',
      type: AssetType.eth,
    },
    direction: TransactionDirection.out,
    value: 0,
  };
  newTxn.changes = [assetInternalTransaction];
  return newTxn;
};

const overrideAuthorizations = (txn: ZerionTransaction): ZerionTransaction => {
  const isEmptyAuth =
    isEmpty(txn?.changes) && txn.type === TransactionType.authorize;
  if (!isEmptyAuth) return txn;

  const newTxn = {
    ...txn,
  };
  const approveInternalTransaction = {
    address_from: txn.address_from,
    address_to: txn.address_to,
    asset: txn?.meta?.asset as ZerionAsset,
    direction: TransactionDirection.out,
    value: 0,
  };
  newTxn.changes = [approveInternalTransaction];
  return newTxn;
};

const overrideSelfWalletConnect = (
  txn: ZerionTransaction
): ZerionTransaction => {
  // logic below: prevent sending a WalletConnect 0 amount to be ignored
  const isSelfWalletConnect =
    isEmpty(txn?.changes) &&
    txn.type === TransactionType.execution &&
    txn.direction === TransactionDirection.self;
  if (!isSelfWalletConnect) return txn;

  const newTxn = {
    ...txn,
  };
  const ethInternalTransaction = {
    address_from: txn.address_from,
    address_to: txn.address_to,
    asset: {
      asset_code: ETH_ADDRESS,
      decimals: 18,
      name: 'Ethereum',
      symbol: 'ETH',
      type: AssetType.eth,
    },
    direction: TransactionDirection.out,
    value: 0,
  };
  newTxn.changes = [ethInternalTransaction];
  return newTxn;
};

const overrideTradeRefund = (txn: ZerionTransaction): ZerionTransaction => {
  if (txn.type !== TransactionType.trade) return txn;
  return {
    ...txn,
    changes: transformTradeRefund(txn?.changes),
  };
};

const parseTransactionWithEmptyChanges = async (
  txn: ZerionTransaction,
  nativeCurrency: keyof typeof supportedNativeCurrencies,
  network: Network
) => {
  const methodName = await getTransactionMethodName(txn);
  const updatedAsset = {
    address: ETH_ADDRESS,
    decimals: 18,
    name: 'ethereum',
    symbol: 'ETH',
  };
  const priceUnit = 0;
  const valueUnit = 0;
  const nativeDisplay = convertRawAmountToNativeDisplay(
    0,
    18,
    priceUnit,
    nativeCurrency
  );
  return [
    {
      address: ETH_ADDRESS,
      balance: isL2Network(network)
        ? { amount: '', display: '-' }
        : convertRawAmountToBalance(valueUnit, updatedAsset),
      description: methodName || 'Signed',
      from: txn.address_from,
      hash: `${txn.hash}-${0}`,
      minedAt: txn.mined_at || txn.signed_at!,
      name: methodName || 'Signed',
      native: nativeDisplay,
      network,
      nonce: txn.nonce,
      pending: false,
      protocol: txn.protocol,
      status: TransactionStatus.contract_interaction,
      symbol: 'contract',
      title: `Contract Interaction`,
      to: txn.address_to,
      type: TransactionType.contract_interaction,
    },
  ];
};

const parseTransaction = async (
  transaction: ZerionTransaction,
  nativeCurrency: keyof typeof supportedNativeCurrencies,
  purchaseTransactionsHashes: string[],
  network: Network
): Promise<RainbowTransaction[]> => {
  let txn = {
    ...transaction,
  };
  txn = overrideFailedCompound(txn, network);
  txn = overrideFailedExecution(txn);
  txn = overrideAuthorizations(txn);
  txn = overrideSelfWalletConnect(txn);
  txn = overrideTradeRefund(txn);

  if (txn.changes.length) {
    const internalTransactions = txn.changes.map(
      (internalTxn, index): RainbowTransaction => {
        const address = internalTxn?.asset?.asset_code?.toLowerCase() ?? '';
        const metadata = getTokenMetadata(address);
        const updatedAsset = {
          address,
          decimals: internalTxn?.asset?.decimals,
          name: internalTxn?.asset?.name,
          symbol: toUpper(internalTxn?.asset?.symbol ?? ''),
          ...metadata,
        };
        const priceUnit =
          internalTxn.price ?? internalTxn?.asset?.price?.value ?? 0;
        const valueUnit = internalTxn.value || 0;
        const nativeDisplay = convertRawAmountToNativeDisplay(
          valueUnit,
          updatedAsset.decimals,
          priceUnit,
          nativeCurrency
        );

        if (purchaseTransactionsHashes.includes(txn.hash.toLowerCase())) {
          txn.type = TransactionType.purchase;
        }

        const status = getTransactionLabel({
          direction: internalTxn.direction || txn.direction,
          pending: false,
          protocol: txn.protocol,
          status: txn.status,
          type: txn.type,
        });

        const title = getTitle({
          protocol: txn.protocol,
          status,
          type: txn.type,
        });

        const description = getDescription({
          name: updatedAsset.name,
          status,
          type: txn.type,
        });
        return {
          address:
            updatedAsset.address.toLowerCase() === ETH_ADDRESS
              ? ETH_ADDRESS
              : updatedAsset.address,
          balance: convertRawAmountToBalance(valueUnit, updatedAsset),
          description,
          from: internalTxn.address_from ?? txn.address_from,
          hash: `${txn.hash}-${index}`,
          minedAt: txn.mined_at || txn.signed_at!,
          name: updatedAsset.name,
          native: isL2Network(network)
            ? { amount: '', display: '' }
            : nativeDisplay,
          network,
          nonce: txn.nonce,
          pending: false,
          protocol: txn.protocol,
          status,
          symbol: updatedAsset.symbol,
          title,
          to: internalTxn.address_to ?? txn.address_to,
          type: txn.type,
        };
      }
    );
    return reverse(internalTransactions);
  }
  const parsedTransaction = await parseTransactionWithEmptyChanges(
    txn,
    nativeCurrency,
    network
  );
  return parsedTransaction;
};

export const getTitle = ({
  protocol,
  status,
  type,
}: {
  protocol: ProtocolType | null | undefined;
  status: TransactionStatus;
  type: TransactionType;
}) => {
  if (
    protocol &&
    (type === TransactionType.deposit || type === TransactionType.withdraw)
  ) {
    if (
      status === TransactionStatus.deposited ||
      status === TransactionStatus.withdrew ||
      status === TransactionStatus.sent ||
      status === TransactionStatus.received
    ) {
      if (protocol === ProtocolType.compound) {
        return 'Savings';
      } else {
        return ProtocolTypeNames?.[protocol];
      }
    }
  }
  return upperFirst(status);
};

export const getDescription = ({
  name,
  status,
  type,
}: {
  name: string | null;
  status: TransactionStatus;
  type: TransactionType;
}) => {
  switch (type) {
    case TransactionType.deposit:
      return status === TransactionStatus.depositing ||
        status === TransactionStatus.sending
        ? name
        : `Deposited ${name}`;
    case TransactionType.withdraw:
      return status === TransactionStatus.withdrawing ||
        status === TransactionStatus.receiving
        ? name
        : `Withdrew ${name}`;
    default:
      return name;
  }
};

export const getTransactionLabel = ({
  direction,
  pending,
  protocol,
  status,
  type,
}: {
  direction: TransactionDirection | null;
  pending: boolean;
  protocol: ProtocolType | null | undefined;
  status: ZerionTransactionStatus | TransactionStatus;
  type: TransactionType;
}) => {
  if (status === TransactionStatus.cancelling)
    return TransactionStatus.cancelling;

  if (status === TransactionStatus.cancelled)
    return TransactionStatus.cancelled;

  if (status === TransactionStatus.speeding_up)
    return TransactionStatus.speeding_up;

  if (pending && type === TransactionType.purchase)
    return TransactionStatus.purchasing;

  const isFromAccount = direction === TransactionDirection.out;
  const isToAccount = direction === TransactionDirection.in;
  const isSelf = direction === TransactionDirection.self;

  if (pending && type === TransactionType.authorize)
    return TransactionStatus.approving;

  if (pending && type === TransactionType.deposit) {
    if (protocol === ProtocolType.compound) {
      return TransactionStatus.depositing;
    } else {
      return TransactionStatus.sending;
    }
  }

  if (pending && type === TransactionType.withdraw) {
    if (protocol === ProtocolType.compound) {
      return TransactionStatus.withdrawing;
    } else {
      return TransactionStatus.receiving;
    }
  }

  if (pending && isFromAccount) return TransactionStatus.sending;
  if (pending && isToAccount) return TransactionStatus.receiving;

  if (status === TransactionStatus.failed) return TransactionStatus.failed;
  if (status === TransactionStatus.dropped) return TransactionStatus.dropped;

  if (type === TransactionType.trade && isFromAccount)
    return TransactionStatus.swapped;

  if (type === TransactionType.authorize) return TransactionStatus.approved;
  if (type === TransactionType.purchase) return TransactionStatus.purchased;

  if (type === TransactionType.deposit) {
    if (protocol === ProtocolType.compound) {
      return TransactionStatus.deposited;
    } else {
      return TransactionStatus.sent;
    }
  }

  if (type === TransactionType.withdraw) {
    if (protocol === ProtocolType.compound) {
      return TransactionStatus.withdrew;
    } else {
      return TransactionStatus.received;
    }
  }

  if (isSelf) return TransactionStatus.self;

  if (isFromAccount) return TransactionStatus.sent;
  if (isToAccount) return TransactionStatus.received;

  return TransactionStatus.unknown;
};<|MERGE_RESOLUTION|>--- conflicted
+++ resolved
@@ -1,6 +1,4 @@
-<<<<<<< HEAD
 import compact from 'lodash/compact';
-import isEmpty from 'lodash/isEmpty';
 import orderBy from 'lodash/orderBy';
 import partition from 'lodash/partition';
 import reverse from 'lodash/reverse';
@@ -8,18 +6,6 @@
 import toUpper from 'lodash/toUpper';
 import uniqBy from 'lodash/uniqBy';
 import upperFirst from 'lodash/upperFirst';
-=======
-import {
-  compact,
-  orderBy,
-  partition,
-  reverse,
-  slice,
-  toUpper,
-  uniqBy,
-  upperFirst,
-} from 'lodash';
->>>>>>> 5bbc8848
 import { parseAllTxnsOnReceive } from '../config/debug';
 import {
   AssetType,
