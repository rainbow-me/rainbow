import {
  compact,
  isEmpty,
  map,
  orderBy,
  partition,
  reverse,
  slice,
  toUpper,
  uniqBy,
  upperFirst,
} from 'lodash';
import { parseAllTxnsOnReceive } from '../config/debug';
import {
  AssetType,
  EthereumAddress,
  ProtocolType,
  ProtocolTypeNames,
  RainbowTransaction,
  TransactionDirection,
  TransactionStatus,
  TransactionType,
  ZerionAsset,
  ZerionTransaction,
  ZerionTransactionChange,
  ZerionTransactionStatus,
} from '@rainbow-me/entities';
import { getTransactionMethodName } from '@rainbow-me/handlers/transactions';
import { isL2Network } from '@rainbow-me/handlers/web3';
import { Network } from '@rainbow-me/helpers/networkTypes';
import { ETH_ADDRESS, savingsAssetsList } from '@rainbow-me/references';
import {
  convertRawAmountToBalance,
  convertRawAmountToNativeDisplay,
} from '@rainbow-me/utilities';
import { ethereumUtils, getTokenMetadata } from '@rainbow-me/utils';

const LAST_TXN_HASH_BUFFER = 20;

const dataFromLastTxHash = (
  transactionData: ZerionTransaction[],
  transactions: RainbowTransaction[]
): ZerionTransaction[] => {
  if (__DEV__ && parseAllTxnsOnReceive) return transactionData;
  const lastSuccessfulTxn = transactions.find(
    txn => !!txn.hash && !txn.pending
  );
  const lastTxHash = lastSuccessfulTxn?.hash;
  if (lastTxHash) {
    const lastTxnHashIndex = transactionData.findIndex(txn =>
      lastTxHash.startsWith(txn.hash)
    );
    if (lastTxnHashIndex > -1) {
      return slice(transactionData, 0, lastTxnHashIndex + LAST_TXN_HASH_BUFFER);
    }
  }
  return transactionData;
};

export const parseTransactions = async (
  transactionData: ZerionTransaction[],
  accountAddress: EthereumAddress,
  nativeCurrency: string,
  existingTransactions: RainbowTransaction[],
  purchaseTransactions: RainbowTransaction[],
  network: Network,
  appended = false
) => {
  const purchaseTransactionHashes = map(purchaseTransactions, txn =>
    ethereumUtils.getHash(txn)
  );

  const [allL2Transactions, existingWithoutL2] = partition(
    existingTransactions,
    tx => isL2Network(tx.network || '')
  );

  const data = appended
    ? transactionData
    : dataFromLastTxHash(transactionData, existingWithoutL2);

  const newTransactionPromises = data.map(txn =>
    // @ts-expect-error ts-migrate(100002) FIXME
    parseTransaction(txn, nativeCurrency, purchaseTransactionHashes, network)
  );

  const newTransactions = await Promise.all(newTransactionPromises);
  const parsedNewTransactions = newTransactions.flatMap(key => key);

  const updatedResults = parsedNewTransactions.concat(
    existingTransactions,
    allL2Transactions
  );

  const potentialNftTransaction = appended
    ? parsedNewTransactions.find(txn => {
        return (
          !txn.protocol &&
          (txn.type === TransactionType.send ||
            txn.type === TransactionType.receive) &&
          txn.symbol !== 'ETH'
        );
      })
    : null;

  const dedupedResults = uniqBy(updatedResults, txn => txn.hash);

  const orderedDedupedResults = orderBy(
    dedupedResults,
    ['minedAt', 'nonce'],
    ['desc', 'desc']
  );

  return {
    parsedTransactions: orderedDedupedResults,
    potentialNftTransaction,
  };
};

const transformTradeRefund = (
  internalTransactions: ZerionTransactionChange[]
) => {
  const [txnsOut, txnsIn] = partition(
    internalTransactions,
    txn => txn?.direction === TransactionDirection.out
  );
  const isSuccessfulSwap =
    txnsOut.length === 1 && (txnsIn.length === 1 || txnsIn.length === 2);
  if (!isSuccessfulSwap) return internalTransactions;

  const txnOut = txnsOut[0];
  const txnIn = txnsIn.find(
    txn => txn?.asset?.asset_code !== txnOut?.asset?.asset_code
  );
  const refund = txnsIn.find(
    txn => txn?.asset?.asset_code === txnOut?.asset?.asset_code
  );
  let updatedOut = txnOut;
  if (refund?.value && txnOut?.value) {
    updatedOut = {
      ...txnOut,
      value: txnOut.value - refund.value,
    };
  }
  return compact([updatedOut, txnIn]);
};

const overrideFailedCompound = (
  txn: ZerionTransaction,
  network: string
): ZerionTransaction => {
  // Compound shows success status even when there are internal failures
  // We are overriding to show the user a failure state if the action actually failed
  const isFailedCompoundTxn =
    isEmpty(txn?.changes) &&
    txn.protocol === ProtocolType.compound &&
    (txn.type === TransactionType.deposit ||
      txn.type === TransactionType.withdraw);
  if (!isFailedCompoundTxn) return txn;

  const newTxn = {
    ...txn,
  };
  newTxn.status = ZerionTransactionStatus.failed;
  const asset =
    savingsAssetsList[network][txn?.address_to?.toLowerCase() ?? ''];

  const assetInternalTransaction = {
    address_from: txn.address_from,
    address_to: txn.address_to,
    asset: {
      asset_code: asset.address,
      icon_url: null,
      price: null,
      type: AssetType.compound,
      ...asset,
    },
    direction: TransactionDirection.out,
    value: 0,
  };
  newTxn.changes = [assetInternalTransaction];
  return newTxn;
};

const overrideFailedExecution = (txn: ZerionTransaction): ZerionTransaction => {
  const isFailedExecution =
    isEmpty(txn?.changes) &&
    txn.status === ZerionTransactionStatus.failed &&
    txn.type === TransactionType.execution &&
    txn.direction === TransactionDirection.out;
  if (!isFailedExecution) return txn;

  const newTxn = {
    ...txn,
  };
  const assetInternalTransaction = {
    address_from: txn.address_from,
    address_to: txn.address_to,
    asset: {
      asset_code: ETH_ADDRESS,
      decimals: 18,
      name: 'Ethereum',
      symbol: 'ETH',
      type: AssetType.eth,
    },
    direction: TransactionDirection.out,
    value: 0,
  };
  newTxn.changes = [assetInternalTransaction];
  return newTxn;
};

const overrideAuthorizations = (txn: ZerionTransaction): ZerionTransaction => {
  const isEmptyAuth =
    isEmpty(txn?.changes) && txn.type === TransactionType.authorize;
  if (!isEmptyAuth) return txn;

  const newTxn = {
    ...txn,
  };
  const approveInternalTransaction = {
    address_from: txn.address_from,
    address_to: txn.address_to,
    asset: txn?.meta?.asset as ZerionAsset,
    direction: TransactionDirection.out,
    value: 0,
  };
  newTxn.changes = [approveInternalTransaction];
  return newTxn;
};

const overrideSelfWalletConnect = (
  txn: ZerionTransaction
): ZerionTransaction => {
  // logic below: prevent sending a WalletConnect 0 amount to be ignored
  const isSelfWalletConnect =
    isEmpty(txn?.changes) &&
    txn.type === TransactionType.execution &&
    txn.direction === TransactionDirection.self;
  if (!isSelfWalletConnect) return txn;

  const newTxn = {
    ...txn,
  };
  const ethInternalTransaction = {
    address_from: txn.address_from,
    address_to: txn.address_to,
    asset: {
      asset_code: ETH_ADDRESS,
      decimals: 18,
      name: 'Ethereum',
      symbol: 'ETH',
      type: AssetType.eth,
    },
    direction: TransactionDirection.out,
    value: 0,
  };
  newTxn.changes = [ethInternalTransaction];
  return newTxn;
};

const overrideTradeRefund = (txn: ZerionTransaction): ZerionTransaction => {
  if (txn.type !== TransactionType.trade) return txn;
  return {
    ...txn,
    changes: transformTradeRefund(txn?.changes),
  };
};

const parseTransactionWithEmptyChanges = async (
  txn: ZerionTransaction,
  nativeCurrency: string,
  network: Network
) => {
  const methodName = await getTransactionMethodName(txn);
  const updatedAsset = {
    address: ETH_ADDRESS,
    decimals: 18,
    name: 'ethereum',
    symbol: 'ETH',
  };
  const priceUnit = 0;
  const valueUnit = 0;
  const nativeDisplay = convertRawAmountToNativeDisplay(
    0,
    18,
    priceUnit,
    nativeCurrency
  );
  return [
    {
      address: ETH_ADDRESS,
      balance: isL2Network(network)
        ? { amount: '', display: '-' }
        : convertRawAmountToBalance(valueUnit, updatedAsset),
      description: methodName || 'Signed',
      from: txn.address_from,
      hash: `${txn.hash}-${0}`,
      minedAt: txn.mined_at || txn.signed_at!,
      name: methodName || 'Signed',
      native: nativeDisplay,
      network,
      nonce: txn.nonce,
      pending: false,
      protocol: txn.protocol,
      status: TransactionStatus.contract_interaction,
      symbol: 'contract',
      title: `Contract Interaction`,
      to: txn.address_to,
      type: TransactionType.contract_interaction,
    },
  ];
};

const parseTransaction = async (
  transaction: ZerionTransaction,
  nativeCurrency: string,
  purchaseTransactionsHashes: string[],
  network: Network
): Promise<RainbowTransaction[]> => {
  let txn = {
    ...transaction,
  };
  txn = overrideFailedCompound(txn, network);
  txn = overrideFailedExecution(txn);
  txn = overrideAuthorizations(txn);
  txn = overrideSelfWalletConnect(txn);
  txn = overrideTradeRefund(txn);

  if (txn.changes.length) {
    const internalTransactions = map(
      txn?.changes,
      (internalTxn, index): RainbowTransaction => {
        const address = internalTxn?.asset?.asset_code?.toLowerCase() ?? '';
        const metadata = getTokenMetadata(address);
        const updatedAsset = {
          address,
          decimals: internalTxn?.asset?.decimals,
          name: internalTxn?.asset?.name,
          symbol: toUpper(internalTxn?.asset?.symbol ?? ''),
          ...metadata,
        };
        const priceUnit =
          internalTxn.price ?? internalTxn?.asset?.price?.value ?? 0;
        const valueUnit = internalTxn.value || 0;
        const nativeDisplay = convertRawAmountToNativeDisplay(
          valueUnit,
          updatedAsset.decimals,
          priceUnit,
          nativeCurrency
        );

<<<<<<< HEAD
        if (purchaseTransactionsHashes.includes(toLower(txn.hash))) {
=======
        if (includes(purchaseTransactionsHashes, txn.hash.toLowerCase())) {
>>>>>>> b48407ce
          txn.type = TransactionType.purchase;
        }

        const status = getTransactionLabel({
          direction: internalTxn.direction || txn.direction,
          pending: false,
          protocol: txn.protocol,
          status: txn.status,
          type: txn.type,
        });

        const title = getTitle({
          protocol: txn.protocol,
          status,
          type: txn.type,
        });

        const description = getDescription({
          name: updatedAsset.name,
          status,
          type: txn.type,
        });
        return {
          address:
            updatedAsset.address.toLowerCase() === ETH_ADDRESS
              ? ETH_ADDRESS
              : updatedAsset.address,
          balance: convertRawAmountToBalance(valueUnit, updatedAsset),
          description,
          from: internalTxn.address_from ?? txn.address_from,
          hash: `${txn.hash}-${index}`,
          minedAt: txn.mined_at || txn.signed_at!,
          name: updatedAsset.name,
          native: isL2Network(network)
            ? { amount: '', display: '' }
            : nativeDisplay,
          network,
          nonce: txn.nonce,
          pending: false,
          protocol: txn.protocol,
          status,
          symbol: updatedAsset.symbol,
          title,
          to: internalTxn.address_to ?? txn.address_to,
          type: txn.type,
        };
      }
    );
    return reverse(internalTransactions);
  }
  const parsedTransaction = await parseTransactionWithEmptyChanges(
    txn,
    nativeCurrency,
    network
  );
  return parsedTransaction;
};

export const getTitle = ({
  protocol,
  status,
  type,
}: {
  protocol: ProtocolType | null | undefined;
  status: TransactionStatus;
  type: TransactionType;
}) => {
  if (
    protocol &&
    (type === TransactionType.deposit || type === TransactionType.withdraw)
  ) {
    if (
      status === TransactionStatus.deposited ||
      status === TransactionStatus.withdrew ||
      status === TransactionStatus.sent ||
      status === TransactionStatus.received
    ) {
      if (protocol === ProtocolType.compound) {
        return 'Savings';
      } else {
        return ProtocolTypeNames?.[protocol];
      }
    }
  }
  return upperFirst(status);
};

export const getDescription = ({
  name,
  status,
  type,
}: {
  name: string | null;
  status: TransactionStatus;
  type: TransactionType;
}) => {
  switch (type) {
    case TransactionType.deposit:
      return status === TransactionStatus.depositing ||
        status === TransactionStatus.sending
        ? name
        : `Deposited ${name}`;
    case TransactionType.withdraw:
      return status === TransactionStatus.withdrawing ||
        status === TransactionStatus.receiving
        ? name
        : `Withdrew ${name}`;
    default:
      return name;
  }
};

export const getTransactionLabel = ({
  direction,
  pending,
  protocol,
  status,
  type,
}: {
  direction: TransactionDirection | null;
  pending: boolean;
  protocol: ProtocolType | null | undefined;
  status: ZerionTransactionStatus | TransactionStatus;
  type: TransactionType;
}) => {
  if (status === TransactionStatus.cancelling)
    return TransactionStatus.cancelling;

  if (status === TransactionStatus.cancelled)
    return TransactionStatus.cancelled;

  if (status === TransactionStatus.speeding_up)
    return TransactionStatus.speeding_up;

  if (pending && type === TransactionType.purchase)
    return TransactionStatus.purchasing;

  const isFromAccount = direction === TransactionDirection.out;
  const isToAccount = direction === TransactionDirection.in;
  const isSelf = direction === TransactionDirection.self;

  if (pending && type === TransactionType.authorize)
    return TransactionStatus.approving;

  if (pending && type === TransactionType.deposit) {
    if (protocol === ProtocolType.compound) {
      return TransactionStatus.depositing;
    } else {
      return TransactionStatus.sending;
    }
  }

  if (pending && type === TransactionType.withdraw) {
    if (protocol === ProtocolType.compound) {
      return TransactionStatus.withdrawing;
    } else {
      return TransactionStatus.receiving;
    }
  }

  if (pending && isFromAccount) return TransactionStatus.sending;
  if (pending && isToAccount) return TransactionStatus.receiving;

  if (status === TransactionStatus.failed) return TransactionStatus.failed;

  if (type === TransactionType.trade && isFromAccount)
    return TransactionStatus.swapped;

  if (type === TransactionType.authorize) return TransactionStatus.approved;
  if (type === TransactionType.purchase) return TransactionStatus.purchased;

  if (type === TransactionType.deposit) {
    if (protocol === ProtocolType.compound) {
      return TransactionStatus.deposited;
    } else {
      return TransactionStatus.sent;
    }
  }

  if (type === TransactionType.withdraw) {
    if (protocol === ProtocolType.compound) {
      return TransactionStatus.withdrew;
    } else {
      return TransactionStatus.received;
    }
  }

  if (isSelf) return TransactionStatus.self;

  if (isFromAccount) return TransactionStatus.sent;
  if (isToAccount) return TransactionStatus.received;

  return TransactionStatus.unknown;
};<|MERGE_RESOLUTION|>--- conflicted
+++ resolved
@@ -350,11 +350,7 @@
           nativeCurrency
         );
 
-<<<<<<< HEAD
-        if (purchaseTransactionsHashes.includes(toLower(txn.hash))) {
-=======
-        if (includes(purchaseTransactionsHashes, txn.hash.toLowerCase())) {
->>>>>>> b48407ce
+        if (purchaseTransactionsHashes.includes(txn.hash.toLowerCase())) {
           txn.type = TransactionType.purchase;
         }
 
