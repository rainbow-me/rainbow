import {
  compact,
  concat,
  findIndex,
  flatten,
  includes,
<<<<<<< HEAD
  map,
=======
  isEmpty,
>>>>>>> b8b4f082
  orderBy,
  partition,
  reverse,
  slice,
  toLower,
  toUpper,
  uniqBy,
  upperFirst,
} from 'lodash';
import { parseAllTxnsOnReceive } from '../config/debug';
import {
  AssetType,
  EthereumAddress,
  ProtocolType,
  ProtocolTypeNames,
  RainbowTransaction,
  TransactionDirection,
  TransactionStatus,
  TransactionType,
  ZerionAsset,
  ZerionTransaction,
  ZerionTransactionChange,
  ZerionTransactionStatus,
} from '@rainbow-me/entities';
import { getTransactionMethodName } from '@rainbow-me/handlers/transactions';
import { isL2Network } from '@rainbow-me/handlers/web3';
import { Network } from '@rainbow-me/helpers/networkTypes';
import {
  ETH_ADDRESS,
  savingsAssetsList,
  supportedNativeCurrencies,
} from '@rainbow-me/references';
import {
  convertRawAmountToBalance,
  convertRawAmountToNativeDisplay,
  isEmpty,
} from '@rainbow-me/utilities';
import { ethereumUtils, getTokenMetadata } from '@rainbow-me/utils';

const LAST_TXN_HASH_BUFFER = 20;

const dataFromLastTxHash = (
  transactionData: ZerionTransaction[],
  transactions: RainbowTransaction[]
): ZerionTransaction[] => {
  if (__DEV__ && parseAllTxnsOnReceive) return transactionData;
  const lastSuccessfulTxn = transactions.find(
    txn => !!txn.hash && !txn.pending
  );
  const lastTxHash = lastSuccessfulTxn?.hash;
  if (lastTxHash) {
    const lastTxnHashIndex = findIndex(transactionData, txn =>
      lastTxHash.startsWith(txn.hash)
    );
    if (lastTxnHashIndex > -1) {
      return slice(transactionData, 0, lastTxnHashIndex + LAST_TXN_HASH_BUFFER);
    }
  }
  return transactionData;
};

export const parseTransactions = async (
  transactionData: ZerionTransaction[],
  accountAddress: EthereumAddress,
  nativeCurrency: keyof typeof supportedNativeCurrencies,
  existingTransactions: RainbowTransaction[],
  purchaseTransactions: RainbowTransaction[],
  network: Network,
  appended = false
) => {
  const purchaseTransactionHashes = purchaseTransactions.map(txn =>
    ethereumUtils.getHash(txn)
  );

  const [allL2Transactions, existingWithoutL2] = partition(
    existingTransactions,
    tx => isL2Network(tx.network || '')
  );

  const data = appended
    ? transactionData
    : dataFromLastTxHash(transactionData, existingWithoutL2);

  const newTransactionPromises = data.map(txn =>
    // @ts-expect-error ts-migrate(100002) FIXME
    parseTransaction(txn, nativeCurrency, purchaseTransactionHashes, network)
  );

  const newTransactions = await Promise.all(newTransactionPromises);
  const parsedNewTransactions = flatten(newTransactions);

  const updatedResults = concat(
    parsedNewTransactions,
    existingTransactions,
    allL2Transactions
  );

  const potentialNftTransaction = appended
    ? parsedNewTransactions.find(txn => {
        return (
          !txn.protocol &&
          (txn.type === TransactionType.send ||
            txn.type === TransactionType.receive) &&
          txn.symbol !== 'ETH'
        );
      })
    : null;

  const dedupedResults = uniqBy(updatedResults, txn => txn.hash);

  const orderedDedupedResults = orderBy(
    dedupedResults,
    ['minedAt', 'nonce'],
    ['desc', 'desc']
  );

  return {
    parsedTransactions: orderedDedupedResults,
    potentialNftTransaction,
  };
};

const transformTradeRefund = (
  internalTransactions: ZerionTransactionChange[]
) => {
  const [txnsOut, txnsIn] = partition(
    internalTransactions,
    txn => txn?.direction === TransactionDirection.out
  );
  const isSuccessfulSwap =
    txnsOut.length === 1 && (txnsIn.length === 1 || txnsIn.length === 2);
  if (!isSuccessfulSwap) return internalTransactions;

  const txnOut = txnsOut[0];
  const txnIn = txnsIn.find(
    txn => txn?.asset?.asset_code !== txnOut?.asset?.asset_code
  );
  const refund = txnsIn.find(
    txn => txn?.asset?.asset_code === txnOut?.asset?.asset_code
  );
  let updatedOut = txnOut;
  if (refund?.value && txnOut?.value) {
    updatedOut = {
      ...txnOut,
      value: txnOut.value - refund.value,
    };
  }
  return compact([updatedOut, txnIn]);
};

const overrideFailedCompound = (
  txn: ZerionTransaction,
  network: string
): ZerionTransaction => {
  // Compound shows success status even when there are internal failures
  // We are overriding to show the user a failure state if the action actually failed
  const isFailedCompoundTxn =
    isEmpty(txn?.changes) &&
    txn.protocol === ProtocolType.compound &&
    (txn.type === TransactionType.deposit ||
      txn.type === TransactionType.withdraw);
  if (!isFailedCompoundTxn) return txn;

  const newTxn = {
    ...txn,
  };
  newTxn.status = ZerionTransactionStatus.failed;
  const asset = savingsAssetsList[network][toLower(txn?.address_to ?? '')];

  const assetInternalTransaction = {
    address_from: txn.address_from,
    address_to: txn.address_to,
    asset: {
      asset_code: asset.address,
      icon_url: null,
      price: null,
      type: AssetType.compound,
      ...asset,
    },
    direction: TransactionDirection.out,
    value: 0,
  };
  newTxn.changes = [assetInternalTransaction];
  return newTxn;
};

const overrideFailedExecution = (txn: ZerionTransaction): ZerionTransaction => {
  const isFailedExecution =
    isEmpty(txn?.changes) &&
    txn.status === ZerionTransactionStatus.failed &&
    txn.type === TransactionType.execution &&
    txn.direction === TransactionDirection.out;
  if (!isFailedExecution) return txn;

  const newTxn = {
    ...txn,
  };
  const assetInternalTransaction = {
    address_from: txn.address_from,
    address_to: txn.address_to,
    asset: {
      asset_code: ETH_ADDRESS,
      decimals: 18,
      name: 'Ethereum',
      symbol: 'ETH',
      type: AssetType.eth,
    },
    direction: TransactionDirection.out,
    value: 0,
  };
  newTxn.changes = [assetInternalTransaction];
  return newTxn;
};

const overrideAuthorizations = (txn: ZerionTransaction): ZerionTransaction => {
  const isEmptyAuth =
    isEmpty(txn?.changes) && txn.type === TransactionType.authorize;
  if (!isEmptyAuth) return txn;

  const newTxn = {
    ...txn,
  };
  const approveInternalTransaction = {
    address_from: txn.address_from,
    address_to: txn.address_to,
    asset: txn?.meta?.asset as ZerionAsset,
    direction: TransactionDirection.out,
    value: 0,
  };
  newTxn.changes = [approveInternalTransaction];
  return newTxn;
};

const overrideSelfWalletConnect = (
  txn: ZerionTransaction
): ZerionTransaction => {
  // logic below: prevent sending a WalletConnect 0 amount to be ignored
  const isSelfWalletConnect =
    isEmpty(txn?.changes) &&
    txn.type === TransactionType.execution &&
    txn.direction === TransactionDirection.self;
  if (!isSelfWalletConnect) return txn;

  const newTxn = {
    ...txn,
  };
  const ethInternalTransaction = {
    address_from: txn.address_from,
    address_to: txn.address_to,
    asset: {
      asset_code: ETH_ADDRESS,
      decimals: 18,
      name: 'Ethereum',
      symbol: 'ETH',
      type: AssetType.eth,
    },
    direction: TransactionDirection.out,
    value: 0,
  };
  newTxn.changes = [ethInternalTransaction];
  return newTxn;
};

const overrideTradeRefund = (txn: ZerionTransaction): ZerionTransaction => {
  if (txn.type !== TransactionType.trade) return txn;
  return {
    ...txn,
    changes: transformTradeRefund(txn?.changes),
  };
};

const parseTransactionWithEmptyChanges = async (
  txn: ZerionTransaction,
  nativeCurrency: keyof typeof supportedNativeCurrencies,
  network: Network
) => {
  const methodName = await getTransactionMethodName(txn);
  const updatedAsset = {
    address: ETH_ADDRESS,
    decimals: 18,
    name: 'ethereum',
    symbol: 'ETH',
  };
  const priceUnit = 0;
  const valueUnit = 0;
  const nativeDisplay = convertRawAmountToNativeDisplay(
    0,
    18,
    priceUnit,
    nativeCurrency
  );
  return [
    {
      address: ETH_ADDRESS,
      balance: isL2Network(network)
        ? { amount: '', display: '-' }
        : convertRawAmountToBalance(valueUnit, updatedAsset),
      description: methodName || 'Signed',
      from: txn.address_from,
      hash: `${txn.hash}-${0}`,
      minedAt: txn.mined_at || txn.signed_at!,
      name: methodName || 'Signed',
      native: nativeDisplay,
      network,
      nonce: txn.nonce,
      pending: false,
      protocol: txn.protocol,
      status: TransactionStatus.contract_interaction,
      symbol: 'contract',
      title: `Contract Interaction`,
      to: txn.address_to,
      type: TransactionType.contract_interaction,
    },
  ];
};

const parseTransaction = async (
  transaction: ZerionTransaction,
  nativeCurrency: keyof typeof supportedNativeCurrencies,
  purchaseTransactionsHashes: string[],
  network: Network
): Promise<RainbowTransaction[]> => {
  let txn = {
    ...transaction,
  };
  txn = overrideFailedCompound(txn, network);
  txn = overrideFailedExecution(txn);
  txn = overrideAuthorizations(txn);
  txn = overrideSelfWalletConnect(txn);
  txn = overrideTradeRefund(txn);

  if (txn.changes.length) {
    const internalTransactions = txn.changes.map(
      (internalTxn, index): RainbowTransaction => {
        const address = toLower(internalTxn?.asset?.asset_code);
        const metadata = getTokenMetadata(address);
        const updatedAsset = {
          address,
          decimals: internalTxn?.asset?.decimals,
          name: internalTxn?.asset?.name,
          symbol: toUpper(internalTxn?.asset?.symbol ?? ''),
          ...metadata,
        };
        const priceUnit =
          internalTxn.price ?? internalTxn?.asset?.price?.value ?? 0;
        const valueUnit = internalTxn.value || 0;
        const nativeDisplay = convertRawAmountToNativeDisplay(
          valueUnit,
          updatedAsset.decimals,
          priceUnit,
          nativeCurrency
        );

        if (includes(purchaseTransactionsHashes, toLower(txn.hash))) {
          txn.type = TransactionType.purchase;
        }

        const status = getTransactionLabel({
          direction: internalTxn.direction || txn.direction,
          pending: false,
          protocol: txn.protocol,
          status: txn.status,
          type: txn.type,
        });

        const title = getTitle({
          protocol: txn.protocol,
          status,
          type: txn.type,
        });

        const description = getDescription({
          name: updatedAsset.name,
          status,
          type: txn.type,
        });
        return {
          address:
            toLower(updatedAsset.address) === ETH_ADDRESS
              ? ETH_ADDRESS
              : updatedAsset.address,
          balance: convertRawAmountToBalance(valueUnit, updatedAsset),
          description,
          from: internalTxn.address_from ?? txn.address_from,
          hash: `${txn.hash}-${index}`,
          minedAt: txn.mined_at || txn.signed_at!,
          name: updatedAsset.name,
          native: isL2Network(network)
            ? { amount: '', display: '' }
            : nativeDisplay,
          network,
          nonce: txn.nonce,
          pending: false,
          protocol: txn.protocol,
          status,
          symbol: updatedAsset.symbol,
          title,
          to: internalTxn.address_to ?? txn.address_to,
          type: txn.type,
        };
      }
    );
    return reverse(internalTransactions);
  }
  const parsedTransaction = await parseTransactionWithEmptyChanges(
    txn,
    nativeCurrency,
    network
  );
  return parsedTransaction;
};

export const getTitle = ({
  protocol,
  status,
  type,
}: {
  protocol: ProtocolType | null | undefined;
  status: TransactionStatus;
  type: TransactionType;
}) => {
  if (
    protocol &&
    (type === TransactionType.deposit || type === TransactionType.withdraw)
  ) {
    if (
      status === TransactionStatus.deposited ||
      status === TransactionStatus.withdrew ||
      status === TransactionStatus.sent ||
      status === TransactionStatus.received
    ) {
      if (protocol === ProtocolType.compound) {
        return 'Savings';
      } else {
        return ProtocolTypeNames?.[protocol];
      }
    }
  }
  return upperFirst(status);
};

export const getDescription = ({
  name,
  status,
  type,
}: {
  name: string | null;
  status: TransactionStatus;
  type: TransactionType;
}) => {
  switch (type) {
    case TransactionType.deposit:
      return status === TransactionStatus.depositing ||
        status === TransactionStatus.sending
        ? name
        : `Deposited ${name}`;
    case TransactionType.withdraw:
      return status === TransactionStatus.withdrawing ||
        status === TransactionStatus.receiving
        ? name
        : `Withdrew ${name}`;
    default:
      return name;
  }
};

export const getTransactionLabel = ({
  direction,
  pending,
  protocol,
  status,
  type,
}: {
  direction: TransactionDirection | null;
  pending: boolean;
  protocol: ProtocolType | null | undefined;
  status: ZerionTransactionStatus | TransactionStatus;
  type: TransactionType;
}) => {
  if (status === TransactionStatus.cancelling)
    return TransactionStatus.cancelling;

  if (status === TransactionStatus.cancelled)
    return TransactionStatus.cancelled;

  if (status === TransactionStatus.speeding_up)
    return TransactionStatus.speeding_up;

  if (pending && type === TransactionType.purchase)
    return TransactionStatus.purchasing;

  const isFromAccount = direction === TransactionDirection.out;
  const isToAccount = direction === TransactionDirection.in;
  const isSelf = direction === TransactionDirection.self;

  if (pending && type === TransactionType.authorize)
    return TransactionStatus.approving;

  if (pending && type === TransactionType.deposit) {
    if (protocol === ProtocolType.compound) {
      return TransactionStatus.depositing;
    } else {
      return TransactionStatus.sending;
    }
  }

  if (pending && type === TransactionType.withdraw) {
    if (protocol === ProtocolType.compound) {
      return TransactionStatus.withdrawing;
    } else {
      return TransactionStatus.receiving;
    }
  }

  if (pending && isFromAccount) return TransactionStatus.sending;
  if (pending && isToAccount) return TransactionStatus.receiving;

  if (status === TransactionStatus.failed) return TransactionStatus.failed;

  if (type === TransactionType.trade && isFromAccount)
    return TransactionStatus.swapped;

  if (type === TransactionType.authorize) return TransactionStatus.approved;
  if (type === TransactionType.purchase) return TransactionStatus.purchased;

  if (type === TransactionType.deposit) {
    if (protocol === ProtocolType.compound) {
      return TransactionStatus.deposited;
    } else {
      return TransactionStatus.sent;
    }
  }

  if (type === TransactionType.withdraw) {
    if (protocol === ProtocolType.compound) {
      return TransactionStatus.withdrew;
    } else {
      return TransactionStatus.received;
    }
  }

  if (isSelf) return TransactionStatus.self;

  if (isFromAccount) return TransactionStatus.sent;
  if (isToAccount) return TransactionStatus.received;

  return TransactionStatus.unknown;
};<|MERGE_RESOLUTION|>--- conflicted
+++ resolved
@@ -4,11 +4,6 @@
   findIndex,
   flatten,
   includes,
-<<<<<<< HEAD
-  map,
-=======
-  isEmpty,
->>>>>>> b8b4f082
   orderBy,
   partition,
   reverse,
