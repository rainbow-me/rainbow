import {
  compact,
<<<<<<< HEAD
  isEmpty,
=======
  concat,
  flatten,
>>>>>>> 8f240da1
  orderBy,
  partition,
  reverse,
  slice,
  toUpper,
  uniqBy,
  upperFirst,
} from 'lodash';
import { parseAllTxnsOnReceive } from '../config/debug';
import {
  AssetType,
  EthereumAddress,
  ProtocolType,
  ProtocolTypeNames,
  RainbowTransaction,
  TransactionDirection,
  TransactionStatus,
  TransactionType,
  ZerionAsset,
  ZerionTransaction,
  ZerionTransactionChange,
  ZerionTransactionStatus,
} from '@rainbow-me/entities';
import { getTransactionMethodName } from '@rainbow-me/handlers/transactions';
import { isL2Network } from '@rainbow-me/handlers/web3';
import { Network } from '@rainbow-me/helpers/networkTypes';
import {
  ETH_ADDRESS,
  savingsAssetsList,
  supportedNativeCurrencies,
} from '@rainbow-me/references';
import {
  convertRawAmountToBalance,
  convertRawAmountToNativeDisplay,
  isEmpty,
} from '@rainbow-me/utilities';
import { ethereumUtils, getTokenMetadata } from '@rainbow-me/utils';

const LAST_TXN_HASH_BUFFER = 20;

const dataFromLastTxHash = (
  transactionData: ZerionTransaction[],
  transactions: RainbowTransaction[]
): ZerionTransaction[] => {
  if (__DEV__ && parseAllTxnsOnReceive) return transactionData;
  const lastSuccessfulTxn = transactions.find(
    txn => !!txn.hash && !txn.pending
  );
  const lastTxHash = lastSuccessfulTxn?.hash;
  if (lastTxHash) {
    const lastTxnHashIndex = transactionData.findIndex(txn =>
      lastTxHash.startsWith(txn.hash)
    );
    if (lastTxnHashIndex > -1) {
      return slice(transactionData, 0, lastTxnHashIndex + LAST_TXN_HASH_BUFFER);
    }
  }
  return transactionData;
};

export const parseTransactions = async (
  transactionData: ZerionTransaction[],
  accountAddress: EthereumAddress,
  nativeCurrency: keyof typeof supportedNativeCurrencies,
  existingTransactions: RainbowTransaction[],
  purchaseTransactions: RainbowTransaction[],
  network: Network,
  appended = false
) => {
  const purchaseTransactionHashes = purchaseTransactions.map(txn =>
    ethereumUtils.getHash(txn)
  );

  const [allL2Transactions, existingWithoutL2] = partition(
    existingTransactions,
    tx => isL2Network(tx.network || '')
  );

  const data = appended
    ? transactionData
    : dataFromLastTxHash(transactionData, existingWithoutL2);

  const newTransactionPromises = data.map(txn =>
    // @ts-expect-error ts-migrate(100002) FIXME
    parseTransaction(txn, nativeCurrency, purchaseTransactionHashes, network)
  );

  const newTransactions = await Promise.all(newTransactionPromises);
  const parsedNewTransactions = newTransactions.flatMap(key => key);

  const updatedResults = parsedNewTransactions.concat(
    existingTransactions,
    allL2Transactions
  );

  const potentialNftTransaction = appended
    ? parsedNewTransactions.find(txn => {
        return (
          !txn.protocol &&
          (txn.type === TransactionType.send ||
            txn.type === TransactionType.receive) &&
          txn.symbol !== 'ETH'
        );
      })
    : null;

  const dedupedResults = uniqBy(updatedResults, txn => txn.hash);

  const orderedDedupedResults = orderBy(
    dedupedResults,
    ['minedAt', 'nonce'],
    ['desc', 'desc']
  );

  return {
    parsedTransactions: orderedDedupedResults,
    potentialNftTransaction,
  };
};

const transformTradeRefund = (
  internalTransactions: ZerionTransactionChange[]
) => {
  const [txnsOut, txnsIn] = partition(
    internalTransactions,
    txn => txn?.direction === TransactionDirection.out
  );
  const isSuccessfulSwap =
    txnsOut.length === 1 && (txnsIn.length === 1 || txnsIn.length === 2);
  if (!isSuccessfulSwap) return internalTransactions;

  const txnOut = txnsOut[0];
  const txnIn = txnsIn.find(
    txn => txn?.asset?.asset_code !== txnOut?.asset?.asset_code
  );
  const refund = txnsIn.find(
    txn => txn?.asset?.asset_code === txnOut?.asset?.asset_code
  );
  let updatedOut = txnOut;
  if (refund?.value && txnOut?.value) {
    updatedOut = {
      ...txnOut,
      value: txnOut.value - refund.value,
    };
  }
  return compact([updatedOut, txnIn]);
};

const overrideFailedCompound = (
  txn: ZerionTransaction,
  network: string
): ZerionTransaction => {
  // Compound shows success status even when there are internal failures
  // We are overriding to show the user a failure state if the action actually failed
  const isFailedCompoundTxn =
    isEmpty(txn?.changes) &&
    txn.protocol === ProtocolType.compound &&
    (txn.type === TransactionType.deposit ||
      txn.type === TransactionType.withdraw);
  if (!isFailedCompoundTxn) return txn;

  const newTxn = {
    ...txn,
  };
  newTxn.status = ZerionTransactionStatus.failed;
  const asset =
    savingsAssetsList[network][txn?.address_to?.toLowerCase() ?? ''];

  const assetInternalTransaction = {
    address_from: txn.address_from,
    address_to: txn.address_to,
    asset: {
      asset_code: asset.address,
      icon_url: null,
      price: null,
      type: AssetType.compound,
      ...asset,
    },
    direction: TransactionDirection.out,
    value: 0,
  };
  newTxn.changes = [assetInternalTransaction];
  return newTxn;
};

const overrideFailedExecution = (txn: ZerionTransaction): ZerionTransaction => {
  const isFailedExecution =
    isEmpty(txn?.changes) &&
    txn.status === ZerionTransactionStatus.failed &&
    txn.type === TransactionType.execution &&
    txn.direction === TransactionDirection.out;
  if (!isFailedExecution) return txn;

  const newTxn = {
    ...txn,
  };
  const assetInternalTransaction = {
    address_from: txn.address_from,
    address_to: txn.address_to,
    asset: {
      asset_code: ETH_ADDRESS,
      decimals: 18,
      name: 'Ethereum',
      symbol: 'ETH',
      type: AssetType.eth,
    },
    direction: TransactionDirection.out,
    value: 0,
  };
  newTxn.changes = [assetInternalTransaction];
  return newTxn;
};

const overrideAuthorizations = (txn: ZerionTransaction): ZerionTransaction => {
  const isEmptyAuth =
    isEmpty(txn?.changes) && txn.type === TransactionType.authorize;
  if (!isEmptyAuth) return txn;

  const newTxn = {
    ...txn,
  };
  const approveInternalTransaction = {
    address_from: txn.address_from,
    address_to: txn.address_to,
    asset: txn?.meta?.asset as ZerionAsset,
    direction: TransactionDirection.out,
    value: 0,
  };
  newTxn.changes = [approveInternalTransaction];
  return newTxn;
};

const overrideSelfWalletConnect = (
  txn: ZerionTransaction
): ZerionTransaction => {
  // logic below: prevent sending a WalletConnect 0 amount to be ignored
  const isSelfWalletConnect =
    isEmpty(txn?.changes) &&
    txn.type === TransactionType.execution &&
    txn.direction === TransactionDirection.self;
  if (!isSelfWalletConnect) return txn;

  const newTxn = {
    ...txn,
  };
  const ethInternalTransaction = {
    address_from: txn.address_from,
    address_to: txn.address_to,
    asset: {
      asset_code: ETH_ADDRESS,
      decimals: 18,
      name: 'Ethereum',
      symbol: 'ETH',
      type: AssetType.eth,
    },
    direction: TransactionDirection.out,
    value: 0,
  };
  newTxn.changes = [ethInternalTransaction];
  return newTxn;
};

const overrideTradeRefund = (txn: ZerionTransaction): ZerionTransaction => {
  if (txn.type !== TransactionType.trade) return txn;
  return {
    ...txn,
    changes: transformTradeRefund(txn?.changes),
  };
};

const parseTransactionWithEmptyChanges = async (
  txn: ZerionTransaction,
  nativeCurrency: keyof typeof supportedNativeCurrencies,
  network: Network
) => {
  const methodName = await getTransactionMethodName(txn);
  const updatedAsset = {
    address: ETH_ADDRESS,
    decimals: 18,
    name: 'ethereum',
    symbol: 'ETH',
  };
  const priceUnit = 0;
  const valueUnit = 0;
  const nativeDisplay = convertRawAmountToNativeDisplay(
    0,
    18,
    priceUnit,
    nativeCurrency
  );
  return [
    {
      address: ETH_ADDRESS,
      balance: isL2Network(network)
        ? { amount: '', display: '-' }
        : convertRawAmountToBalance(valueUnit, updatedAsset),
      description: methodName || 'Signed',
      from: txn.address_from,
      hash: `${txn.hash}-${0}`,
      minedAt: txn.mined_at || txn.signed_at!,
      name: methodName || 'Signed',
      native: nativeDisplay,
      network,
      nonce: txn.nonce,
      pending: false,
      protocol: txn.protocol,
      status: TransactionStatus.contract_interaction,
      symbol: 'contract',
      title: `Contract Interaction`,
      to: txn.address_to,
      type: TransactionType.contract_interaction,
    },
  ];
};

const parseTransaction = async (
  transaction: ZerionTransaction,
  nativeCurrency: keyof typeof supportedNativeCurrencies,
  purchaseTransactionsHashes: string[],
  network: Network
): Promise<RainbowTransaction[]> => {
  let txn = {
    ...transaction,
  };
  txn = overrideFailedCompound(txn, network);
  txn = overrideFailedExecution(txn);
  txn = overrideAuthorizations(txn);
  txn = overrideSelfWalletConnect(txn);
  txn = overrideTradeRefund(txn);

  if (txn.changes.length) {
    const internalTransactions = txn.changes.map(
      (internalTxn, index): RainbowTransaction => {
        const address = internalTxn?.asset?.asset_code?.toLowerCase() ?? '';
        const metadata = getTokenMetadata(address);
        const updatedAsset = {
          address,
          decimals: internalTxn?.asset?.decimals,
          name: internalTxn?.asset?.name,
          symbol: toUpper(internalTxn?.asset?.symbol ?? ''),
          ...metadata,
        };
        const priceUnit =
          internalTxn.price ?? internalTxn?.asset?.price?.value ?? 0;
        const valueUnit = internalTxn.value || 0;
        const nativeDisplay = convertRawAmountToNativeDisplay(
          valueUnit,
          updatedAsset.decimals,
          priceUnit,
          nativeCurrency
        );

        if (purchaseTransactionsHashes.includes(txn.hash.toLowerCase())) {
          txn.type = TransactionType.purchase;
        }

        const status = getTransactionLabel({
          direction: internalTxn.direction || txn.direction,
          pending: false,
          protocol: txn.protocol,
          status: txn.status,
          type: txn.type,
        });

        const title = getTitle({
          protocol: txn.protocol,
          status,
          type: txn.type,
        });

        const description = getDescription({
          name: updatedAsset.name,
          status,
          type: txn.type,
        });
        return {
          address:
            updatedAsset.address.toLowerCase() === ETH_ADDRESS
              ? ETH_ADDRESS
              : updatedAsset.address,
          balance: convertRawAmountToBalance(valueUnit, updatedAsset),
          description,
          from: internalTxn.address_from ?? txn.address_from,
          hash: `${txn.hash}-${index}`,
          minedAt: txn.mined_at || txn.signed_at!,
          name: updatedAsset.name,
          native: isL2Network(network)
            ? { amount: '', display: '' }
            : nativeDisplay,
          network,
          nonce: txn.nonce,
          pending: false,
          protocol: txn.protocol,
          status,
          symbol: updatedAsset.symbol,
          title,
          to: internalTxn.address_to ?? txn.address_to,
          type: txn.type,
        };
      }
    );
    return reverse(internalTransactions);
  }
  const parsedTransaction = await parseTransactionWithEmptyChanges(
    txn,
    nativeCurrency,
    network
  );
  return parsedTransaction;
};

export const getTitle = ({
  protocol,
  status,
  type,
}: {
  protocol: ProtocolType | null | undefined;
  status: TransactionStatus;
  type: TransactionType;
}) => {
  if (
    protocol &&
    (type === TransactionType.deposit || type === TransactionType.withdraw)
  ) {
    if (
      status === TransactionStatus.deposited ||
      status === TransactionStatus.withdrew ||
      status === TransactionStatus.sent ||
      status === TransactionStatus.received
    ) {
      if (protocol === ProtocolType.compound) {
        return 'Savings';
      } else {
        return ProtocolTypeNames?.[protocol];
      }
    }
  }
  return upperFirst(status);
};

export const getDescription = ({
  name,
  status,
  type,
}: {
  name: string | null;
  status: TransactionStatus;
  type: TransactionType;
}) => {
  switch (type) {
    case TransactionType.deposit:
      return status === TransactionStatus.depositing ||
        status === TransactionStatus.sending
        ? name
        : `Deposited ${name}`;
    case TransactionType.withdraw:
      return status === TransactionStatus.withdrawing ||
        status === TransactionStatus.receiving
        ? name
        : `Withdrew ${name}`;
    default:
      return name;
  }
};

export const getTransactionLabel = ({
  direction,
  pending,
  protocol,
  status,
  type,
}: {
  direction: TransactionDirection | null;
  pending: boolean;
  protocol: ProtocolType | null | undefined;
  status: ZerionTransactionStatus | TransactionStatus;
  type: TransactionType;
}) => {
  if (status === TransactionStatus.cancelling)
    return TransactionStatus.cancelling;

  if (status === TransactionStatus.cancelled)
    return TransactionStatus.cancelled;

  if (status === TransactionStatus.speeding_up)
    return TransactionStatus.speeding_up;

  if (pending && type === TransactionType.purchase)
    return TransactionStatus.purchasing;

  const isFromAccount = direction === TransactionDirection.out;
  const isToAccount = direction === TransactionDirection.in;
  const isSelf = direction === TransactionDirection.self;

  if (pending && type === TransactionType.authorize)
    return TransactionStatus.approving;

  if (pending && type === TransactionType.deposit) {
    if (protocol === ProtocolType.compound) {
      return TransactionStatus.depositing;
    } else {
      return TransactionStatus.sending;
    }
  }

  if (pending && type === TransactionType.withdraw) {
    if (protocol === ProtocolType.compound) {
      return TransactionStatus.withdrawing;
    } else {
      return TransactionStatus.receiving;
    }
  }

  if (pending && isFromAccount) return TransactionStatus.sending;
  if (pending && isToAccount) return TransactionStatus.receiving;

  if (status === TransactionStatus.failed) return TransactionStatus.failed;

  if (type === TransactionType.trade && isFromAccount)
    return TransactionStatus.swapped;

  if (type === TransactionType.authorize) return TransactionStatus.approved;
  if (type === TransactionType.purchase) return TransactionStatus.purchased;

  if (type === TransactionType.deposit) {
    if (protocol === ProtocolType.compound) {
      return TransactionStatus.deposited;
    } else {
      return TransactionStatus.sent;
    }
  }

  if (type === TransactionType.withdraw) {
    if (protocol === ProtocolType.compound) {
      return TransactionStatus.withdrew;
    } else {
      return TransactionStatus.received;
    }
  }

  if (isSelf) return TransactionStatus.self;

  if (isFromAccount) return TransactionStatus.sent;
  if (isToAccount) return TransactionStatus.received;

  return TransactionStatus.unknown;
};<|MERGE_RESOLUTION|>--- conflicted
+++ resolved
@@ -1,11 +1,5 @@
 import {
   compact,
-<<<<<<< HEAD
-  isEmpty,
-=======
-  concat,
-  flatten,
->>>>>>> 8f240da1
   orderBy,
   partition,
   reverse,
