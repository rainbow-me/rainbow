import {
  compact,
  concat,
  filter,
  find,
  findIndex,
  flatten,
  includes,
  isEmpty,
  map,
  orderBy,
  partition,
  reverse,
  slice,
  startsWith,
  toLower,
  toUpper,
  uniqBy,
  upperFirst,
} from 'lodash';
import { parseAllTxnsOnReceive } from '../config/debug';
import {
  AssetType,
  EthereumAddress,
  ProtocolType,
  ProtocolTypeNames,
  RainbowTransaction,
  TransactionDirection,
  TransactionStatus,
  TransactionType,
  ZerionAsset,
  ZerionTransaction,
  ZerionTransactionChange,
  ZerionTransactionStatus,
} from '@rainbow-me/entities';
import { getTransactionMethodName } from '@rainbow-me/handlers/transactions';
import { isL2Network, toChecksumAddress } from '@rainbow-me/handlers/web3';
import { Network } from '@rainbow-me/helpers/networkTypes';
import { ETH_ADDRESS, savingsAssetsList } from '@rainbow-me/references';
import {
  convertRawAmountToBalance,
  convertRawAmountToNativeDisplay,
} from '@rainbow-me/utilities';
import { ethereumUtils, getTokenMetadata } from '@rainbow-me/utils';

const LAST_TXN_HASH_BUFFER = 20;

const dataFromLastTxHash = (
  transactionData: ZerionTransaction[],
  transactions: RainbowTransaction[]
): ZerionTransaction[] => {
  if (__DEV__ && parseAllTxnsOnReceive) return transactionData;
  const lastSuccessfulTxn = find(
    transactions,
    txn => !!txn.hash && !txn.pending
  );
  const lastTxHash = lastSuccessfulTxn?.hash;
  if (lastTxHash) {
    const lastTxnHashIndex = findIndex(transactionData, txn =>
      lastTxHash.startsWith(txn.hash)
    );
    if (lastTxnHashIndex > -1) {
      return slice(transactionData, 0, lastTxnHashIndex + LAST_TXN_HASH_BUFFER);
    }
  }
  return transactionData;
};

export const parseTransactions = async (
  transactionData: ZerionTransaction[],
  accountAddress: EthereumAddress,
  nativeCurrency: string,
  existingTransactions: RainbowTransaction[],
  purchaseTransactions: RainbowTransaction[],
  network: Network,
  appended = false
) => {
  const purchaseTransactionHashes = map(purchaseTransactions, txn =>
    ethereumUtils.getHash(txn)
  );
  const allL2Transactions = existingTransactions.filter(tx =>
    isL2Network(tx.network || '')
  );
  const data = appended
    ? transactionData
    : dataFromLastTxHash(transactionData, existingTransactions);

  const newTransactionPromises = data.map(txn =>
    parseTransaction(txn, nativeCurrency, purchaseTransactionHashes, network)
  );
  const newTransactions = await Promise.all(newTransactionPromises);
  const parsedNewTransactions = flatten(newTransactions);

  const [pendingTransactions, remainingTransactions] = partition(
    existingTransactions,
    txn => txn.pending
  );

  const updatedPendingTransactions = dedupePendingTransactions(
    accountAddress,
    pendingTransactions,
    parsedNewTransactions
  );

  const updatedResults = concat(
    updatedPendingTransactions,
    parsedNewTransactions,
    remainingTransactions,
    allL2Transactions
  );

  const potentialNftTransaction = appended
    ? find(parsedNewTransactions, txn => {
        return (
          !txn.protocol &&
          (txn.type === TransactionType.send ||
            txn.type === TransactionType.receive) &&
          txn.symbol !== 'ETH'
        );
      })
    : null;

  const dedupedResults = uniqBy(updatedResults, txn => txn.hash);

  const orderedDedupedResults = orderBy(
    dedupedResults,
    ['minedAt', 'nonce'],
    ['desc', 'desc']
  );

  return {
    parsedTransactions: orderedDedupedResults,
    potentialNftTransaction,
  };
};

const transformTradeRefund = (
  internalTransactions: ZerionTransactionChange[]
) => {
  const [txnsOut, txnsIn] = partition(
    internalTransactions,
    txn => txn?.direction === TransactionDirection.out
  );
  const isSuccessfulSwap =
    txnsOut.length === 1 && (txnsIn.length === 1 || txnsIn.length === 2);
  if (!isSuccessfulSwap) return internalTransactions;

  const txnOut = txnsOut[0];
  const txnIn = find(
    txnsIn,
    txn => txn?.asset?.asset_code !== txnOut?.asset?.asset_code
  );
  const refund = find(
    txnsIn,
    txn => txn?.asset?.asset_code === txnOut?.asset?.asset_code
  );
  let updatedOut = txnOut;
  if (refund?.value && txnOut?.value) {
    updatedOut = {
      ...txnOut,
      value: txnOut.value - refund.value,
    };
  }
  return compact([updatedOut, txnIn]);
};

const overrideFailedCompound = (
  txn: ZerionTransaction,
  network: string
): ZerionTransaction => {
  // Compound shows success status even when there are internal failures
  // We are overriding to show the user a failure state if the action actually failed
  const isFailedCompoundTxn =
    isEmpty(txn?.changes) &&
    txn.protocol === ProtocolType.compound &&
    (txn.type === TransactionType.deposit ||
      txn.type === TransactionType.withdraw);
  if (!isFailedCompoundTxn) return txn;

  const newTxn = {
    ...txn,
  };
  newTxn.status = ZerionTransactionStatus.failed;
  const asset = savingsAssetsList[network][toLower(txn?.address_to ?? '')];

  const assetInternalTransaction = {
    address_from: txn.address_from,
    address_to: txn.address_to,
    asset: {
      asset_code: asset.address,
      icon_url: null,
      price: null,
      type: AssetType.compound,
      ...asset,
    },
    direction: TransactionDirection.out,
    value: 0,
  };
  newTxn.changes = [assetInternalTransaction];
  return newTxn;
};

const overrideFailedExecution = (txn: ZerionTransaction): ZerionTransaction => {
  const isFailedExecution =
    isEmpty(txn?.changes) &&
    txn.status === ZerionTransactionStatus.failed &&
    txn.type === TransactionType.execution &&
    txn.direction === TransactionDirection.out;
  if (!isFailedExecution) return txn;

  const newTxn = {
    ...txn,
  };
  const assetInternalTransaction = {
    address_from: txn.address_from,
    address_to: txn.address_to,
    asset: {
      asset_code: ETH_ADDRESS,
      decimals: 18,
      name: 'Ethereum',
      symbol: 'ETH',
      type: AssetType.eth,
    },
    direction: TransactionDirection.out,
    value: 0,
  };
  newTxn.changes = [assetInternalTransaction];
  return newTxn;
};

const overrideAuthorizations = (txn: ZerionTransaction): ZerionTransaction => {
  const isEmptyAuth =
    isEmpty(txn?.changes) && txn.type === TransactionType.authorize;
  if (!isEmptyAuth) return txn;

  const newTxn = {
    ...txn,
  };
  const approveInternalTransaction = {
    address_from: txn.address_from,
    address_to: txn.address_to,
    asset: txn?.meta?.asset as ZerionAsset,
    direction: TransactionDirection.out,
    value: 0,
  };
  newTxn.changes = [approveInternalTransaction];
  return newTxn;
};

const overrideSelfWalletConnect = (
  txn: ZerionTransaction
): ZerionTransaction => {
  // logic below: prevent sending a WalletConnect 0 amount to be ignored
  const isSelfWalletConnect =
    isEmpty(txn?.changes) &&
    txn.type === TransactionType.execution &&
    txn.direction === TransactionDirection.self;
  if (!isSelfWalletConnect) return txn;

  const newTxn = {
    ...txn,
  };
  const ethInternalTransaction = {
    address_from: txn.address_from,
    address_to: txn.address_to,
    asset: {
      asset_code: ETH_ADDRESS,
      decimals: 18,
      name: 'Ethereum',
      symbol: 'ETH',
      type: AssetType.eth,
    },
    direction: TransactionDirection.out,
    value: 0,
  };
  newTxn.changes = [ethInternalTransaction];
  return newTxn;
};

const overrideTradeRefund = (txn: ZerionTransaction): ZerionTransaction => {
  if (txn.type !== TransactionType.trade) return txn;
  return {
    ...txn,
    changes: transformTradeRefund(txn?.changes),
  };
};

const parseTransactionWithEmptyChanges = async (
  txn: ZerionTransaction,
  nativeCurrency: string
) => {
  const methodName = await getTransactionMethodName(txn);
  const updatedAsset = {
    address: ETH_ADDRESS,
    decimals: 18,
    name: 'ethereum',
    symbol: 'ETH',
  };
  const priceUnit = 0;
  const valueUnit = 0;
  const nativeDisplay = convertRawAmountToNativeDisplay(
    0,
    18,
    priceUnit,
    nativeCurrency
  );

  return [
    {
      address: ETH_ADDRESS,
      balance: convertRawAmountToBalance(valueUnit, updatedAsset),
      description: methodName || 'Signed',
      from: txn.address_from,
      hash: `${txn.hash}-${0}`,
      minedAt: txn.mined_at,
      name: methodName || 'Signed',
      native: nativeDisplay,
      nonce: txn.nonce,
      pending: false,
      protocol: txn.protocol,
      status: TransactionStatus.contract_interaction,
      symbol: 'contract',
      title: `Contract interaction`,
      to: txn.address_to,
      type: TransactionType.contract_interaction,
    },
  ];
};

const parseTransaction = async (
  transaction: ZerionTransaction,
  nativeCurrency: string,
  purchaseTransactionsHashes: string[],
<<<<<<< HEAD
  network: string
): Promise<RainbowTransaction[]> => {
=======
  network: Network
): RainbowTransaction[] => {
>>>>>>> e8108134
  let txn = {
    ...transaction,
  };
  txn = overrideFailedCompound(txn, network);
  txn = overrideFailedExecution(txn);
  txn = overrideAuthorizations(txn);
  txn = overrideSelfWalletConnect(txn);
  txn = overrideTradeRefund(txn);

  if (txn.changes.length) {
    const internalTransactions = map(
      txn?.changes,
      (internalTxn, index): RainbowTransaction => {
        const address = toLower(internalTxn?.asset?.asset_code);
        const metadata = getTokenMetadata(address);
        const updatedAsset = {
          address,
          decimals: internalTxn?.asset?.decimals,
          name: internalTxn?.asset?.name,
          symbol: toUpper(internalTxn?.asset?.symbol ?? ''),
          ...metadata,
        };
        const priceUnit =
          internalTxn.price ?? internalTxn?.asset?.price?.value ?? 0;
        const valueUnit = internalTxn.value || 0;
        const nativeDisplay = convertRawAmountToNativeDisplay(
          valueUnit,
          updatedAsset.decimals,
          priceUnit,
          nativeCurrency
        );

        if (includes(purchaseTransactionsHashes, toLower(txn.hash))) {
          txn.type = TransactionType.purchase;
        }

        const status = getTransactionLabel({
          direction: internalTxn.direction || txn.direction,
          pending: false,
          protocol: txn.protocol,
          status: txn.status,
          type: txn.type,
        });

        const title = getTitle({
          protocol: txn.protocol,
          status,
          type: txn.type,
        });

        const description = getDescription({
          name: updatedAsset.name,
          status,
          type: txn.type,
        });
        return {
          address:
            toLower(updatedAsset?.address) === ETH_ADDRESS
              ? ETH_ADDRESS
              : toChecksumAddress(updatedAsset.address),
          balance: convertRawAmountToBalance(valueUnit, updatedAsset),
          description,
          from: internalTxn.address_from ?? txn.address_from,
          hash: `${txn.hash}-${index}`,
          minedAt: txn.mined_at,
          name: updatedAsset.name,
          native: nativeDisplay,
          nonce: txn.nonce,
          pending: false,
          protocol: txn.protocol,
          status,
          symbol: updatedAsset.symbol,
          title,
          to: internalTxn.address_to ?? txn.address_to,
          type: txn.type,
        };
      }
    );
    return reverse(internalTransactions);
  }
  const parsedTransaction = await parseTransactionWithEmptyChanges(
    txn,
    nativeCurrency
  );
  return parsedTransaction;
};

export const dedupePendingTransactions = (
  accountAddress: EthereumAddress,
  pendingTransactions: RainbowTransaction[],
  parsedTransactions: RainbowTransaction[]
) => {
  let updatedPendingTransactions = pendingTransactions;
  if (pendingTransactions.length) {
    updatedPendingTransactions = filter(
      updatedPendingTransactions,
      pendingTxn => {
        const matchingElement = find(
          parsedTransactions,
          txn =>
            (txn.hash &&
              pendingTxn.hash &&
              startsWith(toLower(txn.hash), toLower(pendingTxn.hash))) ||
            (txn.from &&
              txn.nonce &&
              pendingTxn.nonce &&
              toLower(txn.from) === toLower(accountAddress) &&
              txn.nonce >= pendingTxn.nonce)
        );
        return !matchingElement;
      }
    );
  }
  return updatedPendingTransactions;
};

export const getTitle = ({
  protocol,
  status,
  type,
}: {
  protocol: ProtocolType | null;
  status: TransactionStatus;
  type: TransactionType;
}) => {
  if (
    protocol &&
    (type === TransactionType.deposit || type === TransactionType.withdraw)
  ) {
    if (
      status === TransactionStatus.deposited ||
      status === TransactionStatus.withdrew ||
      status === TransactionStatus.sent ||
      status === TransactionStatus.received
    ) {
      if (protocol === ProtocolType.compound) {
        return 'Savings';
      } else {
        return ProtocolTypeNames?.[protocol];
      }
    }
  }
  return upperFirst(status);
};

export const getDescription = ({
  name,
  status,
  type,
}: {
  name: string | null;
  status: TransactionStatus;
  type: TransactionType;
}) => {
  switch (type) {
    case TransactionType.deposit:
      return status === TransactionStatus.depositing ||
        status === TransactionStatus.sending
        ? name
        : `Deposited ${name}`;
    case TransactionType.withdraw:
      return status === TransactionStatus.withdrawing ||
        status === TransactionStatus.receiving
        ? name
        : `Withdrew ${name}`;
    default:
      return name;
  }
};

export const getTransactionLabel = ({
  direction,
  pending,
  protocol,
  status,
  type,
}: {
  direction: TransactionDirection | null;
  pending: boolean;
  protocol: ProtocolType;
  status: ZerionTransactionStatus | TransactionStatus;
  type: TransactionType;
}) => {
  if (status === TransactionStatus.cancelling)
    return TransactionStatus.cancelling;

  if (status === TransactionStatus.cancelled)
    return TransactionStatus.cancelled;

  if (status === TransactionStatus.speeding_up)
    return TransactionStatus.speeding_up;

  if (pending && type === TransactionType.purchase)
    return TransactionStatus.purchasing;

  const isFromAccount = direction === TransactionDirection.out;
  const isToAccount = direction === TransactionDirection.in;
  const isSelf = direction === TransactionDirection.self;

  if (pending && type === TransactionType.authorize)
    return TransactionStatus.approving;

  if (pending && type === TransactionType.deposit) {
    if (protocol === ProtocolType.compound) {
      return TransactionStatus.depositing;
    } else {
      return TransactionStatus.sending;
    }
  }

  if (pending && type === TransactionType.withdraw) {
    if (protocol === ProtocolType.compound) {
      return TransactionStatus.withdrawing;
    } else {
      return TransactionStatus.receiving;
    }
  }

  if (pending && isFromAccount) return TransactionStatus.sending;
  if (pending && isToAccount) return TransactionStatus.receiving;

  if (status === TransactionStatus.failed) return TransactionStatus.failed;

  if (type === TransactionType.trade && isFromAccount)
    return TransactionStatus.swapped;

  if (type === TransactionType.authorize) return TransactionStatus.approved;
  if (type === TransactionType.purchase) return TransactionStatus.purchased;

  if (type === TransactionType.deposit) {
    if (protocol === ProtocolType.compound) {
      return TransactionStatus.deposited;
    } else {
      return TransactionStatus.sent;
    }
  }

  if (type === TransactionType.withdraw) {
    if (protocol === ProtocolType.compound) {
      return TransactionStatus.withdrew;
    } else {
      return TransactionStatus.received;
    }
  }

  if (isSelf) return TransactionStatus.self;

  if (isFromAccount) return TransactionStatus.sent;
  if (isToAccount) return TransactionStatus.received;

  return TransactionStatus.unknown;
};<|MERGE_RESOLUTION|>--- conflicted
+++ resolved
@@ -33,7 +33,6 @@
   ZerionTransactionChange,
   ZerionTransactionStatus,
 } from '@rainbow-me/entities';
-import { getTransactionMethodName } from '@rainbow-me/handlers/transactions';
 import { isL2Network, toChecksumAddress } from '@rainbow-me/handlers/web3';
 import { Network } from '@rainbow-me/helpers/networkTypes';
 import { ETH_ADDRESS, savingsAssetsList } from '@rainbow-me/references';
@@ -42,6 +41,7 @@
   convertRawAmountToNativeDisplay,
 } from '@rainbow-me/utilities';
 import { ethereumUtils, getTokenMetadata } from '@rainbow-me/utils';
+import { getTransactionMethodName } from '@rainbow-me/handlers/transactions';
 
 const LAST_TXN_HASH_BUFFER = 20;
 
@@ -331,13 +331,8 @@
   transaction: ZerionTransaction,
   nativeCurrency: string,
   purchaseTransactionsHashes: string[],
-<<<<<<< HEAD
-  network: string
+  network: Network
 ): Promise<RainbowTransaction[]> => {
-=======
-  network: Network
-): RainbowTransaction[] => {
->>>>>>> e8108134
   let txn = {
     ...transaction,
   };
