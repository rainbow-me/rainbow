--- conflicted
+++ resolved
@@ -1,26 +1,15 @@
 import { convertHexToUtf8 } from '@walletconnect/utils';
 import BigNumber from 'bignumber.js';
-<<<<<<< HEAD
-import { isHexString } from '@rainbow-me/handlers/web3';
-import { ethUnits, smartContractMethods } from '@rainbow-me/references';
-=======
-import { isNil } from 'lodash';
-import { isHexString } from '@/handlers/web3';
-import { ethUnits, smartContractMethods } from '@/references';
->>>>>>> c0ef4cbd
+import { isHexString } from '/handlers/web3';
+import { ethUnits, smartContractMethods } from '/references';
 import {
   convertAmountAndPriceToNativeDisplay,
   convertHexToString,
   convertRawAmountToDecimalFormat,
   fromWei,
-<<<<<<< HEAD
   isNil,
-} from '@rainbow-me/utilities';
-import { ethereumUtils } from '@rainbow-me/utils';
-=======
 } from '@/helpers/utilities';
 import { ethereumUtils } from '@/utils';
->>>>>>> c0ef4cbd
 import {
   isSignTypedData,
   PERSONAL_SIGN,
