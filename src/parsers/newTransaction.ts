<<<<<<< HEAD
import {
  NativeCurrencyKey,
  NewTransactionOrAddCashTransaction,
  RainbowTransaction,
} from '@/entities';
=======
import { getDescription, getTitle } from './transactions';
import { NativeCurrencyKey, NewTransactionOrAddCashTransaction, RainbowTransaction, TransactionStatus, TransactionType } from '@/entities';
>>>>>>> bea7da5e
import { isL2Network } from '@/handlers/web3';
import { ETH_ADDRESS } from '@/references';
import { convertAmountAndPriceToNativeDisplay, convertAmountToBalanceDisplay } from '@/helpers/utilities';
import { ethereumUtils } from '@/utils';

/**
 * @desc parse transactions from native prices
 * @param  {Object} [txDetails=null]
 * @param  {Object} [nativeCurrency='']
 * @return {String}
 */
export const parseNewTransaction = async (
  txDetails: NewTransactionOrAddCashTransaction,
  nativeCurrency: NativeCurrencyKey
): Promise<RainbowTransaction> => {
  let balance = null;
  const {
    amount,
    asset,
    data,
    from,
    flashbots,
    ensCommitRegistrationName,
    ensRegistration,
    gasLimit,
    gasPrice,
    maxFeePerGas,
    maxPriorityFeePerGas,
    network,
    nft,
    nonce,
    hash,
    protocol,
    sourceAmount,
    status,
    to,
    transferId,
    type,
    txTo,
    value,
    swap,
  } = txDetails;

  if (amount && asset) {
    balance = {
      amount,
      display: convertAmountToBalanceDisplay(amount, asset),
    };
  }

  const assetPrice = asset?.price?.value ?? ethereumUtils.getAssetPrice(asset?.address);

  const native =
    network && isL2Network(network)
      ? { amount: '', display: '' }
<<<<<<< HEAD
      : convertAmountAndPriceToNativeDisplay(
          amount ?? 0,
          assetPrice,
          nativeCurrency
        );
=======
      : convertAmountAndPriceToNativeDisplay(amount ?? 0, assetPrice, nativeCurrency);
  const hash = txHash ? `${txHash}-0` : null;

  const status = txStatus ?? TransactionStatus.sending;
  const type = txType ?? TransactionType.send;

  const title = getTitle({
    protocol: protocol ?? null,
    status,
    type,
  });

  const nftName = type === TransactionType.authorize ? nft?.collection.name : nft?.name;

  const description = getDescription({
    name: nftName ?? asset?.name ?? null,
    status,
    type,
  });
>>>>>>> bea7da5e

  return {
    address: asset?.address ?? ETH_ADDRESS,
    balance,
    data,
    ensCommitRegistrationName,
    ensRegistration,
    flashbots,
    from,
    gasLimit,
    gasPrice,
    hash,
    maxFeePerGas,
    maxPriorityFeePerGas,
    minedAt: null,
    name: asset?.name ?? null,
    native,
    network,
    nft,
    nonce,
    protocol,
    sourceAmount,
    status,
    symbol: asset?.symbol ?? null,
    title: 'oops',
    to,
    transferId,
    txTo: txTo || to,
    type,
    value,
    swap,
  };
};<|MERGE_RESOLUTION|>--- conflicted
+++ resolved
@@ -1,13 +1,4 @@
-<<<<<<< HEAD
-import {
-  NativeCurrencyKey,
-  NewTransactionOrAddCashTransaction,
-  RainbowTransaction,
-} from '@/entities';
-=======
-import { getDescription, getTitle } from './transactions';
-import { NativeCurrencyKey, NewTransactionOrAddCashTransaction, RainbowTransaction, TransactionStatus, TransactionType } from '@/entities';
->>>>>>> bea7da5e
+import { NativeCurrencyKey, NewTransactionOrAddCashTransaction, RainbowTransaction } from '@/entities';
 import { isL2Network } from '@/handlers/web3';
 import { ETH_ADDRESS } from '@/references';
 import { convertAmountAndPriceToNativeDisplay, convertAmountToBalanceDisplay } from '@/helpers/utilities';
@@ -63,33 +54,7 @@
   const native =
     network && isL2Network(network)
       ? { amount: '', display: '' }
-<<<<<<< HEAD
-      : convertAmountAndPriceToNativeDisplay(
-          amount ?? 0,
-          assetPrice,
-          nativeCurrency
-        );
-=======
       : convertAmountAndPriceToNativeDisplay(amount ?? 0, assetPrice, nativeCurrency);
-  const hash = txHash ? `${txHash}-0` : null;
-
-  const status = txStatus ?? TransactionStatus.sending;
-  const type = txType ?? TransactionType.send;
-
-  const title = getTitle({
-    protocol: protocol ?? null,
-    status,
-    type,
-  });
-
-  const nftName = type === TransactionType.authorize ? nft?.collection.name : nft?.name;
-
-  const description = getDescription({
-    name: nftName ?? asset?.name ?? null,
-    status,
-    type,
-  });
->>>>>>> bea7da5e
 
   return {
     address: asset?.address ?? ETH_ADDRESS,
