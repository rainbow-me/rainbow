--- conflicted
+++ resolved
@@ -41,28 +41,9 @@
   }, [onClose, goBack, url]);
 
   return (
-<<<<<<< HEAD
-    <Container
-      deviceHeight={deviceHeight}
-      height={ExternalLinkWarningSheetHeight}
-      insets={insets}
-    >
-      <SlackSheet
-        additionalTopPadding={IS_ANDROID}
-        contentHeight={ExternalLinkWarningSheetHeight}
-        scrollEnabled={false}
-      >
-        <Centered
-          direction="column"
-          height={ExternalLinkWarningSheetHeight}
-          width="100%"
-        >
-=======
     <Container deviceHeight={deviceHeight} height={ExternalLinkWarningSheetHeight} insets={insets}>
-      {/* @ts-expect-error JavaScript component */}
-      <SlackSheet additionalTopPadding={android} contentHeight={ExternalLinkWarningSheetHeight} scrollEnabled={false}>
+      <SlackSheet additionalTopPadding={IS_ANDROID} contentHeight={ExternalLinkWarningSheetHeight} scrollEnabled={false}>
         <Centered direction="column" height={ExternalLinkWarningSheetHeight} width="100%">
->>>>>>> 14f80d49
           <ColumnWithMargins
             margin={15}
             style={{
