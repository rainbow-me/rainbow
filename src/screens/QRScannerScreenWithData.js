--- conflicted
+++ resolved
@@ -14,12 +14,9 @@
   withWalletConnectConnections,
   withWalletConnectOnSessionRequest,
 } from '../hoc';
-<<<<<<< HEAD
+import { checkPushNotificationPermissions } from '../model/firebase';
 import Routes from '../navigation/routesNames';
-=======
-import { checkPushNotificationPermissions } from '../model/firebase';
 import store from '../redux/store';
->>>>>>> caf3df5b
 import { addressUtils } from '../utils';
 import QRScannerScreen from './QRScannerScreen';
 
