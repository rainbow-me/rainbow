import { isFunction, omit } from 'lodash';
import PropTypes from 'prop-types';
import React, { Component } from 'react';
import { AlertIOS } from 'react-native';
import { withAccountAddress } from '../hoc';
import { walletConnectInit } from '../model/walletconnect';
import { addWalletConnector } from '../reducers/walletconnect';
import QRScannerScreen from './QRScannerScreen';

class QRScannerScreenWithData extends Component {
  static propTypes = {
    accountAddress: PropTypes.string,
    addWalletConnector: PropTypes.func,
    isScreenActive: PropTypes.bool,
    navigation: PropTypes.object,
  }

  shouldComponentUpdate = ({ isScreenActive, ...nextProps }) => {
    if (this.qrCodeScannerRef && this.qrCodeScannerRef.disable) {
      const isDisabled = this.qrCodeScannerRef.state.disablingByUser;

      if (isScreenActive && isDisabled && isFunction(this.qrCodeScannerRef.enable)) {
        console.log('📠✅ Enabling QR Code Scanner');
        this.qrCodeScannerRef.enable();
      } else if (!isScreenActive && !isDisabled && isFunction(this.qrCodeScannerRef.disable)) {
        console.log('📠🚫 Disabling QR Code Scanner');
        this.qrCodeScannerRef.disable();
      }
    }

    return nextProps === omit(this.props, 'isScreenActive');
  }

  handlePressBackButton = () => this.props.navigation.goBack()

  handleScannerRef = (ref) => { this.qrCodeScannerRef = ref; }

  handleSuccess = async (event) => {
    const { accountAddress, navigation } = this.props;
    const data = event.data;

    if (data) {
      try {
        const walletConnector = await walletConnectInit(accountAddress, data);
        this.props.addWalletConnector(walletConnector);
        navigation.navigate('WalletScreen');
      } catch (error) {
        AlertIOS.alert('Error initializing with WalletConnect', error);
        console.log('error initializing wallet connect', error);
      }
    }
  }

  render = () => (
    <QRScannerScreen
      {...this.props}
      onPressBackButton={this.handlePressBackButton}
      onSuccess={this.handleSuccess}
      scannerRef={this.handleScannerRef}
    />
  )
}

<<<<<<< HEAD
const reduxProps = ({ account: { accountAddress } }) => ({ accountAddress });
export default connect(reduxProps, { addWalletConnector })(QRScannerScreenWithData);
=======
export default withAccountAddress(QRScannerScreenWithData);
>>>>>>> 5df273ab
<|MERGE_RESOLUTION|>--- conflicted
+++ resolved
@@ -61,9 +61,4 @@
   )
 }
 
-<<<<<<< HEAD
-const reduxProps = ({ account: { accountAddress } }) => ({ accountAddress });
-export default connect(reduxProps, { addWalletConnector })(QRScannerScreenWithData);
-=======
-export default withAccountAddress(QRScannerScreenWithData);
->>>>>>> 5df273ab
+export default withAccountAddress(QRScannerScreenWithData);