import { analytics } from '@/analytics';
import { MenuConfig, MenuItem } from '@/components/DropdownMenu';
import { Panel, TapToDismiss } from '@/components/SmoothPager/ListPanel';
import { ButtonPressAnimation } from '@/components/animations';
import { EasingGradient } from '@/components/easing-gradient/EasingGradient';
import { SheetHandleFixedToTop } from '@/components/sheet';
import { FeatureHintTooltip, TooltipRef } from '@/components/tooltips/FeatureHintTooltip';
import { NOTIFICATIONS, useExperimentalFlag } from '@/config';
import { Box, globalColors, HitSlop, Inline, Text } from '@/design-system';
import { EthereumAddress } from '@/entities';
import { IS_IOS } from '@/env';
import { removeWalletData } from '@/handlers/localstorage/removeWallet';
import { isValidHex } from '@/handlers/web3';
import WalletTypes from '@/helpers/walletTypes';
import { useWalletsWithBalancesAndNames } from '@/hooks';
import { useWalletTransactionCounts } from '@/hooks/useWalletTransactionCounts';
import * as i18n from '@/languages';
import { logger, RainbowError } from '@/logger';
import { cleanUpWalletKeys, RainbowWallet } from '@/model/wallet';
import { useNavigation } from '@/navigation/Navigation';
import Routes from '@/navigation/routesNames';
import { RootStackParamList } from '@/navigation/types';
import { getNotificationSettingsForWalletWithAddress } from '@/notifications/settings/storage';
import { SettingsPages } from '@/screens/SettingsSheet/SettingsPages';
import { WalletList } from '@/screens/change-wallet/components/WalletList';
import { remotePromoSheetsStore } from '@/state/remotePromoSheets/remotePromoSheets';
import { initializeWallet } from '@/state/wallets/initializeWallet';
import { MAX_PINNED_ADDRESSES, usePinnedWalletsStore } from '@/state/wallets/pinnedWalletsStore';
import {
  getAccountProfileInfo,
  getWallets,
  setSelectedWallet,
  updateAccountInfo,
  updateWallets,
  useAccountAddress,
  useWallets,
} from '@/state/wallets/walletsStore';
import { useTheme } from '@/theme';
import { doesWalletsContainAddress, safeAreaInsetValues, showActionSheetWithOptions } from '@/utils';
import { DEVICE_HEIGHT } from '@/utils/deviceUtils';
import Clipboard from '@react-native-clipboard/clipboard';
import { RouteProp, useRoute } from '@react-navigation/native';
import ConditionalWrap from 'conditional-wrap';
import React, { useCallback, useEffect, useMemo, useRef, useState } from 'react';
import { Alert, InteractionManager } from 'react-native';
import ReactNativeHapticFeedback from 'react-native-haptic-feedback';
import { Address } from 'viem';
import { updateWebProfile } from '@/helpers/webData';

const PANEL_BOTTOM_OFFSET = Math.max(safeAreaInsetValues.bottom + 5, IS_IOS ? 8 : 30);

export const PANEL_INSET_HORIZONTAL = 20;
export const MAX_PANEL_HEIGHT = Math.min(690, DEVICE_HEIGHT - 100);
export const PANEL_HEADER_HEIGHT = 58;
export const FOOTER_HEIGHT = 91;

export enum AddressMenuAction {
  Edit = 'edit',
  Notifications = 'notifications',
  Remove = 'remove',
  Copy = 'copy',
  Settings = 'settings',
}

export type AddressMenuActionData = {
  address: string;
};

const RowTypes = {
  ADDRESS: 1,
  EMPTY: 2,
};

export interface AddressItem {
  id: EthereumAddress;
  address: EthereumAddress;
  color: number;
  emoji: string | undefined;
  isReadOnly: boolean;
  isLedger: boolean;
  isSelected: boolean;
  label: string;
  rowType: number;
  walletId: string;
  balance: string;
  image: string | null | undefined;
}

export default function ChangeWalletSheet() {
  const { params = {} } = useRoute<RouteProp<RootStackParamList, typeof Routes.CHANGE_WALLET_SHEET>>();

  const { onChangeWallet, watchOnly = false, hideReadOnlyWallets = false } = params;
  const accountAddress = useAccountAddress();
  const wallets = useWallets();
  const notificationsEnabled = useExperimentalFlag(NOTIFICATIONS);

  const { colors, isDarkMode } = useTheme();
  const { goBack, navigate } = useNavigation();
  const walletsWithBalancesAndNames = useWalletsWithBalancesAndNames();

  const initialHasShownEditHintTooltip = useMemo(() => usePinnedWalletsStore.getState().hasShownEditHintTooltip, []);
  const initialPinnedAddressCount = useMemo(() => usePinnedWalletsStore.getState().pinnedAddresses.length, []);
  const { transactionCounts, isLoading: isLoadingTransactionCounts } = useWalletTransactionCounts();
  const hasAutoPinnedAddresses = usePinnedWalletsStore(state => state.hasAutoPinnedAddresses);

  const featureHintTooltipRef = useRef<TooltipRef>(null);

  const [editMode, setEditMode] = useState(false);

  const setPinnedAddresses = usePinnedWalletsStore(state => state.setPinnedAddresses);

  // Feature hint tooltip should only ever been shown once.
  useEffect(() => {
    if (!initialHasShownEditHintTooltip) {
      usePinnedWalletsStore.setState({ hasShownEditHintTooltip: true });
    }
  }, [initialHasShownEditHintTooltip]);

  const walletsByAddress = useMemo(() => {
    return Object.values(wallets || {}).reduce(
      (acc, wallet) => {
        (wallet.addresses || []).forEach(account => {
          acc[account.address] = wallet;
        });
        return acc;
      },
      {} as Record<EthereumAddress, RainbowWallet>
    );
  }, [wallets]);

  const allWalletItems = useMemo(() => {
    const sortedWallets: AddressItem[] = [];
    const bluetoothWallets: AddressItem[] = [];
    const readOnlyWallets: AddressItem[] = [];

    Object.values(walletsWithBalancesAndNames || {}).forEach(wallet => {
      const visibleAccounts = (wallet.addresses || []).filter(account => account.visible);

      visibleAccounts.forEach(account => {
        const balanceText = account.balancesMinusHiddenBalances
          ? account.balancesMinusHiddenBalances
          : i18n.t(i18n.l.wallet.change_wallet.loading_balance);

        const item: AddressItem = {
          id: account.address,
          address: account.address,
          image: account.image,
          color: account.color,
          emoji: account.emoji,
          label: account.label,
          balance: balanceText,
          isLedger: wallet.type === WalletTypes.bluetooth,
          isReadOnly: wallet.type === WalletTypes.readOnly,
          isSelected: account.address === accountAddress,
          rowType: RowTypes.ADDRESS,
          walletId: wallet.id,
        };

        if ([WalletTypes.mnemonic, WalletTypes.seed, WalletTypes.privateKey].includes(wallet.type)) {
          sortedWallets.push(item);
        } else if (wallet.type === WalletTypes.bluetooth) {
          bluetoothWallets.push(item);
        } else if (wallet.type === WalletTypes.readOnly && !hideReadOnlyWallets) {
          readOnlyWallets.push(item);
        }
      });
    });

    // sorts by order wallets were added
    return [...sortedWallets, ...bluetoothWallets, ...readOnlyWallets].sort((a, b) => a.walletId.localeCompare(b.walletId));
  }, [walletsWithBalancesAndNames, accountAddress, hideReadOnlyWallets]);

  // If user has never seen pinned addresses feature, auto-pin the users most used owned addresses
  useEffect(() => {
    if (hasAutoPinnedAddresses || initialPinnedAddressCount > 0 || isLoadingTransactionCounts) return;

    const pinnableAddresses = allWalletItems.filter(item => !item.isReadOnly).map(item => item.address);

    // Do not auto-pin if user only has read-only wallets
    if (pinnableAddresses.length === 0) return;

    const addressesToAutoPin = pinnableAddresses
      .sort((a, b) => transactionCounts[b.toLowerCase()] - transactionCounts[a.toLowerCase()])
      .slice(0, MAX_PINNED_ADDRESSES);

    setPinnedAddresses(addressesToAutoPin);
  }, [
    allWalletItems,
    setPinnedAddresses,
    hasAutoPinnedAddresses,
    initialPinnedAddressCount,
    transactionCounts,
    isLoadingTransactionCounts,
  ]);

  const onChangeAccount = useCallback(
    async (walletId: string, address: Address, fromDeletion = false) => {
      if (editMode && !fromDeletion) return;
      const wallet = wallets?.[walletId];
      if (!wallet) return;
      if (watchOnly && onChangeWallet) {
        setSelectedWallet(wallet, address);
        onChangeWallet(address, wallet);
        return;
      }
      if (address === accountAddress) return;
      try {
        setSelectedWallet(wallet, address);
        initializeWallet({
          shouldRunMigrations: false,
          overwrite: false,
          switching: true,
        });
        if (!fromDeletion) {
          goBack();
        }
        remotePromoSheetsStore.setState({ isShown: false });
      } catch (e) {
        logger.error(new RainbowError('[ChangeWalletSheet]: Error while switching account', e), {
          error: e,
        });
      }
    },
    [accountAddress, editMode, goBack, onChangeWallet, wallets, watchOnly]
  );

  const deleteWallet = useCallback(
    async (walletId: string, address: string) => {
      const currentWallet = wallets?.[walletId];
      // There's nothing to delete if there's no wallet
      if (!currentWallet) return;

      const newWallets = {
        ...wallets,
        [walletId]: {
          ...currentWallet,
          addresses: (currentWallet.addresses || []).map(account =>
            account.address.toLowerCase() === address.toLowerCase() ? { ...account, visible: false } : account
          ),
        },
      };

      // If there are no visible wallets
      // then delete the wallet
      const visibleAddresses = (newWallets[walletId]?.addresses || []).filter(account => account.visible);
      if (visibleAddresses.length === 0) {
        // eslint-disable-next-line @typescript-eslint/no-dynamic-delete
        delete newWallets[walletId];
        updateWallets(newWallets);
      } else {
        updateWallets(newWallets);
      }
      removeWalletData(address);
    },
    [wallets]
  );

  const renameWallet = useCallback(
    (walletId: string, address: string) => {
      const wallet = wallets?.[walletId];
      if (!wallet) return;
      const account = isValidHex(address) ? getAccountProfileInfo(address) : undefined;

      InteractionManager.runAfterInteractions(() => {
        goBack();
      });

      InteractionManager.runAfterInteractions(() => {
        setTimeout(() => {
          navigate(Routes.MODAL_SCREEN, {
            address,
            asset: [],
            onCloseModal: async props => {
              const { name = '', color: colorProp = null } = props;
              if (!isValidHex(address)) return;

              const color = colorProp || account?.accountColor || 0;

              updateAccountInfo({
                address,
                label: name || undefined,
                walletId,
              });

              if (name) {
                analytics.track(analytics.event.tappedDoneEditingWallet, { wallet_label: name });
<<<<<<< HEAD

                const walletAddresses = wallets[walletId].addresses;
                const walletAddressIndex = walletAddresses.findIndex(account => account.address === address);
                const walletAddress = walletAddresses[walletAddressIndex];

                const updatedWalletAddress = {
                  ...walletAddress,
                  color,
                  label: name,
                };
                const updatedWalletAddresses = [...walletAddresses];
                updatedWalletAddresses[walletAddressIndex] = updatedWalletAddress;

                const updatedWallet = {
                  ...wallets[walletId],
                  addresses: updatedWalletAddresses,
                };
                const updatedWallets = {
                  ...wallets,
                  [walletId]: updatedWallet,
                };

                updateWallets(updatedWallets);
                setSelectedWallet(updatedWallet);
                refreshWalletInfo();
                await updateWebProfile(address, name, colors.avatarBackgrounds[color], null);
=======
                updateWebProfile(address, name, colors.avatarBackgrounds[color]);
>>>>>>> 5dddafba
              } else {
                analytics.track(analytics.event.tappedCancelEditingWallet);
              }
            },
            profile: {
              color: account?.accountColor,
              image: account?.accountImage || ``,
              name: account?.accountName || ``,
            },
            type: 'wallet_profile',
            actionType: 'Switch',
          });
        }, 50);
      });
    },
    [wallets, goBack, navigate, colors.avatarBackgrounds]
  );

  const onPressEdit = useCallback(
    (walletId: string, address: string) => {
      analytics.track(analytics.event.tappedEditWallet);
      setSelectedWallet(getWallets()[walletId], address);
      renameWallet(walletId, address);
    },
    [renameWallet]
  );

  const onPressNotifications = useCallback(
    (walletName: string, address: string) => {
      analytics.track(analytics.event.tappedNotificationSettings);
      const walletNotificationSettings = getNotificationSettingsForWalletWithAddress(address);
      if (walletNotificationSettings) {
        navigate(Routes.SETTINGS_SHEET, {
          params: {
            address,
            title: walletName,
            notificationSettings: walletNotificationSettings,
          },
          screen: Routes.WALLET_NOTIFICATIONS_SETTINGS,
        });
      } else {
        Alert.alert(i18n.t(i18n.l.wallet.action.notifications.alert_title), i18n.t(i18n.l.wallet.action.notifications.alert_message), [
          { text: 'OK' },
        ]);
      }
    },
    [navigate]
  );

  const onPressRemove = useCallback(
    (walletId: string, address: string) => {
      analytics.track(analytics.event.tappedDeleteWallet);
      // If there's more than 1 account
      // it's deletable
      let isLastAvailableWallet = false;
      // eslint-disable-next-line @typescript-eslint/prefer-for-of
      for (let i = 0; i < Object.keys(wallets).length; i++) {
        const key = Object.keys(wallets)[i];
        const someWallet = wallets?.[key];
        const otherAccount = someWallet?.addresses.find(account => account.visible && account.address !== address);
        if (otherAccount) {
          isLastAvailableWallet = true;
          break;
        }
      }
      // Delete wallet with confirmation
      showActionSheetWithOptions(
        {
          cancelButtonIndex: 1,
          destructiveButtonIndex: 0,
          message: i18n.t(i18n.l.wallet.action.remove_confirm),
          options: [i18n.t(i18n.l.wallet.action.remove), i18n.t(i18n.l.button.cancel)],
        },
        async buttonIndex => {
          if (buttonIndex === 0) {
            analytics.track(analytics.event.tappedDeleteWalletConfirm);
            await deleteWallet(walletId, address);
            ReactNativeHapticFeedback.trigger('notificationSuccess');
            if (!isLastAvailableWallet) {
              await cleanUpWalletKeys();
              goBack();
              navigate(Routes.WELCOME_SCREEN);
            } else {
              // If we're deleting the selected wallet
              // we need to switch to another one
              if (wallets && address === accountAddress) {
                const { wallet: foundWallet, key } =
                  doesWalletsContainAddress({
                    address: address,
                    wallets,
                  }) || {};
                if (foundWallet && key) {
                  await onChangeAccount(key, foundWallet.address as Address, true);
                }
              }
            }
          }
        }
      );
    },
    [accountAddress, deleteWallet, goBack, navigate, onChangeAccount, wallets]
  );

  const onPressCopyAddress = useCallback((address: string) => {
    Clipboard.setString(address);
  }, []);

  const onPressWalletSettings = useCallback(
    (address: string) => {
      const wallet = walletsByAddress[address];

      if (!wallet) {
        logger.error(new RainbowError('[ChangeWalletSheet]: No wallet for address found when pressing wallet settings'), {
          address,
        });
        return;
      }

      InteractionManager.runAfterInteractions(() => {
        navigate(Routes.SETTINGS_SHEET, {
          params: {
            walletId: wallet.id,
          },
          screen: SettingsPages.backup.key,
        });
      });
    },
    [navigate, walletsByAddress]
  );

  const onPressAddAnotherWallet = useCallback(() => {
    analytics.track(analytics.event.pressedButton, {
      buttonName: 'AddAnotherWalletButton',
      action: 'Navigates from WalletList to AddWalletSheet',
    });
    goBack();
    InteractionManager.runAfterInteractions(() => {
      navigate(Routes.ADD_WALLET_NAVIGATOR, {
        isFirstWallet: false,
      });
    });
  }, [goBack, navigate]);

  const onPressEditMode = useCallback(() => {
    analytics.track(analytics.event.tappedEdit);
    if (featureHintTooltipRef.current) {
      featureHintTooltipRef.current.dismiss();
    }
    setEditMode(e => !e);
  }, [featureHintTooltipRef]);

  const onPressAccount = useCallback(
    (address: string) => {
      const wallet = walletsByAddress[address];
      if (!wallet) {
        logger.error(new RainbowError('[ChangeWalletSheet]: No wallet for address found when pressing account'), {
          address,
        });
        return;
      }
      onChangeAccount(wallet.id, address as Address);
    },
    [onChangeAccount, walletsByAddress]
  );

  const addressMenuConfig = useMemo<MenuConfig<AddressMenuAction>>(() => {
    let menuItems = [
      {
        actionKey: AddressMenuAction.Edit,
        actionTitle: i18n.t(i18n.l.wallet.change_wallet.address_menu.edit),
        icon: {
          iconType: 'SYSTEM',
          iconValue: 'pencil',
        },
      },
      {
        actionKey: AddressMenuAction.Copy,
        actionTitle: i18n.t(i18n.l.wallet.change_wallet.address_menu.copy),
        icon: {
          iconType: 'SYSTEM',
          iconValue: 'doc.fill',
        },
      },
      {
        actionKey: AddressMenuAction.Settings,
        actionTitle: i18n.t(i18n.l.wallet.change_wallet.address_menu.settings),
        icon: {
          iconType: 'SYSTEM',
          iconValue: 'key.fill',
        },
      },
      {
        actionKey: AddressMenuAction.Notifications,
        actionTitle: i18n.t(i18n.l.wallet.change_wallet.address_menu.notifications),
        icon: {
          iconType: 'SYSTEM',
          iconValue: 'bell.fill',
        },
      },
      {
        actionKey: AddressMenuAction.Remove,
        actionTitle: i18n.t(i18n.l.wallet.change_wallet.address_menu.remove),
        destructive: true,
        icon: {
          iconType: 'SYSTEM',
          iconValue: 'trash.fill',
        },
      },
    ] satisfies MenuItem<AddressMenuAction>[];

    if (!notificationsEnabled) {
      menuItems = menuItems.filter(item => item.actionKey !== AddressMenuAction.Notifications);
    }

    return {
      menuItems,
    };
  }, [notificationsEnabled]);

  const onPressMenuItem = useCallback(
    (actionKey: AddressMenuAction, { address }: AddressMenuActionData) => {
      const wallet = walletsByAddress[address];
      if (!wallet) {
        logger.error(new RainbowError('[ChangeWalletSheet]: No wallet for address found when pressing menu item'), {
          actionKey,
        });
        return;
      }
      switch (actionKey) {
        case AddressMenuAction.Edit:
          onPressEdit(wallet.id, address);
          break;
        case AddressMenuAction.Notifications:
          onPressNotifications(wallet.name, address);
          break;
        case AddressMenuAction.Remove:
          onPressRemove(wallet.id, address);
          break;
        case AddressMenuAction.Settings:
          onPressWalletSettings(address);
          break;
        case AddressMenuAction.Copy:
          onPressCopyAddress(address);
          break;
      }
    },
    [walletsByAddress, onPressEdit, onPressNotifications, onPressRemove, onPressCopyAddress, onPressWalletSettings]
  );

  return (
    <>
      <Box
        style={[
          {
            bottom: PANEL_BOTTOM_OFFSET,
            alignItems: 'center',
            width: '100%',
            pointerEvents: 'box-none',
            position: 'absolute',
            zIndex: 30000,
          },
        ]}
      >
        <Panel>
          <Box style={{ maxHeight: MAX_PANEL_HEIGHT, paddingHorizontal: PANEL_INSET_HORIZONTAL }}>
            <SheetHandleFixedToTop />
            <Box
              style={{ position: 'relative' }}
              zIndex={30001}
              paddingTop="32px"
              paddingBottom="12px"
              width="full"
              justifyContent="center"
              alignItems="center"
            >
              <Text align="center" color="label" size="20pt" weight="heavy">
                {i18n.t(i18n.l.wallet.change_wallet.wallets)}
              </Text>
              {/* +3 to account for font size difference */}
              <Box position="absolute" style={{ right: 4, top: 32 + 3 }}>
                <ConditionalWrap
                  condition={!initialHasShownEditHintTooltip}
                  wrap={children => (
                    <FeatureHintTooltip
                      ref={featureHintTooltipRef}
                      side="bottom"
                      align="end"
                      alignOffset={18}
                      sideOffset={12}
                      title={i18n.t(i18n.l.wallet.change_wallet.edit_hint_tooltip.title)}
                      SubtitleComponent={
                        <Inline>
                          <Text color={{ custom: globalColors.grey60 }} size="13pt" weight="semibold">
                            {i18n.t(i18n.l.wallet.change_wallet.edit_hint_tooltip.subtitle.prefix)}
                          </Text>
                          <Text color="blue" size="13pt" weight="semibold">
                            {` ${i18n.t(i18n.l.wallet.change_wallet.edit_hint_tooltip.subtitle.action)} `}
                          </Text>
                          <Text color={{ custom: globalColors.grey60 }} size="13pt" weight="semibold">
                            {i18n.t(i18n.l.wallet.change_wallet.edit_hint_tooltip.subtitle.suffix)}
                          </Text>
                        </Inline>
                      }
                    >
                      {children}
                    </FeatureHintTooltip>
                  )}
                >
                  <ButtonPressAnimation onPress={onPressEditMode}>
                    <HitSlop horizontal={'32px'} vertical={'12px'}>
                      <Text color="blue" size="17pt" weight="medium">
                        {editMode ? i18n.t(i18n.l.button.done) : i18n.t(i18n.l.button.edit)}
                      </Text>
                    </HitSlop>
                  </ButtonPressAnimation>
                </ConditionalWrap>
              </Box>
            </Box>
            <WalletList
              walletItems={allWalletItems}
              onPressMenuItem={onPressMenuItem}
              menuItems={addressMenuConfig.menuItems}
              editMode={editMode}
              onPressAccount={onPressAccount}
            />
          </Box>
          <Box height={{ custom: FOOTER_HEIGHT }} position="absolute" bottom="0px" width="full">
            {/* TODO: progressive blurview on iOS */}
            {/* {IS_IOS ? (
              <BlurView
                style={{ height: '100%', position: 'absolute', width: '100%' }}
                blurType="dark"
                blurAmount={10}
                reducedTransparencyFallbackColor="white"
              />
            ) : (
              <EasingGradient
                endColor={isDarkMode ? '#191A1C' : '#F5F5F5'}
                endOpacity={1}
                startColor={isDarkMode ? '#191A1C' : '#F5F5F5'}
                startOpacity={0}
                style={{ height: '100%', position: 'absolute', width: '100%' }}
              />
            )} */}
            <EasingGradient
              endColor={isDarkMode ? '#191A1C' : '#F5F5F5'}
              endOpacity={1}
              startColor={isDarkMode ? '#191A1C' : '#F5F5F5'}
              startOpacity={0}
              style={{ height: '100%', position: 'absolute', width: '100%' }}
            />
            <Box
              flexDirection="row"
              justifyContent="space-between"
              alignItems="center"
              paddingHorizontal={{ custom: PANEL_INSET_HORIZONTAL }}
              paddingTop="24px"
            >
              {/* TODO: enable when blurview is implemented */}
              {/* {!editMode && ownedWalletsTotalBalance ? (
                <Stack space="10px">
                  <Text color="labelSecondary" size="13pt" weight="bold">
                    {i18n.t(i18n.l.wallet.change_wallet.total_balance)}
                  </Text>
                  <Text color="label" size="17pt" weight="bold">
                    {ownedWalletsTotalBalance}
                  </Text>
                </Stack>
              ) : (
                <Box />
              )} */}
              <Box />
              <ButtonPressAnimation onPress={onPressAddAnotherWallet} testID="add-another-wallet-button">
                <Box
                  background="blue"
                  justifyContent="center"
                  alignItems="center"
                  height={{ custom: 44 }}
                  paddingHorizontal="16px"
                  borderRadius={22}
                  borderWidth={1}
                  borderColor={{ custom: colors.alpha(colors.appleBlue, 0.06) }}
                >
                  <Text color="label" size="17pt" weight="heavy">
                    {`􀅼 ${i18n.t(i18n.l.button.add)}`}
                  </Text>
                </Box>
              </ButtonPressAnimation>
            </Box>
          </Box>
        </Panel>
      </Box>
      <TapToDismiss />
    </>
  );
}<|MERGE_RESOLUTION|>--- conflicted
+++ resolved
@@ -284,36 +284,7 @@
 
               if (name) {
                 analytics.track(analytics.event.tappedDoneEditingWallet, { wallet_label: name });
-<<<<<<< HEAD
-
-                const walletAddresses = wallets[walletId].addresses;
-                const walletAddressIndex = walletAddresses.findIndex(account => account.address === address);
-                const walletAddress = walletAddresses[walletAddressIndex];
-
-                const updatedWalletAddress = {
-                  ...walletAddress,
-                  color,
-                  label: name,
-                };
-                const updatedWalletAddresses = [...walletAddresses];
-                updatedWalletAddresses[walletAddressIndex] = updatedWalletAddress;
-
-                const updatedWallet = {
-                  ...wallets[walletId],
-                  addresses: updatedWalletAddresses,
-                };
-                const updatedWallets = {
-                  ...wallets,
-                  [walletId]: updatedWallet,
-                };
-
-                updateWallets(updatedWallets);
-                setSelectedWallet(updatedWallet);
-                refreshWalletInfo();
                 await updateWebProfile(address, name, colors.avatarBackgrounds[color], null);
-=======
-                updateWebProfile(address, name, colors.avatarBackgrounds[color]);
->>>>>>> 5dddafba
               } else {
                 analytics.track(analytics.event.tappedCancelEditingWallet);
               }
