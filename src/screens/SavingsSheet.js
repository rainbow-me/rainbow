import { useNavigation, useRoute } from '@react-navigation/native';
import analytics from '@segment/analytics-react-native';
import React, { Fragment, useCallback, useEffect, useMemo } from 'react';
import { Alert } from 'react-native';
<<<<<<< HEAD
=======

>>>>>>> caf3df5b
import Divider from '../components/Divider';
import { SavingsCoinRow } from '../components/coin-row';
import {
  FloatingEmojis,
  FloatingEmojisTapHandler,
} from '../components/floating-emojis';
import { Column, RowWithMargins } from '../components/layout';
import {
  SavingsPredictionStepper,
  SavingsSheetEmptyState,
  SavingsSheetHeader,
} from '../components/savings';
import { Sheet, SheetActionButton } from '../components/sheet';
import { isSymbolStablecoin } from '../helpers/savings';
import { convertAmountToNativeDisplay } from '../helpers/utilities';
import { useAccountSettings, useWallets } from '../hooks';
<<<<<<< HEAD
import Routes from '../navigation/routesNames';
=======
import { useNavigation } from '../navigation/Navigation';
>>>>>>> caf3df5b
import { colors, padding } from '../styles';

const SavingsSheet = () => {
  const { navigate, goBack } = useNavigation();
  const { params } = useRoute();
  const { isReadOnlyWallet } = useWallets();
  const { nativeCurrency, nativeCurrencySymbol } = useAccountSettings();
  const cTokenBalance = params['cTokenBalance'];
  const isEmpty = params['isEmpty'];
  const underlyingBalanceNativeValue = params['underlyingBalanceNativeValue'];
  const underlying = params['underlying'];
  const underlyingPrice = params['underlyingPrice'];
  const lifetimeSupplyInterestAccrued = params['lifetimeSupplyInterestAccrued'];
  const lifetimeSupplyInterestAccruedNative =
    params['lifetimeSupplyInterestAccruedNative'];
  const supplyBalanceUnderlying = params['supplyBalanceUnderlying'];
  const supplyRate = params['supplyRate'];

  const balance = nativeCurrencySymbol + underlyingBalanceNativeValue;
  const lifetimeAccruedInterest = convertAmountToNativeDisplay(
    lifetimeSupplyInterestAccruedNative,
    nativeCurrency
  );

  const savingsRowItem = useMemo(
    () => ({
      lifetimeSupplyInterestAccrued,
      name: underlying.name,
      supplyBalanceUnderlying,
      supplyRate,
      symbol: underlying.symbol,
    }),
    [
      lifetimeSupplyInterestAccrued,
      supplyBalanceUnderlying,
      supplyRate,
      underlying.name,
      underlying.symbol,
    ]
  );

  useEffect(() => {
    return () => {
      analytics.track('Closed Savings Sheet', {
        category: 'savings',
        empty: isEmpty,
        label: underlying.symbol,
      });
    };
    // eslint-disable-next-line react-hooks/exhaustive-deps
  }, []);

  const onWithdraw = useCallback(() => {
    if (!isReadOnlyWallet) {
      navigate(Routes.SAVINGS_WITHDRAW_MODAL, {
        cTokenBalance,
        defaultInputAsset: underlying,
        supplyBalanceUnderlying,
        underlyingPrice,
      });

      analytics.track('Navigated to SavingsWithdrawModal', {
        category: 'savings',
        label: underlying.symbol,
      });
    } else {
      goBack();
      Alert.alert(`You need to import the wallet in order to do this`);
    }
  }, [
    cTokenBalance,
    goBack,
    isReadOnlyWallet,
    navigate,
    supplyBalanceUnderlying,
    underlying,
    underlyingPrice,
  ]);

  const onDeposit = useCallback(() => {
    if (!isReadOnlyWallet) {
      navigate(Routes.SAVINGS_DEPOSIT_MODAL, {
        defaultInputAsset: underlying,
        underlyingPrice,
      });

      analytics.track('Navigated to SavingsDepositModal', {
        category: 'savings',
        empty: isEmpty,
        label: underlying.symbol,
      });
    } else {
      goBack();
      Alert.alert(`You need to import the wallet in order to do this`);
    }
  }, [
    goBack,
    isEmpty,
    isReadOnlyWallet,
    navigate,
    underlying,
    underlyingPrice,
  ]);

  return (
    <Sheet>
      {isEmpty ? (
        <SavingsSheetEmptyState
          isReadOnlyWallet={isReadOnlyWallet}
          supplyRate={supplyRate}
          underlying={underlying}
        />
      ) : (
        <Fragment>
          <SavingsSheetHeader
            balance={balance}
            lifetimeAccruedInterest={lifetimeAccruedInterest}
          />
          <RowWithMargins css={padding(24, 15)} margin={15}>
            <SheetActionButton
              color={colors.dark}
              label="􀁏 Withdraw"
              onPress={onWithdraw}
            />
            <SheetActionButton
              color={colors.swapPurple}
              label="􀁍 Deposit"
              onPress={onDeposit}
            />
          </RowWithMargins>
          <Divider zIndex={0} />
          <FloatingEmojis
            disableHorizontalMovement
            distance={600}
            duration={600}
            emojis={['money_with_wings']}
            opacityThreshold={0.86}
            scaleTo={0.3}
            size={40}
            wiggleFactor={0}
          >
            {({ onNewEmoji }) => (
              <FloatingEmojisTapHandler onNewEmoji={onNewEmoji}>
                <Column paddingBottom={9} paddingTop={4}>
                  <SavingsCoinRow
                    item={savingsRowItem}
                    key={underlying.address}
                  />
                </Column>
              </FloatingEmojisTapHandler>
            )}
          </FloatingEmojis>
          <Divider color={colors.rowDividerLight} zIndex={0} />
          <SavingsPredictionStepper
            asset={underlying}
            balance={
              isSymbolStablecoin(underlying.symbol)
                ? underlyingBalanceNativeValue
                : supplyBalanceUnderlying
            }
            interestRate={supplyRate}
          />
        </Fragment>
      )}
    </Sheet>
  );
};

export default React.memo(SavingsSheet);<|MERGE_RESOLUTION|>--- conflicted
+++ resolved
@@ -1,11 +1,7 @@
-import { useNavigation, useRoute } from '@react-navigation/native';
+import { useRoute } from '@react-navigation/native';
 import analytics from '@segment/analytics-react-native';
 import React, { Fragment, useCallback, useEffect, useMemo } from 'react';
 import { Alert } from 'react-native';
-<<<<<<< HEAD
-=======
-
->>>>>>> caf3df5b
 import Divider from '../components/Divider';
 import { SavingsCoinRow } from '../components/coin-row';
 import {
@@ -22,11 +18,8 @@
 import { isSymbolStablecoin } from '../helpers/savings';
 import { convertAmountToNativeDisplay } from '../helpers/utilities';
 import { useAccountSettings, useWallets } from '../hooks';
-<<<<<<< HEAD
+import { useNavigation } from '../navigation/Navigation';
 import Routes from '../navigation/routesNames';
-=======
-import { useNavigation } from '../navigation/Navigation';
->>>>>>> caf3df5b
 import { colors, padding } from '../styles';
 
 const SavingsSheet = () => {
