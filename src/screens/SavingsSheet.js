--- conflicted
+++ resolved
@@ -144,20 +144,6 @@
   ]);
 
   return (
-<<<<<<< HEAD
-    <Sheet hideHandle={android}>
-      {isEmpty ? (
-        <SavingsSheetEmptyState
-          isReadOnlyWallet={isReadOnlyWallet}
-          supplyRate={supplyRate}
-          underlying={underlying}
-        />
-      ) : (
-        <Fragment>
-          <SavingsSheetHeader
-            balance={balance}
-            lifetimeAccruedInterest={lifetimeAccruedInterest}
-=======
     <Container
       deviceHeight={deviceHeight}
       height={isEmpty ? SavingsSheetEmptyHeight : SavingsSheetHeight}
@@ -166,6 +152,7 @@
       <StatusBar barStyle="light-content" />
       <SlackSheet
         contentHeight={isEmpty ? SavingsSheetEmptyHeight : SavingsSheetHeight}
+        hideHandle={android}
         scrollEnabled={false}
       >
         {isEmpty ? (
@@ -173,7 +160,6 @@
             isReadOnlyWallet={isReadOnlyWallet}
             supplyRate={supplyRate}
             underlying={underlying}
->>>>>>> ef0303a6
           />
         ) : (
           <Fragment>
