import React, { useCallback, useEffect } from 'react';
import { Keyboard } from 'react-native';
import Animated, {
  useAnimatedStyle,
  useSharedValue,
  withTiming,
} from 'react-native-reanimated';
import { useSelector } from 'react-redux';
import { useRecoilState } from 'recoil';
import { MiniButton } from '../components/buttons';
import TintButton from '../components/buttons/TintButton';
import { TextRecordsForm } from '../components/ens-registration';
import SelectableButton from '../components/ens-registration/TextRecordsForm/SelectableButton';
import { SheetActionButton, SheetActionButtonRow } from '../components/sheet';
import { useTheme } from '../context/ThemeContext';
import { useNavigation } from '../navigation/Navigation';
// import { usePersistentDominantColorFromImage } from '@rainbow-me/hooks';
import {
  AccentColorProvider,
  Box,
  Cover,
  Heading,
  Inline,
  Inset,
  Row,
  Rows,
  Stack,
  Text,
} from '@rainbow-me/design-system';
import {
  accentColorAtom,
  ENS_RECORDS,
  textRecordFields,
} from '@rainbow-me/helpers/ens';
import { useENSProfileForm, useKeyboardHeight } from '@rainbow-me/hooks';
import Routes from '@rainbow-me/routes';

<<<<<<< HEAD
const avatarRadius = 35;
=======
const AnimatedBox = Animated.createAnimatedComponent(Box);

export const bottomActionHeight = ios ? 270 : 250;
>>>>>>> b25451fe

export default function ENSAssignRecordsSheet() {
  const { colors } = useTheme();
  const ensName = useSelector(({ ensRegistration }) => ensRegistration.name);

  const [accentColor, setAccentColor] = useRecoilState(accentColorAtom);
  useEffect(() => {
    setAccentColor(colors.purple);
  }, [colors.purple, setAccentColor]);
  //   usePersistentDominantColorFromImage('TODO').result || colors.purple;   // add this when we implement avatars

  const {
    selectedFields,
    onChangeField,
    onBlurField,
    values,
  } = useENSProfileForm({
    defaultFields: [
      textRecordFields[ENS_RECORDS.displayName],
      textRecordFields[ENS_RECORDS.description],
      textRecordFields[ENS_RECORDS.url],
      textRecordFields[ENS_RECORDS.twitter],
    ],
  });

  return (
    <AccentColorProvider color={accentColor}>
      <Box
        background="body"
        flexGrow={1}
        style={{ paddingBottom: bottomActionHeight + 20 }}
      >
        <Stack space="19px">
          <Box
            background="accent"
            height={{ custom: 125 }}
            marginBottom={{ custom: 50 }}
          >
            <Cover alignHorizontal="center">
              <Box
                background="swap"
                borderRadius={avatarRadius}
                height={{ custom: avatarRadius * 2 }}
                top={{ custom: 105 }}
                width={{ custom: avatarRadius * 2 }}
              />
            </Cover>
          </Box>
          <Inset horizontal="19px">
            <Stack space="30px">
              <Stack alignHorizontal="center" space="15px">
                <Heading size="26px" weight="heavy">
                  {ensName}
                </Heading>
                <Text color="accent" size="16px" weight="heavy">
                  Create your profile
                </Text>
              </Stack>
              <Box flexGrow={1}>
                <TextRecordsForm
                  onBlurField={onBlurField}
                  onChangeField={onChangeField}
                  selectedFields={selectedFields}
                  values={values}
                />
              </Box>
            </Stack>
          </Inset>
        </Stack>
      </Box>
    </AccentColorProvider>
  );
}

export function ENSAssignRecordsBottomActions({ visible }) {
  const { navigate } = useNavigation();
  const keyboardHeight = useKeyboardHeight();
  const [accentColor] = useRecoilState(accentColorAtom);

  const {
    isEmpty,
    selectedFields,
    onAddField,
    onRemoveField,
  } = useENSProfileForm();

  const handlePressBack = useCallback(() => {
    navigate(Routes.ENS_SEARCH_SHEET);
  }, [navigate]);

  const handlePressContinue = useCallback(() => {
    navigate(Routes.ENS_CONFIRM_REGISTER_SHEET, { color: accentColor });
  }, [accentColor, navigate]);

  const animatedStyle = useAnimatedStyle(() => {
    return {
      bottom: withTiming(visible ? 0 : -bottomActionHeight - 10, {
        duration: 100,
      }),
    };
  });

  return (
    <>
      {visible && (
        <Box position="absolute" right="0px" style={{ bottom: keyboardHeight }}>
          <Inset bottom="19px" right="19px">
            <HideKeyboardButton color={accentColor} />
          </Inset>
        </Box>
      )}
      <AnimatedBox
        background="body"
        style={[animatedStyle, { position: 'absolute', width: '100%' }]}
      >
        <AccentColorProvider color={accentColor}>
          <Box paddingBottom="19px" style={{ height: bottomActionHeight }}>
            {ios ? <Shadow /> : null}
            <Rows>
              <Row>
                <Inset horizontal="19px" top="30px">
                  <SelectableAttributesButtons
                    onAddField={onAddField}
                    onRemoveField={onRemoveField}
                    selectedFields={selectedFields}
                  />
                </Inset>
              </Row>
              <Row height="content">
                <SheetActionButtonRow
                  {...(android
                    ? {
                        ignorePaddingBottom: true,
                        paddingBottom: 8,
                      }
                    : {})}
                >
                  <TintButton color="secondary60" onPress={handlePressBack}>
                    􀆉 Back
                  </TintButton>
                  {isEmpty ? (
                    <TintButton
                      color="secondary60"
                      onPress={handlePressContinue}
                    >
                      Skip
                    </TintButton>
                  ) : (
                    <SheetActionButton
                      color={accentColor}
                      label="Review"
                      onPress={handlePressContinue}
                      size="big"
                      weight="heavy"
                    />
                  )}
                </SheetActionButtonRow>
              </Row>
            </Rows>
          </Box>
        </AccentColorProvider>
      </AnimatedBox>
    </>
  );
}

function HideKeyboardButton({ color }) {
  const show = useSharedValue(false);

  useEffect(() => {
    const handleShowKeyboard = () => (show.value = true);
    const handleHideKeyboard = () => (show.value = false);

    const showListener = android ? 'keyboardDidShow' : 'keyboardWillShow';
    const hideListener = android ? 'keyboardDidHide' : 'keyboardWillHide';

    Keyboard.addListener(showListener, handleShowKeyboard);
    Keyboard.addListener(hideListener, handleHideKeyboard);
    return () => {
      Keyboard.removeListener(showListener, handleShowKeyboard);
      Keyboard.removeListener(hideListener, handleHideKeyboard);
    };
  }, [show]);

  const style = useAnimatedStyle(() => {
    return {
      opacity: withTiming(show.value ? 1 : 0, { duration: 100 }),
    };
  });

  return (
    <AnimatedBox style={style}>
      <MiniButton
        backgroundColor={color}
        disablePadding
        height={30}
        onPress={() => Keyboard.dismiss()}
        style={{ height: 30, width: 30 }}
        width={30}
      >
        􀆈
      </MiniButton>
    </AnimatedBox>
  );
}

function Shadow() {
  return (
    <>
      <Cover>
        <Box
          background="body"
          height="30px"
          shadow={{
            custom: {
              android: {
                elevation: 30,
                opacity: 0.08,
              },
              ios: [
                {
                  blur: 30,
                  offset: {
                    x: 0,
                    y: -10,
                  },
                  opacity: 0.08,
                },
              ],
            },
          }}
          width="full"
        />
      </Cover>
      <Cover>
        <Box background="body" height="46px" width="full" />
      </Cover>
    </>
  );
}

function SelectableAttributesButtons({
  selectedFields,
  onAddField,
  onRemoveField,
}) {
  return (
    <Inline space="10px">
      {Object.values(textRecordFields).map((textRecordField, i) => {
        const isSelected = selectedFields.some(
          field => field.id === textRecordField.id
        );
        return (
          <SelectableButton
            isSelected={isSelected}
            key={i}
            onSelect={() => {
              if (isSelected) {
                const index = selectedFields.findIndex(
                  ({ id }) => textRecordField.id === id
                );
                const fieldToRemove = selectedFields[index];
                let newFields = [...selectedFields];
                newFields.splice(index, 1);
                onRemoveField(fieldToRemove, newFields);
              } else {
                const fieldToAdd = textRecordField;
                onAddField(fieldToAdd, [...selectedFields, fieldToAdd]);
              }
            }}
          >
            {textRecordField.label}
          </SelectableButton>
        );
      })}
    </Inline>
  );
}<|MERGE_RESOLUTION|>--- conflicted
+++ resolved
@@ -35,13 +35,10 @@
 import { useENSProfileForm, useKeyboardHeight } from '@rainbow-me/hooks';
 import Routes from '@rainbow-me/routes';
 
-<<<<<<< HEAD
 const avatarRadius = 35;
-=======
 const AnimatedBox = Animated.createAnimatedComponent(Box);
 
 export const bottomActionHeight = ios ? 270 : 250;
->>>>>>> b25451fe
 
 export default function ENSAssignRecordsSheet() {
   const { colors } = useTheme();
