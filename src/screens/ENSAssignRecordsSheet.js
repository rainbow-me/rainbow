import { useRoute } from '@react-navigation/core';
import lang from 'i18n-js';
import React, { useCallback, useEffect, useMemo, useState } from 'react';
import { Keyboard } from 'react-native';
import { IS_TESTING } from 'react-native-dotenv';
import Animated, {
  useAnimatedStyle,
  useSharedValue,
  withSpring,
  withTiming,
} from 'react-native-reanimated';
import { useRecoilState } from 'recoil';
import { MiniButton } from '../components/buttons';
import TintButton from '../components/buttons/TintButton';
import {
  RegistrationAvatar,
  RegistrationCover,
  TextRecordsForm,
} from '../components/ens-registration';
import SelectableButton from '../components/ens-registration/TextRecordsForm/SelectableButton';
import { SheetActionButton, SheetActionButtonRow } from '../components/sheet';
import { useTheme } from '../context/ThemeContext';
import { useNavigation } from '../navigation/Navigation';
import {
  ENSConfirmRegisterSheetHeight,
  ENSConfirmUpdateSheetHeight,
} from './ENSConfirmRegisterSheet';
import {
  AccentColorProvider,
  Bleed,
  Box,
  Cover,
  Heading,
  Inline,
  Inset,
  Row,
  Rows,
  Stack,
  Text,
} from '@rainbow-me/design-system';
import {
  getSeenOnchainDataDisclaimer,
  saveSeenOnchainDataDisclaimer,
} from '@rainbow-me/handlers/localstorage/ens';
import {
  accentColorAtom,
  ENS_RECORDS,
  REGISTRATION_MODES,
  textRecordFields,
} from '@rainbow-me/helpers/ens';
import {
  useENSRegistration,
  useENSRegistrationActionHandler,
  useENSRegistrationCosts,
  useENSRegistrationForm,
  useENSSearch,
  useKeyboardHeight,
  usePersistentDominantColorFromImage,
} from '@rainbow-me/hooks';
import Routes from '@rainbow-me/routes';

const AnimatedBox = Animated.createAnimatedComponent(Box);

export const BottomActionHeight = ios ? 270 : 250;

export default function ENSAssignRecordsSheet() {
  const { params } = useRoute();
  const { colors } = useTheme();
  const {
    name,
    mode,
    images: { avatarUrl: initialAvatarUrl },
    changedRecords,
  } = useENSRegistration({
    setInitialRecordsWhenInEditMode: true,
  });
  useENSRegistrationForm({
    createForm: true,
    defaultFields: [
      ENS_RECORDS.displayName,
      ENS_RECORDS.description,
      ENS_RECORDS.email,
      ENS_RECORDS.twitter,
    ].map(fieldName => textRecordFields[fieldName]),
  });

  const { data: registrationData } = useENSSearch({
    name,
  });

  const { step } = useENSRegistrationActionHandler();

  useENSRegistrationCosts({
    name,
    records: changedRecords,
    rentPrice: registrationData?.rentPrice,
    step,
    yearsDuration: 1,
  });

  const [avatarUrl, setAvatarUrl] = useState(initialAvatarUrl);

  const [accentColor, setAccentColor] = useRecoilState(accentColorAtom);
  const { result: dominantColor } = usePersistentDominantColorFromImage(
    avatarUrl || ''
  );
  const [prevDominantColor, setPrevDominantColor] = useState(dominantColor);
  useEffect(() => {
    setAccentColor(dominantColor || prevDominantColor || colors.purple);
    if (dominantColor) {
      setPrevDominantColor(dominantColor);
    }
  }, [colors.purple, dominantColor, prevDominantColor, setAccentColor]);

  const handleAutoFocusLayout = useCallback(
    ({
      nativeEvent: {
        layout: { y },
      },
    }) => {
      params?.sheetRef.current.scrollTo({ y });
    },
    [params?.sheetRef]
  );

  const handleError = useCallback(
    ({ yOffset }) => {
      params?.sheetRef.current.scrollTo({ y: yOffset });
    },
    [params?.sheetRef]
  );

  const [hasSeenExplainSheet, setHasSeenExplainSheet] = useState(false);

  useEffect(() => {
    (async () => {
      setHasSeenExplainSheet(Boolean(await getSeenOnchainDataDisclaimer()));
    })();
  }, []);

  const { navigate } = useNavigation();
<<<<<<< HEAD

  const handleFocus = useCallback(() => {
=======
  const handleFocus = useCallback(async () => {
>>>>>>> c2322117
    if (!hasSeenExplainSheet) {
      android && Keyboard.dismiss();
      navigate(Routes.EXPLAIN_SHEET, {
        type: 'ensOnChainDataWarning',
      });
      setHasSeenExplainSheet(true);
      saveSeenOnchainDataDisclaimer(true);
    }
  }, [hasSeenExplainSheet, navigate, setHasSeenExplainSheet]);

  return (
    <AccentColorProvider color={accentColor}>
      <Box
        background="body"
        flexGrow={1}
        style={useMemo(() => ({ paddingBottom: BottomActionHeight + 20 }), [])}
      >
        <Stack space="19px">
          <RegistrationCover
            hasSeenExplainSheet={hasSeenExplainSheet}
            onShowExplainSheet={handleFocus}
          />
          <Bleed top={{ custom: 38 }}>
            <Box alignItems="center">
              <RegistrationAvatar
                hasSeenExplainSheet={hasSeenExplainSheet}
                onChangeAvatarUrl={setAvatarUrl}
                onShowExplainSheet={handleFocus}
              />
            </Box>
          </Bleed>
          <Inset horizontal="19px">
            <Stack space="30px">
              <Stack alignHorizontal="center" space="15px">
                <Heading size="26px" weight="heavy">
                  {name}
                </Heading>
                {mode === REGISTRATION_MODES.CREATE && (
                  <Text color="accent" size="16px" weight="heavy">
                    {lang.t('profiles.create.description')}
                  </Text>
                )}
              </Stack>
              <Box flexGrow={1}>
                <TextRecordsForm
                  autoFocusKey={params?.autoFocusKey}
                  onAutoFocusLayout={handleAutoFocusLayout}
                  onError={handleError}
                  onFocus={handleFocus}
                />
              </Box>
              {IS_TESTING === 'true' && (
                <ENSAssignRecordsBottomActions visible />
              )}
            </Stack>
          </Inset>
        </Stack>
      </Box>
    </AccentColorProvider>
  );
}

export function ENSAssignRecordsBottomActions({ visible: defaultVisible }) {
  const { navigate } = useNavigation();
  const keyboardHeight = useKeyboardHeight();
  const [accentColor] = useRecoilState(accentColorAtom);

  const {
    mode,
    profileQuery,
    images: { avatarUrl },
  } = useENSRegistration();
  const {
    disabled,
    isEmpty,
    selectedFields,
    onAddField,
    onRemoveField,
    submit,
  } = useENSRegistrationForm();

  const handlePressBack = useCallback(() => {
    navigate(Routes.ENS_SEARCH_SHEET);
  }, [navigate]);

  const handlePressContinue = useCallback(() => {
    submit(() => {
      navigate(Routes.ENS_CONFIRM_REGISTER_SHEET, {
        longFormHeight:
          mode === REGISTRATION_MODES.EDIT
            ? ENSConfirmUpdateSheetHeight
            : ENSConfirmRegisterSheetHeight + (avatarUrl ? 70 : 0),
      });
    });
  }, [avatarUrl, mode, navigate, submit]);

  const [visible, setVisible] = useState(false);
  useEffect(() => {
    if (mode === REGISTRATION_MODES.EDIT) {
      setTimeout(() => setVisible(profileQuery.isSuccess), 200);
    } else {
      setVisible(defaultVisible);
    }
  }, [defaultVisible, mode, profileQuery.isSuccess]);

  const animatedStyle = useAnimatedStyle(() => {
    return {
      bottom: withSpring(visible ? 0 : -BottomActionHeight - 10, {
        damping: 40,
        mass: 1,
        stiffness: 420,
      }),
    };
  });

  const keyboardButtonWrapperStyle = useMemo(
    () => ({ bottom: keyboardHeight }),
    [keyboardHeight]
  );

  return (
    <>
      {visible && IS_TESTING !== 'true' && (
        <Box position="absolute" right="0px" style={keyboardButtonWrapperStyle}>
          <Inset bottom="19px" right="19px">
            <HideKeyboardButton color={accentColor} />
          </Inset>
        </Box>
      )}
      <AnimatedBox
        background="body"
        style={[animatedStyle, { position: 'absolute', width: '100%' }]}
      >
        <AccentColorProvider color={accentColor}>
          <Box
            paddingBottom="19px"
            style={useMemo(() => ({ height: BottomActionHeight }), [])}
          >
            {ios && IS_TESTING !== 'true' ? <Shadow /> : null}
            <Rows>
              <Row>
                <Inset horizontal="19px" top="30px">
                  <SelectableAttributesButtons
                    onAddField={onAddField}
                    onRemoveField={onRemoveField}
                    selectedFields={selectedFields}
                  />
                </Inset>
              </Row>
              <Row height="content">
                <SheetActionButtonRow
                  {...(android
                    ? {
                        ignorePaddingBottom: true,
                        paddingBottom: 8,
                      }
                    : {})}
                >
                  {mode === REGISTRATION_MODES.CREATE && (
                    <TintButton color="secondary60" onPress={handlePressBack}>
                      {lang.t('profiles.create.back')}
                    </TintButton>
                  )}
                  {isEmpty && mode === REGISTRATION_MODES.CREATE ? (
                    <TintButton
                      color="secondary60"
                      disabled={disabled}
                      onPress={handlePressContinue}
                      testID="ens-assign-records-skip"
                    >
                      {lang.t('profiles.create.skip')}
                    </TintButton>
                  ) : (
                    <Box style={{ opacity: disabled ? 0.5 : 1 }}>
                      <SheetActionButton
                        color={accentColor}
                        disabled={disabled}
                        label={lang.t('profiles.create.review')}
                        onPress={handlePressContinue}
                        size="big"
                        testID="ens-assign-records-review"
                        weight="heavy"
                      />
                    </Box>
                  )}
                </SheetActionButtonRow>
              </Row>
            </Rows>
          </Box>
        </AccentColorProvider>
      </AnimatedBox>
    </>
  );
}

function HideKeyboardButton({ color }) {
  const show = useSharedValue(false);

  useEffect(() => {
    const handleShowKeyboard = () => (show.value = true);
    const handleHideKeyboard = () => (show.value = false);

    const showListener = android ? 'keyboardDidShow' : 'keyboardWillShow';
    const hideListener = android ? 'keyboardDidHide' : 'keyboardWillHide';

    Keyboard.addListener(showListener, handleShowKeyboard);
    Keyboard.addListener(hideListener, handleHideKeyboard);
    return () => {
      Keyboard.removeListener(showListener, handleShowKeyboard);
      Keyboard.removeListener(hideListener, handleHideKeyboard);
    };
  }, [show]);

  const style = useAnimatedStyle(() => {
    return {
      opacity: withTiming(show.value ? 1 : 0, { duration: 100 }),
    };
  });

  return (
    <AnimatedBox style={style}>
      <MiniButton
        backgroundColor={color}
        disablePadding
        height={30}
        onPress={() => Keyboard.dismiss()}
        style={useMemo(() => ({ height: 30, width: 30 }), [])}
        width={30}
      >
        􀆈
      </MiniButton>
    </AnimatedBox>
  );
}

function Shadow() {
  return (
    <>
      <Cover>
        <Box
          background="body"
          height="30px"
          shadow={{
            custom: {
              android: {
                elevation: 30,
                opacity: 0.08,
              },
              ios: [
                {
                  blur: 30,
                  offset: {
                    x: 0,
                    y: -10,
                  },
                  opacity: 0.08,
                },
              ],
            },
          }}
          width="full"
        />
      </Cover>
      <Cover>
        <Box background="body" height="46px" width="full" />
      </Cover>
    </>
  );
}

function SelectableAttributesButtons({
  selectedFields,
  onAddField,
  onRemoveField,
}) {
  return (
    <Inline space="10px">
      {Object.values(textRecordFields).map((textRecordField, i) => {
        const isSelected = selectedFields.some(
          field => field.id === textRecordField.id
        );
        return (
          <SelectableButton
            isSelected={isSelected}
            key={i}
            onSelect={() => {
              if (isSelected) {
                const index = selectedFields.findIndex(
                  ({ id }) => textRecordField.id === id
                );
                const fieldToRemove = selectedFields[index];
                let newFields = [...selectedFields];
                newFields.splice(index, 1);
                onRemoveField(fieldToRemove, newFields);
              } else {
                const fieldToAdd = textRecordField;
                onAddField(fieldToAdd, [...selectedFields, fieldToAdd]);
              }
            }}
            testID={`ens-selectable-attribute-${textRecordField.id}`}
          >
            {textRecordField.label}
          </SelectableButton>
        );
      })}
    </Inline>
  );
}<|MERGE_RESOLUTION|>--- conflicted
+++ resolved
@@ -139,12 +139,8 @@
   }, []);
 
   const { navigate } = useNavigation();
-<<<<<<< HEAD
 
   const handleFocus = useCallback(() => {
-=======
-  const handleFocus = useCallback(async () => {
->>>>>>> c2322117
     if (!hasSeenExplainSheet) {
       android && Keyboard.dismiss();
       navigate(Routes.EXPLAIN_SHEET, {
