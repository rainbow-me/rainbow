import { useRoute } from '@react-navigation/core';
import lang from 'i18n-js';
import { isEmpty } from 'lodash';
import React, { useCallback, useEffect, useMemo, useState } from 'react';
import { Keyboard } from 'react-native';
import Animated, {
  useAnimatedStyle,
  useSharedValue,
  withSpring,
  withTiming,
} from 'react-native-reanimated';
import { useRecoilState } from 'recoil';
import { ButtonPressAnimation } from '../components/animations/';
import TintButton from '../components/buttons/TintButton';
import {
  RegistrationAvatar,
  RegistrationCover,
  TextRecordsForm,
} from '../components/ens-registration';
import SelectableButton from '../components/ens-registration/TextRecordsForm/SelectableButton';
import { SheetActionButton, SheetActionButtonRow } from '../components/sheet';
import { useTheme } from '../context/ThemeContext';
import { delayNext } from '../hooks/useMagicAutofocus';
import { useNavigation } from '../navigation/Navigation';
import {
  ENSConfirmRegisterSheetHeight,
  ENSConfirmUpdateSheetHeight,
} from './ENSConfirmRegisterSheet';
import {
  AccentColorProvider,
  Bleed,
  Box,
  Cover,
  Heading,
  Inline,
  Inset,
  Row,
  Rows,
  Stack,
  Text,
  useForegroundColor,
} from '@rainbow-me/design-system';
import {
  getSeenOnchainDataDisclaimer,
  saveSeenOnchainDataDisclaimer,
} from '@rainbow-me/handlers/localstorage/ens';
import {
  accentColorAtom,
  ENS_RECORDS,
  REGISTRATION_MODES,
  textRecordFields,
} from '@rainbow-me/helpers/ens';
import {
  useENSModifiedRegistration,
  useENSRegistration,
  useENSRegistrationCosts,
  useENSRegistrationForm,
  useENSRegistrationStepHandler,
  useENSSearch,
  useKeyboardHeight,
  usePersistentDominantColorFromImage,
} from '@rainbow-me/hooks';
import Routes from '@rainbow-me/routes';

const AnimatedBox = Animated.createAnimatedComponent(Box);

export const BottomActionHeight = ios ? 281 : 250;

export default function ENSAssignRecordsSheet() {
  const { params } = useRoute();
  const { colors } = useTheme();
  const { name, mode } = useENSRegistration();
  const {
    images: { avatarUrl: initialAvatarUrl },
  } = useENSModifiedRegistration({
    modifyChangedRecords: true,
    setInitialRecordsWhenInEditMode: true,
  });
<<<<<<< HEAD
  useENSRegistrationForm({
    defaultFields: [
      ENS_RECORDS.displayName,
      ENS_RECORDS.description,
      ENS_RECORDS.url,
      ENS_RECORDS.twitter,
    ].map(fieldName => textRecordFields[fieldName]),
    initializeForm: true,
  });
=======
>>>>>>> b8dea802

  const { data: registrationData } = useENSSearch({
    name,
  });
  const { step } = useENSRegistrationStepHandler();

  const defaultFields = useMemo(
    () =>
      [
        ENS_RECORDS.displayName,
        ENS_RECORDS.description,
        ENS_RECORDS.twitter,
        ENS_RECORDS.pronouns,
      ].map(fieldName => textRecordFields[fieldName]),
    []
  );
  const { values } = useENSRegistrationForm({
    defaultFields,
    initializeForm: true,
  });

  const isEmptyProfile = useMemo(() => isEmpty(values), [values]);

  useENSRegistrationCosts({
    name,
    rentPrice: registrationData?.rentPrice,
    step,
    yearsDuration: 1,
  });

  const [avatarUrl, setAvatarUrl] = useState(initialAvatarUrl);
  const [accentColor, setAccentColor] = useRecoilState(accentColorAtom);

  const { result: dominantColor } = usePersistentDominantColorFromImage(
    avatarUrl || initialAvatarUrl || ''
  );
  const [prevDominantColor, setPrevDominantColor] = useState(dominantColor);

  useEffect(() => {
    setAccentColor(dominantColor || prevDominantColor || colors.purple);
    if (dominantColor) {
      setPrevDominantColor(dominantColor);
    }
  }, [colors.purple, dominantColor, prevDominantColor, setAccentColor]);

  const handleAutoFocusLayout = useCallback(
    ({
      nativeEvent: {
        layout: { y },
      },
    }) => {
      params?.sheetRef.current.scrollTo({ y });
    },
    [params?.sheetRef]
  );

  const handleError = useCallback(
    ({ yOffset }) => {
      params?.sheetRef.current.scrollTo({ y: yOffset });
    },
    [params?.sheetRef]
  );

  const [hasSeenExplainSheet, setHasSeenExplainSheet] = useState(false);

  useEffect(() => {
    (async () => {
      setHasSeenExplainSheet(Boolean(await getSeenOnchainDataDisclaimer()));
    })();
  }, []);

  const { navigate } = useNavigation();

  const handleFocus = useCallback(() => {
    if (!hasSeenExplainSheet) {
      android && Keyboard.dismiss();
      navigate(Routes.EXPLAIN_SHEET, {
        type: 'ensOnChainDataWarning',
      });
      setHasSeenExplainSheet(true);
      saveSeenOnchainDataDisclaimer(true);
    }
  }, [hasSeenExplainSheet, navigate, setHasSeenExplainSheet]);

  return (
    <AccentColorProvider color={accentColor}>
      <Box
        background="body"
        flexGrow={1}
        style={{ paddingBottom: BottomActionHeight + 20 }}
      >
        <Stack space="19px">
          <RegistrationCover
            hasSeenExplainSheet={hasSeenExplainSheet}
            onShowExplainSheet={handleFocus}
          />
          <Bleed top={{ custom: 38 }}>
            <Box alignItems="center">
              <RegistrationAvatar
                hasSeenExplainSheet={hasSeenExplainSheet}
                onChangeAvatarUrl={setAvatarUrl}
                onShowExplainSheet={handleFocus}
              />
            </Box>
          </Bleed>
          <Inset horizontal="19px">
            <Stack space="30px">
              <Stack alignHorizontal="center" space="15px">
                <Heading align="center" size="26px" weight="heavy">
                  {name}
                </Heading>
<<<<<<< HEAD
                {mode === REGISTRATION_MODES.CREATE && (
                  <Text
                    align="center"
                    color="accent"
                    size="16px"
                    weight="heavy"
                  >
                    {lang.t('profiles.create.description')}
                  </Text>
                )}
=======
                <Text color="accent" size="16px" weight="heavy">
                  {lang.t(
                    `profiles.${
                      mode === REGISTRATION_MODES.CREATE || isEmptyProfile
                        ? 'create'
                        : 'edit'
                    }.label`
                  )}
                </Text>
>>>>>>> b8dea802
              </Stack>
              <Box flexGrow={1}>
                <TextRecordsForm
                  autoFocusKey={params?.autoFocusKey}
                  onAutoFocusLayout={handleAutoFocusLayout}
                  onError={handleError}
                  onFocus={handleFocus}
                  selectionColor={accentColor}
                />
              </Box>
            </Stack>
          </Inset>
        </Stack>
      </Box>
    </AccentColorProvider>
  );
}

export function ENSAssignRecordsBottomActions({
  visible: defaultVisible,
  previousRouteName,
  currentRouteName,
}) {
  const { navigate, goBack } = useNavigation();
  const keyboardHeight = useKeyboardHeight();
  const { colors } = useTheme();
  const [accentColor, setAccentColor] = useRecoilState(accentColorAtom);
  const { mode } = useENSRegistration();
  const { profileQuery } = useENSModifiedRegistration();
  const [fromRoute, setFromRoute] = useState(previousRouteName);
  const {
    disabled,
    isEmpty,
    selectedFields,
    onAddField,
    onRemoveField,
    submit,
    values,
  } = useENSRegistrationForm();

  const handlePressBack = useCallback(() => {
    delayNext();
    navigate(fromRoute);
    setAccentColor(colors.purple);
  }, [colors.purple, fromRoute, navigate, setAccentColor]);

  const hasBackButton = useMemo(
    () =>
      fromRoute === Routes.ENS_SEARCH_SHEET ||
      fromRoute === Routes.ENS_INTRO_SHEET,
    [fromRoute]
  );

  useEffect(() => {
    if (previousRouteName !== currentRouteName) {
      setFromRoute(previousRouteName);
    }
  }, [currentRouteName, previousRouteName]);

  const handlePressContinue = useCallback(() => {
    submit(() => {
      navigate(Routes.ENS_CONFIRM_REGISTER_SHEET, {
        longFormHeight:
          mode === REGISTRATION_MODES.EDIT
            ? ENSConfirmUpdateSheetHeight
            : ENSConfirmRegisterSheetHeight + (values.avatar ? 70 : 0),
      });
    });
  }, [mode, navigate, submit, values.avatar]);

  const navigateToAdditionalRecords = useCallback(() => {
    android && Keyboard.dismiss();
    navigate(Routes.ENS_ADDITIONAL_RECORDS_SHEET, {});
  }, [navigate]);

  const [visible, setVisible] = useState(false);
  useEffect(() => {
    if (mode === REGISTRATION_MODES.EDIT) {
      setTimeout(() => setVisible(profileQuery.isSuccess), 200);
    } else {
      setVisible(defaultVisible);
    }
  }, [defaultVisible, mode, profileQuery.isSuccess]);

  const animatedStyle = useAnimatedStyle(() => {
    return {
      bottom: withSpring(visible ? 0 : -BottomActionHeight - 10, {
        damping: 40,
        mass: 1,
        stiffness: 420,
      }),
    };
  });

  const keyboardButtonWrapperStyle = useMemo(
    () => ({ bottom: keyboardHeight }),
    [keyboardHeight]
  );

  return (
    <>
      {visible && (
        <Box position="absolute" right="0px" style={keyboardButtonWrapperStyle}>
          <Inset bottom="19px" right="19px">
            <HideKeyboardButton color={accentColor} />
          </Inset>
        </Box>
      )}
      <AnimatedBox
        background="body"
        style={[animatedStyle, { position: 'absolute', width: '100%' }]}
      >
        <AccentColorProvider color={accentColor}>
          <Box
            paddingBottom="19px"
            style={useMemo(() => ({ height: BottomActionHeight }), [])}
          >
            {ios ? <Shadow /> : null}
            <Rows>
              <Row>
                <Inset horizontal="19px" top="30px">
                  <SelectableAttributesButtons
                    navigateToAdditionalRecords={navigateToAdditionalRecords}
                    onAddField={onAddField}
                    onRemoveField={onRemoveField}
                    selectedFields={selectedFields}
                  />
                </Inset>
              </Row>
              <Row height="content">
                <SheetActionButtonRow
                  {...(android
                    ? {
                        ignorePaddingBottom: true,
                        paddingBottom: 8,
                      }
                    : {
                        ignorePaddingBottom: true,
                        paddingBottom: 36,
                      })}
                >
<<<<<<< HEAD
                  {mode === REGISTRATION_MODES.CREATE && (
                    <TintButton onPress={handlePressBack}>
=======
                  {hasBackButton && (
                    <TintButton color="secondary60" onPress={handlePressBack}>
>>>>>>> b8dea802
                      {lang.t('profiles.create.back')}
                    </TintButton>
                  )}
                  {isEmpty && mode === REGISTRATION_MODES.CREATE ? (
                    <TintButton
                      disabled={disabled}
                      onPress={handlePressContinue}
                      testID="ens-assign-records-skip"
                    >
                      {lang.t('profiles.create.skip')}
                    </TintButton>
                  ) : (
                    <Box>
                      {!disabled ? (
                        <SheetActionButton
                          color={accentColor}
                          label={lang.t('profiles.create.review')}
                          onPress={handlePressContinue}
                          size="big"
                          testID="ens-assign-records-review"
                          weight="heavy"
                        />
                      ) : (
                        <TintButton
<<<<<<< HEAD
                          onPress={goBack}
=======
                          color="secondary60"
                          onPress={() => goBack()}
>>>>>>> b8dea802
                          testID="ens-assign-records-cancel"
                        >
                          {lang.t(`profiles.create.cancel`)}
                        </TintButton>
                      )}
                    </Box>
                  )}
                </SheetActionButtonRow>
              </Row>
            </Rows>
          </Box>
        </AccentColorProvider>
      </AnimatedBox>
    </>
  );
}

function HideKeyboardButton({ color }) {
  const show = useSharedValue(false);

  useEffect(() => {
    const handleShowKeyboard = () => (show.value = true);
    const handleHideKeyboard = () => (show.value = false);

    const showListener = android ? 'keyboardDidShow' : 'keyboardWillShow';
    const hideListener = android ? 'keyboardDidHide' : 'keyboardWillHide';

    Keyboard.addListener(showListener, handleShowKeyboard);
    Keyboard.addListener(hideListener, handleHideKeyboard);
    return () => {
      Keyboard.removeListener(showListener, handleShowKeyboard);
      Keyboard.removeListener(hideListener, handleHideKeyboard);
    };
  }, [show]);

  const shadow = useForegroundColor('shadow');
  const shadowColor = useForegroundColor({
    custom: {
      dark: shadow,
      light: color,
    },
  });

  const style = useAnimatedStyle(() => {
    return {
      opacity: withTiming(show.value ? 1 : 0, { duration: 100 }),
    };
  });

  return (
    <AnimatedBox style={style}>
      <ButtonPressAnimation onPress={() => Keyboard.dismiss()} scaleTo={0.8}>
        <AccentColorProvider color={color}>
          <Box background="accent" borderRadius={15} height={{ custom: 30 }} shadow="15px light" width={{ custom: 30 }}>
            <Cover alignHorizontal="center" alignVertical="center">
              <Text align="center" color="primary" size="14px" weight="heavy">􀆈</Text>
            </Cover>
          </Box>
        </AccentColorProvider>
      </ButtonPressAnimation>
    </AnimatedBox>
  );
}

function Shadow() {
  return (
    <>
      <Cover>
        <Box
          background="body"
          height="30px"
          shadow={{
            custom: {
              android: {
                elevation: 30,
                opacity: 0.08,
              },
              ios: [
                {
                  blur: 30,
                  offset: {
                    x: 0,
                    y: -10,
                  },
                  opacity: 0.08,
                },
              ],
            },
          }}
          width="full"
        />
      </Cover>
      <Cover>
        <Box background="body" height="46px" width="full" />
      </Cover>
    </>
  );
}

const MAX_DISPLAY_BUTTONS = 9;

function SelectableAttributesButtons({
  selectedFields,
  onAddField,
  onRemoveField,
  navigateToAdditionalRecords,
}) {
  const dotsButtonIsSelected = useMemo(() => {
    const nonPrimaryRecordsIds = Object.values(textRecordFields)
      .slice(MAX_DISPLAY_BUTTONS)
      .map(({ id }) => id);
    const dotsSelected = selectedFields.some(field =>
      nonPrimaryRecordsIds.includes(field.id)
    );
    return dotsSelected;
  }, [selectedFields]);

  return (
    <Inline space="10px">
      {Object.values(textRecordFields)
        .slice(0, MAX_DISPLAY_BUTTONS)
        .map((textRecordField, i) => {
          const isSelected = selectedFields.some(
            field => field.id === textRecordField.id
          );
          return (
            <SelectableButton
              isSelected={isSelected}
              key={i}
              onSelect={() => {
                if (isSelected) {
                  const index = selectedFields.findIndex(
                    ({ id }) => textRecordField.id === id
                  );
                  const fieldToRemove = selectedFields[index];
                  let newFields = [...selectedFields];
                  newFields.splice(index, 1);
                  onRemoveField(fieldToRemove, newFields);
                } else {
                  const fieldToAdd = textRecordField;
                  const newSelectedFields = [...selectedFields];
                  newSelectedFields.splice(i, 0, fieldToAdd);
                  onAddField(fieldToAdd, newSelectedFields);
                }
              }}
              testID={`ens-selectable-attribute-${textRecordField.id}`}
            >
              {textRecordField.label}
            </SelectableButton>
          );
        })}
      <SelectableButton
        isSelected={dotsButtonIsSelected}
        onSelect={navigateToAdditionalRecords}
        testID="ens-selectable-attribute-dots"
      >
        􀍠
      </SelectableButton>
    </Inline>
  );
}<|MERGE_RESOLUTION|>--- conflicted
+++ resolved
@@ -76,18 +76,6 @@
     modifyChangedRecords: true,
     setInitialRecordsWhenInEditMode: true,
   });
-<<<<<<< HEAD
-  useENSRegistrationForm({
-    defaultFields: [
-      ENS_RECORDS.displayName,
-      ENS_RECORDS.description,
-      ENS_RECORDS.url,
-      ENS_RECORDS.twitter,
-    ].map(fieldName => textRecordFields[fieldName]),
-    initializeForm: true,
-  });
-=======
->>>>>>> b8dea802
 
   const { data: registrationData } = useENSSearch({
     name,
@@ -99,8 +87,8 @@
       [
         ENS_RECORDS.displayName,
         ENS_RECORDS.description,
+        ENS_RECORDS.url,
         ENS_RECORDS.twitter,
-        ENS_RECORDS.pronouns,
       ].map(fieldName => textRecordFields[fieldName]),
     []
   );
@@ -199,19 +187,12 @@
                 <Heading align="center" size="26px" weight="heavy">
                   {name}
                 </Heading>
-<<<<<<< HEAD
-                {mode === REGISTRATION_MODES.CREATE && (
-                  <Text
-                    align="center"
-                    color="accent"
-                    size="16px"
-                    weight="heavy"
-                  >
-                    {lang.t('profiles.create.description')}
-                  </Text>
-                )}
-=======
-                <Text color="accent" size="16px" weight="heavy">
+                <Text
+                  align="center"
+                  color="accent"
+                  size="16px"
+                  weight="heavy"
+                >
                   {lang.t(
                     `profiles.${
                       mode === REGISTRATION_MODES.CREATE || isEmptyProfile
@@ -220,7 +201,6 @@
                     }.label`
                   )}
                 </Text>
->>>>>>> b8dea802
               </Stack>
               <Box flexGrow={1}>
                 <TextRecordsForm
@@ -362,13 +342,8 @@
                         paddingBottom: 36,
                       })}
                 >
-<<<<<<< HEAD
-                  {mode === REGISTRATION_MODES.CREATE && (
+                  {hasBackButton && (
                     <TintButton onPress={handlePressBack}>
-=======
-                  {hasBackButton && (
-                    <TintButton color="secondary60" onPress={handlePressBack}>
->>>>>>> b8dea802
                       {lang.t('profiles.create.back')}
                     </TintButton>
                   )}
@@ -393,12 +368,7 @@
                         />
                       ) : (
                         <TintButton
-<<<<<<< HEAD
-                          onPress={goBack}
-=======
-                          color="secondary60"
                           onPress={() => goBack()}
->>>>>>> b8dea802
                           testID="ens-assign-records-cancel"
                         >
                           {lang.t(`profiles.create.cancel`)}
