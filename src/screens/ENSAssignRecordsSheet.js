--- conflicted
+++ resolved
@@ -1,7 +1,4 @@
-<<<<<<< HEAD
 import { useRoute } from '@react-navigation/native';
-import React from 'react';
-=======
 import React, { useCallback } from 'react';
 import { Keyboard, ScrollView } from 'react-native';
 import Animated, {
@@ -11,24 +8,15 @@
 } from 'react-native-reanimated';
 import { useSelector } from 'react-redux';
 import { MiniButton } from '../components/buttons';
->>>>>>> a060b491
 import TintButton from '../components/buttons/TintButton';
 import { TextRecordsForm } from '../components/ens-registration';
 import SelectableButton from '../components/ens-registration/TextRecordsForm/SelectableButton';
 import { SheetActionButton, SheetActionButtonRow } from '../components/sheet';
 import { useTheme } from '../context/ThemeContext';
 import { useNavigation } from '../navigation/Navigation';
+import { usePersistentDominantColorFromImage } from '@rainbow-me/hooks';
 import {
-<<<<<<< HEAD
   AccentColorProvider,
-  Box,
-  Cover,
-  Heading,
-  Stack,
-  Text,
-} from '@rainbow-me/design-system';
-import { usePersistentDominantColorFromImage } from '@rainbow-me/hooks';
-=======
   Box,
   Cover,
   Heading,
@@ -41,22 +29,18 @@
 } from '@rainbow-me/design-system';
 import { ENS_RECORDS, textRecordFields } from '@rainbow-me/helpers/ens';
 import { useENSProfileForm, useKeyboardHeight } from '@rainbow-me/hooks';
->>>>>>> a060b491
 import Routes from '@rainbow-me/routes';
 
 export default function ENSAssignRecordsSheet() {
   const { params } = useRoute();
   const { navigate } = useNavigation();
-<<<<<<< HEAD
   const { colors } = useTheme();
-=======
   const keyboardHeight = useKeyboardHeight();
   const ensName = useSelector(({ ensRegistration }) => ensRegistration.name);
 
   const handlePressBack = useCallback(() => {
     navigate(Routes.ENS_SEARCH_SHEET);
   }, [navigate]);
->>>>>>> a060b491
 
   const handlePressContinue = useCallback(() => {
     navigate(Routes.ENS_CONFIRM_REGISTER_SHEET);
@@ -86,55 +70,55 @@
   const formIsEmpty = true; // change this when ens records are merged in
 
   return (
-<<<<<<< HEAD
-    <AccentColorProvider color={avatarColor}>
-      <Box background="body" flexGrow={1}>
-        <Box flexGrow={1}>
-          <Box
-            background="accent"
-            height={{ custom: 125 }}
-            marginBottom={{ custom: 70 }}
-          >
-            <Cover alignHorizontal="center">
-              <Box
-                background="swap"
-                borderRadius={avatarRadius}
-                height={{ custom: avatarRadius * 2 }}
-                top={{ custom: 105 }}
-                width={{ custom: avatarRadius * 2 }}
-              />
-            </Cover>
-          </Box>
-          <Stack alignHorizontal="center" space="15px">
-            <Heading size="26px" weight="heavy">
-              {params ? params.name : ''}
-            </Heading>
-            <Text color="accent" size="16px" weight="heavy">
-              Create your profile
-            </Text>
-          </Stack>
-        </Box>
-        <SheetActionButtonRow>
-          <TintButton color="secondary60" onPress={handlePressBack}>
-            􀆉 Back
-          </TintButton>
-          {formIsEmpty ? (
-            <TintButton color="secondary60" onPress={handlePressContinue}>
-              Skip
-            </TintButton>
-          ) : (
-            <SheetActionButton
-              color={avatarColor}
-              label="Review"
-              onPress={handlePressContinue}
-              size="big"
-              weight="heavy"
-            />
-          )}
-        </SheetActionButtonRow>
-      </Box>
-    </AccentColorProvider>
-=======
+    // <<<<<<< HEAD
+    //     <AccentColorProvider color={avatarColor}>
+    //       <Box background="body" flexGrow={1}>
+    //         <Box flexGrow={1}>
+    //           <Box
+    //             background="accent"
+    //             height={{ custom: 125 }}
+    //             marginBottom={{ custom: 70 }}
+    //           >
+    //             <Cover alignHorizontal="center">
+    //               <Box
+    //                 background="swap"
+    //                 borderRadius={avatarRadius}
+    //                 height={{ custom: avatarRadius * 2 }}
+    //                 top={{ custom: 105 }}
+    //                 width={{ custom: avatarRadius * 2 }}
+    //               />
+    //             </Cover>
+    //           </Box>
+    //           <Stack alignHorizontal="center" space="15px">
+    //             <Heading size="26px" weight="heavy">
+    //               {params ? params.name : ''}
+    //             </Heading>
+    //             <Text color="accent" size="16px" weight="heavy">
+    //               Create your profile
+    //             </Text>
+    //           </Stack>
+    //         </Box>
+    //         <SheetActionButtonRow>
+    //           <TintButton color="secondary60" onPress={handlePressBack}>
+    //             􀆉 Back
+    //           </TintButton>
+    //           {formIsEmpty ? (
+    //             <TintButton color="secondary60" onPress={handlePressContinue}>
+    //               Skip
+    //             </TintButton>
+    //           ) : (
+    //             <SheetActionButton
+    //               color={avatarColor}
+    //               label="Review"
+    //               onPress={handlePressContinue}
+    //               size="big"
+    //               weight="heavy"
+    //             />
+    //           )}
+    //         </SheetActionButtonRow>
+    //       </Box>
+    //     </AccentColorProvider>
+    // =======
     <Box background="body" flexGrow={1} paddingTop="30px">
       <Rows>
         <Row>
@@ -195,7 +179,6 @@
         </Row>
       </Rows>
     </Box>
->>>>>>> a060b491
   );
 }
 
