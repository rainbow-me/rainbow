--- conflicted
+++ resolved
@@ -55,13 +55,8 @@
 
 export default function ENSAssignRecordsSheet() {
   const { colors } = useTheme();
-<<<<<<< HEAD
   const { name, mode } = useENSRegistration({
-    setExistingRecordsWhenInEditMode: true,
-=======
-  const { name, mode } = useENSProfile({
     setInitialRecordsWhenInEditMode: true,
->>>>>>> 5a2dd9f7
   });
   useENSRegistrationForm({ createForm: true });
 
