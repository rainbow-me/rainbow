import { useRoute } from '@react-navigation/core';
import lang from 'i18n-js';
import React, { useCallback, useEffect, useMemo, useState } from 'react';
import { Keyboard } from 'react-native';
import Animated, {
  useAnimatedStyle,
  useSharedValue,
  withSpring,
  withTiming,
} from 'react-native-reanimated';
import { useRecoilState } from 'recoil';
import { MiniButton } from '../components/buttons';
import TintButton from '../components/buttons/TintButton';
import {
  Avatar,
  Cover as CoverPhoto,
  TextRecordsForm,
} from '../components/ens-registration';
import SelectableButton from '../components/ens-registration/TextRecordsForm/SelectableButton';
import { SheetActionButton, SheetActionButtonRow } from '../components/sheet';
import { useTheme } from '../context/ThemeContext';
import { useNavigation } from '../navigation/Navigation';
import {
  ENSConfirmRegisterSheetHeight,
  ENSConfirmUpdateSheetHeight,
} from './ENSConfirmRegisterSheet';
import {
  AccentColorProvider,
  Bleed,
  Box,
  Cover,
  Heading,
  Inline,
  Inset,
  Row,
  Rows,
  Stack,
  Text,
} from '@rainbow-me/design-system';
import {
  accentColorAtom,
  ENS_RECORDS,
  textRecordFields,
} from '@rainbow-me/helpers/ens';
import {
  useENSRegistration,
  useENSRegistrationForm,
  useKeyboardHeight,
  usePersistentDominantColorFromImage,
} from '@rainbow-me/hooks';
import Routes from '@rainbow-me/routes';

const AnimatedBox = Animated.createAnimatedComponent(Box);

export const BottomActionHeight = ios ? 270 : 250;

export default function ENSAssignRecordsSheet() {
  const { params } = useRoute();
  const { colors } = useTheme();
  const { name, mode } = useENSRegistration({
    setInitialRecordsWhenInEditMode: true,
  });
  useENSRegistrationForm({
    createForm: true,
    defaultFields: [
      ENS_RECORDS.displayName,
      ENS_RECORDS.description,
      ENS_RECORDS.email,
      ENS_RECORDS.twitter,
    ].map(fieldName => textRecordFields[fieldName]),
  });
<<<<<<< HEAD

  const [avatarUrl, setAvatarUrl] = useState();

  const [accentColor, setAccentColor] = useRecoilState(accentColorAtom);
  const { result: dominantColor } = usePersistentDominantColorFromImage(
    avatarUrl || ''
  );
  const [prevDominantColor, setPrevDominantColor] = useState(dominantColor);
  useEffect(() => {
    setAccentColor(dominantColor || prevDominantColor || colors.purple);
    if (dominantColor) {
      setPrevDominantColor(dominantColor);
    }
  }, [colors.purple, dominantColor, prevDominantColor, setAccentColor]);

  const handleAutoFocusLayout = useCallback(
    ({
      nativeEvent: {
        layout: { y },
      },
    }) => {
      params?.sheetRef.current.scrollTo({ y });
=======

  const [avatarUrl, setAvatarUrl] = useState();

  const [accentColor, setAccentColor] = useRecoilState(accentColorAtom);
  const { result: dominantColor } = usePersistentDominantColorFromImage(
    avatarUrl || ''
  );
  const [prevDominantColor, setPrevDominantColor] = useState(dominantColor);
  useEffect(() => {
    setAccentColor(dominantColor || prevDominantColor || colors.purple);
    if (dominantColor) {
      setPrevDominantColor(dominantColor);
    }
  }, [colors.purple, dominantColor, prevDominantColor, setAccentColor]);

  const handleAutoFocusLayout = useCallback(
    ({
      nativeEvent: {
        layout: { y },
      },
    }) => {
      params?.sheetRef.current.scrollTo({ y });
    },
    [params?.sheetRef]
  );

  const handleError = useCallback(
    ({ yOffset }) => {
      params?.sheetRef.current.scrollTo({ y: yOffset });
>>>>>>> 1bd245cd
    },
    [params?.sheetRef]
  );

  return (
    <AccentColorProvider color={accentColor}>
      <Box
        background="body"
        flexGrow={1}
        style={useMemo(() => ({ paddingBottom: BottomActionHeight + 20 }), [])}
      >
        <Stack space="19px">
          <CoverPhoto />
          <Bleed top={{ custom: 38 }}>
            <Box alignItems="center">
              <Avatar onChangeAvatarUrl={setAvatarUrl} />
            </Box>
          </Bleed>
          <Inset horizontal="19px">
            <Stack space="30px">
              <Stack alignHorizontal="center" space="15px">
                <Heading size="26px" weight="heavy">
                  {name}
                </Heading>
                {mode === 'create' && (
                  <Text color="accent" size="16px" weight="heavy">
                    {lang.t('profiles.create.description')}
                  </Text>
                )}
              </Stack>
              <Box flexGrow={1}>
                <TextRecordsForm
                  autoFocusKey={params?.autoFocusKey}
                  onAutoFocusLayout={handleAutoFocusLayout}
<<<<<<< HEAD
=======
                  onError={handleError}
>>>>>>> 1bd245cd
                />
              </Box>
            </Stack>
          </Inset>
        </Stack>
      </Box>
    </AccentColorProvider>
  );
}

export function ENSAssignRecordsBottomActions({ visible: defaultVisible }) {
  const { navigate } = useNavigation();
  const keyboardHeight = useKeyboardHeight();
  const [accentColor] = useRecoilState(accentColorAtom);

  const { mode, profileQuery } = useENSRegistration();
  const {
    disabled,
    isEmpty,
    selectedFields,
    onAddField,
    onRemoveField,
<<<<<<< HEAD
=======
    submit,
>>>>>>> 1bd245cd
  } = useENSRegistrationForm();

  const handlePressBack = useCallback(() => {
    navigate(Routes.ENS_SEARCH_SHEET);
  }, [navigate]);

  const handlePressContinue = useCallback(() => {
<<<<<<< HEAD
    navigate(Routes.ENS_CONFIRM_REGISTER_SHEET, {
      longFormHeight:
        mode === 'edit'
          ? ENSConfirmUpdateSheetHeight
          : ENSConfirmRegisterSheetHeight,
    });
  }, [mode, navigate]);
=======
    submit(() => {
      navigate(Routes.ENS_CONFIRM_REGISTER_SHEET, {
        longFormHeight:
          mode === 'edit'
            ? ENSConfirmUpdateSheetHeight
            : ENSConfirmRegisterSheetHeight,
      });
    });
  }, [mode, navigate, submit]);
>>>>>>> 1bd245cd

  const [visible, setVisible] = useState(false);
  useEffect(() => {
    if (mode === 'edit') {
      setTimeout(() => setVisible(profileQuery.isSuccess), 200);
    } else {
      setVisible(defaultVisible);
    }
  }, [defaultVisible, mode, profileQuery.isSuccess]);

  const animatedStyle = useAnimatedStyle(() => {
    return {
      bottom: withSpring(visible ? 0 : -BottomActionHeight - 10, {
        damping: 40,
        mass: 1,
        stiffness: 420,
      }),
    };
  });

  const keyboardButtonWrapperStyle = useMemo(
    () => ({ bottom: keyboardHeight }),
    [keyboardHeight]
  );

  return (
    <>
      {visible && (
        <Box position="absolute" right="0px" style={keyboardButtonWrapperStyle}>
          <Inset bottom="19px" right="19px">
            <HideKeyboardButton color={accentColor} />
          </Inset>
        </Box>
      )}
      <AnimatedBox
        background="body"
        style={[animatedStyle, { position: 'absolute', width: '100%' }]}
      >
        <AccentColorProvider color={accentColor}>
          <Box
            paddingBottom="19px"
            style={useMemo(() => ({ height: BottomActionHeight }), [])}
          >
            {ios ? <Shadow /> : null}
            <Rows>
              <Row>
                <Inset horizontal="19px" top="30px">
                  <SelectableAttributesButtons
                    onAddField={onAddField}
                    onRemoveField={onRemoveField}
                    selectedFields={selectedFields}
                  />
                </Inset>
              </Row>
              <Row height="content">
                <SheetActionButtonRow
                  {...(android
                    ? {
                        ignorePaddingBottom: true,
                        paddingBottom: 8,
                      }
                    : {})}
                >
                  {mode === 'create' && (
                    <TintButton color="secondary60" onPress={handlePressBack}>
                      {lang.t('profiles.create.back')}
                    </TintButton>
                  )}
                  {isEmpty && mode === 'create' ? (
                    <TintButton
                      color="secondary60"
                      disabled={disabled}
                      onPress={handlePressContinue}
                    >
                      {lang.t('profiles.create.skip')}
                    </TintButton>
                  ) : (
                    <Box style={{ opacity: disabled ? 0.5 : 1 }}>
                      <SheetActionButton
                        color={accentColor}
                        disabled={disabled}
                        label={lang.t('profiles.create.review')}
                        onPress={handlePressContinue}
                        size="big"
                        weight="heavy"
                      />
                    </Box>
                  )}
                </SheetActionButtonRow>
              </Row>
            </Rows>
          </Box>
        </AccentColorProvider>
      </AnimatedBox>
    </>
  );
}

function HideKeyboardButton({ color }) {
  const show = useSharedValue(false);

  useEffect(() => {
    const handleShowKeyboard = () => (show.value = true);
    const handleHideKeyboard = () => (show.value = false);

    const showListener = android ? 'keyboardDidShow' : 'keyboardWillShow';
    const hideListener = android ? 'keyboardDidHide' : 'keyboardWillHide';

    Keyboard.addListener(showListener, handleShowKeyboard);
    Keyboard.addListener(hideListener, handleHideKeyboard);
    return () => {
      Keyboard.removeListener(showListener, handleShowKeyboard);
      Keyboard.removeListener(hideListener, handleHideKeyboard);
    };
  }, [show]);

  const style = useAnimatedStyle(() => {
    return {
      opacity: withTiming(show.value ? 1 : 0, { duration: 100 }),
    };
  });

  return (
    <AnimatedBox style={style}>
      <MiniButton
        backgroundColor={color}
        disablePadding
        height={30}
        onPress={() => Keyboard.dismiss()}
        style={useMemo(() => ({ height: 30, width: 30 }), [])}
        width={30}
      >
        􀆈
      </MiniButton>
    </AnimatedBox>
  );
}

function Shadow() {
  return (
    <>
      <Cover>
        <Box
          background="body"
          height="30px"
          shadow={{
            custom: {
              android: {
                elevation: 30,
                opacity: 0.08,
              },
              ios: [
                {
                  blur: 30,
                  offset: {
                    x: 0,
                    y: -10,
                  },
                  opacity: 0.08,
                },
              ],
            },
          }}
          width="full"
        />
      </Cover>
      <Cover>
        <Box background="body" height="46px" width="full" />
      </Cover>
    </>
  );
}

function SelectableAttributesButtons({
  selectedFields,
  onAddField,
  onRemoveField,
}) {
  return (
    <Inline space="10px">
      {Object.values(textRecordFields).map((textRecordField, i) => {
        const isSelected = selectedFields.some(
          field => field.id === textRecordField.id
        );
        return (
          <SelectableButton
            isSelected={isSelected}
            key={i}
            onSelect={() => {
              if (isSelected) {
                const index = selectedFields.findIndex(
                  ({ id }) => textRecordField.id === id
                );
                const fieldToRemove = selectedFields[index];
                let newFields = [...selectedFields];
                newFields.splice(index, 1);
                onRemoveField(fieldToRemove, newFields);
              } else {
                const fieldToAdd = textRecordField;
                onAddField(fieldToAdd, [...selectedFields, fieldToAdd]);
              }
            }}
          >
            {textRecordField.label}
          </SelectableButton>
        );
      })}
    </Inline>
  );
}<|MERGE_RESOLUTION|>--- conflicted
+++ resolved
@@ -69,30 +69,6 @@
       ENS_RECORDS.twitter,
     ].map(fieldName => textRecordFields[fieldName]),
   });
-<<<<<<< HEAD
-
-  const [avatarUrl, setAvatarUrl] = useState();
-
-  const [accentColor, setAccentColor] = useRecoilState(accentColorAtom);
-  const { result: dominantColor } = usePersistentDominantColorFromImage(
-    avatarUrl || ''
-  );
-  const [prevDominantColor, setPrevDominantColor] = useState(dominantColor);
-  useEffect(() => {
-    setAccentColor(dominantColor || prevDominantColor || colors.purple);
-    if (dominantColor) {
-      setPrevDominantColor(dominantColor);
-    }
-  }, [colors.purple, dominantColor, prevDominantColor, setAccentColor]);
-
-  const handleAutoFocusLayout = useCallback(
-    ({
-      nativeEvent: {
-        layout: { y },
-      },
-    }) => {
-      params?.sheetRef.current.scrollTo({ y });
-=======
 
   const [avatarUrl, setAvatarUrl] = useState();
 
@@ -122,7 +98,6 @@
   const handleError = useCallback(
     ({ yOffset }) => {
       params?.sheetRef.current.scrollTo({ y: yOffset });
->>>>>>> 1bd245cd
     },
     [params?.sheetRef]
   );
@@ -157,10 +132,7 @@
                 <TextRecordsForm
                   autoFocusKey={params?.autoFocusKey}
                   onAutoFocusLayout={handleAutoFocusLayout}
-<<<<<<< HEAD
-=======
                   onError={handleError}
->>>>>>> 1bd245cd
                 />
               </Box>
             </Stack>
@@ -183,10 +155,7 @@
     selectedFields,
     onAddField,
     onRemoveField,
-<<<<<<< HEAD
-=======
     submit,
->>>>>>> 1bd245cd
   } = useENSRegistrationForm();
 
   const handlePressBack = useCallback(() => {
@@ -194,15 +163,6 @@
   }, [navigate]);
 
   const handlePressContinue = useCallback(() => {
-<<<<<<< HEAD
-    navigate(Routes.ENS_CONFIRM_REGISTER_SHEET, {
-      longFormHeight:
-        mode === 'edit'
-          ? ENSConfirmUpdateSheetHeight
-          : ENSConfirmRegisterSheetHeight,
-    });
-  }, [mode, navigate]);
-=======
     submit(() => {
       navigate(Routes.ENS_CONFIRM_REGISTER_SHEET, {
         longFormHeight:
@@ -212,7 +172,6 @@
       });
     });
   }, [mode, navigate, submit]);
->>>>>>> 1bd245cd
 
   const [visible, setVisible] = useState(false);
   useEffect(() => {
