--- conflicted
+++ resolved
@@ -1,9 +1,5 @@
 import React, { useCallback, useEffect } from 'react';
-<<<<<<< HEAD
 import { Keyboard, Pressable } from 'react-native';
-=======
-import { Keyboard } from 'react-native';
->>>>>>> b25451fe
 import Animated, {
   useAnimatedStyle,
   useSharedValue,
@@ -22,6 +18,7 @@
 // import { usePersistentDominantColorFromImage } from '@rainbow-me/hooks';
 import {
   AccentColorProvider,
+  BackgroundProvider,
   Bleed,
   Box,
   Cover,
@@ -32,10 +29,6 @@
   Rows,
   Stack,
   Text,
-<<<<<<< HEAD
-  useBackgroundColor,
-=======
->>>>>>> b25451fe
 } from '@rainbow-me/design-system';
 import {
   accentColorAtom,
@@ -47,18 +40,11 @@
 
 const AnimatedBox = Animated.createAnimatedComponent(Box);
 
-<<<<<<< HEAD
 export const BottomActionHeight = ios ? 270 : 250;
-=======
-export const bottomActionHeight = ios ? 270 : 250;
->>>>>>> b25451fe
 
 export default function ENSAssignRecordsSheet() {
   const { colors } = useTheme();
   const ensName = useSelector(({ ensRegistration }) => ensRegistration.name);
-
-<<<<<<< HEAD
-  const backgroundColor = useBackgroundColor('body');
 
   const [accentColor, setAccentColor] = useRecoilState(accentColorAtom);
   useEffect(() => {
@@ -66,14 +52,6 @@
   }, [colors.purple, setAccentColor]);
   //   usePersistentDominantColorFromImage('TODO').result || colors.purple;   // add this when we implement avatars
 
-=======
-  const [accentColor, setAccentColor] = useRecoilState(accentColorAtom);
-  useEffect(() => {
-    setAccentColor(colors.purple);
-  }, [colors.purple, setAccentColor]);
-  //   usePersistentDominantColorFromImage('TODO').result || colors.purple;   // add this when we implement avatars
-
->>>>>>> b25451fe
   const {
     selectedFields,
     onChangeField,
@@ -103,7 +81,6 @@
       <Box
         background="body"
         flexGrow={1}
-<<<<<<< HEAD
         style={{ paddingBottom: BottomActionHeight + 20 }}
       >
         <Stack space="19px">
@@ -118,17 +95,21 @@
                   width={{ custom: avatarSize }}
                 >
                   <Cover alignHorizontal="center">
-                    <Svg
-                      height="32"
-                      style={{ top: -6 }}
-                      viewBox="0 0 96 29"
-                      width="96"
-                    >
-                      <Path
-                        d="M9.22449 23.5H0V28.5H96V23.5H86.7755C85.0671 23.5 83.4978 22.5584 82.6939 21.051C67.8912 -6.70409 28.1088 -6.70408 13.3061 21.051C12.5022 22.5584 10.9329 23.5 9.22449 23.5Z"
-                        fill={backgroundColor}
-                      />
-                    </Svg>
+                    <BackgroundProvider background="body">
+                      {({ backgroundColor }) => (
+                        <Svg
+                          height="32"
+                          style={{ top: -6 }}
+                          viewBox="0 0 96 29"
+                          width="96"
+                        >
+                          <Path
+                            d="M9.22449 23.5H0V28.5H96V23.5H86.7755C85.0671 23.5 83.4978 22.5584 82.6939 21.051C67.8912 -6.70409 28.1088 -6.70408 13.3061 21.051C12.5022 22.5584 10.9329 23.5 9.22449 23.5Z"
+                            fill={backgroundColor}
+                          />
+                        </Svg>
+                      )}
+                    </BackgroundProvider>
                   </Cover>
                   <Pressable onPress={handleChooseAvatar}>
                     <Box
@@ -142,25 +123,6 @@
                 </Box>
               </Box>
             </Bleed>
-=======
-        style={{ paddingBottom: bottomActionHeight + 20 }}
-      >
-        <Stack space="19px">
-          <Box
-            background="accent"
-            height={{ custom: 125 }}
-            marginBottom={{ custom: 50 }}
-          >
-            <Cover alignHorizontal="center">
-              <Box
-                background="swap"
-                borderRadius={avatarRadius}
-                height={{ custom: avatarRadius * 2 }}
-                top={{ custom: 105 }}
-                width={{ custom: avatarRadius * 2 }}
-              />
-            </Cover>
->>>>>>> b25451fe
           </Box>
           <Inset horizontal="19px">
             <Stack space="30px">
@@ -205,21 +167,12 @@
   }, [navigate]);
 
   const handlePressContinue = useCallback(() => {
-<<<<<<< HEAD
     navigate(Routes.ENS_CONFIRM_REGISTER_SHEET);
   }, [navigate]);
 
   const animatedStyle = useAnimatedStyle(() => {
     return {
       bottom: withTiming(visible ? 0 : -BottomActionHeight - 10, {
-=======
-    navigate(Routes.ENS_CONFIRM_REGISTER_SHEET, { color: accentColor });
-  }, [accentColor, navigate]);
-
-  const animatedStyle = useAnimatedStyle(() => {
-    return {
-      bottom: withTiming(visible ? 0 : -bottomActionHeight - 10, {
->>>>>>> b25451fe
         duration: 100,
       }),
     };
@@ -239,11 +192,7 @@
         style={[animatedStyle, { position: 'absolute', width: '100%' }]}
       >
         <AccentColorProvider color={accentColor}>
-<<<<<<< HEAD
           <Box paddingBottom="19px" style={{ height: BottomActionHeight }}>
-=======
-          <Box paddingBottom="19px" style={{ height: bottomActionHeight }}>
->>>>>>> b25451fe
             {ios ? <Shadow /> : null}
             <Rows>
               <Row>
