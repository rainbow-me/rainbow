import React, { useCallback, useEffect } from 'react';
<<<<<<< HEAD
import { Keyboard, Pressable } from 'react-native';
=======
import { Keyboard } from 'react-native';
import RadialGradient from 'react-native-radial-gradient';
>>>>>>> ae3de5ac
import Animated, {
  useAnimatedStyle,
  useSharedValue,
  withTiming,
} from 'react-native-reanimated';
import Svg, { Path } from 'react-native-svg';
import { useSelector } from 'react-redux';
import { useRecoilState } from 'recoil';
import { MiniButton } from '../components/buttons';
import TintButton from '../components/buttons/TintButton';
import { TextRecordsForm } from '../components/ens-registration';
import SelectableButton from '../components/ens-registration/TextRecordsForm/SelectableButton';
import { SheetActionButton, SheetActionButtonRow } from '../components/sheet';
import { useTheme } from '../context/ThemeContext';
import { useNavigation } from '../navigation/Navigation';
// import { usePersistentDominantColorFromImage } from '@rainbow-me/hooks';
import {
  AccentColorProvider,
  BackgroundProvider,
  Bleed,
  Box,
  Cover,
  Heading,
  Inline,
  Inset,
  Row,
  Rows,
  Stack,
  Text,
} from '@rainbow-me/design-system';
import {
  accentColorAtom,
  ENS_RECORDS,
  textRecordFields,
} from '@rainbow-me/helpers/ens';
import { useENSProfileForm, useKeyboardHeight } from '@rainbow-me/hooks';
import Routes from '@rainbow-me/routes';

const AnimatedBox = Animated.createAnimatedComponent(Box);

<<<<<<< HEAD
export const BottomActionHeight = ios ? 270 : 250;
=======
export const bottomActionHeight = ios ? 270 : 250;
const avatarSize = 70;
const alpha = '33';
>>>>>>> ae3de5ac

export default function ENSAssignRecordsSheet() {
  const { colors } = useTheme();
  const ensName = useSelector(({ ensRegistration }) => ensRegistration.name);

  const [accentColor, setAccentColor] = useRecoilState(accentColorAtom);
  useEffect(() => {
    setAccentColor(colors.purple);
  }, [colors.purple, setAccentColor]);
  //   usePersistentDominantColorFromImage('TODO').result || colors.purple;   // add this when we implement avatars

  const {
    selectedFields,
    onChangeField,
    onBlurField,
    values,
  } = useENSProfileForm({
    defaultFields: [
      textRecordFields[ENS_RECORDS.displayName],
      textRecordFields[ENS_RECORDS.description],
      textRecordFields[ENS_RECORDS.url],
      textRecordFields[ENS_RECORDS.twitter],
    ],
  });

<<<<<<< HEAD
  const handleChooseCover = useCallback(() => {
    // TODO
  }, []);

  const handleChooseAvatar = useCallback(() => {
    // TODO
  }, []);

  const avatarSize = 70;

=======
>>>>>>> ae3de5ac
  return (
    <AccentColorProvider color={accentColor}>
      <Box
        background="body"
        flexGrow={1}
        style={{ paddingBottom: BottomActionHeight + 20 }}
      >
        <Stack space="19px">
<<<<<<< HEAD
          <Box flexDirection="column">
            <Pressable onPress={handleChooseCover}>
              <Box background="accent" height="126px" />
            </Pressable>
            <Bleed top="19px">
              <Box alignItems="center">
                <Box
                  height={{ custom: avatarSize }}
                  width={{ custom: avatarSize }}
                >
                  <Cover alignHorizontal="center">
                    <BackgroundProvider color="body">
                      {({ backgroundColor }) => (
                        <Svg
                          height="32"
                          style={{ top: -6 }}
                          viewBox="0 0 96 29"
                          width="96"
                        >
                          <Path
                            d="M9.22449 23.5H0V28.5H96V23.5H86.7755C85.0671 23.5 83.4978 22.5584 82.6939 21.051C67.8912 -6.70409 28.1088 -6.70408 13.3061 21.051C12.5022 22.5584 10.9329 23.5 9.22449 23.5Z"
                            fill={backgroundColor}
                          />
                        </Svg>
                      )}
                    </BackgroundProvider>
                  </Cover>
                  <Pressable onPress={handleChooseAvatar}>
                    <Box
                      background="accent"
                      borderRadius={avatarSize / 2}
                      height={{ custom: avatarSize }}
                      shadow="12px heavy accent"
                      width={{ custom: avatarSize }}
                    />
                  </Pressable>
                </Box>
              </Box>
            </Bleed>
=======
          <Box
            alignItems="center"
            as={RadialGradient}
            colors={[colors.whiteLabel + alpha, accentColor + alpha]}
            height={{ custom: 125 }}
            justifyContent="center"
            marginBottom={{ custom: 50 }}
            stops={[0.6, 0]}
          >
            <Text color="accent" size="18px" weight="heavy">
              􀣵 Add Cover
            </Text>
            <Cover alignHorizontal="center">
              <Box
                alignItems="center"
                background="swap"
                borderRadius={avatarSize / 2}
                height={{ custom: avatarSize }}
                justifyContent="center"
                shadow="12px heavy accent"
                top={{ custom: 105 }}
                width={{ custom: avatarSize }}
              >
                <AccentColorProvider color={colors.white}>
                  <Text color="accent" size="23px" weight="heavy">
                    {` 􀜖 `}
                  </Text>
                </AccentColorProvider>
              </Box>
            </Cover>
>>>>>>> ae3de5ac
          </Box>
          <Inset horizontal="19px">
            <Stack space="30px">
              <Stack alignHorizontal="center" space="15px">
                <Heading size="26px" weight="heavy">
                  {ensName}
                </Heading>
                <Text color="accent" size="16px" weight="heavy">
                  Create your profile
                </Text>
              </Stack>
              <Box flexGrow={1}>
                <TextRecordsForm
                  onBlurField={onBlurField}
                  onChangeField={onChangeField}
                  selectedFields={selectedFields}
                  values={values}
                />
              </Box>
            </Stack>
          </Inset>
        </Stack>
      </Box>
    </AccentColorProvider>
  );
}

export function ENSAssignRecordsBottomActions({ visible }) {
  const { navigate } = useNavigation();
  const keyboardHeight = useKeyboardHeight();
  const [accentColor] = useRecoilState(accentColorAtom);

  const {
    isEmpty,
    selectedFields,
    onAddField,
    onRemoveField,
  } = useENSProfileForm();

  const handlePressBack = useCallback(() => {
    navigate(Routes.ENS_SEARCH_SHEET);
  }, [navigate]);

  const handlePressContinue = useCallback(() => {
    navigate(Routes.ENS_CONFIRM_REGISTER_SHEET);
  }, [navigate]);

  const animatedStyle = useAnimatedStyle(() => {
    return {
      bottom: withTiming(visible ? 0 : -BottomActionHeight - 10, {
        duration: 100,
      }),
    };
  });

  return (
    <>
      {visible && (
        <Box position="absolute" right="0px" style={{ bottom: keyboardHeight }}>
          <Inset bottom="19px" right="19px">
            <HideKeyboardButton color={accentColor} />
          </Inset>
        </Box>
      )}
      <AnimatedBox
        background="body"
        style={[animatedStyle, { position: 'absolute', width: '100%' }]}
      >
        <AccentColorProvider color={accentColor}>
          <Box paddingBottom="19px" style={{ height: BottomActionHeight }}>
            {ios ? <Shadow /> : null}
            <Rows>
              <Row>
                <Inset horizontal="19px" top="30px">
                  <SelectableAttributesButtons
                    onAddField={onAddField}
                    onRemoveField={onRemoveField}
                    selectedFields={selectedFields}
                  />
                </Inset>
              </Row>
              <Row height="content">
                <SheetActionButtonRow
                  {...(android
                    ? {
                        ignorePaddingBottom: true,
                        paddingBottom: 8,
                      }
                    : {})}
                >
                  <TintButton color="secondary60" onPress={handlePressBack}>
                    􀆉 Back
                  </TintButton>
                  {isEmpty ? (
                    <TintButton
                      color="secondary60"
                      onPress={handlePressContinue}
                    >
                      Skip
                    </TintButton>
                  ) : (
                    <SheetActionButton
                      color={accentColor}
                      label="Review"
                      onPress={handlePressContinue}
                      size="big"
                      weight="heavy"
                    />
                  )}
                </SheetActionButtonRow>
              </Row>
            </Rows>
          </Box>
        </AccentColorProvider>
      </AnimatedBox>
    </>
  );
}

function HideKeyboardButton({ color }) {
  const show = useSharedValue(false);

  useEffect(() => {
    const handleShowKeyboard = () => (show.value = true);
    const handleHideKeyboard = () => (show.value = false);

    const showListener = android ? 'keyboardDidShow' : 'keyboardWillShow';
    const hideListener = android ? 'keyboardDidHide' : 'keyboardWillHide';

    Keyboard.addListener(showListener, handleShowKeyboard);
    Keyboard.addListener(hideListener, handleHideKeyboard);
    return () => {
      Keyboard.removeListener(showListener, handleShowKeyboard);
      Keyboard.removeListener(hideListener, handleHideKeyboard);
    };
  }, [show]);

  const style = useAnimatedStyle(() => {
    return {
      opacity: withTiming(show.value ? 1 : 0, { duration: 100 }),
    };
  });

  return (
    <AnimatedBox style={style}>
      <MiniButton
        backgroundColor={color}
        disablePadding
        height={30}
        onPress={() => Keyboard.dismiss()}
        style={{ height: 30, width: 30 }}
        width={30}
      >
        􀆈
      </MiniButton>
    </AnimatedBox>
  );
}

function Shadow() {
  return (
    <>
      <Cover>
        <Box
          background="body"
          height="30px"
          shadow={{
            custom: {
              android: {
                elevation: 30,
                opacity: 0.08,
              },
              ios: [
                {
                  blur: 30,
                  offset: {
                    x: 0,
                    y: -10,
                  },
                  opacity: 0.08,
                },
              ],
            },
          }}
          width="full"
        />
      </Cover>
      <Cover>
        <Box background="body" height="46px" width="full" />
      </Cover>
    </>
  );
}

function SelectableAttributesButtons({
  selectedFields,
  onAddField,
  onRemoveField,
}) {
  return (
    <Inline space="10px">
      {Object.values(textRecordFields).map((textRecordField, i) => {
        const isSelected = selectedFields.some(
          field => field.id === textRecordField.id
        );
        return (
          <SelectableButton
            isSelected={isSelected}
            key={i}
            onSelect={() => {
              if (isSelected) {
                const index = selectedFields.findIndex(
                  ({ id }) => textRecordField.id === id
                );
                const fieldToRemove = selectedFields[index];
                let newFields = [...selectedFields];
                newFields.splice(index, 1);
                onRemoveField(fieldToRemove, newFields);
              } else {
                const fieldToAdd = textRecordField;
                onAddField(fieldToAdd, [...selectedFields, fieldToAdd]);
              }
            }}
          >
            {textRecordField.label}
          </SelectableButton>
        );
      })}
    </Inline>
  );
}<|MERGE_RESOLUTION|>--- conflicted
+++ resolved
@@ -1,17 +1,12 @@
 import React, { useCallback, useEffect } from 'react';
-<<<<<<< HEAD
 import { Keyboard, Pressable } from 'react-native';
-=======
-import { Keyboard } from 'react-native';
 import RadialGradient from 'react-native-radial-gradient';
->>>>>>> ae3de5ac
 import Animated, {
   useAnimatedStyle,
   useSharedValue,
   withTiming,
 } from 'react-native-reanimated';
 import Svg, { Path } from 'react-native-svg';
-import { useSelector } from 'react-redux';
 import { useRecoilState } from 'recoil';
 import { MiniButton } from '../components/buttons';
 import TintButton from '../components/buttons/TintButton';
@@ -40,22 +35,22 @@
   ENS_RECORDS,
   textRecordFields,
 } from '@rainbow-me/helpers/ens';
-import { useENSProfileForm, useKeyboardHeight } from '@rainbow-me/hooks';
+import {
+  useENSProfile,
+  useENSProfileForm,
+  useKeyboardHeight,
+} from '@rainbow-me/hooks';
 import Routes from '@rainbow-me/routes';
 
 const AnimatedBox = Animated.createAnimatedComponent(Box);
 
-<<<<<<< HEAD
 export const BottomActionHeight = ios ? 270 : 250;
-=======
-export const bottomActionHeight = ios ? 270 : 250;
 const avatarSize = 70;
 const alpha = '33';
->>>>>>> ae3de5ac
 
 export default function ENSAssignRecordsSheet() {
   const { colors } = useTheme();
-  const ensName = useSelector(({ ensRegistration }) => ensRegistration.name);
+  const { name } = useENSProfile();
 
   const [accentColor, setAccentColor] = useRecoilState(accentColorAtom);
   useEffect(() => {
@@ -77,7 +72,6 @@
     ],
   });
 
-<<<<<<< HEAD
   const handleChooseCover = useCallback(() => {
     // TODO
   }, []);
@@ -86,10 +80,6 @@
     // TODO
   }, []);
 
-  const avatarSize = 70;
-
-=======
->>>>>>> ae3de5ac
   return (
     <AccentColorProvider color={accentColor}>
       <Box
@@ -98,84 +88,68 @@
         style={{ paddingBottom: BottomActionHeight + 20 }}
       >
         <Stack space="19px">
-<<<<<<< HEAD
-          <Box flexDirection="column">
-            <Pressable onPress={handleChooseCover}>
-              <Box background="accent" height="126px" />
-            </Pressable>
-            <Bleed top="19px">
-              <Box alignItems="center">
-                <Box
-                  height={{ custom: avatarSize }}
-                  width={{ custom: avatarSize }}
-                >
-                  <Cover alignHorizontal="center">
-                    <BackgroundProvider color="body">
-                      {({ backgroundColor }) => (
-                        <Svg
-                          height="32"
-                          style={{ top: -6 }}
-                          viewBox="0 0 96 29"
-                          width="96"
-                        >
-                          <Path
-                            d="M9.22449 23.5H0V28.5H96V23.5H86.7755C85.0671 23.5 83.4978 22.5584 82.6939 21.051C67.8912 -6.70409 28.1088 -6.70408 13.3061 21.051C12.5022 22.5584 10.9329 23.5 9.22449 23.5Z"
-                            fill={backgroundColor}
-                          />
-                        </Svg>
-                      )}
-                    </BackgroundProvider>
-                  </Cover>
-                  <Pressable onPress={handleChooseAvatar}>
-                    <Box
-                      background="accent"
-                      borderRadius={avatarSize / 2}
-                      height={{ custom: avatarSize }}
-                      shadow="12px heavy accent"
-                      width={{ custom: avatarSize }}
-                    />
-                  </Pressable>
-                </Box>
-              </Box>
-            </Bleed>
-=======
-          <Box
-            alignItems="center"
-            as={RadialGradient}
-            colors={[colors.whiteLabel + alpha, accentColor + alpha]}
-            height={{ custom: 125 }}
-            justifyContent="center"
-            marginBottom={{ custom: 50 }}
-            stops={[0.6, 0]}
-          >
-            <Text color="accent" size="18px" weight="heavy">
-              􀣵 Add Cover
-            </Text>
-            <Cover alignHorizontal="center">
+          <Pressable onPress={handleChooseCover}>
+            <Box
+              alignItems="center"
+              as={RadialGradient}
+              colors={[colors.whiteLabel + alpha, accentColor + alpha]}
+              height="126px"
+              justifyContent="center"
+              stops={[0.6, 0]}
+            >
+              <Text color="accent" size="18px" weight="heavy">
+                􀣵 Add Cover
+              </Text>
+            </Box>
+          </Pressable>
+          <Bleed top={{ custom: 38 }}>
+            <Box alignItems="center">
               <Box
-                alignItems="center"
-                background="swap"
-                borderRadius={avatarSize / 2}
                 height={{ custom: avatarSize }}
-                justifyContent="center"
-                shadow="12px heavy accent"
-                top={{ custom: 105 }}
                 width={{ custom: avatarSize }}
               >
-                <AccentColorProvider color={colors.white}>
-                  <Text color="accent" size="23px" weight="heavy">
-                    {` 􀜖 `}
-                  </Text>
-                </AccentColorProvider>
+                <Cover alignHorizontal="center">
+                  <BackgroundProvider color="body">
+                    {({ backgroundColor }) => (
+                      <Svg
+                        height="32"
+                        style={{ top: -6 }}
+                        viewBox="0 0 96 29"
+                        width="96"
+                      >
+                        <Path
+                          d="M9.22449 23.5H0V28.5H96V23.5H86.7755C85.0671 23.5 83.4978 22.5584 82.6939 21.051C67.8912 -6.70409 28.1088 -6.70408 13.3061 21.051C12.5022 22.5584 10.9329 23.5 9.22449 23.5Z"
+                          fill={backgroundColor}
+                        />
+                      </Svg>
+                    )}
+                  </BackgroundProvider>
+                </Cover>
+                <Pressable onPress={handleChooseAvatar}>
+                  <Box
+                    alignItems="center"
+                    background="swap"
+                    borderRadius={avatarSize / 2}
+                    height={{ custom: avatarSize }}
+                    justifyContent="center"
+                    shadow="12px heavy accent"
+                    width={{ custom: avatarSize }}
+                  >
+                    <AccentColorProvider color={colors.white}>
+                      <Text color="accent" size="23px" weight="heavy">
+                        {` 􀜖 `}
+                      </Text>
+                    </AccentColorProvider>
+                  </Box>
+                </Pressable>
               </Box>
-            </Cover>
->>>>>>> ae3de5ac
-          </Box>
+            </Box>
+          </Bleed>
           <Inset horizontal="19px">
             <Stack space="30px">
               <Stack alignHorizontal="center" space="15px">
                 <Heading size="26px" weight="heavy">
-                  {ensName}
+                  {name}
                 </Heading>
                 <Text color="accent" size="16px" weight="heavy">
                   Create your profile
@@ -214,8 +188,11 @@
   }, [navigate]);
 
   const handlePressContinue = useCallback(() => {
-    navigate(Routes.ENS_CONFIRM_REGISTER_SHEET);
-  }, [navigate]);
+    navigate(Routes.ENS_CONFIRM_REGISTER_SHEET, {
+      accentColor,
+      avatarUrl: null,
+    });
+  }, [accentColor, navigate]);
 
   const animatedStyle = useAnimatedStyle(() => {
     return {
