import React, { useState } from 'react';
import { KeyboardArea } from 'react-native-keyboard-area';
import dice from '../assets/dice.png';
import TintButton from '../components/buttons/TintButton';
import {
  SearchInput,
  SearchResultGradientIndicator,
} from '../components/ens-registration';
import {
  SheetActionButton,
  SheetActionButtonRow,
  SlackSheet,
} from '../components/sheet';
import {
  Box,
  Heading,
  Inline,
  Inset,
  Stack,
  Text,
} from '@rainbow-me/design-system';
<<<<<<< HEAD

=======
import { fetchRegistration } from '@rainbow-me/handlers/ens';
>>>>>>> 45d6b586
import {
  useDebounceString,
  useDimensions,
  useENSRegistration,
  useKeyboardHeight,
} from '@rainbow-me/hooks';
import { ImgixImage } from '@rainbow-me/images';
import { colors } from '@rainbow-me/styles';

export default function RegisterEnsSheet() {
  const { height: deviceHeight } = useDimensions();
  const keyboardHeight = useKeyboardHeight();

  const [searchQuery, setSearchQuery] = useState('');
  const debouncedSearchQuery = useDebounceString(searchQuery);

  const {
    available,
    rentPrice,
    nameExpires,
    registrationDate,
    status,
  } = useENSRegistration({
    name: debouncedSearchQuery,
  });

  const isLoading = status === 'loading';
  const isSuccess = status === 'success';

  const state = useMemo(() => {
    if (isSuccess) {
      if (available) {
        return 'success';
      }
      return 'warning';
    }
    return undefined;
  }, [isSuccess, available]);

  return (
    <Box background="body" flexGrow={1}>
      <SlackSheet
        bottomInset={42}
        limitScrollViewContent
        {...(ios
          ? { height: '100%' }
          : { additionalTopPadding: true, contentHeight: deviceHeight })}
      >
        <Box flexGrow={1} paddingTop="30px">
          <Stack alignHorizontal="center" space="15px">
            <Heading size="23px" weight="heavy">
              􀠎 Find your name
            </Heading>
            <Text color="secondary50" size="18px" weight="bold">
              Search available profile names
            </Text>
          </Stack>

          <Box
            alignItems="center"
            paddingBottom="24px"
            paddingHorizontal="19px"
            paddingTop="42px"
          >
            <SearchInput
              isLoading={isLoading}
              onChangeText={setSearchQuery}
              placeholder="Input placeholder"
              state={state}
              value={searchQuery}
            />
          </Box>

          {isLoading && (
            <Text color="secondary40" size="18px" weight="bold">
              Hold a sec...
            </Text>
          )}
          {isSuccess && (
<<<<<<< HEAD
            <Stack alignHorizontal="center" space="5px">
              <Columns alignHorizontal="center" space="19px">
                <Column width="1">
                  <Text color="secondary40" size="18px" weight="bold">
                    {available
                      ? 'Available'
                      : `Taken since ${registrationDate}`}
                  </Text>
                </Column>
              </Columns>
              <Inline wrap={false}>
                <Text color="secondary40" size="18px" weight="bold">
                  {available ? `Price: ${rentPrice} ETH` : `Til ${nameExpires}`}
                </Text>
              </Inline>
            </Stack>
=======
            <Inset horizontal="19px">
              <Inline alignHorizontal="justify" wrap={false}>
                <SearchResultGradientIndicator
                  isRegistered={registration.isRegistered}
                  type="availability"
                />
                {registration.isRegistered ? (
                  <SearchResultGradientIndicator
                    expiryDate={registration.expiryDate}
                    type="expiration"
                  />
                ) : (
                  <SearchResultGradientIndicator
                    price="$5 / Year"
                    type="price"
                  />
                )}
              </Inline>
            </Inset>
>>>>>>> 45d6b586
          )}
        </Box>
        <Box>
          {debouncedSearchQuery.length < 3 && (
            <Inline
              alignHorizontal="center"
              alignVertical="center"
              space="6px"
              wrap={false}
            >
              <Box>
                <ImgixImage source={dice} style={{ height: 20, width: 20 }} />
              </Box>
              <Text color="secondary50" size="16px" weight="bold">
                Minimum 3 characters
              </Text>
            </Inline>
          )}
          <SheetActionButtonRow>
            {isSuccess && debouncedSearchQuery.length > 2 && (
              <>
                {available ? (
                  <SheetActionButton
                    color={colors.green}
                    label="Continue on 􀆊"
                    onPress={() => null}
                    size="big"
                    weight="heavy"
                  />
                ) : (
                  <TintButton onPress={() => setSearchQuery('')}>
                    􀅉 Clear
                  </TintButton>
                )}
              </>
            )}
          </SheetActionButtonRow>
          <KeyboardArea initialHeight={keyboardHeight} isOpen />
        </Box>
      </SlackSheet>
    </Box>
  );
}<|MERGE_RESOLUTION|>--- conflicted
+++ resolved
@@ -19,11 +19,6 @@
   Stack,
   Text,
 } from '@rainbow-me/design-system';
-<<<<<<< HEAD
-
-=======
-import { fetchRegistration } from '@rainbow-me/handlers/ens';
->>>>>>> 45d6b586
 import {
   useDebounceString,
   useDimensions,
@@ -103,33 +98,15 @@
             </Text>
           )}
           {isSuccess && (
-<<<<<<< HEAD
-            <Stack alignHorizontal="center" space="5px">
-              <Columns alignHorizontal="center" space="19px">
-                <Column width="1">
-                  <Text color="secondary40" size="18px" weight="bold">
-                    {available
-                      ? 'Available'
-                      : `Taken since ${registrationDate}`}
-                  </Text>
-                </Column>
-              </Columns>
-              <Inline wrap={false}>
-                <Text color="secondary40" size="18px" weight="bold">
-                  {available ? `Price: ${rentPrice} ETH` : `Til ${nameExpires}`}
-                </Text>
-              </Inline>
-            </Stack>
-=======
             <Inset horizontal="19px">
               <Inline alignHorizontal="justify" wrap={false}>
                 <SearchResultGradientIndicator
-                  isRegistered={registration.isRegistered}
+                  isRegistered={!available}
                   type="availability"
                 />
-                {registration.isRegistered ? (
+                {!available ? (
                   <SearchResultGradientIndicator
-                    expiryDate={registration.expiryDate}
+                    expiryDate={nameExpires}
                     type="expiration"
                   />
                 ) : (
@@ -140,7 +117,6 @@
                 )}
               </Inline>
             </Inset>
->>>>>>> 45d6b586
           )}
         </Box>
         <Box>
