--- conflicted
+++ resolved
@@ -20,17 +20,14 @@
 } from '@rainbow-me/design-system';
 
 import { fetchRegistration } from '@rainbow-me/handlers/ens';
-<<<<<<< HEAD
 import { fromWei } from '@rainbow-me/helpers/utilities';
-import { useDebounceString, useDimensions, useENS } from '@rainbow-me/hooks';
-=======
 import {
   useDebounceString,
   useDimensions,
+  useENS,
   useKeyboardHeight,
 } from '@rainbow-me/hooks';
 import { ImgixImage } from '@rainbow-me/images';
->>>>>>> ca796b49
 import { colors } from '@rainbow-me/styles';
 
 export default function RegisterEnsSheet() {
