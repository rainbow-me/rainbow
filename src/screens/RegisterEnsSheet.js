--- conflicted
+++ resolved
@@ -37,20 +37,12 @@
   const debouncedSearchQuery = useDebounceString(searchQuery);
 
   const {
-<<<<<<< HEAD
-    available,
-    rentPrice,
-    expirationDate,
-    status,
-    estimatedTotalRegistrationCost,
-=======
     data,
     isIdle,
     isRegistered,
     isLoading,
     isInvalid,
     isAvailable,
->>>>>>> 88c86d1d
   } = useENSRegistration({
     duration: 1,
     name: debouncedSearchQuery,
@@ -129,13 +121,13 @@
               </Inline>
             </Inset>
           )}
-          {isSuccess && available && (
+          {isAvailable && (
             <Inset horizontal="30px">
               <Inline alignHorizontal="justify" wrap={false}>
                 <Text color="secondary40" size="18px" weight="bold">
                   Estimated total cost of{' '}
-                  {estimatedTotalRegistrationCost?.display} with current network
-                  fees
+                  {data?.estimatedTotalRegistrationCost?.display} with current
+                  network fees
                 </Text>
               </Inline>
             </Inset>
