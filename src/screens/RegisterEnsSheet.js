--- conflicted
+++ resolved
@@ -38,29 +38,11 @@
   const [searchQuery, setSearchQuery] = useState('');
   const debouncedSearchQuery = useDebounceString(searchQuery);
 
-<<<<<<< HEAD
-  const { data: registration, status } = useQuery(
-    debouncedSearchQuery.length > 2 && ['registration', debouncedSearchQuery],
-    async (_, searchQuery) => {
-      const fastFormatter = (timestamp, abbreviated = true) => {
-        let style = abbreviated ? 'MMM d, y' : 'MMMM d, y';
-        return format(new Date(Number(timestamp) * 1000), style);
-      };
-      const registration = await fetchRegistration(searchQuery + '.eth');
-      return {
-        expirationDate: fastFormatter(registration.expiryDate),
-        isRegistered: registration.isRegistered,
-        registrationDate: fastFormatter(registration.registrationDate, false),
-      };
-    }
-  );
-=======
   const { available, rentPrice, expirationDate, status } = useENSRegistration({
     duration: 1,
     name: debouncedSearchQuery,
   });
 
->>>>>>> 92a5dda9
   const isLoading = status === 'loading';
   const isSuccess = status === 'success';
 
@@ -115,7 +97,6 @@
           )}
           {isSuccess && (
             <Inset horizontal="19px">
-<<<<<<< HEAD
               <Stack
                 separator={
                   <Inset horizontal="19px">
@@ -136,7 +117,7 @@
                     />
                   ) : (
                     <SearchResultGradientIndicator
-                      price="$5 / Year"
+                      price={`${rentPrice?.perYear?.display}  / Year`}
                       type="price"
                     />
                   )}
@@ -160,25 +141,6 @@
                   )}
                 </Inset>
               </Stack>
-=======
-              <Inline alignHorizontal="justify" wrap={false}>
-                <SearchResultGradientIndicator
-                  isRegistered={!available}
-                  type="availability"
-                />
-                {!available ? (
-                  <SearchResultGradientIndicator
-                    expiryDate={expirationDate}
-                    type="expiration"
-                  />
-                ) : (
-                  <SearchResultGradientIndicator
-                    price={`${rentPrice?.perYear?.display}  / Year`}
-                    type="price"
-                  />
-                )}
-              </Inline>
->>>>>>> 92a5dda9
             </Inset>
           )}
         </Box>
