--- conflicted
+++ resolved
@@ -1,20 +1,11 @@
 import { useNavigation, useRoute } from '@react-navigation/core';
-<<<<<<< HEAD
 import React, { useCallback, useContext, useEffect } from 'react';
 import RecyclerAssetList2 from '../components/asset-list/RecyclerAssetList2';
-=======
-import React, { useContext, useEffect, useMemo } from 'react';
-import { Animated as RNAnimated } from 'react-native';
-import { useMemoOne } from 'use-memo-one';
-import { RecyclerAssetListScrollPositionContext } from '../components/asset-list/RecyclerAssetList2/core/Contexts';
-import RawMemoRecyclerAssetList from '../components/asset-list/RecyclerAssetList2/core/RawRecyclerList';
-import { StickyHeaderManager } from '../components/asset-list/RecyclerAssetList2/core/StickyHeaders';
-import useMemoBriefSectionData from '../components/asset-list/RecyclerAssetList2/core/useMemoBriefSectionData';
->>>>>>> b9c1ffc2
 import { SheetHandle } from '../components/sheet';
 import { ModalContext } from '../react-native-cool-modals/NativeStackView';
 import { Box } from '@rainbow-me/design-system';
 import { UniqueAsset } from '@rainbow-me/entities';
+import { useWalletSectionsData } from '@rainbow-me/hooks';
 
 export default function SelectUniqueTokenSheet() {
   const { params } = useRoute<any>();
@@ -25,32 +16,16 @@
     setTimeout(() => layout?.(), 300);
   }, [layout]);
 
-<<<<<<< HEAD
   const handlePressUniqueToken = useCallback(
     (asset: UniqueAsset) => {
       params.onSelect?.(asset);
       goBack();
     },
     [goBack, params]
-=======
+  );
   const {
-    memoizedResult: briefSectionsData,
-    additionalData,
-  } = useMemoBriefSectionData({ type: 'select-nft' });
-  const position = useMemoOne(() => new RNAnimated.Value(0), []);
-
-  const extendedState = useMemo(
-    () => ({
-      additionalData,
-      onPressUniqueToken: (asset: UniqueAsset) => {
-        /* @ts-expect-error No types for `param` yet */
-        params.onSelect?.(asset);
-        goBack();
-      },
-    }),
-    [additionalData, goBack, params]
->>>>>>> b9c1ffc2
-  );
+    briefSectionsData: walletBriefSectionsData,
+  } = useWalletSectionsData();
 
   return (
     <Box background="body" height="full" paddingTop="34px">
@@ -58,22 +33,11 @@
         {/* @ts-expect-error JavaScript component */}
         <SheetHandle />
       </Box>
-<<<<<<< HEAD
       <RecyclerAssetList2
         onPressUniqueToken={handlePressUniqueToken}
         type="select-nft"
+        walletBriefSectionsData={walletBriefSectionsData}
       />
-=======
-      <RecyclerAssetListScrollPositionContext.Provider value={position}>
-        <StickyHeaderManager>
-          <RawMemoRecyclerAssetList
-            briefSectionsData={briefSectionsData}
-            extendedState={extendedState}
-            type="select-nft"
-          />
-        </StickyHeaderManager>
-      </RecyclerAssetListScrollPositionContext.Provider>
->>>>>>> b9c1ffc2
     </Box>
   );
 }