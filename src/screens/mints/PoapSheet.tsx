--- conflicted
+++ resolved
@@ -1,13 +1,6 @@
-<<<<<<< HEAD
-import { BlurView } from '@react-native-community/blur';
-
 import React, { useCallback, useEffect, useRef, useState } from 'react';
 import { View } from 'react-native';
-=======
-import React, { useCallback, useEffect, useRef, useState } from 'react';
-import { Linking, View } from 'react-native';
 import { BlurView } from 'react-native-blur-view';
->>>>>>> 58556c10
 import { useSharedValue } from 'react-native-reanimated';
 
 import useWallets from '../../hooks/useWallets';
