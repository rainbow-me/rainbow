import { BlurView } from '@react-native-community/blur';
import React, { useCallback, useEffect, useMemo, useReducer, useRef, useState } from 'react';
import { Linking, StatusBar, View } from 'react-native';
import { useSharedValue } from 'react-native-reanimated';
import useWallets from '../../hooks/useWallets';
import { GasSpeedButton } from '@/components/gas';
import { Execute, getClient } from '@reservoir0x/reservoir-sdk';
import { privateKeyToAccount } from 'viem/accounts';
import { createWalletClient, http } from 'viem';
import { HoldToAuthorizeButton } from '@/components/buttons';
import Routes from '@/navigation/routesNames';
import ImgixImage from '../../components/images/ImgixImage';
import { SlackSheet } from '../../components/sheet';
import { CardSize } from '../../components/unique-token/CardSize';
import { WrappedAlert as Alert } from '@/helpers/alert';
import { Box, ColorModeProvider, Column, Columns, Inline, Inset, Separator, Stack, Text } from '@/design-system';
import { useAccountProfile, useAccountSettings, useDimensions, useENSAvatar, useGas, usePersistentAspectRatio } from '@/hooks';
import { useNavigation } from '@/navigation';
import styled from '@/styled-thing';
import { position } from '@/styles';
import { useTheme } from '@/theme';
import { CoinIcon, abbreviations, ethereumUtils, watchingAlert } from '@/utils';
import { usePersistentDominantColorFromImage } from '@/hooks/usePersistentDominantColorFromImage';
import { maybeSignUri } from '@/handlers/imgix';
import { ButtonPressAnimation } from '@/components/animations';
import { useFocusEffect, useRoute } from '@react-navigation/native';
import { ReservoirCollection } from '@/graphql/__generated__/arcDev';
import { format } from 'date-fns';
import { NewTransaction, RainbowTransaction } from '@/entities';
import * as i18n from '@/languages';
import { analyticsV2 } from '@/analytics';
import { event } from '@/analytics/event';
import { ETH_ADDRESS, ETH_SYMBOL } from '@/references';
import { RainbowNetworks, getNetworkObj } from '@/networks';
import { Network } from '@/networks/types';
import { fetchReverseRecord } from '@/handlers/ens';
import { ContactAvatar } from '@/components/contacts';
import { addressHashedColorIndex } from '@/utils/profileUtils';
import { loadPrivateKey } from '@/model/wallet';
import { ChainBadge } from '@/components/coin-icon';
import {
  add,
  convertAmountToBalanceDisplay,
  convertAmountToNativeDisplay,
  convertRawAmountToBalance,
  greaterThanOrEqualTo,
  isZero,
  multiply,
} from '@/helpers/utilities';
import { RainbowError, logger } from '@/logger';
import { useDispatch } from 'react-redux';
import { QuantityButton } from './components/QuantityButton';
import { estimateGas, getProviderForNetwork } from '@/handlers/web3';
import { getRainbowFeeAddress } from '@/resources/reservoir/utils';
import { IS_ANDROID, IS_IOS } from '@/env';
<<<<<<< HEAD
import { EthCoinIcon } from '@/components/coin-icon/EthCoinIcon';
=======
import { addNewTransaction } from '@/state/pendingTransactions';
import { getUniqueId } from '@/utils/ethereumUtils';
import { getNextNonce } from '@/state/nonces';
>>>>>>> 4021fd6c

const NFT_IMAGE_HEIGHT = 250;
// inset * 2 -> 28 *2
const INSET_OFFSET = 56;

const BackgroundBlur = styled(BlurView).attrs({
  blurAmount: 100,
  blurType: 'light',
})({
  ...position.coverAsObject,
});

const BackgroundImage = styled(View)({
  ...position.coverAsObject,
});

interface BlurWrapperProps {
  height: number;
  width: number;
}

const BlurWrapper = styled(View).attrs({
  shouldRasterizeIOS: true,
})({
  // @ts-expect-error missing theme types
  backgroundColor: ({ theme: { colors } }) => colors.trueBlack,
  height: ({ height }: BlurWrapperProps) => height,
  left: 0,
  overflow: 'hidden',
  position: 'absolute',
  width: ({ width }: BlurWrapperProps) => width,
  ...(android ? { borderTopLeftRadius: 30, borderTopRightRadius: 30 } : {}),
});

interface MintSheetProps {
  collection: ReservoirCollection;
  chainId: number;
}

function MintInfoRow({ symbol, label, value }: { symbol: string; label: string; value: React.ReactNode }) {
  return (
    <Box alignItems="center">
      <Columns>
        <Column>
          <Inline space="4px" alignVertical="center">
            <Box width={{ custom: 28 }}>
              <Text color="labelTertiary" size="15pt" weight="medium">
                {symbol}
              </Text>
            </Box>

            <Text color="labelTertiary" size="17pt" weight="medium">
              {label}
            </Text>
          </Inline>
        </Column>
        <Column>{value}</Column>
      </Columns>
    </Box>
  );
}

const getFormattedDate = (date: string) => {
  return format(new Date(date), 'MMMM dd, yyyy');
};

const MintSheet = () => {
  const params = useRoute();
  const { collection: mintCollection } = params.params as MintSheetProps;
  const { accountAddress } = useAccountProfile();
  const { nativeCurrency } = useAccountSettings();
  const { height: deviceHeight, width: deviceWidth } = useDimensions();
  const { navigate } = useNavigation();
  const dispatch = useDispatch();
  const { colors, isDarkMode } = useTheme();
  const { isReadOnlyWallet, isHardwareWallet } = useWallets();
  const [insufficientEth, setInsufficientEth] = useState(false);
  const [showNativePrice, setShowNativePrice] = useState(false);
  const [gasError, setGasError] = useState(false);
  const currentNetwork = RainbowNetworks.find(({ id }) => id === mintCollection.chainId)?.value || Network.mainnet;
  const [ensName, setENSName] = useState<string>('');
  const [mintStatus, setMintStatus] = useState<'none' | 'minting' | 'minted' | 'error'>('none');
  const txRef = useRef<string>();

  const { data: ensAvatar } = useENSAvatar(ensName, {
    enabled: Boolean(ensName),
  });

  const [quantity, setQuantity] = useReducer((quantity: number, increment: number) => {
    if (quantity === 1 && increment === -1) {
      return quantity;
    }
    if (maxMintsPerWallet && quantity === maxMintsPerWallet && increment === 1) {
      return quantity;
    }
    return quantity + increment;
  }, 1);

  // if there is no max mint info, we fallback to 1 to be safe
  const maxMintsPerWallet = Number(mintCollection.publicMintInfo?.maxMintsPerWallet);

  const price = convertRawAmountToBalance(mintCollection.publicMintInfo?.price?.amount?.raw || '0', {
    decimals: mintCollection.publicMintInfo?.price?.currency?.decimals || 18,
    symbol: mintCollection.publicMintInfo?.price?.currency?.symbol || 'ETH',
  });

  // case where mint isnt eth? prob not with our current entrypoints
  const mintPriceAmount = multiply(price.amount, quantity);
  const mintPriceDisplay = convertAmountToBalanceDisplay(multiply(price.amount, quantity), {
    decimals: mintCollection.publicMintInfo?.price?.currency?.decimals || 18,
    symbol: mintCollection.publicMintInfo?.price?.currency?.symbol || 'ETH',
  });

  const priceOfEth = ethereumUtils.getEthPriceUnit() as number;

  const nativeMintPriceDisplay = convertAmountToNativeDisplay(parseFloat(multiply(price.amount, quantity)) * priceOfEth, nativeCurrency);

  const { updateTxFee, startPollingGasFees, stopPollingGasFees, getTotalGasPrice } = useGas();

  const imageUrl = maybeSignUri(mintCollection.image || '');
  const { result: aspectRatio } = usePersistentAspectRatio(imageUrl || '');
  // isMintingPublicSale handles if theres a time based mint, otherwise if there is a price we should be able to mint
  const isMintingAvailable = !(isReadOnlyWallet || isHardwareWallet) && !!mintCollection.publicMintInfo && (!gasError || insufficientEth);

  const imageColor = usePersistentDominantColorFromImage(imageUrl) ?? colors.paleBlue;

  const sheetRef = useRef();
  const yPosition = useSharedValue(0);

  useFocusEffect(() => {
    if (mintCollection.name && mintCollection.id) {
      analyticsV2.track(event.mintsOpenedSheet, {
        collectionName: mintCollection?.name,
        contract: mintCollection.id,
        chainId: mintCollection.chainId,
      });
    }
  });

  // check address balance
  useEffect(() => {
    const checkInsufficientEth = async () => {
      const nativeBalance = (await ethereumUtils.getNativeAssetForNetwork(currentNetwork, accountAddress))?.balance?.amount ?? 0;

      const totalMintPrice = multiply(price.amount, quantity);
      if (greaterThanOrEqualTo(totalMintPrice, nativeBalance)) {
        setInsufficientEth(true);
        return;
      }
      const txFee = getTotalGasPrice();
      const txFeeWithBuffer = multiply(txFee, 1.2);
      // gas price + mint price
      setInsufficientEth(greaterThanOrEqualTo(add(txFeeWithBuffer, totalMintPrice), nativeBalance));
    };
    checkInsufficientEth();
  }, [
    accountAddress,
    currentNetwork,
    getTotalGasPrice,
    mintCollection.publicMintInfo?.price?.currency?.decimals,
    mintCollection.publicMintInfo?.price?.currency?.symbol,
    price,
    quantity,
  ]);

  // resolve ens name
  useEffect(() => {
    const fetchENSName = async (address: string) => {
      const ensName = await fetchReverseRecord(address);
      setENSName(ensName);
    };

    if (mintCollection.creator) {
      fetchENSName(mintCollection.creator);
    }
  }, [mintCollection.creator]);

  // start poll gas price
  useEffect(() => {
    startPollingGasFees(currentNetwork);

    return () => {
      stopPollingGasFees();
    };
  }, [currentNetwork, startPollingGasFees, stopPollingGasFees]);

  // estimate gas limit
  useEffect(() => {
    const estimateMintGas = async () => {
      const networkObj = getNetworkObj(currentNetwork);
      const provider = await getProviderForNetwork(currentNetwork);
      const signer = createWalletClient({
        account: accountAddress,
        chain: networkObj,
        transport: http(networkObj.rpc),
      });
      try {
        await getClient()?.actions.buyToken({
          items: [{ fillType: 'mint', collection: mintCollection.id!, quantity }],
          wallet: signer!,
          chainId: networkObj.id,
          precheck: true,
          onProgress: async (steps: Execute['steps']) => {
            steps.forEach(step => {
              if (step.error) {
                logger.error(new RainbowError(`NFT Mints: Gas Step Error: ${step.error}`));
                return;
              }
              step.items?.forEach(async item => {
                // could add safety here if unable to calc gas limit
                const tx = {
                  to: item.data?.to,
                  from: item.data?.from,
                  data: item.data?.data,
                  value: item.data?.value,
                };
                const gas = await estimateGas(tx, provider);
                let l1GasFeeOptimism = null;
                // add l1Fee for OP Chains
                if (getNetworkObj(currentNetwork).gas.OptimismTxFee) {
                  l1GasFeeOptimism = await ethereumUtils.calculateL1FeeOptimism(tx as RainbowTransaction, provider);
                }
                if (gas) {
                  setGasError(false);
                  if (l1GasFeeOptimism) {
                    updateTxFee(gas, null, l1GasFeeOptimism);
                  } else {
                    updateTxFee(gas, null);
                  }
                }
              });
            });
          },
        });
      } catch (e) {
        setGasError(true);
        logger.error(new RainbowError(`NFT Mints: Gas Step Error: ${(e as Error).message}`));
      }
    };
    estimateMintGas();
  }, [accountAddress, currentNetwork, mintCollection.id, quantity, updateTxFee]);

  const deployerDisplay = abbreviations.address(mintCollection.creator || '', 4, 6);

  const contractAddressDisplay = `${abbreviations.address(mintCollection.id || '', 4, 6)} 􀄯`;

  const buildMintDotFunUrl = (contract: string, network: Network) => {
    const MintDotFunNetworks = [Network.mainnet, Network.optimism, Network.base, Network.zora];
    if (!MintDotFunNetworks.includes(network)) {
      Alert.alert(i18n.t(i18n.l.minting.mintdotfun_unsupported_network));
    }

    let chainSlug = 'ethereum';
    switch (network) {
      case Network.optimism:
        chainSlug = 'op';
        break;
      case Network.base:
        chainSlug = 'base';
        break;
      case Network.zora:
        chainSlug = 'zora';
        break;
    }
    return `https://mint.fun/${chainSlug}/${contract}`;
  };

  const actionOnPress = useCallback(async () => {
    if (isReadOnlyWallet) {
      watchingAlert();
      return;
    }

    // link to mint.fun if reservoir not supporting
    if (!isMintingAvailable) {
      analyticsV2.track(event.mintsOpeningMintDotFun, {
        collectionName: mintCollection.name || '',
        contract: mintCollection.id || '',
        chainId: mintCollection.chainId,
      });
      Linking.openURL(buildMintDotFunUrl(mintCollection.id!, currentNetwork));
      return;
    }

    logger.info('Minting NFT', { name: mintCollection.name });
    analyticsV2.track(event.mintsMintingNFT, {
      collectionName: mintCollection.name || '',
      contract: mintCollection.id || '',
      chainId: mintCollection.chainId,
      quantity,
      priceInEth: mintPriceAmount,
    });
    setMintStatus('minting');

    const privateKey = await loadPrivateKey(accountAddress, false);
    // @ts-ignore
    const account = privateKeyToAccount(privateKey);
    const networkObj = getNetworkObj(currentNetwork);
    const signer = createWalletClient({
      account,
      chain: networkObj,
      transport: http(networkObj.rpc),
    });

    const feeAddress = getRainbowFeeAddress(currentNetwork);
    const nonce = await getNextNonce({ address: accountAddress, network: currentNetwork });
    try {
      await getClient()?.actions.buyToken({
        items: [
          {
            fillType: 'mint',
            collection: mintCollection.id!,
            quantity,
            ...(feeAddress && { referrer: feeAddress }),
          },
        ],
        wallet: signer!,
        chainId: networkObj.id,
        onProgress: (steps: Execute['steps']) => {
          steps.forEach(step => {
            if (step.error) {
              logger.error(new RainbowError(`Error minting NFT: ${step.error}`));
              setMintStatus('error');
              return;
            }
            step.items?.forEach(item => {
              if (item.txHashes?.[0] && txRef.current !== item.txHashes?.[0] && item.status === 'incomplete') {
                const asset = {
                  type: 'nft',
                  icon_url: imageUrl,
                  address: mintCollection.id || '',
                  network: currentNetwork,
                  name: mintCollection.name || '',
                  decimals: 18,
                  symbol: 'NFT',
                  uniqueId: `${mintCollection.id}-${item.txHashes[0]}`,
                };

                const paymentAsset = {
                  type: 'nft',
                  address: ETH_ADDRESS,
                  network: currentNetwork,
                  name: mintCollection.publicMintInfo?.price?.currency?.name || 'Ethereum',
                  decimals: mintCollection.publicMintInfo?.price?.currency?.decimals || 18,
                  symbol: ETH_SYMBOL,
                  uniqueId: getUniqueId(ETH_ADDRESS, currentNetwork),
                };

                const tx: NewTransaction = {
                  status: 'pending',
                  to: item.data?.to,
                  from: item.data?.from,
                  hash: item.txHashes[0],
                  network: currentNetwork,
                  nonce,
                  changes: [
                    {
                      direction: 'out',
                      asset: paymentAsset,
                      value: mintPriceAmount,
                    },
                    ...Array(quantity).fill({
                      direction: 'in',
                      asset,
                    }),
                  ],
                  description: asset.name,
                  asset,
                  type: 'mint',
                };

                txRef.current = tx.hash;

                addNewTransaction({
                  transaction: tx,
                  address: accountAddress,
                  network: currentNetwork,
                });
                analyticsV2.track(event.mintsMintedNFT, {
                  collectionName: mintCollection.name || '',
                  contract: mintCollection.id || '',
                  chainId: mintCollection.chainId,
                  quantity,
                  priceInEth: mintPriceAmount,
                });
                navigate(Routes.PROFILE_SCREEN);
                setMintStatus('minted');
              }
            });
          });
        },
      });
    } catch (e) {
      setMintStatus('error');
      analyticsV2.track(event.mintsErrorMintingNFT, {
        collectionName: mintCollection.name || '',
        contract: mintCollection.id || '',
        chainId: mintCollection.chainId,
        quantity,
        priceInEth: mintPriceAmount,
      });
      logger.error(new RainbowError(`Error minting NFT: ${(e as Error).message}`));
    }
  }, [
    accountAddress,
    currentNetwork,
    imageUrl,
    isMintingAvailable,
    isReadOnlyWallet,
    mintCollection.chainId,
    mintCollection.id,
    mintCollection.name,
    mintCollection.publicMintInfo?.price?.currency?.decimals,
    mintCollection.publicMintInfo?.price?.currency?.name,
    mintPriceAmount,
    navigate,
    quantity,
  ]);

  const buttonLabel = useMemo(() => {
    if (!isMintingAvailable) {
      return i18n.t(i18n.l.minting.mint_on_mintdotfun);
    }
    if (insufficientEth) {
      return i18n.t(i18n.l.button.confirm_exchange.insufficient_eth);
    }

    if (mintStatus === 'minting') {
      return i18n.t(i18n.l.minting.minting);
    } else if (mintStatus === 'minted') {
      return i18n.t(i18n.l.minting.minted);
    } else if (mintStatus === 'error') {
      return i18n.t(i18n.l.minting.error_minting);
    }

    return i18n.t(i18n.l.minting.hold_to_mint);
  }, [insufficientEth, isMintingAvailable, mintStatus]);

  return (
    <>
      {ios && (
        <BlurWrapper height={deviceHeight} width={deviceWidth}>
          <BackgroundImage>
            <ImgixImage
              source={{ uri: imageUrl }}
              resizeMode="cover"
              size={CardSize}
              style={{ height: deviceHeight, width: deviceWidth }}
            />
            <BackgroundBlur />
          </BackgroundImage>
        </BlurWrapper>
      )}
      {/* @ts-expect-error JavaScript component */}
      <SlackSheet
        backgroundColor={isDarkMode ? `rgba(22, 22, 22, ${ios ? 0.4 : 1})` : `rgba(26, 26, 26, ${ios ? 0.4 : 1})`}
        {...(IS_IOS ? { height: '100%' } : {})}
        ref={sheetRef}
        scrollEnabled
        additionalTopPadding={IS_ANDROID ? StatusBar.currentHeight : false}
        testID="nft-mint-sheet"
        yPosition={yPosition}
      >
        <ColorModeProvider value="darkTinted">
          <Inset horizontal={'28px'}>
            <Stack space="28px" separator={<Separator color={'divider40 (Deprecated)'} thickness={1} />}>
              <Stack space="28px" alignHorizontal="center">
                <Box paddingTop={'28px'}>
                  <Stack space={'28px'} alignHorizontal="center">
                    <Box
                      as={ImgixImage}
                      background="surfaceSecondaryElevated"
                      source={{ uri: imageUrl }}
                      width={{
                        custom: NFT_IMAGE_HEIGHT,
                      }}
                      height={{
                        custom: aspectRatio ? NFT_IMAGE_HEIGHT / aspectRatio : NFT_IMAGE_HEIGHT,
                      }}
                      borderRadius={16}
                      size={CardSize}
                      shadow={'30px'}
                    />
                  </Stack>
                </Box>

                <Box width="full">
                  <Stack space={'10px'} alignHorizontal="center">
                    <Text size="20pt" color="label" weight="heavy">
                      {mintCollection.name}
                    </Text>
                    <Inline alignVertical="center" space={'2px'}>
                      <Text size="15pt" color="labelSecondary" weight="bold">
                        {`${i18n.t(i18n.l.minting.by)} `}
                      </Text>

                      {ensAvatar?.imageUrl ? (
                        <ImgixImage size={100} source={{ uri: ensAvatar?.imageUrl }} style={{ width: 20, height: 20, borderRadius: 10 }} />
                      ) : (
                        <ContactAvatar
                          forceDarkMode
                          size="smaller"
                          value={ensName || mintCollection?.creator}
                          color={addressHashedColorIndex(mintCollection?.creator || '')}
                        />
                      )}
                      <Text size="15pt" color="labelSecondary" weight="bold">
                        {` ${ensName || deployerDisplay || i18n.t(i18n.l.minting.unknown)}`}
                      </Text>
                    </Inline>
                  </Stack>
                </Box>

                <Stack space={'20px'}>
                  <Box style={{ width: deviceWidth - INSET_OFFSET }}>
                    <Separator color={'divider40 (Deprecated)'} thickness={1} />
                  </Box>

                  <Columns alignHorizontal="justify">
                    <Column width={'content'}>
                      <Stack space={{ custom: 14 }}>
                        <Text color="labelSecondary" align="left" size="13pt" weight="semibold">
                          {i18n.t(i18n.l.minting.mint_price)}
                        </Text>
                        <ButtonPressAnimation disabled={isZero(mintPriceAmount)} onPress={() => setShowNativePrice(!showNativePrice)}>
                          <Inline alignVertical="center">
                            <Text color="label" align="left" size="22pt" weight="bold">
                              {isZero(mintPriceAmount)
                                ? i18n.t(i18n.l.minting.free)
                                : showNativePrice
                                  ? nativeMintPriceDisplay
                                  : mintPriceDisplay}
                            </Text>
                          </Inline>
                        </ButtonPressAnimation>
                      </Stack>
                    </Column>

                    <Column width={'content'}>
                      <Stack space="2px">
                        {
                          <Text color="labelSecondary" align="center" size="13pt" weight="semibold" numberOfLines={1}>
                            {quantity === Number(maxMintsPerWallet) ? i18n.t(i18n.l.minting.max) : ''}
                          </Text>
                        }

                        <QuantityButton
                          value={quantity}
                          plusAction={() => setQuantity(1)}
                          minusAction={() => setQuantity(-1)}
                          buttonColor={imageColor}
                          maxValue={Number(maxMintsPerWallet)}
                        />
                      </Stack>
                    </Column>
                  </Columns>

                  {/* @ts-ignore */}
                  <HoldToAuthorizeButton
                    backgroundColor={mintStatus === 'error' ? colors.red : imageColor}
                    hideInnerBorder
                    label={buttonLabel}
                    onLongPress={actionOnPress}
                    parentHorizontalPadding={28}
                    showBiometryIcon={!insufficientEth}
                  />

                  <Box width={{ custom: deviceWidth - INSET_OFFSET }}>
                    {/* @ts-ignore */}
                    <GasSpeedButton
                      fallbackColor={imageColor}
                      marginTop={0}
                      horizontalPadding={0}
                      currentNetwork={currentNetwork}
                      theme={'dark'}
                      marginBottom={0}
                    />
                  </Box>
                </Stack>
              </Stack>

              {mintCollection.description && (
                <Stack space={'20px'}>
                  <Text color="label" align="left" size="17pt" weight="heavy">
                    {i18n.t(i18n.l.minting.description)}
                  </Text>
                  <Text color="labelTertiary" align="left" size="17pt" weight="medium">
                    {mintCollection.description}
                  </Text>
                </Stack>
              )}
              <Stack space="28px">
                {mintCollection?.tokenCount && (
                  <MintInfoRow
                    symbol="􀐾"
                    label={i18n.t(i18n.l.minting.total_minted)}
                    value={
                      <Text color="labelSecondary" align="right" size="17pt" weight="medium">
                        {i18n.t(i18n.l.minting.nft_count, {
                          number: mintCollection.tokenCount,
                        })}
                      </Text>
                    }
                  />
                )}
                {mintCollection?.createdAt && (
                  <MintInfoRow
                    symbol="􀐫"
                    label={i18n.t(i18n.l.minting.first_event)}
                    value={
                      <Text color="labelSecondary" align="right" size="17pt" weight="medium">
                        {getFormattedDate(mintCollection?.createdAt)}
                      </Text>
                    }
                  />
                )}

                {mintCollection?.id && (
                  <MintInfoRow
                    symbol="􀉆"
                    label={i18n.t(i18n.l.minting.contract)}
                    value={
                      <ButtonPressAnimation onPress={() => ethereumUtils.openAddressInBlockExplorer(mintCollection.id!, currentNetwork)}>
                        <Text color={{ custom: imageColor }} align="right" size="17pt" weight="medium">
                          {contractAddressDisplay}
                        </Text>
                      </ButtonPressAnimation>
                    }
                  />
                )}

                <MintInfoRow
                  symbol="􀤆"
                  label={i18n.t(i18n.l.minting.network)}
                  value={
                    <Inset vertical={{ custom: -4 }}>
                      <Inline space="4px" alignVertical="center" alignHorizontal="right">
                        {currentNetwork === Network.mainnet ? (
                          <EthCoinIcon size={16} />
                        ) : (
                          <ChainBadge network={currentNetwork} position="relative" size="small" forceDark={true} />
                        )}
                        <Text color="labelSecondary" align="right" size="17pt" weight="medium">
                          {`${getNetworkObj(currentNetwork).name}`}
                        </Text>
                      </Inline>
                    </Inset>
                  }
                />
              </Stack>
            </Stack>
          </Inset>
          <Box height={{ custom: INSET_OFFSET }}></Box>
        </ColorModeProvider>
      </SlackSheet>
    </>
  );
};

export default MintSheet;<|MERGE_RESOLUTION|>--- conflicted
+++ resolved
@@ -53,13 +53,10 @@
 import { estimateGas, getProviderForNetwork } from '@/handlers/web3';
 import { getRainbowFeeAddress } from '@/resources/reservoir/utils';
 import { IS_ANDROID, IS_IOS } from '@/env';
-<<<<<<< HEAD
 import { EthCoinIcon } from '@/components/coin-icon/EthCoinIcon';
-=======
 import { addNewTransaction } from '@/state/pendingTransactions';
 import { getUniqueId } from '@/utils/ethereumUtils';
 import { getNextNonce } from '@/state/nonces';
->>>>>>> 4021fd6c
 
 const NFT_IMAGE_HEIGHT = 250;
 // inset * 2 -> 28 *2
