import { BlurView } from '@react-native-community/blur';
import React, { useCallback, useEffect, useMemo, useReducer, useRef, useState } from 'react';
import { Linking, StatusBar, View } from 'react-native';
import { useSharedValue } from 'react-native-reanimated';
import useWallets from '../../hooks/useWallets';
import { GasSpeedButton } from '@/components/gas';
import { Execute, getClient } from '@reservoir0x/reservoir-sdk';
import { privateKeyToAccount } from 'viem/accounts';
import { createWalletClient, http } from 'viem';
import { HoldToAuthorizeButton } from '@/components/buttons';
import Routes from '@/navigation/routesNames';
import ImgixImage from '../../components/images/ImgixImage';
import { SlackSheet } from '../../components/sheet';
import { CardSize } from '../../components/unique-token/CardSize';
import { WrappedAlert as Alert } from '@/helpers/alert';
import { Box, ColorModeProvider, Column, Columns, Inline, Inset, Separator, Stack, Text } from '@/design-system';
import { useAccountProfile, useAccountSettings, useDimensions, useENSAvatar, useGas, usePersistentAspectRatio } from '@/hooks';
import { useNavigation } from '@/navigation';
import styled from '@/styled-thing';
import { position } from '@/styles';
import { useTheme } from '@/theme';
import { CoinIcon, abbreviations, ethereumUtils, watchingAlert } from '@/utils';
import { usePersistentDominantColorFromImage } from '@/hooks/usePersistentDominantColorFromImage';
import { maybeSignUri } from '@/handlers/imgix';
import { ButtonPressAnimation } from '@/components/animations';
import { useFocusEffect, useRoute } from '@react-navigation/native';
import { ReservoirCollection } from '@/graphql/__generated__/arcDev';
import { format } from 'date-fns';
import { NewTransaction, RainbowTransaction } from '@/entities';
import * as i18n from '@/languages';
import { analyticsV2 } from '@/analytics';
import { event } from '@/analytics/event';
import { ETH_ADDRESS, ETH_SYMBOL } from '@/references';
import { RainbowNetworks, getNetworkObj } from '@/networks';
import { Network } from '@/networks/types';
import { fetchReverseRecord } from '@/handlers/ens';
import { ContactAvatar } from '@/components/contacts';
import { addressHashedColorIndex } from '@/utils/profileUtils';
import { loadPrivateKey } from '@/model/wallet';
import { ChainBadge } from '@/components/coin-icon';
import {
  add,
  convertAmountToBalanceDisplay,
  convertAmountToNativeDisplay,
  convertRawAmountToBalance,
  greaterThanOrEqualTo,
  isZero,
  multiply,
} from '@/helpers/utilities';
import { RainbowError, logger } from '@/logger';
import { useDispatch } from 'react-redux';
import { QuantityButton } from './components/QuantityButton';
import { estimateGas, getProviderForNetwork } from '@/handlers/web3';
import { getRainbowFeeAddress } from '@/resources/reservoir/utils';
import { IS_ANDROID, IS_IOS } from '@/env';
import { addNewTransaction } from '@/state/pendingTransactionsStore';
import { getUniqueId } from '@/utils/ethereumUtils';

const NFT_IMAGE_HEIGHT = 250;
// inset * 2 -> 28 *2
const INSET_OFFSET = 56;

const BackgroundBlur = styled(BlurView).attrs({
  blurAmount: 100,
  blurType: 'light',
})({
  ...position.coverAsObject,
});

const BackgroundImage = styled(View)({
  ...position.coverAsObject,
});

interface BlurWrapperProps {
  height: number;
  width: number;
}

const BlurWrapper = styled(View).attrs({
  shouldRasterizeIOS: true,
})({
  // @ts-expect-error missing theme types
  backgroundColor: ({ theme: { colors } }) => colors.trueBlack,
  height: ({ height }: BlurWrapperProps) => height,
  left: 0,
  overflow: 'hidden',
  position: 'absolute',
  width: ({ width }: BlurWrapperProps) => width,
  ...(android ? { borderTopLeftRadius: 30, borderTopRightRadius: 30 } : {}),
});

interface MintSheetProps {
  collection: ReservoirCollection;
  chainId: number;
}

function MintInfoRow({ symbol, label, value }: { symbol: string; label: string; value: React.ReactNode }) {
  return (
    <Box alignItems="center">
      <Columns>
        <Column>
          <Inline space="4px" alignVertical="center">
            <Box width={{ custom: 28 }}>
              <Text color="labelTertiary" size="15pt" weight="medium">
                {symbol}
              </Text>
            </Box>

            <Text color="labelTertiary" size="17pt" weight="medium">
              {label}
            </Text>
          </Inline>
        </Column>
        <Column>{value}</Column>
      </Columns>
    </Box>
  );
}

const getFormattedDate = (date: string) => {
  return format(new Date(date), 'MMMM dd, yyyy');
};

const MintSheet = () => {
  const params = useRoute();
  const { collection: mintCollection } = params.params as MintSheetProps;
  const { accountAddress } = useAccountProfile();
  const { nativeCurrency } = useAccountSettings();
  const { height: deviceHeight, width: deviceWidth } = useDimensions();
  const { navigate } = useNavigation();
  const dispatch = useDispatch();
  const { colors, isDarkMode } = useTheme();
  const { isReadOnlyWallet, isHardwareWallet } = useWallets();
  const [insufficientEth, setInsufficientEth] = useState(false);
  const [showNativePrice, setShowNativePrice] = useState(false);
  const [gasError, setGasError] = useState(false);
  const currentNetwork = RainbowNetworks.find(({ id }) => id === mintCollection.chainId)?.value || Network.mainnet;
  const [ensName, setENSName] = useState<string>('');
  const [mintStatus, setMintStatus] = useState<'none' | 'minting' | 'minted' | 'error'>('none');
  const txRef = useRef<string>();

  const { data: ensAvatar } = useENSAvatar(ensName, {
    enabled: Boolean(ensName),
  });

  const [quantity, setQuantity] = useReducer((quantity: number, increment: number) => {
    if (quantity === 1 && increment === -1) {
      return quantity;
    }
    if (maxMintsPerWallet && quantity === maxMintsPerWallet && increment === 1) {
      return quantity;
    }
    return quantity + increment;
  }, 1);

  // if there is no max mint info, we fallback to 1 to be safe
  const maxMintsPerWallet = Number(mintCollection.publicMintInfo?.maxMintsPerWallet);

  const price = convertRawAmountToBalance(mintCollection.publicMintInfo?.price?.amount?.raw || '0', {
    decimals: mintCollection.publicMintInfo?.price?.currency?.decimals || 18,
    symbol: mintCollection.publicMintInfo?.price?.currency?.symbol || 'ETH',
  });

  // case where mint isnt eth? prob not with our current entrypoints
  const mintPriceAmount = multiply(price.amount, quantity);
  const mintPriceDisplay = convertAmountToBalanceDisplay(multiply(price.amount, quantity), {
    decimals: mintCollection.publicMintInfo?.price?.currency?.decimals || 18,
    symbol: mintCollection.publicMintInfo?.price?.currency?.symbol || 'ETH',
  });

  const priceOfEth = ethereumUtils.getEthPriceUnit() as number;

  const nativeMintPriceDisplay = convertAmountToNativeDisplay(parseFloat(multiply(price.amount, quantity)) * priceOfEth, nativeCurrency);

  const { updateTxFee, startPollingGasFees, stopPollingGasFees, getTotalGasPrice } = useGas();

  const imageUrl = maybeSignUri(mintCollection.image || '');
  const { result: aspectRatio } = usePersistentAspectRatio(imageUrl || '');
  // isMintingPublicSale handles if theres a time based mint, otherwise if there is a price we should be able to mint
  const isMintingAvailable = !(isReadOnlyWallet || isHardwareWallet) && !!mintCollection.publicMintInfo && (!gasError || insufficientEth);

  const imageColor = usePersistentDominantColorFromImage(imageUrl) ?? colors.paleBlue;

  const sheetRef = useRef();
  const yPosition = useSharedValue(0);

  useFocusEffect(() => {
    if (mintCollection.name && mintCollection.id) {
      analyticsV2.track(event.mintsOpenedSheet, {
        collectionName: mintCollection?.name,
        contract: mintCollection.id,
        chainId: mintCollection.chainId,
      });
    }
  });

  // check address balance
  useEffect(() => {
    const checkInsufficientEth = async () => {
      const nativeBalance = (await ethereumUtils.getNativeAssetForNetwork(currentNetwork, accountAddress))?.balance?.amount ?? 0;

      const totalMintPrice = multiply(price.amount, quantity);
      if (greaterThanOrEqualTo(totalMintPrice, nativeBalance)) {
        setInsufficientEth(true);
        return;
      }
      const txFee = getTotalGasPrice();
      const txFeeWithBuffer = multiply(txFee, 1.2);
      // gas price + mint price
      setInsufficientEth(greaterThanOrEqualTo(add(txFeeWithBuffer, totalMintPrice), nativeBalance));
    };
    checkInsufficientEth();
  }, [
    accountAddress,
    currentNetwork,
    getTotalGasPrice,
    mintCollection.publicMintInfo?.price?.currency?.decimals,
    mintCollection.publicMintInfo?.price?.currency?.symbol,
    price,
    quantity,
  ]);

  // resolve ens name
  useEffect(() => {
    const fetchENSName = async (address: string) => {
      const ensName = await fetchReverseRecord(address);
      setENSName(ensName);
    };

    if (mintCollection.creator) {
      fetchENSName(mintCollection.creator);
    }
  }, [mintCollection.creator]);

  // start poll gas price
  useEffect(() => {
    startPollingGasFees(currentNetwork);

    return () => {
      stopPollingGasFees();
    };
  }, [currentNetwork, startPollingGasFees, stopPollingGasFees]);

  // estimate gas limit
  useEffect(() => {
    const estimateMintGas = async () => {
      const networkObj = getNetworkObj(currentNetwork);
      const provider = await getProviderForNetwork(currentNetwork);
      const signer = createWalletClient({
        account: accountAddress,
        chain: networkObj,
        transport: http(networkObj.rpc),
      });
      try {
        await getClient()?.actions.buyToken({
          items: [{ fillType: 'mint', collection: mintCollection.id!, quantity }],
          wallet: signer!,
          chainId: networkObj.id,
          precheck: true,
          onProgress: async (steps: Execute['steps']) => {
            steps.forEach(step => {
              if (step.error) {
                logger.error(new RainbowError(`NFT Mints: Gas Step Error: ${step.error}`));
                return;
              }
              step.items?.forEach(async item => {
                // could add safety here if unable to calc gas limit
                const tx = {
                  to: item.data?.to,
                  from: item.data?.from,
                  data: item.data?.data,
                  value: item.data?.value,
                };
                const gas = await estimateGas(tx, provider);
                let l1GasFeeOptimism = null;
                // add l1Fee for OP Chains
                if (getNetworkObj(currentNetwork).gas.OptimismTxFee) {
<<<<<<< HEAD
                  l1GasFeeOptimism = await ethereumUtils.calculateL1FeeOptimism(
                    tx as RainbowTransaction,
                    provider
                  );
=======
                  l1GasFeeOptimism = await ethereumUtils.calculateL1FeeOptimism(tx, provider);
>>>>>>> bea7da5e
                }
                if (gas) {
                  setGasError(false);
                  if (l1GasFeeOptimism) {
                    updateTxFee(gas, null, l1GasFeeOptimism);
                  } else {
                    updateTxFee(gas, null);
                  }
                }
              });
            });
          },
        });
      } catch (e) {
        setGasError(true);
        logger.error(new RainbowError(`NFT Mints: Gas Step Error: ${(e as Error).message}`));
      }
    };
    estimateMintGas();
  }, [accountAddress, currentNetwork, mintCollection.id, quantity, updateTxFee]);

  const deployerDisplay = abbreviations.address(mintCollection.creator || '', 4, 6);

  const contractAddressDisplay = `${abbreviations.address(mintCollection.id || '', 4, 6)} 􀄯`;

  const buildMintDotFunUrl = (contract: string, network: Network) => {
    const MintDotFunNetworks = [Network.mainnet, Network.optimism, Network.base, Network.zora];
    if (!MintDotFunNetworks.includes(network)) {
      Alert.alert(i18n.t(i18n.l.minting.mintdotfun_unsupported_network));
    }

    let chainSlug = 'ethereum';
    switch (network) {
      case Network.optimism:
        chainSlug = 'op';
        break;
      case Network.base:
        chainSlug = 'base';
        break;
      case Network.zora:
        chainSlug = 'zora';
        break;
    }
    return `https://mint.fun/${chainSlug}/${contract}`;
  };

  const actionOnPress = useCallback(async () => {
    if (isReadOnlyWallet) {
      watchingAlert();
      return;
    }

    // link to mint.fun if reservoir not supporting
    if (!isMintingAvailable) {
      analyticsV2.track(event.mintsOpeningMintDotFun, {
        collectionName: mintCollection.name || '',
        contract: mintCollection.id || '',
        chainId: mintCollection.chainId,
      });
      Linking.openURL(buildMintDotFunUrl(mintCollection.id!, currentNetwork));
      return;
    }

    logger.info('Minting NFT', { name: mintCollection.name });
    analyticsV2.track(event.mintsMintingNFT, {
      collectionName: mintCollection.name || '',
      contract: mintCollection.id || '',
      chainId: mintCollection.chainId,
      quantity,
      priceInEth: mintPriceAmount,
    });
    setMintStatus('minting');

    const privateKey = await loadPrivateKey(accountAddress, false);
    // @ts-ignore
    const account = privateKeyToAccount(privateKey);
    const networkObj = getNetworkObj(currentNetwork);
    const signer = createWalletClient({
      account,
      chain: networkObj,
      transport: http(networkObj.rpc),
    });

    const feeAddress = getRainbowFeeAddress(currentNetwork);
    try {
      await getClient()?.actions.buyToken({
        items: [
          {
            fillType: 'mint',
            collection: mintCollection.id!,
            quantity,
            ...(feeAddress && { referrer: feeAddress }),
          },
        ],
        wallet: signer!,
        chainId: networkObj.id,
        onProgress: (steps: Execute['steps']) => {
          steps.forEach(step => {
            if (step.error) {
              logger.error(new RainbowError(`Error minting NFT: ${step.error}`));
              setMintStatus('error');
              return;
            }
            step.items?.forEach(item => {
<<<<<<< HEAD
              if (
                item.txHashes?.[0] &&
                txRef.current !== item.txHashes?.[0] &&
                item.status === 'incomplete'
              ) {
                const asset = {
                  type: 'nft',
                  icon_url: imageUrl,
                  address: mintCollection.id || '',
                  network: currentNetwork,
                  name: mintCollection.name || '',
                  decimals: 18,
                  symbol: 'NFT',
                  uniqueId: `${mintCollection.id}-${item.txHashes[0]}`,
                };

                const paymentAsset = {
                  type: 'nft',
                  address: ETH_ADDRESS,
                  network: currentNetwork,
                  name:
                    mintCollection.publicMintInfo?.price?.currency?.name ||
                    'Ethereum',
                  decimals:
                    mintCollection.publicMintInfo?.price?.currency?.decimals ||
                    18,
                  symbol: ETH_SYMBOL,
                  uniqueId: getUniqueId(ETH_ADDRESS, currentNetwork),
                };

                const tx: NewTransaction = {
=======
              if (item.txHashes?.[0] && txRef.current !== item.txHashes?.[0] && item.status === 'incomplete') {
                const tx = {
>>>>>>> bea7da5e
                  to: item.data?.to,
                  from: item.data?.from,
                  hash: item.txHashes[0],
                  network: currentNetwork,

                  changes: [
                    {
                      direction: 'out',
                      asset: paymentAsset,
                      value: mintPriceAmount,
                    },
                    ...Array(quantity).fill({
                      direction: 'in',
                      asset,
                    }),
                  ],
                  description: asset.name,
                  asset,
                  type: 'mint',
                };

                txRef.current = tx.hash;

                addNewTransaction({
                  transaction: tx,
                  address: accountAddress,
                  network: currentNetwork,
                });
                analyticsV2.track(event.mintsMintedNFT, {
                  collectionName: mintCollection.name || '',
                  contract: mintCollection.id || '',
                  chainId: mintCollection.chainId,
                  quantity,
                  priceInEth: mintPriceAmount,
                });
                navigate(Routes.PROFILE_SCREEN);
                setMintStatus('minted');
              }
            });
          });
        },
      });
    } catch (e) {
      setMintStatus('error');
      analyticsV2.track(event.mintsErrorMintingNFT, {
        collectionName: mintCollection.name || '',
        contract: mintCollection.id || '',
        chainId: mintCollection.chainId,
        quantity,
        priceInEth: mintPriceAmount,
      });
      logger.error(new RainbowError(`Error minting NFT: ${(e as Error).message}`));
    }
  }, [
    accountAddress,
    currentNetwork,
    imageUrl,
    isMintingAvailable,
    isReadOnlyWallet,
    mintCollection.chainId,
    mintCollection.id,
    mintCollection.name,
    mintCollection.publicMintInfo?.price?.currency?.decimals,
    mintCollection.publicMintInfo?.price?.currency?.name,
    mintPriceAmount,
    navigate,
    quantity,
  ]);

  const buttonLabel = useMemo(() => {
    if (!isMintingAvailable) {
      return i18n.t(i18n.l.minting.mint_on_mintdotfun);
    }
    if (insufficientEth) {
      return i18n.t(i18n.l.button.confirm_exchange.insufficient_eth);
    }

    if (mintStatus === 'minting') {
      return i18n.t(i18n.l.minting.minting);
    } else if (mintStatus === 'minted') {
      return i18n.t(i18n.l.minting.minted);
    } else if (mintStatus === 'error') {
      return i18n.t(i18n.l.minting.error_minting);
    }

    return i18n.t(i18n.l.minting.hold_to_mint);
  }, [insufficientEth, isMintingAvailable, mintStatus]);

  return (
    <>
      {ios && (
        <BlurWrapper height={deviceHeight} width={deviceWidth}>
          <BackgroundImage>
            <ImgixImage
              source={{ uri: imageUrl }}
              resizeMode="cover"
              size={CardSize}
              style={{ height: deviceHeight, width: deviceWidth }}
            />
            <BackgroundBlur />
          </BackgroundImage>
        </BlurWrapper>
      )}
      {/* @ts-expect-error JavaScript component */}
      <SlackSheet
        backgroundColor={isDarkMode ? `rgba(22, 22, 22, ${ios ? 0.4 : 1})` : `rgba(26, 26, 26, ${ios ? 0.4 : 1})`}
        {...(IS_IOS ? { height: '100%' } : {})}
        ref={sheetRef}
        scrollEnabled
        additionalTopPadding={IS_ANDROID ? StatusBar.currentHeight : false}
        testID="nft-mint-sheet"
        yPosition={yPosition}
      >
        <ColorModeProvider value="darkTinted">
          <Inset horizontal={'28px'}>
            <Stack space="28px" separator={<Separator color={'divider40 (Deprecated)'} thickness={1} />}>
              <Stack space="28px" alignHorizontal="center">
                <Box paddingTop={'28px'}>
                  <Stack space={'28px'} alignHorizontal="center">
                    <Box
                      as={ImgixImage}
                      background="surfaceSecondaryElevated"
                      source={{ uri: imageUrl }}
                      width={{
                        custom: NFT_IMAGE_HEIGHT,
                      }}
                      height={{
                        custom: aspectRatio ? NFT_IMAGE_HEIGHT / aspectRatio : NFT_IMAGE_HEIGHT,
                      }}
                      borderRadius={16}
                      size={CardSize}
                      shadow={'30px'}
                    />
                  </Stack>
                </Box>

                <Box width="full">
                  <Stack space={'10px'} alignHorizontal="center">
                    <Text size="20pt" color="label" weight="heavy">
                      {mintCollection.name}
                    </Text>
                    <Inline alignVertical="center" space={'2px'}>
                      <Text size="15pt" color="labelSecondary" weight="bold">
                        {`${i18n.t(i18n.l.minting.by)} `}
                      </Text>

                      {ensAvatar?.imageUrl ? (
                        <ImgixImage size={100} source={{ uri: ensAvatar?.imageUrl }} style={{ width: 20, height: 20, borderRadius: 10 }} />
                      ) : (
                        <ContactAvatar
                          forceDarkMode
                          size="smaller"
                          value={ensName || mintCollection?.creator}
                          color={addressHashedColorIndex(mintCollection?.creator || '')}
                        />
                      )}
                      <Text size="15pt" color="labelSecondary" weight="bold">
                        {` ${ensName || deployerDisplay || i18n.t(i18n.l.minting.unknown)}`}
                      </Text>
                    </Inline>
                  </Stack>
                </Box>

                <Stack space={'20px'}>
                  <Box style={{ width: deviceWidth - INSET_OFFSET }}>
                    <Separator color={'divider40 (Deprecated)'} thickness={1} />
                  </Box>

                  <Columns alignHorizontal="justify">
                    <Column width={'content'}>
                      <Stack space={{ custom: 14 }}>
                        <Text color="labelSecondary" align="left" size="13pt" weight="semibold">
                          {i18n.t(i18n.l.minting.mint_price)}
                        </Text>
                        <ButtonPressAnimation disabled={isZero(mintPriceAmount)} onPress={() => setShowNativePrice(!showNativePrice)}>
                          <Inline alignVertical="center">
                            <Text color="label" align="left" size="22pt" weight="bold">
                              {isZero(mintPriceAmount)
                                ? i18n.t(i18n.l.minting.free)
                                : showNativePrice
                                  ? nativeMintPriceDisplay
                                  : mintPriceDisplay}
                            </Text>
                          </Inline>
                        </ButtonPressAnimation>
                      </Stack>
                    </Column>

                    <Column width={'content'}>
                      <Stack space="2px">
                        {
                          <Text color="labelSecondary" align="center" size="13pt" weight="semibold" numberOfLines={1}>
                            {quantity === Number(maxMintsPerWallet) ? i18n.t(i18n.l.minting.max) : ''}
                          </Text>
                        }

                        <QuantityButton
                          value={quantity}
                          plusAction={() => setQuantity(1)}
                          minusAction={() => setQuantity(-1)}
                          buttonColor={imageColor}
                          maxValue={Number(maxMintsPerWallet)}
                        />
                      </Stack>
                    </Column>
                  </Columns>

                  {/* @ts-ignore */}
                  <HoldToAuthorizeButton
                    backgroundColor={mintStatus === 'error' ? colors.red : imageColor}
                    hideInnerBorder
                    label={buttonLabel}
                    onLongPress={actionOnPress}
                    parentHorizontalPadding={28}
                    showBiometryIcon={!insufficientEth}
                  />

                  <Box width={{ custom: deviceWidth - INSET_OFFSET }}>
                    {/* @ts-ignore */}
                    <GasSpeedButton
                      fallbackColor={imageColor}
                      marginTop={0}
                      horizontalPadding={0}
                      currentNetwork={currentNetwork}
                      theme={'dark'}
                      marginBottom={0}
                    />
                  </Box>
                </Stack>
              </Stack>

              {mintCollection.description && (
                <Stack space={'20px'}>
                  <Text color="label" align="left" size="17pt" weight="heavy">
                    {i18n.t(i18n.l.minting.description)}
                  </Text>
                  <Text color="labelTertiary" align="left" size="17pt" weight="medium">
                    {mintCollection.description}
                  </Text>
                </Stack>
              )}
              <Stack space="28px">
                {mintCollection?.tokenCount && (
                  <MintInfoRow
                    symbol="􀐾"
                    label={i18n.t(i18n.l.minting.total_minted)}
                    value={
                      <Text color="labelSecondary" align="right" size="17pt" weight="medium">
                        {i18n.t(i18n.l.minting.nft_count, {
                          number: mintCollection.tokenCount,
                        })}
                      </Text>
                    }
                  />
                )}
                {mintCollection?.createdAt && (
                  <MintInfoRow
                    symbol="􀐫"
                    label={i18n.t(i18n.l.minting.first_event)}
                    value={
                      <Text color="labelSecondary" align="right" size="17pt" weight="medium">
                        {getFormattedDate(mintCollection?.createdAt)}
                      </Text>
                    }
                  />
                )}

                {mintCollection?.id && (
                  <MintInfoRow
                    symbol="􀉆"
                    label={i18n.t(i18n.l.minting.contract)}
                    value={
                      <ButtonPressAnimation onPress={() => ethereumUtils.openAddressInBlockExplorer(mintCollection.id!, currentNetwork)}>
                        <Text color={{ custom: imageColor }} align="right" size="17pt" weight="medium">
                          {contractAddressDisplay}
                        </Text>
                      </ButtonPressAnimation>
                    }
                  />
                )}

                <MintInfoRow
                  symbol="􀤆"
                  label={i18n.t(i18n.l.minting.network)}
                  value={
                    <Inset vertical={{ custom: -4 }}>
                      <Inline space="4px" alignVertical="center" alignHorizontal="right">
                        {currentNetwork === Network.mainnet ? (
                          <CoinIcon
                            address={ETH_ADDRESS}
                            size={16}
                            symbol={ETH_SYMBOL}
                            forceFallback={undefined}
                            shadowColor={undefined}
                            style={undefined}
                          />
                        ) : (
                          <ChainBadge network={currentNetwork} position="relative" size="small" forceDark={true} />
                        )}
                        <Text color="labelSecondary" align="right" size="17pt" weight="medium">
                          {`${getNetworkObj(currentNetwork).name}`}
                        </Text>
                      </Inline>
                    </Inset>
                  }
                />
              </Stack>
            </Stack>
          </Inset>
          <Box height={{ custom: INSET_OFFSET }}></Box>
        </ColorModeProvider>
      </SlackSheet>
    </>
  );
};

export default MintSheet;<|MERGE_RESOLUTION|>--- conflicted
+++ resolved
@@ -275,14 +275,7 @@
                 let l1GasFeeOptimism = null;
                 // add l1Fee for OP Chains
                 if (getNetworkObj(currentNetwork).gas.OptimismTxFee) {
-<<<<<<< HEAD
-                  l1GasFeeOptimism = await ethereumUtils.calculateL1FeeOptimism(
-                    tx as RainbowTransaction,
-                    provider
-                  );
-=======
-                  l1GasFeeOptimism = await ethereumUtils.calculateL1FeeOptimism(tx, provider);
->>>>>>> bea7da5e
+                  l1GasFeeOptimism = await ethereumUtils.calculateL1FeeOptimism(tx as RainbowTransaction, provider);
                 }
                 if (gas) {
                   setGasError(false);
@@ -387,12 +380,7 @@
               return;
             }
             step.items?.forEach(item => {
-<<<<<<< HEAD
-              if (
-                item.txHashes?.[0] &&
-                txRef.current !== item.txHashes?.[0] &&
-                item.status === 'incomplete'
-              ) {
+              if (item.txHashes?.[0] && txRef.current !== item.txHashes?.[0] && item.status === 'incomplete') {
                 const asset = {
                   type: 'nft',
                   icon_url: imageUrl,
@@ -408,21 +396,14 @@
                   type: 'nft',
                   address: ETH_ADDRESS,
                   network: currentNetwork,
-                  name:
-                    mintCollection.publicMintInfo?.price?.currency?.name ||
-                    'Ethereum',
-                  decimals:
-                    mintCollection.publicMintInfo?.price?.currency?.decimals ||
-                    18,
+                  name: mintCollection.publicMintInfo?.price?.currency?.name || 'Ethereum',
+                  decimals: mintCollection.publicMintInfo?.price?.currency?.decimals || 18,
                   symbol: ETH_SYMBOL,
                   uniqueId: getUniqueId(ETH_ADDRESS, currentNetwork),
                 };
 
                 const tx: NewTransaction = {
-=======
-              if (item.txHashes?.[0] && txRef.current !== item.txHashes?.[0] && item.status === 'incomplete') {
-                const tx = {
->>>>>>> bea7da5e
+                  status: 'pending',
                   to: item.data?.to,
                   from: item.data?.from,
                   hash: item.txHashes[0],
