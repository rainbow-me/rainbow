import { useRoute } from '@react-navigation/native';
import { toChecksumAddress } from 'ethereumjs-util';
import lang from 'i18n-js';
import { capitalize, get, isEmpty, toLower } from 'lodash';
import React, {
  Fragment,
  useCallback,
  useEffect,
  useMemo,
  useState,
} from 'react';
import { AddressZero } from '@ethersproject/constants';
import { Keyboard, StatusBar } from 'react-native';
import { useSafeArea } from 'react-native-safe-area-context';
import ContactRowInfoButton from '../components/ContactRowInfoButton';
import Divider from '../components/Divider';
import L2Disclaimer from '../components/L2Disclaimer';
import Pill from '../components/Pill';
import TouchableBackdrop from '../components/TouchableBackdrop';
import Callout from '../components/callout/Callout';
import { CoinIcon } from '../components/coin-icon';
import RequestVendorLogoIcon from '../components/coin-icon/RequestVendorLogoIcon';
import { ContactAvatar } from '../components/contacts';
import ImageAvatar from '../components/contacts/ImageAvatar';
import CheckboxField from '../components/fields/CheckboxField';
import { GasSpeedButton } from '../components/gas';
import ENSCircleIcon from '../components/icons/svg/ENSCircleIcon';
import { Centered, Column, Row } from '../components/layout';
import { SendButton } from '../components/send';
import { SheetTitle, SlackSheet } from '../components/sheet';
import { Text as OldText, TruncatedText } from '../components/text';
import { ENSProfile } from '../entities/ens';
import { address } from '../utils/abbreviations';
import {
  addressHashedColorIndex,
  addressHashedEmoji,
} from '../utils/profileUtils';
import useExperimentalFlag, {
  PROFILES,
} from '@rainbow-me/config/experimentalHooks';
import { Box, Inset, Stack, Text } from '@rainbow-me/design-system';
import { UniqueAsset } from '@rainbow-me/entities';
import {
  estimateENSSetAddressGasLimit,
  estimateENSSetOwnerGasLimit,
  estimateENSSetRecordsGasLimit,
  formatRecordsForTransaction,
} from '@rainbow-me/handlers/ens';
import svgToPngIfNeeded from '@rainbow-me/handlers/svgs';
import { estimateGasLimit } from '@rainbow-me/handlers/web3';
import {
  removeFirstEmojiFromString,
  returnStringFirstEmoji,
} from '@rainbow-me/helpers/emojiHandler';
import {
  add,
  convertAmountToNativeDisplay,
} from '@rainbow-me/helpers/utilities';
import {
  isENSAddressFormat,
  isValidDomainFormat,
} from '@rainbow-me/helpers/validators';
import {
  useAccountSettings,
  useAccountTransactions,
  useColorForAsset,
  useContacts,
  useDimensions,
  useENSProfileImages,
  useGas,
  useUserAccounts,
  useWallets,
} from '@rainbow-me/hooks';
import { useNavigation } from '@rainbow-me/navigation';
import Routes from '@rainbow-me/routes';
import styled from '@rainbow-me/styled-components';
import { position } from '@rainbow-me/styles';
<<<<<<< HEAD
import { getUniqueTokenType, promiseUtils } from '@rainbow-me/utils';
=======
import { useTheme } from '@rainbow-me/theme';
import { getUniqueTokenType } from '@rainbow-me/utils';
>>>>>>> 5d375c5c
import logger from 'logger';

const Container = styled(Centered).attrs({
  direction: 'column',
})(({ deviceHeight, height }: { deviceHeight: number; height: number }) => ({
  ...(height && { height: height + deviceHeight }),
  ...position.coverAsObject,
}));

const SendButtonWrapper = styled(Column).attrs({
  align: 'center',
})({
  height: 56,
});

export type Checkbox = {
  checked: boolean;
  id:
    | 'clear-records'
    | 'set-address'
    | 'transfer-control'
    | 'not-sending-to-exchange'
    | 'has-wallet-that-supports';
  label: string;
};

const hasClearProfileInfo = (ensProfile?: ENSProfile) =>
  isEmpty(ensProfile?.data?.records);
const doesNamePointToRecipient = (
  ensProfile?: ENSProfile,
  recipientAddress?: string
) =>
  ensProfile?.data?.primary?.address?.toLowerCase() ===
  recipientAddress?.toLowerCase();
const doesAccountControlName = (ensProfile?: ENSProfile) => ensProfile?.isOwner;

const gasOffset = 120;
const checkboxOffset = 44;

export function getSheetHeight({
  asset,
  ensProfile,
  shouldShowChecks,
  isL2,
  toAddress,
}: {
  asset?: UniqueAsset;
  ensProfile?: ENSProfile;
  shouldShowChecks: boolean;
  isL2: boolean;
  toAddress: string;
}) {
  let height = android ? 488 : 377;
  if (shouldShowChecks) height = height + 104;
  if (isL2) height = height + 59;
  if (asset && getUniqueTokenType(asset) === 'ENS') {
    height = height + gasOffset;
    if (!hasClearProfileInfo(ensProfile)) {
      height = height + checkboxOffset;
    }
    if (!doesNamePointToRecipient(ensProfile, toAddress)) {
      height = height + checkboxOffset;
    }
    if (doesAccountControlName(ensProfile)) {
      height = height + checkboxOffset;
    }
  }
  return height;
}

const ChevronDown = () => {
  const { colors } = useTheme();
  return (
    <Column
      align="center"
      height={ios ? 34.5 : 30}
      marginTop={android ? -14 : 0}
      position="absolute"
      width={50}
    >
      <OldText
        align="center"
        color={colors.alpha(colors.blueGreyDark, 0.15)}
        letterSpacing="zero"
        size="larger"
        weight="semibold"
      >
        􀆈
      </OldText>
      <OldText
        align="center"
        color={colors.alpha(colors.blueGreyDark, 0.09)}
        letterSpacing="zero"
        size="larger"
        style={{ top: -13 }}
        weight="semibold"
      >
        􀆈
      </OldText>
    </Column>
  );
};

export default function SendConfirmationSheet() {
  const { colors, isDarkMode } = useTheme();
  const { accountAddress, nativeCurrency } = useAccountSettings();
  const { goBack, navigate, setParams } = useNavigation();
  const {
    height: deviceHeight,
    isSmallPhone,
    isTinyPhone,
    width: deviceWidth,
  } = useDimensions();
  const [isAuthorizing, setIsAuthorizing] = useState(false);
  const insets = useSafeArea();
  const { contacts } = useContacts();
  const profilesEnabled = useExperimentalFlag(PROFILES);

  useEffect(() => {
    android && Keyboard.dismiss();
  }, []);

  const {
    params: {
      amountDetails,
      asset,
      callback,
      ensProfile,
      isL2,
      isNft,
      network,
      to,
      toAddress,
    },
  } = useRoute<any>();

  const [
    alreadySentTransactionsTotal,
    setAlreadySentTransactionsTotal,
  ] = useState(0);
  const [
    alreadySentTransactionsCurrentNetwork,
    setAlreadySentTransactionsCurrentNetwork,
  ] = useState(0);

  const { transactions } = useAccountTransactions(true, true);
  const { userAccounts, watchedAccounts } = useUserAccounts();
  const { walletNames } = useWallets();
  const isSendingToUserAccount = useMemo(() => {
    // @ts-expect-error From JavaScript hook
    const found = userAccounts?.find(account => {
      return toLower(account.address) === toLower(toAddress);
    });
    return !!found;
  }, [toAddress, userAccounts]);

  const { updateTxFee } = useGas();

  useEffect(() => {
    if (!isSendingToUserAccount) {
      let sends = 0;
      let sendsCurrentNetwork = 0;
      // @ts-expect-error From JavaScript hook
      transactions.forEach(tx => {
        if (toLower(tx.to) === toLower(toAddress)) {
          sends++;
          if (tx.network === network) {
            sendsCurrentNetwork++;
          }
        }
      });
      if (sends > 0) {
        setAlreadySentTransactionsTotal(sends);
        if (sendsCurrentNetwork > 0) {
          setAlreadySentTransactionsCurrentNetwork(sendsCurrentNetwork);
        }
      }
    }
  }, [isSendingToUserAccount, network, toAddress, transactions]);

  const contact = useMemo(() => {
    return get(contacts, `${[toLower(toAddress)]}`);
  }, [contacts, toAddress]);

  const uniqueTokenType = getUniqueTokenType(asset);
  const isENS = uniqueTokenType === 'ENS';

  const [checkboxes, setCheckboxes] = useState<Checkbox[]>(
    isENS
      ? ([
          !hasClearProfileInfo(ensProfile) && {
            checked: false,
            id: 'clear-records',
            label: 'Clear profile information',
          },
          !doesNamePointToRecipient(ensProfile, toAddress) && {
            checked: false,
            id: 'set-address',
            label: 'Point this name to the recipient’s wallet address',
          },
          doesAccountControlName(ensProfile) && {
            checked: false,
            id: 'transfer-control',
            label: 'Transfer control to the recipient',
          },
        ].filter(Boolean) as Checkbox[])
      : [
          {
            checked: false,
            id: 'not-sending-to-exchange',
            label: lang.t(
              'wallet.transaction.checkboxes.im_not_sending_to_an_exchange'
            ),
          },
          {
            checked: false,
            id: 'has-wallet-that-supports',
            label: lang.t(
              'wallet.transaction.checkboxes.has_a_wallet_that_supports',
              {
                networkName: capitalize(network),
              }
            ),
          },
        ]
  );

  useEffect(() => {
    if (isENS) {
      const promises = [
        estimateGasLimit({
          address: accountAddress,
          amount: 0,
          asset: asset,
          recipient: toAddress,
        }),
      ];
      const sendENSOptions = Object.fromEntries(
        checkboxes.map(option => [option.id, option.checked])
      );
      const cleanENSName = asset?.name?.split(' ')?.[0] ?? asset?.name;

      if (sendENSOptions['clear-records']) {
        let records = Object.keys({
          ...(ensProfile?.data?.coinAddresses || {}),
          ...(ensProfile?.data?.records || {}),
        }).reduce((records, recordKey) => {
          return {
            ...records,
            [recordKey]: '',
          };
        }, {});
        if (sendENSOptions['set-address']) {
          records = { ...records, ETH: toAddress };
        } else {
          records = { ...records, ETH: AddressZero };
        }
        promises.push(
          estimateENSSetRecordsGasLimit({
            name: cleanENSName,
            records: records,
            ownerAddress: accountAddress,
          })
        );
      } else if (sendENSOptions['set-address']) {
        promises.push(
          estimateENSSetAddressGasLimit({
            name: cleanENSName,
            records: formatRecordsForTransaction({ ETH: toAddress }),
          })
        );
      }
      if (sendENSOptions['transfer-control']) {
        promises.push(
          estimateENSSetOwnerGasLimit({
            name: cleanENSName,
            ownerAddress: toAddress,
            fromAddress: accountAddress,
          })
        );
      }
      promiseUtils
        .PromiseAllWithFails(promises)
        .then(gasLimits => {
          const gasLimit = gasLimits.reduce(add, 0);
          updateTxFee(gasLimit, null);
        })
        .catch(e => {
          logger.sentry('Error calculating gas limit', e);
          updateTxFee(null, null);
        });
    }
  }, [
    accountAddress,
    asset,
    checkboxes,
    ensProfile?.data?.records,
    isENS,
    toAddress,
    updateTxFee,
  ]);

  const handleCheckbox = useCallback(
    checkbox => {
      const newCheckboxesState = [...checkboxes];
      newCheckboxesState[checkbox.index] = checkbox;
      setCheckboxes(newCheckboxesState);
    },
    [checkboxes]
  );

  const handleL2DisclaimerPress = useCallback(() => {
    navigate(Routes.EXPLAIN_SHEET, {
      type: asset.type,
    });
  }, [asset.type, navigate]);

  const nativeDisplayAmount = useMemo(
    () =>
      convertAmountToNativeDisplay(amountDetails.nativeAmount, nativeCurrency),
    [amountDetails.nativeAmount, nativeCurrency]
  );

  let color = useColorForAsset({
    address: asset.mainnet_address || asset.address,
  });

  if (isNft) {
    color = colors.appleBlue;
  }

  const shouldShowChecks =
    isL2 &&
    !isSendingToUserAccount &&
    alreadySentTransactionsCurrentNetwork < 3;

  useEffect(() => {
    setParams({ shouldShowChecks });
  }, [setParams, shouldShowChecks]);

  const canSubmit =
    !shouldShowChecks ||
    checkboxes.filter(check => check.checked === false).length === 0;

  const handleSubmit = useCallback(async () => {
    if (!canSubmit) return;
    try {
      setIsAuthorizing(true);
      if (isENS) {
        const clearRecords = checkboxes.some(
          ({ checked, id }) => checked && id === 'clear-records'
        );
        const setAddress = checkboxes.some(
          ({ checked, id }) => checked && id === 'set-address'
        );
        const transferControl = checkboxes.some(
          ({ checked, id }) => checked && id === 'transfer-control'
        );
        await callback({
          ens: { clearRecords, setAddress, transferControl },
        });
      } else {
        await callback();
      }
    } catch (e) {
      logger.sentry('TX submit failed', e);
      setIsAuthorizing(false);
    }
  }, [callback, canSubmit, checkboxes, isENS]);

  const existingAccount = useMemo(() => {
    let existingAcct = null;
    if (toAddress) {
      const allAccounts = [...userAccounts, ...watchedAccounts].filter(
        acct => acct.visible
      );
      for (const account of allAccounts) {
        if (
          toChecksumAddress(account.address) === toChecksumAddress(toAddress)
        ) {
          existingAcct = account;
          break;
        }
      }
    }
    return existingAcct;
  }, [toAddress, userAccounts, watchedAccounts]);

  const avatarName =
    removeFirstEmojiFromString(existingAccount?.label || contact?.nickname) ||
    (isValidDomainFormat(to)
      ? to
      : walletNames?.[to]
      ? walletNames[to]
      : address(to, 4, 6));

  const avatarValue =
    returnStringFirstEmoji(existingAccount?.label) ||
    addressHashedEmoji(toAddress);

  const avatarColor =
    existingAccount?.color ||
    contact?.color ||
    addressHashedColorIndex(toAddress);

  const { data: images } = useENSProfileImages(to, {
    enabled: isENSAddressFormat(to),
  });

  const accountImage = profilesEnabled
    ? images?.avatarUrl || existingAccount?.image
    : existingAccount?.image;

  const imageUrl = svgToPngIfNeeded(
    asset.image_thumbnail_url || asset.image_url,
    true
  );

  let contentHeight =
    getSheetHeight({
      ensProfile,
      isL2,
      shouldShowChecks,
      toAddress,
    }) - 30;
  if (shouldShowChecks) contentHeight = contentHeight + 150;
  if (isL2) contentHeight = contentHeight + 60;
  if (isENS) {
    contentHeight =
      contentHeight + checkboxes.length * checkboxOffset + gasOffset;
  }

  return (
    <Container
      deviceHeight={deviceHeight}
      height={contentHeight}
      insets={insets}
    >
      {ios && <StatusBar barStyle="light-content" />}
      {ios && <TouchableBackdrop onPress={goBack} />}

      {/* @ts-expect-error JavaScript component */}
      <SlackSheet
        additionalTopPadding={android}
        contentHeight={contentHeight}
        scrollEnabled={false}
      >
        <SheetTitle>{lang.t('wallet.transaction.sending_title')}</SheetTitle>
        <Column height={contentHeight}>
          <Column padding={24}>
            <Row>
              <Column width={deviceWidth - 117}>
                <TruncatedText
                  letterSpacing="roundedTightest"
                  size="bigger"
                  weight="heavy"
                >
                  {isNft ? asset?.name : nativeDisplayAmount}
                </TruncatedText>

                <Row marginTop={android ? -16 : 0} paddingTop={3}>
                  <OldText
                    color={
                      isNft ? colors.alpha(colors.blueGreyDark, 0.6) : color
                    }
                    letterSpacing="roundedMedium"
                    size="lmedium"
                    weight={isNft ? 'bold' : 'heavy'}
                  >
                    {isNft
                      ? asset.familyName
                      : `${amountDetails.assetAmount} ${asset.symbol}`}
                  </OldText>
                </Row>
              </Column>
              <Column align="end" flex={1} justify="center">
                <Row>
                  {isNft ? (
                    // @ts-expect-error JavaScript component
                    <RequestVendorLogoIcon
                      backgroundColor={asset.background || colors.lightestGrey}
                      badgeXPosition={-7}
                      badgeYPosition={0}
                      borderRadius={10}
                      imageUrl={imageUrl}
                      network={asset.network}
                      showLargeShadow
                      size={50}
                    />
                  ) : (
                    <CoinIcon size={50} {...asset} />
                  )}
                </Row>
              </Column>
            </Row>

            <Row marginVertical={19}>
              <Pill
                borderRadius={15}
                height={30}
                minWidth={39}
                paddingHorizontal={10}
                paddingVertical={5.5}
              >
                <OldText
                  align="center"
                  color={colors.blueGreyDark60}
                  letterSpacing="roundedMedium"
                  lineHeight={20}
                  size="large"
                  weight="heavy"
                >
                  {lang.t('account.tx_to_lowercase')}
                </OldText>
              </Pill>

              <Column align="end" flex={1}>
                <ChevronDown />
              </Column>
            </Row>
            <Row marginBottom={android ? 15 : 30}>
              <Column flex={1}>
                <Row width={android ? '80%' : '90%'}>
                  <TruncatedText
                    letterSpacing="roundedTight"
                    size="bigger"
                    weight="heavy"
                  >
                    {avatarName}
                  </TruncatedText>
                  <Centered marginTop={android ? 8 : 0}>
                    <ContactRowInfoButton
                      item={{
                        address: toAddress,
                        name: avatarName || address(to, 4, 8),
                      }}
                      network={network}
                      scaleTo={0.75}
                    >
                      <OldText
                        color={colors.alpha(
                          colors.blueGreyDark,
                          isDarkMode ? 0.5 : 0.6
                        )}
                        lineHeight={31}
                        size="larger"
                        weight="heavy"
                      >
                        {' 􀍡'}
                      </OldText>
                    </ContactRowInfoButton>
                  </Centered>
                </Row>
                <Row marginTop={android ? -18 : 0} paddingTop={3}>
                  <OldText
                    color={colors.alpha(colors.blueGreyDark, 0.6)}
                    size="lmedium"
                    weight="bold"
                  >
                    {isSendingToUserAccount
                      ? `You own this wallet`
                      : alreadySentTransactionsTotal === 0
                      ? `First time send`
                      : `${alreadySentTransactionsTotal} previous sends`}
                  </OldText>
                </Row>
              </Column>
              <Column align="end" justify="center">
                {accountImage ? (
                  <ImageAvatar image={accountImage} size="lmedium" />
                ) : (
                  <ContactAvatar
                    color={avatarColor}
                    size="lmedium"
                    value={avatarValue}
                  />
                )}
              </Column>
            </Row>
            {/* @ts-expect-error JavaScript component */}
            <Divider color={colors.rowDividerExtraLight} inset={[0]} />
          </Column>
          {(isL2 || isENS || shouldShowChecks) && (
            <Inset bottom="30px" horizontal="19px">
              <Stack space="19px">
                {isL2 && (
                  <Fragment>
                    {/* @ts-expect-error JavaScript component */}
                    <L2Disclaimer
                      assetType={asset.type}
                      colors={colors}
                      hideDivider
                      marginBottom={0}
                      marginHorizontal={0}
                      onPress={handleL2DisclaimerPress}
                      prominent
                      sending
                      symbol={asset.symbol}
                    />
                  </Fragment>
                )}
                {isENS && (
                  <Callout
                    after={
                      <Text color="secondary30" weight="heavy">
                        􀅵
                      </Text>
                    }
                    before={
                      <Box
                        background="accent"
                        borderRadius={20}
                        shadow="12px heavy accent"
                        style={{ height: 20, width: 20 }}
                      >
                        <ENSCircleIcon height={20} width={20} />
                      </Box>
                    }
                  >
                    ENS configuration options
                  </Callout>
                )}
                {(isENS || shouldShowChecks) && (
                  <Inset horizontal="10px">
                    <Stack space="24px">
                      {checkboxes.map((check, i) => (
                        <CheckboxField
                          color={color}
                          isChecked={check.checked}
                          key={`check_${i}`}
                          label={check.label}
                          onPress={() =>
                            handleCheckbox({
                              ...check,
                              checked: !check.checked,
                              index: i,
                            })
                          }
                        />
                      ))}
                    </Stack>
                  </Inset>
                )}
              </Stack>
            </Inset>
          )}
          <SendButtonWrapper>
            {/* @ts-expect-error JavaScript component */}
            <SendButton
              androidWidth={deviceWidth - 60}
              backgroundColor={color}
              disabled={!canSubmit}
              isAuthorizing={isAuthorizing}
              onLongPress={handleSubmit}
              smallButton={!isTinyPhone && (android || isSmallPhone)}
              testID="send-confirmation-button"
            />
          </SendButtonWrapper>
          {isENS && (
            <GasSpeedButton
              currentNetwork={network}
              theme={isDarkMode ? 'dark' : 'light'}
            />
          )}
        </Column>
      </SlackSheet>
    </Container>
  );
}<|MERGE_RESOLUTION|>--- conflicted
+++ resolved
@@ -1,3 +1,4 @@
+import { AddressZero } from '@ethersproject/constants';
 import { useRoute } from '@react-navigation/native';
 import { toChecksumAddress } from 'ethereumjs-util';
 import lang from 'i18n-js';
@@ -9,7 +10,6 @@
   useMemo,
   useState,
 } from 'react';
-import { AddressZero } from '@ethersproject/constants';
 import { Keyboard, StatusBar } from 'react-native';
 import { useSafeArea } from 'react-native-safe-area-context';
 import ContactRowInfoButton from '../components/ContactRowInfoButton';
@@ -75,12 +75,8 @@
 import Routes from '@rainbow-me/routes';
 import styled from '@rainbow-me/styled-components';
 import { position } from '@rainbow-me/styles';
-<<<<<<< HEAD
+import { useTheme } from '@rainbow-me/theme';
 import { getUniqueTokenType, promiseUtils } from '@rainbow-me/utils';
-=======
-import { useTheme } from '@rainbow-me/theme';
-import { getUniqueTokenType } from '@rainbow-me/utils';
->>>>>>> 5d375c5c
 import logger from 'logger';
 
 const Container = styled(Centered).attrs({
