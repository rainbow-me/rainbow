--- conflicted
+++ resolved
@@ -32,21 +32,9 @@
 import { Text as OldText } from '../components/text';
 import { ENSProfile } from '../entities/ens';
 import { address } from '../utils/abbreviations';
-<<<<<<< HEAD
-import useExperimentalFlag, {
-  PROFILES,
-} from '@rainbow-me/config/experimentalHooks';
-import { Box, Inset, Stack, Text } from '@rainbow-me/design-system';
-import { AssetTypes } from '@rainbow-me/entities';
-=======
-import {
-  addressHashedColorIndex,
-  addressHashedEmoji,
-} from '../utils/profileUtils';
 import useExperimentalFlag, { PROFILES } from '@/config/experimentalHooks';
 import { Box, Heading, Inset, Stack, Text } from '@/design-system';
 import { AssetTypes } from '@/entities';
->>>>>>> 95c6a9b3
 import {
   estimateENSReclaimGasLimit,
   estimateENSSetAddressGasLimit,
@@ -55,22 +43,8 @@
 } from '@/handlers/ens';
 import svgToPngIfNeeded from '@/handlers/svgs';
 import { estimateGasLimit } from '@/handlers/web3';
-import {
-<<<<<<< HEAD
-  add,
-  convertAmountToNativeDisplay,
-} from '@rainbow-me/helpers/utilities';
-import {
-  isENSAddressFormat,
-  isValidDomainFormat,
-} from '@rainbow-me/helpers/validators';
-=======
-  removeFirstEmojiFromString,
-  returnStringFirstEmoji,
-} from '@/helpers/emojiHandler';
 import { add, convertAmountToNativeDisplay } from '@/helpers/utilities';
 import { isENSAddressFormat, isValidDomainFormat } from '@/helpers/validators';
->>>>>>> 95c6a9b3
 import {
   useAccountSettings,
   useAccountTransactions,
