import { AddressZero } from '@ethersproject/constants';
import { useRoute } from '@react-navigation/native';
import { toChecksumAddress } from 'ethereumjs-util';
import lang from 'i18n-js';
import * as i18n from '@/languages';
import { capitalize, isEmpty } from 'lodash';
import React, { Fragment, useCallback, useEffect, useMemo, useState } from 'react';
import { Keyboard } from 'react-native';
import { useSafeAreaInsets } from 'react-native-safe-area-context';
import ContactRowInfoButton from '../components/ContactRowInfoButton';
import Divider from '../components/Divider';
import L2Disclaimer from '../components/L2Disclaimer';
import Pill from '../components/Pill';
import TouchableBackdrop from '../components/TouchableBackdrop';
import ButtonPressAnimation from '../components/animations/ButtonPressAnimation';
import Callout from '../components/callout/Callout';
import RequestVendorLogoIcon from '../components/coin-icon/RequestVendorLogoIcon';
import { ContactAvatar } from '../components/contacts';
import ImageAvatar from '../components/contacts/ImageAvatar';
import CheckboxField from '../components/fields/CheckboxField';
import { GasSpeedButton } from '../components/gas';
import ENSCircleIcon from '../components/icons/svg/ENSCircleIcon';
import { Centered, Column, Row } from '../components/layout';
import { SendButton } from '../components/send';
import { SheetTitle, SlackSheet } from '../components/sheet';
import { Text as OldText } from '../components/text';
import { ENSProfile } from '../entities/ens';
import { address } from '../utils/abbreviations';
import { addressHashedColorIndex, addressHashedEmoji } from '../utils/profileUtils';
import useExperimentalFlag, { PROFILES } from '@/config/experimentalHooks';
import { Box, Heading, Inset, Stack, Text } from '@/design-system';
import {
  estimateENSReclaimGasLimit,
  estimateENSSetAddressGasLimit,
  estimateENSSetRecordsGasLimit,
  formatRecordsForTransaction,
} from '@/handlers/ens';
import svgToPngIfNeeded from '@/handlers/svgs';
import { estimateGasLimit } from '@/handlers/web3';
import { removeFirstEmojiFromString, returnStringFirstEmoji } from '@/helpers/emojiHandler';
import { add, convertAmountToNativeDisplay } from '@/helpers/utilities';
import { isENSAddressFormat, isValidDomainFormat } from '@/helpers/validators';
import {
  useAccountSettings,
  useColorForAsset,
  useContacts,
  useDimensions,
  useENSAvatar,
  useGas,
  useUserAccounts,
  useWallets,
} from '@/hooks';
import { useNavigation } from '@/navigation';
import Routes from '@/navigation/routesNames';
import styled from '@/styled-thing';
import { position } from '@/styles';
import { useTheme } from '@/theme';
import { ethereumUtils, getUniqueTokenType, promiseUtils } from '@/utils';
import logger from '@/utils/logger';
import { getNetworkObj } from '@/networks';
<<<<<<< HEAD
import { IS_ANDROID } from '@/env';
=======
import { useConsolidatedTransactions } from '@/resources/transactions/consolidatedTransactions';
import RainbowCoinIcon from '@/components/coin-icon/RainbowCoinIcon';
>>>>>>> ca7a005c

const Container = styled(Centered).attrs({
  direction: 'column',
})(({ deviceHeight, height }: { deviceHeight: number; height: number }) => ({
  ...(height && { height: height + deviceHeight }),
  ...position.coverAsObject,
}));

const SendButtonWrapper = styled(Column).attrs({
  align: 'center',
})({
  height: 56,
});

export type Checkbox = {
  checked: boolean;
  id: 'clear-records' | 'set-address' | 'transfer-control' | 'has-wallet-that-supports';
  label: string;
};

const hasClearProfileInfo = (ensProfile?: ENSProfile) =>
  isEmpty({
    ...ensProfile?.data?.records,
    ...ensProfile?.data?.coinAddresses,
  }) && !ensProfile?.data?.contenthash;
const doesNamePointToRecipient = (ensProfile?: ENSProfile, recipientAddress?: string) =>
  ensProfile?.data?.address?.toLowerCase() === recipientAddress?.toLowerCase();
const isRegistrant = (ensProfile?: ENSProfile) => ensProfile?.isRegistrant;

const gasOffset = 120;
const checkboxOffset = 44;

export function getDefaultCheckboxes({
  isENS,
  ensProfile,
  network,
  toAddress,
}: {
  isENS: boolean;
  ensProfile: ENSProfile;
  network: string;
  toAddress: string;
}): Checkbox[] {
  if (isENS) {
    return [
      !hasClearProfileInfo(ensProfile) &&
        ensProfile?.isOwner && {
          checked: false,
          id: 'clear-records',
          label: lang.t('wallet.transaction.checkboxes.clear_profile_information'),
        },
      !doesNamePointToRecipient(ensProfile, toAddress) &&
        ensProfile?.isOwner && {
          checked: false,
          id: 'set-address',
          label: lang.t('wallet.transaction.checkboxes.point_name_to_recipient'),
        },
      isRegistrant(ensProfile) &&
        ensProfile?.data?.owner?.address?.toLowerCase() !== toAddress.toLowerCase() && {
          checked: false,
          id: 'transfer-control',
          label: lang.t('wallet.transaction.checkboxes.transfer_control'),
        },
    ].filter(Boolean) as Checkbox[];
  }
  return [
    {
      checked: false,
      id: 'has-wallet-that-supports',
      label: lang.t('wallet.transaction.checkboxes.has_a_wallet_that_supports', {
        networkName: capitalize(network),
      }),
    },
  ];
}

export function getSheetHeight({
  shouldShowChecks,
  isL2,
  isENS,
  checkboxes,
}: {
  shouldShowChecks: boolean;
  isL2: boolean;
  isENS: boolean;
  checkboxes: Checkbox[];
}) {
  let height = android ? 400 : 377;
  if (isL2) height = height + 35;
  if (shouldShowChecks) height = height + 80;
  if (isENS) {
    height = height + gasOffset + 20;
    height = height + checkboxes?.length * checkboxOffset || 0;
  }
  return height;
}

const ChevronDown = () => {
  const { colors } = useTheme();
  return (
    <Column align="center" height={ios ? 34.5 : 30} marginTop={android ? -14 : 0} position="absolute" width={50}>
      <OldText align="center" color={colors.alpha(colors.blueGreyDark, 0.15)} letterSpacing="zero" size="larger" weight="semibold">
        􀆈
      </OldText>
      <OldText
        align="center"
        color={colors.alpha(colors.blueGreyDark, 0.09)}
        letterSpacing="zero"
        size="larger"
        style={{ top: -13 }}
        weight="semibold"
      >
        􀆈
      </OldText>
    </Column>
  );
};

export const SendConfirmationSheet = () => {
  const theme = useTheme();
  const { accountAddress, nativeCurrency } = useAccountSettings();
  const { goBack, navigate, setParams } = useNavigation();
  const { height: deviceHeight, isSmallPhone, isTinyPhone, width: deviceWidth } = useDimensions();
  const [isAuthorizing, setIsAuthorizing] = useState(false);
  const insets = useSafeAreaInsets();
  const { contacts } = useContacts();
  const profilesEnabled = useExperimentalFlag(PROFILES);

  useEffect(() => {
    android && Keyboard.dismiss();
  }, []);

  const {
    params: { amountDetails, asset, callback, ensProfile, isL2, isNft, network, to, toAddress },
    // eslint-disable-next-line @typescript-eslint/no-explicit-any
  } = useRoute<any>();

  const [alreadySentTransactionsTotal, setAlreadySentTransactionsTotal] = useState(0);
  const [alreadySentTransactionsCurrentNetwork, setAlreadySentTransactionsCurrentNetwork] = useState(0);

  const { data } = useConsolidatedTransactions({
    address: accountAddress,
    currency: nativeCurrency,
  });

  const pages = data?.pages;

  const transactions = useMemo(() => pages?.flatMap(p => p.transactions) || [], [pages]);

  const { userAccounts, watchedAccounts } = useUserAccounts();
  const { walletNames } = useWallets();
  const isSendingToUserAccount = useMemo(() => {
    const found = userAccounts?.find(account => {
      return account.address.toLowerCase() === toAddress?.toLowerCase();
    });
    return !!found;
  }, [toAddress, userAccounts]);

  const { isSufficientGas, isValidGas, updateTxFee } = useGas();

  useEffect(() => {
    if (!isSendingToUserAccount) {
      let sends = 0;
      let sendsCurrentNetwork = 0;
      transactions.forEach(tx => {
        if (tx.to?.toLowerCase() === toAddress?.toLowerCase() && tx.from?.toLowerCase() === accountAddress?.toLowerCase()) {
          sends += 1;
          if (tx.network === network) {
            sendsCurrentNetwork += 1;
          }
        }
      });
      if (sends > 0) {
        setAlreadySentTransactionsTotal(sends);
        if (sendsCurrentNetwork > 0) {
          setAlreadySentTransactionsCurrentNetwork(sendsCurrentNetwork);
        }
      }
    }
  }, [accountAddress, isSendingToUserAccount, network, toAddress, transactions]);

  const contact = useMemo(() => {
    return contacts?.[toAddress?.toLowerCase()];
  }, [contacts, toAddress]);

  const uniqueTokenType = getUniqueTokenType(asset);
  const isENS = uniqueTokenType === 'ENS' && profilesEnabled;

  const [checkboxes, setCheckboxes] = useState<Checkbox[]>(getDefaultCheckboxes({ ensProfile, isENS, network, toAddress }));

  useEffect(() => {
    if (isENS) {
      const promises = [
        estimateGasLimit(
          {
            address: accountAddress,
            amount: 0,
            asset: asset,
            recipient: toAddress,
          },
          true
        ),
      ];
      const sendENSOptions = Object.fromEntries(checkboxes.map(option => [option.id, option.checked])) as {
        [key in Checkbox['id']]: Checkbox['checked'];
      };
      const cleanENSName = asset?.name?.split(' ')?.[0] ?? asset?.name;

      if (sendENSOptions['clear-records']) {
        let records = Object.keys({
          ...(ensProfile?.data?.contenthash ? { contenthash: ensProfile?.data?.contenthash } : {}),
          ...(ensProfile?.data?.coinAddresses ?? {}),
          ...(ensProfile?.data?.records ?? {}),
        }).reduce((records, recordKey) => {
          return {
            ...records,
            [recordKey]: '',
          };
        }, {});
        if (sendENSOptions['set-address']) {
          records = { ...records, ETH: toAddress };
        } else {
          records = { ...records, ETH: AddressZero };
        }
        promises.push(
          estimateENSSetRecordsGasLimit({
            name: cleanENSName,
            ownerAddress: accountAddress,
            records,
          })
        );
      } else if (sendENSOptions['set-address']) {
        promises.push(
          estimateENSSetAddressGasLimit({
            name: cleanENSName,
            ownerAddress: accountAddress,
            records: formatRecordsForTransaction({ ETH: toAddress }),
          })
        );
      }
      if (sendENSOptions['transfer-control']) {
        promises.push(
          estimateENSReclaimGasLimit({
            name: cleanENSName,
            ownerAddress: accountAddress,
            toAddress,
          })
        );
      }
      promiseUtils
        .PromiseAllWithFails(promises)
        .then(gasLimits => {
          const gasLimit = gasLimits.reduce(add, 0);
          updateTxFee(gasLimit, null);
        })
        .catch(e => {
          logger.sentry('Error calculating gas limit', e);
          updateTxFee(null, null);
        });
    }
  }, [
    accountAddress,
    asset,
    checkboxes,
    ensProfile?.data?.coinAddresses,
    ensProfile?.data?.contenthash,
    ensProfile?.data?.records,
    isENS,
    toAddress,
    updateTxFee,
  ]);

  const handleCheckbox = useCallback(
    (checkbox: Checkbox & { index: number }) => {
      const newCheckboxesState = [...checkboxes];
      newCheckboxesState[checkbox.index] = checkbox;
      setCheckboxes(newCheckboxesState);
    },
    [checkboxes]
  );

  const handleENSConfigurationPress = useCallback(() => {
    navigate(Routes.EXPLAIN_SHEET, {
      type: 'ens_configuration',
    });
  }, [navigate]);

  const handleL2DisclaimerPress = useCallback(() => {
    navigate(Routes.EXPLAIN_SHEET, {
      type: asset.network,
    });
  }, [asset.network, navigate]);

  const nativeDisplayAmount = useMemo(
    () => convertAmountToNativeDisplay(amountDetails.nativeAmount, nativeCurrency),
    [amountDetails.nativeAmount, nativeCurrency]
  );

  let color = useColorForAsset(asset);

  if (isNft) {
    color = theme.colors.appleBlue;
  }

  const shouldShowChecks = isL2 && !isSendingToUserAccount && alreadySentTransactionsCurrentNetwork < 3;

  useEffect(() => {
    setParams({ shouldShowChecks });
  }, [setParams, shouldShowChecks]);

  const canSubmit =
    isSufficientGas && isValidGas && (!shouldShowChecks || checkboxes.filter(check => check.checked === false).length === 0);

  const insufficientEth = isSufficientGas === false && isValidGas;

  const handleSubmit = useCallback(async () => {
    if (!canSubmit) return;
    try {
      setIsAuthorizing(true);
      if (isENS) {
        const clearRecords = checkboxes.some(({ checked, id }) => checked && id === 'clear-records');
        const setAddress = checkboxes.some(({ checked, id }) => checked && id === 'set-address');
        const transferControl = checkboxes.some(({ checked, id }) => checked && id === 'transfer-control');
        await callback({
          ens: { clearRecords, setAddress, transferControl },
        });
      } else {
        await callback();
      }
    } catch (e) {
      logger.sentry('TX submit failed', e);
      setIsAuthorizing(false);
    }
  }, [callback, canSubmit, checkboxes, isENS]);

  const existingAccount = useMemo(() => {
    let existingAcct = null;
    if (toAddress) {
      const allAccounts = [...userAccounts, ...watchedAccounts].filter(acct => acct.visible);
      for (const account of allAccounts) {
        if (toChecksumAddress(account.address) === toChecksumAddress(toAddress)) {
          existingAcct = account;
          break;
        }
      }
    }
    return existingAcct;
  }, [toAddress, userAccounts, watchedAccounts]);

  let avatarName = removeFirstEmojiFromString(existingAccount?.label || contact?.nickname);

  if (!avatarName) {
    if (isValidDomainFormat(to)) {
      avatarName = to;
    } else if (walletNames?.[to]) {
      avatarName = walletNames[to];
    } else {
      avatarName = address(to, 4, 6) ?? 'default';
    }
  }

  const avatarValue = returnStringFirstEmoji(existingAccount?.label) || addressHashedEmoji(toAddress);

  const avatarColor = existingAccount?.color || contact?.color || addressHashedColorIndex(toAddress);

  const { data: avatar } = useENSAvatar(to, {
    enabled: isENSAddressFormat(to),
  });

  const accountImage = profilesEnabled ? avatar?.imageUrl || existingAccount?.image : existingAccount?.image;

  const imageUrl = svgToPngIfNeeded(asset.image_thumbnail_url || asset.image_url, true);

  const contentHeight = getSheetHeight({
    checkboxes,
    isENS,
    isL2,
    shouldShowChecks,
  });

  const getMessage = () => {
    let message;
    if (isSendingToUserAccount) {
      message = i18n.t(i18n.l.wallet.transaction.you_own_this_wallet);
    } else if (alreadySentTransactionsTotal === 0) {
      message = i18n.t(i18n.l.wallet.transaction.first_time_send);
    } else {
      message = i18n.t(i18n.l.wallet.transaction.previous_sends, {
        number: alreadySentTransactionsTotal,
      });
    }
    return message;
  };

  return (
    <Container deviceHeight={deviceHeight} height={contentHeight} insets={insets}>
      {ios && <TouchableBackdrop onPress={goBack} />}

      <SlackSheet additionalTopPadding={IS_ANDROID} contentHeight={contentHeight} scrollEnabled={false}>
        <SheetTitle>{lang.t('wallet.transaction.sending_title')}</SheetTitle>
        <Column height={contentHeight}>
          <Column padding={24}>
            <Row>
              <Column justify="center" width={deviceWidth - 117}>
                <Heading numberOfLines={1} color="primary (Deprecated)" size="26px / 30px (Deprecated)" weight="heavy">
                  {isNft ? asset?.name : nativeDisplayAmount}
                </Heading>
                <Row marginTop={12}>
                  <Text
                    color={{
                      custom: isNft ? theme.colors.alpha(theme.colors.blueGreyDark, 0.6) : color,
                    }}
                    size="16px / 22px (Deprecated)"
                    weight={isNft ? 'bold' : 'heavy'}
                  >
                    {isNft ? asset.familyName : `${amountDetails.assetAmount} ${asset.symbol}`}
                  </Text>
                </Row>
              </Column>
              <Column align="end" flex={1} justify="center">
                <Row>
                  {isNft ? (
                    // @ts-expect-error JavaScript component
                    <RequestVendorLogoIcon
                      backgroundColor={asset.background || theme.colors.lightestGrey}
                      badgeXPosition={-7}
                      badgeYPosition={0}
                      borderRadius={10}
                      imageUrl={imageUrl}
                      network={asset.network}
                      showLargeShadow
                      size={50}
                    />
                  ) : (
                    <RainbowCoinIcon
                      size={50}
                      icon={asset?.icon_url}
                      network={asset?.network}
                      symbol={asset?.symbol || ''}
                      theme={theme}
                      colors={asset?.colors}
                    />
                  )}
                </Row>
              </Column>
            </Row>

            <Row marginVertical={19}>
              {/* @ts-expect-error – JS component */}
              <Pill borderRadius={15} height={30} minWidth={39} paddingHorizontal={10} paddingVertical={5.5}>
                <OldText
                  align="center"
                  color={theme.colors.blueGreyDark60}
                  letterSpacing="roundedMedium"
                  lineHeight={20}
                  size="large"
                  weight="heavy"
                >
                  {lang.t('account.tx_to_lowercase')}
                </OldText>
              </Pill>

              <Column align="end" flex={1}>
                <ChevronDown />
              </Column>
            </Row>
            <Row marginBottom={android ? 15 : 30}>
              <Column flex={1} justify="center">
                <Row width={android ? '80%' : '90%'}>
                  <Heading numberOfLines={1} color="primary (Deprecated)" size="26px / 30px (Deprecated)" weight="heavy">
                    {avatarName}
                  </Heading>
                  <Centered marginLeft={4}>
                    <ContactRowInfoButton
                      item={{
                        address: toAddress,
                        name: avatarName || address(to, 4, 8),
                      }}
                      network={network}
                      scaleTo={0.75}
                    >
                      <Text
                        color={{
                          custom: theme.colors.alpha(theme.colors.blueGreyDark, theme.isDarkMode ? 0.5 : 0.6),
                        }}
                        size="20px / 24px (Deprecated)"
                        weight="heavy"
                      >
                        􀍡
                      </Text>
                    </ContactRowInfoButton>
                  </Centered>
                </Row>
                <Row marginTop={12}>
                  <Text
                    color={{ custom: theme.colors.alpha(theme.colors.blueGreyDark, 0.6) }}
                    size="16px / 22px (Deprecated)"
                    weight="bold"
                  >
                    {getMessage()}
                  </Text>
                </Row>
              </Column>
              <Column align="end" justify="center">
                {accountImage ? (
                  <ImageAvatar image={accountImage} size="lmedium" />
                ) : (
                  <ContactAvatar color={avatarColor} size="lmedium" value={avatarValue} />
                )}
              </Column>
            </Row>
            {/* @ts-expect-error JavaScript component */}
            <Divider color={theme.colors.rowDividerExtraLight} inset={[0]} />
          </Column>
          {(isL2 || isENS || shouldShowChecks) && (
            <Inset bottom="30px (Deprecated)" horizontal="19px (Deprecated)">
              <Stack space="19px (Deprecated)">
                {isL2 && (
                  <Fragment>
                    {/* @ts-expect-error JavaScript component */}
                    <L2Disclaimer
                      network={asset.network}
                      colors={theme.colors}
                      hideDivider
                      marginBottom={0}
                      marginHorizontal={0}
                      onPress={handleL2DisclaimerPress}
                      prominent
                      customText={i18n.t(i18n.l.expanded_state.asset.l2_disclaimer_send, {
                        network: getNetworkObj(asset.network).name,
                      })}
                      symbol={asset.symbol}
                    />
                  </Fragment>
                )}
                {isENS && checkboxes.length > 0 && (
                  <ButtonPressAnimation onPress={handleENSConfigurationPress} scale={0.95}>
                    <Callout
                      after={
                        <Text color="secondary30 (Deprecated)" size="16px / 22px (Deprecated)" weight="heavy">
                          􀅵
                        </Text>
                      }
                      before={
                        <Box
                          background="accent"
                          borderRadius={20}
                          shadow="12px heavy accent (Deprecated)"
                          style={{ height: 20, width: 20 }}
                        >
                          <ENSCircleIcon height={20} width={20} />
                        </Box>
                      }
                    >
                      {lang.t('wallet.transaction.ens_configuration_options')}
                    </Callout>
                  </ButtonPressAnimation>
                )}
                {(isENS || shouldShowChecks) && checkboxes.length > 0 && (
                  <Inset horizontal="10px">
                    <Stack space="24px">
                      {checkboxes.map((check, i) => (
                        <CheckboxField
                          color={color}
                          isChecked={check.checked}
                          key={`check_${i}`}
                          label={check.label}
                          onPress={() =>
                            handleCheckbox({
                              ...check,
                              checked: !check.checked,
                              index: i,
                            })
                          }
                          testID={check.id}
                        />
                      ))}
                    </Stack>
                  </Inset>
                )}
              </Stack>
            </Inset>
          )}
          <SendButtonWrapper>
            {/* @ts-expect-error JavaScript component */}
            <SendButton
              androidWidth={deviceWidth - 60}
              backgroundColor={color}
              disabled={!canSubmit}
              insufficientEth={insufficientEth}
              isAuthorizing={isAuthorizing}
              onLongPress={handleSubmit}
              requiresChecks={shouldShowChecks}
              smallButton={!isTinyPhone && (android || isSmallPhone)}
              testID="send-confirmation-button"
            />
          </SendButtonWrapper>
          {isENS && (
            /* @ts-expect-error JavaScript component */
            <GasSpeedButton currentNetwork={network} theme={isDarkMode ? 'dark' : 'light'} />
          )}
        </Column>
      </SlackSheet>
    </Container>
  );
};<|MERGE_RESOLUTION|>--- conflicted
+++ resolved
@@ -55,15 +55,12 @@
 import styled from '@/styled-thing';
 import { position } from '@/styles';
 import { useTheme } from '@/theme';
-import { ethereumUtils, getUniqueTokenType, promiseUtils } from '@/utils';
+import { getUniqueTokenType, promiseUtils } from '@/utils';
 import logger from '@/utils/logger';
 import { getNetworkObj } from '@/networks';
-<<<<<<< HEAD
 import { IS_ANDROID } from '@/env';
-=======
 import { useConsolidatedTransactions } from '@/resources/transactions/consolidatedTransactions';
 import RainbowCoinIcon from '@/components/coin-icon/RainbowCoinIcon';
->>>>>>> ca7a005c
 
 const Container = styled(Centered).attrs({
   direction: 'column',
@@ -193,7 +190,7 @@
   const profilesEnabled = useExperimentalFlag(PROFILES);
 
   useEffect(() => {
-    android && Keyboard.dismiss();
+    IS_ANDROID && Keyboard.dismiss();
   }, []);
 
   const {
