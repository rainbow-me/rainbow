import { opacity } from '@/__swaps__/utils/swaps';
import Divider from '@/components/Divider';
import { ShimmerAnimation } from '@/components/animations';
import RainbowCoinIcon from '@/components/coin-icon/RainbowCoinIcon';
import useExperimentalFlag, { PROFILES } from '@/config/experimentalHooks';
import { Box, Heading, Inset, Stack, Text, useBackgroundColor, useColorMode } from '@/design-system';
import { AssetType } from '@/entities';
import { IS_ANDROID, IS_IOS } from '@/env';
import {
  estimateENSReclaimGasLimit,
  estimateENSSetAddressGasLimit,
  estimateENSSetRecordsGasLimit,
  formatRecordsForTransaction,
} from '@/handlers/ens';
import svgToPngIfNeeded from '@/handlers/svgs';
import { assetIsParsedAddressAsset, assetIsUniqueAsset, estimateGasLimit, getProvider } from '@/handlers/web3';
import { removeFirstEmojiFromString, returnStringFirstEmoji } from '@/helpers/emojiHandler';
import { add, convertAmountToNativeDisplay } from '@/helpers/utilities';
import { isENSAddressFormat, isValidDomainFormat } from '@/helpers/validators';
import { useAccountSettings, useColorForAsset, useContacts, useDimensions, useENSAvatar, useGas, useUserAccounts } from '@/hooks';
import * as i18n from '@/languages';
import { logger, RainbowError } from '@/logger';
import { useNavigation } from '@/navigation';
import Routes from '@/navigation/routesNames';
import { RootStackParamList } from '@/navigation/types';
import { useInteractionsCount } from '@/resources/addys/interactions';
import { useBackendNetworksStore } from '@/state/backendNetworks/backendNetworks';
import { ChainId } from '@/state/backendNetworks/types';
import { performanceTracking, Screens, TimeToSignOperation } from '@/state/performance/performance';
import styled from '@/styled-thing';
import { position } from '@/styles';
import { useTheme } from '@/theme';
import { promiseUtils } from '@/utils';
import { AddressZero } from '@ethersproject/constants';
import { RouteProp, useRoute } from '@react-navigation/native';
import { toChecksumAddress } from 'ethereumjs-util';
import lang from 'i18n-js';
import { isEmpty } from 'lodash';
import React, { Fragment, useCallback, useEffect, useMemo, useState } from 'react';
import { Keyboard } from 'react-native';
import { useSafeAreaInsets } from 'react-native-safe-area-context';
import ContactRowInfoButton from '../components/ContactRowInfoButton';
import L2Disclaimer from '../components/L2Disclaimer';
import Pill from '../components/Pill';
import TouchableBackdrop from '../components/TouchableBackdrop';
import ButtonPressAnimation from '../components/animations/ButtonPressAnimation';
import Callout from '../components/callout/Callout';
import RequestVendorLogoIcon from '../components/coin-icon/RequestVendorLogoIcon';
import { ContactAvatar } from '../components/contacts';
import ImageAvatar from '../components/contacts/ImageAvatar';
import CheckboxField from '../components/fields/CheckboxField';
import { GasSpeedButton } from '../components/gas';
import ENSCircleIcon from '../components/icons/svg/ENSCircleIcon';
import { Centered, Column, Row } from '../components/layout';
import { SendButton } from '../components/send';
import { SheetTitle, SlackSheet } from '../components/sheet';
import { Text as OldText } from '../components/text';
import { ENSProfile } from '../entities/ens';
import { useWalletsStore } from '@/state/wallets/walletsStore';
import { address } from '../utils/abbreviations';
import { addressHashedColorIndex, addressHashedEmoji } from '../utils/profileUtils';

const Container = styled(Centered).attrs({
  direction: 'column',
})(({ deviceHeight, height }: { deviceHeight: number; height: number }) => ({
  ...(height && { height: height + deviceHeight }),
  ...position.coverAsObject,
}));

const SendButtonWrapper = styled(Column).attrs({
  align: 'center',
})({
  height: 56,
});

export type Checkbox = {
  checked: boolean;
  id: 'clear-records' | 'set-address' | 'transfer-control' | 'has-wallet-that-supports';
  label: string;
};

const hasClearProfileInfo = (ensProfile?: ENSProfile) =>
  isEmpty({
    ...ensProfile?.data?.records,
    ...ensProfile?.data?.coinAddresses,
  }) && !ensProfile?.data?.contenthash;
const doesNamePointToRecipient = (ensProfile?: ENSProfile, recipientAddress?: string) =>
  ensProfile?.data?.address?.toLowerCase() === recipientAddress?.toLowerCase();
const isRegistrant = (ensProfile?: ENSProfile) => ensProfile?.isRegistrant;

const gasOffset = 120;
const checkboxOffset = 44;

export function getDefaultCheckboxes({
  isENS,
  ensProfile,
  chainId,
  toAddress,
}: {
  isENS: boolean;
  ensProfile: ENSProfile;
  chainId: ChainId;
  toAddress: string;
}): Checkbox[] {
  if (isENS) {
    return [
      !hasClearProfileInfo(ensProfile) &&
        ensProfile?.isOwner && {
          checked: false,
          id: 'clear-records',
          label: lang.t('wallet.transaction.checkboxes.clear_profile_information'),
        },
      !doesNamePointToRecipient(ensProfile, toAddress) &&
        ensProfile?.isOwner && {
          checked: false,
          id: 'set-address',
          label: lang.t('wallet.transaction.checkboxes.point_name_to_recipient'),
        },
      isRegistrant(ensProfile) &&
        ensProfile?.data?.owner?.address?.toLowerCase() !== toAddress.toLowerCase() && {
          checked: false,
          id: 'transfer-control',
          label: lang.t('wallet.transaction.checkboxes.transfer_control'),
        },
    ].filter(Boolean) as Checkbox[];
  }
  return [
    {
      checked: false,
      id: 'has-wallet-that-supports',
      label: lang.t('wallet.transaction.checkboxes.has_a_wallet_that_supports', {
        networkName: useBackendNetworksStore.getState().getChainsLabel()[chainId],
      }),
    },
  ];
}

export function getSheetHeight({
  shouldShowChecks,
  isL2,
  isENS,
  checkboxes,
}: {
  shouldShowChecks: boolean;
  isL2: boolean;
  isENS: boolean;
  checkboxes: Checkbox[];
}) {
  let height = android ? 400 : 377;
  if (isL2) height = height + 35;
  if (shouldShowChecks) height = height + 80;
  if (isENS) {
    height = height + gasOffset + 20;
    height = height + checkboxes?.length * checkboxOffset || 0;
  }
  return height;
}

const ChevronDown = () => {
  const { colors } = useTheme();
  return (
    <Column align="center" height={ios ? 34.5 : 30} marginTop={android ? -14 : 0} position="absolute" width={50}>
      <OldText align="center" color={colors.alpha(colors.blueGreyDark, 0.15)} letterSpacing="zero" size="larger" weight="semibold">
        􀆈
      </OldText>
      <OldText
        align="center"
        color={colors.alpha(colors.blueGreyDark, 0.09)}
        letterSpacing="zero"
        size="larger"
        style={{ top: -13 }}
        weight="semibold"
      >
        􀆈
      </OldText>
    </Column>
  );
};

export const SendConfirmationSheet = () => {
  const theme = useTheme();
  const { isDarkMode } = useColorMode();
  const { accountAddress, nativeCurrency } = useAccountSettings();
  const { goBack, navigate, setParams } = useNavigation<typeof Routes.SEND_SHEET>();
  const { height: deviceHeight, isSmallPhone, isTinyPhone, width: deviceWidth } = useDimensions();
  const [isAuthorizing, setIsAuthorizing] = useState(false);
  const insets = useSafeAreaInsets();
  const { contacts } = useContacts();
  const profilesEnabled = useExperimentalFlag(PROFILES);
  const fillSecondary = useBackgroundColor('fillSecondary');
  const shimmerColor = opacity(fillSecondary, isDarkMode ? 0.025 : 0.06);

  useEffect(() => {
    IS_ANDROID && Keyboard.dismiss();
  }, []);

  const {
    params: { amountDetails, asset, callback, ensProfile, isL2, isNft, chainId, to, toAddress },
  } = useRoute<RouteProp<RootStackParamList, typeof Routes.SEND_CONFIRMATION_SHEET>>();

  const { userAccounts, watchedAccounts } = useUserAccounts();
  const walletNames = useWalletsStore(state => state.walletNames);
  const isSendingToUserAccount = useMemo(() => {
    const found = userAccounts?.find(account => {
      return account.address.toLowerCase() === toAddress?.toLowerCase();
    });
    return !!found;
  }, [toAddress, userAccounts]);

  const { data: interactions, isLoading: isLoadingInteractions } = useInteractionsCount(
    { toAddress, chainId },
    {
      enabled: !isSendingToUserAccount,
    }
  );

  const { isSufficientGas, isValidGas, updateTxFee } = useGas({ enableTracking: true });

  const contact = useMemo(() => {
    return contacts?.[toAddress?.toLowerCase()];
  }, [contacts, toAddress]);

  const isENS = asset.type === AssetType.ens && profilesEnabled;

  const [checkboxes, setCheckboxes] = useState<Checkbox[]>(getDefaultCheckboxes({ ensProfile, isENS, chainId, toAddress }));

  useEffect(() => {
    const provider = getProvider({ chainId });
    if (isENS) {
      const promises = [
        estimateGasLimit(
          {
            address: accountAddress,
            amount: 0,
            asset,
            recipient: toAddress,
          },
          true,
          provider
        ),
      ];
      const sendENSOptions = Object.fromEntries(checkboxes.map(option => [option.id, option.checked])) as {
        [key in Checkbox['id']]: Checkbox['checked'];
      };
      const cleanENSName = asset?.name?.split(' ')?.[0] ?? asset?.name;

      if (sendENSOptions['clear-records']) {
        let records = Object.keys({
          ...(ensProfile?.data?.contenthash ? { contenthash: ensProfile?.data?.contenthash } : {}),
          ...(ensProfile?.data?.coinAddresses ?? {}),
          ...(ensProfile?.data?.records ?? {}),
        }).reduce((records, recordKey) => {
          return {
            ...records,
            [recordKey]: '',
          };
        }, {});
        if (sendENSOptions['set-address']) {
          records = { ...records, ETH: toAddress };
        } else {
          records = { ...records, ETH: AddressZero };
        }
        promises.push(
          estimateENSSetRecordsGasLimit({
            name: cleanENSName,
            ownerAddress: accountAddress,
            records,
          })
        );
      } else if (sendENSOptions['set-address']) {
        promises.push(
          estimateENSSetAddressGasLimit({
            name: cleanENSName,
            ownerAddress: accountAddress,
            records: formatRecordsForTransaction({ ETH: toAddress }),
          })
        );
      }
      if (sendENSOptions['transfer-control']) {
        promises.push(
          estimateENSReclaimGasLimit({
            name: cleanENSName,
            ownerAddress: accountAddress,
            toAddress,
          })
        );
      }
      promiseUtils
        .PromiseAllWithFails(promises)
        .then(gasLimits => {
          const gasLimit = gasLimits.reduce(add, 0);
          updateTxFee(gasLimit, null);
        })
        .catch(e => {
          logger.error(new RainbowError(`[SendConfirmationSheet]: error calculating gas limit: ${e}`));
          updateTxFee(null, null);
        });
    }
  }, [
    accountAddress,
    asset,
    chainId,
    checkboxes,
    ensProfile?.data?.coinAddresses,
    ensProfile?.data?.contenthash,
    ensProfile?.data?.records,
    isENS,
    toAddress,
    updateTxFee,
  ]);

  const handleCheckbox = useCallback(
    (checkbox: Checkbox & { index: number }) => {
      const newCheckboxesState = [...checkboxes];
      newCheckboxesState[checkbox.index] = checkbox;
      setCheckboxes(newCheckboxesState);
    },
    [checkboxes]
  );

  const handleENSConfigurationPress = useCallback(() => {
    navigate(Routes.EXPLAIN_SHEET, {
      type: 'ens_configuration',
    });
  }, [navigate]);

  const handleL2DisclaimerPress = useCallback(() => {
    navigate(Routes.EXPLAIN_SHEET, {
      type: 'network',
      chainId,
    });
  }, [chainId, navigate]);

  const nativeDisplayAmount = useMemo(
    () => convertAmountToNativeDisplay(amountDetails.nativeAmount, nativeCurrency),
    [amountDetails.nativeAmount, nativeCurrency]
  );

  let color = useColorForAsset(asset);

  if (isNft) {
    color = theme.colors.appleBlue;
  }

  const lessThanThreeInteractions = typeof interactions?.specificChainCount === 'undefined' || interactions.specificChainCount < 3;
  const shouldShowChecks = isL2 && !isSendingToUserAccount && lessThanThreeInteractions;

  useEffect(() => {
    setParams({ shouldShowChecks });
  }, [setParams, shouldShowChecks]);

  const canSubmit =
    isSufficientGas && isValidGas && (!shouldShowChecks || checkboxes.filter(check => check.checked === false).length === 0);

  const insufficientEth = isSufficientGas === false && isValidGas;

  const handleSubmit = useCallback(
    () =>
      performanceTracking.getState().executeFn({
        fn: async () => {
          if (!canSubmit) return;
          try {
            setIsAuthorizing(true);
            if (isENS) {
              const clearRecords = checkboxes.some(({ checked, id }) => checked && id === 'clear-records');
              const setAddress = checkboxes.some(({ checked, id }) => checked && id === 'set-address');
              const transferControl = checkboxes.some(({ checked, id }) => checked && id === 'transfer-control');
              await callback({
                ens: { clearRecords, setAddress, transferControl },
              });
            } else {
              await callback();
            }
          } catch (e) {
            logger.error(new RainbowError(`[SendConfirmationSheet]: error submitting transaction: ${e}`));
            setIsAuthorizing(false);
          }
        },
        operation: TimeToSignOperation.CallToAction,
        screen: isENS ? Screens.SEND_ENS : Screens.SEND,
      })(),
    [callback, canSubmit, checkboxes, isENS]
  );

  const existingAccount = useMemo(() => {
    let existingAcct = null;
    if (toAddress) {
      const allAccounts = [...userAccounts, ...watchedAccounts].filter(acct => acct.visible);
      for (const account of allAccounts) {
        if (toChecksumAddress(account.address) === toChecksumAddress(toAddress)) {
          existingAcct = account;
          break;
        }
      }
    }
    return existingAcct;
  }, [toAddress, userAccounts, watchedAccounts]);

  let avatarName = removeFirstEmojiFromString(contact?.nickname || existingAccount?.label);

  if (!avatarName) {
    if (isValidDomainFormat(to)) {
      avatarName = to;
    } else if (walletNames?.[to]) {
      avatarName = walletNames[to];
    } else {
      avatarName = address(to, 4, 6) ?? 'default';
    }
  }

  const avatarValue = returnStringFirstEmoji(existingAccount?.label) || addressHashedEmoji(toAddress);

  const avatarColor = existingAccount?.color || contact?.color || addressHashedColorIndex(toAddress);

  const { data: avatar } = useENSAvatar(to, {
    enabled: isENSAddressFormat(to),
  });

  const accountImage = profilesEnabled ? avatar?.imageUrl || existingAccount?.image : existingAccount?.image;

  const imageUrl = useMemo(() => {
    if (assetIsUniqueAsset(asset)) {
<<<<<<< HEAD
      return svgToPngIfNeeded(asset.images.highResUrl || asset.images.lowResUrl, true);
=======
      return svgToPngIfNeeded(asset.images.lowResUrl || asset.images.highResUrl, true);
>>>>>>> 863327c4
    }
    return undefined;
  }, [asset]);

  const contentHeight = getSheetHeight({
    checkboxes,
    isENS,
    isL2,
    shouldShowChecks,
  });

  const subHeadingText = useMemo(() => {
    if (assetIsUniqueAsset(asset)) {
      return asset.name;
    } else if (assetIsParsedAddressAsset(asset)) {
      return `${amountDetails.assetAmount} ${asset.symbol}`;
    }
    return '';
  }, [asset, amountDetails]);

  const assetSymbolForDisclaimer = useMemo(() => {
    if (assetIsParsedAddressAsset(asset)) {
      return asset.symbol;
    }
    return undefined;
  }, [asset]);

  const getMessage = () => {
    let message;
    if (isSendingToUserAccount) {
      message = i18n.t(i18n.l.wallet.transaction.you_own_this_wallet);
    } else if (interactions?.totalCount === 0) {
      message = i18n.t(i18n.l.wallet.transaction.first_time_send);
    } else if (interactions?.totalCount) {
      message = i18n.t(i18n.l.wallet.transaction[interactions.totalCount > 1 ? 'previous_sends' : 'previous_send'], {
        number: interactions?.totalCount,
      });
    }
    return message;
  };

  return (
    <Container deviceHeight={deviceHeight} height={contentHeight} insets={insets}>
      {IS_IOS && <TouchableBackdrop onPress={goBack} />}

      <SlackSheet additionalTopPadding={IS_ANDROID} contentHeight={contentHeight} scrollEnabled={false}>
        <SheetTitle>{lang.t('wallet.transaction.sending_title')}</SheetTitle>
        <Column height={contentHeight}>
          <Column padding={24}>
            <Row>
              <Column justify="center" width={deviceWidth - 117}>
                <Heading numberOfLines={1} color="primary (Deprecated)" size="26px / 30px (Deprecated)" weight="heavy">
                  {isNft ? asset?.name : nativeDisplayAmount}
                </Heading>
                <Row marginTop={12}>
                  <Text
                    color={{
                      custom: isNft ? theme.colors.alpha(theme.colors.blueGreyDark, 0.6) : color,
                    }}
                    size="16px / 22px (Deprecated)"
                    weight={isNft ? 'bold' : 'heavy'}
                  >
                    {subHeadingText}
                  </Text>
                </Row>
              </Column>
              <Column align="end" flex={1} justify="center">
                <Row>
                  {assetIsUniqueAsset(asset) ? (
                    // @ts-expect-error JavaScript component
                    <RequestVendorLogoIcon
                      backgroundColor={asset.backgroundColor || theme.colors.lightestGrey}
                      borderRadius={10}
                      chainId={asset?.chainId}
                      imageUrl={imageUrl}
                      showLargeShadow
                      size={50}
                    />
                  ) : (
                    <RainbowCoinIcon
                      chainId={asset?.chainId}
                      chainSize={20}
                      color={asset?.colors?.primary || asset?.colors?.fallback || undefined}
                      icon={asset?.icon_url}
                      size={50}
                      symbol={asset?.symbol || ''}
                    />
                  )}
                </Row>
              </Column>
            </Row>

            <Row marginVertical={19}>
              {/* @ts-expect-error – JS component */}
              <Pill borderRadius={15} height={30} minWidth={39} paddingHorizontal={10} paddingVertical={5.5}>
                <OldText
                  align="center"
                  color={theme.colors.blueGreyDark60}
                  letterSpacing="roundedMedium"
                  lineHeight={20}
                  size="large"
                  weight="heavy"
                >
                  {lang.t('account.tx_to_lowercase')}
                </OldText>
              </Pill>

              <Column align="end" flex={1}>
                <ChevronDown />
              </Column>
            </Row>
            <Row marginBottom={android ? 15 : 30}>
              <Column flex={1} justify="center">
                <Row width={android ? '80%' : '90%'}>
                  <Heading numberOfLines={1} color="primary (Deprecated)" size="26px / 30px (Deprecated)" weight="heavy">
                    {avatarName}
                  </Heading>
                  <Centered marginLeft={4}>
                    <ContactRowInfoButton
                      item={{
                        address: toAddress,
                        name: avatarName || address(to, 4, 8),
                      }}
                      chainId={chainId}
                      scaleTo={0.75}
                    >
                      <Text
                        color={{
                          custom: theme.colors.alpha(theme.colors.blueGreyDark, theme.isDarkMode ? 0.5 : 0.6),
                        }}
                        size="20px / 24px (Deprecated)"
                        weight="heavy"
                      >
                        􀍡
                      </Text>
                    </ContactRowInfoButton>
                  </Centered>
                </Row>
                <Row marginTop={12}>
                  {isLoadingInteractions ? (
                    <Box borderRadius={18} height={{ custom: 18 }} width={{ custom: 140 }} overflow="hidden">
                      <ShimmerAnimation color={shimmerColor} gradientColor={shimmerColor} />
                    </Box>
                  ) : (
                    <Box height={{ custom: 18 }}>
                      <Text
                        color={{ custom: theme.colors.alpha(theme.colors.blueGreyDark, 0.6) }}
                        size="16px / 22px (Deprecated)"
                        weight="bold"
                      >
                        {getMessage()}
                      </Text>
                    </Box>
                  )}
                </Row>
              </Column>
              <Column align="end" justify="center">
                {accountImage ? (
                  <ImageAvatar image={accountImage} size="lmedium" />
                ) : (
                  <ContactAvatar color={avatarColor} size="lmedium" value={avatarValue} />
                )}
              </Column>
            </Row>
            <Divider color={theme.colors.rowDividerExtraLight} inset={[0]} />
          </Column>
          {(isL2 || isENS || shouldShowChecks) && (
            <Inset bottom="30px (Deprecated)" horizontal="19px (Deprecated)">
              <Stack space="19px (Deprecated)">
                {isL2 && (
                  <Fragment>
                    <L2Disclaimer
                      chainId={asset.chainId}
                      colors={theme.colors}
                      hideDivider
                      marginBottom={0}
                      marginHorizontal={0}
                      onPress={handleL2DisclaimerPress}
                      prominent
                      customText={i18n.t(i18n.l.expanded_state.asset.l2_disclaimer_send, {
                        network: useBackendNetworksStore.getState().getChainsLabel()[asset.chainId],
                      })}
                      symbol={assetSymbolForDisclaimer}
                    />
                  </Fragment>
                )}
                {isENS && checkboxes.length > 0 && (
                  <ButtonPressAnimation onPress={handleENSConfigurationPress} scale={0.95}>
                    <Callout
                      after={
                        <Text color="secondary30 (Deprecated)" size="16px / 22px (Deprecated)" weight="heavy">
                          􀅵
                        </Text>
                      }
                      before={
                        <Box
                          background="accent"
                          borderRadius={20}
                          shadow="12px heavy accent (Deprecated)"
                          style={{ height: 20, width: 20 }}
                        >
                          <ENSCircleIcon height={20} width={20} />
                        </Box>
                      }
                    >
                      {lang.t('wallet.transaction.ens_configuration_options')}
                    </Callout>
                  </ButtonPressAnimation>
                )}
                {(isENS || shouldShowChecks) && checkboxes.length > 0 && (
                  <Inset horizontal="10px">
                    <Stack space="24px">
                      {checkboxes.map((check, i) => (
                        <CheckboxField
                          color={color}
                          isChecked={check.checked}
                          key={`check_${i}`}
                          label={check.label}
                          onPress={() =>
                            handleCheckbox({
                              ...check,
                              checked: !check.checked,
                              index: i,
                            })
                          }
                          testID={check.id}
                        />
                      ))}
                    </Stack>
                  </Inset>
                )}
              </Stack>
            </Inset>
          )}
          <SendButtonWrapper>
            {/* @ts-expect-error JavaScript component */}
            <SendButton
              androidWidth={deviceWidth - 60}
              backgroundColor={color}
              disabled={!canSubmit}
              insufficientEth={insufficientEth}
              isAuthorizing={isAuthorizing}
              onLongPress={handleSubmit}
              requiresChecks={shouldShowChecks}
              smallButton={!isTinyPhone && (android || isSmallPhone)}
              testID="send-confirmation-button"
            />
          </SendButtonWrapper>
          {isENS && <GasSpeedButton chainId={chainId} theme={theme.isDarkMode ? 'dark' : 'light'} />}
        </Column>
      </SlackSheet>
    </Container>
  );
};<|MERGE_RESOLUTION|>--- conflicted
+++ resolved
@@ -420,11 +420,7 @@
 
   const imageUrl = useMemo(() => {
     if (assetIsUniqueAsset(asset)) {
-<<<<<<< HEAD
-      return svgToPngIfNeeded(asset.images.highResUrl || asset.images.lowResUrl, true);
-=======
       return svgToPngIfNeeded(asset.images.lowResUrl || asset.images.highResUrl, true);
->>>>>>> 863327c4
     }
     return undefined;
   }, [asset]);
