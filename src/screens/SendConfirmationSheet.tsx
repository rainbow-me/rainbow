--- conflicted
+++ resolved
@@ -4,7 +4,7 @@
 import RainbowCoinIcon from '@/components/coin-icon/RainbowCoinIcon';
 import useExperimentalFlag, { PROFILES } from '@/config/experimentalHooks';
 import { Box, Heading, Inset, Stack, Text, useBackgroundColor, useColorMode } from '@/design-system';
-import { UniqueAsset } from '@/entities';
+import { AssetType } from '@/entities';
 import { IS_ANDROID, IS_IOS } from '@/env';
 import {
   estimateENSReclaimGasLimit,
@@ -30,7 +30,7 @@
 import styled from '@/styled-thing';
 import { position } from '@/styles';
 import { useTheme } from '@/theme';
-import { getUniqueTokenType, promiseUtils } from '@/utils';
+import { promiseUtils } from '@/utils';
 import { AddressZero } from '@ethersproject/constants';
 import { RouteProp, useRoute } from '@react-navigation/native';
 import { toChecksumAddress } from 'ethereumjs-util';
@@ -59,49 +59,6 @@
 import { useWalletsStore } from '@/state/wallets/walletsStore';
 import { address } from '../utils/abbreviations';
 import { addressHashedColorIndex, addressHashedEmoji } from '../utils/profileUtils';
-<<<<<<< HEAD
-import useExperimentalFlag, { PROFILES } from '@/config/experimentalHooks';
-import { Box, Heading, Inset, Stack, Text, useBackgroundColor, useColorMode } from '@/design-system';
-import {
-  estimateENSReclaimGasLimit,
-  estimateENSSetAddressGasLimit,
-  estimateENSSetRecordsGasLimit,
-  formatRecordsForTransaction,
-} from '@/handlers/ens';
-import svgToPngIfNeeded from '@/handlers/svgs';
-import { estimateGasLimit, getProvider, assetIsParsedAddressAsset, assetIsUniqueAsset } from '@/handlers/web3';
-import { removeFirstEmojiFromString, returnStringFirstEmoji } from '@/helpers/emojiHandler';
-import { add, convertAmountToNativeDisplay } from '@/helpers/utilities';
-import { isENSAddressFormat, isValidDomainFormat } from '@/helpers/validators';
-import {
-  useAccountSettings,
-  useColorForAsset,
-  useContacts,
-  useDimensions,
-  useENSAvatar,
-  useGas,
-  useUserAccounts,
-  useWallets,
-} from '@/hooks';
-import { useNavigation } from '@/navigation';
-import Routes from '@/navigation/routesNames';
-import styled from '@/styled-thing';
-import { position } from '@/styles';
-import { useTheme } from '@/theme';
-import { promiseUtils } from '@/utils';
-import { logger, RainbowError } from '@/logger';
-import { IS_ANDROID, IS_IOS } from '@/env';
-import RainbowCoinIcon from '@/components/coin-icon/RainbowCoinIcon';
-import { performanceTracking, TimeToSignOperation, Screens } from '@/state/performance/performance';
-import { ChainId } from '@/state/backendNetworks/types';
-import { useBackendNetworksStore } from '@/state/backendNetworks/backendNetworks';
-import { RootStackParamList } from '@/navigation/types';
-import { AssetType, ParsedAddressAsset, UniqueAsset } from '@/entities';
-import { useInteractionsCount } from '@/resources/addys/interactions';
-import { ShimmerAnimation } from '@/components/animations';
-import { opacity } from '@/__swaps__/utils/swaps';
-=======
->>>>>>> 917fdb15
 
 const Container = styled(Centered).attrs({
   direction: 'column',
@@ -466,7 +423,7 @@
       return svgToPngIfNeeded(asset.images.highResUrl || asset.images.lowResUrl, true);
     }
     return undefined;
-  }, [asset, isNft]);
+  }, [asset]);
 
   const contentHeight = getSheetHeight({
     checkboxes,
@@ -482,14 +439,14 @@
       return `${amountDetails.assetAmount} ${asset.symbol}`;
     }
     return '';
-  }, [asset, isNft, amountDetails]);
+  }, [asset, amountDetails]);
 
   const assetSymbolForDisclaimer = useMemo(() => {
     if (assetIsParsedAddressAsset(asset)) {
       return asset.symbol;
     }
     return undefined;
-  }, [asset, isNft]);
+  }, [asset]);
 
   const getMessage = () => {
     let message;
