import { AddressZero } from '@ethersproject/constants';
import { useRoute } from '@react-navigation/native';
import { toChecksumAddress } from 'ethereumjs-util';
import lang from 'i18n-js';
import * as i18n from '@/languages';
import { capitalize, isEmpty } from 'lodash';
import React, { Fragment, useCallback, useEffect, useMemo, useState } from 'react';
import { Keyboard } from 'react-native';
import { useSafeAreaInsets } from 'react-native-safe-area-context';
import ContactRowInfoButton from '../components/ContactRowInfoButton';
import Divider from '../components/Divider';
import L2Disclaimer from '../components/L2Disclaimer';
import Pill from '../components/Pill';
import TouchableBackdrop from '../components/TouchableBackdrop';
import ButtonPressAnimation from '../components/animations/ButtonPressAnimation';
import Callout from '../components/callout/Callout';
import { CoinIcon } from '../components/coin-icon';
import RequestVendorLogoIcon from '../components/coin-icon/RequestVendorLogoIcon';
import { ContactAvatar } from '../components/contacts';
import ImageAvatar from '../components/contacts/ImageAvatar';
import CheckboxField from '../components/fields/CheckboxField';
import { GasSpeedButton } from '../components/gas';
import ENSCircleIcon from '../components/icons/svg/ENSCircleIcon';
import { Centered, Column, Row } from '../components/layout';
import { SendButton } from '../components/send';
import { SheetTitle, SlackSheet } from '../components/sheet';
import { Text as OldText } from '../components/text';
import { ENSProfile } from '../entities/ens';
import { address } from '../utils/abbreviations';
import { addressHashedColorIndex, addressHashedEmoji } from '../utils/profileUtils';
import useExperimentalFlag, { PROFILES } from '@/config/experimentalHooks';
import { Box, Heading, Inset, Stack, Text } from '@/design-system';
import {
  estimateENSReclaimGasLimit,
  estimateENSSetAddressGasLimit,
  estimateENSSetRecordsGasLimit,
  formatRecordsForTransaction,
} from '@/handlers/ens';
import svgToPngIfNeeded from '@/handlers/svgs';
import { estimateGasLimit } from '@/handlers/web3';
import { removeFirstEmojiFromString, returnStringFirstEmoji } from '@/helpers/emojiHandler';
import { add, convertAmountToNativeDisplay } from '@/helpers/utilities';
import { isENSAddressFormat, isValidDomainFormat } from '@/helpers/validators';
import {
  useAccountSettings,
  useAccountTransactions,
  useColorForAsset,
  useContacts,
  useDimensions,
  useENSAvatar,
  useGas,
  useUserAccounts,
  useWallets,
} from '@/hooks';
import { useNavigation } from '@/navigation';
import Routes from '@/navigation/routesNames';
import styled from '@/styled-thing';
import { position } from '@/styles';
import { useTheme } from '@/theme';
import { ethereumUtils, getUniqueTokenType, promiseUtils } from '@/utils';
import logger from '@/utils/logger';
import { getNetworkObj } from '@/networks';
import { IS_ANDROID } from '@/env';

const Container = styled(Centered).attrs({
  direction: 'column',
})(({ deviceHeight, height }: { deviceHeight: number; height: number }) => ({
  ...(height && { height: height + deviceHeight }),
  ...position.coverAsObject,
}));

const SendButtonWrapper = styled(Column).attrs({
  align: 'center',
})({
  height: 56,
});

export type Checkbox = {
  checked: boolean;
  id: 'clear-records' | 'set-address' | 'transfer-control' | 'has-wallet-that-supports';
  label: string;
};

const hasClearProfileInfo = (ensProfile?: ENSProfile) =>
  isEmpty({
    ...ensProfile?.data?.records,
    ...ensProfile?.data?.coinAddresses,
  }) && !ensProfile?.data?.contenthash;
const doesNamePointToRecipient = (ensProfile?: ENSProfile, recipientAddress?: string) =>
  ensProfile?.data?.address?.toLowerCase() === recipientAddress?.toLowerCase();
const isRegistrant = (ensProfile?: ENSProfile) => ensProfile?.isRegistrant;

const gasOffset = 120;
const checkboxOffset = 44;

export function getDefaultCheckboxes({
  isENS,
  ensProfile,
  network,
  toAddress,
}: {
  isENS: boolean;
  ensProfile: ENSProfile;
  network: string;
  toAddress: string;
}): Checkbox[] {
  if (isENS) {
    return [
      !hasClearProfileInfo(ensProfile) &&
        ensProfile?.isOwner && {
          checked: false,
          id: 'clear-records',
          label: lang.t('wallet.transaction.checkboxes.clear_profile_information'),
        },
      !doesNamePointToRecipient(ensProfile, toAddress) &&
        ensProfile?.isOwner && {
          checked: false,
          id: 'set-address',
          label: lang.t('wallet.transaction.checkboxes.point_name_to_recipient'),
        },
      isRegistrant(ensProfile) &&
        ensProfile?.data?.owner?.address?.toLowerCase() !== toAddress.toLowerCase() && {
          checked: false,
          id: 'transfer-control',
          label: lang.t('wallet.transaction.checkboxes.transfer_control'),
        },
    ].filter(Boolean) as Checkbox[];
  }
  return [
    {
      checked: false,
      id: 'has-wallet-that-supports',
      label: lang.t('wallet.transaction.checkboxes.has_a_wallet_that_supports', {
        networkName: capitalize(network),
      }),
    },
  ];
}

export function getSheetHeight({
  shouldShowChecks,
  isL2,
  isENS,
  checkboxes,
}: {
  shouldShowChecks: boolean;
  isL2: boolean;
  isENS: boolean;
  checkboxes: Checkbox[];
}) {
  let height = android ? 400 : 377;
  if (isL2) height = height + 35;
  if (shouldShowChecks) height = height + 80;
  if (isENS) {
    height = height + gasOffset + 20;
    height = height + checkboxes?.length * checkboxOffset || 0;
  }
  return height;
}

const ChevronDown = () => {
  const { colors } = useTheme();
  return (
    <Column align="center" height={ios ? 34.5 : 30} marginTop={android ? -14 : 0} position="absolute" width={50}>
      <OldText align="center" color={colors.alpha(colors.blueGreyDark, 0.15)} letterSpacing="zero" size="larger" weight="semibold">
        􀆈
      </OldText>
      <OldText
        align="center"
        color={colors.alpha(colors.blueGreyDark, 0.09)}
        letterSpacing="zero"
        size="larger"
        style={{ top: -13 }}
        weight="semibold"
      >
        􀆈
      </OldText>
    </Column>
  );
};

export const SendConfirmationSheet = () => {
  const { colors, isDarkMode } = useTheme();
  const { accountAddress, nativeCurrency } = useAccountSettings();
  const { goBack, navigate, setParams } = useNavigation();
  const { height: deviceHeight, isSmallPhone, isTinyPhone, width: deviceWidth } = useDimensions();
  const [isAuthorizing, setIsAuthorizing] = useState(false);
  const insets = useSafeAreaInsets();
  const { contacts } = useContacts();
  const profilesEnabled = useExperimentalFlag(PROFILES);

  useEffect(() => {
    android && Keyboard.dismiss();
  }, []);

  const {
    params: { amountDetails, asset, callback, ensProfile, isL2, isNft, network, to, toAddress },
    // eslint-disable-next-line @typescript-eslint/no-explicit-any
  } = useRoute<any>();

  const [alreadySentTransactionsTotal, setAlreadySentTransactionsTotal] = useState(0);
  const [alreadySentTransactionsCurrentNetwork, setAlreadySentTransactionsCurrentNetwork] = useState(0);

  const { transactions } = useAccountTransactions(true, true);
  const { userAccounts, watchedAccounts } = useUserAccounts();
  const { walletNames } = useWallets();
  const isSendingToUserAccount = useMemo(() => {
    const found = userAccounts?.find(account => {
      return account.address.toLowerCase() === toAddress?.toLowerCase();
    });
    return !!found;
  }, [toAddress, userAccounts]);

  const { isSufficientGas, isValidGas, updateTxFee } = useGas();

  useEffect(() => {
    if (!isSendingToUserAccount) {
      let sends = 0;
      let sendsCurrentNetwork = 0;
      transactions.forEach(tx => {
        if (tx.to?.toLowerCase() === toAddress?.toLowerCase() && tx.from?.toLowerCase() === accountAddress?.toLowerCase()) {
          sends += 1;
          if (tx.network === network) {
            sendsCurrentNetwork += 1;
          }
        }
      });
      if (sends > 0) {
        setAlreadySentTransactionsTotal(sends);
        if (sendsCurrentNetwork > 0) {
          setAlreadySentTransactionsCurrentNetwork(sendsCurrentNetwork);
        }
      }
    }
  }, [accountAddress, isSendingToUserAccount, network, toAddress, transactions]);

  const contact = useMemo(() => {
    return contacts?.[toAddress?.toLowerCase()];
  }, [contacts, toAddress]);

  const uniqueTokenType = getUniqueTokenType(asset);
  const isENS = uniqueTokenType === 'ENS' && profilesEnabled;

  const [checkboxes, setCheckboxes] = useState<Checkbox[]>(getDefaultCheckboxes({ ensProfile, isENS, network, toAddress }));

  useEffect(() => {
    if (isENS) {
      const promises = [
        estimateGasLimit(
          {
            address: accountAddress,
            amount: 0,
            asset: asset,
            recipient: toAddress,
          },
          true
        ),
      ];
      const sendENSOptions = Object.fromEntries(checkboxes.map(option => [option.id, option.checked])) as {
        [key in Checkbox['id']]: Checkbox['checked'];
      };
      const cleanENSName = asset?.name?.split(' ')?.[0] ?? asset?.name;

      if (sendENSOptions['clear-records']) {
        let records = Object.keys({
          ...(ensProfile?.data?.contenthash ? { contenthash: ensProfile?.data?.contenthash } : {}),
          ...(ensProfile?.data?.coinAddresses ?? {}),
          ...(ensProfile?.data?.records ?? {}),
        }).reduce((records, recordKey) => {
          return {
            ...records,
            [recordKey]: '',
          };
        }, {});
        if (sendENSOptions['set-address']) {
          records = { ...records, ETH: toAddress };
        } else {
          records = { ...records, ETH: AddressZero };
        }
        promises.push(
          estimateENSSetRecordsGasLimit({
            name: cleanENSName,
            ownerAddress: accountAddress,
            records,
          })
        );
      } else if (sendENSOptions['set-address']) {
        promises.push(
          estimateENSSetAddressGasLimit({
            name: cleanENSName,
            ownerAddress: accountAddress,
            records: formatRecordsForTransaction({ ETH: toAddress }),
          })
        );
      }
      if (sendENSOptions['transfer-control']) {
        promises.push(
          estimateENSReclaimGasLimit({
            name: cleanENSName,
            ownerAddress: accountAddress,
            toAddress,
          })
        );
      }
      promiseUtils
        .PromiseAllWithFails(promises)
        .then(gasLimits => {
          const gasLimit = gasLimits.reduce(add, 0);
          updateTxFee(gasLimit, null);
        })
        .catch(e => {
          logger.sentry('Error calculating gas limit', e);
          updateTxFee(null, null);
        });
    }
  }, [
    accountAddress,
    asset,
    checkboxes,
    ensProfile?.data?.coinAddresses,
    ensProfile?.data?.contenthash,
    ensProfile?.data?.records,
    isENS,
    toAddress,
    updateTxFee,
  ]);

  const handleCheckbox = useCallback(
    (checkbox: Checkbox & { index: number }) => {
      const newCheckboxesState = [...checkboxes];
      newCheckboxesState[checkbox.index] = checkbox;
      setCheckboxes(newCheckboxesState);
    },
    [checkboxes]
  );

  const handleENSConfigurationPress = useCallback(() => {
    navigate(Routes.EXPLAIN_SHEET, {
      type: 'ens_configuration',
    });
  }, [navigate]);

  const handleL2DisclaimerPress = useCallback(() => {
    navigate(Routes.EXPLAIN_SHEET, {
      type: isNft ? asset.network : asset.type,
    });
  }, [asset.network, asset.type, isNft, navigate]);

  const nativeDisplayAmount = useMemo(
    () => convertAmountToNativeDisplay(amountDetails.nativeAmount, nativeCurrency),
    [amountDetails.nativeAmount, nativeCurrency]
  );

  let color = useColorForAsset(asset);

  if (isNft) {
    color = colors.appleBlue;
  }

  const shouldShowChecks = isL2 && !isSendingToUserAccount && alreadySentTransactionsCurrentNetwork < 3;

  useEffect(() => {
    setParams({ shouldShowChecks });
  }, [setParams, shouldShowChecks]);

  const canSubmit =
    isSufficientGas && isValidGas && (!shouldShowChecks || checkboxes.filter(check => check.checked === false).length === 0);

  const insufficientEth = isSufficientGas === false && isValidGas;

  const handleSubmit = useCallback(async () => {
    if (!canSubmit) return;
    try {
      setIsAuthorizing(true);
      if (isENS) {
        const clearRecords = checkboxes.some(({ checked, id }) => checked && id === 'clear-records');
        const setAddress = checkboxes.some(({ checked, id }) => checked && id === 'set-address');
        const transferControl = checkboxes.some(({ checked, id }) => checked && id === 'transfer-control');
        await callback({
          ens: { clearRecords, setAddress, transferControl },
        });
      } else {
        await callback();
      }
    } catch (e) {
      logger.sentry('TX submit failed', e);
      setIsAuthorizing(false);
    }
  }, [callback, canSubmit, checkboxes, isENS]);

  const existingAccount = useMemo(() => {
    let existingAcct = null;
    if (toAddress) {
      const allAccounts = [...userAccounts, ...watchedAccounts].filter(acct => acct.visible);
      for (const account of allAccounts) {
        if (toChecksumAddress(account.address) === toChecksumAddress(toAddress)) {
          existingAcct = account;
          break;
        }
      }
    }
    return existingAcct;
  }, [toAddress, userAccounts, watchedAccounts]);

  let avatarName = removeFirstEmojiFromString(existingAccount?.label || contact?.nickname);

  if (!avatarName) {
    if (isValidDomainFormat(to)) {
      avatarName = to;
    } else if (walletNames?.[to]) {
      avatarName = walletNames[to];
    } else {
      avatarName = address(to, 4, 6) ?? 'default';
    }
  }

  const avatarValue = returnStringFirstEmoji(existingAccount?.label) || addressHashedEmoji(toAddress);

  const avatarColor = existingAccount?.color || contact?.color || addressHashedColorIndex(toAddress);

  const { data: avatar } = useENSAvatar(to, {
    enabled: isENSAddressFormat(to),
  });

  const accountImage = profilesEnabled ? avatar?.imageUrl || existingAccount?.image : existingAccount?.image;

  const imageUrl = svgToPngIfNeeded(asset.image_thumbnail_url || asset.image_url, true);

  const contentHeight = getSheetHeight({
    checkboxes,
    isENS,
    isL2,
    shouldShowChecks,
  });

  const getMessage = () => {
    let message;
    if (isSendingToUserAccount) {
      message = i18n.t(i18n.l.wallet.transaction.you_own_this_wallet);
    } else if (alreadySentTransactionsTotal === 0) {
      message = i18n.t(i18n.l.wallet.transaction.first_time_send);
    } else {
      message = i18n.t(i18n.l.wallet.transaction.previous_sends, {
        number: alreadySentTransactionsTotal,
      });
    }
    return message;
  };

  return (
    <Container deviceHeight={deviceHeight} height={contentHeight} insets={insets}>
      {ios && <TouchableBackdrop onPress={goBack} />}

<<<<<<< HEAD
      <SlackSheet
        additionalTopPadding={IS_ANDROID}
        contentHeight={contentHeight}
        scrollEnabled={false}
      >
=======
      {/* @ts-expect-error JavaScript component */}
      <SlackSheet additionalTopPadding={android} contentHeight={contentHeight} scrollEnabled={false}>
>>>>>>> 14f80d49
        <SheetTitle>{lang.t('wallet.transaction.sending_title')}</SheetTitle>
        <Column height={contentHeight}>
          <Column padding={24}>
            <Row>
              <Column justify="center" width={deviceWidth - 117}>
                <Heading numberOfLines={1} color="primary (Deprecated)" size="26px / 30px (Deprecated)" weight="heavy">
                  {isNft ? asset?.name : nativeDisplayAmount}
                </Heading>
                <Row marginTop={12}>
                  <Text
                    color={{
                      custom: isNft ? colors.alpha(colors.blueGreyDark, 0.6) : color,
                    }}
                    size="16px / 22px (Deprecated)"
                    weight={isNft ? 'bold' : 'heavy'}
                  >
                    {isNft ? asset.familyName : `${amountDetails.assetAmount} ${asset.symbol}`}
                  </Text>
                </Row>
              </Column>
              <Column align="end" flex={1} justify="center">
                <Row>
                  {isNft ? (
                    // @ts-expect-error JavaScript component
                    <RequestVendorLogoIcon
                      backgroundColor={asset.background || colors.lightestGrey}
                      badgeXPosition={-7}
                      badgeYPosition={0}
                      borderRadius={10}
                      imageUrl={imageUrl}
                      network={asset.network}
                      showLargeShadow
                      size={50}
                    />
                  ) : (
                    // eslint-disable-next-line react/jsx-props-no-spreading
                    <CoinIcon size={50} {...asset} />
                  )}
                </Row>
              </Column>
            </Row>

            <Row marginVertical={19}>
              {/* @ts-expect-error – JS component */}
              <Pill borderRadius={15} height={30} minWidth={39} paddingHorizontal={10} paddingVertical={5.5}>
                <OldText
                  align="center"
                  color={colors.blueGreyDark60}
                  letterSpacing="roundedMedium"
                  lineHeight={20}
                  size="large"
                  weight="heavy"
                >
                  {lang.t('account.tx_to_lowercase')}
                </OldText>
              </Pill>

              <Column align="end" flex={1}>
                <ChevronDown />
              </Column>
            </Row>
            <Row marginBottom={android ? 15 : 30}>
              <Column flex={1} justify="center">
                <Row width={android ? '80%' : '90%'}>
                  <Heading numberOfLines={1} color="primary (Deprecated)" size="26px / 30px (Deprecated)" weight="heavy">
                    {avatarName}
                  </Heading>
                  <Centered marginLeft={4}>
                    <ContactRowInfoButton
                      item={{
                        address: toAddress,
                        name: avatarName || address(to, 4, 8),
                      }}
                      network={network}
                      scaleTo={0.75}
                    >
                      <Text
                        color={{
                          custom: colors.alpha(colors.blueGreyDark, isDarkMode ? 0.5 : 0.6),
                        }}
                        size="20px / 24px (Deprecated)"
                        weight="heavy"
                      >
                        􀍡
                      </Text>
                    </ContactRowInfoButton>
                  </Centered>
                </Row>
                <Row marginTop={12}>
                  <Text color={{ custom: colors.alpha(colors.blueGreyDark, 0.6) }} size="16px / 22px (Deprecated)" weight="bold">
                    {getMessage()}
                  </Text>
                </Row>
              </Column>
              <Column align="end" justify="center">
                {accountImage ? (
                  <ImageAvatar image={accountImage} size="lmedium" />
                ) : (
                  <ContactAvatar color={avatarColor} size="lmedium" value={avatarValue} />
                )}
              </Column>
            </Row>
            {/* @ts-expect-error JavaScript component */}
            <Divider color={colors.rowDividerExtraLight} inset={[0]} />
          </Column>
          {(isL2 || isENS || shouldShowChecks) && (
            <Inset bottom="30px (Deprecated)" horizontal="19px (Deprecated)">
              <Stack space="19px (Deprecated)">
                {isL2 && (
                  <Fragment>
                    {/* @ts-expect-error JavaScript component */}
                    <L2Disclaimer
                      network={asset.network}
                      colors={colors}
                      hideDivider
                      marginBottom={0}
                      marginHorizontal={0}
                      onPress={handleL2DisclaimerPress}
                      prominent
                      customText={i18n.t(i18n.l.expanded_state.asset.l2_disclaimer_send, {
                        network: getNetworkObj(asset.network).name,
                      })}
                      symbol={asset.symbol}
                    />
                  </Fragment>
                )}
                {isENS && checkboxes.length > 0 && (
                  <ButtonPressAnimation onPress={handleENSConfigurationPress} scale={0.95}>
                    <Callout
                      after={
                        <Text color="secondary30 (Deprecated)" size="16px / 22px (Deprecated)" weight="heavy">
                          􀅵
                        </Text>
                      }
                      before={
                        <Box
                          background="accent"
                          borderRadius={20}
                          shadow="12px heavy accent (Deprecated)"
                          style={{ height: 20, width: 20 }}
                        >
                          <ENSCircleIcon height={20} width={20} />
                        </Box>
                      }
                    >
                      {lang.t('wallet.transaction.ens_configuration_options')}
                    </Callout>
                  </ButtonPressAnimation>
                )}
                {(isENS || shouldShowChecks) && checkboxes.length > 0 && (
                  <Inset horizontal="10px">
                    <Stack space="24px">
                      {checkboxes.map((check, i) => (
                        <CheckboxField
                          color={color}
                          isChecked={check.checked}
                          key={`check_${i}`}
                          label={check.label}
                          onPress={() =>
                            handleCheckbox({
                              ...check,
                              checked: !check.checked,
                              index: i,
                            })
                          }
                          testID={check.id}
                        />
                      ))}
                    </Stack>
                  </Inset>
                )}
              </Stack>
            </Inset>
          )}
          <SendButtonWrapper>
            {/* @ts-expect-error JavaScript component */}
            <SendButton
              androidWidth={deviceWidth - 60}
              backgroundColor={color}
              disabled={!canSubmit}
              insufficientEth={insufficientEth}
              isAuthorizing={isAuthorizing}
              onLongPress={handleSubmit}
              requiresChecks={shouldShowChecks}
              smallButton={!isTinyPhone && (android || isSmallPhone)}
              testID="send-confirmation-button"
            />
          </SendButtonWrapper>
          {isENS && (
            /* @ts-expect-error JavaScript component */
            <GasSpeedButton currentNetwork={network} theme={isDarkMode ? 'dark' : 'light'} />
          )}
        </Column>
      </SlackSheet>
    </Container>
  );
};<|MERGE_RESOLUTION|>--- conflicted
+++ resolved
@@ -451,16 +451,7 @@
     <Container deviceHeight={deviceHeight} height={contentHeight} insets={insets}>
       {ios && <TouchableBackdrop onPress={goBack} />}
 
-<<<<<<< HEAD
-      <SlackSheet
-        additionalTopPadding={IS_ANDROID}
-        contentHeight={contentHeight}
-        scrollEnabled={false}
-      >
-=======
-      {/* @ts-expect-error JavaScript component */}
-      <SlackSheet additionalTopPadding={android} contentHeight={contentHeight} scrollEnabled={false}>
->>>>>>> 14f80d49
+      <SlackSheet additionalTopPadding={IS_ANDROID} contentHeight={contentHeight} scrollEnabled={false}>
         <SheetTitle>{lang.t('wallet.transaction.sending_title')}</SheetTitle>
         <Column height={contentHeight}>
           <Column padding={24}>
