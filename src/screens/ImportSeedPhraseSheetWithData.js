--- conflicted
+++ resolved
@@ -1,8 +1,4 @@
-<<<<<<< HEAD
-=======
-import { isValidSeedPhrase as validateSeedPhrase } from '@rainbow-me/rainbow-common';
 import analytics from '@segment/analytics-react-native';
->>>>>>> 262825a7
 import { get } from 'lodash';
 import { Clipboard, InteractionManager, Linking } from 'react-native';
 import { withNavigation } from 'react-navigation';
@@ -15,11 +11,7 @@
   withState,
 } from 'recompact';
 import { Alert } from '../components/alerts';
-<<<<<<< HEAD
-import { withDataInit } from '../hoc';
-=======
-import { withAccountRefresh, withAccountReset, withIsWalletEmpty } from '../hoc';
->>>>>>> 262825a7
+import { withDataInit, withIsWalletEmpty } from '../hoc';
 import { deviceUtils } from '../utils';
 import ImportSeedPhraseSheet from './ImportSeedPhraseSheet';
 import { isValidSeedPhrase as validateSeedPhrase } from '../helpers/validators';
@@ -40,26 +32,17 @@
 );
 
 const ImportSeedPhraseSheetWithData = compose(
-<<<<<<< HEAD
   withDataInit,
-=======
-  withAccountReset,
-  withAccountRefresh,
   withIsWalletEmpty,
->>>>>>> 262825a7
   withNavigation,
   withState('clipboardContents', 'setClipboardContents', ''),
   withState('isImporting', 'setIsImporting', false),
   withState('seedPhrase', 'setSeedPhrase', ''),
   withHandlers({
     importSeedPhrase: ({
-<<<<<<< HEAD
       clearAccountData,
       initializeWallet,
-=======
-      accountClearState,
       isEmpty,
->>>>>>> 262825a7
       navigation,
       seedPhrase,
       setIsImporting,
@@ -69,19 +52,11 @@
       return initializeWallet(seedPhrase.trim())
         .then((address) => {
           if (address) {
-<<<<<<< HEAD
+            analytics.track('Imported seed phrase', {
+              hadPreviousAddressWithValue: isEmpty,
+            });
             setIsImporting(false);
             navigation.navigate('WalletScreen');
-=======
-            refreshAccount()
-              .then(() => {
-                analytics.track('Imported seed phrase', {
-                  hadPreviousAddressWithValue: isEmpty,
-                });
-                setIsImporting(false);
-                navigation.navigate('WalletScreen');
-              });
->>>>>>> 262825a7
           } else {
             setIsImporting(false);
           }
