--- conflicted
+++ resolved
@@ -142,11 +142,6 @@
     screen: SavingModalNavigator,
   },
   [Routes.SAVINGS_WITHDRAW_MODAL]: {
-<<<<<<< HEAD
-    navigationOptions: exchangePresetWithTransitions,
-=======
-    navigationOptions: expandedPresetWithTransitions,
->>>>>>> 635500c9
     params: {
       isGestureBlocked: false,
     },
