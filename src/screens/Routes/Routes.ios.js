import analytics from '@segment/analytics-react-native';
import { get, omit } from 'lodash';
import React from 'react';
import { StatusBar } from 'react-native';
import { createAppContainer, NavigationActions } from 'react-navigation';
import { createMaterialTopTabNavigator } from 'react-navigation-tabs-v1';
// eslint-disable-next-line import/no-unresolved
import { enableScreens } from 'react-native-screens';
import createNativeStackNavigator from 'react-native-screens/createNativeStackNavigator';
import { createStackNavigator } from 'react-navigation-stack';
import isNativeStackAvailable from '../../helpers/isNativeStackAvailable';
import {
  ExchangeModalNavigator,
  Navigation,
  SavingModalNavigator,
} from '../../navigation';
import { updateTransitionProps } from '../../redux/navigation';
import store from '../../redux/store';
import { deviceUtils, sentryUtils } from '../../utils';
import ExpandedAssetScreenWithData from '../ExpandedAssetScreenWithData';
import ImportSeedPhraseSheetWithData from '../ImportSeedPhraseSheetWithData';
import ProfileScreenWithData from '../ProfileScreenWithData';
import QRScannerScreenWithData from '../QRScannerScreenWithData';
import ReceiveModal from '../ReceiveModal';
import WithdrawModal from '../WithdrawModal';
import SavingsSheet from '../SavingsSheet';
import ExampleScreen from '../ExampleScreen';
import WalletConnectConfirmationModal from '../WalletConnectConfirmationModal';
import SendSheetWithData from '../SendSheetWithData';
import SettingsModal from '../SettingsModal';
import TransactionConfirmationScreenWithData from '../TransactionConfirmationScreenWithData';
import WalletScreen from '../WalletScreen';
import AvatarBuilder from '../AvatarBuilder';
import {
  backgroundPreset,
  emojiPreset,
  exchangePreset,
  expandedPreset,
  overlayExpandedPreset,
  savingsPreset,
  sheetPreset,
  swapDetailsPreset,
} from '../../navigation/transitions/effects';

enableScreens();

const onTransitionEnd = () =>
  store.dispatch(
    updateTransitionProps({ date: Date.now(), isTransitioning: false })
  );
const onTransitionStart = () =>
  store.dispatch(
    updateTransitionProps({ date: Date.now(), isTransitioning: true })
  );

const SwipeStack = createMaterialTopTabNavigator(
  {
    ProfileScreen: {
      name: 'ProfileScreen',
      screen: ProfileScreenWithData,
    },
    WalletScreen: {
      name: 'WalletScreen',
      screen: WalletScreen,
    },
    // eslint-disable-next-line sort-keys
    QRScannerScreen: {
      name: 'QRScannerScreen',
      screen: QRScannerScreenWithData,
    },
  },
  {
    headerMode: 'none',
    initialLayout: deviceUtils.dimensions,
    initialRouteName: 'WalletScreen',
    tabBarComponent: null,
  }
);

const sendFlowRoutes = {
  OverlayExpandedAssetScreen: {
    navigationOptions: overlayExpandedPreset,
    screen: ExpandedAssetScreenWithData,
  },
  SendSheet: {
    navigationOptions: {
      ...expandedPreset,
      onTransitionStart: props => {
        expandedPreset.onTransitionStart(props);
        onTransitionStart();
      },
    },
    screen: function SendSheetWrapper(...props) {
      return <SendSheetWithData {...props} setAppearListener={setListener} />;
    },
  },
};

const MainNavigator = createStackNavigator(
  {
    AvatarBuilder: {
      navigationOptions: {
        ...emojiPreset,
      },
      screen: AvatarBuilder,
      transparentCard: true,
    },
    ConfirmRequest: {
      navigationOptions: {
        ...sheetPreset,
        onTransitionStart: props => {
          sheetPreset.onTransitionStart(props);
          onTransitionStart();
        },
      },
      screen: TransactionConfirmationScreenWithData,
    },
    ExampleScreen: {
      navigationOptions: {
        ...expandedPreset,
        onTransitionStart: props => {
          expandedPreset.onTransitionStart(props);
          onTransitionStart();
        },
      },
      screen: ExampleScreen,
    },
    ExchangeModal: {
      navigationOptions: {
        ...exchangePreset,
        onTransitionEnd,
        onTransitionStart: props => {
          expandedPreset.onTransitionStart(props);
          onTransitionStart();
        },
      },
      params: {
        isGestureBlocked: false,
      },
      screen: ExchangeModalNavigator,
    },
    ExpandedAssetScreen: {
      navigationOptions: {
        ...expandedPreset,
        // onTransitionStart: props => {
        //   expandedPreset.onTransitionStart(props);
        //   onTransitionStart();
        // },
      },
      screen: ExpandedAssetScreenWithData,
    },
    ReceiveModal: {
      navigationOptions: {
        ...expandedPreset,
        onTransitionStart: props => {
          expandedPreset.onTransitionStart(props);
          onTransitionStart();
        },
      },
      screen: ReceiveModal,
    },
    SavingsDepositModal: {
      navigationOptions: {
        ...exchangePreset,
        onTransitionEnd,
        onTransitionStart: props => {
          expandedPreset.onTransitionStart(props);
          onTransitionStart();
        },
      },
      params: {
        isGestureBlocked: false,
      },
      screen: SavingModalNavigator,
    },
    SavingsSheet: {
      navigationOptions: {
        ...savingsPreset,
      },
      screen: SavingsSheet,
    },
    SettingsModal: {
      navigationOptions: {
        ...expandedPreset,
        gesturesEnabled: false,
        onTransitionStart: props => {
          expandedPreset.onTransitionStart(props);
          onTransitionStart();
        },
      },
      screen: SettingsModal,
      transparentCard: true,
    },
    SwapDetailsScreen: {
      navigationOptions: swapDetailsPreset,
      screen: ExpandedAssetScreenWithData,
    },
    SwipeLayout: {
      navigationOptions: {
        ...backgroundPreset,
      },
      screen: SwipeStack,
    },
    WalletConnectConfirmationModal: {
      navigationOptions: {
        ...expandedPreset,
        onTransitionStart: props => {
          expandedPreset.onTransitionStart(props);
          onTransitionStart();
        },
      },
      screen: WalletConnectConfirmationModal,
    },
    ...(isNativeStackAvailable
      ? {}
      : {
          OverlayExpandedAssetScreen: {
            navigationOptions: overlayExpandedPreset,
            screen: ExpandedAssetScreenWithData,
          },
        }),
  },
  {
    defaultNavigationOptions: {
      onTransitionEnd,
      onTransitionStart,
    },
    headerMode: 'none',
    initialRouteName: 'SwipeLayout',
    mode: 'modal',
  }
);

let appearListener = null;
const setListener = listener => (appearListener = listener);

const NativeStack = createStackNavigator(
  {
    NativeStack: createNativeStackNavigator(
      {
        ImportSeedPhraseSheet: function ImportSeedPhraseSheetWrapper(...props) {
          return (
            <ImportSeedPhraseSheetWithData
              {...props}
              setAppearListener={setListener}
            />
          );
        },
        MainNavigator,
        SendSheetNavigator: isNativeStackAvailable
          ? createStackNavigator(sendFlowRoutes, {
              defaultNavigationOptions: {
                onTransitionEnd,
                onTransitionStart,
              },
              headerMode: 'none',
              initialRouteName: 'SendSheet',
              mode: 'modal',
            })
          : () => null,
      },
      {
        defaultNavigationOptions: {
          onAppear: () => appearListener && appearListener(),
        },
        headerMode: 'none',
        initialRouteName: 'MainNavigator',
        mode: 'modal',
      }
    ),
    SavingsWithdrawModal: {
      navigationOptions: {
        ...exchangePreset,
        onTransitionEnd,
        onTransitionStart: props => {
          expandedPreset.onTransitionStart(props);
          onTransitionStart();
        },
      },
      params: {
        isGestureBlocked: false,
      },
      screen: WithdrawModal,
    },
  },
  {
    defaultNavigationOptions: {
      onTransitionEnd,
      onTransitionStart,
    },
    headerMode: 'none',
    initialRouteName: 'NativeStack',
    mode: 'modal',
  }
);
<<<<<<< HEAD

const NativeStackFallback = createStackNavigator(
  {
    ImportSeedPhraseSheet: {
      navigationOptions: {
        ...sheetPreset,
        onTransitionStart: () => {
          StatusBar.setBarStyle('light-content');
        },
=======
const nativeStackRoutes = {
  ImportSeedPhraseSheet: {
    navigationOptions: {
      ...sheetPreset,
      onTransitionStart: props => {
        sheetPreset.onTransitionStart(props);
        onTransitionStart();
>>>>>>> a03ed36e
      },
    },
<<<<<<< HEAD
    MainNavigator,
    SavingsWithdrawModal: {
      navigationOptions: {
        ...exchangePreset,
        onTransitionEnd,
        onTransitionStart: props => {
          expandedPreset.onTransitionStart(props);
          onTransitionStart();
        },
      },
      params: {
        isGestureBlocked: false,
      },
      screen: WithdrawModal,
    },
    SendSheet: {
      navigationOptions: {
        ...omit(sheetPreset, 'gestureResponseDistance'),
        onTransitionStart: () => {
          StatusBar.setBarStyle('light-content');
        },
=======
    screen: ImportSeedPhraseSheetWithData,
  },
  MainNavigator,
  SendSheet: {
    navigationOptions: {
      ...omit(sheetPreset, 'gestureResponseDistance'),
      onTransitionStart: props => {
        onTransitionStart(props);
        sheetPreset.onTransitionStart(props);
>>>>>>> a03ed36e
      },
    },
    screen: SendSheetWithData,
  },
};

const NativeStackFallback = createStackNavigator(nativeStackRoutes, {
  defaultNavigationOptions: {
    onTransitionEnd,
    onTransitionStart,
  },
  headerMode: 'none',
  initialRouteName: 'MainNavigator',
  mode: 'modal',
});

const Stack = isNativeStackAvailable ? NativeStack : NativeStackFallback;

const AppContainer = createAppContainer(Stack);

// eslint-disable-next-line react/display-name
const AppContainerWithAnalytics = React.forwardRef((props, ref) => (
  <AppContainer
    onNavigationStateChange={(prevState, currentState) => {
      const { params, routeName } = Navigation.getActiveRoute(currentState);
      const prevRouteName = Navigation.getActiveRouteName(prevState);
      // native stack rn does not support onTransitionEnd and onTransitionStart
      // Set focus manually on route changes

      if (
        prevRouteName !== routeName &&
        isNativeStackAvailable &&
        (nativeStackRoutes[prevRouteName] || nativeStackRoutes[routeName])
      ) {
        Navigation.handleAction(
          NavigationActions.setParams({
            key: routeName,
            params: { focused: true },
          })
        );

        Navigation.handleAction(
          NavigationActions.setParams({
            key: prevRouteName,
            params: { focused: false },
          })
        );
      }

      if (
        prevRouteName !== 'QRScannerScreen' &&
        routeName === 'QRScannerScreen'
      ) {
        StatusBar.setBarStyle('light-content');
      }

      if (
        prevRouteName === 'QRScannerScreen' &&
        routeName !== 'QRScannerScreen'
      ) {
        StatusBar.setBarStyle('dark-content');
      }

      if (
        prevRouteName === 'ImportSeedPhraseSheet' &&
        (routeName === 'ProfileScreen' || routeName === 'WalletScreen')
      ) {
        StatusBar.setBarStyle('dark-content');
      }

      if (prevRouteName === 'WalletScreen' && routeName === 'SendSheet') {
        StatusBar.setBarStyle('light-content');
      }

      if (prevRouteName === 'SendSheet' && routeName === 'WalletScreen') {
        StatusBar.setBarStyle('dark-content');
      }

      if (routeName === 'SettingsModal') {
        let subRoute = get(params, 'section.title');
        if (subRoute === 'Settings') subRoute = null;
        return analytics.screen(
          `${routeName}${subRoute ? `>${subRoute}` : ''}`
        );
      }

      if (routeName !== prevRouteName) {
        let paramsToTrack = null;

        if (
          prevRouteName === 'MainExchangeScreen' &&
          routeName === 'WalletScreen'
        ) {
          // store.dispatch(updateTransitionProps({ blurColor: null }));
        } else if (
          prevRouteName === 'WalletScreen' &&
          routeName === 'MainExchangeScreen'
        ) {
          // store.dispatch(
          //   updateTransitionProps({
          //     blurColor: colors.alpha(colors.black, 0.9),
          //   })
          // );
        }

        if (routeName === 'ExpandedAssetScreen') {
          const { asset, type } = params;
          paramsToTrack = {
            assetContractAddress:
              asset.address || get(asset, 'asset_contract.address'),
            assetName: asset.name,
            assetSymbol: asset.symbol || get(asset, 'asset_contract.symbol'),
            assetType: type,
          };
        }
        sentryUtils.addNavBreadcrumb(prevRouteName, routeName, paramsToTrack);
        return analytics.screen(routeName, paramsToTrack);
      }
    }}
    ref={ref}
  />
));

export default React.memo(AppContainerWithAnalytics);<|MERGE_RESOLUTION|>--- conflicted
+++ resolved
@@ -159,20 +159,6 @@
       },
       screen: ReceiveModal,
     },
-    SavingsDepositModal: {
-      navigationOptions: {
-        ...exchangePreset,
-        onTransitionEnd,
-        onTransitionStart: props => {
-          expandedPreset.onTransitionStart(props);
-          onTransitionStart();
-        },
-      },
-      params: {
-        isGestureBlocked: false,
-      },
-      screen: SavingModalNavigator,
-    },
     SavingsSheet: {
       navigationOptions: {
         ...savingsPreset,
@@ -268,6 +254,20 @@
         mode: 'modal',
       }
     ),
+    SavingsDepositModal: {
+      navigationOptions: {
+        ...exchangePreset,
+        onTransitionEnd,
+        onTransitionStart: props => {
+          expandedPreset.onTransitionStart(props);
+          onTransitionStart();
+        },
+      },
+      params: {
+        isGestureBlocked: false,
+      },
+      screen: SavingModalNavigator,
+    },
     SavingsWithdrawModal: {
       navigationOptions: {
         ...exchangePreset,
@@ -293,60 +293,51 @@
     mode: 'modal',
   }
 );
-<<<<<<< HEAD
-
-const NativeStackFallback = createStackNavigator(
-  {
-    ImportSeedPhraseSheet: {
-      navigationOptions: {
-        ...sheetPreset,
-        onTransitionStart: () => {
-          StatusBar.setBarStyle('light-content');
-        },
-=======
+
 const nativeStackRoutes = {
   ImportSeedPhraseSheet: {
     navigationOptions: {
       ...sheetPreset,
+      onTransitionStart: () => {
+        StatusBar.setBarStyle('light-content');
+      },
+    },
+    screen: ImportSeedPhraseSheetWithData,
+  },
+  MainNavigator,
+  SavingsDepositModal: {
+    navigationOptions: {
+      ...exchangePreset,
+      onTransitionEnd,
       onTransitionStart: props => {
-        sheetPreset.onTransitionStart(props);
+        expandedPreset.onTransitionStart(props);
         onTransitionStart();
->>>>>>> a03ed36e
-      },
-    },
-<<<<<<< HEAD
-    MainNavigator,
-    SavingsWithdrawModal: {
-      navigationOptions: {
-        ...exchangePreset,
-        onTransitionEnd,
-        onTransitionStart: props => {
-          expandedPreset.onTransitionStart(props);
-          onTransitionStart();
-        },
-      },
-      params: {
-        isGestureBlocked: false,
-      },
-      screen: WithdrawModal,
-    },
-    SendSheet: {
-      navigationOptions: {
-        ...omit(sheetPreset, 'gestureResponseDistance'),
-        onTransitionStart: () => {
-          StatusBar.setBarStyle('light-content');
-        },
-=======
-    screen: ImportSeedPhraseSheetWithData,
-  },
-  MainNavigator,
+      },
+    },
+    params: {
+      isGestureBlocked: false,
+    },
+    screen: SavingModalNavigator,
+  },
+  SavingsWithdrawModal: {
+    navigationOptions: {
+      ...exchangePreset,
+      onTransitionEnd,
+      onTransitionStart: props => {
+        expandedPreset.onTransitionStart(props);
+        onTransitionStart();
+      },
+    },
+    params: {
+      isGestureBlocked: false,
+    },
+    screen: WithdrawModal,
+  },
   SendSheet: {
     navigationOptions: {
       ...omit(sheetPreset, 'gestureResponseDistance'),
-      onTransitionStart: props => {
-        onTransitionStart(props);
-        sheetPreset.onTransitionStart(props);
->>>>>>> a03ed36e
+      onTransitionStart: () => {
+        StatusBar.setBarStyle('light-content');
       },
     },
     screen: SendSheetWithData,
