--- conflicted
+++ resolved
@@ -141,13 +141,8 @@
     },
     screen: SavingModalNavigator,
   },
-<<<<<<< HEAD
-  [Routes.SAVINGS_DEPOSIT_MODAL]: {
-    navigationOptions: expandedPresetWithTransitions,
-=======
   [Routes.SAVINGS_WITHDRAW_MODAL]: {
     navigationOptions: exchangePresetWithTransitions,
->>>>>>> fd660cd6
     params: {
       isGestureBlocked: false,
     },
