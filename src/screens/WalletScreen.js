--- conflicted
+++ resolved
@@ -24,10 +24,7 @@
   withIsWalletEmpty,
 } from '../hoc';
 import { position } from '../styles';
-<<<<<<< HEAD
-=======
 import withStatusBarStyle from '../hoc/withStatusBarStyle';
->>>>>>> 6f5b7166
 
 class WalletScreen extends PureComponent {
   static propTypes = {
