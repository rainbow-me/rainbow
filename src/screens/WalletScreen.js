--- conflicted
+++ resolved
@@ -74,11 +74,7 @@
   const loadAccountLateData = useLoadAccountLateData();
   const loadGlobalLateData = useLoadGlobalLateData();
   const initializeDiscoverData = useInitializeDiscoverData();
-<<<<<<< HEAD
-  const initializeENSIntroData = useInitializeENSIntroData();
-=======
-
->>>>>>> 5e19de99
+
   const walletReady = useSelector(
     ({ appState: { walletReady } }) => walletReady
   );
