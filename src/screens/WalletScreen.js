import { useRoute } from '@react-navigation/core';
<<<<<<< HEAD
import { compact, keys, toLower } from 'lodash';
=======
import { compact, isEmpty, keys } from 'lodash';
>>>>>>> 39410229
import React, { useEffect, useMemo, useState } from 'react';
import Animated from 'react-native-reanimated';
import { useValue } from 'react-native-redash/src/v1';
import { useDispatch, useSelector } from 'react-redux';
import { OpacityToggler } from '../components/animations';
import { AssetList } from '../components/asset-list';
import { ExchangeFab, FabWrapper, SendFab } from '../components/fab';
import {
  DiscoverHeaderButton,
  Header,
  ProfileHeaderButton,
  ScanHeaderButton,
} from '../components/header';
import { Page, RowWithMargins } from '../components/layout';
import useExperimentalFlag, {
  PROFILES,
} from '@rainbow-me/config/experimentalHooks';
import networkInfo from '@rainbow-me/helpers/networkInfo';
import { isEmpty } from '@rainbow-me/helpers/utilities';
import {
  useAccountEmptyState,
  useAccountSettings,
  useCoinListEdited,
  useInitializeDiscoverData,
  useInitializeWallet,
  useLoadAccountLateData,
  useLoadGlobalLateData,
  usePortfolios,
  useTrackENSProfile,
  useUserAccounts,
  useWalletENSAvatar,
  useWallets,
  useWalletSectionsData,
} from '@rainbow-me/hooks';
import { useNavigation } from '@rainbow-me/navigation';
import { updateRefetchSavings } from '@rainbow-me/redux/data';
import {
  emitChartsRequest,
  emitPortfolioRequest,
} from '@rainbow-me/redux/explorer';
import styled from '@rainbow-me/styled-components';
import { position } from '@rainbow-me/styles';

const HeaderOpacityToggler = styled(OpacityToggler).attrs(({ isVisible }) => ({
  endingOpacity: 0.4,
  pointerEvents: isVisible ? 'none' : 'auto',
}))({
  elevation: 1,
  paddingTop: 5,
  zIndex: 1,
});

const WalletPage = styled(Page)({
  ...position.sizeAsObject('100%'),
  flex: 1,
});

export default function WalletScreen() {
  const { params } = useRoute();
  const { setParams } = useNavigation();
  const [initialized, setInitialized] = useState(!!params?.initialized);
  const [portfoliosFetched, setPortfoliosFetched] = useState(false);
  const [fetchedCharts, setFetchedCharts] = useState(false);
  const initializeWallet = useInitializeWallet();
  const { isCoinListEdited } = useCoinListEdited();
  const scrollViewTracker = useValue(0);
  const { isReadOnlyWallet } = useWallets();
  const { trackENSProfile } = useTrackENSProfile();
  const { network } = useAccountSettings();
  const { userAccounts } = useUserAccounts();
  const { portfolios, trackPortfolios } = usePortfolios();
  const loadAccountLateData = useLoadAccountLateData();
  const loadGlobalLateData = useLoadGlobalLateData();
  const initializeDiscoverData = useInitializeDiscoverData();
  const { updateWalletENSAvatars } = useWalletENSAvatar();
  const walletReady = useSelector(
    ({ appState: { walletReady } }) => walletReady
  );
  const {
    isWalletEthZero,
    refetchSavings,
    sections,
    shouldRefetchSavings,
    isEmpty: isSectionsEmpty,
    briefSectionsData: walletBriefSectionsData,
  } = useWalletSectionsData();

  const { isEmpty: isAccountEmpty } = useAccountEmptyState(isSectionsEmpty);

  const dispatch = useDispatch();

  const { addressSocket, assetsSocket } = useSelector(
    ({ explorer: { addressSocket, assetsSocket } }) => ({
      addressSocket,
      assetsSocket,
    })
  );

  const profilesEnabled = useExperimentalFlag(PROFILES);

  useEffect(() => {
    const fetchAndResetFetchSavings = async () => {
      await refetchSavings();
      dispatch(updateRefetchSavings(false));
    };
    if (shouldRefetchSavings) {
      fetchAndResetFetchSavings();
    }
  }, [dispatch, refetchSavings, shouldRefetchSavings]);

  useEffect(() => {
    const initializeAndSetParams = async () => {
      await initializeWallet(null, null, null, !params?.emptyWallet);
      setInitialized(true);
      setParams({ emptyWallet: false });
    };

    if (!initialized || (params?.emptyWallet && initialized)) {
      // We run the migrations only once on app launch
      initializeAndSetParams();
    }
  }, [initializeWallet, initialized, params, setParams]);

  useEffect(() => {
    if (initialized && addressSocket && !portfoliosFetched) {
      setPortfoliosFetched(true);
      const fetchPortfolios = async () => {
        for (let i = 0; i < userAccounts.length; i++) {
          const account = userAccounts[i];
          // Passing usd for consistency in tracking
          dispatch(emitPortfolioRequest(account.address.toLowerCase(), 'usd'));
        }
      };
      fetchPortfolios();
    }
  }, [
    addressSocket,
    dispatch,
    initialized,
    portfolios,
    portfoliosFetched,
    userAccounts,
  ]);

  useEffect(() => {
    if (profilesEnabled) {
      trackENSProfile();
    }
  }, [profilesEnabled, trackENSProfile]);

  useEffect(() => {
    if (
      !isEmpty(portfolios) &&
      portfoliosFetched &&
      keys(portfolios).length === userAccounts.length
    ) {
      trackPortfolios();
    }
  }, [portfolios, portfoliosFetched, trackPortfolios, userAccounts.length]);

  useEffect(() => {
    if (initialized && assetsSocket && !fetchedCharts) {
      const balancesSection = sections.find(({ name }) => name === 'balances');
      const assetCodes = compact(
        balancesSection?.data.map(({ address }) => address)
      );

      if (!isEmpty(assetCodes)) {
        dispatch(emitChartsRequest(assetCodes));
        setFetchedCharts(true);
      }
    }
  }, [assetsSocket, dispatch, fetchedCharts, initialized, sections]);

  useEffect(() => {
    if (walletReady && assetsSocket) {
      loadAccountLateData();
      loadGlobalLateData();
      initializeDiscoverData();
    }
  }, [
    assetsSocket,
    initializeDiscoverData,
    loadAccountLateData,
    loadGlobalLateData,
    walletReady,
  ]);

  useEffect(() => {
    if (walletReady) updateWalletENSAvatars();
    // eslint-disable-next-line react-hooks/exhaustive-deps
  }, [walletReady]);

  // Show the exchange fab only for supported networks
  // (mainnet & rinkeby)
  const fabs = useMemo(
    () =>
      [!!networkInfo[network]?.exchange_enabled && ExchangeFab, SendFab].filter(
        e => !!e
      ),
    [network]
  );

  const isLoadingAssets = useSelector(state => state.data.isLoadingAssets);

  return (
    <WalletPage testID="wallet-screen">
      {/* Line below appears to be needed for having scrollViewTracker persistent while
      reattaching of react subviews */}
      <Animated.Code exec={scrollViewTracker} />
      <FabWrapper
        disabled={isAccountEmpty || !!params?.emptyWallet}
        fabs={fabs}
        isCoinListEdited={isCoinListEdited}
        isReadOnlyWallet={isReadOnlyWallet}
      >
        <HeaderOpacityToggler isVisible={isCoinListEdited}>
          <Header justify="space-between">
            <ProfileHeaderButton />
            <RowWithMargins margin={10}>
              <DiscoverHeaderButton />
              <ScanHeaderButton />
            </RowWithMargins>
          </Header>
        </HeaderOpacityToggler>
        <AssetList
          disableRefreshControl={isLoadingAssets}
          isEmpty={isAccountEmpty || !!params?.emptyWallet}
          isLoading={android && isLoadingAssets}
          isWalletEthZero={isWalletEthZero}
          network={network}
          scrollViewTracker={scrollViewTracker}
          walletBriefSectionsData={walletBriefSectionsData}
        />
      </FabWrapper>
    </WalletPage>
  );
}<|MERGE_RESOLUTION|>--- conflicted
+++ resolved
@@ -1,9 +1,5 @@
 import { useRoute } from '@react-navigation/core';
-<<<<<<< HEAD
-import { compact, keys, toLower } from 'lodash';
-=======
-import { compact, isEmpty, keys } from 'lodash';
->>>>>>> 39410229
+import { compact, keys } from 'lodash';
 import React, { useEffect, useMemo, useState } from 'react';
 import Animated from 'react-native-reanimated';
 import { useValue } from 'react-native-redash/src/v1';
