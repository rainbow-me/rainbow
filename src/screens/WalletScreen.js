import { withSafeTimeout } from '@hocs/safe-timers';
import { get } from 'lodash';
import PropTypes from 'prop-types';
import React, { useEffect, useState } from 'react';
import Animated from 'react-native-reanimated';
import { withNavigation } from 'react-navigation';
import { compose, withProps } from 'recompact';
import { AssetList } from '../components/asset-list';
import { FabWrapper } from '../components/fab';
import {
  CameraHeaderButton,
  Header,
  ProfileHeaderButton,
} from '../components/header';
import { Page } from '../components/layout';
import { withStatusBarStyle, withKeyboardHeight } from '../hoc';
import {
  useAccountSettings,
  useInitializeWallet,
  useRefreshAccountData,
  useWalletSectionsData,
} from '../hooks';
import ExchangeFab from '../components/fab/ExchangeFab';
import SendFab from '../components/fab/SendFab';
import { position } from '../styles';
import { getKeyboardHeight } from '../handlers/localstorage/globalSettings';
import networkInfo from '../helpers/networkInfo';

<<<<<<< HEAD
const WalletScreen = ({ navigation, scrollViewTracker, setKeyboardHeight }) => {
  const [initialized, setInitialized] = useState(false);
  const initializeWallet = useInitializeWallet();
  const refreshAccountData = useRefreshAccountData();
  useEffect(() => {
    if (!initialized) {
      initializeWallet()
        .then(() => {
          setInitialized(true);
          getKeyboardHeight()
            .then(keyboardHeight => {
              if (keyboardHeight) {
                setKeyboardHeight(keyboardHeight);
              }
            })
            .catch(() => {
              setInitialized(true);
            });
        })
        .catch(() => {
          setInitialized(true);
        });
    }
  }, [initializeWallet, initialized, setKeyboardHeight]);
  const { network } = useAccountSettings();
  const { isEmpty, isWalletEthZero, sections } = useWalletSectionsData();
=======
class WalletScreen extends Component {
  static propTypes = {
    accountAddress: PropTypes.string,
    allAssetsCount: PropTypes.number,
    assets: PropTypes.array,
    assetsTotal: PropTypes.object,
    initializeWallet: PropTypes.func,
    isEmpty: PropTypes.bool.isRequired,
    isFocused: PropTypes.bool,
    isWalletEthZero: PropTypes.bool.isRequired,
    navigation: PropTypes.object,
    network: PropTypes.string,
    refreshAccountData: PropTypes.func,
    scrollViewTracker: PropTypes.object,
    sections: PropTypes.array,
    setKeyboardHeight: PropTypes.func,
    setSafeTimeout: PropTypes.func,
    uniqueTokens: PropTypes.array,
  };

  state = {
    isFocused: true,
  };

  static getDerivedStateFromProps(props, state) {
    const isFocused = props.navigation.isFocused();
    return { ...state, isFocused };
  }

  componentDidMount = async () => {
    try {
      await this.props.initializeWallet();
      const keyboardheight = await getKeyboardHeight();

      if (keyboardheight) {
        this.props.setKeyboardHeight(keyboardheight);
      }
    } catch (error) {
      // TODO error state
    }
  };

  shouldComponentUpdate = (nextProps, nextState) => {
    const isFocused = this.state.isFocused;
    const willBeFocused = nextState.isFocused;

    const sectionLengthHasChanged =
      this.props.sections.length !== nextProps.sections.length;
>>>>>>> ab51aa9c

  /*
  shouldComponentUpdate = nextProps =>
    nextProps.navigation.getParam('focused', true) &&
    isNewValueForObjectPaths(this.props, nextProps, [
      'fetchingAssets',
      'fetchingUniqueTokens',
      'isEmpty',
      'isWalletEthZero',
      'language',
      'nativeCurrency',
      'sections',
    ]);
  */

  // Show the exchange fab only for supported networks
  // (mainnet & rinkeby)
  const fabs = get(networkInfo[network], 'exchange_enabled')
    ? [ExchangeFab, SendFab]
    : [SendFab];

  return (
    <Page {...position.sizeAsObject('100%')} flex={1}>
      {/* Line below appears to be needed for having scrollViewTracker persistent while
      reattaching of react subviews */}
      <Animated.Code exec={scrollViewTracker} />
      <FabWrapper
        disabled={isWalletEthZero}
        fabs={fabs}
        scrollViewTracker={scrollViewTracker}
        sections={sections}
      >
        <Header marginTop={5} justify="space-between">
          <ProfileHeaderButton navigation={navigation} />
          <CameraHeaderButton navigation={navigation} />
        </Header>

        <AssetList
          fetchData={refreshAccountData}
          isEmpty={isEmpty}
          isWalletEthZero={isWalletEthZero}
          network={network}
          scrollViewTracker={scrollViewTracker}
          sections={sections}
        />
      </FabWrapper>
    </Page>
  );
};

WalletScreen.propTypes = {
  navigation: PropTypes.object,
  scrollViewTracker: PropTypes.object,
  setKeyboardHeight: PropTypes.func,
};

export default compose(
  withSafeTimeout,
  withNavigation,
  withKeyboardHeight,
  withStatusBarStyle('dark-content'),
  withProps({ scrollViewTracker: new Animated.Value(0) })
)(WalletScreen);<|MERGE_RESOLUTION|>--- conflicted
+++ resolved
@@ -26,11 +26,11 @@
 import { getKeyboardHeight } from '../handlers/localstorage/globalSettings';
 import networkInfo from '../helpers/networkInfo';
 
-<<<<<<< HEAD
 const WalletScreen = ({ navigation, scrollViewTracker, setKeyboardHeight }) => {
   const [initialized, setInitialized] = useState(false);
   const initializeWallet = useInitializeWallet();
   const refreshAccountData = useRefreshAccountData();
+
   useEffect(() => {
     if (!initialized) {
       initializeWallet()
@@ -51,72 +51,9 @@
         });
     }
   }, [initializeWallet, initialized, setKeyboardHeight]);
+
   const { network } = useAccountSettings();
   const { isEmpty, isWalletEthZero, sections } = useWalletSectionsData();
-=======
-class WalletScreen extends Component {
-  static propTypes = {
-    accountAddress: PropTypes.string,
-    allAssetsCount: PropTypes.number,
-    assets: PropTypes.array,
-    assetsTotal: PropTypes.object,
-    initializeWallet: PropTypes.func,
-    isEmpty: PropTypes.bool.isRequired,
-    isFocused: PropTypes.bool,
-    isWalletEthZero: PropTypes.bool.isRequired,
-    navigation: PropTypes.object,
-    network: PropTypes.string,
-    refreshAccountData: PropTypes.func,
-    scrollViewTracker: PropTypes.object,
-    sections: PropTypes.array,
-    setKeyboardHeight: PropTypes.func,
-    setSafeTimeout: PropTypes.func,
-    uniqueTokens: PropTypes.array,
-  };
-
-  state = {
-    isFocused: true,
-  };
-
-  static getDerivedStateFromProps(props, state) {
-    const isFocused = props.navigation.isFocused();
-    return { ...state, isFocused };
-  }
-
-  componentDidMount = async () => {
-    try {
-      await this.props.initializeWallet();
-      const keyboardheight = await getKeyboardHeight();
-
-      if (keyboardheight) {
-        this.props.setKeyboardHeight(keyboardheight);
-      }
-    } catch (error) {
-      // TODO error state
-    }
-  };
-
-  shouldComponentUpdate = (nextProps, nextState) => {
-    const isFocused = this.state.isFocused;
-    const willBeFocused = nextState.isFocused;
-
-    const sectionLengthHasChanged =
-      this.props.sections.length !== nextProps.sections.length;
->>>>>>> ab51aa9c
-
-  /*
-  shouldComponentUpdate = nextProps =>
-    nextProps.navigation.getParam('focused', true) &&
-    isNewValueForObjectPaths(this.props, nextProps, [
-      'fetchingAssets',
-      'fetchingUniqueTokens',
-      'isEmpty',
-      'isWalletEthZero',
-      'language',
-      'nativeCurrency',
-      'sections',
-    ]);
-  */
 
   // Show the exchange fab only for supported networks
   // (mainnet & rinkeby)
