import { withSafeTimeout } from '@hocs/safe-timers';
import analytics from '@segment/analytics-react-native';
import PropTypes from 'prop-types';
import React, { Component } from 'react';
import Animated from 'react-native-reanimated';
import { withNavigation, withNavigationFocus } from 'react-navigation';
import {
  compose,
  withHandlers,
  withProps,
  withState,
} from 'recompact';
import { AssetList } from '../components/asset-list';
import BlurOverlay from '../components/BlurOverlay';
import { FabWrapper } from '../components/fab';
import {
  CameraHeaderButton,
  Header,
  ProfileHeaderButton,
} from '../components/header';
import { Page } from '../components/layout';
import buildWalletSectionsSelector from '../helpers/buildWalletSections';
import {
  getShowShitcoinsSetting,
  updateShowShitcoinsSetting,
} from '../handlers/commonStorage';
import {
  withAccountData,
  withAccountSettings,
  withBlurTransitionProps,
  withDataInit,
  withIsWalletEmpty,
  withIsWalletEthZero,
  withUniqueTokens,
  withStatusBarStyle,
  withUniswapLiquidity,
} from '../hoc';
import { position } from '../styles';
import { isNewValueForPath } from '../utils';

class WalletScreen extends Component {
  static propTypes = {
    allAssetsCount: PropTypes.number,
    assets: PropTypes.array,
    assetsTotal: PropTypes.object,
<<<<<<< HEAD
    blurIntensity: PropTypes.object,
=======
    blurOpacity: PropTypes.object,
    initializeWallet: PropTypes.func,
>>>>>>> 0146ce5b
    isEmpty: PropTypes.bool.isRequired,
    isFocused: PropTypes.bool,
    isWalletEthZero: PropTypes.bool.isRequired,
    navigation: PropTypes.object,
    refreshAccountData: PropTypes.func,
    scrollViewTracker: PropTypes.object,
    sections: PropTypes.array,
    setSafeTimeout: PropTypes.func,
    toggleShowShitcoins: PropTypes.func,
    uniqueTokens: PropTypes.array,
  }

  componentDidMount = async () => {
    try {
      await this.props.initializeWallet();
      const showShitcoins = await getShowShitcoinsSetting();
      if (showShitcoins !== null) {
        this.props.toggleShowShitcoins(showShitcoins);
      }
    } catch (error) {
      // TODO
    }
  }

  shouldComponentUpdate = (nextProps) => {
    const isNewBlurIntensity = isNewValueForPath(this.props, nextProps, 'blurIntensity');
    const isNewCurrency = isNewValueForPath(this.props, nextProps, 'nativeCurrency');
    const isNewFetchingAssets = isNewValueForPath(this.props, nextProps, 'fetchingAssets');
    const isNewFetchingUniqueTokens = isNewValueForPath(this.props, nextProps, 'fetchingUniqueTokens');
    const isNewIsWalletEmpty = isNewValueForPath(this.props, nextProps, 'isEmpty');
    const isNewIsWalletEthZero = isNewValueForPath(this.props, nextProps, 'isWalletEthZero');
    const isNewLanguage = isNewValueForPath(this.props, nextProps, 'language');
    const isNewSections = isNewValueForPath(this.props, nextProps, 'sections');
    const isNewShowShitcoins = isNewValueForPath(this.props, nextProps, 'showShitcoins');
    const isNewTransitionProps = isNewValueForPath(this.props, nextProps, 'transitionProps');

    if (!nextProps.isFocused) {
      return isNewBlurIntensity || isNewTransitionProps;
    }

    return isNewFetchingAssets
<<<<<<< HEAD
      || isNewFetchingUniqueTokens
      || isNewIsEmpty
      || isNewLanguage
      || isNewCurrency
      || isNewBlurIntensity
      || isNewSections
      || isNewShowShitcoins
      || isNewTransitionProps;
=======
    || isNewFetchingUniqueTokens
    || isNewIsWalletEmpty
    || isNewIsWalletEthZero
    || isNewLanguage
    || isNewCurrency
    || isNewBlurOpacity
    || isNewSections
    || isNewShowShitcoins
    || isNewTransitionProps
    || isNewShowBlur;
>>>>>>> 0146ce5b
  }

  render = () => {
    const {
      blurIntensity,
      isEmpty,
      isWalletEthZero,
      navigation,
      refreshAccountData,
      scrollViewTracker,
      sections,
    } = this.props;

    return (
      <Page {...position.sizeAsObject('100%')} flex={1}>
        {/* Line below appears to be needed for having scrollViewTracker persistent while
        reattaching of react subviews */}
        <Animated.Code exec={scrollViewTracker} />
        <FabWrapper
          disabled={isWalletEthZero}
          scrollViewTracker={scrollViewTracker}
          sections={sections}
        >
          <Header justify="space-between">
            <ProfileHeaderButton navigation={navigation} />
            <CameraHeaderButton navigation={navigation} />
          </Header>
          <AssetList
            fetchData={refreshAccountData}
            isEmpty={isEmpty}
            isWalletEthZero={isWalletEthZero}
            scrollViewTracker={scrollViewTracker}
            sections={sections}
          />
        </FabWrapper>
<<<<<<< HEAD
        <BlurOverlay intensity={blurIntensity} />
=======
        {showBlur && (
          <FadeInAnimation css={position.cover} duration={315} zIndex={1}>
            <BlurOverlay opacity={blurOpacity} />
          </FadeInAnimation>
        )}
>>>>>>> 0146ce5b
      </Page>
    );
  }
}

export default compose(
  withAccountData,
  withUniqueTokens,
  withAccountSettings,
  withDataInit,
  withUniswapLiquidity,
  withSafeTimeout,
  withNavigation,
  withNavigationFocus,
  withBlurTransitionProps,
  withIsWalletEmpty,
  withIsWalletEthZero,
  withStatusBarStyle('dark-content'),
  withState('showShitcoins', 'toggleShowShitcoins', true),
  withHandlers({
    onToggleShowShitcoins: ({ showShitcoins, toggleShowShitcoins }) => (index) => {
      if (index === 0) {
        const updatedShowShitcoinsSetting = !showShitcoins;
        toggleShowShitcoins(updatedShowShitcoinsSetting);
        updateShowShitcoinsSetting(updatedShowShitcoinsSetting);

        if (updatedShowShitcoinsSetting) {
          analytics.track('Showed shitcoins');
        } else {
          analytics.track('Hid shitcoins');
        }
      }
    },
  }),
  withProps(buildWalletSectionsSelector),
  withProps({ scrollViewTracker: new Animated.Value(0) }),
)(WalletScreen);<|MERGE_RESOLUTION|>--- conflicted
+++ resolved
@@ -43,12 +43,8 @@
     allAssetsCount: PropTypes.number,
     assets: PropTypes.array,
     assetsTotal: PropTypes.object,
-<<<<<<< HEAD
     blurIntensity: PropTypes.object,
-=======
-    blurOpacity: PropTypes.object,
     initializeWallet: PropTypes.func,
->>>>>>> 0146ce5b
     isEmpty: PropTypes.bool.isRequired,
     isFocused: PropTypes.bool,
     isWalletEthZero: PropTypes.bool.isRequired,
@@ -90,27 +86,16 @@
     }
 
     return isNewFetchingAssets
-<<<<<<< HEAD
-      || isNewFetchingUniqueTokens
-      || isNewIsEmpty
-      || isNewLanguage
-      || isNewCurrency
-      || isNewBlurIntensity
-      || isNewSections
-      || isNewShowShitcoins
-      || isNewTransitionProps;
-=======
     || isNewFetchingUniqueTokens
     || isNewIsWalletEmpty
     || isNewIsWalletEthZero
     || isNewLanguage
     || isNewCurrency
-    || isNewBlurOpacity
+    || isNewBlurIntensity
     || isNewSections
     || isNewShowShitcoins
     || isNewTransitionProps
     || isNewShowBlur;
->>>>>>> 0146ce5b
   }
 
   render = () => {
@@ -146,15 +131,7 @@
             sections={sections}
           />
         </FabWrapper>
-<<<<<<< HEAD
         <BlurOverlay intensity={blurIntensity} />
-=======
-        {showBlur && (
-          <FadeInAnimation css={position.cover} duration={315} zIndex={1}>
-            <BlurOverlay opacity={blurOpacity} />
-          </FadeInAnimation>
-        )}
->>>>>>> 0146ce5b
       </Page>
     );
   }
