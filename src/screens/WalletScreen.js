--- conflicted
+++ resolved
@@ -36,12 +36,7 @@
     allAssetsCount: PropTypes.number,
     assets: PropTypes.array,
     assetsTotal: PropTypes.object,
-<<<<<<< HEAD
-    blurColor: PropTypes.string,
-    blurOpacity: PropTypes.object,
-=======
     blurIntensity: PropTypes.object,
->>>>>>> a879dd07
     initializeWallet: PropTypes.func,
     isEmpty: PropTypes.bool.isRequired,
     isFocused: PropTypes.bool,
@@ -68,12 +63,7 @@
   }
 
   shouldComponentUpdate = (nextProps) => {
-<<<<<<< HEAD
-    const isNewBlurColor = isNewValueForPath(this.props, nextProps, 'blurColor');
-    const isNewBlurOpacity = isNewValueForPath(this.props, nextProps, 'blurOpacity');
-=======
     const isNewBlurIntensity = isNewValueForPath(this.props, nextProps, 'blurIntensity');
->>>>>>> a879dd07
     const isNewCurrency = isNewValueForPath(this.props, nextProps, 'nativeCurrency');
     const isNewFetchingAssets = isNewValueForPath(this.props, nextProps, 'fetchingAssets');
     const isNewFetchingUniqueTokens = isNewValueForPath(this.props, nextProps, 'fetchingUniqueTokens');
@@ -83,29 +73,6 @@
     const isNewSections = isNewValueForPath(this.props, nextProps, 'sections');
     const isNewShowShitcoins = isNewValueForPath(this.props, nextProps, 'showShitcoins');
 
-<<<<<<< HEAD
-    if (!nextProps.isFocused && !nextProps.showBlur) {
-      return isNewBlurColor
-        || isNewBlurOpacity
-        || isNewShowBlur;
-    }
-
-    return isNewFetchingAssets
-    || isNewFetchingUniqueTokens
-    || isNewIsWalletEmpty
-    || isNewIsWalletEthZero
-    || isNewLanguage
-    || isNewCurrency
-    || isNewBlurColor
-    || isNewBlurOpacity
-    || isNewSections
-    || isNewShowShitcoins
-    || isNewShowBlur;
-=======
-    if (!nextProps.isFocused) {
-      return isNewBlurIntensity || isNewTransitionProps;
-    }
-
     return isNewFetchingAssets
       || isNewFetchingUniqueTokens
       || isNewIsWalletEmpty
@@ -114,19 +81,12 @@
       || isNewCurrency
       || isNewBlurIntensity
       || isNewSections
-      || isNewShowShitcoins
-      || isNewTransitionProps;
->>>>>>> a879dd07
+      || isNewShowShitcoins;
   }
 
   render = () => {
     const {
-<<<<<<< HEAD
-      blurColor,
-      blurOpacity,
-=======
       blurIntensity,
->>>>>>> a879dd07
       isEmpty,
       isWalletEthZero,
       navigation,
@@ -134,11 +94,6 @@
       scrollViewTracker,
       sections,
     } = this.props;
-
-    const blurTranslateY = blurOpacity.interpolate({
-      inputRange: [0, 0.001, 1],
-      outputRange: [deviceUtils.dimensions.height, 0, 0],
-    });
 
     return (
       <Page {...position.sizeAsObject('100%')} flex={1}>
@@ -162,16 +117,7 @@
             sections={sections}
           />
         </FabWrapper>
-<<<<<<< HEAD
-        <BlurOverlay
-          backgroundColor={blurColor}
-          blurAmount={10}
-          opacity={blurOpacity}
-          translateY={blurTranslateY}
-        />
-=======
         <BlurOverlay intensity={blurIntensity} />
->>>>>>> a879dd07
       </Page>
     );
   }
