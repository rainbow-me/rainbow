--- conflicted
+++ resolved
@@ -1,15 +1,12 @@
 import PropTypes from 'prop-types';
 import React, { createElement } from 'react';
 import { StatusBar } from 'react-native';
-<<<<<<< HEAD
-import { TokenExpandedState, UniqueTokenExpandedState, AddContactState } from '../components/expanded-state';
-=======
 import {
   InvestmentExpandedState,
   TokenExpandedState,
   UniqueTokenExpandedState,
+  AddContactState
 } from '../components/expanded-state';
->>>>>>> 91416ef6
 import { Centered } from '../components/layout';
 import TouchableBackdrop from '../components/TouchableBackdrop';
 import { withNeverRerender } from '../hoc';
@@ -25,6 +22,7 @@
   token: TokenExpandedState,
   unique_token: UniqueTokenExpandedState,
   uniswap: InvestmentExpandedState,
+  contact: AddContactState,
 };
 
 const ExpandedAssetScreen = withNeverRerender(({
@@ -40,13 +38,7 @@
   >
     <StatusBar barStyle="light-content" />
     <TouchableBackdrop onPress={onPressBackground} />
-<<<<<<< HEAD
-    {type === 'token' && <TokenExpandedState {...props} />}
-    {type === 'unique_token' && <UniqueTokenExpandedState {...props} />}
-    {type === 'contact' && <AddContactState {...props} />}     
-=======
     {createElement(ScreenTypes[type], props)}
->>>>>>> 91416ef6
   </Centered>
 ));
 
