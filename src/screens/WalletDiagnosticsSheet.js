--- conflicted
+++ resolved
@@ -3,11 +3,7 @@
 import { captureException } from '@sentry/react-native';
 import lang from 'i18n-js';
 import React, { Fragment, useCallback, useEffect } from 'react';
-<<<<<<< HEAD
-import { Alert, TextInput, View } from 'react-native';
-=======
-import { StatusBar, TextInput, View } from 'react-native';
->>>>>>> 5617c215
+import { TextInput, View } from 'react-native';
 import { getSoftMenuBarHeight } from 'react-native-extra-dimensions-android';
 import ActivityIndicator from '../components/ActivityIndicator';
 import Divider from '../components/Divider';
