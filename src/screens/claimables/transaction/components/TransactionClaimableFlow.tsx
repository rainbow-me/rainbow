--- conflicted
+++ resolved
@@ -1,20 +1,17 @@
+import { Box } from '@/design-system';
+import * as i18n from '@/languages';
+import { useNavigation } from '@/navigation';
+import { ClaimableType } from '@/resources/addys/claimables/types';
+import { useWalletsStore } from '@/state/wallets/walletsStore';
+import { watchingAlert } from '@/utils';
 import React, { useCallback, useMemo } from 'react';
-import { Box } from '@/design-system';
+import { ClaimButton } from '../../shared/components/ClaimButton';
 import { ClaimPanel } from '../../shared/components/ClaimPanel';
 import { ClaimValueDisplay } from '../../shared/components/ClaimValueDisplay';
+import { ClaimValueMultipleDisplay } from '../../shared/components/ClaimValueMultipleDisplay';
+import { useTransactionClaimableContext } from '../context/TransactionClaimableContext';
 import { ClaimCustomization } from './ClaimCustomization';
-import { ClaimButton } from '../../shared/components/ClaimButton';
 import { GasDetails } from './GasDetails';
-import { useTransactionClaimableContext } from '../context/TransactionClaimableContext';
-import * as i18n from '@/languages';
-import { useNavigation } from '@/navigation';
-import { watchingAlert } from '@/utils';
-<<<<<<< HEAD
-import { useWalletsStore } from '@/state/wallets/walletsStore';
-=======
-import { ClaimableType } from '@/resources/addys/claimables/types';
-import { ClaimValueMultipleDisplay } from '../../shared/components/ClaimValueMultipleDisplay';
->>>>>>> 08dbabd7
 
 export function TransactionClaimableFlow() {
   const {
