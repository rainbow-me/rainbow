import React, { useCallback, useMemo } from 'react';
import { Box } from '@/design-system';
import { ClaimPanel } from '../../shared/components/ClaimPanel';
import { ClaimValueDisplay } from '../../shared/components/ClaimValueDisplay';
import { ClaimCustomization } from './ClaimCustomization';
import { ClaimButton } from '../../shared/components/ClaimButton';
import { GasDetails } from './GasDetails';
import { useTransactionClaimableContext } from '../context/TransactionClaimableContext';
import * as i18n from '@/languages';
import { useNavigation } from '@/navigation';
import { watchingAlert } from '@/utils';
<<<<<<< HEAD
import { ClaimableType } from '@/resources/addys/claimables/types';
import { useWalletsStore } from '@/state/wallets/walletsStore';
=======
>>>>>>> 4882cc09

export function TransactionClaimableFlow() {
  const {
    claim,
    claimable,
    outputConfig: { chainId: outputChainId, token: outputToken },
    claimStatus,
    setClaimStatus,
    gasState,
    quoteState,
    swapEnabled,
    requiresSwap,
  } = useTransactionClaimableContext();
  const { goBack } = useNavigation();
  const isReadOnlyWallet = useWalletsStore(state => state.getIsReadOnlyWallet());

  // BUTTON PROPS
  const shouldShowClaimText = !!(claimStatus === 'ready' && outputChainId && outputToken);
  const disabled = !(
    ((claimStatus === 'ready' || claimStatus === 'recoverableError') && gasState.isSufficientGas) ||
    claimStatus === 'success' ||
    claimStatus === 'pending' ||
    claimStatus === 'unrecoverableError'
  );
  const shimmer = !disabled || claimStatus === 'claiming';
  const buttonLabel = useMemo(() => {
    if (!outputChainId) {
      return i18n.t(i18n.l.claimables.panel.select_a_network);
    }

    if (!outputToken) {
      return i18n.t(i18n.l.claimables.panel.select_a_token);
    }

    switch (claimStatus) {
      case 'notReady':
        if (quoteState.status === 'success' || !requiresSwap) {
          if (gasState.status === 'error') {
            return i18n.t(i18n.l.claimables.panel.gas_error);
          } else if (gasState.status === 'success' && !gasState.isSufficientGas) {
            return i18n.t(i18n.l.claimables.panel.insufficient_funds);
          } else {
            return i18n.t(i18n.l.claimables.panel.estimating_gas_fee);
          }
        } else {
          switch (quoteState.status) {
            case 'noQuoteError':
              return i18n.t(i18n.l.claimables.panel.quote_error);
            case 'noRouteError':
              return i18n.t(i18n.l.claimables.panel.no_route_found);
            case 'fetching':
            default:
              return i18n.t(i18n.l.claimables.panel.fetching_quote);
          }
        }
      case 'ready':
        return i18n.t(i18n.l.claimables.panel.claim_amount, {
          amount: requiresSwap && quoteState.tokenAmountDisplay ? quoteState.tokenAmountDisplay : claimable.value.claimAsset.display,
        });
      case 'claiming':
        return i18n.t(i18n.l.claimables.panel.claim_in_progress);
      case 'pending':
      case 'success':
      case 'unrecoverableError':
        return i18n.t(i18n.l.button.done);
      case 'recoverableError':
      default:
        return i18n.t(i18n.l.points.points.try_again);
    }
  }, [claimStatus, claimable.value.claimAsset.display, requiresSwap, quoteState, gasState, outputChainId, outputToken]);

  const onPress = useCallback(() => {
    if (isReadOnlyWallet) {
      watchingAlert();
    } else {
      if (claimStatus === 'ready' || claimStatus === 'recoverableError') {
        setClaimStatus('claiming');
        claim();
      } else if (claimStatus === 'success' || claimStatus === 'pending' || claimStatus === 'unrecoverableError') {
        goBack();
      }
    }
  }, [claim, claimStatus, goBack, isReadOnlyWallet, setClaimStatus]);

  return (
    <ClaimPanel claimStatus={claimStatus} iconUrl={claimable.iconUrl}>
      <Box gap={20} alignItems="center">
        <ClaimValueDisplay
          label={requiresSwap ? quoteState.nativeValueDisplay : claimable.value.nativeAsset.display}
          tokenIconUrl={outputToken?.iconUrl}
          tokenSymbol={outputToken?.symbol}
          chainId={outputChainId}
        />
        {swapEnabled && <ClaimCustomization />}
      </Box>
      <Box alignItems="center" width="full">
        <ClaimButton onPress={onPress} disabled={disabled} shimmer={shimmer} biometricIcon={shouldShowClaimText} label={buttonLabel} />
        <GasDetails />
      </Box>
    </ClaimPanel>
  );
}<|MERGE_RESOLUTION|>--- conflicted
+++ resolved
@@ -9,11 +9,7 @@
 import * as i18n from '@/languages';
 import { useNavigation } from '@/navigation';
 import { watchingAlert } from '@/utils';
-<<<<<<< HEAD
-import { ClaimableType } from '@/resources/addys/claimables/types';
 import { useWalletsStore } from '@/state/wallets/walletsStore';
-=======
->>>>>>> 4882cc09
 
 export function TransactionClaimableFlow() {
   const {
