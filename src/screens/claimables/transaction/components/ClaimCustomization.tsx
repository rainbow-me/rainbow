import { Box, Text, useColorMode } from '@/design-system';
import { haptics } from '@/utils';
import React, { useCallback, useEffect, useMemo, useState } from 'react';
import { useBackendNetworksStore } from '@/state/backendNetworks/backendNetworks';
import { useUserAssetsStore } from '@/state/assets/userAssets';
import { ETH_SYMBOL, USDC_ADDRESS } from '@/references';
import { ClaimableMenu } from '../../shared/components/ClaimableMenu';
import { TokenToReceive } from '../types';
import { useTransactionClaimableContext } from '../context/TransactionClaimableContext';
import { searchVerifiedTokens, TokenLists } from '@/__swaps__/screens/Swap/resources/search/searchV2';
import { SearchAsset } from '@/__swaps__/types/search';
import * as i18n from '@/languages';
import { IS_ANDROID } from '@/env';
import { MenuItem } from '@/components/DropdownMenu';
<<<<<<< HEAD
=======
import { NetworkSelectorButton } from '@/components/buttons/NetworkSelectorButton';
>>>>>>> 7676a3a4
import { ChainId } from '@/state/backendNetworks/types';

type TokenMap = Record<TokenToReceive['symbol'], TokenToReceive>;

export function ClaimCustomization() {
  const { isDarkMode } = useColorMode();

  const balanceSortedChainList = useUserAssetsStore(state => state.getBalanceSortedChainList());
  const {
    claimStatus,
    claimable: { asset: claimableAsset },
    outputConfig: { chainId: outputChainId, token: outputToken },
    setOutputConfig,
    setQuoteState,
    setGasState,
  } = useTransactionClaimableContext();

  const [isInitialState, setIsInitialState] = useState(true);
  const [usdc, setUsdc] = useState<SearchAsset | null>(null);

<<<<<<< HEAD
  const chainsLabel = useBackendNetworksStore.getState().getChainsLabel();

  useEffect(() => {
    const fetchUsdcAsset = async () => {
      const searchResults = await searchVerifiedTokens({ query: USDC_ADDRESS, chainId: ChainId.mainnet, list: TokenLists.Verified }, null);
=======
  const { data: usdcSearchData } = useTokenSearch(
    {
      keys: ['address'],
      list: 'verifiedAssets',
      threshold: 'CASE_SENSITIVE_EQUAL',
      query: USDC_ADDRESS,
    },
    {
      select: data => {
        return data.filter((asset: SearchAsset) => asset.address === USDC_ADDRESS && asset.symbol === 'USDC');
      },
    }
  );
>>>>>>> 7676a3a4

      const possibleResults = searchResults.results;
      const usdcPoss = possibleResults.filter(asset => asset?.address === USDC_ADDRESS && asset?.symbol === 'USDC');
      const usdc = usdcPoss?.[0];
      if (usdc) {
        setUsdc(usdc);
      }
    };
    fetchUsdcAsset();
  }, []);

  // populate `networks` attribute for native tokens
  const nativeTokens: TokenMap = useMemo(
    () =>
      balanceSortedChainList.reduce<TokenMap>((nativeTokenDict, chainId) => {
        const nativeToken = useBackendNetworksStore.getState().getChainsNativeAsset()[chainId];
        if (nativeToken) {
          if (!nativeTokenDict[nativeToken.symbol]) {
            nativeTokenDict[nativeToken.symbol] = {
              mainnetAddress: nativeToken.address,
              iconUrl: nativeToken.iconURL,
              name: nativeToken.name,
              symbol: nativeToken.symbol,
              networks: {},
              decimals: nativeToken.decimals,
              isNativeAsset: true,
            };
          }
          nativeTokenDict[nativeToken.symbol].networks[chainId] = { address: nativeToken.address };
        }
        return nativeTokenDict;
      }, {}),
    [balanceSortedChainList]
  );

  const tokens: TokenMap = useMemo(
    () => ({
      ...nativeTokens,
      [claimableAsset.symbol]: {
        mainnetAddress: claimableAsset.address,
        iconUrl: claimableAsset.icon_url,
        name: claimableAsset.name,
        symbol: claimableAsset.symbol,
        networks: claimableAsset.networks,
        decimals: claimableAsset.decimals,
        isNativeAsset: !!claimableAsset.isNativeAsset,
      },
      ...(usdc && {
        [usdc.symbol]: {
          mainnetAddress: usdc.address,
          iconUrl: usdc.icon_url,
          name: usdc.name,
          symbol: usdc.symbol,
          networks: usdc.networks,
          decimals: usdc.decimals,
          isNativeAsset: false,
        },
      }),
    }),
    [claimableAsset, nativeTokens, usdc]
  );

  const resetState = useCallback(() => {
    setOutputConfig({
      token: {
        mainnetAddress: claimableAsset.address,
        iconUrl: claimableAsset.icon_url,
        name: claimableAsset.name,
        symbol: claimableAsset.symbol,
        networks: claimableAsset.networks,
        decimals: claimableAsset.decimals,
        isNativeAsset: !!claimableAsset.isNativeAsset,
      },
      chainId: claimableAsset.chainId,
    });
    setQuoteState({ quote: undefined, nativeValueDisplay: undefined, tokenAmountDisplay: undefined, status: 'none' });
    setGasState({ gasLimit: undefined, isSufficientGas: false, gasFeeDisplay: undefined, status: 'none' });
    setIsInitialState(true);
  }, [
    setOutputConfig,
    claimableAsset.address,
    claimableAsset.icon_url,
    claimableAsset.name,
    claimableAsset.symbol,
    claimableAsset.networks,
    claimableAsset.decimals,
    claimableAsset.isNativeAsset,
    claimableAsset.chainId,
    setQuoteState,
    setGasState,
  ]);

  const tokenMenuConfig = useMemo(() => {
    let availableTokens: MenuItem<string>[] = [];
    availableTokens = Object.values(tokens)
      .filter(token => {
        // exclude if token is already selected
        if (token.symbol === outputToken?.symbol) {
          return false;
        }

        // if token is ETH, include if ANY are true:
        // 1. ETH is not marked as native asset (this means it's the claimable asset)
        // 2. it's the initial state
        // 2. there's no selected chain
        // 3. the selected chain supports ETH
        if (token.symbol === ETH_SYMBOL) {
          return !token.isNativeAsset || isInitialState || !outputChainId || outputChainId in token.networks;
        }

        // if token is a native asset, include if BOTH are true:
        // 1. there's a selected chain
        // 2. the selected chain supports the native asset
        if (token.isNativeAsset) {
          return outputChainId && outputChainId in token.networks;
        }

        // otherwise (non-native, non-selected token), include if ANY are true:
        // 1. it's the initial state
        // 2. there's no selected chain
        // 3. the selected chain supports the token
        return isInitialState || !outputChainId || outputChainId in token.networks;
      })
      .map(token => ({
        actionKey: token.symbol,
        actionTitle: token.name,
        icon: {
          iconType: 'REMOTE',
          iconValue: {
            uri: token.iconUrl,
          },
        },
      }));

    availableTokens = availableTokens.sort((a, b) => (a.actionTitle < b.actionTitle ? 1 : -1));

    availableTokens = [
      {
        actionKey: 'reset',
        actionTitle: 'Reset',
        icon: { iconType: 'SYSTEM', iconValue: 'arrow.counterclockwise' },
      },
      ...availableTokens,
    ];

    if (IS_ANDROID) {
      availableTokens = availableTokens.reverse();
    }

    return {
      menuItems: availableTokens,
    };
  }, [tokens, outputToken?.symbol, isInitialState, outputChainId]);

  const handleTokenSelection = useCallback(
    (actionKey: string) => {
      haptics.selection();
      if (actionKey === 'reset') {
        resetState();
      } else {
        const newToken = tokens[actionKey];
        setOutputConfig(prev => {
          const newChainId = prev.chainId && prev.chainId in newToken.networks ? prev.chainId : undefined;
          return {
            chainId: newChainId,
            token: newToken,
          };
        });
        setQuoteState({ quote: undefined, nativeValueDisplay: undefined, tokenAmountDisplay: undefined, status: 'none' });
        setGasState({ gasLimit: undefined, isSufficientGas: false, gasFeeDisplay: undefined, status: 'none' });
        setIsInitialState(false);
      }
    },
    [resetState, setOutputConfig, setQuoteState, setGasState, tokens]
  );

  const handleNetworkSelection = useCallback(
    (chainId: ChainId | undefined) => {
      if (chainId === undefined) return; // this will never happen, but it's here to satisfy the type checker

      setOutputConfig(prev => {
        const newToken = prev.token && chainId in prev.token.networks ? prev.token : undefined;
        return {
          token: newToken,
          chainId,
        };
      });
      setGasState({ gasLimit: undefined, isSufficientGas: false, gasFeeDisplay: undefined, status: 'none' });
      setQuoteState({ quote: undefined, nativeValueDisplay: undefined, tokenAmountDisplay: undefined, status: 'none' });
      setIsInitialState(false);
    },
    [resetState, setOutputConfig, setQuoteState, setGasState]
  );

  const isDisabled =
    claimStatus === 'success' || claimStatus === 'pending' || claimStatus === 'claiming' || claimStatus === 'unrecoverableError';

  return (
    <Box justifyContent="center" alignItems="center" flexDirection="row" gap={5}>
      <Text align="center" weight="bold" color="labelTertiary" size="17pt">
        {i18n.t(i18n.l.claimables.panel.receive)}
      </Text>
      <ClaimableMenu
        disabled={isDisabled}
        menuConfig={tokenMenuConfig}
        onPressMenuItem={handleTokenSelection}
        text={outputToken?.symbol ?? i18n.t(i18n.l.claimables.panel.a_token)}
        muted={isInitialState}
      />
      <Text align="center" weight="bold" color="labelTertiary" size="17pt">
        {i18n.t(i18n.l.claimables.panel.on)}
      </Text>

      <Box
        paddingHorizontal={{ custom: 7 }}
        height={{ custom: 28 }}
        flexDirection="row"
        borderColor={{ custom: isDarkMode ? 'rgba(245, 248, 255, 0.04)' : 'rgba(9, 17, 31, 0.02)' }}
        borderWidth={1.33}
        borderRadius={12}
        gap={4}
        style={{ backgroundColor: isDarkMode ? 'rgba(245, 248, 255, 0.04)' : 'rgba(9, 17, 31, 0.02)' }}
        alignItems="center"
        justifyContent="center"
      >
        <NetworkSelectorButton
          bleed={false}
          disabled={isDisabled}
          onSelectChain={handleNetworkSelection}
          selectedChainId={outputChainId}
          goBackOnSelect
          canEdit={false}
          allowedNetworks={balanceSortedChainList.filter(
            chainId => isInitialState || (chainId !== outputChainId && (!outputToken || chainId in outputToken.networks))
          )}
          actionButton={{
            icon: '􀅉',
            label: i18n.t(i18n.l.claimables.panel.reset),
            color: 'labelTertiary',
            onPress: resetState,
          }}
        />
      </Box>
    </Box>
  );
}<|MERGE_RESOLUTION|>--- conflicted
+++ resolved
@@ -12,10 +12,7 @@
 import * as i18n from '@/languages';
 import { IS_ANDROID } from '@/env';
 import { MenuItem } from '@/components/DropdownMenu';
-<<<<<<< HEAD
-=======
 import { NetworkSelectorButton } from '@/components/buttons/NetworkSelectorButton';
->>>>>>> 7676a3a4
 import { ChainId } from '@/state/backendNetworks/types';
 
 type TokenMap = Record<TokenToReceive['symbol'], TokenToReceive>;
@@ -36,27 +33,11 @@
   const [isInitialState, setIsInitialState] = useState(true);
   const [usdc, setUsdc] = useState<SearchAsset | null>(null);
 
-<<<<<<< HEAD
   const chainsLabel = useBackendNetworksStore.getState().getChainsLabel();
 
   useEffect(() => {
     const fetchUsdcAsset = async () => {
       const searchResults = await searchVerifiedTokens({ query: USDC_ADDRESS, chainId: ChainId.mainnet, list: TokenLists.Verified }, null);
-=======
-  const { data: usdcSearchData } = useTokenSearch(
-    {
-      keys: ['address'],
-      list: 'verifiedAssets',
-      threshold: 'CASE_SENSITIVE_EQUAL',
-      query: USDC_ADDRESS,
-    },
-    {
-      select: data => {
-        return data.filter((asset: SearchAsset) => asset.address === USDC_ADDRESS && asset.symbol === 'USDC');
-      },
-    }
-  );
->>>>>>> 7676a3a4
 
       const possibleResults = searchResults.results;
       const usdcPoss = possibleResults.filter(asset => asset?.address === USDC_ADDRESS && asset?.symbol === 'USDC');
