import React, { Dispatch, SetStateAction, createContext, useCallback, useContext, useEffect, useMemo, useState } from 'react';
import { ChainId } from '@/state/backendNetworks/types';
import { TokenToReceive } from '../types';
import { CrosschainQuote, ETH_ADDRESS, getCrosschainQuote, getQuote, Quote, QuoteParams } from '@rainbow-me/swaps';
import { Claimable, TransactionClaimable } from '@/resources/addys/claimables/types';
import { logger, RainbowError } from '@/logger';
import { useAccountSettings } from '@/hooks';
import {
  convertAmountToNativeDisplay,
  convertAmountToRawAmount,
  convertAmountToBalanceDisplay,
  convertRawAmountToDecimalFormat,
  multiply,
  formatNumber,
  convertAmountToNativeDisplayWorklet,
  add,
} from '@/helpers/utilities';
import { GasSpeed } from '@/__swaps__/types/gas';
import { getGasSettingsBySpeed, useGasSettings } from '@/__swaps__/screens/Swap/hooks/useSelectedGas';
import { LegacyTransactionGasParamAmounts, TransactionGasParamAmounts } from '@/entities';
import { getNextNonce } from '@/state/nonces';
import { getProvider } from '@/handlers/web3';
import { calculateGasFeeWorklet } from '@/__swaps__/screens/Swap/providers/SyncSwapStateAndSharedValues';
import { formatUnits } from 'viem';
import { safeBigInt } from '@/__swaps__/screens/Swap/hooks/useEstimatedGasFee';
import { haptics } from '@/utils';
import { queryClient } from '@/react-query';
import { claimablesQueryKey } from '@/resources/addys/claimables/query';
import { useMutation } from '@tanstack/react-query';
import { loadWallet } from '@/model/wallet';
import { externalTokenQueryFunction, externalTokenQueryKey } from '@/resources/assets/externalAssetsQuery';
import { walletExecuteRap } from '@/raps/execute';
import { executeClaim } from '../claim';
import { weiToGwei } from '@/parsers';
import { lessThanOrEqualToWorklet } from '@/safe-math/SafeMath';
import { ClaimStatus } from '../../shared/types';
import { analyticsV2 } from '@/analytics';
import { getDefaultSlippageWorklet } from '@/__swaps__/utils/swaps';
import { getRemoteConfig } from '@/model/remoteConfig';
import { estimateClaimUnlockSwapGasLimit } from '../estimateGas';
import { useBackendNetworksStore } from '@/state/backendNetworks/backendNetworks';
import showWalletErrorAlert from '@/helpers/support';
import { userAssetsStore } from '@/state/assets/userAssets';

enum ErrorMessages {
  SWAP_ERROR = 'Failed to swap claimed asset due to swap action error',
  CLAIM_ERROR = 'Failed to claim claimable due to claim action error',
  UNHANDLED_ERROR = 'Failed to claim claimable due to unhandled error',
  UNRESOLVED_CLAIM_STATUS = 'Claim function completed but never resolved status to success or error state',
}

interface OutputConfig {
  token?: TokenToReceive;
  chainId?: ChainId;
}

interface GasState {
  status: 'fetching' | 'error' | 'success' | 'none';
  isSufficientGas: boolean;
  gasFeeDisplay: string | undefined;
  gasLimit: string | undefined;
}

interface QuoteState {
  quote: Quote | CrosschainQuote | undefined;
  status: 'fetching' | 'noRouteError' | 'noQuoteError' | 'success' | 'none';
  nativeValueDisplay: string | undefined;
  tokenAmountDisplay: string | undefined;
}

type TransactionClaimableContextType = {
  outputConfig: OutputConfig;
  claimStatus: ClaimStatus;
  claimable: Claimable;
  gasState: GasState;
  quoteState: QuoteState;
  requiresSwap: boolean;

  setClaimStatus: Dispatch<SetStateAction<ClaimStatus>>;
  setOutputConfig: Dispatch<SetStateAction<OutputConfig>>;
  setQuoteState: Dispatch<SetStateAction<QuoteState>>;
  setGasState: Dispatch<SetStateAction<GasState>>;

  claim: () => void;
};

const TransactionClaimableContext = createContext<TransactionClaimableContextType | undefined>(undefined);

export function useTransactionClaimableContext() {
  const context = useContext(TransactionClaimableContext);
  if (context === undefined) {
    throw new Error('useTransactionClaimableContext must be used within a TransactionClaimableContextProvider');
  }
  return context;
}

export function TransactionClaimableContextProvider({
  claimable,
  children,
}: {
  claimable: TransactionClaimable;
  children: React.ReactNode;
}) {
  const { accountAddress, nativeCurrency } = useAccountSettings();

  const [claimStatus, setClaimStatus] = useState<ClaimStatus>('notReady');
  const [quoteState, setQuoteState] = useState<QuoteState>({
    quote: undefined,
    nativeValueDisplay: undefined,
    tokenAmountDisplay: undefined,
    status: 'none',
  });
  const [gasState, setGasState] = useState<GasState>({
    isSufficientGas: false,
    gasFeeDisplay: undefined,
    gasLimit: undefined,
    status: 'none',
  });
  const [lastGasEstimateTime, setLastGasEstimateTime] = useState<number>(0);
  const [outputConfig, setOutputConfig] = useState<OutputConfig>({
    chainId: claimable.asset.chainId,
    token: {
      mainnetAddress: claimable.asset.address,
      iconUrl: claimable.asset.icon_url,
      name: claimable.asset.name,
      symbol: claimable.asset.symbol,
      networks: claimable.asset.networks,
      decimals: claimable.asset.decimals,
      isNativeAsset: !!claimable.asset.isNativeAsset,
    },
  });

  // chain-specific address for output token
  const outputTokenAddress = outputConfig.chainId ? outputConfig.token?.networks[outputConfig.chainId]?.address : undefined;

  const requiresSwap = !!(
    outputConfig.token &&
    outputConfig.chainId &&
    (outputConfig.token.symbol !== claimable.asset.symbol || outputConfig.chainId !== claimable.chainId)
  );

  const gasSettings = useGasSettings(claimable.chainId, GasSpeed.FAST);

  const updateQuoteState = useCallback(async () => {
    if (!outputConfig?.token || !outputConfig.chainId || !outputTokenAddress) {
      logger.warn('[TransactionClaimableContext]: Somehow entered unreachable state in updateQuote');
      setQuoteState(prev => ({ ...prev, status: 'none' }));
      return;
    }
    try {
      const quoteParams: QuoteParams = {
        chainId: claimable.chainId,
        fromAddress: accountAddress,
        sellTokenAddress: claimable.asset.isNativeAsset ? ETH_ADDRESS : claimable.asset.address,
        buyTokenAddress: outputConfig.token.isNativeAsset ? ETH_ADDRESS : outputTokenAddress,
        sellAmount: convertAmountToRawAmount(claimable.value.claimAsset.amount, claimable.asset.decimals),
        slippage: +getDefaultSlippageWorklet(claimable.chainId, getRemoteConfig()),
        refuel: false,
        toChainId: outputConfig.chainId,
        currency: nativeCurrency,
        feePercentageBasisPoints: 0,
      };

      const quote = claimable.chainId === outputConfig.chainId ? await getQuote(quoteParams) : await getCrosschainQuote(quoteParams);

      if (!quote || 'error' in quote) {
        let status: QuoteState['status'];
        if (quote?.message === 'no routes found') {
          status = 'noRouteError';
        } else {
          status = 'noQuoteError';
          logger.error(new RainbowError('[TransactionClaimableContext]: failed to get quote'), { quote, quoteParams });
        }
        setQuoteState({ quote: undefined, nativeValueDisplay: undefined, tokenAmountDisplay: undefined, status });
      } else {
        const buyAmount = convertRawAmountToDecimalFormat(quote.buyAmountMinusFees.toString(), outputConfig.token.decimals);
        const buyAmountDisplay = convertAmountToBalanceDisplay(
          buyAmount,
          { decimals: outputConfig.token.decimals, symbol: outputConfig.token.symbol },
          undefined,
          true
        );
        setQuoteState({
          quote,
          nativeValueDisplay: quote.buyTokenAsset?.price.value
            ? convertAmountToNativeDisplay(multiply(buyAmount, quote.buyTokenAsset.price.value), nativeCurrency)
            : buyAmountDisplay.split(' ')[0], // fall back to token amount instead of native value if price is not available
          tokenAmountDisplay: buyAmountDisplay,
          status: 'success',
        });
      }
    } catch (e) {
      logger.error(new RainbowError('[TransactionClaimableContext]: failed to get quote'), { error: e });
      setQuoteState({ quote: undefined, nativeValueDisplay: undefined, tokenAmountDisplay: undefined, status: 'noQuoteError' });
    }
  }, [
    accountAddress,
    claimable.asset.address,
    claimable.asset.decimals,
    claimable.asset.isNativeAsset,
    claimable.chainId,
    claimable.value.claimAsset.amount,
    nativeCurrency,
    outputConfig.chainId,
    outputConfig.token,
    outputTokenAddress,
  ]);

  // if we don't have a quote yet, fetch one
  useEffect(() => {
    if (requiresSwap && !quoteState.quote && quoteState.status === 'none' && outputTokenAddress) {
      setQuoteState(prev => ({ ...prev, status: 'fetching' }));
      setClaimStatus('notReady');
      updateQuoteState();
    }
  }, [outputTokenAddress, quoteState.quote, quoteState.status, requiresSwap, updateQuoteState]);

  const provider = useMemo(() => getProvider({ chainId: claimable.chainId }), [claimable.chainId]);

  // make sure we have necessary data before attempting gas estimation
  const canEstimateGas = !!(gasSettings && (!requiresSwap || (quoteState.quote && quoteState.status === 'success')));

  const updateGasState = useCallback(async () => {
    try {
      if (!canEstimateGas) {
        if (gasState.status === 'fetching') {
          setGasState(prev => ({ ...prev, status: 'none' }));
        }
        return;
      }

      const gasLimit = await estimateClaimUnlockSwapGasLimit({
        chainId: claimable.chainId,
        claim: { to: claimable.action.to, from: accountAddress, data: claimable.action.data },
        quote: quoteState.quote,
      });

      if (!gasLimit || gasLimit === '0') {
        if (gasState.status === 'fetching') {
          setGasState(prev => ({ ...prev, status: 'error' }));
        }
        logger.warn('[TransactionClaimableContext]: Failed to estimate gas limit');
        return;
      }

      const gasFeeWei = calculateGasFeeWorklet(gasSettings, gasLimit);

<<<<<<< HEAD
      const nativeAsset = chainsNativeAsset[claimable.chainId];
      const userNativeAsset = userAssetsStore.getState().getNativeAssetForChain(claimable.chainId);
=======
      const nativeAsset = useBackendNetworksStore.getState().getChainsNativeAsset()[claimable.chainId];
>>>>>>> a34ec484

      const gasFeeNativeToken = formatUnits(safeBigInt(gasFeeWei), nativeAsset.decimals);
      const userBalance = userNativeAsset?.balance?.amount || '0';

      const sufficientGas = lessThanOrEqualToWorklet(gasFeeNativeToken, userBalance);
      const networkAssetPrice = userNativeAsset?.price?.value?.toString();

      let gasFeeNativeCurrencyDisplay;
      if (!networkAssetPrice) {
        gasFeeNativeCurrencyDisplay = `${formatNumber(weiToGwei(gasFeeWei))} Gwei`;
      } else {
        const feeInUserCurrency = multiply(networkAssetPrice, gasFeeNativeToken);

        gasFeeNativeCurrencyDisplay = convertAmountToNativeDisplayWorklet(feeInUserCurrency, nativeCurrency, true);
      }

      setLastGasEstimateTime(Date.now());
      setGasState({
        isSufficientGas: sufficientGas,
        gasFeeDisplay: gasFeeNativeCurrencyDisplay,
        gasLimit,
        status: 'success',
      });
    } catch (e) {
      if (gasState.status === 'fetching') {
        // if is initial gas estimate, set status to error
        setGasState(prev => ({ ...prev, status: 'error' }));
      }
      logger.warn('[TransactionClaimableContext]: Failed to estimate gas', { error: e });
    }
  }, [
    canEstimateGas,
    claimable.chainId,
    claimable.action.to,
    claimable.action.data,
    accountAddress,
    quoteState.quote,
    gasSettings,
    gasState.status,
    nativeCurrency,
  ]);

  useEffect(() => {
    // estimate gas if it hasn't been estimated yet or if 10 seconds have passed since last estimate
    if (
      gasState.status !== 'fetching' &&
      canEstimateGas &&
      ((!gasState.gasLimit && gasState.status !== 'error') || Date.now() - lastGasEstimateTime > 10_000)
    ) {
      // update tx state/claim status only if initial gas estimate
      if (!gasState.gasLimit) {
        setGasState(prev => ({
          ...prev,
          status: 'fetching',
        }));
        setClaimStatus('notReady');
      }
      updateGasState();
    }
  }, [canEstimateGas, claimStatus, lastGasEstimateTime, gasState.gasFeeDisplay, gasState.gasLimit, gasState.status, updateGasState]);

  // claim is ready if we have tx payload, sufficent gas, quote (if required), and previously in notReady state
  useEffect(() => {
    if (
      gasState.status === 'success' &&
      gasState.isSufficientGas &&
      (!requiresSwap || quoteState.status === 'success') &&
      claimStatus === 'notReady' &&
      outputConfig.chainId &&
      outputConfig.token
    ) {
      setClaimStatus('ready');
    }
  }, [claimStatus, outputConfig.chainId, outputConfig.token, quoteState.status, requiresSwap, gasState.isSufficientGas, gasState.status]);

  const queryKey = claimablesQueryKey({ address: accountAddress, currency: nativeCurrency });

  const { mutate: claim } = useMutation({
    mutationFn: async () => {
      if (
        !gasState.gasLimit ||
        !gasSettings ||
        !outputConfig.token ||
        !outputConfig.chainId ||
        !outputTokenAddress ||
        (requiresSwap && (!quoteState.quote || 'error' in quoteState.quote))
      ) {
        haptics.notificationError();
        setClaimStatus('recoverableError');
        logger.warn('[TransactionClaimableContext]: Somehow entered unreachable state in claim');
        return;
      }

      let wallet;
      try {
        wallet = await loadWallet({
          address: accountAddress,
          provider,
        });
      } catch {
        showWalletErrorAlert();
      }

      if (!wallet) {
        // Biometrics auth failure (retry possible)
        haptics.notificationError();
        setClaimStatus('recoverableError');
        return;
      }

      const gasParams: TransactionGasParamAmounts | LegacyTransactionGasParamAmounts = gasSettings.isEIP1559
        ? {
            maxFeePerGas: add(gasSettings.maxBaseFee, gasSettings.maxPriorityFee),
            maxPriorityFeePerGas: gasSettings.maxPriorityFee,
          }
        : { gasPrice: gasSettings.gasPrice };

      const gasFeeParamsBySpeed = getGasSettingsBySpeed(claimable.chainId);

      const txPayload = {
        value: '0x0' as const,
        data: claimable.action.data,
        from: accountAddress,
        chainId: claimable.chainId,
        nonce: await getNextNonce({ address: accountAddress, chainId: claimable.chainId }),
        to: claimable.action.to,
        gasLimit: gasState.gasLimit,
        ...gasParams,
      };

      if (requiresSwap) {
        // need to get yet another output asset type for raps compatibility
        const outputAsset = await queryClient.fetchQuery({
          queryKey: externalTokenQueryKey({ address: outputTokenAddress, chainId: outputConfig.chainId, currency: nativeCurrency }),
          queryFn: externalTokenQueryFunction,
        });

        if (!outputAsset) {
          haptics.notificationError();
          setClaimStatus('recoverableError');
          logger.error(new RainbowError('[TransactionClaimableContext]: Failed to claim claimable due to error fetching output asset'));
          return;
        }

        const swapData = {
          amount: claimable.value.claimAsset.amount,
          sellAmount: convertAmountToRawAmount(claimable.value.claimAsset.amount, claimable.asset.decimals),
          chainId: claimable.chainId,
          toChainId: outputConfig.chainId,
          assetToSell: claimable.asset.isNativeAsset ? { ...claimable.asset, address: ETH_ADDRESS } : claimable.asset,
          assetToBuy: outputAsset.isNativeAsset ? { ...outputAsset, address: ETH_ADDRESS } : outputAsset,
          address: accountAddress,
        };

        const { errorMessage } = await walletExecuteRap(wallet, 'claimClaimable', {
          ...swapData,
          gasParams,
          // @ts-expect-error - collision between old gas types and new
          gasFeeParamsBySpeed,
          quote: quoteState.quote,
          additionalParams: { claimTx: txPayload },
        });

        if (errorMessage) {
          haptics.notificationError();
          if (errorMessage.includes('[CLAIM-CLAIMABLE]')) {
            // Claim error (retry possible)
            setClaimStatus('recoverableError');
            logger.error(new RainbowError(`[TransactionClaimableContext]: ${ErrorMessages.CLAIM_ERROR}`), {
              message: errorMessage,
              recoverable: true,
            });
            analyticsV2.track(analyticsV2.event.claimClaimableFailed, {
              claimableType: 'transaction',
              claimableId: claimable.analyticsId,
              chainId: claimable.chainId,
              asset: { symbol: claimable.asset.symbol, address: claimable.asset.address },
              amount: claimable.value.claimAsset.amount,
              usdValue: claimable.value.usd,
              isSwapping: requiresSwap,
              outputAsset: { symbol: outputConfig.token.symbol, address: outputTokenAddress },
              outputChainId: outputConfig.chainId,
              failureStep: 'claim',
              errorMessage: ErrorMessages.CLAIM_ERROR,
            });
          } else {
            // Bridge error (retry not possible)
            setClaimStatus('unrecoverableError');
            logger.error(new RainbowError(`[TransactionClaimableContext]: ${ErrorMessages.SWAP_ERROR}`), {
              message: errorMessage,
              recoverable: false,
            });
            analyticsV2.track(analyticsV2.event.claimClaimableFailed, {
              claimableType: 'transaction',
              claimableId: claimable.analyticsId,
              chainId: claimable.chainId,
              asset: { symbol: claimable.asset.symbol, address: claimable.asset.address },
              amount: claimable.value.claimAsset.amount,
              usdValue: claimable.value.usd,
              isSwapping: requiresSwap,
              outputAsset: { symbol: outputConfig.token.symbol, address: outputTokenAddress },
              outputChainId: outputConfig.chainId,
              failureStep: 'swap',
              errorMessage: ErrorMessages.SWAP_ERROR,
            });
          }
          return;
        }
      } else {
        try {
          await executeClaim({
            asset: claimable.asset,
            claimTx: txPayload,
            wallet,
          });
        } catch (e) {
          haptics.notificationError();
          setClaimStatus('recoverableError');
          logger.error(new RainbowError(`[TransactionClaimableContext]: ${ErrorMessages.CLAIM_ERROR}`), {
            message: (e as Error)?.message,
          });
          analyticsV2.track(analyticsV2.event.claimClaimableFailed, {
            claimableType: 'transaction',
            claimableId: claimable.analyticsId,
            chainId: claimable.chainId,
            asset: { symbol: claimable.asset.symbol, address: claimable.asset.address },
            amount: claimable.value.claimAsset.amount,
            usdValue: claimable.value.usd,
            isSwapping: requiresSwap,
            outputAsset: { symbol: claimable.asset.symbol, address: claimable.asset.address },
            outputChainId: claimable.chainId,
            failureStep: 'claim',
            errorMessage: ErrorMessages.CLAIM_ERROR,
          });
        }
      }

      haptics.notificationSuccess();
      setClaimStatus('success');

      analyticsV2.track(analyticsV2.event.claimClaimableSucceeded, {
        claimableType: 'transaction',
        claimableId: claimable.analyticsId,
        chainId: claimable.chainId,
        asset: { symbol: claimable.asset.symbol, address: claimable.asset.address },
        amount: claimable.value.claimAsset.amount,
        usdValue: claimable.value.usd,
        isSwapping: requiresSwap,
        outputAsset: { symbol: outputConfig.token.symbol, address: outputTokenAddress },
        outputChainId: outputConfig.chainId,
      });

      // Immediately remove the claimable from cached data
      queryClient.setQueryData(queryKey, (oldData: Claimable[] | undefined) => oldData?.filter(c => c.uniqueId !== claimable.uniqueId));
    },
    onError: e => {
      haptics.notificationError();
      setClaimStatus('recoverableError');
      logger.error(new RainbowError(`[TransactionClaimableContext]: ${ErrorMessages.UNHANDLED_ERROR}`), {
        message: (e as Error)?.message,
      });
      analyticsV2.track(analyticsV2.event.claimClaimableFailed, {
        claimableType: 'transaction',
        claimableId: claimable.analyticsId,
        chainId: claimable.chainId,
        asset: { symbol: claimable.asset.symbol, address: claimable.asset.address },
        amount: claimable.value.claimAsset.amount,
        usdValue: claimable.value.usd,
        isSwapping: requiresSwap,
        outputAsset: { symbol: outputConfig.token?.symbol ?? '', address: outputTokenAddress ?? '' },
        outputChainId: outputConfig.chainId ?? -1,
        failureStep: 'unknown',
        errorMessage: ErrorMessages.UNHANDLED_ERROR,
      });
    },
    onSuccess: () => {
      // claimStatus should not be set to claiming at this point, if it is, something went wrong
      if (claimStatus === 'claiming') {
        haptics.notificationError();
        setClaimStatus('recoverableError');
        logger.error(new RainbowError(`[TransactionClaimableContext]: ${ErrorMessages.UNRESOLVED_CLAIM_STATUS}`));
        analyticsV2.track(analyticsV2.event.claimClaimableFailed, {
          claimableType: 'transaction',
          claimableId: claimable.analyticsId,
          chainId: claimable.chainId,
          asset: { symbol: claimable.asset.symbol, address: claimable.asset.address },
          amount: claimable.value.claimAsset.amount,
          usdValue: claimable.value.usd,
          isSwapping: requiresSwap,
          outputAsset: { symbol: outputConfig.token?.symbol ?? '', address: outputTokenAddress ?? '' },
          outputChainId: outputConfig.chainId ?? -1,
          failureStep: 'unknown',
          errorMessage: ErrorMessages.UNRESOLVED_CLAIM_STATUS,
        });
      }
    },
    onSettled: () => {
      // Clear and refresh claimables data 20s after claim button is pressed, regardless of success or failure
      setTimeout(() => queryClient.invalidateQueries(queryKey), 20_000);
    },
  });

  return (
    <TransactionClaimableContext.Provider
      value={{
        outputConfig,
        claimStatus,
        claimable,
        quoteState,
        gasState,
        requiresSwap,

        setClaimStatus,
        setOutputConfig,
        setQuoteState,
        setGasState,

        claim,
      }}
    >
      {children}
    </TransactionClaimableContext.Provider>
  );
}<|MERGE_RESOLUTION|>--- conflicted
+++ resolved
@@ -245,12 +245,8 @@
 
       const gasFeeWei = calculateGasFeeWorklet(gasSettings, gasLimit);
 
-<<<<<<< HEAD
-      const nativeAsset = chainsNativeAsset[claimable.chainId];
+      const nativeAsset = useBackendNetworksStore.getState().getChainsNativeAsset()[claimable.chainId];
       const userNativeAsset = userAssetsStore.getState().getNativeAssetForChain(claimable.chainId);
-=======
-      const nativeAsset = useBackendNetworksStore.getState().getChainsNativeAsset()[claimable.chainId];
->>>>>>> a34ec484
 
       const gasFeeNativeToken = formatUnits(safeBigInt(gasFeeWei), nativeAsset.decimals);
       const userBalance = userNativeAsset?.balance?.amount || '0';
