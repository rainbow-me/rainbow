--- conflicted
+++ resolved
@@ -40,11 +40,8 @@
 import { useBackendNetworksStore } from '@/state/backendNetworks/backendNetworks';
 import showWalletErrorAlert from '@/helpers/support';
 import { userAssetsStore } from '@/state/assets/userAssets';
-<<<<<<< HEAD
+import { useClaimablesStore } from '@/state/claimables/claimables';
 import { transformRainbowTokenToParsedSearchAsset } from '@/__swaps__/utils/assets';
-=======
-import { useClaimablesStore } from '@/state/claimables/claimables';
->>>>>>> eca35767
 
 enum ErrorMessages {
   SWAP_ERROR = 'Failed to swap claimed asset due to swap action error',
@@ -360,59 +357,6 @@
 
       const gasFeeParamsBySpeed = getGasSettingsBySpeed(claimable.chainId);
 
-<<<<<<< HEAD
-      const txPayload = {
-        value: '0x0' as const,
-        data: claimable.action.data,
-        from: accountAddress,
-        chainId: claimable.chainId,
-        nonce: await getNextNonce({ address: accountAddress, chainId: claimable.chainId }),
-        to: claimable.action.to,
-        gasLimit: gasState.gasLimit,
-        ...gasParams,
-      };
-
-      if (requiresSwap) {
-        // need to get yet another output asset type for raps compatibility
-        const outputAsset = await queryClient.fetchQuery({
-          queryKey: externalTokenQueryKey({ address: outputTokenAddress, chainId: outputConfig.chainId, currency: nativeCurrency }),
-          queryFn: externalTokenQueryFunction,
-        });
-
-        if (!outputAsset) {
-          haptics.notificationError();
-          setClaimStatus('recoverableError');
-          logger.error(new RainbowError('[TransactionClaimableContext]: Failed to claim claimable due to error fetching output asset'));
-          return;
-        }
-
-        if (!quoteState.quote) {
-          haptics.notificationError();
-          setClaimStatus('recoverableError');
-          logger.error(new RainbowError('[TransactionClaimableContext]: Failed to claim claimable due to undefined quote'));
-          return;
-        }
-
-        const swapData = {
-          amount: claimable.value.claimAsset.amount,
-          sellAmount: convertAmountToRawAmount(claimable.value.claimAsset.amount, claimable.asset.decimals),
-          chainId: claimable.chainId,
-          toChainId: outputConfig.chainId,
-          assetToSell: transformRainbowTokenToParsedSearchAsset(
-            claimable.asset.isNativeAsset ? { ...claimable.asset, address: ETH_ADDRESS } : claimable.asset
-          ),
-          assetToBuy: outputAsset.isNativeAsset ? { ...outputAsset, address: ETH_ADDRESS } : outputAsset,
-          address: accountAddress,
-        };
-
-        // @ts-expect-error - TODO: assetToBuy is not typed correctly
-        const { errorMessage } = await walletExecuteRap(wallet, 'claimClaimable', {
-          ...swapData,
-          gasParams,
-          gasFeeParamsBySpeed,
-          quote: quoteState.quote,
-          additionalParams: { claimTx: txPayload },
-=======
       const claimTxns: TransactionClaimableTxPayload[] = [];
       let currentNonce = await getNextNonce({ address: accountAddress, chainId: claimable.chainId });
       for (const action of claimable.action) {
@@ -425,7 +369,6 @@
           to: action.to,
           gasLimit: gasState.gasLimit,
           ...gasParams,
->>>>>>> eca35767
         });
         currentNonce++;
       }
@@ -445,20 +388,39 @@
             return;
           }
 
+          if (!quoteState.quote) {
+            haptics.notificationError();
+            setClaimStatus('recoverableError');
+            logger.error(new RainbowError('[TransactionClaimableContext]: Failed to claim claimable due to undefined quote'));
+            return;
+          }
+
+          // const swapData = {
+          //   amount: claimable.value.claimAsset.amount,
+          //   sellAmount: convertAmountToRawAmount(claimable.value.claimAsset.amount, claimable.asset.decimals),
+          //   chainId: claimable.chainId,
+          //   toChainId: outputConfig.chainId,
+          //   assetToSell: claimable.asset.isNativeAsset ? { ...claimable.asset, address: ETH_ADDRESS } : claimable.asset,
+          //   assetToBuy: outputAsset.isNativeAsset ? { ...outputAsset, address: ETH_ADDRESS } : outputAsset,
+          //   address: accountAddress,
+          // };
+
           const swapData = {
             amount: claimable.value.claimAsset.amount,
             sellAmount: convertAmountToRawAmount(claimable.value.claimAsset.amount, claimable.asset.decimals),
             chainId: claimable.chainId,
             toChainId: outputConfig.chainId,
-            assetToSell: claimable.asset.isNativeAsset ? { ...claimable.asset, address: ETH_ADDRESS } : claimable.asset,
+            assetToSell: transformRainbowTokenToParsedSearchAsset(
+              claimable.asset.isNativeAsset ? { ...claimable.asset, address: ETH_ADDRESS } : claimable.asset
+            ),
             assetToBuy: outputAsset.isNativeAsset ? { ...outputAsset, address: ETH_ADDRESS } : outputAsset,
             address: accountAddress,
           };
 
+          // @ts-expect-error - TODO: assetToBuy is not typed correctly
           const { errorMessage } = await walletExecuteRap(wallet, 'claimClaimable', {
             ...swapData,
             gasParams,
-            // @ts-expect-error - collision between old gas types and new
             gasFeeParamsBySpeed,
             quote: quoteState.quote,
             additionalParams: { claimTxns },
