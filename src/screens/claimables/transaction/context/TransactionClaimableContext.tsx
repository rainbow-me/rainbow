--- conflicted
+++ resolved
@@ -43,10 +43,7 @@
 import { useClaimablesStore } from '@/state/claimables/claimables';
 import { transformRainbowTokenToParsedSearchAsset } from '@/__swaps__/utils/assets';
 import { useAccountAddress } from '@/state/wallets/walletsStore';
-<<<<<<< HEAD
-=======
 import { userAssetsStoreManager } from '@/state/assets/userAssetsStoreManager';
->>>>>>> 123d45e0
 
 enum ErrorMessages {
   SWAP_ERROR = 'Failed to swap claimed asset due to swap action error',
@@ -108,11 +105,7 @@
   claimable: TransactionClaimable;
   children: React.ReactNode;
 }) {
-<<<<<<< HEAD
-  const { nativeCurrency } = useAccountSettings();
-=======
   const nativeCurrency = userAssetsStoreManager(state => state.currency);
->>>>>>> 123d45e0
   const accountAddress = useAccountAddress();
 
   const [claimStatus, setClaimStatus] = useState<ClaimStatus>('notReady');
