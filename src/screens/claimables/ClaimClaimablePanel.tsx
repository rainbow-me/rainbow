--- conflicted
+++ resolved
@@ -1,10 +1,6 @@
 import React, { useCallback, useEffect, useMemo, useState } from 'react';
-<<<<<<< HEAD
 import { AccentColorProvider, Bleed, Box, Inline, Text, TextShadow, globalColors, useColorMode } from '@/design-system';
-=======
-import { AccentColorProvider, Bleed, Box, Inline, Text, TextShadow, globalColors, useColorMode, useForegroundColor } from '@/design-system';
 import * as i18n from '@/languages';
->>>>>>> f9f66ccc
 import { ListHeader, Panel, TapToDismiss, controlPanelStyles } from '@/components/SmoothPager/ListPanel';
 import { useAccountSettings, useGas } from '@/hooks';
 import { ethereumUtils, safeAreaInsetValues } from '@/utils';
@@ -12,13 +8,6 @@
 import { IS_IOS } from '@/env';
 import { ButtonPressAnimation } from '@/components/animations';
 import { RouteProp, useRoute } from '@react-navigation/native';
-<<<<<<< HEAD
-import { SponsoredClaimable, TransactionClaimable } from '@/resources/addys/claimables/types';
-import RainbowCoinIcon from '@/components/coin-icon/RainbowCoinIcon';
-import { useTheme } from '@/theme';
-import { FasterImageView } from '@candlefinance/faster-image';
-import { useClaimables } from '@/resources/addys/claimables/query';
-=======
 import { Claimable, SponsoredClaimable, TransactionClaimable } from '@/resources/addys/claimables/types';
 import RainbowCoinIcon from '@/components/coin-icon/RainbowCoinIcon';
 import { useTheme } from '@/theme';
@@ -26,26 +15,17 @@
 import { claimablesQueryKey, useClaimables } from '@/resources/addys/claimables/query';
 import { useMutation } from '@tanstack/react-query';
 import { ClaimClaimableTxPayload } from '@/raps/references';
->>>>>>> f9f66ccc
 import { loadWallet } from '@/model/wallet';
 import { estimateGasWithPadding, getProvider } from '@/handlers/web3';
 import { parseGasParamsForTransaction } from '@/parsers';
 import { getNextNonce } from '@/state/nonces';
-<<<<<<< HEAD
-import { TransactionRequest } from '@ethersproject/providers';
-=======
->>>>>>> f9f66ccc
 import { chainsLabel, needsL1SecurityFeeChains } from '@/chains';
 import { logger, RainbowError } from '@/logger';
 import { convertAmountToNativeDisplay } from '@/helpers/utilities';
 import { walletExecuteRapV2 } from '@/raps/execute';
-<<<<<<< HEAD
-=======
-import { CLAIM_CLAIMABLE_FAILED_TX_ERROR } from '@/raps/actions/claimClaimable';
 import { queryClient } from '@/react-query';
 import { useNavigation } from '@/navigation';
 import { TextColor } from '@/design-system/color/palettes';
->>>>>>> f9f66ccc
 
 type RouteParams = {
   ClaimClaimablePanelParams: { claimable: Claimable };
@@ -58,95 +38,71 @@
     params: { claimable },
   } = useRoute<RouteProp<RouteParams, 'ClaimClaimablePanelParams'>>();
 
-<<<<<<< HEAD
-  const { isDarkMode } = useColorMode();
-  const theme = useTheme();
+  return claimable.type === 'transaction' ? (
+    <ClaimingTransactionClaimable claimable={claimable} />
+  ) : (
+    <ClaimingSponsoredClaimable claimable={claimable} />
+  );
+};
+
+const ClaimingSponsoredClaimable = ({ claimable }: { claimable: SponsoredClaimable }) => {
   const { accountAddress, nativeCurrency } = useAccountSettings();
 
-  const { data = [] } = useClaimables(
-    {
-      address: accountAddress,
-      currency: nativeCurrency,
+  const { refetch } = useClaimables({ address: accountAddress, currency: nativeCurrency });
+
+  const [claimStatus, setClaimStatus] = useState<ClaimStatus>('idle');
+
+  const { mutate: claimClaimable } = useMutation<{
+    nonce: number | null;
+  }>({
+    mutationFn: async () => {
+      const provider = getProvider({ chainId: claimable.chainId });
+      const wallet = await loadWallet({
+        address: accountAddress,
+        showErrorIfNotLoaded: true,
+        provider,
+      });
+
+      if (!wallet) {
+        // Biometrics auth failure (retry possible)
+        setClaimStatus('error');
+        return { nonce: null };
+      }
+
+      try {
+        const { errorMessage, nonce } = await walletExecuteRapV2(wallet, 'claimSponsoredClaimableSwapBridge', {
+          claimSponsoredClaimableActionParameters: { url: claimable.action.url, method: claimable.action.method as 'POST' | 'GET' },
+        });
+
+        if (errorMessage) {
+          setClaimStatus('error');
+          logger.error(new RainbowError('[ClaimingSponsoredClaimable]: Failed to claim claimable due to rap error'), {
+            message: errorMessage,
+          });
+          return { nonce: null };
+        } else {
+          setClaimStatus('success');
+          // Clear and refresh claimables data
+          queryClient.invalidateQueries(claimablesQueryKey({ address: accountAddress, currency: nativeCurrency }));
+          refetch();
+          return { nonce: nonce ?? null };
+        }
+      } catch (e) {
+        logger.error(new RainbowError('[ClaimingSponsoredClaimable]: Failed to claim claimable due to unknown error'), {
+          message: (e as Error)?.message,
+        });
+        return { nonce: null };
+      }
     },
-    {
-      select: data => data?.filter(claimable => claimable.uniqueId === uniqueId),
-    }
-  );
-
-  const [claimable] = data;
-
-  return (
-    <>
-      <Box
-        style={[
-          controlPanelStyles.panelContainer,
-          { bottom: Math.max(safeAreaInsetValues.bottom + 5, IS_IOS ? 8 : 30), alignItems: 'center', width: '100%' },
-        ]}
-      >
-        <Panel>
-          <ListHeader
-            TitleComponent={
-              <Box alignItems="center" flexDirection="row" gap={10} justifyContent="center">
-                <Box
-                  as={FasterImageView}
-                  source={{ url: claimable.iconUrl }}
-                  style={{ height: 20, width: 20, borderRadius: 6, borderWidth: 1, borderColor: 'rgba(0, 0, 0, 0.03)' }}
-                />
-                <TextShadow shadowOpacity={0.3}>
-                  <Text align="center" color="label" size="20pt" weight="heavy">
-                    Claim
-                  </Text>
-                </TextShadow>
-              </Box>
-            }
-            showBackButton={false}
-          />
-
-          <Box alignItems="center" paddingTop="44px" paddingBottom="24px" gap={42}>
-            <Box alignItems="center" flexDirection="row" gap={8} justifyContent="center">
-              <Bleed vertical={{ custom: 4.5 }}>
-                <View
-                  style={
-                    IS_IOS && isDarkMode
-                      ? {
-                          shadowColor: globalColors.grey100,
-                          shadowOpacity: 0.2,
-                          shadowOffset: { height: 4, width: 0 },
-                          shadowRadius: 6,
-                        }
-                      : {}
-                  }
-                >
-                  <RainbowCoinIcon
-                    size={40}
-                    icon={claimable.asset.iconUrl}
-                    chainId={claimable.chainId}
-                    symbol={claimable.asset.symbol}
-                    theme={theme}
-                    colors={undefined}
-                  />
-                </View>
-              </Bleed>
-              <TextShadow blur={12} color={globalColors.grey100} shadowOpacity={0.1} y={4}>
-                <Text align="center" color="label" size="44pt" weight="black">
-                  {claimable.value.nativeAsset.display}
-                </Text>
-              </TextShadow>
-            </Box>
-            {claimable.type === 'transaction' ? (
-              <ClaimingTransactionClaimable claimable={claimable} />
-            ) : (
-              <ClaimingSponsoredClaimable claimable={claimable} />
-            )}
-          </Box>
-        </Panel>
-      </Box>
-      <TapToDismiss />
-    </>
-  );
-=======
-  return claimable.type === 'transaction' ? <ClaimingTransactionClaimable claimable={claimable} /> : <></>;
->>>>>>> f9f66ccc
+    onError: e => {
+      setClaimStatus('error');
+      logger.error(new RainbowError('[ClaimingSponsoredClaimable]: Failed to claim claimable due to unhandled error'), {
+        message: (e as Error)?.message,
+      });
+    },
+  });
+
+  return <ClaimingClaimableUI claim={claimClaimable} claimable={claimable} claimStatus={claimStatus} setClaimStatus={setClaimStatus} />;
 };
 
 const ClaimingTransactionClaimable = ({ claimable }: { claimable: TransactionClaimable }) => {
@@ -189,7 +145,7 @@
 
   const estimateGas = useCallback(async () => {
     if (!baseTxPayload) {
-      logger.error(new RainbowError('[ClaimingClaimablePanel]: attempted to estimate gas without a tx payload'));
+      logger.error(new RainbowError('[ClaimingTransactionClaimable]: attempted to estimate gas without a tx payload'));
       return;
     }
 
@@ -200,7 +156,7 @@
 
     if (!gasLimit) {
       updateTxFee(null, null);
-      logger.error(new RainbowError('[ClaimingClaimablePanel]: Failed to estimate gas limit'));
+      logger.error(new RainbowError('[ClaimingTransactionClaimable]: Failed to estimate gas limit'));
       return;
     }
 
@@ -218,7 +174,7 @@
 
       if (!l1SecurityFee) {
         updateTxFee(null, null);
-        logger.error(new RainbowError('[ClaimingClaimablePanel]: Failed to calculate L1 security fee'));
+        logger.error(new RainbowError('[ClaimingTransactionClaimable]: Failed to calculate L1 security fee'));
         return;
       }
 
@@ -243,37 +199,13 @@
     [nativeCurrency, selectedGasFee?.gasFee?.estimatedFee?.native?.value?.amount]
   );
 
-<<<<<<< HEAD
-  return (
-    <Box gap={20} alignItems="center" width="full">
-      <ButtonPressAnimation
-        disabled={!isTransactionReady}
-        style={{ width: '100%', paddingHorizontal: 18 }}
-        scaleTo={0.96}
-        onPress={async () => {
-          if (txPayload?.gasLimit) {
-            const provider = getProvider({ chainId: claimable.chainId });
-            const wallet = await loadWallet({
-              address: accountAddress,
-              showErrorIfNotLoaded: true,
-              provider,
-            });
-            if (wallet) {
-              walletExecuteRapV2(
-                wallet,
-                'claimClaimableSwapBridge',
-                //@ts-ignore
-                { claimClaimableActionParameters: { claimTx: txPayload } },
-                txPayload?.nonce
-              );
-            }
-=======
   const { mutate: claimClaimable } = useMutation<{
     nonce: number | null;
   }>({
     mutationFn: async () => {
       if (!txPayload) {
-        logger.error(new RainbowError('[ClaimClaimablePanel]: attempted to claim claimable without a tx payload'));
+        setClaimStatus('error');
+        logger.error(new RainbowError('[ClaimingTransactionClaimable]: Failed to claim claimable due to missing tx payload'));
         return { nonce: null };
       }
 
@@ -298,14 +230,10 @@
         );
 
         if (errorMessage) {
-          if (errorMessage.includes(CLAIM_CLAIMABLE_FAILED_TX_ERROR)) {
-            // Claim error (retry possible)
-            setClaimStatus('error');
->>>>>>> f9f66ccc
-          }
-
-          logger.error(new RainbowError('[ClaimClaimablePanel]: Failed to claim claimable'), { message: errorMessage });
-
+          setClaimStatus('error');
+          logger.error(new RainbowError('[ClaimingTransactionClaimable]: Failed to claim claimable due to rap error'), {
+            message: errorMessage,
+          });
           return { nonce: null };
         }
 
@@ -316,15 +244,24 @@
           return { nonce };
         } else {
           setClaimStatus('error');
+          logger.error(new RainbowError('[ClaimingTransactionClaimable]: Failed to claim claimable, claim tx returned invalid nonce'));
           return { nonce: null };
         }
       } catch (e) {
         setClaimStatus('error');
+        logger.error(new RainbowError('[ClaimingTransactionClaimable]: Failed to claim claimable due to unknown error'), {
+          message: (e as Error)?.message,
+        });
         return { nonce: null };
       }
     },
-    onError: () => setClaimStatus('error'),
-    onSuccess: async ({ nonce }: { nonce: number | null }) => {
+    onError: e => {
+      setClaimStatus('error');
+      logger.error(new RainbowError('[ClaimingTransactionClaimable]: Failed to claim claimable due to unhandled error'), {
+        message: (e as Error)?.message,
+      });
+    },
+    onSuccess: ({ nonce }: { nonce: number | null }) => {
       if (typeof nonce === 'number') {
         setClaimStatus('success');
       }
@@ -369,10 +306,10 @@
       claim: () => void;
       claimable: SponsoredClaimable;
       claimStatus: ClaimStatus;
-      hasSufficientFunds: never;
-      isGasReady: never;
-      isTransactionReady: never;
-      nativeCurrencyGasFeeDisplay: never;
+      hasSufficientFunds?: never;
+      isGasReady?: never;
+      isTransactionReady?: never;
+      nativeCurrencyGasFeeDisplay?: never;
       setClaimStatus: React.Dispatch<React.SetStateAction<ClaimStatus>>;
     }) => {
   const { isDarkMode } = useColorMode();
@@ -551,54 +488,4 @@
       <TapToDismiss />
     </>
   );
-};
-
-const ClaimingSponsoredClaimable = ({ claimable }: { claimable: SponsoredClaimable }) => {
-  const { accountAddress } = useAccountSettings();
-  return (
-    <Box gap={20} alignItems="center" width="full">
-      <ButtonPressAnimation
-        style={{ width: '100%', paddingHorizontal: 18 }}
-        scaleTo={0.96}
-        onPress={async () => {
-          const provider = getProvider({ chainId: claimable.chainId });
-          const wallet = await loadWallet({
-            address: accountAddress,
-            showErrorIfNotLoaded: true,
-            provider,
-          });
-          if (wallet) {
-            walletExecuteRapV2(wallet, 'claimSponsoredClaimableSwapBridge', {
-              claimSponsoredClaimableActionParameters: { url: claimable.action.url, method: claimable.action.method as 'POST' | 'GET' },
-            });
-          }
-        }}
-      >
-        <AccentColorProvider color={`rgba(41, 90, 247, 1)`}>
-          <Box
-            background="accent"
-            shadow="30px accent"
-            borderRadius={43}
-            height={{ custom: 48 }}
-            width="full"
-            alignItems="center"
-            justifyContent="center"
-          >
-            <Inline alignVertical="center" space="6px">
-              <TextShadow shadowOpacity={0.3}>
-                <Text align="center" color="label" size="icon 20px" weight="heavy">
-                  􀎽
-                </Text>
-              </TextShadow>
-              <TextShadow shadowOpacity={0.3}>
-                <Text align="center" color="label" size="20pt" weight="heavy">
-                  {`Claim ${claimable.value.claimAsset.display}`}
-                </Text>
-              </TextShadow>
-            </Inline>
-          </Box>
-        </AccentColorProvider>
-      </ButtonPressAnimation>
-    </Box>
-  );
 };