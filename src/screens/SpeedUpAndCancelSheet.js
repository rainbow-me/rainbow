--- conflicted
+++ resolved
@@ -548,13 +548,8 @@
                         weight="bold"
                       />
                       <SheetActionButton
-<<<<<<< HEAD
                         color={accentColor || colors.appleBlue}
-                        label="􀎽 Confirm"
-=======
-                        color={colors.appleBlue}
                         label={`􀎽 ${lang.t('button.confirm')}`}
->>>>>>> ba80975b
                         onPress={handleSpeedUp}
                         size="big"
                         weight="bold"
