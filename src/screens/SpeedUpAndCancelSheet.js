import { useRoute } from '@react-navigation/native';
import { captureException } from '@sentry/react-native';
import { BigNumber } from 'bignumber.js';
import { get, isEmpty } from 'lodash';
import React, {
  Fragment,
  useCallback,
  useEffect,
  useRef,
  useState,
} from 'react';
import { ActivityIndicator, Alert } from 'react-native';
import Animated, { useSharedValue, withSpring } from 'react-native-reanimated';
import { useDispatch } from 'react-redux';
import styled from 'styled-components';
import Divider from '../components/Divider';
import Spinner from '../components/Spinner';
import { GasSpeedButton } from '../components/gas';
import { Centered, Column, Row } from '../components/layout';
import {
  SheetActionButton,
  SheetActionButtonRow,
  SheetHandleFixedToTop,
  SheetKeyboardAnimation,
  SlackSheet,
} from '../components/sheet';
import { Emoji, Text } from '../components/text';
import { TransactionStatusTypes } from '@rainbow-me/entities';
import { getProviderForNetwork, toHex } from '@rainbow-me/handlers/web3';
import {
  useAccountSettings,
  useBooleanState,
  useDimensions,
  useGas,
  useKeyboardHeight,
} from '@rainbow-me/hooks';
import { sendTransaction } from '@rainbow-me/model/wallet';
import { useNavigation } from '@rainbow-me/navigation';
import { getTitle } from '@rainbow-me/parsers';
import { dataUpdateTransaction } from '@rainbow-me/redux/data';
import { updateGasFeeForSpeed } from '@rainbow-me/redux/gas';
import {
  EIP1559_TRANSACTION_TYPE,
  ethUnits,
  LEGACY_TRANSACTION_TYPE,
} from '@rainbow-me/references';
import { position } from '@rainbow-me/styles';
import { gasUtils, safeAreaInsetValues } from '@rainbow-me/utils';
import logger from 'logger';

const { CUSTOM, FAST } = gasUtils;

const springConfig = {
  damping: 500,
  mass: 3,
  stiffness: 1000,
};

const Container = styled(Centered).attrs({
  direction: 'column',
})`
  ${position.cover};
  ${({ deviceHeight, height }) =>
    height ? `height: ${height + deviceHeight}` : null};
`;

const CenteredSheet = styled(Centered)`
  border-top-left-radius: 39;
  border-top-right-radius: 39;
`;

const ExtendedSheetBackground = styled.View`
  background-color: ${({ theme: { colors } }) => colors.white};
  height: 1000;
  position: absolute;
  bottom: -800;
  width: 100%;
`;

const LoadingSpinner = styled(android ? Spinner : ActivityIndicator).attrs(
  ({ theme: { colors } }) => ({
    color: colors.alpha(colors.blueGreyDark, 0.3),
    size: 'large',
  })
)``;

const AnimatedContainer = Animated.createAnimatedComponent(Container);
const AnimatedSheet = Animated.createAnimatedComponent(CenteredSheet);

const GasSpeedButtonContainer = styled(Row).attrs({
  justify: 'center',
})``;

const CANCEL_TX = 'cancel';
const SPEED_UP = 'speed_up';

const title = {
  [CANCEL_TX]: 'Cancel transaction',
  [SPEED_UP]: 'Speed up transaction',
};

const text = {
  [CANCEL_TX]: `This will attempt to cancel your pending transaction. It requires broadcasting another transaction!`,
  [SPEED_UP]: `This will speed up your pending transaction by replacing it. There’s still a chance your original transaction will confirm first!`,
};

const calcGasParamRetryValue = prevWeiValue => {
  const prevWeiValueBN = new BigNumber(prevWeiValue);

  const newWeiValueBN = prevWeiValueBN
    .times(new BigNumber('110'))
    .dividedBy(new BigNumber('100'));

  const newWeiValue = newWeiValueBN.toFixed(0);
  return Number(newWeiValue);
};

export default function SpeedUpAndCancelSheet() {
  const { goBack } = useNavigation();
  const { accountAddress, network } = useAccountSettings();
  const dispatch = useDispatch();
  const { height: deviceHeight } = useDimensions();
  const keyboardHeight = useKeyboardHeight();
  const {
    gasFeeParamsBySpeed,
    updateGasFeeOption,
    selectedGasFee,
    startPollingGasFees,
    stopPollingGasFees,
    updateTxFee,
  } = useGas();
  const calculatingGasLimit = useRef(false);
  const {
    params: { type, tx },
  } = useRoute();
  const [ready, setReady] = useState(false);
  const [isKeyboardVisible, showKeyboard, hideKeyboard] = useBooleanState();
  const [txType, setTxType] = useState();
  const [minGasPrice, setMinGasPrice] = useState(
    calcGasParamRetryValue(tx.gasPrice)
  );
  const [minMaxPriorityFeePerGas, setMinMaxPriorityFeePerGas] = useState(
    calcGasParamRetryValue(tx.maxPriorityFeePerGas)
  );
  const [minMaxFeePerGas, setMinMaxFeePerGas] = useState(
    calcGasParamRetryValue(tx.maxFeePerGas)
  );
  const fetchedTx = useRef(false);
  const [currentNetwork, setCurrentNetwork] = useState(null);
  const [currentProvider, setCurrentProvider] = useState(null);
  const [data, setData] = useState(null);
  const [gasLimit, setGasLimit] = useState(null);
  const [nonce, setNonce] = useState(null);
  const [to, setTo] = useState(tx.to);
  const [value, setValue] = useState(null);

  const getNewTransactionGasParams = useCallback(() => {
    if (txType === EIP1559_TRANSACTION_TYPE) {
      const rawMaxPriorityFeePerGas = get(
        selectedGasFee,
        'gasFeeParams.maxPriorityFeePerGas.amount'
      );
      const rawMaxFeePerGas = get(
        selectedGasFee,
        'gasFeeParams.maxFeePerGas.amount'
      );
      const rawMaxPriorityFeePerGasBN = new BigNumber(rawMaxPriorityFeePerGas);
      const minMaxPriorityFeePerGasAllowedBN = new BigNumber(
        minMaxPriorityFeePerGas
      );
      const rawMaxFeePerGasBN = new BigNumber(rawMaxFeePerGas);
      const minMaxFeePerGasAllowedBN = new BigNumber(minMaxFeePerGas);

      const maxPriorityFeePerGas = rawMaxPriorityFeePerGasBN.isGreaterThan(
        minMaxPriorityFeePerGasAllowedBN
      )
        ? toHex(rawMaxPriorityFeePerGas)
        : toHex(minMaxPriorityFeePerGas);

      const maxFeePerGas = rawMaxFeePerGasBN.isGreaterThan(
        minMaxFeePerGasAllowedBN
      )
        ? toHex(rawMaxFeePerGas)
        : toHex(minMaxFeePerGas);
      return { maxFeePerGas, maxPriorityFeePerGas };
    } else {
      const rawGasPrice = get(selectedGasFee, 'gasFeeParams.gasPrice.amount');
      const rawGasPriceBN = new BigNumber(rawGasPrice);
      const minGasPriceAllowedBN = new BigNumber(minGasPrice);
      return {
        gasPrice: rawGasPriceBN.isGreaterThan(minGasPriceAllowedBN)
          ? toHex(rawGasPrice)
          : toHex(minGasPrice),
      };
    }
  }, [
    txType,
    selectedGasFee,
    minMaxPriorityFeePerGas,
    minMaxFeePerGas,
    minGasPrice,
  ]);

  const handleCancellation = useCallback(async () => {
    try {
      const newGasParams = getNewTransactionGasParams();
      const cancelTxPayload = {
        nonce,
        to: accountAddress,
        ...newGasParams,
      };
      const originalHash = tx.hash;
      const {
        result: { hash },
      } = await sendTransaction({
        provider: currentProvider,
        transaction: cancelTxPayload,
      });

      const updatedTx = { ...tx };
      // Update the hash on the copy of the original tx
      updatedTx.hash = hash;
      if (originalHash.split('-').length > 1) {
        updatedTx.hash += `-${originalHash.split('-')[1]}`;
      }
      updatedTx.status = TransactionStatusTypes.cancelling;
      updatedTx.title = getTitle(updatedTx);
      dispatch(
        dataUpdateTransaction(originalHash, updatedTx, true, currentProvider)
      );
    } catch (e) {
      logger.log('Error submitting cancel tx', e);
    } finally {
      goBack();
    }
  }, [
    accountAddress,
    currentProvider,
    dispatch,
    getNewTransactionGasParams,
    goBack,
    nonce,
    tx,
  ]);

  const handleSpeedUp = useCallback(async () => {
    try {
      const newGasParams = getNewTransactionGasParams();
      const fasterTxPayload = {
        data,
        gasLimit,
        nonce,
        to,
        value,
        ...newGasParams,
      };
      const originalHash = tx.hash;
      const {
        result: { hash },
      } = await sendTransaction({
        provider: currentProvider,
        transaction: fasterTxPayload,
      });
      const updatedTx = { ...tx };
      // Update the hash on the copy of the original tx
      updatedTx.hash = hash;
      if (originalHash.split('-').length > 1) {
        updatedTx.hash += `-${originalHash.split('-')[1]}`;
      }
      updatedTx.status = TransactionStatusTypes.speeding_up;
      updatedTx.title = getTitle(updatedTx);
      dispatch(
        dataUpdateTransaction(originalHash, updatedTx, true, currentProvider)
      );
    } catch (e) {
      logger.log('Error submitting speed up tx', e);
    } finally {
      goBack();
    }
  }, [
    currentProvider,
    data,
    dispatch,
    gasLimit,
    getNewTransactionGasParams,
    goBack,
    nonce,
    to,
    tx,
    value,
  ]);

  // Set the network
  useEffect(() => {
    setCurrentNetwork(tx.network || network);
  }, [network, tx.network]);

  // Set the provider
  useEffect(() => {
    if (currentNetwork) {
      startPollingGasFees(currentNetwork);
      const updateProvider = async () => {
        const provider = await getProviderForNetwork(currentNetwork);
        setCurrentProvider(provider);
      };

      updateProvider();

      return () => {
        stopPollingGasFees();
      };
    }
  }, [currentNetwork, startPollingGasFees, stopPollingGasFees]);

  // Update gas limit
  useEffect(() => {
    if (!isEmpty(gasFeeParamsBySpeed) && gasLimit) {
      updateTxFee(gasLimit);
      // Always default to fast
      updateGasFeeOption(gasUtils.FAST);
    }
  }, [
    currentNetwork,
    gasLimit,
    gasFeeParamsBySpeed,
    updateGasFeeOption,
    updateTxFee,
  ]);

  useEffect(() => {
    const init = async () => {
      if (currentNetwork && currentProvider && !fetchedTx.current) {
        try {
          fetchedTx.current = true;
<<<<<<< HEAD
          const txObj = await currentProvider.getTransaction(txHash);
          if (txObj) {
            const hexGasLimit = toHex(txObj.gasLimit.toString());

            const hexValue = toHex(txObj.value.toString());
            const hexData = txObj.data;
            setReady(true);
            setNonce(txObj.nonce);
            setValue(hexValue);
            setData(hexData);
            setTo(txObj.to);
            setGasLimit(hexGasLimit);
            if (txObj.type === EIP1559_TRANSACTION_TYPE) {
              setTxType(EIP1559_TRANSACTION_TYPE);
              const hexMaxPriorityFeePerGas = toHex(
                txObj.maxPriorityFeePerGas.toString()
              );
              setMinMaxPriorityFeePerGas(
                calcGasParamRetryValue(hexMaxPriorityFeePerGas)
              );
              const hexMaxFeePerGas = toHex(txObj.maxFeePerGas.toString());
              setMinMaxFeePerGas(calcGasParamRetryValue(hexMaxFeePerGas));
            } else {
              setTxType(LEGACY_TRANSACTION_TYPE);
              const hexGasPrice = toHex(txObj.gasPrice.toString());
              setMinGasPrice(calcGasParamRetryValue(hexGasPrice));
            }
          }
=======
          const hexGasLimit = toHex(tx.gasLimit.toString());
          const hexGasPrice = toHex(tx.gasPrice.toString());
          const hexValue = toHex(tx.value.toString());
          const hexData = tx.data;
          setReady(true);
          setNonce(tx.nonce);
          setValue(hexValue);
          setData(hexData);
          setTo(tx.to);
          setGasLimit(hexGasLimit);
          setMinGasPrice(calcMinGasPriceAllowed(hexGasPrice));
>>>>>>> db9aef6c
        } catch (e) {
          logger.log('something went wrong while fetching tx info ', e);
          captureException(e);
          if (type === SPEED_UP) {
            Alert.alert(
              'Unable to speed up transaction',
              'There was a problem while fetching the transaction data. Please try again...',
              [
                {
                  onPress: () => goBack(),
                },
              ]
            );
          }
          // We don't care about this for cancellations
        }
      }
    };

    init();
  }, [
    currentNetwork,
    currentProvider,
    goBack,
    network,
    tx,
    tx.gasLimit,
    tx.hash,
    type,
    updateGasFeeOption,
  ]);

  useEffect(() => {
    if (!isEmpty(gasFeeParamsBySpeed) && !calculatingGasLimit.current) {
      calculatingGasLimit.current = true;
      if (
        Number(minMaxPriorityFeePerGas) >
        Number(gasFeeParamsBySpeed?.fast?.maxPriorityFeePerGas?.amount)
      ) {
        dispatch(updateGasFeeForSpeed(gasUtils.FAST, minMaxPriorityFeePerGas));
      }
      const gasLimitForNewTx =
        type === CANCEL_TX ? ethUnits.basic_tx : tx.gasLimit;
      updateTxFee(gasLimitForNewTx);
      calculatingGasLimit.current = false;
    }
  }, [
    dispatch,
    gasFeeParamsBySpeed,
    minMaxPriorityFeePerGas,
    tx,
    tx.gasLimit,
    type,
    updateTxFee,
  ]);

  const offset = useSharedValue(0);

  useEffect(() => {
    if (isKeyboardVisible) {
      offset.value = withSpring(
        -keyboardHeight + safeAreaInsetValues.bottom - (android ? 50 : 10),
        springConfig
      );
    } else {
      offset.value = withSpring(0, springConfig);
    }
  }, [isKeyboardVisible, keyboardHeight, offset]);
  const sheetHeight = ios
    ? (type === CANCEL_TX ? 491 : 442) + safeAreaInsetValues.bottom
    : 850 + safeAreaInsetValues.bottom;

  const marginTop = android
    ? deviceHeight - sheetHeight + (type === CANCEL_TX ? 290 : 340)
    : null;

  const { colors, isDarkMode } = useTheme();

  return (
    <SheetKeyboardAnimation
      as={AnimatedContainer}
      isKeyboardVisible={isKeyboardVisible}
      translateY={offset}
    >
      <ExtendedSheetBackground />
      <SlackSheet
        backgroundColor={colors.transparent}
        borderRadius={0}
        height={sheetHeight}
        hideHandle
        scrollEnabled={false}
      >
        <Column>
          <AnimatedSheet
            backgroundColor={colors.white}
            borderRadius={39}
            direction="column"
            marginTop={marginTop}
            paddingBottom={android ? 30 : 0}
          >
            <SheetHandleFixedToTop showBlur={false} />
            <Centered direction="column">
              {!ready ? (
                <Column
                  align="center"
                  backgroundColor={colors.white}
                  height={300}
                  justify="center"
                  marginBottom={12}
                  marginTop={30}
                >
                  <LoadingSpinner />
                </Column>
              ) : (
                <Fragment>
                  <Column marginBottom={12} marginTop={30}>
                    <Emoji
                      name={
                        type === CANCEL_TX ? 'skull_and_crossbones' : 'rocket'
                      }
                      size="biggest"
                    />
                  </Column>
                  <Column marginBottom={12}>
                    <Text
                      align="center"
                      color={colors.dark}
                      size="big"
                      weight="heavy"
                    >
                      {title[type]}
                    </Text>
                  </Column>
                  <Column
                    marginBottom={30}
                    maxWidth={375}
                    paddingHorizontal={42}
                  >
                    <Text
                      align="center"
                      color={colors.alpha(colors.blueGreyDark, 0.5)}
                      lineHeight="looser"
                      size="large"
                      weight="regular"
                    >
                      {text[type]}
                    </Text>
                  </Column>
                  <Centered marginBottom={24}>
                    <Divider
                      color={colors.rowDividerExtraLight}
                      inset={[0, 143.5]}
                    />
                  </Centered>
                  {type === CANCEL_TX && (
                    <Column>
                      <SheetActionButtonRow
                        ignorePaddingBottom
                        ignorePaddingTop
                      >
                        <SheetActionButton
                          color={colors.red}
                          fullWidth
                          label="􀎽 Attempt Cancellation"
                          onPress={handleCancellation}
                          size="big"
                          weight="bold"
                        />
                      </SheetActionButtonRow>
                      <SheetActionButtonRow ignorePaddingBottom>
                        <SheetActionButton
                          color={colors.white}
                          fullWidth
                          label="Close"
                          onPress={goBack}
                          size="big"
                          textColor={colors.alpha(colors.blueGreyDark, 0.8)}
                          weight="bold"
                        />
                      </SheetActionButtonRow>
                    </Column>
                  )}
                  {type === SPEED_UP && (
                    <SheetActionButtonRow ignorePaddingBottom ignorePaddingTop>
                      <SheetActionButton
                        color={colors.white}
                        label="Cancel"
                        onPress={goBack}
                        size="big"
                        textColor={colors.alpha(colors.blueGreyDark, 0.8)}
                        weight="bold"
                      />
                      <SheetActionButton
                        color={colors.appleBlue}
                        label="􀎽 Confirm"
                        onPress={handleSpeedUp}
                        size="big"
                        weight="bold"
                      />
                    </SheetActionButtonRow>
                  )}
                  <GasSpeedButtonContainer>
                    <GasSpeedButton
                      currentNetwork={currentNetwork}
                      minMaxPriorityFeePerGas={minMaxPriorityFeePerGas}
                      onCustomGasBlur={hideKeyboard}
                      onCustomGasFocus={showKeyboard}
                      options={[FAST, CUSTOM]}
                      theme={isDarkMode ? 'dark' : 'light'}
                      type="transaction"
                    />
                  </GasSpeedButtonContainer>
                </Fragment>
              )}
            </Centered>
          </AnimatedSheet>
        </Column>
      </SlackSheet>
    </SheetKeyboardAnimation>
  );
}<|MERGE_RESOLUTION|>--- conflicted
+++ resolved
@@ -332,48 +332,37 @@
       if (currentNetwork && currentProvider && !fetchedTx.current) {
         try {
           fetchedTx.current = true;
-<<<<<<< HEAD
-          const txObj = await currentProvider.getTransaction(txHash);
-          if (txObj) {
-            const hexGasLimit = toHex(txObj.gasLimit.toString());
-
-            const hexValue = toHex(txObj.value.toString());
-            const hexData = txObj.data;
-            setReady(true);
-            setNonce(txObj.nonce);
-            setValue(hexValue);
-            setData(hexData);
-            setTo(txObj.to);
-            setGasLimit(hexGasLimit);
-            if (txObj.type === EIP1559_TRANSACTION_TYPE) {
-              setTxType(EIP1559_TRANSACTION_TYPE);
-              const hexMaxPriorityFeePerGas = toHex(
-                txObj.maxPriorityFeePerGas.toString()
-              );
-              setMinMaxPriorityFeePerGas(
-                calcGasParamRetryValue(hexMaxPriorityFeePerGas)
-              );
-              const hexMaxFeePerGas = toHex(txObj.maxFeePerGas.toString());
-              setMinMaxFeePerGas(calcGasParamRetryValue(hexMaxFeePerGas));
-            } else {
-              setTxType(LEGACY_TRANSACTION_TYPE);
-              const hexGasPrice = toHex(txObj.gasPrice.toString());
-              setMinGasPrice(calcGasParamRetryValue(hexGasPrice));
-            }
-          }
-=======
+          console.log('tx.gasLimit', tx.gasLimit)
           const hexGasLimit = toHex(tx.gasLimit.toString());
-          const hexGasPrice = toHex(tx.gasPrice.toString());
+          console.log('tx.value', tx.value)
           const hexValue = toHex(tx.value.toString());
           const hexData = tx.data;
+
           setReady(true);
           setNonce(tx.nonce);
           setValue(hexValue);
           setData(hexData);
           setTo(tx.to);
           setGasLimit(hexGasLimit);
-          setMinGasPrice(calcMinGasPriceAllowed(hexGasPrice));
->>>>>>> db9aef6c
+          console.log('tx.type', tx.type)
+          if (tx.type === EIP1559_TRANSACTION_TYPE) {
+            setTxType(EIP1559_TRANSACTION_TYPE);
+            console.log('tx.maxPriorityFeePerGas', tx.maxPriorityFeePerGas)
+            const hexMaxPriorityFeePerGas = toHex(
+              tx.maxPriorityFeePerGas.toString()
+            );
+            setMinMaxPriorityFeePerGas(
+              calcGasParamRetryValue(hexMaxPriorityFeePerGas)
+            );
+            console.log('tx.maxFeePerGas', tx.maxFeePerGas)
+            const hexMaxFeePerGas = toHex(tx.maxFeePerGas.toString());
+            setMinMaxFeePerGas(calcGasParamRetryValue(hexMaxFeePerGas));
+          } else {
+            setTxType(LEGACY_TRANSACTION_TYPE);
+            console.log('tx.gasPrice', tx.gasPrice)
+            const hexGasPrice = toHex(tx.gasPrice.toString());
+            setMinGasPrice(calcGasParamRetryValue(hexGasPrice));
+          }
         } catch (e) {
           logger.log('something went wrong while fetching tx info ', e);
           captureException(e);
