import * as i18n from '@/languages';
import React, { useCallback } from 'react';
import { Box, Inline, Inset, Stack, Text } from '@/design-system';
import { ImgixImage } from '@/components/images';
import ledgerNano from '@/assets/ledger-nano.png';
import {
  LEDGER_NANO_HEIGHT,
  LEDGER_NANO_WIDTH,
  GRID_DOTS_SIZE,
} from '@/screens/hardware-wallets/components/NanoXDeviceAnimation';
import { Source } from 'react-native-fast-image';
import Animated, {
  useAnimatedStyle,
  useDerivedValue,
  withDelay,
  withRepeat,
  withSequence,
  withTiming,
} from 'react-native-reanimated';
<<<<<<< HEAD
// import { CancelButton } from '@/screens/hardware-wallets/components/CancelButton';
=======
>>>>>>> 6b302f7e
import gridDotsLight from '@/assets/dot-grid-light.png';
import gridDotsDark from '@/assets/dot-grid-dark.png';
import { useTheme } from '@/theme';
import { IS_IOS } from '@/env';
import { Layout } from '@/screens/hardware-wallets/components/Layout';
import { TRANSLATIONS } from '@/screens/hardware-wallets/constants';
import { useRecoilState } from 'recoil';
import {
  HARDWARE_TX_ERROR_KEY,
  LedgerIsReadyAtom,
  ledgerStorage,
  readyForPollingAtom,
} from '@/navigation/HardwareWalletTxNavigator';
import { TryAgainButton } from './components/TryAgainButton';
import { useMMKVBoolean } from 'react-native-mmkv';

const INDICATOR_SIZE = 7;

export const PairHardwareWalletAgainSheet = () => {
  const { isDarkMode } = useTheme();

  const [isReady, setIsReady] = useRecoilState(LedgerIsReadyAtom);
  const [readyForPolling, setReadyForPolling] = useRecoilState(
    readyForPollingAtom
  );
  const [hardwareTXError, setHardwareTXError] = useMMKVBoolean(
    HARDWARE_TX_ERROR_KEY,
    ledgerStorage
  );

  const onPressTryAgain = useCallback(() => {
    setHardwareTXError(false);
    setReadyForPolling(true);
    setIsReady(false);
  }, [setHardwareTXError, setReadyForPolling, setIsReady]);

  const indicatorOpacity = useDerivedValue(() =>
    withRepeat(
      withSequence(
        withDelay(1000, withTiming(0)),
        withDelay(1000, withTiming(1))
      ),
      -1
    )
  );

  const indicatorAnimation = useAnimatedStyle(() => ({
    opacity: indicatorOpacity.value,
  }));

  return (
    <>
      <Layout>
        <Box style={{ zIndex: 1 }}>
          <Inset horizontal="36px">
            <Stack alignHorizontal="center" space="20px">
              <Text align="center" color="label" weight="bold" size="26pt">
                {hardwareTXError
                  ? i18n.t(TRANSLATIONS.transaction_rejected)
                  : isReady
                  ? i18n.t(TRANSLATIONS.confirm_on_device)
                  : i18n.t(TRANSLATIONS.looking_for_devices)}
              </Text>
              <Stack space="10px">
                <Text
                  align="center"
                  color="labelTertiary"
                  weight="semibold"
                  size="15pt / 135%"
                >
                  {hardwareTXError
                    ? i18n.t(TRANSLATIONS.please_try_again)
                    : isReady
                    ? i18n.t(TRANSLATIONS.connected_and_ready)
                    : i18n.t(TRANSLATIONS.make_sure_bluetooth_enabled)}
                </Text>
              </Stack>
            </Stack>
          </Inset>
        </Box>
        <Box marginTop={{ custom: -70 }}>
          <ImgixImage
            source={(isDarkMode ? gridDotsDark : gridDotsLight) as Source}
            style={{
              width: GRID_DOTS_SIZE,
              height: GRID_DOTS_SIZE,
              alignItems: 'center',
              justifyContent: 'center',
            }}
            size={GRID_DOTS_SIZE}
          >
            <ImgixImage
              source={ledgerNano as Source}
              style={{
                width: LEDGER_NANO_WIDTH,
                height: LEDGER_NANO_HEIGHT,
                alignItems: 'center',
              }}
              size={LEDGER_NANO_HEIGHT}
            >
              <Box
                height={{ custom: 36 }}
                width={{ custom: 149 }}
                top={{ custom: LEDGER_NANO_HEIGHT / 2 + 80 }}
                borderRadius={18}
                background="surfaceSecondaryElevated"
                shadow="12px"
                alignItems="center"
                justifyContent="center"
              >
                <Inline alignVertical="center" space="8px">
                  <Text color="label" weight="semibold" size="17pt">
                    Nano X 7752
                  </Text>
                  <Box>
                    {!isReady && (
                      <Animated.View
                        style={{
                          alignItems: 'center',
                          justifyContent: 'center',
                          height: INDICATOR_SIZE,
                          width: INDICATOR_SIZE,
                          borderRadius: INDICATOR_SIZE / 2,
                          ...(!isReady ? indicatorAnimation : {}),
                        }}
                      >
                        <Box
                          width={{ custom: INDICATOR_SIZE }}
                          height={{ custom: INDICATOR_SIZE }}
                          background="yellow"
                          shadow={IS_IOS ? '30px yellow' : undefined}
                          position="absolute"
                          borderRadius={INDICATOR_SIZE / 2}
                        />
                      </Animated.View>
                    )}
                    <Box
                      width={{ custom: INDICATOR_SIZE }}
                      height={{ custom: INDICATOR_SIZE }}
                      style={{ zIndex: -1 }}
                      background={
                        hardwareTXError
                          ? 'red'
                          : isReady
                          ? 'green'
                          : 'surfaceSecondary'
                      }
                      shadow={
                        IS_IOS
                          ? hardwareTXError
                            ? '30px red'
                            : isReady
                            ? '30px green'
                            : undefined
                          : undefined
                      }
                      borderRadius={INDICATOR_SIZE / 2}
                    />
                  </Box>
                </Inline>
              </Box>
            </ImgixImage>
          </ImgixImage>
<<<<<<< HEAD
        </Box>
      </Layout>
      {hardwareTXError && (
        <Box position="absolute" bottom={{ custom: 40 }} width="full">
          <TryAgainButton onPress={onPressTryAgain} />
        </Box>
      )}
    </>
=======
        </ImgixImage>
      </Box>
    </Layout>
>>>>>>> 6b302f7e
  );
};<|MERGE_RESOLUTION|>--- conflicted
+++ resolved
@@ -17,10 +17,6 @@
   withSequence,
   withTiming,
 } from 'react-native-reanimated';
-<<<<<<< HEAD
-// import { CancelButton } from '@/screens/hardware-wallets/components/CancelButton';
-=======
->>>>>>> 6b302f7e
 import gridDotsLight from '@/assets/dot-grid-light.png';
 import gridDotsDark from '@/assets/dot-grid-dark.png';
 import { useTheme } from '@/theme';
@@ -184,7 +180,6 @@
               </Box>
             </ImgixImage>
           </ImgixImage>
-<<<<<<< HEAD
         </Box>
       </Layout>
       {hardwareTXError && (
@@ -193,10 +188,5 @@
         </Box>
       )}
     </>
-=======
-        </ImgixImage>
-      </Box>
-    </Layout>
->>>>>>> 6b302f7e
   );
 };