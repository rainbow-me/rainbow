import { BlurMask, Canvas, Circle, mix } from '@shopify/react-native-skia';
import React, { useEffect } from 'react';
import { StyleSheet } from 'react-native';
import { Source } from 'react-native-fast-image';
import Animated, {
  Easing,
  SharedValue,
  interpolateColor,
  useAnimatedReaction,
  useAnimatedStyle,
  useSharedValue,
  withRepeat,
  withTiming,
} from 'react-native-reanimated';
<<<<<<< HEAD
import { BlurMask, Canvas, Circle, mix } from '@shopify/react-native-skia';
import ledgerNano from '@/assets/ledger-nano.png';
import gridDotsLight from '@/assets/dot-grid-light.png';
=======
>>>>>>> c9a2e63e
import gridDotsDark from '@/assets/dot-grid-dark.png';
import gridDotsLight from '@/assets/dot-grid-light.png';
import ledgerNano from '@/assets/ledger-nano.png';
import { ImgixImage } from '@/components/images';
import { useColorMode } from '@/design-system';
import { useTheme } from '@/theme';
import { deviceUtils } from '@/utils';
import { DEVICE_HEIGHT, DEVICE_WIDTH } from '@/utils/deviceUtils';

const SCALE_FACTOR = deviceUtils.isSmallPhone ? 0.9 : 1;
<<<<<<< HEAD
const CIRCLES_HEIGHT = deviceUtils.dimensions.width * 1.5 * SCALE_FACTOR;
const CIRCLES_WIDTH = deviceUtils.dimensions.width * SCALE_FACTOR;
export const GRID_DOTS_SIZE = deviceUtils.dimensions.width * SCALE_FACTOR;
=======

export const GRID_DOTS_SIZE = DEVICE_WIDTH * SCALE_FACTOR;
>>>>>>> c9a2e63e
export const LEDGER_NANO_HEIGHT = 292 * SCALE_FACTOR;
export const LEDGER_NANO_WIDTH = 216 * SCALE_FACTOR;

const CIRCLES_HEIGHT = DEVICE_WIDTH * 1.5 * SCALE_FACTOR;
const CIRCLES_WIDTH = DEVICE_WIDTH * SCALE_FACTOR;
const CONTAINER_HEIGHT = DEVICE_HEIGHT - 100;

const CIRCLE_COLORS = [
  // red
  'rgb(255, 0, 0)',
  // green
  'rgb(0, 255, 0)',
  // blue
  'rgb(0, 0, 255)',
  // cyan
  'rgb(0, 255, 255)',
  // magenta
  'rgb(255, 0, 255)',
  // yellow
  'rgb(255, 255, 0)',
  // purple
  'rgb(160, 32, 240)',
];

type Props = {
  state: 'idle' | 'loading';
  isConnected?: boolean;
};

export function NanoXDeviceAnimation({ state, isConnected }: Props) {
  const { colorMode } = useColorMode();
<<<<<<< HEAD
  const { width, height: deviceHeight } = useDimensions();

  const height = deviceHeight - 100;
=======
>>>>>>> c9a2e63e

  // //////////////////////////////////////////////////////////////////
  // Ledger Nano X Image

  const animatedLedgerNanoWrapperStyle = useAnimatedStyle(() => ({
    opacity: withTiming(1),
  }));

  // //////////////////////////////////////////////////////////////////
  // Grid Dots Image

  const animatedGridDotsWrapperStyle = useAnimatedStyle(() => ({
    opacity: withTiming(state === 'loading' ? 1 : 0, { duration: 200 }),
  }));

  // //////////////////////////////////////////////////////////////////
  // Circles Wrapper

  const animatedCirclesWrapperStyle = useAnimatedStyle(() => ({
    opacity: withTiming(state === 'loading' ? 1 : 0, { duration: 200 }),
  }));

  // //////////////////////////////////////////////////////////////////
  // Circle

<<<<<<< HEAD
  const circleColors = [
    // red
    'rgb(255, 0, 0)',
    // green
    'rgb(0, 255, 0)',
    // blue
    'rgb(0, 0, 255)',
    // cyan
    'rgb(0, 255, 255)',
    // magenta
    'rgb(255, 0, 255)',
    // yellow
    'rgb(255, 255, 0)',
    // purple
    'rgb(160, 32, 240)',
  ];

=======
>>>>>>> c9a2e63e
  const xOrigin = useSharedValue(CIRCLES_WIDTH / 2);
  const yOrigin = useSharedValue(CIRCLES_HEIGHT / 2);

  // //////////////////////////////////////////////////////////////////

  return (
    <>
<<<<<<< HEAD
      <Animated.View
        style={[
          animatedGridDotsWrapperStyle,
          {
            left: (width - GRID_DOTS_SIZE) / 2,
            position: 'absolute',
            top: (height - GRID_DOTS_SIZE) / 2,
          },
        ]}
      >
=======
      <Animated.View style={[animatedGridDotsWrapperStyle, styles.gridDotsWrapper]}>
>>>>>>> c9a2e63e
        <ImgixImage
          size={GRID_DOTS_SIZE}
          source={(colorMode === 'light' ? gridDotsLight : gridDotsDark) as Source}
          style={[styles.gridDotsImage, { opacity: colorMode === 'dark' ? 0.5 : 1 }]}
        />
      </Animated.View>
<<<<<<< HEAD
      <Animated.View
        style={[
          animatedCirclesWrapperStyle,
          {
            alignItems: 'center',
            height: CIRCLES_HEIGHT,
            justifyContent: 'center',
            // left: 0,
            left: (width - CIRCLES_WIDTH) / 2,
            pointerEvents: 'none',
            position: 'absolute',
            // top: 0,
            top: (height - CIRCLES_HEIGHT) / 2,
            width: CIRCLES_WIDTH,
          },
        ]}
      >
        <Canvas style={{ width: CIRCLES_WIDTH, height: CIRCLES_HEIGHT }}>
          {circleColors.map((color, index) => (
            <AnimatedCircle key={index} color={color} xOrigin={xOrigin} yOrigin={yOrigin} isConnected={isConnected} />
          ))}
        </Canvas>
      </Animated.View>
      <Animated.View
        style={[
          animatedLedgerNanoWrapperStyle,
          {
            left: (width - LEDGER_NANO_WIDTH) / 2,
            position: 'absolute',
            top: (height - LEDGER_NANO_HEIGHT) / 2,
          },
        ]}
      >
        <ImgixImage
          source={ledgerNano as Source}
          style={{ width: LEDGER_NANO_WIDTH, height: LEDGER_NANO_HEIGHT }}
          size={LEDGER_NANO_HEIGHT}
        />
=======
      <Animated.View style={[animatedCirclesWrapperStyle, styles.circlesWrapper]}>
        <Canvas style={styles.circlesCanvas}>
          {CIRCLE_COLORS.map((color, index) => (
            <AnimatedCircle color={color} isConnected={isConnected} key={index} xOrigin={xOrigin} yOrigin={yOrigin} />
          ))}
        </Canvas>
      </Animated.View>
      <Animated.View style={[animatedLedgerNanoWrapperStyle, styles.ledgerNanoWrapper]}>
        <ImgixImage size={LEDGER_NANO_HEIGHT} source={ledgerNano as Source} style={styles.ledgerNanoImage} />
>>>>>>> c9a2e63e
      </Animated.View>
    </>
  );
}

// ///////////////////////////////////////////////////////////////////

const getRandom = (min: number, max: number) => Math.random() * (max - min) + min;

function AnimatedCircle({
  color,
  xOrigin,
  yOrigin,
  isConnected,
}: {
  color: string;
  xOrigin: SharedValue<number>;
  yOrigin: SharedValue<number>;
  isConnected?: boolean;
}) {
  const isConnectedValue = useSharedValue(isConnected ? 1 : 0);
  const circleRadius = 48;

  const progressOffset = getRandom(0, 2 * Math.PI);
  const progress = useSharedValue(progressOffset);

  const { colors } = useTheme();
  const colorValue = useSharedValue(color);

  const x = useSharedValue(0);
  const xOffset = useSharedValue(circleRadius * getRandom(-1, 1));

  const y = useSharedValue(0);
  const yOffset = useSharedValue(circleRadius * getRandom(-1, 1));

  useEffect(() => {
    progress.value = withRepeat(
      withTiming(progressOffset + (getRandom(-1, 1) > 0 ? 1 : -1) * (2 * Math.PI), { duration: 3000, easing: Easing.linear }),
      -1,
      false
    );
    // eslint-disable-next-line react-hooks/exhaustive-deps
  }, []);

  useEffect(() => {
    // logic for connected animation
    isConnectedValue.value = withTiming(isConnected ? 1 : 0, {
      duration: 3000,
      easing: Easing.bezier(0.25, 0.1, 0.25, 1),
    });
  }, [isConnected, isConnectedValue]);

  useAnimatedReaction(
    () => ({
      isConnectedValue: isConnectedValue.value,
      progress: progress.value,
    }),
    ({ isConnectedValue, progress }) => {
      // position animation
      const scalar = 0.5 - 0.4 * isConnectedValue;
      x.value = xOrigin.value + mix(Math.cos(progress), scalar * -circleRadius, scalar * circleRadius) + xOffset.value;
      y.value = yOrigin.value + mix(Math.sin(progress), scalar * -circleRadius, scalar * circleRadius) + yOffset.value;

      // color animation
      colorValue.value = interpolateColor(isConnectedValue, [0, 1], [color, colors.green]);
    }
  );

  return (
    <Circle r={circleRadius} cx={x} cy={y} color={colorValue} opacity={0.3}>
      <BlurMask blur={36} style="normal" />
    </Circle>
  );
}

const styles = StyleSheet.create({
  circlesCanvas: {
    height: CIRCLES_HEIGHT,
    width: CIRCLES_WIDTH,
  },
  circlesWrapper: {
    alignItems: 'center',
    height: CIRCLES_HEIGHT,
    justifyContent: 'center',
    left: (DEVICE_WIDTH - CIRCLES_WIDTH) / 2,
    pointerEvents: 'none',
    position: 'absolute',
    top: (CONTAINER_HEIGHT - CIRCLES_HEIGHT) / 2,
    width: CIRCLES_WIDTH,
  },
  gridDotsImage: {
    height: GRID_DOTS_SIZE,
    width: GRID_DOTS_SIZE,
  },
  gridDotsWrapper: {
    left: (DEVICE_WIDTH - GRID_DOTS_SIZE) / 2,
    position: 'absolute',
    top: (CONTAINER_HEIGHT - GRID_DOTS_SIZE) / 2,
  },
  ledgerNanoImage: {
    height: LEDGER_NANO_HEIGHT,
    width: LEDGER_NANO_WIDTH,
  },
  ledgerNanoWrapper: {
    left: (DEVICE_WIDTH - LEDGER_NANO_WIDTH) / 2,
    position: 'absolute',
    top: (CONTAINER_HEIGHT - LEDGER_NANO_HEIGHT) / 2,
  },
});<|MERGE_RESOLUTION|>--- conflicted
+++ resolved
@@ -12,12 +12,6 @@
   withRepeat,
   withTiming,
 } from 'react-native-reanimated';
-<<<<<<< HEAD
-import { BlurMask, Canvas, Circle, mix } from '@shopify/react-native-skia';
-import ledgerNano from '@/assets/ledger-nano.png';
-import gridDotsLight from '@/assets/dot-grid-light.png';
-=======
->>>>>>> c9a2e63e
 import gridDotsDark from '@/assets/dot-grid-dark.png';
 import gridDotsLight from '@/assets/dot-grid-light.png';
 import ledgerNano from '@/assets/ledger-nano.png';
@@ -28,14 +22,8 @@
 import { DEVICE_HEIGHT, DEVICE_WIDTH } from '@/utils/deviceUtils';
 
 const SCALE_FACTOR = deviceUtils.isSmallPhone ? 0.9 : 1;
-<<<<<<< HEAD
-const CIRCLES_HEIGHT = deviceUtils.dimensions.width * 1.5 * SCALE_FACTOR;
-const CIRCLES_WIDTH = deviceUtils.dimensions.width * SCALE_FACTOR;
-export const GRID_DOTS_SIZE = deviceUtils.dimensions.width * SCALE_FACTOR;
-=======
 
 export const GRID_DOTS_SIZE = DEVICE_WIDTH * SCALE_FACTOR;
->>>>>>> c9a2e63e
 export const LEDGER_NANO_HEIGHT = 292 * SCALE_FACTOR;
 export const LEDGER_NANO_WIDTH = 216 * SCALE_FACTOR;
 
@@ -67,12 +55,6 @@
 
 export function NanoXDeviceAnimation({ state, isConnected }: Props) {
   const { colorMode } = useColorMode();
-<<<<<<< HEAD
-  const { width, height: deviceHeight } = useDimensions();
-
-  const height = deviceHeight - 100;
-=======
->>>>>>> c9a2e63e
 
   // //////////////////////////////////////////////////////////////////
   // Ledger Nano X Image
@@ -98,26 +80,6 @@
   // //////////////////////////////////////////////////////////////////
   // Circle
 
-<<<<<<< HEAD
-  const circleColors = [
-    // red
-    'rgb(255, 0, 0)',
-    // green
-    'rgb(0, 255, 0)',
-    // blue
-    'rgb(0, 0, 255)',
-    // cyan
-    'rgb(0, 255, 255)',
-    // magenta
-    'rgb(255, 0, 255)',
-    // yellow
-    'rgb(255, 255, 0)',
-    // purple
-    'rgb(160, 32, 240)',
-  ];
-
-=======
->>>>>>> c9a2e63e
   const xOrigin = useSharedValue(CIRCLES_WIDTH / 2);
   const yOrigin = useSharedValue(CIRCLES_HEIGHT / 2);
 
@@ -125,66 +87,13 @@
 
   return (
     <>
-<<<<<<< HEAD
-      <Animated.View
-        style={[
-          animatedGridDotsWrapperStyle,
-          {
-            left: (width - GRID_DOTS_SIZE) / 2,
-            position: 'absolute',
-            top: (height - GRID_DOTS_SIZE) / 2,
-          },
-        ]}
-      >
-=======
       <Animated.View style={[animatedGridDotsWrapperStyle, styles.gridDotsWrapper]}>
->>>>>>> c9a2e63e
         <ImgixImage
           size={GRID_DOTS_SIZE}
           source={(colorMode === 'light' ? gridDotsLight : gridDotsDark) as Source}
           style={[styles.gridDotsImage, { opacity: colorMode === 'dark' ? 0.5 : 1 }]}
         />
       </Animated.View>
-<<<<<<< HEAD
-      <Animated.View
-        style={[
-          animatedCirclesWrapperStyle,
-          {
-            alignItems: 'center',
-            height: CIRCLES_HEIGHT,
-            justifyContent: 'center',
-            // left: 0,
-            left: (width - CIRCLES_WIDTH) / 2,
-            pointerEvents: 'none',
-            position: 'absolute',
-            // top: 0,
-            top: (height - CIRCLES_HEIGHT) / 2,
-            width: CIRCLES_WIDTH,
-          },
-        ]}
-      >
-        <Canvas style={{ width: CIRCLES_WIDTH, height: CIRCLES_HEIGHT }}>
-          {circleColors.map((color, index) => (
-            <AnimatedCircle key={index} color={color} xOrigin={xOrigin} yOrigin={yOrigin} isConnected={isConnected} />
-          ))}
-        </Canvas>
-      </Animated.View>
-      <Animated.View
-        style={[
-          animatedLedgerNanoWrapperStyle,
-          {
-            left: (width - LEDGER_NANO_WIDTH) / 2,
-            position: 'absolute',
-            top: (height - LEDGER_NANO_HEIGHT) / 2,
-          },
-        ]}
-      >
-        <ImgixImage
-          source={ledgerNano as Source}
-          style={{ width: LEDGER_NANO_WIDTH, height: LEDGER_NANO_HEIGHT }}
-          size={LEDGER_NANO_HEIGHT}
-        />
-=======
       <Animated.View style={[animatedCirclesWrapperStyle, styles.circlesWrapper]}>
         <Canvas style={styles.circlesCanvas}>
           {CIRCLE_COLORS.map((color, index) => (
@@ -194,7 +103,6 @@
       </Animated.View>
       <Animated.View style={[animatedLedgerNanoWrapperStyle, styles.ledgerNanoWrapper]}>
         <ImgixImage size={LEDGER_NANO_HEIGHT} source={ledgerNano as Source} style={styles.ledgerNanoImage} />
->>>>>>> c9a2e63e
       </Animated.View>
     </>
   );
