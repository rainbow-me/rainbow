--- conflicted
+++ resolved
@@ -99,7 +99,6 @@
   }, [params, ensName, profileAddress, accountAddress]);
 
   return (
-<<<<<<< HEAD
     <ProfileSheetConfigContext.Provider value={{ enableZoomableImages }}>
       <StatusBar barStyle="light-content" />
       <AccentColorProvider color={accentColor}>
@@ -111,27 +110,14 @@
                 <PlaceholderList />
               </Stack>
             ) : !params.isPreview ? (
-              <RecyclerAssetList2 address={profileAddress} type="ens-profile" />
+              <RecyclerAssetList2
+                externalAddress={profileAddress}
+                type="ens-profile"
+              />
             ) : (
               <ProfileSheetHeader ensName={params?.ensName} isPreview />
             )}
           </Box>
-=======
-    <AccentColorProvider color={accentColor}>
-      <Box background="body">
-        <Box style={wrapperStyle}>
-          {!isSuccess || !hasListFetched ? (
-            <Stack space="19px">
-              <ProfileSheetHeader isLoading />
-              <PlaceholderList />
-            </Stack>
-          ) : (
-            <RecyclerAssetList2
-              externalAddress={profileAddress}
-              type="ens-profile"
-            />
-          )}
->>>>>>> 85d6804e
         </Box>
       </AccentColorProvider>
     </ProfileSheetConfigContext.Provider>
