--- conflicted
+++ resolved
@@ -51,19 +51,12 @@
 
   const isPreview = name === Routes.PROFILE_PREVIEW_SHEET;
 
-<<<<<<< HEAD
   const { rainbowProfile } = useRainbowProfile(profileAddress || '');
 
-  // Prefetch first transaction timestamp
-  useFirstTransactionTimestamp({
-    ensName,
-  });
-=======
   // Prefetch first transaction timestamp unless already fetched for intro marquee
   const {
     isSuccess: hasFirstTxTimestampFetched,
   } = useENSFirstTransactionTimestamp(name, { enabled: !isPreview });
->>>>>>> 5bd35391
 
   // Prefetch asset list
   const {
@@ -82,20 +75,12 @@
     contentHeight,
   ]);
 
+  // Set accent color when ENS images have fetched & dominant
+  // color is not loading.
   const accentColor =
-    // Set accent color when ENS images have fetched & dominant
-    // color is not loading.
-<<<<<<< HEAD
-    isImagesFetched && state !== 1
+    isAvatarFetched && state !== 1
       ? dominantColor ?? rainbowProfile?.color ?? colors.skeleton
       : rainbowProfile?.color ?? colors.skeleton;
-=======
-    isAvatarFetched && state !== 1 && typeof colorIndex === 'number'
-      ? dominantColor ||
-        colors.avatarBackgrounds[colorIndex] ||
-        colors.appleBlue
-      : colors.skeleton;
->>>>>>> 5bd35391
 
   const enableZoomableImages = !isPreview;
 
