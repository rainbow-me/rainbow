--- conflicted
+++ resolved
@@ -67,91 +67,6 @@
 
   return (
     <AccentColorProvider color={accentColor}>
-<<<<<<< HEAD
-      <BackgroundProvider color="body">
-        {({ backgroundColor }) => (
-          // @ts-expect-error JavaScript component
-          <SlackSheet
-            backgroundColor={backgroundColor}
-            contentHeight={contentHeight}
-            height="100%"
-            removeTopPadding
-            scrollEnabled
-          >
-            <ConditionalWrap
-              condition={isLoading || isFirstTxnLoading}
-              wrap={children => <Box style={wrapperStyle}>{children}</Box>}
-            >
-              <>
-                {isLoading || isFirstTxnLoading ? (
-                  <Box
-                    alignItems="center"
-                    height="full"
-                    justifyContent="center"
-                  >
-                    <Spinner color={colors.appleBlue} size="large" />
-                  </Box>
-                ) : (
-                  <Stack space="19px">
-                    <ProfileCover coverUrl={coverUrl} />
-                    <Bleed top={{ custom: 38 }}>
-                      <Inset horizontal="19px">
-                        <Columns>
-                          <Column width="content">
-                            <ProfileAvatar
-                              accountSymbol={emoji as string}
-                              avatarUrl={avatarUrl}
-                            />
-                          </Column>
-                          <Inset top="30px">
-                            <ActionButtons
-                              address={profileAddress}
-                              avatarUrl={avatarUrl}
-                              ensName={ensName}
-                            />
-                          </Inset>
-                        </Columns>
-                      </Inset>
-                    </Bleed>
-                    <Inset horizontal="19px">
-                      <Stack space="19px">
-                        <Heading size="23px">{ensName}</Heading>
-                        {profile?.records.description && (
-                          <Text containsEmoji weight="medium">
-                            {profile?.records.description}
-                          </Text>
-                        )}
-                        {profile?.records && (
-                          <RecordTags
-                            firstTransactionTimestamp={
-                              firstTransactionTimestamp
-                            }
-                            records={profile?.records}
-                            show={[
-                              ENS_RECORDS.twitter,
-                              ENS_RECORDS.website,
-                              ENS_RECORDS.url,
-                              ENS_RECORDS.email,
-                              ENS_RECORDS.github,
-                              ENS_RECORDS.instagram,
-                              ENS_RECORDS.reddit,
-                              ENS_RECORDS.snapchat,
-                              ENS_RECORDS.telegram,
-                            ]}
-                          />
-                        )}
-                        <Divider />
-                        <Text>INSERT DA ASSET LIST HERE</Text>
-                      </Stack>
-                    </Inset>
-                  </Stack>
-                )}
-              </>
-            </ConditionalWrap>
-          </SlackSheet>
-        )}
-      </BackgroundProvider>
-=======
       <Box background="body">
         <Box style={wrapperStyle}>
           {!isSuccess || !hasListFetched ? (
@@ -164,7 +79,6 @@
           )}
         </Box>
       </Box>
->>>>>>> ec8ea4e5
     </AccentColorProvider>
   );
 }
