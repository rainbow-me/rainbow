import React, { useMemo } from 'react';
import * as i18n from '@/languages';
<<<<<<< HEAD
import { Bleed, AnimatedText, Box, Stack, Text, TextIcon, TextShadow, useColorMode, useBackgroundColor } from '@/design-system';
import { bigNumberFormat } from '@/helpers/bigNumberFormat';
import { Row } from '../../shared/Row';
import { abbreviateNumber } from '@/helpers/utilities';
import Animated, { FadeIn, useAnimatedStyle, useDerivedValue, useSharedValue, withSpring } from 'react-native-reanimated';
import { GestureHandlerButton } from '@/__swaps__/screens/Swap/components/GestureHandlerButton';
=======
import { Box, Text, TextIcon, TextShadow } from '@/design-system';
import { bigNumberFormat } from '@/helpers/bigNumberFormat';
import { Row } from '../../shared/Row';
import { abbreviateNumber } from '@/helpers/utilities';
import Animated, { useAnimatedStyle, useSharedValue, withSpring } from 'react-native-reanimated';
>>>>>>> 61b1deeb
import { useExpandedAssetSheetContext } from '@/screens/expandedAssetSheet/context/ExpandedAssetSheetContext';
import { SPRING_CONFIGS } from '@/components/animations/animationConfigs';
import { formatDate } from '@/utils/formatDate';
import { useAccountSettings } from '@/hooks';
import { ShimmerAnimation } from '@/components/animations';
import { opacity } from '@/__swaps__/utils/swaps';

const LAYOUT_ANIMATION = FadeIn.duration(160);

const DEFAULT_VISIBLE_ITEM_COUNT = 3;

<<<<<<< HEAD
const SkeletonRow = ({ width, height }: { width: number; height: number }) => {
  const { isDarkMode } = useColorMode();
  const { accentColors } = useExpandedAssetSheetContext();
  const fillTertiary = useBackgroundColor('fillTertiary');
  const shimmerColor = opacity(fillTertiary, isDarkMode ? 0.025 : 0.06);

  return (
    <Box
      backgroundColor={accentColors.surfaceSecondary}
      height={{ custom: height }}
      width={{ custom: width }}
      borderRadius={18}
      style={{ overflow: 'hidden' }}
    >
      <ShimmerAnimation color={shimmerColor} width={width} gradientColor={shimmerColor} />
    </Box>
  );
};

function AssetInfoItem({ title, value, icon, highlighted }: { title: string; value: string; icon: string; highlighted: boolean }) {
  return (
    <Row highlighted={highlighted}>
      <Box width="full">
        <Animated.View style={{ width: '100%', flexDirection: 'row', gap: 8, alignItems: 'center' }} entering={LAYOUT_ANIMATION}>
          <TextIcon color="labelSecondary" size="15pt" weight="semibold">
            {icon}
          </TextIcon>
          <Text style={{ flex: 1 }} numberOfLines={1} ellipsizeMode="tail" color="labelSecondary" weight="medium" size="17pt">
            {title}
=======
function AssetInfoItem({
  accentColor,
  title,
  value,
  icon,
  highlighted,
}: {
  accentColor: string;
  title: string;
  value: string;
  icon: string;
  highlighted: boolean;
}) {
  return (
    <Row highlighted={highlighted}>
      <Box width="full" flexDirection="row" alignItems="center" gap={12}>
        <TextIcon color="labelSecondary" size="15pt" weight="semibold">
          {icon}
        </TextIcon>
        <Text style={{ flex: 1 }} numberOfLines={1} ellipsizeMode="tail" color="labelSecondary" weight="medium" size="17pt">
          {title}
        </Text>
        <TextShadow blur={12} shadowOpacity={0.24}>
          <Text align="right" color={{ custom: accentColor }} weight="semibold" size="17pt">
            {value}
>>>>>>> 61b1deeb
          </Text>
          <TextShadow blur={12} shadowOpacity={0.24}>
            <Text color="labelTertiary" weight="semibold" size="17pt">
              {value}
            </Text>
          </TextShadow>
        </Animated.View>
      </Box>
    </Row>
  );
}

export function AssetInfoList() {
  const { nativeCurrency } = useAccountSettings();
<<<<<<< HEAD
  const { accentColors, assetMetadata: metadata, basicAsset: asset, isLoadingMetadata } = useExpandedAssetSheetContext();
  const isExpanded = useSharedValue(false);
=======
  const { accentColors, assetMetadata: metadata, basicAsset: asset } = useExpandedAssetSheetContext();
  const isExpanded = useSharedValue(true);
>>>>>>> 61b1deeb

  // TODO: Uncomment when market stats card is added back in

  // const moreText = i18n.t(i18n.l.button.more);
  // const lessText = i18n.t(i18n.l.button.less);

  // const expandedText = useDerivedValue(() => {
  //   return isExpanded.value ? lessText : moreText;
  // });

  // const expandedTextIcon = useDerivedValue(() => {
  //   return isExpanded.value ? ('􀆇' as string) : ('􀆈' as string);
  // });

  // END

  const expandedItemsContainerStyle = useAnimatedStyle(() => {
    return {
      display: isExpanded.value ? 'flex' : 'none',
      opacity: withSpring(isExpanded.value ? 1 : 0, SPRING_CONFIGS.snappierSpringConfig),
      gap: 4,
    };
  });

  const assetInfoItems = useMemo(() => {
    const items: { title: string; value: string; icon: string }[] = [];

    if (!metadata) return items;

    if (metadata.marketCap) {
      items.push({
        title: i18n.t(i18n.l.expanded_state.sections.market_stats.market_cap),
        value: bigNumberFormat(metadata.marketCap, nativeCurrency, true),
        icon: '􁎢',
      });
    }
    if (metadata.volume1d) {
      items.push({
        title: i18n.t(i18n.l.expanded_state.sections.market_stats.volume_24_hours),
        value: bigNumberFormat(metadata.volume1d, nativeCurrency, true),
        icon: '􀣉',
      });
    }
    if (asset.creationDate) {
      items.push({
        title: i18n.t(i18n.l.expanded_state.sections.market_stats.created),
        value: formatDate(asset.creationDate, 'minutes'),
        icon: '􁖩',
      });
    }
    if (metadata.fullyDilutedValuation) {
      items.push({
        title: i18n.t(i18n.l.expanded_state.sections.market_stats.fully_diluted_valuation),
        value: bigNumberFormat(metadata.fullyDilutedValuation, nativeCurrency, true),
        icon: '􀑀',
      });
    }
    // BLOCKED: Do not currently have rank data
    // if (metadata.rank) {
    //   items.push({
    //     title: i18n.t(i18n.l.expanded_state.sections.market_stats.rank),
    //     value: `#${metadata.rank}`,
    //     icon: '􀄯',
    //   });
    // }
    if (metadata.circulatingSupply) {
      items.push({
        title: i18n.t(i18n.l.expanded_state.sections.market_stats.circulating_supply),
        value: abbreviateNumber(metadata.circulatingSupply),
        icon: '􂣽',
      });
    }
    if (metadata.totalSupply) {
      items.push({
        title: i18n.t(i18n.l.expanded_state.sections.market_stats.max_supply),
        value: abbreviateNumber(metadata.totalSupply),
        icon: '􀅃',
      });
    }

    return items;
  }, [metadata, asset, nativeCurrency]);

  // TODO: Uncomment when market stats card is added back in
  // const isExpansionRowHighlighted = useDerivedValue(() => {
  //   return isExpanded.value ? assetInfoItems.length % 2 === 0 : DEFAULT_VISIBLE_ITEM_COUNT % 2 === 0;
  // });

  return (
<<<<<<< HEAD
    <>
      {assetInfoItems.length === 0 && !isLoadingMetadata && (
=======
    <Box gap={4} marginBottom={assetInfoItems.length % 2 === 0 ? '-12px' : undefined}>
      {assetInfoItems.length === 0 && (
>>>>>>> 61b1deeb
        <Box justifyContent="center" alignItems="center" paddingTop="12px">
          <Text color="label" size="17pt" weight="medium">
            {i18n.t(i18n.l.expanded_state.asset.no_data_available)}
          </Text>
        </Box>
      )}
<<<<<<< HEAD
      {assetInfoItems.length === 0 && isLoadingMetadata && (
        <Stack space="4px">
          {Array.from({ length: DEFAULT_VISIBLE_ITEM_COUNT }).map((_, index) => (
            <Row highlighted={index % 2 === 0} key={index}>
              <SkeletonRow width={120} height={20} />
              <SkeletonRow width={50} height={20} />
            </Row>
          ))}
        </Stack>
      )}
      {assetInfoItems.length > 0 && (
        <Stack space="4px">
          {assetInfoItems.slice(0, DEFAULT_VISIBLE_ITEM_COUNT).map((item, index) => (
            <AssetInfoItem key={item.title} title={item.title} value={item.value} icon={item.icon} highlighted={index % 2 === 0} />
          ))}
          <Animated.View style={expandedItemsContainerStyle}>
            {assetInfoItems.slice(DEFAULT_VISIBLE_ITEM_COUNT).map(item => {
              const index = assetInfoItems.indexOf(item);
              return (
                <AssetInfoItem key={item.title} title={item.title} value={item.value} icon={item.icon} highlighted={index % 2 === 0} />
              );
            })}
          </Animated.View>
          {assetInfoItems.length > DEFAULT_VISIBLE_ITEM_COUNT && (
            <GestureHandlerButton
              scaleTo={0.96}
              hapticTrigger="tap-end"
              onPressWorklet={() => {
                'worklet';
                isExpanded.value = !isExpanded.value;
              }}
            >
              <Row highlighted={isExpansionRowHighlighted}>
                <Bleed vertical="4px" horizontal="2px">
                  <Box width="full" flexDirection="row" alignItems="center" gap={8}>
                    <Box
                      width={{ custom: 20 }}
                      height={{ custom: 20 }}
                      borderRadius={40}
                      style={{ backgroundColor: accentColors.border }}
                      borderWidth={1.33}
                      borderColor={{ custom: accentColors.opacity4 }}
                      alignItems="center"
                      justifyContent="center"
                    >
                      <AnimatedText weight="black" align="center" size="icon 10px" color={{ custom: accentColors.color }}>
                        {expandedTextIcon}
                      </AnimatedText>
                    </Box>
                    <TextShadow blur={12} shadowOpacity={0.24}>
                      <AnimatedText weight="semibold" size="17pt" align="center" color={{ custom: accentColors.color }}>
                        {expandedText}
                      </AnimatedText>
                    </TextShadow>
                  </Box>
                </Bleed>
              </Row>
            </GestureHandlerButton>
          )}
        </Stack>
      )}
    </>
=======
      {assetInfoItems.slice(0, DEFAULT_VISIBLE_ITEM_COUNT).map((item, index) => (
        <AssetInfoItem
          key={item.title}
          accentColor={accentColors.color}
          title={item.title}
          value={item.value}
          icon={item.icon}
          highlighted={index % 2 === 0}
        />
      ))}
      <Animated.View style={expandedItemsContainerStyle}>
        {assetInfoItems.slice(DEFAULT_VISIBLE_ITEM_COUNT).map(item => {
          const index = assetInfoItems.indexOf(item);
          return (
            <AssetInfoItem
              key={item.title}
              accentColor={accentColors.color}
              title={item.title}
              value={item.value}
              icon={item.icon}
              highlighted={index % 2 === 0}
            />
          );
        })}
      </Animated.View>
      {/* TODO: Uncomment when market stats card is added back in */}
      {/* {assetInfoItems.length > DEFAULT_VISIBLE_ITEM_COUNT && (
        <GestureHandlerButton
          scaleTo={0.96}
          hapticTrigger="tap-end"
          onPressWorklet={() => {
            'worklet';
            isExpanded.value = !isExpanded.value;
          }}
        >
          <Row highlighted={isExpansionRowHighlighted}>
            <Bleed vertical="4px" horizontal="2px">
              <Box width="full" flexDirection="row" alignItems="center" gap={12}>
                <Box
                  width={{ custom: 20 }}
                  height={{ custom: 20 }}
                  borderRadius={40}
                  style={{ backgroundColor: accentColors.border }}
                  borderWidth={1.33}
                  borderColor={{ custom: accentColors.opacity4 }}
                  alignItems="center"
                  justifyContent="center"
                >
                  <AnimatedText weight="black" align="center" size="icon 10px" color={{ custom: accentColors.color }}>
                    {expandedTextIcon}
                  </AnimatedText>
                </Box>
                <TextShadow blur={12} shadowOpacity={0.24}>
                  <AnimatedText weight="semibold" size="17pt" align="center" color={{ custom: accentColors.color }}>
                    {expandedText}
                  </AnimatedText>
                </TextShadow>
              </Box>
            </Bleed>
          </Row>
        </GestureHandlerButton>
      )} */}
    </Box>
>>>>>>> 61b1deeb
  );
}<|MERGE_RESOLUTION|>--- conflicted
+++ resolved
@@ -1,31 +1,20 @@
 import React, { useMemo } from 'react';
 import * as i18n from '@/languages';
-<<<<<<< HEAD
-import { Bleed, AnimatedText, Box, Stack, Text, TextIcon, TextShadow, useColorMode, useBackgroundColor } from '@/design-system';
+import { Box, Text, TextIcon, TextShadow, useColorMode, useBackgroundColor, Stack } from '@/design-system';
 import { bigNumberFormat } from '@/helpers/bigNumberFormat';
 import { Row } from '../../shared/Row';
 import { abbreviateNumber } from '@/helpers/utilities';
-import Animated, { FadeIn, useAnimatedStyle, useDerivedValue, useSharedValue, withSpring } from 'react-native-reanimated';
-import { GestureHandlerButton } from '@/__swaps__/screens/Swap/components/GestureHandlerButton';
-=======
-import { Box, Text, TextIcon, TextShadow } from '@/design-system';
-import { bigNumberFormat } from '@/helpers/bigNumberFormat';
-import { Row } from '../../shared/Row';
-import { abbreviateNumber } from '@/helpers/utilities';
-import Animated, { useAnimatedStyle, useSharedValue, withSpring } from 'react-native-reanimated';
->>>>>>> 61b1deeb
+import Animated, { FadeIn, useAnimatedStyle, useSharedValue, withSpring } from 'react-native-reanimated';
 import { useExpandedAssetSheetContext } from '@/screens/expandedAssetSheet/context/ExpandedAssetSheetContext';
 import { SPRING_CONFIGS } from '@/components/animations/animationConfigs';
 import { formatDate } from '@/utils/formatDate';
 import { useAccountSettings } from '@/hooks';
+import { opacity } from '@/__swaps__/utils/swaps';
 import { ShimmerAnimation } from '@/components/animations';
-import { opacity } from '@/__swaps__/utils/swaps';
-
+
+const DEFAULT_VISIBLE_ITEM_COUNT = 3;
 const LAYOUT_ANIMATION = FadeIn.duration(160);
 
-const DEFAULT_VISIBLE_ITEM_COUNT = 3;
-
-<<<<<<< HEAD
 const SkeletonRow = ({ width, height }: { width: number; height: number }) => {
   const { isDarkMode } = useColorMode();
   const { accentColors } = useExpandedAssetSheetContext();
@@ -45,17 +34,6 @@
   );
 };
 
-function AssetInfoItem({ title, value, icon, highlighted }: { title: string; value: string; icon: string; highlighted: boolean }) {
-  return (
-    <Row highlighted={highlighted}>
-      <Box width="full">
-        <Animated.View style={{ width: '100%', flexDirection: 'row', gap: 8, alignItems: 'center' }} entering={LAYOUT_ANIMATION}>
-          <TextIcon color="labelSecondary" size="15pt" weight="semibold">
-            {icon}
-          </TextIcon>
-          <Text style={{ flex: 1 }} numberOfLines={1} ellipsizeMode="tail" color="labelSecondary" weight="medium" size="17pt">
-            {title}
-=======
 function AssetInfoItem({
   accentColor,
   title,
@@ -71,20 +49,16 @@
 }) {
   return (
     <Row highlighted={highlighted}>
-      <Box width="full" flexDirection="row" alignItems="center" gap={12}>
-        <TextIcon color="labelSecondary" size="15pt" weight="semibold">
-          {icon}
-        </TextIcon>
-        <Text style={{ flex: 1 }} numberOfLines={1} ellipsizeMode="tail" color="labelSecondary" weight="medium" size="17pt">
-          {title}
-        </Text>
-        <TextShadow blur={12} shadowOpacity={0.24}>
-          <Text align="right" color={{ custom: accentColor }} weight="semibold" size="17pt">
-            {value}
->>>>>>> 61b1deeb
+      <Box width="full">
+        <Animated.View style={{ width: '100%', flexDirection: 'row', gap: 8, alignItems: 'center' }} entering={LAYOUT_ANIMATION}>
+          <TextIcon color="labelSecondary" size="15pt" weight="semibold">
+            {icon}
+          </TextIcon>
+          <Text style={{ flex: 1 }} numberOfLines={1} ellipsizeMode="tail" color="labelSecondary" weight="medium" size="17pt">
+            {title}
           </Text>
           <TextShadow blur={12} shadowOpacity={0.24}>
-            <Text color="labelTertiary" weight="semibold" size="17pt">
+            <Text align="right" color={{ custom: accentColor }} weight="semibold" size="17pt">
               {value}
             </Text>
           </TextShadow>
@@ -96,13 +70,9 @@
 
 export function AssetInfoList() {
   const { nativeCurrency } = useAccountSettings();
-<<<<<<< HEAD
   const { accentColors, assetMetadata: metadata, basicAsset: asset, isLoadingMetadata } = useExpandedAssetSheetContext();
-  const isExpanded = useSharedValue(false);
-=======
-  const { accentColors, assetMetadata: metadata, basicAsset: asset } = useExpandedAssetSheetContext();
+
   const isExpanded = useSharedValue(true);
->>>>>>> 61b1deeb
 
   // TODO: Uncomment when market stats card is added back in
 
@@ -192,97 +162,27 @@
   // });
 
   return (
-<<<<<<< HEAD
     <>
       {assetInfoItems.length === 0 && !isLoadingMetadata && (
-=======
-    <Box gap={4} marginBottom={assetInfoItems.length % 2 === 0 ? '-12px' : undefined}>
-      {assetInfoItems.length === 0 && (
->>>>>>> 61b1deeb
         <Box justifyContent="center" alignItems="center" paddingTop="12px">
           <Text color="label" size="17pt" weight="medium">
             {i18n.t(i18n.l.expanded_state.asset.no_data_available)}
           </Text>
         </Box>
       )}
-<<<<<<< HEAD
       {assetInfoItems.length === 0 && isLoadingMetadata && (
-        <Stack space="4px">
+        <Box gap={4}>
           {Array.from({ length: DEFAULT_VISIBLE_ITEM_COUNT }).map((_, index) => (
             <Row highlighted={index % 2 === 0} key={index}>
               <SkeletonRow width={120} height={20} />
               <SkeletonRow width={50} height={20} />
             </Row>
           ))}
-        </Stack>
+        </Box>
       )}
       {assetInfoItems.length > 0 && (
-        <Stack space="4px">
+        <Box gap={4} marginBottom={assetInfoItems.length % 2 === 0 ? '-12px' : undefined}>
           {assetInfoItems.slice(0, DEFAULT_VISIBLE_ITEM_COUNT).map((item, index) => (
-            <AssetInfoItem key={item.title} title={item.title} value={item.value} icon={item.icon} highlighted={index % 2 === 0} />
-          ))}
-          <Animated.View style={expandedItemsContainerStyle}>
-            {assetInfoItems.slice(DEFAULT_VISIBLE_ITEM_COUNT).map(item => {
-              const index = assetInfoItems.indexOf(item);
-              return (
-                <AssetInfoItem key={item.title} title={item.title} value={item.value} icon={item.icon} highlighted={index % 2 === 0} />
-              );
-            })}
-          </Animated.View>
-          {assetInfoItems.length > DEFAULT_VISIBLE_ITEM_COUNT && (
-            <GestureHandlerButton
-              scaleTo={0.96}
-              hapticTrigger="tap-end"
-              onPressWorklet={() => {
-                'worklet';
-                isExpanded.value = !isExpanded.value;
-              }}
-            >
-              <Row highlighted={isExpansionRowHighlighted}>
-                <Bleed vertical="4px" horizontal="2px">
-                  <Box width="full" flexDirection="row" alignItems="center" gap={8}>
-                    <Box
-                      width={{ custom: 20 }}
-                      height={{ custom: 20 }}
-                      borderRadius={40}
-                      style={{ backgroundColor: accentColors.border }}
-                      borderWidth={1.33}
-                      borderColor={{ custom: accentColors.opacity4 }}
-                      alignItems="center"
-                      justifyContent="center"
-                    >
-                      <AnimatedText weight="black" align="center" size="icon 10px" color={{ custom: accentColors.color }}>
-                        {expandedTextIcon}
-                      </AnimatedText>
-                    </Box>
-                    <TextShadow blur={12} shadowOpacity={0.24}>
-                      <AnimatedText weight="semibold" size="17pt" align="center" color={{ custom: accentColors.color }}>
-                        {expandedText}
-                      </AnimatedText>
-                    </TextShadow>
-                  </Box>
-                </Bleed>
-              </Row>
-            </GestureHandlerButton>
-          )}
-        </Stack>
-      )}
-    </>
-=======
-      {assetInfoItems.slice(0, DEFAULT_VISIBLE_ITEM_COUNT).map((item, index) => (
-        <AssetInfoItem
-          key={item.title}
-          accentColor={accentColors.color}
-          title={item.title}
-          value={item.value}
-          icon={item.icon}
-          highlighted={index % 2 === 0}
-        />
-      ))}
-      <Animated.View style={expandedItemsContainerStyle}>
-        {assetInfoItems.slice(DEFAULT_VISIBLE_ITEM_COUNT).map(item => {
-          const index = assetInfoItems.indexOf(item);
-          return (
             <AssetInfoItem
               key={item.title}
               accentColor={accentColors.color}
@@ -291,9 +191,24 @@
               icon={item.icon}
               highlighted={index % 2 === 0}
             />
-          );
-        })}
-      </Animated.View>
+          ))}
+          <Animated.View style={expandedItemsContainerStyle}>
+            {assetInfoItems.slice(DEFAULT_VISIBLE_ITEM_COUNT).map(item => {
+              const index = assetInfoItems.indexOf(item);
+              return (
+                <AssetInfoItem
+                  key={item.title}
+                  accentColor={accentColors.color}
+                  title={item.title}
+                  value={item.value}
+                  icon={item.icon}
+                  highlighted={index % 2 === 0}
+                />
+              );
+            })}
+          </Animated.View>
+        </Box>
+      )}
       {/* TODO: Uncomment when market stats card is added back in */}
       {/* {assetInfoItems.length > DEFAULT_VISIBLE_ITEM_COUNT && (
         <GestureHandlerButton
@@ -331,7 +246,6 @@
           </Row>
         </GestureHandlerButton>
       )} */}
-    </Box>
->>>>>>> 61b1deeb
+    </>
   );
 }