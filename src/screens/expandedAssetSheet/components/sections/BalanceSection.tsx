import React, { useCallback } from 'react';
import * as i18n from '@/languages';
import { Box, Text, TextShadow } from '@/design-system';
import { useExpandedAssetSheetContext } from '../../context/ExpandedAssetSheetContext';
import RainbowCoinIcon from '@/components/coin-icon/RainbowCoinIcon';
import { SheetSeparator } from '../shared/Separator';
import Animated from 'react-native-reanimated';
import { LAYOUT_ANIMATION } from '../shared/CollapsibleSection';
import { useLiveTokenValue } from '@/components/live-token-text/LiveTokenText';
import { getBalance, TokenData } from '@/state/liveTokens/liveTokensStore';
import { useAccountSettings } from '@/hooks';
import { AnimatedNumber } from '@/components/animated-number/AnimatedNumber';
import { getSolidColorEquivalent } from '@/worklets/colors';

export function BalanceSection() {
  const { accentColors, accountAsset: asset, isOwnedAsset } = useExpandedAssetSheetContext();
  const { nativeCurrency } = useAccountSettings();
  const balanceAmount = asset?.balance?.amount ?? '0';

  const tokenBalanceSelector = useCallback(
    (token: TokenData) => {
      return getBalance({ token, balanceAmount, nativeCurrency });
    },
    [balanceAmount, nativeCurrency]
  );

  const liveTokenBalance = useLiveTokenValue({
    tokenId: asset?.uniqueId ?? '',
    initialValue: asset?.native?.balance?.display ?? '0',
    initialValueLastUpdated: asset?.price?.changed_at ?? 0,
    selector: tokenBalanceSelector,
  });

  if (!isOwnedAsset || !asset?.balance || !asset?.native?.balance) return null;

  // TODO: must do this for the `AnimatedNumber` masking to work properly. However, this means this card will be very slightly a different color than the other cards. It's generally imperceptible, but we should use this background color for all the cards
  const backgroundColor = getSolidColorEquivalent({ foreground: accentColors.color, background: accentColors.background, opacity: 0.06 });

  return (
    <Box as={Animated.View} layout={LAYOUT_ANIMATION} gap={28}>
      <Box
        backgroundColor={accentColors.opacity6}
        borderColor={{ custom: accentColors.opacity6 }}
        borderRadius={20}
<<<<<<< HEAD
        style={{ backgroundColor: backgroundColor, borderColor: accentColors.opacity6, borderWidth: 1 }}
=======
        borderWidth={1}
>>>>>>> a53c58b5
        gap={12}
        padding="16px"
      >
        <Box flexDirection="row" justifyContent="space-between">
          <Text color="labelTertiary" size="15pt" weight="bold">
            {i18n.t(i18n.l.expanded_state.asset.balance)}
          </Text>
          <Text color="labelTertiary" size="15pt" weight="bold" align="right">
            {i18n.t(i18n.l.expanded_state.asset.value)}
          </Text>
        </Box>
        <Box alignItems="center" width="full" gap={8} flexDirection="row" justifyContent="flex-start">
          <RainbowCoinIcon
            size={20}
            chainId={asset.chainId}
            color={asset.color}
            icon={asset.icon_url}
            showBadge={false}
            symbol={asset.symbol}
          />
          <TextShadow blur={12} containerStyle={{ flex: 1 }} shadowOpacity={0.24}>
            <Text style={{ flex: 1 }} numberOfLines={1} ellipsizeMode="tail" weight="bold" size="20pt" color={'accent'}>
              {asset.balance.display}
            </Text>
          </TextShadow>
          <AnimatedNumber
            value={liveTokenBalance}
            easingMaskColor={backgroundColor}
            color="label"
            numberOfLines={1}
            size="20pt"
            weight="heavy"
            align="right"
            tabularNumbers
          />
        </Box>
      </Box>
      <SheetSeparator />
    </Box>
  );
}<|MERGE_RESOLUTION|>--- conflicted
+++ resolved
@@ -42,11 +42,7 @@
         backgroundColor={accentColors.opacity6}
         borderColor={{ custom: accentColors.opacity6 }}
         borderRadius={20}
-<<<<<<< HEAD
-        style={{ backgroundColor: backgroundColor, borderColor: accentColors.opacity6, borderWidth: 1 }}
-=======
         borderWidth={1}
->>>>>>> a53c58b5
         gap={12}
         padding="16px"
       >
