--- conflicted
+++ resolved
@@ -7,13 +7,8 @@
 import { toFixedWorklet } from '@/safe-math/SafeMath';
 import { useDerivedValue } from 'react-native-reanimated';
 import { useTimeoutEffect } from '@/hooks/useTimeout';
-<<<<<<< HEAD
 import { analytics } from '@/analytics';
-import { useWindowDimensions } from 'react-native';
-=======
-import { analyticsV2 } from '@/analytics';
 import { Bleed } from '@/design-system';
->>>>>>> 41e7a1a7
 import { getSolidColorEquivalent } from '@/worklets/colors';
 
 const ANALYTICS_ROUTE_LOG_DELAY = 5 * 1000;
