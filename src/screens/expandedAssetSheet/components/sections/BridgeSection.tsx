--- conflicted
+++ resolved
@@ -11,13 +11,9 @@
 import { ChainImage } from '@/components/coin-icon/ChainImage';
 import useAsset from '@/hooks/useAsset';
 import { Address } from 'viem';
-<<<<<<< HEAD
-import { ParsedUserAsset } from '@/__swaps__/types/assets';
-=======
 import { navigateToSwaps } from '@/__swaps__/screens/Swap/navigateToSwaps';
 import { transformRainbowTokenToParsedSearchAsset } from '@/__swaps__/utils/assets';
 import { getUniqueId } from '@/utils/ethereumUtils';
->>>>>>> 052a80bc
 
 // Constants for layout
 const GRID_GAP = 9;
@@ -107,13 +103,6 @@
     // TODO: Add nav params after user assets pr is merged in
     <ButtonPressAnimation
       onPress={() =>
-<<<<<<< HEAD
-        navigate(Routes.SWAP, {
-          // @ts-expect-error - need to convert to ParsedSearchAsset
-          inputAsset: asset,
-          // @ts-expect-error - need to convert to ParsedSearchAsset
-          outputAsset: assetToBridge,
-=======
         navigateToSwaps({
           inputAsset: transformRainbowTokenToParsedSearchAsset(asset),
           outputAsset: assetToBridge
@@ -124,7 +113,6 @@
                 uniqueId: getUniqueId(asset.address, chainId),
               })
             : null,
->>>>>>> 052a80bc
         })
       }
     >
