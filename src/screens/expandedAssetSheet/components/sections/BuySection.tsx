--- conflicted
+++ resolved
@@ -18,13 +18,10 @@
 import { isL2Chain } from '@/handlers/web3';
 import { DEVICE_WIDTH } from '@/utils/deviceUtils';
 import { THICK_BORDER_WIDTH } from '@/__swaps__/screens/Swap/constants';
-<<<<<<< HEAD
 import { swapsStore } from '@/state/swaps/swapsStore';
-=======
 import { CollapsibleSection, LAYOUT_ANIMATION } from '../shared/CollapsibleSection';
 import { SheetSeparator } from '../shared/Separator';
 import Animated from 'react-native-reanimated';
->>>>>>> d7c58fc1
 
 const GRADIENT_FADE_WIDTH = 24;
 const DEFAULT_PERCENTAGES_OF_BALANCE = [0.05, 0.1, 0.25, 0.5, 0.75];
