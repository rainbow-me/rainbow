--- conflicted
+++ resolved
@@ -30,10 +30,7 @@
 import { CollapsibleSection, LAYOUT_ANIMATION } from '../shared/CollapsibleSection';
 import { SheetSeparator } from '../shared/Separator';
 import { useAccountAddress } from '@/state/wallets/walletsStore';
-<<<<<<< HEAD
-=======
 import { userAssetsStoreManager } from '@/state/assets/userAssetsStoreManager';
->>>>>>> 123d45e0
 
 const l = i18n.l.expanded_state.sections.history;
 
@@ -422,11 +419,7 @@
 });
 
 export const HistorySection = memo(function HistorySection() {
-<<<<<<< HEAD
-  const { nativeCurrency } = useAccountSettings();
-=======
   const nativeCurrency = userAssetsStoreManager(state => state.currency);
->>>>>>> 123d45e0
   const accountAddress = useAccountAddress();
   const { basicAsset: asset } = useExpandedAssetSheetContext();
 
