import lang from 'i18n-js';
import React, { useCallback, useMemo, useState } from 'react';
<<<<<<< HEAD
import { getStatusBarHeight } from 'react-native-iphone-x-helper';
=======
import { StatusBar } from 'react-native';
>>>>>>> 7c3e87e3
import { useSafeAreaInsets } from 'react-native-safe-area-context';
import { AddCashForm, AddCashStatus } from '../components/add-cash';
import { Column, ColumnWithMargins, FlexItem } from '../components/layout';
import {
  SheetHandle,
  SheetSubtitleCycler,
  SheetTitle,
} from '../components/sheet';
import isNativeStackAvailable from '../helpers/isNativeStackAvailable';
import { deviceUtils, safeAreaInsetValues } from '../utils';
import {
  useAddCashLimits,
  useDimensions,
  useShakeAnimation,
  useTimeout,
  useWyreApplePay,
} from '@/hooks';
import styled from '@/styled-thing';
import { borders } from '@/styles';
import { useTheme } from '@/theme';

const deviceHeight = deviceUtils.dimensions.height;
const statusBarHeight = safeAreaInsetValues.top;
const sheetHeight =
  deviceHeight -
  statusBarHeight -
  (isNativeStackAvailable ? (deviceHeight >= 812 ? 10 : 20) : 0);

const subtitleInterval = 3000;

const SheetContainer = styled(Column)({
  ...borders.buildRadiusAsObject('top', isNativeStackAvailable ? 0 : 16),
  backgroundColor: ({ colors }) => colors.white,
  height: isNativeStackAvailable ? deviceHeight : sheetHeight,
  top: isNativeStackAvailable ? 0 : statusBarHeight,
  width: '100%',
});

export default function AddCashSheet() {
  const { colors } = useTheme();
  const { isNarrowPhone } = useDimensions();
  const insets = useSafeAreaInsets();

  const [errorAnimation, onShake] = useShakeAnimation();
  const [startErrorTimeout, stopErrorTimeout] = useTimeout();

  const [errorIndex, setErrorIndex] = useState(null);
  const onClearError = useCallback(() => setErrorIndex(null), []);

  const { weeklyRemainingLimit, yearlyRemainingLimit } = useAddCashLimits();

  const cashLimits = useMemo(
    () => ({
      weekly:
        weeklyRemainingLimit > 0
          ? lang.t('add_funds.limit_left_this_week', {
              remainingLimit: weeklyRemainingLimit,
            })
          : lang.t('add_funds.weekly_limit_reached'),
      yearly:
        yearlyRemainingLimit > 0
          ? lang.t('add_funds.limit_left_this_year', {
              remainingLimit: yearlyRemainingLimit,
            })
          : lang.t('add_funds.yearly_limit_reached'),
    }),
    [weeklyRemainingLimit, yearlyRemainingLimit]
  );

  const {
    error,
    isPaymentComplete,
    onPurchase,
    orderCurrency,
    orderId,
    orderStatus,
    resetAddCashForm,
    transferStatus,
  } = useWyreApplePay();

  const onLimitExceeded = useCallback(
    limit => {
      stopErrorTimeout();
      setErrorIndex(Object.keys(cashLimits).indexOf(limit));
      startErrorTimeout(() => onClearError(), subtitleInterval);
    },
    [stopErrorTimeout, cashLimits, startErrorTimeout, onClearError]
  );

  return (
    <SheetContainer colors={colors}>
      <Column
        align="center"
        height={isNativeStackAvailable ? sheetHeight : '100%'}
        paddingBottom={isNarrowPhone ? 15 : insets.bottom + 11}
      >
        <Column align="center" paddingVertical={6}>
          <SheetHandle />
          <ColumnWithMargins
            align="center"
            margin={4}
            paddingTop={isNativeStackAvailable ? 7 : 5}
          >
            <SheetTitle>{lang.t('button.add_cash')}</SheetTitle>
            <SheetSubtitleCycler
              errorIndex={errorIndex}
              interval={subtitleInterval}
              isPaymentComplete={isPaymentComplete}
              items={Object.values(cashLimits)}
              sharedValue={errorAnimation}
            />
          </ColumnWithMargins>
        </Column>
        <FlexItem width="100%">
          {isPaymentComplete ? (
            <AddCashStatus
              error={error}
              orderCurrency={orderCurrency}
              orderId={orderId}
              orderStatus={orderStatus}
              resetAddCashForm={resetAddCashForm}
              transferStatus={transferStatus}
            />
          ) : (
            <AddCashForm
              limitWeekly={weeklyRemainingLimit}
              onClearError={onClearError}
              onLimitExceeded={onLimitExceeded}
              onPurchase={onPurchase}
              onShake={onShake}
              shakeAnim={errorAnimation}
            />
          )}
        </FlexItem>
      </Column>
    </SheetContainer>
  );
}<|MERGE_RESOLUTION|>--- conflicted
+++ resolved
@@ -1,10 +1,5 @@
 import lang from 'i18n-js';
 import React, { useCallback, useMemo, useState } from 'react';
-<<<<<<< HEAD
-import { getStatusBarHeight } from 'react-native-iphone-x-helper';
-=======
-import { StatusBar } from 'react-native';
->>>>>>> 7c3e87e3
 import { useSafeAreaInsets } from 'react-native-safe-area-context';
 import { AddCashForm, AddCashStatus } from '../components/add-cash';
 import { Column, ColumnWithMargins, FlexItem } from '../components/layout';
