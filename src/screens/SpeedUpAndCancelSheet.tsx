--- conflicted
+++ resolved
@@ -312,23 +312,8 @@
   useEffect(() => {
     if (currentChainId) {
       startPollingGasFees(currentChainId, tx.flashbots);
-<<<<<<< HEAD
-      const updateProvider = async () => {
-        let provider;
-        if (useBackendNetworksStore.getState().getFlashbotsSupportedChainIds().includes(tx.chainId) && tx.flashbots) {
-          logger.debug(`[SpeedUpAndCancelSheet]: using flashbots provider for chainId ${tx?.chainId}`);
-          provider = await getFlashbotsProvider();
-        } else {
-          logger.debug(`[SpeedUpAndCancelSheet]: using provider for network ${tx?.chainId}`);
-          provider = getProvider({ chainId: currentChainId });
-        }
-        setCurrentProvider(provider);
-      };
-
-      updateProvider();
-=======
       let provider;
-      if (supportedFlashbotsChainIds.includes(tx.chainId || ChainId.mainnet) && tx.flashbots) {
+      if (useBackendNetworksStore.getState().getFlashbotsSupportedChainIds().includes(tx.chainId || ChainId.mainnet) && tx.flashbots) {
         logger.debug(`[SpeedUpAndCancelSheet]: using flashbots provider for chainId ${tx?.chainId}`);
         provider = getFlashbotsProvider();
       } else {
@@ -336,7 +321,6 @@
         provider = getProvider({ chainId: currentChainId });
       }
       setCurrentProvider(provider);
->>>>>>> 6db854e5
 
       return () => {
         stopPollingGasFees();
