import { createStackNavigator } from '@react-navigation/stack';
import lang from 'i18n-js';
import React, { useCallback, useMemo } from 'react';
<<<<<<< HEAD
import { StatusBar, View } from 'react-native';
=======
import { StatusBar, Dimensions } from 'react-native';
>>>>>>> 274299d9
import ModalHeaderButton from '../../components/modal/ModalHeaderButton';
import { useTheme } from '@/theme';
import { BackgroundProvider } from '@/design-system';
import { useNavigation } from '@/navigation';
import { SettingsPages } from './SettingsPages';
import { settingsCardStyleInterpolator } from './settingsCardStyleInterpolator';
import WiewWalletBackup from './components/Backups/ViewWalletBackup';
import ShowSecretView from './components/Backups/ShowSecretView';
import SecretWarning from './components/Backups/SecretWarning';
import SettingsSection from './components/SettingsSection';
import WalletNotificationsSettings from './components/WalletNotificationsSettings';
import { settingsOptions, sharedCoolModalTopOffset } from '@/navigation/config';
import ViewCloudBackups from './components/Backups/ViewCloudBackups';
import { SimpleSheet } from '@/components/sheet/SimpleSheet';
import { useDimensions } from '@/hooks';
import { IS_ANDROID } from '@/env';
import { useSafeAreaInsets } from 'react-native-safe-area-context';
import Routes from '@/navigation/routesNames';

const Stack = createStackNavigator();

export function SettingsSheet() {
  const { height: deviceHeight } = useDimensions();
  const screenHeight = Dimensions.get('screen').height;
  const doesSystemUiOverlay = deviceHeight === screenHeight; // true when the navigation bar overlays the window
  const { goBack, navigate } = useNavigation();
<<<<<<< HEAD
=======
  const { top, bottom } = useSafeAreaInsets();
>>>>>>> 274299d9
  const { colors } = useTheme();

  const sectionOnPressFactory = (section: (typeof SettingsPages)[keyof typeof SettingsPages]['key']) => () => {
    navigate(section);
  };

  const renderHeaderRight = useCallback(
    () => <ModalHeaderButton label={lang.t('settings.done')} onPress={goBack} side="right" />,
    [goBack]
  );

  const memoSettingsOptions = useMemo(() => settingsOptions(colors), [colors]);

  return (
    <BackgroundProvider color="surfaceSecondary">
      {({ backgroundColor }) => (
<<<<<<< HEAD
        <SimpleSheet testID="settings-sheet" backgroundColor={backgroundColor as string} scrollEnabled={false} useAdditionalTopPadding>
=======
        <SimpleSheet
          testID="settings-sheet"
          backgroundColor={backgroundColor as string}
          customHeight={IS_ANDROID ? deviceHeight - top - (doesSystemUiOverlay ? bottom : 0) : deviceHeight - sharedCoolModalTopOffset}
          scrollEnabled={false}
          useAdditionalTopPadding={IS_ANDROID && !!StatusBar.currentHeight}
        >
>>>>>>> 274299d9
          <Stack.Navigator
            screenOptions={{
              ...memoSettingsOptions,
              headerRight: renderHeaderRight,
            }}
          >
            <Stack.Screen
              name={Routes.SETTINGS_SECTION}
              options={{
                cardStyleInterpolator: settingsCardStyleInterpolator,
                title: lang.t('settings.label'),
              }}
            >
              {() => (
                <SettingsSection
                  onCloseModal={goBack}
                  onPressAppIcon={sectionOnPressFactory(SettingsPages.appIcon.key)}
                  onPressBackup={sectionOnPressFactory(SettingsPages.backup.key)}
                  onPressCurrency={sectionOnPressFactory(SettingsPages.currency.key)}
                  onPressDev={sectionOnPressFactory(SettingsPages.dev.key)}
                  onPressLanguage={sectionOnPressFactory(SettingsPages.language.key)}
                  onPressNetwork={sectionOnPressFactory(SettingsPages.network.key)}
                  onPressNotifications={sectionOnPressFactory(SettingsPages.notifications.key)}
                  onPressPrivacy={sectionOnPressFactory(SettingsPages.privacy.key)}
                />
              )}
            </Stack.Screen>
            {Object.values(SettingsPages).map(
              ({ component, getTitle, key }) =>
                component && (
                  <Stack.Screen
                    component={component}
                    key={key}
                    name={key}
                    options={{
                      cardStyleInterpolator: settingsCardStyleInterpolator,
                      title: getTitle(),
                    }}
                    // @ts-ignore
                    title={getTitle()}
                  />
                )
            )}
            <Stack.Screen
              component={WalletNotificationsSettings}
              name={Routes.WALLET_NOTIFICATIONS_SETTINGS}
              options={({ route }: any) => ({
                cardStyleInterpolator: settingsCardStyleInterpolator,
                title: route.params?.title,
              })}
            />
            <Stack.Screen
              component={WiewWalletBackup}
              name={Routes.VIEW_WALLET_BACKUP}
              options={({ route }: any) => ({
                cardStyleInterpolator: settingsCardStyleInterpolator,
                title: route.params?.title,
              })}
            />
            <Stack.Screen
              component={ViewCloudBackups}
              name={Routes.VIEW_CLOUD_BACKUPS}
              options={({ route }: any) => ({
                cardStyleInterpolator: settingsCardStyleInterpolator,
                title: route.params?.title,
              })}
            />
            <Stack.Screen
              component={SecretWarning}
              name={Routes.SECRET_WARNING}
              options={({ route }: any) => ({
                cardStyleInterpolator: settingsCardStyleInterpolator,
                title: route.params?.title,
              })}
            />
            <Stack.Screen
              component={ShowSecretView}
              name={Routes.SHOW_SECRET}
              options={({ route }: any) => ({
                cardStyleInterpolator: settingsCardStyleInterpolator,
                title: route.params?.title,
              })}
            />
          </Stack.Navigator>
        </SimpleSheet>
      )}
    </BackgroundProvider>
  );
}<|MERGE_RESOLUTION|>--- conflicted
+++ resolved
@@ -1,11 +1,6 @@
 import { createStackNavigator } from '@react-navigation/stack';
 import lang from 'i18n-js';
 import React, { useCallback, useMemo } from 'react';
-<<<<<<< HEAD
-import { StatusBar, View } from 'react-native';
-=======
-import { StatusBar, Dimensions } from 'react-native';
->>>>>>> 274299d9
 import ModalHeaderButton from '../../components/modal/ModalHeaderButton';
 import { useTheme } from '@/theme';
 import { BackgroundProvider } from '@/design-system';
@@ -17,25 +12,15 @@
 import SecretWarning from './components/Backups/SecretWarning';
 import SettingsSection from './components/SettingsSection';
 import WalletNotificationsSettings from './components/WalletNotificationsSettings';
-import { settingsOptions, sharedCoolModalTopOffset } from '@/navigation/config';
+import { settingsOptions } from '@/navigation/config';
 import ViewCloudBackups from './components/Backups/ViewCloudBackups';
 import { SimpleSheet } from '@/components/sheet/SimpleSheet';
-import { useDimensions } from '@/hooks';
-import { IS_ANDROID } from '@/env';
-import { useSafeAreaInsets } from 'react-native-safe-area-context';
 import Routes from '@/navigation/routesNames';
 
 const Stack = createStackNavigator();
 
 export function SettingsSheet() {
-  const { height: deviceHeight } = useDimensions();
-  const screenHeight = Dimensions.get('screen').height;
-  const doesSystemUiOverlay = deviceHeight === screenHeight; // true when the navigation bar overlays the window
   const { goBack, navigate } = useNavigation();
-<<<<<<< HEAD
-=======
-  const { top, bottom } = useSafeAreaInsets();
->>>>>>> 274299d9
   const { colors } = useTheme();
 
   const sectionOnPressFactory = (section: (typeof SettingsPages)[keyof typeof SettingsPages]['key']) => () => {
@@ -52,17 +37,7 @@
   return (
     <BackgroundProvider color="surfaceSecondary">
       {({ backgroundColor }) => (
-<<<<<<< HEAD
         <SimpleSheet testID="settings-sheet" backgroundColor={backgroundColor as string} scrollEnabled={false} useAdditionalTopPadding>
-=======
-        <SimpleSheet
-          testID="settings-sheet"
-          backgroundColor={backgroundColor as string}
-          customHeight={IS_ANDROID ? deviceHeight - top - (doesSystemUiOverlay ? bottom : 0) : deviceHeight - sharedCoolModalTopOffset}
-          scrollEnabled={false}
-          useAdditionalTopPadding={IS_ANDROID && !!StatusBar.currentHeight}
-        >
->>>>>>> 274299d9
           <Stack.Navigator
             screenOptions={{
               ...memoSettingsOptions,
