import React, { useCallback, useMemo } from 'react';
import { cloudPlatform } from '@/utils/platform';
import Menu from '../Menu';
import MenuContainer from '../MenuContainer';
import MenuItem from '../MenuItem';
import WalletsAndBackupIcon from '@/assets/WalletsAndBackup.png';
import CloudBackupWarningIcon from '@/assets/CloudBackupWarning.png';
import WalletBackupTypes from '@/helpers/walletBackupTypes';
<<<<<<< HEAD
import { removeFirstEmojiFromString } from '@/helpers/emojiHandler';
import WalletTypes, { EthereumWalletType } from '@/helpers/walletTypes';
=======
import WalletTypes from '@/helpers/walletTypes';
>>>>>>> 7bb17c0a
import ImageAvatar from '@/components/contacts/ImageAvatar';
import { useENSAvatar, useInitializeWallet, useManageCloudBackups, useWallets } from '@/hooks';
import { useNavigation } from '@/navigation';
import { abbreviations } from '@/utils';
import { addressHashedEmoji } from '@/utils/profileUtils';
import * as i18n from '@/languages';
import MenuHeader from '../MenuHeader';
import { checkWalletsForBackupStatus } from '../../utils';
import { Inline, Text, Box, Stack } from '@/design-system';
import { ContactAvatar } from '@/components/contacts';
import { useTheme } from '@/theme';
import Routes from '@/navigation/routesNames';
import WalletBackupStepTypes from '@/helpers/walletBackupStepTypes';
import { backupsCard } from '@/components/cards/utils/constants';
import { WalletCountPerType, useVisibleWallets } from '../../useVisibleWallets';
import { format } from 'date-fns';
import useCloudBackups from '@/hooks/useCloudBackups';
import { SETTINGS_BACKUP_ROUTES } from './routes';
import { RainbowAccount, createWallet } from '@/model/wallet';
import { PROFILES, useExperimentalFlag } from '@/config';
import { useDispatch } from 'react-redux';
import { walletsLoadState } from '@/redux/wallets';
import { RainbowError, logger } from '@/logger';
import { IS_IOS } from '@/env';

type WalletPillProps = {
  account: RainbowAccount;
};

const WalletPill = ({ account }: WalletPillProps) => {
  const { data: ENSAvatar } = useENSAvatar(account.label);
  const { colors, isDarkMode } = useTheme();

  const accountImage = addressHashedEmoji(account.address);

  return (
    <Box
      key={account.address}
      flexDirection="row"
      alignItems="center"
      backgroundColor={colors.alpha(colors.grey, 0.4)}
      borderRadius={23}
      shadowColor={isDarkMode ? colors.shadow : colors.alpha(colors.blueGreyDark, 0.1)}
      elevation={12}
      shadowOpacity={IS_IOS ? 0.4 : 1}
      shadowRadius={6}
      paddingLeft={{ custom: 4 }}
      paddingRight={{ custom: 8 }}
      padding={{ custom: 4 }}
    >
      {ENSAvatar?.imageUrl ? (
        <ImageAvatar image={ENSAvatar.imageUrl} marginRight={4} size="smaller_shadowless" />
      ) : (
        <ContactAvatar alignSelf="center" color={account.color} marginRight={4} size="smaller" value={accountImage} />
      )}
      <Text color={'secondary (Deprecated)'} size="11pt" weight="semibold">
        {account.label.endsWith('.eth')
          ? abbreviations.abbreviateEnsForDisplay(account.label, 0, 8) ?? ''
          : abbreviations.address(account.address, 3, 5) ?? ''}
      </Text>
    </Box>
  );
};

const getAccountSectionHeight = (numAccounts: number) => {
  const basePadding = 16;
  const rowHeight = 36;
  const rows = Math.ceil(Math.max(1, numAccounts) / 3);
  const paddingBetween = (rows - 1) * 4;

  return basePadding + rows * rowHeight - paddingBetween;
};

export const WalletsAndBackup = () => {
  const { colors, isDarkMode } = useTheme();

  const { navigate } = useNavigation();
  const { wallets } = useWallets();
  const profilesEnabled = useExperimentalFlag(PROFILES);

  const { backups } = useCloudBackups();
  const dispatch = useDispatch();

  const initializeWallet = useInitializeWallet();

  const { manageCloudBackups } = useManageCloudBackups();

  const walletTypeCount: WalletCountPerType = {
    phrase: 0,
    privateKey: 0,
  };

  const enabledCloudBackups = useCallback(() => {
    navigate(Routes.BACKUP_SHEET, {
      nativeScreen: true,
      step: WalletBackupStepTypes.backup_cloud,
    });
  }, [navigate]);

  const onViewCloudBackups = useCallback(async () => {
    navigate(SETTINGS_BACKUP_ROUTES.VIEW_CLOUD_BACKUPS, {
      backups,
      title: 'My Cloud Backups',
    });
  }, [backups, navigate]);

  const onCreateNewSecretPhrase = useCallback(async () => {
    try {
      await createWallet({
        color: null,
        name: '',
        clearCallbackOnStartCreation: true,
      });

      await dispatch(walletsLoadState(profilesEnabled));

      // @ts-ignore
      await initializeWallet();
    } catch (err) {
      logger.error(new RainbowError('Failed to create new secret phrase'), {
        extra: {
          error: err,
        },
      });
    }
  }, [dispatch, initializeWallet, profilesEnabled]);

  const onPressLearnMoreAboutCloudBackups = useCallback(() => {
    navigate(Routes.LEARN_WEB_VIEW_SCREEN, {
      ...backupsCard,
      type: 'square',
    });
  }, [navigate]);

  const onNavigateToWalletView = useCallback(
    (walletId: string, name: string) => {
      const wallet = wallets?.[walletId];

      const title = wallet?.imported && wallet.type === WalletTypes.privateKey ? wallet.addresses[0].label : name;
      navigate(SETTINGS_BACKUP_ROUTES.VIEW_WALLET_BACKUP, {
        imported: wallet?.imported,
        title,
        walletId,
      });
    },
    [navigate, wallets]
  );

  const { backupProvider, allBackedUp } = useMemo(() => checkWalletsForBackupStatus(wallets), [wallets]);

  const { visibleWallets, lastBackupDate } = useVisibleWallets({ wallets, walletTypeCount });

  const sortedWallets = useMemo(() => {
    const notBackedUpSecretPhraseWallets = visibleWallets.filter(
      wallet => !wallet.isBackedUp && wallet.type === EthereumWalletType.mnemonic
    );
    const notBackedUpPrivateKeyWallets = visibleWallets.filter(
      wallet => !wallet.isBackedUp && wallet.type === EthereumWalletType.privateKey
    );
    const backedUpSecretPhraseWallets = visibleWallets.filter(wallet => wallet.isBackedUp && wallet.type === EthereumWalletType.mnemonic);
    const backedUpPrivateKeyWallets = visibleWallets.filter(wallet => wallet.isBackedUp && wallet.type === EthereumWalletType.privateKey);

    return [
      ...notBackedUpSecretPhraseWallets,
      ...notBackedUpPrivateKeyWallets,
      ...backedUpSecretPhraseWallets,
      ...backedUpPrivateKeyWallets,
    ];
  }, [visibleWallets]);

  const renderView = useCallback(() => {
    switch (backupProvider) {
      default:
      case undefined: {
        return (
          <Stack space={'24px'}>
            <Menu>
              <MenuHeader
                paddingBottom={{ custom: 24 }}
                paddingTop={{ custom: 8 }}
                iconComponent={<MenuHeader.ImageIcon source={WalletsAndBackupIcon} size={72} />}
                titleComponent={<MenuHeader.Title text={i18n.t(i18n.l.wallet.back_ups.cloud_backup_title)} weight="heavy" />}
                statusComponent={<MenuHeader.StatusIcon status="not-enabled" text="Not Enabled" />}
                labelComponent={
                  <MenuHeader.Label
                    text={i18n.t(i18n.l.wallet.back_ups.cloud_backup_description, {
                      link: i18n.t(i18n.l.wallet.back_ups.cloud_backup_link),
                    })}
                    linkText={i18n.t(i18n.l.wallet.back_ups.cloud_backup_link)}
                    onPress={() =>
                      navigate(Routes.LEARN_WEB_VIEW_SCREEN, {
                        ...backupsCard,
                        type: 'square',
                      })
                    }
                  />
                }
              />
            </Menu>

            <Menu description={i18n.t(i18n.l.back_up.cloud.enable_cloud_backups_description)}>
              <MenuItem
                hasSfSymbol
                leftComponent={<MenuItem.TextIcon icon="􀊯" isLink />}
                onPress={enabledCloudBackups}
                size={52}
                titleComponent={<MenuItem.Title isLink text={i18n.t(i18n.l.back_up.cloud.enable_cloud_backups)} />}
              />
            </Menu>

            <Stack space={'24px'}>
              {sortedWallets.map(({ name, isBackedUp, accounts, key, numAccounts, backedUp, imported }) => {
                return (
                  <Menu key={`wallet-${key}`}>
                    <MenuItem
                      hasRightArrow
                      key={key}
                      hasSfSymbol
                      labelComponent={
                        <Inline
                          space="4px"
                          wrap={false}
                          separator={
                            <Text color={'secondary60 (Deprecated)'} size="14px / 19px (Deprecated)" weight="medium">
                              •
                            </Text>
                          }
<<<<<<< HEAD
                        >
                          {!backedUp && <MenuItem.Label color={'#FF584D'} text={i18n.t(i18n.l.back_up.needs_backup.not_backed_up)} />}
                          {imported && <MenuItem.Label text={i18n.t(i18n.l.wallet.back_ups.imported)} />}
                          <MenuItem.Label
                            text={
                              numAccounts > 1
                                ? i18n.t(i18n.l.wallet.back_ups.wallet_count_gt_one, {
                                    numAccounts,
                                  })
                                : i18n.t(i18n.l.wallet.back_ups.wallet_count, {
                                    numAccounts,
                                  })
                            }
                          />
                        </Inline>
                      }
                      leftComponent={<MenuItem.TextIcon colorOverride={!isBackedUp ? '#FF584D' : ''} icon={isBackedUp ? '􀢶' : '􀡝'} />}
                      onPress={() => onNavigateToWalletView(key, name)}
                      size={60}
                      titleComponent={<MenuItem.Title text={name} />}
                    />
                    <MenuItem
                      key={key}
                      size={getAccountSectionHeight(numAccounts)}
                      disabled
                      titleComponent={
                        <Inline wrap verticalSpace="4px" horizontalSpace="4px">
                          {accounts.map(({ address, label, color }) => {
                            return (
                              <Box
                                key={address}
                                flexDirection="row"
                                alignItems="center"
                                backgroundColor={colors.alpha(colors.grey, 0.4)}
                                borderRadius={23}
                                shadowColor={isDarkMode ? colors.shadow : colors.alpha(colors.blueGreyDark, 0.1)}
                                elevation={12}
                                shadowOpacity={ios ? 0.4 : 1}
                                shadowRadius={6}
                                paddingLeft={{ custom: 4 }}
                                paddingRight={{ custom: 8 }}
                                padding={{ custom: 4 }}
                              >
                                <ContactAvatar
                                  alignSelf="center"
                                  color={color}
                                  marginRight={4}
                                  size="smaller"
                                  value={addressHashedEmoji(address)}
                                />
                                <Text color={'secondary (Deprecated)'} size="11pt" weight="semibold">
                                  {label.endsWith('.eth') ? removeFirstEmojiFromString(label) : abbreviations.address(address, 3, 5) || ''}
                                </Text>
                              </Box>
                            );
                          })}
                        </Inline>
                      }
                    />
                  </Menu>
                );
              })}
=======
                        />
                      </Inline>
                    }
                    leftComponent={<MenuItem.TextIcon colorOverride={!isBackedUp ? '#FF584D' : ''} icon={isBackedUp ? '􀢶' : '􀡝'} />}
                    onPress={() => onNavigateToWalletView(key, name)}
                    size={60}
                    titleComponent={<MenuItem.Title text={name ?? ''} />}
                  />
                  <MenuItem
                    key={key}
                    size={getAccountSectionHeight(numAccounts)}
                    disabled
                    titleComponent={
                      <Inline wrap verticalSpace="4px" horizontalSpace="4px">
                        {accounts.map(account => (
                          <WalletPill key={account.address} account={account} />
                        ))}
                      </Inline>
                    }
                  />
                </Menu>
              ))}
>>>>>>> 7bb17c0a

              <Menu>
                <MenuItem
                  hasSfSymbol
                  leftComponent={<MenuItem.TextIcon icon="􀁍" isLink />}
                  onPress={onCreateNewSecretPhrase}
                  size={52}
                  titleComponent={<MenuItem.Title isLink text={i18n.t(i18n.l.back_up.manual.create_new_secret_phrase)} />}
                />
              </Menu>
            </Stack>
          </Stack>
        );
      }

      case WalletBackupTypes.cloud: {
        return (
          <>
            <Stack space={'24px'}>
              <Menu>
                <MenuHeader
                  paddingBottom={{ custom: 24 }}
                  paddingTop={{ custom: 8 }}
                  iconComponent={<MenuHeader.ImageIcon source={allBackedUp ? WalletsAndBackupIcon : CloudBackupWarningIcon} size={72} />}
                  titleComponent={<MenuHeader.Title text={i18n.t(i18n.l.wallet.back_ups.cloud_backup_title)} weight="heavy" />}
                  statusComponent={
                    <MenuHeader.StatusIcon
                      status={allBackedUp ? 'up-to-date' : 'out-of-date'}
                      text={allBackedUp ? 'Up to date' : 'Out of date'} // TODO: i18n this
                    />
                  }
                  labelComponent={
                    allBackedUp ? (
                      <MenuHeader.Label
                        text={i18n.t(i18n.l.wallet.back_ups.cloud_backup_description, {
                          link: i18n.t(i18n.l.wallet.back_ups.cloud_backup_link),
                        })}
                        linkText={i18n.t(i18n.l.wallet.back_ups.cloud_backup_link)}
                        onPress={() =>
                          navigate(Routes.LEARN_WEB_VIEW_SCREEN, {
                            ...backupsCard,
                            type: 'square',
                          })
                        }
                      />
                    ) : (
                      <MenuHeader.Label
                        text={i18n.t(i18n.l.wallet.back_ups.cloud_backup_out_of_date_description, {
                          cloudPlatform,
                        })}
                      />
                    )
                  }
                />
              </Menu>

              <Menu
                description={
                  lastBackupDate
                    ? i18n.t(i18n.l.back_up.cloud.latest_backup, {
                        date: format(lastBackupDate, "M/d/yy 'at' h:mm a"),
                      })
                    : undefined
                }
              >
                <MenuItem
                  hasSfSymbol
                  leftComponent={<MenuItem.TextIcon icon="􀎽" isLink />}
                  onPress={enabledCloudBackups}
                  size={52}
                  titleComponent={
                    <MenuItem.Title
                      isLink
                      text={i18n.t(i18n.l.back_up.cloud.backup_to_cloud_now, {
                        cloudPlatformName: cloudPlatform,
                      })}
                    />
                  }
                />
              </Menu>
            </Stack>

            <Stack space={'24px'}>
              {sortedWallets.map(({ name, isBackedUp, accounts, key, numAccounts, backedUp, imported }) => {
                return (
                  <Menu key={`wallet-${key}`}>
                    <MenuItem
                      hasRightArrow
                      key={key}
                      hasSfSymbol
                      width="full"
                      labelComponent={
                        <Inline
                          space="4px"
                          wrap={false}
                          separator={
                            <Text color={'secondary60 (Deprecated)'} size="14px / 19px (Deprecated)" weight="medium">
                              •
                            </Text>
                          }
                        >
                          {!backedUp && <MenuItem.Label color={'#FF584D'} text={i18n.t(i18n.l.back_up.needs_backup.not_backed_up)} />}
                          {imported && <MenuItem.Label text={i18n.t(i18n.l.wallet.back_ups.imported)} />}
                          <MenuItem.Label
                            text={
                              numAccounts > 1
                                ? i18n.t(i18n.l.wallet.back_ups.wallet_count_gt_one, {
                                    numAccounts,
                                  })
                                : i18n.t(i18n.l.wallet.back_ups.wallet_count, {
                                    numAccounts,
                                  })
                            }
                          />
                        </Inline>
                      }
                      leftComponent={<MenuItem.TextIcon colorOverride={!isBackedUp ? '#FF584D' : ''} icon={isBackedUp ? '􀢶' : '􀡝'} />}
                      onPress={() => onNavigateToWalletView(key, name)}
                      size={60}
                      titleComponent={<MenuItem.Title text={name} />}
                    />
                    <MenuItem
                      key={key}
                      size={getAccountSectionHeight(numAccounts)}
                      disabled
                      width="full"
                      titleComponent={
                        <Inline wrap verticalSpace="4px" horizontalSpace="4px">
                          {accounts.map(account => (
                            <WalletPill key={account.address} account={account} />
                          ))}
                        </Inline>
                      }
                    />
                  </Menu>
                );
              })}

              <Menu>
                <MenuItem
                  hasSfSymbol
                  leftComponent={<MenuItem.TextIcon icon="􀁍" isLink />}
                  onPress={onCreateNewSecretPhrase}
                  size={52}
                  titleComponent={<MenuItem.Title isLink text={i18n.t(i18n.l.back_up.manual.create_new_secret_phrase)} />}
                />
              </Menu>

              <Menu>
                <MenuItem
                  hasSfSymbol
                  leftComponent={<MenuItem.TextIcon icon="􀣔" isLink />}
                  onPress={onViewCloudBackups}
                  size={52}
                  titleComponent={
                    <MenuItem.Title
                      isLink
                      text={i18n.t(i18n.l.back_up.cloud.manage_platform_backups, {
                        cloudPlatformName: cloudPlatform,
                      })}
                    />
                  }
                />
                <MenuItem
                  hasSfSymbol
                  leftComponent={<MenuItem.TextIcon icon="􀍡" isLink />}
                  onPress={manageCloudBackups}
                  size={52}
                  titleComponent={
                    <MenuItem.Title
                      isLink
                      text={i18n.t(i18n.l.back_up.cloud.cloud_platform_backup_settings, {
                        cloudPlatformName: cloudPlatform,
                      })}
                    />
                  }
                />
              </Menu>
            </Stack>
          </>
        );
      }

      case WalletBackupTypes.manual: {
        return (
          <Stack space={'24px'}>
            {sortedWallets.map(({ name, isBackedUp, accounts, key, numAccounts, backedUp, imported }) => {
              return (
                <Menu key={`wallet-${key}`}>
                  <MenuItem
                    hasRightArrow
                    key={key}
                    hasSfSymbol
                    labelComponent={
                      <Inline
                        space="4px"
                        wrap={false}
                        separator={
                          <Text color={'secondary60 (Deprecated)'} size="14px / 19px (Deprecated)" weight="medium">
                            •
                          </Text>
                        }
<<<<<<< HEAD
                      >
                        {!backedUp && <MenuItem.Label color={'#FF584D'} text={i18n.t(i18n.l.back_up.needs_backup.not_backed_up)} />}
                        {imported && <MenuItem.Label text={i18n.t(i18n.l.wallet.back_ups.imported)} />}
                        <MenuItem.Label
                          text={
                            numAccounts > 1
                              ? i18n.t(i18n.l.wallet.back_ups.wallet_count_gt_one, {
                                  numAccounts,
                                })
                              : i18n.t(i18n.l.wallet.back_ups.wallet_count, {
                                  numAccounts,
                                })
                          }
                        />
                      </Inline>
                    }
                    leftComponent={<MenuItem.TextIcon colorOverride={!isBackedUp ? '#FF584D' : ''} icon={isBackedUp ? '􀢶' : '􀡝'} />}
                    onPress={() => onNavigateToWalletView(key, name)}
                    size={60}
                    titleComponent={<MenuItem.Title text={name} />}
                  />
                  <MenuItem
                    key={key}
                    size={getAccountSectionHeight(numAccounts)}
                    disabled
                    titleComponent={
                      <Inline verticalSpace="4px" horizontalSpace="4px">
                        {accounts.map(({ address, label, color }) => {
                          return (
                            <Box
                              key={address}
                              flexDirection="row"
                              alignItems="center"
                              backgroundColor={colors.alpha(colors.grey, 0.4)}
                              borderRadius={23}
                              shadowColor={isDarkMode ? colors.shadow : colors.alpha(colors.blueGreyDark, 0.1)}
                              elevation={12}
                              shadowOpacity={ios ? 0.4 : 1}
                              shadowRadius={6}
                              paddingLeft={{ custom: 4 }}
                              paddingRight={{ custom: 8 }}
                              padding={{ custom: 4 }}
                            >
                              <ContactAvatar
                                alignSelf="center"
                                color={color}
                                marginRight={4}
                                size="smaller"
                                value={addressHashedEmoji(address)}
                              />
                              <Text color={'secondary (Deprecated)'} size="11pt" weight="semibold">
                                {label.endsWith('.eth') ? removeFirstEmojiFromString(label) : abbreviations.address(address, 3, 5) || ''}
                              </Text>
                            </Box>
                          );
                        })}
                      </Inline>
                    }
                  />
                </Menu>
              );
            })}
=======
                      />
                    </Inline>
                  }
                  leftComponent={<MenuItem.TextIcon colorOverride={!isBackedUp ? '#FF584D' : ''} icon={isBackedUp ? '􀢶' : '􀡝'} />}
                  onPress={() => onNavigateToWalletView(key, name)}
                  size={60}
                  titleComponent={<MenuItem.Title text={name ?? ''} />}
                />
                <MenuItem
                  key={key}
                  size={getAccountSectionHeight(numAccounts)}
                  disabled
                  titleComponent={
                    <Inline verticalSpace="4px" horizontalSpace="4px">
                      {accounts.map(account => (
                        <WalletPill key={account.address} account={account} />
                      ))}
                    </Inline>
                  }
                />
              </Menu>
            ))}
>>>>>>> 7bb17c0a

            <Stack space="36px">
              <Menu>
                <MenuItem
                  hasSfSymbol
                  leftComponent={<MenuItem.TextIcon icon="􀁍" isLink />}
                  onPress={onCreateNewSecretPhrase}
                  size={52}
                  titleComponent={<MenuItem.Title isLink text={i18n.t(i18n.l.back_up.manual.create_new_secret_phrase)} />}
                />
              </Menu>

              <Menu
                description={
                  <Text color="secondary60 (Deprecated)" size="14px / 19px (Deprecated)" weight="regular">
                    {i18n.t(i18n.l.wallet.back_ups.cloud_backup_description)}

                    <Text onPress={onPressLearnMoreAboutCloudBackups} color="blue" size="14px / 19px (Deprecated)" weight="medium">
                      {' '}
                      {i18n.t(i18n.l.wallet.back_ups.cloud_backup_link)}
                    </Text>
                  </Text>
                }
              >
                <MenuItem
                  hasSfSymbol
                  leftComponent={<MenuItem.TextIcon icon="􀊯" isLink />}
                  onPress={enabledCloudBackups}
                  size={52}
                  titleComponent={<MenuItem.Title isLink text={i18n.t(i18n.l.back_up.cloud.enable_cloud_backups)} />}
                />
              </Menu>
            </Stack>
          </Stack>
        );
      }
    }
  }, [
    backupProvider,
    enabledCloudBackups,
    onViewCloudBackups,
    lastBackupDate,
    manageCloudBackups,
    navigate,
    onCreateNewSecretPhrase,
    onNavigateToWalletView,
    onPressLearnMoreAboutCloudBackups,
    sortedWallets,
    allBackedUp,
    isDarkMode,
    colors,
  ]);

  return <MenuContainer>{renderView()}</MenuContainer>;
};

export default WalletsAndBackup;<|MERGE_RESOLUTION|>--- conflicted
+++ resolved
@@ -6,12 +6,8 @@
 import WalletsAndBackupIcon from '@/assets/WalletsAndBackup.png';
 import CloudBackupWarningIcon from '@/assets/CloudBackupWarning.png';
 import WalletBackupTypes from '@/helpers/walletBackupTypes';
-<<<<<<< HEAD
 import { removeFirstEmojiFromString } from '@/helpers/emojiHandler';
 import WalletTypes, { EthereumWalletType } from '@/helpers/walletTypes';
-=======
-import WalletTypes from '@/helpers/walletTypes';
->>>>>>> 7bb17c0a
 import ImageAvatar from '@/components/contacts/ImageAvatar';
 import { useENSAvatar, useInitializeWallet, useManageCloudBackups, useWallets } from '@/hooks';
 import { useNavigation } from '@/navigation';
@@ -239,7 +235,6 @@
                               •
                             </Text>
                           }
-<<<<<<< HEAD
                         >
                           {!backedUp && <MenuItem.Label color={'#FF584D'} text={i18n.t(i18n.l.back_up.needs_backup.not_backed_up)} />}
                           {imported && <MenuItem.Label text={i18n.t(i18n.l.wallet.back_ups.imported)} />}
@@ -267,66 +262,15 @@
                       disabled
                       titleComponent={
                         <Inline wrap verticalSpace="4px" horizontalSpace="4px">
-                          {accounts.map(({ address, label, color }) => {
-                            return (
-                              <Box
-                                key={address}
-                                flexDirection="row"
-                                alignItems="center"
-                                backgroundColor={colors.alpha(colors.grey, 0.4)}
-                                borderRadius={23}
-                                shadowColor={isDarkMode ? colors.shadow : colors.alpha(colors.blueGreyDark, 0.1)}
-                                elevation={12}
-                                shadowOpacity={ios ? 0.4 : 1}
-                                shadowRadius={6}
-                                paddingLeft={{ custom: 4 }}
-                                paddingRight={{ custom: 8 }}
-                                padding={{ custom: 4 }}
-                              >
-                                <ContactAvatar
-                                  alignSelf="center"
-                                  color={color}
-                                  marginRight={4}
-                                  size="smaller"
-                                  value={addressHashedEmoji(address)}
-                                />
-                                <Text color={'secondary (Deprecated)'} size="11pt" weight="semibold">
-                                  {label.endsWith('.eth') ? removeFirstEmojiFromString(label) : abbreviations.address(address, 3, 5) || ''}
-                                </Text>
-                              </Box>
-                            );
-                          })}
-                        </Inline>
-                      }
-                    />
-                  </Menu>
-                );
-              })}
-=======
-                        />
-                      </Inline>
-                    }
-                    leftComponent={<MenuItem.TextIcon colorOverride={!isBackedUp ? '#FF584D' : ''} icon={isBackedUp ? '􀢶' : '􀡝'} />}
-                    onPress={() => onNavigateToWalletView(key, name)}
-                    size={60}
-                    titleComponent={<MenuItem.Title text={name ?? ''} />}
-                  />
-                  <MenuItem
-                    key={key}
-                    size={getAccountSectionHeight(numAccounts)}
-                    disabled
-                    titleComponent={
-                      <Inline wrap verticalSpace="4px" horizontalSpace="4px">
                         {accounts.map(account => (
                           <WalletPill key={account.address} account={account} />
                         ))}
                       </Inline>
-                    }
-                  />
-                </Menu>
-              ))}
->>>>>>> 7bb17c0a
-
+                      }
+                    />
+                  </Menu>
+                );
+              })}
               <Menu>
                 <MenuItem
                   hasSfSymbol
@@ -528,7 +472,6 @@
                             •
                           </Text>
                         }
-<<<<<<< HEAD
                       >
                         {!backedUp && <MenuItem.Label color={'#FF584D'} text={i18n.t(i18n.l.back_up.needs_backup.not_backed_up)} />}
                         {imported && <MenuItem.Label text={i18n.t(i18n.l.wallet.back_ups.imported)} />}
@@ -556,65 +499,15 @@
                     disabled
                     titleComponent={
                       <Inline verticalSpace="4px" horizontalSpace="4px">
-                        {accounts.map(({ address, label, color }) => {
-                          return (
-                            <Box
-                              key={address}
-                              flexDirection="row"
-                              alignItems="center"
-                              backgroundColor={colors.alpha(colors.grey, 0.4)}
-                              borderRadius={23}
-                              shadowColor={isDarkMode ? colors.shadow : colors.alpha(colors.blueGreyDark, 0.1)}
-                              elevation={12}
-                              shadowOpacity={ios ? 0.4 : 1}
-                              shadowRadius={6}
-                              paddingLeft={{ custom: 4 }}
-                              paddingRight={{ custom: 8 }}
-                              padding={{ custom: 4 }}
-                            >
-                              <ContactAvatar
-                                alignSelf="center"
-                                color={color}
-                                marginRight={4}
-                                size="smaller"
-                                value={addressHashedEmoji(address)}
-                              />
-                              <Text color={'secondary (Deprecated)'} size="11pt" weight="semibold">
-                                {label.endsWith('.eth') ? removeFirstEmojiFromString(label) : abbreviations.address(address, 3, 5) || ''}
-                              </Text>
-                            </Box>
-                          );
-                        })}
+                        {accounts.map(account => (
+                          <WalletPill key={account.address} account={account} />
+                        ))}
                       </Inline>
                     }
                   />
                 </Menu>
               );
             })}
-=======
-                      />
-                    </Inline>
-                  }
-                  leftComponent={<MenuItem.TextIcon colorOverride={!isBackedUp ? '#FF584D' : ''} icon={isBackedUp ? '􀢶' : '􀡝'} />}
-                  onPress={() => onNavigateToWalletView(key, name)}
-                  size={60}
-                  titleComponent={<MenuItem.Title text={name ?? ''} />}
-                />
-                <MenuItem
-                  key={key}
-                  size={getAccountSectionHeight(numAccounts)}
-                  disabled
-                  titleComponent={
-                    <Inline verticalSpace="4px" horizontalSpace="4px">
-                      {accounts.map(account => (
-                        <WalletPill key={account.address} account={account} />
-                      ))}
-                    </Inline>
-                  }
-                />
-              </Menu>
-            ))}
->>>>>>> 7bb17c0a
 
             <Stack space="36px">
               <Menu>
