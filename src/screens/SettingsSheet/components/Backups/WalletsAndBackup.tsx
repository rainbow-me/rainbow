import React, { useCallback, useMemo, useState } from 'react';
import { cloudPlatform } from '@/utils/platform';
import Menu from '../Menu';
import MenuContainer from '../MenuContainer';
import MenuItem from '../MenuItem';
import WalletsAndBackupIcon from '@/assets/WalletsAndBackup.png';
import CloudBackupWarningIcon from '@/assets/CloudBackupWarning.png';
import WalletBackupTypes from '@/helpers/walletBackupTypes';
import WalletTypes, { EthereumWalletType } from '@/helpers/walletTypes';
import ImageAvatar from '@/components/contacts/ImageAvatar';
import { useENSAvatar, useInitializeWallet, useManageCloudBackups, useWallets } from '@/hooks';
import { useNavigation } from '@/navigation';
import { abbreviations } from '@/utils';
import { addressHashedEmoji } from '@/utils/profileUtils';
import * as i18n from '@/languages';
import MenuHeader from '../MenuHeader';
import { checkWalletsForBackupStatus, checkUserDataForBackupProvider } from '../../utils';
import { Inline, Text, Box, Stack } from '@/design-system';
import { ContactAvatar } from '@/components/contacts';
import { useTheme } from '@/theme';
import Routes from '@/navigation/routesNames';
import { backupsCard } from '@/components/cards/utils/constants';
<<<<<<< HEAD
import { WalletCountPerType, useVisibleWallets } from '../../useVisibleWallets';
=======
import { AmendedRainbowWallet, WalletCountPerType, useVisibleWallets } from '../../useVisibleWallets';
>>>>>>> b45ad3bd
import useCloudBackups from '@/hooks/useCloudBackups';
import { SETTINGS_BACKUP_ROUTES } from './routes';
import { RainbowAccount, createWallet } from '@/model/wallet';
import { PROFILES, useExperimentalFlag } from '@/config';
import { useDispatch } from 'react-redux';
import { walletsLoadState } from '@/redux/wallets';
import { RainbowError, logger } from '@/logger';
import { IS_IOS } from '@/env';
<<<<<<< HEAD
import FloatingEmojis from '@/components/floating-emojis/FloatingEmojis';
=======
import { format } from 'date-fns';
import { InteractionManager } from 'react-native';
import { useCreateBackup } from '@/components/backup/useCreateBackup';
>>>>>>> b45ad3bd

type WalletPillProps = {
  account: RainbowAccount;
};

export const EmojiEffect = ({
  children,
  deviceWidth,
}: {
  children: (props: { onNewEmoji: () => void }) => React.ReactNode;
  deviceWidth: number;
}) => {
  return (
    <FloatingEmojis
      centerVertically
      distance={600}
      duration={1000}
      emojis={['check_mark_button']}
      marginTop={-10}
      fadeOut={true}
      range={[deviceWidth / 2 - 100, deviceWidth / 2 + 100]}
      gravityEnabled
      scaleTo={0}
      size={100}
      wiggleFactor={0}
    >
      {children}
    </FloatingEmojis>
  );
};
const WalletPill = ({ account }: WalletPillProps) => {
  const { data: ENSAvatar } = useENSAvatar(account.label);
  const { colors, isDarkMode } = useTheme();

  const accountImage = addressHashedEmoji(account.address);

  return (
    <Box
      key={account.address}
      flexDirection="row"
      alignItems="center"
      backgroundColor={colors.alpha(colors.grey, 0.4)}
      borderRadius={23}
      shadowColor={isDarkMode ? colors.shadow : colors.alpha(colors.blueGreyDark, 0.1)}
      elevation={12}
      shadowOpacity={IS_IOS ? 0.4 : 1}
      shadowRadius={6}
      paddingLeft={{ custom: 4 }}
      paddingRight={{ custom: 8 }}
      padding={{ custom: 4 }}
    >
      {ENSAvatar?.imageUrl ? (
        <ImageAvatar image={ENSAvatar.imageUrl} marginRight={4} size="smaller_shadowless" />
      ) : (
        <ContactAvatar alignSelf="center" color={account.color} marginRight={4} size="smaller" value={accountImage} />
      )}
      <Text color={'secondary (Deprecated)'} size="11pt" weight="semibold">
        {account.label.endsWith('.eth')
          ? abbreviations.abbreviateEnsForDisplay(account.label, 0, 8) ?? ''
          : abbreviations.address(account.address, 3, 5) ?? ''}
      </Text>
    </Box>
  );
};

const getAccountSectionHeight = (numAccounts: number) => {
  const basePadding = 16;
  const rowHeight = 36;
  const rows = Math.ceil(Math.max(1, numAccounts) / 3);
  const paddingBetween = (rows - 1) * 4;

  return basePadding + rows * rowHeight - paddingBetween;
};

export const WalletsAndBackup = () => {
  const { navigate } = useNavigation();
  const { wallets } = useWallets();
  const profilesEnabled = useExperimentalFlag(PROFILES);

  const { backups, userData } = useCloudBackups();
  const dispatch = useDispatch();

  const [walletIdToBackup, setWalletIdToBackup] = useState<string>('');

  const initializeWallet = useInitializeWallet();

  const { onSubmit } = useCreateBackup({
    walletId: walletIdToBackup,
  });

  const { manageCloudBackups } = useManageCloudBackups();

  const walletTypeCount: WalletCountPerType = {
    phrase: 0,
    privateKey: 0,
  };

<<<<<<< HEAD
=======
  const { backupProvider: remoteBackupProvider } = useMemo(() => checkUserDataForBackupProvider(userData), [userData]);
  const { allBackedUp, backupProvider: localBackupProvider } = useMemo(() => checkWalletsForBackupStatus(wallets), [wallets]);

  const backupProvider = useMemo(() => {
    return remoteBackupProvider ?? localBackupProvider;
  }, [localBackupProvider, remoteBackupProvider]);

  const { visibleWallets, lastBackupDate } = useVisibleWallets({ wallets, walletTypeCount });

  const sortedWallets = useMemo(() => {
    const notBackedUpSecretPhraseWallets = visibleWallets.filter(
      wallet => !wallet.isBackedUp && wallet.type === EthereumWalletType.mnemonic
    );
    const notBackedUpPrivateKeyWallets = visibleWallets.filter(
      wallet => !wallet.isBackedUp && wallet.type === EthereumWalletType.privateKey
    );
    const backedUpSecretPhraseWallets = visibleWallets.filter(wallet => wallet.isBackedUp && wallet.type === EthereumWalletType.mnemonic);
    const backedUpPrivateKeyWallets = visibleWallets.filter(wallet => wallet.isBackedUp && wallet.type === EthereumWalletType.privateKey);

    return [
      ...notBackedUpSecretPhraseWallets,
      ...notBackedUpPrivateKeyWallets,
      ...backedUpSecretPhraseWallets,
      ...backedUpPrivateKeyWallets,
    ];
  }, [visibleWallets]);

  const getAndSetWalletIdToBackup = useCallback(() => {
    const firstWalletThatNeedsBackedUp = sortedWallets.find(wallet => !wallet.isBackedUp);
    const numberOfWalletsThatNeedBackedUp = sortedWallets.filter(wallet => !wallet.isBackedUp).length;
    if (numberOfWalletsThatNeedBackedUp === 0 || !firstWalletThatNeedsBackedUp) {
      return;
    }
    setWalletIdToBackup(firstWalletThatNeedsBackedUp?.id);
    return {
      firstWalletThatNeedsBackedUp,
      numberOfWalletsThatNeedBackedUp,
    };
  }, [sortedWallets]);

  const showExplainerSheet = useCallback(
    async (wallet: AmendedRainbowWallet) => {
      navigate(Routes.EXPLAIN_SHEET, {
        onClose: () => {
          InteractionManager.runAfterInteractions(() => {
            setTimeout(() => {
              // NOTE: We lose the useState value when we navigate and come back to this screen, so let's set it again
              getAndSetWalletIdToBackup();
              onSubmit();
            }, 300);
          });
        },
        type: 'add_to_backups',
        walletName: wallet.name,
      });
    },
    [navigate, onSubmit, getAndSetWalletIdToBackup]
  );

  const enableCloudBackups = useCallback(() => {
    const data = getAndSetWalletIdToBackup();
    if (!data) {
      return;
    }

    const { firstWalletThatNeedsBackedUp, numberOfWalletsThatNeedBackedUp } = data;
    if (numberOfWalletsThatNeedBackedUp === 1) {
      onSubmit();
    } else {
      showExplainerSheet(firstWalletThatNeedsBackedUp);
    }
  }, [onSubmit, showExplainerSheet, getAndSetWalletIdToBackup]);

>>>>>>> b45ad3bd
  const onViewCloudBackups = useCallback(async () => {
    navigate(SETTINGS_BACKUP_ROUTES.VIEW_CLOUD_BACKUPS, {
      backups,
      title: 'My Cloud Backups',
    });
  }, [backups, navigate]);

  const onCreateNewSecretPhrase = useCallback(async () => {
    try {
      await createWallet({
        color: null,
        name: '',
        clearCallbackOnStartCreation: true,
      });

      await dispatch(walletsLoadState(profilesEnabled));

      // @ts-ignore
      await initializeWallet();
    } catch (err) {
      logger.error(new RainbowError('Failed to create new secret phrase'), {
        extra: {
          error: err,
        },
      });
    }
  }, [dispatch, initializeWallet, profilesEnabled]);

  const onNavigateToWalletView = useCallback(
    (walletId: string, name: string) => {
      const wallet = wallets?.[walletId];

      const title = wallet?.imported && wallet.type === WalletTypes.privateKey ? wallet.addresses[0].label : name;
      navigate(SETTINGS_BACKUP_ROUTES.VIEW_WALLET_BACKUP, {
        imported: wallet?.imported,
        title,
        walletId,
      });
    },
    [navigate, wallets]
  );

<<<<<<< HEAD
  const { backupProvider: remoteBackupProvider } = useMemo(() => checkUserDataForBackupProvider(userData), [userData]);
  const { allBackedUp, backupProvider: localBackupProvider } = useMemo(() => checkWalletsForBackupStatus(wallets), [wallets]);

  const backupProvider = useMemo(() => {
    return remoteBackupProvider ?? localBackupProvider;
  }, [localBackupProvider, remoteBackupProvider]);

  const { visibleWallets, lastBackupDate } = useVisibleWallets({ wallets, walletTypeCount });

  const sortedWallets = useMemo(() => {
    const notBackedUpSecretPhraseWallets = visibleWallets.filter(
      wallet => !wallet.isBackedUp && wallet.type === EthereumWalletType.mnemonic
    );
    const notBackedUpPrivateKeyWallets = visibleWallets.filter(
      wallet => !wallet.isBackedUp && wallet.type === EthereumWalletType.privateKey
    );
    const backedUpSecretPhraseWallets = visibleWallets.filter(wallet => wallet.isBackedUp && wallet.type === EthereumWalletType.mnemonic);
    const backedUpPrivateKeyWallets = visibleWallets.filter(wallet => wallet.isBackedUp && wallet.type === EthereumWalletType.privateKey);

    return [
      ...notBackedUpSecretPhraseWallets,
      ...notBackedUpPrivateKeyWallets,
      ...backedUpSecretPhraseWallets,
      ...backedUpPrivateKeyWallets,
    ];
  }, [visibleWallets]);

=======
>>>>>>> b45ad3bd
  const renderView = useCallback(() => {
    switch (backupProvider) {
      default:
      case undefined: {
        return (
          <Stack space={'24px'}>
            <Menu>
              <MenuHeader
                paddingBottom={{ custom: 24 }}
                paddingTop={{ custom: 8 }}
                iconComponent={<MenuHeader.ImageIcon source={WalletsAndBackupIcon} size={72} />}
                titleComponent={<MenuHeader.Title text={i18n.t(i18n.l.wallet.back_ups.cloud_backup_title)} weight="heavy" />}
                statusComponent={<MenuHeader.StatusIcon status="not-enabled" text="Not Enabled" />}
                labelComponent={
                  <MenuHeader.Label
                    text={i18n.t(i18n.l.wallet.back_ups.cloud_backup_description, {
                      link: i18n.t(i18n.l.wallet.back_ups.cloud_backup_link),
                    })}
                    linkText={i18n.t(i18n.l.wallet.back_ups.cloud_backup_link)}
                    onPress={() =>
                      navigate(Routes.LEARN_WEB_VIEW_SCREEN, {
                        ...backupsCard,
                        type: 'square',
                      })
                    }
                  />
                }
              />
            </Menu>

            {/* TODO: This is fucked */}
            {/* <Menu description={i18n.t(i18n.l.back_up.cloud.enable_cloud_backups_description)}>
              <MenuItem
                hasSfSymbol
                leftComponent={<MenuItem.TextIcon icon="􀊯" isLink />}
                onPress={enableCloudBackups}
                size={52}
                titleComponent={<MenuItem.Title isLink text={i18n.t(i18n.l.back_up.cloud.enable_cloud_backups)} />}
              />
            </Menu> */}

            <Stack space={'24px'}>
              {sortedWallets.map(({ name, isBackedUp, accounts, key, numAccounts, backedUp, imported }) => {
                return (
                  <Menu key={`wallet-${key}`}>
                    <MenuItem
                      hasRightArrow
                      key={key}
                      hasSfSymbol
                      labelComponent={
                        <Inline
                          space="4px"
                          wrap={false}
                          separator={
                            <Text color={'secondary60 (Deprecated)'} size="14px / 19px (Deprecated)" weight="medium">
                              •
                            </Text>
                          }
                        >
                          {!backedUp && <MenuItem.Label color={'#FF584D'} text={i18n.t(i18n.l.back_up.needs_backup.not_backed_up)} />}
                          {imported && <MenuItem.Label text={i18n.t(i18n.l.wallet.back_ups.imported)} />}
                          <MenuItem.Label
                            text={
                              numAccounts > 1
                                ? i18n.t(i18n.l.wallet.back_ups.wallet_count_gt_one, {
                                    numAccounts,
                                  })
                                : i18n.t(i18n.l.wallet.back_ups.wallet_count, {
                                    numAccounts,
                                  })
                            }
                          />
                        </Inline>
                      }
                      leftComponent={<MenuItem.TextIcon colorOverride={!isBackedUp ? '#FF584D' : ''} icon={isBackedUp ? '􀢶' : '􀡝'} />}
                      onPress={() => onNavigateToWalletView(key, name)}
                      size={60}
                      titleComponent={<MenuItem.Title text={name} />}
                    />
                    <MenuItem
                      key={key}
                      size={getAccountSectionHeight(numAccounts)}
                      disabled
                      titleComponent={
                        <Inline wrap verticalSpace="4px" horizontalSpace="4px">
                          {accounts.map(account => (
                            <WalletPill key={account.address} account={account} />
                          ))}
                        </Inline>
                      }
                    />
                  </Menu>
                );
              })}
              <Menu>
                <MenuItem
                  hasSfSymbol
                  leftComponent={<MenuItem.TextIcon icon="􀁍" isLink />}
                  onPress={onCreateNewSecretPhrase}
                  size={52}
                  titleComponent={<MenuItem.Title isLink text={i18n.t(i18n.l.back_up.manual.create_new_secret_phrase)} />}
                />
              </Menu>
            </Stack>
          </Stack>
        );
      }

      case WalletBackupTypes.cloud: {
        return (
          <>
            <Stack space={'24px'}>
              <Menu>
                <MenuHeader
                  paddingBottom={{ custom: 24 }}
                  paddingTop={{ custom: 8 }}
                  iconComponent={<MenuHeader.ImageIcon source={allBackedUp ? WalletsAndBackupIcon : CloudBackupWarningIcon} size={72} />}
                  titleComponent={<MenuHeader.Title text={i18n.t(i18n.l.wallet.back_ups.cloud_backup_title)} weight="heavy" />}
                  statusComponent={
                    <MenuHeader.StatusIcon
                      status={allBackedUp ? 'up-to-date' : 'out-of-date'}
                      text={allBackedUp ? 'Up to date' : 'Out of date'} // TODO: i18n this
                    />
                  }
                  labelComponent={
                    allBackedUp ? (
                      <MenuHeader.Label
                        text={i18n.t(i18n.l.wallet.back_ups.cloud_backup_description, {
                          link: i18n.t(i18n.l.wallet.back_ups.cloud_backup_link),
                        })}
                        linkText={i18n.t(i18n.l.wallet.back_ups.cloud_backup_link)}
                        onPress={() =>
                          navigate(Routes.LEARN_WEB_VIEW_SCREEN, {
                            ...backupsCard,
                            type: 'square',
                          })
                        }
                      />
                    ) : (
                      <MenuHeader.Label
                        text={i18n.t(i18n.l.wallet.back_ups.cloud_backup_out_of_date_description, {
                          cloudPlatform,
                        })}
                      />
                    )
                  }
                />
              </Menu>

              {/* TODO: This is fucked */}
              {/* <Menu
                description={
                  lastBackupDate
                    ? i18n.t(i18n.l.back_up.cloud.latest_backup, {
                        date: format(lastBackupDate, "M/d/yy 'at' h:mm a"),
                      })
                    : undefined
                }
              >
                <MenuItem
                  hasSfSymbol
                  leftComponent={<MenuItem.TextIcon icon="􀎽" isLink />}
                  onPress={enableCloudBackups}
                  size={52}
                  titleComponent={
                    <MenuItem.Title
                      isLink
                      text={i18n.t(i18n.l.back_up.cloud.backup_to_cloud_now, {
                        cloudPlatformName: cloudPlatform,
                      })}
                    />
                  }
                />
              </Menu> */}
            </Stack>

            <Stack space={'24px'}>
              {sortedWallets.map(({ name, isBackedUp, accounts, key, numAccounts, backedUp, imported }) => {
                return (
                  <Menu key={`wallet-${key}`}>
                    <MenuItem
                      hasRightArrow
                      key={key}
                      hasSfSymbol
                      width="full"
                      labelComponent={
                        <Inline
                          space="4px"
                          wrap={false}
                          separator={
                            <Text color={'secondary60 (Deprecated)'} size="14px / 19px (Deprecated)" weight="medium">
                              •
                            </Text>
                          }
                        >
                          {!backedUp && <MenuItem.Label color={'#FF584D'} text={i18n.t(i18n.l.back_up.needs_backup.not_backed_up)} />}
                          {imported && <MenuItem.Label text={i18n.t(i18n.l.wallet.back_ups.imported)} />}
                          <MenuItem.Label
                            text={
                              numAccounts > 1
                                ? i18n.t(i18n.l.wallet.back_ups.wallet_count_gt_one, {
                                    numAccounts,
                                  })
                                : i18n.t(i18n.l.wallet.back_ups.wallet_count, {
                                    numAccounts,
                                  })
                            }
                          />
                        </Inline>
                      }
                      leftComponent={<MenuItem.TextIcon colorOverride={!isBackedUp ? '#FF584D' : ''} icon={isBackedUp ? '􀢶' : '􀡝'} />}
                      onPress={() => onNavigateToWalletView(key, name)}
                      size={60}
                      titleComponent={<MenuItem.Title text={name} />}
                    />
                    <MenuItem
                      key={key}
                      size={getAccountSectionHeight(numAccounts)}
                      disabled
                      width="full"
                      titleComponent={
                        <Inline wrap verticalSpace="4px" horizontalSpace="4px">
                          {accounts.map(account => (
                            <WalletPill key={account.address} account={account} />
                          ))}
                        </Inline>
                      }
                    />
                  </Menu>
                );
              })}

              <Menu>
                <MenuItem
                  hasSfSymbol
                  leftComponent={<MenuItem.TextIcon icon="􀁍" isLink />}
                  onPress={onCreateNewSecretPhrase}
                  size={52}
                  titleComponent={<MenuItem.Title isLink text={i18n.t(i18n.l.back_up.manual.create_new_secret_phrase)} />}
                />
              </Menu>

              <Menu>
                <MenuItem
                  hasSfSymbol
                  leftComponent={<MenuItem.TextIcon icon="􀣔" isLink />}
                  onPress={onViewCloudBackups}
                  size={52}
                  titleComponent={
                    <MenuItem.Title
                      isLink
                      text={i18n.t(i18n.l.back_up.cloud.manage_platform_backups, {
                        cloudPlatformName: cloudPlatform,
                      })}
                    />
                  }
                />
                <MenuItem
                  hasSfSymbol
                  leftComponent={<MenuItem.TextIcon icon="􀍡" isLink />}
                  onPress={manageCloudBackups}
                  size={52}
                  titleComponent={
                    <MenuItem.Title
                      isLink
                      text={i18n.t(i18n.l.back_up.cloud.cloud_platform_backup_settings, {
                        cloudPlatformName: cloudPlatform,
                      })}
                    />
                  }
                />
              </Menu>
            </Stack>
          </>
        );
      }

      case WalletBackupTypes.manual: {
        return (
          <Stack space={'24px'}>
            {sortedWallets.map(({ name, isBackedUp, accounts, key, numAccounts, backedUp, imported }) => {
              return (
                <Menu key={`wallet-${key}`}>
                  <MenuItem
                    hasRightArrow
                    key={key}
                    hasSfSymbol
                    labelComponent={
                      <Inline
                        space="4px"
                        wrap={false}
                        separator={
                          <Text color={'secondary60 (Deprecated)'} size="14px / 19px (Deprecated)" weight="medium">
                            •
                          </Text>
                        }
                      >
                        {!backedUp && <MenuItem.Label color={'#FF584D'} text={i18n.t(i18n.l.back_up.needs_backup.not_backed_up)} />}
                        {imported && <MenuItem.Label text={i18n.t(i18n.l.wallet.back_ups.imported)} />}
                        <MenuItem.Label
                          text={
                            numAccounts > 1
                              ? i18n.t(i18n.l.wallet.back_ups.wallet_count_gt_one, {
                                  numAccounts,
                                })
                              : i18n.t(i18n.l.wallet.back_ups.wallet_count, {
                                  numAccounts,
                                })
                          }
                        />
                      </Inline>
                    }
                    leftComponent={<MenuItem.TextIcon colorOverride={!isBackedUp ? '#FF584D' : ''} icon={isBackedUp ? '􀢶' : '􀡝'} />}
                    onPress={() => onNavigateToWalletView(key, name)}
                    size={60}
                    titleComponent={<MenuItem.Title text={name} />}
                  />
                  <MenuItem
                    key={key}
                    size={getAccountSectionHeight(numAccounts)}
                    disabled
                    titleComponent={
                      <Inline verticalSpace="4px" horizontalSpace="4px">
                        {accounts.map(account => (
                          <WalletPill key={account.address} account={account} />
                        ))}
                      </Inline>
                    }
                  />
                </Menu>
              );
            })}

            <Stack space="36px">
              <Menu>
                <MenuItem
                  hasSfSymbol
                  leftComponent={<MenuItem.TextIcon icon="􀁍" isLink />}
                  onPress={onCreateNewSecretPhrase}
                  size={52}
                  titleComponent={<MenuItem.Title isLink text={i18n.t(i18n.l.back_up.manual.create_new_secret_phrase)} />}
                />
              </Menu>

              {/* TODO: This is fucked */}
              {/* <Menu
                description={
                  <Text color="secondary60 (Deprecated)" size="14px / 19px (Deprecated)" weight="regular">
                    {i18n.t(i18n.l.wallet.back_ups.cloud_backup_description)}

                    <Text onPress={onPressLearnMoreAboutCloudBackups} color="blue" size="14px / 19px (Deprecated)" weight="medium">
                      {' '}
                      {i18n.t(i18n.l.wallet.back_ups.cloud_backup_link)}
                    </Text>
                  </Text>
                }
              >
                <MenuItem
                  hasSfSymbol
                  leftComponent={<MenuItem.TextIcon icon="􀊯" isLink />}
                  onPress={enableCloudBackups}
                  size={52}
                  titleComponent={<MenuItem.Title isLink text={i18n.t(i18n.l.back_up.cloud.enable_cloud_backups)} />}
                />
              </Menu> */}
            </Stack>
          </Stack>
        );
      }
    }
  }, [
    backupProvider,
<<<<<<< HEAD
    onViewCloudBackups,
    manageCloudBackups,
    navigate,
=======
    enableCloudBackups,
    sortedWallets,
>>>>>>> b45ad3bd
    onCreateNewSecretPhrase,
    navigate,
    onNavigateToWalletView,
<<<<<<< HEAD
    sortedWallets,
    allBackedUp,
=======
    allBackedUp,
    lastBackupDate,
    onViewCloudBackups,
    manageCloudBackups,
    onPressLearnMoreAboutCloudBackups,
>>>>>>> b45ad3bd
  ]);

  return <MenuContainer>{renderView()}</MenuContainer>;
};

export default WalletsAndBackup;<|MERGE_RESOLUTION|>--- conflicted
+++ resolved
@@ -20,11 +20,7 @@
 import { useTheme } from '@/theme';
 import Routes from '@/navigation/routesNames';
 import { backupsCard } from '@/components/cards/utils/constants';
-<<<<<<< HEAD
-import { WalletCountPerType, useVisibleWallets } from '../../useVisibleWallets';
-=======
 import { AmendedRainbowWallet, WalletCountPerType, useVisibleWallets } from '../../useVisibleWallets';
->>>>>>> b45ad3bd
 import useCloudBackups from '@/hooks/useCloudBackups';
 import { SETTINGS_BACKUP_ROUTES } from './routes';
 import { RainbowAccount, createWallet } from '@/model/wallet';
@@ -33,13 +29,9 @@
 import { walletsLoadState } from '@/redux/wallets';
 import { RainbowError, logger } from '@/logger';
 import { IS_IOS } from '@/env';
-<<<<<<< HEAD
 import FloatingEmojis from '@/components/floating-emojis/FloatingEmojis';
-=======
-import { format } from 'date-fns';
+import { useCreateBackup } from '@/components/backup/useCreateBackup';
 import { InteractionManager } from 'react-native';
-import { useCreateBackup } from '@/components/backup/useCreateBackup';
->>>>>>> b45ad3bd
 
 type WalletPillProps = {
   account: RainbowAccount;
@@ -137,8 +129,6 @@
     privateKey: 0,
   };
 
-<<<<<<< HEAD
-=======
   const { backupProvider: remoteBackupProvider } = useMemo(() => checkUserDataForBackupProvider(userData), [userData]);
   const { allBackedUp, backupProvider: localBackupProvider } = useMemo(() => checkWalletsForBackupStatus(wallets), [wallets]);
 
@@ -212,7 +202,6 @@
     }
   }, [onSubmit, showExplainerSheet, getAndSetWalletIdToBackup]);
 
->>>>>>> b45ad3bd
   const onViewCloudBackups = useCallback(async () => {
     navigate(SETTINGS_BACKUP_ROUTES.VIEW_CLOUD_BACKUPS, {
       backups,
@@ -255,36 +244,6 @@
     [navigate, wallets]
   );
 
-<<<<<<< HEAD
-  const { backupProvider: remoteBackupProvider } = useMemo(() => checkUserDataForBackupProvider(userData), [userData]);
-  const { allBackedUp, backupProvider: localBackupProvider } = useMemo(() => checkWalletsForBackupStatus(wallets), [wallets]);
-
-  const backupProvider = useMemo(() => {
-    return remoteBackupProvider ?? localBackupProvider;
-  }, [localBackupProvider, remoteBackupProvider]);
-
-  const { visibleWallets, lastBackupDate } = useVisibleWallets({ wallets, walletTypeCount });
-
-  const sortedWallets = useMemo(() => {
-    const notBackedUpSecretPhraseWallets = visibleWallets.filter(
-      wallet => !wallet.isBackedUp && wallet.type === EthereumWalletType.mnemonic
-    );
-    const notBackedUpPrivateKeyWallets = visibleWallets.filter(
-      wallet => !wallet.isBackedUp && wallet.type === EthereumWalletType.privateKey
-    );
-    const backedUpSecretPhraseWallets = visibleWallets.filter(wallet => wallet.isBackedUp && wallet.type === EthereumWalletType.mnemonic);
-    const backedUpPrivateKeyWallets = visibleWallets.filter(wallet => wallet.isBackedUp && wallet.type === EthereumWalletType.privateKey);
-
-    return [
-      ...notBackedUpSecretPhraseWallets,
-      ...notBackedUpPrivateKeyWallets,
-      ...backedUpSecretPhraseWallets,
-      ...backedUpPrivateKeyWallets,
-    ];
-  }, [visibleWallets]);
-
-=======
->>>>>>> b45ad3bd
   const renderView = useCallback(() => {
     switch (backupProvider) {
       default:
@@ -657,27 +616,13 @@
     }
   }, [
     backupProvider,
-<<<<<<< HEAD
-    onViewCloudBackups,
-    manageCloudBackups,
-    navigate,
-=======
-    enableCloudBackups,
     sortedWallets,
->>>>>>> b45ad3bd
     onCreateNewSecretPhrase,
     navigate,
     onNavigateToWalletView,
-<<<<<<< HEAD
-    sortedWallets,
     allBackedUp,
-=======
-    allBackedUp,
-    lastBackupDate,
     onViewCloudBackups,
     manageCloudBackups,
-    onPressLearnMoreAboutCloudBackups,
->>>>>>> b45ad3bd
   ]);
 
   return <MenuContainer>{renderView()}</MenuContainer>;
