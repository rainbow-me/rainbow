/* eslint-disable no-nested-ternary */
import React, { useCallback, useMemo, useRef } from 'react';
import { cloudPlatform } from '@/utils/platform';
import Menu from '../Menu';
import MenuContainer from '../MenuContainer';
import MenuItem from '../MenuItem';
import CloudBackedUpIcon from '@/assets/BackedUpCloud.png';
import WalletsAndBackupIcon from '@/assets/WalletsAndBackup.png';
import CloudBackupWarningIcon from '@/assets/CloudBackupWarning.png';
import WalletBackupTypes from '@/helpers/walletBackupTypes';
import WalletTypes, { EthereumWalletType } from '@/helpers/walletTypes';
import ImageAvatar from '@/components/contacts/ImageAvatar';
import { useENSAvatar, useInitializeWallet, useManageCloudBackups, useWallets } from '@/hooks';
import { useNavigation } from '@/navigation';
import { abbreviations } from '@/utils';
import { addressHashedEmoji } from '@/utils/profileUtils';
import * as i18n from '@/languages';
import MenuHeader, { StatusType } from '../MenuHeader';
import { checkLocalWalletsForBackupStatus, isWalletBackedUpForCurrentAccount } from '../../utils';
import { Inline, Text, Box, Stack } from '@/design-system';
import { ContactAvatar } from '@/components/contacts';
import { useTheme } from '@/theme';
import Routes from '@/navigation/routesNames';
import { backupsCard } from '@/components/cards/utils/constants';
import { WalletCountPerType, useVisibleWallets } from '../../useVisibleWallets';
import { SETTINGS_BACKUP_ROUTES } from './routes';
import { RainbowAccount, createWallet } from '@/model/wallet';
import { useDispatch } from 'react-redux';
import { walletsLoadState } from '@/redux/wallets';
import { RainbowError, logger } from '@/logger';
import { IS_ANDROID, IS_IOS } from '@/env';
import { useCreateBackup } from '@/components/backup/useCreateBackup';
import { BackUpMenuItem } from './BackUpMenuButton';
import { format } from 'date-fns';
import { removeFirstEmojiFromString } from '@/helpers/emojiHandler';
import { backupsStore, CloudBackupState } from '@/state/backups/backups';
import { WalletLoadingStates } from '@/helpers/walletLoadingStates';
import { executeFnIfCloudBackupAvailable } from '@/model/backup';
import { walletLoadingStore } from '@/state/walletLoading/walletLoading';
import { AbsolutePortalRoot } from '@/components/AbsolutePortal';
import { ScrollView } from 'react-native';

type WalletPillProps = {
  account: RainbowAccount;
};

const WalletPill = ({ account }: WalletPillProps) => {
  const label = useMemo(() => removeFirstEmojiFromString(account.label), [account.label]);

  const { data: ENSAvatar } = useENSAvatar(label);
  const { colors, isDarkMode } = useTheme();

  const accountImage = addressHashedEmoji(account.address);

  return (
    <Box
      key={account.address}
      flexDirection="row"
      alignItems="center"
      backgroundColor={colors.alpha(colors.grey, 0.4)}
      borderRadius={23}
      shadowColor={isDarkMode ? colors.shadow : colors.alpha(colors.blueGreyDark, 0.1)}
      elevation={12}
      shadowOpacity={IS_IOS ? 0.4 : 1}
      shadowRadius={6}
      paddingLeft={{ custom: 4 }}
      paddingRight={{ custom: 8 }}
      padding={{ custom: 4 }}
    >
      {ENSAvatar?.imageUrl ? (
        <ImageAvatar image={ENSAvatar.imageUrl} marginRight={4} size="smaller_shadowless" />
      ) : (
        <ContactAvatar alignSelf="center" color={account.color} marginRight={4} size="smaller" value={accountImage} />
      )}
      <Text color={'secondary (Deprecated)'} size="11pt" weight="semibold">
        {label.endsWith('.eth')
          ? abbreviations.abbreviateEnsForDisplay(label, 8, 4) ?? ''
          : abbreviations.address(label !== '' ? label : account.address, 3, 5) ?? ''}
      </Text>
    </Box>
  );
};

const getAccountSectionHeight = (numAccounts: number) => {
  const basePadding = 16;
  const rowHeight = 36;
  const rows = Math.ceil(Math.max(1, numAccounts) / 3);
  const paddingBetween = (rows - 1) * 4;

  return basePadding + rows * rowHeight - paddingBetween;
};

export const WalletsAndBackup = () => {
  const { navigate } = useNavigation();
  const { wallets } = useWallets();
  const dispatch = useDispatch();

  const scrollviewRef = useRef<ScrollView>(null);

  const createBackup = useCreateBackup();
  const { status, backupProvider, backups, mostRecentBackup } = backupsStore(state => ({
    status: state.status,
    backupProvider: state.backupProvider,
    backups: state.backups,
    mostRecentBackup: state.mostRecentBackup,
  }));

  const initializeWallet = useInitializeWallet();

  const { manageCloudBackups } = useManageCloudBackups();

  const walletTypeCount: WalletCountPerType = {
    phrase: 0,
    privateKey: 0,
  };

  const { allBackedUp } = useMemo(() => checkLocalWalletsForBackupStatus(wallets, backups), [wallets, backups]);

  const visibleWallets = useVisibleWallets({ wallets, walletTypeCount });

  const sortedWallets = useMemo(() => {
    const notBackedUpSecretPhraseWallets = visibleWallets.filter(wallet => !wallet.backedUp && wallet.type === EthereumWalletType.mnemonic);
    const notBackedUpPrivateKeyWallets = visibleWallets.filter(wallet => !wallet.backedUp && wallet.type === EthereumWalletType.privateKey);
    const backedUpSecretPhraseWallets = visibleWallets.filter(wallet => wallet.backedUp && wallet.type === EthereumWalletType.mnemonic);
    const backedUpPrivateKeyWallets = visibleWallets.filter(wallet => wallet.backedUp && wallet.type === EthereumWalletType.privateKey);

    return [
      ...notBackedUpSecretPhraseWallets,
      ...notBackedUpPrivateKeyWallets,
      ...backedUpSecretPhraseWallets,
      ...backedUpPrivateKeyWallets,
    ];
  }, [visibleWallets]);

  const backupAllNonBackedUpWalletsTocloud = useCallback(() => {
    executeFnIfCloudBackupAvailable({
      fn: () => createBackup({}),
    });
  }, [createBackup]);

  const enableCloudBackups = useCallback(() => {
    executeFnIfCloudBackupAvailable({
      fn: async () => {
        // NOTE: For Android we could be coming from a not-logged-in state, so we
        // need to check if we have any wallets to back up first.
        if (IS_ANDROID) {
          const currentBackups = backupsStore.getState().backups;
          if (checkLocalWalletsForBackupStatus(wallets, currentBackups).allBackedUp) {
            return;
          }
        }
        return createBackup({});
      },
      logout: true,
    });
  }, [createBackup, wallets]);

  const onViewCloudBackups = useCallback(async () => {
    navigate(SETTINGS_BACKUP_ROUTES.VIEW_CLOUD_BACKUPS, {
      backups,
      title: 'My Cloud Backups',
    });
  }, [backups, navigate]);

  const onCreateNewSecretPhrase = useCallback(async () => {
    navigate(Routes.MODAL_SCREEN, {
      type: 'new_wallet_group',
      numWalletGroups: walletTypeCount.phrase + 1,
      onCloseModal: async ({ name }: { name: string }) => {
        const nameValue = name.trim() !== '' ? name.trim() : '';
        try {
          walletLoadingStore.setState({
            loadingState: WalletLoadingStates.CREATING_WALLET,
          });

          await createWallet({
            color: null,
            name: nameValue,
            clearCallbackOnStartCreation: true,
          });

          await dispatch(walletsLoadState());

          // @ts-expect-error - no params
          await initializeWallet();
        } catch (err) {
          logger.error(new RainbowError(`[WalletsAndBackup]: Failed to create new secret phrase`), {
            error: err,
          });
        } finally {
<<<<<<< HEAD
          dispatch(setIsWalletLoading(null));
          scrollviewRef.current?.scrollTo({ y: 0, animated: true });
=======
          walletLoadingStore.setState({
            loadingState: null,
          });
>>>>>>> 11fbc3c2
        }
      },
    });
  }, [dispatch, initializeWallet, navigate, walletTypeCount.phrase]);

  const onPressLearnMoreAboutCloudBackups = useCallback(() => {
    navigate(Routes.LEARN_WEB_VIEW_SCREEN, {
      ...backupsCard,
      type: 'square',
    });
  }, [navigate]);

  const onNavigateToWalletView = useCallback(
    (walletId: string, name: string) => {
      const wallet = wallets?.[walletId];

      const title = wallet?.imported && wallet.type === WalletTypes.privateKey ? (wallet.addresses || [])[0].label : name;
      navigate(SETTINGS_BACKUP_ROUTES.VIEW_WALLET_BACKUP, {
        imported: wallet?.imported,
        title,
        walletId,
      });
    },
    [navigate, wallets]
  );

  const { status: iconStatusType, text } = useMemo<{ status: StatusType; text: string }>(() => {
    if (!backupProvider) {
      if (status === CloudBackupState.FailedToInitialize || status === CloudBackupState.NotAvailable) {
        return {
          status: 'not-enabled',
          text: i18n.t(i18n.l.back_up.cloud.statuses.not_enabled),
        };
      }

      if (status !== CloudBackupState.Ready) {
        return {
          status: 'out-of-sync',
          text: i18n.t(i18n.l.back_up.cloud.statuses.syncing),
        };
      }

      if (!allBackedUp) {
        return {
          status: 'out-of-date',
          text: i18n.t(i18n.l.back_up.cloud.statuses.out_of_date),
        };
      }

      return {
        status: 'up-to-date',
        text: i18n.t(i18n.l.back_up.cloud.statuses.up_to_date),
      };
    }

    if (status === CloudBackupState.FailedToInitialize || status === CloudBackupState.NotAvailable) {
      return {
        status: 'not-enabled',
        text: i18n.t(i18n.l.back_up.cloud.statuses.not_enabled),
      };
    }

    if (status !== CloudBackupState.Ready) {
      return {
        status: 'out-of-sync',
        text: i18n.t(i18n.l.back_up.cloud.statuses.syncing),
      };
    }

    if (!allBackedUp) {
      return {
        status: 'out-of-date',
        text: i18n.t(i18n.l.back_up.cloud.statuses.out_of_date),
      };
    }

    return {
      status: 'up-to-date',
      text: i18n.t(i18n.l.back_up.cloud.statuses.up_to_date),
    };
  }, [backupProvider, status, allBackedUp]);

  const isCloudBackupDisabled = useMemo(() => {
    return status !== CloudBackupState.Ready && status !== CloudBackupState.NotAvailable;
  }, [status]);

  const renderView = useCallback(() => {
    switch (backupProvider) {
      default:
      case undefined: {
        return (
          <Stack space={'24px'}>
            <Menu>
              <MenuHeader
                paddingBottom={{ custom: 24 }}
                paddingTop={{ custom: 8 }}
                iconComponent={<MenuHeader.ImageIcon source={WalletsAndBackupIcon} size={72} />}
                titleComponent={<MenuHeader.Title text={i18n.t(i18n.l.wallet.back_ups.cloud_backup_title)} weight="heavy" />}
                statusComponent={<MenuHeader.StatusIcon status={iconStatusType} text={text} />}
                labelComponent={
                  <MenuHeader.Label
                    text={i18n.t(i18n.l.wallet.back_ups.cloud_backup_description, {
                      link: i18n.t(i18n.l.wallet.back_ups.cloud_backup_link),
                      cloudPlatform,
                    })}
                    linkText={i18n.t(i18n.l.wallet.back_ups.cloud_backup_link)}
                    onPress={() =>
                      navigate(Routes.LEARN_WEB_VIEW_SCREEN, {
                        ...backupsCard,
                        type: 'square',
                      })
                    }
                  />
                }
              />
            </Menu>

            <Box>
              <Menu description={i18n.t(i18n.l.back_up.cloud.enable_cloud_backups_description)}>
                <BackUpMenuItem
                  title={i18n.t(i18n.l.back_up.cloud.enable_cloud_backups)}
                  backupState={status}
                  disabled={isCloudBackupDisabled}
                  onPress={enableCloudBackups}
                />
              </Menu>
            </Box>

            <Stack space={'24px'}>
              {sortedWallets.map(({ id, name, backedUp, backupFile, backupType, imported, addresses }) => {
                const isBackedUp = isWalletBackedUpForCurrentAccount({ backedUp, backupFile, backupType });

                return (
                  <Menu key={`wallet-${id}`}>
                    <MenuItem
                      hasRightArrow
                      key={id}
                      hasSfSymbol
                      labelComponent={
                        <Inline
                          space="4px"
                          wrap={false}
                          separator={
                            <Text color={'secondary60 (Deprecated)'} size="14px / 19px (Deprecated)" weight="medium">
                              •
                            </Text>
                          }
                        >
                          {!isBackedUp && (
                            <MenuItem.Label
                              testID={'not-backed-up'}
                              color={'#FF584D'}
                              text={i18n.t(i18n.l.back_up.needs_backup.not_backed_up)}
                            />
                          )}
                          {imported && <MenuItem.Label text={i18n.t(i18n.l.wallet.back_ups.imported)} />}
                          <MenuItem.Label
                            text={
                              addresses.length > 1
                                ? i18n.t(i18n.l.wallet.back_ups.wallet_count_gt_one, {
                                    numAccounts: addresses.length,
                                  })
                                : i18n.t(i18n.l.wallet.back_ups.wallet_count, {
                                    numAccounts: addresses.length,
                                  })
                            }
                          />
                        </Inline>
                      }
                      leftComponent={<MenuItem.TextIcon colorOverride={!isBackedUp ? '#FF584D' : ''} icon={isBackedUp ? '􀢶' : '􀡝'} />}
                      onPress={() => onNavigateToWalletView(id, name)}
                      size={60}
                      titleComponent={<MenuItem.Title text={name} />}
                    />
                    <MenuItem
                      key={id}
                      size={getAccountSectionHeight(addresses.length)}
                      disabled
                      titleComponent={
                        <Inline wrap verticalSpace="4px" horizontalSpace="4px">
                          {addresses.map(address => (
                            <WalletPill key={address.address} account={address} />
                          ))}
                        </Inline>
                      }
                    />
                  </Menu>
                );
              })}

              <Menu>
                <MenuItem
                  hasSfSymbol
                  leftComponent={<MenuItem.TextIcon icon="􀁍" isLink />}
                  onPress={onCreateNewSecretPhrase}
                  size={52}
                  titleComponent={<MenuItem.Title isLink text={i18n.t(i18n.l.back_up.manual.create_new_secret_phrase)} />}
                />
              </Menu>
            </Stack>
          </Stack>
        );
      }

      case WalletBackupTypes.cloud: {
        return (
          <>
            <Stack space={'24px'}>
              <Menu>
                <MenuHeader
                  paddingBottom={{ custom: 24 }}
                  paddingTop={{ custom: 8 }}
                  iconComponent={<MenuHeader.ImageIcon source={allBackedUp ? CloudBackedUpIcon : CloudBackupWarningIcon} size={72} />}
                  titleComponent={<MenuHeader.Title text={i18n.t(i18n.l.wallet.back_ups.cloud_backup_title)} weight="heavy" />}
                  statusComponent={<MenuHeader.StatusIcon status={iconStatusType} text={text} />}
                  labelComponent={
                    allBackedUp ? (
                      <MenuHeader.Label
                        linkText={i18n.t(i18n.l.wallet.back_ups.cloud_backup_link)}
                        onPress={() =>
                          navigate(Routes.LEARN_WEB_VIEW_SCREEN, {
                            ...backupsCard,
                            type: 'square',
                          })
                        }
                        text={
                          allBackedUp
                            ? i18n.t(i18n.l.wallet.back_ups.backed_up_to_cloud_message, {
                                cloudPlatform,
                              })
                            : i18n.t(i18n.l.wallet.back_ups.cloud_backup_description, {
                                cloudPlatform,
                              })
                        }
                      />
                    ) : (
                      <MenuHeader.Label
                        text={i18n.t(i18n.l.wallet.back_ups.cloud_backup_out_of_date_description, {
                          cloudPlatform,
                        })}
                      />
                    )
                  }
                />
              </Menu>

              <Box>
                <Menu
                  description={
                    mostRecentBackup
                      ? i18n.t(i18n.l.back_up.cloud.latest_backup, {
                          date: format(new Date(mostRecentBackup.lastModified), "M/d/yy 'at' h:mm a"),
                        })
                      : undefined
                  }
                >
                  <BackUpMenuItem
                    title={i18n.t(i18n.l.back_up.cloud.backup_to_cloud_now, {
                      cloudPlatformName: cloudPlatform,
                    })}
                    icon="􀎽"
                    backupState={status}
                    disabled={isCloudBackupDisabled}
                    onPress={backupAllNonBackedUpWalletsTocloud}
                  />
                </Menu>
              </Box>
            </Stack>

            <Stack space={'24px'}>
              {sortedWallets.map(({ id, name, backedUp, backupFile, backupType, imported, addresses }) => {
                const isBackedUp = isWalletBackedUpForCurrentAccount({ backedUp, backupFile, backupType });

                return (
                  <Menu key={`wallet-${id}`}>
                    <MenuItem
                      hasRightArrow
                      key={id}
                      hasSfSymbol
                      width="full"
                      labelComponent={
                        <Inline
                          space="4px"
                          wrap={false}
                          separator={
                            <Text color={'secondary60 (Deprecated)'} size="14px / 19px (Deprecated)" weight="medium">
                              •
                            </Text>
                          }
                        >
                          {!isBackedUp && <MenuItem.Label color={'#FF584D'} text={i18n.t(i18n.l.back_up.needs_backup.not_backed_up)} />}
                          {imported && <MenuItem.Label text={i18n.t(i18n.l.wallet.back_ups.imported)} />}
                          <MenuItem.Label
                            text={
                              addresses.length > 1
                                ? i18n.t(i18n.l.wallet.back_ups.wallet_count_gt_one, {
                                    numAccounts: addresses.length,
                                  })
                                : i18n.t(i18n.l.wallet.back_ups.wallet_count, {
                                    numAccounts: addresses.length,
                                  })
                            }
                          />
                        </Inline>
                      }
                      leftComponent={<MenuItem.TextIcon colorOverride={!isBackedUp ? '#FF584D' : ''} icon={isBackedUp ? '􀢶' : '􀡝'} />}
                      onPress={() => onNavigateToWalletView(id, name)}
                      size={60}
                      titleComponent={<MenuItem.Title text={name} />}
                    />
                    <MenuItem
                      key={id}
                      size={getAccountSectionHeight(addresses.length)}
                      disabled
                      width="full"
                      titleComponent={
                        <Inline wrap verticalSpace="4px" horizontalSpace="4px">
                          {addresses.map(address => (
                            <WalletPill key={address.address} account={address} />
                          ))}
                        </Inline>
                      }
                    />
                  </Menu>
                );
              })}

              <Menu>
                <MenuItem
                  hasSfSymbol
                  leftComponent={<MenuItem.TextIcon icon="􀁍" isLink />}
                  onPress={onCreateNewSecretPhrase}
                  size={52}
                  titleComponent={<MenuItem.Title isLink text={i18n.t(i18n.l.back_up.manual.create_new_secret_phrase)} />}
                />
              </Menu>

              <Menu>
                <MenuItem
                  hasSfSymbol
                  leftComponent={<MenuItem.TextIcon icon="􀣔" isLink />}
                  onPress={onViewCloudBackups}
                  size={52}
                  titleComponent={
                    <MenuItem.Title
                      isLink
                      text={i18n.t(i18n.l.back_up.cloud.manage_platform_backups, {
                        cloudPlatformName: cloudPlatform,
                      })}
                    />
                  }
                />
                <MenuItem
                  hasSfSymbol
                  leftComponent={<MenuItem.TextIcon icon="􀍡" isLink />}
                  onPress={manageCloudBackups}
                  size={52}
                  titleComponent={
                    <MenuItem.Title
                      isLink
                      text={i18n.t(i18n.l.back_up.cloud.cloud_platform_backup_settings, {
                        cloudPlatformName: cloudPlatform,
                      })}
                    />
                  }
                />
              </Menu>
            </Stack>
          </>
        );
      }

      case WalletBackupTypes.manual: {
        return (
          <Stack space={'24px'}>
            {sortedWallets.map(({ id, name, backedUp, backupType, backupFile, imported, addresses }) => {
              const isBackedUp = isWalletBackedUpForCurrentAccount({ backedUp, backupType, backupFile });
              return (
                <Menu key={`wallet-${id}`}>
                  <MenuItem
                    hasRightArrow
                    key={id}
                    hasSfSymbol
                    labelComponent={
                      <Inline
                        space="4px"
                        wrap={false}
                        separator={
                          <Text color={'secondary60 (Deprecated)'} size="14px / 19px (Deprecated)" weight="medium">
                            •
                          </Text>
                        }
                      >
                        {!isBackedUp && <MenuItem.Label color={'#FF584D'} text={i18n.t(i18n.l.back_up.needs_backup.not_backed_up)} />}
                        {imported && <MenuItem.Label testID={'back-ups-imported'} text={i18n.t(i18n.l.wallet.back_ups.imported)} />}
                        <MenuItem.Label
                          text={
                            addresses.length > 1
                              ? i18n.t(i18n.l.wallet.back_ups.wallet_count_gt_one, {
                                  numAccounts: addresses.length,
                                })
                              : i18n.t(i18n.l.wallet.back_ups.wallet_count, {
                                  numAccounts: addresses.length,
                                })
                          }
                        />
                      </Inline>
                    }
                    leftComponent={<MenuItem.TextIcon colorOverride={!isBackedUp ? '#FF584D' : ''} icon={isBackedUp ? '􀢶' : '􀡝'} />}
                    onPress={() => onNavigateToWalletView(id, name)}
                    size={60}
                    titleComponent={<MenuItem.Title text={name} />}
                  />
                  <MenuItem
                    key={id}
                    size={getAccountSectionHeight(addresses.length)}
                    disabled
                    titleComponent={
                      <Inline verticalSpace="4px" horizontalSpace="4px">
                        {addresses.map(address => (
                          <WalletPill key={address.address} account={address} />
                        ))}
                      </Inline>
                    }
                  />
                </Menu>
              );
            })}

            <Stack space="36px">
              <Menu>
                <MenuItem
                  hasSfSymbol
                  leftComponent={<MenuItem.TextIcon icon="􀁍" isLink />}
                  onPress={onCreateNewSecretPhrase}
                  size={52}
                  titleComponent={<MenuItem.Title isLink text={i18n.t(i18n.l.back_up.manual.create_new_secret_phrase)} />}
                />
              </Menu>

              <Box>
                <Menu
                  description={
                    <Text color="secondary60 (Deprecated)" size="14px / 19px (Deprecated)" weight="regular">
                      {i18n.t(i18n.l.wallet.back_ups.cloud_backup_description, {
                        cloudPlatform,
                      })}

                      <Text onPress={onPressLearnMoreAboutCloudBackups} color="blue" size="14px / 19px (Deprecated)" weight="medium">
                        {' '}
                        {i18n.t(i18n.l.wallet.back_ups.cloud_backup_link)}
                      </Text>
                    </Text>
                  }
                >
                  <BackUpMenuItem
                    title={i18n.t(i18n.l.back_up.cloud.enable_cloud_backups)}
                    backupState={status}
                    onPress={backupAllNonBackedUpWalletsTocloud}
                    disabled={status !== CloudBackupState.Ready}
                  />
                </Menu>
              </Box>
            </Stack>
          </Stack>
        );
      }
    }
  }, [
    backupProvider,
    iconStatusType,
    text,
    status,
    isCloudBackupDisabled,
    enableCloudBackups,
    sortedWallets,
    onCreateNewSecretPhrase,
    navigate,
    onNavigateToWalletView,
    allBackedUp,
    mostRecentBackup,
    backupAllNonBackedUpWalletsTocloud,
    onViewCloudBackups,
    manageCloudBackups,
    onPressLearnMoreAboutCloudBackups,
  ]);

  return (
    <MenuContainer scrollviewRef={scrollviewRef}>
      <AbsolutePortalRoot style={{ zIndex: 100 }} />
      {renderView()}
    </MenuContainer>
  );
};

export default WalletsAndBackup;<|MERGE_RESOLUTION|>--- conflicted
+++ resolved
@@ -188,14 +188,10 @@
             error: err,
           });
         } finally {
-<<<<<<< HEAD
-          dispatch(setIsWalletLoading(null));
-          scrollviewRef.current?.scrollTo({ y: 0, animated: true });
-=======
           walletLoadingStore.setState({
             loadingState: null,
           });
->>>>>>> 11fbc3c2
+          scrollviewRef.current?.scrollTo({ y: 0, animated: true });
         }
       },
     });
