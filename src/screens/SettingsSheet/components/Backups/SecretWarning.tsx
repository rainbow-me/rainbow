--- conflicted
+++ resolved
@@ -1,31 +1,19 @@
-<<<<<<< HEAD
 import { SheetActionButton } from '@/components/sheet';
 import { Bleed, Box, Column, Columns, Inset, Stack, Text } from '@/design-system';
 import { TextColor } from '@/design-system/color/palettes';
 import { IS_ANDROID } from '@/env';
-import WalletBackupTypes from '@/helpers/walletBackupTypes';
-=======
 import React, { useCallback } from 'react';
 
-import { useDimensions, useWallets } from '@/hooks';
+import { useDimensions } from '@/hooks';
 import { useNavigation } from '@/navigation';
 
+import WalletTypes from '@/helpers/walletTypes';
 import * as i18n from '@/languages';
->>>>>>> 08dbabd7
-import WalletTypes from '@/helpers/walletTypes';
-import { useDimensions } from '@/hooks';
-import * as i18n from '@/languages';
-import { useNavigation } from '@/navigation';
 import { sharedCoolModalTopOffset } from '@/navigation/config';
+import Routes from '@/navigation/routesNames';
+import { RootStackParamList } from '@/navigation/types';
+import { useWalletsStore } from '@/state/wallets/walletsStore';
 import { RouteProp, useRoute } from '@react-navigation/native';
-<<<<<<< HEAD
-import React, { useCallback } from 'react';
-import { useWalletsStore } from '@/state/wallets/walletsStore';
-import { SETTINGS_BACKUP_ROUTES } from './routes';
-=======
-import { RootStackParamList } from '@/navigation/types';
-import Routes from '@/navigation/routesNames';
->>>>>>> 08dbabd7
 
 const MIN_HEIGHT = 740;
 
