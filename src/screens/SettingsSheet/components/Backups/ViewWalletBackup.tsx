--- conflicted
+++ resolved
@@ -40,11 +40,8 @@
 import { IS_IOS } from '@/env';
 import ImageAvatar from '@/components/contacts/ImageAvatar';
 import { useCreateBackup } from '@/components/backup/useCreateBackup';
-<<<<<<< HEAD
 import { EmojiEffect } from './WalletsAndBackup';
 import { colors } from '@/styles';
-=======
->>>>>>> b45ad3bd
 
 type ViewWalletBackupParams = {
   ViewWalletBackup: { walletId: string; title: string; imported?: boolean };
@@ -133,21 +130,6 @@
   const { onSubmit, loading } = useCreateBackup({
     walletId,
   });
-
-<<<<<<< HEAD
-=======
-  const { onSubmit } = useCreateBackup({
-    walletId,
-  });
-
->>>>>>> b45ad3bd
-  // const enableCloudBackups = useCallback(() => {
-  //   navigate(Routes.BACKUP_SHEET, {
-  //     nativeScreen: true,
-  //     step: walletBackupStepTypes.backup_cloud,
-  //     walletId,
-  //   });
-  // }, [navigate, walletId]);
 
   useEffect(() => {
     console.log({ loading });
@@ -340,7 +322,6 @@
           </Menu>
 
           <Menu>
-<<<<<<< HEAD
             <EmojiEffect deviceWidth={400}>
               {({ onNewEmoji }) => (
                 <MenuItem
@@ -367,15 +348,6 @@
                 />
               )}
             </EmojiEffect>
-=======
-            <MenuItem
-              hasSfSymbol
-              leftComponent={<MenuItem.TextIcon icon="􀊯" isLink />}
-              onPress={onSubmit}
-              size={52}
-              titleComponent={<MenuItem.Title isLink text={i18n.t(i18n.l.back_up.cloud.enable_cloud_backups)} />}
-            />
->>>>>>> b45ad3bd
             <MenuItem
               hasSfSymbol
               leftComponent={<MenuItem.TextIcon icon="􀈊" isLink />}
