/* eslint-disable no-nested-ternary */
import { ContextCircleButton } from '@/components/context-menu';
import ContextMenuButton from '@/components/native-context-menu/contextMenu';
import { address as formatAddress } from '@/utils/abbreviations';
import { cloudPlatform } from '@/utils/platform';
import Clipboard from '@react-native-clipboard/clipboard';
import { RouteProp, useRoute } from '@react-navigation/native';

import { analytics } from '@/analytics';
import CloudBackedUpIcon from '@/assets/BackedUpCloud.png';
import BackupWarningIcon from '@/assets/BackupWarning.png';
import CloudBackupWarningIcon from '@/assets/CloudBackupWarning.png';
import ManuallyBackedUpIcon from '@/assets/ManuallyBackedUp.png';
import { useCreateBackup } from '@/components/backup/useCreateBackup';
import { ContactAvatar } from '@/components/contacts';
import ImageAvatar from '@/components/contacts/ImageAvatar';
import { Box, Stack } from '@/design-system';
import { IS_IOS } from '@/env';
import { removeFirstEmojiFromString } from '@/helpers/emojiHandler';
import showWalletErrorAlert from '@/helpers/support';
import walletBackupTypes from '@/helpers/walletBackupTypes';
import { WalletLoadingStates } from '@/helpers/walletLoadingStates';
import WalletTypes from '@/helpers/walletTypes';
import { useENSAvatar, useInitializeWallet } from '@/hooks';
import * as i18n from '@/languages';
import { logger, RainbowError } from '@/logger';
import { executeFnIfCloudBackupAvailable } from '@/model/backup';
import { RainbowAccount } from '@/model/wallet';
import { useNavigation } from '@/navigation/Navigation';
import Routes from '@/navigation/routesNames';
<<<<<<< HEAD
import { addressCopiedToastAtom } from '@/recoil/addressCopiedToastAtom';
import { createAccount, useWalletsStore } from '@/state/wallets/walletsStore';
import { backupsStore } from '@/state/backups/backups';
import { walletLoadingStore } from '@/state/walletLoading/walletLoading';
import { abbreviations } from '@/utils';
import { addressHashedEmoji } from '@/utils/profileUtils';
import { format } from 'date-fns';
import React, { useCallback, useMemo, useRef } from 'react';
=======
import walletBackupTypes from '@/helpers/walletBackupTypes';
import { analytics } from '@/analytics';
>>>>>>> 08dbabd7
import { InteractionManager } from 'react-native';
import { useDispatch } from 'react-redux';
import { useRecoilState } from 'recoil';
import { isWalletBackedUpForCurrentAccount } from '../../utils';
import Menu from '../Menu';
import MenuContainer from '../MenuContainer';
import MenuHeader from '../MenuHeader';
import MenuItem from '../MenuItem';
import { BackUpMenuItem } from './BackUpMenuButton';
import { SETTINGS_BACKUP_ROUTES } from './routes';

type ViewWalletBackupParams = {
  ViewWalletBackup: { walletId: string; title: string; imported?: boolean };
};

const enum WalletMenuAction {
  ViewPrivateKey = 'view_private_key',
  CopyWalletAddress = 'copy_wallet_address',
}

type MenuEvent = {
  nativeEvent: {
    actionKey: WalletMenuAction;
  };
  account: RainbowAccount;
};

type WalletAvatarProps = {
  account: RainbowAccount;
};

const WalletAvatar = ({ account }: WalletAvatarProps) => {
  const label = useMemo(() => removeFirstEmojiFromString(account.label), [account.label]);

  const { data: ENSAvatar } = useENSAvatar(label);
  const accountImage = addressHashedEmoji(account.address);

  return ENSAvatar?.imageUrl ? (
    <ImageAvatar image={ENSAvatar.imageUrl} marginRight={12} size="rewards" />
  ) : (
    <ContactAvatar alignSelf="center" color={account.color} marginRight={8} size="small" value={accountImage} />
  );
};

type ContextMenuWrapperProps = {
  children: React.ReactNode;
  account: RainbowAccount;
  menuConfig: {
    menuTitle: string;
    menuItems: {
      actionKey: WalletMenuAction;
      actionTitle: string;
      icon: {
        iconType: string;
        iconValue: string;
      };
    }[];
  };
  onPressMenuItem: (e: MenuEvent) => void;
};

const ContextMenuWrapper = ({ children, account, menuConfig, onPressMenuItem }: ContextMenuWrapperProps) => {
  return IS_IOS ? (
    <ContextMenuButton menuConfig={menuConfig} onPressMenuItem={e => onPressMenuItem({ ...e, account })}>
      {children}
    </ContextMenuButton>
  ) : (
    <ContextCircleButton
      options={menuConfig.menuItems.map(item => item.actionTitle)}
      onPressActionSheet={(buttonIndex: number) => {
        const actionKey = menuConfig.menuItems[buttonIndex].actionKey;
        onPressMenuItem({ nativeEvent: { actionKey }, account });
      }}
    >
      {children}
    </ContextCircleButton>
  );
};

const ViewWalletBackup = () => {
  const { params } = useRoute<RouteProp<ViewWalletBackupParams, typeof Routes.VIEW_WALLET_BACKUP>>();

  const createBackup = useCreateBackup();
  const status = backupsStore(state => state.status);
  const backupProvider = backupsStore(state => state.backupProvider);
  const mostRecentBackup = backupsStore(state => state.mostRecentBackup);

  const { walletId, title: incomingTitle } = params;
  const creatingWallet = useRef<boolean>();
  const isDamaged = useWalletsStore(state => state.getIsDamaged());
  const wallets = useWalletsStore(state => state.wallets);
  const wallet = wallets?.[walletId];
  const dispatch = useDispatch();
  const initializeWallet = useInitializeWallet();

  const isSecretPhrase = WalletTypes.mnemonic === wallet?.type;
  const title = wallet?.type === WalletTypes.privateKey ? wallet?.addresses[0].label : incomingTitle;
  const isBackedUp = isWalletBackedUpForCurrentAccount({
    backupType: wallet?.backupType,
    backedUp: wallet?.backedUp,
    backupFile: wallet?.backupFile,
  });

  const { navigate } = useNavigation();
  const [isToastActive, setToastActive] = useRecoilState(addressCopiedToastAtom);

  const backupWalletsToCloud = useCallback(async () => {
    executeFnIfCloudBackupAvailable({
      fn: () =>
        createBackup({
          walletId,
        }),
    });
  }, [createBackup, walletId]);

  const onNavigateToSecretWarning = useCallback(() => {
    navigate(Routes.SECRET_WARNING, {
      walletId,
      title,
    });
  }, [walletId, title, navigate]);

  const onManualBackup = useCallback(() => {
    navigate(Routes.SECRET_WARNING, {
      walletId,
      isBackingUp: true,
      title,
      backupType: walletBackupTypes.manual,
    });
  }, [navigate, walletId, title]);

  const onCreateNewWallet = useCallback(async () => {
    try {
      analytics.track(analytics.event.addWalletFlowStarted, {
        isFirstWallet: false,
        type: 'new',
      });
      if (creatingWallet.current) return;
      creatingWallet.current = true;

      InteractionManager.runAfterInteractions(() => {
        setTimeout(() => {
          navigate(Routes.MODAL_SCREEN, {
            actionType: 'Create',
            asset: [],
            isNewProfile: true,
            isFromSettings: true,
            onCancel: () => {
              creatingWallet.current = false;
            },
            onCloseModal: async ({ name = '', color = null }) => {
              walletLoadingStore.setState({
                loadingState: WalletLoadingStates.CREATING_WALLET,
              });
              // Check if the selected wallet is the primary
              try {
                // If we found it and it's not damaged use it to create the new account
                if (wallet && !wallet.damaged) {
                  await dispatch(createAccountForWallet(wallet.id, color, name));
                  // @ts-expect-error - no params
                  await initializeWallet();
                }
              } catch (e) {
                logger.error(new RainbowError(`[ViewWalletBackup]: Error while trying to add account`), {
                  error: e,
                });
<<<<<<< HEAD

                const name = args?.name ?? '';
                const color = args?.color ?? null;
                // Check if the selected wallet is the primary
                try {
                  // If we found it and it's not damaged use it to create the new account
                  if (wallet && !wallet.damaged) {
                    createAccount({
                      id: wallet.id,
                      color,
                      name,
                    });
                    // @ts-expect-error - no params
                    await initializeWallet();
                  }
                } catch (e) {
                  logger.error(new RainbowError(`[ViewWalletBackup]: Error while trying to add account`), {
                    error: e,
                  });
                  if (isDamaged) {
                    setTimeout(() => {
                      showWalletErrorAlert();
                    }, 1000);
                  }
                } finally {
                  walletLoadingStore.setState({
                    loadingState: null,
                  });
=======
                if (isDamaged) {
                  setTimeout(() => {
                    showWalletErrorAlert();
                  }, 1000);
>>>>>>> 08dbabd7
                }
              } finally {
                walletLoadingStore.setState({
                  loadingState: null,
                });
              }
              creatingWallet.current = false;
            },
            profile: {
              color: null,
              name: ``,
            },
            type: 'wallet_profile',
          });
        }, 50);
      });
    } catch (e) {
      logger.error(new RainbowError(`[ViewWalletBackup]: Error while trying to add account`), {
        error: e,
      });
    }
  }, [creatingWallet, isDamaged, navigate, initializeWallet, wallet]);

  const handleCopyAddress = React.useCallback(
    (address: string) => {
      if (!isToastActive) {
        setToastActive(true);
        setTimeout(() => {
          setToastActive(false);
        }, 2000);
      }
      Clipboard.setString(address);
    },
    [isToastActive, setToastActive]
  );

  const menuConfig = {
    menuTitle: '',
    menuItems: [
      {
        actionKey: WalletMenuAction.ViewPrivateKey,
        actionTitle: i18n.t(i18n.l.wallet.back_ups.view_private_key),
        icon: {
          iconType: 'SYSTEM',
          iconValue: 'key',
        },
      },
      {
        actionKey: WalletMenuAction.CopyWalletAddress,
        actionTitle: i18n.t(i18n.l.wallet.back_ups.copy_wallet_address),
        icon: {
          iconType: 'SYSTEM',
          iconValue: 'square.on.square',
        },
      },
    ],
  };

  const onPressMenuItem = ({ nativeEvent: { actionKey: menuAction }, account }: MenuEvent) => {
    switch (menuAction) {
      case WalletMenuAction.ViewPrivateKey: {
        const title = account.label.endsWith('.eth')
          ? abbreviations.abbreviateEnsForDisplay(account.label, 0, 8)
          : formatAddress(account.address, 4, 5);
        navigate(Routes.SECRET_WARNING, {
          walletId,
          isBackingUp: false,
          privateKeyAddress: account.address,
          title: title ?? '',
        });
        break;
      }
      case WalletMenuAction.CopyWalletAddress: {
        handleCopyAddress(account.address);
        break;
      }
      default:
        break;
    }
  };

  return (
    <MenuContainer>
      {!isBackedUp && (
        <>
          <Menu>
            <MenuHeader
              paddingTop={{ custom: 8 }}
              paddingBottom={{ custom: 24 }}
              iconComponent={
                <MenuHeader.ImageIcon
                  source={backupProvider === walletBackupTypes.cloud ? CloudBackupWarningIcon : BackupWarningIcon}
                  size={72}
                />
              }
              titleComponent={<MenuHeader.Title text={i18n.t(i18n.l.wallet.back_ups.not_backed_up)} weight="heavy" />}
              labelComponent={
                <Box marginTop={{ custom: 16 }}>
                  {backupProvider === walletBackupTypes.cloud && (
                    <MenuHeader.Label
                      text={i18n.t(i18n.l.wallet.back_ups.not_backed_up_to_cloud_message, {
                        backupType: isSecretPhrase ? 'Secret Phrase' : 'Private Key',
                        cloudPlatform,
                      })}
                    />
                  )}
                  {backupProvider !== walletBackupTypes.cloud && (
                    <MenuHeader.Label
                      text={i18n.t(i18n.l.wallet.back_ups.not_backed_up_message, {
                        backupType: isSecretPhrase ? 'Secret Phrase' : 'Private Key',
                      })}
                    />
                  )}
                </Box>
              }
            />
          </Menu>

          <Box>
            <Menu
              description={
                mostRecentBackup && backupProvider === walletBackupTypes.cloud
                  ? i18n.t(i18n.l.back_up.cloud.latest_backup, {
                      date: format(new Date(mostRecentBackup.lastModified), "M/d/yy 'at' h:mm a"),
                    })
                  : undefined
              }
            >
              <BackUpMenuItem
                icon="􀎽"
                title={i18n.t(i18n.l.back_up.cloud.back_up_all_wallets_to_cloud, {
                  cloudPlatformName: cloudPlatform,
                })}
                backupState={status}
                onPress={backupWalletsToCloud}
              />
              <MenuItem
                hasSfSymbol
                leftComponent={<MenuItem.TextIcon icon="􀈊" isLink />}
                onPress={onManualBackup}
                size={52}
                titleComponent={<MenuItem.Title isLink text={i18n.t(i18n.l.back_up.manual.backup_manually)} />}
                testID={'back-up-manually'}
              />
            </Menu>
          </Box>
        </>
      )}

      {isBackedUp && (
        <>
          <Menu>
            <MenuHeader
              paddingTop={{ custom: 8 }}
              paddingBottom={{ custom: 24 }}
              iconComponent={
                <MenuHeader.ImageIcon
                  source={wallet?.backupType === walletBackupTypes.cloud ? CloudBackedUpIcon : ManuallyBackedUpIcon}
                  size={72}
                />
              }
              titleComponent={
                <MenuHeader.Title
                  text={
                    wallet?.backupType === walletBackupTypes.cloud
                      ? i18n.t(i18n.l.wallet.back_ups.backed_up)
                      : i18n.t(i18n.l.wallet.back_ups.backed_up_manually)
                  }
                  weight="heavy"
                  testID={'backed-up-manually'}
                />
              }
              labelComponent={
                <Box marginTop={{ custom: 16 }}>
                  <MenuHeader.Label
                    text={
                      wallet?.backupType === walletBackupTypes.cloud
                        ? i18n.t(i18n.l.wallet.back_ups.backed_up_to_cloud_message, {
                            cloudPlatform,
                          })
                        : i18n.t(i18n.l.wallet.back_ups.backed_up_message, {
                            backupType: isSecretPhrase ? 'Secret Phrase' : 'Private Key',
                          })
                    }
                  />
                </Box>
              }
            />
          </Menu>
        </>
      )}

      {wallet?.backupType === walletBackupTypes.manual && (
        <Box>
          <Menu>
            <BackUpMenuItem
              icon="􀎽"
              title={i18n.t(i18n.l.back_up.cloud.back_up_all_wallets_to_cloud, {
                cloudPlatformName: cloudPlatform,
              })}
              backupState={status}
              onPress={backupWalletsToCloud}
            />
          </Menu>
        </Box>
      )}

      <Box>
        <Menu>
          <MenuItem
            hasSfSymbol
            leftComponent={<MenuItem.TextIcon icon={isSecretPhrase ? '􀉆' : '􀟖'} isLink />}
            onPress={onNavigateToSecretWarning}
            size={52}
            titleComponent={
              <MenuItem.Title
                isLink
                text={isSecretPhrase ? i18n.t(i18n.l.wallet.back_ups.view_secret_phrase) : i18n.t(i18n.l.wallet.back_ups.view_private_key)}
              />
            }
          />
        </Menu>
      </Box>

      <Stack space={'24px'}>
        <Menu>
          {wallet?.addresses
            .filter(a => a.visible)
            .map((account: RainbowAccount) => {
              const isNamedOrEns = account.label.endsWith('.eth') || removeFirstEmojiFromString(account.label) !== '';
              const label = isNamedOrEns ? abbreviations.address(account.address, 3, 5) : undefined;
              const title = isNamedOrEns
                ? abbreviations.abbreviateEnsForDisplay(removeFirstEmojiFromString(account.label), 20) ?? ''
                : abbreviations.address(account.address, 3, 5) ?? '';

              return (
                <ContextMenuWrapper account={account} menuConfig={menuConfig} onPressMenuItem={onPressMenuItem} key={account.address}>
                  <MenuItem
                    testID={'wallet-backup-button'}
                    size={60}
                    disabled
                    leftComponent={<WalletAvatar account={account} />}
                    labelComponent={label ? <MenuItem.Label text={label} /> : null}
                    titleComponent={<MenuItem.Title text={title} weight="semibold" />}
                    rightComponent={<MenuItem.TextIcon disabled icon="􀍡" />}
                  />
                </ContextMenuWrapper>
              );
            })}
        </Menu>

        {wallet?.type !== WalletTypes.privateKey && (
          <Box>
            <Menu description={i18n.t(i18n.l.wallet.back_ups.create_new_wallet_description)}>
              <MenuItem
                hasSfSymbol
                leftComponent={<MenuItem.TextIcon icon="􀁍" isLink />}
                onPress={onCreateNewWallet}
                size={52}
                titleComponent={<MenuItem.Title isLink text={i18n.t(i18n.l.wallet.back_ups.create_new_wallet)} />}
              />
            </Menu>
          </Box>
        )}
      </Stack>
    </MenuContainer>
  );
};

export default ViewWalletBackup;<|MERGE_RESOLUTION|>--- conflicted
+++ resolved
@@ -28,19 +28,14 @@
 import { RainbowAccount } from '@/model/wallet';
 import { useNavigation } from '@/navigation/Navigation';
 import Routes from '@/navigation/routesNames';
-<<<<<<< HEAD
 import { addressCopiedToastAtom } from '@/recoil/addressCopiedToastAtom';
-import { createAccount, useWalletsStore } from '@/state/wallets/walletsStore';
 import { backupsStore } from '@/state/backups/backups';
 import { walletLoadingStore } from '@/state/walletLoading/walletLoading';
+import { createAccount, useWalletsStore } from '@/state/wallets/walletsStore';
 import { abbreviations } from '@/utils';
 import { addressHashedEmoji } from '@/utils/profileUtils';
 import { format } from 'date-fns';
 import React, { useCallback, useMemo, useRef } from 'react';
-=======
-import walletBackupTypes from '@/helpers/walletBackupTypes';
-import { analytics } from '@/analytics';
->>>>>>> 08dbabd7
 import { InteractionManager } from 'react-native';
 import { useDispatch } from 'react-redux';
 import { useRecoilState } from 'recoil';
@@ -50,7 +45,6 @@
 import MenuHeader from '../MenuHeader';
 import MenuItem from '../MenuItem';
 import { BackUpMenuItem } from './BackUpMenuButton';
-import { SETTINGS_BACKUP_ROUTES } from './routes';
 
 type ViewWalletBackupParams = {
   ViewWalletBackup: { walletId: string; title: string; imported?: boolean };
@@ -199,7 +193,12 @@
               try {
                 // If we found it and it's not damaged use it to create the new account
                 if (wallet && !wallet.damaged) {
-                  await dispatch(createAccountForWallet(wallet.id, color, name));
+                  createAccount({
+                    id: wallet.id,
+                    // @natew TODO
+                    color,
+                    name,
+                  });
                   // @ts-expect-error - no params
                   await initializeWallet();
                 }
@@ -207,41 +206,10 @@
                 logger.error(new RainbowError(`[ViewWalletBackup]: Error while trying to add account`), {
                   error: e,
                 });
-<<<<<<< HEAD
-
-                const name = args?.name ?? '';
-                const color = args?.color ?? null;
-                // Check if the selected wallet is the primary
-                try {
-                  // If we found it and it's not damaged use it to create the new account
-                  if (wallet && !wallet.damaged) {
-                    createAccount({
-                      id: wallet.id,
-                      color,
-                      name,
-                    });
-                    // @ts-expect-error - no params
-                    await initializeWallet();
-                  }
-                } catch (e) {
-                  logger.error(new RainbowError(`[ViewWalletBackup]: Error while trying to add account`), {
-                    error: e,
-                  });
-                  if (isDamaged) {
-                    setTimeout(() => {
-                      showWalletErrorAlert();
-                    }, 1000);
-                  }
-                } finally {
-                  walletLoadingStore.setState({
-                    loadingState: null,
-                  });
-=======
                 if (isDamaged) {
                   setTimeout(() => {
                     showWalletErrorAlert();
                   }, 1000);
->>>>>>> 08dbabd7
                 }
               } finally {
                 walletLoadingStore.setState({
