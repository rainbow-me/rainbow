--- conflicted
+++ resolved
@@ -86,11 +86,7 @@
 
   const onPressLearn = useCallback(() => Linking.openURL(SettingsExternalURLs.rainbowLearn), []);
 
-<<<<<<< HEAD
-  const { allBackedUp, areBackedUp, canBeBackedUp } = useMemo(() => checkWalletsForBackupStatus(wallets), [wallets]);
-=======
   const { allBackedUp, canBeBackedUp } = useMemo(() => checkWalletsForBackupStatus(wallets), [wallets]);
->>>>>>> 83ad4208
 
   const themeMenuConfig = useMemo(() => {
     return {
