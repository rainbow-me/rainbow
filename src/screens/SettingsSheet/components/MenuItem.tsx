import React from 'react';
import { Source } from 'react-native-fast-image';
import { ButtonPressAnimation } from '../../../components/animations';
import CheckmarkCircledIcon from '../../../components/icons/svg/CheckmarkCircledIcon';
import WarningIcon from '../../../components/icons/svg/WarningIcon';
import Chevron from '@/assets/chevronUpDown.png';
import Caret from '@/assets/family-dropdown-arrow.png';
import { Box, BoxProps, Inline, Stack, Text } from '@/design-system';
import { ImgixImage } from '@/components/images';
import { useTheme } from '@/theme';
import { ImageSourcePropType } from 'react-native';
import { Width } from '@/design-system/layout/size';

interface ImageIconProps {
  size?: number;
  source: ImageSourcePropType | Source | undefined;
}

const ImageIcon = ({ size = 60, source }: ImageIconProps) => (
  <Box
    as={ImgixImage}
    borderRadius={size / 2}
    height={{ custom: size }}
    marginLeft={{ custom: -12 }}
    marginRight={{ custom: -12 }}
    marginTop={{ custom: 8 }}
    source={source as Source}
    width={{ custom: size }}
    size={size}
  />
);

interface TextIconProps {
  icon: string;
  disabled?: boolean;
  isLink?: boolean;
  colorOverride?: string;
  isEmoji?: boolean;
}

const TextIcon = ({ colorOverride, icon, disabled, isLink, isEmoji = false }: TextIconProps) => (
  <Box paddingLeft={{ custom: isEmoji ? 7 : 0 }}>
    <Text
      color={
        colorOverride
          ? { custom: colorOverride }
          : disabled
            ? 'secondary60 (Deprecated)'
            : isLink
              ? 'action (Deprecated)'
              : 'primary (Deprecated)'
      }
      containsEmoji
      size="18px / 27px (Deprecated)"
      weight="semibold"
    >
      {icon}
    </Text>
  </Box>
);

interface SelectionProps {
  children: React.ReactNode;
}

const Selection = ({ children }: SelectionProps) => (
  <Text color="secondary60 (Deprecated)" size="18px / 27px (Deprecated)" weight="semibold">
    {children}
  </Text>
);

type StatusType = 'complete' | 'incomplete' | 'warning' | 'selected';

interface StatusIconProps {
  status: StatusType;
}

const StatusIcon = ({ status }: StatusIconProps) => {
  const { colors, isDarkMode } = useTheme();
  const statusColors: { [key in StatusType]: string } = {
    complete: colors.green,
    incomplete: colors.alpha(colors.blueGreyDark, 0.5),
    selected: colors.appleBlue,
    warning: colors.orangeLight,
  };
  return (
    <Box
      as={status === 'warning' ? WarningIcon : CheckmarkCircledIcon}
      backgroundColor={statusColors[status]}
      color={statusColors[status]}
      colors={colors}
      borderRadius={status !== 'warning' ? 6 : undefined}
      fillColor={colors.white}
      shadowColor={isDarkMode ? colors.shadow : statusColors[status]}
      shadowOffset={{
        height: 4,
        width: 0,
      }}
      elevation={12}
      shadowOpacity={ios ? 0.4 : 1}
      shadowRadius={6}
    />
  );
};

interface TitleProps {
  text: string;
  weight?: 'regular' | 'medium' | 'semibold' | 'bold' | 'heavy';
  disabled?: boolean;
  isLink?: boolean;
}

const Title = ({ text, weight = 'semibold', disabled, isLink }: TitleProps) => (
  <Text
    color={disabled ? 'secondary60 (Deprecated)' : isLink ? 'action (Deprecated)' : 'primary (Deprecated)'}
    containsEmoji
    size="18px / 27px (Deprecated)"
    weight={weight}
    numberOfLines={1}
  >
    {text}
  </Text>
);

interface LabelProps {
  text: string;
  warn?: boolean;
  color?: string;
}

const Label = ({ text, warn, color }: LabelProps) => {
  const { colors } = useTheme();
  return (
<<<<<<< HEAD
    <Text
      color={
        color
          ? { custom: color }
          : warn
          ? { custom: colors.orangeLight }
          : 'secondary60 (Deprecated)'
      }
      size="14px / 19px (Deprecated)"
      weight="medium"
    >
=======
    <Text color={warn ? { custom: colors.orangeLight } : 'secondary60 (Deprecated)'} size="14px / 19px (Deprecated)" weight="medium">
>>>>>>> 14f80d49
      {text}
    </Text>
  );
};

interface MenuItemProps {
  rightComponent?: React.ReactNode;
  leftComponent?: React.ReactNode;
  size?: 52 | 60 | number;
  hasRightArrow?: boolean;
  onPress?: () => void;
  width?: Width;
  titleComponent: React.ReactNode;
  labelComponent?: React.ReactNode;
  disabled?: boolean;
  hasChevron?: boolean;
  hasSfSymbol?: boolean;
  testID?: string;
}

const MenuItem = ({
  hasRightArrow,
  onPress,
  leftComponent,
  rightComponent,
  size,
  titleComponent,
  labelComponent,
  disabled,
  hasChevron,
  hasSfSymbol,
  width,
  testID,
}: MenuItemProps) => {
  const { colors } = useTheme();

  const Item = () => (
    <Box
      height={size ? { custom: size } : 'full'}
      justifyContent="center"
      paddingHorizontal={{ custom: 16 }}
      testID={disabled ? testID : undefined}
      width="full"
    >
      <Inline alignHorizontal="justify" alignVertical="center" wrap={false}>
        <Box flexShrink={1}>
          <Inline alignVertical="center" wrap={false}>
            {leftComponent && (
              <Box width={{ custom: hasSfSymbol ? 34 : 46 }}>
                {hasSfSymbol ? (
                  <Box alignItems="center" width={{ custom: 28 }}>
                    {leftComponent}
                  </Box>
                ) : (
                  leftComponent
                )}
              </Box>
            )}

            <Box flexShrink={1}>
              <Stack width={width} space="8px">
                {titleComponent}
                {labelComponent}
              </Stack>
            </Box>
          </Inline>
        </Box>
        <Box paddingLeft="8px">
          <Inline alignVertical="center" space={{ custom: 9 }}>
            {rightComponent}
            {hasRightArrow && (
              <Box
                as={ImgixImage}
                height={{ custom: 16 }}
                source={Caret as Source}
                tintColor={colors.blueGreyDark60}
                width={{ custom: 7 }}
                size={30}
              />
            )}
            {hasChevron && (
              <Box
                as={ImgixImage}
                height={{ custom: 17 }}
                source={Chevron as Source}
                tintColor={colors.blueGreyDark60}
                width={{ custom: 16 }}
                size={30}
              />
            )}
          </Inline>
        </Box>
      </Inline>
    </Box>
  );

  return disabled ? (
    <Item />
  ) : (
    <ButtonPressAnimation onPress={onPress} scaleTo={0.96} testID={testID}>
      <Item />
    </ButtonPressAnimation>
  );
};

MenuItem.ImageIcon = ImageIcon;
MenuItem.Label = Label;
MenuItem.Selection = Selection;
MenuItem.StatusIcon = StatusIcon;
MenuItem.TextIcon = TextIcon;
MenuItem.Title = Title;

export default MenuItem;<|MERGE_RESOLUTION|>--- conflicted
+++ resolved
@@ -5,7 +5,7 @@
 import WarningIcon from '../../../components/icons/svg/WarningIcon';
 import Chevron from '@/assets/chevronUpDown.png';
 import Caret from '@/assets/family-dropdown-arrow.png';
-import { Box, BoxProps, Inline, Stack, Text } from '@/design-system';
+import { Box, Inline, Stack, Text } from '@/design-system';
 import { ImgixImage } from '@/components/images';
 import { useTheme } from '@/theme';
 import { ImageSourcePropType } from 'react-native';
@@ -131,21 +131,11 @@
 const Label = ({ text, warn, color }: LabelProps) => {
   const { colors } = useTheme();
   return (
-<<<<<<< HEAD
     <Text
-      color={
-        color
-          ? { custom: color }
-          : warn
-          ? { custom: colors.orangeLight }
-          : 'secondary60 (Deprecated)'
-      }
+      color={color ? { custom: color } : warn ? { custom: colors.orangeLight } : 'secondary60 (Deprecated)'}
       size="14px / 19px (Deprecated)"
       weight="medium"
     >
-=======
-    <Text color={warn ? { custom: colors.orangeLight } : 'secondary60 (Deprecated)'} size="14px / 19px (Deprecated)" weight="medium">
->>>>>>> 14f80d49
       {text}
     </Text>
   );
