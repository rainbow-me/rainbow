import { RouteProp, useRoute } from '@react-navigation/native';
import lang from 'i18n-js';
import { isEmpty, isEqual, isString } from 'lodash';
import React, { useCallback, useEffect, useMemo, useRef, useState } from 'react';
import { InteractionManager, Keyboard, StatusBar, TextInput, View } from 'react-native';
import { useDebounce } from 'use-debounce';
import { GasSpeedButton } from '../components/gas';
import { Column } from '../components/layout';
import { SendAssetForm, SendAssetList, SendContactList, SendHeader } from '../components/send';
import { SheetActionButton } from '../components/sheet';
import { getDefaultCheckboxes } from './SendConfirmationSheet';
import { WrappedAlert as Alert } from '@/helpers/alert';
import { analytics, analyticsV2 } from '@/analytics';
import { PROFILES, useExperimentalFlag } from '@/config';
import { AssetTypes, NewTransaction, ParsedAddressAsset, TransactionStatus, UniqueAsset } from '@/entities';
import { isNativeAsset } from '@/handlers/assets';
import { debouncedFetchSuggestions } from '@/handlers/ens';
import {
  buildTransaction,
  createSignableTransaction,
  estimateGasLimit,
  getProvider,
  isL2Chain,
  NewTransactionNonNullable,
  resolveNameOrAddress,
} from '@/handlers/web3';
import { checkIsValidAddressOrDomain, checkIsValidAddressOrDomainFormat, isENSAddressFormat } from '@/helpers/validators';
import {
  prefetchENSAvatar,
  prefetchENSCover,
  useAccountSettings,
  useCoinListEditOptions,
  useColorForAsset,
  useContacts,
  useENSProfile,
  useENSRegistrationActionHandler,
  useGas,
  useMaxInputBalance,
  usePrevious,
  useSendableUniqueTokens,
  useSendSheetInputRefs,
  useUserAccounts,
  useWallets,
} from '@/hooks';
import { loadWallet, sendTransaction } from '@/model/wallet';
import { useNavigation } from '@/navigation/Navigation';
import { parseGasParamsForTransaction } from '@/parsers';
import { rainbowTokenList } from '@/references';
import Routes from '@/navigation/routesNames';
import styled from '@/styled-thing';
import { borders } from '@/styles';
import { convertAmountAndPriceToNativeDisplay, convertAmountFromNativeValue, formatInputDecimals, lessThan } from '@/helpers/utilities';
import { deviceUtils, ethereumUtils, getUniqueTokenType, safeAreaInsetValues } from '@/utils';
import { logger, RainbowError } from '@/logger';
import { IS_ANDROID, IS_IOS } from '@/env';
import { NoResults } from '@/components/list';
import { NoResultsType } from '@/components/list/NoResults';
import { setHardwareTXError } from '@/navigation/HardwareWalletTxNavigator';
import { Wallet } from '@ethersproject/wallet';
import { addNewTransaction } from '@/state/pendingTransactions';
import { getNextNonce } from '@/state/nonces';
import { usePersistentDominantColorFromImage } from '@/hooks/usePersistentDominantColorFromImage';
import { performanceTracking, Screens, TimeToSignOperation } from '@/state/performance/performance';
import { REGISTRATION_STEPS } from '@/helpers/ens';
import { useUserAssetsStore } from '@/state/assets/userAssets';
import { ChainId } from '@/state/backendNetworks/types';
import { useBackendNetworksStore } from '@/state/backendNetworks/backendNetworks';
import { RootStackParamList } from '@/navigation/types';
import { ThemeContextProps, useTheme } from '@/theme';
import { StaticJsonRpcProvider } from '@ethersproject/providers';
import { Contact } from '@/redux/contacts';

const sheetHeight = deviceUtils.dimensions.height - (IS_ANDROID ? 30 : 10);
const statusBarHeight = IS_IOS ? safeAreaInsetValues.top : StatusBar.currentHeight;

type ComponentPropsWithTheme = {
  theme: ThemeContextProps;
};

const Container = styled(View)({
  backgroundColor: ({ theme: { colors } }: ComponentPropsWithTheme) => colors.transparent,
  flex: 1,
  paddingTop: IS_IOS ? 0 : statusBarHeight,
  width: '100%',
});

const SheetContainer = styled(Column).attrs({
  align: 'center',
  flex: 1,
})({
  ...borders.buildRadiusAsObject('top', IS_IOS ? 0 : 16),
  backgroundColor: ({ theme: { colors } }: ComponentPropsWithTheme) => colors.white,
  height: sheetHeight,
  width: '100%',
});

const validateRecipient = (toAddress?: string, tokenAddress?: string) => {
  if (!toAddress || toAddress?.toLowerCase() === tokenAddress?.toLowerCase()) {
    return false;
  }

  // Don't allow send to known ERC20 contracts on mainnet
  if (rainbowTokenList.RAINBOW_TOKEN_LIST[toAddress.toLowerCase()]) {
    return false;
  }
  return true;
};

type OnSubmitProps = {
  ens?: {
    setAddress: boolean;
    transferControl: boolean;
    clearRecords: boolean;
  };
};

export default function SendSheet() {
  const { goBack, navigate } = useNavigation();
<<<<<<< HEAD
  const { isLoading: isLoadingUserAssets, data: sortedAssets } = useSortedUserAssets();
=======
  const sortedAssets = useUserAssetsStore(state => state.legacyUserAssets);
>>>>>>> a3547f34
  const {
    gasFeeParamsBySpeed,
    gasLimit,
    isSufficientGas,
    isValidGas,
    selectedGasFee,
    startPollingGasFees,
    stopPollingGasFees,
    updateDefaultGasLimit,
    updateTxFee,
    l1GasFeeOptimism,
  } = useGas();
  const recipientFieldRef = useRef<TextInput | null>(null);
  const profilesEnabled = useExperimentalFlag(PROFILES);

  const { contacts, onRemoveContact, filteredContacts } = useContacts();
  const { userAccounts, watchedAccounts } = useUserAccounts();
  const { sendableUniqueTokens } = useSendableUniqueTokens();
  const { accountAddress, nativeCurrency, chainId } = useAccountSettings();
  const { isHardwareWallet } = useWallets();

  const { action: transferENS } = useENSRegistrationActionHandler({
    step: REGISTRATION_STEPS.TRANSFER,
  });

  const hiddenAssets = useUserAssetsStore(state => state.hiddenAssets);
  const { pinnedCoinsObj } = useCoinListEditOptions();
  const [toAddress, setToAddress] = useState<string>('');
  const [amountDetails, setAmountDetails] = useState({
    assetAmount: '',
    isSufficientBalance: false,
    nativeAmount: '',
  });
  const [currentChainId, setCurrentChainId] = useState<ChainId>(ChainId.mainnet);
  const prevChainId = usePrevious(currentChainId);
  const [currentInput, setCurrentInput] = useState('');

  const { params } = useRoute<RouteProp<RootStackParamList, 'SendSheet'>>();
  const assetOverride = params?.asset;
  const prevAssetOverride = usePrevious(assetOverride);

  const recipientOverride = params?.address;
  const nativeAmountOverride = params?.nativeAmount;
  const [recipient, setRecipient] = useState('');
  const [nickname, setNickname] = useState('');
  const [selected, setSelected] = useState<ParsedAddressAsset | UniqueAsset | undefined>();
  const [maxEnabled, setMaxEnabled] = useState(false);
  const { maxInputBalance, updateMaxInputBalance } = useMaxInputBalance();

  const [debouncedInput] = useDebounce(currentInput, 500);
  const [debouncedRecipient] = useDebounce(recipient, 500);

  const [isValidAddress, setIsValidAddress] = useState(!!recipientOverride);
  const [currentProvider, setCurrentProvider] = useState<StaticJsonRpcProvider | undefined>(getProvider({ chainId: ChainId.mainnet }));
  const theme = useTheme();
  const { colors, isDarkMode } = theme;

  const { nativeCurrencyInputRef, setLastFocusedInputHandle, assetInputRef } = useSendSheetInputRefs();

  const showEmptyState = !isValidAddress;
  const showAssetList = isValidAddress && isEmpty(selected);
  const showAssetForm = isValidAddress && !isEmpty(selected);

  const isNft = selected?.type === AssetTypes.nft;
  const isUniqueAsset = selected && 'collection' in selected;

  let colorForAsset = useColorForAsset(selected, undefined, false, true);
  const nftColor = usePersistentDominantColorFromImage(isUniqueAsset && isNft ? selected?.lowResUrl : null) ?? colors.appleBlue;
  if (isNft) {
    colorForAsset = nftColor;
  }

  const uniqueTokenType = isUniqueAsset && isNft ? getUniqueTokenType(selected) : undefined;
  const isENS = uniqueTokenType === 'ENS';

  const ensName = selected?.uniqueId ? selected.uniqueId?.split(' ')?.[0] : selected?.uniqueId ?? '';
  const ensProfile = useENSProfile(ensName, {
    enabled: isENS,
    supportedRecordsOnly: false,
  });

  const isL2 = useMemo(() => {
    return isL2Chain({ chainId: currentChainId });
  }, [currentChainId]);

  const sendUpdateAssetAmount = useCallback(
    (newAssetAmount: string) => {
      const _assetAmount = newAssetAmount.replace(/[^0-9.]/g, '');
      let _nativeAmount = '';
      if (_assetAmount.length) {
        const priceUnit = !isUniqueAsset ? selected?.price?.value ?? 0 : selected?.currentPrice ?? 0;
        const { amount: convertedNativeAmount } = convertAmountAndPriceToNativeDisplay(_assetAmount, priceUnit, nativeCurrency);
        _nativeAmount = formatInputDecimals(convertedNativeAmount, _assetAmount);
      }

      const _isSufficientBalance = Number(_assetAmount) <= Number(maxInputBalance);

      setAmountDetails({
        assetAmount: _assetAmount,
        isSufficientBalance: _isSufficientBalance,
        nativeAmount: _nativeAmount,
      });
    },
    [isUniqueAsset, maxInputBalance, nativeCurrency, selected]
  );

  const sendUpdateSelected = useCallback(
    (newSelected: ParsedAddressAsset | UniqueAsset | undefined) => {
      if (isEqual(newSelected, selected)) return;
      updateMaxInputBalance(newSelected);
      if (newSelected?.type === AssetTypes.nft) {
        setAmountDetails({
          assetAmount: '1',
          isSufficientBalance: true,
          nativeAmount: '0',
        });

        const isUniqueAsset = 'collection' in newSelected;

        // Prevent a state update loop
        if (selected?.uniqueId !== newSelected?.uniqueId && isUniqueAsset) {
          setSelected({
            ...newSelected,
            symbol: newSelected?.collection?.name,
          });
        }
      } else {
        setSelected(newSelected);
        sendUpdateAssetAmount('');
      }
    },
    [selected, sendUpdateAssetAmount, updateMaxInputBalance]
  );

  // Update all fields passed via params if needed
  useEffect(() => {
    if (recipientOverride && !recipient) {
      setIsValidAddress(true);
      setRecipient(recipientOverride);
    }

    if (assetOverride && assetOverride !== prevAssetOverride) {
      sendUpdateSelected(assetOverride);
      updateMaxInputBalance(assetOverride);
    }

    if (nativeAmountOverride && maxInputBalance) {
      sendUpdateAssetAmount(nativeAmountOverride);
    }
  }, [
    amountDetails,
    assetOverride,
    maxInputBalance,
    nativeAmountOverride,
    prevAssetOverride,
    recipient,
    recipientOverride,
    sendUpdateAssetAmount,
    sendUpdateSelected,
    updateMaxInputBalance,
  ]);

  useEffect(() => {
    // We can start fetching gas prices
    // after we know the network that the asset
    // belongs to
    if (prevChainId !== currentChainId) {
      InteractionManager.runAfterInteractions(() => {
        startPollingGasFees(currentChainId);
      });
    }
  }, [startPollingGasFees, prevChainId, currentChainId]);

  // Stop polling when the sheet is unmounted
  useEffect(() => {
    return () => {
      InteractionManager.runAfterInteractions(() => {
        stopPollingGasFees();
      });
    };
  }, [currentChainId, stopPollingGasFees]);

  useEffect(() => {
    const assetChainId = selected?.chainId;
    if (assetChainId && (assetChainId !== currentChainId || !currentChainId || prevChainId !== currentChainId)) {
      if (chainId === ChainId.goerli) {
        setCurrentChainId(ChainId.goerli);
        const provider = getProvider({ chainId: ChainId.goerli });
        setCurrentProvider(provider);
      } else {
        setCurrentChainId(assetChainId);
        const provider = getProvider({ chainId: currentChainId });
        setCurrentProvider(provider);
      }
    }
  }, [currentChainId, isNft, chainId, prevChainId, selected?.chainId]);

  const onChangeNativeAmount = useCallback(
    (newNativeAmount: string) => {
      if (!isString(newNativeAmount)) return;
      if (maxEnabled) {
        setMaxEnabled(false);
      }
      const _nativeAmount = newNativeAmount.replace(/[^0-9.]/g, '');
      let _assetAmount = '';
      if (_nativeAmount.length) {
        const priceUnit = !isUniqueAsset ? selected?.price?.value ?? 0 : 0;
        const decimals = !isUniqueAsset ? (typeof selected?.decimals === 'number' ? selected.decimals : 18) : 0;
        const convertedAssetAmount = convertAmountFromNativeValue(_nativeAmount, priceUnit, decimals);
        _assetAmount = formatInputDecimals(convertedAssetAmount, _nativeAmount);
      }

      const _isSufficientBalance = Number(_assetAmount) <= Number(maxInputBalance);
      setAmountDetails({
        assetAmount: _assetAmount,
        isSufficientBalance: _isSufficientBalance,
        nativeAmount: _nativeAmount,
      });
      analytics.track('Changed native currency input in Send flow');
    },
    [maxEnabled, maxInputBalance, isUniqueAsset, selected]
  );

  useEffect(() => {
    if (maxEnabled) {
      const newBalanceAmount = updateMaxInputBalance(selected);
      sendUpdateAssetAmount(newBalanceAmount);
    }
    // we want to listen to the gas fee and update when it changes
    // eslint-disable-next-line react-hooks/exhaustive-deps
  }, [selected, sendUpdateAssetAmount, updateMaxInputBalance, selectedGasFee, maxEnabled]);

  const onChangeAssetAmount = useCallback(
    (newAssetAmount: string) => {
      if (isString(newAssetAmount)) {
        if (maxEnabled) {
          setMaxEnabled(false);
        }
        sendUpdateAssetAmount(newAssetAmount);
        analytics.track('Changed token input in Send flow');
      }
    },
    [maxEnabled, sendUpdateAssetAmount]
  );

  useEffect(() => {
    const resolveAddressIfNeeded = async () => {
      const isValid = checkIsValidAddressOrDomainFormat(debouncedRecipient);
      if (isValid) {
        const resolvedAddress = await resolveNameOrAddress(debouncedRecipient);
        if (resolvedAddress && typeof resolvedAddress === 'string') {
          setToAddress(resolvedAddress);
        } else {
          setIsValidAddress(false);
        }
      } else {
        setIsValidAddress(false);
      }
    };
    debouncedRecipient && resolveAddressIfNeeded();
  }, [debouncedRecipient]);

  const updateTxFeeForOptimism = useCallback(
    async (updatedGasLimit: string) => {
      if (!selected || !currentProvider) return;

      const txData = await buildTransaction(
        {
          address: accountAddress,
          amount: Number(amountDetails.assetAmount),
          asset: selected as ParsedAddressAsset,
          gasLimit: updatedGasLimit,
          recipient: toAddress,
        },
        currentProvider,
        currentChainId
      );
      const l1GasFeeOptimism = await ethereumUtils.calculateL1FeeOptimism(txData, currentProvider);
      updateTxFee(updatedGasLimit, null, l1GasFeeOptimism);
    },
    [accountAddress, amountDetails.assetAmount, currentChainId, currentProvider, selected, toAddress, updateTxFee]
  );

  const onSubmit = useCallback(
    async ({ ens }: OnSubmitProps = {}) => {
      if (!selected || !currentProvider) return;

      const wallet = await performanceTracking.getState().executeFn({
        fn: loadWallet,
        operation: TimeToSignOperation.KeychainRead,
        screen: isENS ? Screens.SEND_ENS : Screens.SEND,
      })({
        provider: currentProvider,
        timeTracking: {
          screen: isENS ? Screens.SEND_ENS : Screens.SEND,
          operation: TimeToSignOperation.Authentication,
        },
      });
      if (!wallet) return;

      const currentChainIdNetwork = useBackendNetworksStore.getState().getChainsName()[currentChainId ?? ChainId.mainnet];

      const validTransaction = isValidAddress && amountDetails.isSufficientBalance && isSufficientGas && isValidGas;
      if (!selectedGasFee?.gasFee?.estimatedFee || !validTransaction) {
        logger.error(new RainbowError(`[SendSheet]: preventing tx submit because selectedGasFee is missing or validTransaction is false`), {
          selectedGasFee,
          validTransaction,
          isValidGas,
        });
        return false;
      }

      let submitSuccess = false;
      let updatedGasLimit = null;

      // Attempt to update gas limit before sending ERC20 / ERC721
      if (!isUniqueAsset && selected && !isNativeAsset(selected.address, currentChainId)) {
        try {
          // Estimate the tx with gas limit padding before sending
          updatedGasLimit = await estimateGasLimit(
            {
              address: accountAddress,
              amount: Number(amountDetails.assetAmount),
              asset: selected,
              recipient: toAddress,
            },
            true,
            currentProvider,
            currentChainId
          );

          if (updatedGasLimit && !lessThan(updatedGasLimit, gasLimit)) {
            if (useBackendNetworksStore.getState().getNeedsL1SecurityFeeChains().includes(currentChainId)) {
              updateTxFeeForOptimism(updatedGasLimit);
            } else {
              updateTxFee(updatedGasLimit, null);
            }
          }
          // eslint-disable-next-line no-empty
        } catch (e) {}
      }

      let nextNonce;

      if (isENS && toAddress && (ens?.clearRecords || ens?.setAddress || ens?.transferControl)) {
        const transferENSResult = await transferENS({
          clearRecords: ens.clearRecords,
          name: ensName,
          records: {
            ...(ensProfile?.data?.contenthash ? { contenthash: ensProfile?.data?.contenthash } : {}),
            ...(ensProfile?.data?.records || {}),
            ...(ensProfile?.data?.coinAddresses || {}),
          },
          setAddress: ens.setAddress,
          toAddress,
          transferControl: ens.transferControl,
          wallet,
        });

        if (!transferENSResult) {
          logger.error(new RainbowError(`[SendSheet]: transferENS failed`), {
            transferENSResult,
          });
          return;
        }

        if (typeof transferENSResult.nonce === 'number') {
          nextNonce = transferENSResult.nonce + 1;
        }
      }

      const gasLimitToUse = updatedGasLimit && !lessThan(updatedGasLimit, gasLimit) ? updatedGasLimit : gasLimit;

      const gasParams = parseGasParamsForTransaction(selectedGasFee);
      const txDetails: Partial<NewTransaction> = {
        amount: amountDetails.assetAmount,
        asset: selected as ParsedAddressAsset,
        from: accountAddress,
        gasLimit: gasLimitToUse,
        network: currentChainIdNetwork,
        chainId: currentChainId,
        nonce: nextNonce ?? (await getNextNonce({ address: accountAddress, chainId: currentChainId })),
        to: toAddress,
        ...gasParams,
      };

      try {
        const signableTransaction = await performanceTracking.getState().executeFn({
          fn: createSignableTransaction,
          operation: TimeToSignOperation.CreateSignableTransaction,
          screen: isENS ? Screens.SEND_ENS : Screens.SEND,
        })(txDetails as NewTransactionNonNullable);
        if (!signableTransaction.to) {
          logger.error(new RainbowError(`[SendSheet]: txDetails is missing the "to" field`), {
            txDetails,
            signableTransaction,
          });
          Alert.alert(lang.t('wallet.transaction.alert.invalid_transaction'));
          submitSuccess = false;
        } else {
          const sendTransactionResult = await performanceTracking.getState().executeFn({
            fn: sendTransaction,
            screen: isENS ? Screens.SEND_ENS : Screens.SEND,
            operation: TimeToSignOperation.BroadcastTransaction,
          })({
            existingWallet: wallet,
            provider: currentProvider,
            transaction: {
              ...signableTransaction,
              to: signableTransaction.to,
              data: signableTransaction.data,
              from: signableTransaction.from,
              gasLimit: signableTransaction.gasLimit,
              chainId: signableTransaction.chainId as ChainId,
              value: signableTransaction.value,
              nonce: signableTransaction.nonce,
            },
          });

          if (!sendTransactionResult || !sendTransactionResult.result) {
            logger.error(new RainbowError(`[SendSheet]: No result from sendTransaction`), {
              sendTransactionResult,
              signableTransaction,
            });
            return;
          }

          if (sendTransactionResult?.error) {
            logger.error(new RainbowError(`[SendSheet]: Error from sendTransaction`), {
              sendTransactionResult,
              signableTransaction,
            });
            return;
          }

          const { hash, nonce } = sendTransactionResult.result;
          const { data, value } = signableTransaction;
          if (!isEmpty(hash)) {
            submitSuccess = true;

            if (hash) {
              txDetails.hash = hash;
            }

            if (data) {
              txDetails.data = data;
            }

            if (value) {
              txDetails.value = value;
            }

            txDetails.nonce = nonce;
            txDetails.network = currentChainIdNetwork;
            txDetails.chainId = currentChainId;
            txDetails.txTo = signableTransaction.to;
            txDetails.type = 'send';
            txDetails.status = TransactionStatus.pending;
            addNewTransaction({
              address: accountAddress,
              chainId: currentChainId,
              transaction: txDetails as NewTransaction,
            });
          }
        }
      } catch (error) {
        submitSuccess = false;
        logger.error(new RainbowError(`[SendSheet]: onSubmit error`), {
          txDetails,
          error,
        });

        // if hardware wallet, we need to tell hardware flow there was error
        // have to check inverse or we trigger unwanted BT permissions requests
        if (!(wallet instanceof Wallet)) {
          setHardwareTXError(true);
        }
      }
      return submitSuccess;
    },
    [
      accountAddress,
      amountDetails.assetAmount,
      amountDetails.isSufficientBalance,
      currentChainId,
      currentProvider,
      ensName,
      ensProfile?.data?.coinAddresses,
      ensProfile?.data?.contenthash,
      ensProfile?.data?.records,
      gasLimit,
      isENS,
      isSufficientGas,
      isUniqueAsset,
      isValidAddress,
      isValidGas,
      selected,
      selectedGasFee,
      toAddress,
      transferENS,
      updateTxFee,
      updateTxFeeForOptimism,
    ]
  );

  const submitTransaction = useCallback(
    async (args: OnSubmitProps) => {
      if (Number(amountDetails.assetAmount) <= 0) {
        logger.error(new RainbowError(`[SendSheet]: preventing tx submit because amountDetails.assetAmount is <= 0`), {
          amountDetails,
        });
        return false;
      }
      const submitSuccessful = await onSubmit(args);
      analytics.track('Sent transaction', {
        assetName: selected?.name || '',
        network: selected?.network || '',
        isRecepientENS: recipient.slice(-4).toLowerCase() === '.eth',
        isHardwareWallet,
      });

      const goBackAndNavigate = () => {
        goBack();
        navigate(Routes.WALLET_SCREEN);
        InteractionManager.runAfterInteractions(() => {
          navigate(Routes.PROFILE_SCREEN);
        });
      };

      if (submitSuccessful) {
        performanceTracking.getState().executeFn({
          fn: goBackAndNavigate,
          screen: isENS ? Screens.SEND_ENS : Screens.SEND,
          operation: TimeToSignOperation.SheetDismissal,
          endOfOperation: true,
        })();
      }
    },
    [amountDetails, goBack, isENS, isHardwareWallet, navigate, onSubmit, recipient, selected?.name, selected?.network]
  );

  const { buttonDisabled, buttonLabel } = useMemo(() => {
    const isZeroAssetAmount = Number(amountDetails.assetAmount) <= 0;
    let disabled = true;
    let label = lang.t('button.confirm_exchange.enter_amount');

    if (isENS && !ensProfile.isSuccess) {
      label = lang.t('button.confirm_exchange.loading');
      disabled = true;
    } else if (
      isEmpty(gasFeeParamsBySpeed) ||
      !selectedGasFee ||
      isEmpty(selectedGasFee?.gasFee) ||
      !toAddress ||
      (useBackendNetworksStore.getState().getNeedsL1SecurityFeeChains().includes(currentChainId) && l1GasFeeOptimism === null)
    ) {
      label = lang.t('button.confirm_exchange.loading');
      disabled = true;
    } else if (!isZeroAssetAmount && !isSufficientGas) {
      disabled = true;
      label = lang.t('button.confirm_exchange.insufficient_token', {
        tokenName: useBackendNetworksStore.getState().getChainsNativeAsset()[currentChainId || ChainId.mainnet].symbol,
      });
    } else if (!isValidGas) {
      disabled = true;
      label = lang.t('button.confirm_exchange.invalid_fee');
    } else if (!isZeroAssetAmount && !amountDetails.isSufficientBalance) {
      disabled = true;
      label = lang.t('button.confirm_exchange.insufficient_funds');
    } else if (!isZeroAssetAmount) {
      disabled = false;
      label = `􀕹 ${lang.t('button.confirm_exchange.review')}`;
    }

    return { buttonDisabled: disabled, buttonLabel: label };
  }, [
    amountDetails.assetAmount,
    amountDetails.isSufficientBalance,
    isENS,
    ensProfile.isSuccess,
    gasFeeParamsBySpeed,
    selectedGasFee,
    toAddress,
    currentChainId,
    l1GasFeeOptimism,
    isSufficientGas,
    isValidGas,
  ]);

  const showConfirmationSheet = useCallback(async () => {
    if (buttonDisabled) return;
    let toAddress = recipient;
    const isValid = await checkIsValidAddressOrDomain(recipient);
    if (isValid) {
      const resolvedAddress = await resolveNameOrAddress(recipient);
      if (resolvedAddress && typeof resolvedAddress === 'string') {
        toAddress = resolvedAddress;
      }
    }
    const tokenAddress = !isUniqueAsset ? selected?.address : undefined;
    const validRecipient = validateRecipient(toAddress, tokenAddress);
    assetInputRef?.current?.blur();
    nativeCurrencyInputRef?.current?.blur();
    if (!validRecipient) {
      navigate(Routes.EXPLAIN_SHEET, {
        onClose: () => {
          // Nasty workaround to take control over useMagicAutofocus :S
          InteractionManager.runAfterInteractions(() => {
            setTimeout(() => {
              recipientFieldRef?.current?.focus();
            }, 210);
          });
        },
        type: 'sending_funds_to_contract',
      });
      return;
    }
    const uniqueTokenType = isUniqueAsset ? getUniqueTokenType(selected) : undefined;
    const isENS = uniqueTokenType === 'ENS';
    const checkboxes = getDefaultCheckboxes({
      ensProfile,
      isENS: true,
      chainId,
      toAddress: recipient,
    });
    navigate(Routes.SEND_CONFIRMATION_SHEET, {
      amountDetails: amountDetails,
      asset: selected,
      callback: submitTransaction,
      checkboxes,
      ensProfile,
      isENS,
      isL2,
      isNft,
      chainId: currentChainId,
      profilesEnabled,
      to: recipient,
      toAddress,
    });
  }, [
    buttonDisabled,
    recipient,
    isUniqueAsset,
    selected,
    assetInputRef,
    nativeCurrencyInputRef,
    ensProfile,
    chainId,
    navigate,
    amountDetails,
    submitTransaction,
    isL2,
    isNft,
    currentChainId,
    profilesEnabled,
  ]);

  const onResetAssetSelection = useCallback(() => {
    analytics.track('Reset asset selection in Send flow');
    sendUpdateSelected(undefined);
    setMaxEnabled(false);
  }, [sendUpdateSelected]);

  const onChangeInput = useCallback(
    (text: string) => {
      const isValid = checkIsValidAddressOrDomainFormat(text);
      if (!isValid) {
        setIsValidAddress(false);
        setToAddress('');
      }
      setCurrentInput(text);
      setRecipient(text);
      setNickname(text);
      if (profilesEnabled && isENSAddressFormat(text)) {
        prefetchENSAvatar(text);
        prefetchENSCover(text);
      }
    },
    [profilesEnabled]
  );

  useEffect(() => {
    updateDefaultGasLimit();
  }, [updateDefaultGasLimit]);

  useEffect(() => {
    if ((isValidAddress && showAssetList) || (isValidAddress && showAssetForm && selected?.type === AssetTypes.nft)) {
      Keyboard.dismiss();
    }
  }, [isValidAddress, selected, showAssetForm, showAssetList]);

  const checkAddress = useCallback((recipient: string) => {
    if (recipient) {
      const isValidFormat = checkIsValidAddressOrDomainFormat(recipient);
      setIsValidAddress(isValidFormat);
    }
  }, []);

  const [ensSuggestions, setEnsSuggestions] = useState<Contact[]>([]);
  const [loadingEnsSuggestions, setLoadingEnsSuggestions] = useState(false);
  useEffect(() => {
    if (chainId === ChainId.mainnet && !recipientOverride && recipient?.length) {
      setLoadingEnsSuggestions(true);
      debouncedFetchSuggestions(recipient, setEnsSuggestions, setLoadingEnsSuggestions, profilesEnabled);
    }
  }, [chainId, recipient, recipientOverride, setEnsSuggestions, watchedAccounts, profilesEnabled]);

  useEffect(() => {
    checkAddress(debouncedInput);
  }, [checkAddress, debouncedInput]);

  useEffect(() => {
    if (!currentProvider?._network?.chainId) return;

    const assetChainId = selected?.chainId;
    const currentProviderChainId = currentProvider._network.chainId;

    if (
      selected &&
      !!accountAddress &&
      assetChainId === currentChainId &&
      currentProviderChainId === currentChainId &&
      toAddress &&
      isValidAddress &&
      !isEmpty(selected)
    ) {
      estimateGasLimit(
        {
          address: accountAddress,
          amount: Number(amountDetails.assetAmount),
          asset: selected as ParsedAddressAsset,
          recipient: toAddress,
        },
        false,
        currentProvider,
        currentChainId
      )
        .then(async gasLimit => {
          if (gasLimit && useBackendNetworksStore.getState().getNeedsL1SecurityFeeChains().includes(currentChainId)) {
            updateTxFeeForOptimism(gasLimit);
          } else {
            updateTxFee(gasLimit, null);
          }
        })
        .catch(e => {
          logger.error(new RainbowError(`[SendSheet]: error calculating gas limit: ${e}`));
          updateTxFee(null, null);
        });
    }
  }, [
    accountAddress,
    amountDetails.assetAmount,
    currentProvider,
    isValidAddress,
    recipient,
    selected,
    toAddress,
    updateTxFee,
    updateTxFeeForOptimism,
    chainId,
    isNft,
    currentChainId,
    isUniqueAsset,
  ]);

  useEffect(() => {
    if (isLoadingUserAssets || !sortedAssets) return;
    const params = { screen: 'send' as const, no_icon: 0, no_price: 0, total_tokens: sortedAssets.length };
    for (const asset of sortedAssets) {
      if (!asset.icon_url) params.no_icon += 1;
      if (!asset.price?.relative_change_24h) params.no_price += 1;
    }
    analyticsV2.track(analyticsV2.event.tokenList, params);
  }, [isLoadingUserAssets, sortedAssets]);

  const sendContactListDataKey = useMemo(() => `${ensSuggestions?.[0]?.address || '_'}`, [ensSuggestions]);

  const isEmptyWallet = !sortedAssets?.length && !sendableUniqueTokens?.length;

  const filteredUserAccountsFromContacts = useMemo(() => {
    return userAccounts.filter(
      account => !filteredContacts.some(contact => contact.address.toLowerCase() === account.address.toLowerCase())
    );
  }, [userAccounts, filteredContacts]);

  return (
    <Container testID="send-sheet">
      <SheetContainer>
        <SendHeader
          contacts={contacts}
          fromProfile={params?.fromProfile}
          hideDivider={showAssetForm}
          isValidAddress={isValidAddress}
          nickname={nickname}
          onChangeAddressInput={onChangeInput}
          onPressPaste={(recipient: string) => {
            checkAddress(recipient);
            setRecipient(recipient);
          }}
          recipient={recipient}
          recipientFieldRef={recipientFieldRef}
          removeContact={onRemoveContact}
          showAssetList={showAssetList}
          userAccounts={filteredUserAccountsFromContacts}
          watchedAccounts={watchedAccounts}
        />
        {showEmptyState && (
          <SendContactList
            contacts={filteredContacts}
            currentInput={currentInput}
            ensSuggestions={ensSuggestions}
            key={sendContactListDataKey}
            loadingEnsSuggestions={loadingEnsSuggestions}
            onPressContact={(recipient: string, nickname: string) => {
              setIsValidAddress(true);
              setRecipient(recipient);
              setNickname(nickname);
            }}
            removeContact={onRemoveContact}
            userAccounts={filteredUserAccountsFromContacts}
            watchedAccounts={watchedAccounts}
          />
        )}
        {showAssetList &&
          (!isEmptyWallet ? (
            <SendAssetList
              hiddenCoins={hiddenAssets}
              nativeCurrency={nativeCurrency}
              onSelectAsset={sendUpdateSelected}
              pinnedCoins={pinnedCoinsObj}
              sortedAssets={sortedAssets}
              theme={theme}
              uniqueTokens={sendableUniqueTokens}
            />
          ) : (
            <View
              pointerEvents="none"
              style={{
                position: 'absolute',
                width: '100%',
                height: sheetHeight,
                alignItems: 'center',
                justifyContent: 'center',
                bottom: 0,
              }}
            >
              <NoResults type={NoResultsType.Send} />
            </View>
          ))}
        {showAssetForm && (
          <SendAssetForm
            assetAmount={amountDetails.assetAmount}
            assetInputRef={assetInputRef}
            buttonRenderer={
              <SheetActionButton
                color={colorForAsset}
                disabled={buttonDisabled}
                forceShadows
                label={buttonLabel}
                onPress={showConfirmationSheet}
                scaleTo={buttonDisabled ? 1.025 : 0.9}
                size="big"
                testID="send-sheet-confirm"
                weight="heavy"
              />
            }
            colorForAsset={colorForAsset}
            nativeAmount={amountDetails.nativeAmount}
            nativeCurrency={nativeCurrency}
            nativeCurrencyInputRef={nativeCurrencyInputRef}
            onChangeAssetAmount={onChangeAssetAmount}
            onChangeNativeAmount={onChangeNativeAmount}
            onResetAssetSelection={onResetAssetSelection}
            selected={selected}
            sendMaxBalance={() => setMaxEnabled(true)}
            setLastFocusedInputHandle={setLastFocusedInputHandle}
            txSpeedRenderer={
              <GasSpeedButton
                asset={selected}
                fallbackColor={colorForAsset}
                chainId={currentChainId}
                horizontalPadding={0}
                marginBottom={17}
                theme={isDarkMode ? 'dark' : 'light'}
              />
            }
          />
        )}
      </SheetContainer>
    </Container>
  );
}<|MERGE_RESOLUTION|>--- conflicted
+++ resolved
@@ -116,11 +116,7 @@
 
 export default function SendSheet() {
   const { goBack, navigate } = useNavigation();
-<<<<<<< HEAD
-  const { isLoading: isLoadingUserAssets, data: sortedAssets } = useSortedUserAssets();
-=======
   const sortedAssets = useUserAssetsStore(state => state.legacyUserAssets);
->>>>>>> a3547f34
   const {
     gasFeeParamsBySpeed,
     gasLimit,
