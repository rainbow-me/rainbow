--- conflicted
+++ resolved
@@ -897,11 +897,7 @@
 
   useEffect(() => {
     if (isLoadingUserAssets || !sortedAssets) return;
-<<<<<<< HEAD
-    const params = { screen: 'wallet' as const, no_icon: 0, no_price: 0, total_tokens: sortedAssets.length };
-=======
     const params = { screen: 'send' as const, no_icon: 0, no_price: 0, total_tokens: sortedAssets.length };
->>>>>>> 3bb8e9af
     for (const asset of sortedAssets) {
       if (!asset.icon_url) params.no_icon += 1;
       if (!asset.price?.relative_change_24h) params.no_price += 1;
