import { useRoute } from '@react-navigation/native';
import { toChecksumAddress } from 'ethereumjs-util';
import lang from 'i18n-js';
import { capitalize, toLower } from 'lodash';
import React, { Fragment, useCallback, useEffect } from 'react';
import { Keyboard, StatusBar } from 'react-native';
import { useSafeArea } from 'react-native-safe-area-context';
import ContactRowInfoButton from '../components/ContactRowInfoButton';
import Divider from '../components/Divider';
import L2Disclaimer from '../components/L2Disclaimer';
import Pill from '../components/Pill';
import TouchableBackdrop from '../components/TouchableBackdrop';
import { ButtonPressAnimation } from '../components/animations';
import { CoinIcon } from '../components/coin-icon';
import RequestVendorLogoIcon from '../components/coin-icon/RequestVendorLogoIcon';
import { ContactAvatar } from '../components/contacts';
import ImageAvatar from '../components/contacts/ImageAvatar';
import { Centered, Column, Row, RowWithMargins } from '../components/layout';
import { SendButton } from '../components/send';
import { SheetTitle, SlackSheet } from '../components/sheet';
import { Text, TruncatedText } from '../components/text';
import { address } from '../utils/abbreviations';
import {
  addressHashedColorIndex,
  addressHashedEmoji,
} from '../utils/profileUtils';
import useExperimentalFlag, {
  PROFILES,
} from '@rainbow-me/config/experimentalHooks';
import {
  removeFirstEmojiFromString,
  returnStringFirstEmoji,
} from '@rainbow-me/helpers/emojiHandler';
import { convertAmountToNativeDisplay } from '@rainbow-me/helpers/utilities';
import {
  isENSAddressFormat,
  isValidDomainFormat,
} from '@rainbow-me/helpers/validators';
import {
  useAccountSettings,
  useAccountTransactions,
  useColorForAsset,
  useContacts,
  useDimensions,
  useENSProfileImages,
  useUserAccounts,
  useWallets,
} from '@rainbow-me/hooks';
import { useNavigation } from '@rainbow-me/navigation';
import Routes from '@rainbow-me/routes';
import styled from '@rainbow-me/styled-components';
import { position } from '@rainbow-me/styles';
import logger from 'logger';

const Container = styled(Centered).attrs({
  direction: 'column',
})(({ deviceHeight, height }) => ({
  ...(height && { height: height + deviceHeight }),
  ...position.coverAsObject,
}));

const CheckboxContainer = styled(Row)({
  height: 20,
  width: 20,
});

const CheckboxBorder = styled.View(({ checked, color, theme: { colors } }) => ({
  ...(checked ? { backgroundColor: color } : {}),
  borderColor: colors.alpha(colors.blueGreyDark, checked ? 0 : 0.15),
  borderRadius: 7,
  borderWidth: 2,
  height: 20,
  position: 'absolute',
  width: 20,
}));

const CheckboxLabelText = styled(Text).attrs({
  direction: 'column',
  letterSpacing: 'roundedMedium',
  lineHeight: 'looserLoose',
  size: 'lmedium',
  weight: 'bold',
})({
  flexShrink: 1,
});

const Checkmark = styled(Text).attrs(({ checked, theme: { colors } }) => ({
  align: 'center',
  color: checked ? colors.whiteLabel : colors.transparent,
  lineHeight: 'normal',
  size: 'smaller',
  weight: 'bold',
}))({
  width: '100%',
});

const SendButtonWrapper = styled(Column).attrs({
  align: 'center',
})({
  height: 56,
});

export const SendConfirmationSheetHeight = android ? 651 : 540;

const ChevronDown = () => {
  const { colors } = useTheme();
  return (
    <Column
      align="center"
      height={ios ? 34.5 : 30}
      marginTop={android ? -14 : 0}
      position="absolute"
      width={50}
    >
      <Text
        align="center"
        color={colors.alpha(colors.blueGreyDark, 0.15)}
        letterSpacing="zero"
        size="larger"
        weight="semibold"
      >
        􀆈
      </Text>
      <Text
        align="center"
        color={colors.alpha(colors.blueGreyDark, 0.09)}
        letterSpacing="zero"
        size="larger"
        style={{ top: -13 }}
        weight="semibold"
      >
        􀆈
      </Text>
    </Column>
  );
};

const Checkbox = ({ activeColor, checked, id, label, onPress }) => {
  const { colors } = useTheme();

  const handlePress = useCallback(() => {
    onPress({ checked: !checked, id, label });
  }, [checked, id, label, onPress]);
  return (
    <Column>
      <ButtonPressAnimation
        onPress={handlePress}
        paddingVertical={9.5}
        scaleTo={0.925}
      >
        <RowWithMargins align="center" margin={8}>
          <CheckboxContainer>
            <CheckboxBorder checked={checked} color={activeColor} />
            <Checkmark checked={checked}>􀆅</Checkmark>
          </CheckboxContainer>
          <CheckboxLabelText
            color={
              (checked && activeColor) || colors.alpha(colors.blueGreyDark, 0.8)
            }
          >
            {label}
          </CheckboxLabelText>
        </RowWithMargins>
      </ButtonPressAnimation>
    </Column>
  );
};

export default function SendConfirmationSheet() {
  const { colors, isDarkMode } = useTheme();
  const { nativeCurrency } = useAccountSettings();
  const { goBack, navigate, setParams } = useNavigation();
  const {
    height: deviceHeight,
    isSmallPhone,
    isTinyPhone,
    width: deviceWidth,
  } = useDimensions();
  const [isAuthorizing, setIsAuthorizing] = useState(false);
  const insets = useSafeArea();
  const { contacts } = useContacts();
  const profilesEnabled = useExperimentalFlag(PROFILES);

  useEffect(() => {
    android && Keyboard.dismiss();
  }, []);

  const {
    params: {
      amountDetails,
      asset,
      callback,
      isL2,
      isNft,
      network,
      to,
      toAddress,
    },
  } = useRoute();

  const [
    alreadySentTransactionsTotal,
    setAlreadySentTransactionsTotal,
  ] = useState(0);
  const [
    alreadySentTransactionsCurrentNetwork,
    setAlreadySentTransactionsCurrentNetwork,
  ] = useState(0);

  const { transactions } = useAccountTransactions(true, true);
  const { userAccounts, watchedAccounts } = useUserAccounts();
  const { walletNames } = useWallets();
  const isSendingToUserAccount = useMemo(() => {
    const found = userAccounts?.find(account => {
      return toLower(account.address) === toLower(toAddress);
    });
    return !!found;
  }, [toAddress, userAccounts]);

  useEffect(() => {
    if (!isSendingToUserAccount) {
      let sends = 0;
      let sendsCurrentNetwork = 0;
      transactions.forEach(tx => {
        if (toLower(tx.to) === toLower(toAddress)) {
          sends++;
          if (tx.network === network) {
            sendsCurrentNetwork++;
          }
        }
      });
      if (sends > 0) {
        setAlreadySentTransactionsTotal(sends);
        if (sendsCurrentNetwork > 0) {
          setAlreadySentTransactionsCurrentNetwork(sendsCurrentNetwork);
        }
      }
    }
  }, [isSendingToUserAccount, network, toAddress, transactions]);

  const contact = useMemo(() => {
<<<<<<< HEAD
    return contacts?.[to?.toLowerCase()];
  }, [contacts, to]);
=======
    return get(contacts, `${[toLower(toAddress)]}`);
  }, [contacts, toAddress]);
>>>>>>> aa3a3bcd

  const [checkboxes, setCheckboxes] = useState([
    {
      checked: false,
      label: lang.t(
        'wallet.transaction.checkboxes.im_not_sending_to_an_exchange'
      ),
    },
    {
      checked: false,
      label: lang.t(
        'wallet.transaction.checkboxes.has_a_wallet_that_supports',
        {
          networkName: capitalize(network),
        }
      ),
    },
  ]);

  const handleCheckbox = useCallback(
    checkbox => {
      const newCheckboxesState = [...checkboxes];
      newCheckboxesState[checkbox.id] = checkbox;
      setCheckboxes(newCheckboxesState);
    },
    [checkboxes]
  );

  const handleL2DisclaimerPress = useCallback(() => {
    navigate(Routes.EXPLAIN_SHEET, {
      type: asset.type,
    });
  }, [asset.type, navigate]);

  const nativeDisplayAmount = useMemo(
    () =>
      convertAmountToNativeDisplay(amountDetails.nativeAmount, nativeCurrency),
    [amountDetails.nativeAmount, nativeCurrency]
  );

  let color = useColorForAsset({
    address: asset.mainnet_address || asset.address,
  });

  if (isNft) {
    color = colors.appleBlue;
  }

  const shouldShowChecks =
    isL2 &&
    !isSendingToUserAccount &&
    alreadySentTransactionsCurrentNetwork < 3;

  useEffect(() => {
    setParams({ shouldShowChecks });
  }, [setParams, shouldShowChecks]);

  const canSubmit =
    !shouldShowChecks ||
    checkboxes.filter(check => check.checked === false).length === 0;

  const handleSubmit = useCallback(async () => {
    if (!canSubmit) return;
    try {
      setIsAuthorizing(true);
      await callback();
    } catch (e) {
      logger.sentry('TX submit failed', e);
      setIsAuthorizing(false);
    }
  }, [callback, canSubmit]);

  const existingAccount = useMemo(() => {
    let existingAcct = null;
    if (toAddress) {
      const allAccounts = [...userAccounts, ...watchedAccounts].filter(
        acct => acct.visible
      );
      for (const account of allAccounts) {
        if (
          toChecksumAddress(account.address) === toChecksumAddress(toAddress)
        ) {
          existingAcct = account;
          break;
        }
      }
    }
    return existingAcct;
  }, [toAddress, userAccounts, watchedAccounts]);

  const avatarName =
    removeFirstEmojiFromString(existingAccount?.label || contact?.nickname) ||
    (isValidDomainFormat(to)
      ? to
      : walletNames?.[to]
      ? walletNames[to]
      : address(to, 4, 6));

  const avatarValue =
    returnStringFirstEmoji(existingAccount?.label) ||
    addressHashedEmoji(toAddress);

  const avatarColor =
    existingAccount?.color ||
    contact?.color ||
    addressHashedColorIndex(toAddress);

  let realSheetHeight = !shouldShowChecks
    ? SendConfirmationSheetHeight - 150
    : SendConfirmationSheetHeight;

  if (!isL2) {
    realSheetHeight -= 80;
  }

  const { data: images } = useENSProfileImages(to, {
    enabled: isENSAddressFormat(to),
  });

  const accountImage = profilesEnabled
    ? images?.avatarUrl || existingAccount?.image
    : existingAccount?.image;

  const contentHeight = realSheetHeight - (isL2 ? 50 : 30);
  return (
    <Container
      deviceHeight={deviceHeight}
      height={contentHeight}
      insets={insets}
    >
      {ios && <StatusBar barStyle="light-content" />}
      {ios && <TouchableBackdrop onPress={goBack} />}

      <SlackSheet
        additionalTopPadding={android}
        contentHeight={contentHeight}
        scrollEnabled={false}
      >
        <SheetTitle>{lang.t('wallet.transaction.sending_title')}</SheetTitle>
        <Column height={contentHeight}>
          <Column padding={24} paddingBottom={android ? 0 : 19}>
            <Row>
              <Column width={deviceWidth - 117}>
                <TruncatedText
                  letterSpacing="roundedTightest"
                  size="bigger"
                  weight="heavy"
                >
                  {isNft ? asset?.name : nativeDisplayAmount}
                </TruncatedText>

                <Row marginTop={android ? -16 : 0} paddingTop={3}>
                  <Text
                    color={
                      isNft ? colors.alpha(colors.blueGreyDark, 0.6) : color
                    }
                    letterSpacing="roundedMedium"
                    size="lmedium"
                    weight={isNft ? 'bold' : 'heavy'}
                  >
                    {isNft
                      ? asset.familyName
                      : `${amountDetails.assetAmount} ${asset.symbol}`}
                  </Text>
                </Row>
              </Column>
              <Column align="end" flex={1} justify="center">
                <Row>
                  {isNft ? (
                    <RequestVendorLogoIcon
                      backgroundColor={asset.background || colors.lightestGrey}
                      badgeXPosition={-7}
                      badgeYPosition={0}
                      borderRadius={10}
                      imageUrl={asset.image_thumbnail_url || asset.image_url}
                      network={asset.network}
                      showLargeShadow
                      size={50}
                    />
                  ) : (
                    <CoinIcon size={50} {...asset} />
                  )}
                </Row>
              </Column>
            </Row>

            <Row marginVertical={19}>
              <Pill
                borderRadius={15}
                height={30}
                minWidth={39}
                paddingHorizontal={10}
                paddingVertical={5.5}
              >
                <Text
                  align="center"
                  color={colors.blueGreyDark60}
                  letterSpacing="roundedMedium"
                  lineHeight={20}
                  size="large"
                  weight="heavy"
                >
                  {lang.t('account.tx_to_lowercase')}
                </Text>
              </Pill>

              <Column align="end" flex={1}>
                <ChevronDown />
              </Column>
            </Row>
            <Row marginBottom={android ? 15 : 30}>
              <Column flex={1}>
                <Row width={android ? '80%' : '90%'}>
                  <TruncatedText
                    letterSpacing="roundedTight"
                    size="bigger"
                    weight="heavy"
                  >
                    {avatarName}
                  </TruncatedText>
                  <Centered marginTop={android ? 8 : 0}>
                    <ContactRowInfoButton
                      item={{
                        address: toAddress,
                        name: avatarName || address(to, 4, 8),
                      }}
                      network={network}
                      scaleTo={0.75}
                    >
                      <Text
                        color={colors.alpha(
                          colors.blueGreyDark,
                          isDarkMode ? 0.5 : 0.6
                        )}
                        lineHeight={31}
                        size="larger"
                        weight="heavy"
                      >
                        {' 􀍡'}
                      </Text>
                    </ContactRowInfoButton>
                  </Centered>
                </Row>
                <Row marginTop={android ? -18 : 0} paddingTop={3}>
                  <Text
                    color={colors.alpha(colors.blueGreyDark, 0.6)}
                    size="lmedium"
                    weight="bold"
                  >
                    {isSendingToUserAccount
                      ? `You own this wallet`
                      : alreadySentTransactionsTotal === 0
                      ? `First time send`
                      : `${alreadySentTransactionsTotal} previous sends`}
                  </Text>
                </Row>
              </Column>
              <Column align="end" justify="center">
                {accountImage ? (
                  <ImageAvatar image={accountImage} size="lmedium" />
                ) : (
                  <ContactAvatar
                    color={avatarColor}
                    size="lmedium"
                    value={avatarValue}
                  />
                )}
              </Column>
            </Row>
            <Divider color={colors.rowDividerExtraLight} inset={[0]} />
          </Column>
          {isL2 && (
            <Fragment>
              <L2Disclaimer
                assetType={asset.type}
                colors={colors}
                hideDivider
                marginBottom={9.5}
                onPress={handleL2DisclaimerPress}
                prominent
                sending
                symbol={asset.symbol}
              />
            </Fragment>
          )}
          <Column
            paddingBottom={isL2 ? 20.5 : 11}
            paddingLeft={29}
            paddingRight={24}
          >
            {shouldShowChecks &&
              checkboxes.map((check, i) => (
                <Checkbox
                  activeColor={color}
                  checked={check.checked}
                  id={i}
                  key={`check_${i}`}
                  label={check.label}
                  onPress={handleCheckbox}
                />
              ))}
          </Column>
          <SendButtonWrapper>
            <SendButton
              androidWidth={deviceWidth - 60}
              backgroundColor={color}
              disabled={!canSubmit}
              isAuthorizing={isAuthorizing}
              onLongPress={handleSubmit}
              smallButton={!isTinyPhone && (android || isSmallPhone)}
              testID="send-confirmation-button"
            />
          </SendButtonWrapper>
        </Column>
      </SlackSheet>
    </Container>
  );
}<|MERGE_RESOLUTION|>--- conflicted
+++ resolved
@@ -239,13 +239,8 @@
   }, [isSendingToUserAccount, network, toAddress, transactions]);
 
   const contact = useMemo(() => {
-<<<<<<< HEAD
-    return contacts?.[to?.toLowerCase()];
-  }, [contacts, to]);
-=======
-    return get(contacts, `${[toLower(toAddress)]}`);
+    return contacts?.[toAddress?.toLowerCase()];
   }, [contacts, toAddress]);
->>>>>>> aa3a3bcd
 
   const [checkboxes, setCheckboxes] = useState([
     {
