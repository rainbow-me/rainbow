--- conflicted
+++ resolved
@@ -1,12 +1,7 @@
 import { useRoute } from '@react-navigation/native';
 import { toChecksumAddress } from 'ethereumjs-util';
 import lang from 'i18n-js';
-<<<<<<< HEAD
 import capitalize from 'lodash/capitalize';
-import toLower from 'lodash/toLower';
-=======
-import { capitalize } from 'lodash';
->>>>>>> ff35b533
 import React, { Fragment, useCallback, useEffect } from 'react';
 import { Keyboard, StatusBar } from 'react-native';
 import { useSafeArea } from 'react-native-safe-area-context';
