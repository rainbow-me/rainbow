--- conflicted
+++ resolved
@@ -22,14 +22,6 @@
   SendHeader,
 } from '../components/send';
 import { SheetActionButton } from '../components/sheet';
-<<<<<<< HEAD
-import { analytics } from '@/analytics';
-import { WrappedAlert as Alert } from '@/helpers/alert';
-import { PROFILES, useExperimentalFlag } from '@rainbow-me/config';
-import { AssetTypes } from '@rainbow-me/entities';
-import { isL2Asset, isNativeAsset } from '@rainbow-me/handlers/assets';
-import { debouncedFetchSuggestions } from '@rainbow-me/handlers/ens';
-=======
 import { getDefaultCheckboxes } from './SendConfirmationSheet';
 import { WrappedAlert as Alert } from '@/helpers/alert';
 import { analytics } from '@/analytics';
@@ -37,7 +29,6 @@
 import { AssetTypes } from '@/entities';
 import { isL2Asset, isNativeAsset } from '@/handlers/assets';
 import { debouncedFetchSuggestions } from '@/handlers/ens';
->>>>>>> 837b79a9
 import {
   buildTransaction,
   createSignableTransaction,
