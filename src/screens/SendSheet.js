--- conflicted
+++ resolved
@@ -2,11 +2,7 @@
 import analytics from '@segment/analytics-react-native';
 import { captureEvent, captureException } from '@sentry/react-native';
 import lang from 'i18n-js';
-<<<<<<< HEAD
-import { isEqual, toLower } from 'lodash';
-=======
-import { isEmpty, isString, toLower } from 'lodash';
->>>>>>> 393dc362
+import toLower from 'lodash/toLower';
 import React, { useCallback, useEffect, useRef, useState } from 'react';
 import isEqual from 'react-fast-compare';
 import { Alert, InteractionManager, Keyboard, StatusBar } from 'react-native';
