import { useRoute } from '@react-navigation/native';
import { captureEvent, captureException } from '@sentry/react-native';
import lang from 'i18n-js';
import { isEmpty, isEqual, isString } from 'lodash';
import React, { useCallback, useEffect, useMemo, useRef, useState } from 'react';
import { InteractionManager, Keyboard, StatusBar, View } from 'react-native';
import { useDispatch } from 'react-redux';
import { useDebounce } from 'use-debounce';
import { GasSpeedButton } from '../components/gas';
import { Column } from '../components/layout';
import { SendAssetForm, SendAssetList, SendContactList, SendHeader } from '../components/send';
import { SheetActionButton } from '../components/sheet';
import { getDefaultCheckboxes } from './SendConfirmationSheet';
import { WrappedAlert as Alert } from '@/helpers/alert';
import { analytics } from '@/analytics';
import { PROFILES, useExperimentalFlag } from '@/config';
import { AssetTypes } from '@/entities';
import { isNativeAsset } from '@/handlers/assets';
import { debouncedFetchSuggestions } from '@/handlers/ens';
import {
  buildTransaction,
  createSignableTransaction,
  estimateGasLimit,
  getProviderForNetwork,
  isL2Network,
  resolveNameOrAddress,
  web3Provider,
} from '@/handlers/web3';
import Network from '@/helpers/networkTypes';
import { checkIsValidAddressOrDomain, checkIsValidAddressOrDomainFormat, isENSAddressFormat } from '@/helpers/validators';
import {
  prefetchENSAvatar,
  prefetchENSCover,
  useAccountSettings,
  useCoinListEditOptions,
  useColorForAsset,
  useContacts,
  useCurrentNonce,
  useENSProfile,
  useENSRegistrationActionHandler,
  useGas,
  useMaxInputBalance,
  usePrevious,
  useSendableUniqueTokens,
  useSendSheetInputRefs,
  useTransactionConfirmation,
  useUserAccounts,
  useWallets,
} from '@/hooks';
import { loadWallet, sendTransaction } from '@/model/wallet';
import { useNavigation } from '@/navigation/Navigation';
import { parseGasParamsForTransaction } from '@/parsers';
import { rainbowTokenList } from '@/references';
import { useSortedUserAssets } from '@/resources/assets/useSortedUserAssets';
import Routes from '@/navigation/routesNames';
import styled from '@/styled-thing';
import { borders } from '@/styles';
import { convertAmountAndPriceToNativeDisplay, convertAmountFromNativeValue, formatInputDecimals, lessThan } from '@/helpers/utilities';
import { deviceUtils, ethereumUtils, getUniqueTokenType, safeAreaInsetValues } from '@/utils';
import logger from '@/utils/logger';
import { IS_ANDROID, IS_IOS } from '@/env';
import { NoResults } from '@/components/list';
import { NoResultsType } from '@/components/list/NoResults';
import { setHardwareTXError } from '@/navigation/HardwareWalletTxNavigator';
import { Wallet } from '@ethersproject/wallet';
import { getNetworkObj } from '@/networks';
<<<<<<< HEAD
import { addNewTransaction } from '@/state/pendingTransactions';
=======
import { getNextNonce } from '@/state/nonces';
>>>>>>> 2622bbc2

const sheetHeight = deviceUtils.dimensions.height - (IS_ANDROID ? 30 : 10);
const statusBarHeight = IS_IOS ? safeAreaInsetValues.top : StatusBar.currentHeight;

const Container = styled.View({
  backgroundColor: ({ theme: { colors } }) => colors.transparent,
  flex: 1,
  paddingTop: IS_IOS ? 0 : statusBarHeight,
  width: '100%',
});

const SheetContainer = styled(Column).attrs({
  align: 'center',
  flex: 1,
})({
  ...borders.buildRadiusAsObject('top', IS_IOS ? 0 : 16),
  backgroundColor: ({ theme: { colors } }) => colors.white,
  height: sheetHeight,
  width: '100%',
});

const validateRecipient = toAddress => {
  // Don't allow send to known ERC20 contracts on mainnet
  if (rainbowTokenList.RAINBOW_TOKEN_LIST[toAddress.toLowerCase()]) {
    return false;
  }
  return true;
};

export default function SendSheet(props) {
  const dispatch = useDispatch();
  const { goBack, navigate } = useNavigation();
  const { data: sortedAssets } = useSortedUserAssets();
  const {
    gasFeeParamsBySpeed,
    gasLimit,
    isSufficientGas,
    isValidGas,
    selectedGasFee,
    startPollingGasFees,
    stopPollingGasFees,
    updateDefaultGasLimit,
    updateTxFee,
    l1GasFeeOptimism,
  } = useGas();
  const recipientFieldRef = useRef();
  const profilesEnabled = useExperimentalFlag(PROFILES);

  const { contacts, onRemoveContact, filteredContacts } = useContacts();
  const { userAccounts, watchedAccounts } = useUserAccounts();
  const { sendableUniqueTokens } = useSendableUniqueTokens();
  const { accountAddress, nativeCurrency, network } = useAccountSettings();
  const { isHardwareWallet } = useWallets();

  const { action: transferENS } = useENSRegistrationActionHandler({
    step: 'TRANSFER',
  });

  const { hiddenCoinsObj, pinnedCoinsObj } = useCoinListEditOptions();
  const [toAddress, setToAddress] = useState();
  const [amountDetails, setAmountDetails] = useState({
    assetAmount: '',
    isSufficientBalance: false,
    nativeAmount: '',
  });
  const [currentNetwork, setCurrentNetwork] = useState();
  const prevNetwork = usePrevious(currentNetwork);
  const [currentInput, setCurrentInput] = useState('');

  const { params } = useRoute();
  const assetOverride = params?.asset;
  const prevAssetOverride = usePrevious(assetOverride);

  const recipientOverride = params?.address;
  const nativeAmountOverride = params?.nativeAmount;
  const [recipient, setRecipient] = useState('');
  const [nickname, setNickname] = useState('');
  const [selected, setSelected] = useState({});
  const [maxEnabled, setMaxEnabled] = useState(false);
  const { maxInputBalance, updateMaxInputBalance } = useMaxInputBalance();

  const [debouncedInput] = useDebounce(currentInput, 500);
  const [debouncedRecipient] = useDebounce(recipient, 500);

  const [isValidAddress, setIsValidAddress] = useState(!!recipientOverride);
  const [currentProvider, setCurrentProvider] = useState();
  const theme = useTheme();
  const { colors, isDarkMode } = theme;

  const { nativeCurrencyInputRef, setLastFocusedInputHandle, assetInputRef } = useSendSheetInputRefs();

  const showEmptyState = !isValidAddress;
  const showAssetList = isValidAddress && isEmpty(selected);
  const showAssetForm = isValidAddress && !isEmpty(selected);

  const isNft = selected?.type === AssetTypes.nft;

  let colorForAsset = useColorForAsset(selected, null, false, true);
  if (isNft) {
    colorForAsset = colors.appleBlue;
  }

  const uniqueTokenType = isNft ? getUniqueTokenType(selected) : undefined;
  const isENS = uniqueTokenType === 'ENS';

  const ensName = selected.uniqueId ? selected.uniqueId?.split(' ')?.[0] : selected.uniqueId;
  const ensProfile = useENSProfile(ensName, {
    enabled: isENS,
    supportedRecordsOnly: false,
  });

  const isL2 = useMemo(() => {
    return isL2Network(currentNetwork);
  }, [currentNetwork]);

  const sendUpdateAssetAmount = useCallback(
    newAssetAmount => {
      const _assetAmount = newAssetAmount.replace(/[^0-9.]/g, '');
      let _nativeAmount = '';
      if (_assetAmount.length) {
        const priceUnit = selected?.price?.value ?? 0;
        const { amount: convertedNativeAmount } = convertAmountAndPriceToNativeDisplay(_assetAmount, priceUnit, nativeCurrency);
        _nativeAmount = formatInputDecimals(convertedNativeAmount, _assetAmount);
      }

      const _isSufficientBalance = Number(_assetAmount) <= Number(maxInputBalance);

      setAmountDetails({
        assetAmount: _assetAmount,
        isSufficientBalance: _isSufficientBalance,
        nativeAmount: _nativeAmount,
      });
    },
    [maxInputBalance, nativeCurrency, selected]
  );

  const sendUpdateSelected = useCallback(
    newSelected => {
      if (isEqual(newSelected, selected)) return;
      updateMaxInputBalance(newSelected);
      if (newSelected?.type === AssetTypes.nft) {
        setAmountDetails({
          assetAmount: '1',
          isSufficientBalance: true,
          nativeAmount: '0',
        });

        // Prevent a state update loop
        if (selected?.uniqueId !== newSelected?.uniqueId) {
          setSelected({
            ...newSelected,
            symbol: newSelected?.collection?.name,
          });
        }
      } else {
        setSelected(newSelected);
        sendUpdateAssetAmount('');
      }
    },
    [selected, sendUpdateAssetAmount, updateMaxInputBalance]
  );

  // Update all fields passed via params if needed
  useEffect(() => {
    if (recipientOverride && !recipient) {
      setIsValidAddress(true);
      setRecipient(recipientOverride);
    }

    if (assetOverride && assetOverride !== prevAssetOverride) {
      sendUpdateSelected(assetOverride);
      updateMaxInputBalance(assetOverride);
    }

    if (nativeAmountOverride && !amountDetails.assetAmount && maxInputBalance) {
      sendUpdateAssetAmount(nativeAmountOverride);
    }
  }, [
    amountDetails,
    assetOverride,
    maxInputBalance,
    nativeAmountOverride,
    prevAssetOverride,
    recipient,
    recipientOverride,
    sendUpdateAssetAmount,
    sendUpdateSelected,
    updateMaxInputBalance,
  ]);

  useEffect(() => {
    // We can start fetching gas prices
    // after we know the network that the asset
    // belongs to
    if (prevNetwork !== currentNetwork) {
      InteractionManager.runAfterInteractions(() => {
        startPollingGasFees(currentNetwork);
      });
    }
  }, [prevNetwork, startPollingGasFees, selected?.network, currentNetwork]);

  // Stop polling when the sheet is unmounted
  useEffect(() => {
    return () => {
      InteractionManager.runAfterInteractions(() => {
        stopPollingGasFees();
      });
    };
  }, [stopPollingGasFees]);

  useEffect(() => {
    const updateNetworkAndProvider = async () => {
      const assetNetwork = selected?.network;
      if (assetNetwork && (assetNetwork !== currentNetwork || !currentNetwork || prevNetwork !== currentNetwork)) {
        let provider = web3Provider;
        const selectedNetwork = selected?.network;
        if (network === Network.goerli) {
          setCurrentNetwork(Network.goerli);
          provider = await getProviderForNetwork(Network.goerli);
          setCurrentProvider(provider);
        } else {
          setCurrentNetwork(selectedNetwork);
          provider = await getProviderForNetwork(selectedNetwork);
          setCurrentProvider(provider);
        }
      }
    };
    updateNetworkAndProvider();
  }, [currentNetwork, isNft, network, prevNetwork, selected?.network, sendUpdateSelected]);

  const onChangeNativeAmount = useCallback(
    newNativeAmount => {
      if (!isString(newNativeAmount)) return;
      if (maxEnabled) {
        setMaxEnabled(false);
      }
      const _nativeAmount = newNativeAmount.replace(/[^0-9.]/g, '');
      let _assetAmount = '';
      if (_nativeAmount.length) {
        const priceUnit = selected?.price?.value ?? 0;
        const convertedAssetAmount = convertAmountFromNativeValue(_nativeAmount, priceUnit, selected.decimals);
        _assetAmount = formatInputDecimals(convertedAssetAmount, _nativeAmount);
      }

      const _isSufficientBalance = Number(_assetAmount) <= Number(maxInputBalance);
      setAmountDetails({
        assetAmount: _assetAmount,
        isSufficientBalance: _isSufficientBalance,
        nativeAmount: _nativeAmount,
      });
      analytics.track('Changed native currency input in Send flow');
    },
    [maxEnabled, maxInputBalance, selected.decimals, selected?.price?.value]
  );

  useEffect(() => {
    if (maxEnabled) {
      const newBalanceAmount = updateMaxInputBalance(selected);
      sendUpdateAssetAmount(newBalanceAmount);
    }
    // we want to listen to the gas fee and update when it changes
    // eslint-disable-next-line react-hooks/exhaustive-deps
  }, [selected, sendUpdateAssetAmount, updateMaxInputBalance, selectedGasFee, maxEnabled]);

  const onChangeAssetAmount = useCallback(
    newAssetAmount => {
      if (isString(newAssetAmount)) {
        if (maxEnabled) {
          setMaxEnabled(false);
        }
        sendUpdateAssetAmount(newAssetAmount);
        analytics.track('Changed token input in Send flow');
      }
    },
    [maxEnabled, sendUpdateAssetAmount]
  );

  useEffect(() => {
    const resolveAddressIfNeeded = async () => {
      let realAddress = debouncedRecipient;
      const isValid = await checkIsValidAddressOrDomainFormat(debouncedRecipient);
      if (isValid) {
        realAddress = await resolveNameOrAddress(debouncedRecipient);
        setToAddress(realAddress);
      } else {
        setIsValidAddress(false);
      }
    };
    debouncedRecipient && resolveAddressIfNeeded();
  }, [debouncedRecipient]);

  const updateTxFeeForOptimism = useCallback(
    async updatedGasLimit => {
      const txData = await buildTransaction(
        {
          address: accountAddress,
          amount: amountDetails.assetAmount,
          asset: selected,
          gasLimit: updatedGasLimit,
          recipient: toAddress,
        },
        currentProvider,
        currentNetwork
      );
      const l1GasFeeOptimism = await ethereumUtils.calculateL1FeeOptimism(txData, currentProvider);
      updateTxFee(updatedGasLimit, null, l1GasFeeOptimism);
    },
    [accountAddress, amountDetails.assetAmount, currentNetwork, currentProvider, selected, toAddress, updateTxFee]
  );

  const onSubmit = useCallback(
    async ({ ens: { setAddress, transferControl, clearRecords } = {} } = {}) => {
      const wallet = await loadWallet(undefined, true, currentProvider);
      if (!wallet) return;

      const validTransaction = isValidAddress && amountDetails.isSufficientBalance && isSufficientGas && isValidGas;
      if (!selectedGasFee?.gasFee?.estimatedFee || !validTransaction) {
        logger.sentry('preventing tx submit for one of the following reasons:');
        logger.sentry('selectedGasFee ? ', selectedGasFee);
        logger.sentry('selectedGasFee.maxFee ? ', selectedGasFee?.maxFee);
        logger.sentry('validTransaction ? ', validTransaction);
        logger.sentry('isValidGas ? ', isValidGas);
        captureEvent('Preventing tx submit');
        return false;
      }

      let submitSuccess = false;
      let updatedGasLimit = null;

      // Attempt to update gas limit before sending ERC20 / ERC721
      if (!isNativeAsset(selected.address, currentNetwork)) {
        try {
          // Estimate the tx with gas limit padding before sending
          updatedGasLimit = await estimateGasLimit(
            {
              address: accountAddress,
              amount: amountDetails.assetAmount,
              asset: selected,
              recipient: toAddress,
            },
            true,
            currentProvider,
            currentNetwork
          );

          if (!lessThan(updatedGasLimit, gasLimit)) {
            if (getNetworkObj(currentNetwork).gas?.OptimismTxFee) {
              updateTxFeeForOptimism(updatedGasLimit);
            } else {
              updateTxFee(updatedGasLimit, null);
            }
          }
          // eslint-disable-next-line no-empty
        } catch (e) {}
      }

      let nextNonce;

      if (isENS && toAddress && (clearRecords || setAddress || transferControl)) {
        const { nonce } = await transferENS(() => null, {
          clearRecords,
          name: ensName,
          records: {
            ...(ensProfile?.data?.contenthash ? { contenthash: ensProfile?.data?.contenthash } : {}),
            ...(ensProfile?.data?.records || {}),
            ...(ensProfile?.data?.coinAddresses || {}),
          },
          setAddress,
          toAddress,
          transferControl,
          wallet,
        });
        nextNonce = nonce + 1;
      }

      const gasLimitToUse = updatedGasLimit && !lessThan(updatedGasLimit, gasLimit) ? updatedGasLimit : gasLimit;

      const gasParams = parseGasParamsForTransaction(selectedGasFee);
      const txDetails = {
        amount: amountDetails.assetAmount,
        asset: selected,
        from: accountAddress,
        gasLimit: gasLimitToUse,
        network: currentNetwork,
        nonce: nextNonce ?? (await getNextNonce({ address: accountAddress, network: currentNetwork })),
        to: toAddress,
        ...gasParams,
      };

      try {
        const signableTransaction = await createSignableTransaction(txDetails);
        if (!signableTransaction.to) {
          logger.sentry('txDetails', txDetails);
          logger.sentry('signableTransaction', signableTransaction);
          logger.sentry('"to" field is missing!');
          const e = new Error('Transaction missing TO field');
          captureException(e);
          Alert.alert(lang.t('wallet.transaction.alert.invalid_transaction'));
          submitSuccess = false;
        } else {
          const { result: txResult, error } = await sendTransaction({
            existingWallet: wallet,
            provider: currentProvider,
            transaction: signableTransaction,
          });

          if (error) {
            throw new Error(`SendSheet sendTransaction failed`);
          }

          const { hash, nonce } = txResult;
          const { data, value } = signableTransaction;
          if (!isEmpty(hash)) {
            submitSuccess = true;
            txDetails.hash = hash;
            txDetails.nonce = nonce;
            txDetails.network = currentNetwork;
            txDetails.data = data;
            txDetails.value = value;
            txDetails.txTo = signableTransaction.to;
            txDetails.pending = true;
            txDetails.type = 'send';
            txDetails.status = 'pending';
            addNewTransaction({
              address: accountAddress,
              network: currentNetwork,
              transaction: txDetails,
            });
          }
        }
      } catch (error) {
        submitSuccess = false;
        logger.sentry('TX Details', txDetails);
        logger.sentry('SendSheet onSubmit error');
        logger.sentry(error);
        captureException(error);

        // if hardware wallet, we need to tell hardware flow there was error
        // have to check inverse or we trigger unwanted BT permissions requests
        if (!(wallet instanceof Wallet)) {
          setHardwareTXError(true);
        }
      }
      return submitSuccess;
    },
    [
      accountAddress,
      amountDetails.assetAmount,
      amountDetails.isSufficientBalance,
      currentNetwork,
      currentProvider,
      ensName,
      ensProfile?.data?.coinAddresses,
      ensProfile?.data?.contenthash,
      ensProfile?.data?.records,
      gasLimit,
      isENS,
      isSufficientGas,
      isValidAddress,
      isValidGas,
      selected,
      selectedGasFee,
      toAddress,
      transferENS,
      updateTxFee,
      updateTxFeeForOptimism,
    ]
  );

  const submitTransaction = useCallback(
    async (...args) => {
      if (Number(amountDetails.assetAmount) <= 0) {
        logger.sentry('amountDetails.assetAmount ? ', amountDetails?.assetAmount);
        captureEvent('Preventing tx submit due to amount <= 0');
        return false;
      }
      const submitSuccessful = await onSubmit(...args);
      analytics.track('Sent transaction', {
        assetName: selected?.name || '',
        network: selected?.network || '',
        isRecepientENS: recipient.slice(-4).toLowerCase() === '.eth',
        isHardwareWallet,
      });

      if (submitSuccessful) {
        goBack();
        navigate(Routes.WALLET_SCREEN);
        InteractionManager.runAfterInteractions(() => {
          navigate(Routes.PROFILE_SCREEN);
        });
      }
    },
    [amountDetails.assetAmount, goBack, isHardwareWallet, navigate, onSubmit, recipient, selected?.name, selected?.network]
  );

  const { buttonDisabled, buttonLabel } = useMemo(() => {
    const isZeroAssetAmount = Number(amountDetails.assetAmount) <= 0;

    let disabled = true;
    let label = lang.t('button.confirm_exchange.enter_amount');

    if (isENS && !ensProfile.isSuccess) {
      label = lang.t('button.confirm_exchange.loading');
      disabled = true;
    } else if (
      isEmpty(gasFeeParamsBySpeed) ||
      !selectedGasFee ||
      isEmpty(selectedGasFee?.gasFee) ||
      !toAddress ||
      (getNetworkObj(currentNetwork).gas?.OptimismTxFee && l1GasFeeOptimism === null)
    ) {
      label = lang.t('button.confirm_exchange.loading');
      disabled = true;
    } else if (!isZeroAssetAmount && !isSufficientGas) {
      disabled = true;
      label = lang.t('button.confirm_exchange.insufficient_token', {
        tokenName: getNetworkObj(currentNetwork).nativeCurrency.symbol,
      });
    } else if (!isValidGas) {
      disabled = true;
      label = lang.t('button.confirm_exchange.invalid_fee');
    } else if (!isZeroAssetAmount && !amountDetails.isSufficientBalance) {
      disabled = true;
      label = lang.t('button.confirm_exchange.insufficient_funds');
    } else if (!isZeroAssetAmount) {
      disabled = false;
      label = `􀕹 ${lang.t('button.confirm_exchange.review')}`;
    }

    return { buttonDisabled: disabled, buttonLabel: label };
  }, [
    amountDetails.assetAmount,
    amountDetails.isSufficientBalance,
    isENS,
    ensProfile.isSuccess,
    gasFeeParamsBySpeed,
    selectedGasFee,
    toAddress,
    currentNetwork,
    l1GasFeeOptimism,
    isSufficientGas,
    isValidGas,
  ]);

  const showConfirmationSheet = useCallback(async () => {
    if (buttonDisabled) return;
    let toAddress = recipient;
    const isValid = await checkIsValidAddressOrDomain(recipient);
    if (isValid) {
      toAddress = await resolveNameOrAddress(recipient);
    }
    const validRecipient = validateRecipient(toAddress);
    assetInputRef?.current?.blur();
    nativeCurrencyInputRef?.current?.blur();
    if (!validRecipient) {
      navigate(Routes.EXPLAIN_SHEET, {
        onClose: () => {
          // Nasty workaround to take control over useMagicAutofocus :S
          InteractionManager.runAfterInteractions(() => {
            setTimeout(() => {
              recipientFieldRef?.current?.focus();
            }, 210);
          });
        },
        type: 'sending_funds_to_contract',
      });
      return;
    }
    const uniqueTokenType = getUniqueTokenType(selected);
    const isENS = uniqueTokenType === 'ENS';
    const checkboxes = getDefaultCheckboxes({
      ensProfile,
      isENS: true,
      network,
      toAddress: recipient,
    });
    navigate(Routes.SEND_CONFIRMATION_SHEET, {
      amountDetails: amountDetails,
      asset: selected,
      callback: submitTransaction,
      checkboxes,
      ensProfile,
      isENS,
      isL2,
      isNft,
      network: currentNetwork,
      profilesEnabled,
      to: recipient,
      toAddress,
    });
  }, [
    amountDetails,
    assetInputRef,
    buttonDisabled,
    currentNetwork,
    ensProfile,
    isL2,
    isNft,
    nativeCurrencyInputRef,
    navigate,
    network,
    profilesEnabled,
    recipient,
    selected,
    submitTransaction,
  ]);

  const onResetAssetSelection = useCallback(() => {
    analytics.track('Reset asset selection in Send flow');
    sendUpdateSelected({});
  }, [sendUpdateSelected]);

  const onChangeInput = useCallback(
    text => {
      const isValid = checkIsValidAddressOrDomainFormat(text);
      if (!isValid) {
        setIsValidAddress();
      }
      setToAddress();
      setCurrentInput(text);
      setRecipient(text);
      setNickname(text);
      if (profilesEnabled && isENSAddressFormat(text)) {
        prefetchENSAvatar(text);
        prefetchENSCover(text);
      }
    },
    [profilesEnabled]
  );

  useEffect(() => {
    updateDefaultGasLimit();
  }, [updateDefaultGasLimit]);

  useEffect(() => {
    if ((isValidAddress && showAssetList) || (isValidAddress && showAssetForm && selected?.type === AssetTypes.nft)) {
      Keyboard.dismiss();
    }
  }, [isValidAddress, selected, showAssetForm, showAssetList]);

  const checkAddress = useCallback(recipient => {
    if (recipient) {
      const isValidFormat = checkIsValidAddressOrDomainFormat(recipient);
      setIsValidAddress(isValidFormat);
    }
  }, []);

  const [ensSuggestions, setEnsSuggestions] = useState([]);
  const [loadingEnsSuggestions, setLoadingEnsSuggestions] = useState(false);
  useEffect(() => {
    if (network === Network.mainnet && !recipientOverride && recipient?.length) {
      setLoadingEnsSuggestions(true);
      debouncedFetchSuggestions(recipient, setEnsSuggestions, setLoadingEnsSuggestions, profilesEnabled);
    } else {
      setEnsSuggestions([]);
    }
  }, [network, recipient, recipientOverride, setEnsSuggestions, watchedAccounts, profilesEnabled]);

  useEffect(() => {
    checkAddress(debouncedInput);
  }, [checkAddress, debouncedInput]);

  useEffect(() => {
    if (!currentProvider?._network?.chainId) return;
    const currentProviderNetwork = ethereumUtils.getNetworkFromChainId(Number(currentProvider._network.chainId));
    const assetNetwork = selected?.network;

    if (assetNetwork === currentNetwork && currentProviderNetwork === currentNetwork && isValidAddress && !isEmpty(selected)) {
      estimateGasLimit(
        {
          address: accountAddress,
          amount: amountDetails.assetAmount,
          asset: selected,
          recipient: toAddress,
        },
        false,
        currentProvider,
        currentNetwork
      )
        .then(async gasLimit => {
          if (getNetworkObj(currentNetwork).gas?.OptimismTxFee) {
            updateTxFeeForOptimism(gasLimit);
          } else {
            updateTxFee(gasLimit, null);
          }
        })
        .catch(e => {
          logger.sentry('Error calculating gas limit', e);
          updateTxFee(null, null);
        });
    }
  }, [
    accountAddress,
    amountDetails.assetAmount,
    currentNetwork,
    currentProvider,
    isValidAddress,
    recipient,
    selected,
    toAddress,
    updateTxFee,
    updateTxFeeForOptimism,
    network,
    isNft,
  ]);

  const sendContactListDataKey = useMemo(() => `${ensSuggestions?.[0]?.address || '_'}`, [ensSuggestions]);

  const isEmptyWallet = !sortedAssets?.length && !sendableUniqueTokens?.length;

  return (
    <Container testID="send-sheet">
      <SheetContainer>
        <SendHeader
          colorForAsset={colorForAsset}
          contacts={contacts}
          fromProfile={params?.fromProfile}
          hideDivider={showAssetForm}
          isValidAddress={isValidAddress}
          nickname={nickname}
          onChangeAddressInput={onChangeInput}
          onPressPaste={recipient => {
            checkAddress(recipient);
            setRecipient(recipient);
          }}
          recipient={recipient}
          recipientFieldRef={recipientFieldRef}
          removeContact={onRemoveContact}
          showAssetList={showAssetList}
          userAccounts={userAccounts}
          watchedAccounts={watchedAccounts}
        />
        {showEmptyState && (
          <SendContactList
            contacts={filteredContacts}
            currentInput={currentInput}
            ensSuggestions={ensSuggestions}
            key={sendContactListDataKey}
            loadingEnsSuggestions={loadingEnsSuggestions}
            onPressContact={(recipient, nickname) => {
              setIsValidAddress(true);
              setRecipient(recipient);
              setNickname(nickname);
            }}
            removeContact={onRemoveContact}
            userAccounts={userAccounts}
            watchedAccounts={watchedAccounts}
          />
        )}
        {showAssetList &&
          (!isEmptyWallet ? (
            <SendAssetList
              hiddenCoins={hiddenCoinsObj}
              nativeCurrency={nativeCurrency}
              network={network}
              onSelectAsset={sendUpdateSelected}
              pinnedCoins={pinnedCoinsObj}
              sortedAssets={sortedAssets}
              theme={theme}
              uniqueTokens={sendableUniqueTokens}
            />
          ) : (
            <View
              pointerEvents="none"
              style={{
                position: 'absolute',
                width: '100%',
                height: sheetHeight,
                alignItems: 'center',
                justifyContent: 'center',
                bottom: 0,
              }}
            >
              <NoResults type={NoResultsType.Send} />
            </View>
          ))}
        {showAssetForm && (
          <SendAssetForm
            {...props}
            assetAmount={amountDetails.assetAmount}
            assetInputRef={assetInputRef}
            buttonRenderer={
              <SheetActionButton
                color={colorForAsset}
                disabled={buttonDisabled}
                forceShadows
                label={buttonLabel}
                onPress={showConfirmationSheet}
                scaleTo={buttonDisabled ? 1.025 : 0.9}
                size="big"
                testID="send-sheet-confirm"
                weight="heavy"
              />
            }
            colorForAsset={colorForAsset}
            nativeAmount={amountDetails.nativeAmount}
            nativeCurrency={nativeCurrency}
            nativeCurrencyInputRef={nativeCurrencyInputRef}
            onChangeAssetAmount={onChangeAssetAmount}
            onChangeNativeAmount={onChangeNativeAmount}
            onResetAssetSelection={onResetAssetSelection}
            selected={selected}
            sendMaxBalance={() => setMaxEnabled(true)}
            setLastFocusedInputHandle={setLastFocusedInputHandle}
            txSpeedRenderer={
              <GasSpeedButton
                asset={selected}
                currentNetwork={currentNetwork}
                horizontalPadding={0}
                marginBottom={17}
                theme={isDarkMode ? 'dark' : 'light'}
              />
            }
          />
        )}
      </SheetContainer>
    </Container>
  );
}<|MERGE_RESOLUTION|>--- conflicted
+++ resolved
@@ -64,11 +64,8 @@
 import { setHardwareTXError } from '@/navigation/HardwareWalletTxNavigator';
 import { Wallet } from '@ethersproject/wallet';
 import { getNetworkObj } from '@/networks';
-<<<<<<< HEAD
 import { addNewTransaction } from '@/state/pendingTransactions';
-=======
 import { getNextNonce } from '@/state/nonces';
->>>>>>> 2622bbc2
 
 const sheetHeight = deviceUtils.dimensions.height - (IS_ANDROID ? 30 : 10);
 const statusBarHeight = IS_IOS ? safeAreaInsetValues.top : StatusBar.currentHeight;
