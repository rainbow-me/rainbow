import analytics from '@segment/analytics-react-native';
import { get, isEmpty, isString, toLower } from 'lodash';
import PropTypes from 'prop-types';
<<<<<<< HEAD
import React, { Component } from 'react';
import { Keyboard, KeyboardAvoidingView, StatusBar } from 'react-native';
import { isIphoneX } from 'react-native-iphone-x-helper';
import { compose, withHandlers, withProps } from 'recompact';
=======
import React, { useCallback, useEffect, useMemo, useState } from 'react';
import { Keyboard, KeyboardAvoidingView } from 'react-native';
import { getStatusBarHeight, isIphoneX } from 'react-native-iphone-x-helper';
import { useNavigation, useNavigationParam } from 'react-navigation-hooks';
>>>>>>> d889e533
import styled from 'styled-components/primitives';
import { Column } from '../components/layout';
import {
  SendAssetForm,
  SendAssetList,
  SendButton,
  SendContactList,
  SendHeader,
  SendTransactionSpeed,
} from '../components/send';
import { createSignableTransaction, estimateGasLimit } from '../handlers/web3';
import {
<<<<<<< HEAD
  withAccountData,
  withAccountSettings,
  withContacts,
  withDataInit,
  withTransitionProps,
  withUniqueTokens,
} from '../hoc';
import { colors } from '../styles';
import { deviceUtils, gasUtils, isNewValueForPath } from '../utils';
=======
  convertAmountAndPriceToNativeDisplay,
  convertAmountFromNativeValue,
  formatInputDecimals,
} from '../helpers/utilities';
import { checkIsValidAddress } from '../helpers/validators';
import { usePrevious } from '../hooks';
import { sendTransaction } from '../model/wallet';
import { borders, colors } from '../styles';
import { deviceUtils, ethereumUtils, gasUtils } from '../utils';
>>>>>>> d889e533

const sheetHeight = deviceUtils.dimensions.height - 10;

const Container = styled(Column)`
  background-color: ${colors.transparent};
  height: 100%;
`;

const SheetContainer = styled(Column)`
  background-color: ${colors.white};
  height: ${sheetHeight};
`;

const SendSheet = ({
  accountAddress,
  allAssets,
  contacts,
  dataAddNewTransaction,
  fetchData,
  gasLimit,
  gasPrices,
  gasUpdateDefaultGasLimit,
  gasUpdateGasPriceOption,
  gasUpdateTxFee,
  isSufficientGas,
  nativeCurrency,
  nativeCurrencySymbol,
  removeContact,
  selectedGasPrice,
  sendableUniqueTokens,
  sortedContacts,
  txFees,
  ...props
}) => {
  const { navigate, setParams } = useNavigation();
  const [amountDetails, setAmountDetails] = useState({
    assetAmount: '',
    isSufficientBalance: false,
    nativeAmount: '',
  });
  const [currentInput, setCurrentInput] = useState('');
  const [isAuthorizing, setIsAuthorizing] = useState(false);
  const [isValidAddress, setIsValidAddress] = useState(false);
  const [recipient, setRecipient] = useState('');
  const [selected, setSelected] = useState({});

  const showEmptyState = !isValidAddress;
  const showAssetList = isValidAddress && isEmpty(selected);
  const showAssetForm = isValidAddress && !isEmpty(selected);

  const sendUpdateAssetAmount = useCallback(
    newAssetAmount => {
      const _assetAmount = newAssetAmount.replace(/[^0-9.]/g, '');
      let _nativeAmount = '';
      if (_assetAmount.length) {
        const priceUnit = get(selected, 'price.value', 0);
        const {
          amount: convertedNativeAmount,
        } = convertAmountAndPriceToNativeDisplay(
          _assetAmount,
          priceUnit,
          nativeCurrency
        );
        _nativeAmount = formatInputDecimals(
          convertedNativeAmount,
          _assetAmount
        );
      }
      const balanceAmount = ethereumUtils.getBalanceAmount(
        selectedGasPrice,
        selected
      );
      const _isSufficientBalance =
        Number(_assetAmount) <= Number(balanceAmount);
      setAmountDetails({
        assetAmount: _assetAmount,
        isSufficientBalance: _isSufficientBalance,
        nativeAmount: _nativeAmount,
      });
    },
    [nativeCurrency, selected, selectedGasPrice]
  );

  const sendUpdateSelected = useCallback(
    newSelected => {
      if (get(newSelected, 'isNft')) {
        setAmountDetails({
          assetAmount: '1',
          isSufficientBalance: true,
          nativeAmount: '0',
        });
        setSelected({
          ...newSelected,
          symbol: get(newSelected, 'asset_contract.name'),
        });
      } else {
        setSelected(newSelected);
        sendUpdateAssetAmount(amountDetails.assetAmount);
      }
    },
    [amountDetails.assetAmount, sendUpdateAssetAmount]
  );

  const sendUpdateRecipient = useCallback(newRecipient => {
    setRecipient(newRecipient);
  }, []);

  const onChangeNativeAmount = useCallback(
    newNativeAmount => {
      if (!isString(newNativeAmount)) return;
      const _nativeAmount = newNativeAmount.replace(/[^0-9.]/g, '');
      let _assetAmount = '';
      if (_nativeAmount.length) {
        const priceUnit = get(selected, 'price.value', 0);
        const convertedAssetAmount = convertAmountFromNativeValue(
          _nativeAmount,
          priceUnit,
          selected.decimals
        );
        _assetAmount = formatInputDecimals(convertedAssetAmount, _nativeAmount);
      }

      const balanceAmount = ethereumUtils.getBalanceAmount(
        selectedGasPrice,
        selected
      );
      const _isSufficientBalance =
        Number(_assetAmount) <= Number(balanceAmount);

      setAmountDetails({
        assetAmount: _assetAmount,
        isSufficientBalance: _isSufficientBalance,
        nativeAmount: _nativeAmount,
      });
      analytics.track('Changed native currency input in Send flow');
    },
    [selected, selectedGasPrice]
  );

  const sendMaxBalance = useCallback(() => {
    const balanceAmount = ethereumUtils.getBalanceAmount(
      selectedGasPrice,
      selected
    );
    sendUpdateAssetAmount(balanceAmount);
  }, [selected, selectedGasPrice, sendUpdateAssetAmount]);

  const onChangeAssetAmount = useCallback(
    newAssetAmount => {
      if (isString(newAssetAmount)) {
        sendUpdateAssetAmount(newAssetAmount);
        analytics.track('Changed token input in Send flow');
      }
    },
    [sendUpdateAssetAmount]
  );

  const onSubmit = useCallback(async () => {
    const validTransaction =
      isValidAddress && amountDetails.isSufficientBalance && isSufficientGas;
    if (!selectedGasPrice.txFee || !validTransaction || isAuthorizing)
      return false;

    let submitSuccess = false;
    const txDetails = {
      amount: amountDetails.assetAmount,
      asset: selected,
      from: accountAddress,
      gasLimit,
      gasPrice: get(selectedGasPrice, 'value.amount'),
      nonce: null,
      to: recipient,
    };
    try {
      const signableTransaction = await createSignableTransaction(txDetails);
      const txHash = await sendTransaction({
        transaction: signableTransaction,
      });
      if (!isEmpty(txHash)) {
        submitSuccess = true;
        txDetails.hash = txHash;
        await dataAddNewTransaction(txDetails);
      }
    } catch (error) {
      submitSuccess = false;
    } finally {
      setIsAuthorizing(false);
    }
    return submitSuccess;
  }, [
    accountAddress,
    amountDetails.assetAmount,
    amountDetails.isSufficientBalance,
    dataAddNewTransaction,
    gasLimit,
    isAuthorizing,
    isSufficientGas,
    isValidAddress,
    recipient,
    selected,
    selectedGasPrice,
  ]);

  const submitTransaction = useCallback(async () => {
    if (Number(amountDetails.assetAmount) <= 0) return false;

    try {
      const submitSuccessful = await onSubmit();
      analytics.track('Sent transaction', {
        assetName: selected.name,
        assetType: selected.isNft ? 'unique_token' : 'token',
        isRecepientENS: toLower(recipient.slice(-4)) === '.eth',
      });
      if (submitSuccessful) {
        navigate('ProfileScreen');
      }
    } catch (error) {
      setIsAuthorizing(false);
    }
  }, [
    amountDetails.assetAmount,
    navigate,
    onSubmit,
    recipient,
    selected.isNft,
    selected.name,
  ]);

  const onPressTransactionSpeed = useCallback(
    onSuccess => {
      gasUtils.showTransactionSpeedOptions(
        gasPrices,
        txFees,
        gasUpdateGasPriceOption,
        onSuccess
      );
    },
    [gasPrices, gasUpdateGasPriceOption, txFees]
  );

  const onLongPressSend = useCallback(() => {
    setIsAuthorizing(true);

    if (isIphoneX()) {
      submitTransaction();
    } else {
      onPressTransactionSpeed(submitTransaction);
    }
  }, [onPressTransactionSpeed, submitTransaction]);

  const onResetAssetSelection = useCallback(() => {
    analytics.track('Reset asset selection in Send flow');
    sendUpdateSelected({});
  }, [sendUpdateSelected]);

  const onChangeInput = useCallback(event => {
    setCurrentInput(event);
    setRecipient(event);
  }, []);

  useEffect(() => {
    gasUpdateDefaultGasLimit();
  }, [gasUpdateDefaultGasLimit]);

  useEffect(() => {
    if (isValidAddress) {
      Keyboard.dismiss();
    }
  }, [isValidAddress]);

  const verticalGestureResponseDistance = useMemo(() => {
    let verticalGestureResponseDistance = 140;

    if (!isValidAddress && !isEmpty(contacts)) {
      verticalGestureResponseDistance = 140;
    } else if (isValidAddress) {
      verticalGestureResponseDistance = isEmpty(selected)
        ? 140
        : deviceUtils.dimensions.height;
    } else {
      verticalGestureResponseDistance = deviceUtils.dimensions.height;
    }
    return verticalGestureResponseDistance;
  }, [contacts, isValidAddress, selected]);

  const prevResponseDistance = usePrevious(verticalGestureResponseDistance);

  useEffect(() => {
    if (prevResponseDistance !== verticalGestureResponseDistance) {
      setParams({ verticalGestureResponseDistance });
    }
  }, [prevResponseDistance, setParams, verticalGestureResponseDistance]);

  const assetOverride = useNavigationParam('asset');

  useEffect(() => {
    if (isValidAddress && assetOverride) {
      sendUpdateSelected(assetOverride);
    }
  }, [assetOverride, isValidAddress, sendUpdateSelected]);

  const recipientOverride = useNavigationParam('address');

  useEffect(() => {
    if (recipientOverride && !recipient) {
      sendUpdateRecipient(recipientOverride);
    }
  }, [recipient, recipientOverride, sendUpdateRecipient]);

  const checkAddress = useCallback(async () => {
    const validAddress = await checkIsValidAddress(recipient);
    setIsValidAddress(validAddress);
  }, [recipient]);

  useEffect(() => {
    checkAddress();
  }, [checkAddress]);

  useEffect(() => {
    if (isValidAddress) {
      estimateGasLimit({
        address: accountAddress,
        amount: amountDetails.assetAmount,
        asset: selected,
        recipient,
      })
<<<<<<< HEAD
      .catch(() => {
        this.setState({ isAuthorizing: false });
      });
  };

  onChangeInput = event => {
    this.setState({ currentInput: event });
    this.props.sendUpdateRecipient(event);
  };

  render() {
    const {
      allAssets,
      contacts,
      fetchData,
      isValidAddress,
      nativeCurrencySymbol,
      recipient,
      removeContact,
      selected,
      selectedGasPrice,
      sendableUniqueTokens,
      sendUpdateRecipient,
      sortedContacts,
      ...props
    } = this.props;
    const showEmptyState = !isValidAddress;
    const showAssetList = isValidAddress && isEmpty(selected);
    const showAssetForm = isValidAddress && !isEmpty(selected);

    return (
      <SheetContainer>
        <StatusBar barStyle="light-content" />
        <KeyboardAvoidingView behavior="padding">
          <Container align="center">
            <SendHeader
              contacts={contacts}
              isValid={isValidAddress}
              isValidAddress={isValidAddress}
              onChangeAddressInput={this.onChangeInput}
              onPressPaste={sendUpdateRecipient}
              recipient={recipient}
=======
        .then(gasLimit => {
          gasUpdateTxFee(gasLimit);
        })
        .catch(() => {
          gasUpdateTxFee(null);
        });
    }
  }, [
    accountAddress,
    amountDetails.assetAmount,
    gasUpdateTxFee,
    isValidAddress,
    recipient,
    selected,
  ]);

  return (
    <SheetContainer>
      <KeyboardAvoidingView behavior="padding">
        <Container align="center">
          <SendHeader
            contacts={contacts}
            isValidAddress={isValidAddress}
            onChangeAddressInput={onChangeInput}
            onPressPaste={sendUpdateRecipient}
            recipient={recipient}
            removeContact={removeContact}
          />
          {showEmptyState && (
            <SendContactList
              allAssets={sortedContacts}
              currentInput={currentInput}
              onPressContact={sendUpdateRecipient}
>>>>>>> d889e533
              removeContact={removeContact}
            />
          )}
          {showAssetList && (
            <SendAssetList
              allAssets={allAssets}
              fetchData={fetchData}
              onSelectAsset={sendUpdateSelected}
              uniqueTokens={sendableUniqueTokens}
            />
          )}
          {showAssetForm && (
            <SendAssetForm
              {...props}
              allAssets={allAssets}
              assetAmount={amountDetails.assetAmount}
              buttonRenderer={
                <SendButton
                  {...props}
                  assetAmount={amountDetails.assetAmount}
                  isAuthorizing={isAuthorizing}
                  isSufficientBalance={amountDetails.isSufficientBalance}
                  isSufficientGas={isSufficientGas}
                  onLongPress={onLongPressSend}
                />
              }
              nativeAmount={amountDetails.nativeAmount}
              onChangeAssetAmount={onChangeAssetAmount}
              onChangeNativeAmount={onChangeNativeAmount}
              onResetAssetSelection={onResetAssetSelection}
              selected={selected}
              sendMaxBalance={sendMaxBalance}
              txSpeedRenderer={
                isIphoneX() && (
                  <SendTransactionSpeed
                    gasPrice={selectedGasPrice}
                    nativeCurrencySymbol={nativeCurrencySymbol}
                    onPressTransactionSpeed={onPressTransactionSpeed}
                  />
                )
              }
            />
          )}
        </Container>
      </KeyboardAvoidingView>
    </SheetContainer>
  );
};

SendSheet.propTypes = {
  accountAddress: PropTypes.string.isRequired,
  allAssets: PropTypes.array,
  dataAddNewTransaction: PropTypes.func.isRequired,
  fetchData: PropTypes.func.isRequired,
  gasLimit: PropTypes.number,
  gasPrices: PropTypes.object,
  gasUpdateDefaultGasLimit: PropTypes.func.isRequired,
  gasUpdateGasPriceOption: PropTypes.func.isRequired,
  gasUpdateTxFee: PropTypes.func.isRequired,
  isSufficientGas: PropTypes.bool.isRequired,
  nativeCurrency: PropTypes.string.isRequired,
  nativeCurrencySymbol: PropTypes.string.isRequired,
  removeContact: PropTypes.func.isRequired,
  selectedGasPrice: PropTypes.object,
  sendableUniqueTokens: PropTypes.arrayOf(PropTypes.object),
  sortedContacts: PropTypes.array,
  txFees: PropTypes.object.isRequired,
};

const arePropsEqual = (prev, next) =>
  prev.isSufficientGas === next.isSufficientGas &&
  prev.gasLimit === next.gasLimit &&
  prev.selectedGasPrice === next.selectedGasPrice &&
  prev.txFees === next.txFees &&
  prev.gasPrices === next.gasPrices &&
  prev.allAssets === next.allAssets;
export default React.memo(SendSheet, arePropsEqual);<|MERGE_RESOLUTION|>--- conflicted
+++ resolved
@@ -1,17 +1,10 @@
 import analytics from '@segment/analytics-react-native';
 import { get, isEmpty, isString, toLower } from 'lodash';
 import PropTypes from 'prop-types';
-<<<<<<< HEAD
-import React, { Component } from 'react';
+import React, { useCallback, useEffect, useMemo, useState } from 'react';
 import { Keyboard, KeyboardAvoidingView, StatusBar } from 'react-native';
 import { isIphoneX } from 'react-native-iphone-x-helper';
-import { compose, withHandlers, withProps } from 'recompact';
-=======
-import React, { useCallback, useEffect, useMemo, useState } from 'react';
-import { Keyboard, KeyboardAvoidingView } from 'react-native';
-import { getStatusBarHeight, isIphoneX } from 'react-native-iphone-x-helper';
 import { useNavigation, useNavigationParam } from 'react-navigation-hooks';
->>>>>>> d889e533
 import styled from 'styled-components/primitives';
 import { Column } from '../components/layout';
 import {
@@ -24,17 +17,6 @@
 } from '../components/send';
 import { createSignableTransaction, estimateGasLimit } from '../handlers/web3';
 import {
-<<<<<<< HEAD
-  withAccountData,
-  withAccountSettings,
-  withContacts,
-  withDataInit,
-  withTransitionProps,
-  withUniqueTokens,
-} from '../hoc';
-import { colors } from '../styles';
-import { deviceUtils, gasUtils, isNewValueForPath } from '../utils';
-=======
   convertAmountAndPriceToNativeDisplay,
   convertAmountFromNativeValue,
   formatInputDecimals,
@@ -42,9 +24,8 @@
 import { checkIsValidAddress } from '../helpers/validators';
 import { usePrevious } from '../hooks';
 import { sendTransaction } from '../model/wallet';
-import { borders, colors } from '../styles';
+import { colors } from '../styles';
 import { deviceUtils, ethereumUtils, gasUtils } from '../utils';
->>>>>>> d889e533
 
 const sheetHeight = deviceUtils.dimensions.height - 10;
 
@@ -371,50 +352,6 @@
         asset: selected,
         recipient,
       })
-<<<<<<< HEAD
-      .catch(() => {
-        this.setState({ isAuthorizing: false });
-      });
-  };
-
-  onChangeInput = event => {
-    this.setState({ currentInput: event });
-    this.props.sendUpdateRecipient(event);
-  };
-
-  render() {
-    const {
-      allAssets,
-      contacts,
-      fetchData,
-      isValidAddress,
-      nativeCurrencySymbol,
-      recipient,
-      removeContact,
-      selected,
-      selectedGasPrice,
-      sendableUniqueTokens,
-      sendUpdateRecipient,
-      sortedContacts,
-      ...props
-    } = this.props;
-    const showEmptyState = !isValidAddress;
-    const showAssetList = isValidAddress && isEmpty(selected);
-    const showAssetForm = isValidAddress && !isEmpty(selected);
-
-    return (
-      <SheetContainer>
-        <StatusBar barStyle="light-content" />
-        <KeyboardAvoidingView behavior="padding">
-          <Container align="center">
-            <SendHeader
-              contacts={contacts}
-              isValid={isValidAddress}
-              isValidAddress={isValidAddress}
-              onChangeAddressInput={this.onChangeInput}
-              onPressPaste={sendUpdateRecipient}
-              recipient={recipient}
-=======
         .then(gasLimit => {
           gasUpdateTxFee(gasLimit);
         })
@@ -433,6 +370,7 @@
 
   return (
     <SheetContainer>
+      <StatusBar barStyle="light-content" />
       <KeyboardAvoidingView behavior="padding">
         <Container align="center">
           <SendHeader
@@ -448,7 +386,6 @@
               allAssets={sortedContacts}
               currentInput={currentInput}
               onPressContact={sendUpdateRecipient}
->>>>>>> d889e533
               removeContact={removeContact}
             />
           )}
