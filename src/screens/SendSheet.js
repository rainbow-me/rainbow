import { useRoute } from '@react-navigation/native';
import analytics from '@segment/analytics-react-native';
import { captureEvent, captureException } from '@sentry/react-native';
import lang from 'i18n-js';
import { isEmpty, isEqual, isString, toLower } from 'lodash';
import React, { useCallback, useEffect, useRef, useState } from 'react';
import { Alert, InteractionManager, Keyboard, StatusBar } from 'react-native';
import { getStatusBarHeight } from 'react-native-iphone-x-helper';
import { KeyboardArea } from 'react-native-keyboard-area';
import { useDispatch } from 'react-redux';
import { GasSpeedButton } from '../components/gas';
import { Column } from '../components/layout';
import {
  SendAssetForm,
  SendAssetList,
  SendContactList,
  SendHeader,
} from '../components/send';
import { SheetActionButton } from '../components/sheet';
import { prefetchENSProfileImages } from '../hooks/useENSProfileImages';
import { PROFILES, useExperimentalFlag } from '@rainbow-me/config';
import { AssetTypes } from '@rainbow-me/entities';
import { isL2Asset, isNativeAsset } from '@rainbow-me/handlers/assets';
import { debouncedFetchSuggestions } from '@rainbow-me/handlers/ens';
import {
  buildTransaction,
  createSignableTransaction,
  estimateGasLimit,
  getProviderForNetwork,
  isL2Network,
  resolveNameOrAddress,
  web3Provider,
} from '@rainbow-me/handlers/web3';
import isNativeStackAvailable from '@rainbow-me/helpers/isNativeStackAvailable';
import Network from '@rainbow-me/helpers/networkTypes';
import {
  checkIsValidAddressOrDomain,
  isENSAddressFormat,
} from '@rainbow-me/helpers/validators';
import {
  useAccountSettings,
  useCoinListEditOptions,
  useColorForAsset,
  useContacts,
  useCurrentNonce,
  useENSProfile,
  useENSRegistrationActionHandler,
  useGas,
  useMaxInputBalance,
  usePrevious,
  useSendableUniqueTokens,
  useSendSavingsAccount,
  useSendSheetInputRefs,
  useSortedAccountAssets,
  useTransactionConfirmation,
  useUpdateAssetOnchainBalance,
  useUserAccounts,
} from '@rainbow-me/hooks';
import { sendTransaction } from '@rainbow-me/model/wallet';
import { useNavigation } from '@rainbow-me/navigation/Navigation';
import { parseGasParamsForTransaction } from '@rainbow-me/parsers';
import { chainAssets, rainbowTokenList } from '@rainbow-me/references';
import Routes from '@rainbow-me/routes';
import styled from '@rainbow-me/styled-components';
import { borders } from '@rainbow-me/styles';
import {
  convertAmountAndPriceToNativeDisplay,
  convertAmountFromNativeValue,
  formatInputDecimals,
  lessThan,
} from '@rainbow-me/utilities';
import {
  deviceUtils,
  ethereumUtils,
  getUniqueTokenType,
} from '@rainbow-me/utils';
import logger from 'logger';

const sheetHeight = deviceUtils.dimensions.height - (android ? 30 : 10);
const statusBarHeight = getStatusBarHeight(true);

const Container = styled.View({
  backgroundColor: ({ theme: { colors } }) => colors.transparent,
  flex: 1,
  paddingTop: isNativeStackAvailable ? 0 : statusBarHeight,
  width: '100%',
});

const SheetContainer = styled(Column).attrs({
  align: 'center',
  flex: 1,
})({
  ...borders.buildRadiusAsObject('top', isNativeStackAvailable ? 0 : 16),
  backgroundColor: ({ theme: { colors } }) => colors.white,
  height: isNativeStackAvailable || android ? sheetHeight : '100%',
  width: '100%',
});

const KeyboardSizeView = styled(KeyboardArea)({
  backgroundColor: ({ showAssetForm, theme: { colors } }) =>
    showAssetForm ? colors.lighterGrey : colors.white,
  width: '100%',
});

export default function SendSheet(props) {
  const dispatch = useDispatch();
  const { goBack, navigate } = useNavigation();
  const { dataAddNewTransaction } = useTransactionConfirmation();
  const updateAssetOnchainBalanceIfNeeded = useUpdateAssetOnchainBalance();
  const { sortedAssets } = useSortedAccountAssets();
  const {
    gasFeeParamsBySpeed,
    gasLimit,
    isSufficientGas,
    isValidGas,
    prevSelectedGasFee,
    selectedGasFee,
    startPollingGasFees,
    stopPollingGasFees,
    updateDefaultGasLimit,
    updateTxFee,
  } = useGas();
  const recipientFieldRef = useRef();
  const profilesEnabled = useExperimentalFlag(PROFILES);

  const { contacts, onRemoveContact, filteredContacts } = useContacts();
  const { userAccounts, watchedAccounts } = useUserAccounts();
  const { sendableUniqueTokens } = useSendableUniqueTokens();
  const { accountAddress, nativeCurrency, network } = useAccountSettings();

  const { action: transferENS } = useENSRegistrationActionHandler({
    step: 'TRANSFER',
  });

  const savings = useSendSavingsAccount();
  const { hiddenCoins, pinnedCoins } = useCoinListEditOptions();
  const [toAddress, setToAddress] = useState();
  const [amountDetails, setAmountDetails] = useState({
    assetAmount: '',
    isSufficientBalance: false,
    nativeAmount: '',
  });
  const [currentNetwork, setCurrentNetwork] = useState();
  const prevNetwork = usePrevious(currentNetwork);
  const [currentInput, setCurrentInput] = useState('');

  const getNextNonce = useCurrentNonce(accountAddress, currentNetwork);

  const { params } = useRoute();
  const assetOverride = params?.asset;
  const prevAssetOverride = usePrevious(assetOverride);

  const recipientOverride = params?.address;
  const nativeAmountOverride = params?.nativeAmount;
  const [recipient, setRecipient] = useState('');
  const [nickname, setNickname] = useState('');
  const [selected, setSelected] = useState({});
  const { maxInputBalance, updateMaxInputBalance } = useMaxInputBalance();

  const [isValidAddress, setIsValidAddress] = useState(!!recipientOverride);
  const [currentProvider, setCurrentProvider] = useState();
  const { colors, isDarkMode } = useTheme();

  const {
    nativeCurrencyInputRef,
    setLastFocusedInputHandle,
    assetInputRef,
  } = useSendSheetInputRefs();

  const showEmptyState = !isValidAddress;
  const showAssetList = isValidAddress && isEmpty(selected);
  const showAssetForm = isValidAddress && !isEmpty(selected);

  const isNft = selected?.type === AssetTypes.nft;
  let colorForAsset = useColorForAsset(
    {
      address: selected?.mainnet_address || selected.address,
    },
    null,
    false,
    true
  );
  if (isNft) {
    colorForAsset = colors.appleBlue;
  }

  const uniqueTokenType = isNft ? getUniqueTokenType(selected) : undefined;
  const isENS = uniqueTokenType === 'ENS';

  const ensName = selected.uniqueId
    ? selected.uniqueId?.split(' ')?.[0]
    : selected.uniqueId;
  const ensProfile = useENSProfile(ensName, {
    enabled: isENS,
  });

  const isL2 = useMemo(() => {
    return isL2Network(currentNetwork);
  }, [currentNetwork]);

  const sendUpdateAssetAmount = useCallback(
    newAssetAmount => {
      const _assetAmount = newAssetAmount.replace(/[^0-9.]/g, '');
      let _nativeAmount = '';
      if (_assetAmount.length) {
        const priceUnit = selected?.price?.value ?? 0;
        const {
          amount: convertedNativeAmount,
        } = convertAmountAndPriceToNativeDisplay(
          _assetAmount,
          priceUnit,
          nativeCurrency
        );
        _nativeAmount = formatInputDecimals(
          convertedNativeAmount,
          _assetAmount
        );
      }

      const _isSufficientBalance =
        Number(_assetAmount) <= Number(maxInputBalance);

      setAmountDetails({
        assetAmount: _assetAmount,
        isSufficientBalance: _isSufficientBalance,
        nativeAmount: _nativeAmount,
      });
    },
    [maxInputBalance, nativeCurrency, selected]
  );

  const sendUpdateSelected = useCallback(
    newSelected => {
      if (isEqual(newSelected, selected)) return;
      updateMaxInputBalance(newSelected);
      if (newSelected?.type === AssetTypes.nft) {
        setAmountDetails({
          assetAmount: '1',
          isSufficientBalance: true,
          nativeAmount: '0',
        });

        // Prevent a state update loop
        if (selected?.uniqueId !== newSelected?.uniqueId) {
          setSelected({
            ...newSelected,
            symbol: newSelected?.collection?.name,
          });
        }
      } else {
        setSelected(newSelected);
        sendUpdateAssetAmount('');
      }
    },
    [selected, sendUpdateAssetAmount, updateMaxInputBalance]
  );

  // Update all fields passed via params if needed
  useEffect(() => {
    if (recipientOverride && !recipient) {
      setIsValidAddress(true);
      setRecipient(recipientOverride);
    }

    if (assetOverride && assetOverride !== prevAssetOverride) {
      sendUpdateSelected(assetOverride);
      updateMaxInputBalance(assetOverride);
    }

    if (nativeAmountOverride && !amountDetails.assetAmount && maxInputBalance) {
      sendUpdateAssetAmount(nativeAmountOverride);
    }
  }, [
    amountDetails,
    assetOverride,
    maxInputBalance,
    nativeAmountOverride,
    prevAssetOverride,
    recipient,
    recipientOverride,
    sendUpdateAssetAmount,
    sendUpdateSelected,
    updateMaxInputBalance,
  ]);

  useEffect(() => {
    // We can start fetching gas prices
    // after we know the network that the asset
    // belongs to
    if (prevNetwork !== currentNetwork) {
      InteractionManager.runAfterInteractions(() => {
        startPollingGasFees(currentNetwork);
      });
    }
  }, [prevNetwork, startPollingGasFees, selected.type, currentNetwork]);

  // Stop polling when the sheet is unmounted
  useEffect(() => {
    return () => {
      InteractionManager.runAfterInteractions(() => {
        stopPollingGasFees();
      });
    };
  }, [stopPollingGasFees]);

  // Recalculate balance when gas price changes
  useEffect(() => {
    if (
      selected?.isNativeAsset &&
      (prevSelectedGasFee?.gasFee?.estimatedFee?.value?.amount ?? 0) !==
        (selectedGasFee?.gasFee?.estimatedFee?.value?.amount ?? 0)
    ) {
      updateMaxInputBalance(selected);
    }
  }, [prevSelectedGasFee, selected, selectedGasFee, updateMaxInputBalance]);

  useEffect(() => {
    const updateNetworkAndProvider = async () => {
      const assetNetwork = isL2Asset(selected?.type) ? selected.type : network;
      if (
        selected?.type &&
        (assetNetwork !== currentNetwork ||
          !currentNetwork ||
          prevNetwork !== currentNetwork)
      ) {
        let provider = web3Provider;
        switch (selected.type) {
          case AssetTypes.polygon:
            setCurrentNetwork(Network.polygon);
            provider = await getProviderForNetwork(Network.polygon);
            break;
          case AssetTypes.arbitrum:
            setCurrentNetwork(Network.arbitrum);
            provider = await getProviderForNetwork(Network.arbitrum);
            break;
          case AssetTypes.optimism:
            setCurrentNetwork(Network.optimism);
            provider = await getProviderForNetwork(Network.optimism);
            break;
          default:
            setCurrentNetwork(network);
        }
        setCurrentProvider(provider);
      }
    };
    updateNetworkAndProvider();
  }, [currentNetwork, network, prevNetwork, selected.type, sendUpdateSelected]);

  useEffect(() => {
    if (isEmpty(selected)) return;
    if (currentProvider?._network?.chainId) {
      const currentProviderNetwork = ethereumUtils.getNetworkFromChainId(
        Number(currentProvider._network.chainId)
      );

      const assetNetwork = isL2Asset(selected?.type) ? selected.type : network;

      if (
        assetNetwork === currentNetwork &&
        currentProviderNetwork === currentNetwork
      ) {
        updateAssetOnchainBalanceIfNeeded(
          selected,
          accountAddress,
          currentNetwork,
          currentProvider,
          updatedAsset => {
            // set selected asset with new balance
            if (!isEqual(selected, updatedAsset)) {
              setSelected(updatedAsset);
              updateMaxInputBalance(updatedAsset);
              sendUpdateAssetAmount('');
            }
          }
        );
      }
    }
    // eslint-disable-next-line react-hooks/exhaustive-deps
  }, [accountAddress, currentProvider, currentNetwork, selected]);

  const onChangeNativeAmount = useCallback(
    newNativeAmount => {
      if (!isString(newNativeAmount)) return;
      const _nativeAmount = newNativeAmount.replace(/[^0-9.]/g, '');
      let _assetAmount = '';
      if (_nativeAmount.length) {
        const priceUnit = selected?.price?.value ?? 0;
        const convertedAssetAmount = convertAmountFromNativeValue(
          _nativeAmount,
          priceUnit,
          selected.decimals
        );
        _assetAmount = formatInputDecimals(convertedAssetAmount, _nativeAmount);
      }

      const _isSufficientBalance =
        Number(_assetAmount) <= Number(maxInputBalance);
      setAmountDetails({
        assetAmount: _assetAmount,
        isSufficientBalance: _isSufficientBalance,
        nativeAmount: _nativeAmount,
      });
      analytics.track('Changed native currency input in Send flow');
    },
    [maxInputBalance, selected.decimals, selected?.price?.value]
  );

  const sendMaxBalance = useCallback(async () => {
    const newBalanceAmount = await updateMaxInputBalance(selected);
    sendUpdateAssetAmount(newBalanceAmount);
  }, [selected, sendUpdateAssetAmount, updateMaxInputBalance]);

  const onChangeAssetAmount = useCallback(
    newAssetAmount => {
      if (isString(newAssetAmount)) {
        sendUpdateAssetAmount(newAssetAmount);
        analytics.track('Changed token input in Send flow');
      }
    },
    [sendUpdateAssetAmount]
  );

  useEffect(() => {
    const resolveAddressIfNeeded = async () => {
      let realAddress = recipient;
      const isValid = await checkIsValidAddressOrDomain(recipient);
      if (isValid) {
        realAddress = await resolveNameOrAddress(recipient);
      }
      setToAddress(realAddress);
    };
    recipient && resolveAddressIfNeeded();
  }, [recipient]);

  const updateTxFeeForOptimism = useCallback(
    async updatedGasLimit => {
      const txData = await buildTransaction(
        {
          address: accountAddress,
          amount: amountDetails.assetAmount,
          asset: selected,
          gasLimit: updatedGasLimit,
          recipient: toAddress,
        },
        currentProvider,
        currentNetwork
      );
      const l1GasFeeOptimism = await ethereumUtils.calculateL1FeeOptimism(
        txData,
        currentProvider
      );
      updateTxFee(updatedGasLimit, null, l1GasFeeOptimism);
    },
    [
      accountAddress,
      amountDetails.assetAmount,
      currentNetwork,
      currentProvider,
      selected,
      toAddress,
      updateTxFee,
    ]
  );

  const onSubmit = useCallback(
    async ({
      ens: { setAddress, transferControl, clearRecords } = {},
    } = {}) => {
      const validTransaction =
        isValidAddress &&
        amountDetails.isSufficientBalance &&
        isSufficientGas &&
        isValidGas;
      if (!selectedGasFee?.gasFee?.estimatedFee || !validTransaction) {
        logger.sentry('preventing tx submit for one of the following reasons:');
        logger.sentry('selectedGasFee ? ', selectedGasFee);
        logger.sentry('selectedGasFee.maxFee ? ', selectedGasFee?.maxFee);
        logger.sentry('validTransaction ? ', validTransaction);
        logger.sentry('isValidGas ? ', isValidGas);
        captureEvent('Preventing tx submit');
        return false;
      }

      let submitSuccess = false;
      let updatedGasLimit = null;

      // Attempt to update gas limit before sending ERC20 / ERC721
      if (!isNativeAsset(selected.address, currentNetwork)) {
        try {
          // Estimate the tx with gas limit padding before sending
          updatedGasLimit = await estimateGasLimit(
            {
              address: accountAddress,
              amount: amountDetails.assetAmount,
              asset: selected,
              recipient: toAddress,
            },
            true,
            currentProvider,
            currentNetwork
          );

          if (!lessThan(updatedGasLimit, gasLimit)) {
            if (currentNetwork === Network.optimism) {
              updateTxFeeForOptimism(updatedGasLimit);
            } else {
              updateTxFee(updatedGasLimit, null);
            }
          }
          // eslint-disable-next-line no-empty
        } catch (e) {}
      }

      const gasLimitToUse =
        updatedGasLimit && !lessThan(updatedGasLimit, gasLimit)
          ? updatedGasLimit
          : gasLimit;

      const gasParams = parseGasParamsForTransaction(selectedGasFee);
      const txDetails = {
        amount: amountDetails.assetAmount,
        asset: selected,
        from: accountAddress,
        gasLimit: gasLimitToUse,
        network: currentNetwork,
        nonce: await getNextNonce(),
        to: toAddress,
        ...gasParams,
      };

      try {
        const signableTransaction = await createSignableTransaction(txDetails);
        if (!signableTransaction.to) {
          logger.sentry('txDetails', txDetails);
          logger.sentry('signableTransaction', signableTransaction);
          logger.sentry('"to" field is missing!');
          const e = new Error('Transaction missing TO field');
          captureException(e);
          Alert.alert(lang.t('wallet.transaction.alert.invalid_transaction'));
          submitSuccess = false;
        } else {
          if (isENS && (clearRecords || setAddress || transferControl)) {
<<<<<<< HEAD
            console.log('test', clearRecords, setAddress, transferControl);
=======
>>>>>>> c8c0d4d9
            await transferENS(() => null, {
              clearRecords,
              name: ensName,
              setAddress,
              toAddress,
              transferControl,
            });
          }
          const { result: txResult } = await sendTransaction({
            provider: currentProvider,
            transaction: signableTransaction,
          });
          const { hash, nonce } = txResult;
          const { data, value } = signableTransaction;
          if (!isEmpty(hash)) {
            submitSuccess = true;
            txDetails.hash = hash;
            txDetails.nonce = nonce;
            txDetails.network = currentNetwork;
            txDetails.data = data;
            txDetails.value = value;
            txDetails.txTo = signableTransaction.to;
            await dispatch(
              dataAddNewTransaction(txDetails, null, false, currentProvider)
            );
          }
        }
      } catch (error) {
        logger.sentry('TX Details', txDetails);
        logger.sentry('SendSheet onSubmit error');
        logger.sentry(error);
        captureException(error);
        submitSuccess = false;
      }
      return submitSuccess;
    },
    [
      accountAddress,
      amountDetails.assetAmount,
      amountDetails.isSufficientBalance,
      currentNetwork,
      currentProvider,
      dataAddNewTransaction,
      dispatch,
      gasLimit,
      getNextNonce,
      isENS,
      isSufficientGas,
      isValidAddress,
      isValidGas,
      selected,
      selectedGasFee,
      toAddress,
      transferENS,
      updateTxFee,
      updateTxFeeForOptimism,
    ]
  );

  const submitTransaction = useCallback(
    async (...args) => {
      if (Number(amountDetails.assetAmount) <= 0) {
        logger.sentry(
          'amountDetails.assetAmount ? ',
          amountDetails?.assetAmount
        );
        captureEvent('Preventing tx submit due to amount <= 0');
        return false;
      }
      const submitSuccessful = await onSubmit(...args);
      analytics.track('Sent transaction', {
        assetName: selected?.name || '',
        assetType: selected?.type || '',
        isRecepientENS: toLower(recipient.slice(-4)) === '.eth',
      });

      if (submitSuccessful) {
        goBack();
        navigate(Routes.WALLET_SCREEN);
        InteractionManager.runAfterInteractions(() => {
          navigate(Routes.PROFILE_SCREEN);
        });
      }
    },
    [
      amountDetails.assetAmount,
      goBack,
      navigate,
      onSubmit,
      recipient,
      selected?.name,
      selected?.type,
    ]
  );

  const validateRecipient = useCallback(
    async toAddress => {
      // Don't allow send to known ERC20 contracts on mainnet
      if (rainbowTokenList.RAINBOW_TOKEN_LIST[toLower(toAddress)]) {
        return false;
      }

      // Don't allow sending funds directly to known ERC20 contracts on L2
      if (isL2) {
        const currentChainAssets = chainAssets[currentNetwork];
        const found =
          currentChainAssets &&
          currentChainAssets.find(
            item => toLower(item.asset?.asset_code) === toLower(toAddress)
          );
        if (found) {
          return false;
        }
      }
      return true;
    },
    [currentNetwork, isL2]
  );

  const { buttonDisabled, buttonLabel } = useMemo(() => {
    const isZeroAssetAmount = Number(amountDetails.assetAmount) <= 0;

    let disabled = true;
    let label = lang.t('button.confirm_exchange.enter_amount');

    let nativeToken = 'ETH';
    if (currentNetwork === Network.polygon) {
      nativeToken = 'MATIC';
    }
    if (
      isEmpty(gasFeeParamsBySpeed) ||
      !selectedGasFee ||
      isEmpty(selectedGasFee?.gasFee)
    ) {
      label = lang.t('button.confirm_exchange.loading');
      disabled = true;
    } else if (!isZeroAssetAmount && !isSufficientGas) {
      disabled = true;
      label = lang.t('button.confirm_exchange.insufficient_token', {
        tokenName: nativeToken,
      });
    } else if (!isValidGas) {
      disabled = true;
      label = lang.t('button.confirm_exchange.invalid_fee');
    } else if (!isZeroAssetAmount && !amountDetails.isSufficientBalance) {
      disabled = true;
      label = lang.t('button.confirm_exchange.insufficient_funds');
    } else if (!isZeroAssetAmount) {
      disabled = false;
      label = `􀕹 ${lang.t('button.confirm_exchange.review')}`;
    }

    return { buttonDisabled: disabled, buttonLabel: label };
  }, [
    amountDetails.assetAmount,
    amountDetails.isSufficientBalance,
    currentNetwork,
    gasFeeParamsBySpeed,
    selectedGasFee,
    isSufficientGas,
    isValidGas,
  ]);

  const showConfirmationSheet = useCallback(async () => {
    if (buttonDisabled) return;
    let toAddress = recipient;
    const isValid = await checkIsValidAddressOrDomain(recipient);
    if (isValid) {
      toAddress = await resolveNameOrAddress(recipient);
    }
    const validRecipient = await validateRecipient(toAddress);
    assetInputRef?.current?.blur();
    nativeCurrencyInputRef?.current?.blur();
    if (!validRecipient) {
      navigate(Routes.EXPLAIN_SHEET, {
        onClose: () => {
          // Nasty workaround to take control over useMagicAutofocus :S
          InteractionManager.runAfterInteractions(() => {
            setTimeout(() => {
              recipientFieldRef?.current?.focus();
            }, 210);
          });
        },
        type: 'sending_funds_to_contract',
      });
      return;
    }

    navigate(Routes.SEND_CONFIRMATION_SHEET, {
      amountDetails: amountDetails,
      asset: selected,
      callback: submitTransaction,
      ensProfile,
      isL2,
      isNft,
      network: currentNetwork,
      to: recipient,
      toAddress,
    });
  }, [
    amountDetails,
    assetInputRef,
    buttonDisabled,
    currentNetwork,
    ensProfile,
    isL2,
    isNft,
    nativeCurrencyInputRef,
    navigate,
    recipient,
    selected,
    submitTransaction,
    validateRecipient,
  ]);

  const onResetAssetSelection = useCallback(() => {
    analytics.track('Reset asset selection in Send flow');
    sendUpdateSelected({});
  }, [sendUpdateSelected]);

  const onChangeInput = useCallback(
    event => {
      setCurrentInput(event);
      setRecipient(event);
      setNickname(event);
      if (profilesEnabled && isENSAddressFormat(event)) {
        prefetchENSProfileImages(event);
      }
    },
    [profilesEnabled]
  );

  useEffect(() => {
    updateDefaultGasLimit();
  }, [updateDefaultGasLimit]);

  useEffect(() => {
    if (
      (isValidAddress && showAssetList) ||
      (isValidAddress && showAssetForm && selected?.type === AssetTypes.nft)
    ) {
      Keyboard.dismiss();
    }
  }, [isValidAddress, selected, showAssetForm, showAssetList]);

  const checkAddress = useCallback(async recipient => {
    if (recipient) {
      const validAddress = await checkIsValidAddressOrDomain(recipient);
      setIsValidAddress(validAddress);
    }
  }, []);

  const [ensSuggestions, setEnsSuggestions] = useState([]);
  useEffect(() => {
    if (network === Network.mainnet && !recipientOverride) {
      debouncedFetchSuggestions(
        recipient,
        setEnsSuggestions,
        undefined,
        profilesEnabled
      );
    } else {
      setEnsSuggestions([]);
    }
  }, [
    network,
    recipient,
    recipientOverride,
    setEnsSuggestions,
    watchedAccounts,
    profilesEnabled,
  ]);

  useEffect(() => {
    checkAddress(recipient);
  }, [checkAddress, recipient]);

  useEffect(() => {
    if (!currentProvider?._network?.chainId) return;
    const currentProviderNetwork = ethereumUtils.getNetworkFromChainId(
      Number(currentProvider._network.chainId)
    );
    const assetNetwork = isL2Asset(selected?.type) ? selected.type : network;
    if (
      assetNetwork === currentNetwork &&
      currentProviderNetwork === currentNetwork &&
      isValidAddress &&
      !isEmpty(selected)
    ) {
      estimateGasLimit(
        {
          address: accountAddress,
          amount: amountDetails.assetAmount,
          asset: selected,
          recipient: toAddress,
        },
        false,
        currentProvider,
        currentNetwork
      )
        .then(async gasLimit => {
          if (currentNetwork === Network.optimism) {
            updateTxFeeForOptimism(gasLimit);
          } else {
            updateTxFee(gasLimit, null);
          }
        })
        .catch(e => {
          logger.sentry('Error calculating gas limit', e);
          updateTxFee(null, null);
        });
    }
  }, [
    accountAddress,
    amountDetails.assetAmount,
    currentNetwork,
    currentProvider,
    isValidAddress,
    recipient,
    selected,
    toAddress,
    updateTxFee,
    updateTxFeeForOptimism,
    network,
  ]);

  const sendContactListDataKey = useMemo(
    () => `${ensSuggestions?.[0]?.address || '_'}`,
    [ensSuggestions]
  );

  return (
    <Container>
      {ios && <StatusBar barStyle="light-content" />}
      <SheetContainer>
        <SendHeader
          contacts={contacts}
          fromProfile={params?.fromProfile}
          hideDivider={showAssetForm}
          isValidAddress={isValidAddress}
          nickname={nickname}
          onChangeAddressInput={onChangeInput}
          onPressPaste={setRecipient}
          recipient={recipient}
          recipientFieldRef={recipientFieldRef}
          removeContact={onRemoveContact}
          showAssetList={showAssetList}
          userAccounts={userAccounts}
          watchedAccounts={watchedAccounts}
        />
        {showEmptyState && (
          <SendContactList
            contacts={filteredContacts}
            currentInput={currentInput}
            ensSuggestions={ensSuggestions}
            key={sendContactListDataKey}
            onPressContact={(recipient, nickname) => {
              setRecipient(recipient);
              setNickname(nickname);
            }}
            removeContact={onRemoveContact}
            userAccounts={userAccounts}
            watchedAccounts={watchedAccounts}
          />
        )}
        {showAssetList && (
          <SendAssetList
            hiddenCoins={hiddenCoins}
            nativeCurrency={nativeCurrency}
            network={network}
            onSelectAsset={sendUpdateSelected}
            pinnedCoins={pinnedCoins}
            savings={savings}
            sortedAssets={sortedAssets}
            uniqueTokens={sendableUniqueTokens}
          />
        )}
        {showAssetForm && (
          <SendAssetForm
            {...props}
            assetAmount={amountDetails.assetAmount}
            assetInputRef={assetInputRef}
            buttonRenderer={
              <SheetActionButton
                color={colorForAsset}
                disabled={buttonDisabled}
                forceShadows
                label={buttonLabel}
                onPress={showConfirmationSheet}
                scaleTo={buttonDisabled ? 1.025 : 0.9}
                size="big"
                testID="send-sheet-confirm"
                weight="heavy"
              />
            }
            nativeAmount={amountDetails.nativeAmount}
            nativeCurrency={nativeCurrency}
            nativeCurrencyInputRef={nativeCurrencyInputRef}
            onChangeAssetAmount={onChangeAssetAmount}
            onChangeNativeAmount={onChangeNativeAmount}
            onResetAssetSelection={onResetAssetSelection}
            selected={selected}
            sendMaxBalance={sendMaxBalance}
            setLastFocusedInputHandle={setLastFocusedInputHandle}
            txSpeedRenderer={
              <GasSpeedButton
                asset={selected}
                currentNetwork={currentNetwork}
                horizontalPadding={0}
                marginBottom={17}
                theme={isDarkMode ? 'dark' : 'light'}
              />
            }
          />
        )}
        {android && showAssetForm ? (
          <KeyboardSizeView showAssetForm={showAssetForm} />
        ) : null}
      </SheetContainer>
    </Container>
  );
}<|MERGE_RESOLUTION|>--- conflicted
+++ resolved
@@ -540,10 +540,6 @@
           submitSuccess = false;
         } else {
           if (isENS && (clearRecords || setAddress || transferControl)) {
-<<<<<<< HEAD
-            console.log('test', clearRecords, setAddress, transferControl);
-=======
->>>>>>> c8c0d4d9
             await transferENS(() => null, {
               clearRecords,
               name: ensName,
