--- conflicted
+++ resolved
@@ -17,10 +17,7 @@
   SendHeader,
   SendTransactionSpeed,
 } from '../components/send';
-<<<<<<< HEAD
-=======
 import { SheetActionButton } from '../components/sheet';
->>>>>>> 8f61a8fa
 import { AssetType, AssetTypes } from '@rainbow-me/entities';
 import { isNativeAsset } from '@rainbow-me/handlers/assets';
 import {
@@ -448,11 +445,7 @@
     recipient,
     selected,
     selectedGasPrice.txFee,
-<<<<<<< HEAD
-    selectedGasPrice?.value?.amount,
-=======
     selectedGasPrice.value?.amount,
->>>>>>> 8f61a8fa
     updateTxFee,
   ]);
 
@@ -677,24 +670,12 @@
             allAssets={allAssets}
             assetAmount={amountDetails.assetAmount}
             buttonRenderer={
-<<<<<<< HEAD
-              <SendButton
-                {...props}
-                assetAmount={amountDetails.assetAmount}
-                isAuthorizing={isAuthorizing}
-                isSufficientBalance={amountDetails.isSufficientBalance}
-                isSufficientGas={isSufficientGas}
-                network={currentNetwork}
-                onLongPress={onLongPressSend}
-                smallButton={isTinyPhone}
-=======
               <SheetActionButton
                 color={buttonDisabled ? colors.white : colors.appleBlue}
                 disabled={buttonDisabled}
                 label={buttonLabel}
                 onPress={onPressSend}
                 size="big"
->>>>>>> 8f61a8fa
                 testID="send-sheet-confirm"
                 weight="bold"
               />
