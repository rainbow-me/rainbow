--- conflicted
+++ resolved
@@ -9,11 +9,7 @@
   useState,
 } from 'react';
 import isEqual from 'react-fast-compare';
-<<<<<<< HEAD
 import { InteractionManager, Keyboard } from 'react-native';
-=======
-import { InteractionManager, Keyboard, StatusBar } from 'react-native';
->>>>>>> adc5ed1d
 import { getStatusBarHeight } from 'react-native-iphone-x-helper';
 import { KeyboardArea } from 'react-native-keyboard-area';
 import { useDispatch } from 'react-redux';
