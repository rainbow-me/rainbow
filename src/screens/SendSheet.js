--- conflicted
+++ resolved
@@ -487,7 +487,6 @@
             txDetails.data = data;
             txDetails.value = value;
             txDetails.txTo = signableTransaction.to;
-<<<<<<< HEAD
             txDetails.pending = true;
             txDetails.type = 'send';
             txDetails.status = 'pending';
@@ -496,9 +495,6 @@
               network: currentNetwork,
               transaction: txDetails,
             });
-=======
-            await dispatch(dataAddNewTransaction(txDetails, null, false, currentProvider));
->>>>>>> bea7da5e
           }
         }
       } catch (error) {
