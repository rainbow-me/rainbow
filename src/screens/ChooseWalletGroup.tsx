import CreateNewWalletGroupIcon from '@/assets/CreateNewWalletGroup.png';
import { ButtonPressAnimation } from '@/components/animations';
import { ImgixImage } from '@/components/images';
import { Box, Separator, Text, useForegroundColor } from '@/design-system';
import { removeFirstEmojiFromString, returnStringFirstEmoji } from '@/helpers/emojiHandler';
import showWalletErrorAlert from '@/helpers/support';
import WalletTypes from '@/helpers/walletTypes';
import { useInitializeWallet } from '@/hooks';
import * as i18n from '@/languages';
import { logger, RainbowError } from '@/logger';
import { createWallet, RainbowAccount, RainbowWallet } from '@/model/wallet';
import Routes from '@/navigation/routesNames';
import { createAccount, loadWallets, useWalletsStore } from '@/state/wallets/walletsStore';
import { useTheme } from '@/theme';
import { profileUtils } from '@/utils';
import { abbreviateEnsForDisplay, formatAddressForDisplay } from '@/utils/abbreviations';
import chroma from 'chroma-js';
import React from 'react';
import { Text as NativeText, View } from 'react-native';
import { ScrollView } from 'react-native-gesture-handler';
import { useNavigation } from '../navigation/Navigation';

function NewWalletGroup({ numWalletGroups }: { numWalletGroups: number }) {
  const blue = useForegroundColor('blue');
  const { navigate } = useNavigation();
  const initializeWallet = useInitializeWallet();

  const onNewWalletGroup = () => {
    navigate(Routes.MODAL_SCREEN, {
      actionType: 'Create',
      numWalletGroups,
      onCloseModal: async ({ name }) => {
        try {
<<<<<<< HEAD
          const { name, color } = args;
          await createWallet({ color, name });
          await loadWallets();
=======
          await createWallet({ name });
          await dispatch(walletsLoadState());
>>>>>>> 08dbabd7
          // @ts-expect-error - needs refactor to object params
          await initializeWallet();
          navigate(Routes.WALLET_SCREEN, {}, true);
        } catch (error) {
          logger.error(new RainbowError('[AddWalletSheet]: Error while trying to add account'), { error });
        }
      },
      profile: { color: null, name: `` },
      type: 'new_wallet_group',
    });
  };

  return (
    <ButtonPressAnimation
      onPress={onNewWalletGroup}
      scaleTo={0.95}
      style={{
        flexDirection: 'row',
        alignItems: 'center',
        gap: 10,
        paddingHorizontal: 12,
        paddingVertical: 10,
        borderRadius: 30,
        height: 60,
        width: '100%',
        backgroundColor: chroma(blue).alpha(0.05).hex(),
        borderWidth: 1,
        borderColor: chroma(blue).alpha(0.06).hex(),
      }}
    >
      <ImgixImage style={{ height: 36, width: 36, borderRadius: 18 }} source={CreateNewWalletGroupIcon} />
      <View style={{ gap: 10 }}>
        <Text color="blue" size="17pt" weight="heavy">
          {i18n.t(i18n.l.wallet.new.new_wallet_group.title)}
        </Text>
        <Text color="labelQuaternary" size="13pt" weight="bold">
          {i18n.t(i18n.l.wallet.new.new_wallet_group.description)}
        </Text>
      </View>
    </ButtonPressAnimation>
  );
}

function AccountAvatar({ account, size }: { account: RainbowAccount; size: number }) {
  const { colors } = useTheme();

  if (account.image) {
    return <ImgixImage source={{ uri: account.image }} style={{ height: size, width: size, borderRadius: size / 2 }} />;
  }

  const backgroundColor = colors.avatarBackgrounds[account.color];
  const emoji = returnStringFirstEmoji(account.label) || profileUtils.addressHashedEmoji(account.address);

  return (
    <View
      style={[
        { backgroundColor, height: size, width: size, borderRadius: size / 2 },
        { alignItems: 'center', justifyContent: 'center' },
      ]}
    >
      <NativeText style={{ fontSize: size / 2, textAlign: 'center' }}>{emoji}</NativeText>
    </View>
  );
}

function WalletGroup({ wallet }: { wallet: RainbowWallet }) {
  const separatorSecondary = useForegroundColor('separatorSecondary');
  const accounts = wallet.addresses;
  const { navigate } = useNavigation();
  const initializeWallet = useInitializeWallet();

  const onAddToGroup = () => {
    navigate(Routes.MODAL_SCREEN, {
      actionType: 'Create',
      asset: [],
      isNewProfile: true,
      onCloseModal: async ({ name, color }) => {
        try {
          if (wallet.damaged) throw new Error('Wallet is damaged');
          createAccount({
            id: wallet.id,
            color,
            name,
          });
          // @ts-expect-error - needs refactor to object params
          await initializeWallet();
          navigate(Routes.WALLET_SCREEN, {}, true);
        } catch (e) {
          logger.error(new RainbowError('[AddWalletSheet]: Error while trying to add account'), { error: e });
          showWalletErrorAlert();
        }
      },
      profile: { color: null, name: `` },
      type: 'wallet_profile',
    });
  };

  return (
    <ButtonPressAnimation onPress={onAddToGroup} scaleTo={0.95} style={{ flexDirection: 'row', alignItems: 'center', gap: 10 }}>
      <View
        style={[
          { height: 40, width: 40, gap: 2, padding: 5 },
          { borderRadius: 10, backgroundColor: separatorSecondary },
          { flexWrap: 'wrap', flexDirection: 'row' },
        ]}
      >
        {accounts.slice(0, 4).map(account => (
          <AccountAvatar key={account.address} account={account} size={14} />
        ))}
      </View>
      <View style={{ gap: 8 }}>
        <Text color="label" size="15pt" weight="semibold">
          {removeFirstEmojiFromString(wallet.name)}
        </Text>
        <View style={{ flexDirection: 'row', alignItems: 'center', gap: 5 }}>
          <Text color="labelQuaternary" size="13pt" weight="bold">
            {abbreviateEnsForDisplay(accounts[0].ens) || formatAddressForDisplay(accounts[0].address, 4, 4)}
          </Text>
          {accounts.length > 1 && (
            <View
              style={[
                { height: 16, paddingHorizontal: 3.5, justifyContent: 'center', marginVertical: -2 },
                { borderColor: chroma(separatorSecondary).alpha(0.04).hex(), borderWidth: 1, borderRadius: 6 },
                { backgroundColor: separatorSecondary },
              ]}
            >
              <Text color="labelQuaternary" size="11pt" weight="bold">
                {`+${accounts.length - 1}`}
              </Text>
            </View>
          )}
        </View>
      </View>
    </ButtonPressAnimation>
  );
}

export function ChooseWalletGroup() {
  const { goBack } = useNavigation();
  const wallets = useWalletsStore(state => state.wallets);

  const groups = Object.values(wallets || {}).filter(wallet => wallet.type === WalletTypes.mnemonic);

  return (
    <Box background="surfaceSecondary" height="full" width="full" style={{ gap: 20, alignItems: 'center' }}>
      <View style={{ paddingHorizontal: 24, gap: 20, width: '100%' }}>
        <View style={{ paddingTop: 24, paddingBottom: 12 }}>
          <ButtonPressAnimation scaleTo={0.9} onPress={goBack} hitSlop={64} style={{ width: 20, height: 20 }}>
            <Text color="blue" size="22pt" weight="bold">
              􀆉
            </Text>
          </ButtonPressAnimation>
        </View>
        <Text color="label" size="22pt" weight="heavy" align="center">
          {i18n.t(i18n.l.wallet.new.choose_wallet_group.title)}
        </Text>
        <Text color="labelQuaternary" size="15pt" weight="semibold" align="center">
          {i18n.t(i18n.l.wallet.new.choose_wallet_group.description)}
        </Text>

        <View style={{ width: '100%' }}>
          <Separator color={'separatorTertiary'} />
        </View>
      </View>

      <ScrollView
        style={{ width: '100%', marginTop: -20 }}
        contentContainerStyle={{ gap: 16, paddingTop: 20, paddingHorizontal: 24, paddingBottom: 64 }}
      >
        <NewWalletGroup numWalletGroups={groups.length} />
        <View style={{ paddingHorizontal: 12, gap: 16 }}>
          {groups.map(wallet => (
            <WalletGroup key={wallet.id} wallet={wallet} />
          ))}
        </View>
      </ScrollView>
    </Box>
  );
}<|MERGE_RESOLUTION|>--- conflicted
+++ resolved
@@ -31,14 +31,8 @@
       numWalletGroups,
       onCloseModal: async ({ name }) => {
         try {
-<<<<<<< HEAD
-          const { name, color } = args;
-          await createWallet({ color, name });
+          await createWallet({ name });
           await loadWallets();
-=======
-          await createWallet({ name });
-          await dispatch(walletsLoadState());
->>>>>>> 08dbabd7
           // @ts-expect-error - needs refactor to object params
           await initializeWallet();
           navigate(Routes.WALLET_SCREEN, {}, true);
