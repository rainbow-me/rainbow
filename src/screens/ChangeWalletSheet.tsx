--- conflicted
+++ resolved
@@ -401,11 +401,7 @@
   const onPressPairHardwareWallet = useCallback(() => {
     analyticsV2.track(analyticsV2.event.addWalletFlowStarted, {
       isFirstWallet: false,
-<<<<<<< HEAD
-      type: 'hardware_wallet',
-=======
       type: 'ledger_nano_x',
->>>>>>> 6630e743
     });
     goBack();
     InteractionManager.runAfterInteractions(() => {
