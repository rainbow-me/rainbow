--- conflicted
+++ resolved
@@ -36,17 +36,7 @@
   const androidTop = deviceHeight - boxStyle.height - recordLineHeight;
 
   return (
-<<<<<<< HEAD
-    <SlackSheet
-      additionalTopPadding
-      height="100%"
-      scrollEnabled={false}
-      style={IS_ANDROID ? { top: androidTop } : {}}
-    >
-=======
-    // @ts-expect-error JavaScript component
-    <SlackSheet additionalTopPadding height="100%" scrollEnabled={false} style={android ? { top: androidTop } : {}}>
->>>>>>> 14f80d49
+    <SlackSheet additionalTopPadding height="100%" scrollEnabled={false} style={IS_ANDROID ? { top: androidTop } : {}}>
       <AccentColorProvider color={accentColor}>
         <Box
           background="body (Deprecated)"
