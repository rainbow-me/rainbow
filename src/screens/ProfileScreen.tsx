--- conflicted
+++ resolved
@@ -1,24 +1,17 @@
-<<<<<<< HEAD
-=======
 import React, { memo } from 'react';
 import { ActivityList } from '../components/activity-list';
 import { Page } from '../components/layout';
 import Navigation from '@/navigation/Navigation';
->>>>>>> 6b41e304
 import { ButtonPressAnimation } from '@/components/animations';
-import { ContactAvatar } from '@/components/contacts';
-import ImageAvatar from '@/components/contacts/ImageAvatar';
-import { Navbar } from '@/components/navbar/Navbar';
 import { useAccountSettings } from '@/hooks';
-import { usePendingTransactionWatcher } from '@/hooks/usePendingTransactionWatcher';
 import Routes from '@/navigation/routesNames';
-import { useAccountProfileInfo } from '@/state/wallets/walletsStore';
 import styled from '@/styled-thing';
 import { position } from '@/styles';
-import React, { useCallback } from 'react';
-import { ActivityList } from '../components/activity-list';
-import { Page } from '../components/layout';
-import { useNavigation } from '../navigation/Navigation';
+import { Navbar } from '@/components/navbar/Navbar';
+import ImageAvatar from '@/components/contacts/ImageAvatar';
+import { ContactAvatar } from '@/components/contacts';
+import { usePendingTransactionWatcher } from '@/hooks/usePendingTransactionWatcher';
+import { useAccountProfileInfo } from '@/state/wallets/walletsStore';
 
 const ProfileScreenPage = styled(Page)({
   ...position.sizeAsObject('100%'),
@@ -26,19 +19,7 @@
 });
 
 export default function ProfileScreen() {
-<<<<<<< HEAD
-  const { navigate } = useNavigation();
-
-  const { accountAddress } = useAccountSettings();
   const { accountSymbol, accountColor, accountImage } = useAccountProfileInfo();
-  usePendingTransactionWatcher({ address: accountAddress });
-
-  const onChangeWallet = useCallback(() => {
-    navigate(Routes.CHANGE_WALLET_SHEET);
-  }, [navigate]);
-=======
-  const { accountSymbol, accountColor, accountImage } = useAccountProfile();
->>>>>>> 6b41e304
 
   return (
     <ProfileScreenPage testID="profile-screen">
