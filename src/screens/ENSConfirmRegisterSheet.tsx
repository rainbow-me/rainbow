import { useFocusEffect, useRoute } from '@react-navigation/core';
import lang from 'i18n-js';
import React, { useCallback, useEffect, useMemo, useState } from 'react';
import { InteractionManager } from 'react-native';
import * as DeviceInfo from 'react-native-device-info';
import { useRecoilState, useRecoilValue } from 'recoil';
import { HoldToAuthorizeButton } from '../components/buttons';
import {
  CommitContent,
  RegisterContent,
  RenewContent,
  WaitCommitmentConfirmationContent,
  WaitENSConfirmationContent,
} from '../components/ens-registration';
import { avatarMetadataAtom } from '../components/ens-registration/RegistrationAvatar/RegistrationAvatar';
import { GasSpeedButton } from '../components/gas';
import { SheetActionButtonRow, SlackSheet } from '../components/sheet';
import {
  AccentColorProvider,
  Box,
  Heading,
  Inset,
  Row,
  Rows,
  Stack,
  Text,
} from '@rainbow-me/design-system';
import {
  accentColorAtom,
  ENS_DOMAIN,
  ENS_SECONDS_WAIT,
  REGISTRATION_MODES,
  REGISTRATION_STEPS,
} from '@rainbow-me/helpers/ens';
import {
<<<<<<< HEAD
  useAccountProfile,
=======
  useDimensions,
>>>>>>> 7f4bc3ed
  useENSModifiedRegistration,
  useENSRegistration,
  useENSRegistrationActionHandler,
  useENSRegistrationCosts,
  useENSRegistrationForm,
  useENSRegistrationStepHandler,
  useENSSearch,
  usePersistentDominantColorFromImage,
} from '@rainbow-me/hooks';
import { ImgixImage } from '@rainbow-me/images';
import { useNavigation } from '@rainbow-me/navigation';
import Routes from '@rainbow-me/routes';
import { colors } from '@rainbow-me/styles';

export const ENSConfirmRegisterSheetHeight = 600;
export const ENSConfirmRenewSheetHeight = 500;
export const ENSConfirmUpdateSheetHeight = 400;
const avatarSize = 60;

function TransactionActionRow({
  action,
  accentColor,
  label,
  isValidGas,
  isSufficientGas,
  testID,
}: {
  action: any;
  accentColor?: string;
  label: string;
  isValidGas: boolean;
  isSufficientGas: boolean;
  testID: string;
}) {
  const insufficientEth = isSufficientGas === false && isValidGas;
  return (
    <>
      <Box>
        {/* @ts-expect-error JavaScript component */}
        <SheetActionButtonRow paddingBottom={5}>
          {/* @ts-expect-error JavaScript component */}
          <HoldToAuthorizeButton
            backgroundColor={accentColor}
            disabled={!isSufficientGas || !isValidGas}
            hideInnerBorder
            isLongPressAvailableForBiometryType
            label={
              insufficientEth
                ? lang.t('profiles.confirm.insufficient_eth')
                : label
            }
            onLongPress={action}
            parentHorizontalPadding={19}
            showBiometryIcon={!insufficientEth}
            testID={`ens-transaction-action-${testID}`}
          />
        </SheetActionButtonRow>
      </Box>
      <Box alignItems="center" justifyContent="center">
        {/* @ts-expect-error JavaScript component */}
        <GasSpeedButton
          asset={{ color: accentColor }}
          currentNetwork="mainnet"
          marginBottom={DeviceInfo.hasNotch() ? 0 : undefined}
          theme="light"
        />
      </Box>
    </>
  );
}

export default function ENSConfirmRegisterSheet() {
  const { params } = useRoute<any>();
  const { name: ensName, mode } = useENSRegistration();
  const {
    images: { avatarUrl: initialAvatarUrl },
  } = useENSModifiedRegistration();
  const { isSmallPhone } = useDimensions();

  const [accentColor, setAccentColor] = useRecoilState(accentColorAtom);
  const avatarMetadata = useRecoilValue(avatarMetadataAtom);

  const avatarImage =
    avatarMetadata?.path || initialAvatarUrl || params?.externalAvatarUrl || '';
  const { result: dominantColor } = usePersistentDominantColorFromImage(
    avatarImage
  );
  useEffect(() => {
    if (dominantColor || (!dominantColor && !avatarImage)) {
      setAccentColor(dominantColor || colors.purple);
    }
  }, [avatarImage, dominantColor, setAccentColor]);

  const [duration, setDuration] = useState(1);

  const { navigate, goBack } = useNavigation();

  const { blurFields, values } = useENSRegistrationForm();
  const accountProfile = useAccountProfile();

  const avatarUrl = initialAvatarUrl || values.avatar;

  const name = ensName?.replace(ENS_DOMAIN, '');
  const { data: registrationData } = useENSSearch({
    name,
  });

<<<<<<< HEAD
  const [sendReverseRecord, setSendReverseRecord] = useState(
    !accountProfile.accountENS
  );
  const { step, secondsSinceCommitConfirmed } = useENSRegistrationStepHandler(
=======
  const [sendReverseRecord, setSendReverseRecord] = useState(false);
  const { secondsSinceCommitConfirmed, step } = useENSRegistrationStepHandler(
>>>>>>> 7f4bc3ed
    false
  );
  const { action } = useENSRegistrationActionHandler({
    sendReverseRecord,
    step,
    yearsDuration: duration,
  });

  const { data: registrationCostsData } = useENSRegistrationCosts({
    name: ensName,
    rentPrice: registrationData?.rentPrice,
    sendReverseRecord,
    step,
    yearsDuration: duration,
  });
  const { clearCurrentRegistrationName } = useENSRegistration();

  const goToProfileScreen = useCallback(() => {
    InteractionManager.runAfterInteractions(() => {
      goBack();
      setTimeout(() => {
        navigate(Routes.PROFILE_SCREEN);
      }, 100);
    });
  }, [goBack, navigate]);

  const stepLabel = useMemo(() => {
    if (mode === REGISTRATION_MODES.EDIT)
      return lang.t('profiles.confirm.confirm_update');
    if (mode === REGISTRATION_MODES.RENEW)
      return lang.t('profiles.confirm.extend_registration');
    if (step === REGISTRATION_STEPS.COMMIT)
      return lang.t('profiles.confirm.registration_details');
    if (step === REGISTRATION_STEPS.WAIT_COMMIT_CONFIRMATION)
      return lang.t('profiles.confirm.requesting_register');
    if (step === REGISTRATION_STEPS.WAIT_ENS_COMMITMENT)
      return lang.t('profiles.confirm.reserving_name');
    if (step === REGISTRATION_STEPS.REGISTER)
      return lang.t('profiles.confirm.confirm_registration');
    if (step === REGISTRATION_STEPS.SET_NAME)
      return lang.t('profiles.confirm.set_name_registration');
  }, [mode, step]);

  const onMountSecondsSinceCommitConfirmed = useMemo(
    () => secondsSinceCommitConfirmed,
    // eslint-disable-next-line react-hooks/exhaustive-deps
    []
  );

  const stepContent = useMemo(
    () => ({
      [REGISTRATION_STEPS.COMMIT]: (
        <CommitContent
          duration={duration}
          registrationCostsData={registrationCostsData}
          setDuration={setDuration}
        />
      ),
      [REGISTRATION_STEPS.REGISTER]: (
        <RegisterContent
          accentColor={accentColor}
          sendReverseRecord={sendReverseRecord}
          setSendReverseRecord={
            registrationCostsData?.isSufficientGasForStep
              ? setSendReverseRecord
              : null
          }
        />
      ),
      [REGISTRATION_STEPS.EDIT]: null,
      [REGISTRATION_STEPS.SET_NAME]: null,
      [REGISTRATION_STEPS.RENEW]: (
        <RenewContent
          name={name}
          registrationCostsData={registrationCostsData}
          setDuration={setDuration}
          yearsDuration={duration}
        />
      ),
      [REGISTRATION_STEPS.WAIT_COMMIT_CONFIRMATION]: (
        <WaitCommitmentConfirmationContent
          accentColor={accentColor}
          action={() => action(accentColor)}
        />
      ),
      [REGISTRATION_STEPS.WAIT_ENS_COMMITMENT]: (
        <WaitENSConfirmationContent
          seconds={
            ENS_SECONDS_WAIT -
            (onMountSecondsSinceCommitConfirmed > 0
              ? onMountSecondsSinceCommitConfirmed
              : 0)
          }
        />
      ),
    }),
    [
      duration,
      registrationCostsData,
      accentColor,
      sendReverseRecord,
      name,
      onMountSecondsSinceCommitConfirmed,
      action,
    ]
  );

  const stepActions = useMemo(
    () => ({
      [REGISTRATION_STEPS.COMMIT]: (
        <TransactionActionRow
          accentColor={accentColor}
          action={action}
          isSufficientGas={Boolean(
            registrationCostsData?.isSufficientGasForRegistration &&
              registrationCostsData?.isSufficientGasForStep
          )}
          isValidGas={Boolean(
            registrationCostsData?.isValidGas &&
              registrationCostsData?.stepGasLimit
          )}
          label={lang.t('profiles.confirm.start_registration')}
          testID={step}
        />
      ),
      [REGISTRATION_STEPS.REGISTER]: (
        <TransactionActionRow
          accentColor={accentColor}
          action={() => action(goToProfileScreen)}
          isSufficientGas={Boolean(
            registrationCostsData?.isSufficientGasForStep
          )}
          isValidGas={Boolean(
            registrationCostsData?.isValidGas &&
              registrationCostsData?.stepGasLimit
          )}
          label={lang.t('profiles.confirm.confirm_registration')}
          testID={step}
        />
      ),
      [REGISTRATION_STEPS.RENEW]: (
        <TransactionActionRow
          accentColor={accentColor}
          action={() => {
            action();
            goToProfileScreen();
          }}
          isSufficientGas={Boolean(
            registrationCostsData?.isSufficientGasForStep
          )}
          isValidGas={Boolean(
            registrationCostsData?.isValidGas &&
              registrationCostsData?.stepGasLimit
          )}
          label={lang.t('profiles.confirm.confirm_renew')}
          testID={step}
        />
      ),
      [REGISTRATION_STEPS.EDIT]: (
        <TransactionActionRow
          accentColor={accentColor}
          action={() => action(goToProfileScreen)}
          isSufficientGas={Boolean(
            registrationCostsData?.isSufficientGasForStep
          )}
          isValidGas={Boolean(
            registrationCostsData?.isValidGas &&
              registrationCostsData?.stepGasLimit
          )}
          label={lang.t('profiles.confirm.confirm_update')}
          testID={step}
        />
      ),
      [REGISTRATION_STEPS.SET_NAME]: (
        <TransactionActionRow
          accentColor={accentColor}
          action={() => action(goToProfileScreen)}
          isSufficientGas={Boolean(
            registrationCostsData?.isSufficientGasForStep
          )}
          isValidGas={Boolean(
            registrationCostsData?.isValidGas &&
              registrationCostsData?.stepGasLimit
          )}
          label={lang.t('profiles.confirm.confirm_set_name')}
          testID={step}
        />
      ),
      [REGISTRATION_STEPS.WAIT_COMMIT_CONFIRMATION]: null,
      [REGISTRATION_STEPS.WAIT_ENS_COMMITMENT]: null,
    }),
    [
      accentColor,
      action,
      registrationCostsData?.isSufficientGasForRegistration,
      registrationCostsData?.isSufficientGasForStep,
      registrationCostsData?.isValidGas,
      registrationCostsData?.stepGasLimit,
      step,
      goToProfileScreen,
    ]
  );

  useFocusEffect(
    useCallback(() => {
      blurFields();
      // eslint-disable-next-line react-hooks/exhaustive-deps
    }, [])
  );

  useEffect(
    () => () => {
      if (
        step === REGISTRATION_STEPS.RENEW ||
        step === REGISTRATION_STEPS.SET_NAME
      )
        clearCurrentRegistrationName();
    },
    [clearCurrentRegistrationName, step]
  );

  return (
    // @ts-expect-error JavaScript component
    <SlackSheet
      additionalTopPadding
      contentHeight={params.longFormHeight || ENSConfirmRegisterSheetHeight}
      height="100%"
      scrollEnabled={false}
    >
      <AccentColorProvider color={accentColor}>
        <Box
          background="body"
          paddingTop="19px"
          paddingVertical="30px"
          style={{
            height: params.longFormHeight || ENSConfirmRegisterSheetHeight,
          }}
          testID="ens-confirm-register-sheet"
        >
          <Rows>
            <Row height="content">
              {/* @ts-expect-error JavaScript component */}
              <Box horizontal="30px">
                <Stack alignHorizontal="center" space="15px">
                  {avatarUrl && (
                    <Box
                      background="body"
                      borderRadius={avatarSize / 2}
                      height={{ custom: avatarSize }}
                      shadow="15px light"
                      width={{ custom: avatarSize }}
                    >
                      <Box
                        as={ImgixImage}
                        borderRadius={avatarSize / 2}
                        height={{ custom: avatarSize }}
                        source={{ uri: avatarUrl }}
                        width={{ custom: avatarSize }}
                      />
                    </Box>
                  )}
                  <Inset horizontal="30px">
                    <Heading align="center" size="26px">
                      {ensName}
                    </Heading>
                  </Inset>
                  <Text
                    color="accent"
                    testID={`ens-confirm-register-label-${step}`}
                    weight="heavy"
                  >
                    {stepLabel}
                  </Text>
                </Stack>
              </Box>
            </Row>
            <Row>
              <Box
                flexGrow={1}
                paddingHorizontal={isSmallPhone ? '24px' : '30px'}
              >
                {stepContent[step]}
              </Box>
            </Row>
          </Rows>
          <Box>{stepActions[step]}</Box>
        </Box>
      </AccentColorProvider>
    </SlackSheet>
  );
}<|MERGE_RESOLUTION|>--- conflicted
+++ resolved
@@ -33,11 +33,8 @@
   REGISTRATION_STEPS,
 } from '@rainbow-me/helpers/ens';
 import {
-<<<<<<< HEAD
   useAccountProfile,
-=======
   useDimensions,
->>>>>>> 7f4bc3ed
   useENSModifiedRegistration,
   useENSRegistration,
   useENSRegistrationActionHandler,
@@ -145,15 +142,10 @@
     name,
   });
 
-<<<<<<< HEAD
   const [sendReverseRecord, setSendReverseRecord] = useState(
     !accountProfile.accountENS
   );
   const { step, secondsSinceCommitConfirmed } = useENSRegistrationStepHandler(
-=======
-  const [sendReverseRecord, setSendReverseRecord] = useState(false);
-  const { secondsSinceCommitConfirmed, step } = useENSRegistrationStepHandler(
->>>>>>> 7f4bc3ed
     false
   );
   const { action } = useENSRegistrationActionHandler({
