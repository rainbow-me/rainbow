--- conflicted
+++ resolved
@@ -1,11 +1,6 @@
 import { useNavigation } from '@react-navigation/native';
 import React, { useEffect } from 'react';
-<<<<<<< HEAD
-
 import FastImage from 'react-native-fast-image';
-=======
-import { useNavigation } from 'react-navigation-hooks';
->>>>>>> eb3301db
 import styled from 'styled-components';
 import { Centered } from '../components/layout';
 import { Sheet } from '../components/sheet';
