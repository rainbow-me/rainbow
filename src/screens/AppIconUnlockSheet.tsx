--- conflicted
+++ resolved
@@ -13,11 +13,8 @@
 import Routes from '@/navigation/routesNames';
 import { SheetActionButton } from '@/components/sheet';
 import { analyticsV2 } from '@/analytics';
-<<<<<<< HEAD
 import { remotePromoSheetsStore } from '@/state/remotePromoSheets/remotePromoSheets';
-=======
 import { IS_ANDROID } from '@/env';
->>>>>>> a861d827
 
 const APP_ICON_SIZE = 64;
 
