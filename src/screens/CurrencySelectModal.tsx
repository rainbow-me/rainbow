--- conflicted
+++ resolved
@@ -509,14 +509,6 @@
     ],
   }));
 
-<<<<<<< HEAD
-  const crosschainEnabled = useExperimentalFlag(CROSSCHAIN_SWAPS);
-  const NetworkSwitcher = crosschainEnabled
-    ? NetworkSwitcherv1
-    : NetworkSwitcherv2;
-
-=======
->>>>>>> c9626647
   return (
     <Wrapper>
       <Box as={Animated.View} height="full" width="full" style={style}>
