--- conflicted
+++ resolved
@@ -38,13 +38,9 @@
 import DiscoverSearchInput from '@/components/discover/DiscoverSearchInput';
 import { externalTokenQueryKey, fetchExternalToken } from '@/resources/assets/externalAssetsQuery';
 import { queryClient } from '@/react-query/queryClient';
-<<<<<<< HEAD
 import { useUserAssetsStore } from '@/state/assets/userAssets';
-import { ChainId, Network } from '@/networks/types';
-=======
 import { ChainId, Network } from '@/chains/types';
 import { chainsName } from '@/chains';
->>>>>>> 64d13878
 
 export interface EnrichedExchangeAsset extends SwappableAsset {
   ens: boolean;
