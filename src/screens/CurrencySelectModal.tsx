import lang from 'i18n-js';
import { ChainId } from '@rainbow-me/swaps';
import { RouteProp, useIsFocused, useRoute } from '@react-navigation/native';
import { uniqBy } from 'lodash';
import { matchSorter } from 'match-sorter';
import React, {
  Fragment,
  ReactElement,
  useCallback,
  useEffect,
  useMemo,
  useRef,
  useState,
} from 'react';
import {
  DefaultSectionT,
  InteractionManager,
  Keyboard,
  Linking,
  SectionList,
  TextInput,
} from 'react-native';
import { MMKV } from 'react-native-mmkv';
import Animated from 'react-native-reanimated';
import { useDispatch } from 'react-redux';
import { useDebounce } from 'use-debounce';
import GestureBlocker from '../components/GestureBlocker';
import {
  CurrencySelectionList,
  CurrencySelectModalHeader,
  ExchangeSearch,
} from '../components/exchange';
import NetworkSwitcherv1 from '../components/exchange/NetworkSwitcher';
import { KeyboardFixedOpenLayout } from '../components/layout';
import { Modal } from '../components/modal';
import { STORAGE_IDS } from '../model/mmkv';
import { analytics } from '@/analytics';
import { addHexPrefix, isL2Network } from '@/handlers/web3';
import { CurrencySelectionTypes, Network, TokenSectionTypes } from '@/helpers';
import {
  useAccountSettings,
  useInteraction,
  useMagicAutofocus,
  usePrevious,
  useSwapCurrencies,
  useSwapCurrencyList,
  useSwappableUserAssets,
} from '@/hooks';
import { delayNext } from '@/hooks/useMagicAutofocus';
import { getActiveRoute, useNavigation } from '@/navigation/Navigation';
<<<<<<< HEAD
import { emitChartsRequest } from '@/redux/explorer';
=======
import { emitAssetRequest } from '@/redux/explorer';
>>>>>>> fd2f737d
import Routes from '@/navigation/routesNames';
import { ethereumUtils, filterList } from '@/utils';
import NetworkSwitcherv2 from '@/components/exchange/NetworkSwitcherv2';
import { CROSSCHAIN_SWAPS, useExperimentalFlag } from '@/config';
import { SwappableAsset } from '@/entities';
import { Box, Row, Rows } from '@/design-system';
import { useTheme } from '@/theme';
import { IS_TEST } from '@/env';
import { useSortedUserAssets } from '@/resources/assets/useSortedUserAssets';
import DiscoverSearchInput from '@/components/discover/DiscoverSearchInput';
import { prefetchExternalToken } from '@/resources/assets/externalAssetsQuery';
import { getNetworkFromChainId } from '@/utils/ethereumUtils';

export interface EnrichedExchangeAsset extends SwappableAsset {
  ens: boolean;
  color: string;
  nickname: string;
  onPress: (el: ReactElement) => void;
  testID: string;
  useGradientText: boolean;
  title?: string;
  key: string;
  disabled?: boolean;
}

const storage = new MMKV();
const getHasShownWarning = () =>
  storage.getBoolean(STORAGE_IDS.SHOWN_SWAP_RESET_WARNING);
const setHasShownWarning = () =>
  storage.set(STORAGE_IDS.SHOWN_SWAP_RESET_WARNING, true);

const headerlessSection = (
  data: SwappableAsset[]
): { data: SwappableAsset[]; title: string; key: string }[] => [
  { data, title: '', key: 'swappableAssets' },
];
const Wrapper = ios ? KeyboardFixedOpenLayout : Fragment;

const searchWalletCurrencyList = (
  searchList: SwappableAsset[],
  query: string
) => {
  const isAddress = query.match(/^(0x)?[0-9a-fA-F]{40}$/);

  if (isAddress) {
    const formattedQuery = addHexPrefix(query).toLowerCase();
    return filterList(searchList, formattedQuery, ['address'], {
      threshold: matchSorter.rankings.CASE_SENSITIVE_EQUAL,
    });
  }

  return filterList(searchList, query, ['symbol', 'name'], {
    threshold: matchSorter.rankings.CONTAINS,
  });
};

type ParamList = {
  Currency: {
    defaultOutputAsset: SwappableAsset;
    defaultInputAsset: SwappableAsset;
    chainId: number;
    fromDiscover: boolean;
    onSelectCurrency: (asset: SwappableAsset, cb: (item: any) => void) => void;
    params: Record<string, unknown>;
    restoreFocusOnSwapModal: () => void;
    toggleGestureEnabled: (arg: boolean) => void;
    type: string;
    callback: () => void;
  };
};

export default function CurrencySelectModal() {
  const isFocused = useIsFocused();
  const prevIsFocused = usePrevious(isFocused);
  const { goBack, navigate, getState: dangerouslyGetState } = useNavigation();
  const { nativeCurrency } = useAccountSettings();
  const { colors } = useTheme();
  const dispatch = useDispatch();
  const {
    params: {
      defaultOutputAsset,
      defaultInputAsset,
      chainId,
      fromDiscover,
      onSelectCurrency,
      params,
      restoreFocusOnSwapModal,
      toggleGestureEnabled,
      type,
      callback,
    },
  } = useRoute<RouteProp<ParamList, 'Currency'>>();

  const listRef = useRef<SectionList<any, DefaultSectionT>>(null);

  const searchInputRef = useRef<TextInput>(null);
  const { handleFocus } = useMagicAutofocus(searchInputRef, undefined, true);

  const [searchQuery, setSearchQuery] = useState('');
  const [searchQueryForSearch] = useDebounce(searchQuery, 350);
  const { data: sortedAssets } = useSortedUserAssets();
  const assetsInWallet = sortedAssets as SwappableAsset[];

  const [currentChainId, setCurrentChainId] = useState(chainId);
  const prevChainId = usePrevious(currentChainId);

  const crosschainSwapsEnabled = useExperimentalFlag(CROSSCHAIN_SWAPS);
  const NetworkSwitcher = crosschainSwapsEnabled
    ? NetworkSwitcherv2
    : NetworkSwitcherv1;
  const SearchInput = crosschainSwapsEnabled
    ? DiscoverSearchInput
    : ExchangeSearch;

  useEffect(() => {
    if (chainId && typeof chainId === 'number') {
      setCurrentChainId(chainId);
    }
  }, [chainId]);

  const { inputCurrency, outputCurrency } = useSwapCurrencies();

  const {
    crosschainExactMatches,
    swapCurrencyList,
    swapCurrencyListLoading,
  } = useSwapCurrencyList(searchQueryForSearch, currentChainId, false);

  const {
    swappableUserAssets,
    unswappableUserAssets,
  } = useSwappableUserAssets({ outputCurrency });

  const checkForSameNetwork = useCallback(
    (newAsset: any, selectAsset: any, type: any) => {
      const otherAsset = type === 'input' ? outputCurrency : inputCurrency;
      const hasShownWarning = getHasShownWarning();
      if (
        otherAsset &&
        ethereumUtils.getChainIdFromNetwork(newAsset?.network) !==
          ethereumUtils.getChainIdFromNetwork(otherAsset?.network) &&
        !hasShownWarning
      ) {
        Keyboard.dismiss();
        InteractionManager.runAfterInteractions(() => {
          navigate(Routes.EXPLAIN_SHEET, {
            network: newAsset?.network,
            onClose: () => {
              setHasShownWarning();
              selectAsset();
            },
            type: 'swapResetInputs',
          });
        });

        return true;
      }
      return false;
    },
    [inputCurrency, navigate, outputCurrency]
  );
  const [isTransitioning, setIsTransitioning] = useState(false);
  const routeName = getActiveRoute()?.name;
  const showList = useMemo(() => {
    const viewingExplainer = routeName === Routes.EXPLAIN_SHEET;
    return isFocused || viewingExplainer || isTransitioning;
  }, [isFocused, routeName, isTransitioning]);

  const linkToHop = useCallback(() => {
    Linking.openURL('https://app.hop.exchange/#/send');
  }, []);

  const getWalletCurrencyList = useCallback(() => {
    let walletCurrencyList;
    if (type === CurrencySelectionTypes.input) {
      if (searchQueryForSearch !== '') {
        const searchResults = searchWalletCurrencyList(
          swappableUserAssets,
          searchQueryForSearch
        );
        walletCurrencyList = headerlessSection(searchResults);
        if (crosschainSwapsEnabled) {
          const unswappableSearchResults = searchWalletCurrencyList(
            unswappableUserAssets,
            searchQueryForSearch
          );
          walletCurrencyList.push({
            data: unswappableSearchResults.map(unswappableAsset => ({
              ...unswappableAsset,
              disabled: true,
            })),
            title: lang.t(
              `exchange.token_sections.${TokenSectionTypes.unswappableTokenSection}`
            ),
            key: 'unswappableAssets',
          });
        }
        return walletCurrencyList;
      } else {
        walletCurrencyList = headerlessSection(swappableUserAssets);
        let unswappableAssets = unswappableUserAssets;
        if (IS_TEST) {
          unswappableAssets = unswappableAssets.concat({
            address: '0x123',
            decimals: 18,
            name: 'Unswappable',
            symbol: 'UNSWAP',
            network: Network.mainnet,
            id: 'foobar',
            uniqueId: '0x123',
          });
        }
        if (crosschainSwapsEnabled) {
          walletCurrencyList.push({
            data: unswappableAssets.map(unswappableAsset => ({
              ...unswappableAsset,
              disabled: true,
            })),
            title: lang.t(
              `exchange.token_sections.${TokenSectionTypes.unswappableTokenSection}`
            ),
            key: 'unswappableAssets',
          });
        }
        return walletCurrencyList;
      }
    }
  }, [
    searchQueryForSearch,
    type,
    crosschainSwapsEnabled,
    swappableUserAssets,
    unswappableUserAssets,
  ]);

  const activeSwapCurrencyList = useMemo(() => {
    if (crosschainExactMatches.length) {
      return crosschainExactMatches;
    }
    return swapCurrencyList;
  }, [crosschainExactMatches, swapCurrencyList]);

  const currencyList = useMemo(() => {
    let list = (type === CurrencySelectionTypes.input
      ? getWalletCurrencyList()
      : activeSwapCurrencyList) as {
      data: EnrichedExchangeAsset[];
      title: string;
    }[];

    // Remove tokens that show up in two lists and empty sections
    let uniqueIds: string[] = [];
    list = list?.map(section => {
      // Remove dupes
      section.data = uniqBy(section?.data, 'uniqueId');
      // Remove dupes across sections
      section.data = section?.data?.filter(
        token => !uniqueIds.includes(token?.uniqueId)
      );
      const sectionUniqueIds = section?.data?.map(token => token?.uniqueId);
      uniqueIds = uniqueIds.concat(sectionUniqueIds);

      return section;
    });

    // ONLY FOR e2e!!! Fake tokens with same symbols break detox e2e tests
    if (IS_TEST && type === CurrencySelectionTypes.output) {
      let symbols: string[] = [];
      list = list?.map(section => {
        // Remove dupes
        section.data = uniqBy(section?.data, 'symbol');
        // Remove dupes across sections
        section.data = section?.data?.filter(
          token => !symbols.includes(token?.symbol)
        );
        const sectionSymbols = section?.data?.map(token => token?.symbol);
        symbols = symbols.concat(sectionSymbols);

        return section;
      });
    }
    return list.filter(section => section.data.length > 0);
  }, [activeSwapCurrencyList, getWalletCurrencyList, type]);

  const handleNavigate = useCallback(
    (item: any) => {
      delayNext();
      // @ts-expect-error read only property
      dangerouslyGetState().index = 1;
      if (fromDiscover) {
        goBack();
        setTimeout(
          () => {
            navigate(Routes.EXCHANGE_MODAL, {
              params: {
                inputAsset:
                  type === CurrencySelectionTypes.output
                    ? defaultInputAsset
                    : item,
                outputAsset:
                  type === CurrencySelectionTypes.input
                    ? defaultOutputAsset
                    : item,
                ...params,
              },
              screen: Routes.MAIN_EXCHANGE_SCREEN,
            });
            setSearchQuery('');
            setCurrentChainId(
              ethereumUtils.getChainIdFromNetwork(item.network)
            );
          },
          android ? 500 : 0
        );
      } else {
        navigate(Routes.MAIN_EXCHANGE_SCREEN);
        setSearchQuery('');
        setCurrentChainId(ethereumUtils.getChainIdFromNetwork(item.network));
      }
      if (searchQueryForSearch) {
        analytics.track('Selected a search result in Swap', {
          name: item.name,
          searchQueryForSearch,
          symbol: item.symbol,
          tokenAddress: item.address,
          type,
        });
      }
    },
    [
      dangerouslyGetState,
      defaultInputAsset,
      defaultOutputAsset,
      fromDiscover,
      goBack,
      navigate,
      params,
      searchQueryForSearch,
      type,
    ]
  );
  const checkForRequiredAssets = useCallback(
    (item: any) => {
      if (
        type === CurrencySelectionTypes.output &&
        currentChainId &&
        currentChainId !== ChainId.mainnet
      ) {
        const currentL2Name = ethereumUtils.getNetworkNameFromChainId(
          currentChainId
        );
        const currentL2WalletAssets = assetsInWallet.filter(
          ({ network }) =>
            network && network?.toLowerCase() === currentL2Name?.toLowerCase()
        );
        if (currentL2WalletAssets?.length < 1) {
          Keyboard.dismiss();
          InteractionManager.runAfterInteractions(() => {
            navigate(Routes.EXPLAIN_SHEET, {
              assetName: item?.symbol,
              network: ethereumUtils.getNetworkFromChainId(currentChainId),
              networkName: currentL2Name,
              onClose: linkToHop,
              type: 'obtainL2Assets',
            });
          });
          return true;
        }
        return false;
      }
    },
    [assetsInWallet, currentChainId, linkToHop, navigate, type]
  );

  const handleSelectAsset = useCallback(
    (item: any) => {
      if (!crosschainSwapsEnabled && checkForRequiredAssets(item)) return;

      const assetWithType = {
        ...item,
        decimals: item?.networks?.[currentChainId]?.decimals || item.decimals,
      };

      const selectAsset = () => {
<<<<<<< HEAD
        if (!item?.balance) {
          const network = getNetworkFromChainId(currentChainId);
          prefetchExternalToken({
            address: item.address,
            network,
            currency: nativeCurrency,
          });
        }
        dispatch(emitChartsRequest(item.mainnet_address || item.address));
=======
        dispatch(emitAssetRequest(item.mainnet_address || item.address));
>>>>>>> fd2f737d
        setIsTransitioning(true); // continue to display list during transition
        callback?.();
        onSelectCurrency(assetWithType, handleNavigate);
      };
      if (
        !crosschainSwapsEnabled &&
        checkForSameNetwork(
          assetWithType,
          selectAsset,
          type === CurrencySelectionTypes.output
            ? CurrencySelectionTypes.output
            : CurrencySelectionTypes.input
        )
      )
        return;

      selectAsset();
    },
    [
      crosschainSwapsEnabled,
      checkForRequiredAssets,
      currentChainId,
      type,
      checkForSameNetwork,
      nativeCurrency,
      dispatch,
      callback,
      onSelectCurrency,
      handleNavigate,
    ]
  );

  const itemProps = useMemo(() => {
    const isMainnet = currentChainId === ChainId.mainnet;
    return {
      onPress: handleSelectAsset,
      showBalance: type === CurrencySelectionTypes.input,
      showFavoriteButton: type === CurrencySelectionTypes.output && isMainnet,
    };
  }, [handleSelectAsset, type, currentChainId]);

  const searchingOnL2Network = useMemo(
    () => isL2Network(ethereumUtils.getNetworkFromChainId(currentChainId)),
    [currentChainId]
  );

  const [startInteraction] = useInteraction();
  useEffect(() => {
    if (!fromDiscover) {
      if (isFocused !== prevIsFocused) {
        toggleGestureEnabled(!isFocused);
      }
      if (!isFocused && prevIsFocused) {
        restoreFocusOnSwapModal?.();
        setTimeout(() => {
          setIsTransitioning(false); // hide list now that we have arrived on main exchange modal
        }, 750);
      }
    }
  }, [
    isFocused,
    startInteraction,
    prevIsFocused,
    restoreFocusOnSwapModal,
    toggleGestureEnabled,
    fromDiscover,
  ]);

  const handleBackButton = useCallback(() => {
    setSearchQuery('');
    InteractionManager.runAfterInteractions(() => {
      const inputChainId = ethereumUtils.getChainIdFromNetwork(
        inputCurrency?.network
      );
      setCurrentChainId(inputChainId);
    });
    setIsTransitioning(true); // continue to display list while transitiong back
  }, [inputCurrency?.network]);

  useEffect(() => {
    // check if list has items before attempting to scroll
    if (!currencyList[0]?.data) return;
    if (currentChainId !== prevChainId) {
      listRef?.current?.scrollToLocation({
        animated: false,
        itemIndex: 0,
        sectionIndex: 0,
        viewOffset: 0,
        viewPosition: 0,
      });
    }
  }, [currencyList, currentChainId, prevChainId]);

  return (
    <Wrapper>
      <Box as={Animated.View} height="full" width="full">
        {/* @ts-expect-error JavaScript component */}
        <Modal
          containerPadding={0}
          fullScreenOnAndroid
          height="100%"
          overflow="hidden"
          radius={30}
        >
          <GestureBlocker type="top" />
          <Rows>
            <Row height="content">
              <CurrencySelectModalHeader
                handleBackButton={handleBackButton}
                showBackButton={!fromDiscover}
                showHandle={fromDiscover}
                testID="currency-select-header"
              />
            </Row>
            <Row height="content">
              <SearchInput
                isDiscover={false}
                currentChainId={currentChainId}
                clearTextOnFocus={false}
                isFetching={swapCurrencyListLoading}
                isSearching={swapCurrencyListLoading}
                onChangeText={setSearchQuery}
                onFocus={handleFocus}
                ref={searchInputRef}
                searchQuery={searchQuery}
                testID="currency-select-search"
              />
            </Row>
            {type === CurrencySelectionTypes.output && (
              <Row height="content">
                {/* @ts-expect-error JavaScript component */}
                <NetworkSwitcher
                  colors={colors}
                  currentChainId={currentChainId}
                  setCurrentChainId={setCurrentChainId}
                  testID="currency-select-network-switcher"
                />
              </Row>
            )}
            {type === null || type === undefined ? null : (
              <CurrencySelectionList
                ref={listRef}
                isExchangeList={crosschainSwapsEnabled}
                onL2={searchingOnL2Network}
                footerSpacer={android}
                itemProps={itemProps}
                listItems={currencyList}
                loading={swapCurrencyListLoading}
                query={searchQueryForSearch}
                showList={showList}
                testID="currency-select-list"
              />
            )}
          </Rows>
          <GestureBlocker type="bottom" />
        </Modal>
      </Box>
    </Wrapper>
  );
}<|MERGE_RESOLUTION|>--- conflicted
+++ resolved
@@ -1,5 +1,4 @@
 import lang from 'i18n-js';
-import { ChainId } from '@rainbow-me/swaps';
 import { RouteProp, useIsFocused, useRoute } from '@react-navigation/native';
 import { uniqBy } from 'lodash';
 import { matchSorter } from 'match-sorter';
@@ -48,11 +47,6 @@
 } from '@/hooks';
 import { delayNext } from '@/hooks/useMagicAutofocus';
 import { getActiveRoute, useNavigation } from '@/navigation/Navigation';
-<<<<<<< HEAD
-import { emitChartsRequest } from '@/redux/explorer';
-=======
-import { emitAssetRequest } from '@/redux/explorer';
->>>>>>> fd2f737d
 import Routes from '@/navigation/routesNames';
 import { ethereumUtils, filterList } from '@/utils';
 import NetworkSwitcherv2 from '@/components/exchange/NetworkSwitcherv2';
@@ -65,6 +59,7 @@
 import DiscoverSearchInput from '@/components/discover/DiscoverSearchInput';
 import { prefetchExternalToken } from '@/resources/assets/externalAssetsQuery';
 import { getNetworkFromChainId } from '@/utils/ethereumUtils';
+import { getNetworkObj } from '@/networks';
 
 export interface EnrichedExchangeAsset extends SwappableAsset {
   ens: boolean;
@@ -399,7 +394,7 @@
       if (
         type === CurrencySelectionTypes.output &&
         currentChainId &&
-        currentChainId !== ChainId.mainnet
+        currentChainId !== getNetworkObj(Network.mainnet).id
       ) {
         const currentL2Name = ethereumUtils.getNetworkNameFromChainId(
           currentChainId
@@ -437,7 +432,6 @@
       };
 
       const selectAsset = () => {
-<<<<<<< HEAD
         if (!item?.balance) {
           const network = getNetworkFromChainId(currentChainId);
           prefetchExternalToken({
@@ -446,10 +440,6 @@
             currency: nativeCurrency,
           });
         }
-        dispatch(emitChartsRequest(item.mainnet_address || item.address));
-=======
-        dispatch(emitAssetRequest(item.mainnet_address || item.address));
->>>>>>> fd2f737d
         setIsTransitioning(true); // continue to display list during transition
         callback?.();
         onSelectCurrency(assetWithType, handleNavigate);
@@ -483,7 +473,7 @@
   );
 
   const itemProps = useMemo(() => {
-    const isMainnet = currentChainId === ChainId.mainnet;
+    const isMainnet = currentChainId === getNetworkObj(Network.mainnet).id;
     return {
       onPress: handleSelectAsset,
       showBalance: type === CurrencySelectionTypes.input,
