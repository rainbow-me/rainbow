--- conflicted
+++ resolved
@@ -44,7 +44,7 @@
         longFormHeight: 363,
       });
     }
-  }, [params?.userData, setOptions]);
+  }, [params.userData, setOptions]);
 
   const onIcloudRestore = useCallback(() => {
     switchSheetContentTransitionRef.current?.animateNextTransition();
@@ -72,20 +72,18 @@
         ref={switchSheetContentTransitionRef}
         transition={switchSheetContentTransition}
       >
-<<<<<<< HEAD
-        <Row testID="restore-sheet">{renderStep()}</Row>
-=======
-        {step === WalletBackupTypes.cloud ? (
-          <RestoreIcloudStep userData={params?.userData} />
-        ) : (
-          <RestoreSheetFirstStep
-            onIcloudRestore={onIcloudRestore}
-            onManualRestore={onManualRestore}
-            onWatchAddress={onWatchAddress}
-            userData={params?.userData}
-          />
-        )}
->>>>>>> df165d35
+        <Row testID="restore-sheet">
+          {step === WalletBackupTypes.cloud ? (
+            <RestoreIcloudStep userData={params?.userData} />
+          ) : (
+            <RestoreSheetFirstStep
+              onIcloudRestore={onIcloudRestore}
+              onManualRestore={onManualRestore}
+              onWatchAddress={onWatchAddress}
+              userData={params?.userData}
+            />
+          )}
+        </Row>
       </Transitioning.View>
     </StyledSheet>
   );
