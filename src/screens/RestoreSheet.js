import { useNavigation, useRoute } from '@react-navigation/native';
import React, {
  useCallback,
  useContext,
  useEffect,
  useRef,
  useState,
} from 'react';
import { Transition, Transitioning } from 'react-native-reanimated';
import styled from 'styled-components';
import { Row } from '../components/layout';
import RestoreIcloudStep from '../components/restore/RestoreIcloudStep';
import RestoreSheetFirstStep from '../components/restore/RestoreSheetFirstStep';
import { SlackSheet } from '../components/sheet';
import WalletBackupTypes from '../helpers/walletBackupTypes';
import Routes from '@rainbow-me/routes';
import { ModalContext } from 'react-native-cool-modals/NativeStackView';

const switchSheetContentTransition = (
  <Transition.Sequence>
    <Transition.Out durationMs={0.1} interpolation="easeOut" type="fade" />
    <Transition.Change durationMs={150} interpolation="easeOut" />
    <Transition.In durationMs={400} interpolation="easeOut" type="fade" />
  </Transition.Sequence>
);

const StyledSheet = styled(SlackSheet)`
  top: 0;
  height: 100%;
`;

const RestoreSheet = () => {
  const { goBack, navigate, setOptions } = useNavigation();

  const { jumpToLong } = useContext(ModalContext);
  const switchSheetContentTransitionRef = useRef();
  const { params } = useRoute();
  const [step, setStep] = useState(params?.option || 'first');

  useEffect(() => {
    if (!params?.userData) {
      setOptions({
        isShortFormEnabled: false,
        longFormHeight: 363,
      });
    }
  }, [params?.userData, setOptions]);

  const onIcloudRestore = useCallback(() => {
    switchSheetContentTransitionRef.current?.animateNextTransition();
    setStep(WalletBackupTypes.cloud);
    setOptions({
      isShortFormEnabled: false,
      longFormHeight: 770,
    });
    setImmediate(jumpToLong);
  }, [jumpToLong, setOptions]);

  const onManualRestore = useCallback(() => {
<<<<<<< HEAD
    navigate(Routes.IMPORT_SEED_PHRASE_FLOW, {
      isOnboarding: true,
    });
  }, [navigate]);

  const onWatchAddress = useCallback(() => {
    navigate(Routes.IMPORT_SEED_PHRASE_FLOW, {
      isOnboarding: true,
    });
  }, [navigate]);
=======
    goBack();
    navigate(Routes.IMPORT_SEED_PHRASE_SHEET_NAVIGATOR);
  }, [goBack, navigate]);

  const onWatchAddress = useCallback(() => {
    goBack();
    navigate(Routes.IMPORT_SEED_PHRASE_SHEET_NAVIGATOR);
  }, [goBack, navigate]);
>>>>>>> 6175f3bf

  const renderStep = useCallback(() => {
    switch (step) {
      case WalletBackupTypes.cloud:
        return <RestoreIcloudStep userData={params?.userData} />;
      default:
        return (
          <RestoreSheetFirstStep
            onIcloudRestore={onIcloudRestore}
            onManualRestore={onManualRestore}
            onWatchAddress={onWatchAddress}
            userData={params?.userData}
          />
        );
    }
  }, [
    onIcloudRestore,
    onManualRestore,
    onWatchAddress,
    params?.userData,
    step,
  ]);

  return (
    <StyledSheet>
      <Transitioning.View
        ref={switchSheetContentTransitionRef}
        transition={switchSheetContentTransition}
      >
        <Row testID="restore-sheet">{renderStep()}</Row>
      </Transitioning.View>
    </StyledSheet>
  );
};

export default React.memo(RestoreSheet);<|MERGE_RESOLUTION|>--- conflicted
+++ resolved
@@ -57,18 +57,6 @@
   }, [jumpToLong, setOptions]);
 
   const onManualRestore = useCallback(() => {
-<<<<<<< HEAD
-    navigate(Routes.IMPORT_SEED_PHRASE_FLOW, {
-      isOnboarding: true,
-    });
-  }, [navigate]);
-
-  const onWatchAddress = useCallback(() => {
-    navigate(Routes.IMPORT_SEED_PHRASE_FLOW, {
-      isOnboarding: true,
-    });
-  }, [navigate]);
-=======
     goBack();
     navigate(Routes.IMPORT_SEED_PHRASE_SHEET_NAVIGATOR);
   }, [goBack, navigate]);
@@ -77,7 +65,6 @@
     goBack();
     navigate(Routes.IMPORT_SEED_PHRASE_SHEET_NAVIGATOR);
   }, [goBack, navigate]);
->>>>>>> 6175f3bf
 
   const renderStep = useCallback(() => {
     switch (step) {
