--- conflicted
+++ resolved
@@ -1,62 +1,15 @@
-<<<<<<< HEAD
-import { useNavigation, useRoute } from '@react-navigation/native';
-import React, {
-  useCallback,
-  useContext,
-  useEffect,
-  useRef,
-  useState,
-} from 'react';
-import { Transition, Transitioning } from 'react-native-reanimated';
-import styled from 'styled-components';
-import { Row } from '../components/layout';
-import RestoreIcloudStep from '../components/restore/RestoreIcloudStep';
-import RestoreSheetFirstStep from '../components/restore/RestoreSheetFirstStep';
-=======
 import { useRoute } from '@react-navigation/native';
 import React, { useCallback } from 'react';
 import { StatusBar } from 'react-native';
 import RestoreIcloudStep from '../components/backup/RestoreIcloudStep';
 import RestoreSheetFirstStep from '../components/backup/RestoreSheetFirstStep';
 import { Column } from '../components/layout';
->>>>>>> 5351627d
 import { SlackSheet } from '../components/sheet';
 import WalletBackupStepTypes from '@rainbow-me/helpers/walletBackupStepTypes';
 import { useDimensions } from '@rainbow-me/hooks';
 import { useNavigation } from '@rainbow-me/navigation';
 import Routes from '@rainbow-me/routes';
 
-<<<<<<< HEAD
-const switchSheetContentTransition = (
-  <Transition.Sequence>
-    <Transition.Out durationMs={0.1} interpolation="easeOut" type="fade" />
-    <Transition.Change durationMs={150} interpolation="easeOut" />
-    <Transition.In durationMs={400} interpolation="easeOut" type="fade" />
-  </Transition.Sequence>
-);
-
-const StyledSheet = styled(SlackSheet)`
-  top: 0;
-  height: 100%;
-`;
-
-const RestoreSheet = () => {
-  const { goBack, navigate, setOptions } = useNavigation();
-
-  const { jumpToLong } = useContext(ModalContext);
-  const switchSheetContentTransitionRef = useRef();
-  const { params } = useRoute();
-  const [step, setStep] = useState(params?.option || 'first');
-
-  useEffect(() => {
-    if (!params?.userData) {
-      setOptions({
-        isShortFormEnabled: false,
-        longFormHeight: 363,
-      });
-    }
-  }, [params.userData, setOptions]);
-=======
 export default function RestoreSheet() {
   const { goBack, navigate, setParams } = useNavigation();
   const { height: deviceHeight } = useDimensions();
@@ -67,7 +20,6 @@
       userData,
     } = {},
   } = useRoute();
->>>>>>> 5351627d
 
   const onIcloudRestore = useCallback(() => {
     setParams({ step: WalletBackupStepTypes.cloud });
@@ -84,30 +36,9 @@
   }, [goBack, navigate]);
 
   return (
-<<<<<<< HEAD
-    <StyledSheet>
-      <Transitioning.View
-        ref={switchSheetContentTransitionRef}
-        transition={switchSheetContentTransition}
-      >
-        <Row testID="restore-sheet">
-          {step === WalletBackupTypes.cloud ? (
-            <RestoreIcloudStep userData={params?.userData} />
-          ) : (
-            <RestoreSheetFirstStep
-              onIcloudRestore={onIcloudRestore}
-              onManualRestore={onManualRestore}
-              onWatchAddress={onWatchAddress}
-              userData={params?.userData}
-            />
-          )}
-        </Row>
-      </Transitioning.View>
-    </StyledSheet>
-=======
     <Column height={deviceHeight + longFormHeight}>
       <StatusBar barStyle="light-content" />
-      <SlackSheet contentHeight={longFormHeight}>
+      <SlackSheet contentHeight={longFormHeight} testID="restore-sheet">
         {step === WalletBackupStepTypes.cloud ? (
           <RestoreIcloudStep userData={userData} />
         ) : (
@@ -120,6 +51,5 @@
         )}
       </SlackSheet>
     </Column>
->>>>>>> 5351627d
   );
 }