import { useRoute } from '@react-navigation/native';
import React, { useEffect, useState } from 'react';
import { View } from 'react-native';
import RestoreCloudStep from '../components/backup/RestoreCloudStep';
import { SlackSheet } from '../components/sheet';
import { BackgroundProvider } from '@/design-system';
import WalletBackupStepTypes from '@/helpers/walletBackupStepTypes';
import { useNavigation } from '@/navigation';
import { IS_ANDROID } from '@/env';
import { AddFirstWalletStep } from '@/components/backup/AddFirstWalletStep';
<<<<<<< HEAD
import { Logger } from '@/logger';
import * as i18n from '@/languages';

const TRANSLATIONS = i18n.l.wallet.new.add_first_wallet;
=======
>>>>>>> 535ae9c3

export function RestoreSheet() {
  const { setParams } = useNavigation();
  const {
    params: {
      step = WalletBackupStepTypes.first,
      userData,
      backupSelected,
      fromSettings,
    } = {},
  } = useRoute();

  const [sheetHeight, setSheetHeight] = useState(0);

  useEffect(() => setParams({ longFormHeight: sheetHeight }), [
    setParams,
    sheetHeight,
  ]);

  return (
    <BackgroundProvider color="surfaceSecondary">
      {({ backgroundColor }) => (
        <SlackSheet
          contentHeight={sheetHeight}
          backgroundColor={backgroundColor}
          height={IS_ANDROID ? sheetHeight : '100%'}
          deferredHeight={IS_ANDROID}
          testID="restore-sheet"
        >
          <View
            onLayout={event => setSheetHeight(event.nativeEvent.layout.height)}
          >
            {step === WalletBackupStepTypes.cloud ? (
              <RestoreCloudStep
                backupSelected={backupSelected}
                fromSettings={fromSettings}
                userData={userData}
              />
            ) : (
              <AddFirstWalletStep userData={userData} />
            )}
          </View>
        </SlackSheet>
      )}
    </BackgroundProvider>
  );
}<|MERGE_RESOLUTION|>--- conflicted
+++ resolved
@@ -8,13 +8,6 @@
 import { useNavigation } from '@/navigation';
 import { IS_ANDROID } from '@/env';
 import { AddFirstWalletStep } from '@/components/backup/AddFirstWalletStep';
-<<<<<<< HEAD
-import { Logger } from '@/logger';
-import * as i18n from '@/languages';
-
-const TRANSLATIONS = i18n.l.wallet.new.add_first_wallet;
-=======
->>>>>>> 535ae9c3
 
 export function RestoreSheet() {
   const { setParams } = useNavigation();
