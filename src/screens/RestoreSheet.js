import { useNavigation, useRoute } from '@react-navigation/native';
import React, {
  useCallback,
  useContext,
  useEffect,
  useRef,
  useState,
} from 'react';
import { InteractionManager } from 'react-native';
import DeviceInfo from 'react-native-device-info';
import { Transition, Transitioning } from 'react-native-reanimated';
import styled from 'styled-components';
import { Row } from '../components/layout';
import RestoreIcloudStep from '../components/restore/RestoreIcloudStep';
import RestoreSheetFirstStep from '../components/restore/RestoreSheetFirstStep';
import { SlackSheet } from '../components/sheet';
import WalletBackupTypes from '../helpers/walletBackupTypes';
import Routes from '../navigation/routesNames';
import { ModalContext } from 'react-native-cool-modals/NativeStackView';

const switchSheetContentTransition = (
  <Transition.Sequence>
    <Transition.Out durationMs={0.1} interpolation="easeOut" type="fade" />
    <Transition.Change durationMs={150} interpolation="easeOut" />
    <Transition.In durationMs={400} interpolation="easeOut" type="fade" />
  </Transition.Sequence>
);

const StyledSheet = styled(SlackSheet)`
  top: 0;
  height: 100%;
`;

const RestoreSheet = () => {
  const { navigate, setOptions } = useNavigation();

  const { jumpToLong } = useContext(ModalContext);
  const switchSheetContentTransitionRef = useRef();
  const { params } = useRoute();
  const [step, setStep] = useState(params?.option || 'first');

  useEffect(() => {
<<<<<<< HEAD
    const initialize = async () => {
      const isSimulator = __DEV__ && (await DeviceInfo.isEmulator());
      if (!isSimulator) {
        const data = await fetchUserDataFromCloud();
        setUserData(data);
      } else {
        setUserData(null);
      }
    };
    initialize();
  }, []);
=======
    if (!params?.userData) {
      setOptions({
        isShortFormEnabled: false,
        longFormHeight: 363,
      });
    }
  }, [params?.userData, setOptions]);
>>>>>>> caa7cd91

  const onIcloudRestore = useCallback(() => {
    switchSheetContentTransitionRef.current?.animateNextTransition();
    setStep(WalletBackupTypes.cloud);
    setOptions({
      isShortFormEnabled: false,
      longFormHeight: 770,
    });
    setImmediate(jumpToLong);
  }, [jumpToLong, setOptions]);

  const onManualRestore = useCallback(() => {
<<<<<<< HEAD
    goBack();
    InteractionManager.runAfterInteractions(() => {
      navigate(Routes.IMPORT_SEED_PHRASE_FLOW, {
        isOnboarding: true,
      });
    });
  }, [goBack, navigate]);

  const onWatchAddress = useCallback(() => {
    goBack();
    InteractionManager.runAfterInteractions(() => {
      navigate(Routes.IMPORT_SEED_PHRASE_FLOW, {
        isOnboarding: true,
      });
    });
  }, [goBack, navigate]);
=======
    navigate(Routes.IMPORT_SEED_PHRASE_SHEET_NAVIGATOR);
  }, [navigate]);

  const onWatchAddress = useCallback(() => {
    navigate(Routes.IMPORT_SEED_PHRASE_SHEET_NAVIGATOR);
  }, [navigate]);
>>>>>>> caa7cd91

  const renderStep = useCallback(() => {
    switch (step) {
      case WalletBackupTypes.cloud:
        return <RestoreIcloudStep userData={params?.userData} />;
      default:
        return (
          <RestoreSheetFirstStep
            onIcloudRestore={onIcloudRestore}
            onManualRestore={onManualRestore}
            onWatchAddress={onWatchAddress}
            userData={params?.userData}
          />
        );
    }
  }, [
    onIcloudRestore,
    onManualRestore,
    onWatchAddress,
    params?.userData,
    step,
  ]);

  return (
    <StyledSheet>
      <Transitioning.View
        ref={switchSheetContentTransitionRef}
        transition={switchSheetContentTransition}
      >
        <Row testID="restore-sheet">{renderStep()}</Row>
      </Transitioning.View>
    </StyledSheet>
  );
};

export default React.memo(RestoreSheet);<|MERGE_RESOLUTION|>--- conflicted
+++ resolved
@@ -6,8 +6,6 @@
   useRef,
   useState,
 } from 'react';
-import { InteractionManager } from 'react-native';
-import DeviceInfo from 'react-native-device-info';
 import { Transition, Transitioning } from 'react-native-reanimated';
 import styled from 'styled-components';
 import { Row } from '../components/layout';
@@ -40,19 +38,6 @@
   const [step, setStep] = useState(params?.option || 'first');
 
   useEffect(() => {
-<<<<<<< HEAD
-    const initialize = async () => {
-      const isSimulator = __DEV__ && (await DeviceInfo.isEmulator());
-      if (!isSimulator) {
-        const data = await fetchUserDataFromCloud();
-        setUserData(data);
-      } else {
-        setUserData(null);
-      }
-    };
-    initialize();
-  }, []);
-=======
     if (!params?.userData) {
       setOptions({
         isShortFormEnabled: false,
@@ -60,7 +45,6 @@
       });
     }
   }, [params?.userData, setOptions]);
->>>>>>> caa7cd91
 
   const onIcloudRestore = useCallback(() => {
     switchSheetContentTransitionRef.current?.animateNextTransition();
@@ -73,31 +57,16 @@
   }, [jumpToLong, setOptions]);
 
   const onManualRestore = useCallback(() => {
-<<<<<<< HEAD
-    goBack();
-    InteractionManager.runAfterInteractions(() => {
-      navigate(Routes.IMPORT_SEED_PHRASE_FLOW, {
-        isOnboarding: true,
-      });
+    navigate(Routes.IMPORT_SEED_PHRASE_FLOW, {
+      isOnboarding: true,
     });
-  }, [goBack, navigate]);
-
-  const onWatchAddress = useCallback(() => {
-    goBack();
-    InteractionManager.runAfterInteractions(() => {
-      navigate(Routes.IMPORT_SEED_PHRASE_FLOW, {
-        isOnboarding: true,
-      });
-    });
-  }, [goBack, navigate]);
-=======
-    navigate(Routes.IMPORT_SEED_PHRASE_SHEET_NAVIGATOR);
   }, [navigate]);
 
   const onWatchAddress = useCallback(() => {
-    navigate(Routes.IMPORT_SEED_PHRASE_SHEET_NAVIGATOR);
+    navigate(Routes.IMPORT_SEED_PHRASE_FLOW, {
+      isOnboarding: true,
+    });
   }, [navigate]);
->>>>>>> caa7cd91
 
   const renderStep = useCallback(() => {
     switch (step) {
