import { useRoute } from '@react-navigation/native';
import lang from 'i18n-js';
import React, { useCallback } from 'react';
<<<<<<< HEAD
import { Alert, InteractionManager } from 'react-native';
=======
import { InteractionManager, StatusBar } from 'react-native';
>>>>>>> 5617c215
import RNCloudFs from 'react-native-cloud-fs';
import { getSoftMenuBarHeight } from 'react-native-extra-dimensions-android';
import RestoreCloudStep from '../components/backup/RestoreCloudStep';
import RestoreSheetFirstStep from '../components/backup/RestoreSheetFirstStep';
import { Column } from '../components/layout';
import { SlackSheet } from '../components/sheet';
import {
  fetchUserDataFromCloud,
  isCloudBackupAvailable,
} from '../handlers/cloudBackup';
import { cloudPlatform } from '../utils/platform';
import { WrappedAlert as Alert } from '@/helpers/alert';
import { analytics } from '@rainbow-me/analytics';
import WalletBackupStepTypes from '@rainbow-me/helpers/walletBackupStepTypes';
import WalletBackupTypes from '@rainbow-me/helpers/walletBackupTypes';
import { useDimensions } from '@rainbow-me/hooks';
import { useNavigation } from '@rainbow-me/navigation';
import Routes from '@rainbow-me/routes';
import logger from 'logger';

export default function RestoreSheet() {
  const { goBack, navigate, setParams } = useNavigation();
  const { height: deviceHeight } = useDimensions();
  const {
    params: {
      longFormHeight = 0,
      step = WalletBackupStepTypes.first,
      userData,
      backupSelected,
      fromSettings,
    } = {},
  } = useRoute();

  const onCloudRestore = useCallback(async () => {
    analytics.track('Tapped "Restore from cloud"');
    let proceed = false;
    if (android) {
      const isAvailable = await isCloudBackupAvailable();
      if (isAvailable) {
        try {
          const data = await fetchUserDataFromCloud();
          if (data?.wallets) {
            Object.values(data.wallets).forEach(wallet => {
              if (
                wallet.backedUp &&
                wallet.backupType === WalletBackupTypes.cloud
              ) {
                proceed = true;
              }
            });

            if (proceed) {
              setParams({ userData: data });
            }
          }

          logger.log(`Downloaded ${cloudPlatform} backup info`);
        } catch (e) {
          logger.log(e);
        } finally {
          if (!proceed) {
            Alert.alert(
              lang.t('back_up.restore_sheet.no_backups_found'),
              lang.t('back_up.restore_sheet.we_couldnt_find_google_drive')
            );
            await RNCloudFs.logout();
          }
        }
      }
    } else {
      proceed = true;
    }
    if (proceed) {
      setParams({ step: WalletBackupStepTypes.cloud });
    }
  }, [setParams]);

  const onManualRestore = useCallback(() => {
    analytics.track('Tapped "Restore with a secret phrase or private key"');
    InteractionManager.runAfterInteractions(goBack);
    InteractionManager.runAfterInteractions(() => {
      setTimeout(() => navigate(Routes.IMPORT_SEED_PHRASE_FLOW), 50);
    });
  }, [goBack, navigate]);

  const onWatchAddress = useCallback(() => {
    analytics.track('Tapped "Watch an Ethereum Address"');
    InteractionManager.runAfterInteractions(goBack);
    InteractionManager.runAfterInteractions(() => {
      setTimeout(() => navigate(Routes.IMPORT_SEED_PHRASE_FLOW), 50);
    });
  }, [goBack, navigate]);

  const wrapperHeight =
    deviceHeight + longFormHeight + (android ? getSoftMenuBarHeight() / 2 : 0);
  return (
    <Column height={wrapperHeight}>
      <SlackSheet
        contentHeight={longFormHeight}
        deferredHeight={android}
        testID="restore-sheet"
      >
        {step === WalletBackupStepTypes.cloud ? (
          <RestoreCloudStep
            backupSelected={backupSelected}
            fromSettings={fromSettings}
            userData={userData}
          />
        ) : (
          <RestoreSheetFirstStep
            onCloudRestore={onCloudRestore}
            onManualRestore={onManualRestore}
            onWatchAddress={onWatchAddress}
            userData={userData}
          />
        )}
      </SlackSheet>
    </Column>
  );
}<|MERGE_RESOLUTION|>--- conflicted
+++ resolved
@@ -1,11 +1,7 @@
 import { useRoute } from '@react-navigation/native';
 import lang from 'i18n-js';
 import React, { useCallback } from 'react';
-<<<<<<< HEAD
-import { Alert, InteractionManager } from 'react-native';
-=======
-import { InteractionManager, StatusBar } from 'react-native';
->>>>>>> 5617c215
+import { InteractionManager } from 'react-native';
 import RNCloudFs from 'react-native-cloud-fs';
 import { getSoftMenuBarHeight } from 'react-native-extra-dimensions-android';
 import RestoreCloudStep from '../components/backup/RestoreCloudStep';
