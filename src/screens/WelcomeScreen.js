--- conflicted
+++ resolved
@@ -2,6 +2,7 @@
 import { useNavigation } from '@react-navigation/native';
 import React, { useCallback, useEffect, useRef, useState } from 'react';
 import { Animated, Easing, StyleSheet } from 'react-native';
+import DeviceInfo from 'react-native-device-info';
 import { IS_TESTING } from 'react-native-dotenv';
 import Reanimated, {
   Clock,
@@ -385,8 +386,13 @@
     ]).start();
 
     const initialize = async () => {
-      const data = await fetchUserDataFromCloud();
-      setUserData(data);
+      const isSimulator = __DEV__ && (await DeviceInfo.isEmulator());
+      if (!isSimulator) {
+        const data = await fetchUserDataFromCloud();
+        setUserData(data);
+      } else {
+        setUserData(null);
+      }
     };
     initialize();
 
@@ -445,15 +451,10 @@
   }, [rValue]);
 
   const showRestoreSheet = useCallback(() => {
-<<<<<<< HEAD
-    navigate(Routes.RESTORE_SHEET);
-  }, [navigate]);
-=======
     navigate(Routes.RESTORE_SHEET, {
       userData,
     });
   }, [navigate, userData]);
->>>>>>> caa7cd91
 
   const existingWalletButtonProps = useMemoOne(() => {
     return {
@@ -493,24 +494,16 @@
 
         <ButtonWrapper style={buttonStyle}>
           <RainbowButton
-<<<<<<< HEAD
+            onPress={onCreateWallet}
             {...createWalletButtonProps}
             testID="new-wallet-button"
-=======
-            onPress={onCreateWallet}
-            {...createWalletButtonProps}
->>>>>>> caa7cd91
           />
         </ButtonWrapper>
         <ButtonWrapper>
           <RainbowButton
-<<<<<<< HEAD
+            onPress={showRestoreSheet}
             {...existingWalletButtonProps}
             testID="already-have-wallet-button"
-=======
-            onPress={showRestoreSheet}
-            {...existingWalletButtonProps}
->>>>>>> caa7cd91
           />
         </ButtonWrapper>
       </ContentWrapper>
