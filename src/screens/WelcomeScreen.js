import MaskedView from '@react-native-community/masked-view';
import { useNavigation } from '@react-navigation/native';
import React, { useCallback, useEffect, useRef } from 'react';
import { Animated, Easing, StyleSheet } from 'react-native';
import Reanimated, {
  Clock,
  Easing as REasing,
  Value as RValue,
  timing,
} from 'react-native-reanimated';
import styled from 'styled-components/native';
import { useMemoOne } from 'use-memo-one';
import { ButtonPressAnimation } from '../components/animations';
import RainbowText from '../components/icons/svg/RainbowText';
import { RowWithMargins } from '../components/layout';
import { Emoji, Text } from '../components/text';
<<<<<<< HEAD
import { useHideSplashScreen } from '../hooks';
import Routes from '../navigation/routesNames';
=======
import hideSplashScreen from '../helpers/hideSplashScreen';
>>>>>>> 64b47cd2
import { colors, shadow } from '../styles';

const {
  and,
  block,
  clockRunning,
  color,
  not,
  set,
  cond,
  interpolate,
  round,
  divide,
  startClock,
} = Reanimated;

const ButtonContainer = styled(Reanimated.View)`
  border-radius: ${({ height }) => height / 2};
`;

const ButtonContent = styled(RowWithMargins).attrs({
  align: 'center',
  margin: 4,
})`
  align-self: center;
  height: 100%;
  padding-bottom: 4;
`;

const ButtonLabel = styled(Text).attrs(
  ({ textColor: color = colors.dark }) => ({
    align: 'center',
    color,
    size: 'larger',
    weight: 'bold',
  })
)``;

const ButtonEmoji = styled(Emoji).attrs({
  align: 'center',
  size: 16.25,
})`
  padding-bottom: 1.5px;
`;

const DarkShadow = styled(Reanimated.View)`
  ${shadow.build(0, 10, 30, colors.dark, 1)};
  background-color: ${colors.white};
  border-radius: 30;
  height: 60;
  left: -3;
  opacity: 0.2;
  position: absolute;
  top: -3;
  width: 236;
`;

const Shadow = styled(Reanimated.View)`
  ${shadow.build(0, 5, 15, colors.dark, 0.4)};
  border-radius: 30;
  height: 60;
  left: -3;
  position: absolute;
  top: -3;
  width: 236;
`;

const RainbowButton = ({
  darkShadowStyle,
  emoji,
  height,
  onPress,
  shadowStyle,
  style,
  textColor,
  text,
}) => {
  return (
    <ButtonPressAnimation onPress={onPress} scaleTo={0.9}>
      <DarkShadow style={darkShadowStyle} />
      <Shadow style={shadowStyle} />
      <ButtonContainer height={height} style={style}>
        <ButtonContent>
          <ButtonEmoji name={emoji} />
          <ButtonLabel textColor={textColor}>{text}</ButtonLabel>
        </ButtonContent>
      </ButtonContainer>
    </ButtonPressAnimation>
  );
};

const Container = styled.View`
  ${StyleSheet.absoluteFillObject};
  align-items: center;
  background-color: ${colors.white};
  justify-content: center;
`;

const ContentWrapper = styled(Animated.View)`
  align-items: center;
  height: 192;
  justify-content: space-between;
  margin-bottom: 20;
  z-index: 10;
`;

const ButtonWrapper = styled(Animated.View)`
  width: 100%;
`;

const INITIAL_SIZE = 375;

export const useAnimatedValue = initialValue => {
  const value = useRef();

  if (!value.current) {
    value.current = new Animated.Value(initialValue);
  }

  return value;
};

export const useReanimatedValue = initialValue => {
  const value = useRef();

  if (!value.current) {
    value.current = new RValue(initialValue);
  }

  return value;
};

const rainbows = [
  {
    delay: 0,
    id: 'grey',
    rotate: '150deg',
    scale: 0.5066666667,
    source: { uri: 'greyneon' },
    x: -116,
    y: -202,
  },
  {
    delay: 20,
    id: 'neon',
    rotate: '394.75deg',
    scale: 0.3333333333,
    source: { uri: 'neon' },
    x: 149,
    y: 380,
  },
  {
    delay: 40,
    id: 'pixel',
    rotate: '360deg',
    scale: 0.6666666667,
    source: { uri: 'pixel' },
    x: 173,
    y: -263,
  },
  {
    delay: 60,
    id: 'light',
    rotate: '-33deg',
    scale: 0.2826666667,
    source: { uri: 'light' },
    x: -172,
    y: 180,
  },
  {
    delay: 80,
    id: 'liquid',
    rotate: '75deg',
    scale: 0.42248,
    source: { uri: 'liquid' },
    x: 40,
    y: 215,
  },
];

const traversedRainbows = rainbows.map(
  ({
    delay,
    initialRotate = '0deg',
    rotate = '0deg',
    scale = 1,
    source,
    x = 0,
    y = 0,
  }) => {
    const animatedValue = new Animated.Value(0);
    return {
      delay,
      source,
      style: {
        opacity: animatedValue.interpolate({
          inputRange: [0, 1],
          outputRange: [0, 1],
        }),
        transform: [
          {
            translateX: animatedValue.interpolate({
              inputRange: [0, 1],
              outputRange: [0, x],
            }),
          },
          {
            translateY: animatedValue.interpolate({
              inputRange: [0, 1],
              outputRange: [0, y],
            }),
          },
          {
            rotate: animatedValue.interpolate({
              inputRange: [0, 1],
              outputRange: [initialRotate, rotate],
            }),
          },
          {
            scale: animatedValue.interpolate({
              inputRange: [0, 1],
              outputRange: [0, scale],
            }),
          },
        ],
      },
      value: animatedValue,
    };
  }
);

const RainbowImage = styled(Animated.Image)`
  height: ${INITIAL_SIZE};
  position: absolute;
  width: ${INITIAL_SIZE};
`;

const RAINBOW_TEXT_HEIGHT = 32;
const RAINBOW_TEXT_WIDTH = 125;

const RainbowTextMask = styled(Reanimated.View)`
  height: ${RAINBOW_TEXT_HEIGHT};
  width: ${RAINBOW_TEXT_WIDTH};
`;

function runTiming(value) {
  const clock = new Clock();
  const state = {
    finished: new RValue(0),
    frameTime: new RValue(0),
    position: new RValue(0),
    time: new RValue(0),
  };

  const config = {
    duration: 2500,
    easing: REasing.linear,
    toValue: new RValue(1),
  };

  return block([
    cond(and(not(state.finished), clockRunning(clock)), 0, [
      set(state.finished, 0),
      set(state.time, 0),
      set(state.position, value),
      set(state.frameTime, 0),
      set(config.toValue, 5),
      startClock(clock),
    ]),
    timing(clock, state, config),
    state.position,
  ]);
}

const colorsRGB = [
  { b: 74, g: 73, r: 255 },
  { b: 0, g: 170, r: 255 },
  { b: 111, g: 222, r: 0 },
  { b: 217, g: 163, r: 0 },
  { b: 255, g: 92, r: 115 },
];

const colorRGB = (r, g, b, fromShadow) =>
  // from some reason there's a different bit shifting with shadows
  fromShadow
    ? color(round(r), round(b), 255, divide(round(r), 256))
    : color(round(r), round(g), round(b));

const springConfig = {
  bounciness: 7.30332,
  speed: 0.6021408,
  toValue: 1,
  useNativeDriver: true,
};

function colorAnimation(rValue, fromShadow) {
  const animation = runTiming(rValue.current);
  const r = interpolate(animation, {
    inputRange: [0, 1, 2, 3, 4, 5],
    outputRange: [...colorsRGB.map(({ r }) => r), colorsRGB[0].r],
  });

  const g = interpolate(animation, {
    inputRange: [0, 1, 2, 3, 4, 5],
    outputRange: [...colorsRGB.map(({ g }) => g), colorsRGB[0].g],
  });

  const b = interpolate(animation, {
    inputRange: [0, 1, 2, 3, 4, 5],
    outputRange: [...colorsRGB.map(({ b }) => b), colorsRGB[0].b],
  });
  return colorRGB(r, g, b, fromShadow);
}

export default function WelcomeScreen() {
  const { navigate } = useNavigation();
  const contentAnimation = useAnimatedValue(1);
<<<<<<< HEAD
  const createWalletButtonAnimation = useAnimatedValue(1);
  const hideSplashScreen = useHideSplashScreen();
=======
  const importButtonAnimation = useAnimatedValue(1);
>>>>>>> 64b47cd2

  useEffect(() => {
    hideSplashScreen();
    Animated.parallel([
      ...traversedRainbows.map(({ value, delay = 0 }) =>
        Animated.spring(value, { ...springConfig, delay })
      ),
      Animated.sequence([
        Animated.timing(contentAnimation.current, {
          duration: 120,
          easing: Easing.bezier(0.165, 0.84, 0.44, 1),
          toValue: 1.2,
        }),
        Animated.spring(contentAnimation.current, {
          friction: 8,
          tension: 100,
          toValue: 1,
        }),
      ]),
      Animated.loop(
        Animated.sequence([
          Animated.timing(createWalletButtonAnimation.current, {
            duration: 1000,
            toValue: 1.02,
            useNativeDriver: true,
          }),
          Animated.timing(createWalletButtonAnimation.current, {
            duration: 1000,
            toValue: 0.98,
            useNativeDriver: true,
          }),
        ])
      ),
    ]).start();
    return () => {
      createWalletButtonAnimation.current.setValue(1);
      contentAnimation.current.setValue(1);
    };
  }, [contentAnimation, hideSplashScreen, createWalletButtonAnimation]);

  const buttonStyle = useMemoOne(
    () => ({
      transform: [{ scale: createWalletButtonAnimation.current }],
      zIndex: 10,
    }),
    [createWalletButtonAnimation]
  );

  const contentStyle = useMemoOne(
    () => ({
      transform: [
        {
          scale: contentAnimation.current,
        },
      ],
    }),
    [createWalletButtonAnimation]
  );

  const rValue = useReanimatedValue(0);

  const backgroundColor = useMemoOne(() => colorAnimation(rValue, false), []);

  const onCreateWallet = useCallback(() => {
    navigate(Routes.SWIPE_LAYOUT);
  }, []);

  const createWalletButtonProps = useMemoOne(() => {
    const color = colorAnimation(rValue, true);
    return {
      emoji: 'european_castle',
      height: 54,
      onPress: onCreateWallet,
      shadowStyle: {
        backgroundColor: backgroundColor,
        shadowColor: color,
      },
      style: {
        backgroundColor: colors.dark,
        borderColor: backgroundColor,
        width: 230,
      },
      text: 'Get a new wallet',
      textColor: colors.white,
    };
  }, [rValue]);

  const showRestoreSheet = useCallback(() => {
    navigate(Routes.RESTORE_SHEET);
  }, []);

  const existingWalletButtonProps = useMemoOne(() => {
    return {
      darkShadowStyle: {
        opacity: 0,
      },
      emoji: 'old_key',
      height: 56,
      onPress: showRestoreSheet,
      shadowStyle: {
        opacity: 0,
      },
      style: {
        backgroundColor: colors.blueGreyDarkLight,
        width: 248,
      },
      text: 'I already have one',
      textColor: colors.alpha(colors.blueGreyDark, 0.8),
    };
  }, [rValue]);

  const textStyle = useMemoOne(() => {
    return {
      backgroundColor,
    };
  }, [rValue]);

  return (
    <Container>
      {traversedRainbows.map(({ source, style, id }) => (
        <RainbowImage source={source} style={style} key={`rainbow${id}`} />
      ))}

      <ContentWrapper style={contentStyle}>
        <MaskedView maskElement={<RainbowText />}>
          <RainbowTextMask style={textStyle} />
        </MaskedView>

        <ButtonWrapper style={buttonStyle}>
          <RainbowButton {...createWalletButtonProps} />
        </ButtonWrapper>
        <ButtonWrapper>
          <RainbowButton {...existingWalletButtonProps} />
        </ButtonWrapper>
      </ContentWrapper>
    </Container>
  );
}<|MERGE_RESOLUTION|>--- conflicted
+++ resolved
@@ -14,12 +14,8 @@
 import RainbowText from '../components/icons/svg/RainbowText';
 import { RowWithMargins } from '../components/layout';
 import { Emoji, Text } from '../components/text';
-<<<<<<< HEAD
-import { useHideSplashScreen } from '../hooks';
+import hideSplashScreen from '../helpers/hideSplashScreen';
 import Routes from '../navigation/routesNames';
-=======
-import hideSplashScreen from '../helpers/hideSplashScreen';
->>>>>>> 64b47cd2
 import { colors, shadow } from '../styles';
 
 const {
@@ -335,17 +331,12 @@
 }
 
 export default function WelcomeScreen() {
+  hideSplashScreen();
   const { navigate } = useNavigation();
   const contentAnimation = useAnimatedValue(1);
-<<<<<<< HEAD
   const createWalletButtonAnimation = useAnimatedValue(1);
-  const hideSplashScreen = useHideSplashScreen();
-=======
-  const importButtonAnimation = useAnimatedValue(1);
->>>>>>> 64b47cd2
 
   useEffect(() => {
-    hideSplashScreen();
     Animated.parallel([
       ...traversedRainbows.map(({ value, delay = 0 }) =>
         Animated.spring(value, { ...springConfig, delay })
