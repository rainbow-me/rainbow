import MaskedView from '@react-native-community/masked-view';
import { useNavigation } from '@react-navigation/native';
import React, { useCallback, useEffect, useRef, useState } from 'react';
import { Animated, Easing, StyleSheet } from 'react-native';
import DeviceInfo from 'react-native-device-info';
<<<<<<< HEAD
import { IS_TESTING } from 'react-native-dotenv';
=======
>>>>>>> 01684bab
import Reanimated, {
  Clock,
  Easing as REasing,
  Value as RValue,
  timing,
} from 'react-native-reanimated';
import { useValue } from 'react-native-redash';
import styled from 'styled-components/native';
import { useMemoOne } from 'use-memo-one';
import { ButtonPressAnimation } from '../components/animations';
import RainbowText from '../components/icons/svg/RainbowText';
import { RowWithMargins } from '../components/layout';
import { Emoji, Text } from '../components/text';
<<<<<<< HEAD
=======

>>>>>>> 01684bab
import { fetchUserDataFromCloud } from '@rainbow-me/handlers/cloudBackup';
import { useHideSplashScreen } from '@rainbow-me/hooks';
import Routes from '@rainbow-me/routes';
import { colors, shadow } from '@rainbow-me/styles';
import logger from 'logger';

const {
  and,
  block,
  clockRunning,
  color,
  not,
  set,
  cond,
  interpolate,
  round,
  divide,
  startClock,
} = Reanimated;

const ButtonContainer = styled(Reanimated.View)`
  border-radius: ${({ height }) => height / 2};
`;

const ButtonContent = styled(RowWithMargins).attrs({
  align: 'center',
  margin: 4,
})`
  align-self: center;
  height: 100%;
  padding-bottom: 4;
`;

const ButtonLabel = styled(Text).attrs(
  ({ textColor: color = colors.dark }) => ({
    align: 'center',
    color,
    size: 'larger',
    weight: 'bold',
  })
)``;

const ButtonEmoji = styled(Emoji).attrs({
  align: 'center',
  size: 16.25,
})`
  padding-bottom: 1.5px;
`;

const DarkShadow = styled(Reanimated.View)`
  ${shadow.build(0, 10, 30, colors.dark, 1)};
  background-color: ${colors.white};
  border-radius: 30;
  height: 60;
  left: -3;
  opacity: 0.2;
  position: absolute;
  top: -3;
  width: 236;
`;

const Shadow = styled(Reanimated.View)`
  ${shadow.build(0, 5, 15, colors.dark, 0.4)};
  border-radius: 30;
  height: 60;
  left: -3;
  position: absolute;
  top: -3;
  width: 236;
`;

const RainbowButton = ({
  darkShadowStyle,
  emoji,
  height,
  onPress,
  shadowStyle,
  style,
  textColor,
  text,
  ...props
}) => {
  return (
    <ButtonPressAnimation onPress={onPress} scaleTo={0.9} {...props}>
      <DarkShadow style={darkShadowStyle} />
      <Shadow style={shadowStyle} />
      <ButtonContainer height={height} style={style}>
        <ButtonContent>
          <ButtonEmoji name={emoji} />
          <ButtonLabel textColor={textColor}>{text}</ButtonLabel>
        </ButtonContent>
      </ButtonContainer>
    </ButtonPressAnimation>
  );
};

const Container = styled.View`
  ${StyleSheet.absoluteFillObject};
  align-items: center;
  background-color: ${colors.white};
  justify-content: center;
`;

const ContentWrapper = styled(Animated.View)`
  align-items: center;
  height: 192;
  justify-content: space-between;
  margin-bottom: 20;
  z-index: 10;
`;

const ButtonWrapper = styled(Animated.View)`
  width: 100%;
`;

const INITIAL_SIZE = 375;

export const useAnimatedValue = initialValue => {
  const value = useRef();

  if (!value.current) {
    value.current = new Animated.Value(initialValue);
  }

  return value;
};

const rainbows = [
  {
    delay: 0,
    id: 'grey',
    rotate: '150deg',
    scale: 0.5066666667,
    source: { uri: 'greyneon' },
    x: -116,
    y: -202,
  },
  {
    delay: 20,
    id: 'neon',
    rotate: '394.75deg',
    scale: 0.3333333333,
    source: { uri: 'neon' },
    x: 149,
    y: 380,
  },
  {
    delay: 40,
    id: 'pixel',
    rotate: '360deg',
    scale: 0.6666666667,
    source: { uri: 'pixel' },
    x: 173,
    y: -263,
  },
  {
    delay: 60,
    id: 'light',
    rotate: '-33deg',
    scale: 0.2826666667,
    source: { uri: 'light' },
    x: -172,
    y: 180,
  },
  {
    delay: 80,
    id: 'liquid',
    rotate: '75deg',
    scale: 0.42248,
    source: { uri: 'liquid' },
    x: 40,
    y: 215,
  },
];

const traversedRainbows = rainbows.map(
  (
    {
      delay,
      initialRotate = '0deg',
      rotate = '0deg',
      scale = 1,
      source,
      x = 0,
      y = 0,
    },
    index
  ) => {
    const animatedValue = new Animated.Value(0);
    return {
      delay,
      id: index,
      source,
      style: {
        opacity: animatedValue.interpolate({
          inputRange: [0, 1],
          outputRange: [0, 1],
        }),
        transform: [
          {
            translateX: animatedValue.interpolate({
              inputRange: [0, 1],
              outputRange: [0, x],
            }),
          },
          {
            translateY: animatedValue.interpolate({
              inputRange: [0, 1],
              outputRange: [0, y],
            }),
          },
          {
            rotate: animatedValue.interpolate({
              inputRange: [0, 1],
              outputRange: [initialRotate, rotate],
            }),
          },
          {
            scale: animatedValue.interpolate({
              inputRange: [0, 1],
              outputRange: [0, scale],
            }),
          },
        ],
      },
      value: animatedValue,
    };
  }
);

const RainbowImage = styled(Animated.Image)`
  height: ${INITIAL_SIZE};
  position: absolute;
  width: ${INITIAL_SIZE};
`;

const RAINBOW_TEXT_HEIGHT = 32;
const RAINBOW_TEXT_WIDTH = 125;

const RainbowTextMask = styled(Reanimated.View)`
  height: ${RAINBOW_TEXT_HEIGHT};
  width: ${RAINBOW_TEXT_WIDTH};
`;

function runTiming(value) {
  const clock = new Clock();
  const state = {
    finished: new RValue(0),
    frameTime: new RValue(0),
    position: new RValue(0),
    time: new RValue(0),
  };

  const config = {
    duration: 2500,
    easing: REasing.linear,
    toValue: new RValue(1),
  };

  return block([
    cond(and(not(state.finished), clockRunning(clock)), 0, [
      set(state.finished, 0),
      set(state.time, 0),
      set(state.position, value),
      set(state.frameTime, 0),
      set(config.toValue, 5),
      startClock(clock),
    ]),
    timing(clock, state, config),
    state.position,
  ]);
}

/* eslint-disable sort-keys */
const colorsRGB = [
  { r: 255, g: 73, b: 74 },
  { r: 255, g: 170, b: 0 },
  { r: 0, g: 222, b: 111 },
  { r: 0, g: 163, b: 217 },
  { r: 115, g: 92, b: 255 },
];
/* eslint-enable sort-keys */

const colorRGB = (r, g, b, fromShadow) =>
  // from some reason there's a different bit shifting with shadows
  fromShadow
    ? color(round(g), round(b), 255, divide(round(r), 256))
    : color(round(r), round(g), round(b));

const springConfig = {
  bounciness: 7.30332,
  speed: 0.6021408,
  toValue: 1,
  useNativeDriver: true,
};

function colorAnimation(rValue, fromShadow) {
  const animation = runTiming(rValue.current);
  const r = interpolate(animation, {
    inputRange: [0, 1, 2, 3, 4, 5],
    outputRange: [...colorsRGB.map(({ r }) => r), colorsRGB[0].r],
  });

  const g = interpolate(animation, {
    inputRange: [0, 1, 2, 3, 4, 5],
    outputRange: [...colorsRGB.map(({ g }) => g), colorsRGB[0].g],
  });

  const b = interpolate(animation, {
    inputRange: [0, 1, 2, 3, 4, 5],
    outputRange: [...colorsRGB.map(({ b }) => b), colorsRGB[0].b],
  });
  return colorRGB(r, g, b, fromShadow);
}

export default function WelcomeScreen() {
  const { replace, navigate } = useNavigation();
  const contentAnimation = useAnimatedValue(1);
  const hideSplashScreen = useHideSplashScreen();
  const createWalletButtonAnimation = useAnimatedValue(1);
  const [userData, setUserData] = useState(null);

  useEffect(() => {
    const initialize = async () => {
      try {
        logger.log('downloading iCloud backup info...');
        const isSimulator = await DeviceInfo.isEmulator();
        if (!isSimulator) {
          const data = await fetchUserDataFromCloud();
          setUserData(data);
          logger.log('Downloaded iCloud backup info');
        }
      } catch (e) {
        logger.log('error getting userData', e);
      } finally {
        hideSplashScreen();
        Animated.parallel([
          ...traversedRainbows.map(({ value, delay = 0 }) =>
            Animated.spring(value, { ...springConfig, delay })
          ),
          Animated.sequence([
            Animated.timing(contentAnimation.current, {
              duration: 120,
              easing: Easing.bezier(0.165, 0.84, 0.44, 1),
              toValue: 1.2,
            }),
            Animated.spring(contentAnimation.current, {
              friction: 8,
              tension: 100,
              toValue: 1,
            }),
          ]),
<<<<<<< HEAD
          // We need to disable looping animations
          // There's no way to disable sync yet
          // See https://stackoverflow.com/questions/47391019/animated-button-block-the-detox
          IS_TESTING !== 'true' &&
            Animated.loop(
              Animated.sequence([
                Animated.timing(createWalletButtonAnimation.current, {
                  duration: 1000,
                  toValue: 1.02,
                  useNativeDriver: true,
                }),
                Animated.timing(createWalletButtonAnimation.current, {
                  duration: 1000,
                  toValue: 0.98,
                  useNativeDriver: true,
                }),
              ])
            ),
        ]).start();
        if (IS_TESTING === 'true') {
          logger.log(
            'Disabled loop animations in WelcomeScreen due to .env var IS_TESTING === "true"'
          );
        }
=======
          Animated.loop(
            Animated.sequence([
              Animated.timing(createWalletButtonAnimation.current, {
                duration: 1000,
                toValue: 1.02,
                useNativeDriver: true,
              }),
              Animated.timing(createWalletButtonAnimation.current, {
                duration: 1000,
                toValue: 0.98,
                useNativeDriver: true,
              }),
            ])
          ),
        ]).start();
>>>>>>> 01684bab
      }
    };
    initialize();

    return () => {
      // eslint-disable-next-line react-hooks/exhaustive-deps
      createWalletButtonAnimation.current.setValue(1);
      // eslint-disable-next-line react-hooks/exhaustive-deps
      contentAnimation.current.setValue(1);
    };
  }, [contentAnimation, hideSplashScreen, createWalletButtonAnimation]);

  const buttonStyle = useMemoOne(
    () => ({
      transform: [{ scale: createWalletButtonAnimation.current }],
      zIndex: 10,
    }),
    [createWalletButtonAnimation]
  );

  const contentStyle = useMemoOne(
    () => ({
      transform: [
        {
          scale: contentAnimation.current,
        },
      ],
    }),
    [createWalletButtonAnimation]
  );

  const rValue = useValue(0);

  const backgroundColor = useMemoOne(() => colorAnimation(rValue, false), []);

  const onCreateWallet = useCallback(async () => {
    replace(Routes.SWIPE_LAYOUT, {
      params: { emptyWallet: true },
      screen: Routes.WALLET_SCREEN,
    });
  }, [replace]);

  const createWalletButtonProps = useMemoOne(() => {
    const color = colorAnimation(rValue, true);
    return {
      emoji: 'european_castle',
      height: 54,
      shadowStyle: {
        backgroundColor: backgroundColor,
        shadowColor: color,
      },
      style: {
        backgroundColor: colors.dark,
        borderColor: backgroundColor,
        width: 230,
      },
      text: 'Get a new wallet',
      textColor: colors.white,
    };
  }, [rValue]);

  const showRestoreSheet = useCallback(() => {
    navigate(Routes.RESTORE_SHEET, {
      userData,
    });
  }, [navigate, userData]);

  const existingWalletButtonProps = useMemoOne(() => {
    return {
      darkShadowStyle: {
        opacity: 0,
      },
      emoji: 'old_key',
      height: 56,
      shadowStyle: {
        opacity: 0,
      },
      style: {
        backgroundColor: colors.blueGreyDarkLight,
        width: 248,
      },
      text: 'I already have one',
      textColor: colors.alpha(colors.blueGreyDark, 0.8),
    };
  }, [rValue]);

  const textStyle = useMemoOne(() => {
    return {
      backgroundColor,
    };
  }, [rValue]);

  return (
    <Container testID="welcome-screen">
      {traversedRainbows.map(({ source, style, id }) => (
        <RainbowImage key={`rainbow${id}`} source={source} style={style} />
      ))}

      <ContentWrapper style={contentStyle}>
        <MaskedView maskElement={<RainbowText />}>
          <RainbowTextMask style={textStyle} />
        </MaskedView>

        <ButtonWrapper style={buttonStyle}>
          <RainbowButton
            onPress={onCreateWallet}
<<<<<<< HEAD
            {...createWalletButtonProps}
            testID="new-wallet-button"
=======
            testID="create-wallet-button"
            {...createWalletButtonProps}
>>>>>>> 01684bab
          />
        </ButtonWrapper>
        <ButtonWrapper>
          <RainbowButton
            onPress={showRestoreSheet}
            {...existingWalletButtonProps}
<<<<<<< HEAD
            testID="already-have-wallet-button"
=======
>>>>>>> 01684bab
          />
        </ButtonWrapper>
      </ContentWrapper>
    </Container>
  );
}<|MERGE_RESOLUTION|>--- conflicted
+++ resolved
@@ -3,10 +3,7 @@
 import React, { useCallback, useEffect, useRef, useState } from 'react';
 import { Animated, Easing, StyleSheet } from 'react-native';
 import DeviceInfo from 'react-native-device-info';
-<<<<<<< HEAD
 import { IS_TESTING } from 'react-native-dotenv';
-=======
->>>>>>> 01684bab
 import Reanimated, {
   Clock,
   Easing as REasing,
@@ -20,10 +17,7 @@
 import RainbowText from '../components/icons/svg/RainbowText';
 import { RowWithMargins } from '../components/layout';
 import { Emoji, Text } from '../components/text';
-<<<<<<< HEAD
-=======
-
->>>>>>> 01684bab
+
 import { fetchUserDataFromCloud } from '@rainbow-me/handlers/cloudBackup';
 import { useHideSplashScreen } from '@rainbow-me/hooks';
 import Routes from '@rainbow-me/routes';
@@ -376,7 +370,6 @@
               toValue: 1,
             }),
           ]),
-<<<<<<< HEAD
           // We need to disable looping animations
           // There's no way to disable sync yet
           // See https://stackoverflow.com/questions/47391019/animated-button-block-the-detox
@@ -401,23 +394,6 @@
             'Disabled loop animations in WelcomeScreen due to .env var IS_TESTING === "true"'
           );
         }
-=======
-          Animated.loop(
-            Animated.sequence([
-              Animated.timing(createWalletButtonAnimation.current, {
-                duration: 1000,
-                toValue: 1.02,
-                useNativeDriver: true,
-              }),
-              Animated.timing(createWalletButtonAnimation.current, {
-                duration: 1000,
-                toValue: 0.98,
-                useNativeDriver: true,
-              }),
-            ])
-          ),
-        ]).start();
->>>>>>> 01684bab
       }
     };
     initialize();
@@ -524,23 +500,15 @@
         <ButtonWrapper style={buttonStyle}>
           <RainbowButton
             onPress={onCreateWallet}
-<<<<<<< HEAD
+            testID="new-wallet-button"
             {...createWalletButtonProps}
-            testID="new-wallet-button"
-=======
-            testID="create-wallet-button"
-            {...createWalletButtonProps}
->>>>>>> 01684bab
           />
         </ButtonWrapper>
         <ButtonWrapper>
           <RainbowButton
             onPress={showRestoreSheet}
             {...existingWalletButtonProps}
-<<<<<<< HEAD
             testID="already-have-wallet-button"
-=======
->>>>>>> 01684bab
           />
         </ButtonWrapper>
       </ContentWrapper>
