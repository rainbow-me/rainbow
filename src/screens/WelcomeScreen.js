import MaskedView from '@react-native-community/masked-view';
import { useNavigation } from '@react-navigation/native';
import React, { useCallback, useEffect, useRef, useState } from 'react';
import { Animated, Easing, StyleSheet } from 'react-native';
import DeviceInfo from 'react-native-device-info';
<<<<<<< HEAD
import { IS_TESTING } from 'react-native-dotenv';
=======
>>>>>>> 6175f3bf
import Reanimated, {
  Clock,
  Easing as REasing,
  Value as RValue,
  timing,
} from 'react-native-reanimated';
import styled from 'styled-components/native';
import { useMemoOne } from 'use-memo-one';
import { ButtonPressAnimation } from '../components/animations';
import RainbowText from '../components/icons/svg/RainbowText';
import { RowWithMargins } from '../components/layout';
import { Emoji, Text } from '../components/text';
import { fetchUserDataFromCloud } from '../handlers/cloudBackup';
import useHideSplashScreen from '../helpers/hideSplashScreen';
import { logger } from '../utils';
import Routes from '@rainbow-me/routes';
import { colors, shadow } from '@rainbow-me/styles';

const {
  and,
  block,
  clockRunning,
  color,
  not,
  set,
  cond,
  interpolate,
  round,
  divide,
  startClock,
} = Reanimated;

const ButtonContainer = styled(Reanimated.View)`
  border-radius: ${({ height }) => height / 2};
`;

const ButtonContent = styled(RowWithMargins).attrs({
  align: 'center',
  margin: 4,
})`
  align-self: center;
  height: 100%;
  padding-bottom: 4;
`;

const ButtonLabel = styled(Text).attrs(
  ({ textColor: color = colors.dark }) => ({
    align: 'center',
    color,
    size: 'larger',
    weight: 'bold',
  })
)``;

const ButtonEmoji = styled(Emoji).attrs({
  align: 'center',
  size: 16.25,
})`
  padding-bottom: 1.5px;
`;

const DarkShadow = styled(Reanimated.View)`
  ${shadow.build(0, 10, 30, colors.dark, 1)};
  background-color: ${colors.white};
  border-radius: 30;
  height: 60;
  left: -3;
  opacity: 0.2;
  position: absolute;
  top: -3;
  width: 236;
`;

const Shadow = styled(Reanimated.View)`
  ${shadow.build(0, 5, 15, colors.dark, 0.4)};
  border-radius: 30;
  height: 60;
  left: -3;
  position: absolute;
  top: -3;
  width: 236;
`;

const RainbowButton = ({
  darkShadowStyle,
  emoji,
  height,
  onPress,
  shadowStyle,
  style,
  textColor,
  text,
  ...props
}) => {
  return (
    <ButtonPressAnimation onPress={onPress} scaleTo={0.9} {...props}>
      <DarkShadow style={darkShadowStyle} />
      <Shadow style={shadowStyle} />
      <ButtonContainer height={height} style={style}>
        <ButtonContent>
          <ButtonEmoji name={emoji} />
          <ButtonLabel textColor={textColor}>{text}</ButtonLabel>
        </ButtonContent>
      </ButtonContainer>
    </ButtonPressAnimation>
  );
};

const Container = styled.View`
  ${StyleSheet.absoluteFillObject};
  align-items: center;
  background-color: ${colors.white};
  justify-content: center;
`;

const ContentWrapper = styled(Animated.View)`
  align-items: center;
  height: 192;
  justify-content: space-between;
  margin-bottom: 20;
  z-index: 10;
`;

const ButtonWrapper = styled(Animated.View)`
  width: 100%;
`;

const INITIAL_SIZE = 375;

export const useAnimatedValue = initialValue => {
  const value = useRef();

  if (!value.current) {
    value.current = new Animated.Value(initialValue);
  }

  return value;
};

export const useReanimatedValue = initialValue => {
  const value = useRef();

  if (!value.current) {
    value.current = new RValue(initialValue);
  }

  return value;
};

const rainbows = [
  {
    delay: 0,
    id: 'grey',
    rotate: '150deg',
    scale: 0.5066666667,
    source: { uri: 'greyneon' },
    x: -116,
    y: -202,
  },
  {
    delay: 20,
    id: 'neon',
    rotate: '394.75deg',
    scale: 0.3333333333,
    source: { uri: 'neon' },
    x: 149,
    y: 380,
  },
  {
    delay: 40,
    id: 'pixel',
    rotate: '360deg',
    scale: 0.6666666667,
    source: { uri: 'pixel' },
    x: 173,
    y: -263,
  },
  {
    delay: 60,
    id: 'light',
    rotate: '-33deg',
    scale: 0.2826666667,
    source: { uri: 'light' },
    x: -172,
    y: 180,
  },
  {
    delay: 80,
    id: 'liquid',
    rotate: '75deg',
    scale: 0.42248,
    source: { uri: 'liquid' },
    x: 40,
    y: 215,
  },
];

const traversedRainbows = rainbows.map(
  (
    {
      delay,
      initialRotate = '0deg',
      rotate = '0deg',
      scale = 1,
      source,
      x = 0,
      y = 0,
    },
    index
  ) => {
    const animatedValue = new Animated.Value(0);
    return {
      delay,
      id: index,
      source,
      style: {
        opacity: animatedValue.interpolate({
          inputRange: [0, 1],
          outputRange: [0, 1],
        }),
        transform: [
          {
            translateX: animatedValue.interpolate({
              inputRange: [0, 1],
              outputRange: [0, x],
            }),
          },
          {
            translateY: animatedValue.interpolate({
              inputRange: [0, 1],
              outputRange: [0, y],
            }),
          },
          {
            rotate: animatedValue.interpolate({
              inputRange: [0, 1],
              outputRange: [initialRotate, rotate],
            }),
          },
          {
            scale: animatedValue.interpolate({
              inputRange: [0, 1],
              outputRange: [0, scale],
            }),
          },
        ],
      },
      value: animatedValue,
    };
  }
);

const RainbowImage = styled(Animated.Image)`
  height: ${INITIAL_SIZE};
  position: absolute;
  width: ${INITIAL_SIZE};
`;

const RAINBOW_TEXT_HEIGHT = 32;
const RAINBOW_TEXT_WIDTH = 125;

const RainbowTextMask = styled(Reanimated.View)`
  height: ${RAINBOW_TEXT_HEIGHT};
  width: ${RAINBOW_TEXT_WIDTH};
`;

function runTiming(value) {
  const clock = new Clock();
  const state = {
    finished: new RValue(0),
    frameTime: new RValue(0),
    position: new RValue(0),
    time: new RValue(0),
  };

  const config = {
    duration: 2500,
    easing: REasing.linear,
    toValue: new RValue(1),
  };

  return block([
    cond(and(not(state.finished), clockRunning(clock)), 0, [
      set(state.finished, 0),
      set(state.time, 0),
      set(state.position, value),
      set(state.frameTime, 0),
      set(config.toValue, 5),
      startClock(clock),
    ]),
    timing(clock, state, config),
    state.position,
  ]);
}

/* eslint-disable sort-keys */
const colorsRGB = [
  { r: 255, g: 73, b: 74 },
  { r: 255, g: 170, b: 0 },
  { r: 0, g: 222, b: 111 },
  { r: 0, g: 163, b: 217 },
  { r: 115, g: 92, b: 255 },
];
/* eslint-enable sort-keys */

const colorRGB = (r, g, b, fromShadow) =>
  // from some reason there's a different bit shifting with shadows
  fromShadow
    ? color(round(g), round(b), 255, divide(round(r), 256))
    : color(round(r), round(g), round(b));

const springConfig = {
  bounciness: 7.30332,
  speed: 0.6021408,
  toValue: 1,
  useNativeDriver: true,
};

function colorAnimation(rValue, fromShadow) {
  const animation = runTiming(rValue.current);
  const r = interpolate(animation, {
    inputRange: [0, 1, 2, 3, 4, 5],
    outputRange: [...colorsRGB.map(({ r }) => r), colorsRGB[0].r],
  });

  const g = interpolate(animation, {
    inputRange: [0, 1, 2, 3, 4, 5],
    outputRange: [...colorsRGB.map(({ g }) => g), colorsRGB[0].g],
  });

  const b = interpolate(animation, {
    inputRange: [0, 1, 2, 3, 4, 5],
    outputRange: [...colorsRGB.map(({ b }) => b), colorsRGB[0].b],
  });
  return colorRGB(r, g, b, fromShadow);
}

export default function WelcomeScreen() {
  const { replace, navigate } = useNavigation();
  const contentAnimation = useAnimatedValue(1);
  const hideSplashScreen = useHideSplashScreen();
  const createWalletButtonAnimation = useAnimatedValue(1);
  const [userData, setUserData] = useState(null);

  useEffect(() => {
<<<<<<< HEAD
    hideSplashScreen();
    Animated.parallel([
      ...traversedRainbows.map(({ value, delay = 0 }) =>
        Animated.spring(value, { ...springConfig, delay })
      ),
      Animated.sequence([
        Animated.timing(contentAnimation.current, {
          duration: 120,
          easing: Easing.bezier(0.165, 0.84, 0.44, 1),
          toValue: 1.2,
        }),
        Animated.spring(contentAnimation.current, {
          friction: 8,
          tension: 100,
          toValue: 1,
        }),
      ]),
      // We need to disable looping animations
      // There's no way to disable sync yet
      // See https://stackoverflow.com/questions/47391019/animated-button-block-the-detox
      IS_TESTING !== 'true' &&
        Animated.loop(
          Animated.sequence([
            Animated.timing(createWalletButtonAnimation.current, {
              duration: 1000,
              toValue: 1.02,
              useNativeDriver: true,
            }),
            Animated.timing(createWalletButtonAnimation.current, {
              duration: 1000,
              toValue: 0.98,
              useNativeDriver: true,
            }),
          ])
        ),
    ]).start();

    const initialize = async () => {
      const isSimulator = __DEV__ && (await DeviceInfo.isEmulator());
      if (!isSimulator) {
        const data = await fetchUserDataFromCloud();
        setUserData(data);
      } else {
        setUserData(null);
=======
    const initialize = async () => {
      try {
        logger.log('downloading iCloud backup info...');
        const isSimulator = await DeviceInfo.isEmulator();
        if (!isSimulator) {
          const data = await fetchUserDataFromCloud();
          setUserData(data);
          logger.log('Downloaded iCloud backup info');
        }
      } catch (e) {
        logger.log('error getting userData', e);
      } finally {
        hideSplashScreen();
        Animated.parallel([
          ...traversedRainbows.map(({ value, delay = 0 }) =>
            Animated.spring(value, { ...springConfig, delay })
          ),
          Animated.sequence([
            Animated.timing(contentAnimation.current, {
              duration: 120,
              easing: Easing.bezier(0.165, 0.84, 0.44, 1),
              toValue: 1.2,
            }),
            Animated.spring(contentAnimation.current, {
              friction: 8,
              tension: 100,
              toValue: 1,
            }),
          ]),
          Animated.loop(
            Animated.sequence([
              Animated.timing(createWalletButtonAnimation.current, {
                duration: 1000,
                toValue: 1.02,
                useNativeDriver: true,
              }),
              Animated.timing(createWalletButtonAnimation.current, {
                duration: 1000,
                toValue: 0.98,
                useNativeDriver: true,
              }),
            ])
          ),
        ]).start();
>>>>>>> 6175f3bf
      }
    };
    initialize();

    return () => {
      // eslint-disable-next-line react-hooks/exhaustive-deps
      createWalletButtonAnimation.current.setValue(1);
      // eslint-disable-next-line react-hooks/exhaustive-deps
      contentAnimation.current.setValue(1);
    };
  }, [contentAnimation, hideSplashScreen, createWalletButtonAnimation]);

  const buttonStyle = useMemoOne(
    () => ({
      transform: [{ scale: createWalletButtonAnimation.current }],
      zIndex: 10,
    }),
    [createWalletButtonAnimation]
  );

  const contentStyle = useMemoOne(
    () => ({
      transform: [
        {
          scale: contentAnimation.current,
        },
      ],
    }),
    [createWalletButtonAnimation]
  );

  const rValue = useReanimatedValue(0);

  const backgroundColor = useMemoOne(() => colorAnimation(rValue, false), []);

  const onCreateWallet = useCallback(async () => {
    replace(Routes.SWIPE_LAYOUT);
  }, [replace]);

  const createWalletButtonProps = useMemoOne(() => {
    const color = colorAnimation(rValue, true);
    return {
      emoji: 'european_castle',
      height: 54,
      shadowStyle: {
        backgroundColor: backgroundColor,
        shadowColor: color,
      },
      style: {
        backgroundColor: colors.dark,
        borderColor: backgroundColor,
        width: 230,
      },
      text: 'Get a new wallet',
      textColor: colors.white,
    };
  }, [rValue]);

  const showRestoreSheet = useCallback(() => {
    navigate(Routes.RESTORE_SHEET, {
      userData,
    });
  }, [navigate, userData]);

  const existingWalletButtonProps = useMemoOne(() => {
    return {
      darkShadowStyle: {
        opacity: 0,
      },
      emoji: 'old_key',
      height: 56,
      shadowStyle: {
        opacity: 0,
      },
      style: {
        backgroundColor: colors.blueGreyDarkLight,
        width: 248,
      },
      text: 'I already have one',
      textColor: colors.alpha(colors.blueGreyDark, 0.8),
    };
  }, [rValue]);

  const textStyle = useMemoOne(() => {
    return {
      backgroundColor,
    };
  }, [rValue]);

  return (
    <Container testID="welcome-screen">
      {traversedRainbows.map(({ source, style, id }) => (
        <RainbowImage key={`rainbow${id}`} source={source} style={style} />
      ))}

      <ContentWrapper style={contentStyle}>
        <MaskedView maskElement={<RainbowText />}>
          <RainbowTextMask style={textStyle} />
        </MaskedView>

        <ButtonWrapper style={buttonStyle}>
          <RainbowButton
            onPress={onCreateWallet}
            {...createWalletButtonProps}
            testID="new-wallet-button"
          />
        </ButtonWrapper>
        <ButtonWrapper>
          <RainbowButton
            onPress={showRestoreSheet}
            {...existingWalletButtonProps}
            testID="already-have-wallet-button"
          />
        </ButtonWrapper>
      </ContentWrapper>
    </Container>
  );
}<|MERGE_RESOLUTION|>--- conflicted
+++ resolved
@@ -3,10 +3,7 @@
 import React, { useCallback, useEffect, useRef, useState } from 'react';
 import { Animated, Easing, StyleSheet } from 'react-native';
 import DeviceInfo from 'react-native-device-info';
-<<<<<<< HEAD
 import { IS_TESTING } from 'react-native-dotenv';
-=======
->>>>>>> 6175f3bf
 import Reanimated, {
   Clock,
   Easing as REasing,
@@ -352,52 +349,6 @@
   const [userData, setUserData] = useState(null);
 
   useEffect(() => {
-<<<<<<< HEAD
-    hideSplashScreen();
-    Animated.parallel([
-      ...traversedRainbows.map(({ value, delay = 0 }) =>
-        Animated.spring(value, { ...springConfig, delay })
-      ),
-      Animated.sequence([
-        Animated.timing(contentAnimation.current, {
-          duration: 120,
-          easing: Easing.bezier(0.165, 0.84, 0.44, 1),
-          toValue: 1.2,
-        }),
-        Animated.spring(contentAnimation.current, {
-          friction: 8,
-          tension: 100,
-          toValue: 1,
-        }),
-      ]),
-      // We need to disable looping animations
-      // There's no way to disable sync yet
-      // See https://stackoverflow.com/questions/47391019/animated-button-block-the-detox
-      IS_TESTING !== 'true' &&
-        Animated.loop(
-          Animated.sequence([
-            Animated.timing(createWalletButtonAnimation.current, {
-              duration: 1000,
-              toValue: 1.02,
-              useNativeDriver: true,
-            }),
-            Animated.timing(createWalletButtonAnimation.current, {
-              duration: 1000,
-              toValue: 0.98,
-              useNativeDriver: true,
-            }),
-          ])
-        ),
-    ]).start();
-
-    const initialize = async () => {
-      const isSimulator = __DEV__ && (await DeviceInfo.isEmulator());
-      if (!isSimulator) {
-        const data = await fetchUserDataFromCloud();
-        setUserData(data);
-      } else {
-        setUserData(null);
-=======
     const initialize = async () => {
       try {
         logger.log('downloading iCloud backup info...');
@@ -427,22 +378,25 @@
               toValue: 1,
             }),
           ]),
-          Animated.loop(
-            Animated.sequence([
-              Animated.timing(createWalletButtonAnimation.current, {
-                duration: 1000,
-                toValue: 1.02,
-                useNativeDriver: true,
-              }),
-              Animated.timing(createWalletButtonAnimation.current, {
-                duration: 1000,
-                toValue: 0.98,
-                useNativeDriver: true,
-              }),
-            ])
-          ),
+          // We need to disable looping animations
+          // There's no way to disable sync yet
+          // See https://stackoverflow.com/questions/47391019/animated-button-block-the-detox
+          IS_TESTING !== 'true' &&
+            Animated.loop(
+              Animated.sequence([
+                Animated.timing(createWalletButtonAnimation.current, {
+                  duration: 1000,
+                  toValue: 1.02,
+                  useNativeDriver: true,
+                }),
+                Animated.timing(createWalletButtonAnimation.current, {
+                  duration: 1000,
+                  toValue: 0.98,
+                  useNativeDriver: true,
+                }),
+              ])
+            ),
         ]).start();
->>>>>>> 6175f3bf
       }
     };
     initialize();
