--- conflicted
+++ resolved
@@ -15,13 +15,9 @@
 import { RowWithMargins } from '../components/layout';
 import { LoadingOverlay } from '../components/modal';
 import { Emoji, Text } from '../components/text';
-<<<<<<< HEAD
-import hideSplashScreen from '../helpers/hideSplashScreen';
+import useHideSplashScreen from '../helpers/hideSplashScreen';
 import { useWallets } from '../hooks';
 import Routes from '../navigation/routesNames';
-=======
-import useHideSplashScreen from '../helpers/hideSplashScreen';
->>>>>>> 3226f404
 import { colors, shadow } from '../styles';
 
 const {
@@ -337,18 +333,14 @@
 }
 
 export default function WelcomeScreen() {
-  hideSplashScreen();
   const { isWalletLoading } = useWallets();
   const { navigate } = useNavigation();
   const contentAnimation = useAnimatedValue(1);
-<<<<<<< HEAD
+  const hideSplashScreen = useHideSplashScreen();
   const createWalletButtonAnimation = useAnimatedValue(1);
-=======
-  const importButtonAnimation = useAnimatedValue(1);
-  const hideSplashScreen = useHideSplashScreen();
->>>>>>> 3226f404
 
   useEffect(() => {
+    hideSplashScreen();
     Animated.parallel([
       ...traversedRainbows.map(({ value, delay = 0 }) =>
         Animated.spring(value, { ...springConfig, delay })
@@ -384,11 +376,7 @@
       createWalletButtonAnimation.current.setValue(1);
       contentAnimation.current.setValue(1);
     };
-<<<<<<< HEAD
   }, [contentAnimation, hideSplashScreen, createWalletButtonAnimation]);
-=======
-  }, [contentAnimation, hideSplashScreen, importButtonAnimation]);
->>>>>>> 3226f404
 
   const buttonStyle = useMemoOne(
     () => ({
