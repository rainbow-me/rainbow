--- conflicted
+++ resolved
@@ -1,19 +1,11 @@
-<<<<<<< HEAD
+import { THICK_BORDER_WIDTH } from '@/__swaps__/screens/Swap/constants';
 import { useDiscoverSearchQueryStore } from '@/__swaps__/screens/Swap/resources/search/searchV2';
-=======
-import { useIsFocused } from '@react-navigation/native';
-import React, { memo, useEffect } from 'react';
-import { Keyboard } from 'react-native';
-import Animated, { useAnimatedScrollHandler, useSharedValue } from 'react-native-reanimated';
-import { DiscoverScreenContent } from '@/components/Discover/DiscoverScreenContent';
-import DiscoverScreenProvider, { useDiscoverScreenContext } from '@/components/Discover/DiscoverScreenContext';
->>>>>>> 08dbabd7
 import { ButtonPressAnimation } from '@/components/animations';
 import { ContactAvatar } from '@/components/contacts';
 import ImageAvatar from '@/components/contacts/ImageAvatar';
-import DiscoverScreenContent from '@/components/Discover/DiscoverScreenContent';
+import { DiscoverScreenContent } from '@/components/Discover/DiscoverScreenContent';
 import DiscoverScreenProvider, { useDiscoverScreenContext } from '@/components/Discover/DiscoverScreenContext';
-import { Page } from '@/components/layout';
+import { DiscoverSearchBar } from '@/components/Discover/DiscoverSearchBar';
 import { Navbar } from '@/components/navbar/Navbar';
 import { Box, globalColors, TextIcon, useColorMode } from '@/design-system';
 import { IS_IOS } from '@/env';
@@ -26,20 +18,14 @@
 import React, { memo, useEffect } from 'react';
 import { Keyboard } from 'react-native';
 import Animated, { useAnimatedScrollHandler, useSharedValue } from 'react-native-reanimated';
+import { useSafeAreaInsets } from 'react-native-safe-area-context';
 import { PullToRefresh } from './Airdrops/AirdropsSheet';
-import { THICK_BORDER_WIDTH } from '@/__swaps__/screens/Swap/constants';
-import { DiscoverSearchBar } from '@/components/Discover/DiscoverSearchBar';
-import { useSafeAreaInsets } from 'react-native-safe-area-context';
 
 const Content = () => {
   const { navigate } = useNavigation();
-<<<<<<< HEAD
-  const { accountSymbol, accountColor, accountImage } = useAccountProfileInfo();
-=======
   const { isDarkMode } = useColorMode();
   const { top: topInset } = useSafeAreaInsets();
-  const { accountSymbol, accountColor, accountImage } = useAccountProfile();
->>>>>>> 08dbabd7
+  const { accountSymbol, accountColor, accountImage } = useAccountProfileInfo();
 
   const { scrollViewRef, onTapSearch } = useDiscoverScreenContext();
   const isSearching = useDiscoverSearchQueryStore(state => state.isSearching);
