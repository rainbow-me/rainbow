--- conflicted
+++ resolved
@@ -13,17 +13,11 @@
 import { IS_IOS } from '@/env';
 import { useAccountProfile } from '@/hooks';
 import * as i18n from '@/languages';
+import { useDiscoverSearchQueryStore } from '@/__swaps__/screens/Swap/resources/search/searchV2';
 import { useNavigation } from '@/navigation';
 import Routes from '@/navigation/routesNames';
 import { safeAreaInsetValues } from '@/utils';
-<<<<<<< HEAD
-import * as i18n from '@/languages';
-import Animated, { useAnimatedScrollHandler, useSharedValue } from 'react-native-reanimated';
-import DiscoverScreenProvider, { useDiscoverScreenContext } from '@/components/Discover/DiscoverScreenContext';
-import { useDiscoverSearchQueryStore } from '@/__swaps__/screens/Swap/resources/search/searchV2';
-=======
 import { PullToRefresh } from './Airdrops/AirdropsSheet';
->>>>>>> c1914a2a
 
 export let discoverScrollToTopFnRef: () => number | null = () => null;
 
