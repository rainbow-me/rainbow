--- conflicted
+++ resolved
@@ -10,12 +10,6 @@
 import { Box, globalColors, TextIcon, useColorMode } from '@/design-system';
 import { IS_IOS } from '@/env';
 import * as i18n from '@/languages';
-<<<<<<< HEAD
-import { useNavigation } from '@/navigation';
-=======
-import { useDiscoverSearchQueryStore } from '@/__swaps__/screens/Swap/resources/search/searchV2';
-import Navigation from '@/navigation/Navigation';
->>>>>>> 6b41e304
 import Routes from '@/navigation/routesNames';
 import { useAccountProfileInfo } from '@/state/wallets/walletsStore';
 import { safeAreaInsetValues } from '@/utils';
