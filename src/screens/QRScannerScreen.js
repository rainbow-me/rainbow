import PropTypes from 'prop-types';
import React from 'react';
<<<<<<< HEAD
import { ScrollView } from 'react-native';
=======
import DeviceInfo from 'react-native-device-info';
>>>>>>> 31f2208c
import { onlyUpdateForKeys } from 'recompact';
import styled from 'styled-components/primitives';
import BottomSheet from 'reanimated-bottom-sheet';
import FastImage from 'react-native-fast-image';
import Animated from 'react-native-reanimated'
import RadialGradient from 'react-native-radial-gradient';
import { Transition } from 'react-navigation-fluid-transitions';
import { BubbleSheet } from '../components/bubble-sheet';
import { Button } from '../components/buttons';
import { BackButton, Header } from '../components/header';
import { Centered, Row } from '../components/layout';
import { QRCodeScanner } from '../components/qrcode-scanner';
import { colors, padding, position } from '../styles';
import { deviceUtils, safeAreaInsetValues } from '../utils';
import Flex from '../components/layout/Flex';
import Text from '../components/text/Text';
import SimulatorFakeCameraImageSource from '../assets/simulator-fake-camera-image.jpg';
import Divider from '../components/Divider';
import { H1 } from '../components/text';
import Column from '../components/layout/Column';
import { ButtonPressAnimation } from '../components/animations';
import { Icon } from '../components/icons';
import { Input } from '../components/inputs';


const { onChange, eq, call, cond } = Animated;

const Container = styled(Centered)`
  ${position.size('100%')};
  background-color: ${colors.black};
  overflow: hidden;
`;

const QRScannerScreenHeader = styled(Header).attrs({
  justify: 'space-between',
})`
  position: absolute;
  top: 0;
`;
const BubbleSheetBorderRadius = 30;

const BottomSheetContainer = styled(Flex)`
  ${padding(0, 19)};
  flex-direction: column;
  background-color: ${colors.white};
  border-top-right-radius: ${BubbleSheetBorderRadius};
  border-top-left-radius: ${BubbleSheetBorderRadius};
  overflow: visible;
`;

const RowContainer = styled(Row)`
  justify-content: space-between;
  width: 100%;
  margin-vertical: 8px;
`;

const RoundedWrapper = styled(Flex)`
  border-radius: 16px;
  overflow: hidden;
  margin-right: 12px;
`;

const MarginedHeader = styled(H1)`
  margin-top: 25px;
  marginBottom: 4px;
`;

const MarginedDescText = styled(Text).attrs({
  color: colors.alpha(colors.blueGreyDark, 0.45),
  size: 'large',
})`
  margin-bottom: 22px;
  margin-top: 4px;
`;

const InvestmentsGradient = styled(RadialGradient).attrs({
  center: [0, 90],
  css: position.cover,
})`
  height: 105px
  width: 140px;
  borderRadius: 16px;
  position: relative;
  justifyContent: center;
  alignItems: center;
`;

const SearchInput = styled(Input)`
  backgroundColor: ${colors.inputGrey};
  height: 40px;
  borderRadius: 20px;
`;

// It's vital for good transition to have the same ratio as screen
const forYouBadgeWidth = deviceUtils.dimensions.width / 2 - 26;
const forYouBadgeHeight = forYouBadgeWidth * (deviceUtils.dimensions.height / deviceUtils.dimensions.width);


const ForYouBadge = styled(FastImage)`
  position: relative;
  overflow: hidden;
  height: ${forYouBadgeHeight};
  width: ${forYouBadgeWidth};
`;

const HandleIcon = styled(Icon).attrs({
  color: '#C4C6CB',
  name: 'handle',
})`
  align-self: center;
  margin-top: 8px;
  margin-bottom: 12px;
`;
const QRScannerScreen = ({
  bottomSheetCallbackNode,
  enableScanning,
  isCameraAuthorized,
  isFocused,
  navigation,
  onChangeExpandedBottomSheet,
  onPressBackButton,
  onPressPasteSessionUri,
  onScanSuccess,
  onSheetLayout,
  sheetHeight,
  walletConnectorsByDappName,
  walletConnectorsCount,
  ...props
}) => (
  <Container direction="column">
    <Animated.Code exec={onChange(eq(0, bottomSheetCallbackNode), call([bottomSheetCallbackNode], onChangeExpandedBottomSheet))}/>
    <BottomSheet
      callbackNode={bottomSheetCallbackNode}
      snapPoints = {['100%', 100]}
      initialSnap={1}
      renderContent = {() => (
        <BottomSheetContainer>
          <HandleIcon/>
          <SearchInput/>
          <MarginedHeader size="large" weight="semibold">
            Investments
          </MarginedHeader>
          <MarginedDescText>
            💰Ways to earn and grow your money
          </MarginedDescText>
          <ScrollView
            horizontal={true}
            showsHorizontalScrollIndicator={false}
            style={{
              overflow: 'visible',
            }}
          >
            <RowContainer>
              {Array.from(Array(50), (e, i) => (
                <RoundedWrapper>
                  <InvestmentsGradient
                    key={i}
                    colors={[colors.primaryBlue, '#006FFF']}
                  >
                    <Text>
                      sample
                    </Text>
                  </InvestmentsGradient>
                </RoundedWrapper>
              ))}
            </RowContainer>
          </ScrollView>
          <Divider />
          <MarginedHeader size="large" weight="semibold">
            For You
          </MarginedHeader>
          <MarginedDescText>
            🧭 Explore the Ethereum network
          </MarginedDescText>
          <Column>
            {Array.from(Array(10), (_, i) => (
              <RowContainer key={`row${i}`}>
                {Array.from(Array(2), (_, j) => (
                  <ButtonPressAnimation
                    activeOpacity={0.5}
                    onPress={() => navigation.navigate('ForYouExpanded', { fluidTargetName: `For You${i}_${j}` })}
                    scaleTo={0.96}
                  >
                    <Transition shared={`For You${i}_${j}`}>
                      <ForYouBadge
                        key={`${i}_${j}`}
                        source={SimulatorFakeCameraImageSource}
                        style={{
                          borderRadius: 16, // it need to be here for handling animation.
                        }}
                      />
                    </Transition>
                  </ButtonPressAnimation>))}
              </RowContainer>
            ))}
          </Column>
        </BottomSheetContainer>
      )}
      renderHeader = {null}
    />
    <QRCodeScanner
      {...props}
      contentStyles={{
        bottom: sheetHeight,
        top: Header.height,
      }}
      enableCamera={isFocused}
      enableScanning={enableScanning}
      isCameraAuthorized={isCameraAuthorized}
      onSuccess={onScanSuccess}
      showCrosshairText={!!walletConnectorsCount}
    />
    <QRScannerScreenHeader>
      <BackButton
        testID="goToBalancesFromScanner"
        color={colors.white}
        direction="left"
        onPress={onPressBackButton}
      />
      {DeviceInfo.isEmulator() && (
        <Button
          backgroundColor={colors.white}
          color={colors.sendScreen.brightBlue}
          onPress={onPressPasteSessionUri}
          size="small"
          style={{ marginBottom: 10 }}
          type="pill"
        >
          Paste session URI
        </Button>
      )}
    </QRScannerScreenHeader>
    <BubbleSheet
      bottom={safeAreaInsetValues.bottom ? 21 : 0}
      onLayout={onSheetLayout}
    >
    </BubbleSheet>
  </Container>
);

QRScannerScreen.propTypes = {
  bottomSheetCallbackNode: PropTypes.object,
  enableScanning: PropTypes.bool,
  isCameraAuthorized: PropTypes.bool,
  isFocused: PropTypes.bool.isRequired,
  navigation: PropTypes.object,
  onChangeExpandedBottomSheet: PropTypes.func,
  onPressBackButton: PropTypes.func,
  onPressPasteSessionUri: PropTypes.func,
  onScanSuccess: PropTypes.func,
  onSheetLayout: PropTypes.func,
  sheetHeight: PropTypes.number,
  showSheet: PropTypes.bool,
  showWalletConnectSheet: PropTypes.bool,
  walletConnectorsByDappName: PropTypes.arrayOf(PropTypes.object),
  walletConnectorsCount: PropTypes.number,
};

QRScannerScreen.defaultProps = {
  showWalletConnectSheet: true,
};

export default onlyUpdateForKeys([
  'enableScanning',
  'isCameraAuthorized',
  'isFocused',
  'sheetHeight',
  'walletConnectorsCount',
])(QRScannerScreen);<|MERGE_RESOLUTION|>--- conflicted
+++ resolved
@@ -1,10 +1,6 @@
 import PropTypes from 'prop-types';
 import React from 'react';
-<<<<<<< HEAD
-import { ScrollView } from 'react-native';
-=======
 import DeviceInfo from 'react-native-device-info';
->>>>>>> 31f2208c
 import { onlyUpdateForKeys } from 'recompact';
 import styled from 'styled-components/primitives';
 import BottomSheet from 'reanimated-bottom-sheet';
