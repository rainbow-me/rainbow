import { useIsFocused } from '@react-navigation/native';
import React, { useCallback, useEffect, useRef, useState } from 'react';
import { View } from 'react-native';
import { useSharedValue } from 'react-native-reanimated';
import styled from 'styled-components';
import { DiscoverSheet } from '../components/discover-sheet';
import { FabWrapper, SearchFab } from '../components/fab';
import { BackButton, Header, HeaderHeight } from '../components/header';
import { Centered } from '../components/layout';
import {
  CameraDimmer,
  EmulatorPasteUriButton,
  QRCodeScanner,
} from '../components/qrcode-scanner';
import { useNavigation } from '@rainbow-me/navigation';
import Routes from '@rainbow-me/routes';
import { position } from '@rainbow-me/styles';

const Background = styled.View`
  background-color: black;
  height: 100%;
  position: absolute;
  width: 100%;
`;

const ScannerContainer = styled(Centered).attrs({
  direction: 'column',
})`
  ${position.size('100%')};
  overflow: hidden;
`;

const ScannerHeader = styled(Header).attrs({
  justify: 'space-between',
  testID: 'scanner-header',
})`
  position: absolute;
  top: 0;
`;

export default function QRScannerScreen() {
  const isFocusedAndroid = useIsFocused();
  const [initializeCamera, setInitializeCamera] = useState(ios ? true : false);
  const { navigate } = useNavigation();
  const [cameraVisible, setCameraVisible] = useState();

  const cameraDim = useSharedValue(0);
  const dsRef = useRef();
  useEffect(
    () => dsRef.current?.addOnCrossMagicBorderListener(setCameraVisible),
    []
  );

  const handlePressBackButton = useCallback(
    () => navigate(Routes.WALLET_SCREEN),
    [navigate]
  );

  useEffect(() => {
    isFocusedAndroid && !initializeCamera && setInitializeCamera(true);
  }, [initializeCamera, isFocusedAndroid]);

  const { colors } = useTheme();

  return (
    <>
      <View pointerEvents="box-none">
        {ios ? <DiscoverSheet ref={dsRef} /> : null}
        <ScannerContainer>
          <Background />
          <CameraDimmer cameraVisible={cameraVisible}>
<<<<<<< HEAD
            {initializeCamera && false && (
=======
            {android && (
              <ScannerHeader>
                <BackButton
                  color={colors.whiteLabel}
                  direction="left"
                  onPress={handlePressBackButton}
                  testID="goToBalancesFromScanner"
                />
                <EmulatorPasteUriButton />
              </ScannerHeader>
            )}
            {initializeCamera && (
>>>>>>> 833f9a1d
              <QRCodeScanner
                cameraDim={cameraDim}
                contentPositionTop={HeaderHeight}
                dsRef={dsRef}
                enableCamera={cameraVisible}
              />
            )}
          </CameraDimmer>
<<<<<<< HEAD
          {android ? <DiscoverSheet ref={dsRef} /> : null}
          <ScannerHeader>
            <BackButton
              color={colors.whiteLabel}
              direction="left"
              onPress={handlePressBackButton}
              testID="goToBalancesFromScanner"
            />
            <EmulatorPasteUriButton />
          </ScannerHeader>
=======
          {android ? (
            <DiscoverSheet ref={dsRef} />
          ) : (
            <ScannerHeader>
              <BackButton
                color={colors.whiteLabel}
                direction="left"
                onPress={handlePressBackButton}
                testID="goToBalancesFromScanner"
              />
              <EmulatorPasteUriButton />
            </ScannerHeader>
          )}
>>>>>>> 833f9a1d
        </ScannerContainer>
      </View>
      <FabWrapper
        fabs={[SearchFab]}
        onPress={() => dsRef.current?.onFabSearch?.current()}
      />
    </>
  );
}<|MERGE_RESOLUTION|>--- conflicted
+++ resolved
@@ -1,6 +1,7 @@
 import { useIsFocused } from '@react-navigation/native';
 import React, { useCallback, useEffect, useRef, useState } from 'react';
 import { View } from 'react-native';
+import { IS_TESTING } from 'react-native-dotenv';
 import { useSharedValue } from 'react-native-reanimated';
 import styled from 'styled-components';
 import { DiscoverSheet } from '../components/discover-sheet';
@@ -69,9 +70,6 @@
         <ScannerContainer>
           <Background />
           <CameraDimmer cameraVisible={cameraVisible}>
-<<<<<<< HEAD
-            {initializeCamera && false && (
-=======
             {android && (
               <ScannerHeader>
                 <BackButton
@@ -83,8 +81,7 @@
                 <EmulatorPasteUriButton />
               </ScannerHeader>
             )}
-            {initializeCamera && (
->>>>>>> 833f9a1d
+            {initializeCamera && IS_TESTING !== true && (
               <QRCodeScanner
                 cameraDim={cameraDim}
                 contentPositionTop={HeaderHeight}
@@ -93,18 +90,6 @@
               />
             )}
           </CameraDimmer>
-<<<<<<< HEAD
-          {android ? <DiscoverSheet ref={dsRef} /> : null}
-          <ScannerHeader>
-            <BackButton
-              color={colors.whiteLabel}
-              direction="left"
-              onPress={handlePressBackButton}
-              testID="goToBalancesFromScanner"
-            />
-            <EmulatorPasteUriButton />
-          </ScannerHeader>
-=======
           {android ? (
             <DiscoverSheet ref={dsRef} />
           ) : (
@@ -118,7 +103,6 @@
               <EmulatorPasteUriButton />
             </ScannerHeader>
           )}
->>>>>>> 833f9a1d
         </ScannerContainer>
       </View>
       <FabWrapper
