import React from 'react';
import { useSafeAreaInsets } from 'react-native-safe-area-context';
import { useSelector } from 'react-redux';
import { StatusBar } from 'react-native';
import { useQuery } from '@tanstack/react-query';
import wait from 'w2t';

import { deviceUtils } from '@/utils';
import { useDimensions } from '@/hooks';
import { IS_IOS } from '@/env';
import {
  Box,
  Text,
  Separator,
  useForegroundColor,
  useBackgroundColor,
} from '@/design-system';
import { AppState } from '@/redux/store';
import { getProviders } from '@/resources/f2c';
import Skeleton from '@/components/skeleton/Skeleton';
import Navigation from '@/navigation/Navigation';
import { WrappedAlert } from '@/helpers/alert';
import { logger, RainbowError } from '@/logger';

import { Ramp } from '@/screens/AddCash/providers/Ramp';
import { Coinbase } from '@/screens/AddCash/providers/Coinbase';
import { Moonpay } from '@/screens/AddCash/providers/Moonpay';
import { FiatProviderName } from '@/entities/f2c';
import * as lang from '@/languages';
import { StaticBottomSheet } from '@/navigation/bottom-sheet-navigator/components/StaticBottomSheet';

const providerComponents = {
  [FiatProviderName.Ramp]: Ramp,
  [FiatProviderName.Coinbase]: Coinbase,
  [FiatProviderName.Moonpay]: Moonpay,
};

export function AddCashSheet() {
  const { isNarrowPhone } = useDimensions();
  const insets = useSafeAreaInsets();
  const { accountAddress } = useSelector(({ settings }: AppState) => ({
    accountAddress: settings.accountAddress,
  }));
  const borderColor = useForegroundColor('separatorTertiary');
  const skeletonColor = useBackgroundColor('surfaceSecondaryElevated');

  const { isLoading, data: providers, error } = useQuery(
    ['f2c', 'providers'],
    async () => {
      const [{ data, error }] = await wait(1000, [await getProviders()]);

      if (!data || error) {
        const e = new RainbowError('F2C: failed to fetch providers');

        logger.error(e);

        // throw to useEffect
        throw new Error(e.message);
      }

      return data.providers;
    },
    {
      staleTime: 1000 * 60, // one min
    }
  );

  React.useEffect(() => {
    if (error) {
      Navigation.goBack();

      WrappedAlert.alert(
        lang.t(lang.l.wallet.add_cash_v2.generic_error.title),
        lang.t(lang.l.wallet.add_cash_v2.generic_error.message),
        [
          {
            text: lang.t(lang.l.wallet.add_cash_v2.generic_error.button),
          },
        ]
      );
    }
  }, [providers, error]);

  return (
    <StaticBottomSheet scrollable>
      <Box
        width="full"
        paddingTop="44px"
        paddingHorizontal="20px"
        paddingBottom={{ custom: isNarrowPhone ? 15 : insets.bottom + 11 }}
      >
        <Box paddingHorizontal="20px">
          <Text size="26pt" weight="heavy" color="label" align="center">
            {lang.t(lang.l.wallet.add_cash_v2.sheet_title)}
          </Text>
        </Box>

<<<<<<< HEAD
        <Box paddingVertical="44px" width="full">
          <Separator color="separatorTertiary" />

          {!isLoading && providers?.length ? (
            <>
              {providers.map((provider, index) => {
                const Comp = providerComponents[provider.id];
                return (
                  <Box key={provider.id} paddingTop="20px">
                    <Comp accountAddress={accountAddress} config={provider} />
                  </Box>
                );
              })}
            </>
          ) : (
            <>
              {Array(4)
                .fill(0)
                .map((_, index) => {
                  const height = 140;
=======
            {!isLoading && providers?.length ? (
              <>
                {providers.map((provider, index) => {
                  const Comp = providerComponents[provider.id];
                  if (!Comp) return null;
>>>>>>> 300fb314
                  return (
                    <Box
                      key={index}
                      paddingTop="20px"
                      height={{ custom: height + 20 }}
                    >
                      <Skeleton skeletonColor={skeletonColor}>
                        <Box
                          background="surfacePrimaryElevated"
                          borderRadius={30}
                          height={{ custom: height }}
                          width="full"
                        />
                      </Skeleton>
                    </Box>
                  );
                })}
<<<<<<< HEAD
            </>
          )}

          <Box paddingTop="20px">
            <Box
              padding="20px"
              borderRadius={20}
              style={{
                borderWidth: 1,
                borderColor,
              }}
            >
              <Box paddingBottom="12px">
                <Text size="17pt" weight="bold" color="labelTertiary">
                  􀵲 {lang.t(lang.l.wallet.add_cash_v2.sheet_empty_state.title)}
=======
              </>
            ) : (
              <>
                {Array(3)
                  .fill(0)
                  .map((_, index) => {
                    const height = 140;
                    return (
                      <Box
                        key={index}
                        paddingTop="20px"
                        height={{ custom: height + 20 }}
                      >
                        <Skeleton skeletonColor={skeletonColor}>
                          <Box
                            background="surfacePrimaryElevated"
                            borderRadius={30}
                            height={{ custom: height }}
                            width="full"
                          />
                        </Skeleton>
                      </Box>
                    );
                  })}
              </>
            )}

            <Box paddingTop="20px">
              <Box
                padding="20px"
                borderRadius={20}
                style={{
                  borderWidth: 1,
                  borderColor,
                }}
              >
                <Box paddingBottom="12px">
                  <Text size="17pt" weight="bold" color="labelTertiary">
                    􀵲{' '}
                    {lang.t(lang.l.wallet.add_cash_v2.sheet_empty_state.title)}
                  </Text>
                </Box>

                <Text size="15pt" weight="semibold" color="labelQuaternary">
                  {lang.t(
                    lang.l.wallet.add_cash_v2.sheet_empty_state.description
                  )}
>>>>>>> 300fb314
                </Text>
              </Box>

              <Text size="15pt" weight="semibold" color="labelQuaternary">
                {lang.t(
                  lang.l.wallet.add_cash_v2.sheet_empty_state.description
                )}
              </Text>
            </Box>
          </Box>
        </Box>
      </Box>
    </StaticBottomSheet>
  );
}<|MERGE_RESOLUTION|>--- conflicted
+++ resolved
@@ -1,12 +1,14 @@
 import React from 'react';
 import { useSafeAreaInsets } from 'react-native-safe-area-context';
 import { useSelector } from 'react-redux';
-import { StatusBar } from 'react-native';
+import { ScrollView, StatusBar } from 'react-native';
 import { useQuery } from '@tanstack/react-query';
 import wait from 'w2t';
 
+import { SheetHandle } from '@/components/sheet';
 import { deviceUtils } from '@/utils';
 import { useDimensions } from '@/hooks';
+import { borders } from '@/styles';
 import { IS_IOS } from '@/env';
 import {
   Box,
@@ -29,6 +31,9 @@
 import * as lang from '@/languages';
 import { StaticBottomSheet } from '@/navigation/bottom-sheet-navigator/components/StaticBottomSheet';
 
+const deviceHeight = deviceUtils.dimensions.height;
+const statusBarHeight = StatusBar.currentHeight || 0;
+
 const providerComponents = {
   [FiatProviderName.Ramp]: Ramp,
   [FiatProviderName.Coinbase]: Coinbase,
@@ -43,6 +48,9 @@
   }));
   const borderColor = useForegroundColor('separatorTertiary');
   const skeletonColor = useBackgroundColor('surfaceSecondaryElevated');
+  const sheetHeight = IS_IOS
+    ? deviceHeight - insets.top
+    : deviceHeight + statusBarHeight;
 
   const { isLoading, data: providers, error } = useQuery(
     ['f2c', 'providers'],
@@ -84,79 +92,55 @@
   return (
     <StaticBottomSheet scrollable>
       <Box
+        background="surfaceSecondary"
+        height={{ custom: sheetHeight }}
+        top={{ custom: IS_IOS ? insets.top : statusBarHeight }}
         width="full"
-        paddingTop="44px"
-        paddingHorizontal="20px"
-        paddingBottom={{ custom: isNarrowPhone ? 15 : insets.bottom + 11 }}
+        alignItems="center"
+        overflow="hidden"
+        style={{
+          ...borders.buildRadiusAsObject('top', 30),
+        }}
       >
-        <Box paddingHorizontal="20px">
-          <Text size="26pt" weight="heavy" color="label" align="center">
-            {lang.t(lang.l.wallet.add_cash_v2.sheet_title)}
-          </Text>
+        <Box
+          position="absolute"
+          flexDirection="row"
+          justifyContent="center"
+          left={{ custom: 0 }}
+          right={{ custom: 0 }}
+          top={{ custom: 9 }}
+          height={{ custom: 80 }}
+          style={{ zIndex: 1 }}
+        >
+          <SheetHandle showBlur={undefined} />
         </Box>
 
-<<<<<<< HEAD
-        <Box paddingVertical="44px" width="full">
-          <Separator color="separatorTertiary" />
+        <Box
+          width="full"
+          paddingTop="52px"
+          paddingHorizontal="20px"
+          paddingBottom={{ custom: isNarrowPhone ? 15 : insets.bottom + 11 }}
+        >
+          <Box paddingHorizontal="20px">
+            <Text size="26pt" weight="heavy" color="label" align="center">
+              {lang.t(lang.l.wallet.add_cash_v2.sheet_title)}
+            </Text>
+          </Box>
 
-          {!isLoading && providers?.length ? (
-            <>
-              {providers.map((provider, index) => {
-                const Comp = providerComponents[provider.id];
-                return (
-                  <Box key={provider.id} paddingTop="20px">
-                    <Comp accountAddress={accountAddress} config={provider} />
-                  </Box>
-                );
-              })}
-            </>
-          ) : (
-            <>
-              {Array(4)
-                .fill(0)
-                .map((_, index) => {
-                  const height = 140;
-=======
+          <Box paddingVertical="44px" width="full">
+            <Separator color="separatorTertiary" />
+
             {!isLoading && providers?.length ? (
               <>
                 {providers.map((provider, index) => {
                   const Comp = providerComponents[provider.id];
                   if (!Comp) return null;
->>>>>>> 300fb314
                   return (
-                    <Box
-                      key={index}
-                      paddingTop="20px"
-                      height={{ custom: height + 20 }}
-                    >
-                      <Skeleton skeletonColor={skeletonColor}>
-                        <Box
-                          background="surfacePrimaryElevated"
-                          borderRadius={30}
-                          height={{ custom: height }}
-                          width="full"
-                        />
-                      </Skeleton>
+                    <Box key={provider.id} paddingTop="20px">
+                      <Comp accountAddress={accountAddress} config={provider} />
                     </Box>
                   );
                 })}
-<<<<<<< HEAD
-            </>
-          )}
-
-          <Box paddingTop="20px">
-            <Box
-              padding="20px"
-              borderRadius={20}
-              style={{
-                borderWidth: 1,
-                borderColor,
-              }}
-            >
-              <Box paddingBottom="12px">
-                <Text size="17pt" weight="bold" color="labelTertiary">
-                  􀵲 {lang.t(lang.l.wallet.add_cash_v2.sheet_empty_state.title)}
-=======
               </>
             ) : (
               <>
@@ -204,15 +188,8 @@
                   {lang.t(
                     lang.l.wallet.add_cash_v2.sheet_empty_state.description
                   )}
->>>>>>> 300fb314
                 </Text>
               </Box>
-
-              <Text size="15pt" weight="semibold" color="labelQuaternary">
-                {lang.t(
-                  lang.l.wallet.add_cash_v2.sheet_empty_state.description
-                )}
-              </Text>
             </Box>
           </Box>
         </Box>
