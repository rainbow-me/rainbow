import { useIsFocused, useRoute } from '@react-navigation/native';
import analytics from '@segment/analytics-react-native';
import { captureException } from '@sentry/react-native';
import BigNumber from 'bignumber.js';
import lang from 'i18n-js';
<<<<<<< HEAD
import { isEmpty, isNil, omit } from 'lodash';
=======
import isEmpty from 'lodash/isEmpty';
import isNil from 'lodash/isNil';
>>>>>>> df7cdfdd
import React, {
  Fragment,
  useCallback,
  useEffect,
  useMemo,
  useRef,
  useState,
} from 'react';
import { ActivityIndicator, Alert, InteractionManager } from 'react-native';
import { isEmulatorSync } from 'react-native-device-info';
import ReactNativeHapticFeedback from 'react-native-haptic-feedback';
import Animated, {
  useAnimatedStyle,
  useSharedValue,
  withSpring,
} from 'react-native-reanimated';
import { useDispatch, useSelector } from 'react-redux';
import URL from 'url-parse';
import Divider from '../components/Divider';
import L2Disclaimer from '../components/L2Disclaimer';
import Spinner from '../components/Spinner';
import { RequestVendorLogoIcon } from '../components/coin-icon';
import { ContactAvatar } from '../components/contacts';
import ImageAvatar from '../components/contacts/ImageAvatar';
import { GasSpeedButton } from '../components/gas';
import { Centered, Column, Row, RowWithMargins } from '../components/layout';
import {
  SheetActionButton,
  SheetActionButtonRow,
  SheetHandleFixedToTop,
  SheetKeyboardAnimation,
  SlackSheet,
} from '../components/sheet';
import {
  DefaultTransactionConfirmationSection,
  MessageSigningSection,
  TransactionConfirmationSection,
} from '../components/transaction';
import { lightModeThemeColors } from '../styles/colors';
import { Text } from '@rainbow-me/design-system';
import {
  estimateGas,
  estimateGasWithPadding,
  getProviderForNetwork,
  isL2Network,
  isTestnetNetwork,
  toHex,
} from '@rainbow-me/handlers/web3';
import { getAccountProfileInfo } from '@rainbow-me/helpers/accountInfo';
import { isDappAuthenticated } from '@rainbow-me/helpers/dappNameHandler';
import { findWalletWithAccount } from '@rainbow-me/helpers/findWalletWithAccount';
import networkTypes from '@rainbow-me/helpers/networkTypes';
import {
  useAccountSettings,
  useCurrentNonce,
  useDimensions,
  useGas,
  useKeyboardHeight,
  useTransactionConfirmation,
  useWalletBalances,
  useWallets,
} from '@rainbow-me/hooks';
import {
  loadWallet,
  sendTransaction,
  signMessage,
  signPersonalMessage,
  signTransaction,
  signTypedDataMessage,
} from '@rainbow-me/model/wallet';
import { useNavigation } from '@rainbow-me/navigation';
import { parseGasParamsForTransaction } from '@rainbow-me/parsers';
import { walletConnectRemovePendingRedirect } from '@rainbow-me/redux/walletconnect';
import Routes from '@rainbow-me/routes';
import styled from '@rainbow-me/styled-components';
import { padding } from '@rainbow-me/styles';
import {
  convertAmountToNativeDisplay,
  convertHexToString,
  fromWei,
  greaterThan,
  greaterThanOrEqualTo,
  multiply,
  omitFlatten,
} from '@rainbow-me/utilities';
import { ethereumUtils, safeAreaInsetValues } from '@rainbow-me/utils';
import { useNativeAssetForNetwork } from '@rainbow-me/utils/ethereumUtils';
import { methodRegistryLookupAndParse } from '@rainbow-me/utils/methodRegistry';
import {
  isMessageDisplayType,
  isSignFirstParamType,
  isSignSecondParamType,
  isSignTypedData,
  isTransactionDisplayType,
  PERSONAL_SIGN,
  SEND_TRANSACTION,
  SIGN,
  SIGN_TYPED_DATA,
  SIGN_TYPED_DATA_V4,
} from '@rainbow-me/utils/signingMethods';
import logger from 'logger';

const springConfig = {
  damping: 500,
  mass: 3,
  stiffness: 1000,
};

const LoadingSpinner = styled(android ? Spinner : ActivityIndicator).attrs(
  ({ theme: { colors } }) => ({
    color: colors.alpha(colors.blueGreyDark, 0.3),
  })
)({});

const DappLogo = styled(RequestVendorLogoIcon).attrs(
  ({ theme: { colors } }) => ({
    backgroundColor: colors.transparent,
    borderRadius: 16,
    showLargeShadow: true,
    size: 50,
  })
)({
  marginBottom: 14,
});

const Container = styled(Column)({
  flex: 1,
});

const AnimatedContainer = Animated.createAnimatedComponent(Container);
const AnimatedSheet = Animated.createAnimatedComponent(Centered);

const SwitchText = ({ children, ...props }) => {
  return (
    <Text color="secondary40" size="14px" weight="semibold" {...props}>
      {children}
    </Text>
  );
};

const WalletText = ({ balanceTooLow, children }) => {
  return (
    <Text
      color={
        balanceTooLow
          ? { custom: lightModeThemeColors.avatarColor[7] }
          : 'secondary80'
      }
      numberOfLines={1}
      size="18px"
      weight={balanceTooLow ? 'bold' : 'semibold'}
    >
      {children}
    </Text>
  );
};

const messageRequestContainerStyle = padding.object(24, 0);

const rowStyle = padding.object(6, 24, 30);

const NOOP = () => undefined;

const Wrapper = ios ? SlackSheet : ({ children }) => children;

export default function TransactionConfirmationScreen() {
  const { colors } = useTheme();
  const [provider, setProvider] = useState();
  const [currentNetwork, setCurrentNetwork] = useState();
  const [isAuthorizing, setIsAuthorizing] = useState(false);
  const [methodName, setMethodName] = useState(null);
  const calculatingGasLimit = useRef(false);
  const [isBalanceEnough, setIsBalanceEnough] = useState(true);
  const [isSufficientGasChecked, setIsSufficientGasChecked] = useState(false);
  const [nativeAsset, setNativeAsset] = useState(null);
  const { height: deviceHeight } = useDimensions();
  const { wallets, walletNames, switchToWalletWithAddress } = useWallets();
  const balances = useWalletBalances(wallets);
  const { accountAddress, nativeCurrency } = useAccountSettings();
  const keyboardHeight = useKeyboardHeight();
  const dispatch = useDispatch();
  const { params: routeParams } = useRoute();
  const { goBack, navigate } = useNavigation();
  const isFocused = useIsFocused();

  const pendingRedirect = useSelector(
    ({ walletconnect }) => walletconnect.pendingRedirect
  );

  const walletConnectors = useSelector(
    ({ walletconnect }) => walletconnect.walletConnectors
  );

  const {
    dataAddNewTransaction,
    removeRequest,
    walletConnectSendStatus,
  } = useTransactionConfirmation();

  const {
    callback,
    transactionDetails: {
      dappName,
      dappScheme,
      dappUrl,
      displayDetails,
      imageUrl,
      payload: { method, params },
      peerId,
      requestId,
    },
  } = routeParams;
  const isMessageRequest = isMessageDisplayType(method);
  const [ready, setReady] = useState(isMessageRequest);
  const genericNativeAsset = useNativeAssetForNetwork(currentNetwork);
  const walletConnector = walletConnectors[peerId];

  const accountInfo = useMemo(() => {
    const address = walletConnector?._accounts?.[0];
    const selectedWallet = findWalletWithAccount(wallets, address);
    const profileInfo = getAccountProfileInfo(
      selectedWallet,
      walletNames,
      currentNetwork,
      address
    );
    return {
      ...profileInfo,
      address,
    };
  }, [currentNetwork, walletConnector?._accounts, walletNames, wallets]);

  const getNextNonce = useCurrentNonce(accountInfo.address, currentNetwork);

  const isTestnet = isTestnetNetwork(currentNetwork);
  const isL2 = isL2Network(currentNetwork);

  useEffect(() => {
    setCurrentNetwork(
      ethereumUtils.getNetworkFromChainId(Number(walletConnector?._chainId))
    );
  }, [walletConnector?._chainId]);

  useEffect(() => {
    const initProvider = async () => {
      const p = await getProviderForNetwork(currentNetwork);
      setProvider(p);
    };
    currentNetwork && initProvider();
  }, [currentNetwork]);

  useEffect(() => {
    const getNativeAsset = async () => {
      const asset = await ethereumUtils.getNativeAssetForNetwork(
        currentNetwork,
        accountInfo.address
      );
      provider && setNativeAsset(asset);
    };
    currentNetwork && getNativeAsset();
  }, [accountInfo.address, currentNetwork, provider]);

  const {
    gasLimit,
    isValidGas,
    isSufficientGas,
    startPollingGasFees,
    stopPollingGasFees,
    updateGasFeeOption,
    updateTxFee,
    selectedGasFee,
    selectedGasFeeOption,
    gasFeeParamsBySpeed,
  } = useGas({ nativeAsset });

  useEffect(() => {
    if (
      isEmpty(selectedGasFee?.gasFee) ||
      isEmpty(gasFeeParamsBySpeed) ||
      !nativeAsset ||
      !currentNetwork ||
      isSufficientGasChecked
    )
      return;
    updateGasFeeOption(selectedGasFeeOption);
    setIsSufficientGasChecked(true);
  }, [
    isSufficientGas,
    isSufficientGasChecked,
    nativeAsset,
    currentNetwork,
    selectedGasFee,
    selectedGasFeeOption,
    updateGasFeeOption,
    gasFeeParamsBySpeed,
  ]);

  const request = useMemo(() => {
    return isMessageRequest
      ? { message: displayDetails.request }
      : { ...displayDetails.request, asset: nativeAsset };
  }, [displayDetails.request, nativeAsset, isMessageRequest]);

  const openAutomatically = routeParams?.openAutomatically;

  const formattedDappUrl = useMemo(() => {
    const { hostname } = new URL(dappUrl);
    return hostname;
  }, [dappUrl]);

  const isAuthenticated = useMemo(() => {
    return isDappAuthenticated(dappUrl);
  }, [dappUrl]);

  const handleL2DisclaimerPress = useCallback(() => {
    if (isTestnet) return;
    navigate(Routes.EXPLAIN_SHEET, {
      type: currentNetwork,
    });
  }, [isTestnet, navigate, currentNetwork]);

  const fetchMethodName = useCallback(
    async data => {
      if (!data) return;
      const methodSignaturePrefix = data.substr(0, 10);
      let fallbackHandler;
      try {
        fallbackHandler = setTimeout(() => {
          setMethodName(lang.t('wallet.transaction.request'));
        }, 5000);
        const { name } = await methodRegistryLookupAndParse(
          methodSignaturePrefix
        );
        if (name) {
          setMethodName(name);
          clearTimeout(fallbackHandler);
        }
      } catch (e) {
        setMethodName(lang.t('wallet.transaction.request'));
        clearTimeout(fallbackHandler);
      }
    },
    [setMethodName]
  );

  useEffect(() => {
    if (openAutomatically && !isEmulatorSync()) {
      ReactNativeHapticFeedback.trigger('notificationSuccess');
    }
    InteractionManager.runAfterInteractions(() => {
      if (currentNetwork) {
        if (!isMessageRequest) {
          startPollingGasFees(currentNetwork);
          fetchMethodName(params[0].data);
        } else {
          setMethodName(lang.t('wallet.message_signing.request'));
        }
        analytics.track('Shown Walletconnect signing request');
      }
    });
  }, [
    dappUrl,
    fetchMethodName,
    isMessageRequest,
    method,
    currentNetwork,
    openAutomatically,
    params,
    startPollingGasFees,
  ]);

  const closeScreen = useCallback(
    canceled => {
      goBack();
      if (!isMessageRequest) {
        stopPollingGasFees();
      }
      if (pendingRedirect) {
        InteractionManager.runAfterInteractions(() => {
          let type = method === SEND_TRANSACTION ? 'transaction' : 'sign';

          if (canceled) {
            type = `${type}-canceled`;
          }
          dispatch(walletConnectRemovePendingRedirect(type, dappScheme));
        });
      }
    },
    [
      goBack,
      isMessageRequest,
      pendingRedirect,
      stopPollingGasFees,
      method,
      dappScheme,
      dispatch,
    ]
  );

  const onCancel = useCallback(
    async error => {
      try {
        closeScreen(true);
        if (callback) {
          callback({ error: error || 'User cancelled the request' });
        }
        setTimeout(async () => {
          if (requestId) {
            await dispatch(
              walletConnectSendStatus(peerId, requestId, {
                error: error || 'User cancelled the request',
              })
            );
            dispatch(removeRequest(requestId));
          }
          const rejectionType =
            method === SEND_TRANSACTION ? 'transaction' : 'signature';
          analytics.track(`Rejected WalletConnect ${rejectionType} request`);
        }, 300);
      } catch (error) {
        logger.log('error while handling cancel request', error);
        closeScreen(true);
      }
    },
    [
      callback,
      closeScreen,
      dispatch,
      method,
      peerId,
      removeRequest,
      requestId,
      walletConnectSendStatus,
    ]
  );

  const onPressCancel = useCallback(() => onCancel(), [onCancel]);

  useEffect(() => {
    if (isFocused && (!peerId || !walletConnector)) {
      Alert.alert(
        lang.t('wallet.transaction.alert.connection_expired'),
        lang.t('wallet.transaction.alert.please_go_back_and_reconnect'),
        [
          {
            onPress: () => onCancel(),
          },
        ]
      );
    }
  }, [isFocused, goBack, onCancel, peerId, walletConnector]);

  const calculateGasLimit = useCallback(async () => {
    calculatingGasLimit.current = true;
    const txPayload = params?.[0];
    // use the default
    let gas = txPayload.gasLimit || txPayload.gas;
    try {
      // attempt to re-run estimation
      logger.log('Estimating gas limit');
      const rawGasLimit = await estimateGas(txPayload, provider);
      logger.log('Estimated gas limit', rawGasLimit);
      if (rawGasLimit) {
        gas = toHex(rawGasLimit);
      }
    } catch (error) {
      logger.log('error estimating gas', error);
    } finally {
      logger.log('Setting gas limit to', convertHexToString(gas));

      if (currentNetwork === networkTypes.optimism) {
        const l1GasFeeOptimism = await ethereumUtils.calculateL1FeeOptimism(
          txPayload,
          provider
        );
        updateTxFee(gas, null, l1GasFeeOptimism);
      } else {
        updateTxFee(gas, null);
      }
    }
  }, [currentNetwork, params, provider, updateTxFee]);

  useEffect(() => {
    if (
      !isEmpty(gasFeeParamsBySpeed) &&
      !calculatingGasLimit.current &&
      !isMessageRequest &&
      provider
    ) {
      InteractionManager.runAfterInteractions(() => {
        calculateGasLimit();
      });
    }
  }, [
    calculateGasLimit,
    gasLimit,
    gasFeeParamsBySpeed,
    isMessageRequest,
    method,
    params,
    provider,
    updateTxFee,
  ]);

  const walletBalance = useMemo(() => {
    if (isL2 || isTestnet) {
      return {
        amount: nativeAsset?.balance?.amount || 0,
        display: nativeAsset?.balance?.display || `0 ${nativeAsset?.symbol}`,
        symbol: nativeAsset?.symbol || 'ETH',
      };
    } else {
      return {
        amount: balances[accountInfo.address] || 0,
        display: `${balances[accountInfo.address] || 0} ETH`,
        symbol: 'ETH',
      };
    }
  }, [
    isL2,
    isTestnet,
    nativeAsset?.balance?.amount,
    nativeAsset?.balance?.display,
    nativeAsset?.symbol,
    balances,
    accountInfo.address,
  ]);

  useEffect(() => {
    if (isMessageRequest) {
      setIsBalanceEnough(true);
      return;
    }

    if (!isSufficientGas) {
      setIsBalanceEnough(false);
      return;
    }

    const { gasFee } = selectedGasFee;
    if (!gasFee?.estimatedFee) {
      setIsBalanceEnough(false);
      return;
    }
    // Get the TX fee Amount
    const txFeeAmount = fromWei(gasFee?.maxFee?.value?.amount ?? 0);

    // Get the ETH balance
    const balanceAmount = walletBalance.amount ?? 0;

    // Get the TX value
    const txPayload = params?.[0];
    const value = txPayload?.value ?? 0;

    // Check that there's enough ETH to pay for everything!
    const totalAmount = BigNumber(fromWei(value)).plus(txFeeAmount);
    const isEnough = greaterThanOrEqualTo(balanceAmount, totalAmount);

    setIsBalanceEnough(isEnough);
  }, [
    isBalanceEnough,
    isMessageRequest,
    isSufficientGas,
    method,
    currentNetwork,
    params,
    selectedGasFee,
    walletBalance.amount,
  ]);

  const handleConfirmTransaction = useCallback(async () => {
    const sendInsteadOfSign = method === SEND_TRANSACTION;
    const txPayload = params?.[0];
    let { gas, gasLimit: gasLimitFromPayload } = txPayload;

    try {
      logger.log('⛽ gas suggested by dapp', {
        gas: convertHexToString(gas),
        gasLimitFromPayload: convertHexToString(gasLimitFromPayload),
      });

      if (currentNetwork === networkTypes.mainnet) {
        // Estimate the tx with gas limit padding before sending
        const rawGasLimit = await estimateGasWithPadding(
          txPayload,
          null,
          null,
          provider
        );

        // If the estimation with padding is higher or gas limit was missing,
        // let's use the higher value
        if (
          (isNil(gas) && isNil(gasLimitFromPayload)) ||
          (!isNil(gas) && greaterThan(rawGasLimit, convertHexToString(gas))) ||
          (!isNil(gasLimitFromPayload) &&
            greaterThan(rawGasLimit, convertHexToString(gasLimitFromPayload)))
        ) {
          logger.log('⛽ using padded estimation!', rawGasLimit.toString());
          gas = toHex(rawGasLimit);
        }
      }
    } catch (error) {
      logger.log('⛽ error estimating gas', error);
    }
    // clean gas prices / fees sent from the dapp
    const cleanTxPayload = omitFlatten(txPayload, [
      'gasPrice',
      'maxFeePerGas',
      'maxPriorityFeePerGas',
    ]);
    const gasParams = parseGasParamsForTransaction(selectedGasFee);
    const calculatedGasLimit = gas || gasLimitFromPayload || gasLimit;
    const nonce = await getNextNonce();
    let txPayloadUpdated = {
      ...cleanTxPayload,
      ...gasParams,
      nonce,
    };
    if (calculatedGasLimit) {
      txPayloadUpdated.gasLimit = calculatedGasLimit;
    }
    txPayloadUpdated = omitFlatten(txPayloadUpdated, [
      'from',
      'gas',
      'chainId',
    ]);

    let response = null;

    try {
      const existingWallet = await loadWallet(
        accountInfo.address,
        true,
        provider
      );
      if (sendInsteadOfSign) {
        response = await sendTransaction({
          existingWallet,
          provider,
          transaction: txPayloadUpdated,
        });
      } else {
        response = await signTransaction({
          existingWallet,
          provider,
          transaction: txPayloadUpdated,
        });
      }
    } catch (e) {
      logger.log(
        `Error while ${sendInsteadOfSign ? 'sending' : 'signing'} transaction`,
        e
      );
    }

    const { result, error } = response;
    if (result) {
      if (callback) {
        callback({ result: result.hash });
      }
      let txSavedInCurrentWallet = false;
      let txDetails = null;
      if (sendInsteadOfSign) {
        txDetails = {
          amount: displayDetails?.request?.value ?? 0,
          asset: nativeAsset || displayDetails?.request?.asset,
          dappName,
          data: result.data,
          from: displayDetails?.request?.from,
          gasLimit,
          hash: result.hash,
          network: currentNetwork,
          nonce: result.nonce,
          to: displayDetails?.request?.to,
          value: result.value.toString(),
          ...gasParams,
        };
<<<<<<< HEAD
        if (accountAddress.toLowerCase() === txDetails.from?.toLowerCase()) {
=======
        if (accountAddress?.toLowerCase() === txDetails.from?.toLowerCase()) {
>>>>>>> df7cdfdd
          dispatch(dataAddNewTransaction(txDetails, null, false, provider));
          txSavedInCurrentWallet = true;
        }
      }
      analytics.track('Approved WalletConnect transaction request');
      if (isFocused && requestId) {
        dispatch(removeRequest(requestId));
        await dispatch(
          walletConnectSendStatus(peerId, requestId, { result: result.hash })
        );
      }
      closeScreen(false);
      // When the tx is sent from a different wallet,
      // we need to switch to that wallet before saving the tx
      if (!txSavedInCurrentWallet) {
        InteractionManager.runAfterInteractions(async () => {
          await switchToWalletWithAddress(txDetails.from);
          dispatch(dataAddNewTransaction(txDetails, null, false, provider));
        });
      }
    } else {
      try {
        logger.sentry('Error with WC transaction. See previous logs...');
        const dappInfo = {
          dappName,
          dappScheme,
          dappUrl,
          formattedDappUrl,
          isAuthenticated,
        };
        logger.sentry('Dapp info:', dappInfo);
        logger.sentry('Request info:', {
          method,
          params,
        });
        logger.sentry('TX payload:', txPayloadUpdated);
        const error = new Error(`WC Tx failure - ${formattedDappUrl}`);
        captureException(error);
        // eslint-disable-next-line no-empty
      } catch (e) {}

      await onCancel(error);
    }
  }, [
    method,
    params,
    selectedGasFee,
    gasLimit,
    getNextNonce,
    currentNetwork,
    provider,
    accountInfo.address,
    callback,
    isFocused,
    requestId,
    closeScreen,
    displayDetails?.request?.value,
    displayDetails?.request?.asset,
    displayDetails?.request?.from,
    displayDetails?.request?.to,
    nativeAsset,
    dappName,
    accountAddress,
    dispatch,
    dataAddNewTransaction,
    removeRequest,
    walletConnectSendStatus,
    peerId,
    switchToWalletWithAddress,
    onCancel,
    dappScheme,
    dappUrl,
    formattedDappUrl,
    isAuthenticated,
  ]);

  const handleSignMessage = useCallback(async () => {
    let message = null;
    let response = null;
    if (isSignFirstParamType(method)) {
      message = params?.[0];
    } else if (isSignSecondParamType(method)) {
      message = params?.[1];
    }
    const existingWallet = await loadWallet(
      accountInfo.address,
      true,
      provider
    );
    switch (method) {
      case SIGN:
        response = await signMessage(message, existingWallet);
        break;
      case PERSONAL_SIGN:
        response = await signPersonalMessage(message, existingWallet);
        break;
      case SIGN_TYPED_DATA_V4:
      case SIGN_TYPED_DATA:
        response = await signTypedDataMessage(message, existingWallet);
        break;
      default:
        break;
    }
    const { result, error } = response;
    if (result) {
      analytics.track('Approved WalletConnect signature request');
      if (requestId) {
        dispatch(removeRequest(requestId));
        await dispatch(walletConnectSendStatus(peerId, requestId, response));
      }
      if (callback) {
        callback({ sig: result });
      }
      closeScreen(false);
    } else {
      await onCancel(error);
    }
  }, [
    accountInfo.address,
    callback,
    closeScreen,
    dispatch,
    method,
    onCancel,
    params,
    peerId,
    removeRequest,
    requestId,
    walletConnectSendStatus,
    provider,
  ]);

  const onConfirm = useCallback(async () => {
    if (isMessageRequest) {
      return handleSignMessage();
    }
    if (!isBalanceEnough || !isValidGas) return;
    return handleConfirmTransaction();
  }, [
    handleConfirmTransaction,
    handleSignMessage,
    isBalanceEnough,
    isMessageRequest,
    isValidGas,
  ]);

  const onPressSend = useCallback(async () => {
    if (isAuthorizing) return;
    setIsAuthorizing(true);
    try {
      await onConfirm();
      setIsAuthorizing(false);
    } catch (error) {
      setIsAuthorizing(false);
    }
  }, [isAuthorizing, onConfirm]);

  const renderTransactionButtons = useCallback(() => {
    let ready = true;
    const isMessage = isMessageRequest;
    // If we don't know about gas prices yet
    // set the button state to "loading"
    if (!isMessage && !isBalanceEnough && isSufficientGas === null) {
      ready = false;
    }
    return !isMessage &&
      (isBalanceEnough === false || !isValidGas) &&
      isSufficientGas !== null ? (
      <Column marginBottom={24} marginTop={19}>
        <SheetActionButton
          color={colors.transparent}
          disabled
          label={
            !isValidGas
              ? lang.t('button.confirm_exchange.invalid_fee_lowercase')
              : lang.t('button.confirm_exchange.symbol_balance_too_low', {
                  symbol: nativeAsset?.symbol,
                })
          }
          onPress={onCancel}
          size="big"
          textColor={colors.avatarColor[7]}
          weight="bold"
        />
      </Column>
    ) : (
      <SheetActionButtonRow ignorePaddingTop>
        <SheetActionButton
          color={colors.white}
          label={lang.t('button.cancel')}
          onPress={onPressCancel}
          size="big"
          textColor={colors.alpha(colors.blueGreyDark, 0.8)}
          weight="bold"
        />
        <SheetActionButton
          color={colors.appleBlue}
          label={`􀎽 ${lang.t('button.confirm')}`}
          onPress={ready ? onPressSend : NOOP}
          size="big"
          testID="wc-confirm"
          weight="heavy"
        />
      </SheetActionButtonRow>
    );
  }, [
    isMessageRequest,
    isBalanceEnough,
    isSufficientGas,
    isValidGas,
    colors,
    nativeAsset?.symbol,
    onCancel,
    onPressCancel,
    onPressSend,
  ]);

  const renderTransactionSection = useCallback(() => {
    if (isMessageRequest) {
      return (
        <RowWithMargins style={messageRequestContainerStyle}>
          <MessageSigningSection message={request.message} method={method} />
        </RowWithMargins>
      );
    }

    if (isTransactionDisplayType(method) && request?.asset) {
      const amount = request?.value ?? '0.00';
      const nativeAssetPrice = genericNativeAsset?.price?.value;
      const nativeAmount = multiply(nativeAssetPrice, amount);
      const nativeAmountDisplay = convertAmountToNativeDisplay(
        nativeAmount,
        nativeCurrency
      );
      if (!amount) return;
      return (
        <TransactionConfirmationSection
          address={request?.asset?.mainnet_address || request?.asset?.address}
          amount={amount}
          method={method}
          name={request?.asset?.name}
          nativeAmountDisplay={!nativeAssetPrice ? null : nativeAmountDisplay}
          symbol={request?.asset?.symbol}
        />
      );
    }
    return (
      <DefaultTransactionConfirmationSection
        address={request?.to}
        data={request?.data}
        method={method}
        value={request?.value}
      />
    );
  }, [
    isMessageRequest,
    method,
    request?.asset,
    request?.to,
    request?.data,
    request?.value,
    request.message,
    genericNativeAsset?.price?.value,
    nativeCurrency,
  ]);

  const offset = useSharedValue(0);
  const sheetOpacity = useSharedValue(1);
  const animatedSheetStyles = useAnimatedStyle(() => ({
    opacity: sheetOpacity.value,
  }));

  useEffect(() => {
    offset.value = withSpring(0, springConfig);
    sheetOpacity.value = withSpring(1, springConfig);
  }, [keyboardHeight, offset, sheetOpacity]);

  const amount = request?.value ?? '0.00';

  const isAndroidApprovalRequest = useMemo(
    () =>
      android &&
      isTransactionDisplayType(method) &&
      !!request?.asset &&
      amount === 0 &&
      isBalanceEnough,
    [amount, isBalanceEnough, method, request]
  );

  const ShortSheetHeight = 486 + safeAreaInsetValues.bottom;
  const TallSheetHeight = 656 + safeAreaInsetValues.bottom;
  const MessageSheetHeight =
    (isSignTypedData(method) ? 630 : android ? 595 : 580) +
    safeAreaInsetValues.bottom;

  const balanceTooLow = isBalanceEnough === false && isSufficientGas !== null;

  let sheetHeight =
    (isMessageRequest
      ? MessageSheetHeight
      : (amount && amount !== '0.00') || !isBalanceEnough
      ? TallSheetHeight
      : ShortSheetHeight) * (android ? 1.5 : 1);

  let marginTop = android ? deviceHeight - sheetHeight + 275 : null;

  if (isTransactionDisplayType(method) && !request?.asset) {
    marginTop += 50;
  }

  if (isAndroidApprovalRequest) {
    sheetHeight += 140;
  }

  if (isTransactionDisplayType(method) && !isL2 && !isTestnet) {
    sheetHeight -= 70;
  }

  useEffect(() => {
    if (
      request?.asset &&
      walletBalance &&
      currentNetwork &&
      provider &&
      nativeAsset &&
      !isEmpty(selectedGasFee)
    ) {
      setReady(true);
    }
  }, [
    nativeAsset,
    currentNetwork,
    provider,
    ready,
    request?.asset,
    selectedGasFee,
    walletBalance,
  ]);

  const spinnerHeight =
    sheetHeight -
    227 +
    (isTransactionDisplayType(method) ? (isL2 ? 84 : 72) : 0);

  return (
    <SheetKeyboardAnimation
      as={AnimatedContainer}
      isKeyboardVisible={false}
      translateY={offset}
    >
      <Wrapper
        backgroundColor={colors.transparent}
        borderRadius={0}
        height={sheetHeight}
        hideHandle
        scrollEnabled={false}
      >
        <Column testID="wc-request-sheet">
          <AnimatedSheet
            backgroundColor={colors.white}
            borderRadius={39}
            direction="column"
            marginTop={marginTop}
            paddingBottom={
              isMessageRequest
                ? safeAreaInsetValues.bottom + (android ? 20 : 0)
                : 0
            }
            paddingTop={24}
            style={[
              animatedSheetStyles,
              android && isMessageRequest
                ? { borderBottomLeftRadius: 0, borderBottomRightRadius: 0 }
                : null,
            ]}
          >
            {!ready ? (
              <Centered height={spinnerHeight}>
                <LoadingSpinner size={android ? 40 : 'large'} />
              </Centered>
            ) : (
              <Fragment>
                <SheetHandleFixedToTop showBlur={false} />
                <Column marginBottom={17} />
                <DappLogo
                  dappName={dappName || ''}
                  imageUrl={imageUrl || ''}
                  network={currentNetwork}
                />
                <Row marginBottom={android ? -6 : 5}>
                  <Row marginBottom={android ? 16 : 8} marginHorizontal={32}>
                    <Text
                      align="center"
                      color="secondary80"
                      numberOfLines={1}
                      size="18px"
                      weight="bold"
                    >
                      {isAuthenticated ? dappName : formattedDappUrl}
                    </Text>
                  </Row>
                </Row>
                <Centered
                  marginBottom={android ? 10 : 24}
                  paddingHorizontal={24}
                >
                  <Text
                    align="center"
                    color={methodName ? 'primary' : { custom: 'transparent' }}
                    size="18px"
                    weight="heavy"
                  >
                    {methodName ||
                      lang.t('wallet.transaction.placeholder_title')}
                  </Text>
                </Centered>
                {ios && (
                  <Divider color={colors.rowDividerLight} inset={[0, 143.5]} />
                )}
                {renderTransactionSection()}
                {(isL2 || isTestnet) && !isMessageRequest && (
                  <Column margin={android ? 24 : 0} width="100%">
                    <Row height={android ? 0 : 19} />
                    <L2Disclaimer
                      assetType={currentNetwork}
                      colors={colors}
                      hideDivider
                      onPress={handleL2DisclaimerPress}
                      prominent
                      symbol="app"
                    />
                  </Column>
                )}
                {renderTransactionButtons()}
                <RowWithMargins margin={15} style={rowStyle}>
                  <Column flex={1}>
                    <Row marginBottom={8}>
                      <SwitchText>{lang.t('wallet.wallet_title')}</SwitchText>
                    </Row>
                    <RowWithMargins margin={5} style={{ alignItems: 'center' }}>
                      {accountInfo.accountImage ? (
                        <ImageAvatar
                          image={accountInfo.accountImage}
                          size="smaller"
                        />
                      ) : (
                        <ContactAvatar
                          color={
                            isNaN(accountInfo.accountColor)
                              ? colors.skeleton
                              : accountInfo.accountColor
                          }
                          size="smaller"
                          value={accountInfo.accountSymbol}
                        />
                      )}
                      <WalletText>{accountInfo.accountName}</WalletText>
                    </RowWithMargins>
                  </Column>
                  <Column marginLeft={16}>
                    <Row justify="end" marginBottom={12}>
                      <SwitchText align="right">
                        {lang.t('wallet.balance_title')}
                      </SwitchText>
                    </Row>
                    <WalletText align="right" balanceTooLow={balanceTooLow}>
                      {isBalanceEnough === false &&
                        isSufficientGas !== null &&
                        '􀇿 '}
                      {walletBalance?.display}
                    </WalletText>
                  </Column>
                </RowWithMargins>
              </Fragment>
            )}
          </AnimatedSheet>
          {!isMessageRequest && (
            <GasSpeedButton currentNetwork={currentNetwork} theme="dark" />
          )}
        </Column>
      </Wrapper>
    </SheetKeyboardAnimation>
  );
}<|MERGE_RESOLUTION|>--- conflicted
+++ resolved
@@ -3,12 +3,8 @@
 import { captureException } from '@sentry/react-native';
 import BigNumber from 'bignumber.js';
 import lang from 'i18n-js';
-<<<<<<< HEAD
-import { isEmpty, isNil, omit } from 'lodash';
-=======
 import isEmpty from 'lodash/isEmpty';
 import isNil from 'lodash/isNil';
->>>>>>> df7cdfdd
 import React, {
   Fragment,
   useCallback,
@@ -687,11 +683,7 @@
           value: result.value.toString(),
           ...gasParams,
         };
-<<<<<<< HEAD
-        if (accountAddress.toLowerCase() === txDetails.from?.toLowerCase()) {
-=======
         if (accountAddress?.toLowerCase() === txDetails.from?.toLowerCase()) {
->>>>>>> df7cdfdd
           dispatch(dataAddNewTransaction(txDetails, null, false, provider));
           txSavedInCurrentWallet = true;
         }
