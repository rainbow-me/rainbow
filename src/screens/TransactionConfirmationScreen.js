--- conflicted
+++ resolved
@@ -38,20 +38,12 @@
   MessageSigningSection,
   TransactionConfirmationSection,
 } from '../components/transaction';
-<<<<<<< HEAD
-import { estimateGas, toHex } from '@rainbow-me/handlers/web3';
+import {
+  estimateGas,
+  estimateGasWithPadding,
+  toHex,
+} from '@rainbow-me/handlers/web3';
 import { isDappAuthenticated } from '@rainbow-me/helpers/dappNameHandler';
-=======
-import { isDappAuthenticated } from '../helpers/dappNameHandler';
->>>>>>> cd1ecbc3
-import {
-  convertAmountToNativeDisplay,
-  convertHexToString,
-  fromWei,
-  greaterThan,
-  greaterThanOrEqualTo,
-  multiply,
-} from '@rainbow-me/helpers/utilities';
 import {
   useAccountAssets,
   useAccountProfile,
@@ -74,6 +66,14 @@
 import { useNavigation } from '@rainbow-me/navigation';
 import { walletConnectRemovePendingRedirect } from '@rainbow-me/redux/walletconnect';
 import { padding } from '@rainbow-me/styles';
+import {
+  convertAmountToNativeDisplay,
+  convertHexToString,
+  fromWei,
+  greaterThan,
+  greaterThanOrEqualTo,
+  multiply,
+} from '@rainbow-me/utilities';
 import { ethereumUtils, safeAreaInsetValues } from '@rainbow-me/utils';
 import { methodRegistryLookupAndParse } from '@rainbow-me/utils/methodRegistry';
 import {
@@ -85,29 +85,7 @@
   SEND_TRANSACTION,
   SIGN,
   SIGN_TYPED_DATA,
-<<<<<<< HEAD
 } from '@rainbow-me/utils/signingMethods';
-=======
-} from '../utils/signingMethods';
-import {
-  estimateGas,
-  estimateGasWithPadding,
-  toHex,
-} from '@rainbow-me/handlers/web3';
-import {
-  useAccountAssets,
-  useAccountProfile,
-  useAccountSettings,
-  useDimensions,
-  useGas,
-  useKeyboardHeight,
-  useTransactionConfirmation,
-  useWalletBalances,
-  useWallets,
-} from '@rainbow-me/hooks';
-import { useNavigation } from '@rainbow-me/navigation';
-import { padding } from '@rainbow-me/styles';
->>>>>>> cd1ecbc3
 import logger from 'logger';
 
 const springConfig = {
