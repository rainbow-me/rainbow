import { useRoute } from '@react-navigation/native';
import analytics from '@segment/analytics-react-native';
import { captureException } from '@sentry/react-native';
import BigNumber from 'bignumber.js';
import lang from 'i18n-js';
import { isEmpty, isNil, omit, toLower } from 'lodash';
import React, {
  Fragment,
  useCallback,
  useEffect,
  useMemo,
  useRef,
  useState,
} from 'react';
import {
  ActivityIndicator,
  Alert,
  InteractionManager,
  Vibration,
} from 'react-native';

import { isEmulatorSync } from 'react-native-device-info';
import Animated, {
  useAnimatedStyle,
  useSharedValue,
  withSpring,
} from 'react-native-reanimated';
import { useDispatch, useSelector } from 'react-redux';
import styled from 'styled-components';
import URL from 'url-parse';
import Divider from '../components/Divider';
import L2Disclaimer from '../components/L2Disclaimer';
import Spinner from '../components/Spinner';
import { RequestVendorLogoIcon } from '../components/coin-icon';
import { ContactAvatar } from '../components/contacts';
import ImageAvatar from '../components/contacts/ImageAvatar';
import { GasSpeedButton } from '../components/gas';
import { Centered, Column, Row, RowWithMargins } from '../components/layout';
import {
  SheetActionButton,
  SheetActionButtonRow,
  SheetHandleFixedToTop,
  SheetKeyboardAnimation,
  SlackSheet,
} from '../components/sheet';
import { Text } from '../components/text';
import {
  DefaultTransactionConfirmationSection,
  MessageSigningSection,
  TransactionConfirmationSection,
} from '../components/transaction';
import {
  estimateGas,
  estimateGasWithPadding,
  getProviderForNetwork,
  isL2Network,
  isTestnetNetwork,
  toHex,
  web3Provider,
} from '@rainbow-me/handlers/web3';
import { getAccountProfileInfo } from '@rainbow-me/helpers/accountInfo';
import { isDappAuthenticated } from '@rainbow-me/helpers/dappNameHandler';
import { findWalletWithAccount } from '@rainbow-me/helpers/findWalletWithAccount';
import networkTypes from '@rainbow-me/helpers/networkTypes';
import {
  useAccountAssets,
  useAccountSettings,
  useCurrentNonce,
  useDimensions,
  useGas,
  useKeyboardHeight,
  useTransactionConfirmation,
  useWalletBalances,
  useWallets,
} from '@rainbow-me/hooks';
import {
  loadWallet,
  sendTransaction,
  signMessage,
  signPersonalMessage,
  signTransaction,
  signTypedDataMessage,
} from '@rainbow-me/model/wallet';
import { useNavigation } from '@rainbow-me/navigation';
import { parseGasParamsForTransaction } from '@rainbow-me/parsers';
import { walletConnectRemovePendingRedirect } from '@rainbow-me/redux/walletconnect';
import Routes from '@rainbow-me/routes';
import { padding } from '@rainbow-me/styles';
import {
  convertAmountToNativeDisplay,
  convertHexToString,
  fromWei,
  greaterThan,
  greaterThanOrEqualTo,
  multiply,
} from '@rainbow-me/utilities';
import { ethereumUtils, safeAreaInsetValues } from '@rainbow-me/utils';
import { methodRegistryLookupAndParse } from '@rainbow-me/utils/methodRegistry';
import {
  isMessageDisplayType,
  isSignFirstParamType,
  isSignSecondParamType,
  isTransactionDisplayType,
  PERSONAL_SIGN,
  SEND_TRANSACTION,
  SIGN,
  SIGN_TYPED_DATA,
} from '@rainbow-me/utils/signingMethods';
import logger from 'logger';

const springConfig = {
  damping: 500,
  mass: 3,
  stiffness: 1000,
};

const LoadingSpinner = styled(android ? Spinner : ActivityIndicator).attrs(
  ({ theme: { colors } }) => ({
    color: colors.alpha(colors.blueGreyDark, 0.3),
  })
)``;

const DappLogo = styled(RequestVendorLogoIcon).attrs(
  ({ theme: { colors } }) => ({
    backgroundColor: colors.transparent,
    borderRadius: 16,
    showLargeShadow: true,
    size: 50,
  })
)`
  margin-bottom: 14;
`;

const Container = styled(Column)`
  flex: 1;
`;

const AnimatedContainer = Animated.createAnimatedComponent(Container);
const AnimatedSheet = Animated.createAnimatedComponent(Centered);

const WalletLabel = styled(Text).attrs(({ theme: { colors } }) => ({
  color: colors.alpha(colors.blueGreyDark, 0.5),
  letterSpacing: 'roundedMedium',
  size: 'smedium',
  weight: 'semibold',
}))`
  margin-bottom: 3;
`;

const WalletText = styled(Text).attrs(
  ({ balanceTooLow, theme: { colors } }) => ({
    color: balanceTooLow
      ? colors.avatarColor[7]
      : colors.alpha(colors.blueGreyDark, 0.8),
    size: 'larger',
    weight: balanceTooLow ? 'bold' : 'semibold',
  })
)``;

const NOOP = () => undefined;

export default function TransactionConfirmationScreen() {
  const { colors } = useTheme();
  const { allAssets } = useAccountAssets();
  const [provider, setProvider] = useState();
  const [network, setNetwork] = useState();
  const [isAuthorizing, setIsAuthorizing] = useState(false);
  const [methodName, setMethodName] = useState(null);
  const calculatingGasLimit = useRef(false);
  const [isBalanceEnough, setIsBalanceEnough] = useState(true);
  const [isSufficientGasChecked, setIsSufficientGasChecked] = useState(false);
  const [nativeAsset, setNativeAsset] = useState(null);
  const { height: deviceHeight } = useDimensions();
  const { wallets, walletNames, switchToWalletWithAddress } = useWallets();
  const balances = useWalletBalances(wallets);
  const { accountAddress, nativeCurrency } = useAccountSettings();
  const getNextNonce = useCurrentNonce(accountAddress, network);
  const keyboardHeight = useKeyboardHeight();
  const dispatch = useDispatch();
  const { params: routeParams } = useRoute();
  const { goBack, navigate } = useNavigation();

  const pendingRedirect = useSelector(
    ({ walletconnect }) => walletconnect.pendingRedirect
  );

  const walletConnectors = useSelector(
    ({ walletconnect }) => walletconnect.walletConnectors
  );

  const {
    dataAddNewTransaction,
    removeRequest,
    walletConnectSendStatus,
  } = useTransactionConfirmation();

  const {
    callback,
    transactionDetails: {
      dappName,
      dappScheme,
      dappUrl,
      displayDetails,
      imageUrl,
      payload: { method, params },
      peerId,
      requestId,
    },
  } = routeParams;
  const isMessageRequest = isMessageDisplayType(method);
  const [ready, setReady] = useState(isMessageRequest);

  const walletConnector = walletConnectors[peerId];

  const accountInfo = useMemo(() => {
    const address = walletConnector?._accounts?.[0];
    const selectedWallet = findWalletWithAccount(wallets, address);
    const profileInfo = getAccountProfileInfo(
      selectedWallet,
      walletNames,
      network,
      address
    );
    return {
      ...profileInfo,
      address,
    };
  }, [network, walletConnector?._accounts, walletNames, wallets]);

  const isL2 = isL2Network(network);

  const isTestnet = isTestnetNetwork(network);

  useEffect(() => {
    setNetwork(
      ethereumUtils.getNetworkFromChainId(Number(walletConnector?._chainId))
    );
  }, [walletConnector?._chainId]);

  useEffect(() => {
    const initProvider = async () => {
      const p =
        isL2 || isTestnet ? await getProviderForNetwork(network) : web3Provider;
      setProvider(p);
    };
    network && initProvider();
  }, [isL2, isTestnet, network]);

  useEffect(() => {
    const getNativeAsset = async () => {
      const asset = await ethereumUtils.getNativeAssetForNetwork(
        network,
        accountInfo.address
      );
      setNativeAsset(asset);
    };
    getNativeAsset();
  }, [accountInfo.address, allAssets, network]);

  const {
    gasLimit,
    isSufficientGas,
    startPollingGasFees,
    stopPollingGasFees,
    updateGasFeeOption,
    updateTxFee,
    selectedGasFee,
    selectedGasFeeOption,
    gasFeeParamsBySpeed,
  } = useGas();

  useEffect(() => {
    if (
      isEmpty(selectedGasFee?.gasFee) ||
      isEmpty(gasFeeParamsBySpeed) ||
      !nativeAsset ||
      !network ||
      isSufficientGasChecked
    )
      return;
    updateGasFeeOption(selectedGasFeeOption, [nativeAsset]);
    setIsSufficientGasChecked(true);
  }, [
    isSufficientGas,
    isSufficientGasChecked,
    nativeAsset,
    network,
    selectedGasFee,
    selectedGasFeeOption,
    updateGasFeeOption,
    gasFeeParamsBySpeed,
  ]);

  const request = useMemo(() => {
    return isMessageRequest
      ? { message: displayDetails.request }
      : { ...displayDetails.request, asset: nativeAsset };
  }, [displayDetails.request, nativeAsset, isMessageRequest]);

  const openAutomatically = routeParams?.openAutomatically;

  const formattedDappUrl = useMemo(() => {
    const { hostname } = new URL(dappUrl);
    return hostname;
  }, [dappUrl]);

  const isAuthenticated = useMemo(() => {
    return isDappAuthenticated(dappUrl);
  }, [dappUrl]);

  const handleL2DisclaimerPress = useCallback(() => {
    if (isTestnet) return;
    navigate(Routes.EXPLAIN_SHEET, {
      type: network,
    });
  }, [isTestnet, navigate, network]);

  const fetchMethodName = useCallback(
    async data => {
      if (!data) return;
      const methodSignaturePrefix = data.substr(0, 10);
      let fallbackHandler;
      try {
        fallbackHandler = setTimeout(() => {
          setMethodName('Transaction Request');
        }, 5000);
        const { name } = await methodRegistryLookupAndParse(
          methodSignaturePrefix
        );
        if (name) {
          setMethodName(name);
          clearTimeout(fallbackHandler);
        }
      } catch (e) {
        setMethodName('Transaction Request');
        clearTimeout(fallbackHandler);
      }
    },
    [setMethodName]
  );

  useEffect(() => {
    if (openAutomatically && !isEmulatorSync()) {
      Vibration.vibrate();
    }
    InteractionManager.runAfterInteractions(() => {
      if (network) {
        if (!isMessageRequest) {
          startPollingGasFees(network);
          fetchMethodName(params[0].data);
        } else {
          setMethodName(lang.t('wallet.message_signing.request'));
        }
        analytics.track('Shown Walletconnect signing request');
      }
    });
  }, [
    dappUrl,
    fetchMethodName,
    isMessageRequest,
    method,
    network,
    openAutomatically,
    params,
    startPollingGasFees,
  ]);

  const closeScreen = useCallback(
    canceled => {
      goBack();
      if (!isMessageRequest) {
        stopPollingGasFees();
      }
      if (pendingRedirect) {
        InteractionManager.runAfterInteractions(() => {
          let type = method === SEND_TRANSACTION ? 'transaction' : 'sign';

          if (canceled) {
            type = `${type}-canceled`;
          }
          dispatch(walletConnectRemovePendingRedirect(type, dappScheme));
        });
      }
    },
    [
      goBack,
      isMessageRequest,
      pendingRedirect,
      stopPollingGasFees,
      method,
      dappScheme,
      dispatch,
    ]
  );

  const onCancel = useCallback(
    async error => {
      try {
        closeScreen(true);
        if (callback) {
          callback({ error: error || 'User cancelled the request' });
        }
        setTimeout(async () => {
          if (requestId) {
            await dispatch(
              walletConnectSendStatus(peerId, requestId, {
                error: error || 'User cancelled the request',
              })
            );
            dispatch(removeRequest(requestId));
          }
          const rejectionType =
            method === SEND_TRANSACTION ? 'transaction' : 'signature';
          analytics.track(`Rejected WalletConnect ${rejectionType} request`);
        }, 300);
      } catch (error) {
        logger.log('error while handling cancel request', error);
        closeScreen(true);
        Alert.alert(lang.t('wallet.transaction.alert.cancelled_transaction'));
      }
    },
    [
      callback,
      closeScreen,
      dispatch,
      method,
      peerId,
      removeRequest,
      requestId,
      walletConnectSendStatus,
    ]
  );

  const onPressCancel = useCallback(() => onCancel(), [onCancel]);

  useEffect(() => {
    if (!peerId || !walletConnector) {
      Alert.alert(
        'Connection Expired',
        'Please go back to the dapp and reconnect it to your wallet',
        [
          {
            onPress: () => onCancel(),
          },
        ]
      );
    }
  }, [goBack, onCancel, peerId, walletConnector]);

  const calculateGasLimit = useCallback(async () => {
    calculatingGasLimit.current = true;
    const txPayload = params?.[0];
    // use the default
    let gas = txPayload.gasLimit || txPayload.gas;
    try {
      // attempt to re-run estimation
      logger.log('Estimating gas limit');
      const rawGasLimit = await estimateGas(txPayload, provider);
      logger.log('Estimated gas limit', rawGasLimit);
      if (rawGasLimit) {
        gas = toHex(rawGasLimit);
      }
    } catch (error) {
      logger.log('error estimating gas', error);
    } finally {
      logger.log('Setting gas limit to', convertHexToString(gas));

      if (network === networkTypes.optimism) {
        const l1GasFeeOptimism = await ethereumUtils.calculateL1FeeOptimism(
          txPayload,
          provider
        );
        updateTxFee(gas, null, network, l1GasFeeOptimism);
      } else {
        updateTxFee(gas, null, network);
      }
    }
  }, [network, params, provider, updateTxFee]);

  useEffect(() => {
    if (
      !isEmpty(gasFeeParamsBySpeed) &&
      !calculatingGasLimit.current &&
      !isMessageRequest &&
      provider
    ) {
      InteractionManager.runAfterInteractions(() => {
        calculateGasLimit();
      });
    }
  }, [
    calculateGasLimit,
    gasLimit,
    gasFeeParamsBySpeed,
    isMessageRequest,
    method,
    params,
    provider,
    updateTxFee,
  ]);

  const walletBalance = useMemo(() => {
    if (isL2 || isTestnet) {
      return {
        amount: nativeAsset?.balance?.amount || 0,
        display: nativeAsset?.balance?.display || `0 ${nativeAsset?.symbol}`,
        symbol: nativeAsset?.symbol || 'ETH',
      };
    } else {
      return {
        amount: balances[accountInfo.address] || 0,
        display: `${balances[accountInfo.address] || 0} ETH`,
        symbol: 'ETH',
      };
    }
  }, [
    isL2,
    isTestnet,
    nativeAsset?.balance?.amount,
    nativeAsset?.balance?.display,
    nativeAsset?.symbol,
    balances,
    accountInfo.address,
  ]);

  useEffect(() => {
    if (isMessageRequest) {
      setIsBalanceEnough(true);
      return;
    }

    if (!isSufficientGas) {
      setIsBalanceEnough(false);
      return;
    }

    const { gasFee } = selectedGasFee;
    if (!gasFee.estimatedFee) {
      setIsBalanceEnough(false);
      return;
    }
    // Get the TX fee Amount
    const txFeeAmount = fromWei(gasFee?.maxFee?.value?.amount ?? 0);

    // Get the ETH balance
    const balanceAmount = walletBalance.amount ?? 0;

    // Get the TX value
    const txPayload = params?.[0];
    const value = txPayload?.value ?? 0;

    // Check that there's enough ETH to pay for everything!
    const totalAmount = BigNumber(fromWei(value)).plus(txFeeAmount);
    const isEnough = greaterThanOrEqualTo(balanceAmount, totalAmount);

    setIsBalanceEnough(isEnough);
  }, [
    allAssets,
    isBalanceEnough,
    isMessageRequest,
    isSufficientGas,
    method,
    network,
    params,
    selectedGasFee,
    walletBalance.amount,
  ]);

  const handleConfirmTransaction = useCallback(async () => {
    const sendInsteadOfSign = method === SEND_TRANSACTION;
    const txPayload = params?.[0];
    let { gas, gasLimit: gasLimitFromPayload } = txPayload;

    try {
      logger.log('⛽ gas suggested by dapp', {
        gas: convertHexToString(gas),
        gasLimitFromPayload: convertHexToString(gasLimitFromPayload),
      });

      if (network === networkTypes.mainnet) {
        // Estimate the tx with gas limit padding before sending
        const rawGasLimit = await estimateGasWithPadding(
          txPayload,
          null,
          null,
          provider
        );

        // If the estimation with padding is higher or gas limit was missing,
        // let's use the higher value
        if (
          (isNil(gas) && isNil(gasLimitFromPayload)) ||
          (!isNil(gas) && greaterThan(rawGasLimit, convertHexToString(gas))) ||
          (!isNil(gasLimitFromPayload) &&
            greaterThan(rawGasLimit, convertHexToString(gasLimitFromPayload)))
        ) {
          logger.log('⛽ using padded estimation!', rawGasLimit.toString());
          gas = toHex(rawGasLimit);
        }
      }
    } catch (error) {
      logger.log('⛽ error estimating gas', error);
    }
    // clean gas prices / fees sent from the dapp
    const cleanTxPayload = omit(txPayload, [
      'gasPrice',
      'maxFeePerGas',
      'maxPriorityFeePerGas',
    ]);
    const gasParams = parseGasParamsForTransaction(selectedGasFee);
    const calculatedGasLimit = gas || gasLimitFromPayload || gasLimit;
    const nonce = await getNextNonce();
    let txPayloadUpdated = {
      ...cleanTxPayload,
      ...gasParams,
      nonce,
    };
    if (calculatedGasLimit) {
      txPayloadUpdated.gasLimit = calculatedGasLimit;
    }
    txPayloadUpdated = omit(txPayloadUpdated, ['from', 'gas']);
    let response = null;

    try {
      const existingWallet = await loadWallet(
        accountInfo.address,
        true,
        provider
      );
      if (sendInsteadOfSign) {
        response = await sendTransaction({
          existingWallet,
          provider,
          transaction: txPayloadUpdated,
        });
      } else {
        response = await signTransaction({
          existingWallet,
          provider,
          transaction: txPayloadUpdated,
        });
      }
    } catch (e) {
      logger.log(
        `Error while ${sendInsteadOfSign ? 'sending' : 'signing'} transaction`,
        e
      );
    }

    const { result, error } = response;
    if (result) {
      if (callback) {
        callback({ result: result.hash });
      }
      let txSavedInCurrentWallet = false;
      let txDetails = null;
      if (sendInsteadOfSign) {
        txDetails = {
          amount: displayDetails?.request?.value ?? 0,
          asset: nativeAsset || displayDetails?.request?.asset,
          dappName,
          data: result.data,
          from: displayDetails?.request?.from,
          gasLimit,
          hash: result.hash,
          network,
          nonce: result.nonce,
          to: displayDetails?.request?.to,
          value: result.value.toString(),
          ...gasParams,
        };
        if (toLower(accountAddress) === toLower(txDetails.from)) {
          dispatch(dataAddNewTransaction(txDetails, null, false, provider));
          txSavedInCurrentWallet = true;
        }
      }
      analytics.track('Approved WalletConnect transaction request');
      if (requestId) {
        dispatch(removeRequest(requestId));
        await dispatch(
          walletConnectSendStatus(peerId, requestId, { result: result.hash })
        );
      }
      closeScreen(false);
      // When the tx is sent from a different wallet,
      // we need to switch to that wallet before saving the tx
      if (!txSavedInCurrentWallet) {
        InteractionManager.runAfterInteractions(async () => {
          await switchToWalletWithAddress(txDetails.from);
          dispatch(dataAddNewTransaction(txDetails, null, false, provider));
        });
      }
    } else {
      try {
        logger.sentry('Error with WC transaction. See previous logs...');
        const dappInfo = {
          dappName,
          dappScheme,
          dappUrl,
          formattedDappUrl,
          isAuthenticated,
        };
        logger.sentry('Dapp info:', dappInfo);
        logger.sentry('Request info:', {
          method,
          params,
        });
        logger.sentry('TX payload:', txPayloadUpdated);
        const error = new Error(`WC Tx failure - ${formattedDappUrl}`);
        captureException(error);
        // eslint-disable-next-line no-empty
      } catch (e) {}

      await onCancel(error);
    }
  }, [
    method,
    params,
<<<<<<< HEAD
    selectedGasPrice?.value?.amount,
    gasLimit,
    getNextNonce,
=======
    selectedGasFee,
    network,
    gasLimit,
>>>>>>> 58dc0931
    provider,
    network,
    isTestnet,
    accountInfo.address,
    callback,
    requestId,
    closeScreen,
    displayDetails?.request?.value,
    displayDetails?.request?.asset,
    displayDetails?.request?.from,
    displayDetails?.request?.to,
    nativeAsset,
    dappName,
    accountAddress,
    dispatch,
    dataAddNewTransaction,
    removeRequest,
    walletConnectSendStatus,
    peerId,
    switchToWalletWithAddress,
    onCancel,
    dappScheme,
    dappUrl,
    formattedDappUrl,
    isAuthenticated,
  ]);

  const handleSignMessage = useCallback(async () => {
    let message = null;
    let response = null;
    if (isSignFirstParamType(method)) {
      message = params?.[0];
    } else if (isSignSecondParamType(method)) {
      message = params?.[1];
    }
    const existingWallet = await loadWallet(
      accountInfo.address,
      true,
      provider
    );
    switch (method) {
      case SIGN:
        response = await signMessage(message, existingWallet);
        break;
      case PERSONAL_SIGN:
        response = await signPersonalMessage(message, existingWallet);
        break;
      case SIGN_TYPED_DATA:
        response = await signTypedDataMessage(message, existingWallet);
        break;
      default:
        break;
    }
    const { result, error } = response;
    if (result) {
      analytics.track('Approved WalletConnect signature request');
      if (requestId) {
        dispatch(removeRequest(requestId));
        await dispatch(walletConnectSendStatus(peerId, requestId, response));
      }
      if (callback) {
        callback({ sig: result });
      }
      closeScreen(false);
    } else {
      await onCancel(error);
    }
  }, [
    accountInfo.address,
    callback,
    closeScreen,
    dispatch,
    method,
    onCancel,
    params,
    peerId,
    removeRequest,
    requestId,
    walletConnectSendStatus,
    provider,
  ]);

  const onConfirm = useCallback(async () => {
    if (isMessageRequest) {
      return handleSignMessage();
    }
    if (!isBalanceEnough) return;
    return handleConfirmTransaction();
  }, [
    handleConfirmTransaction,
    handleSignMessage,
    isBalanceEnough,
    isMessageRequest,
  ]);

  const onPressSend = useCallback(async () => {
    if (isAuthorizing) return;
    setIsAuthorizing(true);
    try {
      await onConfirm();
      setIsAuthorizing(false);
    } catch (error) {
      setIsAuthorizing(false);
    }
  }, [isAuthorizing, onConfirm]);

  const renderTransactionButtons = useCallback(() => {
    let ready = true;
    const isMessage = isMessageRequest;
    // If we don't know about gas prices yet
    // set the button state to "loading"
    if (!isMessage && !isBalanceEnough && isSufficientGas === null) {
      ready = false;
    }
    return !isMessage &&
      isBalanceEnough === false &&
      isSufficientGas !== null ? (
      <Column marginBottom={24} marginTop={19}>
        <SheetActionButton
          color={colors.transparent}
          disabled
          label={`${nativeAsset?.symbol} balance too low`}
          onPress={onCancel}
          size="big"
          textColor={colors.avatarColor[7]}
          weight="bold"
        />
      </Column>
    ) : (
      <SheetActionButtonRow ignorePaddingTop>
        <SheetActionButton
          color={colors.white}
          label="Cancel"
          onPress={onPressCancel}
          size="big"
          textColor={colors.alpha(colors.blueGreyDark, 0.8)}
          weight="bold"
        />
        <SheetActionButton
          color={colors.appleBlue}
          label="􀎽 Confirm"
          onPress={ready ? onPressSend : NOOP}
          size="big"
          testID="wc-confirm"
          weight="heavy"
        />
      </SheetActionButtonRow>
    );
  }, [
    colors,
    isBalanceEnough,
    isMessageRequest,
    isSufficientGas,
    nativeAsset?.symbol,
    onCancel,
    onPressSend,
    onPressCancel,
  ]);

  const renderTransactionSection = useCallback(() => {
    if (isMessageRequest) {
      return (
        <RowWithMargins css={padding(24, 0)}>
          <MessageSigningSection message={request.message} method={method} />
        </RowWithMargins>
      );
    }

    if (isTransactionDisplayType(method) && request?.asset) {
      const priceOfNativeAsset = ethereumUtils.getPriceOfNativeAssetForNetwork(
        network
      );
      const amount = request?.value ?? '0.00';
      const nativeAmount = multiply(priceOfNativeAsset, amount);
      const nativeAmountDisplay = convertAmountToNativeDisplay(
        nativeAmount,
        nativeCurrency
      );
      if (!amount) return;
      return (
        <TransactionConfirmationSection
          address={request?.asset?.mainnet_address || request?.asset?.address}
          amount={amount}
          method={method}
          name={request?.asset?.name}
          nativeAmountDisplay={nativeAmountDisplay}
          symbol={request?.asset?.symbol}
        />
      );
    }
    return (
      <DefaultTransactionConfirmationSection
        address={request?.to}
        data={request?.data}
        method={method}
        value={request?.value}
      />
    );
  }, [isMessageRequest, method, nativeCurrency, network, request]);

  const offset = useSharedValue(0);
  const sheetOpacity = useSharedValue(1);
  const animatedSheetStyles = useAnimatedStyle(() => ({
    opacity: sheetOpacity.value,
  }));

  useEffect(() => {
    offset.value = withSpring(0, springConfig);
    sheetOpacity.value = withSpring(1, springConfig);
  }, [keyboardHeight, offset, sheetOpacity]);

  const amount = request?.value ?? '0.00';

  const isAndroidApprovalRequest = useMemo(
    () =>
      android &&
      isTransactionDisplayType(method) &&
      !!request?.asset &&
      amount === 0 &&
      isBalanceEnough,
    [amount, isBalanceEnough, method, request]
  );

  const ShortSheetHeight = 486 + safeAreaInsetValues.bottom;
  const TallSheetHeight = 656 + safeAreaInsetValues.bottom;
  const MessageSheetHeight =
    (method === SIGN_TYPED_DATA ? 630 : android ? 595 : 580) +
    safeAreaInsetValues.bottom;

  const balanceTooLow = isBalanceEnough === false && isSufficientGas !== null;

  let sheetHeight =
    (isMessageRequest
      ? MessageSheetHeight
      : (amount && amount !== '0.00') || !isBalanceEnough
      ? TallSheetHeight
      : ShortSheetHeight) * (android ? 1.5 : 1);

  let marginTop = android
    ? method === SIGN_TYPED_DATA
      ? deviceHeight - sheetHeight + 275
      : deviceHeight - sheetHeight + (isMessageRequest ? 265 : 210)
    : null;

  if (isTransactionDisplayType(method) && !request?.asset) {
    marginTop += 50;
  }

  if (isAndroidApprovalRequest) {
    sheetHeight += 140;
  }

  if (isTransactionDisplayType(method) && !isL2 && !isTestnet) {
    sheetHeight -= 70;
  }

  useEffect(() => {
    if (
      request?.asset &&
      walletBalance &&
      network &&
      provider &&
      nativeAsset &&
      !isEmpty(selectedGasFee)
    ) {
      setReady(true);
    }
  }, [
    nativeAsset,
    network,
    provider,
    ready,
    request?.asset,
    selectedGasFee,
    walletBalance,
  ]);

  const spinnerHeight =
    sheetHeight -
    227 +
    (isTransactionDisplayType(method) ? (isL2 ? 84 : 72) : 0);

  return (
    <SheetKeyboardAnimation
      as={AnimatedContainer}
      isKeyboardVisible={false}
      translateY={offset}
    >
      <SlackSheet
        backgroundColor={colors.transparent}
        borderRadius={0}
        height={sheetHeight}
        hideHandle
        scrollEnabled={false}
      >
        <Column testID="wc-request-sheet">
          <AnimatedSheet
            backgroundColor={colors.white}
            borderRadius={39}
            direction="column"
            marginTop={marginTop}
            paddingBottom={
              isMessageRequest
                ? safeAreaInsetValues.bottom + (android ? 20 : 0)
                : 0
            }
            paddingTop={android && isTransactionDisplayType(method) ? 84 : 24}
            style={[
              animatedSheetStyles,
              android && isMessageRequest
                ? { borderBottomLeftRadius: 0, borderBottomRightRadius: 0 }
                : null,
            ]}
          >
            {!ready ? (
              <Centered height={spinnerHeight}>
                <LoadingSpinner size={android ? 40 : 'large'} />
              </Centered>
            ) : (
              <Fragment>
                <SheetHandleFixedToTop showBlur={false} />
                <Column marginBottom={17} />
                <DappLogo
                  dappName={dappName || ''}
                  imageUrl={imageUrl || ''}
                  network={network}
                />
                <Row marginBottom={5}>
                  <Text
                    align="center"
                    color={colors.alpha(colors.blueGreyDark, 0.8)}
                    letterSpacing="roundedMedium"
                    size="large"
                    weight="bold"
                  >
                    {isAuthenticated ? dappName : formattedDappUrl}
                  </Text>
                  {
                    //We only show the checkmark
                    // if it's on the override list (dappNameHandler.js)
                    isAuthenticated && (
                      <Text
                        align="center"
                        color={colors.appleBlue}
                        letterSpacing="roundedMedium"
                        size="large"
                        weight="bold"
                      >
                        {' 􀇻'}
                      </Text>
                    )
                  }
                </Row>
                <Centered marginBottom={24} paddingHorizontal={24}>
                  <Text
                    align="center"
                    color={methodName ? 'dark' : 'white'}
                    letterSpacing="roundedMedium"
                    size="larger"
                    weight="heavy"
                  >
                    {methodName || 'Placeholder'}
                  </Text>
                </Centered>
                {ios && (
                  <Divider color={colors.rowDividerLight} inset={[0, 143.5]} />
                )}
                {renderTransactionSection()}
                {(isL2 || isTestnet) && !isMessageRequest && (
                  <Column marginTop={0} width="100%">
                    <Row height={19} />
                    <L2Disclaimer
                      assetType={network}
                      colors={colors}
                      hideDivider
                      onPress={handleL2DisclaimerPress}
                      prominent
                      symbol="app"
                    />
                  </Column>
                )}
                {renderTransactionButtons()}
                <RowWithMargins css={padding(6, 24, 30)} margin={15}>
                  <Column>
                    <WalletLabel>Wallet</WalletLabel>
                    <RowWithMargins margin={5}>
                      <Column marginTop={ios ? 2 : 8}>
                        {accountInfo.accountImage ? (
                          <ImageAvatar
                            image={accountInfo.accountImage}
                            size="smaller"
                          />
                        ) : (
                          <ContactAvatar
                            color={
                              isNaN(accountInfo.accountColor)
                                ? colors.skeleton
                                : accountInfo.accountColor
                            }
                            size="smaller"
                            value={accountInfo.accountSymbol}
                          />
                        )}
                      </Column>
                      <WalletText>{accountInfo.accountName}</WalletText>
                    </RowWithMargins>
                  </Column>
                  <Column align="flex-end" flex={1} justify="end">
                    <WalletLabel align="right">Balance</WalletLabel>
                    <WalletText
                      align="right"
                      balanceTooLow={balanceTooLow}
                      letterSpacing="roundedTight"
                    >
                      {isBalanceEnough === false &&
                        isSufficientGas !== null &&
                        '􀇿 '}
                      {walletBalance?.display}
                    </WalletText>
                  </Column>
                </RowWithMargins>
              </Fragment>
            )}
          </AnimatedSheet>
          {!isMessageRequest && (
            <GasSpeedButton currentNetwork={network} theme="dark" />
          )}
        </Column>
      </SlackSheet>
    </SheetKeyboardAnimation>
  );
}<|MERGE_RESOLUTION|>--- conflicted
+++ resolved
@@ -716,15 +716,9 @@
   }, [
     method,
     params,
-<<<<<<< HEAD
-    selectedGasPrice?.value?.amount,
-    gasLimit,
-    getNextNonce,
-=======
     selectedGasFee,
     network,
     gasLimit,
->>>>>>> 58dc0931
     provider,
     network,
     isTestnet,
