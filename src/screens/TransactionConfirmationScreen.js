import { useIsFocused, useRoute } from '@react-navigation/native';
import analytics from '@segment/analytics-react-native';
import { captureException } from '@sentry/react-native';
import BigNumber from 'bignumber.js';
import lang from 'i18n-js';
import isEmpty from 'lodash/isEmpty';
import isNil from 'lodash/isNil';
import React, {
  Fragment,
  useCallback,
  useEffect,
  useMemo,
  useRef,
  useState,
} from 'react';
import { ActivityIndicator, Alert, InteractionManager } from 'react-native';
import { isEmulatorSync } from 'react-native-device-info';
import ReactNativeHapticFeedback from 'react-native-haptic-feedback';
import Animated, {
  useAnimatedStyle,
  useSharedValue,
  withSpring,
} from 'react-native-reanimated';
import { useDispatch, useSelector } from 'react-redux';
import URL from 'url-parse';
import Divider from '../components/Divider';
import L2Disclaimer from '../components/L2Disclaimer';
import Spinner from '../components/Spinner';
import { RequestVendorLogoIcon } from '../components/coin-icon';
import { ContactAvatar } from '../components/contacts';
import ImageAvatar from '../components/contacts/ImageAvatar';
import { GasSpeedButton } from '../components/gas';
import { Centered, Column, Row, RowWithMargins } from '../components/layout';
import {
  SheetActionButton,
  SheetActionButtonRow,
  SheetHandleFixedToTop,
  SheetKeyboardAnimation,
  SlackSheet,
} from '../components/sheet';
import {
  DefaultTransactionConfirmationSection,
  MessageSigningSection,
  TransactionConfirmationSection,
} from '../components/transaction';
import { lightModeThemeColors } from '../styles/colors';
import { Text } from '@rainbow-me/design-system';
import {
  estimateGas,
  estimateGasWithPadding,
  getProviderForNetwork,
  isL2Network,
  isTestnetNetwork,
  toHex,
} from '@rainbow-me/handlers/web3';
import { getAccountProfileInfo } from '@rainbow-me/helpers/accountInfo';
import { isDappAuthenticated } from '@rainbow-me/helpers/dappNameHandler';
import { findWalletWithAccount } from '@rainbow-me/helpers/findWalletWithAccount';
import networkTypes from '@rainbow-me/helpers/networkTypes';
import {
  useAccountSettings,
  useCurrentNonce,
  useDimensions,
  useGas,
  useKeyboardHeight,
  useTransactionConfirmation,
  useWalletBalances,
  useWallets,
} from '@rainbow-me/hooks';
import {
  loadWallet,
  sendTransaction,
  signMessage,
  signPersonalMessage,
  signTransaction,
  signTypedDataMessage,
} from '@rainbow-me/model/wallet';
import { useNavigation } from '@rainbow-me/navigation';
import { parseGasParamsForTransaction } from '@rainbow-me/parsers';
import { walletConnectRemovePendingRedirect } from '@rainbow-me/redux/walletconnect';
import Routes from '@rainbow-me/routes';
import styled from '@rainbow-me/styled-components';
import { padding } from '@rainbow-me/styles';
import {
  convertAmountToNativeDisplay,
  convertHexToString,
  fromWei,
  greaterThan,
  greaterThanOrEqualTo,
  multiply,
  omitFlatten,
} from '@rainbow-me/utilities';
import { ethereumUtils, safeAreaInsetValues } from '@rainbow-me/utils';
import { useNativeAssetForNetwork } from '@rainbow-me/utils/ethereumUtils';
import { methodRegistryLookupAndParse } from '@rainbow-me/utils/methodRegistry';
import {
  isMessageDisplayType,
  isSignFirstParamType,
  isSignSecondParamType,
  isSignTypedData,
  isTransactionDisplayType,
  PERSONAL_SIGN,
  SEND_TRANSACTION,
  SIGN,
  SIGN_TYPED_DATA,
  SIGN_TYPED_DATA_V4,
} from '@rainbow-me/utils/signingMethods';
import logger from 'logger';

const springConfig = {
  damping: 500,
  mass: 3,
  stiffness: 1000,
};

const LoadingSpinner = styled(android ? Spinner : ActivityIndicator).attrs(
  ({ theme: { colors } }) => ({
    color: colors.alpha(colors.blueGreyDark, 0.3),
  })
)({});

const DappLogo = styled(RequestVendorLogoIcon).attrs(
  ({ theme: { colors } }) => ({
    backgroundColor: colors.transparent,
    borderRadius: 16,
    showLargeShadow: true,
    size: 50,
  })
)({
  marginBottom: 14,
});

const Container = styled(Column)({
  flex: 1,
});

const AnimatedContainer = Animated.createAnimatedComponent(Container);
const AnimatedSheet = Animated.createAnimatedComponent(Centered);

const SwitchText = ({ children, ...props }) => {
  return (
    <Text color="secondary40" size="14px" weight="semibold" {...props}>
      {children}
    </Text>
  );
};

const WalletText = ({ balanceTooLow, children }) => {
  return (
    <Text
      color={
        balanceTooLow
          ? { custom: lightModeThemeColors.avatarColor[7] }
          : 'secondary80'
      }
      numberOfLines={1}
      size="18px"
      weight={balanceTooLow ? 'bold' : 'semibold'}
    >
      {children}
    </Text>
  );
};

const messageRequestContainerStyle = padding.object(24, 0);

const rowStyle = padding.object(6, 24, 30);

const NOOP = () => undefined;

const Wrapper = ios ? SlackSheet : ({ children }) => children;

export default function TransactionConfirmationScreen() {
  const { colors } = useTheme();
  const [provider, setProvider] = useState();
  const [currentNetwork, setCurrentNetwork] = useState();
  const [isAuthorizing, setIsAuthorizing] = useState(false);
  const [methodName, setMethodName] = useState(null);
  const calculatingGasLimit = useRef(false);
  const [isBalanceEnough, setIsBalanceEnough] = useState(true);
  const [isSufficientGasChecked, setIsSufficientGasChecked] = useState(false);
  const [nativeAsset, setNativeAsset] = useState(null);
  const { height: deviceHeight } = useDimensions();
  const { wallets, walletNames, switchToWalletWithAddress } = useWallets();
  const balances = useWalletBalances(wallets);
  const { accountAddress, nativeCurrency } = useAccountSettings();
  const keyboardHeight = useKeyboardHeight();
  const dispatch = useDispatch();
  const { params: routeParams } = useRoute();
  const { goBack, navigate } = useNavigation();
  const isFocused = useIsFocused();

  const pendingRedirect = useSelector(
    ({ walletconnect }) => walletconnect.pendingRedirect
  );

  const walletConnectors = useSelector(
    ({ walletconnect }) => walletconnect.walletConnectors
  );

  const {
    dataAddNewTransaction,
    removeRequest,
    walletConnectSendStatus,
  } = useTransactionConfirmation();

  const {
    callback,
    transactionDetails: {
      dappName,
      dappScheme,
      dappUrl,
      displayDetails,
      imageUrl,
      payload: { method, params },
      peerId,
      requestId,
    },
  } = routeParams;
  const isMessageRequest = isMessageDisplayType(method);
  const [ready, setReady] = useState(isMessageRequest);
  const genericNativeAsset = useNativeAssetForNetwork(currentNetwork);
  const walletConnector = walletConnectors[peerId];

  const accountInfo = useMemo(() => {
    const address = walletConnector?._accounts?.[0];
    const selectedWallet = findWalletWithAccount(wallets, address);
    const profileInfo = getAccountProfileInfo(
      selectedWallet,
      walletNames,
      currentNetwork,
      address
    );
    return {
      ...profileInfo,
      address,
    };
  }, [currentNetwork, walletConnector?._accounts, walletNames, wallets]);

  const getNextNonce = useCurrentNonce(accountInfo.address, currentNetwork);

  const isTestnet = isTestnetNetwork(currentNetwork);
  const isL2 = isL2Network(currentNetwork);

  useEffect(() => {
    setCurrentNetwork(
      ethereumUtils.getNetworkFromChainId(Number(walletConnector?._chainId))
    );
  }, [walletConnector?._chainId]);

  useEffect(() => {
    const initProvider = async () => {
      const p = await getProviderForNetwork(currentNetwork);
      setProvider(p);
    };
    currentNetwork && initProvider();
  }, [currentNetwork]);

  useEffect(() => {
    const getNativeAsset = async () => {
      const asset = await ethereumUtils.getNativeAssetForNetwork(
        currentNetwork,
        accountInfo.address
      );
      provider && setNativeAsset(asset);
    };
    currentNetwork && getNativeAsset();
  }, [accountInfo.address, currentNetwork, provider]);

  const {
    gasLimit,
    isValidGas,
    isSufficientGas,
    startPollingGasFees,
    stopPollingGasFees,
    updateGasFeeOption,
    updateTxFee,
    selectedGasFee,
    selectedGasFeeOption,
    gasFeeParamsBySpeed,
  } = useGas({ nativeAsset });

  useEffect(() => {
    if (
      isEmpty(selectedGasFee?.gasFee) ||
      isEmpty(gasFeeParamsBySpeed) ||
      !nativeAsset ||
      !currentNetwork ||
      isSufficientGasChecked
    )
      return;
    updateGasFeeOption(selectedGasFeeOption);
    setIsSufficientGasChecked(true);
  }, [
    isSufficientGas,
    isSufficientGasChecked,
    nativeAsset,
    currentNetwork,
    selectedGasFee,
    selectedGasFeeOption,
    updateGasFeeOption,
    gasFeeParamsBySpeed,
  ]);

  const request = useMemo(() => {
    return isMessageRequest
      ? { message: displayDetails.request }
      : { ...displayDetails.request, asset: nativeAsset };
  }, [displayDetails.request, nativeAsset, isMessageRequest]);

  const openAutomatically = routeParams?.openAutomatically;

  const formattedDappUrl = useMemo(() => {
    const { hostname } = new URL(dappUrl);
    return hostname;
  }, [dappUrl]);

  const isAuthenticated = useMemo(() => {
    return isDappAuthenticated(dappUrl);
  }, [dappUrl]);

  const handleL2DisclaimerPress = useCallback(() => {
    if (isTestnet) return;
    navigate(Routes.EXPLAIN_SHEET, {
      type: currentNetwork,
    });
  }, [isTestnet, navigate, currentNetwork]);

  const fetchMethodName = useCallback(
    async data => {
      if (!data) return;
      const methodSignaturePrefix = data.substr(0, 10);
      let fallbackHandler;
      try {
        fallbackHandler = setTimeout(() => {
          setMethodName(lang.t('wallet.transaction.request'));
        }, 5000);
        const { name } = await methodRegistryLookupAndParse(
          methodSignaturePrefix
        );
        if (name) {
          setMethodName(name);
          clearTimeout(fallbackHandler);
        }
      } catch (e) {
        setMethodName(lang.t('wallet.transaction.request'));
        clearTimeout(fallbackHandler);
      }
    },
    [setMethodName]
  );

  useEffect(() => {
    if (openAutomatically && !isEmulatorSync()) {
      ReactNativeHapticFeedback.trigger('notificationSuccess');
    }
    InteractionManager.runAfterInteractions(() => {
      if (currentNetwork) {
        if (!isMessageRequest) {
          startPollingGasFees(currentNetwork);
          fetchMethodName(params[0].data);
        } else {
          setMethodName(lang.t('wallet.message_signing.request'));
        }
        analytics.track('Shown Walletconnect signing request');
      }
    });
  }, [
    dappUrl,
    fetchMethodName,
    isMessageRequest,
    method,
    currentNetwork,
    openAutomatically,
    params,
    startPollingGasFees,
  ]);

  const closeScreen = useCallback(
    canceled => {
      goBack();
      if (!isMessageRequest) {
        stopPollingGasFees();
      }
      if (pendingRedirect) {
        InteractionManager.runAfterInteractions(() => {
          let type = method === SEND_TRANSACTION ? 'transaction' : 'sign';

          if (canceled) {
            type = `${type}-canceled`;
          }
          dispatch(walletConnectRemovePendingRedirect(type, dappScheme));
        });
      }
    },
    [
      goBack,
      isMessageRequest,
      pendingRedirect,
      stopPollingGasFees,
      method,
      dappScheme,
      dispatch,
    ]
  );

  const onCancel = useCallback(
    async error => {
      try {
        closeScreen(true);
        if (callback) {
          callback({ error: error || 'User cancelled the request' });
        }
        setTimeout(async () => {
          if (requestId) {
            await dispatch(
              walletConnectSendStatus(peerId, requestId, {
                error: error || 'User cancelled the request',
              })
            );
            dispatch(removeRequest(requestId));
          }
          const rejectionType =
            method === SEND_TRANSACTION ? 'transaction' : 'signature';
          analytics.track(`Rejected WalletConnect ${rejectionType} request`);
        }, 300);
      } catch (error) {
        logger.log('error while handling cancel request', error);
        closeScreen(true);
      }
    },
    [
      callback,
      closeScreen,
      dispatch,
      method,
      peerId,
      removeRequest,
      requestId,
      walletConnectSendStatus,
    ]
  );

  const onPressCancel = useCallback(() => onCancel(), [onCancel]);

  useEffect(() => {
    if (isFocused && (!peerId || !walletConnector)) {
      Alert.alert(
        lang.t('wallet.transaction.alert.connection_expired'),
        lang.t('wallet.transaction.alert.please_go_back_and_reconnect'),
        [
          {
            onPress: () => onCancel(),
          },
        ]
      );
    }
  }, [isFocused, goBack, onCancel, peerId, walletConnector]);

  const calculateGasLimit = useCallback(async () => {
    calculatingGasLimit.current = true;
    const txPayload = params?.[0];
    // use the default
    let gas = txPayload.gasLimit || txPayload.gas;
    try {
      // attempt to re-run estimation
      logger.log('Estimating gas limit');
      const rawGasLimit = await estimateGas(txPayload, provider);
      logger.log('Estimated gas limit', rawGasLimit);
      if (rawGasLimit) {
        gas = toHex(rawGasLimit);
      }
    } catch (error) {
      logger.log('error estimating gas', error);
    } finally {
      logger.log('Setting gas limit to', convertHexToString(gas));

      if (currentNetwork === networkTypes.optimism) {
        const l1GasFeeOptimism = await ethereumUtils.calculateL1FeeOptimism(
          txPayload,
          provider
        );
        updateTxFee(gas, null, l1GasFeeOptimism);
      } else {
        updateTxFee(gas, null);
      }
    }
  }, [currentNetwork, params, provider, updateTxFee]);

  useEffect(() => {
    if (
      !isEmpty(gasFeeParamsBySpeed) &&
      !calculatingGasLimit.current &&
      !isMessageRequest &&
      provider
    ) {
      InteractionManager.runAfterInteractions(() => {
        calculateGasLimit();
      });
    }
  }, [
    calculateGasLimit,
    gasLimit,
    gasFeeParamsBySpeed,
    isMessageRequest,
    method,
    params,
    provider,
    updateTxFee,
  ]);

  const walletBalance = useMemo(() => {
    if (isL2 || isTestnet) {
      return {
        amount: nativeAsset?.balance?.amount || 0,
        display: nativeAsset?.balance?.display || `0 ${nativeAsset?.symbol}`,
        symbol: nativeAsset?.symbol || 'ETH',
      };
    } else {
      return {
        amount: balances[accountInfo.address] || 0,
        display: `${balances[accountInfo.address] || 0} ETH`,
        symbol: 'ETH',
      };
    }
  }, [
    isL2,
    isTestnet,
    nativeAsset?.balance?.amount,
    nativeAsset?.balance?.display,
    nativeAsset?.symbol,
    balances,
    accountInfo.address,
  ]);

  useEffect(() => {
    if (isMessageRequest) {
      setIsBalanceEnough(true);
      return;
    }

    if (!isSufficientGas) {
      setIsBalanceEnough(false);
      return;
    }

    const { gasFee } = selectedGasFee;
    if (!gasFee?.estimatedFee) {
      setIsBalanceEnough(false);
      return;
    }
    // Get the TX fee Amount
    const txFeeAmount = fromWei(gasFee?.maxFee?.value?.amount ?? 0);

    // Get the ETH balance
    const balanceAmount = walletBalance.amount ?? 0;

    // Get the TX value
    const txPayload = params?.[0];
    const value = txPayload?.value ?? 0;

    // Check that there's enough ETH to pay for everything!
    const totalAmount = BigNumber(fromWei(value)).plus(txFeeAmount);
    const isEnough = greaterThanOrEqualTo(balanceAmount, totalAmount);

    setIsBalanceEnough(isEnough);
  }, [
    isBalanceEnough,
    isMessageRequest,
    isSufficientGas,
    method,
    currentNetwork,
    params,
    selectedGasFee,
    walletBalance.amount,
  ]);

  const handleConfirmTransaction = useCallback(async () => {
    const sendInsteadOfSign = method === SEND_TRANSACTION;
    const txPayload = params?.[0];
    let { gas, gasLimit: gasLimitFromPayload } = txPayload;

    try {
      logger.log('⛽ gas suggested by dapp', {
        gas: convertHexToString(gas),
        gasLimitFromPayload: convertHexToString(gasLimitFromPayload),
      });

      if (currentNetwork === networkTypes.mainnet) {
        // Estimate the tx with gas limit padding before sending
        const rawGasLimit = await estimateGasWithPadding(
          txPayload,
          null,
          null,
          provider
        );

        // If the estimation with padding is higher or gas limit was missing,
        // let's use the higher value
        if (
          (isNil(gas) && isNil(gasLimitFromPayload)) ||
          (!isNil(gas) && greaterThan(rawGasLimit, convertHexToString(gas))) ||
          (!isNil(gasLimitFromPayload) &&
            greaterThan(rawGasLimit, convertHexToString(gasLimitFromPayload)))
        ) {
          logger.log('⛽ using padded estimation!', rawGasLimit.toString());
          gas = toHex(rawGasLimit);
        }
      }
    } catch (error) {
      logger.log('⛽ error estimating gas', error);
    }
    // clean gas prices / fees sent from the dapp
    const cleanTxPayload = omitFlatten(txPayload, [
      'gasPrice',
      'maxFeePerGas',
      'maxPriorityFeePerGas',
    ]);
    const gasParams = parseGasParamsForTransaction(selectedGasFee);
    const calculatedGasLimit = gas || gasLimitFromPayload || gasLimit;
    const nonce = await getNextNonce();
    let txPayloadUpdated = {
      ...cleanTxPayload,
      ...gasParams,
      nonce,
    };
    if (calculatedGasLimit) {
      txPayloadUpdated.gasLimit = calculatedGasLimit;
    }
    txPayloadUpdated = omitFlatten(txPayloadUpdated, [
      'from',
      'gas',
      'chainId',
    ]);
<<<<<<< HEAD
=======

>>>>>>> 0d58c3d0
    let response = null;

    try {
      const existingWallet = await loadWallet(
        accountInfo.address,
        true,
        provider
      );
      if (sendInsteadOfSign) {
        response = await sendTransaction({
          existingWallet,
          provider,
          transaction: txPayloadUpdated,
        });
      } else {
        response = await signTransaction({
          existingWallet,
          provider,
          transaction: txPayloadUpdated,
        });
      }
    } catch (e) {
      logger.log(
        `Error while ${sendInsteadOfSign ? 'sending' : 'signing'} transaction`,
        e
      );
    }

    const { result, error } = response;
    if (result) {
      if (callback) {
        callback({ result: result.hash });
      }
      let txSavedInCurrentWallet = false;
      let txDetails = null;
      if (sendInsteadOfSign) {
        txDetails = {
          amount: displayDetails?.request?.value ?? 0,
          asset: nativeAsset || displayDetails?.request?.asset,
          dappName,
          data: result.data,
          from: displayDetails?.request?.from,
          gasLimit,
          hash: result.hash,
          network: currentNetwork,
          nonce: result.nonce,
          to: displayDetails?.request?.to,
          value: result.value.toString(),
          ...gasParams,
        };
<<<<<<< HEAD

=======
>>>>>>> 0d58c3d0
        if (accountAddress?.toLowerCase() === txDetails.from?.toLowerCase()) {
          dispatch(dataAddNewTransaction(txDetails, null, false, provider));
          txSavedInCurrentWallet = true;
        }
      }
      analytics.track('Approved WalletConnect transaction request');
      if (isFocused && requestId) {
        dispatch(removeRequest(requestId));
        await dispatch(
          walletConnectSendStatus(peerId, requestId, { result: result.hash })
        );
      }
      closeScreen(false);
      // When the tx is sent from a different wallet,
      // we need to switch to that wallet before saving the tx
      if (!txSavedInCurrentWallet) {
        InteractionManager.runAfterInteractions(async () => {
          await switchToWalletWithAddress(txDetails.from);
          dispatch(dataAddNewTransaction(txDetails, null, false, provider));
        });
      }
    } else {
      try {
        logger.sentry('Error with WC transaction. See previous logs...');
        const dappInfo = {
          dappName,
          dappScheme,
          dappUrl,
          formattedDappUrl,
          isAuthenticated,
        };
        logger.sentry('Dapp info:', dappInfo);
        logger.sentry('Request info:', {
          method,
          params,
        });
        logger.sentry('TX payload:', txPayloadUpdated);
        const error = new Error(`WC Tx failure - ${formattedDappUrl}`);
        captureException(error);
        // eslint-disable-next-line no-empty
      } catch (e) {}

      await onCancel(error);
    }
  }, [
    method,
    params,
    selectedGasFee,
    gasLimit,
    getNextNonce,
    currentNetwork,
    provider,
    accountInfo.address,
    callback,
    isFocused,
    requestId,
    closeScreen,
    displayDetails?.request?.value,
    displayDetails?.request?.asset,
    displayDetails?.request?.from,
    displayDetails?.request?.to,
    nativeAsset,
    dappName,
    accountAddress,
    dispatch,
    dataAddNewTransaction,
    removeRequest,
    walletConnectSendStatus,
    peerId,
    switchToWalletWithAddress,
    onCancel,
    dappScheme,
    dappUrl,
    formattedDappUrl,
    isAuthenticated,
  ]);

  const handleSignMessage = useCallback(async () => {
    let message = null;
    let response = null;
    if (isSignFirstParamType(method)) {
      message = params?.[0];
    } else if (isSignSecondParamType(method)) {
      message = params?.[1];
    }
    const existingWallet = await loadWallet(
      accountInfo.address,
      true,
      provider
    );
    switch (method) {
      case SIGN:
        response = await signMessage(message, existingWallet);
        break;
      case PERSONAL_SIGN:
        response = await signPersonalMessage(message, existingWallet);
        break;
      case SIGN_TYPED_DATA_V4:
      case SIGN_TYPED_DATA:
        response = await signTypedDataMessage(message, existingWallet);
        break;
      default:
        break;
    }
    const { result, error } = response;
    if (result) {
      analytics.track('Approved WalletConnect signature request');
      if (requestId) {
        dispatch(removeRequest(requestId));
        await dispatch(walletConnectSendStatus(peerId, requestId, response));
      }
      if (callback) {
        callback({ sig: result });
      }
      closeScreen(false);
    } else {
      await onCancel(error);
    }
  }, [
    accountInfo.address,
    callback,
    closeScreen,
    dispatch,
    method,
    onCancel,
    params,
    peerId,
    removeRequest,
    requestId,
    walletConnectSendStatus,
    provider,
  ]);

  const onConfirm = useCallback(async () => {
    if (isMessageRequest) {
      return handleSignMessage();
    }
    if (!isBalanceEnough || !isValidGas) return;
    return handleConfirmTransaction();
  }, [
    handleConfirmTransaction,
    handleSignMessage,
    isBalanceEnough,
    isMessageRequest,
    isValidGas,
  ]);

  const onPressSend = useCallback(async () => {
    if (isAuthorizing) return;
    setIsAuthorizing(true);
    try {
      await onConfirm();
      setIsAuthorizing(false);
    } catch (error) {
      setIsAuthorizing(false);
    }
  }, [isAuthorizing, onConfirm]);

  const renderTransactionButtons = useCallback(() => {
    let ready = true;
    const isMessage = isMessageRequest;
    // If we don't know about gas prices yet
    // set the button state to "loading"
    if (!isMessage && !isBalanceEnough && isSufficientGas === null) {
      ready = false;
    }
    return !isMessage &&
      (isBalanceEnough === false || !isValidGas) &&
      isSufficientGas !== null ? (
      <Column marginBottom={24} marginTop={19}>
        <SheetActionButton
          color={colors.transparent}
          disabled
          label={
            !isValidGas
              ? lang.t('button.confirm_exchange.invalid_fee_lowercase')
              : lang.t('button.confirm_exchange.symbol_balance_too_low', {
                  symbol: nativeAsset?.symbol,
                })
          }
          onPress={onCancel}
          size="big"
          textColor={colors.avatarColor[7]}
          weight="bold"
        />
      </Column>
    ) : (
      <SheetActionButtonRow ignorePaddingTop>
        <SheetActionButton
          color={colors.white}
          label={lang.t('button.cancel')}
          onPress={onPressCancel}
          size="big"
          textColor={colors.alpha(colors.blueGreyDark, 0.8)}
          weight="bold"
        />
        <SheetActionButton
          color={colors.appleBlue}
          label={`􀎽 ${lang.t('button.confirm')}`}
          onPress={ready ? onPressSend : NOOP}
          size="big"
          testID="wc-confirm"
          weight="heavy"
        />
      </SheetActionButtonRow>
    );
  }, [
    isMessageRequest,
    isBalanceEnough,
    isSufficientGas,
    isValidGas,
    colors,
    nativeAsset?.symbol,
    onCancel,
    onPressCancel,
    onPressSend,
  ]);

  const renderTransactionSection = useCallback(() => {
    if (isMessageRequest) {
      return (
        <RowWithMargins style={messageRequestContainerStyle}>
          <MessageSigningSection message={request.message} method={method} />
        </RowWithMargins>
      );
    }

    if (isTransactionDisplayType(method) && request?.asset) {
      const amount = request?.value ?? '0.00';
      const nativeAssetPrice = genericNativeAsset?.price?.value;
      const nativeAmount = multiply(nativeAssetPrice, amount);
      const nativeAmountDisplay = convertAmountToNativeDisplay(
        nativeAmount,
        nativeCurrency
      );
      if (!amount) return;
      return (
        <TransactionConfirmationSection
          address={request?.asset?.mainnet_address || request?.asset?.address}
          amount={amount}
          method={method}
          name={request?.asset?.name}
          nativeAmountDisplay={!nativeAssetPrice ? null : nativeAmountDisplay}
          symbol={request?.asset?.symbol}
        />
      );
    }
    return (
      <DefaultTransactionConfirmationSection
        address={request?.to}
        data={request?.data}
        method={method}
        value={request?.value}
      />
    );
  }, [
    isMessageRequest,
    method,
    request?.asset,
    request?.to,
    request?.data,
    request?.value,
    request.message,
    genericNativeAsset?.price?.value,
    nativeCurrency,
  ]);

  const offset = useSharedValue(0);
  const sheetOpacity = useSharedValue(1);
  const animatedSheetStyles = useAnimatedStyle(() => ({
    opacity: sheetOpacity.value,
  }));

  useEffect(() => {
    offset.value = withSpring(0, springConfig);
    sheetOpacity.value = withSpring(1, springConfig);
  }, [keyboardHeight, offset, sheetOpacity]);

  const amount = request?.value ?? '0.00';

  const isAndroidApprovalRequest = useMemo(
    () =>
      android &&
      isTransactionDisplayType(method) &&
      !!request?.asset &&
      amount === 0 &&
      isBalanceEnough,
    [amount, isBalanceEnough, method, request]
  );

  const ShortSheetHeight = 486 + safeAreaInsetValues.bottom;
  const TallSheetHeight = 656 + safeAreaInsetValues.bottom;
  const MessageSheetHeight =
    (isSignTypedData(method) ? 630 : android ? 595 : 580) +
    safeAreaInsetValues.bottom;

  const balanceTooLow = isBalanceEnough === false && isSufficientGas !== null;

  let sheetHeight =
    (isMessageRequest
      ? MessageSheetHeight
      : (amount && amount !== '0.00') || !isBalanceEnough
      ? TallSheetHeight
      : ShortSheetHeight) * (android ? 1.5 : 1);

  let marginTop = android ? deviceHeight - sheetHeight + 275 : null;

  if (isTransactionDisplayType(method) && !request?.asset) {
    marginTop += 50;
  }

  if (isAndroidApprovalRequest) {
    sheetHeight += 140;
  }

  if (isTransactionDisplayType(method) && !isL2 && !isTestnet) {
    sheetHeight -= 70;
  }

  useEffect(() => {
    if (
      request?.asset &&
      walletBalance &&
      currentNetwork &&
      provider &&
      nativeAsset &&
      !isEmpty(selectedGasFee)
    ) {
      setReady(true);
    }
  }, [
    nativeAsset,
    currentNetwork,
    provider,
    ready,
    request?.asset,
    selectedGasFee,
    walletBalance,
  ]);

  const spinnerHeight =
    sheetHeight -
    227 +
    (isTransactionDisplayType(method) ? (isL2 ? 84 : 72) : 0);

  return (
    <SheetKeyboardAnimation
      as={AnimatedContainer}
      isKeyboardVisible={false}
      translateY={offset}
    >
      <Wrapper
        backgroundColor={colors.transparent}
        borderRadius={0}
        height={sheetHeight}
        hideHandle
        scrollEnabled={false}
      >
        <Column testID="wc-request-sheet">
          <AnimatedSheet
            backgroundColor={colors.white}
            borderRadius={39}
            direction="column"
            marginTop={marginTop}
            paddingBottom={
              isMessageRequest
                ? safeAreaInsetValues.bottom + (android ? 20 : 0)
                : 0
            }
            paddingTop={24}
            style={[
              animatedSheetStyles,
              android && isMessageRequest
                ? { borderBottomLeftRadius: 0, borderBottomRightRadius: 0 }
                : null,
            ]}
          >
            {!ready ? (
              <Centered height={spinnerHeight}>
                <LoadingSpinner size={android ? 40 : 'large'} />
              </Centered>
            ) : (
              <Fragment>
                <SheetHandleFixedToTop showBlur={false} />
                <Column marginBottom={17} />
                <DappLogo
                  dappName={dappName || ''}
                  imageUrl={imageUrl || ''}
                  network={currentNetwork}
                />
                <Row marginBottom={android ? -6 : 5}>
                  <Row marginBottom={android ? 16 : 8} marginHorizontal={32}>
                    <Text
                      align="center"
                      color="secondary80"
                      numberOfLines={1}
                      size="18px"
                      weight="bold"
                    >
                      {isAuthenticated ? dappName : formattedDappUrl}
                    </Text>
                  </Row>
                </Row>
                <Centered
                  marginBottom={android ? 10 : 24}
                  paddingHorizontal={24}
                >
                  <Text
                    align="center"
                    color={methodName ? 'primary' : { custom: 'transparent' }}
                    size="18px"
                    weight="heavy"
                  >
                    {methodName ||
                      lang.t('wallet.transaction.placeholder_title')}
                  </Text>
                </Centered>
                {ios && (
                  <Divider color={colors.rowDividerLight} inset={[0, 143.5]} />
                )}
                {renderTransactionSection()}
                {(isL2 || isTestnet) && !isMessageRequest && (
                  <Column margin={android ? 24 : 0} width="100%">
                    <Row height={android ? 0 : 19} />
                    <L2Disclaimer
                      assetType={currentNetwork}
                      colors={colors}
                      hideDivider
                      onPress={handleL2DisclaimerPress}
                      prominent
                      symbol="app"
                    />
                  </Column>
                )}
                {renderTransactionButtons()}
                <RowWithMargins margin={15} style={rowStyle}>
                  <Column flex={1}>
                    <Row marginBottom={8}>
                      <SwitchText>{lang.t('wallet.wallet_title')}</SwitchText>
                    </Row>
                    <RowWithMargins margin={5} style={{ alignItems: 'center' }}>
                      {accountInfo.accountImage ? (
                        <ImageAvatar
                          image={accountInfo.accountImage}
                          size="smaller"
                        />
                      ) : (
                        <ContactAvatar
                          color={
                            isNaN(accountInfo.accountColor)
                              ? colors.skeleton
                              : accountInfo.accountColor
                          }
                          size="smaller"
                          value={accountInfo.accountSymbol}
                        />
                      )}
                      <WalletText>{accountInfo.accountName}</WalletText>
                    </RowWithMargins>
                  </Column>
                  <Column marginLeft={16}>
                    <Row justify="end" marginBottom={12}>
                      <SwitchText align="right">
                        {lang.t('wallet.balance_title')}
                      </SwitchText>
                    </Row>
                    <WalletText align="right" balanceTooLow={balanceTooLow}>
                      {isBalanceEnough === false &&
                        isSufficientGas !== null &&
                        '􀇿 '}
                      {walletBalance?.display}
                    </WalletText>
                  </Column>
                </RowWithMargins>
              </Fragment>
            )}
          </AnimatedSheet>
          {!isMessageRequest && (
            <GasSpeedButton currentNetwork={currentNetwork} theme="dark" />
          )}
        </Column>
      </Wrapper>
    </SheetKeyboardAnimation>
  );
}<|MERGE_RESOLUTION|>--- conflicted
+++ resolved
@@ -632,10 +632,7 @@
       'gas',
       'chainId',
     ]);
-<<<<<<< HEAD
-=======
-
->>>>>>> 0d58c3d0
+
     let response = null;
 
     try {
@@ -686,10 +683,7 @@
           value: result.value.toString(),
           ...gasParams,
         };
-<<<<<<< HEAD
-
-=======
->>>>>>> 0d58c3d0
+
         if (accountAddress?.toLowerCase() === txDetails.from?.toLowerCase()) {
           dispatch(dataAddNewTransaction(txDetails, null, false, provider));
           txSavedInCurrentWallet = true;
