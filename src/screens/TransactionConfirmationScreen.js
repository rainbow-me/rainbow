import { useRoute } from '@react-navigation/native';
import analytics from '@segment/analytics-react-native';
import { captureException } from '@sentry/react-native';
import BigNumber from 'bignumber.js';
import lang from 'i18n-js';
import { isEmpty, isNil, omit } from 'lodash';
import React, {
  Fragment,
  useCallback,
  useEffect,
  useMemo,
  useRef,
  useState,
} from 'react';
import {
  ActivityIndicator,
  Alert,
  InteractionManager,
  Vibration,
} from 'react-native';

import { isEmulatorSync } from 'react-native-device-info';
import Animated, {
  useAnimatedStyle,
  useSharedValue,
  withSpring,
} from 'react-native-reanimated';
import { useDispatch, useSelector } from 'react-redux';
import styled from 'styled-components';
import URL from 'url-parse';
import Divider from '../components/Divider';
import L2Disclaimer from '../components/L2Disclaimer';
import Spinner from '../components/Spinner';
import { RequestVendorLogoIcon } from '../components/coin-icon';
import { ContactAvatar } from '../components/contacts';
import ImageAvatar from '../components/contacts/ImageAvatar';
import { GasSpeedButton } from '../components/gas';
import { Centered, Column, Row, RowWithMargins } from '../components/layout';
import {
  SheetActionButton,
  SheetActionButtonRow,
  SheetHandleFixedToTop,
  SheetKeyboardAnimation,
  SlackSheet,
} from '../components/sheet';
import { Text } from '../components/text';
import {
  DefaultTransactionConfirmationSection,
  MessageSigningSection,
  TransactionConfirmationSection,
} from '../components/transaction';
import {
  estimateGas,
  estimateGasWithPadding,
  getProviderForNetwork,
  isL2Network,
  toHex,
  web3Provider,
} from '@rainbow-me/handlers/web3';
import { getAccountProfileInfo } from '@rainbow-me/helpers/accountInfo';
import { isDappAuthenticated } from '@rainbow-me/helpers/dappNameHandler';
import { findWalletWithAccount } from '@rainbow-me/helpers/findWalletWithAccount';
import networkTypes from '@rainbow-me/helpers/networkTypes';
import {
  useAccountAssets,
  useAccountSettings,
  useBooleanState,
  useDimensions,
  useGas,
  useKeyboardHeight,
  useTransactionConfirmation,
  useWalletBalances,
  useWallets,
} from '@rainbow-me/hooks';
import {
  loadWallet,
  sendTransaction,
  signMessage,
  signPersonalMessage,
  signTransaction,
  signTypedDataMessage,
} from '@rainbow-me/model/wallet';
import { useNavigation } from '@rainbow-me/navigation';
import { walletConnectRemovePendingRedirect } from '@rainbow-me/redux/walletconnect';
import Routes from '@rainbow-me/routes';
import { padding } from '@rainbow-me/styles';
import {
  convertAmountToNativeDisplay,
  convertHexToString,
  fromWei,
  greaterThan,
  greaterThanOrEqualTo,
  multiply,
} from '@rainbow-me/utilities';
import { ethereumUtils, safeAreaInsetValues } from '@rainbow-me/utils';
import { methodRegistryLookupAndParse } from '@rainbow-me/utils/methodRegistry';
import {
  isMessageDisplayType,
  isSignFirstParamType,
  isSignSecondParamType,
  isTransactionDisplayType,
  PERSONAL_SIGN,
  SEND_TRANSACTION,
  SIGN,
  SIGN_TYPED_DATA,
} from '@rainbow-me/utils/signingMethods';
import logger from 'logger';

const springConfig = {
  damping: 500,
  mass: 3,
  stiffness: 1000,
};

const LoadingSpinner = styled(android ? Spinner : ActivityIndicator).attrs(
  ({ theme: { colors } }) => ({
    color: colors.alpha(colors.blueGreyDark, 0.3),
  })
)``;

const DappLogo = styled(RequestVendorLogoIcon).attrs(
  ({ theme: { colors } }) => ({
    backgroundColor: colors.transparent,
    borderRadius: 16,
    showLargeShadow: true,
    size: 50,
  })
)`
  margin-bottom: 14;
`;

const Container = styled(Column)`
  flex: 1;
`;

const AnimatedContainer = Animated.createAnimatedComponent(Container);
const AnimatedSheet = Animated.createAnimatedComponent(Centered);

const GasSpeedButtonContainer = styled(Column).attrs({
  justify: 'start',
})`
  margin-bottom: 19px;
`;

const WalletLabel = styled(Text).attrs(({ theme: { colors } }) => ({
  color: colors.alpha(colors.blueGreyDark, 0.5),
  letterSpacing: 'roundedMedium',
  size: 'smedium',
  weight: 'semibold',
}))`
  margin-bottom: 3;
`;

const WalletText = styled(Text).attrs(
  ({ balanceTooLow, theme: { colors } }) => ({
    color: balanceTooLow
      ? colors.avatarColor[7]
      : colors.alpha(colors.blueGreyDark, 0.8),
    size: 'larger',
    weight: balanceTooLow ? 'bold' : 'semibold',
  })
)``;

const NOOP = () => undefined;

export default function TransactionConfirmationScreen() {
  const { colors } = useTheme();
  const { allAssets } = useAccountAssets();
  const [provider, setProvider] = useState();
  const [network, setNetwork] = useState();
  const [isAuthorizing, setIsAuthorizing] = useState(false);
  const [isKeyboardVisible, showKeyboard, hideKeyboard] = useBooleanState();
  const [methodName, setMethodName] = useState(null);
  const calculatingGasLimit = useRef(false);
  const [isBalanceEnough, setIsBalanceEnough] = useState(true);
  const [isSufficientGasChecked, setIsSufficientGasChecked] = useState(false);
  const [nativeAsset, setNativeAsset] = useState(null);
  const { height: deviceHeight } = useDimensions();
  const { wallets, walletNames } = useWallets();
  const balances = useWalletBalances(wallets);
  const { nativeCurrency } = useAccountSettings();
  const keyboardHeight = useKeyboardHeight();
  const dispatch = useDispatch();
  const { params: routeParams } = useRoute();
  const { goBack, navigate } = useNavigation();

  const pendingRedirect = useSelector(
    ({ walletconnect }) => walletconnect.pendingRedirect
  );

  const walletConnectors = useSelector(
    ({ walletconnect }) => walletconnect.walletConnectors
  );

  const {
    dataAddNewTransaction,
    removeRequest,
    walletConnectSendStatus,
  } = useTransactionConfirmation();

  const {
    callback,
    transactionDetails: {
      dappName,
      dappScheme,
      dappUrl,
      displayDetails,
      imageUrl,
      payload: { method, params },
      peerId,
      requestId,
    },
  } = routeParams;
  const isMessageRequest = isMessageDisplayType(method);
  const [ready, setReady] = useState(isMessageRequest);

  const walletConnector = walletConnectors[peerId];

  const accountInfo = useMemo(() => {
    const address = walletConnector._accounts?.[0];
    const selectedWallet = findWalletWithAccount(wallets, address);
    const profileInfo = getAccountProfileInfo(
      selectedWallet,
      walletNames,
      network,
      address
    );
    return {
      ...profileInfo,
      address,
    };
  }, [network, walletConnector._accounts, walletNames, wallets]);

  const isL2 = useMemo(() => {
    return isL2Network(network);
  }, [network]);

  useEffect(() => {
    setNetwork(
      ethereumUtils.getNetworkFromChainId(Number(walletConnector._chainId))
    );
  }, [walletConnector._chainId]);

  useEffect(() => {
    const initProvider = async () => {
      const p = isL2 ? await getProviderForNetwork(network) : web3Provider;
      setProvider(p);
    };
    network && initProvider();
  }, [isL2, network]);

  useEffect(() => {
    const getNativeAsset = async () => {
      const asset = await ethereumUtils.getNativeAssetForNetwork(
        network,
        accountInfo.address
      );
      setNativeAsset(asset);
    };
    getNativeAsset();
  }, [accountInfo.address, allAssets, network]);

  const {
    gasLimit,
    gasPrices,
    isSufficientGas,
    startPollingGasPrices,
    stopPollingGasPrices,
    updateGasPriceOption,
    updateTxFee,
    selectedGasPrice,
    selectedGasPriceOption,
  } = useGas();

  useEffect(() => {
    const { txFee } = selectedGasPrice;
    if (!txFee || !nativeAsset || !network || isSufficientGasChecked) return;
    updateGasPriceOption(selectedGasPriceOption, network, [nativeAsset]);
    setIsSufficientGasChecked(true);
  }, [
    isSufficientGas,
    isSufficientGasChecked,
    nativeAsset,
    network,
    selectedGasPrice,
    selectedGasPriceOption,
    updateGasPriceOption,
  ]);

  const request = useMemo(() => {
    return isMessageRequest
      ? { message: displayDetails.request }
      : { ...displayDetails.request, asset: nativeAsset };
  }, [displayDetails.request, nativeAsset, isMessageRequest]);

  const openAutomatically = routeParams?.openAutomatically;

  const formattedDappUrl = useMemo(() => {
    const { hostname } = new URL(dappUrl);
    return hostname;
  }, [dappUrl]);

  const isAuthenticated = useMemo(() => {
    return isDappAuthenticated(dappUrl);
  }, [dappUrl]);

  const handleL2DisclaimerPress = useCallback(() => {
    navigate(Routes.EXPLAIN_SHEET, {
      type: network,
    });
  }, [navigate, network]);

  const fetchMethodName = useCallback(
    async data => {
      if (!data) return;
      const methodSignaturePrefix = data.substr(0, 10);
      let fallbackHandler;
      try {
        fallbackHandler = setTimeout(() => {
          setMethodName('Transaction Request');
        }, 5000);
        const { name } = await methodRegistryLookupAndParse(
          methodSignaturePrefix
        );
        if (name) {
          setMethodName(name);
          clearTimeout(fallbackHandler);
        }
      } catch (e) {
        setMethodName('Transaction Request');
        clearTimeout(fallbackHandler);
      }
    },
    [setMethodName]
  );

  useEffect(() => {
    if (openAutomatically && !isEmulatorSync()) {
      Vibration.vibrate();
    }
    InteractionManager.runAfterInteractions(() => {
      if (network) {
        if (!isMessageRequest) {
          startPollingGasPrices(network);
          fetchMethodName(params[0].data);
        } else {
          setMethodName(lang.t('wallet.message_signing.request'));
        }
        analytics.track('Shown Walletconnect signing request');
      }
    });
  }, [
    dappUrl,
    fetchMethodName,
    isMessageRequest,
    method,
    network,
    openAutomatically,
    params,
    startPollingGasPrices,
  ]);

  const closeScreen = useCallback(
    canceled => {
      goBack();
      if (!isMessageRequest) {
        stopPollingGasPrices();
      }
      if (pendingRedirect) {
        InteractionManager.runAfterInteractions(() => {
          let type = method === SEND_TRANSACTION ? 'transaction' : 'sign';

          if (canceled) {
            type = `${type}-canceled`;
          }
          dispatch(walletConnectRemovePendingRedirect(type, dappScheme));
        });
      }
    },
    [
      goBack,
      isMessageRequest,
      pendingRedirect,
      stopPollingGasPrices,
      method,
      dappScheme,
      dispatch,
    ]
  );

  const onCancel = useCallback(
    async error => {
      try {
        closeScreen(true);
        if (callback) {
          callback({ error: error || 'User cancelled the request' });
        }
        setTimeout(async () => {
          if (requestId) {
            await dispatch(
              walletConnectSendStatus(peerId, requestId, {
                error: error || 'User cancelled the request',
              })
            );
            dispatch(removeRequest(requestId));
          }
          const rejectionType =
            method === SEND_TRANSACTION ? 'transaction' : 'signature';
          analytics.track(`Rejected WalletConnect ${rejectionType} request`);
        }, 300);
      } catch (error) {
        logger.log('error while handling cancel request', error);
        closeScreen(true);
        Alert.alert(lang.t('wallet.transaction.alert.cancelled_transaction'));
      }
    },
    [
      callback,
      closeScreen,
      dispatch,
      method,
      peerId,
      removeRequest,
      requestId,
      walletConnectSendStatus,
    ]
  );

  const onPressCancel = useCallback(() => onCancel(), [onCancel]);

  const calculateGasLimit = useCallback(async () => {
    calculatingGasLimit.current = true;
    const txPayload = params?.[0];
    // use the default
    let gas = txPayload.gasLimit || txPayload.gas;
    try {
      // attempt to re-run estimation
      logger.log('Estimating gas limit');
      const rawGasLimit = await estimateGas(txPayload, provider);
      logger.log('Estimated gas limit', rawGasLimit);
      if (rawGasLimit) {
        gas = toHex(rawGasLimit);
      }
    } catch (error) {
      logger.log('error estimating gas', error);
    }
    logger.log('Setting gas limit to', convertHexToString(gas));
    updateTxFee(gas, null, network);
  }, [network, params, provider, updateTxFee]);

  useEffect(() => {
    if (
      !isEmpty(gasPrices) &&
      !calculatingGasLimit.current &&
      !isMessageRequest &&
      provider
    ) {
      InteractionManager.runAfterInteractions(() => {
        calculateGasLimit();
      });
    }
  }, [
    calculateGasLimit,
    gasLimit,
    gasPrices,
    isMessageRequest,
    method,
    params,
    provider,
    updateTxFee,
  ]);

  const walletBalance = useMemo(() => {
    if (isL2) {
      return {
        amount: nativeAsset?.balance?.amount || 0,
        display: nativeAsset?.balance?.display || `0 ${nativeAsset?.symbol}`,
        symbol: nativeAsset?.symbol || 'ETH',
      };
    } else {
      return {
        amount: balances[accountInfo.address] || 0,
        display: `${balances[accountInfo.address] || 0} ETH`,
        symbol: 'ETH',
      };
    }
  }, [nativeAsset, accountInfo.address, balances, isL2]);

  useEffect(() => {
    if (isMessageRequest) {
      setIsBalanceEnough(true);
      return;
    }

    if (!isSufficientGas) {
      setIsBalanceEnough(false);
      return;
    }

    const { txFee } = selectedGasPrice;
    if (!txFee) {
      setIsBalanceEnough(false);
      return;
    }
    // Get the TX fee Amount
    const txFeeAmount = fromWei(txFee?.value?.amount ?? 0);

    // Get the ETH balance
    const balanceAmount = walletBalance.amount ?? 0;

    // Get the TX value
    const txPayload = params?.[0];
    const value = txPayload?.value ?? 0;

    // Check that there's enough ETH to pay for everything!
    const totalAmount = BigNumber(fromWei(value)).plus(txFeeAmount);
    const isEnough = greaterThanOrEqualTo(balanceAmount, totalAmount);

    setIsBalanceEnough(isEnough);
  }, [
    allAssets,
    isBalanceEnough,
    isMessageRequest,
    isSufficientGas,
    method,
    params,
    selectedGasPrice,
    walletBalance.amount,
  ]);

  const handleConfirmTransaction = useCallback(async () => {
    const sendInsteadOfSign = method === SEND_TRANSACTION;
    const txPayload = params?.[0];
    let { gas, gasLimit: gasLimitFromPayload, gasPrice } = txPayload;

    const rawGasPrice = selectedGasPrice?.value?.amount;
    if (rawGasPrice) {
      gasPrice = toHex(rawGasPrice);
    }

    try {
      logger.log('⛽ gas suggested by dapp', {
        gas: convertHexToString(gas),
        gasLimitFromPayload: convertHexToString(gasLimitFromPayload),
      });

      if (network === networkTypes.mainnet) {
        // Estimate the tx with gas limit padding before sending
        const rawGasLimit = await estimateGasWithPadding(
          txPayload,
          null,
          null,
          provider
        );

        // If the estimation with padding is higher or gas limit was missing,
        // let's use the higher value
        if (
          (isNil(gas) && isNil(gasLimitFromPayload)) ||
          (!isNil(gas) && greaterThan(rawGasLimit, convertHexToString(gas))) ||
          (!isNil(gasLimitFromPayload) &&
            greaterThan(rawGasLimit, convertHexToString(gasLimitFromPayload)))
        ) {
          logger.log('⛽ using padded estimation!', rawGasLimit.toString());
          gas = toHex(rawGasLimit);
        }
      }
    } catch (error) {
      logger.log('⛽ error estimating gas', error);
    }

    const calculatedGasLimit = gas || gasLimitFromPayload || gasLimit;
    let txPayloadUpdated = {
      ...txPayload,
      gasPrice,
    };
    if (calculatedGasLimit) {
      txPayloadUpdated.gasLimit = calculatedGasLimit;
    }

    txPayloadUpdated = omit(txPayloadUpdated, ['from', 'gas']);
    let response = null;

    try {
      const existingWallet = await loadWallet(
        accountInfo.address,
        true,
        provider
      );
      if (sendInsteadOfSign) {
        response = await sendTransaction({
          existingWallet,
          provider,
          transaction: txPayloadUpdated,
        });
      } else {
        response = await signTransaction({
          existingWallet,
          provider,
          transaction: txPayloadUpdated,
        });
      }
    } catch (e) {
      logger.log(
        `Error while ${sendInsteadOfSign ? 'sending' : 'signing'} transaction`,
        e
      );
    }

    const { result, error } = response;
    if (result) {
      if (callback) {
        callback({ result: result.hash });
      }
      if (sendInsteadOfSign) {
        const txDetails = {
          amount: displayDetails?.request?.value ?? 0,
          asset: nativeAsset || displayDetails?.request?.asset,
          dappName,
          from: displayDetails?.request?.from,
          gasLimit,
          gasPrice,
          hash: result.hash,
          network,
          nonce: result.nonce,
          to: displayDetails?.request?.to,
        };
        dispatch(dataAddNewTransaction(txDetails, null, false, provider));
      }
      analytics.track('Approved WalletConnect transaction request');
      if (requestId) {
        dispatch(removeRequest(requestId));
        await dispatch(
          walletConnectSendStatus(peerId, requestId, { result: result.hash })
        );
      }
      closeScreen(false);
    } else {
      try {
        logger.sentry('Error with WC transaction. See previous logs...');
        const dappInfo = {
          dappName,
          dappScheme,
          dappUrl,
          formattedDappUrl,
          isAuthenticated,
        };
        logger.sentry('Dapp info:', dappInfo);
        logger.sentry('Request info:', {
          method,
          params,
        });
        logger.sentry('TX payload:', txPayloadUpdated);
        const error = new Error(`WC Tx failure - ${formattedDappUrl}`);
        captureException(error);
        // eslint-disable-next-line no-empty
      } catch (e) {}

      await onCancel(error);
    }
  }, [
    method,
    params,
    selectedGasPrice?.value?.amount,
    gasLimit,
    network,
    provider,
    accountInfo.address,
    callback,
    requestId,
    closeScreen,
    displayDetails?.request?.value,
    displayDetails?.request?.asset,
    displayDetails?.request?.from,
    displayDetails?.request?.to,
    nativeAsset,
    dappName,
    dispatch,
    dataAddNewTransaction,
    removeRequest,
    walletConnectSendStatus,
    peerId,
    onCancel,
    dappScheme,
    dappUrl,
    formattedDappUrl,
    isAuthenticated,
    nativeAsset,
  ]);

  const handleSignMessage = useCallback(async () => {
    let message = null;
    let response = null;
    if (isSignFirstParamType(method)) {
      message = params?.[0];
    } else if (isSignSecondParamType(method)) {
      message = params?.[1];
    }
    const existingWallet = await loadWallet(
      accountInfo.address,
      true,
      provider
    );
    switch (method) {
      case SIGN:
        response = await signMessage(message, existingWallet);
        break;
      case PERSONAL_SIGN:
        response = await signPersonalMessage(message, existingWallet);
        break;
      case SIGN_TYPED_DATA:
        response = await signTypedDataMessage(message, existingWallet);
        break;
      default:
        break;
    }
    const { result, error } = response;
    if (result) {
      analytics.track('Approved WalletConnect signature request');
      if (requestId) {
        dispatch(removeRequest(requestId));
        await dispatch(walletConnectSendStatus(peerId, requestId, response));
      }
      if (callback) {
        callback({ sig: result });
      }
      closeScreen(false);
    } else {
      await onCancel(error);
    }
  }, [
    accountInfo.address,
    callback,
    closeScreen,
    dispatch,
    method,
    onCancel,
    params,
    peerId,
    provider,
    removeRequest,
    requestId,
    walletConnectSendStatus,
    provider,
  ]);

  const onConfirm = useCallback(async () => {
    if (isMessageRequest) {
      return handleSignMessage();
    }
    if (!isBalanceEnough) return;
    return handleConfirmTransaction();
  }, [
    handleConfirmTransaction,
    handleSignMessage,
    isBalanceEnough,
    isMessageRequest,
  ]);

  const onPressSend = useCallback(async () => {
    if (isAuthorizing) return;
    setIsAuthorizing(true);
    try {
      await onConfirm();
      setIsAuthorizing(false);
    } catch (error) {
      setIsAuthorizing(false);
    }
  }, [isAuthorizing, onConfirm]);

  const renderTransactionButtons = useCallback(() => {
    let ready = true;
    const isMessage = isMessageRequest;
    // If we don't know about gas prices yet
    // set the button state to "loading"
    if (!isMessage && !isBalanceEnough && isSufficientGas === undefined) {
      ready = false;
    }
    return !isMessage &&
      isBalanceEnough === false &&
      isSufficientGas !== undefined ? (
      <Column marginBottom={24} marginTop={19}>
        <SheetActionButton
          color={colors.transparent}
          disabled
          fullWidth
<<<<<<< HEAD
          label="ETH balance too low"
          onPress={onPressCancel}
=======
          label={`${nativeAsset?.symbol} balance too low`}
          onPress={onCancel}
>>>>>>> 2af66d53
          size="big"
          textColor={colors.avatarColor[7]}
          weight="bold"
        />
      </Column>
    ) : (
      <SheetActionButtonRow ignorePaddingTop>
        <SheetActionButton
          color={colors.white}
          label="Cancel"
          onPress={onPressCancel}
          size="big"
          textColor={colors.alpha(colors.blueGreyDark, 0.8)}
          weight="bold"
        />
        <SheetActionButton
          color={colors.appleBlue}
          label="􀎽 Confirm"
          onPress={ready ? onPressSend : NOOP}
          size="big"
          testID="wc-confirm"
          weight="heavy"
        />
      </SheetActionButtonRow>
    );
  }, [
    colors,
    isBalanceEnough,
    isMessageRequest,
    isSufficientGas,
<<<<<<< HEAD
    onPressCancel,
=======
    nativeAsset?.symbol,
    onCancel,
>>>>>>> 2af66d53
    onPressSend,
  ]);

  const renderTransactionSection = useCallback(() => {
    if (isMessageRequest) {
      return (
        <RowWithMargins css={padding(24, 0)}>
          <MessageSigningSection message={request.message} method={method} />
        </RowWithMargins>
      );
    }

    if (isTransactionDisplayType(method) && request?.asset) {
      const priceOfNativeAsset = ethereumUtils.getPriceOfNativeAssetForNetwork(
        network
      );
      const amount = request?.value ?? '0.00';
      const nativeAmount = multiply(priceOfNativeAsset, amount);
      const nativeAmountDisplay = convertAmountToNativeDisplay(
        nativeAmount,
        nativeCurrency
      );
      if (!amount) return;
      return (
        <TransactionConfirmationSection
          address={request?.asset?.mainnet_address || request?.asset?.address}
          amount={amount}
          method={method}
          name={request?.asset?.name}
          nativeAmountDisplay={nativeAmountDisplay}
          symbol={request?.asset?.symbol}
        />
      );
    }
    return (
      <DefaultTransactionConfirmationSection
        address={request?.to}
        data={request?.data}
        method={method}
        value={request?.value}
      />
    );
  }, [isMessageRequest, method, nativeCurrency, network, request]);

  const offset = useSharedValue(0);
  const sheetOpacity = useSharedValue(1);
  const animatedSheetStyles = useAnimatedStyle(() => ({
    opacity: sheetOpacity.value,
  }));

  useEffect(() => {
    if (isKeyboardVisible) {
      offset.value = withSpring(
        -keyboardHeight + safeAreaInsetValues.bottom,
        springConfig
      );
      sheetOpacity.value = withSpring(android ? 0.8 : 0.3, springConfig);
    } else {
      offset.value = withSpring(0, springConfig);
      sheetOpacity.value = withSpring(1, springConfig);
    }
  }, [isKeyboardVisible, keyboardHeight, offset, sheetOpacity]);

  const amount = request?.value ?? '0.00';

  const isAndroidApprovalRequest = useMemo(
    () =>
      android &&
      isTransactionDisplayType(method) &&
      !!request?.asset &&
      amount === 0 &&
      isBalanceEnough,
    [amount, isBalanceEnough, method, request]
  );

  const ShortSheetHeight = 486 + safeAreaInsetValues.bottom;
  const TallSheetHeight = 656 + safeAreaInsetValues.bottom;
  const MessageSheetHeight =
    (method === SIGN_TYPED_DATA ? 630 : android ? 595 : 580) +
    safeAreaInsetValues.bottom;

  const balanceTooLow =
    isBalanceEnough === false && isSufficientGas !== undefined;

  let sheetHeight =
    (isMessageRequest
      ? MessageSheetHeight
      : (amount && amount !== '0.00') || !isBalanceEnough
      ? TallSheetHeight
      : ShortSheetHeight) * (android ? 1.5 : 1);

  let marginTop = android
    ? method === SIGN_TYPED_DATA
      ? deviceHeight - sheetHeight + 275
      : deviceHeight - sheetHeight + (isMessageRequest ? 265 : 210)
    : null;

  if (isTransactionDisplayType(method) && !request?.asset) {
    marginTop += 50;
  }

  if (isAndroidApprovalRequest) {
    sheetHeight += 140;
  }

  if (isTransactionDisplayType(method) && !isL2) {
    sheetHeight -= 70;
  }

  useEffect(() => {
    if (ready) return;
    if (
      request?.asset &&
      walletBalance &&
      network &&
      provider &&
      nativeAsset &&
      selectedGasPrice?.txFee
    ) {
      setReady(true);
    }
  }, [
    nativeAsset,
    network,
    provider,
    ready,
    request?.asset,
    selectedGasPrice?.txFee,
    walletBalance,
  ]);

  const spinnerHeight =
    sheetHeight -
    227 +
    (isTransactionDisplayType(method) ? (isL2 ? 84 : 72) : 0);

  return (
    <SheetKeyboardAnimation
      as={AnimatedContainer}
      isKeyboardVisible={isKeyboardVisible}
      translateY={offset}
    >
      <SlackSheet
        backgroundColor={colors.transparent}
        borderRadius={0}
        height={sheetHeight}
        hideHandle
        scrollEnabled={false}
      >
        <Column testID="wc-request-sheet">
          <AnimatedSheet
            backgroundColor={colors.white}
            borderRadius={39}
            direction="column"
            marginTop={marginTop}
            paddingBottom={
              isMessageRequest
                ? safeAreaInsetValues.bottom + (android ? 20 : 0)
                : 0
            }
            paddingTop={android && isTransactionDisplayType(method) ? 84 : 24}
            style={[
              animatedSheetStyles,
              android && isMessageRequest
                ? { borderBottomLeftRadius: 0, borderBottomRightRadius: 0 }
                : null,
            ]}
          >
            {!ready ? (
              <Centered height={spinnerHeight}>
                <LoadingSpinner size={android ? 40 : 'large'} />
              </Centered>
            ) : (
              <Fragment>
                <SheetHandleFixedToTop showBlur={false} />
                <Column marginBottom={17} />
                <DappLogo
                  dappName={dappName || ''}
                  imageUrl={imageUrl || ''}
                  network={network}
                />
                <Row marginBottom={5}>
                  <Text
                    align="center"
                    color={colors.alpha(colors.blueGreyDark, 0.8)}
                    letterSpacing="roundedMedium"
                    size="large"
                    weight="bold"
                  >
                    {isAuthenticated ? dappName : formattedDappUrl}
                  </Text>
                  {
                    //We only show the checkmark
                    // if it's on the override list (dappNameHandler.js)
                    isAuthenticated && (
                      <Text
                        align="center"
                        color={colors.appleBlue}
                        letterSpacing="roundedMedium"
                        size="large"
                        weight="bold"
                      >
                        {' 􀇻'}
                      </Text>
                    )
                  }
                </Row>
                <Centered marginBottom={24} paddingHorizontal={24}>
                  <Text
                    align="center"
                    color={methodName ? 'dark' : 'white'}
                    letterSpacing="roundedMedium"
                    size="larger"
                    weight="heavy"
                  >
                    {methodName || 'Placeholder'}
                  </Text>
                </Centered>
                {(!isKeyboardVisible || ios) && (
                  <Divider color={colors.rowDividerLight} inset={[0, 143.5]} />
                )}
                {renderTransactionSection()}
                {isL2 && !isMessageRequest && (
                  <Column marginTop={0} width="100%">
                    <Row height={19} />
                    <L2Disclaimer
                      assetType={network}
                      colors={colors}
                      hideDivider
                      onPress={handleL2DisclaimerPress}
                      prominent
                      symbol="app"
                    />
                  </Column>
                )}
                {renderTransactionButtons()}
                <RowWithMargins css={padding(6, 24, 30)} margin={15}>
                  <Column>
                    <WalletLabel>Wallet</WalletLabel>
                    <RowWithMargins margin={5}>
                      <Column marginTop={ios ? 2 : 8}>
                        {accountInfo.accountImage ? (
                          <ImageAvatar
                            image={accountInfo.accountImage}
                            size="smaller"
                          />
                        ) : (
                          <ContactAvatar
                            color={
                              isNaN(accountInfo.accountColor)
                                ? colors.skeleton
                                : accountInfo.accountColor
                            }
                            size="smaller"
                            value={accountInfo.accountSymbol}
                          />
                        )}
                      </Column>
                      <WalletText>{accountInfo.accountName}</WalletText>
                    </RowWithMargins>
                  </Column>
                  <Column align="flex-end" flex={1} justify="end">
                    <WalletLabel align="right">Balance</WalletLabel>
                    <WalletText
                      align="right"
                      balanceTooLow={balanceTooLow}
                      letterSpacing="roundedTight"
                    >
                      {isBalanceEnough === false &&
                        isSufficientGas !== undefined &&
                        '􀇿 '}
                      {walletBalance?.display}
                    </WalletText>
                  </Column>
                </RowWithMargins>
              </Fragment>
            )}
          </AnimatedSheet>
          {!isMessageRequest && (
            <GasSpeedButtonContainer>
              <GasSpeedButton
                currentNetwork={network}
                onCustomGasBlur={hideKeyboard}
                onCustomGasFocus={showKeyboard}
                options={
                  network === networkTypes.optimism ||
                  network === networkTypes.arbitrum
                    ? ['normal']
                    : undefined
                }
                type="transaction"
              />
            </GasSpeedButtonContainer>
          )}
        </Column>
      </SlackSheet>
    </SheetKeyboardAnimation>
  );
}<|MERGE_RESOLUTION|>--- conflicted
+++ resolved
@@ -784,13 +784,8 @@
           color={colors.transparent}
           disabled
           fullWidth
-<<<<<<< HEAD
-          label="ETH balance too low"
-          onPress={onPressCancel}
-=======
           label={`${nativeAsset?.symbol} balance too low`}
           onPress={onCancel}
->>>>>>> 2af66d53
           size="big"
           textColor={colors.avatarColor[7]}
           weight="bold"
@@ -821,12 +816,8 @@
     isBalanceEnough,
     isMessageRequest,
     isSufficientGas,
-<<<<<<< HEAD
-    onPressCancel,
-=======
     nativeAsset?.symbol,
     onCancel,
->>>>>>> 2af66d53
     onPressSend,
   ]);
 
