import { useRoute } from '@react-navigation/native';
import analytics from '@segment/analytics-react-native';
import { captureException } from '@sentry/react-native';
import BigNumber from 'bignumber.js';
import lang from 'i18n-js';
import { isEmpty, isNil, omit, toLower } from 'lodash';
import React, {
  Fragment,
  useCallback,
  useEffect,
  useMemo,
  useRef,
  useState,
} from 'react';
import {
  ActivityIndicator,
  Alert,
  InteractionManager,
  Vibration,
} from 'react-native';

import { isEmulatorSync } from 'react-native-device-info';
import Animated, {
  useAnimatedStyle,
  useSharedValue,
  withSpring,
} from 'react-native-reanimated';
import { useDispatch, useSelector } from 'react-redux';
import styled from 'styled-components';
import URL from 'url-parse';
import Divider from '../components/Divider';
import L2Disclaimer from '../components/L2Disclaimer';
import Spinner from '../components/Spinner';
import { RequestVendorLogoIcon } from '../components/coin-icon';
import { ContactAvatar } from '../components/contacts';
import ImageAvatar from '../components/contacts/ImageAvatar';
import { GasSpeedButton } from '../components/gas';
import { Centered, Column, Row, RowWithMargins } from '../components/layout';
import {
  SheetActionButton,
  SheetActionButtonRow,
  SheetHandleFixedToTop,
  SheetKeyboardAnimation,
  SlackSheet,
} from '../components/sheet';
import { Text } from '../components/text';
import {
  DefaultTransactionConfirmationSection,
  MessageSigningSection,
  TransactionConfirmationSection,
} from '../components/transaction';
import {
  estimateGas,
  estimateGasWithPadding,
  getProviderForNetwork,
  isL2Network,
  isTestnetNetwork,
  toHex,
} from '@rainbow-me/handlers/web3';
import { getAccountProfileInfo } from '@rainbow-me/helpers/accountInfo';
import { isDappAuthenticated } from '@rainbow-me/helpers/dappNameHandler';
import { findWalletWithAccount } from '@rainbow-me/helpers/findWalletWithAccount';
import networkTypes from '@rainbow-me/helpers/networkTypes';
import {
  useAccountAssets,
  useAccountSettings,
  useCurrentNonce,
  useDimensions,
  useGas,
  useKeyboardHeight,
  useTransactionConfirmation,
  useWalletBalances,
  useWallets,
} from '@rainbow-me/hooks';
import {
  loadWallet,
  sendTransaction,
  signMessage,
  signPersonalMessage,
  signTransaction,
  signTypedDataMessage,
} from '@rainbow-me/model/wallet';
import { useNavigation } from '@rainbow-me/navigation';
import { parseGasParamsForTransaction } from '@rainbow-me/parsers';
import { walletConnectRemovePendingRedirect } from '@rainbow-me/redux/walletconnect';
import Routes from '@rainbow-me/routes';
import { padding } from '@rainbow-me/styles';
import {
  convertAmountToNativeDisplay,
  convertHexToString,
  fromWei,
  greaterThan,
  greaterThanOrEqualTo,
  multiply,
} from '@rainbow-me/utilities';
import { ethereumUtils, safeAreaInsetValues } from '@rainbow-me/utils';
import { methodRegistryLookupAndParse } from '@rainbow-me/utils/methodRegistry';
import {
  isMessageDisplayType,
  isSignFirstParamType,
  isSignSecondParamType,
  isTransactionDisplayType,
  PERSONAL_SIGN,
  SEND_TRANSACTION,
  SIGN,
  SIGN_TYPED_DATA,
} from '@rainbow-me/utils/signingMethods';
import logger from 'logger';

const springConfig = {
  damping: 500,
  mass: 3,
  stiffness: 1000,
};

const LoadingSpinner = styled(android ? Spinner : ActivityIndicator).attrs(
  ({ theme: { colors } }) => ({
    color: colors.alpha(colors.blueGreyDark, 0.3),
  })
)``;

const DappLogo = styled(RequestVendorLogoIcon).attrs(
  ({ theme: { colors } }) => ({
    backgroundColor: colors.transparent,
    borderRadius: 16,
    showLargeShadow: true,
    size: 50,
  })
)`
  margin-bottom: 14;
`;

const Container = styled(Column)`
  flex: 1;
`;

const AnimatedContainer = Animated.createAnimatedComponent(Container);
const AnimatedSheet = Animated.createAnimatedComponent(Centered);

const WalletLabel = styled(Text).attrs(({ theme: { colors } }) => ({
  color: colors.alpha(colors.blueGreyDark, 0.5),
  letterSpacing: 'roundedMedium',
  size: 'smedium',
  weight: 'semibold',
}))`
  margin-bottom: 3;
`;

const WalletText = styled(Text).attrs(
  ({ balanceTooLow, theme: { colors } }) => ({
    color: balanceTooLow
      ? colors.avatarColor[7]
      : colors.alpha(colors.blueGreyDark, 0.8),
    size: 'larger',
    weight: balanceTooLow ? 'bold' : 'semibold',
  })
)``;

const NOOP = () => undefined;

export default function TransactionConfirmationScreen() {
  const { colors } = useTheme();
  const { allAssets } = useAccountAssets();
  const [provider, setProvider] = useState();
  const [network, setNetwork] = useState();
  const [isAuthorizing, setIsAuthorizing] = useState(false);
  const [methodName, setMethodName] = useState(null);
  const calculatingGasLimit = useRef(false);
  const [isBalanceEnough, setIsBalanceEnough] = useState(true);
  const [isSufficientGasChecked, setIsSufficientGasChecked] = useState(false);
  const [nativeAsset, setNativeAsset] = useState(null);
  const { height: deviceHeight } = useDimensions();
  const { wallets, walletNames, switchToWalletWithAddress } = useWallets();
  const balances = useWalletBalances(wallets);
  const { accountAddress, nativeCurrency } = useAccountSettings();
  const getNextNonce = useCurrentNonce(accountAddress, network);
  const keyboardHeight = useKeyboardHeight();
  const dispatch = useDispatch();
  const { params: routeParams } = useRoute();
  const { goBack, navigate } = useNavigation();

  const pendingRedirect = useSelector(
    ({ walletconnect }) => walletconnect.pendingRedirect
  );

  const walletConnectors = useSelector(
    ({ walletconnect }) => walletconnect.walletConnectors
  );

  const {
    dataAddNewTransaction,
    removeRequest,
    walletConnectSendStatus,
  } = useTransactionConfirmation();

  const {
    callback,
    transactionDetails: {
      dappName,
      dappScheme,
      dappUrl,
      displayDetails,
      imageUrl,
      payload: { method, params },
      peerId,
      requestId,
    },
  } = routeParams;
  const isMessageRequest = isMessageDisplayType(method);
  const [ready, setReady] = useState(isMessageRequest);

  const walletConnector = walletConnectors[peerId];

  const accountInfo = useMemo(() => {
    const address = walletConnector?._accounts?.[0];
    const selectedWallet = findWalletWithAccount(wallets, address);
    const profileInfo = getAccountProfileInfo(
      selectedWallet,
      walletNames,
      network,
      address
    );
    return {
      ...profileInfo,
      address,
    };
  }, [network, walletConnector?._accounts, walletNames, wallets]);

  const isL2 = isL2Network(network);

  const isTestnet = isTestnetNetwork(network);

  useEffect(() => {
    setNetwork(
      ethereumUtils.getNetworkFromChainId(Number(walletConnector?._chainId))
    );
  }, [walletConnector?._chainId]);

  useEffect(() => {
    const initProvider = async () => {
      const p = await getProviderForNetwork(network);
      setProvider(p);
    };
    network && initProvider();
  }, [isL2, isTestnet, network]);

  useEffect(() => {
    const getNativeAsset = async () => {
      const asset = await ethereumUtils.getNativeAssetForNetwork(
        network,
        accountInfo.address
      );
      provider && setNativeAsset(asset);
    };
    getNativeAsset();
  }, [accountInfo.address, allAssets, network, provider]);

  const {
    gasLimit,
    isSufficientGas,
    startPollingGasFees,
    stopPollingGasFees,
    updateGasFeeOption,
    updateTxFee,
    selectedGasFee,
    selectedGasFeeOption,
    gasFeeParamsBySpeed,
  } = useGas();

  useEffect(() => {
    if (
      isEmpty(selectedGasFee?.gasFee) ||
      isEmpty(gasFeeParamsBySpeed) ||
      !nativeAsset ||
      !network ||
      isSufficientGasChecked
    )
      return;
    updateGasFeeOption(selectedGasFeeOption, [nativeAsset]);
    setIsSufficientGasChecked(true);
  }, [
    isSufficientGas,
    isSufficientGasChecked,
    nativeAsset,
    network,
    selectedGasFee,
    selectedGasFeeOption,
    updateGasFeeOption,
    gasFeeParamsBySpeed,
  ]);

  const request = useMemo(() => {
    return isMessageRequest
      ? { message: displayDetails.request }
      : { ...displayDetails.request, asset: nativeAsset };
  }, [displayDetails.request, nativeAsset, isMessageRequest]);

  const openAutomatically = routeParams?.openAutomatically;

  const formattedDappUrl = useMemo(() => {
    const { hostname } = new URL(dappUrl);
    return hostname;
  }, [dappUrl]);

  const isAuthenticated = useMemo(() => {
    return isDappAuthenticated(dappUrl);
  }, [dappUrl]);

  const handleL2DisclaimerPress = useCallback(() => {
    if (isTestnet) return;
    navigate(Routes.EXPLAIN_SHEET, {
      type: network,
    });
  }, [isTestnet, navigate, network]);

  const fetchMethodName = useCallback(
    async data => {
      if (!data) return;
      const methodSignaturePrefix = data.substr(0, 10);
      let fallbackHandler;
      try {
        fallbackHandler = setTimeout(() => {
          setMethodName('Transaction Request');
        }, 5000);
        const { name } = await methodRegistryLookupAndParse(
          methodSignaturePrefix
        );
        if (name) {
          setMethodName(name);
          clearTimeout(fallbackHandler);
        }
      } catch (e) {
        setMethodName('Transaction Request');
        clearTimeout(fallbackHandler);
      }
    },
    [setMethodName]
  );

  useEffect(() => {
    if (openAutomatically && !isEmulatorSync()) {
      Vibration.vibrate();
    }
    InteractionManager.runAfterInteractions(() => {
      if (network) {
        if (!isMessageRequest) {
          startPollingGasFees(network);
          fetchMethodName(params[0].data);
        } else {
          setMethodName(lang.t('wallet.message_signing.request'));
        }
        analytics.track('Shown Walletconnect signing request');
      }
    });
  }, [
    dappUrl,
    fetchMethodName,
    isMessageRequest,
    method,
    network,
    openAutomatically,
    params,
    startPollingGasFees,
  ]);

  const closeScreen = useCallback(
    canceled => {
      goBack();
      if (!isMessageRequest) {
        stopPollingGasFees();
      }
      if (pendingRedirect) {
        InteractionManager.runAfterInteractions(() => {
          let type = method === SEND_TRANSACTION ? 'transaction' : 'sign';

          if (canceled) {
            type = `${type}-canceled`;
          }
          dispatch(walletConnectRemovePendingRedirect(type, dappScheme));
        });
      }
    },
    [
      goBack,
      isMessageRequest,
      pendingRedirect,
      stopPollingGasFees,
      method,
      dappScheme,
      dispatch,
    ]
  );

  const onCancel = useCallback(
    async error => {
      try {
        closeScreen(true);
        if (callback) {
          callback({ error: error || 'User cancelled the request' });
        }
        setTimeout(async () => {
          if (requestId) {
            await dispatch(
              walletConnectSendStatus(peerId, requestId, {
                error: error || 'User cancelled the request',
              })
            );
            dispatch(removeRequest(requestId));
          }
          const rejectionType =
            method === SEND_TRANSACTION ? 'transaction' : 'signature';
          analytics.track(`Rejected WalletConnect ${rejectionType} request`);
        }, 300);
      } catch (error) {
        logger.log('error while handling cancel request', error);
        closeScreen(true);
        Alert.alert(lang.t('wallet.transaction.alert.cancelled_transaction'));
      }
    },
    [
      callback,
      closeScreen,
      dispatch,
      method,
      peerId,
      removeRequest,
      requestId,
      walletConnectSendStatus,
    ]
  );

  const onPressCancel = useCallback(() => onCancel(), [onCancel]);

  useEffect(() => {
    if (!peerId || !walletConnector) {
      Alert.alert(
        'Connection Expired',
        'Please go back to the dapp and reconnect it to your wallet',
        [
          {
            onPress: () => onCancel(),
          },
        ]
      );
    }
  }, [goBack, onCancel, peerId, walletConnector]);

  const calculateGasLimit = useCallback(async () => {
    calculatingGasLimit.current = true;
    const txPayload = params?.[0];
    // use the default
    let gas = txPayload.gasLimit || txPayload.gas;
    try {
      // attempt to re-run estimation
      logger.log('Estimating gas limit');
      const rawGasLimit = await estimateGas(txPayload, provider);
      logger.log('Estimated gas limit', rawGasLimit);
      if (rawGasLimit) {
        gas = toHex(rawGasLimit);
      }
    } catch (error) {
      logger.log('error estimating gas', error);
    } finally {
      logger.log('Setting gas limit to', convertHexToString(gas));

      if (network === networkTypes.optimism) {
        const l1GasFeeOptimism = await ethereumUtils.calculateL1FeeOptimism(
          txPayload,
          provider
        );
        updateTxFee(gas, null, l1GasFeeOptimism);
      } else {
        updateTxFee(gas, null);
      }
    }
  }, [network, params, provider, updateTxFee]);

  useEffect(() => {
    if (
      !isEmpty(gasFeeParamsBySpeed) &&
      !calculatingGasLimit.current &&
      !isMessageRequest &&
      provider
    ) {
      InteractionManager.runAfterInteractions(() => {
        calculateGasLimit();
      });
    }
  }, [
    calculateGasLimit,
    gasLimit,
    gasFeeParamsBySpeed,
    isMessageRequest,
    method,
    params,
    provider,
    updateTxFee,
  ]);

  const walletBalance = useMemo(() => {
    if (isL2 || isTestnet) {
      return {
        amount: nativeAsset?.balance?.amount || 0,
        display: nativeAsset?.balance?.display || `0 ${nativeAsset?.symbol}`,
        symbol: nativeAsset?.symbol || 'ETH',
      };
    } else {
      return {
        amount: balances[accountInfo.address] || 0,
        display: `${balances[accountInfo.address] || 0} ETH`,
        symbol: 'ETH',
      };
    }
  }, [
    isL2,
    isTestnet,
    nativeAsset?.balance?.amount,
    nativeAsset?.balance?.display,
    nativeAsset?.symbol,
    balances,
    accountInfo.address,
  ]);

  useEffect(() => {
    if (isMessageRequest) {
      setIsBalanceEnough(true);
      return;
    }

    if (!isSufficientGas) {
      setIsBalanceEnough(false);
      return;
    }

    const { gasFee } = selectedGasFee;
    if (!gasFee.estimatedFee) {
      setIsBalanceEnough(false);
      return;
    }
    // Get the TX fee Amount
    const txFeeAmount = fromWei(gasFee?.maxFee?.value?.amount ?? 0);

    // Get the ETH balance
    const balanceAmount = walletBalance.amount ?? 0;

    // Get the TX value
    const txPayload = params?.[0];
    const value = txPayload?.value ?? 0;

    // Check that there's enough ETH to pay for everything!
    const totalAmount = BigNumber(fromWei(value)).plus(txFeeAmount);
    const isEnough = greaterThanOrEqualTo(balanceAmount, totalAmount);

    setIsBalanceEnough(isEnough);
  }, [
    allAssets,
    isBalanceEnough,
    isMessageRequest,
    isSufficientGas,
    method,
    network,
    params,
    selectedGasFee,
    walletBalance.amount,
  ]);

  const handleConfirmTransaction = useCallback(async () => {
    const sendInsteadOfSign = method === SEND_TRANSACTION;
    const txPayload = params?.[0];
    let { gas, gasLimit: gasLimitFromPayload } = txPayload;

    try {
      logger.log('⛽ gas suggested by dapp', {
        gas: convertHexToString(gas),
        gasLimitFromPayload: convertHexToString(gasLimitFromPayload),
      });

      if (network === networkTypes.mainnet) {
        // Estimate the tx with gas limit padding before sending
        const rawGasLimit = await estimateGasWithPadding(
          txPayload,
          null,
          null,
          provider
        );

        // If the estimation with padding is higher or gas limit was missing,
        // let's use the higher value
        if (
          (isNil(gas) && isNil(gasLimitFromPayload)) ||
          (!isNil(gas) && greaterThan(rawGasLimit, convertHexToString(gas))) ||
          (!isNil(gasLimitFromPayload) &&
            greaterThan(rawGasLimit, convertHexToString(gasLimitFromPayload)))
        ) {
          logger.log('⛽ using padded estimation!', rawGasLimit.toString());
          gas = toHex(rawGasLimit);
        }
      }
    } catch (error) {
      logger.log('⛽ error estimating gas', error);
    }
    // clean gas prices / fees sent from the dapp
    const cleanTxPayload = omit(txPayload, [
      'gasPrice',
      'maxFeePerGas',
      'maxPriorityFeePerGas',
    ]);
    const gasParams = parseGasParamsForTransaction(selectedGasFee);
    const calculatedGasLimit = gas || gasLimitFromPayload || gasLimit;
    const nonce = await getNextNonce();
    let txPayloadUpdated = {
      ...cleanTxPayload,
      ...gasParams,
      nonce,
    };
    if (calculatedGasLimit) {
      txPayloadUpdated.gasLimit = calculatedGasLimit;
    }
    txPayloadUpdated = omit(txPayloadUpdated, ['from', 'gas']);
    let response = null;

    try {
      const existingWallet = await loadWallet(
        accountInfo.address,
        true,
        provider
      );
      if (sendInsteadOfSign) {
        response = await sendTransaction({
          existingWallet,
          provider,
          transaction: txPayloadUpdated,
        });
      } else {
        response = await signTransaction({
          existingWallet,
          provider,
          transaction: txPayloadUpdated,
        });
      }
    } catch (e) {
      logger.log(
        `Error while ${sendInsteadOfSign ? 'sending' : 'signing'} transaction`,
        e
      );
    }

    const { result, error } = response;
    if (result) {
      if (callback) {
        callback({ result: result.hash });
      }
      let txSavedInCurrentWallet = false;
      let txDetails = null;
      if (sendInsteadOfSign) {
        txDetails = {
          amount: displayDetails?.request?.value ?? 0,
          asset: nativeAsset || displayDetails?.request?.asset,
          dappName,
          data: result.data,
          from: displayDetails?.request?.from,
          gasLimit,
          hash: result.hash,
          network,
          nonce: result.nonce,
          to: displayDetails?.request?.to,
          value: result.value.toString(),
          ...gasParams,
        };
        if (toLower(accountAddress) === toLower(txDetails.from)) {
          dispatch(dataAddNewTransaction(txDetails, null, false, provider));
          txSavedInCurrentWallet = true;
        }
      }
      analytics.track('Approved WalletConnect transaction request');
      if (requestId) {
        dispatch(removeRequest(requestId));
        await dispatch(
          walletConnectSendStatus(peerId, requestId, { result: result.hash })
        );
      }
      closeScreen(false);
      // When the tx is sent from a different wallet,
      // we need to switch to that wallet before saving the tx
      if (!txSavedInCurrentWallet) {
        InteractionManager.runAfterInteractions(async () => {
          await switchToWalletWithAddress(txDetails.from);
          dispatch(dataAddNewTransaction(txDetails, null, false, provider));
        });
      }
    } else {
      try {
        logger.sentry('Error with WC transaction. See previous logs...');
        const dappInfo = {
          dappName,
          dappScheme,
          dappUrl,
          formattedDappUrl,
          isAuthenticated,
        };
        logger.sentry('Dapp info:', dappInfo);
        logger.sentry('Request info:', {
          method,
          params,
        });
        logger.sentry('TX payload:', txPayloadUpdated);
        const error = new Error(`WC Tx failure - ${formattedDappUrl}`);
        captureException(error);
        // eslint-disable-next-line no-empty
      } catch (e) {}

      await onCancel(error);
    }
  }, [
    method,
    params,
    selectedGasFee,
    network,
    gasLimit,
    provider,
    network,
    isTestnet,
    accountInfo.address,
    callback,
    requestId,
    closeScreen,
    displayDetails?.request?.value,
    displayDetails?.request?.asset,
    displayDetails?.request?.from,
    displayDetails?.request?.to,
    nativeAsset,
    dappName,
    accountAddress,
    dispatch,
    dataAddNewTransaction,
    removeRequest,
    walletConnectSendStatus,
    peerId,
    switchToWalletWithAddress,
    onCancel,
    dappScheme,
    dappUrl,
    formattedDappUrl,
    isAuthenticated,
  ]);

  const handleSignMessage = useCallback(async () => {
    let message = null;
    let response = null;
    if (isSignFirstParamType(method)) {
      message = params?.[0];
    } else if (isSignSecondParamType(method)) {
      message = params?.[1];
    }
    const existingWallet = await loadWallet(
      accountInfo.address,
      true,
      provider
    );
    switch (method) {
      case SIGN:
        response = await signMessage(message, existingWallet);
        break;
      case PERSONAL_SIGN:
        response = await signPersonalMessage(message, existingWallet);
        break;
      case SIGN_TYPED_DATA:
        response = await signTypedDataMessage(message, existingWallet);
        break;
      default:
        break;
    }
    const { result, error } = response;
    if (result) {
      analytics.track('Approved WalletConnect signature request');
      if (requestId) {
        dispatch(removeRequest(requestId));
        await dispatch(walletConnectSendStatus(peerId, requestId, response));
      }
      if (callback) {
        callback({ sig: result });
      }
      closeScreen(false);
    } else {
      await onCancel(error);
    }
  }, [
    accountInfo.address,
    callback,
    closeScreen,
    dispatch,
    method,
    onCancel,
    params,
    peerId,
    removeRequest,
    requestId,
    walletConnectSendStatus,
    provider,
  ]);

  const onConfirm = useCallback(async () => {
    if (isMessageRequest) {
      return handleSignMessage();
    }
    if (!isBalanceEnough) return;
    return handleConfirmTransaction();
  }, [
    handleConfirmTransaction,
    handleSignMessage,
    isBalanceEnough,
    isMessageRequest,
  ]);

  const onPressSend = useCallback(async () => {
    if (isAuthorizing) return;
    setIsAuthorizing(true);
    try {
      await onConfirm();
      setIsAuthorizing(false);
    } catch (error) {
      setIsAuthorizing(false);
    }
  }, [isAuthorizing, onConfirm]);

  const renderTransactionButtons = useCallback(() => {
    let ready = true;
    const isMessage = isMessageRequest;
    // If we don't know about gas prices yet
    // set the button state to "loading"
    if (!isMessage && !isBalanceEnough && isSufficientGas === null) {
      ready = false;
    }
    return !isMessage &&
      isBalanceEnough === false &&
      isSufficientGas !== null ? (
      <Column marginBottom={24} marginTop={19}>
        <SheetActionButton
          color={colors.transparent}
          disabled
          label={`${nativeAsset?.symbol} balance too low`}
          onPress={onCancel}
          size="big"
          textColor={colors.avatarColor[7]}
          weight="bold"
        />
      </Column>
    ) : (
      <SheetActionButtonRow ignorePaddingTop>
        <SheetActionButton
          color={colors.white}
          label="Cancel"
          onPress={onPressCancel}
          size="big"
          textColor={colors.alpha(colors.blueGreyDark, 0.8)}
          weight="bold"
        />
        <SheetActionButton
          color={colors.appleBlue}
          label="􀎽 Confirm"
          onPress={ready ? onPressSend : NOOP}
          size="big"
          testID="wc-confirm"
          weight="heavy"
        />
      </SheetActionButtonRow>
    );
  }, [
    colors,
    isBalanceEnough,
    isMessageRequest,
    isSufficientGas,
    nativeAsset?.symbol,
    onCancel,
    onPressSend,
    onPressCancel,
  ]);

  const renderTransactionSection = useCallback(() => {
    if (isMessageRequest) {
      return (
        <RowWithMargins css={padding(24, 0)}>
          <MessageSigningSection message={request.message} method={method} />
        </RowWithMargins>
      );
    }

    if (isTransactionDisplayType(method) && request?.asset) {
      const priceOfNativeAsset = ethereumUtils.getPriceOfNativeAssetForNetwork(
        network
      );
      const amount = request?.value ?? '0.00';
      const nativeAmount = multiply(priceOfNativeAsset, amount);
      const nativeAmountDisplay = convertAmountToNativeDisplay(
        nativeAmount,
        nativeCurrency
      );
      if (!amount) return;
      return (
        <TransactionConfirmationSection
          address={request?.asset?.mainnet_address || request?.asset?.address}
          amount={amount}
          method={method}
          name={request?.asset?.name}
          nativeAmountDisplay={nativeAmountDisplay}
          symbol={request?.asset?.symbol}
        />
      );
    }
    return (
      <DefaultTransactionConfirmationSection
        address={request?.to}
        data={request?.data}
        method={method}
        value={request?.value}
      />
    );
  }, [isMessageRequest, method, nativeCurrency, network, request]);

  const offset = useSharedValue(0);
  const sheetOpacity = useSharedValue(1);
  const animatedSheetStyles = useAnimatedStyle(() => ({
    opacity: sheetOpacity.value,
  }));

  useEffect(() => {
    offset.value = withSpring(0, springConfig);
    sheetOpacity.value = withSpring(1, springConfig);
  }, [keyboardHeight, offset, sheetOpacity]);

  const amount = request?.value ?? '0.00';

  const isAndroidApprovalRequest = useMemo(
    () =>
      android &&
      isTransactionDisplayType(method) &&
      !!request?.asset &&
      amount === 0 &&
      isBalanceEnough,
    [amount, isBalanceEnough, method, request]
  );

  const ShortSheetHeight = 486 + safeAreaInsetValues.bottom;
  const TallSheetHeight = 656 + safeAreaInsetValues.bottom;
  const MessageSheetHeight =
    (method === SIGN_TYPED_DATA ? 630 : android ? 595 : 580) +
    safeAreaInsetValues.bottom;

  const balanceTooLow = isBalanceEnough === false && isSufficientGas !== null;

  let sheetHeight =
    (isMessageRequest
      ? MessageSheetHeight
      : (amount && amount !== '0.00') || !isBalanceEnough
      ? TallSheetHeight
      : ShortSheetHeight) * (android ? 1.5 : 1);

  let marginTop = android ? deviceHeight - sheetHeight + 275 : null;

  if (isTransactionDisplayType(method) && !request?.asset) {
    marginTop += 50;
  }

  if (isAndroidApprovalRequest) {
    sheetHeight += 140;
  }

  if (isTransactionDisplayType(method) && !isL2 && !isTestnet) {
    sheetHeight -= 70;
  }

  useEffect(() => {
    if (
      request?.asset &&
      walletBalance &&
      network &&
      provider &&
      nativeAsset &&
      !isEmpty(selectedGasFee)
    ) {
      setReady(true);
    }
  }, [
    nativeAsset,
    network,
    provider,
    ready,
    request?.asset,
    selectedGasFee,
    walletBalance,
  ]);

  const spinnerHeight =
    sheetHeight -
    227 +
    (isTransactionDisplayType(method) ? (isL2 ? 84 : 72) : 0);

  return (
    <SheetKeyboardAnimation
      as={AnimatedContainer}
      isKeyboardVisible={false}
      translateY={offset}
    >
      <SlackSheet
        backgroundColor={colors.transparent}
        borderRadius={0}
        height={sheetHeight}
        hideHandle
        scrollEnabled={false}
      >
        <Column testID="wc-request-sheet">
          <AnimatedSheet
            backgroundColor={colors.white}
            borderRadius={39}
            direction="column"
            marginTop={marginTop}
            paddingBottom={
              isMessageRequest
                ? safeAreaInsetValues.bottom + (android ? 20 : 0)
                : 0
            }
            paddingTop={24}
            style={[
              animatedSheetStyles,
              android && isMessageRequest
                ? { borderBottomLeftRadius: 0, borderBottomRightRadius: 0 }
                : null,
            ]}
          >
            {!ready ? (
              <Centered height={spinnerHeight}>
                <LoadingSpinner size={android ? 40 : 'large'} />
              </Centered>
            ) : (
              <Fragment>
                <SheetHandleFixedToTop showBlur={false} />
                <Column marginBottom={17} />
                <DappLogo
                  dappName={dappName || ''}
                  imageUrl={imageUrl || ''}
                  network={network}
                />
                <Row marginBottom={android ? -6 : 5}>
                  <Text
                    align="center"
                    color={colors.alpha(colors.blueGreyDark, 0.8)}
                    letterSpacing="roundedMedium"
                    size="large"
                    weight="bold"
                  >
                    {isAuthenticated ? dappName : formattedDappUrl}
                  </Text>
                  {
                    //We only show the checkmark
                    // if it's on the override list (dappNameHandler.js)
                    isAuthenticated && (
                      <Text
                        align="center"
                        color={colors.appleBlue}
                        letterSpacing="roundedMedium"
                        size="large"
                        weight="bold"
                      >
                        {' 􀇻'}
                      </Text>
                    )
                  }
                </Row>
                <Centered
                  marginBottom={android ? 10 : 24}
                  paddingHorizontal={24}
                >
                  <Text
                    align="center"
                    color={methodName ? 'dark' : 'white'}
                    letterSpacing="roundedMedium"
                    size="larger"
                    weight="heavy"
                  >
                    {methodName || 'Placeholder'}
                  </Text>
                </Centered>
                {ios && (
                  <Divider color={colors.rowDividerLight} inset={[0, 143.5]} />
                )}
                {renderTransactionSection()}
<<<<<<< HEAD
                {(isL2 || isTestnet) && !isMessageRequest && (
                  <Column marginTop={0} width="100%">
                    <Row height={19} />
=======
                {isL2 && !isMessageRequest && (
                  <Column margin={android ? 24 : 0} width="100%">
                    <Row height={android ? 0 : 19} />
>>>>>>> 878af0f3
                    <L2Disclaimer
                      assetType={network}
                      colors={colors}
                      hideDivider
                      onPress={handleL2DisclaimerPress}
                      prominent
                      symbol="app"
                    />
                  </Column>
                )}
                {renderTransactionButtons()}
                <RowWithMargins css={padding(6, 24, 30)} margin={15}>
                  <Column>
                    <WalletLabel>Wallet</WalletLabel>
                    <RowWithMargins margin={5}>
                      <Column marginTop={ios ? 2 : 8}>
                        {accountInfo.accountImage ? (
                          <ImageAvatar
                            image={accountInfo.accountImage}
                            size="smaller"
                          />
                        ) : (
                          <ContactAvatar
                            color={
                              isNaN(accountInfo.accountColor)
                                ? colors.skeleton
                                : accountInfo.accountColor
                            }
                            size="smaller"
                            value={accountInfo.accountSymbol}
                          />
                        )}
                      </Column>
                      <WalletText>{accountInfo.accountName}</WalletText>
                    </RowWithMargins>
                  </Column>
                  <Column align="flex-end" flex={1} justify="end">
                    <WalletLabel align="right">Balance</WalletLabel>
                    <WalletText
                      align="right"
                      balanceTooLow={balanceTooLow}
                      letterSpacing="roundedTight"
                    >
                      {isBalanceEnough === false &&
                        isSufficientGas !== null &&
                        '􀇿 '}
                      {walletBalance?.display}
                    </WalletText>
                  </Column>
                </RowWithMargins>
              </Fragment>
            )}
          </AnimatedSheet>
          {!isMessageRequest && (
            <GasSpeedButton currentNetwork={network} theme="dark" />
          )}
        </Column>
      </SlackSheet>
    </SheetKeyboardAnimation>
  );
}<|MERGE_RESOLUTION|>--- conflicted
+++ resolved
@@ -1084,15 +1084,9 @@
                   <Divider color={colors.rowDividerLight} inset={[0, 143.5]} />
                 )}
                 {renderTransactionSection()}
-<<<<<<< HEAD
                 {(isL2 || isTestnet) && !isMessageRequest && (
-                  <Column marginTop={0} width="100%">
-                    <Row height={19} />
-=======
-                {isL2 && !isMessageRequest && (
                   <Column margin={android ? 24 : 0} width="100%">
                     <Row height={android ? 0 : 19} />
->>>>>>> 878af0f3
                     <L2Disclaimer
                       assetType={network}
                       colors={colors}
