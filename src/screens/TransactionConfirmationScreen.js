import { useIsFocused, useRoute } from '@react-navigation/native';
import BigNumber from 'bignumber.js';
import lang from 'i18n-js';
import isEmpty from 'lodash/isEmpty';
import isNil from 'lodash/isNil';
import { IS_TESTING } from 'react-native-dotenv';
import React, {
  Fragment,
  useCallback,
  useEffect,
  useMemo,
  useRef,
  useState,
} from 'react';
import { ActivityIndicator, InteractionManager } from 'react-native';
import { isEmulatorSync } from 'react-native-device-info';
import ReactNativeHapticFeedback from 'react-native-haptic-feedback';
import Animated, {
  useAnimatedStyle,
  useSharedValue,
  withSpring,
} from 'react-native-reanimated';
import { useDispatch, useSelector } from 'react-redux';
import URL from 'url-parse';
import Divider from '../components/Divider';
import L2Disclaimer from '../components/L2Disclaimer';
import Spinner from '../components/Spinner';
import { RequestVendorLogoIcon } from '../components/coin-icon';
import { ContactAvatar } from '../components/contacts';
import ImageAvatar from '../components/contacts/ImageAvatar';
import { GasSpeedButton } from '../components/gas';
import { Centered, Column, Row, RowWithMargins } from '../components/layout';
import {
  SheetActionButton,
  SheetActionButtonRow,
  SheetHandleFixedToTop,
  SheetKeyboardAnimation,
  SlackSheet,
} from '../components/sheet';
import {
  DefaultTransactionConfirmationSection,
  MessageSigningSection,
  TransactionConfirmationSection,
} from '../components/transaction';
import { FLASHBOTS_WC } from '../config/experimental';
import useExperimentalFlag from '../config/experimentalHooks';
import { lightModeThemeColors } from '../styles/colors';
import { WrappedAlert as Alert } from '@/helpers/alert';
import { analytics } from '@/analytics';
import { Text } from '@/design-system';
import config from '@/model/config';
import {
  estimateGas,
  estimateGasWithPadding,
  getFlashbotsProvider,
  getProviderForNetwork,
  isL2Network,
  isTestnetNetwork,
  toHex,
} from '@/handlers/web3';
import { Network } from '@/helpers';
import { getAccountProfileInfo } from '@/helpers/accountInfo';
import { findWalletWithAccount } from '@/helpers/findWalletWithAccount';
import networkTypes from '@/helpers/networkTypes';
import {
  useAccountSettings,
  useCurrentNonce,
  useDimensions,
  useGas,
  useKeyboardHeight,
  useTransactionConfirmation,
  useWalletBalances,
  useWallets,
} from '@/hooks';
import {
  loadWallet,
  sendTransaction,
  signMessage,
  signPersonalMessage,
  signTransaction,
  signTypedDataMessage,
} from '@/model/wallet';
import { useNavigation } from '@/navigation';
import { parseGasParamsForTransaction } from '@/parsers';
import { walletConnectRemovePendingRedirect } from '@/redux/walletconnect';
import Routes from '@/navigation/routesNames';
import styled from '@/styled-thing';
import { padding } from '@/styles';
import {
  convertAmountToNativeDisplay,
  convertHexToString,
  delay,
  fromWei,
  greaterThan,
  greaterThanOrEqualTo,
  multiply,
  omitFlatten,
} from '@/helpers/utilities';
import { ethereumUtils, safeAreaInsetValues } from '@/utils';
import { useNativeAssetForNetwork } from '@/utils/ethereumUtils';
import { methodRegistryLookupAndParse } from '@/utils/methodRegistry';
import {
  isMessageDisplayType,
  isSignFirstParamType,
  isSignSecondParamType,
  isSignTypedData,
  isTransactionDisplayType,
  PERSONAL_SIGN,
  SEND_TRANSACTION,
  SIGN,
  SIGN_TYPED_DATA,
  SIGN_TYPED_DATA_V4,
} from '@/utils/signingMethods';
import { handleSessionRequestResponse } from '@/walletConnect';
import { isAddress } from '@ethersproject/address';
import { logger, RainbowError } from '@/logger';
import { getNetworkObj } from '@/networks';

const springConfig = {
  damping: 500,
  mass: 3,
  stiffness: 1000,
};

const LoadingSpinner = styled(android ? Spinner : ActivityIndicator).attrs(
  ({ theme: { colors } }) => ({
    color: colors.alpha(colors.blueGreyDark, 0.3),
  })
)({});

const DappLogo = styled(RequestVendorLogoIcon).attrs(
  ({ theme: { colors } }) => ({
    backgroundColor: colors.transparent,
    borderRadius: 16,
    showLargeShadow: true,
    size: 50,
  })
)({
  marginBottom: 14,
});

const Container = styled(Column)({
  flex: 1,
});

const AnimatedContainer = Animated.createAnimatedComponent(Container);
const AnimatedSheet = Animated.createAnimatedComponent(Centered);

const SwitchText = ({ children, ...props }) => {
  return (
    <Text
      color="secondary40 (Deprecated)"
      size="14px / 19px (Deprecated)"
      weight="semibold"
      {...props}
    >
      {children}
    </Text>
  );
};

const WalletText = ({ balanceTooLow, children }) => {
  return (
    <Text
      color={
        balanceTooLow
          ? { custom: lightModeThemeColors.avatarColor[7] }
          : 'secondary80 (Deprecated)'
      }
      numberOfLines={1}
      size="18px / 27px (Deprecated)"
      weight={balanceTooLow ? 'bold' : 'semibold'}
    >
      {children}
    </Text>
  );
};

const messageRequestContainerStyle = padding.object(24, 0);

const rowStyle = padding.object(6, 24, 30);

const NOOP = () => undefined;

const Wrapper = ios ? SlackSheet : ({ children }) => children;

export default function TransactionConfirmationScreen() {
  const { colors } = useTheme();
  const [provider, setProvider] = useState();
  const [currentNetwork, setCurrentNetwork] = useState();
  const [isAuthorizing, setIsAuthorizing] = useState(false);
  const [methodName, setMethodName] = useState(null);
  const calculatingGasLimit = useRef(false);
  const [isBalanceEnough, setIsBalanceEnough] = useState(true);
  const [isSufficientGasChecked, setIsSufficientGasChecked] = useState(false);
  const [nativeAsset, setNativeAsset] = useState(null);
  const { height: deviceHeight } = useDimensions();
  const { wallets, walletNames, switchToWalletWithAddress } = useWallets();
  const balances = useWalletBalances(wallets);
  const { accountAddress, nativeCurrency } = useAccountSettings();
  const keyboardHeight = useKeyboardHeight();
  const dispatch = useDispatch();
  const { params: routeParams } = useRoute();
  const { goBack, navigate } = useNavigation();
  const isFocused = useIsFocused();

  const pendingRedirect = useSelector(
    ({ walletconnect }) => walletconnect.pendingRedirect
  );

  const walletConnectors = useSelector(
    ({ walletconnect }) => walletconnect.walletConnectors
  );

  const {
    dataAddNewTransaction,
    removeRequest,
    walletConnectSendStatus,
  } = useTransactionConfirmation();

  const {
    callback,
    transactionDetails: {
      dappName,
      dappScheme,
      dappUrl,
      displayDetails,
      imageUrl,
      payload: { method, params },
      peerId,
      requestId,
      walletConnectV2RequestValues,
    },
  } = routeParams;
  const isMessageRequest = isMessageDisplayType(method);
  const [ready, setReady] = useState(isMessageRequest);
  const genericNativeAsset = useNativeAssetForNetwork(currentNetwork);
  const walletConnector = walletConnectors[peerId];

  const accountInfo = useMemo(() => {
    // TODO where do we get address for sign/send transaction?
    const address =
      walletConnectV2RequestValues?.address || walletConnector?._accounts?.[0];
    const selectedWallet = findWalletWithAccount(wallets, address);
    const profileInfo = getAccountProfileInfo(
      selectedWallet,
      walletNames,
      address
    );
    return {
      ...profileInfo,
      address,
      isHardwareWallet: !!selectedWallet?.deviceId,
    };
  }, [
    walletConnector?._accounts,
    walletNames,
    wallets,
    walletConnectV2RequestValues,
  ]);

  const getNextNonce = useCurrentNonce(accountInfo.address, currentNetwork);

  const isTestnet = isTestnetNetwork(currentNetwork);
  const isL2 = isL2Network(currentNetwork);
  const disableFlashbotsPostMerge = !config.flashbots_enabled;
  const flashbotsEnabled =
    useExperimentalFlag(FLASHBOTS_WC) && !disableFlashbotsPostMerge;

  useEffect(() => {
    setCurrentNetwork(
      ethereumUtils.getNetworkFromChainId(
        Number(
          walletConnectV2RequestValues?.chainId || walletConnector?._chainId
        )
      )
    );
  }, [walletConnectV2RequestValues?.chainId, walletConnector?._chainId]);

  useEffect(() => {
    const initProvider = async () => {
      let p;
      if (currentNetwork === Network.mainnet && flashbotsEnabled) {
        p = await getFlashbotsProvider(currentNetwork);
      } else {
        p = await getProviderForNetwork(currentNetwork);
      }

      setProvider(p);
    };
    currentNetwork && initProvider();
  }, [currentNetwork, flashbotsEnabled, setProvider]);

  useEffect(() => {
    const getNativeAsset = async () => {
      const asset = await ethereumUtils.getNativeAssetForNetwork(
        currentNetwork,
        accountInfo.address
      );
      provider && setNativeAsset(asset);
    };
    currentNetwork && getNativeAsset();
  }, [accountInfo.address, currentNetwork, provider]);

  const {
    gasLimit,
    isValidGas,
    isSufficientGas,
    startPollingGasFees,
    stopPollingGasFees,
    updateGasFeeOption,
    updateTxFee,
    selectedGasFee,
    selectedGasFeeOption,
    gasFeeParamsBySpeed,
  } = useGas({ nativeAsset });

  useEffect(() => {
    if (
      isEmpty(selectedGasFee?.gasFee) ||
      isEmpty(gasFeeParamsBySpeed) ||
      !nativeAsset ||
      !currentNetwork ||
      isSufficientGasChecked
    )
      return;
    updateGasFeeOption(selectedGasFeeOption);
    setIsSufficientGasChecked(true);
  }, [
    isSufficientGas,
    isSufficientGasChecked,
    nativeAsset,
    currentNetwork,
    selectedGasFee,
    selectedGasFeeOption,
    updateGasFeeOption,
    gasFeeParamsBySpeed,
  ]);

  const request = useMemo(() => {
    return isMessageRequest
      ? { message: displayDetails.request }
      : { ...displayDetails.request, asset: nativeAsset };
  }, [displayDetails.request, nativeAsset, isMessageRequest]);

  const openAutomatically = routeParams?.openAutomatically;

  const formattedDappUrl = useMemo(() => {
    const { hostname } = new URL(dappUrl);
    return hostname;
  }, [dappUrl]);

  const handleL2DisclaimerPress = useCallback(() => {
    if (isTestnet) return;
    navigate(Routes.EXPLAIN_SHEET, {
      type: currentNetwork,
    });
  }, [isTestnet, navigate, currentNetwork]);

  const fetchMethodName = useCallback(
    async data => {
      if (!data) return;
      const methodSignaturePrefix = data.substr(0, 10);
      let fallbackHandler;
      try {
        fallbackHandler = setTimeout(() => {
          setMethodName(lang.t('wallet.transaction.request'));
        }, 5000);
        const { name } = await methodRegistryLookupAndParse(
          methodSignaturePrefix
        );
        if (name) {
          setMethodName(name);
          clearTimeout(fallbackHandler);
        }
      } catch (e) {
        setMethodName(lang.t('wallet.transaction.request'));
        clearTimeout(fallbackHandler);
      }
    },
    [setMethodName]
  );

  useEffect(() => {
    if (openAutomatically && !isEmulatorSync()) {
      ReactNativeHapticFeedback.trigger('notificationSuccess');
    }
    InteractionManager.runAfterInteractions(() => {
      if (currentNetwork) {
        if (!isMessageRequest) {
          startPollingGasFees(currentNetwork);
          fetchMethodName(params[0].data);
        } else {
          setMethodName(lang.t('wallet.message_signing.request'));
        }
        analytics.track('Shown Walletconnect signing request');
      }
    });
  }, [
    dappUrl,
    fetchMethodName,
    isMessageRequest,
    method,
    currentNetwork,
    openAutomatically,
    params,
    startPollingGasFees,
  ]);

  const closeScreen = useCallback(
    canceled => {
      // we need to close the hw navigator too
      if (accountInfo.isHardwareWallet) {
        delay(300);
        goBack();
      }
      goBack();
      if (!isMessageRequest) {
        stopPollingGasFees();
      }
      if (pendingRedirect) {
        InteractionManager.runAfterInteractions(() => {
          let type = method === SEND_TRANSACTION ? 'transaction' : 'sign';

          if (canceled) {
            type = `${type}-canceled`;
          }
          dispatch(walletConnectRemovePendingRedirect(type, dappScheme));
        });
      }

      if (walletConnectV2RequestValues?.onComplete) {
        InteractionManager.runAfterInteractions(() => {
          walletConnectV2RequestValues.onComplete();
        });
      }
    },
    [
      accountInfo.isHardwareWallet,
      goBack,
      isMessageRequest,
      pendingRedirect,
      walletConnectV2RequestValues,
      stopPollingGasFees,
      method,
      dispatch,
      dappScheme,
    ]
  );

  const onCancel = useCallback(
    async error => {
      try {
        if (callback) {
          callback({ error: error || 'User cancelled the request' });
        }
        setTimeout(async () => {
          if (requestId) {
            if (walletConnectV2RequestValues) {
              await handleSessionRequestResponse(walletConnectV2RequestValues, {
                error: error || 'User cancelled the request',
              });
            } else {
              await dispatch(
                walletConnectSendStatus(peerId, requestId, {
                  error: error || 'User cancelled the request',
                })
              );
            }
            dispatch(removeRequest(requestId));
          }
          const rejectionType =
            method === SEND_TRANSACTION ? 'transaction' : 'signature';
          analytics.track(`Rejected WalletConnect ${rejectionType} request`, {
            isHardwareWallet: accountInfo.isHardwareWallet,
          });

          closeScreen(true);
        }, 300);
      } catch (error) {
        logger.error(
          new RainbowError('WC: error while handling cancel request'),
          { error }
        );
        closeScreen(true);
      }
    },
    [
      accountInfo.isHardwareWallet,
      callback,
      closeScreen,
      dispatch,
      method,
      peerId,
      removeRequest,
      requestId,
      walletConnectSendStatus,
      walletConnectV2RequestValues,
    ]
  );

  const onPressCancel = useCallback(() => onCancel(), [onCancel]);

  useEffect(() => {
    if (
      isFocused &&
      (!peerId || (!walletConnector && !walletConnectV2RequestValues)) &&
      (ios || IS_TESTING !== 'true')
    ) {
      Alert.alert(
        lang.t('wallet.transaction.alert.connection_expired'),
        lang.t('wallet.transaction.alert.please_go_back_and_reconnect'),
        [
          {
            onPress: () => onCancel(),
          },
        ]
      );
    }
  }, [
    isFocused,
    goBack,
    onCancel,
    peerId,
    walletConnector,
    walletConnectV2RequestValues,
  ]);

  const calculateGasLimit = useCallback(async () => {
    calculatingGasLimit.current = true;
    const txPayload = params?.[0];
    // use the default
    let gas = txPayload.gasLimit || txPayload.gas;

    // sometimes provider is undefined, this is hack to ensure its defined
    const localCurrentNetwork = ethereumUtils.getNetworkFromChainId(
      Number(walletConnectV2RequestValues?.chainId || walletConnector?._chainId)
    );
    const provider = await getProviderForNetwork(localCurrentNetwork);
    try {
      // attempt to re-run estimation
      logger.debug(
        'WC: Estimating gas limit',
        { gas },
        logger.DebugContext.walletconnect
      );
<<<<<<< HEAD
      const rawGasLimit = await estimateGas(txPayload, provider);
=======

      // safety precaution: we want to ensure these properties are not used for gas estimation
      const cleanTxPayload = omitFlatten(txPayload, [
        'gas',
        'gasLimit',
        'gasPrice',
        'maxFeePerGas',
        'maxPriorityFeePerGas',
      ]);
      let rawGasLimit = await estimateGas(cleanTxPayload, provider);
>>>>>>> 0590bccc
      logger.debug(
        'WC: Estimated gas limit',
        { rawGasLimit },
        logger.DebugContext.walletconnect
      );
      if (rawGasLimit) {
        gas = toHex(rawGasLimit);
      }
    } catch (error) {
      logger.error(new RainbowError('WC: error estimating gas'), { error });
    } finally {
      logger.debug(
        'WC: Setting gas limit to',
        { gas: convertHexToString(gas) },
        logger.DebugContext.walletconnect
      );

      if (getNetworkObj(currentNetwork).gas.OptimismTxFee) {
        const l1GasFeeOptimism = await ethereumUtils.calculateL1FeeOptimism(
          txPayload,
          provider
        );
        updateTxFee(gas, null, l1GasFeeOptimism);
      } else {
        updateTxFee(gas, null);
      }
    }
  }, [
    currentNetwork,
    params,
    updateTxFee,
    walletConnectV2RequestValues?.chainId,
    walletConnector?._chainId,
  ]);

  useEffect(() => {
    if (
      !isEmpty(gasFeeParamsBySpeed) &&
      !calculatingGasLimit.current &&
      !isMessageRequest &&
      provider
    ) {
      InteractionManager.runAfterInteractions(() => {
        calculateGasLimit();
      });
    }
  }, [
    calculateGasLimit,
    gasLimit,
    gasFeeParamsBySpeed,
    isMessageRequest,
    method,
    params,
    provider,
    updateTxFee,
  ]);

  const walletBalance = useMemo(() => {
    if (isL2 || isTestnet) {
      return {
        amount: nativeAsset?.balance?.amount || 0,
        display: nativeAsset?.balance?.display || `0 ${nativeAsset?.symbol}`,
        symbol: nativeAsset?.symbol || 'ETH',
      };
    } else {
      return {
        amount: balances[accountInfo.address] || 0,
        display: `${balances[accountInfo.address] || 0} ETH`,
        symbol: 'ETH',
      };
    }
  }, [
    isL2,
    isTestnet,
    nativeAsset?.balance?.amount,
    nativeAsset?.balance?.display,
    nativeAsset?.symbol,
    balances,
    accountInfo.address,
  ]);

  useEffect(() => {
    if (isMessageRequest) {
      setIsBalanceEnough(true);
      return;
    }

    if (!isSufficientGas) {
      setIsBalanceEnough(false);
      return;
    }

    const { gasFee } = selectedGasFee;
    if (!gasFee?.estimatedFee) {
      setIsBalanceEnough(false);
      return;
    }
    // Get the TX fee Amount
    const txFeeAmount = fromWei(gasFee?.maxFee?.value?.amount ?? 0);

    // Get the ETH balance
    const balanceAmount = walletBalance.amount ?? 0;

    // Get the TX value
    const txPayload = params?.[0];
    const value = txPayload?.value ?? 0;

    // Check that there's enough ETH to pay for everything!
    const totalAmount = BigNumber(fromWei(value)).plus(txFeeAmount);
    const isEnough = greaterThanOrEqualTo(balanceAmount, totalAmount);

    setIsBalanceEnough(isEnough);
  }, [
    isBalanceEnough,
    isMessageRequest,
    isSufficientGas,
    method,
    currentNetwork,
    params,
    selectedGasFee,
    walletBalance.amount,
  ]);

  const handleConfirmTransaction = useCallback(async () => {
    const sendInsteadOfSign = method === SEND_TRANSACTION;
    const txPayload = params?.[0];
    let { gas, gasLimit: gasLimitFromPayload } = txPayload;

    try {
      logger.debug(
        'WC: gas suggested by dapp',
        {
          gas: convertHexToString(gas),
          gasLimitFromPayload: convertHexToString(gasLimitFromPayload),
        },
        logger.DebugContext.walletconnect
      );

      if (currentNetwork === networkTypes.mainnet) {
        // Estimate the tx with gas limit padding before sending
        const rawGasLimit = await estimateGasWithPadding(
          txPayload,
          null,
          null,
          provider
        );

        // If the estimation with padding is higher or gas limit was missing,
        // let's use the higher value
        if (
          (isNil(gas) && isNil(gasLimitFromPayload)) ||
          (!isNil(gas) && greaterThan(rawGasLimit, convertHexToString(gas))) ||
          (!isNil(gasLimitFromPayload) &&
            greaterThan(rawGasLimit, convertHexToString(gasLimitFromPayload)))
        ) {
          logger.debug(
            'WC: using padded estimation!',
            { gas: rawGasLimit.toString() },
            logger.DebugContext.walletconnect
          );
          gas = toHex(rawGasLimit);
        }
      }
    } catch (error) {
      logger.error(new RainbowError('WC: error estimating gas'), { error });
    }
    // clean gas prices / fees sent from the dapp
    const cleanTxPayload = omitFlatten(txPayload, [
      'gasPrice',
      'maxFeePerGas',
      'maxPriorityFeePerGas',
    ]);
    const gasParams = parseGasParamsForTransaction(selectedGasFee);
    const calculatedGasLimit = gas || gasLimitFromPayload || gasLimit;
    const nonce = await getNextNonce();
    let txPayloadUpdated = {
      ...cleanTxPayload,
      ...gasParams,
      nonce,
    };
    if (calculatedGasLimit) {
      txPayloadUpdated.gasLimit = calculatedGasLimit;
    }
    txPayloadUpdated = omitFlatten(txPayloadUpdated, [
      'from',
      'gas',
      'chainId',
    ]);

    logger.debug(`WC: ${method} payload`, { txPayload, txPayloadUpdated });

    let response = null;
    try {
      const existingWallet = await loadWallet(
        accountInfo.address,
        true,
        provider
      );
      if (sendInsteadOfSign) {
        response = await sendTransaction({
          existingWallet,
          provider,
          transaction: txPayloadUpdated,
        });
      } else {
        response = await signTransaction({
          existingWallet,
          provider,
          transaction: txPayloadUpdated,
        });
      }
    } catch (e) {
      logger.error(
        new RainbowError(
          `WC: Error while ${
            sendInsteadOfSign ? 'sending' : 'signing'
          } transaction`
        )
      );
    }

    const { result, error } = response;
    if (result) {
      if (callback) {
        callback({ result: result.hash });
      }
      let txSavedInCurrentWallet = false;
      let txDetails = null;
      if (sendInsteadOfSign) {
        txDetails = {
          amount: displayDetails?.request?.value ?? 0,
          asset: nativeAsset || displayDetails?.request?.asset,
          dappName,
          data: result.data,
          from: displayDetails?.request?.from,
          gasLimit,
          hash: result.hash,
          network: currentNetwork,
          nonce: result.nonce,
          to: displayDetails?.request?.to,
          value: result.value.toString(),
          ...gasParams,
        };
        if (accountAddress?.toLowerCase() === txDetails.from?.toLowerCase()) {
          dispatch(dataAddNewTransaction(txDetails, null, false, provider));
          txSavedInCurrentWallet = true;
        }
      }
      analytics.track('Approved WalletConnect transaction request', {
        dappName,
        dappUrl,
        isHardwareWallet: accountInfo.isHardwareWallet,
        network: currentNetwork,
      });
      if (isFocused && requestId) {
        if (walletConnectV2RequestValues) {
          await handleSessionRequestResponse(walletConnectV2RequestValues, {
            result: result.hash,
          });
        } else {
          await dispatch(
            walletConnectSendStatus(peerId, requestId, { result: result.hash })
          );
        }
        dispatch(removeRequest(requestId));
      }
      closeScreen(false);
      // When the tx is sent from a different wallet,
      // we need to switch to that wallet before saving the tx
      if (!txSavedInCurrentWallet) {
        InteractionManager.runAfterInteractions(async () => {
          await switchToWalletWithAddress(txDetails.from);
          dispatch(dataAddNewTransaction(txDetails, null, false, provider));
        });
      }
    } else {
      logger.error(new RainbowError(`WC: Tx failure - ${formattedDappUrl}`), {
        dappName,
        dappScheme,
        dappUrl,
        formattedDappUrl,
        rpcMethod: method,
        network: currentNetwork,
      });

      // If the user is using a hardware wallet, we don't want to close the sheet on an error
      if (!accountInfo.isHardwareWallet) {
        await onCancel(error);
      }
    }
  }, [
    method,
    params,
    selectedGasFee,
    gasLimit,
    getNextNonce,
    currentNetwork,
    provider,
    accountInfo.address,
    accountInfo.isHardwareWallet,
    callback,
    dappName,
    dappUrl,
    isFocused,
    requestId,
    closeScreen,
    displayDetails?.request?.value,
    displayDetails?.request?.asset,
    displayDetails?.request?.from,
    displayDetails?.request?.to,
    nativeAsset,
    accountAddress,
    dispatch,
    dataAddNewTransaction,
    walletConnectV2RequestValues,
    removeRequest,
    walletConnectSendStatus,
    peerId,
    switchToWalletWithAddress,
    formattedDappUrl,
    dappScheme,
    onCancel,
  ]);

  const handleSignMessage = useCallback(async () => {
    const message = params.find(p => !isAddress(p));
    let response = null;
    const existingWallet = await loadWallet(
      accountInfo.address,
      true,
      provider
    );
    switch (method) {
      case SIGN:
        response = await signMessage(message, existingWallet);
        break;
      case PERSONAL_SIGN:
        response = await signPersonalMessage(message, existingWallet);
        break;
      case SIGN_TYPED_DATA_V4:
      case SIGN_TYPED_DATA:
        response = await signTypedDataMessage(message, existingWallet);
        break;
      default:
        break;
    }
    const { result, error } = response;
    if (result) {
      analytics.track('Approved WalletConnect signature request', {
        dappName,
        dappUrl,
        isHardwareWallet: accountInfo.isHardwareWallet,
        network: currentNetwork,
      });
      if (requestId) {
        if (walletConnectV2RequestValues) {
          await handleSessionRequestResponse(walletConnectV2RequestValues, {
            result,
          });
        } else {
          await dispatch(walletConnectSendStatus(peerId, requestId, response));
        }
        dispatch(removeRequest(requestId));
      }
      if (callback) {
        callback({ sig: result });
      }
      closeScreen(false);
    } else {
      await onCancel(error);
    }
  }, [
    params,
    accountInfo.address,
    accountInfo.isHardwareWallet,
    provider,
    method,
    dappName,
    dappUrl,
    currentNetwork,
    requestId,
    callback,
    closeScreen,
    walletConnectV2RequestValues,
    dispatch,
    removeRequest,
    walletConnectSendStatus,
    peerId,
    onCancel,
  ]);

  const onConfirm = useCallback(async () => {
    if (isMessageRequest) {
      return handleSignMessage();
    }
    if (!isBalanceEnough || !isValidGas) return;
    return handleConfirmTransaction();
  }, [
    handleConfirmTransaction,
    handleSignMessage,
    isBalanceEnough,
    isMessageRequest,
    isValidGas,
  ]);

  const onPressSend = useCallback(async () => {
    if (isAuthorizing) return;
    setIsAuthorizing(true);
    try {
      await onConfirm();
      setIsAuthorizing(false);
    } catch (error) {
      setIsAuthorizing(false);
    }
  }, [isAuthorizing, onConfirm]);

  const submitFn = useCallback(async () => {
    if (accountInfo.isHardwareWallet) {
      navigate(Routes.HARDWARE_WALLET_TX_NAVIGATOR, { submit: onPressSend });
    } else {
      await onPressSend();
    }
  }, [accountInfo.isHardwareWallet, navigate, onPressSend]);

  const renderTransactionButtons = useCallback(() => {
    let ready = true;
    const isMessage = isMessageRequest;
    // If we don't know about gas prices yet
    // set the button state to "loading"
    if (!isMessage && !isBalanceEnough && isSufficientGas === null) {
      ready = false;
    }
    return !isMessage &&
      (isBalanceEnough === false || !isValidGas) &&
      isSufficientGas !== null ? (
      <Column marginBottom={24} marginTop={19}>
        <SheetActionButton
          color={colors.transparent}
          disabled
          label={
            !isValidGas
              ? lang.t('button.confirm_exchange.invalid_fee_lowercase')
              : lang.t('button.confirm_exchange.symbol_balance_too_low', {
                  symbol: nativeAsset?.symbol,
                })
          }
          onPress={onCancel}
          size="big"
          textColor={colors.avatarColor[7]}
          weight="bold"
        />
      </Column>
    ) : (
      <SheetActionButtonRow ignorePaddingTop>
        <SheetActionButton
          color={colors.white}
          label={lang.t('button.cancel')}
          onPress={onPressCancel}
          size="big"
          textColor={colors.alpha(colors.blueGreyDark, 0.8)}
          weight="bold"
        />
        <SheetActionButton
          color={colors.appleBlue}
          label={`􀎽 ${lang.t('button.confirm')}`}
          onPress={ready ? submitFn : NOOP}
          size="big"
          testID="wc-confirm"
          weight="heavy"
        />
      </SheetActionButtonRow>
    );
  }, [
    isMessageRequest,
    isBalanceEnough,
    isSufficientGas,
    isValidGas,
    colors,
    nativeAsset?.symbol,
    onCancel,
    onPressCancel,
    submitFn,
  ]);

  const renderTransactionSection = useCallback(() => {
    if (isMessageRequest) {
      return (
        <RowWithMargins style={messageRequestContainerStyle}>
          <MessageSigningSection message={request.message} method={method} />
        </RowWithMargins>
      );
    }

    if (isTransactionDisplayType(method) && request?.asset) {
      const amount = request?.value ?? '0.00';
      const nativeAssetPrice =
        genericNativeAsset?.price?.value || nativeAsset?.price?.value;
      const nativeAmount = multiply(nativeAssetPrice, amount);
      const nativeAmountDisplay = convertAmountToNativeDisplay(
        nativeAmount,
        nativeCurrency
      );
      if (!amount) return;
      return (
        <TransactionConfirmationSection
          address={request?.asset?.mainnet_address || request?.asset?.address}
          amount={amount}
          method={method}
          name={request?.asset?.name}
          nativeAmountDisplay={!nativeAssetPrice ? null : nativeAmountDisplay}
          symbol={request?.asset?.symbol}
        />
      );
    }
    return (
      <DefaultTransactionConfirmationSection
        address={request?.to}
        data={request?.data}
        method={method}
        value={request?.value}
      />
    );
  }, [
    isMessageRequest,
    method,
    request?.asset,
    request?.to,
    request?.data,
    request?.value,
    request.message,
    nativeAsset,
    genericNativeAsset?.price?.value,
    nativeCurrency,
  ]);

  const offset = useSharedValue(0);
  const sheetOpacity = useSharedValue(1);
  const animatedSheetStyles = useAnimatedStyle(() => ({
    opacity: sheetOpacity.value,
  }));

  useEffect(() => {
    offset.value = withSpring(0, springConfig);
    sheetOpacity.value = withSpring(1, springConfig);
  }, [keyboardHeight, offset, sheetOpacity]);

  const amount = request?.value ?? '0.00';

  const isAndroidApprovalRequest = useMemo(
    () =>
      android &&
      isTransactionDisplayType(method) &&
      !!request?.asset &&
      amount === 0 &&
      isBalanceEnough,
    [amount, isBalanceEnough, method, request]
  );

  const ShortSheetHeight = 486 + safeAreaInsetValues.bottom;
  const TallSheetHeight = 656 + safeAreaInsetValues.bottom;
  const MessageSheetHeight =
    (isSignTypedData(method) ? 630 : android ? 595 : 580) +
    safeAreaInsetValues.bottom;

  const balanceTooLow = isBalanceEnough === false && isSufficientGas !== null;

  let sheetHeight =
    (isMessageRequest
      ? MessageSheetHeight
      : (amount && amount !== '0.00') || !isBalanceEnough
      ? TallSheetHeight
      : ShortSheetHeight) * (android ? 1.5 : 1);

  let marginTop = android ? deviceHeight - sheetHeight + 275 : null;

  if (isTransactionDisplayType(method) && !request?.asset) {
    marginTop += 50;
  }

  if (isAndroidApprovalRequest) {
    sheetHeight += 140;
  }

  if (isTransactionDisplayType(method) && !isL2 && !isTestnet) {
    sheetHeight -= 70;
  }

  useEffect(() => {
    if (
      request?.asset &&
      walletBalance &&
      currentNetwork &&
      provider &&
      nativeAsset &&
      !isEmpty(selectedGasFee)
    ) {
      setReady(true);
    }
  }, [
    nativeAsset,
    currentNetwork,
    provider,
    ready,
    request?.asset,
    selectedGasFee,
    walletBalance,
  ]);

  const spinnerHeight =
    sheetHeight -
    227 +
    (isTransactionDisplayType(method) ? (isL2 ? 84 : 72) : 0);

  return (
    <SheetKeyboardAnimation
      as={AnimatedContainer}
      isKeyboardVisible={false}
      translateY={offset}
    >
      <Wrapper
        backgroundColor={colors.transparent}
        borderRadius={0}
        height={sheetHeight}
        hideHandle
        scrollEnabled={false}
      >
        <Column testID="wc-request-sheet">
          <AnimatedSheet
            backgroundColor={colors.white}
            borderRadius={39}
            direction="column"
            marginTop={marginTop}
            paddingBottom={
              isMessageRequest
                ? safeAreaInsetValues.bottom + (android ? 20 : 0)
                : 0
            }
            paddingTop={24}
            style={[
              animatedSheetStyles,
              android && isMessageRequest
                ? { borderBottomLeftRadius: 0, borderBottomRightRadius: 0 }
                : null,
            ]}
          >
            {!ready ? (
              <Centered height={spinnerHeight}>
                <LoadingSpinner size={android ? 40 : 'large'} />
              </Centered>
            ) : (
              <Fragment>
                <SheetHandleFixedToTop showBlur={false} />
                <Column marginBottom={17} />
                <DappLogo
                  dappName={dappName || ''}
                  imageUrl={imageUrl || ''}
                  network={currentNetwork}
                />
                <Row marginBottom={android ? -6 : 5}>
                  <Row marginBottom={android ? 16 : 8} marginHorizontal={32}>
                    <Text
                      align="center"
                      color="secondary80 (Deprecated)"
                      numberOfLines={1}
                      size="18px / 27px (Deprecated)"
                      weight="bold"
                    >
                      {formattedDappUrl}
                    </Text>
                  </Row>
                </Row>
                <Centered
                  marginBottom={android ? 10 : 24}
                  paddingHorizontal={24}
                >
                  <Text
                    align="center"
                    color={
                      methodName
                        ? 'primary (Deprecated)'
                        : { custom: 'transparent' }
                    }
                    size="18px / 27px (Deprecated)"
                    weight="heavy"
                  >
                    {methodName ||
                      lang.t('wallet.transaction.placeholder_title')}
                  </Text>
                </Centered>
                {ios && (
                  <Divider color={colors.rowDividerLight} inset={[0, 143.5]} />
                )}
                {renderTransactionSection()}
                {(isL2 || isTestnet) && !isMessageRequest && (
                  <Column margin={android ? 24 : 0} width="100%">
                    <Row height={android ? 0 : 19} />
                    <L2Disclaimer
                      assetType={currentNetwork}
                      colors={colors}
                      hideDivider
                      onPress={handleL2DisclaimerPress}
                      prominent
                      symbol="app"
                    />
                  </Column>
                )}
                {renderTransactionButtons()}
                <RowWithMargins margin={15} style={rowStyle}>
                  <Column flex={1}>
                    <Row marginBottom={8}>
                      <SwitchText>{lang.t('wallet.wallet_title')}</SwitchText>
                    </Row>
                    <RowWithMargins margin={5} style={{ alignItems: 'center' }}>
                      {accountInfo.accountImage ? (
                        <ImageAvatar
                          image={accountInfo.accountImage}
                          size="smaller"
                        />
                      ) : (
                        <ContactAvatar
                          color={
                            isNaN(accountInfo.accountColor)
                              ? colors.skeleton
                              : accountInfo.accountColor
                          }
                          size="smaller"
                          value={accountInfo.accountSymbol}
                        />
                      )}
                      <WalletText>{accountInfo.accountName}</WalletText>
                    </RowWithMargins>
                  </Column>
                  <Column marginLeft={16}>
                    <Row justify="end" marginBottom={12}>
                      <SwitchText align="right">
                        {lang.t('wallet.balance_title')}
                      </SwitchText>
                    </Row>
                    <WalletText align="right" balanceTooLow={balanceTooLow}>
                      {isBalanceEnough === false &&
                        isSufficientGas !== null &&
                        '􀇿 '}
                      {walletBalance?.display}
                    </WalletText>
                  </Column>
                </RowWithMargins>
              </Fragment>
            )}
          </AnimatedSheet>
          {!isMessageRequest && (
            <GasSpeedButton currentNetwork={currentNetwork} theme="dark" />
          )}
        </Column>
      </Wrapper>
    </SheetKeyboardAnimation>
  );
}<|MERGE_RESOLUTION|>--- conflicted
+++ resolved
@@ -544,9 +544,6 @@
         { gas },
         logger.DebugContext.walletconnect
       );
-<<<<<<< HEAD
-      const rawGasLimit = await estimateGas(txPayload, provider);
-=======
 
       // safety precaution: we want to ensure these properties are not used for gas estimation
       const cleanTxPayload = omitFlatten(txPayload, [
@@ -557,7 +554,6 @@
         'maxPriorityFeePerGas',
       ]);
       let rawGasLimit = await estimateGas(cleanTxPayload, provider);
->>>>>>> 0590bccc
       logger.debug(
         'WC: Estimated gas limit',
         { rawGasLimit },
