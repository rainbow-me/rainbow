--- conflicted
+++ resolved
@@ -219,10 +219,6 @@
   ]);
 
   const accountInfo = useMemo(() => {
-<<<<<<< HEAD
-=======
-    const address = walletConnector?._accounts?.[0];
->>>>>>> 6be4ee78
     const selectedWallet = findWalletWithAccount(wallets, address);
     const profileInfo = getAccountProfileInfo(
       selectedWallet,
@@ -234,24 +230,13 @@
       ...profileInfo,
       address,
     };
-<<<<<<< HEAD
   }, [address, network, walletNames, wallets]);
-=======
-  }, [network, walletConnector?._accounts, walletNames, wallets]);
->>>>>>> 6be4ee78
 
   const isL2 = useMemo(() => isL2Network(network), [network]);
 
   useEffect(() => {
-<<<<<<< HEAD
     setNetwork(ethereumUtils.getNetworkFromChainId(Number(chainId)));
   }, [chainId]);
-=======
-    setNetwork(
-      ethereumUtils.getNetworkFromChainId(Number(walletConnector?._chainId))
-    );
-  }, [walletConnector?._chainId]);
->>>>>>> 6be4ee78
 
   useEffect(() => {
     const initProvider = async () => {
@@ -284,9 +269,6 @@
     selectedGasPriceOption,
   } = useGas();
 
-<<<<<<< HEAD
-  const request = displayDetails?.request;
-=======
   useEffect(() => {
     const { txFee } = selectedGasPrice;
     if (!txFee || !nativeAsset || !network || isSufficientGasChecked) return;
@@ -308,7 +290,6 @@
       : { ...displayDetails.request, asset: nativeAsset };
   }, [displayDetails.request, nativeAsset, isMessageRequest]);
 
->>>>>>> 6be4ee78
   const openAutomatically = routeParams?.openAutomatically;
 
   const formattedDappUrl = useMemo(() => {
@@ -413,41 +394,6 @@
     ]
   );
 
-<<<<<<< HEAD
-  const onCancel = useCallback(async () => {
-    try {
-      closeScreen(true);
-      callback?.({ error: 'User cancelled the request' });
-      setTimeout(async () => {
-        if (requestId) {
-          dispatch(removeRequest(requestId));
-          !isWalletConnectV2Request &&
-            (await dispatch(walletConnectSendStatus(peerId, requestId, null)));
-        }
-        const rejectionType =
-          method === SEND_TRANSACTION ? 'transaction' : 'signature';
-        analytics.track(`Rejected WalletConnect ${rejectionType} request`, {
-          version: requestVersion,
-        });
-      }, 300);
-    } catch (error) {
-      logger.log('error while handling cancel request', error);
-      closeScreen(true);
-      Alert.alert(lang.t('wallet.transaction.alert.cancelled_transaction'));
-    }
-  }, [
-    callback,
-    closeScreen,
-    dispatch,
-    method,
-    peerId,
-    removeRequest,
-    requestVersion,
-    requestId,
-    isWalletConnectV2Request,
-    walletConnectSendStatus,
-  ]);
-=======
   const onCancel = useCallback(
     async error => {
       try {
@@ -489,7 +435,7 @@
   const onPressCancel = useCallback(() => onCancel(), [onCancel]);
 
   useEffect(() => {
-    if (!peerId || !walletConnector) {
+    if (!peerId) {
       Alert.alert(
         'Connection Expired',
         'Please go back to the dapp and reconnect it to your wallet',
@@ -500,8 +446,7 @@
         ]
       );
     }
-  }, [goBack, onCancel, peerId, walletConnector]);
->>>>>>> 6be4ee78
+  }, [goBack, onCancel, peerId]);
 
   const calculateGasLimit = useCallback(async () => {
     calculatingGasLimit.current = true;
@@ -684,15 +629,9 @@
 
     const { result, error } = response;
     if (result) {
-<<<<<<< HEAD
       callback?.({ result: result.hash });
-=======
-      if (callback) {
-        callback({ result: result.hash });
-      }
       let txSavedInCurrentWallet = false;
       let txDetails = null;
->>>>>>> 6be4ee78
       if (sendInsteadOfSign) {
         txDetails = {
           amount: displayDetails?.request?.value ?? 0,
@@ -716,16 +655,10 @@
       });
       if (requestId) {
         dispatch(removeRequest(requestId));
-<<<<<<< HEAD
         !isWalletConnectV2Request &&
           (await dispatch(
             walletConnectSendStatus(peerId, requestId, result.hash)
           ));
-=======
-        await dispatch(
-          walletConnectSendStatus(peerId, requestId, { result: result.hash })
-        );
->>>>>>> 6be4ee78
       }
       closeScreen(false);
       // When the tx is sent from a different wallet,
@@ -818,19 +751,6 @@
       default:
         break;
     }
-<<<<<<< HEAD
-
-    if (flatFormatSignature) {
-      analytics.track('Approved WalletConnect signature request', {
-        version: requestVersion,
-      });
-      if (requestId) {
-        dispatch(removeRequest(requestId));
-        !isWalletConnectV2Request &&
-          (await dispatch(
-            walletConnectSendStatus(peerId, requestId, flatFormatSignature)
-          ));
-=======
     const { result, error } = response;
     if (result) {
       analytics.track('Approved WalletConnect signature request');
@@ -840,10 +760,7 @@
       }
       if (callback) {
         callback({ sig: result });
->>>>>>> 6be4ee78
-      }
-      // TODO check v1
-      callback?.({ result: flatFormatSignature });
+      }
       closeScreen(false);
     } else {
       await onCancel(error);
@@ -858,8 +775,6 @@
     params,
     peerId,
     removeRequest,
-    requestVersion,
-    isWalletConnectV2Request,
     requestId,
     walletConnectSendStatus,
     provider,
