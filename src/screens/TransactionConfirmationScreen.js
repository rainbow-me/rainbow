--- conflicted
+++ resolved
@@ -545,12 +545,7 @@
     }
 
     const { gasFee } = selectedGasFee;
-<<<<<<< HEAD
-
-    if (!gasFee.estimatedFee) {
-=======
     if (!gasFee?.estimatedFee) {
->>>>>>> b9c1ffc2
       setIsBalanceEnough(false);
       return;
     }
