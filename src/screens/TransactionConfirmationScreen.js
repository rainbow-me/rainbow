import { useIsFocused, useRoute } from '@react-navigation/native';
import { captureException } from '@sentry/react-native';
import BigNumber from 'bignumber.js';
import lang from 'i18n-js';
import isEmpty from 'lodash/isEmpty';
import isNil from 'lodash/isNil';
import React, {
  Fragment,
  useCallback,
  useEffect,
  useMemo,
  useRef,
  useState,
} from 'react';
import { ActivityIndicator, InteractionManager } from 'react-native';
import { isEmulatorSync } from 'react-native-device-info';
import ReactNativeHapticFeedback from 'react-native-haptic-feedback';
import Animated, {
  useAnimatedStyle,
  useSharedValue,
  withSpring,
} from 'react-native-reanimated';
import { useDispatch, useSelector } from 'react-redux';
import URL from 'url-parse';
import Divider from '../components/Divider';
import L2Disclaimer from '../components/L2Disclaimer';
import Spinner from '../components/Spinner';
import { RequestVendorLogoIcon } from '../components/coin-icon';
import { ContactAvatar } from '../components/contacts';
import ImageAvatar from '../components/contacts/ImageAvatar';
import { GasSpeedButton } from '../components/gas';
import { Centered, Column, Row, RowWithMargins } from '../components/layout';
import {
  SheetActionButton,
  SheetActionButtonRow,
  SheetHandleFixedToTop,
  SheetKeyboardAnimation,
  SlackSheet,
} from '../components/sheet';
import {
  DefaultTransactionConfirmationSection,
  MessageSigningSection,
  TransactionConfirmationSection,
} from '../components/transaction';
import { FLASHBOTS_WC } from '../config/experimental';
import useExperimentalFlag from '../config/experimentalHooks';
import { lightModeThemeColors } from '../styles/colors';
import { WrappedAlert as Alert } from '@/helpers/alert';
import { analytics } from '@rainbow-me/analytics';
import { Text } from '@rainbow-me/design-system';
import {
  estimateGas,
  estimateGasWithPadding,
  getFlashbotsProvider,
  getProviderForNetwork,
  isL2Network,
  isTestnetNetwork,
  toHex,
} from '@rainbow-me/handlers/web3';
import { Network } from '@rainbow-me/helpers';
import { getAccountProfileInfo } from '@rainbow-me/helpers/accountInfo';
import { isDappAuthenticated } from '@rainbow-me/helpers/dappNameHandler';
import { findWalletWithAccount } from '@rainbow-me/helpers/findWalletWithAccount';
import networkTypes from '@rainbow-me/helpers/networkTypes';
import {
  useAccountSettings,
  useCurrentNonce,
  useDimensions,
  useGas,
  useKeyboardHeight,
  useTransactionConfirmation,
  useWalletBalances,
  useWallets,
} from '@rainbow-me/hooks';
import {
  loadWallet,
  sendTransaction,
  signMessage,
  signPersonalMessage,
  signTransaction,
  signTypedDataMessage,
} from '@rainbow-me/model/wallet';
import { useNavigation } from '@rainbow-me/navigation';
import { parseGasParamsForTransaction } from '@rainbow-me/parsers';
import { walletConnectRemovePendingRedirect } from '@rainbow-me/redux/walletconnect';
import Routes from '@rainbow-me/routes';
import styled from '@rainbow-me/styled-components';
import { padding } from '@rainbow-me/styles';
import {
  convertAmountToNativeDisplay,
  convertHexToString,
  fromWei,
  greaterThan,
  greaterThanOrEqualTo,
  multiply,
  omitFlatten,
} from '@rainbow-me/utilities';
import { ethereumUtils, safeAreaInsetValues } from '@rainbow-me/utils';
import { useNativeAssetForNetwork } from '@rainbow-me/utils/ethereumUtils';
import { methodRegistryLookupAndParse } from '@rainbow-me/utils/methodRegistry';
import {
  isMessageDisplayType,
  isSignFirstParamType,
  isSignSecondParamType,
  isSignTypedData,
  isTransactionDisplayType,
  PERSONAL_SIGN,
  SEND_TRANSACTION,
  SIGN,
  SIGN_TYPED_DATA,
  SIGN_TYPED_DATA_V4,
} from '@rainbow-me/utils/signingMethods';
import logger from 'logger';

const springConfig = {
  damping: 500,
  mass: 3,
  stiffness: 1000,
};

const LoadingSpinner = styled(android ? Spinner : ActivityIndicator).attrs(
  ({ theme: { colors } }) => ({
    color: colors.alpha(colors.blueGreyDark, 0.3),
  })
)({});

const DappLogo = styled(RequestVendorLogoIcon).attrs(
  ({ theme: { colors } }) => ({
    backgroundColor: colors.transparent,
    borderRadius: 16,
    showLargeShadow: true,
    size: 50,
  })
)({
  marginBottom: 14,
});

const Container = styled(Column)({
  flex: 1,
});

const AnimatedContainer = Animated.createAnimatedComponent(Container);
const AnimatedSheet = Animated.createAnimatedComponent(Centered);

const SwitchText = ({ children, ...props }) => {
  return (
    <Text color="secondary40" size="14px" weight="semibold" {...props}>
      {children}
    </Text>
  );
};

const WalletText = ({ balanceTooLow, children }) => {
  return (
    <Text
      color={
        balanceTooLow
          ? { custom: lightModeThemeColors.avatarColor[7] }
          : 'secondary80'
      }
      numberOfLines={1}
      size="18px"
      weight={balanceTooLow ? 'bold' : 'semibold'}
    >
      {children}
    </Text>
  );
};

const messageRequestContainerStyle = padding.object(24, 0);

const rowStyle = padding.object(6, 24, 30);

const NOOP = () => undefined;

const Wrapper = ios ? SlackSheet : ({ children }) => children;

export default function TransactionConfirmationScreen() {
  const { colors } = useTheme();
  const [provider, setProvider] = useState();
  const [currentNetwork, setCurrentNetwork] = useState();
  const [isAuthorizing, setIsAuthorizing] = useState(false);
  const [methodName, setMethodName] = useState(null);
  const calculatingGasLimit = useRef(false);
  const [isBalanceEnough, setIsBalanceEnough] = useState(true);
  const [isSufficientGasChecked, setIsSufficientGasChecked] = useState(false);
  const [nativeAsset, setNativeAsset] = useState(null);
  const { height: deviceHeight } = useDimensions();
  const { wallets, walletNames, switchToWalletWithAddress } = useWallets();
  const balances = useWalletBalances(wallets);
  const { accountAddress, nativeCurrency } = useAccountSettings();
  const keyboardHeight = useKeyboardHeight();
  const dispatch = useDispatch();
  const { params: routeParams } = useRoute();
  const { goBack, navigate } = useNavigation();
  const isFocused = useIsFocused();

  const pendingRedirect = useSelector(
    ({ walletconnect }) => walletconnect.pendingRedirect
  );

  const walletConnectors = useSelector(
    ({ walletconnect }) => walletconnect.walletConnectors
  );

  const {
    dataAddNewTransaction,
    removeRequest,
    walletConnectSendStatus,
  } = useTransactionConfirmation();

  const {
    callback,
    transactionDetails: {
      dappName,
      dappScheme,
      dappUrl,
      displayDetails,
      imageUrl,
      payload: { method, params },
      peerId,
      requestId,
    },
  } = routeParams;
  const isMessageRequest = isMessageDisplayType(method);
  const [ready, setReady] = useState(isMessageRequest);
  const genericNativeAsset = useNativeAssetForNetwork(currentNetwork);
  const walletConnector = walletConnectors[peerId];
  const address = walletConnector?._accounts?.[0];

  const accountInfo = useMemo(() => {
    const selectedWallet = findWalletWithAccount(wallets, address);
    const profileInfo = getAccountProfileInfo(
      selectedWallet,
      walletNames,
      address
    );
    return {
      ...profileInfo,
      address,
    };
<<<<<<< HEAD
  }, [address, walletNames, wallets]);
=======
  }, [walletConnector?._accounts, walletNames, wallets]);
>>>>>>> 5bd35391

  const getNextNonce = useCurrentNonce(accountInfo.address, currentNetwork);

  const isTestnet = isTestnetNetwork(currentNetwork);
  const isL2 = isL2Network(currentNetwork);
  const flashbotsEnabled = useExperimentalFlag(FLASHBOTS_WC);

  useEffect(() => {
    setCurrentNetwork(
      ethereumUtils.getNetworkFromChainId(Number(walletConnector?._chainId))
    );
  }, [walletConnector?._chainId]);

  useEffect(() => {
    const initProvider = async () => {
      let p;
      if (currentNetwork === Network.mainnet && flashbotsEnabled) {
        p = await getFlashbotsProvider(currentNetwork);
      } else {
        p = await getProviderForNetwork(currentNetwork);
      }

      setProvider(p);
    };
    currentNetwork && initProvider();
  }, [currentNetwork, flashbotsEnabled]);

  useEffect(() => {
    const getNativeAsset = async () => {
      const asset = await ethereumUtils.getNativeAssetForNetwork(
        currentNetwork,
        accountInfo.address
      );
      provider && setNativeAsset(asset);
    };
    currentNetwork && getNativeAsset();
  }, [accountInfo.address, currentNetwork, provider]);

  const {
    gasLimit,
    isValidGas,
    isSufficientGas,
    startPollingGasFees,
    stopPollingGasFees,
    updateGasFeeOption,
    updateTxFee,
    selectedGasFee,
    selectedGasFeeOption,
    gasFeeParamsBySpeed,
  } = useGas({ nativeAsset });

  useEffect(() => {
    if (
      isEmpty(selectedGasFee?.gasFee) ||
      isEmpty(gasFeeParamsBySpeed) ||
      !nativeAsset ||
      !currentNetwork ||
      isSufficientGasChecked
    )
      return;
    updateGasFeeOption(selectedGasFeeOption);
    setIsSufficientGasChecked(true);
  }, [
    isSufficientGas,
    isSufficientGasChecked,
    nativeAsset,
    currentNetwork,
    selectedGasFee,
    selectedGasFeeOption,
    updateGasFeeOption,
    gasFeeParamsBySpeed,
  ]);

  const request = useMemo(() => {
    return isMessageRequest
      ? { message: displayDetails.request }
      : { ...displayDetails.request, asset: nativeAsset };
  }, [displayDetails.request, nativeAsset, isMessageRequest]);

  const openAutomatically = routeParams?.openAutomatically;

  const formattedDappUrl = useMemo(() => {
    const { hostname } = new URL(dappUrl);
    return hostname;
  }, [dappUrl]);

  const isAuthenticated = useMemo(() => {
    return isDappAuthenticated(dappUrl);
  }, [dappUrl]);

  const handleL2DisclaimerPress = useCallback(() => {
    if (isTestnet) return;
    navigate(Routes.EXPLAIN_SHEET, {
      type: currentNetwork,
    });
  }, [isTestnet, navigate, currentNetwork]);

  const fetchMethodName = useCallback(
    async data => {
      if (!data) return;
      const methodSignaturePrefix = data.substr(0, 10);
      let fallbackHandler;
      try {
        fallbackHandler = setTimeout(() => {
          setMethodName(lang.t('wallet.transaction.request'));
        }, 5000);
        const { name } = await methodRegistryLookupAndParse(
          methodSignaturePrefix
        );
        if (name) {
          setMethodName(name);
          clearTimeout(fallbackHandler);
        }
      } catch (e) {
        setMethodName(lang.t('wallet.transaction.request'));
        clearTimeout(fallbackHandler);
      }
    },
    [setMethodName]
  );

  useEffect(() => {
    if (openAutomatically && !isEmulatorSync()) {
      ReactNativeHapticFeedback.trigger('notificationSuccess');
    }
    InteractionManager.runAfterInteractions(() => {
      if (currentNetwork) {
        if (!isMessageRequest) {
          startPollingGasFees(currentNetwork);
          fetchMethodName(params[0].data);
        } else {
          setMethodName(lang.t('wallet.message_signing.request'));
        }
        analytics.track('Shown Walletconnect signing request');
      }
    });
  }, [
    dappUrl,
    fetchMethodName,
    isMessageRequest,
    method,
    currentNetwork,
    openAutomatically,
    params,
    startPollingGasFees,
  ]);

  const closeScreen = useCallback(
    canceled => {
      goBack();
      if (!isMessageRequest) {
        stopPollingGasFees();
      }
      if (pendingRedirect) {
        InteractionManager.runAfterInteractions(() => {
          let type = method === SEND_TRANSACTION ? 'transaction' : 'sign';

          if (canceled) {
            type = `${type}-canceled`;
          }
          dispatch(walletConnectRemovePendingRedirect(type, dappScheme));
        });
      }
    },
    [
      goBack,
      isMessageRequest,
      pendingRedirect,
      stopPollingGasFees,
      method,
      dappScheme,
      dispatch,
    ]
  );

  const onCancel = useCallback(
    async error => {
      try {
        closeScreen(true);
        if (callback) {
          callback({ error: error || 'User cancelled the request' });
        }
        setTimeout(async () => {
          if (requestId) {
            await dispatch(
              walletConnectSendStatus(peerId, requestId, {
                error: error || 'User cancelled the request',
              })
            );
            dispatch(removeRequest(requestId));
          }
          const rejectionType =
            method === SEND_TRANSACTION ? 'transaction' : 'signature';
          analytics.track(`Rejected WalletConnect ${rejectionType} request`);
        }, 300);
      } catch (error) {
        logger.log('error while handling cancel request', error);
        closeScreen(true);
      }
    },
    [
      callback,
      closeScreen,
      dispatch,
      method,
      peerId,
      removeRequest,
      requestId,
      walletConnectSendStatus,
    ]
  );

  const onPressCancel = useCallback(() => onCancel(), [onCancel]);

  useEffect(() => {
    if (isFocused && (!peerId || !walletConnector)) {
      Alert.alert(
        lang.t('wallet.transaction.alert.connection_expired'),
        lang.t('wallet.transaction.alert.please_go_back_and_reconnect'),
        [
          {
            onPress: () => onCancel(),
          },
        ]
      );
    }
  }, [isFocused, goBack, onCancel, peerId, walletConnector]);

  const calculateGasLimit = useCallback(async () => {
    calculatingGasLimit.current = true;
    const txPayload = params?.[0];
    // use the default
    let gas = txPayload.gasLimit || txPayload.gas;
    try {
      // attempt to re-run estimation
      logger.log('Estimating gas limit');
      const rawGasLimit = await estimateGas(txPayload, provider);
      logger.log('Estimated gas limit', rawGasLimit);
      if (rawGasLimit) {
        gas = toHex(rawGasLimit);
      }
    } catch (error) {
      logger.log('error estimating gas', error);
    } finally {
      logger.log('Setting gas limit to', convertHexToString(gas));

      if (currentNetwork === networkTypes.optimism) {
        const l1GasFeeOptimism = await ethereumUtils.calculateL1FeeOptimism(
          txPayload,
          provider
        );
        updateTxFee(gas, null, l1GasFeeOptimism);
      } else {
        updateTxFee(gas, null);
      }
    }
  }, [currentNetwork, params, provider, updateTxFee]);

  useEffect(() => {
    if (
      !isEmpty(gasFeeParamsBySpeed) &&
      !calculatingGasLimit.current &&
      !isMessageRequest &&
      provider
    ) {
      InteractionManager.runAfterInteractions(() => {
        calculateGasLimit();
      });
    }
  }, [
    calculateGasLimit,
    gasLimit,
    gasFeeParamsBySpeed,
    isMessageRequest,
    method,
    params,
    provider,
    updateTxFee,
  ]);

  const walletBalance = useMemo(() => {
    if (isL2 || isTestnet) {
      return {
        amount: nativeAsset?.balance?.amount || 0,
        display: nativeAsset?.balance?.display || `0 ${nativeAsset?.symbol}`,
        symbol: nativeAsset?.symbol || 'ETH',
      };
    } else {
      return {
        amount: balances[accountInfo.address] || 0,
        display: `${balances[accountInfo.address] || 0} ETH`,
        symbol: 'ETH',
      };
    }
  }, [
    isL2,
    isTestnet,
    nativeAsset?.balance?.amount,
    nativeAsset?.balance?.display,
    nativeAsset?.symbol,
    balances,
    accountInfo.address,
  ]);

  useEffect(() => {
    if (isMessageRequest) {
      setIsBalanceEnough(true);
      return;
    }

    if (!isSufficientGas) {
      setIsBalanceEnough(false);
      return;
    }

    const { gasFee } = selectedGasFee;
    if (!gasFee?.estimatedFee) {
      setIsBalanceEnough(false);
      return;
    }
    // Get the TX fee Amount
    const txFeeAmount = fromWei(gasFee?.maxFee?.value?.amount ?? 0);

    // Get the ETH balance
    const balanceAmount = walletBalance.amount ?? 0;

    // Get the TX value
    const txPayload = params?.[0];
    const value = txPayload?.value ?? 0;

    // Check that there's enough ETH to pay for everything!
    const totalAmount = BigNumber(fromWei(value)).plus(txFeeAmount);
    const isEnough = greaterThanOrEqualTo(balanceAmount, totalAmount);

    setIsBalanceEnough(isEnough);
  }, [
    isBalanceEnough,
    isMessageRequest,
    isSufficientGas,
    method,
    currentNetwork,
    params,
    selectedGasFee,
    walletBalance.amount,
  ]);

  const handleConfirmTransaction = useCallback(async () => {
    const sendInsteadOfSign = method === SEND_TRANSACTION;
    const txPayload = params?.[0];
    let { gas, gasLimit: gasLimitFromPayload } = txPayload;

    try {
      logger.log('⛽ gas suggested by dapp', {
        gas: convertHexToString(gas),
        gasLimitFromPayload: convertHexToString(gasLimitFromPayload),
      });

      if (currentNetwork === networkTypes.mainnet) {
        // Estimate the tx with gas limit padding before sending
        const rawGasLimit = await estimateGasWithPadding(
          txPayload,
          null,
          null,
          provider
        );

        // If the estimation with padding is higher or gas limit was missing,
        // let's use the higher value
        if (
          (isNil(gas) && isNil(gasLimitFromPayload)) ||
          (!isNil(gas) && greaterThan(rawGasLimit, convertHexToString(gas))) ||
          (!isNil(gasLimitFromPayload) &&
            greaterThan(rawGasLimit, convertHexToString(gasLimitFromPayload)))
        ) {
          logger.log('⛽ using padded estimation!', rawGasLimit.toString());
          gas = toHex(rawGasLimit);
        }
      }
    } catch (error) {
      logger.log('⛽ error estimating gas', error);
    }
    // clean gas prices / fees sent from the dapp
    const cleanTxPayload = omitFlatten(txPayload, [
      'gasPrice',
      'maxFeePerGas',
      'maxPriorityFeePerGas',
    ]);
    const gasParams = parseGasParamsForTransaction(selectedGasFee);
    const calculatedGasLimit = gas || gasLimitFromPayload || gasLimit;
    const nonce = await getNextNonce();
    let txPayloadUpdated = {
      ...cleanTxPayload,
      ...gasParams,
      nonce,
    };
    if (calculatedGasLimit) {
      txPayloadUpdated.gasLimit = calculatedGasLimit;
    }
    txPayloadUpdated = omitFlatten(txPayloadUpdated, [
      'from',
      'gas',
      'chainId',
    ]);

    let response = null;

    try {
      const existingWallet = await loadWallet(
        accountInfo.address,
        true,
        provider
      );
      if (sendInsteadOfSign) {
        response = await sendTransaction({
          existingWallet,
          provider,
          transaction: txPayloadUpdated,
        });
      } else {
        response = await signTransaction({
          existingWallet,
          provider,
          transaction: txPayloadUpdated,
        });
      }
    } catch (e) {
      logger.log(
        `Error while ${sendInsteadOfSign ? 'sending' : 'signing'} transaction`,
        e
      );
    }

    const { result, error } = response;
    if (result) {
      if (callback) {
        callback({ result: result.hash });
      }
      let txSavedInCurrentWallet = false;
      let txDetails = null;
      if (sendInsteadOfSign) {
        txDetails = {
          amount: displayDetails?.request?.value ?? 0,
          asset: nativeAsset || displayDetails?.request?.asset,
          dappName,
          data: result.data,
          from: displayDetails?.request?.from,
          gasLimit,
          hash: result.hash,
          network: currentNetwork,
          nonce: result.nonce,
          to: displayDetails?.request?.to,
          value: result.value.toString(),
          ...gasParams,
        };
        if (accountAddress?.toLowerCase() === txDetails.from?.toLowerCase()) {
          dispatch(dataAddNewTransaction(txDetails, null, false, provider));
          txSavedInCurrentWallet = true;
        }
      }
      analytics.track('Approved WalletConnect transaction request', {
        dappName,
        dappUrl,
      });
      if (isFocused && requestId) {
        dispatch(removeRequest(requestId));
        await dispatch(
          walletConnectSendStatus(peerId, requestId, { result: result.hash })
        );
      }
      closeScreen(false);
      // When the tx is sent from a different wallet,
      // we need to switch to that wallet before saving the tx
      if (!txSavedInCurrentWallet) {
        InteractionManager.runAfterInteractions(async () => {
          await switchToWalletWithAddress(txDetails.from);
          dispatch(dataAddNewTransaction(txDetails, null, false, provider));
        });
      }
    } else {
      try {
        logger.sentry('Error with WC transaction. See previous logs...');
        const dappInfo = {
          dappName,
          dappScheme,
          dappUrl,
          formattedDappUrl,
          isAuthenticated,
        };
        logger.sentry('Dapp info:', dappInfo);
        logger.sentry('Request info:', {
          method,
          params,
        });
        logger.sentry('TX payload:', txPayloadUpdated);
        const error = new Error(`WC Tx failure - ${formattedDappUrl}`);
        captureException(error);
        // eslint-disable-next-line no-empty
      } catch (e) {}

      await onCancel(error);
    }
  }, [
    method,
    params,
    selectedGasFee,
    gasLimit,
    getNextNonce,
    currentNetwork,
    provider,
    accountInfo.address,
    callback,
    isFocused,
    requestId,
    closeScreen,
    displayDetails?.request?.value,
    displayDetails?.request?.asset,
    displayDetails?.request?.from,
    displayDetails?.request?.to,
    nativeAsset,
    dappName,
    accountAddress,
    dispatch,
    dataAddNewTransaction,
    removeRequest,
    walletConnectSendStatus,
    peerId,
    switchToWalletWithAddress,
    onCancel,
    dappScheme,
    dappUrl,
    formattedDappUrl,
    isAuthenticated,
  ]);

  const handleSignMessage = useCallback(async () => {
    let message = null;
    let response = null;
    if (isSignFirstParamType(method)) {
      message = params?.[0];
    } else if (isSignSecondParamType(method)) {
      message = params?.[1];
    }
    const existingWallet = await loadWallet(
      accountInfo.address,
      true,
      provider
    );
    switch (method) {
      case SIGN:
        response = await signMessage(message, existingWallet);
        break;
      case PERSONAL_SIGN:
        response = await signPersonalMessage(message, existingWallet);
        break;
      case SIGN_TYPED_DATA_V4:
      case SIGN_TYPED_DATA:
        response = await signTypedDataMessage(message, existingWallet);
        break;
      default:
        break;
    }
    const { result, error } = response;
    if (result) {
      analytics.track('Approved WalletConnect signature request', {
        dappName,
        dappUrl,
      });
      if (requestId) {
        dispatch(removeRequest(requestId));
        await dispatch(walletConnectSendStatus(peerId, requestId, response));
      }
      if (callback) {
        callback({ sig: result });
      }
      closeScreen(false);
    } else {
      await onCancel(error);
    }
  }, [
    method,
    accountInfo.address,
    provider,
    params,
    dappName,
    dappUrl,
    requestId,
    callback,
    closeScreen,
    dispatch,
    removeRequest,
    walletConnectSendStatus,
    peerId,
    onCancel,
  ]);

  const onConfirm = useCallback(async () => {
    if (isMessageRequest) {
      return handleSignMessage();
    }
    if (!isBalanceEnough || !isValidGas) return;
    return handleConfirmTransaction();
  }, [
    handleConfirmTransaction,
    handleSignMessage,
    isBalanceEnough,
    isMessageRequest,
    isValidGas,
  ]);

  const onPressSend = useCallback(async () => {
    if (isAuthorizing) return;
    setIsAuthorizing(true);
    try {
      await onConfirm();
      setIsAuthorizing(false);
    } catch (error) {
      setIsAuthorizing(false);
    }
  }, [isAuthorizing, onConfirm]);

  const renderTransactionButtons = useCallback(() => {
    let ready = true;
    const isMessage = isMessageRequest;
    // If we don't know about gas prices yet
    // set the button state to "loading"
    if (!isMessage && !isBalanceEnough && isSufficientGas === null) {
      ready = false;
    }
    return !isMessage &&
      (isBalanceEnough === false || !isValidGas) &&
      isSufficientGas !== null ? (
      <Column marginBottom={24} marginTop={19}>
        <SheetActionButton
          color={colors.transparent}
          disabled
          label={
            !isValidGas
              ? lang.t('button.confirm_exchange.invalid_fee_lowercase')
              : lang.t('button.confirm_exchange.symbol_balance_too_low', {
                  symbol: nativeAsset?.symbol,
                })
          }
          onPress={onCancel}
          size="big"
          textColor={colors.avatarColor[7]}
          weight="bold"
        />
      </Column>
    ) : (
      <SheetActionButtonRow ignorePaddingTop>
        <SheetActionButton
          color={colors.white}
          label={lang.t('button.cancel')}
          onPress={onPressCancel}
          size="big"
          textColor={colors.alpha(colors.blueGreyDark, 0.8)}
          weight="bold"
        />
        <SheetActionButton
          color={colors.appleBlue}
          label={`􀎽 ${lang.t('button.confirm')}`}
          onPress={ready ? onPressSend : NOOP}
          size="big"
          testID="wc-confirm"
          weight="heavy"
        />
      </SheetActionButtonRow>
    );
  }, [
    isMessageRequest,
    isBalanceEnough,
    isSufficientGas,
    isValidGas,
    colors,
    nativeAsset?.symbol,
    onCancel,
    onPressCancel,
    onPressSend,
  ]);

  const renderTransactionSection = useCallback(() => {
    if (isMessageRequest) {
      return (
        <RowWithMargins style={messageRequestContainerStyle}>
          <MessageSigningSection message={request.message} method={method} />
        </RowWithMargins>
      );
    }

    if (isTransactionDisplayType(method) && request?.asset) {
      const amount = request?.value ?? '0.00';
      const nativeAssetPrice = genericNativeAsset?.price?.value;
      const nativeAmount = multiply(nativeAssetPrice, amount);
      const nativeAmountDisplay = convertAmountToNativeDisplay(
        nativeAmount,
        nativeCurrency
      );
      if (!amount) return;
      return (
        <TransactionConfirmationSection
          address={request?.asset?.mainnet_address || request?.asset?.address}
          amount={amount}
          method={method}
          name={request?.asset?.name}
          nativeAmountDisplay={!nativeAssetPrice ? null : nativeAmountDisplay}
          symbol={request?.asset?.symbol}
        />
      );
    }
    return (
      <DefaultTransactionConfirmationSection
        address={request?.to}
        data={request?.data}
        method={method}
        value={request?.value}
      />
    );
  }, [
    isMessageRequest,
    method,
    request?.asset,
    request?.to,
    request?.data,
    request?.value,
    request.message,
    genericNativeAsset?.price?.value,
    nativeCurrency,
  ]);

  const offset = useSharedValue(0);
  const sheetOpacity = useSharedValue(1);
  const animatedSheetStyles = useAnimatedStyle(() => ({
    opacity: sheetOpacity.value,
  }));

  useEffect(() => {
    offset.value = withSpring(0, springConfig);
    sheetOpacity.value = withSpring(1, springConfig);
  }, [keyboardHeight, offset, sheetOpacity]);

  const amount = request?.value ?? '0.00';

  const isAndroidApprovalRequest = useMemo(
    () =>
      android &&
      isTransactionDisplayType(method) &&
      !!request?.asset &&
      amount === 0 &&
      isBalanceEnough,
    [amount, isBalanceEnough, method, request]
  );

  const ShortSheetHeight = 486 + safeAreaInsetValues.bottom;
  const TallSheetHeight = 656 + safeAreaInsetValues.bottom;
  const MessageSheetHeight =
    (isSignTypedData(method) ? 630 : android ? 595 : 580) +
    safeAreaInsetValues.bottom;

  const balanceTooLow = isBalanceEnough === false && isSufficientGas !== null;

  let sheetHeight =
    (isMessageRequest
      ? MessageSheetHeight
      : (amount && amount !== '0.00') || !isBalanceEnough
      ? TallSheetHeight
      : ShortSheetHeight) * (android ? 1.5 : 1);

  let marginTop = android ? deviceHeight - sheetHeight + 275 : null;

  if (isTransactionDisplayType(method) && !request?.asset) {
    marginTop += 50;
  }

  if (isAndroidApprovalRequest) {
    sheetHeight += 140;
  }

  if (isTransactionDisplayType(method) && !isL2 && !isTestnet) {
    sheetHeight -= 70;
  }

  useEffect(() => {
    if (
      request?.asset &&
      walletBalance &&
      currentNetwork &&
      provider &&
      nativeAsset &&
      !isEmpty(selectedGasFee)
    ) {
      setReady(true);
    }
  }, [
    nativeAsset,
    currentNetwork,
    provider,
    ready,
    request?.asset,
    selectedGasFee,
    walletBalance,
  ]);

  const spinnerHeight =
    sheetHeight -
    227 +
    (isTransactionDisplayType(method) ? (isL2 ? 84 : 72) : 0);

  return (
    <SheetKeyboardAnimation
      as={AnimatedContainer}
      isKeyboardVisible={false}
      translateY={offset}
    >
      <Wrapper
        backgroundColor={colors.transparent}
        borderRadius={0}
        height={sheetHeight}
        hideHandle
        scrollEnabled={false}
      >
        <Column testID="wc-request-sheet">
          <AnimatedSheet
            backgroundColor={colors.white}
            borderRadius={39}
            direction="column"
            marginTop={marginTop}
            paddingBottom={
              isMessageRequest
                ? safeAreaInsetValues.bottom + (android ? 20 : 0)
                : 0
            }
            paddingTop={24}
            style={[
              animatedSheetStyles,
              android && isMessageRequest
                ? { borderBottomLeftRadius: 0, borderBottomRightRadius: 0 }
                : null,
            ]}
          >
            {!ready ? (
              <Centered height={spinnerHeight}>
                <LoadingSpinner size={android ? 40 : 'large'} />
              </Centered>
            ) : (
              <Fragment>
                <SheetHandleFixedToTop showBlur={false} />
                <Column marginBottom={17} />
                <DappLogo
                  dappName={dappName || ''}
                  imageUrl={imageUrl || ''}
                  network={currentNetwork}
                />
                <Row marginBottom={android ? -6 : 5}>
                  <Row marginBottom={android ? 16 : 8} marginHorizontal={32}>
                    <Text
                      align="center"
                      color="secondary80"
                      numberOfLines={1}
                      size="18px"
                      weight="bold"
                    >
                      {isAuthenticated ? dappName : formattedDappUrl}
                    </Text>
                  </Row>
                </Row>
                <Centered
                  marginBottom={android ? 10 : 24}
                  paddingHorizontal={24}
                >
                  <Text
                    align="center"
                    color={methodName ? 'primary' : { custom: 'transparent' }}
                    size="18px"
                    weight="heavy"
                  >
                    {methodName ||
                      lang.t('wallet.transaction.placeholder_title')}
                  </Text>
                </Centered>
                {ios && (
                  <Divider color={colors.rowDividerLight} inset={[0, 143.5]} />
                )}
                {renderTransactionSection()}
                {(isL2 || isTestnet) && !isMessageRequest && (
                  <Column margin={android ? 24 : 0} width="100%">
                    <Row height={android ? 0 : 19} />
                    <L2Disclaimer
                      assetType={currentNetwork}
                      colors={colors}
                      hideDivider
                      onPress={handleL2DisclaimerPress}
                      prominent
                      symbol="app"
                    />
                  </Column>
                )}
                {renderTransactionButtons()}
                <RowWithMargins margin={15} style={rowStyle}>
                  <Column flex={1}>
                    <Row marginBottom={8}>
                      <SwitchText>{lang.t('wallet.wallet_title')}</SwitchText>
                    </Row>
                    <RowWithMargins margin={5} style={{ alignItems: 'center' }}>
                      {accountInfo.accountImage ? (
                        <ImageAvatar
                          image={accountInfo.accountImage}
                          size="smaller"
                        />
                      ) : (
                        <ContactAvatar address={address} size="smaller" />
                      )}
                      <WalletText>{accountInfo.accountName}</WalletText>
                    </RowWithMargins>
                  </Column>
                  <Column marginLeft={16}>
                    <Row justify="end" marginBottom={12}>
                      <SwitchText align="right">
                        {lang.t('wallet.balance_title')}
                      </SwitchText>
                    </Row>
                    <WalletText align="right" balanceTooLow={balanceTooLow}>
                      {isBalanceEnough === false &&
                        isSufficientGas !== null &&
                        '􀇿 '}
                      {walletBalance?.display}
                    </WalletText>
                  </Column>
                </RowWithMargins>
              </Fragment>
            )}
          </AnimatedSheet>
          {!isMessageRequest && (
            <GasSpeedButton currentNetwork={currentNetwork} theme="dark" />
          )}
        </Column>
      </Wrapper>
    </SheetKeyboardAnimation>
  );
}<|MERGE_RESOLUTION|>--- conflicted
+++ resolved
@@ -239,11 +239,7 @@
       ...profileInfo,
       address,
     };
-<<<<<<< HEAD
   }, [address, walletNames, wallets]);
-=======
-  }, [walletConnector?._accounts, walletNames, wallets]);
->>>>>>> 5bd35391
 
   const getNextNonce = useCurrentNonce(accountInfo.address, currentNetwork);
 
