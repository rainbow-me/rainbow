import { useIsFocused, useRoute } from '@react-navigation/native';
import { captureException } from '@sentry/react-native';
import BigNumber from 'bignumber.js';
import lang from 'i18n-js';
import isEmpty from 'lodash/isEmpty';
import isNil from 'lodash/isNil';
import React, {
  Fragment,
  useCallback,
  useEffect,
  useMemo,
  useRef,
  useState,
} from 'react';
import { ActivityIndicator, InteractionManager } from 'react-native';
import { isEmulatorSync } from 'react-native-device-info';
import ReactNativeHapticFeedback from 'react-native-haptic-feedback';
import Animated, {
  useAnimatedStyle,
  useSharedValue,
  withSpring,
} from 'react-native-reanimated';
import { useDispatch, useSelector } from 'react-redux';
import URL from 'url-parse';
import Divider from '../components/Divider';
import L2Disclaimer from '../components/L2Disclaimer';
import Spinner from '../components/Spinner';
import { RequestVendorLogoIcon } from '../components/coin-icon';
import { ContactAvatar } from '../components/contacts';
import ImageAvatar from '../components/contacts/ImageAvatar';
import { GasSpeedButton } from '../components/gas';
import { Centered, Column, Row, RowWithMargins } from '../components/layout';
import {
  SheetActionButton,
  SheetActionButtonRow,
  SheetHandleFixedToTop,
  SheetKeyboardAnimation,
  SlackSheet,
} from '../components/sheet';
import {
  DefaultTransactionConfirmationSection,
  MessageSigningSection,
  TransactionConfirmationSection,
} from '../components/transaction';
import { FLASHBOTS_WC } from '../config/experimental';
import useExperimentalFlag from '../config/experimentalHooks';
import { lightModeThemeColors } from '../styles/colors';
import { WrappedAlert as Alert } from '@/helpers/alert';
<<<<<<< HEAD
import { analytics } from '@/analytics';
import { Text } from '@/design-system';
=======
import config from '@/model/config';
import { analytics } from '@rainbow-me/analytics';
import { Text } from '@rainbow-me/design-system';
>>>>>>> 97add29e
import {
  estimateGas,
  estimateGasWithPadding,
  getFlashbotsProvider,
  getHasMerged,
  getProviderForNetwork,
  isL2Network,
  isTestnetNetwork,
  toHex,
} from '@/handlers/web3';
import { Network } from '@/helpers';
import { getAccountProfileInfo } from '@/helpers/accountInfo';
import { isDappAuthenticated } from '@/helpers/dappNameHandler';
import { findWalletWithAccount } from '@/helpers/findWalletWithAccount';
import networkTypes from '@/helpers/networkTypes';
import {
  useAccountSettings,
  useCurrentNonce,
  useDimensions,
  useGas,
  useKeyboardHeight,
  useTransactionConfirmation,
  useWalletBalances,
  useWallets,
} from '@/hooks';
import {
  loadWallet,
  sendTransaction,
  signMessage,
  signPersonalMessage,
  signTransaction,
  signTypedDataMessage,
} from '@/model/wallet';
import { useNavigation } from '@/navigation';
import { parseGasParamsForTransaction } from '@/parsers';
import { walletConnectRemovePendingRedirect } from '@/redux/walletconnect';
import Routes from '@/navigation/routesNames';
import styled from '@/styled-thing';
import { padding } from '@/styles';
import {
  convertAmountToNativeDisplay,
  convertHexToString,
  fromWei,
  greaterThan,
  greaterThanOrEqualTo,
  multiply,
  omitFlatten,
} from '@/helpers/utilities';
import { ethereumUtils, safeAreaInsetValues } from '@/utils';
import { useNativeAssetForNetwork } from '@/utils/ethereumUtils';
import { methodRegistryLookupAndParse } from '@/utils/methodRegistry';
import {
  isMessageDisplayType,
  isSignFirstParamType,
  isSignSecondParamType,
  isSignTypedData,
  isTransactionDisplayType,
  PERSONAL_SIGN,
  SEND_TRANSACTION,
  SIGN,
  SIGN_TYPED_DATA,
  SIGN_TYPED_DATA_V4,
} from '@/utils/signingMethods';
import logger from '@/utils/logger';

const springConfig = {
  damping: 500,
  mass: 3,
  stiffness: 1000,
};

const LoadingSpinner = styled(android ? Spinner : ActivityIndicator).attrs(
  ({ theme: { colors } }) => ({
    color: colors.alpha(colors.blueGreyDark, 0.3),
  })
)({});

const DappLogo = styled(RequestVendorLogoIcon).attrs(
  ({ theme: { colors } }) => ({
    backgroundColor: colors.transparent,
    borderRadius: 16,
    showLargeShadow: true,
    size: 50,
  })
)({
  marginBottom: 14,
});

const Container = styled(Column)({
  flex: 1,
});

const AnimatedContainer = Animated.createAnimatedComponent(Container);
const AnimatedSheet = Animated.createAnimatedComponent(Centered);

const SwitchText = ({ children, ...props }) => {
  return (
    <Text color="secondary40" size="14px" weight="semibold" {...props}>
      {children}
    </Text>
  );
};

const WalletText = ({ balanceTooLow, children }) => {
  return (
    <Text
      color={
        balanceTooLow
          ? { custom: lightModeThemeColors.avatarColor[7] }
          : 'secondary80'
      }
      numberOfLines={1}
      size="18px"
      weight={balanceTooLow ? 'bold' : 'semibold'}
    >
      {children}
    </Text>
  );
};

const messageRequestContainerStyle = padding.object(24, 0);

const rowStyle = padding.object(6, 24, 30);

const NOOP = () => undefined;

const Wrapper = ios ? SlackSheet : ({ children }) => children;

export default function TransactionConfirmationScreen() {
  const { colors } = useTheme();
  const [provider, setProvider] = useState();
  const [currentNetwork, setCurrentNetwork] = useState();
  const [isAuthorizing, setIsAuthorizing] = useState(false);
  const [methodName, setMethodName] = useState(null);
  const calculatingGasLimit = useRef(false);
  const [isBalanceEnough, setIsBalanceEnough] = useState(true);
  const [isSufficientGasChecked, setIsSufficientGasChecked] = useState(false);
  const [nativeAsset, setNativeAsset] = useState(null);
  const { height: deviceHeight } = useDimensions();
  const { wallets, walletNames, switchToWalletWithAddress } = useWallets();
  const balances = useWalletBalances(wallets);
  const { accountAddress, nativeCurrency } = useAccountSettings();
  const keyboardHeight = useKeyboardHeight();
  const dispatch = useDispatch();
  const { params: routeParams } = useRoute();
  const { goBack, navigate } = useNavigation();
  const isFocused = useIsFocused();

  const pendingRedirect = useSelector(
    ({ walletconnect }) => walletconnect.pendingRedirect
  );

  const walletConnectors = useSelector(
    ({ walletconnect }) => walletconnect.walletConnectors
  );

  const {
    dataAddNewTransaction,
    removeRequest,
    walletConnectSendStatus,
  } = useTransactionConfirmation();

  const {
    callback,
    transactionDetails: {
      dappName,
      dappScheme,
      dappUrl,
      displayDetails,
      imageUrl,
      payload: { method, params },
      peerId,
      requestId,
    },
  } = routeParams;
  const isMessageRequest = isMessageDisplayType(method);
  const [ready, setReady] = useState(isMessageRequest);
  const genericNativeAsset = useNativeAssetForNetwork(currentNetwork);
  const walletConnector = walletConnectors[peerId];

  const accountInfo = useMemo(() => {
    const address = walletConnector?._accounts?.[0];
    const selectedWallet = findWalletWithAccount(wallets, address);
    const profileInfo = getAccountProfileInfo(
      selectedWallet,
      walletNames,
      address
    );
    return {
      ...profileInfo,
      address,
    };
  }, [walletConnector?._accounts, walletNames, wallets]);

  const getNextNonce = useCurrentNonce(accountInfo.address, currentNetwork);

  const isTestnet = isTestnetNetwork(currentNetwork);
  const isL2 = isL2Network(currentNetwork);
  const disableFlashbotsPostMerge =
    getHasMerged(currentNetwork) && !config.flashbots_enabled;
  const flashbotsEnabled =
    useExperimentalFlag(FLASHBOTS_WC) && !disableFlashbotsPostMerge;

  useEffect(() => {
    setCurrentNetwork(
      ethereumUtils.getNetworkFromChainId(Number(walletConnector?._chainId))
    );
  }, [walletConnector?._chainId]);

  useEffect(() => {
    const initProvider = async () => {
      let p;
      if (currentNetwork === Network.mainnet && flashbotsEnabled) {
        p = await getFlashbotsProvider(currentNetwork);
      } else {
        p = await getProviderForNetwork(currentNetwork);
      }

      setProvider(p);
    };
    currentNetwork && initProvider();
  }, [currentNetwork, flashbotsEnabled]);

  useEffect(() => {
    const getNativeAsset = async () => {
      const asset = await ethereumUtils.getNativeAssetForNetwork(
        currentNetwork,
        accountInfo.address
      );
      provider && setNativeAsset(asset);
    };
    currentNetwork && getNativeAsset();
  }, [accountInfo.address, currentNetwork, provider]);

  const {
    gasLimit,
    isValidGas,
    isSufficientGas,
    startPollingGasFees,
    stopPollingGasFees,
    updateGasFeeOption,
    updateTxFee,
    selectedGasFee,
    selectedGasFeeOption,
    gasFeeParamsBySpeed,
  } = useGas({ nativeAsset });

  useEffect(() => {
    if (
      isEmpty(selectedGasFee?.gasFee) ||
      isEmpty(gasFeeParamsBySpeed) ||
      !nativeAsset ||
      !currentNetwork ||
      isSufficientGasChecked
    )
      return;
    updateGasFeeOption(selectedGasFeeOption);
    setIsSufficientGasChecked(true);
  }, [
    isSufficientGas,
    isSufficientGasChecked,
    nativeAsset,
    currentNetwork,
    selectedGasFee,
    selectedGasFeeOption,
    updateGasFeeOption,
    gasFeeParamsBySpeed,
  ]);

  const request = useMemo(() => {
    return isMessageRequest
      ? { message: displayDetails.request }
      : { ...displayDetails.request, asset: nativeAsset };
  }, [displayDetails.request, nativeAsset, isMessageRequest]);

  const openAutomatically = routeParams?.openAutomatically;

  const formattedDappUrl = useMemo(() => {
    const { hostname } = new URL(dappUrl);
    return hostname;
  }, [dappUrl]);

  const isAuthenticated = useMemo(() => {
    return isDappAuthenticated(dappUrl);
  }, [dappUrl]);

  const handleL2DisclaimerPress = useCallback(() => {
    if (isTestnet) return;
    navigate(Routes.EXPLAIN_SHEET, {
      type: currentNetwork,
    });
  }, [isTestnet, navigate, currentNetwork]);

  const fetchMethodName = useCallback(
    async data => {
      if (!data) return;
      const methodSignaturePrefix = data.substr(0, 10);
      let fallbackHandler;
      try {
        fallbackHandler = setTimeout(() => {
          setMethodName(lang.t('wallet.transaction.request'));
        }, 5000);
        const { name } = await methodRegistryLookupAndParse(
          methodSignaturePrefix
        );
        if (name) {
          setMethodName(name);
          clearTimeout(fallbackHandler);
        }
      } catch (e) {
        setMethodName(lang.t('wallet.transaction.request'));
        clearTimeout(fallbackHandler);
      }
    },
    [setMethodName]
  );

  useEffect(() => {
    if (openAutomatically && !isEmulatorSync()) {
      ReactNativeHapticFeedback.trigger('notificationSuccess');
    }
    InteractionManager.runAfterInteractions(() => {
      if (currentNetwork) {
        if (!isMessageRequest) {
          startPollingGasFees(currentNetwork);
          fetchMethodName(params[0].data);
        } else {
          setMethodName(lang.t('wallet.message_signing.request'));
        }
        analytics.track('Shown Walletconnect signing request');
      }
    });
  }, [
    dappUrl,
    fetchMethodName,
    isMessageRequest,
    method,
    currentNetwork,
    openAutomatically,
    params,
    startPollingGasFees,
  ]);

  const closeScreen = useCallback(
    canceled => {
      goBack();
      if (!isMessageRequest) {
        stopPollingGasFees();
      }
      if (pendingRedirect) {
        InteractionManager.runAfterInteractions(() => {
          let type = method === SEND_TRANSACTION ? 'transaction' : 'sign';

          if (canceled) {
            type = `${type}-canceled`;
          }
          dispatch(walletConnectRemovePendingRedirect(type, dappScheme));
        });
      }
    },
    [
      goBack,
      isMessageRequest,
      pendingRedirect,
      stopPollingGasFees,
      method,
      dappScheme,
      dispatch,
    ]
  );

  const onCancel = useCallback(
    async error => {
      try {
        closeScreen(true);
        if (callback) {
          callback({ error: error || 'User cancelled the request' });
        }
        setTimeout(async () => {
          if (requestId) {
            await dispatch(
              walletConnectSendStatus(peerId, requestId, {
                error: error || 'User cancelled the request',
              })
            );
            dispatch(removeRequest(requestId));
          }
          const rejectionType =
            method === SEND_TRANSACTION ? 'transaction' : 'signature';
          analytics.track(`Rejected WalletConnect ${rejectionType} request`);
        }, 300);
      } catch (error) {
        logger.log('error while handling cancel request', error);
        closeScreen(true);
      }
    },
    [
      callback,
      closeScreen,
      dispatch,
      method,
      peerId,
      removeRequest,
      requestId,
      walletConnectSendStatus,
    ]
  );

  const onPressCancel = useCallback(() => onCancel(), [onCancel]);

  useEffect(() => {
    if (isFocused && (!peerId || !walletConnector)) {
      Alert.alert(
        lang.t('wallet.transaction.alert.connection_expired'),
        lang.t('wallet.transaction.alert.please_go_back_and_reconnect'),
        [
          {
            onPress: () => onCancel(),
          },
        ]
      );
    }
  }, [isFocused, goBack, onCancel, peerId, walletConnector]);

  const calculateGasLimit = useCallback(async () => {
    calculatingGasLimit.current = true;
    const txPayload = params?.[0];
    // use the default
    let gas = txPayload.gasLimit || txPayload.gas;
    try {
      // attempt to re-run estimation
      logger.log('Estimating gas limit');
      const rawGasLimit = await estimateGas(txPayload, provider);
      logger.log('Estimated gas limit', rawGasLimit);
      if (rawGasLimit) {
        gas = toHex(rawGasLimit);
      }
    } catch (error) {
      logger.log('error estimating gas', error);
    } finally {
      logger.log('Setting gas limit to', convertHexToString(gas));

      if (currentNetwork === networkTypes.optimism) {
        const l1GasFeeOptimism = await ethereumUtils.calculateL1FeeOptimism(
          txPayload,
          provider
        );
        updateTxFee(gas, null, l1GasFeeOptimism);
      } else {
        updateTxFee(gas, null);
      }
    }
  }, [currentNetwork, params, provider, updateTxFee]);

  useEffect(() => {
    if (
      !isEmpty(gasFeeParamsBySpeed) &&
      !calculatingGasLimit.current &&
      !isMessageRequest &&
      provider
    ) {
      InteractionManager.runAfterInteractions(() => {
        calculateGasLimit();
      });
    }
  }, [
    calculateGasLimit,
    gasLimit,
    gasFeeParamsBySpeed,
    isMessageRequest,
    method,
    params,
    provider,
    updateTxFee,
  ]);

  const walletBalance = useMemo(() => {
    if (isL2 || isTestnet) {
      return {
        amount: nativeAsset?.balance?.amount || 0,
        display: nativeAsset?.balance?.display || `0 ${nativeAsset?.symbol}`,
        symbol: nativeAsset?.symbol || 'ETH',
      };
    } else {
      return {
        amount: balances[accountInfo.address] || 0,
        display: `${balances[accountInfo.address] || 0} ETH`,
        symbol: 'ETH',
      };
    }
  }, [
    isL2,
    isTestnet,
    nativeAsset?.balance?.amount,
    nativeAsset?.balance?.display,
    nativeAsset?.symbol,
    balances,
    accountInfo.address,
  ]);

  useEffect(() => {
    if (isMessageRequest) {
      setIsBalanceEnough(true);
      return;
    }

    if (!isSufficientGas) {
      setIsBalanceEnough(false);
      return;
    }

    const { gasFee } = selectedGasFee;
    if (!gasFee?.estimatedFee) {
      setIsBalanceEnough(false);
      return;
    }
    // Get the TX fee Amount
    const txFeeAmount = fromWei(gasFee?.maxFee?.value?.amount ?? 0);

    // Get the ETH balance
    const balanceAmount = walletBalance.amount ?? 0;

    // Get the TX value
    const txPayload = params?.[0];
    const value = txPayload?.value ?? 0;

    // Check that there's enough ETH to pay for everything!
    const totalAmount = BigNumber(fromWei(value)).plus(txFeeAmount);
    const isEnough = greaterThanOrEqualTo(balanceAmount, totalAmount);

    setIsBalanceEnough(isEnough);
  }, [
    isBalanceEnough,
    isMessageRequest,
    isSufficientGas,
    method,
    currentNetwork,
    params,
    selectedGasFee,
    walletBalance.amount,
  ]);

  const handleConfirmTransaction = useCallback(async () => {
    const sendInsteadOfSign = method === SEND_TRANSACTION;
    const txPayload = params?.[0];
    let { gas, gasLimit: gasLimitFromPayload } = txPayload;

    try {
      logger.log('⛽ gas suggested by dapp', {
        gas: convertHexToString(gas),
        gasLimitFromPayload: convertHexToString(gasLimitFromPayload),
      });

      if (currentNetwork === networkTypes.mainnet) {
        // Estimate the tx with gas limit padding before sending
        const rawGasLimit = await estimateGasWithPadding(
          txPayload,
          null,
          null,
          provider
        );

        // If the estimation with padding is higher or gas limit was missing,
        // let's use the higher value
        if (
          (isNil(gas) && isNil(gasLimitFromPayload)) ||
          (!isNil(gas) && greaterThan(rawGasLimit, convertHexToString(gas))) ||
          (!isNil(gasLimitFromPayload) &&
            greaterThan(rawGasLimit, convertHexToString(gasLimitFromPayload)))
        ) {
          logger.log('⛽ using padded estimation!', rawGasLimit.toString());
          gas = toHex(rawGasLimit);
        }
      }
    } catch (error) {
      logger.log('⛽ error estimating gas', error);
    }
    // clean gas prices / fees sent from the dapp
    const cleanTxPayload = omitFlatten(txPayload, [
      'gasPrice',
      'maxFeePerGas',
      'maxPriorityFeePerGas',
    ]);
    const gasParams = parseGasParamsForTransaction(selectedGasFee);
    const calculatedGasLimit = gas || gasLimitFromPayload || gasLimit;
    const nonce = await getNextNonce();
    let txPayloadUpdated = {
      ...cleanTxPayload,
      ...gasParams,
      nonce,
    };
    if (calculatedGasLimit) {
      txPayloadUpdated.gasLimit = calculatedGasLimit;
    }
    txPayloadUpdated = omitFlatten(txPayloadUpdated, [
      'from',
      'gas',
      'chainId',
    ]);

    let response = null;

    try {
      const existingWallet = await loadWallet(
        accountInfo.address,
        true,
        provider
      );
      if (sendInsteadOfSign) {
        response = await sendTransaction({
          existingWallet,
          provider,
          transaction: txPayloadUpdated,
        });
      } else {
        response = await signTransaction({
          existingWallet,
          provider,
          transaction: txPayloadUpdated,
        });
      }
    } catch (e) {
      logger.log(
        `Error while ${sendInsteadOfSign ? 'sending' : 'signing'} transaction`,
        e
      );
    }

    const { result, error } = response;
    if (result) {
      if (callback) {
        callback({ result: result.hash });
      }
      let txSavedInCurrentWallet = false;
      let txDetails = null;
      if (sendInsteadOfSign) {
        txDetails = {
          amount: displayDetails?.request?.value ?? 0,
          asset: nativeAsset || displayDetails?.request?.asset,
          dappName,
          data: result.data,
          from: displayDetails?.request?.from,
          gasLimit,
          hash: result.hash,
          network: currentNetwork,
          nonce: result.nonce,
          to: displayDetails?.request?.to,
          value: result.value.toString(),
          ...gasParams,
        };
        if (accountAddress?.toLowerCase() === txDetails.from?.toLowerCase()) {
          dispatch(dataAddNewTransaction(txDetails, null, false, provider));
          txSavedInCurrentWallet = true;
        }
      }
      analytics.track('Approved WalletConnect transaction request', {
        dappName,
        dappUrl,
      });
      if (isFocused && requestId) {
        dispatch(removeRequest(requestId));
        await dispatch(
          walletConnectSendStatus(peerId, requestId, { result: result.hash })
        );
      }
      closeScreen(false);
      // When the tx is sent from a different wallet,
      // we need to switch to that wallet before saving the tx
      if (!txSavedInCurrentWallet) {
        InteractionManager.runAfterInteractions(async () => {
          await switchToWalletWithAddress(txDetails.from);
          dispatch(dataAddNewTransaction(txDetails, null, false, provider));
        });
      }
    } else {
      try {
        logger.sentry('Error with WC transaction. See previous logs...');
        const dappInfo = {
          dappName,
          dappScheme,
          dappUrl,
          formattedDappUrl,
          isAuthenticated,
        };
        logger.sentry('Dapp info:', dappInfo);
        logger.sentry('Request info:', {
          method,
          params,
        });
        logger.sentry('TX payload:', txPayloadUpdated);
        const error = new Error(`WC Tx failure - ${formattedDappUrl}`);
        captureException(error);
        // eslint-disable-next-line no-empty
      } catch (e) {}

      await onCancel(error);
    }
  }, [
    method,
    params,
    selectedGasFee,
    gasLimit,
    getNextNonce,
    currentNetwork,
    provider,
    accountInfo.address,
    callback,
    isFocused,
    requestId,
    closeScreen,
    displayDetails?.request?.value,
    displayDetails?.request?.asset,
    displayDetails?.request?.from,
    displayDetails?.request?.to,
    nativeAsset,
    dappName,
    accountAddress,
    dispatch,
    dataAddNewTransaction,
    removeRequest,
    walletConnectSendStatus,
    peerId,
    switchToWalletWithAddress,
    onCancel,
    dappScheme,
    dappUrl,
    formattedDappUrl,
    isAuthenticated,
  ]);

  const handleSignMessage = useCallback(async () => {
    let message = null;
    let response = null;
    if (isSignFirstParamType(method)) {
      message = params?.[0];
    } else if (isSignSecondParamType(method)) {
      message = params?.[1];
    }
    const existingWallet = await loadWallet(
      accountInfo.address,
      true,
      provider
    );
    switch (method) {
      case SIGN:
        response = await signMessage(message, existingWallet);
        break;
      case PERSONAL_SIGN:
        response = await signPersonalMessage(message, existingWallet);
        break;
      case SIGN_TYPED_DATA_V4:
      case SIGN_TYPED_DATA:
        response = await signTypedDataMessage(message, existingWallet);
        break;
      default:
        break;
    }
    const { result, error } = response;
    if (result) {
      analytics.track('Approved WalletConnect signature request', {
        dappName,
        dappUrl,
      });
      if (requestId) {
        dispatch(removeRequest(requestId));
        await dispatch(walletConnectSendStatus(peerId, requestId, response));
      }
      if (callback) {
        callback({ sig: result });
      }
      closeScreen(false);
    } else {
      await onCancel(error);
    }
  }, [
    method,
    accountInfo.address,
    provider,
    params,
    dappName,
    dappUrl,
    requestId,
    callback,
    closeScreen,
    dispatch,
    removeRequest,
    walletConnectSendStatus,
    peerId,
    onCancel,
  ]);

  const onConfirm = useCallback(async () => {
    if (isMessageRequest) {
      return handleSignMessage();
    }
    if (!isBalanceEnough || !isValidGas) return;
    return handleConfirmTransaction();
  }, [
    handleConfirmTransaction,
    handleSignMessage,
    isBalanceEnough,
    isMessageRequest,
    isValidGas,
  ]);

  const onPressSend = useCallback(async () => {
    if (isAuthorizing) return;
    setIsAuthorizing(true);
    try {
      await onConfirm();
      setIsAuthorizing(false);
    } catch (error) {
      setIsAuthorizing(false);
    }
  }, [isAuthorizing, onConfirm]);

  const renderTransactionButtons = useCallback(() => {
    let ready = true;
    const isMessage = isMessageRequest;
    // If we don't know about gas prices yet
    // set the button state to "loading"
    if (!isMessage && !isBalanceEnough && isSufficientGas === null) {
      ready = false;
    }
    return !isMessage &&
      (isBalanceEnough === false || !isValidGas) &&
      isSufficientGas !== null ? (
      <Column marginBottom={24} marginTop={19}>
        <SheetActionButton
          color={colors.transparent}
          disabled
          label={
            !isValidGas
              ? lang.t('button.confirm_exchange.invalid_fee_lowercase')
              : lang.t('button.confirm_exchange.symbol_balance_too_low', {
                  symbol: nativeAsset?.symbol,
                })
          }
          onPress={onCancel}
          size="big"
          textColor={colors.avatarColor[7]}
          weight="bold"
        />
      </Column>
    ) : (
      <SheetActionButtonRow ignorePaddingTop>
        <SheetActionButton
          color={colors.white}
          label={lang.t('button.cancel')}
          onPress={onPressCancel}
          size="big"
          textColor={colors.alpha(colors.blueGreyDark, 0.8)}
          weight="bold"
        />
        <SheetActionButton
          color={colors.appleBlue}
          label={`􀎽 ${lang.t('button.confirm')}`}
          onPress={ready ? onPressSend : NOOP}
          size="big"
          testID="wc-confirm"
          weight="heavy"
        />
      </SheetActionButtonRow>
    );
  }, [
    isMessageRequest,
    isBalanceEnough,
    isSufficientGas,
    isValidGas,
    colors,
    nativeAsset?.symbol,
    onCancel,
    onPressCancel,
    onPressSend,
  ]);

  const renderTransactionSection = useCallback(() => {
    if (isMessageRequest) {
      return (
        <RowWithMargins style={messageRequestContainerStyle}>
          <MessageSigningSection message={request.message} method={method} />
        </RowWithMargins>
      );
    }

    if (isTransactionDisplayType(method) && request?.asset) {
      const amount = request?.value ?? '0.00';
      const nativeAssetPrice = genericNativeAsset?.price?.value;
      const nativeAmount = multiply(nativeAssetPrice, amount);
      const nativeAmountDisplay = convertAmountToNativeDisplay(
        nativeAmount,
        nativeCurrency
      );
      if (!amount) return;
      return (
        <TransactionConfirmationSection
          address={request?.asset?.mainnet_address || request?.asset?.address}
          amount={amount}
          method={method}
          name={request?.asset?.name}
          nativeAmountDisplay={!nativeAssetPrice ? null : nativeAmountDisplay}
          symbol={request?.asset?.symbol}
        />
      );
    }
    return (
      <DefaultTransactionConfirmationSection
        address={request?.to}
        data={request?.data}
        method={method}
        value={request?.value}
      />
    );
  }, [
    isMessageRequest,
    method,
    request?.asset,
    request?.to,
    request?.data,
    request?.value,
    request.message,
    genericNativeAsset?.price?.value,
    nativeCurrency,
  ]);

  const offset = useSharedValue(0);
  const sheetOpacity = useSharedValue(1);
  const animatedSheetStyles = useAnimatedStyle(() => ({
    opacity: sheetOpacity.value,
  }));

  useEffect(() => {
    offset.value = withSpring(0, springConfig);
    sheetOpacity.value = withSpring(1, springConfig);
  }, [keyboardHeight, offset, sheetOpacity]);

  const amount = request?.value ?? '0.00';

  const isAndroidApprovalRequest = useMemo(
    () =>
      android &&
      isTransactionDisplayType(method) &&
      !!request?.asset &&
      amount === 0 &&
      isBalanceEnough,
    [amount, isBalanceEnough, method, request]
  );

  const ShortSheetHeight = 486 + safeAreaInsetValues.bottom;
  const TallSheetHeight = 656 + safeAreaInsetValues.bottom;
  const MessageSheetHeight =
    (isSignTypedData(method) ? 630 : android ? 595 : 580) +
    safeAreaInsetValues.bottom;

  const balanceTooLow = isBalanceEnough === false && isSufficientGas !== null;

  let sheetHeight =
    (isMessageRequest
      ? MessageSheetHeight
      : (amount && amount !== '0.00') || !isBalanceEnough
      ? TallSheetHeight
      : ShortSheetHeight) * (android ? 1.5 : 1);

  let marginTop = android ? deviceHeight - sheetHeight + 275 : null;

  if (isTransactionDisplayType(method) && !request?.asset) {
    marginTop += 50;
  }

  if (isAndroidApprovalRequest) {
    sheetHeight += 140;
  }

  if (isTransactionDisplayType(method) && !isL2 && !isTestnet) {
    sheetHeight -= 70;
  }

  useEffect(() => {
    if (
      request?.asset &&
      walletBalance &&
      currentNetwork &&
      provider &&
      nativeAsset &&
      !isEmpty(selectedGasFee)
    ) {
      setReady(true);
    }
  }, [
    nativeAsset,
    currentNetwork,
    provider,
    ready,
    request?.asset,
    selectedGasFee,
    walletBalance,
  ]);

  const spinnerHeight =
    sheetHeight -
    227 +
    (isTransactionDisplayType(method) ? (isL2 ? 84 : 72) : 0);

  return (
    <SheetKeyboardAnimation
      as={AnimatedContainer}
      isKeyboardVisible={false}
      translateY={offset}
    >
      <Wrapper
        backgroundColor={colors.transparent}
        borderRadius={0}
        height={sheetHeight}
        hideHandle
        scrollEnabled={false}
      >
        <Column testID="wc-request-sheet">
          <AnimatedSheet
            backgroundColor={colors.white}
            borderRadius={39}
            direction="column"
            marginTop={marginTop}
            paddingBottom={
              isMessageRequest
                ? safeAreaInsetValues.bottom + (android ? 20 : 0)
                : 0
            }
            paddingTop={24}
            style={[
              animatedSheetStyles,
              android && isMessageRequest
                ? { borderBottomLeftRadius: 0, borderBottomRightRadius: 0 }
                : null,
            ]}
          >
            {!ready ? (
              <Centered height={spinnerHeight}>
                <LoadingSpinner size={android ? 40 : 'large'} />
              </Centered>
            ) : (
              <Fragment>
                <SheetHandleFixedToTop showBlur={false} />
                <Column marginBottom={17} />
                <DappLogo
                  dappName={dappName || ''}
                  imageUrl={imageUrl || ''}
                  network={currentNetwork}
                />
                <Row marginBottom={android ? -6 : 5}>
                  <Row marginBottom={android ? 16 : 8} marginHorizontal={32}>
                    <Text
                      align="center"
                      color="secondary80"
                      numberOfLines={1}
                      size="18px"
                      weight="bold"
                    >
                      {isAuthenticated ? dappName : formattedDappUrl}
                    </Text>
                  </Row>
                </Row>
                <Centered
                  marginBottom={android ? 10 : 24}
                  paddingHorizontal={24}
                >
                  <Text
                    align="center"
                    color={methodName ? 'primary' : { custom: 'transparent' }}
                    size="18px"
                    weight="heavy"
                  >
                    {methodName ||
                      lang.t('wallet.transaction.placeholder_title')}
                  </Text>
                </Centered>
                {ios && (
                  <Divider color={colors.rowDividerLight} inset={[0, 143.5]} />
                )}
                {renderTransactionSection()}
                {(isL2 || isTestnet) && !isMessageRequest && (
                  <Column margin={android ? 24 : 0} width="100%">
                    <Row height={android ? 0 : 19} />
                    <L2Disclaimer
                      assetType={currentNetwork}
                      colors={colors}
                      hideDivider
                      onPress={handleL2DisclaimerPress}
                      prominent
                      symbol="app"
                    />
                  </Column>
                )}
                {renderTransactionButtons()}
                <RowWithMargins margin={15} style={rowStyle}>
                  <Column flex={1}>
                    <Row marginBottom={8}>
                      <SwitchText>{lang.t('wallet.wallet_title')}</SwitchText>
                    </Row>
                    <RowWithMargins margin={5} style={{ alignItems: 'center' }}>
                      {accountInfo.accountImage ? (
                        <ImageAvatar
                          image={accountInfo.accountImage}
                          size="smaller"
                        />
                      ) : (
                        <ContactAvatar
                          color={
                            isNaN(accountInfo.accountColor)
                              ? colors.skeleton
                              : accountInfo.accountColor
                          }
                          size="smaller"
                          value={accountInfo.accountSymbol}
                        />
                      )}
                      <WalletText>{accountInfo.accountName}</WalletText>
                    </RowWithMargins>
                  </Column>
                  <Column marginLeft={16}>
                    <Row justify="end" marginBottom={12}>
                      <SwitchText align="right">
                        {lang.t('wallet.balance_title')}
                      </SwitchText>
                    </Row>
                    <WalletText align="right" balanceTooLow={balanceTooLow}>
                      {isBalanceEnough === false &&
                        isSufficientGas !== null &&
                        '􀇿 '}
                      {walletBalance?.display}
                    </WalletText>
                  </Column>
                </RowWithMargins>
              </Fragment>
            )}
          </AnimatedSheet>
          {!isMessageRequest && (
            <GasSpeedButton currentNetwork={currentNetwork} theme="dark" />
          )}
        </Column>
      </Wrapper>
    </SheetKeyboardAnimation>
  );
}<|MERGE_RESOLUTION|>--- conflicted
+++ resolved
@@ -46,14 +46,9 @@
 import useExperimentalFlag from '../config/experimentalHooks';
 import { lightModeThemeColors } from '../styles/colors';
 import { WrappedAlert as Alert } from '@/helpers/alert';
-<<<<<<< HEAD
 import { analytics } from '@/analytics';
 import { Text } from '@/design-system';
-=======
 import config from '@/model/config';
-import { analytics } from '@rainbow-me/analytics';
-import { Text } from '@rainbow-me/design-system';
->>>>>>> 97add29e
 import {
   estimateGas,
   estimateGasWithPadding,
