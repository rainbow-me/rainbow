--- conflicted
+++ resolved
@@ -118,11 +118,7 @@
     InteractionManager.runAfterInteractions(() => {
       startPollingGasPrices();
     });
-<<<<<<< HEAD
-  }, [routeParams.openAutomatically, startPollingGasPrices]);
-=======
   }, [openAutomatically, startPollingGasPrices]);
->>>>>>> 7e0d6970
 
   const closeScreen = useCallback(
     canceled => {
