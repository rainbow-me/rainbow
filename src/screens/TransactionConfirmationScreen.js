--- conflicted
+++ resolved
@@ -783,12 +783,8 @@
       const existingWallet = await loadWallet(
         accountInfo.address,
         true,
-<<<<<<< HEAD
         provider,
         true
-=======
-        provider
->>>>>>> 30e3f834
       );
       switch (method) {
         case SIGN:
@@ -819,7 +815,6 @@
         await onCancel(error);
       }
     } catch (error) {
-<<<<<<< HEAD
       const matched = matchError(error);
       // KEYCHAIN_USER_CANCELED: -1 and KEYCHAIN_NOT_AUTHENTICATED: -2
       if (
@@ -851,9 +846,6 @@
       );
 
       Alert.alert('An error occurred', textForAlert);
-=======
-      //TODO: handle error
->>>>>>> 30e3f834
     }
   }, [
     accountInfo.address,
