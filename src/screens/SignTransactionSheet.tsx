/* eslint-disable no-nested-ternary */
import BigNumber from 'bignumber.js';
import React, { useCallback, useEffect, useMemo, useRef, useState } from 'react';
import { AnimatePresence, MotiView } from 'moti';
import * as i18n from '@/languages';
import { Image, InteractionManager, PixelRatio, ScrollView, StyleProp, TouchableWithoutFeedback, ViewStyle } from 'react-native';
import LinearGradient from 'react-native-linear-gradient';
import Animated, {
  Easing,
  SharedValue,
  interpolate,
  interpolateColor,
  measure,
  runOnJS,
  runOnUI,
  useAnimatedReaction,
  useAnimatedRef,
  useAnimatedStyle,
  useSharedValue,
  withRepeat,
  withTiming,
} from 'react-native-reanimated';
import { Transaction } from '@ethersproject/transactions';

import { ButtonPressAnimation } from '@/components/animations';
import { CoinIcon } from '@/components/coin-icon';
import { ChainImage } from '@/components/coin-icon/ChainImage';
import { SheetActionButton } from '@/components/sheet';
import { Bleed, Box, Columns, Inline, Inset, Stack, Text, globalColors, useBackgroundColor, useForegroundColor } from '@/design-system';
import { TextColor } from '@/design-system/color/palettes';
import { ParsedAddressAsset } from '@/entities';
import { useNavigation } from '@/navigation';

import { useTheme } from '@/theme';
import { abbreviations, ethereumUtils, safeAreaInsetValues } from '@/utils';
import { PanGestureHandler } from 'react-native-gesture-handler';
import { useIsFocused, useRoute } from '@react-navigation/native';
import { metadataPOSTClient } from '@/graphql';
import {
  TransactionAssetType,
  TransactionErrorType,
  TransactionSimulationAsset,
  TransactionSimulationMeta,
  TransactionSimulationResult,
  TransactionSimulationChange,
  TransactionScanResultType,
} from '@/graphql/__generated__/metadataPOST';
import { Network } from '@/networks/types';
import { ETH_ADDRESS } from '@/references';
import {
  convertHexToString,
  convertRawAmountToBalance,
  delay,
  fromWei,
  greaterThan,
  greaterThanOrEqualTo,
  omitFlatten,
} from '@/helpers/utilities';
import { useDispatch, useSelector } from 'react-redux';
import { AppState } from '../redux/store';
import { findWalletWithAccount } from '@/helpers/findWalletWithAccount';
import { getAccountProfileInfo } from '@/helpers/accountInfo';
import { useAccountSettings, useClipboard, useCurrentNonce, useDimensions, useGas, useWallets } from '@/hooks';
import ImageAvatar from '@/components/contacts/ImageAvatar';
import { ContactAvatar } from '@/components/contacts';
import { IS_IOS } from '@/env';
import { estimateGas, estimateGasWithPadding, getFlashbotsProvider, getProviderForNetwork, isHexString, toHex } from '@/handlers/web3';
import { StaticJsonRpcProvider } from '@ethersproject/providers';
import { GasSpeedButton } from '@/components/gas';
import { getNetworkObj } from '@/networks';
import { RainbowError, logger } from '@/logger';
import {
  PERSONAL_SIGN,
  SEND_TRANSACTION,
  SIGN_TYPED_DATA,
  SIGN_TYPED_DATA_V4,
  isMessageDisplayType,
  isPersonalSign as checkIsPersonalSign,
  isSignTypedData,
} from '@/utils/signingMethods';
import { isEmpty, isNil } from 'lodash';
import Routes from '@/navigation/routesNames';

import { parseGasParamsForTransaction } from '@/parsers/gas';
import { loadWallet, sendTransaction, signPersonalMessage, signTransaction, signTypedDataMessage } from '@/model/wallet';

import { analytics } from '@/analytics';
import { dataAddNewTransaction } from '@/redux/data';
import { handleSessionRequestResponse } from '@/walletConnect';
import { WalletconnectResultType, walletConnectRemovePendingRedirect, walletConnectSendStatus } from '@/redux/walletconnect';
import { removeRequest } from '@/redux/requests';
import { maybeSignUri } from '@/handlers/imgix';
import { RPCMethod } from '@/walletConnect/types';
import { isAddress } from '@ethersproject/address';
import { methodRegistryLookupAndParse } from '@/utils/methodRegistry';
import { sanitizeTypedData } from '@/utils/signingUtils';
import { hexToNumber, isHex } from 'viem';

const COLLAPSED_CARD_HEIGHT = 56;
const MAX_CARD_HEIGHT = 176;

const CARD_ROW_HEIGHT = 12;
const SMALL_CARD_ROW_HEIGHT = 10;
const CARD_BORDER_WIDTH = 1.5;

const EXPANDED_CARD_TOP_INSET = safeAreaInsetValues.top + 72;
const SCREEN_BOTTOM_INSET = safeAreaInsetValues.bottom + 20;

const GAS_BUTTON_SPACE =
  30 + // GasSpeedButton height
  24; // Between GasSpeedButton and bottom of sheet

const EXPANDED_CARD_BOTTOM_INSET =
  SCREEN_BOTTOM_INSET +
  24 + // Between bottom of sheet and bottom of Cancel/Confirm
  52 + // Cancel/Confirm height
  24 + // Between Cancel/Confirm and wallet avatar row
  44 + // Wallet avatar row height
  24; // Between wallet avatar row and bottom of expandable area

const rotationConfig = {
  duration: 2100,
  easing: Easing.linear,
};

const timingConfig = {
  duration: 300,
  easing: Easing.bezier(0.2, 0, 0, 1),
};

export const SignTransactionSheet = () => {
  const { goBack, navigate } = useNavigation();
  const { colors, isDarkMode } = useTheme();
  const { accountAddress } = useAccountSettings();
  const [simulationData, setSimulationData] = useState<TransactionSimulationResult | undefined>();
  const [simulationError, setSimulationError] = useState<TransactionErrorType | undefined>(undefined);
  const [simulationScanResult, setSimulationScanResult] = useState<TransactionScanResultType | undefined>(undefined);
  const { params: routeParams } = useRoute<any>();
  const { wallets, walletNames, switchToWalletWithAddress } = useWallets();
  const { callback, transactionDetails } = routeParams;

  const isMessageRequest = isMessageDisplayType(transactionDetails.payload.method);

  const isPersonalSign = checkIsPersonalSign(transactionDetails.payload.method);

  const label = useForegroundColor('label');
  const surfacePrimary = useBackgroundColor('surfacePrimary');

  const pendingRedirect = useSelector(({ walletconnect }: AppState) => walletconnect.pendingRedirect);
  const walletConnectors = useSelector(({ walletconnect }: AppState) => walletconnect.walletConnectors);
  const walletConnector = walletConnectors[transactionDetails?.peerId];

  const [provider, setProvider] = useState<StaticJsonRpcProvider | null>(null);
  const [currentNetwork, setCurrentNetwork] = useState<Network | null>();
  const [isAuthorizing, setIsAuthorizing] = useState(false);
  const [isLoading, setIsLoading] = useState(!isPersonalSign);
  const [methodName, setMethodName] = useState<string | null>(null);
  const calculatingGasLimit = useRef(false);
  const [isBalanceEnough, setIsBalanceEnough] = useState<boolean>();
  const [nonceForDisplay, setNonceForDisplay] = useState<string>();

  const isFocused = useIsFocused();
  const dispatch = useDispatch();

  const [nativeAsset, setNativeAsset] = useState<ParsedAddressAsset | null>(null);
  const formattedDappUrl = useMemo(() => {
    try {
      const { hostname } = new URL(transactionDetails?.dappUrl);
      return hostname;
    } catch {
      return transactionDetails?.dappUrl;
    }
  }, [transactionDetails]);

  const {
    gasLimit,
    isValidGas,
    startPollingGasFees,
    stopPollingGasFees,
    isSufficientGas,
    updateTxFee,
    selectedGasFee,
    gasFeeParamsBySpeed,
  } = useGas();

  const simulationUnavailable = isPersonalSign;

  const itemCount = (simulationData?.in?.length || 0) + (simulationData?.out?.length || 0) + (simulationData?.approvals?.length || 0);

  const noChanges = !!(simulationData && itemCount === 0) && simulationScanResult === TransactionScanResultType.Ok;

  const req = transactionDetails?.payload?.params?.[0];
  const request = useMemo(() => {
    return isMessageRequest
      ? { message: transactionDetails?.displayDetails.request }
      : {
          ...transactionDetails?.displayDetails.request,
          nativeAsset: nativeAsset,
        };
  }, [isMessageRequest, transactionDetails?.displayDetails.request, nativeAsset]);

  const calculateGasLimit = useCallback(async () => {
    calculatingGasLimit.current = true;
    const txPayload = req;
    if (isHex(txPayload?.type)) {
      txPayload.type = hexToNumber(txPayload?.type);
    }
    // use the default
    let gas = txPayload.gasLimit || txPayload.gas;

    // sometimes provider is undefined, this is hack to ensure its defined
    const localCurrentNetwork = ethereumUtils.getNetworkFromChainId(
      Number(
        transactionDetails?.walletConnectV2RequestValues?.chainId ||
          // @ts-expect-error Property '_chainId' is private and only accessible within class 'Connector'.ts(2341)
          walletConnector?._chainId
      )
    );
    const provider = await getProviderForNetwork(localCurrentNetwork);
    try {
      // attempt to re-run estimation
      logger.debug('WC: Estimating gas limit', { gas }, logger.DebugContext.walletconnect);
      // safety precaution: we want to ensure these properties are not used for gas estimation
      const cleanTxPayload = omitFlatten(txPayload, ['gas', 'gasLimit', 'gasPrice', 'maxFeePerGas', 'maxPriorityFeePerGas']);
      const rawGasLimit = await estimateGas(cleanTxPayload, provider);
      logger.debug('WC: Estimated gas limit', { rawGasLimit }, logger.DebugContext.walletconnect);
      if (rawGasLimit) {
        gas = toHex(rawGasLimit);
      }
    } catch (error) {
      logger.error(new RainbowError('WC: error estimating gas'), { error });
    } finally {
      logger.debug('WC: Setting gas limit to', { gas: convertHexToString(gas) }, logger.DebugContext.walletconnect);

      if (currentNetwork && getNetworkObj(currentNetwork).gas.OptimismTxFee) {
        const l1GasFeeOptimism = await ethereumUtils.calculateL1FeeOptimism(txPayload, provider);
        updateTxFee(gas, null, l1GasFeeOptimism);
      } else {
        updateTxFee(gas, null);
      }
    }
  }, [
    currentNetwork,
    req,
    transactionDetails?.walletConnectV2RequestValues?.chainId,
    updateTxFee,
    // @ts-expect-error Property '_chainId' is private and only accessible within class 'Connector'.ts(2341)
    walletConnector?._chainId,
  ]);

  const fetchMethodName = useCallback(
    async (data: string) => {
      const methodSignaturePrefix = data.substr(0, 10);
      try {
        const { name } = await methodRegistryLookupAndParse(methodSignaturePrefix, getNetworkObj(currentNetwork!).id);
        if (name) {
          setMethodName(name);
        }
      } catch (e) {
        setMethodName(data);
      }
    },
    [currentNetwork]
  );

  // start polling for gas and get fn name
  useEffect(() => {
    InteractionManager.runAfterInteractions(() => {
      if (currentNetwork) {
        if (!isMessageRequest) {
          startPollingGasFees(currentNetwork);
          fetchMethodName(transactionDetails?.payload?.params[0].data);
        } else {
          setMethodName(i18n.t(i18n.l.wallet.message_signing.request));
        }
        analytics.track('Shown Walletconnect signing request');
      }
    });
  }, [isMessageRequest, currentNetwork, startPollingGasFees, fetchMethodName, transactionDetails?.payload?.params]);

  // get gas limit
  useEffect(() => {
    if (!isEmpty(gasFeeParamsBySpeed) && !calculatingGasLimit.current && !isMessageRequest && provider) {
      InteractionManager.runAfterInteractions(() => {
        calculateGasLimit();
      });
    }
  }, [calculateGasLimit, gasLimit, gasFeeParamsBySpeed, isMessageRequest, provider, updateTxFee]);

  const walletBalance = useMemo(() => {
    return {
      amount: nativeAsset?.balance?.amount || 0,
      display: nativeAsset?.balance?.display || `0 ${nativeAsset?.symbol}`,
      isLoaded: nativeAsset?.balance?.display !== undefined,
      symbol: nativeAsset?.symbol || 'ETH',
    };
  }, [nativeAsset?.balance?.amount, nativeAsset?.balance?.display, nativeAsset?.symbol]);

  // check native balance is sufficient
  useEffect(() => {
    if (isMessageRequest) {
      setIsBalanceEnough(true);
      return;
    }

    const { gasFee } = selectedGasFee;
    if (!walletBalance?.isLoaded || !currentNetwork || !gasFee?.estimatedFee) {
      return;
    }

    // Get the TX fee Amount
    const txFeeAmount = fromWei(gasFee?.maxFee?.value?.amount ?? 0);

    // Get the ETH balance
    const balanceAmount = walletBalance?.amount ?? 0;

    // Get the TX value
    const txPayload = req;
    const value = txPayload?.value ?? 0;

    // Check that there's enough ETH to pay for everything!
    const totalAmount = new BigNumber(fromWei(value)).plus(txFeeAmount);
    const isEnough = greaterThanOrEqualTo(balanceAmount, totalAmount);

    setIsBalanceEnough(isEnough);
  }, [isMessageRequest, isSufficientGas, currentNetwork, selectedGasFee, walletBalance, req]);

  const accountInfo = useMemo(() => {
    // TODO where do we get address for sign/send transaction?
    const address =
      transactionDetails?.walletConnectV2RequestValues?.address ||
      // @ts-expect-error Property '_accounts' is private and only accessible within class 'Connector'.ts(2341)
      walletConnector?._accounts?.[0];
    const selectedWallet = findWalletWithAccount(wallets!, address);
    const profileInfo = getAccountProfileInfo(selectedWallet, walletNames, address);
    return {
      ...profileInfo,
      address,
      isHardwareWallet: !!selectedWallet?.deviceId,
    };
  }, [
    transactionDetails?.walletConnectV2RequestValues?.address,
    // @ts-expect-error Property '_accounts' is private and only accessible within class 'Connector'.ts(2341)
    walletConnector?._accounts,
    wallets,
    walletNames,
  ]);

  const getNextNonce = useCurrentNonce(accountInfo.address, currentNetwork!);

  useEffect(() => {
    setCurrentNetwork(
      ethereumUtils.getNetworkFromChainId(
        Number(
          transactionDetails?.walletConnectV2RequestValues?.chainId ||
            // @ts-expect-error Property '_chainId' is private and only accessible within class 'Connector'.ts(2341)
            walletConnector?._chainId
        )
      )
    );
  }, [
    transactionDetails?.walletConnectV2RequestValues?.chainId,
    // @ts-expect-error Property '_chainId' is private and only accessible within class 'Connector'.ts(2341)
    walletConnector?._chainId,
  ]);

  useEffect(() => {
    const initProvider = async () => {
      let p;
      if (currentNetwork === Network.mainnet) {
        p = await getFlashbotsProvider();
      } else {
        p = await getProviderForNetwork(currentNetwork!);
      }

      setProvider(p);
    };
    currentNetwork && initProvider();
  }, [currentNetwork, setProvider]);

  useEffect(() => {
    (async () => {
      if (currentNetwork) {
        const asset = await ethereumUtils.getNativeAssetForNetwork(currentNetwork!, accountInfo.address);
        if (asset) {
          provider && setNativeAsset(asset);
        }
      }
    })();
  }, [accountInfo.address, currentNetwork, provider]);

  useEffect(() => {
    (async () => {
      if (accountInfo.address && currentNetwork && !isMessageRequest && !nonceForDisplay) {
        try {
          const nonce = await getNextNonce();
          if (nonce || nonce === 0) {
            const nonceAsString = nonce.toString();
            setNonceForDisplay(nonceAsString);
          }
        } catch (error) {
          console.error('Failed to get nonce for display:', error);
        }
      }
    })();
    // eslint-disable-next-line react-hooks/exhaustive-deps
  }, [accountInfo.address, currentNetwork, getNextNonce, isMessageRequest]);

  useEffect(() => {
    const timeout = setTimeout(async () => {
      try {
        const chainId = Number(
          transactionDetails?.walletConnectV2RequestValues?.chainId ||
            // @ts-expect-error Property '_chainId' is private and only accessible within class 'Connector'.ts(2341)
            walletConnector?._chainId
        );
        let simulationData;
        if (isMessageRequest) {
          // Message Signing
          simulationData = await metadataPOSTClient.simulateMessage({
            address: accountAddress,
            chainId: chainId,
            message: {
              method: transactionDetails?.payload?.method,
              params: [request.message],
            },
            domain: transactionDetails?.dappUrl,
          });
          // Handle message simulation response
          if (isNil(simulationData?.simulateMessage?.simulation) && isNil(simulationData?.simulateMessage?.error)) {
            setSimulationData({ in: [], out: [], approvals: [] });
            setSimulationScanResult(simulationData?.simulateMessage?.scanning?.result);
          } else if (simulationData?.simulateMessage?.error && !simulationUnavailable) {
            setSimulationError(simulationData?.simulateMessage?.error?.type);
            setSimulationScanResult(simulationData?.simulateMessage?.scanning?.result);
            setSimulationData(undefined);
          } else if (simulationData.simulateMessage?.simulation && !simulationUnavailable) {
            setSimulationData(simulationData.simulateMessage?.simulation);
            setSimulationScanResult(simulationData?.simulateMessage?.scanning?.result);
          }
        } else {
          // TX Signing
          simulationData = await metadataPOSTClient.simulateTransactions({
            chainId: chainId,
            transactions: [
              {
                from: req?.from,
                to: req?.to,
                data: req?.data,
                value: req?.value || '0x0',
              },
            ],
            domain: transactionDetails?.dappUrl,
          });
          // Handle TX simulation response
          if (isNil(simulationData?.simulateTransactions?.[0]?.simulation) && isNil(simulationData?.simulateTransactions?.[0]?.error)) {
            setSimulationData({ in: [], out: [], approvals: [] });
            setSimulationScanResult(simulationData?.simulateTransactions?.[0]?.scanning?.result);
          } else if (simulationData?.simulateTransactions?.[0]?.error) {
            setSimulationError(simulationData?.simulateTransactions?.[0]?.error?.type);
            setSimulationData(undefined);
            setSimulationScanResult(simulationData?.simulateTransactions[0]?.scanning?.result);
          } else if (simulationData.simulateTransactions?.[0]?.simulation) {
            setSimulationData(simulationData.simulateTransactions[0]?.simulation);
            setSimulationScanResult(simulationData?.simulateTransactions[0]?.scanning?.result);
          }
        }
      } catch (error) {
        logger.error(new RainbowError('Error while simulating'), { error });
      } finally {
        setIsLoading(false);
      }
    }, 750);

    return () => {
      clearTimeout(timeout);
    };
  }, [
    accountAddress,
    currentNetwork,
    isMessageRequest,
    isPersonalSign,
    req,
    request.message,
    simulationUnavailable,
    transactionDetails,
    // @ts-expect-error Property '_chainId' is private and only accessible within class 'Connector'.ts(2341)
    walletConnector?._chainId,
  ]);

  const closeScreen = useCallback(
    (canceled: boolean) => {
      // we need to close the hw navigator too
      if (accountInfo.isHardwareWallet) {
        delay(300);
        goBack();
      }
      goBack();
      if (!isMessageRequest) {
        stopPollingGasFees();
      }

      let type: WalletconnectResultType = transactionDetails?.method === SEND_TRANSACTION ? 'transaction' : 'sign';
      if (canceled) {
        type = `${type}-canceled`;
      }

      if (pendingRedirect) {
        InteractionManager.runAfterInteractions(() => {
          dispatch(walletConnectRemovePendingRedirect(type, transactionDetails?.dappScheme));
        });
      }

      if (transactionDetails?.walletConnectV2RequestValues?.onComplete) {
        InteractionManager.runAfterInteractions(() => {
          transactionDetails?.walletConnectV2RequestValues.onComplete(type);
        });
      }
    },
    [
      accountInfo.isHardwareWallet,
      goBack,
      isMessageRequest,
      transactionDetails?.method,
      transactionDetails?.walletConnectV2RequestValues,
      transactionDetails?.dappScheme,
      pendingRedirect,
      stopPollingGasFees,
      dispatch,
    ]
  );

  const onCancel = useCallback(
    async (error?: Error) => {
      try {
        if (callback) {
          callback({ error: error || 'User cancelled the request' });
        }
        setTimeout(async () => {
          if (transactionDetails?.requestId) {
            if (transactionDetails?.walletConnectV2RequestValues) {
              await handleSessionRequestResponse(transactionDetails?.walletConnectV2RequestValues, {
                result: 'null',
                error: error || 'User cancelled the request',
              });
            } else {
              await dispatch(
                walletConnectSendStatus(transactionDetails?.peerId, transactionDetails?.requestId, {
                  error: error || 'User cancelled the request',
                })
              );
            }
            dispatch(removeRequest(transactionDetails?.requestId));
          }
          const rejectionType = transactionDetails?.payload?.method === SEND_TRANSACTION ? 'transaction' : 'signature';
          analytics.track(`Rejected WalletConnect ${rejectionType} request`, {
            isHardwareWallet: accountInfo.isHardwareWallet,
          });

          closeScreen(true);
        }, 300);
      } catch (error) {
        logger.error(new RainbowError('WC: error while handling cancel request'), { error });
        closeScreen(true);
      }
    },
    [
      accountInfo.isHardwareWallet,
      callback,
      closeScreen,
      dispatch,
      transactionDetails?.payload?.method,
      transactionDetails?.peerId,
      transactionDetails?.requestId,
      transactionDetails?.walletConnectV2RequestValues,
    ]
  );

  const handleSignMessage = useCallback(async () => {
    const message = transactionDetails?.payload?.params.find((p: string) => !isAddress(p));
    let response = null;

    if (!currentNetwork) {
      return;
    }
    const provider = await getProviderForNetwork(currentNetwork);
    if (!provider) {
      return;
    }

    const existingWallet = await loadWallet(accountInfo.address, true, provider);
    if (!existingWallet) {
      return;
    }
    switch (transactionDetails?.payload?.method) {
      case PERSONAL_SIGN:
        response = await signPersonalMessage(message, existingWallet);
        break;
      case SIGN_TYPED_DATA_V4:
      case SIGN_TYPED_DATA:
        response = await signTypedDataMessage(message, existingWallet);
        break;
      default:
        break;
    }

    if (response?.result) {
      analytics.track('Approved WalletConnect signature request', {
        dappName: transactionDetails?.dappName,
        dappUrl: transactionDetails?.dappUrl,
        isHardwareWallet: accountInfo.isHardwareWallet,
        network: currentNetwork,
      });
      if (transactionDetails?.requestId) {
        if (transactionDetails?.walletConnectV2RequestValues && response?.result) {
          await handleSessionRequestResponse(transactionDetails?.walletConnectV2RequestValues, {
            result: response.result,
            error: null,
          });
        } else {
          await dispatch(walletConnectSendStatus(transactionDetails?.peerId, transactionDetails?.requestId, response));
        }
        dispatch(removeRequest(transactionDetails?.requestId));
      }
      if (callback) {
        callback({ sig: response.result });
      }
      closeScreen(false);
    } else {
      await onCancel(response?.error);
    }
  }, [
    transactionDetails?.payload?.params,
    transactionDetails?.payload?.method,
    transactionDetails?.dappName,
    transactionDetails?.dappUrl,
    transactionDetails?.requestId,
    transactionDetails?.walletConnectV2RequestValues,
    transactionDetails?.peerId,
    currentNetwork,
    accountInfo.address,
    accountInfo.isHardwareWallet,
    callback,
    closeScreen,
    dispatch,
    onCancel,
  ]);

  const handleConfirmTransaction = useCallback(async () => {
    const sendInsteadOfSign = transactionDetails.payload.method === SEND_TRANSACTION;
    const txPayload = req;
    let { gas, gasLimit: gasLimitFromPayload } = txPayload;

    try {
      logger.debug(
        'WC: gas suggested by dapp',
        {
          gas: convertHexToString(gas),
          gasLimitFromPayload: convertHexToString(gasLimitFromPayload),
        },
        logger.DebugContext.walletconnect
      );

      // Estimate the tx with gas limit padding before sending
      const rawGasLimit = await estimateGasWithPadding(txPayload, null, null, provider);
      if (!rawGasLimit) {
        return;
      }

      // If the estimation with padding is higher or gas limit was missing,
      // let's use the higher value
      if (
        (isNil(gas) && isNil(gasLimitFromPayload)) ||
        (!isNil(gas) && greaterThan(rawGasLimit, convertHexToString(gas))) ||
        (!isNil(gasLimitFromPayload) && greaterThan(rawGasLimit, convertHexToString(gasLimitFromPayload)))
      ) {
        logger.debug('WC: using padded estimation!', { gas: rawGasLimit.toString() }, logger.DebugContext.walletconnect);
        gas = toHex(rawGasLimit);
      }
    } catch (error) {
      logger.error(new RainbowError('WC: error estimating gas'), { error });
    }
    // clean gas prices / fees sent from the dapp
    const cleanTxPayload = omitFlatten(txPayload, ['gasPrice', 'maxFeePerGas', 'maxPriorityFeePerGas']);
    const gasParams = parseGasParamsForTransaction(selectedGasFee);
    const calculatedGasLimit = gas || gasLimitFromPayload || gasLimit;
    const nonce = await getNextNonce();
    let txPayloadUpdated = {
      ...cleanTxPayload,
      ...gasParams,
      nonce,
      ...(calculatedGasLimit && { gasLimit: calculatedGasLimit }),
    };
    txPayloadUpdated = omitFlatten(txPayloadUpdated, ['from', 'gas', 'chainId']);

    logger.debug(`WC: ${transactionDetails.payload.method} payload`, {
      txPayload,
      txPayloadUpdated,
    });

    let response = null;
    try {
      if (!currentNetwork) {
        return;
      }
      const provider = await getProviderForNetwork(currentNetwork);
      if (!provider) {
        return;
      }
      const existingWallet = await loadWallet(accountInfo.address, true, provider);
      if (!existingWallet) {
        return;
      }
      if (sendInsteadOfSign) {
        if (isHex(txPayloadUpdated?.type)) {
          txPayloadUpdated.type = hexToNumber(txPayloadUpdated?.type);
        }
        response = await sendTransaction({
          existingWallet: existingWallet,
          provider,
          transaction: txPayloadUpdated,
        });
      } else {
        response = await signTransaction({
          existingWallet,
          provider,
          transaction: txPayloadUpdated,
        });
      }
    } catch (e) {
      logger.error(new RainbowError(`WC: Error while ${sendInsteadOfSign ? 'sending' : 'signing'} transaction`));
    }

    if (response?.result) {
      const signResult = response.result as string;
      const sendResult = response.result as Transaction;
      if (callback) {
        callback({ result: sendInsteadOfSign ? sendResult.hash : signResult });
      }
      let txSavedInCurrentWallet = false;
      let txDetails: any = null;
      const displayDetails = transactionDetails.displayDetails;
      if (sendInsteadOfSign) {
        txDetails = {
          amount: displayDetails?.request?.value ?? 0,
          asset: nativeAsset || displayDetails?.request?.asset,
          dappName: displayDetails.dappName,
          data: sendResult.data,
          from: displayDetails?.request?.from,
          gasLimit,
          hash: sendResult.hash,
          network: currentNetwork,
          nonce: sendResult.nonce,
          to: displayDetails?.request?.to,
          value: sendResult.value.toString(),
          ...gasParams,
        };
        if (accountAddress?.toLowerCase() === txDetails.from?.toLowerCase()) {
          dispatch(dataAddNewTransaction(txDetails, null, false, provider));
          txSavedInCurrentWallet = true;
        }
      }
      analytics.track('Approved WalletConnect transaction request', {
        dappName: displayDetails.dappName,
        dappUrl: displayDetails.dappUrl,
        isHardwareWallet: accountInfo.isHardwareWallet,
        network: currentNetwork,
      });
      if (isFocused && transactionDetails?.requestId) {
        if (transactionDetails?.walletConnectV2RequestValues && sendResult.hash) {
          await handleSessionRequestResponse(transactionDetails?.walletConnectV2RequestValues, {
            result: sendResult.hash,
            error: null,
          });
        } else {
          if (sendResult.hash) {
            await dispatch(walletConnectSendStatus(transactionDetails?.peerId, transactionDetails?.requestId, { result: sendResult.hash }));
          }
        }
        dispatch(removeRequest(transactionDetails?.requestId));
      }

      closeScreen(false);
      // When the tx is sent from a different wallet,
      // we need to switch to that wallet before saving the tx
      if (!txSavedInCurrentWallet) {
        InteractionManager.runAfterInteractions(async () => {
          await switchToWalletWithAddress(txDetails.from);
          dispatch(dataAddNewTransaction(txDetails, null, false, provider));
        });
      }
    } else {
      logger.error(new RainbowError(`WC: Tx failure - ${formattedDappUrl}`), {
        dappName: transactionDetails?.dappName,
        dappScheme: transactionDetails?.dappScheme,
        dappUrl: transactionDetails?.dappUrl,
        formattedDappUrl,
        rpcMethod: req?.method,
        network: currentNetwork,
      });
      // If the user is using a hardware wallet, we don't want to close the sheet on an error
      if (!accountInfo.isHardwareWallet) {
        await onCancel(response?.error);
      }
    }
  }, [
    transactionDetails.payload.method,
    transactionDetails.displayDetails,
    transactionDetails?.requestId,
    transactionDetails?.walletConnectV2RequestValues,
    transactionDetails?.peerId,
    transactionDetails?.dappName,
    transactionDetails?.dappScheme,
    transactionDetails?.dappUrl,
    req,
    selectedGasFee,
    gasLimit,
    getNextNonce,
    provider,
    currentNetwork,
    accountInfo.address,
    accountInfo.isHardwareWallet,
    callback,
    isFocused,
    closeScreen,
    nativeAsset,
    accountAddress,
    dispatch,
    switchToWalletWithAddress,
    formattedDappUrl,
    onCancel,
  ]);

  const onConfirm = useCallback(async () => {
    if (isMessageRequest) {
      return handleSignMessage();
    }
    if (!isBalanceEnough || !isValidGas) return;
    return handleConfirmTransaction();
  }, [handleConfirmTransaction, handleSignMessage, isBalanceEnough, isMessageRequest, isValidGas]);

  const onPressSend = useCallback(async () => {
    if (isAuthorizing) return;
    setIsAuthorizing(true);
    try {
      await onConfirm();
      setIsAuthorizing(false);
    } catch (error) {
      setIsAuthorizing(false);
    }
  }, [isAuthorizing, onConfirm]);

  const submitFn = useCallback(async () => {
    if (!isBalanceEnough) {
      navigate(Routes.ADD_CASH_SHEET);
      return;
    }
    if (accountInfo.isHardwareWallet) {
      navigate(Routes.HARDWARE_WALLET_TX_NAVIGATOR, { submit: onPressSend });
    } else {
      await onPressSend();
    }
  }, [accountInfo.isHardwareWallet, isBalanceEnough, navigate, onPressSend]);

  const onPressCancel = useCallback(() => onCancel(), [onCancel]);

  const expandedCardBottomInset = EXPANDED_CARD_BOTTOM_INSET + (isMessageRequest ? 0 : GAS_BUTTON_SPACE);

  return (
    // This PanGestureHandler blocks sheet dismiss gestures on iOS
    // @ts-expect-error Property 'children' does not exist on type
    <PanGestureHandler enabled={IS_IOS}>
      <Animated.View>
        <Inset bottom={{ custom: SCREEN_BOTTOM_INSET }}>
          <Box height="full" justifyContent="flex-end" style={{ gap: 24 }} width="full">
            <Box
              as={Animated.View}
              borderRadius={39}
              paddingBottom="24px"
              paddingHorizontal="20px"
              paddingTop="32px"
              style={{
                backgroundColor: isDarkMode ? '#191A1C' : surfacePrimary,
                zIndex: 2,
              }}
            >
              <Box style={{ gap: 24 }}>
                <Inset horizontal="12px" right={{ custom: 110 }}>
                  <Inline alignVertical="center" space="12px" wrap={false}>
                    <Box
                      height={{ custom: 44 }}
                      style={{
                        backgroundColor: isDarkMode ? globalColors.white10 : '#FBFCFD',
                        borderRadius: 12,
                        shadowColor: isDarkMode ? colors.trueBlack : colors.dark,
                        shadowOffset: {
                          width: 0,
                          height: 18,
                        },
                        shadowOpacity: isDarkMode ? 1 : 0.12,
                        shadowRadius: 27,
                      }}
                      width={{ custom: 44 }}
                    >
                      <Image
                        source={{
                          uri: maybeSignUri(transactionDetails.imageUrl, {
                            w: 44 * PixelRatio.get(),
                          }),
                        }}
                        style={{ borderRadius: 12, height: 44, width: 44 }}
                      />
                    </Box>
                    <Stack space="12px">
                      <Inline alignVertical="center" space={{ custom: 5 }} wrap={false}>
                        <Text
                          color={
                            simulationScanResult && simulationScanResult !== TransactionScanResultType.Ok
                              ? infoForEventType[simulationScanResult].textColor
                              : 'label'
                          }
                          numberOfLines={1}
                          size="20pt"
                          weight="heavy"
                        >
                          {transactionDetails.dappName}
                        </Text>
                        {false && <VerifiedBadge />}
                      </Inline>
                      <Text color="labelTertiary" size="15pt" weight="bold">
                        {isMessageRequest
                          ? i18n.t(i18n.l.walletconnect.simulation.titles.message_request)
                          : i18n.t(i18n.l.walletconnect.simulation.titles.transaction_request)}
                      </Text>
                    </Stack>
                  </Inline>
                </Inset>

                <Box style={{ gap: 14, zIndex: 2 }}>
                  <SimulationCard
                    currentNetwork={currentNetwork!}
                    expandedCardBottomInset={expandedCardBottomInset}
                    isBalanceEnough={isBalanceEnough}
                    isPersonalSign={isPersonalSign}
                    isLoading={isLoading}
                    noChanges={noChanges}
                    simulation={simulationData}
                    simulationError={simulationError}
                    simulationScanResult={simulationScanResult}
                    walletBalance={walletBalance}
                  />
                  {isMessageRequest ? (
                    <MessageCard
                      expandedCardBottomInset={expandedCardBottomInset}
                      message={request.message}
                      method={transactionDetails?.payload?.method}
                    />
                  ) : (
                    <DetailsCard
                      currentNetwork={currentNetwork!}
                      expandedCardBottomInset={expandedCardBottomInset}
                      isBalanceEnough={isBalanceEnough}
                      isLoading={isLoading}
                      meta={simulationData?.meta || {}}
                      methodName={
                        methodName || simulationData?.meta?.to?.function || i18n.t(i18n.l.walletconnect.simulation.details_card.unknown)
                      }
                      noChanges={noChanges}
                      nonce={nonceForDisplay}
                      toAddress={transactionDetails?.payload?.params?.[0]?.to}
                    />
                  )}
                </Box>

                <Box pointerEvents="none" style={{ zIndex: -1 }}>
                  <Inset horizontal="12px">
                    <Inline alignVertical="center" space="12px" wrap={false}>
                      {accountInfo.accountImage ? (
                        <ImageAvatar image={accountInfo.accountImage} size="signing" />
                      ) : (
                        <ContactAvatar
                          color={isNaN(accountInfo.accountColor) ? colors.skeleton : accountInfo.accountColor}
                          size="signing"
                          value={accountInfo.accountSymbol}
                        />
                      )}
                      <Stack space="10px">
                        <Inline space="3px" wrap={false}>
                          <Text color="labelTertiary" size="15pt" weight="semibold">
                            {i18n.t(i18n.l.walletconnect.simulation.profile_section.signing_with)}
                          </Text>
                          <Text color="label" size="15pt" weight="bold" numberOfLines={1}>
                            {accountInfo.accountName}
                          </Text>
                        </Inline>
                        {isMessageRequest ? (
                          <Text color="labelQuaternary" size="13pt" weight="semibold">
                            {i18n.t(i18n.l.walletconnect.simulation.profile_section.free_to_sign)}
                          </Text>
                        ) : (
                          <Box style={{ height: 9 }}>
                            <AnimatePresence>
                              {!!currentNetwork && walletBalance?.isLoaded && (
                                <MotiView
                                  animate={{ opacity: 1 }}
                                  from={{ opacity: 0 }}
                                  transition={{
                                    duration: 225,
                                    easing: Easing.bezier(0.2, 0, 0, 1),
                                    type: 'timing',
                                  }}
                                >
                                  <Inline alignVertical="center" space={{ custom: 5 }} wrap={false}>
                                    <Bleed vertical="4px">
                                      <ChainImage chain={currentNetwork} size={12} />
                                    </Bleed>
                                    <Text color="labelQuaternary" size="13pt" weight="semibold">
                                      {`${walletBalance?.display} ${i18n.t(i18n.l.walletconnect.simulation.profile_section.on_network, {
                                        network: getNetworkObj(currentNetwork!)?.name,
                                      })}`}
                                    </Text>
                                  </Inline>
                                </MotiView>
                              )}
                            </AnimatePresence>
                          </Box>
                        )}
                      </Stack>
                    </Inline>
                  </Inset>
                </Box>

                <Columns space="16px">
                  <SheetActionButton
                    color={isDarkMode ? globalColors.blueGrey100 : '#F5F5F7'}
                    isTransparent
                    label={i18n.t(i18n.l.walletconnect.simulation.buttons.cancel)}
                    textColor={label}
                    onPress={onPressCancel}
                    size="big"
                    weight="bold"
                  />
                  <SheetActionButton
                    label={
                      !isLoading && isBalanceEnough === false
                        ? i18n.t(i18n.l.walletconnect.simulation.buttons.buy_native_token, { symbol: walletBalance?.symbol })
                        : i18n.t(i18n.l.walletconnect.simulation.buttons.confirm)
                    }
                    newShadows
                    onPress={submitFn}
                    size="big"
                    weight="heavy"
                    {...((simulationError || (simulationScanResult && simulationScanResult !== TransactionScanResultType.Ok)) && {
                      color: simulationScanResult === TransactionScanResultType.Warning ? 'orange' : colors.red,
                    })}
                  />
                </Columns>
              </Box>

              {/* Extra ScrollView to prevent the sheet from hijacking the real ScrollViews */}
              {IS_IOS && (
                <Box height={{ custom: 0 }} pointerEvents="none" position="absolute" style={{ opacity: 0 }}>
                  <ScrollView scrollEnabled={false} />
                </Box>
              )}
            </Box>

            {!isMessageRequest && (
              <Box alignItems="center" justifyContent="center" style={{ height: 30, zIndex: -1 }}>
                <GasSpeedButton
                  marginTop={0}
                  horizontalPadding={20}
                  currentNetwork={currentNetwork}
                  theme={'dark'}
                  marginBottom={0}
                  asset={undefined}
                  fallbackColor={simulationError ? colors.red : undefined}
                  testID={undefined}
                  showGasOptions={undefined}
                  validateGasParams={undefined}
                  crossChainServiceTime={undefined}
                />
              </Box>
            )}
          </Box>
        </Inset>
      </Animated.View>
    </PanGestureHandler>
  );
};

interface SimulationCardProps {
  currentNetwork: Network;
  expandedCardBottomInset: number;
  isBalanceEnough: boolean | undefined;
  isLoading: boolean;
  isPersonalSign: boolean;
  noChanges: boolean;
  simulation: TransactionSimulationResult | undefined;
  simulationError: TransactionErrorType | undefined;
  simulationScanResult: TransactionScanResultType | undefined;
  walletBalance: {
    amount: string | number;
    display: string;
    isLoaded: boolean;
    symbol: string;
  };
}

const SimulationCard = ({
  currentNetwork,
  expandedCardBottomInset,
  isBalanceEnough,
  isLoading,
  isPersonalSign,
  noChanges,
  simulation,
  simulationError,
  simulationScanResult,
  walletBalance,
}: SimulationCardProps) => {
  const cardHeight = useSharedValue(COLLAPSED_CARD_HEIGHT);
  const contentHeight = useSharedValue(COLLAPSED_CARD_HEIGHT - CARD_BORDER_WIDTH * 2);
  const spinnerRotation = useSharedValue(0);

  const simulationUnavailable = isPersonalSign;

  const listStyle = useAnimatedStyle(() => ({
    opacity: noChanges
      ? withTiming(1, timingConfig)
      : interpolate(
          cardHeight.value,
          [
            COLLAPSED_CARD_HEIGHT,
            contentHeight.value + CARD_BORDER_WIDTH * 2 > MAX_CARD_HEIGHT ? MAX_CARD_HEIGHT : contentHeight.value + CARD_BORDER_WIDTH * 2,
          ],
          [0, 1]
        ),
  }));

  const spinnerStyle = useAnimatedStyle(() => {
    return {
      transform: [{ rotate: `${spinnerRotation.value}deg` }],
    };
  });

  useAnimatedReaction(
    () => ({ isLoading, simulationUnavailable }),
    ({ isLoading, simulationUnavailable }, previous = { isLoading: false, simulationUnavailable: false }) => {
      if (isLoading && !previous?.isLoading) {
        spinnerRotation.value = withRepeat(withTiming(360, rotationConfig), -1, false);
      } else if (
        (!isLoading && previous?.isLoading) ||
        (simulationUnavailable && !previous?.simulationUnavailable && previous?.isLoading)
      ) {
        spinnerRotation.value = withTiming(360, timingConfig);
      }
    },
    [isLoading, simulationUnavailable]
  );
  const renderSimulationEventRows = useMemo(() => {
    if (isBalanceEnough === false) return null;

    return (
      <>
        {simulation?.approvals?.map(change => {
          return (
            <SimulatedEventRow
              key={`${change?.asset?.assetCode}-${change?.quantityAllowed}`}
              amount={change?.quantityAllowed || '10'}
              asset={change?.asset}
              eventType="approve"
            />
          );
        })}
        {simulation?.out?.map(change => {
          return (
            <SimulatedEventRow
              key={`${change?.asset?.assetCode}-${change?.quantity}`}
              amount={change?.quantity || '10'}
              asset={change?.asset}
              price={change?.price}
              eventType="send"
            />
          );
        })}
        {simulation?.in?.map(change => {
          return (
            <SimulatedEventRow
              key={`${change?.asset?.assetCode}-${change?.quantity}`}
              amount={change?.quantity || '10'}
              asset={change?.asset}
              eventType="receive"
            />
          );
        })}
      </>
    );
  }, [isBalanceEnough, simulation]);

  const titleColor: TextColor = useMemo(() => {
    if (isLoading) {
      return 'label';
    }
    if (isBalanceEnough === false) {
      return 'blue';
    }
    if (noChanges || simulationUnavailable) {
      return 'labelQuaternary';
    }
    if (simulationScanResult === TransactionScanResultType.Warning) {
      return 'orange';
    }
    if (simulationError || simulationScanResult === TransactionScanResultType.Malicious) {
      return 'red';
    }
    return 'label';
  }, [isBalanceEnough, isLoading, noChanges, simulationError, simulationScanResult, simulationUnavailable]);

  const titleText = useMemo(() => {
    if (isLoading) {
      return i18n.t(i18n.l.walletconnect.simulation.simulation_card.titles.simulating);
    }
    if (isBalanceEnough === false) {
      return i18n.t(i18n.l.walletconnect.simulation.simulation_card.titles.not_enough_native_balance, { symbol: walletBalance?.symbol });
    }
    if (simulationUnavailable) {
      return i18n.t(i18n.l.walletconnect.simulation.simulation_card.titles.simulation_unavailable);
    }
    if (simulationScanResult === TransactionScanResultType.Warning) {
      return i18n.t(i18n.l.walletconnect.simulation.simulation_card.titles.proceed_carefully);
    }
    if (simulationScanResult === TransactionScanResultType.Malicious) {
      return i18n.t(i18n.l.walletconnect.simulation.simulation_card.titles.suspicious_transaction);
    }
    if (noChanges) {
      return i18n.t(i18n.l.walletconnect.simulation.simulation_card.messages.no_changes);
    }
    if (simulationError) {
      return i18n.t(i18n.l.walletconnect.simulation.simulation_card.titles.likely_to_fail);
    }
    return i18n.t(i18n.l.walletconnect.simulation.simulation_card.titles.simulation_result);
  }, [isBalanceEnough, isLoading, noChanges, simulationError, simulationScanResult, simulationUnavailable, walletBalance?.symbol]);

  const isExpanded = useMemo(() => {
    if (isLoading || isPersonalSign) {
      return false;
    }
    const shouldExpandOnLoad = isBalanceEnough === false || (!isEmpty(simulation) && !noChanges) || !!simulationError;
    return shouldExpandOnLoad;
  }, [isBalanceEnough, isLoading, isPersonalSign, noChanges, simulation, simulationError]);

  return (
    <FadedScrollCard
      cardHeight={cardHeight}
      contentHeight={contentHeight}
      expandedCardBottomInset={expandedCardBottomInset}
      expandedCardTopInset={EXPANDED_CARD_TOP_INSET}
      isExpanded={isExpanded}
    >
      <Stack space={simulationError || isBalanceEnough === false ? '16px' : '24px'}>
        <Box alignItems="center" flexDirection="row" justifyContent="space-between" height={{ custom: CARD_ROW_HEIGHT }}>
          <Inline alignVertical="center" space="12px">
            {!isLoading && (simulationError || isBalanceEnough === false || simulationScanResult !== TransactionScanResultType.Ok) ? (
              <EventIcon
                eventType={
                  simulationScanResult && simulationScanResult !== TransactionScanResultType.Ok
                    ? simulationScanResult
                    : simulationError
                      ? 'failed'
                      : 'insufficientBalance'
                }
              />
            ) : (
              <IconContainer>
                {!isLoading && noChanges && !simulationUnavailable ? (
                  <Text align="center" color="labelQuaternary" size="icon 17px" weight="bold">
                    {/* The extra space avoids icon clipping */}
                    {'􀻾 '}
                  </Text>
                ) : (
                  <Animated.View style={spinnerStyle}>
                    <Text
                      align="center"
                      color={isLoading ? 'label' : simulationUnavailable ? 'labelQuaternary' : 'label'}
                      size="icon 15px"
                      weight="bold"
                    >
                      􀬨
                    </Text>
                  </Animated.View>
                )}
              </IconContainer>
            )}
            <Text color={titleColor} size="17pt" weight="bold">
              {titleText}
            </Text>
          </Inline>
          {/* TODO: Unhide once we add explainer sheets */}
          {/* <Animated.View style={listStyle}>
            <TouchableWithoutFeedback>
              <ButtonPressAnimation disabled={!isExpanded && !noChanges}>
                <IconContainer hitSlop={14} size={16} opacity={0.6}>
                  <Text
                    align="center"
                    color="labelQuaternary"
                    size="icon 15px"
                    weight="semibold"
                  >
                    􀁜
                  </Text>
                </IconContainer>
              </ButtonPressAnimation>
            </TouchableWithoutFeedback>
          </Animated.View> */}
        </Box>
        <Animated.View style={listStyle}>
          <Stack space="20px">
            {isBalanceEnough === false ? (
              <Text color="labelQuaternary" size="13pt" weight="semibold">
                {i18n.t(i18n.l.walletconnect.simulation.simulation_card.messages.need_more_native, {
                  symbol: walletBalance?.symbol,
                  network: getNetworkObj(currentNetwork!).name,
                })}
              </Text>
            ) : (
              <>
                {simulationUnavailable && isPersonalSign && (
                  <Box style={{ opacity: 0.6 }}>
                    <Text color="labelQuaternary" size="13pt" weight="semibold">
                      {i18n.t(i18n.l.walletconnect.simulation.simulation_card.messages.unavailable_personal_sign)}
                    </Text>
                  </Box>
                )}
                {simulationError && (
                  <Text color="labelQuaternary" size="13pt" weight="semibold">
                    {i18n.t(i18n.l.walletconnect.simulation.simulation_card.messages.failed_to_simulate)}
                  </Text>
                )}
                {simulationScanResult === TransactionScanResultType.Warning && (
                  <Text color="labelQuaternary" size="13pt" weight="semibold">
                    {i18n.t(i18n.l.walletconnect.simulation.simulation_card.messages.warning)}{' '}
                  </Text>
                )}
                {simulationScanResult === TransactionScanResultType.Malicious && (
                  <Text color="labelQuaternary" size="13pt" weight="semibold">
                    {i18n.t(i18n.l.walletconnect.simulation.simulation_card.messages.malicious)}
                  </Text>
                )}
              </>
            )}
            {renderSimulationEventRows}
          </Stack>
        </Animated.View>
      </Stack>
    </FadedScrollCard>
  );
};

interface DetailsCardProps {
  currentNetwork: Network;
  expandedCardBottomInset: number;
  isBalanceEnough: boolean | undefined;
  isLoading: boolean;
  meta: TransactionSimulationMeta | undefined;
  methodName: string;
  noChanges: boolean;
  nonce: string | undefined;
  toAddress: string;
}

const DetailsCard = ({
  currentNetwork,
  expandedCardBottomInset,
  isBalanceEnough,
  isLoading,
  meta,
  methodName,
  noChanges,
  nonce,
  toAddress,
}: DetailsCardProps) => {
  const cardHeight = useSharedValue(COLLAPSED_CARD_HEIGHT);
  const contentHeight = useSharedValue(COLLAPSED_CARD_HEIGHT - CARD_BORDER_WIDTH * 2);
  const [isExpanded, setIsExpanded] = useState(false);

  const listStyle = useAnimatedStyle(() => ({
    opacity: interpolate(
      cardHeight.value,
      [
        COLLAPSED_CARD_HEIGHT,
        contentHeight.value + CARD_BORDER_WIDTH * 2 > MAX_CARD_HEIGHT ? MAX_CARD_HEIGHT : contentHeight.value + CARD_BORDER_WIDTH * 2,
      ],
      [0, 1]
    ),
  }));

  const collapsedTextColor: TextColor = isLoading ? 'labelQuaternary' : 'blue';

<<<<<<< HEAD
  const showFunctionRow =
    meta?.to?.function || (methodName && methodName.substring(0, 2) !== '0x');
  const isContract =
    showFunctionRow || meta?.to?.created || meta?.to?.sourceCodeStatus;
  const showTransferToRow = meta?.transferTo;
=======
  const showFunctionRow = meta?.to?.function || (methodName && methodName.substring(0, 2) !== '0x');
  const isContract = showFunctionRow || meta?.to?.created || meta?.to?.sourceCodeStatus;

>>>>>>> 14f80d49
  // Hide DetailsCard if balance is insufficient once loaded
  if (!isLoading && isBalanceEnough === false) {
    return <></>;
  }
  return (
    <FadedScrollCard
      cardHeight={cardHeight}
      contentHeight={contentHeight}
      expandedCardBottomInset={expandedCardBottomInset}
      expandedCardTopInset={EXPANDED_CARD_TOP_INSET}
      isExpanded={isExpanded || noChanges}
      onPressCollapsedCard={isLoading ? undefined : () => setIsExpanded(true)}
    >
      <Stack space="24px">
        <Box justifyContent="center" height={{ custom: CARD_ROW_HEIGHT }} width="full">
          <Inline alignVertical="center" space="12px">
            <IconContainer>
              <Text align="center" color={isExpanded || noChanges ? 'label' : collapsedTextColor} size="icon 15px" weight="bold">
                􁙠
              </Text>
            </IconContainer>
            <Text color={isExpanded || noChanges ? 'label' : collapsedTextColor} size="17pt" weight="bold">
              {i18n.t(i18n.l.walletconnect.simulation.details_card.title)}
            </Text>
          </Inline>
        </Box>
        <Animated.View style={listStyle}>
          <Stack space="24px">
<<<<<<< HEAD
            {
              <DetailRow
                currentNetwork={currentNetwork}
                detailType="chain"
                value={getNetworkObj(currentNetwork).name}
              />
            }
            {!!(meta?.to?.address || toAddress || showTransferToRow) && (
              <DetailRow
                detailType={isContract ? 'contract' : 'to'}
                onPress={() =>
                  ethereumUtils.openAddressInBlockExplorer(
                    meta?.to?.address! || toAddress || meta?.transferTo,
                    currentNetwork
                  )
                }
                value={
                  meta?.to?.name ||
                  abbreviations.address(meta?.to?.address || toAddress, 4, 6) ||
                  meta?.to?.address ||
                  toAddress ||
                  meta?.transferTo
                }
              />
            )}
            {showFunctionRow && (
              <DetailRow detailType="function" value={methodName} />
            )}
            {!!meta?.to?.sourceCodeStatus && (
              <DetailRow
                detailType="sourceCodeVerification"
                value={meta.to.sourceCodeStatus}
              />
            )}
            {!!meta?.to?.created && (
              <DetailRow
                detailType="dateCreated"
                value={formatDate(meta?.to?.created)}
=======
            {<DetailRow currentNetwork={currentNetwork} detailType="chain" value={getNetworkObj(currentNetwork).name} />}
            {!!(meta?.to?.address || toAddress) && (
              <DetailRow
                detailType={isContract ? 'contract' : 'to'}
                onPress={() => ethereumUtils.openAddressInBlockExplorer(meta?.to?.address! || toAddress, currentNetwork)}
                value={meta?.to?.name || abbreviations.address(meta?.to?.address || toAddress, 4, 6) || meta?.to?.address || toAddress}
>>>>>>> 14f80d49
              />
            )}
            {showFunctionRow && <DetailRow detailType="function" value={methodName} />}
            {!!meta?.to?.sourceCodeStatus && <DetailRow detailType="sourceCodeVerification" value={meta.to.sourceCodeStatus} />}
            {!!meta?.to?.created && <DetailRow detailType="dateCreated" value={formatDate(meta?.to?.created)} />}
            {nonce && <DetailRow detailType="nonce" value={nonce} />}
          </Stack>
        </Animated.View>
      </Stack>
    </FadedScrollCard>
  );
};

const MessageCard = ({
  expandedCardBottomInset,
  message,
  method,
}: {
  expandedCardBottomInset: number;
  message: string;
  method: RPCMethod;
}) => {
  const { setClipboard } = useClipboard();
  const [didCopy, setDidCopy] = useState(false);

  let displayMessage = message;
  if (isSignTypedData(method)) {
    try {
      const parsedMessage = JSON.parse(message);
      const sanitizedMessage = sanitizeTypedData(parsedMessage);
      displayMessage = sanitizedMessage;
      // eslint-disable-next-line no-empty
    } catch (e) {
      logger.warn('');
    }

    displayMessage = JSON.stringify(displayMessage, null, 4);
  }

  const estimatedMessageHeight = useMemo(() => estimateMessageHeight(displayMessage), [displayMessage]);

  const cardHeight = useSharedValue(
    estimatedMessageHeight > MAX_CARD_HEIGHT ? MAX_CARD_HEIGHT : estimatedMessageHeight + CARD_BORDER_WIDTH * 2
  );
  const contentHeight = useSharedValue(estimatedMessageHeight);

  const handleCopyPress = useCallback(
    (message: string) => {
      if (didCopy) return;
      setClipboard(message);
      setDidCopy(true);
      const copyTimer = setTimeout(() => {
        setDidCopy(false);
      }, 2000);
      return () => clearTimeout(copyTimer);
    },
    [didCopy, setClipboard]
  );

  return (
    <FadedScrollCard
      cardHeight={cardHeight}
      contentHeight={contentHeight}
      expandedCardBottomInset={expandedCardBottomInset}
      expandedCardTopInset={EXPANDED_CARD_TOP_INSET}
      initialScrollEnabled={estimatedMessageHeight > MAX_CARD_HEIGHT}
      isExpanded
      skipCollapsedState
    >
      <Stack space="24px">
        <Box alignItems="flex-end" flexDirection="row" justifyContent="space-between" height={{ custom: CARD_ROW_HEIGHT }}>
          <Inline alignVertical="center" space="12px">
            <IconContainer>
              <Text align="center" color="label" size="icon 15px" weight="bold">
                􀙤
              </Text>
            </IconContainer>
            <Text color="label" size="17pt" weight="bold">
              {i18n.t(i18n.l.walletconnect.simulation.message_card.title)}
            </Text>
          </Inline>
          <TouchableWithoutFeedback>
            <ButtonPressAnimation disabled={didCopy} onPress={() => handleCopyPress(message)}>
              <Bleed space="24px">
                <Box style={{ padding: 24 }}>
                  <Inline alignHorizontal="right" alignVertical="center" space={{ custom: 4 }}>
                    <AnimatedCheckmark visible={didCopy} />
                    <Text align="right" color={didCopy ? 'labelQuaternary' : 'blue'} size="15pt" weight="bold">
                      {i18n.t(i18n.l.walletconnect.simulation.message_card.copy)}
                    </Text>
                  </Inline>
                </Box>
              </Bleed>
            </ButtonPressAnimation>
          </TouchableWithoutFeedback>
        </Box>
        <Text color="labelTertiary" size="15pt" weight="medium">
          {displayMessage}
        </Text>
      </Stack>
    </FadedScrollCard>
  );
};

const SimulatedEventRow = ({
  amount,
  asset,
  eventType,
  price,
}: {
  amount: string | 'unlimited';
  asset: TransactionSimulationAsset | undefined;
  eventType: EventType;
  price?: number | undefined;
}) => {
  const { colors } = useTheme();

  const eventInfo: EventInfo = infoForEventType[eventType];

  const formattedAmount = useMemo(() => {
    if (!asset) return;

    const nftFallbackSymbol = parseFloat(amount) > 1 ? 'NFTs' : 'NFT';
    const assetDisplayName =
      asset?.type === TransactionAssetType.Nft ? asset?.name || asset?.symbol || nftFallbackSymbol : asset?.symbol || asset?.name;
    const shortenedDisplayName = assetDisplayName.length > 12 ? `${assetDisplayName.slice(0, 12).trim()}…` : assetDisplayName;

    const displayAmount =
      asset?.decimals === 0
        ? `${amount}${shortenedDisplayName ? ' ' + shortenedDisplayName : ''}`
        : convertRawAmountToBalance(amount, { decimals: asset?.decimals || 18, symbol: shortenedDisplayName }, 3, true).display;

    const unlimitedApproval = `${i18n.t(i18n.l.walletconnect.simulation.simulation_card.event_row.unlimited)} ${asset?.symbol}`;

    return `${eventInfo.amountPrefix}${amount === 'UNLIMITED' ? unlimitedApproval : displayAmount}`;
  }, [amount, asset, eventInfo?.amountPrefix]);

  const url = maybeSignUri(asset?.iconURL, {
    fm: 'png',
    w: 16 * PixelRatio.get(),
  });
  let assetCode = asset?.assetCode;

  // this needs tweaks
  if (asset?.type === TransactionAssetType.Native) {
    assetCode = ETH_ADDRESS;
  }
  const showUSD = (eventType === 'send' || eventType === 'receive') && price;
  const formattedPrice = `$${price?.toLocaleString?.('en-US', {
    maximumFractionDigits: 2,
  })}`;
  return (
    <Box justifyContent="center" height={{ custom: CARD_ROW_HEIGHT }} width="full">
      <Inline alignHorizontal="justify" alignVertical="center" space="20px" wrap={false}>
        <Inline alignVertical="center" space="12px" wrap={false}>
          <EventIcon eventType={eventType} />
          <Inline alignVertical="bottom" space="6px" wrap={false}>
            <Text color="label" size="17pt" weight="bold">
              {eventInfo.label}
            </Text>
            {showUSD && (
              <Text color="labelQuaternary" size="13pt" weight="bold">
                {formattedPrice}
              </Text>
            )}
          </Inline>
        </Inline>
        <Inline alignVertical="center" space={{ custom: 7 }} wrap={false}>
          <Bleed vertical="6px">
            {asset?.type !== TransactionAssetType.Nft ? (
              <CoinIcon
                address={assetCode}
                symbol={asset?.symbol}
                size={16}
                network={asset?.network || Network.mainnet}
                forcedShadowColor={colors.transparent}
                ignoreBadge={true}
              />
            ) : (
              <Image source={{ uri: url }} style={{ borderRadius: 4.5, height: 16, width: 16 }} />
            )}
          </Bleed>
          <Text align="right" color={eventInfo.textColor} numberOfLines={1} size="17pt" weight="bold">
            {formattedAmount}
          </Text>
        </Inline>
      </Inline>
    </Box>
  );
};

const DetailRow = ({
  currentNetwork,
  detailType,
  onPress,
  value,
}: {
  currentNetwork?: Network;
  detailType: DetailType;
  onPress?: () => void;
  value: string;
}) => {
  const detailInfo: DetailInfo = infoForDetailType[detailType];

  return (
    <Box justifyContent="center" height={{ custom: SMALL_CARD_ROW_HEIGHT }}>
      <Inline alignHorizontal="justify" alignVertical="center" space="12px" wrap={false}>
        <Inline alignVertical="center" space="12px" wrap={false}>
          <DetailIcon detailInfo={detailInfo} />
          <Text color="labelTertiary" size="15pt" weight="semibold">
            {detailInfo.label}
          </Text>
        </Inline>
        <Inline alignVertical="center" space="6px" wrap={false}>
          {detailType === 'function' && <DetailBadge type="function" value={value} />}
          {detailType === 'sourceCodeVerification' && (
            <DetailBadge type={value === 'VERIFIED' ? 'verified' : value === 'UNVERIFIED' ? 'unverified' : 'unknown'} value={value} />
          )}
          {detailType === 'chain' && currentNetwork && <ChainImage size={12} chain={currentNetwork} />}
          {detailType !== 'function' && detailType !== 'sourceCodeVerification' && (
            <Text align="right" color="labelTertiary" numberOfLines={1} size="15pt" weight="semibold">
              {value}
            </Text>
          )}
          {(detailType === 'contract' || detailType === 'to') && (
            <TouchableWithoutFeedback>
              <ButtonPressAnimation onPress={onPress}>
                <IconContainer hitSlop={14} size={16}>
                  <Text align="center" color="labelQuaternary" size="icon 15px" weight="semibold">
                    􀂄
                  </Text>
                </IconContainer>
              </ButtonPressAnimation>
            </TouchableWithoutFeedback>
          )}
        </Inline>
      </Inline>
    </Box>
  );
};

const EventIcon = ({ eventType }: { eventType: EventType }) => {
  const eventInfo: EventInfo = infoForEventType[eventType];

  const hideInnerFill = eventType === 'approve' || eventType === 'revoke';
  const isWarningIcon =
    eventType === 'failed' || eventType === 'insufficientBalance' || eventType === 'MALICIOUS' || eventType === 'WARNING';

  return (
    <IconContainer>
      {!hideInnerFill && (
        <Box
          borderRadius={10}
          height={{ custom: 12 }}
          position="absolute"
          style={{ backgroundColor: globalColors.white100 }}
          top={{ custom: isWarningIcon ? 4.5 : 4 }}
          width={{ custom: isWarningIcon ? 5.5 : 12 }}
        />
      )}
      <Text align="center" color={eventInfo.iconColor} size="icon 17px" weight="bold">
        {eventInfo.icon}
      </Text>
    </IconContainer>
  );
};

const DetailIcon = ({ detailInfo }: { detailInfo: DetailInfo }) => {
  return (
    <IconContainer>
      <Text align="center" color="labelTertiary" size="icon 13px" weight="semibold">
        {detailInfo.icon}
      </Text>
    </IconContainer>
  );
};

const DetailBadge = ({ type, value }: { type: 'function' | 'unknown' | 'unverified' | 'verified'; value: string }) => {
  const { colors, isDarkMode } = useTheme();
  const separatorTertiary = useForegroundColor('separatorTertiary');

  const infoForBadgeType: {
    [key: string]: {
      backgroundColor: string;
      borderColor: string;
      label?: string;
      text: TextColor;
      textOpacity?: number;
    };
  } = {
    function: {
      backgroundColor: 'transparent',
      borderColor: isDarkMode ? separatorTertiary : colors.alpha(separatorTertiary, 0.025),
      text: 'labelQuaternary',
    },
    unknown: {
      backgroundColor: 'transparent',
      borderColor: isDarkMode ? separatorTertiary : colors.alpha(separatorTertiary, 0.025),
      label: 'Unknown',
      text: 'labelQuaternary',
    },
    unverified: {
      backgroundColor: isDarkMode ? colors.alpha(colors.red, 0.05) : globalColors.red10,
      borderColor: colors.alpha(colors.red, 0.02),
      label: 'Unverified',
      text: 'red',
      textOpacity: 0.76,
    },
    verified: {
      backgroundColor: isDarkMode ? colors.alpha(colors.green, 0.05) : globalColors.green10,
      borderColor: colors.alpha(colors.green, 0.02),
      label: 'Verified',
      text: 'green',
      textOpacity: 0.76,
    },
  };

  return (
    <Box
      alignItems="center"
      height={{ custom: 24 }}
      justifyContent="center"
      marginRight={{ custom: -7 }}
      paddingHorizontal={{ custom: 5.75 }}
      style={{
        backgroundColor: infoForBadgeType[type].backgroundColor,
        borderColor: infoForBadgeType[type].borderColor,
        borderCurve: 'continuous',
        borderRadius: 10,
        borderWidth: 1.25,
      }}
    >
      <Box height={{ custom: 24 }} justifyContent="center" style={{ opacity: infoForBadgeType[type].textOpacity || undefined }}>
        <Text align="center" color={infoForBadgeType[type].text} numberOfLines={1} size="15pt" weight="semibold">
          {infoForBadgeType[type].label || value}
        </Text>
      </Box>
    </Box>
  );
};

const VerifiedBadge = () => {
  return (
    <Bleed bottom={{ custom: 0.5 }}>
      <Box alignItems="center" justifyContent="center">
        <Box
          borderRadius={10}
          height={{ custom: 11 }}
          position="absolute"
          style={{ backgroundColor: globalColors.white100 }}
          width={{ custom: 11 }}
        />
        <Text align="center" color={{ custom: globalColors.blue40 }} size="icon 15px" weight="heavy">
          􀇻
        </Text>
      </Box>
    </Bleed>
  );
};

const AnimatedCheckmark = ({ visible }: { visible: boolean }) => {
  return (
    <AnimatePresence>
      {visible && (
        <MotiView
          animate={{ opacity: 1, scale: 1, translateX: 0 }}
          exit={{ opacity: 0, scale: 0.6, translateX: 0 }}
          from={{ opacity: 0, scale: 0.8, translateX: 10 }}
          transition={{
            duration: 225,
            easing: Easing.bezier(0.2, 0, 0, 1),
            type: 'timing',
          }}
        >
          <Bleed top={{ custom: 0.5 }}>
            <Box alignItems="center" justifyContent="center">
              <Box
                borderRadius={10}
                height={{ custom: 10 }}
                position="absolute"
                style={{ backgroundColor: globalColors.white100 }}
                width={{ custom: 10 }}
              />
              <Text align="center" color="blue" size="icon 13px" weight="heavy">
                􀁣
              </Text>
            </Box>
          </Bleed>
        </MotiView>
      )}
    </AnimatePresence>
  );
};

const FadedScrollCard = ({
  cardHeight,
  children,
  contentHeight,
  expandedCardBottomInset = 120,
  expandedCardTopInset = 120,
  initialScrollEnabled,
  isExpanded,
  onPressCollapsedCard,
  skipCollapsedState,
}: {
  cardHeight: SharedValue<number>;
  children: React.ReactNode;
  contentHeight: SharedValue<number>;
  expandedCardBottomInset?: number;
  expandedCardTopInset?: number;
  initialScrollEnabled?: boolean;
  isExpanded: boolean;
  onPressCollapsedCard?: () => void;
  skipCollapsedState?: boolean;
}) => {
  const { height: deviceHeight, width: deviceWidth } = useDimensions();
  const { isDarkMode } = useTheme();

  const cardRef = useAnimatedRef<Animated.View>();

  const [scrollEnabled, setScrollEnabled] = useState(initialScrollEnabled);
  const [isFullyExpanded, setIsFullyExpanded] = useState(false);

  const yPosition = useSharedValue(0);

  const maxExpandedHeight = deviceHeight - (expandedCardBottomInset + expandedCardTopInset);

  const containerStyle = useAnimatedStyle(() => {
    return {
      height:
        cardHeight.value > MAX_CARD_HEIGHT || !skipCollapsedState
          ? interpolate(
              cardHeight.value,
              [MAX_CARD_HEIGHT, MAX_CARD_HEIGHT, maxExpandedHeight],
              [cardHeight.value, MAX_CARD_HEIGHT, MAX_CARD_HEIGHT],
              'clamp'
            )
          : undefined,
      zIndex: interpolate(cardHeight.value, [0, MAX_CARD_HEIGHT, MAX_CARD_HEIGHT + 1], [1, 1, 2], 'clamp'),
    };
  });

  const backdropStyle = useAnimatedStyle(() => {
    const canExpandFully = contentHeight.value + CARD_BORDER_WIDTH * 2 > MAX_CARD_HEIGHT;
    return {
      opacity: canExpandFully && isFullyExpanded ? withTiming(1, timingConfig) : withTiming(0, timingConfig),
    };
  });

  const cardStyle = useAnimatedStyle(() => {
    const canExpandFully = contentHeight.value + CARD_BORDER_WIDTH * 2 > MAX_CARD_HEIGHT;
    const expandedCardHeight = Math.min(contentHeight.value + CARD_BORDER_WIDTH * 2, maxExpandedHeight);
    return {
      borderColor: interpolateColor(
        cardHeight.value,
        [0, MAX_CARD_HEIGHT, expandedCardHeight],
        isDarkMode ? ['#1F2023', '#1F2023', '#242527'] : ['#F5F7F8', '#F5F7F8', '#FBFCFD']
      ),
      height: cardHeight.value > MAX_CARD_HEIGHT ? cardHeight.value : undefined,
      position: canExpandFully && isFullyExpanded ? 'absolute' : 'relative',
      transform: [
        {
          translateY: interpolate(
            cardHeight.value,
            [0, MAX_CARD_HEIGHT, expandedCardHeight],
            [
              0,
              0,
              -yPosition.value +
                expandedCardTopInset +
                (deviceHeight - (expandedCardBottomInset + expandedCardTopInset) - expandedCardHeight) -
                (yPosition.value + expandedCardHeight >= deviceHeight - expandedCardBottomInset
                  ? 0
                  : deviceHeight - expandedCardBottomInset - yPosition.value - expandedCardHeight),
            ]
          ),
        },
      ],
    };
  });

  const centerVerticallyWhenCollapsedStyle = useAnimatedStyle(() => {
    return {
      transform: skipCollapsedState
        ? undefined
        : [
            {
              translateY: interpolate(
                cardHeight.value,
                [
                  0,
                  COLLAPSED_CARD_HEIGHT,
                  contentHeight.value + CARD_BORDER_WIDTH * 2 > MAX_CARD_HEIGHT
                    ? MAX_CARD_HEIGHT
                    : contentHeight.value + CARD_BORDER_WIDTH * 2,
                  maxExpandedHeight,
                ],
                [-2, -2, 0, 0]
              ),
            },
          ],
    };
  });

  const shadowStyle = useAnimatedStyle(() => {
    const canExpandFully = contentHeight.value + CARD_BORDER_WIDTH * 2 > MAX_CARD_HEIGHT;
    return {
      shadowOpacity: canExpandFully && isFullyExpanded ? withTiming(isDarkMode ? 0.9 : 0.16, timingConfig) : withTiming(0, timingConfig),
    };
  });

  const handleContentSizeChange = useCallback(
    (width: number, height: number) => {
      contentHeight.value = Math.round(height);
    },
    [contentHeight]
  );

  const handleOnLayout = useCallback(() => {
    runOnUI(() => {
      if (cardHeight.value === MAX_CARD_HEIGHT) {
        const measurement = measure(cardRef);
        if (measurement === null) {
          return;
        }
        if (yPosition.value !== measurement.pageY) {
          yPosition.value = measurement.pageY;
        }
      }
    })();
  }, [cardHeight, cardRef, yPosition]);

  useAnimatedReaction(
    () => ({ contentHeight: contentHeight.value, isExpanded, isFullyExpanded }),
    ({ contentHeight, isExpanded, isFullyExpanded }, previous) => {
      if (
        isFullyExpanded !== previous?.isFullyExpanded ||
        isExpanded !== previous?.isExpanded ||
        contentHeight !== previous?.contentHeight
      ) {
        if (isFullyExpanded) {
          const expandedCardHeight =
            contentHeight + CARD_BORDER_WIDTH * 2 > maxExpandedHeight ? maxExpandedHeight : contentHeight + CARD_BORDER_WIDTH * 2;
          if (contentHeight + CARD_BORDER_WIDTH * 2 > MAX_CARD_HEIGHT && cardHeight.value >= MAX_CARD_HEIGHT) {
            cardHeight.value = withTiming(expandedCardHeight, timingConfig);
          } else {
            runOnJS(setIsFullyExpanded)(false);
          }
        } else if (isExpanded) {
          cardHeight.value = withTiming(
            contentHeight + CARD_BORDER_WIDTH * 2 > MAX_CARD_HEIGHT ? MAX_CARD_HEIGHT : contentHeight + CARD_BORDER_WIDTH * 2,
            timingConfig
          );
        } else {
          cardHeight.value = withTiming(COLLAPSED_CARD_HEIGHT, timingConfig);
        }

        const enableScroll = isExpanded && contentHeight + CARD_BORDER_WIDTH * 2 > (isFullyExpanded ? maxExpandedHeight : MAX_CARD_HEIGHT);
        runOnJS(setScrollEnabled)(enableScroll);
      }
    }
  );

  return (
    <Animated.View style={[{ maxHeight: MAX_CARD_HEIGHT }, containerStyle]}>
      <Animated.View
        onTouchEnd={() => {
          if (isFullyExpanded) {
            setIsFullyExpanded(false);
          }
        }}
        pointerEvents={isFullyExpanded ? 'auto' : 'none'}
        style={[
          {
            backgroundColor: 'rgba(0, 0, 0, 0.6)',
            height: deviceHeight * 3,
            left: -deviceWidth * 0.5,
            position: 'absolute',
            top: -deviceHeight,
            width: deviceWidth * 2,
            zIndex: -1,
          },
          backdropStyle,
        ]}
      />
      <Animated.View
        style={[
          {
            shadowColor: globalColors.grey100,
            shadowOffset: {
              width: 0,
              height: 10,
            },
            shadowRadius: 15,
          },
          shadowStyle,
        ]}
      >
        <Animated.View
          onTouchStart={handleOnLayout}
          ref={cardRef}
          style={[
            {
              backgroundColor: isDarkMode ? globalColors.white10 : '#FBFCFD',
              borderCurve: 'continuous',
              borderRadius: 28,
              borderWidth: CARD_BORDER_WIDTH,
              overflow: 'hidden',
              width: '100%',
            },
            cardStyle,
          ]}
        >
          <Animated.ScrollView
            onContentSizeChange={handleContentSizeChange}
            showsVerticalScrollIndicator={false}
            scrollEnabled={scrollEnabled}
          >
            <TouchableWithoutFeedback
              onPress={
                !isExpanded
                  ? onPressCollapsedCard
                  : () => {
                      if (!isFullyExpanded) {
                        setIsFullyExpanded(true);
                      } else setIsFullyExpanded(false);
                    }
              }
            >
              <Animated.View style={[centerVerticallyWhenCollapsedStyle, { padding: 24 - CARD_BORDER_WIDTH }]}>{children}</Animated.View>
            </TouchableWithoutFeedback>
          </Animated.ScrollView>
          <FadeGradient side="top" />
          <FadeGradient side="bottom" />
        </Animated.View>
      </Animated.View>
    </Animated.View>
  );
};

const FadeGradient = ({ side, style }: { side: 'top' | 'bottom'; style?: StyleProp<Animated.AnimateStyle<StyleProp<ViewStyle>>> }) => {
  const { colors, isDarkMode } = useTheme();

  const isTop = side === 'top';
  const solidColor = isDarkMode ? globalColors.white10 : '#FBFCFD';
  const transparentColor = colors.alpha(solidColor, 0);

  return (
    <Box
      as={Animated.View}
      height={{ custom: 20 }}
      pointerEvents="none"
      position="absolute"
      style={[
        {
          bottom: isTop ? undefined : 0,
          top: isTop ? 0 : undefined,
        },
        style,
      ]}
      width="full"
    >
      <LinearGradient
        colors={[solidColor, transparentColor]}
        end={{ x: 0.5, y: isTop ? 1 : 0 }}
        locations={[0, 1]}
        pointerEvents="none"
        start={{ x: 0.5, y: isTop ? 0 : 1 }}
        style={{
          height: 20,
          width: '100%',
        }}
      />
    </Box>
  );
};

const IconContainer = ({
  children,
  hitSlop,
  opacity,
  size = 20,
}: {
  children: React.ReactNode;
  hitSlop?: number;
  opacity?: number;
  size?: number;
}) => {
  // Prevent wide icons from being clipped
  const extraHorizontalSpace = 4;

  return (
    <Bleed
      horizontal={{ custom: (hitSlop || 0) + extraHorizontalSpace }}
      vertical={hitSlop ? { custom: hitSlop } : '6px'}
      space={hitSlop ? { custom: hitSlop } : undefined}
    >
      <Box
        alignItems="center"
        height={{ custom: size }}
        justifyContent="center"
        margin={hitSlop ? { custom: hitSlop } : undefined}
        style={{ opacity }}
        width={{ custom: size + extraHorizontalSpace * 2 }}
      >
        {children}
      </Box>
    </Bleed>
  );
};

type EventType = 'send' | 'receive' | 'approve' | 'revoke' | 'failed' | 'insufficientBalance' | 'MALICIOUS' | 'WARNING';

type EventInfo = {
  amountPrefix: string;
  icon: string;
  iconColor: TextColor;
  label: string;
  textColor: TextColor;
};

const infoForEventType: { [key: string]: EventInfo } = {
  send: {
    amountPrefix: '- ',
    icon: '􀁷',
    iconColor: 'red',
    label: i18n.t(i18n.l.walletconnect.simulation.simulation_card.event_row.types.send),
    textColor: 'red',
  },
  receive: {
    amountPrefix: '+ ',
    icon: '􀁹',
    iconColor: 'green',
    label: i18n.t(i18n.l.walletconnect.simulation.simulation_card.event_row.types.receive),
    textColor: 'green',
  },
  approve: {
    amountPrefix: '',
    icon: '􀎤',
    iconColor: 'green',
    label: i18n.t(i18n.l.walletconnect.simulation.simulation_card.event_row.types.approve),
    textColor: 'label',
  },
  revoke: {
    amountPrefix: '',
    icon: '􀎠',
    iconColor: 'red',
    label: i18n.t(i18n.l.walletconnect.simulation.simulation_card.event_row.types.revoke),
    textColor: 'label',
  },
  failed: {
    amountPrefix: '',
    icon: '􀇿',
    iconColor: 'red',
    label: i18n.t(i18n.l.walletconnect.simulation.simulation_card.titles.likely_to_fail),
    textColor: 'red',
  },
  insufficientBalance: {
    amountPrefix: '',
    icon: '􀇿',
    iconColor: 'blue',
    label: '',
    textColor: 'blue',
  },
  MALICIOUS: {
    amountPrefix: '',
    icon: '􀇿',
    iconColor: 'red',
    label: '',
    textColor: 'red',
  },
  WARNING: {
    amountPrefix: '',
    icon: '􀇿',
    iconColor: 'orange',
    label: '',
    textColor: 'orange',
  },
};

type DetailType = 'chain' | 'contract' | 'to' | 'function' | 'sourceCodeVerification' | 'dateCreated' | 'nonce';

type DetailInfo = {
  icon: string;
  label: string;
};

const infoForDetailType: { [key: string]: DetailInfo } = {
  chain: {
    icon: '􀤆',
    label: i18n.t(i18n.l.walletconnect.simulation.details_card.types.chain),
  },
  contract: {
    icon: '􀉆',
    label: i18n.t(i18n.l.walletconnect.simulation.details_card.types.contract),
  },
  to: {
    icon: '􀉩',
    label: i18n.t(i18n.l.walletconnect.simulation.details_card.types.to),
  },
  function: {
    icon: '􀡅',
    label: i18n.t(i18n.l.walletconnect.simulation.details_card.types.function),
  },
  sourceCodeVerification: {
    icon: '􀕹',
    label: i18n.t(i18n.l.walletconnect.simulation.details_card.types.source_code),
  },
  dateCreated: {
    icon: '􀉉',
    label: i18n.t(i18n.l.walletconnect.simulation.details_card.types.contract_created),
  },
  nonce: {
    icon: '􀆃',
    label: i18n.t(i18n.l.walletconnect.simulation.details_card.types.nonce),
  },
};

const CHARACTERS_PER_LINE = 40;
const LINE_HEIGHT = 11;
const LINE_GAP = 9;

const estimateMessageHeight = (message: string) => {
  const estimatedLines = Math.ceil(message.length / CHARACTERS_PER_LINE);
  const messageHeight = estimatedLines * LINE_HEIGHT + (estimatedLines - 1) * LINE_GAP + CARD_ROW_HEIGHT + 24 * 3 - CARD_BORDER_WIDTH * 2;

  return messageHeight;
};

const formatDate = (dateString: string) => {
  const date = new Date(dateString);
  const now = new Date();
  const diffTime = Math.abs(now.getTime() - date.getTime());
  const diffDays = Math.ceil(diffTime / (1000 * 60 * 60 * 24));
  const diffWeeks = Math.floor(diffDays / 7);
  const diffMonths = Math.floor(diffDays / 30.44);

  if (diffDays === 0) {
    return i18n.t(i18n.l.walletconnect.simulation.formatted_dates.today);
  } else if (diffDays === 1) {
    return `${diffDays} ${i18n.t(i18n.l.walletconnect.simulation.formatted_dates.day_ago)}`;
  } else if (diffDays < 7) {
    return `${diffDays} ${i18n.t(i18n.l.walletconnect.simulation.formatted_dates.days_ago)}`;
  } else if (diffWeeks === 1) {
    return `${diffWeeks} ${i18n.t(i18n.l.walletconnect.simulation.formatted_dates.week_ago)}`;
  } else if (diffDays < 30.44) {
    return `${diffWeeks} ${i18n.t(i18n.l.walletconnect.simulation.formatted_dates.weeks_ago)}`;
  } else if (diffMonths === 1) {
    return `${diffMonths} ${i18n.t(i18n.l.walletconnect.simulation.formatted_dates.month_ago)}`;
  } else if (diffDays < 365.25) {
    return `${diffMonths} ${i18n.t(i18n.l.walletconnect.simulation.formatted_dates.months_ago)}`;
  } else {
    return date.toLocaleString('default', { month: 'short', year: 'numeric' });
  }
};<|MERGE_RESOLUTION|>--- conflicted
+++ resolved
@@ -1397,17 +1397,9 @@
 
   const collapsedTextColor: TextColor = isLoading ? 'labelQuaternary' : 'blue';
 
-<<<<<<< HEAD
-  const showFunctionRow =
-    meta?.to?.function || (methodName && methodName.substring(0, 2) !== '0x');
-  const isContract =
-    showFunctionRow || meta?.to?.created || meta?.to?.sourceCodeStatus;
-  const showTransferToRow = meta?.transferTo;
-=======
   const showFunctionRow = meta?.to?.function || (methodName && methodName.substring(0, 2) !== '0x');
   const isContract = showFunctionRow || meta?.to?.created || meta?.to?.sourceCodeStatus;
-
->>>>>>> 14f80d49
+  const showTransferToRow = meta?.transferTo;
   // Hide DetailsCard if balance is insufficient once loaded
   if (!isLoading && isBalanceEnough === false) {
     return <></>;
@@ -1436,22 +1428,12 @@
         </Box>
         <Animated.View style={listStyle}>
           <Stack space="24px">
-<<<<<<< HEAD
-            {
-              <DetailRow
-                currentNetwork={currentNetwork}
-                detailType="chain"
-                value={getNetworkObj(currentNetwork).name}
-              />
-            }
+            {<DetailRow currentNetwork={currentNetwork} detailType="chain" value={getNetworkObj(currentNetwork).name} />}
             {!!(meta?.to?.address || toAddress || showTransferToRow) && (
               <DetailRow
                 detailType={isContract ? 'contract' : 'to'}
                 onPress={() =>
-                  ethereumUtils.openAddressInBlockExplorer(
-                    meta?.to?.address! || toAddress || meta?.transferTo,
-                    currentNetwork
-                  )
+                  ethereumUtils.openAddressInBlockExplorer(meta?.to?.address! || toAddress || meta?.transferTo, currentNetwork)
                 }
                 value={
                   meta?.to?.name ||
@@ -1462,29 +1444,9 @@
                 }
               />
             )}
-            {showFunctionRow && (
-              <DetailRow detailType="function" value={methodName} />
-            )}
-            {!!meta?.to?.sourceCodeStatus && (
-              <DetailRow
-                detailType="sourceCodeVerification"
-                value={meta.to.sourceCodeStatus}
-              />
-            )}
-            {!!meta?.to?.created && (
-              <DetailRow
-                detailType="dateCreated"
-                value={formatDate(meta?.to?.created)}
-=======
-            {<DetailRow currentNetwork={currentNetwork} detailType="chain" value={getNetworkObj(currentNetwork).name} />}
-            {!!(meta?.to?.address || toAddress) && (
-              <DetailRow
-                detailType={isContract ? 'contract' : 'to'}
-                onPress={() => ethereumUtils.openAddressInBlockExplorer(meta?.to?.address! || toAddress, currentNetwork)}
-                value={meta?.to?.name || abbreviations.address(meta?.to?.address || toAddress, 4, 6) || meta?.to?.address || toAddress}
->>>>>>> 14f80d49
-              />
-            )}
+            {showFunctionRow && <DetailRow detailType="function" value={methodName} />}
+            {!!meta?.to?.sourceCodeStatus && <DetailRow detailType="sourceCodeVerification" value={meta.to.sourceCodeStatus} />}
+            {!!meta?.to?.created && <DetailRow detailType="dateCreated" value={formatDate(meta?.to?.created)} />}
             {showFunctionRow && <DetailRow detailType="function" value={methodName} />}
             {!!meta?.to?.sourceCodeStatus && <DetailRow detailType="sourceCodeVerification" value={meta.to.sourceCodeStatus} />}
             {!!meta?.to?.created && <DetailRow detailType="dateCreated" value={formatDate(meta?.to?.created)} />}
