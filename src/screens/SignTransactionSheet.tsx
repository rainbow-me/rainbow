--- conflicted
+++ resolved
@@ -82,12 +82,6 @@
 import { loadWallet, sendTransaction, signPersonalMessage, signTransaction, signTypedDataMessage } from '@/model/wallet';
 
 import { analytics } from '@/analytics';
-<<<<<<< HEAD
-import { handleSessionRequestResponse } from '@/walletConnect';
-import { WalletconnectResultType, walletConnectRemovePendingRedirect, walletConnectSendStatus } from '@/redux/walletconnect';
-import { removeRequest } from '@/redux/requests';
-=======
->>>>>>> 0c00f6a2
 import { maybeSignUri } from '@/handlers/imgix';
 import { RPCMethod } from '@/walletConnect/types';
 import { isAddress } from '@ethersproject/address';
@@ -632,17 +626,10 @@
       if (sendInsteadOfSign && sendResult?.hash) {
         txDetails = {
           status: 'pending',
-<<<<<<< HEAD
-          asset: nativeAsset || displayDetails?.request?.asset,
-          contract: {
-            name: displayDetails.dappName,
-            iconUrl: displayDetails.dappIcon,
-=======
           asset: displayDetails?.request?.asset || nativeAsset,
           contract: {
             name: transactionDetails.dappName,
             iconUrl: transactionDetails.imageUrl,
->>>>>>> 0c00f6a2
           },
           data: sendResult.data,
           from: displayDetails?.request?.from,
