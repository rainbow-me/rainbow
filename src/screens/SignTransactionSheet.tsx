/* eslint-disable no-nested-ternary */
import BigNumber from 'bignumber.js';
import React, { useCallback, useEffect, useMemo, useRef, useState } from 'react';
import { AnimatePresence, MotiView } from 'moti';
import * as i18n from '@/languages';
import { Image, InteractionManager, PixelRatio, ScrollView, StyleProp, TouchableWithoutFeedback, ViewStyle } from 'react-native';
import LinearGradient from 'react-native-linear-gradient';
import Animated, {
  Easing,
  SharedValue,
  interpolate,
  interpolateColor,
  measure,
  runOnJS,
  runOnUI,
  useAnimatedReaction,
  useAnimatedRef,
  useAnimatedStyle,
  useSharedValue,
  withRepeat,
  withTiming,
} from 'react-native-reanimated';
import { Transaction } from '@ethersproject/transactions';

import { ButtonPressAnimation } from '@/components/animations';
import { ChainImage } from '@/components/coin-icon/ChainImage';
import { SheetActionButton } from '@/components/sheet';
import { Bleed, Box, Columns, Inline, Inset, Stack, Text, globalColors, useBackgroundColor, useForegroundColor } from '@/design-system';
import { TextColor } from '@/design-system/color/palettes';
import { NewTransaction, ParsedAddressAsset } from '@/entities';
import { useNavigation } from '@/navigation';

import { useTheme } from '@/theme';
import { abbreviations, ethereumUtils, safeAreaInsetValues } from '@/utils';
import { PanGestureHandler } from 'react-native-gesture-handler';
import { useIsFocused, useRoute } from '@react-navigation/native';
import { metadataPOSTClient } from '@/graphql';
import {
  TransactionAssetType,
  TransactionErrorType,
  TransactionSimulationAsset,
  TransactionSimulationMeta,
  TransactionSimulationResult,
  TransactionScanResultType,
} from '@/graphql/__generated__/metadataPOST';
import { Network } from '@/networks/types';
import { ETH_ADDRESS } from '@/references';
import {
  convertHexToString,
  convertRawAmountToBalance,
  delay,
  fromWei,
  greaterThan,
  greaterThanOrEqualTo,
  omitFlatten,
} from '@/helpers/utilities';
import { useDispatch, useSelector } from 'react-redux';
import { AppState } from '../redux/store';
import { findWalletWithAccount } from '@/helpers/findWalletWithAccount';
import { getAccountProfileInfo } from '@/helpers/accountInfo';
import { useAccountSettings, useClipboard, useDimensions, useGas, useWallets } from '@/hooks';
import ImageAvatar from '@/components/contacts/ImageAvatar';
import { ContactAvatar } from '@/components/contacts';
import { IS_IOS } from '@/env';
import { estimateGas, estimateGasWithPadding, getFlashbotsProvider, getProviderForNetwork, isHexString, toHex } from '@/handlers/web3';
import { StaticJsonRpcProvider } from '@ethersproject/providers';
import { GasSpeedButton } from '@/components/gas';
import { getNetworkObj } from '@/networks';
import { RainbowError, logger } from '@/logger';
import {
  PERSONAL_SIGN,
  SEND_TRANSACTION,
  SIGN_TYPED_DATA,
  SIGN_TYPED_DATA_V4,
  isMessageDisplayType,
  isPersonalSign as checkIsPersonalSign,
  isSignTypedData,
} from '@/utils/signingMethods';
import { isEmpty, isNil } from 'lodash';
import Routes from '@/navigation/routesNames';

import { parseGasParamsForTransaction } from '@/parsers/gas';
import { loadWallet, sendTransaction, signPersonalMessage, signTransaction, signTypedDataMessage } from '@/model/wallet';

import { analytics } from '@/analytics';
import { handleSessionRequestResponse } from '@/walletConnect';
import { WalletconnectResultType, walletConnectRemovePendingRedirect, walletConnectSendStatus } from '@/redux/walletconnect';
import { removeRequest } from '@/redux/requests';
import { maybeSignUri } from '@/handlers/imgix';
import { RPCMethod } from '@/walletConnect/types';
import { isAddress } from '@ethersproject/address';
import { methodRegistryLookupAndParse } from '@/utils/methodRegistry';
import { sanitizeTypedData } from '@/utils/signingUtils';
import { hexToNumber, isHex } from 'viem';
import { addNewTransaction } from '@/state/pendingTransactions';
import { getNextNonce } from '@/state/nonces';
import RainbowCoinIcon from '@/components/coin-icon/RainbowCoinIcon';
import { useExternalToken } from '@/resources/assets/externalAssetsQuery';

const COLLAPSED_CARD_HEIGHT = 56;
const MAX_CARD_HEIGHT = 176;

const CARD_ROW_HEIGHT = 12;
const SMALL_CARD_ROW_HEIGHT = 10;
const CARD_BORDER_WIDTH = 1.5;

const EXPANDED_CARD_TOP_INSET = safeAreaInsetValues.top + 72;
const SCREEN_BOTTOM_INSET = safeAreaInsetValues.bottom + 20;

const GAS_BUTTON_SPACE =
  30 + // GasSpeedButton height
  24; // Between GasSpeedButton and bottom of sheet

const EXPANDED_CARD_BOTTOM_INSET =
  SCREEN_BOTTOM_INSET +
  24 + // Between bottom of sheet and bottom of Cancel/Confirm
  52 + // Cancel/Confirm height
  24 + // Between Cancel/Confirm and wallet avatar row
  44 + // Wallet avatar row height
  24; // Between wallet avatar row and bottom of expandable area

const rotationConfig = {
  duration: 2100,
  easing: Easing.linear,
};

const timingConfig = {
  duration: 300,
  easing: Easing.bezier(0.2, 0, 0, 1),
};

export const SignTransactionSheet = () => {
  const { goBack, navigate } = useNavigation();
  const { colors, isDarkMode } = useTheme();
  const { accountAddress } = useAccountSettings();
  const [simulationData, setSimulationData] = useState<TransactionSimulationResult | undefined>();
  const [simulationError, setSimulationError] = useState<TransactionErrorType | undefined>(undefined);
  const [simulationScanResult, setSimulationScanResult] = useState<TransactionScanResultType | undefined>(undefined);
  const { params: routeParams } = useRoute<any>();
  const { wallets, walletNames, switchToWalletWithAddress } = useWallets();
  const { callback, transactionDetails } = routeParams;

  const isMessageRequest = isMessageDisplayType(transactionDetails.payload.method);

  const isPersonalSign = checkIsPersonalSign(transactionDetails.payload.method);

  const label = useForegroundColor('label');
  const surfacePrimary = useBackgroundColor('surfacePrimary');

  const pendingRedirect = useSelector(({ walletconnect }: AppState) => walletconnect.pendingRedirect);
  const walletConnectors = useSelector(({ walletconnect }: AppState) => walletconnect.walletConnectors);
  const walletConnector = walletConnectors[transactionDetails?.peerId];

  const [provider, setProvider] = useState<StaticJsonRpcProvider | null>(null);
  const [currentNetwork, setCurrentNetwork] = useState<Network | null>();
  const [isAuthorizing, setIsAuthorizing] = useState(false);
  const [isLoading, setIsLoading] = useState(!isPersonalSign);
  const [methodName, setMethodName] = useState<string | null>(null);
  const calculatingGasLimit = useRef(false);
  const [isBalanceEnough, setIsBalanceEnough] = useState<boolean>();
  const [nonceForDisplay, setNonceForDisplay] = useState<string>();

  const isFocused = useIsFocused();
  const dispatch = useDispatch();

  const [nativeAsset, setNativeAsset] = useState<ParsedAddressAsset | null>(null);
  const formattedDappUrl = useMemo(() => {
    try {
      const { hostname } = new URL(transactionDetails?.dappUrl);
      return hostname;
    } catch {
      return transactionDetails?.dappUrl;
    }
  }, [transactionDetails]);

  const {
    gasLimit,
    isValidGas,
    startPollingGasFees,
    stopPollingGasFees,
    isSufficientGas,
    updateTxFee,
    selectedGasFee,
    gasFeeParamsBySpeed,
  } = useGas();

  const simulationUnavailable = isPersonalSign;

  const itemCount = (simulationData?.in?.length || 0) + (simulationData?.out?.length || 0) + (simulationData?.approvals?.length || 0);

  const noChanges = !!(simulationData && itemCount === 0) && simulationScanResult === TransactionScanResultType.Ok;

  const req = transactionDetails?.payload?.params?.[0];
  const request = useMemo(() => {
    return isMessageRequest
      ? { message: transactionDetails?.displayDetails.request }
      : {
          ...transactionDetails?.displayDetails.request,
          nativeAsset: nativeAsset,
        };
  }, [isMessageRequest, transactionDetails?.displayDetails.request, nativeAsset]);

  const calculateGasLimit = useCallback(async () => {
    calculatingGasLimit.current = true;
    const txPayload = req;
    if (isHex(txPayload?.type)) {
      txPayload.type = hexToNumber(txPayload?.type);
    }
    // use the default
    let gas = txPayload.gasLimit || txPayload.gas;

    // sometimes provider is undefined, this is hack to ensure its defined
    const localCurrentNetwork = ethereumUtils.getNetworkFromChainId(
      Number(
        transactionDetails?.walletConnectV2RequestValues?.chainId ||
          // @ts-expect-error Property '_chainId' is private and only accessible within class 'Connector'.ts(2341)
          walletConnector?._chainId
      )
    );
    const provider = await getProviderForNetwork(localCurrentNetwork);
    try {
      // attempt to re-run estimation
      logger.debug('WC: Estimating gas limit', { gas }, logger.DebugContext.walletconnect);
      // safety precaution: we want to ensure these properties are not used for gas estimation
      const cleanTxPayload = omitFlatten(txPayload, ['gas', 'gasLimit', 'gasPrice', 'maxFeePerGas', 'maxPriorityFeePerGas']);
      const rawGasLimit = await estimateGas(cleanTxPayload, provider);
      logger.debug('WC: Estimated gas limit', { rawGasLimit }, logger.DebugContext.walletconnect);
      if (rawGasLimit) {
        gas = toHex(rawGasLimit);
      }
    } catch (error) {
      logger.error(new RainbowError('WC: error estimating gas'), { error });
    } finally {
      logger.debug('WC: Setting gas limit to', { gas: convertHexToString(gas) }, logger.DebugContext.walletconnect);

      if (currentNetwork && getNetworkObj(currentNetwork).gas.OptimismTxFee) {
        const l1GasFeeOptimism = await ethereumUtils.calculateL1FeeOptimism(txPayload, provider);
        updateTxFee(gas, null, l1GasFeeOptimism);
      } else {
        updateTxFee(gas, null);
      }
    }
  }, [
    currentNetwork,
    req,
    transactionDetails?.walletConnectV2RequestValues?.chainId,
    updateTxFee,
    // @ts-expect-error Property '_chainId' is private and only accessible within class 'Connector'.ts(2341)
    walletConnector?._chainId,
  ]);

  const fetchMethodName = useCallback(
    async (data: string) => {
      const methodSignaturePrefix = data.substr(0, 10);
      try {
        const { name } = await methodRegistryLookupAndParse(methodSignaturePrefix, getNetworkObj(currentNetwork!).id);
        if (name) {
          setMethodName(name);
        }
      } catch (e) {
        setMethodName(data);
      }
    },
    [currentNetwork]
  );

  // start polling for gas and get fn name
  useEffect(() => {
    InteractionManager.runAfterInteractions(() => {
      if (currentNetwork) {
        if (!isMessageRequest) {
          startPollingGasFees(currentNetwork);
          fetchMethodName(transactionDetails?.payload?.params[0].data);
        } else {
          setMethodName(i18n.t(i18n.l.wallet.message_signing.request));
        }
        analytics.track('Shown Walletconnect signing request');
      }
    });
  }, [isMessageRequest, currentNetwork, startPollingGasFees, fetchMethodName, transactionDetails?.payload?.params]);

  // get gas limit
  useEffect(() => {
    if (!isEmpty(gasFeeParamsBySpeed) && !calculatingGasLimit.current && !isMessageRequest && provider) {
      InteractionManager.runAfterInteractions(() => {
        calculateGasLimit();
      });
    }
  }, [calculateGasLimit, gasLimit, gasFeeParamsBySpeed, isMessageRequest, provider, updateTxFee]);

  const walletBalance = useMemo(() => {
    return {
      amount: nativeAsset?.balance?.amount || 0,
      display: nativeAsset?.balance?.display || `0 ${nativeAsset?.symbol}`,
      isLoaded: nativeAsset?.balance?.display !== undefined,
      symbol: nativeAsset?.symbol || 'ETH',
    };
  }, [nativeAsset?.balance?.amount, nativeAsset?.balance?.display, nativeAsset?.symbol]);

  // check native balance is sufficient
  useEffect(() => {
    if (isMessageRequest) {
      setIsBalanceEnough(true);
      return;
    }

    const { gasFee } = selectedGasFee;
    if (!walletBalance?.isLoaded || !currentNetwork || !gasFee?.estimatedFee) {
      return;
    }

    // Get the TX fee Amount
    const txFeeAmount = fromWei(gasFee?.maxFee?.value?.amount ?? 0);

    // Get the ETH balance
    const balanceAmount = walletBalance?.amount ?? 0;

    // Get the TX value
    const txPayload = req;
    const value = txPayload?.value ?? 0;

    // Check that there's enough ETH to pay for everything!
    const totalAmount = new BigNumber(fromWei(value)).plus(txFeeAmount);
    const isEnough = greaterThanOrEqualTo(balanceAmount, totalAmount);

    setIsBalanceEnough(isEnough);
  }, [isMessageRequest, isSufficientGas, currentNetwork, selectedGasFee, walletBalance, req]);

  const accountInfo = useMemo(() => {
    // TODO where do we get address for sign/send transaction?
    const address =
      transactionDetails?.walletConnectV2RequestValues?.address ||
      // @ts-expect-error Property '_accounts' is private and only accessible within class 'Connector'.ts(2341)
      walletConnector?._accounts?.[0];
    const selectedWallet = findWalletWithAccount(wallets!, address);
    const profileInfo = getAccountProfileInfo(selectedWallet, walletNames, address);
    return {
      ...profileInfo,
      address,
      isHardwareWallet: !!selectedWallet?.deviceId,
    };
  }, [
    transactionDetails?.walletConnectV2RequestValues?.address,
    // @ts-expect-error Property '_accounts' is private and only accessible within class 'Connector'.ts(2341)
    walletConnector?._accounts,
    wallets,
    walletNames,
  ]);

  useEffect(() => {
    setCurrentNetwork(
      ethereumUtils.getNetworkFromChainId(
        Number(
          transactionDetails?.walletConnectV2RequestValues?.chainId ||
            // @ts-expect-error Property '_chainId' is private and only accessible within class 'Connector'.ts(2341)
            walletConnector?._chainId
        )
      )
    );
  }, [
    transactionDetails?.walletConnectV2RequestValues?.chainId,
    // @ts-expect-error Property '_chainId' is private and only accessible within class 'Connector'.ts(2341)
    walletConnector?._chainId,
  ]);

  useEffect(() => {
    const initProvider = async () => {
      let p;
      if (currentNetwork === Network.mainnet) {
        p = await getFlashbotsProvider();
      } else {
        p = await getProviderForNetwork(currentNetwork!);
      }

      setProvider(p);
    };
    currentNetwork && initProvider();
  }, [currentNetwork, setProvider]);

  useEffect(() => {
    (async () => {
      if (currentNetwork) {
        const asset = await ethereumUtils.getNativeAssetForNetwork(currentNetwork!, accountInfo.address);
        if (asset) {
          provider && setNativeAsset(asset);
        }
      }
    })();
  }, [accountInfo.address, currentNetwork, provider]);

  useEffect(() => {
    (async () => {
      if (accountInfo.address && currentNetwork && !isMessageRequest && !nonceForDisplay) {
        try {
          const nonce = await getNextNonce({ address: accountInfo.address, network: currentNetwork });
          if (nonce || nonce === 0) {
            const nonceAsString = nonce.toString();
            setNonceForDisplay(nonceAsString);
          }
        } catch (error) {
          console.error('Failed to get nonce for display:', error);
        }
      }
    })();
    // eslint-disable-next-line react-hooks/exhaustive-deps
  }, [accountInfo.address, currentNetwork, getNextNonce, isMessageRequest]);

  useEffect(() => {
    const timeout = setTimeout(async () => {
      try {
        const chainId = Number(
          transactionDetails?.walletConnectV2RequestValues?.chainId ||
            // @ts-expect-error Property '_chainId' is private and only accessible within class 'Connector'.ts(2341)
            walletConnector?._chainId
        );
        let simulationData;
        if (isMessageRequest) {
          // Message Signing
          simulationData = await metadataPOSTClient.simulateMessage({
            address: accountAddress,
            chainId: chainId,
            message: {
              method: transactionDetails?.payload?.method,
              params: [request.message],
            },
            domain: transactionDetails?.dappUrl,
          });
          // Handle message simulation response
          if (isNil(simulationData?.simulateMessage?.simulation) && isNil(simulationData?.simulateMessage?.error)) {
            setSimulationData({ in: [], out: [], approvals: [] });
            setSimulationScanResult(simulationData?.simulateMessage?.scanning?.result);
          } else if (simulationData?.simulateMessage?.error && !simulationUnavailable) {
            setSimulationError(simulationData?.simulateMessage?.error?.type);
            setSimulationScanResult(simulationData?.simulateMessage?.scanning?.result);
            setSimulationData(undefined);
          } else if (simulationData.simulateMessage?.simulation && !simulationUnavailable) {
            setSimulationData(simulationData.simulateMessage?.simulation);
            setSimulationScanResult(simulationData?.simulateMessage?.scanning?.result);
          }
        } else {
          // TX Signing
          simulationData = await metadataPOSTClient.simulateTransactions({
            chainId: chainId,
            transactions: [
              {
                from: req?.from,
                to: req?.to,
                data: req?.data,
                value: req?.value || '0x0',
              },
            ],
            domain: transactionDetails?.dappUrl,
          });
          // Handle TX simulation response
          if (isNil(simulationData?.simulateTransactions?.[0]?.simulation) && isNil(simulationData?.simulateTransactions?.[0]?.error)) {
            setSimulationData({ in: [], out: [], approvals: [] });
            setSimulationScanResult(simulationData?.simulateTransactions?.[0]?.scanning?.result);
          } else if (simulationData?.simulateTransactions?.[0]?.error) {
            setSimulationError(simulationData?.simulateTransactions?.[0]?.error?.type);
            setSimulationData(undefined);
            setSimulationScanResult(simulationData?.simulateTransactions[0]?.scanning?.result);
          } else if (simulationData.simulateTransactions?.[0]?.simulation) {
            setSimulationData(simulationData.simulateTransactions[0]?.simulation);
            setSimulationScanResult(simulationData?.simulateTransactions[0]?.scanning?.result);
          }
        }
      } catch (error) {
        logger.error(new RainbowError('Error while simulating'), { error });
      } finally {
        setIsLoading(false);
      }
    }, 750);

    return () => {
      clearTimeout(timeout);
    };
  }, [
    accountAddress,
    currentNetwork,
    isMessageRequest,
    isPersonalSign,
    req,
    request.message,
    simulationUnavailable,
    transactionDetails,
    // @ts-expect-error Property '_chainId' is private and only accessible within class 'Connector'.ts(2341)
    walletConnector?._chainId,
  ]);

  const closeScreen = useCallback(
    (canceled: boolean) => {
      // we need to close the hw navigator too
      if (accountInfo.isHardwareWallet) {
        delay(300);
        goBack();
      }
      goBack();
      if (!isMessageRequest) {
        stopPollingGasFees();
      }

      let type: WalletconnectResultType = transactionDetails?.method === SEND_TRANSACTION ? 'transaction' : 'sign';
      if (canceled) {
        type = `${type}-canceled`;
      }

      if (pendingRedirect) {
        InteractionManager.runAfterInteractions(() => {
          dispatch(walletConnectRemovePendingRedirect(type, transactionDetails?.dappScheme));
        });
      }

      if (transactionDetails?.walletConnectV2RequestValues?.onComplete) {
        InteractionManager.runAfterInteractions(() => {
          transactionDetails?.walletConnectV2RequestValues.onComplete(type);
        });
      }
    },
    [
      accountInfo.isHardwareWallet,
      goBack,
      isMessageRequest,
      transactionDetails?.method,
      transactionDetails?.walletConnectV2RequestValues,
      transactionDetails?.dappScheme,
      pendingRedirect,
      stopPollingGasFees,
      dispatch,
    ]
  );

  const onCancel = useCallback(
    async (error?: Error) => {
      try {
        if (callback) {
          callback({ error: error || 'User cancelled the request' });
        }
        setTimeout(async () => {
          if (transactionDetails?.requestId) {
            if (transactionDetails?.walletConnectV2RequestValues) {
              await handleSessionRequestResponse(transactionDetails?.walletConnectV2RequestValues, {
                result: null,
                error: error || 'User cancelled the request',
              });
            } else {
              await dispatch(
                walletConnectSendStatus(transactionDetails?.peerId, transactionDetails?.requestId, {
                  error: error || 'User cancelled the request',
                })
              );
            }
            dispatch(removeRequest(transactionDetails?.requestId));
          }
          const rejectionType = transactionDetails?.payload?.method === SEND_TRANSACTION ? 'transaction' : 'signature';
          analytics.track(`Rejected WalletConnect ${rejectionType} request`, {
            isHardwareWallet: accountInfo.isHardwareWallet,
          });

          closeScreen(true);
        }, 300);
      } catch (error) {
        logger.error(new RainbowError('WC: error while handling cancel request'), { error });
        closeScreen(true);
      }
    },
    [
      accountInfo.isHardwareWallet,
      callback,
      closeScreen,
      dispatch,
      transactionDetails?.payload?.method,
      transactionDetails?.peerId,
      transactionDetails?.requestId,
      transactionDetails?.walletConnectV2RequestValues,
    ]
  );

  const handleSignMessage = useCallback(async () => {
    const message = transactionDetails?.payload?.params.find((p: string) => !isAddress(p));
    let response = null;

    if (!currentNetwork) {
      return;
    }
    const provider = await getProviderForNetwork(currentNetwork);
    if (!provider) {
      return;
    }

    const existingWallet = await loadWallet(accountInfo.address, true, provider);
    if (!existingWallet) {
      return;
    }
    switch (transactionDetails?.payload?.method) {
      case PERSONAL_SIGN:
        response = await signPersonalMessage(message, existingWallet);
        break;
      case SIGN_TYPED_DATA_V4:
      case SIGN_TYPED_DATA:
        response = await signTypedDataMessage(message, existingWallet);
        break;
      default:
        break;
    }

    if (response?.result) {
      analytics.track('Approved WalletConnect signature request', {
        dappName: transactionDetails?.dappName,
        dappUrl: transactionDetails?.dappUrl,
        isHardwareWallet: accountInfo.isHardwareWallet,
        network: currentNetwork,
      });
      if (transactionDetails?.requestId) {
        if (transactionDetails?.walletConnectV2RequestValues && response?.result) {
          await handleSessionRequestResponse(transactionDetails?.walletConnectV2RequestValues, {
            result: response.result,
            error: null,
          });
        } else {
          await dispatch(walletConnectSendStatus(transactionDetails?.peerId, transactionDetails?.requestId, response));
        }
        dispatch(removeRequest(transactionDetails?.requestId));
      }
      if (callback) {
        callback({ sig: response.result });
      }
      closeScreen(false);
    } else {
      await onCancel(response?.error);
    }
  }, [
    transactionDetails?.payload?.params,
    transactionDetails?.payload?.method,
    transactionDetails?.dappName,
    transactionDetails?.dappUrl,
    transactionDetails?.requestId,
    transactionDetails?.walletConnectV2RequestValues,
    transactionDetails?.peerId,
    currentNetwork,
    accountInfo.address,
    accountInfo.isHardwareWallet,
    callback,
    closeScreen,
    dispatch,
    onCancel,
  ]);

  const handleConfirmTransaction = useCallback(async () => {
    const sendInsteadOfSign = transactionDetails.payload.method === SEND_TRANSACTION;
    const txPayload = req;
    let { gas, gasLimit: gasLimitFromPayload } = txPayload;
    if (!currentNetwork) return;
    try {
      logger.debug(
        'WC: gas suggested by dapp',
        {
          gas: convertHexToString(gas),
          gasLimitFromPayload: convertHexToString(gasLimitFromPayload),
        },
        logger.DebugContext.walletconnect
      );

      // Estimate the tx with gas limit padding before sending
      const rawGasLimit = await estimateGasWithPadding(txPayload, null, null, provider);
      if (!rawGasLimit) {
        return;
      }

      // If the estimation with padding is higher or gas limit was missing,
      // let's use the higher value
      if (
        (isNil(gas) && isNil(gasLimitFromPayload)) ||
        (!isNil(gas) && greaterThan(rawGasLimit, convertHexToString(gas))) ||
        (!isNil(gasLimitFromPayload) && greaterThan(rawGasLimit, convertHexToString(gasLimitFromPayload)))
      ) {
        logger.debug('WC: using padded estimation!', { gas: rawGasLimit.toString() }, logger.DebugContext.walletconnect);
        gas = toHex(rawGasLimit);
      }
    } catch (error) {
      logger.error(new RainbowError('WC: error estimating gas'), { error });
    }
    // clean gas prices / fees sent from the dapp
    const cleanTxPayload = omitFlatten(txPayload, ['gasPrice', 'maxFeePerGas', 'maxPriorityFeePerGas']);
    const gasParams = parseGasParamsForTransaction(selectedGasFee);
    const calculatedGasLimit = gas || gasLimitFromPayload || gasLimit;

    const nonce = await getNextNonce({ address: accountInfo.address, network: currentNetwork });
    let txPayloadUpdated = {
      ...cleanTxPayload,
      ...gasParams,
      nonce,
      ...(calculatedGasLimit && { gasLimit: calculatedGasLimit }),
    };
    txPayloadUpdated = omitFlatten(txPayloadUpdated, ['from', 'gas', 'chainId']);

    logger.debug(`WC: ${transactionDetails.payload.method} payload`, {
      txPayload,
      txPayloadUpdated,
    });

    let response = null;
    try {
      if (!currentNetwork) {
        return;
      }
      const provider = await getProviderForNetwork(currentNetwork);
      if (!provider) {
        return;
      }
      const existingWallet = await loadWallet(accountInfo.address, true, provider);
      if (!existingWallet) {
        return;
      }
      if (sendInsteadOfSign) {
        if (isHex(txPayloadUpdated?.type)) {
          txPayloadUpdated.type = hexToNumber(txPayloadUpdated?.type);
        }
        response = await sendTransaction({
          existingWallet: existingWallet,
          provider,
          transaction: txPayloadUpdated,
        });
      } else {
        response = await signTransaction({
          existingWallet,
          provider,
          transaction: txPayloadUpdated,
        });
      }
    } catch (e) {
      logger.error(new RainbowError(`WC: Error while ${sendInsteadOfSign ? 'sending' : 'signing'} transaction`));
    }

    if (response?.result) {
      const signResult = response.result as string;
      const sendResult = response.result as Transaction;
      if (callback) {
        callback({ result: sendInsteadOfSign ? sendResult.hash : signResult });
      }
      let txSavedInCurrentWallet = false;
      const displayDetails = transactionDetails.displayDetails;

      let txDetails: NewTransaction | null = null;
      if (sendInsteadOfSign && sendResult?.hash) {
        txDetails = {
          status: 'pending',
          asset: nativeAsset || displayDetails?.request?.asset,
          contract: {
            name: displayDetails.dappName,
            iconUrl: displayDetails.dappIcon,
          },
          data: sendResult.data,
          from: displayDetails?.request?.from,
          gasLimit,
          hash: sendResult.hash,
          network: currentNetwork || Network.mainnet,
          nonce: sendResult.nonce,
          to: displayDetails?.request?.to,
          value: sendResult.value.toString(),
          type: 'contract_interaction',
          ...gasParams,
        };
        if (accountAddress?.toLowerCase() === txDetails.from?.toLowerCase()) {
          addNewTransaction({
            transaction: txDetails,
            network: currentNetwork || Network.mainnet,
            address: accountAddress,
          });
          txSavedInCurrentWallet = true;
        }
      }
      analytics.track('Approved WalletConnect transaction request', {
        dappName: displayDetails.dappName,
        dappUrl: displayDetails.dappUrl,
        isHardwareWallet: accountInfo.isHardwareWallet,
        network: currentNetwork,
      });
      if (isFocused && transactionDetails?.requestId) {
        if (transactionDetails?.walletConnectV2RequestValues && sendResult.hash) {
          await handleSessionRequestResponse(transactionDetails?.walletConnectV2RequestValues, {
            result: sendResult.hash,
            error: null,
          });
        } else {
          if (sendResult.hash) {
            await dispatch(walletConnectSendStatus(transactionDetails?.peerId, transactionDetails?.requestId, { result: sendResult.hash }));
          }
        }
        dispatch(removeRequest(transactionDetails?.requestId));
      }

      closeScreen(false);
      // When the tx is sent from a different wallet,
      // we need to switch to that wallet before saving the tx

      if (!txSavedInCurrentWallet && !isNil(txDetails)) {
        InteractionManager.runAfterInteractions(async () => {
          await switchToWalletWithAddress(txDetails?.from as string);
          addNewTransaction({
            transaction: txDetails as NewTransaction,
            network: currentNetwork || Network.mainnet,
            address: txDetails?.from as string,
          });
        });
      }
    } else {
      logger.error(new RainbowError(`WC: Tx failure - ${formattedDappUrl}`), {
        dappName: transactionDetails?.dappName,
        dappScheme: transactionDetails?.dappScheme,
        dappUrl: transactionDetails?.dappUrl,
        formattedDappUrl,
        rpcMethod: req?.method,
        network: currentNetwork,
      });
      // If the user is using a hardware wallet, we don't want to close the sheet on an error
      if (!accountInfo.isHardwareWallet) {
        await onCancel(response?.error);
      }
    }
  }, [
    transactionDetails.payload.method,
    transactionDetails.displayDetails,
    transactionDetails?.requestId,
    transactionDetails?.walletConnectV2RequestValues,
    transactionDetails?.peerId,
    transactionDetails?.dappName,
    transactionDetails?.dappScheme,
    transactionDetails?.dappUrl,
    req,
    selectedGasFee,
    gasLimit,
    provider,
    currentNetwork,
    accountInfo.address,
    accountInfo.isHardwareWallet,
    callback,
    isFocused,
    closeScreen,
    nativeAsset,
    accountAddress,
    dispatch,
    switchToWalletWithAddress,
    formattedDappUrl,
    onCancel,
  ]);

  const onConfirm = useCallback(async () => {
    if (isMessageRequest) {
      return handleSignMessage();
    }
    if (!isBalanceEnough || !isValidGas) return;
    return handleConfirmTransaction();
  }, [handleConfirmTransaction, handleSignMessage, isBalanceEnough, isMessageRequest, isValidGas]);

  const onPressSend = useCallback(async () => {
    if (isAuthorizing) return;
    setIsAuthorizing(true);
    try {
      await onConfirm();
      setIsAuthorizing(false);
    } catch (error) {
      setIsAuthorizing(false);
    }
  }, [isAuthorizing, onConfirm]);

  const submitFn = useCallback(async () => {
    if (!isBalanceEnough) {
      navigate(Routes.ADD_CASH_SHEET);
      return;
    }
    if (accountInfo.isHardwareWallet) {
      navigate(Routes.HARDWARE_WALLET_TX_NAVIGATOR, { submit: onPressSend });
    } else {
      await onPressSend();
    }
  }, [accountInfo.isHardwareWallet, isBalanceEnough, navigate, onPressSend]);

  const onPressCancel = useCallback(() => onCancel(), [onCancel]);

  const expandedCardBottomInset = EXPANDED_CARD_BOTTOM_INSET + (isMessageRequest ? 0 : GAS_BUTTON_SPACE);

  return (
<<<<<<< HEAD
    // This PanGestureHandler blocks sheet dismiss gestures on iOS
=======
    // @ts-expect-error Property 'children' does not exist on type
>>>>>>> 78c54077
    <PanGestureHandler enabled={IS_IOS}>
      <Animated.View>
        <Inset bottom={{ custom: SCREEN_BOTTOM_INSET }}>
          <Box height="full" justifyContent="flex-end" style={{ gap: 24 }} width="full">
            <Box
              as={Animated.View}
              borderRadius={39}
              paddingBottom="24px"
              paddingHorizontal="20px"
              paddingTop="32px"
              style={{
                backgroundColor: isDarkMode ? '#191A1C' : surfacePrimary,
                zIndex: 2,
              }}
            >
              <Box style={{ gap: 24 }}>
                <Inset horizontal="12px" right={{ custom: 110 }}>
                  <Inline alignVertical="center" space="12px" wrap={false}>
                    <Box
                      height={{ custom: 44 }}
                      style={{
                        backgroundColor: isDarkMode ? globalColors.white10 : '#FBFCFD',
                        borderRadius: 12,
                        shadowColor: isDarkMode ? colors.trueBlack : colors.dark,
                        shadowOffset: {
                          width: 0,
                          height: 18,
                        },
                        shadowOpacity: isDarkMode ? 1 : 0.12,
                        shadowRadius: 27,
                      }}
                      width={{ custom: 44 }}
                    >
                      <Image
                        source={{
                          uri: maybeSignUri(transactionDetails.imageUrl, {
                            w: 44 * PixelRatio.get(),
                          }),
                        }}
                        style={{ borderRadius: 12, height: 44, width: 44 }}
                      />
                    </Box>
                    <Stack space="12px">
                      <Inline alignVertical="center" space={{ custom: 5 }} wrap={false}>
                        <Text
                          color={
                            simulationScanResult && simulationScanResult !== TransactionScanResultType.Ok
                              ? infoForEventType[simulationScanResult].textColor
                              : 'label'
                          }
                          numberOfLines={1}
                          size="20pt"
                          weight="heavy"
                        >
                          {transactionDetails.dappName}
                        </Text>
                        {false && <VerifiedBadge />}
                      </Inline>
                      <Text color="labelTertiary" size="15pt" weight="bold">
                        {isMessageRequest
                          ? i18n.t(i18n.l.walletconnect.simulation.titles.message_request)
                          : i18n.t(i18n.l.walletconnect.simulation.titles.transaction_request)}
                      </Text>
                    </Stack>
                  </Inline>
                </Inset>

                <Box style={{ gap: 14, zIndex: 2 }}>
                  <SimulationCard
                    currentNetwork={currentNetwork!}
                    expandedCardBottomInset={expandedCardBottomInset}
                    isBalanceEnough={isBalanceEnough}
                    isPersonalSign={isPersonalSign}
                    isLoading={isLoading}
                    noChanges={noChanges}
                    simulation={simulationData}
                    simulationError={simulationError}
                    simulationScanResult={simulationScanResult}
                    walletBalance={walletBalance}
                  />
                  {isMessageRequest ? (
                    <MessageCard
                      expandedCardBottomInset={expandedCardBottomInset}
                      message={request.message}
                      method={transactionDetails?.payload?.method}
                    />
                  ) : (
                    <DetailsCard
                      currentNetwork={currentNetwork!}
                      expandedCardBottomInset={expandedCardBottomInset}
                      isBalanceEnough={isBalanceEnough}
                      isLoading={isLoading}
                      meta={simulationData?.meta || {}}
                      methodName={
                        methodName || simulationData?.meta?.to?.function || i18n.t(i18n.l.walletconnect.simulation.details_card.unknown)
                      }
                      noChanges={noChanges}
                      nonce={nonceForDisplay}
                      toAddress={transactionDetails?.payload?.params?.[0]?.to}
                    />
                  )}
                </Box>

                <Box pointerEvents="none" style={{ zIndex: -1 }}>
                  <Inset horizontal="12px">
                    <Inline alignVertical="center" space="12px" wrap={false}>
                      {accountInfo.accountImage ? (
                        <ImageAvatar image={accountInfo.accountImage} size="signing" />
                      ) : (
                        <ContactAvatar
                          color={isNaN(accountInfo.accountColor) ? colors.skeleton : accountInfo.accountColor}
                          size="signing"
                          value={accountInfo.accountSymbol}
                        />
                      )}
                      <Stack space="10px">
                        <Inline space="3px" wrap={false}>
                          <Text color="labelTertiary" size="15pt" weight="semibold">
                            {i18n.t(i18n.l.walletconnect.simulation.profile_section.signing_with)}
                          </Text>
                          <Text color="label" size="15pt" weight="bold" numberOfLines={1}>
                            {accountInfo.accountName}
                          </Text>
                        </Inline>
                        {isMessageRequest ? (
                          <Text color="labelQuaternary" size="13pt" weight="semibold">
                            {i18n.t(i18n.l.walletconnect.simulation.profile_section.free_to_sign)}
                          </Text>
                        ) : (
                          <Box style={{ height: 9 }}>
                            <AnimatePresence>
                              {!!currentNetwork && walletBalance?.isLoaded && (
                                <MotiView
                                  animate={{ opacity: 1 }}
                                  from={{ opacity: 0 }}
                                  transition={{
                                    duration: 225,
                                    easing: Easing.bezier(0.2, 0, 0, 1),
                                    type: 'timing',
                                  }}
                                >
                                  <Inline alignVertical="center" space={{ custom: 5 }} wrap={false}>
                                    <Bleed vertical="4px">
                                      <ChainImage chain={currentNetwork} size={12} />
                                    </Bleed>
                                    <Text color="labelQuaternary" size="13pt" weight="semibold">
                                      {`${walletBalance?.display} ${i18n.t(i18n.l.walletconnect.simulation.profile_section.on_network, {
                                        network: getNetworkObj(currentNetwork!)?.name,
                                      })}`}
                                    </Text>
                                  </Inline>
                                </MotiView>
                              )}
                            </AnimatePresence>
                          </Box>
                        )}
                      </Stack>
                    </Inline>
                  </Inset>
                </Box>

                <Columns space="16px">
                  <SheetActionButton
                    color={isDarkMode ? globalColors.blueGrey100 : '#F5F5F7'}
                    isTransparent
                    label={i18n.t(i18n.l.walletconnect.simulation.buttons.cancel)}
                    textColor={label}
                    onPress={onPressCancel}
                    size="big"
                    weight="bold"
                  />
                  <SheetActionButton
                    label={
                      !isLoading && isBalanceEnough === false
                        ? i18n.t(i18n.l.walletconnect.simulation.buttons.buy_native_token, { symbol: walletBalance?.symbol })
                        : i18n.t(i18n.l.walletconnect.simulation.buttons.confirm)
                    }
                    newShadows
                    onPress={submitFn}
                    size="big"
                    weight="heavy"
                    {...((simulationError || (simulationScanResult && simulationScanResult !== TransactionScanResultType.Ok)) && {
                      color: simulationScanResult === TransactionScanResultType.Warning ? 'orange' : colors.red,
                    })}
                  />
                </Columns>
              </Box>

              {/* Extra ScrollView to prevent the sheet from hijacking the real ScrollViews */}
              {IS_IOS && (
                <Box height={{ custom: 0 }} pointerEvents="none" position="absolute" style={{ opacity: 0 }}>
                  <ScrollView scrollEnabled={false} />
                </Box>
              )}
            </Box>

            {!isMessageRequest && (
              <Box alignItems="center" justifyContent="center" style={{ height: 30, zIndex: -1 }}>
                <GasSpeedButton
                  marginTop={0}
                  horizontalPadding={20}
                  currentNetwork={currentNetwork}
                  theme={'dark'}
                  marginBottom={0}
                  asset={undefined}
                  fallbackColor={simulationError ? colors.red : undefined}
                  testID={undefined}
                  showGasOptions={undefined}
                  validateGasParams={undefined}
                  crossChainServiceTime={undefined}
                />
              </Box>
            )}
          </Box>
        </Inset>
      </Animated.View>
    </PanGestureHandler>
  );
};

interface SimulationCardProps {
  currentNetwork: Network;
  expandedCardBottomInset: number;
  isBalanceEnough: boolean | undefined;
  isLoading: boolean;
  isPersonalSign: boolean;
  noChanges: boolean;
  simulation: TransactionSimulationResult | undefined;
  simulationError: TransactionErrorType | undefined;
  simulationScanResult: TransactionScanResultType | undefined;
  walletBalance: {
    amount: string | number;
    display: string;
    isLoaded: boolean;
    symbol: string;
  };
}

const SimulationCard = ({
  currentNetwork,
  expandedCardBottomInset,
  isBalanceEnough,
  isLoading,
  isPersonalSign,
  noChanges,
  simulation,
  simulationError,
  simulationScanResult,
  walletBalance,
}: SimulationCardProps) => {
  const cardHeight = useSharedValue(COLLAPSED_CARD_HEIGHT);
  const contentHeight = useSharedValue(COLLAPSED_CARD_HEIGHT - CARD_BORDER_WIDTH * 2);
  const spinnerRotation = useSharedValue(0);

  const simulationUnavailable = isPersonalSign;

  const listStyle = useAnimatedStyle(() => ({
    opacity: noChanges
      ? withTiming(1, timingConfig)
      : interpolate(
          cardHeight.value,
          [
            COLLAPSED_CARD_HEIGHT,
            contentHeight.value + CARD_BORDER_WIDTH * 2 > MAX_CARD_HEIGHT ? MAX_CARD_HEIGHT : contentHeight.value + CARD_BORDER_WIDTH * 2,
          ],
          [0, 1]
        ),
  }));

  const spinnerStyle = useAnimatedStyle(() => {
    return {
      transform: [{ rotate: `${spinnerRotation.value}deg` }],
    };
  });

  useAnimatedReaction(
    () => ({ isLoading, simulationUnavailable }),
    ({ isLoading, simulationUnavailable }, previous = { isLoading: false, simulationUnavailable: false }) => {
      if (isLoading && !previous?.isLoading) {
        spinnerRotation.value = withRepeat(withTiming(360, rotationConfig), -1, false);
      } else if (
        (!isLoading && previous?.isLoading) ||
        (simulationUnavailable && !previous?.simulationUnavailable && previous?.isLoading)
      ) {
        spinnerRotation.value = withTiming(360, timingConfig);
      }
    },
    [isLoading, simulationUnavailable]
  );
  const renderSimulationEventRows = useMemo(() => {
    if (isBalanceEnough === false) return null;

    return (
      <>
        {simulation?.approvals?.map(change => {
          return (
            <SimulatedEventRow
              key={`${change?.asset?.assetCode}-${change?.quantityAllowed}`}
              amount={change?.quantityAllowed || '10'}
              asset={change?.asset}
              eventType="approve"
            />
          );
        })}
        {simulation?.out?.map(change => {
          return (
            <SimulatedEventRow
              key={`${change?.asset?.assetCode}-${change?.quantity}`}
              amount={change?.quantity || '10'}
              asset={change?.asset}
              price={change?.price}
              eventType="send"
            />
          );
        })}
        {simulation?.in?.map(change => {
          return (
            <SimulatedEventRow
              key={`${change?.asset?.assetCode}-${change?.quantity}`}
              amount={change?.quantity || '10'}
              asset={change?.asset}
              price={change?.price}
              eventType="receive"
            />
          );
        })}
      </>
    );
  }, [isBalanceEnough, simulation]);

  const titleColor: TextColor = useMemo(() => {
    if (isLoading) {
      return 'label';
    }
    if (isBalanceEnough === false) {
      return 'blue';
    }
    if (noChanges || simulationUnavailable) {
      return 'labelQuaternary';
    }
    if (simulationScanResult === TransactionScanResultType.Warning) {
      return 'orange';
    }
    if (simulationError || simulationScanResult === TransactionScanResultType.Malicious) {
      return 'red';
    }
    return 'label';
  }, [isBalanceEnough, isLoading, noChanges, simulationError, simulationScanResult, simulationUnavailable]);

  const titleText = useMemo(() => {
    if (isLoading) {
      return i18n.t(i18n.l.walletconnect.simulation.simulation_card.titles.simulating);
    }
    if (isBalanceEnough === false) {
      return i18n.t(i18n.l.walletconnect.simulation.simulation_card.titles.not_enough_native_balance, { symbol: walletBalance?.symbol });
    }
    if (simulationUnavailable) {
      return i18n.t(i18n.l.walletconnect.simulation.simulation_card.titles.simulation_unavailable);
    }
    if (simulationScanResult === TransactionScanResultType.Warning) {
      return i18n.t(i18n.l.walletconnect.simulation.simulation_card.titles.proceed_carefully);
    }
    if (simulationScanResult === TransactionScanResultType.Malicious) {
      return i18n.t(i18n.l.walletconnect.simulation.simulation_card.titles.suspicious_transaction);
    }
    if (noChanges) {
      return i18n.t(i18n.l.walletconnect.simulation.simulation_card.messages.no_changes);
    }
    if (simulationError) {
      return i18n.t(i18n.l.walletconnect.simulation.simulation_card.titles.likely_to_fail);
    }
    return i18n.t(i18n.l.walletconnect.simulation.simulation_card.titles.simulation_result);
  }, [isBalanceEnough, isLoading, noChanges, simulationError, simulationScanResult, simulationUnavailable, walletBalance?.symbol]);

  const isExpanded = useMemo(() => {
    if (isLoading || isPersonalSign) {
      return false;
    }
    const shouldExpandOnLoad = isBalanceEnough === false || (!isEmpty(simulation) && !noChanges) || !!simulationError;
    return shouldExpandOnLoad;
  }, [isBalanceEnough, isLoading, isPersonalSign, noChanges, simulation, simulationError]);

  return (
    <FadedScrollCard
      cardHeight={cardHeight}
      contentHeight={contentHeight}
      expandedCardBottomInset={expandedCardBottomInset}
      expandedCardTopInset={EXPANDED_CARD_TOP_INSET}
      isExpanded={isExpanded}
    >
      <Stack space={simulationError || isBalanceEnough === false ? '16px' : '24px'}>
        <Box alignItems="center" flexDirection="row" justifyContent="space-between" height={{ custom: CARD_ROW_HEIGHT }}>
          <Inline alignVertical="center" space="12px">
            {!isLoading && (simulationError || isBalanceEnough === false || simulationScanResult !== TransactionScanResultType.Ok) ? (
              <EventIcon
                eventType={
                  simulationScanResult && simulationScanResult !== TransactionScanResultType.Ok
                    ? simulationScanResult
                    : simulationError
                      ? 'failed'
                      : 'insufficientBalance'
                }
              />
            ) : (
              <IconContainer>
                {!isLoading && noChanges && !simulationUnavailable ? (
                  <Text align="center" color="labelQuaternary" size="icon 17px" weight="bold">
                    {/* The extra space avoids icon clipping */}
                    {'􀻾 '}
                  </Text>
                ) : (
                  <Animated.View style={spinnerStyle}>
                    <Text
                      align="center"
                      color={isLoading ? 'label' : simulationUnavailable ? 'labelQuaternary' : 'label'}
                      size="icon 15px"
                      weight="bold"
                    >
                      􀬨
                    </Text>
                  </Animated.View>
                )}
              </IconContainer>
            )}
            <Text color={titleColor} size="17pt" weight="bold">
              {titleText}
            </Text>
          </Inline>
          {/* TODO: Unhide once we add explainer sheets */}
          {/* <Animated.View style={listStyle}>
            <TouchableWithoutFeedback>
              <ButtonPressAnimation disabled={!isExpanded && !noChanges}>
                <IconContainer hitSlop={14} size={16} opacity={0.6}>
                  <Text
                    align="center"
                    color="labelQuaternary"
                    size="icon 15px"
                    weight="semibold"
                  >
                    􀁜
                  </Text>
                </IconContainer>
              </ButtonPressAnimation>
            </TouchableWithoutFeedback>
          </Animated.View> */}
        </Box>
        <Animated.View style={listStyle}>
          <Stack space="20px">
            {isBalanceEnough === false ? (
              <Text color="labelQuaternary" size="13pt" weight="semibold">
                {i18n.t(i18n.l.walletconnect.simulation.simulation_card.messages.need_more_native, {
                  symbol: walletBalance?.symbol,
                  network: getNetworkObj(currentNetwork!).name,
                })}
              </Text>
            ) : (
              <>
                {simulationUnavailable && isPersonalSign && (
                  <Box style={{ opacity: 0.6 }}>
                    <Text color="labelQuaternary" size="13pt" weight="semibold">
                      {i18n.t(i18n.l.walletconnect.simulation.simulation_card.messages.unavailable_personal_sign)}
                    </Text>
                  </Box>
                )}
                {simulationError && (
                  <Text color="labelQuaternary" size="13pt" weight="semibold">
                    {i18n.t(i18n.l.walletconnect.simulation.simulation_card.messages.failed_to_simulate)}
                  </Text>
                )}
                {simulationScanResult === TransactionScanResultType.Warning && (
                  <Text color="labelQuaternary" size="13pt" weight="semibold">
                    {i18n.t(i18n.l.walletconnect.simulation.simulation_card.messages.warning)}{' '}
                  </Text>
                )}
                {simulationScanResult === TransactionScanResultType.Malicious && (
                  <Text color="labelQuaternary" size="13pt" weight="semibold">
                    {i18n.t(i18n.l.walletconnect.simulation.simulation_card.messages.malicious)}
                  </Text>
                )}
              </>
            )}
            {renderSimulationEventRows}
          </Stack>
        </Animated.View>
      </Stack>
    </FadedScrollCard>
  );
};

interface DetailsCardProps {
  currentNetwork: Network;
  expandedCardBottomInset: number;
  isBalanceEnough: boolean | undefined;
  isLoading: boolean;
  meta: TransactionSimulationMeta | undefined;
  methodName: string;
  noChanges: boolean;
  nonce: string | undefined;
  toAddress: string;
}

const DetailsCard = ({
  currentNetwork,
  expandedCardBottomInset,
  isBalanceEnough,
  isLoading,
  meta,
  methodName,
  noChanges,
  nonce,
  toAddress,
}: DetailsCardProps) => {
  const cardHeight = useSharedValue(COLLAPSED_CARD_HEIGHT);
  const contentHeight = useSharedValue(COLLAPSED_CARD_HEIGHT - CARD_BORDER_WIDTH * 2);
  const [isExpanded, setIsExpanded] = useState(false);

  const listStyle = useAnimatedStyle(() => ({
    opacity: interpolate(
      cardHeight.value,
      [
        COLLAPSED_CARD_HEIGHT,
        contentHeight.value + CARD_BORDER_WIDTH * 2 > MAX_CARD_HEIGHT ? MAX_CARD_HEIGHT : contentHeight.value + CARD_BORDER_WIDTH * 2,
      ],
      [0, 1]
    ),
  }));

  const collapsedTextColor: TextColor = isLoading ? 'labelQuaternary' : 'blue';

  const showFunctionRow = meta?.to?.function || (methodName && methodName.substring(0, 2) !== '0x');
  const isContract = showFunctionRow || meta?.to?.created || meta?.to?.sourceCodeStatus;
  const showTransferToRow = !!meta?.transferTo?.address;
  // Hide DetailsCard if balance is insufficient once loaded
  if (!isLoading && isBalanceEnough === false) {
    return <></>;
  }
  return (
    <FadedScrollCard
      cardHeight={cardHeight}
      contentHeight={contentHeight}
      expandedCardBottomInset={expandedCardBottomInset}
      expandedCardTopInset={EXPANDED_CARD_TOP_INSET}
      isExpanded={isExpanded || noChanges}
      onPressCollapsedCard={isLoading ? undefined : () => setIsExpanded(true)}
    >
      <Stack space="24px">
        <Box justifyContent="center" height={{ custom: CARD_ROW_HEIGHT }} width="full">
          <Inline alignVertical="center" space="12px">
            <IconContainer>
              <Text align="center" color={isExpanded || noChanges ? 'label' : collapsedTextColor} size="icon 15px" weight="bold">
                􁙠
              </Text>
            </IconContainer>
            <Text color={isExpanded || noChanges ? 'label' : collapsedTextColor} size="17pt" weight="bold">
              {i18n.t(i18n.l.walletconnect.simulation.details_card.title)}
            </Text>
          </Inline>
        </Box>
        <Animated.View style={listStyle}>
          <Stack space="24px">
            {<DetailRow currentNetwork={currentNetwork} detailType="chain" value={getNetworkObj(currentNetwork).name} />}
            {!!(meta?.to?.address || toAddress || showTransferToRow) && (
              <DetailRow
                detailType={isContract ? 'contract' : 'to'}
                onPress={() =>
                  ethereumUtils.openAddressInBlockExplorer(
                    meta?.to?.address! || toAddress || meta?.transferTo?.address || '',
                    currentNetwork
                  )
                }
                value={
                  meta?.to?.name ||
                  abbreviations.address(meta?.to?.address || toAddress, 4, 6) ||
                  meta?.to?.address ||
                  toAddress ||
                  meta?.transferTo?.address ||
                  ''
                }
              />
            )}
            {showFunctionRow && <DetailRow detailType="function" value={methodName} />}
            {!!meta?.to?.sourceCodeStatus && <DetailRow detailType="sourceCodeVerification" value={meta.to.sourceCodeStatus} />}
            {!!meta?.to?.created && <DetailRow detailType="dateCreated" value={formatDate(meta?.to?.created)} />}
            {nonce && <DetailRow detailType="nonce" value={nonce} />}
          </Stack>
        </Animated.View>
      </Stack>
    </FadedScrollCard>
  );
};

const MessageCard = ({
  expandedCardBottomInset,
  message,
  method,
}: {
  expandedCardBottomInset: number;
  message: string;
  method: RPCMethod;
}) => {
  const { setClipboard } = useClipboard();
  const [didCopy, setDidCopy] = useState(false);

  let displayMessage = message;
  if (isSignTypedData(method)) {
    try {
      const parsedMessage = JSON.parse(message);
      const sanitizedMessage = sanitizeTypedData(parsedMessage);
      displayMessage = sanitizedMessage;
      // eslint-disable-next-line no-empty
    } catch (e) {
      logger.warn('');
    }

    displayMessage = JSON.stringify(displayMessage, null, 4);
  }

  const estimatedMessageHeight = useMemo(() => estimateMessageHeight(displayMessage), [displayMessage]);

  const cardHeight = useSharedValue(
    estimatedMessageHeight > MAX_CARD_HEIGHT ? MAX_CARD_HEIGHT : estimatedMessageHeight + CARD_BORDER_WIDTH * 2
  );
  const contentHeight = useSharedValue(estimatedMessageHeight);

  const handleCopyPress = useCallback(
    (message: string) => {
      if (didCopy) return;
      setClipboard(message);
      setDidCopy(true);
      const copyTimer = setTimeout(() => {
        setDidCopy(false);
      }, 2000);
      return () => clearTimeout(copyTimer);
    },
    [didCopy, setClipboard]
  );

  return (
    <FadedScrollCard
      cardHeight={cardHeight}
      contentHeight={contentHeight}
      expandedCardBottomInset={expandedCardBottomInset}
      expandedCardTopInset={EXPANDED_CARD_TOP_INSET}
      initialScrollEnabled={estimatedMessageHeight > MAX_CARD_HEIGHT}
      isExpanded
      skipCollapsedState
    >
      <Stack space="24px">
        <Box alignItems="flex-end" flexDirection="row" justifyContent="space-between" height={{ custom: CARD_ROW_HEIGHT }}>
          <Inline alignVertical="center" space="12px">
            <IconContainer>
              <Text align="center" color="label" size="icon 15px" weight="bold">
                􀙤
              </Text>
            </IconContainer>
            <Text color="label" size="17pt" weight="bold">
              {i18n.t(i18n.l.walletconnect.simulation.message_card.title)}
            </Text>
          </Inline>
          <TouchableWithoutFeedback>
            <ButtonPressAnimation disabled={didCopy} onPress={() => handleCopyPress(message)}>
              <Bleed space="24px">
                <Box style={{ padding: 24 }}>
                  <Inline alignHorizontal="right" alignVertical="center" space={{ custom: 4 }}>
                    <AnimatedCheckmark visible={didCopy} />
                    <Text align="right" color={didCopy ? 'labelQuaternary' : 'blue'} size="15pt" weight="bold">
                      {i18n.t(i18n.l.walletconnect.simulation.message_card.copy)}
                    </Text>
                  </Inline>
                </Box>
              </Bleed>
            </ButtonPressAnimation>
          </TouchableWithoutFeedback>
        </Box>
        <Text color="labelTertiary" size="15pt" weight="medium">
          {displayMessage}
        </Text>
      </Stack>
    </FadedScrollCard>
  );
};

const SimulatedEventRow = ({
  amount,
  asset,
  eventType,
  price,
}: {
  amount: string | 'unlimited';
  asset: TransactionSimulationAsset | undefined;
  eventType: EventType;
  price?: number | undefined;
}) => {
  const theme = useTheme();
  const { nativeCurrency } = useAccountSettings();
  const { data: externalAsset } = useExternalToken({
    address: asset?.assetCode || '',
    network: (asset?.network as Network) || Network.mainnet,
    currency: nativeCurrency,
  });

  const eventInfo: EventInfo = infoForEventType[eventType];

  const formattedAmount = useMemo(() => {
    if (!asset) return;

    const nftFallbackSymbol = parseFloat(amount) > 1 ? 'NFTs' : 'NFT';
    const assetDisplayName =
      asset?.type === TransactionAssetType.Nft ? asset?.name || asset?.symbol || nftFallbackSymbol : asset?.symbol || asset?.name;
    const shortenedDisplayName = assetDisplayName.length > 12 ? `${assetDisplayName.slice(0, 12).trim()}…` : assetDisplayName;

    const displayAmount =
      asset?.decimals === 0
        ? `${amount}${shortenedDisplayName ? ' ' + shortenedDisplayName : ''}`
        : convertRawAmountToBalance(amount, { decimals: asset?.decimals || 18, symbol: shortenedDisplayName }, 3, true).display;

    const unlimitedApproval = `${i18n.t(i18n.l.walletconnect.simulation.simulation_card.event_row.unlimited)} ${asset?.symbol}`;

    return `${eventInfo.amountPrefix}${amount === 'UNLIMITED' ? unlimitedApproval : displayAmount}`;
  }, [amount, asset, eventInfo?.amountPrefix]);

  const url = maybeSignUri(asset?.iconURL, {
    fm: 'png',
    w: 16 * PixelRatio.get(),
  });
  let assetCode = asset?.assetCode;

  // this needs tweaks
  if (asset?.type === TransactionAssetType.Native) {
    assetCode = ETH_ADDRESS;
  }
  const showUSD = (eventType === 'send' || eventType === 'receive') && !!price;
  const formattedPrice = `$${price?.toLocaleString?.('en-US', {
    maximumFractionDigits: 2,
  })}`;
  return (
    <Box justifyContent="center" height={{ custom: CARD_ROW_HEIGHT }} width="full">
      <Inline alignHorizontal="justify" alignVertical="center" space="20px" wrap={false}>
        <Inline alignVertical="center" space="12px" wrap={false}>
          <EventIcon eventType={eventType} />
          <Inline alignVertical="bottom" space="6px" wrap={false}>
            <Text color="label" size="17pt" weight="bold">
              {eventInfo.label}
            </Text>
            {showUSD && (
              <Text color="labelQuaternary" size="13pt" weight="bold">
                {formattedPrice}
              </Text>
            )}
          </Inline>
        </Inline>
        <Inline alignVertical="center" space={{ custom: 7 }} wrap={false}>
          <Bleed vertical="6px">
            {asset?.type !== TransactionAssetType.Nft ? (
              <RainbowCoinIcon
                size={16}
                icon={externalAsset?.icon_url}
                network={(asset?.network as Network) || Network.mainnet}
                symbol={externalAsset?.symbol || ''}
                theme={theme}
                colors={externalAsset?.colors}
                ignoreBadge
              />
            ) : (
              <Image source={{ uri: url }} style={{ borderRadius: 4.5, height: 16, width: 16 }} />
            )}
          </Bleed>
          <Text align="right" color={eventInfo.textColor} numberOfLines={1} size="17pt" weight="bold">
            {formattedAmount}
          </Text>
        </Inline>
      </Inline>
    </Box>
  );
};

const DetailRow = ({
  currentNetwork,
  detailType,
  onPress,
  value,
}: {
  currentNetwork?: Network;
  detailType: DetailType;
  onPress?: () => void;
  value: string;
}) => {
  const detailInfo: DetailInfo = infoForDetailType[detailType];

  return (
    <Box justifyContent="center" height={{ custom: SMALL_CARD_ROW_HEIGHT }}>
      <Inline alignHorizontal="justify" alignVertical="center" space="12px" wrap={false}>
        <Inline alignVertical="center" space="12px" wrap={false}>
          <DetailIcon detailInfo={detailInfo} />
          <Text color="labelTertiary" size="15pt" weight="semibold">
            {detailInfo.label}
          </Text>
        </Inline>
        <Inline alignVertical="center" space="6px" wrap={false}>
          {detailType === 'function' && <DetailBadge type="function" value={value} />}
          {detailType === 'sourceCodeVerification' && (
            <DetailBadge type={value === 'VERIFIED' ? 'verified' : value === 'UNVERIFIED' ? 'unverified' : 'unknown'} value={value} />
          )}
          {detailType === 'chain' && currentNetwork && <ChainImage size={12} chain={currentNetwork} />}
          {detailType !== 'function' && detailType !== 'sourceCodeVerification' && (
            <Text align="right" color="labelTertiary" numberOfLines={1} size="15pt" weight="semibold">
              {value}
            </Text>
          )}
          {(detailType === 'contract' || detailType === 'to') && (
            <TouchableWithoutFeedback>
              <ButtonPressAnimation onPress={onPress}>
                <IconContainer hitSlop={14} size={16}>
                  <Text align="center" color="labelQuaternary" size="icon 15px" weight="semibold">
                    􀂄
                  </Text>
                </IconContainer>
              </ButtonPressAnimation>
            </TouchableWithoutFeedback>
          )}
        </Inline>
      </Inline>
    </Box>
  );
};

const EventIcon = ({ eventType }: { eventType: EventType }) => {
  const eventInfo: EventInfo = infoForEventType[eventType];

  const hideInnerFill = eventType === 'approve' || eventType === 'revoke';
  const isWarningIcon =
    eventType === 'failed' || eventType === 'insufficientBalance' || eventType === 'MALICIOUS' || eventType === 'WARNING';

  return (
    <IconContainer>
      {!hideInnerFill && (
        <Box
          borderRadius={10}
          height={{ custom: 12 }}
          position="absolute"
          style={{ backgroundColor: globalColors.white100 }}
          top={{ custom: isWarningIcon ? 4.5 : 4 }}
          width={{ custom: isWarningIcon ? 5.5 : 12 }}
        />
      )}
      <Text align="center" color={eventInfo.iconColor} size="icon 17px" weight="bold">
        {eventInfo.icon}
      </Text>
    </IconContainer>
  );
};

const DetailIcon = ({ detailInfo }: { detailInfo: DetailInfo }) => {
  return (
    <IconContainer>
      <Text align="center" color="labelTertiary" size="icon 13px" weight="semibold">
        {detailInfo.icon}
      </Text>
    </IconContainer>
  );
};

const DetailBadge = ({ type, value }: { type: 'function' | 'unknown' | 'unverified' | 'verified'; value: string }) => {
  const { colors, isDarkMode } = useTheme();
  const separatorTertiary = useForegroundColor('separatorTertiary');

  const infoForBadgeType: {
    [key: string]: {
      backgroundColor: string;
      borderColor: string;
      label?: string;
      text: TextColor;
      textOpacity?: number;
    };
  } = {
    function: {
      backgroundColor: 'transparent',
      borderColor: isDarkMode ? separatorTertiary : colors.alpha(separatorTertiary, 0.025),
      text: 'labelQuaternary',
    },
    unknown: {
      backgroundColor: 'transparent',
      borderColor: isDarkMode ? separatorTertiary : colors.alpha(separatorTertiary, 0.025),
      label: 'Unknown',
      text: 'labelQuaternary',
    },
    unverified: {
      backgroundColor: isDarkMode ? colors.alpha(colors.red, 0.05) : globalColors.red10,
      borderColor: colors.alpha(colors.red, 0.02),
      label: 'Unverified',
      text: 'red',
      textOpacity: 0.76,
    },
    verified: {
      backgroundColor: isDarkMode ? colors.alpha(colors.green, 0.05) : globalColors.green10,
      borderColor: colors.alpha(colors.green, 0.02),
      label: 'Verified',
      text: 'green',
      textOpacity: 0.76,
    },
  };

  return (
    <Box
      alignItems="center"
      height={{ custom: 24 }}
      justifyContent="center"
      marginRight={{ custom: -7 }}
      paddingHorizontal={{ custom: 5.75 }}
      style={{
        backgroundColor: infoForBadgeType[type].backgroundColor,
        borderColor: infoForBadgeType[type].borderColor,
        borderCurve: 'continuous',
        borderRadius: 10,
        borderWidth: 1.25,
      }}
    >
      <Box height={{ custom: 24 }} justifyContent="center" style={{ opacity: infoForBadgeType[type].textOpacity || undefined }}>
        <Text align="center" color={infoForBadgeType[type].text} numberOfLines={1} size="15pt" weight="semibold">
          {infoForBadgeType[type].label || value}
        </Text>
      </Box>
    </Box>
  );
};

const VerifiedBadge = () => {
  return (
    <Bleed bottom={{ custom: 0.5 }}>
      <Box alignItems="center" justifyContent="center">
        <Box
          borderRadius={10}
          height={{ custom: 11 }}
          position="absolute"
          style={{ backgroundColor: globalColors.white100 }}
          width={{ custom: 11 }}
        />
        <Text align="center" color={{ custom: globalColors.blue40 }} size="icon 15px" weight="heavy">
          􀇻
        </Text>
      </Box>
    </Bleed>
  );
};

const AnimatedCheckmark = ({ visible }: { visible: boolean }) => {
  return (
    <AnimatePresence>
      {visible && (
        <MotiView
          animate={{ opacity: 1, scale: 1, translateX: 0 }}
          exit={{ opacity: 0, scale: 0.6, translateX: 0 }}
          from={{ opacity: 0, scale: 0.8, translateX: 10 }}
          transition={{
            duration: 225,
            easing: Easing.bezier(0.2, 0, 0, 1),
            type: 'timing',
          }}
        >
          <Bleed top={{ custom: 0.5 }}>
            <Box alignItems="center" justifyContent="center">
              <Box
                borderRadius={10}
                height={{ custom: 10 }}
                position="absolute"
                style={{ backgroundColor: globalColors.white100 }}
                width={{ custom: 10 }}
              />
              <Text align="center" color="blue" size="icon 13px" weight="heavy">
                􀁣
              </Text>
            </Box>
          </Bleed>
        </MotiView>
      )}
    </AnimatePresence>
  );
};

const FadedScrollCard = ({
  cardHeight,
  children,
  contentHeight,
  expandedCardBottomInset = 120,
  expandedCardTopInset = 120,
  initialScrollEnabled,
  isExpanded,
  onPressCollapsedCard,
  skipCollapsedState,
}: {
  cardHeight: SharedValue<number>;
  children: React.ReactNode;
  contentHeight: SharedValue<number>;
  expandedCardBottomInset?: number;
  expandedCardTopInset?: number;
  initialScrollEnabled?: boolean;
  isExpanded: boolean;
  onPressCollapsedCard?: () => void;
  skipCollapsedState?: boolean;
}) => {
  const { height: deviceHeight, width: deviceWidth } = useDimensions();
  const { isDarkMode } = useTheme();

  const cardRef = useAnimatedRef<Animated.View>();

  const [scrollEnabled, setScrollEnabled] = useState(initialScrollEnabled);
  const [isFullyExpanded, setIsFullyExpanded] = useState(false);

  const yPosition = useSharedValue(0);

  const maxExpandedHeight = deviceHeight - (expandedCardBottomInset + expandedCardTopInset);

  const containerStyle = useAnimatedStyle(() => {
    return {
      height:
        cardHeight.value > MAX_CARD_HEIGHT || !skipCollapsedState
          ? interpolate(
              cardHeight.value,
              [MAX_CARD_HEIGHT, MAX_CARD_HEIGHT, maxExpandedHeight],
              [cardHeight.value, MAX_CARD_HEIGHT, MAX_CARD_HEIGHT],
              'clamp'
            )
          : undefined,
      zIndex: interpolate(cardHeight.value, [0, MAX_CARD_HEIGHT, MAX_CARD_HEIGHT + 1], [1, 1, 2], 'clamp'),
    };
  });

  const backdropStyle = useAnimatedStyle(() => {
    const canExpandFully = contentHeight.value + CARD_BORDER_WIDTH * 2 > MAX_CARD_HEIGHT;
    return {
      opacity: canExpandFully && isFullyExpanded ? withTiming(1, timingConfig) : withTiming(0, timingConfig),
    };
  });

  const cardStyle = useAnimatedStyle(() => {
    const canExpandFully = contentHeight.value + CARD_BORDER_WIDTH * 2 > MAX_CARD_HEIGHT;
    const expandedCardHeight = Math.min(contentHeight.value + CARD_BORDER_WIDTH * 2, maxExpandedHeight);
    return {
      borderColor: interpolateColor(
        cardHeight.value,
        [0, MAX_CARD_HEIGHT, expandedCardHeight],
        isDarkMode ? ['#1F2023', '#1F2023', '#242527'] : ['#F5F7F8', '#F5F7F8', '#FBFCFD']
      ),
      height: cardHeight.value > MAX_CARD_HEIGHT ? cardHeight.value : undefined,
      position: canExpandFully && isFullyExpanded ? 'absolute' : 'relative',
      transform: [
        {
          translateY: interpolate(
            cardHeight.value,
            [0, MAX_CARD_HEIGHT, expandedCardHeight],
            [
              0,
              0,
              -yPosition.value +
                expandedCardTopInset +
                (deviceHeight - (expandedCardBottomInset + expandedCardTopInset) - expandedCardHeight) -
                (yPosition.value + expandedCardHeight >= deviceHeight - expandedCardBottomInset
                  ? 0
                  : deviceHeight - expandedCardBottomInset - yPosition.value - expandedCardHeight),
            ]
          ),
        },
      ],
    };
  });

  const centerVerticallyWhenCollapsedStyle = useAnimatedStyle(() => {
    return {
      transform: skipCollapsedState
        ? undefined
        : [
            {
              translateY: interpolate(
                cardHeight.value,
                [
                  0,
                  COLLAPSED_CARD_HEIGHT,
                  contentHeight.value + CARD_BORDER_WIDTH * 2 > MAX_CARD_HEIGHT
                    ? MAX_CARD_HEIGHT
                    : contentHeight.value + CARD_BORDER_WIDTH * 2,
                  maxExpandedHeight,
                ],
                [-2, -2, 0, 0]
              ),
            },
          ],
    };
  });

  const shadowStyle = useAnimatedStyle(() => {
    const canExpandFully = contentHeight.value + CARD_BORDER_WIDTH * 2 > MAX_CARD_HEIGHT;
    return {
      shadowOpacity: canExpandFully && isFullyExpanded ? withTiming(isDarkMode ? 0.9 : 0.16, timingConfig) : withTiming(0, timingConfig),
    };
  });

  const handleContentSizeChange = useCallback(
    (width: number, height: number) => {
      contentHeight.value = Math.round(height);
    },
    [contentHeight]
  );

  const handleOnLayout = useCallback(() => {
    runOnUI(() => {
      if (cardHeight.value === MAX_CARD_HEIGHT) {
        const measurement = measure(cardRef);
        if (measurement === null) {
          return;
        }
        if (yPosition.value !== measurement.pageY) {
          yPosition.value = measurement.pageY;
        }
      }
    })();
  }, [cardHeight, cardRef, yPosition]);

  useAnimatedReaction(
    () => ({ contentHeight: contentHeight.value, isExpanded, isFullyExpanded }),
    ({ contentHeight, isExpanded, isFullyExpanded }, previous) => {
      if (
        isFullyExpanded !== previous?.isFullyExpanded ||
        isExpanded !== previous?.isExpanded ||
        contentHeight !== previous?.contentHeight
      ) {
        if (isFullyExpanded) {
          const expandedCardHeight =
            contentHeight + CARD_BORDER_WIDTH * 2 > maxExpandedHeight ? maxExpandedHeight : contentHeight + CARD_BORDER_WIDTH * 2;
          if (contentHeight + CARD_BORDER_WIDTH * 2 > MAX_CARD_HEIGHT && cardHeight.value >= MAX_CARD_HEIGHT) {
            cardHeight.value = withTiming(expandedCardHeight, timingConfig);
          } else {
            runOnJS(setIsFullyExpanded)(false);
          }
        } else if (isExpanded) {
          cardHeight.value = withTiming(
            contentHeight + CARD_BORDER_WIDTH * 2 > MAX_CARD_HEIGHT ? MAX_CARD_HEIGHT : contentHeight + CARD_BORDER_WIDTH * 2,
            timingConfig
          );
        } else {
          cardHeight.value = withTiming(COLLAPSED_CARD_HEIGHT, timingConfig);
        }

        const enableScroll = isExpanded && contentHeight + CARD_BORDER_WIDTH * 2 > (isFullyExpanded ? maxExpandedHeight : MAX_CARD_HEIGHT);
        runOnJS(setScrollEnabled)(enableScroll);
      }
    }
  );

  return (
    <Animated.View style={[{ maxHeight: MAX_CARD_HEIGHT }, containerStyle]}>
      <Animated.View
        onTouchEnd={() => {
          if (isFullyExpanded) {
            setIsFullyExpanded(false);
          }
        }}
        pointerEvents={isFullyExpanded ? 'auto' : 'none'}
        style={[
          {
            backgroundColor: 'rgba(0, 0, 0, 0.6)',
            height: deviceHeight * 3,
            left: -deviceWidth * 0.5,
            position: 'absolute',
            top: -deviceHeight,
            width: deviceWidth * 2,
            zIndex: -1,
          },
          backdropStyle,
        ]}
      />
      <Animated.View
        style={[
          {
            shadowColor: globalColors.grey100,
            shadowOffset: {
              width: 0,
              height: 10,
            },
            shadowRadius: 15,
          },
          shadowStyle,
        ]}
      >
        <Animated.View
          onTouchStart={handleOnLayout}
          ref={cardRef}
          style={[
            {
              backgroundColor: isDarkMode ? globalColors.white10 : '#FBFCFD',
              borderCurve: 'continuous',
              borderRadius: 28,
              borderWidth: CARD_BORDER_WIDTH,
              overflow: 'hidden',
              width: '100%',
            },
            cardStyle,
          ]}
        >
          <Animated.ScrollView
            onContentSizeChange={handleContentSizeChange}
            showsVerticalScrollIndicator={false}
            scrollEnabled={scrollEnabled}
          >
            <TouchableWithoutFeedback
              onPress={
                !isExpanded
                  ? onPressCollapsedCard
                  : () => {
                      if (!isFullyExpanded) {
                        setIsFullyExpanded(true);
                      } else setIsFullyExpanded(false);
                    }
              }
            >
              <Animated.View style={[centerVerticallyWhenCollapsedStyle, { padding: 24 - CARD_BORDER_WIDTH }]}>{children}</Animated.View>
            </TouchableWithoutFeedback>
          </Animated.ScrollView>
          <FadeGradient side="top" />
          <FadeGradient side="bottom" />
        </Animated.View>
      </Animated.View>
    </Animated.View>
  );
};

const FadeGradient = ({ side, style }: { side: 'top' | 'bottom'; style?: StyleProp<Animated.AnimateStyle<StyleProp<ViewStyle>>> }) => {
  const { colors, isDarkMode } = useTheme();

  const isTop = side === 'top';
  const solidColor = isDarkMode ? globalColors.white10 : '#FBFCFD';
  const transparentColor = colors.alpha(solidColor, 0);

  return (
    <Box
      as={Animated.View}
      height={{ custom: 20 }}
      pointerEvents="none"
      position="absolute"
      style={[
        {
          bottom: isTop ? undefined : 0,
          top: isTop ? 0 : undefined,
        },
        style,
      ]}
      width="full"
    >
      <LinearGradient
        colors={[solidColor, transparentColor]}
        end={{ x: 0.5, y: isTop ? 1 : 0 }}
        locations={[0, 1]}
        pointerEvents="none"
        start={{ x: 0.5, y: isTop ? 0 : 1 }}
        style={{
          height: 20,
          width: '100%',
        }}
      />
    </Box>
  );
};

const IconContainer = ({
  children,
  hitSlop,
  opacity,
  size = 20,
}: {
  children: React.ReactNode;
  hitSlop?: number;
  opacity?: number;
  size?: number;
}) => {
  // Prevent wide icons from being clipped
  const extraHorizontalSpace = 4;

  return (
    <Bleed
      horizontal={{ custom: (hitSlop || 0) + extraHorizontalSpace }}
      vertical={hitSlop ? { custom: hitSlop } : '6px'}
      space={hitSlop ? { custom: hitSlop } : undefined}
    >
      <Box
        alignItems="center"
        height={{ custom: size }}
        justifyContent="center"
        margin={hitSlop ? { custom: hitSlop } : undefined}
        style={{ opacity }}
        width={{ custom: size + extraHorizontalSpace * 2 }}
      >
        {children}
      </Box>
    </Bleed>
  );
};

type EventType = 'send' | 'receive' | 'approve' | 'revoke' | 'failed' | 'insufficientBalance' | 'MALICIOUS' | 'WARNING';

type EventInfo = {
  amountPrefix: string;
  icon: string;
  iconColor: TextColor;
  label: string;
  textColor: TextColor;
};

const infoForEventType: { [key: string]: EventInfo } = {
  send: {
    amountPrefix: '- ',
    icon: '􀁷',
    iconColor: 'red',
    label: i18n.t(i18n.l.walletconnect.simulation.simulation_card.event_row.types.send),
    textColor: 'red',
  },
  receive: {
    amountPrefix: '+ ',
    icon: '􀁹',
    iconColor: 'green',
    label: i18n.t(i18n.l.walletconnect.simulation.simulation_card.event_row.types.receive),
    textColor: 'green',
  },
  approve: {
    amountPrefix: '',
    icon: '􀎤',
    iconColor: 'green',
    label: i18n.t(i18n.l.walletconnect.simulation.simulation_card.event_row.types.approve),
    textColor: 'label',
  },
  revoke: {
    amountPrefix: '',
    icon: '􀎠',
    iconColor: 'red',
    label: i18n.t(i18n.l.walletconnect.simulation.simulation_card.event_row.types.revoke),
    textColor: 'label',
  },
  failed: {
    amountPrefix: '',
    icon: '􀇿',
    iconColor: 'red',
    label: i18n.t(i18n.l.walletconnect.simulation.simulation_card.titles.likely_to_fail),
    textColor: 'red',
  },
  insufficientBalance: {
    amountPrefix: '',
    icon: '􀇿',
    iconColor: 'blue',
    label: '',
    textColor: 'blue',
  },
  MALICIOUS: {
    amountPrefix: '',
    icon: '􀇿',
    iconColor: 'red',
    label: '',
    textColor: 'red',
  },
  WARNING: {
    amountPrefix: '',
    icon: '􀇿',
    iconColor: 'orange',
    label: '',
    textColor: 'orange',
  },
};

type DetailType = 'chain' | 'contract' | 'to' | 'function' | 'sourceCodeVerification' | 'dateCreated' | 'nonce';

type DetailInfo = {
  icon: string;
  label: string;
};

const infoForDetailType: { [key: string]: DetailInfo } = {
  chain: {
    icon: '􀤆',
    label: i18n.t(i18n.l.walletconnect.simulation.details_card.types.chain),
  },
  contract: {
    icon: '􀉆',
    label: i18n.t(i18n.l.walletconnect.simulation.details_card.types.contract),
  },
  to: {
    icon: '􀉩',
    label: i18n.t(i18n.l.walletconnect.simulation.details_card.types.to),
  },
  function: {
    icon: '􀡅',
    label: i18n.t(i18n.l.walletconnect.simulation.details_card.types.function),
  },
  sourceCodeVerification: {
    icon: '􀕹',
    label: i18n.t(i18n.l.walletconnect.simulation.details_card.types.source_code),
  },
  dateCreated: {
    icon: '􀉉',
    label: i18n.t(i18n.l.walletconnect.simulation.details_card.types.contract_created),
  },
  nonce: {
    icon: '􀆃',
    label: i18n.t(i18n.l.walletconnect.simulation.details_card.types.nonce),
  },
};

const CHARACTERS_PER_LINE = 40;
const LINE_HEIGHT = 11;
const LINE_GAP = 9;

const estimateMessageHeight = (message: string) => {
  const estimatedLines = Math.ceil(message.length / CHARACTERS_PER_LINE);
  const messageHeight = estimatedLines * LINE_HEIGHT + (estimatedLines - 1) * LINE_GAP + CARD_ROW_HEIGHT + 24 * 3 - CARD_BORDER_WIDTH * 2;

  return messageHeight;
};

const formatDate = (dateString: string) => {
  const date = new Date(dateString);
  const now = new Date();
  const diffTime = Math.abs(now.getTime() - date.getTime());
  const diffDays = Math.ceil(diffTime / (1000 * 60 * 60 * 24));
  const diffWeeks = Math.floor(diffDays / 7);
  const diffMonths = Math.floor(diffDays / 30.44);

  if (diffDays === 0) {
    return i18n.t(i18n.l.walletconnect.simulation.formatted_dates.today);
  } else if (diffDays === 1) {
    return `${diffDays} ${i18n.t(i18n.l.walletconnect.simulation.formatted_dates.day_ago)}`;
  } else if (diffDays < 7) {
    return `${diffDays} ${i18n.t(i18n.l.walletconnect.simulation.formatted_dates.days_ago)}`;
  } else if (diffWeeks === 1) {
    return `${diffWeeks} ${i18n.t(i18n.l.walletconnect.simulation.formatted_dates.week_ago)}`;
  } else if (diffDays < 30.44) {
    return `${diffWeeks} ${i18n.t(i18n.l.walletconnect.simulation.formatted_dates.weeks_ago)}`;
  } else if (diffMonths === 1) {
    return `${diffMonths} ${i18n.t(i18n.l.walletconnect.simulation.formatted_dates.month_ago)}`;
  } else if (diffDays < 365.25) {
    return `${diffMonths} ${i18n.t(i18n.l.walletconnect.simulation.formatted_dates.months_ago)}`;
  } else {
    return date.toLocaleString('default', { month: 'short', year: 'numeric' });
  }
};<|MERGE_RESOLUTION|>--- conflicted
+++ resolved
@@ -880,11 +880,7 @@
   const expandedCardBottomInset = EXPANDED_CARD_BOTTOM_INSET + (isMessageRequest ? 0 : GAS_BUTTON_SPACE);
 
   return (
-<<<<<<< HEAD
-    // This PanGestureHandler blocks sheet dismiss gestures on iOS
-=======
     // @ts-expect-error Property 'children' does not exist on type
->>>>>>> 78c54077
     <PanGestureHandler enabled={IS_IOS}>
       <Animated.View>
         <Inset bottom={{ custom: SCREEN_BOTTOM_INSET }}>
