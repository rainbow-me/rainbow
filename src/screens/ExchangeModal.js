--- conflicted
+++ resolved
@@ -388,16 +388,12 @@
         );
       }
 
-<<<<<<< HEAD
-      const slippage = get(tradeDetails, 'marketRateSlippage', 0).toString();
+      const slippage = get(tradeDetails, 'executionRateSlippage', 0).toString();
       const inputBalance = ethereumUtils.getBalanceAmount(
         selectedGasPrice,
         inputCurrency
       );
-=======
-      const slippage = get(tradeDetails, 'executionRateSlippage', 0).toFixed();
-
->>>>>>> a5ab5db4
+
       this.setState({
         inputExecutionRate,
         inputNativePrice,
