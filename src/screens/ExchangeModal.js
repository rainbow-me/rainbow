import { useRoute } from '@react-navigation/native';
import lang from 'i18n-js';
import { isEmpty, isEqual } from 'lodash';
import React, {
  useCallback,
  useEffect,
  useLayoutEffect,
  useRef,
  useState,
} from 'react';
import equal from 'react-fast-compare';
import { InteractionManager, Keyboard, NativeModules } from 'react-native';
import { useAndroidBackHandler } from 'react-navigation-backhandler';
import { useDispatch, useSelector } from 'react-redux';
import { useDebounce } from 'use-debounce/lib';
import { useMemoOne } from 'use-memo-one';
import { dismissingScreenListener } from '../../shim';
import {
  AnimatedExchangeFloatingPanels,
  ConfirmExchangeButton,
  DepositInfo,
  ExchangeDetailsRow,
  ExchangeHeader,
  ExchangeInputField,
  ExchangeNotch,
  ExchangeOutputField,
} from '../components/exchange';
import { FloatingPanel } from '../components/floating-panels';
import { GasSpeedButton } from '../components/gas';
import { Column, KeyboardFixedOpenLayout } from '../components/layout';
import { delayNext } from '../hooks/useMagicAutofocus';
import config from '../model/config';
<<<<<<< HEAD
import { analytics } from '@/analytics';
=======
import { WrappedAlert as Alert } from '@/helpers/alert';
import { analytics } from '@rainbow-me/analytics';
>>>>>>> a38f3f29
import { Box, Row, Rows } from '@rainbow-me/design-system';
import { AssetType } from '@rainbow-me/entities';
import {
  getFlashbotsProvider,
  getProviderForNetwork,
} from '@rainbow-me/handlers/web3';
import {
  ExchangeModalTypes,
  isKeyboardOpen,
  Network,
} from '@rainbow-me/helpers';
import KeyboardTypes from '@rainbow-me/helpers/keyboardTypes';
import { divide, greaterThan, multiply } from '@rainbow-me/helpers/utilities';
import {
  useAccountSettings,
  useCurrentNonce,
  useDimensions,
  useGas,
  usePrevious,
  usePriceImpactDetails,
  useSwapCurrencies,
  useSwapCurrencyHandlers,
  useSwapDerivedOutputs,
  useSwapInputHandlers,
  useSwapInputRefs,
  useSwapIsSufficientBalance,
  useSwapSettings,
} from '@rainbow-me/hooks';
import { loadWallet } from '@rainbow-me/model/wallet';
import { useNavigation } from '@rainbow-me/navigation';
import {
  executeRap,
  getSwapRapEstimationByType,
  getSwapRapTypeByExchangeType,
} from '@rainbow-me/raps';
import {
  swapClearState,
  updateSwapSlippage,
  updateSwapTypeDetails,
} from '@rainbow-me/redux/swap';
import { ETH_ADDRESS, ethUnits } from '@rainbow-me/references';
import Routes from '@rainbow-me/routes';
import styled from '@rainbow-me/styled-components';
import { position } from '@rainbow-me/styles';
import { ethereumUtils } from '@rainbow-me/utils';
import { useEthUSDPrice } from '@rainbow-me/utils/ethereumUtils';
import logger from 'logger';

export const DEFAULT_SLIPPAGE_BIPS = {
  [Network.mainnet]: 100,
  [Network.polygon]: 200,
  [Network.optimism]: 200,
  [Network.arbitrum]: 200,
};

export const getDefaultSlippageFromConfig = network => {
  const slippage =
    config.default_slippage_bips?.[network] ??
    DEFAULT_SLIPPAGE_BIPS[network] ??
    100;
  return slippage;
};
const NOOP = () => null;

const FloatingPanels = AnimatedExchangeFloatingPanels;

const Wrapper = KeyboardFixedOpenLayout;

const InnerWrapper = styled(Column).attrs({
  direction: 'column',
})({
  ...position.sizeAsObject('100%'),
});

const Spacer = styled.View({
  height: 20,
});

const getInputHeaderTitle = (type, defaultInputAsset) => {
  switch (type) {
    case ExchangeModalTypes.deposit:
      return lang.t('swap.modal_types.deposit');
    case ExchangeModalTypes.withdrawal:
      return lang.t('swap.modal_types.withdraw_symbol', {
        symbol: defaultInputAsset.symbol,
      });
    default:
      return lang.t('swap.modal_types.swap');
  }
};

const getShowOutputField = type => {
  switch (type) {
    case ExchangeModalTypes.deposit:
    case ExchangeModalTypes.withdrawal:
      return false;
    default:
      return true;
  }
};

export default function ExchangeModal({
  fromDiscover,
  ignoreInitialTypeCheck,
  testID,
  type,
  typeSpecificParams,
}) {
  const { isSmallPhone, isSmallAndroidPhone } = useDimensions();
  const dispatch = useDispatch();
  const {
    slippageInBips,
    maxInputUpdate,
    flipCurrenciesUpdate,
  } = useSwapSettings();
  const {
    params: { inputAsset: defaultInputAsset, outputAsset: defaultOutputAsset },
  } = useRoute();

  useLayoutEffect(() => {
    dispatch(updateSwapTypeDetails(type, typeSpecificParams));
  }, [dispatch, type, typeSpecificParams]);

  const title = getInputHeaderTitle(type, defaultInputAsset);
  const showOutputField = getShowOutputField(type);
  const priceOfEther = useEthUSDPrice();
  const genericAssets = useSelector(
    ({ data: { genericAssets } }) => genericAssets
  );

  const {
    navigate,
    setParams,
    dangerouslyGetParent,
    addListener,
  } = useNavigation();

  // if the default input is on a different network than
  // we want to update the output to be on the same, if its not available -> null
  const defaultOutputAssetOverride = useMemo(() => {
    let newOutput = defaultOutputAsset;

    if (
      defaultInputAsset &&
      defaultOutputAsset &&
      defaultInputAsset.type !== defaultOutputAsset.type
    ) {
      if (
        defaultOutputAsset?.implementations?.[
          defaultInputAsset?.type === AssetType.token
            ? 'ethereum'
            : defaultInputAsset?.type
        ]?.address
      ) {
        if (defaultInputAsset.type !== Network.mainnet) {
          newOutput.mainnet_address = defaultOutputAsset.address;
        }

        newOutput.address =
          defaultOutputAsset.implementations[defaultInputAsset?.type].address;
        newOutput.type = defaultInputAsset.type;
        newOutput.uniqueId =
          newOutput.type === Network.mainnet
            ? defaultOutputAsset?.address
            : `${defaultOutputAsset?.address}_${defaultOutputAsset?.type}`;
        return newOutput;
      } else {
        return null;
      }
    } else {
      return newOutput;
    }
  }, [defaultInputAsset, defaultOutputAsset]);

  const isDeposit = type === ExchangeModalTypes.deposit;
  const isWithdrawal = type === ExchangeModalTypes.withdrawal;
  const isSavings = isDeposit || isWithdrawal;
  const {
    selectedGasFee,
    gasFeeParamsBySpeed,
    startPollingGasFees,
    stopPollingGasFees,
    updateDefaultGasLimit,
    updateTxFee,
    txNetwork,
    isGasReady,
  } = useGas();
  const {
    accountAddress,
    flashbotsEnabled,
    nativeCurrency,
  } = useAccountSettings();

  const [isAuthorizing, setIsAuthorizing] = useState(false);
  const [currentProvider, setCurrentProvider] = useState(null);

  const prevGasFeesParamsBySpeed = usePrevious(gasFeeParamsBySpeed);
  const prevTxNetwork = usePrevious(txNetwork);

  useAndroidBackHandler(() => {
    navigate(Routes.WALLET_SCREEN);
    return true;
  });

  const { inputCurrency, outputCurrency } = useSwapCurrencies();

  const {
    handleFocus,
    inputFieldRef,
    lastFocusedInputHandle,
    setLastFocusedInputHandle,
    nativeFieldRef,
    outputFieldRef,
  } = useSwapInputRefs();

  const {
    updateInputAmount,
    updateMaxInputAmount,
    updateNativeAmount,
    updateOutputAmount,
  } = useSwapInputHandlers();

  const chainId = useMemo(
    () =>
      ethereumUtils.getChainIdFromType(
        inputCurrency?.type || outputCurrency?.type
      ),
    [inputCurrency, outputCurrency]
  );

  const currentNetwork = useMemo(
    () => ethereumUtils.getNetworkFromChainId(chainId || 1),
    [chainId]
  );

  const {
    flipCurrencies,
    navigateToSelectInputCurrency,
    navigateToSelectOutputCurrency,
  } = useSwapCurrencyHandlers({
    currentNetwork,
    defaultInputAsset,
    defaultOutputAsset: defaultOutputAssetOverride,
    fromDiscover,
    ignoreInitialTypeCheck,
    inputFieldRef,
    lastFocusedInputHandle,
    nativeFieldRef,
    outputFieldRef,
    setLastFocusedInputHandle,
    title,
    type,
  });

  const defaultGasLimit = useMemo(() => {
    const basicSwap = ethereumUtils.getBasicSwapGasLimit(Number(chainId));
    return isDeposit
      ? ethUnits.basic_deposit
      : isWithdrawal
      ? ethUnits.basic_withdrawal
      : basicSwap;
  }, [chainId, isDeposit, isWithdrawal]);

  const getNextNonce = useCurrentNonce(accountAddress, currentNetwork);

  useEffect(() => {
    const getProvider = async () => {
      const p = await getProviderForNetwork(currentNetwork);
      setCurrentProvider(p);
    };
    getProvider();
  }, [currentNetwork]);

  const {
    result: {
      derivedValues: { inputAmount, nativeAmount, outputAmount },
      displayValues: {
        inputAmountDisplay,
        outputAmountDisplay,
        nativeAmountDisplay,
      },
      tradeDetails,
    },
    loading,
    resetSwapInputs,
    insufficientLiquidity,
  } = useSwapDerivedOutputs(chainId, type);

  const lastTradeDetails = usePrevious(tradeDetails);
  const isSufficientBalance = useSwapIsSufficientBalance(inputAmount);

  const {
    isHighPriceImpact,
    outputPriceValue,
    priceImpactColor,
    priceImpactNativeAmount,
    priceImpactPercentDisplay,
  } = usePriceImpactDetails(
    inputAmount,
    outputAmount,
    inputCurrency,
    outputCurrency,
    currentNetwork,
    loading
  );
  const [debouncedIsHighPriceImpact] = useDebounce(isHighPriceImpact, 1000);
  const swapSupportsFlashbots = currentNetwork === Network.mainnet;
  const flashbots = swapSupportsFlashbots && flashbotsEnabled;

  const isDismissing = useRef(false);
  useEffect(() => {
    if (ios) {
      return;
    }
    dismissingScreenListener.current = () => {
      Keyboard.dismiss();
      isDismissing.current = true;
    };
    const unsubscribe = (
      dangerouslyGetParent()?.dangerouslyGetParent()?.addListener || addListener
    )('transitionEnd', ({ data: { closing } }) => {
      if (!closing && isDismissing.current) {
        isDismissing.current = false;
        lastFocusedInputHandle?.current?.focus();
      }
    });
    return () => {
      unsubscribe();
      dismissingScreenListener.current = undefined;
    };
  }, [addListener, dangerouslyGetParent, lastFocusedInputHandle]);

  useEffect(() => {
    let slippage = DEFAULT_SLIPPAGE_BIPS?.[currentNetwork];
    if (config.default_slippage_bips?.[currentNetwork]) {
      slippage = config.default_slippage_bips?.[currentNetwork];
    }
    slippage && dispatch(updateSwapSlippage(slippage));
  }, [currentNetwork, dispatch]);

  useEffect(() => {
    return () => {
      dispatch(swapClearState());
      resetSwapInputs();
    };
    // eslint-disable-next-line react-hooks/exhaustive-deps
  }, []);

  const handleCustomGasBlur = useCallback(() => {
    lastFocusedInputHandle?.current?.focus();
  }, [lastFocusedInputHandle]);

  const updateGasLimit = useCallback(async () => {
    try {
      const swapParams = {
        chainId,
        inputAmount,
        outputAmount,
        provider: currentProvider,
        tradeDetails,
      };

      const rapType = getSwapRapTypeByExchangeType(type);
      const gasLimit = await getSwapRapEstimationByType(rapType, swapParams);
      if (gasLimit) {
        if (currentNetwork === Network.optimism) {
          if (tradeDetails) {
            const l1GasFeeOptimism = await ethereumUtils.calculateL1FeeOptimism(
              {
                data: tradeDetails.data,
                from: tradeDetails.from,
                to: tradeDetails.to,
                value: tradeDetails.value,
              },
              currentProvider
            );
            updateTxFee(gasLimit, null, l1GasFeeOptimism);
          } else {
            updateTxFee(
              gasLimit,
              null,
              ethUnits.default_l1_gas_fee_optimism_swap
            );
          }
        } else {
          updateTxFee(gasLimit);
        }
      }
    } catch (error) {
      updateTxFee(defaultGasLimit);
    }
  }, [
    chainId,
    currentNetwork,
    currentProvider,
    defaultGasLimit,
    inputAmount,
    outputAmount,
    tradeDetails,
    type,
    updateTxFee,
  ]);

  useEffect(() => {
    if (tradeDetails && !equal(tradeDetails, lastTradeDetails)) {
      updateGasLimit();
    }
  }, [lastTradeDetails, tradeDetails, updateGasLimit]);

  // Set default gas limit
  useEffect(() => {
    if (isEmpty(prevGasFeesParamsBySpeed) && !isEmpty(gasFeeParamsBySpeed)) {
      updateTxFee(defaultGasLimit);
    }
  }, [
    defaultGasLimit,
    gasFeeParamsBySpeed,
    prevGasFeesParamsBySpeed,
    updateTxFee,
  ]);
  // Update gas limit
  useEffect(() => {
    if (
      !isGasReady ||
      (!prevTxNetwork && txNetwork !== prevTxNetwork) ||
      (!isEmpty(gasFeeParamsBySpeed) &&
        !isEqual(gasFeeParamsBySpeed, prevGasFeesParamsBySpeed))
    ) {
      updateGasLimit();
    }
  }, [
    gasFeeParamsBySpeed,
    isGasReady,
    prevGasFeesParamsBySpeed,
    prevTxNetwork,
    txNetwork,
    updateGasLimit,
  ]);

  // Liten to gas prices, Uniswap reserves updates
  useEffect(() => {
    updateDefaultGasLimit(defaultGasLimit);
    InteractionManager.runAfterInteractions(() => {
      // Start polling in the current network
      startPollingGasFees(currentNetwork, flashbots);
    });
    return () => {
      stopPollingGasFees();
    };
  }, [
    defaultGasLimit,
    currentNetwork,
    startPollingGasFees,
    stopPollingGasFees,
    updateDefaultGasLimit,
    flashbots,
  ]);

  const handlePressMaxBalance = useCallback(async () => {
    updateMaxInputAmount();
  }, [updateMaxInputAmount]);

  const checkGasVsOutput = async (gasPrice, outputPrice) => {
    if (greaterThan(outputPrice, 0) && greaterThan(gasPrice, outputPrice)) {
      const res = new Promise(resolve => {
        Alert.alert(
          lang.t('swap.warning.cost.are_you_sure_title'),
          lang.t('swap.warning.cost.this_transaction_will_cost_you_more'),
          [
            {
              onPress: () => {
                resolve(false);
              },
              text: lang.t('button.proceed_anyway'),
            },
            {
              onPress: () => {
                resolve(true);
              },
              style: 'cancel',
              text: lang.t('button.cancel'),
            },
          ]
        );
      });
      return res;
    } else {
      return false;
    }
  };

  const submit = useCallback(
    async amountInUSD => {
      setIsAuthorizing(true);
      let NotificationManager = ios ? NativeModules.NotificationManager : null;
      try {
        let providerToUse = currentProvider;
        // Switch to the flashbots provider if enabled
        if (flashbots && currentNetwork === Network.mainnet) {
          logger.log('flashbots provider being set on mainnet');
          providerToUse = await getFlashbotsProvider();
        }
        const wallet = await loadWallet(undefined, true, providerToUse);
        if (!wallet) {
          setIsAuthorizing(false);
          logger.sentry(`aborting ${type} due to missing wallet`);
          return false;
        }

        const callback = (success = false, errorMessage = null) => {
          setIsAuthorizing(false);
          if (success) {
            setParams({ focused: false });
            navigate(Routes.PROFILE_SCREEN);
          } else if (errorMessage) {
            Alert.alert(errorMessage);
          }
        };
        logger.log('[exchange - handle submit] rap');
        const nonce = await getNextNonce();
        const swapParameters = {
          chainId,
          flashbots,
          inputAmount,
          nonce,
          outputAmount,
          tradeDetails,
        };
        const rapType = getSwapRapTypeByExchangeType(type);
        await executeRap(wallet, rapType, swapParameters, callback);
        logger.log('[exchange - handle submit] executed rap!');
        const slippage = slippageInBips / 100;
        analytics.track(`Completed ${type}`, {
          aggregator: tradeDetails?.source || '',
          amountInUSD,
          inputTokenAddress: inputCurrency?.address || '',
          inputTokenName: inputCurrency?.name || '',
          inputTokenSymbol: inputCurrency?.symbol || '',
          isHighPriceImpact: debouncedIsHighPriceImpact,
          liquiditySources: tradeDetails?.protocols || [],
          network: currentNetwork,
          outputTokenAddress: outputCurrency?.address || '',
          outputTokenName: outputCurrency?.name || '',
          outputTokenSymbol: outputCurrency?.symbol || '',
          priceImpact: priceImpactPercentDisplay,
          slippage: isNaN(slippage) ? 'Error calculating slippage.' : slippage,
          type,
        });
        // Tell iOS we finished running a rap (for tracking purposes)
        NotificationManager &&
          NotificationManager.postNotification('rapCompleted');
        return true;
      } catch (error) {
        setIsAuthorizing(false);
        logger.log('[exchange - handle submit] error submitting swap', error);
        setParams({ focused: false });
        navigate(Routes.WALLET_SCREEN);
        return false;
      }
    },
    [
      chainId,
      currentNetwork,
      currentProvider,
      debouncedIsHighPriceImpact,
      flashbots,
      getNextNonce,
      inputAmount,
      inputCurrency?.address,
      inputCurrency?.name,
      inputCurrency?.symbol,
      navigate,
      outputAmount,
      outputCurrency?.address,
      outputCurrency?.name,
      outputCurrency?.symbol,
      priceImpactPercentDisplay,
      setParams,
      slippageInBips,
      tradeDetails,
      type,
    ]
  );

  const handleSubmit = useCallback(async () => {
    let amountInUSD = 0;
    let NotificationManager = ios ? NativeModules.NotificationManager : null;
    try {
      // Tell iOS we're running a rap (for tracking purposes)
      NotificationManager &&
        NotificationManager.postNotification('rapInProgress');
      if (nativeCurrency === 'usd') {
        amountInUSD = nativeAmount;
      } else {
        const ethPriceInNativeCurrency =
          genericAssets[ETH_ADDRESS]?.price?.value ?? 0;
        const tokenPriceInNativeCurrency =
          genericAssets[inputCurrency?.address]?.price?.value ?? 0;
        const tokensPerEth = divide(
          tokenPriceInNativeCurrency,
          ethPriceInNativeCurrency
        );
        const inputTokensInEth = multiply(tokensPerEth, inputAmount);
        amountInUSD = multiply(priceOfEther, inputTokensInEth);
      }
    } catch (e) {
      logger.log('error getting the swap amount in USD price', e);
    } finally {
      const slippage = slippageInBips / 100;
      analytics.track(`Submitted ${type}`, {
        aggregator: tradeDetails?.source || '',
        amountInUSD,
        inputTokenAddress: inputCurrency?.address || '',
        inputTokenName: inputCurrency?.name || '',
        inputTokenSymbol: inputCurrency?.symbol || '',
        isHighPriceImpact: debouncedIsHighPriceImpact,
        liquiditySources: tradeDetails?.protocols || [],
        network: currentNetwork,
        outputTokenAddress: outputCurrency?.address || '',
        outputTokenName: outputCurrency?.name || '',
        outputTokenSymbol: outputCurrency?.symbol || '',
        priceImpact: priceImpactPercentDisplay,
        slippage: isNaN(slippage) ? 'Error caclulating slippage.' : slippage,
        type,
      });
    }

    const outputInUSD = multiply(outputPriceValue, outputAmount);
    const gasPrice = selectedGasFee?.gasFee?.maxFee?.native?.value?.amount;
    const cancelTransaction = await checkGasVsOutput(gasPrice, outputInUSD);

    if (cancelTransaction) {
      return false;
    }
    try {
      return await submit(amountInUSD);
    } catch (e) {
      return false;
    }
  }, [
    outputPriceValue,
    outputAmount,
    selectedGasFee?.gasFee?.maxFee?.native?.value?.amount,
    submit,
    nativeCurrency,
    nativeAmount,
    genericAssets,
    inputCurrency?.address,
    inputCurrency?.name,
    inputCurrency?.symbol,
    inputAmount,
    priceOfEther,
    type,
    tradeDetails?.source,
    tradeDetails?.protocols,
    debouncedIsHighPriceImpact,
    currentNetwork,
    outputCurrency?.address,
    outputCurrency?.name,
    outputCurrency?.symbol,
    priceImpactPercentDisplay,
    slippageInBips,
  ]);

  const confirmButtonProps = useMemoOne(
    () => ({
      currentNetwork,
      disabled:
        !Number(inputAmount) || (!loading && !tradeDetails && !isSavings),
      inputAmount,
      insufficientLiquidity,
      isAuthorizing,
      isHighPriceImpact: debouncedIsHighPriceImpact,
      isSufficientBalance,
      loading,
      onSubmit: handleSubmit,
      tradeDetails,
      type,
    }),
    [
      currentNetwork,
      loading,
      handleSubmit,
      inputAmount,
      isAuthorizing,
      debouncedIsHighPriceImpact,
      testID,
      tradeDetails,
      type,
      insufficientLiquidity,
      isSufficientBalance,
    ]
  );

  const navigateToSwapSettingsSheet = useCallback(() => {
    android && Keyboard.dismiss();
    const lastFocusedInputHandleTemporary = lastFocusedInputHandle.current;
    android && (lastFocusedInputHandle.current = null);
    inputFieldRef?.current?.blur();
    outputFieldRef?.current?.blur();
    nativeFieldRef?.current?.blur();
    const internalNavigate = () => {
      delayNext();
      android && Keyboard.removeListener('keyboardDidHide', internalNavigate);
      setParams({ focused: false });
      navigate(Routes.SWAP_SETTINGS_SHEET, {
        asset: outputCurrency,
        network: currentNetwork,
        restoreFocusOnSwapModal: () => {
          android &&
            (lastFocusedInputHandle.current = lastFocusedInputHandleTemporary);
          setParams({ focused: true });
        },
        swapSupportsFlashbots,
        type: 'swap_settings',
      });
      analytics.track('Opened Swap Settings');
    };
    ios || !isKeyboardOpen()
      ? internalNavigate()
      : Keyboard.addListener('keyboardDidHide', internalNavigate);
  }, [
    lastFocusedInputHandle,
    inputFieldRef,
    outputFieldRef,
    nativeFieldRef,
    setParams,
    navigate,
    outputCurrency,
    currentNetwork,
    swapSupportsFlashbots,
  ]);

  const navigateToSwapDetailsModal = useCallback(() => {
    android && Keyboard.dismiss();
    const lastFocusedInputHandleTemporary = lastFocusedInputHandle.current;
    android && (lastFocusedInputHandle.current = null);
    inputFieldRef?.current?.blur();
    outputFieldRef?.current?.blur();
    nativeFieldRef?.current?.blur();
    const internalNavigate = () => {
      android && Keyboard.removeListener('keyboardDidHide', internalNavigate);
      setParams({ focused: false });
      navigate(Routes.SWAP_DETAILS_SHEET, {
        confirmButtonProps,
        currentNetwork,
        flashbotTransaction: flashbots,
        restoreFocusOnSwapModal: () => {
          android &&
            (lastFocusedInputHandle.current = lastFocusedInputHandleTemporary);
          setParams({ focused: true });
        },
        type: 'swap_details',
      });
      analytics.track('Opened Swap Details modal', {
        inputTokenAddress: inputCurrency?.address || '',
        inputTokenName: inputCurrency?.name || '',
        inputTokenSymbol: inputCurrency?.symbol || '',
        outputTokenAddress: outputCurrency?.address || '',
        outputTokenName: outputCurrency?.name || '',
        outputTokenSymbol: outputCurrency?.symbol || '',
        type,
      });
    };
    ios || !isKeyboardOpen()
      ? internalNavigate()
      : Keyboard.addListener('keyboardDidHide', internalNavigate);
  }, [
    confirmButtonProps,
    currentNetwork,
    flashbots,
    inputCurrency?.address,
    inputCurrency?.name,
    inputCurrency?.symbol,
    inputFieldRef,
    lastFocusedInputHandle,
    nativeFieldRef,
    navigate,
    outputCurrency?.address,
    outputCurrency?.name,
    outputCurrency?.symbol,
    outputFieldRef,
    setParams,
    type,
  ]);

  const handleTapWhileDisabled = useCallback(() => {
    lastFocusedInputHandle?.current?.blur();
    navigate(Routes.EXPLAIN_SHEET, {
      inputToken: inputCurrency?.symbol,
      network: currentNetwork,
      onClose: () => {
        InteractionManager.runAfterInteractions(() => {
          setTimeout(() => {
            lastFocusedInputHandle?.current?.focus();
          }, 250);
        });
      },
      outputToken: outputCurrency?.symbol,
      type: 'output_disabled',
    });
  }, [
    currentNetwork,
    inputCurrency?.symbol,
    lastFocusedInputHandle,
    navigate,
    outputCurrency?.symbol,
  ]);

  const showConfirmButton = isSavings
    ? !!inputCurrency
    : !!inputCurrency && !!outputCurrency;

  return (
    <Wrapper keyboardType={KeyboardTypes.numpad}>
      <InnerWrapper
        isSmallPhone={isSmallPhone || (android && isSmallAndroidPhone)}
      >
        <FloatingPanels>
          <FloatingPanel
            overflow="visible"
            paddingBottom={showOutputField ? 0 : 26}
            radius={39}
            style={
              android && {
                left: -1,
              }
            }
            testID={testID}
          >
            {showOutputField && <ExchangeNotch testID={testID} />}
            <ExchangeHeader testID={testID} title={title} />
            <ExchangeInputField
              disableInputCurrencySelection={isWithdrawal}
              editable={!!inputCurrency}
              inputAmount={inputAmountDisplay}
              inputCurrencyAddress={inputCurrency?.address}
              inputCurrencyAssetType={inputCurrency?.type}
              inputCurrencyMainnetAddress={inputCurrency?.mainnet_address}
              inputCurrencySymbol={inputCurrency?.symbol}
              inputFieldRef={inputFieldRef}
              loading={loading}
              nativeAmount={nativeAmountDisplay}
              nativeCurrency={nativeCurrency}
              nativeFieldRef={nativeFieldRef}
              network={currentNetwork}
              onFocus={handleFocus}
              onPressMaxBalance={handlePressMaxBalance}
              onPressSelectInputCurrency={navigateToSelectInputCurrency}
              setInputAmount={updateInputAmount}
              setNativeAmount={updateNativeAmount}
              testID={`${testID}-input`}
              updateAmountOnFocus={maxInputUpdate || flipCurrenciesUpdate}
            />
            {showOutputField && (
              <ExchangeOutputField
                editable={
                  !!outputCurrency && currentNetwork !== Network.arbitrum
                }
                network={currentNetwork}
                onFocus={handleFocus}
                onPressSelectOutputCurrency={() =>
                  navigateToSelectOutputCurrency(chainId)
                }
                {...(currentNetwork === Network.arbitrum &&
                  !!outputCurrency && {
                    onTapWhileDisabled: handleTapWhileDisabled,
                  })}
                loading={loading}
                outputAmount={outputAmountDisplay}
                outputCurrencyAddress={outputCurrency?.address}
                outputCurrencyAssetType={outputCurrency?.type}
                outputCurrencyMainnetAddress={outputCurrency?.mainnet_address}
                outputCurrencySymbol={outputCurrency?.symbol}
                outputFieldRef={outputFieldRef}
                setOutputAmount={updateOutputAmount}
                testID={`${testID}-output`}
                updateAmountOnFocus={maxInputUpdate || flipCurrenciesUpdate}
              />
            )}
          </FloatingPanel>
          {isDeposit && (
            <DepositInfo
              amount={(inputAmount > 0 && outputAmount) || null}
              asset={outputCurrency}
              isHighPriceImpact={debouncedIsHighPriceImpact}
              onPress={navigateToSwapDetailsModal}
              priceImpactColor={priceImpactColor}
              priceImpactNativeAmount={priceImpactNativeAmount}
              priceImpactPercentDisplay={priceImpactPercentDisplay}
              testID="deposit-info-button"
            />
          )}
          {!isSavings && showConfirmButton && (
            <ExchangeDetailsRow
              isHighPriceImpact={
                !confirmButtonProps.disabled &&
                !confirmButtonProps.loading &&
                debouncedIsHighPriceImpact &&
                isSufficientBalance
              }
              onFlipCurrencies={loading ? NOOP : flipCurrencies}
              onPressImpactWarning={navigateToSwapDetailsModal}
              onPressSettings={navigateToSwapSettingsSheet}
              priceImpactColor={priceImpactColor}
              priceImpactNativeAmount={priceImpactNativeAmount}
              priceImpactPercentDisplay={priceImpactPercentDisplay}
              type={type}
            />
          )}

          {isWithdrawal && <Spacer />}
        </FloatingPanels>
        <Box height="content">
          <Rows alignVertical="bottom" space="19px">
            <Row height="content">
              {showConfirmButton && (
                <ConfirmExchangeButton
                  {...confirmButtonProps}
                  onPressViewDetails={
                    loading ? NOOP : navigateToSwapDetailsModal
                  }
                  testID={`${testID}-confirm-button`}
                />
              )}
            </Row>
            <Row height="content">
              <GasSpeedButton
                asset={outputCurrency}
                currentNetwork={currentNetwork}
                dontBlur
                flashbotTransaction={flashbots}
                marginBottom={0}
                marginTop={0}
                onCustomGasBlur={handleCustomGasBlur}
                testID={`${testID}-gas`}
              />
            </Row>
          </Rows>
        </Box>
      </InnerWrapper>
    </Wrapper>
  );
}<|MERGE_RESOLUTION|>--- conflicted
+++ resolved
@@ -30,12 +30,8 @@
 import { Column, KeyboardFixedOpenLayout } from '../components/layout';
 import { delayNext } from '../hooks/useMagicAutofocus';
 import config from '../model/config';
-<<<<<<< HEAD
 import { analytics } from '@/analytics';
-=======
 import { WrappedAlert as Alert } from '@/helpers/alert';
-import { analytics } from '@rainbow-me/analytics';
->>>>>>> a38f3f29
 import { Box, Row, Rows } from '@rainbow-me/design-system';
 import { AssetType } from '@rainbow-me/entities';
 import {
