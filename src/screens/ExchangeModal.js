--- conflicted
+++ resolved
@@ -465,7 +465,6 @@
     inputFieldRef?.current?.blur();
     outputFieldRef?.current?.blur();
     nativeFieldRef?.current?.blur();
-<<<<<<< HEAD
     const internalNavigate = () => {
       android && Keyboard.removeListener('keyboardDidHide', internalNavigate);
       setParams({ focused: false });
@@ -482,7 +481,7 @@
       });
       analytics.track('Opened Swap Details modal', {
         category,
-        exchangeAddress: get(outputCurrency, 'exchangeAddress', ''),
+
         name: get(outputCurrency, 'name', ''),
         symbol: get(outputCurrency, 'symbol', ''),
         tokenAddress: get(outputCurrency, 'address', ''),
@@ -492,23 +491,6 @@
     ios || !isKeyboardOpen()
       ? internalNavigate()
       : Keyboard.addListener('keyboardDidHide', internalNavigate);
-=======
-    setParams({ focused: false });
-    navigate(Routes.SWAP_DETAILS_SCREEN, {
-      ...extraTradeDetails,
-      inputCurrencySymbol: get(inputCurrency, 'symbol'),
-      outputCurrencySymbol: get(outputCurrency, 'symbol'),
-      restoreFocusOnSwapModal: () => setParams({ focused: true }),
-      type: 'swap_details',
-    });
-    analytics.track('Opened Swap Details modal', {
-      category,
-      name: get(outputCurrency, 'name', ''),
-      symbol: get(outputCurrency, 'symbol', ''),
-      tokenAddress: get(outputCurrency, 'address', ''),
-      type,
-    });
->>>>>>> e75d16d6
   }, [
     category,
     extraTradeDetails,
