--- conflicted
+++ resolved
@@ -551,13 +551,9 @@
   const submit = useCallback(
     async amountInUSD => {
       setIsAuthorizing(true);
-<<<<<<< HEAD
-      const NotificationManager = ios ? NativeModules.NotificationManager : null;
-=======
       const NotificationManager = ios
         ? NativeModules.NotificationManager
         : null;
->>>>>>> 8b4be48a
       try {
         const wallet = await loadWallet();
         if (!wallet) {
