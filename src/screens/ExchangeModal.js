import { useRoute } from '@react-navigation/native';
import analytics from '@segment/analytics-react-native';
import lang from 'i18n-js';
<<<<<<< HEAD
=======
import { isEmpty, isEqual } from 'lodash';
>>>>>>> d1717e92
import React, {
  useCallback,
  useEffect,
  useLayoutEffect,
  useRef,
  useState,
} from 'react';
import equal from 'react-fast-compare';
import {
  Alert,
  InteractionManager,
  Keyboard,
  NativeModules,
} from 'react-native';
import { useAndroidBackHandler } from 'react-navigation-backhandler';
import { useDispatch, useSelector } from 'react-redux';
import { useDebounce } from 'use-debounce/lib';
import { useMemoOne } from 'use-memo-one';
import { dismissingScreenListener } from '../../shim';
import {
  AnimatedExchangeFloatingPanels,
  ConfirmExchangeButton,
  DepositInfo,
  ExchangeDetailsRow,
  ExchangeHeader,
  ExchangeInputField,
  ExchangeNotch,
  ExchangeOutputField,
} from '../components/exchange';
import { FloatingPanel } from '../components/floating-panels';
import { GasSpeedButton } from '../components/gas';
<<<<<<< HEAD
import { Centered, KeyboardFixedOpenLayout } from '../components/layout';
import { ExchangeModalTypes, isKeyboardOpen } from '@rainbow-me/helpers';
import {
  divide,
  greaterThan,
  isEmpty,
  multiply,
} from '@rainbow-me/helpers/utilities';
=======
import { Column, KeyboardFixedOpenLayout } from '../components/layout';
import { delayNext } from '../hooks/useMagicAutofocus';
import config from '../model/config';
import { Box, Row, Rows } from '@rainbow-me/design-system';
import { AssetType } from '@rainbow-me/entities';
import { getProviderForNetwork } from '@rainbow-me/handlers/web3';
import {
  ExchangeModalTypes,
  isKeyboardOpen,
  Network,
} from '@rainbow-me/helpers';
import KeyboardTypes from '@rainbow-me/helpers/keyboardTypes';
import { divide, greaterThan, multiply } from '@rainbow-me/helpers/utilities';
>>>>>>> d1717e92
import {
  useAccountSettings,
  useCurrentNonce,
  useDimensions,
  useGas,
  usePrevious,
  usePriceImpactDetails,
  useSwapCurrencies,
  useSwapCurrencyHandlers,
  useSwapDerivedOutputs,
  useSwapInputHandlers,
  useSwapInputRefs,
  useSwapIsSufficientBalance,
  useSwapSettings,
} from '@rainbow-me/hooks';
import { loadWallet } from '@rainbow-me/model/wallet';
import { useNavigation } from '@rainbow-me/navigation';
import {
  executeRap,
  getSwapRapEstimationByType,
  getSwapRapTypeByExchangeType,
} from '@rainbow-me/raps';
import {
  swapClearState,
  updateSwapSlippage,
  updateSwapTypeDetails,
} from '@rainbow-me/redux/swap';
import { ETH_ADDRESS, ethUnits } from '@rainbow-me/references';
import Routes from '@rainbow-me/routes';
import styled from '@rainbow-me/styled-components';
import { position } from '@rainbow-me/styles';
import { ethereumUtils } from '@rainbow-me/utils';
import { useEthUSDPrice } from '@rainbow-me/utils/ethereumUtils';
import logger from 'logger';

export const DEFAULT_SLIPPAGE_BIPS = {
  [Network.mainnet]: 100,
  [Network.polygon]: 200,
  [Network.optimism]: 200,
  [Network.arbitrum]: 200,
};

export const getDefaultSlippageFromConfig = network => {
  const slippage =
    config.default_slippage_bips?.[network] ??
    DEFAULT_SLIPPAGE_BIPS[network] ??
    100;
  return slippage;
};
const NOOP = () => null;

const FloatingPanels = AnimatedExchangeFloatingPanels;

const Wrapper = KeyboardFixedOpenLayout;

const InnerWrapper = styled(Column).attrs({
  direction: 'column',
})({
  ...position.sizeAsObject('100%'),
});

const Spacer = styled.View({
  height: 20,
});

const getInputHeaderTitle = (type, defaultInputAsset) => {
  switch (type) {
    case ExchangeModalTypes.deposit:
      return lang.t('swap.modal_types.deposit');
    case ExchangeModalTypes.withdrawal:
      return lang.t('swap.modal_types.withdraw_symbol', {
        symbol: defaultInputAsset.symbol,
      });
    default:
      return lang.t('swap.modal_types.swap');
  }
};

const getShowOutputField = type => {
  switch (type) {
    case ExchangeModalTypes.deposit:
    case ExchangeModalTypes.withdrawal:
      return false;
    default:
      return true;
  }
};

export default function ExchangeModal({
  fromDiscover,
  ignoreInitialTypeCheck,
  testID,
  type,
  typeSpecificParams,
}) {
  const { isSmallPhone, isSmallAndroidPhone } = useDimensions();
  const dispatch = useDispatch();
  const {
    slippageInBips,
    maxInputUpdate,
    flipCurrenciesUpdate,
  } = useSwapSettings();
  const {
    params: { inputAsset: defaultInputAsset, outputAsset: defaultOutputAsset },
  } = useRoute();

  useLayoutEffect(() => {
    dispatch(updateSwapTypeDetails(type, typeSpecificParams));
  }, [dispatch, type, typeSpecificParams]);

  const title = getInputHeaderTitle(type, defaultInputAsset);
  const showOutputField = getShowOutputField(type);
  const priceOfEther = useEthUSDPrice();
  const genericAssets = useSelector(
    ({ data: { genericAssets } }) => genericAssets
  );

  const {
    navigate,
    setParams,
    dangerouslyGetParent,
    addListener,
  } = useNavigation();

  // if the default input is on a different network than
  // we want to update the output to be on the same, if its not available -> null
  const defaultOutputAssetOverride = useMemo(() => {
    let newOutput = defaultOutputAsset;

    if (
      defaultInputAsset &&
      defaultOutputAsset &&
      defaultInputAsset.type !== defaultOutputAsset.type
    ) {
      if (
        defaultOutputAsset?.implementations?.[
          defaultInputAsset?.type === AssetType.token
            ? 'ethereum'
            : defaultInputAsset?.type
        ]?.address
      ) {
        if (defaultInputAsset.type !== Network.mainnet) {
          newOutput.mainnet_address = defaultOutputAsset.address;
        }

        newOutput.address =
          defaultOutputAsset.implementations[defaultInputAsset?.type].address;
        newOutput.type = defaultInputAsset.type;
        newOutput.uniqueId =
          newOutput.type === Network.mainnet
            ? defaultOutputAsset?.address
            : `${defaultOutputAsset?.address}_${defaultOutputAsset?.type}`;
        return newOutput;
      } else {
        return null;
      }
    } else {
      return newOutput;
    }
  }, [defaultInputAsset, defaultOutputAsset]);

  const isDeposit = type === ExchangeModalTypes.deposit;
  const isWithdrawal = type === ExchangeModalTypes.withdrawal;
  const isSavings = isDeposit || isWithdrawal;
  const {
    selectedGasFee,
    gasFeeParamsBySpeed,
    startPollingGasFees,
    stopPollingGasFees,
    updateDefaultGasLimit,
    updateTxFee,
    txNetwork,
    isGasReady,
  } = useGas();
  const {
    accountAddress,
    flashbotsEnabled,
    nativeCurrency,
  } = useAccountSettings();

  const [isAuthorizing, setIsAuthorizing] = useState(false);
  const [currentProvider, setCurrentProvider] = useState(null);

  const prevGasFeesParamsBySpeed = usePrevious(gasFeeParamsBySpeed);
  const prevTxNetwork = usePrevious(txNetwork);

  useAndroidBackHandler(() => {
    navigate(Routes.WALLET_SCREEN);
    return true;
  });

  const { inputCurrency, outputCurrency } = useSwapCurrencies();

  const {
    handleFocus,
    inputFieldRef,
    lastFocusedInputHandle,
    setLastFocusedInputHandle,
    nativeFieldRef,
    outputFieldRef,
  } = useSwapInputRefs();

  const {
    updateInputAmount,
    updateMaxInputAmount,
    updateNativeAmount,
    updateOutputAmount,
  } = useSwapInputHandlers();

  const chainId = useMemo(
    () =>
      ethereumUtils.getChainIdFromType(
        inputCurrency?.type || outputCurrency?.type
      ),
    [inputCurrency, outputCurrency]
  );

  const currentNetwork = useMemo(
    () => ethereumUtils.getNetworkFromChainId(chainId || 1),
    [chainId]
  );

  const {
    flipCurrencies,
    navigateToSelectInputCurrency,
    navigateToSelectOutputCurrency,
  } = useSwapCurrencyHandlers({
    currentNetwork,
    defaultInputAsset,
    defaultOutputAsset: defaultOutputAssetOverride,
    fromDiscover,
    ignoreInitialTypeCheck,
    inputFieldRef,
    lastFocusedInputHandle,
    nativeFieldRef,
    outputFieldRef,
    setLastFocusedInputHandle,
    title,
    type,
  });

  const basicSwap = ethereumUtils.getBasicSwapGasLimit(Number(chainId));

  const defaultGasLimit = isDeposit
    ? ethUnits.basic_deposit
    : isWithdrawal
    ? ethUnits.basic_withdrawal
    : basicSwap;

  const getNextNonce = useCurrentNonce(accountAddress, currentNetwork);

  useEffect(() => {
    const getProvider = async () => {
      const p = await getProviderForNetwork(currentNetwork);
      setCurrentProvider(p);
    };
    getProvider();
  }, [currentNetwork]);

  const {
    result: {
      derivedValues: { inputAmount, nativeAmount, outputAmount },
      displayValues: {
        inputAmountDisplay,
        outputAmountDisplay,
        nativeAmountDisplay,
      },
      tradeDetails,
    },
    loading,
    resetSwapInputs,
    insufficientLiquidity,
  } = useSwapDerivedOutputs(chainId, type);

  const lastTradeDetails = usePrevious(tradeDetails);
  const isSufficientBalance = useSwapIsSufficientBalance(inputAmount);

  const {
    isHighPriceImpact,
    outputPriceValue,
    priceImpactColor,
    priceImpactNativeAmount,
    priceImpactPercentDisplay,
  } = usePriceImpactDetails(
    inputAmount,
    outputAmount,
    inputCurrency,
    outputCurrency,
    currentNetwork,
    loading
  );
  const [debouncedIsHighPriceImpact] = useDebounce(isHighPriceImpact, 1000);
  const swapSupportsFlashbots = currentNetwork === Network.mainnet;
  const flashbots = swapSupportsFlashbots && flashbotsEnabled;

  const isDismissing = useRef(false);
  useEffect(() => {
    if (ios) {
      return;
    }
    dismissingScreenListener.current = () => {
      Keyboard.dismiss();
      isDismissing.current = true;
    };
    const unsubscribe = (
      dangerouslyGetParent()?.dangerouslyGetParent()?.addListener || addListener
    )('transitionEnd', ({ data: { closing } }) => {
      if (!closing && isDismissing.current) {
        isDismissing.current = false;
        lastFocusedInputHandle?.current?.focus();
      }
    });
    return () => {
      unsubscribe();
      dismissingScreenListener.current = undefined;
    };
  }, [addListener, dangerouslyGetParent, lastFocusedInputHandle]);

  useEffect(() => {
    let slippage = DEFAULT_SLIPPAGE_BIPS?.[currentNetwork];
    if (config.default_slippage_bips?.[currentNetwork]) {
      slippage = config.default_slippage_bips?.[currentNetwork];
    }
    slippage && dispatch(updateSwapSlippage(slippage));
  }, [currentNetwork, dispatch]);

  useEffect(() => {
    return () => {
      dispatch(swapClearState());
      resetSwapInputs();
    };
    // eslint-disable-next-line react-hooks/exhaustive-deps
  }, []);

  const handleCustomGasBlur = useCallback(() => {
    lastFocusedInputHandle?.current?.focus();
  }, [lastFocusedInputHandle]);

  const updateGasLimit = useCallback(async () => {
    try {
      if (
        ((type === ExchangeModalTypes.swap ||
          type === ExchangeModalTypes.deposit) &&
          !(inputCurrency && outputCurrency)) ||
        type === ExchangeModalTypes.withdraw ||
        loading
      ) {
        return;
      }
      const swapParams = {
        chainId,
        inputAmount,
        outputAmount,
        provider: currentProvider,
        tradeDetails,
      };

      const rapType = getSwapRapTypeByExchangeType(type);
      const gasLimit = await getSwapRapEstimationByType(rapType, swapParams);
      if (gasLimit) {
        if (currentNetwork === Network.optimism) {
          if (tradeDetails) {
            const l1GasFeeOptimism = await ethereumUtils.calculateL1FeeOptimism(
              {
                data: tradeDetails.data,
                from: tradeDetails.from,
                to: tradeDetails.to,
                value: tradeDetails.value,
              },
              currentProvider
            );
            updateTxFee(gasLimit, null, l1GasFeeOptimism);
          } else {
            updateTxFee(
              gasLimit,
              null,
              ethUnits.default_l1_gas_fee_optimism_swap
            );
          }
        } else {
          updateTxFee(gasLimit);
        }
      }
    } catch (error) {
      updateTxFee(defaultGasLimit);
    }
  }, [
    chainId,
    currentNetwork,
    currentProvider,
    defaultGasLimit,
    inputAmount,
    inputCurrency,
    loading,
    outputAmount,
    outputCurrency,
    tradeDetails,
    type,
    updateTxFee,
  ]);

  useEffect(() => {
    if (tradeDetails && !equal(tradeDetails, lastTradeDetails)) {
      updateGasLimit();
    }
  }, [lastTradeDetails, tradeDetails, updateGasLimit]);

  // Set default gas limit
  useEffect(() => {
    if (isEmpty(prevGasFeesParamsBySpeed) && !isEmpty(gasFeeParamsBySpeed)) {
      updateTxFee(defaultGasLimit);
    }
  }, [
    defaultGasLimit,
    gasFeeParamsBySpeed,
    prevGasFeesParamsBySpeed,
    updateTxFee,
  ]);
  // Update gas limit
  useEffect(() => {
    if (
      !isGasReady ||
      (!prevTxNetwork && txNetwork !== prevTxNetwork) ||
      (!isEmpty(gasFeeParamsBySpeed) &&
        !isEqual(gasFeeParamsBySpeed, prevGasFeesParamsBySpeed))
    ) {
      updateGasLimit();
    }
  }, [
    gasFeeParamsBySpeed,
    isGasReady,
    prevGasFeesParamsBySpeed,
    prevTxNetwork,
    txNetwork,
    updateGasLimit,
  ]);

  // Liten to gas prices, Uniswap reserves updates
  useEffect(() => {
    updateDefaultGasLimit(defaultGasLimit);
    InteractionManager.runAfterInteractions(() => {
      // Start polling in the current network
      startPollingGasFees(currentNetwork, flashbots);
    });
    return () => {
      stopPollingGasFees();
    };
  }, [
    defaultGasLimit,
    currentNetwork,
    startPollingGasFees,
    stopPollingGasFees,
    updateDefaultGasLimit,
    flashbots,
  ]);

  const handlePressMaxBalance = useCallback(async () => {
    updateMaxInputAmount();
  }, [updateMaxInputAmount]);

  const checkGasVsOutput = async (gasPrice, outputPrice) => {
    if (greaterThan(outputPrice, 0) && greaterThan(gasPrice, outputPrice)) {
      const res = new Promise(resolve => {
        Alert.alert(
          lang.t('swap.warning.cost.are_you_sure_title'),
          lang.t('swap.warning.cost.this_transaction_will_cost_you_more'),
          [
            {
              onPress: () => {
                resolve(false);
              },
              text: lang.t('button.proceed_anyway'),
            },
            {
              onPress: () => {
                resolve(true);
              },
              style: 'cancel',
              text: lang.t('button.cancel'),
            },
          ]
        );
      });
      return res;
    } else {
      return false;
    }
  };

  const submit = useCallback(
    async amountInUSD => {
      setIsAuthorizing(true);
      let NotificationManager = ios ? NativeModules.NotificationManager : null;
      try {
        const wallet = await loadWallet();
        if (!wallet) {
          setIsAuthorizing(false);
          logger.sentry(`aborting ${type} due to missing wallet`);
          return false;
        }

        const callback = (success = false, errorMessage = null) => {
          setIsAuthorizing(false);
          if (success) {
            setParams({ focused: false });
            navigate(Routes.PROFILE_SCREEN);
          } else if (errorMessage) {
            Alert.alert(errorMessage);
          }
        };
        logger.log('[exchange - handle submit] rap');
        const nonce = await getNextNonce();
        const swapParameters = {
          chainId,
          flashbots,
          inputAmount,
          nonce,
          outputAmount,
          tradeDetails,
        };
        const rapType = getSwapRapTypeByExchangeType(type);
        await executeRap(wallet, rapType, swapParameters, callback);
        logger.log('[exchange - handle submit] executed rap!');
        const slippage = slippageInBips / 100;
        analytics.track(`Completed ${type}`, {
          aggregator: tradeDetails?.source || '',
          amountInUSD,
          inputTokenAddress: inputCurrency?.address || '',
          inputTokenName: inputCurrency?.name || '',
          inputTokenSymbol: inputCurrency?.symbol || '',
          isHighPriceImpact: debouncedIsHighPriceImpact,
          liquiditySources: tradeDetails?.protocols || [],
          network: currentNetwork,
          outputTokenAddress: outputCurrency?.address || '',
          outputTokenName: outputCurrency?.name || '',
          outputTokenSymbol: outputCurrency?.symbol || '',
          priceImpact: priceImpactPercentDisplay,
          slippage: isNaN(slippage) ? 'Error calculating slippage.' : slippage,
          type,
        });
        // Tell iOS we finished running a rap (for tracking purposes)
        NotificationManager &&
          NotificationManager.postNotification('rapCompleted');
        return true;
      } catch (error) {
        setIsAuthorizing(false);
        logger.log('[exchange - handle submit] error submitting swap', error);
        setParams({ focused: false });
        navigate(Routes.WALLET_SCREEN);
        return false;
      }
    },
    [
      chainId,
      currentNetwork,
      debouncedIsHighPriceImpact,
      flashbots,
      getNextNonce,
      inputAmount,
      inputCurrency?.address,
      inputCurrency?.name,
      inputCurrency?.symbol,
      navigate,
      outputAmount,
      outputCurrency?.address,
      outputCurrency?.name,
      outputCurrency?.symbol,
      priceImpactPercentDisplay,
      setParams,
      slippageInBips,
      tradeDetails,
      type,
    ]
  );

  const handleSubmit = useCallback(async () => {
    let amountInUSD = 0;
    let NotificationManager = ios ? NativeModules.NotificationManager : null;
    try {
      // Tell iOS we're running a rap (for tracking purposes)
      NotificationManager &&
        NotificationManager.postNotification('rapInProgress');
      if (nativeCurrency === 'usd') {
        amountInUSD = nativeAmount;
      } else {
        const ethPriceInNativeCurrency =
          genericAssets[ETH_ADDRESS]?.price?.value ?? 0;
        const tokenPriceInNativeCurrency =
          genericAssets[inputCurrency?.address]?.price?.value ?? 0;
        const tokensPerEth = divide(
          tokenPriceInNativeCurrency,
          ethPriceInNativeCurrency
        );
        const inputTokensInEth = multiply(tokensPerEth, inputAmount);
        amountInUSD = multiply(priceOfEther, inputTokensInEth);
      }
    } catch (e) {
      logger.log('error getting the swap amount in USD price', e);
    } finally {
      const slippage = slippageInBips / 100;
      analytics.track(`Submitted ${type}`, {
        aggregator: tradeDetails?.source || '',
        amountInUSD,
        inputTokenAddress: inputCurrency?.address || '',
        inputTokenName: inputCurrency?.name || '',
        inputTokenSymbol: inputCurrency?.symbol || '',
        isHighPriceImpact: debouncedIsHighPriceImpact,
        liquiditySources: tradeDetails?.protocols || [],
        network: currentNetwork,
        outputTokenAddress: outputCurrency?.address || '',
        outputTokenName: outputCurrency?.name || '',
        outputTokenSymbol: outputCurrency?.symbol || '',
        priceImpact: priceImpactPercentDisplay,
        slippage: isNaN(slippage) ? 'Error caclulating slippage.' : slippage,
        type,
      });
    }

    const outputInUSD = multiply(outputPriceValue, outputAmount);
    const gasPrice = selectedGasFee?.gasFee?.maxFee?.native?.value?.amount;
    const cancelTransaction = await checkGasVsOutput(gasPrice, outputInUSD);

    if (cancelTransaction) {
      return false;
    }
    try {
      return await submit(amountInUSD);
    } catch (e) {
      return false;
    }
  }, [
    outputPriceValue,
    outputAmount,
    selectedGasFee?.gasFee?.maxFee?.native?.value?.amount,
    submit,
    nativeCurrency,
    nativeAmount,
    genericAssets,
    inputCurrency?.address,
    inputCurrency?.name,
    inputCurrency?.symbol,
    inputAmount,
    priceOfEther,
    type,
    tradeDetails?.source,
    tradeDetails?.protocols,
    debouncedIsHighPriceImpact,
    currentNetwork,
    outputCurrency?.address,
    outputCurrency?.name,
    outputCurrency?.symbol,
    priceImpactPercentDisplay,
    slippageInBips,
  ]);

  const confirmButtonProps = useMemoOne(
    () => ({
      currentNetwork,
      disabled:
        !Number(inputAmount) || (!loading && !tradeDetails && !isSavings),
      inputAmount,
      insufficientLiquidity,
      isAuthorizing,
      isHighPriceImpact: debouncedIsHighPriceImpact,
      isSufficientBalance,
      loading,
      onSubmit: handleSubmit,
      tradeDetails,
      type,
    }),
    [
      currentNetwork,
      loading,
      handleSubmit,
      inputAmount,
      isAuthorizing,
      debouncedIsHighPriceImpact,
      testID,
      tradeDetails,
      type,
      insufficientLiquidity,
      isSufficientBalance,
    ]
  );

  const navigateToSwapSettingsSheet = useCallback(() => {
    android && Keyboard.dismiss();
    const lastFocusedInputHandleTemporary = lastFocusedInputHandle.current;
    android && (lastFocusedInputHandle.current = null);
    inputFieldRef?.current?.blur();
    outputFieldRef?.current?.blur();
    nativeFieldRef?.current?.blur();
    const internalNavigate = () => {
      delayNext();
      android && Keyboard.removeListener('keyboardDidHide', internalNavigate);
      setParams({ focused: false });
      navigate(Routes.SWAP_SETTINGS_SHEET, {
        asset: outputCurrency,
        network: currentNetwork,
        restoreFocusOnSwapModal: () => {
          android &&
            (lastFocusedInputHandle.current = lastFocusedInputHandleTemporary);
          setParams({ focused: true });
        },
        swapSupportsFlashbots,
        type: 'swap_settings',
      });
      analytics.track('Opened Swap Settings');
    };
    ios || !isKeyboardOpen()
      ? internalNavigate()
      : Keyboard.addListener('keyboardDidHide', internalNavigate);
  }, [
    lastFocusedInputHandle,
    inputFieldRef,
    outputFieldRef,
    nativeFieldRef,
    setParams,
    navigate,
    outputCurrency,
    currentNetwork,
    swapSupportsFlashbots,
  ]);

  const navigateToSwapDetailsModal = useCallback(() => {
    android && Keyboard.dismiss();
    const lastFocusedInputHandleTemporary = lastFocusedInputHandle.current;
    android && (lastFocusedInputHandle.current = null);
    inputFieldRef?.current?.blur();
    outputFieldRef?.current?.blur();
    nativeFieldRef?.current?.blur();
    const internalNavigate = () => {
      android && Keyboard.removeListener('keyboardDidHide', internalNavigate);
      setParams({ focused: false });
      navigate(Routes.SWAP_DETAILS_SHEET, {
        confirmButtonProps,
        currentNetwork,
        flashbotTransaction: flashbots,
        restoreFocusOnSwapModal: () => {
          android &&
            (lastFocusedInputHandle.current = lastFocusedInputHandleTemporary);
          setParams({ focused: true });
        },
        type: 'swap_details',
      });
      analytics.track('Opened Swap Details modal', {
        inputTokenAddress: inputCurrency?.address || '',
        inputTokenName: inputCurrency?.name || '',
        inputTokenSymbol: inputCurrency?.symbol || '',
        outputTokenAddress: outputCurrency?.address || '',
        outputTokenName: outputCurrency?.name || '',
        outputTokenSymbol: outputCurrency?.symbol || '',
        type,
      });
    };
    ios || !isKeyboardOpen()
      ? internalNavigate()
      : Keyboard.addListener('keyboardDidHide', internalNavigate);
  }, [
    confirmButtonProps,
    currentNetwork,
    flashbots,
    inputCurrency?.address,
    inputCurrency?.name,
    inputCurrency?.symbol,
    inputFieldRef,
    lastFocusedInputHandle,
    nativeFieldRef,
    navigate,
    outputCurrency?.address,
    outputCurrency?.name,
    outputCurrency?.symbol,
    outputFieldRef,
    setParams,
    type,
  ]);

  const handleTapWhileDisabled = useCallback(() => {
    lastFocusedInputHandle?.current?.blur();
    navigate(Routes.EXPLAIN_SHEET, {
      inputToken: inputCurrency?.symbol,
      network: currentNetwork,
      onClose: () => {
        InteractionManager.runAfterInteractions(() => {
          setTimeout(() => {
            lastFocusedInputHandle?.current?.focus();
          }, 250);
        });
      },
      outputToken: outputCurrency?.symbol,
      type: 'output_disabled',
    });
  }, [
    currentNetwork,
    inputCurrency?.symbol,
    lastFocusedInputHandle,
    navigate,
    outputCurrency?.symbol,
  ]);

  const showConfirmButton = isSavings
    ? !!inputCurrency
    : !!inputCurrency && !!outputCurrency;

  return (
    <Wrapper keyboardType={KeyboardTypes.numpad}>
      <InnerWrapper
        isSmallPhone={isSmallPhone || (android && isSmallAndroidPhone)}
      >
        <FloatingPanels>
          <FloatingPanel
            overflow="visible"
            paddingBottom={showOutputField ? 0 : 26}
            radius={39}
            style={
              android && {
                left: -1,
              }
            }
            testID={testID}
          >
            {showOutputField && <ExchangeNotch testID={testID} />}
            <ExchangeHeader testID={testID} title={title} />
            <ExchangeInputField
              disableInputCurrencySelection={isWithdrawal}
              editable={!!inputCurrency}
              inputAmount={inputAmountDisplay}
              inputCurrencyAddress={inputCurrency?.address}
              inputCurrencyAssetType={inputCurrency?.type}
              inputCurrencyMainnetAddress={inputCurrency?.mainnet_address}
              inputCurrencySymbol={inputCurrency?.symbol}
              inputFieldRef={inputFieldRef}
              loading={loading}
              nativeAmount={nativeAmountDisplay}
              nativeCurrency={nativeCurrency}
              nativeFieldRef={nativeFieldRef}
              network={currentNetwork}
              onFocus={handleFocus}
              onPressMaxBalance={handlePressMaxBalance}
              onPressSelectInputCurrency={navigateToSelectInputCurrency}
              setInputAmount={updateInputAmount}
              setNativeAmount={updateNativeAmount}
              testID={`${testID}-input`}
              updateAmountOnFocus={maxInputUpdate || flipCurrenciesUpdate}
            />
            {showOutputField && (
              <ExchangeOutputField
                editable={
                  !!outputCurrency && currentNetwork !== Network.arbitrum
                }
                network={currentNetwork}
                onFocus={handleFocus}
                onPressSelectOutputCurrency={() =>
                  navigateToSelectOutputCurrency(chainId)
                }
                {...(currentNetwork === Network.arbitrum &&
                  !!outputCurrency && {
                    onTapWhileDisabled: handleTapWhileDisabled,
                  })}
                loading={loading}
                outputAmount={outputAmountDisplay}
                outputCurrencyAddress={outputCurrency?.address}
                outputCurrencyAssetType={outputCurrency?.type}
                outputCurrencyMainnetAddress={outputCurrency?.mainnet_address}
                outputCurrencySymbol={outputCurrency?.symbol}
                outputFieldRef={outputFieldRef}
                setOutputAmount={updateOutputAmount}
                testID={`${testID}-output`}
                updateAmountOnFocus={maxInputUpdate || flipCurrenciesUpdate}
              />
            )}
          </FloatingPanel>
          {isDeposit && (
            <DepositInfo
              amount={(inputAmount > 0 && outputAmount) || null}
              asset={outputCurrency}
              isHighPriceImpact={debouncedIsHighPriceImpact}
              onPress={navigateToSwapDetailsModal}
              priceImpactColor={priceImpactColor}
              priceImpactNativeAmount={priceImpactNativeAmount}
              priceImpactPercentDisplay={priceImpactPercentDisplay}
              testID="deposit-info-button"
            />
          )}
          {!isSavings && showConfirmButton && (
            <ExchangeDetailsRow
              isHighPriceImpact={
                !confirmButtonProps.disabled &&
                !confirmButtonProps.loading &&
                debouncedIsHighPriceImpact &&
                isSufficientBalance
              }
              onFlipCurrencies={loading ? NOOP : flipCurrencies}
              onPressImpactWarning={navigateToSwapDetailsModal}
              onPressSettings={navigateToSwapSettingsSheet}
              priceImpactColor={priceImpactColor}
              priceImpactNativeAmount={priceImpactNativeAmount}
              priceImpactPercentDisplay={priceImpactPercentDisplay}
              type={type}
            />
          )}

          {isWithdrawal && <Spacer />}
        </FloatingPanels>
        <Box height="content">
          <Rows alignVertical="bottom" space="19px">
            <Row height="content">
              {showConfirmButton && (
                <ConfirmExchangeButton
                  {...confirmButtonProps}
                  onPressViewDetails={
                    loading ? NOOP : navigateToSwapDetailsModal
                  }
                  testID={`${testID}-confirm-button`}
                />
              )}
            </Row>
            <Row height="content">
              <GasSpeedButton
                asset={outputCurrency}
                currentNetwork={currentNetwork}
                dontBlur
                flashbotTransaction={flashbots}
                marginBottom={0}
                marginTop={0}
                onCustomGasBlur={handleCustomGasBlur}
                testID={`${testID}-gas`}
              />
            </Row>
          </Rows>
        </Box>
      </InnerWrapper>
    </Wrapper>
  );
}<|MERGE_RESOLUTION|>--- conflicted
+++ resolved
@@ -1,10 +1,7 @@
 import { useRoute } from '@react-navigation/native';
 import analytics from '@segment/analytics-react-native';
 import lang from 'i18n-js';
-<<<<<<< HEAD
-=======
-import { isEmpty, isEqual } from 'lodash';
->>>>>>> d1717e92
+import isEqual from 'lodash/isEqual';
 import React, {
   useCallback,
   useEffect,
@@ -36,16 +33,6 @@
 } from '../components/exchange';
 import { FloatingPanel } from '../components/floating-panels';
 import { GasSpeedButton } from '../components/gas';
-<<<<<<< HEAD
-import { Centered, KeyboardFixedOpenLayout } from '../components/layout';
-import { ExchangeModalTypes, isKeyboardOpen } from '@rainbow-me/helpers';
-import {
-  divide,
-  greaterThan,
-  isEmpty,
-  multiply,
-} from '@rainbow-me/helpers/utilities';
-=======
 import { Column, KeyboardFixedOpenLayout } from '../components/layout';
 import { delayNext } from '../hooks/useMagicAutofocus';
 import config from '../model/config';
@@ -58,8 +45,12 @@
   Network,
 } from '@rainbow-me/helpers';
 import KeyboardTypes from '@rainbow-me/helpers/keyboardTypes';
-import { divide, greaterThan, multiply } from '@rainbow-me/helpers/utilities';
->>>>>>> d1717e92
+import {
+  divide,
+  greaterThan,
+  isEmpty,
+  multiply,
+} from '@rainbow-me/helpers/utilities';
 import {
   useAccountSettings,
   useCurrentNonce,
