import { ChainId } from '@rainbow-me/swaps';
import analytics from '@segment/analytics-react-native';
import lang from 'i18n-js';
import { isEmpty } from 'lodash';
import React, {
  useCallback,
  useEffect,
  useLayoutEffect,
  useRef,
  useState,
} from 'react';
import equal from 'react-fast-compare';
import {
  Alert,
  InteractionManager,
  Keyboard,
  NativeModules,
} from 'react-native';
import { useSafeArea } from 'react-native-safe-area-context';
import { useAndroidBackHandler } from 'react-navigation-backhandler';
import { useDispatch, useSelector } from 'react-redux';
import { useMemoOne } from 'use-memo-one';
import { dismissingScreenListener } from '../../shim';
import {
  AnimatedExchangeFloatingPanels,
  ConfirmExchangeButton,
  DepositInfo,
  ExchangeDetailsRow,
  ExchangeFloatingPanels,
  ExchangeHeader,
  ExchangeInputField,
  ExchangeNotch,
  ExchangeOutputField,
} from '../components/exchange';
import { FloatingPanel } from '../components/floating-panels';
import { GasSpeedButton } from '../components/gas';
import { Centered, KeyboardFixedOpenLayout } from '../components/layout';
import { getProviderForNetwork } from '@rainbow-me/handlers/web3';
import {
  ExchangeModalTypes,
  isKeyboardOpen,
  Network,
} from '@rainbow-me/helpers';
import { divide, greaterThan, multiply } from '@rainbow-me/helpers/utilities';
import {
  useAccountSettings,
  useCurrentNonce,
  useDimensions,
  useGas,
  usePrevious,
  usePriceImpactDetails,
  useSwapCurrencies,
  useSwapCurrencyHandlers,
  useSwapDerivedOutputs,
  useSwapInputHandlers,
  useSwapInputRefs,
} from '@rainbow-me/hooks';
import { loadWallet } from '@rainbow-me/model/wallet';
import { useNavigation } from '@rainbow-me/navigation';
import { executeRap, getSwapRapEstimationByType } from '@rainbow-me/raps';
import { swapClearState, updateSwapTypeDetails } from '@rainbow-me/redux/swap';
import { ETH_ADDRESS, ethUnits } from '@rainbow-me/references';
import Routes from '@rainbow-me/routes';
import styled from '@rainbow-me/styled-components';
import { position } from '@rainbow-me/styles';
import { ethereumUtils } from '@rainbow-me/utils';
import { useEthUSDPrice } from '@rainbow-me/utils/ethereumUtils';
import logger from 'logger';

const FloatingPanels = ios
  ? AnimatedExchangeFloatingPanels
  : ExchangeFloatingPanels;

const Wrapper = KeyboardFixedOpenLayout;

const InnerWrapper = styled(Centered).attrs({
  direction: 'column',
})(({ isSmallPhone, theme: { colors } }) => ({
  ...position.sizeAsObject('100%'),
  ...(ios && isSmallPhone && { maxHeight: 354 }),
  backgroundColor: colors.transparent,
}));

const Spacer = styled.View({
  height: 20,
});

const getInputHeaderTitle = (type, defaultInputAsset) => {
  switch (type) {
    case ExchangeModalTypes.deposit:
      return lang.t('swap.modal_types.deposit');
    case ExchangeModalTypes.withdrawal:
      return lang.t('swap.modal_types.withdraw_symbol', {
        symbol: defaultInputAsset.symbol,
      });
    default:
      return lang.t('swap.modal_types.swap');
  }
};

const getShowOutputField = type => {
  switch (type) {
    case ExchangeModalTypes.deposit:
    case ExchangeModalTypes.withdrawal:
      return false;
    default:
      return true;
  }
};

export default function ExchangeModal({
  defaultInputAsset,
  defaultOutputAsset,
  fromDiscover,
  ignoreInitialTypeCheck,
  testID,
  type,
  typeSpecificParams,
}) {
  const { isSmallPhone } = useDimensions();
  const dispatch = useDispatch();
  const insets = useSafeArea();

  useLayoutEffect(() => {
    dispatch(updateSwapTypeDetails(type, typeSpecificParams));
  }, [dispatch, type, typeSpecificParams]);

  const title = getInputHeaderTitle(type, defaultInputAsset);
  const showOutputField = getShowOutputField(type);
  const priceOfEther = useEthUSDPrice();
  const genericAssets = useSelector(
    ({ data: { genericAssets } }) => genericAssets
  );

  const {
    navigate,
    setParams,
    dangerouslyGetParent,
    addListener,
  } = useNavigation();

  const isDeposit = type === ExchangeModalTypes.deposit;
  const isWithdrawal = type === ExchangeModalTypes.withdrawal;
  const isSavings = isDeposit || isWithdrawal;
  const {
    selectedGasFee,
    gasFeeParamsBySpeed,
    startPollingGasFees,
    stopPollingGasFees,
    updateDefaultGasLimit,
    updateTxFee,
  } = useGas();
  const {
    accountAddress,
    flashbotsEnabled,
    nativeCurrency,
  } = useAccountSettings();

  const [isAuthorizing, setIsAuthorizing] = useState(false);
  const [currentProvider, setCurrentProvider] = useState(null);

  const prevGasFeesParamsBySpeed = usePrevious(gasFeeParamsBySpeed);

  useAndroidBackHandler(() => {
    navigate(Routes.WALLET_SCREEN);
    return true;
  });

  const { inputCurrency, outputCurrency } = useSwapCurrencies();

  const {
    handleFocus,
    inputFieldRef,
    lastFocusedInputHandle,
    setLastFocusedInputHandle,
    nativeFieldRef,
    outputFieldRef,
  } = useSwapInputRefs();

  const {
    updateInputAmount,
    updateMaxInputAmount,
    updateNativeAmount,
    updateOutputAmount,
  } = useSwapInputHandlers();

  const {
    flipCurrencies,
    navigateToSelectInputCurrency,
    navigateToSelectOutputCurrency,
  } = useSwapCurrencyHandlers({
    defaultInputAsset,
    defaultOutputAsset,
    fromDiscover,
    ignoreInitialTypeCheck,
    inputFieldRef,
    lastFocusedInputHandle,
    outputFieldRef,
    setLastFocusedInputHandle,
    title,
    type,
  });

  const chainId = useMemo(
    () => ethereumUtils.getChainIdFromType(inputCurrency?.type),
    [inputCurrency]
  );

  const currentNetwork = useMemo(
    () => ethereumUtils.getNetworkFromChainId(chainId || 1),
    [chainId]
  );

  const basicSwap =
    ChainId.arbitrum === chainId
      ? ethUnits.basic_swap_arbitrum
      : ethUnits.basic_swap;

  const defaultGasLimit = isDeposit
    ? ethUnits.basic_deposit
    : isWithdrawal
    ? ethUnits.basic_withdrawal
    : basicSwap;

  const getNextNonce = useCurrentNonce(accountAddress, currentNetwork);

  useEffect(() => {
    const getProvider = async () => {
      const p = await getProviderForNetwork(currentNetwork);
      setCurrentProvider(p);
    };
    getProvider();
  }, [currentNetwork]);

  const {
    result: {
      derivedValues: { inputAmount, nativeAmount, outputAmount },
      displayValues: {
        inputAmountDisplay,
        outputAmountDisplay,
        nativeAmountDisplay,
      },
      tradeDetails,
    },
    loading,
    resetSwapInputs,
    insufficientLiquidity,
  } = useSwapDerivedOutputs(chainId);

  const lastTradeDetails = usePrevious(tradeDetails);

  const {
    isHighPriceImpact,
    outputPriceValue,
    priceImpactColor,
    priceImpactNativeAmount,
    priceImpactPercentDisplay,
  } = usePriceImpactDetails(
    inputAmount,
    outputAmount,
    inputCurrency,
    outputCurrency,
    currentNetwork,
    loading || equal(lastTradeDetails, tradeDetails)
  );

  const flashbots = currentNetwork === Network.mainnet && flashbotsEnabled;

  const isDismissing = useRef(false);
  useEffect(() => {
    if (ios) {
      return;
    }
    dismissingScreenListener.current = () => {
      Keyboard.dismiss();
      isDismissing.current = true;
    };
    const unsubscribe = (
      dangerouslyGetParent()?.dangerouslyGetParent()?.addListener || addListener
    )('transitionEnd', ({ data: { closing } }) => {
      if (!closing && isDismissing.current) {
        isDismissing.current = false;
        lastFocusedInputHandle?.current?.focus();
      }
    });
    return () => {
      unsubscribe();
      dismissingScreenListener.current = undefined;
    };
  }, [addListener, dangerouslyGetParent, lastFocusedInputHandle]);

  useEffect(() => {
    return () => {
      dispatch(swapClearState());
      resetSwapInputs();
    };
    // eslint-disable-next-line react-hooks/exhaustive-deps
  }, []);

  const handleCustomGasBlur = useCallback(() => {
    lastFocusedInputHandle?.current?.focus();
  }, [lastFocusedInputHandle]);

  const updateGasLimit = useCallback(async () => {
    try {
      if (
        ((type === ExchangeModalTypes.swap ||
          type === ExchangeModalTypes.deposit) &&
          !(inputCurrency && outputCurrency)) ||
        type === ExchangeModalTypes.withdraw
      ) {
        return;
      }
      const swapParams = {
        chainId,
        inputAmount,
        outputAmount,
        provider: currentProvider,
        tradeDetails,
      };
      const gasLimit = await getSwapRapEstimationByType(type, swapParams);
      if (gasLimit) {
        if (currentNetwork === Network.optimism) {
          if (tradeDetails) {
            const l1GasFeeOptimism = await ethereumUtils.calculateL1FeeOptimism(
              {
                data: tradeDetails.data,
                from: tradeDetails.from,
                to: tradeDetails.to,
                value: tradeDetails.value,
              },
              currentProvider
            );
            updateTxFee(gasLimit, null, l1GasFeeOptimism);
          } else {
            updateTxFee(
              gasLimit,
              null,
              ethUnits.default_l1_gas_fee_optimism_swap
            );
          }
        } else {
          updateTxFee(gasLimit);
        }
      }
    } catch (error) {
      updateTxFee(defaultGasLimit);
    }
  }, [
    chainId,
    currentNetwork,
    currentProvider,
    defaultGasLimit,
    inputAmount,
    inputCurrency,
    outputAmount,
    outputCurrency,
    tradeDetails,
    type,
    updateTxFee,
  ]);

  useEffect(() => {
    if (tradeDetails && !equal(tradeDetails, lastTradeDetails)) {
      updateGasLimit();
    }
  }, [lastTradeDetails, tradeDetails, updateGasLimit]);

  // Set default gas limit
  useEffect(() => {
    if (isEmpty(prevGasFeesParamsBySpeed) && !isEmpty(gasFeeParamsBySpeed)) {
      updateTxFee(defaultGasLimit);
    }
  }, [
    defaultGasLimit,
    gasFeeParamsBySpeed,
    prevGasFeesParamsBySpeed,
    updateTxFee,
  ]);

  // Update gas limit
  useEffect(() => {
    if (!isEmpty(gasFeeParamsBySpeed)) {
      updateGasLimit();
    }
  }, [gasFeeParamsBySpeed, updateGasLimit]);

  // Liten to gas prices, Uniswap reserves updates
  useEffect(() => {
    updateDefaultGasLimit(defaultGasLimit);
    InteractionManager.runAfterInteractions(() => {
      // Start polling in the current network
      startPollingGasFees(currentNetwork, flashbots);
    });
    return () => {
      stopPollingGasFees();
    };
  }, [
    defaultGasLimit,
    currentNetwork,
    startPollingGasFees,
    stopPollingGasFees,
    updateDefaultGasLimit,
    flashbots,
  ]);

  const handlePressMaxBalance = useCallback(async () => {
    updateMaxInputAmount();
  }, [updateMaxInputAmount]);

  const checkGasVsOutput = async (gasPrice, outputPrice) => {
    if (greaterThan(outputPrice, 0) && greaterThan(gasPrice, outputPrice)) {
      const res = new Promise(resolve => {
        Alert.alert(
          lang.t('swap.warning.cost.are_you_sure_title'),
          lang.t('swap.warning.cost.this_transaction_will_cost_you_more'),
          [
            {
              onPress: () => {
                resolve(false);
              },
              text: lang.t('button.proceed_anyway'),
            },
            {
              onPress: () => {
                resolve(true);
              },
              style: 'cancel',
              text: lang.t('button.cancel'),
            },
          ]
        );
      });
      return res;
    } else {
      return false;
    }
  };

  const handleSubmit = useCallback(async () => {
    let amountInUSD = 0;
    let NotificationManager = ios ? NativeModules.NotificationManager : null;
    try {
      // Tell iOS we're running a rap (for tracking purposes)
      NotificationManager &&
        NotificationManager.postNotification('rapInProgress');
      if (nativeCurrency === 'usd') {
        amountInUSD = nativeAmount;
      } else {
        const ethPriceInNativeCurrency =
          genericAssets[ETH_ADDRESS]?.price?.value ?? 0;
        const tokenPriceInNativeCurrency =
          genericAssets[inputCurrency?.address]?.price?.value ?? 0;
        const tokensPerEth = divide(
          tokenPriceInNativeCurrency,
          ethPriceInNativeCurrency
        );
        const inputTokensInEth = multiply(tokensPerEth, inputAmount);
        amountInUSD = multiply(priceOfEther, inputTokensInEth);
      }
    } catch (e) {
      logger.log('error getting the swap amount in USD price', e);
    } finally {
      analytics.track(`Submitted ${type}`, {
        amountInUSD,
        defaultInputAsset: defaultInputAsset?.symbol ?? '',
        isHighPriceImpact,
        name: outputCurrency?.name ?? '',
        priceImpact: priceImpactPercentDisplay,
        symbol: outputCurrency?.symbol || '',
        tokenAddress: outputCurrency?.address || '',
        type,
      });
    }

    const outputInUSD = multiply(outputPriceValue, outputAmount);
    const gasPrice = selectedGasFee?.gasFee?.maxFee?.native?.value?.amount;
    const cancelTransaction = await checkGasVsOutput(gasPrice, outputInUSD);

    if (cancelTransaction) {
      return;
    }

    setIsAuthorizing(true);
    try {
      const wallet = await loadWallet();
      if (!wallet) {
        setIsAuthorizing(false);
        logger.sentry(`aborting ${type} due to missing wallet`);
        return;
      }

      const callback = (success = false, errorMessage = null) => {
        setIsAuthorizing(false);
        if (success) {
          setParams({ focused: false });
          navigate(Routes.PROFILE_SCREEN);
        } else if (errorMessage) {
          Alert.alert(errorMessage);
        }
      };
      logger.log('[exchange - handle submit] rap');
      const nonce = await getNextNonce();
      const swapParameters = {
        chainId,
        flashbots,
        inputAmount,
        nonce,
        outputAmount,
        tradeDetails,
      };
      await executeRap(wallet, type, swapParameters, callback);
      logger.log('[exchange - handle submit] executed rap!');
      analytics.track(`Completed ${type}`, {
        amountInUSD,
        input: defaultInputAsset?.symbol || '',
        output: outputCurrency?.symbol || '',
        type,
      });
      // Tell iOS we finished running a rap (for tracking purposes)
      NotificationManager &&
        NotificationManager.postNotification('rapCompleted');
    } catch (error) {
      setIsAuthorizing(false);
      logger.log('[exchange - handle submit] error submitting swap', error);
      setParams({ focused: false });
      navigate(Routes.WALLET_SCREEN);
    }
  }, [
    chainId,
    defaultInputAsset?.symbol,
    flashbots,
    genericAssets,
    getNextNonce,
    inputAmount,
    inputCurrency?.address,
    isHighPriceImpact,
    nativeAmount,
    nativeCurrency,
    navigate,
    outputAmount,
    outputCurrency?.address,
    outputCurrency?.name,
    outputCurrency?.symbol,
    outputPriceValue,
    priceImpactPercentDisplay,
    priceOfEther,
    selectedGasFee?.gasFee?.maxFee?.native?.value?.amount,
    setParams,
    tradeDetails,
    type,
  ]);

  const confirmButtonProps = useMemoOne(
    () => ({
      disabled: !Number(inputAmount) || !tradeDetails,
      inputAmount,
      insufficientLiquidity,
      isAuthorizing,
      isHighPriceImpact,
      loading,
      onSubmit: handleSubmit,
      tradeDetails,
      type,
    }),
    [
      loading,
      handleSubmit,
      inputAmount,
      isAuthorizing,
      isHighPriceImpact,
      testID,
      tradeDetails,
      type,
      insufficientLiquidity,
    ]
  );

  const navigateToSwapSettingsSheet = useCallback(() => {
    android && Keyboard.dismiss();
    const lastFocusedInputHandleTemporary = lastFocusedInputHandle.current;
    android && (lastFocusedInputHandle.current = null);
    inputFieldRef?.current?.blur();
    outputFieldRef?.current?.blur();
    nativeFieldRef?.current?.blur();
    const internalNavigate = () => {
      android && Keyboard.removeListener('keyboardDidHide', internalNavigate);
      setParams({ focused: false });
      navigate(Routes.SWAP_SETTINGS_SHEET, {
        asset: outputCurrency,
        restoreFocusOnSwapModal: () => {
          android &&
            (lastFocusedInputHandle.current = lastFocusedInputHandleTemporary);
          setParams({ focused: true });
        },
        type: 'swap_settings',
      });
      analytics.track('Opened Swap Settings');
    };
    ios || !isKeyboardOpen()
      ? internalNavigate()
      : Keyboard.addListener('keyboardDidHide', internalNavigate);
  }, [
    inputFieldRef,
    lastFocusedInputHandle,
    nativeFieldRef,
    navigate,
    outputCurrency,
    outputFieldRef,
    setParams,
  ]);

  const navigateToSwapDetailsModal = useCallback(() => {
    android && Keyboard.dismiss();
    const lastFocusedInputHandleTemporary = lastFocusedInputHandle.current;
    android && (lastFocusedInputHandle.current = null);
    inputFieldRef?.current?.blur();
    outputFieldRef?.current?.blur();
    nativeFieldRef?.current?.blur();
    const internalNavigate = () => {
      android && Keyboard.removeListener('keyboardDidHide', internalNavigate);
      setParams({ focused: false });
      navigate(Routes.SWAP_DETAILS_SHEET, {
        confirmButtonProps,
        currentNetwork,
        restoreFocusOnSwapModal: () => {
          android &&
            (lastFocusedInputHandle.current = lastFocusedInputHandleTemporary);
          setParams({ focused: true });
        },
        type: 'swap_details',
      });
      analytics.track('Opened Swap Details modal', {
        name: outputCurrency?.name ?? '',
        symbol: outputCurrency?.symbol ?? '',
        tokenAddress: outputCurrency?.address ?? '',
        type,
      });
    };
    ios || !isKeyboardOpen()
      ? internalNavigate()
      : Keyboard.addListener('keyboardDidHide', internalNavigate);
  }, [
    confirmButtonProps,
    currentNetwork,
    inputFieldRef,
    lastFocusedInputHandle,
    nativeFieldRef,
    navigate,
    outputCurrency?.address,
    outputCurrency?.name,
    outputCurrency?.symbol,
    outputFieldRef,
    setParams,
    type,
  ]);

  const handleTapWhileDisabled = useCallback(() => {
    if (currentNetwork === Network.arbitrum) {
      navigate(Routes.EXPLAIN_SHEET, {
        network: currentNetwork,
        type: 'output_disabled',
      });
    }
  }, [currentNetwork, navigate]);

  const showConfirmButton = isSavings
    ? !!inputCurrency
    : !!inputCurrency && !!outputCurrency;

  return (
    <Wrapper>
      <InnerWrapper isSmallPhone={isSmallPhone}>
        <FloatingPanels>
          <FloatingPanel
            overflow="visible"
            paddingBottom={showOutputField ? 0 : 26}
            radius={39}
            testID={testID}
          >
            {showOutputField && <ExchangeNotch />}
            <ExchangeHeader testID={testID} title={title} />
            <ExchangeInputField
              disableInputCurrencySelection={isWithdrawal}
              editable={!!inputCurrency}
              inputAmount={inputAmountDisplay}
              inputCurrencyAddress={inputCurrency?.address}
              inputCurrencyAssetType={inputCurrency?.type}
              inputCurrencyMainnetAddress={inputCurrency?.mainnet_address}
              inputCurrencySymbol={inputCurrency?.symbol}
              inputFieldRef={inputFieldRef}
              nativeAmount={nativeAmountDisplay}
              nativeCurrency={nativeCurrency}
              nativeFieldRef={nativeFieldRef}
              onFocus={handleFocus}
              onPressMaxBalance={handlePressMaxBalance}
              onPressSelectInputCurrency={() => navigateToSelectInputCurrency()}
              setInputAmount={updateInputAmount}
              setNativeAmount={updateNativeAmount}
              testID={`${testID}-input`}
            />
            {showOutputField && (
              <ExchangeOutputField
                editable={!!outputCurrency}
                network={currentNetwork}
                onFocus={handleFocus}
<<<<<<< HEAD
                onPressSelectOutputCurrency={navigateToOutput}
                {...(currentNetwork === Network.arbitrum && {
                  onTapWhileDisabled: handleTapWhileDisabled,
                })}
=======
                onPressSelectOutputCurrency={() =>
                  navigateToSelectOutputCurrency(chainId)
                }
                onTapWhileDisabled={handleTapWhileDisabled}
>>>>>>> 8825ea80
                outputAmount={outputAmountDisplay}
                outputCurrencyAddress={outputCurrency?.address}
                outputCurrencyAssetType={outputCurrency?.type}
                outputCurrencyMainnetAddress={outputCurrency?.mainnet_address}
                outputCurrencySymbol={outputCurrency?.symbol}
                outputFieldRef={outputFieldRef}
                setOutputAmount={updateOutputAmount}
                testID={`${testID}-output`}
              />
            )}
          </FloatingPanel>
          {isDeposit && (
            <DepositInfo
              amount={(inputAmount > 0 && outputAmount) || null}
              asset={outputCurrency}
              isHighPriceImpact={isHighPriceImpact}
              onPress={navigateToSwapDetailsModal}
              priceImpactColor={priceImpactColor}
              priceImpactNativeAmount={priceImpactNativeAmount}
              priceImpactPercentDisplay={priceImpactPercentDisplay}
              testID="deposit-info-button"
            />
          )}
          {!isSavings && showConfirmButton && (
            <ExchangeDetailsRow
              isHighPriceImpact={isHighPriceImpact}
              onFlipCurrencies={flipCurrencies}
              onPressSettings={navigateToSwapSettingsSheet}
              priceImpactColor={priceImpactColor}
              priceImpactNativeAmount={priceImpactNativeAmount}
              priceImpactPercentDisplay={priceImpactPercentDisplay}
              type={type}
            />
          )}

          {isWithdrawal && <Spacer />}

          {showConfirmButton && (
            <ConfirmExchangeButton
              {...confirmButtonProps}
              flashbots={flashbots}
              onPressViewDetails={navigateToSwapDetailsModal}
              testID={`${testID}-confirm-button`}
            />
          )}
        </FloatingPanels>
        {inputCurrency && outputCurrency && (
          <GasSpeedButton
            asset={outputCurrency}
            bottom={insets.bottom - 7}
            currentNetwork={currentNetwork}
            dontBlur
            onCustomGasBlur={handleCustomGasBlur}
            testID={`${testID}-gas`}
          />
        )}
      </InnerWrapper>
    </Wrapper>
  );
}<|MERGE_RESOLUTION|>--- conflicted
+++ resolved
@@ -704,17 +704,12 @@
                 editable={!!outputCurrency}
                 network={currentNetwork}
                 onFocus={handleFocus}
-<<<<<<< HEAD
-                onPressSelectOutputCurrency={navigateToOutput}
+                onPressSelectOutputCurrency={() =>
+                  navigateToSelectOutputCurrency(chainId)
+                }
                 {...(currentNetwork === Network.arbitrum && {
                   onTapWhileDisabled: handleTapWhileDisabled,
                 })}
-=======
-                onPressSelectOutputCurrency={() =>
-                  navigateToSelectOutputCurrency(chainId)
-                }
-                onTapWhileDisabled={handleTapWhileDisabled}
->>>>>>> 8825ea80
                 outputAmount={outputAmountDisplay}
                 outputCurrencyAddress={outputCurrency?.address}
                 outputCurrencyAssetType={outputCurrency?.type}
