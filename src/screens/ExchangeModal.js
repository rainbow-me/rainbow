--- conflicted
+++ resolved
@@ -1,3 +1,4 @@
+import styled from '@rainbow-me/styled-components';
 import analytics from '@segment/analytics-react-native';
 import { isEmpty } from 'lodash';
 import React, {
@@ -55,7 +56,6 @@
 import { swapClearState, updateSwapTypeDetails } from '@rainbow-me/redux/swap';
 import { ETH_ADDRESS, ethUnits } from '@rainbow-me/references';
 import Routes from '@rainbow-me/routes';
-import styled from '@rainbow-me/styled-components';
 import { position } from '@rainbow-me/styles';
 import { useEthUSDPrice } from '@rainbow-me/utils/ethereumUtils';
 import logger from 'logger';
@@ -68,32 +68,15 @@
 
 const InnerWrapper = styled(Centered).attrs({
   direction: 'column',
-<<<<<<< HEAD
 })(({ isSmallPhone, theme: { colors } }) => ({
+  ...position.sizeAsObject('100%'),
+  ...(ios && isSmallPhone && { maxHeight: 354 }),
   backgroundColor: colors.transparent,
-  ...(ios
-    ? position.sizeAsObject('100%')
-    : {
-        height: ios ? 500 : 600,
-        top: 0,
-      }),
-  ...(ios && isSmallPhone && { maxHeight: 354 }),
 }));
 
 const Spacer = styled.View({
   height: 20,
 });
-=======
-})`
-  ${position.sizeAsObject('100%')}
-  background-color: ${({ theme: { colors } }) => colors.transparent};
-  ${({ isSmallPhone }) => ios && isSmallPhone && `max-height: 354;`};
-`;
-
-const Spacer = styled.View`
-  height: 20;
-`;
->>>>>>> 0fc0c155
 
 const getInputHeaderTitle = (type, defaultInputAsset) => {
   switch (type) {
