import analytics from '@segment/analytics-react-native';
import { get } from 'lodash';
import PropTypes from 'prop-types';
import React, {
  Fragment,
  useCallback,
  useEffect,
  useMemo,
  useState,
} from 'react';
import Animated from 'react-native-reanimated';
import { useNavigationParam } from 'react-navigation-hooks';
import { useDispatch } from 'react-redux';
import HorizontalGestureBlocker from '../components/HorizontalGestureBlocker';
import { interpolate } from '../components/animations';
import {
  ConfirmExchangeButton,
  ExchangeInputField,
  ExchangeModalHeader,
  ExchangeOutputField,
  SlippageWarning,
} from '../components/exchange';
import SwapInfo from '../components/exchange/SwapInfo';
import { FloatingPanel, FloatingPanels } from '../components/expanded-state';
import { GasSpeedButton } from '../components/gas';
import { Centered, KeyboardFixedOpenLayout } from '../components/layout';
import ExchangeModalTypes from '../helpers/exchangeModalTypes';
import {
  useAccountSettings,
  useBlockPolling,
  useGas,
  useMaxInputBalance,
  usePrevious,
  useSwapDetails,
  useSwapInputRefs,
  useSwapInputs,
  useUniswapCurrencies,
  useUniswapCurrencyReserves,
  useUniswapMarketDetails,
} from '../hooks';
import { loadWallet } from '../model/wallet';
import Routes from '../navigation/routesNames';
import { executeRap } from '../raps/common';
import { savingsLoadState } from '../redux/savings';
import ethUnits from '../references/ethereum-units.json';
import { colors, position } from '../styles';
import { backgroundTask, isNewValueForPath, logger } from '../utils';

export const exchangeModalBorderRadius = 30;

const AnimatedFloatingPanels = Animated.createAnimatedComponent(FloatingPanels);

const ExchangeModal = ({
  createRap,
  cTokenBalance,
  defaultInputAsset,
  estimateRap,
  inputHeaderTitle,
  navigation,
  showOutputField,
  supplyBalanceUnderlying,
  type,
  underlyingPrice,
}) => {
  const isDeposit = type === ExchangeModalTypes.deposit;
  const isWithdrawal = type === ExchangeModalTypes.withdrawal;

  const tabPosition = useNavigationParam('position');

  const defaultGasLimit = isDeposit
    ? ethUnits.basic_deposit
    : isWithdrawal
    ? ethUnits.basic_withdrawal
    : ethUnits.basic_swap;

  const dispatch = useDispatch();
  const {
    isSufficientGas,
    selectedGasPrice,
    startPollingGasPrices,
    stopPollingGasPrices,
    updateDefaultGasLimit,
    updateTxFee,
  } = useGas();
  const {
    clearUniswapCurrenciesAndReserves,
    inputReserve,
    outputReserve,
  } = useUniswapCurrencyReserves();
  const { initWeb3Listener, stopWeb3Listener } = useBlockPolling();
  const { nativeCurrency } = useAccountSettings();
  const prevSelectedGasPrice = usePrevious(selectedGasPrice);
  const { getMarketDetails } = useUniswapMarketDetails();
  const { maxInputBalance, updateMaxInputBalance } = useMaxInputBalance();

  const {
    areTradeDetailsValid,
    extraTradeDetails,
    updateExtraTradeDetails,
  } = useSwapDetails();

  const [isAuthorizing, setIsAuthorizing] = useState(false);
  const [slippage, setSlippage] = useState(null);

  const {
    defaultInputAddress,
    inputCurrency,
    navigateToSelectInputCurrency,
    navigateToSelectOutputCurrency,
    outputCurrency,
    previousInputCurrency,
  } = useUniswapCurrencies({
    defaultInputAsset,
    inputHeaderTitle,
    isDeposit,
    isWithdrawal,
    navigation,
    type,
    underlyingPrice,
  });

  const {
    handleFocus,
    inputFieldRef,
    nativeFieldRef,
    outputFieldRef,
  } = useSwapInputRefs({ inputCurrency, outputCurrency });

  const {
    inputAmount,
    inputAmountDisplay,
    inputAsExactAmount,
    isMax,
    isSufficientBalance,
    nativeAmount,
    outputAmount,
    outputAmountDisplay,
    setIsSufficientBalance,
    updateInputAmount,
    updateNativeAmount,
    updateOutputAmount,
  } = useSwapInputs({
    defaultInputAsset,
    inputCurrency,
    isDeposit,
    isWithdrawal,
    maxInputBalance,
    nativeFieldRef,
    outputCurrency,
    supplyBalanceUnderlying,
    type,
  });

  const updateGasLimit = useCallback(async () => {
    try {
      const gasLimit = await estimateRap({
        inputAmount,
        inputCurrency,
        inputReserve,
        outputAmount,
        outputCurrency,
        outputReserve,
      });
      updateTxFee(gasLimit);
    } catch (error) {
      updateTxFee(defaultGasLimit);
    }
  }, [
    defaultGasLimit,
    estimateRap,
    inputAmount,
    inputCurrency,
    inputReserve,
    outputAmount,
    outputCurrency,
    outputReserve,
    updateTxFee,
  ]);

  // Update gas limit
  useEffect(() => {
    updateGasLimit();
  }, [updateGasLimit]);

  const clearForm = useCallback(() => {
    logger.log('[exchange] - clear form');
    inputFieldRef?.current?.clear();
    nativeFieldRef?.current?.clear();
    outputFieldRef?.current?.clear();
    updateInputAmount();
  }, [inputFieldRef, nativeFieldRef, outputFieldRef, updateInputAmount]);

  // Clear form and reset max input balance on new input currency
  useEffect(() => {
    if (isNewValueForPath(inputCurrency, previousInputCurrency, 'address')) {
      clearForm();
      updateMaxInputBalance(inputCurrency);
    }
  }, [clearForm, inputCurrency, previousInputCurrency, updateMaxInputBalance]);

  // Recalculate max input balance when gas price changes if input currency is ETH
  useEffect(() => {
    if (
      get(inputCurrency, 'address') === 'eth' &&
      get(prevSelectedGasPrice, 'txFee.value.amount', 0) !==
        get(selectedGasPrice, 'txFee.value.amount', 0)
    ) {
      updateMaxInputBalance(inputCurrency);
    }
  }, [
    inputCurrency,
    prevSelectedGasPrice,
    selectedGasPrice,
    updateMaxInputBalance,
  ]);

  // Liten to gas prices, Uniswap reserves updates
  useEffect(() => {
    updateDefaultGasLimit(
      isDeposit
        ? ethUnits.basic_deposit
        : isWithdrawal
        ? ethUnits.basic_withdrawal
        : ethUnits.basic_swap
    );
    startPollingGasPrices();
    initWeb3Listener();
    return () => {
      clearUniswapCurrenciesAndReserves();
      stopPollingGasPrices();
      stopWeb3Listener();
    };
  }, [
    clearUniswapCurrenciesAndReserves,
    initWeb3Listener,
    isDeposit,
    isWithdrawal,
    startPollingGasPrices,
    stopPollingGasPrices,
    stopWeb3Listener,
    updateDefaultGasLimit,
  ]);

  // Update input amount when max is set and the max input balance changed
  useEffect(() => {
    if (isMax) {
      let maxBalance = maxInputBalance;
      if (isWithdrawal) {
        maxBalance = supplyBalanceUnderlying;
      }
      updateInputAmount(maxBalance, maxBalance, true, true);
    }
  }, [
    maxInputBalance,
    isMax,
    isWithdrawal,
    supplyBalanceUnderlying,
    updateInputAmount,
  ]);

  // Calculate market details
  useEffect(() => {
    if (
      (isDeposit || isWithdrawal) &&
      get(inputCurrency, 'address') === defaultInputAddress
    )
      return;
    getMarketDetails({
      inputAmount,
      inputAsExactAmount,
      inputCurrency,
      inputFieldRef,
      maxInputBalance,
      nativeCurrency,
      outputAmount,
      outputCurrency,
      outputFieldRef,
      setIsSufficientBalance,
      setSlippage,
      updateExtraTradeDetails,
      updateInputAmount,
      updateOutputAmount,
    });
  }, [
    defaultInputAddress,
    getMarketDetails,
    inputAmount,
    inputAsExactAmount,
    inputCurrency,
    inputFieldRef,
    isDeposit,
    isWithdrawal,
    maxInputBalance,
    nativeCurrency,
    outputAmount,
    outputCurrency,
    outputFieldRef,
    setIsSufficientBalance,
    updateExtraTradeDetails,
    updateInputAmount,
    updateOutputAmount,
  ]);

  const handlePressMaxBalance = useCallback(async () => {
    let maxBalance = maxInputBalance;
    if (isWithdrawal) {
      maxBalance = supplyBalanceUnderlying;
    }
    analytics.track('Selected max balance', {
      category: isDeposit || isWithdrawal ? 'savings' : 'swap',
      defaultInputAsset: get(defaultInputAsset, 'symbol', ''),
      type,
      value: Number(maxBalance.toString()),
    });
    return updateInputAmount(maxBalance, maxBalance, true, true);
  }, [
    defaultInputAsset,
    isDeposit,
    isWithdrawal,
    maxInputBalance,
    supplyBalanceUnderlying,
    type,
    updateInputAmount,
  ]);

  const handleSubmit = useCallback(() => {
    backgroundTask.execute(async () => {
      analytics.track(`Submitted ${type}`, {
        category: isDeposit || isWithdrawal ? 'savings' : 'swap',
        defaultInputAsset: get(defaultInputAsset, 'symbol', ''),
        type,
      });

      setIsAuthorizing(true);
      try {
        const wallet = await loadWallet();

        setIsAuthorizing(false);
        const callback = () => {
          navigation.setParams({ focused: false });
          navigation.navigate(Routes.PROFILE_SCREEN);
        };
        const rap = await createRap({
          callback,
          inputAmount: isWithdrawal && isMax ? cTokenBalance : inputAmount,
          inputAsExactAmount,
          inputCurrency,
          inputReserve,
          isMax,
          outputAmount,
          outputCurrency,
          outputReserve,
          selectedGasPrice: null,
        });
        logger.log('[exchange - handle submit] rap', rap);
        await executeRap(wallet, rap);
        if (isDeposit || isWithdrawal) {
          dispatch(savingsLoadState());
        }
        logger.log('[exchange - handle submit] executed rap!');
        analytics.track(`Completed ${type}`, {
          category: isDeposit || isWithdrawal ? 'savings' : 'swap',
          defaultInputAsset: get(defaultInputAsset, 'symbol', ''),
          type,
        });
      } catch (error) {
        setIsAuthorizing(false);
        logger.log('[exchange - handle submit] error submitting swap', error);
        navigation.setParams({ focused: false });
        navigation.navigate(Routes.WALLET_SCREEN);
      }
    });
  }, [
    cTokenBalance,
    createRap,
    defaultInputAsset,
    dispatch,
    inputAmount,
    inputAsExactAmount,
    inputCurrency,
    inputReserve,
    isDeposit,
    isMax,
    isWithdrawal,
    navigation,
    outputAmount,
    outputCurrency,
    outputReserve,
    type,
  ]);

  const navigateToSwapDetailsModal = useCallback(() => {
    inputFieldRef?.current?.blur();
    outputFieldRef?.current?.blur();
    nativeFieldRef?.current?.blur();
    navigation.setParams({ focused: false });
    navigation.navigate(Routes.SWAP_DETAILS_SCREEN, {
      ...extraTradeDetails,
      inputCurrencySymbol: get(inputCurrency, 'symbol'),
      outputCurrencySymbol: get(outputCurrency, 'symbol'),
      restoreFocusOnSwapModal: () => {
        navigation.setParams({ focused: true });
      },
      type: 'swap_details',
    });
  }, [
    extraTradeDetails,
    inputCurrency,
    inputFieldRef,
    nativeFieldRef,
    navigation,
    outputCurrency,
    outputFieldRef,
  ]);

  const isSlippageWarningVisible =
    isSufficientBalance && !!inputAmount && !!outputAmount;

  const showDetailsButton = useMemo(() => {
    return (
      !(isDeposit || isWithdrawal) &&
      get(inputCurrency, 'symbol') &&
      get(outputCurrency, 'symbol') &&
      areTradeDetailsValid
    );
  }, [
    areTradeDetailsValid,
    inputCurrency,
    isDeposit,
    isWithdrawal,
    outputCurrency,
  ]);

  const showConfirmButton =
    isDeposit || isWithdrawal
      ? !!inputCurrency
      : !!inputCurrency && !!outputCurrency;

  return (
<<<<<<< HEAD
    <KeyboardFixedOpenLayout>
      <Centered
        {...position.sizeAsObject('100%')}
        backgroundColor={colors.transparent}
        direction="column"
      >
        <AnimatedFloatingPanels
          margin={0}
          style={{
            opacity: interpolate(tabPosition, {
              extrapolate: Animated.Extrapolate.CLAMP,
              inputRange: [0, 0.2, 1],
              outputRange: [1, 1, 0],
            }),
          }}
=======
    <HorizontalGestureBlocker>
      <KeyboardFixedOpenLayout>
        <Centered
          {...position.sizeAsObject('100%')}
          backgroundColor={colors.transparent}
          direction="column"
>>>>>>> 77604777
        >
          <AnimatedFloatingPanels
            margin={0}
            style={{
              opacity: interpolate(tabPosition, {
                extrapolate: Animated.Extrapolate.CLAMP,
                inputRange: [0, 1],
                outputRange: [1, 0],
              }),
            }}
          >
            <FloatingPanel
              overflow="visible"
              paddingBottom={showOutputField ? 0 : 26}
              radius={exchangeModalBorderRadius}
            >
              <ExchangeModalHeader
                onPressDetails={navigateToSwapDetailsModal}
                showDetailsButton={showDetailsButton}
                title={inputHeaderTitle}
              />
              <ExchangeInputField
                disableInputCurrencySelection={isWithdrawal}
                inputAmount={inputAmountDisplay}
                inputCurrencyAddress={get(inputCurrency, 'address', null)}
                inputCurrencySymbol={get(inputCurrency, 'symbol', null)}
                inputFieldRef={inputFieldRef}
                nativeAmount={nativeAmount}
                nativeCurrency={nativeCurrency}
                nativeFieldRef={nativeFieldRef}
                onFocus={handleFocus}
                onPressMaxBalance={handlePressMaxBalance}
                onPressSelectInputCurrency={navigateToSelectInputCurrency}
                setInputAmount={updateInputAmount}
                setNativeAmount={updateNativeAmount}
              />
              {showOutputField && (
                <ExchangeOutputField
                  onFocus={handleFocus}
                  onPressSelectOutputCurrency={navigateToSelectOutputCurrency}
                  outputAmount={outputAmountDisplay}
                  outputCurrencyAddress={get(outputCurrency, 'address', null)}
                  outputCurrencySymbol={get(outputCurrency, 'symbol', null)}
                  outputFieldRef={outputFieldRef}
                  setOutputAmount={updateOutputAmount}
                />
              )}
            </FloatingPanel>
            {isDeposit && (
              <SwapInfo
                amount={(inputAmount > 0 && outputAmountDisplay) || null}
                asset={outputCurrency}
              />
            )}
            {isSlippageWarningVisible && (
              <SlippageWarning slippage={slippage} />
            )}
            {showConfirmButton && (
              <Fragment>
                <Centered
                  flexShrink={0}
                  paddingHorizontal={15}
                  paddingTop={24}
                  width="100%"
                >
                  <ConfirmExchangeButton
                    disabled={!Number(inputAmountDisplay)}
                    isAuthorizing={isAuthorizing}
                    isDeposit={isDeposit}
                    isSufficientBalance={isSufficientBalance}
                    isSufficientGas={isSufficientGas}
                    onSubmit={handleSubmit}
                    slippage={slippage}
                    type={type}
                  />
                </Centered>
                <GasSpeedButton type={type} />
              </Fragment>
            )}
          </AnimatedFloatingPanels>
        </Centered>
      </KeyboardFixedOpenLayout>
    </HorizontalGestureBlocker>
  );
};

ExchangeModal.propTypes = {
  createRap: PropTypes.func,
  cTokenBalance: PropTypes.string,
  defaultInputAddress: PropTypes.string,
  estimateRap: PropTypes.func,
  inputHeaderTitle: PropTypes.string,
  navigation: PropTypes.object,
  showOutputField: PropTypes.bool,
  supplyBalanceUnderlying: PropTypes.string,
  type: PropTypes.oneOf(Object.values(ExchangeModalTypes)),
  underlyingPrice: PropTypes.string,
};

export default ExchangeModal;<|MERGE_RESOLUTION|>--- conflicted
+++ resolved
@@ -437,38 +437,20 @@
       : !!inputCurrency && !!outputCurrency;
 
   return (
-<<<<<<< HEAD
-    <KeyboardFixedOpenLayout>
-      <Centered
-        {...position.sizeAsObject('100%')}
-        backgroundColor={colors.transparent}
-        direction="column"
-      >
-        <AnimatedFloatingPanels
-          margin={0}
-          style={{
-            opacity: interpolate(tabPosition, {
-              extrapolate: Animated.Extrapolate.CLAMP,
-              inputRange: [0, 0.2, 1],
-              outputRange: [1, 1, 0],
-            }),
-          }}
-=======
     <HorizontalGestureBlocker>
       <KeyboardFixedOpenLayout>
         <Centered
           {...position.sizeAsObject('100%')}
           backgroundColor={colors.transparent}
           direction="column"
->>>>>>> 77604777
         >
           <AnimatedFloatingPanels
             margin={0}
             style={{
               opacity: interpolate(tabPosition, {
                 extrapolate: Animated.Extrapolate.CLAMP,
-                inputRange: [0, 1],
-                outputRange: [1, 0],
+                inputRange: [0, 0.2, 1],
+                outputRange: [1, 1, 0],
               }),
             }}
           >
