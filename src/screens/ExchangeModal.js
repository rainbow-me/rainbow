import { ChainId } from '@rainbow-me/swaps';
import { useRoute } from '@react-navigation/native';
import analytics from '@segment/analytics-react-native';
import lang from 'i18n-js';
import { isEmpty } from 'lodash';
import React, {
  useCallback,
  useEffect,
  useLayoutEffect,
  useRef,
  useState,
} from 'react';
import equal from 'react-fast-compare';
import {
  Alert,
  InteractionManager,
  Keyboard,
  NativeModules,
} from 'react-native';
import { useSafeArea } from 'react-native-safe-area-context';
import { useAndroidBackHandler } from 'react-navigation-backhandler';
import { useDispatch, useSelector } from 'react-redux';
import { useMemoOne } from 'use-memo-one';
import { dismissingScreenListener } from '../../shim';
import {
  AnimatedExchangeFloatingPanels,
  ConfirmExchangeButton,
  DepositInfo,
  ExchangeDetailsRow,
  ExchangeFloatingPanels,
  ExchangeHeader,
  ExchangeInputField,
  ExchangeNotch,
  ExchangeOutputField,
} from '../components/exchange';
import { FloatingPanel } from '../components/floating-panels';
import { GasSpeedButton } from '../components/gas';
import { Centered, KeyboardFixedOpenLayout } from '../components/layout';
<<<<<<< HEAD
import { Inset } from '@rainbow-me/design-system';
=======
import { AssetType } from '@rainbow-me/entities';
>>>>>>> b3c4b73d
import { getProviderForNetwork } from '@rainbow-me/handlers/web3';
import {
  ExchangeModalTypes,
  isKeyboardOpen,
  Network,
} from '@rainbow-me/helpers';
import { divide, greaterThan, multiply } from '@rainbow-me/helpers/utilities';
import {
  useAccountSettings,
  useCurrentNonce,
  useDimensions,
  useGas,
  usePrevious,
  usePriceImpactDetails,
  useSwapCurrencies,
  useSwapCurrencyHandlers,
  useSwapDerivedOutputs,
  useSwapInputHandlers,
  useSwapInputRefs,
} from '@rainbow-me/hooks';
import { loadWallet } from '@rainbow-me/model/wallet';
import { useNavigation } from '@rainbow-me/navigation';
import { executeRap, getSwapRapEstimationByType } from '@rainbow-me/raps';
import { swapClearState, updateSwapTypeDetails } from '@rainbow-me/redux/swap';
import { ETH_ADDRESS, ethUnits } from '@rainbow-me/references';
import Routes from '@rainbow-me/routes';
import styled from '@rainbow-me/styled-components';
import { position } from '@rainbow-me/styles';
import { ethereumUtils } from '@rainbow-me/utils';
import { useEthUSDPrice } from '@rainbow-me/utils/ethereumUtils';
import logger from 'logger';

const FloatingPanels = ios
  ? AnimatedExchangeFloatingPanels
  : ExchangeFloatingPanels;

const Wrapper = KeyboardFixedOpenLayout;

const InnerWrapper = styled(Centered).attrs({
  direction: 'column',
})(({ isSmallPhone, theme: { colors } }) => ({
  ...position.sizeAsObject('100%'),
  ...(ios && isSmallPhone && { maxHeight: 354 }),
  backgroundColor: colors.transparent,
}));

const Spacer = styled.View({
  height: 20,
});

const getInputHeaderTitle = (type, defaultInputAsset) => {
  switch (type) {
    case ExchangeModalTypes.deposit:
      return lang.t('swap.modal_types.deposit');
    case ExchangeModalTypes.withdrawal:
      return lang.t('swap.modal_types.withdraw_symbol', {
        symbol: defaultInputAsset.symbol,
      });
    default:
      return lang.t('swap.modal_types.swap');
  }
};

const getShowOutputField = type => {
  switch (type) {
    case ExchangeModalTypes.deposit:
    case ExchangeModalTypes.withdrawal:
      return false;
    default:
      return true;
  }
};

export default function ExchangeModal({
  fromDiscover,
  ignoreInitialTypeCheck,
  testID,
  type,
  typeSpecificParams,
}) {
  const { isSmallPhone } = useDimensions();
  const dispatch = useDispatch();
  const insets = useSafeArea();
  const {
    params: { inputAsset: defaultInputAsset, outputAsset: defaultOutputAsset },
  } = useRoute();

  useLayoutEffect(() => {
    dispatch(updateSwapTypeDetails(type, typeSpecificParams));
  }, [dispatch, type, typeSpecificParams]);

  const title = getInputHeaderTitle(type, defaultInputAsset);
  const showOutputField = getShowOutputField(type);
  const priceOfEther = useEthUSDPrice();
  const genericAssets = useSelector(
    ({ data: { genericAssets } }) => genericAssets
  );

  const {
    navigate,
    setParams,
    dangerouslyGetParent,
    addListener,
  } = useNavigation();

  // if the default input is on a different network than
  // we want to update the output to be on the same, if its not available -> null
  const defaultOutputAssetOverride = useMemo(() => {
    let newOutput = defaultOutputAsset;

    if (
      defaultInputAsset &&
      defaultOutputAsset &&
      defaultInputAsset.type !== defaultOutputAsset.type
    ) {
      if (
        defaultOutputAsset?.implementations?.[
          defaultInputAsset?.type === AssetType.token
            ? 'ethereum'
            : defaultInputAsset?.type
        ]?.address
      ) {
        if (defaultInputAsset.type !== Network.mainnet) {
          newOutput.mainnet_address = defaultOutputAsset.address;
        }

        newOutput.address =
          defaultOutputAsset.implementations[defaultInputAsset?.type].address;
        newOutput.type = defaultInputAsset.type;
        newOutput.uniqueId =
          newOutput.type === Network.mainnet
            ? defaultOutputAsset?.address
            : `${defaultOutputAsset?.address}_${defaultOutputAsset?.type}`;
        return newOutput;
      } else {
        return null;
      }
    } else {
      return newOutput;
    }
  }, [defaultInputAsset, defaultOutputAsset]);

  const isDeposit = type === ExchangeModalTypes.deposit;
  const isWithdrawal = type === ExchangeModalTypes.withdrawal;
  const isSavings = isDeposit || isWithdrawal;
  const {
    selectedGasFee,
    gasFeeParamsBySpeed,
    startPollingGasFees,
    stopPollingGasFees,
    updateDefaultGasLimit,
    updateTxFee,
  } = useGas();
  const {
    accountAddress,
    flashbotsEnabled,
    nativeCurrency,
  } = useAccountSettings();

  const [isAuthorizing, setIsAuthorizing] = useState(false);
  const [currentProvider, setCurrentProvider] = useState(null);

  const prevGasFeesParamsBySpeed = usePrevious(gasFeeParamsBySpeed);

  useAndroidBackHandler(() => {
    navigate(Routes.WALLET_SCREEN);
    return true;
  });

  const { inputCurrency, outputCurrency } = useSwapCurrencies();

  const {
    handleFocus,
    inputFieldRef,
    lastFocusedInputHandle,
    setLastFocusedInputHandle,
    nativeFieldRef,
    outputFieldRef,
  } = useSwapInputRefs();

  const {
    updateInputAmount,
    updateMaxInputAmount,
    updateNativeAmount,
    updateOutputAmount,
  } = useSwapInputHandlers();

  const {
    flipCurrencies,
    navigateToSelectInputCurrency,
    navigateToSelectOutputCurrency,
  } = useSwapCurrencyHandlers({
    defaultInputAsset,
    defaultOutputAsset: defaultOutputAssetOverride,
    fromDiscover,
    ignoreInitialTypeCheck,
    inputFieldRef,
    lastFocusedInputHandle,
    outputFieldRef,
    setLastFocusedInputHandle,
    title,
    type,
  });

  const chainId = useMemo(
    () => ethereumUtils.getChainIdFromType(inputCurrency?.type),
    [inputCurrency]
  );

  const currentNetwork = useMemo(
    () => ethereumUtils.getNetworkFromChainId(chainId || 1),
    [chainId]
  );

  const basicSwap =
    ChainId.arbitrum === chainId
      ? ethUnits.basic_swap_arbitrum
      : ethUnits.basic_swap;

  const defaultGasLimit = isDeposit
    ? ethUnits.basic_deposit
    : isWithdrawal
    ? ethUnits.basic_withdrawal
    : basicSwap;

  const getNextNonce = useCurrentNonce(accountAddress, currentNetwork);

  useEffect(() => {
    const getProvider = async () => {
      const p = await getProviderForNetwork(currentNetwork);
      setCurrentProvider(p);
    };
    getProvider();
  }, [currentNetwork]);

  const {
    result: {
      derivedValues: { inputAmount, nativeAmount, outputAmount },
      displayValues: {
        inputAmountDisplay,
        outputAmountDisplay,
        nativeAmountDisplay,
      },
      tradeDetails,
    },
    loading,
    resetSwapInputs,
    insufficientLiquidity,
  } = useSwapDerivedOutputs(chainId, type);

  const lastTradeDetails = usePrevious(tradeDetails);

  const {
    isHighPriceImpact,
    outputPriceValue,
    priceImpactColor,
    priceImpactNativeAmount,
    priceImpactPercentDisplay,
  } = usePriceImpactDetails(
    inputAmount,
    outputAmount,
    inputCurrency,
    outputCurrency,
    currentNetwork,
    loading || equal(lastTradeDetails, tradeDetails)
  );

  const flashbots = currentNetwork === Network.mainnet && flashbotsEnabled;

  const isDismissing = useRef(false);
  useEffect(() => {
    if (ios) {
      return;
    }
    dismissingScreenListener.current = () => {
      Keyboard.dismiss();
      isDismissing.current = true;
    };
    const unsubscribe = (
      dangerouslyGetParent()?.dangerouslyGetParent()?.addListener || addListener
    )('transitionEnd', ({ data: { closing } }) => {
      if (!closing && isDismissing.current) {
        isDismissing.current = false;
        lastFocusedInputHandle?.current?.focus();
      }
    });
    return () => {
      unsubscribe();
      dismissingScreenListener.current = undefined;
    };
  }, [addListener, dangerouslyGetParent, lastFocusedInputHandle]);

  useEffect(() => {
    return () => {
      dispatch(swapClearState());
      resetSwapInputs();
    };
    // eslint-disable-next-line react-hooks/exhaustive-deps
  }, []);

  const handleCustomGasBlur = useCallback(() => {
    lastFocusedInputHandle?.current?.focus();
  }, [lastFocusedInputHandle]);

  const updateGasLimit = useCallback(async () => {
    try {
      if (
        ((type === ExchangeModalTypes.swap ||
          type === ExchangeModalTypes.deposit) &&
          !(inputCurrency && outputCurrency)) ||
        type === ExchangeModalTypes.withdraw
      ) {
        return;
      }
      const swapParams = {
        chainId,
        inputAmount,
        outputAmount,
        provider: currentProvider,
        tradeDetails,
      };
      const gasLimit = await getSwapRapEstimationByType(type, swapParams);
      if (gasLimit) {
        if (currentNetwork === Network.optimism) {
          if (tradeDetails) {
            const l1GasFeeOptimism = await ethereumUtils.calculateL1FeeOptimism(
              {
                data: tradeDetails.data,
                from: tradeDetails.from,
                to: tradeDetails.to,
                value: tradeDetails.value,
              },
              currentProvider
            );
            updateTxFee(gasLimit, null, l1GasFeeOptimism);
          } else {
            updateTxFee(
              gasLimit,
              null,
              ethUnits.default_l1_gas_fee_optimism_swap
            );
          }
        } else {
          updateTxFee(gasLimit);
        }
      }
    } catch (error) {
      updateTxFee(defaultGasLimit);
    }
  }, [
    chainId,
    currentNetwork,
    currentProvider,
    defaultGasLimit,
    inputAmount,
    inputCurrency,
    outputAmount,
    outputCurrency,
    tradeDetails,
    type,
    updateTxFee,
  ]);

  useEffect(() => {
    if (tradeDetails && !equal(tradeDetails, lastTradeDetails)) {
      updateGasLimit();
    }
  }, [lastTradeDetails, tradeDetails, updateGasLimit]);

  // Set default gas limit
  useEffect(() => {
    if (isEmpty(prevGasFeesParamsBySpeed) && !isEmpty(gasFeeParamsBySpeed)) {
      updateTxFee(defaultGasLimit);
    }
  }, [
    defaultGasLimit,
    gasFeeParamsBySpeed,
    prevGasFeesParamsBySpeed,
    updateTxFee,
  ]);

  // Update gas limit
  useEffect(() => {
    if (!isEmpty(gasFeeParamsBySpeed)) {
      updateGasLimit();
    }
  }, [gasFeeParamsBySpeed, updateGasLimit]);

  // Liten to gas prices, Uniswap reserves updates
  useEffect(() => {
    updateDefaultGasLimit(defaultGasLimit);
    InteractionManager.runAfterInteractions(() => {
      // Start polling in the current network
      startPollingGasFees(currentNetwork, flashbots);
    });
    return () => {
      stopPollingGasFees();
    };
  }, [
    defaultGasLimit,
    currentNetwork,
    startPollingGasFees,
    stopPollingGasFees,
    updateDefaultGasLimit,
    flashbots,
  ]);

  const handlePressMaxBalance = useCallback(async () => {
    updateMaxInputAmount();
  }, [updateMaxInputAmount]);

  const checkGasVsOutput = async (gasPrice, outputPrice) => {
    if (greaterThan(outputPrice, 0) && greaterThan(gasPrice, outputPrice)) {
      const res = new Promise(resolve => {
        Alert.alert(
          lang.t('swap.warning.cost.are_you_sure_title'),
          lang.t('swap.warning.cost.this_transaction_will_cost_you_more'),
          [
            {
              onPress: () => {
                resolve(false);
              },
              text: lang.t('button.proceed_anyway'),
            },
            {
              onPress: () => {
                resolve(true);
              },
              style: 'cancel',
              text: lang.t('button.cancel'),
            },
          ]
        );
      });
      return res;
    } else {
      return false;
    }
  };

  const handleSubmit = useCallback(async () => {
    let amountInUSD = 0;
    let NotificationManager = ios ? NativeModules.NotificationManager : null;
    try {
      // Tell iOS we're running a rap (for tracking purposes)
      NotificationManager &&
        NotificationManager.postNotification('rapInProgress');
      if (nativeCurrency === 'usd') {
        amountInUSD = nativeAmount;
      } else {
        const ethPriceInNativeCurrency =
          genericAssets[ETH_ADDRESS]?.price?.value ?? 0;
        const tokenPriceInNativeCurrency =
          genericAssets[inputCurrency?.address]?.price?.value ?? 0;
        const tokensPerEth = divide(
          tokenPriceInNativeCurrency,
          ethPriceInNativeCurrency
        );
        const inputTokensInEth = multiply(tokensPerEth, inputAmount);
        amountInUSD = multiply(priceOfEther, inputTokensInEth);
      }
    } catch (e) {
      logger.log('error getting the swap amount in USD price', e);
    } finally {
      analytics.track(`Submitted ${type}`, {
        amountInUSD,
        defaultInputAsset: defaultInputAsset?.symbol ?? '',
        isHighPriceImpact,
        name: outputCurrency?.name ?? '',
        priceImpact: priceImpactPercentDisplay,
        symbol: outputCurrency?.symbol || '',
        tokenAddress: outputCurrency?.address || '',
        type,
      });
    }

    const outputInUSD = multiply(outputPriceValue, outputAmount);
    const gasPrice = selectedGasFee?.gasFee?.maxFee?.native?.value?.amount;
    const cancelTransaction = await checkGasVsOutput(gasPrice, outputInUSD);

    if (cancelTransaction) {
      return;
    }

    setIsAuthorizing(true);
    try {
      const wallet = await loadWallet();
      if (!wallet) {
        setIsAuthorizing(false);
        logger.sentry(`aborting ${type} due to missing wallet`);
        return;
      }

      const callback = (success = false, errorMessage = null) => {
        setIsAuthorizing(false);
        if (success) {
          setParams({ focused: false });
          navigate(Routes.PROFILE_SCREEN);
        } else if (errorMessage) {
          Alert.alert(errorMessage);
        }
      };
      logger.log('[exchange - handle submit] rap');
      const nonce = await getNextNonce();
      const swapParameters = {
        chainId,
        flashbots,
        inputAmount,
        nonce,
        outputAmount,
        tradeDetails,
      };
      await executeRap(wallet, type, swapParameters, callback);
      logger.log('[exchange - handle submit] executed rap!');
      analytics.track(`Completed ${type}`, {
        amountInUSD,
        input: defaultInputAsset?.symbol || '',
        output: outputCurrency?.symbol || '',
        type,
      });
      // Tell iOS we finished running a rap (for tracking purposes)
      NotificationManager &&
        NotificationManager.postNotification('rapCompleted');
    } catch (error) {
      setIsAuthorizing(false);
      logger.log('[exchange - handle submit] error submitting swap', error);
      setParams({ focused: false });
      navigate(Routes.WALLET_SCREEN);
    }
  }, [
    chainId,
    defaultInputAsset?.symbol,
    flashbots,
    genericAssets,
    getNextNonce,
    inputAmount,
    inputCurrency?.address,
    isHighPriceImpact,
    nativeAmount,
    nativeCurrency,
    navigate,
    outputAmount,
    outputCurrency?.address,
    outputCurrency?.name,
    outputCurrency?.symbol,
    outputPriceValue,
    priceImpactPercentDisplay,
    priceOfEther,
    selectedGasFee?.gasFee?.maxFee?.native?.value?.amount,
    setParams,
    tradeDetails,
    type,
  ]);

  const confirmButtonProps = useMemoOne(
    () => ({
      disabled:
        !Number(inputAmount) || (!loading && !tradeDetails && !isSavings),
      inputAmount,
      insufficientLiquidity,
      isAuthorizing,
      isHighPriceImpact,
      loading,
      onSubmit: handleSubmit,
      tradeDetails,
      type,
    }),
    [
      loading,
      handleSubmit,
      inputAmount,
      isAuthorizing,
      isHighPriceImpact,
      testID,
      tradeDetails,
      type,
      insufficientLiquidity,
    ]
  );

  const navigateToSwapSettingsSheet = useCallback(() => {
    android && Keyboard.dismiss();
    const lastFocusedInputHandleTemporary = lastFocusedInputHandle.current;
    android && (lastFocusedInputHandle.current = null);
    inputFieldRef?.current?.blur();
    outputFieldRef?.current?.blur();
    nativeFieldRef?.current?.blur();
    const internalNavigate = () => {
      android && Keyboard.removeListener('keyboardDidHide', internalNavigate);
      setParams({ focused: false });
      navigate(Routes.SWAP_SETTINGS_SHEET, {
        asset: outputCurrency,
        restoreFocusOnSwapModal: () => {
          android &&
            (lastFocusedInputHandle.current = lastFocusedInputHandleTemporary);
          setParams({ focused: true });
        },
        type: 'swap_settings',
      });
      analytics.track('Opened Swap Settings');
    };
    ios || !isKeyboardOpen()
      ? internalNavigate()
      : Keyboard.addListener('keyboardDidHide', internalNavigate);
  }, [
    inputFieldRef,
    lastFocusedInputHandle,
    nativeFieldRef,
    navigate,
    outputCurrency,
    outputFieldRef,
    setParams,
  ]);

  const navigateToSwapDetailsModal = useCallback(() => {
    android && Keyboard.dismiss();
    const lastFocusedInputHandleTemporary = lastFocusedInputHandle.current;
    android && (lastFocusedInputHandle.current = null);
    inputFieldRef?.current?.blur();
    outputFieldRef?.current?.blur();
    nativeFieldRef?.current?.blur();
    const internalNavigate = () => {
      android && Keyboard.removeListener('keyboardDidHide', internalNavigate);
      setParams({ focused: false });
      navigate(Routes.SWAP_DETAILS_SHEET, {
        confirmButtonProps,
        currentNetwork,
        restoreFocusOnSwapModal: () => {
          android &&
            (lastFocusedInputHandle.current = lastFocusedInputHandleTemporary);
          setParams({ focused: true });
        },
        type: 'swap_details',
      });
      analytics.track('Opened Swap Details modal', {
        name: outputCurrency?.name ?? '',
        symbol: outputCurrency?.symbol ?? '',
        tokenAddress: outputCurrency?.address ?? '',
        type,
      });
    };
    ios || !isKeyboardOpen()
      ? internalNavigate()
      : Keyboard.addListener('keyboardDidHide', internalNavigate);
  }, [
    confirmButtonProps,
    currentNetwork,
    inputFieldRef,
    lastFocusedInputHandle,
    nativeFieldRef,
    navigate,
    outputCurrency?.address,
    outputCurrency?.name,
    outputCurrency?.symbol,
    outputFieldRef,
    setParams,
    type,
  ]);

  const handleTapWhileDisabled = useCallback(() => {
    if (currentNetwork === Network.arbitrum) {
      navigate(Routes.EXPLAIN_SHEET, {
        network: currentNetwork,
        type: 'output_disabled',
      });
    }
  }, [currentNetwork, navigate]);

  const showConfirmButton = isSavings
    ? !!inputCurrency
    : !!inputCurrency && !!outputCurrency;

  return (
    <Wrapper>
      <InnerWrapper isSmallPhone={isSmallPhone}>
        <FloatingPanels>
          <FloatingPanel
            overflow="visible"
            paddingBottom={showOutputField ? 0 : 26}
            radius={39}
            testID={testID}
          >
            {showOutputField && <ExchangeNotch />}
            <ExchangeHeader testID={testID} title={title} />
            <ExchangeInputField
              disableInputCurrencySelection={isWithdrawal}
              editable={!!inputCurrency}
              inputAmount={inputAmountDisplay}
              inputCurrencyAddress={inputCurrency?.address}
              inputCurrencyAssetType={inputCurrency?.type}
              inputCurrencyMainnetAddress={inputCurrency?.mainnet_address}
              inputCurrencySymbol={inputCurrency?.symbol}
              inputFieldRef={inputFieldRef}
              nativeAmount={nativeAmountDisplay}
              nativeCurrency={nativeCurrency}
              nativeFieldRef={nativeFieldRef}
              onFocus={handleFocus}
              onPressMaxBalance={handlePressMaxBalance}
              onPressSelectInputCurrency={navigateToSelectInputCurrency}
              setInputAmount={updateInputAmount}
              setNativeAmount={updateNativeAmount}
              testID={`${testID}-input`}
            />
            {showOutputField && (
              <ExchangeOutputField
                editable={!!outputCurrency}
                network={currentNetwork}
                onFocus={handleFocus}
                onPressSelectOutputCurrency={() =>
                  navigateToSelectOutputCurrency(chainId)
                }
                {...(currentNetwork === Network.arbitrum && {
                  onTapWhileDisabled: handleTapWhileDisabled,
                })}
                outputAmount={outputAmountDisplay}
                outputCurrencyAddress={outputCurrency?.address}
                outputCurrencyAssetType={outputCurrency?.type}
                outputCurrencyMainnetAddress={outputCurrency?.mainnet_address}
                outputCurrencySymbol={outputCurrency?.symbol}
                outputFieldRef={outputFieldRef}
                setOutputAmount={updateOutputAmount}
                testID={`${testID}-output`}
              />
            )}
          </FloatingPanel>
          {isDeposit && (
            <DepositInfo
              amount={(inputAmount > 0 && outputAmount) || null}
              asset={outputCurrency}
              isHighPriceImpact={isHighPriceImpact}
              onPress={navigateToSwapDetailsModal}
              priceImpactColor={priceImpactColor}
              priceImpactNativeAmount={priceImpactNativeAmount}
              priceImpactPercentDisplay={priceImpactPercentDisplay}
              testID="deposit-info-button"
            />
          )}
          {!isSavings && showConfirmButton && (
            <ExchangeDetailsRow
              isHighPriceImpact={isHighPriceImpact}
              onFlipCurrencies={flipCurrencies}
              onPressSettings={navigateToSwapSettingsSheet}
              priceImpactColor={priceImpactColor}
              priceImpactNativeAmount={priceImpactNativeAmount}
              priceImpactPercentDisplay={priceImpactPercentDisplay}
              type={type}
            />
          )}

          {isWithdrawal && <Spacer />}
        </FloatingPanels>
        {showConfirmButton && (
          <Inset bottom="30px">
            <ConfirmExchangeButton
              {...confirmButtonProps}
              flashbots={flashbots}
              onPressViewDetails={navigateToSwapDetailsModal}
              testID={`${testID}-confirm-button`}
            />
          </Inset>
        )}
        <GasSpeedButton
          asset={outputCurrency}
          bottom={insets.bottom - 7}
          currentNetwork={currentNetwork}
          dontBlur
          onCustomGasBlur={handleCustomGasBlur}
          testID={`${testID}-gas`}
        />
      </InnerWrapper>
    </Wrapper>
  );
}<|MERGE_RESOLUTION|>--- conflicted
+++ resolved
@@ -36,11 +36,8 @@
 import { FloatingPanel } from '../components/floating-panels';
 import { GasSpeedButton } from '../components/gas';
 import { Centered, KeyboardFixedOpenLayout } from '../components/layout';
-<<<<<<< HEAD
 import { Inset } from '@rainbow-me/design-system';
-=======
 import { AssetType } from '@rainbow-me/entities';
->>>>>>> b3c4b73d
 import { getProviderForNetwork } from '@rainbow-me/handlers/web3';
 import {
   ExchangeModalTypes,
