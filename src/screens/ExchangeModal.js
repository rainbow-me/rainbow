--- conflicted
+++ resolved
@@ -226,8 +226,11 @@
   } = useSwapInputHandlers();
 
   const chainId = useMemo(
-    () => ethereumUtils.getChainIdFromType(inputCurrency?.type),
-    [inputCurrency]
+    () =>
+      ethereumUtils.getChainIdFromType(
+        inputCurrency?.type || outputCurrency?.type
+      ),
+    [inputCurrency, outputCurrency]
   );
 
   const currentNetwork = useMemo(
@@ -253,22 +256,6 @@
     type,
   });
 
-<<<<<<< HEAD
-  const chainId = useMemo(
-    () =>
-      ethereumUtils.getChainIdFromType(
-        inputCurrency?.type || outputCurrency?.type
-      ),
-    [inputCurrency, outputCurrency]
-  );
-
-  const currentNetwork = useMemo(
-    () => ethereumUtils.getNetworkFromChainId(chainId || 1),
-    [chainId]
-  );
-
-=======
->>>>>>> a584654f
   const basicSwap =
     ChainId.arbitrum === chainId
       ? ethUnits.basic_swap_arbitrum
