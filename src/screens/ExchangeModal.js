--- conflicted
+++ resolved
@@ -17,7 +17,7 @@
   Keyboard,
   NativeModules,
 } from 'react-native';
-import { useSafeArea } from 'react-native-safe-area-context';
+import { useSafeAreaInsets } from 'react-native-safe-area-context';
 import { useAndroidBackHandler } from 'react-navigation-backhandler';
 import { useDispatch, useSelector } from 'react-redux';
 import { useMemoOne } from 'use-memo-one';
@@ -121,7 +121,7 @@
 }) {
   const { isSmallPhone } = useDimensions();
   const dispatch = useDispatch();
-  const insets = useSafeArea();
+  const insets = useSafeAreaInsets();
   const {
     params: { inputAsset: defaultInputAsset, outputAsset: defaultOutputAsset },
   } = useRoute();
@@ -798,20 +798,11 @@
               onPressViewDetails={navigateToSwapDetailsModal}
               testID={`${testID}-confirm-button`}
             />
-<<<<<<< HEAD
           </Inset>
         )}
         <GasSpeedButton
           asset={outputCurrency}
           bottom={insets.bottom - 7}
-=======
-          )}
-        </FloatingPanels>
-
-        <GasSpeedButton
-          asset={outputCurrency}
-          bottom={insets.bottom}
->>>>>>> 3d24dbc8
           currentNetwork={currentNetwork}
           dontBlur
           onCustomGasBlur={handleCustomGasBlur}
