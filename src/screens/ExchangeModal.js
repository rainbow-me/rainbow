import { useRoute } from '@react-navigation/native';
import analytics from '@segment/analytics-react-native';
import lang from 'i18n-js';
import { isEmpty } from 'lodash';
import React, {
  useCallback,
  useEffect,
  useLayoutEffect,
  useRef,
  useState,
} from 'react';
import equal from 'react-fast-compare';
import {
  Alert,
  InteractionManager,
  Keyboard,
  NativeModules,
} from 'react-native';
import { useSafeArea } from 'react-native-safe-area-context';
import { useAndroidBackHandler } from 'react-navigation-backhandler';
import { useDispatch, useSelector } from 'react-redux';
import { useMemoOne } from 'use-memo-one';
import { dismissingScreenListener } from '../../shim';
import {
  AnimatedExchangeFloatingPanels,
  ConfirmExchangeButton,
  DepositInfo,
  ExchangeDetailsRow,
  ExchangeFloatingPanels,
  ExchangeHeader,
  ExchangeInputField,
  ExchangeNotch,
  ExchangeOutputField,
} from '../components/exchange';
import { FloatingPanel } from '../components/floating-panels';
import { GasSpeedButton } from '../components/gas';
import { Centered, KeyboardFixedOpenLayout } from '../components/layout';
import { getProviderForNetwork } from '@rainbow-me/handlers/web3';
import {
  ExchangeModalTypes,
  isKeyboardOpen,
  Network,
} from '@rainbow-me/helpers';
import { divide, greaterThan, multiply } from '@rainbow-me/helpers/utilities';
import {
  useAccountSettings,
  useCurrentNonce,
  useDimensions,
  useGas,
  usePrevious,
  usePriceImpactDetails,
  useSwapCurrencies,
  useSwapCurrencyHandlers,
  useSwapDerivedOutputs,
  useSwapInputHandlers,
  useSwapInputRefs,
} from '@rainbow-me/hooks';
import { loadWallet } from '@rainbow-me/model/wallet';
import { useNavigation } from '@rainbow-me/navigation';
import { executeRap, getRapEstimationByType } from '@rainbow-me/raps';
import { swapClearState, updateSwapTypeDetails } from '@rainbow-me/redux/swap';
import { ETH_ADDRESS, ethUnits } from '@rainbow-me/references';
import Routes from '@rainbow-me/routes';
import styled from '@rainbow-me/styled-components';
import { position } from '@rainbow-me/styles';
import { ethereumUtils } from '@rainbow-me/utils';
import { useEthUSDPrice } from '@rainbow-me/utils/ethereumUtils';
import logger from 'logger';

const FloatingPanels = ios
  ? AnimatedExchangeFloatingPanels
  : ExchangeFloatingPanels;

const Wrapper = KeyboardFixedOpenLayout;

const InnerWrapper = styled(Centered).attrs({
  direction: 'column',
})(({ isSmallPhone, theme: { colors } }) => ({
  ...position.sizeAsObject('100%'),
  ...(ios && isSmallPhone && { maxHeight: 354 }),
  backgroundColor: colors.transparent,
}));

const Spacer = styled.View({
  height: 20,
});

const getInputHeaderTitle = (type, defaultInputAsset) => {
  switch (type) {
    case ExchangeModalTypes.deposit:
      return lang.t('swap.modal_types.deposit');
    case ExchangeModalTypes.withdrawal:
      return lang.t('swap.modal_types.withdraw_symbol', {
        symbol: defaultInputAsset.symbol,
      });
    default:
      return lang.t('swap.modal_types.swap');
  }
};

const getShowOutputField = type => {
  switch (type) {
    case ExchangeModalTypes.deposit:
    case ExchangeModalTypes.withdrawal:
      return false;
    default:
      return true;
  }
};

export default function ExchangeModal({
  defaultInputAsset,
  defaultOutputAsset,
  testID,
  type,
  typeSpecificParams,
}) {
  const { isSmallPhone } = useDimensions();
  const dispatch = useDispatch();
  const insets = useSafeArea();

  useLayoutEffect(() => {
    dispatch(updateSwapTypeDetails(type, typeSpecificParams));
  }, [dispatch, type, typeSpecificParams]);

  const title = getInputHeaderTitle(type, defaultInputAsset);
  const showOutputField = getShowOutputField(type);
  const priceOfEther = useEthUSDPrice();
  const genericAssets = useSelector(
    ({ data: { genericAssets } }) => genericAssets
  );

  const {
    navigate,
    setParams,
    dangerouslyGetParent,
    addListener,
  } = useNavigation();

  const {
    params: { focused },
  } = useRoute();

  const isDeposit = type === ExchangeModalTypes.deposit;
  const isWithdrawal = type === ExchangeModalTypes.withdrawal;
  const isSavings = isDeposit || isWithdrawal;

  const defaultGasLimit = isDeposit
    ? ethUnits.basic_deposit
    : isWithdrawal
    ? ethUnits.basic_withdrawal
    : ethUnits.basic_swap;

  const {
    selectedGasFee,
    gasFeeParamsBySpeed,
    startPollingGasFees,
    stopPollingGasFees,
    updateDefaultGasLimit,
    updateTxFee,
  } = useGas();
  const {
    accountAddress,
    flashbotsEnabled,
    nativeCurrency,
    network,
  } = useAccountSettings();
  const getNextNonce = useCurrentNonce(accountAddress, network);

  const [isAuthorizing, setIsAuthorizing] = useState(false);
  const [currentProvider, setCurrentProvider] = useState(null);

  const prevGasFeesParamsBySpeed = usePrevious(gasFeeParamsBySpeed);

  useAndroidBackHandler(() => {
    navigate(Routes.WALLET_SCREEN);
    return true;
  });

  const { inputCurrency, outputCurrency } = useSwapCurrencies();

  const {
    handleFocus,
    inputFieldRef,
    lastFocusedInputHandle,
    setLastFocusedInputHandle,
    nativeFieldRef,
    outputFieldRef,
  } = useSwapInputRefs();

  const {
    updateInputAmount,
    updateMaxInputAmount,
    updateNativeAmount,
    updateOutputAmount,
  } = useSwapInputHandlers();

  const {
    flipCurrencies,
    navigateToSelectInputCurrency,
    navigateToSelectOutputCurrency,
  } = useSwapCurrencyHandlers({
    defaultInputAsset,
    defaultOutputAsset,
    inputFieldRef,
    lastFocusedInputHandle,
    outputFieldRef,
    setLastFocusedInputHandle,
    title,
    type,
  });

  const chainId = useMemo(
    () => ethereumUtils.getChainIdFromType(inputCurrency?.type),
    [inputCurrency]
  );

  const currentNetwork = useMemo(
    () => ethereumUtils.getNetworkFromChainId(chainId || 1),
    [chainId]
  );

  useEffect(() => {
    const getProvider = async () => {
      const p = await getProviderForNetwork(currentNetwork);
      setCurrentProvider(p);
    };
    getProvider();
  }, [currentNetwork]);

  const {
    result: {
      derivedValues: { inputAmount, nativeAmount, outputAmount },
      displayValues: { inputAmountDisplay, outputAmountDisplay },
      tradeDetails,
    },
    loading,
<<<<<<< HEAD
    insufficientLiquidity,
=======
    resetSwapInputs,
>>>>>>> b6eaaf8e
  } = useSwapDerivedOutputs(chainId);

  const lastTradeDetails = usePrevious(tradeDetails);

  const {
    isHighPriceImpact,
    outputPriceValue,
    priceImpactColor,
    priceImpactNativeAmount,
    priceImpactPercentDisplay,
  } = usePriceImpactDetails(
    inputAmount,
    outputAmount,
    inputCurrency,
    outputCurrency,
    currentNetwork,
    loading || equal(lastTradeDetails, tradeDetails)
  );

  const flashbots = currentNetwork === Network.mainnet && flashbotsEnabled;

  const isDismissing = useRef(false);
  useEffect(() => {
    if (ios) {
      return;
    }
    dismissingScreenListener.current = () => {
      Keyboard.dismiss();
      isDismissing.current = true;
    };
    const unsubscribe = (
      dangerouslyGetParent()?.dangerouslyGetParent()?.addListener || addListener
    )('transitionEnd', ({ data: { closing } }) => {
      if (!closing && isDismissing.current) {
        isDismissing.current = false;
        lastFocusedInputHandle?.current?.focus();
      }
    });
    return () => {
      unsubscribe();
      dismissingScreenListener.current = undefined;
    };
  }, [addListener, dangerouslyGetParent, lastFocusedInputHandle]);

  useEffect(() => {
    return () => {
      dispatch(swapClearState());
      resetSwapInputs();
    };
    // eslint-disable-next-line react-hooks/exhaustive-deps
  }, []);

  const handleCustomGasBlur = useCallback(() => {
    lastFocusedInputHandle?.current?.focus();
  }, [lastFocusedInputHandle]);

  const [navigating, setNavigating] = useState(false);

  const navigateToOutput = useCallback(() => {
    !navigating && navigateToSelectOutputCurrency(chainId);
    setNavigating(true);
    setTimeout(() => setNavigating(false), 1000);
  }, [navigateToSelectOutputCurrency, navigating, chainId]);

  const navigateToInput = useCallback(() => {
    !navigating && navigateToSelectInputCurrency();
    setNavigating(true);
    setTimeout(() => setNavigating(false), 1000);
  }, [navigateToSelectInputCurrency, navigating]);

  // Navigate to select input currency automatically
  // TODO: Do this in a better way
  useEffect(() => {
    if (focused) {
      if (!defaultInputAsset && !inputCurrency) {
        navigateToInput();
      } else if (!outputCurrency) {
        navigateToOutput();
      }
    }
  }, [
    defaultInputAsset,
    inputCurrency,
    outputCurrency,
    focused,
    navigateToInput,
    navigateToOutput,
  ]);

  const updateGasLimit = useCallback(async () => {
    try {
      if (
        ((type === ExchangeModalTypes.swap ||
          type === ExchangeModalTypes.deposit) &&
          !(inputCurrency && outputCurrency)) ||
        type === ExchangeModalTypes.withdraw
      ) {
        return;
      }
      const swapParams = {
        inputAmount,
        outputAmount,
        provider: currentProvider,
        tradeDetails,
      };
      const gasLimit = await getRapEstimationByType(type, {
        provider: currentProvider,
        swapParameters: swapParams,
      });
      if (gasLimit) {
        if (currentNetwork === Network.optimism) {
          if (tradeDetails) {
            const l1GasFeeOptimism = await ethereumUtils.calculateL1FeeOptimism(
              {
                data: tradeDetails.data,
                from: tradeDetails.from,
                to: tradeDetails.to,
                value: tradeDetails.value,
              },
              currentProvider
            );
            updateTxFee(gasLimit, null, l1GasFeeOptimism);
          } else {
            updateTxFee(
              gasLimit,
              null,
              ethUnits.default_l1_gas_fee_optimism_swap
            );
          }
        } else {
          updateTxFee(gasLimit);
        }
      }
    } catch (error) {
      updateTxFee(defaultGasLimit);
    }
  }, [
    currentNetwork,
    currentProvider,
    defaultGasLimit,
    inputAmount,
    inputCurrency,
    outputAmount,
    outputCurrency,
    tradeDetails,
    type,
    updateTxFee,
  ]);

  useEffect(() => {
    if (tradeDetails && !equal(tradeDetails, lastTradeDetails)) {
      updateGasLimit();
    }
  }, [lastTradeDetails, tradeDetails, updateGasLimit]);

  // Set default gas limit
  useEffect(() => {
    if (isEmpty(prevGasFeesParamsBySpeed) && !isEmpty(gasFeeParamsBySpeed)) {
      updateTxFee(defaultGasLimit);
    }
  }, [
    defaultGasLimit,
    gasFeeParamsBySpeed,
    prevGasFeesParamsBySpeed,
    updateTxFee,
  ]);

  // Update gas limit
  useEffect(() => {
    if (!isEmpty(gasFeeParamsBySpeed)) {
      updateGasLimit();
    }
  }, [gasFeeParamsBySpeed, updateGasLimit]);

  // Liten to gas prices, Uniswap reserves updates
  useEffect(() => {
    updateDefaultGasLimit(defaultGasLimit);
    InteractionManager.runAfterInteractions(() => {
      // Start polling in the current network
      startPollingGasFees(currentNetwork, flashbots);
    });
    return () => {
      stopPollingGasFees();
    };
  }, [
    defaultGasLimit,
    currentNetwork,
    startPollingGasFees,
    stopPollingGasFees,
    updateDefaultGasLimit,
    flashbots,
  ]);

  const handlePressMaxBalance = useCallback(async () => {
    updateMaxInputAmount();
  }, [updateMaxInputAmount]);

  const checkGasVsOutput = async (gasPrice, outputPrice) => {
    if (greaterThan(outputPrice, 0) && greaterThan(gasPrice, outputPrice)) {
      const res = new Promise(resolve => {
        Alert.alert(
          lang.t('swap.warning.cost.are_you_sure_title'),
          lang.t('swap.warning.cost.this_transaction_will_cost_you_more'),
          [
            {
              onPress: () => {
                resolve(false);
              },
              text: lang.t('button.proceed_anyway'),
            },
            {
              onPress: () => {
                resolve(true);
              },
              style: 'cancel',
              text: lang.t('button.cancel'),
            },
          ]
        );
      });
      return res;
    } else {
      return false;
    }
  };

  const handleSubmit = useCallback(async () => {
    let amountInUSD = 0;
    let NotificationManager = ios ? NativeModules.NotificationManager : null;
    try {
      // Tell iOS we're running a rap (for tracking purposes)
      NotificationManager &&
        NotificationManager.postNotification('rapInProgress');
      if (nativeCurrency === 'usd') {
        amountInUSD = nativeAmount;
      } else {
        const ethPriceInNativeCurrency =
          genericAssets[ETH_ADDRESS]?.price?.value ?? 0;
        const tokenPriceInNativeCurrency =
          genericAssets[inputCurrency?.address]?.price?.value ?? 0;
        const tokensPerEth = divide(
          tokenPriceInNativeCurrency,
          ethPriceInNativeCurrency
        );
        const inputTokensInEth = multiply(tokensPerEth, inputAmount);
        amountInUSD = multiply(priceOfEther, inputTokensInEth);
      }
    } catch (e) {
      logger.log('error getting the swap amount in USD price', e);
    } finally {
      analytics.track(`Submitted ${type}`, {
        amountInUSD,
        defaultInputAsset: defaultInputAsset?.symbol ?? '',
        isHighPriceImpact,
        name: outputCurrency?.name ?? '',
        priceImpact: priceImpactPercentDisplay,
        symbol: outputCurrency?.symbol || '',
        tokenAddress: outputCurrency?.address || '',
        type,
      });
    }

    const outputInUSD = multiply(outputPriceValue, outputAmount);
    const gasPrice = selectedGasFee?.gasFee?.maxFee?.native?.value?.amount;
    const cancelTransaction = await checkGasVsOutput(gasPrice, outputInUSD);

    if (cancelTransaction) {
      return;
    }

    setIsAuthorizing(true);
    try {
      const wallet = await loadWallet();
      if (!wallet) {
        setIsAuthorizing(false);
        logger.sentry(`aborting ${type} due to missing wallet`);
        return;
      }

      const callback = (success = false, errorMessage = null) => {
        setIsAuthorizing(false);
        if (success) {
          setParams({ focused: false });
          navigate(Routes.PROFILE_SCREEN);
        } else if (errorMessage) {
          Alert.alert(errorMessage);
        }
      };
      logger.log('[exchange - handle submit] rap');
      const nonce = await getNextNonce();
      const swapParameters = {
        flashbots,
        inputAmount,
        nonce,
        outputAmount,
        tradeDetails,
      };
      await executeRap(wallet, type, { swapParameters }, callback);
      logger.log('[exchange - handle submit] executed rap!');
      analytics.track(`Completed ${type}`, {
        amountInUSD,
        input: defaultInputAsset?.symbol || '',
        output: outputCurrency?.symbol || '',
        type,
      });
      // Tell iOS we finished running a rap (for tracking purposes)
      NotificationManager &&
        NotificationManager.postNotification('rapCompleted');
    } catch (error) {
      setIsAuthorizing(false);
      logger.log('[exchange - handle submit] error submitting swap', error);
      setParams({ focused: false });
      navigate(Routes.WALLET_SCREEN);
    }
  }, [
    defaultInputAsset?.symbol,
    flashbots,
    genericAssets,
    getNextNonce,
    inputAmount,
    inputCurrency?.address,
    isHighPriceImpact,
    nativeAmount,
    nativeCurrency,
    navigate,
    outputAmount,
    outputCurrency?.address,
    outputCurrency?.name,
    outputCurrency?.symbol,
    outputPriceValue,
    priceImpactPercentDisplay,
    priceOfEther,
    selectedGasFee?.gasFee?.maxFee?.native?.value?.amount,
    setParams,
    tradeDetails,
    type,
  ]);

  const confirmButtonProps = useMemoOne(
    () => ({
      disabled: !Number(inputAmount) || !tradeDetails,
      inputAmount,
      insufficientLiquidity,
      isAuthorizing,
      isHighPriceImpact,
      loading,
      onSubmit: handleSubmit,
      tradeDetails,
      type,
    }),
    [
      loading,
      handleSubmit,
      inputAmount,
      isAuthorizing,
      isHighPriceImpact,
      testID,
      tradeDetails,
      type,
      insufficientLiquidity,
    ]
  );

  const navigateToSwapSettingsSheet = useCallback(() => {
    android && Keyboard.dismiss();
    const lastFocusedInputHandleTemporary = lastFocusedInputHandle.current;
    android && (lastFocusedInputHandle.current = null);
    inputFieldRef?.current?.blur();
    outputFieldRef?.current?.blur();
    nativeFieldRef?.current?.blur();
    const internalNavigate = () => {
      android && Keyboard.removeListener('keyboardDidHide', internalNavigate);
      setParams({ focused: false });
      navigate(Routes.SWAP_SETTINGS_SHEET, {
        asset: outputCurrency,
        restoreFocusOnSwapModal: () => {
          android &&
            (lastFocusedInputHandle.current = lastFocusedInputHandleTemporary);
          setParams({ focused: true });
        },
        type: 'swap_settings',
      });
      analytics.track('Opened Swap Settings');
    };
    ios || !isKeyboardOpen()
      ? internalNavigate()
      : Keyboard.addListener('keyboardDidHide', internalNavigate);
  }, [
    inputFieldRef,
    lastFocusedInputHandle,
    nativeFieldRef,
    navigate,
    outputCurrency,
    outputFieldRef,
    setParams,
  ]);

  const navigateToSwapDetailsModal = useCallback(() => {
    android && Keyboard.dismiss();
    const lastFocusedInputHandleTemporary = lastFocusedInputHandle.current;
    android && (lastFocusedInputHandle.current = null);
    inputFieldRef?.current?.blur();
    outputFieldRef?.current?.blur();
    nativeFieldRef?.current?.blur();
    const internalNavigate = () => {
      android && Keyboard.removeListener('keyboardDidHide', internalNavigate);
      setParams({ focused: false });
      navigate(Routes.SWAP_DETAILS_SHEET, {
        confirmButtonProps,
        currentNetwork,
        restoreFocusOnSwapModal: () => {
          android &&
            (lastFocusedInputHandle.current = lastFocusedInputHandleTemporary);
          setParams({ focused: true });
        },
        type: 'swap_details',
      });
      analytics.track('Opened Swap Details modal', {
        name: outputCurrency?.name ?? '',
        symbol: outputCurrency?.symbol ?? '',
        tokenAddress: outputCurrency?.address ?? '',
        type,
      });
    };
    ios || !isKeyboardOpen()
      ? internalNavigate()
      : Keyboard.addListener('keyboardDidHide', internalNavigate);
  }, [
    confirmButtonProps,
    currentNetwork,
    inputFieldRef,
    lastFocusedInputHandle,
    nativeFieldRef,
    navigate,
    outputCurrency?.address,
    outputCurrency?.name,
    outputCurrency?.symbol,
    outputFieldRef,
    setParams,
    type,
  ]);

  const showConfirmButton = isSavings
    ? !!inputCurrency
    : !!inputCurrency && !!outputCurrency;

  return (
    <Wrapper>
      <InnerWrapper isSmallPhone={isSmallPhone}>
        <FloatingPanels>
          <FloatingPanel
            overflow="visible"
            paddingBottom={showOutputField ? 0 : 26}
            radius={39}
            testID={testID}
          >
            {showOutputField && <ExchangeNotch />}
            <ExchangeHeader testID={testID} title={title} />
            <ExchangeInputField
              disableInputCurrencySelection={isWithdrawal}
              editable={!!inputCurrency}
              inputAmount={inputAmountDisplay}
              inputCurrencyAddress={
                inputCurrency?.mainnet_address || inputCurrency?.address
              }
              inputCurrencyAssetType={inputCurrency?.type}
              inputCurrencySymbol={inputCurrency?.symbol}
              inputFieldRef={inputFieldRef}
              nativeAmount={nativeAmount}
              nativeCurrency={nativeCurrency}
              nativeFieldRef={nativeFieldRef}
              onFocus={handleFocus}
              onPressMaxBalance={handlePressMaxBalance}
              onPressSelectInputCurrency={navigateToInput}
              setInputAmount={updateInputAmount}
              setNativeAmount={updateNativeAmount}
              testID={`${testID}-input`}
            />
            {showOutputField && (
              <ExchangeOutputField
                editable={!!outputCurrency}
                onFocus={handleFocus}
                onPressSelectOutputCurrency={navigateToOutput}
                outputAmount={outputAmountDisplay}
                outputCurrencyAddress={
                  outputCurrency?.mainnet_address || outputCurrency?.address
                }
                outputCurrencyAssetType={outputCurrency?.type}
                outputCurrencySymbol={outputCurrency?.symbol}
                outputFieldRef={outputFieldRef}
                setOutputAmount={updateOutputAmount}
                testID={`${testID}-output`}
              />
            )}
          </FloatingPanel>
          {isDeposit && (
            <DepositInfo
              amount={(inputAmount > 0 && outputAmount) || null}
              asset={outputCurrency}
              isHighPriceImpact={isHighPriceImpact}
              onPress={navigateToSwapDetailsModal}
              priceImpactColor={priceImpactColor}
              priceImpactNativeAmount={priceImpactNativeAmount}
              priceImpactPercentDisplay={priceImpactPercentDisplay}
              testID="deposit-info-button"
            />
          )}
          {!isSavings && showConfirmButton && (
            <ExchangeDetailsRow
              isHighPriceImpact={isHighPriceImpact}
              onFlipCurrencies={flipCurrencies}
              onPressViewDetails={navigateToSwapSettingsSheet}
              priceImpactColor={priceImpactColor}
              priceImpactNativeAmount={priceImpactNativeAmount}
              priceImpactPercentDisplay={priceImpactPercentDisplay}
              type={type}
            />
          )}

          {isWithdrawal && <Spacer />}

          {showConfirmButton && (
            <ConfirmExchangeButton
              {...confirmButtonProps}
              flashbots={flashbots}
              onPressViewDetails={navigateToSwapDetailsModal}
              testID={`${testID}-confirm-button`}
            />
          )}
        </FloatingPanels>
        <GasSpeedButton
          asset={outputCurrency}
          bottom={insets.bottom - 7}
          currentNetwork={currentNetwork}
          dontBlur
          onCustomGasBlur={handleCustomGasBlur}
          testID={`${testID}-gas`}
        />
      </InnerWrapper>
    </Wrapper>
  );
}<|MERGE_RESOLUTION|>--- conflicted
+++ resolved
@@ -235,11 +235,8 @@
       tradeDetails,
     },
     loading,
-<<<<<<< HEAD
+    resetSwapInputs,
     insufficientLiquidity,
-=======
-    resetSwapInputs,
->>>>>>> b6eaaf8e
   } = useSwapDerivedOutputs(chainId);
 
   const lastTradeDetails = usePrevious(tradeDetails);
