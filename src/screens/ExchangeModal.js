--- conflicted
+++ resolved
@@ -1,10 +1,7 @@
 import { useRoute } from '@react-navigation/native';
 import lang from 'i18n-js';
-<<<<<<< HEAD
 import isEmpty from 'lodash/isEmpty';
-=======
-import { isEmpty, isEqual } from 'lodash';
->>>>>>> b7165d2e
+import isEqual from 'lodash/isEqual';
 import React, {
   useCallback,
   useEffect,
