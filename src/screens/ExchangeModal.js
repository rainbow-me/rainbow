import { useRoute } from '@react-navigation/native';
import lang from 'i18n-js';
import { isEmpty, isEqual } from 'lodash';
import React, {
  useCallback,
  useEffect,
  useLayoutEffect,
  useRef,
  useState,
} from 'react';
import equal from 'react-fast-compare';
import { InteractionManager, Keyboard, NativeModules } from 'react-native';
import { useAndroidBackHandler } from 'react-navigation-backhandler';
import { useDispatch, useSelector } from 'react-redux';
import { useDebounce } from 'use-debounce/lib';
import { useMemoOne } from 'use-memo-one';
import { dismissingScreenListener } from '../../shim';
import {
  AnimatedExchangeFloatingPanels,
  ConfirmExchangeButton,
  DepositInfo,
  ExchangeDetailsRow,
  ExchangeHeader,
  ExchangeInputField,
  ExchangeNotch,
  ExchangeOutputField,
} from '../components/exchange';
import { FloatingPanel } from '../components/floating-panels';
import { GasSpeedButton } from '../components/gas';
import { Column, KeyboardFixedOpenLayout } from '../components/layout';
import { delayNext } from '../hooks/useMagicAutofocus';
import config from '../model/config';
import { position } from '../styles';
import AndroidKeyboardLayoutFixer from '@/components/layout/AndroidKeyboardLayoutFixer';
import { WrappedAlert as Alert } from '@/helpers/alert';
import { analytics } from '@/analytics';
import { Box, Row, Rows } from '@/design-system';
import { AssetType } from '@/entities';
import { getHasMerged, getProviderForNetwork } from '@/handlers/web3';
import { ExchangeModalTypes, isKeyboardOpen, Network } from '@/helpers';
import KeyboardTypes from '@/helpers/keyboardTypes';
import { divide, greaterThan, multiply } from '@/helpers/utilities';
import {
  useAccountSettings,
  useCurrentNonce,
  useDimensions,
  useGas,
  usePrevious,
  usePriceImpactDetails,
  useSwapCurrencies,
  useSwapCurrencyHandlers,
  useSwapDerivedOutputs,
  useSwapInputHandlers,
  useSwapInputRefs,
  useSwapIsSufficientBalance,
  useSwapSettings,
} from '@/hooks';
import { loadWallet } from '@/model/wallet';
import { useNavigation } from '@/navigation';
import {
  executeRap,
  getSwapRapEstimationByType,
  getSwapRapTypeByExchangeType,
} from '@/raps';
import {
  swapClearState,
  updateSwapSlippage,
  updateSwapTypeDetails,
<<<<<<< HEAD
} from '@/redux/swap';
import { ETH_ADDRESS, ethUnits } from '@/references';
import Routes from '@/navigation/routesNames';
import styled from '@/styled-thing';
import { position } from '@/styles';
import { ethereumUtils, gasUtils } from '@/utils';
import { useEthUSDPrice } from '@/utils/ethereumUtils';
import logger from '@/utils/logger';
=======
} from '@rainbow-me/redux/swap';
import { ETH_ADDRESS, ethUnits } from '@rainbow-me/references';
import Routes from '@rainbow-me/routes';
import styled from '@rainbow-me/styled-components';
import { ethereumUtils, gasUtils } from '@rainbow-me/utils';
import { useEthUSDPrice } from '@rainbow-me/utils/ethereumUtils';
import logger from 'logger';
>>>>>>> 2a0c9760

export const DEFAULT_SLIPPAGE_BIPS = {
  [Network.mainnet]: 100,
  [Network.polygon]: 200,
  [Network.optimism]: 200,
  [Network.arbitrum]: 200,
};

export const getDefaultSlippageFromConfig = network => {
  const slippage =
    config.default_slippage_bips?.[network] ??
    DEFAULT_SLIPPAGE_BIPS[network] ??
    100;
  return slippage;
};
const NOOP = () => null;

const FloatingPanels = AnimatedExchangeFloatingPanels;

const Wrapper = ios ? KeyboardFixedOpenLayout : AndroidKeyboardLayoutFixer;

const InnerWrapper = styled(Column).attrs({
  direction: 'column',
})({
  ...position.sizeAsObject('100%'),
});

const Spacer = styled.View({
  height: 20,
});

const getInputHeaderTitle = (type, defaultInputAsset) => {
  switch (type) {
    case ExchangeModalTypes.deposit:
      return lang.t('swap.modal_types.deposit');
    case ExchangeModalTypes.withdrawal:
      return lang.t('swap.modal_types.withdraw_symbol', {
        symbol: defaultInputAsset.symbol,
      });
    default:
      return lang.t('swap.modal_types.swap');
  }
};

const getShowOutputField = type => {
  switch (type) {
    case ExchangeModalTypes.deposit:
    case ExchangeModalTypes.withdrawal:
      return false;
    default:
      return true;
  }
};

export default function ExchangeModal({
  fromDiscover,
  ignoreInitialTypeCheck,
  testID,
  type,
  typeSpecificParams,
}) {
  const dispatch = useDispatch();
  const {
    slippageInBips,
    maxInputUpdate,
    flipCurrenciesUpdate,
  } = useSwapSettings();
  const {
    params: { inputAsset: defaultInputAsset, outputAsset: defaultOutputAsset },
  } = useRoute();

  useLayoutEffect(() => {
    dispatch(updateSwapTypeDetails(type, typeSpecificParams));
  }, [dispatch, type, typeSpecificParams]);

  const title = getInputHeaderTitle(type, defaultInputAsset);
  const showOutputField = getShowOutputField(type);
  const priceOfEther = useEthUSDPrice();
  const genericAssets = useSelector(
    ({ data: { genericAssets } }) => genericAssets
  );

  const {
    navigate,
    setParams,
    dangerouslyGetParent,
    addListener,
  } = useNavigation();

  const { isSmallPhone, isSmallAndroidPhone } = useDimensions();

  // if the default input is on a different network than
  // we want to update the output to be on the same, if its not available -> null
  const defaultOutputAssetOverride = useMemo(() => {
    let newOutput = defaultOutputAsset;

    if (
      defaultInputAsset &&
      defaultOutputAsset &&
      defaultInputAsset.type !== defaultOutputAsset.type
    ) {
      if (
        defaultOutputAsset?.implementations?.[
          defaultInputAsset?.type === AssetType.token
            ? 'ethereum'
            : defaultInputAsset?.type
        ]?.address
      ) {
        if (defaultInputAsset.type !== Network.mainnet) {
          newOutput.mainnet_address = defaultOutputAsset.address;
        }

        newOutput.address =
          defaultOutputAsset.implementations[defaultInputAsset?.type].address;
        newOutput.type = defaultInputAsset.type;
        newOutput.uniqueId =
          newOutput.type === Network.mainnet
            ? defaultOutputAsset?.address
            : `${defaultOutputAsset?.address}_${defaultOutputAsset?.type}`;
        return newOutput;
      } else {
        return null;
      }
    } else {
      return newOutput;
    }
  }, [defaultInputAsset, defaultOutputAsset]);

  const isDeposit = type === ExchangeModalTypes.deposit;
  const isWithdrawal = type === ExchangeModalTypes.withdrawal;
  const isSavings = isDeposit || isWithdrawal;
  const {
    selectedGasFee,
    gasFeeParamsBySpeed,
    startPollingGasFees,
    stopPollingGasFees,
    updateDefaultGasLimit,
    updateGasFeeOption,
    updateTxFee,
    txNetwork,
    isGasReady,
  } = useGas();
  const {
    accountAddress,
    flashbotsEnabled,
    nativeCurrency,
  } = useAccountSettings();

  const [isAuthorizing, setIsAuthorizing] = useState(false);
  const [currentProvider, setCurrentProvider] = useState(null);

  const prevGasFeesParamsBySpeed = usePrevious(gasFeeParamsBySpeed);
  const prevTxNetwork = usePrevious(txNetwork);

  useAndroidBackHandler(() => {
    navigate(Routes.WALLET_SCREEN);
    return true;
  });

  const { inputCurrency, outputCurrency } = useSwapCurrencies();

  const {
    handleFocus,
    inputFieldRef,
    lastFocusedInputHandle,
    setLastFocusedInputHandle,
    nativeFieldRef,
    outputFieldRef,
  } = useSwapInputRefs();

  const {
    updateInputAmount,
    updateMaxInputAmount,
    updateNativeAmount,
    updateOutputAmount,
  } = useSwapInputHandlers();

  const chainId = useMemo(
    () =>
      ethereumUtils.getChainIdFromType(
        inputCurrency?.type || outputCurrency?.type
      ),
    [inputCurrency, outputCurrency]
  );

  const currentNetwork = useMemo(
    () => ethereumUtils.getNetworkFromChainId(chainId || 1),
    [chainId]
  );

  const {
    flipCurrencies,
    navigateToSelectInputCurrency,
    navigateToSelectOutputCurrency,
  } = useSwapCurrencyHandlers({
    currentNetwork,
    defaultInputAsset,
    defaultOutputAsset: defaultOutputAssetOverride,
    fromDiscover,
    ignoreInitialTypeCheck,
    inputFieldRef,
    lastFocusedInputHandle,
    nativeFieldRef,
    outputFieldRef,
    setLastFocusedInputHandle,
    title,
    type,
  });
  const speedUrgentSelected = useRef(false);

  useEffect(() => {
    if (
      !speedUrgentSelected.current &&
      !isEmpty(gasFeeParamsBySpeed) &&
      (currentNetwork === Network.mainnet || currentNetwork === Network.polygon)
    ) {
      // Default to fast for networks with speed options
      updateGasFeeOption(gasUtils.FAST);
      speedUrgentSelected.current = true;
    }
  }, [
    currentNetwork,
    gasFeeParamsBySpeed,
    selectedGasFee,
    updateGasFeeOption,
    updateTxFee,
  ]);

  useEffect(() => {
    if (currentNetwork !== prevTxNetwork) {
      speedUrgentSelected.current = false;
    }
  }, [currentNetwork, prevTxNetwork]);

  const defaultGasLimit = useMemo(() => {
    const basicSwap = ethereumUtils.getBasicSwapGasLimit(Number(chainId));
    return isDeposit
      ? ethUnits.basic_deposit
      : isWithdrawal
      ? ethUnits.basic_withdrawal
      : basicSwap;
  }, [chainId, isDeposit, isWithdrawal]);

  const getNextNonce = useCurrentNonce(accountAddress, currentNetwork);

  useEffect(() => {
    const getProvider = async () => {
      const p = await getProviderForNetwork(currentNetwork);
      setCurrentProvider(p);
    };
    getProvider();
  }, [currentNetwork]);

  const {
    result: {
      derivedValues: { inputAmount, nativeAmount, outputAmount },
      displayValues: {
        inputAmountDisplay,
        outputAmountDisplay,
        nativeAmountDisplay,
      },
      tradeDetails,
    },
    loading,
    resetSwapInputs,
    quoteError,
  } = useSwapDerivedOutputs(chainId, type);

  const lastTradeDetails = usePrevious(tradeDetails);
  const isSufficientBalance = useSwapIsSufficientBalance(inputAmount);

  const {
    isHighPriceImpact,
    outputPriceValue,
    priceImpactColor,
    priceImpactNativeAmount,
    priceImpactPercentDisplay,
  } = usePriceImpactDetails(
    inputAmount,
    outputAmount,
    inputCurrency,
    outputCurrency,
    currentNetwork,
    loading
  );
  const [debouncedIsHighPriceImpact] = useDebounce(isHighPriceImpact, 1000);
  // For a limited period after the merge we need to block the use of flashbots.
  // This line should be removed after reenabling flashbots in remote config.
  const hideFlashbotsPostMerge =
    getHasMerged(currentNetwork) && !config.flashbots_enabled;
  const swapSupportsFlashbots =
    currentNetwork === Network.mainnet && !hideFlashbotsPostMerge;
  const flashbots = swapSupportsFlashbots && flashbotsEnabled;

  const isDismissing = useRef(false);
  useEffect(() => {
    if (ios) {
      return;
    }
    dismissingScreenListener.current = () => {
      Keyboard.dismiss();
      isDismissing.current = true;
    };
    const unsubscribe = (
      dangerouslyGetParent()?.dangerouslyGetParent()?.addListener || addListener
    )('transitionEnd', ({ data: { closing } }) => {
      if (!closing && isDismissing.current) {
        isDismissing.current = false;
        lastFocusedInputHandle?.current?.focus();
      }
    });
    return () => {
      unsubscribe();
      dismissingScreenListener.current = undefined;
    };
  }, [addListener, dangerouslyGetParent, lastFocusedInputHandle]);

  useEffect(() => {
    let slippage = DEFAULT_SLIPPAGE_BIPS?.[currentNetwork];
    if (config.default_slippage_bips?.[currentNetwork]) {
      slippage = config.default_slippage_bips?.[currentNetwork];
    }
    slippage && dispatch(updateSwapSlippage(slippage));
  }, [currentNetwork, dispatch]);

  useEffect(() => {
    return () => {
      dispatch(swapClearState());
      resetSwapInputs();
    };
    // eslint-disable-next-line react-hooks/exhaustive-deps
  }, []);

  const handleCustomGasBlur = useCallback(() => {
    lastFocusedInputHandle?.current?.focus();
  }, [lastFocusedInputHandle]);

  const updateGasLimit = useCallback(async () => {
    try {
      const swapParams = {
        chainId,
        inputAmount,
        outputAmount,
        provider: currentProvider,
        tradeDetails,
      };

      const rapType = getSwapRapTypeByExchangeType(type);
      const gasLimit = await getSwapRapEstimationByType(rapType, swapParams);
      if (gasLimit) {
        if (currentNetwork === Network.optimism) {
          if (tradeDetails) {
            const l1GasFeeOptimism = await ethereumUtils.calculateL1FeeOptimism(
              {
                data: tradeDetails.data,
                from: tradeDetails.from,
                to: tradeDetails.to,
                value: tradeDetails.value,
              },
              currentProvider
            );
            updateTxFee(gasLimit, null, l1GasFeeOptimism);
          } else {
            updateTxFee(
              gasLimit,
              null,
              ethUnits.default_l1_gas_fee_optimism_swap
            );
          }
        } else {
          updateTxFee(gasLimit);
        }
      }
    } catch (error) {
      updateTxFee(defaultGasLimit);
    }
  }, [
    chainId,
    currentNetwork,
    currentProvider,
    defaultGasLimit,
    inputAmount,
    outputAmount,
    tradeDetails,
    type,
    updateTxFee,
  ]);

  useEffect(() => {
    if (tradeDetails && !equal(tradeDetails, lastTradeDetails)) {
      updateGasLimit();
    }
  }, [lastTradeDetails, tradeDetails, updateGasLimit]);

  // Set default gas limit
  useEffect(() => {
    if (isEmpty(prevGasFeesParamsBySpeed) && !isEmpty(gasFeeParamsBySpeed)) {
      updateTxFee(defaultGasLimit);
    }
  }, [
    defaultGasLimit,
    gasFeeParamsBySpeed,
    prevGasFeesParamsBySpeed,
    updateTxFee,
  ]);
  // Update gas limit
  useEffect(() => {
    if (
      !isGasReady ||
      (!prevTxNetwork && txNetwork !== prevTxNetwork) ||
      (!isEmpty(gasFeeParamsBySpeed) &&
        !isEqual(gasFeeParamsBySpeed, prevGasFeesParamsBySpeed))
    ) {
      updateGasLimit();
    }
  }, [
    gasFeeParamsBySpeed,
    isGasReady,
    prevGasFeesParamsBySpeed,
    prevTxNetwork,
    txNetwork,
    updateGasLimit,
  ]);

  // Liten to gas prices, Uniswap reserves updates
  useEffect(() => {
    updateDefaultGasLimit(defaultGasLimit);
    InteractionManager.runAfterInteractions(() => {
      // Start polling in the current network
      startPollingGasFees(currentNetwork, flashbots);
    });
    return () => {
      stopPollingGasFees();
    };
  }, [
    defaultGasLimit,
    currentNetwork,
    startPollingGasFees,
    stopPollingGasFees,
    updateDefaultGasLimit,
    flashbots,
  ]);

  const handlePressMaxBalance = useCallback(async () => {
    updateMaxInputAmount();
  }, [updateMaxInputAmount]);

  const checkGasVsOutput = async (gasPrice, outputPrice) => {
    if (greaterThan(outputPrice, 0) && greaterThan(gasPrice, outputPrice)) {
      const res = new Promise(resolve => {
        Alert.alert(
          lang.t('swap.warning.cost.are_you_sure_title'),
          lang.t('swap.warning.cost.this_transaction_will_cost_you_more'),
          [
            {
              onPress: () => {
                resolve(false);
              },
              text: lang.t('button.proceed_anyway'),
            },
            {
              onPress: () => {
                resolve(true);
              },
              style: 'cancel',
              text: lang.t('button.cancel'),
            },
          ]
        );
      });
      return res;
    } else {
      return false;
    }
  };

  const submit = useCallback(
    async amountInUSD => {
      setIsAuthorizing(true);
      let NotificationManager = ios ? NativeModules.NotificationManager : null;
      try {
        const wallet = await loadWallet();
        if (!wallet) {
          setIsAuthorizing(false);
          logger.sentry(`aborting ${type} due to missing wallet`);
          return false;
        }

        const callback = (success = false, errorMessage = null) => {
          setIsAuthorizing(false);
          if (success) {
            setParams({ focused: false });
            navigate(Routes.PROFILE_SCREEN);
          } else if (errorMessage) {
            Alert.alert(errorMessage);
          }
        };
        logger.log('[exchange - handle submit] rap');
        const nonce = await getNextNonce();
        const swapParameters = {
          chainId,
          flashbots,
          inputAmount,
          nonce,
          outputAmount,
          tradeDetails,
        };
        const rapType = getSwapRapTypeByExchangeType(type);
        await executeRap(wallet, rapType, swapParameters, callback);
        logger.log('[exchange - handle submit] executed rap!');
        const slippage = slippageInBips / 100;
        analytics.track(`Completed ${type}`, {
          aggregator: tradeDetails?.source || '',
          amountInUSD,
          gasSetting: selectedGasFee?.option,
          inputTokenAddress: inputCurrency?.address || '',
          inputTokenName: inputCurrency?.name || '',
          inputTokenSymbol: inputCurrency?.symbol || '',
          isHighPriceImpact: debouncedIsHighPriceImpact,
          legacyGasPrice: selectedGasFee?.gasFeeParams?.gasPrice?.amount || '',
          liquiditySources: tradeDetails?.protocols || [],
          maxNetworkFee: selectedGasFee?.gasFee?.maxFee?.value?.amount || '',
          network: currentNetwork,
          networkFee: selectedGasFee?.gasFee?.estimatedFee?.value?.amount || '',
          outputTokenAddress: outputCurrency?.address || '',
          outputTokenName: outputCurrency?.name || '',
          outputTokenSymbol: outputCurrency?.symbol || '',
          priceImpact: priceImpactPercentDisplay,
          slippage: isNaN(slippage) ? 'Error calculating slippage.' : slippage,
          type,
        });
        // Tell iOS we finished running a rap (for tracking purposes)
        NotificationManager &&
          NotificationManager.postNotification('rapCompleted');
        return true;
      } catch (error) {
        setIsAuthorizing(false);
        logger.log('[exchange - handle submit] error submitting swap', error);
        setParams({ focused: false });
        navigate(Routes.WALLET_SCREEN);
        return false;
      }
    },
    [
      chainId,
      currentNetwork,
      debouncedIsHighPriceImpact,
      flashbots,
      getNextNonce,
      inputAmount,
      inputCurrency?.address,
      inputCurrency?.name,
      inputCurrency?.symbol,
      navigate,
      outputAmount,
      outputCurrency?.address,
      outputCurrency?.name,
      outputCurrency?.symbol,
      priceImpactPercentDisplay,
      setParams,
      slippageInBips,
      tradeDetails,
      type,
    ]
  );

  const handleSubmit = useCallback(async () => {
    let amountInUSD = 0;
    let NotificationManager = ios ? NativeModules.NotificationManager : null;
    try {
      // Tell iOS we're running a rap (for tracking purposes)
      NotificationManager &&
        NotificationManager.postNotification('rapInProgress');
      if (nativeCurrency === 'usd') {
        amountInUSD = nativeAmount;
      } else {
        const ethPriceInNativeCurrency =
          genericAssets[ETH_ADDRESS]?.price?.value ?? 0;
        const tokenPriceInNativeCurrency =
          genericAssets[inputCurrency?.address]?.price?.value ?? 0;
        const tokensPerEth = divide(
          tokenPriceInNativeCurrency,
          ethPriceInNativeCurrency
        );
        const inputTokensInEth = multiply(tokensPerEth, inputAmount);
        amountInUSD = multiply(priceOfEther, inputTokensInEth);
      }
    } catch (e) {
      logger.log('error getting the swap amount in USD price', e);
    } finally {
      const slippage = slippageInBips / 100;
      analytics.track(`Submitted ${type}`, {
        aggregator: tradeDetails?.source || '',
        amountInUSD,
        gasSetting: selectedGasFee?.option,
        inputTokenAddress: inputCurrency?.address || '',
        inputTokenName: inputCurrency?.name || '',
        inputTokenSymbol: inputCurrency?.symbol || '',
        isHighPriceImpact: debouncedIsHighPriceImpact,
        legacyGasPrice: selectedGasFee?.gasFeeParams?.gasPrice?.amount || '',
        liquiditySources: tradeDetails?.protocols || [],
        maxNetworkFee: selectedGasFee?.gasFee?.maxFee?.value?.amount || '',
        network: currentNetwork,
        networkFee: selectedGasFee?.gasFee?.estimatedFee?.value?.amount || '',
        outputTokenAddress: outputCurrency?.address || '',
        outputTokenName: outputCurrency?.name || '',
        outputTokenSymbol: outputCurrency?.symbol || '',
        priceImpact: priceImpactPercentDisplay,
        slippage: isNaN(slippage) ? 'Error caclulating slippage.' : slippage,
        type,
      });
    }

    const outputInUSD = multiply(outputPriceValue, outputAmount);
    const gasPrice = selectedGasFee?.gasFee?.maxFee?.native?.value?.amount;
    const cancelTransaction = await checkGasVsOutput(gasPrice, outputInUSD);

    if (cancelTransaction) {
      return false;
    }
    try {
      return await submit(amountInUSD);
    } catch (e) {
      return false;
    }
  }, [
    outputPriceValue,
    outputAmount,
    selectedGasFee,
    submit,
    nativeCurrency,
    nativeAmount,
    genericAssets,
    inputCurrency?.address,
    inputCurrency?.name,
    inputCurrency?.symbol,
    inputAmount,
    priceOfEther,
    slippageInBips,
    type,
    tradeDetails?.source,
    tradeDetails?.protocols,
    debouncedIsHighPriceImpact,
    currentNetwork,
    outputCurrency?.address,
    outputCurrency?.name,
    outputCurrency?.symbol,
    priceImpactPercentDisplay,
  ]);

  const confirmButtonProps = useMemoOne(
    () => ({
      currentNetwork,
      disabled:
        !Number(inputAmount) || (!loading && !tradeDetails && !isSavings),
      inputAmount,
      isAuthorizing,
      isHighPriceImpact: debouncedIsHighPriceImpact,
      isSufficientBalance,
      loading,
      onSubmit: handleSubmit,
      quoteError,
      tradeDetails,
      type,
    }),
    [
      currentNetwork,
      loading,
      handleSubmit,
      inputAmount,
      isAuthorizing,
      debouncedIsHighPriceImpact,
      testID,
      tradeDetails,
      type,
      quoteError,
      isSufficientBalance,
    ]
  );

  const navigateToSwapSettingsSheet = useCallback(() => {
    android && Keyboard.dismiss();
    const lastFocusedInputHandleTemporary = lastFocusedInputHandle.current;
    android && (lastFocusedInputHandle.current = null);
    inputFieldRef?.current?.blur();
    outputFieldRef?.current?.blur();
    nativeFieldRef?.current?.blur();
    const internalNavigate = () => {
      delayNext();
      android && Keyboard.removeListener('keyboardDidHide', internalNavigate);
      setParams({ focused: false });
      navigate(Routes.SWAP_SETTINGS_SHEET, {
        asset: outputCurrency,
        network: currentNetwork,
        restoreFocusOnSwapModal: () => {
          android &&
            (lastFocusedInputHandle.current = lastFocusedInputHandleTemporary);
          setParams({ focused: true });
        },
        swapSupportsFlashbots,
        type: 'swap_settings',
      });
      analytics.track('Opened Swap Settings');
    };
    ios || !isKeyboardOpen()
      ? internalNavigate()
      : Keyboard.addListener('keyboardDidHide', internalNavigate);
  }, [
    lastFocusedInputHandle,
    inputFieldRef,
    outputFieldRef,
    nativeFieldRef,
    setParams,
    navigate,
    outputCurrency,
    currentNetwork,
    swapSupportsFlashbots,
  ]);

  const navigateToSwapDetailsModal = useCallback(() => {
    android && Keyboard.dismiss();
    const lastFocusedInputHandleTemporary = lastFocusedInputHandle.current;
    android && (lastFocusedInputHandle.current = null);
    inputFieldRef?.current?.blur();
    outputFieldRef?.current?.blur();
    nativeFieldRef?.current?.blur();
    const internalNavigate = () => {
      android && Keyboard.removeListener('keyboardDidHide', internalNavigate);
      setParams({ focused: false });
      navigate(Routes.SWAP_DETAILS_SHEET, {
        confirmButtonProps,
        currentNetwork,
        flashbotTransaction: flashbots,
        restoreFocusOnSwapModal: () => {
          android &&
            (lastFocusedInputHandle.current = lastFocusedInputHandleTemporary);
          setParams({ focused: true });
        },
        type: 'swap_details',
      });
      analytics.track('Opened Swap Details modal', {
        inputTokenAddress: inputCurrency?.address || '',
        inputTokenName: inputCurrency?.name || '',
        inputTokenSymbol: inputCurrency?.symbol || '',
        outputTokenAddress: outputCurrency?.address || '',
        outputTokenName: outputCurrency?.name || '',
        outputTokenSymbol: outputCurrency?.symbol || '',
        type,
      });
    };
    ios || !isKeyboardOpen()
      ? internalNavigate()
      : Keyboard.addListener('keyboardDidHide', internalNavigate);
  }, [
    confirmButtonProps,
    currentNetwork,
    flashbots,
    inputCurrency?.address,
    inputCurrency?.name,
    inputCurrency?.symbol,
    inputFieldRef,
    lastFocusedInputHandle,
    nativeFieldRef,
    navigate,
    outputCurrency?.address,
    outputCurrency?.name,
    outputCurrency?.symbol,
    outputFieldRef,
    setParams,
    type,
  ]);

  const handleTapWhileDisabled = useCallback(() => {
    lastFocusedInputHandle?.current?.blur();
    navigate(Routes.EXPLAIN_SHEET, {
      inputToken: inputCurrency?.symbol,
      network: currentNetwork,
      onClose: () => {
        InteractionManager.runAfterInteractions(() => {
          setTimeout(() => {
            lastFocusedInputHandle?.current?.focus();
          }, 250);
        });
      },
      outputToken: outputCurrency?.symbol,
      type: 'output_disabled',
    });
  }, [
    currentNetwork,
    inputCurrency?.symbol,
    lastFocusedInputHandle,
    navigate,
    outputCurrency?.symbol,
  ]);

  const showConfirmButton = isSavings
    ? !!inputCurrency
    : !!inputCurrency && !!outputCurrency;

  return (
    <Wrapper keyboardType={KeyboardTypes.numpad}>
      <InnerWrapper
        isSmallPhone={isSmallPhone || (android && isSmallAndroidPhone)}
      >
        <FloatingPanels>
          <FloatingPanel
            overflow="visible"
            paddingBottom={showOutputField ? 0 : 26}
            radius={39}
            style={
              android && {
                left: -1,
              }
            }
            testID={testID}
          >
            {showOutputField && <ExchangeNotch testID={testID} />}
            <ExchangeHeader testID={testID} title={title} />
            <ExchangeInputField
              disableInputCurrencySelection={isWithdrawal}
              editable={!!inputCurrency}
              inputAmount={inputAmountDisplay}
              inputCurrencyAddress={inputCurrency?.address}
              inputCurrencyAssetType={inputCurrency?.type}
              inputCurrencyMainnetAddress={inputCurrency?.mainnet_address}
              inputCurrencySymbol={inputCurrency?.symbol}
              inputFieldRef={inputFieldRef}
              loading={loading}
              nativeAmount={nativeAmountDisplay}
              nativeCurrency={nativeCurrency}
              nativeFieldRef={nativeFieldRef}
              network={currentNetwork}
              onFocus={handleFocus}
              onPressMaxBalance={handlePressMaxBalance}
              onPressSelectInputCurrency={navigateToSelectInputCurrency}
              setInputAmount={updateInputAmount}
              setNativeAmount={updateNativeAmount}
              testID={`${testID}-input`}
              updateAmountOnFocus={maxInputUpdate || flipCurrenciesUpdate}
            />
            {showOutputField && (
              <ExchangeOutputField
                editable={
                  !!outputCurrency && currentNetwork !== Network.arbitrum
                }
                network={currentNetwork}
                onFocus={handleFocus}
                onPressSelectOutputCurrency={() =>
                  navigateToSelectOutputCurrency(chainId)
                }
                {...(currentNetwork === Network.arbitrum &&
                  !!outputCurrency && {
                    onTapWhileDisabled: handleTapWhileDisabled,
                  })}
                loading={loading}
                outputAmount={outputAmountDisplay}
                outputCurrencyAddress={outputCurrency?.address}
                outputCurrencyAssetType={outputCurrency?.type}
                outputCurrencyMainnetAddress={outputCurrency?.mainnet_address}
                outputCurrencySymbol={outputCurrency?.symbol}
                outputFieldRef={outputFieldRef}
                setOutputAmount={updateOutputAmount}
                testID={`${testID}-output`}
                updateAmountOnFocus={maxInputUpdate || flipCurrenciesUpdate}
              />
            )}
          </FloatingPanel>
          {isDeposit && (
            <DepositInfo
              amount={(inputAmount > 0 && outputAmount) || null}
              asset={outputCurrency}
              isHighPriceImpact={debouncedIsHighPriceImpact}
              onPress={navigateToSwapDetailsModal}
              priceImpactColor={priceImpactColor}
              priceImpactNativeAmount={priceImpactNativeAmount}
              priceImpactPercentDisplay={priceImpactPercentDisplay}
              testID="deposit-info-button"
            />
          )}
          {!isSavings && showConfirmButton && (
            <ExchangeDetailsRow
              isHighPriceImpact={
                !confirmButtonProps.disabled &&
                !confirmButtonProps.loading &&
                debouncedIsHighPriceImpact &&
                isSufficientBalance
              }
              onFlipCurrencies={loading ? NOOP : flipCurrencies}
              onPressImpactWarning={navigateToSwapDetailsModal}
              onPressSettings={navigateToSwapSettingsSheet}
              priceImpactColor={priceImpactColor}
              priceImpactNativeAmount={priceImpactNativeAmount}
              priceImpactPercentDisplay={priceImpactPercentDisplay}
              type={type}
            />
          )}

          {isWithdrawal && <Spacer />}
        </FloatingPanels>
        <Box height="content">
          <Rows alignVertical="bottom" space="19px">
            <Row height="content">
              {showConfirmButton && (
                <ConfirmExchangeButton
                  {...confirmButtonProps}
                  onPressViewDetails={
                    loading ? NOOP : navigateToSwapDetailsModal
                  }
                  testID={`${testID}-confirm-button`}
                />
              )}
            </Row>
            <Row height="content">
              <GasSpeedButton
                asset={outputCurrency}
                currentNetwork={currentNetwork}
                dontBlur
                flashbotTransaction={flashbots}
                marginBottom={0}
                marginTop={0}
                onCustomGasBlur={handleCustomGasBlur}
                testID={`${testID}-gas`}
              />
            </Row>
          </Rows>
        </Box>
      </InnerWrapper>
    </Wrapper>
  );
}<|MERGE_RESOLUTION|>--- conflicted
+++ resolved
@@ -66,24 +66,13 @@
   swapClearState,
   updateSwapSlippage,
   updateSwapTypeDetails,
-<<<<<<< HEAD
 } from '@/redux/swap';
 import { ETH_ADDRESS, ethUnits } from '@/references';
 import Routes from '@/navigation/routesNames';
 import styled from '@/styled-thing';
-import { position } from '@/styles';
 import { ethereumUtils, gasUtils } from '@/utils';
 import { useEthUSDPrice } from '@/utils/ethereumUtils';
 import logger from '@/utils/logger';
-=======
-} from '@rainbow-me/redux/swap';
-import { ETH_ADDRESS, ethUnits } from '@rainbow-me/references';
-import Routes from '@rainbow-me/routes';
-import styled from '@rainbow-me/styled-components';
-import { ethereumUtils, gasUtils } from '@rainbow-me/utils';
-import { useEthUSDPrice } from '@rainbow-me/utils/ethereumUtils';
-import logger from 'logger';
->>>>>>> 2a0c9760
 
 export const DEFAULT_SLIPPAGE_BIPS = {
   [Network.mainnet]: 100,
