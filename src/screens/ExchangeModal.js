import analytics from '@segment/analytics-react-native';
import React, {
  Fragment,
  useCallback,
  useEffect,
  useRef,
  useState,
} from 'react';
import { Keyboard } from 'react-native';
import { useAndroidBackHandler } from 'react-navigation-backhandler';
import styled from 'styled-components';
import { useMemoOne } from 'use-memo-one';
import { dismissingScreenListener } from '../../shim';
import {
  ConfirmExchangeButton,
  DepositInfo,
  ExchangeDetailsRow,
  ExchangeFloatingPanels,
  ExchangeHeader,
  ExchangeInputField,
  ExchangeNotch,
  ExchangeOutputField,
} from '../components/exchange';
import { FloatingPanel } from '../components/floating-panels';
import { GasSpeedButton } from '../components/gas';
import { Centered, KeyboardFixedOpenLayout } from '../components/layout';
import { ExchangeModalTypes, isKeyboardOpen } from '@rainbow-me/helpers';
import {
  useAccountSettings,
  useBlockPolling,
  useGas,
  useMaxInputBalance,
  usePrevious,
  useSlippageDetails,
  useSwapDetails,
  useSwapInputOutputTokens,
  useSwapInputRefs,
  useSwapInputs,
  useSwapInputValues,
  useUniswapCurrencies,
  useUniswapMarketDetails,
} from '@rainbow-me/hooks';
import { loadWallet } from '@rainbow-me/model/wallet';
import { useNavigation } from '@rainbow-me/navigation';
import { executeRap } from '@rainbow-me/raps/common';
import { ethUnits } from '@rainbow-me/references';
import Routes from '@rainbow-me/routes';
import { position } from '@rainbow-me/styles';
import { backgroundTask, isETH, isNewValueForPath } from '@rainbow-me/utils';
import logger from 'logger';

const Wrapper = ios ? KeyboardFixedOpenLayout : Fragment;

const InnerWrapper = styled(Centered).attrs({
  direction: 'column',
})`
  ${ios
    ? position.sizeAsObject('100%')
    : `
    height: 500;
    top: 0;
  `};
  background-color: ${({ theme: { colors } }) => colors.transparent};
`;

export default function ExchangeModal({
  createRap,
  cTokenBalance,
  defaultInputAsset,
  defaultOutputAsset,
  estimateRap,
  showOutputField,
  supplyBalanceUnderlying,
  testID,
  title = 'Swap',
  type,
  underlyingPrice,
}) {
  const {
    navigate,
    setParams,
    dangerouslyGetParent,
    addListener,
  } = useNavigation();

  const isDeposit = type === ExchangeModalTypes.deposit;
  const isWithdrawal = type === ExchangeModalTypes.withdrawal;
  const isSavings = isDeposit || isWithdrawal;

  const defaultGasLimit = isDeposit
    ? ethUnits.basic_deposit
    : isWithdrawal
    ? ethUnits.basic_withdrawal
    : ethUnits.basic_swap;

  const {
    prevSelectedGasPrice,
    selectedGasPrice,
    startPollingGasPrices,
    stopPollingGasPrices,
    updateDefaultGasLimit,
    updateTxFee,
  } = useGas();
  const { initWeb3Listener, stopWeb3Listener } = useBlockPolling();
  const { nativeCurrency } = useAccountSettings();
  const { maxInputBalance, updateMaxInputBalance } = useMaxInputBalance();

  const { areTradeDetailsValid, slippage, tradeDetails } = useSwapDetails();

  const [isAuthorizing, setIsAuthorizing] = useState(false);

  useAndroidBackHandler(() => {
    navigate(Routes.WALLET_SCREEN);
    return true;
  });

  const {
    defaultInputAddress,
    navigateToSelectInputCurrency,
    navigateToSelectOutputCurrency,
    previousInputCurrency,
    updateInputCurrency,
    updateOutputCurrency,
  } = useUniswapCurrencies({
    defaultInputAsset,
    defaultOutputAsset,
    isDeposit,
    isWithdrawal,
    title,
    type,
    underlyingPrice,
  });

  const { inputCurrency, outputCurrency } = useSwapInputOutputTokens();

  const {
    handleFocus,
    inputFieldRef,
    lastFocusedInputHandle,
    nativeFieldRef,
    outputFieldRef,
  } = useSwapInputRefs();

  const {
    updateInputAmount,
    updateNativeAmount,
    updateOutputAmount,
  } = useSwapInputs({
    defaultInputAsset,
    defaultOutputAsset,
    extraTradeDetails,
    inputCurrency,
    isWithdrawal,
    maxInputBalance,
    nativeFieldRef,
    outputCurrency,
    supplyBalanceUnderlying,
    type,
  });

  const {
    inputAmount,
    inputAmountDisplay,
    isSufficientBalance,
    nativeAmount,
    isMax,
    outputAmount,
    outputAmountDisplay,
  } = useSwapInputValues();

  const clearForm = useCallback(() => {
    logger.log('[exchange] - clear form');
    inputFieldRef?.current?.clear();
    nativeFieldRef?.current?.clear();
    outputFieldRef?.current?.clear();
    updateInputAmount();
    updateMaxInputBalance();
  }, [
    inputFieldRef,
    nativeFieldRef,
    outputFieldRef,
    updateInputAmount,
    updateMaxInputBalance,
  ]);

  const prevOutputAmount = usePrevious(outputAmount);
  const onFlipCurrencies = useCallback(() => {
    clearForm();
    updateMaxInputBalance(outputCurrency);
    updateInputCurrency(outputCurrency, false);
    updateOutputCurrency(inputCurrency, false);
    updateInputAmount(prevOutputAmount, prevOutputAmount, true);
  }, [
    clearForm,
    inputCurrency,
    outputCurrency,
    prevOutputAmount,
    updateInputAmount,
    updateInputCurrency,
    updateMaxInputBalance,
    updateOutputCurrency,
  ]);

  const isDismissing = useRef(false);
  useEffect(() => {
    if (ios) {
      return;
    }
    dismissingScreenListener.current = () => {
      Keyboard.dismiss();
      isDismissing.current = true;
    };
    const unsubscribe = (
      dangerouslyGetParent()?.dangerouslyGetParent()?.addListener || addListener
    )('transitionEnd', ({ data: { closing } }) => {
      if (!closing && isDismissing.current) {
        isDismissing.current = false;
        lastFocusedInputHandle?.current?.focus();
      }
    });
    return () => {
      unsubscribe();
      dismissingScreenListener.current = undefined;
    };
  }, [addListener, dangerouslyGetParent, lastFocusedInputHandle]);

  const handleCustomGasBlur = useCallback(() => {
    lastFocusedInputHandle?.current?.focus();
  }, [lastFocusedInputHandle]);

  // Calculate market details
  const { isSufficientLiquidity } = useUniswapMarketDetails({
    defaultInputAddress,
    inputFieldRef,
    isSavings,
    maxInputBalance,
    outputFieldRef,
    updateInputAmount,
    updateOutputAmount,
  });

  const updateGasLimit = useCallback(async () => {
    try {
      const gasLimit = await estimateRap({
        inputAmount,
        inputCurrency,
        outputAmount,
        outputCurrency,
        tradeDetails,
      });
      if (inputCurrency && outputCurrency) {
        updateTxFee(gasLimit);
      }
    } catch (error) {
      updateTxFee(defaultGasLimit);
    }
  }, [
    defaultGasLimit,
    estimateRap,
    inputAmount,
    inputCurrency,
    outputAmount,
    outputCurrency,
    tradeDetails,
    updateTxFee,
  ]);

  // Update gas limit
  useEffect(() => {
    updateGasLimit();
  }, [updateGasLimit]);

  // Set default gas limit
  useEffect(() => {
    setTimeout(() => {
      updateTxFee(defaultGasLimit);
    }, 1000);
  }, [defaultGasLimit, updateTxFee]);

  // Clear form and reset max input balance on new input currency
  useEffect(() => {
    if (isNewValueForPath(inputCurrency, previousInputCurrency, 'address')) {
      clearForm();
      updateMaxInputBalance(inputCurrency);
    }
  }, [clearForm, inputCurrency, previousInputCurrency, updateMaxInputBalance]);

  // Recalculate max input balance when gas price changes if input currency is ETH
  useEffect(() => {
<<<<<<< HEAD
    const prevGas = prevSelectedGasPrice?.txFee?.value?.amount || 0;
    const currentGas = selectedGasPrice?.txFee?.value?.amount || 0;
    if (isETH(inputCurrency?.address) && prevGas !== currentGas) {
=======
    if (
      inputCurrency?.address === 'eth' &&
      get(prevSelectedGasPrice, 'txFee.value.amount', 0) !==
        get(selectedGasPrice, 'txFee.value.amount', 0)
    ) {
>>>>>>> d6d32807
      updateMaxInputBalance(inputCurrency);
    }
  }, [
    inputCurrency,
    prevSelectedGasPrice,
    selectedGasPrice,
    updateMaxInputBalance,
  ]);

  // Liten to gas prices, Uniswap reserves updates
  useEffect(() => {
    updateDefaultGasLimit(defaultGasLimit);
    startPollingGasPrices();
    initWeb3Listener();
    return () => {
      stopPollingGasPrices();
      stopWeb3Listener();
    };
  }, [
    defaultGasLimit,
    initWeb3Listener,
    startPollingGasPrices,
    stopPollingGasPrices,
    stopWeb3Listener,
    updateDefaultGasLimit,
  ]);

  // Update input amount when max is set and the max input balance changed
  useEffect(() => {
    if (isMax) {
      let maxBalance = maxInputBalance;
      inputFieldRef?.current?.blur();
      if (isWithdrawal) {
        maxBalance = supplyBalanceUnderlying;
      }
      updateInputAmount(maxBalance, maxBalance, true, true);
    }
  }, [
    inputFieldRef,
    isMax,
    isWithdrawal,
    maxInputBalance,
    supplyBalanceUnderlying,
    updateInputAmount,
  ]);

  const { isHighSlippage } = useSlippageDetails(slippage);

  const isSlippageWarningVisible =
    isSufficientBalance && !!inputAmount && !!outputAmount && isHighSlippage;
  const prevIsSlippageWarningVisible = usePrevious(isSlippageWarningVisible);
  useEffect(() => {
    if (isSlippageWarningVisible && !prevIsSlippageWarningVisible) {
      analytics.track('Showing high slippage warning in Swap', {
        name: outputCurrency.name,
        slippage,
        symbol: outputCurrency.symbol,
        tokenAddress: outputCurrency.address,
        type,
      });
    }
  }, [
    isSlippageWarningVisible,
    outputCurrency,
    prevIsSlippageWarningVisible,
    slippage,
    type,
  ]);

  const handlePressMaxBalance = useCallback(async () => {
    let maxBalance = maxInputBalance;
    if (isWithdrawal) {
      maxBalance = supplyBalanceUnderlying;
    }
    analytics.track('Selected max balance', {
<<<<<<< HEAD
      defaultInputAsset: defaultInputAsset?.symbol || '',
=======
      defaultInputAsset: defaultInputAsset?.symbol,
>>>>>>> d6d32807
      type,
      value: Number(maxBalance.toString()),
    });
    return updateInputAmount(maxBalance, maxBalance, true, true);
  }, [
    defaultInputAsset,
    isWithdrawal,
    maxInputBalance,
    supplyBalanceUnderlying,
    type,
    updateInputAmount,
  ]);

  const handleSubmit = useCallback(() => {
    backgroundTask.execute(async () => {
      analytics.track(`Submitted ${type}`, {
<<<<<<< HEAD
        defaultInputAsset: defaultInputAsset?.symbol || '',
        isSlippageWarningVisible,
        name: outputCurrency?.name || '',
        slippage,
        symbol: outputCurrency?.symbol || '',
        tokenAddress: outputCurrency?.address || '',
=======
        defaultInputAsset: defaultInputAsset?.symbol,
        isSlippageWarningVisible,
        name: outputCurrency?.name,
        slippage,
        symbol: outputCurrency?.symbol,
        tokenAddress: outputCurrency?.address,
>>>>>>> d6d32807
        type,
      });

      setIsAuthorizing(true);
      try {
        const wallet = await loadWallet();
        if (!wallet) {
          setIsAuthorizing(false);
          logger.sentry(`aborting ${type} due to missing wallet`);
          return;
        }

        setIsAuthorizing(false);
        const callback = () => {
          setParams({ focused: false });
          navigate(Routes.PROFILE_SCREEN);
        };
        const rap = await createRap({
          callback,
          inputAmount: isWithdrawal && isMax ? cTokenBalance : inputAmount,
          inputCurrency,
          isMax,
          outputAmount,
          outputCurrency,
          selectedGasPrice,
          tradeDetails,
        });
        logger.log('[exchange - handle submit] rap', rap);
        await executeRap(wallet, rap);
        logger.log('[exchange - handle submit] executed rap!');
        analytics.track(`Completed ${type}`, {
<<<<<<< HEAD
          defaultInputAsset: defaultInputAsset?.symbol || '',
=======
          defaultInputAsset: defaultInputAsset?.symbol,
>>>>>>> d6d32807
          type,
        });
      } catch (error) {
        setIsAuthorizing(false);
        logger.log('[exchange - handle submit] error submitting swap', error);
        setParams({ focused: false });
        navigate(Routes.WALLET_SCREEN);
      }
    });
  }, [
    createRap,
    cTokenBalance,
    defaultInputAsset,
    inputAmount,
    inputCurrency,
    isMax,
    isSlippageWarningVisible,
    isWithdrawal,
    navigate,
    outputAmount,
    outputCurrency,
    selectedGasPrice,
    setParams,
    slippage,
    tradeDetails,
    type,
  ]);

  const confirmButtonProps = useMemoOne(
    () => ({
      asset: outputCurrency,
      disabled: !Number(inputAmountDisplay),
      isAuthorizing,
      isDeposit,
      isSufficientBalance,
      isSufficientLiquidity,
      onSubmit: handleSubmit,
      slippage,
      type,
    }),
    [
      handleSubmit,
      inputAmountDisplay,
      isAuthorizing,
      isDeposit,
      isSufficientBalance,
      isSufficientLiquidity,
      outputCurrency,
      slippage,
      testID,
      type,
    ]
  );

  const navigateToSwapDetailsModal = useCallback(() => {
    android && Keyboard.dismiss();
    const lastFocusedInputHandleTemporary = lastFocusedInputHandle.current;
    android && (lastFocusedInputHandle.current = null);
    inputFieldRef?.current?.blur();
    outputFieldRef?.current?.blur();
    nativeFieldRef?.current?.blur();
    const internalNavigate = () => {
      android && Keyboard.removeListener('keyboardDidHide', internalNavigate);
      setParams({ focused: false });
<<<<<<< HEAD
      navigate(Routes.SWAP_DETAILS_SHEET, {
        ...extraTradeDetails,
        confirmButtonProps,
        inputAmount,
        inputAmountDisplay,
        inputCurrency,
        outputAmount,
        outputAmountDisplay,
        outputCurrency,
=======
      navigate(Routes.SWAP_DETAILS_SCREEN, {
>>>>>>> d6d32807
        restoreFocusOnSwapModal: () => {
          android &&
            (lastFocusedInputHandle.current = lastFocusedInputHandleTemporary);
          setParams({ focused: true });
        },
        slippage,
        type: 'swap_details',
      });
      analytics.track('Opened Swap Details modal', {
<<<<<<< HEAD
        name: outputCurrency?.name ?? '',
        symbol: outputCurrency?.symbol ?? '',
        tokenAddress: outputCurrency?.address ?? '',
=======
        name: outputCurrency?.name,
        symbol: outputCurrency?.symbol,
        tokenAddress: outputCurrency?.address,
>>>>>>> d6d32807
        type,
      });
    };
    ios || !isKeyboardOpen()
      ? internalNavigate()
      : Keyboard.addListener('keyboardDidHide', internalNavigate);
  }, [
<<<<<<< HEAD
    confirmButtonProps,
    extraTradeDetails,
    inputAmount,
    inputAmountDisplay,
    inputCurrency,
=======
>>>>>>> d6d32807
    inputFieldRef,
    lastFocusedInputHandle,
    nativeFieldRef,
    navigate,
    outputAmount,
    outputAmountDisplay,
    outputCurrency,
    outputFieldRef,
    setParams,
    slippage,
    type,
  ]);

<<<<<<< HEAD
  const showConfirmButton = isSavings
    ? !!inputCurrency
    : !!inputCurrency && !!outputCurrency;
=======
  const showDetailsButton = useMemo(() => {
    return (
      !(isDeposit || isWithdrawal) &&
      inputCurrency?.symbol &&
      outputCurrency?.symbol &&
      areTradeDetailsValid
    );
  }, [
    areTradeDetailsValid,
    inputCurrency,
    isDeposit,
    isWithdrawal,
    outputCurrency,
  ]);

  const showConfirmButton =
    isDeposit || isWithdrawal
      ? !!inputCurrency
      : !!inputCurrency && !!outputCurrency;
>>>>>>> d6d32807

  const showDetailsButton =
    !isSavings &&
    inputCurrency?.symbol &&
    outputCurrency?.symbol &&
    areTradeDetailsValid &&
    inputAmount > 0 &&
    outputAmountDisplay;

  return (
    <Wrapper>
      <InnerWrapper>
        <ExchangeFloatingPanels>
          <FloatingPanel
            overflow="visible"
            paddingBottom={showOutputField ? 0 : 26}
            radius={39}
            testID={testID}
          >
            {showOutputField && <ExchangeNotch />}
            <ExchangeHeader testID={testID} title={title} />
            <ExchangeInputField
              disableInputCurrencySelection={isWithdrawal}
              inputAmount={inputAmountDisplay}
              inputCurrencyAddress={inputCurrency?.address}
              inputCurrencySymbol={inputCurrency?.symbol}
              inputFieldRef={inputFieldRef}
              nativeAmount={nativeAmount}
              nativeCurrency={nativeCurrency}
              nativeFieldRef={nativeFieldRef}
              onFocus={handleFocus}
              onPressMaxBalance={handlePressMaxBalance}
              onPressSelectInputCurrency={navigateToSelectInputCurrency}
              setInputAmount={updateInputAmount}
              setNativeAmount={updateNativeAmount}
              testID={`${testID}-input`}
            />
            {showOutputField && (
              <ExchangeOutputField
                onFocus={handleFocus}
                onPressSelectOutputCurrency={navigateToSelectOutputCurrency}
                outputAmount={outputAmountDisplay}
                outputCurrencyAddress={outputCurrency?.address}
                outputCurrencySymbol={outputCurrency?.symbol}
                outputFieldRef={outputFieldRef}
                setOutputAmount={updateOutputAmount}
                testID={`${testID}-output`}
              />
            )}
          </FloatingPanel>
          {isDeposit && (
            <DepositInfo
              amount={(inputAmount > 0 && outputAmountDisplay) || null}
              asset={outputCurrency}
              testID="deposit-info-button"
            />
          )}
          {!isDeposit && showConfirmButton && (
            <ExchangeDetailsRow
              isSlippageWarningVisible={isSlippageWarningVisible}
              onFlipCurrencies={onFlipCurrencies}
              onPressViewDetails={navigateToSwapDetailsModal}
              showDetailsButton={showDetailsButton}
              slippage={slippage}
            />
          )}
          {showConfirmButton && (
            <ConfirmExchangeButton
              {...confirmButtonProps}
              onPressViewDetails={navigateToSwapDetailsModal}
              testID={`${testID}-confirm`}
            />
          )}
          <GasSpeedButton
            dontBlur
            onCustomGasBlur={handleCustomGasBlur}
            testID={`${testID}-gas`}
            type={type}
          />
        </ExchangeFloatingPanels>
      </InnerWrapper>
    </Wrapper>
  );
}<|MERGE_RESOLUTION|>--- conflicted
+++ resolved
@@ -105,7 +105,12 @@
   const { nativeCurrency } = useAccountSettings();
   const { maxInputBalance, updateMaxInputBalance } = useMaxInputBalance();
 
-  const { areTradeDetailsValid, slippage, tradeDetails } = useSwapDetails();
+  const {
+    areTradeDetailsValid,
+    extraTradeDetails,
+    slippage,
+    tradeDetails,
+  } = useSwapDetails();
 
   const [isAuthorizing, setIsAuthorizing] = useState(false);
 
@@ -287,17 +292,9 @@
 
   // Recalculate max input balance when gas price changes if input currency is ETH
   useEffect(() => {
-<<<<<<< HEAD
     const prevGas = prevSelectedGasPrice?.txFee?.value?.amount || 0;
     const currentGas = selectedGasPrice?.txFee?.value?.amount || 0;
     if (isETH(inputCurrency?.address) && prevGas !== currentGas) {
-=======
-    if (
-      inputCurrency?.address === 'eth' &&
-      get(prevSelectedGasPrice, 'txFee.value.amount', 0) !==
-        get(selectedGasPrice, 'txFee.value.amount', 0)
-    ) {
->>>>>>> d6d32807
       updateMaxInputBalance(inputCurrency);
     }
   }, [
@@ -373,11 +370,7 @@
       maxBalance = supplyBalanceUnderlying;
     }
     analytics.track('Selected max balance', {
-<<<<<<< HEAD
       defaultInputAsset: defaultInputAsset?.symbol || '',
-=======
-      defaultInputAsset: defaultInputAsset?.symbol,
->>>>>>> d6d32807
       type,
       value: Number(maxBalance.toString()),
     });
@@ -394,21 +387,12 @@
   const handleSubmit = useCallback(() => {
     backgroundTask.execute(async () => {
       analytics.track(`Submitted ${type}`, {
-<<<<<<< HEAD
         defaultInputAsset: defaultInputAsset?.symbol || '',
         isSlippageWarningVisible,
         name: outputCurrency?.name || '',
         slippage,
         symbol: outputCurrency?.symbol || '',
         tokenAddress: outputCurrency?.address || '',
-=======
-        defaultInputAsset: defaultInputAsset?.symbol,
-        isSlippageWarningVisible,
-        name: outputCurrency?.name,
-        slippage,
-        symbol: outputCurrency?.symbol,
-        tokenAddress: outputCurrency?.address,
->>>>>>> d6d32807
         type,
       });
 
@@ -440,11 +424,7 @@
         await executeRap(wallet, rap);
         logger.log('[exchange - handle submit] executed rap!');
         analytics.track(`Completed ${type}`, {
-<<<<<<< HEAD
           defaultInputAsset: defaultInputAsset?.symbol || '',
-=======
-          defaultInputAsset: defaultInputAsset?.symbol,
->>>>>>> d6d32807
           type,
         });
       } catch (error) {
@@ -509,7 +489,6 @@
     const internalNavigate = () => {
       android && Keyboard.removeListener('keyboardDidHide', internalNavigate);
       setParams({ focused: false });
-<<<<<<< HEAD
       navigate(Routes.SWAP_DETAILS_SHEET, {
         ...extraTradeDetails,
         confirmButtonProps,
@@ -519,9 +498,6 @@
         outputAmount,
         outputAmountDisplay,
         outputCurrency,
-=======
-      navigate(Routes.SWAP_DETAILS_SCREEN, {
->>>>>>> d6d32807
         restoreFocusOnSwapModal: () => {
           android &&
             (lastFocusedInputHandle.current = lastFocusedInputHandleTemporary);
@@ -531,15 +507,9 @@
         type: 'swap_details',
       });
       analytics.track('Opened Swap Details modal', {
-<<<<<<< HEAD
         name: outputCurrency?.name ?? '',
         symbol: outputCurrency?.symbol ?? '',
         tokenAddress: outputCurrency?.address ?? '',
-=======
-        name: outputCurrency?.name,
-        symbol: outputCurrency?.symbol,
-        tokenAddress: outputCurrency?.address,
->>>>>>> d6d32807
         type,
       });
     };
@@ -547,14 +517,11 @@
       ? internalNavigate()
       : Keyboard.addListener('keyboardDidHide', internalNavigate);
   }, [
-<<<<<<< HEAD
     confirmButtonProps,
     extraTradeDetails,
     inputAmount,
     inputAmountDisplay,
     inputCurrency,
-=======
->>>>>>> d6d32807
     inputFieldRef,
     lastFocusedInputHandle,
     nativeFieldRef,
@@ -568,31 +535,9 @@
     type,
   ]);
 
-<<<<<<< HEAD
   const showConfirmButton = isSavings
     ? !!inputCurrency
     : !!inputCurrency && !!outputCurrency;
-=======
-  const showDetailsButton = useMemo(() => {
-    return (
-      !(isDeposit || isWithdrawal) &&
-      inputCurrency?.symbol &&
-      outputCurrency?.symbol &&
-      areTradeDetailsValid
-    );
-  }, [
-    areTradeDetailsValid,
-    inputCurrency,
-    isDeposit,
-    isWithdrawal,
-    outputCurrency,
-  ]);
-
-  const showConfirmButton =
-    isDeposit || isWithdrawal
-      ? !!inputCurrency
-      : !!inputCurrency && !!outputCurrency;
->>>>>>> d6d32807
 
   const showDetailsButton =
     !isSavings &&
