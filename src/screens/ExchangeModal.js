--- conflicted
+++ resolved
@@ -18,26 +18,17 @@
   ExchangeFloatingPanels,
   ExchangeHeader,
   ExchangeInputField,
-<<<<<<< HEAD
-=======
-  ExchangeModalHeader,
->>>>>>> 805bb65d
   ExchangeNotch,
   ExchangeOutputField,
 } from '../components/exchange';
 import { FloatingPanel } from '../components/floating-panels';
 import { GasSpeedButton } from '../components/gas';
 import { Centered, KeyboardFixedOpenLayout } from '../components/layout';
-<<<<<<< HEAD
 import {
   ExchangeModalCategoryTypes,
   ExchangeModalTypes,
   isKeyboardOpen,
 } from '@rainbow-me/helpers';
-=======
-import ExchangeModalTypes from '@rainbow-me/helpers/exchangeModalTypes';
-import isKeyboardOpen from '@rainbow-me/helpers/isKeyboardOpen';
->>>>>>> 805bb65d
 import {
   useAccountSettings,
   useBlockPolling,
@@ -54,23 +45,12 @@
   useUniswapMarketDetails,
 } from '@rainbow-me/hooks';
 import { loadWallet } from '@rainbow-me/model/wallet';
-<<<<<<< HEAD
 import { useNavigation } from '@rainbow-me/navigation';
 import { executeRap } from '@rainbow-me/raps/common';
 import { ethUnits } from '@rainbow-me/references';
 import Routes from '@rainbow-me/routes';
-import { colors, position } from '@rainbow-me/styles';
+import { position } from '@rainbow-me/styles';
 import { backgroundTask, isETH, isNewValueForPath } from '@rainbow-me/utils';
-=======
-import { useNavigation } from '@rainbow-me/navigation/Navigation';
-import { executeRap } from '@rainbow-me/raps';
-import { multicallClearState } from '@rainbow-me/redux/multicall';
-import { swapClearState } from '@rainbow-me/redux/swap';
-import { ethUnits } from '@rainbow-me/references';
-import Routes from '@rainbow-me/routes';
-import { position } from '@rainbow-me/styles';
-import { backgroundTask, isNewValueForPath } from '@rainbow-me/utils';
->>>>>>> 805bb65d
 import logger from 'logger';
 
 const Wrapper = ios ? KeyboardFixedOpenLayout : Fragment;
@@ -84,7 +64,7 @@
     height: 500;
     top: 0;
   `};
-  background-color: ${colors.transparent};
+  background-color: ${({ theme: { colors } }) => colors.transparent};
 `;
 
 export default function ExchangeModal({
@@ -109,15 +89,12 @@
 
   const isDeposit = type === ExchangeModalTypes.deposit;
   const isWithdrawal = type === ExchangeModalTypes.withdrawal;
-<<<<<<< HEAD
 
   const category =
     isDeposit || isWithdrawal
       ? ExchangeModalCategoryTypes.savings
       : ExchangeModalCategoryTypes.swap;
   const isSavings = category === ExchangeModalCategoryTypes.savings;
-=======
->>>>>>> 805bb65d
 
   const defaultGasLimit = isDeposit
     ? ethUnits.basic_deposit
@@ -125,11 +102,6 @@
     ? ethUnits.basic_withdrawal
     : ethUnits.basic_swap;
 
-<<<<<<< HEAD
-=======
-  const dispatch = useDispatch();
-
->>>>>>> 805bb65d
   const {
     prevSelectedGasPrice,
     selectedGasPrice,
@@ -190,12 +162,9 @@
   } = useSwapInputs({
     category,
     defaultInputAsset,
-<<<<<<< HEAD
     defaultOutputAsset,
     extraTradeDetails,
     inputCurrency,
-=======
->>>>>>> 805bb65d
     isWithdrawal,
     maxInputBalance,
     nativeFieldRef,
@@ -204,40 +173,6 @@
     type,
   });
 
-<<<<<<< HEAD
-  const clearForm = useCallback(() => {
-    logger.log('[exchange] - clear form');
-    inputFieldRef?.current?.clear();
-    nativeFieldRef?.current?.clear();
-    outputFieldRef?.current?.clear();
-    updateInputAmount();
-    updateMaxInputBalance();
-  }, [
-    inputFieldRef,
-    nativeFieldRef,
-    outputFieldRef,
-    updateInputAmount,
-    updateMaxInputBalance,
-  ]);
-
-  const prevOutputAmount = usePrevious(outputAmount);
-  const onFlipCurrencies = useCallback(() => {
-    clearForm();
-    updateMaxInputBalance(outputCurrency);
-    updateInputCurrency(outputCurrency, false);
-    updateOutputCurrency(inputCurrency, false);
-    updateInputAmount(prevOutputAmount, prevOutputAmount, true);
-  }, [
-    clearForm,
-    inputCurrency,
-    outputCurrency,
-    prevOutputAmount,
-    updateInputAmount,
-    updateInputCurrency,
-    updateMaxInputBalance,
-    updateOutputCurrency,
-  ]);
-=======
   const {
     inputAmount,
     inputAmountDisplay,
@@ -247,7 +182,39 @@
     outputAmount,
     outputAmountDisplay,
   } = useSwapInputValues();
->>>>>>> 805bb65d
+
+  const clearForm = useCallback(() => {
+    logger.log('[exchange] - clear form');
+    inputFieldRef?.current?.clear();
+    nativeFieldRef?.current?.clear();
+    outputFieldRef?.current?.clear();
+    updateInputAmount();
+    updateMaxInputBalance();
+  }, [
+    inputFieldRef,
+    nativeFieldRef,
+    outputFieldRef,
+    updateInputAmount,
+    updateMaxInputBalance,
+  ]);
+
+  const prevOutputAmount = usePrevious(outputAmount);
+  const onFlipCurrencies = useCallback(() => {
+    clearForm();
+    updateMaxInputBalance(outputCurrency);
+    updateInputCurrency(outputCurrency, false);
+    updateOutputCurrency(inputCurrency, false);
+    updateInputAmount(prevOutputAmount, prevOutputAmount, true);
+  }, [
+    clearForm,
+    inputCurrency,
+    outputCurrency,
+    prevOutputAmount,
+    updateInputAmount,
+    updateInputCurrency,
+    updateMaxInputBalance,
+    updateOutputCurrency,
+  ]);
 
   const isDismissing = useRef(false);
   useEffect(() => {
@@ -322,16 +289,6 @@
     updateGasLimit();
   }, [updateGasLimit]);
 
-<<<<<<< HEAD
-=======
-  useEffect(() => {
-    return () => {
-      dispatch(multicallClearState());
-      dispatch(swapClearState());
-    };
-  }, [dispatch]);
-
->>>>>>> 805bb65d
   // Set default gas limit
   useEffect(() => {
     setTimeout(() => {
@@ -427,17 +384,14 @@
       maxBalance = supplyBalanceUnderlying;
     }
     analytics.track('Selected max balance', {
-<<<<<<< HEAD
       category,
       defaultInputAsset: defaultInputAsset?.symbol || '',
-=======
-      defaultInputAsset: get(defaultInputAsset, 'symbol', ''),
->>>>>>> 805bb65d
       type,
       value: Number(maxBalance.toString()),
     });
     return updateInputAmount(maxBalance, maxBalance, true, true);
   }, [
+    category,
     defaultInputAsset,
     isWithdrawal,
     maxInputBalance,
@@ -449,12 +403,8 @@
   const handleSubmit = useCallback(() => {
     backgroundTask.execute(async () => {
       analytics.track(`Submitted ${type}`, {
-<<<<<<< HEAD
         category,
         defaultInputAsset: defaultInputAsset?.symbol || '',
-=======
-        defaultInputAsset: get(defaultInputAsset, 'symbol', ''),
->>>>>>> 805bb65d
         isSlippageWarningVisible,
         name: outputCurrency?.name || '',
         slippage,
@@ -491,12 +441,8 @@
         await executeRap(wallet, rap);
         logger.log('[exchange - handle submit] executed rap!');
         analytics.track(`Completed ${type}`, {
-<<<<<<< HEAD
           category,
           defaultInputAsset: defaultInputAsset?.symbol || '',
-=======
-          defaultInputAsset: get(defaultInputAsset, 'symbol', ''),
->>>>>>> 805bb65d
           type,
         });
       } catch (error) {
@@ -507,22 +453,23 @@
       }
     });
   }, [
-    type,
+    category,
+    createRap,
+    cTokenBalance,
     defaultInputAsset,
-    isSlippageWarningVisible,
-    outputCurrency,
-    slippage,
-    createRap,
-    isWithdrawal,
-    isMax,
-    cTokenBalance,
     inputAmount,
     inputCurrency,
+    isMax,
+    isSlippageWarningVisible,
+    isWithdrawal,
+    navigate,
     outputAmount,
+    outputCurrency,
     selectedGasPrice,
+    setParams,
+    slippage,
     tradeDetails,
-    setParams,
-    navigate,
+    type,
   ]);
 
   const confirmButtonProps = useMemoOne(
@@ -579,16 +526,10 @@
         type: 'swap_details',
       });
       analytics.track('Opened Swap Details modal', {
-<<<<<<< HEAD
         category,
         name: outputCurrency?.name || '',
         symbol: outputCurrency?.symbol || '',
         tokenAddress: outputCurrency?.address || '',
-=======
-        name: get(outputCurrency, 'name', ''),
-        symbol: get(outputCurrency, 'symbol', ''),
-        tokenAddress: get(outputCurrency, 'address', ''),
->>>>>>> 805bb65d
         type,
       });
     };
@@ -596,11 +537,8 @@
       ? internalNavigate()
       : Keyboard.addListener('keyboardDidHide', internalNavigate);
   }, [
-<<<<<<< HEAD
     category,
     confirmButtonProps,
-=======
->>>>>>> 805bb65d
     extraTradeDetails,
     inputAmount,
     inputAmountDisplay,
@@ -630,8 +568,6 @@
     inputAmount > 0 &&
     outputAmountDisplay;
 
-  const { colors } = useTheme();
-
   return (
     <Wrapper>
       <InnerWrapper>
@@ -642,18 +578,8 @@
             radius={39}
             testID={testID}
           >
-<<<<<<< HEAD
             {showOutputField && <ExchangeNotch />}
             <ExchangeHeader testID={testID} title={title} />
-=======
-            <ExchangeModalHeader
-              onPressDetails={navigateToSwapDetailsModal}
-              showDetailsButton={showDetailsButton}
-              testID={testID + '-header'}
-              title={inputHeaderTitle}
-            />
-            {showOutputField && <ExchangeNotch />}
->>>>>>> 805bb65d
             <ExchangeInputField
               disableInputCurrencySelection={isWithdrawal}
               inputAmount={inputAmountDisplay}
