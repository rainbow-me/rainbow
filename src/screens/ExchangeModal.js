import { useRoute } from '@react-navigation/native';
import lang from 'i18n-js';
import { isEmpty, isEqual } from 'lodash';
import React, {
  useCallback,
  useEffect,
  useLayoutEffect,
  useRef,
  useState,
} from 'react';
import equal from 'react-fast-compare';
import { InteractionManager, Keyboard, NativeModules } from 'react-native';
import { useAndroidBackHandler } from 'react-navigation-backhandler';
import { useDispatch, useSelector } from 'react-redux';
import { useDebounce } from 'use-debounce/lib';
import { useMemoOne } from 'use-memo-one';
import { dismissingScreenListener } from '../../shim';
import {
  AnimatedExchangeFloatingPanels,
  ConfirmExchangeButton,
  DepositInfo,
  ExchangeDetailsRow,
  ExchangeHeader,
  ExchangeInputField,
  ExchangeNotch,
  ExchangeOutputField,
} from '../components/exchange';
import { FloatingPanel } from '../components/floating-panels';
import { GasSpeedButton } from '../components/gas';
import { Column, KeyboardFixedOpenLayout } from '../components/layout';
import { delayNext } from '../hooks/useMagicAutofocus';
import config from '../model/config';
<<<<<<< HEAD
import { WrappedAlert as Alert } from '@/helpers/alert';
=======
import { analytics } from '@rainbow-me/analytics';
>>>>>>> cc364600
import { Box, Row, Rows } from '@rainbow-me/design-system';
import { AssetType } from '@rainbow-me/entities';
import { getProviderForNetwork } from '@rainbow-me/handlers/web3';
import {
  ExchangeModalTypes,
  isKeyboardOpen,
  Network,
} from '@rainbow-me/helpers';
import KeyboardTypes from '@rainbow-me/helpers/keyboardTypes';
import { divide, greaterThan, multiply } from '@rainbow-me/helpers/utilities';
import {
  useAccountSettings,
  useCurrentNonce,
  useDimensions,
  useGas,
  usePrevious,
  usePriceImpactDetails,
  useSwapCurrencies,
  useSwapCurrencyHandlers,
  useSwapDerivedOutputs,
  useSwapInputHandlers,
  useSwapInputRefs,
  useSwapIsSufficientBalance,
  useSwapSettings,
} from '@rainbow-me/hooks';
import { loadWallet } from '@rainbow-me/model/wallet';
import { useNavigation } from '@rainbow-me/navigation';
import {
  executeRap,
  getSwapRapEstimationByType,
  getSwapRapTypeByExchangeType,
} from '@rainbow-me/raps';
import {
  swapClearState,
  updateSwapSlippage,
  updateSwapTypeDetails,
} from '@rainbow-me/redux/swap';
import { ETH_ADDRESS, ethUnits } from '@rainbow-me/references';
import Routes from '@rainbow-me/routes';
import styled from '@rainbow-me/styled-components';
import { position } from '@rainbow-me/styles';
import { ethereumUtils } from '@rainbow-me/utils';
import { useEthUSDPrice } from '@rainbow-me/utils/ethereumUtils';
import logger from 'logger';

export const DEFAULT_SLIPPAGE_BIPS = {
  [Network.mainnet]: 100,
  [Network.polygon]: 200,
  [Network.optimism]: 200,
  [Network.arbitrum]: 200,
};

export const getDefaultSlippageFromConfig = network => {
  const slippage =
    config.default_slippage_bips?.[network] ??
    DEFAULT_SLIPPAGE_BIPS[network] ??
    100;
  return slippage;
};
const NOOP = () => null;

const FloatingPanels = AnimatedExchangeFloatingPanels;

const Wrapper = KeyboardFixedOpenLayout;

const InnerWrapper = styled(Column).attrs({
  direction: 'column',
})({
  ...position.sizeAsObject('100%'),
});

const Spacer = styled.View({
  height: 20,
});

const getInputHeaderTitle = (type, defaultInputAsset) => {
  switch (type) {
    case ExchangeModalTypes.deposit:
      return lang.t('swap.modal_types.deposit');
    case ExchangeModalTypes.withdrawal:
      return lang.t('swap.modal_types.withdraw_symbol', {
        symbol: defaultInputAsset.symbol,
      });
    default:
      return lang.t('swap.modal_types.swap');
  }
};

const getShowOutputField = type => {
  switch (type) {
    case ExchangeModalTypes.deposit:
    case ExchangeModalTypes.withdrawal:
      return false;
    default:
      return true;
  }
};

export default function ExchangeModal({
  fromDiscover,
  ignoreInitialTypeCheck,
  testID,
  type,
  typeSpecificParams,
}) {
  const { isSmallPhone, isSmallAndroidPhone } = useDimensions();
  const dispatch = useDispatch();
  const {
    slippageInBips,
    maxInputUpdate,
    flipCurrenciesUpdate,
  } = useSwapSettings();
  const {
    params: { inputAsset: defaultInputAsset, outputAsset: defaultOutputAsset },
  } = useRoute();

  useLayoutEffect(() => {
    dispatch(updateSwapTypeDetails(type, typeSpecificParams));
  }, [dispatch, type, typeSpecificParams]);

  const title = getInputHeaderTitle(type, defaultInputAsset);
  const showOutputField = getShowOutputField(type);
  const priceOfEther = useEthUSDPrice();
  const genericAssets = useSelector(
    ({ data: { genericAssets } }) => genericAssets
  );

  const {
    navigate,
    setParams,
    dangerouslyGetParent,
    addListener,
  } = useNavigation();

  // if the default input is on a different network than
  // we want to update the output to be on the same, if its not available -> null
  const defaultOutputAssetOverride = useMemo(() => {
    let newOutput = defaultOutputAsset;

    if (
      defaultInputAsset &&
      defaultOutputAsset &&
      defaultInputAsset.type !== defaultOutputAsset.type
    ) {
      if (
        defaultOutputAsset?.implementations?.[
          defaultInputAsset?.type === AssetType.token
            ? 'ethereum'
            : defaultInputAsset?.type
        ]?.address
      ) {
        if (defaultInputAsset.type !== Network.mainnet) {
          newOutput.mainnet_address = defaultOutputAsset.address;
        }

        newOutput.address =
          defaultOutputAsset.implementations[defaultInputAsset?.type].address;
        newOutput.type = defaultInputAsset.type;
        newOutput.uniqueId =
          newOutput.type === Network.mainnet
            ? defaultOutputAsset?.address
            : `${defaultOutputAsset?.address}_${defaultOutputAsset?.type}`;
        return newOutput;
      } else {
        return null;
      }
    } else {
      return newOutput;
    }
  }, [defaultInputAsset, defaultOutputAsset]);

  const isDeposit = type === ExchangeModalTypes.deposit;
  const isWithdrawal = type === ExchangeModalTypes.withdrawal;
  const isSavings = isDeposit || isWithdrawal;
  const {
    selectedGasFee,
    gasFeeParamsBySpeed,
    startPollingGasFees,
    stopPollingGasFees,
    updateDefaultGasLimit,
    updateTxFee,
    txNetwork,
    isGasReady,
  } = useGas();
  const {
    accountAddress,
    flashbotsEnabled,
    nativeCurrency,
  } = useAccountSettings();

  const [isAuthorizing, setIsAuthorizing] = useState(false);
  const [currentProvider, setCurrentProvider] = useState(null);

  const prevGasFeesParamsBySpeed = usePrevious(gasFeeParamsBySpeed);
  const prevTxNetwork = usePrevious(txNetwork);

  useAndroidBackHandler(() => {
    navigate(Routes.WALLET_SCREEN);
    return true;
  });

  const { inputCurrency, outputCurrency } = useSwapCurrencies();

  const {
    handleFocus,
    inputFieldRef,
    lastFocusedInputHandle,
    setLastFocusedInputHandle,
    nativeFieldRef,
    outputFieldRef,
  } = useSwapInputRefs();

  const {
    updateInputAmount,
    updateMaxInputAmount,
    updateNativeAmount,
    updateOutputAmount,
  } = useSwapInputHandlers();

  const chainId = useMemo(
    () =>
      ethereumUtils.getChainIdFromType(
        inputCurrency?.type || outputCurrency?.type
      ),
    [inputCurrency, outputCurrency]
  );

  const currentNetwork = useMemo(
    () => ethereumUtils.getNetworkFromChainId(chainId || 1),
    [chainId]
  );

  const {
    flipCurrencies,
    navigateToSelectInputCurrency,
    navigateToSelectOutputCurrency,
  } = useSwapCurrencyHandlers({
    currentNetwork,
    defaultInputAsset,
    defaultOutputAsset: defaultOutputAssetOverride,
    fromDiscover,
    ignoreInitialTypeCheck,
    inputFieldRef,
    lastFocusedInputHandle,
    nativeFieldRef,
    outputFieldRef,
    setLastFocusedInputHandle,
    title,
    type,
  });

  const basicSwap = ethereumUtils.getBasicSwapGasLimit(Number(chainId));

  const defaultGasLimit = isDeposit
    ? ethUnits.basic_deposit
    : isWithdrawal
    ? ethUnits.basic_withdrawal
    : basicSwap;

  const getNextNonce = useCurrentNonce(accountAddress, currentNetwork);

  useEffect(() => {
    const getProvider = async () => {
      const p = await getProviderForNetwork(currentNetwork);
      setCurrentProvider(p);
    };
    getProvider();
  }, [currentNetwork]);

  const {
    result: {
      derivedValues: { inputAmount, nativeAmount, outputAmount },
      displayValues: {
        inputAmountDisplay,
        outputAmountDisplay,
        nativeAmountDisplay,
      },
      tradeDetails,
    },
    loading,
    resetSwapInputs,
    insufficientLiquidity,
  } = useSwapDerivedOutputs(chainId, type);

  const lastTradeDetails = usePrevious(tradeDetails);
  const isSufficientBalance = useSwapIsSufficientBalance(inputAmount);

  const {
    isHighPriceImpact,
    outputPriceValue,
    priceImpactColor,
    priceImpactNativeAmount,
    priceImpactPercentDisplay,
  } = usePriceImpactDetails(
    inputAmount,
    outputAmount,
    inputCurrency,
    outputCurrency,
    currentNetwork,
    loading
  );
  const [debouncedIsHighPriceImpact] = useDebounce(isHighPriceImpact, 1000);
  const swapSupportsFlashbots = currentNetwork === Network.mainnet;
  const flashbots = swapSupportsFlashbots && flashbotsEnabled;

  const isDismissing = useRef(false);
  useEffect(() => {
    if (ios) {
      return;
    }
    dismissingScreenListener.current = () => {
      Keyboard.dismiss();
      isDismissing.current = true;
    };
    const unsubscribe = (
      dangerouslyGetParent()?.dangerouslyGetParent()?.addListener || addListener
    )('transitionEnd', ({ data: { closing } }) => {
      if (!closing && isDismissing.current) {
        isDismissing.current = false;
        lastFocusedInputHandle?.current?.focus();
      }
    });
    return () => {
      unsubscribe();
      dismissingScreenListener.current = undefined;
    };
  }, [addListener, dangerouslyGetParent, lastFocusedInputHandle]);

  useEffect(() => {
    let slippage = DEFAULT_SLIPPAGE_BIPS?.[currentNetwork];
    if (config.default_slippage_bips?.[currentNetwork]) {
      slippage = config.default_slippage_bips?.[currentNetwork];
    }
    slippage && dispatch(updateSwapSlippage(slippage));
  }, [currentNetwork, dispatch]);

  useEffect(() => {
    return () => {
      dispatch(swapClearState());
      resetSwapInputs();
    };
    // eslint-disable-next-line react-hooks/exhaustive-deps
  }, []);

  const handleCustomGasBlur = useCallback(() => {
    lastFocusedInputHandle?.current?.focus();
  }, [lastFocusedInputHandle]);

  const updateGasLimit = useCallback(async () => {
    try {
      if (
        ((type === ExchangeModalTypes.swap ||
          type === ExchangeModalTypes.deposit) &&
          !(inputCurrency && outputCurrency)) ||
        type === ExchangeModalTypes.withdraw ||
        loading
      ) {
        return;
      }
      const swapParams = {
        chainId,
        inputAmount,
        outputAmount,
        provider: currentProvider,
        tradeDetails,
      };

      const rapType = getSwapRapTypeByExchangeType(type);
      const gasLimit = await getSwapRapEstimationByType(rapType, swapParams);
      if (gasLimit) {
        if (currentNetwork === Network.optimism) {
          if (tradeDetails) {
            const l1GasFeeOptimism = await ethereumUtils.calculateL1FeeOptimism(
              {
                data: tradeDetails.data,
                from: tradeDetails.from,
                to: tradeDetails.to,
                value: tradeDetails.value,
              },
              currentProvider
            );
            updateTxFee(gasLimit, null, l1GasFeeOptimism);
          } else {
            updateTxFee(
              gasLimit,
              null,
              ethUnits.default_l1_gas_fee_optimism_swap
            );
          }
        } else {
          updateTxFee(gasLimit);
        }
      }
    } catch (error) {
      updateTxFee(defaultGasLimit);
    }
  }, [
    chainId,
    currentNetwork,
    currentProvider,
    defaultGasLimit,
    inputAmount,
    inputCurrency,
    loading,
    outputAmount,
    outputCurrency,
    tradeDetails,
    type,
    updateTxFee,
  ]);

  useEffect(() => {
    if (tradeDetails && !equal(tradeDetails, lastTradeDetails)) {
      updateGasLimit();
    }
  }, [lastTradeDetails, tradeDetails, updateGasLimit]);

  // Set default gas limit
  useEffect(() => {
    if (isEmpty(prevGasFeesParamsBySpeed) && !isEmpty(gasFeeParamsBySpeed)) {
      updateTxFee(defaultGasLimit);
    }
  }, [
    defaultGasLimit,
    gasFeeParamsBySpeed,
    prevGasFeesParamsBySpeed,
    updateTxFee,
  ]);
  // Update gas limit
  useEffect(() => {
    if (
      !isGasReady ||
      (!prevTxNetwork && txNetwork !== prevTxNetwork) ||
      (!isEmpty(gasFeeParamsBySpeed) &&
        !isEqual(gasFeeParamsBySpeed, prevGasFeesParamsBySpeed))
    ) {
      updateGasLimit();
    }
  }, [
    gasFeeParamsBySpeed,
    isGasReady,
    prevGasFeesParamsBySpeed,
    prevTxNetwork,
    txNetwork,
    updateGasLimit,
  ]);

  // Liten to gas prices, Uniswap reserves updates
  useEffect(() => {
    updateDefaultGasLimit(defaultGasLimit);
    InteractionManager.runAfterInteractions(() => {
      // Start polling in the current network
      startPollingGasFees(currentNetwork, flashbots);
    });
    return () => {
      stopPollingGasFees();
    };
  }, [
    defaultGasLimit,
    currentNetwork,
    startPollingGasFees,
    stopPollingGasFees,
    updateDefaultGasLimit,
    flashbots,
  ]);

  const handlePressMaxBalance = useCallback(async () => {
    updateMaxInputAmount();
  }, [updateMaxInputAmount]);

  const checkGasVsOutput = async (gasPrice, outputPrice) => {
    if (greaterThan(outputPrice, 0) && greaterThan(gasPrice, outputPrice)) {
      const res = new Promise(resolve => {
        Alert.alert(
          lang.t('swap.warning.cost.are_you_sure_title'),
          lang.t('swap.warning.cost.this_transaction_will_cost_you_more'),
          [
            {
              onPress: () => {
                resolve(false);
              },
              text: lang.t('button.proceed_anyway'),
            },
            {
              onPress: () => {
                resolve(true);
              },
              style: 'cancel',
              text: lang.t('button.cancel'),
            },
          ]
        );
      });
      return res;
    } else {
      return false;
    }
  };

  const submit = useCallback(
    async amountInUSD => {
      setIsAuthorizing(true);
      let NotificationManager = ios ? NativeModules.NotificationManager : null;
      try {
        const wallet = await loadWallet();
        if (!wallet) {
          setIsAuthorizing(false);
          logger.sentry(`aborting ${type} due to missing wallet`);
          return false;
        }

        const callback = (success = false, errorMessage = null) => {
          setIsAuthorizing(false);
          if (success) {
            setParams({ focused: false });
            navigate(Routes.PROFILE_SCREEN);
          } else if (errorMessage) {
            Alert.alert(errorMessage);
          }
        };
        logger.log('[exchange - handle submit] rap');
        const nonce = await getNextNonce();
        const swapParameters = {
          chainId,
          flashbots,
          inputAmount,
          nonce,
          outputAmount,
          tradeDetails,
        };
        const rapType = getSwapRapTypeByExchangeType(type);
        await executeRap(wallet, rapType, swapParameters, callback);
        logger.log('[exchange - handle submit] executed rap!');
        const slippage = slippageInBips / 100;
        analytics.track(`Completed ${type}`, {
          aggregator: tradeDetails?.source || '',
          amountInUSD,
          inputTokenAddress: inputCurrency?.address || '',
          inputTokenName: inputCurrency?.name || '',
          inputTokenSymbol: inputCurrency?.symbol || '',
          isHighPriceImpact: debouncedIsHighPriceImpact,
          liquiditySources: tradeDetails?.protocols || [],
          network: currentNetwork,
          outputTokenAddress: outputCurrency?.address || '',
          outputTokenName: outputCurrency?.name || '',
          outputTokenSymbol: outputCurrency?.symbol || '',
          priceImpact: priceImpactPercentDisplay,
          slippage: isNaN(slippage) ? 'Error calculating slippage.' : slippage,
          type,
        });
        // Tell iOS we finished running a rap (for tracking purposes)
        NotificationManager &&
          NotificationManager.postNotification('rapCompleted');
        return true;
      } catch (error) {
        setIsAuthorizing(false);
        logger.log('[exchange - handle submit] error submitting swap', error);
        setParams({ focused: false });
        navigate(Routes.WALLET_SCREEN);
        return false;
      }
    },
    [
      chainId,
      currentNetwork,
      debouncedIsHighPriceImpact,
      flashbots,
      getNextNonce,
      inputAmount,
      inputCurrency?.address,
      inputCurrency?.name,
      inputCurrency?.symbol,
      navigate,
      outputAmount,
      outputCurrency?.address,
      outputCurrency?.name,
      outputCurrency?.symbol,
      priceImpactPercentDisplay,
      setParams,
      slippageInBips,
      tradeDetails,
      type,
    ]
  );

  const handleSubmit = useCallback(async () => {
    let amountInUSD = 0;
    let NotificationManager = ios ? NativeModules.NotificationManager : null;
    try {
      // Tell iOS we're running a rap (for tracking purposes)
      NotificationManager &&
        NotificationManager.postNotification('rapInProgress');
      if (nativeCurrency === 'usd') {
        amountInUSD = nativeAmount;
      } else {
        const ethPriceInNativeCurrency =
          genericAssets[ETH_ADDRESS]?.price?.value ?? 0;
        const tokenPriceInNativeCurrency =
          genericAssets[inputCurrency?.address]?.price?.value ?? 0;
        const tokensPerEth = divide(
          tokenPriceInNativeCurrency,
          ethPriceInNativeCurrency
        );
        const inputTokensInEth = multiply(tokensPerEth, inputAmount);
        amountInUSD = multiply(priceOfEther, inputTokensInEth);
      }
    } catch (e) {
      logger.log('error getting the swap amount in USD price', e);
    } finally {
      const slippage = slippageInBips / 100;
      analytics.track(`Submitted ${type}`, {
        aggregator: tradeDetails?.source || '',
        amountInUSD,
        inputTokenAddress: inputCurrency?.address || '',
        inputTokenName: inputCurrency?.name || '',
        inputTokenSymbol: inputCurrency?.symbol || '',
        isHighPriceImpact: debouncedIsHighPriceImpact,
        liquiditySources: tradeDetails?.protocols || [],
        network: currentNetwork,
        outputTokenAddress: outputCurrency?.address || '',
        outputTokenName: outputCurrency?.name || '',
        outputTokenSymbol: outputCurrency?.symbol || '',
        priceImpact: priceImpactPercentDisplay,
        slippage: isNaN(slippage) ? 'Error caclulating slippage.' : slippage,
        type,
      });
    }

    const outputInUSD = multiply(outputPriceValue, outputAmount);
    const gasPrice = selectedGasFee?.gasFee?.maxFee?.native?.value?.amount;
    const cancelTransaction = await checkGasVsOutput(gasPrice, outputInUSD);

    if (cancelTransaction) {
      return false;
    }
    try {
      return await submit(amountInUSD);
    } catch (e) {
      return false;
    }
  }, [
    outputPriceValue,
    outputAmount,
    selectedGasFee?.gasFee?.maxFee?.native?.value?.amount,
    submit,
    nativeCurrency,
    nativeAmount,
    genericAssets,
    inputCurrency?.address,
    inputCurrency?.name,
    inputCurrency?.symbol,
    inputAmount,
    priceOfEther,
    type,
    tradeDetails?.source,
    tradeDetails?.protocols,
    debouncedIsHighPriceImpact,
    currentNetwork,
    outputCurrency?.address,
    outputCurrency?.name,
    outputCurrency?.symbol,
    priceImpactPercentDisplay,
    slippageInBips,
  ]);

  const confirmButtonProps = useMemoOne(
    () => ({
      currentNetwork,
      disabled:
        !Number(inputAmount) || (!loading && !tradeDetails && !isSavings),
      inputAmount,
      insufficientLiquidity,
      isAuthorizing,
      isHighPriceImpact: debouncedIsHighPriceImpact,
      isSufficientBalance,
      loading,
      onSubmit: handleSubmit,
      tradeDetails,
      type,
    }),
    [
      currentNetwork,
      loading,
      handleSubmit,
      inputAmount,
      isAuthorizing,
      debouncedIsHighPriceImpact,
      testID,
      tradeDetails,
      type,
      insufficientLiquidity,
      isSufficientBalance,
    ]
  );

  const navigateToSwapSettingsSheet = useCallback(() => {
    android && Keyboard.dismiss();
    const lastFocusedInputHandleTemporary = lastFocusedInputHandle.current;
    android && (lastFocusedInputHandle.current = null);
    inputFieldRef?.current?.blur();
    outputFieldRef?.current?.blur();
    nativeFieldRef?.current?.blur();
    const internalNavigate = () => {
      delayNext();
      android && Keyboard.removeListener('keyboardDidHide', internalNavigate);
      setParams({ focused: false });
      navigate(Routes.SWAP_SETTINGS_SHEET, {
        asset: outputCurrency,
        network: currentNetwork,
        restoreFocusOnSwapModal: () => {
          android &&
            (lastFocusedInputHandle.current = lastFocusedInputHandleTemporary);
          setParams({ focused: true });
        },
        swapSupportsFlashbots,
        type: 'swap_settings',
      });
      analytics.track('Opened Swap Settings');
    };
    ios || !isKeyboardOpen()
      ? internalNavigate()
      : Keyboard.addListener('keyboardDidHide', internalNavigate);
  }, [
    lastFocusedInputHandle,
    inputFieldRef,
    outputFieldRef,
    nativeFieldRef,
    setParams,
    navigate,
    outputCurrency,
    currentNetwork,
    swapSupportsFlashbots,
  ]);

  const navigateToSwapDetailsModal = useCallback(() => {
    android && Keyboard.dismiss();
    const lastFocusedInputHandleTemporary = lastFocusedInputHandle.current;
    android && (lastFocusedInputHandle.current = null);
    inputFieldRef?.current?.blur();
    outputFieldRef?.current?.blur();
    nativeFieldRef?.current?.blur();
    const internalNavigate = () => {
      android && Keyboard.removeListener('keyboardDidHide', internalNavigate);
      setParams({ focused: false });
      navigate(Routes.SWAP_DETAILS_SHEET, {
        confirmButtonProps,
        currentNetwork,
        flashbotTransaction: flashbots,
        restoreFocusOnSwapModal: () => {
          android &&
            (lastFocusedInputHandle.current = lastFocusedInputHandleTemporary);
          setParams({ focused: true });
        },
        type: 'swap_details',
      });
      analytics.track('Opened Swap Details modal', {
        inputTokenAddress: inputCurrency?.address || '',
        inputTokenName: inputCurrency?.name || '',
        inputTokenSymbol: inputCurrency?.symbol || '',
        outputTokenAddress: outputCurrency?.address || '',
        outputTokenName: outputCurrency?.name || '',
        outputTokenSymbol: outputCurrency?.symbol || '',
        type,
      });
    };
    ios || !isKeyboardOpen()
      ? internalNavigate()
      : Keyboard.addListener('keyboardDidHide', internalNavigate);
  }, [
    confirmButtonProps,
    currentNetwork,
    flashbots,
    inputCurrency?.address,
    inputCurrency?.name,
    inputCurrency?.symbol,
    inputFieldRef,
    lastFocusedInputHandle,
    nativeFieldRef,
    navigate,
    outputCurrency?.address,
    outputCurrency?.name,
    outputCurrency?.symbol,
    outputFieldRef,
    setParams,
    type,
  ]);

  const handleTapWhileDisabled = useCallback(() => {
    lastFocusedInputHandle?.current?.blur();
    navigate(Routes.EXPLAIN_SHEET, {
      inputToken: inputCurrency?.symbol,
      network: currentNetwork,
      onClose: () => {
        InteractionManager.runAfterInteractions(() => {
          setTimeout(() => {
            lastFocusedInputHandle?.current?.focus();
          }, 250);
        });
      },
      outputToken: outputCurrency?.symbol,
      type: 'output_disabled',
    });
  }, [
    currentNetwork,
    inputCurrency?.symbol,
    lastFocusedInputHandle,
    navigate,
    outputCurrency?.symbol,
  ]);

  const showConfirmButton = isSavings
    ? !!inputCurrency
    : !!inputCurrency && !!outputCurrency;

  return (
    <Wrapper keyboardType={KeyboardTypes.numpad}>
      <InnerWrapper
        isSmallPhone={isSmallPhone || (android && isSmallAndroidPhone)}
      >
        <FloatingPanels>
          <FloatingPanel
            overflow="visible"
            paddingBottom={showOutputField ? 0 : 26}
            radius={39}
            style={
              android && {
                left: -1,
              }
            }
            testID={testID}
          >
            {showOutputField && <ExchangeNotch testID={testID} />}
            <ExchangeHeader testID={testID} title={title} />
            <ExchangeInputField
              disableInputCurrencySelection={isWithdrawal}
              editable={!!inputCurrency}
              inputAmount={inputAmountDisplay}
              inputCurrencyAddress={inputCurrency?.address}
              inputCurrencyAssetType={inputCurrency?.type}
              inputCurrencyMainnetAddress={inputCurrency?.mainnet_address}
              inputCurrencySymbol={inputCurrency?.symbol}
              inputFieldRef={inputFieldRef}
              loading={loading}
              nativeAmount={nativeAmountDisplay}
              nativeCurrency={nativeCurrency}
              nativeFieldRef={nativeFieldRef}
              network={currentNetwork}
              onFocus={handleFocus}
              onPressMaxBalance={handlePressMaxBalance}
              onPressSelectInputCurrency={navigateToSelectInputCurrency}
              setInputAmount={updateInputAmount}
              setNativeAmount={updateNativeAmount}
              testID={`${testID}-input`}
              updateAmountOnFocus={maxInputUpdate || flipCurrenciesUpdate}
            />
            {showOutputField && (
              <ExchangeOutputField
                editable={
                  !!outputCurrency && currentNetwork !== Network.arbitrum
                }
                network={currentNetwork}
                onFocus={handleFocus}
                onPressSelectOutputCurrency={() =>
                  navigateToSelectOutputCurrency(chainId)
                }
                {...(currentNetwork === Network.arbitrum &&
                  !!outputCurrency && {
                    onTapWhileDisabled: handleTapWhileDisabled,
                  })}
                loading={loading}
                outputAmount={outputAmountDisplay}
                outputCurrencyAddress={outputCurrency?.address}
                outputCurrencyAssetType={outputCurrency?.type}
                outputCurrencyMainnetAddress={outputCurrency?.mainnet_address}
                outputCurrencySymbol={outputCurrency?.symbol}
                outputFieldRef={outputFieldRef}
                setOutputAmount={updateOutputAmount}
                testID={`${testID}-output`}
                updateAmountOnFocus={maxInputUpdate || flipCurrenciesUpdate}
              />
            )}
          </FloatingPanel>
          {isDeposit && (
            <DepositInfo
              amount={(inputAmount > 0 && outputAmount) || null}
              asset={outputCurrency}
              isHighPriceImpact={debouncedIsHighPriceImpact}
              onPress={navigateToSwapDetailsModal}
              priceImpactColor={priceImpactColor}
              priceImpactNativeAmount={priceImpactNativeAmount}
              priceImpactPercentDisplay={priceImpactPercentDisplay}
              testID="deposit-info-button"
            />
          )}
          {!isSavings && showConfirmButton && (
            <ExchangeDetailsRow
              isHighPriceImpact={
                !confirmButtonProps.disabled &&
                !confirmButtonProps.loading &&
                debouncedIsHighPriceImpact &&
                isSufficientBalance
              }
              onFlipCurrencies={loading ? NOOP : flipCurrencies}
              onPressImpactWarning={navigateToSwapDetailsModal}
              onPressSettings={navigateToSwapSettingsSheet}
              priceImpactColor={priceImpactColor}
              priceImpactNativeAmount={priceImpactNativeAmount}
              priceImpactPercentDisplay={priceImpactPercentDisplay}
              type={type}
            />
          )}

          {isWithdrawal && <Spacer />}
        </FloatingPanels>
        <Box height="content">
          <Rows alignVertical="bottom" space="19px">
            <Row height="content">
              {showConfirmButton && (
                <ConfirmExchangeButton
                  {...confirmButtonProps}
                  onPressViewDetails={
                    loading ? NOOP : navigateToSwapDetailsModal
                  }
                  testID={`${testID}-confirm-button`}
                />
              )}
            </Row>
            <Row height="content">
              <GasSpeedButton
                asset={outputCurrency}
                currentNetwork={currentNetwork}
                dontBlur
                flashbotTransaction={flashbots}
                marginBottom={0}
                marginTop={0}
                onCustomGasBlur={handleCustomGasBlur}
                testID={`${testID}-gas`}
              />
            </Row>
          </Rows>
        </Box>
      </InnerWrapper>
    </Wrapper>
  );
}<|MERGE_RESOLUTION|>--- conflicted
+++ resolved
@@ -30,11 +30,8 @@
 import { Column, KeyboardFixedOpenLayout } from '../components/layout';
 import { delayNext } from '../hooks/useMagicAutofocus';
 import config from '../model/config';
-<<<<<<< HEAD
 import { WrappedAlert as Alert } from '@/helpers/alert';
-=======
 import { analytics } from '@rainbow-me/analytics';
->>>>>>> cc364600
 import { Box, Row, Rows } from '@rainbow-me/design-system';
 import { AssetType } from '@rainbow-me/entities';
 import { getProviderForNetwork } from '@rainbow-me/handlers/web3';
