import analytics from '@segment/analytics-react-native';
import { isEmpty } from 'lodash';
import React, {
  Fragment,
  useCallback,
  useEffect,
  useLayoutEffect,
  useRef,
  useState,
} from 'react';
import {
  Alert,
  InteractionManager,
  Keyboard,
  NativeModules,
  Platform,
} from 'react-native';
import { useSafeArea } from 'react-native-safe-area-context';
import { useAndroidBackHandler } from 'react-navigation-backhandler';
import { useDispatch, useSelector } from 'react-redux';
import { useMemoOne } from 'use-memo-one';
import { dismissingScreenListener } from '../../shim';
import {
  AnimatedExchangeFloatingPanels,
  ConfirmExchangeButton,
  DepositInfo,
  ExchangeDetailsRow,
  ExchangeFloatingPanels,
  ExchangeHeader,
  ExchangeInputField,
  ExchangeNotch,
  ExchangeOutputField,
} from '../components/exchange';
import { FloatingPanel } from '../components/floating-panels';
import { GasSpeedButton } from '../components/gas';
import { Centered, KeyboardFixedOpenLayout } from '../components/layout';
import { ExchangeModalTypes, isKeyboardOpen } from '@rainbow-me/helpers';
import { divide, greaterThan, multiply } from '@rainbow-me/helpers/utilities';
import {
  useAccountSettings,
  useBlockPolling,
  useCurrentNonce,
  useDimensions,
  useGas,
  usePrevious,
  usePriceImpactDetails,
  useSwapCurrencies,
  useSwapCurrencyHandlers,
  useSwapDerivedOutputs,
  useSwapInputHandlers,
  useSwapInputRefs,
} from '@rainbow-me/hooks';
import { loadWallet } from '@rainbow-me/model/wallet';
import { useNavigation } from '@rainbow-me/navigation';
import { executeRap, getRapEstimationByType } from '@rainbow-me/raps';
import { multicallClearState } from '@rainbow-me/redux/multicall';
import { swapClearState, updateSwapTypeDetails } from '@rainbow-me/redux/swap';
import { ETH_ADDRESS, ethUnits } from '@rainbow-me/references';
import Routes from '@rainbow-me/routes';
import styled from '@rainbow-me/styled-components';
import { position } from '@rainbow-me/styles';
import { useEthUSDPrice } from '@rainbow-me/utils/ethereumUtils';
import logger from 'logger';

const FloatingPanels = ios
  ? AnimatedExchangeFloatingPanels
  : ExchangeFloatingPanels;

const Wrapper = ios ? KeyboardFixedOpenLayout : Fragment;

const InnerWrapper = styled(Centered).attrs({
  direction: 'column',
})(({ isSmallPhone, theme: { colors } }) => ({
  backgroundColor: colors.transparent,
  ...(ios
    ? position.sizeAsObject('100%')
<<<<<<< HEAD
    : {
        height: 500,
        top: 0,
      }),
  ...(ios && isSmallPhone && { maxHeight: 354 }),
}));

const Spacer = styled.View({
  height: 20,
});
=======
    : `
    height: ${Platform.select({ android: '540', ios: '500' })}px;
    top: 0;
  `};
  background-color: ${({ theme: { colors } }) => colors.transparent};
  ${({ isSmallPhone }) => ios && isSmallPhone && `max-height: 354;`};
`;

const Spacer = styled.View`
  height: 20;
`;
>>>>>>> 11824d2b

const getInputHeaderTitle = (type, defaultInputAsset) => {
  switch (type) {
    case ExchangeModalTypes.deposit:
      return 'Deposit';
    case ExchangeModalTypes.withdrawal:
      return `Withdraw ${defaultInputAsset.symbol}`;
    default:
      return 'Swap';
  }
};

const getShowOutputField = type => {
  switch (type) {
    case ExchangeModalTypes.deposit:
    case ExchangeModalTypes.withdrawal:
      return false;
    default:
      return true;
  }
};

export default function ExchangeModal({
  defaultInputAsset,
  defaultOutputAsset,
  testID,
  type,
  typeSpecificParams,
}) {
  const { isSmallPhone } = useDimensions();
  const dispatch = useDispatch();
  const insets = useSafeArea();

  useLayoutEffect(() => {
    dispatch(updateSwapTypeDetails(type, typeSpecificParams));
  }, [dispatch, type, typeSpecificParams]);

  const title = getInputHeaderTitle(type, defaultInputAsset);
  const showOutputField = getShowOutputField(type);
  const priceOfEther = useEthUSDPrice();
  const genericAssets = useSelector(
    ({ data: { genericAssets } }) => genericAssets
  );

  const {
    navigate,
    setParams,
    dangerouslyGetParent,
    addListener,
  } = useNavigation();

  const isDeposit = type === ExchangeModalTypes.deposit;
  const isWithdrawal = type === ExchangeModalTypes.withdrawal;
  const isSavings = isDeposit || isWithdrawal;

  const defaultGasLimit = isDeposit
    ? ethUnits.basic_deposit
    : isWithdrawal
    ? ethUnits.basic_withdrawal
    : ethUnits.basic_swap;

  const {
    selectedGasFee,
    gasFeeParamsBySpeed,
    startPollingGasFees,
    stopPollingGasFees,
    updateDefaultGasLimit,
    updateTxFee,
  } = useGas();
  const { initWeb3Listener, stopWeb3Listener } = useBlockPolling();
  const { accountAddress, nativeCurrency, network } = useAccountSettings();
  const getNextNonce = useCurrentNonce(accountAddress, network);

  const [isAuthorizing, setIsAuthorizing] = useState(false);

  const prevGasFeesParamsBySpeed = usePrevious(gasFeeParamsBySpeed);

  useAndroidBackHandler(() => {
    navigate(Routes.WALLET_SCREEN);
    return true;
  });

  const { inputCurrency, outputCurrency } = useSwapCurrencies();

  const {
    handleFocus,
    inputFieldRef,
    lastFocusedInputHandle,
    setLastFocusedInputHandle,
    nativeFieldRef,
    outputFieldRef,
  } = useSwapInputRefs();

  const {
    updateInputAmount,
    updateMaxInputAmount,
    updateNativeAmount,
    updateOutputAmount,
  } = useSwapInputHandlers();

  const {
    flipCurrencies,
    navigateToSelectInputCurrency,
    navigateToSelectOutputCurrency,
  } = useSwapCurrencyHandlers({
    defaultInputAsset,
    defaultOutputAsset,
    inputFieldRef,
    lastFocusedInputHandle,
    outputFieldRef,
    setLastFocusedInputHandle,
    title,
    type,
  });

  const {
    derivedValues: { inputAmount, nativeAmount, outputAmount },
    displayValues: { inputAmountDisplay, outputAmountDisplay },
    doneLoadingReserves,
    tradeDetails,
  } = useSwapDerivedOutputs();

  const {
    isHighPriceImpact,
    outputPriceValue,
    priceImpactColor,
    priceImpactNativeAmount,
    priceImpactPercentDisplay,
  } = usePriceImpactDetails(inputAmount, outputAmount, tradeDetails);

  const isDismissing = useRef(false);
  useEffect(() => {
    if (ios) {
      return;
    }
    dismissingScreenListener.current = () => {
      Keyboard.dismiss();
      isDismissing.current = true;
    };
    const unsubscribe = (
      dangerouslyGetParent()?.dangerouslyGetParent()?.addListener || addListener
    )('transitionEnd', ({ data: { closing } }) => {
      if (!closing && isDismissing.current) {
        isDismissing.current = false;
        lastFocusedInputHandle?.current?.focus();
      }
    });
    return () => {
      unsubscribe();
      dismissingScreenListener.current = undefined;
    };
  }, [addListener, dangerouslyGetParent, lastFocusedInputHandle]);

  useEffect(() => {
    return () => {
      dispatch(swapClearState());
      dispatch(multicallClearState());
    };
  }, [dispatch]);

  const handleCustomGasBlur = useCallback(() => {
    lastFocusedInputHandle?.current?.focus();
  }, [lastFocusedInputHandle]);

  const updateGasLimit = useCallback(async () => {
    try {
      if (
        ((type === ExchangeModalTypes.swap ||
          type === ExchangeModalTypes.deposit) &&
          !(inputCurrency && outputCurrency)) ||
        type === ExchangeModalTypes.withdraw
      ) {
        return;
      }
      const swapParams = {
        inputAmount,
        outputAmount,
        tradeDetails,
      };
      const gasLimit = await getRapEstimationByType(type, swapParams);
      if (gasLimit) {
        updateTxFee(gasLimit);
      }
    } catch (error) {
      updateTxFee(defaultGasLimit);
    }
  }, [
    defaultGasLimit,
    inputAmount,
    inputCurrency,
    outputAmount,
    outputCurrency,
    tradeDetails,
    type,
    updateTxFee,
  ]);

  // Set default gas limit
  useEffect(() => {
    if (isEmpty(prevGasFeesParamsBySpeed) && !isEmpty(gasFeeParamsBySpeed)) {
      updateTxFee(defaultGasLimit);
    }
  }, [
    defaultGasLimit,
    gasFeeParamsBySpeed,
    prevGasFeesParamsBySpeed,
    updateTxFee,
  ]);

  // Update gas limit
  useEffect(() => {
    if (!isEmpty(gasFeeParamsBySpeed)) {
      updateGasLimit();
    }
  }, [gasFeeParamsBySpeed, updateGasLimit]);

  // Liten to gas prices, Uniswap reserves updates
  useEffect(() => {
    updateDefaultGasLimit(defaultGasLimit);
    InteractionManager.runAfterInteractions(() => {
      startPollingGasFees();
    });
    initWeb3Listener();
    return () => {
      stopPollingGasFees();
      stopWeb3Listener();
    };
  }, [
    defaultGasLimit,
    network,
    initWeb3Listener,
    startPollingGasFees,
    stopPollingGasFees,
    stopWeb3Listener,
    updateDefaultGasLimit,
  ]);

  const handlePressMaxBalance = useCallback(async () => {
    updateMaxInputAmount();
  }, [updateMaxInputAmount]);

  const checkGasVsOutput = async (gasPrice, outputPrice) => {
    if (greaterThan(outputPrice, 0) && greaterThan(gasPrice, outputPrice)) {
      const res = new Promise(resolve => {
        Alert.alert(
          'Are you sure?',
          'This transaction will cost you more than the value you are swapping to, are you sure you want to continue?',
          [
            {
              onPress: () => {
                resolve(false);
              },
              text: 'Proceed Anyway',
            },
            {
              onPress: () => {
                resolve(true);
              },
              style: 'cancel',
              text: 'Cancel',
            },
          ]
        );
      });
      return res;
    } else {
      return false;
    }
  };

  const handleSubmit = useCallback(async () => {
    let amountInUSD = 0;
    let NotificationManager = ios ? NativeModules.NotificationManager : null;
    try {
      // Tell iOS we're running a rap (for tracking purposes)
      NotificationManager &&
        NotificationManager.postNotification('rapInProgress');
      if (nativeCurrency === 'usd') {
        amountInUSD = nativeAmount;
      } else {
        const ethPriceInNativeCurrency =
          genericAssets[ETH_ADDRESS]?.price?.value ?? 0;
        const tokenPriceInNativeCurrency =
          genericAssets[inputCurrency?.address]?.price?.value ?? 0;
        const tokensPerEth = divide(
          tokenPriceInNativeCurrency,
          ethPriceInNativeCurrency
        );
        const inputTokensInEth = multiply(tokensPerEth, inputAmount);
        amountInUSD = multiply(priceOfEther, inputTokensInEth);
      }
    } catch (e) {
      logger.log('error getting the swap amount in USD price', e);
    } finally {
      analytics.track(`Submitted ${type}`, {
        amountInUSD,
        defaultInputAsset: defaultInputAsset?.symbol ?? '',
        isHighPriceImpact,
        name: outputCurrency?.name ?? '',
        priceImpact: priceImpactPercentDisplay,
        symbol: outputCurrency?.symbol || '',
        tokenAddress: outputCurrency?.address || '',
        type,
      });
    }

    const outputInUSD = multiply(outputPriceValue, outputAmount);
    const gasPrice = selectedGasFee?.gasFee?.maxFee?.native?.value?.amount;
    const cancelTransaction = await checkGasVsOutput(gasPrice, outputInUSD);

    if (cancelTransaction) {
      return;
    }

    setIsAuthorizing(true);
    try {
      const wallet = await loadWallet();
      if (!wallet) {
        setIsAuthorizing(false);
        logger.sentry(`aborting ${type} due to missing wallet`);
        return;
      }

      const callback = (success = false, errorMessage = null) => {
        setIsAuthorizing(false);
        if (success) {
          setParams({ focused: false });
          navigate(Routes.PROFILE_SCREEN);
        } else if (errorMessage) {
          Alert.alert(errorMessage);
        }
      };
      logger.log('[exchange - handle submit] rap');
      const nonce = await getNextNonce();
      const swapParameters = {
        inputAmount,
        nonce,
        outputAmount,
        tradeDetails,
      };
      await executeRap(wallet, type, swapParameters, callback);
      logger.log('[exchange - handle submit] executed rap!');
      analytics.track(`Completed ${type}`, {
        amountInUSD,
        input: defaultInputAsset?.symbol || '',
        output: outputCurrency?.symbol || '',
        type,
      });
      // Tell iOS we finished running a rap (for tracking purposes)
      NotificationManager &&
        NotificationManager.postNotification('rapCompleted');
    } catch (error) {
      setIsAuthorizing(false);
      logger.log('[exchange - handle submit] error submitting swap', error);
      setParams({ focused: false });
      navigate(Routes.WALLET_SCREEN);
    }
  }, [
    defaultInputAsset?.symbol,
    genericAssets,
    getNextNonce,
    inputAmount,
    inputCurrency?.address,
    isHighPriceImpact,
    nativeAmount,
    nativeCurrency,
    navigate,
    outputAmount,
    outputCurrency?.address,
    outputCurrency?.name,
    outputCurrency?.symbol,
    outputPriceValue,
    priceImpactPercentDisplay,
    priceOfEther,
    selectedGasFee?.gasFee?.maxFee?.native?.value?.amount,
    setParams,
    tradeDetails,
    type,
  ]);

  const confirmButtonProps = useMemoOne(
    () => ({
      disabled: !Number(inputAmount),
      doneLoadingReserves,
      inputAmount,
      isAuthorizing,
      isHighPriceImpact,
      onSubmit: handleSubmit,
      tradeDetails,
      type,
    }),
    [
      doneLoadingReserves,
      handleSubmit,
      inputAmount,
      isAuthorizing,
      isHighPriceImpact,
      testID,
      tradeDetails,
      type,
    ]
  );

  const navigateToSwapDetailsModal = useCallback(() => {
    android && Keyboard.dismiss();
    const lastFocusedInputHandleTemporary = lastFocusedInputHandle.current;
    android && (lastFocusedInputHandle.current = null);
    inputFieldRef?.current?.blur();
    outputFieldRef?.current?.blur();
    nativeFieldRef?.current?.blur();
    const internalNavigate = () => {
      android && Keyboard.removeListener('keyboardDidHide', internalNavigate);
      setParams({ focused: false });
      navigate(Routes.SWAP_DETAILS_SHEET, {
        confirmButtonProps,
        restoreFocusOnSwapModal: () => {
          android &&
            (lastFocusedInputHandle.current = lastFocusedInputHandleTemporary);
          setParams({ focused: true });
        },
        type: 'swap_details',
      });
      analytics.track('Opened Swap Details modal', {
        name: outputCurrency?.name ?? '',
        symbol: outputCurrency?.symbol ?? '',
        tokenAddress: outputCurrency?.address ?? '',
        type,
      });
    };
    ios || !isKeyboardOpen()
      ? internalNavigate()
      : Keyboard.addListener('keyboardDidHide', internalNavigate);
  }, [
    confirmButtonProps,
    inputFieldRef,
    lastFocusedInputHandle,
    nativeFieldRef,
    navigate,
    outputCurrency,
    outputFieldRef,
    setParams,
    type,
  ]);

  const showConfirmButton = isSavings
    ? !!inputCurrency
    : !!inputCurrency && !!outputCurrency;

  return (
    <Wrapper>
      <InnerWrapper isSmallPhone={isSmallPhone}>
        <FloatingPanels>
          <FloatingPanel
            overflow="visible"
            paddingBottom={showOutputField ? 0 : 26}
            radius={39}
            testID={testID}
          >
            {showOutputField && <ExchangeNotch />}
            <ExchangeHeader testID={testID} title={title} />
            <ExchangeInputField
              disableInputCurrencySelection={isWithdrawal}
              inputAmount={inputAmountDisplay}
              inputCurrencyAddress={inputCurrency?.address}
              inputCurrencySymbol={inputCurrency?.symbol}
              inputFieldRef={inputFieldRef}
              nativeAmount={nativeAmount}
              nativeCurrency={nativeCurrency}
              nativeFieldRef={nativeFieldRef}
              onFocus={handleFocus}
              onPressMaxBalance={handlePressMaxBalance}
              onPressSelectInputCurrency={navigateToSelectInputCurrency}
              setInputAmount={updateInputAmount}
              setNativeAmount={updateNativeAmount}
              testID={`${testID}-input`}
            />
            {showOutputField && (
              <ExchangeOutputField
                onFocus={handleFocus}
                onPressSelectOutputCurrency={navigateToSelectOutputCurrency}
                outputAmount={outputAmountDisplay}
                outputCurrencyAddress={outputCurrency?.address}
                outputCurrencySymbol={outputCurrency?.symbol}
                outputFieldRef={outputFieldRef}
                setOutputAmount={updateOutputAmount}
                testID={`${testID}-output`}
              />
            )}
          </FloatingPanel>
          {isDeposit && (
            <DepositInfo
              amount={(inputAmount > 0 && outputAmount) || null}
              asset={outputCurrency}
              isHighPriceImpact={isHighPriceImpact}
              onPress={navigateToSwapDetailsModal}
              priceImpactColor={priceImpactColor}
              priceImpactNativeAmount={priceImpactNativeAmount}
              priceImpactPercentDisplay={priceImpactPercentDisplay}
              testID="deposit-info-button"
            />
          )}
          {!isSavings && showConfirmButton && (
            <ExchangeDetailsRow
              isHighPriceImpact={isHighPriceImpact}
              onFlipCurrencies={flipCurrencies}
              onPressViewDetails={navigateToSwapDetailsModal}
              priceImpactColor={priceImpactColor}
              priceImpactNativeAmount={priceImpactNativeAmount}
              priceImpactPercentDisplay={priceImpactPercentDisplay}
              showDetailsButton={!!tradeDetails}
              type={type}
            />
          )}
          {isWithdrawal && <Spacer />}
          {showConfirmButton && (
            <ConfirmExchangeButton
              {...confirmButtonProps}
              onPressViewDetails={navigateToSwapDetailsModal}
              testID={`${testID}-confirm-button`}
            />
          )}
        </FloatingPanels>
        <GasSpeedButton
          asset={outputCurrency}
          bottom={insets.bottom - 7}
          currentNetwork={network}
          dontBlur
          onCustomGasBlur={handleCustomGasBlur}
          testID={`${testID}-gas`}
        />
      </InnerWrapper>
    </Wrapper>
  );
}<|MERGE_RESOLUTION|>--- conflicted
+++ resolved
@@ -13,7 +13,6 @@
   InteractionManager,
   Keyboard,
   NativeModules,
-  Platform,
 } from 'react-native';
 import { useSafeArea } from 'react-native-safe-area-context';
 import { useAndroidBackHandler } from 'react-navigation-backhandler';
@@ -74,9 +73,8 @@
   backgroundColor: colors.transparent,
   ...(ios
     ? position.sizeAsObject('100%')
-<<<<<<< HEAD
     : {
-        height: 500,
+        height: ios ? 500 : 540,
         top: 0,
       }),
   ...(ios && isSmallPhone && { maxHeight: 354 }),
@@ -85,19 +83,6 @@
 const Spacer = styled.View({
   height: 20,
 });
-=======
-    : `
-    height: ${Platform.select({ android: '540', ios: '500' })}px;
-    top: 0;
-  `};
-  background-color: ${({ theme: { colors } }) => colors.transparent};
-  ${({ isSmallPhone }) => ios && isSmallPhone && `max-height: 354;`};
-`;
-
-const Spacer = styled.View`
-  height: 20;
-`;
->>>>>>> 11824d2b
 
 const getInputHeaderTitle = (type, defaultInputAsset) => {
   switch (type) {
