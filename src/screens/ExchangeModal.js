import analytics from '@segment/analytics-react-native';
import { isEmpty } from 'lodash';
import React, {
  Fragment,
  useCallback,
  useEffect,
  useLayoutEffect,
  useRef,
  useState,
} from 'react';
import {
  Alert,
  InteractionManager,
  Keyboard,
  NativeModules,
} from 'react-native';
import { useSafeArea } from 'react-native-safe-area-context';
import { useAndroidBackHandler } from 'react-navigation-backhandler';
import { useDispatch, useSelector } from 'react-redux';
import { useMemoOne } from 'use-memo-one';
import { dismissingScreenListener } from '../../shim';
import {
  AnimatedExchangeFloatingPanels,
  ConfirmExchangeButton,
  DepositInfo,
  ExchangeDetailsRow,
  ExchangeFloatingPanels,
  ExchangeHeader,
  ExchangeInputField,
  ExchangeNotch,
  ExchangeOutputField,
} from '../components/exchange';
import { FloatingPanel } from '../components/floating-panels';
import { GasSpeedButton } from '../components/gas';
import { Centered, KeyboardFixedOpenLayout } from '../components/layout';
import { ExchangeModalTypes, isKeyboardOpen } from '@rainbow-me/helpers';
import { divide, greaterThan, multiply } from '@rainbow-me/helpers/utilities';
import {
  useAccountSettings,
  useBlockPolling,
  useCurrentNonce,
  useDimensions,
  useGas,
  usePrevious,
  usePriceImpactDetails,
  useSwapCurrencies,
  useSwapCurrencyHandlers,
  useSwapDerivedOutputs,
  useSwapInputHandlers,
  useSwapInputRefs,
} from '@rainbow-me/hooks';
import { loadWallet } from '@rainbow-me/model/wallet';
import { useNavigation } from '@rainbow-me/navigation';
import { executeRap, getRapEstimationByType } from '@rainbow-me/raps';
import { multicallClearState } from '@rainbow-me/redux/multicall';
import { swapClearState, updateSwapTypeDetails } from '@rainbow-me/redux/swap';
import { ETH_ADDRESS, ethUnits } from '@rainbow-me/references';
import Routes from '@rainbow-me/routes';
import styled from '@rainbow-me/styled-components';
import { position } from '@rainbow-me/styles';
import { useEthUSDPrice } from '@rainbow-me/utils/ethereumUtils';
import logger from 'logger';

const FloatingPanels = ios
  ? AnimatedExchangeFloatingPanels
  : ExchangeFloatingPanels;

const Wrapper = ios ? KeyboardFixedOpenLayout : Fragment;

const InnerWrapper = styled(Centered).attrs({
  direction: 'column',
})({
  backgroundColor: ({ theme: { colors } }) => colors.transparent,
  ...(ios
    ? position.sizeAsObject('100%')
<<<<<<< HEAD
    : {
        height: 500,
        top: 0,
      }),
});

const Spacer = styled.View({
  height: 20,
});
=======
    : `
    height: 500;
    top: 0;
  `};
  background-color: ${({ theme: { colors } }) => colors.transparent};
  ${({ isSmallPhone }) => ios && isSmallPhone && `max-height: 354;`};
`;

const Spacer = styled.View`
  height: 20;
`;
>>>>>>> 4b252037

const getInputHeaderTitle = (type, defaultInputAsset) => {
  switch (type) {
    case ExchangeModalTypes.deposit:
      return 'Deposit';
    case ExchangeModalTypes.withdrawal:
      return `Withdraw ${defaultInputAsset.symbol}`;
    default:
      return 'Swap';
  }
};

const getShowOutputField = type => {
  switch (type) {
    case ExchangeModalTypes.deposit:
    case ExchangeModalTypes.withdrawal:
      return false;
    default:
      return true;
  }
};

export default function ExchangeModal({
  defaultInputAsset,
  defaultOutputAsset,
  testID,
  type,
  typeSpecificParams,
}) {
  const { isSmallPhone } = useDimensions();
  const dispatch = useDispatch();
  const insets = useSafeArea();

  useLayoutEffect(() => {
    dispatch(updateSwapTypeDetails(type, typeSpecificParams));
  }, [dispatch, type, typeSpecificParams]);

  const title = getInputHeaderTitle(type, defaultInputAsset);
  const showOutputField = getShowOutputField(type);
  const priceOfEther = useEthUSDPrice();
  const genericAssets = useSelector(
    ({ data: { genericAssets } }) => genericAssets
  );

  const {
    navigate,
    setParams,
    dangerouslyGetParent,
    addListener,
  } = useNavigation();

  const isDeposit = type === ExchangeModalTypes.deposit;
  const isWithdrawal = type === ExchangeModalTypes.withdrawal;
  const isSavings = isDeposit || isWithdrawal;

  const defaultGasLimit = isDeposit
    ? ethUnits.basic_deposit
    : isWithdrawal
    ? ethUnits.basic_withdrawal
    : ethUnits.basic_swap;

  const {
    selectedGasFee,
    gasFeeParamsBySpeed,
    startPollingGasFees,
    stopPollingGasFees,
    updateDefaultGasLimit,
    updateTxFee,
  } = useGas();
  const { initWeb3Listener, stopWeb3Listener } = useBlockPolling();
  const { accountAddress, nativeCurrency, network } = useAccountSettings();
  const getNextNonce = useCurrentNonce(accountAddress, network);

  const [isAuthorizing, setIsAuthorizing] = useState(false);

  const prevGasFeesParamsBySpeed = usePrevious(gasFeeParamsBySpeed);

  useAndroidBackHandler(() => {
    navigate(Routes.WALLET_SCREEN);
    return true;
  });

  const { inputCurrency, outputCurrency } = useSwapCurrencies();

  const {
    handleFocus,
    inputFieldRef,
    lastFocusedInputHandle,
    setLastFocusedInputHandle,
    nativeFieldRef,
    outputFieldRef,
  } = useSwapInputRefs();

  const {
    updateInputAmount,
    updateMaxInputAmount,
    updateNativeAmount,
    updateOutputAmount,
  } = useSwapInputHandlers();

  const {
    flipCurrencies,
    navigateToSelectInputCurrency,
    navigateToSelectOutputCurrency,
  } = useSwapCurrencyHandlers({
    defaultInputAsset,
    defaultOutputAsset,
    inputFieldRef,
    lastFocusedInputHandle,
    outputFieldRef,
    setLastFocusedInputHandle,
    title,
    type,
  });

  const {
    derivedValues: { inputAmount, nativeAmount, outputAmount },
    displayValues: { inputAmountDisplay, outputAmountDisplay },
    doneLoadingReserves,
    tradeDetails,
  } = useSwapDerivedOutputs();

  const {
    isHighPriceImpact,
    outputPriceValue,
    priceImpactColor,
    priceImpactNativeAmount,
    priceImpactPercentDisplay,
  } = usePriceImpactDetails(inputAmount, outputAmount, tradeDetails);

  const isDismissing = useRef(false);
  useEffect(() => {
    if (ios) {
      return;
    }
    dismissingScreenListener.current = () => {
      Keyboard.dismiss();
      isDismissing.current = true;
    };
    const unsubscribe = (
      dangerouslyGetParent()?.dangerouslyGetParent()?.addListener || addListener
    )('transitionEnd', ({ data: { closing } }) => {
      if (!closing && isDismissing.current) {
        isDismissing.current = false;
        lastFocusedInputHandle?.current?.focus();
      }
    });
    return () => {
      unsubscribe();
      dismissingScreenListener.current = undefined;
    };
  }, [addListener, dangerouslyGetParent, lastFocusedInputHandle]);

  useEffect(() => {
    return () => {
      dispatch(swapClearState());
      dispatch(multicallClearState());
    };
  }, [dispatch]);

  const handleCustomGasBlur = useCallback(() => {
    lastFocusedInputHandle?.current?.focus();
  }, [lastFocusedInputHandle]);

  const updateGasLimit = useCallback(async () => {
    try {
      if (
        ((type === ExchangeModalTypes.swap ||
          type === ExchangeModalTypes.deposit) &&
          !(inputCurrency && outputCurrency)) ||
        type === ExchangeModalTypes.withdraw
      ) {
        return;
      }
      const swapParams = {
        inputAmount,
        outputAmount,
        tradeDetails,
      };
      const gasLimit = await getRapEstimationByType(type, swapParams);
      if (gasLimit) {
        updateTxFee(gasLimit);
      }
    } catch (error) {
      updateTxFee(defaultGasLimit);
    }
  }, [
    defaultGasLimit,
    inputAmount,
    inputCurrency,
    outputAmount,
    outputCurrency,
    tradeDetails,
    type,
    updateTxFee,
  ]);

  // Set default gas limit
  useEffect(() => {
    if (isEmpty(prevGasFeesParamsBySpeed) && !isEmpty(gasFeeParamsBySpeed)) {
      updateTxFee(defaultGasLimit);
    }
  }, [
    defaultGasLimit,
    gasFeeParamsBySpeed,
    prevGasFeesParamsBySpeed,
    updateTxFee,
  ]);

  // Update gas limit
  useEffect(() => {
    if (!isEmpty(gasFeeParamsBySpeed)) {
      updateGasLimit();
    }
  }, [gasFeeParamsBySpeed, updateGasLimit]);

  // Liten to gas prices, Uniswap reserves updates
  useEffect(() => {
    updateDefaultGasLimit(defaultGasLimit);
    InteractionManager.runAfterInteractions(() => {
      startPollingGasFees();
    });
    initWeb3Listener();
    return () => {
      stopPollingGasFees();
      stopWeb3Listener();
    };
  }, [
    defaultGasLimit,
    network,
    initWeb3Listener,
    startPollingGasFees,
    stopPollingGasFees,
    stopWeb3Listener,
    updateDefaultGasLimit,
  ]);

  const handlePressMaxBalance = useCallback(async () => {
    updateMaxInputAmount();
  }, [updateMaxInputAmount]);

  const checkGasVsOutput = async (gasPrice, outputPrice) => {
    if (greaterThan(outputPrice, 0) && greaterThan(gasPrice, outputPrice)) {
      const res = new Promise(resolve => {
        Alert.alert(
          'Are you sure?',
          'This transaction will cost you more than the value you are swapping to, are you sure you want to continue?',
          [
            {
              onPress: () => {
                resolve(false);
              },
              text: 'Proceed Anyway',
            },
            {
              onPress: () => {
                resolve(true);
              },
              style: 'cancel',
              text: 'Cancel',
            },
          ]
        );
      });
      return res;
    } else {
      return false;
    }
  };

  const handleSubmit = useCallback(async () => {
    let amountInUSD = 0;
    let NotificationManager = ios ? NativeModules.NotificationManager : null;
    try {
      // Tell iOS we're running a rap (for tracking purposes)
      NotificationManager &&
        NotificationManager.postNotification('rapInProgress');
      if (nativeCurrency === 'usd') {
        amountInUSD = nativeAmount;
      } else {
        const ethPriceInNativeCurrency =
          genericAssets[ETH_ADDRESS]?.price?.value ?? 0;
        const tokenPriceInNativeCurrency =
          genericAssets[inputCurrency?.address]?.price?.value ?? 0;
        const tokensPerEth = divide(
          tokenPriceInNativeCurrency,
          ethPriceInNativeCurrency
        );
        const inputTokensInEth = multiply(tokensPerEth, inputAmount);
        amountInUSD = multiply(priceOfEther, inputTokensInEth);
      }
    } catch (e) {
      logger.log('error getting the swap amount in USD price', e);
    } finally {
      analytics.track(`Submitted ${type}`, {
        amountInUSD,
        defaultInputAsset: defaultInputAsset?.symbol ?? '',
        isHighPriceImpact,
        name: outputCurrency?.name ?? '',
        priceImpact: priceImpactPercentDisplay,
        symbol: outputCurrency?.symbol || '',
        tokenAddress: outputCurrency?.address || '',
        type,
      });
    }

    const outputInUSD = multiply(outputPriceValue, outputAmount);
    const gasPrice = selectedGasFee?.gasFee?.maxFee?.native?.value?.amount;
    const cancelTransaction = await checkGasVsOutput(gasPrice, outputInUSD);

    if (cancelTransaction) {
      return;
    }

    setIsAuthorizing(true);
    try {
      const wallet = await loadWallet();
      if (!wallet) {
        setIsAuthorizing(false);
        logger.sentry(`aborting ${type} due to missing wallet`);
        return;
      }

      const callback = (success = false, errorMessage = null) => {
        setIsAuthorizing(false);
        if (success) {
          setParams({ focused: false });
          navigate(Routes.PROFILE_SCREEN);
        } else if (errorMessage) {
          Alert.alert(errorMessage);
        }
      };
      logger.log('[exchange - handle submit] rap');
      const nonce = await getNextNonce();
      const swapParameters = {
        inputAmount,
        nonce,
        outputAmount,
        tradeDetails,
      };
      await executeRap(wallet, type, swapParameters, callback);
      logger.log('[exchange - handle submit] executed rap!');
      analytics.track(`Completed ${type}`, {
        amountInUSD,
        input: defaultInputAsset?.symbol || '',
        output: outputCurrency?.symbol || '',
        type,
      });
      // Tell iOS we finished running a rap (for tracking purposes)
      NotificationManager &&
        NotificationManager.postNotification('rapCompleted');
    } catch (error) {
      setIsAuthorizing(false);
      logger.log('[exchange - handle submit] error submitting swap', error);
      setParams({ focused: false });
      navigate(Routes.WALLET_SCREEN);
    }
  }, [
    defaultInputAsset?.symbol,
    genericAssets,
    getNextNonce,
    inputAmount,
    inputCurrency?.address,
    isHighPriceImpact,
    nativeAmount,
    nativeCurrency,
    navigate,
    outputAmount,
    outputCurrency?.address,
    outputCurrency?.name,
    outputCurrency?.symbol,
    outputPriceValue,
    priceImpactPercentDisplay,
    priceOfEther,
    selectedGasFee?.gasFee?.maxFee?.native?.value?.amount,
    setParams,
    tradeDetails,
    type,
  ]);

  const confirmButtonProps = useMemoOne(
    () => ({
      disabled: !Number(inputAmount),
      doneLoadingReserves,
      inputAmount,
      isAuthorizing,
      isHighPriceImpact,
      onSubmit: handleSubmit,
      tradeDetails,
      type,
    }),
    [
      doneLoadingReserves,
      handleSubmit,
      inputAmount,
      isAuthorizing,
      isHighPriceImpact,
      testID,
      tradeDetails,
      type,
    ]
  );

  const navigateToSwapDetailsModal = useCallback(() => {
    android && Keyboard.dismiss();
    const lastFocusedInputHandleTemporary = lastFocusedInputHandle.current;
    android && (lastFocusedInputHandle.current = null);
    inputFieldRef?.current?.blur();
    outputFieldRef?.current?.blur();
    nativeFieldRef?.current?.blur();
    const internalNavigate = () => {
      android && Keyboard.removeListener('keyboardDidHide', internalNavigate);
      setParams({ focused: false });
      navigate(Routes.SWAP_DETAILS_SHEET, {
        confirmButtonProps,
        restoreFocusOnSwapModal: () => {
          android &&
            (lastFocusedInputHandle.current = lastFocusedInputHandleTemporary);
          setParams({ focused: true });
        },
        type: 'swap_details',
      });
      analytics.track('Opened Swap Details modal', {
        name: outputCurrency?.name ?? '',
        symbol: outputCurrency?.symbol ?? '',
        tokenAddress: outputCurrency?.address ?? '',
        type,
      });
    };
    ios || !isKeyboardOpen()
      ? internalNavigate()
      : Keyboard.addListener('keyboardDidHide', internalNavigate);
  }, [
    confirmButtonProps,
    inputFieldRef,
    lastFocusedInputHandle,
    nativeFieldRef,
    navigate,
    outputCurrency,
    outputFieldRef,
    setParams,
    type,
  ]);

  const showConfirmButton = isSavings
    ? !!inputCurrency
    : !!inputCurrency && !!outputCurrency;

  return (
    <Wrapper>
      <InnerWrapper isSmallPhone={isSmallPhone}>
        <FloatingPanels>
          <FloatingPanel
            overflow="visible"
            paddingBottom={showOutputField ? 0 : 26}
            radius={39}
            testID={testID}
          >
            {showOutputField && <ExchangeNotch />}
            <ExchangeHeader testID={testID} title={title} />
            <ExchangeInputField
              disableInputCurrencySelection={isWithdrawal}
              inputAmount={inputAmountDisplay}
              inputCurrencyAddress={inputCurrency?.address}
              inputCurrencySymbol={inputCurrency?.symbol}
              inputFieldRef={inputFieldRef}
              nativeAmount={nativeAmount}
              nativeCurrency={nativeCurrency}
              nativeFieldRef={nativeFieldRef}
              onFocus={handleFocus}
              onPressMaxBalance={handlePressMaxBalance}
              onPressSelectInputCurrency={navigateToSelectInputCurrency}
              setInputAmount={updateInputAmount}
              setNativeAmount={updateNativeAmount}
              testID={`${testID}-input`}
            />
            {showOutputField && (
              <ExchangeOutputField
                onFocus={handleFocus}
                onPressSelectOutputCurrency={navigateToSelectOutputCurrency}
                outputAmount={outputAmountDisplay}
                outputCurrencyAddress={outputCurrency?.address}
                outputCurrencySymbol={outputCurrency?.symbol}
                outputFieldRef={outputFieldRef}
                setOutputAmount={updateOutputAmount}
                testID={`${testID}-output`}
              />
            )}
          </FloatingPanel>
          {isDeposit && (
            <DepositInfo
              amount={(inputAmount > 0 && outputAmount) || null}
              asset={outputCurrency}
              isHighPriceImpact={isHighPriceImpact}
              onPress={navigateToSwapDetailsModal}
              priceImpactColor={priceImpactColor}
              priceImpactNativeAmount={priceImpactNativeAmount}
              priceImpactPercentDisplay={priceImpactPercentDisplay}
              testID="deposit-info-button"
            />
          )}
          {!isSavings && showConfirmButton && (
            <ExchangeDetailsRow
              isHighPriceImpact={isHighPriceImpact}
              onFlipCurrencies={flipCurrencies}
              onPressViewDetails={navigateToSwapDetailsModal}
              priceImpactColor={priceImpactColor}
              priceImpactNativeAmount={priceImpactNativeAmount}
              priceImpactPercentDisplay={priceImpactPercentDisplay}
              showDetailsButton={!!tradeDetails}
              type={type}
            />
          )}
          {isWithdrawal && <Spacer />}
          {showConfirmButton && (
            <ConfirmExchangeButton
              {...confirmButtonProps}
              onPressViewDetails={navigateToSwapDetailsModal}
              testID={`${testID}-confirm-button`}
            />
          )}
        </FloatingPanels>
        <GasSpeedButton
          asset={outputCurrency}
          bottom={insets.bottom - 7}
          currentNetwork={network}
          dontBlur
          onCustomGasBlur={handleCustomGasBlur}
          testID={`${testID}-gas`}
        />
      </InnerWrapper>
    </Wrapper>
  );
}<|MERGE_RESOLUTION|>--- conflicted
+++ resolved
@@ -1,3 +1,4 @@
+import styled from '@rainbow-me/styled-components';
 import analytics from '@segment/analytics-react-native';
 import { isEmpty } from 'lodash';
 import React, {
@@ -56,7 +57,6 @@
 import { swapClearState, updateSwapTypeDetails } from '@rainbow-me/redux/swap';
 import { ETH_ADDRESS, ethUnits } from '@rainbow-me/references';
 import Routes from '@rainbow-me/routes';
-import styled from '@rainbow-me/styled-components';
 import { position } from '@rainbow-me/styles';
 import { useEthUSDPrice } from '@rainbow-me/utils/ethereumUtils';
 import logger from 'logger';
@@ -69,33 +69,20 @@
 
 const InnerWrapper = styled(Centered).attrs({
   direction: 'column',
-})({
-  backgroundColor: ({ theme: { colors } }) => colors.transparent,
+})(({ isSmallPhone, theme: { colors } }) => ({
+  backgroundColor: colors.transparent,
   ...(ios
     ? position.sizeAsObject('100%')
-<<<<<<< HEAD
     : {
         height: 500,
         top: 0,
       }),
-});
+  ...(ios && isSmallPhone && { maxHeight: 354 }),
+}));
 
 const Spacer = styled.View({
   height: 20,
 });
-=======
-    : `
-    height: 500;
-    top: 0;
-  `};
-  background-color: ${({ theme: { colors } }) => colors.transparent};
-  ${({ isSmallPhone }) => ios && isSmallPhone && `max-height: 354;`};
-`;
-
-const Spacer = styled.View`
-  height: 20;
-`;
->>>>>>> 4b252037
 
 const getInputHeaderTitle = (type, defaultInputAsset) => {
   switch (type) {
