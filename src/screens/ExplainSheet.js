/* eslint-disable sort-keys-fix/sort-keys-fix */
import { useRoute } from '@react-navigation/native';
import lang from 'i18n-js';
import React, { useCallback } from 'react';
import { Linking, StatusBar } from 'react-native';
import { useSafeArea } from 'react-native-safe-area-context';
import { ChainBadge, CoinIcon } from '../components/coin-icon';
import { Centered, Column, ColumnWithMargins, Row } from '../components/layout';
import { SheetActionButton, SheetTitle, SlackSheet } from '../components/sheet';
import { Emoji, GradientText, Text } from '../components/text';
import { useNavigation } from '../navigation/Navigation';
import { Box } from '@rainbow-me/design-system';
import networkInfo from '@rainbow-me/helpers/networkInfo';
import networkTypes from '@rainbow-me/helpers/networkTypes';
import { toFixedDecimals } from '@rainbow-me/helpers/utilities';
import { useDimensions } from '@rainbow-me/hooks';
import { ETH_ADDRESS, ETH_SYMBOL } from '@rainbow-me/references';
import styled from '@rainbow-me/styled-components';
import { fonts, fontWithWidth, padding, position } from '@rainbow-me/styles';
import { gasUtils } from '@rainbow-me/utils';
import { cloudPlatformAccountName } from '@rainbow-me/utils/platform';

const { GAS_TRENDS } = gasUtils;
export const ExplainSheetHeight = android ? 454 : 434;

const GasTrendHeader = styled(Text).attrs(({ theme: { colors }, color }) => ({
  align: 'center',
  alignItems: 'center',
  color: color || colors.appleBlue,
  size: 'lmedium',
  weight: 'heavy',
}))({
  ...padding.object(android ? 5 : 8, 12),
  borderColor: ({ theme: { colors }, color }) => colors.alpha(color, 0.06),
  borderRadius: 20,
  borderWidth: 2,
  height: 40,
  marginBottom: 4,
});

const Container = styled(Centered).attrs({ direction: 'column' })(
  ({ deviceHeight, height }) => ({
    ...position.coverAsObject,
    ...(height ? { height: height + deviceHeight } : {}),
  })
);

const Gradient = styled(GradientText).attrs({
  colors: ['#6AA2E3', '#FF54BB', '#FFA230'],
  letterSpacing: 'roundedMedium',
  steps: [0, 0.5, 1],
  weight: 'heavy',
})({});

const SENDING_FUNDS_TO_CONTRACT = lang.t('explain.sending_to_contract.text');

const FLOOR_PRICE_EXPLAINER = lang.t('explain.floor_price.text');

const gasExplainer = network =>
  lang.t('explain.gas.text', { networkName: network });

const availableNetworksExplainer = (tokenSymbol, networks) => {
  const readableNetworks = networks
    ?.map(network => networkInfo[network].name)
    ?.join(', ');

  return lang.t('explain.available_networks.text', {
    tokenSymbol: tokenSymbol,
    networks: readableNetworks,
  });
};

const CURRENT_BASE_FEE_TITLE = lang.t('explain.base_fee.title');

const BASE_CURRENT_BASE_FEE_EXPLAINER = lang.t('explain.base_fee.text_prefix');

const CURRENT_BASE_FEE_EXPLAINER_STABLE = lang.t(
  'explain.base_fee.text_stable'
);

const CURRENT_BASE_FEE_EXPLAINER_FALLING = lang.t(
  'explain.base_fee.text_falling'
);

const CURRENT_BASE_FEE_EXPLAINER_RISING = lang.t(
  'explain.base_fee.text_rising'
);

const CURRENT_BASE_FEE_EXPLAINER_SURGING = lang.t(
  'explain.base_fee.text_surging'
);

const MAX_BASE_FEE_EXPLAINER = lang.t('explain.max_base_fee.text');

const MINER_TIP_EXPLAINER = lang.t('explain.miner_tip.text');

const VERIFIED_EXPLAINER = lang.t('explain.verified.text');

const OPTIMISM_EXPLAINER = lang.t('explain.optimism.text');

const ARBITRUM_EXPLAINER = lang.t('explain.arbitrum.text');

const POLYGON_EXPLAINER = lang.t('explain.polygon.text');

const RAINBOW_FEE_EXPLAINER = `The Rainbow fee is the fee charged by the Rainbow network to make $$$.`;

const SWAP_RESET_EXPLAINER = `Rainbow doesn’t have the ability to swap across networks yet, but we’re on it. For now, Rainbow will match networks between selected tokens.`;

const BACKUP_EXPLAINER = lang.t('back_up.explainers.backup', {
  cloudPlatformName: cloudPlatformAccountName,
});

<<<<<<< HEAD
export const explainers = (params, colors) => ({
  output_disabled: {
    extraHeight: -100,
    title: lang.t('explain.output_disabled.title'),
    text: lang.t('explain.output_disabled.text', { network: params?.network }),
    logo: (
      <ChainBadge
        assetType={params?.network}
        marginBottom={8}
        position="relative"
        size="large"
      />
    ),
  },
=======
const ENS_PRIMARY_NAME_EXPLAINER =
  'Setting a primary ENS name makes your Ethereum address point to your .eth name, enabling dapps to find and display it when you connect your wallet.';

const ENS_ON_CHAIN_DATA_WARNING_EXPLAINER =
  'The data you provide here will be stored on the Ethereum blockchain – meaning it will be visible to everyone and accessible by anyone. Do not share any data you are uncomfortable with publicizing.';

const ENS_ON_CHAIN_DATA_WARNING_TITLE = 'Heads up!';

const ENS_PRIMARY_NAME_TITLE = 'What is a primary ENS name?';

const ENS_MANAGER_TITLE = `Who is the .eth manager?`;

const ENS_MANAGER_EXPLAINER = `The manager of a .eth name registration. The manager may transfer ownership, set a resolver or TTL, as well as create or reassign subdomains`;

const ENS_OWNER_TITLE = `Who is the .eth owner?`;

const ENS_OWNER_EXPLAINER = `The owner of a .eth name registration. The owner may transfer the registration or reclaim ownership of the name in the registry if required.`;

const ENS_RESOLVER_TITLE = `What is a .eth resolver?`;

const ENS_RESOLVER_EXPLAINER = `A resolver is a contract that maps from name to the resource (e.g., cryptocurrency addresses, content hash, etc). Resolvers are pointed to by the resolver field of the registry.`;

export const explainers = network => ({
>>>>>>> 5a9ff59f
  floor_price: {
    emoji: '📊',
    extraHeight: -102,
    text: FLOOR_PRICE_EXPLAINER,
    title: lang.t('explain.floor_price.title'),
  },
  gas: {
    emoji: '⛽️',
    extraHeight: 2,
    text: gasExplainer(params?.network),
    title: lang.t('explain.gas.title', {
      networkName: params?.network,
    }),
  },
  ens_primary_name: {
    extraHeight: -70,
    emoji: '❓',
    text: ENS_PRIMARY_NAME_EXPLAINER,
    title: ENS_PRIMARY_NAME_TITLE,
  },
  ens_manager: {
    extraHeight: -80,
    emoji: '❓',
    text: ENS_MANAGER_EXPLAINER,
    title: ENS_MANAGER_TITLE,
  },
  ens_owner: {
    extraHeight: -80,
    emoji: '❓',
    text: ENS_OWNER_EXPLAINER,
    title: ENS_OWNER_TITLE,
  },
  ens_resolver: {
    extraHeight: -60,
    emoji: '❓',
    text: ENS_RESOLVER_EXPLAINER,
    title: ENS_RESOLVER_TITLE,
  },
  ensOnChainDataWarning: {
    extraHeight: -30,
    emoji: '✋',
    text: ENS_ON_CHAIN_DATA_WARNING_EXPLAINER,
    title: ENS_ON_CHAIN_DATA_WARNING_TITLE,
  },
  currentBaseFeeStable: {
    emoji: '🌞',
    extraHeight: android ? 40 : 28,
    text: BASE_CURRENT_BASE_FEE_EXPLAINER + CURRENT_BASE_FEE_EXPLAINER_STABLE,
    title: CURRENT_BASE_FEE_TITLE,
  },
  currentBaseFeeFalling: {
    emoji: '📉',
    extraHeight: android ? 20 : 2,
    text: BASE_CURRENT_BASE_FEE_EXPLAINER + CURRENT_BASE_FEE_EXPLAINER_FALLING,
    title: CURRENT_BASE_FEE_TITLE,
  },
  currentBaseFeeRising: {
    emoji: '🥵',
    extraHeight: android ? 60 : 54,
    text: BASE_CURRENT_BASE_FEE_EXPLAINER + CURRENT_BASE_FEE_EXPLAINER_RISING,
    title: CURRENT_BASE_FEE_TITLE,
  },
  currentBaseFeeSurging: {
    emoji: '🎢',
    extraHeight: android ? 100 : 54,
    text: BASE_CURRENT_BASE_FEE_EXPLAINER + CURRENT_BASE_FEE_EXPLAINER_SURGING,
    title: CURRENT_BASE_FEE_TITLE,
  },
  currentBaseFeeNotrend: {
    emoji: '⛽',
    extraHeight: android ? -20 : -40,
    text: BASE_CURRENT_BASE_FEE_EXPLAINER,
    title: CURRENT_BASE_FEE_TITLE,
  },
  maxBaseFee: {
    emoji: '📈',
    extraHeight: -31,
    text: MAX_BASE_FEE_EXPLAINER,
    title: lang.t('explain.max_base_fee.title'),
  },
  minerTip: {
    emoji: '⛏',
    extraHeight: -31,
    text: MINER_TIP_EXPLAINER,
    title: lang.t('explain.miner_tip.title'),
  },
  sending_funds_to_contract: {
    emoji: '✋',
    extraHeight: 80,
    text: SENDING_FUNDS_TO_CONTRACT,
    title: lang.t('explain.sending_to_contract.title'),
  },
  verified: {
    emoji: '􀇻',
    text: VERIFIED_EXPLAINER,
    title: lang.t('explain.verified.title'),
  },
  optimism: {
    emoji: '⛽️',
    extraHeight: 150,
    logo: (
      <ChainBadge
        assetType={networkTypes.optimism}
        marginBottom={8}
        position="relative"
        size="large"
      />
    ),
    readMoreLink:
      'https://learn.rainbow.me/a-beginners-guide-to-layer-2-networks',
    text: OPTIMISM_EXPLAINER,
    title: lang.t('explain.optimism.title'),
  },
  arbitrum: {
    emoji: '⛽️',
    extraHeight: 144,
    logo: (
      <ChainBadge
        assetType={networkTypes.arbitrum}
        marginBottom={8}
        position="relative"
        size="large"
      />
    ),
    readMoreLink:
      'https://learn.rainbow.me/a-beginners-guide-to-layer-2-networks',
    text: ARBITRUM_EXPLAINER,
    title: lang.t('explain.arbitrum.title'),
  },
  polygon: {
    emoji: '⛽️',
    extraHeight: 120,
    logo: (
      <ChainBadge
        assetType={networkTypes.polygon}
        marginBottom={8}
        position="relative"
        size="large"
      />
    ),
    readMoreLink:
      'https://learn.rainbow.me/a-beginners-guide-to-layer-2-networks',
    text: POLYGON_EXPLAINER,
    title: lang.t('explain.polygon.title'),
  },
  failed_wc_connection: {
    emoji: '😵',
    extraHeight: -50,
    text: lang.t('explain.failed_walletconnect.text'),
    title: lang.t('explain.failed_walletconnect.title'),
  },
  backup: {
    emoji: '🔐',
    extraHeight: 20,
    text: BACKUP_EXPLAINER,
    title: lang.t('explain.backup.title'),
  },
  rainbow_fee: {
    emoji: '🔐',
    extraHeight: -100,
    text: RAINBOW_FEE_EXPLAINER,
    title: 'Rainbow Fee',
  },
  swapResetInputs: {
    buttonColor: colors?.networkColors[params?.network],
    buttonText: `Continue with ${networkInfo[params?.network]?.name}`,
    emoji: '🔐',
    extraHeight: -90,
    text: SWAP_RESET_EXPLAINER,
    title: `Switching to ${networkInfo[params?.network]?.name}`,
    logo:
      params?.network !== 'mainnet' ? (
        <ChainBadge
          assetType={networkTypes[params?.network]}
          marginBottom={8}
          position="relative"
          size="large"
        />
      ) : (
        <CoinIcon address={ETH_ADDRESS} size={40} symbol={ETH_ADDRESS} />
      ),
  },
  availableNetworks: {
    buttonText: `Go to Hop`,
    extraHeight: -90,
    text: availableNetworksExplainer(params?.tokenSymbol, params?.networks),
    title:
      params?.networks.length > 1
        ? lang.t('explain.available_networks.title_plural', {
            length: params?.networks.length,
          })
        : lang.t('explain.available_networks.title_singular', {
            network: params?.networks[0],
          }),
    logo: (
      <Row justify="center" marginBottom={10}>
        {params?.networks.map((network, index) => {
          return (
            <Box
              height={{ custom: 40 }}
              key={`networks-${network}`}
              marginLeft={{
                custom:
                  index > 0 ? -12 : params.networks.length % 2 === 0 ? -2 : -30,
              }}
              style={{
                borderColor: colors.transparent,
                borderRadius: 0,
                borderWidth: 1,
                zIndex: index,
              }}
              width={{ custom: 40 }}
              zIndex={params?.networks.length - index}
            >
              {network !== 'mainnet' ? (
                <ChainBadge
                  assetType={network}
                  position="relative"
                  size="large"
                />
              ) : (
                <CoinIcon
                  address={ETH_ADDRESS}
                  size={40}
                  style={{ marginTop: 4 }}
                  symbol={ETH_SYMBOL}
                />
              )}
            </Box>
          );
        })}
      </Row>
    ),
  },
});

const ExplainSheet = () => {
  const { height: deviceHeight } = useDimensions();
  const insets = useSafeArea();
  const { params } = useRoute();
  const type = params.type;
  const { colors } = useTheme();
  const { goBack } = useNavigation();
  const renderBaseFeeIndicator = useMemo(() => {
    if (!type.includes('currentBaseFee')) return null;
    const { currentGasTrend, currentBaseFee } = params;
    const { color, label } = GAS_TRENDS[currentGasTrend];
    const baseFeeLabel = label ? `${label} ·` : '';
    return (
      <Centered>
        <GasTrendHeader color={color}>
          {`${baseFeeLabel} ${toFixedDecimals(currentBaseFee, 0)} Gwei`}
        </GasTrendHeader>
      </Centered>
    );
  }, [params, type]);

  const explainSheetConfig = useMemo(() => {
    return explainers(params, colors)[type];
  }, [colors, params, type]);

  const handleClose = useCallback(() => {
    goBack();
    params?.onClose?.();
  }, [goBack, params]);

  const handleReadMore = useCallback(() => {
    Linking.openURL(explainSheetConfig.readMoreLink);
  }, [explainSheetConfig.readMoreLink]);

  const EmojiText = type === 'verified' ? Gradient : Emoji;
  const Title = type === 'verified' ? Gradient : SheetTitle;

  const sheetHeight =
    ExplainSheetHeight + (explainSheetConfig?.extraHeight || 0);

  return (
    <Container deviceHeight={deviceHeight} height={sheetHeight} insets={insets}>
      {ios && <StatusBar barStyle="light-content" />}

      <SlackSheet
        additionalTopPadding={android}
        contentHeight={sheetHeight}
        scrollEnabled={false}
      >
        <Centered
          direction="column"
          height={sheetHeight}
          testID="add-token-sheet"
          width="100%"
        >
          <ColumnWithMargins
            margin={15}
            style={{
              height: sheetHeight,
              padding: 19,
              width: '100%',
            }}
          >
            {explainSheetConfig?.logo ? (
              <Centered>{explainSheetConfig.logo}</Centered>
            ) : (
              <EmojiText
                align="center"
                size="h1"
                style={{
                  ...fontWithWidth(fonts.weight.bold),
                  height: android ? 60 : 47,
                }}
              >
                {explainSheetConfig.emoji}
              </EmojiText>
            )}
            <Title align="center" lineHeight="big" size="big" weight="heavy">
              {explainSheetConfig.title}
            </Title>

            {/** base fee explainer */}
            {renderBaseFeeIndicator}

            <Text
              align="center"
              color={colors.alpha(colors.blueGreyDark, 0.6)}
              lineHeight="looser"
              size="large"
              style={{
                alignSelf: 'center',
                maxWidth: 376,
                paddingBottom: 15,
                paddingHorizontal: 23,
              }}
            >
              {explainSheetConfig.text}
            </Text>
            {explainSheetConfig.readMoreLink && (
              <Column height={60}>
                <SheetActionButton
                  color={colors.blueGreyDarkLight}
                  isTransparent
                  label={lang.t('explain.read_more')}
                  onPress={handleReadMore}
                  size="big"
                  textColor={colors.blueGreyDark60}
                  weight="heavy"
                />
              </Column>
            )}
            <SheetActionButton
              color={colors.alpha(
                explainSheetConfig.buttonColor || colors.appleBlue,
                0.04
              )}
              isTransparent
              label={explainSheetConfig.buttonText || lang.t('button.got_it')}
              onPress={handleClose}
              size="big"
              textColor={explainSheetConfig.buttonColor || colors.appleBlue}
              weight="heavy"
            />
          </ColumnWithMargins>
        </Centered>
      </SlackSheet>
    </Container>
  );
};

export default React.memo(ExplainSheet);<|MERGE_RESOLUTION|>--- conflicted
+++ resolved
@@ -110,7 +110,28 @@
   cloudPlatformName: cloudPlatformAccountName,
 });
 
-<<<<<<< HEAD
+const ENS_PRIMARY_NAME_EXPLAINER =
+  'Setting a primary ENS name makes your Ethereum address point to your .eth name, enabling dapps to find and display it when you connect your wallet.';
+
+const ENS_ON_CHAIN_DATA_WARNING_EXPLAINER =
+  'The data you provide here will be stored on the Ethereum blockchain – meaning it will be visible to everyone and accessible by anyone. Do not share any data you are uncomfortable with publicizing.';
+
+const ENS_ON_CHAIN_DATA_WARNING_TITLE = 'Heads up!';
+
+const ENS_PRIMARY_NAME_TITLE = 'What is a primary ENS name?';
+
+const ENS_MANAGER_TITLE = `Who is the .eth manager?`;
+
+const ENS_MANAGER_EXPLAINER = `The manager of a .eth name registration. The manager may transfer ownership, set a resolver or TTL, as well as create or reassign subdomains`;
+
+const ENS_OWNER_TITLE = `Who is the .eth owner?`;
+
+const ENS_OWNER_EXPLAINER = `The owner of a .eth name registration. The owner may transfer the registration or reclaim ownership of the name in the registry if required.`;
+
+const ENS_RESOLVER_TITLE = `What is a .eth resolver?`;
+
+const ENS_RESOLVER_EXPLAINER = `A resolver is a contract that maps from name to the resource (e.g., cryptocurrency addresses, content hash, etc). Resolvers are pointed to by the resolver field of the registry.`;
+
 export const explainers = (params, colors) => ({
   output_disabled: {
     extraHeight: -100,
@@ -125,31 +146,6 @@
       />
     ),
   },
-=======
-const ENS_PRIMARY_NAME_EXPLAINER =
-  'Setting a primary ENS name makes your Ethereum address point to your .eth name, enabling dapps to find and display it when you connect your wallet.';
-
-const ENS_ON_CHAIN_DATA_WARNING_EXPLAINER =
-  'The data you provide here will be stored on the Ethereum blockchain – meaning it will be visible to everyone and accessible by anyone. Do not share any data you are uncomfortable with publicizing.';
-
-const ENS_ON_CHAIN_DATA_WARNING_TITLE = 'Heads up!';
-
-const ENS_PRIMARY_NAME_TITLE = 'What is a primary ENS name?';
-
-const ENS_MANAGER_TITLE = `Who is the .eth manager?`;
-
-const ENS_MANAGER_EXPLAINER = `The manager of a .eth name registration. The manager may transfer ownership, set a resolver or TTL, as well as create or reassign subdomains`;
-
-const ENS_OWNER_TITLE = `Who is the .eth owner?`;
-
-const ENS_OWNER_EXPLAINER = `The owner of a .eth name registration. The owner may transfer the registration or reclaim ownership of the name in the registry if required.`;
-
-const ENS_RESOLVER_TITLE = `What is a .eth resolver?`;
-
-const ENS_RESOLVER_EXPLAINER = `A resolver is a contract that maps from name to the resource (e.g., cryptocurrency addresses, content hash, etc). Resolvers are pointed to by the resolver field of the registry.`;
-
-export const explainers = network => ({
->>>>>>> 5a9ff59f
   floor_price: {
     emoji: '📊',
     extraHeight: -102,
