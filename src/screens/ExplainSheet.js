--- conflicted
+++ resolved
@@ -131,8 +131,6 @@
 
 const VERIFIED_EXPLAINER = lang.t('explain.verified.text');
 
-const SWAP_RESET_EXPLAINER = `Rainbow doesn’t have the ability to swap across networks yet, but we’re on it. For now, Rainbow will match networks between selected tokens.`;
-
 const BACKUP_EXPLAINER = lang.t('back_up.explainers.backup', {
   cloudPlatformName: cloudPlatformAccountName,
 });
@@ -169,9 +167,6 @@
   const chainId = params?.chainId;
   const fromChainId = params?.fromChainId;
   const toChainId = params?.toChainId;
-  const isDarkMode = theme?.isDarkMode;
-
-  const color = useBackendNetworksStore.getState().getColorsForChainId(chainId, isDarkMode);
 
   const chainsLabel = useBackendNetworksStore.getState().getChainsLabel();
 
@@ -423,18 +418,6 @@
         feePercentage: params?.feePercentage,
       }),
       title: 'Rainbow Fee',
-    },
-    swapResetInputs: {
-      button: {
-        label: `Continue with ${chainsLabel[chainId]}`,
-        bgColor: color && colors?.alpha(color, 0.06),
-        textColor: color,
-      },
-      emoji: '🔐',
-      extraHeight: -90,
-      text: SWAP_RESET_EXPLAINER,
-      title: `Switching to ${chainsLabel[chainId]}`,
-      logo: <ChainImage chainId={chainId} size={40} position="relative" />,
     },
     f2cSemiSupportedAssetPurchased: {
       emoji: '🎉',
@@ -707,120 +690,6 @@
       text: lang.t('explain.slippage.text'),
       title: lang.t('explain.slippage.title'),
     },
-<<<<<<< HEAD
-=======
-    swap_refuel_add: {
-      logo: (
-        <DashedWrapper size={50} childXPosition={10} colors={[color, colors?.appleBlue]}>
-          <RainbowCoinIcon
-            size={30}
-            icon={params?.nativeAsset?.icon_url}
-            symbol={params?.nativeAsset?.symbol}
-            chainId={params?.nativeAsset?.chainId}
-            colors={params?.nativeAssety?.colors}
-            theme={theme}
-            ignoreBadge
-          />
-        </DashedWrapper>
-      ),
-      title: lang.t('explain.swap_refuel.title', {
-        networkName: params?.networkName,
-        gasToken: params?.gasToken,
-      }),
-      text: lang.t('explain.swap_refuel.text', {
-        networkName: params?.networkName,
-        gasToken: params?.gasToken,
-      }),
-      button: {
-        label: lang.t('button.no_thanks'),
-        textColor: 'blueGreyDark60',
-        bgColor: colors?.transparent,
-        onPress: params?.onContinue,
-      },
-      secondaryButton: {
-        label: lang.t('explain.swap_refuel.button', {
-          networkName: params?.networkName,
-          gasToken: params?.gasToken,
-        }),
-        textColor: color,
-        bgColor: color && colors?.alpha(color, 0.05),
-        onPress: params?.onRefuel,
-      },
-    },
-    swap_refuel_deduct: {
-      logo: (
-        <DashedWrapper size={50} childXPosition={10} colors={[color, colors?.appleBlue]}>
-          <RainbowCoinIcon
-            size={30}
-            icon={params?.nativeAsset?.icon_url}
-            symbol={params?.nativeAsset?.symbol}
-            chainId={params?.nativeAsset?.chainId}
-            colors={params?.nativeAsset?.colors}
-            theme={theme}
-            ignoreBadge
-          />
-        </DashedWrapper>
-      ),
-      title: lang.t('explain.swap_refuel_deduct.title', {
-        networkName: params?.networkName,
-        gasToken: params?.gasToken,
-      }),
-      text: lang.t('explain.swap_refuel_deduct.text', {
-        networkName: params?.networkName,
-        gasToken: params?.gasToken,
-      }),
-      button: {
-        label: lang.t('button.no_thanks'),
-        textColor: 'blueGreyDark60',
-        bgColor: colors?.transparent,
-        onPress: params?.onContinue,
-      },
-      secondaryButton: {
-        label: lang.t('explain.swap_refuel_deduct.button', {
-          networkName: params?.networkName,
-          gasToken: params?.gasToken,
-        }),
-        textColor: color,
-        bgColor: color && colors?.alpha(color, 0.05),
-        onPress: params?.onRefuel,
-      },
-    },
-    swap_refuel_notice: {
-      extraHeight: 50,
-      logo: (
-        <DashedWrapper size={50} childXPosition={10} colors={[color, colors?.appleBlue]}>
-          <RainbowCoinIcon
-            size={30}
-            icon={params?.nativeAsset?.icon_url}
-            symbol={params?.nativeAsset?.symbol}
-            chainId={params?.nativeAsset?.chainId}
-            colors={params?.nativeAsset?.colors}
-            theme={theme}
-          />
-        </DashedWrapper>
-      ),
-      title: lang.t('explain.swap_refuel_notice.title', {
-        networkName: params?.networkName,
-        gasToken: params?.gasToken,
-      }),
-      text: lang.t('explain.swap_refuel_notice.text', {
-        networkName: params?.networkName,
-        gasToken: params?.gasToken,
-      }),
-      button: {
-        label: lang.t('button.go_back'),
-        textColor: 'blueGreyDark60',
-        bgColor: colors?.transparent,
-        onPress: params?.onContinue,
-      },
-      secondaryButton: {
-        label: lang.t('button.proceed_anyway'),
-        textColor: colors?.appleBlue,
-        bgColor: colors?.alpha(colors?.appleBlue, 0.05),
-        onPress: params?.onProceed,
-      },
-    },
->>>>>>> 7a2ade35
   };
 };
 
