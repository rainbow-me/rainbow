--- conflicted
+++ resolved
@@ -92,15 +92,11 @@
 
 It allows for cheaper and faster transactions, but unlike Layer 2 networks, Polygon has its own security and consensus mechanisms that differ from Ethereum.`;
 
-<<<<<<< HEAD
 const BACKUP_EXPLAINER = `Don't forget this password! It is separate from your Apple iCloud password, and you should save it in a secure location. 
 
 You will need it in order to restore your wallet from the backup in the future.`;
 
-export const explainers = {
-=======
 export const explainers = network => ({
->>>>>>> e6590c2e
   floor_price: {
     emoji: '📊',
     extraHeight: -102,
@@ -221,17 +217,13 @@
       'Uh oh, something went wrong! The site may be experiencing a connection outage. Please try again later or contact the site’s team for more details.',
     title: 'Connection failed',
   },
-<<<<<<< HEAD
   backup: {
     emoji: '🔐',
     extraHeight: -50,
     text: BACKUP_EXPLAINER,
     title: 'Important',
   },
-};
-=======
 });
->>>>>>> e6590c2e
 
 const ExplainSheet = () => {
   const { height: deviceHeight } = useDimensions();
