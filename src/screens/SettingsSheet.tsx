--- conflicted
+++ resolved
@@ -122,9 +122,6 @@
   const getRealRoute = useCallback(
     (key: any) => {
       let route = key;
-<<<<<<< HEAD
-      const paramsToPass: { imported?: boolean; type?: string } = {};
-=======
       let paramsToPass: {
         imported?: boolean;
         type?: string;
@@ -133,7 +130,6 @@
       const nonReadonlyWallets = Object.keys(wallets!).filter(
         key => wallets![key].type !== WalletTypes.readOnly
       );
->>>>>>> c6ee671f
       if (key === SettingsPages.backup.key) {
         const walletId = params?.walletId;
         // Check if we have more than 1 NON readonly wallets, then show the list of wallets
