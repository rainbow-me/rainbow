--- conflicted
+++ resolved
@@ -198,18 +198,13 @@
   }
 
   componentDidUpdate(prevProps) {
-<<<<<<< HEAD
     const {
       isValidAddress,
       navigation,
+      selected,
       sendUpdateSelected
     } = this.props;
     if (isValidAddress && !prevProps.isValidAddress) {
-=======
-    const { isValidAddress, navigation, selected } = this.props;
-
-    if (isValidAddress && prevProps.isValidAddress !== isValidAddress) {
->>>>>>> 66235878
       Keyboard.dismiss();
       const asset = get(navigation, 'state.params.asset');
       if (asset) {
@@ -217,7 +212,8 @@
       }
     }
 
-    if (prevProps.isValidAddress !== isValidAddress || prevProps.selected !== selected) {
+    if (prevProps.isValidAddress !== isValidAddress ||
+        prevProps.selected !== selected) {
       let verticalGestureResponseDistance = 0;
 
       if (isValidAddress) {
