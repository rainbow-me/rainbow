--- conflicted
+++ resolved
@@ -153,10 +153,7 @@
               {availableNetworks.map((network, index) => {
                 return (
                   <Box
-<<<<<<< HEAD
                     background="surfacePrimaryElevated"
-=======
->>>>>>> d5c4b317
                     key={`availableNetwork-${network}`}
                     marginTop={{ custom: -2 }}
                     marginLeft={{ custom: index > 0 ? -6 : 0 }}
