--- conflicted
+++ resolved
@@ -1,10 +1,5 @@
-<<<<<<< HEAD
 import { useNavigation } from '@react-navigation/native';
-import React, { useCallback, useEffect, useMemo } from 'react';
-=======
 import React, { useCallback, useEffect, useMemo, useRef } from 'react';
-import { useNavigation } from 'react-navigation-hooks';
->>>>>>> eb3301db
 import URL from 'url-parse';
 import Divider from '../components/Divider';
 import { RequestVendorLogoIcon } from '../components/coin-icon';
