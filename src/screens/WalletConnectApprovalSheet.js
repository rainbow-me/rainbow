--- conflicted
+++ resolved
@@ -48,12 +48,9 @@
 import { ETH_ADDRESS, ETH_SYMBOL } from '@/references';
 import { AssetType } from '@/entities';
 import { RainbowNetworks, getNetworkObj } from '@/networks';
-<<<<<<< HEAD
-import { IS_IOS } from '@/env';
-=======
 import { handleReviewPromptAction } from '@/utils/reviewAlert';
 import { ReviewPromptAction } from '@/storage/schema';
->>>>>>> 087aec8d
+import { IS_IOS } from '@/env';
 
 const LoadingSpinner = styled(android ? Spinner : ActivityIndicator).attrs(
   ({ theme: { colors } }) => ({
@@ -365,15 +362,11 @@
       });
     }
     handleSuccess(true);
-<<<<<<< HEAD
-  }, [handleSuccess, goBack, navigate]);
-=======
 
     setTimeout(() => {
       handleReviewPromptAction(ReviewPromptAction.DappConnections);
     }, 500);
-  }, [handleSuccess, goBack]);
->>>>>>> 087aec8d
+  }, [handleSuccess, goBack, navigate]);
 
   const handleCancel = useCallback(() => {
     handled.current = true;
