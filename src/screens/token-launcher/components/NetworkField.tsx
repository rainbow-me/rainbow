import React from 'react';
import * as i18n from '@/languages';
import { Bleed, Box, Text, TextIcon, useForegroundColor } from '@/design-system';
import { FieldContainer } from './FieldContainer';
import { FieldLabel } from './FieldLabel';
import { useTokenLauncherStore } from '../state/tokenLauncherStore';
import { ChainImage } from '@/components/coin-icon/ChainImage';
import { useBackendNetworksStore } from '@/state/backendNetworks/backendNetworks';
import { FIELD_BORDER_COLOR, FIELD_BORDER_WIDTH, INPUT_HEIGHT } from '../constants';
import { ButtonPressAnimation } from '@/components/animations';
import { useNavigation } from '@/navigation';
import Routes from '@/navigation/routesNames';
import { useUserAssetsStore } from '@/state/assets/userAssets';
import { useTokenLauncherContext } from '../context/TokenLauncherContext';

export function NetworkField() {
  const { accentColors } = useTokenLauncherContext();
  const red = useForegroundColor('red');
  const chainId = useTokenLauncherStore(state => state.chainId);
  const setChainId = useTokenLauncherStore(state => state.setChainId);
  const hasSufficientChainNativeAssetForTransactionGas = useTokenLauncherStore(
    state => state.hasSufficientChainNativeAssetForTransactionGas
  );
  const networkLabel = useBackendNetworksStore.getState().getChainsLabel()[chainId];
  const navigation = useNavigation();
<<<<<<< HEAD
  const chainNativeAsset = useUserAssetsStore(state => state.getNativeAssetForChain(chainId));
  // TODO: data only exists in staging currently, uncomment when live
=======
  const nativeAssetForChain = useUserAssetsStore(state => state.getNativeAssetForChain(chainId));
>>>>>>> 9a05f9c6
  const allowedNetworks = useBackendNetworksStore.getState().getTokenLauncherSupportedChainIds();

  const onChainSelected = (chainId: number) => {
    setChainId(chainId);
    navigation.getParent()?.goBack();
  };

  return (
    <>
      <FieldContainer
        style={{
          height: INPUT_HEIGHT,
          flexDirection: 'row',
          justifyContent: 'space-between',
          alignItems: 'center',
          borderColor: hasSufficientChainNativeAssetForTransactionGas ? FIELD_BORDER_COLOR : red,
          gap: 8,
        }}
      >
        <Box gap={10}>
          <FieldLabel>Network</FieldLabel>
          <Text color="labelSecondary" size="13pt" weight="medium">
            {i18n.t(i18n.l.token_launcher.network_field.balance, { balance: chainNativeAsset?.balance.display ?? '0.00' })}
          </Text>
        </Box>
        <Bleed right={{ custom: 7 }}>
          <ButtonPressAnimation
            onPress={() => {
              navigation.navigate(Routes.NETWORK_SELECTOR, {
                selected: chainId,
                setSelected: onChainSelected,
                canEdit: false,
                canSelectAllNetworks: false,
                allowedNetworks,
              });
            }}
          >
            <Box
              backgroundColor={accentColors.opacity10}
              borderColor={{ custom: accentColors.opacity6 }}
              flexDirection="row"
              alignItems="center"
              borderWidth={FIELD_BORDER_WIDTH}
              borderRadius={16}
              paddingLeft="10px"
              paddingRight="12px"
              paddingVertical="8px"
              gap={8}
            >
              <ChainImage position="relative" chainId={chainId} size={24} />
              <Text
                color="label"
                size="17pt"
                weight="heavy"
                ellipsizeMode="tail"
                numberOfLines={1}
                style={{ maxWidth: 100, textTransform: 'capitalize' }}
              >
                {networkLabel}
              </Text>
              <TextIcon color="label" size="17pt" weight="heavy">
                {'􀆈'}
              </TextIcon>
            </Box>
          </ButtonPressAnimation>
        </Bleed>
      </FieldContainer>
      {!hasSufficientChainNativeAssetForTransactionGas && (
        <Box paddingHorizontal={'20px'}>
          <Text color="red" size="13pt" weight="bold">
            {i18n.t(i18n.l.token_launcher.network_field.not_enough_funds)}
          </Text>
        </Box>
      )}
    </>
  );
}<|MERGE_RESOLUTION|>--- conflicted
+++ resolved
@@ -23,12 +23,7 @@
   );
   const networkLabel = useBackendNetworksStore.getState().getChainsLabel()[chainId];
   const navigation = useNavigation();
-<<<<<<< HEAD
-  const chainNativeAsset = useUserAssetsStore(state => state.getNativeAssetForChain(chainId));
-  // TODO: data only exists in staging currently, uncomment when live
-=======
   const nativeAssetForChain = useUserAssetsStore(state => state.getNativeAssetForChain(chainId));
->>>>>>> 9a05f9c6
   const allowedNetworks = useBackendNetworksStore.getState().getTokenLauncherSupportedChainIds();
 
   const onChainSelected = (chainId: number) => {
