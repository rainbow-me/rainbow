<<<<<<< HEAD
import React, { useCallback, useEffect, useRef, useState } from 'react';
=======
import React, { useEffect, useState } from 'react';
>>>>>>> 087b7694
import { Linking, View } from 'react-native';
import { WrappedAlert as Alert } from '@/helpers/alert';
import { useRoute } from '@react-navigation/native';
import { SimpleSheet } from '@/components/sheet/SimpleSheet';
import {
  AccentColorProvider,
  BackgroundProvider,
  Box,
  Inline,
  Inset,
  Separator,
  Text,
  Columns,
  Column,
  useForegroundColor,
} from '@/design-system';
import { ImgixImage } from '@/components/images';
import {
  getFormattedTimeQuantity,
  convertAmountToNativeDisplay,
  handleSignificantDecimals,
} from '@/helpers/utilities';
import * as i18n from '@/languages';
import { NftOffer } from '@/graphql/__generated__/arc';
import { CoinIcon } from '@/components/coin-icon';
import { ButtonPressAnimation } from '@/components/animations';
import { useNavigation } from '@/navigation';
import { IS_ANDROID } from '@/env';
import ConditionalWrap from 'conditional-wrap';
import Routes from '@/navigation/routesNames';
import { useLegacyNFTs } from '@/resources/nfts';
<<<<<<< HEAD
import { useAccountSettings, useGas, useWallets } from '@/hooks';
import { TransactionStatus, TransactionType } from '@/entities';
import { analyticsV2 } from '@/analytics';
import { BigNumber } from '@ethersproject/bignumber';
import { HoldToAuthorizeButton } from '@/components/buttons';
import { GasSpeedButton } from '@/components/gas';
import { loadPrivateKey } from '@/model/wallet';
import { Execute, getClient } from '@reservoir0x/reservoir-sdk';
import { mainnet } from 'viem/chains';
import { privateKeyToAccount } from 'viem/accounts';
import { WalletClient, createWalletClient, http } from 'viem';
import { useDispatch } from 'react-redux';
import { dataAddNewTransaction } from '@/redux/data';
import { RainbowError, logger } from '@/logger';
import { estimateNFTOfferGas } from '@/handlers/nftOffers';
import { useTheme } from '@/theme';
import { Network } from '@/helpers';
import { getNetworkObj } from '@/networks';
import { CardSize } from '@/components/unique-token/CardSize';
import { queryClient } from '@/react-query';
import { nftOffersQueryKey } from '@/resources/nftOffers';
=======
import { useAccountSettings } from '@/hooks';
import { analyticsV2 } from '@/analytics';
import { CardSize } from '@/components/unique-token/CardSize';
>>>>>>> 087b7694

const NFT_IMAGE_HEIGHT = 160;
const TWO_HOURS_MS = 2 * 60 * 60 * 1000;
<<<<<<< HEAD
const RAINBOW_FEE_BIPS = 85;
const BIPS_TO_DECIMAL_RATIO = 10000;
const RAINBOW_FEE_ADDRESS_MAINNET =
  '0x69d6d375de8c7ade7e44446df97f49e661fdad7d';
const RAINBOW_FEE_ADDRESS_POLYGON =
  '0xfb9af3db5e19c4165f413f53fe3bbe6226834548';

function getRainbowFeeAddress(network: Network) {
  switch (network) {
    case Network.mainnet:
      return RAINBOW_FEE_ADDRESS_MAINNET;
    case Network.polygon:
      return RAINBOW_FEE_ADDRESS_POLYGON;
    default:
      return undefined;
  }
}
=======
const NFT_IMAGE_HEIGHT = 160;
>>>>>>> 087b7694

function Row({
  symbol,
  label,
  value,
}: {
  symbol: string;
  label: string;
  value: React.ReactNode;
}) {
  return (
    <Box height="36px" alignItems="center">
      <Columns>
        <Column>
          <Inline space="4px" alignVertical="center">
            <Box width={{ custom: 28 }}>
              <Text color="labelTertiary" size="15pt" weight="medium">
                {symbol}
              </Text>
            </Box>

            <Text color="labelTertiary" size="17pt" weight="medium">
              {label}
            </Text>
          </Inline>
        </Column>
        <Column>{value}</Column>
      </Columns>
    </Box>
  );
}

export function NFTSingleOfferSheet() {
  const { params } = useRoute();
  const { navigate, setParams } = useNavigation();
  const { offer } = params as { offer: NftOffer };
  const { accountAddress } = useAccountSettings();
<<<<<<< HEAD
  const { isReadOnlyWallet } = useWallets();
  const { isDarkMode } = useTheme();
  const {
    updateTxFee,
    startPollingGasFees,
    stopPollingGasFees,
    isSufficientGas,
    isValidGas,
  } = useGas();
  const dispatch = useDispatch();
=======
>>>>>>> 087b7694
  const {
    data: { nftsMap },
  } = useLegacyNFTs({ address: accountAddress });

  const nft = nftsMap[offer.nft.uniqueId];

  const [signer, setSigner] = useState<WalletClient>();
  const [height, setHeight] = useState(0);
  const didErrorRef = useRef<boolean>(false);
  const didCompleteRef = useRef<boolean>(false);
  const txsRef = useRef<string[]>([]);

<<<<<<< HEAD
  const nft = nftsMap[offer.nft.uniqueId];

  const insufficientEth = isSufficientGas === false && isValidGas;

  const rainbowFeeAddress = getRainbowFeeAddress(offer.network as Network);
  const rainbowFeeDecimal =
    (offer.grossAmount.decimal * RAINBOW_FEE_BIPS) / BIPS_TO_DECIMAL_RATIO;
  const feeParam = rainbowFeeAddress
    ? `${rainbowFeeAddress}:${BigNumber.from(offer.grossAmount.raw)
        .mul(RAINBOW_FEE_BIPS)
        .div(BIPS_TO_DECIMAL_RATIO)
        .toString()}`
    : undefined;
=======
  useEffect(() => {
    setParams({ longFormHeight: height });
  }, [height, setParams]);
>>>>>>> 087b7694

  const [timeRemaining, setTimeRemaining] = useState(
    offer.validUntil
      ? Math.max(offer.validUntil * 1000 - Date.now(), 0)
      : undefined
  );
  const isExpiring =
    timeRemaining !== undefined && timeRemaining <= TWO_HOURS_MS;
  const isExpired = timeRemaining === 0;
  const time = timeRemaining
    ? getFormattedTimeQuantity(timeRemaining)
    : undefined;

  const isFloorDiffPercentagePositive = offer.floorDifferencePercentage >= 0;
  const listPrice = handleSignificantDecimals(
    offer.grossAmount.decimal,
    18,
    // don't show more than 3 decimals
    3,
    undefined,
    // abbreviate if amount is >= 10,000
    offer.grossAmount.decimal >= 10_000
  );
  const floorPrice = handleSignificantDecimals(
    offer.floorPrice.amount.decimal,
    18,
    // don't show more than 3 decimals
    3,
    undefined,
    // abbreviate if amount is >= 10,000
    offer.floorPrice.amount.decimal >= 10_000
  );
  const netCurrency = convertAmountToNativeDisplay(
    offer.netAmount.usd,
    'USD',
    undefined,
    // don't show decimals
    false,
    // abbreviate if amount is >= 10,000
    offer.netAmount.decimal >= 10_000
  );
  const netCrypto = handleSignificantDecimals(
    offer.netAmount.decimal,
    18,
    // don't show more than 3 decimals
    3,
    undefined,
    // abbreviate if amount is >= 10,000
    offer.netAmount.decimal >= 10_000
  );

  const buttonColorFallback = useForegroundColor('accent');

  const feesPercentage = Math.floor(offer.feesPercentage * 10) / 10;
  const royaltiesPercentage = Math.floor(offer.royaltiesPercentage * 10) / 10;

  useEffect(() => {
    setParams({ longFormHeight: height });
  }, [height, setParams]);

  useEffect(() => {
    if (offer.validUntil) {
      const interval = setInterval(() => {
        setTimeRemaining(Math.max(offer.validUntil * 1000 - Date.now(), 0));
      }, 60000);
      return () => clearInterval(interval);
    }
  }, [offer.validUntil]);

  useEffect(() => {
    if (!isReadOnlyWallet && !isExpired) {
      (async () => {
        const privateKey = await loadPrivateKey(accountAddress, false);
        // @ts-ignore
        const account = privateKeyToAccount(privateKey);
        const reservoirSigner = createWalletClient({
          account,
          chain: mainnet,
          transport: http(getNetworkObj(offer.network as Network).rpc),
        });
        setSigner(reservoirSigner);
        getClient()?.actions.acceptOffer({
          items: [
            {
              token: `${offer.nft.contractAddress}:${offer.nft.tokenId}`,
              quantity: 1,
            },
          ],
          options: feeParam
            ? {
                feesOnTop: [feeParam],
              }
            : undefined,
          precheck: true,
          wallet: reservoirSigner,
          onProgress: async (steps: Execute['steps']) => {
            let sale;
            let approval;
            steps.forEach(step =>
              step.items?.forEach(async item => {
                if (item.data?.data && item.data?.to && item.data?.from) {
                  if (step.id === 'sale') {
                    sale = {
                      to: item.data.to,
                      from: item.data.from,
                      data: item.data.data,
                    };
                  } else if (step.id === 'nft-approval') {
                    approval = {
                      to: item.data.to,
                      from: item.data.from,
                      data: item.data.data,
                    };
                  }
                }
              })
            );
            const gas = await estimateNFTOfferGas(offer, approval, sale);
            if (gas) {
              updateTxFee(gas, null);
              startPollingGasFees();
            }
          },
        });
      })();
    }
    return () => {
      stopPollingGasFees();
    };
  }, [
    accountAddress,
    feeParam,
    isExpired,
    isReadOnlyWallet,
    offer,
    startPollingGasFees,
    stopPollingGasFees,
    updateTxFee,
  ]);

  const acceptOffer = useCallback(async () => {
    logger.info(
      `Initiating sale of NFT ${offer.nft.contractAddress}:${offer.nft.tokenId}`
    );
    const analyticsEventObject = {
      nft: {
        contractAddress: offer.nft.contractAddress,
        tokenId: offer.nft.tokenId,
        network: offer.network,
      },
      marketplace: offer.marketplace.name,
      offerValue: offer.grossAmount.decimal,
      offerValueUSD: offer.grossAmount.usd,
      floorDifferencePercentage: offer.floorDifferencePercentage,
      rainbowFee: rainbowFeeDecimal,
      offerCurrency: {
        symbol: offer.paymentToken.symbol,
        contractAddress: offer.paymentToken.address,
      },
    };
    analyticsV2.track(analyticsV2.event.nftOffersAcceptedOffer, {
      status: 'in progress',
      ...analyticsEventObject,
    });
    getClient()?.actions.acceptOffer({
      items: [
        {
          token: `${offer.nft.contractAddress}:${offer.nft.tokenId}`,
          quantity: 1,
        },
      ],
      options: feeParam
        ? {
            feesOnTop: [feeParam],
          }
        : undefined,
      // precheck: true,
      wallet: signer!,
      onProgress: (steps: Execute['steps']) => {
        steps.forEach(step => {
          if (step.error && !didErrorRef.current) {
            didErrorRef.current = true;
            logger.error(
              new RainbowError(
                `Error selling NFT ${offer.nft.contractAddress} #${offer.nft.tokenId} on marketplace ${offer.marketplace.name}: ${step.error}`
              )
            );
            analyticsV2.track(analyticsV2.event.nftOffersAcceptedOffer, {
              status: 'failed',
              ...analyticsEventObject,
            });
            Alert.alert(
              i18n.t(i18n.l.nft_offers.single_offer_sheet.error.title),
              i18n.t(i18n.l.nft_offers.single_offer_sheet.error.message),
              [
                {
                  onPress: () =>
                    navigate(Routes.NFT_SINGLE_OFFER_SHEET, { offer }),
                  text: i18n.t(i18n.l.button.go_back),
                },
                {
                  text: i18n.t(i18n.l.button.cancel),
                },
              ]
            );
            return;
          }
          step.items?.forEach(item => {
            if (
              item.txHash &&
              !txsRef.current.includes(item.txHash) &&
              item.status === 'incomplete'
            ) {
              let tx;
              if (step.id === 'sale') {
                tx = {
                  to: item.data?.to,
                  from: item.data?.from,
                  hash: item.txHash,
                  network: offer.network,
                  amount: offer.netAmount.decimal,
                  asset: {
                    address: offer.paymentToken.address,
                    symbol: offer.paymentToken.symbol,
                  },
                  nft,
                  type: TransactionType.sell,
                  status: TransactionStatus.selling,
                };
              } else if (step.id === 'nft-approval') {
                tx = {
                  to: item.data?.to,
                  from: item.data?.from,
                  hash: item.txHash,
                  network: offer.network,
                  nft,
                  type: TransactionType.authorize,
                  status: TransactionStatus.approving,
                };
              }
              if (tx) {
                txsRef.current.push(tx.hash);
                // @ts-ignore TODO: fix when we overhaul tx list, types are not good
                dispatch(dataAddNewTransaction(tx));
              }
            } else if (
              item.status === 'complete' &&
              step.id === 'sale' &&
              !didCompleteRef.current
            ) {
              didCompleteRef.current = true;

              // remove offer from cache
              queryClient.setQueryData(
                nftOffersQueryKey({ address: accountAddress }),
                (
                  cachedData: { nftOffers: NftOffer[] | undefined } | undefined
                ) => {
                  return {
                    nftOffers: cachedData?.nftOffers?.filter(
                      cachedOffer =>
                        cachedOffer.nft.uniqueId !== offer.nft.uniqueId
                    ),
                  };
                }
              );

              logger.info(
                `Completed sale of NFT ${offer.nft.contractAddress}:${offer.nft.tokenId}`
              );
              analyticsV2.track(analyticsV2.event.nftOffersAcceptedOffer, {
                status: 'completed',
                ...analyticsEventObject,
              });
            }
          });
        });
      },
    });
    navigate(Routes.PROFILE_SCREEN);
  }, [
    accountAddress,
    dispatch,
    feeParam,
    navigate,
    nft,
    offer,
    rainbowFeeDecimal,
    signer,
  ]);

  const feesPercentage = Math.floor(offer.feesPercentage * 10) / 10;
  const royaltiesPercentage = Math.floor(offer.royaltiesPercentage * 10) / 10;

  return (
    <BackgroundProvider color="surfaceSecondary">
      {({ backgroundColor }) => (
        <SimpleSheet backgroundColor={backgroundColor as string}>
          <View onLayout={e => setHeight(e.nativeEvent.layout.height)}>
            <Inset top="32px" horizontal="28px" bottom="52px">
              <Inset bottom="36px">
                <Text color="label" align="center" size="20pt" weight="heavy">
                  {i18n.t(i18n.l.nft_offers.single_offer_sheet.title)}
                </Text>
                <Inset top="10px">
                  {timeRemaining !== undefined && (
                    <Inline
                      space="4px"
                      alignHorizontal="center"
                      alignVertical="center"
                    >
                      <Text
                        color={
                          isExpiring || isExpired ? 'red' : 'labelTertiary'
                        }
                        align="center"
                        size="13pt"
                        weight="semibold"
                      >
                        {isExpired ? '􀇾' : '􀐫'}
                      </Text>
                      <Text
                        color={
                          isExpiring || isExpired ? 'red' : 'labelTertiary'
                        }
                        align="center"
                        size="15pt"
                        weight="semibold"
                      >
                        {isExpired
                          ? i18n.t(i18n.l.nft_offers.single_offer_sheet.expired)
                          : i18n.t(
                              i18n.l.nft_offers.single_offer_sheet.expires_in,
                              {
                                timeLeft: time!,
                              }
                            )}
                      </Text>
                    </Inline>
                  )}
                </Inset>
              </Inset>
              <Box alignItems="center">
                <ButtonPressAnimation
                  disabled={!nft}
                  onPress={() =>
                    navigate(Routes.EXPANDED_ASSET_SHEET, {
                      asset: nft,
                      backgroundOpacity: 1,
                      cornerRadius: 'device',
                      external: false,
                      springDamping: 1,
                      topOffset: 0,
                      transitionDuration: 0.25,
                      type: 'unique_token',
                    })
                  }
                  overflowMargin={100}
                >
                  <ConditionalWrap
                    condition={!!offer.nft.predominantColor}
                    wrap={(children: React.ReactNode) => (
                      <AccentColorProvider color={offer.nft.predominantColor!}>
                        {children}
                      </AccentColorProvider>
                    )}
                  >
                    <Box
                      as={ImgixImage}
                      background="surfaceSecondaryElevated"
                      source={{ uri: offer.nft.imageUrl }}
                      width={{
                        custom: NFT_IMAGE_HEIGHT,
                      }}
                      height={{
                        custom: offer.nft.aspectRatio
                          ? NFT_IMAGE_HEIGHT / offer.nft.aspectRatio
                          : NFT_IMAGE_HEIGHT,
                      }}
                      borderRadius={16}
                      size={CardSize}
                      shadow={
                        offer.nft.predominantColor ? '30px accent' : '30px'
                      }
                    />
                  </ConditionalWrap>
                </ButtonPressAnimation>
              </Box>

              <Inset top={{ custom: 40 }} bottom="24px">
                <Columns alignVertical="center">
                  <Column>
                    <Text color="label" size="17pt" weight="bold">
                      {offer.nft.name}
                    </Text>
                    <Inset top="10px">
                      <Text color="labelTertiary" size="13pt" weight="medium">
                        {offer.nft.collectionName}
                      </Text>
                    </Inset>
                  </Column>
                  <Column>
                    <Inline
                      space="4px"
                      alignVertical="center"
                      alignHorizontal="right"
                    >
                      <CoinIcon
                        address={offer.paymentToken.address}
                        size={16}
                        symbol={offer.paymentToken.symbol}
                      />

                      <Text
                        color="label"
                        align="right"
                        size="17pt"
                        weight="bold"
                      >
                        {listPrice} {offer.paymentToken.symbol}
                      </Text>
                    </Inline>

                    <Inset top="6px">
                      <Inline alignHorizontal="right">
                        <Text
                          size="13pt"
                          weight="medium"
                          color={
                            isFloorDiffPercentagePositive
                              ? 'green'
                              : 'labelTertiary'
                          }
                        >
                          {`${isFloorDiffPercentagePositive ? '+' : ''}${
                            offer.floorDifferencePercentage
                          }% `}
                        </Text>
                        <Text size="13pt" weight="medium" color="labelTertiary">
                          {i18n.t(
                            isFloorDiffPercentagePositive
                              ? i18n.l.nft_offers.sheet.above_floor
                              : i18n.l.nft_offers.sheet.below_floor
                          )}
                        </Text>
                      </Inline>
                    </Inset>
                  </Column>
                </Columns>
              </Inset>

              <Separator color="separatorTertiary" />

              <Inset top="24px">
                <Row
                  symbol="􀐾"
                  label={i18n.t(
                    i18n.l.nft_offers.single_offer_sheet.floor_price
                  )}
                  value={
                    <Inline
                      space="4px"
                      alignVertical="center"
                      alignHorizontal="right"
                    >
                      <CoinIcon
                        address={offer.floorPrice.paymentToken.address}
                        size={16}
                        symbol={offer.floorPrice.paymentToken.symbol}
                      />

                      <Text
                        color="labelSecondary"
                        align="right"
                        size="17pt"
                        weight="medium"
                      >
                        {floorPrice} {offer.floorPrice.paymentToken.symbol}
                      </Text>
                    </Inline>
                  }
                />

                <Row
                  symbol="􀍩"
                  label={i18n.t(
                    i18n.l.nft_offers.single_offer_sheet.marketplace
                  )}
                  value={
                    <Inline
                      space="4px"
                      alignVertical="center"
                      alignHorizontal="right"
                    >
                      <Box
                        as={ImgixImage}
                        background="surfaceSecondaryElevated"
                        source={{ uri: offer.marketplace.imageUrl }}
                        width={{ custom: 16 }}
                        height={{ custom: 16 }}
                        borderRadius={16}
                        size={16}
                        // shadow is way off on android idk why
                        shadow={IS_ANDROID ? undefined : '30px accent'}
                      />
                      <Text
                        color="labelSecondary"
                        align="right"
                        size="17pt"
                        weight="medium"
                      >
                        {offer.marketplace.name}
                      </Text>
                    </Inline>
                  }
                />
                {!!feesPercentage && (
                  <Row
                    symbol="􀘾"
                    label={i18n.t(
                      i18n.l.nft_offers.single_offer_sheet.marketplace_fees,
                      { marketplace: offer.marketplace.name }
                    )}
                    value={
                      <Text
                        color="labelSecondary"
                        align="right"
                        size="17pt"
                        weight="medium"
                      >
                        {feesPercentage}%
                      </Text>
                    }
                  />
                )}
                {!!royaltiesPercentage && (
                  <Row
                    symbol="􀣶"
                    label={i18n.t(
                      i18n.l.nft_offers.single_offer_sheet.creator_royalties
                    )}
                    value={
                      <Text
                        color="labelSecondary"
                        align="right"
                        size="17pt"
                        weight="medium"
                      >
                        {royaltiesPercentage}%
                      </Text>
                    }
                  />
                )}
                {/* <Row
                symbol="􀖅"
                label={i18n.t(i18n.l.nft_offers.single_offer_sheet.receive)}
                value={
                  <Text
                    color="labelSecondary"
                    align="right"
                    size="17pt"
                    weight="medium"
                  >
                    {offer.paymentToken.symbol}
                  </Text>
                }
              /> */}
              </Inset>

              <Separator color="separatorTertiary" />

              <Inset vertical="24px">
                <Columns alignVertical="center">
                  <Column>
                    <Text color="label" size="17pt" weight="bold">
                      {i18n.t(i18n.l.nft_offers.single_offer_sheet.proceeds)}
                    </Text>
                  </Column>
                  <Column>
                    <Inline
                      space="4px"
                      alignVertical="center"
                      alignHorizontal="right"
                    >
                      <CoinIcon
                        address={offer.paymentToken.address}
                        size={16}
                        symbol={offer.paymentToken.symbol}
                      />

                      <Text
                        color="label"
                        align="right"
                        size="17pt"
                        weight="bold"
                      >
                        {netCrypto} {offer.paymentToken.symbol}
                      </Text>
                    </Inline>

                    <Inset top="10px">
                      <Text
                        color="labelSecondary"
                        align="right"
                        size="13pt"
                        weight="semibold"
                      >
                        {netCurrency}
                      </Text>
                    </Inset>
                  </Column>
                </Columns>
              </Inset>
              {isReadOnlyWallet ? (
                <AccentColorProvider
                  color={offer.nft.predominantColor || buttonColorFallback}
                >
                  {/* @ts-ignore js component */}
                  <Box
                    as={ButtonPressAnimation}
                    background="accent"
                    height="46px"
                    // @ts-ignore
                    disabled={isExpired}
                    width="full"
                    borderRadius={99}
                    justifyContent="center"
                    alignItems="center"
                    style={{ overflow: 'hidden' }}
                    onPress={() => {
                      analyticsV2.track(
                        analyticsV2.event.nftOffersViewedExternalOffer,
                        {
                          marketplace: offer.marketplace.name,
                          offerValueUSD: offer.grossAmount.usd,
                          offerValue: offer.grossAmount.decimal,
                          offerCurrency: {
                            symbol: offer.paymentToken.symbol,
                            contractAddress: offer.paymentToken.address,
                          },
                          floorDifferencePercentage:
                            offer.floorDifferencePercentage,
                          nft: {
                            contractAddress: offer.nft.contractAddress,
                            tokenId: offer.nft.tokenId,
                            network: offer.network,
                          },
                        }
                      );
                      Linking.openURL(offer.url);
                    }}
                  >
                    <Text
                      color="label"
                      align="center"
                      size="17pt"
                      weight="heavy"
                    >
                      {i18n.t(
                        isExpired
                          ? i18n.l.nft_offers.single_offer_sheet.offer_expired
                          : i18n.l.nft_offers.single_offer_sheet.view_offer
                      )}
                    </Text>
                  </Box>
                </AccentColorProvider>
              ) : (
                <>
                  {/* @ts-ignore */}
                  <HoldToAuthorizeButton
                    backgroundColor={
                      offer.nft.predominantColor || buttonColorFallback
                    }
                    disabled={!isSufficientGas || !isValidGas || !signer}
                    hideInnerBorder
                    label={
                      insufficientEth
                        ? i18n.t(
                            i18n.l.button.confirm_exchange.insufficient_eth
                          )
                        : 'Hold to Sell'
                    }
                    onLongPress={acceptOffer}
                    parentHorizontalPadding={28}
                    showBiometryIcon={!insufficientEth}
                  />
                  {/* @ts-ignore */}
                  <GasSpeedButton
                    asset={{
                      color: offer.nft.predominantColor || buttonColorFallback,
                    }}
                    horizontalPadding={0}
                    currentNetwork={offer.network}
                    theme={isDarkMode ? 'dark' : 'light'}
                  />
                </>
              )}
            </Inset>
          </View>
        </SimpleSheet>
      )}
    </BackgroundProvider>
  );
}<|MERGE_RESOLUTION|>--- conflicted
+++ resolved
@@ -1,8 +1,4 @@
-<<<<<<< HEAD
 import React, { useCallback, useEffect, useRef, useState } from 'react';
-=======
-import React, { useEffect, useState } from 'react';
->>>>>>> 087b7694
 import { Linking, View } from 'react-native';
 import { WrappedAlert as Alert } from '@/helpers/alert';
 import { useRoute } from '@react-navigation/native';
@@ -34,7 +30,6 @@
 import ConditionalWrap from 'conditional-wrap';
 import Routes from '@/navigation/routesNames';
 import { useLegacyNFTs } from '@/resources/nfts';
-<<<<<<< HEAD
 import { useAccountSettings, useGas, useWallets } from '@/hooks';
 import { TransactionStatus, TransactionType } from '@/entities';
 import { analyticsV2 } from '@/analytics';
@@ -56,15 +51,9 @@
 import { CardSize } from '@/components/unique-token/CardSize';
 import { queryClient } from '@/react-query';
 import { nftOffersQueryKey } from '@/resources/nftOffers';
-=======
-import { useAccountSettings } from '@/hooks';
-import { analyticsV2 } from '@/analytics';
-import { CardSize } from '@/components/unique-token/CardSize';
->>>>>>> 087b7694
 
 const NFT_IMAGE_HEIGHT = 160;
 const TWO_HOURS_MS = 2 * 60 * 60 * 1000;
-<<<<<<< HEAD
 const RAINBOW_FEE_BIPS = 85;
 const BIPS_TO_DECIMAL_RATIO = 10000;
 const RAINBOW_FEE_ADDRESS_MAINNET =
@@ -82,9 +71,6 @@
       return undefined;
   }
 }
-=======
-const NFT_IMAGE_HEIGHT = 160;
->>>>>>> 087b7694
 
 function Row({
   symbol,
@@ -120,9 +106,7 @@
 export function NFTSingleOfferSheet() {
   const { params } = useRoute();
   const { navigate, setParams } = useNavigation();
-  const { offer } = params as { offer: NftOffer };
   const { accountAddress } = useAccountSettings();
-<<<<<<< HEAD
   const { isReadOnlyWallet } = useWallets();
   const { isDarkMode } = useTheme();
   const {
@@ -133,13 +117,11 @@
     isValidGas,
   } = useGas();
   const dispatch = useDispatch();
-=======
->>>>>>> 087b7694
   const {
     data: { nftsMap },
   } = useLegacyNFTs({ address: accountAddress });
 
-  const nft = nftsMap[offer.nft.uniqueId];
+  const { offer } = params as { offer: NftOffer };
 
   const [signer, setSigner] = useState<WalletClient>();
   const [height, setHeight] = useState(0);
@@ -147,7 +129,6 @@
   const didCompleteRef = useRef<boolean>(false);
   const txsRef = useRef<string[]>([]);
 
-<<<<<<< HEAD
   const nft = nftsMap[offer.nft.uniqueId];
 
   const insufficientEth = isSufficientGas === false && isValidGas;
@@ -161,11 +142,6 @@
         .div(BIPS_TO_DECIMAL_RATIO)
         .toString()}`
     : undefined;
-=======
-  useEffect(() => {
-    setParams({ longFormHeight: height });
-  }, [height, setParams]);
->>>>>>> 087b7694
 
   const [timeRemaining, setTimeRemaining] = useState(
     offer.validUntil
@@ -235,6 +211,7 @@
     }
   }, [offer.validUntil]);
 
+  // estimate gas
   useEffect(() => {
     if (!isReadOnlyWallet && !isExpired) {
       (async () => {
@@ -342,7 +319,6 @@
             feesOnTop: [feeParam],
           }
         : undefined,
-      // precheck: true,
       wallet: signer!,
       onProgress: (steps: Execute['steps']) => {
         steps.forEach(step => {
@@ -456,9 +432,6 @@
     rainbowFeeDecimal,
     signer,
   ]);
-
-  const feesPercentage = Math.floor(offer.feesPercentage * 10) / 10;
-  const royaltiesPercentage = Math.floor(offer.royaltiesPercentage * 10) / 10;
 
   return (
     <BackgroundProvider color="surfaceSecondary">
