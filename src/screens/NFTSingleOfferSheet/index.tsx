import React, { useCallback, useEffect, useRef, useState } from 'react';
import lang from 'i18n-js';
import { Linking, View } from 'react-native';
import { WrappedAlert as Alert } from '@/helpers/alert';
import { useRoute } from '@react-navigation/native';
import { SimpleSheet } from '@/components/sheet/SimpleSheet';
import {
  AccentColorProvider,
  BackgroundProvider,
  Box,
  Inline,
  Inset,
  Separator,
  Text,
  Columns,
  Column,
  useForegroundColor,
} from '@/design-system';
import { ImgixImage } from '@/components/images';
import { getFormattedTimeQuantity, convertAmountToNativeDisplay, handleSignificantDecimals } from '@/helpers/utilities';
import * as i18n from '@/languages';
import { NftOffer } from '@/graphql/__generated__/arc';
import { ButtonPressAnimation } from '@/components/animations';
import { useNavigation } from '@/navigation';
import { IS_ANDROID } from '@/env';
import ConditionalWrap from 'conditional-wrap';
import Routes from '@/navigation/routesNames';
import { useLegacyNFTs } from '@/resources/nfts';
import { useAccountSettings, useGas, useWallets } from '@/hooks';
import { NewTransaction } from '@/entities';
import { analyticsV2 } from '@/analytics';
import { BigNumber } from '@ethersproject/bignumber';
import { HoldToAuthorizeButton } from '@/components/buttons';
import { GasSpeedButton } from '@/components/gas';
import { loadPrivateKey } from '@/model/wallet';
import { Execute, getClient } from '@reservoir0x/reservoir-sdk';
import { privateKeyToAccount } from 'viem/accounts';
import { createWalletClient, http } from 'viem';

import { RainbowError, logger } from '@/logger';
import { useTheme } from '@/theme';
import { Network } from '@/helpers';
import { getNetworkObj } from '@/networks';
import { CardSize } from '@/components/unique-token/CardSize';
import { queryClient } from '@/react-query';
import { nftOffersQueryKey } from '@/resources/reservoir/nftOffersQuery';
import { getRainbowFeeAddress } from '@/resources/reservoir/utils';
import { useExternalToken } from '@/resources/assets/externalAssetsQuery';
import RainbowCoinIcon from '@/components/coin-icon/RainbowCoinIcon';
import { addNewTransaction } from '@/state/pendingTransactions';
import { getUniqueId } from '@/utils/ethereumUtils';
import { getNextNonce } from '@/state/nonces';
import { metadataPOSTClient } from '@/graphql';
import { ethUnits } from '@/references';
import { Transaction } from '@/graphql/__generated__/metadataPOST';

const NFT_IMAGE_HEIGHT = 160;
const TWO_HOURS_MS = 2 * 60 * 60 * 1000;
const RAINBOW_FEE_BIPS = 85;
const BIPS_TO_DECIMAL_RATIO = 10000;

function Row({ symbol, label, value }: { symbol: string; label: string; value: React.ReactNode }) {
  return (
    <Box height="36px" alignItems="center">
      <Columns>
        <Column>
          <Inline space="4px" alignVertical="center">
            <Box width={{ custom: 28 }}>
              <Text color="labelTertiary" size="15pt" weight="medium">
                {symbol}
              </Text>
            </Box>

            <Text color="labelTertiary" size="17pt" weight="medium">
              {label}
            </Text>
          </Inline>
        </Column>
        <Column>{value}</Column>
      </Columns>
    </Box>
  );
}

export function NFTSingleOfferSheet() {
  const { params } = useRoute();
  const { navigate, setParams } = useNavigation();
  const { accountAddress, nativeCurrency } = useAccountSettings();
  const { isReadOnlyWallet } = useWallets();
  const theme = useTheme();
  const { updateTxFee, startPollingGasFees, stopPollingGasFees, isSufficientGas, isValidGas } = useGas();
<<<<<<< HEAD

=======
>>>>>>> 10c2b594
  const {
    data: { nftsMap },
  } = useLegacyNFTs({ address: accountAddress });

  const { offer } = params as { offer: NftOffer };

  const { data: externalAsset } = useExternalToken({
    address: offer.paymentToken.address,
    network: offer.network as Network,
    currency: nativeCurrency,
  });

  const [isGasReady, setIsGasReady] = useState<boolean>(false);
  const [height, setHeight] = useState(0);
  const [isAccepting, setIsAccepting] = useState(false);
  const txsRef = useRef<string[]>([]);

  const nft = nftsMap[offer.nft.uniqueId];

  const insufficientEth = isSufficientGas === false && isValidGas;

  const network = offer.network as Network;
  const rainbowFeeAddress = getRainbowFeeAddress(network);
  const rainbowFeeDecimal = (offer.grossAmount.decimal * RAINBOW_FEE_BIPS) / BIPS_TO_DECIMAL_RATIO;
  const feeParam = rainbowFeeAddress
    ? `${rainbowFeeAddress}:${BigNumber.from(offer.grossAmount.raw).mul(RAINBOW_FEE_BIPS).div(BIPS_TO_DECIMAL_RATIO).toString()}`
    : undefined;

  const [timeRemaining, setTimeRemaining] = useState(offer.validUntil ? Math.max(offer.validUntil * 1000 - Date.now(), 0) : undefined);
  const isExpiring = timeRemaining !== undefined && timeRemaining <= TWO_HOURS_MS;
  const isExpired = timeRemaining === 0;
  const time = timeRemaining ? getFormattedTimeQuantity(timeRemaining) : undefined;

  const isFloorDiffPercentagePositive = offer.floorDifferencePercentage >= 0;
  const listPrice = handleSignificantDecimals(
    offer.grossAmount.decimal,
    18,
    // don't show more than 3 decimals
    3,
    undefined,
    // abbreviate if amount is >= 10,000
    offer.grossAmount.decimal >= 10_000
  );
  const floorPrice = handleSignificantDecimals(
    offer.floorPrice.amount.decimal,
    18,
    // don't show more than 3 decimals
    3,
    undefined,
    // abbreviate if amount is >= 10,000
    offer.floorPrice.amount.decimal >= 10_000
  );
  const netCurrency = convertAmountToNativeDisplay(
    offer.netAmount.usd,
    'USD',
    undefined,
    // don't show decimals
    false,
    // abbreviate if amount is >= 10,000
    offer.netAmount.decimal >= 10_000
  );
  const netCrypto = handleSignificantDecimals(
    offer.netAmount.decimal,
    18,
    // don't show more than 3 decimals
    3,
    undefined,
    // abbreviate if amount is >= 10,000
    offer.netAmount.decimal >= 10_000
  );

  const buttonColorFallback = useForegroundColor('accent');

  const feesPercentage = Math.floor(offer.feesPercentage * 10) / 10;
  const royaltiesPercentage = Math.floor(offer.royaltiesPercentage * 10) / 10;

  useEffect(() => {
    setParams({ longFormHeight: height });
  }, [height, setParams]);

  useEffect(() => {
    if (offer.validUntil) {
      const interval = setInterval(() => {
        setTimeRemaining(Math.max(offer.validUntil * 1000 - Date.now(), 0));
      }, 60000);
      return () => clearInterval(interval);
    }
  }, [offer.validUntil]);

  const estimateGas = useCallback(() => {
    try {
      const networkObj = getNetworkObj(network);
      const signer = createWalletClient({
        // @ts-ignore
        account: accountAddress,
        chain: networkObj,
        transport: http(networkObj.rpc),
      });
      getClient()?.actions.acceptOffer({
        items: [
          {
            token: `${offer.nft.contractAddress}:${offer.nft.tokenId}`,
            quantity: 1,
          },
        ],
        options: feeParam
          ? {
              feesOnTop: [feeParam],
            }
          : undefined,
        chainId: networkObj.id,
        precheck: true,
        wallet: signer,
        onProgress: async (steps: Execute['steps']) => {
          let reservoirEstimate = 0;
          const txs: Transaction[] = [];
          const fallbackEstimate =
            offer.network === Network.mainnet ? ethUnits.mainnet_nft_offer_gas_fee_fallback : ethUnits.l2_nft_offer_gas_fee_fallback;
          steps.forEach(step =>
            step.items?.forEach(item => {
              if (item?.data?.to && item?.data?.from && item?.data?.data) {
                txs.push({
                  to: item.data.to,
                  from: item.data.from,
                  data: item.data.data,
                  value: item.data.value ?? '0x0',
                });
              }
              // @ts-ignore missing from reservoir type
              const txEstimate = item.gasEstimate;
              if (typeof txEstimate === 'number') {
                reservoirEstimate += txEstimate;
              }
            })
          );
          const txSimEstimate = parseInt(
            (
              await metadataPOSTClient.simulateTransactions({
                chainId: networkObj.id,
                transactions: txs,
              })
            )?.simulateTransactions?.[0]?.gas?.estimate ?? '0x0',
            16
          );
          const estimate = txSimEstimate || reservoirEstimate || fallbackEstimate;
          if (estimate) {
            updateTxFee(estimate, null);
            setIsGasReady(true);
          }
        },
      });
    } catch {
      logger.error(new RainbowError('NFT Offer: Failed to estimate gas'));
    }
  }, [accountAddress, feeParam, network, offer, updateTxFee]);

  // estimate gas
  useEffect(() => {
    if (!isReadOnlyWallet && !isExpired) {
      startPollingGasFees(network);
      estimateGas();
    }
    return () => {
      stopPollingGasFees();
    };
  }, [estimateGas, isExpired, isReadOnlyWallet, network, startPollingGasFees, stopPollingGasFees, updateTxFee]);

  const acceptOffer = useCallback(async () => {
    logger.info(`Initiating sale of NFT ${offer.nft.contractAddress}:${offer.nft.tokenId}`);
    const analyticsEventObject = {
      nft: {
        contractAddress: offer.nft.contractAddress,
        tokenId: offer.nft.tokenId,
        network: offer.network,
      },
      marketplace: offer.marketplace.name,
      offerValue: offer.grossAmount.decimal,
      offerValueUSD: offer.grossAmount.usd,
      floorDifferencePercentage: offer.floorDifferencePercentage,
      rainbowFee: rainbowFeeDecimal,
      offerCurrency: {
        symbol: offer.paymentToken.symbol,
        contractAddress: offer.paymentToken.address,
      },
    };
    analyticsV2.track(analyticsV2.event.nftOffersAcceptedOffer, {
      status: 'in progress',
      ...analyticsEventObject,
    });
    const privateKey = await loadPrivateKey(accountAddress, false);
    // @ts-ignore
    const account = privateKeyToAccount(privateKey);
    const networkObj = getNetworkObj(network);
    const signer = createWalletClient({
      account,
      chain: networkObj,
      transport: http(networkObj.rpc),
    });
    const nonce = await getNextNonce({ address: accountAddress, network });
    try {
      let errorMessage = '';
      let didComplete = false;
      await getClient()?.actions.acceptOffer({
        items: [
          {
            token: `${offer.nft.contractAddress}:${offer.nft.tokenId}`,
            quantity: 1,
          },
        ],
        options: feeParam
          ? {
              feesOnTop: [feeParam],
            }
          : undefined,
        chainId: networkObj.id,
        wallet: signer!,
        onProgress: (steps: Execute['steps']) => {
          setIsAccepting(true);
          steps.forEach(step => {
            if (errorMessage) return;
            if (step.error && !errorMessage) {
              errorMessage = step.error;
              return;
            }
            step.items?.forEach(item => {
              if (item.txHashes?.[0].txHash && !txsRef.current.includes(item.txHashes?.[0].txHash) && item.status === 'incomplete') {
                let tx: NewTransaction | null = null;
                const asset = {
                  ...nft,
                  address: offer.nft.contractAddress,
                  symbol: 'NFT',
                  decimals: 18,
                };
                if (step.id === 'sale') {
                  tx = {
                    status: 'pending',
                    to: item.data?.to,
                    from: item.data?.from,
                    hash: item.txHashes[0].txHash,
                    network: offer.network as Network,
                    nonce: item?.txHashes?.length > 1 ? nonce + 1 : nonce,
                    asset: {
                      ...offer.paymentToken,
                      network: offer.network as Network,
                      uniqueId: getUniqueId(offer.paymentToken.address, offer.network as Network),
                    },
                    changes: [
                      {
                        direction: 'out',
                        asset,
                        value: 1,
                      },
                      {
                        direction: 'in',
                        asset: {
                          ...offer.paymentToken,
                          network: offer.network as Network,
                          uniqueId: getUniqueId(offer.paymentToken.address, offer.network as Network),
                        },
                        value: offer.grossAmount.raw,
                      },
                    ],
                    type: 'sale',
                  };
                } else if (step.id === 'nft-approval') {
                  tx = {
                    status: 'pending',
                    to: item.data?.to,
                    from: item.data?.from,
                    hash: item.txHashes[0].txHash,
                    network: offer.network as Network,
                    nonce,
                    asset,
                    type: 'approve',
                  };
                }
                if (tx) {
                  addNewTransaction({
                    transaction: tx,
                    address: accountAddress,
                    network: offer.network as Network,
                  });
                  txsRef.current.push(tx.hash);
                }
              } else if (item.status === 'complete' && step.id === 'sale' && !didComplete) {
                didComplete = true;
              }
            });
          });
        },
      });
      if (errorMessage || !didComplete) throw new Error(errorMessage);

      // remove offer from cache
      queryClient.setQueryData(
        nftOffersQueryKey({ walletAddress: accountAddress }),
        (cachedData: { nftOffers: NftOffer[] | undefined } | undefined) => {
          return {
            nftOffers: cachedData?.nftOffers?.filter(cachedOffer => cachedOffer.nft.uniqueId !== offer.nft.uniqueId),
          };
        }
      );

      logger.info(`Completed sale of NFT ${offer.nft.contractAddress}:${offer.nft.tokenId}`);
      analyticsV2.track(analyticsV2.event.nftOffersAcceptedOffer, {
        status: 'completed',
        ...analyticsEventObject,
      });

      navigate(Routes.PROFILE_SCREEN);
    } catch (e) {
      logger.error(
        new RainbowError(
          `Error selling NFT ${offer.nft.contractAddress} #${offer.nft.tokenId} on marketplace ${offer.marketplace.name}: ${e}`
        )
      );
      analyticsV2.track(analyticsV2.event.nftOffersAcceptedOffer, {
        status: 'failed',
        ...analyticsEventObject,
      });
      Alert.alert(i18n.t(i18n.l.nft_offers.single_offer_sheet.error.title), i18n.t(i18n.l.nft_offers.single_offer_sheet.error.message), [
        {
          onPress: () => navigate(Routes.NFT_SINGLE_OFFER_SHEET, { offer }),
          text: i18n.t(i18n.l.button.go_back),
        },
        {
          text: i18n.t(i18n.l.button.cancel),
        },
      ]);
    } finally {
      setIsAccepting(false);
    }
  }, [accountAddress, feeParam, navigate, network, nft, offer, rainbowFeeDecimal]);

  let buttonLabel = '';
  if (!isAccepting) {
    if (insufficientEth) {
      buttonLabel = lang.t('button.confirm_exchange.insufficient_token', {
        tokenName: getNetworkObj(offer.network as Network).nativeCurrency.symbol,
      });
    } else {
      buttonLabel = i18n.t(i18n.l.nft_offers.single_offer_sheet.hold_to_sell);
    }
  } else {
    buttonLabel = i18n.t(i18n.l.nft_offers.single_offer_sheet.selling);
  }

  return (
    <BackgroundProvider color="surfaceSecondary">
      {({ backgroundColor }) => (
        <SimpleSheet backgroundColor={backgroundColor as string}>
          <View onLayout={e => setHeight(e.nativeEvent.layout.height)}>
            <Inset top="32px" horizontal="28px" bottom="52px">
              <Inset bottom="36px">
                <Text color="label" align="center" size="20pt" weight="heavy">
                  {i18n.t(i18n.l.nft_offers.single_offer_sheet.title)}
                </Text>
                <Inset top="10px">
                  {timeRemaining !== undefined && (
                    <Inline space="4px" alignHorizontal="center" alignVertical="center">
                      <Text color={isExpiring || isExpired ? 'red' : 'labelTertiary'} align="center" size="13pt" weight="semibold">
                        {isExpired ? '􀇾' : '􀐫'}
                      </Text>
                      <Text color={isExpiring || isExpired ? 'red' : 'labelTertiary'} align="center" size="15pt" weight="semibold">
                        {isExpired
                          ? i18n.t(i18n.l.nft_offers.single_offer_sheet.expired)
                          : i18n.t(i18n.l.nft_offers.single_offer_sheet.expires_in, {
                              timeLeft: time!,
                            })}
                      </Text>
                    </Inline>
                  )}
                </Inset>
              </Inset>
              <Box alignItems="center">
                <ButtonPressAnimation
                  disabled={!nft}
                  onPress={() =>
                    navigate(Routes.EXPANDED_ASSET_SHEET, {
                      asset: nft,
                      backgroundOpacity: 1,
                      cornerRadius: 'device',
                      external: false,
                      springDamping: 1,
                      topOffset: 0,
                      transitionDuration: 0.25,
                      type: 'unique_token',
                    })
                  }
                  overflowMargin={100}
                >
                  <ConditionalWrap
                    condition={!!offer.nft.predominantColor}
                    wrap={(children: React.ReactNode) => (
                      <AccentColorProvider color={offer.nft.predominantColor!}>{children}</AccentColorProvider>
                    )}
                  >
                    <Box
                      as={ImgixImage}
                      background="surfaceSecondaryElevated"
                      source={{ uri: offer.nft.imageUrl }}
                      width={{
                        custom: NFT_IMAGE_HEIGHT,
                      }}
                      height={{
                        custom: offer.nft.aspectRatio ? NFT_IMAGE_HEIGHT / offer.nft.aspectRatio : NFT_IMAGE_HEIGHT,
                      }}
                      borderRadius={16}
                      size={CardSize}
                      shadow={offer.nft.predominantColor ? '30px accent' : '30px'}
                    />
                  </ConditionalWrap>
                </ButtonPressAnimation>
              </Box>

              <Inset top={{ custom: 40 }} bottom="24px">
                <Columns alignVertical="center">
                  <Column>
                    <Text color="label" size="17pt" weight="bold">
                      {offer.nft.name}
                    </Text>
                    <Inset top="10px">
                      <Text color="labelTertiary" size="13pt" weight="medium">
                        {offer.nft.collectionName}
                      </Text>
                    </Inset>
                  </Column>
                  <Column>
                    <Inline space="4px" alignVertical="center" alignHorizontal="right">
                      <RainbowCoinIcon
                        size={16}
                        icon={externalAsset?.icon_url}
                        network={offer?.network as Network}
                        symbol={offer.paymentToken.symbol}
                        theme={theme}
                        colors={externalAsset?.colors}
                        ignoreBadge
                      />
                      <Text color="label" align="right" size="17pt" weight="bold">
                        {listPrice} {offer.paymentToken.symbol}
                      </Text>
                    </Inline>

                    <Inset top="6px">
                      <Inline alignHorizontal="right">
                        <Text size="13pt" weight="medium" color={isFloorDiffPercentagePositive ? 'green' : 'labelTertiary'}>
                          {`${isFloorDiffPercentagePositive ? '+' : ''}${offer.floorDifferencePercentage}% `}
                        </Text>
                        <Text size="13pt" weight="medium" color="labelTertiary">
                          {i18n.t(
                            isFloorDiffPercentagePositive ? i18n.l.nft_offers.sheet.above_floor : i18n.l.nft_offers.sheet.below_floor
                          )}
                        </Text>
                      </Inline>
                    </Inset>
                  </Column>
                </Columns>
              </Inset>

              <Separator color="separatorTertiary" />

              <Inset top="24px">
                <Row
                  symbol="􀐾"
                  label={i18n.t(i18n.l.nft_offers.single_offer_sheet.floor_price)}
                  value={
                    <Inline space="4px" alignVertical="center" alignHorizontal="right">
                      <RainbowCoinIcon
                        size={16}
                        icon={externalAsset?.icon_url}
                        network={offer?.network as Network}
                        symbol={offer.paymentToken.symbol}
                        theme={theme}
                        colors={externalAsset?.colors}
                        ignoreBadge
                      />

                      <Text color="labelSecondary" align="right" size="17pt" weight="medium">
                        {floorPrice} {offer.floorPrice.paymentToken.symbol}
                      </Text>
                    </Inline>
                  }
                />

                <Row
                  symbol="􀍩"
                  label={i18n.t(i18n.l.nft_offers.single_offer_sheet.marketplace)}
                  value={
                    <Inline space="4px" alignVertical="center" alignHorizontal="right">
                      <Box
                        as={ImgixImage}
                        background="surfaceSecondaryElevated"
                        source={{ uri: offer.marketplace.imageUrl }}
                        width={{ custom: 16 }}
                        height={{ custom: 16 }}
                        borderRadius={16}
                        size={16}
                        // shadow is way off on android idk why
                        shadow={IS_ANDROID ? undefined : '30px accent'}
                      />
                      <Text color="labelSecondary" align="right" size="17pt" weight="medium">
                        {offer.marketplace.name}
                      </Text>
                    </Inline>
                  }
                />
                {!!feesPercentage && (
                  <Row
                    symbol="􀘾"
                    label={i18n.t(i18n.l.nft_offers.single_offer_sheet.marketplace_fees, { marketplace: offer.marketplace.name })}
                    value={
                      <Text color="labelSecondary" align="right" size="17pt" weight="medium">
                        {feesPercentage}%
                      </Text>
                    }
                  />
                )}
                {!!royaltiesPercentage && (
                  <Row
                    symbol="􀣶"
                    label={i18n.t(i18n.l.nft_offers.single_offer_sheet.creator_royalties)}
                    value={
                      <Text color="labelSecondary" align="right" size="17pt" weight="medium">
                        {royaltiesPercentage}%
                      </Text>
                    }
                  />
                )}
                {/* <Row
                symbol="􀖅"
                label={i18n.t(i18n.l.nft_offers.single_offer_sheet.receive)}
                value={
                  <Text
                    color="labelSecondary"
                    align="right"
                    size="17pt"
                    weight="medium"
                  >
                    {offer.paymentToken.symbol}
                  </Text>
                }
              /> */}
              </Inset>

              <Separator color="separatorTertiary" />

              <Inset vertical="24px">
                <Columns alignVertical="center">
                  <Column>
                    <Text color="label" size="17pt" weight="bold">
                      {i18n.t(i18n.l.nft_offers.single_offer_sheet.proceeds)}
                    </Text>
                  </Column>
                  <Column>
                    <Inline space="4px" alignVertical="center" alignHorizontal="right">
                      <RainbowCoinIcon
                        size={16}
                        icon={externalAsset?.icon_url}
                        network={offer?.network as Network}
                        symbol={offer.paymentToken.symbol}
                        theme={theme}
                        colors={externalAsset?.colors}
                        ignoreBadge
                      />
                      <Text color="label" align="right" size="17pt" weight="bold">
                        {netCrypto} {offer.paymentToken.symbol}
                      </Text>
                    </Inline>

                    <Inset top="10px">
                      <Text color="labelSecondary" align="right" size="13pt" weight="semibold">
                        {netCurrency}
                      </Text>
                    </Inset>
                  </Column>
                </Columns>
              </Inset>
              {isReadOnlyWallet || isExpired ? (
                <AccentColorProvider color={offer.nft.predominantColor || buttonColorFallback}>
                  {/* @ts-ignore js component */}
                  <Box
                    as={ButtonPressAnimation}
                    background="accent"
                    height="46px"
                    // @ts-ignore
                    disabled={isExpired}
                    width="full"
                    borderRadius={99}
                    justifyContent="center"
                    alignItems="center"
                    style={{ overflow: 'hidden' }}
                    onPress={() => {
                      analyticsV2.track(analyticsV2.event.nftOffersViewedExternalOffer, {
                        marketplace: offer.marketplace.name,
                        offerValueUSD: offer.grossAmount.usd,
                        offerValue: offer.grossAmount.decimal,
                        offerCurrency: {
                          symbol: offer.paymentToken.symbol,
                          contractAddress: offer.paymentToken.address,
                        },
                        floorDifferencePercentage: offer.floorDifferencePercentage,
                        nft: {
                          contractAddress: offer.nft.contractAddress,
                          tokenId: offer.nft.tokenId,
                          network: offer.network,
                        },
                      });
                      Linking.openURL(offer.url);
                    }}
                  >
                    <Text color="label" align="center" size="17pt" weight="heavy">
                      {i18n.t(
                        isExpired ? i18n.l.nft_offers.single_offer_sheet.offer_expired : i18n.l.nft_offers.single_offer_sheet.view_offer
                      )}
                    </Text>
                  </Box>
                </AccentColorProvider>
              ) : (
                <>
                  {/* @ts-ignore */}
                  <HoldToAuthorizeButton
                    backgroundColor={offer.nft.predominantColor || buttonColorFallback}
                    disabled={!isSufficientGas || !isValidGas}
                    hideInnerBorder
                    label={buttonLabel}
                    onLongPress={acceptOffer}
                    parentHorizontalPadding={28}
                    showBiometryIcon={!insufficientEth}
                  />
                  {/* @ts-ignore */}
                  <GasSpeedButton
                    asset={{
                      color: offer.nft.predominantColor || buttonColorFallback,
                    }}
                    loading={!isGasReady}
                    horizontalPadding={0}
                    currentNetwork={offer.network}
                    theme={theme.isDarkMode ? 'dark' : 'light'}
                  />
                </>
              )}
            </Inset>
          </View>
        </SimpleSheet>
      )}
    </BackgroundProvider>
  );
}<|MERGE_RESOLUTION|>--- conflicted
+++ resolved
@@ -89,10 +89,6 @@
   const { isReadOnlyWallet } = useWallets();
   const theme = useTheme();
   const { updateTxFee, startPollingGasFees, stopPollingGasFees, isSufficientGas, isValidGas } = useGas();
-<<<<<<< HEAD
-
-=======
->>>>>>> 10c2b594
   const {
     data: { nftsMap },
   } = useLegacyNFTs({ address: accountAddress });
