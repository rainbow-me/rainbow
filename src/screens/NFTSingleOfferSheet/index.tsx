--- conflicted
+++ resolved
@@ -271,7 +271,6 @@
       transport: http(networkObj.rpc),
     });
     const nonce = await getNextNonce({ address: accountAddress, network });
-<<<<<<< HEAD
     try {
       let errorMessage = '';
       let didComplete = false;
@@ -298,7 +297,7 @@
               return;
             }
             step.items?.forEach(item => {
-              if (item.txHashes?.[0] && !txsRef.current.includes(item.txHashes?.[0]) && item.status === 'incomplete') {
+              if (item.txHashes?.[0].txHash && !txsRef.current.includes(item.txHashes?.[0].txHash) && item.status === 'incomplete') {
                 let tx: NewTransaction | null = null;
                 const asset = {
                   ...nft,
@@ -311,71 +310,7 @@
                     status: 'pending',
                     to: item.data?.to,
                     from: item.data?.from,
-                    hash: item.txHashes[0],
-=======
-
-    getClient()?.actions.acceptOffer({
-      items: [
-        {
-          token: `${offer.nft.contractAddress}:${offer.nft.tokenId}`,
-          quantity: 1,
-        },
-      ],
-      options: feeParam
-        ? {
-            feesOnTop: [feeParam],
-          }
-        : undefined,
-      chainId: networkObj.id,
-      wallet: signer!,
-      onProgress: (steps: Execute['steps']) => {
-        steps.forEach(step => {
-          if (step.error && !didErrorRef.current) {
-            didErrorRef.current = true;
-            logger.error(
-              new RainbowError(
-                `Error selling NFT ${offer.nft.contractAddress} #${offer.nft.tokenId} on marketplace ${offer.marketplace.name}: ${step.error}`
-              )
-            );
-            analyticsV2.track(analyticsV2.event.nftOffersAcceptedOffer, {
-              status: 'failed',
-              ...analyticsEventObject,
-            });
-            Alert.alert(
-              i18n.t(i18n.l.nft_offers.single_offer_sheet.error.title),
-              i18n.t(i18n.l.nft_offers.single_offer_sheet.error.message),
-              [
-                {
-                  onPress: () => navigate(Routes.NFT_SINGLE_OFFER_SHEET, { offer }),
-                  text: i18n.t(i18n.l.button.go_back),
-                },
-                {
-                  text: i18n.t(i18n.l.button.cancel),
-                },
-              ]
-            );
-            return;
-          }
-          step.items?.forEach(item => {
-            if (item.txHashes?.[0]?.txHash && !txsRef.current.includes(item.txHashes[0].txHash) && item.status === 'incomplete') {
-              let tx: NewTransaction | null = null;
-              const asset = {
-                ...nft,
-                address: nft.asset_contract.address || '',
-                symbol: 'NFT',
-                decimals: 18,
-              };
-              if (step.id === 'sale') {
-                tx = {
-                  status: 'pending',
-                  to: item.data?.to,
-                  from: item.data?.from,
-                  hash: item.txHashes[0].txHash,
-                  network: offer.network as Network,
-                  nonce: item?.txHashes?.length > 1 ? nonce + 1 : nonce,
-                  asset: {
-                    ...offer.paymentToken,
->>>>>>> 89094381
+                    hash: item.txHashes[0].txHash,
                     network: offer.network as Network,
                     nonce: item?.txHashes?.length > 1 ? nonce + 1 : nonce,
                     asset: {
@@ -389,7 +324,6 @@
                         asset,
                         value: 1,
                       },
-<<<<<<< HEAD
                       {
                         direction: 'in',
                         asset: {
@@ -407,47 +341,11 @@
                     status: 'pending',
                     to: item.data?.to,
                     from: item.data?.from,
-                    hash: item.txHashes[0],
+                    hash: item.txHashes[0].txHash,
                     network: offer.network as Network,
                     nonce,
                     asset,
                     type: 'approve',
-=======
-                      value: offer.grossAmount.raw,
-                    },
-                  ],
-                  type: 'sale',
-                };
-              } else if (step.id === 'nft-approval') {
-                tx = {
-                  status: 'pending',
-                  to: item.data?.to,
-                  from: item.data?.from,
-                  hash: item.txHashes[0].txHash,
-                  network: offer.network as Network,
-                  nonce,
-                  asset,
-                  type: 'approve',
-                };
-              }
-              if (tx) {
-                addNewTransaction({
-                  transaction: tx,
-                  address: accountAddress,
-                  network: offer.network as Network,
-                });
-                txsRef.current.push(tx.hash);
-              }
-            } else if (item.status === 'complete' && step.id === 'sale' && !didCompleteRef.current) {
-              didCompleteRef.current = true;
-
-              // remove offer from cache
-              queryClient.setQueryData(
-                nftOffersQueryKey({ walletAddress: accountAddress }),
-                (cachedData: { nftOffers: NftOffer[] | undefined } | undefined) => {
-                  return {
-                    nftOffers: cachedData?.nftOffers?.filter(cachedOffer => cachedOffer.nft.uniqueId !== offer.nft.uniqueId),
->>>>>>> 89094381
                   };
                 }
                 if (tx) {
