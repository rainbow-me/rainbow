--- conflicted
+++ resolved
@@ -47,14 +47,11 @@
 import { queryClient } from '@/react-query';
 import { nftOffersQueryKey } from '@/resources/reservoir/nftOffersQuery';
 import { getRainbowFeeAddress } from '@/resources/reservoir/utils';
-<<<<<<< HEAD
 import { useExternalToken } from '@/resources/assets/externalAssetsQuery';
 import RainbowCoinIcon from '@/components/coin-icon/RainbowCoinIcon';
-=======
 import { addNewTransaction } from '@/state/pendingTransactions';
 import { getUniqueId } from '@/utils/ethereumUtils';
 import { getNextNonce } from '@/state/nonces';
->>>>>>> 4021fd6c
 
 const NFT_IMAGE_HEIGHT = 160;
 const TWO_HOURS_MS = 2 * 60 * 60 * 1000;
