import React, { useCallback, useEffect, useRef, useState } from 'react';
import lang from 'i18n-js';
import { Linking, View } from 'react-native';
import { WrappedAlert as Alert } from '@/helpers/alert';
import { useRoute } from '@react-navigation/native';
import { SimpleSheet } from '@/components/sheet/SimpleSheet';
import {
  AccentColorProvider,
  BackgroundProvider,
  Box,
  Inline,
  Inset,
  Separator,
  Text,
  Columns,
  Column,
  useForegroundColor,
} from '@/design-system';
import { ImgixImage } from '@/components/images';
import { getFormattedTimeQuantity, convertAmountToNativeDisplay, handleSignificantDecimals } from '@/helpers/utilities';
import * as i18n from '@/languages';
import { NftOffer } from '@/graphql/__generated__/arc';
import { ButtonPressAnimation } from '@/components/animations';
import { useNavigation } from '@/navigation';
import { IS_ANDROID } from '@/env';
import ConditionalWrap from 'conditional-wrap';
import Routes from '@/navigation/routesNames';
import { useLegacyNFTs } from '@/resources/nfts';
import { useAccountSettings, useGas, useWallets } from '@/hooks';
import { NewTransaction, TransactionDirection, TransactionStatus } from '@/entities';
import { analyticsV2 } from '@/analytics';
import { BigNumber } from '@ethersproject/bignumber';
import { HoldToAuthorizeButton } from '@/components/buttons';
import { GasSpeedButton } from '@/components/gas';
import { loadPrivateKey } from '@/model/wallet';
import { Execute, getClient } from '@reservoir0x/reservoir-sdk';
import { privateKeyToAccount } from 'viem/accounts';
import { createWalletClient, http } from 'viem';

import { RainbowError, logger } from '@/logger';
import { useTheme } from '@/theme';
import { Network, ChainId } from '@/state/backendNetworks/types';
import { CardSize } from '@/components/unique-token/CardSize';
import { queryClient } from '@/react-query';
import { nftOffersQueryKey } from '@/resources/reservoir/nftOffersQuery';
import { getRainbowFeeAddress } from '@/resources/reservoir/utils';
import { useExternalToken } from '@/resources/assets/externalAssetsQuery';
import RainbowCoinIcon from '@/components/coin-icon/RainbowCoinIcon';
import { addNewTransaction } from '@/state/pendingTransactions';
import { getUniqueId } from '@/utils/ethereumUtils';
import { chainsIdByName, chainsNativeAsset, defaultChains, getChainDefaultRpc } from '@/chains';
import { getNextNonce } from '@/state/nonces';
import { metadataPOSTClient } from '@/graphql';
import { ethUnits } from '@/references';
import { Transaction } from '@/graphql/__generated__/metadataPOST';
<<<<<<< HEAD
import { useBackendNetworksStore } from '@/state/backendNetworks/backendNetworks';
=======
>>>>>>> 384662a6

const NFT_IMAGE_HEIGHT = 160;
const TWO_HOURS_MS = 2 * 60 * 60 * 1000;
const RAINBOW_FEE_BIPS = 85;
const BIPS_TO_DECIMAL_RATIO = 10000;

function Row({ symbol, label, value }: { symbol: string; label: string; value: React.ReactNode }) {
  return (
    <Box height="36px" alignItems="center">
      <Columns>
        <Column>
          <Inline space="4px" alignVertical="center">
            <Box width={{ custom: 28 }}>
              <Text color="labelTertiary" size="15pt" weight="medium">
                {symbol}
              </Text>
            </Box>

            <Text color="labelTertiary" size="17pt" weight="medium">
              {label}
            </Text>
          </Inline>
        </Column>
        <Column>{value}</Column>
      </Columns>
    </Box>
  );
}

export function NFTSingleOfferSheet() {
  const { params } = useRoute();
  const { navigate, setParams } = useNavigation();
  const { accountAddress, nativeCurrency } = useAccountSettings();
  const { isReadOnlyWallet } = useWallets();
  const theme = useTheme();
  const { updateTxFee, startPollingGasFees, stopPollingGasFees, isSufficientGas, isValidGas } = useGas();
  const {
    data: { nftsMap },
  } = useLegacyNFTs({ address: accountAddress });

  const { offer } = params as { offer: NftOffer };
  const offerChainId = useBackendNetworksStore.getState().getChainsIdByName()[offer.network as Network];
  const { data: externalAsset } = useExternalToken({
    address: offer.paymentToken.address,
    chainId: offerChainId,
    currency: nativeCurrency,
  });

  const [isGasReady, setIsGasReady] = useState<boolean>(false);
  const [height, setHeight] = useState(0);
  const [isAccepting, setIsAccepting] = useState(false);
  const txsRef = useRef<string[]>([]);

  const nft = nftsMap[offer.nft.uniqueId];

  const insufficientEth = isSufficientGas === false && isValidGas;

  const rainbowFeeAddress = getRainbowFeeAddress(offerChainId);
  const rainbowFeeDecimal = (offer.grossAmount.decimal * RAINBOW_FEE_BIPS) / BIPS_TO_DECIMAL_RATIO;
  const feeParam = rainbowFeeAddress
    ? `${rainbowFeeAddress}:${BigNumber.from(offer.grossAmount.raw).mul(RAINBOW_FEE_BIPS).div(BIPS_TO_DECIMAL_RATIO).toString()}`
    : undefined;

  const [timeRemaining, setTimeRemaining] = useState(offer.validUntil ? Math.max(offer.validUntil * 1000 - Date.now(), 0) : undefined);
  const isExpiring = timeRemaining !== undefined && timeRemaining <= TWO_HOURS_MS;
  const isExpired = timeRemaining === 0;
  const time = timeRemaining ? getFormattedTimeQuantity(timeRemaining) : undefined;

  const isFloorDiffPercentagePositive = offer.floorDifferencePercentage >= 0;
  const listPrice = handleSignificantDecimals(
    offer.grossAmount.decimal,
    18,
    // don't show more than 3 decimals
    3,
    undefined,
    // abbreviate if amount is >= 10,000
    offer.grossAmount.decimal >= 10_000
  );
  const floorPrice = handleSignificantDecimals(
    offer.floorPrice.amount.decimal,
    18,
    // don't show more than 3 decimals
    3,
    undefined,
    // abbreviate if amount is >= 10,000
    offer.floorPrice.amount.decimal >= 10_000
  );
  const netCurrency = convertAmountToNativeDisplay(
    offer.netAmount.usd,
    'USD',
    undefined,
    // don't show decimals
    false,
    // abbreviate if amount is >= 10,000
    offer.netAmount.decimal >= 10_000
  );
  const netCrypto = handleSignificantDecimals(
    offer.netAmount.decimal,
    18,
    // don't show more than 3 decimals
    3,
    undefined,
    // abbreviate if amount is >= 10,000
    offer.netAmount.decimal >= 10_000
  );

  const buttonColorFallback = useForegroundColor('accent');

  const feesPercentage = Math.floor(offer.feesPercentage * 10) / 10;
  const royaltiesPercentage = Math.floor(offer.royaltiesPercentage * 10) / 10;

  const chain = useBackendNetworksStore.getState().getDefaultChains()[offerChainId];

  useEffect(() => {
    setParams({ longFormHeight: height });
  }, [height, setParams]);

  useEffect(() => {
    if (offer.validUntil) {
      const interval = setInterval(() => {
        setTimeRemaining(Math.max(offer.validUntil * 1000 - Date.now(), 0));
      }, 60000);
      return () => clearInterval(interval);
    }
  }, [offer.validUntil]);

  const estimateGas = useCallback(() => {
    try {
      const signer = createWalletClient({
        // @ts-ignore
        account: accountAddress,
        chain,
        transport: http(useBackendNetworksStore.getState().getChainDefaultRpc(offerChainId)),
      });
      getClient()?.actions.acceptOffer({
        items: [
          {
            token: `${offer.nft.contractAddress}:${offer.nft.tokenId}`,
            quantity: 1,
          },
        ],
        options: feeParam
          ? {
              feesOnTop: [feeParam],
            }
          : undefined,
        chainId: offerChainId,
        precheck: true,
        wallet: signer,
        onProgress: async (steps: Execute['steps']) => {
          let reservoirEstimate = 0;
          const txs: Transaction[] = [];
          const fallbackEstimate =
            offerChainId === ChainId.mainnet ? ethUnits.mainnet_nft_offer_gas_fee_fallback : ethUnits.l2_nft_offer_gas_fee_fallback;
          steps.forEach(step =>
            step.items?.forEach(item => {
              if (item?.data?.to && item?.data?.from && item?.data?.data) {
                txs.push({
                  to: item.data.to,
                  from: item.data.from,
                  data: item.data.data,
                  value: item.data.value ?? '0x0',
                });
              }
              // @ts-ignore missing from reservoir type
              const txEstimate = item.gasEstimate;
              if (typeof txEstimate === 'number') {
                reservoirEstimate += txEstimate;
              }
            })
          );
          const txSimEstimate = parseInt(
            (
              await metadataPOSTClient.simulateTransactions({
                chainId: offerChainId,
                transactions: txs,
              })
            )?.simulateTransactions?.[0]?.gas?.estimate ?? '0x0',
            16
          );
          const estimate = txSimEstimate || reservoirEstimate || fallbackEstimate;
          if (estimate) {
            updateTxFee(estimate, null);
            setIsGasReady(true);
          }
        },
      });
    } catch {
      logger.error(new RainbowError('[NFTSingleOfferSheet]: Failed to estimate gas'));
    }
  }, [accountAddress, chain, offerChainId, offer.nft.contractAddress, offer.nft.tokenId, feeParam, updateTxFee]);

  // estimate gas
  useEffect(() => {
    if (!isReadOnlyWallet && !isExpired) {
      startPollingGasFees(offerChainId);
      estimateGas();
    }
    return () => {
      stopPollingGasFees();
    };
  }, [estimateGas, isExpired, isReadOnlyWallet, offer.network, offerChainId, startPollingGasFees, stopPollingGasFees, updateTxFee]);

  const acceptOffer = useCallback(async () => {
    logger.debug(`[NFTSingleOfferSheet]: Initiating sale of NFT ${offer.nft.contractAddress}:${offer.nft.tokenId}`);
    const analyticsEventObject = {
      nft: {
        contractAddress: offer.nft.contractAddress,
        tokenId: offer.nft.tokenId,
        network: offer.network,
      },
      marketplace: offer.marketplace.name,
      offerValue: offer.grossAmount.decimal,
      offerValueUSD: offer.grossAmount.usd,
      floorDifferencePercentage: offer.floorDifferencePercentage,
      rainbowFee: rainbowFeeDecimal,
      offerCurrency: {
        symbol: offer.paymentToken.symbol,
        contractAddress: offer.paymentToken.address,
      },
    };
    analyticsV2.track(analyticsV2.event.nftOffersAcceptedOffer, {
      status: 'in progress',
      ...analyticsEventObject,
    });
    const privateKey = await loadPrivateKey(accountAddress, false);
    // @ts-ignore
    const account = privateKeyToAccount(privateKey);

    const signer = createWalletClient({
      account,
      chain,
      transport: http(useBackendNetworksStore.getState().getChainDefaultRpc(offerChainId)),
    });
    const nonce = await getNextNonce({ address: accountAddress, chainId: offerChainId });
    try {
      let errorMessage = '';
      let didComplete = false;
      await getClient()?.actions.acceptOffer({
        items: [
          {
            token: `${offer.nft.contractAddress}:${offer.nft.tokenId}`,
            quantity: 1,
          },
        ],
        options: feeParam
          ? {
              feesOnTop: [feeParam],
            }
          : undefined,
        chainId: offerChainId,
        wallet: signer!,
        onProgress: (steps: Execute['steps']) => {
          setIsAccepting(true);
          steps.forEach(step => {
            if (errorMessage) return;
            if (step.error && !errorMessage) {
              errorMessage = step.error;
              return;
            }
            step.items?.forEach(item => {
              if (item.txHashes?.[0].txHash && !txsRef.current.includes(item.txHashes?.[0].txHash) && item.status === 'incomplete') {
                let tx: NewTransaction | null = null;
                const asset = {
                  ...nft,
                  address: offer.nft.contractAddress,
                  symbol: 'NFT',
                  decimals: 18,
                };
                if (step.id === 'sale') {
                  tx = {
                    status: TransactionStatus.pending,
                    chainId: offerChainId,
                    to: item.data?.to,
                    from: item.data?.from,
                    hash: item.txHashes[0].txHash,
                    network: offer.network as Network,
                    nonce: item?.txHashes?.length > 1 ? nonce + 1 : nonce,
                    asset: {
                      ...offer.paymentToken,
                      chainId: offerChainId,
                      network: offer.network as Network,
                      uniqueId: getUniqueId(offer.paymentToken.address, offerChainId),
                    },
                    changes: [
                      {
                        direction: TransactionDirection.OUT,
                        asset,
                        value: 1,
                      },
                      {
                        direction: TransactionDirection.IN,
                        asset: {
                          ...offer.paymentToken,
                          network: offer.network as Network,
                          chainId: offerChainId,
                          uniqueId: getUniqueId(offer.paymentToken.address, offerChainId),
                        },
                        value: offer.grossAmount.raw,
                      },
                    ],
                    type: 'sale',
                  };
                } else if (step.id === 'nft-approval') {
                  tx = {
                    status: TransactionStatus.pending,
                    chainId: offerChainId,
                    to: item.data?.to,
                    from: item.data?.from,
                    hash: item.txHashes[0].txHash,
                    network: offer.network as Network,
                    nonce,
                    asset,
                    type: 'approve',
                  };
                }
                if (tx) {
                  addNewTransaction({
                    transaction: tx,
                    address: accountAddress,
                    chainId: offerChainId,
                  });
                  txsRef.current.push(tx.hash);
                }
              } else if (item.status === 'complete' && step.id === 'sale' && !didComplete) {
                didComplete = true;
              }
            });
          });
        },
      });
      if (errorMessage || !didComplete) throw new Error(errorMessage);

      // remove offer from cache
      queryClient.setQueryData(
        nftOffersQueryKey({ walletAddress: accountAddress }),
        (cachedData: { nftOffers: NftOffer[] | undefined } | undefined) => {
          return {
            nftOffers: cachedData?.nftOffers?.filter(cachedOffer => cachedOffer.nft.uniqueId !== offer.nft.uniqueId),
          };
        }
      );

      logger.debug(`[NFTSingleOfferSheet]: Completed sale of NFT ${offer.nft.contractAddress}:${offer.nft.tokenId}`);
      analyticsV2.track(analyticsV2.event.nftOffersAcceptedOffer, {
        status: 'completed',
        ...analyticsEventObject,
      });

      navigate(Routes.PROFILE_SCREEN);
    } catch (e) {
      logger.error(
        new RainbowError(
          `[NFTSingleOfferSheet]: Error selling NFT ${offer.nft.contractAddress} #${offer.nft.tokenId} on marketplace ${offer.marketplace.name}: ${e}`
        )
      );
      analyticsV2.track(analyticsV2.event.nftOffersAcceptedOffer, {
        status: 'failed',
        ...analyticsEventObject,
      });
      Alert.alert(i18n.t(i18n.l.nft_offers.single_offer_sheet.error.title), i18n.t(i18n.l.nft_offers.single_offer_sheet.error.message), [
        {
          onPress: () => navigate(Routes.NFT_SINGLE_OFFER_SHEET, { offer }),
          text: i18n.t(i18n.l.button.go_back),
        },
        {
          text: i18n.t(i18n.l.button.cancel),
        },
      ]);
    } finally {
      setIsAccepting(false);
    }
  }, [offer, rainbowFeeDecimal, accountAddress, chain, offerChainId, feeParam, navigate, nft]);

  let buttonLabel = '';
  if (!isAccepting) {
    if (insufficientEth) {
      buttonLabel = lang.t('button.confirm_exchange.insufficient_token', {
        tokenName: useBackendNetworksStore.getState().getChainsNativeAsset()[offerChainId].symbol,
      });
    } else {
      buttonLabel = i18n.t(i18n.l.nft_offers.single_offer_sheet.hold_to_sell);
    }
  } else {
    buttonLabel = i18n.t(i18n.l.nft_offers.single_offer_sheet.selling);
  }

  return (
    <BackgroundProvider color="surfaceSecondary">
      {({ backgroundColor }) => (
        <SimpleSheet backgroundColor={backgroundColor as string}>
          <View onLayout={e => setHeight(e.nativeEvent.layout.height)}>
            <Inset top="32px" horizontal="28px" bottom="52px">
              <Inset bottom="36px">
                <Text color="label" align="center" size="20pt" weight="heavy">
                  {i18n.t(i18n.l.nft_offers.single_offer_sheet.title)}
                </Text>
                <Inset top="10px">
                  {timeRemaining !== undefined && (
                    <Inline space="4px" alignHorizontal="center" alignVertical="center">
                      <Text color={isExpiring || isExpired ? 'red' : 'labelTertiary'} align="center" size="13pt" weight="semibold">
                        {isExpired ? '􀇾' : '􀐫'}
                      </Text>
                      <Text color={isExpiring || isExpired ? 'red' : 'labelTertiary'} align="center" size="15pt" weight="semibold">
                        {isExpired
                          ? i18n.t(i18n.l.nft_offers.single_offer_sheet.expired)
                          : i18n.t(i18n.l.nft_offers.single_offer_sheet.expires_in, {
                              timeLeft: time!,
                            })}
                      </Text>
                    </Inline>
                  )}
                </Inset>
              </Inset>
              <Box alignItems="center">
                <ButtonPressAnimation
                  disabled={!nft}
                  onPress={() =>
                    navigate(Routes.EXPANDED_ASSET_SHEET, {
                      asset: nft,
                      backgroundOpacity: 1,
                      cornerRadius: 'device',
                      external: false,
                      springDamping: 1,
                      topOffset: 0,
                      transitionDuration: 0.25,
                      type: 'unique_token',
                    })
                  }
                  overflowMargin={100}
                >
                  <ConditionalWrap
                    condition={!!offer.nft.predominantColor}
                    wrap={(children: React.ReactNode) => (
                      <AccentColorProvider color={offer.nft.predominantColor!}>{children}</AccentColorProvider>
                    )}
                  >
                    <Box
                      as={ImgixImage}
                      background="surfaceSecondaryElevated"
                      source={{ uri: offer.nft.imageUrl }}
                      width={{
                        custom: NFT_IMAGE_HEIGHT,
                      }}
                      height={{
                        custom: offer.nft.aspectRatio ? NFT_IMAGE_HEIGHT / offer.nft.aspectRatio : NFT_IMAGE_HEIGHT,
                      }}
                      borderRadius={16}
                      size={CardSize}
                      shadow={offer.nft.predominantColor ? '30px accent' : '30px'}
                    />
                  </ConditionalWrap>
                </ButtonPressAnimation>
              </Box>

              <Inset top={{ custom: 40 }} bottom="24px">
                <Columns alignVertical="center">
                  <Column>
                    <Text color="label" size="17pt" weight="bold">
                      {offer.nft.name}
                    </Text>
                    <Inset top="10px">
                      <Text color="labelTertiary" size="13pt" weight="medium">
                        {offer.nft.collectionName}
                      </Text>
                    </Inset>
                  </Column>
                  <Column>
                    <Inline space="4px" alignVertical="center" alignHorizontal="right">
                      <RainbowCoinIcon
                        size={16}
                        icon={externalAsset?.icon_url}
                        chainId={offerChainId}
                        symbol={offer.paymentToken.symbol}
                        theme={theme}
                        colors={externalAsset?.colors}
                        ignoreBadge
                      />
                      <Text color="label" align="right" size="17pt" weight="bold">
                        {listPrice} {offer.paymentToken.symbol}
                      </Text>
                    </Inline>

                    <Inset top="6px">
                      <Inline alignHorizontal="right">
                        <Text size="13pt" weight="medium" color={isFloorDiffPercentagePositive ? 'green' : 'labelTertiary'}>
                          {`${isFloorDiffPercentagePositive ? '+' : ''}${offer.floorDifferencePercentage}% `}
                        </Text>
                        <Text size="13pt" weight="medium" color="labelTertiary">
                          {i18n.t(
                            isFloorDiffPercentagePositive ? i18n.l.nft_offers.sheet.above_floor : i18n.l.nft_offers.sheet.below_floor
                          )}
                        </Text>
                      </Inline>
                    </Inset>
                  </Column>
                </Columns>
              </Inset>

              <Separator color="separatorTertiary" />

              <Inset top="24px">
                <Row
                  symbol="􀐾"
                  label={i18n.t(i18n.l.nft_offers.single_offer_sheet.floor_price)}
                  value={
                    <Inline space="4px" alignVertical="center" alignHorizontal="right">
                      <RainbowCoinIcon
                        size={16}
                        icon={externalAsset?.icon_url}
                        chainId={offerChainId}
                        symbol={offer.paymentToken.symbol}
                        theme={theme}
                        colors={externalAsset?.colors}
                        ignoreBadge
                      />

                      <Text color="labelSecondary" align="right" size="17pt" weight="medium">
                        {floorPrice} {offer.floorPrice.paymentToken.symbol}
                      </Text>
                    </Inline>
                  }
                />

                <Row
                  symbol="􀍩"
                  label={i18n.t(i18n.l.nft_offers.single_offer_sheet.marketplace)}
                  value={
                    <Inline space="4px" alignVertical="center" alignHorizontal="right">
                      <Box
                        as={ImgixImage}
                        background="surfaceSecondaryElevated"
                        source={{ uri: offer.marketplace.imageUrl }}
                        width={{ custom: 16 }}
                        height={{ custom: 16 }}
                        borderRadius={16}
                        size={16}
                        // shadow is way off on android idk why
                        shadow={IS_ANDROID ? undefined : '30px accent'}
                      />
                      <Text color="labelSecondary" align="right" size="17pt" weight="medium">
                        {offer.marketplace.name}
                      </Text>
                    </Inline>
                  }
                />
                {!!feesPercentage && (
                  <Row
                    symbol="􀘾"
                    label={i18n.t(i18n.l.nft_offers.single_offer_sheet.marketplace_fees, { marketplace: offer.marketplace.name })}
                    value={
                      <Text color="labelSecondary" align="right" size="17pt" weight="medium">
                        {feesPercentage}%
                      </Text>
                    }
                  />
                )}
                {!!royaltiesPercentage && (
                  <Row
                    symbol="􀣶"
                    label={i18n.t(i18n.l.nft_offers.single_offer_sheet.creator_royalties)}
                    value={
                      <Text color="labelSecondary" align="right" size="17pt" weight="medium">
                        {royaltiesPercentage}%
                      </Text>
                    }
                  />
                )}
                {/* <Row
                symbol="􀖅"
                label={i18n.t(i18n.l.nft_offers.single_offer_sheet.receive)}
                value={
                  <Text
                    color="labelSecondary"
                    align="right"
                    size="17pt"
                    weight="medium"
                  >
                    {offer.paymentToken.symbol}
                  </Text>
                }
              /> */}
              </Inset>

              <Separator color="separatorTertiary" />

              <Inset vertical="24px">
                <Columns alignVertical="center">
                  <Column>
                    <Text color="label" size="17pt" weight="bold">
                      {i18n.t(i18n.l.nft_offers.single_offer_sheet.proceeds)}
                    </Text>
                  </Column>
                  <Column>
                    <Inline space="4px" alignVertical="center" alignHorizontal="right">
                      <RainbowCoinIcon
                        size={16}
                        icon={externalAsset?.icon_url}
                        chainId={offerChainId}
                        symbol={offer.paymentToken.symbol}
                        theme={theme}
                        colors={externalAsset?.colors}
                        ignoreBadge
                      />
                      <Text color="label" align="right" size="17pt" weight="bold">
                        {netCrypto} {offer.paymentToken.symbol}
                      </Text>
                    </Inline>

                    <Inset top="10px">
                      <Text color="labelSecondary" align="right" size="13pt" weight="semibold">
                        {netCurrency}
                      </Text>
                    </Inset>
                  </Column>
                </Columns>
              </Inset>
              {isReadOnlyWallet || isExpired ? (
                <AccentColorProvider color={offer.nft.predominantColor || buttonColorFallback}>
                  {/* @ts-ignore js component */}
                  <Box
                    as={ButtonPressAnimation}
                    background="accent"
                    height="46px"
                    // @ts-ignore
                    disabled={isExpired}
                    width="full"
                    borderRadius={99}
                    justifyContent="center"
                    alignItems="center"
                    style={{ overflow: 'hidden' }}
                    onPress={() => {
                      analyticsV2.track(analyticsV2.event.nftOffersViewedExternalOffer, {
                        marketplace: offer.marketplace.name,
                        offerValueUSD: offer.grossAmount.usd,
                        offerValue: offer.grossAmount.decimal,
                        offerCurrency: {
                          symbol: offer.paymentToken.symbol,
                          contractAddress: offer.paymentToken.address,
                        },
                        floorDifferencePercentage: offer.floorDifferencePercentage,
                        nft: {
                          contractAddress: offer.nft.contractAddress,
                          tokenId: offer.nft.tokenId,
                          network: offer.network,
                        },
                      });
                      Linking.openURL(offer.url);
                    }}
                  >
                    <Text color="label" align="center" size="17pt" weight="heavy">
                      {i18n.t(
                        isExpired ? i18n.l.nft_offers.single_offer_sheet.offer_expired : i18n.l.nft_offers.single_offer_sheet.view_offer
                      )}
                    </Text>
                  </Box>
                </AccentColorProvider>
              ) : (
                <>
                  {/* @ts-ignore */}
                  <HoldToAuthorizeButton
                    backgroundColor={offer.nft.predominantColor || buttonColorFallback}
                    disabled={!isSufficientGas || !isValidGas}
                    hideInnerBorder
                    label={buttonLabel}
                    onLongPress={acceptOffer}
                    parentHorizontalPadding={28}
                    showBiometryIcon={!insufficientEth}
                  />
                  <GasSpeedButton
                    asset={{
                      color: offer.nft.predominantColor || buttonColorFallback,
                    }}
                    loading={!isGasReady}
                    horizontalPadding={0}
                    chainId={offerChainId}
                    theme={theme.isDarkMode ? 'dark' : 'light'}
                  />
                </>
              )}
            </Inset>
          </View>
        </SimpleSheet>
      )}
    </BackgroundProvider>
  );
}<|MERGE_RESOLUTION|>--- conflicted
+++ resolved
@@ -48,15 +48,11 @@
 import RainbowCoinIcon from '@/components/coin-icon/RainbowCoinIcon';
 import { addNewTransaction } from '@/state/pendingTransactions';
 import { getUniqueId } from '@/utils/ethereumUtils';
-import { chainsIdByName, chainsNativeAsset, defaultChains, getChainDefaultRpc } from '@/chains';
 import { getNextNonce } from '@/state/nonces';
 import { metadataPOSTClient } from '@/graphql';
 import { ethUnits } from '@/references';
 import { Transaction } from '@/graphql/__generated__/metadataPOST';
-<<<<<<< HEAD
 import { useBackendNetworksStore } from '@/state/backendNetworks/backendNetworks';
-=======
->>>>>>> 384662a6
 
 const NFT_IMAGE_HEIGHT = 160;
 const TWO_HOURS_MS = 2 * 60 * 60 * 1000;
