import React, { useCallback, useEffect, useRef, useState } from 'react';
import lang from 'i18n-js';
import { Linking, View } from 'react-native';
import { WrappedAlert as Alert } from '@/helpers/alert';
import { useRoute } from '@react-navigation/native';
import { SimpleSheet } from '@/components/sheet/SimpleSheet';
import {
  AccentColorProvider,
  BackgroundProvider,
  Box,
  Inline,
  Inset,
  Separator,
  Text,
  Columns,
  Column,
  useForegroundColor,
} from '@/design-system';
import { ImgixImage } from '@/components/images';
import { getFormattedTimeQuantity, convertAmountToNativeDisplay, handleSignificantDecimals } from '@/helpers/utilities';
import * as i18n from '@/languages';
import { NftOffer } from '@/graphql/__generated__/arc';
import { CoinIcon } from '@/components/coin-icon';
import { ButtonPressAnimation } from '@/components/animations';
import { useNavigation } from '@/navigation';
import { IS_ANDROID } from '@/env';
import ConditionalWrap from 'conditional-wrap';
import Routes from '@/navigation/routesNames';
import { useLegacyNFTs } from '@/resources/nfts';
import { useAccountSettings, useGas, useWallets } from '@/hooks';
import { NewTransaction } from '@/entities';
import { analyticsV2 } from '@/analytics';
import { BigNumber } from '@ethersproject/bignumber';
import { HoldToAuthorizeButton } from '@/components/buttons';
import { GasSpeedButton } from '@/components/gas';
import { loadPrivateKey } from '@/model/wallet';
import { Execute, getClient } from '@reservoir0x/reservoir-sdk';
import { privateKeyToAccount } from 'viem/accounts';
import { createWalletClient, http } from 'viem';
import { useDispatch } from 'react-redux';

import { RainbowError, logger } from '@/logger';
import { estimateNFTOfferGas } from '@/handlers/nftOffers';
import { useTheme } from '@/theme';
import { Network } from '@/helpers';
import { getNetworkObj } from '@/networks';
import { CardSize } from '@/components/unique-token/CardSize';
import { queryClient } from '@/react-query';
import { nftOffersQueryKey } from '@/resources/reservoir/nftOffersQuery';
import { getRainbowFeeAddress } from '@/resources/reservoir/utils';
import { addNewTransaction } from '@/state/pendingTransactionsStore';
import { getUniqueId } from '@/utils/ethereumUtils';

const NFT_IMAGE_HEIGHT = 160;
const TWO_HOURS_MS = 2 * 60 * 60 * 1000;
const RAINBOW_FEE_BIPS = 85;
const BIPS_TO_DECIMAL_RATIO = 10000;

function Row({ symbol, label, value }: { symbol: string; label: string; value: React.ReactNode }) {
  return (
    <Box height="36px" alignItems="center">
      <Columns>
        <Column>
          <Inline space="4px" alignVertical="center">
            <Box width={{ custom: 28 }}>
              <Text color="labelTertiary" size="15pt" weight="medium">
                {symbol}
              </Text>
            </Box>

            <Text color="labelTertiary" size="17pt" weight="medium">
              {label}
            </Text>
          </Inline>
        </Column>
        <Column>{value}</Column>
      </Columns>
    </Box>
  );
}

export function NFTSingleOfferSheet() {
  const { params } = useRoute();
  const { navigate, setParams } = useNavigation();
  const { accountAddress } = useAccountSettings();
  const { isReadOnlyWallet } = useWallets();
  const { isDarkMode } = useTheme();
  const { updateTxFee, startPollingGasFees, stopPollingGasFees, isSufficientGas, isValidGas } = useGas();
  const dispatch = useDispatch();
  const {
    data: { nftsMap },
  } = useLegacyNFTs({ address: accountAddress });

  const { offer } = params as { offer: NftOffer };

  const [height, setHeight] = useState(0);
  const didErrorRef = useRef<boolean>(false);
  const didCompleteRef = useRef<boolean>(false);
  const txsRef = useRef<string[]>([]);

  const nft = nftsMap[offer.nft.uniqueId];

  const insufficientEth = isSufficientGas === false && isValidGas;

  const network = offer.network as Network;
  const rainbowFeeAddress = getRainbowFeeAddress(network);
  const rainbowFeeDecimal = (offer.grossAmount.decimal * RAINBOW_FEE_BIPS) / BIPS_TO_DECIMAL_RATIO;
  const feeParam = rainbowFeeAddress
    ? `${rainbowFeeAddress}:${BigNumber.from(offer.grossAmount.raw).mul(RAINBOW_FEE_BIPS).div(BIPS_TO_DECIMAL_RATIO).toString()}`
    : undefined;

  const [timeRemaining, setTimeRemaining] = useState(offer.validUntil ? Math.max(offer.validUntil * 1000 - Date.now(), 0) : undefined);
  const isExpiring = timeRemaining !== undefined && timeRemaining <= TWO_HOURS_MS;
  const isExpired = timeRemaining === 0;
  const time = timeRemaining ? getFormattedTimeQuantity(timeRemaining) : undefined;

  const isFloorDiffPercentagePositive = offer.floorDifferencePercentage >= 0;
  const listPrice = handleSignificantDecimals(
    offer.grossAmount.decimal,
    18,
    // don't show more than 3 decimals
    3,
    undefined,
    // abbreviate if amount is >= 10,000
    offer.grossAmount.decimal >= 10_000
  );
  const floorPrice = handleSignificantDecimals(
    offer.floorPrice.amount.decimal,
    18,
    // don't show more than 3 decimals
    3,
    undefined,
    // abbreviate if amount is >= 10,000
    offer.floorPrice.amount.decimal >= 10_000
  );
  const netCurrency = convertAmountToNativeDisplay(
    offer.netAmount.usd,
    'USD',
    undefined,
    // don't show decimals
    false,
    // abbreviate if amount is >= 10,000
    offer.netAmount.decimal >= 10_000
  );
  const netCrypto = handleSignificantDecimals(
    offer.netAmount.decimal,
    18,
    // don't show more than 3 decimals
    3,
    undefined,
    // abbreviate if amount is >= 10,000
    offer.netAmount.decimal >= 10_000
  );

  const buttonColorFallback = useForegroundColor('accent');

  const feesPercentage = Math.floor(offer.feesPercentage * 10) / 10;
  const royaltiesPercentage = Math.floor(offer.royaltiesPercentage * 10) / 10;

  useEffect(() => {
    setParams({ longFormHeight: height });
  }, [height, setParams]);

  useEffect(() => {
    if (offer.validUntil) {
      const interval = setInterval(() => {
        setTimeRemaining(Math.max(offer.validUntil * 1000 - Date.now(), 0));
      }, 60000);
      return () => clearInterval(interval);
    }
  }, [offer.validUntil]);

  const estimateGas = useCallback(() => {
    const networkObj = getNetworkObj(network);
    const signer = createWalletClient({
      // @ts-ignore
      account: accountAddress,
      chain: networkObj,
      transport: http(networkObj.rpc),
    });
    getClient()?.actions.acceptOffer({
      items: [
        {
          token: `${offer.nft.contractAddress}:${offer.nft.tokenId}`,
          quantity: 1,
        },
      ],
      options: feeParam
        ? {
            feesOnTop: [feeParam],
          }
        : undefined,
      chainId: networkObj.id,
      precheck: true,
      wallet: signer,
      onProgress: async (steps: Execute['steps']) => {
        let sale;
        let approval;
        steps.forEach(step =>
          step.items?.forEach(async item => {
            if (item.data?.data && item.data?.to && item.data?.from) {
              if (step.id === 'sale') {
                sale = {
                  to: item.data.to,
                  from: item.data.from,
                  data: item.data.data,
                };
              } else if (step.id === 'nft-approval') {
                approval = {
                  to: item.data.to,
                  from: item.data.from,
                  data: item.data.data,
                };
              }
            }
          })
        );
        const gas = await estimateNFTOfferGas(offer, approval, sale);
        if (gas) {
          updateTxFee(gas, null);
          startPollingGasFees(network);
        }
      },
    });
  }, [accountAddress, feeParam, network, offer, startPollingGasFees, updateTxFee]);

  // estimate gas
  useEffect(() => {
    if (!isReadOnlyWallet && !isExpired) {
      estimateGas();
    }
    return () => {
      stopPollingGasFees();
    };
  }, [estimateGas, isExpired, isReadOnlyWallet, stopPollingGasFees]);

  const acceptOffer = useCallback(async () => {
    logger.info(`Initiating sale of NFT ${offer.nft.contractAddress}:${offer.nft.tokenId}`);
    const analyticsEventObject = {
      nft: {
        contractAddress: offer.nft.contractAddress,
        tokenId: offer.nft.tokenId,
        network: offer.network,
      },
      marketplace: offer.marketplace.name,
      offerValue: offer.grossAmount.decimal,
      offerValueUSD: offer.grossAmount.usd,
      floorDifferencePercentage: offer.floorDifferencePercentage,
      rainbowFee: rainbowFeeDecimal,
      offerCurrency: {
        symbol: offer.paymentToken.symbol,
        contractAddress: offer.paymentToken.address,
      },
    };
    analyticsV2.track(analyticsV2.event.nftOffersAcceptedOffer, {
      status: 'in progress',
      ...analyticsEventObject,
    });
    const privateKey = await loadPrivateKey(accountAddress, false);
    // @ts-ignore
    const account = privateKeyToAccount(privateKey);
    const networkObj = getNetworkObj(network);
    const signer = createWalletClient({
      account,
      chain: networkObj,
      transport: http(networkObj.rpc),
    });
    getClient()?.actions.acceptOffer({
      items: [
        {
          token: `${offer.nft.contractAddress}:${offer.nft.tokenId}`,
          quantity: 1,
        },
      ],
      options: feeParam
        ? {
            feesOnTop: [feeParam],
          }
        : undefined,
      chainId: networkObj.id,
      wallet: signer!,
      onProgress: (steps: Execute['steps']) => {
        steps.forEach(step => {
          if (step.error && !didErrorRef.current) {
            didErrorRef.current = true;
            logger.error(
              new RainbowError(
                `Error selling NFT ${offer.nft.contractAddress} #${offer.nft.tokenId} on marketplace ${offer.marketplace.name}: ${step.error}`
              )
            );
            analyticsV2.track(analyticsV2.event.nftOffersAcceptedOffer, {
              status: 'failed',
              ...analyticsEventObject,
            });
            Alert.alert(
              i18n.t(i18n.l.nft_offers.single_offer_sheet.error.title),
              i18n.t(i18n.l.nft_offers.single_offer_sheet.error.message),
              [
                {
                  onPress: () => navigate(Routes.NFT_SINGLE_OFFER_SHEET, { offer }),
                  text: i18n.t(i18n.l.button.go_back),
                },
                {
                  text: i18n.t(i18n.l.button.cancel),
                },
              ]
            );
            return;
          }
          step.items?.forEach(item => {
<<<<<<< HEAD
            if (
              item.txHashes?.[0] &&
              !txsRef.current.includes(item.txHashes?.[0]) &&
              item.status === 'incomplete'
            ) {
              let tx: NewTransaction | null = null;
              const asset = {
                ...nft,
                address: nft.asset_contract.address || '',
                symbol: 'NFT',
                decimals: 18,
              };
=======
            if (item.txHashes?.[0] && !txsRef.current.includes(item.txHashes?.[0]) && item.status === 'incomplete') {
              let tx;
>>>>>>> bea7da5e
              if (step.id === 'sale') {
                tx = {
                  to: item.data?.to,
                  from: item.data?.from,
                  hash: item.txHashes[0],
                  network: offer.network as Network,
                  asset: {
                    ...offer.paymentToken,
                    network: offer.network as Network,
                    uniqueId: getUniqueId(
                      offer.paymentToken.address,
                      offer.network as Network
                    ),
                  },
                  changes: [
                    {
                      direction: 'out',
                      asset,
                      value: 1,
                    },
                    {
                      direction: 'in',
                      asset: {
                        ...offer.paymentToken,
                        network: offer.network as Network,
                        uniqueId: getUniqueId(
                          offer.paymentToken.address,
                          offer.network as Network
                        ),
                      },
                      value: offer.grossAmount.raw,
                    },
                  ],
                  type: 'sale',
                };
              } else if (step.id === 'nft-approval') {
                tx = {
                  to: item.data?.to,
                  from: item.data?.from,
                  hash: item.txHashes[0],
                  network: offer.network as Network,
                  asset,
                  type: 'approve',
                };
              }
              if (tx) {
                addNewTransaction({
                  transaction: tx,
                  address: accountAddress,
                  network: offer.network as Network,
                });
                txsRef.current.push(tx.hash);
              }
            } else if (item.status === 'complete' && step.id === 'sale' && !didCompleteRef.current) {
              didCompleteRef.current = true;

              // remove offer from cache
              queryClient.setQueryData(
                nftOffersQueryKey({ walletAddress: accountAddress }),
                (cachedData: { nftOffers: NftOffer[] | undefined } | undefined) => {
                  return {
                    nftOffers: cachedData?.nftOffers?.filter(cachedOffer => cachedOffer.nft.uniqueId !== offer.nft.uniqueId),
                  };
                }
              );

              logger.info(`Completed sale of NFT ${offer.nft.contractAddress}:${offer.nft.tokenId}`);
              analyticsV2.track(analyticsV2.event.nftOffersAcceptedOffer, {
                status: 'completed',
                ...analyticsEventObject,
              });
            }
          });
        });
      },
    });
    navigate(Routes.PROFILE_SCREEN);
  }, [accountAddress, dispatch, feeParam, navigate, network, nft, offer, rainbowFeeDecimal]);

  return (
    <BackgroundProvider color="surfaceSecondary">
      {({ backgroundColor }) => (
        <SimpleSheet backgroundColor={backgroundColor as string}>
          <View onLayout={e => setHeight(e.nativeEvent.layout.height)}>
            <Inset top="32px" horizontal="28px" bottom="52px">
              <Inset bottom="36px">
                <Text color="label" align="center" size="20pt" weight="heavy">
                  {i18n.t(i18n.l.nft_offers.single_offer_sheet.title)}
                </Text>
                <Inset top="10px">
                  {timeRemaining !== undefined && (
                    <Inline space="4px" alignHorizontal="center" alignVertical="center">
                      <Text color={isExpiring || isExpired ? 'red' : 'labelTertiary'} align="center" size="13pt" weight="semibold">
                        {isExpired ? '􀇾' : '􀐫'}
                      </Text>
                      <Text color={isExpiring || isExpired ? 'red' : 'labelTertiary'} align="center" size="15pt" weight="semibold">
                        {isExpired
                          ? i18n.t(i18n.l.nft_offers.single_offer_sheet.expired)
                          : i18n.t(i18n.l.nft_offers.single_offer_sheet.expires_in, {
                              timeLeft: time!,
                            })}
                      </Text>
                    </Inline>
                  )}
                </Inset>
              </Inset>
              <Box alignItems="center">
                <ButtonPressAnimation
                  disabled={!nft}
                  onPress={() =>
                    navigate(Routes.EXPANDED_ASSET_SHEET, {
                      asset: nft,
                      backgroundOpacity: 1,
                      cornerRadius: 'device',
                      external: false,
                      springDamping: 1,
                      topOffset: 0,
                      transitionDuration: 0.25,
                      type: 'unique_token',
                    })
                  }
                  overflowMargin={100}
                >
                  <ConditionalWrap
                    condition={!!offer.nft.predominantColor}
                    wrap={(children: React.ReactNode) => (
                      <AccentColorProvider color={offer.nft.predominantColor!}>{children}</AccentColorProvider>
                    )}
                  >
                    <Box
                      as={ImgixImage}
                      background="surfaceSecondaryElevated"
                      source={{ uri: offer.nft.imageUrl }}
                      width={{
                        custom: NFT_IMAGE_HEIGHT,
                      }}
                      height={{
                        custom: offer.nft.aspectRatio ? NFT_IMAGE_HEIGHT / offer.nft.aspectRatio : NFT_IMAGE_HEIGHT,
                      }}
                      borderRadius={16}
                      size={CardSize}
                      shadow={offer.nft.predominantColor ? '30px accent' : '30px'}
                    />
                  </ConditionalWrap>
                </ButtonPressAnimation>
              </Box>

              <Inset top={{ custom: 40 }} bottom="24px">
                <Columns alignVertical="center">
                  <Column>
                    <Text color="label" size="17pt" weight="bold">
                      {offer.nft.name}
                    </Text>
                    <Inset top="10px">
                      <Text color="labelTertiary" size="13pt" weight="medium">
                        {offer.nft.collectionName}
                      </Text>
                    </Inset>
                  </Column>
                  <Column>
                    <Inline space="4px" alignVertical="center" alignHorizontal="right">
                      <CoinIcon address={offer.paymentToken.address} size={16} symbol={offer.paymentToken.symbol} network={offer.network} />

                      <Text color="label" align="right" size="17pt" weight="bold">
                        {listPrice} {offer.paymentToken.symbol}
                      </Text>
                    </Inline>

                    <Inset top="6px">
                      <Inline alignHorizontal="right">
                        <Text size="13pt" weight="medium" color={isFloorDiffPercentagePositive ? 'green' : 'labelTertiary'}>
                          {`${isFloorDiffPercentagePositive ? '+' : ''}${offer.floorDifferencePercentage}% `}
                        </Text>
                        <Text size="13pt" weight="medium" color="labelTertiary">
                          {i18n.t(
                            isFloorDiffPercentagePositive ? i18n.l.nft_offers.sheet.above_floor : i18n.l.nft_offers.sheet.below_floor
                          )}
                        </Text>
                      </Inline>
                    </Inset>
                  </Column>
                </Columns>
              </Inset>

              <Separator color="separatorTertiary" />

              <Inset top="24px">
                <Row
                  symbol="􀐾"
                  label={i18n.t(i18n.l.nft_offers.single_offer_sheet.floor_price)}
                  value={
                    <Inline space="4px" alignVertical="center" alignHorizontal="right">
                      <CoinIcon
                        address={offer.floorPrice.paymentToken.address}
                        size={16}
                        symbol={offer.floorPrice.paymentToken.symbol}
                        network={offer.network}
                      />

                      <Text color="labelSecondary" align="right" size="17pt" weight="medium">
                        {floorPrice} {offer.floorPrice.paymentToken.symbol}
                      </Text>
                    </Inline>
                  }
                />

                <Row
                  symbol="􀍩"
                  label={i18n.t(i18n.l.nft_offers.single_offer_sheet.marketplace)}
                  value={
                    <Inline space="4px" alignVertical="center" alignHorizontal="right">
                      <Box
                        as={ImgixImage}
                        background="surfaceSecondaryElevated"
                        source={{ uri: offer.marketplace.imageUrl }}
                        width={{ custom: 16 }}
                        height={{ custom: 16 }}
                        borderRadius={16}
                        size={16}
                        // shadow is way off on android idk why
                        shadow={IS_ANDROID ? undefined : '30px accent'}
                      />
                      <Text color="labelSecondary" align="right" size="17pt" weight="medium">
                        {offer.marketplace.name}
                      </Text>
                    </Inline>
                  }
                />
                {!!feesPercentage && (
                  <Row
                    symbol="􀘾"
                    label={i18n.t(i18n.l.nft_offers.single_offer_sheet.marketplace_fees, { marketplace: offer.marketplace.name })}
                    value={
                      <Text color="labelSecondary" align="right" size="17pt" weight="medium">
                        {feesPercentage}%
                      </Text>
                    }
                  />
                )}
                {!!royaltiesPercentage && (
                  <Row
                    symbol="􀣶"
                    label={i18n.t(i18n.l.nft_offers.single_offer_sheet.creator_royalties)}
                    value={
                      <Text color="labelSecondary" align="right" size="17pt" weight="medium">
                        {royaltiesPercentage}%
                      </Text>
                    }
                  />
                )}
                {/* <Row
                symbol="􀖅"
                label={i18n.t(i18n.l.nft_offers.single_offer_sheet.receive)}
                value={
                  <Text
                    color="labelSecondary"
                    align="right"
                    size="17pt"
                    weight="medium"
                  >
                    {offer.paymentToken.symbol}
                  </Text>
                }
              /> */}
              </Inset>

              <Separator color="separatorTertiary" />

              <Inset vertical="24px">
                <Columns alignVertical="center">
                  <Column>
                    <Text color="label" size="17pt" weight="bold">
                      {i18n.t(i18n.l.nft_offers.single_offer_sheet.proceeds)}
                    </Text>
                  </Column>
                  <Column>
                    <Inline space="4px" alignVertical="center" alignHorizontal="right">
                      <CoinIcon address={offer.paymentToken.address} size={16} symbol={offer.paymentToken.symbol} network={offer.network} />

                      <Text color="label" align="right" size="17pt" weight="bold">
                        {netCrypto} {offer.paymentToken.symbol}
                      </Text>
                    </Inline>

                    <Inset top="10px">
                      <Text color="labelSecondary" align="right" size="13pt" weight="semibold">
                        {netCurrency}
                      </Text>
                    </Inset>
                  </Column>
                </Columns>
              </Inset>
              {isReadOnlyWallet || isExpired ? (
                <AccentColorProvider color={offer.nft.predominantColor || buttonColorFallback}>
                  {/* @ts-ignore js component */}
                  <Box
                    as={ButtonPressAnimation}
                    background="accent"
                    height="46px"
                    // @ts-ignore
                    disabled={isExpired}
                    width="full"
                    borderRadius={99}
                    justifyContent="center"
                    alignItems="center"
                    style={{ overflow: 'hidden' }}
                    onPress={() => {
                      analyticsV2.track(analyticsV2.event.nftOffersViewedExternalOffer, {
                        marketplace: offer.marketplace.name,
                        offerValueUSD: offer.grossAmount.usd,
                        offerValue: offer.grossAmount.decimal,
                        offerCurrency: {
                          symbol: offer.paymentToken.symbol,
                          contractAddress: offer.paymentToken.address,
                        },
                        floorDifferencePercentage: offer.floorDifferencePercentage,
                        nft: {
                          contractAddress: offer.nft.contractAddress,
                          tokenId: offer.nft.tokenId,
                          network: offer.network,
                        },
                      });
                      Linking.openURL(offer.url);
                    }}
                  >
                    <Text color="label" align="center" size="17pt" weight="heavy">
                      {i18n.t(
                        isExpired ? i18n.l.nft_offers.single_offer_sheet.offer_expired : i18n.l.nft_offers.single_offer_sheet.view_offer
                      )}
                    </Text>
                  </Box>
                </AccentColorProvider>
              ) : (
                <>
                  {/* @ts-ignore */}
                  <HoldToAuthorizeButton
                    backgroundColor={offer.nft.predominantColor || buttonColorFallback}
                    disabled={!isSufficientGas || !isValidGas}
                    hideInnerBorder
                    label={
                      insufficientEth
                        ? lang.t('button.confirm_exchange.insufficient_token', {
                            tokenName: getNetworkObj(offer.network as Network).nativeCurrency.symbol,
                          })
                        : i18n.t(i18n.l.nft_offers.single_offer_sheet.hold_to_sell)
                    }
                    onLongPress={acceptOffer}
                    parentHorizontalPadding={28}
                    showBiometryIcon={!insufficientEth}
                  />
                  {/* @ts-ignore */}
                  <GasSpeedButton
                    asset={{
                      color: offer.nft.predominantColor || buttonColorFallback,
                    }}
                    horizontalPadding={0}
                    currentNetwork={offer.network}
                    theme={isDarkMode ? 'dark' : 'light'}
                  />
                </>
              )}
            </Inset>
          </View>
        </SimpleSheet>
      )}
    </BackgroundProvider>
  );
}<|MERGE_RESOLUTION|>--- conflicted
+++ resolved
@@ -308,12 +308,7 @@
             return;
           }
           step.items?.forEach(item => {
-<<<<<<< HEAD
-            if (
-              item.txHashes?.[0] &&
-              !txsRef.current.includes(item.txHashes?.[0]) &&
-              item.status === 'incomplete'
-            ) {
+            if (item.txHashes?.[0] && !txsRef.current.includes(item.txHashes?.[0]) && item.status === 'incomplete') {
               let tx: NewTransaction | null = null;
               const asset = {
                 ...nft,
@@ -321,12 +316,9 @@
                 symbol: 'NFT',
                 decimals: 18,
               };
-=======
-            if (item.txHashes?.[0] && !txsRef.current.includes(item.txHashes?.[0]) && item.status === 'incomplete') {
-              let tx;
->>>>>>> bea7da5e
               if (step.id === 'sale') {
                 tx = {
+                  status: 'pending',
                   to: item.data?.to,
                   from: item.data?.from,
                   hash: item.txHashes[0],
@@ -334,10 +326,7 @@
                   asset: {
                     ...offer.paymentToken,
                     network: offer.network as Network,
-                    uniqueId: getUniqueId(
-                      offer.paymentToken.address,
-                      offer.network as Network
-                    ),
+                    uniqueId: getUniqueId(offer.paymentToken.address, offer.network as Network),
                   },
                   changes: [
                     {
@@ -350,10 +339,7 @@
                       asset: {
                         ...offer.paymentToken,
                         network: offer.network as Network,
-                        uniqueId: getUniqueId(
-                          offer.paymentToken.address,
-                          offer.network as Network
-                        ),
+                        uniqueId: getUniqueId(offer.paymentToken.address, offer.network as Network),
                       },
                       value: offer.grossAmount.raw,
                     },
@@ -362,6 +348,7 @@
                 };
               } else if (step.id === 'nft-approval') {
                 tx = {
+                  status: 'pending',
                   to: item.data?.to,
                   from: item.data?.from,
                   hash: item.txHashes[0],
