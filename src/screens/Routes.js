--- conflicted
+++ resolved
@@ -82,13 +82,7 @@
     ExchangeModal: {
       navigationOptions: {
         ...expandedPreset,
-<<<<<<< HEAD
-        gestureResponseDistance: {
-          vertical: deviceUtils.dimensions.height,
-        },
         gestureVelocityImpact: 0.6,
-=======
->>>>>>> 0f725703
         onTransitionStart: props => {
           expandedPreset.onTransitionStart(props);
           onTransitionStart();
