import { createSwitchNavigator, createStackNavigator } from 'react-navigation';
import createSwipeNavigator from '../navigation/navigators/createSwipeNavigator';
import { buildTransitions, expanded, sheet } from '../navigation/transitions';
import ExpandedAssetScreen from './ExpandedAssetScreen';
import IntroScreen from './IntroScreen';
import LoadingScreen from './LoadingScreen';
import ProfileScreenWithData from './ProfileScreenWithData';
import QRScannerScreenWithData from './QRScannerScreenWithData';
import ReceiveModal from './ReceiveModal';
import SendQRScannerScreenWithData from './SendQRScannerScreenWithData';
import SendScreenWithData from './SendScreenWithData';
import SettingsModal from './SettingsModal';
import TransactionConfirmationScreenWithData from './TransactionConfirmationScreenWithData';
import WalletScreen from './WalletScreen';
import { deviceUtils } from '../utils';
import store from '../redux/store';
import { updateTransitionProps } from '../redux/navigation';

import Navigation from '../navigation';

const onSwipeEndSwipeStack = navigation => Navigation.resumeNavigationActions(navigation);
const onSwipeStartSwipeStack = () => Navigation.pauseNavigationActions();

const SwipeStack = createSwipeNavigator({
  ProfileScreen: {
    name: 'ProfileScreen',
    screen: ProfileScreenWithData,
    statusBarColor: 'dark-content',
  },
  WalletScreen: {
    name: 'WalletScreen',
    screen: WalletScreen,
    statusBarColor: 'dark-content',
  },
  QRScannerScreen: {
    name: 'QRScannerScreen',
    screen: QRScannerScreenWithData,
    statusBarColor: 'light-content',
  },
}, {
  headerMode: 'none',
  initialRouteName: 'WalletScreen',
<<<<<<< HEAD
  mode: 'modal',
  onSwipeStart: () => Navigation.pauseNavigationActions(),
  onSwipeEnd: (navigation) => Navigation.resumeNavigationActions(navigation),
=======
  onSwipeEnd: onSwipeEndSwipeStack,
  onSwipeStart: onSwipeStartSwipeStack,
>>>>>>> fd87e8fa
});

const AppStack = createStackNavigator({
  ConfirmRequest: TransactionConfirmationScreenWithData,
  IntroScreen: {
    screen: IntroScreen,
    navigationOptions: {
      effect: 'sheet',
      gestureResponseDistance: {
        vertical: deviceUtils.dimensions.height / 2,
      },
    },
  },
  ExpandedAssetScreen: {
    navigationOptions: {
      effect: 'expanded',
      gestureResponseDistance: {
        vertical: deviceUtils.dimensions.height,
      },
    },
    screen: ExpandedAssetScreen,
  },
  ReceiveModal: {
    navigationOptions: {
      effect: 'expanded',
      gestureResponseDistance: {
        vertical: deviceUtils.dimensions.height,
      },
    },
    screen: ReceiveModal,
  },
  SendScreen: SendScreenWithData,
  SendQRScannerScreen: SendQRScannerScreenWithData,
  SwipeLayout: SwipeStack,
  SettingsModal: {
    navigationOptions: {
      effect: 'expanded',
      gesturesEnabled: false,
    },
    screen: SettingsModal,
  },
}, {
  headerMode: 'none',
  initialRouteName: 'SwipeLayout',
  mode: 'modal',
  transitionConfig: buildTransitions(Navigation, { expanded, sheet }),
  cardStyle: {
    backgroundColor: 'transparent',
  },
  onTransitionStart() {
    store.dispatch(updateTransitionProps({ isTransitioning: true }));
  },
  onTransitionEnd() {
    store.dispatch(updateTransitionProps({ isTransitioning: false }));
  },
});

export default createSwitchNavigator(
  {
    App: AppStack,
    Loading: LoadingScreen,
  },
  {
    headerMode: 'none',
    initialRouteName: 'Loading',
    mode: 'modal',
  },
);
<|MERGE_RESOLUTION|>--- conflicted
+++ resolved
@@ -40,14 +40,8 @@
 }, {
   headerMode: 'none',
   initialRouteName: 'WalletScreen',
-<<<<<<< HEAD
-  mode: 'modal',
-  onSwipeStart: () => Navigation.pauseNavigationActions(),
-  onSwipeEnd: (navigation) => Navigation.resumeNavigationActions(navigation),
-=======
   onSwipeEnd: onSwipeEndSwipeStack,
   onSwipeStart: onSwipeStartSwipeStack,
->>>>>>> fd87e8fa
 });
 
 const AppStack = createStackNavigator({
