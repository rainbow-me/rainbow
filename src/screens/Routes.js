import { createSwitchNavigator, createStackNavigator } from 'react-navigation';
import createSwipeNavigator from '../navigation/navigators/createSwipeNavigator';
import { buildTransitions, expanded, sheet } from '../navigation/transitions';
import ActivityScreen from './ActivityScreen';
import ExpandedAssetScreen from './ExpandedAssetScreen';
import IntroScreen from './IntroScreen';
import LoadingScreen from './LoadingScreen';
import QRScannerScreenWithData from './QRScannerScreenWithData';
import SendQRScannerScreenWithData from './SendQRScannerScreenWithData';
import SendScreenWithData from './SendScreenWithData';
import SettingsScreenWithData from './SettingsScreenWithData';
import TransactionConfirmationScreenWithData from './TransactionConfirmationScreenWithData';
import WalletScreen from './WalletScreen';
import { deviceUtils } from '../utils';
import store from '../redux/store';
import { updateTransitionProps } from '../redux/navigation';

import Navigation from '../navigation';

const SwipeStack = createSwipeNavigator({
  SettingsScreen: {
    name: 'SettingsScreen',
    screen: SettingsScreenWithData,
    statusBarColor: 'dark-content',
  },
  WalletScreen: {
    name: 'WalletScreen',
    screen: WalletScreen,
    statusBarColor: 'dark-content',
  },
  QRScannerScreen: {
    name: 'QRScannerScreen',
    screen: QRScannerScreenWithData,
    statusBarColor: 'light-content',
  },
}, {
  headerMode: 'none',
  initialRouteName: 'WalletScreen',
  onSwipeStart: () => Navigation.pauseNavigationActions(),
  onSwipeEnd: (navigation) => Navigation.resumeNavigationActions(navigation),
});

const AppStack = createStackNavigator({
  ActivityScreen: {
    navigationOptions: {
      effect: 'sheet',
      gestureResponseDistance: {
        vertical: deviceUtils.dimensions.height / 2,
      },
    },
    screen: ActivityScreen,
  },
  ConfirmTransaction: TransactionConfirmationScreenWithData,
  ExpandedAssetScreen: {
    navigationOptions: {
      effect: 'expanded',
      gestureResponseDistance: {
        vertical: deviceUtils.dimensions.height,
      },
    },
    screen: ExpandedAssetScreen,
  },
  SendScreen: {
    navigationOptions: {
      effect: 'sheet',
      gestureResponseDistance: {
        vertical: 150,
      },
    },
    screen: SendScreenWithData,
  },
  SendQRScannerScreen: SendQRScannerScreenWithData,
  SwipeLayout: SwipeStack,
}, {
  headerMode: 'none',
  initialRouteName: 'SwipeLayout',
  mode: 'modal',
  transitionConfig: buildTransitions(Navigation, { expanded, sheet }),
  cardStyle: {
    backgroundColor: 'transparent',
  },
<<<<<<< HEAD
=======
  onTransitionStart() {
    store.dispatch(updateTransitionProps({ isTransitioning: true }));
  },
  onTransitionEnd() {
    store.dispatch(updateTransitionProps({ isTransitioning: false }));
  },
>>>>>>> bd405b29
});

const IntroStack = createStackNavigator({
  IntroScreen,
}, {
  headerMode: 'none',
  mode: 'card', // Horizontal gestures
});

export default createSwitchNavigator(
  {
    App: AppStack,
    Intro: IntroStack,
    Loading: LoadingScreen,
  },
  {
    headerMode: 'none',
    initialRouteName: 'Loading',
    mode: 'modal',
  },
);
<|MERGE_RESOLUTION|>--- conflicted
+++ resolved
@@ -79,15 +79,12 @@
   cardStyle: {
     backgroundColor: 'transparent',
   },
-<<<<<<< HEAD
-=======
   onTransitionStart() {
     store.dispatch(updateTransitionProps({ isTransitioning: true }));
   },
   onTransitionEnd() {
     store.dispatch(updateTransitionProps({ isTransitioning: false }));
   },
->>>>>>> bd405b29
 });
 
 const IntroStack = createStackNavigator({
