import analytics from '@segment/analytics-react-native';
import { get } from 'lodash';
import React from 'react';
import Animated from 'react-native-reanimated';
import {
  createAppContainer,
  createMaterialTopTabNavigator,
} from 'react-navigation';
<<<<<<< HEAD
import { ExchangeModalNavigator, Navigation } from '../navigation';
import { buildTransitions, expanded, sheet } from '../navigation/transitions';
import { updateStackTransitionProps } from '../redux/navigation';
import store from '../redux/store';
import { colors } from '../styles';
import { deviceUtils } from '../utils';
=======
import { createStackNavigator } from 'react-navigation-stack';
import { Navigation } from '../navigation';
import { updateTransitionProps } from '../redux/navigation';
import store from '../redux/store';
>>>>>>> a879dd07
import ExpandedAssetScreenWithData from './ExpandedAssetScreenWithData';
import ImportSeedPhraseSheetWithData from './ImportSeedPhraseSheetWithData';
import ProfileScreenWithData from './ProfileScreenWithData';
import QRScannerScreenWithData from './QRScannerScreenWithData';
import ReceiveModal from './ReceiveModal';
import ExampleScreen from './ExampleScreen';
import WalletConnectConfirmationModal from './WalletConnectConfirmationModal';
import SendSheetWithData from './SendSheetWithData';
import SettingsModal from './SettingsModal';
import TransactionConfirmationScreenWithData from './TransactionConfirmationScreenWithData';
import WalletScreen from './WalletScreen';
import {
  expandedPreset,
  sheetPreset,
  backgroundPreset,
} from '../navigation/transitions/effects';

<<<<<<< HEAD
const onTransitionEnd = () => store.dispatch(updateStackTransitionProps({ isTransitioning: false }));
const onTransitionStart = () => store.dispatch(updateStackTransitionProps({ isTransitioning: true }));
=======
const onTransitionEnd = () => store.dispatch(updateTransitionProps({ isTransitioning: false }));

const onTransitionStart = () => store.dispatch(updateTransitionProps({ isTransitioning: true }));
>>>>>>> a879dd07

const SwipeStack = createMaterialTopTabNavigator({
  ProfileScreen: {
    name: 'ProfileScreen',
    screen: ProfileScreenWithData,
  },
  WalletScreen: {
    name: 'WalletScreen',
    screen: WalletScreen,
  },
  // eslint-disable-next-line sort-keys
  QRScannerScreen: {
    name: 'QRScannerScreen',
    screen: QRScannerScreenWithData,
  },
}, {
  headerMode: 'none',
  initialLayout: deviceUtils.dimensions,
  initialRouteName: 'WalletScreen',
  mode: 'modal',
  springConfig: {
    damping: 16,
    mass: 0.3,
    overshootClamping: false,
    restDisplacementThreshold: 1,
    restSpeedThreshold: 1,
    stiffness: 140,
  },
  swipeDistanceThreshold: 30,
  swipeVelocityThreshold: 10,
  tabBarComponent: null,
});

const MainNavigator = createStackNavigator({
  ConfirmRequest: {
    navigationOptions: {
      ...expandedPreset,
    },
    screen: TransactionConfirmationScreenWithData,
  },
  ExampleScreen,
  ExchangeModal: {
    navigationOptions: {
      effect: 'expanded',
      gestureResponseDistance: {
        vertical: deviceUtils.dimensions.height,
      },
    },
    params: {
      isGestureBlocked: false,
    },
    screen: ExchangeModalNavigator,
  },
  ExpandedAssetScreen: {
    navigationOptions: {
      ...expandedPreset,
    },
    screen: ExpandedAssetScreenWithData,
  },
  ImportSeedPhraseSheet: {
    navigationOptions: {
      ...sheetPreset,
    },
    screen: ImportSeedPhraseSheetWithData,
  },
  ReceiveModal: {
    navigationOptions: {
      ...expandedPreset,
    },
    screen: ReceiveModal,
  },
  SendSheet: {
    navigationOptions: {
      ...sheetPreset,
    },
    screen: SendSheetWithData,
  },
  SettingsModal: {
    navigationOptions: {
      gesturesEnabled: false,
      ...expandedPreset,
    },
    screen: SettingsModal,
    transparentCard: true,

  },
  SwipeLayout: {
    navigationOptions: {
      ...backgroundPreset,
    },
    screen: SwipeStack,
  },
  WalletConnectConfirmationModal: {
    navigationOptions: {
      ...expandedPreset,
    },
    screen: WalletConnectConfirmationModal,
  },
}, {
  defaultNavigationOptions: {
    onTransitionEnd,
    onTransitionStart,
  },
  headerMode: 'none',
  initialRouteName: 'SwipeLayout',
  keyboardDismissMode: 'none', // true?
  mode: 'modal',
});

const AppContainer = createAppContainer(MainNavigator);

// eslint-disable-next-line react/prop-types
const AppContainerWithAnalytics = ({ ref, screenProps }) => (
  <AppContainer
    onNavigationStateChange={(prevState, currentState, action) => {
      const { params, routeName } = Navigation.getActiveRoute(currentState);
      const prevRouteName = Navigation.getActiveRouteName(prevState);

      if (routeName === 'SettingsModal') {
        let subRoute = get(params, 'section.title');
        if (subRoute === 'Settings') subRoute = null;
        return analytics.screen(`${routeName}${subRoute ? `>${subRoute}` : ''}`);
      }

      if (routeName !== prevRouteName) {
        let paramsToTrack = null;

        if (prevRouteName === 'MainExchangeScreen' && routeName === 'WalletScreen') {
          store.dispatch(updateStackTransitionProps({ blurColor: null }));
        } else if (prevRouteName === 'WalletScreen' && routeName === 'MainExchangeScreen') {
          store.dispatch(updateStackTransitionProps({ blurColor: colors.alpha(colors.black, 0.9) }));
        }

        if (routeName === 'ExpandedAssetScreen') {
          const { asset, type } = params;
          paramsToTrack = {
            assetContractAddress: asset.address || get(asset, 'asset_contract.address'),
            assetName: asset.name,
            assetSymbol: asset.symbol || get(asset, 'asset_contract.symbol'),
            assetType: type,
          };
        }

        return analytics.screen(routeName, paramsToTrack);
      }
    }}
    ref={ref}
    screenProps={screenProps}
  />
);

export default React.memo(AppContainerWithAnalytics);<|MERGE_RESOLUTION|>--- conflicted
+++ resolved
@@ -1,24 +1,16 @@
 import analytics from '@segment/analytics-react-native';
 import { get } from 'lodash';
 import React from 'react';
-import Animated from 'react-native-reanimated';
 import {
   createAppContainer,
   createMaterialTopTabNavigator,
 } from 'react-navigation';
-<<<<<<< HEAD
+import { createStackNavigator } from 'react-navigation-stack';
 import { ExchangeModalNavigator, Navigation } from '../navigation';
-import { buildTransitions, expanded, sheet } from '../navigation/transitions';
 import { updateStackTransitionProps } from '../redux/navigation';
+import { deviceUtils } from '../utils';
 import store from '../redux/store';
 import { colors } from '../styles';
-import { deviceUtils } from '../utils';
-=======
-import { createStackNavigator } from 'react-navigation-stack';
-import { Navigation } from '../navigation';
-import { updateTransitionProps } from '../redux/navigation';
-import store from '../redux/store';
->>>>>>> a879dd07
 import ExpandedAssetScreenWithData from './ExpandedAssetScreenWithData';
 import ImportSeedPhraseSheetWithData from './ImportSeedPhraseSheetWithData';
 import ProfileScreenWithData from './ProfileScreenWithData';
@@ -36,14 +28,8 @@
   backgroundPreset,
 } from '../navigation/transitions/effects';
 
-<<<<<<< HEAD
 const onTransitionEnd = () => store.dispatch(updateStackTransitionProps({ isTransitioning: false }));
 const onTransitionStart = () => store.dispatch(updateStackTransitionProps({ isTransitioning: true }));
-=======
-const onTransitionEnd = () => store.dispatch(updateTransitionProps({ isTransitioning: false }));
-
-const onTransitionStart = () => store.dispatch(updateTransitionProps({ isTransitioning: true }));
->>>>>>> a879dd07
 
 const SwipeStack = createMaterialTopTabNavigator({
   ProfileScreen: {
@@ -87,10 +73,7 @@
   ExampleScreen,
   ExchangeModal: {
     navigationOptions: {
-      effect: 'expanded',
-      gestureResponseDistance: {
-        vertical: deviceUtils.dimensions.height,
-      },
+      ...expandedPreset,
     },
     params: {
       isGestureBlocked: false,
@@ -123,12 +106,10 @@
   },
   SettingsModal: {
     navigationOptions: {
+      ...expandedPreset,
       gesturesEnabled: false,
-      ...expandedPreset,
     },
     screen: SettingsModal,
-    transparentCard: true,
-
   },
   SwipeLayout: {
     navigationOptions: {
