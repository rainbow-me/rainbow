--- conflicted
+++ resolved
@@ -28,16 +28,10 @@
 import { Modal } from '../components/modal';
 import { STORAGE_IDS } from '../model/mmkv';
 import { usePagerPosition } from '../navigation/ScrollPositionContext';
-<<<<<<< HEAD
+import { useKeyboardArea } from '@/hooks/useKeyboardArea';
 import { analytics } from '@/analytics';
 import { addHexPrefix } from '@/handlers/web3';
 import { CurrencySelectionTypes, Network } from '@/helpers';
-=======
-import { useKeyboardArea } from '@/hooks/useKeyboardArea';
-import { analytics } from '@rainbow-me/analytics';
-import { addHexPrefix } from '@rainbow-me/handlers/web3';
-import { CurrencySelectionTypes, Network } from '@rainbow-me/helpers';
->>>>>>> 2a0c9760
 import {
   useAssetsInWallet,
   useCoinListEditOptions,
