--- conflicted
+++ resolved
@@ -225,27 +225,16 @@
   return (
     <KeyboardFixedOpenLayout>
       <Animated.View
-<<<<<<< HEAD
-        style={{
-          ...position.sizeAsObject('100%'),
-          opacity: interpolate(transitionPosition, {
-            extrapolate: Animated.Extrapolate.CLAMP,
-            inputRange: [0, 0.8, 1],
-            outputRange: [0, 1, 1],
-          }),
-        }}
-=======
         style={[
           position.sizeAsObject('100%'),
           {
             opacity: interpolate(transitionPosition, {
               extrapolate: Animated.Extrapolate.CLAMP,
-              inputRange: [0, 1],
-              outputRange: [0, 1],
+              inputRange: [0, 0.8, 1],
+              outputRange: [0, 1, 1],
             }),
           },
         ]}
->>>>>>> 77604777
       >
         <Modal
           containerPadding={0}
