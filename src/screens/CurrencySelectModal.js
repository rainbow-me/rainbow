--- conflicted
+++ resolved
@@ -13,11 +13,7 @@
 import { StatusBar } from 'react-native';
 import { IS_TESTING } from 'react-native-dotenv';
 import Animated, { useAnimatedStyle } from 'react-native-reanimated';
-<<<<<<< HEAD
-import styled from 'styled-components';
 import { useDebounce } from 'use-debounce';
-=======
->>>>>>> 146413d5
 import GestureBlocker from '../components/GestureBlocker';
 import {
   CurrencySelectionList,
@@ -244,10 +240,6 @@
       shouldUpdateFavoritesRef.current = true;
     }
   }, [assetsToFavoriteQueue, handleApplyFavoritesQueue, searchQueryExists]);
-
-  useEffect(() => {
-    setIsSearching(uniswapCurrencyListLoading);
-  }, [uniswapCurrencyListLoading]);
 
   const style = useAnimatedStyle(() => ({
     opacity: scrollPosition.value,
