--- conflicted
+++ resolved
@@ -140,20 +140,13 @@
                     </Text>
                   </Box>
                   <LpRangeBadge
-<<<<<<< HEAD
                     assets={assets
                       .filter(asset => asset.quantity !== '0')
                       .map((underlying, index) => ({
+                        id: underlying.asset.asset_code,
                         color: underlying.asset.colors?.primary ?? underlying.asset.colors?.fallback ?? colors.black,
                         allocationPercentage: assetAllocations[index],
                       }))}
-=======
-                    assets={assets.map((underlying, index) => ({
-                      id: underlying.asset.asset_code,
-                      color: underlying.asset.colors?.primary ?? underlying.asset.colors?.fallback ?? colors.black,
-                      allocationPercentage: assetAllocations[index],
-                    }))}
->>>>>>> ace14be7
                   />
                 </Inline>
               </Column>
