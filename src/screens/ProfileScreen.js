--- conflicted
+++ resolved
@@ -21,14 +21,9 @@
 } from '../hooks';
 import { useNavigation } from '../navigation/Navigation';
 import { sheetVerticalOffset } from '../navigation/effects';
-<<<<<<< HEAD
-import Routes from '../navigation/routesNames';
 import { usePortal } from '../react-native-cool-modals/Portal';
-import { colors, position } from '../styles';
-=======
 import Routes from '@rainbow-me/routes';
 import { colors, position } from '@rainbow-me/styles';
->>>>>>> 681e2066
 
 const ACTIVITY_LIST_INITIALIZATION_DELAY = 5000;
 
