--- conflicted
+++ resolved
@@ -1,8 +1,4 @@
-<<<<<<< HEAD
 import { useIsFocused } from '@react-navigation/native';
-import { get } from 'lodash';
-=======
->>>>>>> caf3df5b
 import React, { useCallback, useEffect, useState } from 'react';
 import { Platform } from 'react-native';
 import styled from 'styled-components/primitives';
@@ -23,11 +19,8 @@
   useWallets,
 } from '../hooks';
 import { useNavigation } from '../navigation/Navigation';
-<<<<<<< HEAD
+import { sheetVerticalOffset } from '../navigation/effects';
 import Routes from '../navigation/routesNames';
-=======
-import { sheetVerticalOffset } from '../navigation/transitions/effects';
->>>>>>> caf3df5b
 import { colors, position } from '../styles';
 
 const ACTIVITY_LIST_INITIALIZATION_DELAY = 5000;
