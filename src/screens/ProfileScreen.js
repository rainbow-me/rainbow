--- conflicted
+++ resolved
@@ -2,10 +2,7 @@
 import React, { useCallback, useEffect, useState } from 'react';
 import { Platform } from 'react-native';
 import { useIsFocused } from 'react-navigation-hooks';
-<<<<<<< HEAD
-=======
 import styled from 'styled-components/primitives';
->>>>>>> 77604777
 import AddFundsInterstitial from '../components/AddFundsInterstitial';
 import { ActivityList } from '../components/activity-list';
 import {
@@ -29,10 +26,7 @@
   useWallets,
 } from '../hooks';
 import { useNavigation } from '../navigation/Navigation';
-<<<<<<< HEAD
 import Routes from '../navigation/routesNames';
-=======
->>>>>>> 77604777
 import { colors, position } from '../styles';
 
 const ACTIVITY_LIST_INITIALIZATION_DELAY = 5000;
