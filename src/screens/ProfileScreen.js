import PropTypes from 'prop-types';
import React from 'react';
import { ActivityList } from '../components/activity-list';
import AddFundsInterstitial from '../components/AddFundsInterstitial';
import { BackButton, Header, HeaderButton } from '../components/header';
import { FlexItem, Page } from '../components/layout';
import { Icon } from '../components/icons';
import { ProfileMasthead } from '../components/profile';
import { colors, position } from '../styles';
import TransactionList from '../components/transaction-list/TransactionList';
import nativeTransactionListAvailable from '../helpers/isNativeTransactionListAvailable';

const ProfileScreen = ({
  accountColor,
  accountName,
  accountAddress,
  isEmpty,
  nativeCurrency,
  navigation,
  onPressBackButton,
  onPressSettings,
  requests,
  transactions,
  transactionsCount,
}) => (
  <Page component={FlexItem} style={position.sizeAsObject('100%')}>
    <Header justify="space-between">
      <HeaderButton onPress={onPressSettings}>
        <Icon color={colors.black} name="gear" />
      </HeaderButton>
      <BackButton
        color={colors.black}
        direction="right"
        onPress={onPressBackButton}
      />
    </Header>
<<<<<<< HEAD
    <ActivityList
      accountAddress={accountAddress}
      accountColor={accountColor}
      accountName={accountName}
      header={
        <ProfileMasthead
          accountAddress={accountAddress}
          accountColor={accountColor}
          accountName={accountName}
          navigation={navigation}
          showBottomDivider={!isEmpty}
        />
      }
      isEmpty={isEmpty}
      nativeCurrency={nativeCurrency}
      requests={requests}
      transactions={transactions}
      transactionsCount={transactionsCount}
    />
=======
    {nativeTransactionListAvailable ? (
      <TransactionList navigation={navigation} style={{ flex: 1 }} />
    ) : (
      <ActivityList
        accountAddress={accountAddress}
        header={
          <ProfileMasthead
            accountAddress={accountAddress}
            navigation={navigation}
            showBottomDivider={!isEmpty}
          />
        }
        isEmpty={isEmpty}
        nativeCurrency={nativeCurrency}
        requests={requests}
        transactions={transactions}
        transactionsCount={transactionsCount}
      />
    )}
>>>>>>> 6a1380c7
    {isEmpty && <AddFundsInterstitial />}
  </Page>
);

ProfileScreen.propTypes = {
  accountAddress: PropTypes.string,
  isEmpty: PropTypes.bool,
  nativeCurrency: PropTypes.string,
  navigation: PropTypes.object,
  onPressBackButton: PropTypes.func,
  onPressSettings: PropTypes.func,
  requests: PropTypes.array,
  transactions: PropTypes.array,
  transactionsCount: PropTypes.number,
};

export default ProfileScreen;<|MERGE_RESOLUTION|>--- conflicted
+++ resolved
@@ -34,35 +34,18 @@
         onPress={onPressBackButton}
       />
     </Header>
-<<<<<<< HEAD
-    <ActivityList
-      accountAddress={accountAddress}
-      accountColor={accountColor}
-      accountName={accountName}
-      header={
-        <ProfileMasthead
-          accountAddress={accountAddress}
-          accountColor={accountColor}
-          accountName={accountName}
-          navigation={navigation}
-          showBottomDivider={!isEmpty}
-        />
-      }
-      isEmpty={isEmpty}
-      nativeCurrency={nativeCurrency}
-      requests={requests}
-      transactions={transactions}
-      transactionsCount={transactionsCount}
-    />
-=======
     {nativeTransactionListAvailable ? (
       <TransactionList navigation={navigation} style={{ flex: 1 }} />
     ) : (
       <ActivityList
         accountAddress={accountAddress}
+        accountColor={accountColor}
+        accountName={accountName}
         header={
           <ProfileMasthead
             accountAddress={accountAddress}
+            accountColor={accountColor}
+            accountName={accountName}
             navigation={navigation}
             showBottomDivider={!isEmpty}
           />
@@ -74,7 +57,6 @@
         transactionsCount={transactionsCount}
       />
     )}
->>>>>>> 6a1380c7
     {isEmpty && <AddFundsInterstitial />}
   </Page>
 );
