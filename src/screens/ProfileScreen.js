import { useIsFocused } from '@react-navigation/native';
import React, { useCallback, useEffect, useState } from 'react';
import { Platform } from 'react-native';
import styled from 'styled-components/primitives';
import { ActivityList } from '../components/activity-list';
import { BackButton, Header, HeaderButton } from '../components/header';
import { Icon } from '../components/icons';
import { Page } from '../components/layout';
import { LoadingOverlay } from '../components/modal';
import { LoadingOverlayWrapper } from '../components/modal/LoadingOverlay';
import { ProfileMasthead } from '../components/profile';
import TransactionList from '../components/transaction-list/TransactionList';
import useNativeTransactionListAvailable from '../helpers/isNativeTransactionListAvailable';
import NetworkTypes from '../helpers/networkTypes';
import {
  useAccountSettings,
  useAccountTransactions,
  useContacts,
  useRequests,
  useWallets,
} from '../hooks';
import { useNavigation } from '../navigation/Navigation';
import { sheetVerticalOffset } from '../navigation/effects';
import { usePortal } from '../react-native-cool-modals/Portal';
import Routes from '@rainbow-me/routes';
import { colors, position } from '@rainbow-me/styles';

const ACTIVITY_LIST_INITIALIZATION_DELAY = 5000;

const ProfileScreenPage = styled(Page)`
  ${position.size('100%')};
  flex: 1;
`;

export default function ProfileScreen({ navigation }) {
  const [activityListInitialized, setActivityListInitialized] = useState(false);
  const isFocused = useIsFocused();
  const { navigate } = useNavigation();
  const { isWalletLoading } = useWallets();
  const nativeTransactionListAvailable = useNativeTransactionListAvailable();
  const { setComponent, hide } = usePortal();

  useEffect(() => {
    if (isCreatingAccount) {
      setComponent(
        <LoadingOverlayWrapper>
          <LoadingOverlay
            paddingTop={sheetVerticalOffset}
            title="Creating wallet..."
          />
        </LoadingOverlayWrapper>,
        false
      );
    } else {
      hide();
    }
  }, [hide, isCreatingAccount, setComponent]);
  const {
    isLoadingTransactions: isLoading,
    sections,
    transactions,
    transactionsCount,
  } = useAccountTransactions(activityListInitialized, isFocused);

  const { contacts } = useContacts();
  const { pendingRequestCount, requests } = useRequests();
  const { network } = useAccountSettings();

  const isEmpty = !transactionsCount && !pendingRequestCount;

  useEffect(() => {
    setTimeout(() => {
      setActivityListInitialized(true);
    }, ACTIVITY_LIST_INITIALIZATION_DELAY);
  }, []);

  const onPressBackButton = useCallback(() => navigate(Routes.WALLET_SCREEN), [
    navigate,
  ]);

  const onPressSettings = useCallback(() => navigate(Routes.SETTINGS_MODAL), [
    navigate,
  ]);

  const onChangeWallet = useCallback(() => {
    navigate(Routes.CHANGE_WALLET_SHEET);
  }, [navigate]);

  const addCashSupportedNetworks =
    network === NetworkTypes.kovan || network === NetworkTypes.mainnet;
  const addCashAvailable = Platform.OS === 'ios' && addCashSupportedNetworks;

  return (
    <ProfileScreenPage>
      <Header justify="space-between">
        <HeaderButton onPress={onPressSettings}>
          <Icon color={colors.black} name="gear" />
        </HeaderButton>
        <BackButton
          color={colors.black}
          direction="right"
          onPress={onPressBackButton}
        />
      </Header>
      {network === NetworkTypes.mainnet && nativeTransactionListAvailable ? (
        <TransactionList
          addCashAvailable={addCashAvailable}
          contacts={contacts}
          initialized={activityListInitialized}
          isLoading={isLoading}
          network={network}
          requests={requests}
          transactions={transactions}
        />
      ) : (
        <ActivityList
          addCashAvailable={addCashAvailable}
          header={
            <ProfileMasthead
              addCashAvailable={addCashAvailable}
              navigation={navigation}
              onChangeWallet={onChangeWallet}
            />
          }
          isEmpty={isEmpty}
          isLoading={isLoading}
          navigation={navigation}
          network={network}
          sections={sections}
        />
      )}
<<<<<<< HEAD
      {isWalletLoading && (
        <LoadingOverlay
          paddingTop={sheetVerticalOffset}
          title={isWalletLoading}
        />
      )}
=======
>>>>>>> ff671d70
    </ProfileScreenPage>
  );
}<|MERGE_RESOLUTION|>--- conflicted
+++ resolved
@@ -41,12 +41,12 @@
   const { setComponent, hide } = usePortal();
 
   useEffect(() => {
-    if (isCreatingAccount) {
+    if (isWalletLoading) {
       setComponent(
         <LoadingOverlayWrapper>
           <LoadingOverlay
             paddingTop={sheetVerticalOffset}
-            title="Creating wallet..."
+            title={isWalletLoading}
           />
         </LoadingOverlayWrapper>,
         false
@@ -54,7 +54,7 @@
     } else {
       hide();
     }
-  }, [hide, isCreatingAccount, setComponent]);
+  }, [hide, isWalletLoading, setComponent]);
   const {
     isLoadingTransactions: isLoading,
     sections,
@@ -129,15 +129,6 @@
           sections={sections}
         />
       )}
-<<<<<<< HEAD
-      {isWalletLoading && (
-        <LoadingOverlay
-          paddingTop={sheetVerticalOffset}
-          title={isWalletLoading}
-        />
-      )}
-=======
->>>>>>> ff671d70
     </ProfileScreenPage>
   );
 }