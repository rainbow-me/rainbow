--- conflicted
+++ resolved
@@ -8,6 +8,7 @@
 import { colors, position } from '../styles';
 import TransactionList from '../components/transaction-list/TransactionList';
 import nativeTransactionListAvailable from '../helpers/isNativeTransactionListAvailable';
+import { ProfileMasthead } from '../components/profile';
 import networkTypes from '../helpers/networkTypes';
 
 const ACTIVITY_LIST_INITIALIZATION_DELAY = 5000;
@@ -23,41 +24,6 @@
   requests,
   transactions,
   transactionsCount,
-<<<<<<< HEAD
-}) => (
-  <Page component={FlexItem} style={position.sizeAsObject('100%')}>
-    <Header justify="space-between">
-      <HeaderButton onPress={onPressSettings}>
-        <Icon color={colors.black} name="gear" />
-      </HeaderButton>
-      <BackButton
-        color={colors.black}
-        direction="right"
-        onPress={onPressBackButton}
-      />
-    </Header>
-    {nativeTransactionListAvailable ? (
-      <TransactionList navigation={navigation} style={{ flex: 1 }} />
-    ) : (
-      <ActivityList
-        accountAddress={accountAddress}
-        accountColor={accountColor}
-        accountName={accountName}
-        navigation={navigation}
-        isEmpty={isEmpty}
-        nativeCurrency={nativeCurrency}
-        requests={requests}
-        transactions={transactions}
-        transactionsCount={transactionsCount}
-      />
-    )}
-    {/* Show the interstitial only for mainnet */}
-    {isEmpty && network === networkTypes.mainnet && (
-      <AddFundsInterstitial network={network} />
-    )}
-  </Page>
-);
-=======
 }) => {
   const [activityListInitialized, setActivityListInitialized] = useState(false);
   useEffect(() => {
@@ -126,7 +92,6 @@
     </Page>
   );
 };
->>>>>>> 54a3de87
 
 ProfileScreen.propTypes = {
   accountAddress: PropTypes.string,
