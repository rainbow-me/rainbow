import { useIsFocused } from '@react-navigation/native';
import React, { useCallback, useEffect, useState } from 'react';
import { IS_TESTING } from 'react-native-dotenv';
import { ActivityList } from '../components/activity-list';
import { Page } from '../components/layout';
<<<<<<< HEAD
=======
import { ProfileMasthead } from '../components/profile';
>>>>>>> d5c4b317
import NetworkTypes from '../helpers/networkTypes';
import { useNavigation } from '../navigation/Navigation';
import { ButtonPressAnimation } from '@/components/animations';
import {
  useAccountSettings,
  useAccountTransactions,
  useContacts,
  useRequests,
} from '@/hooks';
import Routes from '@/navigation/routesNames';
import styled from '@/styled-thing';
import { position } from '@/styles';
import { Navbar } from '@/components/navbar/Navbar';
import ImageAvatar from '@/components/contacts/ImageAvatar';
import { ContactAvatar } from '@/components/contacts';

const ACTIVITY_LIST_INITIALIZATION_DELAY = 5000;

const ProfileScreenPage = styled(Page)({
  ...position.sizeAsObject('100%'),
  flex: 1,
});

export default function ProfileScreen({ navigation }) {
  const [activityListInitialized, setActivityListInitialized] = useState(false);
  const isFocused = useIsFocused();
  const { navigate } = useNavigation();

  const accountTransactions = useAccountTransactions(
    activityListInitialized,
    isFocused
  );

  const {
    isLoadingTransactions: isLoading,
    sections,
    transactionsCount,
  } = accountTransactions;
  const { contacts } = useContacts();
  const { pendingRequestCount } = useRequests();
  const { network } = useAccountSettings();
  const { accountSymbol, accountColor, accountImage } = useAccountProfile();

  const isEmpty = !transactionsCount && !pendingRequestCount;

  useEffect(() => {
    setTimeout(() => {
      setActivityListInitialized(true);
    }, ACTIVITY_LIST_INITIALIZATION_DELAY);
  }, []);

  const onChangeWallet = useCallback(() => {
    navigate(Routes.CHANGE_WALLET_SHEET);
  }, [navigate]);

  const addCashSupportedNetworks = network === NetworkTypes.mainnet;
  const addCashAvailable =
    IS_TESTING === 'true' ? false : addCashSupportedNetworks;

  return (
    <ProfileScreenPage testID="profile-screen">
      <Navbar
        title="Activity"
        hasStatusBarInset
        leftComponent={
          <ButtonPressAnimation onPress={onChangeWallet} scaleTo={0.8}>
            {accountImage ? (
              <ImageAvatar
                image={accountImage}
                marginRight={10}
                size="header"
              />
            ) : (
              <ContactAvatar
                color={accountColor}
                marginRight={10}
                size="small"
                value={accountSymbol}
              />
            )}
          </ButtonPressAnimation>
        }
      />

      <ActivityList
        addCashAvailable={addCashAvailable}
        contacts={contacts}
<<<<<<< HEAD
=======
        header={
          <ProfileMasthead
            addCashAvailable={addCashAvailable}
            onChangeWallet={onChangeWallet}
          />
        }
>>>>>>> d5c4b317
        isEmpty={isEmpty}
        isLoading={isLoading}
        navigation={navigation}
        network={network}
<<<<<<< HEAD
        recyclerListView={ios}
=======
>>>>>>> d5c4b317
        sections={sections}
        {...accountTransactions}
      />
    </ProfileScreenPage>
  );
}<|MERGE_RESOLUTION|>--- conflicted
+++ resolved
@@ -3,10 +3,7 @@
 import { IS_TESTING } from 'react-native-dotenv';
 import { ActivityList } from '../components/activity-list';
 import { Page } from '../components/layout';
-<<<<<<< HEAD
-=======
 import { ProfileMasthead } from '../components/profile';
->>>>>>> d5c4b317
 import NetworkTypes from '../helpers/networkTypes';
 import { useNavigation } from '../navigation/Navigation';
 import { ButtonPressAnimation } from '@/components/animations';
@@ -94,23 +91,10 @@
       <ActivityList
         addCashAvailable={addCashAvailable}
         contacts={contacts}
-<<<<<<< HEAD
-=======
-        header={
-          <ProfileMasthead
-            addCashAvailable={addCashAvailable}
-            onChangeWallet={onChangeWallet}
-          />
-        }
->>>>>>> d5c4b317
         isEmpty={isEmpty}
         isLoading={isLoading}
         navigation={navigation}
         network={network}
-<<<<<<< HEAD
-        recyclerListView={ios}
-=======
->>>>>>> d5c4b317
         sections={sections}
         {...accountTransactions}
       />
