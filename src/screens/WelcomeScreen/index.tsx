--- conflicted
+++ resolved
@@ -203,32 +203,17 @@
   });
 
   return (
-<<<<<<< HEAD
-    <Container testID="welcome-screen">
-      <RainbowsBackground shouldAnimate={shouldAnimateRainbows} />
-      <ContentWrapper style={contentStyle}>
-        {IS_ANDROID && IS_TEST ? (
-          <RainbowText colors={colors} />
-        ) : (
-          <MaskedView maskElement={<RainbowText colors={colors} />}>
-            <RainbowTextMask style={textStyle} />
-          </MaskedView>
-        )}
-=======
     <PerformanceMeasureView interactive={true} screenName="WelcomeScreen">
       <Container testID="welcome-screen">
         <RainbowsBackground shouldAnimate={shouldAnimateRainbows} />
         <ContentWrapper style={contentStyle}>
           {IS_ANDROID && IS_TEST ? (
-            // @ts-expect-error JS component
             <RainbowText colors={colors} />
           ) : (
-            // @ts-expect-error JS component
             <MaskedView maskElement={<RainbowText colors={colors} />}>
               <RainbowTextMask style={textStyle} />
             </MaskedView>
           )}
->>>>>>> 24689b94
 
           <ButtonWrapper style={buttonStyle}>
             <WelcomeScreenRainbowButton
