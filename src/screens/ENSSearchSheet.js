--- conflicted
+++ resolved
@@ -24,7 +24,6 @@
 import { ENS_DOMAIN } from '@rainbow-me/helpers/ens';
 import {
   useENSRegistration,
-  useENSRegistrationActionHandler,
   useENSRegistrationCosts,
   useENSRegistrationStepHandler,
   useENSSearch,
@@ -58,11 +57,7 @@
     name: debouncedSearchQuery,
   });
 
-<<<<<<< HEAD
   const { step } = useENSRegistrationStepHandler();
-=======
-  const { step } = useENSRegistrationActionHandler();
->>>>>>> fdc84694
   const {
     data: registrationCostsData,
     isSuccess: registrationCostsDataIsAvailable,
