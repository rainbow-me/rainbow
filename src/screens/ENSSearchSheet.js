--- conflicted
+++ resolved
@@ -64,12 +64,7 @@
   } = useENSRegistrationCosts({
     name: debouncedSearchQuery,
     rentPrice: registrationData?.rentPrice,
-<<<<<<< HEAD
-    step: REGISTRATION_STEPS.COMMIT,
-=======
-    sendReverseRecord: true,
     step,
->>>>>>> fdc84694
     yearsDuration: 1,
   });
 
