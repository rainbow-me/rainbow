import lang from 'i18n-js';
import React, { useCallback, useMemo, useState } from 'react';
import { Keyboard } from 'react-native';
import { useDebounce } from 'use-debounce';
import dice from '../assets/dice.png';
import TintButton from '../components/buttons/TintButton';
import {
  PendingRegistrations,
  SearchInput,
  SearchResultGradientIndicator,
} from '../components/ens-registration';
import { SheetActionButton, SheetActionButtonRow } from '../components/sheet';
import { useNavigation } from '../navigation/Navigation';
import {
  Box,
  Divider,
  Heading,
  Inline,
  Inset,
  Stack,
  Text,
} from '@rainbow-me/design-system';
import { ENS_DOMAIN, REGISTRATION_STEPS } from '@rainbow-me/helpers/ens';
import {
  useENSRegistration,
  useENSRegistrationCosts,
  useENSSearch,
} from '@rainbow-me/hooks';
import { ImgixImage } from '@rainbow-me/images';
import Routes from '@rainbow-me/routes';
import { colors } from '@rainbow-me/styles';
import { normalizeENS } from '@rainbow-me/utils';

export default function ENSSearchSheet() {
  const { navigate } = useNavigation();

  const topPadding = android ? 29 : 19;

  const { startRegistration, name } = useENSRegistration();

  const [searchQuery, setSearchQuery] = useState(name.replace(ENS_DOMAIN, ''));
  const [inputValue, setInputValue] = useState(name.replace(ENS_DOMAIN, ''));
  const [debouncedSearchQuery] = useDebounce(searchQuery, 200);

  const {
    data: registrationData,
    isIdle,
    isRegistered,
    isLoading,
    isInvalid,
    isAvailable,
  } = useENSSearch({
    name: debouncedSearchQuery,
  });

  const {
    data: registrationCostsData,
    isSuccess: registrationCostsDataIsAvailable,
  } = useENSRegistrationCosts({
    name: debouncedSearchQuery,
    rentPrice: registrationData?.rentPrice,
    sendReverseRecord: true,
    step: REGISTRATION_STEPS.COMMIT,
    yearsDuration: 1,
  });

  const state = useMemo(() => {
    if (isAvailable) return 'success';
    if (isRegistered || isInvalid) return 'warning';
    return 'rainbow';
  }, [isAvailable, isInvalid, isRegistered]);

  const handlePressContinue = useCallback(() => {
    startRegistration(`${searchQuery}${ENS_DOMAIN}`);
    Keyboard.dismiss();
    navigate(Routes.ENS_ASSIGN_RECORDS_SHEET);
  }, [navigate, searchQuery, startRegistration]);

  return (
    <Box
      background="body"
      flexGrow={1}
      paddingTop={{ custom: topPadding }}
      testID="ens-search-sheet"
    >
      <Stack space="15px">
        <Box flexGrow={1} paddingTop={{ custom: 28 }}>
          <Stack alignHorizontal="center" space={{ custom: 16 }}>
            <Heading align="center" color="primary" size="23px" weight="heavy">
              {`􀠎 ${lang.t('profiles.search.header')}`}
            </Heading>
            <Text align="center" color="secondary60" size="18px" weight="bold">
              {lang.t('profiles.search.description')}
            </Text>
          </Stack>

          <Box
            alignItems="center"
            paddingBottom="19px"
            paddingHorizontal="19px"
            paddingTop={{ custom: 37 }}
          >
            <SearchInput
              contextMenuHidden
              isLoading={isLoading}
              onChangeText={value => {
                setSearchQuery(normalizeENS(value));
                setInputValue(value);
              }}
              placeholder="Input placeholder"
              selectionColor={
                isAvailable
                  ? colors.green
                  : isRegistered
                  ? colors.yellowOrange
                  : colors.appleBlue
              }
              state={state}
              testID="ens-search-input"
              value={inputValue}
            />
          </Box>
          {isIdle && (
<<<<<<< HEAD
            <Inline
              alignHorizontal="center"
              alignVertical="center"
              space="6px"
              wrap={false}
            >
              <Box>
                <ImgixImage source={dice} style={{ height: 20, width: 20 }} />
              </Box>
              <Text color="secondary50" size="16px" weight="bold">
                {lang.t('profiles.search.3_char_min')}
              </Text>
            </Inline>
=======
            <Box paddingTop="10px">
              <Inline
                alignHorizontal="center"
                alignVertical="center"
                space={{ custom: 7 }}
                wrap={false}
              >
                <Box>
                  <ImgixImage
                    source={dice}
                    style={{ height: 20, top: -0.5, width: 20 }}
                  />
                </Box>
                <Text
                  align="center"
                  color="secondary50"
                  size="16px"
                  weight="bold"
                >
                  {lang.t('profiles.search.3_char_min')}
                </Text>
              </Inline>
            </Box>
>>>>>>> 7bca7757
          )}
          {isIdle && <PendingRegistrations />}
          {isInvalid && (
            <Inset horizontal="30px">
              <Text
                align="center"
                color="secondary50"
                size="16px"
                weight="bold"
              >
                {registrationData?.hint}
              </Text>
            </Inset>
          )}
          {(isAvailable || isRegistered) && (
            <Inset horizontal="19px">
              <Stack
                separator={
                  <Inset horizontal="19px">
                    <Divider color="divider60" />
                  </Inset>
                }
                space="19px"
              >
                <Inline alignHorizontal="justify" wrap={false}>
                  <SearchResultGradientIndicator
                    isRegistered={isRegistered}
                    type="availability"
                  />
                  {isRegistered ? (
                    <SearchResultGradientIndicator
                      expirationDate={registrationData?.expirationDate}
                      type="expiration"
                    />
                  ) : (
                    <SearchResultGradientIndicator
                      price={registrationData?.rentPrice?.perYear?.display}
                      testID="ens-registration-price"
                      type="price"
                    />
                  )}
                </Inline>
                <Inset horizontal="15px">
                  {isRegistered ? (
                    <Text color="secondary60" size="16px" weight="bold">
                      {lang.t('profiles.search.registered_on', {
                        content: registrationData?.registrationDate,
                      })}
                    </Text>
                  ) : (
                    <Inline>
                      {registrationCostsDataIsAvailable ? (
                        <Text
                          color="secondary60"
                          size="16px"
                          testID="ens-registration-fees"
                          weight="bold"
                        >
                          {lang.t('profiles.search.estimated_total_cost_1')}
                          <Text color="secondary80" size="16px" weight="heavy">
                            {` ${registrationCostsData?.estimatedTotalRegistrationCost?.display} `}
                          </Text>
                          {lang.t('profiles.search.estimated_total_cost_2')}
                        </Text>
                      ) : (
                        <Text color="secondary60" size="16px" weight="bold">
                          {`${lang.t('profiles.search.loading_fees')}\n`}
                        </Text>
                      )}
                    </Inline>
                  )}
                </Inset>
              </Stack>
            </Inset>
          )}
        </Box>
        <SheetActionButtonRow>
          {isAvailable && (
            <SheetActionButton
              color={colors.green}
              label={lang.t('profiles.search.continue')}
              onPress={handlePressContinue}
              size="big"
              testID="ens-search-continue"
              weight="heavy"
            />
          )}
          {(isRegistered || isInvalid) && (
            <TintButton
              onPress={() => setSearchQuery('')}
              testID="ens-search-clear-button"
            >
              {lang.t('profiles.search.clear')}
            </TintButton>
          )}
        </SheetActionButtonRow>
      </Stack>
    </Box>
  );
}<|MERGE_RESOLUTION|>--- conflicted
+++ resolved
@@ -20,10 +20,11 @@
   Stack,
   Text,
 } from '@rainbow-me/design-system';
-import { ENS_DOMAIN, REGISTRATION_STEPS } from '@rainbow-me/helpers/ens';
+import { ENS_DOMAIN } from '@rainbow-me/helpers/ens';
 import {
   useENSRegistration,
   useENSRegistrationCosts,
+  useENSRegistrationStepHandler,
   useENSSearch,
 } from '@rainbow-me/hooks';
 import { ImgixImage } from '@rainbow-me/images';
@@ -53,14 +54,14 @@
     name: debouncedSearchQuery,
   });
 
+  const { step } = useENSRegistrationStepHandler();
   const {
     data: registrationCostsData,
     isSuccess: registrationCostsDataIsAvailable,
   } = useENSRegistrationCosts({
     name: debouncedSearchQuery,
     rentPrice: registrationData?.rentPrice,
-    sendReverseRecord: true,
-    step: REGISTRATION_STEPS.COMMIT,
+    step,
     yearsDuration: 1,
   });
 
@@ -121,21 +122,6 @@
             />
           </Box>
           {isIdle && (
-<<<<<<< HEAD
-            <Inline
-              alignHorizontal="center"
-              alignVertical="center"
-              space="6px"
-              wrap={false}
-            >
-              <Box>
-                <ImgixImage source={dice} style={{ height: 20, width: 20 }} />
-              </Box>
-              <Text color="secondary50" size="16px" weight="bold">
-                {lang.t('profiles.search.3_char_min')}
-              </Text>
-            </Inline>
-=======
             <Box paddingTop="10px">
               <Inline
                 alignHorizontal="center"
@@ -159,7 +145,6 @@
                 </Text>
               </Inline>
             </Box>
->>>>>>> 7bca7757
           )}
           {isIdle && <PendingRegistrations />}
           {isInvalid && (
