--- conflicted
+++ resolved
@@ -80,11 +80,7 @@
 
   useFocusEffect(
     useCallback(() => {
-<<<<<<< HEAD
-      debouncedSearchQuery.length > 3 &&
-=======
       debouncedSearchQuery.length >= 3 &&
->>>>>>> a450ca18
         startRegistration(
           `${debouncedSearchQuery}${ENS_DOMAIN}`,
           REGISTRATION_MODES.CREATE
