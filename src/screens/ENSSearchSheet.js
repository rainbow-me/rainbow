--- conflicted
+++ resolved
@@ -71,13 +71,8 @@
   const handlePressContinue = useCallback(() => {
     dispatch(ensRegistrationUpdateName(`${searchQuery}.eth`));
     Keyboard.dismiss();
-<<<<<<< HEAD
-    navigate(Routes.ENS_ASSIGN_RECORDS_SHEET, { name: `${searchQuery}.eth` });
-  }, [navigate, searchQuery]);
-=======
     navigate(Routes.ENS_ASSIGN_RECORDS_SHEET);
   }, [dispatch, navigate, searchQuery]);
->>>>>>> a060b491
 
   return (
     <Box background="body" flexGrow={1} paddingTop={{ custom: topPadding }}>
