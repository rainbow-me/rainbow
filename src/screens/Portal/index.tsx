--- conflicted
+++ resolved
@@ -4,10 +4,8 @@
 import Navigation from '@/navigation/Navigation';
 import Routes from '@/navigation/routesNames';
 import { Box } from '@/design-system';
-<<<<<<< HEAD
 import { SimpleSheet } from '@/components/sheet/SimpleSheet';
 import { PortalSheetProps, RootStackParamList } from '@/navigation/types';
-=======
 import { StyleSheet } from 'react-native';
 import { DEVICE_HEIGHT, DEVICE_WIDTH } from '@/utils/deviceUtils';
 import { Panel, TapToDismiss } from '@/components/SmoothPager/ListPanel';
@@ -16,11 +14,6 @@
   sheetHeight?: number;
   children: React.FC;
 };
-
-type NavigationRouteParams = {
-  Portal: PortalSheetProps;
-};
->>>>>>> 5d14fda3
 
 /**
  * The core Portal sheet
