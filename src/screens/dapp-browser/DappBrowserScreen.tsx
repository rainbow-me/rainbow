--- conflicted
+++ resolved
@@ -1,262 +1,12 @@
 import { DappBrowser } from '@/components/DappBrowser/DappBrowser';
 import { Page } from '@/components/layout';
-<<<<<<< HEAD
-import { Bleed, Box, ColorModeProvider, Cover, Inline, Inset, Stack, Text } from '@/design-system';
-import { useNavigation } from '@/navigation';
-import { TAB_BAR_HEIGHT } from '@/navigation/SwipeNavigator';
-import { deviceUtils, safeAreaInsetValues } from '@/utils';
-=======
 import { Box } from '@/design-system';
->>>>>>> a79428f3
 import React from 'react';
-import { ScrollView, View } from 'react-native';
-import LinearGradient from 'react-native-linear-gradient';
-import { BlurView } from '@react-native-community/blur';
-import { ImgixImage } from '@/components/images';
-import ContextMenuButton from '@/components/native-context-menu/contextMenu';
-
-const HORIZONTAL_INSET = 24;
-
-const NUM_LOGOS = 5;
-const LOGO_PADDING = 14;
-const LOGO_SIZE = (deviceUtils.dimensions.width - HORIZONTAL_INSET * 2 - (NUM_LOGOS - 1) * LOGO_PADDING) / NUM_LOGOS;
-
-const NUM_CARDS = 2;
-const CARD_PADDING = 12;
-const CARD_SIZE = (deviceUtils.dimensions.width - HORIZONTAL_INSET * 2 - (NUM_CARDS - 1) * CARD_PADDING) / NUM_CARDS;
-
-const Card = () => {
-  const bgImageUrl = 'https://nftcalendar.io/storage/uploads/2022/05/06/banner_discord1_05062022181527627565bf3c203.jpeg';
-  const logoImageUrl = 'https://pbs.twimg.com/profile_images/1741494128779886592/RY4V0T2F_400x400.jpg';
-
-  const menuConfig = {
-    menuTitle: '',
-    menuItems: [
-      {
-        actionKey: 'test1',
-        actionTitle: 'Option 1',
-        icon: {
-          iconType: 'SYSTEM',
-          iconValue: 'chart.line.uptrend.xyaxis',
-        },
-      },
-      {
-        actionKey: 'test2',
-        actionTitle: 'Option 2',
-        icon: {
-          iconType: 'SYSTEM',
-          iconValue: 'plus.forwardslash.minus',
-        },
-      },
-    ],
-  };
-
-  return (
-    <View style={{ width: CARD_SIZE }}>
-      <ColorModeProvider value="dark">
-        <ButtonPressAnimation overflowMargin={100}>
-          <Box
-            as={LinearGradient}
-            colors={['#0078FF', '#3AB8FF']}
-            start={{ x: 0, y: 0 }}
-            end={{ x: 1, y: 0 }}
-            background="surfacePrimary"
-            borderRadius={24}
-            shadow="18px"
-            width={{ custom: CARD_SIZE }}
-            height={{ custom: 137 }}
-            justifyContent="space-between"
-            padding="20px"
-            style={{ overflow: 'hidden' }}
-          >
-            {bgImageUrl && (
-              <Cover>
-                <ImgixImage source={{ uri: bgImageUrl }} size={CARD_SIZE} style={{ width: '100%', height: '100%' }} />
-                <Cover>
-                  <LinearGradient
-                    colors={['rgba(0, 0, 0, 0.6)', 'rgba(0, 0, 0, 0.6)', '#000']}
-                    start={{ x: 0, y: 0 }}
-                    end={{ x: 0, y: 1 }}
-                    locations={[0, 0.4985, 1]}
-                    style={{ width: '100%', height: '100%' }}
-                  />
-                </Cover>
-              </Cover>
-            )}
-            <Box
-              as={ImgixImage}
-              source={{ uri: logoImageUrl }}
-              size={48}
-              background="surfacePrimary"
-              shadow="24px"
-              width={{ custom: 48 }}
-              height={{ custom: 48 }}
-              top={{ custom: -8 }}
-              left={{ custom: -8 }}
-              borderRadius={12}
-            />
-            <Stack space="10px">
-              <Text size="17pt" weight="heavy" color="label">
-                Rainbowcast
-              </Text>
-              <Text size="13pt" weight="bold" color="labelTertiary">
-                zora.co
-              </Text>
-            </Stack>
-            <Box
-              position="absolute"
-              top={{ custom: 12 }}
-              right={{ custom: 12 }}
-              height={{ custom: 24 }}
-              width={{ custom: 24 }}
-              borderRadius={32}
-              style={{ flex: 1, overflow: 'hidden' }}
-            >
-              <Cover>
-                <BlurView
-                  blurType="chromeMaterialDark"
-                  blurAmount={8.5}
-                  style={{
-                    width: '100%',
-                    height: '100%',
-                    backgroundColor: 'rgba(244, 248, 255, 0.08)',
-                  }}
-                />
-              </Cover>
-              <View
-                style={{
-                  width: '100%',
-                  height: '100%',
-                  justifyContent: 'center',
-                  alignItems: 'center',
-                }}
-              >
-                <Text align="center" weight="heavy" color="labelSecondary" size="13pt">
-                  􀍠
-                </Text>
-              </View>
-            </Box>
-          </Box>
-        </ButtonPressAnimation>
-        <ContextMenuButton
-          menuConfig={menuConfig}
-          onPressMenuItem={() => {}}
-          style={{ top: 12, right: 12, height: 24, width: 24, position: 'absolute' }}
-        />
-      </ColorModeProvider>
-    </View>
-  );
-};
-
-const Logo = () => {
-  const imageUrl = 'https://pbs.twimg.com/profile_images/1741494128779886592/RY4V0T2F_400x400.jpg';
-
-  return (
-    <View style={{ width: LOGO_SIZE }}>
-      <ButtonPressAnimation overflowMargin={100}>
-        <Stack space="12px" alignHorizontal="center">
-          <Box
-            as={ImgixImage}
-            size={LOGO_SIZE}
-            source={{ uri: imageUrl }}
-            width={{ custom: LOGO_SIZE }}
-            height={{ custom: LOGO_SIZE }}
-            borderRadius={15}
-            background="surfacePrimary"
-            shadow="24px"
-          />
-          <Text size="12pt" weight="bold" color="labelSecondary" align="center">
-            Zora
-          </Text>
-        </Stack>
-      </ButtonPressAnimation>
-    </View>
-  );
-};
 
 export default function DappBrowserScreen() {
   return (
-<<<<<<< HEAD
-    <Box as={Page} flex={1} height="full" width="full" justifyContent="center">
-      <ScrollView
-        scrollIndicatorInsets={{
-          bottom: TAB_BAR_HEIGHT - safeAreaInsetValues.bottom,
-        }}
-        contentContainerStyle={{
-          paddingBottom: TAB_BAR_HEIGHT + 32,
-          paddingTop: 87,
-          paddingHorizontal: HORIZONTAL_INSET,
-        }}
-        showsVerticalScrollIndicator
-      >
-        <Stack space="44px">
-          <Stack space="20px">
-            <Inline alignVertical="center" space="6px">
-              <Text color="red" size="15pt" align="center" weight="heavy">
-                􀙭
-              </Text>
-              <Text color="label" size="20pt" weight="heavy">
-                Trending
-              </Text>
-            </Inline>
-            <Bleed space="24px">
-              <ScrollView horizontal showsHorizontalScrollIndicator={false}>
-                <Inset space="24px">
-                  <Box flexDirection="row" gap={CARD_PADDING}>
-                    <Card />
-                    <Card />
-                    <Card />
-                  </Box>
-                </Inset>
-              </ScrollView>
-            </Bleed>
-          </Stack>
-          <Stack space="20px">
-            <Inline alignVertical="center" space="6px">
-              <Text color="yellow" size="15pt" align="center" weight="heavy">
-                􀋃
-              </Text>
-              <Text color="label" size="20pt" weight="heavy">
-                Favorites
-              </Text>
-            </Inline>
-            <Bleed space="24px">
-              <ScrollView horizontal showsHorizontalScrollIndicator={false}>
-                <Inset space="24px">
-                  <Box flexDirection="row" gap={LOGO_PADDING}>
-                    <Logo />
-                    <Logo />
-                    <Logo />
-                    <Logo />
-                    <Logo />
-                    <Logo />
-                    <Logo />
-                  </Box>
-                </Inset>
-              </ScrollView>
-            </Bleed>
-          </Stack>
-          <Stack space="20px">
-            <Inline alignVertical="center" space="6px">
-              <Text color="blue" size="15pt" align="center" weight="heavy">
-                􀐫
-              </Text>
-              <Text color="label" size="20pt" weight="heavy">
-                Recents
-              </Text>
-            </Inline>
-            <Inline space={{ custom: CARD_PADDING }}>
-              <Card />
-              <Card />
-              <Card />
-            </Inline>
-          </Stack>
-        </Stack>
-      </ScrollView>
-=======
     <Box as={Page} flex={1} height="full" width="full" alignItems="center" justifyContent="center">
       <DappBrowser />
->>>>>>> a79428f3
     </Box>
   );
 }