import analytics from '@segment/analytics-react-native';
import { isValidAddress } from 'ethereumjs-util';
import { isEmpty as isObjectEmpty } from 'lodash';
import PropTypes from 'prop-types';
import React, {
  useCallback,
  useEffect,
  useMemo,
  useRef,
  useState,
} from 'react';
import {
  Alert,
  InteractionManager,
  KeyboardAvoidingView,
  Platform,
  StatusBar,
} from 'react-native';
import { BorderlessButton } from 'react-native-gesture-handler';
import { getStatusBarHeight } from 'react-native-iphone-x-helper';
import styled from 'styled-components/primitives';

import { Button } from '../components/buttons';
import { Icon } from '../components/icons';
import { Input } from '../components/inputs';
import { Centered, Column, Row, RowWithMargins } from '../components/layout';
import { LoadingOverlay } from '../components/modal';
import { LoadingOverlayWrapper } from '../components/modal/LoadingOverlay';
import { SheetHandle } from '../components/sheet';
import { Text } from '../components/text';
import { saveUserBackupState } from '../handlers/localstorage/globalSettings';
import { web3Provider } from '../handlers/web3';
import BackupStateTypes from '../helpers/backupStateTypes';
import isNativeStackAvailable from '../helpers/isNativeStackAvailable';
import { isENSAddressFormat, isValidWallet } from '../helpers/validators';
import walletLoadingStates from '../helpers/walletLoadingStates';
import WalletTypes from '../helpers/walletTypes';
import {
  useAccountSettings,
  useClipboard,
  useInitializeWallet,
  usePrevious,
  useTimeout,
  useWallets,
} from '../hooks';
import { useNavigation } from '../navigation/Navigation';
import { sheetVerticalOffset } from '../navigation/effects';
import Routes from '@rainbow-me/routes';
import { usePortal } from 'react-native-cool-modals/Portal';
import { borders, colors, padding, shadow } from '@rainbow-me/styles';
import logger from 'logger';

const keyboardVerticalOffset =
  Platform.OS === 'android'
    ? sheetVerticalOffset - 240
    : sheetVerticalOffset + 10;

const statusBarHeight = getStatusBarHeight(true);

const Container = isNativeStackAvailable
  ? styled(Column).attrs({
      align: 'center',
      flex: 1,
    })`
      ${padding(0, 19)};
      background: ${colors.white};
    `
  : styled(Column).attrs({
      align: 'center',
      flex: 1,
    })`
      ${borders.buildRadius('top', 16)};
      ${padding(0, 16, 16)};
      background: ${colors.white};
      top: ${statusBarHeight};
    `;

const StyledImportButton = styled(
  Platform.OS === 'ios' ? BorderlessButton : Button
)`
  ${padding(5, 9, 7)};
  ${shadow.build(0, 6, 10, colors.dark, 0.16)};
  background-color: ${({ disabled }) =>
    disabled ? '#D2D3D7' : colors.appleBlue};
  border-radius: 15px;
  margin-bottom: 19px;
`;

const StyledInput = styled(Input)`
  min-height: 50;
`;

const ImportButton = ({ disabled, onPress, seedPhrase }) => (
  <StyledImportButton disabled={disabled} onPress={onPress} overflow="visible">
    <RowWithMargins align="center" margin={5}>
      {!!seedPhrase && (
        <Icon color={colors.white} direction="right" name="arrowCircled" />
      )}
      <Text color="white" weight="semibold">
        {seedPhrase ? 'Import' : 'Paste'}
      </Text>
    </RowWithMargins>
  </StyledImportButton>
);

const ImportSeedPhraseSheet = ({ isEmpty, setAppearListener }) => {
  const { accountAddress } = useAccountSettings();
  const { selectedWallet, wallets } = useWallets();
  const { clipboard } = useClipboard();
  const { goBack, navigate, setParams } = useNavigation();
  const initializeWallet = useInitializeWallet();
  const [isImporting, setImporting] = useState(false);
  const [seedPhrase, setSeedPhrase] = useState('');
  const [color, setColor] = useState(null);
  const [name, setName] = useState(null);
  const [resolvedAddress, setResolvedAddress] = useState(null);
  const [startFocusTimeout] = useTimeout();
  const [startAnalyticsTimeout] = useTimeout();
  const wasImporting = usePrevious(isImporting);

  const isClipboardValidSecret = useMemo(() => {
    return clipboard !== accountAddress && isValidWallet(clipboard);
  }, [accountAddress, clipboard]);

  const isSecretValid = useMemo(() => {
    return seedPhrase !== accountAddress && isValidWallet(seedPhrase);
  }, [accountAddress, seedPhrase]);

  const inputRef = useRef(null);
  const focusListener = useCallback(() => {
    inputRef.current && inputRef.current.focus();
  }, []);

  const inputRefListener = useCallback(
    value => {
      value && startFocusTimeout(value.focus, 100);
      inputRef.current = value;
    },
    [startFocusTimeout]
  );

  useEffect(() => {
    setAppearListener && setAppearListener(focusListener);
    return () => {
      setAppearListener && setAppearListener(null);
    };
  }, [focusListener, setAppearListener]);

  const handleSetSeedPhrase = useCallback(
    text => {
      if (isImporting) return null;
      return setSeedPhrase(text);
    },
    [isImporting]
  );

  const toggleImporting = useCallback(
    newImportingState => {
      setImporting(newImportingState);
      setParams({ gesturesEnabled: !newImportingState });
    },
    [setParams]
  );

  const onPressImportButton = useCallback(async () => {
    if (isSecretValid && seedPhrase) {
      const input = seedPhrase.trim();
      let name = null;
      // Validate ENS
      if (isENSAddressFormat(input)) {
        try {
          const address = await web3Provider.resolveName(input);

          if (!address) {
            Alert.alert('This is not a valid ENS name');
            return;
          }
          setResolvedAddress(address);
          name = input;
        } catch (e) {
          Alert.alert(
            'Sorry, we cannot add this ENS name at this time. Please try again later!'
          );
          return;
        }
        // Look up ENS for 0x address
      } else if (isValidAddress(input)) {
        const ens = await web3Provider.lookupAddress(input);
        if (ens && ens !== input) {
          name = ens;
        }
      }

      const ConfirmImportAlert = (name, onSuccess, navigate) =>
        navigate(Routes.MODAL_SCREEN, {
          actionType: 'Import',
          additionalPadding: true,
          asset: [],
          isNewProfile: true,
          onCloseModal: args => {
            if (args) {
              onSuccess(args);
            }
          },
          onRefocusInput:
            Platform.OS === 'ios' ? setAppearListener(focusListener) : null,
          profile: {
            name,
          },
          type: 'wallet_profile_creator',
          withoutStatusBar: true,
        });

      return ConfirmImportAlert(
        name,
        ({ color, name }) => {
          if (color !== null) setColor(color);
          if (name) setName(name);
          toggleImporting(true);
        },
        navigate
      );
    }

    if (isClipboardValidSecret && clipboard) {
      return handleSetSeedPhrase(clipboard);
    }
  }, [
    clipboard,
    focusListener,
    handleSetSeedPhrase,
    isClipboardValidSecret,
    isSecretValid,
    navigate,
    seedPhrase,
    setAppearListener,
    toggleImporting,
  ]);

  useEffect(() => {
    if (!wasImporting && isImporting) {
      startAnalyticsTimeout(async () => {
        const input = resolvedAddress ? resolvedAddress : seedPhrase.trim();
        const previousWalletCount = !isObjectEmpty(wallets)
          ? Object.keys(wallets).filter(
              wallet => wallet.type !== WalletTypes.readOnly
            ).length
          : 0;
        initializeWallet(input, color, name ? name : '')
          .then(success => {
            if (success) {
              analytics.track('Imported seed phrase', {
                hadPreviousAddressWithValue: isEmpty,
              });
              goBack();
              InteractionManager.runAfterInteractions(async () => {
                if (previousWalletCount === 0) {
                  await saveUserBackupState(BackupStateTypes.done);
                }
                navigate(Routes.SWIPE_LAYOUT);
                setTimeout(() => {
                  // If it's not read only, show the backup sheet
                  if (!(isENSAddressFormat(input) || isValidAddress(input))) {
                    navigate(Routes.BACKUP_SHEET, {
                      option: 'imported',
                    });
                  }
                }, 1000);
              });
            } else {
              toggleImporting(false);
            }
          })
          .catch(error => {
            toggleImporting(false);
            logger.error('error importing seed phrase: ', error);
          });
      }, 50);
    }
  }, [
    color,
    goBack,
    initializeWallet,
    isEmpty,
    isImporting,
    name,
    navigate,
    resolvedAddress,
    seedPhrase,
    selectedWallet.id,
    selectedWallet.type,
    startAnalyticsTimeout,
    toggleImporting,
    wallets,
    wasImporting,
  ]);

  const { setComponent, hide } = usePortal();

  useEffect(() => {
    if (isImporting) {
      setComponent(
        <LoadingOverlayWrapper>
          <LoadingOverlay
            paddingTop={keyboardVerticalOffset}
            title="Importing..."
          />
        </LoadingOverlayWrapper>,
        true
      );
    } else {
      hide();
    }
  }, [hide, isImporting, setComponent]);

  return (
    <Container>
      <StatusBar barStyle="light-content" />
      <SheetHandle marginBottom={7} marginTop={6} />
      <Text size="large" weight="bold">
        Add Wallet
      </Text>
      <KeyboardAvoidingView
        behavior="padding"
        keyboardVerticalOffset={keyboardVerticalOffset}
      >
        <Centered css={padding(0, 42)} flex={1}>
          <StyledInput
            align="center"
            autoCapitalize="none"
            autoCorrect={false}
            autoFocus
            color={isSecretValid ? 'appleBlue' : 'dark'}
            enablesReturnKeyAutomatically
            keyboardType={
              Platform.OS === 'android' ? 'visible-password' : 'default'
            }
            lineHeight="looser"
            multiline
            numberOfLines={3}
            onChangeText={handleSetSeedPhrase}
            onSubmitEditing={onPressImportButton}
            placeholder="Seed phrase, private key, Ethereum address or ENS name"
            ref={
              isNativeStackAvailable || Platform.OS === 'android'
                ? inputRef
                : inputRefListener
            }
            returnKeyType="done"
            size="large"
            spellCheck={false}
            value={seedPhrase}
            weight="semibold"
            width="100%"
          />
        </Centered>
        <Row align="start" justify="end">
          <ImportButton
            disabled={seedPhrase ? !isSecretValid : !isClipboardValidSecret}
            onPress={onPressImportButton}
            seedPhrase={seedPhrase}
          />
        </Row>
<<<<<<< HEAD
        {isImporting && (
          <LoadingOverlay
            paddingTop={keyboardVerticalOffset}
            title={walletLoadingStates.IMPORTING_WALLET}
          />
        )}
=======
>>>>>>> ff671d70
      </KeyboardAvoidingView>
    </Container>
  );
};

ImportSeedPhraseSheet.propTypes = {
  isEmpty: PropTypes.bool,
  setAppearListener: PropTypes.func,
};

export default ImportSeedPhraseSheet;<|MERGE_RESOLUTION|>--- conflicted
+++ resolved
@@ -46,9 +46,9 @@
 import { useNavigation } from '../navigation/Navigation';
 import { sheetVerticalOffset } from '../navigation/effects';
 import Routes from '@rainbow-me/routes';
-import { usePortal } from 'react-native-cool-modals/Portal';
 import { borders, colors, padding, shadow } from '@rainbow-me/styles';
 import logger from 'logger';
+import { usePortal } from 'react-native-cool-modals/Portal';
 
 const keyboardVerticalOffset =
   Platform.OS === 'android'
@@ -303,7 +303,7 @@
         <LoadingOverlayWrapper>
           <LoadingOverlay
             paddingTop={keyboardVerticalOffset}
-            title="Importing..."
+            title={walletLoadingStates.IMPORTING_WALLET}
           />
         </LoadingOverlayWrapper>,
         true
@@ -361,15 +361,6 @@
             seedPhrase={seedPhrase}
           />
         </Row>
-<<<<<<< HEAD
-        {isImporting && (
-          <LoadingOverlay
-            paddingTop={keyboardVerticalOffset}
-            title={walletLoadingStates.IMPORTING_WALLET}
-          />
-        )}
-=======
->>>>>>> ff671d70
       </KeyboardAvoidingView>
     </Container>
   );
