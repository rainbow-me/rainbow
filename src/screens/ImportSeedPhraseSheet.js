--- conflicted
+++ resolved
@@ -1,4 +1,3 @@
-import { useRoute } from '@react-navigation/core';
 import analytics from '@segment/analytics-react-native';
 import { isValidAddress } from 'ethereumjs-util';
 import { isEmpty as isObjectEmpty } from 'lodash';
@@ -9,21 +8,9 @@
   useRef,
   useState,
 } from 'react';
-<<<<<<< HEAD
-import {
-  Alert,
-  InteractionManager,
-  KeyboardAvoidingView,
-  Platform,
-  StatusBar,
-} from 'react-native';
-import { BorderlessButton } from 'react-native-gesture-handler';
-import { getStatusBarHeight } from 'react-native-iphone-x-helper';
-import { useDispatch } from 'react-redux';
-=======
 import { Alert, InteractionManager, Platform, StatusBar } from 'react-native';
 import { KeyboardArea } from 'react-native-keyboard-area';
->>>>>>> b8121d87
+import { useDispatch } from 'react-redux';
 import styled from 'styled-components/primitives';
 import ActivityIndicator from '../components/ActivityIndicator';
 import { MiniButton } from '../components/buttons';
@@ -41,6 +28,7 @@
 import { getWallet } from '../model/wallet';
 import Navigation, { useNavigation } from '../navigation/Navigation';
 import { sheetVerticalOffset } from '../navigation/effects';
+import { setIsWalletLoading } from '../redux/wallets';
 import {
   useAccountSettings,
   useClipboard,
@@ -51,15 +39,7 @@
   usePrevious,
   useTimeout,
   useWallets,
-<<<<<<< HEAD
-} from '../hooks';
-import { getWallet } from '../model/wallet';
-import Navigation, { useNavigation } from '../navigation/Navigation';
-import { sheetVerticalOffset } from '../navigation/effects';
-import { setIsWalletLoading } from '../redux/wallets';
-=======
 } from '@rainbow-me/hooks';
->>>>>>> b8121d87
 import Routes from '@rainbow-me/routes';
 import { borders, colors, padding } from '@rainbow-me/styles';
 import logger from 'logger';
@@ -97,6 +77,7 @@
 
 const FooterButton = styled(MiniButton).attrs({
   compensateForTransformOrigin: true,
+  testID: 'import-sheet-button',
   transformOrigin: 'right',
 })``;
 
@@ -125,25 +106,6 @@
   width: 100%;
 `;
 
-<<<<<<< HEAD
-const ImportButton = ({ disabled, onPress, seedPhrase }) => (
-  <StyledImportButton
-    disabled={disabled}
-    onPress={onPress}
-    overflow="visible"
-    testID="import-sheet-button"
-  >
-    <RowWithMargins align="center" margin={5}>
-      {!!seedPhrase && (
-        <Icon color={colors.white} direction="right" name="arrowCircled" />
-      )}
-      <Text color="white" testID="import-sheet-button-label" weight="semibold">
-        {seedPhrase ? 'Import' : 'Paste'}
-      </Text>
-    </RowWithMargins>
-  </StyledImportButton>
-);
-=======
 const SecretTextAreaContainer = styled(Centered)`
   ${padding(0, 42)};
   flex: 1;
@@ -158,18 +120,13 @@
   background-color: ${colors.white};
   z-index: 1;
 `;
->>>>>>> b8121d87
 
 export default function ImportSeedPhraseSheet() {
   const { accountAddress } = useAccountSettings();
   const { isWalletLoading, selectedWallet, wallets } = useWallets();
   const dispatch = useDispatch();
   const { clipboard } = useClipboard();
-<<<<<<< HEAD
-  const { params } = useRoute();
-=======
   const { isSmallPhone } = useDimensions();
->>>>>>> b8121d87
   const { goBack, navigate, replace, setParams } = useNavigation();
   const initializeWallet = useInitializeWallet();
   const hadPreviousAddressWithValue = useIsWalletEthZero();
@@ -209,18 +166,6 @@
     [isImporting]
   );
 
-<<<<<<< HEAD
-  const toggleImporting = useCallback(
-    newImportingState => {
-      setImporting(newImportingState);
-      const existingParams = !isObjectEmpty(params) ? params : {};
-      setParams({
-        ...existingParams,
-        gesturesEnabled: !newImportingState,
-      });
-    },
-    [params, setParams]
-=======
   const showWalletProfileModal = useCallback(
     name => {
       navigate(Routes.MODAL_SCREEN, {
@@ -239,7 +184,6 @@
       });
     },
     [handleSetImporting, navigate]
->>>>>>> b8121d87
   );
 
   const handlePressImportButton = useCallback(async () => {
@@ -342,14 +286,10 @@
                       option: 'imported',
                     });
                   }
-<<<<<<< HEAD
-                }, 2000);
-=======
                 }, 1000);
                 analytics.track('Imported seed phrase', {
                   hadPreviousAddressWithValue,
                 });
->>>>>>> b8121d87
               });
             } else {
               // Wait for error messages then refocus
@@ -388,27 +328,16 @@
     startAnalyticsTimeout,
     wallets,
     wasImporting,
-    replace,
   ]);
 
   useEffect(() => {
     if (isWalletLoading) {
       setComponent(
-<<<<<<< HEAD
-        <LoadingOverlayWrapper>
-          <LoadingOverlay
-            paddingTop={sheetVerticalOffset}
-            title={isWalletLoading}
-          />
-        </LoadingOverlayWrapper>,
-        false
-=======
         <LoadingOverlay
           paddingTop={keyboardVerticalOffset}
-          title={walletLoadingStates.IMPORTING_WALLET}
+          title={isWalletLoading}
         />,
-        true
->>>>>>> b8121d87
+        false
       );
     }
     return hide;
@@ -426,41 +355,15 @@
           <SecretTextArea
             color={isSecretValid ? colors.appleBlue : colors.dark}
             onChangeText={handleSetSeedPhrase}
-<<<<<<< HEAD
-            onSubmitEditing={onPressImportButton}
+            onFocus={handleFocus}
+            onSubmitEditing={handlePressImportButton}
             placeholder="Seed phrase, private key, Ethereum address or ENS name"
-            ref={
-              isNativeStackAvailable || Platform.OS === 'android'
-                ? inputRef
-                : inputRefListener
-            }
+            ref={inputRef}
             returnKeyType="done"
             size="large"
             spellCheck={false}
             testID="import-sheet-input"
             value={seedPhrase}
-            weight="semibold"
-            width="100%"
-          />
-        </Centered>
-        <Row
-          align="start"
-          bottom={Platform.OS === 'android' ? 55 : 0}
-          justify="end"
-          position={Platform.OS === 'android' ? 'absolute' : 'relative'}
-          right={0}
-        >
-          <ImportButton
-            disabled={seedPhrase ? !isSecretValid : !isClipboardValidSecret}
-            onPress={onPressImportButton}
-            seedPhrase={seedPhrase}
-            testID="import-sheet-button"
-=======
-            onFocus={handleFocus}
-            onSubmitEditing={handlePressImportButton}
-            ref={inputRef}
-            value={seedPhrase}
->>>>>>> b8121d87
           />
         </SecretTextAreaContainer>
         <Footer isSmallPhone={isSmallPhone}>
