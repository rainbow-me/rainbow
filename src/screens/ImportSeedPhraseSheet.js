import PropTypes from 'prop-types';
import React from 'react';
import { KeyboardAvoidingView } from 'react-native';
import { BorderlessButton } from 'react-native-gesture-handler';
<<<<<<< HEAD
import { withNavigation } from 'react-navigation';
import {
  compose,
  lifecycle,
  onlyUpdateForKeys,
  withHandlers,
  withProps,
  withState,
} from 'recompact';
import styled from 'styled-components';
import { withAccountReset } from '../hoc';
import { Alert } from '../components/alerts';
=======
import { pure, withProps } from 'recompact';
import styled from 'styled-components/primitives';
>>>>>>> 63f3c51b
import { Icon } from '../components/icons';
import { MultiLineInput } from '../components/inputs';
import { Centered, Column, Row } from '../components/layout';
import { LoadingOverlay } from '../components/modal';
import { Text } from '../components/text';
import { borders, colors, padding } from '../styles';

const Container = styled(Column).attrs({
  align: 'center',
  flex: 1,
})`
  ${borders.buildRadius('top', 12)}
  ${padding(16)};
  background: ${colors.white};
  padding-top: 0;
`;

const Footer = withProps({
  align: 'start',
  behavior: 'padding',
  component: KeyboardAvoidingView,
  justify: 'space-between',
  keyboardVerticalOffset: 80,
  self: 'stretch',
})(Row);

const HelpButton = styled(BorderlessButton)`
  ${padding(6, 8)}
  border: 1px solid #f6f7f7;
  border-radius: 15px;
`;

const HandleIcon = styled(Icon).attrs({
  color: '#C4C6CB',
  name: 'handle',
})`
  margin-top: 16px;
  margin-bottom: 2;
`;

const ImportButton = styled(Row).attrs({
  align: 'center',
  component: BorderlessButton,
})`
  ${padding(6, 8)}
  background: ${props => (props.disabled ? '#D2D3D7' : colors.appleBlue)};
  border-radius: 15px;
  shadow-color: ${colors.dark};
  shadow-offset: 0px 6px;
  shadow-opacity: 0.14;
  shadow-radius: 10;
`;

const InputContainer = styled(Centered)`
  ${padding(0, 50)}
  flex: 1;
`;

const SeedPhraseInput = styled(MultiLineInput)`
  width: 100%;
`;

const ImportSeedPhraseSheet = ({
  isClipboardContentsValidSeedPhrase,
  isImporting,
  isSeedPhraseValid,
  onImportSeedPhrase,
  onInputChange,
  onPasteSeedPhrase,
  onPressEnterKey,
  onPressHelp,
  seedPhrase,
}) => (
  <Container>
    <HandleIcon />
    <Text size="large" weight="bold">Import</Text>
    <InputContainer>
      <SeedPhraseInput
        align="center"
        autoFocus
        enablesReturnKeyAutomatically={true}
        onChange={onInputChange}
        onSubmitEditing={onPressEnterKey}
        placeholder="Type your seed phrase"
        returnKeyType="done"
        size="large"
        value={seedPhrase}
        weight="semibold"
      />
    </InputContainer>
    <Footer>
      <HelpButton onPress={onPressHelp}>
        <Text
          align="center"
          color={colors.alpha(colors.blueGreyDark, 0.8)}
          weight="medium"
        >
          Help
        </Text>
      </HelpButton>
      <ImportButton
        disabled={seedPhrase ? !isSeedPhraseValid : !isClipboardContentsValidSeedPhrase}
        onPress={seedPhrase ? onImportSeedPhrase : onPasteSeedPhrase}
      >
        {!!seedPhrase && (
          <Icon
            color={colors.white}
            direction="right"
            name="arrowCircled"
            style={{ paddingRight: 5 }}
          />
        )}
        <Text
          color="white"
          style={{ paddingLeft: seedPhrase ? 5 : 0 }}
          weight="bold"
        >
          {seedPhrase ? 'Import' : 'Paste'}
        </Text>
      </ImportButton>
    </Footer>
    {isImporting && (
      <LoadingOverlay title="Importing..." />
    )}
  </Container>
);

ImportSeedPhraseSheet.propTypes = {
  isClipboardContentsValidSeedPhrase: PropTypes.bool,
  isImporting: PropTypes.bool,
  isSeedPhraseValid: PropTypes.bool,
  navigation: PropTypes.object,
  onImportSeedPhrase: PropTypes.func,
  onInputChange: PropTypes.func,
  onPasteSeedPhrase: PropTypes.func,
  onPressEnterKey: PropTypes.func,
  onPressHelp: PropTypes.func,
  screenProps: PropTypes.shape({ handleWalletConfig: PropTypes.func }),
  seedPhrase: PropTypes.string,
  setSeedPhrase: PropTypes.func,
};

<<<<<<< HEAD
const ConfirmImportSeedPhraseAlert = (onSuccess) => Alert({
  buttons: [{
    onPress: onSuccess,
    text: 'Import',
  }, {
    text: 'Cancel',
    style: 'cancel',
  }],
  // eslint-disable-next-line
  message: 'Importing this seed phrase will overwrite your existing wallet. Before continuing, please make sure you’ve transferred its contents or backed up its seed phrase.',
  title: 'Are you sure you want to import?',
});

export default compose(
  withAccountReset,
  withNavigation,
  withState('clipboardContents', 'setClipboardContents', ''),
  withState('seedPhrase', 'setSeedPhrase', ''),
  lifecycle({
    componentDidMount() {
      InteractionManager.runAfterInteractions(async () => {
        const { setClipboardContents } = this.props;
        await Clipboard.getString().then(setClipboardContents);
      });
    },
  }),
  withHandlers({
    onImportSeedPhrase: ({ accountClearState, navigation, screenProps, seedPhrase }) => () => (
      ConfirmImportSeedPhraseAlert(() => {
        accountClearState();
        screenProps
          .handleWalletConfig(seedPhrase)
          .then((address, test) => {
            console.log('ON IMPORT SEED THEN', address, test);

            if (address) {
              navigation.navigate('WalletScreen');
            }
          });
      })),
    onInputChange: ({ setSeedPhrase }) => ({ nativeEvent }) => setSeedPhrase(nativeEvent.text),
    onPasteSeedPhrase: ({ setSeedPhrase }) => () => {
      Clipboard.getString()
        .then(setSeedPhrase)
        .catch(error => console.log(error));
    },
    onPressHelp: () => () => Linking.openURL('https://support.balance.io'),
  }),
  withProps(({ clipboardContents, seedPhrase }) => ({
    isClipboardContentsValidSeedPhrase: validateSeedPhrase(clipboardContents),
    isSeedPhraseValid: validateSeedPhrase(seedPhrase),
  })),
  onlyUpdateForKeys([
    'isClipboardContentsValidSeedPhrase',
    'isSeedPhraseValid',
    'seedPhrase',
  ]),
)(ImportSeedPhraseSheet);
=======
export default pure(ImportSeedPhraseSheet);
>>>>>>> 63f3c51b
<|MERGE_RESOLUTION|>--- conflicted
+++ resolved
@@ -2,23 +2,8 @@
 import React from 'react';
 import { KeyboardAvoidingView } from 'react-native';
 import { BorderlessButton } from 'react-native-gesture-handler';
-<<<<<<< HEAD
-import { withNavigation } from 'react-navigation';
-import {
-  compose,
-  lifecycle,
-  onlyUpdateForKeys,
-  withHandlers,
-  withProps,
-  withState,
-} from 'recompact';
-import styled from 'styled-components';
-import { withAccountReset } from '../hoc';
-import { Alert } from '../components/alerts';
-=======
 import { pure, withProps } from 'recompact';
 import styled from 'styled-components/primitives';
->>>>>>> 63f3c51b
 import { Icon } from '../components/icons';
 import { MultiLineInput } from '../components/inputs';
 import { Centered, Column, Row } from '../components/layout';
@@ -161,65 +146,4 @@
   setSeedPhrase: PropTypes.func,
 };
 
-<<<<<<< HEAD
-const ConfirmImportSeedPhraseAlert = (onSuccess) => Alert({
-  buttons: [{
-    onPress: onSuccess,
-    text: 'Import',
-  }, {
-    text: 'Cancel',
-    style: 'cancel',
-  }],
-  // eslint-disable-next-line
-  message: 'Importing this seed phrase will overwrite your existing wallet. Before continuing, please make sure you’ve transferred its contents or backed up its seed phrase.',
-  title: 'Are you sure you want to import?',
-});
-
-export default compose(
-  withAccountReset,
-  withNavigation,
-  withState('clipboardContents', 'setClipboardContents', ''),
-  withState('seedPhrase', 'setSeedPhrase', ''),
-  lifecycle({
-    componentDidMount() {
-      InteractionManager.runAfterInteractions(async () => {
-        const { setClipboardContents } = this.props;
-        await Clipboard.getString().then(setClipboardContents);
-      });
-    },
-  }),
-  withHandlers({
-    onImportSeedPhrase: ({ accountClearState, navigation, screenProps, seedPhrase }) => () => (
-      ConfirmImportSeedPhraseAlert(() => {
-        accountClearState();
-        screenProps
-          .handleWalletConfig(seedPhrase)
-          .then((address, test) => {
-            console.log('ON IMPORT SEED THEN', address, test);
-
-            if (address) {
-              navigation.navigate('WalletScreen');
-            }
-          });
-      })),
-    onInputChange: ({ setSeedPhrase }) => ({ nativeEvent }) => setSeedPhrase(nativeEvent.text),
-    onPasteSeedPhrase: ({ setSeedPhrase }) => () => {
-      Clipboard.getString()
-        .then(setSeedPhrase)
-        .catch(error => console.log(error));
-    },
-    onPressHelp: () => () => Linking.openURL('https://support.balance.io'),
-  }),
-  withProps(({ clipboardContents, seedPhrase }) => ({
-    isClipboardContentsValidSeedPhrase: validateSeedPhrase(clipboardContents),
-    isSeedPhraseValid: validateSeedPhrase(seedPhrase),
-  })),
-  onlyUpdateForKeys([
-    'isClipboardContentsValidSeedPhrase',
-    'isSeedPhraseValid',
-    'seedPhrase',
-  ]),
-)(ImportSeedPhraseSheet);
-=======
-export default pure(ImportSeedPhraseSheet);
->>>>>>> 63f3c51b
+export default pure(ImportSeedPhraseSheet);