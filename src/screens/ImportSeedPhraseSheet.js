import analytics from '@segment/analytics-react-native';
import { isValidAddress } from 'ethereumjs-util';
import { isEmpty as isObjectEmpty } from 'lodash';
import React, {
  useCallback,
  useEffect,
  useMemo,
  useRef,
  useState,
} from 'react';
import { Alert, Platform, StatusBar } from 'react-native';
import { KeyboardArea } from 'react-native-keyboard-area';
import styled from 'styled-components/primitives';
import ActivityIndicator from '../components/ActivityIndicator';
import { MiniButton } from '../components/buttons';
import { Input } from '../components/inputs';
import { Centered, Column, Row } from '../components/layout';
import LoadingOverlay from '../components/modal/LoadingOverlay';
import { SheetHandle } from '../components/sheet';
import { Text } from '../components/text';
import { saveUserBackupState } from '../handlers/localstorage/globalSettings';
import { web3Provider } from '../handlers/web3';
import BackupStateTypes from '../helpers/backupStateTypes';
import isNativeStackAvailable from '../helpers/isNativeStackAvailable';
import { isENSAddressFormat, isValidWallet } from '../helpers/validators';
import walletLoadingStates from '../helpers/walletLoadingStates';
import WalletTypes from '../helpers/walletTypes';
import { getWallet } from '../model/wallet';
import Navigation, { useNavigation } from '../navigation/Navigation';
import { sheetVerticalOffset } from '../navigation/effects';
import {
  useAccountSettings,
  useClipboard,
  useDimensions,
  useInitializeWallet,
  useIsWalletEthZero,
  useMagicAutofocus,
  usePrevious,
  useTimeout,
  useWallets,
} from '@rainbow-me/hooks';
import Routes from '@rainbow-me/routes';
import { borders, colors, padding } from '@rainbow-me/styles';
import logger from 'logger';
import { usePortal } from 'react-native-cool-modals/Portal';

const sheetBottomPadding = 19;
const keyboardVerticalOffset =
  Platform.OS === 'android'
    ? sheetVerticalOffset - 240
    : sheetVerticalOffset + 10;

const Container = styled.View`
  flex: 1;
  padding-top: ${isNativeStackAvailable ? 0 : sheetVerticalOffset};
`;

const Footer = styled(Row).attrs({
  align: 'start',
  justify: 'end',
})`
  bottom: ${Platform.OS === 'android' ? 55 : 0};
  position: ${Platform.OS === 'android' ? 'absolute' : 'relative'};
  right: 0;
  top: ${({ isSmallPhone }) => (isSmallPhone ? sheetBottomPadding * 2 : 0)};
  width: 100%;
`;

const Spinner = styled(ActivityIndicator).attrs({
  color: 'white',
  size: 15,
})`
  margin-right: 5px;
  margin-top: 2px;
`;

const FooterButton = styled(MiniButton).attrs({
  compensateForTransformOrigin: true,
  transformOrigin: 'right',
})``;

const KeyboardSizeView = styled(KeyboardArea)`
  background-color: ${colors.white};
`;

const SecretTextArea = styled(Input).attrs({
  align: 'center',
  autoCapitalize: 'none',
  autoCorrect: false,
  autoFocus: true,
  enablesReturnKeyAutomatically: true,
  keyboardType: Platform.OS === 'android' ? 'visible-password' : 'default',
  lineHeight: 'looser',
  multiline: true,
  numberOfLines: 3,
  placeholder: 'Seed phrase, private key, Ethereum address or ENS name',
  returnKeyType: 'done',
  size: 'large',
  spellCheck: false,
  weight: 'semibold',
})`
  margin-bottom: ${Platform.OS === 'android' ? 55 : 0};
  min-height: 50;
  width: 100%;
`;

const SecretTextAreaContainer = styled(Centered)`
  ${padding(0, 42)};
  flex: 1;
`;

const Sheet = styled(Column).attrs({
  align: 'center',
  flex: 1,
})`
  ${borders.buildRadius('top', isNativeStackAvailable ? 0 : 16)};
  ${padding(0, 15, sheetBottomPadding)};
  background-color: ${colors.white};
  z-index: 1;
`;

export default function ImportSeedPhraseSheet() {
  const { accountAddress } = useAccountSettings();
  const { selectedWallet, wallets } = useWallets();
  const { clipboard } = useClipboard();
  const { isSmallPhone } = useDimensions();
  const { goBack, navigate, replace, setParams } = useNavigation();
  const initializeWallet = useInitializeWallet();
  const hadPreviousAddressWithValue = useIsWalletEthZero();
  const [isImporting, setImporting] = useState(false);
  const [seedPhrase, setSeedPhrase] = useState('');
  const [color, setColor] = useState(null);
  const [name, setName] = useState(null);
  const [busy, setBusy] = useState(false);
  const [resolvedAddress, setResolvedAddress] = useState(null);
  const [startAnalyticsTimeout] = useTimeout();
  const wasImporting = usePrevious(isImporting);

  const inputRef = useRef(null);
  const { handleFocus } = useMagicAutofocus(inputRef);

  const isClipboardValidSecret = useMemo(() => {
    return clipboard !== accountAddress && isValidWallet(clipboard);
  }, [accountAddress, clipboard]);

  const isSecretValid = useMemo(() => {
    return seedPhrase !== accountAddress && isValidWallet(seedPhrase);
  }, [accountAddress, seedPhrase]);

  const handleSetImporting = useCallback(
    newImportingState => {
      setImporting(newImportingState);
      setParams({ gesturesEnabled: !newImportingState });
    },
    [setParams]
  );

  const handleSetSeedPhrase = useCallback(
    text => {
      if (isImporting) return null;
      return setSeedPhrase(text);
    },
    [isImporting]
  );

  const showWalletProfileModal = useCallback(
    name => {
      navigate(Routes.MODAL_SCREEN, {
        actionType: 'Import',
        additionalPadding: true,
        asset: [],
        isNewProfile: true,
        onCloseModal: ({ color, name }) => {
          if (color !== null) setColor(color);
          if (name) setName(name);
          handleSetImporting(true);
        },
        profile: { name },
        type: 'wallet_profile',
        withoutStatusBar: true,
      });
    },
    [handleSetImporting, navigate]
  );

  const handlePressImportButton = useCallback(async () => {
    if (!isSecretValid || !seedPhrase) return null;
    const input = seedPhrase.trim();
    let name = null;
    // Validate ENS
    if (isENSAddressFormat(input)) {
      try {
        const address = await web3Provider.resolveName(input);
        if (!address) {
          Alert.alert('This is not a valid ENS name');
          return;
        }
        setResolvedAddress(address);
        name = input;
        showWalletProfileModal(name);
      } catch (e) {
        Alert.alert(
          'Sorry, we cannot add this ENS name at this time. Please try again later!'
        );
        return;
      }
      // Look up ENS for 0x address
    } else if (isValidAddress(input)) {
      const ens = await web3Provider.lookupAddress(input);
      if (ens && ens !== input) {
        name = ens;
      }
      showWalletProfileModal(name);
    } else {
      try {
        setBusy(true);
        setTimeout(async () => {
          const { wallet } = getWallet(input);
          const ens = await web3Provider.lookupAddress(wallet?.address);
          if (ens && ens !== input) {
            name = ens;
          }
          setBusy(false);
          showWalletProfileModal(name);
        }, 100);
      } catch (error) {
        logger.log('Error looking up ENS for imported HD type wallet', error);
        setBusy(false);
      }
    }
  }, [isSecretValid, seedPhrase, showWalletProfileModal]);

  const handlePressPasteButton = useCallback(() => {
    if (clipboard && isClipboardValidSecret) {
      return handleSetSeedPhrase(clipboard);
    }
  }, [clipboard, handleSetSeedPhrase, isClipboardValidSecret]);

  const { setComponent, hide } = usePortal();
  useEffect(() => {
    if (isImporting) {
      setComponent(
        <LoadingOverlay
          paddingTop={keyboardVerticalOffset}
          title="Importing..."
        />,
        true
      );
      return hide;
    }
  }, [hide, isImporting, setComponent]);

  useEffect(() => {
    if (!wasImporting && isImporting) {
      startAnalyticsTimeout(async () => {
        const input = resolvedAddress ? resolvedAddress : seedPhrase.trim();
        const previousWalletCount = !isObjectEmpty(wallets)
          ? Object.keys(wallets).filter(
              wallet => wallet.type !== WalletTypes.readOnly
            ).length
          : 0;
        initializeWallet(input, color, name ? name : '')
          .then(success => {
            handleSetImporting(false);
            if (success) {
<<<<<<< HEAD
              analytics.track('Imported seed phrase', {
                hadPreviousAddressWithValue,
              });
              goBack();
              InteractionManager.runAfterInteractions(async () => {
                if (previousWalletCount === 0) {
                  await saveUserBackupState(BackupStateTypes.done);
                  replace(Routes.SWIPE_LAYOUT);
                } else {
                  navigate(Routes.WALLET_SCREEN);
                }
                if (Platform.OS === 'android') {
                  hide();
                }

                setTimeout(() => {
                  // If it's not read only, show the backup sheet
                  if (!(isENSAddressFormat(input) || isValidAddress(input))) {
                    Navigation.handleAction(Routes.BACKUP_SHEET, {
                      option: 'imported',
                    });
                  }
                }, 1000);
              });
=======
              setTimeout(() => {
                navigate(Routes.WALLET_SCREEN);
              }, 300);
              if (Platform.OS === 'android') {
                hide();
              }
              analytics.track('Imported seed phrase', {
                hadPreviousAddressWithValue,
              });
>>>>>>> 7576f5ce
            } else {
              // Wait for error messages then refocus
              setTimeout(() => {
                inputRef.current?.focus();
                initializeWallet();
              }, 100);
            }
          })
          .catch(error => {
            handleSetImporting(false);
            logger.error('error importing seed phrase: ', error);
            setTimeout(() => {
              inputRef.current?.focus();
              initializeWallet();
            }, 100);
          });
      }, 50);
    }
  }, [
    color,
    hadPreviousAddressWithValue,
    handleSetImporting,
    hide,
    goBack,
    initializeWallet,
    isImporting,
    name,
    navigate,
    resolvedAddress,
    seedPhrase,
    selectedWallet.id,
    selectedWallet.type,
    startAnalyticsTimeout,
    wallets,
    wasImporting,
    replace,
  ]);

  useEffect(() => {
    if (isImporting) {
      setComponent(
        <LoadingOverlay
          paddingTop={keyboardVerticalOffset}
          title={walletLoadingStates.IMPORTING_WALLET}
        />,
        true
      );
      return hide;
    }
  }, [hide, isImporting, setComponent]);

  return (
    <Container>
      <StatusBar barStyle="light-content" />
      <Sheet>
        <SheetHandle marginBottom={7} marginTop={6} />
        <Text size="large" weight="bold">
          Add Wallet
        </Text>
        <SecretTextAreaContainer>
          <SecretTextArea
            color={isSecretValid ? colors.appleBlue : colors.dark}
            onChangeText={handleSetSeedPhrase}
            onFocus={handleFocus}
            onSubmitEditing={handlePressImportButton}
            ref={inputRef}
            value={seedPhrase}
          />
        </SecretTextAreaContainer>
        <Footer isSmallPhone={isSmallPhone}>
          {seedPhrase ? (
            <FooterButton
              disabled={!isSecretValid}
              onPress={handlePressImportButton}
            >
              <Row>
                {busy ? (
                  <Spinner />
                ) : (
                  <Text color="white" weight="semibold">
                    􀂍{' '}
                  </Text>
                )}
                <Text color="white" weight="semibold">
                  Import
                </Text>
              </Row>
            </FooterButton>
          ) : (
            <FooterButton
              disabled={!isClipboardValidSecret}
              onPress={handlePressPasteButton}
            >
              Paste
            </FooterButton>
          )}
        </Footer>
      </Sheet>
      <KeyboardSizeView isOpen />
    </Container>
  );
}<|MERGE_RESOLUTION|>--- conflicted
+++ resolved
@@ -8,7 +8,7 @@
   useRef,
   useState,
 } from 'react';
-import { Alert, Platform, StatusBar } from 'react-native';
+import { Alert, InteractionManager, Platform, StatusBar } from 'react-native';
 import { KeyboardArea } from 'react-native-keyboard-area';
 import styled from 'styled-components/primitives';
 import ActivityIndicator from '../components/ActivityIndicator';
@@ -263,10 +263,6 @@
           .then(success => {
             handleSetImporting(false);
             if (success) {
-<<<<<<< HEAD
-              analytics.track('Imported seed phrase', {
-                hadPreviousAddressWithValue,
-              });
               goBack();
               InteractionManager.runAfterInteractions(async () => {
                 if (previousWalletCount === 0) {
@@ -287,18 +283,10 @@
                     });
                   }
                 }, 1000);
+                analytics.track('Imported seed phrase', {
+                  hadPreviousAddressWithValue,
+                });
               });
-=======
-              setTimeout(() => {
-                navigate(Routes.WALLET_SCREEN);
-              }, 300);
-              if (Platform.OS === 'android') {
-                hide();
-              }
-              analytics.track('Imported seed phrase', {
-                hadPreviousAddressWithValue,
-              });
->>>>>>> 7576f5ce
             } else {
               // Wait for error messages then refocus
               setTimeout(() => {
