import analytics from '@segment/analytics-react-native';
import { isValidAddress } from 'ethereumjs-util';
import PropTypes from 'prop-types';
import React, {
  useCallback,
  useEffect,
  useMemo,
  useRef,
  useState,
} from 'react';
import { Alert, KeyboardAvoidingView, Platform, StatusBar } from 'react-native';
import { BorderlessButton } from 'react-native-gesture-handler';
import { getStatusBarHeight } from 'react-native-iphone-x-helper';
import { useNavigation } from 'react-navigation-hooks';
import styled from 'styled-components/primitives';
import { Button } from '../components/buttons';
import { Icon } from '../components/icons';
import { Input } from '../components/inputs';
import { Centered, Column, Row, RowWithMargins } from '../components/layout';
import { LoadingOverlay } from '../components/modal';
import { SheetHandle } from '../components/sheet';
import { Text } from '../components/text';
import { web3Provider } from '../handlers/web3';
import isNativeStackAvailable from '../helpers/isNativeStackAvailable';
import { isENSAddressFormat, isValidWallet } from '../helpers/validators';
import {
  useAccountSettings,
  useClipboard,
  useInitializeWallet,
  usePrevious,
  useTimeout,
} from '../hooks';
import { sheetVerticalOffset } from '../navigation/transitions/effects';
import { borders, colors, padding, shadow } from '../styles';
import { logger } from '../utils';
import Routes from './Routes/routesNames';

const keyboardVerticalOffset =
  Platform.OS === 'android'
    ? sheetVerticalOffset - 240
    : sheetVerticalOffset + 10;

const statusBarHeight = getStatusBarHeight(true);

const Container = isNativeStackAvailable
  ? styled(Column).attrs({
      align: 'center',
      flex: 1,
    })`
      ${padding(0, 19)};
      background: ${colors.white};
    `
  : styled(Column).attrs({
      align: 'center',
      flex: 1,
    })`
      ${borders.buildRadius('top', 16)};
      ${padding(0, 16, 16)};
      background: ${colors.white};
      top: ${statusBarHeight};
    `;

const StyledImportButton = styled(
  Platform.OS === 'ios' ? BorderlessButton : Button
)`
  ${padding(5, 9, 7)};
  ${shadow.build(0, 6, 10, colors.dark, 0.16)};
  background-color: ${({ disabled }) =>
    disabled ? '#D2D3D7' : colors.appleBlue};
  border-radius: 15px;
  margin-bottom: 19px;
`;

const StyledInput = styled(Input)`
  min-height: 50;
`;

<<<<<<< HEAD
=======
const ConfirmImportAlert = (onSuccess, navigate) =>
  Alert({
    buttons: [
      {
        onPress: () =>
          navigate(Routes.MODAL_SCREEN, {
            actionType: 'Import',
            address: undefined,
            asset: [],
            isCurrentProfile: false,
            isNewProfile: true,
            onCloseModal: args => {
              if (args) {
                onSuccess(args);
              } else {
                onSuccess({
                  color: colors.getRandomColor(),
                  name: 'Imported Wallet',
                });
              }
            },
            profile: {},
            type: 'wallet_profile_creator',
          }),
        text: 'Import Wallet',
      },
      {
        style: 'cancel',
        text: 'Cancel',
      },
    ],
    message:
      'You can switch between your existing wallets in the top navbar of the profile screen.',
    title: 'Import new wallet',
  });

>>>>>>> ac88bfdc
const ImportButton = ({ disabled, onPress, seedPhrase }) => (
  <StyledImportButton disabled={disabled} onPress={onPress} overflow="visible">
    <RowWithMargins align="center" margin={5}>
      {!!seedPhrase && (
        <Icon color={colors.white} direction="right" name="arrowCircled" />
      )}
      <Text color="white" weight="semibold">
        {seedPhrase ? 'Import' : 'Paste'}
      </Text>
    </RowWithMargins>
  </StyledImportButton>
);

const ImportSeedPhraseSheet = ({ isEmpty, setAppearListener }) => {
  const { accountAddress } = useAccountSettings();
  const { clipboard } = useClipboard();
  const { navigate, setParams } = useNavigation();
  const initializeWallet = useInitializeWallet();
  const [isImporting, setImporting] = useState(false);
  const [seedPhrase, setSeedPhrase] = useState('');
  const [color, setColor] = useState(null);
  const [name, setName] = useState(null);
  const [resolvedAddress, setResolvedAddress] = useState(null);
  const [startFocusTimeout] = useTimeout();
  const [startAnalyticsTimeout] = useTimeout();
  const wasImporting = usePrevious(isImporting);

  const isClipboardValidSecret = useMemo(() => {
    return clipboard !== accountAddress && isValidWallet(clipboard);
  }, [accountAddress, clipboard]);

  const isSecretValid = useMemo(() => {
    return seedPhrase !== accountAddress && isValidWallet(seedPhrase);
  }, [accountAddress, seedPhrase]);

  const inputRef = useRef(null);
  const focusListener = useCallback(() => {
    inputRef.current && inputRef.current.focus();
  }, []);

  const inputRefListener = useCallback(
    value => {
      value && startFocusTimeout(value.focus, 100);
      inputRef.current = value;
    },
    [startFocusTimeout]
  );

  useEffect(() => {
    setAppearListener && setAppearListener(focusListener);
    return () => setAppearListener && setAppearListener(null);
  });

  const handleSetSeedPhrase = useCallback(
    text => {
      if (isImporting) return null;
      return setSeedPhrase(text);
    },
    [isImporting]
  );

  const toggleImporting = useCallback(
    newImportingState => {
      setImporting(newImportingState);
      setParams({ gesturesEnabled: !newImportingState });
    },
    [setParams]
  );

  const onPressImportButton = useCallback(async () => {
    if (isSecretValid && seedPhrase) {
      const input = seedPhrase.trim();
      let name = null;
      // Validate ENS
      if (isENSAddressFormat(input)) {
        try {
          const address = await web3Provider.resolveName(input);

          if (!address) {
            Alert.alert('This is not a valid ENS name');
            return;
          }
          setResolvedAddress(address);
          name = input;
        } catch (e) {
          Alert.alert('This is not a valid ENS name');
          return;
        }
        // Look up ENS for 0x address
      } else if (isValidAddress(input)) {
        const ens = await web3Provider.lookupAddress(input);
        if (ens && ens !== input) {
          name = ens;
        }
      }

      const ConfirmImportAlert = (name, onSuccess, navigate) =>
        navigate(Routes.OVERLAY_EXPANDED_ASSET_SCREEN, {
          actionType: 'Import',
          asset: [],
          isNewProfile: true,
          onCloseModal: args => {
            if (args) {
              onSuccess(args);
            }
          },
          onRefocusInput: setAppearListener(focusListener),
          profile: {
            name,
          },
          type: 'wallet_profile_creator',
          withoutStatusBar: true,
        });

      return ConfirmImportAlert(
        name,
        ({ color, name }) => {
          if (color !== null) setColor(color);
          if (name) setName(name);
          toggleImporting(true);
        },
        navigate
      );
    }

    if (isClipboardValidSecret && clipboard) {
      return handleSetSeedPhrase(clipboard);
    }
  }, [
    clipboard,
    focusListener,
    handleSetSeedPhrase,
    isClipboardValidSecret,
    isSecretValid,
    navigate,
    seedPhrase,
    setAppearListener,
    toggleImporting,
  ]);

  useEffect(() => {
    if (!wasImporting && isImporting) {
      startAnalyticsTimeout(async () => {
        const input = resolvedAddress ? resolvedAddress : seedPhrase.trim();
        initializeWallet(input, color, name || '')
          .then(success => {
            if (success) {
              analytics.track('Imported seed phrase', {
                hadPreviousAddressWithValue: isEmpty,
              });
              navigate(Routes.WALLET_SCREEN);
            } else {
              toggleImporting(false);
            }
          })
          .catch(error => {
            toggleImporting(false);
            logger.error('error importing seed phrase: ', error);
          });
      }, 50);
    }
  }, [
    color,
    initializeWallet,
    isEmpty,
    isImporting,
    name,
    navigate,
    resolvedAddress,
    seedPhrase,
    startAnalyticsTimeout,
    toggleImporting,
    wasImporting,
  ]);

  return (
    <Container>
      <StatusBar barStyle="light-content" />
      <SheetHandle marginBottom={7} marginTop={6} />
      <Text size="large" weight="bold">
        Add Wallet
      </Text>
      <KeyboardAvoidingView
        behavior="padding"
        keyboardVerticalOffset={keyboardVerticalOffset}
      >
        <Centered css={padding(0, 42)} flex={1}>
          <StyledInput
            align="center"
            autoCapitalize="none"
            autoCorrect={false}
            autoFocus
            color={isSecretValid ? 'appleBlue' : 'dark'}
            enablesReturnKeyAutomatically
            keyboardType={
              Platform.OS === 'android' ? 'visible-password' : 'default'
            }
            lineHeight="looser"
            multiline
            numberOfLines={3}
            onChangeText={handleSetSeedPhrase}
            onSubmitEditing={onPressImportButton}
            placeholder="Seed phrase, private key, Ethereum address or ENS name"
            ref={isNativeStackAvailable ? inputRef : inputRefListener}
            returnKeyType="done"
            size="large"
            spellCheck={false}
            value={seedPhrase}
            weight="semibold"
            width="100%"
          />
        </Centered>
        <Row align="start" justify="end">
          <ImportButton
            disabled={seedPhrase ? !isSecretValid : !isClipboardValidSecret}
            onPress={onPressImportButton}
            seedPhrase={seedPhrase}
          />
        </Row>
        {isImporting && (
          <LoadingOverlay
            paddingTop={keyboardVerticalOffset}
            title="Importing..."
          />
        )}
      </KeyboardAvoidingView>
    </Container>
  );
};

ImportSeedPhraseSheet.propTypes = {
  isEmpty: PropTypes.bool,
  setAppearListener: PropTypes.func,
};

const neverRerender = () => true;
export default React.memo(ImportSeedPhraseSheet, neverRerender);<|MERGE_RESOLUTION|>--- conflicted
+++ resolved
@@ -75,45 +75,6 @@
   min-height: 50;
 `;
 
-<<<<<<< HEAD
-=======
-const ConfirmImportAlert = (onSuccess, navigate) =>
-  Alert({
-    buttons: [
-      {
-        onPress: () =>
-          navigate(Routes.MODAL_SCREEN, {
-            actionType: 'Import',
-            address: undefined,
-            asset: [],
-            isCurrentProfile: false,
-            isNewProfile: true,
-            onCloseModal: args => {
-              if (args) {
-                onSuccess(args);
-              } else {
-                onSuccess({
-                  color: colors.getRandomColor(),
-                  name: 'Imported Wallet',
-                });
-              }
-            },
-            profile: {},
-            type: 'wallet_profile_creator',
-          }),
-        text: 'Import Wallet',
-      },
-      {
-        style: 'cancel',
-        text: 'Cancel',
-      },
-    ],
-    message:
-      'You can switch between your existing wallets in the top navbar of the profile screen.',
-    title: 'Import new wallet',
-  });
-
->>>>>>> ac88bfdc
 const ImportButton = ({ disabled, onPress, seedPhrase }) => (
   <StyledImportButton disabled={disabled} onPress={onPress} overflow="visible">
     <RowWithMargins align="center" margin={5}>
@@ -211,7 +172,7 @@
       }
 
       const ConfirmImportAlert = (name, onSuccess, navigate) =>
-        navigate(Routes.OVERLAY_EXPANDED_ASSET_SCREEN, {
+        navigate(Routes.MODAL_SCREEN, {
           actionType: 'Import',
           asset: [],
           isNewProfile: true,
