--- conflicted
+++ resolved
@@ -44,12 +44,8 @@
   useTimeout,
   useWallets,
 } from '../hooks';
-<<<<<<< HEAD
 import Navigation, { useNavigation } from '../navigation/Navigation';
-=======
 import { getWallet } from '../model/wallet';
-import { useNavigation } from '../navigation/Navigation';
->>>>>>> a0aa5de7
 import { sheetVerticalOffset } from '../navigation/effects';
 import Routes from '@rainbow-me/routes';
 import { borders, colors, padding, shadow } from '@rainbow-me/styles';
