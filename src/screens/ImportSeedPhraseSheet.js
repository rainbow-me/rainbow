import analytics from '@segment/analytics-react-native';
import { addHexPrefix, isValidAddress } from 'ethereumjs-util';
import { keys } from 'lodash';
import React, {
  useCallback,
  useEffect,
  useMemo,
  useRef,
  useState,
} from 'react';
import { Alert, InteractionManager, StatusBar } from 'react-native';
import { IS_TESTING } from 'react-native-dotenv';
import { KeyboardArea } from 'react-native-keyboard-area';
import styled from 'styled-components/primitives';
import ActivityIndicator from '../components/ActivityIndicator';
import Spinner from '../components/Spinner';
import { MiniButton } from '../components/buttons';
import { Input } from '../components/inputs';
import { Centered, Column, Row } from '../components/layout';
import LoadingOverlay from '../components/modal/LoadingOverlay';
import { SheetHandle } from '../components/sheet';
import { Text } from '../components/text';
<<<<<<< HEAD
import { identifyWalletType } from '../model/wallet';

=======
import {
  InvalidPasteToast,
  ToastPositionContainer,
} from '../components/toasts';
import { getWallet } from '../model/wallet';
>>>>>>> ef980aff
import { web3Provider } from '@rainbow-me/handlers/web3';
import isNativeStackAvailable from '@rainbow-me/helpers/isNativeStackAvailable';
import {
  isENSAddressFormat,
  isValidWallet,
} from '@rainbow-me/helpers/validators';
import WalletBackupStepTypes from '@rainbow-me/helpers/walletBackupStepTypes';
import walletLoadingStates from '@rainbow-me/helpers/walletLoadingStates';
import WalletTypes from '@rainbow-me/helpers/walletTypes';
import {
  useAccountSettings,
  useClipboard,
  useDimensions,
  useInitializeWallet,
  useInvalidPaste,
  useIsWalletEthZero,
  useMagicAutofocus,
  usePrevious,
  useTimeout,
  useWallets,
} from '@rainbow-me/hooks';
import { Navigation, useNavigation } from '@rainbow-me/navigation';
import { sheetVerticalOffset } from '@rainbow-me/navigation/effects';
import Routes from '@rainbow-me/routes';
import { borders, colors, padding } from '@rainbow-me/styles';
<<<<<<< HEAD
import { ethereumUtils } from '@rainbow-me/utils';
=======
import { deviceUtils } from '@rainbow-me/utils';
>>>>>>> ef980aff
import logger from 'logger';
import { usePortal } from 'react-native-cool-modals/Portal';

const sheetBottomPadding = 19;
const keyboardVerticalOffset = android
  ? sheetVerticalOffset - 240
  : sheetVerticalOffset + 10;

const Container = styled.View`
  flex: 1;
  padding-top: ${isNativeStackAvailable ? 0 : sheetVerticalOffset};
`;

const Footer = styled(Row).attrs({
  align: 'start',
  justify: 'end',
})`
  bottom: ${android ? 15 : 0};
  position: ${android ? 'absolute' : 'relative'};
  right: 0;
  width: 100%;
  ${android
    ? `top: ${({ isSmallPhone }) =>
        isSmallPhone ? sheetBottomPadding * 2 : 0};`
    : ``}
  ${android ? 'margin-right: 18;' : ''}
`;

const LoadingSpinner = styled(android ? Spinner : ActivityIndicator).attrs({
  color: 'white',
  size: 15,
})`
  margin-right: 5;
  margin-top: ${android ? 0 : 2};
`;

const FooterButton = styled(MiniButton).attrs({
  compensateForTransformOrigin: true,
  testID: 'import-sheet-button',
  transformOrigin: 'right',
})``;

const KeyboardSizeView = styled(KeyboardArea)`
  background-color: ${colors.white};
`;

const SecretTextArea = styled(Input).attrs({
  align: 'center',
  autoCapitalize: 'none',
  autoCorrect: false,
  autoFocus: true,
  enablesReturnKeyAutomatically: true,
  keyboardType: android ? 'visible-password' : 'default',
  lineHeight: 'looser',
  multiline: true,
  numberOfLines: 3,
  placeholder: 'Seed phrase, private key, Ethereum address or ENS name',
  returnKeyType: 'done',
  size: 'large',
  spellCheck: false,
  weight: 'semibold',
})`
  margin-bottom: ${android ? 55 : 0};
  min-height: 50;
  width: 100%;
`;

const SecretTextAreaContainer = styled(Centered)`
  ${padding(0, 42)};
  flex: 1;
`;

const Sheet = styled(Column).attrs({
  align: 'center',
  flex: 1,
})`
  ${borders.buildRadius('top', isNativeStackAvailable ? 0 : 16)};
  ${padding(0, 15, sheetBottomPadding)};
  background-color: ${colors.white};
  z-index: 1;
`;

export default function ImportSeedPhraseSheet() {
  const { accountAddress } = useAccountSettings();
  const { selectedWallet, wallets } = useWallets();
  const { getClipboard, hasClipboardData, clipboard } = useClipboard();
  const { triggerInvalidPaste } = useInvalidPaste();
  const { isSmallPhone } = useDimensions();
  const { goBack, navigate, replace, setParams } = useNavigation();
  const initializeWallet = useInitializeWallet();
  const isWalletEthZero = useIsWalletEthZero();
  const [isImporting, setImporting] = useState(false);
  const [seedPhrase, setSeedPhrase] = useState('');
  const [color, setColor] = useState(null);
  const [name, setName] = useState(null);
  const [busy, setBusy] = useState(false);
  const [checkedWallet, setCheckedWallet] = useState(null);
  const [resolvedAddress, setResolvedAddress] = useState(null);
  const [startAnalyticsTimeout] = useTimeout();
  const wasImporting = usePrevious(isImporting);
  const { setComponent, hide } = usePortal();

  const inputRef = useRef(null);
  const { handleFocus } = useMagicAutofocus(inputRef);

  const isClipboardValidSecret = useMemo(
    () =>
      deviceUtils.isIOS14
        ? hasClipboardData
        : clipboard !== accountAddress && isValidWallet(clipboard),
    [accountAddress, clipboard, hasClipboardData]
  );

  const isSecretValid = useMemo(() => {
    return seedPhrase !== accountAddress && isValidWallet(seedPhrase);
  }, [accountAddress, seedPhrase]);

  const handleSetImporting = useCallback(
    newImportingState => {
      setImporting(newImportingState);
      setParams({ gesturesEnabled: !newImportingState });
    },
    [setParams]
  );

  const handleSetSeedPhrase = useCallback(
    text => {
      if (isImporting) return null;
      return setSeedPhrase(text);
    },
    [isImporting]
  );

  const showWalletProfileModal = useCallback(
    name => {
      navigate(Routes.MODAL_SCREEN, {
        actionType: 'Import',
        additionalPadding: true,
        asset: [],
        isNewProfile: true,
        onCloseModal: ({ color, name }) => {
          if (color !== null) setColor(color);
          if (name) setName(name);
          handleSetImporting(true);
        },
        profile: { name },
        type: 'wallet_profile',
        withoutStatusBar: true,
      });
    },
    [handleSetImporting, navigate]
  );

  const handlePressImportButton = useCallback(async () => {
    if (!isSecretValid || !seedPhrase) return null;
    const input = seedPhrase.trim();
    let name = null;
    // Validate ENS
    if (isENSAddressFormat(input)) {
      try {
        const address = await web3Provider.resolveName(input);
        if (!address) {
          Alert.alert('This is not a valid ENS name');
          return;
        }
        setResolvedAddress(address);
        name = input;
        showWalletProfileModal(name);
      } catch (e) {
        Alert.alert(
          'Sorry, we cannot add this ENS name at this time. Please try again later!'
        );
        return;
      }
      // Look up ENS for 0x address
    } else if (isValidAddress(input)) {
      const ens = await web3Provider.lookupAddress(input);
      if (ens && ens !== input) {
        name = ens;
      }
      showWalletProfileModal(name);
    } else {
      try {
        setBusy(true);
        setTimeout(async () => {
          const type = identifyWalletType(input);
          let walletResult;
          if (type === WalletTypes.privateKey) {
            walletResult = ethereumUtils.deriveAccountFromPkey(input);
          } else {
            walletResult = await ethereumUtils.deriveAccountFromMnemonicOrPrivateKey(
              input
            );
          }
          setCheckedWallet(walletResult);
          const ens = await web3Provider.lookupAddress(
            addHexPrefix(walletResult?.wallet?.getAddress().toString('hex'))
          );
          if (ens && ens !== input) {
            name = ens;
          }
          setBusy(false);
          showWalletProfileModal(name);
        }, 100);
      } catch (error) {
        logger.log('Error looking up ENS for imported HD type wallet', error);
        setBusy(false);
      }
    }
  }, [isSecretValid, seedPhrase, showWalletProfileModal]);

  const handlePressPasteButton = useCallback(() => {
    if (deviceUtils.isIOS14 && !hasClipboardData) return;
    getClipboard(result => {
      if (result !== accountAddress && isValidWallet(result)) {
        return handleSetSeedPhrase(result);
      } else {
        return triggerInvalidPaste();
      }
    });
  }, [
    accountAddress,
    getClipboard,
    handleSetSeedPhrase,
    hasClipboardData,
    triggerInvalidPaste,
  ]);

  useEffect(() => {
    if (!wasImporting && isImporting) {
      startAnalyticsTimeout(async () => {
        const input = resolvedAddress ? resolvedAddress : seedPhrase.trim();
        const previousWalletCount = keys(wallets).length;

        initializeWallet(
          input,
          color,
          name ? name : '',
          false,
          false,
          checkedWallet
        )
          .then(success => {
            handleSetImporting(false);
            if (success) {
              goBack();
              InteractionManager.runAfterInteractions(async () => {
                if (previousWalletCount === 0) {
                  replace(Routes.SWIPE_LAYOUT, {
                    params: { initialized: true },
                    screen: Routes.WALLET_SCREEN,
                  });
                } else {
                  navigate(Routes.WALLET_SCREEN, { initialized: true });
                }
                if (android) {
                  hide();
                }

                setTimeout(() => {
                  // If it's not read only, show the backup sheet
                  if (!(isENSAddressFormat(input) || isValidAddress(input))) {
                    IS_TESTING !== 'true' &&
                      Navigation.handleAction(Routes.BACKUP_SHEET, {
                        single: true,
                        step: WalletBackupStepTypes.imported,
                      });
                  }
                }, 1000);
                analytics.track('Imported seed phrase', {
                  isWalletEthZero,
                });
              });
            } else {
              // Wait for error messages then refocus
              setTimeout(() => {
                inputRef.current?.focus();
                initializeWallet();
              }, 100);
            }
          })
          .catch(error => {
            handleSetImporting(false);
            logger.error('error importing seed phrase: ', error);
            setTimeout(() => {
              inputRef.current?.focus();
              initializeWallet();
            }, 100);
          });
      }, 50);
    }
  }, [
    checkedWallet,
    color,
    isWalletEthZero,
    handleSetImporting,
    hide,
    goBack,
    initializeWallet,
    isImporting,
    name,
    navigate,
    replace,
    resolvedAddress,
    seedPhrase,
    selectedWallet.id,
    selectedWallet.type,
    startAnalyticsTimeout,
    wallets,
    wasImporting,
  ]);

  useEffect(() => {
    if (isImporting) {
      setComponent(
        <LoadingOverlay
          paddingTop={keyboardVerticalOffset}
          title={walletLoadingStates.IMPORTING_WALLET}
        />,
        true
      );
      return hide;
    }
  }, [hide, isImporting, setComponent]);

  return (
    <Container testID="import-sheet">
      <StatusBar barStyle="light-content" />
      <Sheet>
        <SheetHandle marginBottom={7} marginTop={6} />
        <Text size="large" weight="bold">
          Add Wallet
        </Text>
        <SecretTextAreaContainer>
          <SecretTextArea
            color={isSecretValid ? colors.appleBlue : colors.dark}
            onChangeText={handleSetSeedPhrase}
            onFocus={handleFocus}
            onSubmitEditing={handlePressImportButton}
            placeholder="Seed phrase, private key, Ethereum address or ENS name"
            ref={inputRef}
            returnKeyType="done"
            size="large"
            spellCheck={false}
            testID="import-sheet-input"
            value={seedPhrase}
          />
        </SecretTextAreaContainer>
        <Footer isSmallPhone={isSmallPhone}>
          {seedPhrase ? (
            <FooterButton
              disabled={!isSecretValid}
              onPress={handlePressImportButton}
            >
              <Row>
                {busy ? (
                  <LoadingSpinner />
                ) : (
                  <Text color="white" weight="semibold">
                    􀂍{' '}
                  </Text>
                )}
                <Text
                  color="white"
                  testID="import-sheet-button-label"
                  weight="semibold"
                >
                  Import
                </Text>
              </Row>
            </FooterButton>
          ) : (
            <FooterButton
              disabled={!isClipboardValidSecret}
              onPress={handlePressPasteButton}
            >
              <Text
                color="white"
                testID="import-sheet-button-label"
                weight="semibold"
              >
                Paste
              </Text>
            </FooterButton>
          )}
        </Footer>
        <ToastPositionContainer>
          <InvalidPasteToast />
        </ToastPositionContainer>
      </Sheet>
      {ios ? <KeyboardSizeView isOpen /> : null}
    </Container>
  );
}<|MERGE_RESOLUTION|>--- conflicted
+++ resolved
@@ -20,16 +20,11 @@
 import LoadingOverlay from '../components/modal/LoadingOverlay';
 import { SheetHandle } from '../components/sheet';
 import { Text } from '../components/text';
-<<<<<<< HEAD
-import { identifyWalletType } from '../model/wallet';
-
-=======
 import {
   InvalidPasteToast,
   ToastPositionContainer,
 } from '../components/toasts';
-import { getWallet } from '../model/wallet';
->>>>>>> ef980aff
+import { identifyWalletType } from '../model/wallet';
 import { web3Provider } from '@rainbow-me/handlers/web3';
 import isNativeStackAvailable from '@rainbow-me/helpers/isNativeStackAvailable';
 import {
@@ -55,11 +50,7 @@
 import { sheetVerticalOffset } from '@rainbow-me/navigation/effects';
 import Routes from '@rainbow-me/routes';
 import { borders, colors, padding } from '@rainbow-me/styles';
-<<<<<<< HEAD
-import { ethereumUtils } from '@rainbow-me/utils';
-=======
-import { deviceUtils } from '@rainbow-me/utils';
->>>>>>> ef980aff
+import { deviceUtils, ethereumUtils } from '@rainbow-me/utils';
 import logger from 'logger';
 import { usePortal } from 'react-native-cool-modals/Portal';
 
