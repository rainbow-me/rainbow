import analytics from '@segment/analytics-react-native';
import PropTypes from 'prop-types';
import React, { useCallback, useEffect, useMemo, useState } from 'react';
<<<<<<< HEAD
import { KeyboardAvoidingView, StatusBar } from 'react-native';
import { useClipboard } from 'react-native-hooks';
=======
import { KeyboardAvoidingView } from 'react-native';
>>>>>>> d889e533
import { BorderlessButton } from 'react-native-gesture-handler';
import { useNavigation } from 'react-navigation-hooks';
import styled from 'styled-components/primitives';
import { Alert } from '../components/alerts';
import { Icon } from '../components/icons';
import { MultiLineInput } from '../components/inputs';
import { Centered, Column, Row, RowWithMargins } from '../components/layout';
import { LoadingOverlay } from '../components/modal';
import { Text } from '../components/text';
import { useClipboard } from '../hooks';
import { sheetVerticalOffset } from '../navigation/transitions/effects';
import { colors, padding, shadow } from '../styles';
import { isValidSeed as validateSeed } from '../helpers/validators';

const keyboardVerticalOffset = sheetVerticalOffset + 19;

const Container = styled(Column).attrs({
  align: 'center',
  flex: 1,
})`
  background: ${colors.white};
`;

const HandleIcon = styled(Icon).attrs({
  color: '#C4C6CB',
  name: 'handle',
})`
  margin-top: 16px;
  margin-bottom: 2;
`;

const StyledImportButton = styled(BorderlessButton)`
  ${padding(6, 8)};
  ${shadow.build(0, 6, 10, colors.dark, 0.14)};
  background-color: ${({ disabled }) =>
    disabled ? '#D2D3D7' : colors.appleBlue};
  border-radius: 15px;
`;

const ConfirmImportAlert = onSuccess =>
  Alert({
    buttons: [
      {
        onPress: onSuccess,
        text: 'Import Wallet',
      },
      {
        style: 'cancel',
        text: 'Cancel',
      },
    ],
    message:
      'This will replace your existing wallet.\n\nBefore continuing, please make sure you’ve backed up or emptied it!',
    title: '🚨 Careful 🚨',
  });

const ImportButton = ({ disabled, onPress, seedPhrase }) => (
  <StyledImportButton disabled={disabled} onPress={onPress}>
    <RowWithMargins align="center" margin={5}>
      {!!seedPhrase && (
        <Icon color={colors.white} direction="right" name="arrowCircled" />
      )}
      <Text color="white" weight="bold">
        {seedPhrase ? 'Import' : 'Paste'}
      </Text>
    </RowWithMargins>
  </StyledImportButton>
);

const ImportSeedPhraseSheet = ({ initializeWallet, isEmpty }) => {
  const [clipboard] = useClipboard();
  const { navigate, setParams } = useNavigation();
  const [isImporting, setImporting] = useState(false);
  const [seedPhrase, setSeedPhrase] = useState('');

  const isClipboardValidSeedPhrase = useMemo(() => validateSeed(clipboard), [
    clipboard,
  ]);

  const isSeedPhraseValid = useMemo(() => validateSeed(seedPhrase), [
    seedPhrase,
  ]);

  const toggleImporting = useCallback(
    newImportingState => {
      setImporting(newImportingState);
      setParams({ gesturesEnabled: !newImportingState });
    },
    [setParams]
  );

  const handleSetSeedPhrase = useCallback(
    text => {
      if (isImporting) return null;
      return setSeedPhrase(text);
    },
    [isImporting]
  );

  const onPressImportButton = () => {
    if (isSeedPhraseValid && seedPhrase) {
      return ConfirmImportAlert(() => toggleImporting(true));
    }

    if (isClipboardValidSeedPhrase && clipboard) {
      return handleSetSeedPhrase(clipboard);
    }
  };

  useEffect(() => {
    if (isImporting) {
      const id = setTimeout(() => {
        initializeWallet(seedPhrase.trim())
          .then(success => {
            if (success) {
              toggleImporting(false);
              analytics.track('Imported seed phrase', {
                hadPreviousAddressWithValue: isEmpty,
              });
              navigate('WalletScreen');
            } else {
              toggleImporting(false);
            }
          })
          .catch(error => {
            toggleImporting(false);
            console.error('error importing seed phrase: ', error);
          });
      }, 50);

      return () => clearTimeout(id);
    }
  }, [
    initializeWallet,
    isEmpty,
    isImporting,
    navigate,
    seedPhrase,
    toggleImporting,
  ]);

  return (
    <Container>
      <StatusBar barStyle="light-content" />
      <HandleIcon />
      <Text size="large" weight="bold">
        Import
      </Text>
      <KeyboardAvoidingView
        behavior="padding"
        keyboardVerticalOffset={keyboardVerticalOffset}
      >
        <Centered css={padding(0, 50)} flex={1}>
          <MultiLineInput
            align="center"
            autoFocus
            enablesReturnKeyAutomatically
            onChangeText={handleSetSeedPhrase}
            onSubmitEditing={onPressImportButton}
            placeholder="Seed phrase or private key"
            returnKeyType="done"
            size="large"
            value={seedPhrase}
            weight="semibold"
            width="100%"
          />
        </Centered>
        <Row align="start" justify="end">
          <ImportButton
            disabled={
              seedPhrase ? !isSeedPhraseValid : !isClipboardValidSeedPhrase
            }
            onPress={onPressImportButton}
            seedPhrase={seedPhrase}
          />
        </Row>
        {isImporting && (
          <LoadingOverlay
            paddingTop={keyboardVerticalOffset}
            title="Importing..."
          />
        )}
      </KeyboardAvoidingView>
    </Container>
  );
};

ImportSeedPhraseSheet.propTypes = {
  initializeWallet: PropTypes.func,
  isEmpty: PropTypes.bool,
};

const neverRerender = () => true;
export default React.memo(ImportSeedPhraseSheet, neverRerender);<|MERGE_RESOLUTION|>--- conflicted
+++ resolved
@@ -1,12 +1,7 @@
 import analytics from '@segment/analytics-react-native';
 import PropTypes from 'prop-types';
 import React, { useCallback, useEffect, useMemo, useState } from 'react';
-<<<<<<< HEAD
 import { KeyboardAvoidingView, StatusBar } from 'react-native';
-import { useClipboard } from 'react-native-hooks';
-=======
-import { KeyboardAvoidingView } from 'react-native';
->>>>>>> d889e533
 import { BorderlessButton } from 'react-native-gesture-handler';
 import { useNavigation } from 'react-navigation-hooks';
 import styled from 'styled-components/primitives';
