--- conflicted
+++ resolved
@@ -244,11 +244,8 @@
     if (!wasImporting && isImporting) {
       startAnalyticsTimeout(async () => {
         const input = resolvedAddress ? resolvedAddress : seedPhrase.trim();
-<<<<<<< HEAD
         const previousWalletCount = keys(wallets).length;
 
-        initializeWallet(input, color, name ? name : '')
-=======
         initializeWallet(
           input,
           color,
@@ -257,7 +254,6 @@
           false,
           checkedWallet
         )
->>>>>>> 43706da6
           .then(success => {
             handleSetImporting(false);
             if (success) {
