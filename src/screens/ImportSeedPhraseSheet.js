import analytics from '@segment/analytics-react-native';
import { isValidAddress } from 'ethereumjs-util';
import { isEmpty as isObjectEmpty } from 'lodash';
import PropTypes from 'prop-types';
import React, {
  useCallback,
  useEffect,
  useMemo,
  useRef,
  useState,
} from 'react';
import {
  Alert,
  InteractionManager,
  KeyboardAvoidingView,
  Platform,
  StatusBar,
} from 'react-native';
import { BorderlessButton } from 'react-native-gesture-handler';
import { getStatusBarHeight } from 'react-native-iphone-x-helper';
import styled from 'styled-components/primitives';

import { Button } from '../components/buttons';
import { Icon } from '../components/icons';
import { Input } from '../components/inputs';
import { Centered, Column, Row, RowWithMargins } from '../components/layout';
import LoadingOverlay, {
  LoadingOverlayWrapper,
} from '../components/modal/LoadingOverlay';
import { SheetHandle } from '../components/sheet';
import { Text } from '../components/text';
import { saveUserBackupState } from '../handlers/localstorage/globalSettings';
import { web3Provider } from '../handlers/web3';
import BackupStateTypes from '../helpers/backupStateTypes';
import isNativeStackAvailable from '../helpers/isNativeStackAvailable';
import { isENSAddressFormat, isValidWallet } from '../helpers/validators';
import walletLoadingStates from '../helpers/walletLoadingStates';
import WalletTypes from '../helpers/walletTypes';
import {
  useAccountSettings,
  useClipboard,
  useInitializeWallet,
  usePrevious,
  useTimeout,
  useWallets,
} from '../hooks';
import Navigation, { useNavigation } from '../navigation/Navigation';
import { sheetVerticalOffset } from '../navigation/effects';
import Routes from '@rainbow-me/routes';
import { borders, colors, padding, shadow } from '@rainbow-me/styles';
import logger from 'logger';
import { usePortal } from 'react-native-cool-modals/Portal';

const keyboardVerticalOffset =
  Platform.OS === 'android'
    ? sheetVerticalOffset - 240
    : sheetVerticalOffset + 10;

const statusBarHeight = getStatusBarHeight(true);

const Container = isNativeStackAvailable
  ? styled(Column).attrs({
      align: 'center',
      flex: 1,
    })`
      ${padding(0, 19)};
      background: ${colors.white};
    `
  : styled(Column).attrs({
      align: 'center',
      flex: 1,
    })`
      ${borders.buildRadius('top', 16)};
      ${padding(0, 16, 16)};
      background: ${colors.white};
      top: ${statusBarHeight};
    `;

const StyledImportButton = styled(
  Platform.OS === 'ios' ? BorderlessButton : Button
)`
  ${padding(5, 9, 7)};
  ${shadow.build(0, 6, 10, colors.dark, 0.16)};
  background-color: ${({ disabled }) =>
    disabled ? '#D2D3D7' : colors.appleBlue};
  border-radius: 15px;
  margin-bottom: 19px;
`;

const StyledInput = styled(Input)`
  min-height: 50;
`;

const ImportButton = ({ disabled, onPress, seedPhrase }) => (
  <StyledImportButton disabled={disabled} onPress={onPress} overflow="visible">
    <RowWithMargins align="center" margin={5}>
      {!!seedPhrase && (
        <Icon color={colors.white} direction="right" name="arrowCircled" />
      )}
      <Text color="white" weight="semibold">
        {seedPhrase ? 'Import' : 'Paste'}
      </Text>
    </RowWithMargins>
  </StyledImportButton>
);

const ImportSeedPhraseSheet = ({ isEmpty, setAppearListener }) => {
  const { accountAddress } = useAccountSettings();
  const { selectedWallet, wallets } = useWallets();
  const { clipboard } = useClipboard();
  const { goBack, navigate, setParams } = useNavigation();
  const initializeWallet = useInitializeWallet();
  const [isImporting, setImporting] = useState(false);
  const [seedPhrase, setSeedPhrase] = useState('');
  const [color, setColor] = useState(null);
  const [name, setName] = useState(null);
  const [resolvedAddress, setResolvedAddress] = useState(null);
  const [startFocusTimeout] = useTimeout();
  const [startAnalyticsTimeout] = useTimeout();
  const wasImporting = usePrevious(isImporting);

  const isClipboardValidSecret = useMemo(() => {
    return clipboard !== accountAddress && isValidWallet(clipboard);
  }, [accountAddress, clipboard]);

  const isSecretValid = useMemo(() => {
    return seedPhrase !== accountAddress && isValidWallet(seedPhrase);
  }, [accountAddress, seedPhrase]);

  const inputRef = useRef(null);
  const focusListener = useCallback(() => {
    inputRef.current && inputRef.current.focus();
  }, []);

  const inputRefListener = useCallback(
    value => {
      value && startFocusTimeout(() => value.focus(), 100);
      inputRef.current = value;
    },
    [startFocusTimeout]
  );

  useEffect(() => {
    setAppearListener && setAppearListener(focusListener);
    return () => {
      setAppearListener && setAppearListener(null);
    };
  }, [focusListener, setAppearListener]);

  const handleSetSeedPhrase = useCallback(
    text => {
      if (isImporting) return null;
      return setSeedPhrase(text);
    },
    [isImporting]
  );

  const toggleImporting = useCallback(
    newImportingState => {
      setImporting(newImportingState);
      setParams({ gesturesEnabled: !newImportingState });
    },
    [setParams]
  );

  const onPressImportButton = useCallback(async () => {
    if (isSecretValid && seedPhrase) {
      const input = seedPhrase.trim();
      let name = null;
      // Validate ENS
      if (isENSAddressFormat(input)) {
        try {
          const address = await web3Provider.resolveName(input);

          if (!address) {
            Alert.alert('This is not a valid ENS name');
            return;
          }
          setResolvedAddress(address);
          name = input;
        } catch (e) {
          Alert.alert(
            'Sorry, we cannot add this ENS name at this time. Please try again later!'
          );
          return;
        }
        // Look up ENS for 0x address
      } else if (isValidAddress(input)) {
        const ens = await web3Provider.lookupAddress(input);
        if (ens && ens !== input) {
          name = ens;
        }
      }

      const ConfirmImportAlert = (name, onSuccess, navigate) =>
        navigate(Routes.MODAL_SCREEN, {
          actionType: 'Import',
          additionalPadding: true,
          asset: [],
          isNewProfile: true,
          onCloseModal: args => {
            if (args) {
              onSuccess(args);
            }
          },
          onRefocusInput:
            Platform.OS === 'ios'
              ? setAppearListener(focusListener)
              : () => null,
          profile: {
            name,
          },
          type: 'wallet_profile_creator',
          withoutStatusBar: true,
        });

      return ConfirmImportAlert(
        name,
        ({ color, name }) => {
          if (color !== null) setColor(color);
          if (name) setName(name);
          toggleImporting(true);
        },
        navigate
      );
    }

    if (isClipboardValidSecret && clipboard) {
      return handleSetSeedPhrase(clipboard);
    }
  }, [
    clipboard,
    focusListener,
    handleSetSeedPhrase,
    isClipboardValidSecret,
    isSecretValid,
    navigate,
    seedPhrase,
    setAppearListener,
    toggleImporting,
  ]);

  const { setComponent, hide } = usePortal();

  useEffect(() => {
    if (!wasImporting && isImporting) {
      startAnalyticsTimeout(async () => {
        const input = resolvedAddress ? resolvedAddress : seedPhrase.trim();
        const previousWalletCount = !isObjectEmpty(wallets)
          ? Object.keys(wallets).filter(
              wallet => wallet.type !== WalletTypes.readOnly
            ).length
          : 0;
        initializeWallet(input, color, name ? name : '')
          .then(success => {
            if (success) {
              analytics.track('Imported seed phrase', {
                hadPreviousAddressWithValue: isEmpty,
              });
<<<<<<< HEAD
              goBack();
              InteractionManager.runAfterInteractions(async () => {
                if (previousWalletCount === 0) {
                  await saveUserBackupState(BackupStateTypes.done);
                }
                navigate(Routes.SWIPE_LAYOUT);
                setTimeout(() => {
                  // If it's not read only, show the backup sheet
                  if (!(isENSAddressFormat(input) || isValidAddress(input))) {
                    Navigation.handleAction(Routes.BACKUP_SHEET, {
                      option: 'imported',
                    });
                  }
                }, 1000);
              });
=======
              navigate(Routes.WALLET_SCREEN);
              if (Platform.OS === 'android') {
                hide();
              }
>>>>>>> f49331b6
            } else {
              toggleImporting(false);
            }
          })
          .catch(error => {
            toggleImporting(false);
            logger.error('error importing seed phrase: ', error);
          });
      }, 50);
    }
  }, [
    color,
<<<<<<< HEAD
    goBack,
=======
    hide,
>>>>>>> f49331b6
    initializeWallet,
    isEmpty,
    isImporting,
    name,
    navigate,
    resolvedAddress,
    seedPhrase,
    selectedWallet.id,
    selectedWallet.type,
    startAnalyticsTimeout,
    toggleImporting,
    wallets,
    wasImporting,
  ]);

  useEffect(() => {
    if (isImporting) {
      setComponent(
        <LoadingOverlayWrapper>
          <LoadingOverlay
            paddingTop={keyboardVerticalOffset}
            title={walletLoadingStates.IMPORTING_WALLET}
          />
        </LoadingOverlayWrapper>,
        true
      );
      return hide;
    }
  }, [hide, isImporting, setComponent]);

  return (
    <Container>
      <StatusBar barStyle="light-content" />
      <SheetHandle marginBottom={7} marginTop={6} />
      <Text size="large" weight="bold">
        Add Wallet
      </Text>
      <KeyboardAvoidingView
        behavior="padding"
        keyboardVerticalOffset={keyboardVerticalOffset}
      >
        <Centered css={padding(0, 42)} flex={1}>
          <StyledInput
            align="center"
            autoCapitalize="none"
            autoCorrect={false}
            autoFocus
            color={isSecretValid ? 'appleBlue' : 'dark'}
            enablesReturnKeyAutomatically
            keyboardType={
              Platform.OS === 'android' ? 'visible-password' : 'default'
            }
            lineHeight="looser"
            multiline
            numberOfLines={3}
            onChangeText={handleSetSeedPhrase}
            onSubmitEditing={onPressImportButton}
            placeholder="Seed phrase, private key, Ethereum address or ENS name"
            ref={
              isNativeStackAvailable || Platform.OS === 'android'
                ? inputRef
                : inputRefListener
            }
            returnKeyType="done"
            size="large"
            spellCheck={false}
            value={seedPhrase}
            weight="semibold"
            width="100%"
            marginBottom={Platform.OS === 'android' ? 55 : 0}
          />
        </Centered>
        <Row
          align="start"
          bottom={Platform.OS === 'android' ? 55 : 0}
          justify="end"
          position={Platform.OS === 'android' ? 'absolute' : 'relative'}
          right={0}
        >
          <ImportButton
            disabled={seedPhrase ? !isSecretValid : !isClipboardValidSecret}
            onPress={onPressImportButton}
            seedPhrase={seedPhrase}
          />
        </Row>
      </KeyboardAvoidingView>
    </Container>
  );
};

ImportSeedPhraseSheet.propTypes = {
  isEmpty: PropTypes.bool,
  setAppearListener: PropTypes.func,
};

export default ImportSeedPhraseSheet;<|MERGE_RESOLUTION|>--- conflicted
+++ resolved
@@ -257,13 +257,18 @@
               analytics.track('Imported seed phrase', {
                 hadPreviousAddressWithValue: isEmpty,
               });
-<<<<<<< HEAD
               goBack();
               InteractionManager.runAfterInteractions(async () => {
                 if (previousWalletCount === 0) {
                   await saveUserBackupState(BackupStateTypes.done);
+                  navigate(Routes.SWIPE_LAYOUT);
+                } else {
+                  navigate(Routes.WALLET_SCREEN);
                 }
-                navigate(Routes.SWIPE_LAYOUT);
+                if (Platform.OS === 'android') {
+                  hide();
+                }
+
                 setTimeout(() => {
                   // If it's not read only, show the backup sheet
                   if (!(isENSAddressFormat(input) || isValidAddress(input))) {
@@ -273,12 +278,6 @@
                   }
                 }, 1000);
               });
-=======
-              navigate(Routes.WALLET_SCREEN);
-              if (Platform.OS === 'android') {
-                hide();
-              }
->>>>>>> f49331b6
             } else {
               toggleImporting(false);
             }
@@ -291,11 +290,8 @@
     }
   }, [
     color,
-<<<<<<< HEAD
+    hide,
     goBack,
-=======
-    hide,
->>>>>>> f49331b6
     initializeWallet,
     isEmpty,
     isImporting,
