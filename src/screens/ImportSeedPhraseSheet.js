import lang from 'i18n-js';
import React, { useCallback, useMemo } from 'react';
import { StatusBar } from 'react-native';
import { KeyboardArea } from 'react-native-keyboard-area';
import styled from 'styled-components';
import ActivityIndicator from '../components/ActivityIndicator';
import Spinner from '../components/Spinner';
import { MiniButton } from '../components/buttons';
import { Input } from '../components/inputs';
import { Centered, Column, Row } from '../components/layout';
import { SheetHandle } from '../components/sheet';
import { Text } from '../components/text';
import {
  InvalidPasteToast,
  ToastPositionContainer,
} from '../components/toasts';
import { useTheme } from '../context/ThemeContext';
import isNativeStackAvailable from '@rainbow-me/helpers/isNativeStackAvailable';
import { isValidWallet } from '@rainbow-me/helpers/validators';
import {
  useAccountSettings,
  useClipboard,
  useDimensions,
  useImportingWallet,
  useInvalidPaste,
  useKeyboardHeight,
} from '@rainbow-me/hooks';
import { sheetVerticalOffset } from '@rainbow-me/navigation/effects';
import { borders, padding } from '@rainbow-me/styles';
import { deviceUtils } from '@rainbow-me/utils';

const sheetBottomPadding = 19;

const Container = styled.View`
  flex: 1;
  padding-top: ${android
    ? 0
    : isNativeStackAvailable
    ? 0
    : sheetVerticalOffset};
  ${android ? `margin-top: ${sheetVerticalOffset};` : ''}
  ${android
    ? `background-color: ${({ theme: { colors } }) => colors.transparent};`
    : ''}
`;

const Footer = styled(Row).attrs({
  align: 'start',
  justify: 'end',
})`
  bottom: ${android ? 15 : 0};
  position: ${android ? 'absolute' : 'relative'};
  right: 0;
  width: 100%;
  ${android
    ? `top: ${({ isSmallPhone }) =>
        isSmallPhone ? sheetBottomPadding * 2 : 0};`
    : ``}
  ${android ? 'margin-right: 18;' : ''}
`;

const LoadingSpinner = styled(android ? Spinner : ActivityIndicator).attrs({
  color: 'white',
  size: 15,
})`
  margin-right: 5;
  margin-top: ${android ? 0 : 2};
`;

const FooterButton = styled(MiniButton).attrs({
  testID: 'import-sheet-button',
})``;

const KeyboardSizeView = styled(KeyboardArea)`
  background-color: ${({ theme: { colors } }) => colors.white};
`;
const placeholder = lang.t('wallet.new.enter_seeds_placeholder');
const SecretTextArea = styled(Input).attrs({
  align: 'center',
  autoCapitalize: 'none',
  autoCorrect: false,
  autoFocus: true,
  enablesReturnKeyAutomatically: true,
  keyboardType: android ? 'visible-password' : 'default',
  lineHeight: 'looser',
  multiline: true,
  numberOfLines: 3,
  placeholder,
  returnKeyType: 'done',
  size: 'large',
  spellCheck: false,
  weight: 'semibold',
})`
  margin-bottom: ${android ? 55 : 0};
  min-height: ${android ? 100 : 50};
  width: 100%;
`;

const SecretTextAreaContainer = styled(Centered)`
  ${padding(0, 42)};
  flex: 1;
`;

const Sheet = styled(Column).attrs({
  align: 'center',
  flex: 1,
})`
  ${borders.buildRadius('top', isNativeStackAvailable ? 0 : 16)};
  ${padding(0, 15, sheetBottomPadding)};
  background-color: ${({ theme: { colors } }) => colors.white};
  z-index: 1;
`;

export default function ImportSeedPhraseSheet() {
  const { isSmallPhone } = useDimensions();
  const keyboardHeight = useKeyboardHeight();
  const {
    busy,
    handleFocus,
    handlePressImportButton,
    handleSetSeedPhrase,
    inputRef,
    isSecretValid,
    seedPhrase,
  } = useImportingWallet();

  const { accountAddress } = useAccountSettings();

  const { getClipboard, hasClipboardData, clipboard } = useClipboard();
  const { onInvalidPaste } = useInvalidPaste();

  const isClipboardValidSecret = useMemo(
    () =>
      deviceUtils.isIOS14
        ? hasClipboardData
        : clipboard !== accountAddress && isValidWallet(clipboard),
    [accountAddress, clipboard, hasClipboardData]
  );

  const handlePressPasteButton = useCallback(() => {
    if (deviceUtils.isIOS14 && !hasClipboardData) return;
    getClipboard(result => {
      if (result !== accountAddress && isValidWallet(result)) {
        return handleSetSeedPhrase(result);
      }
      return onInvalidPaste();
    });
  }, [
    accountAddress,
    getClipboard,
    handleSetSeedPhrase,
    hasClipboardData,
    onInvalidPaste,
  ]);

  const { colors } = useTheme();
  return (
    <Container testID="import-sheet">
      <StatusBar barStyle="light-content" />
      <Sheet>
        <SheetHandle marginBottom={7} marginTop={6} />
        <Text size="large" weight="bold">
          {lang.t('wallet.action.import_wallet')}
        </Text>
        <SecretTextAreaContainer>
          <SecretTextArea
            color={isSecretValid ? colors.appleBlue : colors.dark}
            onChangeText={handleSetSeedPhrase}
            onFocus={handleFocus}
            onSubmitEditing={handlePressImportButton}
            placeholder={lang.t('wallet.new.enter_seeds_placeholder')}
            placeholderTextColor={colors.alpha(colors.blueGreyDark, 0.3)}
            ref={inputRef}
            returnKeyType="done"
            size="large"
            spellCheck={false}
            testID="import-sheet-input"
            value={seedPhrase}
          />
        </SecretTextAreaContainer>
        <Footer isSmallPhone={isSmallPhone}>
          {seedPhrase ? (
            <FooterButton
              disabled={!isSecretValid}
              hasLeadingIcon
              {...(android && { height: 30, overflowMargin: 15, width: 89 })}
              onPress={handlePressImportButton}
            >
              <Row>
                {busy ? (
                  <LoadingSpinner />
                ) : (
                  <Text align="center" color="whiteLabel" weight="bold">
                    􀂍{' '}
                  </Text>
                )}
                <Text
                  align="center"
                  color="whiteLabel"
                  testID="import-sheet-button-label"
                  weight="bold"
                >
                  {lang.t('button.import')}
                </Text>
              </Row>
            </FooterButton>
          ) : (
            <FooterButton
              {...(android && { height: 30, overflowMargin: 15, width: 63 })}
              disabled={!isClipboardValidSecret}
              onPress={handlePressPasteButton}
            >
              <Text
                align="center"
                color="whiteLabel"
                testID="import-sheet-button-label"
                weight="bold"
              >
<<<<<<< HEAD
                {lang.t('button.paste_seed_phrase')}
=======
                {lang.t('button.paste')}
>>>>>>> d8184031
              </Text>
            </FooterButton>
          )}
        </Footer>
      </Sheet>
      <ToastPositionContainer bottom={keyboardHeight}>
        <InvalidPasteToast />
      </ToastPositionContainer>
      {ios ? <KeyboardSizeView isOpen /> : null}
    </Container>
  );
}<|MERGE_RESOLUTION|>--- conflicted
+++ resolved
@@ -216,11 +216,7 @@
                 testID="import-sheet-button-label"
                 weight="bold"
               >
-<<<<<<< HEAD
                 {lang.t('button.paste_seed_phrase')}
-=======
-                {lang.t('button.paste')}
->>>>>>> d8184031
               </Text>
             </FooterButton>
           )}
