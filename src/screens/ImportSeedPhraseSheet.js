--- conflicted
+++ resolved
@@ -117,10 +117,7 @@
   const { isWalletLoading, selectedWallet, wallets } = useWallets();
   const dispatch = useDispatch();
   const { clipboard } = useClipboard();
-<<<<<<< HEAD
   const { params } = useRoute();
-=======
->>>>>>> 6175f3bf
   const { goBack, navigate, replace, setParams } = useNavigation();
   const initializeWallet = useInitializeWallet();
   const [isImporting, setImporting] = useState(false);
