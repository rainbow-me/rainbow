import analytics from '@segment/analytics-react-native';
import { isValidAddress } from 'ethereumjs-util';
import { keys } from 'lodash';
import React, {
  useCallback,
  useEffect,
  useMemo,
  useRef,
  useState,
} from 'react';
import { Alert, InteractionManager, StatusBar } from 'react-native';
import { IS_TESTING } from 'react-native-dotenv';
import { KeyboardArea } from 'react-native-keyboard-area';
import styled from 'styled-components/primitives';
import ActivityIndicator from '../components/ActivityIndicator';
import Spinner from '../components/Spinner';
import { MiniButton } from '../components/buttons';
import { Input } from '../components/inputs';
import { Centered, Column, Row } from '../components/layout';
import LoadingOverlay from '../components/modal/LoadingOverlay';
import { SheetHandle } from '../components/sheet';
import { Text } from '../components/text';
import { getWallet } from '../model/wallet';

import { web3Provider } from '@rainbow-me/handlers/web3';
import isNativeStackAvailable from '@rainbow-me/helpers/isNativeStackAvailable';
import {
  isENSAddressFormat,
  isValidWallet,
} from '@rainbow-me/helpers/validators';
import WalletBackupStepTypes from '@rainbow-me/helpers/walletBackupStepTypes';
import walletLoadingStates from '@rainbow-me/helpers/walletLoadingStates';
import {
  useAccountSettings,
  useClipboard,
  useDimensions,
  useInitializeWallet,
  useIsWalletEthZero,
  useMagicAutofocus,
  usePrevious,
  useTimeout,
  useWallets,
} from '@rainbow-me/hooks';
import { Navigation, useNavigation } from '@rainbow-me/navigation';
import { sheetVerticalOffset } from '@rainbow-me/navigation/effects';
import Routes from '@rainbow-me/routes';
import { borders, colors, padding } from '@rainbow-me/styles';
import logger from 'logger';
import { usePortal } from 'react-native-cool-modals/Portal';

const sheetBottomPadding = 19;
const keyboardVerticalOffset = android
  ? sheetVerticalOffset - 240
  : sheetVerticalOffset + 10;

const Container = styled.View`
  flex: 1;
  padding-top: ${isNativeStackAvailable ? 0 : sheetVerticalOffset};
`;

const Footer = styled(Row).attrs({
  align: 'start',
  justify: 'end',
})`
<<<<<<< HEAD
  bottom: ${android ? 55 : 0};
  position: ${android ? 'absolute' : 'relative'};
=======
  bottom: ${Platform.OS === 'android' ? 15 : 0};
  position: ${Platform.OS === 'android' ? 'absolute' : 'relative'};
>>>>>>> e45c9bea
  right: 0;
  width: 100%;
  ${Platform.OS === 'android'
    ? `top: ${({ isSmallPhone }) =>
        isSmallPhone ? sheetBottomPadding * 2 : 0};`
    : ``}
  ${Platform.OS === 'android' ? 'margin-right: 18;' : ''}
`;

const LoadingSpinner = styled(
  Platform.OS === 'android' ? Spinner : ActivityIndicator
).attrs({
  color: 'white',
  size: 15,
})`
  margin-right: 5;
  margin-top: ${Platform.OS === 'android' ? 0 : 2};
`;

const FooterButton = styled(MiniButton).attrs({
  compensateForTransformOrigin: true,
  testID: 'import-sheet-button',
  transformOrigin: 'right',
})``;

const KeyboardSizeView = styled(KeyboardArea)`
  background-color: ${colors.white};
  height: 0;
`;

const SecretTextArea = styled(Input).attrs({
  align: 'center',
  autoCapitalize: 'none',
  autoCorrect: false,
  autoFocus: true,
  enablesReturnKeyAutomatically: true,
  keyboardType: android ? 'visible-password' : 'default',
  lineHeight: 'looser',
  multiline: true,
  numberOfLines: 3,
  placeholder: 'Seed phrase, private key, Ethereum address or ENS name',
  returnKeyType: 'done',
  size: 'large',
  spellCheck: false,
  weight: 'semibold',
})`
  margin-bottom: ${android ? 55 : 0};
  min-height: 50;
  width: 100%;
`;

const SecretTextAreaContainer = styled(Centered)`
  ${padding(0, 42)};
  flex: 1;
`;

const Sheet = styled(Column).attrs({
  align: 'center',
  flex: 1,
})`
  ${borders.buildRadius('top', isNativeStackAvailable ? 0 : 16)};
  ${padding(0, 15, sheetBottomPadding)};
  background-color: ${colors.white};
  z-index: 1;
`;

export default function ImportSeedPhraseSheet() {
  const { accountAddress } = useAccountSettings();
  const { selectedWallet, wallets } = useWallets();
  const { clipboard } = useClipboard();
  const { isSmallPhone } = useDimensions();
  const { goBack, navigate, replace, setParams } = useNavigation();
  const initializeWallet = useInitializeWallet();
  const isWalletEthZero = useIsWalletEthZero();
  const [isImporting, setImporting] = useState(false);
  const [seedPhrase, setSeedPhrase] = useState('');
  const [color, setColor] = useState(null);
  const [name, setName] = useState(null);
  const [busy, setBusy] = useState(false);
  const [checkedWallet, setCheckedWallet] = useState(null);
  const [resolvedAddress, setResolvedAddress] = useState(null);
  const [startAnalyticsTimeout] = useTimeout();
  const wasImporting = usePrevious(isImporting);
  const { setComponent, hide } = usePortal();

  const inputRef = useRef(null);
  const { handleFocus } = useMagicAutofocus(inputRef);

  const isClipboardValidSecret = useMemo(() => {
    return clipboard !== accountAddress && isValidWallet(clipboard);
  }, [accountAddress, clipboard]);

  const isSecretValid = useMemo(() => {
    return seedPhrase !== accountAddress && isValidWallet(seedPhrase);
  }, [accountAddress, seedPhrase]);

  const handleSetImporting = useCallback(
    newImportingState => {
      setImporting(newImportingState);
      setParams({ gesturesEnabled: !newImportingState });
    },
    [setParams]
  );

  const handleSetSeedPhrase = useCallback(
    text => {
      if (isImporting) return null;
      return setSeedPhrase(text);
    },
    [isImporting]
  );

  const showWalletProfileModal = useCallback(
    name => {
      navigate(Routes.MODAL_SCREEN, {
        actionType: 'Import',
        additionalPadding: true,
        asset: [],
        isNewProfile: true,
        onCloseModal: ({ color, name }) => {
          if (color !== null) setColor(color);
          if (name) setName(name);
          handleSetImporting(true);
        },
        profile: { name },
        type: 'wallet_profile',
        withoutStatusBar: true,
      });
    },
    [handleSetImporting, navigate]
  );

  const handlePressImportButton = useCallback(async () => {
    if (!isSecretValid || !seedPhrase) return null;
    const input = seedPhrase.trim();
    let name = null;
    // Validate ENS
    if (isENSAddressFormat(input)) {
      try {
        const address = await web3Provider.resolveName(input);
        if (!address) {
          Alert.alert('This is not a valid ENS name');
          return;
        }
        setResolvedAddress(address);
        name = input;
        showWalletProfileModal(name);
      } catch (e) {
        Alert.alert(
          'Sorry, we cannot add this ENS name at this time. Please try again later!'
        );
        return;
      }
      // Look up ENS for 0x address
    } else if (isValidAddress(input)) {
      const ens = await web3Provider.lookupAddress(input);
      if (ens && ens !== input) {
        name = ens;
      }
      showWalletProfileModal(name);
    } else {
      try {
        setBusy(true);
        setTimeout(async () => {
          const { hdnode, isHDWallet, type, wallet } = getWallet(input);
          setCheckedWallet({ hdnode, isHDWallet, type, wallet });
          const ens = await web3Provider.lookupAddress(wallet?.address);
          if (ens && ens !== input) {
            name = ens;
          }
          setBusy(false);
          showWalletProfileModal(name);
        }, 100);
      } catch (error) {
        logger.log('Error looking up ENS for imported HD type wallet', error);
        setBusy(false);
      }
    }
  }, [isSecretValid, seedPhrase, showWalletProfileModal]);

  const handlePressPasteButton = useCallback(() => {
    if (clipboard && isClipboardValidSecret) {
      return handleSetSeedPhrase(clipboard);
    }
  }, [clipboard, handleSetSeedPhrase, isClipboardValidSecret]);

  useEffect(() => {
    if (!wasImporting && isImporting) {
      startAnalyticsTimeout(async () => {
        const input = resolvedAddress ? resolvedAddress : seedPhrase.trim();
        const previousWalletCount = keys(wallets).length;

        initializeWallet(
          input,
          color,
          name ? name : '',
          false,
          false,
          checkedWallet
        )
          .then(success => {
            handleSetImporting(false);
            if (success) {
              goBack();
              InteractionManager.runAfterInteractions(async () => {
                if (previousWalletCount === 0) {
                  replace(Routes.SWIPE_LAYOUT, {
                    params: { initialized: true },
                    screen: Routes.WALLET_SCREEN,
                  });
                } else {
                  navigate(Routes.WALLET_SCREEN, { initialized: true });
                }
                if (android) {
                  hide();
                }

                setTimeout(() => {
                  // If it's not read only, show the backup sheet
                  if (!(isENSAddressFormat(input) || isValidAddress(input))) {
                    IS_TESTING !== 'true' &&
                      Navigation.handleAction(Routes.BACKUP_SHEET, {
                        step: WalletBackupStepTypes.imported,
                      });
                  }
                }, 1000);
                analytics.track('Imported seed phrase', {
                  isWalletEthZero,
                });
              });
            } else {
              // Wait for error messages then refocus
              setTimeout(() => {
                inputRef.current?.focus();
                initializeWallet();
              }, 100);
            }
          })
          .catch(error => {
            handleSetImporting(false);
            logger.error('error importing seed phrase: ', error);
            setTimeout(() => {
              inputRef.current?.focus();
              initializeWallet();
            }, 100);
          });
      }, 50);
    }
  }, [
    checkedWallet,
    color,
    isWalletEthZero,
    handleSetImporting,
    hide,
    goBack,
    initializeWallet,
    isImporting,
    name,
    navigate,
    replace,
    resolvedAddress,
    seedPhrase,
    selectedWallet.id,
    selectedWallet.type,
    startAnalyticsTimeout,
    wallets,
    wasImporting,
  ]);

  useEffect(() => {
    if (isImporting) {
      setComponent(
        <LoadingOverlay
          paddingTop={keyboardVerticalOffset}
          title={walletLoadingStates.IMPORTING_WALLET}
        />,
        true
      );
      return hide;
    }
  }, [hide, isImporting, setComponent]);

  return (
    <Container testID="import-sheet">
      <StatusBar barStyle="light-content" />
      <Sheet>
        <SheetHandle marginBottom={7} marginTop={6} />
        <Text size="large" weight="bold">
          Add Wallet
        </Text>
        <SecretTextAreaContainer>
          <SecretTextArea
            color={isSecretValid ? colors.appleBlue : colors.dark}
            onChangeText={handleSetSeedPhrase}
            onFocus={handleFocus}
            onSubmitEditing={handlePressImportButton}
            placeholder="Seed phrase, private key, Ethereum address or ENS name"
            ref={inputRef}
            returnKeyType="done"
            size="large"
            spellCheck={false}
            testID="import-sheet-input"
            value={seedPhrase}
          />
        </SecretTextAreaContainer>
        <Footer isSmallPhone={isSmallPhone}>
          {seedPhrase ? (
            <FooterButton
              disabled={!isSecretValid}
              onPress={handlePressImportButton}
            >
              <Row>
                {busy ? (
                  <LoadingSpinner />
                ) : (
                  <Text color="white" weight="semibold">
                    􀂍{' '}
                  </Text>
                )}
                <Text
                  color="white"
                  testID="import-sheet-button-label"
                  weight="semibold"
                >
                  Import
                </Text>
              </Row>
            </FooterButton>
          ) : (
            <FooterButton
              disabled={!isClipboardValidSecret}
              onPress={handlePressPasteButton}
            >
              <Text
                color="white"
                testID="import-sheet-button-label"
                weight="semibold"
              >
                Paste
              </Text>
            </FooterButton>
          )}
        </Footer>
      </Sheet>
      <KeyboardSizeView isOpen />
    </Container>
  );
}<|MERGE_RESOLUTION|>--- conflicted
+++ resolved
@@ -62,30 +62,25 @@
   align: 'start',
   justify: 'end',
 })`
-<<<<<<< HEAD
-  bottom: ${android ? 55 : 0};
+  bottom: ${android ? 15 : 0};
   position: ${android ? 'absolute' : 'relative'};
-=======
-  bottom: ${Platform.OS === 'android' ? 15 : 0};
-  position: ${Platform.OS === 'android' ? 'absolute' : 'relative'};
->>>>>>> e45c9bea
   right: 0;
   width: 100%;
-  ${Platform.OS === 'android'
+  ${android
     ? `top: ${({ isSmallPhone }) =>
         isSmallPhone ? sheetBottomPadding * 2 : 0};`
     : ``}
-  ${Platform.OS === 'android' ? 'margin-right: 18;' : ''}
+  ${android ? 'margin-right: 18;' : ''}
 `;
 
 const LoadingSpinner = styled(
-  Platform.OS === 'android' ? Spinner : ActivityIndicator
+  android ? Spinner : ActivityIndicator
 ).attrs({
   color: 'white',
   size: 15,
 })`
   margin-right: 5;
-  margin-top: ${Platform.OS === 'android' ? 0 : 2};
+  margin-top: ${android ? 0 : 2};
 `;
 
 const FooterButton = styled(MiniButton).attrs({
