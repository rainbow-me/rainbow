--- conflicted
+++ resolved
@@ -64,9 +64,6 @@
       },
     } = this.props.navigation.state.params;
 
-<<<<<<< HEAD
-    const txPayload = get(transactionDetails, 'payload.params[0]');
-=======
     const sendInsteadOfSign = method === SEND_TRANSACTION;
     const txPayload = get(params, '[0]');
     let { gasLimit } = txPayload;
@@ -79,7 +76,7 @@
         console.log('error estimating gas', error);
       }
     }
->>>>>>> 297de152
+
     const web3TxnCount = await getTransactionCount(txPayload.from);
     const maxTxnCount = Math.max(
       this.props.transactionCountNonce,
