import analytics from '@segment/analytics-react-native';
import { ethers } from 'ethers';
import lang from 'i18n-js';
import { get, isNil, omit } from 'lodash';
import PropTypes from 'prop-types';
import React, { PureComponent } from 'react';
import { Alert, StatusBar, Vibration } from 'react-native';
import { withNavigationFocus } from 'react-navigation';
import { compose } from 'recompact';
import { withTransactionConfirmationScreen } from '../hoc';
import {
  signMessage,
  signPersonalMessage,
  sendTransaction,
} from '../model/wallet';
import { estimateGas, getTransactionCount, toHex } from '../handlers/web3';
import TransactionConfirmationScreen from './TransactionConfirmationScreen';

class TransactionConfirmationScreenWithData extends PureComponent {
  static propTypes = {
    dataAddNewTransaction: PropTypes.func,
    isFocused: PropTypes.bool.isRequired,
    navigation: PropTypes.any,
    removeRequest: PropTypes.func,
    transactionCountNonce: PropTypes.number,
    updateTransactionCountNonce: PropTypes.func,
    walletConnectSendStatus: PropTypes.func,
  }

  componentDidMount() {
    StatusBar.setBarStyle('light-content', true);

    const autoOpened = get(this.props, 'navigation.state.params.autoOpened');
    if (autoOpened) {
      Vibration.vibrate();
    }
  }

  handleConfirm = async (requestType) => {
    if (requestType === 'message' || requestType === 'messagePersonal') {
      return this.handleSignMessage(requestType);
    }
    return this.handleConfirmTransaction();
  };

  handleConfirmTransaction = async () => {
    const { transactionDetails } = this.props.navigation.state.params;

    const txPayload = get(transactionDetails, 'payload.params[0]');
    let { gasLimit } = txPayload;

    if (isNil(gasLimit)) {
      try {
        const rawGasLimit = await estimateGas(txPayload);
        gasLimit = toHex(rawGasLimit);
      } catch (error) {
        console.log('error estimating gas', error);
      }
    }
    const web3TxnCount = await getTransactionCount(txPayload.from);
    const maxTxnCount = Math.max(this.props.transactionCountNonce, web3TxnCount);
    const nonce = ethers.utils.hexlify(maxTxnCount);
    let txPayloadLatestNonce = { ...txPayload, nonce };
    txPayloadLatestNonce = omit(txPayloadLatestNonce, 'from');
    const transactionHash = await sendTransaction({
      transaction: txPayloadLatestNonce,
    });

    if (transactionHash) {
      this.props.updateTransactionCountNonce(maxTxnCount + 1);
      const txDetails = {
        amount: get(transactionDetails, 'displayDetails.payload.value'),
        asset: get(transactionDetails, 'displayDetails.payload.asset'),
        dappName: get(transactionDetails, 'dappName'),
        from: get(transactionDetails, 'displayDetails.payload.from'),
        gasLimit: get(transactionDetails, 'displayDetails.payload.gasLimit'),
        gasPrice: get(transactionDetails, 'displayDetails.payload.gasPrice'),
        hash: transactionHash,
        nonce: get(transactionDetails, 'displayDetails.payload.nonce'),
        to: get(transactionDetails, 'displayDetails.payload.to'),
      };
      this.props.dataAddNewTransaction(txDetails);
      this.props.removeRequest(transactionDetails.requestId);
      try {
        await this.props.walletConnectSendStatus(transactionDetails.peerId, transactionDetails.requestId, transactionHash);
      } catch (error) {
      }
      analytics.track('Approved WalletConnect transaction request');
      this.closeScreen();
    } else {
      await this.handleCancelRequest();
    }
  };

  handleSignMessage = async (requestType) => {
    const { transactionDetails } = this.props.navigation.state.params;
<<<<<<< HEAD
    const message = get(transactionDetails, 'displayDetails.payload');
=======
    let message = null;
>>>>>>> 42b8c7e1
    let flatFormatSignature = null;
    if (requestType === 'message') {
      message = get(transactionDetails, 'payload.params[1]');
      flatFormatSignature = await signMessage(message);
    } else if (requestType === 'messagePersonal') {
      message = get(transactionDetails, 'payload.params[0]');
      flatFormatSignature = await signPersonalMessage(message);
    }

    if (flatFormatSignature) {
      this.props.removeRequest(transactionDetails.requestId);
      await this.props.walletConnectSendStatus(transactionDetails.peerId, transactionDetails.requestId, flatFormatSignature);
      analytics.track('Approved WalletConnect signature request');
      this.closeScreen();
    } else {
      await this.handleCancelRequest();
    }
  };

  sendFailedTransactionStatus = async () => {
    try {
      this.closeScreen();
      const { transactionDetails } = this.props.navigation.state.params;
      await this.props.walletConnectSendStatus(transactionDetails.peerId, transactionDetails.requestId, null);
    } catch (error) {
      this.closeScreen();
      Alert.alert(lang.t('wallet.transaction.alert.cancelled_transaction'));
    }
  }

  handleCancelRequest = async () => {
    try {
      await this.sendFailedTransactionStatus();
      const { transactionDetails } = this.props.navigation.state.params;
      const { requestId, displayDetails: { requestType } } = transactionDetails;
      this.props.removeRequest(requestId);
      const rejectionType = requestType === 'message' ? 'signature' : 'transaction';
      analytics.track(`Rejected WalletConnect ${rejectionType} request`);
    } catch (error) {
      this.closeScreen();
      Alert.alert('Failed to send rejected transaction status');
    }
  }

  closeScreen = () => {
    StatusBar.setBarStyle('dark-content', true);
    this.props.navigation.popToTop();
  }

  render = () => {
    const {
      transactionDetails: {
        dappName,
        imageUrl,
        displayDetails: {
          type,
          payload,
        },
      },
    } = this.props.navigation.state.params;

    return (
      <TransactionConfirmationScreen
        dappName={dappName || ''}
        imageUrl={imageUrl || ''}
        request={payload}
        requestType={type}
        onCancel={this.handleCancelRequest}
        onConfirm={this.handleConfirm}
      />
    );
  }
}

export default compose(
  withNavigationFocus,
  withTransactionConfirmationScreen,
)(TransactionConfirmationScreenWithData);<|MERGE_RESOLUTION|>--- conflicted
+++ resolved
@@ -94,11 +94,7 @@
 
   handleSignMessage = async (requestType) => {
     const { transactionDetails } = this.props.navigation.state.params;
-<<<<<<< HEAD
-    const message = get(transactionDetails, 'displayDetails.payload');
-=======
     let message = null;
->>>>>>> 42b8c7e1
     let flatFormatSignature = null;
     if (requestType === 'message') {
       message = get(transactionDetails, 'payload.params[1]');
