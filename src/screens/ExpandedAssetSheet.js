import { useRoute } from '@react-navigation/native';
import React, { createElement } from 'react';
import { StatusBar } from 'react-native';
import { useSafeArea } from 'react-native-safe-area-context';
import styled from 'styled-components';
import TouchableBackdrop from '../components/TouchableBackdrop';
import {
  ChartExpandedState,
  LiquidityPoolExpandedState,
  SwapDetailsState,
  UniqueTokenExpandedState,
} from '../components/expanded-state';
import { Centered } from '../components/layout';
<<<<<<< HEAD
import { useAsset, useDimensions } from '@rainbow-me/hooks';
import { useNavigation } from '@rainbow-me/navigation';
=======
import { useTheme } from '../context/ThemeContext';
import { useAsset, useDimensions } from '../hooks';
import { useNavigation } from '../navigation/Navigation';
>>>>>>> 805bb65d
import { position } from '@rainbow-me/styles';

const ScreenTypes = {
  swap_details: SwapDetailsState,
  token: ChartExpandedState,
  unique_token: UniqueTokenExpandedState,
  uniswap: LiquidityPoolExpandedState,
};

const Container = styled(Centered).attrs({
  direction: 'column',
})`
  ${position.cover};
  ${({ deviceHeight, height }) =>
    height ? `height: ${height + deviceHeight}` : null};
`;

export default function ExpandedAssetSheet(props) {
  const { height: deviceHeight } = useDimensions();
  const insets = useSafeArea();
  const { goBack } = useNavigation();
  const { params } = useRoute();
  const { isDarkMode } = useTheme();

  const selectedAsset = useAsset(params.asset);

  return (
    <Container
      deviceHeight={deviceHeight}
      height={params.longFormHeight}
      insets={insets}
    >
      {ios && !isDarkMode && <StatusBar barStyle="light-content" />}
      {ios && <TouchableBackdrop onPress={goBack} />}
      {createElement(ScreenTypes[params.type], {
        asset: selectedAsset,
        ...params,
        ...props,
      })}
    </Container>
  );
}<|MERGE_RESOLUTION|>--- conflicted
+++ resolved
@@ -11,14 +11,9 @@
   UniqueTokenExpandedState,
 } from '../components/expanded-state';
 import { Centered } from '../components/layout';
-<<<<<<< HEAD
+import { useTheme } from '@rainbow-me/context';
 import { useAsset, useDimensions } from '@rainbow-me/hooks';
 import { useNavigation } from '@rainbow-me/navigation';
-=======
-import { useTheme } from '../context/ThemeContext';
-import { useAsset, useDimensions } from '../hooks';
-import { useNavigation } from '../navigation/Navigation';
->>>>>>> 805bb65d
 import { position } from '@rainbow-me/styles';
 
 const ScreenTypes = {
