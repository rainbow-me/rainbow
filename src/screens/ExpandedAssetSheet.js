import { useRoute } from '@react-navigation/native';
import React, { createElement } from 'react';
import { StatusBar } from 'react-native';
import { useSafeArea } from 'react-native-safe-area-context';
import styled from 'styled-components';
import TouchableBackdrop from '../components/TouchableBackdrop';
import {
  ChartExpandedState,
  LiquidityPoolExpandedState,
  SwapDetailsState,
  UniqueTokenExpandedState,
} from '../components/expanded-state';
import { Centered } from '../components/layout';
<<<<<<< HEAD
import { useTheme } from '../context/ThemeContext';
import { useNavigation } from '../navigation/Navigation';
import { useAsset, useDimensions } from '@rainbow-me/hooks';
=======
import { useTheme } from '@rainbow-me/context';
import { useAsset, useDimensions } from '@rainbow-me/hooks';
import { useNavigation } from '@rainbow-me/navigation';
>>>>>>> 256aaba4
import { position } from '@rainbow-me/styles';

const ScreenTypes = {
  swap_details: SwapDetailsState,
  token: ChartExpandedState,
  unique_token: UniqueTokenExpandedState,
  uniswap: LiquidityPoolExpandedState,
};

const Container = styled(Centered).attrs({
  direction: 'column',
})`
  ${position.cover};
  ${({ deviceHeight, height }) =>
    height ? `height: ${height + deviceHeight}` : null};
`;

export default function ExpandedAssetSheet(props) {
  const { height: deviceHeight } = useDimensions();
  const insets = useSafeArea();
  const { goBack } = useNavigation();
  const { params } = useRoute();
  const { isDarkMode } = useTheme();

  const selectedAsset = useAsset(params.asset);

  return (
    <Container
      deviceHeight={deviceHeight}
      height={params.longFormHeight}
      insets={insets}
    >
      {ios && !isDarkMode && <StatusBar barStyle="light-content" />}
      {ios && <TouchableBackdrop onPress={goBack} />}
      {createElement(ScreenTypes[params.type], {
        asset: selectedAsset,
        ...params,
        ...props,
      })}
    </Container>
  );
}<|MERGE_RESOLUTION|>--- conflicted
+++ resolved
@@ -11,15 +11,9 @@
   UniqueTokenExpandedState,
 } from '../components/expanded-state';
 import { Centered } from '../components/layout';
-<<<<<<< HEAD
-import { useTheme } from '../context/ThemeContext';
-import { useNavigation } from '../navigation/Navigation';
-import { useAsset, useDimensions } from '@rainbow-me/hooks';
-=======
 import { useTheme } from '@rainbow-me/context';
 import { useAsset, useDimensions } from '@rainbow-me/hooks';
 import { useNavigation } from '@rainbow-me/navigation';
->>>>>>> 256aaba4
 import { position } from '@rainbow-me/styles';
 
 const ScreenTypes = {
