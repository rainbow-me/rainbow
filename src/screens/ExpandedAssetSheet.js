import { useRoute } from '@react-navigation/native';
import React, { createElement } from 'react';
import { useSafeArea } from 'react-native-safe-area-context';
import TouchableBackdrop from '../components/TouchableBackdrop';
import {
  ChartExpandedState,
  CustomGasState,
  LiquidityPoolExpandedState,
  SwapDetailsState,
  SwapSettingsState,
  TokenIndexExpandedState,
  UniqueTokenExpandedState,
} from '../components/expanded-state';
import { Centered } from '../components/layout';
<<<<<<< HEAD
import { isUnknownOpenSeaENS } from '@rainbow-me/handlers/ens';
import { useAsset, useDimensions } from '@rainbow-me/hooks';
import { useNavigation } from '@rainbow-me/navigation';
import styled from '@rainbow-me/styled-components';
import { position } from '@rainbow-me/styles';
=======
import { isUnknownOpenSeaENS } from '@/handlers/ens';
import { useAsset, useDimensions } from '@/hooks';
import { useNavigation } from '@/navigation';
import styled from '@/styled-thing';
import { position } from '@/styles';
import { useTheme } from '@/theme';
>>>>>>> 48071dd2

const ScreenTypes = {
  custom_gas: CustomGasState,
  swap_details: SwapDetailsState,
  swap_settings: SwapSettingsState,
  token: ChartExpandedState,
  token_index: TokenIndexExpandedState,
  unique_token: UniqueTokenExpandedState,
  uniswap: LiquidityPoolExpandedState,
};

const Container = styled(Centered).attrs({
  alignItems: 'flex-end',
  bottom: 0,
  direction: 'column',
  flex: 1,
  justifyContent: 'flex-end',
})(({ deviceHeight, height }) => ({
  ...(height && {
    height: height + deviceHeight,
  }),
  ...position.coverAsObject,
}));

export default function ExpandedAssetSheet(props) {
  const { height: deviceHeight } = useDimensions();
  const insets = useSafeArea();
  const { goBack } = useNavigation();
  const { params } = useRoute();

  // We want to revalidate (ie. refresh OpenSea metadata) collectibles
  // to ensure the user can get the latest metadata of their collectible.
  const selectedAsset = useAsset(params.asset, {
    revalidateCollectibleInBackground: isUnknownOpenSeaENS(params?.asset),
  });

  return (
    <Container
      deviceHeight={deviceHeight}
      height={params.longFormHeight}
      insets={insets}
    >
      {ios && <TouchableBackdrop onPress={goBack} />}

      {createElement(ScreenTypes[params.type], {
        ...params,
        ...props,
        asset: {
          ...params.asset,
          ...selectedAsset,
        },
      })}
    </Container>
  );
}<|MERGE_RESOLUTION|>--- conflicted
+++ resolved
@@ -12,20 +12,11 @@
   UniqueTokenExpandedState,
 } from '../components/expanded-state';
 import { Centered } from '../components/layout';
-<<<<<<< HEAD
-import { isUnknownOpenSeaENS } from '@rainbow-me/handlers/ens';
-import { useAsset, useDimensions } from '@rainbow-me/hooks';
-import { useNavigation } from '@rainbow-me/navigation';
-import styled from '@rainbow-me/styled-components';
-import { position } from '@rainbow-me/styles';
-=======
 import { isUnknownOpenSeaENS } from '@/handlers/ens';
 import { useAsset, useDimensions } from '@/hooks';
 import { useNavigation } from '@/navigation';
 import styled from '@/styled-thing';
 import { position } from '@/styles';
-import { useTheme } from '@/theme';
->>>>>>> 48071dd2
 
 const ScreenTypes = {
   custom_gas: CustomGasState,
