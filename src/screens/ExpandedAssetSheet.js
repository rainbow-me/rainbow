--- conflicted
+++ resolved
@@ -17,22 +17,12 @@
 import { position } from '@/styles';
 
 const ScreenTypes = {
-<<<<<<< HEAD
   custom_gas: CustomGasState, // To be done as a part of Swap
   swap_details: SwapDetailsState, // Migrated
   swap_settings: SwapSettingsState, // To be done as part of Swap
   token: ChartExpandedState, // Migrated
   token_index: TokenIndexExpandedState, // Migrated
   unique_token: UniqueTokenExpandedState, // Migrated
-  uniswap: LiquidityPoolExpandedState,
-=======
-  custom_gas: CustomGasState,
-  swap_details: SwapDetailsState,
-  swap_settings: SwapSettingsState,
-  token: ChartExpandedState,
-  token_index: TokenIndexExpandedState,
-  unique_token: UniqueTokenExpandedState,
->>>>>>> fef6175d
 };
 
 const Container = styled(Centered).attrs({
