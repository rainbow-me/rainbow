--- conflicted
+++ resolved
@@ -24,11 +24,8 @@
 import { ButtonPressAnimation } from '@/components/animations';
 import * as i18n from '@/languages';
 import Routes from '@/navigation/routesNames';
-<<<<<<< HEAD
 import { analyticsV2 } from '@/analytics';
-=======
 import { useTheme } from '@/theme';
->>>>>>> e8e4d0c0
 
 const NFT_SIZE = 50;
 const MARKETPLACE_ORB_SIZE = 18;
