--- conflicted
+++ resolved
@@ -208,13 +208,8 @@
             <Inset horizontal="19px (Deprecated)">
               <Stack
                 separator={
-<<<<<<< HEAD
-                  <Inset horizontal="19px">
+                  <Inset horizontal="19px (Deprecated)">
                     <Separator color="divider60 (Deprecated)" />
-=======
-                  <Inset horizontal="19px (Deprecated)">
-                    <Divider color="divider60" />
->>>>>>> 8b4be48a
                   </Inset>
                 }
                 space="19px (Deprecated)"
