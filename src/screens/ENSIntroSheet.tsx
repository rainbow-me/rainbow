--- conflicted
+++ resolved
@@ -186,13 +186,8 @@
                   <Bleed left="10px">
                     <IntroMarquee isSmallPhone={isSmallPhone} />
                   </Bleed>
-<<<<<<< HEAD
-                  <Inset horizontal="34px">
+                  <Inset horizontal="34px (Deprecated)">
                     <Separator color="divider60 (Deprecated)" />
-=======
-                  <Inset horizontal="34px (Deprecated)">
-                    <Divider color="divider60" />
->>>>>>> 8b4be48a
                   </Inset>
                 </Stack>
                 <Stack alignHorizontal="center">
