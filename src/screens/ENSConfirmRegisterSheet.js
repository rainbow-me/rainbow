--- conflicted
+++ resolved
@@ -4,7 +4,6 @@
 import React, { useCallback, useEffect, useMemo, useState } from 'react';
 import { InteractionManager } from 'react-native';
 import { useRecoilState } from 'recoil';
-import { HourglassAnimation } from '../components/animations';
 import { HoldToAuthorizeButton } from '../components/buttons';
 import {
   CommitContent,
@@ -53,113 +52,6 @@
 export const ENSConfirmUpdateSheetHeight = 400;
 const avatarSize = 70;
 
-<<<<<<< HEAD
-=======
-function CommitContent({ registrationCostsData, setDuration, duration }) {
-  const { isSmallPhone } = useDimensions();
-  return (
-    <Inset horizontal="30px">
-      <Stack space={isSmallPhone ? '19px' : '34px'}>
-        <Inline
-          alignHorizontal="center"
-          alignVertical="center"
-          space="6px"
-          wrap={false}
-        >
-          <Box>
-            <ImgixImage source={brain} style={{ height: 20, width: 20 }} />
-          </Box>
-          <Text color="secondary50" size="14px" weight="heavy">
-            {lang.t('profiles.confirm.suggestion')}
-          </Text>
-        </Inline>
-        <RegistrationReviewRows
-          duration={duration}
-          estimatedCostETH={
-            registrationCostsData?.estimatedTotalRegistrationCost?.eth
-          }
-          maxDuration={99}
-          networkFee={registrationCostsData?.estimatedNetworkFee?.display}
-          onChangeDuration={setDuration}
-          registrationFee={
-            registrationCostsData?.estimatedRentPrice?.total?.display
-          }
-          totalCost={
-            registrationCostsData?.estimatedTotalRegistrationCost?.display
-          }
-        />
-        <Divider color="divider40" />
-      </Stack>
-    </Inset>
-  );
-}
-
-function RegisterContent({
-  accentColor,
-  sendReverseRecord,
-  setSendReverseRecord,
-}) {
-  return (
-    <Box paddingHorizontal="30px" paddingTop="76px">
-      <Box height="4/5">
-        <Stack space="12px">
-          <Text
-            align="center"
-            color="primary"
-            containsEmoji
-            size="23px"
-            weight="bold"
-          >
-            {lang.t('profiles.confirm.last_step')} 💈
-          </Text>
-          <Text align="center" color="secondary60" size="16px" weight="bold">
-            {lang.t('profiles.confirm.last_step_description')}
-          </Text>
-        </Stack>
-      </Box>
-      <Box height="1/5">
-        <Inline alignHorizontal="justify" alignVertical="center">
-          <Text color="secondary80" size="16px" weight="bold">
-            {lang.t('profiles.confirm.set_ens_name')} 􀅵
-          </Text>
-          <Switch
-            disabled={!setSendReverseRecord}
-            onValueChange={() =>
-              setSendReverseRecord?.(sendReverseRecord => !sendReverseRecord)
-            }
-            testID="ens-reverse-record-switch"
-            trackColor={{ false: colors.white, true: accentColor }}
-            value={sendReverseRecord}
-          />
-        </Inline>
-      </Box>
-    </Box>
-  );
-}
-
-function WaitCommitmentConfirmationContent({ accentColor, action }) {
-  return (
-    <Box height="full">
-      <Box height="full" paddingTop="76px">
-        <HourglassAnimation />
-      </Box>
-      <Box alignItems="center" paddingBottom={5}>
-        <ButtonPressAnimation onPress={() => action(accentColor)}>
-          <Text
-            color={{ custom: accentColor }}
-            containsEmoji
-            size="16px"
-            weight="heavy"
-          >
-            {`🚀 ${lang.t('profiles.confirm.speed_up')}`}
-          </Text>
-        </ButtonPressAnimation>
-      </Box>
-    </Box>
-  );
-}
-
->>>>>>> a233ff4c
 function TransactionActionRow({
   action,
   accentColor,
@@ -217,22 +109,13 @@
     name: ensName,
     mode,
   } = useENSRegistration();
-<<<<<<< HEAD
+
   const [accentColor, setAccentColor] = useRecoilState(accentColorAtom);
   const { result: dominantColor } = usePersistentDominantColorFromImage(
     initialAvatarUrl || ''
   );
   const [prevDominantColor, setPrevDominantColor] = useState(dominantColor);
-  useEffect(() => {
-    setAccentColor(dominantColor || prevDominantColor || colors.purple);
-    if (dominantColor) {
-      setPrevDominantColor(dominantColor);
-    }
-  }, [dominantColor, prevDominantColor, setAccentColor]);
-=======
-  const [accentColor] = useRecoilState(accentColorAtom);
   const { isSmallPhone } = useDimensions();
->>>>>>> a233ff4c
 
   const [duration, setDuration] = useState(1);
   const [gasLimit, setGasLimit] = useState(null);
@@ -443,6 +326,13 @@
     };
     getReverseRecord();
   }, [accountAddress]);
+
+  useEffect(() => {
+    setAccentColor(dominantColor || prevDominantColor || colors.purple);
+    if (dominantColor) {
+      setPrevDominantColor(dominantColor);
+    }
+  }, [dominantColor, prevDominantColor, setAccentColor]);
 
   useFocusEffect(() => {
     blurFields();
