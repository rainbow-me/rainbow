<<<<<<< HEAD
import React, { useState } from 'react';
import { useSelector } from 'react-redux';
import { useRecoilState } from 'recoil';
=======
import { useRoute } from '@react-navigation/core';
import { isEmpty } from 'lodash';
import React, { useCallback, useEffect, useState } from 'react';
import { useDispatch } from 'react-redux';
>>>>>>> ae3de5ac
import brain from '../assets/brain.png';
import { HoldToAuthorizeButton } from '../components/buttons';
import { RegistrationReviewRows } from '../components/ens-registration';
import { GasSpeedButton } from '../components/gas';
import { SheetActionButtonRow, SlackSheet } from '../components/sheet';
import { RapActionTypes } from '../raps/common';
import {
  AccentColorProvider,
  Box,
  Divider,
  Heading,
  Inline,
  Inset,
  Stack,
  Text,
} from '@rainbow-me/design-system';
<<<<<<< HEAD
import { accentColorAtom } from '@rainbow-me/helpers/ens';
import { useENSRegistration, useENSRegistrationCosts } from '@rainbow-me/hooks';
=======
import { generateSalt } from '@rainbow-me/helpers/ens';
import {
  useAccountSettings,
  useCurrentNonce,
  useENSProfile,
  useENSRegistration,
  useENSRegistrationCosts,
  useGas,
} from '@rainbow-me/hooks';
>>>>>>> ae3de5ac
import { ImgixImage } from '@rainbow-me/images';
import { loadWallet } from '@rainbow-me/model/wallet';
import { getRapEstimationByType } from '@rainbow-me/raps';
import { saveCommitRegistrationParameters } from '@rainbow-me/redux/ensRegistration';

export const ENSConfirmRegisterSheetHeight = 600;
const secsInYear = 31536000;
const avatarSize = 70;

export default function ENSConfirmRegisterSheet() {
<<<<<<< HEAD
  const { navigate, goBack } = useNavigation();
  const ensName = useSelector(({ ensRegistration }) => ensRegistration.name);
=======
  const dispatch = useDispatch();
  const { gasFeeParamsBySpeed, updateTxFee, startPollingGasFees } = useGas();
  const { name: ensName, records } = useENSProfile();
  const { accountAddress, network } = useAccountSettings();
  const getNextNonce = useCurrentNonce(accountAddress, network);
  const [gasLimit, setGasLimit] = useState();
  const { params } = useRoute();
>>>>>>> ae3de5ac

  const [accentColor] = useRecoilState(accentColorAtom);

  const [duration, setDuration] = useState(1);

  const name = ensName.replace('.eth', '');
  const { data: registrationData } = useENSRegistration({
    name,
  });
  const rentPrice = registrationData?.rentPrice;
  const { data: registrationCostsData } = useENSRegistrationCosts({
    duration,
    name,
    rentPrice,
  });

  const updateGasLimit = useCallback(async () => {
    const salt = generateSalt();
    const gasLimit = await getRapEstimationByType(RapActionTypes.commitENS, {
      ensRegistrationParameters: {
        duration: secsInYear,
        name: name,
        ownerAddress: accountAddress,
        records,
        rentPrice,
        salt,
      },
    });
    updateTxFee(gasLimit);
    setGasLimit(gasLimit);
  }, [accountAddress, name, records, rentPrice, updateTxFee]);

  // Update gas limit
  useEffect(() => {
    if (!gasLimit && !isEmpty(gasFeeParamsBySpeed)) {
      updateGasLimit();
    }
  }, [gasFeeParamsBySpeed, gasLimit, updateGasLimit, updateTxFee]);

  useEffect(() => startPollingGasFees(), [startPollingGasFees]);

  const handleCommitSubmit = useCallback(async () => {
    const wallet = await loadWallet();
    if (!wallet) {
      return;
    }

    const nonce = await getNextNonce();
    const salt = generateSalt();

    const ensRegistrationParameters = {
      duration: secsInYear,
      name,
      nonce,
      ownerAddress: accountAddress,
      records,
      rentPrice,
      salt,
    };

    await dispatch(
      saveCommitRegistrationParameters(
        accountAddress,
        ensRegistrationParameters
      )
    );
    return;
    // LEAVING THIS AS WIP TO AVOID PEOPLE ON THE TEAM  SENDING THIS TX

    // const callback = () => null;

    // await executeRap(
    //   wallet,
    //   RapActionTypes.commitENS,
    //   { ensRegistrationParameters },
    //   callback
    // );
  }, [accountAddress, dispatch, getNextNonce, name, records, rentPrice]);

  return (
    <SlackSheet
      additionalTopPadding
      contentHeight={ENSConfirmRegisterSheetHeight}
      height="100%"
      scrollEnabled={false}
    >
      <AccentColorProvider color={accentColor}>
        <Box
          background="body"
          paddingVertical="30px"
          style={{ height: ENSConfirmRegisterSheetHeight }}
        >
          <Box flexGrow={1}>
            <Inset horizontal="30px">
              <Stack alignHorizontal="center" space="15px">
                {params.avatarUrl && (
                  <Box
                    background="swap"
                    borderRadius={avatarSize / 2}
                    height={{ custom: avatarSize }}
                    shadow="12px heavy accent"
                    width={{ custom: avatarSize }}
                  />
                )}
                <Heading size="26px">{ensName}</Heading>
                <Text color="accent" weight="heavy">
                  Confirm purchase
                </Text>
              </Stack>
              <Inset vertical="24px">
                <Divider color="divider40" />
              </Inset>
              <Stack space="34px">
                <Inline
                  alignHorizontal="center"
                  alignVertical="center"
                  space="6px"
                  wrap={false}
                >
                  <Box>
                    <ImgixImage
                      source={brain}
                      style={{ height: 20, width: 20 }}
                    />
                  </Box>
                  <Text color="secondary50" size="14px" weight="heavy">
                    Buy more years now to save on fees
                  </Text>
                </Inline>
                <RegistrationReviewRows
                  duration={duration}
                  maxDuration={99}
                  networkFee={
                    registrationCostsData?.estimatedNetworkFee?.display
                  }
                  onChangeDuration={setDuration}
                  registrationFee={
                    registrationCostsData?.estimatedRentPrice?.total?.display
                  }
                  totalCost={
                    registrationCostsData?.estimatedTotalRegistrationCost
                      ?.display
                  }
                />
                <Divider color="divider40" />
              </Stack>
            </Inset>
          </Box>
<<<<<<< HEAD
          <SheetActionButtonRow>
            <HoldToAuthorizeButton
              backgroundColor={accentColor}
              hideInnerBorder
              label="Hold to Buy"
              onLongPress={() => {
                goBack();
                setTimeout(() => {
                  navigate(Routes.PROFILE_SCREEN);
                }, 50);
              }}
              parentHorizontalPadding={19}
              showBiometryIcon
            />
          </SheetActionButtonRow>
=======
          <Box style={{ bottom: 0 }}>
            <Box>
              <SheetActionButtonRow paddingBottom={5}>
                <HoldToAuthorizeButton
                  hideInnerBorder
                  isLongPressAvailableForBiometryType
                  label="Hold to Commit"
                  onLongPress={handleCommitSubmit}
                  parentHorizontalPadding={19}
                  showBiometryIcon
                />
              </SheetActionButtonRow>
            </Box>
            <Box alignItems="center" justifyContent="center">
              <GasSpeedButton currentNetwork="mainnet" theme="light" />
            </Box>
          </Box>
>>>>>>> ae3de5ac
        </Box>
      </AccentColorProvider>
    </SlackSheet>
  );
}<|MERGE_RESOLUTION|>--- conflicted
+++ resolved
@@ -1,13 +1,7 @@
-<<<<<<< HEAD
-import React, { useState } from 'react';
-import { useSelector } from 'react-redux';
-import { useRecoilState } from 'recoil';
-=======
 import { useRoute } from '@react-navigation/core';
 import { isEmpty } from 'lodash';
 import React, { useCallback, useEffect, useState } from 'react';
 import { useDispatch } from 'react-redux';
->>>>>>> ae3de5ac
 import brain from '../assets/brain.png';
 import { HoldToAuthorizeButton } from '../components/buttons';
 import { RegistrationReviewRows } from '../components/ens-registration';
@@ -24,10 +18,6 @@
   Stack,
   Text,
 } from '@rainbow-me/design-system';
-<<<<<<< HEAD
-import { accentColorAtom } from '@rainbow-me/helpers/ens';
-import { useENSRegistration, useENSRegistrationCosts } from '@rainbow-me/hooks';
-=======
 import { generateSalt } from '@rainbow-me/helpers/ens';
 import {
   useAccountSettings,
@@ -37,7 +27,6 @@
   useENSRegistrationCosts,
   useGas,
 } from '@rainbow-me/hooks';
->>>>>>> ae3de5ac
 import { ImgixImage } from '@rainbow-me/images';
 import { loadWallet } from '@rainbow-me/model/wallet';
 import { getRapEstimationByType } from '@rainbow-me/raps';
@@ -48,10 +37,6 @@
 const avatarSize = 70;
 
 export default function ENSConfirmRegisterSheet() {
-<<<<<<< HEAD
-  const { navigate, goBack } = useNavigation();
-  const ensName = useSelector(({ ensRegistration }) => ensRegistration.name);
-=======
   const dispatch = useDispatch();
   const { gasFeeParamsBySpeed, updateTxFee, startPollingGasFees } = useGas();
   const { name: ensName, records } = useENSProfile();
@@ -59,9 +44,6 @@
   const getNextNonce = useCurrentNonce(accountAddress, network);
   const [gasLimit, setGasLimit] = useState();
   const { params } = useRoute();
->>>>>>> ae3de5ac
-
-  const [accentColor] = useRecoilState(accentColorAtom);
 
   const [duration, setDuration] = useState(1);
 
@@ -146,7 +128,7 @@
       height="100%"
       scrollEnabled={false}
     >
-      <AccentColorProvider color={accentColor}>
+      <AccentColorProvider color={params.accentColor}>
         <Box
           background="body"
           paddingVertical="30px"
@@ -208,23 +190,6 @@
               </Stack>
             </Inset>
           </Box>
-<<<<<<< HEAD
-          <SheetActionButtonRow>
-            <HoldToAuthorizeButton
-              backgroundColor={accentColor}
-              hideInnerBorder
-              label="Hold to Buy"
-              onLongPress={() => {
-                goBack();
-                setTimeout(() => {
-                  navigate(Routes.PROFILE_SCREEN);
-                }, 50);
-              }}
-              parentHorizontalPadding={19}
-              showBiometryIcon
-            />
-          </SheetActionButtonRow>
-=======
           <Box style={{ bottom: 0 }}>
             <Box>
               <SheetActionButtonRow paddingBottom={5}>
@@ -242,7 +207,6 @@
               <GasSpeedButton currentNetwork="mainnet" theme="light" />
             </Box>
           </Box>
->>>>>>> ae3de5ac
         </Box>
       </AccentColorProvider>
     </SlackSheet>
