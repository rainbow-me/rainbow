import { useFocusEffect, useRoute } from '@react-navigation/core';
import lang from 'i18n-js';
import React, { useCallback, useEffect, useMemo, useState } from 'react';
import { InteractionManager } from 'react-native';
import { useRecoilValue } from 'recoil';
import { HoldToAuthorizeButton } from '../components/buttons';
import {
  CommitContent,
  RegisterContent,
  RenewContent,
  WaitCommitmentConfirmationContent,
  WaitENSConfirmationContent,
} from '../components/ens-registration';
import { GasSpeedButton } from '../components/gas';
import { SheetActionButtonRow, SlackSheet } from '../components/sheet';
import {
  AccentColorProvider,
  Box,
  Heading,
  Row,
  Rows,
  Stack,
  Text,
} from '@rainbow-me/design-system';
import {
  accentColorAtom,
  ENS_DOMAIN,
  REGISTRATION_MODES,
  REGISTRATION_STEPS,
} from '@rainbow-me/helpers/ens';
import {
  useENSRegistration,
  useENSRegistrationActionHandler,
  useENSRegistrationCosts,
  useENSRegistrationForm,
  useENSSearch,
} from '@rainbow-me/hooks';
import { ImgixImage } from '@rainbow-me/images';
import { useNavigation } from '@rainbow-me/navigation';
import Routes from '@rainbow-me/routes';

export const ENSConfirmRegisterSheetHeight = 600;
export const ENSConfirmRenewSheetHeight = 500;
export const ENSConfirmUpdateSheetHeight = 400;
const avatarSize = 60;

function TransactionActionRow({
  action,
  accentColor,
  label,
  isValidGas,
  isSufficientGas,
  testID,
}) {
  const insufficientEth = isSufficientGas === false && isValidGas;
  return (
    <Box>
      <Box>
        <SheetActionButtonRow paddingBottom={5}>
          <HoldToAuthorizeButton
            color={accentColor}
            disabled={!isSufficientGas || !isValidGas}
            hideInnerBorder
            isLongPressAvailableForBiometryType
            label={
              insufficientEth
                ? lang.t('profiles.confirm.insufficient_eth')
                : label
            }
            onLongPress={action}
            parentHorizontalPadding={19}
            showBiometryIcon={!insufficientEth}
            testID={`ens-transaction-action-${testID}`}
          />
        </SheetActionButtonRow>
      </Box>
      <Box alignItems="center" justifyContent="center">
        <GasSpeedButton
          asset={{ color: accentColor }}
          currentNetwork="mainnet"
          marginBottom={0}
          theme="light"
        />
      </Box>
    </Box>
  );
}

export default function ENSConfirmRegisterSheet() {
  const { params } = useRoute();
  const {
    images: { avatarUrl: initialAvatarUrl },
    name: ensName,
    mode,
  } = useENSRegistration();

  const accentColor = useRecoilValue(accentColorAtom);

  const [duration, setDuration] = useState(1);

  const { navigate, goBack } = useNavigation();

  const { blurFields, values } = useENSRegistrationForm();
  const avatarUrl = initialAvatarUrl || values.avatar;

  const name = ensName.replace(ENS_DOMAIN, '');
  const { data: registrationData } = useENSSearch({
    name,
  });

  const [sendReverseRecord, setSendReverseRecord] = useState(false);
  const { step, action } = useENSRegistrationActionHandler({
    sendReverseRecord,
    yearsDuration: duration,
  });

  const { data: registrationCostsData } = useENSRegistrationCosts({
    name: ensName,
    records: values,
    rentPrice: registrationData?.rentPrice,
    sendReverseRecord,
    step,
    yearsDuration: duration,
  });

  const goToProfileScreen = useCallback(() => {
    InteractionManager.runAfterInteractions(() => {
      goBack();
      setTimeout(() => {
        navigate(Routes.PROFILE_SCREEN);
      }, 100);
    });
  }, [goBack, navigate]);

  const boxStyle = useMemo(
    () => ({
      height: params.longFormHeight || ENSConfirmRegisterSheetHeight,
    }),
    [params.longFormHeight]
  );

  const stepLabel = useMemo(() => {
    if (mode === REGISTRATION_MODES.EDIT)
      return lang.t('profiles.confirm.confirm_update');
    if (mode === REGISTRATION_MODES.RENEW)
      return lang.t('profiles.confirm.extend_registration');
    if (step === REGISTRATION_STEPS.COMMIT)
      return lang.t('profiles.confirm.registration_details');
    if (step === REGISTRATION_STEPS.WAIT_COMMIT_CONFIRMATION)
      return lang.t('profiles.confirm.requesting_register');
    if (step === REGISTRATION_STEPS.WAIT_ENS_COMMITMENT)
      return lang.t('profiles.confirm.reserving_name');
    if (step === REGISTRATION_STEPS.REGISTER)
      return lang.t('profiles.confirm.confirm_registration');
    if (step === REGISTRATION_STEPS.SET_NAME)
      return lang.t('profiles.confirm.set_name_registration');
  }, [mode, step]);

  const stepContent = useMemo(
    () => ({
      [REGISTRATION_STEPS.COMMIT]: (
        <CommitContent
          duration={duration}
          registrationCostsData={registrationCostsData}
          setDuration={setDuration}
        />
      ),
      [REGISTRATION_STEPS.REGISTER]: (
        <RegisterContent
          accentColor={accentColor}
          sendReverseRecord={sendReverseRecord}
          setSendReverseRecord={
            registrationCostsData?.isSufficientGasForStep
              ? setSendReverseRecord
              : null
          }
        />
      ),
      [REGISTRATION_STEPS.EDIT]: null,
      [REGISTRATION_STEPS.SET_NAME]: null,
      [REGISTRATION_STEPS.RENEW]: (
        <RenewContent
          name={name}
          registrationCostsData={registrationCostsData}
          setDuration={setDuration}
          yearsDuration={duration}
        />
      ),
      [REGISTRATION_STEPS.WAIT_COMMIT_CONFIRMATION]: (
        <WaitCommitmentConfirmationContent
          accentColor={accentColor}
          action={action}
        />
      ),
      [REGISTRATION_STEPS.WAIT_ENS_COMMITMENT]: <WaitENSConfirmationContent />,
    }),
    [
      accentColor,
      action,
      duration,
      name,
      registrationCostsData,
      sendReverseRecord,
    ]
  );

  const stepActions = useMemo(
    () => ({
      [REGISTRATION_STEPS.COMMIT]: (
        <TransactionActionRow
          accentColor={accentColor}
          action={action}
          isSufficientGas={
            registrationCostsData?.isSufficientGasForRegistration &&
            registrationCostsData?.isSufficientGasForStep
          }
          isValidGas={
            registrationCostsData?.isValidGas &&
            Boolean(registrationCostsData?.stepGasLimit)
          }
          label={lang.t('profiles.confirm.start_registration')}
          testID={step}
        />
      ),
      [REGISTRATION_STEPS.REGISTER]: (
        <TransactionActionRow
          accentColor={accentColor}
          action={() => action(goToProfileScreen)}
          isSufficientGas={registrationCostsData?.isSufficientGasForStep}
          isValidGas={
            registrationCostsData?.isValidGas &&
            Boolean(registrationCostsData?.stepGasLimit)
          }
          label={lang.t('profiles.confirm.confirm_registration')}
          testID={step}
        />
      ),
      [REGISTRATION_STEPS.RENEW]: (
        <TransactionActionRow
          accentColor={accentColor}
          action={() => {
            action();
            goToProfileScreen();
          }}
          isSufficientGas={registrationCostsData?.isSufficientGasForStep}
          isValidGas={
            registrationCostsData?.isValidGas &&
            Boolean(registrationCostsData?.stepGasLimit)
          }
          label={lang.t('profiles.confirm.confirm_renew')}
          testID={step}
        />
      ),
      [REGISTRATION_STEPS.EDIT]: (
        <TransactionActionRow
          accentColor={accentColor}
          action={() => action(goToProfileScreen)}
          isSufficientGas={registrationCostsData?.isSufficientGasForStep}
          isValidGas={
            registrationCostsData?.isValidGas &&
            Boolean(registrationCostsData?.stepGasLimit)
          }
          label={lang.t('profiles.confirm.confirm_update')}
          testID={step}
        />
      ),
      [REGISTRATION_STEPS.SET_NAME]: (
        <TransactionActionRow
          accentColor={accentColor}
          action={() => action(goToProfileScreen)}
          isSufficientGas={isSufficientGasForStep}
          isValidGas={isValidGas && Boolean(gasLimit)}
          label={lang.t('profiles.confirm.confirm_set_name')}
          testID={step}
        />
      ),
      [REGISTRATION_STEPS.WAIT_COMMIT_CONFIRMATION]: null,
      [REGISTRATION_STEPS.WAIT_ENS_COMMITMENT]: null,
    }),
    [
      accentColor,
      action,
      registrationCostsData?.isSufficientGasForRegistration,
      registrationCostsData?.isSufficientGasForStep,
      registrationCostsData?.isValidGas,
      registrationCostsData?.stepGasLimit,
      step,
      goToProfileScreen,
    ]
  );

<<<<<<< HEAD
  // Update gas limit
  useEffect(() => {
    if (
      stepGasLimit &&
      !isEmpty(gasFeeParamsBySpeed) &&
      gasLimit !== stepGasLimit
    ) {
      updateTxFee(stepGasLimit);
      setGasLimit(stepGasLimit);
    }
  }, [gasFeeParamsBySpeed, gasLimit, stepGasLimit, updateTxFee]);

  useEffect(() => {
    if (
      step === REGISTRATION_STEPS.COMMIT ||
      step === REGISTRATION_STEPS.REGISTER ||
      step === REGISTRATION_STEPS.EDIT ||
      step === REGISTRATION_STEPS.SET_NAME ||
      step === REGISTRATION_STEPS.RENEW
    )
      startPollingGasFees();
  }, [startPollingGasFees, step]);

  useEffect(() => {
    // if reverse record is set, we don't want to send the reverse record tx by default
    const getReverseRecord = async () => {
      const reverseRecord = await fetchReverseRecord(accountAddress);
      if (reverseRecord) setSendReverseRecord(false);
    };
    getReverseRecord();
  }, [accountAddress]);

=======
>>>>>>> de6e7212
  useEffect(() => {
    registrationCostsData?.hasReverseRecord !== undefined &&
      setSendReverseRecord(!registrationCostsData?.hasReverseRecord);
  }, [registrationCostsData?.hasReverseRecord]);

  useFocusEffect(() => {
    blurFields();
  });

  return (
    <SlackSheet
      additionalTopPadding
      contentHeight={params.longFormHeight || ENSConfirmRegisterSheetHeight}
      height="100%"
      scrollEnabled={false}
    >
      <AccentColorProvider color={accentColor}>
        <Box
          background="body"
          paddingTop="19px"
          paddingVertical="30px"
          style={boxStyle}
          testID="ens-confirm-register-sheet"
        >
          <Rows>
            <Row height="content">
              <Box horizontal="30px">
                <Stack alignHorizontal="center" space="15px">
                  {avatarUrl && (
                    <AccentColorProvider color={accentColor + '10'}>
                      <Box
                        background="accent"
                        borderRadius={avatarSize / 2}
                        height={{ custom: avatarSize }}
                        shadow="12px heavy accent"
                        width={{ custom: avatarSize }}
                      >
                        <Box
                          as={ImgixImage}
                          borderRadius={avatarSize / 2}
                          height={{ custom: avatarSize }}
                          source={{ uri: avatarUrl }}
                          width={{ custom: avatarSize }}
                        />
                      </Box>
                    </AccentColorProvider>
                  )}
                  <Heading size="26px">{ensName}</Heading>
                  <Text
                    color="accent"
                    testID={`ens-confirm-register-label-${step}`}
                    weight="heavy"
                  >
                    {stepLabel}
                  </Text>
                </Stack>
              </Box>
            </Row>
            <Row>{stepContent[step]}</Row>
            <Row height="content">{stepActions[step]}</Row>
          </Rows>
        </Box>
      </AccentColorProvider>
    </SlackSheet>
  );
}<|MERGE_RESOLUTION|>--- conflicted
+++ resolved
@@ -268,10 +268,11 @@
         <TransactionActionRow
           accentColor={accentColor}
           action={() => action(goToProfileScreen)}
-          isSufficientGas={isSufficientGasForStep}
-          isValidGas={isValidGas && Boolean(gasLimit)}
-          label={lang.t('profiles.confirm.confirm_set_name')}
-          testID={step}
+          isSufficientGas={registrationCostsData?.isSufficientGasForStep}
+          isValidGas={
+            registrationCostsData?.isValidGas &&
+            Boolean(registrationCostsData?.stepGasLimit)
+          }
         />
       ),
       [REGISTRATION_STEPS.WAIT_COMMIT_CONFIRMATION]: null,
@@ -289,41 +290,6 @@
     ]
   );
 
-<<<<<<< HEAD
-  // Update gas limit
-  useEffect(() => {
-    if (
-      stepGasLimit &&
-      !isEmpty(gasFeeParamsBySpeed) &&
-      gasLimit !== stepGasLimit
-    ) {
-      updateTxFee(stepGasLimit);
-      setGasLimit(stepGasLimit);
-    }
-  }, [gasFeeParamsBySpeed, gasLimit, stepGasLimit, updateTxFee]);
-
-  useEffect(() => {
-    if (
-      step === REGISTRATION_STEPS.COMMIT ||
-      step === REGISTRATION_STEPS.REGISTER ||
-      step === REGISTRATION_STEPS.EDIT ||
-      step === REGISTRATION_STEPS.SET_NAME ||
-      step === REGISTRATION_STEPS.RENEW
-    )
-      startPollingGasFees();
-  }, [startPollingGasFees, step]);
-
-  useEffect(() => {
-    // if reverse record is set, we don't want to send the reverse record tx by default
-    const getReverseRecord = async () => {
-      const reverseRecord = await fetchReverseRecord(accountAddress);
-      if (reverseRecord) setSendReverseRecord(false);
-    };
-    getReverseRecord();
-  }, [accountAddress]);
-
-=======
->>>>>>> de6e7212
   useEffect(() => {
     registrationCostsData?.hasReverseRecord !== undefined &&
       setSendReverseRecord(!registrationCostsData?.hasReverseRecord);
