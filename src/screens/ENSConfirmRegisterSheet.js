--- conflicted
+++ resolved
@@ -34,6 +34,7 @@
 
 export const ENSConfirmRegisterSheetHeight = 600;
 const secsInYear = 31536000;
+const avatarSize = 70;
 
 export default function ENSConfirmRegisterSheet() {
   const dispatch = useDispatch();
@@ -57,7 +58,6 @@
     rentPrice,
   });
 
-<<<<<<< HEAD
   const updateGasLimit = useCallback(async () => {
     const salt = generateSalt();
     const gasLimit = await getRapEstimationByType(RapActionTypes.commitENS, {
@@ -120,9 +120,6 @@
     //   callback
     // );
   }, [accountAddress, dispatch, getNextNonce, name, records, rentPrice]);
-=======
-  const avatarSize = 70;
->>>>>>> fd66c9ed
 
   return (
     <SlackSheet
