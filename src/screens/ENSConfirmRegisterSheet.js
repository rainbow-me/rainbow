--- conflicted
+++ resolved
@@ -1,54 +1,60 @@
-<<<<<<< HEAD
 import { isEmpty } from 'lodash';
 import React, { useCallback, useEffect, useState } from 'react';
 import { useDispatch } from 'react-redux';
+import brain from '../assets/brain.png';
+import { HoldToAuthorizeButton } from '../components/buttons';
+import { RegistrationReviewRows } from '../components/ens-registration';
 import { GasSpeedButton } from '../components/gas';
 import {
   SheetActionButton,
   SheetActionButtonRow,
   SlackSheet,
 } from '../components/sheet';
+import { useNavigation } from '../navigation/Navigation';
 import { executeRap, RapActionTypes } from '../raps/common';
-import { Box, Text } from '@rainbow-me/design-system';
+import { Box, Inline, Inset, Stack, Text } from '@rainbow-me/design-system';
 import { generateSalt, getRentPrice } from '@rainbow-me/helpers/ens';
 import { addBuffer } from '@rainbow-me/helpers/utilities';
 import {
   useAccountSettings,
   useCurrentNonce,
   useENSProfile,
+  useENSRegistration,
+  useENSRegistrationCosts,
   useGas,
 } from '@rainbow-me/hooks';
+import { ImgixImage } from '@rainbow-me/images';
 import { loadWallet } from '@rainbow-me/model/wallet';
 import { getRapEstimationByType } from '@rainbow-me/raps';
 import { saveCommitRegistrationParameters } from '@rainbow-me/redux/ensRegistration';
-// import Routes from '@rainbow-me/routes';
-=======
-import React, { useState } from 'react';
-import { useSelector } from 'react-redux';
-import brain from '../assets/brain.png';
-import { HoldToAuthorizeButton } from '../components/buttons';
-import { RegistrationReviewRows } from '../components/ens-registration';
-import { SheetActionButtonRow, SlackSheet } from '../components/sheet';
-import { useNavigation } from '../navigation/Navigation';
-import { Box, Inline, Inset, Stack, Text } from '@rainbow-me/design-system';
-import { useENSRegistration, useENSRegistrationCosts } from '@rainbow-me/hooks';
-import { ImgixImage } from '@rainbow-me/images';
 import Routes from '@rainbow-me/routes';
->>>>>>> 94e50aa0
 
 export const ENSConfirmRegisterSheetHeight = 600;
 const secsInYear = 31536000;
 
 export default function ENSConfirmRegisterSheet() {
-<<<<<<< HEAD
   // const { navigate, goBack } = useNavigation();
   const dispatch = useDispatch();
   const { gasFeeParamsBySpeed, updateTxFee, startPollingGasFees } = useGas();
-  const { name, records, registrationParameters } = useENSProfile();
+  const { name: ensName, records, registrationParameters } = useENSProfile();
   const { accountAddress, network } = useAccountSettings();
   const getNextNonce = useCurrentNonce(accountAddress, network);
   const [rentPrice, setRentPrice] = useState();
   const [gasLimit, setGasLimit] = useState();
+
+  const { navigate, goBack } = useNavigation();
+
+  const [duration, setDuration] = useState(1);
+
+  const name = ensName.replace('.eth', '');
+  const { data: registrationData } = useENSRegistration({
+    name,
+  });
+  const { data: registrationCostsData } = useENSRegistrationCosts({
+    duration,
+    name,
+    rentPrice: registrationData?.rentPrice,
+  });
 
   useEffect(() => {
     const callbackGetRentPrice = async () => {
@@ -162,22 +168,6 @@
     registrationParameters,
     rentPrice,
   ]);
-=======
-  const { navigate, goBack } = useNavigation();
-  const ensName = useSelector(({ ensRegistration }) => ensRegistration.name);
-
-  const [duration, setDuration] = useState(1);
-
-  const name = ensName.replace('.eth', '');
-  const { data: registrationData } = useENSRegistration({
-    name,
-  });
-  const { data: registrationCostsData } = useENSRegistrationCosts({
-    duration,
-    name,
-    rentPrice: registrationData?.rentPrice,
-  });
->>>>>>> 94e50aa0
 
   return (
     <SlackSheet
@@ -191,24 +181,10 @@
         paddingVertical="30px"
         style={{ height: ENSConfirmRegisterSheetHeight }}
       >
-<<<<<<< HEAD
         <Box alignItems="center" flexGrow={1} justifyContent="center">
           <Text>{rentPrice}</Text>
           <GasSpeedButton currentNetwork="mainnet" theme="light" />
         </Box>
-        <SheetActionButtonRow>
-          <SheetActionButton
-            label="Commit"
-            onPress={handleCommitSubmit}
-            size="big"
-            weight="heavy"
-          />
-          <SheetActionButton
-            label="Register"
-            onPress={handleRegisterSubmit}
-            size="big"
-            weight="heavy"
-=======
         <Box flexGrow={1}>
           <Inset horizontal="30px">
             <Stack space="34px">
@@ -255,7 +231,18 @@
             }}
             parentHorizontalPadding={19}
             showBiometryIcon
->>>>>>> 94e50aa0
+          />
+          <SheetActionButton
+            label="Commit"
+            onPress={handleCommitSubmit}
+            size="big"
+            weight="heavy"
+          />
+          <SheetActionButton
+            label="Register"
+            onPress={handleRegisterSubmit}
+            size="big"
+            weight="heavy"
           />
         </SheetActionButtonRow>
       </Box>
