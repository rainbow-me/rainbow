<<<<<<< HEAD
=======
import { useFocusEffect, useRoute } from '@react-navigation/core';
>>>>>>> e2826b17
import lang from 'i18n-js';
import { isEmpty } from 'lodash';
import React, { useCallback, useEffect, useMemo, useState } from 'react';
import { useRecoilState } from 'recoil';
import brain from '../assets/brain.png';
import ActivityIndicator from '../components/ActivityIndicator';
import Spinner from '../components/Spinner';
import { HoldToAuthorizeButton } from '../components/buttons';
import { RegistrationReviewRows } from '../components/ens-registration';
import { GasSpeedButton } from '../components/gas';
import { SheetActionButtonRow, SlackSheet } from '../components/sheet';
import {
  AccentColorProvider,
  Box,
  Divider,
  Heading,
  Inline,
  Inset,
  Row,
  Rows,
  Stack,
  Text,
} from '@rainbow-me/design-system';
import { accentColorAtom, ENS_DOMAIN } from '@rainbow-me/helpers/ens';
import {
  useENSProfile,
  useENSProfileForm,
  useENSRegistration,
  useENSRegistrationActionHandler,
  useENSRegistrationCosts,
  useGas,
  usePrevious,
} from '@rainbow-me/hooks';
import { ImgixImage } from '@rainbow-me/images';
import styled from '@rainbow-me/styled-components';

const LoadingSpinner = styled(android ? Spinner : ActivityIndicator).attrs(
  ({ theme: { colors } }) => ({
    color: colors.alpha(colors.blueGreyDark, 0.3),
  })
)({
  marginRight: 2,
});

export const ENSConfirmRegisterSheetHeight = 600;
export const ENSConfirmUpdateSheetHeight = 400;
const avatarSize = 70;

export default function ENSConfirmRegisterSheet() {
<<<<<<< HEAD
  const { gasFeeParamsBySpeed, updateTxFee, startPollingGasFees } = useGas();
  const { avatarUrl, name: ensName } = useENSProfile();
=======
  const { params } = useRoute();
  const { gasFeeParamsBySpeed, updateTxFee, startPollingGasFees } = useGas();
  const {
    images: { avatarUrl: initialAvatarUrl },
    name: ensName,
    mode,
  } = useENSProfile();
>>>>>>> e2826b17
  const [gasLimit, setGasLimit] = useState();
  const [accentColor] = useRecoilState(accentColorAtom);

  const [duration, setDuration] = useState(1);
  const { step, stepGasLimit, action } = useENSRegistrationActionHandler({
    yearsDuration: duration,
  });
  const prevStepGasLimit = usePrevious(stepGasLimit);
<<<<<<< HEAD
=======

  const { blurFields, values } = useENSProfileForm();
  useFocusEffect(() => {
    blurFields();
  });
  const avatarUrl = initialAvatarUrl || values.avatar;
>>>>>>> e2826b17

  const name = ensName.replace(ENS_DOMAIN, '');
  const { data: registrationData } = useENSRegistration({
    name,
  });
  const rentPrice = registrationData?.rentPrice;
  const { data: registrationCostsData } = useENSRegistrationCosts({
    duration,
    name,
    rentPrice,
  });

  const updateGasLimit = useCallback(async () => {
    updateTxFee(stepGasLimit);
    setGasLimit(stepGasLimit);
  }, [stepGasLimit, updateTxFee]);

  // Update gas limit
  useEffect(() => {
    if (
      (!gasLimit && stepGasLimit && !isEmpty(gasFeeParamsBySpeed)) ||
      prevStepGasLimit !== stepGasLimit
    ) {
      updateGasLimit();
    }
  }, [
    gasFeeParamsBySpeed,
    gasLimit,
    prevStepGasLimit,
    stepGasLimit,
    updateGasLimit,
    updateTxFee,
  ]);

  useEffect(() => startPollingGasFees(), [startPollingGasFees]);

  return (
    <SlackSheet
      additionalTopPadding
      contentHeight={params.longFormHeight || ENSConfirmRegisterSheetHeight}
      height="100%"
      scrollEnabled={false}
    >
      <AccentColorProvider color={accentColor}>
        <Box
          background="body"
          paddingVertical="30px"
          style={useMemo(
            () => ({
              height: params.longFormHeight || ENSConfirmRegisterSheetHeight,
            }),
            [params.longFormHeight]
          )}
        >
<<<<<<< HEAD
          <Box flexGrow={1}>
            <Inset horizontal="30px">
              <Stack alignHorizontal="center" space="15px">
                {avatarUrl && (
                  <Box
                    background="accent"
                    borderRadius={avatarSize / 2}
                    height={{ custom: avatarSize }}
                    shadow="12px heavy accent"
                    width={{ custom: avatarSize }}
                  >
                    <Box
                      as={ImgixImage}
                      borderRadius={avatarSize / 2}
                      height={{ custom: avatarSize }}
                      source={{ uri: avatarUrl }}
                      width={{ custom: avatarSize }}
                    />
                  </Box>
                )}
                <Heading size="26px">{ensName}</Heading>
                <Text color="accent" weight="heavy">
                  {lang.t('profiles.confirm.description')}
                </Text>
              </Stack>
              <Inset vertical="24px">
                <Divider color="divider40" />
=======
          <Rows>
            <Row>
              <Inset horizontal="30px">
                <Stack alignHorizontal="center" space="15px">
                  {avatarUrl && (
                    <Box
                      background="accent"
                      borderRadius={avatarSize / 2}
                      height={{ custom: avatarSize }}
                      shadow="12px heavy accent"
                      width={{ custom: avatarSize }}
                    >
                      <Box
                        as={ImgixImage}
                        borderRadius={avatarSize / 2}
                        height={{ custom: avatarSize }}
                        source={{ uri: avatarUrl }}
                        width={{ custom: avatarSize }}
                      />
                    </Box>
                  )}
                  <Heading size="26px">{ensName}</Heading>
                  <Text color="accent" weight="heavy">
                    {mode === 'create'
                      ? lang.t('profiles.confirm.confirm_purchase')
                      : lang.t('profiles.confirm.confirm_update')}
                  </Text>
                </Stack>
                <Inset vertical="24px">
                  <Divider color="divider40" />
                </Inset>
                <Stack space="34px">
                  {mode === 'create' && (
                    <>
                      <Inline
                        alignHorizontal="center"
                        alignVertical="center"
                        space="6px"
                        wrap={false}
                      >
                        <Box>
                          <ImgixImage
                            source={brain}
                            style={{ height: 20, width: 20 }}
                          />
                        </Box>
                        <Text color="secondary50" size="14px" weight="heavy">
                          {lang.t('profiles.confirm.suggestion')}
                        </Text>
                      </Inline>
                      <RegistrationReviewRows
                        duration={duration}
                        maxDuration={99}
                        networkFee={
                          registrationCostsData?.estimatedNetworkFee?.display
                        }
                        onChangeDuration={setDuration}
                        registrationFee={
                          registrationCostsData?.estimatedRentPrice?.total
                            ?.display
                        }
                        totalCost={
                          registrationCostsData?.estimatedTotalRegistrationCost
                            ?.display
                        }
                      />
                      <Divider color="divider40" />
                    </>
                  )}
                  {mode === 'edit' && <Text>TODO</Text>}
                </Stack>
>>>>>>> e2826b17
              </Inset>
            </Row>
            <Row height="content">
              <Box>
                <Stack space="34px">
                  <Text align="center">Step: {step}</Text>
                  <Text align="center">Gas limit: {stepGasLimit}</Text>
                </Stack>
              </Box>
              {action ? (
                <>
                  <Box>
                    <SheetActionButtonRow paddingBottom={5}>
                      <HoldToAuthorizeButton
                        color={accentColor}
                        hideInnerBorder
                        isLongPressAvailableForBiometryType
                        label={step}
                        onLongPress={action}
                        parentHorizontalPadding={19}
                        showBiometryIcon
                      />
                    </SheetActionButtonRow>
                  </Box>
                  <Box alignItems="center" justifyContent="center">
                    <GasSpeedButton
                      borderColor={accentColor}
                      currentNetwork="mainnet"
                      marginBottom={0}
                      theme="light"
                    />
                  </Box>
<<<<<<< HEAD
                  <Text color="secondary50" size="14px" weight="heavy">
                    {lang.t('profiles.confirm.suggestion')}
                  </Text>
                </Inline>
                <RegistrationReviewRows
                  duration={duration}
                  maxDuration={99}
                  networkFee={
                    registrationCostsData?.estimatedNetworkFee?.display
                  }
                  onChangeDuration={setDuration}
                  registrationFee={
                    registrationCostsData?.estimatedRentPrice?.total?.display
                  }
                  totalCost={
                    registrationCostsData?.estimatedTotalRegistrationCost
                      ?.display
                  }
                />
                <Divider color="divider40" />
              </Stack>
            </Inset>
          </Box>
          <Box>
            <Stack space="34px">
              <Text align="center">Step: {step}</Text>
              <Text align="center">Gas limit: {stepGasLimit}</Text>
            </Stack>
          </Box>
          {action ? (
            <Box style={{ bottom: 0 }}>
              <Box>
                <SheetActionButtonRow paddingBottom={5}>
                  <HoldToAuthorizeButton
                    color={accentColor}
                    hideInnerBorder
                    isLongPressAvailableForBiometryType
                    label={step}
                    onLongPress={action}
                    parentHorizontalPadding={19}
                    showBiometryIcon
                  />
                </SheetActionButtonRow>
              </Box>
              <Box alignItems="center" justifyContent="center">
                <GasSpeedButton
                  borderColor={accentColor}
                  currentNetwork="mainnet"
                  theme="light"
                />
              </Box>
            </Box>
          ) : (
            <Box alignItems="center">
              <LoadingSpinner />
            </Box>
          )}
=======
                </>
              ) : (
                <Box alignItems="center">
                  <LoadingSpinner />
                </Box>
              )}
            </Row>
          </Rows>
>>>>>>> e2826b17
        </Box>
      </AccentColorProvider>
    </SlackSheet>
  );
}<|MERGE_RESOLUTION|>--- conflicted
+++ resolved
@@ -1,7 +1,4 @@
-<<<<<<< HEAD
-=======
 import { useFocusEffect, useRoute } from '@react-navigation/core';
->>>>>>> e2826b17
 import lang from 'i18n-js';
 import { isEmpty } from 'lodash';
 import React, { useCallback, useEffect, useMemo, useState } from 'react';
@@ -51,10 +48,6 @@
 const avatarSize = 70;
 
 export default function ENSConfirmRegisterSheet() {
-<<<<<<< HEAD
-  const { gasFeeParamsBySpeed, updateTxFee, startPollingGasFees } = useGas();
-  const { avatarUrl, name: ensName } = useENSProfile();
-=======
   const { params } = useRoute();
   const { gasFeeParamsBySpeed, updateTxFee, startPollingGasFees } = useGas();
   const {
@@ -62,7 +55,6 @@
     name: ensName,
     mode,
   } = useENSProfile();
->>>>>>> e2826b17
   const [gasLimit, setGasLimit] = useState();
   const [accentColor] = useRecoilState(accentColorAtom);
 
@@ -71,15 +63,12 @@
     yearsDuration: duration,
   });
   const prevStepGasLimit = usePrevious(stepGasLimit);
-<<<<<<< HEAD
-=======
 
   const { blurFields, values } = useENSProfileForm();
   useFocusEffect(() => {
     blurFields();
   });
   const avatarUrl = initialAvatarUrl || values.avatar;
->>>>>>> e2826b17
 
   const name = ensName.replace(ENS_DOMAIN, '');
   const { data: registrationData } = useENSRegistration({
@@ -134,35 +123,6 @@
             [params.longFormHeight]
           )}
         >
-<<<<<<< HEAD
-          <Box flexGrow={1}>
-            <Inset horizontal="30px">
-              <Stack alignHorizontal="center" space="15px">
-                {avatarUrl && (
-                  <Box
-                    background="accent"
-                    borderRadius={avatarSize / 2}
-                    height={{ custom: avatarSize }}
-                    shadow="12px heavy accent"
-                    width={{ custom: avatarSize }}
-                  >
-                    <Box
-                      as={ImgixImage}
-                      borderRadius={avatarSize / 2}
-                      height={{ custom: avatarSize }}
-                      source={{ uri: avatarUrl }}
-                      width={{ custom: avatarSize }}
-                    />
-                  </Box>
-                )}
-                <Heading size="26px">{ensName}</Heading>
-                <Text color="accent" weight="heavy">
-                  {lang.t('profiles.confirm.description')}
-                </Text>
-              </Stack>
-              <Inset vertical="24px">
-                <Divider color="divider40" />
-=======
           <Rows>
             <Row>
               <Inset horizontal="30px">
@@ -234,7 +194,6 @@
                   )}
                   {mode === 'edit' && <Text>TODO</Text>}
                 </Stack>
->>>>>>> e2826b17
               </Inset>
             </Row>
             <Row height="content">
@@ -267,65 +226,6 @@
                       theme="light"
                     />
                   </Box>
-<<<<<<< HEAD
-                  <Text color="secondary50" size="14px" weight="heavy">
-                    {lang.t('profiles.confirm.suggestion')}
-                  </Text>
-                </Inline>
-                <RegistrationReviewRows
-                  duration={duration}
-                  maxDuration={99}
-                  networkFee={
-                    registrationCostsData?.estimatedNetworkFee?.display
-                  }
-                  onChangeDuration={setDuration}
-                  registrationFee={
-                    registrationCostsData?.estimatedRentPrice?.total?.display
-                  }
-                  totalCost={
-                    registrationCostsData?.estimatedTotalRegistrationCost
-                      ?.display
-                  }
-                />
-                <Divider color="divider40" />
-              </Stack>
-            </Inset>
-          </Box>
-          <Box>
-            <Stack space="34px">
-              <Text align="center">Step: {step}</Text>
-              <Text align="center">Gas limit: {stepGasLimit}</Text>
-            </Stack>
-          </Box>
-          {action ? (
-            <Box style={{ bottom: 0 }}>
-              <Box>
-                <SheetActionButtonRow paddingBottom={5}>
-                  <HoldToAuthorizeButton
-                    color={accentColor}
-                    hideInnerBorder
-                    isLongPressAvailableForBiometryType
-                    label={step}
-                    onLongPress={action}
-                    parentHorizontalPadding={19}
-                    showBiometryIcon
-                  />
-                </SheetActionButtonRow>
-              </Box>
-              <Box alignItems="center" justifyContent="center">
-                <GasSpeedButton
-                  borderColor={accentColor}
-                  currentNetwork="mainnet"
-                  theme="light"
-                />
-              </Box>
-            </Box>
-          ) : (
-            <Box alignItems="center">
-              <LoadingSpinner />
-            </Box>
-          )}
-=======
                 </>
               ) : (
                 <Box alignItems="center">
@@ -334,7 +234,6 @@
               )}
             </Row>
           </Rows>
->>>>>>> e2826b17
         </Box>
       </AccentColorProvider>
     </SlackSheet>
