--- conflicted
+++ resolved
@@ -3,12 +3,7 @@
 import { isEmpty } from 'lodash';
 import React, { useCallback, useEffect, useMemo, useState } from 'react';
 import { InteractionManager } from 'react-native';
-<<<<<<< HEAD
 import { useRecoilValue } from 'recoil';
-import { HourglassAnimation } from '../components/animations';
-=======
-import { useRecoilState } from 'recoil';
->>>>>>> 6dc402af
 import { HoldToAuthorizeButton } from '../components/buttons';
 import {
   CommitContent,
@@ -46,12 +41,10 @@
   useENSRegistrationForm,
   useENSSearch,
   useGas,
-  usePersistentDominantColorFromImage,
 } from '@rainbow-me/hooks';
 import { ImgixImage } from '@rainbow-me/images';
 import { useNavigation } from '@rainbow-me/navigation';
 import Routes from '@rainbow-me/routes';
-import { colors } from '@rainbow-me/styles';
 
 export const ENSConfirmRegisterSheetHeight = 600;
 export const ENSConfirmRenewSheetHeight = 500;
@@ -116,16 +109,8 @@
     mode,
   } = useENSRegistration();
 
-<<<<<<< HEAD
   const accentColor = useRecoilValue(accentColorAtom);
-=======
-  const [accentColor, setAccentColor] = useRecoilState(accentColorAtom);
-  const { result: dominantColor } = usePersistentDominantColorFromImage(
-    initialAvatarUrl || ''
-  );
-  const [prevDominantColor, setPrevDominantColor] = useState(dominantColor);
   const { isSmallPhone } = useDimensions();
->>>>>>> 6dc402af
 
   const [duration, setDuration] = useState(1);
   const [gasLimit, setGasLimit] = useState(null);
@@ -336,13 +321,6 @@
     };
     getReverseRecord();
   }, [accountAddress]);
-
-  useEffect(() => {
-    setAccentColor(dominantColor || prevDominantColor || colors.purple);
-    if (dominantColor) {
-      setPrevDominantColor(dominantColor);
-    }
-  }, [dominantColor, prevDominantColor, setAccentColor]);
 
   useFocusEffect(() => {
     blurFields();
