import { useFocusEffect, useRoute } from '@react-navigation/core';
import lang from 'i18n-js';
import { isEmpty } from 'lodash';
import React, { useCallback, useEffect, useMemo, useState } from 'react';
import { useDispatch } from 'react-redux';
import { useRecoilState } from 'recoil';
import brain from '../assets/brain.png';
import { HoldToAuthorizeButton } from '../components/buttons';
import { RegistrationReviewRows } from '../components/ens-registration';
import { GasSpeedButton } from '../components/gas';
import { SheetActionButtonRow, SlackSheet } from '../components/sheet';
import { RapActionTypes } from '../raps/common';
import {
  AccentColorProvider,
  Box,
  Divider,
  Heading,
  Inline,
  Inset,
  Row,
  Rows,
  Stack,
  Text,
} from '@rainbow-me/design-system';
import {
  accentColorAtom,
  ENS_DOMAIN,
  generateSalt,
} from '@rainbow-me/helpers/ens';
import {
  useAccountSettings,
  useCurrentNonce,
  useENSRegistration,
  useENSRegistrationForm,
  useENSSearch,
  useENSSearchCosts,
  useGas,
} from '@rainbow-me/hooks';
import { ImgixImage } from '@rainbow-me/images';
import { loadWallet } from '@rainbow-me/model/wallet';
import { getRapEstimationByType } from '@rainbow-me/raps';
import { saveCommitRegistrationParameters } from '@rainbow-me/redux/ensRegistration';
import { timeUnits } from '@rainbow-me/references';

export const ENSConfirmRegisterSheetHeight = 600;
export const ENSConfirmUpdateSheetHeight = 400;
const avatarSize = 70;

export default function ENSConfirmRegisterSheet() {
  const { params } = useRoute();
  const dispatch = useDispatch();
  const { gasFeeParamsBySpeed, updateTxFee, startPollingGasFees } = useGas();
  const {
    images: { avatarUrl: initialAvatarUrl },
    name: ensName,
    mode,
    records,
    changedRecords,
  } = useENSRegistration();
  const { accountAddress, network } = useAccountSettings();
  const getNextNonce = useCurrentNonce(accountAddress, network);
  const [gasLimit, setGasLimit] = useState();
  const [accentColor] = useRecoilState(accentColorAtom);

  const [duration, setDuration] = useState(1);

<<<<<<< HEAD
  const { blurFields } = useENSRegistrationForm();
=======
  const { blurFields, values } = useENSProfileForm();
>>>>>>> 54703452
  useFocusEffect(() => {
    blurFields();
  });
  const avatarUrl = values.avatar || initialAvatarUrl;

  const name = ensName.replace(ENS_DOMAIN, '');
  const { data: registrationData } = useENSSearch({
    name,
  });
  const rentPrice = registrationData?.rentPrice;
  const { data: registrationCostsData } = useENSSearchCosts({
    duration,
    name,
    rentPrice,
  });

  const updateGasLimit = useCallback(async () => {
    const salt = generateSalt();
    const gasLimit = await getRapEstimationByType(RapActionTypes.commitENS, {
      ensRegistrationParameters: {
        duration: duration * timeUnits.secs.year,
        name: name,
        ownerAddress: accountAddress,
        records: changedRecords,
        rentPrice,
        salt,
      },
    });
    updateTxFee(gasLimit);
    setGasLimit(gasLimit);
  }, [accountAddress, changedRecords, duration, name, rentPrice, updateTxFee]);

  // Update gas limit
  useEffect(() => {
    if (!gasLimit && !isEmpty(gasFeeParamsBySpeed)) {
      updateGasLimit();
    }
  }, [gasFeeParamsBySpeed, gasLimit, updateGasLimit, updateTxFee]);

  useEffect(() => startPollingGasFees(), [startPollingGasFees]);

  const handleCommitSubmit = useCallback(async () => {
    const wallet = await loadWallet();
    if (!wallet) {
      return;
    }

    const nonce = await getNextNonce();
    const salt = generateSalt();

    const ensRegistrationParameters = {
      duration: duration * timeUnits.secs.year,
      name,
      nonce,
      ownerAddress: accountAddress,
      records,
      rentPrice,
      salt,
    };

    dispatch(
      saveCommitRegistrationParameters(
        accountAddress,
        ensRegistrationParameters
      )
    );
    return;
    // LEAVING THIS AS WIP TO AVOID PEOPLE ON THE TEAM  SENDING THIS TX

    // const callback = () => null;

    // await executeRap(
    //   wallet,
    //   RapActionTypes.commitENS,
    //   {
    //     ensRegistrationParameters: {
    //       ...ensRegistrationParameters,
    //       records: changedRecords
    //     },
    //   },
    //   callback
    // );
  }, [
    accountAddress,
    dispatch,
    duration,
    getNextNonce,
    name,
    records,
    rentPrice,
  ]);

  return (
    <SlackSheet
      additionalTopPadding
      contentHeight={params.longFormHeight || ENSConfirmRegisterSheetHeight}
      height="100%"
      scrollEnabled={false}
    >
      <AccentColorProvider color={accentColor}>
        <Box
          background="body"
          paddingVertical="30px"
          style={useMemo(
            () => ({
              height: params.longFormHeight || ENSConfirmRegisterSheetHeight,
            }),
            [params.longFormHeight]
          )}
        >
          <Rows>
            <Row>
              <Inset horizontal="30px">
                <Stack alignHorizontal="center" space="15px">
                  {avatarUrl && (
                    <Box
                      background="accent"
                      borderRadius={avatarSize / 2}
                      height={{ custom: avatarSize }}
                      shadow="12px heavy accent"
                      width={{ custom: avatarSize }}
                    >
                      <Box
                        as={ImgixImage}
                        borderRadius={avatarSize / 2}
                        height={{ custom: avatarSize }}
                        source={{ uri: avatarUrl }}
                        width={{ custom: avatarSize }}
                      />
                    </Box>
                  )}
                  <Heading size="26px">{ensName}</Heading>
                  <Text color="accent" weight="heavy">
                    {mode === 'create'
                      ? lang.t('profiles.confirm.confirm_purchase')
                      : lang.t('profiles.confirm.confirm_update')}
                  </Text>
                </Stack>
                <Inset vertical="24px">
                  <Divider color="divider40" />
                </Inset>
                <Stack space="34px">
                  {mode === 'create' && (
                    <>
                      <Inline
                        alignHorizontal="center"
                        alignVertical="center"
                        space="6px"
                        wrap={false}
                      >
                        <Box>
                          <ImgixImage
                            source={brain}
                            style={{ height: 20, width: 20 }}
                          />
                        </Box>
                        <Text color="secondary50" size="14px" weight="heavy">
                          {lang.t('profiles.confirm.suggestion')}
                        </Text>
                      </Inline>
                      <RegistrationReviewRows
                        duration={duration}
                        maxDuration={99}
                        networkFee={
                          registrationCostsData?.estimatedNetworkFee?.display
                        }
                        onChangeDuration={setDuration}
                        registrationFee={
                          registrationCostsData?.estimatedRentPrice?.total
                            ?.display
                        }
                        totalCost={
                          registrationCostsData?.estimatedTotalRegistrationCost
                            ?.display
                        }
                      />
                      <Divider color="divider40" />
                    </>
                  )}
                  {mode === 'edit' && <Text>TODO</Text>}
                </Stack>
              </Inset>
            </Row>
            <Row height="content">
              <Box>
                <SheetActionButtonRow paddingBottom={5}>
                  <HoldToAuthorizeButton
                    hideInnerBorder
                    isLongPressAvailableForBiometryType
                    label={lang.t('profiles.confirm.commit_button')}
                    onLongPress={handleCommitSubmit}
                    parentHorizontalPadding={19}
                    showBiometryIcon
                  />
                </SheetActionButtonRow>
              </Box>
              <Box alignItems="center" justifyContent="center">
                <GasSpeedButton
                  currentNetwork="mainnet"
                  marginBottom={0}
                  theme="light"
                />
              </Box>
            </Row>
          </Rows>
        </Box>
      </AccentColorProvider>
    </SlackSheet>
  );
}<|MERGE_RESOLUTION|>--- conflicted
+++ resolved
@@ -31,9 +31,9 @@
   useAccountSettings,
   useCurrentNonce,
   useENSRegistration,
+  useENSRegistrationCosts,
   useENSRegistrationForm,
   useENSSearch,
-  useENSSearchCosts,
   useGas,
 } from '@rainbow-me/hooks';
 import { ImgixImage } from '@rainbow-me/images';
@@ -64,11 +64,7 @@
 
   const [duration, setDuration] = useState(1);
 
-<<<<<<< HEAD
-  const { blurFields } = useENSRegistrationForm();
-=======
-  const { blurFields, values } = useENSProfileForm();
->>>>>>> 54703452
+  const { blurFields, values } = useENSRegistrationForm();
   useFocusEffect(() => {
     blurFields();
   });
@@ -79,7 +75,7 @@
     name,
   });
   const rentPrice = registrationData?.rentPrice;
-  const { data: registrationCostsData } = useENSSearchCosts({
+  const { data: registrationCostsData } = useENSRegistrationCosts({
     duration,
     name,
     rentPrice,
