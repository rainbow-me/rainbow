--- conflicted
+++ resolved
@@ -153,11 +153,7 @@
 
 export default function ENSConfirmRegisterSheet() {
   const { params } = useRoute();
-<<<<<<< HEAD
-  const { theme } = useTheme();
-=======
   const { accountAddress } = useAccountSettings();
->>>>>>> 03841a1f
   const { gasFeeParamsBySpeed, updateTxFee, startPollingGasFees } = useGas();
   const {
     images: { avatarUrl: initialAvatarUrl },
@@ -352,38 +348,6 @@
                   <Divider color="divider40" />
                 </Inset>
               </Box>
-<<<<<<< HEAD
-              {action ? (
-                <>
-                  <Box>
-                    <SheetActionButtonRow paddingBottom={5}>
-                      <HoldToAuthorizeButton
-                        color={accentColor}
-                        hideInnerBorder
-                        isLongPressAvailableForBiometryType
-                        label={step}
-                        onLongPress={action}
-                        parentHorizontalPadding={19}
-                        showBiometryIcon
-                      />
-                    </SheetActionButtonRow>
-                  </Box>
-                  <Box alignItems="center" justifyContent="center">
-                    <GasSpeedButton
-                      asset={{ color: accentColor }}
-                      currentNetwork="mainnet"
-                      marginBottom={0}
-                      theme={theme}
-                    />
-                  </Box>
-                </>
-              ) : (
-                <Box alignItems="center">
-                  <LoadingSpinner />
-                </Box>
-              )}
-=======
->>>>>>> 03841a1f
             </Row>
             <Row>{stepContent[step]}</Row>
             <Row height="content">{stepActions[step]}</Row>
