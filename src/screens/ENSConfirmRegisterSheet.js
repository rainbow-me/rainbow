import { useFocusEffect, useRoute } from '@react-navigation/core';
import lang from 'i18n-js';
import { isEmpty } from 'lodash';
import React, { useCallback, useEffect, useMemo, useState } from 'react';
import { InteractionManager } from 'react-native';
import { Switch } from 'react-native-gesture-handler';
import { useRecoilState } from 'recoil';
import brain from '../assets/brain.png';
import ActivityIndicator from '../components/ActivityIndicator';
import Spinner from '../components/Spinner';
import { ButtonPressAnimation } from '../components/animations';
import { HoldToAuthorizeButton } from '../components/buttons';
import { RegistrationReviewRows } from '../components/ens-registration';
import { GasSpeedButton } from '../components/gas';
import { SheetActionButtonRow, SlackSheet } from '../components/sheet';
import {
  AccentColorProvider,
  Box,
  Column,
  Columns,
  Divider,
  Heading,
  Inline,
  Inset,
  Row,
  Rows,
  Stack,
  Text,
} from '@rainbow-me/design-system';
import { fetchReverseRecord } from '@rainbow-me/handlers/ens';
import {
  accentColorAtom,
  ENS_DOMAIN,
  REGISTRATION_STEPS,
} from '@rainbow-me/helpers/ens';
import {
  useAccountSettings,
  useENSRegistration,
  useENSRegistrationActionHandler,
  useENSRegistrationCosts,
  useENSRegistrationForm,
  useENSSearch,
  useGas,
} from '@rainbow-me/hooks';
import { ImgixImage } from '@rainbow-me/images';
import { useNavigation } from '@rainbow-me/navigation';
import Routes from '@rainbow-me/routes';
import { colors } from '@rainbow-me/styles';
import { HourglassAnimation } from '../components/animations';

export const ENSConfirmRegisterSheetHeight = 600;
export const ENSConfirmUpdateSheetHeight = 600;
const avatarSize = 70;

const LoadingSpinner = android ? Spinner : ActivityIndicator;

function CommitContent({ registrationCostsData, setDuration, duration }) {
  return (
    <Inset horizontal="30px">
      <Stack space="34px">
        <Inline
          alignHorizontal="center"
          alignVertical="center"
          space="6px"
          wrap={false}
        >
          <Box>
            <ImgixImage source={brain} style={{ height: 20, width: 20 }} />
          </Box>
          <Text color="secondary50" size="14px" weight="heavy">
            {lang.t('profiles.confirm.suggestion')}
          </Text>
        </Inline>
        <RegistrationReviewRows
          duration={duration}
          estimatedCostETH={
            registrationCostsData?.estimatedTotalRegistrationCost?.eth
          }
          maxDuration={99}
          networkFee={registrationCostsData?.estimatedNetworkFee?.display}
          onChangeDuration={setDuration}
          registrationFee={
            registrationCostsData?.estimatedRentPrice?.total?.display
          }
          totalCost={
            registrationCostsData?.estimatedTotalRegistrationCost?.display
          }
        />
        <Divider color="divider40" />
      </Stack>
    </Inset>
  );
}

function RegisterContent({
  setSendReverseRecord,
  accentColor,
  sendReverseRecord,
}) {
  return (
    <Inset horizontal="30px">
      <Columns>
        <Column width="2/3">
          <Text
            color="secondary80"
            lineHeight="loose"
            size="16px"
            weight="bold"
          >
            {lang.t('profiles.confirm.set_ens_name')} 􀅵
          </Text>
        </Column>
        <Column width="1/3">
          <Box alignItems="flex-end">
            <Switch
              onValueChange={() =>
                setSendReverseRecord(sendReverseRecord => !sendReverseRecord)
              }
              testID="ens-reverse-record-switch"
              trackColor={{ false: colors.white, true: accentColor }}
              value={sendReverseRecord}
            />
          </Box>
        </Column>
      </Columns>
    </Inset>
  );
}

function WaitCommitmentConfirmationContent({ accentColor, action }) {
  return (
    <Box alignItems="center" height="full">
      <HourglassAnimation />
      <ButtonPressAnimation onPress={() => action(accentColor)}>
        <Text
          color={{ custom: accentColor }}
          containsEmoji
          size="16px"
          weight="heavy"
        >
          🚀 Speed Up
        </Text>
      </ButtonPressAnimation>
    </Box>
  );
}

<<<<<<< HEAD
function TransactionActionRow({
  action,
  accentColor,
  label,
  disabled,
  testID,
}) {
=======
function TransactionActionRow({ action, accentColor, label, disabled, ready }) {
>>>>>>> 28454a30
  return (
    <Box>
      <Box>
        <SheetActionButtonRow paddingBottom={5}>
          <HoldToAuthorizeButton
            color={accentColor}
            disabled={disabled}
            hideInnerBorder
            isLongPressAvailableForBiometryType
            label={
              ready && disabled
                ? lang.t('profiles.confirm.insufficient_eth')
                : label
            }
            onLongPress={action}
            parentHorizontalPadding={19}
<<<<<<< HEAD
            showBiometryIcon
            testID={`ens-transaction-action-${testID}`}
=======
            showBiometryIcon={!ready || !disabled}
>>>>>>> 28454a30
          />
        </SheetActionButtonRow>
      </Box>
      <Box alignItems="center" justifyContent="center">
        <GasSpeedButton
          asset={{ color: accentColor }}
          currentNetwork="mainnet"
          marginBottom={0}
          theme="light"
        />
      </Box>
    </Box>
  );
}

export default function ENSConfirmRegisterSheet() {
  const { params } = useRoute();
  const { accountAddress } = useAccountSettings();
  const {
    gasFeeParamsBySpeed,
    updateTxFee,
    startPollingGasFees,
    isSufficientGas,
    isValidGas,
  } = useGas();
  const {
    images: { avatarUrl: initialAvatarUrl },
    name: ensName,
    mode,
  } = useENSRegistration();
  const [accentColor] = useRecoilState(accentColorAtom);

  const [duration, setDuration] = useState(1);
  const [gasLimit, setGasLimit] = useState(null);
  const [sendReverseRecord, setSendReverseRecord] = useState(true);
  const { step, stepGasLimit, action } = useENSRegistrationActionHandler({
    sendReverseRecord,
    yearsDuration: duration,
  });
  const { navigate, goBack } = useNavigation();

  const { blurFields, values } = useENSRegistrationForm();
  const avatarUrl = initialAvatarUrl || values.avatar;

  const name = ensName.replace(ENS_DOMAIN, '');
  const { data: registrationData } = useENSSearch({
    name,
  });

  const { data: registrationCostsData } = useENSRegistrationCosts({
    duration,
    name,
    records: values,
    rentPrice: registrationData?.rentPrice,
    sendReverseRecord,
  });

  const goToProfileScreen = useCallback(() => {
    goBack();
    setTimeout(() => {
      InteractionManager.runAfterInteractions(() => {
        navigate(Routes.PROFILE_SCREEN);
      });
    }, 100);
  }, [goBack, navigate]);

  const boxStyle = useMemo(
    () => ({
      height: params.longFormHeight || ENSConfirmRegisterSheetHeight,
    }),
    [params.longFormHeight]
  );

  const stepLabel = useMemo(() => {
    if (mode === 'edit') return lang.t('profiles.confirm.confirm_update');
    if (step === REGISTRATION_STEPS.COMMIT)
      return lang.t('profiles.confirm.registration_details');
    if (step === REGISTRATION_STEPS.WAIT_COMMIT_CONFIRMATION)
      return lang.t('profiles.confirm.requesting_register');
    if (step === REGISTRATION_STEPS.WAIT_ENS_COMMITMENT)
      return lang.t('profiles.confirm.reserving_name');
    if (step === REGISTRATION_STEPS.REGISTER)
      return lang.t('profiles.confirm.confirm_registration');
  }, [mode, step]);

  const isSufficientGasForStep = useMemo(() => {
    return stepGasLimit && isSufficientGas && isValidGas;
  }, [isSufficientGas, stepGasLimit, isValidGas]);

  const stepContent = useMemo(
    () => ({
      [REGISTRATION_STEPS.COMMIT]: (
        <CommitContent
          duration={duration}
          registrationCostsData={registrationCostsData}
          setDuration={setDuration}
        />
      ),
      [REGISTRATION_STEPS.REGISTER]: (
        <RegisterContent
          accentColor={accentColor}
          sendReverseRecord={sendReverseRecord}
          setSendReverseRecord={setSendReverseRecord}
        />
      ),
      [REGISTRATION_STEPS.EDIT]: (
        <Inset horizontal="30px">
          <Text>TODO</Text>
        </Inset>
      ),
      [REGISTRATION_STEPS.WAIT_COMMIT_CONFIRMATION]: (
        <WaitCommitmentConfirmationContent
          accentColor={accentColor}
          action={action}
        />
      ),
      [REGISTRATION_STEPS.WAIT_ENS_COMMITMENT]: (
        <Box alignItems="center">
          <HourglassAnimation />
        </Box>
      ),
    }),
    [accentColor, action, duration, registrationCostsData, sendReverseRecord]
  );

  const stepActions = useMemo(
    () => ({
      [REGISTRATION_STEPS.COMMIT]: (
        <TransactionActionRow
          accentColor={accentColor}
          action={action}
          disabled={
            !registrationCostsData?.isSufficientGasForRegistration ||
            !isSufficientGasForStep
          }
          label={lang.t('profiles.confirm.start_registration')}
<<<<<<< HEAD
          testID={step}
=======
          ready={Boolean(gasLimit)}
>>>>>>> 28454a30
        />
      ),
      [REGISTRATION_STEPS.REGISTER]: (
        <TransactionActionRow
          accentColor={accentColor}
<<<<<<< HEAD
          action={() => {
            action();
            goToProfileScreen();
          }}
          disabled={!stepGasLimit}
          label={lang.t('profiles.confirm.confirm_registration')}
          testID={step}
=======
          action={action}
          disabled={!isSufficientGasForStep}
          label={lang.t('profiles.confirm.confirm_registration')}
          ready={Boolean(gasLimit)}
>>>>>>> 28454a30
        />
      ),
      [REGISTRATION_STEPS.EDIT]: (
        <TransactionActionRow
          accentColor={accentColor}
          action={action}
          disabled={!isSufficientGasForStep}
          label={lang.t('profiles.confirm.confirm_update')}
<<<<<<< HEAD
          testID={step}
=======
          ready={Boolean(gasLimit)}
>>>>>>> 28454a30
        />
      ),
      [REGISTRATION_STEPS.WAIT_COMMIT_CONFIRMATION]: null,
      [REGISTRATION_STEPS.WAIT_ENS_COMMITMENT]: null,
    }),
<<<<<<< HEAD
    [accentColor, action, goToProfileScreen, step, stepGasLimit]
=======
    [
      accentColor,
      action,
      gasLimit,
      isSufficientGasForStep,
      registrationCostsData?.isSufficientGasForRegistration,
    ]
>>>>>>> 28454a30
  );

  // Update gas limit
  useEffect(() => {
    if (
      stepGasLimit &&
      !isEmpty(gasFeeParamsBySpeed) &&
      gasLimit !== stepGasLimit
    ) {
      updateTxFee(stepGasLimit);
      setGasLimit(stepGasLimit);
    }
  }, [gasFeeParamsBySpeed, gasLimit, stepGasLimit, updateTxFee]);

  useEffect(() => {
    if (
      step === REGISTRATION_STEPS.COMMIT ||
      step === REGISTRATION_STEPS.REGISTER ||
      step === REGISTRATION_STEPS.EDIT
    )
      startPollingGasFees();
  }, [startPollingGasFees, step]);

  useEffect(() => {
    // if reverse record is set, we don't want to send the reverse record tx by default
    const getReverseRecord = async () => {
      const reverseRecord = await fetchReverseRecord(accountAddress);
      if (reverseRecord) setSendReverseRecord(false);
    };
    getReverseRecord();
  }, [accountAddress]);

  useFocusEffect(() => {
    blurFields();
  });

  return (
    <SlackSheet
      additionalTopPadding
      contentHeight={params.longFormHeight || ENSConfirmRegisterSheetHeight}
      height="100%"
      scrollEnabled={false}
    >
      <AccentColorProvider color={accentColor}>
        <Box
          background="body"
          paddingVertical="30px"
          style={boxStyle}
          testID="ens-confirm-register-sheet"
        >
          <Rows>
            <Row height="content">
              <Box horizontal="30px">
                <Stack alignHorizontal="center" space="15px">
                  {avatarUrl && (
                    <Box
                      background="accent"
                      borderRadius={avatarSize / 2}
                      height={{ custom: avatarSize }}
                      shadow="12px heavy accent"
                      width={{ custom: avatarSize }}
                    >
                      <Box
                        as={ImgixImage}
                        borderRadius={avatarSize / 2}
                        height={{ custom: avatarSize }}
                        source={{ uri: avatarUrl }}
                        width={{ custom: avatarSize }}
                      />
                    </Box>
                  )}
                  <Heading size="26px">{ensName}</Heading>
                  <Text
                    color="accent"
                    testID={`ens-confirm-register-label-${step}`}
                    weight="heavy"
                  >
                    {stepLabel}
                  </Text>
                </Stack>
                <Inset vertical="24px">
                  <Divider color="divider40" />
                </Inset>
              </Box>
            </Row>
            <Row>{stepContent[step]}</Row>
            <Row height="content">{stepActions[step]}</Row>
          </Rows>
        </Box>
      </AccentColorProvider>
    </SlackSheet>
  );
}<|MERGE_RESOLUTION|>--- conflicted
+++ resolved
@@ -8,7 +8,10 @@
 import brain from '../assets/brain.png';
 import ActivityIndicator from '../components/ActivityIndicator';
 import Spinner from '../components/Spinner';
-import { ButtonPressAnimation } from '../components/animations';
+import {
+  ButtonPressAnimation,
+  HourglassAnimation,
+} from '../components/animations';
 import { HoldToAuthorizeButton } from '../components/buttons';
 import { RegistrationReviewRows } from '../components/ens-registration';
 import { GasSpeedButton } from '../components/gas';
@@ -46,7 +49,6 @@
 import { useNavigation } from '@rainbow-me/navigation';
 import Routes from '@rainbow-me/routes';
 import { colors } from '@rainbow-me/styles';
-import { HourglassAnimation } from '../components/animations';
 
 export const ENSConfirmRegisterSheetHeight = 600;
 export const ENSConfirmUpdateSheetHeight = 600;
@@ -145,17 +147,14 @@
   );
 }
 
-<<<<<<< HEAD
 function TransactionActionRow({
   action,
   accentColor,
   label,
   disabled,
   testID,
+  ready,
 }) {
-=======
-function TransactionActionRow({ action, accentColor, label, disabled, ready }) {
->>>>>>> 28454a30
   return (
     <Box>
       <Box>
@@ -172,12 +171,8 @@
             }
             onLongPress={action}
             parentHorizontalPadding={19}
-<<<<<<< HEAD
-            showBiometryIcon
+            showBiometryIcon={!ready || !disabled}
             testID={`ens-transaction-action-${testID}`}
-=======
-            showBiometryIcon={!ready || !disabled}
->>>>>>> 28454a30
           />
         </SheetActionButtonRow>
       </Box>
@@ -314,30 +309,21 @@
             !isSufficientGasForStep
           }
           label={lang.t('profiles.confirm.start_registration')}
-<<<<<<< HEAD
+          ready={Boolean(gasLimit)}
           testID={step}
-=======
-          ready={Boolean(gasLimit)}
->>>>>>> 28454a30
         />
       ),
       [REGISTRATION_STEPS.REGISTER]: (
         <TransactionActionRow
           accentColor={accentColor}
-<<<<<<< HEAD
           action={() => {
             action();
             goToProfileScreen();
           }}
           disabled={!stepGasLimit}
           label={lang.t('profiles.confirm.confirm_registration')}
+          ready={Boolean(gasLimit)}
           testID={step}
-=======
-          action={action}
-          disabled={!isSufficientGasForStep}
-          label={lang.t('profiles.confirm.confirm_registration')}
-          ready={Boolean(gasLimit)}
->>>>>>> 28454a30
         />
       ),
       [REGISTRATION_STEPS.EDIT]: (
@@ -346,27 +332,23 @@
           action={action}
           disabled={!isSufficientGasForStep}
           label={lang.t('profiles.confirm.confirm_update')}
-<<<<<<< HEAD
+          ready={Boolean(gasLimit)}
           testID={step}
-=======
-          ready={Boolean(gasLimit)}
->>>>>>> 28454a30
         />
       ),
       [REGISTRATION_STEPS.WAIT_COMMIT_CONFIRMATION]: null,
       [REGISTRATION_STEPS.WAIT_ENS_COMMITMENT]: null,
     }),
-<<<<<<< HEAD
-    [accentColor, action, goToProfileScreen, step, stepGasLimit]
-=======
     [
       accentColor,
       action,
       gasLimit,
+      goToProfileScreen,
       isSufficientGasForStep,
       registrationCostsData?.isSufficientGasForRegistration,
+      step,
+      stepGasLimit,
     ]
->>>>>>> 28454a30
   );
 
   // Update gas limit
