import { useFocusEffect, useRoute } from '@react-navigation/core';
import lang from 'i18n-js';
import { isEmpty } from 'lodash';
import React, { useCallback, useEffect, useMemo, useState } from 'react';
import { InteractionManager } from 'react-native';
import { useRecoilValue } from 'recoil';
import { HoldToAuthorizeButton } from '../components/buttons';
import {
  CommitContent,
  RegisterContent,
  RenewContent,
  WaitCommitmentConfirmationContent,
  WaitENSConfirmationContent,
} from '../components/ens-registration';
import { GasSpeedButton } from '../components/gas';
import { SheetActionButtonRow, SlackSheet } from '../components/sheet';
import {
  AccentColorProvider,
  Box,
  Heading,
  Row,
  Rows,
  Stack,
  Text,
} from '@rainbow-me/design-system';
import { fetchReverseRecord } from '@rainbow-me/handlers/ens';
import {
  accentColorAtom,
  ENS_DOMAIN,
  REGISTRATION_MODES,
  REGISTRATION_STEPS,
} from '@rainbow-me/helpers/ens';
import {
  useAccountSettings,
  useENSRegistration,
  useENSRegistrationActionHandler,
  useENSRegistrationCosts,
  useENSRegistrationForm,
  useENSSearch,
  useGas,
} from '@rainbow-me/hooks';
import { ImgixImage } from '@rainbow-me/images';
import { useNavigation } from '@rainbow-me/navigation';
import Routes from '@rainbow-me/routes';

export const ENSConfirmRegisterSheetHeight = 600;
export const ENSConfirmRenewSheetHeight = 500;
export const ENSConfirmUpdateSheetHeight = 400;
const avatarSize = 60;

function TransactionActionRow({
  action,
  accentColor,
  label,
  isValidGas,
  isSufficientGas,
  testID,
}) {
  const insufficientEth = isSufficientGas === false && isValidGas;
  return (
    <Box>
      <Box>
        <SheetActionButtonRow paddingBottom={5}>
          <HoldToAuthorizeButton
            color={accentColor}
            disabled={!isSufficientGas || !isValidGas}
            hideInnerBorder
            isLongPressAvailableForBiometryType
            label={
              insufficientEth
                ? lang.t('profiles.confirm.insufficient_eth')
                : label
            }
            onLongPress={action}
            parentHorizontalPadding={19}
            showBiometryIcon={!insufficientEth}
            testID={`ens-transaction-action-${testID}`}
          />
        </SheetActionButtonRow>
      </Box>
      <Box alignItems="center" justifyContent="center">
        <GasSpeedButton
          asset={{ color: accentColor }}
          currentNetwork="mainnet"
          marginBottom={0}
          theme="light"
        />
      </Box>
    </Box>
  );
}

export default function ENSConfirmRegisterSheet() {
  const { params } = useRoute();
  const { accountAddress } = useAccountSettings();
  const {
    gasFeeParamsBySpeed,
    updateTxFee,
    startPollingGasFees,
    isSufficientGas,
    isValidGas,
  } = useGas();
  const {
    images: { avatarUrl: initialAvatarUrl },
    name: ensName,
    mode,
  } = useENSRegistration();

<<<<<<< HEAD
  const [accentColor, setAccentColor] = useRecoilState(accentColorAtom);
  const { result: dominantColor } = usePersistentDominantColorFromImage(
    initialAvatarUrl || ''
  );
  const [prevDominantColor, setPrevDominantColor] = useState(dominantColor);
=======
  const accentColor = useRecoilValue(accentColorAtom);
  const { isSmallPhone } = useDimensions();
>>>>>>> d6831cf4

  const [duration, setDuration] = useState(1);
  const [gasLimit, setGasLimit] = useState(null);
  const [sendReverseRecord, setSendReverseRecord] = useState(true);
  const { step, stepGasLimit, action } = useENSRegistrationActionHandler({
    sendReverseRecord,
    yearsDuration: duration,
  });
  const { navigate, goBack } = useNavigation();

  const { blurFields, values } = useENSRegistrationForm();
  const avatarUrl = initialAvatarUrl || values.avatar;

  const name = ensName.replace(ENS_DOMAIN, '');
  const { data: registrationData } = useENSSearch({
    name,
  });

  const { data: registrationCostsData } = useENSRegistrationCosts({
    name,
    records: values,
    rentPrice: registrationData?.rentPrice,
    sendReverseRecord,
    step,
    yearsDuration: duration,
  });

  const goToProfileScreen = useCallback(() => {
    InteractionManager.runAfterInteractions(() => {
      goBack();
      setTimeout(() => {
        navigate(Routes.PROFILE_SCREEN);
      }, 100);
    });
  }, [goBack, navigate]);

  const boxStyle = useMemo(
    () => ({
      height: params.longFormHeight || ENSConfirmRegisterSheetHeight,
    }),
    [params.longFormHeight]
  );

  const stepLabel = useMemo(() => {
    if (mode === REGISTRATION_MODES.EDIT)
      return lang.t('profiles.confirm.confirm_update');
    if (mode === REGISTRATION_MODES.RENEW)
      return lang.t('profiles.confirm.extend_registration');
    if (step === REGISTRATION_STEPS.COMMIT)
      return lang.t('profiles.confirm.registration_details');
    if (step === REGISTRATION_STEPS.WAIT_COMMIT_CONFIRMATION)
      return lang.t('profiles.confirm.requesting_register');
    if (step === REGISTRATION_STEPS.WAIT_ENS_COMMITMENT)
      return lang.t('profiles.confirm.reserving_name');
    if (step === REGISTRATION_STEPS.REGISTER)
      return lang.t('profiles.confirm.confirm_registration');
  }, [mode, step]);

  const isSufficientGasForStep = useMemo(
    () => stepGasLimit && isSufficientGas && isValidGas,
    [isSufficientGas, stepGasLimit, isValidGas]
  );

  const stepContent = useMemo(
    () => ({
      [REGISTRATION_STEPS.COMMIT]: (
        <CommitContent
          duration={duration}
          registrationCostsData={registrationCostsData}
          setDuration={setDuration}
        />
      ),
      [REGISTRATION_STEPS.REGISTER]: (
        <RegisterContent
          accentColor={accentColor}
          sendReverseRecord={sendReverseRecord}
          setSendReverseRecord={
            isSufficientGasForStep ? setSendReverseRecord : null
          }
        />
      ),
      [REGISTRATION_STEPS.EDIT]: null,
      [REGISTRATION_STEPS.RENEW]: (
        <RenewContent
          name={name}
          registrationCostsData={registrationCostsData}
          setDuration={setDuration}
          yearsDuration={duration}
        />
      ),
      [REGISTRATION_STEPS.WAIT_COMMIT_CONFIRMATION]: (
        <WaitCommitmentConfirmationContent
          accentColor={accentColor}
          action={action}
        />
      ),
      [REGISTRATION_STEPS.WAIT_ENS_COMMITMENT]: <WaitENSConfirmationContent />,
    }),
    [
      accentColor,
      action,
      duration,
      isSufficientGasForStep,
      name,
      registrationCostsData,
      sendReverseRecord,
    ]
  );

  const stepActions = useMemo(
    () => ({
      [REGISTRATION_STEPS.COMMIT]: (
        <TransactionActionRow
          accentColor={accentColor}
          action={action}
          isSufficientGas={
            registrationCostsData?.isSufficientGasForRegistration &&
            isSufficientGasForStep
          }
          isValidGas={
            isValidGas &&
            Boolean(gasLimit) &&
            Boolean(registrationCostsData?.isSufficientGasForRegistration)
          }
          label={lang.t('profiles.confirm.start_registration')}
          testID={step}
        />
      ),
      [REGISTRATION_STEPS.REGISTER]: (
        <TransactionActionRow
          accentColor={accentColor}
          action={() => action(goToProfileScreen)}
          isSufficientGas={isSufficientGasForStep}
          isValidGas={isValidGas && Boolean(gasLimit)}
          label={lang.t('profiles.confirm.confirm_registration')}
          testID={step}
        />
      ),
      [REGISTRATION_STEPS.RENEW]: (
        <TransactionActionRow
          accentColor={accentColor}
          action={() => {
            action();
            goToProfileScreen();
          }}
          isSufficientGas={isSufficientGasForStep}
          isValidGas={isValidGas && Boolean(gasLimit)}
          label={lang.t('profiles.confirm.confirm_renew')}
          testID={step}
        />
      ),
      [REGISTRATION_STEPS.EDIT]: (
        <TransactionActionRow
          accentColor={accentColor}
          action={() => action(goToProfileScreen)}
          isSufficientGas={isSufficientGasForStep}
          isValidGas={isValidGas && Boolean(gasLimit)}
          label={lang.t('profiles.confirm.confirm_update')}
          testID={step}
        />
      ),
      [REGISTRATION_STEPS.WAIT_COMMIT_CONFIRMATION]: null,
      [REGISTRATION_STEPS.WAIT_ENS_COMMITMENT]: null,
    }),
    [
      accentColor,
      action,
      gasLimit,
      goToProfileScreen,
      isSufficientGasForStep,
      isValidGas,
      registrationCostsData?.isSufficientGasForRegistration,
      step,
    ]
  );

  // Update gas limit
  useEffect(() => {
    if (
      stepGasLimit &&
      !isEmpty(gasFeeParamsBySpeed) &&
      gasLimit !== stepGasLimit
    ) {
      updateTxFee(stepGasLimit);
      setGasLimit(stepGasLimit);
    }
  }, [gasFeeParamsBySpeed, gasLimit, stepGasLimit, updateTxFee]);

  useEffect(() => {
    if (
      step === REGISTRATION_STEPS.COMMIT ||
      step === REGISTRATION_STEPS.REGISTER ||
      step === REGISTRATION_STEPS.EDIT ||
      step === REGISTRATION_STEPS.RENEW
    )
      startPollingGasFees();
  }, [startPollingGasFees, step]);

  useEffect(() => {
    // if reverse record is set, we don't want to send the reverse record tx by default
    const getReverseRecord = async () => {
      const reverseRecord = await fetchReverseRecord(accountAddress);
      if (reverseRecord) setSendReverseRecord(false);
    };
    getReverseRecord();
  }, [accountAddress]);

  useFocusEffect(() => {
    blurFields();
  });

  return (
    <SlackSheet
      additionalTopPadding
      contentHeight={params.longFormHeight || ENSConfirmRegisterSheetHeight}
      height="100%"
      scrollEnabled={false}
    >
      <AccentColorProvider color={accentColor}>
        <Box
          background="body"
          paddingTop="19px"
          paddingVertical="30px"
          style={boxStyle}
          testID="ens-confirm-register-sheet"
        >
          <Rows>
            <Row height="content">
              <Box horizontal="30px">
                <Stack alignHorizontal="center" space="15px">
                  {avatarUrl && (
                    <AccentColorProvider color={accentColor + '10'}>
                      <Box
                        background="accent"
                        borderRadius={avatarSize / 2}
                        height={{ custom: avatarSize }}
                        shadow="12px heavy accent"
                        width={{ custom: avatarSize }}
                      >
                        <Box
                          as={ImgixImage}
                          borderRadius={avatarSize / 2}
                          height={{ custom: avatarSize }}
                          source={{ uri: avatarUrl }}
                          width={{ custom: avatarSize }}
                        />
                      </Box>
                    </AccentColorProvider>
                  )}
                  <Heading size="26px">{ensName}</Heading>
                  <Text
                    color="accent"
                    testID={`ens-confirm-register-label-${step}`}
                    weight="heavy"
                  >
                    {stepLabel}
                  </Text>
                </Stack>
              </Box>
            </Row>
            <Row>{stepContent[step]}</Row>
            <Row height="content">{stepActions[step]}</Row>
          </Rows>
        </Box>
      </AccentColorProvider>
    </SlackSheet>
  );
}<|MERGE_RESOLUTION|>--- conflicted
+++ resolved
@@ -106,16 +106,8 @@
     mode,
   } = useENSRegistration();
 
-<<<<<<< HEAD
-  const [accentColor, setAccentColor] = useRecoilState(accentColorAtom);
-  const { result: dominantColor } = usePersistentDominantColorFromImage(
-    initialAvatarUrl || ''
-  );
-  const [prevDominantColor, setPrevDominantColor] = useState(dominantColor);
-=======
   const accentColor = useRecoilValue(accentColorAtom);
   const { isSmallPhone } = useDimensions();
->>>>>>> d6831cf4
 
   const [duration, setDuration] = useState(1);
   const [gasLimit, setGasLimit] = useState(null);
