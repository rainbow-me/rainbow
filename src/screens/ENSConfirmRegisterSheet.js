import { useFocusEffect, useRoute } from '@react-navigation/core';
import lang from 'i18n-js';
import { isEmpty } from 'lodash';
import React, { useCallback, useEffect, useMemo, useState } from 'react';
import { useRecoilState } from 'recoil';
import brain from '../assets/brain.png';
import ActivityIndicator from '../components/ActivityIndicator';
import Spinner from '../components/Spinner';
import { HoldToAuthorizeButton } from '../components/buttons';
import { RegistrationReviewRows } from '../components/ens-registration';
import { GasSpeedButton } from '../components/gas';
import { SheetActionButtonRow, SlackSheet } from '../components/sheet';
import {
  AccentColorProvider,
  Box,
  Divider,
  Heading,
  Inline,
  Inset,
  Row,
  Rows,
  Stack,
  Text,
} from '@rainbow-me/design-system';
import { accentColorAtom, ENS_DOMAIN } from '@rainbow-me/helpers/ens';
import {
  useENSRegistration,
  useENSRegistrationActionHandler,
  useENSRegistrationCosts,
  useENSRegistrationForm,
  useENSSearch,
  useGas,
  usePrevious,
} from '@rainbow-me/hooks';
import { ImgixImage } from '@rainbow-me/images';
import styled from '@rainbow-me/styled-components';

const LoadingSpinner = styled(android ? Spinner : ActivityIndicator).attrs(
  ({ theme: { colors } }) => ({
    color: colors.alpha(colors.blueGreyDark, 0.3),
  })
)({
  marginRight: 2,
});

export const ENSConfirmRegisterSheetHeight = 600;
export const ENSConfirmUpdateSheetHeight = 400;
const avatarSize = 70;

export default function ENSConfirmRegisterSheet() {
  const { params } = useRoute();
  const { gasFeeParamsBySpeed, updateTxFee, startPollingGasFees } = useGas();
  const {
    images: { avatarUrl: initialAvatarUrl },
    name: ensName,
    mode,
  } = useENSRegistration();
  const [gasLimit, setGasLimit] = useState();
  const [accentColor] = useRecoilState(accentColorAtom);

  const [duration, setDuration] = useState(1);
  const { step, stepGasLimit, action } = useENSRegistrationActionHandler({
    yearsDuration: duration,
  });
  const prevStepGasLimit = usePrevious(stepGasLimit);
<<<<<<< HEAD
  const { blurFields, values } = useENSProfileForm();
=======

  const { blurFields, values } = useENSRegistrationForm();
  useFocusEffect(() => {
    blurFields();
  });
>>>>>>> 4e25c70f
  const avatarUrl = initialAvatarUrl || values.avatar;

  const name = ensName.replace(ENS_DOMAIN, '');
  const { data: registrationData } = useENSSearch({
    name,
  });
  const rentPrice = registrationData?.rentPrice;
  const { data: registrationCostsData } = useENSRegistrationCosts({
    duration,
    name,
    rentPrice,
  });

  const updateGasLimit = useCallback(async () => {
    updateTxFee(stepGasLimit);
    setGasLimit(stepGasLimit);
  }, [stepGasLimit, updateTxFee]);

  // Update gas limit
  useEffect(() => {
    if (
      (!gasLimit && stepGasLimit && !isEmpty(gasFeeParamsBySpeed)) ||
      prevStepGasLimit !== stepGasLimit
    ) {
      updateGasLimit();
    }
  }, [
    gasFeeParamsBySpeed,
    gasLimit,
    prevStepGasLimit,
    stepGasLimit,
    updateGasLimit,
    updateTxFee,
  ]);

  useEffect(() => startPollingGasFees(), [startPollingGasFees]);

  useFocusEffect(() => {
    blurFields();
  });

  return (
    <SlackSheet
      additionalTopPadding
      contentHeight={params.longFormHeight || ENSConfirmRegisterSheetHeight}
      height="100%"
      scrollEnabled={false}
    >
      <AccentColorProvider color={accentColor}>
        <Box
          background="body"
          paddingVertical="30px"
          style={useMemo(
            () => ({
              height: params.longFormHeight || ENSConfirmRegisterSheetHeight,
            }),
            [params.longFormHeight]
          )}
        >
          <Rows>
            <Row>
              <Inset horizontal="30px">
                <Stack alignHorizontal="center" space="15px">
                  {avatarUrl && (
                    <Box
                      background="accent"
                      borderRadius={avatarSize / 2}
                      height={{ custom: avatarSize }}
                      shadow="12px heavy accent"
                      width={{ custom: avatarSize }}
                    >
                      <Box
                        as={ImgixImage}
                        borderRadius={avatarSize / 2}
                        height={{ custom: avatarSize }}
                        source={{ uri: avatarUrl }}
                        width={{ custom: avatarSize }}
                      />
                    </Box>
                  )}
                  <Heading size="26px">{ensName}</Heading>
                  <Text color="accent" weight="heavy">
                    {mode === 'create'
                      ? lang.t('profiles.confirm.confirm_purchase')
                      : lang.t('profiles.confirm.confirm_update')}
                  </Text>
                </Stack>
                <Inset vertical="24px">
                  <Divider color="divider40" />
                </Inset>
                <Stack space="34px">
                  {mode === 'create' && (
                    <>
                      <Inline
                        alignHorizontal="center"
                        alignVertical="center"
                        space="6px"
                        wrap={false}
                      >
                        <Box>
                          <ImgixImage
                            source={brain}
                            style={{ height: 20, width: 20 }}
                          />
                        </Box>
                        <Text color="secondary50" size="14px" weight="heavy">
                          {lang.t('profiles.confirm.suggestion')}
                        </Text>
                      </Inline>
                      <RegistrationReviewRows
                        duration={duration}
                        maxDuration={99}
                        networkFee={
                          registrationCostsData?.estimatedNetworkFee?.display
                        }
                        onChangeDuration={setDuration}
                        registrationFee={
                          registrationCostsData?.estimatedRentPrice?.total
                            ?.display
                        }
                        totalCost={
                          registrationCostsData?.estimatedTotalRegistrationCost
                            ?.display
                        }
                      />
                      <Divider color="divider40" />
                    </>
                  )}
                  {mode === 'edit' && <Text>TODO</Text>}
                </Stack>
              </Inset>
            </Row>
            <Row height="content">
              <Box>
                <Stack space="34px">
                  <Text align="center">Step: {step}</Text>
                  <Text align="center">Gas limit: {stepGasLimit}</Text>
                </Stack>
              </Box>
              {action ? (
                <>
                  <Box>
                    <SheetActionButtonRow paddingBottom={5}>
                      <HoldToAuthorizeButton
                        color={accentColor}
                        hideInnerBorder
                        isLongPressAvailableForBiometryType
                        label={step}
                        onLongPress={action}
                        parentHorizontalPadding={19}
                        showBiometryIcon
                      />
                    </SheetActionButtonRow>
                  </Box>
                  <Box alignItems="center" justifyContent="center">
                    <GasSpeedButton
                      borderColor={accentColor}
                      currentNetwork="mainnet"
                      marginBottom={0}
                      theme="light"
                    />
                  </Box>
                </>
              ) : (
                <Box alignItems="center">
                  <LoadingSpinner />
                </Box>
              )}
            </Row>
          </Rows>
        </Box>
      </AccentColorProvider>
    </SlackSheet>
  );
}<|MERGE_RESOLUTION|>--- conflicted
+++ resolved
@@ -63,15 +63,8 @@
     yearsDuration: duration,
   });
   const prevStepGasLimit = usePrevious(stepGasLimit);
-<<<<<<< HEAD
-  const { blurFields, values } = useENSProfileForm();
-=======
 
   const { blurFields, values } = useENSRegistrationForm();
-  useFocusEffect(() => {
-    blurFields();
-  });
->>>>>>> 4e25c70f
   const avatarUrl = initialAvatarUrl || values.avatar;
 
   const name = ensName.replace(ENS_DOMAIN, '');
