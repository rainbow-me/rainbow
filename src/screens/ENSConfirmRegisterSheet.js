import { isEmpty } from 'lodash';
import React, { useCallback, useEffect, useState } from 'react';
import { useDispatch } from 'react-redux';
import { useRecoilState } from 'recoil';
import brain from '../assets/brain.png';
import { HoldToAuthorizeButton } from '../components/buttons';
import { RegistrationReviewRows } from '../components/ens-registration';
import { GasSpeedButton } from '../components/gas';
import { SheetActionButtonRow, SlackSheet } from '../components/sheet';
import { RapActionTypes } from '../raps/common';
import {
  AccentColorProvider,
  Box,
  Divider,
  Heading,
  Inline,
  Inset,
  Stack,
  Text,
} from '@rainbow-me/design-system';
<<<<<<< HEAD
import { accentColorAtom, generateSalt } from '@rainbow-me/helpers/ens';
=======
import { ENS_DOMAIN, generateSalt } from '@rainbow-me/helpers/ens';
>>>>>>> c9d77f53
import {
  useAccountSettings,
  useCurrentNonce,
  useENSProfile,
  useENSRegistration,
  useENSRegistrationCosts,
  useGas,
} from '@rainbow-me/hooks';
import { ImgixImage } from '@rainbow-me/images';
import { loadWallet } from '@rainbow-me/model/wallet';
import { getRapEstimationByType } from '@rainbow-me/raps';
import { saveCommitRegistrationParameters } from '@rainbow-me/redux/ensRegistration';

export const ENSConfirmRegisterSheetHeight = 600;
const secsInYear = 31536000;
const avatarSize = 70;

export default function ENSConfirmRegisterSheet() {
  const dispatch = useDispatch();
  const { gasFeeParamsBySpeed, updateTxFee, startPollingGasFees } = useGas();
  const { name: ensName, records } = useENSProfile();
  const { accountAddress, network } = useAccountSettings();
  const getNextNonce = useCurrentNonce(accountAddress, network);
  const [gasLimit, setGasLimit] = useState();
  const [accentColor] = useRecoilState(accentColorAtom);

  const [duration, setDuration] = useState(1);

  const name = ensName.replace(ENS_DOMAIN, '');
  const { data: registrationData } = useENSRegistration({
    name,
  });
  const rentPrice = registrationData?.rentPrice;
  const { data: registrationCostsData } = useENSRegistrationCosts({
    duration,
    name,
    rentPrice,
  });

  const updateGasLimit = useCallback(async () => {
    const salt = generateSalt();
    const gasLimit = await getRapEstimationByType(RapActionTypes.commitENS, {
      ensRegistrationParameters: {
        duration: secsInYear,
        name: name,
        ownerAddress: accountAddress,
        records,
        rentPrice,
        salt,
      },
    });
    updateTxFee(gasLimit);
    setGasLimit(gasLimit);
  }, [accountAddress, name, records, rentPrice, updateTxFee]);

  // Update gas limit
  useEffect(() => {
    if (!gasLimit && !isEmpty(gasFeeParamsBySpeed)) {
      updateGasLimit();
    }
  }, [gasFeeParamsBySpeed, gasLimit, updateGasLimit, updateTxFee]);

  useEffect(() => startPollingGasFees(), [startPollingGasFees]);

  const handleCommitSubmit = useCallback(async () => {
    const wallet = await loadWallet();
    if (!wallet) {
      return;
    }

    const nonce = await getNextNonce();
    const salt = generateSalt();

    const ensRegistrationParameters = {
      duration: secsInYear,
      name,
      nonce,
      ownerAddress: accountAddress,
      records,
      rentPrice,
      salt,
    };

    await dispatch(
      saveCommitRegistrationParameters(
        accountAddress,
        ensRegistrationParameters
      )
    );
    return;
    // LEAVING THIS AS WIP TO AVOID PEOPLE ON THE TEAM  SENDING THIS TX

    // const callback = () => null;

    // await executeRap(
    //   wallet,
    //   RapActionTypes.commitENS,
    //   { ensRegistrationParameters },
    //   callback
    // );
  }, [accountAddress, dispatch, getNextNonce, name, records, rentPrice]);

  return (
    <SlackSheet
      additionalTopPadding
      contentHeight={ENSConfirmRegisterSheetHeight}
      height="100%"
      scrollEnabled={false}
    >
      <AccentColorProvider color={accentColor}>
        <Box
          background="body"
          paddingVertical="30px"
          style={{ height: ENSConfirmRegisterSheetHeight }}
        >
          <Box flexGrow={1}>
            <Inset horizontal="30px">
              <Stack alignHorizontal="center" space="15px">
                {records.avatar && (
                  <Box
                    background="accent"
                    borderRadius={avatarSize / 2}
                    height={{ custom: avatarSize }}
                    shadow="12px heavy accent"
                    width={{ custom: avatarSize }}
                  >
                    <Box
                      as={ImgixImage}
                      borderRadius={avatarSize / 2}
                      height={{ custom: avatarSize }}
                      source={{ uri: records.avatar }}
                      width={{ custom: avatarSize }}
                    />
                  </Box>
                )}
                <Heading size="26px">{ensName}</Heading>
                <Text color="accent" weight="heavy">
                  Confirm purchase
                </Text>
              </Stack>
              <Inset vertical="24px">
                <Divider color="divider40" />
              </Inset>
              <Stack space="34px">
                <Inline
                  alignHorizontal="center"
                  alignVertical="center"
                  space="6px"
                  wrap={false}
                >
                  <Box>
                    <ImgixImage
                      source={brain}
                      style={{ height: 20, width: 20 }}
                    />
                  </Box>
                  <Text color="secondary50" size="14px" weight="heavy">
                    Buy more years now to save on fees
                  </Text>
                </Inline>
                <RegistrationReviewRows
                  duration={duration}
                  maxDuration={99}
                  networkFee={
                    registrationCostsData?.estimatedNetworkFee?.display
                  }
                  onChangeDuration={setDuration}
                  registrationFee={
                    registrationCostsData?.estimatedRentPrice?.total?.display
                  }
                  totalCost={
                    registrationCostsData?.estimatedTotalRegistrationCost
                      ?.display
                  }
                />
                <Divider color="divider40" />
              </Stack>
            </Inset>
          </Box>
          <Box style={{ bottom: 0 }}>
            <Box>
              <SheetActionButtonRow paddingBottom={5}>
                <HoldToAuthorizeButton
                  hideInnerBorder
                  isLongPressAvailableForBiometryType
                  label="Hold to Commit"
                  onLongPress={handleCommitSubmit}
                  parentHorizontalPadding={19}
                  showBiometryIcon
                />
              </SheetActionButtonRow>
            </Box>
            <Box alignItems="center" justifyContent="center">
              <GasSpeedButton currentNetwork="mainnet" theme="light" />
            </Box>
          </Box>
        </Box>
      </AccentColorProvider>
    </SlackSheet>
  );
}<|MERGE_RESOLUTION|>--- conflicted
+++ resolved
@@ -18,11 +18,11 @@
   Stack,
   Text,
 } from '@rainbow-me/design-system';
-<<<<<<< HEAD
-import { accentColorAtom, generateSalt } from '@rainbow-me/helpers/ens';
-=======
-import { ENS_DOMAIN, generateSalt } from '@rainbow-me/helpers/ens';
->>>>>>> c9d77f53
+import {
+  accentColorAtom,
+  ENS_DOMAIN,
+  generateSalt,
+} from '@rainbow-me/helpers/ens';
 import {
   useAccountSettings,
   useCurrentNonce,
