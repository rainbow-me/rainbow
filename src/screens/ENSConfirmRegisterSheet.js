import { useFocusEffect, useRoute } from '@react-navigation/core';
import lang from 'i18n-js';
import { isEmpty } from 'lodash';
import React, { useCallback, useEffect, useMemo, useState } from 'react';
import { useDispatch } from 'react-redux';
import { useRecoilState } from 'recoil';
import brain from '../assets/brain.png';
import { HoldToAuthorizeButton } from '../components/buttons';
import { RegistrationReviewRows } from '../components/ens-registration';
import { GasSpeedButton } from '../components/gas';
import { SheetActionButtonRow, SlackSheet } from '../components/sheet';
import { RapActionTypes } from '../raps/common';
import {
  AccentColorProvider,
  Box,
  Divider,
  Heading,
  Inline,
  Inset,
  Row,
  Rows,
  Stack,
  Text,
} from '@rainbow-me/design-system';
import {
  accentColorAtom,
  ENS_DOMAIN,
  generateSalt,
} from '@rainbow-me/helpers/ens';
import {
  useAccountSettings,
  useCurrentNonce,
  useENSProfile,
  useENSProfileForm,
  useENSRegistration,
  useENSRegistrationCosts,
  useGas,
} from '@rainbow-me/hooks';
import { ImgixImage } from '@rainbow-me/images';
import { loadWallet } from '@rainbow-me/model/wallet';
import { getRapEstimationByType } from '@rainbow-me/raps';
import { saveCommitRegistrationParameters } from '@rainbow-me/redux/ensRegistration';
import { timeUnits } from '@rainbow-me/references';

export const ENSConfirmRegisterSheetHeight = 600;
export const ENSConfirmUpdateSheetHeight = 400;
const avatarSize = 70;

export default function ENSConfirmRegisterSheet() {
  const { params } = useRoute();
  const dispatch = useDispatch();
  const { gasFeeParamsBySpeed, updateTxFee, startPollingGasFees } = useGas();
  const {
    images: { avatarUrl: initialAvatarUrl },
    name: ensName,
    mode,
    records,
    changedRecords,
  } = useENSProfile();
  const { accountAddress, network } = useAccountSettings();
  const getNextNonce = useCurrentNonce(accountAddress, network);
  const [gasLimit, setGasLimit] = useState();
  const [accentColor] = useRecoilState(accentColorAtom);

  const [duration, setDuration] = useState(1);

  const { blurFields, values } = useENSProfileForm();
  useFocusEffect(() => {
    blurFields();
  });
  const avatarUrl = values.avatar || initialAvatarUrl;

  const name = ensName.replace(ENS_DOMAIN, '');
  const { data: registrationData } = useENSRegistration({
    name,
  });
  const rentPrice = registrationData?.rentPrice;
  const { data: registrationCostsData } = useENSRegistrationCosts({
    duration,
    name,
    rentPrice,
  });

  const updateGasLimit = useCallback(async () => {
    const salt = generateSalt();
    const gasLimit = await getRapEstimationByType(RapActionTypes.commitENS, {
      ensRegistrationParameters: {
        duration: duration * timeUnits.secs.year,
        name: name,
        ownerAddress: accountAddress,
        records: changedRecords,
        rentPrice,
        salt,
      },
    });
    updateTxFee(gasLimit);
    setGasLimit(gasLimit);
  }, [accountAddress, changedRecords, duration, name, rentPrice, updateTxFee]);

  // Update gas limit
  useEffect(() => {
    if (!gasLimit && !isEmpty(gasFeeParamsBySpeed)) {
      updateGasLimit();
    }
  }, [gasFeeParamsBySpeed, gasLimit, updateGasLimit, updateTxFee]);

  useEffect(() => startPollingGasFees(), [startPollingGasFees]);

  const handleCommitSubmit = useCallback(async () => {
    const wallet = await loadWallet();
    if (!wallet) {
      return;
    }

    const nonce = await getNextNonce();
    const salt = generateSalt();

    const ensRegistrationParameters = {
      duration: duration * timeUnits.secs.year,
      name,
      nonce,
      ownerAddress: accountAddress,
      records,
      rentPrice,
      salt,
    };

    dispatch(
      saveCommitRegistrationParameters(
        accountAddress,
        ensRegistrationParameters
      )
    );
    return;
    // LEAVING THIS AS WIP TO AVOID PEOPLE ON THE TEAM  SENDING THIS TX

    // const callback = () => null;

    // await executeRap(
    //   wallet,
    //   RapActionTypes.commitENS,
    //   {
    //     ensRegistrationParameters: {
    //       ...ensRegistrationParameters,
    //       records: changedRecords
    //     },
    //   },
    //   callback
    // );
  }, [
    accountAddress,
    dispatch,
    duration,
    getNextNonce,
    name,
    records,
    rentPrice,
  ]);

  return (
    <SlackSheet
      additionalTopPadding
      contentHeight={params.longFormHeight || ENSConfirmRegisterSheetHeight}
      height="100%"
      scrollEnabled={false}
    >
      <AccentColorProvider color={accentColor}>
        <Box
          background="body"
          paddingVertical="30px"
          style={useMemo(
            () => ({
              height: params.longFormHeight || ENSConfirmRegisterSheetHeight,
            }),
            [params.longFormHeight]
          )}
        >
          <Rows>
            <Row>
              <Inset horizontal="30px">
                <Stack alignHorizontal="center" space="15px">
                  {avatarUrl && (
                    <Box
                      background="accent"
                      borderRadius={avatarSize / 2}
                      height={{ custom: avatarSize }}
                      shadow="12px heavy accent"
                      width={{ custom: avatarSize }}
                    >
                      <Box
                        as={ImgixImage}
                        borderRadius={avatarSize / 2}
                        height={{ custom: avatarSize }}
                        source={{ uri: avatarUrl }}
                        width={{ custom: avatarSize }}
                      />
                    </Box>
                  )}
                  <Heading size="26px">{ensName}</Heading>
                  <Text color="accent" weight="heavy">
                    {mode === 'create'
                      ? lang.t('profiles.confirm.confirm_purchase')
                      : lang.t('profiles.confirm.confirm_update')}
                  </Text>
<<<<<<< HEAD
                </Stack>
                <Inset vertical="24px">
                  <Divider color="divider40" />
                </Inset>
                <Stack space="34px">
                  {mode === 'create' && (
                    <>
                      <Inline
                        alignHorizontal="center"
                        alignVertical="center"
                        space="6px"
                        wrap={false}
                      >
                        <Box>
                          <ImgixImage
                            source={brain}
                            style={{ height: 20, width: 20 }}
                          />
                        </Box>
                        <Text color="secondary50" size="14px" weight="heavy">
                          {lang.t('profiles.confirm.suggestion')}
                        </Text>
                      </Inline>
                      <RegistrationReviewRows
                        duration={duration}
                        maxDuration={99}
                        networkFee={
                          registrationCostsData?.estimatedNetworkFee?.display
                        }
                        onChangeDuration={setDuration}
                        registrationFee={
                          registrationCostsData?.estimatedRentPrice?.total
                            ?.display
                        }
                        totalCost={
                          registrationCostsData?.estimatedTotalRegistrationCost
                            ?.display
                        }
                      />
                      <Divider color="divider40" />
                    </>
                  )}
                  {mode === 'edit' && <Text>TODO</Text>}
                </Stack>
              </Inset>
            </Row>
            <Row height="content">
              <Box>
                <SheetActionButtonRow paddingBottom={5}>
                  <HoldToAuthorizeButton
                    hideInnerBorder
                    isLongPressAvailableForBiometryType
                    label={lang.t('profiles.confirm.commit_button')}
                    onLongPress={handleCommitSubmit}
                    parentHorizontalPadding={19}
                    showBiometryIcon
                  />
                </SheetActionButtonRow>
              </Box>
              <Box alignItems="center" justifyContent="center">
                <GasSpeedButton
                  currentNetwork="mainnet"
                  marginBottom={0}
                  theme="light"
                />
              </Box>
            </Row>
          </Rows>
=======
                </Inline>
                <RegistrationReviewRows
                  duration={duration}
                  maxDuration={99}
                  networkFee={
                    registrationCostsData?.estimatedNetworkFee?.display
                  }
                  onChangeDuration={setDuration}
                  registrationFee={
                    registrationCostsData?.estimatedRentPrice?.total?.display
                  }
                  totalCost={
                    registrationCostsData?.estimatedTotalRegistrationCost
                      ?.display
                  }
                />
                <Divider color="divider40" />
              </Stack>
            </Inset>
          </Box>
          <Box style={useMemo(() => ({ bottom: 0 }), [])}>
            <Box>
              <SheetActionButtonRow paddingBottom={5}>
                <HoldToAuthorizeButton
                  color={accentColor}
                  hideInnerBorder
                  isLongPressAvailableForBiometryType
                  label={lang.t('profiles.confirm.commit_button')}
                  onLongPress={handleCommitSubmit}
                  parentHorizontalPadding={19}
                  showBiometryIcon
                />
              </SheetActionButtonRow>
            </Box>
            <Box alignItems="center" justifyContent="center">
              <GasSpeedButton
                borderColor={accentColor}
                currentNetwork="mainnet"
                theme="light"
              />
            </Box>
          </Box>
>>>>>>> 7242ba8e
        </Box>
      </AccentColorProvider>
    </SlackSheet>
  );
}<|MERGE_RESOLUTION|>--- conflicted
+++ resolved
@@ -202,7 +202,6 @@
                       ? lang.t('profiles.confirm.confirm_purchase')
                       : lang.t('profiles.confirm.confirm_update')}
                   </Text>
-<<<<<<< HEAD
                 </Stack>
                 <Inset vertical="24px">
                   <Divider color="divider40" />
@@ -253,6 +252,7 @@
               <Box>
                 <SheetActionButtonRow paddingBottom={5}>
                   <HoldToAuthorizeButton
+                    color={accentColor}
                     hideInnerBorder
                     isLongPressAvailableForBiometryType
                     label={lang.t('profiles.confirm.commit_button')}
@@ -264,6 +264,7 @@
               </Box>
               <Box alignItems="center" justifyContent="center">
                 <GasSpeedButton
+                  borderColor={accentColor}
                   currentNetwork="mainnet"
                   marginBottom={0}
                   theme="light"
@@ -271,50 +272,6 @@
               </Box>
             </Row>
           </Rows>
-=======
-                </Inline>
-                <RegistrationReviewRows
-                  duration={duration}
-                  maxDuration={99}
-                  networkFee={
-                    registrationCostsData?.estimatedNetworkFee?.display
-                  }
-                  onChangeDuration={setDuration}
-                  registrationFee={
-                    registrationCostsData?.estimatedRentPrice?.total?.display
-                  }
-                  totalCost={
-                    registrationCostsData?.estimatedTotalRegistrationCost
-                      ?.display
-                  }
-                />
-                <Divider color="divider40" />
-              </Stack>
-            </Inset>
-          </Box>
-          <Box style={useMemo(() => ({ bottom: 0 }), [])}>
-            <Box>
-              <SheetActionButtonRow paddingBottom={5}>
-                <HoldToAuthorizeButton
-                  color={accentColor}
-                  hideInnerBorder
-                  isLongPressAvailableForBiometryType
-                  label={lang.t('profiles.confirm.commit_button')}
-                  onLongPress={handleCommitSubmit}
-                  parentHorizontalPadding={19}
-                  showBiometryIcon
-                />
-              </SheetActionButtonRow>
-            </Box>
-            <Box alignItems="center" justifyContent="center">
-              <GasSpeedButton
-                borderColor={accentColor}
-                currentNetwork="mainnet"
-                theme="light"
-              />
-            </Box>
-          </Box>
->>>>>>> 7242ba8e
         </Box>
       </AccentColorProvider>
     </SlackSheet>
