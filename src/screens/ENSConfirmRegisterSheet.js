<<<<<<< HEAD
import { useFocusEffect, useRoute } from '@react-navigation/core';
=======
import lang from 'i18n-js';
>>>>>>> 8862a62a
import { isEmpty } from 'lodash';
import React, { useCallback, useEffect, useMemo, useState } from 'react';
import { useDispatch } from 'react-redux';
import { useRecoilState } from 'recoil';
import brain from '../assets/brain.png';
import { HoldToAuthorizeButton } from '../components/buttons';
import { RegistrationReviewRows } from '../components/ens-registration';
import { GasSpeedButton } from '../components/gas';
import { SheetActionButtonRow, SlackSheet } from '../components/sheet';
import { RapActionTypes } from '../raps/common';
import {
  AccentColorProvider,
  Box,
  Divider,
  Heading,
  Inline,
  Inset,
  Row,
  Rows,
  Stack,
  Text,
} from '@rainbow-me/design-system';
import {
  accentColorAtom,
  ENS_DOMAIN,
  generateSalt,
} from '@rainbow-me/helpers/ens';
import {
  useAccountSettings,
  useCurrentNonce,
  useENSProfile,
  useENSProfileForm,
  useENSRegistration,
  useENSRegistrationCosts,
  useGas,
} from '@rainbow-me/hooks';
import { ImgixImage } from '@rainbow-me/images';
import { loadWallet } from '@rainbow-me/model/wallet';
import { getRapEstimationByType } from '@rainbow-me/raps';
import { saveCommitRegistrationParameters } from '@rainbow-me/redux/ensRegistration';
import { timeUnits } from '@rainbow-me/references';

export const ENSConfirmRegisterSheetHeight = 600;
export const ENSConfirmUpdateSheetHeight = 400;
const avatarSize = 70;

export default function ENSConfirmRegisterSheet() {
  const { params } = useRoute();
  const dispatch = useDispatch();
  const { gasFeeParamsBySpeed, updateTxFee, startPollingGasFees } = useGas();
  const {
    images: { avatarUrl },
    name: ensName,
    mode,
    records,
    changedRecords,
  } = useENSProfile();
  const { accountAddress, network } = useAccountSettings();
  const getNextNonce = useCurrentNonce(accountAddress, network);
  const [gasLimit, setGasLimit] = useState();
  const [accentColor] = useRecoilState(accentColorAtom);

  const [duration, setDuration] = useState(1);

  const { blurFields } = useENSProfileForm();
  useFocusEffect(() => {
    blurFields();
  });

  const name = ensName.replace(ENS_DOMAIN, '');
  const { data: registrationData } = useENSRegistration({
    name,
  });
  const rentPrice = registrationData?.rentPrice;
  const { data: registrationCostsData } = useENSRegistrationCosts({
    duration,
    name,
    rentPrice,
  });

  const updateGasLimit = useCallback(async () => {
    const salt = generateSalt();
    const gasLimit = await getRapEstimationByType(RapActionTypes.commitENS, {
      ensRegistrationParameters: {
        duration: duration * timeUnits.secs.year,
        name: name,
        ownerAddress: accountAddress,
        records: changedRecords,
        rentPrice,
        salt,
      },
    });
    updateTxFee(gasLimit);
    setGasLimit(gasLimit);
  }, [accountAddress, changedRecords, duration, name, rentPrice, updateTxFee]);

  // Update gas limit
  useEffect(() => {
    if (!gasLimit && !isEmpty(gasFeeParamsBySpeed)) {
      updateGasLimit();
    }
  }, [gasFeeParamsBySpeed, gasLimit, updateGasLimit, updateTxFee]);

  useEffect(() => startPollingGasFees(), [startPollingGasFees]);

  const handleCommitSubmit = useCallback(async () => {
    const wallet = await loadWallet();
    if (!wallet) {
      return;
    }

    const nonce = await getNextNonce();
    const salt = generateSalt();

    const ensRegistrationParameters = {
      duration: duration * timeUnits.secs.year,
      name,
      nonce,
      ownerAddress: accountAddress,
      records,
      rentPrice,
      salt,
    };

    dispatch(
      saveCommitRegistrationParameters(
        accountAddress,
        ensRegistrationParameters
      )
    );
    return;
    // LEAVING THIS AS WIP TO AVOID PEOPLE ON THE TEAM  SENDING THIS TX

    // const callback = () => null;

    // await executeRap(
    //   wallet,
    //   RapActionTypes.commitENS,
    //   {
    //     ensRegistrationParameters: {
    //       ...ensRegistrationParameters,
    //       records: changedRecords
    //     },
    //   },
    //   callback
    // );
  }, [
    accountAddress,
    dispatch,
    duration,
    getNextNonce,
    name,
    records,
    rentPrice,
  ]);

  return (
    <SlackSheet
      additionalTopPadding
      contentHeight={params.longFormHeight || ENSConfirmRegisterSheetHeight}
      height="100%"
      scrollEnabled={false}
    >
      <AccentColorProvider color={accentColor}>
        <Box
          background="body"
          paddingVertical="30px"
          style={useMemo(
            () => ({
              height: params.longFormHeight || ENSConfirmRegisterSheetHeight,
            }),
            [params.longFormHeight]
          )}
        >
          <Rows>
            <Row>
              <Inset horizontal="30px">
                <Stack alignHorizontal="center" space="15px">
                  {avatarUrl && (
                    <Box
                      background="accent"
                      borderRadius={avatarSize / 2}
                      height={{ custom: avatarSize }}
                      shadow="12px heavy accent"
                      width={{ custom: avatarSize }}
<<<<<<< HEAD
                    >
                      <Box
                        as={ImgixImage}
                        borderRadius={avatarSize / 2}
                        height={{ custom: avatarSize }}
                        source={{ uri: avatarUrl }}
                        width={{ custom: avatarSize }}
                      />
                    </Box>
                  )}
                  <Heading size="26px">{ensName}</Heading>
                  <Text color="accent" weight="heavy">
                    Confirm {mode === 'create' ? 'purchase' : 'update'}
                  </Text>
                </Stack>
                <Inset vertical="24px">
                  <Divider color="divider40" />
                </Inset>
                <Stack space="34px">
                  {mode === 'create' && (
                    <>
                      <Inline
                        alignHorizontal="center"
                        alignVertical="center"
                        space="6px"
                        wrap={false}
                      >
                        <Box>
                          <ImgixImage
                            source={brain}
                            style={{ height: 20, width: 20 }}
                          />
                        </Box>
                        <Text color="secondary50" size="14px" weight="heavy">
                          Buy more years now to save on fees
                        </Text>
                      </Inline>
                      <RegistrationReviewRows
                        duration={duration}
                        maxDuration={99}
                        networkFee={
                          registrationCostsData?.estimatedNetworkFee?.display
                        }
                        onChangeDuration={setDuration}
                        registrationFee={
                          registrationCostsData?.estimatedRentPrice?.total
                            ?.display
                        }
                        totalCost={
                          registrationCostsData?.estimatedTotalRegistrationCost
                            ?.display
                        }
                      />
                      <Divider color="divider40" />
                    </>
                  )}
                  {mode === 'edit' && <Text>TODO</Text>}
                </Stack>
              </Inset>
            </Row>
            <Row height="content">
              <Box>
                <SheetActionButtonRow paddingBottom={5}>
                  <HoldToAuthorizeButton
                    hideInnerBorder
                    isLongPressAvailableForBiometryType
                    label="Hold to Commit"
                    onLongPress={handleCommitSubmit}
                    parentHorizontalPadding={19}
                    showBiometryIcon
                  />
                </SheetActionButtonRow>
              </Box>
              <Box alignItems="center" justifyContent="center">
                <GasSpeedButton
                  currentNetwork="mainnet"
                  marginBottom={0}
                  theme="light"
=======
                    />
                  </Box>
                )}
                <Heading size="26px">{ensName}</Heading>
                <Text color="accent" weight="heavy">
                  {lang.t('profiles.confirm.description')}
                </Text>
              </Stack>
              <Inset vertical="24px">
                <Divider color="divider40" />
              </Inset>
              <Stack space="34px">
                <Inline
                  alignHorizontal="center"
                  alignVertical="center"
                  space="6px"
                  wrap={false}
                >
                  <Box>
                    <ImgixImage
                      source={brain}
                      style={useMemo(() => ({ height: 20, width: 20 }), [])}
                    />
                  </Box>
                  <Text color="secondary50" size="14px" weight="heavy">
                    {lang.t('profiles.confirm.suggestion')}
                  </Text>
                </Inline>
                <RegistrationReviewRows
                  duration={duration}
                  maxDuration={99}
                  networkFee={
                    registrationCostsData?.estimatedNetworkFee?.display
                  }
                  onChangeDuration={setDuration}
                  registrationFee={
                    registrationCostsData?.estimatedRentPrice?.total?.display
                  }
                  totalCost={
                    registrationCostsData?.estimatedTotalRegistrationCost
                      ?.display
                  }
                />
                <Divider color="divider40" />
              </Stack>
            </Inset>
          </Box>
          <Box style={useMemo(() => ({ bottom: 0 }), [])}>
            <Box>
              <SheetActionButtonRow paddingBottom={5}>
                <HoldToAuthorizeButton
                  hideInnerBorder
                  isLongPressAvailableForBiometryType
                  label={lang.t('profiles.confirm.commit_button')}
                  onLongPress={handleCommitSubmit}
                  parentHorizontalPadding={19}
                  showBiometryIcon
>>>>>>> 8862a62a
                />
              </Box>
            </Row>
          </Rows>
        </Box>
      </AccentColorProvider>
    </SlackSheet>
  );
}<|MERGE_RESOLUTION|>--- conflicted
+++ resolved
@@ -1,8 +1,5 @@
-<<<<<<< HEAD
 import { useFocusEffect, useRoute } from '@react-navigation/core';
-=======
 import lang from 'i18n-js';
->>>>>>> 8862a62a
 import { isEmpty } from 'lodash';
 import React, { useCallback, useEffect, useMemo, useState } from 'react';
 import { useDispatch } from 'react-redux';
@@ -54,7 +51,7 @@
   const dispatch = useDispatch();
   const { gasFeeParamsBySpeed, updateTxFee, startPollingGasFees } = useGas();
   const {
-    images: { avatarUrl },
+    images: { avatarUrl: initialAvatarUrl },
     name: ensName,
     mode,
     records,
@@ -67,10 +64,11 @@
 
   const [duration, setDuration] = useState(1);
 
-  const { blurFields } = useENSProfileForm();
+  const { blurFields, values } = useENSProfileForm();
   useFocusEffect(() => {
     blurFields();
   });
+  const avatarUrl = values.avatar || initialAvatarUrl;
 
   const name = ensName.replace(ENS_DOMAIN, '');
   const { data: registrationData } = useENSRegistration({
@@ -188,7 +186,6 @@
                       height={{ custom: avatarSize }}
                       shadow="12px heavy accent"
                       width={{ custom: avatarSize }}
-<<<<<<< HEAD
                     >
                       <Box
                         as={ImgixImage}
@@ -201,7 +198,9 @@
                   )}
                   <Heading size="26px">{ensName}</Heading>
                   <Text color="accent" weight="heavy">
-                    Confirm {mode === 'create' ? 'purchase' : 'update'}
+                    {mode === 'create'
+                      ? lang.t('profiles.confirm.confirm_purchase')
+                      : lang.t('profiles.confirm.confirm_update')}
                   </Text>
                 </Stack>
                 <Inset vertical="24px">
@@ -223,7 +222,7 @@
                           />
                         </Box>
                         <Text color="secondary50" size="14px" weight="heavy">
-                          Buy more years now to save on fees
+                          {lang.t('profiles.confirm.suggestion')}
                         </Text>
                       </Inline>
                       <RegistrationReviewRows
@@ -255,7 +254,7 @@
                   <HoldToAuthorizeButton
                     hideInnerBorder
                     isLongPressAvailableForBiometryType
-                    label="Hold to Commit"
+                    label={lang.t('profiles.confirm.commit_button')}
                     onLongPress={handleCommitSubmit}
                     parentHorizontalPadding={19}
                     showBiometryIcon
@@ -267,65 +266,6 @@
                   currentNetwork="mainnet"
                   marginBottom={0}
                   theme="light"
-=======
-                    />
-                  </Box>
-                )}
-                <Heading size="26px">{ensName}</Heading>
-                <Text color="accent" weight="heavy">
-                  {lang.t('profiles.confirm.description')}
-                </Text>
-              </Stack>
-              <Inset vertical="24px">
-                <Divider color="divider40" />
-              </Inset>
-              <Stack space="34px">
-                <Inline
-                  alignHorizontal="center"
-                  alignVertical="center"
-                  space="6px"
-                  wrap={false}
-                >
-                  <Box>
-                    <ImgixImage
-                      source={brain}
-                      style={useMemo(() => ({ height: 20, width: 20 }), [])}
-                    />
-                  </Box>
-                  <Text color="secondary50" size="14px" weight="heavy">
-                    {lang.t('profiles.confirm.suggestion')}
-                  </Text>
-                </Inline>
-                <RegistrationReviewRows
-                  duration={duration}
-                  maxDuration={99}
-                  networkFee={
-                    registrationCostsData?.estimatedNetworkFee?.display
-                  }
-                  onChangeDuration={setDuration}
-                  registrationFee={
-                    registrationCostsData?.estimatedRentPrice?.total?.display
-                  }
-                  totalCost={
-                    registrationCostsData?.estimatedTotalRegistrationCost
-                      ?.display
-                  }
-                />
-                <Divider color="divider40" />
-              </Stack>
-            </Inset>
-          </Box>
-          <Box style={useMemo(() => ({ bottom: 0 }), [])}>
-            <Box>
-              <SheetActionButtonRow paddingBottom={5}>
-                <HoldToAuthorizeButton
-                  hideInnerBorder
-                  isLongPressAvailableForBiometryType
-                  label={lang.t('profiles.confirm.commit_button')}
-                  onLongPress={handleCommitSubmit}
-                  parentHorizontalPadding={19}
-                  showBiometryIcon
->>>>>>> 8862a62a
                 />
               </Box>
             </Row>
