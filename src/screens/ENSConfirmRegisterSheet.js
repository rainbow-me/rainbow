--- conflicted
+++ resolved
@@ -147,17 +147,11 @@
   action,
   accentColor,
   label,
-<<<<<<< HEAD
   isValidGas,
   isSufficientGas,
+  testID,
 }) {
   const insufficientEth = !isSufficientGas && isValidGas;
-=======
-  disabled,
-  testID,
-  ready,
-}) {
->>>>>>> 60db2888
   return (
     <Box>
       <Box>
@@ -174,12 +168,8 @@
             }
             onLongPress={action}
             parentHorizontalPadding={19}
-<<<<<<< HEAD
             showBiometryIcon={!insufficientEth}
-=======
-            showBiometryIcon={!ready || !disabled}
             testID={`ens-transaction-action-${testID}`}
->>>>>>> 60db2888
           />
         </SheetActionButtonRow>
       </Box>
@@ -318,31 +308,20 @@
             Boolean(registrationCostsData?.isSufficientGasForRegistration)
           }
           label={lang.t('profiles.confirm.start_registration')}
-<<<<<<< HEAD
-=======
-          ready={Boolean(gasLimit)}
           testID={step}
->>>>>>> 60db2888
         />
       ),
       [REGISTRATION_STEPS.REGISTER]: (
         <TransactionActionRow
           accentColor={accentColor}
-<<<<<<< HEAD
-          action={action}
-          isSufficientGas={isSufficientGasForStep}
-          isValidGas={isValidGas && Boolean(gasLimit)}
-          label={lang.t('profiles.confirm.confirm_registration')}
-=======
           action={() => {
             action();
             goToProfileScreen();
           }}
-          disabled={!stepGasLimit}
+          isSufficientGas={isSufficientGasForStep}
+          isValidGas={isValidGas && Boolean(gasLimit)}
           label={lang.t('profiles.confirm.confirm_registration')}
-          ready={Boolean(gasLimit)}
           testID={step}
->>>>>>> 60db2888
         />
       ),
       [REGISTRATION_STEPS.EDIT]: (
@@ -352,11 +331,7 @@
           isSufficientGas={isSufficientGasForStep}
           isValidGas={isValidGas && Boolean(gasLimit)}
           label={lang.t('profiles.confirm.confirm_update')}
-<<<<<<< HEAD
-=======
-          ready={Boolean(gasLimit)}
           testID={step}
->>>>>>> 60db2888
         />
       ),
       [REGISTRATION_STEPS.WAIT_COMMIT_CONFIRMATION]: null,
@@ -371,7 +346,6 @@
       isValidGas,
       registrationCostsData?.isSufficientGasForRegistration,
       step,
-      stepGasLimit,
     ]
   );
 
