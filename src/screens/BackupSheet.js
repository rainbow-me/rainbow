import {
  useNavigation,
  useNavigationState,
  useRoute,
} from '@react-navigation/native';
import analytics from '@segment/analytics-react-native';
import lang from 'i18n-js';
import React, {
  useCallback,
  useContext,
  useEffect,
  useRef,
  useState,
} from 'react';
import { Alert, InteractionManager, Platform } from 'react-native';
import { Transition, Transitioning } from 'react-native-reanimated';
import styled from 'styled-components/primitives';
import { BackupSheetSection } from '../components/backup';
import BackupConfirmPasswordStep from '../components/backup/BackupConfirmPasswordStep';
import BackupIcloudStep from '../components/backup/BackupIcloudStep';
import BackupManualStep from '../components/backup/BackupManualStep';
import LoadingOverlay from '../components/modal/LoadingOverlay';
import { Sheet, SlackSheet } from '../components/sheet';
import WalletBackupTypes from '../helpers/walletBackupTypes';
import WalletTypes from '../helpers/walletTypes';
import { useWalletCloudBackup, useWallets } from '../hooks';
import { sheetVerticalOffset } from '../navigation/effects';
import { usePortal } from '../react-native-cool-modals/Portal';
import { deviceUtils } from '../utils';

import Routes from '@rainbow-me/routes';
import { ModalContext } from 'react-native-cool-modals/NativeStackView';

const switchSheetContentTransition = (
  <Transition.Together>
    <Transition.Out durationMs={0.1} interpolation="easeOut" type="fade" />
    <Transition.Change durationMs={150} interpolation="easeOut" />
    <Transition.In durationMs={400} interpolation="easeOut" type="fade" />
  </Transition.Together>
);

const StyledSheet = styled(SlackSheet)`
  top: 0;
  height: 100%;
  ${deviceUtils.isTallPhone ? 'padding-bottom: 50px;' : ''}
`;

const BackupSheet = () => {
  const { jumpToLong } = useContext(ModalContext) || {};
  const { navigate, setOptions, goBack, setParams } = useNavigation();
  const switchSheetContentTransitionRef = useRef();
  const { params } = useRoute();
<<<<<<< HEAD
  const dispatch = useDispatch();
  const { selectedWallet, isWalletLoading, wallets } = useWallets();
  const backupableWalletsCount = wallets.filter(
    wallet => wallet.type !== WalletTypes.readOnly
  ).length;
=======
  const { selectedWallet, isWalletLoading } = useWallets();
>>>>>>> c26c692c
  const walletCloudBackup = useWalletCloudBackup();
  const [step, setStep] = useState(params?.option || 'first');
  const walletId = params?.walletId || selectedWallet.id;
  const missingPassword = params?.missingPassword || null;
  const { setComponent, hide } = usePortal();
  const routes = useNavigationState(state => state.routes);

  useEffect(() => {
    if (isWalletLoading) {
      setComponent(
        <LoadingOverlay
          paddingTop={sheetVerticalOffset}
          title={isWalletLoading}
        />,
        false
      );
    }
    return hide;
  }, [hide, isWalletLoading, setComponent]);

  const handleNoLatestBackup = useCallback(() => {
    switchSheetContentTransitionRef.current?.animateNextTransition();
    setStep(WalletBackupTypes.cloud);
    setOptions({
      isShortFormEnabled: false,
      longFormHeight: 10000,
    });
    setImmediate(jumpToLong);
  }, [jumpToLong, setOptions]);

  const handlePasswordNotFound = useCallback(() => {
    switchSheetContentTransitionRef.current?.animateNextTransition();
    setStep(WalletBackupTypes.cloud);
    setParams({
      missingPassword: true,
      option: WalletBackupTypes.cloud,
    });
    setOptions({
      isShortFormEnabled: false,
      longFormHeight: 10000,
    });
    setImmediate(jumpToLong);
  }, [jumpToLong, setParams, setOptions]);

  const onSuccess = useCallback(() => {
    goBack();
    if (!routes.find(route => route.name === Routes.SETTINGS_MODAL)) {
      setTimeout(() => {
        Alert.alert(lang.t('icloud.backup_success'));
      }, 1000);
    }
    // This means the user had the password saved
    // and at least an other wallet already backed up
    analytics.track('Backup Complete via BackupSheet', {
      category: 'backup',
      label: 'icloud',
    });
  }, [goBack, routes]);

  const onIcloudBackup = useCallback(() => {
    walletCloudBackup({
      handleNoLatestBackup,
      handlePasswordNotFound,
      onSuccess,
      walletId,
    });
  }, [
    walletCloudBackup,
    walletId,
    handleNoLatestBackup,
    handlePasswordNotFound,
    onSuccess,
  ]);

  const onManualBackup = useCallback(() => {
    switchSheetContentTransitionRef.current?.animateNextTransition();
    setStep(WalletBackupTypes.manual);
    setOptions({
      isShortFormEnabled: false,
      longFormHeight: 770,
    });
    // wait for layout of sheet
    setImmediate(jumpToLong);
  }, [jumpToLong, setOptions]);

  const onIgnoreBackup = useCallback(() => {
    goBack();
  }, [goBack]);

  const onBackupNow = useCallback(async () => {
    goBack();
    InteractionManager.runAfterInteractions(() => {
      navigate(Routes.SETTINGS_MODAL, {
        initialRoute: 'BackupSection',
      });
    });
  }, [goBack, navigate]);

  useEffect(() => {
    if (step === WalletBackupTypes.cloud) {
      setOptions({
        isShortFormEnabled: false,
        longFormHeight: missingPassword ? 715 : 750,
      });
      setImmediate(jumpToLong);
    } else if (step === WalletBackupTypes.manual) {
      setOptions({
        isShortFormEnabled: false,
        longFormHeight: 770,
      });
      jumpToLong && setImmediate(jumpToLong);
    }
    // eslint-disable-next-line react-hooks/exhaustive-deps
  }, []);

  const renderStep = useCallback(() => {
    switch (step) {
      case 'existingUser':
        return (
          <BackupSheetSection
            descriptionText="You have wallets that have not been backed up yet. Back them up in case you lose this device."
            onPrimaryAction={onBackupNow}
            onSecondaryAction={onIgnoreBackup}
            primaryLabel="Back up now"
<<<<<<< HEAD
            secondaryLabel="􀁣 Already backed up"
            titleText={`Back up your wallet${
              backupableWalletsCount > 1 ? 's' : ''
            }`}
            type="Existing User"
=======
            secondaryLabel="Maybe later"
            titleText="Back up your wallets"
>>>>>>> c26c692c
          />
        );
      case 'imported':
        return (
          <BackupSheetSection
            descriptionText={`Don't lose your wallet! Save an encrypted copy to iCloud.`}
            onPrimaryAction={onIcloudBackup}
            onSecondaryAction={onIgnoreBackup}
            primaryLabel="􀙶 Back up to iCloud"
            secondaryLabel="No thanks"
            titleText="Would you like to back up?"
            type="Imported Wallet"
          />
        );
      case WalletBackupTypes.cloud:
        return missingPassword ? (
          <BackupConfirmPasswordStep />
        ) : (
          <BackupIcloudStep />
        );
      case WalletBackupTypes.manual:
        return <BackupManualStep />;
      default:
        return (
          <BackupSheetSection
            descriptionText={`Don't lose your wallet! Save an encrypted copy to iCloud.`}
            onPrimaryAction={onIcloudBackup}
            onSecondaryAction={onManualBackup}
            primaryLabel="􀙶 Back up to iCloud"
            secondaryLabel="🤓 Back up manually"
            titleText="Back up your wallet"
            type="Default"
          />
        );
    }
  }, [
    missingPassword,
<<<<<<< HEAD
    backupableWalletsCount,
    onAlreadyBackedUp,
=======
>>>>>>> c26c692c
    onBackupNow,
    onIcloudBackup,
    onIgnoreBackup,
    onManualBackup,
    step,
  ]);

  const SheetComponent =
    Platform.OS === 'android' && step !== WalletBackupTypes.manual
      ? Sheet
      : StyledSheet;

  return (
    <SheetComponent>
      <Transitioning.View
        ref={switchSheetContentTransitionRef}
        transition={switchSheetContentTransition}
      >
        {renderStep()}
      </Transitioning.View>
    </SheetComponent>
  );
};

export default BackupSheet;<|MERGE_RESOLUTION|>--- conflicted
+++ resolved
@@ -50,15 +50,10 @@
   const { navigate, setOptions, goBack, setParams } = useNavigation();
   const switchSheetContentTransitionRef = useRef();
   const { params } = useRoute();
-<<<<<<< HEAD
-  const dispatch = useDispatch();
   const { selectedWallet, isWalletLoading, wallets } = useWallets();
   const backupableWalletsCount = wallets.filter(
     wallet => wallet.type !== WalletTypes.readOnly
   ).length;
-=======
-  const { selectedWallet, isWalletLoading } = useWallets();
->>>>>>> c26c692c
   const walletCloudBackup = useWalletCloudBackup();
   const [step, setStep] = useState(params?.option || 'first');
   const walletId = params?.walletId || selectedWallet.id;
@@ -183,16 +178,11 @@
             onPrimaryAction={onBackupNow}
             onSecondaryAction={onIgnoreBackup}
             primaryLabel="Back up now"
-<<<<<<< HEAD
-            secondaryLabel="􀁣 Already backed up"
+            secondaryLabel="Maybe later"
             titleText={`Back up your wallet${
               backupableWalletsCount > 1 ? 's' : ''
             }`}
             type="Existing User"
-=======
-            secondaryLabel="Maybe later"
-            titleText="Back up your wallets"
->>>>>>> c26c692c
           />
         );
       case 'imported':
@@ -230,11 +220,7 @@
     }
   }, [
     missingPassword,
-<<<<<<< HEAD
     backupableWalletsCount,
-    onAlreadyBackedUp,
-=======
->>>>>>> c26c692c
     onBackupNow,
     onIcloudBackup,
     onIgnoreBackup,
