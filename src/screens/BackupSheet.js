--- conflicted
+++ resolved
@@ -1,15 +1,10 @@
 import { useNavigation, useRoute } from '@react-navigation/native';
-<<<<<<< HEAD
 import React, { useCallback, useContext, useRef, useState } from 'react';
+import { Alert } from 'react-native';
 import { ModalContext } from 'react-native-cool-modals/native-stack/views/NativeStackView';
 import { Transition, Transitioning } from 'react-native-reanimated';
+import { useDispatch } from 'react-redux';
 import styled from 'styled-components/primitives';
-=======
-import React, { useCallback, useRef, useState } from 'react';
-import { Alert } from 'react-native';
-import { Transition, Transitioning } from 'react-native-reanimated';
-import { useDispatch } from 'react-redux';
->>>>>>> 690e4c03
 import BackupConfirmPasswordStep from '../components/backup/BackupConfirmPasswordStep';
 import BackupIcloudStep from '../components/backup/BackupIcloudStep';
 import BackupImportedStep from '../components/backup/BackupImportedStep';
@@ -32,7 +27,6 @@
   </Transition.Sequence>
 );
 
-<<<<<<< HEAD
 const StyledSheet = styled(SlackSheet)`
   top: 0;
   height: 100%;
@@ -40,11 +34,7 @@
 
 const BackupSheet = ({ setAppearListener }) => {
   const { jumpToLong } = useContext(ModalContext);
-  const { setOptions, goBack } = useNavigation();
-=======
-const BackupSheet = () => {
-  const { goBack, setParams } = useNavigation();
->>>>>>> 690e4c03
+  const { setOptions, goBack, setParams } = useNavigation();
   const switchSheetContentTransitionRef = useRef();
   const { params } = useRoute();
   const dispatch = useDispatch();
@@ -52,14 +42,6 @@
   const [step, setStep] = useState(params?.option || 'first');
   const wallet_id = params?.wallet_id || selectedWallet.id;
   const missingPassword = params?.missingPassword || null;
-<<<<<<< HEAD
-  const onIcloudBackup = useCallback(() => {
-    switchSheetContentTransitionRef.current?.animateNextTransition();
-    setStep(WalletBackupTypes.cloud);
-    setOptions({ isShortFormEnabled: false });
-    jumpToLong();
-  }, [jumpToLong, setOptions]);
-=======
   const onIcloudBackup = useCallback(async () => {
     if (latestBackup) {
       let password = await fetchBackupPassword();
@@ -71,6 +53,8 @@
           missingPassword: true,
           option: WalletBackupTypes.cloud,
         });
+        setOptions({ isShortFormEnabled: false });
+        jumpToLong();
       } else {
         await dispatch(
           setIsWalletLoading(walletLoadingStates.BACKING_UP_WALLET)
@@ -105,9 +89,19 @@
     } else {
       switchSheetContentTransitionRef.current?.animateNextTransition();
       setStep(WalletBackupTypes.cloud);
+      setOptions({ isShortFormEnabled: false });
+      jumpToLong();
     }
-  }, [dispatch, goBack, latestBackup, setParams, wallet_id, wallets]);
->>>>>>> 690e4c03
+  }, [
+    dispatch,
+    goBack,
+    latestBackup,
+    setParams,
+    wallet_id,
+    wallets,
+    jumpToLong,
+    setOptions,
+  ]);
 
   const onManualBackup = useCallback(() => {
     switchSheetContentTransitionRef.current?.animateNextTransition();
@@ -133,14 +127,7 @@
         return missingPassword ? (
           <BackupConfirmPasswordStep setAppearListener={setAppearListener} />
         ) : (
-<<<<<<< HEAD
-          <BackupIcloudStep
-            password={password}
-            setAppearListener={setAppearListener}
-          />
-=======
-          <BackupIcloudStep />
->>>>>>> 690e4c03
+          <BackupIcloudStep setAppearListener={setAppearListener} />
         );
       case WalletBackupTypes.manual:
         return <BackupManualStep />;
@@ -152,19 +139,14 @@
           />
         );
     }
-<<<<<<< HEAD
   }, [
     missingPassword,
     onIcloudBackup,
     onIgnoreBackup,
     onManualBackup,
-    password,
     setAppearListener,
     step,
   ]);
-=======
-  }, [missingPassword, onIcloudBackup, onIgnoreBackup, onManualBackup, step]);
->>>>>>> 690e4c03
 
   return (
     <StyledSheet>
