import React, { useCallback } from 'react';
import { RefreshControl, Share } from 'react-native';
import { FloatingEmojis } from '@/components/floating-emojis';
import {
  Bleed,
  Box,
  Column,
  Columns,
  Cover,
  Inset,
  Separator,
  Stack,
  Text,
  useForegroundColor,
} from '@/design-system';
import {
  useAccountProfile,
  useClipboard,
  useDimensions,
  useWallets,
} from '@/hooks';
import { useTheme } from '@/theme';
import { ScrollView } from 'react-native-gesture-handler';
import MaskedView from '@react-native-masked-view/masked-view';
import BlurredRainbow from '@/assets/blurredRainbow.png';
import Planet from '@/assets/planet.png';
import LinearGradient from 'react-native-linear-gradient';
import { safeAreaInsetValues } from '@/utils';
import { ButtonPressAnimation } from '@/components/animations';
import { getHeaderHeight } from '@/navigation/SwipeNavigator';
import { addressCopiedToastAtom } from '@/recoil/addressCopiedToastAtom';
import { useRecoilState } from 'recoil';
import * as i18n from '@/languages';
import { usePoints } from '@/resources/points';
import { isNil } from 'lodash';
import {
  abbreviateNumber,
  getFormattedTimeQuantity,
} from '@/helpers/utilities';
import { address as formatAddress } from '@/utils/abbreviations';
import { delay } from '@/utils/delay';
import { Toast, ToastPositionContainer } from '@/components/toasts';
import { Page } from '@/components/layout';
import { IS_ANDROID } from '@/env';
import { ImgixImage } from '@/components/images';
import { Source } from 'react-native-fast-image';
import { LeaderboardRow } from '../components/LeaderboardRow';
import { Skeleton } from '../components/Skeleton';
import { InfoCard } from '../components/InfoCard';
import { displayNextDistribution } from '../constants';
import { analyticsV2 } from '@/analytics';
import { useFocusEffect } from '@react-navigation/native';

export default function PointsContent() {
  const { colors } = useTheme();
  const { width: deviceWidth } = useDimensions();
  const { accountAddress, accountENS } = useAccountProfile();
  const { setClipboard } = useClipboard();
  const { isReadOnlyWallet } = useWallets();

  const { data, isFetching, dataUpdatedAt, refetch } = usePoints({
    walletAddress: accountAddress,
  });

  useFocusEffect(
    useCallback(() => {
      analyticsV2.track(analyticsV2.event.pointsViewedPointsScreen);
    }, [])
  );

  const labelSecondary = useForegroundColor('labelSecondary');
  const green = useForegroundColor('green');
  // const pink = useForegroundColor('pink');
  // const yellow = useForegroundColor('yellow');

  const [isToastActive, setToastActive] = useRecoilState(
    addressCopiedToastAtom
  );

  const referralCode = data?.points?.user?.referralCode
    ? data.points.user.referralCode.slice(0, 3) +
      '-' +
      data.points.user.referralCode.slice(3, 7)
    : undefined;

  const onPressCopy = React.useCallback(
    (onNewEmoji: () => void) => {
      if (!isToastActive) {
        setToastActive(true);
        setTimeout(() => {
          setToastActive(false);
        }, 2000);
      }
      onNewEmoji();
      referralCode && setClipboard(referralCode);
      analyticsV2.track(
        analyticsV2.event.pointsPointsScreenPressedCopyReferralCodeButton
      );
    },
    [isToastActive, referralCode, setClipboard, setToastActive]
  );

  const [isRefreshing, setIsRefreshing] = React.useState(false);

  const refresh = React.useCallback(async () => {
    setIsRefreshing(true);
    if (!dataUpdatedAt || Date.now() - dataUpdatedAt > 30_000) {
      refetch();
    }
    await delay(2000);
    setIsRefreshing(false);
  }, [dataUpdatedAt, refetch]);

  const nextDistributionSeconds = data?.points?.meta?.distribution?.next;
  const totalPointsString = data?.points?.user?.earnings?.total.toLocaleString(
    'en-US'
  );
  const totalPointsMaskSize = 60 * Math.max(totalPointsString?.length ?? 0, 4);

  const totalUsers = data?.points?.leaderboard.stats.total_users;
  const rank = data?.points?.user.stats.position.current;

  const canDisplayTotalPoints = !isNil(data?.points?.user.earnings.total);
  const canDisplayNextRewardCard = !isNil(nextDistributionSeconds);
  const canDisplayCurrentRank = !!rank;
  const canDisplayRankCard = canDisplayCurrentRank && !!totalUsers;

  const canDisplayLeaderboard = !!data?.points?.leaderboard.accounts;

  const shouldDisplayError = !isFetching && !data?.points;

  const referralUrl = data?.points?.user?.referralCode
    ? `https://www.rainbow.me/points?ref=${data.points.user.referralCode}`
    : undefined;

  return (
    <Box height="full" background="surfacePrimary" as={Page} flex={1}>
      <ScrollView
        scrollIndicatorInsets={{
          bottom: getHeaderHeight() - safeAreaInsetValues.bottom,
        }}
        contentContainerStyle={{
          paddingBottom: getHeaderHeight() + 32,
          height: !shouldDisplayError ? undefined : '100%',
        }}
        showsVerticalScrollIndicator={!shouldDisplayError}
        refreshControl={
          <RefreshControl
            onRefresh={refresh}
            refreshing={isRefreshing}
            tintColor={colors.alpha(colors.blueGreyDark, 0.4)}
          />
        }
      >
        {!shouldDisplayError ? (
          <Inset horizontal="20px" top="10px">
            <Stack space="32px">
              <Bleed bottom={{ custom: 14 }}>
                <Box
                  flexDirection="row"
                  alignItems="center"
                  height={{ custom: 51 }}
                  paddingLeft="4px"
                >
                  {canDisplayTotalPoints ? (
                    <MaskedView
                      style={{
                        alignItems: 'center',
                        height: 51,
                        maxWidth: deviceWidth - 60 - 20 - 20,
                      }}
                      androidRenderingMode="software"
                      maskElement={
                        <Box paddingVertical="10px">
                          <Text color="label" size="44pt" weight="black">
                            {totalPointsString}
                          </Text>
                        </Box>
                      }
                    >
                      <ImgixImage
                        source={BlurredRainbow as Source}
                        size={totalPointsMaskSize}
                        style={{
                          width: totalPointsMaskSize,
                          height: totalPointsMaskSize,
                          left: ios ? -100 : -144,
                          top:
                            -totalPointsMaskSize +
                            (totalPointsString?.length ?? 0) * 5 +
                            80,
                        }}
                      />
                    </MaskedView>
                  ) : (
                    <Skeleton height={31} width={200} />
                  )}
                  <Cover>
                    <Box
                      alignItems="flex-end"
                      width="full"
                      justifyContent="center"
                      height="full"
                      paddingRight="4px"
                    >
                      <ImgixImage
                        source={Planet as Source}
                        size={60.19}
                        style={{
                          width: 60.19,
                          height: 36,
                        }}
                      />
                    </Box>
                  </Cover>
                </Box>
              </Bleed>
              <Columns space="12px">
                <Column width="1/2">
                  {canDisplayNextRewardCard ? (
                    <InfoCard
                      // onPress={() => {}}
                      title={i18n.t(i18n.l.points.points.next_drop)}
                      mainText={
                        Date.now() >= nextDistributionSeconds * 1000
                          ? i18n.t(i18n.l.points.points.now)
                          : getFormattedTimeQuantity(
                              nextDistributionSeconds * 1000 - Date.now(),
                              2
                            )
                      }
                      icon="􀉉"
                      subtitle={displayNextDistribution(
                        nextDistributionSeconds
                      )}
                      accentColor={labelSecondary}
                    />
                  ) : (
                    <Skeleton height={98} width={(deviceWidth - 40 - 12) / 2} />
                  )}
                </Column>
                <Column width="1/2">
                  {canDisplayRankCard ? (
                    <InfoCard
                      // onPress={() => {}}
                      title={i18n.t(i18n.l.points.points.your_rank)}
<<<<<<< HEAD
                      mainText={`#${data?.points?.user?.stats?.position?.current.toLocaleString(
                        'en-US'
                      )}`}
=======
                      mainText={`#${
                        rank >= 1_000_000
                          ? abbreviateNumber(rank, 2)
                          : rank.toLocaleString('en-US')
                      }`}
>>>>>>> b0d8a263
                      icon="􀉬"
                      subtitle={i18n.t(i18n.l.points.points.out_of_x, {
                        totalUsers:
                          totalUsers >= 1_000_000
                            ? abbreviateNumber(totalUsers, 2)
                            : totalUsers.toLocaleString('en-US'),
                      })}
                      accentColor={green}
                    />
                  ) : (
                    <Skeleton height={98} width={(deviceWidth - 40 - 12) / 2} />
                  )}
                </Column>
              </Columns>
              {!isReadOnlyWallet && (
                <>
                  <Stack space="16px">
                    <Inset left="4px">
                      {/* <ButtonPressAnimation>
                    <Inline space="4px" alignVertical="center"> */}
                      <Text weight="bold" color="labelTertiary" size="15pt">
                        {i18n.t(i18n.l.points.points.referral_code)}
                      </Text>
                      {/* <Text weight="heavy" color="labelQuaternary" size="13pt">
                        􀅵
                      </Text>
                    </Inline>
                  </ButtonPressAnimation> */}
                    </Inset>
                    {referralCode ? (
                      <Columns space="12px">
                        <Column width="1/2">
                          {/* @ts-ignore */}
                          <FloatingEmojis
                            distance={250}
                            duration={500}
                            fadeOut={false}
                            scaleTo={0}
                            size={50}
                            wiggleFactor={0}
                          >
                            {({ onNewEmoji }: { onNewEmoji: () => void }) => (
                              <ButtonPressAnimation
                                onPress={() => onPressCopy(onNewEmoji)}
                                overflowMargin={50}
                              >
                                <Box
                                  background="surfaceSecondaryElevated"
                                  shadow="12px"
                                  borderRadius={18}
                                  height={{ custom: 48 }}
                                  width="full"
                                  justifyContent="center"
                                  alignItems="center"
                                >
                                  <Text
                                    size="20pt"
                                    align="center"
                                    color="label"
                                    weight="heavy"
                                  >
                                    {referralCode}
                                  </Text>
                                </Box>
                              </ButtonPressAnimation>
                            )}
                          </FloatingEmojis>
                        </Column>
                        <Column width="1/2">
                          <ButtonPressAnimation
                            onPress={() => {
                              if (referralUrl) {
                                analyticsV2.track(
                                  analyticsV2.event
                                    .pointsPointsScreenPressedShareReferralLinkButton
                                );
                                Share.share(
                                  IS_ANDROID
                                    ? {
                                        message: referralUrl,
                                      }
                                    : {
                                        url: referralUrl,
                                      }
                                );
                              }
                            }}
                            overflowMargin={50}
                          >
                            <Box
                              background="surfaceSecondaryElevated"
                              shadow="12px"
                              borderRadius={18}
                              height={{ custom: 48 }}
                              width="full"
                              justifyContent="center"
                              alignItems="center"
                            >
                              <Bleed vertical="10px">
                                <MaskedView
                                  style={{
                                    justifyContent: 'center',
                                    alignItems: 'center',
                                    height: 30,
                                    width: 131,
                                  }}
                                  maskElement={
                                    <Box
                                      alignItems="center"
                                      flexDirection="row"
                                      style={{ gap: 4 }}
                                      paddingVertical="10px"
                                      justifyContent="center"
                                    >
                                      <Text
                                        align="center"
                                        weight="heavy"
                                        color="label"
                                        size="15pt"
                                      >
                                        􀈂
                                      </Text>
                                      <Text
                                        align="center"
                                        weight="heavy"
                                        color="label"
                                        size="16px / 22px (Deprecated)"
                                      >
                                        {i18n.t(
                                          i18n.l.points.points.share_link
                                        )}
                                      </Text>
                                    </Box>
                                  }
                                >
                                  <LinearGradient
                                    style={{
                                      width: 131,
                                      height: '100%',
                                    }}
                                    colors={['#00E7F3', '#57EA5F']}
                                    start={{ x: 0, y: 0.5 }}
                                    end={{ x: 1, y: 0.5 }}
                                  />
                                </MaskedView>
                              </Bleed>
                            </Box>
                          </ButtonPressAnimation>
                        </Column>
                      </Columns>
                    ) : (
                      <Columns space="12px">
                        <Column width="1/2">
                          <Skeleton
                            width={(deviceWidth - 40 - 12) / 2}
                            height={48}
                          />
                        </Column>
                        <Column width="1/2">
                          <Skeleton
                            width={(deviceWidth - 40 - 12) / 2}
                            height={48}
                          />
                        </Column>
                      </Columns>
                    )}
                    <Inset horizontal="4px">
                      <Text
                        color="labelQuaternary"
                        size="13pt"
                        weight="semibold"
                        align="left"
                      >
                        {i18n.t(i18n.l.points.points.earn_points_for_referring)}
                      </Text>
                    </Inset>
                  </Stack>
                  <Separator color="separatorTertiary" thickness={1} />
                </>
              )}
              <Stack space="16px">
                <Inset left="4px">
                  <Text color="label" size="20pt" weight="heavy">
                    {i18n.t(i18n.l.points.points.leaderboard)}
                  </Text>
                </Inset>
                {canDisplayCurrentRank ? (
                  <Box
                    background="surfaceSecondaryElevated"
                    shadow="12px"
                    as={LinearGradient}
                    style={{ padding: 1.5, borderRadius: 18 }}
                    colors={[
                      '#31BCC4',
                      '#57EA5F',
                      '#F0D83F',
                      '#DF5337',
                      '#B756A7',
                    ]}
                    useAngle={true}
                    angle={-15}
                    angleCenter={{ x: 0.5, y: 0.5 }}
                  >
                    <Box
                      background="surfaceSecondaryElevated"
                      width="full"
                      height={{ custom: 48 }}
                      borderRadius={18}
                      flexDirection="row"
                      paddingHorizontal="20px"
                      justifyContent="space-between"
                      alignItems="center"
                    >
                      <Box style={{ maxWidth: 220 }}>
                        <Text
                          color="label"
                          size="17pt"
                          weight="heavy"
                          numberOfLines={1}
                          ellipsizeMode="middle"
                        >
                          {accountENS
                            ? accountENS
                            : formatAddress(accountAddress, 4, 5)}
                        </Text>
                      </Box>
                      <Text color="label" size="17pt" weight="heavy">
                        {`#${rank.toLocaleString('en-US')}`}
                      </Text>
                    </Box>
                  </Box>
                ) : (
                  <Skeleton width={deviceWidth - 40} height={51} />
                )}
                {canDisplayLeaderboard ? (
                  <Box
                    background="surfaceSecondaryElevated"
                    borderRadius={18}
                    shadow="12px"
                  >
                    <Stack
                      separator={
                        <Separator color="separatorTertiary" thickness={1} />
                      }
                    >
                      {data?.points?.leaderboard?.accounts
                        ?.slice(0, 100)
                        ?.map((account, index) => (
                          <LeaderboardRow
                            address={account.address}
                            ens={account.ens}
                            avatarURL={account.avatarURL}
                            points={account.earnings.total}
                            rank={index + 1}
                            key={account.address}
                          />
                        ))}
                    </Stack>
                  </Box>
                ) : (
                  <Skeleton height={400} width={deviceWidth - 40} />
                )}
              </Stack>
            </Stack>
          </Inset>
        ) : (
          <Box
            alignItems="center"
            justifyContent="center"
            height="full"
            width="full"
          >
            <Text
              size="17pt"
              weight="bold"
              align="center"
              color="labelTertiary"
            >
              {i18n.t(i18n.l.points.points.error)}
            </Text>
          </Box>
        )}
      </ScrollView>
      <ToastPositionContainer>
        <Toast
          isVisible={isToastActive}
          text={`􀁣 ${i18n.t(i18n.l.points.points.referral_code_copied)}`}
        />
      </ToastPositionContainer>
    </Box>
  );
}<|MERGE_RESOLUTION|>--- conflicted
+++ resolved
@@ -244,17 +244,11 @@
                     <InfoCard
                       // onPress={() => {}}
                       title={i18n.t(i18n.l.points.points.your_rank)}
-<<<<<<< HEAD
-                      mainText={`#${data?.points?.user?.stats?.position?.current.toLocaleString(
-                        'en-US'
-                      )}`}
-=======
                       mainText={`#${
                         rank >= 1_000_000
                           ? abbreviateNumber(rank, 2)
                           : rank.toLocaleString('en-US')
                       }`}
->>>>>>> b0d8a263
                       icon="􀉬"
                       subtitle={i18n.t(i18n.l.points.points.out_of_x, {
                         totalUsers:
