--- conflicted
+++ resolved
@@ -43,9 +43,6 @@
 import { useTheme } from '@/theme';
 import { queryClient } from '@/react-query';
 
-const REFERRAL_VALIDATION_ADDRESS =
-  '0x2e67869829c734ac13723A138a952F7A8B56e774'; // can be valid address
-
 export type ReferralContentParams = {
   walletType?: 'new' | 'existing';
 };
@@ -85,10 +82,7 @@
   const textInputRef = React.useRef<TextInput>(null);
 
   const validateReferralCode = useCallback(async (code: string) => {
-<<<<<<< HEAD
-=======
     if (code.length !== 6) return;
->>>>>>> 89be3bb1
     const res = await metadataPOSTClient.validateReferral({
       code,
     });
@@ -101,11 +95,7 @@
         haptics.notificationError();
       } else {
         logger.error(new RainbowError('Error validating referral code'), {
-<<<<<<< HEAD
-          code,
-=======
           referralCode: code,
->>>>>>> 89be3bb1
         });
         Alert.alert(i18n.t(i18n.l.points.referral.error));
       }
@@ -225,11 +215,7 @@
       if (formattedCode.length !== 7) {
         setStatus('incomplete');
       } else {
-<<<<<<< HEAD
-        validateReferralCode(text.replace('-', ''));
-=======
         validateReferralCode(rawCode);
->>>>>>> 89be3bb1
       }
     },
     [referralCodeDisplay.length, validateReferralCode]
