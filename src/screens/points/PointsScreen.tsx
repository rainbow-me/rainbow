import React, { useEffect } from 'react';
import { Page } from '@/components/layout';
import { Navbar } from '@/components/navbar/Navbar';
import Routes from '@/navigation/routesNames';
import { useNavigation } from '@/navigation';
import { Box } from '@/design-system';
import { useAccountProfile } from '@/hooks';
import { POINTS, useExperimentalFlag } from '@/config';
import config from '@/model/config';
import { ContactAvatar } from '@/components/contacts';
import ImageAvatar from '@/components/contacts/ImageAvatar';
import { ButtonPressAnimation } from '@/components/animations';
import * as i18n from '@/languages';
import { usePoints, usePointsReferralCode } from '@/resources/points';
import PointsContent from './content/PointsContent';
import PlaceholderContent from './content/PlaceholderContent';
import { createMaterialTopTabNavigator } from '@react-navigation/material-top-tabs';
import { deviceUtils } from '@/utils';
import ClaimContent from './content/ClaimContent';
import ReferralContent from './content/ReferralContent';
import { PointsErrorType } from '@/graphql/__generated__/metadataPOST';
import { delay } from '@/utils/delay';
import { WrappedAlert as Alert } from '@/helpers/alert';

import { WrappedAlert as Alert } from '@/helpers/alert';
import { RouteProp, useRoute } from '@react-navigation/native';
import { delay } from '@/utils/delay';

export const POINTS_ROUTES = {
  CLAIM_CONTENT: 'ClaimContent',
  REFERRAL_CONTENT: 'ReferralContent',
};

export type PointsScreenParams = {
  referralCode?: string;
  deeplinkId?: string;
};

export type RouteParams = {
  PointsScreenParams: PointsScreenParams;
};

const Swipe = createMaterialTopTabNavigator();

export default function PointsScreen() {
  const { params } = useRoute<RouteProp<RouteParams, 'PointsScreenParams'>>();
  const {
    accountAddress,
    accountImage,
    accountColor,
    accountSymbol,
  } = useAccountProfile();
  const pointsFullyEnabled =
    useExperimentalFlag(POINTS) || config.points_fully_enabled;
  const { navigate } = useNavigation();
  const { data } = usePoints({
    walletAddress: accountAddress,
  });
  const {
    data: referralCode,
    refetch: resetReferralCode,
  } = usePointsReferralCode();

  const isOnboarded =
    data?.points?.error?.type !== PointsErrorType.NonExistingUser;

  useEffect(() => {
<<<<<<< HEAD
    if (params?.referralCode && pointsFullyEnabled) {
      if (!isOnboarded) {
        navigate(POINTS_ROUTES.REFERRAL_CONTENT, {
          externalReferralCode: params?.referralCode,
        });
      } else {
        delay(1000).then(() => {
          Alert.alert(i18n.t(i18n.l.points.points.already_claimed_points));
        });
      }
    }
  }, [isOnboarded, navigate, params?.referralCode, pointsFullyEnabled]);
=======
    if (referralCode && pointsFullyEnabled) {
      navigate(Routes.POINTS_SCREEN);
      delay(700)
        .then(() => {
          if (!isOnboarded) {
            navigate(POINTS_ROUTES.REFERRAL_CONTENT);
          } else {
            Alert.alert(i18n.t(i18n.l.points.points.already_claimed_points));
          }
        })
        .then(() => resetReferralCode());
    }
  }, [
    data,
    isOnboarded,
    navigate,
    pointsFullyEnabled,
    referralCode,
    resetReferralCode,
  ]);
>>>>>>> 2e798ea1

  return (
    <Box as={Page} flex={1} height="full" testID="points-screen" width="full">
      <Navbar
        hasStatusBarInset
        leftComponent={
          pointsFullyEnabled && (
            <ButtonPressAnimation
              onPress={() => navigate(Routes.CHANGE_WALLET_SHEET)}
              scaleTo={0.8}
              overflowMargin={50}
            >
              {accountImage ? (
                <ImageAvatar
                  image={accountImage}
                  marginRight={10}
                  size="header"
                />
              ) : (
                <ContactAvatar
                  color={accountColor}
                  marginRight={10}
                  size="small"
                  value={accountSymbol}
                />
              )}
            </ButtonPressAnimation>
          )
        }
        title={i18n.t(i18n.l.account.tab_points)}
      />
      {/* eslint-disable-next-line no-nested-ternary */}
      {pointsFullyEnabled ? (
        isOnboarded ? (
          <PointsContent />
        ) : (
          <Swipe.Navigator
            backBehavior="history"
            initialLayout={deviceUtils.dimensions}
            initialRouteName={POINTS_ROUTES.CLAIM_CONTENT}
            screenOptions={{ swipeEnabled: false }}
            tabBarPosition="bottom"
            tabBar={() => null}
          >
            <Swipe.Screen
              component={ClaimContent}
              name={POINTS_ROUTES.CLAIM_CONTENT}
            />
            <Swipe.Screen
              component={ReferralContent}
              name={POINTS_ROUTES.REFERRAL_CONTENT}
            />
          </Swipe.Navigator>
        )
      ) : (
        <PlaceholderContent />
      )}
    </Box>
  );
}<|MERGE_RESOLUTION|>--- conflicted
+++ resolved
@@ -11,7 +11,7 @@
 import ImageAvatar from '@/components/contacts/ImageAvatar';
 import { ButtonPressAnimation } from '@/components/animations';
 import * as i18n from '@/languages';
-import { usePoints, usePointsReferralCode } from '@/resources/points';
+import { usePoints } from '@/resources/points';
 import PointsContent from './content/PointsContent';
 import PlaceholderContent from './content/PlaceholderContent';
 import { createMaterialTopTabNavigator } from '@react-navigation/material-top-tabs';
@@ -21,10 +21,7 @@
 import { PointsErrorType } from '@/graphql/__generated__/metadataPOST';
 import { delay } from '@/utils/delay';
 import { WrappedAlert as Alert } from '@/helpers/alert';
-
-import { WrappedAlert as Alert } from '@/helpers/alert';
 import { RouteProp, useRoute } from '@react-navigation/native';
-import { delay } from '@/utils/delay';
 
 export const POINTS_ROUTES = {
   CLAIM_CONTENT: 'ClaimContent',
@@ -56,16 +53,11 @@
   const { data } = usePoints({
     walletAddress: accountAddress,
   });
-  const {
-    data: referralCode,
-    refetch: resetReferralCode,
-  } = usePointsReferralCode();
 
   const isOnboarded =
     data?.points?.error?.type !== PointsErrorType.NonExistingUser;
 
   useEffect(() => {
-<<<<<<< HEAD
     if (params?.referralCode && pointsFullyEnabled) {
       if (!isOnboarded) {
         navigate(POINTS_ROUTES.REFERRAL_CONTENT, {
@@ -78,28 +70,6 @@
       }
     }
   }, [isOnboarded, navigate, params?.referralCode, pointsFullyEnabled]);
-=======
-    if (referralCode && pointsFullyEnabled) {
-      navigate(Routes.POINTS_SCREEN);
-      delay(700)
-        .then(() => {
-          if (!isOnboarded) {
-            navigate(POINTS_ROUTES.REFERRAL_CONTENT);
-          } else {
-            Alert.alert(i18n.t(i18n.l.points.points.already_claimed_points));
-          }
-        })
-        .then(() => resetReferralCode());
-    }
-  }, [
-    data,
-    isOnboarded,
-    navigate,
-    pointsFullyEnabled,
-    referralCode,
-    resetReferralCode,
-  ]);
->>>>>>> 2e798ea1
 
   return (
     <Box as={Page} flex={1} height="full" testID="points-screen" width="full">
