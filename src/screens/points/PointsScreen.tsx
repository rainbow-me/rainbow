import React, { useEffect } from 'react';
import { Page } from '@/components/layout';
import { Navbar } from '@/components/navbar/Navbar';
import Routes from '@/navigation/routesNames';
import { useNavigation } from '@/navigation';
import { Box } from '@/design-system';
import { useAccountProfile } from '@/hooks';
import { POINTS, POINTS_NOTIFICATIONS_TOGGLE, useExperimentalFlag } from '@/config';
import { ContactAvatar } from '@/components/contacts';
import ImageAvatar from '@/components/contacts/ImageAvatar';
import { ButtonPressAnimation } from '@/components/animations';
import * as i18n from '@/languages';
import { usePoints, usePointsReferralCode } from '@/resources/points';
import PointsContent from './content/PointsContent';
import PlaceholderContent from './content/PlaceholderContent';
import { createMaterialTopTabNavigator } from '@react-navigation/material-top-tabs';
import { deviceUtils } from '@/utils';
import ClaimContent from './content/ClaimContent';
import ReferralContent from './content/ReferralContent';
import { PointsErrorType } from '@/graphql/__generated__/metadataPOST';
import { delay } from '@/utils/delay';
import { WrappedAlert as Alert } from '@/helpers/alert';
import { useRemoteConfig } from '@/model/remoteConfig';
import { IS_TEST } from '@/env';
import { NotificationToggleContextMenu } from './components/NotificationToggleContextMenu';
import { TAB_BAR_HEIGHT } from '@/navigation/SwipeNavigator';

export const POINTS_ROUTES = {
  CLAIM_CONTENT: 'ClaimContent',
  REFERRAL_CONTENT: 'ReferralContent',
};

const Swipe = createMaterialTopTabNavigator();
const EmptyTabBar = () => <></>;

export default function PointsScreen() {
  const { accountAddress, accountImage, accountColor, accountSymbol } = useAccountProfile();
  const { points_enabled, points_notifications_toggle } = useRemoteConfig();
  const pointsEnabled = useExperimentalFlag(POINTS) || points_enabled || IS_TEST;
  const pointsNotificationsToggleEnabled = useExperimentalFlag(POINTS_NOTIFICATIONS_TOGGLE) || points_notifications_toggle;
  const { navigate } = useNavigation();
  const { data } = usePoints({
    walletAddress: accountAddress,
  });
  const { data: referralCode, refetch: resetReferralCode } = usePointsReferralCode();

  const isOnboarded = data?.points?.error?.type !== PointsErrorType.NonExistingUser;

  useEffect(() => {
    if (referralCode && pointsEnabled) {
      navigate(Routes.POINTS_SCREEN);
      delay(700)
        .then(() => {
          if (!isOnboarded) {
            navigate(POINTS_ROUTES.REFERRAL_CONTENT);
          } else {
            Alert.alert(i18n.t(i18n.l.points.points.already_claimed_points));
          }
        })
        .then(() => resetReferralCode());
    }
  }, [data, isOnboarded, navigate, pointsEnabled, referralCode, resetReferralCode]);

  return (
    <Box as={Page} flex={1} height="full" testID="points-screen" width="full">
      <Navbar
        hasStatusBarInset
        leftComponent={
          pointsEnabled && (
            <ButtonPressAnimation onPress={() => navigate(Routes.CHANGE_WALLET_SHEET)} scaleTo={0.8} overflowMargin={50}>
              {accountImage ? (
                <ImageAvatar image={accountImage} marginRight={10} size="header" />
              ) : (
                <ContactAvatar color={accountColor} marginRight={10} size="small" value={accountSymbol} />
              )}
            </ButtonPressAnimation>
          )
        }
        rightComponent={pointsNotificationsToggleEnabled ? <NotificationToggleContextMenu /> : undefined}
        title={i18n.t(i18n.l.account.tab_points)}
      />
      {/* eslint-disable-next-line no-nested-ternary */}
      {pointsEnabled ? (
        isOnboarded ? (
          <PointsContent />
        ) : (
          <Swipe.Navigator
            backBehavior="history"
            initialLayout={deviceUtils.dimensions}
            initialRouteName={POINTS_ROUTES.CLAIM_CONTENT}
            sceneContainerStyle={{ overflow: 'visible' }}
            screenOptions={{ lazy: true, swipeEnabled: false }}
            style={{ paddingBottom: TAB_BAR_HEIGHT, paddingTop: 44 }}
            tabBarPosition="bottom"
<<<<<<< HEAD
=======
            tabBar={EmptyTabBar}
>>>>>>> 78c54077
          >
            <Swipe.Screen component={ClaimContent} name={POINTS_ROUTES.CLAIM_CONTENT} />
            <Swipe.Screen component={ReferralContent} name={POINTS_ROUTES.REFERRAL_CONTENT} />
          </Swipe.Navigator>
        )
      ) : (
        <PlaceholderContent />
      )}
    </Box>
  );
}<|MERGE_RESOLUTION|>--- conflicted
+++ resolved
@@ -92,10 +92,7 @@
             screenOptions={{ lazy: true, swipeEnabled: false }}
             style={{ paddingBottom: TAB_BAR_HEIGHT, paddingTop: 44 }}
             tabBarPosition="bottom"
-<<<<<<< HEAD
-=======
             tabBar={EmptyTabBar}
->>>>>>> 78c54077
           >
             <Swipe.Screen component={ClaimContent} name={POINTS_ROUTES.CLAIM_CONTENT} />
             <Swipe.Screen component={ReferralContent} name={POINTS_ROUTES.REFERRAL_CONTENT} />
