import React, { useCallback, useMemo, useState } from 'react';
import Animated, { useAnimatedStyle, withTiming } from 'react-native-reanimated';
import { SmoothPager, usePagerNavigation } from '@/components/SmoothPager/SmoothPager';
import { Bleed, Box, Text, TextShadow, globalColors, useBackgroundColor, useColorMode } from '@/design-system';
import * as i18n from '@/languages';
import { ListHeader, ListPanel, Panel, TapToDismiss, controlPanelStyles } from '@/components/SmoothPager/ListPanel';
import { ChainImage } from '@/components/coin-icon/ChainImage';
import { ChainId, ChainNameDisplay } from '@/__swaps__/types/chains';
import ethereumUtils, { getNetworkFromChainId, useNativeAssetForNetwork } from '@/utils/ethereumUtils';
import { useAccountAccentColor, useAccountProfile, useAccountSettings } from '@/hooks';
import { safeAreaInsetValues } from '@/utils';
import { NanoXDeviceAnimation } from '@/screens/hardware-wallets/components/NanoXDeviceAnimation';
import { EthRewardsCoinIcon } from '../content/PointsContent';
import { Alert, View } from 'react-native';
import { IS_IOS } from '@/env';
import { PointsErrorType } from '@/graphql/__generated__/metadata';
import { useMutation } from '@tanstack/react-query';
import { invalidatePointsQuery, usePoints } from '@/resources/points';
import { convertAmountAndPriceToNativeDisplay, convertRawAmountToBalance } from '@/helpers/utilities';
import { Network } from '@/helpers';
import { ButtonPressAnimation } from '@/components/animations';
import { DEVICE_WIDTH } from '@/utils/deviceUtils';
import { NeonRainbowButtonMask } from '../components/NeonRainbowButtonMask';
import MaskedView from '@react-native-masked-view/masked-view';
import { TIMING_CONFIGS } from '@/components/animations/animationConfigs';
import ImageAvatar from '@/components/contacts/ImageAvatar';
import { ContactAvatar } from '@/components/contacts';
import { useNavigation } from '@/navigation';
<<<<<<< HEAD
import { RapSwapActionParameters } from '@/raps/references';
import { walletExecuteRap } from '@/raps/execute';
import { ParsedAsset } from '@/__swaps__/types/assets';
import { chainNameFromChainId } from '@/__swaps__/utils/chains';
import { loadWallet } from '@/model/wallet';
import { getProviderForNetwork } from '@/handlers/web3';
import { LegacyTransactionGasParamAmounts, TransactionGasParamAmounts } from '@/entities';
import { getGasSettingsBySpeed } from '@/__swaps__/screens/Swap/hooks/useSelectedGas';
import { useMeteorologySuggestions } from '@/__swaps__/utils/meteorology';
=======
import { AnimatedSpinner } from '@/components/animations/AnimatedSpinner';
>>>>>>> 11d2b46a

type ClaimStatus = 'idle' | 'claiming' | 'success' | PointsErrorType | 'error';
type ClaimNetwork = '10' | '8453' | '7777777';

const CLAIM_NETWORKS = [ChainId.base, ChainId.optimism, ChainId.zora];

const PAGES = {
  CHOOSE_CLAIM_NETWORK: 'choose-claim-network',
  CLAIMING_REWARDS: 'claiming-rewards',
};

export const ClaimRewardsPanel = () => {
  const { goBack, goToPage, ref } = usePagerNavigation();

  const [claimStatus, setClaimStatus] = useState<ClaimStatus>('idle');
  const [selectedNetwork, setSelectedNetwork] = useState<ClaimNetwork>();

  const chainId = selectedNetwork ? (parseInt(selectedNetwork) as ChainId) : undefined;

  return (
    <>
      <Box style={[controlPanelStyles.panelContainer, { bottom: Math.max(safeAreaInsetValues.bottom + 5, 8) }]}>
        <SmoothPager enableSwipeToGoBack={claimStatus === 'idle'} initialPage={PAGES.CHOOSE_CLAIM_NETWORK} ref={ref}>
          <SmoothPager.Page
            component={<ChooseClaimNetwork goBack={goBack} goToPage={goToPage} selectNetwork={setSelectedNetwork} />}
            id={PAGES.CHOOSE_CLAIM_NETWORK}
          />
          <SmoothPager.Page
            component={<ClaimingRewards chainId={chainId} claimStatus={claimStatus} goBack={goBack} setClaimStatus={setClaimStatus} />}
            id={PAGES.CLAIMING_REWARDS}
          />
        </SmoothPager>
      </Box>
      <TapToDismiss />
    </>
  );
};

const NETWORK_LIST_ITEMS = CLAIM_NETWORKS.map(chainId => {
  return {
    IconComponent: <ChainImage chain={getNetworkFromChainId(chainId)} size={36} />,
    label: ChainNameDisplay[chainId],
    uniqueId: chainId.toString(),
    selected: false,
  };
});

const ChooseClaimNetwork = ({
  goBack,
  goToPage,
  selectNetwork,
}: {
  goBack: () => void;
  goToPage: (id: string) => void;
  selectNetwork: (network: ClaimNetwork) => void;
}) => {
  const { highContrastAccentColor } = useAccountAccentColor();
<<<<<<< HEAD

  const networkListItems = useMemo(() => {
    const claimFees = {
      [ChainId.base]: i18n.t(i18n.l.points.points.has_bridge_fee),
      [ChainId.optimism]: i18n.t(i18n.l.points.points.free_to_claim),
      [ChainId.zora]: i18n.t(i18n.l.points.points.has_bridge_fee),
    };

    return CLAIM_NETWORKS.map(chainId => {
      return {
        IconComponent: <ChainImage chain={getNetworkFromChainId(chainId)} size={36} />,
        label: ChainNameDisplay[chainId],
        secondaryLabel: claimFees[chainId],
        uniqueId: chainId.toString(),
        selected: false,
      };
    });
  }, []);
=======
  const { isDarkMode } = useColorMode();
>>>>>>> 11d2b46a

  const handleOnSelect = useCallback(
    (selectedItemId: string) => {
      selectNetwork(selectedItemId as ClaimNetwork);
      goToPage(PAGES.CLAIMING_REWARDS);
    },
    [goToPage, selectNetwork]
  );

  return (
    <ListPanel
      TitleComponent={
        <TextShadow shadowOpacity={0.3}>
          <Text align="center" color={{ custom: highContrastAccentColor }} size="20pt" weight="heavy">
            {i18n.t(i18n.l.points.points.choose_claim_network)}
          </Text>
        </TextShadow>
      }
      disableSelectedStyle
      goBack={goBack}
      items={NETWORK_LIST_ITEMS}
      onSelect={handleOnSelect}
      pageTitle={i18n.t(i18n.l.points.points.choose_claim_network)}
      renderLabelComponent={label => (
        <TextShadow shadowOpacity={0.3}>
          <Text color="label" size="17pt" weight={isDarkMode ? 'bold' : 'heavy'}>
            {label}
          </Text>
        </TextShadow>
      )}
      scrollViewProps={{ scrollEnabled: false }}
      showBackButton={false}
    />
  );
};

const CLAIMING_STEP_HEIGHT = 280;

const ClaimingRewards = ({
  chainId,
  claimStatus,
  goBack,
  setClaimStatus,
}: {
  chainId: ChainId | undefined;
  claimStatus: ClaimStatus;
  goBack: () => void;
  setClaimStatus: React.Dispatch<React.SetStateAction<ClaimStatus>>;
}) => {
  const { accountAddress: address, accountImage, accountColor, accountSymbol } = useAccountProfile();
  const { nativeCurrency: currency } = useAccountSettings();
  const { highContrastAccentColor } = useAccountAccentColor();
  const { isDarkMode } = useColorMode();
  const { goBack: closeClaimPanel } = useNavigation();
  const { data: points, refetch } = usePoints({ walletAddress: address });
  const { data: meteorologyData } = useMeteorologySuggestions({
    chainId: ChainId.optimism,
    enabled: true,
  });

  const green = useBackgroundColor('green');

  const rewards = points?.points?.user?.rewards;
  const { claimable } = rewards || {};
  const claimableBalance = convertRawAmountToBalance(claimable || '0', {
    decimals: 18,
    symbol: 'ETH',
  });
  const eth = useNativeAssetForNetwork(Network.mainnet);
  const unclaimedRewardsNativeCurrency = convertAmountAndPriceToNativeDisplay(
    claimableBalance.amount,
    eth?.price?.value || 0,
    currency
  )?.display;

  // ⚠️ TODO: This should be reworked, but this temporarily addresses an issue where the claimable amount visible
  // in the panel would drop to 0 as soon as the claim transaction completed.
  const initialClaimableAmounts = useMemo(
    () => ({
      eth: claimableBalance.display,
      nativeCurrency: unclaimedRewardsNativeCurrency,
    }),
    // eslint-disable-next-line react-hooks/exhaustive-deps
    [chainId]
  );

  const { mutate: claimRewards } = useMutation<{
    nonce: number | null;
  }>({
    mutationFn: async () => {
      // Fetch the native asset from the origin chain
      const opEth_ = await ethereumUtils.getNativeAssetForNetwork(getNetworkFromChainId(ChainId.optimism));
      const opEth = {
        ...opEth_,
        chainName: chainNameFromChainId(ChainId.optimism),
      };

      // fetch the native asset from the destination chain
      let destinationEth_;
      if (chainId === ChainId.base) {
        destinationEth_ = await ethereumUtils.getNativeAssetForNetwork(getNetworkFromChainId(ChainId.base));
      } else if (chainId === ChainId.zora) {
        destinationEth_ = await ethereumUtils.getNativeAssetForNetwork(getNetworkFromChainId(ChainId.zora));
      } else {
        destinationEth_ = opEth;
      }

      // Add missing properties to match types
      const destinationEth = {
        ...destinationEth_,
        chainName: chainNameFromChainId(chainId as ChainId),
      };

      const selectedGas = {
        maxBaseFee: meteorologyData?.fast.maxBaseFee,
        maxPriorityFee: meteorologyData?.fast.maxPriorityFee,
      };

      let gasParams: TransactionGasParamAmounts | LegacyTransactionGasParamAmounts = {} as
        | TransactionGasParamAmounts
        | LegacyTransactionGasParamAmounts;

      gasParams = {
        maxFeePerGas: selectedGas?.maxBaseFee as string,
        maxPriorityFeePerGas: selectedGas?.maxPriorityFee as string,
      };
      const gasFeeParamsBySpeed = getGasSettingsBySpeed(ChainId.optimism);

      const actionParams = {
        address,
        toChainId: chainId,
        sellAmount: claimable as string,
        chainId: ChainId.optimism,
        assetToSell: opEth as ParsedAsset,
        assetToBuy: destinationEth as ParsedAsset,
        quote: undefined,
        // @ts-expect-error - collision between old gas types and new
        gasFeeParamsBySpeed,
        gasParams,
      } satisfies RapSwapActionParameters<'claimBridge'>;

      const provider = await getProviderForNetwork(Network.optimism);
      const wallet = await loadWallet(address, false, provider);
      if (!wallet) {
        Alert.alert(i18n.t(i18n.l.swap.unable_to_load_wallet));
        return { nonce: null };
      }

      try {
        const { errorMessage, nonce: bridgeNonce } = await walletExecuteRap(
          wallet,
          'claimBridge',
          // @ts-expect-error - collision between old gas types and new
          actionParams
        );

        if (errorMessage) {
          setClaimStatus('error');
          return { nonce: null };
        }

        if (typeof bridgeNonce === 'number' && bridgeNonce >= 0) {
          // clear and refresh claim data so available claim UI disappears
          invalidatePointsQuery(address);
          refetch();
          return { nonce: bridgeNonce };
        } else {
          setClaimStatus('error');
          return { nonce: null };
        }
      } catch (e) {
        setClaimStatus('error');
        return { nonce: null };
      }
    },
    onSuccess: async ({ nonce }: { nonce: number | null }) => {
      if (typeof nonce === 'number' && nonce >= 0) {
        setClaimStatus('success');
      }
    },
  });

  const panelTitle = useMemo(() => {
    switch (claimStatus) {
      case 'idle':
        return i18n.t(i18n.l.points.points.claim_on_network, {
          network: chainId ? ChainNameDisplay[chainId] : '',
        });
      case 'claiming':
        return i18n.t(i18n.l.points.points.claiming_on_network, {
          network: chainId ? ChainNameDisplay[chainId] : '',
        });
      case 'success':
        return i18n.t(i18n.l.points.points.claimed_on_network, {
          network: chainId ? ChainNameDisplay[chainId] : '',
        });
    }
  }, [chainId, claimStatus]);

  const claimableAmountStyle = useAnimatedStyle(() => {
    return {
      transform: [
        {
          translateY: withTiming(claimStatus === 'idle' || claimStatus === 'success' ? -12 : 12, TIMING_CONFIGS.slowFadeConfig),
        },
      ],
    };
  });

  const claimButtonStyle = useAnimatedStyle(() => {
    const shouldDisplay = claimStatus === 'idle' || claimStatus === 'success';
    return {
      opacity: withTiming(shouldDisplay ? 1 : 0, TIMING_CONFIGS.slowFadeConfig),
      pointerEvents: shouldDisplay ? 'auto' : 'none',
    };
  });

  const panelAvatarStyle = useAnimatedStyle(() => {
    const shouldDisplay = claimStatus === 'idle';
    return {
      opacity: withTiming(shouldDisplay ? 1 : 0, TIMING_CONFIGS.slowFadeConfig),
    };
  });

  return (
    <Panel>
      <ListHeader
        BackButtonComponent={
          <TextShadow shadowOpacity={0.3}>
            <Text
              align="center"
              color={claimStatus === 'success' ? 'green' : { custom: highContrastAccentColor }}
              size="icon 20px"
              weight="bold"
            >
              􀆉
            </Text>
          </TextShadow>
        }
        RightComponent={
          <Animated.View style={[panelAvatarStyle, { height: 20, width: 20 }]}>
            {accountImage ? (
              <ImageAvatar image={accountImage} marginRight={10} size="smaller" />
            ) : (
              <ContactAvatar color={accountColor} marginRight={10} size="smaller" value={accountSymbol} />
            )}
          </Animated.View>
        }
        TitleComponent={
          <Box alignItems="center" flexDirection="row" gap={claimStatus === 'claiming' ? 8 : 6} justifyContent="center">
            {claimStatus === 'claiming' && (
              <AnimatedSpinner
                color={highContrastAccentColor}
                isLoading
                requireSrc={require('@/assets/spinner.png')}
                scaleInFrom={0.4}
                size={17}
              />
            )}
            {claimStatus === 'success' && (
              <TextShadow shadowOpacity={0.3}>
                <Text align="center" color="green" size="icon 17px" weight="heavy">
                  􀁣
                </Text>
              </TextShadow>
            )}
            <TextShadow shadowOpacity={0.3}>
              <Text
                align="center"
                color={claimStatus === 'success' ? 'green' : { custom: highContrastAccentColor }}
                size="20pt"
                weight="heavy"
              >
                {panelTitle}
              </Text>
            </TextShadow>
          </Box>
        }
        goBack={goBack}
        showBackButton={claimStatus === 'idle'}
      />
      <Box
        alignItems="center"
        flexDirection="row"
        gap={8}
        height={{ custom: CLAIMING_STEP_HEIGHT }}
        justifyContent="center"
        style={{ zIndex: -1 }}
      >
        <NanoXDeviceAnimation
          CenterComponent={
            <Box alignItems="center" height={{ custom: CLAIMING_STEP_HEIGHT - 24 }} justifyContent="space-around">
              <Box
                alignItems="center"
                as={Animated.View}
                gap={28}
                height={{ custom: CLAIMING_STEP_HEIGHT - 24 }}
                justifyContent="center"
                style={claimableAmountStyle}
              >
                <Box alignItems="center" flexDirection="row" gap={8} justifyContent="center">
                  <Bleed vertical="8px">
                    <View
                      style={
                        IS_IOS && isDarkMode
                          ? {
                              shadowColor: globalColors.grey100,
                              shadowOpacity: 0.2,
                              shadowOffset: { height: 4, width: 0 },
                              shadowRadius: 6,
                            }
                          : {}
                      }
                    >
                      <EthRewardsCoinIcon animatedBorder />
                    </View>
                  </Bleed>
                  <TextShadow blur={12} color={globalColors.grey100} shadowOpacity={0.1} y={4}>
                    <Text align="center" color="label" size="44pt" weight="black">
                      {initialClaimableAmounts.nativeCurrency}
                    </Text>
                  </TextShadow>
                </Box>
                <TextShadow
                  color={claimStatus === 'success' ? globalColors.grey100 : undefined}
                  shadowOpacity={claimStatus === 'success' ? 0.2 : 0.3}
                >
                  <Text
                    align="center"
                    color={claimStatus === 'success' ? 'green' : { custom: highContrastAccentColor }}
                    size="20pt"
                    weight="black"
                  >
                    {initialClaimableAmounts.eth}
                  </Text>
                </TextShadow>
              </Box>
              <Animated.View style={claimButtonStyle}>
                <ButtonPressAnimation
                  onPress={() => {
                    if (claimStatus === 'idle') {
                      // Almost impossible to reach here since gas prices load immediately
                      // but in that case I'm disabling the action temporarily to prevent
                      // any issues that might arise from the gas prices not being loaded
                      if (!meteorologyData) return;

                      setClaimStatus('claiming');
                      claimRewards();
                    } else if (claimStatus === 'success') {
                      closeClaimPanel();
                    }
                  }}
                  scaleTo={0.925}
                  style={{
                    alignItems: 'center',
                    alignSelf: 'center',
                    bottom: 10,
                    left: 0,
                    height: 80,
                    justifyContent: 'center',
                    marginVertical: -12,
                    paddingVertical: 12,
                    pointerEvents: 'box-only',
                    width: DEVICE_WIDTH - 28 * 2,
                  }}
                >
                  <MaskedView
                    maskElement={
                      <NeonRainbowButtonMask
                        borderRadius={22}
                        label={claimStatus === 'success' ? i18n.t(i18n.l.button.done) : i18n.t(i18n.l.points.points.claim_rewards)}
                        width={DEVICE_WIDTH - 28 * 2}
                      />
                    }
                    style={{
                      alignItems: 'center',
                      justifyContent: 'center',
                      overflow: 'visible',
                      width: DEVICE_WIDTH,
                    }}
                  >
                    <Bleed vertical={{ custom: 116 }}>
                      <Box
                        style={{
                          backgroundColor: claimStatus === 'success' ? green : highContrastAccentColor,
                          height: 116 + 56 + 116,
                          width: DEVICE_WIDTH,
                        }}
                      />
                    </Bleed>
                  </MaskedView>
                </ButtonPressAnimation>
              </Animated.View>
            </Box>
          }
          backgroundColor={isDarkMode ? '#191A1C' : globalColors.white100}
          blur={isDarkMode ? 32 : 64}
          centerComponentStyle={{ height: CLAIMING_STEP_HEIGHT, left: 0, right: 0, top: 0 }}
          circleColors={['#B2348C', '#FF6040', '#FFFF00', '#34FF3B', '#24D2FB', '#B2348C', '#FF6040', '#24D2FB']}
          duration={10000}
          isConnected={claimStatus === 'success'}
          movementFactor={1.75}
          opacity={(isDarkMode ? 0.4 : 1) * (claimStatus === 'success' ? 0.8 : 1)}
          showGridDots={false}
          state={claimStatus === 'idle' ? 'idle' : 'loading'}
          wrapperStyle={{ height: CLAIMING_STEP_HEIGHT, top: 0 }}
        />
      </Box>
    </Panel>
  );
};<|MERGE_RESOLUTION|>--- conflicted
+++ resolved
@@ -26,7 +26,6 @@
 import ImageAvatar from '@/components/contacts/ImageAvatar';
 import { ContactAvatar } from '@/components/contacts';
 import { useNavigation } from '@/navigation';
-<<<<<<< HEAD
 import { RapSwapActionParameters } from '@/raps/references';
 import { walletExecuteRap } from '@/raps/execute';
 import { ParsedAsset } from '@/__swaps__/types/assets';
@@ -36,9 +35,7 @@
 import { LegacyTransactionGasParamAmounts, TransactionGasParamAmounts } from '@/entities';
 import { getGasSettingsBySpeed } from '@/__swaps__/screens/Swap/hooks/useSelectedGas';
 import { useMeteorologySuggestions } from '@/__swaps__/utils/meteorology';
-=======
 import { AnimatedSpinner } from '@/components/animations/AnimatedSpinner';
->>>>>>> 11d2b46a
 
 type ClaimStatus = 'idle' | 'claiming' | 'success' | PointsErrorType | 'error';
 type ClaimNetwork = '10' | '8453' | '7777777';
@@ -96,28 +93,7 @@
   selectNetwork: (network: ClaimNetwork) => void;
 }) => {
   const { highContrastAccentColor } = useAccountAccentColor();
-<<<<<<< HEAD
-
-  const networkListItems = useMemo(() => {
-    const claimFees = {
-      [ChainId.base]: i18n.t(i18n.l.points.points.has_bridge_fee),
-      [ChainId.optimism]: i18n.t(i18n.l.points.points.free_to_claim),
-      [ChainId.zora]: i18n.t(i18n.l.points.points.has_bridge_fee),
-    };
-
-    return CLAIM_NETWORKS.map(chainId => {
-      return {
-        IconComponent: <ChainImage chain={getNetworkFromChainId(chainId)} size={36} />,
-        label: ChainNameDisplay[chainId],
-        secondaryLabel: claimFees[chainId],
-        uniqueId: chainId.toString(),
-        selected: false,
-      };
-    });
-  }, []);
-=======
   const { isDarkMode } = useColorMode();
->>>>>>> 11d2b46a
 
   const handleOnSelect = useCallback(
     (selectedItemId: string) => {
