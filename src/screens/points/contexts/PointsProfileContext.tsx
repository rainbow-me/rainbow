<<<<<<< HEAD
import { analytics } from '@/analytics';
=======
import React, { Dispatch, SetStateAction, createContext, useCallback, useContext, useEffect, useMemo, useState } from 'react';
import { noop } from 'lodash';
import Routes from '@/navigation/routesNames';
import { pointsQueryKey } from '@/resources/points';
import * as i18n from '@/languages';
import { RainbowPointsFlowSteps, buildTwitterIntentMessage } from '../constants';
import { OnboardPointsMutation, PointsOnboardingCategory, PointsErrorType } from '@/graphql/__generated__/metadataPOST';
import { WrappedAlert as Alert } from '@/helpers/alert';

>>>>>>> 08dbabd7
import { metadataPOSTClient } from '@/graphql';
import { OnboardPointsMutation, PointsErrorType, PointsOnboardingCategory } from '@/graphql/__generated__/metadataPOST';
import { getProvider } from '@/handlers/web3';
import { WrappedAlert as Alert } from '@/helpers/alert';
import * as i18n from '@/languages';
import { RainbowError, logger } from '@/logger';
import { loadWallet, signPersonalMessage } from '@/model/wallet';
import { useNavigation } from '@/navigation';
import Routes from '@/navigation/routesNames';
import { queryClient } from '@/react-query';
import { pointsQueryKey } from '@/resources/points';
import { ChainId } from '@/state/backendNetworks/types';
import { useAccountProfileInfo, useWalletsStore } from '@/state/wallets/walletsStore';
import { delay } from '@/utils/delay';
import { noop } from 'lodash';
import React, { Dispatch, SetStateAction, createContext, useCallback, useContext, useEffect, useState } from 'react';
import { RainbowPointsFlowSteps, buildTwitterIntentMessage } from '../constants';

type PointsProfileContext = {
  step: RainbowPointsFlowSteps;
  setStep: Dispatch<SetStateAction<RainbowPointsFlowSteps>>;
  profile: OnboardPointsMutation | undefined;
  setProfile: Dispatch<SetStateAction<OnboardPointsMutation | undefined>>;
  referralCode: string | undefined;
  setReferralCode: Dispatch<SetStateAction<string | undefined>>;
  deeplinked: boolean;
  setDeeplinked: Dispatch<SetStateAction<boolean>>;
  intent: string | undefined;
  animationKey: number;
  setAnimationKey: Dispatch<SetStateAction<number>>;

  signIn: () => Promise<void>;

  rainbowSwaps: PointsOnboardingCategory | undefined;
  metamaskSwaps: PointsOnboardingCategory | undefined;
  rainbowBridges: PointsOnboardingCategory | undefined;
  nftCollections: PointsOnboardingCategory | undefined;
  historicBalance: PointsOnboardingCategory | undefined;
  bonus: PointsOnboardingCategory | undefined;

  hasRetroActivePoints: number | undefined;
};

const enum PointsOnboardingCategoryType {
  RainbowSwaps = 'rainbow-swaps',
  MetamaskSwaps = 'metamask-swaps',
  RainbowBridges = 'rainbow-bridges',
  NFTCollections = 'nft-collections',
  HistoricBalance = 'historic-balance',
  Bonus = 'bonus',
}

const PointsProfileContext = createContext<PointsProfileContext>({
  step: RainbowPointsFlowSteps.Initialize,
  setStep: noop,
  profile: undefined,
  setProfile: noop,
  referralCode: undefined,
  setReferralCode: noop,
  deeplinked: false,
  setDeeplinked: noop,
  intent: undefined,
  animationKey: 0,
  setAnimationKey: noop,

  signIn: async () => void 0,

  // helpers
  rainbowSwaps: undefined,
  metamaskSwaps: undefined,
  rainbowBridges: undefined,
  nftCollections: undefined,
  historicBalance: undefined,
  bonus: undefined,
  hasRetroActivePoints: 0,
});

export const usePointsProfileContext = () => useContext(PointsProfileContext);

export const PointsProfileProvider = ({ children }: { children: React.ReactNode }) => {
  const { accountAddress } = useAccountProfileInfo();
  const isHardwareWallet = useWalletsStore(state => state.getIsHardwareWallet());
  const { navigate, goBack } = useNavigation();

  const [step, setStep] = useState<RainbowPointsFlowSteps>(RainbowPointsFlowSteps.Initialize);
  const [profile, setProfile] = useState<OnboardPointsMutation | undefined>();
  const [referralCode, setReferralCode] = useState<string>();
  const [deeplinked, setDeeplinked] = useState<boolean>(false);
  const [animationKey, setAnimationKey] = useState(0);

  const rainbowSwaps = profile?.onboardPoints?.user?.onboarding?.categories?.find(
    ({ type }) => type === PointsOnboardingCategoryType.RainbowSwaps
  );
  const metamaskSwaps = profile?.onboardPoints?.user?.onboarding?.categories?.find(
    ({ type }) => type === PointsOnboardingCategoryType.MetamaskSwaps
  );
  const rainbowBridges = profile?.onboardPoints?.user?.onboarding?.categories?.find(
    ({ type }) => type === PointsOnboardingCategoryType.RainbowBridges
  );
  const nftCollections = profile?.onboardPoints?.user?.onboarding?.categories?.find(
    ({ type }) => type === PointsOnboardingCategoryType.NFTCollections
  );
  const historicBalance = profile?.onboardPoints?.user?.onboarding?.categories?.find(
    ({ type }) => type === PointsOnboardingCategoryType.HistoricBalance
  );
  const bonus = profile?.onboardPoints?.user?.onboarding?.categories?.find(({ type }) => type === PointsOnboardingCategoryType.Bonus);

  const hasRetroActivePoints =
    rainbowSwaps?.earnings?.total ||
    metamaskSwaps?.earnings?.total ||
    rainbowBridges?.earnings?.total ||
    nftCollections?.earnings?.total ||
    historicBalance?.earnings?.total;

  const signIn = useCallback(async () => {
    analytics.track(analytics.event.pointsOnboardingScreenPressedSignInButton, {
      deeplinked,
      referralCode: !!referralCode,
      hardwareWallet: isHardwareWallet,
    });

    try {
      const challengeResponse = await metadataPOSTClient.getPointsOnboardChallenge({
        address: accountAddress,
        referral: referralCode,
      });
      const challenge = challengeResponse?.pointsOnboardChallenge;
      if (!challenge) {
        Alert.alert(i18n.t(i18n.l.points.console.generic_alert));
        throw new RainbowError('Points: Error getting onboard challenge');
      }
      const provider = getProvider({ chainId: ChainId.mainnet });
      const wallet = await loadWallet({ address: accountAddress, provider });
      if (!wallet) {
        Alert.alert(i18n.t(i18n.l.points.console.generic_alert));
        throw new RainbowError('Points: Error loading wallet');
      }
      const signatureResponse = await signPersonalMessage(challenge, provider, wallet);
      if (signatureResponse && isHardwareWallet) {
        goBack();
      }
      const signature = signatureResponse?.result;
      if (!signature) {
        Alert.alert(i18n.t(i18n.l.points.console.generic_alert));
        throw new RainbowError('Points: Error signing challenge');
      }
      const points = await metadataPOSTClient.onboardPoints({
        address: accountAddress,
        signature,
        referral: referralCode,
      });
      if (!points || !points.onboardPoints) {
        Alert.alert(i18n.t(i18n.l.points.console.generic_alert));
        throw new RainbowError('Points: Error onboarding user');
      }

      const errorType = points.onboardPoints?.error?.type;
      if (errorType) {
        switch (errorType) {
          case PointsErrorType.ExistingUser:
            Alert.alert(i18n.t(i18n.l.points.console.existing_user_alert));
            break;
          case PointsErrorType.InvalidReferralCode:
            Alert.alert(i18n.t(i18n.l.points.console.invalid_referral_code_alert));
            break;
          case PointsErrorType.NoBalance:
            setAnimationKey(prevKey => prevKey + 1);
            setStep(RainbowPointsFlowSteps.RequireWalletBalance);
            break;
          default:
            Alert.alert(i18n.t(i18n.l.points.console.generic_alert));
            break;
        }
        logger.error(new RainbowError('[PointsProfileContext]: Failed to onboard user'), { errorType });
        analytics.track(analytics.event.pointsOnboardingScreenFailedToSignIn, {
          deeplinked,
          referralCode: !!referralCode,
          hardwareWallet: isHardwareWallet,
          errorType,
        });
        return;
      }
      analytics.track(analytics.event.pointsOnboardingScreenSuccessfullySignedIn, {
        deeplinked,
        referralCode: !!referralCode,
        hardwareWallet: isHardwareWallet,
      });
      setProfile(points);
      const queryKey = pointsQueryKey({ address: accountAddress });
      queryClient.setQueryData(queryKey, points);
      delay(5000).then(() => queryClient.refetchQueries(queryKey));
    } catch (error) {
      analytics.track(analytics.event.pointsOnboardingScreenFailedToSignIn, {
        deeplinked,
        referralCode: !!referralCode,
        hardwareWallet: isHardwareWallet,
        errorType: undefined,
      });
      logger.error(new RainbowError('[PointsProfileContext]: signIn error'), { error });
    }
  }, [accountAddress, deeplinked, goBack, isHardwareWallet, referralCode]);

  const signInHandler = useCallback(async () => {
    if (isHardwareWallet) {
      navigate(Routes.HARDWARE_WALLET_TX_NAVIGATOR, { submit: signIn });
    } else {
      signIn();
    }
  }, [isHardwareWallet, navigate, signIn]);

  const intent = useMemo(() => {
    return buildTwitterIntentMessage(profile, metamaskSwaps);
  }, [profile, metamaskSwaps]);

  return (
    <PointsProfileContext.Provider
      value={{
        // internals
        step,
        setStep,
        profile,
        setProfile,
        referralCode,
        setReferralCode,
        deeplinked,
        setDeeplinked,
        intent,
        animationKey,
        setAnimationKey,

        // functions
        signIn: signInHandler,

        // helpers
        rainbowSwaps,
        metamaskSwaps,
        rainbowBridges,
        nftCollections,
        historicBalance,
        bonus,
        hasRetroActivePoints,
      }}
    >
      {children}
    </PointsProfileContext.Provider>
  );
};<|MERGE_RESOLUTION|>--- conflicted
+++ resolved
@@ -1,33 +1,22 @@
-<<<<<<< HEAD
-import { analytics } from '@/analytics';
-=======
-import React, { Dispatch, SetStateAction, createContext, useCallback, useContext, useEffect, useMemo, useState } from 'react';
-import { noop } from 'lodash';
+import { OnboardPointsMutation, PointsErrorType, PointsOnboardingCategory } from '@/graphql/__generated__/metadataPOST';
+import { WrappedAlert as Alert } from '@/helpers/alert';
+import * as i18n from '@/languages';
 import Routes from '@/navigation/routesNames';
 import { pointsQueryKey } from '@/resources/points';
-import * as i18n from '@/languages';
+import { noop } from 'lodash';
+import React, { Dispatch, SetStateAction, createContext, useCallback, useContext, useMemo, useState } from 'react';
 import { RainbowPointsFlowSteps, buildTwitterIntentMessage } from '../constants';
-import { OnboardPointsMutation, PointsOnboardingCategory, PointsErrorType } from '@/graphql/__generated__/metadataPOST';
-import { WrappedAlert as Alert } from '@/helpers/alert';
-
->>>>>>> 08dbabd7
+
+import { analytics } from '@/analytics';
 import { metadataPOSTClient } from '@/graphql';
-import { OnboardPointsMutation, PointsErrorType, PointsOnboardingCategory } from '@/graphql/__generated__/metadataPOST';
 import { getProvider } from '@/handlers/web3';
-import { WrappedAlert as Alert } from '@/helpers/alert';
-import * as i18n from '@/languages';
 import { RainbowError, logger } from '@/logger';
 import { loadWallet, signPersonalMessage } from '@/model/wallet';
 import { useNavigation } from '@/navigation';
-import Routes from '@/navigation/routesNames';
 import { queryClient } from '@/react-query';
-import { pointsQueryKey } from '@/resources/points';
 import { ChainId } from '@/state/backendNetworks/types';
 import { useAccountProfileInfo, useWalletsStore } from '@/state/wallets/walletsStore';
 import { delay } from '@/utils/delay';
-import { noop } from 'lodash';
-import React, { Dispatch, SetStateAction, createContext, useCallback, useContext, useEffect, useState } from 'react';
-import { RainbowPointsFlowSteps, buildTwitterIntentMessage } from '../constants';
 
 type PointsProfileContext = {
   step: RainbowPointsFlowSteps;
