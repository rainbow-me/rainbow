import React from 'react';
import useExperimentalFlag, {
  OP_REWARDS,
  PROFILES,
  HARDWARE_WALLETS,
  NFT_OFFERS,
  MINTS,
} from '@rainbow-me/config/experimentalHooks';
import { IS_TESTING } from 'react-native-dotenv';
import Lists from './ListsSection';
import { isTestnetNetwork } from '@/handlers/web3';
import { Inline, Inset, Stack } from '@/design-system';
import { useAccountSettings, useWallets } from '@/hooks';
import { ENSCreateProfileCard } from '@/components/cards/ENSCreateProfileCard';
import { ENSSearchCard } from '@/components/cards/ENSSearchCard';
import { DPICard } from '@/components/cards/DPICard';
import { GasCard } from '@/components/cards/GasCard';
import { LearnCard } from '@/components/cards/LearnCard';
import {
  avoidScamsCard,
  backupsCard,
  cryptoAndWalletsCard,
} from '@/components/cards/utils/constants';
import { OpRewardsCard } from '@/components/cards/OpRewardsCard';
import { LedgerCard } from '@/components/cards/LedgerCard';
import config from '@/model/config';
import walletTypes from '@/helpers/walletTypes';
import { NFTOffersCard } from '@/components/cards/NFTOffersCard';
import { MintsCard } from '@/components/cards/MintsCard/MintsCard';
import { FeaturedMintCard } from '@/components/cards/FeaturedMintCard';

export default function DiscoverHome() {
  const { network } = useAccountSettings();
  const profilesEnabledLocalFlag = useExperimentalFlag(PROFILES);
  const profilesEnabledRemoteFlag = config.profiles_enabled;
  const hardwareWalletsEnabled = useExperimentalFlag(HARDWARE_WALLETS);
  const nftOffersEnabled = useExperimentalFlag(NFT_OFFERS);
  const mintsEnabled = useExperimentalFlag(MINTS);
  const opRewardsLocalFlag = useExperimentalFlag(OP_REWARDS);
  const opRewardsRemoteFlag = config.op_rewards_enabled;
  const testNetwork = isTestnetNetwork(network);
  const isProfilesEnabled =
    profilesEnabledLocalFlag && profilesEnabledRemoteFlag;

  const { wallets } = useWallets();

  const hasHardwareWallets =
    Object.keys(wallets || {}).filter(
      key => wallets[key].type === walletTypes.bluetooth
    ).length > 0;

  return (
<<<<<<< HEAD
    <Inset top="10px" bottom={{ custom: 150 }}>
      <Inset horizontal="20px">
        {!testNetwork ? (
          <Stack>
            <Inline space="20px">
              <GasCard />
              {isProfilesEnabled && <ENSSearchCard />}
            </Inline>
            {mintsEnabled && (
              <Stack>
                <FeaturedMintCard />
                <MintsCard />
              </Stack>
            )}
            {nftOffersEnabled && <NFTOffersCard />}
            {/* We have both flags here to be able to override the remote flag and show the card anyway in Dev*/}
            {(opRewardsRemoteFlag || opRewardsLocalFlag) && <OpRewardsCard />}
            {hardwareWalletsEnabled && !hasHardwareWallets && <LedgerCard />}
            {isProfilesEnabled && <ENSCreateProfileCard />}
            <Inline space="20px">
              <LearnCard cardDetails={backupsCard} type="square" />
              <LearnCard cardDetails={avoidScamsCard} type="square" />
            </Inline>
            <DPICard />
          </Stack>
        ) : (
          <Stack>
            <Inline space="20px">
              <GasCard />
              <LearnCard cardDetails={cryptoAndWalletsCard} type="square" />
            </Inline>
            <DPICard />
          </Stack>
        )}
      </Inset>
      <Lists />
=======
    <Inset top="20px" bottom={{ custom: 150 }}>
      <Stack space="20px">
        <Inset horizontal="20px">
          {!testNetwork ? (
            <Stack space="20px">
              <Inline space="20px">
                <GasCard />
                {isProfilesEnabled && <ENSSearchCard />}
              </Inline>
              {/* FIXME: IS_TESTING disables nftOffers this makes some DETOX tests hang forever at exit - investigate */}
              {IS_TESTING !== 'true' && nftOffersEnabled && <NFTOffersCard />}
              {/* We have both flags here to be able to override the remote flag and show the card anyway in Dev*/}
              {(opRewardsRemoteFlag || opRewardsLocalFlag) && <OpRewardsCard />}
              {hardwareWalletsEnabled && !hasHardwareWallets && <LedgerCard />}
              {isProfilesEnabled && <ENSCreateProfileCard />}
              <Inline space="20px">
                <LearnCard cardDetails={backupsCard} type="square" />
                <LearnCard cardDetails={avoidScamsCard} type="square" />
              </Inline>
              <DPICard />
            </Stack>
          ) : (
            <Stack space="20px">
              <Inline space="20px">
                <GasCard />
                <LearnCard cardDetails={cryptoAndWalletsCard} type="square" />
              </Inline>
              <DPICard />
            </Stack>
          )}
        </Inset>
        <Lists />
      </Stack>
>>>>>>> 58efb439
    </Inset>
  );
}<|MERGE_RESOLUTION|>--- conflicted
+++ resolved
@@ -50,7 +50,6 @@
     ).length > 0;
 
   return (
-<<<<<<< HEAD
     <Inset top="10px" bottom={{ custom: 150 }}>
       <Inset horizontal="20px">
         {!testNetwork ? (
@@ -65,7 +64,7 @@
                 <MintsCard />
               </Stack>
             )}
-            {nftOffersEnabled && <NFTOffersCard />}
+            {IS_TESTING !== 'true' && nftOffersEnabled && <NFTOffersCard />}
             {/* We have both flags here to be able to override the remote flag and show the card anyway in Dev*/}
             {(opRewardsRemoteFlag || opRewardsLocalFlag) && <OpRewardsCard />}
             {hardwareWalletsEnabled && !hasHardwareWallets && <LedgerCard />}
@@ -87,41 +86,6 @@
         )}
       </Inset>
       <Lists />
-=======
-    <Inset top="20px" bottom={{ custom: 150 }}>
-      <Stack space="20px">
-        <Inset horizontal="20px">
-          {!testNetwork ? (
-            <Stack space="20px">
-              <Inline space="20px">
-                <GasCard />
-                {isProfilesEnabled && <ENSSearchCard />}
-              </Inline>
-              {/* FIXME: IS_TESTING disables nftOffers this makes some DETOX tests hang forever at exit - investigate */}
-              {IS_TESTING !== 'true' && nftOffersEnabled && <NFTOffersCard />}
-              {/* We have both flags here to be able to override the remote flag and show the card anyway in Dev*/}
-              {(opRewardsRemoteFlag || opRewardsLocalFlag) && <OpRewardsCard />}
-              {hardwareWalletsEnabled && !hasHardwareWallets && <LedgerCard />}
-              {isProfilesEnabled && <ENSCreateProfileCard />}
-              <Inline space="20px">
-                <LearnCard cardDetails={backupsCard} type="square" />
-                <LearnCard cardDetails={avoidScamsCard} type="square" />
-              </Inline>
-              <DPICard />
-            </Stack>
-          ) : (
-            <Stack space="20px">
-              <Inline space="20px">
-                <GasCard />
-                <LearnCard cardDetails={cryptoAndWalletsCard} type="square" />
-              </Inline>
-              <DPICard />
-            </Stack>
-          )}
-        </Inset>
-        <Lists />
-      </Stack>
->>>>>>> 58efb439
     </Inset>
   );
 }