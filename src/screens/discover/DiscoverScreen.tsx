import React, { useCallback, useEffect } from 'react';

import { Keyboard, ScrollView } from 'react-native';
import { useIsFocused } from '@react-navigation/native';
import { Box } from '@/design-system';
import { Page } from '@/components/layout';
import { Navbar } from '@/components/navbar/Navbar';
import DiscoverScreenContent from './components/DiscoverScreenContent';
import DiscoverSheetContext from './DiscoverScreenContext';
import { ButtonPressAnimation } from '@/components/animations';
import { ContactAvatar } from '@/components/contacts';
import ImageAvatar from '@/components/contacts/ImageAvatar';
import { useAccountProfile } from '@/hooks';
import Routes from '@/navigation/routesNames';
import { useNavigation } from '@/navigation';
<<<<<<< HEAD
import { safeAreaInsetValues } from '@/utils';
=======
import * as i18n from '@/languages';
>>>>>>> 838a2489

export let discoverScrollToTopFnRef: () => void | null = () => null;
export default function DiscoverScreen() {
  const ref = React.useRef<ScrollView>(null);
  const { navigate } = useNavigation();
  const isFocused = useIsFocused();
  const { accountSymbol, accountColor, accountImage } = useAccountProfile();

  const [isSearchModeEnabled, setIsSearchModeEnabled] = React.useState(false);

  const onChangeWallet = React.useCallback(() => {
    navigate(Routes.CHANGE_WALLET_SHEET);
  }, [navigate]);

  React.useEffect(() => {
    if (isSearchModeEnabled && !isFocused) {
      Keyboard.dismiss();
    }
  }, [isFocused, isSearchModeEnabled]);
  const scrollToTop = useCallback(() => {
    ref.current?.scrollTo({
      y: 0,
      animated: true,
    });
  }, []);

  useEffect(() => {
    discoverScrollToTopFnRef = scrollToTop;
  }, [ref, scrollToTop]);

  return (
    <DiscoverSheetContext.Provider
      // @ts-expect-error – JS component
      value={{ isSearchModeEnabled, setIsSearchModeEnabled }}
    >
      <Box as={Page} flex={1}>
        <Navbar
          hasStatusBarInset
          leftComponent={
            <ButtonPressAnimation onPress={onChangeWallet} scaleTo={0.8}>
              {accountImage ? (
                <ImageAvatar
                  image={accountImage}
                  marginRight={10}
                  size="header"
                />
              ) : (
                <ContactAvatar
                  color={accountColor}
                  marginRight={10}
                  size="small"
                  value={accountSymbol}
                />
              )}
            </ButtonPressAnimation>
          }
          testID={
            isSearchModeEnabled ? 'discover-header-search' : 'discover-header'
          }
          title={
            isSearchModeEnabled
              ? i18n.t(i18n.l.discover.search.search)
              : i18n.t(i18n.l.discover.search.discover)
          }
        />
        <Box
          //@ts-expect-error
          ref={ref}
          as={ScrollView}
          automaticallyAdjustsScrollIndicatorInsets={false}
          contentContainerStyle={isSearchModeEnabled ? { height: '100%' } : {}}
          scrollEnabled={!isSearchModeEnabled}
          bounces={!isSearchModeEnabled}
          removeClippedSubviews
          scrollIndicatorInsets={{ bottom: safeAreaInsetValues.bottom + 197 }}
          testID="discover-sheet"
        >
          <DiscoverScreenContent />
        </Box>
      </Box>
    </DiscoverSheetContext.Provider>
  );
}<|MERGE_RESOLUTION|>--- conflicted
+++ resolved
@@ -13,11 +13,8 @@
 import { useAccountProfile } from '@/hooks';
 import Routes from '@/navigation/routesNames';
 import { useNavigation } from '@/navigation';
-<<<<<<< HEAD
 import { safeAreaInsetValues } from '@/utils';
-=======
 import * as i18n from '@/languages';
->>>>>>> 838a2489
 
 export let discoverScrollToTopFnRef: () => void | null = () => null;
 export default function DiscoverScreen() {
