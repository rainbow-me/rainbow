import { useRoute } from '@react-navigation/native';
import lang from 'i18n-js';
import { isEmpty, isEqual } from 'lodash';
import React, {
  MutableRefObject,
  useCallback,
  useEffect,
  useLayoutEffect,
  useMemo,
  useRef,
  useState,
} from 'react';
import equal from 'react-fast-compare';
import {
  InteractionManager,
  Keyboard,
  NativeModules,
  TextInput,
} from 'react-native';
import { useAndroidBackHandler } from 'react-navigation-backhandler';
import { useDispatch, useSelector } from 'react-redux';
import { useDebounce } from 'use-debounce/lib';
import { useMemoOne } from 'use-memo-one';
import { dismissingScreenListener } from '../../shim';
import {
  AnimatedExchangeFloatingPanels,
  ConfirmExchangeButton,
  DepositInfo,
  ExchangeDetailsRow,
  ExchangeHeader,
  ExchangeInputField,
  ExchangeNotch,
  ExchangeOutputField,
} from '../components/exchange';
import { FloatingPanel } from '../components/floating-panels';
import { GasSpeedButton } from '../components/gas';
import { KeyboardFixedOpenLayout } from '../components/layout';
import { delayNext } from '../hooks/useMagicAutofocus';
import config from '../model/config';
import { WrappedAlert as Alert } from '@/helpers/alert';
import { analytics } from '@/analytics';
import { Box, Row, Rows } from '@/design-system';
import {
  AssetType,
  GasFee,
  LegacyGasFee,
  LegacyGasFeeParams,
  ParsedAddressAsset,
  SwappableAsset,
} from '@/entities';
import { ExchangeModalTypes, isKeyboardOpen, Network } from '@/helpers';
import { KeyboardType } from '@/helpers/keyboardTypes';
import { getProviderForNetwork, getFlashbotsProvider } from '@/handlers/web3';
import { delay, divide, greaterThan, multiply } from '@/helpers/utilities';
import {
  useAccountSettings,
  useColorForAsset,
  useCurrentNonce,
  useGas,
  usePrevious,
  usePriceImpactDetails,
  useSwapCurrencies,
  useSwapCurrencyHandlers,
  useSwapDerivedOutputs,
  useSwapInputHandlers,
  useSwapInputRefs,
  useSwapIsSufficientBalance,
  useSwapSettings,
  useWallets,
} from '@/hooks';
import { loadWallet } from '@/model/wallet';
import { useNavigation } from '@/navigation';
import {
  executeRap,
  getSwapRapEstimationByType,
  getSwapRapTypeByExchangeType,
} from '@/raps';
import {
  swapClearState,
  SwapModalField,
  TypeSpecificParameters,
  updateSwapSlippage,
  updateSwapTypeDetails,
} from '@/redux/swap';
import { ETH_ADDRESS, ethUnits } from '@/references';
import Routes from '@/navigation/routesNames';
import { ethereumUtils, gasUtils } from '@/utils';
import { useEthUSDPrice } from '@/utils/ethereumUtils';
import { IS_ANDROID, IS_TEST } from '@/env';
import logger from '@/utils/logger';
import {
  CrosschainSwapActionParameters,
  SwapActionParameters,
} from '@/raps/common';
import { CROSSCHAIN_SWAPS, useExperimentalFlag } from '@/config';
import { CrosschainQuote, Quote } from '@rainbow-me/swaps';
import store from '@/redux/store';
import { getCrosschainSwapServiceTime } from '@/handlers/swap';
import useParamsForExchangeModal from '@/hooks/useParamsForExchangeModal';
import { Wallet } from '@ethersproject/wallet';
import { setHardwareTXError } from '@/navigation/HardwareWalletTxNavigator';
import { useTheme } from '@/theme';
import { logger as loggr } from '@/logger';
<<<<<<< HEAD
import { goBack } from 'react-native-minimizer';
import { getNetworkObj } from '@/networks';
import { current } from 'immer';
=======
import { getNetworkObj } from '@/networks';
>>>>>>> 98fb06bd

export const DEFAULT_SLIPPAGE_BIPS = {
  [Network.mainnet]: 100,
  [Network.polygon]: 200,
  [Network.bsc]: 200,
  [Network.optimism]: 200,
  [Network.arbitrum]: 200,
  [Network.goerli]: 100,
};

export const getDefaultSlippageFromConfig = (network: Network) => {
  const configSlippage = (config.default_slippage_bips as unknown) as {
    [network: string]: number;
  };
  const slippage =
    configSlippage?.[network] ?? DEFAULT_SLIPPAGE_BIPS[network] ?? 100;
  return slippage;
};
const NOOP = () => null;

const FloatingPanels = AnimatedExchangeFloatingPanels;

const Wrapper = KeyboardFixedOpenLayout;

const getInputHeaderTitle = (
  type: keyof typeof ExchangeModalTypes,
  defaultInputAsset: SwappableAsset
) => {
  switch (type) {
    case ExchangeModalTypes.deposit:
      return lang.t('swap.modal_types.deposit');
    case ExchangeModalTypes.withdrawal:
      return lang.t('swap.modal_types.withdraw_symbol', {
        symbol: defaultInputAsset.symbol,
      });
    default:
      return lang.t('swap.modal_types.swap');
  }
};

const getShowOutputField = (type: keyof typeof ExchangeModalTypes) => {
  switch (type) {
    case ExchangeModalTypes.deposit:
    case ExchangeModalTypes.withdrawal:
      return false;
    default:
      return true;
  }
};

interface ExchangeModalProps {
  fromDiscover: boolean;
  ignoreInitialTypeCheck?: boolean;
  testID: string;
  type: keyof typeof ExchangeModalTypes;
  typeSpecificParams: TypeSpecificParameters;
}

export default function ExchangeModal({
  fromDiscover,
  ignoreInitialTypeCheck,
  testID,
  type,
  typeSpecificParams,
}: ExchangeModalProps) {
  const { isHardwareWallet } = useWallets();
  const dispatch = useDispatch();
  const {
    slippageInBips,
    maxInputUpdate,
    flipCurrenciesUpdate,
  } = useSwapSettings();
  const {
    params: { inputAsset: defaultInputAsset, outputAsset: defaultOutputAsset },
  } = useRoute<{
    key: string;
    name: string;
    params: { inputAsset: SwappableAsset; outputAsset: SwappableAsset };
  }>();

  const crosschainSwapsEnabled = useExperimentalFlag(CROSSCHAIN_SWAPS);

  useLayoutEffect(() => {
    dispatch(updateSwapTypeDetails(type, typeSpecificParams));
  }, [dispatch, type, typeSpecificParams]);

  const title = getInputHeaderTitle(type, defaultInputAsset);
  const showOutputField = getShowOutputField(type);
  const priceOfEther = useEthUSDPrice();
  const [
    outputNetworkDetails,
    setOutputNetworkDetails,
  ] = useState<ParsedAddressAsset>();
  const genericAssets = useSelector<
    { data: { genericAssets: { [address: string]: SwappableAsset } } },
    { [address: string]: SwappableAsset }
  >(({ data: { genericAssets } }) => genericAssets);
  const {
    goBack,
    navigate,
    setParams,
    dangerouslyGetParent,
    addListener,
  } = useNavigation();

  const isDeposit = type === ExchangeModalTypes.deposit;
  const isWithdrawal = type === ExchangeModalTypes.withdrawal;
  const isSavings = isDeposit || isWithdrawal;
  const {
    selectedGasFee,
    gasFeeParamsBySpeed,
    startPollingGasFees,
    stopPollingGasFees,
    updateDefaultGasLimit,
    updateGasFeeOption,
    updateTxFee,
    txNetwork,
    isGasReady,
  } = useGas();
  const {
    accountAddress,
    flashbotsEnabled,
    nativeCurrency,
  } = useAccountSettings();

  const [isAuthorizing, setIsAuthorizing] = useState(false);
  const prevGasFeesParamsBySpeed = usePrevious(gasFeeParamsBySpeed);
  const prevTxNetwork = usePrevious(txNetwork);

  useAndroidBackHandler(() => {
    navigate(Routes.WALLET_SCREEN);
    return true;
  });

  const { inputCurrency, outputCurrency } = useSwapCurrencies();

  const { colors } = useTheme();
  const inputCurrencyColor = useColorForAsset(inputCurrency, colors.appleBlue);
  const outputCurrencyColor = useColorForAsset(
    outputCurrency,
    colors.appleBlue
  );

  const {
    handleFocus,
    inputFieldRef,
    lastFocusedInputHandle,
    setLastFocusedInputHandle,
    nativeFieldRef,
    outputFieldRef,
  } = useSwapInputRefs();

  const {
    updateInputAmount,
    updateMaxInputAmount,
    updateNativeAmount,
    updateOutputAmount,
  } = useSwapInputHandlers();

  const {
    inputNetwork,
    outputNetwork,
    chainId,
    currentNetwork,
    isCrosschainSwap,
    isBridgeSwap,
  } = useMemo(() => {
    const inputNetwork = ethereumUtils.getNetworkFromType(inputCurrency?.type);
    const outputNetwork = ethereumUtils.getNetworkFromType(
      outputCurrency?.type
    );
    const chainId =
      inputCurrency?.type || outputCurrency?.type
        ? ethereumUtils.getChainIdFromType(
            inputCurrency?.type ?? outputCurrency?.type
          )
        : 1;

    const currentNetwork = ethereumUtils.getNetworkFromChainId(chainId);
    const isCrosschainSwap =
      crosschainSwapsEnabled && inputNetwork !== outputNetwork;
    const isBridgeSwap = inputCurrency?.symbol === outputCurrency?.symbol;
    return {
      inputNetwork,
      outputNetwork,
      chainId,
      currentNetwork,
      isCrosschainSwap,
      isBridgeSwap,
    };
  }, [
    crosschainSwapsEnabled,
    inputCurrency?.symbol,
    inputCurrency?.type,
    outputCurrency?.symbol,
    outputCurrency?.type,
  ]);

  // if the default input is on a different network than
  // we want to update the output to be on the same, if its not available -> null
  const defaultOutputAssetOverride = useMemo(() => {
    const newOutput = defaultOutputAsset;

    if (
      defaultInputAsset &&
      defaultOutputAsset &&
      defaultInputAsset.type !== defaultOutputAsset.type
    ) {
      // find address for output asset on the input's network
      // TODO: this value can be removed after the crosschain swaps flag is no longer necessary
      const inputNetworkImplementationAddress =
        defaultOutputAsset?.implementations?.[
          defaultInputAsset?.type === AssetType.token
            ? 'ethereum'
            : defaultInputAsset?.type
        ]?.address;
      if (inputNetworkImplementationAddress || crosschainSwapsEnabled) {
        if (!crosschainSwapsEnabled) {
          newOutput.address =
            inputNetworkImplementationAddress || defaultOutputAsset.address;
          if (defaultInputAsset.type !== Network.mainnet) {
            newOutput.mainnet_address = defaultOutputAsset.address;
          }
          newOutput.type = defaultInputAsset.type;
        }
        newOutput.uniqueId =
          newOutput.type === Network.mainnet
            ? defaultOutputAsset?.address
            : `${defaultOutputAsset?.address}_${defaultOutputAsset?.type}`;
        return newOutput;
      } else {
        return null;
      }
    } else {
      return newOutput;
    }
  }, [defaultInputAsset, defaultOutputAsset, crosschainSwapsEnabled]);

  const {
    flipCurrencies,
    navigateToSelectInputCurrency,
    navigateToSelectOutputCurrency,
    updateAndFocusInputAmount,
  } = useSwapCurrencyHandlers({
    currentNetwork,
    inputNetwork,
    outputNetwork,
    defaultInputAsset,
    defaultOutputAsset: defaultOutputAssetOverride,
    fromDiscover,
    ignoreInitialTypeCheck,
    inputFieldRef,
    lastFocusedInputHandle,
    nativeFieldRef,
    outputFieldRef,
    setLastFocusedInputHandle,
    title,
    type,
  });
  const speedUrgentSelected = useRef(false);

  useEffect(() => {
    if (
      !speedUrgentSelected.current &&
      !isEmpty(gasFeeParamsBySpeed) &&
      getNetworkObj(currentNetwork).swaps?.defaultToFastGas
    ) {
      // Default to fast for networks with speed options
      updateGasFeeOption(gasUtils.FAST);
      speedUrgentSelected.current = true;
    }
  }, [
    currentNetwork,
    gasFeeParamsBySpeed,
    selectedGasFee,
    updateGasFeeOption,
    updateTxFee,
  ]);

  useEffect(() => {
    if (currentNetwork !== prevTxNetwork) {
      speedUrgentSelected.current = false;
    }
  }, [currentNetwork, prevTxNetwork]);

  useEffect(() => {
    const getNativeOutputAsset = async () => {
      if (!outputNetwork || !accountAddress) return;
      const nativeAsset = await ethereumUtils.getNativeAssetForNetwork(
        outputNetwork,
        accountAddress
      );
      setOutputNetworkDetails(nativeAsset);
    };
    getNativeOutputAsset();
  }, [outputNetwork, accountAddress]);

  const defaultGasLimit = useMemo(() => {
    const basicSwap = ethereumUtils.getBasicSwapGasLimit(Number(chainId));
    if (isDeposit) return ethUnits.basic_deposit;
    return isWithdrawal ? ethUnits.basic_withdrawal : basicSwap;
  }, [chainId, isDeposit, isWithdrawal]);

  const getNextNonce = useCurrentNonce(accountAddress, currentNetwork);

  const {
    result: {
      derivedValues: { inputAmount, nativeAmount, outputAmount },
      displayValues: {
        inputAmountDisplay,
        outputAmountDisplay,
        nativeAmountDisplay,
      },
      tradeDetails,
    },
    loading,
    resetSwapInputs,
    quoteError,
  } = useSwapDerivedOutputs(type);

  const lastTradeDetails = usePrevious(tradeDetails);
  const isSufficientBalance = useSwapIsSufficientBalance(inputAmount);

  const {
    isHighPriceImpact,
    outputPriceValue,
    priceImpactColor,
    priceImpactNativeAmount,
    priceImpactPercentDisplay,
  } = usePriceImpactDetails(
    inputAmount,
    outputAmount,
    inputCurrency,
    outputCurrency,
    currentNetwork,
    loading
  );
  const [debouncedIsHighPriceImpact] = useDebounce(isHighPriceImpact, 1000);
  // For a limited period after the merge we need to block the use of flashbots.
  // This line should be removed after reenabling flashbots in remote config.
  const swapSupportsFlashbots = getNetworkObj(currentNetwork).features
    .flashbots;
  const flashbots = swapSupportsFlashbots && flashbotsEnabled;

  const isDismissing = useRef(false);
  useEffect(() => {
    if (ios) {
      return;
    }
    ((dismissingScreenListener.current as unknown) as () => void) = () => {
      Keyboard.dismiss();
      isDismissing.current = true;
    };
    const unsubscribe = (
      dangerouslyGetParent()?.dangerouslyGetParent()?.addListener || addListener
    )(
      // @ts-expect-error - Not sure if this is even triggered as React Navigation apparently doesnt emit this event.
      'transitionEnd',
      // @ts-expect-error - Can't find any docs around this closing prop being sent is this a private API?
      ({ data: { closing } }) => {
        if (!closing && isDismissing.current) {
          isDismissing.current = false;
          ((lastFocusedInputHandle as unknown) as MutableRefObject<TextInput>)?.current?.focus();
        }
      }
    );
    return () => {
      unsubscribe();
      dismissingScreenListener.current = undefined;
    };
  }, [addListener, dangerouslyGetParent, lastFocusedInputHandle]);

  useEffect(() => {
    let slippage = DEFAULT_SLIPPAGE_BIPS?.[currentNetwork];
    const configSlippage = (config.default_slippage_bips as unknown) as {
      [network: string]: number;
    };
    if (configSlippage?.[currentNetwork]) {
      slippage = configSlippage?.[currentNetwork];
    }
    slippage && dispatch(updateSwapSlippage(slippage));
  }, [currentNetwork, dispatch]);

  useEffect(() => {
    return () => {
      dispatch(swapClearState());
      resetSwapInputs();
    };
    // eslint-disable-next-line react-hooks/exhaustive-deps
  }, []);

  const updateGasLimit = useCallback(async () => {
    try {
      const provider = await getProviderForNetwork(currentNetwork);
      const swapParams:
        | SwapActionParameters
        | CrosschainSwapActionParameters = {
        chainId,
        inputAmount: inputAmount!,
        outputAmount: outputAmount!,
        provider,
        tradeDetails: tradeDetails!,
      };

      const rapType = getSwapRapTypeByExchangeType(type, isCrosschainSwap);
      const gasLimit = await getSwapRapEstimationByType(rapType, swapParams);
      if (gasLimit) {
        if (currentNetwork === Network.optimism) {
          if (tradeDetails) {
            const l1GasFeeOptimism = await ethereumUtils.calculateL1FeeOptimism(
              // @ts-ignore
              {
                data: tradeDetails.data,
                from: tradeDetails.from,
                to: tradeDetails.to ?? null,
                value: tradeDetails.value,
              },
              provider
            );
            updateTxFee(gasLimit, null, l1GasFeeOptimism);
          } else {
            updateTxFee(
              gasLimit,
              null,
              ethUnits.default_l1_gas_fee_optimism_swap
            );
          }
        } else {
          updateTxFee(gasLimit, null);
        }
      }
    } catch (error) {
      updateTxFee(defaultGasLimit, null);
    }
  }, [
    chainId,
    currentNetwork,
    defaultGasLimit,
    inputAmount,
    isCrosschainSwap,
    outputAmount,
    tradeDetails,
    type,
    updateTxFee,
  ]);

  useEffect(() => {
    if (tradeDetails && !equal(tradeDetails, lastTradeDetails)) {
      updateGasLimit();
    }
  }, [lastTradeDetails, tradeDetails, updateGasLimit]);

  // Set default gas limit
  useEffect(() => {
    if (isEmpty(prevGasFeesParamsBySpeed) && !isEmpty(gasFeeParamsBySpeed)) {
      updateTxFee(defaultGasLimit, null);
    }
  }, [
    defaultGasLimit,
    gasFeeParamsBySpeed,
    prevGasFeesParamsBySpeed,
    updateTxFee,
  ]);

  // Update gas limit
  useEffect(() => {
    if (
      !isGasReady ||
      (!prevTxNetwork && txNetwork !== prevTxNetwork) ||
      (!isEmpty(gasFeeParamsBySpeed) &&
        !isEqual(gasFeeParamsBySpeed, prevGasFeesParamsBySpeed))
    ) {
      updateGasLimit();
    }
  }, [
    gasFeeParamsBySpeed,
    isGasReady,
    prevGasFeesParamsBySpeed,
    prevTxNetwork,
    txNetwork,
    updateGasLimit,
  ]);

  // Listen to gas prices, Uniswap reserves updates
  useEffect(() => {
    updateDefaultGasLimit(defaultGasLimit);
    InteractionManager.runAfterInteractions(() => {
      // Start polling in the current network
      startPollingGasFees(currentNetwork, flashbots);
    });
    return () => {
      stopPollingGasFees();
    };
  }, [
    defaultGasLimit,
    currentNetwork,
    startPollingGasFees,
    stopPollingGasFees,
    updateDefaultGasLimit,
    flashbots,
  ]);

  const checkGasVsOutput = async (gasPrice: string, outputPrice: string) => {
    if (
      greaterThan(outputPrice, 0) &&
      greaterThan(gasPrice, outputPrice) &&
      !(IS_ANDROID && IS_TEST)
    ) {
      const res = new Promise(resolve => {
        Alert.alert(
          lang.t('swap.warning.cost.are_you_sure_title'),
          lang.t('swap.warning.cost.this_transaction_will_cost_you_more'),
          [
            {
              onPress: () => {
                resolve(false);
              },
              text: lang.t('button.proceed_anyway'),
            },
            {
              onPress: () => {
                resolve(true);
              },
              style: 'cancel',
              text: lang.t('button.cancel'),
            },
          ]
        );
      });
      return res;
    } else {
      return false;
    }
  };

  const isFillingParams = useParamsForExchangeModal({
    inputFieldRef,
    outputFieldRef,
    nativeFieldRef,
  });

  const submit = useCallback(
    async amountInUSD => {
      setIsAuthorizing(true);
      const NotificationManager = ios
        ? NativeModules.NotificationManager
        : null;
      try {
        // load the correct network provider for the wallet
        const provider = await getProviderForNetwork(currentNetwork);
        let wallet = await loadWallet(accountAddress, false, provider);
        if (!wallet) {
          setIsAuthorizing(false);
          logger.sentry(`aborting ${type} due to missing wallet`);
          return false;
        }

        // Switch to the flashbots provider if enabled
        // TODO(skylarbarrera): need to check if ledger and handle differently here
        if (
          flashbots &&
          getNetworkObj(currentNetwork).features?.flashbots &&
          wallet instanceof Wallet
        ) {
          logger.debug('flashbots provider being set on mainnet');
          const flashbotsProvider = await getFlashbotsProvider();
          wallet = new Wallet(wallet.privateKey, flashbotsProvider);
        }

        let isSucessful = false;
        const callback = (
          success = false,
          errorMessage: string | null = null
        ) => {
          isSucessful = success;
          setIsAuthorizing(false);
          if (success) {
            setParams({ focused: false });
            navigate(Routes.PROFILE_SCREEN);
          } else if (errorMessage) {
            if (wallet instanceof Wallet) {
              Alert.alert(errorMessage);
            } else {
              setHardwareTXError(true);
            }
          }
        };
        logger.log('[exchange - handle submit] rap');
        const nonce = await getNextNonce();
        const {
          independentField,
          independentValue,
          slippageInBips,
          source,
        } = store.getState().swap;
        const swapParameters = {
          chainId,
          flashbots,
          inputAmount: inputAmount!,
          outputAmount: outputAmount!,
          nonce,
          tradeDetails: {
            ...tradeDetails,
            fromChainId: ethereumUtils.getChainIdFromType(inputCurrency?.type),
            toChainId: ethereumUtils.getChainIdFromType(outputCurrency?.type),
          } as Quote | CrosschainQuote,
          meta: {
            flashbots,
            inputAsset: inputCurrency,
            outputAsset: outputCurrency,
            independentField: independentField as SwapModalField,
            independentValue: independentValue as string,
            slippage: slippageInBips,
            route: source,
          },
        };

        const rapType = getSwapRapTypeByExchangeType(type, isCrosschainSwap);
        await executeRap(wallet, rapType, swapParameters, callback);

        // if the transaction was not successful, we need to bubble that up to the caller
        if (!isSucessful) {
          loggr.debug('[ExchangeModal] transaction was not successful');
          return false;
        }

        logger.log('[exchange - handle submit] executed rap!');
        const slippage = slippageInBips / 100;
        analytics.track(`Completed ${type}`, {
          aggregator: tradeDetails?.source || '',
          amountInUSD,
          gasSetting: selectedGasFee?.option,
          inputTokenAddress: inputCurrency?.address || '',
          inputTokenName: inputCurrency?.name || '',
          inputTokenSymbol: inputCurrency?.symbol || '',
          isHardwareWallet,
          isHighPriceImpact: debouncedIsHighPriceImpact,
          legacyGasPrice:
            ((selectedGasFee?.gasFeeParams as unknown) as LegacyGasFeeParams)
              ?.gasPrice?.amount || '',
          liquiditySources: JSON.stringify(tradeDetails?.protocols || []),
          maxNetworkFee:
            (selectedGasFee?.gasFee as GasFee)?.maxFee?.value?.amount || '',
          network: currentNetwork,
          networkFee: selectedGasFee?.gasFee?.estimatedFee?.value?.amount || '',
          outputTokenAddress: outputCurrency?.address || '',
          outputTokenName: outputCurrency?.name || '',
          outputTokenSymbol: outputCurrency?.symbol || '',
          priceImpact: priceImpactPercentDisplay,
          slippage: isNaN(slippage) ? 'Error calculating slippage.' : slippage,
          type,
        });
        // Tell iOS we finished running a rap (for tracking purposes)
        NotificationManager?.postNotification('rapCompleted');
        return true;
      } catch (error) {
        setIsAuthorizing(false);
        logger.log('[exchange - handle submit] error submitting swap', error);
        setParams({ focused: false });
        // close the hardware wallet modal before navigating
        if (isHardwareWallet) {
          goBack();
          await delay(100);
        }
        navigate(Routes.WALLET_SCREEN);
        return false;
      }
    },
    [
      accountAddress,
      chainId,
      currentNetwork,
      debouncedIsHighPriceImpact,
      flashbots,
      getNextNonce,
      goBack,
      inputAmount,
      inputCurrency,
      isCrosschainSwap,
      isHardwareWallet,
      navigate,
      outputAmount,
      outputCurrency,
      priceImpactPercentDisplay,
      selectedGasFee?.gasFee,
      selectedGasFee?.gasFeeParams,
      selectedGasFee?.option,
      setParams,
      tradeDetails,
      type,
    ]
  );

  const handleSubmit = useCallback(async () => {
    let amountInUSD = '0';
    const NotificationManager = ios ? NativeModules.NotificationManager : null;
    try {
      // Tell iOS we're running a rap (for tracking purposes)
      NotificationManager?.postNotification('rapInProgress');
      if (nativeCurrency.toLowerCase() === 'usd') {
        amountInUSD = nativeAmount!;
      } else {
        const ethPriceInNativeCurrency =
          genericAssets[ETH_ADDRESS]?.price?.value ?? 0;
        const inputTokenPriceInNativeCurrency =
          genericAssets[inputCurrency?.address]?.price?.value ?? 0;
        const outputTokenPriceInNativeCurrency =
          genericAssets[outputCurrency?.address]?.price?.value ?? 0;
        const inputTokensPerEth = divide(
          inputTokenPriceInNativeCurrency,
          ethPriceInNativeCurrency
        );
        const outputTokensPerEth = divide(
          outputTokenPriceInNativeCurrency,
          ethPriceInNativeCurrency
        );
        const inputTokensInEth = multiply(inputTokensPerEth, inputAmount!);
        const outputTokensInEth = multiply(outputTokensPerEth, outputAmount!);

        const availableTokenPrice = inputTokensInEth ?? outputTokensInEth;
        const maybeResultAmount = multiply(priceOfEther, availableTokenPrice);
        // We have to use string matching here because the multiply helper will return the value as a string from the helpers
        // If we pass a empty string value to segment it gets ignored
        amountInUSD = ['NaN', '0'].includes(maybeResultAmount)
          ? ''
          : maybeResultAmount;
      }
    } catch (e) {
      logger.log('error getting the swap amount in USD price', e);
    } finally {
      const slippage = slippageInBips / 100;
      analytics.track(`Submitted ${type}`, {
        aggregator: tradeDetails?.source || '',
        amountInUSD,
        gasSetting: selectedGasFee?.option,
        inputTokenAddress: inputCurrency?.address || '',
        inputTokenName: inputCurrency?.name || '',
        inputTokenSymbol: inputCurrency?.symbol || '',
        isHardwareWallet,
        isHighPriceImpact: debouncedIsHighPriceImpact,
        legacyGasPrice:
          ((selectedGasFee?.gasFeeParams as unknown) as LegacyGasFeeParams)
            ?.gasPrice?.amount || '',
        liquiditySources: JSON.stringify(tradeDetails?.protocols || []),
        maxNetworkFee:
          (selectedGasFee?.gasFee as GasFee)?.maxFee?.value?.amount || '',
        network: currentNetwork,
        networkFee: selectedGasFee?.gasFee?.estimatedFee?.value?.amount || '',
        outputTokenAddress: outputCurrency?.address || '',
        outputTokenName: outputCurrency?.name || '',
        outputTokenSymbol: outputCurrency?.symbol || '',
        priceImpact: priceImpactPercentDisplay,
        slippage: isNaN(slippage) ? 'Error caclulating slippage.' : slippage,
        type,
      });
    }

    const outputInUSD = multiply(outputPriceValue!, outputAmount!);
    const gasPrice =
      (selectedGasFee?.gasFee as GasFee)?.maxFee?.native?.value?.amount ||
      (selectedGasFee?.gasFee as LegacyGasFee)?.estimatedFee?.native?.value
        ?.amount;
    const cancelTransaction = await checkGasVsOutput(gasPrice, outputInUSD);

    if (cancelTransaction) {
      return false;
    }
    try {
      return await submit(amountInUSD);
    } catch (e) {
      return false;
    }
  }, [
    outputPriceValue,
    outputAmount,
    selectedGasFee,
    submit,
    nativeCurrency,
    nativeAmount,
    genericAssets,
    inputCurrency?.address,
    inputCurrency?.name,
    inputCurrency?.symbol,
    inputAmount,
    priceOfEther,
    slippageInBips,
    type,
    tradeDetails?.source,
    tradeDetails?.protocols,
    debouncedIsHighPriceImpact,
    currentNetwork,
    outputCurrency?.address,
    outputCurrency?.name,
    outputCurrency?.symbol,
    priceImpactPercentDisplay,
  ]);

  const confirmButtonProps = useMemoOne(
    () => ({
      currentNetwork,
      disabled:
        !Number(inputAmount) || (!loading && !tradeDetails && !isSavings),
      inputAmount,
      isAuthorizing,
      isHighPriceImpact: debouncedIsHighPriceImpact,
      isSufficientBalance,
      loading,
      onSubmit: handleSubmit,
      isHardwareWallet,
      quoteError,
      tradeDetails,
      type,
      isBridgeSwap,
    }),
    [
      currentNetwork,
      loading,
      handleSubmit,
      inputAmount,
      isAuthorizing,
      debouncedIsHighPriceImpact,
      testID,
      tradeDetails,
      type,
      quoteError,
      isSufficientBalance,
      isBridgeSwap,
    ]
  );

  const navigateToSwapSettingsSheet = useCallback(() => {
    android && Keyboard.dismiss();
    const lastFocusedInputHandleTemporary = lastFocusedInputHandle.current;
    android && (lastFocusedInputHandle.current = null);
    inputFieldRef?.current?.blur();
    outputFieldRef?.current?.blur();
    nativeFieldRef?.current?.blur();
    const internalNavigate = () => {
      delayNext();
      android && Keyboard.removeListener('keyboardDidHide', internalNavigate);
      setParams({ focused: false });
      navigate(Routes.SWAP_SETTINGS_SHEET, {
        asset: outputCurrency,
        network: currentNetwork,
        restoreFocusOnSwapModal: () => {
          android &&
            (lastFocusedInputHandle.current = lastFocusedInputHandleTemporary);
          setParams({ focused: true });
        },
        swapSupportsFlashbots,
        type: 'swap_settings',
      });
      analytics.track('Opened Swap Settings');
    };
    ios || !isKeyboardOpen()
      ? internalNavigate()
      : Keyboard.addListener('keyboardDidHide', internalNavigate);
  }, [
    lastFocusedInputHandle,
    inputFieldRef,
    outputFieldRef,
    nativeFieldRef,
    setParams,
    navigate,
    outputCurrency,
    currentNetwork,
    swapSupportsFlashbots,
  ]);

  const navigateToSwapDetailsModal = useCallback(
    (isRefuelTx = false) => {
      android && Keyboard.dismiss();
      const lastFocusedInputHandleTemporary = lastFocusedInputHandle.current;
      android && (lastFocusedInputHandle.current = null);
      inputFieldRef?.current?.blur();
      outputFieldRef?.current?.blur();
      nativeFieldRef?.current?.blur();
      const internalNavigate = () => {
        android && Keyboard.removeListener('keyboardDidHide', internalNavigate);
        setParams({ focused: false });
        navigate(Routes.SWAP_DETAILS_SHEET, {
          confirmButtonProps,
          currentNetwork,
          flashbotTransaction: flashbots,
          isRefuelTx,
          restoreFocusOnSwapModal: () => {
            android &&
              (lastFocusedInputHandle.current = lastFocusedInputHandleTemporary);
            setParams({ focused: true });
          },
          type: 'swap_details',
        });
        analytics.track('Opened Swap Details modal', {
          inputTokenAddress: inputCurrency?.address || '',
          inputTokenName: inputCurrency?.name || '',
          inputTokenSymbol: inputCurrency?.symbol || '',
          outputTokenAddress: outputCurrency?.address || '',
          outputTokenName: outputCurrency?.name || '',
          outputTokenSymbol: outputCurrency?.symbol || '',
          type,
        });
      };
      ios || !isKeyboardOpen()
        ? internalNavigate()
        : Keyboard.addListener('keyboardDidHide', internalNavigate);
    },
    [
      confirmButtonProps,
      currentNetwork,
      flashbots,
      inputCurrency?.address,
      inputCurrency?.name,
      inputCurrency?.symbol,
      inputFieldRef,
      lastFocusedInputHandle,
      nativeFieldRef,
      navigate,
      outputCurrency?.address,
      outputCurrency?.name,
      outputCurrency?.symbol,
      outputFieldRef,
      setParams,
      type,
    ]
  );

  const handleTapWhileDisabled = useCallback(() => {
    const lastFocusedInput = (lastFocusedInputHandle?.current as unknown) as TextInput;
    lastFocusedInput?.blur();
    navigate(Routes.EXPLAIN_SHEET, {
      inputToken: inputCurrency?.symbol,
      fromNetwork: inputNetwork,
      toNetwork: outputNetwork,
      isCrosschainSwap,
      isBridgeSwap,
      onClose: () => {
        InteractionManager.runAfterInteractions(() => {
          setTimeout(() => {
            lastFocusedInput?.focus();
          }, 250);
        });
      },
      outputToken: outputCurrency?.symbol,
      type: 'output_disabled',
    });
  }, [
    inputCurrency?.symbol,
    inputNetwork,
    isBridgeSwap,
    isCrosschainSwap,
    lastFocusedInputHandle,
    navigate,
    outputCurrency?.symbol,
    outputNetwork,
  ]);

  const showConfirmButton = isSavings
    ? !!inputCurrency
    : !!inputCurrency && !!outputCurrency;

  const handleConfirmExchangePress = useCallback(() => {
    if (loading) return NOOP();

    return navigateToSwapDetailsModal();
  }, [loading, navigateToSwapDetailsModal]);

  return (
    <Wrapper keyboardType={KeyboardType.numpad}>
      <Box height="full" width="full">
        <FloatingPanels>
          <>
            <FloatingPanel
              borderRadius={39}
              overflow="visible"
              paddingBottom={{ custom: showOutputField ? 0 : 24 }}
              style={{
                ...(android && {
                  left: -1,
                }),
              }}
              testID={testID}
            >
              {showOutputField && <ExchangeNotch testID={testID} />}
              <ExchangeHeader testID={testID} title={title} />
              <ExchangeInputField
                color={inputCurrencyColor}
                disableInputCurrencySelection={isWithdrawal}
                editable={!!inputCurrency}
                inputAmount={inputAmountDisplay}
                inputCurrencyAddress={inputCurrency?.address}
                inputCurrencyAssetType={inputCurrency?.type}
                inputCurrencyMainnetAddress={inputCurrency?.mainnet_address}
                inputCurrencySymbol={inputCurrency?.symbol}
                inputFieldRef={inputFieldRef}
                loading={loading}
                nativeAmount={nativeAmountDisplay}
                nativeCurrency={nativeCurrency}
                nativeFieldRef={nativeFieldRef}
                network={inputNetwork}
                onFocus={handleFocus}
                onPressMaxBalance={updateMaxInputAmount}
                onPressSelectInputCurrency={chainId => {
                  navigateToSelectInputCurrency(chainId);
                }}
                setInputAmount={updateInputAmount}
                setNativeAmount={updateNativeAmount}
                testID={`${testID}-input`}
                updateAmountOnFocus={
                  maxInputUpdate || flipCurrenciesUpdate || isFillingParams
                }
              />
              {showOutputField && (
                <ExchangeOutputField
                  color={outputCurrencyColor}
                  editable={!!outputCurrency && !isCrosschainSwap}
                  network={outputNetwork}
                  onFocus={handleFocus}
                  onPressSelectOutputCurrency={() => {
                    navigateToSelectOutputCurrency(chainId);
                  }}
                  {...(isCrosschainSwap &&
                    !!outputCurrency && {
                      onTapWhileDisabled: handleTapWhileDisabled,
                    })}
                  loading={loading}
                  outputAmount={outputAmountDisplay}
                  outputCurrencyAddress={outputCurrency?.address}
                  outputCurrencyAssetType={outputCurrency?.type}
                  outputCurrencyMainnetAddress={outputCurrency?.mainnet_address}
                  outputCurrencySymbol={outputCurrency?.symbol}
                  outputFieldRef={outputFieldRef}
                  setOutputAmount={updateOutputAmount}
                  testID={`${testID}-output`}
                  updateAmountOnFocus={
                    maxInputUpdate || flipCurrenciesUpdate || isFillingParams
                  }
                />
              )}
            </FloatingPanel>
            {isDeposit && (
              <DepositInfo
                amount={(Number(inputAmount) > 0 && outputAmount) || null}
                asset={outputCurrency}
                isHighPriceImpact={debouncedIsHighPriceImpact}
                onPress={navigateToSwapDetailsModal}
                priceImpactColor={priceImpactColor}
                priceImpactNativeAmount={priceImpactNativeAmount}
                priceImpactPercentDisplay={priceImpactPercentDisplay}
              />
            )}
            {!isSavings && showConfirmButton && (
              <ExchangeDetailsRow
                isHighPriceImpact={
                  !confirmButtonProps.disabled &&
                  !confirmButtonProps.loading &&
                  debouncedIsHighPriceImpact &&
                  isSufficientBalance
                }
                onFlipCurrencies={loading ? NOOP : flipCurrencies}
                onPressImpactWarning={navigateToSwapDetailsModal}
                onPressSettings={navigateToSwapSettingsSheet}
                priceImpactColor={priceImpactColor}
                priceImpactNativeAmount={priceImpactNativeAmount}
                priceImpactPercentDisplay={priceImpactPercentDisplay}
                type={type}
              />
            )}

            {isWithdrawal && <Box height="30px" />}
          </>
        </FloatingPanels>

        <Box>
          <Rows alignVertical="bottom" space="19px (Deprecated)">
            <Row height="content">
              {showConfirmButton && (
                <ConfirmExchangeButton
                  {...confirmButtonProps}
                  onPressViewDetails={handleConfirmExchangePress}
                  testID={`${testID}-confirm-button`}
                />
              )}
            </Row>
            <Row height="content">
              {/* @ts-expect-error - Javascript Component */}
              <GasSpeedButton
                asset={outputCurrency}
                currentNetwork={currentNetwork}
                flashbotTransaction={flashbots}
                marginBottom={0}
                marginTop={0}
                testID={`${testID}-gas`}
                crossChainServiceTime={getCrosschainSwapServiceTime(
                  tradeDetails as CrosschainQuote
                )}
              />
            </Row>
          </Rows>
        </Box>
      </Box>
    </Wrapper>
  );
}<|MERGE_RESOLUTION|>--- conflicted
+++ resolved
@@ -101,13 +101,7 @@
 import { setHardwareTXError } from '@/navigation/HardwareWalletTxNavigator';
 import { useTheme } from '@/theme';
 import { logger as loggr } from '@/logger';
-<<<<<<< HEAD
-import { goBack } from 'react-native-minimizer';
 import { getNetworkObj } from '@/networks';
-import { current } from 'immer';
-=======
-import { getNetworkObj } from '@/networks';
->>>>>>> 98fb06bd
 
 export const DEFAULT_SLIPPAGE_BIPS = {
   [Network.mainnet]: 100,
@@ -116,6 +110,7 @@
   [Network.optimism]: 200,
   [Network.arbitrum]: 200,
   [Network.goerli]: 100,
+  [Network.zora]: 200,
 };
 
 export const getDefaultSlippageFromConfig = (network: Network) => {
