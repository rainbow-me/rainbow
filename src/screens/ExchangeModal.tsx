--- conflicted
+++ resolved
@@ -97,12 +97,8 @@
 import store from '@/redux/store';
 import { getCrosschainSwapServiceTime } from '@/handlers/swap';
 import useParamsForExchangeModal from '@/hooks/useParamsForExchangeModal';
-<<<<<<< HEAD
-import { Wallet } from 'ethers';
+import { Wallet } from '@ethersproject/wallet';
 import { setHardwareTXError } from '@/navigation/HardwareWalletTxNavigator';
-=======
-import { Wallet } from '@ethersproject/wallet';
->>>>>>> 7fc4d6cc
 import { useTheme } from '@/theme';
 
 export const DEFAULT_SLIPPAGE_BIPS = {
