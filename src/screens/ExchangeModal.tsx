import { useRoute } from '@react-navigation/native';
import lang from 'i18n-js';
import { isEmpty, isEqual } from 'lodash';
import React, { MutableRefObject, useCallback, useEffect, useLayoutEffect, useMemo, useRef, useState } from 'react';
import equal from 'react-fast-compare';
import { EmitterSubscription, InteractionManager, Keyboard, NativeModules, TextInput, View } from 'react-native';
import { useAndroidBackHandler } from 'react-navigation-backhandler';
import { useDispatch } from 'react-redux';
import { useDebounce } from 'use-debounce';
import { useMemoOne } from 'use-memo-one';
import { dismissingScreenListener } from '../../shim';
import {
  ConfirmExchangeButton,
  ExchangeDetailsRow,
  ExchangeFloatingPanels,
  ExchangeHeader,
  ExchangeInputField,
  ExchangeNotch,
  ExchangeOutputField,
} from '../components/exchange';
import { FloatingPanel } from '../components/floating-panels';
import { GasSpeedButton } from '../components/gas';
import { KeyboardFixedOpenLayout } from '../components/layout';
import { delayNext } from '../hooks/useMagicAutofocus';
import { getRemoteConfig, useRemoteConfig } from '@/model/remoteConfig';
import { WrappedAlert as Alert } from '@/helpers/alert';
import { analytics } from '@/analytics';
import { Box, Row, Rows } from '@/design-system';
import { GasFee, LegacyGasFee, LegacyGasFeeParams, SwappableAsset } from '@/entities';
import { ExchangeModalTypes, isKeyboardOpen, Network } from '@/helpers';
import { KeyboardType } from '@/helpers/keyboardTypes';
import { getProviderForNetwork, getFlashbotsProvider } from '@/handlers/web3';
import { delay, greaterThan } from '@/helpers/utilities';
import {
  useAccountSettings,
  useColorForAsset,
  useGas,
  usePrevious,
  usePriceImpactDetails,
  useSwapCurrencies,
  useSwapCurrencyHandlers,
  useSwapDerivedOutputs,
  useSwapInputHandlers,
  useSwapInputRefs,
  useSwapIsSufficientBalance,
  useSwapSettings,
  useWallets,
} from '@/hooks';
import { loadWallet } from '@/model/wallet';
import { useNavigation } from '@/navigation';
import { walletExecuteRap } from '@/raps/execute';
import { swapClearState, SwapModalField, TypeSpecificParameters, updateSwapSlippage, updateSwapTypeDetails } from '@/redux/swap';
import { ethUnits } from '@/references';
import Routes from '@/navigation/routesNames';
import { ethereumUtils, gasUtils } from '@/utils';
import { IS_ANDROID, IS_IOS, IS_TEST } from '@/env';
import logger from '@/utils/logger';
import { CROSSCHAIN_SWAPS, useExperimentalFlag } from '@/config';
import { ChainId, CrosschainQuote, Quote } from '@rainbow-me/swaps';
import store from '@/redux/store';
import { getCrosschainSwapServiceTime, isUnwrapNative, isWrapNative } from '@/handlers/swap';
import useParamsForExchangeModal from '@/hooks/useParamsForExchangeModal';
import { Wallet } from '@ethersproject/wallet';
import { setHardwareTXError } from '@/navigation/HardwareWalletTxNavigator';
import { useTheme } from '@/theme';
import { logger as loggr } from '@/logger';
import { getNetworkObj } from '@/networks';
import Animated from 'react-native-reanimated';
import { handleReviewPromptAction } from '@/utils/reviewAlert';
import { ReviewPromptAction } from '@/storage/schema';
import { SwapPriceImpactType } from '@/hooks/usePriceImpactDetails';
import { getNextNonce } from '@/state/nonces';
import { getChainName } from '@/__swaps__/utils/chains';
import { ChainName } from '@/__swaps__/types/chains';
import { AddressOrEth, ParsedAsset } from '@/__swaps__/types/assets';
import { TokenColors } from '@/graphql/__generated__/metadata';
import { estimateSwapGasLimit } from '@/raps/actions';
import { estimateCrosschainSwapGasLimit } from '@/raps/actions/crosschainSwap';
<<<<<<< HEAD
import { isUnwrapEthWorklet, isWrapEthWorklet } from '@/__swaps__/utils/swaps';
=======
>>>>>>> 82171801
import { parseGasParamAmounts } from '@/parsers';

export const DEFAULT_SLIPPAGE_BIPS = {
  [Network.mainnet]: 100,
  [Network.polygon]: 200,
  [Network.base]: 200,
  [Network.bsc]: 200,
  [Network.optimism]: 200,
  [Network.arbitrum]: 200,
  [Network.goerli]: 100,
  [Network.gnosis]: 200,
  [Network.zora]: 200,
  [Network.avalanche]: 200,
  [Network.blast]: 200,
  [Network.degen]: 200,
};

export const getDefaultSlippageFromConfig = (network: Network) => {
  const configSlippage = getRemoteConfig().default_slippage_bips as unknown as {
    [network: string]: number;
  };
  const slippage = configSlippage?.[network] ?? DEFAULT_SLIPPAGE_BIPS[network] ?? 100;
  return slippage;
};
const NOOP = () => null;

const FloatingPanels = Animated.createAnimatedComponent(ExchangeFloatingPanels);

const Wrapper = KeyboardFixedOpenLayout;

interface ExchangeModalProps {
  fromDiscover: boolean;
  ignoreInitialTypeCheck?: boolean;
  testID: string;
  type: keyof typeof ExchangeModalTypes;
  typeSpecificParams: TypeSpecificParameters;
}

export default function ExchangeModal({ fromDiscover, ignoreInitialTypeCheck, testID, type, typeSpecificParams }: ExchangeModalProps) {
  const { isHardwareWallet } = useWallets();
  const dispatch = useDispatch();
  const { slippageInBips, maxInputUpdate, flipCurrenciesUpdate } = useSwapSettings();
  const {
    params: { inputAsset: defaultInputAsset, outputAsset: defaultOutputAsset },
  } = useRoute<{
    key: string;
    name: string;
    params: { inputAsset: SwappableAsset; outputAsset: SwappableAsset };
  }>();
  const { default_slippage_bips } = useRemoteConfig();

  const crosschainSwapsEnabled = useExperimentalFlag(CROSSCHAIN_SWAPS);

  useLayoutEffect(() => {
    dispatch(updateSwapTypeDetails(type, typeSpecificParams));
  }, [dispatch, type, typeSpecificParams]);

  const title = lang.t('swap.modal_types.swap');

  const { goBack, navigate, setParams, getParent: dangerouslyGetParent, addListener } = useNavigation();

  const {
    selectedGasFee,
    gasFeeParamsBySpeed,
    startPollingGasFees,
    stopPollingGasFees,
    updateDefaultGasLimit,
    updateGasFeeOption,
    updateTxFee,
    txNetwork,
    isGasReady,
  } = useGas();
  const { accountAddress, flashbotsEnabled, nativeCurrency, network } = useAccountSettings();

  const [isAuthorizing, setIsAuthorizing] = useState(false);
  const prevGasFeesParamsBySpeed = usePrevious(gasFeeParamsBySpeed);
  const prevTxNetwork = usePrevious(txNetwork);

  const keyboardListenerSubscription = useRef<EmitterSubscription>();

  useAndroidBackHandler(() => {
    navigate(Routes.WALLET_SCREEN);
    return true;
  });

  const { inputCurrency, outputCurrency } = useSwapCurrencies();

  const { colors } = useTheme();
  const inputCurrencyColor = useColorForAsset(inputCurrency, colors.appleBlue);
  const outputCurrencyColor = useColorForAsset(outputCurrency, colors.appleBlue);

  const { handleFocus, inputFieldRef, lastFocusedInputHandle, setLastFocusedInputHandle, nativeFieldRef, outputFieldRef } =
    useSwapInputRefs();

  const { updateInputAmount, updateMaxInputAmount, updateNativeAmount, updateOutputAmount } = useSwapInputHandlers();

  const { inputNetwork, outputNetwork, chainId, currentNetwork, isCrosschainSwap, isBridgeSwap } = useMemo(() => {
    const inputNetwork = inputCurrency?.network || Network.mainnet;
    const outputNetwork = outputCurrency?.network || Network.mainnet;
    const chainId = ethereumUtils.getChainIdFromNetwork(inputNetwork || outputNetwork);

    const currentNetwork = ethereumUtils.getNetworkFromChainId(chainId);
    const isCrosschainSwap = crosschainSwapsEnabled && inputNetwork !== outputNetwork;
    const isBridgeSwap = inputCurrency?.symbol === outputCurrency?.symbol;
    return {
      inputNetwork,
      outputNetwork,
      chainId,
      currentNetwork,
      isCrosschainSwap,
      isBridgeSwap,
    };
  }, [crosschainSwapsEnabled, inputCurrency?.symbol, inputCurrency?.network, outputCurrency?.symbol, outputCurrency?.network]);

  const { flipCurrencies, navigateToSelectInputCurrency, navigateToSelectOutputCurrency, updateAndFocusInputAmount } =
    useSwapCurrencyHandlers({
      currentNetwork,
      inputNetwork,
      outputNetwork,
      defaultInputAsset,
      defaultOutputAsset,
      fromDiscover,
      ignoreInitialTypeCheck,
      inputFieldRef,
      lastFocusedInputHandle,
      nativeFieldRef,
      outputFieldRef,
      setLastFocusedInputHandle,
      title,
      type,
    });
  const speedUrgentSelected = useRef(false);

  useEffect(() => {
    if (!speedUrgentSelected.current && !isEmpty(gasFeeParamsBySpeed) && getNetworkObj(currentNetwork).swaps?.defaultToFastGas) {
      // Default to fast for networks with speed options
      updateGasFeeOption(gasUtils.FAST);
      speedUrgentSelected.current = true;
    }
  }, [currentNetwork, gasFeeParamsBySpeed, selectedGasFee, updateGasFeeOption, updateTxFee]);

  useEffect(() => {
    if (currentNetwork !== prevTxNetwork) {
      speedUrgentSelected.current = false;
    }
  }, [currentNetwork, prevTxNetwork]);

  const defaultGasLimit = useMemo(() => {
    return ethereumUtils.getBasicSwapGasLimit(Number(chainId));
  }, [chainId]);

  const {
    result: {
      derivedValues: { inputAmount, nativeAmount, outputAmount },
      displayValues: { inputAmountDisplay, outputAmountDisplay, nativeAmountDisplay },
      tradeDetails,
    },
    loading,
    resetSwapInputs,
    quoteError,
  } = useSwapDerivedOutputs(type);

  const lastTradeDetails = usePrevious(tradeDetails);
  const isSufficientBalance = useSwapIsSufficientBalance(inputAmount);

  const { priceImpact, outputNativeAmount } = usePriceImpactDetails(inputCurrency, outputCurrency, tradeDetails, currentNetwork);
  const [debouncedIsHighPriceImpact] = useDebounce(priceImpact.type !== SwapPriceImpactType.none, 1000);
  // For a limited period after the merge we need to block the use of flashbots.
  // This line should be removed after reenabling flashbots in remote config.
  const swapSupportsFlashbots = getNetworkObj(currentNetwork).features.flashbots;
  const flashbots = swapSupportsFlashbots && flashbotsEnabled;

  const isDismissing = useRef(false);
  useEffect(() => {
    if (ios) {
      return;
    }
    (dismissingScreenListener.current as unknown as () => void) = () => {
      Keyboard.dismiss();
      isDismissing.current = true;
    };
    const unsubscribe = (dangerouslyGetParent()?.getParent()?.addListener || addListener)(
      // @ts-expect-error - Not sure if this is even triggered as React Navigation apparently doesnt emit this event.
      'transitionEnd',
      // @ts-expect-error - Can't find any docs around this closing prop being sent is this a private API?
      ({ data: { closing } }) => {
        if (!closing && isDismissing.current) {
          isDismissing.current = false;
          (lastFocusedInputHandle as unknown as MutableRefObject<TextInput>)?.current?.focus();
        }
      }
    );
    return () => {
      unsubscribe();
      dismissingScreenListener.current = undefined;
    };
  }, [addListener, dangerouslyGetParent, lastFocusedInputHandle]);

  useEffect(() => {
    let slippage = DEFAULT_SLIPPAGE_BIPS?.[currentNetwork];
    const configSlippage = default_slippage_bips as unknown as {
      [network: string]: number;
    };
    if (configSlippage?.[currentNetwork]) {
      slippage = configSlippage?.[currentNetwork];
    }
    slippage && dispatch(updateSwapSlippage(slippage));
  }, [currentNetwork, default_slippage_bips, dispatch]);

  useEffect(() => {
    return () => {
      dispatch(swapClearState());
      resetSwapInputs();
    };
    // eslint-disable-next-line react-hooks/exhaustive-deps
  }, []);

  const updateGasLimit = useCallback(async () => {
    try {
      const provider = getProviderForNetwork(currentNetwork);

      const quote = isCrosschainSwap ? (tradeDetails as CrosschainQuote) : (tradeDetails as Quote);
      const gasLimit = await (isCrosschainSwap ? estimateCrosschainSwapGasLimit : estimateSwapGasLimit)({
        chainId,
        quote: quote as any, // this is a temporary fix until we have the correct type coersion here
      });
      if (gasLimit) {
        if (getNetworkObj(currentNetwork).gas?.OptimismTxFee) {
          if (tradeDetails) {
            const l1GasFeeOptimism = await ethereumUtils.calculateL1FeeOptimism(
              // @ts-ignore
              {
                data: tradeDetails.data,
                from: tradeDetails.from,
                to: tradeDetails.to ?? null,
                value: tradeDetails.value,
              },
              provider
            );
            updateTxFee(gasLimit, null, l1GasFeeOptimism);
          } else {
            updateTxFee(gasLimit, null, ethUnits.default_l1_gas_fee_optimism_swap);
          }
        } else {
          updateTxFee(gasLimit, null);
        }
      }
    } catch (error) {
      updateTxFee(defaultGasLimit, null);
    }
  }, [chainId, currentNetwork, defaultGasLimit, isCrosschainSwap, tradeDetails, updateTxFee]);

  useEffect(() => {
    if (tradeDetails && !equal(tradeDetails, lastTradeDetails)) {
      updateGasLimit();
    }
  }, [lastTradeDetails, tradeDetails, updateGasLimit]);

  // Set default gas limit
  useEffect(() => {
    if (isEmpty(prevGasFeesParamsBySpeed) && !isEmpty(gasFeeParamsBySpeed)) {
      updateTxFee(defaultGasLimit, null);
    }
  }, [defaultGasLimit, gasFeeParamsBySpeed, prevGasFeesParamsBySpeed, updateTxFee]);

  // Update gas limit
  useEffect(() => {
    if (
      !isGasReady ||
      (!prevTxNetwork && txNetwork !== prevTxNetwork) ||
      (!isEmpty(gasFeeParamsBySpeed) && !isEqual(gasFeeParamsBySpeed, prevGasFeesParamsBySpeed))
    ) {
      updateGasLimit();
    }
  }, [gasFeeParamsBySpeed, isGasReady, prevGasFeesParamsBySpeed, prevTxNetwork, txNetwork, updateGasLimit]);

  // Listen to gas prices, Uniswap reserves updates
  useEffect(() => {
    updateDefaultGasLimit(defaultGasLimit);
    InteractionManager.runAfterInteractions(() => {
      // Start polling in the current network
      startPollingGasFees(currentNetwork, flashbots);
    });
    return () => {
      stopPollingGasFees();
    };
  }, [defaultGasLimit, currentNetwork, startPollingGasFees, stopPollingGasFees, updateDefaultGasLimit, flashbots]);

  const checkGasVsOutput = async (gasPrice: string, outputPrice: string) => {
    if (greaterThan(outputPrice, 0) && greaterThan(gasPrice, outputPrice) && !(IS_ANDROID && IS_TEST)) {
      const res = new Promise(resolve => {
        Alert.alert(lang.t('swap.warning.cost.are_you_sure_title'), lang.t('swap.warning.cost.this_transaction_will_cost_you_more'), [
          {
            onPress: () => {
              resolve(false);
            },
            text: lang.t('button.proceed_anyway'),
          },
          {
            onPress: () => {
              resolve(true);
            },
            style: 'cancel',
            text: lang.t('button.cancel'),
          },
        ]);
      });
      return res;
    } else {
      return false;
    }
  };

  const isFillingParams = useParamsForExchangeModal({
    inputFieldRef,
    outputFieldRef,
    nativeFieldRef,
  });

  const submit = useCallback(
    async (amountInUSD: any): Promise<boolean> => {
      setIsAuthorizing(true);
      const NotificationManager = ios ? NativeModules.NotificationManager : null;
      try {
        // load the correct network provider for the wallet
        const provider = getProviderForNetwork(currentNetwork);
        let wallet = await loadWallet(accountAddress, false, provider);
        if (!wallet) {
          setIsAuthorizing(false);
          logger.sentry(`aborting ${type} due to missing wallet`);
          Alert.alert('Unable to determine wallet address');
          return false;
        }

        // Switch to the flashbots provider if enabled
        // TODO(skylarbarrera): need to check if ledger and handle differently here
        if (flashbots && getNetworkObj(currentNetwork).features?.flashbots && wallet instanceof Wallet) {
          logger.debug('flashbots provider being set on mainnet');
          const flashbotsProvider = await getFlashbotsProvider();
          wallet = new Wallet(wallet.privateKey, flashbotsProvider);
        }

        if (!inputAmount || !outputAmount) {
          logger.log('[exchange - handle submit] inputAmount or outputAmount is missing');
          Alert.alert('Input amount or output amount is missing');
          return false;
        }

        if (!tradeDetails) {
          logger.log('[exchange - handle submit] tradeDetails is missing');
          Alert.alert('Missing trade details for swap');
          return false;
        }

        logger.log('[exchange - handle submit] rap');
        const currentNonce = await getNextNonce({ address: accountAddress, network: currentNetwork });
        const { independentField, independentValue, slippageInBips, source } = store.getState().swap;

        const transformedAssetToSell = {
          ...inputCurrency,
          chainName: getChainName({ chainId: inputCurrency.chainId! }) as ChainName,
          address: inputCurrency.address as AddressOrEth,
          chainId: inputCurrency.chainId!,
          colors: inputCurrency.colors as TokenColors,
        } as ParsedAsset;

        const transformedAssetToBuy = {
          ...outputCurrency,
          chainName: getChainName({ chainId: outputCurrency.chainId! }) as ChainName,
          address: outputCurrency.address as AddressOrEth,
          chainId: outputCurrency.chainId!,
          colors: outputCurrency.colors as TokenColors,
        } as ParsedAsset;

        const isWrapOrUnwrapEth = () => {
          return (
<<<<<<< HEAD
            isWrapEthWorklet({
=======
            isWrapNative({
>>>>>>> 82171801
              buyTokenAddress: tradeDetails?.buyTokenAddress,
              sellTokenAddress: tradeDetails?.sellTokenAddress,
              chainId: inputCurrency?.chainId || ChainId.mainnet,
            }) ||
<<<<<<< HEAD
            isUnwrapEthWorklet({
=======
            isUnwrapNative({
>>>>>>> 82171801
              buyTokenAddress: tradeDetails?.buyTokenAddress,
              sellTokenAddress: tradeDetails?.sellTokenAddress,
              chainId: inputCurrency?.chainId || ChainId.mainnet,
            })
          );
        };

        const { nonce, errorMessage } = await walletExecuteRap(wallet, isCrosschainSwap ? 'crosschainSwap' : 'swap', {
          chainId,
          flashbots,
          nonce: currentNonce,
          assetToSell: transformedAssetToSell,
          assetToBuy: transformedAssetToBuy,
          sellAmount: inputAmount,
          quote: {
            ...tradeDetails,
            feeInEth: isWrapOrUnwrapEth() ? '0' : tradeDetails.feeInEth,
            fromChainId: inputCurrency.chainId,
            toChainId: outputCurrency.chainId,
          },
          amount: inputAmount,
          meta: {
            inputAsset: transformedAssetToSell,
            outputAsset: transformedAssetToBuy,
            independentField: independentField as SwapModalField,
            independentValue: independentValue as string,
            slippage: slippageInBips,
            route: source,
          },
          gasParams: parseGasParamAmounts(selectedGasFee),
          gasFeeParamsBySpeed,
        });

        setIsAuthorizing(false);
        // if the transaction was not successful, we need to bubble that up to the caller
        if (errorMessage) {
          loggr.debug('[ExchangeModal] transaction was not successful', {
            errorMessage,
          });
          if (wallet instanceof Wallet) {
            Alert.alert(errorMessage);
          } else {
            setHardwareTXError(true);
          }
          return false;
        }

        logger.log('[exchange - handle submit] executed rap!');
        const slippage = slippageInBips / 100;
        analytics.track(`Completed ${type}`, {
          aggregator: tradeDetails?.source || '',
          amountInUSD,
          gasSetting: selectedGasFee?.option,
          inputTokenAddress: inputCurrency?.address || '',
          inputTokenName: inputCurrency?.name || '',
          inputTokenSymbol: inputCurrency?.symbol || '',
          isHardwareWallet,
          isHighPriceImpact: debouncedIsHighPriceImpact,
          legacyGasPrice: (selectedGasFee?.gasFeeParams as unknown as LegacyGasFeeParams)?.gasPrice?.amount || '',
          liquiditySources: JSON.stringify(tradeDetails?.protocols || []),
          maxNetworkFee: (selectedGasFee?.gasFee as GasFee)?.maxFee?.value?.amount || '',
          network: currentNetwork,
          networkFee: selectedGasFee?.gasFee?.estimatedFee?.value?.amount || '',
          outputTokenAddress: outputCurrency?.address || '',
          outputTokenName: outputCurrency?.name || '',
          outputTokenSymbol: outputCurrency?.symbol || '',
          priceImpact: priceImpact.percentDisplay,
          slippage: isNaN(slippage) ? 'Error calculating slippage.' : slippage,
          type,
        });
        // Tell iOS we finished running a rap (for tracking purposes)
        NotificationManager?.postNotification('rapCompleted');

        setTimeout(() => {
          if (isBridgeSwap) {
            handleReviewPromptAction(ReviewPromptAction.BridgeToL2);
          } else {
            handleReviewPromptAction(ReviewPromptAction.Swap);
          }
        }, 500);

        setParams({ focused: false });
        navigate(Routes.PROFILE_SCREEN);

        return true;
      } catch (error) {
        setIsAuthorizing(false);
        logger.log('[exchange - handle submit] error submitting swap', error);
        setParams({ focused: false });
        // close the hardware wallet modal before navigating
        if (isHardwareWallet) {
          goBack();
          await delay(100);
        }
        navigate(Routes.WALLET_SCREEN);
        return false;
      }
    },
    [
      accountAddress,
      chainId,
      currentNetwork,
      debouncedIsHighPriceImpact,
      flashbots,
      goBack,
      inputAmount,
      inputCurrency,
      isBridgeSwap,
      isCrosschainSwap,
      isHardwareWallet,
      navigate,
      outputAmount,
      outputCurrency,
      priceImpact.percentDisplay,
      selectedGasFee?.gasFee,
      selectedGasFee?.gasFeeParams,
      selectedGasFee?.option,
      setParams,
      tradeDetails,
      type,
    ]
  );

  const handleSubmit = useCallback(async () => {
    const amountInUSD = '0';
    const NotificationManager = ios ? NativeModules.NotificationManager : null;
    try {
      // Tell iOS we're running a rap (for tracking purposes)
      NotificationManager?.postNotification('rapInProgress');
    } catch (e) {
      logger.log('error getting the swap amount in USD price', e);
    } finally {
      const slippage = slippageInBips / 100;
      analytics.track(`Submitted ${type}`, {
        aggregator: tradeDetails?.source || '',
        gasSetting: selectedGasFee?.option,
        inputTokenAddress: inputCurrency?.address || '',
        inputTokenName: inputCurrency?.name || '',
        inputTokenSymbol: inputCurrency?.symbol || '',
        isHardwareWallet,
        isHighPriceImpact: debouncedIsHighPriceImpact,
        legacyGasPrice: (selectedGasFee?.gasFeeParams as unknown as LegacyGasFeeParams)?.gasPrice?.amount || '',
        liquiditySources: JSON.stringify(tradeDetails?.protocols || []),
        maxNetworkFee: (selectedGasFee?.gasFee as GasFee)?.maxFee?.value?.amount || '',
        network: currentNetwork,
        networkFee: selectedGasFee?.gasFee?.estimatedFee?.value?.amount || '',
        outputTokenAddress: outputCurrency?.address || '',
        outputTokenName: outputCurrency?.name || '',
        outputTokenSymbol: outputCurrency?.symbol || '',
        priceImpact: priceImpact.percentDisplay,
        slippage: isNaN(slippage) ? 'Error caclulating slippage.' : slippage,
        type,
      });
    }

    const outputInUSD = outputNativeAmount;
    const gasPrice =
      (selectedGasFee?.gasFee as GasFee)?.maxFee?.native?.value?.amount ||
      (selectedGasFee?.gasFee as LegacyGasFee)?.estimatedFee?.native?.value?.amount;
    const cancelTransaction = await checkGasVsOutput(gasPrice, outputInUSD);

    if (cancelTransaction) {
      return false;
    }
    try {
      return await submit(amountInUSD);
    } catch (e) {
      return false;
    }
  }, [
    outputNativeAmount,
    selectedGasFee?.gasFee,
    selectedGasFee?.option,
    selectedGasFee?.gasFeeParams,
    inputCurrency?.address,
    inputCurrency?.name,
    inputCurrency?.symbol,
    outputCurrency?.address,
    outputCurrency?.name,
    outputCurrency?.symbol,
    slippageInBips,
    type,
    tradeDetails?.source,
    tradeDetails?.protocols,
    isHardwareWallet,
    debouncedIsHighPriceImpact,
    currentNetwork,
    priceImpact.percentDisplay,
    submit,
  ]);

  const confirmButtonProps = useMemoOne(
    () => ({
      currentNetwork,
      disabled: !Number(inputAmount) || (!loading && !tradeDetails),
      inputAmount,
      isAuthorizing,
      isHighPriceImpact: debouncedIsHighPriceImpact,
      isSufficientBalance,
      loading,
      onSubmit: handleSubmit,
      isHardwareWallet,
      quoteError,
      tradeDetails,
      type,
      isBridgeSwap,
    }),
    [
      currentNetwork,
      loading,
      handleSubmit,
      inputAmount,
      isAuthorizing,
      debouncedIsHighPriceImpact,
      testID,
      tradeDetails,
      type,
      quoteError,
      isSufficientBalance,
      isBridgeSwap,
    ]
  );

  const navigateToSwapSettingsSheet = useCallback(() => {
    android && Keyboard.dismiss();
    const lastFocusedInputHandleTemporary = lastFocusedInputHandle.current;
    android && (lastFocusedInputHandle.current = null);
    inputFieldRef?.current?.blur();
    outputFieldRef?.current?.blur();
    nativeFieldRef?.current?.blur();
    const internalNavigate = () => {
      delayNext();
      IS_ANDROID && keyboardListenerSubscription.current?.remove();
      setParams({ focused: false });
      navigate(Routes.SWAP_SETTINGS_SHEET, {
        asset: outputCurrency,
        network: currentNetwork,
        restoreFocusOnSwapModal: () => {
          android && (lastFocusedInputHandle.current = lastFocusedInputHandleTemporary);
          setParams({ focused: true });
        },
        swapSupportsFlashbots,
        type: 'swap_settings',
      });
      analytics.track('Opened Swap Settings');
    };
    if (IS_IOS || !isKeyboardOpen()) {
      internalNavigate();
    } else {
      keyboardListenerSubscription.current = Keyboard.addListener('keyboardDidHide', internalNavigate);
    }
  }, [
    lastFocusedInputHandle,
    inputFieldRef,
    outputFieldRef,
    nativeFieldRef,
    setParams,
    navigate,
    outputCurrency,
    currentNetwork,
    swapSupportsFlashbots,
  ]);

  const navigateToSwapDetailsModal = useCallback(
    (isRefuelTx = false) => {
      android && Keyboard.dismiss();
      const lastFocusedInputHandleTemporary = lastFocusedInputHandle.current;
      android && (lastFocusedInputHandle.current = null);
      inputFieldRef?.current?.blur?.();
      outputFieldRef?.current?.blur?.();
      nativeFieldRef?.current?.blur?.();
      const internalNavigate = () => {
        IS_ANDROID && keyboardListenerSubscription.current?.remove();
        setParams({ focused: false });
        navigate(Routes.SWAP_DETAILS_SHEET, {
          confirmButtonProps,
          currentNetwork,
          flashbotTransaction: flashbots,
          isRefuelTx,
          restoreFocusOnSwapModal: () => {
            android && (lastFocusedInputHandle.current = lastFocusedInputHandleTemporary);
            setParams({ focused: true });
          },
          type: 'swap_details',
        });
        analytics.track('Opened Swap Details modal', {
          inputTokenAddress: inputCurrency?.address || '',
          inputTokenName: inputCurrency?.name || '',
          inputTokenSymbol: inputCurrency?.symbol || '',
          outputTokenAddress: outputCurrency?.address || '',
          outputTokenName: outputCurrency?.name || '',
          outputTokenSymbol: outputCurrency?.symbol || '',
          type,
        });
      };
      if (IS_IOS || !isKeyboardOpen()) {
        internalNavigate();
      } else {
        keyboardListenerSubscription.current = Keyboard.addListener('keyboardDidHide', internalNavigate);
      }
    },
    [
      confirmButtonProps,
      currentNetwork,
      flashbots,
      inputCurrency?.address,
      inputCurrency?.name,
      inputCurrency?.symbol,
      inputFieldRef,
      lastFocusedInputHandle,
      nativeFieldRef,
      navigate,
      outputCurrency?.address,
      outputCurrency?.name,
      outputCurrency?.symbol,
      outputFieldRef,
      setParams,
      type,
    ]
  );

  const handleTapWhileDisabled = useCallback(() => {
    const lastFocusedInput = lastFocusedInputHandle?.current as unknown as TextInput;
    lastFocusedInput?.blur();
    navigate(Routes.EXPLAIN_SHEET, {
      inputToken: inputCurrency?.symbol,
      fromNetwork: inputNetwork,
      toNetwork: outputNetwork,
      isCrosschainSwap,
      isBridgeSwap,
      onClose: () => {
        InteractionManager.runAfterInteractions(() => {
          setTimeout(() => {
            lastFocusedInput?.focus();
          }, 250);
        });
      },
      outputToken: outputCurrency?.symbol,
      type: 'output_disabled',
    });
  }, [
    inputCurrency?.symbol,
    inputNetwork,
    isBridgeSwap,
    isCrosschainSwap,
    lastFocusedInputHandle,
    navigate,
    outputCurrency?.symbol,
    outputNetwork,
  ]);

  const showConfirmButton = !!inputCurrency && !!outputCurrency;

  const handleConfirmExchangePress = useCallback(() => {
    if (loading) return NOOP();

    return navigateToSwapDetailsModal();
  }, [loading, navigateToSwapDetailsModal]);

  return (
    <Wrapper keyboardType={KeyboardType.numpad}>
      <Box height="full" width="full">
        <View style={{ flexGrow: 1, justifyContent: 'center', width: '100%' }}>
          <FloatingPanels>
            <>
              <FloatingPanel
                borderRadius={39}
                overflow="visible"
                paddingBottom={{ custom: 0 }}
                style={{
                  ...(android && {
                    left: -1,
                  }),
                }}
                testID={testID}
              >
                <ExchangeNotch testID={testID} />
                <ExchangeHeader testID={testID} title={title} />
                <ExchangeInputField
                  color={inputCurrencyColor}
                  disableInputCurrencySelection={false}
                  editable={!!inputCurrency}
                  inputAmount={inputAmountDisplay}
                  inputCurrencyAddress={inputCurrency?.address}
                  inputCurrencyMainnetAddress={inputCurrency?.mainnet_address}
                  inputCurrencySymbol={inputCurrency?.symbol}
                  inputFieldRef={inputFieldRef}
                  inputCurrencyIcon={inputCurrency?.icon_url}
                  inputCurrencyColors={inputCurrency?.colors}
                  loading={loading}
                  nativeAmount={nativeAmountDisplay}
                  nativeCurrency={nativeCurrency}
                  nativeFieldRef={nativeFieldRef}
                  network={inputNetwork}
                  onFocus={handleFocus}
                  onPressMaxBalance={updateMaxInputAmount}
                  onPressSelectInputCurrency={chainId => {
                    navigateToSelectInputCurrency(chainId);
                  }}
                  setInputAmount={updateInputAmount}
                  setNativeAmount={updateNativeAmount}
                  testID={`${testID}-input`}
                  updateAmountOnFocus={maxInputUpdate || flipCurrenciesUpdate || isFillingParams}
                />
                <ExchangeOutputField
                  color={outputCurrencyColor}
                  editable={!!outputCurrency && !isCrosschainSwap}
                  network={outputNetwork}
                  onFocus={handleFocus}
                  onPressSelectOutputCurrency={() => {
                    navigateToSelectOutputCurrency(chainId);
                  }}
                  {...(isCrosschainSwap &&
                    !!outputCurrency && {
                      onTapWhileDisabled: handleTapWhileDisabled,
                    })}
                  loading={loading}
                  outputAmount={outputAmountDisplay}
                  outputCurrencyAddress={outputCurrency?.address}
                  outputCurrencyIcon={outputCurrency?.icon_url}
                  outputCurrencyColors={outputCurrency?.colors}
                  outputCurrencyMainnetAddress={outputCurrency?.mainnet_address}
                  outputCurrencySymbol={outputCurrency?.symbol}
                  outputFieldRef={outputFieldRef}
                  setOutputAmount={updateOutputAmount}
                  testID={`${testID}-output`}
                  updateAmountOnFocus={maxInputUpdate || flipCurrenciesUpdate || isFillingParams}
                />
              </FloatingPanel>
              {showConfirmButton && (
                <ExchangeDetailsRow
                  isHighPriceImpact={
                    !confirmButtonProps.disabled && !confirmButtonProps.loading && debouncedIsHighPriceImpact && isSufficientBalance
                  }
                  outputCurrencySymbol={outputCurrency?.symbol}
                  onFlipCurrencies={loading ? NOOP : flipCurrencies}
                  onPressImpactWarning={navigateToSwapDetailsModal}
                  onPressSettings={navigateToSwapSettingsSheet}
                  priceImpactColor={priceImpact.color}
                  priceImpactNativeAmount={priceImpact.impactDisplay}
                  priceImpactPercentDisplay={priceImpact.percentDisplay}
                  type={type}
                />
              )}
            </>
          </FloatingPanels>
        </View>

        <Box>
          <Rows alignVertical="bottom" space="19px (Deprecated)">
            <Row height="content">
              {showConfirmButton && (
                <ConfirmExchangeButton
                  {...confirmButtonProps}
                  onPressViewDetails={handleConfirmExchangePress}
                  testID={`${testID}-confirm-button`}
                />
              )}
            </Row>
            <Row height="content">
              {/* @ts-expect-error - Javascript Component */}
              <GasSpeedButton
                asset={outputCurrency}
                currentNetwork={currentNetwork}
                flashbotTransaction={flashbots}
                marginBottom={0}
                marginTop={0}
                testID={`${testID}-gas`}
                crossChainServiceTime={getCrosschainSwapServiceTime(tradeDetails as CrosschainQuote)}
              />
            </Row>
          </Rows>
        </Box>
      </Box>
    </Wrapper>
  );
}<|MERGE_RESOLUTION|>--- conflicted
+++ resolved
@@ -76,10 +76,6 @@
 import { TokenColors } from '@/graphql/__generated__/metadata';
 import { estimateSwapGasLimit } from '@/raps/actions';
 import { estimateCrosschainSwapGasLimit } from '@/raps/actions/crosschainSwap';
-<<<<<<< HEAD
-import { isUnwrapEthWorklet, isWrapEthWorklet } from '@/__swaps__/utils/swaps';
-=======
->>>>>>> 82171801
 import { parseGasParamAmounts } from '@/parsers';
 
 export const DEFAULT_SLIPPAGE_BIPS = {
@@ -456,20 +452,12 @@
 
         const isWrapOrUnwrapEth = () => {
           return (
-<<<<<<< HEAD
-            isWrapEthWorklet({
-=======
             isWrapNative({
->>>>>>> 82171801
               buyTokenAddress: tradeDetails?.buyTokenAddress,
               sellTokenAddress: tradeDetails?.sellTokenAddress,
               chainId: inputCurrency?.chainId || ChainId.mainnet,
             }) ||
-<<<<<<< HEAD
-            isUnwrapEthWorklet({
-=======
             isUnwrapNative({
->>>>>>> 82171801
               buyTokenAddress: tradeDetails?.buyTokenAddress,
               sellTokenAddress: tradeDetails?.sellTokenAddress,
               chainId: inputCurrency?.chainId || ChainId.mainnet,
