--- conflicted
+++ resolved
@@ -96,12 +96,8 @@
   SwapActionParameters,
 } from '@/raps/common';
 import { CROSSCHAIN_SWAPS, useExperimentalFlag } from '@/config';
-<<<<<<< HEAD
-=======
 import useSwapRefuel, { RefuelState } from '@/hooks/useSwapRefuel';
 import networkInfo from '@/helpers/networkInfo';
-import logger from '@/utils/logger';
->>>>>>> 4a018b4f
 import { CrosschainQuote, Quote } from '@rainbow-me/swaps';
 
 export const DEFAULT_SLIPPAGE_BIPS = {
