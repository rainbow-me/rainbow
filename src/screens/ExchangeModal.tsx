import { Provider } from '@ethersproject/providers';
import { useRoute } from '@react-navigation/native';
import lang from 'i18n-js';
import { isEmpty, isEqual } from 'lodash';
import React, {
  MutableRefObject,
  useCallback,
  useEffect,
  useLayoutEffect,
  useMemo,
  useRef,
  useState,
} from 'react';
import equal from 'react-fast-compare';
import {
  InteractionManager,
  Keyboard,
  NativeModules,
  TextInput,
} from 'react-native';
import { useAndroidBackHandler } from 'react-navigation-backhandler';
import { useDispatch, useSelector } from 'react-redux';
import { useDebounce } from 'use-debounce/lib';
import { useMemoOne } from 'use-memo-one';
import { dismissingScreenListener } from '../../shim';
import {
  AnimatedExchangeFloatingPanels,
  ConfirmExchangeButton,
  DepositInfo,
  ExchangeDetailsRow,
  ExchangeHeader,
  ExchangeInputField,
  ExchangeNotch,
  ExchangeOutputField,
} from '../components/exchange';
import { FloatingPanel } from '../components/floating-panels';
import { GasSpeedButton } from '../components/gas';
import { KeyboardFixedOpenLayout } from '../components/layout';
import { delayNext } from '../hooks/useMagicAutofocus';
import config from '../model/config';
import { WrappedAlert as Alert } from '@/helpers/alert';
import { analytics } from '@/analytics';
import { Box, Row, Rows } from '@/design-system';
import {
  AssetType,
  GasFee,
  LegacyGasFee,
  LegacyGasFeeParams,
  SwappableAsset,
} from '@/entities';
import { getProviderForNetwork, getHasMerged } from '@/handlers/web3';
import { ExchangeModalTypes, isKeyboardOpen, Network } from '@/helpers';
import { KeyboardType } from '@/helpers/keyboardTypes';
import { divide, greaterThan, multiply } from '@/helpers/utilities';
import {
  useAccountSettings,
  useCurrentNonce,
  useGas,
  usePrevious,
  usePriceImpactDetails,
  useSwapCurrencies,
  useSwapCurrencyHandlers,
  useSwapDerivedOutputs,
  useSwapInputHandlers,
  useSwapInputRefs,
  useSwapIsSufficientBalance,
  useSwapSettings,
} from '@/hooks';
import { loadWallet } from '@/model/wallet';
import { useNavigation } from '@/navigation';
import {
  executeRap,
  getSwapRapEstimationByType,
  getSwapRapTypeByExchangeType,
} from '@/raps';
import {
  swapClearState,
  TypeSpecificParameters,
  updateSwapSlippage,
  updateSwapTypeDetails,
} from '@/redux/swap';
import { ETH_ADDRESS, ethUnits } from '@/references';
import Routes from '@/navigation/routesNames';
import { ethereumUtils, gasUtils } from '@/utils';
import { useEthUSDPrice } from '@/utils/ethereumUtils';
import logger from 'logger';
<<<<<<< HEAD
import { IS_ANDROID, IS_TEST } from '@/env';
=======
>>>>>>> 7d66d6e2

export const DEFAULT_SLIPPAGE_BIPS = {
  [Network.mainnet]: 100,
  [Network.polygon]: 200,
  [Network.optimism]: 200,
  [Network.arbitrum]: 200,
  [Network.goerli]: 100,
};

export const getDefaultSlippageFromConfig = (network: Network) => {
  const configSlippage = (config.default_slippage_bips as unknown) as {
    [network: string]: number;
  };
  const slippage =
    configSlippage?.[network] ?? DEFAULT_SLIPPAGE_BIPS[network] ?? 100;
  return slippage;
};
const NOOP = () => null;

const FloatingPanels = AnimatedExchangeFloatingPanels;

const Wrapper = KeyboardFixedOpenLayout;

const getInputHeaderTitle = (
  type: keyof typeof ExchangeModalTypes,
  defaultInputAsset: SwappableAsset
) => {
  switch (type) {
    case ExchangeModalTypes.deposit:
      return lang.t('swap.modal_types.deposit');
    case ExchangeModalTypes.withdrawal:
      return lang.t('swap.modal_types.withdraw_symbol', {
        symbol: defaultInputAsset.symbol,
      });
    default:
      return lang.t('swap.modal_types.swap');
  }
};

const getShowOutputField = (type: keyof typeof ExchangeModalTypes) => {
  switch (type) {
    case ExchangeModalTypes.deposit:
    case ExchangeModalTypes.withdrawal:
      return false;
    default:
      return true;
  }
};

interface ExchangeModalProps {
  fromDiscover: boolean;
  ignoreInitialTypeCheck?: boolean;
  testID: string;
  type: keyof typeof ExchangeModalTypes;
  typeSpecificParams: TypeSpecificParameters;
}

export default function ExchangeModal({
  fromDiscover,
  ignoreInitialTypeCheck,
  testID,
  type,
  typeSpecificParams,
}: ExchangeModalProps) {
  const dispatch = useDispatch();
  const {
    slippageInBips,
    maxInputUpdate,
    flipCurrenciesUpdate,
  } = useSwapSettings();
  const {
    params: { inputAsset: defaultInputAsset, outputAsset: defaultOutputAsset },
  } = useRoute<{
    key: string;
    name: string;
    params: { inputAsset: SwappableAsset; outputAsset: SwappableAsset };
  }>();

  useLayoutEffect(() => {
    dispatch(updateSwapTypeDetails(type, typeSpecificParams));
  }, [dispatch, type, typeSpecificParams]);

  const title = getInputHeaderTitle(type, defaultInputAsset);
  const showOutputField = getShowOutputField(type);
  const priceOfEther = useEthUSDPrice();
  const genericAssets = useSelector<
    { data: { genericAssets: { [address: string]: SwappableAsset } } },
    { [address: string]: SwappableAsset }
  >(({ data: { genericAssets } }) => genericAssets);

  const {
    navigate,
    setParams,
    dangerouslyGetParent,
    addListener,
  } = useNavigation();

  // if the default input is on a different network than
  // we want to update the output to be on the same, if its not available -> null
  const defaultOutputAssetOverride = useMemo(() => {
    const newOutput = defaultOutputAsset;

    if (
      defaultInputAsset &&
      defaultOutputAsset &&
      defaultInputAsset.type !== defaultOutputAsset.type
    ) {
      if (
        defaultOutputAsset?.implementations?.[
          defaultInputAsset?.type === AssetType.token
            ? 'ethereum'
            : defaultInputAsset?.type
        ]?.address
      ) {
        if (defaultInputAsset.type !== Network.mainnet) {
          newOutput.mainnet_address = defaultOutputAsset.address;
        }

        newOutput.address =
          defaultOutputAsset.implementations[defaultInputAsset?.type].address;
        newOutput.type = defaultInputAsset.type;
        newOutput.uniqueId =
          newOutput.type === Network.mainnet
            ? defaultOutputAsset?.address
            : `${defaultOutputAsset?.address}_${defaultOutputAsset?.type}`;
        return newOutput;
      } else {
        return null;
      }
    } else {
      return newOutput;
    }
  }, [defaultInputAsset, defaultOutputAsset]);

  const isDeposit = type === ExchangeModalTypes.deposit;
  const isWithdrawal = type === ExchangeModalTypes.withdrawal;
  const isSavings = isDeposit || isWithdrawal;
  const {
    selectedGasFee,
    gasFeeParamsBySpeed,
    startPollingGasFees,
    stopPollingGasFees,
    updateDefaultGasLimit,
    updateGasFeeOption,
    updateTxFee,
    txNetwork,
    isGasReady,
  } = useGas();
  const {
    accountAddress,
    flashbotsEnabled,
    nativeCurrency,
  } = useAccountSettings();

  const [isAuthorizing, setIsAuthorizing] = useState(false);
  const [currentProvider, setCurrentProvider] = useState<Provider>();

  const prevGasFeesParamsBySpeed = usePrevious(gasFeeParamsBySpeed);
  const prevTxNetwork = usePrevious(txNetwork);

  useAndroidBackHandler(() => {
    navigate(Routes.WALLET_SCREEN);
    return true;
  });

  const { inputCurrency, outputCurrency } = useSwapCurrencies();

  const {
    handleFocus,
    inputFieldRef,
    lastFocusedInputHandle,
    setLastFocusedInputHandle,
    nativeFieldRef,
    outputFieldRef,
  } = useSwapInputRefs();

  const {
    updateInputAmount,
    updateMaxInputAmount,
    updateNativeAmount,
    updateOutputAmount,
  } = useSwapInputHandlers();

  const chainId = useMemo(() => {
    if (inputCurrency?.type || outputCurrency?.type) {
      return ethereumUtils.getChainIdFromType(
        inputCurrency?.type! ?? outputCurrency?.type!
      );
    }

    return 1;
  }, [inputCurrency, outputCurrency]);

  const currentNetwork = useMemo(
    () => ethereumUtils.getNetworkFromChainId(chainId),
    [chainId]
  );

  const {
    flipCurrencies,
    navigateToSelectInputCurrency,
    navigateToSelectOutputCurrency,
  } = useSwapCurrencyHandlers({
    currentNetwork,
    defaultInputAsset,
    defaultOutputAsset: defaultOutputAssetOverride,
    fromDiscover,
    ignoreInitialTypeCheck,
    inputFieldRef,
    lastFocusedInputHandle,
    nativeFieldRef,
    outputFieldRef,
    setLastFocusedInputHandle,
    title,
    type,
  });
  const speedUrgentSelected = useRef(false);

  useEffect(() => {
    if (
      !speedUrgentSelected.current &&
      !isEmpty(gasFeeParamsBySpeed) &&
      (currentNetwork === Network.mainnet || currentNetwork === Network.polygon)
    ) {
      // Default to fast for networks with speed options
      updateGasFeeOption(gasUtils.FAST);
      speedUrgentSelected.current = true;
    }
  }, [
    currentNetwork,
    gasFeeParamsBySpeed,
    selectedGasFee,
    updateGasFeeOption,
    updateTxFee,
  ]);

  useEffect(() => {
    if (currentNetwork !== prevTxNetwork) {
      speedUrgentSelected.current = false;
    }
  }, [currentNetwork, prevTxNetwork]);

  const defaultGasLimit = useMemo(() => {
    const basicSwap = ethereumUtils.getBasicSwapGasLimit(Number(chainId));
    return isDeposit
      ? ethUnits.basic_deposit
      : isWithdrawal
      ? ethUnits.basic_withdrawal
      : basicSwap;
  }, [chainId, isDeposit, isWithdrawal]);

  const getNextNonce = useCurrentNonce(accountAddress, currentNetwork);

  useEffect(() => {
    const getProvider = async () => {
      const p = await getProviderForNetwork(currentNetwork);
      setCurrentProvider(p);
    };
    getProvider();
  }, [currentNetwork]);

  const {
    result: {
      derivedValues: { inputAmount, nativeAmount, outputAmount },
      displayValues: {
        inputAmountDisplay,
        outputAmountDisplay,
        nativeAmountDisplay,
      },
      tradeDetails,
    },
    loading,
    resetSwapInputs,
    quoteError,
  } = useSwapDerivedOutputs(Number(chainId), type);

  const lastTradeDetails = usePrevious(tradeDetails);
  const isSufficientBalance = useSwapIsSufficientBalance(inputAmount);

  const {
    isHighPriceImpact,
    outputPriceValue,
    priceImpactColor,
    priceImpactNativeAmount,
    priceImpactPercentDisplay,
  } = usePriceImpactDetails(
    inputAmount,
    outputAmount,
    inputCurrency,
    outputCurrency,
    currentNetwork,
    loading
  );
  const [debouncedIsHighPriceImpact] = useDebounce(isHighPriceImpact, 1000);
  // For a limited period after the merge we need to block the use of flashbots.
  // This line should be removed after reenabling flashbots in remote config.
  const hideFlashbotsPostMerge =
    getHasMerged(currentNetwork) && !config.flashbots_enabled;
  const swapSupportsFlashbots =
    currentNetwork === Network.mainnet && !hideFlashbotsPostMerge;
  const flashbots = swapSupportsFlashbots && flashbotsEnabled;

  const isDismissing = useRef(false);
  useEffect(() => {
    if (ios) {
      return;
    }
    ((dismissingScreenListener.current as unknown) as () => void) = () => {
      Keyboard.dismiss();
      isDismissing.current = true;
    };
    const unsubscribe = (
      dangerouslyGetParent()?.dangerouslyGetParent()?.addListener || addListener
    )(
      // @ts-expect-error - Not sure if this is even triggered as React Navigation apparently doesnt emit this event.
      'transitionEnd',
      // @ts-expect-error - Can't find any docs around this closing prop being sent is this a private API?
      ({ data: { closing } }) => {
        if (!closing && isDismissing.current) {
          isDismissing.current = false;
          ((lastFocusedInputHandle as unknown) as MutableRefObject<TextInput>)?.current?.focus();
        }
      }
    );
    return () => {
      unsubscribe();
      dismissingScreenListener.current = undefined;
    };
  }, [addListener, dangerouslyGetParent, lastFocusedInputHandle]);

  useEffect(() => {
    let slippage = DEFAULT_SLIPPAGE_BIPS?.[currentNetwork];
    const configSlippage = (config.default_slippage_bips as unknown) as {
      [network: string]: number;
    };
    if (configSlippage?.[currentNetwork]) {
      slippage = configSlippage?.[currentNetwork];
    }
    slippage && dispatch(updateSwapSlippage(slippage));
  }, [currentNetwork, dispatch]);

  useEffect(() => {
    return () => {
      dispatch(swapClearState());
      resetSwapInputs();
    };
    // eslint-disable-next-line react-hooks/exhaustive-deps
  }, []);

  const updateGasLimit = useCallback(async () => {
    try {
      const swapParams = {
        chainId,
        inputAmount: inputAmount!,
        outputAmount: outputAmount!,
        provider: currentProvider!,
        tradeDetails: tradeDetails!,
      };

      const rapType = getSwapRapTypeByExchangeType(type);
      const gasLimit = await getSwapRapEstimationByType(rapType, swapParams);
      if (gasLimit) {
        if (currentNetwork === Network.optimism) {
          if (tradeDetails) {
            const l1GasFeeOptimism = await ethereumUtils.calculateL1FeeOptimism(
              {
                data: tradeDetails.data,
                from: tradeDetails.from,
                to: tradeDetails.to ?? null,
                value: tradeDetails.value,
              },
              currentProvider!
            );
            updateTxFee(gasLimit, null, l1GasFeeOptimism);
          } else {
            updateTxFee(
              gasLimit,
              null,
              ethUnits.default_l1_gas_fee_optimism_swap
            );
          }
        } else {
          updateTxFee(gasLimit, null);
        }
      }
    } catch (error) {
      updateTxFee(defaultGasLimit, null);
    }
  }, [
    chainId,
    currentNetwork,
    currentProvider,
    defaultGasLimit,
    inputAmount,
    outputAmount,
    tradeDetails,
    type,
    updateTxFee,
  ]);

  useEffect(() => {
    if (tradeDetails && !equal(tradeDetails, lastTradeDetails)) {
      updateGasLimit();
    }
  }, [lastTradeDetails, tradeDetails, updateGasLimit]);

  // Set default gas limit
  useEffect(() => {
    if (isEmpty(prevGasFeesParamsBySpeed) && !isEmpty(gasFeeParamsBySpeed)) {
      updateTxFee(defaultGasLimit, null);
    }
  }, [
    defaultGasLimit,
    gasFeeParamsBySpeed,
    prevGasFeesParamsBySpeed,
    updateTxFee,
  ]);
  // Update gas limit
  useEffect(() => {
    if (
      !isGasReady ||
      (!prevTxNetwork && txNetwork !== prevTxNetwork) ||
      (!isEmpty(gasFeeParamsBySpeed) &&
        !isEqual(gasFeeParamsBySpeed, prevGasFeesParamsBySpeed))
    ) {
      updateGasLimit();
    }
  }, [
    gasFeeParamsBySpeed,
    isGasReady,
    prevGasFeesParamsBySpeed,
    prevTxNetwork,
    txNetwork,
    updateGasLimit,
  ]);

  // Listen to gas prices, Uniswap reserves updates
  useEffect(() => {
    updateDefaultGasLimit(defaultGasLimit);
    InteractionManager.runAfterInteractions(() => {
      // Start polling in the current network
      startPollingGasFees(currentNetwork, flashbots);
    });
    return () => {
      stopPollingGasFees();
    };
  }, [
    defaultGasLimit,
    currentNetwork,
    startPollingGasFees,
    stopPollingGasFees,
    updateDefaultGasLimit,
    flashbots,
  ]);

  const handlePressMaxBalance = useCallback(async () => {
    updateMaxInputAmount();
  }, [updateMaxInputAmount]);

  const checkGasVsOutput = async (gasPrice: string, outputPrice: string) => {
    if (
      greaterThan(outputPrice, 0) &&
      greaterThan(gasPrice, outputPrice) &&
      !(IS_ANDROID && IS_TEST)
    ) {
      const res = new Promise(resolve => {
        Alert.alert(
          lang.t('swap.warning.cost.are_you_sure_title'),
          lang.t('swap.warning.cost.this_transaction_will_cost_you_more'),
          [
            {
              onPress: () => {
                resolve(false);
              },
              text: lang.t('button.proceed_anyway'),
            },
            {
              onPress: () => {
                resolve(true);
              },
              style: 'cancel',
              text: lang.t('button.cancel'),
            },
          ]
        );
      });
      return res;
    } else {
      return false;
    }
  };

  const submit = useCallback(
    async amountInUSD => {
      setIsAuthorizing(true);
      const NotificationManager = ios
        ? NativeModules.NotificationManager
        : null;
      try {
        const wallet = await loadWallet();
        if (!wallet) {
          setIsAuthorizing(false);
          logger.sentry(`aborting ${type} due to missing wallet`);
          return false;
        }

        const callback = (
          success = false,
          errorMessage: string | null = null
        ) => {
          setIsAuthorizing(false);
          if (success) {
            setParams({ focused: false });
            navigate(Routes.PROFILE_SCREEN);
          } else if (errorMessage) {
            Alert.alert(errorMessage);
          }
        };
        logger.log('[exchange - handle submit] rap');
        const nonce = await getNextNonce();
        const swapParameters = {
          chainId,
          flashbots,
          inputAmount: inputAmount!,
          nonce,
          outputAmount: outputAmount!,
          tradeDetails: tradeDetails!,
        };
        const rapType = getSwapRapTypeByExchangeType(type);
        await executeRap(wallet, rapType, swapParameters, callback);
        logger.log('[exchange - handle submit] executed rap!');
        const slippage = slippageInBips / 100;
        analytics.track(`Completed ${type}`, {
          aggregator: tradeDetails?.source || '',
          amountInUSD,
          gasSetting: selectedGasFee?.option,
          inputTokenAddress: inputCurrency?.address || '',
          inputTokenName: inputCurrency?.name || '',
          inputTokenSymbol: inputCurrency?.symbol || '',
          isHighPriceImpact: debouncedIsHighPriceImpact,
          legacyGasPrice:
            ((selectedGasFee?.gasFeeParams as unknown) as LegacyGasFeeParams)
              ?.gasPrice?.amount || '',
          liquiditySources: JSON.stringify(tradeDetails?.protocols || []),
          maxNetworkFee:
            (selectedGasFee?.gasFee as GasFee)?.maxFee?.value?.amount || '',
          network: currentNetwork,
          networkFee: selectedGasFee?.gasFee?.estimatedFee?.value?.amount || '',
          outputTokenAddress: outputCurrency?.address || '',
          outputTokenName: outputCurrency?.name || '',
          outputTokenSymbol: outputCurrency?.symbol || '',
          priceImpact: priceImpactPercentDisplay,
          slippage: isNaN(slippage) ? 'Error calculating slippage.' : slippage,
          type,
        });
        // Tell iOS we finished running a rap (for tracking purposes)
        NotificationManager?.postNotification('rapCompleted');
        return true;
      } catch (error) {
        setIsAuthorizing(false);
        logger.log('[exchange - handle submit] error submitting swap', error);
        setParams({ focused: false });
        navigate(Routes.WALLET_SCREEN);
        return false;
      }
    },
    [
      chainId,
      currentNetwork,
      debouncedIsHighPriceImpact,
      flashbots,
      getNextNonce,
      inputAmount,
      inputCurrency?.address,
      inputCurrency?.name,
      inputCurrency?.symbol,
      navigate,
      outputAmount,
      outputCurrency?.address,
      outputCurrency?.name,
      outputCurrency?.symbol,
      priceImpactPercentDisplay,
      selectedGasFee?.gasFee,
      selectedGasFee?.gasFeeParams,
      selectedGasFee?.option,
      setParams,
      slippageInBips,
      tradeDetails,
      type,
    ]
  );

  const handleSubmit = useCallback(async () => {
    let amountInUSD = '0';
    const NotificationManager = ios ? NativeModules.NotificationManager : null;
    try {
      // Tell iOS we're running a rap (for tracking purposes)
      NotificationManager?.postNotification('rapInProgress');
      if (nativeCurrency.toLowerCase() === 'usd') {
        amountInUSD = nativeAmount!;
      } else {
        const ethPriceInNativeCurrency =
          genericAssets[ETH_ADDRESS]?.price?.value ?? 0;
        const inputTokenPriceInNativeCurrency =
          genericAssets[inputCurrency?.address]?.price?.value ?? 0;
        const outputTokenPriceInNativeCurrency =
          genericAssets[outputCurrency?.address]?.price?.value ?? 0;
        const inputTokensPerEth = divide(
          inputTokenPriceInNativeCurrency,
          ethPriceInNativeCurrency
        );
        const outputTokensPerEth = divide(
          outputTokenPriceInNativeCurrency,
          ethPriceInNativeCurrency
        );
        const inputTokensInEth = multiply(inputTokensPerEth, inputAmount!);
        const outputTokensInEth = multiply(outputTokensPerEth, outputAmount!);

        const availableTokenPrice = inputTokensInEth ?? outputTokensInEth;
        const maybeResultAmount = multiply(priceOfEther, availableTokenPrice);
        // We have to use string matching here because the multiply helper will return the value as a string from the helpers
        // If we pass a empty string value to segment it gets ignored
        amountInUSD = ['NaN', '0'].includes(maybeResultAmount)
          ? ''
          : maybeResultAmount;
      }
    } catch (e) {
      logger.log('error getting the swap amount in USD price', e);
    } finally {
      const slippage = slippageInBips / 100;
      analytics.track(`Submitted ${type}`, {
        aggregator: tradeDetails?.source || '',
        amountInUSD,
        gasSetting: selectedGasFee?.option,
        inputTokenAddress: inputCurrency?.address || '',
        inputTokenName: inputCurrency?.name || '',
        inputTokenSymbol: inputCurrency?.symbol || '',
        isHighPriceImpact: debouncedIsHighPriceImpact,
        legacyGasPrice:
          ((selectedGasFee?.gasFeeParams as unknown) as LegacyGasFeeParams)
            ?.gasPrice?.amount || '',
        liquiditySources: JSON.stringify(tradeDetails?.protocols || []),
        maxNetworkFee:
          (selectedGasFee?.gasFee as GasFee)?.maxFee?.value?.amount || '',
        network: currentNetwork,
        networkFee: selectedGasFee?.gasFee?.estimatedFee?.value?.amount || '',
        outputTokenAddress: outputCurrency?.address || '',
        outputTokenName: outputCurrency?.name || '',
        outputTokenSymbol: outputCurrency?.symbol || '',
        priceImpact: priceImpactPercentDisplay,
        slippage: isNaN(slippage) ? 'Error caclulating slippage.' : slippage,
        type,
      });
    }

    const outputInUSD = multiply(outputPriceValue!, outputAmount!);
    const gasPrice =
      (selectedGasFee?.gasFee as GasFee)?.maxFee?.native?.value?.amount ||
      (selectedGasFee?.gasFee as LegacyGasFee)?.estimatedFee?.native?.value
        ?.amount;
    const cancelTransaction = await checkGasVsOutput(gasPrice, outputInUSD);

    if (cancelTransaction) {
      return false;
    }
    try {
      return await submit(amountInUSD);
    } catch (e) {
      return false;
    }
  }, [
    outputPriceValue,
    outputAmount,
    selectedGasFee,
    submit,
    nativeCurrency,
    nativeAmount,
    genericAssets,
    inputCurrency?.address,
    inputCurrency?.name,
    inputCurrency?.symbol,
    inputAmount,
    priceOfEther,
    slippageInBips,
    type,
    tradeDetails?.source,
    tradeDetails?.protocols,
    debouncedIsHighPriceImpact,
    currentNetwork,
    outputCurrency?.address,
    outputCurrency?.name,
    outputCurrency?.symbol,
    priceImpactPercentDisplay,
  ]);

  const confirmButtonProps = useMemoOne(
    () => ({
      currentNetwork,
      disabled:
        !Number(inputAmount) || (!loading && !tradeDetails && !isSavings),
      inputAmount,
      isAuthorizing,
      isHighPriceImpact: debouncedIsHighPriceImpact,
      isSufficientBalance,
      loading,
      onSubmit: handleSubmit,
      quoteError,
      tradeDetails,
      type,
    }),
    [
      currentNetwork,
      loading,
      handleSubmit,
      inputAmount,
      isAuthorizing,
      debouncedIsHighPriceImpact,
      testID,
      tradeDetails,
      type,
      quoteError,
      isSufficientBalance,
    ]
  );

  const navigateToSwapSettingsSheet = useCallback(() => {
    android && Keyboard.dismiss();
    const lastFocusedInputHandleTemporary = lastFocusedInputHandle.current;
    android && (lastFocusedInputHandle.current = null);
    inputFieldRef?.current?.blur();
    outputFieldRef?.current?.blur();
    nativeFieldRef?.current?.blur();
    const internalNavigate = () => {
      delayNext();
      android && Keyboard.removeListener('keyboardDidHide', internalNavigate);
      setParams({ focused: false });
      navigate(Routes.SWAP_SETTINGS_SHEET, {
        asset: outputCurrency,
        network: currentNetwork,
        restoreFocusOnSwapModal: () => {
          android &&
            (lastFocusedInputHandle.current = lastFocusedInputHandleTemporary);
          setParams({ focused: true });
        },
        swapSupportsFlashbots,
        type: 'swap_settings',
      });
      analytics.track('Opened Swap Settings');
    };
    ios || !isKeyboardOpen()
      ? internalNavigate()
      : Keyboard.addListener('keyboardDidHide', internalNavigate);
  }, [
    lastFocusedInputHandle,
    inputFieldRef,
    outputFieldRef,
    nativeFieldRef,
    setParams,
    navigate,
    outputCurrency,
    currentNetwork,
    swapSupportsFlashbots,
  ]);

  const navigateToSwapDetailsModal = useCallback(() => {
    android && Keyboard.dismiss();
    const lastFocusedInputHandleTemporary = lastFocusedInputHandle.current;
    android && (lastFocusedInputHandle.current = null);
    inputFieldRef?.current?.blur();
    outputFieldRef?.current?.blur();
    nativeFieldRef?.current?.blur();
    const internalNavigate = () => {
      android && Keyboard.removeListener('keyboardDidHide', internalNavigate);
      setParams({ focused: false });
      navigate(Routes.SWAP_DETAILS_SHEET, {
        confirmButtonProps,
        currentNetwork,
        flashbotTransaction: flashbots,
        restoreFocusOnSwapModal: () => {
          android &&
            (lastFocusedInputHandle.current = lastFocusedInputHandleTemporary);
          setParams({ focused: true });
        },
        type: 'swap_details',
      });
      analytics.track('Opened Swap Details modal', {
        inputTokenAddress: inputCurrency?.address || '',
        inputTokenName: inputCurrency?.name || '',
        inputTokenSymbol: inputCurrency?.symbol || '',
        outputTokenAddress: outputCurrency?.address || '',
        outputTokenName: outputCurrency?.name || '',
        outputTokenSymbol: outputCurrency?.symbol || '',
        type,
      });
    };
    ios || !isKeyboardOpen()
      ? internalNavigate()
      : Keyboard.addListener('keyboardDidHide', internalNavigate);
  }, [
    confirmButtonProps,
    currentNetwork,
    flashbots,
    inputCurrency?.address,
    inputCurrency?.name,
    inputCurrency?.symbol,
    inputFieldRef,
    lastFocusedInputHandle,
    nativeFieldRef,
    navigate,
    outputCurrency?.address,
    outputCurrency?.name,
    outputCurrency?.symbol,
    outputFieldRef,
    setParams,
    type,
  ]);

  const handleTapWhileDisabled = useCallback(() => {
    const lastFocusedInput = (lastFocusedInputHandle?.current as unknown) as TextInput;
    lastFocusedInput?.blur();
    navigate(Routes.EXPLAIN_SHEET, {
      inputToken: inputCurrency?.symbol,
      network: currentNetwork,
      onClose: () => {
        InteractionManager.runAfterInteractions(() => {
          setTimeout(() => {
            lastFocusedInput?.focus();
          }, 250);
        });
      },
      outputToken: outputCurrency?.symbol,
      type: 'output_disabled',
    });
  }, [
    currentNetwork,
    inputCurrency?.symbol,
    lastFocusedInputHandle,
    navigate,
    outputCurrency?.symbol,
  ]);

  const showConfirmButton = isSavings
    ? !!inputCurrency
    : !!inputCurrency && !!outputCurrency;

  return (
    <Wrapper keyboardType={KeyboardType.numpad}>
      <Box height="full" width="full">
        <FloatingPanels>
          <>
            <FloatingPanel
              borderRadius={39}
              overflow="visible"
              paddingBottom={{ custom: showOutputField ? 0 : 24 }}
              style={{
                ...(android && {
                  left: -1,
                }),
              }}
              testID={testID}
            >
              {showOutputField && <ExchangeNotch testID={testID} />}
              <ExchangeHeader testID={testID} title={title} />
              <ExchangeInputField
                disableInputCurrencySelection={isWithdrawal}
                editable={!!inputCurrency}
                inputAmount={inputAmountDisplay}
                inputCurrencyAddress={inputCurrency?.address}
                inputCurrencyAssetType={inputCurrency?.type}
                inputCurrencyMainnetAddress={inputCurrency?.mainnet_address}
                inputCurrencySymbol={inputCurrency?.symbol}
                inputFieldRef={inputFieldRef}
                loading={loading}
                nativeAmount={nativeAmountDisplay}
                nativeCurrency={nativeCurrency}
                nativeFieldRef={nativeFieldRef}
                network={currentNetwork}
                onFocus={handleFocus}
                onPressMaxBalance={handlePressMaxBalance}
                onPressSelectInputCurrency={navigateToSelectInputCurrency}
                setInputAmount={updateInputAmount}
                setNativeAmount={updateNativeAmount}
                testID={`${testID}-input`}
                updateAmountOnFocus={maxInputUpdate || flipCurrenciesUpdate}
              />
              {showOutputField && (
                <ExchangeOutputField
                  editable={
                    !!outputCurrency && currentNetwork !== Network.arbitrum
                  }
                  network={currentNetwork}
                  onFocus={handleFocus}
                  onPressSelectOutputCurrency={() =>
                    navigateToSelectOutputCurrency(chainId)
                  }
                  {...(currentNetwork === Network.arbitrum &&
                    !!outputCurrency && {
                      onTapWhileDisabled: handleTapWhileDisabled,
                    })}
                  loading={loading}
                  outputAmount={outputAmountDisplay}
                  outputCurrencyAddress={outputCurrency?.address}
                  outputCurrencyAssetType={outputCurrency?.type}
                  outputCurrencyMainnetAddress={outputCurrency?.mainnet_address}
                  outputCurrencySymbol={outputCurrency?.symbol}
                  outputFieldRef={outputFieldRef}
                  setOutputAmount={updateOutputAmount}
                  testID={`${testID}-output`}
                  updateAmountOnFocus={maxInputUpdate || flipCurrenciesUpdate}
                />
              )}
            </FloatingPanel>
            {isDeposit && (
              <DepositInfo
                amount={(Number(inputAmount) > 0 && outputAmount) || null}
                asset={outputCurrency}
                isHighPriceImpact={debouncedIsHighPriceImpact}
                onPress={navigateToSwapDetailsModal}
                priceImpactColor={priceImpactColor}
                priceImpactNativeAmount={priceImpactNativeAmount}
                priceImpactPercentDisplay={priceImpactPercentDisplay}
              />
            )}
            {!isSavings && showConfirmButton && (
              <ExchangeDetailsRow
                isHighPriceImpact={
                  !confirmButtonProps.disabled &&
                  !confirmButtonProps.loading &&
                  debouncedIsHighPriceImpact &&
                  isSufficientBalance
                }
                onFlipCurrencies={loading ? NOOP : flipCurrencies}
                onPressImpactWarning={navigateToSwapDetailsModal}
                onPressSettings={navigateToSwapSettingsSheet}
                priceImpactColor={priceImpactColor}
                priceImpactNativeAmount={priceImpactNativeAmount}
                priceImpactPercentDisplay={priceImpactPercentDisplay}
                type={type}
              />
            )}

            {isWithdrawal && <Box height="30px" />}
          </>
        </FloatingPanels>

        <Box>
          <Rows alignVertical="bottom" space="19px (Deprecated)">
            <Row height="content">
              {showConfirmButton && (
                <ConfirmExchangeButton
                  {...confirmButtonProps}
                  onPressViewDetails={
                    loading ? NOOP : navigateToSwapDetailsModal
                  }
                  testID={`${testID}-confirm-button`}
                />
              )}
            </Row>
            <Row height="content">
              {/* @ts-expect-error - Javascript Component */}
              <GasSpeedButton
                asset={outputCurrency}
                currentNetwork={currentNetwork}
                flashbotTransaction={flashbots}
                marginBottom={0}
                marginTop={0}
                testID={`${testID}-gas`}
              />
            </Row>
          </Rows>
        </Box>
      </Box>
    </Wrapper>
  );
}<|MERGE_RESOLUTION|>--- conflicted
+++ resolved
@@ -84,10 +84,7 @@
 import { ethereumUtils, gasUtils } from '@/utils';
 import { useEthUSDPrice } from '@/utils/ethereumUtils';
 import logger from 'logger';
-<<<<<<< HEAD
 import { IS_ANDROID, IS_TEST } from '@/env';
-=======
->>>>>>> 7d66d6e2
 
 export const DEFAULT_SLIPPAGE_BIPS = {
   [Network.mainnet]: 100,
