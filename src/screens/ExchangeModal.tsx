import { useRoute } from '@react-navigation/native';
import lang from 'i18n-js';
import { isEmpty, isEqual } from 'lodash';
import React, {
  MutableRefObject,
  useCallback,
  useEffect,
  useLayoutEffect,
  useMemo,
  useRef,
  useState,
} from 'react';
import equal from 'react-fast-compare';
import {
  InteractionManager,
  Keyboard,
  NativeModules,
  TextInput,
} from 'react-native';
import { useAndroidBackHandler } from 'react-navigation-backhandler';
import { useDispatch, useSelector } from 'react-redux';
import { useDebounce } from 'use-debounce/lib';
import { useMemoOne } from 'use-memo-one';
import { dismissingScreenListener } from '../../shim';
import {
  AnimatedExchangeFloatingPanels,
  ConfirmExchangeButton,
  DepositInfo,
  ExchangeDetailsRow,
  ExchangeHeader,
  ExchangeInputField,
  ExchangeNotch,
  ExchangeOutputField,
} from '../components/exchange';
import { FloatingPanel } from '../components/floating-panels';
import { GasSpeedButton } from '../components/gas';
import { KeyboardFixedOpenLayout } from '../components/layout';
import { delayNext } from '../hooks/useMagicAutofocus';
import config from '../model/config';
import { WrappedAlert as Alert } from '@/helpers/alert';
import { analytics } from '@/analytics';
import { Box, Row, Rows } from '@/design-system';
import {
  AssetType,
  GasFee,
  LegacyGasFee,
  LegacyGasFeeParams,
  ParsedAddressAsset,
  SwappableAsset,
} from '@/entities';
<<<<<<< HEAD
import { getProviderForNetwork, getHasMerged, toWei } from '@/handlers/web3';
import { ExchangeModalTypes, isKeyboardOpen, Network } from '@/helpers';
import { KeyboardType } from '@/helpers/keyboardTypes';
import {
  divide,
  fromWei,
  greaterThan,
  multiply,
  subtract,
} from '@/helpers/utilities';
=======
import { getProviderForNetwork, getHasMerged } from '@/handlers/web3';
import {
  ExchangeModalTypes,
  isKeyboardOpen,
  Network,
  NetworkTypes,
} from '@/helpers';
import { KeyboardType } from '@/helpers/keyboardTypes';
import { divide, greaterThan, isZero, multiply } from '@/helpers/utilities';
>>>>>>> 12ad6900
import {
  useAccountSettings,
  useCurrentNonce,
  useGas,
  usePrevious,
  usePriceImpactDetails,
  useSwapCurrencies,
  useSwapCurrencyHandlers,
  useSwapDerivedOutputs,
  useSwapInputHandlers,
  useSwapInputRefs,
  useSwapIsSufficientBalance,
  useSwapSettings,
} from '@/hooks';
import { loadWallet } from '@/model/wallet';
import { useNavigation } from '@/navigation';
import {
  executeRap,
  getSwapRapEstimationByType,
  getSwapRapTypeByExchangeType,
} from '@/raps';
import {
  swapClearState,
  SwapModalField,
  TypeSpecificParameters,
  updateSwapInputAmount,
  updateSwapSlippage,
  updateSwapTypeDetails,
} from '@/redux/swap';
import { ETH_ADDRESS, ethUnits } from '@/references';
import Routes from '@/navigation/routesNames';
import { ethereumUtils, gasUtils } from '@/utils';
import { useEthUSDPrice } from '@/utils/ethereumUtils';
import { IS_ANDROID, IS_TEST } from '@/env';
import {
  CrosschainSwapActionParameters,
  SwapActionParameters,
} from '@/raps/common';
import { CROSSCHAIN_SWAPS, useExperimentalFlag } from '@/config';
<<<<<<< HEAD
import useSwapRefuel, { RefuelState } from '@/hooks/useSwapRefuel';
import networkInfo from '@/helpers/networkInfo';
=======
import networkInfo from '@/helpers/networkInfo';
import logger from '@/utils/logger';
import { CrosschainQuote, Quote } from '@rainbow-me/swaps';
>>>>>>> 12ad6900

export const DEFAULT_SLIPPAGE_BIPS = {
  [Network.mainnet]: 100,
  [Network.polygon]: 200,
  [Network.optimism]: 200,
  [Network.arbitrum]: 200,
  [Network.goerli]: 100,
};

export const getDefaultSlippageFromConfig = (network: Network) => {
  const configSlippage = (config.default_slippage_bips as unknown) as {
    [network: string]: number;
  };
  const slippage =
    configSlippage?.[network] ?? DEFAULT_SLIPPAGE_BIPS[network] ?? 100;
  return slippage;
};
const NOOP = () => null;

const FloatingPanels = AnimatedExchangeFloatingPanels;

const Wrapper = KeyboardFixedOpenLayout;

const getInputHeaderTitle = (
  type: keyof typeof ExchangeModalTypes,
  defaultInputAsset: SwappableAsset
) => {
  switch (type) {
    case ExchangeModalTypes.deposit:
      return lang.t('swap.modal_types.deposit');
    case ExchangeModalTypes.withdrawal:
      return lang.t('swap.modal_types.withdraw_symbol', {
        symbol: defaultInputAsset.symbol,
      });
    default:
      return lang.t('swap.modal_types.swap');
  }
};

const getShowOutputField = (type: keyof typeof ExchangeModalTypes) => {
  switch (type) {
    case ExchangeModalTypes.deposit:
    case ExchangeModalTypes.withdrawal:
      return false;
    default:
      return true;
  }
};

interface ExchangeModalProps {
  fromDiscover: boolean;
  ignoreInitialTypeCheck?: boolean;
  testID: string;
  type: keyof typeof ExchangeModalTypes;
  typeSpecificParams: TypeSpecificParameters;
}

export default function ExchangeModal({
  fromDiscover,
  ignoreInitialTypeCheck,
  testID,
  type,
  typeSpecificParams,
}: ExchangeModalProps) {
  const dispatch = useDispatch();
  const {
    slippageInBips,
    maxInputUpdate,
    flipCurrenciesUpdate,
  } = useSwapSettings();
  const {
    params: { inputAsset: defaultInputAsset, outputAsset: defaultOutputAsset },
  } = useRoute<{
    key: string;
    name: string;
    params: { inputAsset: SwappableAsset; outputAsset: SwappableAsset };
  }>();

  const crosschainSwapsEnabled = useExperimentalFlag(CROSSCHAIN_SWAPS);

  useLayoutEffect(() => {
    dispatch(updateSwapTypeDetails(type, typeSpecificParams));
  }, [dispatch, type, typeSpecificParams]);

  const title = getInputHeaderTitle(type, defaultInputAsset);
  const showOutputField = getShowOutputField(type);
  const priceOfEther = useEthUSDPrice();
  const [
    outputNetworkDetails,
    setOutputNetworkDetails,
  ] = useState<ParsedAddressAsset>();
  const genericAssets = useSelector<
    { data: { genericAssets: { [address: string]: SwappableAsset } } },
    { [address: string]: SwappableAsset }
  >(({ data: { genericAssets } }) => genericAssets);
  const [hasDeductedRefuel, setHasDeductedRefuel] = useState(false);
  const {
    navigate,
    setParams,
    dangerouslyGetParent,
    addListener,
  } = useNavigation();

  const isDeposit = type === ExchangeModalTypes.deposit;
  const isWithdrawal = type === ExchangeModalTypes.withdrawal;
  const isSavings = isDeposit || isWithdrawal;
  const {
    selectedGasFee,
    gasFeeParamsBySpeed,
    startPollingGasFees,
    stopPollingGasFees,
    updateDefaultGasLimit,
    updateGasFeeOption,
    updateTxFee,
    txNetwork,
    isGasReady,
  } = useGas();
  const {
    accountAddress,
    flashbotsEnabled,
    nativeCurrency,
  } = useAccountSettings();

  const [isAuthorizing, setIsAuthorizing] = useState(false);
  const prevGasFeesParamsBySpeed = usePrevious(gasFeeParamsBySpeed);
  const prevTxNetwork = usePrevious(txNetwork);

  useAndroidBackHandler(() => {
    navigate(Routes.WALLET_SCREEN);
    return true;
  });

  const { inputCurrency, outputCurrency } = useSwapCurrencies();

  const {
    handleFocus,
    inputFieldRef,
    lastFocusedInputHandle,
    setLastFocusedInputHandle,
    nativeFieldRef,
    outputFieldRef,
  } = useSwapInputRefs();

  const {
    updateInputAmount,
    updateMaxInputAmount,
    updateNativeAmount,
    updateOutputAmount,
  } = useSwapInputHandlers();

  const {
    inputNetwork,
    outputNetwork,
    chainId,
    currentNetwork,
    isCrosschainSwap,
  } = useMemo(() => {
    const inputNetwork = ethereumUtils.getNetworkFromType(inputCurrency?.type);
    const outputNetwork = ethereumUtils.getNetworkFromType(
      outputCurrency?.type
    );
    const chainId =
      inputCurrency?.type || outputCurrency?.type
        ? ethereumUtils.getChainIdFromType(
            inputCurrency?.type ?? outputCurrency?.type
          )
        : 1;

    const currentNetwork = ethereumUtils.getNetworkFromChainId(chainId);
    const isCrosschainSwap =
      crosschainSwapsEnabled && inputNetwork !== outputNetwork;

    return {
      inputNetwork,
      outputNetwork,
      chainId,
      currentNetwork,
      isCrosschainSwap,
    };
  }, [crosschainSwapsEnabled, inputCurrency?.type, outputCurrency?.type]);

  // if the default input is on a different network than
  // we want to update the output to be on the same, if its not available -> null
  const defaultOutputAssetOverride = useMemo(() => {
    const newOutput = defaultOutputAsset;

    if (
      defaultInputAsset &&
      defaultOutputAsset &&
      defaultInputAsset.type !== defaultOutputAsset.type
    ) {
      // find address for output asset on the input's network
      // TODO: this value can be removed after the crosschain swaps flag is no longer necessary
      const inputNetworkImplementationAddress =
        defaultOutputAsset?.implementations?.[
          defaultInputAsset?.type === AssetType.token
            ? 'ethereum'
            : defaultInputAsset?.type
        ]?.address;
      if (inputNetworkImplementationAddress || crosschainSwapsEnabled) {
        if (!crosschainSwapsEnabled) {
          newOutput.address =
            inputNetworkImplementationAddress || defaultOutputAsset.address;
          if (defaultInputAsset.type !== Network.mainnet) {
            newOutput.mainnet_address = defaultOutputAsset.address;
          }
          newOutput.type = defaultInputAsset.type;
        }
        newOutput.uniqueId =
          newOutput.type === Network.mainnet
            ? defaultOutputAsset?.address
            : `${defaultOutputAsset?.address}_${defaultOutputAsset?.type}`;
        return newOutput;
      } else {
        return null;
      }
    } else {
      return newOutput;
    }
  }, [defaultInputAsset, defaultOutputAsset, crosschainSwapsEnabled]);

  const {
    flipCurrencies,
    navigateToSelectInputCurrency,
    navigateToSelectOutputCurrency,
    updateAndFocusInputAmount,
  } = useSwapCurrencyHandlers({
    currentNetwork,
    inputNetwork,
    outputNetwork,
    defaultInputAsset,
    defaultOutputAsset: defaultOutputAssetOverride,
    fromDiscover,
    ignoreInitialTypeCheck,
    inputFieldRef,
    lastFocusedInputHandle,
    nativeFieldRef,
    outputFieldRef,
    setLastFocusedInputHandle,
    title,
    type,
  });
  const speedUrgentSelected = useRef(false);

  useEffect(() => {
    if (
      !speedUrgentSelected.current &&
      !isEmpty(gasFeeParamsBySpeed) &&
      (currentNetwork === Network.mainnet || currentNetwork === Network.polygon)
    ) {
      // Default to fast for networks with speed options
      updateGasFeeOption(gasUtils.FAST);
      speedUrgentSelected.current = true;
    }
  }, [
    currentNetwork,
    gasFeeParamsBySpeed,
    selectedGasFee,
    updateGasFeeOption,
    updateTxFee,
  ]);

  useEffect(() => {
    if (currentNetwork !== prevTxNetwork) {
      speedUrgentSelected.current = false;
    }
  }, [currentNetwork, prevTxNetwork]);

  useEffect(() => {
    const getNativeOutputAsset = async () => {
      if (!outputNetwork || !accountAddress) return;
      const nativeAsset = await ethereumUtils.getNativeAssetForNetwork(
        outputNetwork,
        accountAddress
      );
      setOutputNetworkDetails(nativeAsset);
    };
    getNativeOutputAsset();
  }, [outputNetwork, accountAddress]);

  const defaultGasLimit = useMemo(() => {
    const basicSwap = ethereumUtils.getBasicSwapGasLimit(Number(chainId));
    if (isDeposit) return ethUnits.basic_deposit;
    return isWithdrawal ? ethUnits.basic_withdrawal : basicSwap;
  }, [chainId, isDeposit, isWithdrawal]);

  const getNextNonce = useCurrentNonce(accountAddress, currentNetwork);

  const {
    result: {
      derivedValues: { inputAmount, nativeAmount, outputAmount },
      displayValues: {
        inputAmountDisplay,
        outputAmountDisplay,
        nativeAmountDisplay,
      },
      tradeDetails,
    },
    loading,
    resetSwapInputs,
    setRefuel,
    quoteError,
  } = useSwapDerivedOutputs(type);

  const lastTradeDetails = usePrevious(tradeDetails);
  const isSufficientBalance = useSwapIsSufficientBalance(inputAmount);

  const {
    isHighPriceImpact,
    outputPriceValue,
    priceImpactColor,
    priceImpactNativeAmount,
    priceImpactPercentDisplay,
  } = usePriceImpactDetails(
    inputAmount,
    outputAmount,
    inputCurrency,
    outputCurrency,
    currentNetwork,
    loading
  );
  const [debouncedIsHighPriceImpact] = useDebounce(isHighPriceImpact, 1000);
  // For a limited period after the merge we need to block the use of flashbots.
  // This line should be removed after reenabling flashbots in remote config.
  const hideFlashbotsPostMerge =
    getHasMerged(currentNetwork) && !config.flashbots_enabled;
  const swapSupportsFlashbots =
    currentNetwork === Network.mainnet && !hideFlashbotsPostMerge;
  const flashbots = swapSupportsFlashbots && flashbotsEnabled;

  const isDismissing = useRef(false);
  useEffect(() => {
    if (ios) {
      return;
    }
    ((dismissingScreenListener.current as unknown) as () => void) = () => {
      Keyboard.dismiss();
      isDismissing.current = true;
    };
    const unsubscribe = (
      dangerouslyGetParent()?.dangerouslyGetParent()?.addListener || addListener
    )(
      // @ts-expect-error - Not sure if this is even triggered as React Navigation apparently doesnt emit this event.
      'transitionEnd',
      // @ts-expect-error - Can't find any docs around this closing prop being sent is this a private API?
      ({ data: { closing } }) => {
        if (!closing && isDismissing.current) {
          isDismissing.current = false;
          ((lastFocusedInputHandle as unknown) as MutableRefObject<TextInput>)?.current?.focus();
        }
      }
    );
    return () => {
      unsubscribe();
      dismissingScreenListener.current = undefined;
    };
  }, [addListener, dangerouslyGetParent, lastFocusedInputHandle]);

  useEffect(() => {
    let slippage = DEFAULT_SLIPPAGE_BIPS?.[currentNetwork];
    const configSlippage = (config.default_slippage_bips as unknown) as {
      [network: string]: number;
    };
    if (configSlippage?.[currentNetwork]) {
      slippage = configSlippage?.[currentNetwork];
    }
    slippage && dispatch(updateSwapSlippage(slippage));
  }, [currentNetwork, dispatch]);

  useEffect(() => {
    return () => {
      dispatch(swapClearState());
      resetSwapInputs();
    };
    // eslint-disable-next-line react-hooks/exhaustive-deps
  }, []);

  const updateGasLimit = useCallback(async () => {
    try {
      const provider = await getProviderForNetwork(currentNetwork);
      const swapParams:
        | SwapActionParameters
        | CrosschainSwapActionParameters = {
        chainId,
        inputAmount: inputAmount!,
        outputAmount: outputAmount!,
        provider,
        tradeDetails: tradeDetails!,
      };

      const rapType = getSwapRapTypeByExchangeType(type, isCrosschainSwap);
      const gasLimit = await getSwapRapEstimationByType(rapType, swapParams);
      if (gasLimit) {
        if (currentNetwork === Network.optimism) {
          if (tradeDetails) {
            const l1GasFeeOptimism = await ethereumUtils.calculateL1FeeOptimism(
              // @ts-ignore
              {
                data: tradeDetails.data,
                from: tradeDetails.from,
                to: tradeDetails.to ?? null,
                value: tradeDetails.value,
              },
              provider
            );
            updateTxFee(gasLimit, null, l1GasFeeOptimism);
          } else {
            updateTxFee(
              gasLimit,
              null,
              ethUnits.default_l1_gas_fee_optimism_swap
            );
          }
        } else {
          updateTxFee(gasLimit, null);
        }
      }
    } catch (error) {
      updateTxFee(defaultGasLimit, null);
    }
  }, [
    chainId,
    currentNetwork,
    defaultGasLimit,
    inputAmount,
    isCrosschainSwap,
    outputAmount,
    tradeDetails,
    type,
    updateTxFee,
  ]);

  useEffect(() => {
    if (tradeDetails && !equal(tradeDetails, lastTradeDetails)) {
      updateGasLimit();
    }
  }, [lastTradeDetails, tradeDetails, updateGasLimit]);

  // Set default gas limit
  useEffect(() => {
    if (isEmpty(prevGasFeesParamsBySpeed) && !isEmpty(gasFeeParamsBySpeed)) {
      updateTxFee(defaultGasLimit, null);
    }
  }, [
    defaultGasLimit,
    gasFeeParamsBySpeed,
    prevGasFeesParamsBySpeed,
    updateTxFee,
  ]);

  // Update gas limit
  useEffect(() => {
    if (
      !isGasReady ||
      (!prevTxNetwork && txNetwork !== prevTxNetwork) ||
      (!isEmpty(gasFeeParamsBySpeed) &&
        !isEqual(gasFeeParamsBySpeed, prevGasFeesParamsBySpeed))
    ) {
      updateGasLimit();
    }
  }, [
    gasFeeParamsBySpeed,
    isGasReady,
    prevGasFeesParamsBySpeed,
    prevTxNetwork,
    txNetwork,
    updateGasLimit,
  ]);

  // Listen to gas prices, Uniswap reserves updates
  useEffect(() => {
    updateDefaultGasLimit(defaultGasLimit);
    InteractionManager.runAfterInteractions(() => {
      // Start polling in the current network
      startPollingGasFees(currentNetwork, flashbots);
    });
    return () => {
      stopPollingGasFees();
    };
  }, [
    defaultGasLimit,
    currentNetwork,
    startPollingGasFees,
    stopPollingGasFees,
    updateDefaultGasLimit,
    flashbots,
  ]);

  const checkGasVsOutput = async (gasPrice: string, outputPrice: string) => {
    if (
      greaterThan(outputPrice, 0) &&
      greaterThan(gasPrice, outputPrice) &&
      !(IS_ANDROID && IS_TEST)
    ) {
      const res = new Promise(resolve => {
        Alert.alert(
          lang.t('swap.warning.cost.are_you_sure_title'),
          lang.t('swap.warning.cost.this_transaction_will_cost_you_more'),
          [
            {
              onPress: () => {
                resolve(false);
              },
              text: lang.t('button.proceed_anyway'),
            },
            {
              onPress: () => {
                resolve(true);
              },
              style: 'cancel',
              text: lang.t('button.cancel'),
            },
          ]
        );
      });
      return res;
    } else {
      return false;
    }
  };

  const submit = useCallback(
    async amountInUSD => {
      setIsAuthorizing(true);
      const NotificationManager = ios
        ? NativeModules.NotificationManager
        : null;
      try {
        const wallet = await loadWallet();
        if (!wallet) {
          setIsAuthorizing(false);
          logger.sentry(`aborting ${type} due to missing wallet`);
          return false;
        }

        const callback = (
          success = false,
          errorMessage: string | null = null
        ) => {
          setIsAuthorizing(false);
          if (success) {
            setParams({ focused: false });
            navigate(Routes.PROFILE_SCREEN);
          } else if (errorMessage) {
            Alert.alert(errorMessage);
          }
        };
        logger.log('[exchange - handle submit] rap');
        const nonce = await getNextNonce();
        const swapParameters:
          | SwapActionParameters
          | CrosschainSwapActionParameters = {
          chainId,
          flashbots,
          inputAmount: inputAmount!,
          outputAmount: outputAmount!,
          nonce,
          tradeDetails: {
            ...tradeDetails,
            fromChainId: ethereumUtils.getChainIdFromType(inputCurrency?.type),
            toChainId: ethereumUtils.getChainIdFromType(outputCurrency?.type),
          } as Quote | CrosschainQuote,
        };
        const rapType = getSwapRapTypeByExchangeType(type, isCrosschainSwap);
        await executeRap(wallet, rapType, swapParameters, callback);
        logger.log('[exchange - handle submit] executed rap!');
        const slippage = slippageInBips / 100;
        analytics.track(`Completed ${type}`, {
          aggregator: tradeDetails?.source || '',
          amountInUSD,
          gasSetting: selectedGasFee?.option,
          inputTokenAddress: inputCurrency?.address || '',
          inputTokenName: inputCurrency?.name || '',
          inputTokenSymbol: inputCurrency?.symbol || '',
          isHighPriceImpact: debouncedIsHighPriceImpact,
          legacyGasPrice:
            ((selectedGasFee?.gasFeeParams as unknown) as LegacyGasFeeParams)
              ?.gasPrice?.amount || '',
          liquiditySources: JSON.stringify(tradeDetails?.protocols || []),
          maxNetworkFee:
            (selectedGasFee?.gasFee as GasFee)?.maxFee?.value?.amount || '',
          network: currentNetwork,
          networkFee: selectedGasFee?.gasFee?.estimatedFee?.value?.amount || '',
          outputTokenAddress: outputCurrency?.address || '',
          outputTokenName: outputCurrency?.name || '',
          outputTokenSymbol: outputCurrency?.symbol || '',
          priceImpact: priceImpactPercentDisplay,
          slippage: isNaN(slippage) ? 'Error calculating slippage.' : slippage,
          type,
        });
        // Tell iOS we finished running a rap (for tracking purposes)
        NotificationManager?.postNotification('rapCompleted');
        return true;
      } catch (error) {
        setIsAuthorizing(false);
        logger.log('[exchange - handle submit] error submitting swap', error);
        setParams({ focused: false });
        navigate(Routes.WALLET_SCREEN);
        return false;
      }
    },
    [
      chainId,
      currentNetwork,
      debouncedIsHighPriceImpact,
      flashbots,
      getNextNonce,
      inputAmount,
      inputCurrency?.address,
      inputCurrency?.name,
      inputCurrency?.symbol,
      inputCurrency?.type,
      isCrosschainSwap,
      navigate,
      outputAmount,
      outputCurrency?.address,
      outputCurrency?.name,
      outputCurrency?.symbol,
      outputCurrency?.type,
      priceImpactPercentDisplay,
      selectedGasFee?.gasFee,
      selectedGasFee?.gasFeeParams,
      selectedGasFee?.option,
      setParams,
      slippageInBips,
      tradeDetails,
      type,
    ]
  );

  const handleSubmit = useCallback(async () => {
    let amountInUSD = '0';
    const NotificationManager = ios ? NativeModules.NotificationManager : null;
    try {
      // Tell iOS we're running a rap (for tracking purposes)
      NotificationManager?.postNotification('rapInProgress');
      if (nativeCurrency.toLowerCase() === 'usd') {
        amountInUSD = nativeAmount!;
      } else {
        const ethPriceInNativeCurrency =
          genericAssets[ETH_ADDRESS]?.price?.value ?? 0;
        const inputTokenPriceInNativeCurrency =
          genericAssets[inputCurrency?.address]?.price?.value ?? 0;
        const outputTokenPriceInNativeCurrency =
          genericAssets[outputCurrency?.address]?.price?.value ?? 0;
        const inputTokensPerEth = divide(
          inputTokenPriceInNativeCurrency,
          ethPriceInNativeCurrency
        );
        const outputTokensPerEth = divide(
          outputTokenPriceInNativeCurrency,
          ethPriceInNativeCurrency
        );
        const inputTokensInEth = multiply(inputTokensPerEth, inputAmount!);
        const outputTokensInEth = multiply(outputTokensPerEth, outputAmount!);

        const availableTokenPrice = inputTokensInEth ?? outputTokensInEth;
        const maybeResultAmount = multiply(priceOfEther, availableTokenPrice);
        // We have to use string matching here because the multiply helper will return the value as a string from the helpers
        // If we pass a empty string value to segment it gets ignored
        amountInUSD = ['NaN', '0'].includes(maybeResultAmount)
          ? ''
          : maybeResultAmount;
      }
    } catch (e) {
      logger.log('error getting the swap amount in USD price', e);
    } finally {
      const slippage = slippageInBips / 100;
      analytics.track(`Submitted ${type}`, {
        aggregator: tradeDetails?.source || '',
        amountInUSD,
        gasSetting: selectedGasFee?.option,
        inputTokenAddress: inputCurrency?.address || '',
        inputTokenName: inputCurrency?.name || '',
        inputTokenSymbol: inputCurrency?.symbol || '',
        isHighPriceImpact: debouncedIsHighPriceImpact,
        legacyGasPrice:
          ((selectedGasFee?.gasFeeParams as unknown) as LegacyGasFeeParams)
            ?.gasPrice?.amount || '',
        liquiditySources: JSON.stringify(tradeDetails?.protocols || []),
        maxNetworkFee:
          (selectedGasFee?.gasFee as GasFee)?.maxFee?.value?.amount || '',
        network: currentNetwork,
        networkFee: selectedGasFee?.gasFee?.estimatedFee?.value?.amount || '',
        outputTokenAddress: outputCurrency?.address || '',
        outputTokenName: outputCurrency?.name || '',
        outputTokenSymbol: outputCurrency?.symbol || '',
        priceImpact: priceImpactPercentDisplay,
        slippage: isNaN(slippage) ? 'Error caclulating slippage.' : slippage,
        type,
      });
    }

    const outputInUSD = multiply(outputPriceValue!, outputAmount!);
    const gasPrice =
      (selectedGasFee?.gasFee as GasFee)?.maxFee?.native?.value?.amount ||
      (selectedGasFee?.gasFee as LegacyGasFee)?.estimatedFee?.native?.value
        ?.amount;
    const cancelTransaction = await checkGasVsOutput(gasPrice, outputInUSD);

    if (cancelTransaction) {
      return false;
    }
    try {
      return await submit(amountInUSD);
    } catch (e) {
      return false;
    }
  }, [
    outputPriceValue,
    outputAmount,
    selectedGasFee,
    submit,
    nativeCurrency,
    nativeAmount,
    genericAssets,
    inputCurrency?.address,
    inputCurrency?.name,
    inputCurrency?.symbol,
    inputAmount,
    priceOfEther,
    slippageInBips,
    type,
    tradeDetails?.source,
    tradeDetails?.protocols,
    debouncedIsHighPriceImpact,
    currentNetwork,
    outputCurrency?.address,
    outputCurrency?.name,
    outputCurrency?.symbol,
    priceImpactPercentDisplay,
  ]);

  const confirmButtonProps = useMemoOne(
    () => ({
      currentNetwork,
      disabled:
        !Number(inputAmount) || (!loading && !tradeDetails && !isSavings),
      inputAmount,
      isAuthorizing,
      isHighPriceImpact: debouncedIsHighPriceImpact,
      isSufficientBalance,
      loading,
      onSubmit: handleSubmit,
      quoteError,
      tradeDetails,
      type,
    }),
    [
      currentNetwork,
      loading,
      handleSubmit,
      inputAmount,
      isAuthorizing,
      debouncedIsHighPriceImpact,
      testID,
      tradeDetails,
      type,
      quoteError,
      isSufficientBalance,
    ]
  );

  const navigateToSwapSettingsSheet = useCallback(() => {
    android && Keyboard.dismiss();
    const lastFocusedInputHandleTemporary = lastFocusedInputHandle.current;
    android && (lastFocusedInputHandle.current = null);
    inputFieldRef?.current?.blur();
    outputFieldRef?.current?.blur();
    nativeFieldRef?.current?.blur();
    const internalNavigate = () => {
      delayNext();
      android && Keyboard.removeListener('keyboardDidHide', internalNavigate);
      setParams({ focused: false });
      navigate(Routes.SWAP_SETTINGS_SHEET, {
        asset: outputCurrency,
        network: currentNetwork,
        restoreFocusOnSwapModal: () => {
          android &&
            (lastFocusedInputHandle.current = lastFocusedInputHandleTemporary);
          setParams({ focused: true });
        },
        swapSupportsFlashbots,
        type: 'swap_settings',
      });
      analytics.track('Opened Swap Settings');
    };
    ios || !isKeyboardOpen()
      ? internalNavigate()
      : Keyboard.addListener('keyboardDidHide', internalNavigate);
  }, [
    lastFocusedInputHandle,
    inputFieldRef,
    outputFieldRef,
    nativeFieldRef,
    setParams,
    navigate,
    outputCurrency,
    currentNetwork,
    swapSupportsFlashbots,
  ]);

<<<<<<< HEAD
  const resetRefuelState = useCallback(() => {
    setHasDeductedRefuel(false);
    setRefuel(false);
  }, [setRefuel]);

=======
>>>>>>> 12ad6900
  const navigateToSwapDetailsModal = useCallback(
    (isRefuelTx = false) => {
      android && Keyboard.dismiss();
      const lastFocusedInputHandleTemporary = lastFocusedInputHandle.current;
      android && (lastFocusedInputHandle.current = null);
      inputFieldRef?.current?.blur();
      outputFieldRef?.current?.blur();
      nativeFieldRef?.current?.blur();
      const internalNavigate = () => {
        android && Keyboard.removeListener('keyboardDidHide', internalNavigate);
        setParams({ focused: false });
        navigate(Routes.SWAP_DETAILS_SHEET, {
          confirmButtonProps,
          currentNetwork,
          flashbotTransaction: flashbots,
          isRefuelTx,
<<<<<<< HEAD
          onClose: () => {
            resetRefuelState();
          },
=======
          onClose: () => setRefuel(false),
>>>>>>> 12ad6900
          restoreFocusOnSwapModal: () => {
            android &&
              (lastFocusedInputHandle.current = lastFocusedInputHandleTemporary);
            setParams({ focused: true });
          },
          type: 'swap_details',
        });
        analytics.track('Opened Swap Details modal', {
          inputTokenAddress: inputCurrency?.address || '',
          inputTokenName: inputCurrency?.name || '',
          inputTokenSymbol: inputCurrency?.symbol || '',
          outputTokenAddress: outputCurrency?.address || '',
          outputTokenName: outputCurrency?.name || '',
          outputTokenSymbol: outputCurrency?.symbol || '',
          type,
        });
      };
      ios || !isKeyboardOpen()
        ? internalNavigate()
        : Keyboard.addListener('keyboardDidHide', internalNavigate);
    },
    [
      confirmButtonProps,
      currentNetwork,
      flashbots,
      inputCurrency?.address,
      inputCurrency?.name,
      inputCurrency?.symbol,
      inputFieldRef,
      lastFocusedInputHandle,
      nativeFieldRef,
      navigate,
      outputCurrency?.address,
      outputCurrency?.name,
      outputCurrency?.symbol,
      outputFieldRef,
<<<<<<< HEAD
      resetRefuelState,
      setParams,
=======
      setParams,
      setRefuel,
>>>>>>> 12ad6900
      type,
    ]
  );

<<<<<<< HEAD
  const {
    showRefuelSheet,
    refuelState,
    outputNativeAsset,
    minRefuelAmount,
  } = useSwapRefuel({
    inputCurrency,
    outputCurrency,
    tradeDetails,
  });

=======
>>>>>>> 12ad6900
  const navigateToRefuelModal = useCallback(() => {
    const networkDetails = networkInfo[outputNetwork];
    android && Keyboard.dismiss();

<<<<<<< HEAD
    if (refuelState === RefuelState.Add) {
      return navigate(Routes.EXPLAIN_SHEET, {
        network: outputNetwork,
        networkName: networkDetails?.name,
        gasToken: networkDetails?.gasToken,
        nativeAsset: {
          mainnet_address: outputNativeAsset?.mainnet_address,
          type: outputNativeAsset?.type,
          symbol: outputNativeAsset?.symbol,
        },
        onRefuel: (
          navigate: () => void,
          goBack: () => void,
          handleClose: () => void
        ) => {
          setRefuel(true);
          handleClose();
          navigateToSwapDetailsModal(true);
        },
        onContinue: (
          navigate: () => void,
          goBack: () => void,
          handleClose: () => void
        ) => {
          handleClose();
          navigateToSwapDetailsModal();
        },
        type: 'swap_refuel_add',
      });
    }

    if (refuelState === RefuelState.Deduct) {
      return navigate(Routes.EXPLAIN_SHEET, {
        network: outputNetwork,
        networkName: networkDetails?.name,
        gasToken: networkDetails?.gasToken,
        nativeAsset: {
          mainnet_address: outputNativeAsset?.mainnet_address,
          type: outputNativeAsset?.type,
          symbol: outputNativeAsset?.symbol,
        },
        onRefuel: (
          navigate: () => void,
          goBack: () => void,
          handleClose: () => void
        ) => {
          // new input is sellAmount - minRefuelAmount if sellAmount > minRefuelAmount
          const newSellAmountAfterRefuel = subtract(
            tradeDetails?.sellAmount?.toString() || '0',
            minRefuelAmount?.toString() || '0'
          );

          // if user press adjust and add 3 go back to exchange modal and update the input token amount
          updateAndFocusInputAmount(fromWei(newSellAmountAfterRefuel));
          setHasDeductedRefuel(true);
          setRefuel(true);
          handleClose();
        },
        onContinue: (
          navigate: () => void,
          goBack: () => void,
          handleClose: () => void
        ) => {
          handleClose();
          navigateToSwapDetailsModal();
        },
        type: 'swap_refuel_deduct',
      });
    }

    if (refuelState === RefuelState.Notice) {
      return navigate(Routes.EXPLAIN_SHEET, {
        network: outputNetwork,
        networkName: networkDetails?.name,
        gasToken: networkDetails?.gasToken,
        nativeAsset: {
          mainnet_address: outputNativeAsset?.mainnet_address,
          type: outputNativeAsset?.type,
          symbol: outputNativeAsset?.symbol,
        },
        onProceed: (
          navigate: () => void,
          goBack: () => void,
          handleClose: () => void
        ) => {
          handleClose();
          navigateToSwapDetailsModal();
        },
        onContinue: (
          navigate: () => void,
          goBack: () => void,
          handleClose: () => void
        ) => {
          handleClose();
        },
        type: 'swap_refuel_notice',
      });
    }
  }, [
    outputNetwork,
    refuelState,
    navigate,
    outputNativeAsset?.mainnet_address,
    outputNativeAsset?.type,
    outputNativeAsset?.symbol,
    setRefuel,
    navigateToSwapDetailsModal,
    tradeDetails?.sellAmount,
    minRefuelAmount,
    updateAndFocusInputAmount,
    handleFocus,
=======
    navigate(Routes.EXPLAIN_SHEET, {
      network: outputNetwork,
      networkName: networkDetails?.name,
      gasToken: networkDetails?.gasToken,
      nativeAsset: {
        mainnet_address: outputNetworkDetails?.mainnet_address,
        type: outputNetworkDetails?.type,
        symbol: outputNetworkDetails?.symbol,
      },
      onRefuel: (
        navigate: () => void,
        goBack: () => void,
        handleClose: () => void
      ) => {
        setRefuel(true);
        handleClose();
        navigateToSwapDetailsModal(true);
      },
      onContinue: (
        navigate: () => void,
        goBack: () => void,
        handleClose: () => void
      ) => {
        handleClose();
        navigateToSwapDetailsModal();
      },
      type: 'swap_refuel_add',
    });
  }, [
    outputNetwork,
    navigate,
    navigateToSwapDetailsModal,
    setRefuel,
    outputNetworkDetails,
>>>>>>> 12ad6900
  ]);

  const handleTapWhileDisabled = useCallback(() => {
    const lastFocusedInput = (lastFocusedInputHandle?.current as unknown) as TextInput;
    lastFocusedInput?.blur();
    navigate(Routes.EXPLAIN_SHEET, {
      inputToken: inputCurrency?.symbol,
      network: currentNetwork,
      onClose: () => {
        InteractionManager.runAfterInteractions(() => {
          setTimeout(() => {
            lastFocusedInput?.focus();
          }, 250);
        });
      },
      outputToken: outputCurrency?.symbol,
      type: 'output_disabled',
    });
  }, [
    currentNetwork,
    inputCurrency?.symbol,
    lastFocusedInputHandle,
    navigate,
    outputCurrency?.symbol,
  ]);

  const showConfirmButton = isSavings
    ? !!inputCurrency
    : !!inputCurrency && !!outputCurrency;

  const handleConfirmExchangePress = useCallback(() => {
<<<<<<< HEAD
    if (loading) return NOOP();
    if (showRefuelSheet && !hasDeductedRefuel) {
      return navigateToRefuelModal();
    }
    return navigateToSwapDetailsModal();
  }, [
    loading,
    showRefuelSheet,
    navigateToSwapDetailsModal,
    navigateToRefuelModal,
    hasDeductedRefuel,
=======
    if (!outputNetworkDetails?.balance?.amount) return NOOP;

    const hasZeroBalance = isZero(outputNetworkDetails.balance.amount);

    const showRefuelAddSheet =
      isCrosschainSwap &&
      hasZeroBalance &&
      outputNetwork !== NetworkTypes.mainnet;

    if (loading) {
      return NOOP;
    }

    if (showRefuelAddSheet) {
      return navigateToRefuelModal();
    }

    return navigateToSwapDetailsModal();
  }, [
    outputNetworkDetails?.balance?.amount,
    isCrosschainSwap,
    outputNetwork,
    loading,
    navigateToSwapDetailsModal,
    navigateToRefuelModal,
>>>>>>> 12ad6900
  ]);

  return (
    <Wrapper keyboardType={KeyboardType.numpad}>
      <Box height="full" width="full">
        <FloatingPanels>
          <>
            <FloatingPanel
              borderRadius={39}
              overflow="visible"
              paddingBottom={{ custom: showOutputField ? 0 : 24 }}
              style={{
                ...(android && {
                  left: -1,
                }),
              }}
              testID={testID}
            >
              {showOutputField && <ExchangeNotch testID={testID} />}
              <ExchangeHeader testID={testID} title={title} />
              <ExchangeInputField
                disableInputCurrencySelection={isWithdrawal}
                editable={!!inputCurrency}
                inputAmount={inputAmountDisplay}
                inputCurrencyAddress={inputCurrency?.address}
                inputCurrencyAssetType={inputCurrency?.type}
                inputCurrencyMainnetAddress={inputCurrency?.mainnet_address}
                inputCurrencySymbol={inputCurrency?.symbol}
                inputFieldRef={inputFieldRef}
                loading={loading}
                nativeAmount={nativeAmountDisplay}
                nativeCurrency={nativeCurrency}
                nativeFieldRef={nativeFieldRef}
                network={inputNetwork}
                onFocus={handleFocus}
                onPressMaxBalance={updateMaxInputAmount}
                onPressSelectInputCurrency={chainId => {
                  resetRefuelState();
                  navigateToSelectInputCurrency(chainId);
                }}
                setInputAmount={updateInputAmount}
                setNativeAmount={updateNativeAmount}
                testID={`${testID}-input`}
                updateAmountOnFocus={maxInputUpdate || flipCurrenciesUpdate}
              />
              {showOutputField && (
                <ExchangeOutputField
                  editable={
                    !!outputCurrency &&
                    currentNetwork !== Network.arbitrum &&
                    !isCrosschainSwap
                  }
                  network={outputNetwork}
                  onFocus={handleFocus}
                  onPressSelectOutputCurrency={() => {
                    resetRefuelState();
                    navigateToSelectOutputCurrency(chainId);
                  }}
                  {...(currentNetwork === Network.arbitrum &&
                    !!outputCurrency && {
                      onTapWhileDisabled: handleTapWhileDisabled,
                    })}
                  loading={loading}
                  outputAmount={outputAmountDisplay}
                  outputCurrencyAddress={outputCurrency?.address}
                  outputCurrencyAssetType={outputCurrency?.type}
                  outputCurrencyMainnetAddress={outputCurrency?.mainnet_address}
                  outputCurrencySymbol={outputCurrency?.symbol}
                  outputFieldRef={outputFieldRef}
                  setOutputAmount={updateOutputAmount}
                  testID={`${testID}-output`}
                  updateAmountOnFocus={maxInputUpdate || flipCurrenciesUpdate}
                />
              )}
            </FloatingPanel>
            {isDeposit && (
              <DepositInfo
                amount={(Number(inputAmount) > 0 && outputAmount) || null}
                asset={outputCurrency}
                isHighPriceImpact={debouncedIsHighPriceImpact}
                onPress={navigateToSwapDetailsModal}
                priceImpactColor={priceImpactColor}
                priceImpactNativeAmount={priceImpactNativeAmount}
                priceImpactPercentDisplay={priceImpactPercentDisplay}
              />
            )}
            {!isSavings && showConfirmButton && (
              <ExchangeDetailsRow
                isHighPriceImpact={
                  !confirmButtonProps.disabled &&
                  !confirmButtonProps.loading &&
                  debouncedIsHighPriceImpact &&
                  isSufficientBalance
                }
                onFlipCurrencies={loading ? NOOP : flipCurrencies}
                onPressImpactWarning={navigateToSwapDetailsModal}
                onPressSettings={navigateToSwapSettingsSheet}
                priceImpactColor={priceImpactColor}
                priceImpactNativeAmount={priceImpactNativeAmount}
                priceImpactPercentDisplay={priceImpactPercentDisplay}
                type={type}
              />
            )}

            {isWithdrawal && <Box height="30px" />}
          </>
        </FloatingPanels>

        <Box>
          <Rows alignVertical="bottom" space="19px (Deprecated)">
            <Row height="content">
              {showConfirmButton && (
                <ConfirmExchangeButton
                  {...confirmButtonProps}
                  onPressViewDetails={handleConfirmExchangePress}
                  testID={`${testID}-confirm-button`}
                />
              )}
            </Row>
            <Row height="content">
              {/* @ts-expect-error - Javascript Component */}
              <GasSpeedButton
                asset={outputCurrency}
                currentNetwork={currentNetwork}
                flashbotTransaction={flashbots}
                marginBottom={0}
                marginTop={0}
                testID={`${testID}-gas`}
              />
            </Row>
          </Rows>
        </Box>
      </Box>
    </Wrapper>
  );
}<|MERGE_RESOLUTION|>--- conflicted
+++ resolved
@@ -48,7 +48,6 @@
   ParsedAddressAsset,
   SwappableAsset,
 } from '@/entities';
-<<<<<<< HEAD
 import { getProviderForNetwork, getHasMerged, toWei } from '@/handlers/web3';
 import { ExchangeModalTypes, isKeyboardOpen, Network } from '@/helpers';
 import { KeyboardType } from '@/helpers/keyboardTypes';
@@ -59,7 +58,6 @@
   multiply,
   subtract,
 } from '@/helpers/utilities';
-=======
 import { getProviderForNetwork, getHasMerged } from '@/handlers/web3';
 import {
   ExchangeModalTypes,
@@ -69,7 +67,6 @@
 } from '@/helpers';
 import { KeyboardType } from '@/helpers/keyboardTypes';
 import { divide, greaterThan, isZero, multiply } from '@/helpers/utilities';
->>>>>>> 12ad6900
 import {
   useAccountSettings,
   useCurrentNonce,
@@ -109,14 +106,11 @@
   SwapActionParameters,
 } from '@/raps/common';
 import { CROSSCHAIN_SWAPS, useExperimentalFlag } from '@/config';
-<<<<<<< HEAD
 import useSwapRefuel, { RefuelState } from '@/hooks/useSwapRefuel';
 import networkInfo from '@/helpers/networkInfo';
-=======
 import networkInfo from '@/helpers/networkInfo';
 import logger from '@/utils/logger';
 import { CrosschainQuote, Quote } from '@rainbow-me/swaps';
->>>>>>> 12ad6900
 
 export const DEFAULT_SLIPPAGE_BIPS = {
   [Network.mainnet]: 100,
@@ -919,14 +913,11 @@
     swapSupportsFlashbots,
   ]);
 
-<<<<<<< HEAD
   const resetRefuelState = useCallback(() => {
     setHasDeductedRefuel(false);
     setRefuel(false);
   }, [setRefuel]);
 
-=======
->>>>>>> 12ad6900
   const navigateToSwapDetailsModal = useCallback(
     (isRefuelTx = false) => {
       android && Keyboard.dismiss();
@@ -943,13 +934,9 @@
           currentNetwork,
           flashbotTransaction: flashbots,
           isRefuelTx,
-<<<<<<< HEAD
           onClose: () => {
             resetRefuelState();
           },
-=======
-          onClose: () => setRefuel(false),
->>>>>>> 12ad6900
           restoreFocusOnSwapModal: () => {
             android &&
               (lastFocusedInputHandle.current = lastFocusedInputHandleTemporary);
@@ -986,18 +973,12 @@
       outputCurrency?.name,
       outputCurrency?.symbol,
       outputFieldRef,
-<<<<<<< HEAD
       resetRefuelState,
       setParams,
-=======
-      setParams,
-      setRefuel,
->>>>>>> 12ad6900
       type,
     ]
   );
 
-<<<<<<< HEAD
   const {
     showRefuelSheet,
     refuelState,
@@ -1009,13 +990,10 @@
     tradeDetails,
   });
 
-=======
->>>>>>> 12ad6900
   const navigateToRefuelModal = useCallback(() => {
     const networkDetails = networkInfo[outputNetwork];
     android && Keyboard.dismiss();
 
-<<<<<<< HEAD
     if (refuelState === RefuelState.Add) {
       return navigate(Routes.EXPLAIN_SHEET, {
         network: outputNetwork,
@@ -1127,42 +1105,6 @@
     minRefuelAmount,
     updateAndFocusInputAmount,
     handleFocus,
-=======
-    navigate(Routes.EXPLAIN_SHEET, {
-      network: outputNetwork,
-      networkName: networkDetails?.name,
-      gasToken: networkDetails?.gasToken,
-      nativeAsset: {
-        mainnet_address: outputNetworkDetails?.mainnet_address,
-        type: outputNetworkDetails?.type,
-        symbol: outputNetworkDetails?.symbol,
-      },
-      onRefuel: (
-        navigate: () => void,
-        goBack: () => void,
-        handleClose: () => void
-      ) => {
-        setRefuel(true);
-        handleClose();
-        navigateToSwapDetailsModal(true);
-      },
-      onContinue: (
-        navigate: () => void,
-        goBack: () => void,
-        handleClose: () => void
-      ) => {
-        handleClose();
-        navigateToSwapDetailsModal();
-      },
-      type: 'swap_refuel_add',
-    });
-  }, [
-    outputNetwork,
-    navigate,
-    navigateToSwapDetailsModal,
-    setRefuel,
-    outputNetworkDetails,
->>>>>>> 12ad6900
   ]);
 
   const handleTapWhileDisabled = useCallback(() => {
@@ -1194,7 +1136,6 @@
     : !!inputCurrency && !!outputCurrency;
 
   const handleConfirmExchangePress = useCallback(() => {
-<<<<<<< HEAD
     if (loading) return NOOP();
     if (showRefuelSheet && !hasDeductedRefuel) {
       return navigateToRefuelModal();
@@ -1206,33 +1147,6 @@
     navigateToSwapDetailsModal,
     navigateToRefuelModal,
     hasDeductedRefuel,
-=======
-    if (!outputNetworkDetails?.balance?.amount) return NOOP;
-
-    const hasZeroBalance = isZero(outputNetworkDetails.balance.amount);
-
-    const showRefuelAddSheet =
-      isCrosschainSwap &&
-      hasZeroBalance &&
-      outputNetwork !== NetworkTypes.mainnet;
-
-    if (loading) {
-      return NOOP;
-    }
-
-    if (showRefuelAddSheet) {
-      return navigateToRefuelModal();
-    }
-
-    return navigateToSwapDetailsModal();
-  }, [
-    outputNetworkDetails?.balance?.amount,
-    isCrosschainSwap,
-    outputNetwork,
-    loading,
-    navigateToSwapDetailsModal,
-    navigateToRefuelModal,
->>>>>>> 12ad6900
   ]);
 
   return (
